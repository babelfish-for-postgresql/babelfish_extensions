--- conflicted
+++ resolved
@@ -6,38 +6,9 @@
 # 5. To add a test, add test name (without extension, ,  and . For example if test file name is TestBigInt.txt write TestBigInt) on a new line
 # These tests are crashing/failing with parallel query mode is on. 
 
-<<<<<<< HEAD
 ignore#!#table-variable-vu-verify
 
-# These test should not ger run in parallel query
-=======
-# Group 1: BABEL-4481
-ignore#!#Test-sp_addrolemember-vu-prepare
-ignore#!#Test-sp_addrolemember-vu-verify
-ignore#!#Test-sp_addrolemember-vu-cleanup
-ignore#!#Test-sp_droprolemember-vu-prepare
-ignore#!#Test-sp_droprolemember-vu-verify
-ignore#!#Test-sp_droprolemember-vu-cleanup
-ignore#!#table-variable-vu-verify
-
-# Other or mixed issues - JIRA-BABEL-4538
-# database "" does not exists. (calls is_member() functions)
-ignore#!#BABEL-1621
-# database "" does not exists. (calls schema_id())
-ignore#!#BABEL-741-vu-verify
-ignore#!#BABEL-2416
-ignore#!#BABEL-2833
-# database "" does not exists. (calls IS_ROLEMEMBER())
-ignore#!#BABEL-ROLE-MEMBER-vu-verify
-ignore#!#BABEL-ROLE-MEMBER
-
-# JIRA - BABEL-4421
-ignore#!#Test-sp_addrolemember-dep-vu-verify
-ignore#!#Test-sp_droprolemember-dep-vu-verify
-ignore#!#babel_table_type
-
-# These test should not get ran in parallel query 
->>>>>>> 82499ad2
+# These test should not get run in parallel query
 ignore#!#BABEL-1363
 
 # Taking too much time to complete. (TIME-OUT FAILURES)
