--- conflicted
+++ resolved
@@ -17,13 +17,5 @@
 
 DROP DATABASE db1;
 DROP DATABASE db2;
-<<<<<<< HEAD
 DROP DATABASE db3;
-GO
-
--- psql
-ALTER SYSTEM SET babelfishpg_tsql.migration_mode = 'single-db';
-SELECT pg_reload_conf();
-=======
->>>>>>> 4cbb1b87
 GO