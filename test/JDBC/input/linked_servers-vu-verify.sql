--- conflicted
+++ resolved
@@ -2,12 +2,11 @@
 SELECT name, product, provider, data_source, provider_string, catalog, is_linked FROM sys.servers ORDER BY name
 GO
 
-<<<<<<< HEAD
-SELECT s.name as linked_srv_name, l.remote_name as username FROM sys.servers as s INNER JOIN sys.linked_logins as l on s.server_id = l.server_id
-=======
 SELECT * FROM sys_linked_servers_vu_prepare__sys_servers_func()
 GO
 
 SELECT * FROM sys_linked_servers_vu_prepare__sys_servers_view
->>>>>>> fd10963f
+GO
+
+SELECT s.name as linked_srv_name, l.remote_name as username FROM sys.servers as s INNER JOIN sys.linked_logins as l on s.server_id = l.server_id
 GO