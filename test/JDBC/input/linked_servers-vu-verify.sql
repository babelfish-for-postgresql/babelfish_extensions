-- Check if the linked server added is reflected in the system view
SELECT name, product, provider, data_source, provider_string, catalog, is_linked FROM sys.servers WHERE name <> 'bbf_server' ORDER BY name
GO

SELECT * FROM sys_linked_servers_vu_prepare__sys_servers_func()
GO

SELECT * FROM sys_linked_servers_vu_prepare__sys_servers_view
GO

SELECT s.name as linked_srv_name, l.remote_name as username FROM sys.servers as s INNER JOIN sys.linked_logins as l on s.server_id = l.server_id WHERE s.name <> 'bbf_server' ORDER BY linked_srv_name
GO

SELECT * FROM sys_linked_servers_vu_prepare__sys_linked_logins_view
GO

<<<<<<< HEAD
-- Try to call sp_helplinkedsrvlogin with server name = NULL and login name = NULL. Should return all mappings
EXEC sp_helplinkedsrvlogin
GO

-- Try to call sp_helplinkedsrvlogin with correct server name but invalid login name. Should return zero rows
EXEC sp_helplinkedsrvlogin @rmtsrvname = 'mssql_server', @locallogin = 'testlogin'
GO

-- Try to call sp_helplinkedsrvlogin with correct server name but login name = NULL.  should return all mapppings of the given server
EXEC sp_helplinkedsrvlogin @rmtsrvname = 'mssql_server'
GO

-- Try to call sp_helplinkedsrvlogin with server name = NULL and invalid login name. Should return zero rows
EXEC sp_helplinkedsrvlogin @locallogin = 'testlogin'
GO

-- Try to call sp_helplinkedsrvlogin with invalid server name. Should throw error
EXEC sp_helplinkedsrvlogin @rmtsrvname = 'invalid_srv'
GO

EXEC sp_linkedservers
=======
SET NOCOUNT ON
DECLARE @sp_linkedservers_var table(a sysname, b nvarchar(128), c nvarchar(128), d nvarchar(4000), e nvarchar(4000), f nvarchar(4000), g sysname NULL)
INSERT INTO @sp_linkedservers_var EXEC sp_linkedservers
SELECT * FROM @sp_linkedservers_var WHERE a <> 'bbf_server'
SET NOCOUNT OFF
>>>>>>> bdfac43d
GO

-- Try to drop a linked server login that does not exist (should throw error)
EXEC sp_droplinkedsrvlogin @rmtsrvname = "invalid_server", @locallogin = NULL
GO

-- Try to drop a linked server login with @rmtsrvname = NULL (should throw error)
EXEC sp_droplinkedsrvlogin @rmtsrvname = NULL, @locallogin = NULL
GO

-- Try to drop a linked server login with locallogin != NULL (should throw error saying that only localogin = NULL is supported)
EXEC sp_droplinkedsrvlogin @rmtsrvname = "mssql_server", @locallogin = "login_1"
GO

-- drop all the linked server logins that have been created
EXEC sp_droplinkedsrvlogin @rmtsrvname = "mssql_server2", @locallogin = NULL
GO

EXEC sp_droplinkedsrvlogin @rmtsrvname = "mssql_server3", @locallogin = NULL
GO

-- Call sp_droplinkedsrvlogin from master.dbo schema
EXEC master.dbo.sp_droplinkedsrvlogin @rmtsrvname = "mssql_server", @locallogin = NULL
GO

SELECT * FROM sys_linked_servers_vu_prepare__sys_linked_logins_view
GO

-- Trying to drop a server that does not exist (Should throw error)
EXEC sp_dropserver @server = 'mssql_server_that_does_not_exist', @droplogins = NULL
GO

-- Trying to drop a server with @droplogins = invalid value (Should throw error)
EXEC sp_dropserver @server = 'mssql_server', @droplogins = 'definitely_invalid'
GO

-- Dropping a server without droplogins should also drop the server and the linked login
EXEC sp_dropserver @server = 'mssql_server', @droplogins = NULL
GO

SELECT * FROM sys.servers WHERE name = 'mssql_server'
GO

SELECT s.name as linked_srv_name, l.remote_name as username FROM sys.servers as s INNER JOIN sys.linked_logins as l on s.server_id = l.server_id WHERE s.name = 'mssql_server'
GO

-- Dropping a server with droplogins should drop the linked logins as well. Also call sp_dropserver from master.dbo schema
EXEC master.dbo.sp_dropserver @server = 'mssql_server2', @droplogins = 'droplogins'
GO

SELECT * FROM sys.servers WHERE name = 'mssql_server'
GO

SELECT s.name as linked_srv_name, l.remote_name as username FROM sys.servers as s INNER JOIN sys.linked_logins as l on s.server_id = l.server_id WHERE s.name = 'mssql_server2'
GO<|MERGE_RESOLUTION|>--- conflicted
+++ resolved
@@ -14,7 +14,6 @@
 SELECT * FROM sys_linked_servers_vu_prepare__sys_linked_logins_view
 GO
 
-<<<<<<< HEAD
 -- Try to call sp_helplinkedsrvlogin with server name = NULL and login name = NULL. Should return all mappings
 EXEC sp_helplinkedsrvlogin
 GO
@@ -35,14 +34,11 @@
 EXEC sp_helplinkedsrvlogin @rmtsrvname = 'invalid_srv'
 GO
 
-EXEC sp_linkedservers
-=======
 SET NOCOUNT ON
 DECLARE @sp_linkedservers_var table(a sysname, b nvarchar(128), c nvarchar(128), d nvarchar(4000), e nvarchar(4000), f nvarchar(4000), g sysname NULL)
 INSERT INTO @sp_linkedservers_var EXEC sp_linkedservers
 SELECT * FROM @sp_linkedservers_var WHERE a <> 'bbf_server'
 SET NOCOUNT OFF
->>>>>>> bdfac43d
 GO
 
 -- Try to drop a linked server login that does not exist (should throw error)
