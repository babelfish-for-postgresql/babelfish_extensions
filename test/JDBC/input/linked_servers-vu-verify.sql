-- Check if the linked server added is reflected in the system view
SELECT name, product, provider, data_source, provider_string, catalog, is_linked FROM sys.servers ORDER BY name
GO

SELECT * FROM sys_linked_servers_vu_prepare__sys_servers_func()
GO

SELECT * FROM sys_linked_servers_vu_prepare__sys_servers_view
GO

SELECT s.name as linked_srv_name, l.remote_name as username FROM sys.servers as s INNER JOIN sys.linked_logins as l on s.server_id = l.server_id ORDER BY linked_srv_name
GO

SELECT * FROM sys_linked_servers_vu_prepare__sys_linked_logins_view
GO

<<<<<<< HEAD
EXEC sp_linkedservers
=======
-- Try to drop a linked server login that does not exist (should throw error)
EXEC sp_droplinkedsrvlogin @rmtsrvname = "invalid_server", @locallogin = NULL
GO

-- Try to drop a linked server login with @rmtsrvname = NULL (should throw error)
EXEC sp_droplinkedsrvlogin @rmtsrvname = NULL, @locallogin = NULL
GO

-- Try to drop a linked server login with locallogin != NULL (should throw error saying that only localogin = NULL is supported)
EXEC sp_droplinkedsrvlogin @rmtsrvname = "mssql_server", @locallogin = "login_1"
GO

-- drop all the linked server logins that have been created
EXEC sp_droplinkedsrvlogin @rmtsrvname = "mssql_server2", @locallogin = NULL
GO

EXEC sp_droplinkedsrvlogin @rmtsrvname = "mssql_server3", @locallogin = NULL
GO

-- Call sp_droplinkedsrvlogin from master.dbo schema
EXEC master.dbo.sp_droplinkedsrvlogin @rmtsrvname = "mssql_server", @locallogin = NULL
GO

SELECT * FROM sys_linked_servers_vu_prepare__sys_linked_logins_view
GO

-- Trying to drop a server that does not exist (Should throw error)
EXEC sp_dropserver @server = 'mssql_server_that_does_not_exist', @droplogins = NULL
GO

-- Trying to drop a server with @droplogins = invalid value (Should throw error)
EXEC sp_dropserver @server = 'mssql_server', @droplogins = 'definitely_invalid'
GO

-- Dropping a server without droplogins should also drop the server and the linked login
EXEC sp_dropserver @server = 'mssql_server', @droplogins = NULL
GO

SELECT * FROM sys.servers WHERE name = 'mssql_server'
GO

SELECT s.name as linked_srv_name, l.remote_name as username FROM sys.servers as s INNER JOIN sys.linked_logins as l on s.server_id = l.server_id WHERE s.name = 'mssql_server'
GO

-- Dropping a server with droplogins should drop the linked logins as well. Also call sp_dropserver from master.dbo schema
EXEC master.dbo.sp_dropserver @server = 'mssql_server2', @droplogins = 'droplogins'
GO

SELECT * FROM sys.servers WHERE name = 'mssql_server'
GO

SELECT s.name as linked_srv_name, l.remote_name as username FROM sys.servers as s INNER JOIN sys.linked_logins as l on s.server_id = l.server_id WHERE s.name = 'mssql_server2'
>>>>>>> 3de21a56
GO<|MERGE_RESOLUTION|>--- conflicted
+++ resolved
@@ -14,9 +14,9 @@
 SELECT * FROM sys_linked_servers_vu_prepare__sys_linked_logins_view
 GO
 
-<<<<<<< HEAD
 EXEC sp_linkedservers
-=======
+GO
+
 -- Try to drop a linked server login that does not exist (should throw error)
 EXEC sp_droplinkedsrvlogin @rmtsrvname = "invalid_server", @locallogin = NULL
 GO
@@ -69,5 +69,4 @@
 GO
 
 SELECT s.name as linked_srv_name, l.remote_name as username FROM sys.servers as s INNER JOIN sys.linked_logins as l on s.server_id = l.server_id WHERE s.name = 'mssql_server2'
->>>>>>> 3de21a56
 GO