-- Check if the linked server added is reflected in the system view
SELECT name, product, provider, data_source, provider_string, catalog, is_linked FROM sys.servers ORDER BY name
GO

SELECT * FROM sys_linked_servers_vu_prepare__sys_servers_func()
GO

SELECT * FROM sys_linked_servers_vu_prepare__sys_servers_view
GO

SELECT s.name as linked_srv_name, l.remote_name as username FROM sys.servers as s INNER JOIN sys.linked_logins as l on s.server_id = l.server_id ORDER BY linked_srv_name
GO

SELECT * FROM sys_linked_servers_vu_prepare__sys_linked_logins_view
GO

<<<<<<< HEAD
EXEC sp_helplinkedsrvlogin
GO

EXEC sp_helplinkedsrvlogin @rmtsrvname = 'mssql_server'
GO

EXEC sp_helplinkedsrvlogin @rmtsrvname = 'mssql_server', @locallogin = 'testlogin'
=======
EXEC sp_linkedservers
>>>>>>> cab214d6
GO

-- Try to drop a linked server login that does not exist (should throw error)
EXEC sp_droplinkedsrvlogin @rmtsrvname = "invalid_server", @locallogin = NULL
GO

-- Try to drop a linked server login with @rmtsrvname = NULL (should throw error)
EXEC sp_droplinkedsrvlogin @rmtsrvname = NULL, @locallogin = NULL
GO

-- Try to drop a linked server login with locallogin != NULL (should throw error saying that only localogin = NULL is supported)
EXEC sp_droplinkedsrvlogin @rmtsrvname = "mssql_server", @locallogin = "login_1"
GO

-- drop all the linked server logins that have been created
EXEC sp_droplinkedsrvlogin @rmtsrvname = "mssql_server2", @locallogin = NULL
GO

EXEC sp_droplinkedsrvlogin @rmtsrvname = "mssql_server3", @locallogin = NULL
GO

-- Call sp_droplinkedsrvlogin from master.dbo schema
EXEC master.dbo.sp_droplinkedsrvlogin @rmtsrvname = "mssql_server", @locallogin = NULL
GO

SELECT * FROM sys_linked_servers_vu_prepare__sys_linked_logins_view
GO

-- Trying to drop a server that does not exist (Should throw error)
EXEC sp_dropserver @server = 'mssql_server_that_does_not_exist', @droplogins = NULL
GO

-- Trying to drop a server with @droplogins = invalid value (Should throw error)
EXEC sp_dropserver @server = 'mssql_server', @droplogins = 'definitely_invalid'
GO

-- Dropping a server without droplogins should also drop the server and the linked login
EXEC sp_dropserver @server = 'mssql_server', @droplogins = NULL
GO

SELECT * FROM sys.servers WHERE name = 'mssql_server'
GO

SELECT s.name as linked_srv_name, l.remote_name as username FROM sys.servers as s INNER JOIN sys.linked_logins as l on s.server_id = l.server_id WHERE s.name = 'mssql_server'
GO

-- Dropping a server with droplogins should drop the linked logins as well. Also call sp_dropserver from master.dbo schema
EXEC master.dbo.sp_dropserver @server = 'mssql_server2', @droplogins = 'droplogins'
GO

SELECT * FROM sys.servers WHERE name = 'mssql_server'
GO

SELECT s.name as linked_srv_name, l.remote_name as username FROM sys.servers as s INNER JOIN sys.linked_logins as l on s.server_id = l.server_id WHERE s.name = 'mssql_server2'
GO<|MERGE_RESOLUTION|>--- conflicted
+++ resolved
@@ -14,7 +14,6 @@
 SELECT * FROM sys_linked_servers_vu_prepare__sys_linked_logins_view
 GO
 
-<<<<<<< HEAD
 EXEC sp_helplinkedsrvlogin
 GO
 
@@ -22,9 +21,9 @@
 GO
 
 EXEC sp_helplinkedsrvlogin @rmtsrvname = 'mssql_server', @locallogin = 'testlogin'
-=======
+GO
+
 EXEC sp_linkedservers
->>>>>>> cab214d6
 GO
 
 -- Try to drop a linked server login that does not exist (should throw error)
