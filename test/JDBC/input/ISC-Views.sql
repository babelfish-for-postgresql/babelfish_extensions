--- conflicted
+++ resolved
@@ -222,12 +222,9 @@
 DROP TYPE int_a
 DROP TYPE varchar_a
 DROP DATABASE isc_db
-<<<<<<< HEAD
 DROP VIEW sch1.v1
 go
 DROP SCHEMA sch1
-go
-=======
 go
 
 -- Tests for numeric scale and precision
@@ -250,5 +247,4 @@
 GO
 
 drop type decimal_test;
-GO
->>>>>>> 64180ff8
+GO