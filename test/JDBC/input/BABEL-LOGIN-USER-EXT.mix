-- psql
ALTER SYSTEM SET babelfishpg_tsql.allow_antlr_to_unsupported_grammar_for_testing = true;
SELECT pg_reload_conf();
CREATE USER foo WITH LOGIN PASSWORD 'abc';
CREATE USER su_user WITH SUPERUSER LOGIN PASSWORD 'abc';
GO

-- tsql      user=foo      password=abc
-- Login with non babelfish user should fail
go

-- Login with a superuser should succeed
-- tsql      user=su_user      password=abc
SELECT 1;
go

-- psql
DROP USER IF EXISTS foo;
DROP USER IF EXISTS su_user;
go

-- Create Login through tsql
-- tsql
CREATE LOGIN r1 WITH PASSWORD = 'abc';
go

CREATE USER r1;
go

CREATE LOGIN r2 WITH password = 'abc';
go

CREATE SCHEMA sch2;
go

CREATE USER r2 WITH DEFAULT_SCHEMA = sch2;
go

-- Login with a Babelfish user should succeed
-- tsql      user=r1      password=abc
SELECT db_name();
go

SELECT current_setting('search_path');
go

SELECT rolname, orig_username, login_name, database_name, default_schema_name
FROM sys.babelfish_authid_user_ext
WHERE orig_username = 'r1';
go

SELECT session_user;
go

SELECT current_user;
go

SELECT user_name(user_id());
go

ALTER USER r1 WITH DEFAULT_SCHEMA = sch2;
go

SELECT rolname, orig_username, login_name, database_name, default_schema_name
FROM sys.babelfish_authid_user_ext
WHERE orig_username = 'r1';
go

ALTER USER r1 WITH NAME = new_r1;
go

SELECT rolname, orig_username, login_name, database_name, default_schema_name
FROM sys.babelfish_authid_user_ext
WHERE orig_username = 'new_r1';
go

ALTER USER r2 WITH DEFAULT_SCHEMA = NULL;
go

ALTER USER r2 WITH NAME = new_r2;
go

SELECT rolname, orig_username, login_name, database_name, default_schema_name
FROM sys.babelfish_authid_user_ext
WHERE orig_username = 'r2';
go

-- tsql      user=r2      password=abc
SELECT db_name();
go

SELECT current_setting('search_path');
go

SELECT rolname, orig_username, login_name, database_name, default_schema_name
FROM sys.babelfish_authid_user_ext
WHERE orig_username = 'r2';
go

SELECT session_user;
go

SELECT current_user;
go

SELECT user_name(user_id());
go

-- tsql
DROP USER new_r1;
go

-- psql
-- Need to terminate active session before cleaning up the login
SELECT pg_terminate_backend(pid) FROM pg_stat_get_activity(NULL)
WHERE sys.suser_name(usesysid) = 'r1' AND backend_type = 'client backend' AND usesysid IS NOT NULL;
GO

-- tsql
DROP LOGIN r1;
go

DROP USER r2;
go

DROP SCHEMA sch2;
go

-- psql
-- Need to terminate active session before cleaning up the login
SELECT pg_terminate_backend(pid) FROM pg_stat_get_activity(NULL)
WHERE sys.suser_name(usesysid) = 'r2' AND backend_type = 'client backend' AND usesysid IS NOT NULL;
GO

-- tsql
DROP LOGIN r2;
go

-- Test initialization
SELECT COUNT(*) FROM sys.babelfish_authid_login_ext;
go

CREATE LOGIN r1 WITH PASSWORD = 'abc';
go

SELECT COUNT(*) FROM sys.babelfish_authid_login_ext;
go

-- Test initialization with password
CREATE LOGIN r2 WITH PASSWORD = '123'
go

SELECT COUNT(*) FROM sys.babelfish_authid_login_ext;
go

-- Test altering the login ability
SELECT rolcanlogin FROM pg_catalog.pg_roles WHERE rolname = 'r1';
go
SELECT name, is_disabled FROM sys.server_principals WHERE name = 'r1';
go

ALTER LOGIN r1 disable;
go

SELECT rolcanlogin FROM pg_catalog.pg_roles WHERE rolname = 'r1';
go
SELECT name, is_disabled FROM sys.server_principals WHERE name = 'r1';
go

ALTER LOGIN r1 enable;
go

SELECT rolcanlogin FROM pg_catalog.pg_roles WHERE rolname = 'r1';
go
SELECT name, is_disabled FROM sys.server_principals WHERE name = 'r1';
go

-- Test altering the password
ALTER LOGIN r2 WITH PASSWORD = '456'
go

-- Test dropping

-- psql
-- Need to terminate active session before cleaning up the login
SELECT pg_terminate_backend(pid) FROM pg_stat_get_activity(NULL)
WHERE sys.suser_name(usesysid) = 'r1' AND backend_type = 'client backend' AND usesysid IS NOT NULL;
GO

-- tsql
DROP LOGIN r1;
go

SELECT COUNT(*) FROM sys.babelfish_authid_login_ext;
go

-- psql
-- Need to terminate active session before cleaning up the login
SELECT pg_terminate_backend(pid) FROM pg_stat_get_activity(NULL)
WHERE sys.suser_name(usesysid) = 'r2' AND backend_type = 'client backend' AND usesysid IS NOT NULL;
GO

-- tsql
DROP LOGIN r2;
go

SELECT COUNT(*) FROM sys.babelfish_authid_login_ext;
go

-- Test membership
CREATE LOGIN r3 WITH PASSWORD = '789';
GO

SELECT COUNT(*) FROM pg_auth_members
WHERE roleid = (SELECT oid FROM pg_roles WHERE rolname = 'sysadmin')
AND "member" = (SELECT oid FROM pg_roles WHERE rolname = 'r3');
GO

ALTER SERVER ROLE sysadmin ADD MEMBER r3;
GO

SELECT COUNT(*) FROM pg_auth_members
WHERE roleid = (SELECT oid FROM pg_roles WHERE rolname = 'sysadmin')
AND "member" = (SELECT oid FROM pg_roles WHERE rolname = 'r3');
GO

ALTER SERVER ROLE sysadmin DROP MEMBER r3;
GO

SELECT COUNT(*) FROM pg_auth_members
WHERE roleid = (SELECT oid FROM pg_roles WHERE rolname = 'sysadmin')
AND "member" = (SELECT oid FROM pg_roles WHERE rolname = 'r3');
GO

-- psql
-- Need to terminate active session before cleaning up the login
SELECT pg_terminate_backend(pid) FROM pg_stat_get_activity(NULL)
WHERE sys.suser_name(usesysid) = 'r3' AND backend_type = 'client backend' AND usesysid IS NOT NULL;
GO

-- tsql
DROP LOGIN r3;
GO

-- Test error cases
ALTER SERVER ROLE db_owner ADD MEMBER dummy;
GO

ALTER SERVER ROLE db_owner DROP MEMBER dummy;
GO

CREATE LOGIN err_user WITH PASSWORD = '123';
GO

CREATE USER err_user;
GO

-- tsql      user=err_user      password=123
-- Should fail, does not have permission to alter sysadmin
ALTER SERVER ROLE sysadmin ADD MEMBER err_user
GO

-- Shoud fail, does not have permission to create login
CREATE LOGIN dummy WITH PASSWORD = '123';
GO

-- tsql
DROP USER err_user;
GO

DROP LOGIN err_user;
GO

-- Test User functions
USE MASTER;
GO

SELECT user_name();
GO

SELECT user_name(user_id());
GO

SELECT user_name(user_id('guest'));
GO

SELECT rolname FROM pg_roles WHERE oid = user_id('dbo');
GO

SELECT rolname FROM pg_roles WHERE oid = user_id('guest');
GO

USE MSDB;
GO

SELECT user_name();
GO

SELECT user_name(user_id());
GO

SELECT user_name(user_id('guest'));
GO

SELECT rolname FROM pg_roles WHERE oid = user_id('dbo');
GO

SELECT rolname FROM pg_roles WHERE oid = user_id('guest');
GO

USE TEMPDB;
GO

SELECT user_name();
GO

SELECT user_name(user_id());
GO

SELECT user_name(user_id('guest'));
GO

SELECT rolname FROM pg_roles WHERE oid = user_id('dbo');
GO

SELECT rolname FROM pg_roles WHERE oid = user_id('guest');
GO

CREATE DATABASE db1;
GO

USE db1;
GO

SELECT rolname, orig_username, login_name, database_name, default_schema_name
FROM sys.babelfish_authid_user_ext
ORDER BY rolname;
GO

SELECT user_name();
GO

SELECT user_name(user_id());
GO

SELECT rolname FROM pg_roles WHERE oid = user_id('dbo');
GO

-- Expect NULL
SELECT user_name(-1);
GO

SELECT user_id('master_dbo');
GO

-- Test Login functions
CREATE LOGIN login1 WITH PASSWORD = '456';
GO

SELECT name FROM sys.server_principals WHERE principal_id = suser_id('login1');
GO

SELECT name FROM sys.server_principals WHERE name = suser_name(suser_id('login1'));
GO

-- Expect NULL
SELECT suser_name(-1);
GO

USE MASTER;
GO

DROP DATABASE db1;
GO

SELECT rolname, orig_username, login_name, database_name, default_schema_name
FROM sys.babelfish_authid_user_ext
ORDER BY rolname;
GO

-- psql
-- Need to terminate active session before cleaning up the login
SELECT pg_terminate_backend(pid) FROM pg_stat_get_activity(NULL)
WHERE sys.suser_name(usesysid) = 'login1' AND backend_type = 'client backend' AND usesysid IS NOT NULL;
GO

-- tsql
DROP LOGIN login1;
GO

-- psql
ALTER SYSTEM SET babelfishpg_tsql.migration_mode = 'multi-db';
SELECT pg_reload_conf();
GO

-- tsql
-- Test multi-db mode
USE master;
GO

CREATE DATABASE db1;
GO

CREATE DATABASE db2;
GO

SELECT rolname, login_name, orig_username, database_name, default_schema_name
FROM sys.babelfish_authid_user_ext
ORDER BY rolname;
GO

SELECT name, default_schema_name
FROM sys.database_principals
ORDER BY default_schema_name DESC, name;
GO

SELECT rolname, rolcreaterole FROM pg_roles
WHERE rolname LIKE '%dbo'
ORDER BY rolname;
GO

USE db1;
GO

SELECT name, default_schema_name
FROM sys.database_principals
ORDER BY default_schema_name DESC, name;
GO

SELECT user_name(user_id('dbo'));
GO

SELECT user_name(user_id('guest'));
GO

SELECT rolname FROM pg_roles WHERE oid = user_id('dbo');
GO

SELECT rolname FROM pg_roles WHERE oid = user_id('guest');
GO

USE db2;
GO

SELECT user_name(user_id('dbo'));
GO

SELECT user_name(user_id('guest'));
GO

SELECT rolname FROM pg_roles WHERE oid = user_id('dbo');
GO

SELECT rolname FROM pg_roles WHERE oid = user_id('guest');
GO

USE MASTER;
GO

SELECT user_name(user_id('dbo'));
GO

SELECT user_name(user_id('guest'));
GO

SELECT rolname FROM pg_roles WHERE oid = user_id('dbo');
GO

SELECT rolname FROM pg_roles WHERE oid = user_id('guest');
GO

DROP DATABASE db1;
GO

SELECT rolname, orig_username, login_name, database_name, default_schema_name
FROM sys.babelfish_authid_user_ext
ORDER BY rolname;
GO

DROP DATABASE db2;
GO

SELECT rolname, orig_username, login_name, database_name, default_schema_name
FROM sys.babelfish_authid_user_ext
ORDER BY rolname;
GO

<<<<<<< HEAD
-- Prevent dropping active login
CREATE LOGIN lgn_3232 WITH PASSWORD='123';
GO

CREATE USER lgn_3232; 
GO

-- Session 1
-- tsql		user=lgn_3232		password=123
-- Logged into Session 1 with lgn_3232 login

-- Session 2 - Try to drop lgn_3232 which is active on Session 1
-- tsql
DROP LOGIN lgn_3232;
GO

-- psql
-- Need to terminate active session before cleaning up the login
SELECT pg_terminate_backend(pid) FROM pg_stat_get_activity(NULL)
WHERE sys.suser_name(usesysid) = 'lgn_3232' AND backend_type = 'client backend' AND usesysid IS NOT NULL;
GO

-- tsql
DROP LOGIN lgn_3232;
GO

DROP USER lgn_3232;
=======
-- BABEL-2978 - Prevent login from accessing database without creating DB user after DROP/CREATE login 
CREATE LOGIN lgn_2978 WITH PASSWORD='123';
GO

CREATE DATABASE db1;
GO

USE db1;
GO

CREATE USER lgn_2978;
GO

CREATE DATABASE db2;
GO

USE db2;
GO

CREATE USER lgn_2978_2 FROM LOGIN lgn_2978;
GO

USE master;
GO

SELECT rolname, orig_username, login_name, database_name, default_schema_name
FROM sys.babelfish_authid_user_ext
WHERE login_name LIKE 'lgn_2978%'
ORDER BY rolname;
GO

-- Login should be succeded
java_auth#!#database|-|db1#!#user|-|lgn_2978#!#password|-|123
java_auth#!#database|-|db2#!#user|-|lgn_2978#!#password|-|123
java_auth#!#user|-|lgn_2978#!#password|-|123
java_auth#!#user|-|lgn_2978#!#password|-|123

-- tsql
USE master;
GO

-- tsql
DROP LOGIN lgn_2978;
GO

-- lgn_2978 login entries should have been invalidated
SELECT rolname, orig_username, login_name, database_name, default_schema_name
FROM sys.babelfish_authid_user_ext
WHERE login_name LIKE 'lgn_2978%' OR rolname LIKE '%lgn_2978%'
ORDER BY rolname;
GO

-- It should be failed since there is no relevant login

java_auth#!#database|-|db1#!#user|-|lgn_2978#!#password|-|123
java_auth#!#database|-|db2#!#user|-|lgn_2978#!#password|-|123

-- tsql
-- recreate the login with same name
CREATE LOGIN lgn_2978 WITH PASSWORD='123';
GO

-- verify that USER lgn_2978 should have "" as LOGIN since it is dropped
SELECT rolname, orig_username, login_name, database_name, default_schema_name
FROM sys.babelfish_authid_user_ext
WHERE login_name LIKE 'lgn_2978%'
ORDER BY rolname;
GO

-- It should be failed since there is no relevant login

java_auth#!#database|-|db1#!#user|-|lgn_2978#!#password|-|123
java_auth#!#database|-|db2#!#user|-|lgn_2978#!#password|-|123

-- tsql      user=lgn_2978      password=123
USE db1;
GO

USE db2;
GO

USE master;
GO

SELECT current_user;
GO

-- tsql
USE master;
GO

DROP LOGIN lgn_2978;
GO

DROP DATABASE db1;
GO

DROP DATABASE db2;
>>>>>>> 15af4e23
GO

-- psql
ALTER SYSTEM SET babelfishpg_tsql.migration_mode = 'single-db';
ALTER SYSTEM SET babelfishpg_tsql.allow_antlr_to_unsupported_grammar_for_testing = false;
SELECT pg_reload_conf();
GO<|MERGE_RESOLUTION|>--- conflicted
+++ resolved
@@ -485,35 +485,6 @@
 ORDER BY rolname;
 GO
 
-<<<<<<< HEAD
--- Prevent dropping active login
-CREATE LOGIN lgn_3232 WITH PASSWORD='123';
-GO
-
-CREATE USER lgn_3232; 
-GO
-
--- Session 1
--- tsql		user=lgn_3232		password=123
--- Logged into Session 1 with lgn_3232 login
-
--- Session 2 - Try to drop lgn_3232 which is active on Session 1
--- tsql
-DROP LOGIN lgn_3232;
-GO
-
--- psql
--- Need to terminate active session before cleaning up the login
-SELECT pg_terminate_backend(pid) FROM pg_stat_get_activity(NULL)
-WHERE sys.suser_name(usesysid) = 'lgn_3232' AND backend_type = 'client backend' AND usesysid IS NOT NULL;
-GO
-
--- tsql
-DROP LOGIN lgn_3232;
-GO
-
-DROP USER lgn_3232;
-=======
 -- BABEL-2978 - Prevent login from accessing database without creating DB user after DROP/CREATE login 
 CREATE LOGIN lgn_2978 WITH PASSWORD='123';
 GO
@@ -601,6 +572,12 @@
 SELECT current_user;
 GO
 
+-- psql
+-- Need to terminate active session before cleaning up the login
+SELECT pg_terminate_backend(pid) FROM pg_stat_get_activity(NULL)
+WHERE sys.suser_name(usesysid) = 'lgn_2978' AND backend_type = 'client backend' AND usesysid IS NOT NULL;
+GO
+
 -- tsql
 USE master;
 GO
@@ -612,7 +589,35 @@
 GO
 
 DROP DATABASE db2;
->>>>>>> 15af4e23
+GO
+
+-- Prevent dropping active login
+CREATE LOGIN lgn_3232 WITH PASSWORD='123';
+GO
+
+CREATE USER lgn_3232; 
+GO
+
+-- Session 1
+-- tsql		user=lgn_3232		password=123
+-- Logged into Session 1 with lgn_3232 login
+
+-- Session 2 - Try to drop lgn_3232 which is active on Session 1
+-- tsql
+DROP LOGIN lgn_3232;
+GO
+
+-- psql
+-- Need to terminate active session before cleaning up the login
+SELECT pg_terminate_backend(pid) FROM pg_stat_get_activity(NULL)
+WHERE sys.suser_name(usesysid) = 'lgn_3232' AND backend_type = 'client backend' AND usesysid IS NOT NULL;
+GO
+
+-- tsql
+DROP LOGIN lgn_3232;
+GO
+
+DROP USER lgn_3232;
 GO
 
 -- psql
