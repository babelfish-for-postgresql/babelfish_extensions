--- conflicted
+++ resolved
@@ -86,12 +86,7 @@
 SELECT COUNT(*) FROM pg_auth_members
 WHERE roleid = (SELECT oid FROM pg_roles WHERE rolname = 'db2_guest')
 AND "member" = (SELECT oid FROM pg_roles WHERE rolname = 'db2_db_owner');
-<<<<<<< HEAD
 GO
-
-SELECT set_config('babelfishpg_tsql.migration_mode', 'single-db', false);
-GO
-
 CREATE DATABASE db1 COLLATE BBF_Unicode_CP1_CI_AI;
 GO
 
@@ -143,8 +138,6 @@
 -- test multi-db mode
 SELECT set_config('role', 'jdbc_user', false);
 GO
-SELECT set_config('babelfishpg_tsql.migration_mode', 'multi-db', false);
-GO
 
 CREATE DATABASE db1 COLLATE BBF_Unicode_CP1_CI_AI;
 GO
@@ -177,8 +170,3 @@
 WHERE roleid = (SELECT oid FROM pg_roles WHERE rolname = 'db2_guest')
 AND "member" = (SELECT oid FROM pg_roles WHERE rolname = 'db2_db_owner');
 GO
-
-SELECT set_config('babelfishpg_tsql.migration_mode', 'single-db', false);
-=======
->>>>>>> 4cbb1b87
-GO