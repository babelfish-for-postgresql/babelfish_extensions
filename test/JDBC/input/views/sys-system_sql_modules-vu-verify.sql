--- conflicted
+++ resolved
@@ -1,13 +1,4 @@
-<<<<<<< HEAD
-=======
 -- sla 50000
--- NOTE: Some tests will be marked as "DISABLED DUE TO NON-UNIQUE OBJECT_ID"
--- This is because during MVU, items in pg_class an pg_proc could have the same OBJECT_ID
--- Some tests have no way of identification except for OBJECT_ID since definition will be missing
--- These will be tested in the regular JDBC test
-
--- DISABLED DUE TO NON-UNIQUE OBJECT_ID
->>>>>>> f6b1187d
 -- Test for system function
 SELECT
     definition,
