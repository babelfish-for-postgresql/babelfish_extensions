-- single_db_mode_expected
-- tsql
USE MASTER;
GO

CREATE SCHEMA myschema;
GO

CREATE TABLE dbo.master_t1 (id int identity, a int);
GO

CREATE PROCEDURE dbo.master_p1
AS
SELECT a FROM dbo.master_t1;
GO

CREATE TABLE myschema.tab1( a int);
GO
 
CREATE PROCEDURE myschema.proc1
AS
INSERT INTO tab1 values(1);
SELECT * from tab1;
GO

CREATE PROCEDURE myschema.proc2
AS
CREATE TABLE tab1(a int, b int);
GO

CREATE PROCEDURE dbo.master_p2
AS
SELECT 1;
GO

CREATE PROCEDURE dbo.master_p3
AS
SELECT 1/0;
GO

CREATE DATABASE db1;
GO

USE db1;
GO

SELECT current_user;
GO

INSERT INTO master.dbo.master_t1 VALUES (10);
GO

SELECT * FROM master.dbo.master_t1 ORDER BY id;
GO

SELECT * FROM master..master_t1 ORDER BY id;
GO

EXEC master.dbo.master_p1
GO

master.dbo.master_p1
GO

EXEC master.dbo.master_p2
GO

-- tab1 resolves to master.myschema.tab1
EXEC master.myschema.proc1
GO

-- tab1 resolves to master.dbo.tab1
EXEC master.myschema.proc2
GO

SELECT * from master.dbo.tab1;
GO

-- runtime error
EXEC master.dbo.master_p3
GO

EXEC master..master_p2
GO

UPDATE master.dbo.master_t1
SET a = 11
WHERE id = 1;
GO

SELECT * FROM master.dbo.master_t1 ORDER BY id;
GO

DELETE FROM master.dbo.master_t1
WHERE id = 1;
GO

SELECT * FROM master.dbo.master_t1 ORDER BY id;
GO

SELECT current_user;
GO

CREATE PROCEDURE p1
AS
INSERT INTO master.dbo.master_t1 VALUES (10);
GO

EXEC p1;
GO

EXEC p1;
GO

EXEC p1;
GO

CREATE TABLE dbo.db1_t1 (a int);
GO

INSERT INTO dbo.db1_t1 (a)
SELECT (a) FROM master.dbo.master_t1;
GO

INSERT INTO dbo.db1_t1 (a)
OUTPUT inserted.a INTO master.dbo.master_t1 (a)
VALUES (30);
GO

-- Expect an error
INSERT INTO dbo.db1_t1 (a)
EXECUTE master.dbo.master_p1;
GO

EXECUTE master.dbo.master_p1;
GO

SELECT current_user;
GO

CREATE TABLE dbo.db1_t2 (a int);
GO

INSERT INTO dbo.db1_t2 VALUES (20);
GO

INSERT INTO master.dbo.master_t1 (a)
SELECT (a) FROM db1_t2;
GO

SELECT * FROM master.dbo.master_t1 ORDER BY id;
GO

USE MASTER;
GO

--tsql
USE MASTER;
GO

CREATE LOGIN johndoe WITH PASSWORD = '12345678';
GO

CREATE USER master_janedoe FOR LOGIN johndoe;
GO

USE db1;
GO

CREATE USER db1_janedoe FOR LOGIN johndoe;
GO

-- tsql    user=johndoe    password=12345678
USE MASTER;
GO

SELECT current_user;
GO

SELECT * FROM db1.dbo.db1_t1 ORDER BY a;
GO

USE db1;
GO

EXEC master.dbo.master_p2
GO

SELECT current_user;
GO

SELECT * FROM master.dbo.master_t1 ORDER BY id;
GO
-- terminate-tsql-conn user=johndoe password=12345678

-- tsql
USE MASTER;
GO

GRANT SELECT ON dbo.master_t1 TO master_janedoe;
GO

GRANT EXECUTE ON dbo.master_p2 TO master_janedoe;
GO

USE db1;
GO

GRANT SELECT ON dbo.db1_t1 TO db1_janedoe;
GO

-- tsql user=johndoe password=12345678
USE MASTER;
GO

USE db1;
GO

EXEC master.dbo.master_p2
GO

SELECT * FROM master.dbo.master_t1 ORDER BY id;
GO

USE master;
GO
-- terminate-tsql-conn user=johndoe password=12345678

-- tsql
USE db1;
GO

REVOKE SELECT ON dbo.db1_t1 FROM db1_janedoe;
GO

USE MASTER;
GO

DROP DATABASE db1;
GO

DROP TABLE tab1
GO

DELETE FROM master.dbo.master_t1
GO

-- REPEATING SAME TESTS FOR "db1" BUT CREATED THROUGH COLLATE CLAUSE
CREATE DATABASE db1 COLLATE BBF_Unicode_CP1_CI_AI;
GO

USE db1;
GO

SELECT current_user;
GO

INSERT INTO master.dbo.master_t1 VALUES (10);
GO

SELECT * FROM master.dbo.master_t1 ORDER BY id;
GO

SELECT * FROM master..master_t1 ORDER BY id;
GO

EXEC master.dbo.master_p1
GO

master.dbo.master_p1
GO

EXEC master.dbo.master_p2
GO

-- tab1 resolves to master.myschema.tab1
EXEC master.myschema.proc1
GO

-- tab1 resolves to master.dbo.tab1
EXEC master.myschema.proc2
GO

SELECT * from master.dbo.tab1;
GO

-- runtime error
EXEC master.dbo.master_p3
GO

EXEC master..master_p2
GO

UPDATE master.dbo.master_t1
SET a = 11
WHERE id = 1;
GO

SELECT * FROM master.dbo.master_t1 ORDER BY id;
GO

DELETE FROM master.dbo.master_t1
WHERE id = 1;
GO

SELECT * FROM master.dbo.master_t1 ORDER BY id;
GO

SELECT current_user;
GO

CREATE PROCEDURE p1
AS
INSERT INTO master.dbo.master_t1 VALUES (10);
GO

EXEC p1;
GO

EXEC p1;
GO

EXEC p1;
GO

CREATE TABLE dbo.db1_t1 (a int);
GO

INSERT INTO dbo.db1_t1 (a)
SELECT (a) FROM master.dbo.master_t1;
GO

INSERT INTO dbo.db1_t1 (a)
OUTPUT inserted.a INTO master.dbo.master_t1 (a)
VALUES (30);
GO

-- Expect an error
INSERT INTO dbo.db1_t1 (a)
EXECUTE master.dbo.master_p1;
GO

EXECUTE master.dbo.master_p1;
GO

SELECT current_user;
GO

CREATE TABLE dbo.db1_t2 (a int);
GO

INSERT INTO dbo.db1_t2 VALUES (20);
GO

INSERT INTO master.dbo.master_t1 (a)
SELECT (a) FROM db1_t2;
GO

SELECT * FROM master.dbo.master_t1 ORDER BY id;
GO

USE MASTER;
GO

--tsql
USE db1;
GO

CREATE USER db1_janedoe FOR LOGIN johndoe;
GO

-- tsql    user=johndoe    password=12345678
USE MASTER;
GO

SELECT current_user;
GO

SELECT * FROM db1.dbo.db1_t1 ORDER BY a;
GO

USE db1;
GO

EXEC master.dbo.master_p2
GO

SELECT current_user;
GO

SELECT * FROM master.dbo.master_t1 ORDER BY id;
GO
-- terminate-tsql-conn user=johndoe password=12345678

-- tsql
USE MASTER;
GO

GRANT SELECT ON dbo.master_t1 TO master_janedoe;
GO

GRANT EXECUTE ON dbo.master_p2 TO master_janedoe;
GO

USE db1;
GO

GRANT SELECT ON dbo.db1_t1 TO db1_janedoe;
GO

-- tsql user=johndoe password=12345678
USE MASTER;
GO

USE db1;
GO

EXEC master.dbo.master_p2
GO

SELECT * FROM master.dbo.master_t1 ORDER BY id;
GO

USE master;
GO

-- tsql
USE db1;
GO

REVOKE SELECT ON dbo.db1_t1 FROM db1_janedoe;
GO

USE MASTER;
GO

DROP DATABASE db1;
GO

DROP TABLE dbo.master_t1;
GO

DROP PROC dbo.master_p1;
GO

DROP PROC dbo.master_p2;
GO

DROP PROC dbo.master_p3;
GO

DROP PROC myschema.proc1;
GO

DROP PROC myschema.proc2;
go

DROP TABLE tab1;
go

DROP TABLE myschema.tab1;
GO

DROP SCHEMA myschema;
GO

DROP USER master_janedoe;
GO

-- psql

-- Need to terminate active session before cleaning up the login
SELECT pg_terminate_backend(pid) FROM pg_stat_get_activity(NULL) 
WHERE sys.suser_name(usesysid) = 'johndoe' AND backend_type = 'client backend' AND usesysid IS NOT NULL;
GO
-- Wait to sync with another session
SELECT pg_sleep(1);
GO

-- tsql
DROP LOGIN johndoe;
GO

-- tsql
USE master;
GO

CREATE DATABASE db1;
GO

CREATE DATABASE db2;
GO

USE db1;
GO

CREATE PROCEDURE p1
AS
EXEC('USE db1');
SELECT 10;
GO

CREATE TABLE dbo.db1_t1 (id int identity, a int);
GO

USE db2;
GO

INSERT INTO db1.dbo.db1_t1 (a) VALUES (10);
GO

CREATE PROCEDURE p1
AS
INSERT INTO db1.dbo.db1_t1 VALUES (1);
GO

EXEC p1;
GO

EXEC p1;
GO

CREATE TABLE dbo.db2_t1 (b int);
GO

INSERT INTO dbo.db2_t1 (b)
SELECT a FROM db1.dbo.db1_t1
WHERE id = 1;
GO

SELECT * FROM dbo.db2_t1 ORDER BY b;
GO

EXEC db1.dbo.p1;
GO

DROP PROCEDURE p1
GO

-- tsql
USE db1;
GO

DROP TABLE db1_t1;
GO

USE master;
GO

DROP DATABASE db1;
GO

DROP DATABASE db2;
GO

-- Repeating tests with AI collated database
CREATE DATABASE db1 COLLATE BBF_Unicode_CP1_CI_AI;
GO

CREATE DATABASE db2 COLLATE BBF_Unicode_CP1_CI_AI;
GO

USE db1;
GO

CREATE PROCEDURE p1
AS
EXEC('USE db1');
SELECT 10;
GO

CREATE TABLE dbo.db1_t1 (id int identity, a int);
GO

USE db2;
GO

INSERT INTO db1.dbo.db1_t1 (a) VALUES (10);
GO

CREATE PROCEDURE p1
AS
INSERT INTO db1.dbo.db1_t1 VALUES (1);
GO

EXEC p1;
GO

EXEC p1;
GO

CREATE TABLE dbo.db2_t1 (b int);
GO

INSERT INTO dbo.db2_t1 (b)
SELECT a FROM db1.dbo.db1_t1
WHERE id = 1;
GO

SELECT * FROM dbo.db2_t1 ORDER BY b;
GO

EXEC db1.dbo.p1;
GO

DROP PROCEDURE p1
GO

-- tsql
USE db1;
GO

DROP TABLE db1_t1;
GO

USE master;
GO

DROP DATABASE db1;
GO

DROP DATABASE db2;
GO

-- BABEL-4934 Test blocking cross-db SELECT-INTO statement
CREATE DATABASE db_4934_1;
GO

CREATE DATABASE db_4934_2;
GO

USE master;
GO

CREATE TABLE t1(a int);
GO

CREATE TABLE t2(b int);
GO

USE db_4934_1;
GO

CREATE TABLE t1(a int);
GO

CREATE TABLE t2(b int);
GO

USE db_4934_2;
GO

CREATE TABLE t1(a int);
GO

CREATE TABLE t2(b int);
GO

USE db_4934_1;
GO

-- #4934.1 It should be blocked
SELECT * INTO t222 FROM master.dbo.t1; 
GO

SELECT * INTO t222 FROM master..t1;
GO

SELECT * INTO t222 FROM db_4934_2..t1;
GO

SELECT * INTO t222 FROM db_4934_2.dbo.t1;
GO

SELECT * INTO t222 FROM db_4934_2..t1, t1;
GO

SELECT * INTO t222 FROM t1, db_4934_1..t2;
GO

SELECT * INTO t222 FROM master..t1, db_4934_2..t1;
GO

SELECT * INTO t222 FROM (SELECT * FROM master..t1);
GO

SELECT * INTO t222 FROM (SELECT * FROM t1, master..t1);
GO

SELECT * INTO t222 FROM (SELECT *, (SELECT * FROM master..t1) FROM t1);
GO

SELECT * INTO t222 FROM (SELECT *, (SELECT * FROM t1) FROM master..t3);
GO

SELECT * INTO master..t222 FROM db_4934_2..t1;
GO

SELECT * INTO db_4934_1..t222 FROM db_4934_2..t1;
GO

SELECT * INTO master..t222 FROM master..t1;
GO

-- #4934.2 Following statements will succeed across same database
SELECT * INTO t3 FROM db_4934_1.dbo.t1;
GO

SELECT * INTO t4 FROM dbo.t1;
GO

SELECT * INTO t5 FROM db_4934_1..t1;
GO

SELECT * INTO t6 FROM db_4934_1..t1, db_4934_1..t2;
GO

SELECT * INTO t7 FROM (SELECT * FROM db_4934_1..t1);
GO

SELECT * INTO t8 FROM (SELECT *, (SELECT * FROM db_4934_1..t2) FROM db_4934_1..t1);
GO

-- validate the access
SELECT * FROM t3, t4, t5, t6, t7, t8;
GO

DROP TABLE t3, t4, t5, t6, t7, t8;
GO

-- #4934.3 Temporary table should not be blocked
SELECT * INTO #t1 FROM db_4934_1.dbo.t1;
GO

SELECT * INTO #t2 FROM (SELECT * FROM db_4934_1.dbo.t1);
GO

-- validate the access
SELECT * FROM #t1, #t2;
GO

DROP TABLE #t1, #t2;
GO

-- Even though this is same as above statement, this will still fail since
-- internally it considers as cross-db statement (This behaviour is general to
-- all of the applicable DMLs)
SELECT * INTO tempdb..#t3 FROM db_4934_1.dbo.t1;
GO


USE master;
GO

DROP TABLE t1, t2;
GO

DROP DATABASE db_4934_1;
GO

DROP DATABASE db_4934_2;
<<<<<<< HEAD
GO

-- Repeating tests with AI collated database
-- BABEL-4934 Test blocking cross-db SELECT-INTO statement
CREATE DATABASE db_4934_1 COLLATE BBF_Unicode_CP1_CI_AI;
GO

CREATE DATABASE db_4934_2 COLLATE BBF_Unicode_CP1_CI_AI;
GO

USE master;
GO

CREATE TABLE t1(a int);
GO

CREATE TABLE t2(b int);
GO

USE db_4934_1;
GO

CREATE TABLE t1(a int);
GO

CREATE TABLE t2(b int);
GO

USE db_4934_2;
GO

CREATE TABLE t1(a int);
GO

CREATE TABLE t2(b int);
GO

USE db_4934_1;
GO

-- #4934.1 It should be blocked
SELECT * INTO t222 FROM master.dbo.t1; 
GO

SELECT * INTO t222 FROM master..t1;
GO

SELECT * INTO t222 FROM db_4934_2..t1;
GO

SELECT * INTO t222 FROM db_4934_2.dbo.t1;
GO

SELECT * INTO t222 FROM db_4934_2..t1, t1;
GO

SELECT * INTO t222 FROM t1, db_4934_1..t2;
GO

SELECT * INTO t222 FROM master..t1, db_4934_2..t1;
GO

SELECT * INTO t222 FROM (SELECT * FROM master..t1);
GO

SELECT * INTO t222 FROM (SELECT * FROM t1, master..t1);
GO

SELECT * INTO t222 FROM (SELECT *, (SELECT * FROM master..t1) FROM t1);
GO

SELECT * INTO t222 FROM (SELECT *, (SELECT * FROM t1) FROM master..t3);
GO

SELECT * INTO master..t222 FROM db_4934_2..t1;
GO

SELECT * INTO db_4934_1..t222 FROM db_4934_2..t1;
GO

SELECT * INTO master..t222 FROM master..t1;
GO

-- #4934.2 Following statements will succeed across same database
SELECT * INTO t3 FROM db_4934_1.dbo.t1;
GO

SELECT * INTO t4 FROM dbo.t1;
GO

SELECT * INTO t5 FROM db_4934_1..t1;
GO

SELECT * INTO t6 FROM db_4934_1..t1, db_4934_1..t2;
GO

SELECT * INTO t7 FROM (SELECT * FROM db_4934_1..t1);
GO

SELECT * INTO t8 FROM (SELECT *, (SELECT * FROM db_4934_1..t2) FROM db_4934_1..t1);
GO

-- validate the access
SELECT * FROM t3, t4, t5, t6, t7, t8;
GO

DROP TABLE t3, t4, t5, t6, t7, t8;
GO

-- #4934.3 Temporary table should not be blocked
SELECT * INTO #t1 FROM db_4934_1.dbo.t1;
GO

SELECT * INTO #t2 FROM (SELECT * FROM db_4934_1.dbo.t1);
GO

-- validate the access
SELECT * FROM #t1, #t2;
GO

DROP TABLE #t1, #t2;
GO

-- Even though this is same as above statement, this will still fail since
-- internally it considers as cross-db statement (This behaviour is general to
-- all of the applicable DMLs)
SELECT * INTO tempdb..#t3 FROM db_4934_1.dbo.t1;
GO


USE master;
GO

DROP TABLE t1, t2;
GO

DROP DATABASE db_4934_1;
GO

DROP DATABASE db_4934_2;
GO

-- psql
ALTER SYSTEM SET babelfishpg_tsql.migration_mode = 'single-db';
SELECT pg_reload_conf();
GO
SELECT pg_sleep(1);
=======
>>>>>>> 4cbb1b87
GO<|MERGE_RESOLUTION|>--- conflicted
+++ resolved
@@ -759,7 +759,6 @@
 GO
 
 DROP DATABASE db_4934_2;
-<<<<<<< HEAD
 GO
 
 -- Repeating tests with AI collated database
@@ -901,12 +900,3 @@
 
 DROP DATABASE db_4934_2;
 GO
-
--- psql
-ALTER SYSTEM SET babelfishpg_tsql.migration_mode = 'single-db';
-SELECT pg_reload_conf();
-GO
-SELECT pg_sleep(1);
-=======
->>>>>>> 4cbb1b87
-GO