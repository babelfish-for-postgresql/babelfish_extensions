--- conflicted
+++ resolved
@@ -72,26 +72,24 @@
 INCREMENT BY 1;  
 GO
 
-<<<<<<< HEAD
-CREATE TRIGGER sp_rename_vu_trig1 ON sp_rename_vu_table2
+CREATE TRIGGER sp_rename_vu_trig1 ON sp_rename_vu_table2 
 AFTER INSERT, UPDATE AS 
-RAISERROR ('Testing sp_rename', 16, 10);
+RAISERROR ('Testing sp_rename trigger', 16, 10);
+GO
+
+CREATE TRIGGER sp_rename_vu_schema1.sp_rename_vu_trig1 ON sp_rename_vu_schema1.sp_rename_vu_table2 
+AFTER INSERT, UPDATE AS 
+RAISERROR ('Testing sp_rename trigger', 16, 10);
+GO
+
+CREATE TYPE sp_rename_vu_tabletype1 AS TABLE(a int);
+GO
+
+CREATE TYPE sp_rename_vu_schema1.sp_rename_vu_tabletype1 AS TABLE(a int);
 GO
 
 CREATE TYPE sp_rename_vu_alias1 FROM VARCHAR(11) NOT NULL;
 GO
 
 CREATE TYPE sp_rename_vu_schema1.sp_rename_vu_alias1 FROM VARCHAR(11) NOT NULL;
-=======
-CREATE TRIGGER sp_rename_vu_trig1 ON sp_rename_vu_table2 AFTER INSERT, UPDATE AS RAISERROR ('Testing sp_rename trigger', 16, 10);
-GO
-
-CREATE TRIGGER sp_rename_vu_schema1.sp_rename_vu_trig1 ON sp_rename_vu_schema1.sp_rename_vu_table2 AFTER INSERT, UPDATE AS RAISERROR ('Testing sp_rename trigger', 16, 10);
-GO
-
-CREATE TYPE sp_rename_vu_tabletype1 AS TABLE(a int);
-GO
-
-CREATE TYPE sp_rename_vu_schema1.sp_rename_vu_tabletype1 AS TABLE(a int);
->>>>>>> 46e0fe24
 GO