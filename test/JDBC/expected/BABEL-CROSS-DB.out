-- tsql
USE MASTER;
GO

CREATE SCHEMA myschema;
GO

CREATE TABLE dbo.master_t1 (id int identity, a int);
GO

CREATE PROCEDURE dbo.master_p1
AS
SELECT a FROM dbo.master_t1;
GO

CREATE TABLE myschema.tab1( a int);
GO
 
CREATE PROCEDURE myschema.proc1
AS
INSERT INTO tab1 values(1);
SELECT * from tab1;
GO

CREATE PROCEDURE myschema.proc2
AS
CREATE TABLE tab1(a int, b int);
GO

CREATE PROCEDURE dbo.master_p2
AS
SELECT 1;
GO

CREATE PROCEDURE dbo.master_p3
AS
SELECT 1/0;
GO

CREATE DATABASE db1;
GO

USE db1;
GO

SELECT current_user;
GO
~~START~~
varchar
dbo
~~END~~


INSERT INTO master.dbo.master_t1 VALUES (10);
GO
~~ROW COUNT: 1~~


SELECT * FROM master.dbo.master_t1 ORDER BY id;
GO
~~START~~
int#!#int
1#!#10
~~END~~


SELECT * FROM master..master_t1 ORDER BY id;
GO
~~START~~
int#!#int
1#!#10
~~END~~


EXEC master.dbo.master_p1
GO
~~START~~
int
10
~~END~~


master.dbo.master_p1
GO
~~START~~
int
10
~~END~~


EXEC master.dbo.master_p2
GO
~~START~~
int
1
~~END~~


-- tab1 resolves to master.myschema.tab1
EXEC master.myschema.proc1
GO
~~ROW COUNT: 1~~

~~START~~
int
1
~~END~~


-- tab1 resolves to master.dbo.tab1
EXEC master.myschema.proc2
GO

SELECT * from master.dbo.tab1;
GO
~~START~~
int#!#int
~~END~~


-- runtime error
EXEC master.dbo.master_p3
GO
~~ERROR (Code: 8134)~~

~~ERROR (Message: division by zero)~~


EXEC master..master_p2
GO
~~START~~
int
1
~~END~~


UPDATE master.dbo.master_t1
SET a = 11
WHERE id = 1;
GO
~~ROW COUNT: 1~~


SELECT * FROM master.dbo.master_t1 ORDER BY id;
GO
~~START~~
int#!#int
1#!#11
~~END~~


DELETE FROM master.dbo.master_t1
WHERE id = 1;
GO
~~ROW COUNT: 1~~


SELECT * FROM master.dbo.master_t1 ORDER BY id;
GO
~~START~~
int#!#int
~~END~~


SELECT current_user;
GO
~~START~~
varchar
dbo
~~END~~


CREATE PROCEDURE p1
AS
INSERT INTO master.dbo.master_t1 VALUES (10);
GO

EXEC p1;
GO
~~ROW COUNT: 1~~


EXEC p1;
GO
~~ROW COUNT: 1~~


EXEC p1;
GO
~~ROW COUNT: 1~~


CREATE TABLE dbo.db1_t1 (a int);
GO

INSERT INTO dbo.db1_t1 (a)
SELECT (a) FROM master.dbo.master_t1;
GO
~~ROW COUNT: 3~~


INSERT INTO dbo.db1_t1 (a)
OUTPUT inserted.a INTO master.dbo.master_t1 (a)
VALUES (30);
GO
~~ROW COUNT: 1~~


-- Expect an error
INSERT INTO dbo.db1_t1 (a)
EXECUTE master.dbo.master_p1;
GO
~~ROW COUNT: 4~~


EXECUTE master.dbo.master_p1;
GO
~~START~~
int
10
10
10
30
~~END~~


SELECT current_user;
GO
~~START~~
varchar
dbo
~~END~~


CREATE TABLE dbo.db1_t2 (a int);
GO

INSERT INTO dbo.db1_t2 VALUES (20);
GO
~~ROW COUNT: 1~~


INSERT INTO master.dbo.master_t1 (a)
SELECT (a) FROM db1_t2;
GO
~~ROW COUNT: 1~~


SELECT * FROM master.dbo.master_t1 ORDER BY id;
GO
~~START~~
int#!#int
2#!#10
3#!#10
4#!#10
5#!#30
6#!#20
~~END~~


USE MASTER;
GO

--tsql
USE MASTER;
GO

CREATE LOGIN johndoe WITH PASSWORD = '12345678';
GO

CREATE USER master_janedoe FOR LOGIN johndoe;
GO

USE db1;
GO

CREATE USER db1_janedoe FOR LOGIN johndoe;
GO

-- tsql    user=johndoe    password=12345678
USE MASTER;
GO

SELECT current_user;
GO
~~START~~
varchar
master_janedoe
~~END~~


SELECT * FROM db1.dbo.db1_t1 ORDER BY a;
GO
~~ERROR (Code: 33557097)~~

~~ERROR (Message: permission denied for table db1_t1)~~


USE db1;
GO

EXEC master.dbo.master_p2
GO
~~ERROR (Code: 33557097)~~

~~ERROR (Message: permission denied for procedure master_p2)~~


SELECT current_user;
GO
~~START~~
varchar
db1_janedoe
~~END~~


SELECT * FROM master.dbo.master_t1 ORDER BY id;
GO
~~ERROR (Code: 33557097)~~

~~ERROR (Message: permission denied for table master_t1)~~

-- terminate-tsql-conn user=johndoe password=12345678

-- tsql
USE MASTER;
GO

GRANT SELECT ON dbo.master_t1 TO master_janedoe;
GO

GRANT EXECUTE ON dbo.master_p2 TO master_janedoe;
GO

USE db1;
GO

GRANT SELECT ON dbo.db1_t1 TO db1_janedoe;
GO

-- tsql user=johndoe password=12345678
USE MASTER;
GO

USE db1;
GO

EXEC master.dbo.master_p2
GO
~~START~~
int
1
~~END~~


SELECT * FROM master.dbo.master_t1 ORDER BY id;
GO
~~START~~
int#!#int
2#!#10
3#!#10
4#!#10
5#!#30
6#!#20
~~END~~


USE master;
GO
-- terminate-tsql-conn user=johndoe password=12345678

-- tsql
USE db1;
GO

REVOKE SELECT ON dbo.db1_t1 FROM db1_janedoe;
GO

USE MASTER;
GO

DROP DATABASE db1;
GO

DROP TABLE tab1
GO

DELETE FROM master.dbo.master_t1
GO
~~ROW COUNT: 5~~


-- REPEATING SAME TESTS FOR "db1" BUT CREATED THROUGH COLLATE CLAUSE
CREATE DATABASE db1 COLLATE BBF_Unicode_CP1_CI_AI;
GO

USE db1;
GO

SELECT current_user;
GO
~~START~~
varchar
dbo
~~END~~


INSERT INTO master.dbo.master_t1 VALUES (10);
GO
~~ROW COUNT: 1~~


SELECT * FROM master.dbo.master_t1 ORDER BY id;
GO
~~START~~
int#!#int
7#!#10
~~END~~


SELECT * FROM master..master_t1 ORDER BY id;
GO
~~START~~
int#!#int
7#!#10
~~END~~


EXEC master.dbo.master_p1
GO
~~START~~
int
10
~~END~~


master.dbo.master_p1
GO
~~START~~
int
10
~~END~~


EXEC master.dbo.master_p2
GO
~~START~~
int
1
~~END~~


-- tab1 resolves to master.myschema.tab1
EXEC master.myschema.proc1
GO
~~ROW COUNT: 1~~

~~START~~
int
1
1
~~END~~


-- tab1 resolves to master.dbo.tab1
EXEC master.myschema.proc2
GO

SELECT * from master.dbo.tab1;
GO
~~START~~
int#!#int
~~END~~


-- runtime error
EXEC master.dbo.master_p3
GO
~~ERROR (Code: 8134)~~

~~ERROR (Message: division by zero)~~


EXEC master..master_p2
GO
~~START~~
int
1
~~END~~


UPDATE master.dbo.master_t1
SET a = 11
WHERE id = 1;
GO

SELECT * FROM master.dbo.master_t1 ORDER BY id;
GO
~~START~~
int#!#int
7#!#10
~~END~~


DELETE FROM master.dbo.master_t1
WHERE id = 1;
GO

SELECT * FROM master.dbo.master_t1 ORDER BY id;
GO
~~START~~
int#!#int
7#!#10
~~END~~


SELECT current_user;
GO
~~START~~
varchar
dbo
~~END~~


CREATE PROCEDURE p1
AS
INSERT INTO master.dbo.master_t1 VALUES (10);
GO

EXEC p1;
GO
~~ROW COUNT: 1~~


EXEC p1;
GO
~~ROW COUNT: 1~~


EXEC p1;
GO
~~ROW COUNT: 1~~


CREATE TABLE dbo.db1_t1 (a int);
GO

INSERT INTO dbo.db1_t1 (a)
SELECT (a) FROM master.dbo.master_t1;
GO
~~ROW COUNT: 4~~


INSERT INTO dbo.db1_t1 (a)
OUTPUT inserted.a INTO master.dbo.master_t1 (a)
VALUES (30);
GO
~~ROW COUNT: 1~~


-- Expect an error
INSERT INTO dbo.db1_t1 (a)
EXECUTE master.dbo.master_p1;
GO
~~ROW COUNT: 5~~


EXECUTE master.dbo.master_p1;
GO
~~START~~
int
10
10
10
10
30
~~END~~


SELECT current_user;
GO
~~START~~
varchar
dbo
~~END~~


CREATE TABLE dbo.db1_t2 (a int);
GO

INSERT INTO dbo.db1_t2 VALUES (20);
GO
~~ROW COUNT: 1~~


INSERT INTO master.dbo.master_t1 (a)
SELECT (a) FROM db1_t2;
GO
~~ROW COUNT: 1~~


SELECT * FROM master.dbo.master_t1 ORDER BY id;
GO
~~START~~
int#!#int
7#!#10
8#!#10
9#!#10
10#!#10
11#!#30
12#!#20
~~END~~


USE MASTER;
GO

--tsql
USE db1;
GO

CREATE USER db1_janedoe FOR LOGIN johndoe;
GO

-- tsql    user=johndoe    password=12345678
USE MASTER;
GO

SELECT current_user;
GO
~~START~~
varchar
master_janedoe
~~END~~


SELECT * FROM db1.dbo.db1_t1 ORDER BY a;
GO
~~ERROR (Code: 33557097)~~

~~ERROR (Message: permission denied for table db1_t1)~~


USE db1;
GO

EXEC master.dbo.master_p2
GO
~~START~~
int
1
~~END~~


SELECT current_user;
GO
~~START~~
varchar
db1_janedoe
~~END~~


SELECT * FROM master.dbo.master_t1 ORDER BY id;
GO
~~START~~
int#!#int
7#!#10
8#!#10
9#!#10
10#!#10
11#!#30
12#!#20
~~END~~

-- terminate-tsql-conn user=johndoe password=12345678

-- tsql
USE MASTER;
GO

GRANT SELECT ON dbo.master_t1 TO master_janedoe;
GO

GRANT EXECUTE ON dbo.master_p2 TO master_janedoe;
GO

USE db1;
GO

GRANT SELECT ON dbo.db1_t1 TO db1_janedoe;
GO

-- tsql user=johndoe password=12345678
USE MASTER;
GO

USE db1;
GO

EXEC master.dbo.master_p2
GO
~~START~~
int
1
~~END~~


SELECT * FROM master.dbo.master_t1 ORDER BY id;
GO
~~START~~
int#!#int
7#!#10
8#!#10
9#!#10
10#!#10
11#!#30
12#!#20
~~END~~


USE master;
GO

-- tsql
USE db1;
GO

REVOKE SELECT ON dbo.db1_t1 FROM db1_janedoe;
GO

USE MASTER;
GO

DROP DATABASE db1;
GO

DROP TABLE dbo.master_t1;
GO

DROP PROC dbo.master_p1;
GO

DROP PROC dbo.master_p2;
GO

DROP PROC dbo.master_p3;
GO

DROP PROC myschema.proc1;
GO

DROP PROC myschema.proc2;
go

DROP TABLE tab1;
go

DROP TABLE myschema.tab1;
GO

DROP SCHEMA myschema;
GO

DROP USER master_janedoe;
GO

-- psql

-- Need to terminate active session before cleaning up the login
SELECT pg_terminate_backend(pid) FROM pg_stat_get_activity(NULL) 
WHERE sys.suser_name(usesysid) = 'johndoe' AND backend_type = 'client backend' AND usesysid IS NOT NULL;
GO
~~START~~
bool
t
~~END~~

-- Wait to sync with another session
SELECT pg_sleep(1);
GO
~~START~~
void

~~END~~


-- tsql
DROP LOGIN johndoe;
GO

-- psql
ALTER SYSTEM SET babelfishpg_tsql.migration_mode = 'multi-db';
SELECT pg_reload_conf();
GO
~~START~~
bool
t
~~END~~

SELECT pg_sleep(1);
GO
~~START~~
void

~~END~~


-- tsql
USE master;
GO

CREATE DATABASE db1;
GO

CREATE DATABASE db2;
GO

USE db1;
GO

CREATE PROCEDURE p1
AS
EXEC('USE db1');
SELECT 10;
GO

CREATE TABLE dbo.db1_t1 (id int identity, a int);
GO

USE db2;
GO

INSERT INTO db1.dbo.db1_t1 (a) VALUES (10);
GO
~~ROW COUNT: 1~~


CREATE PROCEDURE p1
AS
INSERT INTO db1.dbo.db1_t1 VALUES (1);
GO

EXEC p1;
GO
~~ROW COUNT: 1~~


EXEC p1;
GO
~~ROW COUNT: 1~~


CREATE TABLE dbo.db2_t1 (b int);
GO

INSERT INTO dbo.db2_t1 (b)
SELECT a FROM db1.dbo.db1_t1
WHERE id = 1;
GO
~~ROW COUNT: 1~~


SELECT * FROM dbo.db2_t1 ORDER BY b;
GO
~~START~~
int
10
~~END~~


EXEC db1.dbo.p1;
GO
~~START~~
int
10
~~END~~


DROP PROCEDURE p1
GO

-- tsql
<<<<<<< HEAD
USE db1;
GO

DROP TABLE db1_t1;
GO

USE master;
GO

DROP DATABASE db1;
GO

DROP DATABASE db2;
=======
USE master;
>>>>>>> 4cbb1b87
GO

-- Repeating tests with AI collated database
CREATE DATABASE db1 COLLATE BBF_Unicode_CP1_CI_AI;
GO

CREATE DATABASE db2 COLLATE BBF_Unicode_CP1_CI_AI;
GO

USE db1;
GO

CREATE PROCEDURE p1
AS
EXEC('USE db1');
SELECT 10;
GO

CREATE TABLE dbo.db1_t1 (id int identity, a int);
GO

USE db2;
GO

INSERT INTO db1.dbo.db1_t1 (a) VALUES (10);
GO
~~ROW COUNT: 1~~


CREATE PROCEDURE p1
AS
INSERT INTO db1.dbo.db1_t1 VALUES (1);
GO

EXEC p1;
GO
~~ROW COUNT: 1~~


EXEC p1;
GO
~~ROW COUNT: 1~~


CREATE TABLE dbo.db2_t1 (b int);
GO

INSERT INTO dbo.db2_t1 (b)
SELECT a FROM db1.dbo.db1_t1
WHERE id = 1;
GO
~~ROW COUNT: 1~~


SELECT * FROM dbo.db2_t1 ORDER BY b;
GO
~~START~~
int
10
~~END~~


EXEC db1.dbo.p1;
GO
~~START~~
int
10
~~END~~


DROP PROCEDURE p1
GO

-- tsql
USE db1;
GO

DROP TABLE db1_t1;
GO

USE master;
GO

DROP DATABASE db1;
GO

DROP DATABASE db2;
GO

-- BABEL-4934 Test blocking cross-db SELECT-INTO statement
CREATE DATABASE db_4934_1;
GO

CREATE DATABASE db_4934_2;
GO

USE master;
GO

CREATE TABLE t1(a int);
GO

CREATE TABLE t2(b int);
GO

USE db_4934_1;
GO

CREATE TABLE t1(a int);
GO

CREATE TABLE t2(b int);
GO

USE db_4934_2;
GO

CREATE TABLE t1(a int);
GO

CREATE TABLE t2(b int);
GO

USE db_4934_1;
GO

-- #4934.1 It should be blocked
SELECT * INTO t222 FROM master.dbo.t1; 
GO
~~ERROR (Code: 33557097)~~

~~ERROR (Message: cross-db 'SELECT INTO' statement is not supported in Babelfish. As a workaround, consider running CREATE TABLE and INSERT-SELECT statements.)~~


SELECT * INTO t222 FROM master..t1;
GO
~~ERROR (Code: 33557097)~~

~~ERROR (Message: cross-db 'SELECT INTO' statement is not supported in Babelfish. As a workaround, consider running CREATE TABLE and INSERT-SELECT statements.)~~


SELECT * INTO t222 FROM db_4934_2..t1;
GO
~~ERROR (Code: 33557097)~~

~~ERROR (Message: cross-db 'SELECT INTO' statement is not supported in Babelfish. As a workaround, consider running CREATE TABLE and INSERT-SELECT statements.)~~


SELECT * INTO t222 FROM db_4934_2.dbo.t1;
GO
~~ERROR (Code: 33557097)~~

~~ERROR (Message: cross-db 'SELECT INTO' statement is not supported in Babelfish. As a workaround, consider running CREATE TABLE and INSERT-SELECT statements.)~~


SELECT * INTO t222 FROM db_4934_2..t1, t1;
GO
~~ERROR (Code: 33557097)~~

~~ERROR (Message: cross-db 'SELECT INTO' statement is not supported in Babelfish. As a workaround, consider running CREATE TABLE and INSERT-SELECT statements.)~~


SELECT * INTO t222 FROM t1, db_4934_1..t2;
GO

SELECT * INTO t222 FROM master..t1, db_4934_2..t1;
GO
~~ERROR (Code: 33557097)~~

~~ERROR (Message: cross-db 'SELECT INTO' statement is not supported in Babelfish. As a workaround, consider running CREATE TABLE and INSERT-SELECT statements.)~~


SELECT * INTO t222 FROM (SELECT * FROM master..t1);
GO
~~ERROR (Code: 33557097)~~

~~ERROR (Message: cross-db 'SELECT INTO' statement is not supported in Babelfish. As a workaround, consider running CREATE TABLE and INSERT-SELECT statements.)~~


SELECT * INTO t222 FROM (SELECT * FROM t1, master..t1);
GO
~~ERROR (Code: 33557097)~~

~~ERROR (Message: cross-db 'SELECT INTO' statement is not supported in Babelfish. As a workaround, consider running CREATE TABLE and INSERT-SELECT statements.)~~


SELECT * INTO t222 FROM (SELECT *, (SELECT * FROM master..t1) FROM t1);
GO
~~ERROR (Code: 33557097)~~

~~ERROR (Message: cross-db 'SELECT INTO' statement is not supported in Babelfish. As a workaround, consider running CREATE TABLE and INSERT-SELECT statements.)~~


SELECT * INTO t222 FROM (SELECT *, (SELECT * FROM t1) FROM master..t3);
GO
~~ERROR (Code: 33557097)~~

~~ERROR (Message: cross-db 'SELECT INTO' statement is not supported in Babelfish. As a workaround, consider running CREATE TABLE and INSERT-SELECT statements.)~~


SELECT * INTO master..t222 FROM db_4934_2..t1;
GO
~~ERROR (Code: 33557097)~~

~~ERROR (Message: cross-db 'SELECT INTO' statement is not supported in Babelfish. As a workaround, consider running CREATE TABLE and INSERT-SELECT statements.)~~


SELECT * INTO db_4934_1..t222 FROM db_4934_2..t1;
GO
~~ERROR (Code: 33557097)~~

~~ERROR (Message: cross-db 'SELECT INTO' statement is not supported in Babelfish. As a workaround, consider running CREATE TABLE and INSERT-SELECT statements.)~~


SELECT * INTO master..t222 FROM master..t1;
GO
~~ERROR (Code: 33557097)~~

~~ERROR (Message: cross-db 'SELECT INTO' statement is not supported in Babelfish. As a workaround, consider running CREATE TABLE and INSERT-SELECT statements.)~~


-- #4934.2 Following statements will succeed across same database
SELECT * INTO t3 FROM db_4934_1.dbo.t1;
GO

SELECT * INTO t4 FROM dbo.t1;
GO

SELECT * INTO t5 FROM db_4934_1..t1;
GO

SELECT * INTO t6 FROM db_4934_1..t1, db_4934_1..t2;
GO

SELECT * INTO t7 FROM (SELECT * FROM db_4934_1..t1);
GO

SELECT * INTO t8 FROM (SELECT *, (SELECT * FROM db_4934_1..t2) FROM db_4934_1..t1);
GO

-- validate the access
SELECT * FROM t3, t4, t5, t6, t7, t8;
GO
~~START~~
int#!#int#!#int#!#int#!#int#!#int#!#int#!#int
~~END~~


DROP TABLE t3, t4, t5, t6, t7, t8;
GO

-- #4934.3 Temporary table should not be blocked
SELECT * INTO #t1 FROM db_4934_1.dbo.t1;
GO

SELECT * INTO #t2 FROM (SELECT * FROM db_4934_1.dbo.t1);
GO

-- validate the access
SELECT * FROM #t1, #t2;
GO
~~START~~
int#!#int
~~END~~


DROP TABLE #t1, #t2;
GO

-- Even though this is same as above statement, this will still fail since
-- internally it considers as cross-db statement (This behaviour is general to
-- all of the applicable DMLs)
SELECT * INTO tempdb..#t3 FROM db_4934_1.dbo.t1;
GO
~~ERROR (Code: 33557097)~~

~~ERROR (Message: cross-db 'SELECT INTO' statement is not supported in Babelfish. As a workaround, consider running CREATE TABLE and INSERT-SELECT statements.)~~



USE master;
GO

DROP TABLE t1, t2;
GO

DROP DATABASE db_4934_1;
GO

DROP DATABASE db_4934_2;
<<<<<<< HEAD
GO

-- Repeating tests with AI collated database
-- BABEL-4934 Test blocking cross-db SELECT-INTO statement
CREATE DATABASE db_4934_1 COLLATE BBF_Unicode_CP1_CI_AI;
GO

CREATE DATABASE db_4934_2 COLLATE BBF_Unicode_CP1_CI_AI;
GO

USE master;
GO

CREATE TABLE t1(a int);
GO

CREATE TABLE t2(b int);
GO

USE db_4934_1;
GO

CREATE TABLE t1(a int);
GO

CREATE TABLE t2(b int);
GO

USE db_4934_2;
GO

CREATE TABLE t1(a int);
GO

CREATE TABLE t2(b int);
GO

USE db_4934_1;
GO

-- #4934.1 It should be blocked
SELECT * INTO t222 FROM master.dbo.t1; 
GO
~~ERROR (Code: 33557097)~~

~~ERROR (Message: cross-db 'SELECT INTO' statement is not supported in Babelfish. As a workaround, consider running CREATE TABLE and INSERT-SELECT statements.)~~


SELECT * INTO t222 FROM master..t1;
GO
~~ERROR (Code: 33557097)~~

~~ERROR (Message: cross-db 'SELECT INTO' statement is not supported in Babelfish. As a workaround, consider running CREATE TABLE and INSERT-SELECT statements.)~~


SELECT * INTO t222 FROM db_4934_2..t1;
GO
~~ERROR (Code: 33557097)~~

~~ERROR (Message: cross-db 'SELECT INTO' statement is not supported in Babelfish. As a workaround, consider running CREATE TABLE and INSERT-SELECT statements.)~~


SELECT * INTO t222 FROM db_4934_2.dbo.t1;
GO
~~ERROR (Code: 33557097)~~

~~ERROR (Message: cross-db 'SELECT INTO' statement is not supported in Babelfish. As a workaround, consider running CREATE TABLE and INSERT-SELECT statements.)~~


SELECT * INTO t222 FROM db_4934_2..t1, t1;
GO
~~ERROR (Code: 33557097)~~

~~ERROR (Message: cross-db 'SELECT INTO' statement is not supported in Babelfish. As a workaround, consider running CREATE TABLE and INSERT-SELECT statements.)~~


SELECT * INTO t222 FROM t1, db_4934_1..t2;
GO

SELECT * INTO t222 FROM master..t1, db_4934_2..t1;
GO
~~ERROR (Code: 33557097)~~

~~ERROR (Message: cross-db 'SELECT INTO' statement is not supported in Babelfish. As a workaround, consider running CREATE TABLE and INSERT-SELECT statements.)~~


SELECT * INTO t222 FROM (SELECT * FROM master..t1);
GO
~~ERROR (Code: 33557097)~~

~~ERROR (Message: cross-db 'SELECT INTO' statement is not supported in Babelfish. As a workaround, consider running CREATE TABLE and INSERT-SELECT statements.)~~


SELECT * INTO t222 FROM (SELECT * FROM t1, master..t1);
GO
~~ERROR (Code: 33557097)~~

~~ERROR (Message: cross-db 'SELECT INTO' statement is not supported in Babelfish. As a workaround, consider running CREATE TABLE and INSERT-SELECT statements.)~~


SELECT * INTO t222 FROM (SELECT *, (SELECT * FROM master..t1) FROM t1);
GO
~~ERROR (Code: 33557097)~~

~~ERROR (Message: cross-db 'SELECT INTO' statement is not supported in Babelfish. As a workaround, consider running CREATE TABLE and INSERT-SELECT statements.)~~


SELECT * INTO t222 FROM (SELECT *, (SELECT * FROM t1) FROM master..t3);
GO
~~ERROR (Code: 33557097)~~

~~ERROR (Message: cross-db 'SELECT INTO' statement is not supported in Babelfish. As a workaround, consider running CREATE TABLE and INSERT-SELECT statements.)~~


SELECT * INTO master..t222 FROM db_4934_2..t1;
GO
~~ERROR (Code: 33557097)~~

~~ERROR (Message: cross-db 'SELECT INTO' statement is not supported in Babelfish. As a workaround, consider running CREATE TABLE and INSERT-SELECT statements.)~~


SELECT * INTO db_4934_1..t222 FROM db_4934_2..t1;
GO
~~ERROR (Code: 33557097)~~

~~ERROR (Message: cross-db 'SELECT INTO' statement is not supported in Babelfish. As a workaround, consider running CREATE TABLE and INSERT-SELECT statements.)~~


SELECT * INTO master..t222 FROM master..t1;
GO
~~ERROR (Code: 33557097)~~

~~ERROR (Message: cross-db 'SELECT INTO' statement is not supported in Babelfish. As a workaround, consider running CREATE TABLE and INSERT-SELECT statements.)~~


-- #4934.2 Following statements will succeed across same database
SELECT * INTO t3 FROM db_4934_1.dbo.t1;
GO

SELECT * INTO t4 FROM dbo.t1;
GO

SELECT * INTO t5 FROM db_4934_1..t1;
GO

SELECT * INTO t6 FROM db_4934_1..t1, db_4934_1..t2;
GO

SELECT * INTO t7 FROM (SELECT * FROM db_4934_1..t1);
GO

SELECT * INTO t8 FROM (SELECT *, (SELECT * FROM db_4934_1..t2) FROM db_4934_1..t1);
GO

-- validate the access
SELECT * FROM t3, t4, t5, t6, t7, t8;
GO
~~START~~
int#!#int#!#int#!#int#!#int#!#int#!#int#!#int
~~END~~


DROP TABLE t3, t4, t5, t6, t7, t8;
GO

-- #4934.3 Temporary table should not be blocked
SELECT * INTO #t1 FROM db_4934_1.dbo.t1;
GO

SELECT * INTO #t2 FROM (SELECT * FROM db_4934_1.dbo.t1);
GO

-- validate the access
SELECT * FROM #t1, #t2;
GO
~~START~~
int#!#int
~~END~~


DROP TABLE #t1, #t2;
GO

-- Even though this is same as above statement, this will still fail since
-- internally it considers as cross-db statement (This behaviour is general to
-- all of the applicable DMLs)
SELECT * INTO tempdb..#t3 FROM db_4934_1.dbo.t1;
GO
~~ERROR (Code: 33557097)~~

~~ERROR (Message: cross-db 'SELECT INTO' statement is not supported in Babelfish. As a workaround, consider running CREATE TABLE and INSERT-SELECT statements.)~~



USE master;
GO

DROP TABLE t1, t2;
GO

DROP DATABASE db_4934_1;
GO

DROP DATABASE db_4934_2;
GO

-- psql
ALTER SYSTEM SET babelfishpg_tsql.migration_mode = 'single-db';
SELECT pg_reload_conf();
GO
~~START~~
bool
t
~~END~~

SELECT pg_sleep(1);
GO
~~START~~
void

~~END~~
=======
GO
>>>>>>> 4cbb1b87
<|MERGE_RESOLUTION|>--- conflicted
+++ resolved
@@ -788,23 +788,6 @@
 DROP LOGIN johndoe;
 GO
 
--- psql
-ALTER SYSTEM SET babelfishpg_tsql.migration_mode = 'multi-db';
-SELECT pg_reload_conf();
-GO
-~~START~~
-bool
-t
-~~END~~
-
-SELECT pg_sleep(1);
-GO
-~~START~~
-void
-
-~~END~~
-
-
 -- tsql
 USE master;
 GO
@@ -880,7 +863,6 @@
 GO
 
 -- tsql
-<<<<<<< HEAD
 USE db1;
 GO
 
@@ -894,9 +876,6 @@
 GO
 
 DROP DATABASE db2;
-=======
-USE master;
->>>>>>> 4cbb1b87
 GO
 
 -- Repeating tests with AI collated database
@@ -1187,7 +1166,6 @@
 GO
 
 DROP DATABASE db_4934_2;
-<<<<<<< HEAD
 GO
 
 -- Repeating tests with AI collated database
@@ -1394,21 +1372,9 @@
 DROP DATABASE db_4934_2;
 GO
 
--- psql
-ALTER SYSTEM SET babelfishpg_tsql.migration_mode = 'single-db';
-SELECT pg_reload_conf();
-GO
-~~START~~
-bool
-t
-~~END~~
-
 SELECT pg_sleep(1);
 GO
 ~~START~~
 void
 
 ~~END~~
-=======
-GO
->>>>>>> 4cbb1b87
