--- conflicted
+++ resolved
@@ -655,7 +655,6 @@
 DROP DATABASE IF EXISTS babel_2902_testdb_1
 DROP DATABASE IF EXISTS babel_2902_testdb_2
 DROP DATABASE IF EXISTS babel_2902_testdb_3
-<<<<<<< HEAD
 GO
 
 -- Tests for db level collation
@@ -1303,16 +1302,3 @@
 DROP DATABASE IF EXISTS babel_2902_testdb_2
 DROP DATABASE IF EXISTS babel_2902_testdb_3
 GO
-
-
--- psql
-ALTER SYSTEM SET babelfishpg_tsql.migration_mode = 'single-db';
-SELECT pg_reload_conf();
-GO
-~~START~~
-bool
-t
-~~END~~
-=======
-GO
->>>>>>> 4cbb1b87
