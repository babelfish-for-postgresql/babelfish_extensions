-- tsql
--aborts the transaction when database is not found
use db1;
go
~~ERROR (Code: 911)~~

~~ERROR (Message: database "db1" does not exist)~~


create database db1;
go

create database db2;
go

create database db3;
go

-- should be master
select db_name();
go
~~START~~
nvarchar
master
~~END~~


-- should not change the session to db1 after exec
exec('use db1 select db_name()'); select db_name();
go
~~START~~
nvarchar
db1
~~END~~

~~START~~
nvarchar
master
~~END~~


-- should change the context to db1
use db1; select db_name();
go
~~WARNING (Code: 0)~~

~~WARNING (Message: Changed database context to 'db1'.  Server SQLState: S0001)~~

~~START~~
nvarchar
db1
~~END~~


use db2; create table t1(a int); use master;
go

-- handle the catch scenario, the error should abort the batch and
-- database would be reset to master 
EXECUTE('USE db1; EXECUTE(''USE db2 create table t1(a int)''); SELECT db_name();'); select db_name()
go
~~ERROR (Code: 2714)~~

~~ERROR (Message: relation "t1" already exists)~~


select db_name()
go
~~START~~
nvarchar
master
~~END~~


use db2; drop table t1; use master;
go

-- nested execute; should not change the database context
execute('USE db2; EXECUTE(''USE db1 SELECT db_name()''); SELECT db_name();'); select db_name();
go
~~START~~
nvarchar
db1
~~END~~

~~START~~
nvarchar
db2
~~END~~

~~START~~
nvarchar
master
~~END~~


use db2;
go

create procedure use_db as begin EXECUTE('USE db3 SELECT db_name()') end
go

use master
go

-- nested execute with procedure
EXECUTE('USE db1; EXECUTE(''USE db2; exec use_db; SELECT db_name();''); SELECT db_name();') select db_name();
go
~~START~~
nvarchar
db3
~~END~~

~~START~~
nvarchar
db2
~~END~~

~~START~~
nvarchar
db1
~~END~~

~~START~~
nvarchar
master
~~END~~


-- nested execute with runtime error
EXECUTE('USE db1; EXECUTE(''USE db2 SELECT 1/0''); SELECT db_name();'); select db_name();
go
~~ERROR (Code: 8134)~~

~~ERROR (Message: division by zero)~~

~~START~~
nvarchar
db1
~~END~~

~~START~~
nvarchar
master
~~END~~


use db2; drop procedure use_db; use master;
go

drop database db1;
go

drop database db2;
go

drop database db3;
<<<<<<< HEAD
go
-- Using Collation BBF_Unicode_CP1_CI_AI
create database db1 collate BBF_Unicode_CP1_CI_AI;
go

create database db2;
go

create database db3;
go

-- should be master
select db_name();
go
~~START~~
nvarchar
master
~~END~~


-- should not change the session to db1 after exec
exec('use db1 select db_name()'); select db_name();
go
~~START~~
nvarchar
db1
~~END~~

~~START~~
nvarchar
master
~~END~~


-- should change the context to db1
use db1; select db_name();
go
~~WARNING (Code: 0)~~

~~WARNING (Message: Changed database context to 'db1'.  Server SQLState: S0001)~~

~~START~~
nvarchar
db1
~~END~~


use db2; create table t1(a int); use master;
go

-- handle the catch scenario, the error should abort the batch and
-- database would be reset to master 
EXECUTE('USE db1; EXECUTE(''USE db2 create table t1(a int)''); SELECT db_name();'); select db_name()
go
~~ERROR (Code: 2714)~~

~~ERROR (Message: relation "t1" already exists)~~


select db_name()
go
~~START~~
nvarchar
master
~~END~~


use db2; drop table t1; use master;
go

-- nested execute; should not change the database context
execute('USE db2; EXECUTE(''USE db1 SELECT db_name()''); SELECT db_name();'); select db_name();
go
~~START~~
nvarchar
db1
~~END~~

~~START~~
nvarchar
db2
~~END~~

~~START~~
nvarchar
master
~~END~~


use db2;
go

create procedure use_db as begin EXECUTE('USE db3 SELECT db_name()') end
go

use master
go

-- nested execute with procedure
EXECUTE('USE db1; EXECUTE(''USE db2; exec use_db; SELECT db_name();''); SELECT db_name();') select db_name();
go
~~START~~
nvarchar
db3
~~END~~

~~START~~
nvarchar
db2
~~END~~

~~START~~
nvarchar
db1
~~END~~

~~START~~
nvarchar
master
~~END~~


-- nested execute with runtime error
EXECUTE('USE db1; EXECUTE(''USE db2 SELECT 1/0''); SELECT db_name();'); select db_name();
go
~~ERROR (Code: 8134)~~

~~ERROR (Message: division by zero)~~

~~START~~
nvarchar
db1
~~END~~

~~START~~
nvarchar
master
~~END~~


use db2; drop procedure use_db; use master;
go

drop database db1;
go

drop database db2;
go

drop database db3;
go
-- psql
ALTER SYSTEM SET babelfishpg_tsql.migration_mode = 'single-db';
SELECT pg_reload_conf();
GO
~~START~~
bool
t
~~END~~
=======
go
>>>>>>> 4cbb1b87
<|MERGE_RESOLUTION|>--- conflicted
+++ resolved
@@ -155,7 +155,6 @@
 go
 
 drop database db3;
-<<<<<<< HEAD
 go
 -- Using Collation BBF_Unicode_CP1_CI_AI
 create database db1 collate BBF_Unicode_CP1_CI_AI;
@@ -307,14 +306,3 @@
 
 drop database db3;
 go
--- psql
-ALTER SYSTEM SET babelfishpg_tsql.migration_mode = 'single-db';
-SELECT pg_reload_conf();
-GO
-~~START~~
-bool
-t
-~~END~~
-=======
-go
->>>>>>> 4cbb1b87
