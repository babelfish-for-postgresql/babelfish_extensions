--- conflicted
+++ resolved
@@ -50,9 +50,56 @@
 ~~END~~
 
 
-<<<<<<< HEAD
+TRUNCATE TABLE test_sp_helpsrvrolemember_tbl
+GO
+
+INSERT INTO test_sp_helpsrvrolemember_tbl (ServerRole, MemberName, MemberSID) EXEC sp_helpsrvrolemember '     sysadmin'
+GO
+~~ERROR (Code: 50000)~~
+
+~~ERROR (Message:      sysadmin is not a known fixed role.)~~
+
+INSERT INTO test_sp_helpsrvrolemember_tbl (ServerRole, MemberName, MemberSID) EXEC sp_helpsrvrolemember '     sysadmin    '
+GO
+~~ERROR (Code: 50000)~~
+
+~~ERROR (Message:      sysadmin     is not a known fixed role.)~~
+
 INSERT INTO test_sp_helpsrvrolemember_tbl (ServerRole, MemberName, MemberSID) EXEC sp_helpsrvrolemember 'sysadmin    '
-=======
+GO
+
+SELECT ServerRole, MemberName, (CASE WHEN MemberSID IS NULL THEN 0 ELSE 1 END) FROM test_sp_helpsrvrolemember_tbl
+GO
+~~START~~
+varchar#!#varchar#!#int
+~~END~~
+
+
+TRUNCATE TABLE test_sp_helpsrvrolemember_tbl
+GO
+
+INSERT INTO test_sp_helpsrvrolemember_tbl (ServerRole, MemberName, MemberSID) EXEC sp_helpsrvrolemember '     serveradmin'
+GO
+~~ERROR (Code: 50000)~~
+
+~~ERROR (Message:      serveradmin is not a known fixed role.)~~
+
+INSERT INTO test_sp_helpsrvrolemember_tbl (ServerRole, MemberName, MemberSID) EXEC sp_helpsrvrolemember '     serveradmin    '
+GO
+~~ERROR (Code: 50000)~~
+
+~~ERROR (Message:      serveradmin     is not a known fixed role.)~~
+
+INSERT INTO test_sp_helpsrvrolemember_tbl (ServerRole, MemberName, MemberSID) EXEC sp_helpsrvrolemember 'serveradmin    '
+GO
+
+SELECT ServerRole, MemberName, (CASE WHEN MemberSID IS NULL THEN 0 ELSE 1 END) FROM test_sp_helpsrvrolemember_tbl
+GO
+~~START~~
+varchar#!#varchar#!#int
+~~END~~
+
+
 TRUNCATE TABLE test_sp_helpsrvrolemember_tbl
 GO
 
@@ -69,37 +116,15 @@
 INSERT INTO test_sp_helpsrvrolemember_tbl (ServerRole, MemberName, MemberSID) EXEC sp_helpsrvrolemember 'diskadmin'
 GO
 INSERT INTO test_sp_helpsrvrolemember_tbl (ServerRole, MemberName, MemberSID) EXEC sp_helpsrvrolemember 'bulkadmin'
->>>>>>> 983ce277
 GO
 
 SELECT ServerRole, MemberName, (CASE WHEN MemberSID IS NULL THEN 0 ELSE 1 END) FROM test_sp_helpsrvrolemember_tbl
 GO
 ~~START~~
 varchar#!#varchar#!#int
-<<<<<<< HEAD
-sysadmin#!#jdbc_user#!#1
 ~~END~~
 
 
-INSERT INTO test_sp_helpsrvrolemember_tbl (ServerRole, MemberName, MemberSID) EXEC sp_helpsrvrolemember '     sysadmin'
-GO
-~~ERROR (Code: 50000)~~
-
-~~ERROR (Message:      sysadmin is not a known fixed role.)~~
-
-
-INSERT INTO test_sp_helpsrvrolemember_tbl (ServerRole, MemberName, MemberSID) EXEC sp_helpsrvrolemember '     sysadmin    '
-GO
-~~ERROR (Code: 50000)~~
-
-~~ERROR (Message:      sysadmin     is not a known fixed role.)~~
-
-
-=======
-~~END~~
-
-
->>>>>>> 983ce277
 EXEC sp_helpsrvrolemember 'error'
 GO
 ~~ERROR (Code: 50000)~~
