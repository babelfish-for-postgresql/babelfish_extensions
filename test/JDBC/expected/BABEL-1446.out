--- conflicted
+++ resolved
@@ -149,16 +149,6 @@
 int
 0
 ~~END~~
-<<<<<<< HEAD
-
-
-SELECT set_config('babelfishpg_tsql.migration_mode', 'single-db', false);
-GO
-~~START~~
-text
-single-db
-~~END~~
-
 
 CREATE DATABASE db1 COLLATE BBF_Unicode_CP1_CI_AI;
 GO
@@ -246,14 +236,6 @@
 jdbc_user
 ~~END~~
 
-SELECT set_config('babelfishpg_tsql.migration_mode', 'multi-db', false);
-GO
-~~START~~
-text
-multi-db
-~~END~~
-
-
 CREATE DATABASE db1 COLLATE BBF_Unicode_CP1_CI_AI;
 GO
 
@@ -304,13 +286,3 @@
 int
 0
 ~~END~~
-
-
-SELECT set_config('babelfishpg_tsql.migration_mode', 'single-db', false);
-GO
-~~START~~
-text
-single-db
-~~END~~
-=======
->>>>>>> 4cbb1b87
