-- psql
ALTER SYSTEM SET babelfishpg_tsql.allow_antlr_to_unsupported_grammar_for_testing = true;
SELECT pg_reload_conf();
CREATE USER foo WITH LOGIN PASSWORD 'abc';
CREATE USER su_user WITH SUPERUSER LOGIN PASSWORD 'abc';
GO
~~START~~
bool
t
~~END~~


-- tsql      user=foo      password=abc
~~ERROR (Code: 33557097)~~

~~ERROR (Message: "foo" is not a Babelfish user )~~

-- Login with non babelfish user should fail
go

-- tsql      user=su_user      password=abc
-- Login with a superuser should succeed
SELECT 1;
go
~~START~~
int
1
~~END~~


-- psql
DROP USER IF EXISTS foo;
DROP USER IF EXISTS su_user;
go

-- tsql
-- Create Login through tsql
CREATE LOGIN r1 WITH PASSWORD = 'abc';
go

CREATE USER r1;
go

CREATE LOGIN r2 WITH password = 'abc';
go

CREATE SCHEMA sch2;
go

CREATE USER r2 WITH DEFAULT_SCHEMA = sch2;
go

-- tsql      user=r1      password=abc
-- Login with a Babelfish user should succeed
SELECT db_name();
go
~~START~~
nvarchar
master
~~END~~


SELECT current_setting('search_path');
go
~~START~~
text
master_dbo, "$user", sys, pg_catalog
~~END~~


SELECT rolname, orig_username, login_name, database_name, default_schema_name
FROM sys.babelfish_authid_user_ext
WHERE orig_username = 'r1';
go
~~START~~
varchar#!#nvarchar#!#varchar#!#nvarchar#!#nvarchar
master_r1#!#r1#!#r1#!#master#!#dbo
~~END~~


SELECT session_user;
go
~~START~~
varchar
r1
~~END~~


SELECT current_user;
go
~~START~~
varchar
r1
~~END~~


SELECT user_name(user_id());
go
~~START~~
nvarchar
r1
~~END~~


ALTER USER r1 WITH DEFAULT_SCHEMA = sch2;
go

SELECT rolname, orig_username, login_name, database_name, default_schema_name
FROM sys.babelfish_authid_user_ext
WHERE orig_username = 'r1';
go
~~START~~
varchar#!#nvarchar#!#varchar#!#nvarchar#!#nvarchar
master_r1#!#r1#!#r1#!#master#!#sch2
~~END~~


ALTER USER r1 WITH NAME = new_r1;
go

SELECT rolname, orig_username, login_name, database_name, default_schema_name
FROM sys.babelfish_authid_user_ext
WHERE orig_username = 'new_r1';
go
~~START~~
varchar#!#nvarchar#!#varchar#!#nvarchar#!#nvarchar
master_new_r1#!#new_r1#!#r1#!#master#!#sch2
~~END~~


ALTER USER r2 WITH DEFAULT_SCHEMA = NULL;
go
~~ERROR (Code: 33557097)~~

~~ERROR (Message: Current user does not have privileges to change schema)~~


ALTER USER r2 WITH NAME = new_r2;
go
~~ERROR (Code: 33557097)~~

~~ERROR (Message: Current user does not have privileges to change user name)~~


SELECT rolname, orig_username, login_name, database_name, default_schema_name
FROM sys.babelfish_authid_user_ext
WHERE orig_username = 'r2';
go
~~START~~
varchar#!#nvarchar#!#varchar#!#nvarchar#!#nvarchar
master_r2#!#r2#!#r2#!#master#!#sch2
~~END~~


-- tsql      user=r2      password=abc
SELECT db_name();
go
~~START~~
nvarchar
master
~~END~~


SELECT current_setting('search_path');
go
~~START~~
text
master_sch2, "$user", sys, pg_catalog
~~END~~


SELECT rolname, orig_username, login_name, database_name, default_schema_name
FROM sys.babelfish_authid_user_ext
WHERE orig_username = 'r2';
go
~~START~~
varchar#!#nvarchar#!#varchar#!#nvarchar#!#nvarchar
master_r2#!#r2#!#r2#!#master#!#sch2
~~END~~


SELECT session_user;
go
~~START~~
varchar
r2
~~END~~


SELECT current_user;
go
~~START~~
varchar
r2
~~END~~


SELECT user_name(user_id());
go
~~START~~
nvarchar
r2
~~END~~


-- tsql
DROP USER new_r1;
go

-- psql
-- Need to terminate active session before cleaning up the login
SELECT pg_terminate_backend(pid) FROM pg_stat_get_activity(NULL)
WHERE sys.suser_name(usesysid) = 'r1' AND backend_type = 'client backend' AND usesysid IS NOT NULL;
GO
~~START~~
bool
t
~~END~~


-- tsql
DROP LOGIN r1;
go

DROP USER r2;
go

DROP SCHEMA sch2;
go

-- psql
-- Need to terminate active session before cleaning up the login
SELECT pg_terminate_backend(pid) FROM pg_stat_get_activity(NULL)
WHERE sys.suser_name(usesysid) = 'r2' AND backend_type = 'client backend' AND usesysid IS NOT NULL;
GO
~~START~~
bool
t
~~END~~


-- tsql
DROP LOGIN r2;
go

-- Test initialization
SELECT COUNT(*) FROM sys.babelfish_authid_login_ext;
go
~~START~~
int
2
~~END~~


CREATE LOGIN r1 WITH PASSWORD = 'abc';
go

SELECT COUNT(*) FROM sys.babelfish_authid_login_ext;
go
~~START~~
int
3
~~END~~


-- Test initialization with password
CREATE LOGIN r2 WITH PASSWORD = '123'
go

SELECT COUNT(*) FROM sys.babelfish_authid_login_ext;
go
~~START~~
int
4
~~END~~


-- Test altering the login ability
SELECT rolcanlogin FROM pg_catalog.pg_roles WHERE rolname = 'r1';
go
~~START~~
bit
1
~~END~~

SELECT name, is_disabled FROM sys.server_principals WHERE name = 'r1';
go
~~START~~
varchar#!#int
r1#!#0
~~END~~


ALTER LOGIN r1 disable;
go

SELECT rolcanlogin FROM pg_catalog.pg_roles WHERE rolname = 'r1';
go
~~START~~
bit
0
~~END~~

SELECT name, is_disabled FROM sys.server_principals WHERE name = 'r1';
go
~~START~~
varchar#!#int
r1#!#1
~~END~~


ALTER LOGIN r1 enable;
go

SELECT rolcanlogin FROM pg_catalog.pg_roles WHERE rolname = 'r1';
go
~~START~~
bit
1
~~END~~

SELECT name, is_disabled FROM sys.server_principals WHERE name = 'r1';
go
~~START~~
varchar#!#int
r1#!#0
~~END~~


-- Test altering the password
ALTER LOGIN r2 WITH PASSWORD = '456'
go


-- psql
-- Test dropping
-- Need to terminate active session before cleaning up the login
SELECT pg_terminate_backend(pid) FROM pg_stat_get_activity(NULL)
WHERE sys.suser_name(usesysid) = 'r1' AND backend_type = 'client backend' AND usesysid IS NOT NULL;
GO
~~START~~
bool
~~END~~


-- tsql
DROP LOGIN r1;
go

SELECT COUNT(*) FROM sys.babelfish_authid_login_ext;
go
~~START~~
int
3
~~END~~


-- psql
-- Need to terminate active session before cleaning up the login
SELECT pg_terminate_backend(pid) FROM pg_stat_get_activity(NULL)
WHERE sys.suser_name(usesysid) = 'r2' AND backend_type = 'client backend' AND usesysid IS NOT NULL;
GO
~~START~~
bool
~~END~~


-- tsql
DROP LOGIN r2;
go

SELECT COUNT(*) FROM sys.babelfish_authid_login_ext;
go
~~START~~
int
2
~~END~~


-- Test membership
CREATE LOGIN r3 WITH PASSWORD = '789';
GO

SELECT COUNT(*) FROM pg_auth_members
WHERE roleid = (SELECT oid FROM pg_roles WHERE rolname = 'sysadmin')
AND "member" = (SELECT oid FROM pg_roles WHERE rolname = 'r3');
GO
~~START~~
int
0
~~END~~


ALTER SERVER ROLE sysadmin ADD MEMBER r3;
GO

SELECT COUNT(*) FROM pg_auth_members
WHERE roleid = (SELECT oid FROM pg_roles WHERE rolname = 'sysadmin')
AND "member" = (SELECT oid FROM pg_roles WHERE rolname = 'r3');
GO
~~START~~
int
1
~~END~~


ALTER SERVER ROLE sysadmin DROP MEMBER r3;
GO

SELECT COUNT(*) FROM pg_auth_members
WHERE roleid = (SELECT oid FROM pg_roles WHERE rolname = 'sysadmin')
AND "member" = (SELECT oid FROM pg_roles WHERE rolname = 'r3');
GO
~~START~~
int
0
~~END~~


-- psql
-- Need to terminate active session before cleaning up the login
SELECT pg_terminate_backend(pid) FROM pg_stat_get_activity(NULL)
WHERE sys.suser_name(usesysid) = 'r3' AND backend_type = 'client backend' AND usesysid IS NOT NULL;
GO
~~START~~
bool
~~END~~


-- tsql
DROP LOGIN r3;
GO

-- Test error cases
ALTER SERVER ROLE db_owner ADD MEMBER dummy;
GO
~~ERROR (Code: 33557097)~~

~~ERROR (Message: only sysadmin role is supported in ALTER SERVER ROLE statement)~~


ALTER SERVER ROLE db_owner DROP MEMBER dummy;
GO
~~ERROR (Code: 33557097)~~

~~ERROR (Message: only sysadmin role is supported in ALTER SERVER ROLE statement)~~


CREATE LOGIN err_user WITH PASSWORD = '123';
GO

CREATE USER err_user;
GO

-- tsql      user=err_user      password=123
-- Should fail, does not have permission to alter sysadmin
ALTER SERVER ROLE sysadmin ADD MEMBER err_user
GO
~~ERROR (Code: 33557097)~~

~~ERROR (Message: Current login err_user does not have permission to alter server role)~~


-- Shoud fail, does not have permission to create login
CREATE LOGIN dummy WITH PASSWORD = '123';
GO
~~ERROR (Code: 33557097)~~

~~ERROR (Message: Current login err_user does not have permission to create new login)~~


-- tsql
DROP USER err_user;
GO

DROP LOGIN err_user;
GO

-- Test User functions
USE MASTER;
GO

SELECT user_name();
GO
~~START~~
nvarchar
dbo
~~END~~


SELECT user_name(user_id());
GO
~~START~~
nvarchar
dbo
~~END~~


SELECT user_name(user_id('guest'));
GO
~~START~~
nvarchar
guest
~~END~~


SELECT rolname FROM pg_roles WHERE oid = user_id('dbo');
GO
~~START~~
varchar
master_dbo
~~END~~


SELECT rolname FROM pg_roles WHERE oid = user_id('guest');
GO
~~START~~
varchar
master_guest
~~END~~


USE MSDB;
GO

SELECT user_name();
GO
~~START~~
nvarchar
dbo
~~END~~


SELECT user_name(user_id());
GO
~~START~~
nvarchar
dbo
~~END~~


SELECT user_name(user_id('guest'));
GO
~~START~~
nvarchar
guest
~~END~~


SELECT rolname FROM pg_roles WHERE oid = user_id('dbo');
GO
~~START~~
varchar
msdb_dbo
~~END~~


SELECT rolname FROM pg_roles WHERE oid = user_id('guest');
GO
~~START~~
varchar
msdb_guest
~~END~~


USE TEMPDB;
GO

SELECT user_name();
GO
~~START~~
nvarchar
dbo
~~END~~


SELECT user_name(user_id());
GO
~~START~~
nvarchar
dbo
~~END~~


SELECT user_name(user_id('guest'));
GO
~~START~~
nvarchar
guest
~~END~~


SELECT rolname FROM pg_roles WHERE oid = user_id('dbo');
GO
~~START~~
varchar
tempdb_dbo
~~END~~


SELECT rolname FROM pg_roles WHERE oid = user_id('guest');
GO
~~START~~
varchar
tempdb_guest
~~END~~


CREATE DATABASE db1;
GO

USE db1;
GO

SELECT rolname, orig_username, login_name, database_name, default_schema_name
FROM sys.babelfish_authid_user_ext
ORDER BY rolname;
GO
~~START~~
varchar#!#nvarchar#!#varchar#!#nvarchar#!#nvarchar
db_owner#!#db_owner#!##!#db1#!#
dbo#!#dbo#!##!#db1#!#dbo
master_db_owner#!#db_owner#!##!#master#!#
master_dbo#!#dbo#!##!#master#!#dbo
master_guest#!#guest#!##!#master#!#
msdb_db_owner#!#db_owner#!##!#msdb#!#
msdb_dbo#!#dbo#!##!#msdb#!#dbo
msdb_guest#!#guest#!##!#msdb#!#
tempdb_db_owner#!#db_owner#!##!#tempdb#!#
tempdb_dbo#!#dbo#!##!#tempdb#!#dbo
tempdb_guest#!#guest#!##!#tempdb#!#
~~END~~


SELECT user_name();
GO
~~START~~
nvarchar
dbo
~~END~~


SELECT user_name(user_id());
GO
~~START~~
nvarchar
dbo
~~END~~


SELECT rolname FROM pg_roles WHERE oid = user_id('dbo');
GO
~~START~~
varchar
dbo
~~END~~


-- Expect NULL
SELECT user_name(-1);
GO
~~START~~
nvarchar
<NULL>
~~END~~


SELECT user_id('master_dbo');
GO
~~START~~
int
<NULL>
~~END~~


-- Test Login functions
CREATE LOGIN login1 WITH PASSWORD = '456';
GO

SELECT name FROM sys.server_principals WHERE principal_id = suser_id('login1');
GO
~~START~~
varchar
login1
~~END~~


SELECT name FROM sys.server_principals WHERE name = suser_name(suser_id('login1'));
GO
~~START~~
varchar
login1
~~END~~


-- Expect NULL
SELECT suser_name(-1);
GO
~~START~~
nvarchar
<NULL>
~~END~~


USE MASTER;
GO

DROP DATABASE db1;
GO

SELECT rolname, orig_username, login_name, database_name, default_schema_name
FROM sys.babelfish_authid_user_ext
ORDER BY rolname;
GO
~~START~~
varchar#!#nvarchar#!#varchar#!#nvarchar#!#nvarchar
master_db_owner#!#db_owner#!##!#master#!#
master_dbo#!#dbo#!##!#master#!#dbo
master_guest#!#guest#!##!#master#!#
msdb_db_owner#!#db_owner#!##!#msdb#!#
msdb_dbo#!#dbo#!##!#msdb#!#dbo
msdb_guest#!#guest#!##!#msdb#!#
tempdb_db_owner#!#db_owner#!##!#tempdb#!#
tempdb_dbo#!#dbo#!##!#tempdb#!#dbo
tempdb_guest#!#guest#!##!#tempdb#!#
~~END~~


-- psql
-- Need to terminate active session before cleaning up the login
SELECT pg_terminate_backend(pid) FROM pg_stat_get_activity(NULL)
WHERE sys.suser_name(usesysid) = 'login1' AND backend_type = 'client backend' AND usesysid IS NOT NULL;
GO
~~START~~
bool
~~END~~


-- tsql
DROP LOGIN login1;
GO

-- psql
ALTER SYSTEM SET babelfishpg_tsql.migration_mode = 'multi-db';
SELECT pg_reload_conf();
GO
~~START~~
bool
t
~~END~~


-- tsql
-- Test multi-db mode
USE master;
GO

CREATE DATABASE db1;
GO

CREATE DATABASE db2;
GO

SELECT rolname, login_name, orig_username, database_name, default_schema_name
FROM sys.babelfish_authid_user_ext
ORDER BY rolname;
GO
~~START~~
varchar#!#varchar#!#nvarchar#!#nvarchar#!#nvarchar
db1_db_owner#!##!#db_owner#!#db1#!#
db1_dbo#!##!#dbo#!#db1#!#dbo
db2_db_owner#!##!#db_owner#!#db2#!#
db2_dbo#!##!#dbo#!#db2#!#dbo
master_db_owner#!##!#db_owner#!#master#!#
master_dbo#!##!#dbo#!#master#!#dbo
master_guest#!##!#guest#!#master#!#
msdb_db_owner#!##!#db_owner#!#msdb#!#
msdb_dbo#!##!#dbo#!#msdb#!#dbo
msdb_guest#!##!#guest#!#msdb#!#
tempdb_db_owner#!##!#db_owner#!#tempdb#!#
tempdb_dbo#!##!#dbo#!#tempdb#!#dbo
tempdb_guest#!##!#guest#!#tempdb#!#
~~END~~


SELECT name, default_schema_name
FROM sys.database_principals
ORDER BY default_schema_name DESC, name;
GO
~~START~~
varchar#!#varchar
dbo#!#dbo
db_owner#!#
guest#!#
~~END~~


SELECT rolname, rolcreaterole FROM pg_roles
WHERE rolname LIKE '%dbo'
ORDER BY rolname;
GO
~~START~~
varchar#!#bit
db1_dbo#!#1
db2_dbo#!#1
master_dbo#!#1
msdb_dbo#!#1
tempdb_dbo#!#1
~~END~~


USE db1;
GO

SELECT name, default_schema_name
FROM sys.database_principals
ORDER BY default_schema_name DESC, name;
GO
~~START~~
varchar#!#varchar
dbo#!#dbo
db_owner#!#
~~END~~


SELECT user_name(user_id('dbo'));
GO
~~START~~
nvarchar
dbo
~~END~~


SELECT user_name(user_id('guest'));
GO
~~START~~
nvarchar
dbo
~~END~~


SELECT rolname FROM pg_roles WHERE oid = user_id('dbo');
GO
~~START~~
varchar
db1_dbo
~~END~~


SELECT rolname FROM pg_roles WHERE oid = user_id('guest');
GO
~~START~~
varchar
~~END~~


USE db2;
GO

SELECT user_name(user_id('dbo'));
GO
~~START~~
nvarchar
dbo
~~END~~


SELECT user_name(user_id('guest'));
GO
~~START~~
nvarchar
dbo
~~END~~


SELECT rolname FROM pg_roles WHERE oid = user_id('dbo');
GO
~~START~~
varchar
db2_dbo
~~END~~


SELECT rolname FROM pg_roles WHERE oid = user_id('guest');
GO
~~START~~
varchar
~~END~~


USE MASTER;
GO

SELECT user_name(user_id('dbo'));
GO
~~START~~
nvarchar
dbo
~~END~~


SELECT user_name(user_id('guest'));
GO
~~START~~
nvarchar
guest
~~END~~


SELECT rolname FROM pg_roles WHERE oid = user_id('dbo');
GO
~~START~~
varchar
master_dbo
~~END~~


SELECT rolname FROM pg_roles WHERE oid = user_id('guest');
GO
~~START~~
varchar
master_guest
~~END~~


DROP DATABASE db1;
GO

SELECT rolname, orig_username, login_name, database_name, default_schema_name
FROM sys.babelfish_authid_user_ext
ORDER BY rolname;
GO
~~START~~
varchar#!#nvarchar#!#varchar#!#nvarchar#!#nvarchar
db2_db_owner#!#db_owner#!##!#db2#!#
db2_dbo#!#dbo#!##!#db2#!#dbo
master_db_owner#!#db_owner#!##!#master#!#
master_dbo#!#dbo#!##!#master#!#dbo
master_guest#!#guest#!##!#master#!#
msdb_db_owner#!#db_owner#!##!#msdb#!#
msdb_dbo#!#dbo#!##!#msdb#!#dbo
msdb_guest#!#guest#!##!#msdb#!#
tempdb_db_owner#!#db_owner#!##!#tempdb#!#
tempdb_dbo#!#dbo#!##!#tempdb#!#dbo
tempdb_guest#!#guest#!##!#tempdb#!#
~~END~~


DROP DATABASE db2;
GO

SELECT rolname, orig_username, login_name, database_name, default_schema_name
FROM sys.babelfish_authid_user_ext
ORDER BY rolname;
GO
~~START~~
varchar#!#nvarchar#!#varchar#!#nvarchar#!#nvarchar
master_db_owner#!#db_owner#!##!#master#!#
master_dbo#!#dbo#!##!#master#!#dbo
master_guest#!#guest#!##!#master#!#
msdb_db_owner#!#db_owner#!##!#msdb#!#
msdb_dbo#!#dbo#!##!#msdb#!#dbo
msdb_guest#!#guest#!##!#msdb#!#
tempdb_db_owner#!#db_owner#!##!#tempdb#!#
tempdb_dbo#!#dbo#!##!#tempdb#!#dbo
tempdb_guest#!#guest#!##!#tempdb#!#
~~END~~


<<<<<<< HEAD
-- Prevent dropping active login
CREATE LOGIN lgn_3232 WITH PASSWORD='123';
GO

CREATE USER lgn_3232; 
GO

-- tsql		user=lgn_3232		password=123

-- tsql
-- Session 1
-- Logged into Session 1 with lgn_3232 login
-- Session 2 - Try to drop lgn_3232 which is active on Session 1
DROP LOGIN lgn_3232;
GO
~~ERROR (Code: 33557097)~~

~~ERROR (Message: Could not drop login 'lgn_3232' as the user is currently logged in.)~~


-- psql
-- Need to terminate active session before cleaning up the login
SELECT pg_terminate_backend(pid) FROM pg_stat_get_activity(NULL)
WHERE sys.suser_name(usesysid) = 'lgn_3232' AND backend_type = 'client backend' AND usesysid IS NOT NULL;
GO
~~START~~
bool
t
=======
-- BABEL-2978 - Prevent login from accessing database without creating DB user after DROP/CREATE login 
CREATE LOGIN lgn_2978 WITH PASSWORD='123';
GO

CREATE DATABASE db1;
GO

USE db1;
GO

CREATE USER lgn_2978;
GO

CREATE DATABASE db2;
GO

USE db2;
GO

CREATE USER lgn_2978_2 FROM LOGIN lgn_2978;
GO

USE master;
GO

SELECT rolname, orig_username, login_name, database_name, default_schema_name
FROM sys.babelfish_authid_user_ext
WHERE login_name LIKE 'lgn_2978%'
ORDER BY rolname;
GO
~~START~~
varchar#!#nvarchar#!#varchar#!#nvarchar#!#nvarchar
db1_lgn_2978#!#lgn_2978#!#lgn_2978#!#db1#!#dbo
db2_lgn_2978_2#!#lgn_2978_2#!#lgn_2978#!#db2#!#dbo
~~END~~


java_auth#!#database|-|db1#!#user|-|lgn_2978#!#password|-|123
~~SUCCESS~~
java_auth#!#database|-|db2#!#user|-|lgn_2978#!#password|-|123
~~SUCCESS~~
java_auth#!#user|-|lgn_2978#!#password|-|123
~~SUCCESS~~
java_auth#!#user|-|lgn_2978#!#password|-|123
~~SUCCESS~~

-- tsql
-- Login should be succeded
USE master;
GO

-- tsql
DROP LOGIN lgn_2978;
GO

-- lgn_2978 login entries should have been invalidated
SELECT rolname, orig_username, login_name, database_name, default_schema_name
FROM sys.babelfish_authid_user_ext
WHERE login_name LIKE 'lgn_2978%' OR rolname LIKE '%lgn_2978%'
ORDER BY rolname;
GO
~~START~~
varchar#!#nvarchar#!#varchar#!#nvarchar#!#nvarchar
db1_lgn_2978#!#lgn_2978#!##!#db1#!#dbo
db2_lgn_2978_2#!#lgn_2978_2#!##!#db2#!#dbo
~~END~~



java_auth#!#database|-|db1#!#user|-|lgn_2978#!#password|-|123
~~ERROR (Code: 33557097)~~

~~ERROR (Message: role "lgn_2978" does not exist )~~

java_auth#!#database|-|db2#!#user|-|lgn_2978#!#password|-|123
~~ERROR (Code: 33557097)~~

~~ERROR (Message: role "lgn_2978" does not exist )~~


-- tsql
-- It should be failed since there is no relevant login
-- recreate the login with same name
CREATE LOGIN lgn_2978 WITH PASSWORD='123';
GO

-- verify that USER lgn_2978 should have "" as LOGIN since it is dropped
SELECT rolname, orig_username, login_name, database_name, default_schema_name
FROM sys.babelfish_authid_user_ext
WHERE login_name LIKE 'lgn_2978%'
ORDER BY rolname;
GO
~~START~~
varchar#!#nvarchar#!#varchar#!#nvarchar#!#nvarchar
~~END~~



java_auth#!#database|-|db1#!#user|-|lgn_2978#!#password|-|123
~~ERROR (Code: 33557097)~~

~~ERROR (Message: Cannot open database "db1" requested by the login. The login failed )~~

java_auth#!#database|-|db2#!#user|-|lgn_2978#!#password|-|123
~~ERROR (Code: 33557097)~~

~~ERROR (Message: Cannot open database "db2" requested by the login. The login failed )~~


-- tsql      user=lgn_2978      password=123
-- It should be failed since there is no relevant login
USE db1;
GO
~~ERROR (Code: 33557097)~~

~~ERROR (Message: The server principal "lgn_2978" is not able to access the database "db1" under the current security context)~~


USE db2;
GO
~~ERROR (Code: 33557097)~~

~~ERROR (Message: The server principal "lgn_2978" is not able to access the database "db2" under the current security context)~~


USE master;
GO

SELECT current_user;
GO
~~START~~
varchar
guest
>>>>>>> 15af4e23
~~END~~


-- tsql
<<<<<<< HEAD
DROP LOGIN lgn_3232;
GO

DROP USER lgn_3232;
=======
USE master;
GO

DROP LOGIN lgn_2978;
GO

DROP DATABASE db1;
GO

DROP DATABASE db2;
>>>>>>> 15af4e23
GO

-- psql
ALTER SYSTEM SET babelfishpg_tsql.migration_mode = 'single-db';
ALTER SYSTEM SET babelfishpg_tsql.allow_antlr_to_unsupported_grammar_for_testing = false;
SELECT pg_reload_conf();
GO
~~START~~
bool
t
~~END~~
<|MERGE_RESOLUTION|>--- conflicted
+++ resolved
@@ -475,6 +475,10 @@
 
 DROP LOGIN err_user;
 GO
+~~ERROR (Code: 33557097)~~
+
+~~ERROR (Message: Could not drop login 'err_user' as the user is currently logged in.)~~
+
 
 -- Test User functions
 USE MASTER;
@@ -967,36 +971,6 @@
 ~~END~~
 
 
-<<<<<<< HEAD
--- Prevent dropping active login
-CREATE LOGIN lgn_3232 WITH PASSWORD='123';
-GO
-
-CREATE USER lgn_3232; 
-GO
-
--- tsql		user=lgn_3232		password=123
-
--- tsql
--- Session 1
--- Logged into Session 1 with lgn_3232 login
--- Session 2 - Try to drop lgn_3232 which is active on Session 1
-DROP LOGIN lgn_3232;
-GO
-~~ERROR (Code: 33557097)~~
-
-~~ERROR (Message: Could not drop login 'lgn_3232' as the user is currently logged in.)~~
-
-
--- psql
--- Need to terminate active session before cleaning up the login
-SELECT pg_terminate_backend(pid) FROM pg_stat_get_activity(NULL)
-WHERE sys.suser_name(usesysid) = 'lgn_3232' AND backend_type = 'client backend' AND usesysid IS NOT NULL;
-GO
-~~START~~
-bool
-t
-=======
 -- BABEL-2978 - Prevent login from accessing database without creating DB user after DROP/CREATE login 
 CREATE LOGIN lgn_2978 WITH PASSWORD='123';
 GO
@@ -1130,28 +1104,69 @@
 ~~START~~
 varchar
 guest
->>>>>>> 15af4e23
-~~END~~
-
-
--- tsql
-<<<<<<< HEAD
+~~END~~
+
+
+-- psql
+-- Need to terminate active session before cleaning up the login
+SELECT pg_terminate_backend(pid) FROM pg_stat_get_activity(NULL)
+WHERE sys.suser_name(usesysid) = 'lgn_2978' AND backend_type = 'client backend' AND usesysid IS NOT NULL;
+GO
+~~START~~
+bool
+t
+~~END~~
+
+
+-- tsql
+USE master;
+GO
+
+DROP LOGIN lgn_2978;
+GO
+
+DROP DATABASE db1;
+GO
+
+DROP DATABASE db2;
+GO
+
+-- Prevent dropping active login
+CREATE LOGIN lgn_3232 WITH PASSWORD='123';
+GO
+
+CREATE USER lgn_3232; 
+GO
+
+-- tsql		user=lgn_3232		password=123
+
+-- tsql
+-- Session 1
+-- Logged into Session 1 with lgn_3232 login
+-- Session 2 - Try to drop lgn_3232 which is active on Session 1
 DROP LOGIN lgn_3232;
 GO
+~~ERROR (Code: 33557097)~~
+
+~~ERROR (Message: Could not drop login 'lgn_3232' as the user is currently logged in.)~~
+
+
+-- psql
+-- Need to terminate active session before cleaning up the login
+SELECT pg_terminate_backend(pid) FROM pg_stat_get_activity(NULL)
+WHERE sys.suser_name(usesysid) = 'lgn_3232' AND backend_type = 'client backend' AND usesysid IS NOT NULL;
+GO
+~~START~~
+bool
+t
+~~END~~
+
+
+-- tsql
+DROP LOGIN lgn_3232;
+GO
 
 DROP USER lgn_3232;
-=======
-USE master;
-GO
-
-DROP LOGIN lgn_2978;
-GO
-
-DROP DATABASE db1;
-GO
-
-DROP DATABASE db2;
->>>>>>> 15af4e23
 GO
 
 -- psql
