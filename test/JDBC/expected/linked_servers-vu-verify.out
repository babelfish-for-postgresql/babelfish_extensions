--- conflicted
+++ resolved
@@ -55,7 +55,6 @@
 ~~END~~
 
 
-<<<<<<< HEAD
 -- Try to call sp_helplinkedsrvlogin with server name = NULL and login name = NULL. Should return all mappings
 EXEC sp_helplinkedsrvlogin
 GO
@@ -100,14 +99,11 @@
 ~~ERROR (Message: The server 'invalid_srv' does not exist)~~
 
 
-EXEC sp_linkedservers
-=======
 SET NOCOUNT ON
 DECLARE @sp_linkedservers_var table(a sysname, b nvarchar(128), c nvarchar(128), d nvarchar(4000), e nvarchar(4000), f nvarchar(4000), g sysname NULL)
 INSERT INTO @sp_linkedservers_var EXEC sp_linkedservers
 SELECT * FROM @sp_linkedservers_var WHERE a <> 'bbf_server'
 SET NOCOUNT OFF
->>>>>>> bdfac43d
 GO
 ~~START~~
 varchar#!#nvarchar#!#nvarchar#!#nvarchar#!#nvarchar#!#nvarchar#!#varchar
