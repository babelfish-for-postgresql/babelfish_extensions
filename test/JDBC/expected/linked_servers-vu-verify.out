--- conflicted
+++ resolved
@@ -59,11 +59,7 @@
 SET NOCOUNT ON
 DECLARE @sp_helplinkedsrvlogin_var table(a sysname, b sysname NULL, c smallint, d sysname NULL)
 INSERT INTO @sp_helplinkedsrvlogin_var EXEC sp_helplinkedsrvlogin
-<<<<<<< HEAD
-SELECT * FROM @sp_helplinkedsrvlogin_var WHERE a NOT LIKE 'bbf_server%'
-=======
-SELECT * FROM @sp_helplinkedsrvlogin_var WHERE a <> 'bbf_server' ORDER BY a
->>>>>>> de4777c0
+SELECT * FROM @sp_helplinkedsrvlogin_var WHERE a NOT LIKE 'bbf_server%' ORDER BY a
 SET NOCOUNT OFF
 GO
 ~~START~~
@@ -119,11 +115,7 @@
 SET NOCOUNT ON
 DECLARE @sp_linkedservers_var table(a sysname, b nvarchar(128), c nvarchar(128), d nvarchar(4000), e nvarchar(4000), f nvarchar(4000), g sysname NULL)
 INSERT INTO @sp_linkedservers_var EXEC sp_linkedservers
-<<<<<<< HEAD
-SELECT * FROM @sp_linkedservers_var WHERE a NOT LIKE 'bbf_server%'
-=======
-SELECT * FROM @sp_linkedservers_var WHERE a <> 'bbf_server' ORDER BY a
->>>>>>> de4777c0
+SELECT * FROM @sp_linkedservers_var WHERE a NOT LIKE 'bbf_server%' ORDER BY a
 SET NOCOUNT OFF
 GO
 ~~START~~
