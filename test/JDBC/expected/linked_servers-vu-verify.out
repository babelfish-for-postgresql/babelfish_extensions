-- Check if the linked server added is reflected in the system view
SELECT name, product, provider, data_source, provider_string, catalog, is_linked FROM sys.servers ORDER BY name
GO
~~START~~
varchar#!#varchar#!#varchar#!#nvarchar#!#nvarchar#!#varchar#!#bit
hello.world.com#!##!#tds_fdw#!#hello.world.com#!#<NULL>#!#<NULL>#!#1
mssql_server#!##!#tds_fdw#!#localhost#!#<NULL>#!#master#!#1
mssql_server1#!##!#tds_fdw#!#localhost#!#<NULL>#!#master#!#1
mssql_server2#!##!#tds_fdw#!#localhost#!#<NULL>#!#master#!#1
mssql_server3#!##!#tds_fdw#!#mssql_server2\ABC#!#<NULL>#!#master#!#1
~~END~~


SELECT * FROM sys_linked_servers_vu_prepare__sys_servers_func()
GO
~~START~~
varchar#!#varchar#!#varchar#!#nvarchar#!#nvarchar#!#varchar#!#bit
hello.world.com#!##!#tds_fdw#!#hello.world.com#!#<NULL>#!#<NULL>#!#1
mssql_server#!##!#tds_fdw#!#localhost#!#<NULL>#!#master#!#1
mssql_server1#!##!#tds_fdw#!#localhost#!#<NULL>#!#master#!#1
mssql_server2#!##!#tds_fdw#!#localhost#!#<NULL>#!#master#!#1
mssql_server3#!##!#tds_fdw#!#mssql_server2\ABC#!#<NULL>#!#master#!#1
~~END~~


SELECT * FROM sys_linked_servers_vu_prepare__sys_servers_view
GO
~~START~~
varchar#!#varchar#!#varchar#!#nvarchar#!#nvarchar#!#varchar#!#bit
hello.world.com#!##!#tds_fdw#!#hello.world.com#!#<NULL>#!#<NULL>#!#1
mssql_server#!##!#tds_fdw#!#localhost#!#<NULL>#!#master#!#1
mssql_server1#!##!#tds_fdw#!#localhost#!#<NULL>#!#master#!#1
mssql_server2#!##!#tds_fdw#!#localhost#!#<NULL>#!#master#!#1
mssql_server3#!##!#tds_fdw#!#mssql_server2\ABC#!#<NULL>#!#master#!#1
~~END~~


SELECT s.name as linked_srv_name, l.remote_name as username FROM sys.servers as s INNER JOIN sys.linked_logins as l on s.server_id = l.server_id ORDER BY linked_srv_name
GO
~~START~~
varchar#!#varchar
mssql_server#!#jdbc_user
mssql_server2#!#only_user_no_password
mssql_server3#!#<NULL>
~~END~~


SELECT * FROM sys_linked_servers_vu_prepare__sys_linked_logins_view
GO
~~START~~
varchar#!#varchar
mssql_server#!#jdbc_user
mssql_server2#!#only_user_no_password
mssql_server3#!#<NULL>
~~END~~


<<<<<<< HEAD
-- Try to drop a linked server login that does not exist (should throw error)
EXEC sp_droplinkedsrvlogin @rmtsrvname = "invalid_server", @locallogin = NULL
GO
~~ERROR (Code: 33557097)~~

~~ERROR (Message: server "invalid_server" does not exist)~~


-- Try to drop a linked server login with @rmtsrvname = NULL (should throw error)
EXEC sp_droplinkedsrvlogin @rmtsrvname = NULL, @locallogin = NULL
GO
~~ERROR (Code: 33557097)~~

~~ERROR (Message: @servername cannot be NULL)~~


-- Try to drop a linked server login with locallogin != NULL (should throw error saying that only localogin = NULL is supported)
EXEC sp_droplinkedsrvlogin @rmtsrvname = "mssql_server", @locallogin = "login_1"
GO
~~ERROR (Code: 33557097)~~

~~ERROR (Message: Only @locallogin = NULL is supported)~~


-- drop all the linked server logins that have been created
EXEC sp_droplinkedsrvlogin @rmtsrvname = "mssql_server2", @locallogin = NULL
GO

EXEC sp_droplinkedsrvlogin @rmtsrvname = "mssql_server3", @locallogin = NULL
GO

-- Call sp_droplinkedsrvlogin from master.dbo schema
EXEC master.dbo.sp_droplinkedsrvlogin @rmtsrvname = "mssql_server", @locallogin = NULL
GO

SELECT * FROM sys_linked_servers_vu_prepare__sys_linked_logins_view
=======
-- Trying to drop a server that does not exist (Should throw error)
EXEC sp_dropserver @server = 'mssql_server_that_does_not_exist', @droplogins = NULL
GO
~~ERROR (Code: 33557097)~~

~~ERROR (Message: server "mssql_server_that_does_not_exist" does not exist)~~


-- Trying to drop a server with @droplogins = invalid value (Should throw error)
EXEC sp_dropserver @server = 'mssql_server', @droplogins = 'definitely_invalid'
GO
~~ERROR (Code: 33557097)~~

~~ERROR (Message: Invalid parameter value for @droplogins specified in procedure 'sys.sp_dropserver', acceptable values are 'droplogins' or NULL.)~~


-- Dropping a server without droplogins should also drop the server and the linked login
EXEC sp_dropserver @server = 'mssql_server', @droplogins = NULL
GO

SELECT * FROM sys.servers WHERE name = 'mssql_server'
GO
~~START~~
int#!#varchar#!#varchar#!#varchar#!#nvarchar#!#nvarchar#!#nvarchar#!#varchar#!#int#!#int#!#bit#!#bit#!#bit#!#bit#!#bit#!#bit#!#varchar#!#bit#!#bit#!#bit#!#bit#!#bit#!#bit#!#bit#!#datetime#!#bit
~~END~~


SELECT s.name as linked_srv_name, l.remote_name as username FROM sys.servers as s INNER JOIN sys.linked_logins as l on s.server_id = l.server_id WHERE s.name = 'mssql_server'
GO
~~START~~
varchar#!#varchar
~~END~~


-- Dropping a server with droplogins should drop the linked logins as well. Also call sp_dropserver from master.dbo schema
EXEC master.dbo.sp_dropserver @server = 'mssql_server2', @droplogins = 'droplogins'
GO

SELECT * FROM sys.servers WHERE name = 'mssql_server'
GO
~~START~~
int#!#varchar#!#varchar#!#varchar#!#nvarchar#!#nvarchar#!#nvarchar#!#varchar#!#int#!#int#!#bit#!#bit#!#bit#!#bit#!#bit#!#bit#!#varchar#!#bit#!#bit#!#bit#!#bit#!#bit#!#bit#!#bit#!#datetime#!#bit
~~END~~


SELECT s.name as linked_srv_name, l.remote_name as username FROM sys.servers as s INNER JOIN sys.linked_logins as l on s.server_id = l.server_id WHERE s.name = 'mssql_server2'
>>>>>>> a055a230
GO
~~START~~
varchar#!#varchar
~~END~~
<|MERGE_RESOLUTION|>--- conflicted
+++ resolved
@@ -55,7 +55,6 @@
 ~~END~~
 
 
-<<<<<<< HEAD
 -- Try to drop a linked server login that does not exist (should throw error)
 EXEC sp_droplinkedsrvlogin @rmtsrvname = "invalid_server", @locallogin = NULL
 GO
@@ -92,7 +91,12 @@
 GO
 
 SELECT * FROM sys_linked_servers_vu_prepare__sys_linked_logins_view
-=======
+GO
+~~START~~
+varchar#!#varchar
+~~END~~
+
+
 -- Trying to drop a server that does not exist (Should throw error)
 EXEC sp_dropserver @server = 'mssql_server_that_does_not_exist', @droplogins = NULL
 GO
@@ -139,7 +143,6 @@
 
 
 SELECT s.name as linked_srv_name, l.remote_name as username FROM sys.servers as s INNER JOIN sys.linked_logins as l on s.server_id = l.server_id WHERE s.name = 'mssql_server2'
->>>>>>> a055a230
 GO
 ~~START~~
 varchar#!#varchar
