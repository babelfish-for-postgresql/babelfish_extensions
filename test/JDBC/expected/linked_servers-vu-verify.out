-- Check if the linked server added is reflected in the system view
SELECT name, product, provider, data_source, provider_string, catalog, is_linked FROM sys.servers ORDER BY name
GO
~~START~~
varchar#!#varchar#!#varchar#!#nvarchar#!#nvarchar#!#varchar#!#bit
hello.world.com#!##!#tds_fdw#!#hello.world.com#!#<NULL>#!#<NULL>#!#1
mssql_server#!##!#tds_fdw#!#localhost#!#<NULL>#!#master#!#1
mssql_server1#!##!#tds_fdw#!#localhost#!#<NULL>#!#master#!#1
mssql_server2#!##!#tds_fdw#!#localhost#!#<NULL>#!#master#!#1
mssql_server3#!##!#tds_fdw#!#mssql_server2\ABC#!#<NULL>#!#master#!#1
~~END~~


SELECT * FROM sys_linked_servers_vu_prepare__sys_servers_func()
GO
~~START~~
varchar#!#varchar#!#varchar#!#nvarchar#!#nvarchar#!#varchar#!#bit
hello.world.com#!##!#tds_fdw#!#hello.world.com#!#<NULL>#!#<NULL>#!#1
mssql_server#!##!#tds_fdw#!#localhost#!#<NULL>#!#master#!#1
mssql_server1#!##!#tds_fdw#!#localhost#!#<NULL>#!#master#!#1
mssql_server2#!##!#tds_fdw#!#localhost#!#<NULL>#!#master#!#1
mssql_server3#!##!#tds_fdw#!#mssql_server2\ABC#!#<NULL>#!#master#!#1
~~END~~


SELECT * FROM sys_linked_servers_vu_prepare__sys_servers_view
GO
~~START~~
varchar#!#varchar#!#varchar#!#nvarchar#!#nvarchar#!#varchar#!#bit
hello.world.com#!##!#tds_fdw#!#hello.world.com#!#<NULL>#!#<NULL>#!#1
mssql_server#!##!#tds_fdw#!#localhost#!#<NULL>#!#master#!#1
mssql_server1#!##!#tds_fdw#!#localhost#!#<NULL>#!#master#!#1
mssql_server2#!##!#tds_fdw#!#localhost#!#<NULL>#!#master#!#1
mssql_server3#!##!#tds_fdw#!#mssql_server2\ABC#!#<NULL>#!#master#!#1
~~END~~


SELECT s.name as linked_srv_name, l.remote_name as username FROM sys.servers as s INNER JOIN sys.linked_logins as l on s.server_id = l.server_id ORDER BY linked_srv_name
GO
~~START~~
varchar#!#varchar
mssql_server#!#jdbc_user
mssql_server2#!#only_user_no_password
mssql_server3#!#<NULL>
~~END~~


SELECT * FROM sys_linked_servers_vu_prepare__sys_linked_logins_view
GO
~~START~~
varchar#!#varchar
mssql_server#!#jdbc_user
mssql_server2#!#only_user_no_password
mssql_server3#!#<NULL>
~~END~~


<<<<<<< HEAD
EXEC sp_helplinkedsrvlogin
GO
~~START~~
varchar#!#varchar#!#smallint#!#varchar
mssql_server#!#<NULL>#!#0#!#jdbc_user
mssql_server2#!#<NULL>#!#0#!#only_user_no_password
mssql_server3#!#<NULL>#!#0#!#<NULL>
~~END~~


EXEC sp_helplinkedsrvlogin @rmtsrvname = 'mssql_server'
GO
~~START~~
varchar#!#varchar#!#smallint#!#varchar
mssql_server#!#<NULL>#!#0#!#jdbc_user
~~END~~


EXEC sp_helplinkedsrvlogin @rmtsrvname = 'mssql_server', @locallogin = 'testlogin'
GO
~~START~~
varchar#!#varchar#!#smallint#!#varchar
=======
-- Try to drop a linked server login that does not exist (should throw error)
EXEC sp_droplinkedsrvlogin @rmtsrvname = "invalid_server", @locallogin = NULL
GO
~~ERROR (Code: 33557097)~~

~~ERROR (Message: server "invalid_server" does not exist)~~


-- Try to drop a linked server login with @rmtsrvname = NULL (should throw error)
EXEC sp_droplinkedsrvlogin @rmtsrvname = NULL, @locallogin = NULL
GO
~~ERROR (Code: 33557097)~~

~~ERROR (Message: @servername cannot be NULL)~~


-- Try to drop a linked server login with locallogin != NULL (should throw error saying that only localogin = NULL is supported)
EXEC sp_droplinkedsrvlogin @rmtsrvname = "mssql_server", @locallogin = "login_1"
GO
~~ERROR (Code: 33557097)~~

~~ERROR (Message: Only @locallogin = NULL is supported)~~


-- drop all the linked server logins that have been created
EXEC sp_droplinkedsrvlogin @rmtsrvname = "mssql_server2", @locallogin = NULL
GO

EXEC sp_droplinkedsrvlogin @rmtsrvname = "mssql_server3", @locallogin = NULL
GO

-- Call sp_droplinkedsrvlogin from master.dbo schema
EXEC master.dbo.sp_droplinkedsrvlogin @rmtsrvname = "mssql_server", @locallogin = NULL
GO

SELECT * FROM sys_linked_servers_vu_prepare__sys_linked_logins_view
GO
~~START~~
varchar#!#varchar
~~END~~


-- Trying to drop a server that does not exist (Should throw error)
EXEC sp_dropserver @server = 'mssql_server_that_does_not_exist', @droplogins = NULL
GO
~~ERROR (Code: 33557097)~~

~~ERROR (Message: server "mssql_server_that_does_not_exist" does not exist)~~


-- Trying to drop a server with @droplogins = invalid value (Should throw error)
EXEC sp_dropserver @server = 'mssql_server', @droplogins = 'definitely_invalid'
GO
~~ERROR (Code: 33557097)~~

~~ERROR (Message: Invalid parameter value for @droplogins specified in procedure 'sys.sp_dropserver', acceptable values are 'droplogins' or NULL.)~~


-- Dropping a server without droplogins should also drop the server and the linked login
EXEC sp_dropserver @server = 'mssql_server', @droplogins = NULL
GO

SELECT * FROM sys.servers WHERE name = 'mssql_server'
GO
~~START~~
int#!#varchar#!#varchar#!#varchar#!#nvarchar#!#nvarchar#!#nvarchar#!#varchar#!#int#!#int#!#bit#!#bit#!#bit#!#bit#!#bit#!#bit#!#varchar#!#bit#!#bit#!#bit#!#bit#!#bit#!#bit#!#bit#!#datetime#!#bit
~~END~~


SELECT s.name as linked_srv_name, l.remote_name as username FROM sys.servers as s INNER JOIN sys.linked_logins as l on s.server_id = l.server_id WHERE s.name = 'mssql_server'
GO
~~START~~
varchar#!#varchar
~~END~~


-- Dropping a server with droplogins should drop the linked logins as well. Also call sp_dropserver from master.dbo schema
EXEC master.dbo.sp_dropserver @server = 'mssql_server2', @droplogins = 'droplogins'
GO

SELECT * FROM sys.servers WHERE name = 'mssql_server'
GO
~~START~~
int#!#varchar#!#varchar#!#varchar#!#nvarchar#!#nvarchar#!#nvarchar#!#varchar#!#int#!#int#!#bit#!#bit#!#bit#!#bit#!#bit#!#bit#!#varchar#!#bit#!#bit#!#bit#!#bit#!#bit#!#bit#!#bit#!#datetime#!#bit
~~END~~


SELECT s.name as linked_srv_name, l.remote_name as username FROM sys.servers as s INNER JOIN sys.linked_logins as l on s.server_id = l.server_id WHERE s.name = 'mssql_server2'
GO
~~START~~
varchar#!#varchar
>>>>>>> 73b60cd0
~~END~~
<|MERGE_RESOLUTION|>--- conflicted
+++ resolved
@@ -55,7 +55,6 @@
 ~~END~~
 
 
-<<<<<<< HEAD
 EXEC sp_helplinkedsrvlogin
 GO
 ~~START~~
@@ -78,7 +77,9 @@
 GO
 ~~START~~
 varchar#!#varchar#!#smallint#!#varchar
-=======
+~~END~~
+
+
 -- Try to drop a linked server login that does not exist (should throw error)
 EXEC sp_droplinkedsrvlogin @rmtsrvname = "invalid_server", @locallogin = NULL
 GO
@@ -170,5 +171,4 @@
 GO
 ~~START~~
 varchar#!#varchar
->>>>>>> 73b60cd0
 ~~END~~
