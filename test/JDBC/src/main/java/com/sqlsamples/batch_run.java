--- conflicted
+++ resolved
@@ -297,13 +297,10 @@
                         continue;
                     }
 
-<<<<<<< HEAD
-=======
                     if (strLine.toLowerCase().startsWith("-- single_db_mode_expected")){
                         checkSingleDbModeExpected = true;
                         continue;
                     }
->>>>>>> 4cbb1b87
                     // execute statement as a normal SQL statement
                     if (isSQLFile) {
                         if (!strLine.equalsIgnoreCase("GO")) {
