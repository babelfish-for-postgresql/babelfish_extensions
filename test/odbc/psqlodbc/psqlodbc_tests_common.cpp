#include "psqlodbc_tests_common.h"

std::string GetHexRepresentation(std::string inserted_int, size_t table_size) {
  if (inserted_int == "NULL") {
    return "NULL";
  }

  std::stringstream stream;
  stream << std::hex << strtoul(inserted_int.c_str(), nullptr, 10);
  string expected_hex = stream.str();

  size_t expected_length = expected_hex.length();
  if (table_size == -1 || table_size >= 8) {
    if (((expected_length + 7) & (-8)) - expected_length == 0) {
      // Pad with extra 8 characters
      expected_length += 8;
    }

    // Round to nearest multiple of 8
    expected_length = ((expected_length + 7) & (-8));
  }
  else {
    expected_length = table_size * 2;
  }

  // Padding extra one `0` if not in multiple of 2s
  expected_length = expected_length % 2 == 0 ? expected_length : expected_length + 1;

  // Prepend string with '0x'
  int extra_padding = expected_length - expected_hex.length();
  if (extra_padding < 0) {
    return "0x" + expected_hex.substr(expected_hex.length() - expected_length, expected_length);
  } 
  else if (extra_padding > 0){
    return "0x" + string(extra_padding, '0') + expected_hex;
  }
  return "0x" + expected_hex;
}

vector<string> duplicateElements(vector<string> input) {
  typedef std::move_iterator<decltype(input)::iterator> VecMoveIter;
  std::vector<string> duplicated(input);
  std::copy(VecMoveIter(input.begin()), VecMoveIter(input.end()), std::back_inserter(duplicated));
  return duplicated;
}

// helper function to initialize insert string (1, "", "", ""), etc.
string InitializeInsertString(const vector<string>& insertedValues, bool isNumericInsert, int pkStartingValue) {

  string insertString{};
  string comma{};
  if (isNumericInsert) {
    for (int i = 0; i < insertedValues.size(); i++) {
      insertString += comma + "(" + std::to_string(pkStartingValue) + "," + insertedValues[i] + ")";
      comma = ",";
      pkStartingValue = pkStartingValue + 1;
    }
    return insertString;
  }

  for (int i = 0; i < insertedValues.size(); i++) {
    if (insertedValues[i] == "NULL") {
      insertString += comma + "(" + std::to_string(pkStartingValue) + "," + insertedValues[i] + ")";
      comma = ",";
    }
    else {
      insertString += comma + "(" + std::to_string(pkStartingValue) + ",\'" + insertedValues[i] + "\')";
      comma = ",";
    }
    pkStartingValue = pkStartingValue + 1;
  }
  return insertString;
}

string createTableConstraint(const string &constraintType, const vector<string> &constraintCols) {
  
  string tableConstraints{constraintType + "("};
  string comma{};
  for (int i = 0; i < constraintCols.size(); i++) {
    tableConstraints += comma + constraintCols[i];
    comma = ",";
  }
  tableConstraints += ")";

  return tableConstraints;
}

void createTable(ServerType serverType, const string &tableName, const vector<pair <string, string>> &tableColumns, const string &constraints) {
  
  OdbcHandler odbcHandler(Drivers::GetDriver(serverType));
  odbcHandler.ConnectAndExecQuery(CreateTableStatement(tableName, tableColumns, constraints));
  odbcHandler.CloseStmt();
}

void createView(ServerType serverType, const string &viewName, const string &viewQuery) {
  
  OdbcHandler odbcHandler(Drivers::GetDriver(serverType));
  odbcHandler.ConnectAndExecQuery(CreateViewStatement(viewName, viewQuery));
  odbcHandler.CloseStmt();
}

void dropObject(ServerType serverType, const string &objectType, const string &objectName) {
  
  OdbcHandler odbcHandler(Drivers::GetDriver(serverType));
  odbcHandler.ConnectAndExecQuery(DropObjectStatement(objectType, objectName));
}

void insertValuesInTable(ServerType serverType, const string &tableName, const vector<string> &insertedValues, bool isNumericInsert, int pkStartingValue) {
  
  OdbcHandler odbcHandler(Drivers::GetDriver(serverType));

  RETCODE rcode;
  SQLLEN affectedRows;

  const string insertString = InitializeInsertString(insertedValues, isNumericInsert, pkStartingValue);

  // Insert valid values into the table and assert affected rows
  odbcHandler.ConnectAndExecQuery(InsertStatement(tableName, insertString));
  
  rcode = SQLRowCount(odbcHandler.GetStatementHandle(), &affectedRows);
  EXPECT_EQ(rcode, SQL_SUCCESS);
  EXPECT_EQ(affectedRows, insertedValues.size());
  odbcHandler.CloseStmt();
}

void insertValuesInTable(ServerType serverType, const string &tableName, const string &insertString, int numRows) {
  
  OdbcHandler odbcHandler(Drivers::GetDriver(serverType));

  RETCODE rcode;
  SQLLEN affectedRows;

  // Insert valid values into the table and assert affected rows
  odbcHandler.ConnectAndExecQuery(InsertStatement(tableName, insertString));

  rcode = SQLRowCount(odbcHandler.GetStatementHandle(), &affectedRows);
  EXPECT_EQ(rcode, SQL_SUCCESS);
  EXPECT_EQ(affectedRows, numRows);
  odbcHandler.CloseStmt();
}

void verifyValuesInObject(ServerType serverType, const string &objectName, const string &orderByColumnName, 
  const vector<string> &insertedValues, const vector<string> &expectedInsertedValues, int pkStartingValue, bool caseInsensitive) {
    
  OdbcHandler odbcHandler(Drivers::GetDriver(serverType));

  RETCODE rcode;
  int pk;
  SQLLEN pk_len;
  SQLLEN data_len;
  char data[BUFFER_SIZE];

  const vector<tuple<int, int, SQLPOINTER, int, SQLLEN *>> bind_columns = {
    {1, SQL_C_LONG, &pk, 0, &pk_len},
    {2, SQL_C_CHAR, &data, BUFFER_SIZE, &data_len}
  };

  // Select all from the tables and assert that the following attributes of the type is correct:
  odbcHandler.ConnectAndExecQuery(SelectStatement(objectName, {"*"}, vector<string> {orderByColumnName}));

  // Make sure inserted values are correct
  ASSERT_NO_FATAL_FAILURE(odbcHandler.BindColumns(bind_columns));

  for (int i = 0; i < insertedValues.size(); i++) {
    rcode = SQLFetch(odbcHandler.GetStatementHandle()); // retrieve row-by-row
    EXPECT_EQ(rcode, SQL_SUCCESS);
    EXPECT_EQ(pk_len, INT_BYTES_EXPECTED);
    EXPECT_EQ(pk, pkStartingValue);
    if (insertedValues[i] != "NULL") {
      EXPECT_EQ(data_len, expectedInsertedValues[i].size());
      string expected = expectedInsertedValues[i];
      if (caseInsensitive) {
        for (auto & c: data) c = tolower(c);
        for (auto & c: expected) c = tolower(c);
      }
      EXPECT_EQ(data, expected);
    }
    else {
      EXPECT_EQ(data_len, SQL_NULL_DATA);
    }
    pkStartingValue = pkStartingValue + 1;
  }

  // Assert that there is no more data
  rcode = SQLFetch(odbcHandler.GetStatementHandle());
  EXPECT_EQ(rcode, SQL_NO_DATA);
}

void testCommonColumnAttributes(ServerType serverType, const string &tableName, int numCols, const string &orderByColumnName, 
  const vector<int> &lengthExpected, const vector<int> &precisionExpected, const vector<int> &scaleExpected, const vector<string> &nameExpected) {
  
  OdbcHandler odbcHandler(Drivers::GetDriver(serverType));

  char name[BUFFER_SIZE];

  RETCODE rcode;
  SQLLEN length;
  SQLLEN precision;
  SQLLEN scale;

  // Select * From Table to ensure that it exists
  odbcHandler.ConnectAndExecQuery(SelectStatement(tableName, {"*"}, vector<string> {orderByColumnName}));

  for (int i = 1; i <= numCols; i++) {
    // Make sure column attributes are correct
    rcode = SQLColAttribute(odbcHandler.GetStatementHandle(),
                            i,
                            SQL_DESC_LENGTH, // Get the length of the column (size of char in columns)
                            NULL,
                            0,
                            NULL,
                            (SQLLEN*) &length);
    EXPECT_EQ(rcode, SQL_SUCCESS);
    EXPECT_EQ(length, lengthExpected[i - 1]);
    
    rcode = SQLColAttribute(odbcHandler.GetStatementHandle(),
                            i,
                            SQL_DESC_PRECISION, // Get the precision of the column
                            NULL,
                            0,
                            NULL,
                            (SQLLEN*) &precision); 
    EXPECT_EQ(rcode, SQL_SUCCESS);
    EXPECT_EQ(precision, precisionExpected[i - 1]);

    rcode = SQLColAttribute(odbcHandler.GetStatementHandle(),
                            i,
                            SQL_DESC_SCALE, // Get the scale of the column
                            NULL,
                            0,
                            NULL,
                            (SQLLEN*) &scale); 
    EXPECT_EQ(rcode, SQL_SUCCESS);
    EXPECT_EQ(scale, scaleExpected[i - 1]);
  }

  for (int i = 1; i <= numCols; i++) {
    rcode = SQLColAttribute(odbcHandler.GetStatementHandle(),
                            i,
                            SQL_DESC_TYPE_NAME, // Get the type name of the column
                            name,
                            BUFFER_SIZE,
                            NULL,
                            NULL);
    EXPECT_EQ(rcode, SQL_SUCCESS);
    EXPECT_EQ(string(name), nameExpected[i - 1]);
  }

  rcode = SQLFetch(odbcHandler.GetStatementHandle());
  EXPECT_EQ(rcode, SQL_NO_DATA);
}

void testCommonCharColumnAttributes(ServerType serverType, const string &tableName, int numCols, const string &orderByColumnName, 
  const vector<int> &lengthExpected, const vector<int> &precisionExpected, const vector<int> &scaleExpected, const vector<string> &nameExpected, 
  const vector<int> &caseSensitivityExpected, const vector<string> &prefixExpected, const vector<string> &suffixExpected) {

  OdbcHandler odbcHandler(Drivers::GetDriver(serverType));
  
  char name[BUFFER_SIZE];
  
  RETCODE rcode;
  SQLLEN length;
  SQLLEN precision;
  SQLLEN scale;
  SQLLEN isCaseSensitive;

  // Select * From Table to ensure that it exists
  odbcHandler.ConnectAndExecQuery(SelectStatement(tableName, {"*"}, vector<string> {orderByColumnName}));

  for (int i = 1; i <= numCols; i++) {
    // Make sure column attributes are correct
    rcode = SQLColAttribute(odbcHandler.GetStatementHandle(),
                            i,
                            SQL_DESC_LENGTH, // Get the length of the column (size of char in columns)
                            NULL,
                            0,
                            NULL,
                            (SQLLEN*) &length);
    EXPECT_EQ(rcode, SQL_SUCCESS);
    EXPECT_EQ(length, lengthExpected[i - 1]);
    
    rcode = SQLColAttribute(odbcHandler.GetStatementHandle(),
                            i,
                            SQL_DESC_PRECISION, // Get the precision of the column
                            NULL,
                            0,
                            NULL,
                            (SQLLEN*) &precision); 
    EXPECT_EQ(rcode, SQL_SUCCESS);
    EXPECT_EQ(precision, precisionExpected[i - 1]);

    rcode = SQLColAttribute(odbcHandler.GetStatementHandle(),
                            i,
                            SQL_DESC_SCALE, // Get the scale of the column
                            NULL,
                            0,
                            NULL,
                            (SQLLEN*) &scale); 
    EXPECT_EQ(rcode, SQL_SUCCESS);
    EXPECT_EQ(scale, scaleExpected[i - 1]);

    rcode = SQLColAttribute(odbcHandler.GetStatementHandle(),
                            i,
                            SQL_DESC_TYPE_NAME, // Get the type name of the column
                            name,
                            BUFFER_SIZE,
                            NULL,
                            NULL);
    EXPECT_EQ(rcode, SQL_SUCCESS);
    EXPECT_EQ(string(name), nameExpected[i - 1]);

    rcode = SQLColAttribute(odbcHandler.GetStatementHandle(),
                            i,
                            SQL_DESC_CASE_SENSITIVE, // Get the scale of the column
                            NULL,
                            0,
                            NULL,
                            (SQLLEN*) &isCaseSensitive); 
    EXPECT_EQ(rcode, SQL_SUCCESS);
    EXPECT_EQ(isCaseSensitive, caseSensitivityExpected[i - 1]);

    rcode = SQLColAttribute(odbcHandler.GetStatementHandle(),
                            i,
                            SQL_DESC_LITERAL_PREFIX, // Get the prefix of the column
                            name,
                            BUFFER_SIZE,
                            NULL,
                            NULL); 
    EXPECT_EQ(rcode, SQL_SUCCESS);
    EXPECT_EQ(string(name), prefixExpected[i - 1]);

    rcode = SQLColAttribute(odbcHandler.GetStatementHandle(),
                            i,
                            SQL_DESC_LITERAL_SUFFIX, // Get the suffix character of the column
                            name,
                            BUFFER_SIZE,
                            NULL,
                            NULL);
    EXPECT_EQ(rcode, SQL_SUCCESS); 
    EXPECT_EQ(string(name), suffixExpected[i - 1]);
  }

  rcode = SQLFetch(odbcHandler.GetStatementHandle());
  EXPECT_EQ(rcode, SQL_NO_DATA);
}

void testTableCreationFailure(ServerType serverType, const string &tableName, const vector<vector<pair<string, string>>> &invalidColumns) {
  
  OdbcHandler odbcHandler(Drivers::GetDriver(serverType));
  RETCODE rcode;

  odbcHandler.Connect();
  odbcHandler.AllocateStmtHandle();

  for (int i = 0; i < invalidColumns.size(); i++) {
    rcode = SQLExecDirect(odbcHandler.GetStatementHandle(),
                        (SQLCHAR*) CreateTableStatement(tableName, invalidColumns[i]).c_str(),
                        SQL_NTS);

    EXPECT_EQ(rcode, SQL_ERROR);
  }
}

void testInsertionSuccess(ServerType serverType, const string &tableName, const string &orderByColumnName, 
  const vector<string> &insertedValues, const vector<string> &expectedInsertedValues, int pkStartingValue, 
  bool caseInsensitive, bool numericInsert) {

  insertValuesInTable(serverType, tableName, insertedValues, numericInsert, pkStartingValue);
  verifyValuesInObject(serverType, tableName, orderByColumnName, insertedValues, expectedInsertedValues, pkStartingValue, caseInsensitive);
}

void testInsertionFailure(ServerType serverType, const string &tableName, const string &orderByColumnName, 
  const vector<string> &invalidInsertedValues, bool isNumericInsert, int pkStartingValue, bool tableRemainsEmpty) {

  OdbcHandler odbcHandler(Drivers::GetDriver(serverType));
  odbcHandler.Connect(true);

  RETCODE rcode;

  for (int i = 0; i < invalidInsertedValues.size(); i++) {
    string insertString{};

    if (isNumericInsert) {
      insertString = "(" + std::to_string(pkStartingValue) + "," + invalidInsertedValues[i] + ")";
    }
    else {
      insertString = "(" + std::to_string(pkStartingValue) + ",\'" + invalidInsertedValues[i] + "\')";
    }
    rcode = SQLExecDirect(odbcHandler.GetStatementHandle(), (SQLCHAR *)InsertStatement(tableName, insertString).c_str(), SQL_NTS);
    EXPECT_EQ(rcode, SQL_ERROR);
    pkStartingValue = pkStartingValue + 1;
  }

  // Select all from the table to make sure nothing was inserted
  if (tableRemainsEmpty) {
    odbcHandler.ExecQuery(SelectStatement(tableName, {"*"}, vector<string> {orderByColumnName}));
    rcode = SQLFetch(odbcHandler.GetStatementHandle());
    EXPECT_EQ(rcode, SQL_NO_DATA);
  }
  odbcHandler.CloseStmt();
}

void testUpdateSuccess(ServerType serverType, const string &tableName, const string &orderByColumnName, 
  const string &colNameToUpdate, const vector<string> &updatedValues, const vector<string> &expectedUpdatedValues, 
  bool caseInsensitive, bool numericUpdate) {

  OdbcHandler odbcHandler(Drivers::GetDriver(serverType));
  odbcHandler.Connect(true);
  
  const int AFFECTED_ROWS_EXPECTED = 1;
  const int pkValue = 0;

  RETCODE rcode;
  SQLLEN affectedRows;
  int pk;
  SQLLEN pk_len;
  SQLLEN data_len;
  char data[BUFFER_SIZE];

  const vector<tuple<int, int, SQLPOINTER, int, SQLLEN *>> bind_columns = {
    {1, SQL_C_LONG, &pk, 0, &pk_len},
    {2, SQL_C_CHAR, &data, BUFFER_SIZE, &data_len}
  };

  ASSERT_NO_FATAL_FAILURE(odbcHandler.BindColumns(bind_columns));

  // Test updating the row. 
  const string UPDATE_WHERE_CLAUSE = orderByColumnName + " = " + std::to_string(pkValue);
  
  vector<pair<string, string>> update_col{};
  for (int i = 0; i < updatedValues.size(); i++) {
    string valueToUpdate = (numericUpdate || updatedValues[i] == "NULL") ? 
                            updatedValues[i] :  "\'" + updatedValues[i] + "\'";
    update_col.push_back(pair<string, string>(colNameToUpdate, valueToUpdate));
  }

  for (int i = 0; i < updatedValues.size(); i++) {

    odbcHandler.ExecQuery(UpdateTableStatement(tableName, vector<pair<string, string>>{update_col[i]}, UPDATE_WHERE_CLAUSE));

    rcode = SQLRowCount(odbcHandler.GetStatementHandle(), &affectedRows);
    EXPECT_EQ(rcode, SQL_SUCCESS);
    EXPECT_EQ(affectedRows, AFFECTED_ROWS_EXPECTED);

    odbcHandler.CloseStmt();

    // Assert that updated value is present
    odbcHandler.ExecQuery(SelectStatement(tableName, {"*"}, vector<string>{orderByColumnName}));
    rcode = SQLFetch(odbcHandler.GetStatementHandle());

    EXPECT_EQ(rcode, SQL_SUCCESS);
    EXPECT_EQ(pk_len, INT_BYTES_EXPECTED);
    EXPECT_EQ(pk, pkValue);

    if (updatedValues[i] != "NULL") {
      EXPECT_EQ(data_len, expectedUpdatedValues[i].size());
      string expected = expectedUpdatedValues[i];
      if (caseInsensitive) {
        for (auto & c: data) c = tolower(c);
        for (auto & c: expected) c = tolower(c);
      }
      EXPECT_EQ(data, expected);
    }
    else {
      EXPECT_EQ(data_len, SQL_NULL_DATA);
    }

    rcode = SQLFetch(odbcHandler.GetStatementHandle());
    EXPECT_EQ(rcode, SQL_NO_DATA);
    odbcHandler.CloseStmt();
  }
}

void testUpdateFail(ServerType serverType, const string &tableName, const string &orderByColumnName, 
  const string &colNameToUpdate, const vector<string> &expectedInsertedValues, const vector<string> &updatedValues) {

  OdbcHandler odbcHandler(Drivers::GetDriver(serverType));
  odbcHandler.Connect(true);

  const int pkValue = 0;

  RETCODE rcode;
  int pk;
  SQLLEN pk_len;
  SQLLEN data_len;
  char data[BUFFER_SIZE];

  const vector<tuple<int, int, SQLPOINTER, int, SQLLEN *>> bind_columns = {
    {1, SQL_C_LONG, &pk, 0, &pk_len},
    {2, SQL_C_CHAR, &data, BUFFER_SIZE, &data_len}
  };

  ASSERT_NO_FATAL_FAILURE(odbcHandler.BindColumns(bind_columns));

  // Test updating the row. 
  const string UPDATE_WHERE_CLAUSE = orderByColumnName + " = " + std::to_string(pkValue);
  
  vector<pair<string, string>> update_col{};
  for (int i = 0; i < updatedValues.size(); i++) {
    string valueToUpdate = "'" + updatedValues[i] + "'";
    update_col.push_back(pair<string, string>(colNameToUpdate, valueToUpdate));
  }

  for (int i = 0; i < updatedValues.size(); i++) {

    rcode = SQLExecDirect(odbcHandler.GetStatementHandle(), (SQLCHAR *)UpdateTableStatement(tableName, update_col, 
      UPDATE_WHERE_CLAUSE).c_str(), SQL_NTS);
    EXPECT_EQ(rcode, SQL_ERROR);
    odbcHandler.CloseStmt();

    // Assert that no values changed
    odbcHandler.ExecQuery(SelectStatement(tableName, {"*"}, vector<string>{orderByColumnName}));
    rcode = SQLFetch(odbcHandler.GetStatementHandle());

    EXPECT_EQ(rcode, SQL_SUCCESS);
    EXPECT_EQ(pk_len, INT_BYTES_EXPECTED);
    EXPECT_EQ(pk, pkValue);
    EXPECT_EQ(data_len, expectedInsertedValues[i].size());
    EXPECT_EQ(data, expectedInsertedValues[i]);

    rcode = SQLFetch(odbcHandler.GetStatementHandle());
    EXPECT_EQ(rcode, SQL_NO_DATA);

    odbcHandler.CloseStmt();
  }
}

void testPrimaryKeys(ServerType serverType, const string &schemaName, const string &pkTableName, const vector<string> &primaryKeyColumns) {
  
  OdbcHandler odbcHandler(Drivers::GetDriver(serverType));
  odbcHandler.Connect(true);

  RETCODE rcode;

  char table_name[BUFFER_SIZE];
  char column_name[BUFFER_SIZE];
  int key_sq{};
  char pk_name[BUFFER_SIZE];

  const vector<tuple<int, int, SQLPOINTER, int>> constraints_bind_columns = {
    {3, SQL_C_CHAR, table_name, BUFFER_SIZE},
    {4, SQL_C_CHAR, column_name, BUFFER_SIZE},
    {5, SQL_C_ULONG, &key_sq, BUFFER_SIZE},
    {6, SQL_C_CHAR, pk_name, BUFFER_SIZE}
  };
  ASSERT_NO_FATAL_FAILURE(odbcHandler.BindColumns(constraints_bind_columns));

  rcode = SQLPrimaryKeys(odbcHandler.GetStatementHandle(), NULL, 0, (SQLCHAR *)schemaName.c_str(), SQL_NTS, (SQLCHAR *)pkTableName.c_str(), SQL_NTS);
  EXPECT_EQ(rcode, SQL_SUCCESS);

  int curr_sq{0};
  for (auto columnName : primaryKeyColumns) {
    ++curr_sq;
    rcode = SQLFetch(odbcHandler.GetStatementHandle());
    EXPECT_EQ(rcode, SQL_SUCCESS);

    EXPECT_EQ(string(table_name), pkTableName);
    EXPECT_EQ(string(column_name), columnName);
    EXPECT_EQ(key_sq, curr_sq);
  }
  rcode = SQLFetch(odbcHandler.GetStatementHandle());
  EXPECT_EQ(rcode, SQL_NO_DATA);
  odbcHandler.CloseStmt();
}

void testUniqueConstraint(ServerType serverType, const string &tableName, const vector<string> &uniqueConstraintColumns) {
  
  OdbcHandler odbcHandler(Drivers::GetDriver(serverType));
  odbcHandler.Connect(true);

  const int CHARSIZE = 255;
  char columnName[CHARSIZE];
  RETCODE rcode;

  const vector<tuple<int, int, SQLPOINTER, int>> constraints_bind_columns = {
    {1, SQL_C_CHAR, columnName, CHARSIZE}
  };
  ASSERT_NO_FATAL_FAILURE(odbcHandler.BindColumns(constraints_bind_columns));

  const string UNIQUE_QUERY = 
    "SELECT C.COLUMN_NAME FROM "
    "INFORMATION_SCHEMA.TABLE_CONSTRAINTS T "
    "JOIN INFORMATION_SCHEMA.CONSTRAINT_COLUMN_USAGE C "
    "ON C.CONSTRAINT_NAME=T.CONSTRAINT_NAME "
    "WHERE "
    "C.TABLE_NAME='" + tableName + "' "
    "AND T.CONSTRAINT_TYPE='UNIQUE'";
  
  odbcHandler.ExecQuery(UNIQUE_QUERY);
  rcode = SQLFetch(odbcHandler.GetStatementHandle());
  EXPECT_EQ(rcode, SQL_SUCCESS);
  EXPECT_EQ(string(columnName), uniqueConstraintColumns[0]);
  odbcHandler.CloseStmt();
}

void testComparisonOperators(ServerType serverType, const string &tableName, const string &col1Name, const string &col2Name, 
  const vector<string> &col1Data, const vector<string> &col2Data, const vector<string> &operationsQuery, const vector<vector<char>> &expectedResults, 
  bool explicitCast, bool explicitQuotes) {

  OdbcHandler odbcHandler(Drivers::GetDriver(serverType));
  odbcHandler.Connect(true);

  const int BYTES_EXPECTED = 1;
  const int NUM_OF_DATA = col2Data.size();
  const int NUM_OF_OPERATIONS = operationsQuery.size();

  RETCODE rcode;
  SQLLEN affectedRows;

  char colResults[NUM_OF_OPERATIONS];
  SQLLEN colLen[NUM_OF_OPERATIONS];
  vector<tuple<int, int, SQLPOINTER, int, SQLLEN *>> bind_columns = {};

  // initialization for bind_columns
  for (int i = 0; i < NUM_OF_OPERATIONS; i++) {
    tuple<int, int, SQLPOINTER, int, SQLLEN *> tuple_to_insert(i + 1, SQL_C_CHAR, (SQLPOINTER)&colResults[i], BUFFER_SIZE, &colLen[i]);
    bind_columns.push_back(tuple_to_insert);
  }

  // Make sure values with operations performed on them output correct result
  ASSERT_NO_FATAL_FAILURE(odbcHandler.BindColumns(bind_columns));

  for (int i = 0; i < NUM_OF_DATA; i++) {
    odbcHandler.CloseStmt();
    const string WHERE_STATEMENT = explicitCast ? 
      col1Name + " OPERATOR(sys.=) " + (explicitQuotes ? "\'" + col1Data[i] + "\'" : col1Data[i]) :
      col1Name + "=" + (explicitQuotes ? "\'" + col1Data[i] + "\'" : col1Data[i]);
    odbcHandler.ExecQuery(SelectStatement(tableName, operationsQuery, vector<string>{}, WHERE_STATEMENT));
    ASSERT_NO_FATAL_FAILURE(odbcHandler.BindColumns(bind_columns));

    rcode = SQLFetch(odbcHandler.GetStatementHandle());
    EXPECT_EQ(rcode, SQL_SUCCESS);

    for (int j = 0; j < NUM_OF_OPERATIONS; j++) {
      EXPECT_EQ(colLen[j], BYTES_EXPECTED);
      EXPECT_EQ(colResults[j], expectedResults[i][j]);
    }
  }

  // Assert that there is no more data
  rcode = SQLFetch(odbcHandler.GetStatementHandle());
  EXPECT_EQ(rcode, SQL_NO_DATA);
  odbcHandler.CloseStmt();
}

void testComparisonFunctions(ServerType serverType, const string &tableName, const vector<string> &operationsQuery, const vector<string> &expectedResults) {
  
  OdbcHandler odbcHandler(Drivers::GetDriver(serverType));
  odbcHandler.Connect(true);

  RETCODE rcode;
  SQLLEN affectedRows;

  const int NUM_OF_OPERATIONS = operationsQuery.size();
  char colResults[NUM_OF_OPERATIONS][BUFFER_SIZE];
  SQLLEN colLen[NUM_OF_OPERATIONS];

  vector<tuple<int, int, SQLPOINTER, int, SQLLEN *>> bind_columns = {};

  // initialization for bind_columns
  for (int i = 0; i < NUM_OF_OPERATIONS; i++) {
    tuple<int, int, SQLPOINTER, int, SQLLEN *> tuple_to_insert(i + 1, SQL_C_CHAR, (SQLPOINTER)&colResults[i], BUFFER_SIZE, &colLen[i]);
    bind_columns.push_back(tuple_to_insert);
  }
  odbcHandler.CloseStmt();

  ASSERT_NO_FATAL_FAILURE(odbcHandler.BindColumns(bind_columns));

  odbcHandler.ExecQuery(SelectStatement(tableName, operationsQuery, vector<string>{}));
  ASSERT_NO_FATAL_FAILURE(odbcHandler.BindColumns(bind_columns));

  rcode = SQLFetch(odbcHandler.GetStatementHandle());
  EXPECT_EQ(rcode, SQL_SUCCESS);
  for (int i = 0; i < NUM_OF_OPERATIONS; i++) {
    EXPECT_EQ(colLen[i], expectedResults[i].length());
    EXPECT_EQ(string(colResults[i]), expectedResults[i]);
  }

  // Assert that there is no more data
  rcode = SQLFetch(odbcHandler.GetStatementHandle());
  EXPECT_EQ(rcode, SQL_NO_DATA);
  odbcHandler.CloseStmt();
}

<<<<<<< HEAD
void testStringFunctions(ServerType serverType, const string &tableName, const vector<string> &operationsQuery, 
 vector<vector<string>> &expectedResults, const vector<string> &pk, const string &colName) {
=======
void testStringFunctions(ServerType serverType, const string &tableName, const vector<string> &operationsQuery, const vector<vector<string>> &expectedResults, 
  const int insertionSize, const string &orderByColumnName) {
>>>>>>> 388df6bb
  
  OdbcHandler odbcHandler(Drivers::GetDriver(serverType));
  odbcHandler.Connect(true);

  RETCODE rcode;
  SQLLEN affectedRows;

  const int NUM_OF_OPERATIONS = operationsQuery.size();
  char colResults[NUM_OF_OPERATIONS][BUFFER_SIZE];
  SQLLEN colLen[NUM_OF_OPERATIONS];

  vector<tuple<int, int, SQLPOINTER, int, SQLLEN *>> bind_columns = {};

  // initialization for bind_columns
  for (int i = 0; i < NUM_OF_OPERATIONS; i++) {
    tuple<int, int, SQLPOINTER, int, SQLLEN *> tuple_to_insert(i + 1, SQL_C_CHAR, (SQLPOINTER)&colResults[i], BUFFER_SIZE, &colLen[i]);
    bind_columns.push_back(tuple_to_insert);
  }
  odbcHandler.CloseStmt();

  ASSERT_NO_FATAL_FAILURE(odbcHandler.BindColumns(bind_columns));
<<<<<<< HEAD
  for (int i = 0; i < pk.size(); i++)
  {
    odbcHandler.CloseStmt();
    odbcHandler.ExecQuery(SelectStatement(tableName, operationsQuery, vector<string>{}, colName + "=\'" + pk[i] + "\'"));
    ASSERT_NO_FATAL_FAILURE(odbcHandler.BindColumns(bind_columns));

    rcode = SQLFetch(odbcHandler.GetStatementHandle());
    EXPECT_EQ(rcode, SQL_SUCCESS);
    for (int j = 0; j < NUM_OF_OPERATIONS; j++) {
      EXPECT_EQ(colLen[j], expectedResults[i][j].size());
      EXPECT_EQ(string(colResults[j]), expectedResults[i][j]);
    }
  }
 
=======

  odbcHandler.ExecQuery(SelectStatement(tableName, operationsQuery, vector<string>{}));
  ASSERT_NO_FATAL_FAILURE(odbcHandler.BindColumns(bind_columns));

  for (int i = 0; i < insertionSize; ++i) {
    rcode = SQLFetch(odbcHandler.GetStatementHandle()); // retrieve row-by-row
    EXPECT_EQ(rcode, SQL_SUCCESS);

    for (int j = 0; j < NUM_OF_OPERATIONS; j++) { // retrieve column-by-column
      EXPECT_EQ(colLen[j], expectedResults[j][i].size());
      EXPECT_EQ(string(colResults[j]), expectedResults[j][i]);
    }
  }

  // Assert that there is no more data
  rcode = SQLFetch(odbcHandler.GetStatementHandle());
  EXPECT_EQ(rcode, SQL_NO_DATA);
  odbcHandler.CloseStmt();
}

void testArithmeticOperators(ServerType serverType, const string &tableName, const string &orderByColumnName, int numOfData,
  const vector<string> &operationsQuery, const vector<vector<string>> &expectedResults) {

  OdbcHandler odbcHandler(Drivers::GetDriver(serverType));
  odbcHandler.Connect(true);

  RETCODE rcode;

  const int NUM_OF_OPERATIONS = operationsQuery.size();
  SQLLEN col_len[NUM_OF_OPERATIONS];
  char colResults[NUM_OF_OPERATIONS][BUFFER_SIZE];

  vector<tuple<int, int, SQLPOINTER, int, SQLLEN *>> bind_columns = {};

  // initialization for bind_columns
  for (int i = 0; i < NUM_OF_OPERATIONS; i++) {
    tuple<int, int, SQLPOINTER, int, SQLLEN *> tuple_to_insert(i + 1, SQL_C_CHAR, (SQLPOINTER)&colResults[i], BUFFER_SIZE, &col_len[i]);
    bind_columns.push_back(tuple_to_insert);
  }

  // Make sure values with operations performed on them output correct result
  ASSERT_NO_FATAL_FAILURE(odbcHandler.BindColumns(bind_columns));

  odbcHandler.ExecQuery(SelectStatement(tableName, operationsQuery, vector<string>{orderByColumnName}));  

  for (int i = 0; i < numOfData; i++) {
    rcode = SQLFetch(odbcHandler.GetStatementHandle());
    EXPECT_EQ(rcode, SQL_SUCCESS);

    for (int j = 0; j < NUM_OF_OPERATIONS; j++) {
      EXPECT_EQ(col_len[j], expectedResults[i][j].size());
      EXPECT_EQ(colResults[j], expectedResults[i][j]);
    }
  }
>>>>>>> 388df6bb

  // Assert that there is no more data
  rcode = SQLFetch(odbcHandler.GetStatementHandle());
  EXPECT_EQ(rcode, SQL_NO_DATA);
  odbcHandler.CloseStmt();
<<<<<<< HEAD
=======
}

vector<string> getVectorBasedOnColumn(const vector<vector<string>> &vec, const int &col) {
  vector<string> col_vector;

  for (int i = 0; i < vec.size(); i++) {
    col_vector.push_back(vec[i][col]);
  }
  return col_vector;
}

string formatNumericWithScale(string decimal, const int &scale, const bool &is_bbf) {
  size_t dec_pos = decimal.find('.');

  if (dec_pos == std::string::npos) {
    if (scale == 0) { // if no decimal sign and scale is 0, no need to append
      return decimal;
    }
    dec_pos = decimal.size();
    decimal += ".";
  }

  // add extra 0s
  int zeros_needed = scale - (decimal.size() - dec_pos - 1);
  for (int i = 0; i < zeros_needed; i++) {
    decimal += "0";
  }

  if (is_bbf){
    dec_pos = decimal.find('.');

    if ((decimal[dec_pos - 1] == '0' && (dec_pos - 1) == 0) || (decimal[0] == '-' and decimal[1] == '0')){
      decimal.erase(dec_pos - 1, 1);
    }
  }
  return decimal;
}

void formatNumericExpected(vector<string> &vec, const int &scale, const bool &is_bbf) {
  for (int i = 0; i < vec.size(); i++) {
    vec[i] = formatNumericWithScale(vec[i], scale, is_bbf);
  }
>>>>>>> 388df6bb
}<|MERGE_RESOLUTION|>--- conflicted
+++ resolved
@@ -682,13 +682,8 @@
   odbcHandler.CloseStmt();
 }
 
-<<<<<<< HEAD
-void testStringFunctions(ServerType serverType, const string &tableName, const vector<string> &operationsQuery, 
- vector<vector<string>> &expectedResults, const vector<string> &pk, const string &colName) {
-=======
 void testStringFunctions(ServerType serverType, const string &tableName, const vector<string> &operationsQuery, const vector<vector<string>> &expectedResults, 
   const int insertionSize, const string &orderByColumnName) {
->>>>>>> 388df6bb
   
   OdbcHandler odbcHandler(Drivers::GetDriver(serverType));
   odbcHandler.Connect(true);
@@ -709,24 +704,6 @@
   }
   odbcHandler.CloseStmt();
 
-  ASSERT_NO_FATAL_FAILURE(odbcHandler.BindColumns(bind_columns));
-<<<<<<< HEAD
-  for (int i = 0; i < pk.size(); i++)
-  {
-    odbcHandler.CloseStmt();
-    odbcHandler.ExecQuery(SelectStatement(tableName, operationsQuery, vector<string>{}, colName + "=\'" + pk[i] + "\'"));
-    ASSERT_NO_FATAL_FAILURE(odbcHandler.BindColumns(bind_columns));
-
-    rcode = SQLFetch(odbcHandler.GetStatementHandle());
-    EXPECT_EQ(rcode, SQL_SUCCESS);
-    for (int j = 0; j < NUM_OF_OPERATIONS; j++) {
-      EXPECT_EQ(colLen[j], expectedResults[i][j].size());
-      EXPECT_EQ(string(colResults[j]), expectedResults[i][j]);
-    }
-  }
- 
-=======
-
   odbcHandler.ExecQuery(SelectStatement(tableName, operationsQuery, vector<string>{}));
   ASSERT_NO_FATAL_FAILURE(odbcHandler.BindColumns(bind_columns));
 
@@ -780,14 +757,11 @@
       EXPECT_EQ(colResults[j], expectedResults[i][j]);
     }
   }
->>>>>>> 388df6bb
 
   // Assert that there is no more data
   rcode = SQLFetch(odbcHandler.GetStatementHandle());
   EXPECT_EQ(rcode, SQL_NO_DATA);
   odbcHandler.CloseStmt();
-<<<<<<< HEAD
-=======
 }
 
 vector<string> getVectorBasedOnColumn(const vector<vector<string>> &vec, const int &col) {
@@ -830,5 +804,4 @@
   for (int i = 0; i < vec.size(); i++) {
     vec[i] = formatNumericWithScale(vec[i], scale, is_bbf);
   }
->>>>>>> 388df6bb
 }