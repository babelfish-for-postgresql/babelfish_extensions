#ifndef PSQLODBC_TESTS_COMMON_H
#define PSQLODBC_TESTS_COMMON_H

#include <algorithm>
#include <cmath>
#include <gtest/gtest.h>
#include <sqlext.h>
#include <string>
#include <time.h>
#include <vector>

#include "../src/drivers.h"
#include "../src/odbc_handler.h"
#include "../src/query_generator.h"

using std::vector;
using std::string;
using std::pair;

const int BUFFER_SIZE = 16384;
const int INT_BYTES_EXPECTED = 4;

/**
 * Convert integer string into hex string with proper padding
 *
 * @param inserted_int string of an integer to be converted to hex
 * @param table_size size of the 
 * @return string of the integer in hexadecimal values
 */ 
std::string GetHexRepresentation(std::string inserted_int, size_t table_size = -1);

/**
 * Duplicates the values in the input vector
 *
 * @param input Vector of data to be duplicated
 * @return vector which has the elements duplicated and appended
 */ 
vector<string> duplicateElements(vector<string> input);

/**
 * Create a string that can be used in an insert statement. Assumes there is a column associated with
 * primary key values in the table, so it will automatically include a value for primary key in the string.
 *
 * @param insertedValues Vector of data to be inserted. e.g. {"NULL", "5", "9568546", "-1"}
 * @param isNumericInsert Indicates whether the data to be inserted should be formatted as a numeric or string insert.
 *  e.g. If true, insert string will be formatted as "(0,NULL),(1,-5),(2,9568546),(3,-1)".
 *  If false, string will be formatted as "(0,NULL),(1,'a'),(2,'abc'),(3,'def')".
 * 
 * @param pkStartingValue Optional. The primary key value to start incrementing at. The default value is 0.
 * @return A valid insert string that can be used in an insert statement.
 */ 
string InitializeInsertString(const vector<string>& insertedValues, bool isNumericInsert, int pkStartingValue = 0);

/**
 * Create a string that can be used as a table constraint.
 * 
 * @param constraintType The type of constraint that needs to be created. e.g. "PRIMARY KEY"
 * @param constraintCols The columns to apply the indicated constraint to. 
 * @return A valid constraint string that can be used in a CREATE TABLE query.
 *  e.g. "PRIMARY KEY (SampleColumn)"
*/
string createTableConstraint(const string &constraintType, const vector<string> &constraintCols);

/**
 * Create a table against the database.
 * 
 * @param serverType The ODBC driver type to create the connection against. 
 * @param tableName The table to create. Can include the database and/or schema name. e.g. "master_dbo.SampleTable"
 * @param columns The columns to create the table on. The input should be formatted as {{COLUMN_NAME, COLUMN_TYPE}}
 *  e.g. 
 *  {
 *    {COL1_NAME, " int PRIMARY KEY"},
 *    {COL2_NAME, "bigint"}
 *  }
 * @param constraints Optional. Constraints to add to the table, if any. Default value is empty string. e.g. "PRIMARY KEY (SampleColumn)"
*/
void createTable(ServerType serverType, const string &tableName, const vector<pair <string, string>> &columns, const string &constraints = "");

/**
 * Create a view against the database.
 * 
 * @param serverType The ODBC driver type to create the connection against. 
 * @param viewName The table to create. Can include the database and/or schema name. e.g. "master_dbo.SampleView"
 * @param viewQuery The SELECT statement to create the view on. e.g. "SELECT * FROM SampleTable"
*/
void createView(ServerType serverType, const string &viewName, const string &viewQuery);

/**
 * Drop an object against the database.
 * 
 * @param serverType The ODBC driver type to create the connection against. 
 * @param objectType The type of object to drop. e.g. "TABLE"
 * @param objectName The name of the object to drop. Can include the database and/or schema name. e.g. "master_dbo.SampleObject"
*/
void dropObject(ServerType serverType, const string &objectType, const string &objectName);

/**
 * Insert values in a table given a vector of values to insert.
 * 
 * @param serverType The ODBC driver type to create the connection against. 
 * @param tableName The table to insert values into. Can include the database and/or schema name. e.g. "master_dbo.SampleTable"
 * @param insertedValues Vector of data to be inserted. e.g. {"NULL", "5", "9568546", "-1"}
 * @param isNumericInsert Indicates whether the data to be inserted should be formatted as a numeric or string insert.
 *  e.g. If true, insert string will be formatted as "(0,NULL),(1,-5),(2,9568546),(3,-1)".
 *  If false, string will be formatted as "(0,NULL),(1,'a'),(2,'abc'),(3,'def')".
 * 
 * @param pkStartingValue Optional. The primary key value to start incrementing at. The default value is 0.
*/
void insertValuesInTable(ServerType serverType, const string &tableName, const vector<string> &insertedValues, 
  bool isNumericInsert, int pkStartingValue = 0);

/**
 * Insert values in a table given a valid insert string.
 * 
 * @param serverType The ODBC driver type to create the connection against. 
 * @param tableName The table to insert values into. Can include the database and/or schema name. e.g. "master_dbo.SampleTable"
 * @param insertString The valid insert string to execute against the table.
 * @param numRows The number of rows inserted in the table.
*/
void insertValuesInTable(ServerType serverType, const string &tableName, const string &insertString, int numRows);

/**
 * Verify that all data in an object (like table or view) are of expected values.
 * 
 * @param serverType The ODBC driver type to create the connection against. 
 * @param objectName The object that containts the data to verify. Can include the database and/or schema name. e.g. "master_dbo.SampleObject"
 * @param orderByColumnName The column to order by when selecting all from the object. Useful for when there is a primary key
 *  column in the object to order by.
 * 
 * @param insertedValues The values that were inserted into the object.
 * @param expectedInsertedValues The values expected from the object when selecting all from it.
 * @param pkStartingValue Optional. The primary key value the object starts incrementing at. The default value is 0.
 * @param caseInsensitive Optional. String comparision for data and expected can be case-insensitive. The default value is false.
*/
void verifyValuesInObject(ServerType serverType, const string &objectName, const string &orderByColumnName, 
  const vector<string> &insertedValues, const vector<string> &expectedInsertedValues, int pkStartingValue = 0, bool caseInsensitive = false);

/**
 * Verify that all data in an object (like table or view) are of expected values.
 * 
 * @param serverType The ODBC driver type to create the connection against. 
 * @param objectName The object that containts the data to verify. Can include the database and/or schema name. e.g. "master_dbo.SampleObject"
 * @param orderByColumnName The column to order by when selecting all from the object. Useful for when there is a primary key
 *  column in the object to order by.
 * 
 * @param type The C type identifier of the data that will be retrieved. e.g. SQL_C_SBIGINT
 * @param data The buffer that will bind to the column containing the data to verify. Data will be returned in this buffer.
 * @param bufferLen The length of the buffer. 
 * @param insertedValues The values that were inserted into the object.
 * @param expectedInsertedValues The values expected from the object when selecting all from it.
 * @param expectedLen A vector containing the expected length of all data in the object. 
 * @param pkStartingValue Optional. The primary key value the object starts incrementing at. The default value is 0.
*/
template <typename T>
void verifyValuesInObject(ServerType serverType, string objectName, string orderByColumnName, int type, T data, 
  int bufferLen, vector<string> insertedValues, vector<T> expectedInsertedValues, vector<long> expectedLen, int pkStartingValue = 0);

/**
 * Test the following common column attributes of a table: length, precision, scale, and column name.
 * 
 * @param serverType The ODBC driver type to create the connection against. 
 * @param tableName The table name with the columns to test. Can include the database and/or schema name. e.g. "master_dbo.SampleTable"
 * @param numCols The number of columns in the table.
 * @param orderByColumnName The column to order by when selecting all from the object. Useful for when there is a primary key
 *  column in the object to order by.
 * 
 * @param lengthExpected A vector containing the expected length for each column in the table.
 * @param precisionExpected A vector containing the expected precision for each column in the table.
 * @param scaleExpected A vector containing the expected scale for each column in the table.
 * @param scaleExpected A vector containing the expected column name for each column in the table.
*/
void testCommonColumnAttributes(ServerType serverType, const string &tableName, int numCols, const string &orderByColumnName, 
  const vector<int> &lengthExpected, const vector<int> &precisionExpected, const vector<int> &scaleExpected, const vector<string> &nameExpected);

/**
 * Test the following common column attributes for a table with columns of character types (e.g. varchar): 
 * length, precision, scale, column name, case sensitivity, expected prefix, and expected suffix.
 * 
 * @param serverType The ODBC driver type to create the connection against. 
 * @param tableName The table name with the columns to test. Can include the database and/or schema name. e.g. "master_dbo.SampleTable"
 * @param numCols The number of columns in the table.
 * @param orderByColumnName The column to order by when selecting all from the object. Useful for when there is a primary key
 *  column in the object to order by.
 * 
 * @param lengthExpected A vector containing the expected length for each column in the table.
 * @param precisionExpected A vector containing the expected precision for each column in the table.
 * @param scaleExpected A vector containing the expected scale for each column in the table.
 * @param scaleExpected A vector containing the expected column name for each column in the table.
 * @param caseSensitivityExpected A vector containing the expected case sensitivity for each column in the table.
 * @param prefixExpected A vector containing the expected prefix for each column in the table.
 * @param suffixExpected A vector containing the expected suffix for each column in the table.
*/
void testCommonCharColumnAttributes(ServerType serverType, const string &tableName, int numCols, const string &orderByColumnName, 
  const vector<int> &lengthExpected, const vector<int> &precisionExpected, const vector<int> &scaleExpected, const vector<string> &nameExpected, 
  const vector<int> &caseSensitivityExpected, const vector<string> &prefixExpected, const vector<string> &suffixExpected);

/**
 * Test table creation fails when created with invalid columns.
 * 
 * @param serverType The ODBC driver type to create the connection against. 
 * @param tableName The table name we are attempting to create. Can include the database and/or schema name. e.g. "master_dbo.SampleTable"
 * @param invalidColumns The invalid columns to create the table on. The input should be formatted as {{COLUMN_NAME, COLUMN_TYPE}}
 *  e.g. 
 *  {
 *    {COL1_NAME, " int PRIMARY KEY"},
 *    {COL2_NAME, "bigint"}
 *  }
*/
void testTableCreationFailure(ServerType serverType, const string &tableName, const vector<vector<pair<string, string>>> &invalidColumns);

/**
 * Insert values in a table given a vector of values to insert, and validate that all data in the table are of expected values.
 * 
 * @param serverType The ODBC driver type to create the connection against. 
 * @param tableName The name of the table to insert values into & select all from. Can include the database and/or schema name. e.g. "master_dbo.SampleTable"
 * @param orderByColumnName The column to order by when selecting all from the object. Useful for when there is a primary key
 *  column in the object to order by.
 * 
 * @param insertedValues Vector of data to be inserted. e.g. {"NULL", "5", "9568546", "-1"}
 * @param expectedInsertedValues The values expected from the table when selecting all from it.
 * @param pkStartingValue Optional. The primary key value the object starts incrementing at. The default value is 0.
 * @param caseInsensitive Optional. String comparision for data and expected can be case-insensitive. The default value is false.
 * @param numericInsert Optional. Allow inserts without quotes. e.g. inserting using integers. The default value is false.
*/
void testInsertionSuccess(ServerType serverType, const string &tableName, const string &orderByColumnName, 
  const vector<string> &insertedValues, const vector<string> &expectedInsertedValues, int pkStartingValue = 0,
  bool caseInsensitive = false, bool numericInsert = false);

/**
 * Insert values in a table given a vector of values to insert, and validate that all data in the table are of expected values.
 * 
 * @param serverType The ODBC driver type to create the connection against. 
 * @param tableName The name of the table to insert values into & select all from. Can include the database and/or schema name. e.g. "master_dbo.SampleTable"
 * @param orderByColumnName The column to order by when selecting all from the object. Useful for when there is a primary key
 *  column in the object to order by.
 * 
 * @param type The C type identifier of the data that will be retrieved. e.g. SQL_C_SBIGINT
 * @param data The buffer that will bind to the column containing the data to verify. Data will be returned in this buffer.
 * @param bufferLen The length of the buffer. 
 * @param insertedValues Vector of data to be inserted. e.g. {"NULL", "5", "9568546", "-1"}
 * @param expectedInsertedValues The values expected from the table when selecting all from it.
 * @param expectedLen A vector containing the expected length of all data in the object. 
 * @param pkStartingValue Optional. The primary key value the table starts incrementing at. The default value is 0.
*/
template <typename T>
void testInsertionSuccess(ServerType serverType, const string &tableName, const string &orderByColumnName, int type, T data, int bufferLen, 
  const vector<string> &insertedValues, const vector<T> &expectedInsertedValues, const vector<long> &expectedLen, int pkStartingValue = 0);

/**
 * Given a vector of invalid data, test that data insertion fails in a table.
 * 
 * @param serverType The ODBC driver type to create the connection against. 
 * @param tableName The name of the table to attempt to insert invalid values into. Can include the database and/or schema name. e.g. "master_dbo.SampleTable"
 * @param orderByColumnName The column to order by when selecting all from the object. Useful for when there is a primary key
 *  column in the object to order by.
 * 
 * @param A vector of invalid values to attempt to insert in the table.
 * @param isNumericInsert Indicates whether the data to be inserted should be formatted as a numeric or string insert.
 *  e.g. If true, insert string will be formatted as "(0,5)".
 *  If false, string will be formatted as "(0,'a')".
 * 
 * @param pkStartingValue Optional. The primary key value the table starts incrementing at. The default value is 0.
 * @param tableRemainsEmpty Optional. Indicates whether after the failed inserts, the table is expected to be empty. The default value is true.
*/
void testInsertionFailure(ServerType serverType, const string &tableName, const string &orderByColumnName, 
  const vector<string> &invalidInsertedValues, bool isNumericInsert, int pkStartingValue = 0, bool tableRemainsEmpty = true);

/**
 * Given a vector of values, test that some data in the table can be updated successfully with each value.
 * 
 * @param serverType The ODBC driver type to create the connection against. 
 * @param tableName The name of the table to update. Can include the database and/or schema name. e.g. "master_dbo.SampleTable"
 * @param orderByColumnName The column to order by when selecting all from the object. Useful for when there is a primary key
 *  column in the object to order by.
 * 
 * @param colNameToUpdate The name of the column to update.
 * @param updatedValues A vector of values to update some data in the table with one by one.
 * @param expectedUpdatedValues A vector containing expected values after a successful update.
 * @param caseInsensitive Optional. String comparision for data and expected can be case-insensitive. The default value is false.
<<<<<<< HEAD
 * @param useSingleQuotes Optional. A flag to decide whether or not the new data to set should be encapsulated in single-quotes
*/
void testUpdateSuccess(ServerType serverType, const string &tableName, const string &orderByColumnName, 
  const string &colNameToUpdate, const vector<string> &updatedValues, const vector<string> &expectedUpdatedValues, 
  bool caseInsensitive = false, const bool &useSingleQuotes = true);
=======
 * @param numericUpdate Optional. Allow updates without quotes. e.g. updating using integers. The default value is false.
*/
void testUpdateSuccess(ServerType serverType, const string &tableName, const string &orderByColumnName, 
  const string &colNameToUpdate, const vector<string> &updatedValues, const vector<string> &expectedUpdatedValues,
  bool caseInsensitive = false, bool numericUpdate = false);
>>>>>>> 4987340d

/**
 * Given a vector of values, test that some data in the table can be updated successfully with each value.
 * 
 * @param serverType The ODBC driver type to create the connection against. 
 * @param tableName The name of the table to update. Can include the database and/or schema name. e.g. "master_dbo.SampleTable"
 * @param orderByColumnName The column to order by when selecting all from the object. Useful for when there is a primary key
 *  column in the object to order by.
 * 
 * @param colNameToUpdate The name of the column to update.
 * @param type The C type identifier of the data that will be retrieved. e.g. SQL_C_SBIGINT
 * @param data The buffer that will bind to the column containing the data to verify. Data will be returned in this buffer.
 * @param bufferLen The length of the buffer. 
 * @param updatedValues A vector of values to update some data in the table with one by one.
 * @param expectedUpdatedValues A vector containing expected values to test against when a successful update occurs.
 * @param expectedUpdatedLen A vector containing the expected length of successfully updated data in the table. 
 * @param caseInsensitive Optional. String comparision for data and expected can be case-insensitive. The default value is false.
*/
template <typename T>
void testUpdateSuccess(ServerType serverType, const string &tableName, const string &orderByColumnName, const string &colNameToUpdate, int type, 
  T data, int bufferLen, const vector<string> &updatedValues, const vector<T> &expectedUpdatedValues, const vector<long> &expectedUpdatedLen, bool caseInsensitive = false);

/**
 * Given a vector of invalid values, test that updating a table fails using these values.
 * 
 * @param serverType The ODBC driver type to create the connection against. 
 * @param tableName The name of the table to update. Can include the database and/or schema name. e.g. "master_dbo.SampleTable"
 * @param orderByColumnName The column to order by when selecting all from the object. Useful for when there is a primary key
 *  column in the object to order by.
 * 
 * @param colNameToUpdate The name of the column to update.
 * @param expectedInsertedValues Used to verify the data in the table hasn't changed after all the unsuccessful updates.
 * @param updatedValues A vector of invalid values to update some data in the table with one by one.
*/
void testUpdateFail(ServerType serverType, const string &tableName, const string &orderByColumnName, 
  const string &colNameToUpdate, const vector<string> &expectedInsertedValues, const vector<string> &updatedValues);

/**
 * Given a vector of invalid values, test that updating a table fails using these values.
 * 
 * @param serverType The ODBC driver type to create the connection against. 
 * @param tableName The name of the table to update. Can include the database and/or schema name. e.g. "master_dbo.SampleTable"
 * @param orderByColumnName The column to order by when selecting all from the object. Useful for when there is a primary key
 *  column in the object to order by.
 * 
 * @param colNameToUpdate The name of the column to update.
 * @param type The C type identifier of the data that will be retrieved. e.g. SQL_C_SBIGINT
 * @param data The buffer that will bind to the column containing the data to verify. Data will be returned in this buffer.
 * @param bufferLen The length of the buffer. 
 * @param expectedInsertedValues Used to verify the data in the table hasn't changed after all the unsuccessful updates.
 * @param expectedInsertedLen A vector containing the expected length of all data in the object.
 * @param updatedValues A vector of invalid values to update some data in the table with one by one.
*/
template <typename T>
void testUpdateFail(ServerType serverType, const string &tableName, const string &orderByColumnName, const string &colNameToUpdate, int type, 
  T data, int bufferLen, const vector<T> &expectedInsertedValues, const vector<long> &expectedInsertedLen, const vector<string> &updatedValues);

/**
 * Checks if the provided column(s) have primary key constraints on them for the given table.
 * 
 * @param serverType The ODBC driver type to create the connection against. 
 * @param schemaName The schema the table is on.
 * @param pkTableName The table to check the primary key constraint on. The database and schema name should not be part of the table name. 
 *  e.g. "SampleTable"
 * @param primaryKeyColumns The columns to check if they are part of the primary key constraint.
*/
void testPrimaryKeys(ServerType serverType, const string &schemaName, const string &pkTableName, const vector<string> &primaryKeyColumns);

/**
 * Checks if the provided column(s) have unique constraints on them for the given table.
 * 
 * @param serverType The ODBC driver type to create the connection against. 
 * @param tableName The table to check unique constraints on. The database and schema name should not be part of the table name. 
 *  e.g. "SampleTable"
 * @param uniqueConstraintColumns The columns to check if they have a unique constraint for the table.
*/
void testUniqueConstraint(ServerType serverType, const string &tableName, const vector<string> &uniqueConstraintColumns);

/**
 * Verify the expected results for various comparison operators (=, >, <=, etc.).
 * Two different columns in the table are used by these comparison operators. E.g. COL1 >= COL2
 * 
 * @param serverType The ODBC driver type to create the connection against. 
 * @param tableName The name of the table to test comparison operators with. Can include the database and/or schema name. e.g. "master_dbo.SampleTable"
 * @param col1Name Name of the first column used with comparison operators. 
 * @param col2Name Name of the second column used with comparison operators. 
 * @param col1Data Vector containing data in within the first column.
 * @param col2Data Vector containing data in within the second column.
 * @param operationsQuery Vector containing the operators to test the two columns against.
 * @param expectedResults Vector containing the expected results for each operation.
 * @param explicitCast Optional. Explicit cast to use `OPERATOR(sys.=)`. The default value is false.
 * @param explicitQuotes Optional. Explicit quotes around col2Name. The default value is false.
*/
void testComparisonOperators(ServerType serverType, const string &tableName, const string &col1Name, const string &col2Name, 
  const vector<string> &col1Data, const vector<string> &col2Data, const vector<string> &operationsQuery, const vector<vector<char>> &expectedResults, 
  bool explicitCast = false, bool explicitQuotes = false);

/**
 * Verify the expected results for various comparison functions (MIN, MAX, SUM, etc.).
 * Only a single column in the table is used by these comparison functions. E.g. MIN(COL1)
 * 
 * @param serverType The ODBC driver type to create the connection against. 
 * @param tableName The name of the table to test comparison functions with. Can include the database and/or schema name. e.g. "master_dbo.SampleTable"
 * @param operationsQuery Vector containing the operators to test.
 * @param expectedResults Vector containing the expected results for each operation.
*/
void testComparisonFunctions(ServerType serverType, const string &tableName, const vector<string> &operationsQuery, const vector<string> &expectedResults);

/**
 * Verify the expected results for various comparison functions (MIN, MAX, SUM, etc.).
 * Only a single column in the table is used by these comparison functions. E.g. MIN(COL1)
 * 
 * @param serverType The ODBC driver type to create the connection against. 
 * @param tableName The name of the table to test comparison functions with. Can include the database and/or schema name. e.g. "master_dbo.SampleTable"
 * @param type The C type identifier of the data that will be retrieved. e.g. SQL_C_SBIGINT
 * @param colResults A vector that will be used to store the results from each comparison function. 
 * @param bufferLen The length of the buffer. 
 * @param operationsQuery Vector containing the operators to test.
 * @param expectedResults Vector containing the expected results for each operation.
 * @param expectedLen A vector containing the expected length of all results from each operation. 
*/
template <typename T>
void testComparisonFunctions(ServerType serverType, const string &tableName, int type, const vector<T> &colResults, 
  int bufferLen, vector<string> operationsQuery, const vector<T> &expectedResults, const vector<long> &expectedLen);

/**
 * Verify the expected results for various arithmetic operators (+, -, *, etc.).
 * Two different columns in the table are used by these arithmetic operators. E.g. COL1 + COL2
 * The data on each row in the table will have multiple arithmetic operators performed on them. 
 * The expected results will be a 2D array.
 * e.g.
 *  {
 *    {ROW1_COL1_DATA + ROW1_COL2_DATA, ROW1_COL1_DATA - ROW1_COL2_DATA},
 *    {ROW2_COL1_DATA + ROW2_COL2_DATA, ROW2_COL1_DATA - ROW2_COL2_DATA}
 *  }
 * 
 * @param serverType The ODBC driver type to create the connection against. 
 * @param tableName The name of the table to test arithmetic operations with. Can include the database and/or schema name. e.g. "master_dbo.SampleTable"
 * @param orderByColumnName The column to order by when selecting all from the object. Useful for when there is a primary key
 *  column in the object to order by.
 * 
 * @param numOfData Number of rows in the table.
 * @param type The C type identifier of the data that will be retrieved. e.g. SQL_C_SBIGINT
 * @param colResults A vector that will be used to store the results from each comparison function. 
 * @param bufferLen The length of the buffer. 
 * @param operationsQuery Vector containing the operators to test.
 * @param expectedResults 2D vector containing the expected results for each operation.
 * @param expectedLen A vector containing the expected length of all results from each operation. 
*/
template <typename T>
void testArithmeticOperators(ServerType serverType, const string &tableName, const string &orderByColumnName, int numOfData, int type, 
  const vector<T> &colResults, int bufferLen, const vector<string> &operationsQuery, const vector<vector<T>> &expectedResults, const vector<long> &expectedLen);

/** Implementation of templated functions below **/

template <typename T>
void verifyValuesInObject(ServerType serverType, string objectName, string orderByColumnName, int type, T data, 
  int bufferLen, vector<string> insertedValues, vector<T> expectedInsertedValues, vector<long> expectedLen, int pkStartingValue) {

  OdbcHandler odbcHandler(Drivers::GetDriver(serverType));
  
  RETCODE rcode;
  int pk;
  SQLLEN pk_len;
  SQLLEN data_len;

  const vector<tuple<int, int, SQLPOINTER, int, SQLLEN *>> bind_columns = {
    {1, SQL_C_LONG, &pk, 0, &pk_len},
    {2, type, &data, bufferLen, &data_len}
  };

  // Select all from the tables and assert that the following attributes of the type is correct:
  odbcHandler.ConnectAndExecQuery(SelectStatement(objectName, {"*"}, vector<string> {orderByColumnName}));

  // Make sure inserted values are correct
  ASSERT_NO_FATAL_FAILURE(odbcHandler.BindColumns(bind_columns));

  for (int i = 0; i < insertedValues.size(); i++) {
    rcode = SQLFetch(odbcHandler.GetStatementHandle()); // retrieve row-by-row
    EXPECT_EQ(rcode, SQL_SUCCESS);
    EXPECT_EQ(pk_len, INT_BYTES_EXPECTED);
    EXPECT_EQ(pk, i);
    if (insertedValues[i] != "NULL") {
      EXPECT_EQ(data_len, expectedLen[i]);
      EXPECT_EQ(data, expectedInsertedValues[i]);
    }
    else {
      EXPECT_EQ(data_len, SQL_NULL_DATA);
    }
  }

  // Assert that there is no more data
  rcode = SQLFetch(odbcHandler.GetStatementHandle());
  EXPECT_EQ(rcode, SQL_NO_DATA);

  odbcHandler.CloseStmt();
}

template <typename T>
void testInsertionSuccess(ServerType serverType, const string &tableName, const string &orderByColumnName, int type, T data, int bufferLen, 
  const vector<string> &insertedValues, const vector<T> &expectedInsertedValues, const vector<long> &expectedLen, int pkStartingValue) {

  insertValuesInTable(serverType, tableName, insertedValues, true, pkStartingValue);
  verifyValuesInObject(serverType, tableName, orderByColumnName, type, data, bufferLen, 
    insertedValues, expectedInsertedValues, expectedLen, pkStartingValue);
}

template <typename T>
void testUpdateSuccess(ServerType serverType, const string &tableName, const string &orderByColumnName, const string &colNameToUpdate, int type, 
  T data, int bufferLen, const vector<string> &updatedValues, const vector<T> &expectedUpdatedValues, const vector<long> &expectedUpdatedLen, bool caseInsensitive) {
    
  OdbcHandler odbcHandler(Drivers::GetDriver(serverType));
  odbcHandler.Connect(true);

  const int pkValue = 0;
  const int AFFECTED_ROWS_EXPECTED = 1;

  RETCODE rcode;
  SQLLEN affectedRows;
  int pk;
  SQLLEN pk_len;
  SQLLEN data_len;

  const vector<tuple<int, int, SQLPOINTER, int, SQLLEN *>> bind_columns = {
    {1, SQL_C_LONG, &pk, 0, &pk_len},
    {2, type, &data, bufferLen, &data_len}
  };

  ASSERT_NO_FATAL_FAILURE(odbcHandler.BindColumns(bind_columns));
  
  // Prepare update statement.
  const string UPDATE_WHERE_CLAUSE = orderByColumnName + " = " + std::to_string(pkValue);
  
  vector<pair<string, string>> update_col{};
  for (int i = 0; i < updatedValues.size(); i++) {
    update_col.push_back(pair<string, string>(colNameToUpdate, updatedValues[i]));
  }

  for (int i = 0; i < updatedValues.size(); i++) {
    // Update value multiple times
    odbcHandler.ExecQuery(UpdateTableStatement(tableName, vector<pair<string, string>>{update_col[i]}, UPDATE_WHERE_CLAUSE));

    rcode = SQLRowCount(odbcHandler.GetStatementHandle(), &affectedRows);
    EXPECT_EQ(rcode, SQL_SUCCESS);
    EXPECT_EQ(affectedRows, AFFECTED_ROWS_EXPECTED);

    odbcHandler.CloseStmt();

    // Assert that updated value is present
    odbcHandler.ExecQuery(SelectStatement(tableName, {"*"}, vector<string>{orderByColumnName}));
    rcode = SQLFetch(odbcHandler.GetStatementHandle());
    EXPECT_EQ(rcode, SQL_SUCCESS);
    EXPECT_EQ(pk_len, INT_BYTES_EXPECTED);
    EXPECT_EQ(pk, pkValue);
    
    if (updatedValues[i] != "NULL") {
      EXPECT_EQ(data_len, expectedUpdatedLen[i]);
      EXPECT_EQ(data, expectedUpdatedValues[i]);
    }
    else {
      EXPECT_EQ(data_len, SQL_NULL_DATA);
    }

    rcode = SQLFetch(odbcHandler.GetStatementHandle());
    EXPECT_EQ(rcode, SQL_NO_DATA);
    odbcHandler.CloseStmt();
  }
}

template <typename T>
void testUpdateFail(ServerType serverType, const string &tableName, const string &orderByColumnName, const string &colNameToUpdate, int type, 
  T data, int bufferLen, const vector<T> &expectedInsertedValues, const vector<long> &expectedInsertedLen, const vector<string> &updatedValues) {

  OdbcHandler odbcHandler(Drivers::GetDriver(serverType));
  odbcHandler.Connect(true);

  const int pkValue = 0;

  RETCODE rcode;
  int pk;
  SQLLEN pk_len;
  SQLLEN data_len;

  const vector<tuple<int, int, SQLPOINTER, int, SQLLEN *>> bind_columns = {
    {1, SQL_C_LONG, &pk, 0, &pk_len},
    {2, type, &data, bufferLen, &data_len}
  };

  // Make sure inserted values are correct
  ASSERT_NO_FATAL_FAILURE(odbcHandler.BindColumns(bind_columns));

  // Prepare update statement.
  const string UPDATE_WHERE_CLAUSE = orderByColumnName + " = " + std::to_string(pkValue);
  
  vector<pair<string, string>> update_col{};
  for (int i = 0; i < updatedValues.size(); i++) {
    update_col.push_back(pair<string, string>(colNameToUpdate, updatedValues[i]));
  }

  for (int i = 0; i < updatedValues.size(); i++) {
    // Update value multiple times
    rcode = SQLExecDirect(odbcHandler.GetStatementHandle(), (SQLCHAR *)UpdateTableStatement(tableName, update_col, UPDATE_WHERE_CLAUSE).c_str(), SQL_NTS);
    EXPECT_EQ(rcode, SQL_ERROR);
    odbcHandler.CloseStmt();

    // Assert that no values changed
    odbcHandler.ExecQuery(SelectStatement(tableName, {"*"}, vector<string>{orderByColumnName}));
    rcode = SQLFetch(odbcHandler.GetStatementHandle());

    EXPECT_EQ(rcode, SQL_SUCCESS);
    EXPECT_EQ(pk_len, INT_BYTES_EXPECTED);
    EXPECT_EQ(pk, pkValue);
    EXPECT_EQ(data_len, expectedInsertedLen[i]);
    EXPECT_EQ(data, expectedInsertedValues[i]);

    rcode = SQLFetch(odbcHandler.GetStatementHandle());
    EXPECT_EQ(rcode, SQL_NO_DATA);

    odbcHandler.CloseStmt();
  }
}

template <typename T>
void testComparisonFunctions(ServerType serverType, const string &tableName, int type, const vector<T> &colResults, 
  int bufferLen, vector<string> operationsQuery, const vector<T> &expectedResults, const vector<long> &expectedLen) {

  OdbcHandler odbcHandler(Drivers::GetDriver(serverType));
  odbcHandler.Connect(true);

  RETCODE rcode;

  const int NUM_OF_OPERATIONS = operationsQuery.size();
  SQLLEN col_len[NUM_OF_OPERATIONS];

  vector<tuple<int, int, SQLPOINTER, int, SQLLEN *>> bind_columns = {};

  // initialization for bind_columns
  for (int i = 0; i < NUM_OF_OPERATIONS; i++) {
    tuple<int, int, SQLPOINTER, int, SQLLEN *> tuple_to_insert(i + 1, type, (SQLPOINTER)&colResults[i], bufferLen, &col_len[i]);
    bind_columns.push_back(tuple_to_insert);
  }

  // Make sure values with operations performed on them output correct result
  ASSERT_NO_FATAL_FAILURE(odbcHandler.BindColumns(bind_columns));

  odbcHandler.ExecQuery(SelectStatement(tableName, operationsQuery, vector<string>{}));

  rcode = SQLFetch(odbcHandler.GetStatementHandle());
  EXPECT_EQ(rcode, SQL_SUCCESS);
  for (int i = 0; i < NUM_OF_OPERATIONS; i++) {
    EXPECT_EQ(col_len[i], expectedLen[i]);
    EXPECT_EQ(colResults[i], expectedResults[i]);
  }

  // Assert that there is no more data
  rcode = SQLFetch(odbcHandler.GetStatementHandle());
  EXPECT_EQ(rcode, SQL_NO_DATA);
  odbcHandler.CloseStmt();
}

template <typename T>
void testArithmeticOperators(ServerType serverType, const string &tableName, const string &orderByColumnName, int numOfData, int type, 
  const vector<T> &colResults, int bufferLen, const vector<string> &operationsQuery, const vector<vector<T>> &expectedResults, const vector<long> &expectedLen) {

  OdbcHandler odbcHandler(Drivers::GetDriver(serverType));
  odbcHandler.Connect(true);

  RETCODE rcode;

  const int NUM_OF_OPERATIONS = operationsQuery.size();
  SQLLEN col_len[NUM_OF_OPERATIONS];

  vector<tuple<int, int, SQLPOINTER, int, SQLLEN *>> bind_columns = {};

  // initialization for bind_columns
  for (int i = 0; i < NUM_OF_OPERATIONS; i++) {
    tuple<int, int, SQLPOINTER, int, SQLLEN *> tuple_to_insert(i + 1, type, (SQLPOINTER)&colResults[i], bufferLen, &col_len[i]);
    bind_columns.push_back(tuple_to_insert);
  }

  // Make sure values with operations performed on them output correct result
  ASSERT_NO_FATAL_FAILURE(odbcHandler.BindColumns(bind_columns));

  odbcHandler.ExecQuery(SelectStatement(tableName, operationsQuery, vector<string>{orderByColumnName}));
  
  for (int i = 0; i < numOfData; i++) {
    rcode = SQLFetch(odbcHandler.GetStatementHandle());
    EXPECT_EQ(rcode, SQL_SUCCESS);

    for (int j = 0; j < NUM_OF_OPERATIONS; j++) {
      EXPECT_EQ(col_len[j], expectedLen[j]);
      EXPECT_EQ(colResults[j], expectedResults[i][j]);
    }
  }

  // Assert that there is no more data
  rcode = SQLFetch(odbcHandler.GetStatementHandle());
  EXPECT_EQ(rcode, SQL_NO_DATA);
  odbcHandler.CloseStmt();
}

#endif<|MERGE_RESOLUTION|>--- conflicted
+++ resolved
@@ -277,19 +277,11 @@
  * @param updatedValues A vector of values to update some data in the table with one by one.
  * @param expectedUpdatedValues A vector containing expected values after a successful update.
  * @param caseInsensitive Optional. String comparision for data and expected can be case-insensitive. The default value is false.
-<<<<<<< HEAD
- * @param useSingleQuotes Optional. A flag to decide whether or not the new data to set should be encapsulated in single-quotes
-*/
-void testUpdateSuccess(ServerType serverType, const string &tableName, const string &orderByColumnName, 
-  const string &colNameToUpdate, const vector<string> &updatedValues, const vector<string> &expectedUpdatedValues, 
-  bool caseInsensitive = false, const bool &useSingleQuotes = true);
-=======
  * @param numericUpdate Optional. Allow updates without quotes. e.g. updating using integers. The default value is false.
 */
 void testUpdateSuccess(ServerType serverType, const string &tableName, const string &orderByColumnName, 
   const string &colNameToUpdate, const vector<string> &updatedValues, const vector<string> &expectedUpdatedValues,
   bool caseInsensitive = false, bool numericUpdate = false);
->>>>>>> 4987340d
 
 /**
  * Given a vector of values, test that some data in the table can be updated successfully with each value.
