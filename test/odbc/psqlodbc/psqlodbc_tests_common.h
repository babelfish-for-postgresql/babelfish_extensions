--- conflicted
+++ resolved
@@ -391,7 +391,6 @@
 void testComparisonFunctions(ServerType serverType, const string &tableName, const vector<string> &operationsQuery, const vector<string> &expectedResults);
 
 /**
-<<<<<<< HEAD
  *Verify the expected results for various arithmetic operators (+, -, *, etc.).
  * Two different columns in the table are used by these arithmetic operators. E.g. COL1 + COL2
  * The data on each row in the table will have multiple arithmetic operators performed on them. 
@@ -417,7 +416,8 @@
  */
 void testArithmeticOperators(ServerType serverType, const string &tableName, const string &orderByColumnName, int numOfData,
   const vector<string> &operationsQuery, const vector<vector<string>> &expectedResults);
-=======
+  
+/**
  * Verify the expected results for various string functions (LOWER, UPPER, TRIM, etc.).
  * 
  * @param serverType The ODBC driver type to create the connection against. 
@@ -430,7 +430,6 @@
 */
 void testStringFunctions(ServerType serverType, const string &tableName, const vector<string> &operationsQuery, const vector<vector<string>> &expectedResults, 
   const int insertionSize, const string &orderByColumnName);
->>>>>>> cb7db8c7
 
 /**
  * Verify the expected results for various comparison functions (MIN, MAX, SUM, etc.).
