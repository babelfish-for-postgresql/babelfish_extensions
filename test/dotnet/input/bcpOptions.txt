--- conflicted
+++ resolved
@@ -268,28 +268,14 @@
 
 # -k keep_nulls
 Create table sourceTable(a int, b int)
-<<<<<<< HEAD
-Create table destinationTable(a int, b int default(4))
-=======
 Create table destinationTable1(a int, b int default(4))
 Create table destinationTable2(a int, b int default(4))
->>>>>>> 2d764b4e
 Insert into sourceTable values (1, 1);
 Insert into sourceTable values (1, NULL);
 Insert into sourceTable values (NULL, 1);
 Insert into sourceTable values (NULL, NULL);
 Insert into sourceTable(a) values (2);
 bcp -k#!#out#!#bcp_source#!#sourceTable
-<<<<<<< HEAD
-bcp -k#!#in#!#bcp_source#!#destinationTable
-Select * from sourceTable
-Select * from destinationTable
-drop table sourceTable
-drop table destinationTable
-
-Create table sourceTable(a int, b int default(4))
-Create table destinationTable(a int, b int default(4))
-=======
 bcp -k#!#in#!#bcp_source#!#destinationTable1
 bcp#!#in#!#bcp_source#!#destinationTable2
 Select * from sourceTable
@@ -302,20 +288,12 @@
 Create table sourceTable(a int, b int default(4))
 Create table destinationTable1(a int, b int default(4))
 Create table destinationTable2(a int, b int default(4))
->>>>>>> 2d764b4e
 Insert into sourceTable values (1, 1);
 Insert into sourceTable values (1, NULL);
 Insert into sourceTable values (NULL, 1);
 Insert into sourceTable values (NULL, NULL);
 Insert into sourceTable(a) values (2);
 bcp -k#!#out#!#bcp_source#!#sourceTable
-<<<<<<< HEAD
-bcp -k#!#in#!#bcp_source#!#destinationTable
-Select * from sourceTable
-Select * from destinationTable
-drop table sourceTable
-drop table destinationTable
-=======
 bcp -k#!#in#!#bcp_source#!#destinationTable1
 bcp#!#in#!#bcp_source#!#destinationTable2
 Select * from sourceTable
@@ -324,15 +302,12 @@
 drop table sourceTable
 drop table destinationTable1
 drop table destinationTable2
->>>>>>> 2d764b4e
 
 #computed columns
 Create table sourceTable(a int, b int,c as a * b)
 Create table destinationTable(a int, b int,c as a * b)
 Insert into sourceTable values (1, 1);
 Insert into sourceTable values (2, 2);
-<<<<<<< HEAD
-=======
 Insert into sourceTable values (NULL, 2);
 Insert into sourceTable values (2, NULL);
 bcp#!#out#!#bcp_source#!#sourceTable
@@ -348,7 +323,6 @@
 Insert into sourceTable values (2, 6);
 Insert into sourceTable values (NULL, 2);
 Insert into sourceTable values (2, NULL);
->>>>>>> 2d764b4e
 bcp#!#out#!#bcp_source#!#sourceTable
 bcp#!#in#!#bcp_source#!#destinationTable
 Select * from sourceTable
@@ -356,8 +330,6 @@
 drop table sourceTable
 drop table destinationTable
 
-<<<<<<< HEAD
-=======
 Create table sourceTable(a int, b int,c as a + b)
 Create table destinationTable(a int, b int,c as a - b)
 Insert into sourceTable values (1, 3);
@@ -371,7 +343,6 @@
 drop table sourceTable
 drop table destinationTable
 
->>>>>>> 2d764b4e
 create table sourceTable(a date, b as DATEADD(year,60,a))
 create table destinationTable(a date, b as DATEADD(year,60,a))
 insert into sourceTable values ('01-01-2000')
