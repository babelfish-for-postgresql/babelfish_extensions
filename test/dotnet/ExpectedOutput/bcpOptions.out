#Q#Create table sourceTable(a int, b int not null)
#Q#Create table destinationTable(a int, b int not null)
#Q#Insert into sourceTable values (1, 1);
#Q#Insert into sourceTable values (NULL, 2);
bcp -a 1024#!#out#!#bcp_source#!#sourceTable
bcp -a 1024#!#in#!#bcp_source#!#destinationTable
#Q#Select * from sourceTable
#D#int#!#int
1#!#1
#!#2
#Q#Select * from destinationTable
#D#int#!#int
1#!#1
#!#2
#Q#drop table sourceTable
#Q#drop table destinationTable
#Q#Create table sourceTable(a int, b int not null)
#Q#Create table destinationTable(a int, b int not null)
#Q#Insert into sourceTable values (1, 1);
#Q#Insert into sourceTable values (NULL, 2);
bcp -b 1024#!#out#!#bcp_source#!#sourceTable
bcp -b 1024#!#in#!#bcp_source#!#destinationTable
#Q#Select * from sourceTable
#D#int#!#int
1#!#1
#!#2
#Q#Select * from destinationTable
#D#int#!#int
1#!#1
#!#2
#Q#drop table sourceTable
#Q#drop table destinationTable
#Q#Create table sourceTable(a int, b int not null)
#Q#Create table destinationTable(a int, b int not null)
#Q#Insert into sourceTable values (1, 1);
#Q#Insert into sourceTable values (NULL, 2);
bcp -c#!#out#!#bcp_source#!#sourceTable
bcp -c#!#in#!#bcp_source#!#destinationTable
#Q#Select * from sourceTable
#D#int#!#int
1#!#1
#!#2
#Q#Select * from destinationTable
#D#int#!#int
1#!#1
#!#2
#Q#drop table sourceTable
#Q#drop table destinationTable
#Q#Create table sourceTable(a int, b int not null)
#Q#Create table destinationTable(a int, b int not null)
#Q#Insert into sourceTable values (1, 1);
#Q#Insert into sourceTable values (NULL, 2);
#Q#Insert into sourceTable values (3, 1);
#Q#Insert into sourceTable values (2, 2);
bcp -F 2#!#out#!#bcp_source#!#sourceTable
bcp -F 2#!#in#!#bcp_source#!#destinationTable
#Q#Select * from sourceTable
#D#int#!#int
1#!#1
#!#2
3#!#1
2#!#2
#Q#Select * from destinationTable
#D#int#!#int
3#!#1
2#!#2
#Q#drop table sourceTable
#Q#drop table destinationTable
#Q#Create table sourceTable(a int, b int not null)
#Q#Create table destinationTable(a int, b int not null)
#Q#Insert into sourceTable values (1, 1);
#Q#Insert into sourceTable values (NULL, 2);
#Q#Insert into sourceTable values (3, 1);
#Q#Insert into sourceTable values (2, 2);
bcp -L 3#!#out#!#bcp_source#!#sourceTable
bcp -L 2#!#in#!#bcp_source#!#destinationTable
#Q#Select * from sourceTable
#D#int#!#int
1#!#1
#!#2
3#!#1
2#!#2
#Q#Select * from destinationTable
#D#int#!#int
1#!#1
#!#2
#Q#drop table sourceTable
#Q#drop table destinationTable
#Q#Create table sourceTable(a int, b int not null)
#Q#Create table destinationTable(a int, b int not null)
#Q#Insert into sourceTable values (1, 1);
#Q#Insert into sourceTable values (NULL, 2);
bcp -m 1#!#out#!#bcp_source#!#sourceTable
bcp -m 1#!#in#!#bcp_source#!#destinationTable
#Q#Select * from sourceTable
#D#int#!#int
1#!#1
#!#2
#Q#Select * from destinationTable
#D#int#!#int
1#!#1
#!#2
#Q#drop table sourceTable
#Q#drop table destinationTable
#Q#Create table sourceTable(a int, b int not null)
#Q#Create table destinationTable(a int, b int not null)
#Q#Insert into sourceTable values (1, 1);
#Q#Insert into sourceTable values (NULL, 2);
bcp -n#!#out#!#bcp_source#!#sourceTable
bcp -n#!#in#!#bcp_source#!#destinationTable
#Q#Select * from sourceTable
#D#int#!#int
1#!#1
#!#2
#Q#Select * from destinationTable
#D#int#!#int
1#!#1
#!#2
#Q#drop table sourceTable
#Q#drop table destinationTable
#Q#Create table sourceTable(a int, b int not null)
#Q#Create table destinationTable(a int, b int not null)
#Q#Insert into sourceTable values (1, 1);
#Q#Insert into sourceTable values (NULL, 2);
bcp -N#!#out#!#bcp_source#!#sourceTable
bcp -N#!#in#!#bcp_source#!#destinationTable
#Q#Select * from sourceTable
#D#int#!#int
1#!#1
#!#2
#Q#Select * from destinationTable
#D#int#!#int
1#!#1
#!#2
#Q#drop table sourceTable
#Q#drop table destinationTable
#Q#Create table sourceTable(a int, b int not null)
#Q#Create table destinationTable(a int, b int not null)
#Q#Insert into sourceTable values (1, 1);
#Q#Insert into sourceTable values (NULL, 2);
bcp -r ','#!#out#!#bcp_source#!#sourceTable
bcp -r ','#!#in#!#bcp_source#!#destinationTable
#Q#Select * from sourceTable
#D#int#!#int
1#!#1
#!#2
#Q#Select * from destinationTable
#D#int#!#int
1#!#1
#!#2
#Q#drop table sourceTable
#Q#drop table destinationTable
#Q#Create table sourceTable(a int, b int not null)
#Q#Create table destinationTable(a int, b int not null)
#Q#Insert into sourceTable values (1, 1);
#Q#Insert into sourceTable values (NULL, 2);
bcp -t ','#!#out#!#bcp_source#!#sourceTable
bcp -t ','#!#in#!#bcp_source#!#destinationTable
#Q#Select * from sourceTable
#D#int#!#int
1#!#1
#!#2
#Q#Select * from destinationTable
#D#int#!#int
1#!#1
#!#2
#Q#drop table sourceTable
#Q#drop table destinationTable
#Q#Create table sourceTable(a bigint, b bigint not null)
#Q#Create table destinationTable(a bigint, b bigint not null)
#Q#Create table destinationTable2(a bigint, b bigint not null)
#Q#Insert into sourceTable values (1, 1);
#Q#Insert into sourceTable values (NULL, 2);
bcp -h "bb 24"#!#out#!#bcp_source#!#sourceTable
bcp #!#in#!#bcp_source#!#destinationTable
bcp -h "bb 24"#!#in#!#bcp_source#!#destinationTable2
#Q#Select * from sourceTable
#D#bigint#!#bigint
1#!#1
#!#2
#Q#Select * from destinationTable
#D#bigint#!#bigint
1#!#1
#!#2
#Q#Select * from destinationTable2
#Q#drop table sourceTable
#Q#drop table destinationTable
#Q#drop table destinationTable2
#Q#Create table sourceTable(a bigint, b bigint not null)
#Q#Create table destinationTable(a bigint, b bigint not null)
#Q#Create table destinationTable2(a bigint, b bigint not null)
#Q#Insert into sourceTable values (1, 1);
#Q#Insert into sourceTable values (2, 2);
bcp -h "cc 24"#!#out#!#bcp_source#!#sourceTable
bcp #!#in#!#bcp_source#!#destinationTable
bcp -h "cc 24"#!#in#!#bcp_source#!#destinationTable2
#Q#Select * from sourceTable
#D#bigint#!#bigint
1#!#1
2#!#2
#Q#Select * from destinationTable
#D#bigint#!#bigint
1#!#1
2#!#2
#Q#Select * from destinationTable2
#Q#drop table sourceTable
#Q#drop table destinationTable
#Q#drop table destinationTable2
#Q#Create table sourceTable(a bigint, b bigint not null)
#Q#Create table destinationTable(a bigint, b bigint not null)
#Q#Create table destinationTable2(a bigint, b bigint not null)
#Q#Insert into sourceTable values (1, 1);
#Q#Insert into sourceTable values (2, 2);
bcp -h "CHECK_CONSTRAINTS"#!#out#!#bcp_source#!#sourceTable
bcp #!#in#!#bcp_source#!#destinationTable
bcp -h "CHECK_CONSTRAINTS"#!#in#!#bcp_source#!#destinationTable2
#Q#Select * from sourceTable
#D#bigint#!#bigint
1#!#1
2#!#2
#Q#Select * from destinationTable
#D#bigint#!#bigint
1#!#1
2#!#2
#Q#Select * from destinationTable2
#Q#drop table sourceTable
#Q#drop table destinationTable
#Q#drop table destinationTable2
#Q#Create table sourceTable(a bigint, b bigint not null)
#Q#Create table destinationTable(a bigint, b bigint not null)
#Q#Create table destinationTable2(a bigint, b bigint not null)
#Q#Insert into sourceTable values (1, 1);
#Q#Insert into sourceTable values (2, 2);
bcp -h "FIRE_TRIGGERS"#!#out#!#bcp_source#!#sourceTable
bcp #!#in#!#bcp_source#!#destinationTable
bcp -h "FIRE_TRIGGERS"#!#in#!#bcp_source#!#destinationTable2
#Q#Select * from sourceTable
#D#bigint#!#bigint
1#!#1
2#!#2
#Q#Select * from destinationTable
#D#bigint#!#bigint
1#!#1
2#!#2
#Q#Select * from destinationTable2
#Q#drop table sourceTable
#Q#drop table destinationTable
#Q#drop table destinationTable2
#Q#Create table sourceTable(a bigint, b bigint not null)
#Q#Create table destinationTable(a bigint, b bigint not null)
#Q#Create table destinationTable2(a bigint, b bigint not null)
#Q#Insert into sourceTable values (1, 1);
#Q#Insert into sourceTable values (2, 2);
bcp -h "ORDER(a DESC)"#!#out#!#bcp_source#!#sourceTable
bcp #!#in#!#bcp_source#!#destinationTable
bcp -h "ORDER(a DESC)"#!#in#!#bcp_source#!#destinationTable2
#Q#Select * from sourceTable
#D#bigint#!#bigint
1#!#1
2#!#2
#Q#Select * from destinationTable
#D#bigint#!#bigint
1#!#1
2#!#2
#Q#Select * from destinationTable2
#Q#drop table sourceTable
#Q#drop table destinationTable
#Q#drop table destinationTable2
#Q#Create table sourceTable(a bigint, b bigint not null)
#Q#Create table destinationTable(a bigint, b bigint not null)
#Q#Create table destinationTable2(a bigint, b bigint not null)
#Q#Insert into sourceTable values (1, 1);
#Q#Insert into sourceTable values (NULL, 2);
bcp -h "TABLOCK"#!#out#!#bcp_source#!#sourceTable
bcp #!#in#!#bcp_source#!#destinationTable
bcp -h "TABLOCK"#!#in#!#bcp_source#!#destinationTable2
#Q#Select * from sourceTable
#D#bigint#!#bigint
1#!#1
#!#2
#Q#Select * from destinationTable
#D#bigint#!#bigint
1#!#1
#!#2
#Q#Select * from destinationTable2
#Q#drop table sourceTable
#Q#drop table destinationTable
#Q#drop table destinationTable2
#Q#Create table sourceTable(a bigint, b bigint not null)
#Q#Create table destinationTable(a bigint, b bigint not null)
#Q#Insert into sourceTable values (1, 1);
#Q#Insert into sourceTable values (NULL, 2);
bcp -E#!#out#!#bcp_source#!#sourceTable
bcp -E#!#in#!#bcp_source#!#destinationTable
#Q#Select * from sourceTable
#D#bigint#!#bigint
1#!#1
#!#2
#Q#Select * from destinationTable
#D#bigint#!#bigint
1#!#1
#!#2
#Q#drop table sourceTable
#Q#drop table destinationTable
#Q#Create table sourceTable(a bigint, b bigint not null)
#Q#Create table destinationTable(a bigint, b bigint not null)
#Q#Insert into sourceTable values (1, 1);
#Q#Insert into sourceTable values (NULL, 2);
bcp -R#!#out#!#bcp_source#!#sourceTable
bcp -R#!#in#!#bcp_source#!#destinationTable
#Q#Select * from sourceTable
#D#bigint#!#bigint
1#!#1
#!#2
#Q#Select * from destinationTable
#D#bigint#!#bigint
1#!#1
#!#2
#Q#drop table sourceTable
#Q#drop table destinationTable
#Q#Create table sourceTable(a bigint, b bigint not null)
#Q#Create table destinationTable(a bigint, b bigint not null)
#Q#Insert into sourceTable values (1, 1);
#Q#Insert into sourceTable values (NULL, 2);
bcp -l 100#!#out#!#bcp_source#!#sourceTable
bcp -l 100#!#in#!#bcp_source#!#destinationTable
#Q#Select * from sourceTable
#D#bigint#!#bigint
1#!#1
#!#2
#Q#Select * from destinationTable
#D#bigint#!#bigint
1#!#1
#!#2
#Q#drop table sourceTable
#Q#drop table destinationTable
#Q#Create table sourceTable(a bigint, b bigint not null)
#Q#Create table destinationTable(a bigint, b bigint not null)
#Q#Insert into sourceTable values (1, 1);
#Q#Insert into sourceTable values (NULL, 2);
bcp -w#!#out#!#bcp_source#!#sourceTable
bcp -w#!#in#!#bcp_source#!#destinationTable
#Q#Select * from sourceTable
#D#bigint#!#bigint
1#!#1
#!#2
#Q#Select * from destinationTable
#D#bigint#!#bigint
1#!#1
#!#2
#Q#drop table sourceTable
#Q#drop table destinationTable
#Q#Create table sourceTable(a int, b int)
<<<<<<< HEAD
#Q#Create table destinationTable(a int, b int default(4))
=======
#Q#Create table destinationTable1(a int, b int default(4))
#Q#Create table destinationTable2(a int, b int default(4))
>>>>>>> 2d764b4e
#Q#Insert into sourceTable values (1, 1);
#Q#Insert into sourceTable values (1, NULL);
#Q#Insert into sourceTable values (NULL, 1);
#Q#Insert into sourceTable values (NULL, NULL);
#Q#Insert into sourceTable(a) values (2);
bcp -k#!#out#!#bcp_source#!#sourceTable
<<<<<<< HEAD
bcp -k#!#in#!#bcp_source#!#destinationTable
=======
bcp -k#!#in#!#bcp_source#!#destinationTable1
bcp#!#in#!#bcp_source#!#destinationTable2
>>>>>>> 2d764b4e
#Q#Select * from sourceTable
#D#int#!#int
1#!#1
1#!#
#!#1
#!#
2#!#
<<<<<<< HEAD
#Q#Select * from destinationTable
=======
#Q#Select * from destinationTable1
>>>>>>> 2d764b4e
#D#int#!#int
1#!#1
1#!#
#!#1
#!#
2#!#
<<<<<<< HEAD
#Q#drop table sourceTable
#Q#drop table destinationTable
#Q#Create table sourceTable(a int, b int default(4))
#Q#Create table destinationTable(a int, b int default(4))
=======
#Q#Select * from destinationTable2
#D#int#!#int
1#!#1
1#!#4
#!#1
#!#4
2#!#4
#Q#drop table sourceTable
#Q#drop table destinationTable1
#Q#drop table destinationTable2
#Q#Create table sourceTable(a int, b int default(4))
#Q#Create table destinationTable1(a int, b int default(4))
#Q#Create table destinationTable2(a int, b int default(4))
>>>>>>> 2d764b4e
#Q#Insert into sourceTable values (1, 1);
#Q#Insert into sourceTable values (1, NULL);
#Q#Insert into sourceTable values (NULL, 1);
#Q#Insert into sourceTable values (NULL, NULL);
#Q#Insert into sourceTable(a) values (2);
bcp -k#!#out#!#bcp_source#!#sourceTable
<<<<<<< HEAD
bcp -k#!#in#!#bcp_source#!#destinationTable
=======
bcp -k#!#in#!#bcp_source#!#destinationTable1
bcp#!#in#!#bcp_source#!#destinationTable2
>>>>>>> 2d764b4e
#Q#Select * from sourceTable
#D#int#!#int
1#!#1
1#!#
#!#1
#!#
2#!#4
<<<<<<< HEAD
#Q#Select * from destinationTable
=======
#Q#Select * from destinationTable1
>>>>>>> 2d764b4e
#D#int#!#int
1#!#1
1#!#
#!#1
#!#
2#!#4
<<<<<<< HEAD
#Q#drop table sourceTable
#Q#drop table destinationTable
=======
#Q#Select * from destinationTable2
#D#int#!#int
1#!#1
1#!#4
#!#1
#!#4
2#!#4
#Q#drop table sourceTable
#Q#drop table destinationTable1
#Q#drop table destinationTable2
>>>>>>> 2d764b4e
#Q#Create table sourceTable(a int, b int,c as a * b)
#Q#Create table destinationTable(a int, b int,c as a * b)
#Q#Insert into sourceTable values (1, 1);
#Q#Insert into sourceTable values (2, 2);
<<<<<<< HEAD
=======
#Q#Insert into sourceTable values (NULL, 2);
#Q#Insert into sourceTable values (2, NULL);
>>>>>>> 2d764b4e
bcp#!#out#!#bcp_source#!#sourceTable
bcp#!#in#!#bcp_source#!#destinationTable
#Q#Select * from sourceTable
#D#int#!#int#!#int
1#!#1#!#1
2#!#2#!#4
<<<<<<< HEAD
=======
#!#2#!#
2#!##!#
>>>>>>> 2d764b4e
#Q#Select * from destinationTable
#D#int#!#int#!#int
1#!#1#!#1
2#!#2#!#4
<<<<<<< HEAD
=======
#!#2#!#
2#!##!#
#Q#drop table sourceTable
#Q#drop table destinationTable
#Q#Create table sourceTable(a int, b int,c as a + b)
#Q#Create table destinationTable(a int, b int,c as a - b)
#Q#Insert into sourceTable values (1, 3);
#Q#Insert into sourceTable values (2, 6);
#Q#Insert into sourceTable values (NULL, 2);
#Q#Insert into sourceTable values (2, NULL);
bcp#!#out#!#bcp_source#!#sourceTable
bcp#!#in#!#bcp_source#!#destinationTable
#Q#Select * from sourceTable
#D#int#!#int#!#int
1#!#3#!#4
2#!#6#!#8
#!#2#!#
2#!##!#
#Q#Select * from destinationTable
#D#int#!#int#!#int
1#!#3#!#-2
2#!#6#!#-4
#!#2#!#
2#!##!#
#Q#drop table sourceTable
#Q#drop table destinationTable
#Q#Create table sourceTable(a int, b int,c as a + b)
#Q#Create table destinationTable(a int, b int,c as a - b)
#Q#Insert into sourceTable values (1, 3);
#Q#Insert into sourceTable values (2, 6);
#Q#Insert into sourceTable values (NULL, 2);
#Q#Insert into sourceTable values (2, NULL);
bcp -k#!#out#!#bcp_source#!#sourceTable
bcp -k#!#in#!#bcp_source#!#destinationTable
#Q#Select * from sourceTable
#D#int#!#int#!#int
1#!#3#!#4
2#!#6#!#8
#!#2#!#
2#!##!#
#Q#Select * from destinationTable
#D#int#!#int#!#int
1#!#3#!#-2
2#!#6#!#-4
#!#2#!#
2#!##!#
>>>>>>> 2d764b4e
#Q#drop table sourceTable
#Q#drop table destinationTable
#Q#create table sourceTable(a date, b as DATEADD(year,60,a))
#Q#create table destinationTable(a date, b as DATEADD(year,60,a))
#Q#insert into sourceTable values ('01-01-2000')
bcp#!#out#!#bcp_source#!#sourceTable
bcp#!#in#!#bcp_source#!#destinationTable
#Q#Select * from sourceTable
#D#date#!#date
01/01/2000 00:00:00#!#01/01/2060 00:00:00
#Q#Select * from destinationTable
#D#date#!#date
01/01/2000 00:00:00#!#01/01/2060 00:00:00
#Q#drop table sourceTable
#Q#drop table destinationTable<|MERGE_RESOLUTION|>--- conflicted
+++ resolved
@@ -351,24 +351,16 @@
 #Q#drop table sourceTable
 #Q#drop table destinationTable
 #Q#Create table sourceTable(a int, b int)
-<<<<<<< HEAD
-#Q#Create table destinationTable(a int, b int default(4))
-=======
 #Q#Create table destinationTable1(a int, b int default(4))
 #Q#Create table destinationTable2(a int, b int default(4))
->>>>>>> 2d764b4e
 #Q#Insert into sourceTable values (1, 1);
 #Q#Insert into sourceTable values (1, NULL);
 #Q#Insert into sourceTable values (NULL, 1);
 #Q#Insert into sourceTable values (NULL, NULL);
 #Q#Insert into sourceTable(a) values (2);
 bcp -k#!#out#!#bcp_source#!#sourceTable
-<<<<<<< HEAD
-bcp -k#!#in#!#bcp_source#!#destinationTable
-=======
 bcp -k#!#in#!#bcp_source#!#destinationTable1
 bcp#!#in#!#bcp_source#!#destinationTable2
->>>>>>> 2d764b4e
 #Q#Select * from sourceTable
 #D#int#!#int
 1#!#1
@@ -376,23 +368,13 @@
 #!#1
 #!#
 2#!#
-<<<<<<< HEAD
-#Q#Select * from destinationTable
-=======
 #Q#Select * from destinationTable1
->>>>>>> 2d764b4e
 #D#int#!#int
 1#!#1
 1#!#
 #!#1
 #!#
 2#!#
-<<<<<<< HEAD
-#Q#drop table sourceTable
-#Q#drop table destinationTable
-#Q#Create table sourceTable(a int, b int default(4))
-#Q#Create table destinationTable(a int, b int default(4))
-=======
 #Q#Select * from destinationTable2
 #D#int#!#int
 1#!#1
@@ -406,19 +388,14 @@
 #Q#Create table sourceTable(a int, b int default(4))
 #Q#Create table destinationTable1(a int, b int default(4))
 #Q#Create table destinationTable2(a int, b int default(4))
->>>>>>> 2d764b4e
 #Q#Insert into sourceTable values (1, 1);
 #Q#Insert into sourceTable values (1, NULL);
 #Q#Insert into sourceTable values (NULL, 1);
 #Q#Insert into sourceTable values (NULL, NULL);
 #Q#Insert into sourceTable(a) values (2);
 bcp -k#!#out#!#bcp_source#!#sourceTable
-<<<<<<< HEAD
-bcp -k#!#in#!#bcp_source#!#destinationTable
-=======
 bcp -k#!#in#!#bcp_source#!#destinationTable1
 bcp#!#in#!#bcp_source#!#destinationTable2
->>>>>>> 2d764b4e
 #Q#Select * from sourceTable
 #D#int#!#int
 1#!#1
@@ -426,21 +403,13 @@
 #!#1
 #!#
 2#!#4
-<<<<<<< HEAD
-#Q#Select * from destinationTable
-=======
 #Q#Select * from destinationTable1
->>>>>>> 2d764b4e
 #D#int#!#int
 1#!#1
 1#!#
 #!#1
 #!#
 2#!#4
-<<<<<<< HEAD
-#Q#drop table sourceTable
-#Q#drop table destinationTable
-=======
 #Q#Select * from destinationTable2
 #D#int#!#int
 1#!#1
@@ -451,33 +420,24 @@
 #Q#drop table sourceTable
 #Q#drop table destinationTable1
 #Q#drop table destinationTable2
->>>>>>> 2d764b4e
 #Q#Create table sourceTable(a int, b int,c as a * b)
 #Q#Create table destinationTable(a int, b int,c as a * b)
 #Q#Insert into sourceTable values (1, 1);
 #Q#Insert into sourceTable values (2, 2);
-<<<<<<< HEAD
-=======
 #Q#Insert into sourceTable values (NULL, 2);
 #Q#Insert into sourceTable values (2, NULL);
->>>>>>> 2d764b4e
 bcp#!#out#!#bcp_source#!#sourceTable
 bcp#!#in#!#bcp_source#!#destinationTable
 #Q#Select * from sourceTable
 #D#int#!#int#!#int
 1#!#1#!#1
 2#!#2#!#4
-<<<<<<< HEAD
-=======
 #!#2#!#
 2#!##!#
->>>>>>> 2d764b4e
 #Q#Select * from destinationTable
 #D#int#!#int#!#int
 1#!#1#!#1
 2#!#2#!#4
-<<<<<<< HEAD
-=======
 #!#2#!#
 2#!##!#
 #Q#drop table sourceTable
@@ -524,7 +484,6 @@
 2#!#6#!#-4
 #!#2#!#
 2#!##!#
->>>>>>> 2d764b4e
 #Q#drop table sourceTable
 #Q#drop table destinationTable
 #Q#create table sourceTable(a date, b as DATEADD(year,60,a))
