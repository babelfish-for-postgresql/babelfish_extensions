--- conflicted
+++ resolved
@@ -29,12 +29,8 @@
     $Objects += $db.Views
     $Objects += $db.StoredProcedures
     $Objects += $db.UserDefinedFunctions
-<<<<<<< HEAD
     $Objects += $db.UserDefinedDataTypes
     $Objects += $db.UserDefinedTableTypes
-    $Objects += $db.Sequences
-=======
->>>>>>> 3a0259b4
     $Objects += $db.Tables.Indexes
     $Objects += $db.Tables.Triggers
     foreach ($CurrentObject in $Objects)
