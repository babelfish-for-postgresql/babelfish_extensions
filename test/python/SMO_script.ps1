--- conflicted
+++ resolved
@@ -55,11 +55,9 @@
     $Objects += $db.UserDefinedFunctions
     $SubObjects += $db.Tables.Indexes
     $SubObjects += $db.Tables.Triggers
-<<<<<<< HEAD
     $SubObjects += $db.Sequences
-=======
     $SubObjects += $db.Users
->>>>>>> 818bf34d
+
     foreach ($CurrentObject in $Objects)
     {
         if ($CurrentObject.schema -ne $schm -and $CurrentObject.schema -ne $dtb -and $CurrentObject.schema -ne $null -and -not $CurrentObject.IsSystemObject )
