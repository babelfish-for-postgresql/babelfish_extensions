Could not find tests for function assemblyproperty
Could not find tests for function pltsql_call_handler
Could not find tests for function pltsql_inline_handler
Could not find tests for function pltsql_validator
Could not find tests for function sys.babelfish_cast_floor_bigint
Could not find tests for function sys.babelfish_cast_floor_int
Could not find tests for function sys.babelfish_cast_floor_smallint
Could not find tests for function sys.babelfish_runtime_error
Could not find tests for function sys.babelfish_try_cast_floor_bigint
Could not find tests for function sys.babelfish_try_cast_floor_int
Could not find tests for function sys.babelfish_try_cast_floor_smallint
Could not find tests for function sys.babelfish_try_cast_to_any
Could not find tests for function sys.columns_internal
Could not find tests for function sys.dateadd_internal
Could not find tests for function sys.dateadd_internal_df
Could not find tests for function sys.datediff_internal
Could not find tests for function sys.datediff_internal_df
Could not find tests for function sys.datepart_internal
Could not find tests for function sys.datetime2fromparts
Could not find tests for function sys.default_domain
Could not find tests for function sys.get_babel_server_collation_oid
Could not find tests for function sys.get_current_full_xact_id
Could not find tests for function sys.get_host_os
Could not find tests for function sys.get_tds_id
Could not find tests for function sys.is_collated_ci_as
Could not find tests for function sys.is_collated_ci_as_internal
Could not find tests for function sys.is_rolemember_internal
Could not find tests for function sys.max_precision
Could not find tests for function sys.openjson_array
Could not find tests for function sys.openjson_object
Could not find tests for function sys.openjson_simple
Could not find tests for function sys.openjson_with
Could not find tests for function sys.parsename
Could not find tests for function sys.proc_param_helper
Could not find tests for function sys.role_id
Could not find tests for function sys.sp_columns_100_internal
Could not find tests for function sys.sp_columns_managed_internal
Could not find tests for function sys.sp_datatype_info_helper
Could not find tests for function sys.sp_describe_first_result_set_internal
Could not find tests for function sys.sp_describe_undeclared_parameters_internal
Could not find tests for function sys.sp_getapplock_function
Could not find tests for function sys.sp_pkeys_internal
Could not find tests for function sys.sp_releaseapplock_function
Could not find tests for function sys.sp_special_columns_length_helper
Could not find tests for function sys.sp_special_columns_precision_helper
Could not find tests for function sys.sp_special_columns_scale_helper
Could not find tests for function sys.sp_statistics_internal
Could not find tests for function sys.sp_tables_internal
Could not find tests for function sys.space
Could not find tests for function sys.stuff
Could not find tests for function sys.suser_id_internal
Could not find tests for function sys.suser_name_internal
Could not find tests for function sys.sysdatetime
Could not find tests for function sys.timefromparts
Could not find tests for function sys.tsql_get_returntypmodvalue
Could not find tests for function sys.tsql_query_to_xml
Could not find tests for function sys.tsql_query_to_xml_text
Could not find tests for function sys.tsql_stat_get_activity
Could not find tests for function sys.tsql_type_length_for_sp_columns_helper
Could not find tests for function sys.tsql_type_max_length_helper
Could not find tests for function sys.tsql_type_precision_helper
Could not find tests for function sys.tsql_type_radix_for_sp_columns_helper
Could not find tests for function sys.tsql_type_scale_helper
Could not find tests for procedure babel_catalog_initializer
Could not find tests for procedure babel_coercion_initializer
Could not find tests for procedure babel_create_builtin_dbs
Could not find tests for procedure babel_datatype_precedence_initializer
Could not find tests for procedure initialize_babel_extras
Could not find tests for procedure initialize_babelfish
Could not find tests for procedure remove_babelfish
Could not find tests for procedure sys.babel_collation_initializer
Could not find tests for procedure sys.babel_drop_all_dbs
Could not find tests for procedure sys.babel_drop_all_logins
Could not find tests for procedure sys.babel_initialize_logins
Could not find tests for procedure sys.babel_like_ilike_info_initializer
Could not find tests for procedure sys.init_server_collation_oid
Could not find tests for procedure sys.printarg
Could not find tests for procedure sys.sp_columns_managed
Could not find tests for procedure sys.sp_databases
Could not find tests for procedure sys.sp_helprole
Could not find tests for procedure sys.sp_helprolemember
Could not find tests for procedure sys.sp_oledb_ro_usrname
Could not find tests for procedure sys.sp_special_columns_100
Could not find tests for procedure sys.sp_sproc_columns_100
Could not find tests for table sys.assemblies
Could not find tests for table sys.babelfish_helpcollation
Could not find tests for table sys.babelfish_syslanguages
Could not find tests for table sys.service_settings
Could not find tests for table sys.spt_datatype_info_table
Could not find tests for table sys.versions
Could not find tests for type sys.bpchar
Could not find tests for view babelfish_has_perms_by_name_permissions
Could not find tests for view information_schema_tsql.check_constraints
Could not find tests for view sys.all_sql_modules_internal
Could not find tests for view sys.pg_namespace_ext
Could not find tests for view sys.shipped_objects_not_in_sys
Could not find tests for view sys.sp_column_privileges_view
Could not find tests for view sys.sp_columns_100_view
Could not find tests for view sys.sp_fkeys_view
Could not find tests for view sys.sp_pkeys_view
Could not find tests for view sys.sp_special_columns_view
Could not find tests for view sys.sp_sproc_columns_view
Could not find tests for view sys.sp_statistics_view
Could not find tests for view sys.sp_stored_procedures_view
Could not find tests for view sys.sp_table_privileges_view
Could not find tests for view sys.spt_columns_view_managed
Could not find upgrade tests for function assemblyproperty
Could not find upgrade tests for function collationproperty
Could not find upgrade tests for function columns_updated
Could not find upgrade tests for function connectionproperty
Could not find upgrade tests for function databasepropertyex
Could not find upgrade tests for function pltsql_call_handler
Could not find upgrade tests for function pltsql_inline_handler
Could not find upgrade tests for function pltsql_validator
Could not find upgrade tests for function serverproperty
Could not find upgrade tests for function sessionproperty
Could not find upgrade tests for function sys.applock_mode
Could not find upgrade tests for function sys.applock_test
Could not find upgrade tests for function sys.babelfish_cast_floor_bigint
Could not find upgrade tests for function sys.babelfish_cast_floor_int
Could not find upgrade tests for function sys.babelfish_cast_floor_smallint
Could not find upgrade tests for function sys.babelfish_helpdb
Could not find upgrade tests for function sys.babelfish_inconsistent_metadata
Could not find upgrade tests for function sys.babelfish_runtime_error
Could not find upgrade tests for function sys.babelfish_try_cast_floor_bigint
Could not find upgrade tests for function sys.babelfish_try_cast_floor_int
Could not find upgrade tests for function sys.babelfish_try_cast_floor_smallint
Could not find upgrade tests for function sys.babelfish_try_cast_to_any
Could not find upgrade tests for function sys.ceiling
Could not find upgrade tests for function sys.columns_internal
Could not find upgrade tests for function sys.cursor_rows
Could not find upgrade tests for function sys.cursor_status
Could not find upgrade tests for function sys.dateadd_internal
Could not find upgrade tests for function sys.dateadd_internal_df
Could not find upgrade tests for function sys.datediff_internal
Could not find upgrade tests for function sys.datediff_internal_df
Could not find upgrade tests for function sys.datepart_internal
Could not find upgrade tests for function sys.datetime2fromparts
Could not find upgrade tests for function sys.datetimefromparts
Could not find upgrade tests for function sys.db_id
Could not find upgrade tests for function sys.default_domain
Could not find upgrade tests for function sys.error_line
Could not find upgrade tests for function sys.error_number
Could not find upgrade tests for function sys.error_procedure
Could not find upgrade tests for function sys.error_severity
Could not find upgrade tests for function sys.error_state
Could not find upgrade tests for function sys.exp
Could not find upgrade tests for function sys.fetch_status
Could not find upgrade tests for function sys.floor
Could not find upgrade tests for function sys.fn_helpcollations
<<<<<<< HEAD
Could not find upgrade tests for function sys.fn_mapped_system_error_list
=======
Could not find upgrade tests for function sys.fn_listextendedproperty
>>>>>>> 68b97016
Could not find upgrade tests for function sys.formatmessage
Could not find upgrade tests for function sys.get_babel_server_collation_oid
Could not find upgrade tests for function sys.get_current_full_xact_id
Could not find upgrade tests for function sys.get_host_os
Could not find upgrade tests for function sys.get_tds_id
Could not find upgrade tests for function sys.getdate
Could not find upgrade tests for function sys.has_perms_by_name
Could not find upgrade tests for function sys.hashbytes
Could not find upgrade tests for function sys.ident_current
Could not find upgrade tests for function sys.ident_incr
Could not find upgrade tests for function sys.ident_seed
Could not find upgrade tests for function sys.is_collated_ci_as
Could not find upgrade tests for function sys.is_collated_ci_as_internal
Could not find upgrade tests for function sys.is_rolemember_internal
Could not find upgrade tests for function sys.is_table_type
Could not find upgrade tests for function sys.isdate
Could not find upgrade tests for function sys.isjson
Could not find upgrade tests for function sys.json_query
Could not find upgrade tests for function sys.json_value
Could not find upgrade tests for function sys.language
Could not find upgrade tests for function sys.max_precision
Could not find upgrade tests for function sys.microsoftversion
Could not find upgrade tests for function sys.nestlevel
Could not find upgrade tests for function sys.openjson_array
Could not find upgrade tests for function sys.openjson_object
Could not find upgrade tests for function sys.openjson_simple
Could not find upgrade tests for function sys.openjson_with
Could not find upgrade tests for function sys.options
Could not find upgrade tests for function sys.parsename
Could not find upgrade tests for function sys.patindex
Could not find upgrade tests for function sys.pgerror
Could not find upgrade tests for function sys.proc_param_helper
Could not find upgrade tests for function sys.replace
Could not find upgrade tests for function sys.role_id
Could not find upgrade tests for function sys.servername
Could not find upgrade tests for function sys.servicename
Could not find upgrade tests for function sys.sid_binary
Could not find upgrade tests for function sys.sp_columns_100_internal
Could not find upgrade tests for function sys.sp_columns_managed_internal
Could not find upgrade tests for function sys.sp_datatype_info_helper
Could not find upgrade tests for function sys.sp_describe_first_result_set_internal
Could not find upgrade tests for function sys.sp_describe_undeclared_parameters_internal
Could not find upgrade tests for function sys.sp_getapplock_function
Could not find upgrade tests for function sys.sp_pkeys_internal
Could not find upgrade tests for function sys.sp_releaseapplock_function
Could not find upgrade tests for function sys.sp_special_columns_length_helper
Could not find upgrade tests for function sys.sp_special_columns_precision_helper
Could not find upgrade tests for function sys.sp_special_columns_scale_helper
Could not find upgrade tests for function sys.sp_statistics_internal
Could not find upgrade tests for function sys.sp_tables_internal
Could not find upgrade tests for function sys.space
Could not find upgrade tests for function sys.stuff
Could not find upgrade tests for function sys.suser_id_internal
Could not find upgrade tests for function sys.suser_name_internal
Could not find upgrade tests for function sys.sysdatetime
Could not find upgrade tests for function sys.sysdatetimeoffset
Could not find upgrade tests for function sys.timefromparts
Could not find upgrade tests for function sys.tsql_get_constraintdef
Could not find upgrade tests for function sys.tsql_get_functiondef
Could not find upgrade tests for function sys.tsql_get_returntypmodvalue
Could not find upgrade tests for function sys.tsql_query_to_xml
Could not find upgrade tests for function sys.tsql_query_to_xml_text
Could not find upgrade tests for function sys.tsql_stat_get_activity
Could not find upgrade tests for function sys.tsql_type_length_for_sp_columns_helper
Could not find upgrade tests for function sys.tsql_type_max_length_helper
Could not find upgrade tests for function sys.tsql_type_precision_helper
Could not find upgrade tests for function sys.tsql_type_radix_for_sp_columns_helper
Could not find upgrade tests for function sys.tsql_type_scale_helper
Could not find upgrade tests for function sys.user_id
Could not find upgrade tests for function sys.version
Could not find upgrade tests for procedure babel_catalog_initializer
Could not find upgrade tests for procedure babel_coercion_initializer
Could not find upgrade tests for procedure babel_create_builtin_dbs
Could not find upgrade tests for procedure babel_datatype_precedence_initializer
Could not find upgrade tests for procedure initialize_babel_extras
Could not find upgrade tests for procedure initialize_babelfish
Could not find upgrade tests for procedure remove_babelfish
Could not find upgrade tests for procedure sys.babel_collation_initializer
Could not find upgrade tests for procedure sys.babel_drop_all_dbs
Could not find upgrade tests for procedure sys.babel_drop_all_logins
Could not find upgrade tests for procedure sys.babel_initialize_logins
Could not find upgrade tests for procedure sys.babel_like_ilike_info_initializer
Could not find upgrade tests for procedure sys.init_server_collation_oid
Could not find upgrade tests for procedure sys.printarg
Could not find upgrade tests for procedure sys.sp_column_privileges
Could not find upgrade tests for procedure sys.sp_columns
Could not find upgrade tests for procedure sys.sp_columns_100
Could not find upgrade tests for procedure sys.sp_columns_managed
Could not find upgrade tests for procedure sys.sp_cursor_list
Could not find upgrade tests for procedure sys.sp_databases
Could not find upgrade tests for procedure sys.sp_datatype_info
Could not find upgrade tests for procedure sys.sp_datatype_info_100
Could not find upgrade tests for procedure sys.sp_describe_cursor
Could not find upgrade tests for procedure sys.sp_describe_undeclared_parameters
Could not find upgrade tests for procedure sys.sp_fkeys
Could not find upgrade tests for procedure sys.sp_getapplock
Could not find upgrade tests for procedure sys.sp_helpdb
Could not find upgrade tests for procedure sys.sp_helprole
Could not find upgrade tests for procedure sys.sp_helprolemember
Could not find upgrade tests for procedure sys.sp_oledb_ro_usrname
Could not find upgrade tests for procedure sys.sp_pkeys
Could not find upgrade tests for procedure sys.sp_prepare
Could not find upgrade tests for procedure sys.sp_releaseapplock
Could not find upgrade tests for procedure sys.sp_special_columns
Could not find upgrade tests for procedure sys.sp_special_columns_100
Could not find upgrade tests for procedure sys.sp_sproc_columns
Could not find upgrade tests for procedure sys.sp_sproc_columns_100
Could not find upgrade tests for procedure sys.sp_statistics
Could not find upgrade tests for procedure sys.sp_statistics_100
Could not find upgrade tests for procedure sys.sp_stored_procedures
Could not find upgrade tests for procedure sys.sp_table_privileges
Could not find upgrade tests for procedure sys.sp_tablecollations_100
Could not find upgrade tests for procedure sys.sp_tables
Could not find upgrade tests for procedure sys.sp_unprepare
Could not find upgrade tests for procedure sys.sp_updatestats
Could not find upgrade tests for procedure xp_instance_regread
Could not find upgrade tests for procedure xp_qv
Could not find upgrade tests for table sys.assemblies
Could not find upgrade tests for table sys.babelfish_configurations
Could not find upgrade tests for table sys.babelfish_helpcollation
Could not find upgrade tests for table sys.babelfish_syslanguages
Could not find upgrade tests for table sys.extended_properties
Could not find upgrade tests for table sys.service_settings
Could not find upgrade tests for table sys.spt_datatype_info_table
Could not find upgrade tests for table sys.versions
Could not find upgrade tests for type sys.bpchar
Could not find upgrade tests for view babelfish_has_perms_by_name_permissions
Could not find upgrade tests for view information_schema_tsql.check_constraints
Could not find upgrade tests for view information_schema_tsql.columns
Could not find upgrade tests for view information_schema_tsql.domains
Could not find upgrade tests for view information_schema_tsql.table_constraints
Could not find upgrade tests for view information_schema_tsql.tables
Could not find upgrade tests for view sys.all_sql_modules
Could not find upgrade tests for view sys.all_sql_modules_internal
Could not find upgrade tests for view sys.assembly_modules
Could not find upgrade tests for view sys.change_tracking_databases
Could not find upgrade tests for view sys.change_tracking_tables
Could not find upgrade tests for view sys.check_constraints
Could not find upgrade tests for view sys.computed_columns
Could not find upgrade tests for view sys.data_spaces
Could not find upgrade tests for view sys.database_files
Could not find upgrade tests for view sys.database_filestream_options
Could not find upgrade tests for view sys.database_recovery_status
Could not find upgrade tests for view sys.default_constraints
Could not find upgrade tests for view sys.dm_hadr_cluster
Could not find upgrade tests for view sys.dm_hadr_database_replica_states
Could not find upgrade tests for view sys.dm_os_host_info
Could not find upgrade tests for view sys.endpoints
Could not find upgrade tests for view sys.filegroups
Could not find upgrade tests for view sys.filetable_system_defined_objects
Could not find upgrade tests for view sys.filetables
Could not find upgrade tests for view sys.foreign_key_columns
Could not find upgrade tests for view sys.foreign_keys
Could not find upgrade tests for view sys.fulltext_catalogs
Could not find upgrade tests for view sys.fulltext_index_columns
Could not find upgrade tests for view sys.fulltext_indexes
Could not find upgrade tests for view sys.fulltext_languages
Could not find upgrade tests for view sys.fulltext_stoplists
Could not find upgrade tests for view sys.hash_indexes
Could not find upgrade tests for view sys.identity_columns
Could not find upgrade tests for view sys.index_columns
Could not find upgrade tests for view sys.key_constraints
Could not find upgrade tests for view sys.master_files
Could not find upgrade tests for view sys.pg_namespace_ext
Could not find upgrade tests for view sys.plan_guides
Could not find upgrade tests for view sys.registered_search_property_lists
Could not find upgrade tests for view sys.schemas
Could not find upgrade tests for view sys.selective_xml_index_paths
Could not find upgrade tests for view sys.shipped_objects_not_in_sys
Could not find upgrade tests for view sys.sp_column_privileges_view
Could not find upgrade tests for view sys.sp_columns_100_view
Could not find upgrade tests for view sys.sp_databases_view
Could not find upgrade tests for view sys.sp_fkeys_view
Could not find upgrade tests for view sys.sp_pkeys_view
Could not find upgrade tests for view sys.sp_special_columns_view
Could not find upgrade tests for view sys.sp_sproc_columns_view
Could not find upgrade tests for view sys.sp_statistics_view
Could not find upgrade tests for view sys.sp_stored_procedures_view
Could not find upgrade tests for view sys.sp_table_privileges_view
Could not find upgrade tests for view sys.sp_tables_view
Could not find upgrade tests for view sys.spatial_index_tessellations
Could not find upgrade tests for view sys.spatial_indexes
Could not find upgrade tests for view sys.spt_columns_view_managed
Could not find upgrade tests for view sys.spt_tablecollations_view
Could not find upgrade tests for view sys.stats
Could not find upgrade tests for view sys.synonyms
Could not find upgrade tests for view sys.syscharsets
Could not find upgrade tests for view sys.syscolumns
Could not find upgrade tests for view sys.sysdatabases
Could not find upgrade tests for view sys.sysforeignkeys
Could not find upgrade tests for view sys.sysindexes
Could not find upgrade tests for view sys.syslanguages
Could not find upgrade tests for view sys.system_objects
Could not find upgrade tests for view sys.system_sql_modules
Could not find upgrade tests for view sys.table_types
Could not find upgrade tests for view sys.tables
Could not find upgrade tests for view sys.triggers
Could not find upgrade tests for view sys.types
Could not find upgrade tests for view sys.views
Could not find upgrade tests for view sys.xml_indexes
Could not find upgrade tests for view sys.xml_schema_collections<|MERGE_RESOLUTION|>--- conflicted
+++ resolved
@@ -148,11 +148,6 @@
 Could not find upgrade tests for function sys.fetch_status
 Could not find upgrade tests for function sys.floor
 Could not find upgrade tests for function sys.fn_helpcollations
-<<<<<<< HEAD
-Could not find upgrade tests for function sys.fn_mapped_system_error_list
-=======
-Could not find upgrade tests for function sys.fn_listextendedproperty
->>>>>>> 68b97016
 Could not find upgrade tests for function sys.formatmessage
 Could not find upgrade tests for function sys.get_babel_server_collation_oid
 Could not find upgrade tests for function sys.get_current_full_xact_id
