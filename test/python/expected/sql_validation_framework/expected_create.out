Could not find tests for function assemblyproperty
Could not find tests for function pltsql_call_handler
Could not find tests for function pltsql_inline_handler
Could not find tests for function pltsql_validator
Could not find tests for function sys.babelfish_cast_floor_bigint
Could not find tests for function sys.babelfish_cast_floor_int
Could not find tests for function sys.babelfish_cast_floor_smallint
Could not find tests for function sys.babelfish_runtime_error
Could not find tests for function sys.babelfish_try_cast_floor_bigint
Could not find tests for function sys.babelfish_try_cast_floor_int
Could not find tests for function sys.babelfish_try_cast_floor_smallint
Could not find tests for function sys.babelfish_try_cast_to_any
Could not find tests for function sys.columns_internal
Could not find tests for function sys.dateadd_internal
Could not find tests for function sys.dateadd_internal_df
Could not find tests for function sys.datediff_internal
Could not find tests for function sys.datediff_internal_df
Could not find tests for function sys.datepart_internal
Could not find tests for function sys.datetime2fromparts
Could not find tests for function sys.default_domain
Could not find tests for function sys.get_babel_server_collation_oid
Could not find tests for function sys.get_current_full_xact_id
Could not find tests for function sys.get_host_os
Could not find tests for function sys.get_tds_id
Could not find tests for function sys.is_collated_ci_as
Could not find tests for function sys.is_collated_ci_as_internal
Could not find tests for function sys.is_rolemember_internal
Could not find tests for function sys.max_precision
Could not find tests for function sys.openjson_array
Could not find tests for function sys.openjson_object
Could not find tests for function sys.openjson_simple
Could not find tests for function sys.openjson_with
Could not find tests for function sys.parsename
Could not find tests for function sys.proc_param_helper
Could not find tests for function sys.role_id
Could not find tests for function sys.sp_columns_100_internal
Could not find tests for function sys.sp_columns_managed_internal
Could not find tests for function sys.sp_datatype_info_helper
Could not find tests for function sys.sp_describe_first_result_set_internal
Could not find tests for function sys.sp_describe_undeclared_parameters_internal
Could not find tests for function sys.sp_getapplock_function
Could not find tests for function sys.sp_pkeys_internal
Could not find tests for function sys.sp_releaseapplock_function
Could not find tests for function sys.sp_special_columns_length_helper
Could not find tests for function sys.sp_special_columns_precision_helper
Could not find tests for function sys.sp_special_columns_scale_helper
Could not find tests for function sys.sp_statistics_internal
Could not find tests for function sys.sp_tables_internal
Could not find tests for function sys.space
Could not find tests for function sys.stuff
Could not find tests for function sys.suser_id_internal
Could not find tests for function sys.suser_name_internal
Could not find tests for function sys.sysdatetime
Could not find tests for function sys.timefromparts
Could not find tests for function sys.tsql_get_returntypmodvalue
Could not find tests for function sys.tsql_query_to_xml
Could not find tests for function sys.tsql_query_to_xml_text
Could not find tests for function sys.tsql_stat_get_activity
Could not find tests for function sys.tsql_type_length_for_sp_columns_helper
Could not find tests for function sys.tsql_type_max_length_helper
Could not find tests for function sys.tsql_type_precision_helper
Could not find tests for function sys.tsql_type_radix_for_sp_columns_helper
Could not find tests for function sys.tsql_type_scale_helper
Could not find tests for procedure babel_catalog_initializer
Could not find tests for procedure babel_coercion_initializer
Could not find tests for procedure babel_create_builtin_dbs
Could not find tests for procedure babel_datatype_precedence_initializer
Could not find tests for procedure initialize_babel_extras
Could not find tests for procedure initialize_babelfish
Could not find tests for procedure remove_babelfish
Could not find tests for procedure sys.babel_collation_initializer
Could not find tests for procedure sys.babel_drop_all_dbs
Could not find tests for procedure sys.babel_drop_all_logins
Could not find tests for procedure sys.babel_initialize_logins
Could not find tests for procedure sys.babel_like_ilike_info_initializer
Could not find tests for procedure sys.init_server_collation_oid
Could not find tests for procedure sys.printarg
Could not find tests for procedure sys.sp_columns_managed
Could not find tests for procedure sys.sp_databases
Could not find tests for procedure sys.sp_helprole
Could not find tests for procedure sys.sp_helprolemember
Could not find tests for procedure sys.sp_oledb_ro_usrname
Could not find tests for procedure sys.sp_special_columns_100
Could not find tests for procedure sys.sp_sproc_columns_100
Could not find tests for table sys.assemblies
Could not find tests for table sys.babelfish_helpcollation
Could not find tests for table sys.babelfish_sysdatabases
Could not find tests for table sys.babelfish_syslanguages
Could not find tests for table sys.service_settings
Could not find tests for table sys.spt_datatype_info_table
Could not find tests for table sys.versions
Could not find tests for type sys.bpchar
Could not find tests for view babelfish_has_perms_by_name_permissions
Could not find tests for view information_schema_tsql.check_constraints
Could not find tests for view sys.all_sql_modules_internal
Could not find tests for view sys.pg_namespace_ext
Could not find tests for view sys.shipped_objects_not_in_sys
Could not find tests for view sys.sp_column_privileges_view
Could not find tests for view sys.sp_columns_100_view
Could not find tests for view sys.sp_fkeys_view
Could not find tests for view sys.sp_pkeys_view
Could not find tests for view sys.sp_special_columns_view
Could not find tests for view sys.sp_sproc_columns_view
Could not find tests for view sys.sp_statistics_view
Could not find tests for view sys.sp_stored_procedures_view
Could not find tests for view sys.sp_table_privileges_view
Could not find tests for view sys.spt_columns_view_managed
Could not find upgrade tests for domain sys.timestamp
Could not find upgrade tests for function assemblyproperty
Could not find upgrade tests for function collationproperty
Could not find upgrade tests for function columns_updated
Could not find upgrade tests for function connectionproperty
Could not find upgrade tests for function databasepropertyex
Could not find upgrade tests for function is_member
Could not find upgrade tests for function pltsql_call_handler
Could not find upgrade tests for function pltsql_inline_handler
Could not find upgrade tests for function pltsql_validator
Could not find upgrade tests for function schema_id
Could not find upgrade tests for function serverproperty
Could not find upgrade tests for function sessionproperty
Could not find upgrade tests for function sys.applock_mode
Could not find upgrade tests for function sys.applock_test
Could not find upgrade tests for function sys.babelfish_cast_floor_bigint
Could not find upgrade tests for function sys.babelfish_cast_floor_int
Could not find upgrade tests for function sys.babelfish_cast_floor_smallint
Could not find upgrade tests for function sys.babelfish_helpdb
Could not find upgrade tests for function sys.babelfish_inconsistent_metadata
Could not find upgrade tests for function sys.babelfish_runtime_error
Could not find upgrade tests for function sys.babelfish_try_cast_floor_bigint
Could not find upgrade tests for function sys.babelfish_try_cast_floor_int
Could not find upgrade tests for function sys.babelfish_try_cast_floor_smallint
Could not find upgrade tests for function sys.babelfish_try_cast_to_any
Could not find upgrade tests for function sys.ceiling
Could not find upgrade tests for function sys.checksum
Could not find upgrade tests for function sys.columns_internal
Could not find upgrade tests for function sys.cursor_rows
Could not find upgrade tests for function sys.cursor_status
Could not find upgrade tests for function sys.datalength
Could not find upgrade tests for function sys.dateadd
Could not find upgrade tests for function sys.dateadd_internal
Could not find upgrade tests for function sys.dateadd_internal_df
Could not find upgrade tests for function sys.datediff
Could not find upgrade tests for function sys.datediff_internal
Could not find upgrade tests for function sys.datediff_internal_df
Could not find upgrade tests for function sys.datefromparts
Could not find upgrade tests for function sys.datename
Could not find upgrade tests for function sys.datepart_internal
Could not find upgrade tests for function sys.datetime2fromparts
Could not find upgrade tests for function sys.datetimefromparts
Could not find upgrade tests for function sys.db_id
Could not find upgrade tests for function sys.default_domain
Could not find upgrade tests for function sys.error_line
Could not find upgrade tests for function sys.error_number
Could not find upgrade tests for function sys.error_procedure
Could not find upgrade tests for function sys.error_severity
Could not find upgrade tests for function sys.error_state
Could not find upgrade tests for function sys.exp
Could not find upgrade tests for function sys.fetch_status
Could not find upgrade tests for function sys.floor
Could not find upgrade tests for function sys.fn_helpcollations
Could not find upgrade tests for function sys.fn_listextendedproperty
Could not find upgrade tests for function sys.fn_mapped_system_error_list
Could not find upgrade tests for function sys.formatmessage
Could not find upgrade tests for function sys.get_babel_server_collation_oid
Could not find upgrade tests for function sys.get_current_full_xact_id
Could not find upgrade tests for function sys.get_host_os
Could not find upgrade tests for function sys.get_tds_id
Could not find upgrade tests for function sys.getdate
Could not find upgrade tests for function sys.getutcdate
Could not find upgrade tests for function sys.has_dbaccess
Could not find upgrade tests for function sys.has_perms_by_name
Could not find upgrade tests for function sys.hashbytes
Could not find upgrade tests for function sys.ident_current
Could not find upgrade tests for function sys.ident_incr
Could not find upgrade tests for function sys.ident_seed
Could not find upgrade tests for function sys.is_collated_ci_as
Could not find upgrade tests for function sys.is_collated_ci_as_internal
Could not find upgrade tests for function sys.is_member
<<<<<<< HEAD
Could not find upgrade tests for function sys.isnumeric
=======
>>>>>>> 5fda2ae5
Could not find upgrade tests for function sys.is_rolemember
Could not find upgrade tests for function sys.is_rolemember_internal
Could not find upgrade tests for function sys.is_table_type
Could not find upgrade tests for function sys.isdate
Could not find upgrade tests for function sys.isjson
Could not find upgrade tests for function sys.isnull
Could not find upgrade tests for function sys.isnumeric
Could not find upgrade tests for function sys.json_query
Could not find upgrade tests for function sys.json_value
Could not find upgrade tests for function sys.language
Could not find upgrade tests for function sys.max_precision
Could not find upgrade tests for function sys.microsoftversion
Could not find upgrade tests for function sys.month
Could not find upgrade tests for function sys.nestlevel
Could not find upgrade tests for function sys.openjson_array
Could not find upgrade tests for function sys.openjson_object
Could not find upgrade tests for function sys.openjson_simple
Could not find upgrade tests for function sys.openjson_with
Could not find upgrade tests for function sys.options
Could not find upgrade tests for function sys.parsename
Could not find upgrade tests for function sys.patindex
Could not find upgrade tests for function sys.pgerror
Could not find upgrade tests for function sys.proc_param_helper
Could not find upgrade tests for function sys.quotename
Could not find upgrade tests for function sys.rand
Could not find upgrade tests for function sys.replace
Could not find upgrade tests for function sys.replicate
Could not find upgrade tests for function sys.role_id
Could not find upgrade tests for function sys.schema_id
Could not find upgrade tests for function sys.scope_identity
Could not find upgrade tests for function sys.servername
Could not find upgrade tests for function sys.servicename
Could not find upgrade tests for function sys.sid_binary
Could not find upgrade tests for function sys.sign
Could not find upgrade tests for function sys.sp_columns_100_internal
Could not find upgrade tests for function sys.sp_columns_managed_internal
Could not find upgrade tests for function sys.sp_datatype_info_helper
Could not find upgrade tests for function sys.sp_describe_first_result_set_internal
Could not find upgrade tests for function sys.sp_describe_undeclared_parameters_internal
Could not find upgrade tests for function sys.sp_getapplock_function
Could not find upgrade tests for function sys.sp_pkeys_internal
Could not find upgrade tests for function sys.sp_releaseapplock_function
Could not find upgrade tests for function sys.sp_special_columns_length_helper
Could not find upgrade tests for function sys.sp_special_columns_precision_helper
Could not find upgrade tests for function sys.sp_special_columns_scale_helper
Could not find upgrade tests for function sys.sp_statistics_internal
Could not find upgrade tests for function sys.sp_tables_internal
Could not find upgrade tests for function sys.space
Could not find upgrade tests for function sys.square
Could not find upgrade tests for function sys.string_escape
Could not find upgrade tests for function sys.string_split
Could not find upgrade tests for function sys.stuff
Could not find upgrade tests for function sys.suser_id_internal
Could not find upgrade tests for function sys.suser_name_internal
Could not find upgrade tests for function sys.sysdatetime
Could not find upgrade tests for function sys.sysdatetimeoffset
Could not find upgrade tests for function sys.sysutcdatetime
Could not find upgrade tests for function sys.timefromparts
Could not find upgrade tests for function sys.tsql_get_constraintdef
Could not find upgrade tests for function sys.tsql_get_functiondef
Could not find upgrade tests for function sys.tsql_get_returntypmodvalue
Could not find upgrade tests for function sys.tsql_query_to_xml
Could not find upgrade tests for function sys.tsql_query_to_xml_text
Could not find upgrade tests for function sys.tsql_stat_get_activity
Could not find upgrade tests for function sys.tsql_type_length_for_sp_columns_helper
Could not find upgrade tests for function sys.tsql_type_max_length_helper
Could not find upgrade tests for function sys.tsql_type_precision_helper
Could not find upgrade tests for function sys.tsql_type_radix_for_sp_columns_helper
Could not find upgrade tests for function sys.tsql_type_scale_helper
Could not find upgrade tests for function sys.unicode
Could not find upgrade tests for function sys.user_id
Could not find upgrade tests for function sys.version
Could not find upgrade tests for function sys.year
Could not find upgrade tests for procedure babel_catalog_initializer
Could not find upgrade tests for procedure babel_coercion_initializer
Could not find upgrade tests for procedure babel_create_builtin_dbs
Could not find upgrade tests for procedure babel_datatype_precedence_initializer
Could not find upgrade tests for procedure initialize_babel_extras
Could not find upgrade tests for procedure initialize_babelfish
Could not find upgrade tests for procedure remove_babelfish
Could not find upgrade tests for procedure sys.babel_collation_initializer
Could not find upgrade tests for procedure sys.babel_drop_all_dbs
Could not find upgrade tests for procedure sys.babel_drop_all_logins
Could not find upgrade tests for procedure sys.babel_initialize_logins
Could not find upgrade tests for procedure sys.babel_like_ilike_info_initializer
Could not find upgrade tests for procedure sys.init_server_collation_oid
Could not find upgrade tests for procedure sys.printarg
Could not find upgrade tests for procedure sys.sp_column_privileges
Could not find upgrade tests for procedure sys.sp_columns
Could not find upgrade tests for procedure sys.sp_columns_100
Could not find upgrade tests for procedure sys.sp_columns_managed
Could not find upgrade tests for procedure sys.sp_cursor_list
Could not find upgrade tests for procedure sys.sp_databases
Could not find upgrade tests for procedure sys.sp_datatype_info
Could not find upgrade tests for procedure sys.sp_datatype_info_100
Could not find upgrade tests for procedure sys.sp_describe_cursor
Could not find upgrade tests for procedure sys.sp_describe_first_result_set
Could not find upgrade tests for procedure sys.sp_describe_undeclared_parameters
Could not find upgrade tests for procedure sys.sp_fkeys
Could not find upgrade tests for procedure sys.sp_getapplock
Could not find upgrade tests for procedure sys.sp_helpdb
Could not find upgrade tests for procedure sys.sp_helprole
Could not find upgrade tests for procedure sys.sp_helprolemember
Could not find upgrade tests for procedure sys.sp_oledb_ro_usrname
Could not find upgrade tests for procedure sys.sp_pkeys
Could not find upgrade tests for procedure sys.sp_prepare
Could not find upgrade tests for procedure sys.sp_releaseapplock
Could not find upgrade tests for procedure sys.sp_special_columns
Could not find upgrade tests for procedure sys.sp_special_columns_100
Could not find upgrade tests for procedure sys.sp_sproc_columns
Could not find upgrade tests for procedure sys.sp_sproc_columns_100
Could not find upgrade tests for procedure sys.sp_statistics
Could not find upgrade tests for procedure sys.sp_statistics_100
Could not find upgrade tests for procedure sys.sp_stored_procedures
Could not find upgrade tests for procedure sys.sp_table_privileges
Could not find upgrade tests for procedure sys.sp_tablecollations_100
Could not find upgrade tests for procedure sys.sp_tables
Could not find upgrade tests for procedure sys.sp_unprepare
Could not find upgrade tests for procedure sys.sp_updatestats
Could not find upgrade tests for procedure xp_instance_regread
Could not find upgrade tests for procedure xp_qv
Could not find upgrade tests for table sys.assemblies
Could not find upgrade tests for table sys.babelfish_authid_login_ext
Could not find upgrade tests for table sys.babelfish_authid_user_ext
Could not find upgrade tests for table sys.babelfish_configurations
Could not find upgrade tests for table sys.babelfish_helpcollation
Could not find upgrade tests for table sys.babelfish_namespace_ext
Could not find upgrade tests for table sys.babelfish_sysdatabases
Could not find upgrade tests for table sys.babelfish_syslanguages
Could not find upgrade tests for table sys.extended_properties
Could not find upgrade tests for table sys.service_settings
Could not find upgrade tests for table sys.spt_datatype_info_table
Could not find upgrade tests for table sys.versions
Could not find upgrade tests for type sys.bbf_binary
Could not find upgrade tests for type sys.bbf_varbinary
Could not find upgrade tests for type sys.bpchar
Could not find upgrade tests for view babelfish_has_perms_by_name_permissions
Could not find upgrade tests for view information_schema_tsql.check_constraints
Could not find upgrade tests for view information_schema_tsql.columns
Could not find upgrade tests for view information_schema_tsql.domains
Could not find upgrade tests for view information_schema_tsql.table_constraints
Could not find upgrade tests for view information_schema_tsql.tables
Could not find upgrade tests for view sys.all_objects
Could not find upgrade tests for view sys.all_sql_modules
Could not find upgrade tests for view sys.all_sql_modules_internal
Could not find upgrade tests for view sys.assembly_modules
Could not find upgrade tests for view sys.change_tracking_databases
Could not find upgrade tests for view sys.change_tracking_tables
Could not find upgrade tests for view sys.check_constraints
Could not find upgrade tests for view sys.computed_columns
Could not find upgrade tests for view sys.data_spaces
Could not find upgrade tests for view sys.database_files
Could not find upgrade tests for view sys.database_filestream_options
Could not find upgrade tests for view sys.database_recovery_status
Could not find upgrade tests for view sys.database_role_members
Could not find upgrade tests for view sys.default_constraints
Could not find upgrade tests for view sys.dm_hadr_cluster
Could not find upgrade tests for view sys.dm_hadr_database_replica_states
Could not find upgrade tests for view sys.dm_os_host_info
Could not find upgrade tests for view sys.endpoints
Could not find upgrade tests for view sys.filegroups
Could not find upgrade tests for view sys.filetable_system_defined_objects
Could not find upgrade tests for view sys.filetables
Could not find upgrade tests for view sys.foreign_key_columns
Could not find upgrade tests for view sys.foreign_keys
Could not find upgrade tests for view sys.fulltext_catalogs
Could not find upgrade tests for view sys.fulltext_index_columns
Could not find upgrade tests for view sys.fulltext_indexes
Could not find upgrade tests for view sys.fulltext_languages
Could not find upgrade tests for view sys.fulltext_stoplists
Could not find upgrade tests for view sys.hash_indexes
Could not find upgrade tests for view sys.identity_columns
Could not find upgrade tests for view sys.index_columns
Could not find upgrade tests for view sys.key_constraints
Could not find upgrade tests for view sys.master_files
Could not find upgrade tests for view sys.objects
Could not find upgrade tests for view sys.pg_namespace_ext
Could not find upgrade tests for view sys.plan_guides
Could not find upgrade tests for view sys.procedures
Could not find upgrade tests for view sys.registered_search_property_lists
Could not find upgrade tests for view sys.schemas
Could not find upgrade tests for view sys.selective_xml_index_paths
Could not find upgrade tests for view sys.shipped_objects_not_in_sys
Could not find upgrade tests for view sys.sp_column_privileges_view
Could not find upgrade tests for view sys.sp_columns_100_view
Could not find upgrade tests for view sys.sp_databases_view
Could not find upgrade tests for view sys.sp_fkeys_view
Could not find upgrade tests for view sys.sp_pkeys_view
Could not find upgrade tests for view sys.sp_special_columns_view
Could not find upgrade tests for view sys.sp_sproc_columns_view
Could not find upgrade tests for view sys.sp_statistics_view
Could not find upgrade tests for view sys.sp_stored_procedures_view
Could not find upgrade tests for view sys.sp_table_privileges_view
Could not find upgrade tests for view sys.sp_tables_view
Could not find upgrade tests for view sys.spatial_index_tessellations
Could not find upgrade tests for view sys.spatial_indexes
Could not find upgrade tests for view sys.spt_columns_view_managed
Could not find upgrade tests for view sys.spt_tablecollations_view
Could not find upgrade tests for view sys.sql_modules
Could not find upgrade tests for view sys.stats
Could not find upgrade tests for view sys.synonyms
Could not find upgrade tests for view sys.syscharsets
Could not find upgrade tests for view sys.syscolumns
Could not find upgrade tests for view sys.sysdatabases
Could not find upgrade tests for view sys.sysforeignkeys
Could not find upgrade tests for view sys.sysindexes
Could not find upgrade tests for view sys.syslanguages
Could not find upgrade tests for view sys.system_objects
Could not find upgrade tests for view sys.system_sql_modules
Could not find upgrade tests for view sys.table_types
Could not find upgrade tests for view sys.tables
Could not find upgrade tests for view sys.triggers
Could not find upgrade tests for view sys.types
Could not find upgrade tests for view sys.views
Could not find upgrade tests for view sys.xml_indexes
Could not find upgrade tests for view sys.xml_schema_collections<|MERGE_RESOLUTION|>--- conflicted
+++ resolved
@@ -176,10 +176,6 @@
 Could not find upgrade tests for function sys.is_collated_ci_as
 Could not find upgrade tests for function sys.is_collated_ci_as_internal
 Could not find upgrade tests for function sys.is_member
-<<<<<<< HEAD
-Could not find upgrade tests for function sys.isnumeric
-=======
->>>>>>> 5fda2ae5
 Could not find upgrade tests for function sys.is_rolemember
 Could not find upgrade tests for function sys.is_rolemember_internal
 Could not find upgrade tests for function sys.is_table_type
