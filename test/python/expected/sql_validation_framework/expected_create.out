Could not find tests for function assemblyproperty
Could not find tests for function pltsql_call_handler
Could not find tests for function pltsql_inline_handler
Could not find tests for function pltsql_validator
Could not find tests for function sys.babelfish_cast_floor_bigint
Could not find tests for function sys.babelfish_cast_floor_int
Could not find tests for function sys.babelfish_cast_floor_smallint
Could not find tests for function sys.babelfish_runtime_error
Could not find tests for function sys.babelfish_try_cast_floor_bigint
Could not find tests for function sys.babelfish_try_cast_floor_int
Could not find tests for function sys.babelfish_try_cast_floor_smallint
Could not find tests for function sys.babelfish_try_cast_to_any
Could not find tests for function sys.columns_internal
Could not find tests for function sys.dateadd_internal
Could not find tests for function sys.dateadd_internal_df
Could not find tests for function sys.datediff_internal
Could not find tests for function sys.datediff_internal_df
Could not find tests for function sys.datepart_internal
Could not find tests for function sys.datetime2fromparts
Could not find tests for function sys.default_domain
Could not find tests for function sys.get_babel_server_collation_oid
Could not find tests for function sys.get_current_full_xact_id
Could not find tests for function sys.get_host_os
Could not find tests for function sys.get_tds_id
Could not find tests for function sys.is_collated_ci_as
Could not find tests for function sys.is_collated_ci_as_internal
Could not find tests for function sys.is_rolemember_internal
Could not find tests for function sys.max_precision
Could not find tests for function sys.openjson_array
Could not find tests for function sys.openjson_object
Could not find tests for function sys.openjson_simple
Could not find tests for function sys.openjson_with
Could not find tests for function sys.parsename
Could not find tests for function sys.proc_param_helper
Could not find tests for function sys.role_id
Could not find tests for function sys.sp_columns_100_internal
Could not find tests for function sys.sp_columns_managed_internal
Could not find tests for function sys.sp_datatype_info_helper
Could not find tests for function sys.sp_describe_first_result_set_internal
Could not find tests for function sys.sp_describe_undeclared_parameters_internal
Could not find tests for function sys.sp_getapplock_function
Could not find tests for function sys.sp_pkeys_internal
Could not find tests for function sys.sp_releaseapplock_function
Could not find tests for function sys.sp_special_columns_length_helper
Could not find tests for function sys.sp_special_columns_precision_helper
Could not find tests for function sys.sp_special_columns_scale_helper
Could not find tests for function sys.sp_statistics_internal
Could not find tests for function sys.sp_tables_internal
Could not find tests for function sys.space
Could not find tests for function sys.stuff
Could not find tests for function sys.suser_id_internal
Could not find tests for function sys.suser_name_internal
Could not find tests for function sys.sysdatetime
Could not find tests for function sys.timefromparts
Could not find tests for function sys.tsql_get_returntypmodvalue
Could not find tests for function sys.tsql_query_to_xml
Could not find tests for function sys.tsql_query_to_xml_text
Could not find tests for function sys.tsql_stat_get_activity
Could not find tests for function sys.tsql_type_length_for_sp_columns_helper
Could not find tests for function sys.tsql_type_max_length_helper
Could not find tests for function sys.tsql_type_precision_helper
Could not find tests for function sys.tsql_type_radix_for_sp_columns_helper
Could not find tests for function sys.tsql_type_scale_helper
Could not find tests for procedure babel_catalog_initializer
Could not find tests for procedure babel_coercion_initializer
Could not find tests for procedure babel_create_builtin_dbs
Could not find tests for procedure babel_datatype_precedence_initializer
Could not find tests for procedure initialize_babel_extras
Could not find tests for procedure initialize_babelfish
Could not find tests for procedure remove_babelfish
Could not find tests for procedure sys.babel_collation_initializer
Could not find tests for procedure sys.babel_drop_all_dbs
Could not find tests for procedure sys.babel_drop_all_logins
Could not find tests for procedure sys.babel_initialize_logins
Could not find tests for procedure sys.babel_like_ilike_info_initializer
Could not find tests for procedure sys.init_server_collation_oid
Could not find tests for procedure sys.printarg
Could not find tests for procedure sys.sp_columns_managed
Could not find tests for procedure sys.sp_databases
Could not find tests for procedure sys.sp_helprole
Could not find tests for procedure sys.sp_helprolemember
Could not find tests for procedure sys.sp_oledb_ro_usrname
Could not find tests for procedure sys.sp_special_columns_100
Could not find tests for procedure sys.sp_sproc_columns_100
Could not find tests for table sys.assemblies
Could not find tests for table sys.babelfish_helpcollation
Could not find tests for table sys.babelfish_sysdatabases
Could not find tests for table sys.babelfish_syslanguages
Could not find tests for table sys.service_settings
Could not find tests for table sys.spt_datatype_info_table
Could not find tests for table sys.versions
Could not find tests for type sys.bpchar
Could not find tests for view babelfish_has_perms_by_name_permissions
Could not find tests for view information_schema_tsql.check_constraints
Could not find tests for view sys.all_sql_modules_internal
Could not find tests for view sys.pg_namespace_ext
Could not find tests for view sys.shipped_objects_not_in_sys
Could not find tests for view sys.sp_column_privileges_view
Could not find tests for view sys.sp_columns_100_view
Could not find tests for view sys.sp_fkeys_view
Could not find tests for view sys.sp_pkeys_view
Could not find tests for view sys.sp_special_columns_view
Could not find tests for view sys.sp_sproc_columns_view
Could not find tests for view sys.sp_statistics_view
Could not find tests for view sys.sp_stored_procedures_view
Could not find tests for view sys.sp_table_privileges_view
Could not find tests for view sys.spt_columns_view_managed
Could not find upgrade tests for function assemblyproperty
Could not find upgrade tests for function collationproperty
Could not find upgrade tests for function columns_updated
Could not find upgrade tests for function connectionproperty
Could not find upgrade tests for function databasepropertyex
Could not find upgrade tests for function pltsql_call_handler
Could not find upgrade tests for function pltsql_inline_handler
Could not find upgrade tests for function pltsql_validator
Could not find upgrade tests for function serverproperty
Could not find upgrade tests for function sessionproperty
Could not find upgrade tests for function sys.applock_mode
Could not find upgrade tests for function sys.applock_test
Could not find upgrade tests for function sys.babelfish_cast_floor_bigint
Could not find upgrade tests for function sys.babelfish_cast_floor_int
Could not find upgrade tests for function sys.babelfish_cast_floor_smallint
Could not find upgrade tests for function sys.babelfish_helpdb
Could not find upgrade tests for function sys.babelfish_inconsistent_metadata
Could not find upgrade tests for function sys.babelfish_runtime_error
Could not find upgrade tests for function sys.babelfish_try_cast_floor_bigint
Could not find upgrade tests for function sys.babelfish_try_cast_floor_int
Could not find upgrade tests for function sys.babelfish_try_cast_floor_smallint
Could not find upgrade tests for function sys.babelfish_try_cast_to_any
Could not find upgrade tests for function sys.ceiling
Could not find upgrade tests for function sys.columns_internal
Could not find upgrade tests for function sys.cursor_rows
Could not find upgrade tests for function sys.cursor_status
Could not find upgrade tests for function sys.dateadd_internal
Could not find upgrade tests for function sys.dateadd_internal_df
Could not find upgrade tests for function sys.datediff_internal
Could not find upgrade tests for function sys.datediff_internal_df
Could not find upgrade tests for function sys.datepart_internal
Could not find upgrade tests for function sys.datetime2fromparts
Could not find upgrade tests for function sys.datetimefromparts
Could not find upgrade tests for function sys.db_id
Could not find upgrade tests for function sys.default_domain
Could not find upgrade tests for function sys.error_line
Could not find upgrade tests for function sys.error_number
Could not find upgrade tests for function sys.error_procedure
Could not find upgrade tests for function sys.error_severity
Could not find upgrade tests for function sys.error_state
Could not find upgrade tests for function sys.exp
Could not find upgrade tests for function sys.fetch_status
Could not find upgrade tests for function sys.floor
Could not find upgrade tests for function sys.fn_helpcollations
Could not find upgrade tests for function sys.fn_listextendedproperty
Could not find upgrade tests for function sys.fn_mapped_system_error_list
Could not find upgrade tests for function sys.formatmessage
Could not find upgrade tests for function sys.get_babel_server_collation_oid
Could not find upgrade tests for function sys.get_current_full_xact_id
Could not find upgrade tests for function sys.get_host_os
Could not find upgrade tests for function sys.get_tds_id
Could not find upgrade tests for function sys.getdate
Could not find upgrade tests for function sys.has_perms_by_name
Could not find upgrade tests for function sys.hashbytes
Could not find upgrade tests for function sys.ident_current
Could not find upgrade tests for function sys.ident_incr
Could not find upgrade tests for function sys.ident_seed
Could not find upgrade tests for function sys.is_collated_ci_as
Could not find upgrade tests for function sys.is_collated_ci_as_internal
Could not find upgrade tests for function sys.is_rolemember_internal
Could not find upgrade tests for function sys.is_table_type
Could not find upgrade tests for function sys.isdate
Could not find upgrade tests for function sys.isjson
Could not find upgrade tests for function sys.json_query
Could not find upgrade tests for function sys.json_value
Could not find upgrade tests for function sys.language
Could not find upgrade tests for function sys.max_precision
Could not find upgrade tests for function sys.microsoftversion
Could not find upgrade tests for function sys.nestlevel
Could not find upgrade tests for function sys.openjson_array
Could not find upgrade tests for function sys.openjson_object
Could not find upgrade tests for function sys.openjson_simple
Could not find upgrade tests for function sys.openjson_with
Could not find upgrade tests for function sys.options
Could not find upgrade tests for function sys.parsename
Could not find upgrade tests for function sys.patindex
Could not find upgrade tests for function sys.pgerror
Could not find upgrade tests for function sys.proc_param_helper
Could not find upgrade tests for function sys.replace
Could not find upgrade tests for function sys.role_id
<<<<<<< HEAD
Could not find upgrade tests for function sys.scope_identity
=======
Could not find upgrade tests for function sys.schema_id
>>>>>>> 95647721
Could not find upgrade tests for function sys.servername
Could not find upgrade tests for function sys.servicename
Could not find upgrade tests for function sys.sid_binary
Could not find upgrade tests for function sys.sp_columns_100_internal
Could not find upgrade tests for function sys.sp_columns_managed_internal
Could not find upgrade tests for function sys.sp_datatype_info_helper
Could not find upgrade tests for function sys.sp_describe_first_result_set_internal
Could not find upgrade tests for function sys.sp_describe_undeclared_parameters_internal
Could not find upgrade tests for function sys.sp_getapplock_function
Could not find upgrade tests for function sys.sp_pkeys_internal
Could not find upgrade tests for function sys.sp_releaseapplock_function
Could not find upgrade tests for function sys.sp_special_columns_length_helper
Could not find upgrade tests for function sys.sp_special_columns_precision_helper
Could not find upgrade tests for function sys.sp_special_columns_scale_helper
Could not find upgrade tests for function sys.sp_statistics_internal
Could not find upgrade tests for function sys.sp_tables_internal
Could not find upgrade tests for function sys.space
Could not find upgrade tests for function sys.stuff
Could not find upgrade tests for function sys.suser_id_internal
Could not find upgrade tests for function sys.suser_name_internal
Could not find upgrade tests for function sys.sysdatetime
Could not find upgrade tests for function sys.sysdatetimeoffset
Could not find upgrade tests for function sys.timefromparts
Could not find upgrade tests for function sys.tsql_get_constraintdef
Could not find upgrade tests for function sys.tsql_get_functiondef
Could not find upgrade tests for function sys.tsql_get_returntypmodvalue
Could not find upgrade tests for function sys.tsql_query_to_xml
Could not find upgrade tests for function sys.tsql_query_to_xml_text
Could not find upgrade tests for function sys.tsql_stat_get_activity
Could not find upgrade tests for function sys.tsql_type_length_for_sp_columns_helper
Could not find upgrade tests for function sys.tsql_type_max_length_helper
Could not find upgrade tests for function sys.tsql_type_precision_helper
Could not find upgrade tests for function sys.tsql_type_radix_for_sp_columns_helper
Could not find upgrade tests for function sys.tsql_type_scale_helper
Could not find upgrade tests for function sys.user_id
Could not find upgrade tests for function sys.version
Could not find upgrade tests for procedure babel_catalog_initializer
Could not find upgrade tests for procedure babel_coercion_initializer
Could not find upgrade tests for procedure babel_create_builtin_dbs
Could not find upgrade tests for procedure babel_datatype_precedence_initializer
Could not find upgrade tests for procedure initialize_babel_extras
Could not find upgrade tests for procedure initialize_babelfish
Could not find upgrade tests for procedure remove_babelfish
Could not find upgrade tests for procedure sys.babel_collation_initializer
Could not find upgrade tests for procedure sys.babel_drop_all_dbs
Could not find upgrade tests for procedure sys.babel_drop_all_logins
Could not find upgrade tests for procedure sys.babel_initialize_logins
Could not find upgrade tests for procedure sys.babel_like_ilike_info_initializer
Could not find upgrade tests for procedure sys.init_server_collation_oid
Could not find upgrade tests for procedure sys.printarg
Could not find upgrade tests for procedure sys.sp_column_privileges
Could not find upgrade tests for procedure sys.sp_columns
Could not find upgrade tests for procedure sys.sp_columns_100
Could not find upgrade tests for procedure sys.sp_columns_managed
Could not find upgrade tests for procedure sys.sp_cursor_list
Could not find upgrade tests for procedure sys.sp_databases
Could not find upgrade tests for procedure sys.sp_datatype_info
Could not find upgrade tests for procedure sys.sp_datatype_info_100
Could not find upgrade tests for procedure sys.sp_describe_cursor
Could not find upgrade tests for procedure sys.sp_describe_undeclared_parameters
Could not find upgrade tests for procedure sys.sp_fkeys
Could not find upgrade tests for procedure sys.sp_getapplock
Could not find upgrade tests for procedure sys.sp_helpdb
Could not find upgrade tests for procedure sys.sp_helprole
Could not find upgrade tests for procedure sys.sp_helprolemember
Could not find upgrade tests for procedure sys.sp_oledb_ro_usrname
Could not find upgrade tests for procedure sys.sp_pkeys
Could not find upgrade tests for procedure sys.sp_prepare
Could not find upgrade tests for procedure sys.sp_releaseapplock
Could not find upgrade tests for procedure sys.sp_special_columns
Could not find upgrade tests for procedure sys.sp_special_columns_100
Could not find upgrade tests for procedure sys.sp_sproc_columns
Could not find upgrade tests for procedure sys.sp_sproc_columns_100
Could not find upgrade tests for procedure sys.sp_statistics
Could not find upgrade tests for procedure sys.sp_statistics_100
Could not find upgrade tests for procedure sys.sp_stored_procedures
Could not find upgrade tests for procedure sys.sp_table_privileges
Could not find upgrade tests for procedure sys.sp_tablecollations_100
Could not find upgrade tests for procedure sys.sp_tables
Could not find upgrade tests for procedure sys.sp_unprepare
Could not find upgrade tests for procedure sys.sp_updatestats
Could not find upgrade tests for procedure xp_instance_regread
Could not find upgrade tests for procedure xp_qv
Could not find upgrade tests for table sys.assemblies
Could not find upgrade tests for table sys.babelfish_authid_login_ext
Could not find upgrade tests for table sys.babelfish_authid_user_ext
Could not find upgrade tests for table sys.babelfish_configurations
Could not find upgrade tests for table sys.babelfish_helpcollation
Could not find upgrade tests for table sys.babelfish_namespace_ext
Could not find upgrade tests for table sys.babelfish_sysdatabases
Could not find upgrade tests for table sys.babelfish_syslanguages
Could not find upgrade tests for table sys.extended_properties
Could not find upgrade tests for table sys.service_settings
Could not find upgrade tests for table sys.spt_datatype_info_table
Could not find upgrade tests for table sys.versions
Could not find upgrade tests for type sys.bpchar
Could not find upgrade tests for view babelfish_has_perms_by_name_permissions
Could not find upgrade tests for view information_schema_tsql.check_constraints
Could not find upgrade tests for view information_schema_tsql.columns
Could not find upgrade tests for view information_schema_tsql.domains
Could not find upgrade tests for view information_schema_tsql.table_constraints
Could not find upgrade tests for view information_schema_tsql.tables
Could not find upgrade tests for view sys.all_sql_modules
Could not find upgrade tests for view sys.all_sql_modules_internal
Could not find upgrade tests for view sys.assembly_modules
Could not find upgrade tests for view sys.change_tracking_databases
Could not find upgrade tests for view sys.change_tracking_tables
Could not find upgrade tests for view sys.check_constraints
Could not find upgrade tests for view sys.computed_columns
Could not find upgrade tests for view sys.data_spaces
Could not find upgrade tests for view sys.database_files
Could not find upgrade tests for view sys.database_filestream_options
Could not find upgrade tests for view sys.database_recovery_status
Could not find upgrade tests for view sys.default_constraints
Could not find upgrade tests for view sys.dm_hadr_cluster
Could not find upgrade tests for view sys.dm_hadr_database_replica_states
Could not find upgrade tests for view sys.dm_os_host_info
Could not find upgrade tests for view sys.endpoints
Could not find upgrade tests for view sys.filegroups
Could not find upgrade tests for view sys.filetable_system_defined_objects
Could not find upgrade tests for view sys.filetables
Could not find upgrade tests for view sys.foreign_key_columns
Could not find upgrade tests for view sys.foreign_keys
Could not find upgrade tests for view sys.fulltext_catalogs
Could not find upgrade tests for view sys.fulltext_index_columns
Could not find upgrade tests for view sys.fulltext_indexes
Could not find upgrade tests for view sys.fulltext_languages
Could not find upgrade tests for view sys.fulltext_stoplists
Could not find upgrade tests for view sys.hash_indexes
Could not find upgrade tests for view sys.identity_columns
Could not find upgrade tests for view sys.index_columns
Could not find upgrade tests for view sys.key_constraints
Could not find upgrade tests for view sys.master_files
Could not find upgrade tests for view sys.pg_namespace_ext
Could not find upgrade tests for view sys.plan_guides
Could not find upgrade tests for view sys.registered_search_property_lists
Could not find upgrade tests for view sys.schemas
Could not find upgrade tests for view sys.selective_xml_index_paths
Could not find upgrade tests for view sys.shipped_objects_not_in_sys
Could not find upgrade tests for view sys.sp_column_privileges_view
Could not find upgrade tests for view sys.sp_columns_100_view
Could not find upgrade tests for view sys.sp_databases_view
Could not find upgrade tests for view sys.sp_fkeys_view
Could not find upgrade tests for view sys.sp_pkeys_view
Could not find upgrade tests for view sys.sp_special_columns_view
Could not find upgrade tests for view sys.sp_sproc_columns_view
Could not find upgrade tests for view sys.sp_statistics_view
Could not find upgrade tests for view sys.sp_stored_procedures_view
Could not find upgrade tests for view sys.sp_table_privileges_view
Could not find upgrade tests for view sys.sp_tables_view
Could not find upgrade tests for view sys.spatial_index_tessellations
Could not find upgrade tests for view sys.spatial_indexes
Could not find upgrade tests for view sys.spt_columns_view_managed
Could not find upgrade tests for view sys.spt_tablecollations_view
Could not find upgrade tests for view sys.stats
Could not find upgrade tests for view sys.synonyms
Could not find upgrade tests for view sys.syscharsets
Could not find upgrade tests for view sys.syscolumns
Could not find upgrade tests for view sys.sysdatabases
Could not find upgrade tests for view sys.sysforeignkeys
Could not find upgrade tests for view sys.sysindexes
Could not find upgrade tests for view sys.syslanguages
Could not find upgrade tests for view sys.system_objects
Could not find upgrade tests for view sys.system_sql_modules
Could not find upgrade tests for view sys.table_types
Could not find upgrade tests for view sys.tables
Could not find upgrade tests for view sys.triggers
Could not find upgrade tests for view sys.types
Could not find upgrade tests for view sys.views
Could not find upgrade tests for view sys.xml_indexes
Could not find upgrade tests for view sys.xml_schema_collections<|MERGE_RESOLUTION|>--- conflicted
+++ resolved
@@ -185,11 +185,7 @@
 Could not find upgrade tests for function sys.proc_param_helper
 Could not find upgrade tests for function sys.replace
 Could not find upgrade tests for function sys.role_id
-<<<<<<< HEAD
 Could not find upgrade tests for function sys.scope_identity
-=======
-Could not find upgrade tests for function sys.schema_id
->>>>>>> 95647721
 Could not find upgrade tests for function sys.servername
 Could not find upgrade tests for function sys.servicename
 Could not find upgrade tests for function sys.sid_binary
