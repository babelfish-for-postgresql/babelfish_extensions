--- conflicted
+++ resolved
@@ -17,12 +17,9 @@
 Could not find tests for function sys.default_domain
 Could not find tests for function sys.get_current_full_xact_id
 Could not find tests for function sys.get_host_os
-<<<<<<< HEAD
 Could not find tests for function sys.get_icu_major_version
 Could not find tests for function sys.get_icu_minor_version
-=======
 Could not find tests for function sys.is_collated_ai
->>>>>>> 97e9f203
 Could not find tests for function sys.is_collated_ci_as
 Could not find tests for function sys.is_collated_ci_as_internal
 Could not find tests for function sys.is_rolemember_internal
