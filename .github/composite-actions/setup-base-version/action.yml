name: 'Setup Base Version and Run Tests'
inputs:
  engine_branch: 
    description: "Engine Branch"
    required: true
  extension_branch: 
    description: "Extension Branch"
    required: true
  install_dir:
    description: "Install base version in this directory"
    required: true
  migration_mode:
    description: "Database migration mode for Babelfish"
    required: true
  logical_database:
    description: "Logical Babelfish database to dump and restore"
    required: false
    default: 'null'
  server_collation_name:
    description: "Server collation name which need to be set in postgresql.conf"
    required: false
    default: "default"

runs:
  using: "composite"
  steps:
    - name: Install Dependencies
      id: install-dependencies
      if: always()
      uses: ./.github/composite-actions/install-dependencies

    - name: Clone, build, and run tests for Postgres engine using ${{ inputs.engine_branch }}
      id: build-modified-postgres
      uses: ./.github/composite-actions/build-modified-postgres
      if: always() && steps.install-dependencies.outcome == 'success'
      with:
        engine_branch: ${{ inputs.engine_branch }}
        install_dir: ${{ inputs.install_dir }}

    - name: Compile ANTLR
      id: compile-antlr
      if: always() && steps.build-modified-postgres.outcome == 'success'
      uses: ./.github/composite-actions/compile-antlr
      with:
        install_dir: ${{ inputs.install_dir }}

    - name: Set env variables and build extensions
      if: always() && steps.compile-antlr.outcome == 'success'
      uses: ./.github/composite-actions/build-extensions
      with: 
        install_dir: ${{ inputs.install_dir }}
        extension_branch: ${{ inputs.extension_branch }}

    - name: Build tds_fdw Extension
      run: |
        cd ..
        export TDS_FDW_VERSION="2.0.3"
        sudo apt-get install wget
        wget https://github.com/tds-fdw/tds_fdw/archive/v${TDS_FDW_VERSION}.tar.gz
        tar -xvzf v${TDS_FDW_VERSION}.tar.gz
        cd tds_fdw-${TDS_FDW_VERSION}/
        make USE_PGXS=1 PG_CONFIG=~/${{ inputs.install_dir }}/bin/pg_config
        sudo make USE_PGXS=1 PG_CONFIG=~/${{ inputs.install_dir }}/bin/pg_config install
      shell: bash

    - name: Build PostGIS Extension
      run: |
        cd ..
        export CC='ccache gcc'
        export CMAKE_C_COMPILER_LAUNCHER=ccache
        export CMAKE_CXX_COMPILER_LAUNCHER=ccache 
        sudo apt-get install wget
        wget http://postgis.net/stuff/postgis-3.4.0.tar.gz
        tar -xvzf postgis-3.4.0.tar.gz
        wget https://download.osgeo.org/proj/proj-9.2.1.tar.gz
        tar -xvzf proj-9.2.1.tar.gz
        cd proj-9.2.1
        if [ ! -d "build" ]; then
          mkdir build
        fi
        cd build
        cmake -DCMAKE_INSTALL_LIBDIR="lib/x86_64-linux-gnu" -DCMAKE_INSTALL_PREFIX="/usr" ..
        cmake --build .
        sudo cmake --build . --target install
        cd ../../postgis-3.4.0
        ./configure --without-protobuf --without-raster --with-pgconfig=$HOME/${{ inputs.install_dir }}/bin/pg_config
        make USE_PGXS=1 PG_CONFIG=~/${{ inputs.install_dir }}/bin/pg_config
        sudo make USE_PGXS=1 PG_CONFIG=~/${{ inputs.install_dir }}/bin/pg_config install
      shell: bash

    # Not used composite action install-extension here since, in the previous step it has 
    # checked out a branch/tag which may not have the updated install-extension composite action
    - name: Install extensions
      run: |
        ulimit -c unlimited
        cd ~
        export PATH=/opt/mssql-tools/bin:$PATH
        ~/${{ inputs.install_dir }}/bin/initdb -D ~/${{ inputs.install_dir }}/data/
        ~/${{ inputs.install_dir }}/bin/pg_ctl -c -D ~/${{ inputs.install_dir }}/data/ -l logfile start
        cd ${{ inputs.install_dir }}/data
        sudo sed -i "s/#listen_addresses = 'localhost'/listen_addresses = '*'/g" postgresql.conf
        sudo sed -i "s/#shared_preload_libraries = ''/shared_preload_libraries = 'babelfishpg_tds, pg_stat_statements'/g" postgresql.conf
        ipaddress=$(ifconfig eth0 | grep 'inet ' | cut -d: -f2 | awk '{ print $2}')
        # Allow only runner to have trust authentication, all other users must provide a password
        {
          sudo echo "local   all             runner                                   trust"
          sudo echo "local   all             all                                      md5"
          sudo echo "host    all             runner          127.0.0.1/32             trust"
          sudo echo "host    all             runner          $ipaddress/32            trust"
          sudo echo "host    all             all             0.0.0.0/0                md5"
          sudo echo "host    all             all             ::/0                     md5"
        } > pg_hba.conf
<<<<<<< HEAD
        if [[ ${{ inputs.server_collation_name }} != "default" ]]; then
          sudo echo "babelfishpg_tsql.server_collation_name = '${{ inputs.server_collation_name }}'" >> ~/${{ inputs.install_dir }}/data/postgresql.conf
          ~/${{ inputs.install_dir }}/bin/pg_ctl -D ~/${{ inputs.install_dir }}/data/ -l ~/${{ inputs.install_dir }}/data/logfile restart
        fi
        ~/${{ inputs.install_dir }}/bin/pg_ctl -D ~/${{ inputs.install_dir }}/data/ -l logfile restart
=======
        ~/${{ inputs.install_dir }}/bin/pg_ctl -c -D ~/${{ inputs.install_dir }}/data/ -l logfile restart
>>>>>>> ae5899ec
        sudo ~/${{ inputs.install_dir }}/bin/psql -d postgres -U runner -c "CREATE USER jdbc_user WITH SUPERUSER CREATEDB CREATEROLE PASSWORD '12345678' INHERIT;"
        sudo ~/${{ inputs.install_dir }}/bin/psql -d postgres -U runner -c "DROP DATABASE IF EXISTS jdbc_testdb;"
        sudo ~/${{ inputs.install_dir }}/bin/psql -d postgres -U runner -c "CREATE DATABASE jdbc_testdb OWNER jdbc_user;"
        sudo ~/${{ inputs.install_dir }}/bin/psql -d jdbc_testdb -U runner -c "set allow_system_table_mods = on;"
        sudo ~/${{ inputs.install_dir }}/bin/psql -d jdbc_testdb -U runner -c "CREATE EXTENSION "babelfishpg_tds" CASCADE;"
        sudo ~/${{ inputs.install_dir }}/bin/psql -d jdbc_testdb -U runner -c "GRANT ALL ON SCHEMA sys to jdbc_user;"
        sudo ~/${{ inputs.install_dir }}/bin/psql -d jdbc_testdb -U runner -c "ALTER USER jdbc_user CREATEDB;"
        sudo ~/${{ inputs.install_dir }}/bin/psql -d jdbc_testdb -U runner -c "ALTER SYSTEM SET babelfishpg_tsql.database_name = 'jdbc_testdb';"
        sudo ~/${{ inputs.install_dir }}/bin/psql -d jdbc_testdb -U runner -c "SELECT pg_reload_conf();"
        sudo ~/${{ inputs.install_dir }}/bin/psql -d jdbc_testdb -U runner -c "CALL sys.initialize_babelfish('jdbc_user');"
        sudo ~/${{ inputs.install_dir }}/bin/psql -d jdbc_testdb -U runner -c "\dx"
        sqlcmd -S localhost -U jdbc_user -P 12345678 -Q "SELECT @@version GO"
      shell: bash

    - uses: actions/checkout@v2

    - name: Change migration mode to multi-db
      id: change-migration-mode
      if: ${{ inputs.migration_mode == 'multi-db' }} && always()
      run: |
        sudo ~/${{ inputs.install_dir}}/bin/psql -d jdbc_testdb -U runner -c "ALTER SYSTEM SET babelfishpg_tsql.migration_mode = 'multi-db';"
        sudo ~/${{ inputs.install_dir}}/bin/psql -d jdbc_testdb -U runner -c "SELECT pg_reload_conf();"
      shell: bash

    - name: Run JDBC Upgrade Tests
      id: jdbc-upgrade-tests
      env:
        base_dir: ${{ matrix.upgrade-path.path[0] }}
        migr_mode: ${{ inputs.migration_mode }}
      run: |
        cd test/JDBC/
        echo "all" > dummy_schedule
        export scheduleFile=dummy_schedule
        if [[ ${{ inputs.server_collation_name }} != "default" ]]; then
          export serverCollationName=${{ inputs.server_collation_name }}
        fi
        if [[ "$migr_mode" == "multi-db" ]];then
          export isUpgradeTestMode=true
          base_dir=${{ matrix.upgrade-path.path[0] }}
          if [[ "$base_dir" == *"latest"* ]]; then
            base_dir="latest"
          fi
        else
          base_dir="singledb"
        fi

        if [[ '${{ inputs.logical_database }}' != 'null' ]];then
          base_dir="${{ inputs.logical_database }}"
        fi

        export inputFilesPath=upgrade/$base_dir/preparation
        mvn test
        for filename in $(grep -v "^ignore.*\|^#.*\|^cmd.*\|^all.*\|^$" upgrade/$base_dir/schedule); do
          if [[ ! ($(find input/ -name $filename"-vu-prepare.*") || $(find input/ -name $filename"-vu-verify.*")) ]]; then 
            printf '%s\n' "ERROR: Cannot find Test file "$filename"-vu-prepare or "$filename"-vu-verify in input directory !!" >&2
            exit 1
          fi
        done
        export isUpgradeTestMode=false
        export inputFilesPath=input
        for filename in $(grep -v "^ignore.*\|^#.*\|^cmd.*\|^all.*\|^$" upgrade/$base_dir/schedule); do
          sed -i "s/$filename[ ]*$/$filename-vu-prepare/g" upgrade/$base_dir/schedule
        done
        export scheduleFile=upgrade/$base_dir/schedule
        mvn test
      shell: bash

    - name: Install Python
      id: install-python
      if: ${{ matrix.upgrade-path.path[0] == 'source_latest' && steps.jdbc-upgrade-tests.outcome == 'success' && inputs.logical_database == 'null' }}
      uses: actions/setup-python@v2
      with:
        python-version: 3.7

    - name: Configure Python Environment
      id: configure-python-environment
      if: always() && steps.install-python.outcome == 'success'
      run: |
        cd ~
        sudo apt-get install odbc-postgresql
        pip3 install pyodbc==4.0.35 pymssql
      shell: bash

    - name: Run dependency check
      id: run-dependency-check
      if: always() && steps.configure-python-environment.outcome == 'success'
      run: |
        cd test/python
        provider="PostgreSQL Unicode" \
        fileGenerator_URL=localhost \
        fileGenerator_port=5432 \
        fileGenerator_databaseName=jdbc_testdb \
        fileGenerator_user=jdbc_user \
        fileGenerator_password=12345678 \
        LD_LIBRARY_PATH=/usr/lib/x86_64-linux-gnu/odbc/ \
        python3 upgrade_validation.py
      shell: bash

    - name: Upload artifacts
      if: always() && steps.run-dependency-check.outcome == 'failure'
      run: |
        mkdir -p ~/upgrade
        cp test/python/output/upgrade_validation/* ~/upgrade
      shell: bash<|MERGE_RESOLUTION|>--- conflicted
+++ resolved
@@ -110,15 +110,10 @@
           sudo echo "host    all             all             0.0.0.0/0                md5"
           sudo echo "host    all             all             ::/0                     md5"
         } > pg_hba.conf
-<<<<<<< HEAD
         if [[ ${{ inputs.server_collation_name }} != "default" ]]; then
           sudo echo "babelfishpg_tsql.server_collation_name = '${{ inputs.server_collation_name }}'" >> ~/${{ inputs.install_dir }}/data/postgresql.conf
-          ~/${{ inputs.install_dir }}/bin/pg_ctl -D ~/${{ inputs.install_dir }}/data/ -l ~/${{ inputs.install_dir }}/data/logfile restart
         fi
         ~/${{ inputs.install_dir }}/bin/pg_ctl -D ~/${{ inputs.install_dir }}/data/ -l logfile restart
-=======
-        ~/${{ inputs.install_dir }}/bin/pg_ctl -c -D ~/${{ inputs.install_dir }}/data/ -l logfile restart
->>>>>>> ae5899ec
         sudo ~/${{ inputs.install_dir }}/bin/psql -d postgres -U runner -c "CREATE USER jdbc_user WITH SUPERUSER CREATEDB CREATEROLE PASSWORD '12345678' INHERIT;"
         sudo ~/${{ inputs.install_dir }}/bin/psql -d postgres -U runner -c "DROP DATABASE IF EXISTS jdbc_testdb;"
         sudo ~/${{ inputs.install_dir }}/bin/psql -d postgres -U runner -c "CREATE DATABASE jdbc_testdb OWNER jdbc_user;"
