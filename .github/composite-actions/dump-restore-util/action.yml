--- conflicted
+++ resolved
@@ -64,18 +64,20 @@
           export DUMP_OPTS=''
         fi
         export DUMP_OPTS="$DUMP_OPTS --format=${{ inputs.dump_format }}"
-        export DUMPALL_OPTS=""
-
-        if [[ '${{ inputs.logical_database }}' != 'null' ]];then
-          export DUMP_OPTS="$DUMP_OPTS --bbf-database-name=${{ inputs.logical_database }}"
-          export DUMPALL_OPTS="$DUMPALL_OPTS --bbf-database-name=${{ inputs.logical_database }}"
-        fi
-
-<<<<<<< HEAD
+
         if [[ ${{ inputs.database_level }} == false ]];then
           echo "Starting to dump whole Babelfish physical database"
-          ~/${{ inputs.pg_new_dir }}/bin/pg_dumpall -h localhost --database jdbc_testdb --username jdbc_user --roles-only --quote-all-identifiers --verbose --no-role-passwords -f pg_dump_globals.sql 2>>error.log
-          ~/${{ inputs.pg_new_dir }}/bin/pg_dump -h localhost --username jdbc_user $DUMP_OPTS --quote-all-identifiers --verbose --file="pg_dump.archive" --dbname=jdbc_testdb 2>>error.log
+          if [[ '${{ inputs.type }}' == 'full' ]];then
+            # Perform the complete dump
+            ~/${{ inputs.pg_new_dir }}/bin/pg_dumpall -h localhost --database jdbc_testdb --username jdbc_user --roles-only --quote-all-identifiers --verbose --no-role-passwords -f pg_dump_globals.sql 2>&1 | tee -a ~/upgrade/error.log
+            ~/${{ inputs.pg_new_dir }}/bin/pg_dump -h localhost --username jdbc_user $DUMP_OPTS --quote-all-identifiers --verbose --file="pg_dump.archive" --dbname=jdbc_testdb 2>&1 | tee -a ~/upgrade/error.log
+          else
+            # First perform the schema-only dump and then perform the data-only dump to produce a complete dump
+            ~/${{ inputs.pg_new_dir }}/bin/pg_dumpall -h localhost --database jdbc_testdb --username jdbc_user --roles-only --quote-all-identifiers --schema-only --verbose --no-role-passwords -f pg_dump_globals_so.sql 2>&1 | tee -a ~/upgrade/error.log
+            ~/${{ inputs.pg_new_dir }}/bin/pg_dump -h localhost --username jdbc_user $DUMP_OPTS --quote-all-identifiers --schema-only --verbose --file="pg_dump_so.archive" --dbname=jdbc_testdb 2>&1 | tee -a ~/upgrade/error.log
+
+            ~/${{ inputs.pg_new_dir }}/bin/pg_dump -h localhost --username jdbc_user $DUMP_OPTS --quote-all-identifiers --data-only --verbose --file="pg_dump_do.archive" --dbname=jdbc_testdb 2>&1 | tee -a ~/upgrade/error.log
+          fi
         else
           echo "Starting to dump all the Babelfish logical databases"
 
@@ -111,22 +113,18 @@
           while IFS= read -r db; do
             # Remove leading and trailing spaces
             db_trimmed="$(echo "${db}" | sed -e 's/^[[:space:]]*//' -e 's/[[:space:]]*$//')"
-            ~/${{ inputs.pg_new_dir }}/bin/pg_dumpall -h localhost --database jdbc_testdb --username jdbc_user --roles-only --quote-all-identifiers --verbose --no-role-passwords --bbf-database-name="$db_trimmed" -f pg_dump_globals_"$db_trimmed".sql 2>&1 | tee -a error.log
-            ~/${{ inputs.pg_new_dir }}/bin/pg_dump -h localhost --username jdbc_user $DUMP_OPTS --quote-all-identifiers --verbose --bbf-database-name="$db_trimmed" --file=pg_dump_"$db_trimmed".archive --dbname=jdbc_testdb 2>&1 | tee -a error.log
+            if [[ '${{ inputs.type }}' == 'full' ]];then
+              # Perform the complete dump
+              ~/${{ inputs.pg_new_dir }}/bin/pg_dumpall -h localhost --database jdbc_testdb --username jdbc_user --roles-only --quote-all-identifiers --verbose --no-role-passwords --bbf-database-name="$db_trimmed" -f pg_dump_globals_"$db_trimmed".sql 2>&1 | tee -a ~/upgrade/error.log
+              ~/${{ inputs.pg_new_dir }}/bin/pg_dump -h localhost --username jdbc_user $DUMP_OPTS --quote-all-identifiers --verbose --bbf-database-name="$db_trimmed" --file=pg_dump_"$db_trimmed".archive --dbname=jdbc_testdb 2>&1 | tee -a ~/upgrade/error.log
+            else
+              # First perform the schema-only dump and then perform the data-only dump to produce a complete dump
+              ~/${{ inputs.pg_new_dir }}/bin/pg_dumpall -h localhost --database jdbc_testdb --username jdbc_user --roles-only --quote-all-identifiers --schema-only --verbose --no-role-passwords --bbf-database-name="$db_trimmed" -f pg_dump_globals_"$db_trimmed"_so.sql 2>&1 | tee -a ~/upgrade/error.log
+              ~/${{ inputs.pg_new_dir }}/bin/pg_dump -h localhost --username jdbc_user $DUMP_OPTS --quote-all-identifiers --schema-only --verbose --bbf-database-name="$db_trimmed" --file=pg_dump_"$db_trimmed"_so.archive --dbname=jdbc_testdb 2>&1 | tee -a ~/upgrade/error.log
+
+              ~/${{ inputs.pg_new_dir }}/bin/pg_dump -h localhost --username jdbc_user $DUMP_OPTS --quote-all-identifiers --data-only --verbose --file="pg_dump_"$db_trimmed"_do.archive" --dbname=jdbc_testdb 2>&1 | tee -a ~/upgrade/error.log
+            fi
           done < <(tail -n +3 databases_file.txt | head -n -2)
-=======
-        echo 'Starting to dump the Babelfish database'
-        if [[ '${{ inputs.type }}' == 'full' ]];then
-          # Perform the complete dump
-          ~/${{ inputs.pg_new_dir }}/bin/pg_dumpall -h localhost --database jdbc_testdb --username jdbc_user $DUMPALL_OPTS --roles-only --quote-all-identifiers --verbose --no-role-passwords -f pg_dump_globals.sql 2>>error.log
-          ~/${{ inputs.pg_new_dir }}/bin/pg_dump -h localhost --username jdbc_user $DUMP_OPTS --quote-all-identifiers --verbose --file="pg_dump.archive" --dbname=jdbc_testdb 2>>error.log
-        else
-          # First perform the schema-only dump and then perform the data-only dump to produce a complete dump
-          ~/${{ inputs.pg_new_dir }}/bin/pg_dumpall -h localhost --database jdbc_testdb --username jdbc_user $DUMPALL_OPTS --roles-only --quote-all-identifiers --schema-only --verbose --no-role-passwords -f pg_dump_globals_so.sql 2>>error.log
-          ~/${{ inputs.pg_new_dir }}/bin/pg_dump -h localhost --username jdbc_user $DUMP_OPTS --quote-all-identifiers --schema-only --verbose --file="pg_dump_so.archive" --dbname=jdbc_testdb 2>>error.log
-
-          ~/${{ inputs.pg_new_dir }}/bin/pg_dump -h localhost --username jdbc_user $DUMP_OPTS --quote-all-identifiers --data-only --verbose --file="pg_dump_do.archive" --dbname=jdbc_testdb 2>>error.log
->>>>>>> 24fa4ef5
         fi
 
         # Stop old server and start the new.
@@ -138,16 +136,28 @@
         # Create and initialise Babelfish extensions in the new server to perform restore.
         sudo ~/${{ inputs.pg_new_dir }}/bin/psql -v ON_ERROR_STOP=1 -d postgres -U runner -v user="jdbc_user" -v db="jdbc_testdb" -v migration_mode=${{inputs.migration_mode}} -v tsql_port="1433" -f .github/scripts/create_extension.sql
 
-<<<<<<< HEAD
         if [[ ${{ inputs.database_level }} == false ]];then
           echo "Starting to restore whole Babelfish physical database"
-          echo 'Restoring from pg_dumpall'
-          sudo PGPASSWORD=12345678 ~/${{ inputs.pg_new_dir }}/bin/psql -v ON_ERROR_STOP=1 -h localhost -d jdbc_testdb -U jdbc_user --single-transaction -f ~/upgrade/pg_dump_globals.sql 2>&1 | tee -a ~/upgrade/error.log
-          echo 'Restoring from pg_dump'
-          if [[ '${{ inputs.dump_format }}' == 'plain' ]];then
-            sudo PGPASSWORD=12345678 ~/${{ inputs.pg_new_dir }}/bin/psql -v ON_ERROR_STOP=1 -h localhost -d jdbc_testdb -U jdbc_user --single-transaction -f ~/upgrade/pg_dump.archive 2>&1 | tee -a ~/upgrade/error.log
+          if [[ '${{ inputs.type }}' == 'full' ]];then
+            echo 'Restoring from pg_dumpall'
+            sudo PGPASSWORD=12345678 ~/${{ inputs.pg_new_dir }}/bin/psql -v ON_ERROR_STOP=1 -h localhost -d jdbc_testdb -U jdbc_user --single-transaction -f ~/upgrade/pg_dump_globals.sql 2>&1 | tee -a ~/upgrade/error.log
+            echo 'Restoring from pg_dump'
+            if [[ '${{ inputs.dump_format }}' == 'plain' ]];then
+              sudo PGPASSWORD=12345678 ~/${{ inputs.pg_new_dir }}/bin/psql -v ON_ERROR_STOP=1 -h localhost -d jdbc_testdb -U jdbc_user --single-transaction -f ~/upgrade/pg_dump.archive 2>&1 | tee -a ~/upgrade/error.log
+            else
+              ~/${{ inputs.pg_new_dir }}/bin/pg_restore -h localhost -d jdbc_testdb -U jdbc_user --single-transaction ~/upgrade/pg_dump.archive 2>&1 | tee -a ~/upgrade/error.log
+            fi
           else
-            ~/${{ inputs.pg_new_dir }}/bin/pg_restore -h localhost -d jdbc_testdb -U jdbc_user --single-transaction ~/upgrade/pg_dump.archive 2>&1 | tee -a ~/upgrade/error.log
+            echo 'Restoring from pg_dumpall'
+            sudo PGPASSWORD=12345678 ~/${{ inputs.pg_new_dir }}/bin/psql -v ON_ERROR_STOP=1 -h localhost -d jdbc_testdb -U jdbc_user --single-transaction -f ~/upgrade/pg_dump_globals_so.sql 2>&1 | tee -a ~/upgrade/error.log
+            echo 'Restoring from pg_dump'
+            if [[ '${{ inputs.dump_format }}' == 'plain' ]];then
+              sudo PGPASSWORD=12345678 ~/${{ inputs.pg_new_dir }}/bin/psql -v ON_ERROR_STOP=1 -h localhost -d jdbc_testdb -U jdbc_user --single-transaction -f ~/upgrade/pg_dump_so.archive 2>&1 | tee -a ~/upgrade/error.log
+              sudo PGPASSWORD=12345678 ~/${{ inputs.pg_new_dir }}/bin/psql -v ON_ERROR_STOP=1 -h localhost -d jdbc_testdb -U jdbc_user --single-transaction -f ~/upgrade/pg_dump_do.archive 2>&1 | tee -a ~/upgrade/error.log
+            else
+              ~/${{ inputs.pg_new_dir }}/bin/pg_restore -h localhost -d jdbc_testdb -U jdbc_user --single-transaction ~/upgrade/pg_dump_so.archive 2>&1 | tee -a ~/upgrade/error.log
+              ~/${{ inputs.pg_new_dir }}/bin/pg_restore -h localhost -d jdbc_testdb -U jdbc_user --single-transaction ~/upgrade/pg_dump_do.archive 2>&1 | tee -a ~/upgrade/error.log
+            fi
           fi
         else
           echo "Starting to restore all the Babelfish logical databases"
@@ -156,11 +166,22 @@
           while IFS= read -r db; do
             db_trimmed="$(echo -e "${db}" | sed -e 's/^[[:space:]]*//' -e 's/[[:space:]]*$//')"
             echo "Restoring $db_trimmed"
-            sudo PGPASSWORD=12345678 ~/${{ inputs.pg_new_dir }}/bin/psql -v ON_ERROR_STOP=1 -h localhost -d jdbc_testdb -U jdbc_user --single-transaction -f ~/upgrade/pg_dump_globals_"$db_trimmed".sql 2>&1 | tee -a ~/upgrade/error.log
-            if [[ '${{ inputs.dump_format }}' == 'plain' ]];then
-              sudo PGPASSWORD=12345678 ~/${{ inputs.pg_new_dir }}/bin/psql -v ON_ERROR_STOP=1 -h localhost -d jdbc_testdb -U jdbc_user --single-transaction -f ~/upgrade/pg_dump_"$db_trimmed".archive 2>&1 | tee -a ~/upgrade/error.log
-            else
-              ~/${{ inputs.pg_new_dir }}/bin/pg_restore -h localhost -d jdbc_testdb -U jdbc_user --single-transaction ~/upgrade/pg_dump_"$db_trimmed".archive 2>&1 | tee -a ~/upgrade/error.log
+            if [[ '${{ inputs.type }}' == 'full' ]];then
+              sudo PGPASSWORD=12345678 ~/${{ inputs.pg_new_dir }}/bin/psql -v ON_ERROR_STOP=1 -h localhost -d jdbc_testdb -U jdbc_user --single-transaction -f ~/upgrade/pg_dump_globals_"$db_trimmed".sql 2>&1 | tee -a ~/upgrade/error.log
+              if [[ '${{ inputs.dump_format }}' == 'plain' ]];then
+                sudo PGPASSWORD=12345678 ~/${{ inputs.pg_new_dir }}/bin/psql -v ON_ERROR_STOP=1 -h localhost -d jdbc_testdb -U jdbc_user --single-transaction -f ~/upgrade/pg_dump_"$db_trimmed".archive 2>&1 | tee -a ~/upgrade/error.log
+              else
+                ~/${{ inputs.pg_new_dir }}/bin/pg_restore -h localhost -d jdbc_testdb -U jdbc_user --single-transaction ~/upgrade/pg_dump_"$db_trimmed".archive 2>&1 | tee -a ~/upgrade/error.log
+              fi
+            else
+              sudo PGPASSWORD=12345678 ~/${{ inputs.pg_new_dir }}/bin/psql -v ON_ERROR_STOP=1 -h localhost -d jdbc_testdb -U jdbc_user --single-transaction -f ~/upgrade/pg_dump_globals_"$db_trimmed".sql 2>&1 | tee -a ~/upgrade/error.log
+              if [[ '${{ inputs.dump_format }}' == 'plain' ]];then
+                sudo PGPASSWORD=12345678 ~/${{ inputs.pg_new_dir }}/bin/psql -v ON_ERROR_STOP=1 -h localhost -d jdbc_testdb -U jdbc_user --single-transaction -f ~/upgrade/pg_dump_"$db_trimmed"_so.archive 2>&1 | tee -a ~/upgrade/error.log
+                sudo PGPASSWORD=12345678 ~/${{ inputs.pg_new_dir }}/bin/psql -v ON_ERROR_STOP=1 -h localhost -d jdbc_testdb -U jdbc_user --single-transaction -f ~/upgrade/pg_dump_"$db_trimmed"_do.archive 2>&1 | tee -a ~/upgrade/error.log
+              else
+                ~/${{ inputs.pg_new_dir }}/bin/pg_restore -h localhost -d jdbc_testdb -U jdbc_user --single-transaction ~/upgrade/pg_dump_"$db_trimmed"_so.archive 2>&1 | tee -a ~/upgrade/error.log
+                ~/${{ inputs.pg_new_dir }}/bin/pg_restore -h localhost -d jdbc_testdb -U jdbc_user --single-transaction ~/upgrade/pg_dump_"$db_trimmed"_do.archive 2>&1 | tee -a ~/upgrade/error.log
+              fi
             fi
           done < <(tail -n +3 ~/upgrade/databases_file.txt | head -n -2)
 
@@ -277,29 +298,6 @@
             # Execute the query to create the user mapping
             sqlcmd -S localhost -U jdbc_user -P 12345678 -Q "$query;"
           done < <(tail -n +3 ~/upgrade/servers_file.txt | head -n -2)
-=======
-        echo 'Starting to restore the Babelfish database'
-        if [[ '${{ inputs.type }}' == 'full' ]];then
-          echo 'Restoring from pg_dumpall'
-          sudo PGPASSWORD=12345678 ~/${{ inputs.pg_new_dir }}/bin/psql -v ON_ERROR_STOP=1 -h localhost -d jdbc_testdb -U jdbc_user --single-transaction -f ~/upgrade/pg_dump_globals.sql 2>> ~/upgrade/error.log
-          echo 'Restoring from pg_dump'
-          if [[ '${{ inputs.dump_format }}' == 'plain' ]];then
-            sudo PGPASSWORD=12345678 ~/${{ inputs.pg_new_dir }}/bin/psql -v ON_ERROR_STOP=1 -h localhost -d jdbc_testdb -U jdbc_user --single-transaction -f ~/upgrade/pg_dump.archive 2>> ~/upgrade/error.log
-          else
-            ~/${{ inputs.pg_new_dir }}/bin/pg_restore -h localhost -d jdbc_testdb -U jdbc_user --single-transaction ~/upgrade/pg_dump.archive 2>> ~/upgrade/error.log
-          fi
-        else
-          echo 'Restoring from pg_dumpall'
-          sudo PGPASSWORD=12345678 ~/${{ inputs.pg_new_dir }}/bin/psql -v ON_ERROR_STOP=1 -h localhost -d jdbc_testdb -U jdbc_user --single-transaction -f ~/upgrade/pg_dump_globals_so.sql 2>> ~/upgrade/error.log
-          echo 'Restoring from pg_dump'
-          if [[ '${{ inputs.dump_format }}' == 'plain' ]];then
-            sudo PGPASSWORD=12345678 ~/${{ inputs.pg_new_dir }}/bin/psql -v ON_ERROR_STOP=1 -h localhost -d jdbc_testdb -U jdbc_user --single-transaction -f ~/upgrade/pg_dump_so.archive 2>> ~/upgrade/error.log
-            sudo PGPASSWORD=12345678 ~/${{ inputs.pg_new_dir }}/bin/psql -v ON_ERROR_STOP=1 -h localhost -d jdbc_testdb -U jdbc_user --single-transaction -f ~/upgrade/pg_dump_do.archive 2>> ~/upgrade/error.log
-          else
-            ~/${{ inputs.pg_new_dir }}/bin/pg_restore -h localhost -d jdbc_testdb -U jdbc_user --single-transaction ~/upgrade/pg_dump_so.archive 2>> ~/upgrade/error.log
-            ~/${{ inputs.pg_new_dir }}/bin/pg_restore -h localhost -d jdbc_testdb -U jdbc_user --single-transaction ~/upgrade/pg_dump_do.archive 2>> ~/upgrade/error.log
-          fi
->>>>>>> 24fa4ef5
         fi
         echo 'Database restore complete.'
 
