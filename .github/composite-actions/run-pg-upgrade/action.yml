name: 'Run pg_upgrade'

inputs:
  migration_mode:
    description: 'Database migration mode'
    required: no
    default: 'single-db'
  pg_old_dir:
    description: "Previous postgres intall directory"
    required: false
    default: psql_source
  pg_new_dir:
    description: "Current postgres intall directory"
    required: false
    default: psql_target
  server_collation_name:
    description: "Server collation name which need to be set in postgresql.conf"
    required: false
    default: "default"

runs:
  using: "composite"
  steps:
    - name: Run pg_upgrade
      run: |
        ulimit -c unlimited
        echo 'Starting pg_upgrade...'
        cd ~
        mkdir -p upgrade
        cd upgrade
        ~/${{ inputs.pg_old_dir }}/bin/pg_ctl -c -D ~/${{ inputs.pg_old_dir }}//data stop
        export PATH="$HOME/${{ inputs.pg_new_dir }}/bin:$HOME/${{ inputs.pg_old_dir }}/bin:$PATH"
        export LD_LIBRARY_PATH="$HOME/${{ inputs.pg_new_dir }}/lib:$HOME/${{ inputs.pg_old_dir }}/lib:$LD_LIBRARY_PATH"
        ~/${{ inputs.pg_new_dir }}/bin/pg_upgrade -U runner -b ~/${{ inputs.pg_old_dir }}/bin -B ~/${{ inputs.pg_new_dir }}/bin \
        -d ~/${{ inputs.pg_old_dir }}/data -D ~/${{ inputs.pg_new_dir }}/data -p 5432 -P 5433 -j 4 --link --verbose --retain
        echo 'pg_upgrade completed!'
        echo 'Updating babelfish extensions...'
        cd ~/work/babelfish_extensions/babelfish_extensions/
        ~/${{ inputs.pg_new_dir }}/bin/pg_ctl -c -D ~/${{ inputs.pg_new_dir }}/data -l ~/${{ inputs.pg_new_dir }}/data/logfile start
        sudo ~/${{ inputs.pg_new_dir }}/bin/psql -v ON_ERROR_STOP=1 -d jdbc_testdb -U runner -c "ALTER EXTENSION babelfishpg_common UPDATE;"
        sudo ~/${{ inputs.pg_new_dir }}/bin/psql -v ON_ERROR_STOP=1 -d jdbc_testdb -U runner -c "ALTER EXTENSION babelfishpg_tsql UPDATE;"
        sudo ~/${{ inputs.pg_new_dir }}/bin/psql -v ON_ERROR_STOP=1 -d jdbc_testdb -U runner -c "\dx"
        echo 'Reset bbf database settings...'
<<<<<<< HEAD
        sudo ~/${{ inputs.pg_new_dir }}/bin/psql -v ON_ERROR_STOP=1 -d jdbc_testdb -U runner -c "ALTER SYSTEM SET babelfishpg_tsql.database_name = 'jdbc_testdb';"
        sudo ~/${{ inputs.pg_new_dir }}/bin/psql -v ON_ERROR_STOP=1 -d jdbc_testdb -U runner -c "ALTER SYSTEM SET babelfishpg_tsql.migration_mode = '${{inputs.migration_mode}}';"
        sudo ~/${{ inputs.pg_new_dir }}/bin/psql -v ON_ERROR_STOP=1 -d jdbc_testdb -U runner -c "SELECT pg_reload_conf();"
=======
        sudo ~/${{ inputs.pg_new_dir }}/bin/psql -d jdbc_testdb -U runner -c "ALTER SYSTEM SET babelfishpg_tsql.database_name = 'jdbc_testdb';"
        sudo ~/${{ inputs.pg_new_dir }}/bin/psql -d jdbc_testdb -U runner -c "ALTER SYSTEM SET babelfishpg_tsql.migration_mode = '${{inputs.migration_mode}}';"
        sudo ~/${{ inputs.pg_new_dir }}/bin/psql -d jdbc_testdb -U runner -c "ALTER SYSTEM SET track_functions = 'pl';"
        sudo ~/${{ inputs.pg_new_dir }}/bin/psql -d jdbc_testdb -U runner -c "SELECT pg_reload_conf();"
>>>>>>> 5f7acfcf
        if [[ ${{ inputs.server_collation_name }} != "default" ]]; then
          sudo echo "babelfishpg_tsql.server_collation_name = '${{ inputs.server_collation_name }}'" >> ~/${{ inputs.pg_new_dir }}/data/postgresql.conf
          ~/${{ inputs.pg_new_dir }}/bin/pg_ctl -c -D ~/${{ inputs.pg_new_dir }}/data/ -l ~/${{ inputs.pg_new_dir }}/data/logfile restart
        fi
        export PATH=/opt/mssql-tools/bin:$PATH
        sqlcmd -S localhost -U jdbc_user -P 12345678 -Q "SELECT @@version GO"
      shell: bash<|MERGE_RESOLUTION|>--- conflicted
+++ resolved
@@ -41,16 +41,10 @@
         sudo ~/${{ inputs.pg_new_dir }}/bin/psql -v ON_ERROR_STOP=1 -d jdbc_testdb -U runner -c "ALTER EXTENSION babelfishpg_tsql UPDATE;"
         sudo ~/${{ inputs.pg_new_dir }}/bin/psql -v ON_ERROR_STOP=1 -d jdbc_testdb -U runner -c "\dx"
         echo 'Reset bbf database settings...'
-<<<<<<< HEAD
         sudo ~/${{ inputs.pg_new_dir }}/bin/psql -v ON_ERROR_STOP=1 -d jdbc_testdb -U runner -c "ALTER SYSTEM SET babelfishpg_tsql.database_name = 'jdbc_testdb';"
         sudo ~/${{ inputs.pg_new_dir }}/bin/psql -v ON_ERROR_STOP=1 -d jdbc_testdb -U runner -c "ALTER SYSTEM SET babelfishpg_tsql.migration_mode = '${{inputs.migration_mode}}';"
+        sudo ~/${{ inputs.pg_new_dir }}/bin/psql -v ON_ERROR_STOP=1 -d jdbc_testdb -U runner -c "ALTER SYSTEM SET track_functions = 'pl';"
         sudo ~/${{ inputs.pg_new_dir }}/bin/psql -v ON_ERROR_STOP=1 -d jdbc_testdb -U runner -c "SELECT pg_reload_conf();"
-=======
-        sudo ~/${{ inputs.pg_new_dir }}/bin/psql -d jdbc_testdb -U runner -c "ALTER SYSTEM SET babelfishpg_tsql.database_name = 'jdbc_testdb';"
-        sudo ~/${{ inputs.pg_new_dir }}/bin/psql -d jdbc_testdb -U runner -c "ALTER SYSTEM SET babelfishpg_tsql.migration_mode = '${{inputs.migration_mode}}';"
-        sudo ~/${{ inputs.pg_new_dir }}/bin/psql -d jdbc_testdb -U runner -c "ALTER SYSTEM SET track_functions = 'pl';"
-        sudo ~/${{ inputs.pg_new_dir }}/bin/psql -d jdbc_testdb -U runner -c "SELECT pg_reload_conf();"
->>>>>>> 5f7acfcf
         if [[ ${{ inputs.server_collation_name }} != "default" ]]; then
           sudo echo "babelfishpg_tsql.server_collation_name = '${{ inputs.server_collation_name }}'" >> ~/${{ inputs.pg_new_dir }}/data/postgresql.conf
           ~/${{ inputs.pg_new_dir }}/bin/pg_ctl -c -D ~/${{ inputs.pg_new_dir }}/data/ -l ~/${{ inputs.pg_new_dir }}/data/logfile restart
