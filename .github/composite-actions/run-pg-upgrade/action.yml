--- conflicted
+++ resolved
@@ -36,14 +36,9 @@
         echo 'pg_upgrade completed!'
         echo 'Updating babelfish extensions...'
         cd ~/work/babelfish_extensions/babelfish_extensions/
-<<<<<<< HEAD
         ~/${{ inputs.pg_new_dir }}/bin/pg_ctl -D ~/${{ inputs.pg_new_dir }}/data -l ~/${{ inputs.pg_new_dir }}/data/logfile14 start
         sudo ~/${{ inputs.pg_new_dir }}/bin/psql -d jdbc_testdb -U runner -c "ALTER EXTENSION babelfishpg_common UPDATE;"
         sudo ~/${{ inputs.pg_new_dir }}/bin/psql -d jdbc_testdb -U runner -c "ALTER EXTENSION babelfishpg_tsql UPDATE;"
-=======
-        ~/${{ inputs.pg_new_dir }}/bin/pg_ctl -c -D ~/${{ inputs.pg_new_dir }}/data -l ~/${{ inputs.pg_new_dir }}/data/logfile14 start
-        sudo ~/${{ inputs.pg_new_dir }}/bin/psql -d jdbc_testdb -U runner -c "ALTER EXTENSION babelfishpg_common UPDATE; ALTER EXTENSION babelfishpg_tsql UPDATE;"
->>>>>>> ae5899ec
         sudo ~/${{ inputs.pg_new_dir }}/bin/psql -d jdbc_testdb -U runner -c "\dx"
         echo 'Reset bbf database settings...'
         sudo ~/${{ inputs.pg_new_dir }}/bin/psql -d jdbc_testdb -U runner -c "ALTER SYSTEM SET babelfishpg_tsql.database_name = 'jdbc_testdb';"
