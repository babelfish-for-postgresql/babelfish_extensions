name: 'Build Modified Postgres'
inputs:
  engine_branch:
    description: 'Engine Branch'
    required: no
    default: 'latest'
  install_dir:
    description: 'Engine install directory'
    required: no
    default: postgres
  tap_tests:
    description: 'Tap Tests Enabled'
    required: no
    default: no

runs:
  using: "composite"
  steps:
    - name: Checkout, Build, and Install the Modified PostgreSQL Instance and Run Tests
      run: |
        cd ..
        rm -rf postgresql_modified_for_babelfish
        
        if [[ $GITHUB_EVENT_NAME == "pull_request" ]]; then
          if [[ ${{inputs.engine_branch}} == "latest" ]]; then
            ENGINE_BRANCH=$GITHUB_HEAD_REF
          else
            ENGINE_BRANCH=${{inputs.engine_branch}}
          fi            
          REPOSITORY_OWNER=$HEAD_OWNER
        else
          if [[ ${{inputs.engine_branch}} == "latest" ]]; then
            ENGINE_BRANCH=$GITHUB_REF_NAME
          else
            ENGINE_BRANCH=${{inputs.engine_branch}}
          fi
          REPOSITORY_OWNER=$GITHUB_REPOSITORY_OWNER
        fi

        $GITHUB_WORKSPACE/.github/scripts/clone_engine_repo "$REPOSITORY_OWNER" "$ENGINE_BRANCH"
        cd postgresql_modified_for_babelfish
<<<<<<< HEAD
        ./configure --prefix=$HOME/${{ inputs.install_dir }}/ --with-python PYTHON=/usr/bin/python2.7 --enable-coverage --enable-debug --enable-cassert CFLAGS="-ggdb" --with-libxml --with-uuid=ossp --with-icu
=======
        if [[ ${{inputs.tap_tests}} == "yes" ]]; then
          ./configure --prefix=$HOME/${{ inputs.install_dir }}/ --with-python PYTHON=/usr/bin/python3.8 --enable-debug --enable-cassert CFLAGS="-ggdb" --with-libxml --with-uuid=ossp --with-icu --enable-tap-tests --with-gssapi
        else
          ./configure --prefix=$HOME/${{ inputs.install_dir }}/ --with-python PYTHON=/usr/bin/python3.8 --enable-debug --enable-cassert CFLAGS="-ggdb" --with-libxml --with-uuid=ossp --with-icu
        fi
>>>>>>> 1283e398
        make -j 4 2>error.txt
        make install
        make check
        cd contrib && make && sudo make install

        if [[ ${{inputs.engine_branch}} != *"__PG_13_"* ]]; then
          cd ../..
          rm -rf pg_hint_plan
          git clone --depth 1 --branch REL14_1_4_0 https://github.com/ossc-db/pg_hint_plan.git
          cd pg_hint_plan
          export PATH=$HOME/${{ inputs.install_dir }}/bin:$PATH
          make
          make install
        fi
      env:
        HEAD_OWNER: ${{ github.event.pull_request.head.repo.owner.login }}
      shell: bash<|MERGE_RESOLUTION|>--- conflicted
+++ resolved
@@ -39,15 +39,11 @@
 
         $GITHUB_WORKSPACE/.github/scripts/clone_engine_repo "$REPOSITORY_OWNER" "$ENGINE_BRANCH"
         cd postgresql_modified_for_babelfish
-<<<<<<< HEAD
-        ./configure --prefix=$HOME/${{ inputs.install_dir }}/ --with-python PYTHON=/usr/bin/python2.7 --enable-coverage --enable-debug --enable-cassert CFLAGS="-ggdb" --with-libxml --with-uuid=ossp --with-icu
-=======
         if [[ ${{inputs.tap_tests}} == "yes" ]]; then
           ./configure --prefix=$HOME/${{ inputs.install_dir }}/ --with-python PYTHON=/usr/bin/python3.8 --enable-debug --enable-cassert CFLAGS="-ggdb" --with-libxml --with-uuid=ossp --with-icu --enable-tap-tests --with-gssapi
         else
           ./configure --prefix=$HOME/${{ inputs.install_dir }}/ --with-python PYTHON=/usr/bin/python3.8 --enable-debug --enable-cassert CFLAGS="-ggdb" --with-libxml --with-uuid=ossp --with-icu
         fi
->>>>>>> 1283e398
         make -j 4 2>error.txt
         make install
         make check
