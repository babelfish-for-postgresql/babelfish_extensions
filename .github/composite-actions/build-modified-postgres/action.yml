--- conflicted
+++ resolved
@@ -16,9 +16,6 @@
       run: |
         cd ..
         rm -rf postgresql_modified_for_babelfish
-<<<<<<< HEAD
-        $GITHUB_WORKSPACE/.github/scripts/clone_engine_repo "amazon-aurora" "sharu-dev-babel-3147"
-=======
         
         if [[ $GITHUB_EVENT_NAME == "pull_request" ]]; then
           if [[ ${{inputs.engine_branch}} == "latest" ]]; then
@@ -37,7 +34,6 @@
         fi
 
         $GITHUB_WORKSPACE/.github/scripts/clone_engine_repo "$REPOSITORY_OWNER" "$ENGINE_BRANCH"
->>>>>>> a02d68fb
         cd postgresql_modified_for_babelfish
         ./configure --prefix=$HOME/${{ inputs.install_dir }}/ --with-python PYTHON=/usr/bin/python2.7 --enable-debug CFLAGS="-ggdb" --with-libxml --with-uuid=ossp --with-icu
         make -j 4 2>error.txt
