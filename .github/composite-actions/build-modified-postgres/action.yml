name: 'Build Modified Postgres'
inputs:
  engine_branch:
    description: 'Engine Branch'
    required: no
    default: $GITHUB_REF_NAME
  install_dir:
    description: 'Engine install directory'
    required: no
    default: postgres

runs:
  using: "composite"
  steps:
    - name: Checkout, Build, and Install the Modified PostgreSQL Instance and Run Tests
      run: |
        cd ..
<<<<<<< HEAD
        git clone --branch jira-babel-3135 https://github.com/amazon-aurora/postgresql_modified_for_babelfish.git
=======
        rm -rf postgresql_modified_for_babelfish
        $GITHUB_WORKSPACE/.github/scripts/clone_engine_repo "$GITHUB_REPOSITORY_OWNER" "${{inputs.engine_branch}}"
>>>>>>> 64180ff8
        cd postgresql_modified_for_babelfish
        ./configure --prefix=$HOME/${{ inputs.install_dir }}/ --with-python PYTHON=/usr/bin/python2.7 --enable-debug CFLAGS="-ggdb" --with-libxml --with-uuid=ossp --with-icu
        make -j 4 2>error.txt
        make install
        make check
        cd contrib && make && sudo make install
      shell: bash<|MERGE_RESOLUTION|>--- conflicted
+++ resolved
@@ -15,12 +15,8 @@
     - name: Checkout, Build, and Install the Modified PostgreSQL Instance and Run Tests
       run: |
         cd ..
-<<<<<<< HEAD
+        rm -rf postgresql_modified_for_babelfish
         git clone --branch jira-babel-3135 https://github.com/amazon-aurora/postgresql_modified_for_babelfish.git
-=======
-        rm -rf postgresql_modified_for_babelfish
-        $GITHUB_WORKSPACE/.github/scripts/clone_engine_repo "$GITHUB_REPOSITORY_OWNER" "${{inputs.engine_branch}}"
->>>>>>> 64180ff8
         cd postgresql_modified_for_babelfish
         ./configure --prefix=$HOME/${{ inputs.install_dir }}/ --with-python PYTHON=/usr/bin/python2.7 --enable-debug CFLAGS="-ggdb" --with-libxml --with-uuid=ossp --with-icu
         make -j 4 2>error.txt
