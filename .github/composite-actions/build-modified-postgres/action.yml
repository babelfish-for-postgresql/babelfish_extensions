name: 'Build Modified Postgres'
inputs:
  install_dir:
    description: 'Engine install directory'
    required: no
    default: postgres

inputs:
  engine_branch:
    description: 'Engine Branch'
    required: no
    default: $GITHUB_REF_NAME
  install_dir:
    description: 'Engine install directory'
    required: no
    default: postgres

runs:
  using: "composite"
  steps:
    - name: Checkout, Build, and Install the Modified PostgreSQL Instance and Run Tests
      run: |
        cd ..
        rm -rf postgresql_modified_for_babelfish
        $GITHUB_WORKSPACE/.github/scripts/clone_engine_repo "$GITHUB_REPOSITORY_OWNER" "${{inputs.engine_branch}}"
        cd postgresql_modified_for_babelfish
<<<<<<< HEAD
        ./configure --prefix=$HOME/${{ inputs.install_dir }}/ --with-python PYTHON=/usr/bin/python2.7 --enable-debug CFLAGS="-ggdb" --with-libxml --with-uuid=ossp --with-icu
=======
        ./configure --prefix=$HOME/${{inputs.install_dir}}/ --with-python PYTHON=/usr/bin/python2.7 --enable-debug CFLAGS="-ggdb" --with-libxml --with-uuid=ossp --with-icu
>>>>>>> 32877883
        make -j 4 2>error.txt
        make install
        make check
        cd contrib && make && sudo make install
      shell: bash<|MERGE_RESOLUTION|>--- conflicted
+++ resolved
@@ -1,10 +1,4 @@
 name: 'Build Modified Postgres'
-inputs:
-  install_dir:
-    description: 'Engine install directory'
-    required: no
-    default: postgres
-
 inputs:
   engine_branch:
     description: 'Engine Branch'
@@ -24,11 +18,7 @@
         rm -rf postgresql_modified_for_babelfish
         $GITHUB_WORKSPACE/.github/scripts/clone_engine_repo "$GITHUB_REPOSITORY_OWNER" "${{inputs.engine_branch}}"
         cd postgresql_modified_for_babelfish
-<<<<<<< HEAD
         ./configure --prefix=$HOME/${{ inputs.install_dir }}/ --with-python PYTHON=/usr/bin/python2.7 --enable-debug CFLAGS="-ggdb" --with-libxml --with-uuid=ossp --with-icu
-=======
-        ./configure --prefix=$HOME/${{inputs.install_dir}}/ --with-python PYTHON=/usr/bin/python2.7 --enable-debug CFLAGS="-ggdb" --with-libxml --with-uuid=ossp --with-icu
->>>>>>> 32877883
         make -j 4 2>error.txt
         make install
         make check
