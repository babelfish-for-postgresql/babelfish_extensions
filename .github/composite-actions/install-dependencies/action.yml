name: 'Install Dependencies'
runs:
  using: "composite"
  steps:
    - name: Install Dependencies
      run: |
        cd ~
        echo 'Acquire::Retries "10";
        Acquire::https::Timeout "240";
        Acquire::http::Timeout "240";
        APT::Get::Assume-Yes "true";
        APT::Install-Recommends "false";
        APT::Install-Suggests "false";
        Debug::Acquire::https "true";
        ' | sudo tee -a /etc/apt/apt.conf.d/99custom
        sudo apt clean && sudo apt-get update --fix-missing -y
        curl https://packages.microsoft.com/keys/microsoft.asc | sudo apt-key add -
        curl https://packages.microsoft.com/config/ubuntu/20.04/prod.list | sudo tee /etc/apt/sources.list.d/msprod.list
<<<<<<< HEAD
=======
        sudo apt-get update --fix-missing -y
>>>>>>> 00d5d915
        sudo apt-get install uuid-dev openjdk-8-jre libicu-dev libxml2-dev openssl libssl-dev python3-dev libossp-uuid-dev libpq-dev cmake pkg-config g++ build-essential bison mssql-tools unixodbc-dev libsybdb5 freetds-dev freetds-common
      shell: bash<|MERGE_RESOLUTION|>--- conflicted
+++ resolved
@@ -16,9 +16,6 @@
         sudo apt clean && sudo apt-get update --fix-missing -y
         curl https://packages.microsoft.com/keys/microsoft.asc | sudo apt-key add -
         curl https://packages.microsoft.com/config/ubuntu/20.04/prod.list | sudo tee /etc/apt/sources.list.d/msprod.list
-<<<<<<< HEAD
-=======
         sudo apt-get update --fix-missing -y
->>>>>>> 00d5d915
         sudo apt-get install uuid-dev openjdk-8-jre libicu-dev libxml2-dev openssl libssl-dev python3-dev libossp-uuid-dev libpq-dev cmake pkg-config g++ build-essential bison mssql-tools unixodbc-dev libsybdb5 freetds-dev freetds-common
       shell: bash