--- conflicted
+++ resolved
@@ -16,10 +16,6 @@
         sudo apt clean && sudo apt-get update --fix-missing -y
         curl https://packages.microsoft.com/keys/microsoft.asc | sudo apt-key add -
         curl https://packages.microsoft.com/config/ubuntu/20.04/prod.list | sudo tee /etc/apt/sources.list.d/msprod.list
-<<<<<<< HEAD
-        sudo apt-get install uuid-dev openjdk-8-jre libicu-dev libxml2-dev openssl libssl-dev python3-dev libossp-uuid-dev libpq-dev cmake pkg-config g++ build-essential bison mssql-tools unixodbc-dev libsybdb5 freetds-dev freetds-common
-      shell: bash
-=======
         sudo apt-get update --fix-missing -y
         sudo apt-get install uuid-dev openjdk-8-jre libicu-dev libxml2-dev openssl libssl-dev python3-dev libossp-uuid-dev libpq-dev cmake pkg-config g++ build-essential bison mssql-tools unixodbc-dev libsybdb5 freetds-dev freetds-common
         sudo apt install -y ccache
@@ -36,5 +32,4 @@
         path: ~/.ccache
         key: ccache-${{ runner.os }}-${{ env.NOW }}
         restore-keys: |
-          ccache-${{ runner.os }}
->>>>>>> 594c2637
+          ccache-${{ runner.os }}