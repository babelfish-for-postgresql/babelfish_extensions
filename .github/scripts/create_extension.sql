--- conflicted
+++ resolved
@@ -8,15 +8,6 @@
 ALTER USER :user CREATEDB;
 ALTER SYSTEM SET babelfishpg_tsql.database_name = :db;
 ALTER SYSTEM SET babelfishpg_tsql.migration_mode = :'migration_mode';
-<<<<<<< HEAD
-ALTER SYSTEM SET parallel_setup_cost = 0;
-ALTER SYSTEM SET parallel_tuple_cost = 0;
-ALTER SYSTEM SET min_parallel_index_scan_size = 0;
-ALTER SYSTEM SET min_parallel_table_scan_size = 0;
-ALTER SYSTEM SET force_parallel_mode = 1;
-ALTER SYSTEM SET max_parallel_workers_per_gather = 4;
-ALTER SYSTEM SET log_min_messages = debug3;
-=======
 
 \if :parallel_query_mode
     ALTER SYSTEM SET parallel_setup_cost = 0;
@@ -27,6 +18,5 @@
     ALTER SYSTEM SET max_parallel_workers_per_gather = 4;
 \endif
 
->>>>>>> 0c1a2c19
 SELECT pg_reload_conf();
 CALL SYS.INITIALIZE_BABELFISH(:'user');