--- conflicted
+++ resolved
@@ -4,12 +4,7 @@
 jobs:
   extension-tests:
     env:
-<<<<<<< HEAD
-      ENGINE_VER_FROM: jira-babel-3135
-      EXTENSION_VER_FROM: BABEL_2_0_STABLE
-      ENGINE_VER_TO: jira-babel-3135
-      EXTENSION_VER_TO: BABEL_2_X_DEV
-=======
+
       ENGINE_VER_FROM: BABEL_2_X_DEV_DEFAULT_mVU_SOURCE
       EXTENSION_VER_FROM: BABEL_2_X_DEV_DEFAULT_mVU_SOURCE
       # TODO: hard-coding this means that we're not actually testing mVU for
@@ -19,7 +14,6 @@
       # We don't allow setting EXTENSION_VER_TO because it doesn't make sense
       # to do so. We always want this test to run against *this* checkout of
       # the extension code, because that's what we're actually testing.
->>>>>>> 5291ef3a
 
     name: Build and test
     runs-on: ubuntu-latest
