--- conflicted
+++ resolved
@@ -117,9 +117,4 @@
         with:
           name: upgrade-output-diff.diff
           path: test/JDBC/Info/upgrade-output-diff.diff
-<<<<<<< HEAD
-          
-      sudo sed -i "s/#shared_preload_libraries = ''/shared_preload_libraries = 'pg_stat_statements'/g" postgresql.conf
-=======
-       sudo sed -i "s/#shared_preload_libraries = ''/shared_preload_libraries = 'pg_stat_statements'/g" postgresql.conf
->>>>>>> 2b2d871d
+       sudo sed -i "s/#shared_preload_libraries = ''/shared_preload_libraries = 'pg_stat_statements'/g" postgresql.conf