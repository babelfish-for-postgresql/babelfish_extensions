name: Minor Version Upgrade Tests for empty database
on: [push, pull_request]

jobs:
  extension-tests:
    env:
      ENGINE_VER_FROM: BABEL_4_0_STABLE__PG_16_1
      EXTENSION_VER_FROM: BABEL_4_0_STABLE
      INSTALL_DIR: psql

    name: Build and test
    runs-on: ubuntu-20.04
    steps:
      - uses: actions/checkout@v2

      - name: Install Dependencies
        id: install-dependencies
        if: always()
        uses: ./.github/composite-actions/install-dependencies

      - name: Clone, build, and run tests for Postgres engine using ${{env.ENGINE_VER_FROM}}
        id: build-modified-postgres-older
        if: always() && steps.install-dependencies.outcome == 'success'
        uses: ./.github/composite-actions/build-modified-postgres
        with:
          engine_branch: ${{env.ENGINE_VER_FROM}}

      - name: Compile ANTLR
        id: compile-antlr
        if: always() && steps.build-modified-postgres-older.outcome == 'success'
        uses: ./.github/composite-actions/compile-antlr

      - uses: actions/checkout@v2
        with:
          repository: babelfish-for-postgresql/babelfish_extensions
          ref: ${{env.EXTENSION_VER_FROM}}

      - name: Build PostGIS Extension using ${{env.EXTENSION_VER_FROM}}
        id: build-postgis-extension-old
        if: always() && steps.compile-antlr.outcome == 'success'
        run: |
          cd ..
          export CC='ccache gcc'
          export CMAKE_C_COMPILER_LAUNCHER=ccache
          export CMAKE_CXX_COMPILER_LAUNCHER=ccache 
          sudo apt-get install wget
          max_retries=20
          retries=0
          until [ $retries -ge $max_retries ]
          do
            wget http://postgis.net/stuff/postgis-3.4.0.tar.gz && break
            retries=$((retries+1))
          done
          tar -xvzf postgis-3.4.0.tar.gz
          retries1=0
          until [ $retries1 -ge $max_retries ]
          do
            wget https://download.osgeo.org/proj/proj-9.2.1.tar.gz && break
            retries1=$((retries1+1))
          done
          tar -xvzf proj-9.2.1.tar.gz
          cd proj-9.2.1
          if [ ! -d "build" ]; then
            mkdir build
          fi
          cd build
          cmake -DCMAKE_INSTALL_LIBDIR="lib/x86_64-linux-gnu" -DCMAKE_INSTALL_PREFIX="/usr" ..
          cmake --build .
          sudo cmake --build . --target install
          cd ../../postgis-3.4.0
          ./configure --without-protobuf --without-raster --with-pgconfig=$HOME/psql/bin/pg_config
          make USE_PGXS=1 PG_CONFIG=~/psql/bin/pg_config
          sudo make USE_PGXS=1 PG_CONFIG=~/psql/bin/pg_config install
        shell: bash

      - name: Set env variables and build extensions using ${{env.EXTENSION_VER_FROM}}
        id: build-extensions-older
        if: always() && steps.build-postgis-extension-old.outcome == 'success'
        uses: ./.github/composite-actions/build-extensions

      - name: Build tds_fdw Extension
        id: build-tds_fdw-extension
        if: always() && steps.build-extensions-older.outcome == 'success'
        run: |
          cd ..
          export TDS_FDW_VERSION="2.0.3"
          sudo apt-get install wget
          wget https://github.com/tds-fdw/tds_fdw/archive/v${TDS_FDW_VERSION}.tar.gz
          tar -xvzf v${TDS_FDW_VERSION}.tar.gz
          cd tds_fdw-${TDS_FDW_VERSION}/
          make USE_PGXS=1 PG_CONFIG=~/psql/bin/pg_config
          sudo make USE_PGXS=1 PG_CONFIG=~/psql/bin/pg_config install
        shell: bash

      - name: Build vector Extension
        run: |
          cd ..
          export VECTOR_VERSION="0.5.1"
          sudo apt-get install wget
          wget https://github.com/pgvector/pgvector/archive/refs/tags/v${VECTOR_VERSION}.tar.gz
          tar -xvzf v${VECTOR_VERSION}.tar.gz
          cd pgvector-${VECTOR_VERSION}/
          make USE_PGXS=1 PG_CONFIG=~/psql/bin/pg_config
          sudo make USE_PGXS=1 PG_CONFIG=~/psql/bin/pg_config install
        shell: bash

      - name: Install extensions
        id: install-extensions-older
        if: always() && steps.build-tds_fdw-extension.outcome == 'success'
        uses: ./.github/composite-actions/install-extensions
        
      - uses: actions/checkout@v2

      - name: Build and run tests for Postgres engine using latest engine
        id: build-modified-postgres-newer
        if: always() && steps.install-extensions-older.outcome == 'success'
        uses: ./.github/composite-actions/build-modified-postgres

      - name: Set env variables and build extensions
        id: build-extensions-newer
        uses: ./.github/composite-actions/build-extensions

      - name: Build PostGIS Extension
        id: build-postgis-extension
        if: always() && steps.build-extensions-newer.outcome == 'success'
        uses: ./.github/composite-actions/build-postgis-extension

      - name: Update extensions
        if: always() && steps.build-postgis-extension.outcome == 'success'
        run: |
          ulimit -c unlimited
          cd ~
          ~/psql/bin/pg_ctl -c -D ~/psql/data/ -l logfile restart
<<<<<<< HEAD
          sudo ~/psql/bin/psql -v ON_ERROR_STOP=1 -d jdbc_testdb -U runner -c "\dx"
          sudo ~/psql/bin/psql -v ON_ERROR_STOP=1 -d jdbc_testdb -U runner -c "ALTER EXTENSION "babelfishpg_common" UPDATE; ALTER EXTENSION "babelfishpg_tsql" UPDATE;"
          sudo ~/psql/bin/psql -v ON_ERROR_STOP=1 -d jdbc_testdb -U runner -c "\dx"
=======
          sudo ~/psql/bin/psql -d jdbc_testdb -U runner -c "\dx"
          sudo ~/psql/bin/psql -d jdbc_testdb -U runner -c "ALTER EXTENSION "babelfishpg_common" UPDATE; ALTER EXTENSION "babelfishpg_tsql" UPDATE;"
          sudo ~/psql/bin/psql -d jdbc_testdb -U runner -c "ALTER SYSTEM SET track_functions = 'pl';"
          sudo ~/psql/bin/psql -d jdbc_testdb -U runner -c "SELECT pg_reload_conf();"
          sudo ~/psql/bin/psql -d jdbc_testdb -U runner -c "\dx"
>>>>>>> 5f7acfcf
          sqlcmd -S localhost -U jdbc_user -P 12345678 -Q "SELECT @@version GO"

      - name: Run JDBC Tests
        id: jdbc
        timeout-minutes: 60
        run: |
          export PATH=~/${{env.INSTALL_DIR}}/bin:$PATH
          export PG_SRC=~/work/babelfish_extensions/postgresql_modified_for_babelfish
          cd test/JDBC/
          mvn test

      - name: Upload Log
        if: always() && steps.jdbc.outcome == 'failure'
        uses: actions/upload-artifact@v2
        with:
          name: postgres-log
          path: ~/psql/data/logfile

      # The test summary files contain paths with ':' characters, which is not allowed with the upload-artifact actions
      - name: Rename Test Summary Files
        id: test-file-rename
        if: always() && steps.jdbc.outcome == 'failure'
        run: |
          cd test/JDBC/Info
          timestamp=`ls -Art | tail -n 1`
          cd $timestamp
          mv $timestamp.diff ../upgrade-output-diff.diff
          mv "$timestamp"_runSummary.log ../upgrade-run-summary.log

      - name: Upload Run Summary 
        if: always() && steps.test-file-rename == 'success'
        uses: actions/upload-artifact@v2
        with:
          name: upgrade-run-summary.log
          path: test/JDBC/Info/upgrade-run-summary.log

      - name: Upload Output Diff
        if: always() && steps.jdbc.outcome == 'failure'
        uses: actions/upload-artifact@v2
        with:
          name: upgrade-output-diff.diff
          path: test/JDBC/Info/upgrade-output-diff.diff
      
      - name: Check and upload coredumps
        if: always() && steps.jdbc.outcome == 'failure'
        uses: ./.github/composite-actions/upload-coredump<|MERGE_RESOLUTION|>--- conflicted
+++ resolved
@@ -131,17 +131,11 @@
           ulimit -c unlimited
           cd ~
           ~/psql/bin/pg_ctl -c -D ~/psql/data/ -l logfile restart
-<<<<<<< HEAD
           sudo ~/psql/bin/psql -v ON_ERROR_STOP=1 -d jdbc_testdb -U runner -c "\dx"
           sudo ~/psql/bin/psql -v ON_ERROR_STOP=1 -d jdbc_testdb -U runner -c "ALTER EXTENSION "babelfishpg_common" UPDATE; ALTER EXTENSION "babelfishpg_tsql" UPDATE;"
+          sudo ~/psql/bin/psql -v ON_ERROR_STOP=1 -d jdbc_testdb -U runner -c "ALTER SYSTEM SET track_functions = 'pl';"
+          sudo ~/psql/bin/psql -v ON_ERROR_STOP=1 -d jdbc_testdb -U runner -c "SELECT pg_reload_conf();"
           sudo ~/psql/bin/psql -v ON_ERROR_STOP=1 -d jdbc_testdb -U runner -c "\dx"
-=======
-          sudo ~/psql/bin/psql -d jdbc_testdb -U runner -c "\dx"
-          sudo ~/psql/bin/psql -d jdbc_testdb -U runner -c "ALTER EXTENSION "babelfishpg_common" UPDATE; ALTER EXTENSION "babelfishpg_tsql" UPDATE;"
-          sudo ~/psql/bin/psql -d jdbc_testdb -U runner -c "ALTER SYSTEM SET track_functions = 'pl';"
-          sudo ~/psql/bin/psql -d jdbc_testdb -U runner -c "SELECT pg_reload_conf();"
-          sudo ~/psql/bin/psql -d jdbc_testdb -U runner -c "\dx"
->>>>>>> 5f7acfcf
           sqlcmd -S localhost -U jdbc_user -P 12345678 -Q "SELECT @@version GO"
 
       - name: Run JDBC Tests
