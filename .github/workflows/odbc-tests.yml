name: ODBC Tests
on: [push, pull_request]

jobs:
  run-babelfish-odbc-tests:
    runs-on: ubuntu-20.04
    steps:
      - uses: actions/checkout@v2
        id: checkout

      - name: Install Dependencies
        id: install-dependencies
        if: always()
        uses: ./.github/composite-actions/install-dependencies

      - name: Build Modified Postgres
        id: build-modified-postgres
        if: always() && steps.install-dependencies.outcome == 'success'
        uses: ./.github/composite-actions/build-modified-postgres
      
      - name: Compile ANTLR
        id: compile-antlr
        if: always() && steps.build-modified-postgres.outcome == 'success'
        uses: ./.github/composite-actions/compile-antlr
      
      - name: Build Extensions
        id: build-extensions
        if: always() && steps.compile-antlr.outcome == 'success'
        uses: ./.github/composite-actions/build-extensions
      
      - name: Install Extensions
        id: install-extensions
        if: always() && steps.build-extensions.outcome == 'success'
        uses: ./.github/composite-actions/install-extensions

      - name: Install SQL Server ODBC Driver
        id: install-sql-server-odbc-driver
        if: steps.install-extensions.outcome == 'success'
        run: |
          cd ~
          sudo apt-get install msodbcsql17
      
      - name: Install unixODBC Driver
        id: install-unix-odbc-driver
        if: steps.install-extensions.outcome == 'success'
        run: |
          cd ~
          wget http://www.unixodbc.org/unixODBC-2.3.11.tar.gz
          gunzip unixODBC*.tar.gz
          tar xvf unixODBC*.tar
          cd unixODBC-2.3.11
          ./configure
          make
          sudo make install

      - name: Install psqlODBC Driver
        id: install-psql-odbc-driver
        if: steps.install-extensions.outcome == 'success' && steps.install-unix-odbc-driver.outcome=='success'
        run: |
          cd ~
<<<<<<< HEAD
          wget https://ftp.postgresql.org/pub/odbc/versions/src/psqlodbc-12.02.0000.tar.gz
          tar -zxvf psqlodbc-12.02.0000.tar.gz
          cd psqlodbc-12.02.0000
=======
          wget https://ftp.postgresql.org/pub/odbc/versions/src/psqlodbc-16.00.0000.tar.gz
          tar -zxvf psqlodbc-16.00.0000.tar.gz
          cd psqlodbc-16.00.0000
>>>>>>> dd952da8
          ./configure
          sudo make
          sudo make install
          echo '[ODBC_Driver_16_for_PostgreSQL]' | sudo tee -a /etc/odbcinst.ini > /dev/null
          echo 'Description=ODBC Driver 16 for PostgreSQL Server' | sudo tee -a /etc/odbcinst.ini > /dev/null
          echo 'Driver=/usr/local/lib/psqlodbcw.so' | sudo tee -a /etc/odbcinst.ini > /dev/null
          echo 'UsageCount=1' | sudo tee -a /etc/odbcinst.ini > /dev/null
      
      - name: Run ODBC Tests
        if: steps.install-sql-server-odbc-driver.outcome == 'success' && steps.install-psql-odbc-driver.outcome == 'success'
        run: |
          cd test/odbc
          cmake -S . -B build
          cmake --build build
          MSSQL_ODBC_DRIVER_NAME="ODBC Driver 17 for SQL Server" \
            MSSQL_BABEL_DB_SERVER=localhost \
            MSSQL_BABEL_DB_PORT=1433 \
            MSSQL_BABEL_DB_USER=jdbc_user \
            MSSQL_BABEL_DB_PASSWORD=12345678 \
            MSSQL_BABEL_DB_NAME=master \
            PSQL_ODBC_DRIVER_NAME=ODBC_Driver_16_for_PostgreSQL \
            PSQL_BABEL_DB_SERVER=localhost \
            PSQL_BABEL_DB_PORT=5432 \
            PSQL_BABEL_DB_USER=jdbc_user \
            PSQL_BABEL_DB_PASSWORD=12345678 \
            PSQL_BABEL_DB_NAME=jdbc_testdb \
            ./build/main<|MERGE_RESOLUTION|>--- conflicted
+++ resolved
@@ -58,15 +58,9 @@
         if: steps.install-extensions.outcome == 'success' && steps.install-unix-odbc-driver.outcome=='success'
         run: |
           cd ~
-<<<<<<< HEAD
-          wget https://ftp.postgresql.org/pub/odbc/versions/src/psqlodbc-12.02.0000.tar.gz
-          tar -zxvf psqlodbc-12.02.0000.tar.gz
-          cd psqlodbc-12.02.0000
-=======
           wget https://ftp.postgresql.org/pub/odbc/versions/src/psqlodbc-16.00.0000.tar.gz
           tar -zxvf psqlodbc-16.00.0000.tar.gz
           cd psqlodbc-16.00.0000
->>>>>>> dd952da8
           ./configure
           sudo make
           sudo make install
