#include "postgres.h"

#include "fmgr.h"

typedef struct common_utility_plugin
{
	/* Function pointers set up by the plugin */
	bytea* (*convertVarcharToSQLVariantByteA) (VarChar *vch, Oid coll);
	bytea* (*convertIntToSQLVariantByteA) (int ret);
	void* (*tsql_varchar_input) (const char *s, size_t len, int32 atttypmod);
	void* (*tsql_bpchar_input) (const char *s, size_t len, int32 atttypmod);
	bool (*is_tsql_bpchar_datatype) (Oid oid);
	bool (*is_tsql_nchar_datatype) (Oid oid);
	bool (*is_tsql_varchar_datatype) (Oid oid);
	bool (*is_tsql_nvarchar_datatype) (Oid oid);
	bool (*is_tsql_text_datatype) (Oid oid);
	bool (*is_tsql_ntext_datatype) (Oid oid);
	bool (*is_tsql_image_datatype) (Oid oid);
	bool (*is_tsql_binary_datatype) (Oid oid);
	bool (*is_tsql_varbinary_datatype) (Oid oid);
<<<<<<< HEAD
	bool (*is_tsql_datetime2_datatype) (Oid oid);
	bool (*is_tsql_smalldatetime_datatype) (Oid oid);
	bool (*is_tsql_datetimeoffset_datatype) (Oid oid);
=======
	bool (*is_tsql_timestamp_datatype) (Oid oid);
	bool (*is_tsql_datetime2_datatype) (Oid oid);
	bool (*is_tsql_smalldatetime_datatype) (Oid oid);
	bool (*is_tsql_datetimeoffset_datatype) (Oid oid);
	bool (*is_tsql_decimal_datatype) (Oid oid);
>>>>>>> 28a94c0d
	bool (*is_tsql_rowversion_or_timestamp_datatype) (Oid oid);
	Datum (*datetime_in_str) (char *str);
	Datum (*datetime2sqlvariant) (PG_FUNCTION_ARGS);
	Datum (*tinyint2sqlvariant) (PG_FUNCTION_ARGS);
	Datum (*translate_pg_type_to_tsql) (PG_FUNCTION_ARGS);
	void (*TdsGetPGbaseType) (uint8 variantBaseType, int *pgBaseType, int tempLen,
						int *dataLen, int *variantHeaderLen);
	void (*TdsSetMetaData) (bytea *result, int pgBaseType, int scale,
						int precision, int maxLen);
	int (*TdsPGbaseType) (bytea *vlena);
	void (*TdsGetMetaData) (bytea *result, int pgBaseType, int *scale,
						int *precision, int *maxLen);
	void (*TdsGetVariantBaseType) (int pgBaseType, int *variantBaseType,
					bool *isBaseNum, bool *isBaseChar,
					bool *isBaseDec, bool *isBaseBin,
					bool *isBaseDate, int *variantHeaderLen);
} common_utility_plugin;<|MERGE_RESOLUTION|>--- conflicted
+++ resolved
@@ -18,17 +18,11 @@
 	bool (*is_tsql_image_datatype) (Oid oid);
 	bool (*is_tsql_binary_datatype) (Oid oid);
 	bool (*is_tsql_varbinary_datatype) (Oid oid);
-<<<<<<< HEAD
-	bool (*is_tsql_datetime2_datatype) (Oid oid);
-	bool (*is_tsql_smalldatetime_datatype) (Oid oid);
-	bool (*is_tsql_datetimeoffset_datatype) (Oid oid);
-=======
 	bool (*is_tsql_timestamp_datatype) (Oid oid);
 	bool (*is_tsql_datetime2_datatype) (Oid oid);
 	bool (*is_tsql_smalldatetime_datatype) (Oid oid);
 	bool (*is_tsql_datetimeoffset_datatype) (Oid oid);
 	bool (*is_tsql_decimal_datatype) (Oid oid);
->>>>>>> 28a94c0d
 	bool (*is_tsql_rowversion_or_timestamp_datatype) (Oid oid);
 	Datum (*datetime_in_str) (char *str);
 	Datum (*datetime2sqlvariant) (PG_FUNCTION_ARGS);
