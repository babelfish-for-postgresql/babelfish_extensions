#ifndef TSQL_TYPECODE_H
#define TSQL_TYPECODE_H

#include "postgres.h"

#include "fmgr.h"

/* Persistent Type Code for SQL Variant Type */
/* WARNING: EXISTING VALUES MUST NOT BE CHANGED */

#define SQLVARIANT_T        0
#define DATETIMEOFFSET_T    1
#define DATETIME2_T         2
#define DATETIME_T          3
#define SMALLDATETIME_T     4
#define DATE_T              5
#define TIME_T              6
#define FLOAT_T             7
#define REAL_T              8
#define NUMERIC_T           9
#define MONEY_T            10
#define SMALLMONEY_T       11
#define BIGINT_T           12
#define INT_T              13
#define SMALLINT_T         14
#define TINYINT_T          15
#define BIT_T              16
#define NVARCHAR_T         17
#define NCHAR_T            18
#define VARCHAR_T          19
#define CHAR_T             20
#define VARBINARY_T        21
#define BINARY_T           22
#define UNIQUEIDENTIFIER_T 23

#define IS_STRING_TYPE(t)                       \
    ( ((t) == NVARCHAR_T) || ((t) == NCHAR_T)   \
      || ((t) == VARCHAR_T) || ((t) == CHAR_T))

#define IS_MONEY_TYPE(t) (((t) == MONEY_T) || ((t) == SMALLMONEY_T))
#define IS_BINARY_TYPE(t) (((t) == VARBINARY_T) || ((t) == BINARY_T))

/* MACRO from fixed decimal */
#ifndef FIXEDDECIMAL_MULTIPLIER
#define FIXEDDECIMAL_MULTIPLIER 10000LL
#endif

<<<<<<< HEAD
#define TOTAL_TYPECODE_COUNT 34
=======
#define TOTAL_TYPECODE_COUNT 35
>>>>>>> 1ea412a1

struct Node;

typedef struct type_info
{
	Oid			oid;			/* oid is only retrievable during runtime, so
								 * we have to init to 0 */
	bool		nsp_is_sys;
	const char *pg_typname;
	const char *tsql_typname;
	uint8_t		family_prio;
	uint8_t		prio;
	uint8_t		svhdr_size;
} type_info_t;

typedef struct ht_oid2typecode_entry
{
	Oid			key;
	uint8_t		persist_id;
} ht_oid2typecode_entry_t;

extern Oid	get_type_oid(int type_code);

extern Oid	tsql_bpchar_oid;
extern Oid	tsql_nchar_oid;
extern Oid	tsql_varchar_oid;
extern Oid	tsql_nvarchar_oid;
extern Oid	tsql_ntext_oid;
extern Oid	tsql_image_oid;
extern Oid	tsql_binary_oid;
extern Oid	tsql_varbinary_oid;
extern Oid	tsql_rowversion_oid;
extern Oid	tsql_timestamp_oid;
extern Oid	tsql_datetime2_oid;
extern Oid	tsql_smalldatetime_oid;
extern Oid	tsql_datetimeoffset_oid;
extern Oid	tsql_decimal_oid;

extern Oid	lookup_tsql_datatype_oid(const char *typename);
extern bool is_tsql_bpchar_datatype(Oid oid);
extern bool is_tsql_nchar_datatype(Oid oid);
extern bool is_tsql_varchar_datatype(Oid oid);
extern bool is_tsql_nvarchar_datatype(Oid oid);
extern bool is_tsql_text_datatype(Oid oid);
extern bool is_tsql_ntext_datatype(Oid oid);
extern bool is_tsql_image_datatype(Oid oid);
extern bool is_tsql_binary_datatype(Oid oid);
extern bool is_tsql_sys_binary_datatype(Oid oid);
extern bool is_tsql_varbinary_datatype(Oid oid);
extern bool is_tsql_sys_varbinary_datatype(Oid oid);
extern bool is_tsql_rowversion_datatype(Oid oid);
extern bool is_tsql_timestamp_datatype(Oid oid);
extern bool is_tsql_rowversion_or_timestamp_datatype(Oid oid);
extern bool is_tsql_datetime2_datatype(Oid oid);
extern bool is_tsql_smalldatetime_datatype(Oid oid);
extern bool is_tsql_datetimeoffset_datatype(Oid oid);
extern bool is_tsql_decimal_datatype(Oid oid);

extern void handle_type_and_collation(struct Node *node, Oid typid, Oid collationid);
extern bool check_target_type_is_sys_varchar(Oid funcid);
extern type_info_t get_tsql_type_info(uint8_t type_code);
extern Datum translate_pg_type_to_tsql(PG_FUNCTION_ARGS);
extern Oid get_tsql_datatype_oid(char *type_name);

/*
 * TransMemoryContext Memory context is created to load hash table to
 * store 1. "OID to Persist Type Code Mapping" and 2. "OID to Persist
 * like to ilike Mapping" and 3. "OID to Persist Collation ID Mapping".
 */
extern MemoryContext TransMemoryContext;

#endif<|MERGE_RESOLUTION|>--- conflicted
+++ resolved
@@ -45,11 +45,7 @@
 #define FIXEDDECIMAL_MULTIPLIER 10000LL
 #endif
 
-<<<<<<< HEAD
-#define TOTAL_TYPECODE_COUNT 34
-=======
-#define TOTAL_TYPECODE_COUNT 35
->>>>>>> 1ea412a1
+#define TOTAL_TYPECODE_COUNT 36
 
 struct Node;
 
