--- conflicted
+++ resolved
@@ -16,16 +16,10 @@
 
 
 #include "access/hash.h"
-<<<<<<< HEAD
 #include "collation.h"
 #include "catalog/pg_collation.h"
 #include "catalog/pg_type.h"
 #include "encoding/encoding.h"
-=======
-#include "babelfishpg_common.h"
-#include "catalog/pg_collation.h"
-#include "catalog/pg_type.h"
->>>>>>> bce6ec38
 #include "fmgr.h"
 #include "libpq/pqformat.h"
 #include "nodes/nodeFuncs.h"
@@ -510,18 +504,10 @@
 	size_t		maxmblen;
 	int		i;
 	char		*s_data;
-<<<<<<< HEAD
 	coll_info	collInfo;
 	int 		charLength;
 	char 		*tmp = NULL;	/* To hold the string encoded in target column's collation. */
 	char		*resStr = NULL; /* To hold the final string in UTF8 encoding. */
-=======
-	coll_info_t	collInfo = (coll_info_t) {0, NULL, DEFAULT_LCID, 0, 0, 0, 0, 0};
-	int 		charLength;
-	char 		*tmp = NULL;	/* To hold the string encoded in target column's collation. */
-	char		*resStr = NULL; /* To hold the final string in UTF8 encoding. */
-	int		enc;
->>>>>>> bce6ec38
 	int		encodedByteLen;
 
 	/* If type of target is NVARCHAR then handle it differently. */
@@ -536,7 +522,6 @@
 	if (maxByteLen < 0)
 		PG_RETURN_VARCHAR_P(source);
 
-<<<<<<< HEAD
 	/* 
 	 * Try to find the lcid corresponding to the collation of the target column.
 	 */
@@ -553,24 +538,6 @@
 		collInfo = lookup_collation_table(get_server_collation_oid_internal(false));
 	}
 
-=======
-	/* Try to find the lcid corresponding to the collation of the target column. */
-	if ((pltsql_plugin_handler_ptr) && (pltsql_plugin_handler_ptr)->lookup_collation_table_callback)
-	{
-		if (fcinfo->flinfo->fn_expr && ((FuncExpr *)fcinfo->flinfo->fn_expr)->funccollid == DEFAULT_COLLATION_OID)
-			collInfo = (pltsql_plugin_handler_ptr)->lookup_collation_table_callback(CLUSTER_COLLATION_OID());
-		else if (fcinfo->flinfo->fn_expr)
-			collInfo = (pltsql_plugin_handler_ptr)->lookup_collation_table_callback(((FuncExpr *)fcinfo->flinfo->fn_expr)->funccollid);
-	}
-
-	/* Try to find the encoding based on lcid found above. */
-	if ((pltsql_plugin_handler_ptr) && (pltsql_plugin_handler_ptr)->TdsGetEncodingFromLcid)
-		enc = (pltsql_plugin_handler_ptr)->TdsGetEncodingFromLcid(collInfo.lcid);
-	else 
-		/* Default encoding of Babelfish database. */
-		enc = PG_UTF8;
-
->>>>>>> bce6ec38
 	/* count the number of chars present in input string. */
 	charLength = pg_mbstrlen_with_len(s_data, byteLen);
 
@@ -578,7 +545,6 @@
 	 * Optimisation: Check if we can accommodate charLength number of chars considering every char requires 
 	 * max number of bytes for given encoding.
 	 */
-<<<<<<< HEAD
 	if (charLength * pg_encoding_max_length(collInfo.enc) <= maxByteLen)
 		PG_RETURN_VARCHAR_P(source);
 
@@ -589,27 +555,6 @@
 	/* 
 	 * We used byteLen here because we are interested in byte length of input string
 	 * encoded using the code page of the target column's collation.
-=======
-	if (charLength * pg_encoding_max_length(enc) <= maxByteLen)
-		PG_RETURN_VARCHAR_P(source);
-
-	/*  And encode the input string (usually in UTF8 encoding) in desired encoding. */
-	if ((pltsql_plugin_handler_ptr) && (pltsql_plugin_handler_ptr)->TsqlEncodingConversion)
-	{
-		tmp = (pltsql_plugin_handler_ptr)->TsqlEncodingConversion(s_data, byteLen, enc, &encodedByteLen);
-		byteLen = encodedByteLen;
-	}
-	else
-	{
-		ereport(ERROR, 
-				(errcode(ERRCODE_INTERNAL_ERROR),
-				errmsg("Could not encode the input string to the collation of target column")));
-	}
-
-	/* 
-	 * We used byteLen here because we are interested in byte length of input string
-	 * encoded in target column's collation.
->>>>>>> bce6ec38
 	 */
 	if (tmp && byteLen <= maxByteLen)
 	{
@@ -624,11 +569,7 @@
 	 * Truncate multibyte string (already encoded to the collation of target column) 
 	 * preserving multibyte boundary.
 	 */
-<<<<<<< HEAD
 	maxmblen = pg_encoding_mbcliplen(collInfo.enc, tmp, byteLen, maxByteLen);
-=======
-	maxmblen = pg_encoding_mbcliplen(enc, tmp, byteLen, maxByteLen);
->>>>>>> bce6ec38
 
 	if (!isExplicit &&
 		!(suppress_string_truncation_error_hook && (*suppress_string_truncation_error_hook)()))
@@ -642,21 +583,13 @@
 	}
 
 	/* Encode the input string back to UTF8 */
-<<<<<<< HEAD
 	resStr = pg_any_to_server(tmp, maxmblen, collInfo.enc);
-=======
-	resStr = pg_any_to_server(tmp, maxmblen, enc);
->>>>>>> bce6ec38
 
 	if (tmp && s_data != tmp)
 		pfree(tmp);
 
 	/* Output of pg_any_to_server would always be NULL terminated So we can use cstring_to_text directly. */
-<<<<<<< HEAD
 	PG_RETURN_VARCHAR_P((VarChar *) cstring_to_text_with_len(resStr, strlen(resStr)));
-=======
-	PG_RETURN_VARCHAR_P((VarChar *) cstring_to_text(resStr));
->>>>>>> bce6ec38
 }
 
 /*
@@ -1120,17 +1053,9 @@
 	char		*r;
 	char		*s_data;
 	int			i;
-<<<<<<< HEAD
 	char		*tmp = NULL;    /* To hold the string encoded in target column's collation. */
 	char		*resStr = NULL;	/* To hold the final string in UTF8 encoding. */
 	coll_info	collInfo;
-=======
-	int		charLen;	/* number of characters in the input string + VARHDRSZ */
-	char		*tmp = NULL;    /* To hold the string encoded in target column's collation. */
-	char		*resStr = NULL;	/* To hold the final string in UTF8 encoding. */
-	coll_info_t	collInfo = (coll_info_t) {0, NULL, DEFAULT_LCID, 0, 0, 0, 0, 0};
-	int			enc;
->>>>>>> bce6ec38
 	int 		blankSpace = 0;		/* How many blank space we need to pad. */
 	int 		encodedByteLen;
 
@@ -1146,8 +1071,6 @@
 
 	byteLen = VARSIZE_ANY_EXHDR(source);
 	s_data = VARDATA_ANY(source);
-
-<<<<<<< HEAD
 	/* 
 	 * Try to find the lcid corresponding to the collation of the target column.
 	 */
@@ -1168,37 +1091,6 @@
 	tmp = server_to_any(s_data, byteLen, collInfo.enc, &encodedByteLen);
 	byteLen = encodedByteLen;
 
-=======
-	/* Try to find the lcid corresponding to the collation of the target column. */
-	if ((pltsql_plugin_handler_ptr) && (pltsql_plugin_handler_ptr)->lookup_collation_table_callback)
-	{
-		if (fcinfo->flinfo->fn_expr && ((FuncExpr *)fcinfo->flinfo->fn_expr)->funccollid == DEFAULT_COLLATION_OID)
-			collInfo = (pltsql_plugin_handler_ptr)->lookup_collation_table_callback(CLUSTER_COLLATION_OID());
-		else if (fcinfo->flinfo->fn_expr)
-			collInfo = (pltsql_plugin_handler_ptr)->lookup_collation_table_callback(((FuncExpr *)fcinfo->flinfo->fn_expr)->funccollid);
-	}
-
-	/* Try to find the encoding based on lcid found above. */
-	if ((pltsql_plugin_handler_ptr) && (pltsql_plugin_handler_ptr)->TdsGetEncodingFromLcid)
-		enc = (pltsql_plugin_handler_ptr)->TdsGetEncodingFromLcid(collInfo.lcid);
-	else 
-		/* Default encoding of Babelfish database. */
-		enc = PG_UTF8;
-
-	/* And encode the input string (usually in UTF8 encoding) in desired encoding. */
-	if ((pltsql_plugin_handler_ptr) && (pltsql_plugin_handler_ptr)->TsqlEncodingConversion)
-	{
-		tmp = (pltsql_plugin_handler_ptr)->TsqlEncodingConversion(s_data, byteLen, enc, &encodedByteLen);
-		byteLen = encodedByteLen;
-	}
-	else
-	{
-		ereport(ERROR, 
-				(errcode(ERRCODE_INTERNAL_ERROR),
-				errmsg("Could not encode the input string to the collation of target column")));
-	}
-
->>>>>>> bce6ec38
 	if (byteLen == maxByteLen)
 		PG_RETURN_BPCHAR_P(source);
 
@@ -1210,11 +1102,7 @@
 		 */
 		size_t		maxmblen;
 
-<<<<<<< HEAD
 		maxmblen = pg_encoding_mbcliplen(collInfo.enc, tmp, byteLen, maxByteLen);
-=======
-		maxmblen = pg_encoding_mbcliplen(enc, tmp, byteLen, maxByteLen);
->>>>>>> bce6ec38
 
 		if (!isExplicit &&
 			!(suppress_string_truncation_error_hook && (*suppress_string_truncation_error_hook)()))
@@ -1228,22 +1116,14 @@
 		}
 
 		/* Encode the input string back to UTF8 */
-<<<<<<< HEAD
 		resStr = pg_any_to_server(tmp, maxmblen, collInfo.enc);
-=======
-		resStr = pg_any_to_server(tmp, maxmblen, enc);
->>>>>>> bce6ec38
 		byteLen = strlen(resStr);
 	}
 	else
 	{
 		blankSpace = maxByteLen - byteLen;
 		/* Encode the input string back to UTF8 */
-<<<<<<< HEAD
 		resStr = pg_any_to_server(tmp, byteLen, collInfo.enc);
-=======
-		resStr = pg_any_to_server(tmp, byteLen, enc);
->>>>>>> bce6ec38
 
 		/* And override the len with actual length of string (encoded in UTF-8) */
 		if (resStr != tmp)
