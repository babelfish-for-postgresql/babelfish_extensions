--- conflicted
+++ resolved
@@ -26,11 +26,7 @@
 #define DATABASE_DEFAULT "database_default"
 #define CATALOG_DEFAULT "catalog_default"
 
-<<<<<<< HEAD
-collation_callbacks collation_callbacks_var = {NULL, NULL, NULL, NULL, NULL, NULL, NULL, NULL, NULL, NULL, NULL, NULL, NULL, NULL, NULL, NULL};
-=======
 collation_callbacks collation_callbacks_var = {NULL, NULL, NULL, NULL, NULL, NULL, NULL, NULL, NULL, NULL, NULL, NULL, NULL, NULL, NULL, NULL, NULL};
->>>>>>> 09403ff0
 
 /* Cached values derived from server_collation_name */
 static int	server_collation_collidx = NOT_FOUND;
