#include "postgres.h"

#include "typecode.h"
#include "fmgr.h"
#include "nodes/execnodes.h"
#include "utils/hsearch.h"
#include "utils/syscache.h"
#include "utils/memutils.h"
#include "utils/elog.h"
#include "utils/builtins.h"
#include "catalog/namespace.h"
#include "catalog/pg_namespace.h"
#include "catalog/pg_type.h"
#include "utils/lsyscache.h"


/*  Memory context  */
MemoryContext TransMemoryContext = NULL;

type_info_t type_infos[TOTAL_TYPECODE_COUNT] =
{
	{0, 1, "sql_variant", "sql_variant", 1, 1, 1},
	{0, 1, "datetimeoffset", "datetimeoffset", 2, 2, 2},
	{0, 1, "datetime2", "datetime2", 2, 3, 2},
	{0, 1, "datetime", "datetime", 2, 4, 1},
	{0, 1, "smalldatetime", "smalldatetime", 2, 5, 1},
	{0, 0, "date", "date", 2, 6, 1},
	{0, 0, "time", "time", 2, 7, 2},
	{0, 0, "float8", "float", 3, 8, 1},
	{0, 0, "float4", "real", 3, 9, 1},
	{0, 0, "numeric", "numeric", 4, 10, 3},
	{0, 1, "money", "money", 4, 11, 1},
	{0, 1, "smallmoney", "smallmoney", 4, 12, 1},
	{0, 0, "int8", "bigint", 4, 13, 1},
	{0, 0, "int4", "int", 4, 14, 1},
	{0, 0, "int2", "smallint", 4, 15, 1},
	{0, 1, "tinyint", "tinyint", 4, 16, 1},
	{0, 1, "bit", "bit", 4, 17, 1},
	{0, 1, "nvarchar", "nvarchar", 5, 18, 5},
	{0, 1, "nchar", "nchar", 5, 19, 5},
	{0, 1, "varchar", "varchar", 5, 20, 5},
	{0, 1, "bpchar", "char", 5, 21, 5},
	{0, 1, "varbinary", "varbinary", 6, 22, 3},
	{0, 1, "binary", "binary", 6, 23, 3},
	{0, 1, "uniqueidentifier", "uniqueidentifier", 7, 24, 1},
	{0, 0, "text", "text", 5, 25, 5},
	{0, 1, "ntext", "ntext", 5, 26, 5},
	{0, 1, "image", "image", 5, 27, 5},
	{0, 0, "xml", "xml", 5, 28, 5},
	{0, 0, "bpchar", "char", 5, 29, 5},
	{0, 1, "decimal", "decimal", 5, 30, 5},
	{0, 1, "sysname", "sysname", 5, 31, 5},
	{0, 1, "rowversion", "timestamp", 8, 32, 3},
	{0, 1, "timestamp", "timestamp", 8, 33, 3},
<<<<<<< HEAD
	{0, 1, "vector", "vector", 9, 34, 3}
=======
	/*
	 * Geospatial types cannot be stored in SQL variant so setting sqlvariant header size to 1
	 */
	{0, 1, "geometry", "geometry", 5, 34, 1},
	{0, 1, "geography", "geography", 5, 35, 1}
>>>>>>> 1ea412a1
};

/* Hash tables to help backward searching (from OID to Persist ID) */
HTAB	   *ht_oid2typecode = NULL;
static bool inited_ht_oid2typecode = false;

/*
 *                  Translation Table Initializers
 *  Load information from C arrays into hash tables
 *  Initializers are called right after shared library loading
 *  During "CREATE EXTENSION", data types are created after initialization call
 *  In this case, initializers do nothing
 *  After data types are created, initializers will be triggered again
 *  with a built-in procedure
 *
 */

PG_FUNCTION_INFO_V1(init_tcode_trans_tab);

Datum
init_tcode_trans_tab(PG_FUNCTION_ARGS)
{
	HASHCTL		hashCtl;
	Oid			sys_nspoid;
	Oid			nspoid;
	ht_oid2typecode_entry_t *entry;

	if (TransMemoryContext == NULL) /* initialize memory context */
	{
		TransMemoryContext =
			AllocSetContextCreateInternal(NULL,
										  "SQL Variant Memory Context",
										  ALLOCSET_DEFAULT_SIZES);
	}

	if (ht_oid2typecode == NULL)	/* create hash table */
	{
		MemSet(&hashCtl, 0, sizeof(hashCtl));
		hashCtl.keysize = sizeof(Oid);
		hashCtl.entrysize = sizeof(ht_oid2typecode_entry_t);
		hashCtl.hcxt = TransMemoryContext;
		ht_oid2typecode = hash_create("OID to Persist Type Code Mapping",
									  TOTAL_TYPECODE_COUNT,
									  &hashCtl,
									  HASH_ELEM | HASH_CONTEXT | HASH_BLOBS);
	}

	sys_nspoid = get_namespace_oid("sys", true);

	if (!OidIsValid(sys_nspoid))
		PG_RETURN_INT32(0);

	/* mark the hash table initialised */
	inited_ht_oid2typecode = true;

	/* retrieve oid and setup hashtable */
	for (int i = 0; i < TOTAL_TYPECODE_COUNT; i++)
	{
		nspoid = type_infos[i].nsp_is_sys ? sys_nspoid : PG_CATALOG_NAMESPACE;
		type_infos[i].oid = GetSysCacheOid2(TYPENAMENSP, Anum_pg_type_oid,
											CStringGetDatum(type_infos[i].pg_typname), ObjectIdGetDatum(nspoid));
		if (OidIsValid(type_infos[i].oid))
		{
			entry = hash_search(ht_oid2typecode, &type_infos[i].oid, HASH_ENTER, NULL);
			entry->persist_id = i;
		}
		else
		{
			/* type is not loaded. wait for next scan */
			inited_ht_oid2typecode = false;
		}
	}

	PG_RETURN_INT32(0);
}

type_info_t
get_tsql_type_info(uint8_t type_code)
{
	/* Initialise T-SQL type info hash table if not already done */
	if (!inited_ht_oid2typecode)
	{
		FunctionCallInfo fcinfo = NULL; /* empty interface */

		init_tcode_trans_tab(fcinfo);
	}

	return type_infos[type_code];
}

PG_FUNCTION_INFO_V1(typecode_list);

Datum
typecode_list(PG_FUNCTION_ARGS)
{
	ReturnSetInfo *rsinfo = (ReturnSetInfo *) fcinfo->resultinfo;
	TupleDesc	tupdesc;
	Tuplestorestate *tupstore;
	MemoryContext per_query_ctx;
	MemoryContext oldcontext;

	/* check to see if caller supports us returning a tuplestore */
	if (rsinfo == NULL || !IsA(rsinfo, ReturnSetInfo))
		ereport(ERROR,
				(errcode(ERRCODE_FEATURE_NOT_SUPPORTED),
				 errmsg("set-valued function called in context that cannot accept a set")));
	if (!(rsinfo->allowedModes & SFRM_Materialize))
		ereport(ERROR,
				(errcode(ERRCODE_FEATURE_NOT_SUPPORTED),
				 errmsg("materialize mode required, but it is not " \
						"allowed in this context")));

	/* need to build tuplestore in query context */
	per_query_ctx = rsinfo->econtext->ecxt_per_query_memory;
	oldcontext = MemoryContextSwitchTo(per_query_ctx);

	/*
	 * build tupdesc for result tuples.
	 */
	tupdesc = CreateTemplateTupleDesc(7);
	TupleDescInitEntry(tupdesc, (AttrNumber) 1, "oid",
					   INT4OID, -1, 0);
	TupleDescInitEntry(tupdesc, (AttrNumber) 2, "pg_namespace",
					   TEXTOID, -1, 0);
	TupleDescInitEntry(tupdesc, (AttrNumber) 3, "pg_typname",
					   TEXTOID, -1, 0);
	TupleDescInitEntry(tupdesc, (AttrNumber) 4, "tsql_typname",
					   TEXTOID, -1, 0);
	TupleDescInitEntry(tupdesc, (AttrNumber) 5, "type_family_priority",
					   INT2OID, -1, 0);
	TupleDescInitEntry(tupdesc, (AttrNumber) 6, "priority",
					   INT2OID, -1, 0);
	TupleDescInitEntry(tupdesc, (AttrNumber) 7, "sql_variant_hdr_size",
					   INT2OID, -1, 0);

	tupstore =
		tuplestore_begin_heap(rsinfo->allowedModes & SFRM_Materialize_Random,
							  false, 1024);
	/* generate junk in short-term context */
	MemoryContextSwitchTo(oldcontext);

	/* scan all the variables in top estate */
	for (int i = 0; i < TOTAL_TYPECODE_COUNT; i++)
	{
		type_info_t *info = &type_infos[i];
		Datum		values[7];
		bool		nulls[7];

		MemSet(nulls, 0, sizeof(nulls));

		values[0] = info->oid;
		values[1] = info->nsp_is_sys ? CStringGetTextDatum("sys") : CStringGetTextDatum("pg_catalog");
		values[2] = CStringGetTextDatum(info->pg_typname);
		values[3] = CStringGetTextDatum(info->tsql_typname);
		values[4] = info->family_prio;
		values[5] = info->prio;
		values[6] = info->svhdr_size;

		tuplestore_putvalues(tupstore, tupdesc, values, nulls);
	}

	/* clean up and return the tuplestore */
	tuplestore_donestoring(tupstore);

	rsinfo->returnMode = SFRM_Materialize;
	rsinfo->setResult = tupstore;
	rsinfo->setDesc = tupdesc;

	PG_RETURN_NULL();
}

PG_FUNCTION_INFO_V1(translate_pg_type_to_tsql);

Datum
translate_pg_type_to_tsql(PG_FUNCTION_ARGS)
{
	Oid			pg_type = PG_GETARG_OID(0);
	ht_oid2typecode_entry_t *entry;

	if (OidIsValid(pg_type))
	{
		entry = hash_search(ht_oid2typecode, &pg_type, HASH_FIND, NULL);

		if (entry && entry->persist_id < TOTAL_TYPECODE_COUNT)
			PG_RETURN_TEXT_P(CStringGetTextDatum(type_infos[entry->persist_id].tsql_typname));
	}
	PG_RETURN_NULL();
}

Oid
get_tsql_datatype_oid(char *type_name)
{    
	if(type_name != NULL){
		for (int i = 0; i < TOTAL_TYPECODE_COUNT; i++)
		{
			if (!strcmp(type_infos[i].tsql_typname, type_name)) {
				return type_infos[i].oid;
			}
		}
	}
    return InvalidOid;
}

Oid
get_type_oid(int type_code)
{
	return type_infos[type_code].oid;
}

Oid			tsql_bpchar_oid = InvalidOid;
Oid			tsql_nchar_oid = InvalidOid;
Oid			tsql_varchar_oid = InvalidOid;
Oid			tsql_nvarchar_oid = InvalidOid;
Oid			tsql_ntext_oid = InvalidOid;
Oid			tsql_image_oid = InvalidOid;
Oid			tsql_binary_oid = InvalidOid;
Oid			tsql_sys_binary_oid = InvalidOid;
Oid			tsql_varbinary_oid = InvalidOid;
Oid			tsql_sys_varbinary_oid = InvalidOid;
Oid			tsql_rowversion_oid = InvalidOid;
Oid			tsql_timestamp_oid = InvalidOid;
Oid			tsql_datetime2_oid = InvalidOid;
Oid			tsql_smalldatetime_oid = InvalidOid;
Oid			tsql_datetimeoffset_oid = InvalidOid;
Oid			tsql_decimal_oid = InvalidOid;

Oid
lookup_tsql_datatype_oid(const char *typename)
{
	Oid			nspoid;
	Oid			typoid;

	nspoid = get_namespace_oid("sys", true);
	if (nspoid == InvalidOid)
		return InvalidOid;

	typoid = GetSysCacheOid2(TYPENAMENSP, Anum_pg_type_oid, CStringGetDatum(typename), ObjectIdGetDatum(nspoid));
	return typoid;
}

bool
is_tsql_bpchar_datatype(Oid oid)
{
	if (tsql_bpchar_oid == InvalidOid)
		tsql_bpchar_oid = lookup_tsql_datatype_oid("bpchar");
	return tsql_bpchar_oid == oid;
}

bool
is_tsql_nchar_datatype(Oid oid)
{
	if (tsql_nchar_oid == InvalidOid)
		tsql_nchar_oid = lookup_tsql_datatype_oid("nchar");
	return tsql_nchar_oid == oid;
}

bool
is_tsql_varchar_datatype(Oid oid)
{
	if (tsql_varchar_oid == InvalidOid)
		tsql_varchar_oid = lookup_tsql_datatype_oid("varchar");
	return tsql_varchar_oid == oid;
}

bool
is_tsql_nvarchar_datatype(Oid oid)
{
	if (tsql_nvarchar_oid == InvalidOid)
		tsql_nvarchar_oid = lookup_tsql_datatype_oid("nvarchar");
	return tsql_nvarchar_oid == oid;
}

bool
is_tsql_text_datatype(Oid oid)
{
	return TEXTOID == oid;
}

bool
is_tsql_ntext_datatype(Oid oid)
{
	if (tsql_ntext_oid == InvalidOid)
		tsql_ntext_oid = lookup_tsql_datatype_oid("ntext");
	return tsql_ntext_oid == oid;
}

bool
is_tsql_image_datatype(Oid oid)
{
	if (tsql_image_oid == InvalidOid)
		tsql_image_oid = lookup_tsql_datatype_oid("image");
	return tsql_image_oid == oid;
}

bool
is_tsql_binary_datatype(Oid oid)
{
	if (tsql_binary_oid == InvalidOid)
		tsql_binary_oid = lookup_tsql_datatype_oid("bbf_binary");
	return tsql_binary_oid == oid;
}

bool
is_tsql_sys_binary_datatype(Oid oid)
{
	if (tsql_sys_binary_oid == InvalidOid)
		tsql_sys_binary_oid = lookup_tsql_datatype_oid("binary");
	return tsql_sys_binary_oid == oid;
}

bool
is_tsql_varbinary_datatype(Oid oid)
{
	if (tsql_varbinary_oid == InvalidOid)
		tsql_varbinary_oid = lookup_tsql_datatype_oid("bbf_varbinary");
	return tsql_varbinary_oid == oid;
}

bool
is_tsql_sys_varbinary_datatype(Oid oid)
{
	if (tsql_sys_varbinary_oid == InvalidOid)
		tsql_sys_varbinary_oid = lookup_tsql_datatype_oid("varbinary");
	return tsql_sys_varbinary_oid == oid;
}

bool
is_tsql_rowversion_datatype(Oid oid)
{
	if (tsql_rowversion_oid == InvalidOid)
		tsql_rowversion_oid = lookup_tsql_datatype_oid("rowversion");
	return tsql_rowversion_oid == oid;
}

bool
is_tsql_timestamp_datatype(Oid oid)
{
	if (tsql_timestamp_oid == InvalidOid)
		tsql_timestamp_oid = lookup_tsql_datatype_oid("timestamp");
	return tsql_timestamp_oid == oid;
}

bool
is_tsql_rowversion_or_timestamp_datatype(Oid oid)
{
	return (is_tsql_rowversion_datatype(oid) || is_tsql_timestamp_datatype(oid));
}

bool
is_tsql_datetime2_datatype(Oid oid)
{
	if (tsql_datetime2_oid == InvalidOid)
		tsql_datetime2_oid = lookup_tsql_datatype_oid("datetime2");
	return tsql_datetime2_oid == oid;
}

bool
is_tsql_smalldatetime_datatype(Oid oid)
{
	if (tsql_smalldatetime_oid == InvalidOid)
		tsql_smalldatetime_oid = lookup_tsql_datatype_oid("smalldatetime");
	return tsql_smalldatetime_oid == oid;
}

bool
is_tsql_datetimeoffset_datatype(Oid oid)
{
	if (tsql_datetimeoffset_oid == InvalidOid)
		tsql_datetimeoffset_oid = lookup_tsql_datatype_oid("datetimeoffset");
	return tsql_datetimeoffset_oid == oid;
}

bool
is_tsql_decimal_datatype(Oid oid)
{
	if (tsql_decimal_oid == InvalidOid)
		tsql_decimal_oid = lookup_tsql_datatype_oid("decimal");
	return tsql_decimal_oid == oid;
}

/*
 * handle_type_and_collation - is implemented to handle the domain id and
 * collation id assigned to FuncExpr of the target column. (Maily for target types
 * based on [n][var]char including domains created over it.)
 */
void
handle_type_and_collation(Node *node, Oid typeid, Oid collationid)
{
	FuncExpr   *expr;

	/*
	 * We want to preserve the datatype and collation of the target column, so
	 * that it can be used later in datatype input function.
	 */
	if (nodeTag(node) == T_FuncExpr)
		expr = (FuncExpr *) node;

	/*
	 * If datatype of target column is created as domain over varchar or char
	 * (e.g., nvarchar or nchar) Or if datatypes is user defined datatype
	 * created over [n][var]char then override funcresulttype with the oid of
	 * the domain type and store the collation using funccollid field so that
	 * we can make distinction inside input function to handle the input.
	 */
	else if (nodeTag(node) == T_CoerceToDomain &&
			 ((CoerceToDomain *) node)->arg &&
			 nodeTag(((CoerceToDomain *) node)->arg) == T_FuncExpr)
		expr = (FuncExpr *) ((CoerceToDomain *) node)->arg;
	else if (nodeTag(node) == T_RelabelType &&
			 ((RelabelType *) node)->arg &&
			 nodeTag(((RelabelType *) node)->arg) == T_CoerceToDomain &&
			 ((CoerceToDomain *) ((RelabelType *) node)->arg)->arg &&
			 nodeTag(((CoerceToDomain *) ((RelabelType *) node)->arg)->arg) == T_FuncExpr)
		expr = (FuncExpr *) ((CoerceToDomain *) ((RelabelType *) node)->arg)->arg;
	else
		return;

	if (!check_target_type_is_sys_varchar(expr->funcid))
		return;

	expr->funcresulttype = typeid;

	if (OidIsValid(collationid))
		expr->funccollid = collationid;

	return;
}

/*
 * check_target_type_is_varchar - checks whether target type is [n][var]char based on supplied funcid
 */
bool
check_target_type_is_sys_varchar(Oid funcid)
{
	char	   *func_namespace = NULL;
	char	   *funcname = NULL;

	func_namespace = get_namespace_name(get_func_namespace(funcid));
	if (!func_namespace || strcmp("sys", func_namespace) != 0)
		return false;

	funcname = get_func_name(funcid);
	if (!funcname || (strcmp("varchar", funcname) != 0 && strcmp("bpchar", funcname) != 0))
		return false;

	return true;
}<|MERGE_RESOLUTION|>--- conflicted
+++ resolved
@@ -52,15 +52,12 @@
 	{0, 1, "sysname", "sysname", 5, 31, 5},
 	{0, 1, "rowversion", "timestamp", 8, 32, 3},
 	{0, 1, "timestamp", "timestamp", 8, 33, 3},
-<<<<<<< HEAD
-	{0, 1, "vector", "vector", 9, 34, 3}
-=======
+	{0, 1, "vector", "vector", 9, 34, 3},
 	/*
 	 * Geospatial types cannot be stored in SQL variant so setting sqlvariant header size to 1
 	 */
 	{0, 1, "geometry", "geometry", 5, 34, 1},
 	{0, 1, "geography", "geography", 5, 35, 1}
->>>>>>> 1ea412a1
 };
 
 /* Hash tables to help backward searching (from OID to Persist ID) */
