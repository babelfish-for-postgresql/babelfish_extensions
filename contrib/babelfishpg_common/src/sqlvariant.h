#ifndef SQLVARIANT_H
#define SQLVARIANT_H

<<<<<<< HEAD
#include "postgres.h"

#include "fmgr.h"

=======
>>>>>>> 28a94c0d
/*
 * macros for supporting sqlvariant datatype on TDS side
 */

#define VARIANT_TYPE_TINYINT        48
#define VARIANT_TYPE_BIT        50
#define VARIANT_TYPE_SMALLINT       52
#define VARIANT_TYPE_INT        56
#define VARIANT_TYPE_BIGINT     127
#define VARIANT_TYPE_REAL       59
#define VARIANT_TYPE_FLOAT      62
#define VARIANT_TYPE_NUMERIC        108
#define VARIANT_TYPE_DECIMAL 	106
#define VARIANT_TYPE_MONEY      60
#define VARIANT_TYPE_SMALLMONEY     122
#define VARIANT_TYPE_DATE       40
#define VARIANT_TYPE_CHAR       175
#define VARIANT_TYPE_VARCHAR        167
#define VARIANT_TYPE_NCHAR      239
#define VARIANT_TYPE_NVARCHAR       231
#define VARIANT_TYPE_BINARY     173
#define VARIANT_TYPE_VARBINARY      165
#define VARIANT_TYPE_UNIQUEIDENTIFIER   36
#define VARIANT_TYPE_TIME       41
#define VARIANT_TYPE_SMALLDATETIME  58
#define VARIANT_TYPE_DATETIME       61
#define VARIANT_TYPE_DATETIME2      42
#define VARIANT_TYPE_DATETIMEOFFSET 43

/*
 * macros to store length of metadata (including metadata for base type) for sqlvariant datatypes.
 */
#define VARIANT_TYPE_METALEN_FOR_NUM_DATATYPES 	2	/* for BIT, TINYINT, SMALLINT, INT, BIGINT, REAL, FLOAT, [SMALL]MONEY and UID */
#define VARIANT_TYPE_METALEN_FOR_CHAR_DATATYPES	9	/* for [N][VAR]CHAR */
#define VARIANT_TYPE_METALEN_FOR_BIN_DATATYPES 	4	/* for [VAR]BINARY */
#define VARIANT_TYPE_METALEN_FOR_NUMERIC_DATATYPES	5	/* for NUMERIC */
#define VARIANT_TYPE_METALEN_FOR_DATE 			2	/* for DATE */
#define VARIANT_TYPE_METALEN_FOR_SMALLDATETIME 	2	/* for SMALLDATETIME */
#define VARIANT_TYPE_METALEN_FOR_DATETIME 		2	/* for DATETIME */
#define VARIANT_TYPE_METALEN_FOR_TIME 			3	/* for TIME */
#define VARIANT_TYPE_METALEN_FOR_DATETIME2 		3	/* for DATETIME2 */
#define VARIANT_TYPE_METALEN_FOR_DATETIMEOFFSET	3	/* for DATETIMEOFFSET */

/*  Header version
 *  For now, we assume that headers of all types use Header Version 1.
 *  However, in future we may want to define header versions for each types,
 *  for example we may want to store addional data for a type.
 *  As of now there's no use cases where we could use that.
 */
#define HDR_VER 1

/*  Header related macros  */
#define SV_HDR_1B(PTR) ((svhdr_1B_t *) (VARDATA_ANY(PTR)))
#define SV_HDR_2B(PTR) ((svhdr_2B_t *) (VARDATA_ANY(PTR)))
#define SV_HDR_3B(PTR) ((svhdr_3B_t *) (VARDATA_ANY(PTR)))
#define SV_HDR_5B(PTR) ((svhdr_5B_t *) (VARDATA_ANY(PTR)))

#define SV_GET_TYPCODE(HEADER) (HEADER->metadata >> 3)
#define SV_GET_TYPCODE_PTR(PTR) (SV_HDR_1B(PTR)->metadata >> 3)
#define SV_GET_MDVER(HEADER) (HEADER->metadata & 0x07)
#define SV_SET_METADATA(HEADER, TYPCODE, MDVER) (HEADER->metadata = TYPCODE << 3 | MDVER)

#define SV_DATA(PTR, SVHDR) (VARDATA_ANY(PTR) + SVHDR)
#define SV_DATUM(PTR, SVHDR) ((Datum) (VARDATA_ANY(PTR) + SVHDR))
#define SV_DATUM_PTR(PTR, SVHDR) ((Datum *) (VARDATA_ANY(PTR) + SVHDR))

#define SV_CAN_USE_SHORT_VALENA(DATALEN, SVHDR) (DATALEN + SVHDR + VARHDRSZ_SHORT <= VARATT_SHORT_MAX)


/*
 *              Storage Layout of SQL_VARIANT Header
 *  Total length 2-9 bytes : varlena header (1-4B) + sv header (1-5B)
 *  Bytes are interpreted differently for different types
 *  WARNING: Modification on storage layout need backward compatibility support
 *  Place holders MUST filled with 0 to avoid ambiguity in the future
 */

/* HDR: Basic format
 * following custom of PG, typmod is stored
 * It could be interpreted differently for difffernt types
 * e.g
 * for decimal types, precision and scale are encoded
 * for datetime2, datetimeoffset it is scale
 */
typedef struct __attribute__((packed)) svhdr_1B
{
    uint8_t metadata;
} svhdr_1B_t;

typedef struct __attribute__((packed)) svhdr_2B
{
    uint8_t metadata;
    int8_t typmod;
} svhdr_2B_t;

typedef struct __attribute__((packed)) svhdr_3B
{
    uint8_t metadata;
    int16_t typmod;
} svhdr_3B_t;

typedef struct __attribute__((packed)) svhdr_5B
{
    uint8_t  metadata;
    int16_t  typmod;
    uint16_t collid;
} svhdr_5B_t;

extern bytea *gen_sqlvariant_bytea_from_type_datum(size_t typcode, Datum data);
extern bytea *convertVarcharToSQLVariantByteA(VarChar *vch, Oid coll);
extern bytea *convertIntToSQLVariantByteA(int ret);
extern Datum datetime2sqlvariant(PG_FUNCTION_ARGS);
extern Datum tinyint2sqlvariant(PG_FUNCTION_ARGS);
extern void TdsGetPGbaseType(uint8 variantBaseType, int *pgBaseType, int tempLen,
					int *dataLen, int *variantHeaderLen);
extern void TdsSetMetaData(bytea *result, int pgBaseType, int scale,
						int precision, int maxLen);
extern int TdsPGbaseType(bytea *vlena);
extern void TdsGetMetaData(bytea *result, int pgBaseType, int *scale,
                                        int *precision, int *maxLen);
extern void TdsGetVariantBaseType(int pgBaseType, int *variantBaseType,
                                     bool *isBaseNum, bool *isBaseChar,
                                     bool *isBaseDec, bool *isBaseBin,
                                     bool *isBaseDate, int *variantHeaderLen);

#endif<|MERGE_RESOLUTION|>--- conflicted
+++ resolved
@@ -1,13 +1,6 @@
 #ifndef SQLVARIANT_H
 #define SQLVARIANT_H
 
-<<<<<<< HEAD
-#include "postgres.h"
-
-#include "fmgr.h"
-
-=======
->>>>>>> 28a94c0d
 /*
  * macros for supporting sqlvariant datatype on TDS side
  */
