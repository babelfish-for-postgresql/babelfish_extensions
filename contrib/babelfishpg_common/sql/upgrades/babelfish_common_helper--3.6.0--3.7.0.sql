--- conflicted
+++ resolved
@@ -49,11 +49,10 @@
 
 CALL sys.babelfish_drop_deprecated_object('function', 'sys', 'varchar2time_deprecated_3_7_0');
 
-<<<<<<< HEAD
 CREATE OR REPLACE FUNCTION sys.babelfish_concat_wrapper(leftarg text, rightarg text) RETURNS TEXT
 AS 'babelfishpg_tsql', 'babelfish_concat_wrapper'
 LANGUAGE C STABLE PARALLEL SAFE;
-=======
+
 -- bool bit cast
 DO $$
 DECLARE 
@@ -71,7 +70,6 @@
       WITHOUT FUNCTION AS IMPLICIT;
   END IF;
 END $$;
->>>>>>> 00c26d52
 
 -- Drops the temporary procedure used by the upgrade script.
 -- Please have this be one of the last statements executed in this upgrade script.
