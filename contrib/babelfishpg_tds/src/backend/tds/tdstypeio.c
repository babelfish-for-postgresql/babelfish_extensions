/*-------------------------------------------------------------------------
 *
 * tdstypeio.c
 *	  TDS Listener functions for PG-Datum <-> TDS-protocol conversion
 *
 * Portions Copyright (c) 2020, AWS
 * Portions Copyright (c) 1996-2018, PostgreSQL Global Development Group
 * Portions Copyright (c) 1994, Regents of the University of California
 *
 *
 * IDENTIFICATION
 *	  contrib/babelfishpg_tds/src/backend/tds/tdstypeio.c
 *
 *-------------------------------------------------------------------------
 */

#include "postgres.h"

#include "access/htup_details.h"
#include "access/xact.h"
#include "catalog/pg_authid.h"
#include "catalog/pg_type.h"
#include "catalog/pg_namespace.h"
#include "executor/spi.h"
#include "fmgr.h"
#include "mb/pg_wchar.h"
#include "miscadmin.h"
#include "parser/scansup.h"
#include "utils/cash.h"
#include "utils/hsearch.h"
#include "utils/builtins.h"		/* for format_type_be() */
#include "utils/guc.h"
#include "utils/lsyscache.h"	/* for getTypeInputInfo() and
								 * OidInputFunctionCall() */
#include "utils/numeric.h"
#include "utils/snapmgr.h"
#include "utils/syscache.h"
#include "utils/uuid.h"
#include "utils/varlena.h"
#include "utils/xml.h"

#include "src/include/tds_int.h"
#include "src/include/tds_timestamp.h"
#include "src/include/tds_typeio.h"
#include "src/include/err_handler.h"
#include "src/include/tds_instr.h"

#include "tds_data_map.c"		/* include tables that used to initialize
								 * hashmaps */

#define TDS_RETURN_DATUM(x)		return ((Datum) (x))

#define VARCHAR_MAX 2147483647
/* TODO: need to add for other geometry types when introduced */
#define POINTTYPE 1

#define GetPgOid(pgTypeOid, finfo) \
do { \
	pgTypeOid = (finfo->ttmbasetypeid != InvalidOid) ? \
				finfo->ttmbasetypeid : finfo->ttmtypeid; \
} while(0);

/*
 * macros to store length of metadata (including metadata for base type) for sqlvariant datatypes.
 */
#define VARIANT_TYPE_METALEN_FOR_NUM_DATATYPES 	2	/* for BIT, TINYINT,
													 * SMALLINT, INT, BIGINT,
													 * REAL, FLOAT,
													 * [SMALL]MONEY and UID */
#define VARIANT_TYPE_METALEN_FOR_CHAR_DATATYPES	9	/* for [N][VAR]CHAR */
#define VARIANT_TYPE_METALEN_FOR_BIN_DATATYPES 	4	/* for [VAR]BINARY */
#define VARIANT_TYPE_METALEN_FOR_NUMERIC_DATATYPES	5	/* for NUMERIC */
#define VARIANT_TYPE_METALEN_FOR_DATE 			2	/* for DATE */
#define VARIANT_TYPE_METALEN_FOR_SMALLDATETIME 	2	/* for SMALLDATETIME */
#define VARIANT_TYPE_METALEN_FOR_DATETIME 		2	/* for DATETIME */
#define VARIANT_TYPE_METALEN_FOR_TIME 			3	/* for TIME */
#define VARIANT_TYPE_METALEN_FOR_DATETIME2 		3	/* for DATETIME2 */
#define VARIANT_TYPE_METALEN_FOR_DATETIMEOFFSET	3	/* for DATETIMEOFFSET */

/*
 * macros to store length of metadata for base type of sqlvariant datatype.
 */
#define VARIANT_TYPE_BASE_METALEN_FOR_NUM_DATATYPES	0	/* for BIT, TINYINT,
														 * SMALLINT, INT,
														 * BIGINT, REAL, FLOAT,
														 * [SMALL]MONEY and UID */
#define VARIANT_TYPE_BASE_METALEN_FOR_CHAR_DATATYPES	7	/* for [N][VAR]CHAR */
#define VARIANT_TYPE_BASE_METALEN_FOR_BIN_DATATYPES	2	/* for [VAR]BINARY */
#define VARIANT_TYPE_BASE_METALEN_FOR_NUMERIC_DATATYPES	2	/* for NUMERIC */
#define VARIANT_TYPE_BASE_METALEN_FOR_DATE	0	/* for DATE */
#define VARIANT_TYPE_BASE_METALEN_FOR_SMALLDATETIME	0	/* for SMALLDATETIME */
#define VARIANT_TYPE_BASE_METALEN_FOR_DATETIME	0	/* for DATETIME */
#define VARIANT_TYPE_BASE_METALEN_FOR_TIME	1	/* for TIME */
#define VARIANT_TYPE_BASE_METALEN_FOR_DATETIME2	1	/* for DATETIME2 */
#define VARIANT_TYPE_BASE_METALEN_FOR_DATETIMEOFFSET	1	/* for DATETIMEOFFSET */

static HTAB *functionInfoCacheByOid = NULL;
static HTAB *functionInfoCacheByTdsId = NULL;

static HTAB *TdsEncodingInfoCacheByLCID = NULL;

void		CopyMsgBytes(StringInfo msg, char *buf, int datalen);
int			GetMsgByte(StringInfo msg);
const char *GetMsgBytes(StringInfo msg, int datalen);
unsigned int GetMsgInt(StringInfo msg, int b);
int64		GetMsgInt64(StringInfo msg);
uint128		GetMsgUInt128(StringInfo msg);
static int32_t get_srid(uint8_t *id);
float4		GetMsgFloat4(StringInfo msg);
float8		GetMsgFloat8(StringInfo msg);
static void SwapData(StringInfo buf, int st, int end);
static Datum TdsAnyToServerEncodingConversion(pg_enc encoding, char *str, int len, uint8_t tdsColDataType);
int			TdsUTF16toUTF8XmlResult(StringInfo buf, void **resultPtr);

Datum		TdsTypeBitToDatum(StringInfo buf);
Datum		TdsTypeIntegerToDatum(StringInfo buf, int maxLen);
Datum		TdsTypeFloatToDatum(StringInfo buf, int maxLen);
Datum		TdsTypeVarcharToDatum(StringInfo buf, pg_enc encoding, uint8_t tdsColDataType);
Datum		TdsTypeNCharToDatum(StringInfo buf);
Datum		TdsTypeNumericToDatum(StringInfo buf, int scale);
Datum		TdsTypeVarbinaryToDatum(StringInfo buf);
Datum		TdsTypeDatetime2ToDatum(StringInfo buf, int scale, int len);
Datum		TdsTypeDatetimeToDatum(StringInfo buf);
Datum		TdsTypeSmallDatetimeToDatum(StringInfo buf);
Datum		TdsTypeDateToDatum(StringInfo buf);
Datum		TdsTypeTimeToDatum(StringInfo buf, int scale, int len);
Datum		TdsTypeDatetimeoffsetToDatum(StringInfo buf, int scale, int len);
Datum		TdsTypeMoneyToDatum(StringInfo buf);
Datum		TdsTypeSmallMoneyToDatum(StringInfo buf);
Datum		TdsTypeXMLToDatum(StringInfo buf);
Datum		TdsTypeUIDToDatum(StringInfo buf);
Datum		TdsTypeSqlVariantToDatum(StringInfo buf);
Datum		TdsTypeSpatialToDatum(StringInfo buf);

static void FetchTvpTypeOid(const ParameterToken token, char *tvpName);

/* This is copy of a struct from POSTGIS so that we could store and use the following values directly */
typedef struct
{
    uint32_t size; /* For PgSQL use only, use VAR* macros to manipulate. */
    uint8_t srid[3]; /* 24 bits of SRID */
    uint8_t gflags; /* HasZ, HasM, HasBBox, IsGeodetic */
    uint8_t data[1]; /* See gserialized.txt */
} GSERIALIZED;

/* Local structures for the Function Cache by TDS Type ID */
typedef struct FunctionCacheByTdsIdKey
{
	int32_t		tdstypeid;
	int32_t		tdstypelen;
} FunctionCacheByTdsIdKey;

typedef struct FunctionCacheByTdsIdEntry
{
	FunctionCacheByTdsIdKey key;
	TdsIoFunctionData data;
} FunctionCacheByTdsIdEntry;

/*
 * This is a modified copy of a function from POSTGIS to get SRID from GSERIALIZED struct
 */
static int32_t
get_srid(uint8_t *id)
{
	int32_t srid = 0;
	srid = srid | (id[0] << 16);
	srid = srid | (id[1] << 8);
	srid = srid | (id[2]);
	/* Only the first 21 bits are set. Slide up and back to pull
	   the negative bits down, if we need them. */
	srid = (srid<<11)>>11;

	/* 0 is our internal unknown value. We'll map back and forth here for now */
	if (srid == 0)
		return 0;
	else
		return srid;
}

/*
 * getSendFunc - get the function pointer for type output
 *
 * 	Given the ttmsendfunc id returns the function pointer for the
 * 	corresponding output function to call.
 */
static inline TdsSendTypeFunction
getSendFunc(int funcId)
{
	switch (funcId)
	{
		case TDS_SEND_BIT:
			return TdsSendTypeBit;
		case TDS_SEND_TINYINT:
			return TdsSendTypeTinyint;
		case TDS_SEND_SMALLINT:
			return TdsSendTypeSmallint;
		case TDS_SEND_INTEGER:
			return TdsSendTypeInteger;
		case TDS_SEND_BIGINT:
			return TdsSendTypeBigint;
		case TDS_SEND_FLOAT4:
			return TdsSendTypeFloat4;
		case TDS_SEND_FLOAT8:
			return TdsSendTypeFloat8;
		case TDS_SEND_VARCHAR:
			return TdsSendTypeVarchar;
		case TDS_SEND_NVARCHAR:
			return TdsSendTypeNVarchar;
		case TDS_SEND_MONEY:
			return TdsSendTypeMoney;
		case TDS_SEND_SMALLMONEY:
			return TdsSendTypeSmallmoney;
		case TDS_SEND_CHAR:
			return TdsSendTypeChar;
		case TDS_SEND_NCHAR:
			return TdsSendTypeNChar;
		case TDS_SEND_SMALLDATETIME:
			return TdsSendTypeSmalldatetime;
		case TDS_SEND_TEXT:
			return TdsSendTypeText;
		case TDS_SEND_NTEXT:
			return TdsSendTypeNText;
		case TDS_SEND_DATE:
			return TdsSendTypeDate;
		case TDS_SEND_DATETIME:
			return TdsSendTypeDatetime;
		case TDS_SEND_NUMERIC:
			return TdsSendTypeNumeric;
		case TDS_SEND_IMAGE:
			return TdsSendTypeImage;
		case TDS_SEND_BINARY:
			return TdsSendTypeBinary;
		case TDS_SEND_VARBINARY:
			return TdsSendTypeVarbinary;
		case TDS_SEND_UNIQUEIDENTIFIER:
			return TdsSendTypeUniqueIdentifier;
		case TDS_SEND_TIME:
			return TdsSendTypeTime;
		case TDS_SEND_DATETIME2:
			return TdsSendTypeDatetime2;
		case TDS_SEND_XML:
			return TdsSendTypeXml;
		case TDS_SEND_SQLVARIANT:
			return TdsSendTypeSqlvariant;
		case TDS_SEND_DATETIMEOFFSET:
			return TdsSendTypeDatetimeoffset;
		case TDS_SEND_GEOMETRY:
			return TdsSendTypeGeometry;
		case TDS_SEND_GEOGRAPHY:
			return TdsSendTypeGeography;
			/* TODO: should Assert here once all types are implemented */
		default:
			return NULL;
	}
}

/*
 * TdsRecvTypeFunction - get the function pointer for type input
 *
 * 	Given the ttmsendfunc id returns the function pointer for the
 * 	corresponding input function to call.
 */
static inline TdsRecvTypeFunction
getRecvFunc(int funcId)
{
	switch (funcId)
	{
		case TDS_RECV_BIT:
			return TdsRecvTypeBit;
		case TDS_RECV_TINYINT:
			return TdsRecvTypeTinyInt;
		case TDS_RECV_SMALLINT:
			return TdsRecvTypeSmallInt;
		case TDS_RECV_INTEGER:
			return TdsRecvTypeInteger;
		case TDS_RECV_BIGINT:
			return TdsRecvTypeBigInt;
		case TDS_RECV_FLOAT4:
			return TdsRecvTypeFloat4;
		case TDS_RECV_FLOAT8:
			return TdsRecvTypeFloat8;
		case TDS_RECV_VARCHAR:
			return TdsRecvTypeVarchar;
		case TDS_RECV_NVARCHAR:
			return TdsRecvTypeNVarchar;
		case TDS_RECV_MONEY:
			return TdsRecvTypeMoney;
		case TDS_RECV_SMALLMONEY:
			return TdsRecvTypeSmallmoney;
		case TDS_RECV_CHAR:
			return TdsRecvTypeChar;
		case TDS_RECV_NCHAR:
			return TdsRecvTypeNChar;
		case TDS_RECV_SMALLDATETIME:
			return TdsRecvTypeSmalldatetime;
		case TDS_RECV_TEXT:
			return TdsRecvTypeText;
		case TDS_RECV_NTEXT:
			return TdsRecvTypeNText;
		case TDS_RECV_DATE:
			return TdsRecvTypeDate;
		case TDS_RECV_DATETIME:
			return TdsRecvTypeDatetime;
		case TDS_RECV_NUMERIC:
			return TdsRecvTypeNumeric;
		case TDS_RECV_IMAGE:
			return TdsRecvTypeBinary;
		case TDS_RECV_BINARY:
			return TdsRecvTypeBinary;
		case TDS_RECV_VARBINARY:
			return TdsRecvTypeVarbinary;
		case TDS_RECV_UNIQUEIDENTIFIER:
			return TdsRecvTypeUniqueIdentifier;
		case TDS_RECV_TIME:
			return TdsRecvTypeTime;
		case TDS_RECV_DATETIME2:
			return TdsRecvTypeDatetime2;
		case TDS_RECV_XML:
			return TdsRecvTypeXml;
		case TDS_RECV_TABLE:
			return TdsRecvTypeTable;
		case TDS_RECV_SQLVARIANT:
			return TdsRecvTypeSqlvariant;
		case TDS_RECV_DATETIMEOFFSET:
			return TdsRecvTypeDatetimeoffset;
		case TDS_RECV_GEOMETRY:
			return TdsRecvTypeGeometry;
		case TDS_RECV_GEOGRAPHY:
			return TdsRecvTypeGeography;
			/* TODO: should Assert here once all types are implemented */
		default:
			return NULL;
	}
}

collation_callbacks *collation_callbacks_ptr = NULL;

static void
init_collation_callbacks(void)
{
	collation_callbacks **callbacks_ptr;

	callbacks_ptr = (collation_callbacks **) find_rendezvous_variable("collation_callbacks");
	collation_callbacks_ptr = *callbacks_ptr;
}

char *
TdsEncodingConversion(const char *s, int len, pg_enc src_encoding, pg_enc dest_encoding, int *encodedByteLen)
{
	if (!collation_callbacks_ptr)
		init_collation_callbacks();

	if (collation_callbacks_ptr && collation_callbacks_ptr->EncodingConversion)
		return (*collation_callbacks_ptr->EncodingConversion) (s, len, src_encoding, dest_encoding, encodedByteLen);
	else
		/* unlikely */
		ereport(ERROR,
				(errcode(ERRCODE_INTERNAL_ERROR),
				 errmsg("Could not encode the string to the client encoding")));
}

coll_info_t
TdsLookupCollationTableCallback(Oid oid)
{
	if (!collation_callbacks_ptr)
		init_collation_callbacks();

	if (collation_callbacks_ptr && collation_callbacks_ptr->lookup_collation_table_callback)
		return (*collation_callbacks_ptr->lookup_collation_table_callback) (oid);
	else
	{
		coll_info_t invalidCollInfo;

		invalidCollInfo.oid = InvalidOid;
		return invalidCollInfo;
	}
}

#ifdef USE_LIBXML

static int
xmlChar_to_encoding(const xmlChar *encoding_name)
{
	int			encoding = pg_char_to_encoding((const char *) encoding_name);

	if (encoding < 0)
		ereport(ERROR,
				(errcode(ERRCODE_INVALID_PARAMETER_VALUE),
				 errmsg("invalid encoding name \"%s\"",
						(const char *) encoding_name)));
	return encoding;
}
#endif

int
TdsUTF16toUTF8XmlResult(StringInfo buf, void **resultPtr)
{
	char	   *str;
	int			nbytes;
	StringInfoData tempBuf;
	void	   *result;

	initStringInfo(&tempBuf);
	enlargeStringInfo(&tempBuf, buf->len);
	TdsUTF16toUTF8StringInfo(&tempBuf, buf->data, buf->len);
	buf = &tempBuf;

	nbytes = buf->len - buf->cursor;

	str = (char *) GetMsgBytes(buf, nbytes);

	result = palloc0(nbytes + 1 + VARHDRSZ);
	SET_VARSIZE(result, nbytes + VARHDRSZ);
	memcpy(VARDATA(result), str, nbytes);
	str = VARDATA(result);
	str[nbytes] = '\0';

	*resultPtr = result;

	return PG_UTF8;
}

/*
 * TdsAnyToServerEncodingConversion - lookup the PG Encoding based on lcid
 * and convert the encoding of input str
 */
static Datum
TdsAnyToServerEncodingConversion(pg_enc encoding, char *str, int len, uint8_t tdsColDataType)
{
	char	   *pstring;
	Datum		pval;
	int			actualLen;

	/* The dest_encoding will always be UTF8 for Babelfish */
	pstring = TdsEncodingConversion(str, len, encoding, PG_UTF8, &actualLen);

	switch (tdsColDataType)
	{
		case TDS_TYPE_VARCHAR:
			pval = PointerGetDatum(pltsql_plugin_handler_ptr->tsql_varchar_input(pstring, actualLen, -1));
			break;
		case TDS_TYPE_CHAR:
			pval = PointerGetDatum(pltsql_plugin_handler_ptr->tsql_char_input(pstring, actualLen, -1));
			break;
		case TDS_TYPE_TEXT:
			pval = PointerGetDatum(cstring_to_text(pstring));
			break;
		default:
			ereport(ERROR,
					(errcode(ERRCODE_INTERNAL_ERROR),
					 errmsg("TdsAnyToServerEncodingConversion is not supported for Tds Type: %d", tdsColDataType)));
			break;
	}

	/* Free result of encoding conversion, if any */
	if (pstring && pstring != str)
		pfree(pstring);

	return pval;
}

/*
 * TdsResetTypeFunctionCache - reset the type function caches.
 *
 * During connection reset, this is used.
 */
void
TdsResetCache(void)
{
	functionInfoCacheByOid = NULL;
	functionInfoCacheByTdsId = NULL;
	TdsEncodingInfoCacheByLCID = NULL;
	reset_error_mapping_cache();
}

void
TdsLoadEncodingLCIDCache(void)
{
	HASHCTL		hashCtl;

	if (TdsEncodingInfoCacheByLCID == NULL)
	{
		/*
		 * Create the LCID - Encoding (code page in tsql's term) hash table in
		 * our TDS memory context
		 */
		MemSet(&hashCtl, 0, sizeof(hashCtl));
		hashCtl.keysize = sizeof(int);
		hashCtl.entrysize = 2 * sizeof(int);
		hashCtl.hcxt = TdsMemoryContext;
		TdsEncodingInfoCacheByLCID = hash_create("LCID - Encoding map cache",
												 SPI_processed,
												 &hashCtl,
												 HASH_ELEM | HASH_CONTEXT | HASH_BLOBS);

		/*
		 * Load LCID - Encoding pair into our hash table.
		 */
		for (int i = 0; i < TdsLCIDToEncodingMap_datasize; i++)
		{
			int			lcid;
			TdsLCIDToEncodingMapInfo mInfo;

			/* Create the hash entry for lookup by LCID */
			lcid = TdsLCIDToEncodingMap_data[i].lcid;
			mInfo = (TdsLCIDToEncodingMapInfo) hash_search(TdsEncodingInfoCacheByLCID,
														   &lcid,
														   HASH_ENTER,
														   NULL);
			mInfo->enc = TdsLCIDToEncodingMap_data[i].enc;
		}
	}
}

/*
 * TdsLookupEncodingByLCID - LCID - Encoding lookup
 */
int
TdsLookupEncodingByLCID(int lcid)
{
	bool		found;
	TdsLCIDToEncodingMapInfo mInfo;

	mInfo = (TdsLCIDToEncodingMapInfo) hash_search(TdsEncodingInfoCacheByLCID,
												   &lcid,
												   HASH_FIND,
												   &found);

	/*
	 * TODO: which encoding by default we should consider if appropriate
	 * Encoding is not found.
	 */
	if (!found)
	{
		mInfo = (TdsLCIDToEncodingMapInfo) hash_search(TdsEncodingInfoCacheByLCID,
													   &TdsDefaultLcid,
													   HASH_FIND,
													   &found);

		/*
		 * could not find encoding corresponding to default lcid still.
		 */
		if (!found)
			return -1;
	}
	return mInfo->enc;
}

void
TdsLoadTypeFunctionCache(void)
{
	HASHCTL		hashCtl;
	Oid			sys_nspoid = get_namespace_oid("sys", false);

	/* Create the function info hash table in our TDS memory context */
	if (functionInfoCacheByOid == NULL) /* create hash table */
	{
		MemSet(&hashCtl, 0, sizeof(hashCtl));
		hashCtl.keysize = sizeof(Oid);
		hashCtl.entrysize = sizeof(TdsIoFunctionData);
		hashCtl.hcxt = TdsMemoryContext;
		functionInfoCacheByOid = hash_create("IO function info cache",
											 SPI_processed,
											 &hashCtl,
											 HASH_ELEM | HASH_CONTEXT | HASH_BLOBS);
	}

	if (functionInfoCacheByTdsId == NULL)	/* create hash table */
	{
		MemSet(&hashCtl, 0, sizeof(hashCtl));
		hashCtl.keysize = sizeof(FunctionCacheByTdsIdKey);
		hashCtl.entrysize = sizeof(FunctionCacheByTdsIdEntry);
		hashCtl.hcxt = TdsMemoryContext;
		functionInfoCacheByTdsId = hash_create("IO function info cache by TDS id",
											   SPI_processed,
											   &hashCtl,
											   HASH_ELEM | HASH_CONTEXT | HASH_BLOBS);
	}

	/*
	 * Load the contents of the table into our hash table.
	 */

	for (int i = 0; i < TdsIoFunctionRawData_datasize; i++)
	{
		Oid			typeoid;
		Oid			basetypeoid;
		Oid			nspoid;
		TdsIoFunctionInfo finfo;
		FunctionCacheByTdsIdKey fc2key;
		FunctionCacheByTdsIdEntry *fc2ent;

		nspoid = strcmp(TdsIoFunctionRawData_data[i].typnsp, "sys") == 0 ? sys_nspoid : PG_CATALOG_NAMESPACE;
		typeoid = GetSysCacheOid2(TYPENAMENSP, Anum_pg_type_oid,
								  CStringGetDatum(TdsIoFunctionRawData_data[i].typname), ObjectIdGetDatum(nspoid));

		if (OidIsValid(typeoid))
		{
			basetypeoid = getBaseType(typeoid);
			finfo = (TdsIoFunctionInfo) hash_search(functionInfoCacheByOid,
													&typeoid,
													HASH_ENTER,
													NULL);
			finfo->ttmbasetypeid = typeoid == basetypeoid ? 0 : basetypeoid;
			finfo->ttmtdstypeid = TdsIoFunctionRawData_data[i].ttmtdstypeid;
			finfo->ttmtdstypelen = TdsIoFunctionRawData_data[i].ttmtdstypelen;
			finfo->ttmtdslenbytes = TdsIoFunctionRawData_data[i].ttmtdslenbytes;
			finfo->sendFuncId = TdsIoFunctionRawData_data[i].ttmsendfunc;
			finfo->sendFuncPtr = getSendFunc(finfo->sendFuncId);
			finfo->recvFuncId = TdsIoFunctionRawData_data[i].ttmrecvfunc;
			finfo->recvFuncPtr = getRecvFunc(finfo->recvFuncId);

			/* Create the hash entry for lookup by TDS' type ID */
			fc2key.tdstypeid = TdsIoFunctionRawData_data[i].ttmtdstypeid;
			fc2key.tdstypelen = TdsIoFunctionRawData_data[i].ttmtdstypelen;

			if (TdsIoFunctionRawData_data[i].ttmrecvfunc != TDS_RECV_INVALID)	/* Do not load the
																				 * Receiver function if
																				 * its Invalid. */
			{
				fc2ent = (FunctionCacheByTdsIdEntry *) hash_search(functionInfoCacheByTdsId,
																   &fc2key,
																   HASH_ENTER,
																   NULL);
				finfo = &(fc2ent->data);
				finfo->ttmtypeid = typeoid;
				finfo->ttmbasetypeid = basetypeoid;
				finfo->ttmtdstypeid = TdsIoFunctionRawData_data[i].ttmtdstypeid;
				finfo->ttmtdstypelen = TdsIoFunctionRawData_data[i].ttmtdstypelen;
				finfo->ttmtdslenbytes = TdsIoFunctionRawData_data[i].ttmtdslenbytes;
				finfo->sendFuncId = TdsIoFunctionRawData_data[i].ttmsendfunc;
				finfo->sendFuncPtr = getSendFunc(finfo->sendFuncId);
				finfo->recvFuncId = TdsIoFunctionRawData_data[i].ttmrecvfunc;
				finfo->recvFuncPtr = getRecvFunc(finfo->recvFuncId);
			}
		}
	}

	{
		/*
		 * Load Table Valued Paramerter since we can't have a static oid
		 * mapping for it.
		 */
		TdsIoFunctionInfo finfo_table;
		FunctionCacheByTdsIdKey fc2key_table;
		FunctionCacheByTdsIdEntry *fc2ent_table;

		fc2key_table.tdstypeid = TDS_TYPE_TABLE;
		fc2key_table.tdstypelen = -1;
		fc2ent_table = (FunctionCacheByTdsIdEntry *) hash_search(functionInfoCacheByTdsId,
																 &fc2key_table,
																 HASH_ENTER,
																 NULL);
		finfo_table = &(fc2ent_table->data);
		finfo_table->ttmtypeid = InvalidOid;
		finfo_table->ttmbasetypeid = InvalidOid;
		finfo_table->ttmtdstypeid = TDS_TYPE_TABLE;
		finfo_table->ttmtdstypelen = -1;
		finfo_table->ttmtdslenbytes = 1;
		finfo_table->sendFuncId = -1;
		finfo_table->sendFuncPtr = getSendFunc(-1);
		finfo_table->recvFuncId = TDS_RECV_TABLE;
		finfo_table->recvFuncPtr = getRecvFunc(TDS_RECV_TABLE);
	}
}

/*
 * TdsLookupTypeFunctionsByOid - IO function cache lookup
 */
TdsIoFunctionInfo
TdsLookupTypeFunctionsByOid(Oid typeId, int32 *typmod)
{
	TdsIoFunctionInfo finfo;
	bool		found;
	Oid			tmpTypeId;

	Assert(functionInfoCacheByOid != NULL);

	finfo = (TdsIoFunctionInfo) hash_search(functionInfoCacheByOid,
											&typeId,
											HASH_FIND,
											&found);

	/*
	 * If an entry is not found on tds mapping table, we try to find whether
	 * we've an entry for its base type.  If not found, we continue till the
	 * bottom base type.
	 */
	tmpTypeId = typeId;
	while (!found)
	{
		HeapTuple	tup;
		Form_pg_type typTup;

		tup = SearchSysCache1(TYPEOID, ObjectIdGetDatum(tmpTypeId));
		if (!HeapTupleIsValid(tup))
			break;

		typTup = (Form_pg_type) GETSTRUCT(tup);
		if (typTup->typtype != TYPTYPE_DOMAIN)
		{
			/* Not a domain, so stop descending */
			ReleaseSysCache(tup);
			break;
		}

		tmpTypeId = typTup->typbasetype;

		/*
		 * Typmod is allowed for domain only when enable_domain_typmod is
		 * enabled when executing the CREATE DOMAIN Statement, see
		 * DefineDomain for details.
		 */
		if (*typmod == -1)
			*typmod = typTup->typtypmod;

		finfo = (TdsIoFunctionInfo) hash_search(functionInfoCacheByOid,
												&tmpTypeId,
												HASH_FIND,
												&found);
		ReleaseSysCache(tup);
	}

	if (!found)
		ereport(ERROR,
				(errcode(ERRCODE_INVALID_PARAMETER_VALUE),
				 errmsg("data type %s is not supported yet", format_type_be(typeId))));

	return finfo;
}

/*
 * TdsLookupTypeFunctionsByTdsId - IO function cache lookup
 */
TdsIoFunctionInfo
TdsLookupTypeFunctionsByTdsId(int32_t typeId, int32_t typeLen)
{
	FunctionCacheByTdsIdKey fc2key;
	FunctionCacheByTdsIdEntry *fc2ent;
	bool		found;

	Assert(functionInfoCacheByTdsId != NULL);

	/* Try a lookup with the indicated length */
	fc2key.tdstypeid = typeId;
	fc2key.tdstypelen = typeLen;
	fc2ent = (FunctionCacheByTdsIdEntry *) hash_search(functionInfoCacheByTdsId,
													   &fc2key,
													   HASH_FIND,
													   &found);
	if (found)
		return &(fc2ent->data);

	/* Variable length types are configured with len=-1, so try that */
	fc2key.tdstypeid = typeId;
	fc2key.tdstypelen = -1;
	fc2ent = (FunctionCacheByTdsIdEntry *) hash_search(functionInfoCacheByTdsId,
													   &fc2key,
													   HASH_FIND,
													   &found);
	if (found)
		return &(fc2ent->data);

	/*
	 * In spite of being fixed length datatypes, Numeric and Decimal at times
	 * come on wire with a different length as part of the column-metadata. We
	 * shall update the tdstypelen and search again.
	 */
	if (typeId == TDS_TYPE_NUMERICN || typeId == TDS_TYPE_DECIMALN)
	{
		fc2key.tdstypelen = TDS_MAXLEN_NUMERIC;
		fc2ent = (FunctionCacheByTdsIdEntry *) hash_search(functionInfoCacheByTdsId,
														   &fc2key,
														   HASH_FIND,
														   &found);
		if (found)
			return &(fc2ent->data);
	}

	/* Not found either way */
	ereport(ERROR,
			(errcode(ERRCODE_INVALID_PARAMETER_VALUE),
			 errmsg("data type %d not supported yet", typeId)));

	return NULL;
}

/* --------------------------------
 * CopyMsgBytes - copy raw data from a message buffer
 *
 * Same as above, except data is copied to caller's buffer.
 * Function definition closely matches to pq_copymsgbytes
 * --------------------------------
 */
void
CopyMsgBytes(StringInfo msg, char *buf, int datalen)
{
	if (datalen < 0 || datalen > (msg->len - msg->cursor))
		ereport(FATAL,
				(errcode(ERRCODE_PROTOCOL_VIOLATION),
				 errmsg("insufficient data left in message")));
	memcpy(buf, &msg->data[msg->cursor], datalen);
	msg->cursor += datalen;
}

/* --------------------------------
 * GetMsgByte - get a raw byte from a message buffer
 * Function definition closely matches pq_getmsgbyte
 * --------------------------------
 */
int
GetMsgByte(StringInfo msg)
{
	if (msg->cursor >= msg->len)
		ereport(FATAL,
				(errcode(ERRCODE_PROTOCOL_VIOLATION),
				 errmsg("no data left in message")));
	return (unsigned char) msg->data[msg->cursor++];
}

/* --------------------------------
 *		GetMsgBytes	- get raw data from a message buffer
 *
 *		Returns a pointer directly into the message buffer; note this
 *		may not have any particular alignment.
 * --------------------------------
 */
const char *
GetMsgBytes(StringInfo msg, int datalen)
{
	const char *result;

	if (datalen < 0 || datalen > (msg->len - msg->cursor))
		ereport(FATAL,
				(errcode(ERRCODE_PROTOCOL_VIOLATION),
				 errmsg("insufficient data left in message")));
	result = &msg->data[msg->cursor];
	msg->cursor += datalen;
	return result;
}

/* --------------------------------
 * GetMsgInt - get a binary integer from a message buffer
 *
 * Values are treated as unsigned.
 * Function definition closely matches to pq_getmsgint
 * --------------------------------
 */
unsigned int
GetMsgInt(StringInfo msg, int b)
{
	unsigned int result;
	unsigned char n8;
	uint16		n16;
	uint32		n32;

	switch (b)
	{
		case 1:
			CopyMsgBytes(msg, (char *) &n8, 1);
			result = n8;
			break;
		case 2:
			CopyMsgBytes(msg, (char *) &n16, 2);
			result = LEtoh16(n16);
			break;
		case 3:
			memset(&n32, 0, sizeof(n32));
			CopyMsgBytes(msg, (char *) &n32, 3);
			result = LEtoh32(n32);
			break;
		case 4:
			CopyMsgBytes(msg, (char *) &n32, 4);
			result = LEtoh32(n32);
			break;
		default:
			elog(ERROR, "unsupported integer size %d", b);
			result = 0;			/* keep compiler quiet */
			break;
	}
	return result;
}

/* --------------------------------
 * GetMsgInt64 - get a binary 8-byte int from a message buffer
 *
 * It is tempting to merge this with GetMesInt, but we'd have to make the
 * result int64 for all data widths --- that could be a big performance
 * hit on machines where int64 isn't efficient.
 * Function definition closely mateches to pg_getmsgint64
 * --------------------------------
 */
int64
GetMsgInt64(StringInfo msg)
{
	uint64		n64;

	CopyMsgBytes(msg, (char *) &n64, sizeof(n64));

	return LEtoh64(n64);
}

/* --------------------------------
 * GetMsgUInt128 - get a binary 16-byte unsigned int from a message buffer
 * --------------------------------
 */
uint128
GetMsgUInt128(StringInfo msg)
{
	uint128		n128;

	memcpy(&n128, &msg->data[msg->cursor], sizeof(n128));
	msg->cursor += sizeof(n128);

	return LEtoh128(n128);
}

/* --------------------------------
 * GetMsgFloat4 - get a float4 from a message buffer
 *
 * Function definition closely matches to pq_getmsgfloat4
 * --------------------------------
 */
float4
GetMsgFloat4(StringInfo msg)
{
	union
	{
		float4		f;
		uint32		i;
	}			swap;

	swap.i = GetMsgInt(msg, 4);
	return swap.f;

}

/* --------------------------------
 * GetMsgFloat8 - get a float8 from a message buffer
 *
 * Function definition closely matches to pq_getmsgfloat8
 * --------------------------------
 */
float8
GetMsgFloat8(StringInfo msg)
{
	union
	{
		float8		f;
		int64		i;
	}			swap;

	swap.i = GetMsgInt64(msg);
	return swap.f;
}

/* Helper Function to convert Bit value into Datum. */
Datum
TdsTypeBitToDatum(StringInfo buf)
{
	int			ext = GetMsgByte(buf);

	PG_RETURN_BOOL((ext != 0) ? true : false);
}

/* Helper Function to convert Integer value into Datum. */
Datum
TdsTypeIntegerToDatum(StringInfo buf, int maxLen)
{
	switch (maxLen)
	{
		case TDS_MAXLEN_TINYINT:	/* TINY INT. */
			{
				uint8		res = GetMsgInt(buf, sizeof(int8));

				PG_RETURN_INT16((int16) res);
			}
			break;
		case TDS_MAXLEN_SMALLINT:	/* SMALL INT. */
			{
				uint16		res = GetMsgInt(buf, sizeof(uint16));

				PG_RETURN_INT16((uint16) res);
			}
			break;
		case TDS_MAXLEN_INT:	/* INT. */
			{
				unsigned int res = GetMsgInt(buf, sizeof(int32));

				PG_RETURN_INT32((int32) res);
			}
			break;
		case TDS_MAXLEN_BIGINT: /* BIG INT. */
			{
				uint64		res = GetMsgInt64(buf);

				PG_RETURN_INT64((int64) res);
			}
			break;
		default:
			elog(ERROR, "unsupported integer size %d", maxLen);
			PG_RETURN_INT32(0); /* keep compiler quiet */
			break;
	}
}

/* Helper Function to convert Float value into Datum. */
Datum
TdsTypeFloatToDatum(StringInfo buf, int maxLen)
{
	switch (maxLen)
	{
		case TDS_MAXLEN_FLOAT4:
			{
				float4		res;

				res = GetMsgFloat4(buf);
				PG_RETURN_FLOAT4(res);
			}
			break;
		case TDS_MAXLEN_FLOAT8:
			{
				float8		res;

				res = GetMsgFloat8(buf);
				PG_RETURN_FLOAT8(res);
			}
		default:
			elog(ERROR, "unsupported float size %d", maxLen);
			PG_RETURN_FLOAT4(0);	/* keep compiler quiet */
			break;
	}
}

/* Helper Function to convert Varchar,Char and Text values into Datum. */
Datum
TdsTypeVarcharToDatum(StringInfo buf, pg_enc encoding, uint8_t tdsColDataType)
{
	char		csave;
	Datum		pval;

	csave = buf->data[buf->len];
	buf->data[buf->len] = '\0';

	pval = TdsAnyToServerEncodingConversion(encoding,
											buf->data, buf->len,
											tdsColDataType);
	buf->data[buf->len] = csave;
	return pval;
}

/* Helper Function to convert NVarchar, NChar and NText values into Datum. */
Datum
TdsTypeNCharToDatum(StringInfo buf)
{
	void	   *result;
	StringInfoData temp;

	initStringInfo(&temp);
	TdsUTF16toUTF8StringInfo(&temp, buf->data, buf->len);

	result = tds_varchar_input(temp.data, temp.len, -1);
	pfree(temp.data);

	PG_RETURN_VARCHAR_P(result);
}

static inline char *
ReverseString(char *res)
{
	int			lo,
				hi;

	if (!res)
		return NULL;

	lo = 0;
	hi = strlen(res) - 1;

	while (lo < hi)
	{
		res[lo] ^= res[hi];
		res[hi] ^= res[lo];
		res[lo] ^= res[hi];
		lo++;
		hi--;
	}
	return res;
}

static inline void
Integer2String(uint128 num, char *str)
{
	int			i = 0,
				rem = 0;

	while (num)
	{
		rem = num % 10;
		str[i++] = rem + '0';
		num = num / 10;
	}
	str[i++] = '-';
	ReverseString(str);
}

/* Helper Function to convert Numeric value into Datum. */
Datum
TdsTypeNumericToDatum(StringInfo buf, int scale)
{
	Numeric		res;
	int			len,
				sign;
	char	   *decString;
	int			temp1,
				temp2;
	uint128		num = 0;

	/* fetch the sign from the actual data which is the first byte */
	sign = (uint8_t) GetMsgInt(buf, 1);

	/* fetch the data but ignore the sign byte now */
	{
		uint128		n128 = 0;

		memcpy(&n128, &buf->data[buf->cursor], TDS_MAXLEN_NUMERIC - 1);
		buf->cursor += TDS_MAXLEN_NUMERIC - 1;

		num = LEtoh128(n128);
	}

	decString = (char *) palloc0(sizeof(char) * 40);

	if (num != 0)
		Integer2String(num, decString);
	else
		decString[0] = '0';

	len = strlen(decString);
	temp1 = '.';

	/*
	 * If scale is more than length then we need to append zeros at the start;
	 * Since there is a '-' at the start of decString, we should ignore it
	 * before appending and then add it later.
	 */
	if (num != 0 && scale >= len)
	{
		int			diff = scale - len + 1;
		char	   *zeros = palloc0(sizeof(char) * diff + 1);
		char	   *tempString = decString;

		while (diff)
		{
			zeros[--diff] = '0';
		}

		/*
		 * Add extra '.' character in psprintf; Later we make use of this
		 * index during shifting the scale part of the string.
		 */
		decString = psprintf("-%s%s.", zeros, tempString + 1);
		len = strlen(decString) - 1;
		pfree(tempString);
	}
	if (num != 0)
	{
		while (scale)
		{
			temp2 = decString[len - scale];
			decString[len - scale] = temp1;
			temp1 = temp2;
			scale--;
		}
		decString[len++] = temp1;
	}
	else
	{
		decString[len++] = temp1;
		while (scale)
		{
			decString[len++] = '0';
			scale--;
		}
	}

	if (sign == 1 && num != 0)
		decString++;

	res = TdsSetVarFromStrWrapper(decString);
	PG_RETURN_NUMERIC(res);
}

/* Helper Function to convert Varbinary and Binary values into Datum. */
Datum
TdsTypeVarbinaryToDatum(StringInfo buf)
{
	bytea	   *result;
	int			nbytes;

	nbytes = buf->len - buf->cursor;
	result = (bytea *) palloc0(nbytes + VARHDRSZ);
	SET_VARSIZE(result, nbytes + VARHDRSZ);
	CopyMsgBytes(buf, VARDATA(result), nbytes);

	PG_RETURN_BYTEA_P(result);
}

/* Helper Function to convert Datetime2 value into Datum. */
Datum
TdsTypeDatetime2ToDatum(StringInfo buf, int scale, int len)
{
	uint64_t	numMicro = 0;
	uint32_t	numDays = 0;
	Timestamp	timestamp;

	if (scale == 255)
		scale = DATETIMEOFFSETMAXSCALE;

	memcpy(&numMicro, &buf->data[buf->cursor], len - 3);
	buf->cursor += len - 3;

	memcpy(&numDays, &buf->data[buf->cursor], 3);
	buf->cursor += 3;

	TdsGetTimestampFromDayTime(numDays, numMicro, 0, &timestamp, scale);

	PG_RETURN_TIMESTAMP((Timestamp) timestamp);
}

/* Helper Function to convert Datetime value into Datum. */
Datum
TdsTypeDatetimeToDatum(StringInfo buf)
{
	uint32		numDays,
				numTicks;
	uint64		val;
	Timestamp	timestamp;

	val = (uint64) GetMsgInt64(buf);
	numTicks = val >> 32;
	numDays = val & 0x00000000ffffffff;

	TdsTimeGetDatumFromDatetime(numDays, numTicks, &timestamp);

	PG_RETURN_TIMESTAMP((uint64) timestamp);
}

/* Helper Function to convert Small Datetime value into Datum. */
Datum
TdsTypeSmallDatetimeToDatum(StringInfo buf)
{
	uint16		numDays,
				numMins;
	uint32		val;
	Timestamp	timestamp;

	val = (uint32) GetMsgInt(buf, 4);
	numMins = val >> 16;
	numDays = val & 0x0000ffff;

	TdsTimeGetDatumFromSmalldatetime(numDays, numMins, &timestamp);

	PG_RETURN_TIMESTAMP((uint64) timestamp);
}

/* Helper Function to convert Date value into Datum. */
Datum
TdsTypeDateToDatum(StringInfo buf)
{
	DateADT		result;
	uint64		val;

	result = (DateADT) GetMsgInt(buf, 3);
	TdsCheckDateValidity(result);

	TdsTimeGetDatumFromDays(result, &val);

	PG_RETURN_DATEADT(val);
}

/* Helper Function to convert Time value into Datum. */
Datum
TdsTypeTimeToDatum(StringInfo buf, int scale, int len)
{
	double		result = 0;
	uint64_t	numMicro = 0;

	/*
	 * if time data has no specific scale specified in the query, default
	 * scale to be considered is 7 always.
	 */
	if (scale == 255)
		scale = DATETIMEOFFSETMAXSCALE;

	memcpy(&numMicro, &buf->data[buf->cursor], len);
	buf->cursor += len;

	result = (double) numMicro;
	while (scale--)
		result /= 10;

	result *= 1000000;
	if (result < INT64CONST(0) || result > USECS_PER_DAY)
		ereport(ERROR,
				(errcode(ERRCODE_DATETIME_VALUE_OUT_OF_RANGE),
				 errmsg("time out of range")));


	PG_RETURN_TIMEADT((TimeADT) result);
}

/* Helper Function to convert Datetimeoffset value into Datum. */
Datum
TdsTypeDatetimeoffsetToDatum(StringInfo buf, int scale, int len)
{
	uint64_t	numMicro = 0;
	uint32_t	numDays = 0;
	int16_t		timezone = 0;
	tsql_datetimeoffset *tdt = (tsql_datetimeoffset *) palloc0(DATETIMEOFFSET_LEN);
	TimestampTz timestamp;

	/*
	 * if Datetimeoffset data has no specific scale specified in the query,
	 * default scale to be considered is 7 always.
	 */
	if (scale == 0xFF)
		scale = DATETIMEOFFSETMAXSCALE;

	memcpy(&numMicro, &buf->data[buf->cursor], len - 5);
	buf->cursor += len - 5;

	memcpy(&numDays, &buf->data[buf->cursor], 3);
	buf->cursor += 3;

	memcpy(&timezone, &buf->data[buf->cursor], 2);
	buf->cursor += 2;

	timezone *= -1;
	TdsGetTimestampFromDayTime(numDays, numMicro, (int) timezone, &timestamp, scale);

	timestamp -= (timezone * SECS_PER_MINUTE * USECS_PER_SEC);
	/* since reverse is done in tm2timestamp() */
	timestamp -= (timezone * USECS_PER_SEC);

	tdt->tsql_ts = timestamp;
	tdt->tsql_tz = timezone;

	PG_RETURN_DATETIMEOFFSET(tdt);
}

/* Helper Function to convert Money value into Datum. */
Datum
TdsTypeMoneyToDatum(StringInfo buf)
{
	uint64		high,
				low;
	uint64		val = GetMsgInt64(buf);

	high = val & 0xffffffff00000000;
	low = val & 0x00000000ffffffff;
	val = high >> 32 | low << 32;


	PG_RETURN_CASH((Cash) val);
}

/* Helper Function to convert Small Money value into Datum. */
Datum
TdsTypeSmallMoneyToDatum(StringInfo buf)
{
	uint64		val = 0;
	uint32		low = GetMsgInt(buf, 4);

	val = (uint64) low;

	PG_RETURN_CASH((Cash) val);
}

/* Helper Function to convert XML value into Datum. */
Datum
TdsTypeXMLToDatum(StringInfo buf)
{
	void	   *result;
	char	   *str;
	int			nbytes;
	void	   *doc;
	int			encoding = PG_UTF8;
	xmlChar    *encodingStr = NULL;

	/*
	 * Read the data in raw format. We don't know yet what the encoding is, as
	 * that information is embedded in the xml declaration; so we have to
	 * parse that before converting to server encoding.
	 */
	nbytes = buf->len - buf->cursor;

	str = (char *) GetMsgBytes(buf, nbytes);

	/*
	 * We need a null-terminated string to pass to parse_xml_decl().  Rather
	 * than make a separate copy, make the temporary result one byte bigger
	 * than it needs to be.
	 */
	result = palloc0(nbytes + 1 + VARHDRSZ);
	SET_VARSIZE(result, nbytes + VARHDRSZ);
	memcpy(VARDATA(result), str, nbytes);
	str = VARDATA(result);
	str[nbytes] = '\0';

	/*
	 * TODO: handle the encoding list tds_parse_xml_decl((const char *) str,
	 * NULL, NULL, NULL, NULL); encoding = encodingStr ?
	 * xmlChar_to_encoding(encodingStr) : PG_UTF8;
	 */
	tds_parse_xml_decl((const xmlChar *) str, NULL, NULL, &encodingStr, NULL);
	encoding = encodingStr ? xmlChar_to_encoding(encodingStr) : TdsUTF16toUTF8XmlResult(buf, &result);

	/*
	 * Parse the data to check if it is well-formed XML data.  Assume that
	 * xml_parse will throw ERROR if not.
	 */
	doc = tds_xml_parse(result, XMLOPTION_CONTENT, true, encoding);
	tds_xmlFreeDoc(doc);

	PG_RETURN_XML_P(result);
}

/* Helper Function to convert UID value into Datum. */
Datum
TdsTypeUIDToDatum(StringInfo buf)
{
	pg_uuid_t  *uuid;

	/*
	 * Valid values for UUID are NULL or 16 byte value. NULL values are
	 * handled in the caller, so in the recv function we will only get 16 byte
	 * value
	 */
	Assert(buf->len == TDS_MAXLEN_UNIQUEIDENTIFIER);

	/* SWAP to match TSQL behaviour */
	SwapData(buf, buf->cursor + 0, buf->cursor + 3);
	SwapData(buf, buf->cursor + 1, buf->cursor + 2);
	SwapData(buf, buf->cursor + 4, buf->cursor + 5);
	SwapData(buf, buf->cursor + 6, buf->cursor + 7);

	uuid = (pg_uuid_t *) palloc(UUID_LEN);
	memcpy(uuid->data, GetMsgBytes(buf, UUID_LEN), UUID_LEN);

	PG_RETURN_POINTER(uuid);
}

/* Helper Function to convert Spatial Type values into Datum. */
Datum
TdsTypeSpatialToDatum(StringInfo buf)
{
	bytea	   *result;
	int		   nbytes,
			   npoints;
	StringInfoData  destBuf;

	initStringInfo(&destBuf);
	/*
	 * Here the incoming buf format is -> 4 Byte SRID + 2 Byte Geometry Type + (16 Bytes)*npoints
	 * But Driver expects -> 4 Byte SRID + 4 Byte Type + 4 Byte npoints + (16 Bytes)*npoints
	 */
	/* We are copying first 4 Byte SRID from buf */
	appendBinaryStringInfo(&destBuf, buf->data + buf->cursor, 4);
	
	npoints = (buf->len - buf->cursor - 6)/16;
	nbytes = buf->len - buf->cursor + 6;
	result = (bytea *) palloc0(nbytes + VARHDRSZ);
	SET_VARSIZE(result, nbytes + VARHDRSZ);

	/* Here we are handling the 8 bytes (4 Byte Type + 4 Byte npoints) which driver expects for 2-D point */
	if (buf->data[buf->cursor + 4] == 1 && buf->data[buf->cursor + 5] == 12)
	{
		appendStringInfoChar(&destBuf, POINTTYPE & 0xFF);
		appendStringInfoChar(&destBuf, (POINTTYPE >> 8)  & 0xFF);
		appendStringInfoChar(&destBuf, (POINTTYPE >> 16)  & 0xFF);
		appendStringInfoChar(&destBuf, (POINTTYPE >> 24)  & 0xFF);

		appendStringInfoChar(&destBuf, npoints & 0xFF);
		appendStringInfoChar(&destBuf, (npoints >> 8)  & 0xFF);
		appendStringInfoChar(&destBuf, (npoints >> 16)  & 0xFF);
		appendStringInfoChar(&destBuf, (npoints >> 24)  & 0xFF);
	}
	else
	{
		ereport(ERROR,
				(errcode(ERRCODE_FEATURE_NOT_SUPPORTED),
				 errmsg("Currently Only 2-D Point Type is Supported in BabelFish!")));
	}

	/* We are copying the remaining bytes (16 Bytes)*npoints from buf */
	appendBinaryStringInfo(&destBuf, buf->data + buf->cursor + 6, buf->len - 6);

	memcpy(VARDATA(result), &destBuf.data, nbytes);
	buf->cursor += nbytes - 6;

	PG_RETURN_BYTEA_P(result);
}

StringInfo
TdsGetPlpStringInfoBufferFromToken(const char *message, const ParameterToken token)
{
	StringInfo	pbuf;
	Plp			plpHead = token->plp,
				temp;
	uint64_t	len = 0;

	temp = plpHead;
	pbuf = makeStringInfo();

	/* data of zero length */
	if (temp == NULL)
		return pbuf;

	while (temp != NULL)
	{
		len += temp->len;
		temp = temp->next;
	}


	/*
	 * Explicitly calling enlargeStringInfo. This will save some overhead
	 * incase the data is very large and needs repalloc again and again
	 */
	enlargeStringInfo(pbuf, len);

	temp = plpHead;

	while (temp != NULL)
	{
		appendBinaryStringInfo(pbuf, &message[temp->offset], temp->len);
		temp = temp->next;
	}

	return pbuf;
}

StringInfo
TdsGetStringInfoBufferFromToken(const char *message, const ParameterToken token)
{
	StringInfo	pbuf;

	const char *pvalue = &message[token->dataOffset];

	pbuf = palloc(sizeof(StringInfoData));

	/*
	 * Rather than copying data around, we just set up a phony StringInfo
	 * pointing to the correct portion of the TDS message buffer.
	 */
	pbuf->data = (char *) pvalue;
	pbuf->maxlen = token->len;
	pbuf->len = token->len;
	pbuf->cursor = 0;

	return pbuf;
}

/* --------------------------------
 * TdsRevTypeBit	- converts external binary format to bool
 *
 * The external representation is one byte.  Any nonzero value is taken
 * as "true".
 * Function definition closely matches to get boolrecv
 * --------------------------------
 */
Datum
TdsRecvTypeBit(const char *message, const ParameterToken token)
{
	Datum		res;
	StringInfo	buf = TdsGetStringInfoBufferFromToken(message, token);

	res = TdsTypeBitToDatum(buf);

	pfree(buf);
	return res;
}

/* --------------------------------
 * TdsRecvTypeSmallInt - converts external binary format to int2
 * --------------------------------
 */
Datum
TdsRecvTypeTinyInt(const char *message, const ParameterToken token)
{
	StringInfo	buf = TdsGetStringInfoBufferFromToken(message, token);
	Datum		res;

	res = TdsTypeIntegerToDatum(buf, sizeof(int8));

	pfree(buf);
	return res;
}

/* --------------------------------
 * TdsRecvTypeSmallInt - converts external binary format to int2
 * Function definition closely matches to int2recv
 * --------------------------------
 */
Datum
TdsRecvTypeSmallInt(const char *message, const ParameterToken token)
{
	StringInfo	buf = TdsGetStringInfoBufferFromToken(message, token);
	Datum		res;

	res = TdsTypeIntegerToDatum(buf, sizeof(int16));

	pfree(buf);
	return res;
}

/* --------------------------------
 * TdsRecvTypeInteger - converts external binary format to int4
 * Function definition closely matches to int4recv
 * --------------------------------
 */
Datum
TdsRecvTypeInteger(const char *message, const ParameterToken token)
{
	Datum		res;
	StringInfo	buf = TdsGetStringInfoBufferFromToken(message, token);

	res = TdsTypeIntegerToDatum(buf, sizeof(int32));

	pfree(buf);
	return res;
}

/* --------------------------------
 * TdsRecvTypeBigInt - converts external binary format to int8
 * Function definition closely matches to int8recv
 * --------------------------------
 */
Datum
TdsRecvTypeBigInt(const char *message, const ParameterToken token)
{
	Datum		res;
	StringInfo	buf = TdsGetStringInfoBufferFromToken(message, token);

	res = TdsTypeIntegerToDatum(buf, sizeof(int64));

	pfree(buf);
	return res;
}

/* --------------------------------
 * TdsRecvTypeFloat4 - converts external binary format to float4
 * Function definition closely matches to float4recv
 * --------------------------------
 */
Datum
TdsRecvTypeFloat4(const char *message, const ParameterToken token)
{
	Datum		res;
	StringInfo	buf = TdsGetStringInfoBufferFromToken(message, token);

	res = TdsTypeFloatToDatum(buf, sizeof(float4));

	pfree(buf);
	return res;
}

/* --------------------------------
 * TdsRecvTypeFloat4 - converts external binary format to float8
 * Function definition closely matches to float8recv
 * --------------------------------
 */
Datum
TdsRecvTypeFloat8(const char *message, const ParameterToken token)
{
	Datum		res;
	StringInfo	buf = TdsGetStringInfoBufferFromToken(message, token);

	res = TdsTypeFloatToDatum(buf, sizeof(float8));

	pfree(buf);
	return res;
}

/* --------------------------------
 * TdsRecvTypeBinary - converts external binary format to byte data
 * --------------------------------
 */
Datum
TdsRecvTypeBinary(const char *message, const ParameterToken token)
{
	Datum		result;
	StringInfo	buf = TdsGetStringInfoBufferFromToken(message, token);

	result = TdsTypeVarbinaryToDatum(buf);

	pfree(buf);
	return result;
}

/* --------------------------------
 * TdsRecvTypeVarbinary - converts external varbinary format to byte data
 * --------------------------------
 */
Datum
TdsRecvTypeVarbinary(const char *message, const ParameterToken token)
{
	Datum		result;
	StringInfo	buf;

	if (token->maxLen == 0xffff)
		buf = TdsGetPlpStringInfoBufferFromToken(message, token);
	else
	{
		TDSInstrumentation(INSTR_TDS_DATATYPE_VARBINARY_MAX);

		buf = TdsGetStringInfoBufferFromToken(message, token);
	}

	result = TdsTypeVarbinaryToDatum(buf);

	if (token->maxLen == 0xffff)
		pfree(buf->data);

	pfree(buf);
	return result;
}

/* --------------------------------
 * TdsRecvTypeVarchar - converts external binary format to varchar
 *
 * Function defination closely matches to varcharrecv
 * --------------------------------
 */
Datum
TdsRecvTypeVarchar(const char *message, const ParameterToken token)
{
	StringInfo	buf;
	char		csave;
	Datum		pval;

	if (token->maxLen == 0xFFFF)
	{
		TDSInstrumentation(INSTR_TDS_DATATYPE_VARCHAR_MAX);

		buf = TdsGetPlpStringInfoBufferFromToken(message, token);
	}
	else
		buf = TdsGetStringInfoBufferFromToken(message, token);

	csave = buf->data[buf->len];
	buf->data[buf->len] = '\0';
	pval = TdsAnyToServerEncodingConversion(token->paramMeta.encoding,
											buf->data, buf->len, TDS_TYPE_VARCHAR);
	buf->data[buf->len] = csave;

	if (token->maxLen == 0xFFFF)
		pfree(buf->data);

	pfree(buf);
	return pval;
}

void
TdsReadUnicodeDataFromTokenCommon(const char *message, const ParameterToken token, StringInfo temp)
{
	StringInfo	buf;

	/*
	 * XXX: We reuse this code for extracting the query from the TDS request.
	 * In some cases, the query is sent as non-unicode datatypes.  In those
	 * cases, the data can come as PLP.
	 */
	if ((token->type == TDS_TYPE_NVARCHAR || token->type == TDS_TYPE_VARCHAR) &&
		(token->maxLen == 0xFFFF))
		buf = TdsGetPlpStringInfoBufferFromToken(message, token);
	else
		buf = TdsGetStringInfoBufferFromToken(message, token);

	enlargeStringInfo(temp, buf->len);

	TdsUTF16toUTF8StringInfo(temp, buf->data, buf->len);

	if ((token->type == TDS_TYPE_NVARCHAR || token->type == TDS_TYPE_VARCHAR) &&
		(token->maxLen == 0xFFFF))
		pfree(buf->data);

	pfree(buf);
}

/* --------------------------------
 * TdsRecvTypeNVarchar - converts external binary format to varchar
 *
 * Function defination closely matches to varcharrecv
 * --------------------------------
 */
Datum
TdsRecvTypeNVarchar(const char *message, const ParameterToken token)
{
	void	   *result;
	StringInfoData temp;

	if (token->maxLen == 0xFFFF)
		TDSInstrumentation(INSTR_TDS_DATATYPE_NVARCHAR_MAX);

	initStringInfo(&temp);

	TdsReadUnicodeDataFromTokenCommon(message, token, &temp);
	result = tds_varchar_input(temp.data, temp.len, -1);

	pfree(temp.data);

	PG_RETURN_VARCHAR_P(result);
}

Datum
TdsRecvTypeText(const char *message, const ParameterToken token)
{
	char		csave;
	Datum		pval;
	StringInfo	buf = TdsGetStringInfoBufferFromToken(message, token);

	csave = buf->data[buf->len];
	buf->data[buf->len] = '\0';
	pval = TdsAnyToServerEncodingConversion(token->paramMeta.encoding, buf->data, buf->len,
											TDS_TYPE_TEXT);
	buf->data[buf->len] = csave;

	pfree(buf);
	return pval;
}

Datum
TdsRecvTypeNText(const char *message, const ParameterToken token)
{
	Datum		result;
	StringInfo	buf = TdsGetStringInfoBufferFromToken(message, token);

	result = TdsTypeNCharToDatum(buf);

	pfree(buf);
	return result;
}

/* --------------------------------
 * TdsRecvTypeChar - converts external binary format to char
 *
 * Function defination closely matches to bpcharrecv
 * --------------------------------
 */
Datum
TdsRecvTypeChar(const char *message, const ParameterToken token)
{
	char		csave;
	Datum		pval;
	StringInfo	buf = TdsGetStringInfoBufferFromToken(message, token);

	csave = buf->data[buf->len];
	buf->data[buf->len] = '\0';
	pval = TdsAnyToServerEncodingConversion(token->paramMeta.encoding, buf->data, buf->len, TDS_TYPE_CHAR);
	buf->data[buf->len] = csave;

	pfree(buf);
	return pval;
}

/* --------------------------------
 * TdsRecvTypeNChar - converts external binary format to nchar
 *
 * Function defination closely matches to bpcharrecv
 * --------------------------------
 */
Datum
TdsRecvTypeNChar(const char *message, const ParameterToken token)
{
	Datum		result;
	StringInfo	buf = TdsGetStringInfoBufferFromToken(message, token);

	result = TdsTypeNCharToDatum(buf);

	pfree(buf);
	return result;
}

/*
  * TdsRecvTypeXml - convert extenal binary format to XML Datum
  * Function defination closely matches to xml_recv
  * XMLChar * is equivant to char *
  */
Datum
TdsRecvTypeXml(const char *message, const ParameterToken token)
{
	Datum		result;
	StringInfo	buf = TdsGetPlpStringInfoBufferFromToken(message, token);

	TDSInstrumentation(INSTR_TDS_DATATYPE_XML);

	result = TdsTypeXMLToDatum(buf);

	pfree(buf->data);
	pfree(buf);
	return result;
}

/* --------------------------------
 * TdsRecvTypeMoney - converts external binary format to UniqueIdentifier
 *
 * Function defination closely matches to uuid_recv
 * --------------------------------
 */
Datum
TdsRecvTypeUniqueIdentifier(const char *message, const ParameterToken token)
{
	Datum		result;
	StringInfo	buf = TdsGetStringInfoBufferFromToken(message, token);

	result = TdsTypeUIDToDatum(buf);

	pfree(buf);
	return result;
}

/* --------------------------------
 * TdsRecvTypeMoney - converts external binary format to uint64 for
 * money data type
 * Function defination closely matches to cash_recv
 * --------------------------------
 */
Datum
TdsRecvTypeMoney(const char *message, const ParameterToken token)
{
	StringInfo	buf = TdsGetStringInfoBufferFromToken(message, token);

	uint64		high,
				low;
	uint64		val = GetMsgInt64(buf);

	TDSInstrumentation(INSTR_TDS_DATATYPE_MONEY);

	high = val & 0xffffffff00000000;
	low = val & 0x00000000ffffffff;
	val = high >> 32 | low << 32;

	pfree(buf);
	PG_RETURN_CASH((Cash) val);
}

/* --------------------------------
 * TdsRecvTypeSmallmoney - converts external binary format to uint64 for
 * Smallmoney data type
 * Function defination closely matches to cash_recv
 * --------------------------------
 */
Datum
TdsRecvTypeSmallmoney(const char *message, const ParameterToken token)
{
	StringInfo	buf = TdsGetStringInfoBufferFromToken(message, token);

	uint64		val = 0;
	uint32		low = GetMsgInt(buf, 4);

	TDSInstrumentation(INSTR_TDS_DATATYPE_SMALLMONEY);

	val = (uint64) low;
	pfree(buf);
	PG_RETURN_CASH((Cash) val);
}

/* --------------------------------
 * TdsRecvTypeSmalldatetime - converts external binary format to
 * Small Datetime data type
 * --------------------------------
 */
Datum
TdsRecvTypeSmalldatetime(const char *message, const ParameterToken token)
{
	Datum		result;
	StringInfo	buf = TdsGetStringInfoBufferFromToken(message, token);

	result = TdsTypeSmallDatetimeToDatum(buf);

	pfree(buf);
	return result;
}

/* -------------------------------
 * TdsRecvTypeDate - converts external binary format to
 * Date  data type
 * --------------------------------
 */
Datum
TdsRecvTypeDate(const char *message, const ParameterToken token)
{
	Datum		result;
	StringInfo	buf = TdsGetStringInfoBufferFromToken(message, token);

	result = TdsTypeDateToDatum(buf);

	pfree(buf);
	return result;
}

/* --------------------------------
 * TdsRecvTypeDatetime - converts external binary format to
 * Datetime data type
 * --------------------------------
 */
Datum
TdsRecvTypeDatetime(const char *message, const ParameterToken token)
{
	Datum		result;
	StringInfo	buf = TdsGetStringInfoBufferFromToken(message, token);

	result = TdsTypeDatetimeToDatum(buf);

	pfree(buf);
	return result;
}

/* -------------------------------
 * TdsRecvTypeTime - converts external binary format to
 * Time data type
 * --------------------------------
 */
Datum
TdsRecvTypeTime(const char *message, const ParameterToken token)
{
	Datum		result;
	int			scale = 0;
	StringInfo	buf = TdsGetStringInfoBufferFromToken(message, token);
	TdsColumnMetaData col = token->paramMeta;

	scale = col.metaEntry.type6.scale;

	result = TdsTypeTimeToDatum(buf, scale, token->len);

	pfree(buf);
	return result;
}

Datum
TdsRecvTypeDatetime2(const char *message, const ParameterToken token)
{
	Datum		result;
	int			scale = 0;
	StringInfo	buf = TdsGetStringInfoBufferFromToken(message, token);
	TdsColumnMetaData col = token->paramMeta;

	scale = col.metaEntry.type6.scale;


	result = TdsTypeDatetime2ToDatum(buf, scale, token->len);

	pfree(buf);
	return result;
}

/* -------------------------------
 * TdsRecvTypeGeometry - converts external binary format to
 * Geometry data type
 * --------------------------------
 */
Datum
TdsRecvTypeGeometry(const char *message, const ParameterToken token)
{
<<<<<<< HEAD
	Datum		result;
	StringInfo	buf = TdsGetPlpStringInfoBufferFromToken(message, token);

	result = TdsTypeSpatialToDatum(buf);

	pfree(buf->data);
=======
	Datum result = 0;

	/* Decode binary and convert if needed */
	StringInfo	buf = TdsGetStringInfoBufferFromToken(message, token);

	/* Return in Datum val */

	ereport(ERROR,
							(errcode(ERRCODE_DATETIME_VALUE_OUT_OF_RANGE),
							 errmsg("Prepared Queries for Geometry DataType Currently not Supported in BabelFish")));

>>>>>>> 817b3711
	pfree(buf);
	return result;
}

/* -------------------------------
 * TdsRecvTypeGeography - converts external binary format to
 * Geography data type
 * --------------------------------
<<<<<<< HEAD
 */ 
Datum
TdsRecvTypeGeography(const char *message, const ParameterToken token)
{
	Datum		result;
	StringInfo	buf = TdsGetPlpStringInfoBufferFromToken(message, token);
=======
 */
/*
 * It is a Placeholder Function for now
 * TODO: Will need to address it in subsequent Code Changes
*/
Datum
TdsRecvTypeGeography(const char *message, const ParameterToken token)
{
	Datum result = 0;

	/* Decode binary and convert if needed */
	StringInfo	buf = TdsGetStringInfoBufferFromToken(message, token);

	/* Return in Datum val */
>>>>>>> 817b3711

	result = TdsTypeSpatialToDatum(buf);

<<<<<<< HEAD
	pfree(buf->data);
=======
>>>>>>> 817b3711
	pfree(buf);
	return result;
}

static inline uint128
StringToInteger(char *str)
{
	int			i = 0,
				len = 0;
	uint128		num = 0;

	if (!str)
		return 0;

	len = strlen(str);

	for (; i < len; i++)
		num = num * 10 + (str[i] - '0');

	return num;
}


/* --------------------------------
 * TdsRecvTypeNumeric - converts external binary format to numeric/decimal
 * Function definition closely matches to numeric_recv
 * --------------------------------
 */
Datum
TdsRecvTypeNumeric(const char *message, const ParameterToken token)
{
	Numeric		res;
	int			scale,
				len,
				sign;
	char	   *decString,
			   *wholeString;
	int			temp1,
				temp2;
	uint128		num = 0;
	TdsColumnMetaData col = token->paramMeta;

	StringInfo	buf = TdsGetStringInfoBufferFromToken(message, token);

	/* scale and precision are part of the type info */
	scale = col.metaEntry.type5.scale;

	/* fetch the sign from the actual data which is the first byte */
	sign = (uint8_t) GetMsgInt(buf, 1);

	/* fetch the data but ignore the sign byte now */
	{
		uint128		n128 = 0;

		if ((token->len - 1) > sizeof(n128))
			ereport(ERROR,
					(errcode(ERRCODE_PROTOCOL_VIOLATION),
					 errmsg("Data length %d is invalid for NUMERIC/DECIMAL data types.",
							token->len)));

		memcpy(&n128, &buf->data[buf->cursor], token->len - 1);
		buf->cursor += token->len - 1;

		num = LEtoh128(n128);
	}

	decString = (char *) palloc0(sizeof(char) * 40);

	if (num != 0)
		Integer2String(num, decString);
	else
		decString[0] = '0';


	len = strlen(decString);
	temp1 = '.';

	/*
	 * If scale is more than length then we need to append zeros at the start;
	 * Since there is a '-' at the start of decString, we should ignore it
	 * before appending and then add it later.
	 */
	if (num != 0 && scale >= len)
	{
		int			diff = scale - len + 1;
		char	   *zeros = palloc0(sizeof(char) * diff + 1);
		char	   *tempString = decString;

		while (diff)
		{
			zeros[--diff] = '0';
		}

		/*
		 * Add extra '.' character in psprintf; Later we make use of this
		 * index during shifting the scale part of the string.
		 */
		decString = psprintf("-%s%s.", zeros, tempString + 1);
		len = strlen(decString) - 1;
		pfree(tempString);
	}
	if (num != 0)
	{
		while (scale)
		{
			temp2 = decString[len - scale];
			decString[len - scale] = temp1;
			temp1 = temp2;
			scale--;
		}
		decString[len++] = temp1;
	}
	else
	{
		decString[len++] = temp1;
		while (scale)
		{
			decString[len++] = '0';
			scale--;
		}
	}

	/*
	 * We use wholeString just to free the address at decString later, since
	 * it gets updated later.
	 */
	wholeString = decString;

	if (sign == 1 && num != 0)
		decString++;

	res = TdsSetVarFromStrWrapper(decString);

	if (wholeString)
		pfree(wholeString);
	if (buf)
		pfree(buf);
	PG_RETURN_NUMERIC(res);
}

/*
 * FetchTvpTypeOid - Fetches the table type to store in
 * ParameterToken->TdsColumnMetaData which is later used to declare
 * the bind varaibles.
 * The caller should be in a Transaction and in PSQL dialect.
 */
static void
FetchTvpTypeOid(const ParameterToken token, char *tvpName)
{
	int			rc;
	HeapTuple	row;
	bool		isnull;
	TupleDesc	tupdesc;
	char	   *query;

	if ((rc = SPI_connect()) < 0)
	{
		/* Reset dialect. */
		set_config_option("babelfishpg_tsql.sql_dialect", "tsql",
						  GUC_CONTEXT_CONFIG,
						  PGC_S_SESSION, GUC_ACTION_SAVE, true, 0, false);
		elog(ERROR, "SPI_connect() failed in TDS Listener "
			 "with return code %d", rc);
	}

	query = psprintf("SELECT '%s'::regtype::oid", tvpName);

	rc = SPI_execute(query, false, 1);
	if (rc != SPI_OK_SELECT)
	{
		/* Reset dialect. */
		set_config_option("babelfishpg_tsql.sql_dialect", "tsql",
						  GUC_CONTEXT_CONFIG,
						  PGC_S_SESSION, GUC_ACTION_SAVE, true, 0, false);
		elog(ERROR, "Failed to insert in the underlying table for table-valued parameter: %d", rc);
	}
	tupdesc = SPI_tuptable->tupdesc;
	row = SPI_tuptable->vals[0];

	token->paramMeta.pgTypeOid = DatumGetObjectId(SPI_getbinval(row, tupdesc,
																1, &isnull));

	pfree(query);
	SPI_finish();
}


/* --------------------------------
 * TdsRecvTypeTable - creates a temp-table from the data being recevied on the wire
 * and sends this temp-table's name to the engine.
 * --------------------------------
 */
Datum
TdsRecvTypeTable(const char *message, const ParameterToken token)
{
	char	   *tableName;
	char	   *query;
	StringInfo	temp;
	int			rc;
	TvpRowData *row = token->tvpInfo->rowData;
	TvpColMetaData *colMetaData = token->tvpInfo->colMetaData;
	bool		xactStarted = IsTransactionOrTransactionBlock();
	char	   *finalTableName;
	char	   *tvpTypeName;
	TvpLookupItem *item;

	temp = palloc(sizeof(StringInfoData));
	initStringInfo(temp);

	TDSInstrumentation(INSTR_TDS_DATATYPE_TABLE_VALUED_PARAMETER);

	tvpTypeName = downcase_truncate_identifier(token->tvpInfo->tvpTypeName,
											   strlen(token->tvpInfo->tvpTypeName), true);

	/*
	 * If schema is provided we convert it to physical schema and then update
	 * the tvpTypeName to have 2 part names.
	 */
	if (token->tvpInfo->tvpTypeSchemaName)
	{
		char	   *db_name = pltsql_plugin_handler_ptr->get_cur_db_name();
		char	   *logical_schema = downcase_truncate_identifier(token->tvpInfo->tvpTypeSchemaName,
																  strlen(token->tvpInfo->tvpTypeSchemaName), true);
		char	   *physical_schema = pltsql_plugin_handler_ptr->get_physical_schema_name(db_name, logical_schema);
		char	   *tempStr = psprintf("%s.%s", physical_schema, tvpTypeName);

		pfree(tvpTypeName);
		tvpTypeName = tempStr;

		pfree(logical_schema);
		pfree(physical_schema);
		pfree(db_name);
	}

	/* Setting a unique name for TVP temp table. */
	tableName = psprintf("%s_TDS_TVP_TEMP_TABLE_%d", token->tvpInfo->tableName, rand());
	finalTableName = downcase_truncate_identifier(tableName, strlen(tableName), true);
	pfree(tableName);

	/* Connect to the SPI manager. */
	if ((rc = SPI_connect()) < 0)
		elog(ERROR, "SPI_connect() failed in TDS Listener "
			 "with return code %d", rc);


	/*
	 * We change the dialect to postgres to create temp tables and execute a
	 * prep/exec insert query via SPI.
	 */
	set_config_option("babelfishpg_tsql.sql_dialect", "postgres",
					  GUC_CONTEXT_CONFIG,
					  PGC_S_SESSION, GUC_ACTION_SAVE, true, 0, false);

	if (!xactStarted)
		StartTransactionCommand();
	PushActiveSnapshot(GetTransactionSnapshot());

	/* Explicity retrieve the oid for TVP type and map it. */
	if (token->paramMeta.pgTypeOid == InvalidOid)
		FetchTvpTypeOid(token, tvpTypeName);

	query = psprintf("CREATE TEMPORARY TABLE IF NOT EXISTS %s (like %s including all)",
					 finalTableName, tvpTypeName);
	pfree(tvpTypeName);


	/*
	 * If table with the same name already exists, we should just use that
	 * table and ignore the NOTICE of "relation already exists, skipping".
	 */
	rc = SPI_execute(query, false, 1);

	if (rc != SPI_OK_UTILITY)
	{
		/* Reset dialect. */
		set_config_option("babelfishpg_tsql.sql_dialect", "tsql",
						  GUC_CONTEXT_CONFIG,
						  PGC_S_SESSION, GUC_ACTION_SAVE, true, 0, false);
		elog(ERROR, "Failed to create the underlying table for table-valued parameter: %d", rc);
	}

	SPI_finish();
	PopActiveSnapshot();
	if (!xactStarted)
		CommitTransactionCommand();

	{
		char	   *src;
		int			nargs = token->tvpInfo->colCount * token->tvpInfo->rowCount;
		Datum	   *values = palloc(nargs * sizeof(Datum));
		char	   *nulls = palloc(nargs * sizeof(char));
		Oid		   *argtypes = palloc(nargs * sizeof(Datum));
		int			i = 0;

		query = " ";

		if (!xactStarted)
			StartTransactionCommand();
		PushActiveSnapshot(GetTransactionSnapshot());

		while (row)				/* Create the prep/exec query to insert the
								 * rows. */
		{
			TdsIoFunctionInfo tempFuncInfo;
			int			currentColumn = 0;
			char	   *currentQuery = " ";

			while (currentColumn != token->tvpInfo->colCount)
			{
				temp = &(row->columnValues[currentColumn]);
				tempFuncInfo = TdsLookupTypeFunctionsByTdsId(colMetaData[currentColumn].columnTdsType, colMetaData[currentColumn].maxLen);
				GetPgOid(argtypes[i], tempFuncInfo);
				if (row->isNull[currentColumn] == 'n')
					nulls[i] = row->isNull[currentColumn];
				else
					switch (colMetaData[currentColumn].columnTdsType)
					{
						case TDS_TYPE_CHAR:
						case TDS_TYPE_VARCHAR:
							values[i] = TdsTypeVarcharToDatum(temp, colMetaData[currentColumn].encoding, colMetaData[currentColumn].columnTdsType);
							break;
						case TDS_TYPE_NCHAR:
							values[i] = TdsTypeNCharToDatum(temp);
							break;
						case TDS_TYPE_NVARCHAR:
							if (!row->isNull[currentColumn])	/* NULL. */
								currentQuery = psprintf("%s,\'NULL\'", currentQuery);
							else
								currentQuery = psprintf("%s,\'%s\'", currentQuery, temp->data);
							nargs--;
							break;
						case TDS_TYPE_INTEGER:
						case TDS_TYPE_BIT:
							values[i] = TdsTypeIntegerToDatum(temp, colMetaData[currentColumn].maxLen);
							break;
						case TDS_TYPE_FLOAT:
							values[i] = TdsTypeFloatToDatum(temp, colMetaData[currentColumn].maxLen);
							break;
						case TDS_TYPE_NUMERICN:
						case TDS_TYPE_DECIMALN:
							values[i] = TdsTypeNumericToDatum(temp, colMetaData[currentColumn].scale);
							break;
						case TDS_TYPE_VARBINARY:
						case TDS_TYPE_BINARY:
							values[i] = TdsTypeVarbinaryToDatum(temp);
							argtypes[i] = tempFuncInfo->ttmtypeid;
							break;
						case TDS_TYPE_DATE:
							values[i] = TdsTypeDateToDatum(temp);
							break;
						case TDS_TYPE_TIME:
							values[i] = TdsTypeTimeToDatum(temp, colMetaData[currentColumn].scale, temp->len);
							break;
						case TDS_TYPE_DATETIMEOFFSET:
							values[i] = TdsTypeDatetimeoffsetToDatum(temp, colMetaData[currentColumn].scale, temp->len);
							break;
						case TDS_TYPE_DATETIME2:
							values[i] = TdsTypeDatetime2ToDatum(temp, colMetaData[currentColumn].scale, temp->len);
							break;
						case TDS_TYPE_DATETIMEN:
							values[i] = TdsTypeDatetimeToDatum(temp);
							break;
						case TDS_TYPE_MONEYN:
							values[i] = TdsTypeMoneyToDatum(temp);
							break;
						case TDS_TYPE_XML:
							values[i] = TdsTypeXMLToDatum(temp);
							break;
						case TDS_TYPE_UNIQUEIDENTIFIER:
							values[i] = TdsTypeUIDToDatum(temp);
							break;
						case TDS_TYPE_SQLVARIANT:
							values[i] = TdsTypeSqlVariantToDatum(temp);
							break;
<<<<<<< HEAD
						case TDS_TYPE_CLRUDT:
							values[i] = TdsTypeSpatialToDatum(temp);
							break; 
=======
						case TDS_TYPE_SPATIAL:
							break;
>>>>>>> 817b3711
					}
				/* Build a string for bind parameters. */
				if (colMetaData[currentColumn].columnTdsType != TDS_TYPE_NVARCHAR || row->isNull[currentColumn] == 'n')
				{
					currentQuery = psprintf("%s,$%d", currentQuery, i + 1);
					i++;
				}
				currentColumn++;
			}
			row = row->nextRow;
			currentQuery[1] = ' ';	/* Convert the first ',' into a blank
									 * space. */

			/*
			 * Add each row values in a single insert query so that we call
			 * SPI only once.
			 */
			query = psprintf("%s,(%s)", query, currentQuery);
		}

		if (token->tvpInfo->rowData)	/* If any row in TVP */
		{
			query[1] = ' ';		/* Convert the first ',' into a blank space. */

			src = psprintf("Insert into %s values %s", finalTableName, query);
			if ((rc = SPI_connect()) < 0)
			{
				/* Reset dialect. */
				set_config_option("babelfishpg_tsql.sql_dialect", "tsql",
								  GUC_CONTEXT_CONFIG,
								  PGC_S_SESSION, GUC_ACTION_SAVE, true, 0, false);
				elog(ERROR, "SPI_connect() failed in TDS Listener "
					 "with return code %d", rc);
			}

			rc = SPI_execute_with_args(src,
									   nargs, argtypes,
									   values, nulls,
									   false, 1);

			if (rc != SPI_OK_INSERT)
			{
				/* Reset dialect. */
				set_config_option("babelfishpg_tsql.sql_dialect", "tsql",
								  GUC_CONTEXT_CONFIG,
								  PGC_S_SESSION, GUC_ACTION_SAVE, true, 0, false);
				elog(ERROR, "Failed to insert in the underlying table for table-valued parameter: %d", rc);
			}

			SPI_finish();
			PopActiveSnapshot();
			if (!xactStarted)
				CommitTransactionCommand();
		}

		set_config_option("babelfishpg_tsql.sql_dialect", "tsql",
						  GUC_CONTEXT_CONFIG,
						  PGC_S_SESSION, GUC_ACTION_SAVE, true, 0, false);
	}

	/* Free all the pointers. */
	while (token->tvpInfo->rowData)
	{
		TvpRowData *tempRow = token->tvpInfo->rowData;

		token->tvpInfo->rowData = token->tvpInfo->rowData->nextRow;
		pfree(tempRow);
	}
	pfree(token->tvpInfo->colMetaData);

	item = (TvpLookupItem *) palloc(sizeof(TvpLookupItem));
	item->name = downcase_truncate_identifier(token->paramMeta.colName.data,
											  strlen(token->paramMeta.colName.data),
											  true);
	item->tableRelid = InvalidOid;
	item->tableName = finalTableName;
	tvp_lookup_list = lappend(tvp_lookup_list, item);

	PG_RETURN_CSTRING(finalTableName);
}

/* TdsRecvTypeSqlvariant - converts external binary format to byte data
 * based on sqlvariant base type
 * --------------------------------
 */
Datum
TdsRecvTypeSqlvariant(const char *message, const ParameterToken token)
{
	Datum		result;
	StringInfo	buf = TdsGetStringInfoBufferFromToken(message, token);

	TDSInstrumentation(INSTR_TDS_DATATYPE_SQLVARIANT);

	result = TdsTypeSqlVariantToDatum(buf);

	pfree(buf);
	return result;
}

int
TdsSendTypeBit(FmgrInfo *finfo, Datum value, void *vMetaData)
{
	int			rc = 0;
	int8_t		out = DatumGetBool(value);

	/* Don't send the length if the column type is not null. */
	if (!((TdsColumnMetaData *) vMetaData)->attNotNull)
		rc = TdsPutInt8(sizeof(out));

	if (rc == 0)
		rc = TdsPutInt8(out);
	return rc;
}

int
TdsSendTypeTinyint(FmgrInfo *finfo, Datum value, void *vMetaData)
{
	int			rc = 0;
	int8_t		out = DatumGetUInt8(value);

	/* Don't send the length if the column type is not null. */
	if (!((TdsColumnMetaData *) vMetaData)->attNotNull)
		rc = TdsPutInt8(sizeof(out));

	if (rc == 0)
		rc = TdsPutInt8(out);
	return rc;
}
int
TdsSendTypeSmallint(FmgrInfo *finfo, Datum value, void *vMetaData)
{
	int			rc = 0;
	int16_t		out = DatumGetInt16(value);

	/* Don't send the length if the column type is not null. */
	if (!((TdsColumnMetaData *) vMetaData)->attNotNull)
		rc = TdsPutInt8(sizeof(out));

	if (rc == 0)
		rc = TdsPutInt16LE(out);
	return rc;
}

int
TdsSendTypeInteger(FmgrInfo *finfo, Datum value, void *vMetaData)
{
	int			rc = 0;
	int32_t		out = DatumGetInt32(value);

	/* Don't send the length if the column type is not null. */
	if (!((TdsColumnMetaData *) vMetaData)->attNotNull)
		rc = TdsPutInt8(sizeof(out));

	if (rc == 0)
		rc = TdsPutInt32LE(out);
	return rc;
}

int
TdsSendTypeBigint(FmgrInfo *finfo, Datum value, void *vMetaData)
{
	int			rc = 0;
	int64_t		out = DatumGetInt64(value);

	/* Don't send the length if the column type is not null. */
	if (!((TdsColumnMetaData *) vMetaData)->attNotNull)
		rc = TdsPutInt8(sizeof(out));

	if (rc == 0)
		rc = TdsPutInt64LE(out);
	return rc;
}

int
TdsSendTypeFloat4(FmgrInfo *finfo, Datum value, void *vMetaData)
{
	int			rc = 0;
	float4		out = DatumGetFloat4(value);

	/* Don't send the length if the column type is not null. */
	if (!((TdsColumnMetaData *) vMetaData)->attNotNull)
		rc = TdsPutInt8(sizeof(out));

	if (rc == 0)
		rc = TdsPutFloat4LE(out);
	return rc;
}

int
TdsSendTypeFloat8(FmgrInfo *finfo, Datum value, void *vMetaData)
{
	int			rc = 0;
	float8		out = DatumGetFloat8(value);

	/* Don't send the length if the column type is not null. */
	if (!((TdsColumnMetaData *) vMetaData)->attNotNull)
		rc = TdsPutInt8(sizeof(out));

	if (rc == 0)
		rc = TdsPutFloat8LE(out);
	return rc;
}

static int
TdsSendPlpDataHelper(char *data, int len)
{
	int			rc;
	uint32_t	plpTerminator = PLP_TERMINATOR;
	uint64_t	tempOffset = 0;
	uint32_t	plpChunckLen = PLP_CHUNCK_LEN;

	if ((rc = TdsPutInt64LE(len)) == 0)
	{
		while (true)
		{
			if (plpChunckLen > (len - tempOffset))
				plpChunckLen = (len - tempOffset);

			/* Either data is "0" or no more data to send */
			if (plpChunckLen == 0)
				break;

			/* need testing for "0" len */
			if ((rc = TdsPutUInt32LE(plpChunckLen)) == 0)
			{
				TdsPutbytes(&(data[tempOffset]), plpChunckLen);
			}
			if (rc != 0)
				return rc;

			tempOffset += plpChunckLen;
			Assert(tempOffset <= len);
		}
		rc |= TdsPutInt32LE(plpTerminator);
	}

	return rc;
}

int
TdsSendTypeXml(FmgrInfo *finfo, Datum value, void *vMetaData)
{
	int			rc;
	char	   *out = OutputFunctionCall(finfo, value);
	StringInfoData buf;

	/*
	 * If client being connected is using TDS version lower than or equal to
	 * 7.1 then TSQL treats XML as NText.
	 */
	if (GetClientTDSVersion() <= TDS_VERSION_7_1_1)
		return TdsSendTypeNText(finfo, value, vMetaData);

	TDSInstrumentation(INSTR_TDS_DATATYPE_XML);

	initStringInfo(&buf);
	TdsUTF8toUTF16StringInfo(&buf, out, strlen(out));

	rc = TdsSendPlpDataHelper(buf.data, buf.len);

	pfree(buf.data);

	return rc;
}

int
TdsSendTypeBinary(FmgrInfo *finfo, Datum value, void *vMetaData)
{
	int			rc = EOF,
				maxLen = 0;
	bytea	   *vlena = DatumGetByteaPCopy(value);
	bytea	   *buf;
	int copyLen = 0;
	TdsColumnMetaData *col = (TdsColumnMetaData *) vMetaData;

	maxLen = col->metaEntry.type7.maxSize;
	copyLen = Max((sizeof(bytea) * maxLen), VARSIZE_ANY_EXHDR(vlena));

	buf = (bytea *) palloc0(copyLen);
	memcpy(buf, VARDATA_ANY(vlena), VARSIZE_ANY_EXHDR(vlena));

	if ((rc = TdsPutUInt16LE(maxLen)) == 0)
		TdsPutbytes(buf, maxLen);

	pfree(buf);
	return rc;
}

int
TdsSendTypeVarchar(FmgrInfo *finfo, Datum value, void *vMetaData)
{
	int			rc = EOF,
				len,			/* number of bytes used to store the string. */
				actualLen,		/* Number of bytes that would be needed to
								 * store given string in given encoding. */
				maxLen;			/* max size of given column in bytes */
	char	   *destBuf,
			   *buf = OutputFunctionCall(finfo, value);
	TdsColumnMetaData *col = (TdsColumnMetaData *) vMetaData;

	len = strlen(buf);

	destBuf = TdsEncodingConversion(buf, len, PG_UTF8, col->encoding, &actualLen);
	maxLen = col->metaEntry.type2.maxSize;

	if (maxLen != 0xffff)
	{
		if (unlikely(actualLen > maxLen))
			elog(ERROR, "Number of bytes for the field of varchar(n) exeeds max specified for the field.");

		if ((rc = TdsPutInt16LE(actualLen)) == 0)
			rc = TdsPutbytes(destBuf, actualLen);
	}
	else
	{
		/* We can store upto 2GB (2^31 - 1 bytes) for the varchar(max). */
		if (unlikely(actualLen > VARCHAR_MAX))
			elog(ERROR, "Number of bytes required for the field of varchar(max) exeeds 2GB");
		TDSInstrumentation(INSTR_TDS_DATATYPE_VARCHAR_MAX);

		rc = TdsSendPlpDataHelper(destBuf, actualLen);
	}

	pfree(buf);
	return rc;
}

int
TdsSendTypeChar(FmgrInfo *finfo, Datum value, void *vMetaData)
{
	int			rc = EOF,
				maxLen,			/* max size of given column in bytes */
				actualLen,		/* Number of bytes that would be needed to
								 * store given string in given encoding. */
				len;			/* number of bytes used to store the string. */
	char	   *destBuf,
			   *buf = OutputFunctionCall(finfo, value);
	TdsColumnMetaData *col = (TdsColumnMetaData *) vMetaData;

	len = strlen(buf);

	destBuf = TdsEncodingConversion(buf, len, PG_UTF8, col->encoding, &actualLen);
	maxLen = col->metaEntry.type2.maxSize;

	if (unlikely(maxLen != actualLen))
		elog(ERROR, "Number of bytes required for the field of char(n) does not match with max bytes specified of the field");

	if ((rc = TdsPutUInt16LE(actualLen)) == 0)
		rc = TdsPutbytes(destBuf, actualLen);

	pfree(buf);
	return rc;
}

int
TdsSendTypeVarbinary(FmgrInfo *finfo, Datum value, void *vMetaData)
{
	int			rc = EOF,
				len = 0,
				maxlen = 0;
	bytea	   *vlena = DatumGetByteaPCopy(value);
	char	   *buf = VARDATA_ANY(vlena);
	TdsColumnMetaData *col = (TdsColumnMetaData *) vMetaData;

	maxlen = col->metaEntry.type7.maxSize;
	len = VARSIZE_ANY_EXHDR(vlena);

	if (maxlen != 0xffff)
	{
		if ((rc = TdsPutInt16LE(len)) == 0)
			TdsPutbytes(buf, len);
	}
	else
	{
		TDSInstrumentation(INSTR_TDS_DATATYPE_VARBINARY_MAX);

		rc = TdsSendPlpDataHelper(buf, len);
	}
	return rc;
}

static inline void
SendTextPtrInfo(void)
{
	/*
	 * For now, we are sending dummy data for textptr and texttimestamp TODO:
	 * Once the engine supports TEXTPTR, TIMESTAMP - BABEL-260, query & send
	 * the actual values
	 */
	uint8_t		temp = 16;
	char		textptr[] = {0x64, 0x75, 0x6d, 0x6d, 0x79, 0x20, 0x74, 0x65, 0x78, 0x74,
	0x70, 0x74, 0x72, 0x00, 0x00, 0x00};
	char		texttimestamp[] = {0x64, 0x75, 0x6d, 0x6d, 0x79, 0x54, 0x53, 0x00};

	TdsPutUInt8(temp);

	TdsPutbytes(textptr, sizeof(textptr));
	TdsPutbytes(texttimestamp, sizeof(texttimestamp));
}

int
TdsSendTypeText(FmgrInfo *finfo, Datum value, void *vMetaData)
{
	int			rc;
	uint32_t	len;
	char	   *destBuf,
			   *buf = OutputFunctionCall(finfo, value);
	TdsColumnMetaData *col = (TdsColumnMetaData *) vMetaData;
	int			encodedByteLen;

	SendTextPtrInfo();

	len = strlen(buf);
	destBuf = TdsEncodingConversion(buf, len, PG_UTF8, col->encoding, &encodedByteLen);

	if ((rc = TdsPutUInt32LE(encodedByteLen)) == 0)
		rc = TdsPutbytes(destBuf, encodedByteLen);

	pfree(buf);
	return rc;
}

int
TdsSendTypeImage(FmgrInfo *finfo, Datum value, void *vMetaData)
{
	int			rc = EOF,
				len;
	bytea	   *vlena = DatumGetByteaPCopy(value);
	char	   *buf = VARDATA(vlena);

	TDSInstrumentation(INSTR_TDS_DATATYPE_IMAGE);

	SendTextPtrInfo();

	len = VARSIZE_ANY_EXHDR(vlena);

	if ((rc = TdsPutUInt32LE(len)) == 0)
		TdsPutbytes(buf, len);
	return rc;
}

int
TdsSendTypeNText(FmgrInfo *finfo, Datum value, void *vMetaData)
{
	int			rc;
	char	   *out = OutputFunctionCall(finfo, value);
	StringInfoData buf;

	SendTextPtrInfo();

	initStringInfo(&buf);
	TdsUTF8toUTF16StringInfo(&buf, out, strlen(out));

	/*
	 * TODO: Enable below check: BABEL-298 This is a special case we are
	 * making for TDS clients. TSQL treats on-the-wire data really as UCS2,
	 * not UTF16. While we try our best to detect possible problems on input,
	 * the special rules about truncating trailing spaces allow to enter data
	 * that exceeds the number of 16-bit units to be sent here. In a best
	 * effort approach we strip extra spaces here. The FATAL error will never
	 * happen if the input rules are correct.
	 */

	/*
	 * while (buf.len > 0 && buf.len > col->metaEntry.type2.maxSize) { if
	 * (buf.data[buf.len - 2] != ' ' || buf.data[buf.len - 1] != '\0')
	 * elog(FATAL, "UTF16 output of varchar/bpchar exceeds max length");
	 * buf.len -= 2; }
	 */
	if ((rc = TdsPutUInt32LE(buf.len)) == 0)
		TdsPutbytes(buf.data, buf.len);

	pfree(buf.data);
	return rc;
}

int
TdsSendTypeNVarchar(FmgrInfo *finfo, Datum value, void *vMetaData)
{

	int			rc,
				maxlen;
	char	   *out = OutputFunctionCall(finfo, value);
	TdsColumnMetaData *col = (TdsColumnMetaData *) vMetaData;
	StringInfoData buf;

	initStringInfo(&buf);
	TdsUTF8toUTF16StringInfo(&buf, out, strlen(out));
	maxlen = col->metaEntry.type2.maxSize;

	if (maxlen != 0xffff)
	{

		/*
		 * This is a special case we are making for TDS clients. TSQL treats
		 * on-the-wire data really as UCS2, not UTF16. While we try our best
		 * to detect possible problems on input, the special rules about
		 * truncating trailing spaces allow to enter data that exceeds the
		 * number of 16-bit units to be sent here. In a best effort approach
		 * we strip extra spaces here. The FATAL error will never happen if
		 * the input rules are correct.
		 */
		while (buf.len > 0 && buf.len > col->metaEntry.type2.maxSize)
		{
			if (buf.data[buf.len - 2] != ' ' || buf.data[buf.len - 1] != '\0')
				elog(FATAL, "UTF16 output of varchar/bpchar exceeds max length");
			buf.len -= 2;
		}
		if ((rc = TdsPutInt16LE(buf.len)) == 0)
			TdsPutbytes(buf.data, buf.len);
	}
	else
	{
		TDSInstrumentation(INSTR_TDS_DATATYPE_NVARCHAR_MAX);

		rc = TdsSendPlpDataHelper(buf.data, buf.len);
	}

	pfree(buf.data);
	return rc;
}

int
TdsSendTypeNChar(FmgrInfo *finfo, Datum value, void *vMetaData)
{

	int			rc,
				len;
	char	   *out = OutputFunctionCall(finfo, value);
	TdsColumnMetaData *col = (TdsColumnMetaData *) vMetaData;
	StringInfoData buf;

	initStringInfo(&buf);
	TdsUTF8toUTF16StringInfo(&buf, out, strlen(out));

	/*
	 * This is a special case we are making for TDS clients. TSQL treats
	 * on-the-wire data really as UCS2, not UTF16. While we try our best to
	 * detect possible problems on input, the special rules about truncating
	 * trailing spaces allow to enter data that exceeds the number of 16-bit
	 * units to be sent here. In a best effort approach we strip extra spaces
	 * here. The FATAL error will never happen if the input rules are correct.
	 */
	while (buf.len > 0 && buf.len > col->metaEntry.type2.maxSize)
	{
		if (buf.data[buf.len - 2] != ' ' || buf.data[buf.len - 1] != '\0')
			elog(FATAL, "UTF16 output of varchar/bpchar exceeds max length");
		buf.len -= 2;
	}

	/*
	 * Add explicit padding, Otherwise can give garbage in some cases. This
	 * code needs to be removed and padding should be handled internally -
	 * BABEL-273
	 */
	len = buf.len;
	while (len < col->metaEntry.type2.maxSize)
	{
		appendStringInfoChar(&buf, 0x20);
		appendStringInfoChar(&buf, 0x00);
		len += 2;
	}

	len = col->metaEntry.type2.maxSize;

	if ((rc = TdsPutInt16LE(len)) == 0)
		TdsPutbytes(buf.data, len);
	pfree(buf.data);

	return rc;
}

int
TdsSendTypeMoney(FmgrInfo *finfo, Datum value, void *vMetaData)
{
	int			rc = 0,
				length = 8;
	uint32		low = 0,
				high = 0;
	uint64		out = DatumGetUInt64(value);

	TDSInstrumentation(INSTR_TDS_DATATYPE_MONEY);

	low = out & 0xffffffff;
	high = (out >> 32) & 0xffffffff;

	/* Don't send the length if the column type is not null. */
	if (!((TdsColumnMetaData *) vMetaData)->attNotNull)
		rc = TdsPutInt8(length);

	if (rc == 0)
	{
		rc = TdsPutUInt32LE(high);
		rc |= TdsPutUInt32LE(low);
	}
	return rc;
}

int
TdsSendTypeSmallmoney(FmgrInfo *finfo, Datum value, void *vMetaData)
{
	int			rc = 0,
				length = 4;
	uint32		low = 0,
				high = 0;
	uint64		out = DatumGetUInt64(value);

	TDSInstrumentation(INSTR_TDS_DATATYPE_SMALLMONEY);

	low = out & 0xffffffff;
	high = (out >> 32) & 0xffffffff;
	if (high != 0xffffffff && high != 0)
	{
		ereport(ERROR, (errcode(ERRCODE_NUMERIC_VALUE_OUT_OF_RANGE),
						errmsg("SMALLMONEY exceeds permissible range of 4 bytes!")));
		return EOF;
	}

	/* Don't send the length if the column type is not null. */
	if (!((TdsColumnMetaData *) vMetaData)->attNotNull)
		rc = TdsPutInt8(length);

	if (rc == 0)
		rc = TdsPutUInt32LE(low);
	return rc;
}

int
TdsSendTypeSmalldatetime(FmgrInfo *finfo, Datum value, void *vMetaData)
{
	int			rc = 0,
				length = 4;
	uint16		numDays = 0,
				numMins = 0;

	TdsTimeDifferenceSmalldatetime(value, &numDays, &numMins);

	/* Don't send the length if the column type is not null. */
	if (!((TdsColumnMetaData *) vMetaData)->attNotNull)
		rc = TdsPutInt8(length);

	if (rc == 0)
	{
		rc = TdsPutUInt16LE(numDays);
		rc |= TdsPutUInt16LE(numMins);
	}
	return rc;
}

int
TdsSendTypeDate(FmgrInfo *finfo, Datum value, void *vMetaData)
{
	int			rc = 0,
				length = 3;
	uint32		numDays = 0;

	if (GetClientTDSVersion() < TDS_VERSION_7_3_A)

		/*
		 * If client being connected is using TDS version lower than 7.3A then
		 * TSQL treats DATE as NVARCHAR.
		 */
		return TdsSendTypeNVarchar(finfo, value, vMetaData);

	numDays = TdsDayDifference(value);

	if ((rc = TdsPutInt8(length)) == 0)
		rc = TdsPutDate(numDays);
	return rc;
}

int
TdsSendTypeDatetime(FmgrInfo *finfo, Datum value, void *vMetaData)
{
	int			rc = 0,
				length = 8;
	uint32		numDays = 0,
				numTicks = 0;

	TdsTimeDifferenceDatetime(value, &numDays, &numTicks);

	/* Don't send the length if the column type is not null. */
	if (!((TdsColumnMetaData *) vMetaData)->attNotNull)
		rc = TdsPutInt8(length);

	if (rc == 0)
	{
		rc = TdsPutUInt32LE(numDays);
		rc |= TdsPutUInt32LE(numTicks);
	}
	return rc;
}

/*
 * TdsSendTypeNumeric() formats  response for numeric
 * data in TDS listener side before writing it to wire.
 * Based on numeric prescision, TdsSendTypeNumeric()  generates
 * 4-16 byte data followed by data length and sign bytes and writes to wire.
 */
int
TdsSendTypeNumeric(FmgrInfo *finfo, Datum value, void *vMetaData)
{
	int			rc = EOF,
				precision = 0,
				scale = -1,
				outlen = 0;
	uint8		sign = 1,
				length = 0;
	char	   *out,
			   *decString;
	uint128		num = 0;
	TdsColumnMetaData *col = (TdsColumnMetaData *) vMetaData;
	uint8_t		max_scale = col->metaEntry.type5.scale;
	uint8_t		max_precision = col->metaEntry.type5.precision;
	int			target_precision = 0;

	out = OutputFunctionCall(finfo, value);
	if (out[0] == '-')
	{
		sign = 0;
		out++;
	}
	if (out[0] == '0')
		out++;

	/*
	 * response string is formatted to obtain string representation of TDS
	 * unsigned integer along with its precision and scale
	 */
	outlen = strlen(out) + max_scale;
	decString = (char *) palloc(sizeof(char) * (outlen + 1));
	/* While there is still digit in out and we haven't reached max_scale */
	while (*out && scale < max_scale)
	{
		if (*out == '.')
		{
			out++;
			/* Start counting scale */
			scale = 0;
			continue;
		}
		decString[precision++] = *out;
		out++;
		if (scale >= 0)
			scale++;
	}

	/* done scanning and haven't seen the decimal point, set scale to 0 */
	if (scale == -1)
		scale = 0;

	/* Perform the overflow check before scribbling on to decString. */
	target_precision = precision + (max_scale - scale);
	if (target_precision > TDS_MAX_NUM_PRECISION ||
		target_precision > max_precision)
		ereport(ERROR, (errcode(ERRCODE_NUMERIC_VALUE_OUT_OF_RANGE),
						errmsg("Arithmetic overflow error for data type numeric.")));

	/*
	* Fill in the remaining 0's if the processed scale from out is less than
	* max_scale This is needed because the output generated by engine may not
	* always produce the same precision/scale as calculated by
	* resolve_numeric_typmod_from_exp, which is the precision/scale we have
	* sent to the client with column metadata.
	*/
	while (scale++ < max_scale)
	{
		decString[precision++] = '0';
	}
	decString[precision] = '\0';
	Assert(precision == target_precision);

	/*
	* Verify that we did not go beyond the memory allocated.
	* We allow precision < outlen. Consider the case when
	* out="123.456", max_scale=8. Then by the end, precision=11
	* but outlen=15.
	*/
	Assert(precision <= outlen);

	if (precision >= 1 && precision < 10)
		length = 4;
	else if (precision < 20)
		length = 8;
	else if (precision < 29)
		length = 12;
	else if (precision < 39)
		length = 16;

	num = StringToInteger(decString);
	if (TdsPutInt8(length + 1) == 0 && TdsPutInt8(sign) == 0)
		rc = TdsPutbytes(&num, length);

	pfree(decString);
	return rc;
}

static void
SwapData(StringInfo buf, int st, int end)
{
	char		tempswap;

	if (buf->len < end || st > end)
		return;

	tempswap = buf->data[st];
	buf->data[st] = buf->data[end];
	buf->data[end] = tempswap;
}

int
TdsSendTypeUniqueIdentifier(FmgrInfo *finfo, Datum value, void *vMetaData)
{
	pg_uuid_t  *uuid = DatumGetUUIDP(value);
	int			rc;
	StringInfoData buf;

	initStringInfo(&buf);
	resetStringInfo(&buf);
	appendBinaryStringInfo(&buf, (char *) uuid->data, UUID_LEN);

	/* SWAP to match TSQL behaviour */
	SwapData(&buf, 0, 3);
	SwapData(&buf, 1, 2);
	SwapData(&buf, 4, 5);
	SwapData(&buf, 6, 7);

	if ((rc = TdsPutInt8(UUID_LEN)) == 0)
		TdsPutbytes(buf.data, UUID_LEN);

	pfree(buf.data);
	return rc;
}

int
TdsSendTypeTime(FmgrInfo *finfo, Datum value, void *vMetaData)
{
	int			rc = EOF,
				length = 0,
				scale = 0;
	uint64_t	res = 0;
	double		numSec = 0;
	TdsColumnMetaData *col = (TdsColumnMetaData *) vMetaData;

	if (GetClientTDSVersion() < TDS_VERSION_7_3_A)

		/*
		 * If client being connected is using TDS version lower than 7.3A then
		 * TSQL treats TIME as NVARCHAR.
		 */
		return TdsSendTypeNVarchar(finfo, value, vMetaData);

	scale = col->metaEntry.type6.scale;

	/*
	 * if time data has no specific scale specified in the query, default
	 * scale to be considered is 7 always.
	 */
	if (scale == 255)
		scale = DATETIMEOFFSETMAXSCALE;

	if (scale >= 0 && scale < 3)
		length = 3;
	else if (scale >= 3 && scale < 5)
		length = 4;
	else if (scale >= 5 && scale <= 7)
		length = 5;

	numSec = (double) value / 1000000;
	while (scale--)
		numSec *= 10;
	/* Round res to the nearest integer */
	numSec += 0.5;

	res = (uint64_t) numSec;
	if ((rc = TdsPutInt8(length)) == 0)
		rc = TdsPutbytes(&res, length);
	return rc;
}

int
TdsSendTypeDatetime2(FmgrInfo *finfo, Datum value, void *vMetaData)
{
	int			rc = EOF,
				length = 0,
				scale = 0;
	uint64		numSec = 0;
	uint32		numDays = 0;
	TdsColumnMetaData *col = (TdsColumnMetaData *) vMetaData;

	if (GetClientTDSVersion() < TDS_VERSION_7_3_A)

		/*
		 * If client being connected is using TDS version lower than 7.3A then
		 * TSQL treats DATETIME2 as NVARCHAR.
		 */
		return TdsSendTypeNVarchar(finfo, value, vMetaData);

	scale = col->metaEntry.type6.scale;

	/*
	 * if Datetime2 data has no specific scale specified in the query, default
	 * scale to be considered is 7 always.
	 */
	if (scale == 255)
		scale = DATETIMEOFFSETMAXSCALE;

	if (scale >= 0 && scale < 3)
		length = 6;
	else if (scale >= 3 && scale < 5)
		length = 7;
	else if (scale >= 5 && scale <= 7)
		length = 8;

	TdsGetDayTimeFromTimestamp((Timestamp) value, &numDays,
							   &numSec, scale);

	if (TdsPutInt8(length) == 0 &&
		TdsPutbytes(&numSec, length - 3) == 0)
		rc = TdsPutDate(numDays);

	return rc;
}

static void
SwapByte(char *buf, int st, int end)
{
	char		temp = buf[st];

	buf[st] = buf[end];
	buf[end] = temp;
}

/* Helper Function to convert SQL_VARIANT value into Datum. */
Datum
TdsTypeSqlVariantToDatum(StringInfo buf)
{
	bytea	   *result = 0;
	uint8		variantBaseType = 0;
	int			pgBaseType = 0;
	int			dataLen = 0,
				i = 0,
				len = 0;
	int			tempScale = 0,
				tempLen = 0;
	int			variantHeaderLen = 0,
				maxLen = 0,
				resLen = 0;
	uint8_t		scale = 0,
				precision = 0,
				sign = 1,
				temp = 0;
	DateADT		date = 0;
	uint64		numMicro = 0,
				dateval = 0;
	uint16		numDays = 0,
				numMins = 0;
	int16		timezone = 0;
	uint32		numDays32 = 0,
				numTicks = 0;
	Timestamp	timestamp = 0;
	TimestampTz timestamptz = 0;
	Numeric		res = 0;
	char	   *decString,
				temp1,
				temp2;
	uint128		n128 = 0,
				num = 0;
	StringInfoData strbuf;
	tsql_datetimeoffset *tdt = (tsql_datetimeoffset *) palloc0(DATETIMEOFFSET_LEN);

	variantBaseType = buf->data[0];
	tempLen = buf->len - buf->cursor;

	pltsql_plugin_handler_ptr->sqlvariant_get_pg_base_type(variantBaseType, &pgBaseType,
														   tempLen, &dataLen, &variantHeaderLen);

	/*
	 * Header formats:
	 *
	 * 3-byte Header (for datetime series types with typmod): 1. One byte
	 * varlena Header 2. One byte type code (5bit) + MD ver (3bit) 3. One byte
	 * scale
	 *
	 * 2-byte Header (for fixed length types without typmod): 1. One byte
	 * varlena Header 2. One byte type code (5bit) + MD ver (3bit)
	 *
	 * 4-byte Header (for decimal type): 1. One byte varlena Header 2. One
	 * byte type code (5bit) + MD ver (3bit) 3. Two bytes typmod (encoded
	 * precision and scale)
	 *
	 * Header for binary types: 1. 1 or 4 bytes varlena header 2. One byte
	 * type code ( 5bit ) + MD ver (3bit) 3. 2 Bytes max length
	 *
	 * Header for string types: 1. 1 or 4 bytes varlena Header 2. One byte
	 * type code (5bit) + MD ver (3bit) 3. Two bytes for max length 4. Two
	 * bytes for collation code
	 */

	/*
	 * If base type is N[VAR]CHAR then we have to use length of data in UTF8
	 * format as datalen.
	 */
	if (variantBaseType == VARIANT_TYPE_NCHAR ||
		variantBaseType == VARIANT_TYPE_NVARCHAR)
	{
		/*
		 * dataformat: totalLen(4B) + metadata(9B)( baseType(1B) +
		 * metadatalen(1B) + encodingLen(5B) + dataLen(2B) ) + data(dataLen)
		 * Data is in UTF16 format.
		 */
		initStringInfo(&strbuf);
		TdsUTF16toUTF8StringInfo(&strbuf, &buf->data[VARIANT_TYPE_METALEN_FOR_CHAR_DATATYPES], tempLen - VARIANT_TYPE_METALEN_FOR_CHAR_DATATYPES);
		dataLen = strbuf.len;
	}

	resLen = dataLen + variantHeaderLen;

	/* We need an extra varlena header for varlena datatypes */
	if (variantBaseType == VARIANT_TYPE_CHAR ||
		variantBaseType == VARIANT_TYPE_NCHAR ||
		variantBaseType == VARIANT_TYPE_VARCHAR ||
		variantBaseType == VARIANT_TYPE_NVARCHAR ||
		variantBaseType == VARIANT_TYPE_BINARY ||
		variantBaseType == VARIANT_TYPE_VARBINARY ||
		variantBaseType == VARIANT_TYPE_NUMERIC ||
		variantBaseType == VARIANT_TYPE_DECIMAL ||
		variantBaseType == VARIANT_TYPE_TIME ||
		variantBaseType == VARIANT_TYPE_DATETIME2 ||
		variantBaseType == VARIANT_TYPE_DATETIMEOFFSET)
	{
		resLen += VARHDRSZ;
	}

	/* common varlena header for SQL_VARIANT datatype */
	if (resLen + VARHDRSZ_SHORT <= VARATT_SHORT_MAX)
	{
		resLen += VARHDRSZ_SHORT;
		result = (bytea *) palloc0(resLen);
		SET_VARSIZE_SHORT(result, resLen);
	}
	else
	{
		resLen += VARHDRSZ;
		result = (bytea *) palloc0(resLen);
		SET_VARSIZE(result, resLen);
	}

	if (variantBaseType == VARIANT_TYPE_CHAR ||
		variantBaseType == VARIANT_TYPE_NCHAR ||
		variantBaseType == VARIANT_TYPE_VARCHAR ||
		variantBaseType == VARIANT_TYPE_NVARCHAR)
	{
		SET_VARSIZE(READ_DATA(result, variantHeaderLen), VARHDRSZ + dataLen);
		memcpy(&maxLen, &buf->data[7], 2);
		if (variantBaseType == VARIANT_TYPE_NCHAR || variantBaseType == VARIANT_TYPE_NVARCHAR)
		{
			/*
			 * dataformat: totalLen(4B) + metadata(9B)( baseType(1B) +
			 * metadatalen(1B) + encodingLen(5B) + dataLen(2B) ) +
			 * data(dataLen) Data is in UTF16 format.
			 */
			memcpy(VARDATA(READ_DATA(result, variantHeaderLen)), strbuf.data, dataLen);
			pfree(strbuf.data);
		}
		else
		{
			/*
			 * dataformat: totalLen(4B) + metadata(9B)( baseType(1B) +
			 * metadatalen(1B) + encodingLen(5B) + dataLen(2B) ) +
			 * data(dataLen)
			 */
			memcpy(VARDATA(READ_DATA(result, variantHeaderLen)), &buf->data[VARIANT_TYPE_METALEN_FOR_CHAR_DATATYPES], dataLen);
		}
	}
	else if (variantBaseType == VARIANT_TYPE_BINARY ||
			 variantBaseType == VARIANT_TYPE_VARBINARY)
	{
		/*
		 * dataformat : totalLen(4B) + metadata(4B)( baseType(1B) +
		 * metadatalen(1B) + dataLen(2B) ) + data(dataLen)
		 */
		SET_VARSIZE(READ_DATA(result, variantHeaderLen), VARHDRSZ + dataLen);
		memcpy(&maxLen, &buf->data[2], 2);
		memcpy(VARDATA(READ_DATA(result, variantHeaderLen)), &buf->data[VARIANT_TYPE_METALEN_FOR_BIN_DATATYPES], dataLen);
	}
	else if (variantBaseType == VARIANT_TYPE_DATE)
	{
		/*
		 * dataformat : totalLen(4B) + metadata(2B)( baseType(1B) +
		 * metadatalen(1B) ) + data(3B)
		 */
		memset(&date, 0, sizeof(date));
		memcpy(&date, &buf->data[VARIANT_TYPE_METALEN_FOR_DATE], 3);
		TdsCheckDateValidity(date);
		TdsTimeGetDatumFromDays(date, &dateval);
		memcpy(READ_DATA(result, variantHeaderLen), &dateval, sizeof(date));
	}
	else if (variantBaseType == VARIANT_TYPE_SMALLDATETIME)
	{
		/*
		 * dataformat : totalLen(4B) + metadata(2B)( baseType(1B) +
		 * metadatalen(1B) ) + data(4B)
		 */
		memcpy(&numDays, &buf->data[VARIANT_TYPE_METALEN_FOR_SMALLDATETIME], 2);
		memcpy(&numMins, &buf->data[4], 2);
		TdsTimeGetDatumFromSmalldatetime(numDays, numMins, &timestamp);
		memcpy(READ_DATA(result, variantHeaderLen), &timestamp, sizeof(timestamp));
	}
	else if (variantBaseType == VARIANT_TYPE_DATETIME)
	{
		/*
		 * dataformat : totalLen(4B) + metadata(2B)( baseType(1B) +
		 * metadatalen(1B) ) + data(8B)
		 */
		memcpy(&numDays32, &buf->data[VARIANT_TYPE_METALEN_FOR_DATETIME], 4);
		memcpy(&numTicks, &buf->data[6], 4);
		TdsTimeGetDatumFromDatetime(numDays32, numTicks, &timestamp);
		memcpy(READ_DATA(result, variantHeaderLen), &timestamp, sizeof(timestamp));
	}
	else if (variantBaseType == VARIANT_TYPE_TIME)
	{
		/*
		 * dataformat : totalLen(4B) + metadata(3B)( baseType(1B) +
		 * metadatalen(1B) + scale(1B) ) + data(3B-5B)
		 */
		scale = buf->data[2];
		temp = scale;
		/* postgres limitation */
		if (scale > 7 || scale < 0)
			scale = DATETIMEOFFSETMAXSCALE;

		if (scale <= 2)
			dataLen = 3;
		else if (scale <= 4)
			dataLen = 4;
		else if (scale <= 7)
			dataLen = 5;

		memset(&numMicro, 0, sizeof(numMicro));
		memcpy(&numMicro, &buf->data[VARIANT_TYPE_METALEN_FOR_TIME], dataLen);

		if (temp == 7 || temp == 0xff)
			numMicro /= 10;

		while (scale < 6)
		{
			numMicro *= 10;
			scale++;
		}
		scale = temp;
		memcpy(READ_DATA(result, variantHeaderLen), &numMicro, sizeof(numMicro));
	}
	else if (variantBaseType == VARIANT_TYPE_DATETIME2)
	{
		/*
		 * dataformat : totalLen(4B) + metadata(3B)( baseType(1B) +
		 * metadatalen(1B) + scale(1B) ) + data(6B-8B)
		 */
		scale = buf->data[2];

		/* postgres limitation */
		if (scale > 7 || scale == 0xff || scale < 0)
			scale = DATETIMEOFFSETMAXSCALE;

		if (scale <= 2)
			dataLen = 6;
		else if (scale <= 4)
			dataLen = 7;
		else if (scale <= 7)
			dataLen = 8;

		memset(&numDays32, 0, sizeof(numDays32));
		memset(&numMicro, 0, sizeof(numMicro));
		memcpy(&numDays32, &buf->data[VARIANT_TYPE_METALEN_FOR_DATETIME2], 3);
		memcpy(&numMicro, &buf->data[6], dataLen - 3);
		TdsGetTimestampFromDayTime(numDays32, numMicro, 0, &timestamp, scale);
		memcpy(READ_DATA(result, variantHeaderLen), &timestamp, sizeof(timestamp));
	}
	else if (variantBaseType == VARIANT_TYPE_DATETIMEOFFSET)
	{
		/*
		 * dataformat : totalLen(4B) + metadata(3B)(baseType(1B) +
		 * metadatalen(1B) + scale(1B)) + data(8B-10B)
		 */
		scale = buf->data[2];

		/* postgres limitation */
		if (scale > 7 || scale == 0xff || scale < 0)
			scale = DATETIMEOFFSETMAXSCALE;

		if (scale <= 2)
			dataLen = 8;
		else if (scale <= 4)
			dataLen = 9;
		else if (scale <= 7)
			dataLen = 10;

		memset(&numDays32, 0, sizeof(numDays32));
		memset(&numMicro, 0, sizeof(numMicro));
		memcpy(&numDays32, &buf->data[dataLen - 2], 3);
		memcpy(&numMicro, &buf->data[3], dataLen - 5);
		memcpy(&timezone, &buf->data[dataLen + 1], 2);

		timezone *= -1;
		TdsGetTimestampFromDayTime(numDays32, numMicro, (int) timezone, &timestamptz, scale);
		timestamptz -= (timezone * SECS_PER_MINUTE * USECS_PER_SEC);
		timestamptz -= (timezone * USECS_PER_SEC);

		tdt->tsql_ts = timestamptz;
		tdt->tsql_tz = timezone;
		memcpy(READ_DATA(result, variantHeaderLen), tdt, DATETIMEOFFSET_LEN);
	}
	else if (variantBaseType == VARIANT_TYPE_NUMERIC || variantBaseType == VARIANT_TYPE_DECIMAL)
	{
		/*
		 * dataformat : totalLen(4B) + metdata(5B)( baseType(1B) +
		 * metadatalen(1B) + precision(1B) + scale(1B) + sign(1B) ) +
		 * data(dataLen)
		 */
		SET_VARSIZE(READ_DATA(result, variantHeaderLen), VARHDRSZ + dataLen);
		precision = buf->data[2];
		scale = buf->data[3];
		sign = buf->data[4];
		tempScale = scale;

		dataLen = 16;
		memcpy(&n128, &buf->data[VARIANT_TYPE_METALEN_FOR_NUMERIC_DATATYPES], dataLen);
		num = LEtoh128(n128);
		decString = (char *) palloc0(sizeof(char) * 40);
		if (num != 0)
			Integer2String(num, decString);
		else
			decString[0] = '0';
		len = strlen(decString);
		temp1 = '.';
		if (num != 0)
		{
			while (tempScale)
			{
				temp2 = decString[len - tempScale];
				decString[len - tempScale] = temp1;
				temp1 = temp2;
				tempScale--;
			}
			decString[len++] = temp1;
		}
		else
		{
			decString[len++] = temp1;
			while (tempScale)
			{
				decString[len++] = '0';
				tempScale--;
			}
		}

		if (sign == 1 && num != 0)
			decString++;
		res = TdsSetVarFromStrWrapper(decString);
		memcpy(READ_DATA(result, variantHeaderLen), (bytea *) DatumGetPointer(res), dataLen);
	}
	else
	{
		/*
		 * For all other fixed length datatypes
		 */
		memcpy(READ_DATA(result, variantHeaderLen), &buf->data[VARIANT_TYPE_METALEN_FOR_NUM_DATATYPES], dataLen);

		if (variantBaseType == VARIANT_TYPE_MONEY)
		{
			/*
			 * swap positions of 2 nibbles for money type to match SQL
			 * behaviour
			 */
			for (i = 0; i < 4; i++)
				SwapByte(READ_DATA(result, variantHeaderLen), i, i + 4);
		}
		else if (variantBaseType == VARIANT_TYPE_UNIQUEIDENTIFIER)
		{
			/* SWAP to match TSQL behaviour */
			SwapByte(READ_DATA(result, variantHeaderLen), 0, 3);
			SwapByte(READ_DATA(result, variantHeaderLen), 1, 2);
			SwapByte(READ_DATA(result, variantHeaderLen), 4, 5);
			SwapByte(READ_DATA(result, variantHeaderLen), 6, 7);
		}
	}

	pltsql_plugin_handler_ptr->sqlvariant_set_metadata(result,
													   pgBaseType, scale, precision, maxLen);

	buf->cursor += tempLen;

	pfree(tdt);
	PG_RETURN_BYTEA_P(result);
}

int
TdsSendTypeSqlvariant(FmgrInfo *finfo, Datum value, void *vMetaData)
{
	int			rc = EOF,
				variantBaseType = 0;
	uint8_t		pgBaseType = 0;
	int			dataLen = 0,
				totalLen = 0,
				maxLen = 0,
				variantHeaderLen = 0;
	bytea	   *vlena = DatumGetByteaPCopy(value);
	char	   *buf = VARDATA(vlena),
			   *decString = NULL,
			   *out = NULL;
	bool		isBaseNum = false,
				isBaseChar = false;
	bool		isBaseBin = false,
				isBaseDec = false,
				isBaseDate = false;
	uint32		numDays = 0,
				numTicks = 0,
				dateval = 0;
	uint16		numMins = 0,
				numDays16 = 0;
	uint64		numMicro = 0;
	int16		timezone = 0;
	int			precision = 0,
				scale = -1,
				sign = 1,
				i = 0,
				temp = 0;
	uint128		num = 0;
	Timestamp	timestamp = 0;
	TimestampTz timestamptz = 0;

	TDSInstrumentation(INSTR_TDS_DATATYPE_SQLVARIANT);

	/*
	 * First sql variant header byte contains: type code ( 5bit ) + MD ver
	 * (3bit)
	 */
	pgBaseType = pltsql_plugin_handler_ptr->sqlvariant_inline_pg_base_type(vlena);

	pltsql_plugin_handler_ptr->sqlvariant_get_metadata(vlena, pgBaseType,
													   &scale, &precision, &maxLen);

	pltsql_plugin_handler_ptr->sqlvariant_get_variant_base_type(pgBaseType,
																&variantBaseType, &isBaseNum, &isBaseChar,
																&isBaseDec, &isBaseBin, &isBaseDate, &variantHeaderLen);

	dataLen = VARSIZE_ANY_EXHDR(vlena) - variantHeaderLen;
	buf += variantHeaderLen;

	if (isBaseNum)
	{
		/*
		 * dataformat: totalLen(4B) + baseType(1B) + metadatalen(1B) +
		 * data(dataLen)
		 */
		if (variantBaseType == VARIANT_TYPE_TINYINT)
			dataLen = 1;

		if (variantBaseType == VARIANT_TYPE_SMALLMONEY)
			dataLen = 4;

		if (variantBaseType == VARIANT_TYPE_MONEY)
		{
			/*
			 * swap positions of 2 nibbles for money type to match SQL
			 * behaviour
			 */
			for (i = 0; i < 4; i++)
				SwapByte(buf, i, i + 4);
		}

		if (variantBaseType == VARIANT_TYPE_UNIQUEIDENTIFIER)
		{
			/* SWAP to match TSQL behaviour */
			SwapByte(buf, 0, 3);
			SwapByte(buf, 1, 2);
			SwapByte(buf, 4, 5);
			SwapByte(buf, 6, 7);
		}

		totalLen = dataLen + VARIANT_TYPE_METALEN_FOR_NUM_DATATYPES;
		rc = TdsPutUInt32LE(totalLen);
		rc |= TdsPutInt8(variantBaseType);
		rc |= TdsPutInt8(VARIANT_TYPE_BASE_METALEN_FOR_NUM_DATATYPES);
		rc |= TdsPutbytes(buf, dataLen);
	}
	else if (isBaseChar)
	{
		/*
		 * dataformat: totalLen(4B) + baseType(1B) + metadatalen(1B) +
		 * encodingLen(5B) + dataLen(2B) + data(dataLen)
		 */
		StringInfoData strbuf;
		int			actualDataLen = 0;	/* Number of bytes that would be
										 * needed to store given string in
										 * given encoding. */
		char	   *destBuf = NULL;

		dataLen -= VARHDRSZ;
		if (variantBaseType == VARIANT_TYPE_NCHAR ||
			variantBaseType == VARIANT_TYPE_NVARCHAR)
		{
			initStringInfo(&strbuf);
			TdsUTF8toUTF16StringInfo(&strbuf, buf + VARHDRSZ, dataLen);
			actualDataLen = strbuf.len;
		}
		else
		{
			/*
			 * TODO: [BABEL-1069] Remove collation related hardcoding from
			 * sql_variant sender for char class basetypes
			 */
			if (dataLen > 0)
				destBuf = TdsEncodingConversion(buf + VARHDRSZ, dataLen, PG_UTF8, PG_WIN1252, &actualDataLen);
			else
				/* We can not assume that buf would be NULL terminated. */
				actualDataLen = 0;
		}

		totalLen = actualDataLen + VARIANT_TYPE_METALEN_FOR_CHAR_DATATYPES;

		rc = TdsPutUInt32LE(totalLen);
		rc |= TdsPutInt8(variantBaseType);
		rc |= TdsPutInt8(VARIANT_TYPE_BASE_METALEN_FOR_CHAR_DATATYPES);

		/*
		 * 5B of fixed collation TODO: [BABEL-1069] Remove collation related
		 * hardcoding from sql_variant sender for char class basetypes
		 */
		rc |= TdsPutInt8(9);
		rc |= TdsPutInt8(4);
		rc |= TdsPutInt8(208);
		rc |= TdsPutInt8(0);
		rc |= TdsPutInt8(52);

		rc |= TdsPutUInt16LE(actualDataLen);

		if (variantBaseType == VARIANT_TYPE_NCHAR ||
			variantBaseType == VARIANT_TYPE_NVARCHAR)
		{
			rc |= TdsPutbytes(strbuf.data, actualDataLen);
			pfree(strbuf.data);
		}
		else
			rc |= TdsPutbytes(destBuf, actualDataLen);

		if (destBuf)
			pfree(destBuf);
	}
	else if (isBaseBin)
	{
		/*
		 * dataformat : totalLen(4B) + baseType(1B) + metadatalen(1B) +
		 * dataLen(2B) + data(dataLen)
		 */
		dataLen = dataLen - VARHDRSZ;
		totalLen = dataLen + VARIANT_TYPE_METALEN_FOR_BIN_DATATYPES;

		rc = TdsPutUInt32LE(totalLen);
		rc |= TdsPutInt8(variantBaseType);
		rc |= TdsPutInt8(VARIANT_TYPE_BASE_METALEN_FOR_BIN_DATATYPES);
		rc |= TdsPutUInt16LE(maxLen);
		rc |= TdsPutbytes(buf + VARHDRSZ, dataLen);
	}
	else if (isBaseDec)
	{
		/*
		 * dataformat : totalLen(4B) + baseType(1B) + metadatalen(1B) +
		 * precision(1B) + scale(1B) + sign(1B) + data(dataLen)
		 */
		dataLen = 16;
		totalLen = dataLen + VARIANT_TYPE_METALEN_FOR_NUMERIC_DATATYPES;

		out = OutputFunctionCall(finfo, value);
		if (out && out[0] == '-')
		{
			sign = 0;
			out++;
		}
		decString = (char *) palloc(sizeof(char) * (strlen(out) + 1));
		precision = 0, scale = -1;
		while (out && *out)
		{
			if (*out == '.')
			{
				out++;
				scale = 0;
				continue;
			}
			decString[precision++] = *out;
			out++;
			if (scale >= 0)
				scale++;
		}
		if (scale == -1)
			scale = 0;
		decString[precision] = '\0';
		num = StringToInteger(decString);

		rc = TdsPutUInt32LE(totalLen);
		rc |= TdsPutInt8(variantBaseType);
		rc |= TdsPutInt8(VARIANT_TYPE_BASE_METALEN_FOR_NUMERIC_DATATYPES);
		rc |= TdsPutInt8(precision);
		rc |= TdsPutInt8(scale);
		rc |= TdsPutInt8(sign);
		rc |= TdsPutbytes(&num, dataLen);
	}
	else if (isBaseDate)
	{
		/*
		 * dataformat : totalLen(4B) + baseType(1B) + metadatalen(1B) +
		 * data(3B)
		 */

		if (variantBaseType == VARIANT_TYPE_DATE)
		{
			memset(&dateval, 0, sizeof(dateval));
			memcpy(&dateval, buf, sizeof(dateval));
			numDays = TdsDayDifference(dateval);
			dataLen = 3;
			totalLen = dataLen + VARIANT_TYPE_METALEN_FOR_DATE;
			rc = TdsPutUInt32LE(totalLen);
			rc |= TdsPutInt8(variantBaseType);
			rc |= TdsPutInt8(VARIANT_TYPE_BASE_METALEN_FOR_DATE);
			rc |= TdsPutDate(numDays);
		}

		/*
		 * dataformat : totalLen(4B) + baseType(1B) + metadatalen(1B) +
		 * data(4B)
		 */
		else if (variantBaseType == VARIANT_TYPE_SMALLDATETIME)
		{
			memcpy(&timestamp, buf, sizeof(timestamp));
			dataLen = 4;
			totalLen = dataLen + VARIANT_TYPE_METALEN_FOR_SMALLDATETIME;
			TdsTimeDifferenceSmalldatetime(timestamp, &numDays16, &numMins);
			rc = TdsPutUInt32LE(totalLen);
			rc |= TdsPutInt8(variantBaseType);
			rc |= TdsPutInt8(VARIANT_TYPE_BASE_METALEN_FOR_SMALLDATETIME);
			rc |= TdsPutUInt16LE(numDays16);
			rc |= TdsPutUInt16LE(numMins);
		}

		/*
		 * dataformat : totalLen(4B) + baseType(1B) + metadatalen(1B) +
		 * data(8B)
		 */
		else if (variantBaseType == VARIANT_TYPE_DATETIME)
		{
			memcpy(&timestamp, buf, dataLen);
			TdsTimeDifferenceDatetime(timestamp, &numDays, &numTicks);
			dataLen = 8;
			totalLen = dataLen + VARIANT_TYPE_METALEN_FOR_DATETIME;
			rc = TdsPutUInt32LE(totalLen);
			rc |= TdsPutInt8(variantBaseType);
			rc |= TdsPutInt8(VARIANT_TYPE_BASE_METALEN_FOR_DATETIME);
			rc |= TdsPutUInt32LE(numDays);
			rc |= TdsPutUInt32LE(numTicks);
		}
		else if (variantBaseType == VARIANT_TYPE_TIME)
		{
			/*
			 * dataformat : totalLen(4B) + baseType(1B) + metadatalen(1B) +
			 * scale(1B) + data(3B-5B)
			 */
			if (scale == 0xff || scale < 0 || scale > 7)
				scale = DATETIMEOFFSETMAXSCALE;

			if (scale >= 0 && scale < 3)
				dataLen = 3;
			else if (scale >= 3 && scale < 5)
				dataLen = 4;
			else if (scale >= 5 && scale <= 7)
				dataLen = 5;

			memcpy(&numMicro, buf, sizeof(numMicro));
			temp = scale;
			if (scale == 7 || scale == 0xff)
				numMicro *= 10;

			while (temp < 6)
			{
				numMicro /= 10;
				temp++;
			}
			totalLen = dataLen + VARIANT_TYPE_METALEN_FOR_TIME;
			rc = TdsPutUInt32LE(totalLen);
			rc |= TdsPutInt8(variantBaseType);
			rc |= TdsPutInt8(VARIANT_TYPE_BASE_METALEN_FOR_TIME);
			rc |= TdsPutInt8(scale);
			rc = TdsPutbytes(&numMicro, dataLen);
		}
		else if (variantBaseType == VARIANT_TYPE_DATETIME2)
		{
			/*
			 * dataformat : totalLen(4B) + baseType(1B) + metadatalen(1B) +
			 * scale(1B) + data(6B-8B)
			 */
			if (scale == 0xff || scale < 0 || scale > 7)
				scale = DATETIMEOFFSETMAXSCALE;

			if (scale >= 0 && scale < 3)
				dataLen = 6;
			else if (scale >= 3 && scale < 5)
				dataLen = 7;
			else if (scale >= 5 && scale <= 7)
				dataLen = 8;

			memcpy(&timestamp, buf, sizeof(timestamp));
			TdsGetDayTimeFromTimestamp((Timestamp) timestamp, &numDays,
									   &numMicro, scale);

			totalLen = dataLen + VARIANT_TYPE_METALEN_FOR_DATETIME2;
			rc = TdsPutUInt32LE(totalLen);
			rc |= TdsPutInt8(variantBaseType);
			rc |= TdsPutInt8(VARIANT_TYPE_BASE_METALEN_FOR_DATETIME2);
			rc |= TdsPutInt8(scale);
			rc |= TdsPutbytes(&numMicro, dataLen - 3);
			rc |= TdsPutDate(numDays);
		}
		else if (variantBaseType == VARIANT_TYPE_DATETIMEOFFSET)
		{
			/*
			 * dataformat : totalLen(4B) + baseType(1B) + metadatalen(1B) +
			 * scale(1B) + data(8B-10B)
			 */
			tsql_datetimeoffset *tdt = (tsql_datetimeoffset *) buf;

			timestamptz = tdt->tsql_ts;
			timezone = tdt->tsql_tz;
			timestamptz += (timezone * SECS_PER_MINUTE * USECS_PER_SEC);

			if (scale == 0xff || scale < 0 || scale > 7)
				scale = DATETIMEOFFSETMAXSCALE;

			if (scale >= 0 && scale < 3)
				dataLen = 8;
			else if (scale >= 3 && scale < 5)
				dataLen = 9;
			else if (scale >= 5 && scale <= 7)
				dataLen = 10;

			TdsGetDayTimeFromTimestamp((Timestamp) timestamptz, &numDays,
									   &numMicro, scale);
			timezone *= -1;

			totalLen = dataLen + VARIANT_TYPE_METALEN_FOR_DATETIMEOFFSET;
			rc = TdsPutUInt32LE(totalLen);
			rc |= TdsPutInt8(variantBaseType);
			rc |= TdsPutInt8(VARIANT_TYPE_BASE_METALEN_FOR_DATETIMEOFFSET);
			rc |= TdsPutInt8(scale);
			rc |= TdsPutbytes(&numMicro, dataLen - 5);
			rc |= TdsPutDate(numDays);
			rc |= TdsPutInt16LE(timezone);
		}
	}

	if (vlena)
		pfree(vlena);
	return rc;
}

Datum
TdsRecvTypeDatetimeoffset(const char *message, const ParameterToken token)
{
	StringInfo	buf = TdsGetStringInfoBufferFromToken(message, token);
	Datum		result;
	TdsColumnMetaData col = token->paramMeta;
	int			scale = col.metaEntry.type6.scale;

	TDSInstrumentation(INSTR_TDS_DATATYPE_DATETIME_OFFSET);

	result = TdsTypeDatetimeoffsetToDatum(buf, scale, token->len);

	pfree(buf);
	return result;
}

int
TdsSendTypeDatetimeoffset(FmgrInfo *finfo, Datum value, void *vMetaData)
{
	int			rc = EOF,
				length = 0,
				scale = 0;
	uint64		numSec = 0;
	uint32		numDays = 0;
	int16_t		timezone = 0;
	TimestampTz timestamp = 0;
	TdsColumnMetaData *col = (TdsColumnMetaData *) vMetaData;

	tsql_datetimeoffset *tdt = (tsql_datetimeoffset *) value;

	if (GetClientTDSVersion() < TDS_VERSION_7_3_A)

		/*
		 * If client being connected is using TDS version lower than 7.3A then
		 * TSQL treats DATETIMEOFFSET as NVARCHAR.
		 */
		return TdsSendTypeNVarchar(finfo, value, vMetaData);

	TDSInstrumentation(INSTR_TDS_DATATYPE_DATETIME_OFFSET);

	timestamp = tdt->tsql_ts;
	timezone = tdt->tsql_tz;
	timestamp += (timezone * SECS_PER_MINUTE * USECS_PER_SEC);

	scale = col->metaEntry.type6.scale;

	/*
	 * if Datetimeoffset data has no specific scale specified in the query,
	 * default scale to be considered is 7 always.
	 */
	if (scale == 0xFF)
		scale = DATETIMEOFFSETMAXSCALE;

	if (scale >= 0 && scale < 3)
		length = 8;
	else if (scale >= 3 && scale < 5)
		length = 9;
	else if (scale >= 5 && scale <= 7)
		length = 10;


	TdsGetDayTimeFromTimestamp((Timestamp) timestamp, &numDays,
							   &numSec, scale);
	timezone *= -1;
	if (TdsPutInt8(length) == 0 &&
		TdsPutbytes(&numSec, length - 5) == 0 &&
		TdsPutDate(numDays) == 0)
		rc = TdsPutUInt16LE(timezone);

	return rc;
}

int
TdsSendSpatialHelper(FmgrInfo *finfo, Datum value, void *vMetaData, int TdsInstr)
{
    int    rc = EOF,
           npoints,
           len,             /* number of bytes used to store the string. */
           actualLen;       /* Number of bytes that would be needed to
                             * store given string in given encoding. */
    char   *destBuf,
           *buf,
           *itr;

	int32_t   srid;

    TdsColumnMetaData *col = (TdsColumnMetaData *) vMetaData;
    GSERIALIZED *gser;          /* Used to Store the bytes in the Format which is stored in PostGIS */

    gser = (GSERIALIZED *)PG_DETOAST_DATUM(value);
    npoints = *((int *)gser->data);
    /*
     * Row chunck length expected by the driver is:
     * 16 * (No. of Points) + 6
     * 16 -> 2 8-Byte float coordinates (TODO: Need to change when Z and M flags are defined for N-dimension Points)
     * 6 -> 4 Byte SRID + 2 Byte Geometry Type (01 0C -> for Point Type)
    */
    len = npoints*16 + 6;
    buf = (char *) palloc0(len);

	/* Driver Expects 4 Byte SRID */
    srid = get_srid(gser->srid);

    *((int32_t*)buf) = srid;
    itr = buf + 4;

	/* Driver Expects 01 0C for 2-D Point Type as 2 constant Bytes to identify the Geometry Type */
	/* TODO: Will need to introduce for Different Geometry Data Types */
	switch (*((uint32_t*)gser->data))
	{
		case 1:
			*itr = 1;
			itr++;
			*itr = 12;
			itr++;
			break;
		default:
			elog(ERROR, "Currently only 2-D point datatype is supported in babelfish!");
	}

    /* Data part of the Row has length 16 * (No. of Points) */
    /*
     * First 8 Bytes of gser->data are fixed in PostGIS:
     * 4 Bytes -> Represents the Type
     * 4 Bytes -> Represents the npoints
    */
    memcpy(itr, (char *) gser->data + 8, len - 6);

    destBuf = TdsEncodingConversion(buf, len, PG_UTF8, col->encoding, &actualLen);

    TDSInstrumentation(TdsInstr);

    rc = TdsSendPlpDataHelper(destBuf, actualLen);

    pfree(destBuf);
    return rc;
}

int
TdsSendTypeGeometry(FmgrInfo *finfo, Datum value, void *vMetaData)
{
    int TdsInstr = (int)INSTR_TDS_DATATYPE_GEOMETRY;
    return TdsSendSpatialHelper(finfo, value, vMetaData, TdsInstr);
}

int
TdsSendTypeGeography(FmgrInfo *finfo, Datum value, void *vMetaData)
{
    int TdsInstr = (int)INSTR_TDS_DATATYPE_GEOGRAPHY;
    return TdsSendSpatialHelper(finfo, value, vMetaData, TdsInstr);
}

Datum
TdsBytePtrToDatum(StringInfo buf, int datatype, int scale)
{
	switch (datatype)
	{
		case TDS_TYPE_DATETIMEN:
			return TdsTypeDatetimeToDatum(buf);
		case TDS_TYPE_SMALLDATETIME:
			return TdsTypeSmallDatetimeToDatum(buf);
		case TDS_TYPE_MONEYN:
			return TdsTypeMoneyToDatum(buf);
		case TDS_TYPE_SMALLMONEY:
			return TdsTypeSmallMoneyToDatum(buf);
		case TDS_TYPE_NUMERICN:
			return TdsTypeNumericToDatum(buf, scale);
		case TDS_TYPE_UNIQUEIDENTIFIER:
			return TdsTypeUIDToDatum(buf);
		default:
			return (Datum) 0;
	}
}

Datum
TdsDateTimeTypeToDatum(uint64 time, int32 date, int datatype, int optional_attr)
{
	switch (datatype)
	{
		case TDS_TYPE_DATE:
			{
				DateADT		result;
				uint64		val;

				/*
				 * By default we calculate date from 01-01-0001 but buf has
				 * number of days from 01-01-1900. So adding number of days
				 * between 01-01-1900 and 01-01-0001
				 */
				result = (DateADT) date + (DateADT) TdsGetDayDifferenceHelper(1, 1, 1900, true);
				TdsCheckDateValidity(result);

				TdsTimeGetDatumFromDays(result, &val);

				PG_RETURN_DATEADT(val);
			}
		case TDS_TYPE_TIME:
			{
				/* optional attribute here is scale */
				while (optional_attr--)
					time /= 10;

				time *= 1000000;
				if (time < INT64CONST(0) || time > USECS_PER_DAY)
					ereport(ERROR,
							(errcode(ERRCODE_DATETIME_VALUE_OUT_OF_RANGE),
							 errmsg("time out of range")));

				PG_RETURN_TIMEADT((TimeADT) time);
			}
		case TDS_TYPE_DATETIME2:
			{
				Timestamp	timestamp;

				/*
				 * By default we calculate date from 01-01-0001 but buf has
				 * number of days from 01-01-1900. So adding number of days
				 * between 01-01-1900 and 01-01-0001
				 */
				date += TdsGetDayDifferenceHelper(1, 1, 1900, true);

				/* optional attribute here is scale */
				TdsGetTimestampFromDayTime(date, time, 0, &timestamp, optional_attr);

				PG_RETURN_TIMESTAMP((Timestamp) timestamp);
			}
		case TDS_TYPE_DATETIMEOFFSET:
			{
				tsql_datetimeoffset *tdt = (tsql_datetimeoffset *) palloc0(DATETIMEOFFSET_LEN);
				TimestampTz timestamp;

				/*
				 * By default we calculate date from 01-01-0001 but buf has
				 * number of days from 01-01-1900. So adding number of days
				 * between 01-01-1900 and 01-01-0001
				 */
				date += TdsGetDayDifferenceHelper(1, 1, 1900, true);

				/* optional attribute here is time offset */
				optional_attr *= -1;
				TdsGetTimestampFromDayTime(date, time, (int) optional_attr, &timestamp, 7);

				timestamp -= (optional_attr * SECS_PER_MINUTE * USECS_PER_SEC);
				/* since reverse is done in tm2timestamp() */
				timestamp -= (optional_attr * USECS_PER_SEC);

				tdt->tsql_ts = timestamp;
				tdt->tsql_tz = optional_attr;

				PG_RETURN_DATETIMEOFFSET(tdt);
			}
		default:
			return (Datum) 0;
	}
}<|MERGE_RESOLUTION|>--- conflicted
+++ resolved
@@ -2064,26 +2064,12 @@
 Datum
 TdsRecvTypeGeometry(const char *message, const ParameterToken token)
 {
-<<<<<<< HEAD
 	Datum		result;
 	StringInfo	buf = TdsGetPlpStringInfoBufferFromToken(message, token);
 
 	result = TdsTypeSpatialToDatum(buf);
 
 	pfree(buf->data);
-=======
-	Datum result = 0;
-
-	/* Decode binary and convert if needed */
-	StringInfo	buf = TdsGetStringInfoBufferFromToken(message, token);
-
-	/* Return in Datum val */
-
-	ereport(ERROR,
-							(errcode(ERRCODE_DATETIME_VALUE_OUT_OF_RANGE),
-							 errmsg("Prepared Queries for Geometry DataType Currently not Supported in BabelFish")));
-
->>>>>>> 817b3711
 	pfree(buf);
 	return result;
 }
@@ -2092,36 +2078,16 @@
  * TdsRecvTypeGeography - converts external binary format to
  * Geography data type
  * --------------------------------
-<<<<<<< HEAD
  */ 
 Datum
 TdsRecvTypeGeography(const char *message, const ParameterToken token)
 {
 	Datum		result;
 	StringInfo	buf = TdsGetPlpStringInfoBufferFromToken(message, token);
-=======
- */
-/*
- * It is a Placeholder Function for now
- * TODO: Will need to address it in subsequent Code Changes
-*/
-Datum
-TdsRecvTypeGeography(const char *message, const ParameterToken token)
-{
-	Datum result = 0;
-
-	/* Decode binary and convert if needed */
-	StringInfo	buf = TdsGetStringInfoBufferFromToken(message, token);
-
-	/* Return in Datum val */
->>>>>>> 817b3711
 
 	result = TdsTypeSpatialToDatum(buf);
 
-<<<<<<< HEAD
 	pfree(buf->data);
-=======
->>>>>>> 817b3711
 	pfree(buf);
 	return result;
 }
@@ -2496,14 +2462,9 @@
 						case TDS_TYPE_SQLVARIANT:
 							values[i] = TdsTypeSqlVariantToDatum(temp);
 							break;
-<<<<<<< HEAD
 						case TDS_TYPE_CLRUDT:
 							values[i] = TdsTypeSpatialToDatum(temp);
 							break; 
-=======
-						case TDS_TYPE_SPATIAL:
-							break;
->>>>>>> 817b3711
 					}
 				/* Build a string for bind parameters. */
 				if (colMetaData[currentColumn].columnTdsType != TDS_TYPE_NVARCHAR || row->isNull[currentColumn] == 'n')
