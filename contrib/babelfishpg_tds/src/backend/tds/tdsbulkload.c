/*-------------------------------------------------------------------------
 *
 * tdsbulkload.c
 *	  TDS Listener functions for handling Bulk Load Requests
 *
 * Portions Copyright (c) 2020, AWS
 * Portions Copyright (c) 1996-2018, PostgreSQL Global Development Group
 * Portions Copyright (c) 1994, Regents of the University of California
 *
 *
 * IDENTIFICATION
 *	  contrib/babelfishpg_tds/src/backend/tds/tdsbulkload.c
 *
 *-------------------------------------------------------------------------
 */


#include "postgres.h"

#include "utils/guc.h"
#include "lib/stringinfo.h"
#include "pgstat.h"

#include "src/include/tds_instr.h"
#include "src/include/tds_int.h"
#include "src/include/tds_protocol.h"
#include "src/include/tds_request.h"
#include "src/include/tds_response.h"
#include "src/include/tds_typeio.h"

static StringInfo SetBulkLoadRowData(TDSRequestBulkLoad request, StringInfo message);
void ProcessBCPRequest(TDSRequest request);
static void FetchMoreBcpData(StringInfo *message);
static int ReadBcpPlp(ParameterToken temp, StringInfo *message, TDSRequestBulkLoad request);
uint64_t offset = 0;

#define COLUMNMETADATA_HEADER_LEN			sizeof(uint32_t) + sizeof(uint16) + 1
#define FIXED_LEN_TYPE_COLUMNMETADATA_LEN	1
#define NUMERIC_COLUMNMETADATA_LEN			3
#define STRING_COLUMNMETADATA_LEN			sizeof(uint32_t) + sizeof(uint16) + 1
#define BINARY_COLUMNMETADATA_LEN			sizeof(uint16)
#define SQL_VARIANT_COLUMNMETADATA_LEN		sizeof(uint32_t)


/* Check if retStatus Not OK. */
#define CheckPLPStatusNotOK(temp, retStatus, colNum) \
do \
{ \
	if (retStatus != STATUS_OK) \
	{ \
		ereport(ERROR, \
				(errcode(ERRCODE_PROTOCOL_VIOLATION), \
				 errmsg("The incoming tabular data stream (TDS) Bulk Load Request (BulkLoadBCP) protocol stream is incorrect. " \
					 "Row %d, column %d: The chunking format is incorrect for a " \
					 "large object parameter of data type 0x%02X.", \
					 temp->rowCount, colNum + 1, temp->colMetaData[i].columnTdsType))); \
	} \
} while(0)

/* For checking the invalid length in the request. */
#define CheckForInvalidLength(rowData, temp, colNum) \
do \
{ \
	if ((uint32_t)rowData->columnValues[i].len > (uint32_t)temp->colMetaData[i].maxLen) \
		ereport(ERROR, \
				(errcode(ERRCODE_PROTOCOL_VIOLATION), \
				errmsg("The incoming tabular data stream (TDS) Bulk Load Request (BulkLoadBCP) protocol stream is incorrect. " \
						"Row %d, column %d: Data type 0x%02X has an invalid data length or metadata length.", \
						temp->rowCount, colNum + 1, temp->colMetaData[i].columnTdsType))); \
} while(0)

/* Check if Message has enough data to read, if not then fetch more. */
#define CheckMessageHasEnoughBytesToRead(message, dataLen) \
do \
{ \
	if ((*message)->len - offset < dataLen) \
		FetchMoreBcpData(message); \
} while(0)

static void
FetchMoreBcpData(StringInfo *message)
{
	StringInfo temp;
	int ret;

	/* Unlikely that message will be NULL. */
	if ((*message) == NULL)
		ereport(ERROR,
				(errcode(ERRCODE_PROTOCOL_VIOLATION),
					errmsg("Protocol violation: Message data is NULL")));

	/*
	 * If previous return value was 1 then that means that we have reached the EOM.
	 * No data left to read, we shall throw an error if we reach here.
	 */
	if (TdsGetRecvPacketEomStatus())
		ereport(ERROR,
				(errcode(ERRCODE_PROTOCOL_VIOLATION),
					errmsg("Trying to read more data than available in BCP request.")));

	temp = makeStringInfo();
	appendBinaryStringInfo(temp, (*message)->data + offset, (*message)->len - offset);

	if ((*message)->data)
		pfree((*message)->data);
	pfree((*message));

	/*
	 * We should hold the interrupts until we read the next
	 * request frame.
	 */
	HOLD_CANCEL_INTERRUPTS();
	ret = TdsReadNextPendingBcpRequest(temp);
	RESUME_CANCEL_INTERRUPTS();

	if (ret < 0)
	{
		TdsErrorContext->reqType = 0;
		TdsErrorContext->err_text = "EOF on TDS socket while fetching For Bulk Load Request";
		pfree(temp->data);
		pfree(temp);
		ereport(ERROR,
				(errcode(ERRCODE_PROTOCOL_VIOLATION),
					errmsg("EOF on TDS socket while fetching For Bulk Load Request")));
		return;
	}

	offset = 0;
	(*message) = temp;
}

/*
 * GetBulkLoadRequest - Builds the request structure associated
 * with Bulk Load.
 * TODO: Reuse for TVP.
 */
TDSRequest
GetBulkLoadRequest(StringInfo message)
{
	TDSRequestBulkLoad		request;
	uint16_t 				colCount;
	BulkLoadColMetaData 			*colmetadata;

	TdsErrorContext->err_text = "Fetching Bulk Load Request";

	TDSInstrumentation(INSTR_TDS_BULK_LOAD_REQUEST);

	request = palloc0(sizeof(TDSRequestBulkLoadData));
	request->rowData 		= NIL;
	request->reqType 		= TDS_REQUEST_BULK_LOAD;

	if(unlikely((uint8_t)message->data[offset] != TDS_TOKEN_COLMETADATA))
		ereport(ERROR,
				(errcode(ERRCODE_PROTOCOL_VIOLATION),
					errmsg("The incoming tabular data stream (TDS) Bulk Load Request (BulkLoadBCP) protocol stream is incorrect. "
							"unexpected token encountered processing the request.")));

	offset++;

	memcpy(&colCount, &message->data[offset], sizeof(uint16));
	colmetadata = palloc0(colCount * sizeof(BulkLoadColMetaData));
	request->colCount = colCount;
	request->colMetaData = colmetadata;
	offset += sizeof(uint16);

	for (int currentColumn = 0; currentColumn < colCount; currentColumn++)
	{
		CheckMessageHasEnoughBytesToRead(&message, COLUMNMETADATA_HEADER_LEN);
		/* UserType */
		memcpy(&colmetadata[currentColumn].userType, &message->data[offset], sizeof(uint32_t));
		offset += sizeof(uint32_t);

		/* Flags */
		memcpy(&colmetadata[currentColumn].flags, &message->data[offset], sizeof(uint16));
		offset += sizeof(uint16);

		/* TYPE_INFO */
		colmetadata[currentColumn].columnTdsType = message->data[offset++];

		/* Datatype specific Column Metadata. */
		switch(colmetadata[currentColumn].columnTdsType)
		{
			case TDS_TYPE_INTEGER:
			case TDS_TYPE_BIT:
			case TDS_TYPE_FLOAT:
			case TDS_TYPE_MONEYN:
			case TDS_TYPE_DATETIMEN:
			case TDS_TYPE_UNIQUEIDENTIFIER:
				CheckMessageHasEnoughBytesToRead(&message, FIXED_LEN_TYPE_COLUMNMETADATA_LEN);
				colmetadata[currentColumn].maxLen = message->data[offset++];
			break;
			case TDS_TYPE_DECIMALN:
			case TDS_TYPE_NUMERICN:
				CheckMessageHasEnoughBytesToRead(&message, NUMERIC_COLUMNMETADATA_LEN);
				colmetadata[currentColumn].maxLen    = message->data[offset++];
				colmetadata[currentColumn].precision = message->data[offset++];
				colmetadata[currentColumn].scale 	 = message->data[offset++];
			break;
			case TDS_TYPE_CHAR:
			case TDS_TYPE_VARCHAR:
			case TDS_TYPE_NCHAR:
			case TDS_TYPE_NVARCHAR:
			{
				CheckMessageHasEnoughBytesToRead(&message, STRING_COLUMNMETADATA_LEN);
				memcpy(&colmetadata[currentColumn].maxLen, &message->data[offset], sizeof(uint16));
				offset += sizeof(uint16);

				memcpy(&colmetadata[currentColumn].collation, &message->data[offset], sizeof(uint32_t));
				offset += sizeof(uint32_t);
				colmetadata[currentColumn].sortId = message->data[offset++];
			}
			break;
			case TDS_TYPE_TEXT:
			case TDS_TYPE_NTEXT:
			case TDS_TYPE_IMAGE:
			{
				uint16_t tableLen = 0;
				CheckMessageHasEnoughBytesToRead(&message, sizeof(uint32_t));
				memcpy(&colmetadata[currentColumn].maxLen, &message->data[offset], sizeof(uint32_t));
				offset += sizeof(uint32_t);

				/* Read collation(LICD) and sort-id for TEXT and NTEXT. */
				if (colmetadata[currentColumn].columnTdsType == TDS_TYPE_TEXT ||
					colmetadata[currentColumn].columnTdsType == TDS_TYPE_NTEXT)
				{
					CheckMessageHasEnoughBytesToRead(&message, sizeof(uint32_t) + 1);
					memcpy(&colmetadata[currentColumn].collation, &message->data[offset], sizeof(uint32_t));
					offset += sizeof(uint32_t);
					colmetadata[currentColumn].sortId = message->data[offset++];
				}

				CheckMessageHasEnoughBytesToRead(&message, sizeof(uint16_t));
				memcpy(&tableLen, &message->data[offset], sizeof(uint16_t));
				offset += sizeof(uint16_t);

				/* Skip table name for now. */
				CheckMessageHasEnoughBytesToRead(&message, tableLen * 2);
				offset += tableLen * 2;
			}
			break;
			case TDS_TYPE_XML:
			{
				CheckMessageHasEnoughBytesToRead(&message, 1);
				colmetadata[currentColumn].maxLen = message->data[offset++];
			}
			break;
			case TDS_TYPE_DATETIME2:
			{
				CheckMessageHasEnoughBytesToRead(&message, FIXED_LEN_TYPE_COLUMNMETADATA_LEN);
				colmetadata[currentColumn].scale = message->data[offset++];
				colmetadata[currentColumn].maxLen = 8;
			}
			break;
			case TDS_TYPE_TIME:
			{
				CheckMessageHasEnoughBytesToRead(&message, FIXED_LEN_TYPE_COLUMNMETADATA_LEN);
				colmetadata[currentColumn].scale = message->data[offset++];
				colmetadata[currentColumn].maxLen = 5;
			}
			break;
			case TDS_TYPE_DATETIMEOFFSET:
			{
				CheckMessageHasEnoughBytesToRead(&message, FIXED_LEN_TYPE_COLUMNMETADATA_LEN);
				colmetadata[currentColumn].scale = message->data[offset++];
				colmetadata[currentColumn].maxLen = 10;
			}
			break;
			case TDS_TYPE_BINARY:
			case TDS_TYPE_VARBINARY:
			{
				uint16 plp;
				CheckMessageHasEnoughBytesToRead(&message, BINARY_COLUMNMETADATA_LEN);
				memcpy(&plp, &message->data[offset], sizeof(uint16));
				offset += sizeof(uint16);
				colmetadata[currentColumn].maxLen = plp;
			}
			break;
			case TDS_TYPE_DATE:
				colmetadata[currentColumn].maxLen = 3;
			break;
			case TDS_TYPE_SQLVARIANT:
				CheckMessageHasEnoughBytesToRead(&message, SQL_VARIANT_COLUMNMETADATA_LEN);
				memcpy(&colmetadata[currentColumn].maxLen, &message->data[offset], sizeof(uint32_t));
				offset += sizeof(uint32_t);
			break;
			/*
			 * Below cases are for variant types; in case of fixed length datatype columns, with
			 * a Not NUll constraint, makes use of this type as an optimisation for not receiving
			 * the the lengths for the column metadata and row data.
			 */
			case VARIANT_TYPE_INT:
			{
				colmetadata[currentColumn].columnTdsType = TDS_TYPE_INTEGER;
				colmetadata[currentColumn].variantType = true;
				colmetadata[currentColumn].maxLen = TDS_MAXLEN_INT;
			}
			break;
			case VARIANT_TYPE_BIT:
			{
				colmetadata[currentColumn].columnTdsType = TDS_TYPE_BIT;
				colmetadata[currentColumn].variantType = true;
				colmetadata[currentColumn].maxLen = TDS_MAXLEN_BIT;
			}
			break;
			case VARIANT_TYPE_BIGINT:
			{
				colmetadata[currentColumn].columnTdsType = TDS_TYPE_INTEGER;
				colmetadata[currentColumn].variantType = true;
				colmetadata[currentColumn].maxLen = TDS_MAXLEN_BIGINT;
			}
			break;
			case VARIANT_TYPE_SMALLINT:
			{
				colmetadata[currentColumn].columnTdsType = TDS_TYPE_INTEGER;
				colmetadata[currentColumn].variantType = true;
				colmetadata[currentColumn].maxLen = TDS_MAXLEN_SMALLINT;
			}
			break;
			case VARIANT_TYPE_TINYINT:
			{
				colmetadata[currentColumn].columnTdsType = TDS_TYPE_INTEGER;
				colmetadata[currentColumn].variantType = true;
				colmetadata[currentColumn].maxLen = TDS_MAXLEN_TINYINT;
			}
			break;
			case VARIANT_TYPE_REAL:
			{
				colmetadata[currentColumn].columnTdsType = TDS_TYPE_FLOAT;
				colmetadata[currentColumn].variantType = true;
				colmetadata[currentColumn].maxLen = TDS_MAXLEN_FLOAT4;
			}
			break;
			case VARIANT_TYPE_FLOAT:
			{
				colmetadata[currentColumn].columnTdsType = TDS_TYPE_FLOAT;
				colmetadata[currentColumn].variantType = true;
				colmetadata[currentColumn].maxLen = TDS_MAXLEN_FLOAT8;
			}
			break;
			case VARIANT_TYPE_DATETIME:
			{
				colmetadata[currentColumn].columnTdsType = TDS_TYPE_DATETIMEN;
				colmetadata[currentColumn].variantType = true;
				colmetadata[currentColumn].maxLen = TDS_MAXLEN_DATETIME;
			}
			break;
			case VARIANT_TYPE_SMALLDATETIME:
			{
				colmetadata[currentColumn].columnTdsType = TDS_TYPE_DATETIMEN;
				colmetadata[currentColumn].variantType = true;
				colmetadata[currentColumn].maxLen = TDS_MAXLEN_SMALLDATETIME;
			}
			break;
			case VARIANT_TYPE_MONEY:
			{
				colmetadata[currentColumn].columnTdsType = TDS_TYPE_MONEYN;
				colmetadata[currentColumn].variantType = true;
				colmetadata[currentColumn].maxLen = TDS_MAXLEN_MONEY;
			}
			break;
			case VARIANT_TYPE_SMALLMONEY:
			{
				colmetadata[currentColumn].columnTdsType = TDS_TYPE_MONEYN;
				colmetadata[currentColumn].variantType = true;
				colmetadata[currentColumn].maxLen = TDS_MAXLEN_SMALLMONEY;
			}
			break;
			default:
			    ereport(ERROR,
						(errcode(ERRCODE_PROTOCOL_VIOLATION),
						errmsg("The incoming tabular data stream (TDS) is incorrect. "
							"Data type 0x%02X is unknown.", colmetadata[currentColumn].columnTdsType)));
		}

		/* Column Name */
		CheckMessageHasEnoughBytesToRead(&message, sizeof(uint8_t));
		memcpy(&colmetadata[currentColumn].colNameLen, &message->data[offset++], sizeof(uint8_t));

		CheckMessageHasEnoughBytesToRead(&message, colmetadata[currentColumn].colNameLen * 2);
		colmetadata[currentColumn].colName = (char *)palloc0(colmetadata[currentColumn].colNameLen * sizeof(char) * 2 + 1);
		memcpy(colmetadata[currentColumn].colName, &message->data[offset],
					colmetadata[currentColumn].colNameLen * 2);
		colmetadata[currentColumn].colName[colmetadata[currentColumn].colNameLen * 2] = '\0';

		offset += colmetadata[currentColumn].colNameLen * 2;
	}
	request->firstMessage = makeStringInfo();
	appendBinaryStringInfo(request->firstMessage, message->data, message->len);
	return (TDSRequest)request;
}

/*
 * SetBulkLoadRowData - Builds the row data structure associated
 * with Bulk Load.
 * TODO: Reuse for TVP.
 */
static StringInfo
SetBulkLoadRowData(TDSRequestBulkLoad request, StringInfo message)
{
	BulkLoadColMetaData *colmetadata = request->colMetaData;
	int retStatus = 0;
	request->rowCount = 0;
	request->rowData = NIL;
	request->currentBatchSize = 0;

	CheckMessageHasEnoughBytesToRead(&message, 1);

	/* Loop over each row. */
	while((uint8_t)message->data[offset] == TDS_TOKEN_ROW
<<<<<<< HEAD
			&& request->currentBatchSize < (*pltsql_plugin_handler_ptr->insert_bulk_kilobytes_per_batch) * 1024
			&& request->rowCount < (*pltsql_plugin_handler_ptr->insert_bulk_rows_per_batch))
=======
			&& request->currentBatchSize < insert_bulk_kilobytes_per_batch * 1024
			&& request->rowCount < insert_bulk_rows_per_batch)
>>>>>>> 839f6264
	{
		int i = 0; /* Current Column Number. */
		BulkLoadRowData *rowData = palloc0(sizeof(BulkLoadRowData));
		request->rowCount++;

		rowData->columnValues = palloc0(request->colCount * sizeof(StringInfoData));
		rowData->isNull 	  = palloc0(request->colCount);

		offset++;
		request->currentBatchSize++;

		while(i != request->colCount) /* Loop over each column. */
		{
			initStringInfo(&rowData->columnValues[i]);
			rowData->isNull[i] = 'f';
			switch(colmetadata[i].columnTdsType)
			{
				case TDS_TYPE_INTEGER:
				case TDS_TYPE_BIT:
				case TDS_TYPE_FLOAT:
				case TDS_TYPE_TIME:
				case TDS_TYPE_DATE:
				case TDS_TYPE_DATETIME2:
				case TDS_TYPE_DATETIMEN:
				case TDS_TYPE_MONEYN:
				case TDS_TYPE_UNIQUEIDENTIFIER:
				{
					if (colmetadata[i].variantType)
					{
						rowData->columnValues[i].len = colmetadata[i].maxLen;
					}
					else
					{
						CheckMessageHasEnoughBytesToRead(&message, 1);
						rowData->columnValues[i].len = message->data[offset++];
						request->currentBatchSize++;

						if (rowData->columnValues[i].len == 0) /* null */
						{
							rowData->isNull[i] = 'n';
							i++;
							continue;
						}
					}
					CheckForInvalidLength(rowData, request, i);

					if (rowData->columnValues[i].len > rowData->columnValues[i].maxlen)
						enlargeStringInfo(&rowData->columnValues[i], rowData->columnValues[i].len);

					CheckMessageHasEnoughBytesToRead(&message, rowData->columnValues[i].len);
					memcpy(rowData->columnValues[i].data, &message->data[offset], rowData->columnValues[i].len);
					offset += rowData->columnValues[i].len;
					request->currentBatchSize += rowData->columnValues[i].len;
				}
				break;
				case TDS_TYPE_NUMERICN:
				case TDS_TYPE_DECIMALN:
				{
					if (colmetadata[i].scale > colmetadata[i].precision)
						ereport(ERROR,
								(errcode(ERRCODE_PROTOCOL_VIOLATION),
									errmsg("The incoming tabular data stream (TDS) Bulk Load Request (BulkLoadBCP) protocol stream is incorrect. "
										"Row %d, column %d: The supplied value is not a valid instance of data type Numeric/Decimal. "
										"Check the source data for invalid values. An example of an invalid value is data of numeric type with scale greater than precision.",
										request->rowCount, i + 1)));

					CheckMessageHasEnoughBytesToRead(&message, 1);

					rowData->columnValues[i].len = message->data[offset++];
					request->currentBatchSize++;
					if (rowData->columnValues[i].len == 0) /* null */
					{
						rowData->isNull[i] = 'n';
						i++;
						continue;
					}

					CheckForInvalidLength(rowData, request, i);

					if (rowData->columnValues[i].len > rowData->columnValues[i].maxlen)
						enlargeStringInfo(&rowData->columnValues[i], rowData->columnValues[i].len);

					CheckMessageHasEnoughBytesToRead(&message, rowData->columnValues[i].len);

					memcpy(rowData->columnValues[i].data, &message->data[offset], rowData->columnValues[i].len);
					offset += rowData->columnValues[i].len;
					request->currentBatchSize += rowData->columnValues[i].len;
				}
				break;

				case TDS_TYPE_CHAR:
				case TDS_TYPE_VARCHAR:
				case TDS_TYPE_NCHAR:
				case TDS_TYPE_NVARCHAR:
				case TDS_TYPE_BINARY:
				case TDS_TYPE_VARBINARY:
				{
					if (colmetadata[i].maxLen != 0xffff)
					{
						CheckMessageHasEnoughBytesToRead(&message, sizeof(short));
						memcpy(&rowData->columnValues[i].len, &message->data[offset], sizeof(short));
						offset +=  sizeof(short);
						request->currentBatchSize +=  sizeof(short);
						if (rowData->columnValues[i].len != 0xffff)
						{
							CheckForInvalidLength(rowData, request, i);

							if (rowData->columnValues[i].len > rowData->columnValues[i].maxlen)
								enlargeStringInfo(&rowData->columnValues[i], rowData->columnValues[i].len);

							CheckMessageHasEnoughBytesToRead(&message, rowData->columnValues[i].len);
							memcpy(rowData->columnValues[i].data, &message->data[offset], rowData->columnValues[i].len);
							offset += rowData->columnValues[i].len;
							request->currentBatchSize += rowData->columnValues[i].len;
						}
						else /* null */
						{
							rowData->isNull[i] = 'n';
							i++;
							continue;
						}
					}
					else
					{
						StringInfo plpStr;
						ParameterToken temp = palloc0(sizeof(ParameterTokenData));

						retStatus = ReadBcpPlp(temp, &message, request);

						CheckPLPStatusNotOK(request, retStatus, i);
						if (temp->isNull) /* null */
						{
							rowData->isNull[i] = 'n';
							i++;
							temp->isNull = false;
							continue;
						}

						plpStr = TdsGetPlpStringInfoBufferFromToken(message->data, temp);
						rowData->columnValues[i] = *plpStr;
						pfree(plpStr);
						pfree(temp);
					}
				}
				break;
				case TDS_TYPE_TEXT:
				case TDS_TYPE_NTEXT:
				case TDS_TYPE_IMAGE:
				{
					CheckMessageHasEnoughBytesToRead(&message, 1);
					/* Ignore the Data Text Ptr since its currently of no use. */
					uint8 dataTextPtrLen = message->data[offset++];
					request->currentBatchSize++;
					if (dataTextPtrLen == 0) /* null */
					{
						rowData->isNull[i] = 'n';
						i++;
						continue;
					}

					CheckMessageHasEnoughBytesToRead(&message, dataTextPtrLen + 8 + sizeof(uint32_t));

					offset += dataTextPtrLen;
					request->currentBatchSize += dataTextPtrLen;
					offset += 8; /* TODO: Ignored the Data Text TimeStamp for now. */
					request->currentBatchSize += 8;

					memcpy(&rowData->columnValues[i].len, &message->data[offset], sizeof(uint32_t));
					offset +=  sizeof(uint32_t);
					request->currentBatchSize += sizeof(uint32_t);
					if (rowData->columnValues[i].len == 0) /* null */
					{
						rowData->isNull[i] = 'n';
						i++;
						continue;
					}

					CheckForInvalidLength(rowData, request, i);

					if (rowData->columnValues[i].len > rowData->columnValues[i].maxlen)
						enlargeStringInfo(&rowData->columnValues[i], rowData->columnValues[i].len);

					CheckMessageHasEnoughBytesToRead(&message, rowData->columnValues[i].len);

					memcpy(rowData->columnValues[i].data, &message->data[offset], rowData->columnValues[i].len);
					offset += rowData->columnValues[i].len;
					request->currentBatchSize += rowData->columnValues[i].len;
				}
				break;
				case TDS_TYPE_XML:
				{
					StringInfo plpStr;
					ParameterToken temp = palloc0(sizeof(ParameterTokenData));
					retStatus = ReadBcpPlp(temp, message, request);
					CheckPLPStatusNotOK(request, retStatus, i);
					if (temp->isNull) /* null */
					{
						rowData->isNull[i] = 'n';
						i++;
						temp->isNull = false;
						continue;
					}

					plpStr = TdsGetPlpStringInfoBufferFromToken(message->data, temp);
					rowData->columnValues[i] = *plpStr;
					pfree(plpStr);
					pfree(temp);
				}
				break;
				case TDS_TYPE_SQLVARIANT:
				{
					CheckMessageHasEnoughBytesToRead(&message, sizeof(uint32_t));

					memcpy(&rowData->columnValues[i].len, &message->data[offset], sizeof(uint32_t));
					offset += sizeof(uint32_t);
					request->currentBatchSize += sizeof(uint32_t);

					if (rowData->columnValues[i].len == 0) /* null */
					{
						rowData->isNull[i] = 'n';
						i++;
						continue;
					}

					CheckForInvalidLength(rowData, request, i);

					if (rowData->columnValues[i].len > rowData->columnValues[i].maxlen)
						enlargeStringInfo(&rowData->columnValues[i], rowData->columnValues[i].len);

					CheckMessageHasEnoughBytesToRead(&message, rowData->columnValues[i].len);

					memcpy(rowData->columnValues[i].data, &message->data[offset], rowData->columnValues[i].len);
					offset += rowData->columnValues[i].len;
					request->currentBatchSize += rowData->columnValues[i].len;
				}
				break;
			}
			i++;
		}
		request->rowData = lappend(request->rowData, rowData);
		CheckMessageHasEnoughBytesToRead(&message, 1);
	}
	/*
	 * If row count is less than the default batch size then this is the last packet,
	 * the next byte should be the done token.
	 */
	CheckMessageHasEnoughBytesToRead(&message, 1);
<<<<<<< HEAD
	if (request->rowCount < (*pltsql_plugin_handler_ptr->insert_bulk_rows_per_batch)
			&& request->currentBatchSize < (*pltsql_plugin_handler_ptr->insert_bulk_kilobytes_per_batch) * 1024
=======
	if (request->rowCount < insert_bulk_rows_per_batch
			&& request->currentBatchSize < insert_bulk_kilobytes_per_batch * 1024
>>>>>>> 839f6264
			&& (uint8_t)message->data[offset] != TDS_TOKEN_DONE)
		ereport(ERROR,
				(errcode(ERRCODE_PROTOCOL_VIOLATION),
					errmsg("The incoming tabular data stream (TDS) Bulk Load Request (BulkLoadBCP) protocol stream is incorrect. "
						"Row %d, column %d, unexpected token encountered processing the request. %d",
						request->rowCount, request->colCount, (uint8_t)message->data[offset])));
	return message;
}

/*
 * ProcessBCPRequest - Processes the request and calls the bulk_load_callback
 * for futher execution.
 * TODO: Reuse for TVP.
 */
void
ProcessBCPRequest(TDSRequest request)
{
	int retValue = 0;
	StringInfo temp = makeStringInfo();
	TDSRequestBulkLoad req = (TDSRequestBulkLoad) request;
	BulkLoadColMetaData *colMetaData = req->colMetaData;
	StringInfo message = req->firstMessage;

	TdsErrorContext->err_text = "Processing Bulk Load Request";
	pgstat_report_activity(STATE_RUNNING, "Processing Bulk Load Request");

	while (1)
	{
		int nargs = 0;
		Datum *values = NULL;
		char *nulls = NULL;
		Oid *argtypes = NULL;
<<<<<<< HEAD
		bool *defaults = NULL;
=======
>>>>>>> 839f6264
		int count = 0;
		ListCell 	*lc;

		message = SetBulkLoadRowData(req, message);

		/*
		 * If the row-count is 0 then this no rows are left to be inserted.
		 * We should begin with cleanup.
		 */
		if (req->rowCount == 0)
<<<<<<< HEAD
		{
			/* Using Same callback function to fo the clean-up. */
			pltsql_plugin_handler_ptr->bulk_load_callback(0, 0, NULL, NULL, NULL, NULL);
			break;
		}

		/*
		 * defaults array will always contain nargs length of data, where as
		 * values and nulls array can be less than nargs length. The length of
		 * values and nulls array will be the number of bind params in
		 * bulk_load_callback function.
		 */
		nargs = req->colCount * req->rowCount;
		values = palloc0(nargs * sizeof(Datum));
		nulls = palloc0(nargs * sizeof(char));
		argtypes= palloc0(nargs * sizeof(Oid));
		defaults = palloc0(nargs * sizeof(bool));
		nargs = 0;

		foreach (lc, req->rowData) /* build an array of Value Datums */
		{
			BulkLoadRowData *row = (BulkLoadRowData *) lfirst(lc);
			TdsIoFunctionInfo tempFuncInfo;
			int currentColumn = 0;

			while(currentColumn != req->colCount)
			{
				temp = &(row->columnValues[currentColumn]);
				tempFuncInfo = TdsLookupTypeFunctionsByTdsId(colMetaData[currentColumn].columnTdsType, colMetaData[currentColumn].maxLen);
				GetPgOid(argtypes[count], tempFuncInfo);
				if (row->isNull[currentColumn] == 'n') /* null */
					if (*pltsql_plugin_handler_ptr->insert_bulk_keep_nulls)
						nulls[count++] = row->isNull[currentColumn];
					else
						defaults[nargs] = row->isNull[currentColumn];
				else
				{
					switch(colMetaData[currentColumn].columnTdsType)
					{
						case TDS_TYPE_CHAR:
						case TDS_TYPE_VARCHAR:
						case TDS_TYPE_TEXT:
							values[count] = TdsTypeVarcharToDatum(temp, argtypes[count], colMetaData[currentColumn].collation);
						break;
						case TDS_TYPE_NCHAR:
						case TDS_TYPE_NVARCHAR:
						case TDS_TYPE_NTEXT:
							values[count] = TdsTypeNCharToDatum(temp);
						break;
						case TDS_TYPE_INTEGER:
						case TDS_TYPE_BIT:
							values[count] = TdsTypeIntegerToDatum(temp, colMetaData[currentColumn].maxLen);
						break;
						case TDS_TYPE_FLOAT:
							values[count] = TdsTypeFloatToDatum(temp, colMetaData[currentColumn].maxLen);
						break;
						case TDS_TYPE_NUMERICN:
						case TDS_TYPE_DECIMALN:
							values[count] = TdsTypeNumericToDatum(temp, colMetaData[currentColumn].scale);
						break;
						case TDS_TYPE_VARBINARY:
						case TDS_TYPE_BINARY:
						case TDS_TYPE_IMAGE:
							values[count] = TdsTypeVarbinaryToDatum(temp);
							argtypes[count] = tempFuncInfo->ttmtypeid;
						break;
						case TDS_TYPE_DATE:
							values[count] = TdsTypeDateToDatum(temp);
						break;
						case TDS_TYPE_TIME:
							values[count] = TdsTypeTimeToDatum(temp, colMetaData[currentColumn].scale, temp->len);
						break;
						case TDS_TYPE_DATETIME2:
							values[count] = TdsTypeDatetime2ToDatum(temp, colMetaData[currentColumn].scale, temp->len);
						break;
						case TDS_TYPE_DATETIMEN:
							if (colMetaData[currentColumn].maxLen == TDS_MAXLEN_SMALLDATETIME)
								values[count] = TdsTypeSmallDatetimeToDatum(temp);
							else
								values[count] = TdsTypeDatetimeToDatum(temp);
						break;
						case TDS_TYPE_DATETIMEOFFSET:
							values[count] = TdsTypeDatetimeoffsetToDatum(temp, colMetaData[currentColumn].scale, temp->len);
						break;
						case TDS_TYPE_MONEYN:
							if (colMetaData[currentColumn].maxLen == TDS_MAXLEN_SMALLMONEY)
								values[count] = TdsTypeSmallMoneyToDatum(temp);
							else
								values[count] = TdsTypeMoneyToDatum(temp);
						break;
						case TDS_TYPE_XML:
							values[count] = TdsTypeXMLToDatum(temp);
						break;
						case TDS_TYPE_UNIQUEIDENTIFIER:
							values[count] = TdsTypeUIDToDatum(temp);
						break;
						case TDS_TYPE_SQLVARIANT:
							values[count] = TdsTypeSqlVariantToDatum(temp);
						break;
					}
					count++;
				}
				nargs++;
				currentColumn++;
			}
		}

		if (req->rowData) /* If any row exists then do an insert. */
		{
=======
		{
			/* Using Same callback function to fo the clean-up. */
			pltsql_plugin_handler_ptr->bulk_load_callback(0, 0, NULL, NULL, NULL);
			break;
		}
		nargs = req->colCount * req->rowCount;
		values = palloc0(nargs * sizeof(Datum));
		nulls = palloc0(nargs * sizeof(char));
		argtypes= palloc0(nargs * sizeof(Oid));

		foreach (lc, req->rowData) /* build an array of Value Datums */
		{
			BulkLoadRowData *row = (BulkLoadRowData *) lfirst(lc);
			TdsIoFunctionInfo tempFuncInfo;
			int currentColumn = 0;

			while(currentColumn != req->colCount)
			{
				temp = &(row->columnValues[currentColumn]);
				tempFuncInfo = TdsLookupTypeFunctionsByTdsId(colMetaData[currentColumn].columnTdsType, colMetaData[currentColumn].maxLen);
				GetPgOid(argtypes[count], tempFuncInfo);
				if (row->isNull[currentColumn] == 'n') /* null */
					nulls[count] = row->isNull[currentColumn];
				else
					switch(colMetaData[currentColumn].columnTdsType)
					{
						case TDS_TYPE_CHAR:
						case TDS_TYPE_VARCHAR:
						case TDS_TYPE_TEXT:
							values[count] = TdsTypeVarcharToDatum(temp, argtypes[count], colMetaData[currentColumn].collation);
						break;
						case TDS_TYPE_NCHAR:
						case TDS_TYPE_NVARCHAR:
						case TDS_TYPE_NTEXT:
							values[count] = TdsTypeNCharToDatum(temp);
						break;
						case TDS_TYPE_INTEGER:
						case TDS_TYPE_BIT:
							values[count] = TdsTypeIntegerToDatum(temp, colMetaData[currentColumn].maxLen);
						break;
						case TDS_TYPE_FLOAT:
							values[count] = TdsTypeFloatToDatum(temp, colMetaData[currentColumn].maxLen);
						break;
						case TDS_TYPE_NUMERICN:
						case TDS_TYPE_DECIMALN:
							values[count] = TdsTypeNumericToDatum(temp, colMetaData[currentColumn].scale);
						break;
						case TDS_TYPE_VARBINARY:
						case TDS_TYPE_BINARY:
						case TDS_TYPE_IMAGE:
							values[count] = TdsTypeVarbinaryToDatum(temp);
							argtypes[count] = tempFuncInfo->ttmtypeid;
						break;
						case TDS_TYPE_DATE:
							values[count] = TdsTypeDateToDatum(temp);
						break;
						case TDS_TYPE_TIME:
							values[count] = TdsTypeTimeToDatum(temp, colMetaData[currentColumn].scale, temp->len);
						break;
						case TDS_TYPE_DATETIME2:
							values[count] = TdsTypeDatetime2ToDatum(temp, colMetaData[currentColumn].scale, temp->len);
						break;
						case TDS_TYPE_DATETIMEN:
							if (colMetaData[currentColumn].maxLen == TDS_MAXLEN_SMALLDATETIME)
								values[count] = TdsTypeSmallDatetimeToDatum(temp);
							else
								values[count] = TdsTypeDatetimeToDatum(temp);
						break;
						case TDS_TYPE_DATETIMEOFFSET:
							values[count] = TdsTypeDatetimeoffsetToDatum(temp, colMetaData[currentColumn].scale, temp->len);
						break;
						case TDS_TYPE_MONEYN:
							if (colMetaData[currentColumn].maxLen == TDS_MAXLEN_SMALLMONEY)
								values[count] = TdsTypeSmallMoneyToDatum(temp);
							else
								values[count] = TdsTypeMoneyToDatum(temp);
						break;
						case TDS_TYPE_XML:
							values[count] = TdsTypeXMLToDatum(temp);
						break;
						case TDS_TYPE_UNIQUEIDENTIFIER:
							values[count] = TdsTypeUIDToDatum(temp);
						break;
						case TDS_TYPE_SQLVARIANT:
							values[count] = TdsTypeSqlVariantToDatum(temp);
						break;
					}
				count++;
				currentColumn++;
			}
		}

		if (req->rowData) /* If any row exists then do an insert. */
		{
>>>>>>> 839f6264
			PG_TRY();
			{
				retValue += pltsql_plugin_handler_ptr->bulk_load_callback(req->colCount,
											req->rowCount, argtypes,
<<<<<<< HEAD
											values, nulls, defaults);
=======
											values, nulls);
>>>>>>> 839f6264
			}
			PG_CATCH();
			{
				int ret;
				HOLD_CANCEL_INTERRUPTS();
<<<<<<< HEAD

				/* Discard only if End of Message has not been reached for the current packet. */
				if (!TdsGetRecvPacketEomStatus())
					ret = TdsDiscardAllPendingBcpRequest();

				RESUME_CANCEL_INTERRUPTS();

				if (ret < 0)
					TdsErrorContext->err_text = "EOF on TDS socket while fetching For Bulk Load Request";

=======
				ret = TdsDiscardAllPendingBcpRequest();
				RESUME_CANCEL_INTERRUPTS();

				if (ret < 0)
					TdsErrorContext->err_text = "EOF on TDS socket while fetching For Bulk Load Request";

>>>>>>> 839f6264
				if (TDS_DEBUG_ENABLED(TDS_DEBUG2))
					ereport(LOG,
							(errmsg("Bulk Load Request. Number of Rows: %d and Number of columns: %d.",
							req->rowCount, req->colCount),
							errhidestmt(true)));

				PG_RE_THROW();
			}
			PG_END_TRY();
			/* Free the List of Rows. */
			list_free_deep(req->rowData);
			req->rowData = NIL;
			if (values)
				pfree(values);
			if (nulls)
				pfree(nulls);
			if (argtypes)
				pfree(argtypes);
		}
	}
	/* Send Done Token if rows processed is a positive number. Command type - execute (0xf0). */
	if (retValue >= 0)
		TdsSendDone(TDS_TOKEN_DONE, TDS_DONE_COUNT, 0xf0, retValue);
	else /* Send Unknown Error. */
		ereport(ERROR, (errcode(ERRCODE_INTERNAL_ERROR),
			errmsg("Unknown error occurred during Insert Bulk")));

	/*
	 * Log immediately if dictated by log_statement.
	 */
	if (pltsql_plugin_handler_ptr->stmt_needs_logging || TDS_DEBUG_ENABLED(TDS_DEBUG2))
	{
		ErrorContextCallback *plerrcontext = error_context_stack;
		error_context_stack = plerrcontext->previous;
		ereport(LOG,
				(errmsg("Bulk Load Request. Number of Rows: %d and Number of columns: %d.",
				req->rowCount, req->colCount),
				errhidestmt(true)));
		pltsql_plugin_handler_ptr->stmt_needs_logging = false;
		error_context_stack = plerrcontext;
	}
	offset = 0;
}

static int
ReadBcpPlp(ParameterToken temp, StringInfo *message, TDSRequestBulkLoad request)
{
	uint64_t plpTok;
	Plp plpTemp, plpPrev = NULL;
	unsigned long lenCheck = 0;

	CheckMessageHasEnoughBytesToRead(message, sizeof(plpTok));
	memcpy(&plpTok , &(*message)->data[offset], sizeof(plpTok));
	offset += sizeof(plpTok);
	request->currentBatchSize += sizeof(plpTok);
	temp->plp = NULL;

	/* NULL Check */
	if (plpTok == PLP_NULL)
	{
		temp->isNull = true;
		return STATUS_OK;
	}

	while (true)
	{
		uint32_t tempLen;

		if (offset + sizeof(tempLen) > (*message)->len)
			return STATUS_ERROR;

		CheckMessageHasEnoughBytesToRead(message, sizeof(tempLen));
		memcpy(&tempLen , &(*message)->data[offset], sizeof(tempLen));
		offset += sizeof(tempLen);
		request->currentBatchSize += sizeof(tempLen);

		/* PLP Terminator */
		if (tempLen == PLP_TERMINATOR)
			break;
		plpTemp = palloc0(sizeof(PlpData));
		plpTemp->next = NULL;
		plpTemp->offset = offset;
		plpTemp->len = tempLen;
		if (plpPrev == NULL)
		{
			plpPrev = plpTemp;
			temp->plp = plpTemp;
		}
		else
		{
			plpPrev->next = plpTemp;
			plpPrev = plpPrev->next;
		}

		CheckMessageHasEnoughBytesToRead(message, plpTemp->len);
		if (offset + plpTemp->len > (*message)->len)
			return STATUS_ERROR;

		offset += plpTemp->len;
		request->currentBatchSize += plpTemp->len;
		lenCheck += plpTemp->len;
	}

	if (plpTok != PLP_UNKNOWN_LEN)
	{
		/* Length check */
		if (lenCheck != plpTok)
			return STATUS_ERROR;
	}

	return STATUS_OK;
}<|MERGE_RESOLUTION|>--- conflicted
+++ resolved
@@ -407,13 +407,8 @@
 
 	/* Loop over each row. */
 	while((uint8_t)message->data[offset] == TDS_TOKEN_ROW
-<<<<<<< HEAD
 			&& request->currentBatchSize < (*pltsql_plugin_handler_ptr->insert_bulk_kilobytes_per_batch) * 1024
 			&& request->rowCount < (*pltsql_plugin_handler_ptr->insert_bulk_rows_per_batch))
-=======
-			&& request->currentBatchSize < insert_bulk_kilobytes_per_batch * 1024
-			&& request->rowCount < insert_bulk_rows_per_batch)
->>>>>>> 839f6264
 	{
 		int i = 0; /* Current Column Number. */
 		BulkLoadRowData *rowData = palloc0(sizeof(BulkLoadRowData));
@@ -661,13 +656,9 @@
 	 * the next byte should be the done token.
 	 */
 	CheckMessageHasEnoughBytesToRead(&message, 1);
-<<<<<<< HEAD
+
 	if (request->rowCount < (*pltsql_plugin_handler_ptr->insert_bulk_rows_per_batch)
 			&& request->currentBatchSize < (*pltsql_plugin_handler_ptr->insert_bulk_kilobytes_per_batch) * 1024
-=======
-	if (request->rowCount < insert_bulk_rows_per_batch
-			&& request->currentBatchSize < insert_bulk_kilobytes_per_batch * 1024
->>>>>>> 839f6264
 			&& (uint8_t)message->data[offset] != TDS_TOKEN_DONE)
 		ereport(ERROR,
 				(errcode(ERRCODE_PROTOCOL_VIOLATION),
@@ -700,10 +691,7 @@
 		Datum *values = NULL;
 		char *nulls = NULL;
 		Oid *argtypes = NULL;
-<<<<<<< HEAD
 		bool *defaults = NULL;
-=======
->>>>>>> 839f6264
 		int count = 0;
 		ListCell 	*lc;
 
@@ -714,7 +702,6 @@
 		 * We should begin with cleanup.
 		 */
 		if (req->rowCount == 0)
-<<<<<<< HEAD
 		{
 			/* Using Same callback function to fo the clean-up. */
 			pltsql_plugin_handler_ptr->bulk_load_callback(0, 0, NULL, NULL, NULL, NULL);
@@ -824,117 +811,16 @@
 
 		if (req->rowData) /* If any row exists then do an insert. */
 		{
-=======
-		{
-			/* Using Same callback function to fo the clean-up. */
-			pltsql_plugin_handler_ptr->bulk_load_callback(0, 0, NULL, NULL, NULL);
-			break;
-		}
-		nargs = req->colCount * req->rowCount;
-		values = palloc0(nargs * sizeof(Datum));
-		nulls = palloc0(nargs * sizeof(char));
-		argtypes= palloc0(nargs * sizeof(Oid));
-
-		foreach (lc, req->rowData) /* build an array of Value Datums */
-		{
-			BulkLoadRowData *row = (BulkLoadRowData *) lfirst(lc);
-			TdsIoFunctionInfo tempFuncInfo;
-			int currentColumn = 0;
-
-			while(currentColumn != req->colCount)
-			{
-				temp = &(row->columnValues[currentColumn]);
-				tempFuncInfo = TdsLookupTypeFunctionsByTdsId(colMetaData[currentColumn].columnTdsType, colMetaData[currentColumn].maxLen);
-				GetPgOid(argtypes[count], tempFuncInfo);
-				if (row->isNull[currentColumn] == 'n') /* null */
-					nulls[count] = row->isNull[currentColumn];
-				else
-					switch(colMetaData[currentColumn].columnTdsType)
-					{
-						case TDS_TYPE_CHAR:
-						case TDS_TYPE_VARCHAR:
-						case TDS_TYPE_TEXT:
-							values[count] = TdsTypeVarcharToDatum(temp, argtypes[count], colMetaData[currentColumn].collation);
-						break;
-						case TDS_TYPE_NCHAR:
-						case TDS_TYPE_NVARCHAR:
-						case TDS_TYPE_NTEXT:
-							values[count] = TdsTypeNCharToDatum(temp);
-						break;
-						case TDS_TYPE_INTEGER:
-						case TDS_TYPE_BIT:
-							values[count] = TdsTypeIntegerToDatum(temp, colMetaData[currentColumn].maxLen);
-						break;
-						case TDS_TYPE_FLOAT:
-							values[count] = TdsTypeFloatToDatum(temp, colMetaData[currentColumn].maxLen);
-						break;
-						case TDS_TYPE_NUMERICN:
-						case TDS_TYPE_DECIMALN:
-							values[count] = TdsTypeNumericToDatum(temp, colMetaData[currentColumn].scale);
-						break;
-						case TDS_TYPE_VARBINARY:
-						case TDS_TYPE_BINARY:
-						case TDS_TYPE_IMAGE:
-							values[count] = TdsTypeVarbinaryToDatum(temp);
-							argtypes[count] = tempFuncInfo->ttmtypeid;
-						break;
-						case TDS_TYPE_DATE:
-							values[count] = TdsTypeDateToDatum(temp);
-						break;
-						case TDS_TYPE_TIME:
-							values[count] = TdsTypeTimeToDatum(temp, colMetaData[currentColumn].scale, temp->len);
-						break;
-						case TDS_TYPE_DATETIME2:
-							values[count] = TdsTypeDatetime2ToDatum(temp, colMetaData[currentColumn].scale, temp->len);
-						break;
-						case TDS_TYPE_DATETIMEN:
-							if (colMetaData[currentColumn].maxLen == TDS_MAXLEN_SMALLDATETIME)
-								values[count] = TdsTypeSmallDatetimeToDatum(temp);
-							else
-								values[count] = TdsTypeDatetimeToDatum(temp);
-						break;
-						case TDS_TYPE_DATETIMEOFFSET:
-							values[count] = TdsTypeDatetimeoffsetToDatum(temp, colMetaData[currentColumn].scale, temp->len);
-						break;
-						case TDS_TYPE_MONEYN:
-							if (colMetaData[currentColumn].maxLen == TDS_MAXLEN_SMALLMONEY)
-								values[count] = TdsTypeSmallMoneyToDatum(temp);
-							else
-								values[count] = TdsTypeMoneyToDatum(temp);
-						break;
-						case TDS_TYPE_XML:
-							values[count] = TdsTypeXMLToDatum(temp);
-						break;
-						case TDS_TYPE_UNIQUEIDENTIFIER:
-							values[count] = TdsTypeUIDToDatum(temp);
-						break;
-						case TDS_TYPE_SQLVARIANT:
-							values[count] = TdsTypeSqlVariantToDatum(temp);
-						break;
-					}
-				count++;
-				currentColumn++;
-			}
-		}
-
-		if (req->rowData) /* If any row exists then do an insert. */
-		{
->>>>>>> 839f6264
 			PG_TRY();
 			{
 				retValue += pltsql_plugin_handler_ptr->bulk_load_callback(req->colCount,
 											req->rowCount, argtypes,
-<<<<<<< HEAD
 											values, nulls, defaults);
-=======
-											values, nulls);
->>>>>>> 839f6264
 			}
 			PG_CATCH();
 			{
 				int ret;
 				HOLD_CANCEL_INTERRUPTS();
-<<<<<<< HEAD
 
 				/* Discard only if End of Message has not been reached for the current packet. */
 				if (!TdsGetRecvPacketEomStatus())
@@ -945,14 +831,6 @@
 				if (ret < 0)
 					TdsErrorContext->err_text = "EOF on TDS socket while fetching For Bulk Load Request";
 
-=======
-				ret = TdsDiscardAllPendingBcpRequest();
-				RESUME_CANCEL_INTERRUPTS();
-
-				if (ret < 0)
-					TdsErrorContext->err_text = "EOF on TDS socket while fetching For Bulk Load Request";
-
->>>>>>> 839f6264
 				if (TDS_DEBUG_ENABLED(TDS_DEBUG2))
 					ereport(LOG,
 							(errmsg("Bulk Load Request. Number of Rows: %d and Number of columns: %d.",
