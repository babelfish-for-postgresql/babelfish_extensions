/*-------------------------------------------------------------------------
 *
 * tdsbulkload.c
 *	  TDS Listener functions for handling Bulk Load Requests
 *
 * Portions Copyright (c) 2020, AWS
 * Portions Copyright (c) 1996-2018, PostgreSQL Global Development Group
 * Portions Copyright (c) 1994, Regents of the University of California
 *
 *
 * IDENTIFICATION
 *	  contrib/babelfishpg_tds/src/backend/tds/tdsbulkload.c
 *
 *-------------------------------------------------------------------------
 */


#include "postgres.h"

#include "utils/guc.h"
#include "lib/stringinfo.h"
#include "pgstat.h"

#include "src/include/tds_instr.h"
#include "src/include/tds_int.h"
#include "src/include/tds_protocol.h"
#include "src/include/tds_request.h"
#include "src/include/tds_response.h"
#include "src/include/tds_typeio.h"

static StringInfo SetBulkLoadRowData(TDSRequestBulkLoad request, StringInfo message);
void ProcessBCPRequest(TDSRequest request);
static void FetchMoreBcpData(StringInfo *message, int dataLenToRead);
static void FetchMoreBcpPlpData(StringInfo *message, int dataLenToRead);
static int ReadBcpPlp(ParameterToken temp, StringInfo *message, TDSRequestBulkLoad request);
uint64_t offset = 0;

#define COLUMNMETADATA_HEADER_LEN			sizeof(uint32_t) + sizeof(uint16) + 1
#define FIXED_LEN_TYPE_COLUMNMETADATA_LEN	1
#define NUMERIC_COLUMNMETADATA_LEN			3
#define STRING_COLUMNMETADATA_LEN			sizeof(uint32_t) + sizeof(uint16) + 1
#define BINARY_COLUMNMETADATA_LEN			sizeof(uint16)
#define SQL_VARIANT_COLUMNMETADATA_LEN		sizeof(uint32_t)


/* Check if retStatus Not OK. */
#define CheckPLPStatusNotOK(temp, retStatus, colNum) \
do \
{ \
	if (retStatus != STATUS_OK) \
	{ \
		ereport(ERROR, \
				(errcode(ERRCODE_PROTOCOL_VIOLATION), \
				 errmsg("The incoming tabular data stream (TDS) Bulk Load Request (BulkLoadBCP) protocol stream is incorrect. " \
					 "Row %d, column %d: The chunking format is incorrect for a " \
					 "large object parameter of data type 0x%02X.", \
					 temp->rowCount, colNum + 1, temp->colMetaData[i].columnTdsType))); \
	} \
} while(0)

/* For checking the invalid length in the request. */
#define CheckForInvalidLength(rowData, temp, colNum) \
do \
{ \
	if ((uint32_t)rowData->columnValues[i].len > (uint32_t)temp->colMetaData[i].maxLen) \
		ereport(ERROR, \
				(errcode(ERRCODE_PROTOCOL_VIOLATION), \
				errmsg("The incoming tabular data stream (TDS) Bulk Load Request (BulkLoadBCP) protocol stream is incorrect. " \
						"Row %d, column %d: Data type 0x%02X has an invalid data length or metadata length.", \
						temp->rowCount, colNum + 1, temp->colMetaData[i].columnTdsType))); \
} while(0)

/* Check if Message has enough data to read, if not then fetch more. */
#define CheckMessageHasEnoughBytesToRead(message, dataLen) \
do \
{ \
	if ((*message)->len - offset < dataLen) \
		FetchMoreBcpData(message, dataLen); \
} while(0)

/* Check if Message has enough data to read, if not then fetch more. */
#define CheckPlpMessageHasEnoughBytesToRead(message, dataLen) \
do \
{ \
	if ((*message)->len - offset < dataLen) \
		FetchMoreBcpPlpData(message, dataLen); \
} while(0)

static void
FetchMoreBcpData(StringInfo *message, int dataLenToRead)
{
	StringInfo temp;
	int ret;

	/* Unlikely that message will be NULL. */
	if ((*message) == NULL)
		ereport(ERROR,
				(errcode(ERRCODE_PROTOCOL_VIOLATION),
					errmsg("Protocol violation: Message data is NULL")));

	/*
	 * If previous return value was 1 then that means that we have reached the EOM.
	 * No data left to read, we shall throw an error if we reach here.
	 */
	if (TdsGetRecvPacketEomStatus())
		ereport(ERROR,
				(errcode(ERRCODE_PROTOCOL_VIOLATION),
					errmsg("Trying to read more data than available in BCP request.")));

	temp = makeStringInfo();
	appendBinaryStringInfo(temp, (*message)->data + offset, (*message)->len - offset);

	if ((*message)->data)
		pfree((*message)->data);
	pfree((*message));

	/*
	 * Keep fetching for additional packets until we have enough
	 * data to read.
	 */
	while (dataLenToRead > temp->len)
	{
		/*
		 * We should hold the interrupts until we read the next
		 * request frame.
		 */
		HOLD_CANCEL_INTERRUPTS();
		ret = TdsReadNextPendingBcpRequest(temp);
		RESUME_CANCEL_INTERRUPTS();

		if (ret < 0)
		{
			TdsErrorContext->reqType = 0;
			TdsErrorContext->err_text = "EOF on TDS socket while fetching For Bulk Load Request";
			pfree(temp->data);
			pfree(temp);
			ereport(ERROR,
					(errcode(ERRCODE_PROTOCOL_VIOLATION),
						errmsg("EOF on TDS socket while fetching For Bulk Load Request")));
			return;
		}
	}

	offset = 0;
	(*message) = temp;
}

/*
 * Incase of PLP data we should not discard the previous packet since we
 * first store the offset of the PLP Chunks first and then read the data later.
 */
static void
FetchMoreBcpPlpData(StringInfo *message, int dataLenToRead)
{
	int ret;

	/* Unlikely that message will be NULL. */
	if ((*message) == NULL)
		ereport(ERROR,
				(errcode(ERRCODE_PROTOCOL_VIOLATION),
					errmsg("Protocol violation: Message data is NULL")));

	/*
	 * If previous return value was 1 then that means that we have reached the EOM.
	 * No data left to read, we shall throw an error if we reach here.
	 */
	if (TdsGetRecvPacketEomStatus())
		ereport(ERROR,
				(errcode(ERRCODE_PROTOCOL_VIOLATION),
					errmsg("Trying to read more data than available in BCP request.")));

	/*
	 * Keep fetching for additional packets until we have enough
	 * data to read.
	 */
	while (dataLenToRead + offset > (*message)->len)
	{
		/*
		 * We should hold the interrupts until we read the next
		 * request frame.
		 */
		HOLD_CANCEL_INTERRUPTS();
		ret = TdsReadNextPendingBcpRequest(*message);
		RESUME_CANCEL_INTERRUPTS();

		if (ret < 0)
		{
			TdsErrorContext->reqType = 0;
			TdsErrorContext->err_text = "EOF on TDS socket while fetching For Bulk Load Request";
			ereport(ERROR,
					(errcode(ERRCODE_PROTOCOL_VIOLATION),
						errmsg("EOF on TDS socket while fetching For Bulk Load Request")));
			return;
		}
	}
}

/*
 * GetBulkLoadRequest - Builds the request structure associated
 * with Bulk Load.
 * TODO: Reuse for TVP.
 */
TDSRequest
GetBulkLoadRequest(StringInfo message)
{
	TDSRequestBulkLoad		request;
	uint16_t 				colCount;
	BulkLoadColMetaData 			*colmetadata;

	TdsErrorContext->err_text = "Fetching Bulk Load Request";

	TDSInstrumentation(INSTR_TDS_BULK_LOAD_REQUEST);

	request = palloc0(sizeof(TDSRequestBulkLoadData));
	request->rowData 		= NIL;
	request->reqType 		= TDS_REQUEST_BULK_LOAD;

	if(unlikely((uint8_t)message->data[offset] != TDS_TOKEN_COLMETADATA))
		ereport(ERROR,
				(errcode(ERRCODE_PROTOCOL_VIOLATION),
					errmsg("The incoming tabular data stream (TDS) Bulk Load Request (BulkLoadBCP) protocol stream is incorrect. "
							"unexpected token encountered processing the request.")));

	offset++;

	memcpy(&colCount, &message->data[offset], sizeof(uint16));
	colmetadata = palloc0(colCount * sizeof(BulkLoadColMetaData));
	request->colCount = colCount;
	request->colMetaData = colmetadata;
	offset += sizeof(uint16);

	for (int currentColumn = 0; currentColumn < colCount; currentColumn++)
	{
		CheckMessageHasEnoughBytesToRead(&message, COLUMNMETADATA_HEADER_LEN);
		/* UserType */
		memcpy(&colmetadata[currentColumn].userType, &message->data[offset], sizeof(uint32_t));
		offset += sizeof(uint32_t);

		/* Flags */
		memcpy(&colmetadata[currentColumn].flags, &message->data[offset], sizeof(uint16));
		offset += sizeof(uint16);

		/* TYPE_INFO */
		colmetadata[currentColumn].columnTdsType = message->data[offset++];

		/* Datatype specific Column Metadata. */
		switch(colmetadata[currentColumn].columnTdsType)
		{
			case TDS_TYPE_INTEGER:
			case TDS_TYPE_BIT:
			case TDS_TYPE_FLOAT:
			case TDS_TYPE_MONEYN:
			case TDS_TYPE_DATETIMEN:
			case TDS_TYPE_UNIQUEIDENTIFIER:
				CheckMessageHasEnoughBytesToRead(&message, FIXED_LEN_TYPE_COLUMNMETADATA_LEN);
				colmetadata[currentColumn].maxLen = message->data[offset++];
			break;
			case TDS_TYPE_DECIMALN:
			case TDS_TYPE_NUMERICN:
				CheckMessageHasEnoughBytesToRead(&message, NUMERIC_COLUMNMETADATA_LEN);
				colmetadata[currentColumn].maxLen    = message->data[offset++];
				colmetadata[currentColumn].precision = message->data[offset++];
				colmetadata[currentColumn].scale 	 = message->data[offset++];
			break;
			case TDS_TYPE_CHAR:
			case TDS_TYPE_VARCHAR:
			case TDS_TYPE_NCHAR:
			case TDS_TYPE_NVARCHAR:
			{
				CheckMessageHasEnoughBytesToRead(&message, STRING_COLUMNMETADATA_LEN);
				memcpy(&colmetadata[currentColumn].maxLen, &message->data[offset], sizeof(uint16));
				offset += sizeof(uint16);

				memcpy(&colmetadata[currentColumn].collation, &message->data[offset], sizeof(uint32_t));
				offset += sizeof(uint32_t);
				colmetadata[currentColumn].sortId = message->data[offset++];
			}
			break;
			case TDS_TYPE_TEXT:
			case TDS_TYPE_NTEXT:
			case TDS_TYPE_IMAGE:
			{
				uint16_t tableLen = 0;
				CheckMessageHasEnoughBytesToRead(&message, sizeof(uint32_t));
				memcpy(&colmetadata[currentColumn].maxLen, &message->data[offset], sizeof(uint32_t));
				offset += sizeof(uint32_t);

				/* Read collation(LICD) and sort-id for TEXT and NTEXT. */
				if (colmetadata[currentColumn].columnTdsType == TDS_TYPE_TEXT ||
					colmetadata[currentColumn].columnTdsType == TDS_TYPE_NTEXT)
				{
					CheckMessageHasEnoughBytesToRead(&message, sizeof(uint32_t) + 1);
					memcpy(&colmetadata[currentColumn].collation, &message->data[offset], sizeof(uint32_t));
					offset += sizeof(uint32_t);
					colmetadata[currentColumn].sortId = message->data[offset++];
				}

				CheckMessageHasEnoughBytesToRead(&message, sizeof(uint16_t));
				memcpy(&tableLen, &message->data[offset], sizeof(uint16_t));
				offset += sizeof(uint16_t);

				/* Skip table name for now. */
				CheckMessageHasEnoughBytesToRead(&message, tableLen * 2);
				offset += tableLen * 2;
			}
			break;
			case TDS_TYPE_XML:
			{
				CheckMessageHasEnoughBytesToRead(&message, 1);
				colmetadata[currentColumn].maxLen = message->data[offset++];
			}
			break;
			case TDS_TYPE_DATETIME2:
			{
				CheckMessageHasEnoughBytesToRead(&message, FIXED_LEN_TYPE_COLUMNMETADATA_LEN);
				colmetadata[currentColumn].scale = message->data[offset++];
				colmetadata[currentColumn].maxLen = 8;
			}
			break;
			case TDS_TYPE_TIME:
			{
				CheckMessageHasEnoughBytesToRead(&message, FIXED_LEN_TYPE_COLUMNMETADATA_LEN);
				colmetadata[currentColumn].scale = message->data[offset++];
				colmetadata[currentColumn].maxLen = 5;
			}
			break;
			case TDS_TYPE_DATETIMEOFFSET:
			{
				CheckMessageHasEnoughBytesToRead(&message, FIXED_LEN_TYPE_COLUMNMETADATA_LEN);
				colmetadata[currentColumn].scale = message->data[offset++];
				colmetadata[currentColumn].maxLen = 10;
			}
			break;
			case TDS_TYPE_BINARY:
			case TDS_TYPE_VARBINARY:
			{
				uint16 plp;
				CheckMessageHasEnoughBytesToRead(&message, BINARY_COLUMNMETADATA_LEN);
				memcpy(&plp, &message->data[offset], sizeof(uint16));
				offset += sizeof(uint16);
				colmetadata[currentColumn].maxLen = plp;
			}
			break;
			case TDS_TYPE_DATE:
				colmetadata[currentColumn].maxLen = 3;
			break;
			case TDS_TYPE_SQLVARIANT:
				CheckMessageHasEnoughBytesToRead(&message, SQL_VARIANT_COLUMNMETADATA_LEN);
				memcpy(&colmetadata[currentColumn].maxLen, &message->data[offset], sizeof(uint32_t));
				offset += sizeof(uint32_t);
			break;
			/*
			 * Below cases are for variant types; in case of fixed length datatype columns, with
			 * a Not NUll constraint, makes use of this type as an optimisation for not receiving
			 * the the lengths for the column metadata and row data.
			 */
			case VARIANT_TYPE_INT:
			{
				colmetadata[currentColumn].columnTdsType = TDS_TYPE_INTEGER;
				colmetadata[currentColumn].variantType = true;
				colmetadata[currentColumn].maxLen = TDS_MAXLEN_INT;
			}
			break;
			case VARIANT_TYPE_BIT:
			{
				colmetadata[currentColumn].columnTdsType = TDS_TYPE_BIT;
				colmetadata[currentColumn].variantType = true;
				colmetadata[currentColumn].maxLen = TDS_MAXLEN_BIT;
			}
			break;
			case VARIANT_TYPE_BIGINT:
			{
				colmetadata[currentColumn].columnTdsType = TDS_TYPE_INTEGER;
				colmetadata[currentColumn].variantType = true;
				colmetadata[currentColumn].maxLen = TDS_MAXLEN_BIGINT;
			}
			break;
			case VARIANT_TYPE_SMALLINT:
			{
				colmetadata[currentColumn].columnTdsType = TDS_TYPE_INTEGER;
				colmetadata[currentColumn].variantType = true;
				colmetadata[currentColumn].maxLen = TDS_MAXLEN_SMALLINT;
			}
			break;
			case VARIANT_TYPE_TINYINT:
			{
				colmetadata[currentColumn].columnTdsType = TDS_TYPE_INTEGER;
				colmetadata[currentColumn].variantType = true;
				colmetadata[currentColumn].maxLen = TDS_MAXLEN_TINYINT;
			}
			break;
			case VARIANT_TYPE_REAL:
			{
				colmetadata[currentColumn].columnTdsType = TDS_TYPE_FLOAT;
				colmetadata[currentColumn].variantType = true;
				colmetadata[currentColumn].maxLen = TDS_MAXLEN_FLOAT4;
			}
			break;
			case VARIANT_TYPE_FLOAT:
			{
				colmetadata[currentColumn].columnTdsType = TDS_TYPE_FLOAT;
				colmetadata[currentColumn].variantType = true;
				colmetadata[currentColumn].maxLen = TDS_MAXLEN_FLOAT8;
			}
			break;
			case VARIANT_TYPE_DATETIME:
			{
				colmetadata[currentColumn].columnTdsType = TDS_TYPE_DATETIMEN;
				colmetadata[currentColumn].variantType = true;
				colmetadata[currentColumn].maxLen = TDS_MAXLEN_DATETIME;
			}
			break;
			case VARIANT_TYPE_SMALLDATETIME:
			{
				colmetadata[currentColumn].columnTdsType = TDS_TYPE_DATETIMEN;
				colmetadata[currentColumn].variantType = true;
				colmetadata[currentColumn].maxLen = TDS_MAXLEN_SMALLDATETIME;
			}
			break;
			case VARIANT_TYPE_MONEY:
			{
				colmetadata[currentColumn].columnTdsType = TDS_TYPE_MONEYN;
				colmetadata[currentColumn].variantType = true;
				colmetadata[currentColumn].maxLen = TDS_MAXLEN_MONEY;
			}
			break;
			case VARIANT_TYPE_SMALLMONEY:
			{
				colmetadata[currentColumn].columnTdsType = TDS_TYPE_MONEYN;
				colmetadata[currentColumn].variantType = true;
				colmetadata[currentColumn].maxLen = TDS_MAXLEN_SMALLMONEY;
			}
			break;
			default:
			    ereport(ERROR,
						(errcode(ERRCODE_PROTOCOL_VIOLATION),
						errmsg("The incoming tabular data stream (TDS) is incorrect. "
							"Data type 0x%02X is unknown.", colmetadata[currentColumn].columnTdsType)));
		}

		/* Column Name */
		CheckMessageHasEnoughBytesToRead(&message, sizeof(uint8_t));
		memcpy(&colmetadata[currentColumn].colNameLen, &message->data[offset++], sizeof(uint8_t));

		CheckMessageHasEnoughBytesToRead(&message, colmetadata[currentColumn].colNameLen * 2);
		colmetadata[currentColumn].colName = (char *)palloc0(colmetadata[currentColumn].colNameLen * sizeof(char) * 2 + 1);
		memcpy(colmetadata[currentColumn].colName, &message->data[offset],
					colmetadata[currentColumn].colNameLen * 2);
		colmetadata[currentColumn].colName[colmetadata[currentColumn].colNameLen * 2] = '\0';

		offset += colmetadata[currentColumn].colNameLen * 2;
	}
	request->firstMessage = makeStringInfo();
	appendBinaryStringInfo(request->firstMessage, message->data, message->len);
	return (TDSRequest)request;
}

/*
 * SetBulkLoadRowData - Builds the row data structure associated
 * with Bulk Load.
 * TODO: Reuse for TVP.
 */
static StringInfo
SetBulkLoadRowData(TDSRequestBulkLoad request, StringInfo message)
{
	BulkLoadColMetaData *colmetadata = request->colMetaData;
	int retStatus = 0;
	request->rowCount = 0;
	request->rowData = NIL;
	request->currentBatchSize = 0;

	CheckMessageHasEnoughBytesToRead(&message, 1);

	/* Loop over each row. */
	while((uint8_t)message->data[offset] == TDS_TOKEN_ROW
			&& request->currentBatchSize < pltsql_plugin_handler_ptr->get_insert_bulk_kilobytes_per_batch() * 1024
			&& request->rowCount < pltsql_plugin_handler_ptr->get_insert_bulk_rows_per_batch())
	{
		int i = 0; /* Current Column Number. */
		BulkLoadRowData *rowData = palloc0(sizeof(BulkLoadRowData));
		request->rowCount++;

		rowData->columnValues = palloc0(request->colCount * sizeof(StringInfoData));
		rowData->isNull 	  = palloc0(request->colCount * sizeof(bool));

		offset++;
		request->currentBatchSize++;

		while(i != request->colCount) /* Loop over each column. */
		{
			initStringInfo(&rowData->columnValues[i]);
			rowData->isNull[i] = false;
			switch(colmetadata[i].columnTdsType)
			{
				case TDS_TYPE_INTEGER:
				case TDS_TYPE_BIT:
				case TDS_TYPE_FLOAT:
				case TDS_TYPE_TIME:
				case TDS_TYPE_DATE:
				case TDS_TYPE_DATETIME2:
				case TDS_TYPE_DATETIMEN:
				case TDS_TYPE_MONEYN:
				case TDS_TYPE_UNIQUEIDENTIFIER:
				{
					if (colmetadata[i].variantType)
					{
						rowData->columnValues[i].len = colmetadata[i].maxLen;
					}
					else
					{
						CheckMessageHasEnoughBytesToRead(&message, 1);
						rowData->columnValues[i].len = message->data[offset++];
						request->currentBatchSize++;

						if (rowData->columnValues[i].len == 0) /* null */
						{
							rowData->isNull[i] = true;
							i++;
							continue;
						}
					}
					CheckForInvalidLength(rowData, request, i);

					if (rowData->columnValues[i].len > rowData->columnValues[i].maxlen)
						enlargeStringInfo(&rowData->columnValues[i], rowData->columnValues[i].len);

					CheckMessageHasEnoughBytesToRead(&message, rowData->columnValues[i].len);
					memcpy(rowData->columnValues[i].data, &message->data[offset], rowData->columnValues[i].len);
					offset += rowData->columnValues[i].len;
					request->currentBatchSize += rowData->columnValues[i].len;
				}
				break;
				case TDS_TYPE_NUMERICN:
				case TDS_TYPE_DECIMALN:
				{
					if (colmetadata[i].scale > colmetadata[i].precision)
						ereport(ERROR,
								(errcode(ERRCODE_PROTOCOL_VIOLATION),
									errmsg("The incoming tabular data stream (TDS) Bulk Load Request (BulkLoadBCP) protocol stream is incorrect. "
										"Row %d, column %d: The supplied value is not a valid instance of data type Numeric/Decimal. "
										"Check the source data for invalid values. An example of an invalid value is data of numeric type with scale greater than precision.",
										request->rowCount, i + 1)));

					CheckMessageHasEnoughBytesToRead(&message, 1);

					rowData->columnValues[i].len = message->data[offset++];
					request->currentBatchSize++;
					if (rowData->columnValues[i].len == 0) /* null */
					{
						rowData->isNull[i] = true;
						i++;
						continue;
					}

					CheckForInvalidLength(rowData, request, i);

					if (rowData->columnValues[i].len > rowData->columnValues[i].maxlen)
						enlargeStringInfo(&rowData->columnValues[i], rowData->columnValues[i].len);

					CheckMessageHasEnoughBytesToRead(&message, rowData->columnValues[i].len);

					memcpy(rowData->columnValues[i].data, &message->data[offset], rowData->columnValues[i].len);
					offset += rowData->columnValues[i].len;
					request->currentBatchSize += rowData->columnValues[i].len;
				}
				break;

				case TDS_TYPE_CHAR:
				case TDS_TYPE_VARCHAR:
				case TDS_TYPE_NCHAR:
				case TDS_TYPE_NVARCHAR:
				case TDS_TYPE_BINARY:
				case TDS_TYPE_VARBINARY:
				{
					if (colmetadata[i].maxLen != 0xffff)
					{
						CheckMessageHasEnoughBytesToRead(&message, sizeof(short));
						memcpy(&rowData->columnValues[i].len, &message->data[offset], sizeof(short));
						offset +=  sizeof(short);
						request->currentBatchSize +=  sizeof(short);
						if (rowData->columnValues[i].len != 0xffff)
						{
							CheckForInvalidLength(rowData, request, i);

							if (rowData->columnValues[i].len > rowData->columnValues[i].maxlen)
								enlargeStringInfo(&rowData->columnValues[i], rowData->columnValues[i].len);

							CheckMessageHasEnoughBytesToRead(&message, rowData->columnValues[i].len);
							memcpy(rowData->columnValues[i].data, &message->data[offset], rowData->columnValues[i].len);
							offset += rowData->columnValues[i].len;
							request->currentBatchSize += rowData->columnValues[i].len;
						}
						else /* null */
						{
							rowData->isNull[i] = true;
							i++;
							continue;
						}
					}
					else
					{
						StringInfo plpStr;
						ParameterToken temp = palloc0(sizeof(ParameterTokenData));

						retStatus = ReadBcpPlp(temp, &message, request);

						CheckPLPStatusNotOK(request, retStatus, i);
						if (temp->isNull) /* null */
						{
							rowData->isNull[i] = true;
							i++;
							temp->isNull = false;
							continue;
						}

						plpStr = TdsGetPlpStringInfoBufferFromToken(message->data, temp);
						rowData->columnValues[i] = *plpStr;
						pfree(plpStr);
						pfree(temp);
					}
				}
				break;
				case TDS_TYPE_TEXT:
				case TDS_TYPE_NTEXT:
				case TDS_TYPE_IMAGE:
				{
					CheckMessageHasEnoughBytesToRead(&message, 1);
					/* Ignore the Data Text Ptr since its currently of no use. */
					uint8 dataTextPtrLen = message->data[offset++];
					request->currentBatchSize++;
					if (dataTextPtrLen == 0) /* null */
					{
						rowData->isNull[i] = true;
						i++;
						continue;
					}

					CheckMessageHasEnoughBytesToRead(&message, dataTextPtrLen + 8 + sizeof(uint32_t));

					offset += dataTextPtrLen;
					request->currentBatchSize += dataTextPtrLen;
					offset += 8; /* TODO: Ignored the Data Text TimeStamp for now. */
					request->currentBatchSize += 8;

					memcpy(&rowData->columnValues[i].len, &message->data[offset], sizeof(uint32_t));
					offset +=  sizeof(uint32_t);
					request->currentBatchSize += sizeof(uint32_t);
					if (rowData->columnValues[i].len == 0) /* null */
					{
						rowData->isNull[i] = true;
						i++;
						continue;
					}

					CheckForInvalidLength(rowData, request, i);

					if (rowData->columnValues[i].len > rowData->columnValues[i].maxlen)
						enlargeStringInfo(&rowData->columnValues[i], rowData->columnValues[i].len);

					CheckMessageHasEnoughBytesToRead(&message, rowData->columnValues[i].len);

					memcpy(rowData->columnValues[i].data, &message->data[offset], rowData->columnValues[i].len);
					offset += rowData->columnValues[i].len;
					request->currentBatchSize += rowData->columnValues[i].len;
				}
				break;
				case TDS_TYPE_XML:
				{
					StringInfo plpStr;
					ParameterToken temp = palloc0(sizeof(ParameterTokenData));
					retStatus = ReadBcpPlp(temp, &message, request);
					CheckPLPStatusNotOK(request, retStatus, i);
					if (temp->isNull) /* null */
					{
						rowData->isNull[i] = true;
						i++;
						temp->isNull = false;
						continue;
					}

					plpStr = TdsGetPlpStringInfoBufferFromToken(message->data, temp);
					rowData->columnValues[i] = *plpStr;
					pfree(plpStr);
					pfree(temp);
				}
				break;
				case TDS_TYPE_SQLVARIANT:
				{
					CheckMessageHasEnoughBytesToRead(&message, sizeof(uint32_t));

					memcpy(&rowData->columnValues[i].len, &message->data[offset], sizeof(uint32_t));
					offset += sizeof(uint32_t);
					request->currentBatchSize += sizeof(uint32_t);

					if (rowData->columnValues[i].len == 0) /* null */
					{
						rowData->isNull[i] = true;
						i++;
						continue;
					}

					CheckForInvalidLength(rowData, request, i);

					if (rowData->columnValues[i].len > rowData->columnValues[i].maxlen)
						enlargeStringInfo(&rowData->columnValues[i], rowData->columnValues[i].len);

					CheckMessageHasEnoughBytesToRead(&message, rowData->columnValues[i].len);

					memcpy(rowData->columnValues[i].data, &message->data[offset], rowData->columnValues[i].len);
					offset += rowData->columnValues[i].len;
					request->currentBatchSize += rowData->columnValues[i].len;
				}
				break;
			}
			i++;
		}
		request->rowData = lappend(request->rowData, rowData);
		CheckMessageHasEnoughBytesToRead(&message, 1);
	}
	/*
	 * If row count is less than the default batch size then this is the last packet,
	 * the next byte should be the done token.
	 */
	CheckMessageHasEnoughBytesToRead(&message, 1);

	if (request->rowCount < pltsql_plugin_handler_ptr->get_insert_bulk_rows_per_batch()
			&& request->currentBatchSize < pltsql_plugin_handler_ptr->get_insert_bulk_kilobytes_per_batch() * 1024
			&& (uint8_t)message->data[offset] != TDS_TOKEN_DONE)
		ereport(ERROR,
				(errcode(ERRCODE_PROTOCOL_VIOLATION),
					errmsg("The incoming tabular data stream (TDS) Bulk Load Request (BulkLoadBCP) protocol stream is incorrect. "
						"Row %d, unexpected token encountered processing the request. %d",
						request->rowCount, (uint8_t)message->data[offset])));
	return message;
}

/*
 * ProcessBCPRequest - Processes the request and calls the bulk_load_callback
 * for futher execution.
 * TODO: Reuse for TVP.
 */
void
ProcessBCPRequest(TDSRequest request)
{
	uint64 retValue = 0;
	StringInfo temp = makeStringInfo();
	TDSRequestBulkLoad req = (TDSRequestBulkLoad) request;
	BulkLoadColMetaData *colMetaData = req->colMetaData;
	StringInfo message = req->firstMessage;
	Oid *argtypes = NULL;

	argtypes= palloc0(req->colCount * sizeof(Oid));

	TdsErrorContext->err_text = "Processing Bulk Load Request";
	pgstat_report_activity(STATE_RUNNING, "Processing Bulk Load Request");

	while (1)
	{
		int nargs = 0;
		Datum *values = NULL;
		bool *nulls = NULL;
		int count = 0;
		ListCell 	*lc;

		PG_TRY();
		{
			message = SetBulkLoadRowData(req, message);
		}
		PG_CATCH();
		{
			int ret;
			HOLD_CANCEL_INTERRUPTS();
			/*
			 * Discard remaining TDS_BULK_LOAD packets only if End of Message has not been reached for the
			 * current request. Otherwise we have no TDS_BULK_LOAD packets left for the current request
			 * that need to be discarded.
			 */
			if (!TdsGetRecvPacketEomStatus())
				ret = TdsDiscardAllPendingBcpRequest();

			RESUME_CANCEL_INTERRUPTS();

			if (ret < 0)
				TdsErrorContext->err_text = "EOF on TDS socket while fetching For Bulk Load Request";

			PG_RE_THROW();
		}
		PG_END_TRY();
		/*
		 * If the row-count is 0 then this no rows are left to be inserted.
		 * We should begin with cleanup.
		 */
		if (req->rowCount == 0)
		{
			/* Using Same callback function to fo the clean-up. */
			pltsql_plugin_handler_ptr->bulk_load_callback(0, 0, NULL, NULL);
			break;
		}

		nargs = req->colCount * req->rowCount;
		values = palloc0(nargs * sizeof(Datum));
		nulls = palloc0(nargs * sizeof(bool));
		nargs = 0;

		foreach (lc, req->rowData) /* build an array of Value Datums */
		{
			BulkLoadRowData *row = (BulkLoadRowData *) lfirst(lc);
			TdsIoFunctionInfo tempFuncInfo;
			int currentColumn = 0;
			while(currentColumn != req->colCount)
			{
				temp = &(row->columnValues[currentColumn]);
				if (row->isNull[currentColumn]) /* null */
						nulls[count++] = row->isNull[currentColumn];
				else
				{
					switch(colMetaData[currentColumn].columnTdsType)
					{
						case TDS_TYPE_CHAR:
						case TDS_TYPE_VARCHAR:
						case TDS_TYPE_TEXT:
<<<<<<< HEAD
							if (!argtypes[currentColumn])
							{
								tempFuncInfo = TdsLookupTypeFunctionsByTdsId(colMetaData[currentColumn].columnTdsType, colMetaData[currentColumn].maxLen);
								GetPgOid(argtypes[currentColumn], tempFuncInfo);
							}
							values[count] = TdsTypeVarcharToDatum(temp, argtypes[currentColumn], colMetaData[currentColumn].collation);
=======
							values[count] = TdsTypeVarcharToDatum(temp, argtypes[count], colMetaData[currentColumn].collation, colMetaData[currentColumn].columnTdsType);
>>>>>>> 531a1273
						break;
						case TDS_TYPE_NCHAR:
						case TDS_TYPE_NVARCHAR:
						case TDS_TYPE_NTEXT:
							values[count] = TdsTypeNCharToDatum(temp);
						break;
						case TDS_TYPE_INTEGER:
						case TDS_TYPE_BIT:
							values[count] = TdsTypeIntegerToDatum(temp, colMetaData[currentColumn].maxLen);
						break;
						case TDS_TYPE_FLOAT:
							values[count] = TdsTypeFloatToDatum(temp, colMetaData[currentColumn].maxLen);
						break;
						case TDS_TYPE_NUMERICN:
						case TDS_TYPE_DECIMALN:
							values[count] = TdsTypeNumericToDatum(temp, colMetaData[currentColumn].scale);
						break;
						case TDS_TYPE_VARBINARY:
						case TDS_TYPE_BINARY:
						case TDS_TYPE_IMAGE:
							values[count] = TdsTypeVarbinaryToDatum(temp);
						break;
						case TDS_TYPE_DATE:
							values[count] = TdsTypeDateToDatum(temp);
						break;
						case TDS_TYPE_TIME:
							values[count] = TdsTypeTimeToDatum(temp, colMetaData[currentColumn].scale, temp->len);
						break;
						case TDS_TYPE_DATETIME2:
							values[count] = TdsTypeDatetime2ToDatum(temp, colMetaData[currentColumn].scale, temp->len);
						break;
						case TDS_TYPE_DATETIMEN:
							if (colMetaData[currentColumn].maxLen == TDS_MAXLEN_SMALLDATETIME)
								values[count] = TdsTypeSmallDatetimeToDatum(temp);
							else
								values[count] = TdsTypeDatetimeToDatum(temp);
						break;
						case TDS_TYPE_DATETIMEOFFSET:
							values[count] = TdsTypeDatetimeoffsetToDatum(temp, colMetaData[currentColumn].scale, temp->len);
						break;
						case TDS_TYPE_MONEYN:
							if (colMetaData[currentColumn].maxLen == TDS_MAXLEN_SMALLMONEY)
								values[count] = TdsTypeSmallMoneyToDatum(temp);
							else
								values[count] = TdsTypeMoneyToDatum(temp);
						break;
						case TDS_TYPE_XML:
							values[count] = TdsTypeXMLToDatum(temp);
						break;
						case TDS_TYPE_UNIQUEIDENTIFIER:
							values[count] = TdsTypeUIDToDatum(temp);
						break;
						case TDS_TYPE_SQLVARIANT:
							values[count] = TdsTypeSqlVariantToDatum(temp);
						break;
					}
					count++;
				}
				nargs++;
				currentColumn++;
			}
		}

		if (req->rowData) /* If any row exists then do an insert. */
		{
			PG_TRY();
			{
				retValue += pltsql_plugin_handler_ptr->bulk_load_callback(req->colCount,
											req->rowCount, values, nulls);
			}
			PG_CATCH();
			{
				int ret;
				HOLD_CANCEL_INTERRUPTS();

				/*
				 * Discard remaining TDS_BULK_LOAD packets only if End of Message has not been reached for the
				 * current request. Otherwise we have no TDS_BULK_LOAD packets left for the current request
				 * that need to be discarded.
				 */
				if (!TdsGetRecvPacketEomStatus())
					ret = TdsDiscardAllPendingBcpRequest();

				RESUME_CANCEL_INTERRUPTS();

				/* Using Same callback function to fo the clean-up. */
				pltsql_plugin_handler_ptr->bulk_load_callback(0, 0, NULL, NULL);

				if (ret < 0)
					TdsErrorContext->err_text = "EOF on TDS socket while fetching For Bulk Load Request";

				if (TDS_DEBUG_ENABLED(TDS_DEBUG2))
					ereport(LOG,
							(errmsg("Bulk Load Request. Number of Rows: %d and Number of columns: %d.",
							req->rowCount, req->colCount),
							errhidestmt(true)));

				PG_RE_THROW();
			}
			PG_END_TRY();
			/* Free the List of Rows. */
			list_free_deep(req->rowData);
			req->rowData = NIL;
			if (values)
				pfree(values);
			if (nulls)
				pfree(nulls);
		}
	}

	if (argtypes)
		pfree(argtypes);

	/* Send Done Token if rows processed is a positive number. Command type - execute (0xf0). */
	if (retValue >= 0)
		TdsSendDone(TDS_TOKEN_DONE, TDS_DONE_COUNT, 0xf0, retValue);
	else /* Send Unknown Error. */
		ereport(ERROR, (errcode(ERRCODE_INTERNAL_ERROR),
			errmsg("Unknown error occurred during Insert Bulk")));

	/*
	 * Log immediately if dictated by log_statement.
	 */
	if (pltsql_plugin_handler_ptr->stmt_needs_logging || TDS_DEBUG_ENABLED(TDS_DEBUG2))
	{
		ErrorContextCallback *plerrcontext = error_context_stack;
		error_context_stack = plerrcontext->previous;
		ereport(LOG,
				(errmsg("Bulk Load Request. Number of Rows: %d and Number of columns: %d.",
				req->rowCount, req->colCount),
				errhidestmt(true)));
		pltsql_plugin_handler_ptr->stmt_needs_logging = false;
		error_context_stack = plerrcontext;
	}
	offset = 0;
}

static int
ReadBcpPlp(ParameterToken temp, StringInfo *message, TDSRequestBulkLoad request)
{
	uint64_t plpTok;
	Plp plpTemp, plpPrev = NULL;
	unsigned long lenCheck = 0;

	CheckPlpMessageHasEnoughBytesToRead(message, sizeof(plpTok));
	memcpy(&plpTok , &(*message)->data[offset], sizeof(plpTok));
	offset += sizeof(plpTok);
	request->currentBatchSize += sizeof(plpTok);
	temp->plp = NULL;

	/* NULL Check */
	if (plpTok == PLP_NULL)
	{
		temp->isNull = true;
		return STATUS_OK;
	}

	while (true)
	{
		uint32_t tempLen;

		CheckPlpMessageHasEnoughBytesToRead(message, sizeof(tempLen));
		if (offset + sizeof(tempLen) > (*message)->len)
			return STATUS_ERROR;

		memcpy(&tempLen , &(*message)->data[offset], sizeof(tempLen));
		offset += sizeof(tempLen);
		request->currentBatchSize += sizeof(tempLen);

		/* PLP Terminator */
		if (tempLen == PLP_TERMINATOR)
			break;

		plpTemp = palloc0(sizeof(PlpData));
		plpTemp->next = NULL;
		plpTemp->offset = offset;
		plpTemp->len = tempLen;
		if (plpPrev == NULL)
		{
			plpPrev = plpTemp;
			temp->plp = plpTemp;
		}
		else
		{
			plpPrev->next = plpTemp;
			plpPrev = plpPrev->next;
		}

		CheckPlpMessageHasEnoughBytesToRead(message, plpTemp->len);
		if (offset + plpTemp->len > (*message)->len)
			return STATUS_ERROR;

		offset += plpTemp->len;
		request->currentBatchSize += plpTemp->len;
		lenCheck += plpTemp->len;
	}

	if (plpTok != PLP_UNKNOWN_LEN)
	{
		/* Length check */
		if (lenCheck != plpTok)
			return STATUS_ERROR;
	}

	return STATUS_OK;
}<|MERGE_RESOLUTION|>--- conflicted
+++ resolved
@@ -819,16 +819,12 @@
 						case TDS_TYPE_CHAR:
 						case TDS_TYPE_VARCHAR:
 						case TDS_TYPE_TEXT:
-<<<<<<< HEAD
 							if (!argtypes[currentColumn])
 							{
 								tempFuncInfo = TdsLookupTypeFunctionsByTdsId(colMetaData[currentColumn].columnTdsType, colMetaData[currentColumn].maxLen);
 								GetPgOid(argtypes[currentColumn], tempFuncInfo);
 							}
-							values[count] = TdsTypeVarcharToDatum(temp, argtypes[currentColumn], colMetaData[currentColumn].collation);
-=======
 							values[count] = TdsTypeVarcharToDatum(temp, argtypes[count], colMetaData[currentColumn].collation, colMetaData[currentColumn].columnTdsType);
->>>>>>> 531a1273
 						break;
 						case TDS_TYPE_NCHAR:
 						case TDS_TYPE_NVARCHAR:
