/*-------------------------------------------------------------------------
 *
 * tdsbulkload.c
 *	  TDS Listener functions for handling Bulk Load Requests
 *
 * Portions Copyright (c) 2020, AWS
 * Portions Copyright (c) 1996-2018, PostgreSQL Global Development Group
 * Portions Copyright (c) 1994, Regents of the University of California
 *
 *
 * IDENTIFICATION
 *	  contrib/babelfishpg_tds/src/backend/tds/tdsbulkload.c
 *
 *-------------------------------------------------------------------------
 */


#include "postgres.h"

#include "utils/guc.h"
#include "lib/stringinfo.h"
#include "pgstat.h"

#include "src/include/tds_instr.h"
#include "src/include/tds_int.h"
#include "src/include/tds_protocol.h"
#include "src/include/tds_request.h"
#include "src/include/tds_response.h"
#include "src/include/tds_typeio.h"

static StringInfo SetBulkLoadRowData(TDSRequestBulkLoad request, StringInfo message);
void ProcessBCPRequest(TDSRequest request);
static void FetchMoreBcpData(StringInfo *message, int dataLenToRead);
static void FetchMoreBcpPlpData(StringInfo *message, int dataLenToRead);
static int ReadBcpPlp(ParameterToken temp, StringInfo *message, TDSRequestBulkLoad request);
uint64_t offset = 0;

#define COLUMNMETADATA_HEADER_LEN			sizeof(uint32_t) + sizeof(uint16) + 1
#define FIXED_LEN_TYPE_COLUMNMETADATA_LEN	1
#define NUMERIC_COLUMNMETADATA_LEN			3
#define STRING_COLUMNMETADATA_LEN			sizeof(uint32_t) + sizeof(uint16) + 1
#define BINARY_COLUMNMETADATA_LEN			sizeof(uint16)
#define SQL_VARIANT_COLUMNMETADATA_LEN		sizeof(uint32_t)


/* Check if retStatus Not OK. */
#define CheckPLPStatusNotOK(temp, retStatus, colNum) \
do \
{ \
	if (retStatus != STATUS_OK) \
	{ \
		ereport(ERROR, \
				(errcode(ERRCODE_PROTOCOL_VIOLATION), \
				 errmsg("The incoming tabular data stream (TDS) Bulk Load Request (BulkLoadBCP) protocol stream is incorrect. " \
					 "Row %d, column %d: The chunking format is incorrect for a " \
					 "large object parameter of data type 0x%02X.", \
					 temp->rowCount, colNum + 1, temp->colMetaData[i].columnTdsType))); \
	} \
} while(0)

/* For checking the invalid length in the request. */
#define CheckForInvalidLength(rowData, temp, colNum) \
do \
{ \
	if ((uint32_t)rowData->columnValues[i].len > (uint32_t)temp->colMetaData[i].maxLen) \
		ereport(ERROR, \
				(errcode(ERRCODE_PROTOCOL_VIOLATION), \
				errmsg("The incoming tabular data stream (TDS) Bulk Load Request (BulkLoadBCP) protocol stream is incorrect. " \
						"Row %d, column %d: Data type 0x%02X has an invalid data length or metadata length.", \
						temp->rowCount, colNum + 1, temp->colMetaData[i].columnTdsType))); \
} while(0)

/* Check if Message has enough data to read, if not then fetch more. */
#define CheckMessageHasEnoughBytesToRead(message, dataLen) \
do \
{ \
	if ((*message)->len - offset < dataLen) \
		FetchMoreBcpData(message, dataLen); \
} while(0)

/* Check if Message has enough data to read, if not then fetch more. */
#define CheckPlpMessageHasEnoughBytesToRead(message, dataLen) \
do \
{ \
	if ((*message)->len - offset < dataLen) \
		FetchMoreBcpPlpData(message, dataLen); \
} while(0)

static void
FetchMoreBcpData(StringInfo *message, int dataLenToRead)
{
	StringInfo temp;
	int ret;

	/* Unlikely that message will be NULL. */
	if ((*message) == NULL)
		ereport(ERROR,
				(errcode(ERRCODE_PROTOCOL_VIOLATION),
					errmsg("Protocol violation: Message data is NULL")));

	/*
	 * If previous return value was 1 then that means that we have reached the EOM.
	 * No data left to read, we shall throw an error if we reach here.
	 */
	if (TdsGetRecvPacketEomStatus())
		ereport(ERROR,
				(errcode(ERRCODE_PROTOCOL_VIOLATION),
					errmsg("Trying to read more data than available in BCP request.")));

	temp = makeStringInfo();
	appendBinaryStringInfo(temp, (*message)->data + offset, (*message)->len - offset);

	if ((*message)->data)
		pfree((*message)->data);
	pfree((*message));

	/*
	 * Keep fetching for additional packets until we have enough
	 * data to read.
	 */
	while (dataLenToRead > temp->len)
	{
		/*
		 * We should hold the interrupts until we read the next
		 * request frame.
		 */
		HOLD_CANCEL_INTERRUPTS();
		ret = TdsReadNextPendingBcpRequest(temp);
		RESUME_CANCEL_INTERRUPTS();

		if (ret < 0)
		{
			TdsErrorContext->reqType = 0;
			TdsErrorContext->err_text = "EOF on TDS socket while fetching For Bulk Load Request";
			pfree(temp->data);
			pfree(temp);
			ereport(ERROR,
					(errcode(ERRCODE_PROTOCOL_VIOLATION),
						errmsg("EOF on TDS socket while fetching For Bulk Load Request")));
			return;
		}
	}

	offset = 0;
	(*message) = temp;
}

/*
 * Incase of PLP data we should not discard the previous packet since we
 * first store the offset of the PLP Chunks first and then read the data later.
 */
static void
FetchMoreBcpPlpData(StringInfo *message, int dataLenToRead)
{
	int ret;

	/* Unlikely that message will be NULL. */
	if ((*message) == NULL)
		ereport(ERROR,
				(errcode(ERRCODE_PROTOCOL_VIOLATION),
					errmsg("Protocol violation: Message data is NULL")));

	/*
	 * If previous return value was 1 then that means that we have reached the EOM.
	 * No data left to read, we shall throw an error if we reach here.
	 */
	if (TdsGetRecvPacketEomStatus())
		ereport(ERROR,
				(errcode(ERRCODE_PROTOCOL_VIOLATION),
					errmsg("Trying to read more data than available in BCP request.")));

	/*
	 * Keep fetching for additional packets until we have enough
	 * data to read.
	 */
	while (dataLenToRead + offset > (*message)->len)
	{
		/*
		 * We should hold the interrupts until we read the next
		 * request frame.
		 */
		HOLD_CANCEL_INTERRUPTS();
		ret = TdsReadNextPendingBcpRequest(*message);
		RESUME_CANCEL_INTERRUPTS();

		if (ret < 0)
		{
			TdsErrorContext->reqType = 0;
			TdsErrorContext->err_text = "EOF on TDS socket while fetching For Bulk Load Request";
			ereport(ERROR,
					(errcode(ERRCODE_PROTOCOL_VIOLATION),
						errmsg("EOF on TDS socket while fetching For Bulk Load Request")));
			return;
		}
	}
}

/*
 * GetBulkLoadRequest - Builds the request structure associated
 * with Bulk Load.
 * TODO: Reuse for TVP.
 */
TDSRequest
GetBulkLoadRequest(StringInfo message)
{
	TDSRequestBulkLoad		request;
	uint16_t 				colCount;
	BulkLoadColMetaData 			*colmetadata;

	TdsErrorContext->err_text = "Fetching Bulk Load Request";

	TDSInstrumentation(INSTR_TDS_BULK_LOAD_REQUEST);

	request = palloc0(sizeof(TDSRequestBulkLoadData));
	request->rowData 		= NIL;
	request->reqType 		= TDS_REQUEST_BULK_LOAD;

	if(unlikely((uint8_t)message->data[offset] != TDS_TOKEN_COLMETADATA))
		ereport(ERROR,
				(errcode(ERRCODE_PROTOCOL_VIOLATION),
					errmsg("The incoming tabular data stream (TDS) Bulk Load Request (BulkLoadBCP) protocol stream is incorrect. "
							"unexpected token encountered processing the request.")));

	offset++;

	memcpy(&colCount, &message->data[offset], sizeof(uint16));
	colmetadata = palloc0(colCount * sizeof(BulkLoadColMetaData));
	request->colCount = colCount;
	request->colMetaData = colmetadata;
	offset += sizeof(uint16);

	for (int currentColumn = 0; currentColumn < colCount; currentColumn++)
	{
		CheckMessageHasEnoughBytesToRead(&message, COLUMNMETADATA_HEADER_LEN);
		/* UserType */
		memcpy(&colmetadata[currentColumn].userType, &message->data[offset], sizeof(uint32_t));
		offset += sizeof(uint32_t);

		/* Flags */
		memcpy(&colmetadata[currentColumn].flags, &message->data[offset], sizeof(uint16));
		offset += sizeof(uint16);

		/* TYPE_INFO */
		colmetadata[currentColumn].columnTdsType = message->data[offset++];

		/* Datatype specific Column Metadata. */
		switch(colmetadata[currentColumn].columnTdsType)
		{
			case TDS_TYPE_INTEGER:
			case TDS_TYPE_BIT:
			case TDS_TYPE_FLOAT:
			case TDS_TYPE_MONEYN:
			case TDS_TYPE_DATETIMEN:
			case TDS_TYPE_UNIQUEIDENTIFIER:
				CheckMessageHasEnoughBytesToRead(&message, FIXED_LEN_TYPE_COLUMNMETADATA_LEN);
				colmetadata[currentColumn].maxLen = message->data[offset++];
			break;
			case TDS_TYPE_DECIMALN:
			case TDS_TYPE_NUMERICN:
				CheckMessageHasEnoughBytesToRead(&message, NUMERIC_COLUMNMETADATA_LEN);
				colmetadata[currentColumn].maxLen    = message->data[offset++];
				colmetadata[currentColumn].precision = message->data[offset++];
				colmetadata[currentColumn].scale 	 = message->data[offset++];
			break;
			case TDS_TYPE_CHAR:
			case TDS_TYPE_VARCHAR:
			case TDS_TYPE_NCHAR:
			case TDS_TYPE_NVARCHAR:
			{
				CheckMessageHasEnoughBytesToRead(&message, STRING_COLUMNMETADATA_LEN);
				memcpy(&colmetadata[currentColumn].maxLen, &message->data[offset], sizeof(uint16));
				offset += sizeof(uint16);

				memcpy(&colmetadata[currentColumn].collation, &message->data[offset], sizeof(uint32_t));
				offset += sizeof(uint32_t);
				colmetadata[currentColumn].sortId = message->data[offset++];
			}
			break;
			case TDS_TYPE_TEXT:
			case TDS_TYPE_NTEXT:
			case TDS_TYPE_IMAGE:
			{
				uint16_t tableLen = 0;
				CheckMessageHasEnoughBytesToRead(&message, sizeof(uint32_t));
				memcpy(&colmetadata[currentColumn].maxLen, &message->data[offset], sizeof(uint32_t));
				offset += sizeof(uint32_t);

				/* Read collation(LICD) and sort-id for TEXT and NTEXT. */
				if (colmetadata[currentColumn].columnTdsType == TDS_TYPE_TEXT ||
					colmetadata[currentColumn].columnTdsType == TDS_TYPE_NTEXT)
				{
					CheckMessageHasEnoughBytesToRead(&message, sizeof(uint32_t) + 1);
					memcpy(&colmetadata[currentColumn].collation, &message->data[offset], sizeof(uint32_t));
					offset += sizeof(uint32_t);
					colmetadata[currentColumn].sortId = message->data[offset++];
				}

				CheckMessageHasEnoughBytesToRead(&message, sizeof(uint16_t));
				memcpy(&tableLen, &message->data[offset], sizeof(uint16_t));
				offset += sizeof(uint16_t);

				/* Skip table name for now. */
				CheckMessageHasEnoughBytesToRead(&message, tableLen * 2);
				offset += tableLen * 2;
			}
			break;
			case TDS_TYPE_XML:
			{
				CheckMessageHasEnoughBytesToRead(&message, 1);
				colmetadata[currentColumn].maxLen = message->data[offset++];
			}
			break;
			case TDS_TYPE_DATETIME2:
			{
				CheckMessageHasEnoughBytesToRead(&message, FIXED_LEN_TYPE_COLUMNMETADATA_LEN);
				colmetadata[currentColumn].scale = message->data[offset++];
				colmetadata[currentColumn].maxLen = 8;
			}
			break;
			case TDS_TYPE_TIME:
			{
				CheckMessageHasEnoughBytesToRead(&message, FIXED_LEN_TYPE_COLUMNMETADATA_LEN);
				colmetadata[currentColumn].scale = message->data[offset++];
				colmetadata[currentColumn].maxLen = 5;
			}
			break;
			case TDS_TYPE_DATETIMEOFFSET:
			{
				CheckMessageHasEnoughBytesToRead(&message, FIXED_LEN_TYPE_COLUMNMETADATA_LEN);
				colmetadata[currentColumn].scale = message->data[offset++];
				colmetadata[currentColumn].maxLen = 10;
			}
			break;
			case TDS_TYPE_BINARY:
			case TDS_TYPE_VARBINARY:
			{
				uint16 plp;
				CheckMessageHasEnoughBytesToRead(&message, BINARY_COLUMNMETADATA_LEN);
				memcpy(&plp, &message->data[offset], sizeof(uint16));
				offset += sizeof(uint16);
				colmetadata[currentColumn].maxLen = plp;
			}
			break;
			case TDS_TYPE_DATE:
				colmetadata[currentColumn].maxLen = 3;
			break;
			case TDS_TYPE_SQLVARIANT:
				CheckMessageHasEnoughBytesToRead(&message, SQL_VARIANT_COLUMNMETADATA_LEN);
				memcpy(&colmetadata[currentColumn].maxLen, &message->data[offset], sizeof(uint32_t));
				offset += sizeof(uint32_t);
			break;
			/*
			 * Below cases are for variant types; in case of fixed length datatype columns, with
			 * a Not NUll constraint, makes use of this type as an optimisation for not receiving
			 * the the lengths for the column metadata and row data.
			 */
			case VARIANT_TYPE_INT:
			{
				colmetadata[currentColumn].columnTdsType = TDS_TYPE_INTEGER;
				colmetadata[currentColumn].variantType = true;
				colmetadata[currentColumn].maxLen = TDS_MAXLEN_INT;
			}
			break;
			case VARIANT_TYPE_BIT:
			{
				colmetadata[currentColumn].columnTdsType = TDS_TYPE_BIT;
				colmetadata[currentColumn].variantType = true;
				colmetadata[currentColumn].maxLen = TDS_MAXLEN_BIT;
			}
			break;
			case VARIANT_TYPE_BIGINT:
			{
				colmetadata[currentColumn].columnTdsType = TDS_TYPE_INTEGER;
				colmetadata[currentColumn].variantType = true;
				colmetadata[currentColumn].maxLen = TDS_MAXLEN_BIGINT;
			}
			break;
			case VARIANT_TYPE_SMALLINT:
			{
				colmetadata[currentColumn].columnTdsType = TDS_TYPE_INTEGER;
				colmetadata[currentColumn].variantType = true;
				colmetadata[currentColumn].maxLen = TDS_MAXLEN_SMALLINT;
			}
			break;
			case VARIANT_TYPE_TINYINT:
			{
				colmetadata[currentColumn].columnTdsType = TDS_TYPE_INTEGER;
				colmetadata[currentColumn].variantType = true;
				colmetadata[currentColumn].maxLen = TDS_MAXLEN_TINYINT;
			}
			break;
			case VARIANT_TYPE_REAL:
			{
				colmetadata[currentColumn].columnTdsType = TDS_TYPE_FLOAT;
				colmetadata[currentColumn].variantType = true;
				colmetadata[currentColumn].maxLen = TDS_MAXLEN_FLOAT4;
			}
			break;
			case VARIANT_TYPE_FLOAT:
			{
				colmetadata[currentColumn].columnTdsType = TDS_TYPE_FLOAT;
				colmetadata[currentColumn].variantType = true;
				colmetadata[currentColumn].maxLen = TDS_MAXLEN_FLOAT8;
			}
			break;
			case VARIANT_TYPE_DATETIME:
			{
				colmetadata[currentColumn].columnTdsType = TDS_TYPE_DATETIMEN;
				colmetadata[currentColumn].variantType = true;
				colmetadata[currentColumn].maxLen = TDS_MAXLEN_DATETIME;
			}
			break;
			case VARIANT_TYPE_SMALLDATETIME:
			{
				colmetadata[currentColumn].columnTdsType = TDS_TYPE_DATETIMEN;
				colmetadata[currentColumn].variantType = true;
				colmetadata[currentColumn].maxLen = TDS_MAXLEN_SMALLDATETIME;
			}
			break;
			case VARIANT_TYPE_MONEY:
			{
				colmetadata[currentColumn].columnTdsType = TDS_TYPE_MONEYN;
				colmetadata[currentColumn].variantType = true;
				colmetadata[currentColumn].maxLen = TDS_MAXLEN_MONEY;
			}
			break;
			case VARIANT_TYPE_SMALLMONEY:
			{
				colmetadata[currentColumn].columnTdsType = TDS_TYPE_MONEYN;
				colmetadata[currentColumn].variantType = true;
				colmetadata[currentColumn].maxLen = TDS_MAXLEN_SMALLMONEY;
			}
			break;
			default:
			    ereport(ERROR,
						(errcode(ERRCODE_PROTOCOL_VIOLATION),
						errmsg("The incoming tabular data stream (TDS) is incorrect. "
							"Data type 0x%02X is unknown.", colmetadata[currentColumn].columnTdsType)));
		}

		/* Column Name */
		CheckMessageHasEnoughBytesToRead(&message, sizeof(uint8_t));
		memcpy(&colmetadata[currentColumn].colNameLen, &message->data[offset++], sizeof(uint8_t));

		CheckMessageHasEnoughBytesToRead(&message, colmetadata[currentColumn].colNameLen * 2);
		colmetadata[currentColumn].colName = (char *)palloc0(colmetadata[currentColumn].colNameLen * sizeof(char) * 2 + 1);
		memcpy(colmetadata[currentColumn].colName, &message->data[offset],
					colmetadata[currentColumn].colNameLen * 2);
		colmetadata[currentColumn].colName[colmetadata[currentColumn].colNameLen * 2] = '\0';

		offset += colmetadata[currentColumn].colNameLen * 2;
	}
	request->firstMessage = makeStringInfo();
	appendBinaryStringInfo(request->firstMessage, message->data, message->len);
	return (TDSRequest)request;
}

/*
 * SetBulkLoadRowData - Builds the row data structure associated
 * with Bulk Load.
 * TODO: Reuse for TVP.
 */
static StringInfo
SetBulkLoadRowData(TDSRequestBulkLoad request, StringInfo message)
{
	BulkLoadColMetaData *colmetadata = request->colMetaData;
	int retStatus = 0;
	request->rowCount = 0;
	request->rowData = NIL;
	request->currentBatchSize = 0;

	CheckMessageHasEnoughBytesToRead(&message, 1);

	/* Loop over each row. */
	while((uint8_t)message->data[offset] == TDS_TOKEN_ROW
			&& request->currentBatchSize < pltsql_plugin_handler_ptr->get_insert_bulk_kilobytes_per_batch() * 1024
			&& request->rowCount < pltsql_plugin_handler_ptr->get_insert_bulk_rows_per_batch())
	{
		int i = 0; /* Current Column Number. */
		BulkLoadRowData *rowData = palloc0(sizeof(BulkLoadRowData));
		request->rowCount++;

		rowData->columnValues = palloc0(request->colCount * sizeof(StringInfoData));
		rowData->isNull 	  = palloc0(request->colCount * sizeof(bool));

		offset++;
		request->currentBatchSize++;

		while(i != request->colCount) /* Loop over each column. */
		{
			initStringInfo(&rowData->columnValues[i]);
			rowData->isNull[i] = false;
			switch(colmetadata[i].columnTdsType)
			{
				case TDS_TYPE_INTEGER:
				case TDS_TYPE_BIT:
				case TDS_TYPE_FLOAT:
				case TDS_TYPE_TIME:
				case TDS_TYPE_DATE:
				case TDS_TYPE_DATETIME2:
				case TDS_TYPE_DATETIMEN:
				case TDS_TYPE_MONEYN:
				case TDS_TYPE_UNIQUEIDENTIFIER:
				{
					if (colmetadata[i].variantType)
					{
						rowData->columnValues[i].len = colmetadata[i].maxLen;
					}
					else
					{
						CheckMessageHasEnoughBytesToRead(&message, 1);
						rowData->columnValues[i].len = message->data[offset++];
						request->currentBatchSize++;

						if (rowData->columnValues[i].len == 0) /* null */
						{
							rowData->isNull[i] = true;
							i++;
							continue;
						}
					}
					CheckForInvalidLength(rowData, request, i);

					if (rowData->columnValues[i].len > rowData->columnValues[i].maxlen)
						enlargeStringInfo(&rowData->columnValues[i], rowData->columnValues[i].len);

					CheckMessageHasEnoughBytesToRead(&message, rowData->columnValues[i].len);
					memcpy(rowData->columnValues[i].data, &message->data[offset], rowData->columnValues[i].len);
					offset += rowData->columnValues[i].len;
					request->currentBatchSize += rowData->columnValues[i].len;
				}
				break;
				case TDS_TYPE_NUMERICN:
				case TDS_TYPE_DECIMALN:
				{
					if (colmetadata[i].scale > colmetadata[i].precision)
						ereport(ERROR,
								(errcode(ERRCODE_PROTOCOL_VIOLATION),
									errmsg("The incoming tabular data stream (TDS) Bulk Load Request (BulkLoadBCP) protocol stream is incorrect. "
										"Row %d, column %d: The supplied value is not a valid instance of data type Numeric/Decimal. "
										"Check the source data for invalid values. An example of an invalid value is data of numeric type with scale greater than precision.",
										request->rowCount, i + 1)));

					CheckMessageHasEnoughBytesToRead(&message, 1);

					rowData->columnValues[i].len = message->data[offset++];
					request->currentBatchSize++;
					if (rowData->columnValues[i].len == 0) /* null */
					{
						rowData->isNull[i] = true;
						i++;
						continue;
					}

					CheckForInvalidLength(rowData, request, i);

					if (rowData->columnValues[i].len > rowData->columnValues[i].maxlen)
						enlargeStringInfo(&rowData->columnValues[i], rowData->columnValues[i].len);

					CheckMessageHasEnoughBytesToRead(&message, rowData->columnValues[i].len);

					memcpy(rowData->columnValues[i].data, &message->data[offset], rowData->columnValues[i].len);
					offset += rowData->columnValues[i].len;
					request->currentBatchSize += rowData->columnValues[i].len;
				}
				break;

				case TDS_TYPE_CHAR:
				case TDS_TYPE_VARCHAR:
				case TDS_TYPE_NCHAR:
				case TDS_TYPE_NVARCHAR:
				case TDS_TYPE_BINARY:
				case TDS_TYPE_VARBINARY:
				{
					if (colmetadata[i].maxLen != 0xffff)
					{
						CheckMessageHasEnoughBytesToRead(&message, sizeof(short));
						memcpy(&rowData->columnValues[i].len, &message->data[offset], sizeof(short));
						offset +=  sizeof(short);
						request->currentBatchSize +=  sizeof(short);
						if (rowData->columnValues[i].len != 0xffff)
						{
							CheckForInvalidLength(rowData, request, i);

							if (rowData->columnValues[i].len > rowData->columnValues[i].maxlen)
								enlargeStringInfo(&rowData->columnValues[i], rowData->columnValues[i].len);

							CheckMessageHasEnoughBytesToRead(&message, rowData->columnValues[i].len);
							memcpy(rowData->columnValues[i].data, &message->data[offset], rowData->columnValues[i].len);
							offset += rowData->columnValues[i].len;
							request->currentBatchSize += rowData->columnValues[i].len;
						}
						else /* null */
						{
							rowData->isNull[i] = true;
							i++;
							continue;
						}
					}
					else
					{
						StringInfo plpStr;
						ParameterToken temp = palloc0(sizeof(ParameterTokenData));

						retStatus = ReadBcpPlp(temp, &message, request);

						CheckPLPStatusNotOK(request, retStatus, i);
						if (temp->isNull) /* null */
						{
							rowData->isNull[i] = true;
							i++;
							temp->isNull = false;
							continue;
						}

						plpStr = TdsGetPlpStringInfoBufferFromToken(message->data, temp);
						rowData->columnValues[i] = *plpStr;
						pfree(plpStr);
						pfree(temp);
					}
				}
				break;
				case TDS_TYPE_TEXT:
				case TDS_TYPE_NTEXT:
				case TDS_TYPE_IMAGE:
				{
					CheckMessageHasEnoughBytesToRead(&message, 1);
					/* Ignore the Data Text Ptr since its currently of no use. */
					uint8 dataTextPtrLen = message->data[offset++];
					request->currentBatchSize++;
					if (dataTextPtrLen == 0) /* null */
					{
						rowData->isNull[i] = true;
						i++;
						continue;
					}

					CheckMessageHasEnoughBytesToRead(&message, dataTextPtrLen + 8 + sizeof(uint32_t));

					offset += dataTextPtrLen;
					request->currentBatchSize += dataTextPtrLen;
					offset += 8; /* TODO: Ignored the Data Text TimeStamp for now. */
					request->currentBatchSize += 8;

					memcpy(&rowData->columnValues[i].len, &message->data[offset], sizeof(uint32_t));
					offset +=  sizeof(uint32_t);
					request->currentBatchSize += sizeof(uint32_t);
					if (rowData->columnValues[i].len == 0) /* null */
					{
						rowData->isNull[i] = true;
						i++;
						continue;
					}

					CheckForInvalidLength(rowData, request, i);

					if (rowData->columnValues[i].len > rowData->columnValues[i].maxlen)
						enlargeStringInfo(&rowData->columnValues[i], rowData->columnValues[i].len);

					CheckMessageHasEnoughBytesToRead(&message, rowData->columnValues[i].len);

					memcpy(rowData->columnValues[i].data, &message->data[offset], rowData->columnValues[i].len);
					offset += rowData->columnValues[i].len;
					request->currentBatchSize += rowData->columnValues[i].len;
				}
				break;
				case TDS_TYPE_XML:
				{
					StringInfo plpStr;
					ParameterToken temp = palloc0(sizeof(ParameterTokenData));
					retStatus = ReadBcpPlp(temp, &message, request);
					CheckPLPStatusNotOK(request, retStatus, i);
					if (temp->isNull) /* null */
					{
						rowData->isNull[i] = true;
						i++;
						temp->isNull = false;
						continue;
					}

					plpStr = TdsGetPlpStringInfoBufferFromToken(message->data, temp);
					rowData->columnValues[i] = *plpStr;
					pfree(plpStr);
					pfree(temp);
				}
				break;
				case TDS_TYPE_SQLVARIANT:
				{
					CheckMessageHasEnoughBytesToRead(&message, sizeof(uint32_t));

					memcpy(&rowData->columnValues[i].len, &message->data[offset], sizeof(uint32_t));
					offset += sizeof(uint32_t);
					request->currentBatchSize += sizeof(uint32_t);

					if (rowData->columnValues[i].len == 0) /* null */
					{
						rowData->isNull[i] = true;
						i++;
						continue;
					}

					CheckForInvalidLength(rowData, request, i);

					if (rowData->columnValues[i].len > rowData->columnValues[i].maxlen)
						enlargeStringInfo(&rowData->columnValues[i], rowData->columnValues[i].len);

					CheckMessageHasEnoughBytesToRead(&message, rowData->columnValues[i].len);

					memcpy(rowData->columnValues[i].data, &message->data[offset], rowData->columnValues[i].len);
					offset += rowData->columnValues[i].len;
					request->currentBatchSize += rowData->columnValues[i].len;
				}
				break;
			}
			i++;
		}
		request->rowData = lappend(request->rowData, rowData);
		CheckMessageHasEnoughBytesToRead(&message, 1);
	}
	/*
	 * If row count is less than the default batch size then this is the last packet,
	 * the next byte should be the done token.
	 */
	CheckMessageHasEnoughBytesToRead(&message, 1);

	if (request->rowCount < pltsql_plugin_handler_ptr->get_insert_bulk_rows_per_batch()
			&& request->currentBatchSize < pltsql_plugin_handler_ptr->get_insert_bulk_kilobytes_per_batch() * 1024
			&& (uint8_t)message->data[offset] != TDS_TOKEN_DONE)
		ereport(ERROR,
				(errcode(ERRCODE_PROTOCOL_VIOLATION),
					errmsg("The incoming tabular data stream (TDS) Bulk Load Request (BulkLoadBCP) protocol stream is incorrect. "
						"Row %d, unexpected token encountered processing the request. %d",
						request->rowCount, (uint8_t)message->data[offset])));
	return message;
}

/*
 * ProcessBCPRequest - Processes the request and calls the bulk_load_callback
 * for futher execution.
 * TODO: Reuse for TVP.
 */
void
ProcessBCPRequest(TDSRequest request)
{
	uint64 retValue = 0;
	StringInfo temp = makeStringInfo();
	TDSRequestBulkLoad req = (TDSRequestBulkLoad) request;
	BulkLoadColMetaData *colMetaData = req->colMetaData;
	StringInfo message = req->firstMessage;
	Oid *argtypes = NULL;

	argtypes= palloc0(req->colCount * sizeof(Oid));

	TdsErrorContext->err_text = "Processing Bulk Load Request";
	pgstat_report_activity(STATE_RUNNING, "Processing Bulk Load Request");

	while (1)
	{
		int nargs = 0;
		Datum *values = NULL;
		bool *nulls = NULL;
		int count = 0;
		ListCell 	*lc;

		PG_TRY();
		{
			message = SetBulkLoadRowData(req, message);
		}
		PG_CATCH();
		{
			int ret;
			HOLD_CANCEL_INTERRUPTS();
			/*
			 * Discard remaining TDS_BULK_LOAD packets only if End of Message has not been reached for the
			 * current request. Otherwise we have no TDS_BULK_LOAD packets left for the current request
			 * that need to be discarded.
			 */
			if (!TdsGetRecvPacketEomStatus())
				ret = TdsDiscardAllPendingBcpRequest();

			RESUME_CANCEL_INTERRUPTS();

			if (ret < 0)
				TdsErrorContext->err_text = "EOF on TDS socket while fetching For Bulk Load Request";

			PG_RE_THROW();
		}
		PG_END_TRY();
		/*
		 * If the row-count is 0 then this no rows are left to be inserted.
		 * We should begin with cleanup.
		 */
		if (req->rowCount == 0)
		{
			/* Using Same callback function to fo the clean-up. */
			pltsql_plugin_handler_ptr->bulk_load_callback(0, 0, NULL, NULL);
			break;
		}

		nargs = req->colCount * req->rowCount;
		values = palloc0(nargs * sizeof(Datum));
		nulls = palloc0(nargs * sizeof(bool));
		nargs = 0;

		foreach (lc, req->rowData) /* build an array of Value Datums */
		{
			BulkLoadRowData *row = (BulkLoadRowData *) lfirst(lc);
			TdsIoFunctionInfo tempFuncInfo;
			int currentColumn = 0;
			while(currentColumn != req->colCount)
			{
				temp = &(row->columnValues[currentColumn]);
				if (row->isNull[currentColumn]) /* null */
						nulls[count++] = row->isNull[currentColumn];
				else
				{
					switch(colMetaData[currentColumn].columnTdsType)
					{
						case TDS_TYPE_CHAR:
						case TDS_TYPE_VARCHAR:
						case TDS_TYPE_TEXT:
<<<<<<< HEAD
							if (!argtypes[currentColumn])
							{
								tempFuncInfo = TdsLookupTypeFunctionsByTdsId(colMetaData[currentColumn].columnTdsType, colMetaData[currentColumn].maxLen);
								GetPgOid(argtypes[currentColumn], tempFuncInfo);
							}
							values[count] = TdsTypeVarcharToDatum(temp, argtypes[currentColumn], colMetaData[currentColumn].collation);
=======
							values[count] = TdsTypeVarcharToDatum(temp, argtypes[count], colMetaData[currentColumn].collation, colMetaData[currentColumn].columnTdsType);
>>>>>>> ee4dddcd
						break;
						case TDS_TYPE_NCHAR:
						case TDS_TYPE_NVARCHAR:
						case TDS_TYPE_NTEXT:
							values[count] = TdsTypeNCharToDatum(temp);
						break;
						case TDS_TYPE_INTEGER:
						case TDS_TYPE_BIT:
							values[count] = TdsTypeIntegerToDatum(temp, colMetaData[currentColumn].maxLen);
						break;
						case TDS_TYPE_FLOAT:
							values[count] = TdsTypeFloatToDatum(temp, colMetaData[currentColumn].maxLen);
						break;
						case TDS_TYPE_NUMERICN:
						case TDS_TYPE_DECIMALN:
							values[count] = TdsTypeNumericToDatum(temp, colMetaData[currentColumn].scale);
						break;
						case TDS_TYPE_VARBINARY:
						case TDS_TYPE_BINARY:
						case TDS_TYPE_IMAGE:
							values[count] = TdsTypeVarbinaryToDatum(temp);
						break;
						case TDS_TYPE_DATE:
							values[count] = TdsTypeDateToDatum(temp);
						break;
						case TDS_TYPE_TIME:
							values[count] = TdsTypeTimeToDatum(temp, colMetaData[currentColumn].scale, temp->len);
						break;
						case TDS_TYPE_DATETIME2:
							values[count] = TdsTypeDatetime2ToDatum(temp, colMetaData[currentColumn].scale, temp->len);
						break;
						case TDS_TYPE_DATETIMEN:
							if (colMetaData[currentColumn].maxLen == TDS_MAXLEN_SMALLDATETIME)
								values[count] = TdsTypeSmallDatetimeToDatum(temp);
							else
								values[count] = TdsTypeDatetimeToDatum(temp);
						break;
						case TDS_TYPE_DATETIMEOFFSET:
							values[count] = TdsTypeDatetimeoffsetToDatum(temp, colMetaData[currentColumn].scale, temp->len);
						break;
						case TDS_TYPE_MONEYN:
							if (colMetaData[currentColumn].maxLen == TDS_MAXLEN_SMALLMONEY)
								values[count] = TdsTypeSmallMoneyToDatum(temp);
							else
								values[count] = TdsTypeMoneyToDatum(temp);
						break;
						case TDS_TYPE_XML:
							values[count] = TdsTypeXMLToDatum(temp);
						break;
						case TDS_TYPE_UNIQUEIDENTIFIER:
							values[count] = TdsTypeUIDToDatum(temp);
						break;
						case TDS_TYPE_SQLVARIANT:
							values[count] = TdsTypeSqlVariantToDatum(temp);
						break;
					}
					count++;
				}
				nargs++;
				currentColumn++;
			}
		}

		if (req->rowData) /* If any row exists then do an insert. */
		{
			PG_TRY();
			{
				retValue += pltsql_plugin_handler_ptr->bulk_load_callback(req->colCount,
											req->rowCount, values, nulls);
			}
			PG_CATCH();
			{
				int ret;
				HOLD_CANCEL_INTERRUPTS();

				/*
				 * Discard remaining TDS_BULK_LOAD packets only if End of Message has not been reached for the
				 * current request. Otherwise we have no TDS_BULK_LOAD packets left for the current request
				 * that need to be discarded.
				 */
				if (!TdsGetRecvPacketEomStatus())
					ret = TdsDiscardAllPendingBcpRequest();

				RESUME_CANCEL_INTERRUPTS();

				/* Using Same callback function to fo the clean-up. */
				pltsql_plugin_handler_ptr->bulk_load_callback(0, 0, NULL, NULL);

				if (ret < 0)
					TdsErrorContext->err_text = "EOF on TDS socket while fetching For Bulk Load Request";

				if (TDS_DEBUG_ENABLED(TDS_DEBUG2))
					ereport(LOG,
							(errmsg("Bulk Load Request. Number of Rows: %d and Number of columns: %d.",
							req->rowCount, req->colCount),
							errhidestmt(true)));

				PG_RE_THROW();
			}
			PG_END_TRY();
			/* Free the List of Rows. */
			list_free_deep(req->rowData);
			req->rowData = NIL;
			if (values)
				pfree(values);
			if (nulls)
				pfree(nulls);
		}
	}

	if (argtypes)
		pfree(argtypes);

	/* Send Done Token if rows processed is a positive number. Command type - execute (0xf0). */
	if (retValue >= 0)
		TdsSendDone(TDS_TOKEN_DONE, TDS_DONE_COUNT, 0xf0, retValue);
	else /* Send Unknown Error. */
		ereport(ERROR, (errcode(ERRCODE_INTERNAL_ERROR),
			errmsg("Unknown error occurred during Insert Bulk")));

	/*
	 * Log immediately if dictated by log_statement.
	 */
	if (pltsql_plugin_handler_ptr->stmt_needs_logging || TDS_DEBUG_ENABLED(TDS_DEBUG2))
	{
		ErrorContextCallback *plerrcontext = error_context_stack;
		error_context_stack = plerrcontext->previous;
		ereport(LOG,
				(errmsg("Bulk Load Request. Number of Rows: %d and Number of columns: %d.",
				req->rowCount, req->colCount),
				errhidestmt(true)));
		pltsql_plugin_handler_ptr->stmt_needs_logging = false;
		error_context_stack = plerrcontext;
	}
	offset = 0;
}

static int
ReadBcpPlp(ParameterToken temp, StringInfo *message, TDSRequestBulkLoad request)
{
	uint64_t plpTok;
	Plp plpTemp, plpPrev = NULL;
	unsigned long lenCheck = 0;

	CheckPlpMessageHasEnoughBytesToRead(message, sizeof(plpTok));
	memcpy(&plpTok , &(*message)->data[offset], sizeof(plpTok));
	offset += sizeof(plpTok);
	request->currentBatchSize += sizeof(plpTok);
	temp->plp = NULL;

	/* NULL Check */
	if (plpTok == PLP_NULL)
	{
		temp->isNull = true;
		return STATUS_OK;
	}

	while (true)
	{
		uint32_t tempLen;

		CheckPlpMessageHasEnoughBytesToRead(message, sizeof(tempLen));
		if (offset + sizeof(tempLen) > (*message)->len)
			return STATUS_ERROR;

		memcpy(&tempLen , &(*message)->data[offset], sizeof(tempLen));
		offset += sizeof(tempLen);
		request->currentBatchSize += sizeof(tempLen);

		/* PLP Terminator */
		if (tempLen == PLP_TERMINATOR)
			break;

		plpTemp = palloc0(sizeof(PlpData));
		plpTemp->next = NULL;
		plpTemp->offset = offset;
		plpTemp->len = tempLen;
		if (plpPrev == NULL)
		{
			plpPrev = plpTemp;
			temp->plp = plpTemp;
		}
		else
		{
			plpPrev->next = plpTemp;
			plpPrev = plpPrev->next;
		}

		CheckPlpMessageHasEnoughBytesToRead(message, plpTemp->len);
		if (offset + plpTemp->len > (*message)->len)
			return STATUS_ERROR;

		offset += plpTemp->len;
		request->currentBatchSize += plpTemp->len;
		lenCheck += plpTemp->len;
	}

	if (plpTok != PLP_UNKNOWN_LEN)
	{
		/* Length check */
		if (lenCheck != plpTok)
			return STATUS_ERROR;
	}

	return STATUS_OK;
}<|MERGE_RESOLUTION|>--- conflicted
+++ resolved
@@ -747,9 +747,6 @@
 	TDSRequestBulkLoad req = (TDSRequestBulkLoad) request;
 	BulkLoadColMetaData *colMetaData = req->colMetaData;
 	StringInfo message = req->firstMessage;
-	Oid *argtypes = NULL;
-
-	argtypes= palloc0(req->colCount * sizeof(Oid));
 
 	TdsErrorContext->err_text = "Processing Bulk Load Request";
 	pgstat_report_activity(STATE_RUNNING, "Processing Bulk Load Request");
@@ -819,16 +816,7 @@
 						case TDS_TYPE_CHAR:
 						case TDS_TYPE_VARCHAR:
 						case TDS_TYPE_TEXT:
-<<<<<<< HEAD
-							if (!argtypes[currentColumn])
-							{
-								tempFuncInfo = TdsLookupTypeFunctionsByTdsId(colMetaData[currentColumn].columnTdsType, colMetaData[currentColumn].maxLen);
-								GetPgOid(argtypes[currentColumn], tempFuncInfo);
-							}
-							values[count] = TdsTypeVarcharToDatum(temp, argtypes[currentColumn], colMetaData[currentColumn].collation);
-=======
-							values[count] = TdsTypeVarcharToDatum(temp, argtypes[count], colMetaData[currentColumn].collation, colMetaData[currentColumn].columnTdsType);
->>>>>>> ee4dddcd
+							values[count] = TdsTypeVarcharToDatum(temp, colMetaData[currentColumn].collation, colMetaData[currentColumn].columnTdsType);
 						break;
 						case TDS_TYPE_NCHAR:
 						case TDS_TYPE_NVARCHAR:
@@ -938,9 +926,6 @@
 				pfree(nulls);
 		}
 	}
-
-	if (argtypes)
-		pfree(argtypes);
 
 	/* Send Done Token if rows processed is a positive number. Command type - execute (0xf0). */
 	if (retValue >= 0)
