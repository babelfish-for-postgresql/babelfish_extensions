--- conflicted
+++ resolved
@@ -129,12 +129,9 @@
 static List *relMetaDataInfoList = NULL;
 
 static Oid sys_vector_oid = InvalidOid;
-<<<<<<< HEAD
 static Oid sys_sparsevec_oid = InvalidOid;
 static Oid sys_halfvec_oid = InvalidOid;
-=======
 static Oid decimal_oid = InvalidOid;
->>>>>>> 8ddd794c
 
 static void FillTabNameWithNumParts(StringInfo buf, uint8 numParts, TdsRelationMetaDataInfo relMetaDataInfo);
 static void FillTabNameWithoutNumParts(StringInfo buf, uint8 numParts, TdsRelationMetaDataInfo relMetaDataInfo);
