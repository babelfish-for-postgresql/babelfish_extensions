--- conflicted
+++ resolved
@@ -2734,12 +2734,7 @@
 				}
 
 				/* If not user or role, then login */
-<<<<<<< HEAD
-				if (!drop_user && !drop_role && get_role_oid(role_name, true) == InvalidOid)
-					  ereport(ERROR, (errcode(ERRCODE_DUPLICATE_OBJECT), 
-								  errmsg("Cannot drop the login '%s', because it does not exist or you do not have permission.", role_name)));
-=======
-				if (!drop_user)
+				if (!drop_user && !drop_role)
 				{
 					int	role_oid = get_role_oid(role_name, true);
 					if (role_oid == InvalidOid)
@@ -2752,7 +2747,6 @@
 								(errcode(ERRCODE_OBJECT_IN_USE),
 								 errmsg("Could not drop login '%s' as the user is currently logged in.", role_name)));
 				}
->>>>>>> 8d3a634d
 
 				if (all_logins || all_users || all_roles)
 				{
