/*-------------------------------------------------------------------------
 *
 * pl_handler.c		- Handler for the PL/tsql
 *			  procedural language
 *
 * Portions Copyright (c) 1996-2018, PostgreSQL Global Development Group
 * Portions Copyright (c) 1994, Regents of the University of California
 *
 *
 * IDENTIFICATION
 *	  src/pl/pltsql/src/pl_handler.c
 *
 *-------------------------------------------------------------------------
 */

#include "postgres.h"

#include "access/attnum.h"
#include "access/relation.h"
#include "access/htup_details.h"
#include "access/table.h"
#include "catalog/heap.h"
#include "catalog/indexing.h"
#include "catalog/namespace.h"
#include "catalog/pg_authid.h"
#include "catalog/pg_collation.h"
#include "catalog/pg_language.h"
#include "catalog/pg_proc.h"
#include "catalog/pg_type.h"
#include "commands/createas.h"
#include "commands/dbcommands.h"
#include "commands/defrem.h"
#include "commands/sequence.h"
#include "commands/tablecmds.h"
#include "commands/trigger.h"
#include "commands/user.h"
#include "common/md5.h"
#include "common/string.h"
#include "funcapi.h"
#include "mb/pg_wchar.h"
#include "nodes/makefuncs.h"
#include "nodes/nodeFuncs.h"
#include "nodes/pg_list.h"
#include "parser/analyze.h"
#include "parser/parser.h"
#include "parser/parse_clause.h"
#include "parser/parse_expr.h"
#include "parser/parse_relation.h"
#include "parser/parse_target.h"
#include "parser/parse_type.h"
#include "parser/parse_utilcmd.h"
#include "parser/scansup.h"
#include "pgstat.h"				/* for pgstat related activities */
#include "tcop/pquery.h"
#include "tcop/tcopprot.h"
#include "tcop/utility.h"
#include "utils/acl.h"
#include "utils/builtins.h"
#include "utils/guc_tables.h"
#include "utils/lsyscache.h"
#include "utils/plancache.h"
#include "utils/ps_status.h"
#include "utils/queryenvironment.h"
#include "utils/rel.h"
#include "utils/relcache.h"
#include "utils/snapmgr.h"
#include "utils/syscache.h"
#include "utils/varlena.h"
#include "utils/guc.h"

#include "analyzer.h"
#include "catalog.h"
#include "codegen.h"
#include "collation.h"
#include "dbcmds.h"
#include "err_handler.h"
#include "extendedproperty.h"
#include "guc.h"
#include "hooks.h"
#include "iterative_exec.h"
#include "rolecmds.h"
#include "multidb.h"
#include "schemacmds.h"
#include "session.h"
#include "pltsql.h"
#include "pl_explain.h"
#include "table_variable_mvcc.h"

#include "access/xact.h"

extern bool escape_hatch_unique_constraint;
extern int  escape_hatch_set_transaction_isolation_level;
extern bool pltsql_recursive_triggers;
extern bool restore_tsql_tabletype;
extern bool babelfish_dump_restore;
extern bool pltsql_nocount;

extern List *babelfishpg_tsql_raw_parser(const char *str, RawParseMode mode);
extern bool install_backend_gram_hooks();

static void assign_identity_insert(const char *newval, void *extra);
static void assign_textsize(int newval, void *extra);
extern Datum init_collid_trans_tab(PG_FUNCTION_ARGS);
extern Datum init_like_ilike_table(PG_FUNCTION_ARGS);
extern Datum init_tsql_coerce_hash_tab(PG_FUNCTION_ARGS);
extern Datum init_tsql_datatype_precedence_hash_tab(PG_FUNCTION_ARGS);
extern Datum init_tsql_cursor_hash_tab(PG_FUNCTION_ARGS);
extern PLtsql_execstate *get_current_tsql_estate(void);
extern PLtsql_execstate *get_outermost_tsql_estate(int *nestlevel);
extern void pre_check_trigger_schema(List *object, bool missing_ok);
static void get_language_procs(const char *langname, Oid *compiler, Oid *validator);
static void get_func_language_oids(Oid *lang_handler, Oid *lang_validator);
extern bool pltsql_suppress_string_truncation_error();
static Oid	bbf_table_var_lookup(const char *relname, Oid relnamespace);
extern void assign_object_access_hook_drop_relation(void);
extern void uninstall_object_access_hook_drop_relation(void);
static Oid	pltsql_seq_type_map(Oid typid);
bool		canCommitTransaction(void);
extern void assign_tablecmds_hook(void);
static void bbf_ProcessUtility(PlannedStmt *pstmt,
							   const char *queryString,
							   bool readOnlyTree,
							   ProcessUtilityContext context,
							   ParamListInfo params,
							   QueryEnvironment *queryEnv,
							   DestReceiver *dest,
							   QueryCompletion *qc);
static void set_pgtype_byval(List *name, bool byval);
static bool pltsql_truncate_identifier(char *ident, int len, bool warn);
static Name pltsql_cstr_to_name(char *s, int len);
extern void pltsql_add_guc_plan(CachedPlanSource *plansource);
extern bool pltsql_check_guc_plan(CachedPlanSource *plansource);
bool		pltsql_function_as_checker(const char *lang, List *as, char **prosrc_str_p, char **probin_str_p);
extern void pltsql_function_probin_writer(CreateFunctionStmt *stmt, Oid languageOid, char **probin_str_p);
extern void pltsql_function_probin_reader(ParseState *pstate, List *fargs, Oid *actual_arg_types, Oid *declared_arg_types, Oid funcid);
static void check_nullable_identity_constraint(RangeVar *relation, ColumnDef *column);
static bool is_identity_constraint(ColumnDef *column);
static bool has_unique_nullable_constraint(ColumnDef *column);
static bool has_nullable_constraint(ColumnDef *column);
static bool is_nullable_constraint(Constraint *cst, Oid rel_oid);
static bool is_nullable_index(IndexStmt *stmt);
extern PLtsql_function *find_cached_batch(int handle);
extern void apply_post_compile_actions(PLtsql_function *func, InlineCodeBlockArgs *args);
Datum		sp_prepare(PG_FUNCTION_ARGS);
Datum		sp_unprepare(PG_FUNCTION_ARGS);
static List *transformReturningList(ParseState *pstate, List *returningList);
static List *transformSelectIntoStmt(CreateTableAsStmt *stmt, const char *queryString);
static char *get_oid_type_string(int type_oid);
static int64 get_identity_into_args(Node *node);
extern char *construct_unique_index_name(char *index_name, char *relation_name);
extern int	CurrentLineNumber;
static non_tsql_proc_entry_hook_type prev_non_tsql_proc_entry_hook = NULL;
static void pltsql_non_tsql_proc_entry(int proc_count, int sys_func_count);
static bool get_attnotnull(Oid relid, AttrNumber attnum);
static void set_procid(Oid oid);
static bool is_rowversion_column(ParseState *pstate, ColumnDef *column);
static void validate_rowversion_column_constraints(ColumnDef *column);
static void validate_rowversion_table_constraint(Constraint *c, char *rowversion_column_name);
static Constraint *get_rowversion_default_constraint(TypeName *typname);
static void revoke_type_permission_from_public(PlannedStmt *pstmt, const char *queryString, bool readOnlyTree,
											   ProcessUtilityContext context, ParamListInfo params, QueryEnvironment *queryEnv, DestReceiver *dest, QueryCompletion *qc, List *type_name);
static void set_current_query_is_create_tbl_check_constraint(Node *expr);
static void validateUserAndRole(char *name);

static void bbf_ExecDropStmt(DropStmt *stmt);

static int isolation_to_int(char *isolation_level);
static void bbf_set_tran_isolation(char *new_isolation_level_str);

extern bool pltsql_ansi_defaults;
extern bool pltsql_quoted_identifier;
extern bool pltsql_concat_null_yields_null;
extern bool pltsql_ansi_nulls;
extern bool pltsql_ansi_null_dflt_on;
extern bool pltsql_ansi_padding;
extern bool pltsql_ansi_warnings;
extern bool pltsql_arithabort;
extern int	pltsql_datefirst;
extern char *pltsql_language;
extern int	pltsql_lock_timeout;

PG_FUNCTION_INFO_V1(pltsql_inline_handler);

static Oid	lang_handler_oid = InvalidOid;	/* Oid of language handler
											 * function */
static Oid	lang_validator_oid = InvalidOid;	/* Oid of language validator
												 * function */
Oid tsql_select_into_seq_oid = InvalidOid; /* Sequence table oid used by select into*/

PG_MODULE_MAGIC;

/* Module callbacks */
void		_PG_init(void);
void		_PG_fini(void);

/* Custom GUC variable */
static const struct config_enum_entry variable_conflict_options[] = {
	{"error", PLTSQL_RESOLVE_ERROR, false},
	{"use_variable", PLTSQL_RESOLVE_VARIABLE, false},
	{"use_column", PLTSQL_RESOLVE_COLUMN, false},
	{NULL, 0, false}
};

static const struct config_enum_entry schema_mapping_options[] = {
	{"db_schema", PLTSQL_DB_SCHEMA, false},
	{"db", PLTSQL_DB, false},
	{"schema", PLTSQL_SCHEMA, false},
	{NULL, 0, false}
};

Oid			procid_var = InvalidOid;

int			pltsql_variable_conflict = PLTSQL_RESOLVE_ERROR;

int			pltsql_schema_mapping;

int			pltsql_extra_errors;
bool		pltsql_debug_parser = false;
char	   *identity_insert_string;
bool		output_update_transformation = false;
bool		output_into_insert_transformation = false;
char	   *update_delete_target_alias = NULL;
int			pltsql_trigger_depth = 0;

PLExecStateCallStack *exec_state_call_stack = NULL;
int			text_size;
Portal		pltsql_snapshot_portal = NULL;
int			pltsql_non_tsql_proc_entry_count = 0;
int			pltsql_sys_func_entry_count = 0;
static int	PltsqlGUCNestLevel = 0;
static bool pltsql_guc_dirty;
static guc_push_old_value_hook_type prev_guc_push_old_value_hook = NULL;
static validate_set_config_function_hook_type prev_validate_set_config_function_hook = NULL;
static void pltsql_guc_push_old_value(struct config_generic *gconf, GucAction action);
bool		current_query_is_create_tbl_check_constraint = false;

/* Configurations */
bool		pltsql_trace_tree = false;
bool		pltsql_trace_exec_codes = false;
bool		pltsql_trace_exec_counts = false;
bool		pltsql_trace_exec_time = false;

tsql_identity_insert_fields tsql_identity_insert = {false, InvalidOid, InvalidOid};

/* Hook for plugins */
PLtsql_plugin **pltsql_plugin_ptr = NULL;
PLtsql_instr_plugin **pltsql_instr_plugin_ptr = NULL;
PLtsql_protocol_plugin **pltsql_protocol_plugin_ptr = NULL;

/* Save hook values in case of unload */
static pre_parse_analyze_hook_type prev_pre_parse_analyze_hook = NULL;
static post_parse_analyze_hook_type prev_post_parse_analyze_hook = NULL;
static pltsql_sequence_validate_increment_hook_type prev_pltsql_sequence_validate_increment_hook = NULL;
static pltsql_identity_datatype_hook_type prev_pltsql_identity_datatype_hook = NULL;
static pltsql_sequence_datatype_hook_type prev_pltsql_sequence_datatype_hook = NULL;
static relname_lookup_hook_type prev_relname_lookup_hook = NULL;
static ProcessUtility_hook_type prev_ProcessUtility = NULL;
static get_func_language_oids_hook_type prev_get_func_language_oids_hook = NULL;
static tsql_has_linked_srv_permissions_hook_type prev_tsql_has_linked_srv_permissions_hook = NULL;
plansource_complete_hook_type prev_plansource_complete_hook = NULL;
plansource_revalidate_hook_type prev_plansource_revalidate_hook = NULL;
planner_node_transformer_hook_type prev_planner_node_transformer_hook = NULL;
check_lang_as_clause_hook_type check_lang_as_clause_hook = NULL;
write_stored_proc_probin_hook_type write_stored_proc_probin_hook = NULL;
make_fn_arguments_from_stored_proc_probin_hook_type make_fn_arguments_from_stored_proc_probin_hook = NULL;
pltsql_nextval_hook_type prev_pltsql_nextval_hook = NULL;
pltsql_resetcache_hook_type prev_pltsql_resetcache_hook = NULL;
pltsql_setval_hook_type prev_pltsql_setval_hook = NULL;

static void
set_procid(Oid oid)
{
	procid_var = oid;
}

static void
assign_identity_insert(const char *newval, void *extra)
{
	if (strcmp(newval, "") != 0)
	{
		List	   *elemlist;
		Oid			rel_oid;
		Oid			schema_oid;
		char	   *option_flag;
		char	   *rel_name;
		char	   *schema_name = NULL;
		char	   *input_string = pstrdup(newval);
		char	   *id_insert_rel_name = NULL;
		char	   *id_insert_schema_name = NULL;
		char	   *cur_db_name;

		cur_db_name = get_cur_db_name();

		/* Check if IDENTITY_INSERT is valid and get names. If not, reset it. */
		if (tsql_identity_insert.valid)
		{
			id_insert_rel_name = get_rel_name(tsql_identity_insert.rel_oid);

			if (!id_insert_rel_name)
				tsql_identity_insert.valid = false;
			else
				id_insert_schema_name = get_namespace_name(tsql_identity_insert.schema_oid);
		}

		/* Parse user input string into list of identifiers */
		if (!SplitGUCList(input_string, '.', &elemlist))
		{
			/* syntax error in list */
			GUC_check_errdetail("List syntax is invalid.");
			pfree(input_string);
			list_free(elemlist);
			return;
		}

		option_flag = (char *) linitial(elemlist);
		rel_name = (char *) lsecond(elemlist);

		/* Check the user provided schema value */
		if (list_length(elemlist) >= 3)
		{
			schema_name = (char *) lthird(elemlist);

			if (cur_db_name)
				schema_name = get_physical_schema_name(cur_db_name,
													   schema_name);

			schema_oid = LookupExplicitNamespace(schema_name, true);
			if (!OidIsValid(schema_oid))
				ereport(ERROR,
						(errcode(ERRCODE_UNDEFINED_SCHEMA),
						 errmsg("schema \"%s\" does not exist",
								schema_name)));

			rel_oid = get_relname_relid(rel_name, schema_oid);
			if (!OidIsValid(rel_oid))
				ereport(ERROR,
						(errcode(ERRCODE_UNDEFINED_TABLE),
						 errmsg("relation \"%s\" does not exist",
								rel_name)));
		}

		/* Check the catalog name then ignore it */
		if (list_length(elemlist) == 4)
		{
			char	   *catalog_name = (char *) lfourth(elemlist);

			if (strcmp(catalog_name, get_database_name(MyDatabaseId)) != 0)
				ereport(ERROR,
						(errcode(ERRCODE_FEATURE_NOT_SUPPORTED),
						 errmsg("cross-database references are not implemented: \"%s.%s.%s\"",
								catalog_name, schema_name, rel_name)));
		}

		/* If schema is not provided, find it from the search path. */
		if (!schema_name)
		{
			/*
			 * If the relation exists, retrieve the relation Oid from the
			 * first schema that contains it.
			 */
			rel_oid = RelnameGetRelid(rel_name);
			if (!OidIsValid(rel_oid))
				ereport(ERROR,
						(errcode(ERRCODE_UNDEFINED_TABLE),
						 errmsg("relation \"%s\" does not exist",
								rel_name)));

			schema_oid = get_rel_namespace(rel_oid);
			schema_name = get_namespace_name(schema_oid);
		}

		/* Process assignment logic */
		if (strcmp(option_flag, "on") == 0)
		{
			if (!tsql_identity_insert.valid)
			{
				/* Check if relation has identity property */
				Relation	rel;
				TupleDesc	tupdesc;
				int			attnum;
				bool		has_ident = false;

				rel = RelationIdGetRelation(rel_oid);
				tupdesc = RelationGetDescr(rel);

				for (attnum = 0; attnum < tupdesc->natts; attnum++)
				{
					Form_pg_attribute attr = TupleDescAttr(tupdesc, attnum);

					if (attr->attidentity)
					{
						has_ident = true;
						break;
					}
				}

				RelationClose(rel);

				if (!has_ident)
					ereport(ERROR,
							(errcode(ERRCODE_UNDEFINED_COLUMN),
							 errmsg("Table '%s.%s' does not have the identity property. Cannot perform SET operation.",
									schema_name, rel_name)));

				/* Set IDENTITY_INSERT to the user value */
				tsql_identity_insert.rel_oid = rel_oid;
				tsql_identity_insert.schema_oid = schema_oid;
				tsql_identity_insert.valid = true;
			}
			else if (rel_oid != tsql_identity_insert.rel_oid)
			{
				/* IDENTITY_INSERT is already on and tables do not match */
				ereport(ERROR,
						(errcode(ERRCODE_RESTRICT_VIOLATION),
						 errmsg("IDENTITY_INSERT is already ON for table \'%s.%s.%s\'",
								get_database_name(MyDatabaseId),
								id_insert_schema_name,
								id_insert_rel_name)));
			}
			/* IDENTITY_INSERT is already set to the table. Keep the value */
		}
		else if (strcmp(option_flag, "off") == 0)
		{
			if (rel_oid == tsql_identity_insert.rel_oid)
			{
				/*
				 * IDENTITY_INSERT is currently set and tables match. Set to
				 * off
				 */
				tsql_identity_insert.valid = false;
			}

			/*
			 * User sets to off and already off or different table. Keep the
			 * value
			 */
		}
		else
		{
			ereport(ERROR,
					(errcode(ERRCODE_SYNTAX_ERROR),
					 errmsg("unknown option value")));
		}

		/* Clean up */
		pfree(input_string);
		list_free(elemlist);
	}
}

static void
assign_textsize(int newval, void *extra)
{
	if (pltsql_protocol_plugin_ptr && *pltsql_protocol_plugin_ptr && (*pltsql_protocol_plugin_ptr)->set_guc_stat_var)
		(*pltsql_protocol_plugin_ptr)->set_guc_stat_var("babelfishpg_tsql.textsize", false, NULL, newval);
}

static void
pltsql_pre_parse_analyze(ParseState *pstate, RawStmt *parseTree)
{
	if (prev_pre_parse_analyze_hook)
		prev_pre_parse_analyze_hook(pstate, parseTree);

	switch (parseTree->stmt->type)
	{
		case T_InsertStmt:
			{
				InsertStmt *stmt = (InsertStmt *) parseTree->stmt;
				SelectStmt *selectStmt = (SelectStmt *) stmt->selectStmt;
				Oid			relid;
				ListCell   *lc;

				if (!babelfish_dump_restore || IsBinaryUpgrade)
					break;

				relid = RangeVarGetRelid(stmt->relation, NoLock, false);

				/*
				 * Insert new dbid and owner columns value in babelfish catalog
				 * if dump did not provide it.
				 */
				if (relid == sysdatabases_oid ||
					relid == namespace_ext_oid ||
					relid == bbf_view_def_oid)
				{
					ResTarget	*col = NULL;
					A_Const 	*dbidValue = NULL;
					A_Const 	*ownerValue = NULL;
					bool    	dbid_found = false;
					bool    	owner_found = false;

					/* Skip if dbid and owner column already exists */
					foreach(lc, stmt->cols)
					{
						ResTarget  *col = (ResTarget *) lfirst(lc);

						if (pg_strcasecmp(col->name, "dbid") == 0)
							dbid_found = true;
						if (relid == sysdatabases_oid &&
							pg_strcasecmp(col->name, "owner") == 0)
							owner_found = true;
					}
					if (dbid_found && (owner_found || relid != sysdatabases_oid))
						break;

					/*
					 * Populate dbid column in Babelfish catalog tables with
					 * new one.
					 */
					if (!dbid_found)
					{
						/* const value node to store into values clause */
						dbidValue = makeNode(A_Const);
						dbidValue->val.ival.type = T_Integer;
						dbidValue->val.ival.ival = getDbidForLogicalDbRestore(relid);
						dbidValue->location = -1;

						/* dbid column to store into InsertStmt's target list */
						col = makeNode(ResTarget);
						col->name = "dbid";
						col->name_location = -1;
						col->indirection = NIL;
						col->val = NULL;
						col->location = -1;
						stmt->cols = lappend(stmt->cols, col);
					}

					/*
					 * Populate owner column in babelfish_sysdatabases catalog table with
					 * SA of the current database.
					 */
					if (!owner_found && relid == sysdatabases_oid)
					{
						/* const value node to store into values clause */
						ownerValue = makeNode(A_Const);
						ownerValue->val.sval.type = T_String;
						ownerValue->val.sval.sval = GetUserNameFromId(get_sa_role_oid(), false);
						ownerValue->location = -1;

						/* owner column to store into InsertStmt's target list */
						col = makeNode(ResTarget);
						col->name = "owner";
						col->name_location = -1;
						col->indirection = NIL;
						col->val = NULL;
						col->location = -1;
						stmt->cols = lappend(stmt->cols, col);
					}

					foreach(lc, selectStmt->valuesLists)
					{
						List	   *sublist = (List *) lfirst(lc);

						if (!dbid_found)
							sublist = lappend(sublist, dbidValue);
						if (!owner_found && relid == sysdatabases_oid)
							sublist = lappend(sublist, ownerValue);
					}
				}
				break;
			}
		default:
			break;
	}

	if (sql_dialect != SQL_DIALECT_TSQL)
		return;

	if (parseTree->stmt->type == T_CreateFunctionStmt)
	{
		ListCell   *option;
		CreateTrigStmt *trigStmt;
		CreateFunctionStmt *funcStmt = (CreateFunctionStmt *) parseTree->stmt;
		char	   *trig_schema;

		foreach(option, ((CreateFunctionStmt *) parseTree->stmt)->options)
		{
			DefElem    *defel = (DefElem *) lfirst(option);

			if (strcmp(defel->defname, "trigStmt") == 0)
			{
				trigStmt = (CreateTrigStmt *) defel->arg;
				if (trigStmt->args != NIL)
				{
					trig_schema = ((String *) list_nth(((CreateTrigStmt *) trigStmt)->args, 0))->sval;
					if ((trigStmt->relation->schemaname != NULL && strcasecmp(trig_schema, trigStmt->relation->schemaname) != 0)
						|| trigStmt->relation->schemaname == NULL)
					{
						ereport(ERROR,
								(errcode(ERRCODE_INTERNAL_ERROR),
								 errmsg("Cannot create trigger '%s.%s' because its schema is different from the schema of the target table or view.",
										trig_schema, trigStmt->trigname)));
					}
					trigStmt->args = NIL;
				}
				else
				{
					Assert(list_length(funcStmt->funcname) == 1);

					/*
					 * Add schemaname to trigger's function name.
					 */
					if (trigStmt->relation->schemaname != NULL)
					{
						funcStmt->funcname = lcons(makeString(trigStmt->relation->schemaname), funcStmt->funcname);
					}
				}
			}
		}
	}

	if (parseTree->stmt->type == T_DropStmt)
	{
		DropStmt   *dropStmt;

		dropStmt = (DropStmt *) parseTree->stmt;
		if (dropStmt->removeType == OBJECT_TRIGGER)
		{
			ListCell   *cell1;

			/* in case we have multi triggers in one stmt */
			foreach(cell1, dropStmt->objects)
			{
				Node	   *object = lfirst(cell1);

				pre_check_trigger_schema(castNode(List, object), dropStmt->missing_ok);
			}
		}
	}

	if (enable_schema_mapping())
		rewrite_object_refs(parseTree->stmt);

	switch (parseTree->stmt->type)
	{
		case T_CreateStmt:
			{
				CreateStmt *create_stmt = (CreateStmt *) parseTree->stmt;
				ListCell   *elements;

				/*
				 * We should not allow "create if not exists" in TSQL
				 * semantics. The only reason for allowing temp tables for now
				 * is that they are used internally to declare table type.
				 * Please see exec_stmt_decl_table().
				 */
				if (create_stmt->if_not_exists &&
					create_stmt->relation->relpersistence != RELPERSISTENCE_TEMP)
				{
					ereport(ERROR,
							(errcode(ERRCODE_SYNTAX_ERROR),
							 errmsg("Incorrect syntax near '%s'", create_stmt->relation->relname)));

				}

				/* SYSNAME datatype is default not null */
				foreach(elements, create_stmt->tableElts)
				{
					Node	   *element = lfirst(elements);
					ColumnDef  *coldef;

					if (nodeTag(element) != T_ColumnDef)
						continue;

					coldef = castNode(ColumnDef, element);

					if (!is_sysname_column(coldef))
						continue;

					/*
					 * If the SYSNAME column is not explicitly defined as
					 * NULL, take it as not NULL
					 */
					if (!have_null_constr(coldef->constraints))
					{
						Constraint *c = makeNode(Constraint);

						c->contype = CONSTR_NOTNULL;
						c->location = -1;
						coldef->constraints = lappend(coldef->constraints, c);
					}
				}
				break;
			}
		case T_AlterTableStmt:
			{
				AlterTableStmt *atstmt = (AlterTableStmt *) parseTree->stmt;
				ListCell   *lc;

				foreach(lc, atstmt->cmds)
				{
					AlterTableCmd *cmd = (AlterTableCmd *) lfirst(lc);

					switch (cmd->subtype)
					{
						case AT_AddColumn:
							{
								/* SYSNAME datatype is default not null */
								ColumnDef  *coldef = castNode(ColumnDef, cmd->def);

								if (!is_sysname_column(coldef))
									continue;

								/*
								 * If the SYSNAME column is not explicitly
								 * defined as NULL, take it as not NULL
								 */
								if (!have_null_constr(coldef->constraints))
								{
									Constraint *c = makeNode(Constraint);

									c->contype = CONSTR_NOTNULL;
									c->location = -1;
									coldef->constraints = lappend(coldef->constraints, c);
								}
								break;
							}

							/*
							 * TODO: After ALTER TABLE ALTER COLUMN [NOT] NULL
							 * is supported, we should add same SYSNAME check
							 * code for ALTER TABLE ALTER COLUMN
							 */
						default:
							break;
					}
				}
				break;
			}
		case T_GrantStmt:
			{
				/* detect object type */
				GrantStmt  *grant = (GrantStmt *) parseTree->stmt;
				ListCell   *cell;
				List	   *plan_name = NIL;
				ObjectWithArgs *func = NULL;

				Assert(list_length(grant->objects) == 1);
				foreach(cell, grant->objects)
				{
					RangeVar   *rv = (RangeVar *) lfirst(cell);
					char	   *schema = rv->schemaname;	/* this is physical name */
					char	   *obj = rv->relname;
					Oid			func_oid;

					/* table, sequence, view, materialized view */
					/* don't distinguish table sequence here */
					if (RangeVarGetRelid(rv, NoLock, true) != InvalidOid)
						break;	/* do nothing */


					if (schema)
						plan_name = list_make2(makeString(schema), makeString(obj));
					else
						plan_name = list_make1(makeString(obj));

					func = makeNode(ObjectWithArgs);
					func->objname = plan_name;
					func->args_unspecified = true;

					/* function, procedure */
					func_oid = LookupFuncWithArgs(OBJECT_ROUTINE, func, true);
					if (func_oid != InvalidOid)
					{
						char		kind = get_func_prokind(func_oid);

						if (kind == PROKIND_PROCEDURE)
							grant->objtype = OBJECT_PROCEDURE;
						else
							grant->objtype = OBJECT_FUNCTION;

						break;
					}

					/* type */
					if (LookupTypeNameOid(NULL, makeTypeNameFromNameList(plan_name), true) != InvalidOid)
					{
						grant->objtype = OBJECT_TYPE;
						break;
					}
				}

				/* Adjust datatype structre if needed */
				if (grant->objtype == OBJECT_PROCEDURE || grant->objtype == OBJECT_FUNCTION)
					grant->objects = list_make1(func);
				else if (grant->objtype == OBJECT_TYPE)
					grant->objects = list_make1(plan_name);

				break;
			}
		default:
			break;
	}
}

static void
pltsql_post_parse_analyze(ParseState *pstate, Query *query, JumbleState *jstate)
{
	if (prev_post_parse_analyze_hook)
		prev_post_parse_analyze_hook(pstate, query, jstate);

	if (query->commandType == CMD_UTILITY && nodeTag((Node *) (query->utilityStmt)) == T_CreateStmt)
		set_current_query_is_create_tbl_check_constraint(query->utilityStmt);

	if (sql_dialect != SQL_DIALECT_TSQL)
		return;
	if (query->commandType == CMD_INSERT)
	{
		ListCell   *lc;
		bool		has_ident = false;

		/* Loop through column attribute list */
		foreach(lc, query->targetList)
		{
			TargetEntry *tle = (TargetEntry *) lfirst(lc);
			TupleDesc	tupdesc = RelationGetDescr(pstate->p_target_relation);
			int			attr_num = tle->resno - 1;
			Form_pg_attribute attr;

			attr = TupleDescAttr(tupdesc, attr_num);

			/* Check if explicitly inserting into identity column. */
			if (attr->attidentity)
			{
				has_ident = true;
			}

			/* Disallow insert into a ROWVERSION column */
			if ((*common_utility_plugin_ptr->is_tsql_rowversion_or_timestamp_datatype) (attr->atttypid))
			{
				ereport(ERROR,
						(errcode(ERRCODE_FEATURE_NOT_SUPPORTED),
						 errmsg("Cannot insert an explicit value into a timestamp column.")));
			}
		}

		/* Set to override value if IDENTITY_INSERT */
		if (tsql_identity_insert.valid)
		{
			Oid			schema_oid = RelationGetNamespace(pstate->p_target_relation);
			char	   *rel_name = RelationGetRelationName(pstate->p_target_relation);
			Oid			rel_oid = get_relname_relid(rel_name, schema_oid);

			if (rel_oid == tsql_identity_insert.rel_oid)
			{
				ColumnRef  *n;
				ResTarget  *rt;
				List	   *returningList;

				if (!has_ident)
					ereport(ERROR,
							(errcode(ERRCODE_UNDEFINED_COLUMN),
							 errmsg("Explicit value must be specified for identity column in table '%s' when IDENTITY_INSERT is set to ON", rel_name)));

				query->override = OVERRIDING_SYSTEM_VALUE;

				n = makeNode(ColumnRef);
				n->fields = list_make1(makeNode(A_Star));
				n->location = query->stmt_location;

				rt = makeNode(ResTarget);
				rt->name = NULL;
				rt->indirection = NIL;
				rt->val = (Node *) n;
				rt->location = query->stmt_location;

				returningList = list_make1(rt);

				pstate->p_namespace = NIL;
				addNSItemToQuery(pstate, pstate->p_target_nsitem, false, true, true);
				query->returningList = transformReturningList(pstate,
															  returningList);
			}
			else
			{
				/* Double check the validity to avoid redundant checks */
				if (!get_rel_name(tsql_identity_insert.rel_oid))
					tsql_identity_insert.valid = false;
			}
		}
	}
	else if (query->commandType == CMD_UTILITY)
	{
		Node	   *parsetree = query->utilityStmt;

		switch (nodeTag(parsetree))
		{
			case T_CreateStmt:
				{
					CreateStmt *stmt = (CreateStmt *) parsetree;
					ListCell   *elements;
					bool		seen_identity = false;
					bool		seen_rowversion = false;
					char	   *rowversion_column_name = NULL;

					foreach(elements, stmt->tableElts)
					{
						Node	   *element = lfirst(elements);

						switch (nodeTag(element))
						{
							case T_ColumnDef:
								check_nullable_identity_constraint(stmt->relation,
																   (ColumnDef *) element);
								if (is_identity_constraint((ColumnDef *) element))
								{
									if (seen_identity)
										ereport(ERROR,
												(errcode(ERRCODE_INVALID_TABLE_DEFINITION),
												 errmsg("Only one identity column is allowed in a table")));
									seen_identity = true;
								}
								if (escape_hatch_unique_constraint != EH_IGNORE &&
									has_unique_nullable_constraint((ColumnDef *) element))
								{
									ereport(ERROR,
											(errcode(ERRCODE_FEATURE_NOT_SUPPORTED),
											 errmsg("Nullable UNIQUE constraint is not supported. Please use babelfishpg_tsql.escape_hatch_unique_constraint to ignore "
													"or add a NOT NULL constraint")));
								}
								if (is_rowversion_column(pstate, (ColumnDef *) element))
								{
									ColumnDef  *def = (ColumnDef *) element;

									if (seen_rowversion)
										ereport(ERROR,
												(errcode(ERRCODE_INVALID_TABLE_DEFINITION),
												 errmsg("Only one timestamp column is allowed in a table.")));
									seen_rowversion = true;
									rowversion_column_name = def->colname;
									validate_rowversion_column_constraints(def);
									def->constraints = lappend(def->constraints, get_rowversion_default_constraint(def->typeName));
								}
								break;
							case T_Constraint:
								{
									Constraint *c = (Constraint *) element;
									ListCell   *lc;

									c->conname = construct_unique_index_name(c->conname, stmt->relation->relname);

									if (escape_hatch_unique_constraint != EH_IGNORE &&
										c->contype == CONSTR_UNIQUE)
									{
										foreach(lc, (List *) c->keys)
										{
											char	*colname = strVal(lfirst(lc));
											int		 colname_len = strlen(colname);

											foreach(elements, stmt->tableElts)
											{
												Node	*element = lfirst(elements);
												if (nodeTag(element) == T_ColumnDef)
												{
													ColumnDef* def = (ColumnDef *) element;

													if (strlen(def->colname) == colname_len && 
														strncmp(def->colname, colname, colname_len) == 0 && 
														has_nullable_constraint(def))
													{
														ereport(ERROR,
															(errcode(ERRCODE_FEATURE_NOT_SUPPORTED),
															errmsg("Nullable UNIQUE constraint is not supported. Please use babelfishpg_tsql.escape_hatch_unique_constraint to ignore "
																"or add a NOT NULL constraint")));
													}
												}	
											}
										}		
									}

									if (rowversion_column_name)
										validate_rowversion_table_constraint(c, rowversion_column_name);
								}
								break;
							default:
								break;
						}
					}
				}
				break;

			case T_AlterTableStmt:
				{
					AlterTableStmt *atstmt = (AlterTableStmt *) parsetree;
					ListCell   *lcmd;
					bool		seen_identity = false;
					bool		seen_rowversion = false;
					Oid			relid;
					Relation	rel;
					TupleDesc	tupdesc;
					AttrNumber	attr_num;
					char	   *rowversion_column_name = NULL;

					/* Search through existing relation attributes */
					relid = RangeVarGetRelid(atstmt->relation, NoLock, false);
					rel = RelationIdGetRelation(relid);
					tupdesc = RelationGetDescr(rel);

					for (attr_num = 0; attr_num < tupdesc->natts; attr_num++)
					{
						Form_pg_attribute attr;

						attr = TupleDescAttr(tupdesc, attr_num);

						/* Skip dropped columns */
						if (attr->attisdropped)
							continue;

						/* Check for identity attribute */
						if (attr->attidentity)
							seen_identity = true;

						/* Check for rowversion attribute */
						if ((*common_utility_plugin_ptr->is_tsql_rowversion_or_timestamp_datatype) (attr->atttypid))
						{
							seen_rowversion = true;
							rowversion_column_name = NameStr(attr->attname);
						}
					}

					RelationClose(rel);

					foreach(lcmd, atstmt->cmds)
					{
						AlterTableCmd *cmd = (AlterTableCmd *) lfirst(lcmd);

						switch (cmd->subtype)
						{
							case AT_AddColumn:
								check_nullable_identity_constraint(atstmt->relation,
																   castNode(ColumnDef, cmd->def));
								if (is_identity_constraint(castNode(ColumnDef, cmd->def)))
								{
									if (seen_identity)
										ereport(ERROR,
												(errcode(ERRCODE_INVALID_TABLE_DEFINITION),
												 errmsg("Only one identity column is allowed in a table")));
									seen_identity = true;
								}
								if (escape_hatch_unique_constraint != EH_IGNORE &&
									has_unique_nullable_constraint(castNode(ColumnDef, cmd->def)))
								{
									ereport(ERROR,
											(errcode(ERRCODE_FEATURE_NOT_SUPPORTED),
											errmsg("Nullable UNIQUE constraint is not supported. Please use babelfishpg_tsql.escape_hatch_unique_constraint to ignore "
												"or add a NOT NULL constraint")));
								}
								if (is_rowversion_column(pstate, castNode(ColumnDef, cmd->def)))
								{
									ColumnDef  *def = castNode(ColumnDef, cmd->def);

									if (seen_rowversion)
										ereport(ERROR,
												(errcode(ERRCODE_INVALID_TABLE_DEFINITION),
												 errmsg("Only one timestamp column is allowed in a table.")));
									seen_rowversion = true;
									rowversion_column_name = def->colname;
									validate_rowversion_column_constraints(def);
									def->constraints = lappend(def->constraints, get_rowversion_default_constraint(def->typeName));
								}
								break;
							case AT_AddConstraint:
								{
									Constraint *c = castNode(Constraint, cmd->def);

									c->conname = construct_unique_index_name(c->conname, atstmt->relation->relname);

									if (escape_hatch_unique_constraint != EH_IGNORE &&
										c->contype == CONSTR_UNIQUE &&
										is_nullable_constraint(c, relid))
									{
										ereport(ERROR,
												(errcode(ERRCODE_FEATURE_NOT_SUPPORTED),
												 errmsg("Nullable UNIQUE constraint is not supported. Please use babelfishpg_tsql.escape_hatch_unique_constraint to ignore "
														"or add a NOT NULL constraint")));
									}

									if (rowversion_column_name)
										validate_rowversion_table_constraint(c, rowversion_column_name);
								}
								break;
							case AT_AlterColumnType:
								{
									int			colnamelen = strlen(cmd->name);

									/*
									 * Check if rowversion column type is
									 * being changed.
									 */
									if (rowversion_column_name != NULL &&
										strlen(rowversion_column_name) == colnamelen)
									{
										bool		found = false;

										if (pltsql_case_insensitive_identifiers)
										{
											char	   *colname = downcase_identifier(cmd->name, colnamelen, false, false);
											char	   *dc_rv_name = downcase_identifier(rowversion_column_name, colnamelen, false, false);

											if (strncmp(dc_rv_name, colname, colnamelen) == 0)
												found = true;
										}
										else if (strncmp(rowversion_column_name, cmd->name, colnamelen) == 0)
										{
											found = true;
										}

										if (found)
											ereport(ERROR,
													(errcode(ERRCODE_FEATURE_NOT_SUPPORTED),
													 errmsg("Cannot alter column \"%s\" because it is timestamp.", cmd->name)));
									}

									/*
									 * Check if a column type is being changed
									 * to rowversion.
									 */
									if (is_rowversion_column(pstate, castNode(ColumnDef, cmd->def)))
										ereport(ERROR,
												(errcode(ERRCODE_FEATURE_NOT_SUPPORTED),
												 errmsg("Cannot alter column \"%s\" to be data type timestamp.", cmd->name)));
								}
								break;
							case AT_ColumnDefault:
								{
									int			colnamelen = strlen(cmd->name);

									/*
									 * Disallow defaults on a rowversion
									 * column.
									 */
									if (rowversion_column_name != NULL &&
										strlen(rowversion_column_name) == colnamelen)
									{
										bool		found = false;

										if (pltsql_case_insensitive_identifiers)
										{
											char	   *colname = downcase_identifier(cmd->name, colnamelen, false, false);
											char	   *dc_rv_name = downcase_identifier(rowversion_column_name, colnamelen, false, false);

											if (strncmp(dc_rv_name, colname, colnamelen) == 0)
												found = true;
										}
										else if (strncmp(rowversion_column_name, cmd->name, colnamelen) == 0)
										{
											found = true;
										}

										if (found)
											ereport(ERROR,
													(errcode(ERRCODE_FEATURE_NOT_SUPPORTED),
													 errmsg("Defaults cannot be created on columns of data type timestamp.")));
									}
								}
								break;
							case AT_DropConstraint:
								cmd->name = construct_unique_index_name(cmd->name, atstmt->relation->relname);
								break;
							default:
								break;
						}
					}
				}
				break;
			case T_IndexStmt:
				{
					IndexStmt  *stmt = (IndexStmt *) parsetree;

					stmt->idxname = construct_unique_index_name(stmt->idxname, stmt->relation->relname);

					if (escape_hatch_unique_constraint != EH_IGNORE &&
						stmt->unique &&
						is_nullable_index(stmt))
					{
						ereport(ERROR,
								(errcode(ERRCODE_FEATURE_NOT_SUPPORTED),
								 errmsg("Nullable UNIQUE index is not supported. Please use babelfishpg_tsql.escape_hatch_unique_constraint to ignore "
										"or add a NOT NULL constraint")));
					}
				}
				break;
			case T_CreateTableAsStmt:
				{
					CreateTableAsStmt *stmt = (CreateTableAsStmt *) parsetree;
					Node	   *n = stmt->query;

					if (n && n->type == T_Query)
					{
						Query	   *q = (Query *) n;

						if (q->commandType == CMD_SELECT)
						{
							ListCell   *t;
							bool		seen_rowversion = false;

							/*
							 * Varify if SELECT INTO ... statement not
							 * inserting multiple rowversion columns.
							 */
							foreach(t, q->targetList)
							{
								TargetEntry *tle = (TargetEntry *) lfirst(t);
								Oid			typeid = InvalidOid;

								if (!tle->resjunk)
									typeid = exprType((Node *) tle->expr);

								if (OidIsValid(typeid) && (*common_utility_plugin_ptr->is_tsql_rowversion_or_timestamp_datatype) (typeid))
								{
									if (seen_rowversion)
										ereport(ERROR,
												(errcode(ERRCODE_INVALID_TABLE_DEFINITION),
												 errmsg("Only one timestamp column is allowed in a table.")));
									seen_rowversion = true;
								}
							}

						}
					}
				}
				break;
			default:
				break;
		}
	}
	else if (query->commandType == CMD_UPDATE)
	{
		ListCell   *lc;

		/* Disallow updating a ROWVERSION column */
		foreach(lc, query->targetList)
		{
			TargetEntry *tle = (TargetEntry *) lfirst(lc);
			TupleDesc	tupdesc = RelationGetDescr(pstate->p_target_relation);
			int			attr_num = tle->resno - 1;
			Form_pg_attribute attr;

			attr = TupleDescAttr(tupdesc, attr_num);

			if ((*common_utility_plugin_ptr->is_tsql_rowversion_or_timestamp_datatype) (attr->atttypid) && !IsA(tle->expr, SetToDefault))
			{
				ereport(ERROR,
						(errcode(ERRCODE_FEATURE_NOT_SUPPORTED),
						 errmsg("Cannot update a timestamp column.")));
			}
		}
	}
}

/*
 * transformReturningList -
 *	handle a RETURNING clause in INSERT/UPDATE/DELETE
 *
 *	Duplicated from analyzer
 */
static List *
transformReturningList(ParseState *pstate, List *returningList)
{
	List	   *rlist;
	int			save_next_resno;

	if (returningList == NIL)
		return NIL;				/* nothing to do */

	/*
	 * We need to assign resnos starting at one in the RETURNING list. Save
	 * and restore the main tlist's value of p_next_resno, just in case
	 * someone looks at it later (probably won't happen).
	 */
	save_next_resno = pstate->p_next_resno;
	pstate->p_next_resno = 1;

	/* transform RETURNING identically to a SELECT targetlist */
	rlist = transformTargetList(pstate, returningList, EXPR_KIND_RETURNING);

	/*
	 * Complain if the nonempty tlist expanded to nothing (which is possible
	 * if it contains only a star-expansion of a zero-column table).  If we
	 * allow this, the parsed Query will look like it didn't have RETURNING,
	 * with results that would probably surprise the user.
	 */
	if (rlist == NIL)
		ereport(ERROR,
				(errcode(ERRCODE_SYNTAX_ERROR),
				 errmsg("RETURNING must have at least one column"),
				 parser_errposition(pstate,
									exprLocation(linitial(returningList)))));

	/* mark column origins */
	markTargetListOrigins(pstate, rlist);

	/* resolve any still-unresolved output columns as being type text */
	if (pstate->p_resolve_unknowns)
		resolveTargetListUnknowns(pstate, rlist);

	/* restore state */
	pstate->p_next_resno = save_next_resno;

	return rlist;
}

static bool
is_identity_constraint(ColumnDef *column)
{
	ListCell   *clist;
	bool		is_identity = false;

	foreach(clist, column->constraints)
	{
		Constraint *constraint = lfirst_node(Constraint, clist);

		switch (constraint->contype)
		{
			case CONSTR_IDENTITY:
				is_identity = true;
				break;

			default:
				break;
		}
	}

	return is_identity;
}

static bool
is_rowversion_column(ParseState *pstate, ColumnDef *column)
{
	Type		ctype;
	Oid			typeOid;

	ctype = LookupTypeName(pstate, column->typeName, NULL, true);

	if (!ctype)
		return false;

	typeOid = ((Form_pg_type) GETSTRUCT(ctype))->oid;
	ReleaseSysCache(ctype);

	if ((*common_utility_plugin_ptr->is_tsql_rowversion_or_timestamp_datatype) (typeOid))
		return true;

	return false;
}

/*
* 1. We will only allow NULL/NOT-NULL constraint on a rowversion column.
* 2. Unique/Primary/Foreign constraints are not allowed as multiple
*    rows can have same rowversion value in a single transaction.
*    Moreover sql server documentation also states rowversion
*    column a poor candidate for keys.
* 3. Default constraint is not allowed on a rowversion column.
*/
static void
validate_rowversion_column_constraints(ColumnDef *column)
{
	ListCell   *lc;

	foreach(lc, column->constraints)
	{
		Constraint *c = lfirst_node(Constraint, lc);

		switch (c->contype)
		{
			case CONSTR_UNIQUE:
				{
					ereport(ERROR,
							(errcode(ERRCODE_FEATURE_NOT_SUPPORTED),
							 errmsg("Unique constraint is not supported on a timestamp column.")));
					break;
				}
			case CONSTR_PRIMARY:
				{
					ereport(ERROR,
							(errcode(ERRCODE_FEATURE_NOT_SUPPORTED),
							 errmsg("Primary key constraint is not supported on a timestamp column.")));
					break;
				}
			case CONSTR_FOREIGN:
				{
					ereport(ERROR,
							(errcode(ERRCODE_FEATURE_NOT_SUPPORTED),
							 errmsg("Foreign key constraint is not supported on a timestamp column.")));
					break;
				}
			case CONSTR_DEFAULT:
				{
					ereport(ERROR,
							(errcode(ERRCODE_INVALID_COLUMN_DEFINITION),
							 errmsg("Defaults cannot be created on columns of data type timestamp.")));
					break;
				}
			default:
				break;
		}
	}
}

static void
validate_rowversion_table_constraint(Constraint *c, char *rowversion_column_name)
{
	List	   *colnames = NIL;
	ListCell   *lc;
	char	   *conname = NULL;
	int			rv_colname_len = strlen(rowversion_column_name);
	char	   *dc_rv_name = downcase_identifier(rowversion_column_name, rv_colname_len, false, false);

	switch (c->contype)
	{
		case CONSTR_UNIQUE:
			{
				conname = "Unique";
				colnames = c->keys;
				break;
			}
		case CONSTR_PRIMARY:
			{
				conname = "Primary key";
				colnames = c->keys;
				break;
			}
		case CONSTR_FOREIGN:
			{
				conname = "Foreign key";
				colnames = c->fk_attrs;
				break;
			}
		default:
			break;
	}

	if (colnames == NIL)
		return;

	foreach(lc, colnames)
	{
		char	   *colname = strVal(lfirst(lc));
		bool		found = false;

		if (strlen(colname) == rv_colname_len)
		{
			if (pltsql_case_insensitive_identifiers)
			{
				char	   *dc_colname = downcase_identifier(colname, strlen(colname), false, false);

				if (strncmp(dc_rv_name, dc_colname, rv_colname_len) == 0)
					found = true;
			}
			else if (strncmp(rowversion_column_name, colname, rv_colname_len) == 0)
			{
				found = true;
			}

			if (found)
				ereport(ERROR,
						(errcode(ERRCODE_FEATURE_NOT_SUPPORTED),
						 errmsg("%s constraint is not supported on a timestamp column.", conname)));
		}
	}
}

/*
 * Helper function to create a default constraint node for rowversion
 * column with FuncCall to sys.get_current_full_xact_id(), which outputs
 * current full transaction ID.
 */
static Constraint *
get_rowversion_default_constraint(TypeName *typname)
{
	TypeCast   *castnode;
	FuncCall   *funccallnode;
	Constraint *constraint;

	funccallnode = makeFuncCall(list_make2(makeString("sys"), makeString("get_current_full_xact_id")), NIL, COERCE_EXPLICIT_CALL, -1);
	castnode = makeNode(TypeCast);
	castnode->typeName = typname;
	castnode->arg = (Node *) funccallnode;
	castnode->location = -1;
	constraint = makeNode(Constraint);
	constraint->contype = CONSTR_DEFAULT;
	constraint->location = -1;
	constraint->raw_expr = (Node *) castnode;
	constraint->cooked_expr = NULL;

	return constraint;
}

static void
revoke_type_permission_from_public(PlannedStmt *pstmt, const char *queryString, bool readOnlyTree,
								   ProcessUtilityContext context, ParamListInfo params, QueryEnvironment *queryEnv, DestReceiver *dest, QueryCompletion *qc, List *type_name)
{
	const char *template = "REVOKE ALL ON TYPE dummy FROM PUBLIC";
	List	   *res;
	GrantStmt  *revoke;
	PlannedStmt *wrapper;

	/* TSQL specific behavior */
	if (sql_dialect != SQL_DIALECT_TSQL)
		return;

	/* Need CCI between commands */
	CommandCounterIncrement();

	/* prepare subcommand */
	res = raw_parser(template, RAW_PARSE_DEFAULT);

	if (list_length(res) != 1)
		ereport(ERROR,
				(errcode(ERRCODE_SYNTAX_ERROR),
				 errmsg("Expected 1 statement but get %d statements after parsing",
						list_length(res))));

	revoke = (GrantStmt *) parsetree_nth_stmt(res, 0);
	revoke->objects = list_make1(type_name);

	wrapper = makeNode(PlannedStmt);
	wrapper->commandType = CMD_UTILITY;
	wrapper->canSetTag = false;
	wrapper->utilityStmt = (Node *) revoke;
	wrapper->stmt_location = pstmt->stmt_location;
	wrapper->stmt_len = pstmt->stmt_len;

	ProcessUtility(wrapper,
				   queryString,
				   readOnlyTree,
				   PROCESS_UTILITY_SUBCOMMAND,
				   params,
				   queryEnv,
				   None_Receiver,
				   qc);

	/* Need CCI between commands */
	CommandCounterIncrement();
}


static void
check_nullable_identity_constraint(RangeVar *relation, ColumnDef *column)
{
	ListCell   *clist;
	bool		is_null = false;
	bool		is_identity = false;

	foreach(clist, column->constraints)
	{
		Constraint *constraint = lfirst_node(Constraint, clist);

		switch (constraint->contype)
		{
			case CONSTR_NULL:
				is_null = true;
				break;

			case CONSTR_IDENTITY:
				is_identity = true;
				break;

			default:
				break;
		}
	}

	if (is_null && is_identity)
		ereport(ERROR,
				(errcode(ERRCODE_UNDEFINED_COLUMN),
				 errmsg("Could not create IDENTITY attribute on nullable column '%s', table '%s'.",
						column->colname,
						relation->relname)));
}

static bool
has_unique_nullable_constraint(ColumnDef *column)
{
	ListCell   *clist;
	bool		is_unique = false;
	bool		is_notnull = false;

	foreach(clist, column->constraints)
	{
		Constraint *constraint = lfirst_node(Constraint, clist);

		switch (constraint->contype)
		{
			case CONSTR_UNIQUE:
				is_unique = true;
				break;
			case CONSTR_NOTNULL:
				is_notnull = true;
				break;
			default:
				break;
		}
	}

	return is_unique & !is_notnull;
}

/* has_nullable_constraint
 *		Given a Column definition
 *		return true if column does not have any NOT NULL constraint else false
 */
static bool
has_nullable_constraint(ColumnDef *column)
{
	ListCell   *clist;
	bool		is_notnull = false;

	foreach(clist, column->constraints)
	{
		Constraint *constraint = lfirst_node(Constraint, clist);

		switch (constraint->contype)
		{
			case CONSTR_NOTNULL:
				is_notnull = true;
				break;
			default:
				break;
		}
	}

	return !is_notnull;
}

/* is_nullable_constraint
 *		Given a Constraint
 *		return true if atleast one of the attribute in the constraint is nullable else false
 */
static bool
is_nullable_constraint(Constraint *cst, Oid rel_oid)
{
	ListCell   *lc;
	bool		is_null = false;

	/* Loop through the constraint keys */
	foreach(lc, cst->keys)
	{
		Node       *node = (Node *) lfirst(lc);
		String	   *strval;
		const char *col_name = NULL;
		AttrNumber	attnum = InvalidAttrNumber;

		if (nodeTag(node) == T_IndexElem){
			col_name = ((IndexElem *)node)->name;
		}
		else
		{
			strval = (String *)node;
			col_name = strVal(strval);
		}

		attnum = get_attnum(rel_oid, col_name);

		if (!get_attnotnull(rel_oid, attnum))
		{
			/* found a NULL attr, break and return */
			is_null = true;
			break;
		}
	}

	return is_null;
}

/*
 * get_attnotnull
 *		Given the relation id and the attribute number,
 *		return the "attnotnull" field from the attribute relation.
 */
static bool
get_attnotnull(Oid relid, AttrNumber attnum)
{
	HeapTuple	tp;
	Form_pg_attribute att_tup;

	tp = SearchSysCache2(ATTNUM,
						 ObjectIdGetDatum(relid),
						 Int16GetDatum(attnum));

	if (HeapTupleIsValid(tp))
	{
		bool result;

		att_tup = (Form_pg_attribute) GETSTRUCT(tp);
		result = att_tup->attnotnull;

		ReleaseSysCache(tp);

		return result;
	}
	/* Assume att is nullable if no valid heap tuple is found */
	return false;
}

/* is_nullable_index
 *		Given an Index Statement
 *		return true if atleast one of the attribute in the index is nullable else false
 */
static bool
is_nullable_index(IndexStmt *stmt)
{
	ListCell   *lc;
	bool		is_null = false;
	Oid			rel_oid = RangeVarGetRelid(stmt->relation, NoLock, false);

	/* Loop through the index columns */
	foreach(lc, stmt->indexParams)
	{
		IndexElem  *elem = lfirst_node(IndexElem, lc);
		const char *col_name = elem->name;
		AttrNumber	attnum = get_attnum(rel_oid, col_name);

		if (!get_attnotnull(rel_oid, attnum))
		{
			is_null = true;
			break;
		}
	}

	return is_null;
}

static void
pltsql_sequence_validate_increment(int64 increment_by,
								   int64 max_value,
								   int64 min_value)
{
	unsigned long inc;
	unsigned long min_max_diff;

	inc = increment_by >= 0 ? (unsigned long) increment_by : (unsigned long) (-1L * increment_by);
	min_max_diff = (unsigned long) (max_value - min_value);

	if (inc > min_max_diff)
		ereport(ERROR,
				(errcode(ERRCODE_INVALID_PARAMETER_VALUE),
				 errmsg("The absolute value of the increment must be less than or equal to the "
						"difference between the minimum and maximum value of the sequence object.")));
}

static void
pltsql_identity_datatype_map(ParseState *pstate, ColumnDef *column)
{
	Type		ctype;
	Oid			typeOid;
	Oid			tsqlSeqTypOid;

	if (prev_pltsql_identity_datatype_hook)
		prev_pltsql_identity_datatype_hook(pstate, column);

	if (sql_dialect != SQL_DIALECT_TSQL)
		return;

	/* Map IDENTITY type for sequences */
	ctype = typenameType(pstate, column->typeName, NULL);
	typeOid = ((Form_pg_type) GETSTRUCT(ctype))->oid;
	tsqlSeqTypOid = pltsql_seq_type_map(typeOid);

	ReleaseSysCache(ctype);

	if (tsqlSeqTypOid != InvalidOid)
	{
		column->typeName->names = NIL;
		column->typeName->typeOid = tsqlSeqTypOid;
	}
	else if (typeOid == NUMERICOID || getBaseType(typeOid) == NUMERICOID)
	{
		int32		typmod_p;
		uint8_t		scale;
		uint8_t		precision;

		Type		typ = typenameType(pstate, column->typeName, &typmod_p);

		if (typeOid != NUMERICOID)
		{
			if (column->typeName->typemod != -1)
				typmod_p = column->typeName->typemod;

			if (typmod_p == -1)
				typmod_p = 1179652; /* decimal(18,0) */
		}

		scale = (typmod_p - VARHDRSZ) & 0xffff;
		precision = ((typmod_p - VARHDRSZ) >> 16) & 0xffff;

		ReleaseSysCache(typ);

		if (scale > 0)
			ereport(ERROR,
					(errcode(ERRCODE_INVALID_PARAMETER_VALUE),
					 errmsg("identity column must have scale 0")));

		if (precision > 18)
			ereport(ERROR,
					(errcode(ERRCODE_FEATURE_NOT_SUPPORTED),
					 errmsg("identity column must have precision 18 or less")));

		column->typeName->typmods = NIL;
		column->typeName->names = NIL;
		column->typeName->typeOid = INT8OID;
	}
}

static void
pltsql_sequence_datatype_map(ParseState *pstate,
							 Oid *newtypid,
							 bool for_identity,
							 DefElem *as_type,
							 DefElem **max_value,
							 DefElem **min_value)
{
	int32		typmod_p;
	Type		typ;
	char	   *typname;
	Oid			tsqlSeqTypOid;
	TypeName   *type_def;
	List	   *type_names;
	List	   *new_type_names = NULL;
	AclResult	aclresult;
	Oid			base_type;
	int			list_len;

	if (prev_pltsql_sequence_datatype_hook)
		prev_pltsql_sequence_datatype_hook(pstate,
										   newtypid,
										   for_identity,
										   as_type,
										   max_value,
										   min_value);

	if (sql_dialect != SQL_DIALECT_TSQL)
		return;

	type_def = defGetTypeName(as_type);
	type_names = type_def->names;
	list_len = list_length(type_names);

	switch (list_len)
	{
		case 2:
			new_type_names = list_make2(type_names->elements[0].ptr_value, type_names->elements[1].ptr_value);
			strVal(linitial(new_type_names)) = get_physical_schema_name(get_cur_db_name(), strVal(linitial(type_names)));
			break;
		case 3:
			/* Changing three part name of data type to physcial schema name */
			new_type_names = list_make2(type_names->elements[1].ptr_value, type_names->elements[2].ptr_value);
			strVal(linitial(new_type_names)) = get_physical_schema_name(strVal(linitial(type_names)), strVal(lsecond(type_names)));
			break;
	}

	if (list_len > 1)
		type_def->names = new_type_names;

	*newtypid = typenameTypeId(pstate, type_def);
	typ = typenameType(pstate, type_def, &typmod_p);
	typname = typeTypeName(typ);
	type_def->names = type_names;

	if (list_len > 1)
		list_free(new_type_names);

	aclresult = pg_type_aclcheck(*newtypid, GetUserId(), ACL_USAGE);
	if (aclresult != ACLCHECK_OK)
		aclcheck_error_type(aclresult, *newtypid);

	tsqlSeqTypOid = pltsql_seq_type_map(*newtypid);

	if (type_def->typemod != -1)
		typmod_p = type_def->typemod;

	ReleaseSysCache(typ);
	base_type = getBaseType(*newtypid);

	if (tsqlSeqTypOid != InvalidOid)
	{
		*newtypid = tsqlSeqTypOid;

		/* Verified sys type. Set tinyint constraint 0 to 255 */
		if (strcmp(typname, "tinyint") == 0)
		{
			int64		tinyint_max;
			int64		tinyint_min;

			/* NULL arg means no value so check max_value then the arg */
			if (*max_value == NULL)
				*max_value = makeDefElem("maxvalue", NULL, -1);

			if ((*max_value)->arg == NULL)
				(*max_value)->arg = (Node *) makeFloat(psprintf(INT64_FORMAT, (int64) 255));

			tinyint_max = defGetInt64(*max_value);

			if (tinyint_max < 0 || tinyint_max > 255)
			{
				ereport(ERROR,
						(errcode(ERRCODE_INVALID_PARAMETER_VALUE),
						 errmsg("MAXVALUE (%lld) is out of range for sequence data type tinyint",
								(long long) tinyint_max)));
			}

			/* NULL arg means no value so check min_value then the arg */
			if (*min_value == NULL)
				*min_value = makeDefElem("minvalue", NULL, -1);

			if ((*min_value)->arg == NULL)
				(*min_value)->arg = (Node *) makeFloat(psprintf(INT64_FORMAT, (int64) 0));

			tinyint_min = defGetInt64(*min_value);

			if (tinyint_min < 0 || tinyint_min > 255)
			{
				ereport(ERROR,
						(errcode(ERRCODE_INVALID_PARAMETER_VALUE),
						 errmsg("MINVALUE (%lld) is out of range for sequence data type tinyint",
								(long long) tinyint_min)));
			}
		}
	}
	else if ((*newtypid == NUMERICOID) || (base_type == NUMERICOID))
	{
		/*
		 * Identity column drops the typmod upon sequence creation so it gets
		 * its own check
		 */

		/*
		 * When sequence is created using user-defined data type,
		 * !for_identity == true and typmod_p == -1, which results in
		 * calculating incorrect scale and precision therefore we update
		 * typmod_p to that of numeric(18,0)
		 */
		if (typmod_p == -1)
			typmod_p = 1179652;

		if (!for_identity || typmod_p != -1)
		{
			uint8_t		scale = (typmod_p - VARHDRSZ) & 0xffff;
			uint8_t		precision = ((typmod_p - VARHDRSZ) >> 16) & 0xffff;

			if (scale > 0)
				ereport(ERROR,
						(errcode(ERRCODE_INVALID_PARAMETER_VALUE),
						 errmsg("sequence type must have scale 0")));

			if (precision > 18)
				ereport(ERROR,
						(errcode(ERRCODE_FEATURE_NOT_SUPPORTED),
						 errmsg("sequence type must have precision 18 or less")));
		}

		base_type = INT8OID;
		ereport(WARNING,
				(errmsg("NUMERIC or DECIMAL type is cast to BIGINT")));
	}

	/*
	 * To add support for User-Defined Data types for sequences, data type of
	 * sequence is changed to its basetype
	 */
	*newtypid = base_type;
}

static Oid
bbf_table_var_lookup(const char *relname, Oid relnamespace)
{
	Oid			relid;
	ListCell   *lc;
	int			n;
	PLtsql_tbl *tbl;
	PLtsql_execstate *estate = get_current_tsql_estate();

	if (prev_relname_lookup_hook)
		relid = (*prev_relname_lookup_hook) (relname, relnamespace);
	else
		relid = get_relname_relid(relname, relnamespace);

	/* estate not set up, or not a table variable */
	if (!estate || strncmp(relname, "@", 1) != 0)
		return relid;

	/*
	 * If we find a table variable whose name matches relname, return its
	 * underlying table's relid. Otherwise, just return relname's relid.
	 */
	foreach(lc, estate->func->table_varnos)
	{
		n = lfirst_int(lc);
		if (estate->datums[n]->dtype != PLTSQL_DTYPE_TBL)
			continue;

		tbl = (PLtsql_tbl *) estate->datums[n];
		if (strcmp(relname, tbl->refname) == 0)
		{
			if (!tbl->tblname)	/* FIXME: throwing an error instead of a crash
								 * until table-type is supported in ANTLR
								 * parser */
				ereport(ERROR, (errcode(ERRCODE_INTERNAL_ERROR),
								errmsg("table variable underlying typename is NULL. refname: %s", tbl->refname)));
			return get_relname_relid(tbl->tblname, relnamespace);
		}
	}

	return relid;
}

/*
 * It returns TRUE when we should not execute the utility statement,
 * e.g., CREATE FUNCTION, in EXPLAIN ONLY MODE.
 * If it returns FALSE, it means we can execute the utility statement.
 * For some cases, e.g., EXEC procedure, we need to execute the procedure
 * even in EXPLAIN ONLY MODE. In that case, EXPLAIN ONLY MODE should be considered
 * for individual statements inside the procedure.
 */
static inline bool
process_utility_stmt_explain_only_mode(const char *queryString, Node *parsetree)
{
	CallStmt   *callstmt;
	HeapTuple	proctuple;
	Oid			procid;
	Oid			langoid;
	char	   *langname;

	if (!pltsql_explain_only)
		return false;

	append_explain_info(NULL, queryString);

	if (nodeTag(parsetree) != T_CallStmt)
		return true;

	callstmt = (CallStmt *) parsetree;
	procid = callstmt->funcexpr->funcid;
	proctuple = SearchSysCache1(PROCOID, ObjectIdGetDatum(procid));
	if (!HeapTupleIsValid(proctuple))
		return true;

	langoid = ((Form_pg_proc) GETSTRUCT(proctuple))->prolang;
	ReleaseSysCache(proctuple);

	langname = get_language_name(langoid, true);
	if (!langname)
		return true;

	/*
	 * If a procedure language is pltsql, it is safe to execute the procedure.
	 * EXPLAIN ONLY MODE will be considered for each statements inside the
	 * procedure.
	 */
	if (pg_strcasecmp("pltsql", langname) == 0)
		return false;

	return true;
}

/*
 * check whether role contains '\' or not and SQL_USER contains '\' or not
 * If yes, throw error.
 */
static void
validateUserAndRole(char *name)
{
	if (strchr(name, '\\') != NULL)
		ereport(ERROR, (errcode(ERRCODE_INVALID_PARAMETER_VALUE),
						errmsg("'%s' is not a valid name because it contains invalid characters.", name)));
}


/*
 * Use this hook to handle utility statements that needs special treatment, and
 * use the standard ProcessUtility for other statements.
 * CreateFunctionStmt could have elements in the options list that are specific
 * to tsql, like trigStmt and tbltypStmt.
 */
static void
bbf_ProcessUtility(PlannedStmt *pstmt,
				   const char *queryString,
				   bool readOnlyTree,
				   ProcessUtilityContext context,
				   ParamListInfo params,
				   QueryEnvironment *queryEnv,
				   DestReceiver *dest,
				   QueryCompletion *qc)
{
	Node	   *parsetree = pstmt->utilityStmt;
	ParseState *pstate = make_parsestate(NULL);

	pstate->p_sourcetext = queryString;

	if (process_utility_stmt_explain_only_mode(queryString, parsetree))
	{
		if (qc && parsetree) {
			/*
			* Some utility statements return a row count, even though the
			* tuples are not returned to the caller.
			*/
			Assert(qc->commandTag == CMDTAG_UNKNOWN);
			if (IsA(parsetree, CreateTableAsStmt))
				SetQueryCompletion(qc, CMDTAG_SELECT, 0);
			else if (IsA(parsetree, CopyStmt))
				SetQueryCompletion(qc, CMDTAG_COPY, 0);
		}

		return;                                 /* Don't execute anything */
	}

	/*
	 * Block ALTER VIEW and CREATE OR REPLACE VIEW statements from PG dialect
	 * executed on TSQL views which has entries in view_def catalog Note:
	 * Changes made by ALTER VIEW or CREATE [OR REPLACE] VIEW statements in
	 * TSQL dialect from PG client won't be reflected in babelfish_view_def
	 * catalog.
	 */
	if (sql_dialect == SQL_DIALECT_PG && !babelfish_dump_restore && !pltsql_enable_create_alter_view_from_pg)
	{
		switch (nodeTag(parsetree))
		{
			case T_ViewStmt:
				{
					ViewStmt   *vstmt = (ViewStmt *) parsetree;
					Oid			relid = RangeVarGetRelid(vstmt->view, NoLock, true);

					if (vstmt->replace && check_is_tsql_view(relid))
					{
						ereport(ERROR,
								(errcode(ERRCODE_INTERNAL_ERROR),
								 errmsg("REPLACE VIEW is blocked in PG dialect on TSQL view present in babelfish_view_def catalog. Please set babelfishpg_tsql.enable_create_alter_view_from_pg to true to enable.")));
					}
					break;
				}
			case T_AlterTableStmt:
				{
					AlterTableStmt *atstmt = (AlterTableStmt *) parsetree;

					if (atstmt->objtype == OBJECT_VIEW)
					{
						Oid			relid = RangeVarGetRelid(atstmt->relation, NoLock, true);

						if (check_is_tsql_view(relid))
						{
							ereport(ERROR,
									(errcode(ERRCODE_FEATURE_NOT_SUPPORTED),
									 errmsg("ALTER VIEW is blocked in PG dialect on TSQL view present in babelfish_view_def catalog. Please set babelfishpg_tsql.enable_create_alter_view_from_pg to true to enable.")));
						}
					}
					break;
				}
			case T_RenameStmt:
				{
					RenameStmt *rnstmt = (RenameStmt *) parsetree;

					if (rnstmt->renameType == OBJECT_VIEW ||
						(rnstmt->renameType == OBJECT_COLUMN &&
						 rnstmt->relationType == OBJECT_VIEW))
					{
						Oid			relid = RangeVarGetRelid(rnstmt->relation, NoLock, true);

						if (check_is_tsql_view(relid))
						{
							ereport(ERROR,
									(errcode(ERRCODE_FEATURE_NOT_SUPPORTED),
									 errmsg("ALTER VIEW is blocked in PG dialect on TSQL view present in babelfish_view_def catalog. Please set babelfishpg_tsql.enable_create_alter_view_from_pg to true to enable.")));
						}
					}
					break;
				}
			case T_AlterObjectSchemaStmt:
				{
					AlterObjectSchemaStmt *altschstmt = (AlterObjectSchemaStmt *) parsetree;

					if (altschstmt->objectType == OBJECT_VIEW)
					{
						Oid			relid = RangeVarGetRelid(altschstmt->relation, NoLock, true);

						if (check_is_tsql_view(relid))
						{
							ereport(ERROR,
									(errcode(ERRCODE_FEATURE_NOT_SUPPORTED),
									 errmsg("ALTER VIEW is blocked in PG dialect on TSQL view present in babelfish_view_def catalog. Please set babelfishpg_tsql.enable_create_alter_view_from_pg to true to enable.")));
						}
					}
					break;
				}
			default:
				break;
		}
	}

	switch (nodeTag(parsetree))
	{
		case T_TruncateStmt:
			{
				if (sql_dialect == SQL_DIALECT_TSQL)
				{
					TruncateStmt *stmt = (TruncateStmt *) parsetree;

					stmt->restart_seqs = true;	/* Always restart owned
												 * sequences */
				}
				break;
			}
		case T_CreateRoleStmt:
			{
				if (sql_dialect == SQL_DIALECT_TSQL)
				{
					const char *prev_current_user;
					CreateRoleStmt *stmt = (CreateRoleStmt *) parsetree;
					List	   *login_options = NIL;
					List	   *user_options = NIL;
					ListCell   *option;
					bool		islogin = false;
					bool		isuser = false;
					bool		isrole = false;
					bool		from_windows = false;

					/* Check if creating login or role. Expect islogin first */
					if (stmt->options != NIL)
					{
						DefElem    *headel = (DefElem *) linitial(stmt->options);

						/*
						 * If islogin set the options list to after the head.
						 * Save the list of login specific options.
						 */
						if (strcmp(headel->defname, "islogin") == 0)
						{
							char	   *orig_loginname = NULL;

							islogin = true;
							stmt->options = list_delete_cell(stmt->options,
															 list_head(stmt->options));
							pfree(headel);

							/* Filter login options from default role options */
							foreach(option, stmt->options)
							{
								DefElem    *defel = (DefElem *) lfirst(option);

								if (strcmp(defel->defname, "default_database") == 0)
									login_options = lappend(login_options, defel);
								else if (strcmp(defel->defname, "name_location") == 0)
								{
									int			location = defel->location;

									orig_loginname = extract_identifier(queryString + location);
									login_options = lappend(login_options, defel);
								}
								else if (strcmp(defel->defname, "from_windows") == 0)
								{
									if (!pltsql_allow_windows_login)
										ereport(ERROR,
												(errcode(ERRCODE_FEATURE_NOT_SUPPORTED),
												 errmsg("Windows login is not supported in babelfish")));
									from_windows = true;
									login_options = lappend(login_options, defel);
								}
							}

							foreach(option, login_options)
							{
								stmt->options = list_delete_ptr(stmt->options,
																lfirst(option));
							}

							if (orig_loginname)
							{
								login_options = lappend(login_options,
														makeDefElem("original_login_name",
																	(Node *) makeString(orig_loginname),
																	-1));
							}

							if (from_windows && orig_loginname)
							{
								/*
								 * The login name must contain '\' if it is
								 * windows login or else throw error.
								 */
								if ((strchr(orig_loginname, '\\')) == NULL)
									ereport(ERROR,
											(errcode(ERRCODE_INVALID_NAME),
											 errmsg("'%s' is not a valid Windows NT name. Give the complete name: <domain\\username>.",
													orig_loginname)));

								/*
								 * Check whether domain name is empty. If the
								 * first character is '\', that ensures domain
								 * is empty.
								 */
								if (orig_loginname[0] == '\\')
									ereport(ERROR,
											(errcode(ERRCODE_INVALID_NAME),
											 errmsg("The login name '%s' is invalid. The domain can not be empty.",
													orig_loginname)));

								/*
								 * Check whether login_name has valid length
								 * or not.
								 */
								if (!check_windows_logon_length(orig_loginname))
									ereport(ERROR,
											(errcode(ERRCODE_INVALID_NAME),
											 errmsg("The login name '%s' has invalid length. Login name length should be between %d and %d for windows login.",
													orig_loginname, (LOGON_NAME_MIN_LEN + 1), (LOGON_NAME_MAX_LEN - 1))));

								/*
								 * Check whether the login_name contains
								 * invalid characters or not.
								 */
								if (windows_login_contains_invalid_chars(orig_loginname))
									ereport(ERROR, (errcode(ERRCODE_INVALID_PARAMETER_VALUE),
													errmsg("'%s' is not a valid name because it contains invalid characters.", orig_loginname)));

								/*
								 * Check whether the domain name contains invalid characters or not.
								 */
								if (windows_domain_contains_invalid_chars(orig_loginname))
									ereport(ERROR, (errcode(ERRCODE_INVALID_PARAMETER_VALUE),
													errmsg("'%s' is not valid because the domain name contains invalid characters.", orig_loginname)));

								pfree(stmt->role);
								stmt->role = convertToUPN(orig_loginname);

								/*
								 * Check for duplicate login
								 */
								if (get_role_oid(stmt->role, true) != InvalidOid)
									ereport(ERROR, (errcode(ERRCODE_DUPLICATE_OBJECT),
													errmsg("The Server principal '%s' already exists", stmt->role)));
							}

							/*
							 * Length of login name should be less than 128.
							 * Throw an error here if it is not. XXX: Below
							 * check is to work around BABEL-3868.
							 */
							if (strlen(stmt->role) >= NAMEDATALEN)
							{
								ereport(ERROR,
										(errcode(ERRCODE_INVALID_NAME),
										 errmsg("The login name '%s' is too long. Maximum length is %d.",
												stmt->role, (NAMEDATALEN - 1))));
							}

							/*
							 * If the login name contains '\' and it is not a
							 * windows login then throw error. For windows
							 * login, all cases are handled beforehand, so if
							 * the below condition is hit that means it is
							 * password based authentication and login name
							 * contains '\', which is not allowed
							 */
							if (!from_windows && strchr(stmt->role, '\\') != NULL)
								ereport(ERROR, (errcode(ERRCODE_INVALID_PARAMETER_VALUE),
												errmsg("'%s' is not a valid name because it contains invalid characters.", stmt->role)));

							from_windows = false;
						}
						else if (strcmp(headel->defname, "isuser") == 0)
						{
							int			location = -1;

							isuser = true;
							stmt->options = list_delete_cell(stmt->options,
															 list_head(stmt->options));
							pfree(headel);

							/* Filter user options from default role options */
							foreach(option, stmt->options)
							{
								DefElem    *defel = (DefElem *) lfirst(option);

								if (strcmp(defel->defname, "default_schema") == 0)
									user_options = lappend(user_options, defel);
								else if (strcmp(defel->defname, "name_location") == 0)
								{
									location = defel->location;
									user_options = lappend(user_options, defel);
								}
								else if (strcmp(defel->defname, "rolemembers") == 0)
								{
									RoleSpec   *login = (RoleSpec *) linitial((List *) defel->arg);

									if (strchr(login->rolename, '\\') != NULL)
									{
										/*
										 * If login->rolename contains '\'
										 * then treat it as windows login.
										 */
										char	   *upn_login = convertToUPN(login->rolename);

										if (upn_login != login->rolename)
										{
											pfree(login->rolename);
											login->rolename = upn_login;
										}
										from_windows = true;
										if (!pltsql_allow_windows_login)
											ereport(ERROR,
													(errcode(ERRCODE_FEATURE_NOT_SUPPORTED),
													 errmsg("Windows login is not supported in babelfish")));
									}
								}
							}

							foreach(option, user_options)
							{
								stmt->options = list_delete_ptr(stmt->options,
																lfirst(option));
							}

							if (location >= 0)
							{
								char	   *orig_user_name;

								orig_user_name = extract_identifier(queryString + location);
								user_options = lappend(user_options,
													   makeDefElem("original_user_name",
																   (Node *) makeString(orig_user_name),
																   -1));
							}
						}
						else if (strcmp(headel->defname, "isrole") == 0)
						{
							int			location = -1;
							bool		orig_username_exists = false;

							isrole = true;
							stmt->options = list_delete_cell(stmt->options,
															 list_head(stmt->options));
							pfree(headel);

							/*
							 * Filter TSQL role options from default role
							 * options
							 */
							foreach(option, stmt->options)
							{
								DefElem    *defel = (DefElem *) lfirst(option);

								if (strcmp(defel->defname, "name_location") == 0)
								{
									location = defel->location;
									user_options = lappend(user_options, defel);
								}

								/*
								 * This condition is to handle create role
								 * when using sp_addrole procedure because
								 * there we add original_user_name before hand
								 */
								if (strcmp(defel->defname, "original_user_name") == 0)
								{
									user_options = lappend(user_options, defel);
									orig_username_exists = true;
								}

							}


							foreach(option, user_options)
							{
								stmt->options = list_delete_ptr(stmt->options,
																lfirst(option));
							}

							if (location >= 0 && !orig_username_exists)
							{
								char	   *orig_user_name;

								orig_user_name = extract_identifier(queryString + location);
								user_options = lappend(user_options,
													   makeDefElem("original_user_name",
																   (Node *) makeString(orig_user_name),
																   -1));
							}
						}

					}

					if (islogin)
					{
						if (!has_privs_of_role(GetSessionUserId(), get_role_oid("sysadmin", false)))
							ereport(ERROR,
									(errcode(ERRCODE_INSUFFICIENT_PRIVILEGE),
									 errmsg("Current login %s does not have permission to create new login",
											GetUserNameFromId(GetSessionUserId(), true))));

						if (get_role_oid(stmt->role, true) != InvalidOid)
							ereport(ERROR, (errcode(ERRCODE_DUPLICATE_OBJECT),
											errmsg("The Server principal '%s' already exists", stmt->role)));

						/* Set current user to sysadmin for create permissions */
						prev_current_user = GetUserNameFromId(GetUserId(), false);

						bbf_set_current_user("sysadmin");

						PG_TRY();
						{
							if (prev_ProcessUtility)
								prev_ProcessUtility(pstmt, queryString, readOnlyTree, context,
													params, queryEnv, dest,
													qc);
							else
								standard_ProcessUtility(pstmt, queryString, readOnlyTree, context,
														params, queryEnv, dest,
														qc);

							stmt->options = list_concat(stmt->options,
														login_options);
							create_bbf_authid_login_ext(stmt);
						}
						PG_CATCH();
						{
							bbf_set_current_user(prev_current_user);
							PG_RE_THROW();
						}
						PG_END_TRY();

						bbf_set_current_user(prev_current_user);

						return;
					}
					else if (isuser || isrole)
					{
						/*
						 * check whether sql user name and role name contains
						 * '\' or not
						 */
						if (isrole || !from_windows)
							validateUserAndRole(stmt->role);

						/* Set current user to dbo user for create permissions */
						prev_current_user = GetUserNameFromId(GetUserId(), false);

						bbf_set_current_user(get_dbo_role_name(get_cur_db_name()));

						PG_TRY();
						{
							if (prev_ProcessUtility)
								prev_ProcessUtility(pstmt, queryString, readOnlyTree, context,
													params, queryEnv, dest,
													qc);
							else
								standard_ProcessUtility(pstmt, queryString, readOnlyTree, context,
														params, queryEnv, dest,
														qc);

							stmt->options = list_concat(stmt->options,
														user_options);

							/*
							 * If the stmt is CREATE USER, it must have a
							 * corresponding login and a schema name
							 */
							create_bbf_authid_user_ext(stmt, isuser, isuser, from_windows);
						}
						PG_CATCH();
						{
							bbf_set_current_user(prev_current_user);
							PG_RE_THROW();
						}
						PG_END_TRY();

						bbf_set_current_user(prev_current_user);

						return;
					}
				}
				break;
			}
		case T_AlterRoleStmt:
			{
				if (sql_dialect == SQL_DIALECT_TSQL)
				{
					AlterRoleStmt *stmt = (AlterRoleStmt *) parsetree;
					List	   *login_options = NIL;
					List	   *user_options = NIL;
					ListCell   *option;
					bool		islogin = false;
					bool		isuser = false;
					bool		isrole = false;
					Oid			prev_current_user;

					prev_current_user = GetUserId();

					/* Check if creating login or role. Expect islogin first */
					if (stmt->options != NIL)
					{
						DefElem    *headel = (DefElem *) linitial(stmt->options);

						/*
						 * Set the options list to after the head. Save the
						 * list of babelfish specific options.
						 */
						if (strcmp(headel->defname, "islogin") == 0)
						{
							islogin = true;
							stmt->options = list_delete_cell(stmt->options,
															 list_head(stmt->options));
							pfree(headel);

							/* Filter login options from default role options */
							foreach(option, stmt->options)
							{
								DefElem    *defel = (DefElem *) lfirst(option);

								if (strcmp(defel->defname, "default_database") == 0)
									login_options = lappend(login_options, defel);
							}

							foreach(option, login_options)
							{
								stmt->options = list_delete_ptr(stmt->options,
																lfirst(option));
							}
						}
						else if (strcmp(headel->defname, "isuser") == 0)
						{
							isuser = true;
							stmt->options = list_delete_cell(stmt->options,
															 list_head(stmt->options));
							pfree(headel);

							/* Filter user options from default role options */
							foreach(option, stmt->options)
							{
								DefElem    *defel = (DefElem *) lfirst(option);

								if (strcmp(defel->defname, "default_schema") == 0)
									user_options = lappend(user_options, defel);
								else if (strcmp(defel->defname, "rename") == 0)
									user_options = lappend(user_options, defel);
								else if (strcmp(defel->defname, "rolemembers") == 0)
								{
									RoleSpec   *login = (RoleSpec *) linitial((List *) defel->arg);

									if (strchr(login->rolename, '\\') != NULL)
									{
										/*
										 * If login->rolename contains '\'
										 * then treat it as windows login.
										 */
										char	   *upn_login = convertToUPN(login->rolename);

										if (upn_login != login->rolename)
										{
											pfree(login->rolename);
											login->rolename = upn_login;
										}
										if (!pltsql_allow_windows_login)
											ereport(ERROR,
													(errcode(ERRCODE_FEATURE_NOT_SUPPORTED),
													 errmsg("Windows login is not supported in babelfish")));
									}
								}
							}

							foreach(option, user_options)
							{
								stmt->options = list_delete_ptr(stmt->options,
																lfirst(option));
							}
						}
						else if (strcmp(headel->defname, "isrole") == 0)
						{
							isrole = true;
							stmt->options = list_delete_cell(stmt->options,
															 list_head(stmt->options));
							pfree(headel);

							/* Filter user options from default role options */
							foreach(option, stmt->options)
							{
								DefElem    *defel = (DefElem *) lfirst(option);

								if (strcmp(defel->defname, "rename") == 0)
									user_options = lappend(user_options, defel);
							}

							foreach(option, user_options)
							{
								stmt->options = list_delete_ptr(stmt->options,
																lfirst(option));
							}
						}
					}

					if (islogin)
					{
						Oid			datdba;
						bool		has_password = false;
						char	   *temp_login_name = NULL;

						datdba = get_role_oid("sysadmin", false);

						/*
						 * Check if the current login has privileges to alter
						 * password.
						 */
						foreach(option, stmt->options)
						{
							DefElem    *defel = (DefElem *) lfirst(option);

							if (strcmp(defel->defname, "password") == 0)
							{
								if (get_role_oid(stmt->role->rolename, true) != GetSessionUserId() && !is_member_of_role(GetSessionUserId(), datdba))
									ereport(ERROR,(errcode(ERRCODE_INSUFFICIENT_PRIVILEGE),
											 errmsg("Cannot alter the login '%s', because it does not exist or you do not have permission.", stmt->role->rolename)));

								has_password = true;
							}
						}

						/*
						 * Leveraging the fact that convertToUPN API returns
						 * the login name in UPN format if login name contains
						 * '\' i,e,. windows login. For windows login '\' must
						 * be present and for password based login '\' is not
						 * acceptable. So, combining these, if the login is of
						 * windows then it will be converted to UPN format or
						 * else it will be as it was
						 */
						temp_login_name = convertToUPN(stmt->role->rolename);

						/*
						 * If the previous rolname is same as current, then it
						 * is password based login else, it is windows based
						 * login. If, user is trying to alter password for
						 * windows login, throw error
						 */
						if (temp_login_name != stmt->role->rolename)
						{
							if (has_password)
								ereport(ERROR, (errcode(ERRCODE_INVALID_PARAMETER_VALUE),
												errmsg("Cannot use parameter PASSWORD for a windows login")));

							pfree(stmt->role->rolename);
							stmt->role->rolename = temp_login_name;
						}

						if (!has_privs_of_role(GetSessionUserId(), datdba) && !has_password)
							ereport(ERROR,(errcode(ERRCODE_INSUFFICIENT_PRIVILEGE),
								errmsg("Cannot alter the login '%s', because it does not exist or you do not have permission.", stmt->role->rolename)));

						if (get_role_oid(stmt->role->rolename, true) == InvalidOid)
							ereport(ERROR, (errcode(ERRCODE_DUPLICATE_OBJECT),
											errmsg("Cannot drop the login '%s', because it does not exist or you do not have permission.", stmt->role->rolename)));


						/* Set current user to sysadmin for alter permissions */
						SetCurrentRoleId(datdba, false);

						PG_TRY();
						{
							if (prev_ProcessUtility)
								prev_ProcessUtility(pstmt, queryString, readOnlyTree, context,
													params, queryEnv, dest,
													qc);
							else
								standard_ProcessUtility(pstmt, queryString, readOnlyTree, context,
														params, queryEnv, dest,
														qc);

							stmt->options = list_concat(stmt->options,
														login_options);
							alter_bbf_authid_login_ext(stmt);
						}
						PG_CATCH();
						{
							SetCurrentRoleId(prev_current_user, false);
							PG_RE_THROW();
						}
						PG_END_TRY();

						SetCurrentRoleId(prev_current_user, false);

						return;
					}
					else if (isuser || isrole)
					{
						const char *dbo_name;
						char	   *db_name;
						char	   *user_name;
						char	   *cur_user;
						Oid			dbo_id;

						db_name = get_cur_db_name();
						dbo_name = get_dbo_role_name(db_name);
						dbo_id = get_role_oid(dbo_name, false);
						user_name = stmt->role->rolename;
						cur_user = GetUserNameFromId(GetUserId(), false);

						/*
						 * Check if the current user has privileges.
						 */
						foreach(option, user_options)
						{
							DefElem    *defel = (DefElem *) lfirst(option);

							if (strcmp(defel->defname, "default_schema") == 0)
							{
								if (strcmp(cur_user, dbo_name) != 0 &&
									strcmp(cur_user, user_name) != 0)
									ereport(ERROR,
											(errcode(ERRCODE_INSUFFICIENT_PRIVILEGE),
											 errmsg("Current user does not have privileges to change schema")));
							}
							else if (strcmp(defel->defname, "rename") == 0)
							{
								if (strcmp(cur_user, dbo_name) != 0 &&
									strcmp(cur_user, user_name) != 0)
									ereport(ERROR,
											(errcode(ERRCODE_INSUFFICIENT_PRIVILEGE),
											 errmsg("Current user does not have privileges to change user name")));
							}
						}

						foreach(option, stmt->options)
						{
							DefElem    *defel = (DefElem *) lfirst(option);

							if (strcmp(defel->defname, "rolemembers") == 0)
							{
								if (strcmp(cur_user, dbo_name) != 0 &&
									strcmp(cur_user, user_name) != 0)
									ereport(ERROR,
											(errcode(ERRCODE_INSUFFICIENT_PRIVILEGE),
											 errmsg("Current user does not have privileges to change login")));
							}
						}

						/* Set current user to dbo for alter permissions */
						SetCurrentRoleId(dbo_id, false);

						PG_TRY();
						{
							if (prev_ProcessUtility)
								prev_ProcessUtility(pstmt, queryString, readOnlyTree, context,
													params, queryEnv, dest,
													qc);
							else
								standard_ProcessUtility(pstmt, queryString, readOnlyTree, context,
														params, queryEnv, dest,
														qc);

							stmt->options = list_concat(stmt->options,
														user_options);
							alter_bbf_authid_user_ext(stmt);
						}
						PG_CATCH();
						{
							SetCurrentRoleId(prev_current_user, false);
							PG_RE_THROW();
						}
						PG_END_TRY();

						SetCurrentRoleId(prev_current_user, false);
						set_session_properties(db_name);
						pfree(cur_user);
						pfree(db_name);

						return;
					}
				}
				break;
			}
		case T_DropRoleStmt:
			{
				if (sql_dialect == SQL_DIALECT_TSQL)
				{
					const char *prev_current_user;
					DropRoleStmt *stmt = (DropRoleStmt *) parsetree;
					bool		drop_user = false;
					bool		drop_role = false;
					bool        drop_login = false;
					bool		all_logins = false;
					bool		all_users = false;
					bool		all_roles = false;
					char	   *role_name = NULL;
					bool		other = false;
					ListCell   *item;

					/* Check if roles are users that need role name mapping */
					if (stmt->roles != NIL)
					{
						RoleSpec   *headrol = linitial(stmt->roles);

						if (strcmp(headrol->rolename, "is_user") == 0)
							drop_user = true;
						else if (strcmp(headrol->rolename, "is_role") == 0)
							drop_role = true;
						else
							drop_login = true;

						if (drop_user || drop_role)
						{
							char	   *db_name = NULL;

							stmt->roles = list_delete_cell(stmt->roles,
														   list_head(stmt->roles));
							pfree(headrol);
							headrol = NULL;
							db_name = get_cur_db_name();

							if (db_name != NULL && strcmp(db_name, "") != 0)
							{
								foreach(item, stmt->roles)
								{
									RoleSpec   *rolspec = lfirst(item);
									char	   *user_name;

									user_name = get_physical_user_name(db_name, rolspec->rolename);

									/*
									 * If a role has members, do not drop it.
									 * Note that here we don't handle invalid
									 * roles.
									 */
									if (drop_role && !is_empty_role(get_role_oid(user_name, true)))
										ereport(ERROR,
												(errcode(ERRCODE_CHECK_VIOLATION),
												 errmsg("The role has members. It must be empty before it can be dropped.")));

									/*
									 * If the statement is drop_user and the
									 * user is guest: 1. If the db is "master"
									 * or "tempdb", don't disable the guest
									 * user. 2. Else, disable the guest user
									 * if enabled. 3. Otherwise throw an
									 * error.
									 */
									if (drop_user && strcmp(rolspec->rolename, "guest") == 0)
									{
										if (guest_has_dbaccess(db_name))
										{
											if (strcmp(db_name, "master") == 0 || strcmp(db_name, "tempdb") == 0)
												ereport(ERROR,
														(errcode(ERRCODE_CHECK_VIOLATION),
														 errmsg("Cannot disable access to the guest user in master or tempdb.")));

											alter_user_can_connect(false, rolspec->rolename, db_name);
											return;
										}
										else
											ereport(ERROR,
													(errcode(ERRCODE_CHECK_VIOLATION),
													 errmsg("User 'guest' cannot be dropped, it can only be disabled. "
															"The user is already disabled in the current database.")));
									}

									pfree(rolspec->rolename);
									rolspec->rolename = user_name;
								}
							}
							else
								ereport(ERROR,
										(errcode(ERRCODE_UNDEFINED_DATABASE),
										 errmsg("Current database missing. "
												"Can only drop users in current database. ")));
						}
					}

					/*
					 * List must be all one type of babelfish role. Cannot
					 * mix.
					 */
					foreach(item, stmt->roles)
					{
						RoleSpec   *rolspec = lfirst(item);
						Form_pg_authid roleform;
						HeapTuple	tuple;

						role_name = rolspec->rolename;
						tuple = SearchSysCache1(AUTHNAME,
												PointerGetDatum(role_name));
						/* Let DropRole handle missing roles */
						if (HeapTupleIsValid(tuple))
							roleform = (Form_pg_authid) GETSTRUCT(tuple);
						else
						{
							/*
							 * Supplied login name might be in windows format
							 * i.e, domain\login form
							 */
							if (strchr(role_name, '\\') != NULL)
							{
								/*
								 * This means that provided login name is in
								 * windows format so let's update role_name
								 * with UPN format.
								 */
								role_name = convertToUPN(role_name);
								tuple = SearchSysCache1(AUTHNAME,
														PointerGetDatum(role_name));
								if (HeapTupleIsValid(tuple))
								{
									roleform = (Form_pg_authid) GETSTRUCT(tuple);
									pfree(rolspec->rolename);
									rolspec->rolename = role_name;
								}
								else
								{
									continue;
								}
							}
							else
							{
								continue;
							}
						}

						if (is_login(roleform->oid))
							all_logins = true;
						else if (is_user(roleform->oid))
							all_users = true;
						else if (is_role(roleform->oid))
							all_roles = true;
						else
							other = true;

						if (drop_login && is_login(roleform->oid) && !has_privs_of_role(GetSessionUserId(), get_role_oid("sysadmin", false))){
							ereport(ERROR,
									(errcode(ERRCODE_INSUFFICIENT_PRIVILEGE),
									errmsg("Cannot drop the login '%s', because it does not exist or you do not have permission.", role_name)));
						}

						ReleaseSysCache(tuple);

						/* Only one should be true */
						if (all_logins + all_users + all_roles + other != 1)
							ereport(ERROR,
									(errcode(ERRCODE_INTERNAL_ERROR),
									 errmsg("cannot mix dropping babelfish role types")));
					}

					/* If not user or role, then login */
					if (!drop_user && !drop_role)
					{
						int			role_oid = get_role_oid(role_name, true);

						if (role_oid == InvalidOid)
							ereport(ERROR, (errcode(ERRCODE_DUPLICATE_OBJECT),
											errmsg("Cannot drop the login '%s', because it does not exist or you do not have permission.", role_name)));

						/*
						 * Prevent if it is active login (begin used by other
						 * sessions)
						 */
						if (is_active_login(role_oid))
							ereport(ERROR,
									(errcode(ERRCODE_OBJECT_IN_USE),
									 errmsg("Could not drop login '%s' as the user is currently logged in.", role_name)));
					}

					if (all_logins || all_users || all_roles)
					{
						/*
						 * Set current user as appropriate for drop
						 * permissions
						 */
						prev_current_user = GetUserNameFromId(GetUserId(), false);

						/*
						 * Only use dbo if dropping a user/role in a Babelfish
						 * session.
						 */
						if (drop_user || drop_role)
							bbf_set_current_user(get_dbo_role_name(get_cur_db_name()));
						else
							bbf_set_current_user("sysadmin");

						PG_TRY();
						{
							if (prev_ProcessUtility)
								prev_ProcessUtility(pstmt, queryString, readOnlyTree, context,
													params, queryEnv, dest,
													qc);
							else
								standard_ProcessUtility(pstmt, queryString, readOnlyTree, context,
														params, queryEnv, dest,
														qc);
						}
						PG_CATCH();
						{
							bbf_set_current_user(prev_current_user);
							PG_RE_THROW();
						}
						PG_END_TRY();

						bbf_set_current_user(prev_current_user);

						return;
					}
				}
				break;
			}
		case T_CreateSchemaStmt:
			{
				if (sql_dialect == SQL_DIALECT_TSQL)
				{
					CreateSchemaStmt *create_schema = (CreateSchemaStmt *) parsetree;
					const char *orig_schema = NULL;
					const char *grant_query = "GRANT USAGE ON SCHEMA dummy TO public";
					List	   *res;
					GrantStmt  *stmt;
					PlannedStmt *wrapper;
					RoleSpec *rolspec = create_schema->authrole;

					if (strcmp(queryString, "(CREATE LOGICAL DATABASE )") == 0
						&& context == PROCESS_UTILITY_SUBCOMMAND)
					{
						if (pstmt->stmt_len == 19)
							orig_schema = "guest";
						else
							orig_schema = "dbo";
					}

					if (prev_ProcessUtility)
						prev_ProcessUtility(pstmt, queryString, readOnlyTree, context, params,
											queryEnv, dest, qc);
					else
						standard_ProcessUtility(pstmt, queryString, readOnlyTree, context, params,
												queryEnv, dest, qc);

					add_ns_ext_info(create_schema, queryString, orig_schema);

					res = raw_parser(grant_query, RAW_PARSE_DEFAULT);

					if (list_length(res) != 1)
						ereport(ERROR,
								(errcode(ERRCODE_SYNTAX_ERROR),
								 errmsg("Expected 1 statement, but got %d statements after parsing",
										list_length(res))));

					stmt = (GrantStmt *) parsetree_nth_stmt(res, 0);
					stmt->objects = list_truncate(stmt->objects, 0);
					stmt->objects = lappend(stmt->objects, makeString(pstrdup(create_schema->schemaname)));

					wrapper = makeNode(PlannedStmt);
					wrapper->commandType = CMD_UTILITY;
					wrapper->canSetTag = false;
					wrapper->utilityStmt = (Node *) stmt;
					wrapper->stmt_location = pstmt->stmt_location;
					wrapper->stmt_len = pstmt->stmt_len;

					ProcessUtility(wrapper,
								   queryString,
								   readOnlyTree,
								   PROCESS_UTILITY_SUBCOMMAND,
								   params,
								   NULL,
								   None_Receiver,
								   NULL);

					CommandCounterIncrement();
					/* Grant all privileges to the user.*/
					if (rolspec && strcmp(queryString, "(CREATE LOGICAL DATABASE )") != 0)
					{
						char *permissions[] = {"select", "insert", "update", "references", "delete", "execute"};
						List	   *parsetree_list;
						ListCell   *parsetree_item;
						int i;
						for (i = 0; i < 6; i++)
						{
							parsetree_list = gen_grantschema_subcmds(create_schema->schemaname, rolspec->rolename, true, false, permissions[i]);
							/* Run all subcommands */
							foreach(parsetree_item, parsetree_list)
							{
								Node	   *stmt = ((RawStmt *) lfirst(parsetree_item))->stmt;
								PlannedStmt *wrapper;

								/* need to make a wrapper PlannedStmt */
								wrapper = makeNode(PlannedStmt);
								wrapper->commandType = CMD_UTILITY;
								wrapper->canSetTag = false;
								wrapper->utilityStmt = stmt;
								wrapper->stmt_location = 0;
								wrapper->stmt_len = 16;

								/* do this step */
								ProcessUtility(wrapper,
											"(GRANT SCHEMA )",
											false,
											PROCESS_UTILITY_SUBCOMMAND,
											NULL,
											NULL,
											None_Receiver,
											NULL);

								/* make sure later steps can see the object created here */
								CommandCounterIncrement();
							}
						}
					}
					return;
				}
				else
					break;
			}
		case T_DropStmt:
			{
				DropStmt   *drop_stmt = (DropStmt *) parsetree;

				if (drop_stmt->removeType != OBJECT_SCHEMA)
				{
					if (sql_dialect == SQL_DIALECT_TSQL)
						bbf_ExecDropStmt(drop_stmt);
					break;
				}


				if (sql_dialect == SQL_DIALECT_TSQL)
				{
					/*
					 * Prevent dropping guest schema unless it is part of drop
					 * database command.
					 */
					const char *schemaname = strVal(lfirst(list_head(drop_stmt->objects)));
					char	   *cur_db = get_cur_db_name();
					const char	*logicalschema = get_logical_schema_name(schemaname, true);

					if (strcmp(queryString, "(DROP DATABASE )") != 0)
					{
						char	   *guest_schema_name = get_physical_schema_name(cur_db, "guest");

						if (strcmp(schemaname, guest_schema_name) == 0)
						{
							ereport(ERROR,
									(errcode(ERRCODE_INTERNAL_ERROR),
									 errmsg("Cannot drop the schema \'%s\'", schemaname)));
						}
					}

					bbf_ExecDropStmt(drop_stmt);
					del_ns_ext_info(schemaname, drop_stmt->missing_ok);
					if (logicalschema != NULL)
						clean_up_bbf_schema(cur_db, logicalschema, NULL, true);

					if (prev_ProcessUtility)
						prev_ProcessUtility(pstmt, queryString, readOnlyTree, context, params,
											queryEnv, dest, qc);
					else
						standard_ProcessUtility(pstmt, queryString, readOnlyTree, context, params,
												queryEnv, dest, qc);
					return;
				}
				else
				{
					if (prev_ProcessUtility)
						prev_ProcessUtility(pstmt, queryString, readOnlyTree, context, params,
											queryEnv, dest, qc);
					else
						standard_ProcessUtility(pstmt, queryString, readOnlyTree, context, params,
												queryEnv, dest, qc);
					check_extra_schema_restrictions(parsetree);
					return;
				}
			}
		case T_GrantRoleStmt:
			if (sql_dialect == SQL_DIALECT_TSQL)
			{
				GrantRoleStmt *grant_role = (GrantRoleStmt *) parsetree;

				if (is_alter_server_stmt(grant_role))
				{
					const char *prev_current_user;
					const char *session_user_name;

					check_alter_server_stmt(grant_role);
					prev_current_user = GetUserNameFromId(GetUserId(), false);
					session_user_name = GetUserNameFromId(GetSessionUserId(), false);

					bbf_set_current_user(session_user_name);
					PG_TRY();
					{

						if (prev_ProcessUtility)
							prev_ProcessUtility(pstmt, queryString, readOnlyTree, context, params,
												queryEnv, dest, qc);
						else
							standard_ProcessUtility(pstmt, queryString, readOnlyTree, context, params,
													queryEnv, dest, qc);

					}
					PG_CATCH();
					{
						/* Clean up. Restore previous state. */
						bbf_set_current_user(prev_current_user);
						PG_RE_THROW();
					}
					PG_END_TRY();
					/* Clean up. Restore previous state. */
					bbf_set_current_user(prev_current_user);
					return;
				}
				else if (is_alter_role_stmt(grant_role))
				{
					const char *prev_current_user;
					const char *session_user_name;

					check_alter_role_stmt(grant_role);
					prev_current_user = GetUserNameFromId(GetUserId(), false);
					session_user_name = GetUserNameFromId(GetSessionUserId(), false);

					bbf_set_current_user(session_user_name);
					PG_TRY();
					{
						if (prev_ProcessUtility)
							prev_ProcessUtility(pstmt, queryString, readOnlyTree, context, params,
												queryEnv, dest, qc);
						else
							standard_ProcessUtility(pstmt, queryString, readOnlyTree, context, params,
													queryEnv, dest, qc);

					}
					PG_CATCH();
					{
						/* Clean up. Restore previous state. */
						bbf_set_current_user(prev_current_user);
						PG_RE_THROW();
					}
					PG_END_TRY();
					/* Clean up. Restore previous state. */
					bbf_set_current_user(prev_current_user);
					return;
				}
			}
			break;
		case T_RenameStmt:
			{
				RenameStmt *stmt = (RenameStmt *) parsetree;

				if (prev_ProcessUtility)
					prev_ProcessUtility(pstmt, queryString, readOnlyTree, context,
										params, queryEnv, dest, qc);
				else
					standard_ProcessUtility(pstmt, queryString, readOnlyTree, context,
											params, queryEnv, dest, qc);
				if (sql_dialect == SQL_DIALECT_TSQL)
				{
					rename_update_bbf_catalog(stmt);
					/* Clean up. Restore previous state. */
					return;
				}
				check_extra_schema_restrictions(parsetree);

				return;
			}
		case T_CreateTableAsStmt:
			{
				if (sql_dialect == SQL_DIALECT_TSQL)
				{
					CreateTableAsStmt *stmt = (CreateTableAsStmt *) parsetree;
					Oid			relid;
					Relation	rel;
					TupleDesc	tupdesc;
					AttrNumber	attr_num;

					if (prev_ProcessUtility)
						prev_ProcessUtility(pstmt, queryString, readOnlyTree, context, params,
											queryEnv, dest, qc);
					else
						standard_ProcessUtility(pstmt, queryString, readOnlyTree, context, params,
												queryEnv, dest, qc);

					relid = RangeVarGetRelid(stmt->into->rel, NoLock, false);
					rel = RelationIdGetRelation(relid);
					tupdesc = RelationGetDescr(rel);

					/*
					 * If table contains a rowversion column add a default
					 * node to that column. It is needed as table created with
					 * SELECT-INTO will not get the column defaults from
					 * parent table.
					 */
					for (attr_num = 0; attr_num < tupdesc->natts; attr_num++)
					{
						Form_pg_attribute attr;

						attr = TupleDescAttr(tupdesc, attr_num);

						/* Skip dropped columns */
						if (attr->attisdropped)
							continue;

						if ((*common_utility_plugin_ptr->is_tsql_rowversion_or_timestamp_datatype) (attr->atttypid))
						{
							RawColumnDefault *rawEnt;
							Constraint *con;

							con = get_rowversion_default_constraint(makeTypeNameFromOid(attr->atttypid, attr->atttypmod));
							rawEnt = (RawColumnDefault *) palloc(sizeof(RawColumnDefault));
							rawEnt->attnum = attr_num + 1;
							rawEnt->raw_default = (Node *) con->raw_expr;
							AddRelationNewConstraints(rel, list_make1(rawEnt), NIL,
													  false, true, true, NULL);
							break;
						}
					}

					RelationClose(rel);
					return;
				}
				break;
			}
		case T_CreateStmt:
			{
				CreateStmt *create_stmt = (CreateStmt *) parsetree;
				RangeVar   *rel = create_stmt->relation;
				bool		isTableVariable = (rel->relname[0] == '@');

				if (restore_tsql_tabletype)
					create_stmt->tsql_tabletype = true;

				if (prev_ProcessUtility)
					prev_ProcessUtility(pstmt, queryString, readOnlyTree, context, params,
										queryEnv, dest, qc);
				else
					standard_ProcessUtility(pstmt, queryString, readOnlyTree, context, params,
											queryEnv, dest, qc);

				if (create_stmt->tsql_tabletype || isTableVariable)
				{
					List	   *name;

					if (rel->schemaname)
						name = list_make2(makeString(rel->schemaname), makeString(rel->relname));
					else
						name = list_make1(makeString(rel->relname));

					set_pgtype_byval(name, true);

					if (create_stmt->tsql_tabletype)
						revoke_type_permission_from_public(pstmt, queryString, readOnlyTree, context, params, queryEnv, dest, qc, name);
				}

				return;
			}
		case T_CreateDomainStmt:
			{
				CreateDomainStmt *create_domain = (CreateDomainStmt *) parsetree;

				if (prev_ProcessUtility)
					prev_ProcessUtility(pstmt, queryString, readOnlyTree, context, params,
										queryEnv, dest, qc);
				else
					standard_ProcessUtility(pstmt, queryString, readOnlyTree, context, params,
											queryEnv, dest, qc);

				revoke_type_permission_from_public(pstmt, queryString, readOnlyTree, context, params, queryEnv, dest, qc, create_domain->domainname);
				return;
			}
<<<<<<< HEAD
		case T_GrantStmt:
			{
				GrantStmt *grant = (GrantStmt *) parsetree;
				char	   *dbname = get_cur_db_name();
				const char *current_user = GetUserNameFromId(GetUserId(), false);
				/* If object is table. */
				if (sql_dialect != SQL_DIALECT_TSQL || grant->targtype != ACL_TARGET_OBJECT)
					break;
				Assert(list_length(grant->objects) == 1);
				if (grant->objtype == OBJECT_SCHEMA)
						break;
				else if (grant->objtype == OBJECT_TABLE)
				{
					/* Don't add any entry for the GRANT statements executed while REVOKE on Schema. */
					if (pstmt->stmt_len == 1 && grant->is_grant)
					{
						if (prev_ProcessUtility)
							prev_ProcessUtility(pstmt, queryString, readOnlyTree, context, params,
								queryEnv, dest, qc);
						else
							standard_ProcessUtility(pstmt, queryString, readOnlyTree, context, params,
								queryEnv, dest, qc);
						return;
					}
					/* Ignore CREATE database subcommands */
					if (!(pstmt->stmt_len == 18 || pstmt->stmt_len == 19))
					{
						RangeVar   *rv = (RangeVar *) linitial(grant->objects);
						const char *logical_schema = NULL;
						char	   *obj = rv->relname;
						ListCell   *lc;
						ListCell	*lc1;
						if (rv->schemaname != NULL)
							logical_schema = get_logical_schema_name(rv->schemaname, true);	/* this is physical name */
						else
							logical_schema = get_authid_user_ext_schema_name(dbname, current_user);
						/* If ALL PRIVILEGES is granted/revoked. */
						if (list_length(grant->privileges) == 0)
						{
							if (grant->is_grant)
							{
								foreach(lc, grant->grantees)
								{
									RoleSpec	   *rol_spec = (RoleSpec *) lfirst(lc);
									int i = 0;
									char *permissions[] = {"select", "insert", "update", "references", "delete"};
									for(i = 0; i < 5; i++)
									{
										if ((rol_spec->rolename != NULL) && !check_bbf_schema_for_entry(dbname, logical_schema, obj, permissions[i], rol_spec->rolename))
											add_entry_to_bbf_schema(dbname, logical_schema, obj, permissions[i], rol_spec->rolename, NULL);
									}
								}
								break;
							}
							else
							{
								foreach(lc, grant->grantees)
								{
									RoleSpec	   *rol_spec = (RoleSpec *) lfirst(lc);
									int i = 0;
									char *permissions[] = {"select", "insert", "update", "references", "delete"};
									for(i = 0; i < 5; i++)
									{
										if (check_bbf_schema_for_entry(dbname, logical_schema, "ALL", permissions[i], rol_spec->rolename))
											return;
									}
								}
								break;
							}
						}
						foreach(lc1, grant->privileges)
						{
							AccessPriv *ap = (AccessPriv *) lfirst(lc1);
							if (grant->is_grant)
							{
								/*
								* 1. Execute the GRANT statement.
								* 2. Add its corresponding entry in the catalog, if doesn't exist already.
								* 3. Don't add an entry, if the permission is granted on column list.
								*/
								if (prev_ProcessUtility)
									prev_ProcessUtility(pstmt, queryString, readOnlyTree, context, params,
										queryEnv, dest, qc);
								else
									standard_ProcessUtility(pstmt, queryString, readOnlyTree, context, params,
										queryEnv, dest, qc);
								foreach(lc, grant->grantees)
								{
									RoleSpec	   *rol_spec = (RoleSpec *) lfirst(lc);
									if ((ap->cols == NULL) && !check_bbf_schema_for_entry(dbname, logical_schema, obj, ap->priv_name, rol_spec->rolename))
										add_entry_to_bbf_schema(dbname, logical_schema, obj, ap->priv_name, rol_spec->rolename, NULL);
								}
							}
							else
							{
								foreach(lc, grant->grantees)
								{
									RoleSpec	   *rol_spec = (RoleSpec *) lfirst(lc);
									/*
									* 1. If GRANT on schema does not exist, execute REVOKE statement and remove the catalog entry if exists.
									* 2. If GRANT on schema exist, only remove the entry from the catalog if exists.
									*/
									if ((logical_schema != NULL) && !check_bbf_schema_for_entry(dbname, logical_schema, "ALL", ap->priv_name, rol_spec->rolename))
									{
										if (prev_ProcessUtility)
											prev_ProcessUtility(pstmt, queryString, readOnlyTree, context, params,
																queryEnv, dest, qc);
										else
											standard_ProcessUtility(pstmt, queryString, readOnlyTree, context, params,
																	queryEnv, dest, qc);
									}
									if ((ap->cols == NULL) && check_bbf_schema_for_entry(dbname, logical_schema, obj, ap->priv_name, rol_spec->rolename))
										del_from_bbf_schema(dbname, logical_schema, obj, ap->priv_name, rol_spec->rolename);
								}
							}
						}
						return;
					}
				}
				else if ((grant->objtype == OBJECT_PROCEDURE) || (grant->objtype == OBJECT_FUNCTION))
				{
					ObjectWithArgs  *ob = (ObjectWithArgs *) linitial(grant->objects);
					ListCell   *lc;
					ListCell	*lc1;
					const char *logicalschema = NULL;
					char *funcname = NULL;
					const char *obj_type = NULL;
					if (grant->objtype == OBJECT_FUNCTION)
						obj_type = "f";
					if (list_length(ob->objname) == 1)
					{
						Node *func = (Node *) linitial(ob->objname);
						funcname = strVal(func);
						logicalschema = get_authid_user_ext_schema_name(dbname, current_user);
					}
					else
					{
						Node *schema = (Node *) linitial(ob->objname);
						char *schemaname = strVal(schema);
						Node *func = (Node *) lsecond(ob->objname);
						logicalschema = get_logical_schema_name(schemaname, true);
						funcname = strVal(func);
					}
					/* 
					 * Case: When ALL PRIVILEGES is revoked internally during create function.
					 * Check if schema entry exists in the catalog, do not revoke any permission if exists.
					 */
					if (pstmt->stmt_len == 0 && list_length(grant->privileges) == 0)
					{
						if(check_bbf_schema_for_schema(dbname, logicalschema, "ALL", "execute"))
							return;
						break;
					}
					/* If ALL PRIVILEGES is granted/revoked. */
					if (list_length(grant->privileges) == 0)
					{
						if (grant->is_grant)
						{
							foreach(lc, grant->grantees)
							{
								RoleSpec	   *rol_spec = (RoleSpec *) lfirst(lc);
								if ((rol_spec->rolename != NULL) && !check_bbf_schema_for_entry(dbname, logicalschema, funcname, "execute", rol_spec->rolename))
									add_entry_to_bbf_schema(dbname, logicalschema, funcname, "execute", rol_spec->rolename, NULL);
							}
							break;
						}
						else
						{
							foreach(lc, grant->grantees)
							{
								RoleSpec	   *rol_spec = (RoleSpec *) lfirst(lc);
								if ((rol_spec->rolename != NULL) && check_bbf_schema_for_entry(dbname, logicalschema, "ALL", "execute", rol_spec->rolename))
									return;
							}
							break;
						}
					}
					foreach(lc1, grant->privileges)
					{
						AccessPriv *ap = (AccessPriv *) lfirst(lc1);
						if (grant->is_grant)
						{
							/* Execute the GRANT statement. */
							if (prev_ProcessUtility)
								prev_ProcessUtility(pstmt, queryString, readOnlyTree, context, params,
									queryEnv, dest, qc);
							else
								standard_ProcessUtility(pstmt, queryString, readOnlyTree, context, params,
									queryEnv, dest, qc);
							/* Add entry to the catalog if it doesn't exist already. */
							foreach(lc, grant->grantees)
							{
								RoleSpec	   *rol_spec = (RoleSpec *) lfirst(lc);
								/* Don't store a row in catalog, if permission is granted for column */
								if (!check_bbf_schema_for_entry(dbname, logicalschema, funcname, ap->priv_name, rol_spec->rolename))
									add_entry_to_bbf_schema(dbname, logicalschema, funcname, ap->priv_name, rol_spec->rolename, obj_type);
							}
						}
						else
						{
							foreach(lc, grant->grantees)
							{
								RoleSpec	   *rol_spec = (RoleSpec *) lfirst(lc);
								/* 
								* 1. If GRANT on schema does not exist, execute REVOKE statement and remove the catalog entry if exists. 
								* 2. If GRANT on schema exist, only remove the entry from the catalog if exists.
								*/
								if (!check_bbf_schema_for_entry(dbname, logicalschema, "ALL", ap->priv_name, rol_spec->rolename))
								{
									/* Execute REVOKE statement. */
									if (prev_ProcessUtility)
										prev_ProcessUtility(pstmt, queryString, readOnlyTree, context, params,
															queryEnv, dest, qc);
									else
										standard_ProcessUtility(pstmt, queryString, readOnlyTree, context, params,
																queryEnv, dest, qc);
								}
								if (check_bbf_schema_for_entry(dbname, logicalschema, funcname, ap->priv_name, rol_spec->rolename))
									del_from_bbf_schema(dbname, logicalschema, funcname, ap->priv_name, rol_spec->rolename);
							}
						}
					}
					return;
				}
=======
		case T_VariableSetStmt:
			{
				VariableSetStmt *variable_set = (VariableSetStmt *) parsetree;

				if(strcmp(variable_set->name, "SESSION CHARACTERISTICS") == 0)
				{
					ListCell   		*head;

					foreach(head, variable_set->args)
					{
						DefElem		*item = (DefElem *) lfirst(head);
						A_Const		*isolation_level = (A_Const *) item->arg;

						if(strcmp(item->defname, "transaction_isolation") == 0)
						{
							bbf_set_tran_isolation(strVal(&isolation_level->val));
							return;
						}
					}
				}
				break;
>>>>>>> ffdb6445
			}
		default:
			break;
	}

	if (prev_ProcessUtility)
		prev_ProcessUtility(pstmt, queryString, readOnlyTree, context, params,
							queryEnv, dest, qc);
	else
		standard_ProcessUtility(pstmt, queryString, readOnlyTree, context, params,
								queryEnv, dest, qc);

	/* Cleanup babelfish_server_options catalog when tds_fdw extension is dropped */
	if (sql_dialect == SQL_DIALECT_PG && nodeTag(parsetree) == T_DropStmt)
	{
		DropStmt   *drop_stmt = (DropStmt *) parsetree;
		if (drop_stmt != NULL && drop_stmt->removeType == OBJECT_EXTENSION)
		{
			char *ext_name = strVal(lfirst(list_head(drop_stmt->objects)));
			if ((strcmp(ext_name, "tds_fdw") == 0) && drop_stmt->behavior == DROP_CASCADE)
			{
				clean_up_bbf_server_def();
			}
		}
	}
}

/*
 * Update the pg_type catalog entry for the given name to have
 * typbyval set to the given value.
 */
static void
set_pgtype_byval(List *name, bool byval)
{
	Relation	catalog;
	TypeName   *typename;
	HeapTuple	tup;

	Datum		values[Natts_pg_type];
	bool		nulls[Natts_pg_type];
	bool		replaces[Natts_pg_type];
	HeapTuple	newtup;

	/*
	 * Table types need to set the typbyval column in pg_type to 't'
	 */
	catalog = table_open(TypeRelationId, RowExclusiveLock);
	typename = makeTypeNameFromNameList(name);
	tup = typenameType(NULL, typename, NULL);

	/* Update the current type's tuple */
	memset(values, 0, sizeof(values));
	memset(nulls, 0, sizeof(nulls));
	memset(replaces, 0, sizeof(replaces));
	replaces[Anum_pg_type_typbyval - 1] = true;
	values[Anum_pg_type_typbyval - 1] = BoolGetDatum(byval);

	newtup = heap_modify_tuple(tup, RelationGetDescr(catalog), values, nulls, replaces);
	CatalogTupleUpdate(catalog, &newtup->t_self, newtup);

	/* Clean up */
	ReleaseSysCache(tup);

	table_close(catalog, RowExclusiveLock);

}

/*
 * Hook to truncate identifer whose length is more than 63.
 * We will generate a truncated identifier by
 * substr(identifier, 0, 31) || md5(identifier).
 */
#define MD5_HASH_LEN 32

static bool
pltsql_truncate_identifier(char *ident, int len, bool warn)
{
	char		md5[MD5_HASH_LEN + 1];
	char		buf[NAMEDATALEN];
	bool		success;
	const char *errstr = NULL;

	if (sql_dialect != SQL_DIALECT_TSQL)
		return false;			/* will rely on existing PG behavior */

	Assert(len >= NAMEDATALEN); /* should be already checked */

	if (tsql_is_server_collation_CI_AS())
	{
		/* md5 should be generated by case-insensitive way */
		char	   *downcased_ident = downcase_identifier(ident, len, false, false);

		success = pg_md5_hash(downcased_ident, strlen(downcased_ident), md5, &errstr);
	}
	else
		success = pg_md5_hash(ident, len, md5, &errstr);

	if (unlikely(!success))		/* OOM */
		ereport(ERROR,
				(errcode(ERRCODE_INTERNAL_ERROR),
				 errmsg("could not compute %s hash: %s", "MD5", errstr)));

	len = pg_mbcliplen(ident, len, NAMEDATALEN - MD5_HASH_LEN - 1);
	Assert(len + MD5_HASH_LEN < NAMEDATALEN);
	memcpy(buf, ident, len);
	memcpy(buf + len, md5, MD5_HASH_LEN);
	buf[len + MD5_HASH_LEN] = '\0';

	if (warn)
		ereport(NOTICE,
				(errcode(ERRCODE_NAME_TOO_LONG),
				 errmsg("identifier \"%s\" will be truncated to \"%s\"",
						ident, buf)));

	memcpy(ident, buf, len + MD5_HASH_LEN + 1);
	return true;
}

Name
pltsql_cstr_to_name(char *s, int len)
{
	Name result;
	char		buf[NAMEDATALEN];

	/* Truncate oversize input */
	if (len >= NAMEDATALEN)
	{
		if (sql_dialect == SQL_DIALECT_TSQL)
		{
			char		md5[MD5_HASH_LEN + 1];
			bool		success;
			const char *errstr = NULL;

			if (tsql_is_server_collation_CI_AS())
			{
				/* md5 should be generated in a case-insensitive way */
				char	   *downcased_s = downcase_identifier(s, len, false, false);

				success = pg_md5_hash(downcased_s, strlen(downcased_s), md5, &errstr);
			}
			else
				success = pg_md5_hash(s, len, md5, &errstr);

			if (unlikely(!success)) /* OOM */
				ereport(ERROR,
						(errcode(ERRCODE_INTERNAL_ERROR),
						 errmsg("could not compute %s hash: %s", "MD5", errstr)));

			len = pg_mbcliplen(s, len, NAMEDATALEN - MD5_HASH_LEN - 1);
			Assert(len + MD5_HASH_LEN < NAMEDATALEN);
			memcpy(buf, s, len);
			memcpy(buf + len, md5, MD5_HASH_LEN);
			buf[len + MD5_HASH_LEN] = '\0';

			s = buf;
			len += MD5_HASH_LEN;

		}
		else
		{
			/* PG default implementation */
			len = pg_mbcliplen(s, len, NAMEDATALEN - 1);
		}
	}

	/* We use palloc0 here to ensure result is zero-padded */
	result = (Name) palloc0(NAMEDATALEN);

	memcpy(NameStr(*result), s, len);

	return result;
}

PG_FUNCTION_INFO_V1(pltsql_truncate_identifier_func);

Datum
pltsql_truncate_identifier_func(PG_FUNCTION_ARGS)
{
	char	   *name = text_to_cstring(PG_GETARG_TEXT_PP(0));
	int			len = strlen(name);
	const char *saved_dialect = GetConfigOption("babelfishpg_tsql.sql_dialect", true, true);

	PG_TRY();
	{
		/* this is BBF help function. use BBF truncation logic */
		set_config_option("babelfishpg_tsql.sql_dialect", "tsql",
						  GUC_CONTEXT_CONFIG,
						  PGC_S_SESSION, GUC_ACTION_SAVE, true, 0, false);
		truncate_identifier(name, len, false);
	}
	PG_CATCH();
	{
		set_config_option("babelfishpg_tsql.sql_dialect", saved_dialect,
						  GUC_CONTEXT_CONFIG,
						  PGC_S_SESSION, GUC_ACTION_SAVE, true, 0, false);
		PG_RE_THROW();
	}
	PG_END_TRY();
	set_config_option("babelfishpg_tsql.sql_dialect", saved_dialect,
					  GUC_CONTEXT_CONFIG,
					  PGC_S_SESSION, GUC_ACTION_SAVE, true, 0, false);

	PG_RETURN_TEXT_P(cstring_to_text(name));
}

/*
 * _PG_init()			- library load-time initialization
 *
 * DO NOT make this static nor change its name!
 */
void
_PG_init(void)
{
	/* Be sure we do initialization only once (should be redundant now) */
	static bool inited = false;
	FunctionCallInfo fcinfo = NULL; /* empty interface */

	if (inited)
		return;

	/* Fixme: Handle loading of pgtsql_common_library_name library cleanly. */
	load_libraries("babelfishpg_common", NULL, false);
	init_and_check_common_utility();

	pg_bindtextdomain(TEXTDOMAIN);

	DefineCustomBoolVariable("babelfishpg_tsql.debug_parser",
							 gettext_noop("Write PL/tsql parser messages to server log (for debugging)."),
							 NULL,
							 &pltsql_debug_parser,
							 false,
							 PGC_SUSET,
							 GUC_NO_SHOW_ALL | GUC_NOT_IN_SAMPLE | GUC_DISALLOW_IN_FILE | GUC_DISALLOW_IN_AUTO_FILE,
							 NULL, NULL, NULL);


	DefineCustomEnumVariable("babelfishpg_tsql.variable_conflict",
							 gettext_noop("Sets handling of conflicts between PL/tsql variable names and table column names."),
							 NULL,
							 &pltsql_variable_conflict,
							 PLTSQL_RESOLVE_ERROR,
							 variable_conflict_options,
							 PGC_SUSET, 0,
							 NULL, NULL, NULL);

	DefineCustomEnumVariable("babelfishpg_tsql.schema_mapping",
							 gettext_noop("Sets the db schema in babelfishpg_tsql"),
							 NULL,
							 &pltsql_schema_mapping,
							 PLTSQL_RESOLVE_ERROR,
							 schema_mapping_options,
							 PGC_SUSET,
							 GUC_NO_SHOW_ALL | GUC_NOT_IN_SAMPLE | GUC_DISALLOW_IN_FILE | GUC_DISALLOW_IN_AUTO_FILE,
							 NULL, NULL, NULL);

	DefineCustomStringVariable("babelfishpg_tsql.identity_insert",
							   gettext_noop("Enable inserts into identity columns."),
							   NULL,
							   &identity_insert_string,
							   "",
							   PGC_USERSET,
							   GUC_NOT_IN_SAMPLE | GUC_DISALLOW_IN_FILE | GUC_DISALLOW_IN_AUTO_FILE,
							   NULL,
							   assign_identity_insert,
							   NULL);

	DefineCustomBoolVariable("babelfishpg_tsql.trace_tree",
							 gettext_noop("Dump compiled parse tree prior to code generation"),
							 NULL,
							 &pltsql_trace_tree,
							 false,
							 PGC_SUSET,
							 GUC_NO_SHOW_ALL | GUC_NOT_IN_SAMPLE | GUC_DISALLOW_IN_FILE | GUC_DISALLOW_IN_AUTO_FILE,
							 NULL, NULL, NULL);

	DefineCustomBoolVariable("babelfishpg_tsql.trace_exec_codes",
							 gettext_noop("Trace execution code of iterative executor"),
							 NULL,
							 &pltsql_trace_exec_codes,
							 false,
							 PGC_SUSET,
							 GUC_NO_SHOW_ALL | GUC_NOT_IN_SAMPLE | GUC_DISALLOW_IN_FILE | GUC_DISALLOW_IN_AUTO_FILE,
							 NULL, NULL, NULL);

	DefineCustomBoolVariable("babelfishpg_tsql.trace_exec_counts",
							 gettext_noop("Trace execution count of each code for iterative executor"),
							 NULL,
							 &pltsql_trace_exec_counts,
							 false,
							 PGC_SUSET,
							 GUC_NO_SHOW_ALL | GUC_NOT_IN_SAMPLE | GUC_DISALLOW_IN_FILE | GUC_DISALLOW_IN_AUTO_FILE,
							 NULL, NULL, NULL);

	DefineCustomBoolVariable("babelfishpg_tsql.trace_exec_time",
							 gettext_noop("Trace execution time of each code for iterative executor"),
							 NULL,
							 &pltsql_trace_exec_time,
							 false,
							 PGC_SUSET,
							 GUC_NO_SHOW_ALL | GUC_NOT_IN_SAMPLE | GUC_DISALLOW_IN_FILE | GUC_DISALLOW_IN_AUTO_FILE,
							 NULL, NULL, NULL);

	DefineCustomIntVariable("babelfishpg_tsql.textsize",
							gettext_noop("set TEXTSIZE"),
							NULL,
							&text_size,
							0, -1, INT_MAX,
							PGC_USERSET,
							GUC_NO_SHOW_ALL | GUC_NOT_IN_SAMPLE | GUC_DISALLOW_IN_FILE | GUC_DISALLOW_IN_AUTO_FILE,
							NULL, assign_textsize, NULL);

	define_custom_variables();

	EmitWarningsOnPlaceholders("pltsql");

	pltsql_HashTableInit();

	init_tsql_coerce_hash_tab(fcinfo);
	init_tsql_datatype_precedence_hash_tab(fcinfo);
	init_tsql_cursor_hash_tab(fcinfo);
	RegisterXactCallback(pltsql_xact_cb, NULL);
	RegisterSubXactCallback(pltsql_subxact_cb, NULL);
	assign_object_access_hook_drop_relation();
	assign_tablecmds_hook();
	install_backend_gram_hooks();
	init_catalog(fcinfo);

	/* Set up a rendezvous point with optional instrumentation plugin */
	pltsql_plugin_ptr = (PLtsql_plugin **) find_rendezvous_variable("PLtsql_plugin");
	pltsql_instr_plugin_ptr = (PLtsql_instr_plugin **) find_rendezvous_variable("PLtsql_instr_plugin");

	/* Set up a rendezvous point with optional protocol plugin */
	pltsql_protocol_plugin_ptr = (PLtsql_protocol_plugin **)
		find_rendezvous_variable("PLtsql_protocol_plugin");

	/* If a protocol extension is loaded, initialize the inline handler. */
	if (*pltsql_protocol_plugin_ptr)
	{
		(*pltsql_protocol_plugin_ptr)->pltsql_nocount_addr = &pltsql_nocount;
		(*pltsql_protocol_plugin_ptr)->sql_batch_callback = &pltsql_inline_handler;
		(*pltsql_protocol_plugin_ptr)->sp_executesql_callback = &pltsql_inline_handler;
		(*pltsql_protocol_plugin_ptr)->sp_prepare_callback = &sp_prepare;
		(*pltsql_protocol_plugin_ptr)->sp_execute_callback = &pltsql_inline_handler;
		(*pltsql_protocol_plugin_ptr)->sp_prepexec_callback = &pltsql_inline_handler;
		(*pltsql_protocol_plugin_ptr)->sp_unprepare_callback = &sp_unprepare;
		(*pltsql_protocol_plugin_ptr)->reset_session_properties = &reset_session_properties;
		(*pltsql_protocol_plugin_ptr)->bulk_load_callback = &execute_bulk_load_insert;
		(*pltsql_protocol_plugin_ptr)->pltsql_declare_var_callback = &pltsql_declare_variable;
		(*pltsql_protocol_plugin_ptr)->pltsql_read_out_param_callback = &pltsql_read_composite_out_param;
		(*pltsql_protocol_plugin_ptr)->sqlvariant_set_metadata = common_utility_plugin_ptr->TdsSetMetaData;
		(*pltsql_protocol_plugin_ptr)->sqlvariant_get_metadata = common_utility_plugin_ptr->TdsGetMetaData;
		(*pltsql_protocol_plugin_ptr)->sqlvariant_inline_pg_base_type = common_utility_plugin_ptr->TdsPGbaseType;
		(*pltsql_protocol_plugin_ptr)->sqlvariant_get_pg_base_type = common_utility_plugin_ptr->TdsGetPGbaseType;
		(*pltsql_protocol_plugin_ptr)->sqlvariant_get_variant_base_type = common_utility_plugin_ptr->TdsGetVariantBaseType;
		(*pltsql_protocol_plugin_ptr)->pltsql_read_proc_return_status = &pltsql_proc_return_code;
		(*pltsql_protocol_plugin_ptr)->sp_cursoropen_callback = &execute_sp_cursoropen_old;
		(*pltsql_protocol_plugin_ptr)->sp_cursorclose_callback = &execute_sp_cursorclose;
		(*pltsql_protocol_plugin_ptr)->sp_cursorfetch_callback = &execute_sp_cursorfetch;
		(*pltsql_protocol_plugin_ptr)->sp_cursorexecute_callback = &execute_sp_cursorexecute;
		(*pltsql_protocol_plugin_ptr)->sp_cursorprepexec_callback = &execute_sp_cursorprepexec;
		(*pltsql_protocol_plugin_ptr)->sp_cursorunprepare_callback = &execute_sp_cursorunprepare;
		(*pltsql_protocol_plugin_ptr)->sp_cursorprepare_callback = &execute_sp_cursorprepare;
		(*pltsql_protocol_plugin_ptr)->sp_cursoroption_callback = &execute_sp_cursoroption;
		(*pltsql_protocol_plugin_ptr)->sp_cursor_callback = &execute_sp_cursor;
		(*pltsql_protocol_plugin_ptr)->pltsql_read_procedure_info = &pltsql_read_procedure_info;
		(*pltsql_protocol_plugin_ptr)->pltsql_current_lineno = &CurrentLineNumber;
		(*pltsql_protocol_plugin_ptr)->pltsql_read_numeric_typmod = &probin_read_ret_typmod;
		(*pltsql_protocol_plugin_ptr)->pltsql_get_errdata = &pltsql_get_errdata;
		(*pltsql_protocol_plugin_ptr)->pltsql_get_database_oid = &get_db_id;
		(*pltsql_protocol_plugin_ptr)->pltsql_get_login_default_db = &get_login_default_db;
		(*pltsql_protocol_plugin_ptr)->pltsql_is_login = &is_login;
		(*pltsql_protocol_plugin_ptr)->pltsql_get_generic_typmod = &probin_read_ret_typmod;
		(*pltsql_protocol_plugin_ptr)->pltsql_get_logical_schema_name = &get_logical_schema_name;
		(*pltsql_protocol_plugin_ptr)->pltsql_is_fmtonly_stmt = &pltsql_fmtonly;
		(*pltsql_protocol_plugin_ptr)->pltsql_get_user_for_database = &get_user_for_database;
		(*pltsql_protocol_plugin_ptr)->get_insert_bulk_rows_per_batch = &get_insert_bulk_rows_per_batch;
		(*pltsql_protocol_plugin_ptr)->get_insert_bulk_kilobytes_per_batch = &get_insert_bulk_kilobytes_per_batch;
		(*pltsql_protocol_plugin_ptr)->tsql_varchar_input = common_utility_plugin_ptr->tsql_varchar_input;
		(*pltsql_protocol_plugin_ptr)->tsql_char_input = common_utility_plugin_ptr->tsql_bpchar_input;
		(*pltsql_protocol_plugin_ptr)->get_cur_db_name = &get_cur_db_name;
		(*pltsql_protocol_plugin_ptr)->get_physical_schema_name = &get_physical_schema_name;

		(*pltsql_protocol_plugin_ptr)->quoted_identifier = pltsql_quoted_identifier;
		(*pltsql_protocol_plugin_ptr)->arithabort = pltsql_arithabort;
		(*pltsql_protocol_plugin_ptr)->ansi_null_dflt_on = pltsql_ansi_null_dflt_on;
		(*pltsql_protocol_plugin_ptr)->ansi_defaults = pltsql_ansi_defaults;
		(*pltsql_protocol_plugin_ptr)->ansi_warnings = pltsql_ansi_warnings;
		(*pltsql_protocol_plugin_ptr)->ansi_padding = pltsql_ansi_padding;
		(*pltsql_protocol_plugin_ptr)->ansi_nulls = pltsql_ansi_nulls;
		(*pltsql_protocol_plugin_ptr)->concat_null_yields_null = pltsql_concat_null_yields_null;
		(*pltsql_protocol_plugin_ptr)->textsize = text_size;
		(*pltsql_protocol_plugin_ptr)->datefirst = pltsql_datefirst;
		(*pltsql_protocol_plugin_ptr)->lock_timeout = pltsql_lock_timeout;
		(*pltsql_protocol_plugin_ptr)->language = pltsql_language;
	}

	get_language_procs("pltsql", &lang_handler_oid, &lang_validator_oid);

	/* Install hooks. */
	raw_parser_hook = babelfishpg_tsql_raw_parser;

	check_or_set_default_typmod_hook = &pltsql_check_or_set_default_typmod;

	prev_pre_parse_analyze_hook = pre_parse_analyze_hook;
	pre_parse_analyze_hook = pltsql_pre_parse_analyze;

	prev_post_parse_analyze_hook = post_parse_analyze_hook;
	post_parse_analyze_hook = pltsql_post_parse_analyze;

	prev_pltsql_sequence_validate_increment_hook = pltsql_sequence_validate_increment_hook;
	pltsql_sequence_validate_increment_hook = pltsql_sequence_validate_increment;

	prev_pltsql_identity_datatype_hook = pltsql_identity_datatype_hook;
	pltsql_identity_datatype_hook = pltsql_identity_datatype_map;

	prev_pltsql_sequence_datatype_hook = pltsql_sequence_datatype_hook;
	pltsql_sequence_datatype_hook = pltsql_sequence_datatype_map;

	prev_plansource_complete_hook = plansource_complete_hook;
	plansource_complete_hook = pltsql_add_guc_plan;

	prev_plansource_revalidate_hook = plansource_revalidate_hook;
	plansource_revalidate_hook = pltsql_check_guc_plan;

	prev_planner_node_transformer_hook = planner_node_transformer_hook;
	planner_node_transformer_hook = pltsql_planner_node_transformer;

	prev_pltsql_nextval_hook = pltsql_nextval_hook;
	pltsql_nextval_hook = pltsql_nextval_identity;

	prev_pltsql_resetcache_hook = pltsql_resetcache_hook;
	pltsql_resetcache_hook = pltsql_resetcache_identity;

	prev_pltsql_setval_hook = pltsql_setval_hook;
	pltsql_setval_hook = pltsql_setval_identity;

	suppress_string_truncation_error_hook = pltsql_suppress_string_truncation_error;
	prev_relname_lookup_hook = relname_lookup_hook;
	relname_lookup_hook = bbf_table_var_lookup;
	prev_ProcessUtility = ProcessUtility_hook;
	ProcessUtility_hook = bbf_ProcessUtility;
	check_lang_as_clause_hook = pltsql_function_as_checker;
	write_stored_proc_probin_hook = pltsql_function_probin_writer;
	make_fn_arguments_from_stored_proc_probin_hook = pltsql_function_probin_reader;
	truncate_identifier_hook = pltsql_truncate_identifier;
	cstr_to_name_hook = pltsql_cstr_to_name;
	tsql_has_pgstat_permissions_hook = tsql_has_pgstat_permissions;

	if (pltsql_enable_linked_servers)
	{
		prev_tsql_has_linked_srv_permissions_hook = tsql_has_linked_srv_permissions_hook;
		tsql_has_linked_srv_permissions_hook = tsql_has_linked_srv_permissions;
	}

	InstallExtendedHooks();

	prev_guc_push_old_value_hook = guc_push_old_value_hook;
	guc_push_old_value_hook = pltsql_guc_push_old_value;

	prev_validate_set_config_function_hook = validate_set_config_function_hook;
	validate_set_config_function_hook = pltsql_validate_set_config_function;

	prev_non_tsql_proc_entry_hook = non_tsql_proc_entry_hook;
	non_tsql_proc_entry_hook = pltsql_non_tsql_proc_entry;

	prev_get_func_language_oids_hook = get_func_language_oids_hook;
	get_func_language_oids_hook = get_func_language_oids;
	coalesce_typmod_hook = coalesce_typmod_hook_impl;

	check_pltsql_support_tsql_transactions_hook = pltsql_support_tsql_transactions;

	inited = true;
}

void
_PG_fini(void)
{
	/* Uninstall hooks */
	pre_parse_analyze_hook = prev_pre_parse_analyze_hook;
	post_parse_analyze_hook = prev_post_parse_analyze_hook;
	pltsql_sequence_validate_increment_hook = prev_pltsql_sequence_validate_increment_hook;
	pltsql_identity_datatype_hook = prev_pltsql_identity_datatype_hook;
	pltsql_sequence_datatype_hook = prev_pltsql_sequence_datatype_hook;
	plansource_complete_hook = prev_plansource_complete_hook;
	plansource_revalidate_hook = prev_plansource_revalidate_hook;
	planner_node_transformer_hook = prev_planner_node_transformer_hook;
	pltsql_nextval_hook = prev_pltsql_nextval_hook;
	pltsql_resetcache_hook = prev_pltsql_resetcache_hook;
	pltsql_setval_hook = prev_pltsql_setval_hook;
	relname_lookup_hook = prev_relname_lookup_hook;
	uninstall_object_access_hook_drop_relation();
	ProcessUtility_hook = prev_ProcessUtility;
	guc_push_old_value_hook = prev_guc_push_old_value_hook;
	validate_set_config_function_hook = prev_validate_set_config_function_hook;
	non_tsql_proc_entry_hook = prev_non_tsql_proc_entry_hook;
	get_func_language_oids_hook = prev_get_func_language_oids_hook;
	tsql_has_linked_srv_permissions_hook = prev_tsql_has_linked_srv_permissions_hook;

	UninstallExtendedHooks();
}

/*
 * Send error to client at batch end for failures
 * We use exec_state_call_stack to distinguish
 * top batch execution from sp_* execution.
 * Also, cleanup aborted transaction here.
 */

static void
terminate_batch(bool send_error, bool compile_error)
{
	bool		error_mapping_failed = false;
	int			rc;

	elog(DEBUG2, "TSQL TXN finish current batch, error : %d compilation error : %d", send_error, compile_error);

	/*
	 * Disconnect from SPI manager
	 */
	if ((rc = SPI_finish()) != SPI_OK_FINISH)
		elog(ERROR, "SPI_finish failed: %s", SPI_result_code_string(rc));

	if (send_error)
	{
		ErrorData  *edata;
		MemoryContext oldCtx = CurrentMemoryContext;

		MemoryContextSwitchTo(MessageContext);
		edata = CopyErrorData();
		MemoryContextSwitchTo(oldCtx);
		latest_pg_error_code = edata->sqlerrcode;
		if (!get_tsql_error_code(edata, &latest_error_code))
			error_mapping_failed = true;
		FreeErrorData(edata);
	}

	if (IS_TDS_CLIENT() && exec_state_call_stack == NULL)
	{
		elog(DEBUG3, "TSQL TXN finish command, PG procedures : %d rollback transaction : %d", pltsql_non_tsql_proc_entry_count, AbortCurTransaction);

		pltsql_non_tsql_proc_entry_count = 0;
		Assert(pltsql_sys_func_entry_count == 0);

		if (pltsql_snapshot_portal != NULL)
		{
			/* Must be active portal, otherwise should not be installed */
			Assert(ActivePortal == pltsql_snapshot_portal);
			/* Clean pending snapshot from portal */
			if (pltsql_snapshot_portal->portalSnapshot != NULL && ActiveSnapshotSet())
			{
				/*
				 * Cleanup all snapshots, some might have been leaked during
				 * SPI execution
				 */
				while (ActiveSnapshotSet())
					PopActiveSnapshot();
				pltsql_snapshot_portal->portalSnapshot = NULL;
			}
			MarkPortalDone(pltsql_snapshot_portal);
			PortalDrop(pltsql_snapshot_portal, false);
			pltsql_snapshot_portal = NULL;
			ActivePortal = NULL;
		}

		if (compile_error && IsTransactionBlockActive())
		{
			if (error_mapping_failed ||
				is_txn_aborting_compilation_error(latest_error_code) ||
				(pltsql_xact_abort && is_xact_abort_txn_compilation_error(latest_error_code)))
				AbortCurTransaction = true;
		}

		if (AbortCurTransaction)
		{
			MemoryContext oldcontext = CurrentMemoryContext;

			pltsql_xact_cb(XACT_EVENT_ABORT, NULL);
			PLTsqlRollbackTransaction(NULL, NULL, false);
			CommitTransactionCommand();
			StartTransactionCommand();
			MemoryContextSwitchTo(oldcontext);

			AbortCurTransaction = false;

			if (!send_error)
				ereport(ERROR,
						(errcode(ERRCODE_TRANSACTION_ROLLBACK),
						 errmsg("Uncommittable transaction is detected at the end of the batch. The transaction is rolled back.")));
		}
		else if (send_error && !IsTransactionBlockActive())
		{
			/*
			 * In case of error without active transaction, cleanup active
			 * transaction state
			 */
			MemoryContext oldcontext = CurrentMemoryContext;

			AbortCurrentTransaction();
			StartTransactionCommand();
			MemoryContextSwitchTo(oldcontext);
		}
	}
	if (send_error)
	{
		PG_RE_THROW();
	}
}

void
static
pltsql_non_tsql_proc_entry(int proc_count, int sys_func_count)
{
	elog(DEBUG4, "TSQL TXN PG procedure entry PG count : %d SYS count : %d", proc_count, sys_func_count);

	pltsql_non_tsql_proc_entry_count += proc_count;
	pltsql_sys_func_entry_count += sys_func_count;
}

bool
pltsql_support_tsql_transactions(void)
{
	if (IS_TDS_CLIENT())
	{
		return (pltsql_non_tsql_proc_entry_count == 0 && pltsql_sys_func_entry_count == 0);
	}
	return false;
}

bool
pltsql_sys_function_pop(void)
{
	if (pltsql_sys_func_entry_count > 0)
	{
		pltsql_sys_func_entry_count = 0;
		if (pltsql_non_tsql_proc_entry_count == 0 && IS_TDS_CLIENT())
			return true;
	}
	return false;
}

/* ----------
 * pltsql_call_handler
 *
 * The PostgreSQL function manager and trigger manager
 * call this function for execution of PL/tsql procedures.
 * ----------
 */
PG_FUNCTION_INFO_V1(pltsql_call_handler);

Datum
pltsql_call_handler(PG_FUNCTION_ARGS)
{
	bool		nonatomic;
	PLtsql_function *func;
	PLtsql_execstate *save_cur_estate;
	Datum		retval;
	int			rc;
	int			save_nestlevel;
	int			scope_level;
	MemoryContext savedPortalCxt;
	bool		support_tsql_trans = pltsql_support_tsql_transactions();
	Oid			prev_procid = InvalidOid;
	int			save_pltsql_trigger_depth = pltsql_trigger_depth;
	int			saved_dialect = sql_dialect;

	create_queryEnv2(CacheMemoryContext, false);

	nonatomic = support_tsql_trans ||
		(fcinfo->context &&
		 IsA(fcinfo->context, CallContext) &&
		 !castNode(CallContext, fcinfo->context)->atomic);

	/*
	 * Connect to SPI manager
	 */

	/*
	 * Override portal context with message context when portal context is
	 * NULL otherwise SPI connect will create procedure context as top context
	 * without any parent. Ideally should be done inside SPI connect but is it
	 * OK to modify SPI connect?
	 */
	savedPortalCxt = PortalContext;
	if (PortalContext == NULL)
		PortalContext = MessageContext;
	if ((rc = SPI_connect_ext(nonatomic ? SPI_OPT_NONATOMIC : 0)) != SPI_OK_CONNECT)
		elog(ERROR, "SPI_connect failed: %s", SPI_result_code_string(rc));
	PortalContext = savedPortalCxt;
	if (support_tsql_trans)
		SPI_setCurrentInternalTxnMode(true);

	elog(DEBUG2, "TSQL TXN call handler, nonatomic : %d Tsql transaction support %d", nonatomic, support_tsql_trans);

	PG_TRY();
	{
		/*
		 * Set the dialect to tsql - we have to do that here because the fmgr
		 * has set the dialect to postgres. That happens when we are
		 * validating a PL/tsql program because the validator function is not
		 * written in PL/tsql, it's written in C.
		 */
		sql_dialect = SQL_DIALECT_TSQL;

		/* Find or compile the function */
		func = pltsql_compile(fcinfo, false);

		/* Must save and restore prior value of cur_estate */
		save_cur_estate = func->cur_estate;

		/* Mark the function as busy, so it can't be deleted from under us */
		func->use_count++;

		save_nestlevel = pltsql_new_guc_nest_level();
		scope_level = pltsql_new_scope_identity_nest_level();

		prev_procid = procid_var;
		PG_TRY();
		{
			set_procid(func->fn_oid);

			/*
			 * Determine if called as function or trigger and call appropriate
			 * subhandler
			 */
			if (CALLED_AS_TRIGGER(fcinfo))
			{
				if (!pltsql_recursive_triggers && save_cur_estate != NULL
					&& is_recursive_trigger(save_cur_estate))
				{
					retval = (Datum) 0;
				}
				else
				{
					pltsql_trigger_depth++;
					retval = PointerGetDatum(pltsql_exec_trigger(func,
																 (TriggerData *) fcinfo->context));
					pltsql_trigger_depth = save_pltsql_trigger_depth;
				}
			}
			else if (CALLED_AS_EVENT_TRIGGER(fcinfo))
			{
				pltsql_exec_event_trigger(func,
										  (EventTriggerData *) fcinfo->context);
				retval = (Datum) 0;
			}
			else
				retval = pltsql_exec_function(func, fcinfo, NULL, false);

			set_procid(prev_procid);
		}
		PG_CATCH();
		{
			set_procid(prev_procid);
			/* Decrement use-count, restore cur_estate, and propagate error */
			pltsql_trigger_depth = save_pltsql_trigger_depth;
			func->use_count--;
			func->cur_estate = save_cur_estate;
			pltsql_remove_current_query_env();
			pltsql_revert_guc(save_nestlevel);
			pltsql_revert_last_scope_identity(scope_level);
			terminate_batch(true /* send_error */ , false /* compile_error */ );
			sql_dialect = saved_dialect;
			return retval;
		}
		PG_END_TRY();
	}
	PG_FINALLY();
	{
		sql_dialect = saved_dialect;
	}
	PG_END_TRY();

	func->use_count--;

	func->cur_estate = save_cur_estate;

	pltsql_remove_current_query_env();
	pltsql_revert_guc(save_nestlevel);
	pltsql_revert_last_scope_identity(scope_level);

	terminate_batch(false /* send_error */ , false /* compile_error */ );

	return retval;
}

/* ----------
 * pltsql_inline_handler
 *
 * Called by PostgreSQL to execute an anonymous code block
 * ----------
 */

Datum
pltsql_inline_handler(PG_FUNCTION_ARGS)
{
	InlineCodeBlock *codeblock = castNode(InlineCodeBlock, DatumGetPointer(PG_GETARG_DATUM(0)));
	InlineCodeBlockArgs *codeblock_args = NULL;
	PLtsql_function *func;
	FmgrInfo	flinfo;
	EState	   *simple_eval_estate;
	Datum		retval;
	int			rc;
	int			saved_dialect = sql_dialect;
	int			nargs = PG_NARGS();
	int			i;
	MemoryContext savedPortalCxt;
	FunctionCallInfo fake_fcinfo = palloc0(SizeForFunctionCallInfo(nargs));
	bool		nonatomic;
	bool		support_tsql_trans = pltsql_support_tsql_transactions();
	ReturnSetInfo rsinfo;		/* for INSERT ... EXECUTE */

	/*
	 * FIXME: We leak sp_describe_first_result_set_inprogress if CREATE VIEW
	 * fails internally when executing sp_describe_first_result_set procedure.
	 * So we reset sp_describe_first_result_set_inprogress here to work around
	 * this.
	 */
	sp_describe_first_result_set_inprogress = false;

	Assert((nargs > 2 ? nargs - 2 : 0) <= PREPARE_STMT_MAX_ARGS);
	Assert(exec_state_call_stack != NULL || !AbortCurTransaction);

	/* TSQL transactions are always non atomic */
	nonatomic = support_tsql_trans || !codeblock->atomic;

	/* Set statement_timestamp() */
	SetCurrentStatementStartTimestamp();

	pgstat_report_activity(STATE_RUNNING, codeblock->source_text);

	if (nargs > 1)
		codeblock_args = (InlineCodeBlockArgs *) DatumGetPointer(PG_GETARG_DATUM(1));

	sql_dialect = SQL_DIALECT_TSQL;

	/*
	 * Connect to SPI manager
	 */
	savedPortalCxt = PortalContext;
	if (PortalContext == NULL)
		PortalContext = MessageContext;
	if ((rc = SPI_connect_ext(nonatomic ? SPI_OPT_NONATOMIC : 0)) != SPI_OK_CONNECT)
		elog(ERROR, "SPI_connect failed: %s", SPI_result_code_string(rc));
	PortalContext = savedPortalCxt;

	if (support_tsql_trans)
		SPI_setCurrentInternalTxnMode(true);

	elog(DEBUG2, "TSQL TXN inline handler, nonatomic : %d Tsql transaction support %d", nonatomic, support_tsql_trans);

	PG_TRY();
	{
		if (OPTION_ENABLED(codeblock_args, EXEC_CACHED_PLAN))
		{
			func = find_cached_batch(codeblock_args->handle);
			if (!func)
				ereport(ERROR, (errcode(ERRCODE_NULL_VALUE_NOT_ALLOWED),
								errmsg("Prepared statement not found: %d", codeblock_args->handle)));
			/* Mark the function as busy, just pro forma */
			func->use_count++;
		}
		else
		{
			/* Compile the anonymous code block */
			func = pltsql_compile_inline(codeblock->source_text, codeblock_args);

			/* Mark the function as busy, just pro forma */
			func->use_count++;

			apply_post_compile_actions(func, codeblock_args);

			if (OPTION_ENABLED(codeblock_args, NO_EXEC))
			{
				func->use_count--;

				/*
				 * Disconnect from SPI manager
				 */
				if ((rc = SPI_finish()) != SPI_OK_FINISH)
					elog(ERROR, "SPI_finish failed: %s", SPI_result_code_string(rc));

				sql_dialect = saved_dialect;
				fcinfo->isnull = false;
				return (Datum) 0;
			}
		}
	}
	PG_CATCH();
	{
		terminate_batch(true /* send_error */ , true /* compile_error */ );
		return retval;
	}
	PG_END_TRY();

	/*
	 * Set up a fake fcinfo with just enough info to satisfy
	 * pltsql_exec_function().  In particular note that this sets things up
	 * with no arguments passed.
	 */
	MemSet(fake_fcinfo, 0, SizeForFunctionCallInfo(nargs));
	MemSet(&flinfo, 0, sizeof(flinfo));
	fake_fcinfo->flinfo = &flinfo;
	flinfo.fn_oid = InvalidOid;
	flinfo.fn_mcxt = CurrentMemoryContext;
	fake_fcinfo->nargs = nargs > 2 ? nargs - 2 : 0;
	for (i = 0; i < fake_fcinfo->nargs; i++)
	{
		fake_fcinfo->args[i].value = PG_GETARG_DATUM(i + 2);
		fake_fcinfo->args[i].isnull = PG_ARGISNULL(i + 2);
	}

	/* Create a private EState for simple-expression execution */
	if (OPTION_ENABLED(codeblock_args, NO_FREE))
		simple_eval_estate = NULL;
	else
		simple_eval_estate = CreateExecutorState();

	/*
	 * If we are here for INSERT ... EXECUTE, prepare a resultinfo node for
	 * communication before invoking the function, which can accumulate the
	 * result sets.
	 */
	if (codeblock->relation && codeblock->attrnos)
	{
		Oid			reltypeid;
		TupleDesc	reldesc;
		TupleDesc	retdesc;
		int			natts = 0;
		ListCell   *lc;
		ListCell   *next;

		/* look up the INSERT target relation rowtype's tupdesc */
		reltypeid = get_rel_type_id(codeblock->relation);
		reldesc = lookup_rowtype_tupdesc(reltypeid, -1);

		/* build a tupdesc that only contains relevant INSERT columns */
		retdesc = CreateTemplateTupleDesc(list_length(codeblock->attrnos));
		for (lc = list_head(codeblock->attrnos); lc != NULL; lc = next)
		{
			natts += 1;
			TupleDescCopyEntry(retdesc, natts, reldesc, lfirst_int(lc));
			next = lnext(codeblock->attrnos, lc);
		}

		fake_fcinfo->resultinfo = (Node *) &rsinfo;
		rsinfo.type = T_ReturnSetInfo;
		rsinfo.econtext = CreateExprContext(simple_eval_estate);
		rsinfo.expectedDesc = retdesc;
		rsinfo.allowedModes = (int) (SFRM_ValuePerCall | SFRM_Materialize);
		/* note we do not set SFRM_Materialize_Random or _Preferred */
		rsinfo.returnMode = SFRM_ValuePerCall;
		rsinfo.isDone = ExprSingleResult;
		rsinfo.setResult = NULL;
		rsinfo.setDesc = NULL;
	}

	/* And run the function */
	PG_TRY();
	{
		/*
		 * If the number of arguments supplied are not equal to what is
		 * expected then throw error.
		 */
		if (fake_fcinfo->nargs != func->fn_nargs)
			ereport(ERROR, (errcode(ERRCODE_INVALID_PARAMETER_VALUE),
							errmsg("The parameterized query expects %d number of parameters, but %d were supplied", func->fn_nargs, fake_fcinfo->nargs)));

		retval = pltsql_exec_function(func, fake_fcinfo, simple_eval_estate, codeblock->atomic);
		fcinfo->isnull = false;
	}
	PG_CATCH();
	{
		/*
		 * We need to clean up what would otherwise be long-lived resources
		 * accumulated by the failed DO block, principally cached plans for
		 * statements (which can be flushed with pltsql_free_function_memory)
		 * and execution trees for simple expressions, which are in the
		 * private EState.
		 *
		 * Before releasing the private EState, we must clean up any
		 * simple_econtext_stack entries pointing into it. It is done inside
		 * pltsql_exec_function
		 */

		/* Function should now have no remaining use-counts ... */
		func->use_count--;
		Assert(func->use_count == 0);

		/* ... so we can free subsidiary storage */
		if (!OPTION_ENABLED(codeblock_args, NO_FREE))
		{
			/* Clean up the private EState */
			FreeExecutorState(simple_eval_estate);
			pltsql_free_function_memory(func);
		}
		sql_dialect = saved_dialect;

		terminate_batch(true /* send_error */ , false /* compile_error */ );
		return retval;
	}
	PG_END_TRY();

	if (codeblock->dest && rsinfo.setDesc && rsinfo.setResult)
	{
		/*
		 * If we are here for INSERT ... EXECUTE, send all tuples accumulated
		 * in resultinfo to the DestReceiver, which will later be consumed by
		 * the INSERT execution.
		 */
		TupleTableSlot *slot = MakeSingleTupleTableSlot(rsinfo.expectedDesc,
														&TTSOpsMinimalTuple);
		DestReceiver *dest = (DestReceiver *) codeblock->dest;

		for (;;)
		{
			if (!tuplestore_gettupleslot(rsinfo.setResult, true, false, slot))
				break;
			dest->receiveSlot(slot, dest);
			ExecClearTuple(slot);
		}
		ExecDropSingleTupleTableSlot(slot);
	}

	/* Function should now have no remaining use-counts ... */
	func->use_count--;
	Assert(func->use_count == 0);

	/* ... so we can free subsidiary storage */
	if (!OPTION_ENABLED(codeblock_args, NO_FREE))
	{
		FreeExecutorState(simple_eval_estate);
		pltsql_free_function_memory(func);
	}
	sql_dialect = saved_dialect;

	terminate_batch(false /* send_error */ , false /* compile_error */ );

	return retval;
}

/* ----------
 * pltsql_validator
 *
 * This function attempts to validate a PL/tsql function at
 * CREATE FUNCTION time.
 * ----------
 */
PG_FUNCTION_INFO_V1(pltsql_validator);

Datum
pltsql_validator(PG_FUNCTION_ARGS)
{
	Oid			funcoid = PG_GETARG_OID(0);
	HeapTuple	tuple;
	Form_pg_proc proc;
	char		functyptype;
	int			numargs;
	Oid		   *argtypes;
	char	  **argnames;
	char	   *argmodes;
	bool		is_dml_trigger = false;
	bool		is_event_trigger = false;
	bool		has_table_var = false;
	char		prokind;
	int			i;

	/* Special handling is neede for Inline Table-Valued Functions */
	bool 		is_itvf;
	char		*prosrc = NULL;
	bool		is_mstvf = false;

	MemoryContext oldMemoryContext = CurrentMemoryContext;
	int			saved_dialect = sql_dialect;

	if (!CheckFunctionValidatorAccess(fcinfo->flinfo->fn_oid, funcoid))
		PG_RETURN_VOID();

	/* Get the new function's pg_proc entry */
	tuple = SearchSysCache1(PROCOID, ObjectIdGetDatum(funcoid));
	if (!HeapTupleIsValid(tuple))
		elog(ERROR, "cache lookup failed for function %u", funcoid);
	proc = (Form_pg_proc) GETSTRUCT(tuple);

	prokind = proc->prokind;

	/* Disallow text, ntext, and image type result */
	if (!babelfish_dump_restore &&
		((*common_utility_plugin_ptr->is_tsql_text_datatype) (proc->prorettype) ||
		 (*common_utility_plugin_ptr->is_tsql_ntext_datatype) (proc->prorettype) ||
		 (*common_utility_plugin_ptr->is_tsql_image_datatype) (proc->prorettype)))
	{
		ereport(ERROR,
				(errcode(ERRCODE_INVALID_FUNCTION_DEFINITION),
				 errmsg("PL/tsql functions cannot return type %s",
						format_type_be(proc->prorettype))));
	}

	functyptype = get_typtype(proc->prorettype);

	/* Disallow pseudotype result */
	/* except for TRIGGER, RECORD, VOID, or polymorphic */
	if (functyptype == TYPTYPE_PSEUDO)
	{
		/*
		 * we assume OPAQUE with no arguments means a trigger.
		 */
		if (proc->prorettype == TRIGGEROID)
			is_dml_trigger = true;
		else if (proc->prorettype == EVENT_TRIGGEROID)
			is_event_trigger = true;
		else if (proc->prorettype != RECORDOID &&
				 proc->prorettype != VOIDOID &&
				 !IsPolymorphicType(proc->prorettype))
			ereport(ERROR,
					(errcode(ERRCODE_FEATURE_NOT_SUPPORTED),
					 errmsg("PL/tsql functions cannot return type %s",
							format_type_be(proc->prorettype))));
	}

	/* Disallow pseudotypes in arguments (either IN or OUT) */
	/* except for RECORD and polymorphic */
	numargs = get_func_arg_info(tuple,
								&argtypes, &argnames, &argmodes);
	for (i = 0; i < numargs; i++)
	{
		if (get_typtype(argtypes[i]) == TYPTYPE_PSEUDO)
		{
			if (argtypes[i] != RECORDOID &&
				!IsPolymorphicType(argtypes[i]))
				ereport(ERROR,
						(errcode(ERRCODE_FEATURE_NOT_SUPPORTED),
						 errmsg("PL/tsql functions cannot accept type %s",
								format_type_be(argtypes[i]))));
		}
	}

	is_itvf = proc->prokind == PROKIND_FUNCTION && proc->proretset &&
		get_typtype(proc->prorettype) != TYPTYPE_COMPOSITE;

	PG_TRY();
	{
		/*
		 * Set the dialect to tsql - we have to do that here because the fmgr
		 * has set the dialect to postgres. That happens when we are
		 * validating a PL/tsql program because the validator function is not
		 * written in PL/tsql, it's written in C.
		 */
		sql_dialect = SQL_DIALECT_TSQL;

		/*
		 * Postpone body checks if !check_function_bodies, except for itvf
		 * which we always needs to test-compile to record the query.
		 */
		if (check_function_bodies || is_itvf)
		{
			LOCAL_FCINFO(fake_fcinfo, 0);
			FmgrInfo	flinfo;
			int			rc;
			TriggerData trigdata;
			EventTriggerData etrigdata;
			PLtsql_function *func;

			/*
			 * Connect to SPI manager (is this needed for compilation?)
			 */
			if ((rc = SPI_connect()) != SPI_OK_CONNECT)
				elog(ERROR, "SPI_connect failed: %s", SPI_result_code_string(rc));

			/*
			 * Set up a fake fcinfo with just enough info to satisfy
			 * pltsql_compile().
			 */
			MemSet(fake_fcinfo, 0, SizeForFunctionCallInfo(0));
			MemSet(&flinfo, 0, sizeof(flinfo));
			fake_fcinfo->flinfo = &flinfo;
			flinfo.fn_oid = funcoid;
			flinfo.fn_mcxt = CurrentMemoryContext;
			if (is_dml_trigger)
			{
				MemSet(&trigdata, 0, sizeof(trigdata));
				trigdata.type = T_TriggerData;
				fake_fcinfo->context = (Node *) &trigdata;
			}
			else if (is_event_trigger)
			{
				MemSet(&etrigdata, 0, sizeof(etrigdata));
				etrigdata.type = T_EventTriggerData;
				fake_fcinfo->context = (Node *) &etrigdata;
			}

			/* Test-compile the function */
			if (is_itvf && !babelfish_dump_restore)
			{
				PLtsql_stmt_return_query *returnQueryStmt;

				/*
				 * For inline table-valued function, we need to record its
				 * query so that we can construct the column definition list.
				 */
				func = pltsql_compile(fake_fcinfo, true);
				returnQueryStmt = (PLtsql_stmt_return_query *) linitial(func->action->body);

				/*
				 * ITVF should contain 2 statements - RETURN QUERY and PUSH
				 * RESULT
				 */
				if (list_length(func->action->body) != 2 ||
					(returnQueryStmt && returnQueryStmt->cmd_type != PLTSQL_STMT_RETURN_QUERY))
					ereport(ERROR,
							(errcode(ERRCODE_RESTRICT_VIOLATION),
							 errmsg("Inline table-valued function must have a single RETURN SELECT statement")));

				prosrc = MemoryContextStrdup(oldMemoryContext, returnQueryStmt->query->itvf_query);
			}
			else
				func = pltsql_compile(fake_fcinfo, true);

			if(func && func->table_varnos)
			{
				is_mstvf = func->is_mstvf;
				/*
				 * if a function has tvp declared or as argument in the function
				 * or it is a TVF has_table_var will be true
				 */
				has_table_var = true;
			}

			/*
			 * Disconnect from SPI manager
			 */
			if ((rc = SPI_finish()) != SPI_OK_FINISH)
				elog(ERROR, "SPI_finish failed: %s", SPI_result_code_string(rc));
		}

		ReleaseSysCache(tuple);

		/*
		 * If the function has TVP in its arguments or function body
		 * it should be declared as VOLATILE by default
		 * TVF are VOLATILE by default so we donot need to update tuple for it
		 */
		if(prokind == PROKIND_FUNCTION && (has_table_var && !is_itvf && !is_mstvf))
		{
			Relation rel;
			HeapTuple tup;
			HeapTuple oldtup;
			bool nulls[Natts_pg_proc];
			Datum values[Natts_pg_proc];
			bool replaces[Natts_pg_proc];
			TupleDesc tupDesc;
			char volatility = PROVOLATILE_VOLATILE;

			/* Existing atts in pg_proc entry - no need to replace */
			for (i = 0; i < Natts_pg_proc; ++i)
			{
				nulls[i] = false;
				values[i] = PointerGetDatum(NULL);
				replaces[i] = false;
			}

			rel = table_open(ProcedureRelationId, RowExclusiveLock);
			tupDesc = RelationGetDescr(rel);
			oldtup = SearchSysCache1(PROCOID, ObjectIdGetDatum(funcoid));

			values[Anum_pg_proc_provolatile - 1] = CharGetDatum(volatility);
			replaces[Anum_pg_proc_provolatile - 1] = true;

			tup = heap_modify_tuple(oldtup, tupDesc, values, nulls, replaces);
			CatalogTupleUpdate(rel, &tup->t_self, tup);

			ReleaseSysCache(oldtup);

			heap_freetuple(tup);
			table_close(rel, RowExclusiveLock);
		}

		/*
		 * For inline table-valued function, we need to construct the column
		 * definition list by planning the query in the function, and
		 * modifying the pg_proc entry for this function.
		 */
		if (is_itvf && !babelfish_dump_restore)
		{
			SPIPlanPtr	spi_plan;
			int			spi_rc;
			Relation	rel;
			HeapTuple	tup;
			HeapTuple	oldtup;
			bool		nulls[Natts_pg_proc];
			Datum		values[Natts_pg_proc];
			bool		replaces[Natts_pg_proc];
			TupleDesc	tupDesc;
			ArrayType  *allParameterTypesPointer;
			ArrayType  *parameterModesPointer;
			ArrayType  *parameterNamesPointer;
			Datum	   *allTypesNew;
			Datum	   *paramModesNew;
			Datum	   *paramNamesNew;
			int			parameterCountNew;
			List	   *plansources;
			CachedPlanSource *plansource;
			Query	   *query;
			TupleDesc	tupdesc;
			int			targetListLength;
			ListCell   *lc;
			MemoryContext SPIMemoryContext;
			Oid			rettypeNew = InvalidOid;
			int			numresjunks = 0;

			if ((spi_rc = SPI_connect()) != SPI_OK_CONNECT)
				elog(ERROR, "SPI_connect() failed in pltsql_validator with return code %d", spi_rc);

			spi_plan = SPI_prepare(prosrc, numargs, argtypes);
			if (spi_plan == NULL)
				elog(WARNING, "SPI_prepare_params failed for \"%s\": %s",
					 prosrc, SPI_result_code_string(SPI_result));

			plansources = SPI_plan_get_plan_sources(spi_plan);
			Assert(list_length(plansources) == 1);
			plansource = (CachedPlanSource *) linitial(plansources);
			Assert(list_length(plansource->query_list) == 1);
			query = (Query *) linitial(plansource->query_list);
			tupdesc = ExecCleanTypeFromTL(query->targetList);
			targetListLength = list_length(query->targetList);

			/* Existing atts in pg_proc entry - no need to replace */
			for (i = 0; i < Natts_pg_proc; ++i)
			{
				nulls[i] = false;
				values[i] = PointerGetDatum(NULL);
				replaces[i] = false;
			}

			rel = table_open(ProcedureRelationId, RowExclusiveLock);
			tupDesc = RelationGetDescr(rel);
			oldtup = SearchSysCache1(PROCOID, ObjectIdGetDatum(funcoid));

			parameterCountNew = numargs + targetListLength;
			SPIMemoryContext = MemoryContextSwitchTo(oldMemoryContext);
			allTypesNew = (Datum *) palloc(parameterCountNew * sizeof(Datum));
			paramModesNew = (Datum *) palloc(parameterCountNew * sizeof(Datum));
			paramNamesNew = (Datum *) palloc(parameterCountNew * sizeof(Datum));

			/* Copy existing args into the array */
			for (i = 0; i < numargs; ++i)
			{
				allTypesNew[i] = ObjectIdGetDatum(argtypes[i]);
				paramModesNew[i] = argmodes ? CharGetDatum(argmodes[i]) : CharGetDatum(PROARGMODE_IN);
				paramNamesNew[i] = argnames ? CStringGetTextDatum(argnames[i]) : PointerGetDatum(NULL);
			}

			/* Copy new table args into the array */
			i = 0;
			foreach(lc, query->targetList)
			{
				TargetEntry *te = (TargetEntry *) lfirst(lc);
				int			new_i;
				Oid			new_type;
				ListCell   *prev_lc;

				/*
				 * If resjunk is true then the column is a working column and
				 * should be removed from the final output of the query,
				 * according to the definition of TargetEntry.
				 */
				if (te->resjunk)
				{
					numresjunks += 1;
					continue;
				}

				if (!te->resname || strcmp(te->resname, "?column?") == 0)
				{
					pfree(prosrc);
					pfree(allTypesNew);
					pfree(paramModesNew);
					pfree(paramNamesNew);
					elog(ERROR,
						 "CREATE FUNCTION failed because a column name is not specified for column %d",
						 i + 1);
				}

				foreach(prev_lc, query->targetList)
				{
					TargetEntry *prev_te = (TargetEntry *) lfirst(prev_lc);

					if (prev_te == te)
						break;

					if (strcmp(prev_te->resname, te->resname) == 0)
						ereport(ERROR,
								(errcode(ERRCODE_INVALID_FUNCTION_DEFINITION),
								 errmsg("parameter name \"%s\" used more than once",
										te->resname)));
				}

				new_i = i + numargs;
				new_type = SPI_gettypeid(tupdesc, te->resno);

				/*
				 * Record the type in case we need to change the function
				 * return type to it later
				 */
				rettypeNew = new_type;

				allTypesNew[new_i] = ObjectIdGetDatum(new_type);
				paramModesNew[new_i] = CharGetDatum(PROARGMODE_TABLE);
				paramNamesNew[new_i] = CStringGetTextDatum(te->resname);
				++i;
			}
			MemoryContextSwitchTo(SPIMemoryContext);

			if ((spi_rc = SPI_finish()) != SPI_OK_FINISH)
				elog(ERROR, "SPI_finish() failed in pltsql_validator with return code %d", spi_rc);

			/*
			 * For table functions whose return table only has one column,
			 * Postgres considers them as scalar functions. So, we need to
			 * update the function's return type to be the type of that
			 * column, instead of RECORD.
			 */
			if (i == 1)
			{
				values[Anum_pg_proc_prorettype - 1] = ObjectIdGetDatum(rettypeNew);
				replaces[Anum_pg_proc_prorettype - 1] = true;
			}

			parameterCountNew -= numresjunks;
			allParameterTypesPointer = construct_array(allTypesNew, parameterCountNew, OIDOID,
													   sizeof(Oid), true, 'i');
			parameterModesPointer = construct_array(paramModesNew, parameterCountNew, CHAROID,
													1, true, 'c');
			parameterNamesPointer = construct_array(paramNamesNew, parameterCountNew, TEXTOID,
													-1, false, 'i');

			values[Anum_pg_proc_proallargtypes - 1] = PointerGetDatum(allParameterTypesPointer);
			values[Anum_pg_proc_proargmodes - 1] = PointerGetDatum(parameterModesPointer);
			values[Anum_pg_proc_proargnames - 1] = PointerGetDatum(parameterNamesPointer);
			replaces[Anum_pg_proc_proallargtypes - 1] = true;
			replaces[Anum_pg_proc_proargmodes - 1] = true;
			replaces[Anum_pg_proc_proargnames - 1] = true;

			tup = heap_modify_tuple(oldtup, tupDesc, values, nulls, replaces);
			CatalogTupleUpdate(rel, &tup->t_self, tup);

			ReleaseSysCache(oldtup);

			heap_freetuple(tup);
			table_close(rel, RowExclusiveLock);

			pfree(prosrc);
			pfree(allTypesNew);
			pfree(paramModesNew);
			pfree(paramNamesNew);
		}
	}
	PG_FINALLY();
	{
		sql_dialect = saved_dialect;
	}
	PG_END_TRY();

	PG_RETURN_VOID();
}

/*
 * Returns the OID of the handler proc, and, if defined, the OID of the
 * validator for the given language
 */

static void
get_language_procs(const char *langname, Oid *compiler, Oid *validator)
{
	HeapTuple	langTup = SearchSysCache1(LANGNAME, PointerGetDatum(langname));

	if (HeapTupleIsValid(langTup))
	{
		Form_pg_language langStruct = (Form_pg_language) GETSTRUCT(langTup);

		*compiler = langStruct->oid;
		*validator = langStruct->lanvalidator;

		ReleaseSysCache(langTup);
	}
	else
	{
		*compiler = InvalidOid;
		*validator = InvalidOid;
	}
}

/*
 * Engine hook to get OID for language handler and validator for
 * TSQL language
 */
static void
get_func_language_oids(Oid *lang_handler, Oid *lang_validator)
{
	if (lang_handler_oid == InvalidOid || lang_validator_oid == InvalidOid)
	{
		get_language_procs("pltsql", &lang_handler_oid, &lang_validator_oid);
	}
	*lang_handler = lang_handler_oid;
	*lang_validator = lang_validator_oid;
}

/*
 * Map custom PLTSQL datatype OIDs to built-in PG sequence types based on the
 * schema name and type name. This is to ensure we map the correct DOMAIN type.
 * Return InvalidOid if there is no match.
 */
static Oid
pltsql_seq_type_map(Oid typid)
{
	HeapTuple	tp;
	Form_pg_type typtup;
	char	   *typname;
	char	   *nspname;

	tp = SearchSysCache1(TYPEOID, ObjectIdGetDatum(typid));
	if (!HeapTupleIsValid(tp))
		elog(ERROR, "cache lookup failed for type %u", typid);
	typtup = (Form_pg_type) GETSTRUCT(tp);
	typname = NameStr(typtup->typname);

	nspname = get_namespace_name(typtup->typnamespace);
	if (!nspname)
		elog(ERROR, "cache lookup failed for namespace %u",
			 typtup->typnamespace);

	ReleaseSysCache(tp);

	if (strcmp(nspname, "sys") != 0)
		return InvalidOid;

	/* Sequences do not support tinyint so we map it to smallint */
	if (strcmp(typname, "smallint") == 0 ||
		strcmp(typname, "tinyint") == 0)
		return INT2OID;
	else if (strcmp(typname, "int") == 0)
		return INT4OID;
	else if (strcmp(typname, "bigint") == 0)
		return INT8OID;
	else
		return InvalidOid;
}

/*
 * 	canCommitTransaction
 *
 *	This returns true if transaction can be committed
 *
 *	TODO: Implementation
 */
bool
canCommitTransaction(void)
{
	return (AbortCurTransaction == false);
}

static void
pltsql_guc_push_old_value(struct config_generic *gconf, GucAction action)
{
	GucStack   *stack;

	/* If we're not inside a nest level, do nothing */
	if (PltsqlGUCNestLevel == 0)
		return;

	/* Do we already have a stack entry of the current nest level? */
	stack = gconf->session_stack;
	if (stack && stack->nest_level >= PltsqlGUCNestLevel)
	{
		/* Yes, so adjust its state if necessary */
		Assert(stack->nest_level == PltsqlGUCNestLevel);
		switch (action)
		{
			case GUC_ACTION_SET:
				stack->state = GUC_SET;
				break;
			case GUC_ACTION_SAVE:
				stack->state = GUC_SAVE;
				break;
			default:
				ereport(ERROR,
						(errcode(ERRCODE_FEATURE_NOT_SUPPORTED),
						 errmsg("Set action not supported")));
		}
		Assert(pltsql_guc_dirty);
		return;
	}

	/*
	 * Push a new stack entry
	 *
	 */
	stack = (GucStack *) MemoryContextAllocZero(TopMemoryContext,
												sizeof(GucStack));

	stack->prev = gconf->session_stack;
	stack->nest_level = PltsqlGUCNestLevel;
	switch (action)
	{
		case GUC_ACTION_SET:
			stack->state = GUC_SET;
			break;
		case GUC_ACTION_SAVE:
			stack->state = GUC_SAVE;
			break;
		default:
			Assert(false);
	}
	stack->source = gconf->source;
	stack->scontext = gconf->scontext;
	guc_set_stack_value(gconf, &stack->prior);

	gconf->session_stack = stack;
	pltsql_guc_dirty = true;
}

int
pltsql_new_guc_nest_level(void)
{
	return ++PltsqlGUCNestLevel;
}

void
pltsql_revert_guc(int nest_level)
{
	bool		still_dirty;
	int			i;
	int			num_guc_variables;
	struct config_generic **guc_variables;

	Assert(nest_level > 0 && nest_level == PltsqlGUCNestLevel);

	/* Quick exit if nothing's changed in this procedure */
	if (!pltsql_guc_dirty)
	{
		PltsqlGUCNestLevel = nest_level - 1;
		return;
	}

	still_dirty = false;
	num_guc_variables = GetNumConfigOptions();
	guc_variables = get_guc_variables();
	for (i = 0; i < num_guc_variables; i++)
	{
		struct config_generic *gconf = guc_variables[i];
		GucStack   *stack = gconf->session_stack;

		if (stack != NULL && stack->nest_level == nest_level)
		{
			GucStack   *prev = stack->prev;

			/* Perform appropriate restoration of the stacked value */
			config_var_value newvalue = stack->prior;
			GucSource	newsource = stack->source;
			GucContext	newscontext = stack->scontext;

			switch (gconf->vartype)
			{
				case PGC_BOOL:
					{
						struct config_bool *conf = (struct config_bool *) gconf;
						bool		newval = newvalue.val.boolval;
						void	   *newextra = newvalue.extra;

						if (*conf->variable != newval || conf->gen.extra != newextra)
						{
							if (conf->assign_hook)
								conf->assign_hook(newval, newextra);
							*conf->variable = newval;
							guc_set_extra_field(&conf->gen, &conf->gen.extra, newextra);
						}
						break;
					}
				case PGC_INT:
					{
						struct config_int *conf = (struct config_int *) gconf;
						int			newval = newvalue.val.intval;
						void	   *newextra = newvalue.extra;

						if (*conf->variable != newval || conf->gen.extra != newextra)
						{
							if (conf->assign_hook)
								conf->assign_hook(newval, newextra);
							*conf->variable = newval;
							guc_set_extra_field(&conf->gen, &conf->gen.extra, newextra);
						}
						break;
					}
				case PGC_REAL:
					{
						struct config_real *conf = (struct config_real *) gconf;
						double		newval = newvalue.val.realval;
						void	   *newextra = newvalue.extra;

						if (*conf->variable != newval || conf->gen.extra != newextra)
						{
							if (conf->assign_hook)
								conf->assign_hook(newval, newextra);
							*conf->variable = newval;
							guc_set_extra_field(&conf->gen, &conf->gen.extra, newextra);
						}
						break;
					}
				case PGC_STRING:
					{
						struct config_string *conf = (struct config_string *) gconf;
						char	   *newval = newvalue.val.stringval;
						void	   *newextra = newvalue.extra;

						/* Special case for identity_insert */
						if (strcmp(gconf->name, "babelfishpg_tsql.identity_insert") == 0)
						{
							tsql_identity_insert = (tsql_identity_insert_fields)
							{
								false, InvalidOid, InvalidOid
							};
						}

						if (*conf->variable != newval || conf->gen.extra != newextra)
						{
							if (conf->assign_hook)
								conf->assign_hook(newval, newextra);
							guc_set_string_field(conf, conf->variable, newval);
							guc_set_extra_field(&conf->gen, &conf->gen.extra, newextra);
						}

						/*
						 * Release stacked values if not used anymore. We
						 * could use discard_stack_value() here, but since we
						 * have type-specific code anyway, might as well
						 * inline it.
						 */
						guc_set_string_field(conf, &stack->prior.val.stringval, NULL);
						guc_set_string_field(conf, &stack->masked.val.stringval, NULL);
						break;
					}
				case PGC_ENUM:
					{
						struct config_enum *conf = (struct config_enum *) gconf;
						int			newval = newvalue.val.enumval;
						void	   *newextra = newvalue.extra;

						if (*conf->variable != newval || conf->gen.extra != newextra)
						{
							if (conf->assign_hook)
								conf->assign_hook(newval, newextra);
							*conf->variable = newval;
							guc_set_extra_field(&conf->gen, &conf->gen.extra, newextra);
						}
						break;
					}
			}

			/*
			 * Release stacked extra values if not used anymore.
			 */
			guc_set_extra_field(gconf, &(stack->prior.extra), NULL);
			guc_set_extra_field(gconf, &(stack->masked.extra), NULL);

			/* And restore source information */
			gconf->source = newsource;
			gconf->scontext = newscontext;

			/* Finish popping the state stack */
			gconf->session_stack = prev;
			pfree(stack);
		}						/* end of stack-popping loop */

		if (stack != NULL)
			still_dirty = true;
	}

	/* If there are no remaining stack entries, we can reset guc_dirty */
	pltsql_guc_dirty = still_dirty;

	/* Update nesting level */
	PltsqlGUCNestLevel = nest_level - 1;

}

static char *get_oid_type_string(int type_oid){
	char *type_string = NULL;
	if ((*common_utility_plugin_ptr->is_tsql_decimal_datatype) (type_oid))
	{
		type_string = "decimal";
		return type_string;
	}

	switch(type_oid)
	{
		case INT2OID:
			type_string = "pg_catalog.int2";
			break;
		case INT4OID:
			type_string = "pg_catalog.int4";
			break;
		case INT8OID:
			type_string = "pg_catalog.int8";
			break;
		case NUMERICOID:
			type_string = "pg_catalog.numeric";
			break;
		default:
			ereport(ERROR, (errcode(ERRCODE_FEATURE_NOT_SUPPORTED),
				errmsg("identity column type must be of data type int, bigint, smallint, decimal or numeric")));
			break;
	}
	return type_string;
}

static int64 get_identity_into_args(Node *node)
{
	int64 val = 0;
	Const *con = NULL;
	FuncExpr *fxpr = NULL;
	OpExpr *opxpr = NULL;
	Node *n = NULL;

	switch (nodeTag(node))
	{
		case T_Const:
			con = (Const *)node;
			val = (int64)DatumGetInt64(con->constvalue);
			break;
		case T_FuncExpr:
			fxpr = (FuncExpr *)node;
			if ((fxpr->args)->length != 1)
				ereport(ERROR, (errcode(ERRCODE_SYNTAX_ERROR), errmsg("syntax error near 'identity'")));
			n = (Node *)list_nth(fxpr->args, 0);
			val = get_identity_into_args(n);
			break;
		case T_OpExpr:
			opxpr = (OpExpr *)node;
			if ((opxpr->args)->length != 1)
				ereport(ERROR, (errcode(ERRCODE_SYNTAX_ERROR), errmsg("syntax error near 'identity'")));
			n = (Node *)list_nth(opxpr->args, 0);
			val = get_identity_into_args(n);
			break;
		default:
			ereport(ERROR, (errcode(ERRCODE_SYNTAX_ERROR), errmsg("syntax error near 'identity'")));
			break;
		}
	return val;
}

static List *transformSelectIntoStmt(CreateTableAsStmt *stmt, const char *queryString)
{
	List *result;
	ListCell *elements;
	CreateSeqStmt *seqstmt;
	AlterSeqStmt *altseqstmt;
	List *attnamelist;
	IntoClause *into;
	Node *n;

	n = stmt->query;
	into = stmt->into;
	result = NIL;
	seqstmt = NULL;
	altseqstmt = NULL;

	if (n && n->type == T_Query)
	{
		Query *q = (Query *)n;
		bool seen_identity = false;
		foreach (elements, q->targetList)
		{
			TargetEntry *tle = (TargetEntry *)lfirst(elements);

			if (tle->expr && IsA(tle->expr, FuncExpr) && strncasecmp(get_func_name(((FuncExpr *)(tle->expr))->funcid), "identity_into", strlen( "identity_into")) == 0)
			{
				FuncExpr *funcexpr;
				Oid snamespaceid;
				char *snamespace;
				char *sname;
				List *seqoptions = NIL;
				ListCell *arg;
				int typeoid = 0;
				char *type = NULL;

				TypeName *typename = NULL;
				int64 seedvalue = 0;
				int64 incrementvalue = 0;
				int argnum;

				if (seen_identity)
					ereport(ERROR,(errcode(ERRCODE_SYNTAX_ERROR),
						errmsg("Attempting to add multiple identity columns to table \"%s\" using the SELECT INTO statement.", into->rel->relname)));

				if (tle->resname == NULL)
					ereport(ERROR, (errcode(ERRCODE_SYNTAX_ERROR), errmsg("Incorrect syntax near the keyword 'INTO'")));

				funcexpr = (FuncExpr *)tle->expr;
				argnum = 0;
				foreach (arg, funcexpr->args)
				{
					Node *farg_node = (Node *)lfirst(arg);
					argnum++;
					switch (argnum)
					{
					case 1:
						typeoid = get_identity_into_args(farg_node);
						type = get_oid_type_string(typeoid);
						typename = typeStringToTypeName(type);
						seqoptions = lappend(seqoptions, makeDefElem("as", (Node *)typename, -1));
						break;
					case 2:
						seedvalue = get_identity_into_args(farg_node);
						seqoptions = lappend(seqoptions, makeDefElem("start", (Node *)makeFloat(psprintf(INT64_FORMAT, seedvalue)), -1));
						break;
					case 3:
						incrementvalue = get_identity_into_args(farg_node);
						seqoptions = lappend(seqoptions, makeDefElem("increment", (Node *)makeFloat(psprintf(INT64_FORMAT, incrementvalue)), -1));
						if (incrementvalue > 0)
						{
							seqoptions = lappend(seqoptions, makeDefElem("minvalue", (Node *)makeFloat(psprintf(INT64_FORMAT, seedvalue)), -1));
						}
						else
						{
							seqoptions = lappend(seqoptions, makeDefElem("maxvalue", (Node *)makeFloat(psprintf(INT64_FORMAT, seedvalue)), -1));
						}
						break;
					}
				}

				into->identityName = tle->resname;
				into->identityType = TypeNameToString(typename);
				seen_identity = true;

				snamespaceid = RangeVarGetCreationNamespace(into->rel);
				snamespace = get_namespace_name(snamespaceid);
				sname = ChooseRelationName(into->rel->relname, tle->resname, "seq", snamespaceid, false);
				seqstmt = makeNode(CreateSeqStmt);
				seqstmt->for_identity = true;
				seqstmt->sequence = makeRangeVar(snamespace, sname, -1);
				seqstmt->sequence->relpersistence = into->rel->relpersistence;
				seqstmt->options = seqoptions;

				altseqstmt = makeNode(AlterSeqStmt);
				altseqstmt->sequence = makeRangeVar(snamespace, sname, -1);
				attnamelist = list_make3(makeString(snamespace), makeString(into->rel->relname), makeString(tle->resname));
				altseqstmt->options = list_make1(makeDefElem("owned_by", (Node *)attnamelist, -1));
				altseqstmt->for_identity = true;
			}
		}
	}

	if (seqstmt)
		result = lappend(result, seqstmt);
	result = lappend(result, stmt);
	if (altseqstmt)
		result = lappend(result, altseqstmt);

	return result;
}

void pltsql_bbfSelectIntoUtility(ParseState *pstate, PlannedStmt *pstmt, const char *queryString, QueryEnvironment *queryEnv,
								 ParamListInfo params, QueryCompletion *qc)
{

	Node *parsetree = pstmt->utilityStmt;
	ObjectAddress address;
	ObjectAddress secondaryObject = InvalidObjectAddress;
	List *stmts;
	stmts = transformSelectIntoStmt((CreateTableAsStmt *)parsetree, queryString);
	while (stmts != NIL)
	{
		Node *stmt = (Node *)linitial(stmts);
		stmts = list_delete_first(stmts);
		if (IsA(stmt, CreateTableAsStmt))
		{
			address = ExecCreateTableAs(pstate, (CreateTableAsStmt *)parsetree, params, queryEnv, qc);
			EventTriggerCollectSimpleCommand(address, secondaryObject, stmt);
		}
		else if (IsA(stmt, CreateSeqStmt))
		{
			address = DefineSequence(pstate, (CreateSeqStmt *)stmt);
			Assert(address.objectId != InvalidOid);
			tsql_select_into_seq_oid = address.objectId;
			EventTriggerCollectSimpleCommand(address, secondaryObject, stmt);
		}
		else
		{
			PlannedStmt *wrapper;
			wrapper = makeNode(PlannedStmt);
			wrapper->commandType = CMD_UTILITY;
			wrapper->canSetTag = false;
			wrapper->utilityStmt = stmt;
			wrapper->stmt_location = pstmt->stmt_location;
			wrapper->stmt_len = pstmt->stmt_len;

			ProcessUtility(wrapper, queryString, false, PROCESS_UTILITY_SUBCOMMAND, params, NULL, None_Receiver, NULL);
		}
		if (stmts != NIL)
			CommandCounterIncrement();
	}
}

void
set_current_query_is_create_tbl_check_constraint(Node *expr)
{
	CreateStmt *stmt = (CreateStmt *) expr;
	ListCell   *elements;

	foreach(elements, stmt->tableElts)
	{
		Node	   *element = lfirst(elements);

		if (nodeTag(element) == T_Constraint)
		{
			Constraint *c = (Constraint *) element;

			if (c->contype == CONSTR_CHECK)
			{
				current_query_is_create_tbl_check_constraint = true;
				break;
			}
		}
	}
}

void
pltsql_remove_current_query_env(void)
{
	ENRDropTempTables(currentQueryEnv);
	remove_queryEnv();

	if (!currentQueryEnv ||
		(currentQueryEnv == topLevelQueryEnv && get_namedRelList() == NIL))
	{
		destroy_failed_transactions_map();
	}
}

/*
 * Drop statement of babelfish, currently delete extended property as well.
 */
static void
bbf_ExecDropStmt(DropStmt *stmt)
{
	int16			db_id;
	const char		*type = NULL;
	char			*schema_name = NULL,
					*major_name = NULL;
	ObjectAddress	address;
	Relation		relation = NULL;
	Oid				schema_oid;
	ListCell		*cell;
	char	*dbname = get_cur_db_name();
	const char *logicalschema = NULL;

	db_id = get_cur_db_id();

	if (stmt->removeType == OBJECT_SCHEMA)
	{
		foreach(cell, stmt->objects)
		{
			schema_name = strVal(lfirst(cell));

			if (get_namespace_oid(schema_name, true) == InvalidOid)
				return;

			type = ExtendedPropertyTypeNames[EXTENDED_PROPERTY_SCHEMA];
			delete_extended_property(db_id, type, schema_name, NULL, NULL);
		}
	}
	else if (stmt->removeType == OBJECT_TABLE ||
			 stmt->removeType == OBJECT_VIEW ||
			 stmt->removeType == OBJECT_SEQUENCE)
	{
		foreach(cell, stmt->objects)
		{
			relation = NULL;
			address = get_object_address(stmt->removeType,
										 lfirst(cell),
										 &relation,
										 AccessShareLock,
										 true);

			if (!relation)
				continue;

			/* Get major_name */
			major_name = pstrdup(RelationGetRelationName(relation));
			relation_close(relation, AccessShareLock);

			/* Get schema_name */
			schema_oid = get_object_namespace(&address);
			if (OidIsValid(schema_oid))
				schema_name = get_namespace_name(schema_oid);
			logicalschema = get_logical_schema_name(schema_name, true);

			if (schema_name && major_name)
			{
				if (stmt->removeType == OBJECT_TABLE)
				{
					type = ExtendedPropertyTypeNames[EXTENDED_PROPERTY_TABLE];
					delete_extended_property(db_id, type, schema_name,
											 major_name, NULL);
					type = ExtendedPropertyTypeNames[EXTENDED_PROPERTY_TABLE_COLUMN];
					delete_extended_property(db_id, type, schema_name,
											 major_name, NULL);
				}
				else if (stmt->removeType == OBJECT_VIEW)
				{
					type = ExtendedPropertyTypeNames[EXTENDED_PROPERTY_VIEW];
					delete_extended_property(db_id, type, schema_name,
											 major_name, NULL);
				}
				else if (stmt->removeType == OBJECT_SEQUENCE)
				{
					type = ExtendedPropertyTypeNames[EXTENDED_PROPERTY_SEQUENCE];
					delete_extended_property(db_id, type, schema_name,
											 major_name, NULL);
				}
			}
			if (logicalschema != NULL)
				clean_up_bbf_schema(dbname, logicalschema, major_name, false);
		}
	}
	else if (stmt->removeType == OBJECT_PROCEDURE ||
			 stmt->removeType == OBJECT_FUNCTION ||
			 stmt->removeType == OBJECT_TYPE)
	{
		HeapTuple	tuple;

		foreach(cell, stmt->objects)
		{
			relation = NULL;
			address = get_object_address(stmt->removeType,
										 lfirst(cell),
										 &relation,
										 AccessShareLock,
										 true);
			Assert(relation == NULL);
			if (!OidIsValid(address.objectId))
				continue;

			/* Get major_name */
			relation = table_open(address.classId, AccessShareLock);
			tuple = get_catalog_object_by_oid(relation,
											  get_object_attnum_oid(address.classId),
											  address.objectId);
			if (!HeapTupleIsValid(tuple))
			{
				table_close(relation, AccessShareLock);
				continue;
			}

			if (stmt->removeType == OBJECT_PROCEDURE ||
				stmt->removeType == OBJECT_FUNCTION)
				major_name = pstrdup(NameStr(((Form_pg_proc) GETSTRUCT(tuple))->proname));
			else if (stmt->removeType == OBJECT_TYPE)
				major_name = pstrdup(NameStr(((Form_pg_type) GETSTRUCT(tuple))->typname));

			table_close(relation, AccessShareLock);

			/* Get schema_name */
			schema_oid = get_object_namespace(&address);
			if (OidIsValid(schema_oid))
				schema_name = get_namespace_name(schema_oid);
			logicalschema = get_logical_schema_name(schema_name, true);

			if (schema_name && major_name)
			{
				if (stmt->removeType == OBJECT_PROCEDURE)
					type = ExtendedPropertyTypeNames[EXTENDED_PROPERTY_PROCEDURE];
				else if (stmt->removeType == OBJECT_FUNCTION)
					type = ExtendedPropertyTypeNames[EXTENDED_PROPERTY_FUNCTION];
				else if (stmt->removeType == OBJECT_TYPE)
					type = ExtendedPropertyTypeNames[EXTENDED_PROPERTY_TYPE];

				delete_extended_property(db_id, type, schema_name, major_name,
										 NULL);
			}
			if (logicalschema != NULL)
				clean_up_bbf_schema(dbname, logicalschema, major_name, false);
		}
	}
}

static int
isolation_to_int(char *isolation_level)
{
	if (strcmp(isolation_level, "serializable") == 0)
		return XACT_SERIALIZABLE;
	else if (strcmp(isolation_level, "repeatable read") == 0)
		return XACT_REPEATABLE_READ;
	else if (strcmp(isolation_level, "read committed") == 0)
		return XACT_READ_COMMITTED;
	else if (strcmp(isolation_level, "read uncommitted") == 0)
		return XACT_READ_UNCOMMITTED;

	return 0;
}

static void
bbf_set_tran_isolation(char *new_isolation_level_str)
{
	const int 		new_isolation_int_val = isolation_to_int(new_isolation_level_str);

	if(new_isolation_int_val != DefaultXactIsoLevel)
	{
		if(FirstSnapshotSet || IsSubTransaction() || 
				(new_isolation_int_val == XACT_SERIALIZABLE && RecoveryInProgress()))
		{
			if(escape_hatch_set_transaction_isolation_level == EH_IGNORE)
				return;
			else
				elog(ERROR, "SET TRANSACTION ISOLATION failed, transaction aborted, set escape hatch "
					"'escape_hatch_set_transaction_isolation_level' to ignore such error");
		}
		else
		{
			SetConfigOption("transaction_isolation", new_isolation_level_str, PGC_USERSET, PGC_S_SESSION);
			SetConfigOption("default_transaction_isolation", new_isolation_level_str, PGC_USERSET, PGC_S_SESSION);
		}
	}
	return ;
}<|MERGE_RESOLUTION|>--- conflicted
+++ resolved
@@ -3451,7 +3451,6 @@
 				revoke_type_permission_from_public(pstmt, queryString, readOnlyTree, context, params, queryEnv, dest, qc, create_domain->domainname);
 				return;
 			}
-<<<<<<< HEAD
 		case T_GrantStmt:
 			{
 				GrantStmt *grant = (GrantStmt *) parsetree;
@@ -3676,7 +3675,6 @@
 					}
 					return;
 				}
-=======
 		case T_VariableSetStmt:
 			{
 				VariableSetStmt *variable_set = (VariableSetStmt *) parsetree;
@@ -3698,7 +3696,6 @@
 					}
 				}
 				break;
->>>>>>> ffdb6445
 			}
 		default:
 			break;
