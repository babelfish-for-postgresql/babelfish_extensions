--- conflicted
+++ resolved
@@ -4594,14 +4594,10 @@
 	int			i;
 
 	/* Special handling is neede for Inline Table-Valued Functions */
-<<<<<<< HEAD
 	bool 		is_itvf;
+	char		*prosrc = NULL;
 	bool		is_mstvf = false;
-	char		*prosrc = NULL;
-=======
-	bool		is_itvf;
-	char	   *prosrc = NULL;
->>>>>>> 243e3294
+	
 	MemoryContext oldMemoryContext = CurrentMemoryContext;
 	int			saved_dialect = sql_dialect;
 
