/*-------------------------------------------------------------------------
 *
 * pl_handler.c		- Handler for the PL/tsql
 *			  procedural language
 *
 * Portions Copyright (c) 1996-2018, PostgreSQL Global Development Group
 * Portions Copyright (c) 1994, Regents of the University of California
 *
 *
 * IDENTIFICATION
 *	  src/pl/pltsql/src/pl_handler.c
 *
 *-------------------------------------------------------------------------
 */

#include "postgres.h"

#include "access/attnum.h"
#include "access/htup_details.h"
#include "access/table.h"
#include "catalog/heap.h"
#include "catalog/indexing.h"
#include "catalog/namespace.h"
#include "catalog/pg_authid.h"
#include "catalog/pg_collation.h"
#include "catalog/pg_language.h"
#include "catalog/pg_proc.h"
#include "catalog/pg_type.h"
#include "commands/dbcommands.h"
#include "commands/defrem.h"
#include "commands/sequence.h"
#include "commands/tablecmds.h"
#include "commands/user.h"
#include "common/md5.h"
#include "common/string.h"
#include "funcapi.h"
#include "mb/pg_wchar.h"
#include "nodes/makefuncs.h"
#include "nodes/nodeFuncs.h"
#include "nodes/pg_list.h"
#include "parser/analyze.h"
#include "parser/parser.h"
#include "parser/parse_clause.h"
#include "parser/parse_expr.h"
#include "parser/parse_relation.h"
#include "parser/parse_target.h"
#include "parser/parse_type.h"
#include "parser/parse_utilcmd.h"
#include "parser/scansup.h"
#include "pgstat.h"			/* for pgstat related activities */
#include "tcop/pquery.h"
#include "tcop/tcopprot.h"
#include "tcop/utility.h"
#include "utils/acl.h"
#include "utils/builtins.h"
#include "utils/guc_tables.h"
#include "utils/lsyscache.h"
#include "utils/plancache.h"
#include "utils/ps_status.h"
#include "utils/queryenvironment.h"
#include "utils/rel.h"
#include "utils/relcache.h"
#include "utils/snapmgr.h"
#include "utils/syscache.h"
#include "utils/varlena.h"

#include "analyzer.h"
#include "catalog.h"
#include "codegen.h"
#include "collation.h"
#include "dbcmds.h"
#include "err_handler.h"
#include "guc.h"
#include "hooks.h"
#include "iterative_exec.h"
#include "rolecmds.h"
#include "multidb.h"
#include "schemacmds.h"
#include "session.h"
#include "pltsql.h"
#include "pl_explain.h"

#include "access/xact.h"

extern bool escape_hatch_unique_constraint;
extern bool pltsql_recursive_triggers;
extern bool restore_tsql_tabletype;
extern bool babelfish_dump_restore;
extern bool pltsql_nocount;

extern List *babelfishpg_tsql_raw_parser(const char *str, RawParseMode mode);
extern bool install_backend_gram_hooks();

static void assign_identity_insert(const char *newval, void *extra);
static void assign_textsize(int newval, void *extra);
extern Datum init_collid_trans_tab(PG_FUNCTION_ARGS);
extern Datum init_like_ilike_table(PG_FUNCTION_ARGS);
extern Datum init_tsql_coerce_hash_tab(PG_FUNCTION_ARGS);
extern Datum init_tsql_datatype_precedence_hash_tab(PG_FUNCTION_ARGS);
extern Datum init_tsql_cursor_hash_tab(PG_FUNCTION_ARGS);
extern PLtsql_execstate *get_current_tsql_estate(void);
extern PLtsql_execstate *get_outermost_tsql_estate(int *nestlevel);
extern void pre_check_trigger_schema(List *object, bool missing_ok);
static void  get_language_procs(const char *langname, Oid *compiler, Oid *validator);
static void get_func_language_oids(Oid *lang_handler, Oid *lang_validator);
extern bool pltsql_suppress_string_truncation_error();
static Oid bbf_table_var_lookup(const char *relname, Oid relnamespace);
extern void assign_object_access_hook_drop_relation(void);
extern void uninstall_object_access_hook_drop_relation(void);
static Oid pltsql_seq_type_map(Oid typid);
bool canCommitTransaction(void);
extern void assign_tablecmds_hook(void);
static void bbf_ProcessUtility(PlannedStmt *pstmt,
		const char *queryString,
		bool readOnlyTree,
		ProcessUtilityContext context,
		ParamListInfo params,
		QueryEnvironment *queryEnv,
		DestReceiver *dest,
		QueryCompletion *qc);
static bool pltsql_truncate_identifier(char *ident, int len, bool warn);
static Name pltsql_cstr_to_name(char *s, int len);
extern void pltsql_add_guc_plan(CachedPlanSource *plansource);
extern bool pltsql_check_guc_plan(CachedPlanSource *plansource);
bool pltsql_function_as_checker(const char *lang, List *as, char **prosrc_str_p, char **probin_str_p);
extern void pltsql_function_probin_writer(CreateFunctionStmt *stmt, Oid languageOid, char** probin_str_p);
extern void pltsql_function_probin_reader(ParseState *pstate, List *fargs, Oid *actual_arg_types, Oid *declared_arg_types, Oid funcid);
static void check_nullable_identity_constraint(RangeVar *relation, ColumnDef *column);
static bool is_identity_constraint(ColumnDef *column);
static bool has_unique_nullable_constraint(ColumnDef *column);
static bool is_nullable_constraint(Constraint *cst, Oid rel_oid);
static bool is_nullable_index(IndexStmt *stmt);
extern PLtsql_function * find_cached_batch(int handle);
extern void apply_post_compile_actions(PLtsql_function *func, InlineCodeBlockArgs *args);
Datum sp_prepare(PG_FUNCTION_ARGS);
Datum sp_unprepare(PG_FUNCTION_ARGS);
static List *transformReturningList(ParseState *pstate, List *returningList);
extern char * construct_unique_index_name(char *index_name, char *relation_name);
extern int CurrentLineNumber;
static non_tsql_proc_entry_hook_type prev_non_tsql_proc_entry_hook = NULL;
static void pltsql_non_tsql_proc_entry(int proc_count, int sys_func_count);
static bool get_attnotnull(Oid relid, AttrNumber attnum);
static void set_procid(Oid oid);
static bool is_rowversion_column(ParseState *pstate, ColumnDef *column);
static void validate_rowversion_column_constraints(ColumnDef *column);
static void validate_rowversion_table_constraint(Constraint *c, char *rowversion_column_name);
static Constraint *get_rowversion_default_constraint(TypeName *typname);
static void revoke_type_permission_from_public(PlannedStmt *pstmt, const char *queryString, bool readOnlyTree,
		ProcessUtilityContext context, ParamListInfo params, QueryEnvironment *queryEnv, DestReceiver *dest, QueryCompletion *qc, List *type_name);
static void set_current_query_is_create_tbl_check_constraint(Node *expr);

extern bool  pltsql_ansi_defaults;
extern bool  pltsql_quoted_identifier;
extern bool  pltsql_concat_null_yields_null;
extern bool  pltsql_ansi_nulls;
extern bool  pltsql_ansi_null_dflt_on;
extern bool  pltsql_ansi_padding;
extern bool  pltsql_ansi_warnings;
extern bool  pltsql_arithabort;
extern int   pltsql_datefirst;
extern char* pltsql_language;
extern int pltsql_lock_timeout;

PG_FUNCTION_INFO_V1(pltsql_inline_handler);

static Oid lang_handler_oid = InvalidOid;     /* Oid of language handler function */
static Oid lang_validator_oid = InvalidOid;   /* Oid of language validator function */

PG_MODULE_MAGIC;

/* Module callbacks */
void		_PG_init(void);
void		_PG_fini(void);

/* Custom GUC variable */
static const struct config_enum_entry variable_conflict_options[] = {
	{"error", PLTSQL_RESOLVE_ERROR, false},
	{"use_variable", PLTSQL_RESOLVE_VARIABLE, false},
	{"use_column", PLTSQL_RESOLVE_COLUMN, false},
	{NULL, 0, false}
};

static const struct config_enum_entry schema_mapping_options[] = {
	{"db_schema", PLTSQL_DB_SCHEMA, false},
	{"db", PLTSQL_DB, false},
	{"schema", PLTSQL_SCHEMA, false},
	{NULL, 0, false}
};

Oid procid_var = InvalidOid;

int			pltsql_variable_conflict = PLTSQL_RESOLVE_ERROR;

int 		pltsql_schema_mapping;

int			pltsql_extra_errors;
bool		pltsql_debug_parser = false;
char       *identity_insert_string;
bool		output_update_transformation = false;
bool		output_into_insert_transformation = false;
char       *update_delete_target_alias = NULL;
int			pltsql_trigger_depth = 0;

PLExecStateCallStack	*exec_state_call_stack = NULL;
int 					text_size;
Portal					pltsql_snapshot_portal = NULL;
int								pltsql_non_tsql_proc_entry_count = 0;
int								pltsql_sys_func_entry_count = 0;
static int                             PltsqlGUCNestLevel = 0;
static bool                            pltsql_guc_dirty;
static guc_push_old_value_hook_type prev_guc_push_old_value_hook = NULL;
static validate_set_config_function_hook_type prev_validate_set_config_function_hook = NULL;
static void pltsql_guc_push_old_value(struct config_generic *gconf, GucAction action);
static int pltsql_new_guc_nest_level(void);
static void pltsql_revert_guc(int nest_level);
bool current_query_is_create_tbl_check_constraint = false;

/* Configurations */
bool        pltsql_trace_tree = false;
bool        pltsql_trace_exec_codes = false;
bool        pltsql_trace_exec_counts = false;
bool        pltsql_trace_exec_time = false;

tsql_identity_insert_fields tsql_identity_insert = {false, InvalidOid, InvalidOid};

/* Hook for plugins */
PLtsql_plugin **pltsql_plugin_ptr = NULL;
PLtsql_instr_plugin **pltsql_instr_plugin_ptr = NULL;
PLtsql_protocol_plugin **pltsql_protocol_plugin_ptr = NULL;

/* Save hook values in case of unload */
static pre_parse_analyze_hook_type prev_pre_parse_analyze_hook = NULL;
static post_parse_analyze_hook_type prev_post_parse_analyze_hook = NULL;
static pltsql_sequence_validate_increment_hook_type prev_pltsql_sequence_validate_increment_hook = NULL;
static pltsql_identity_datatype_hook_type prev_pltsql_identity_datatype_hook = NULL;
static pltsql_sequence_datatype_hook_type prev_pltsql_sequence_datatype_hook = NULL;
static relname_lookup_hook_type prev_relname_lookup_hook = NULL;
static ProcessUtility_hook_type prev_ProcessUtility = NULL;
static get_func_language_oids_hook_type prev_get_func_language_oids_hook = NULL;
static tsql_has_linked_srv_permissions_hook_type prev_tsql_has_linked_srv_permissions_hook = NULL;
plansource_complete_hook_type prev_plansource_complete_hook = NULL;
plansource_revalidate_hook_type prev_plansource_revalidate_hook = NULL;
planner_node_transformer_hook_type prev_planner_node_transformer_hook = NULL;
check_lang_as_clause_hook_type check_lang_as_clause_hook = NULL;
write_stored_proc_probin_hook_type write_stored_proc_probin_hook = NULL;
make_fn_arguments_from_stored_proc_probin_hook_type make_fn_arguments_from_stored_proc_probin_hook = NULL;
pltsql_nextval_hook_type prev_pltsql_nextval_hook = NULL;
pltsql_resetcache_hook_type prev_pltsql_resetcache_hook = NULL;
pltsql_setval_hook_type prev_pltsql_setval_hook = NULL;

static void
set_procid(Oid oid)
{
	procid_var = oid;
}

static void
assign_identity_insert(const char *newval, void *extra)
{
        if (strcmp(newval, "") != 0)
        {
                List *elemlist;
                Oid rel_oid;
                Oid schema_oid;
                char *option_flag;
                char *rel_name;
                char *schema_name = NULL;
                char *input_string = pstrdup(newval);
                char *id_insert_rel_name = NULL;
                char *id_insert_schema_name = NULL;
				char *cur_db_name;

				cur_db_name = get_cur_db_name();

                /* Check if IDENTITY_INSERT is valid and get names. If not, reset it. */
                if (tsql_identity_insert.valid)
                {
                        id_insert_rel_name = get_rel_name(tsql_identity_insert.rel_oid);

                        if (!id_insert_rel_name)
                                tsql_identity_insert.valid = false;
                        else
                                id_insert_schema_name = get_namespace_name(tsql_identity_insert.schema_oid);
                }

                /* Parse user input string into list of identifiers */
                if (!SplitGUCList(input_string, '.', &elemlist))
                {
                        /* syntax error in list */
                        GUC_check_errdetail("List syntax is invalid.");
                        pfree(input_string);
                        list_free(elemlist);
                        return;
                }

                option_flag = (char *) linitial(elemlist);
                rel_name = (char *) lsecond(elemlist);

                /* Check the user provided schema value */
                if (list_length(elemlist) >= 3)
                {
                        schema_name = (char *) lthird(elemlist);

						if (cur_db_name)
							schema_name = get_physical_schema_name(cur_db_name,
																   schema_name);

                        schema_oid = LookupExplicitNamespace(schema_name, true);
                        if (!OidIsValid(schema_oid))
                                ereport(ERROR,
                                        (errcode(ERRCODE_UNDEFINED_SCHEMA),
                                         errmsg("schema \"%s\" does not exist",
                                                        schema_name)));
                        
                        rel_oid = get_relname_relid(rel_name, schema_oid);
                        if (!OidIsValid(rel_oid))
                                ereport(ERROR,
					(errcode(ERRCODE_UNDEFINED_TABLE),
					 errmsg("relation \"%s\" does not exist",
							rel_name)));
                }

                /* Check the catalog name then ignore it */
                if (list_length(elemlist) == 4)
                {
                        char *catalog_name = (char *) lfourth(elemlist);
                        if (strcmp(catalog_name, get_database_name(MyDatabaseId)) != 0)
                                ereport(ERROR,
					(errcode(ERRCODE_FEATURE_NOT_SUPPORTED),
					 errmsg("cross-database references are not implemented: \"%s.%s.%s\"",
							catalog_name, schema_name, rel_name)));
                }

                /* If schema is not provided, find it from the search path. */
                if (!schema_name)
                {
                        /* If the relation exists, retrieve the relation Oid from the
                         * first schema that contains it.
                         */
                        rel_oid = RelnameGetRelid(rel_name);
                        if (!OidIsValid(rel_oid))
                                ereport(ERROR,
                                        (errcode(ERRCODE_UNDEFINED_TABLE),
                                         errmsg("relation \"%s\" does not exist",
                                                        rel_name)));

                        schema_oid = get_rel_namespace(rel_oid);
                        schema_name = get_namespace_name(schema_oid);
                }

                /* Process assignment logic */
                if (strcmp(option_flag, "on") == 0)
                {
                        if (!tsql_identity_insert.valid)
                        {
                                /* Check if relation has identity property */
                                Relation rel;
                                TupleDesc tupdesc;
                                int attnum;
                                bool has_ident = false;

                                rel = RelationIdGetRelation(rel_oid);
                                tupdesc = RelationGetDescr(rel);

                                for (attnum = 0; attnum < tupdesc->natts; attnum++)
                                {
                                        Form_pg_attribute attr = TupleDescAttr(tupdesc, attnum);
                                        if (attr->attidentity)
                                        {
                                                has_ident = true;
                                                break;
                                        }
                                }

                                RelationClose(rel);

                                if (!has_ident)
                                        ereport(ERROR,
                                                        (errcode(ERRCODE_UNDEFINED_COLUMN),
                                                         errmsg("Table '%s.%s' does not have the identity property. Cannot perform SET operation.",
                                                                        schema_name, rel_name)));

                                /* Set IDENTITY_INSERT to the user value */
                                tsql_identity_insert.rel_oid = rel_oid;
                                tsql_identity_insert.schema_oid = schema_oid;
                                tsql_identity_insert.valid = true;
                        }
                        else if (rel_oid != tsql_identity_insert.rel_oid)
                        {
                                /* IDENTITY_INSERT is already on and tables do not match */
                                ereport(ERROR,
					(errcode(ERRCODE_RESTRICT_VIOLATION),
					 errmsg("IDENTITY_INSERT is already ON for table \'%s.%s.%s\'",
                                                    get_database_name(MyDatabaseId), 
                                                    id_insert_schema_name, 
                                                    id_insert_rel_name)));
                        }
                        /* IDENTITY_INSERT is already set to the table. Keep the value */
                }
                else if (strcmp(option_flag, "off") == 0)
                {
                        if (rel_oid == tsql_identity_insert.rel_oid)
                        {
                                /* IDENTITY_INSERT is currently set and tables match. Set to off */
                                tsql_identity_insert.valid = false;
                        }
                        /* User sets to off and already off or different table. Keep the value */
                }
                else
                {
                        ereport(ERROR,
				(errcode(ERRCODE_SYNTAX_ERROR),
				 errmsg("unknown option value")));
                }

                /* Clean up */
                pfree(input_string);
                list_free(elemlist);
        }
}

static void
assign_textsize(int newval, void *extra)
{
	if (pltsql_protocol_plugin_ptr && *pltsql_protocol_plugin_ptr && (*pltsql_protocol_plugin_ptr)->set_guc_stat_var)
			(*pltsql_protocol_plugin_ptr)->set_guc_stat_var("babelfishpg_tsql.textsize", false, NULL, newval);
}

static void
pltsql_pre_parse_analyze(ParseState *pstate, RawStmt *parseTree)
{
	if (prev_pre_parse_analyze_hook)
	  prev_pre_parse_analyze_hook(pstate, parseTree);

	if (sql_dialect != SQL_DIALECT_TSQL)
		return;

	if (parseTree->stmt->type == T_CreateFunctionStmt ){
		ListCell 		*option;
		CreateTrigStmt *trigStmt;
		CreateFunctionStmt *funcStmt = (CreateFunctionStmt *) parseTree->stmt;
		char* trig_schema;
		foreach (option, ((CreateFunctionStmt *) parseTree->stmt)->options){
			DefElem *defel = (DefElem *) lfirst(option);
			if (strcmp(defel->defname, "trigStmt") == 0)
			{
				trigStmt = (CreateTrigStmt *) defel->arg;
				if (trigStmt->args != NIL){
					trig_schema = ((String *)list_nth(((CreateTrigStmt *) trigStmt)->args,0))->sval;
					if ((trigStmt->relation->schemaname != NULL && strcasecmp(trig_schema, trigStmt->relation->schemaname)!=0)
					|| trigStmt->relation->schemaname == NULL){
					ereport(ERROR,
						(errcode(ERRCODE_INTERNAL_ERROR),
						 errmsg("Cannot create trigger '%s.%s' because its schema is different from the schema of the target table or view.",
						   trig_schema , trigStmt->trigname)));
					}
					trigStmt->args = NIL;
				}
				else
				{
					Assert(list_length(funcStmt->funcname) == 1);
					/*
					 * Add schemaname to trigger's function name.
					 */
					if (trigStmt->relation->schemaname != NULL)
					{
						funcStmt->funcname = lcons(makeString(trigStmt->relation->schemaname), funcStmt->funcname);
					}
				}
			}
		}
	}

	if(parseTree->stmt->type == T_DropStmt){
		DropStmt *dropStmt;
		dropStmt = (DropStmt *) parseTree->stmt;
		if (dropStmt->removeType == OBJECT_TRIGGER){
			ListCell   *cell1;
			// in case we have multi triggers in one stmt
			foreach(cell1, dropStmt->objects)
			{
				Node *object = lfirst(cell1);
				pre_check_trigger_schema(castNode(List, object), dropStmt->missing_ok);
			}
		}
	}

	if (enable_schema_mapping())
		rewrite_object_refs(parseTree->stmt);

	switch (parseTree->stmt->type)
	{
		case T_CreateStmt:
		{
			CreateStmt *create_stmt = (CreateStmt *)parseTree->stmt;
			ListCell *elements;

			/* We should not allow "create if not exists" in TSQL semantics.
			 * The only reason for allowing temp tables for now is that they are
			 * used internally to declare table type. Please see
			 * exec_stmt_decl_table().
			 */
			if (create_stmt->if_not_exists &&
				create_stmt->relation->relpersistence !=  RELPERSISTENCE_TEMP) {
				ereport(ERROR,
						(errcode(ERRCODE_SYNTAX_ERROR),
						 errmsg("Incorrect syntax near '%s'", create_stmt->relation->relname)));

			}

			/* SYSNAME datatype is default not null */
			foreach(elements, create_stmt->tableElts)
			{
				Node *element = lfirst(elements);
				ColumnDef *coldef;

				if (nodeTag(element) != T_ColumnDef)
					continue;

				coldef = castNode(ColumnDef, element);

				if (!is_sysname_column(coldef))
					continue;

				/* 
				 * If the SYSNAME column is not explicitly defined as NULL,
				 * take it as not NULL
				 */
				if (!have_null_constr(coldef->constraints))
				{
					Constraint *c = makeNode(Constraint);
					c->contype = CONSTR_NOTNULL;
					c->location = -1;
					coldef->constraints = lappend(coldef->constraints, c);
				}
			}
			break;
		}
		case T_AlterTableStmt:
		{
			AlterTableStmt	*atstmt = (AlterTableStmt *) parseTree->stmt;
			ListCell		*lc;

			foreach (lc, atstmt->cmds)
			{
				AlterTableCmd *cmd = (AlterTableCmd *) lfirst(lc);

				switch (cmd->subtype)
				{
					case AT_AddColumn:
					{
						/* SYSNAME datatype is default not null */
						ColumnDef *coldef = castNode(ColumnDef, cmd->def);

						if (!is_sysname_column(coldef))
							continue;

						/* 
						 * If the SYSNAME column is not explicitly defined as NULL,
						 * take it as not NULL
						 */
						if (!have_null_constr(coldef->constraints))
						{
							Constraint *c = makeNode(Constraint);
							c->contype = CONSTR_NOTNULL;
							c->location = -1;
							coldef->constraints = lappend(coldef->constraints, c);
						}
						break;
					}
					/* 
					 * TODO: After ALTER TABLE ALTER COLUMN [NOT] NULL is
					 * supported, we should add same SYSNAME check code for 
					 * ALTER TABLE ALTER COLUMN
					 */
					default:
						break;
				}
			}
			break;
		}
		case T_UpdateStmt:
		{
			UpdateStmt *updstmt = (UpdateStmt *) parseTree->stmt;
			Oid relid;
			Relation rel;
			TupleDesc tupdesc;
			AttrNumber attr_num;

			relid = RangeVarGetRelid(updstmt->relation, NoLock, false);
			rel = RelationIdGetRelation(relid);
			tupdesc = RelationGetDescr(rel);

			/*
			* If target table contains a rowversion column, add a new ResTarget node
			* with a SetToDefault expression into statement's targetList. This will
			* ensure that the rows which are going to be updated will have new rowversion
			* value.
			*/
			for (attr_num = 0; attr_num < tupdesc->natts; attr_num++)
			{
				Form_pg_attribute attr;

				attr = TupleDescAttr(tupdesc, attr_num);

				if (attr->attisdropped)
					continue;

				if ((*common_utility_plugin_ptr->is_tsql_rowversion_or_timestamp_datatype)(attr->atttypid))
				{
					SetToDefault *def = makeNode(SetToDefault);
					ResTarget *res;

					def->typeId = attr->atttypid;
					def->typeMod = attr->atttypmod;
					def->collation = attr->attcollation;
					res = makeNode(ResTarget);
					res->name = pstrdup(NameStr(attr->attname));
					res->name_location = -1;
					res->indirection = NIL;
					res->val = (Node *)def;
					res->location = -1;
					updstmt->targetList = lappend(updstmt->targetList, res);
					break;
				}
			}

			RelationClose(rel);
			break;
		}
		case T_GrantStmt:
		{
			/* detect object type */
			GrantStmt	*grant = (GrantStmt *) parseTree->stmt;
			ListCell	*cell;
			List	*plan_name = NIL;
			ObjectWithArgs *func = NULL;

			Assert(list_length(grant->objects) == 1);
			foreach(cell, grant->objects)
			{
				RangeVar	*rv = (RangeVar *) lfirst(cell);
				char	*schema = rv->schemaname;	/* this is physical name */	
				char	*obj = rv->relname;
				Oid		func_oid;

				/* table, sequence, view, materialized view */
				/* don't distinguish table sequence here */
				if (RangeVarGetRelid(rv, NoLock, true) != InvalidOid)
					break;		/* do nothing */


				if (schema)
					plan_name = list_make2(makeString(schema), makeString(obj));
				else
					plan_name = list_make1(makeString(obj));

				func = makeNode(ObjectWithArgs);
				func->objname = plan_name;
				func->args_unspecified = true;

				/* function, procedure */
				func_oid = LookupFuncWithArgs(OBJECT_ROUTINE, func, true);
				if (func_oid != InvalidOid)
				{
					char kind = get_func_prokind(func_oid);

					if (kind == PROKIND_PROCEDURE)
						grant->objtype = OBJECT_PROCEDURE;
					else
						grant->objtype = OBJECT_FUNCTION;

					break;
				}

				/* type */
				if (LookupTypeNameOid(NULL, makeTypeNameFromNameList(plan_name), true) != InvalidOid)
				{
					grant->objtype = OBJECT_TYPE;
					break;
				}
			}

			/* Adjust datatype structre if needed */
			if (grant->objtype == OBJECT_PROCEDURE || grant->objtype == OBJECT_FUNCTION)
				grant->objects = list_make1(func);
			else if (grant->objtype == OBJECT_TYPE)
				grant->objects = list_make1(plan_name);

			break;
		}
		default:
			break;
	}
}

/* In UPDATE/DELECT statements, if the target table appears in the FROM-clause again,
 * T_SQL just ignores it.
 * However, in PG, the target table and the FROM-table are regarded as different tables,
 * so it will apply cartesian product.
 * To remove the cartesian product, we add an additional self-join condition using ctid,
 * i.e., target_table.ctid = from_table.ctid
 */
static inline void
pltsql_add_ctid_self_join_cond_between_target_and_from_clause(Query *query)
{
	Node *node = NULL;
	RangeTblEntry *rte = NULL;
	Var *lexpr = NULL;
	Var *rexpr = NULL;
	Expr *op = NULL;
	List *clauses = NULL;
	AttrNumber ctid_attr_num = InvalidAttrNumber;
	RangeTblEntry *tt = NULL; /* target table */
	unsigned int ncond_added = 0; /* number of ctid join conditions added */
	const FormData_pg_attribute *sysatt;
	Oid tideq_opoid = InvalidOid;

	if (!query->jointree || !query->jointree->quals || !query->rtable)
		return;

	if (query->resultRelation < 1 || query->resultRelation > query->rtable->length)
		return;

	node = (Node *)query->rtable->elements[query->resultRelation - 1].ptr_value;
	if (node->type != T_RangeTblEntry)
		return;

	tt = (RangeTblEntry *)node;
	if (tt->inFromCl)
		return;

	// Add a ctid join condition
	for (unsigned int i = 0; i < query->rtable->length; i++)
	{
		if (i == query->resultRelation - 1)
			continue;

		node = (Node *)query->rtable->elements[i].ptr_value;
		if (node->type != T_RangeTblEntry)
			continue;

		rte = (RangeTblEntry *)node;
		if (rte->relid != tt->relid)
			continue;

		if (rte->enrname && (strcmp(rte->enrname, "inserted") == 0 || strcmp(rte->enrname, "deleted") == 0))
			continue;

		if (query->returningList)
		{
			/* Exclude tables having alias "inserted" or "deleted" if OUTPUT-clause exists */
			if (rte->alias && (strcmp(rte->alias->aliasname, "inserted") == 0
				|| strcmp(rte->alias->aliasname, "deleted") == 0))
				continue;
		}

		/* Now, we found a table in the FROM-clause which refers to the target table */
		if (ncond_added >= 1)
		{
			ereport(ERROR,
					(errcode(ERRCODE_FEATURE_NOT_SUPPORTED),
					 errmsg("self-join in FROM-clause is not supported in Babelfish")));
		}

		if (rte->relkind == 'v')
		{
			ereport(ERROR,
					(errcode(ERRCODE_FEATURE_NOT_SUPPORTED),
					 errmsg("updatable view in FROM-clause is not supported in Babelfish")));
		}

		sysatt = SystemAttributeByName("ctid");
		if (!sysatt)
			return;
		ctid_attr_num = sysatt->attnum;
		tideq_opoid = OpernameGetOprid(list_make1(makeString("=")), TIDOID, TIDOID);
		if (tideq_opoid == InvalidOid)
			return;

		lexpr = makeVar(i + 1, ctid_attr_num, TIDOID, -1, 0, 0); /* from_table.ctid */
		rexpr = makeVar(query->resultRelation, ctid_attr_num, TIDOID, -1, 0, 0); /* target_table.ctid */
		op = make_opclause(tideq_opoid, BOOLOID, false, (Expr *)lexpr, (Expr *)rexpr, 0, 0); /* from_table.ctid = target_table.ctid */
		clauses = lappend(NIL, query->jointree->quals);
		clauses = lappend(clauses, op);

		query->jointree->quals = (Node *)make_andclause(clauses);
		ncond_added++;
	}
}

/* Unlike PG, T-SQL treats null values as the lowest possible values.
 * So we need to set nulls_first for ASC order and nulls_last for DESC order.
 */
static inline void
pltsql_set_nulls_first(Query *query)
{
	ListCell *lc = NULL;
	Node *node = NULL;
	SortGroupClause *sgc = NULL;
	char *opname = NULL;
	RangeTblEntry *rte = NULL;

	// check subqueries
	foreach(lc, query->rtable)
	{
		node = lfirst(lc);
		if (node->type != T_RangeTblEntry)
			continue;

		rte = (RangeTblEntry *) node;
		if (rte->rtekind == RTE_SUBQUERY && rte->subquery && rte->subquery->commandType == CMD_SELECT)
			pltsql_set_nulls_first(rte->subquery);
	}

	if (!query->sortClause)
		return;

	foreach(lc, query->sortClause)
	{
		node = lfirst(lc);
		if (node->type != T_SortGroupClause)
			continue;

		sgc = (SortGroupClause *) node;
		opname = get_opname(sgc->sortop);

		if (!opname)
			continue;
		else if (strcmp(opname, ">") == 0)
			sgc->nulls_first = false;
		else if (strcmp(opname, "<") == 0)
			sgc->nulls_first = true;
	}
}

static void
pltsql_post_parse_analyze(ParseState *pstate, Query *query, JumbleState *jstate)
{
	if (prev_post_parse_analyze_hook)
	  prev_post_parse_analyze_hook(pstate, query, jstate);

	if (query->commandType == CMD_UTILITY && nodeTag((Node*)(query->utilityStmt)) == T_CreateStmt)
		set_current_query_is_create_tbl_check_constraint(query->utilityStmt);

	if (sql_dialect != SQL_DIALECT_TSQL)
		return;
	if (query->commandType == CMD_INSERT)
	{
		ListCell *lc;
		bool has_ident = false;

		/* Loop through column attribute list */
		foreach (lc, query->targetList)
		{
			TargetEntry *tle = (TargetEntry *) lfirst(lc);
			TupleDesc tupdesc = RelationGetDescr(pstate->p_target_relation);
			int attr_num = tle->resno - 1;
			Form_pg_attribute attr;

			attr = TupleDescAttr(tupdesc, attr_num);

			/* Check if explicitly inserting into identity column. */
			if (attr->attidentity)
			{
				has_ident = true;
			}

			/*Disallow insert into a ROWVERSION column */
			if ((*common_utility_plugin_ptr->is_tsql_rowversion_or_timestamp_datatype)(attr->atttypid))
			{
				ereport(ERROR,
						(errcode(ERRCODE_FEATURE_NOT_SUPPORTED),
						 errmsg("Cannot insert an explicit value into a timestamp column.")));
			}
		}

		/* Set to override value if IDENTITY_INSERT */
		if (tsql_identity_insert.valid)
		{
			Oid schema_oid = RelationGetNamespace(pstate->p_target_relation);
			char *rel_name = RelationGetRelationName(pstate->p_target_relation);
			Oid rel_oid = get_relname_relid(rel_name, schema_oid);

			if (rel_oid == tsql_identity_insert.rel_oid)
			{
				ColumnRef *n;
				ResTarget *rt;
				List *returningList;

				if (!has_ident)
					ereport(ERROR,
							(errcode(ERRCODE_UNDEFINED_COLUMN),
							 errmsg("Explicit value must be specified for identity column in table '%s' when IDENTITY_INSERT is set to ON", rel_name)));

				query->override = OVERRIDING_SYSTEM_VALUE;

				n = makeNode(ColumnRef);
				n->fields = list_make1(makeNode(A_Star));
				n->location = query->stmt_location;

				rt = makeNode(ResTarget);
				rt->name = NULL;
				rt->indirection = NIL;
				rt->val = (Node *) n;
				rt->location = query->stmt_location;

				returningList = list_make1(rt);

				pstate->p_namespace = NIL;
				addNSItemToQuery(pstate, pstate->p_target_nsitem, false, true, true);
				query->returningList = transformReturningList(pstate,
															returningList);
			}
			else
			{
				/* Double check the validity to avoid redundant checks */
				if (!get_rel_name(tsql_identity_insert.rel_oid))
					tsql_identity_insert.valid = false;
			}
		}
	}
	else if (query->commandType == CMD_UTILITY)
	{
		Node *parsetree = query->utilityStmt;

		switch (nodeTag(parsetree))
		{
			case T_CreateStmt:
				{
					CreateStmt *stmt = (CreateStmt *) parsetree;
					ListCell   *elements;
					bool		seen_identity = false;
					bool		seen_rowversion = false;
					char		*rowversion_column_name = NULL;

					foreach(elements, stmt->tableElts)
					{
						Node	   *element = lfirst(elements);

						switch (nodeTag(element))
						{
							case T_ColumnDef:
								check_nullable_identity_constraint(stmt->relation,
																   (ColumnDef *) element);
								if (is_identity_constraint((ColumnDef *) element))
								{
									if (seen_identity)
										ereport(ERROR,
												(errcode(ERRCODE_INVALID_TABLE_DEFINITION),
												 errmsg("Only one identity column is allowed in a table")));
									seen_identity = true;
								}
								if (escape_hatch_unique_constraint != EH_IGNORE &&
									has_unique_nullable_constraint((ColumnDef *) element))
								{
									ereport(ERROR,
											(errcode(ERRCODE_FEATURE_NOT_SUPPORTED),
											errmsg("Nullable UNIQUE constraint is not supported. Please use babelfishpg_tsql.escape_hatch_unique_constraint to ignore "
												"or add a NOT NULL constraint")));
								}
								if (is_rowversion_column(pstate, (ColumnDef *) element))
								{
									ColumnDef *def = (ColumnDef *) element;

									if (seen_rowversion)
										ereport(ERROR,
												(errcode(ERRCODE_INVALID_TABLE_DEFINITION),
												 errmsg("Only one timestamp column is allowed in a table.")));
									seen_rowversion = true;
									rowversion_column_name = def->colname;
									validate_rowversion_column_constraints(def);
									def->constraints = lappend(def->constraints, get_rowversion_default_constraint(def->typeName));
								}
								break;
							case T_Constraint: 
							{
								Constraint *c = (Constraint *) element;
								c->conname = construct_unique_index_name(c->conname, stmt->relation->relname);

								if (rowversion_column_name)
									validate_rowversion_table_constraint(c, rowversion_column_name);
							}
								break;
							default:
								break;
						}
					}
				}
				break;

			case T_AlterTableStmt:
				{
					AlterTableStmt	*atstmt = (AlterTableStmt *) parsetree;
					ListCell		*lcmd;
					bool			seen_identity = false;
					bool			seen_rowversion = false;
					Oid				relid;
					Relation		rel;
					TupleDesc		tupdesc;
					AttrNumber		attr_num;
					char			*rowversion_column_name = NULL;

					/* Search through existing relation attributes */
					relid = RangeVarGetRelid(atstmt->relation, NoLock, false);
					rel = RelationIdGetRelation(relid);
					tupdesc = RelationGetDescr(rel);

					for (attr_num = 0; attr_num < tupdesc->natts; attr_num++)
					{
						Form_pg_attribute attr;

						attr = TupleDescAttr(tupdesc, attr_num);

						/* Skip dropped columns */
						if (attr->attisdropped)
							continue;

						/* Check for identity attribute */
						if (attr->attidentity)
							seen_identity = true;
						
						/* Check for rowversion attribute */
						if ((*common_utility_plugin_ptr->is_tsql_rowversion_or_timestamp_datatype)(attr->atttypid))
						{
							seen_rowversion = true;
							rowversion_column_name = NameStr(attr->attname);
						}
					}

					RelationClose(rel);

					foreach(lcmd, atstmt->cmds)
					{
						AlterTableCmd *cmd = (AlterTableCmd *) lfirst(lcmd);

						switch (cmd->subtype)
						{
							case AT_AddColumn:
								check_nullable_identity_constraint(atstmt->relation,
																   castNode(ColumnDef, cmd->def));
								if (is_identity_constraint(castNode(ColumnDef, cmd->def)))
								{
									if (seen_identity)
										ereport(ERROR,
												(errcode(ERRCODE_INVALID_TABLE_DEFINITION),
												 errmsg("Only one identity column is allowed in a table")));
									seen_identity = true;
								}
								if (is_rowversion_column(pstate, castNode(ColumnDef, cmd->def)))
								{
									ColumnDef *def = castNode(ColumnDef, cmd->def);
									if (seen_rowversion)
										ereport(ERROR,
												(errcode(ERRCODE_INVALID_TABLE_DEFINITION),
												 errmsg("Only one timestamp column is allowed in a table.")));
									seen_rowversion = true;
									rowversion_column_name = def->colname;
									validate_rowversion_column_constraints(def);
									def->constraints = lappend(def->constraints, get_rowversion_default_constraint(def->typeName));
								}
								break;
							case AT_AddConstraint: 
							{
								Constraint * c = castNode(Constraint, cmd->def);
								c->conname = construct_unique_index_name(c->conname, atstmt->relation->relname);

								if (escape_hatch_unique_constraint != EH_IGNORE &&
									c->contype == CONSTR_UNIQUE &&
									is_nullable_constraint(c, relid))
								{
									ereport(ERROR,
											(errcode(ERRCODE_FEATURE_NOT_SUPPORTED),
											errmsg("Nullable UNIQUE constraint is not supported. Please use babelfishpg_tsql.escape_hatch_unique_constraint to ignore "
												"or add a NOT NULL constraint")));
								}

								if (rowversion_column_name)
									validate_rowversion_table_constraint(c, rowversion_column_name);
							}
								break;
							case AT_AlterColumnType:
							{
								int colnamelen = strlen(cmd->name);

								/* Check if rowversion column type is being changed. */
								if (rowversion_column_name != NULL &&
									strlen(rowversion_column_name) == colnamelen)
								{
									bool found = false;
									if (pltsql_case_insensitive_identifiers)
									{
										char *colname = downcase_identifier(cmd->name, colnamelen, false, false);
										char *dc_rv_name = downcase_identifier(rowversion_column_name, colnamelen, false, false);

										if (strncmp(dc_rv_name, colname, colnamelen) == 0)
											found = true;
									}
									else if (strncmp(rowversion_column_name, cmd->name, colnamelen) == 0)
									{
											found = true;
									}

									if (found)
										ereport(ERROR,
												(errcode(ERRCODE_FEATURE_NOT_SUPPORTED),
												 errmsg("Cannot alter column \"%s\" because it is timestamp.", cmd->name)));
								}

								/* Check if a column type is being changed to rowversion. */
								if (is_rowversion_column(pstate, castNode(ColumnDef, cmd->def)))
									ereport(ERROR,
											(errcode(ERRCODE_FEATURE_NOT_SUPPORTED),
											 errmsg("Cannot alter column \"%s\" to be data type timestamp.", cmd->name)));
							}
								break;
							case AT_ColumnDefault:
							{
								int colnamelen = strlen(cmd->name);

								/* Disallow defaults on a rowversion column. */
								if (rowversion_column_name != NULL &&
									strlen(rowversion_column_name) == colnamelen)
								{
									bool found = false;
									if (pltsql_case_insensitive_identifiers)
									{
										char *colname = downcase_identifier(cmd->name, colnamelen, false, false);
										char *dc_rv_name = downcase_identifier(rowversion_column_name, colnamelen, false, false);

										if (strncmp(dc_rv_name, colname, colnamelen) == 0)
											found = true;
									}
									else if (strncmp(rowversion_column_name, cmd->name, colnamelen) == 0)
									{
											found = true;
									}

									if (found)
										ereport(ERROR,
												(errcode(ERRCODE_FEATURE_NOT_SUPPORTED),
												 errmsg("Defaults cannot be created on columns of data type timestamp.")));
								}
							}
								break;
							case AT_DropConstraint:
								cmd->name = construct_unique_index_name(cmd->name, atstmt->relation->relname);
								break;
							default:
								break;
						}
					}
				}
				break;
			case T_IndexStmt:
			{
				IndexStmt * stmt = (IndexStmt *) parsetree;
				stmt->idxname = construct_unique_index_name(stmt->idxname, stmt->relation->relname);

				if (escape_hatch_unique_constraint != EH_IGNORE &&
					stmt->unique &&
					is_nullable_index(stmt))
				{
					ereport(ERROR,
							(errcode(ERRCODE_FEATURE_NOT_SUPPORTED),
							errmsg("Nullable UNIQUE index is not supported. Please use babelfishpg_tsql.escape_hatch_unique_constraint to ignore "
								"or add a NOT NULL constraint")));
				}
			}
				break;
			case T_CreateTableAsStmt:
			{
				CreateTableAsStmt *stmt = (CreateTableAsStmt *) parsetree;
				Node *n = stmt->query;

				if (n && n->type == T_Query)
				{
					Query *q = (Query *) n;
					if (q->commandType == CMD_SELECT)
					{
						ListCell *t;
						bool seen_rowversion = false;

						/* Varify if SELECT INTO ... statement not inserting multiple rowversion columns. */
						foreach(t, q->targetList)
						{
							TargetEntry *tle = (TargetEntry *) lfirst(t);
							Oid typeid = InvalidOid;

							if (!tle->resjunk)
								typeid = exprType((Node *) tle->expr);

							if (OidIsValid(typeid) && (*common_utility_plugin_ptr->is_tsql_rowversion_or_timestamp_datatype)(typeid))
							{
								if (seen_rowversion)
									ereport(ERROR,
											(errcode(ERRCODE_INVALID_TABLE_DEFINITION),
											errmsg("Only one timestamp column is allowed in a table.")));
								seen_rowversion = true;
							}
						}

						pltsql_set_nulls_first(q);
					}
				}
			}
				break;
			default:
				break;
		}
	}
	else if (query->commandType == CMD_UPDATE)
	{
		ListCell *lc;

		/* Disallow updating a ROWVERSION column */
		foreach (lc, query->targetList)
		{
			TargetEntry *tle = (TargetEntry *) lfirst(lc);
			TupleDesc tupdesc = RelationGetDescr(pstate->p_target_relation);
			int attr_num = tle->resno - 1;
			Form_pg_attribute attr;

			attr = TupleDescAttr(tupdesc, attr_num);

			if((*common_utility_plugin_ptr->is_tsql_rowversion_or_timestamp_datatype)(attr->atttypid) && !IsA(tle->expr, SetToDefault))
			{
				ereport(ERROR,
						(errcode(ERRCODE_FEATURE_NOT_SUPPORTED),
						errmsg("Cannot update a timestamp column.")));
			}
		}
		pltsql_add_ctid_self_join_cond_between_target_and_from_clause(query);
	}
	else if (query->commandType == CMD_DELETE)
	{
		pltsql_add_ctid_self_join_cond_between_target_and_from_clause(query);
	}
	else if (query->commandType == CMD_SELECT)
	{
		pltsql_set_nulls_first(query);
	}
}

/*
 * transformReturningList -
 *	handle a RETURNING clause in INSERT/UPDATE/DELETE
 *
 *	Duplicated from analyzer
 */
static List *
transformReturningList(ParseState *pstate, List *returningList)
{
	List	   *rlist;
	int			save_next_resno;

	if (returningList == NIL)
		return NIL;				/* nothing to do */

	/*
	 * We need to assign resnos starting at one in the RETURNING list. Save
	 * and restore the main tlist's value of p_next_resno, just in case
	 * someone looks at it later (probably won't happen).
	 */
	save_next_resno = pstate->p_next_resno;
	pstate->p_next_resno = 1;

	/* transform RETURNING identically to a SELECT targetlist */
	rlist = transformTargetList(pstate, returningList, EXPR_KIND_RETURNING);

	/*
	 * Complain if the nonempty tlist expanded to nothing (which is possible
	 * if it contains only a star-expansion of a zero-column table).  If we
	 * allow this, the parsed Query will look like it didn't have RETURNING,
	 * with results that would probably surprise the user.
	 */
	if (rlist == NIL)
		ereport(ERROR,
				(errcode(ERRCODE_SYNTAX_ERROR),
				 errmsg("RETURNING must have at least one column"),
				 parser_errposition(pstate,
									exprLocation(linitial(returningList)))));

	/* mark column origins */
	markTargetListOrigins(pstate, rlist);

	/* resolve any still-unresolved output columns as being type text */
	if (pstate->p_resolve_unknowns)
		resolveTargetListUnknowns(pstate, rlist);

	/* restore state */
	pstate->p_next_resno = save_next_resno;

	return rlist;
}

static bool
is_identity_constraint(ColumnDef *column)
{
	ListCell   *clist;
	bool		is_identity = false;

	foreach(clist, column->constraints)
	{
		Constraint *constraint = lfirst_node(Constraint, clist);

		switch (constraint->contype)
		{
			case CONSTR_IDENTITY:
				is_identity = true;
				break;

			default:
				break;
		}
	}

	return is_identity;
}

static bool
is_rowversion_column(ParseState *pstate, ColumnDef *column)
{
	Type ctype;
	Oid typeOid;

	ctype = LookupTypeName(pstate, column->typeName, NULL, true);

	if (!ctype)
		return false;

	typeOid = ((Form_pg_type) GETSTRUCT(ctype))->oid;
	ReleaseSysCache(ctype);

	if ((*common_utility_plugin_ptr->is_tsql_rowversion_or_timestamp_datatype)(typeOid))
		return true;

	return false;
}

/*
* 1. We will only allow NULL/NOT-NULL constraint on a rowversion column.
* 2. Unique/Primary/Foreign constraints are not allowed as multiple
*    rows can have same rowversion value in a single transaction.
*    Moreover sql server documentation also states rowversion
*    column a poor candidate for keys.
* 3. Default constraint is not allowed on a rowversion column.
*/
static void
validate_rowversion_column_constraints(ColumnDef *column)
{
	ListCell *lc;

	foreach(lc, column->constraints)
	{
		Constraint *c = lfirst_node(Constraint, lc);
		switch (c->contype)
		{
 			case CONSTR_UNIQUE:
 			{
 				ereport(ERROR,
 						(errcode(ERRCODE_FEATURE_NOT_SUPPORTED),
						 errmsg("Unique constraint is not supported on a timestamp column.")));
 				break;
 			}
 			case CONSTR_PRIMARY:
 			{
 				ereport(ERROR,
 						(errcode(ERRCODE_FEATURE_NOT_SUPPORTED),
						 errmsg("Primary key constraint is not supported on a timestamp column.")));
 				break;
 			}
 			case CONSTR_FOREIGN:
 			{
 				ereport(ERROR,
 						(errcode(ERRCODE_FEATURE_NOT_SUPPORTED),
						 errmsg("Foreign key constraint is not supported on a timestamp column.")));
 				break;
 			}
			case CONSTR_DEFAULT:
 			{
 				ereport(ERROR,
 						(errcode(ERRCODE_INVALID_COLUMN_DEFINITION),
						 errmsg("Defaults cannot be created on columns of data type timestamp.")));
 				break;
 			}
 			default:
 				break;
		}
	}
}

static void
validate_rowversion_table_constraint(Constraint *c, char *rowversion_column_name)
{
	List *colnames = NIL;
	ListCell *lc;
	char *conname = NULL;
	int rv_colname_len = strlen(rowversion_column_name);
	char *dc_rv_name = downcase_identifier(rowversion_column_name, rv_colname_len, false, false);

	switch(c->contype)
	{
		case CONSTR_UNIQUE:
		{
			conname = "Unique";
			colnames = c->keys;
			break;
		}
		case CONSTR_PRIMARY:
		{
			conname = "Primary key";
			colnames = c->keys;
			break;
		}
		case CONSTR_FOREIGN:
		{
			conname = "Foreign key";
			colnames = c->fk_attrs;
			break;
		}
		default:
			break;
	}

	if (colnames == NIL)
		return;
	
	foreach(lc, colnames)
	{
		char *colname = strVal(lfirst(lc));
		bool found = false;

		if (strlen(colname) == rv_colname_len)
		{
			if (pltsql_case_insensitive_identifiers)
			{
				char *dc_colname = downcase_identifier(colname, strlen(colname), false, false);

				if (strncmp(dc_rv_name, dc_colname, rv_colname_len) == 0)
					found = true;
			}
			else if (strncmp(rowversion_column_name, colname, rv_colname_len) == 0)
			{
				found = true;
			}

			if (found)
				ereport(ERROR,
						(errcode(ERRCODE_FEATURE_NOT_SUPPORTED),
						 errmsg("%s constraint is not supported on a timestamp column.", conname)));
		}
	}
}

/*
 * Helper function to create a default constraint node for rowversion
 * column with FuncCall to sys.get_current_full_xact_id(), which outputs
 * current full transaction ID.
 */
static Constraint *
get_rowversion_default_constraint(TypeName *typname)
{
	TypeCast *castnode;
	FuncCall *funccallnode;
	Constraint *constraint;

	funccallnode = makeFuncCall(list_make2(makeString("sys"), makeString("get_current_full_xact_id")), NIL, COERCE_EXPLICIT_CALL, -1);
	castnode = makeNode(TypeCast);
	castnode->typeName = typname;
	castnode->arg = (Node *) funccallnode;
	castnode->location = -1;
	constraint = makeNode(Constraint);
	constraint->contype = CONSTR_DEFAULT;
	constraint->location = -1;
	constraint->raw_expr = (Node *) castnode;
	constraint->cooked_expr = NULL;

	return constraint;
}

static void
revoke_type_permission_from_public(PlannedStmt *pstmt, const char *queryString, bool readOnlyTree,
		ProcessUtilityContext context, ParamListInfo params, QueryEnvironment *queryEnv, DestReceiver *dest, QueryCompletion *qc, List *type_name)
{
	const char 	*template = "REVOKE ALL ON TYPE dummy FROM PUBLIC";
	List		*res;
	GrantStmt   *revoke;
	PlannedStmt *wrapper;

	/* TSQL specific behavior */
	if (sql_dialect != SQL_DIALECT_TSQL)
		return;

	/* Need CCI between commands */
	CommandCounterIncrement();

	/* prepare subcommand */
	res = raw_parser(template, RAW_PARSE_DEFAULT);

	if (list_length(res) != 1)
		ereport(ERROR,
				(errcode(ERRCODE_SYNTAX_ERROR),
				 errmsg("Expected 1 statement but get %d statements after parsing",
						list_length(res))));

	revoke = (GrantStmt *) parsetree_nth_stmt(res, 0);
	revoke->objects = list_make1(type_name);

	wrapper = makeNode(PlannedStmt);
	wrapper->commandType = CMD_UTILITY;
	wrapper->canSetTag = false;
	wrapper->utilityStmt = (Node *) revoke;
	wrapper->stmt_location = pstmt->stmt_location;
	wrapper->stmt_len = pstmt->stmt_len;

	ProcessUtility(wrapper,
				   queryString,
				   readOnlyTree,
				   PROCESS_UTILITY_SUBCOMMAND,
				   params,
				   queryEnv,
				   None_Receiver,
				   qc);

	/* Need CCI between commands */
	CommandCounterIncrement();
}


static void
check_nullable_identity_constraint(RangeVar *relation, ColumnDef *column)
{
	ListCell   *clist;
	bool is_null = false;
	bool is_identity = false;

	foreach(clist, column->constraints)
	{
		Constraint *constraint = lfirst_node(Constraint, clist);

		switch (constraint->contype)
		{
			case CONSTR_NULL:
				is_null = true;
				break;

			case CONSTR_IDENTITY:
				is_identity = true;
				break;

			default:
				break;
		}
	}

	if (is_null && is_identity)
		ereport(ERROR,
				(errcode(ERRCODE_UNDEFINED_COLUMN),
				 errmsg("Could not create IDENTITY attribute on nullable column '%s', table '%s'.",
						column->colname,
						relation->relname)));
}

static bool
has_unique_nullable_constraint(ColumnDef *column)
{
	ListCell   *clist;
	bool		is_unique = false;
	bool		is_notnull = false;

	foreach(clist, column->constraints)
	{
		Constraint *constraint = lfirst_node(Constraint, clist);

		switch (constraint->contype)
		{
			case CONSTR_UNIQUE:
				is_unique = true;
				break;
			case CONSTR_NOTNULL:
				is_notnull =true;
				break;
			default:
				break;
		}
	}

	return is_unique & !is_notnull;
}

static bool is_nullable_constraint(Constraint *cst, Oid rel_oid)
{
	ListCell	*lc;
	bool		is_notnull = false;

	/* Loop through the constraint keys */
	foreach(lc, cst->keys)
	{
		String		*strval = (String *) lfirst(lc);
		const char	*col_name = NULL;
		AttrNumber	attnum = InvalidAttrNumber;

		col_name = strVal(strval);
		attnum = get_attnum(rel_oid, col_name);

		if (get_attnotnull(rel_oid, attnum))
		{
			/* found a NOT NULL attr, break and return */
			is_notnull = true;
			break;
		}
	}

	return !is_notnull;
}

/*
 * get_attnotnull
 *		Given the relation id and the attribute number,
 *		return the "attnotnull" field from the attribute relation.
 */
static bool
get_attnotnull(Oid relid, AttrNumber attnum)
{
	HeapTuple	  tp;
	Form_pg_attribute att_tup;

	tp = SearchSysCache2(ATTNUM,
			ObjectIdGetDatum(relid),
			Int16GetDatum(attnum));

	if (HeapTupleIsValid(tp))
	{
		bool result;

		att_tup = (Form_pg_attribute) GETSTRUCT(tp);
		result = att_tup->attnotnull;
		ReleaseSysCache(tp);

		return result;
	}
	/* Assume att is nullable if no valid heap tuple is found */
	return false;
}

static bool
is_nullable_index(IndexStmt *stmt)
{
	ListCell	*lc;
	bool		is_notnull = false;
	Oid			rel_oid = RangeVarGetRelid(stmt->relation, NoLock, false);

	/* Loop through the index columns */
	foreach(lc, stmt->indexParams)
	{
		IndexElem	*elem = lfirst_node(IndexElem, lc);
		const char	*col_name = elem->name;
		AttrNumber	attnum = get_attnum(rel_oid, col_name);

		if (get_attnotnull(rel_oid, attnum))
		{
			is_notnull = true;
			break;
		}
	}

	return !is_notnull;
}

static void
pltsql_sequence_validate_increment(int64 increment_by,
									int64 max_value,
									int64 min_value)
{
	unsigned long inc;
	unsigned long min_max_diff;

	inc = increment_by >= 0 ? (unsigned long)increment_by : (unsigned long) (-1L * increment_by);
	min_max_diff = (unsigned long) (max_value - min_value);

	if(inc > min_max_diff)
		ereport(ERROR,
				(errcode(ERRCODE_INVALID_PARAMETER_VALUE),
				 errmsg("The absolute value of the increment must be less than or equal to the "
					 "difference between the minimum and maximum value of the sequence object.")));
}

static void
pltsql_identity_datatype_map(ParseState *pstate, ColumnDef* column)
{
	Type ctype;
	Oid typeOid;
	Oid tsqlSeqTypOid;

	if (prev_pltsql_identity_datatype_hook)
		prev_pltsql_identity_datatype_hook(pstate, column);

	if (sql_dialect != SQL_DIALECT_TSQL)
		return;

	/* Map IDENTITY type for sequences */
	ctype = typenameType(pstate, column->typeName, NULL);
	typeOid = ((Form_pg_type) GETSTRUCT(ctype))->oid;
	tsqlSeqTypOid = pltsql_seq_type_map(typeOid);

	ReleaseSysCache(ctype);

	if (tsqlSeqTypOid != InvalidOid)
	{
		column->typeName->names = NIL;
		column->typeName->typeOid = tsqlSeqTypOid;
	}
	else if (typeOid == NUMERICOID || getBaseType(typeOid) == NUMERICOID)
	{
		int32 typmod_p;
		uint8_t scale;
		uint8_t precision;

		Type typ = typenameType(pstate, column->typeName, &typmod_p);

		if (typeOid != NUMERICOID)
		{
			if (column->typeName->typemod != -1)
				typmod_p = column->typeName->typemod;

			if (typmod_p == -1)
				typmod_p = 1179652;  /* decimal(18,0) */
		}

		scale = (typmod_p - VARHDRSZ) & 0xffff;
		precision = ((typmod_p - VARHDRSZ) >> 16) & 0xffff;

		ReleaseSysCache(typ);

		if (scale > 0)
			ereport(ERROR,
					(errcode(ERRCODE_INVALID_PARAMETER_VALUE),
					 errmsg("identity column must have scale 0")));

		if (precision > 18)
			ereport(ERROR,
					(errcode(ERRCODE_FEATURE_NOT_SUPPORTED),
					 errmsg("identity column must have precision 18 or less")));

		column->typeName->typmods = NIL;
		column->typeName->names = NIL;
		column->typeName->typeOid = INT8OID;
	}
}

static void
pltsql_sequence_datatype_map(ParseState *pstate,
							 Oid *newtypid,
							 bool for_identity,
							 DefElem *as_type,
							 DefElem **max_value,
							 DefElem **min_value)
{
	int32 typmod_p;
	Type typ;
	char *typname;
	Oid tsqlSeqTypOid;
	TypeName *type_def;
	List* type_names;
	List* new_type_names;
	AclResult aclresult;
	Oid base_type;
	int list_len;
	if (prev_pltsql_sequence_datatype_hook)
		prev_pltsql_sequence_datatype_hook(pstate,
										   newtypid,
										   for_identity,
										   as_type,
										   max_value,
										   min_value);

	if (sql_dialect != SQL_DIALECT_TSQL)
		return;

	type_def = defGetTypeName(as_type);
	type_names = type_def->names;
	list_len = list_length(type_names);

	switch (list_len)
	{
		case 2:
			new_type_names = list_make2(type_names->elements[0].ptr_value, type_names->elements[1].ptr_value);
			strVal(linitial(new_type_names)) = get_physical_schema_name(get_cur_db_name(), strVal(linitial(type_names)));
			break;
		case 3:
			/* Changing three part name of data type to physcial schema name */
			new_type_names = list_make2(type_names->elements[1].ptr_value, type_names->elements[2].ptr_value);
			strVal(linitial(new_type_names)) = get_physical_schema_name(strVal(linitial(type_names)), strVal(lsecond(type_names)));
			break;
	}

	if(list_len > 1)
		type_def->names = new_type_names;

	*newtypid = typenameTypeId(pstate, type_def);
	typ = typenameType(pstate, type_def, &typmod_p);
	typname = typeTypeName(typ);
	type_def->names = type_names;

	if(list_len > 1)
		list_free(new_type_names);

	aclresult = pg_type_aclcheck(*newtypid, GetUserId(), ACL_USAGE);
	if (aclresult != ACLCHECK_OK)
		aclcheck_error_type(aclresult, *newtypid);

	tsqlSeqTypOid = pltsql_seq_type_map(*newtypid);

	if (type_def->typemod != -1)
		typmod_p = type_def->typemod;

	ReleaseSysCache(typ);
	base_type = getBaseType(*newtypid);

	if (tsqlSeqTypOid != InvalidOid)
	{
		*newtypid = tsqlSeqTypOid;

		/* Verified sys type. Set tinyint constraint 0 to 255 */
		if (strcmp(typname, "tinyint") == 0)
		{
			int64 tinyint_max;
			int64 tinyint_min;

			/* NULL arg means no value so check max_value then the arg */
			if (*max_value == NULL)
				*max_value = makeDefElem("maxvalue", NULL, -1);

			if ((*max_value)->arg == NULL)
				(*max_value)->arg = (Node *) makeFloat(psprintf(INT64_FORMAT, (int64) 255));

			tinyint_max = defGetInt64(*max_value);

			if (tinyint_max < 0 || tinyint_max > 255)
			{
				ereport(ERROR,
						(errcode(ERRCODE_INVALID_PARAMETER_VALUE),
						 errmsg("MAXVALUE (%lld) is out of range for sequence data type tinyint",
								(long long) tinyint_max)));
			}

			/* NULL arg means no value so check min_value then the arg */
			if (*min_value == NULL)
				*min_value = makeDefElem("minvalue", NULL, -1);

			if ((*min_value)->arg == NULL)
				(*min_value)->arg = (Node *) makeFloat(psprintf(INT64_FORMAT, (int64) 0));

			tinyint_min = defGetInt64(*min_value);

			if (tinyint_min < 0 || tinyint_min > 255)
			{
				ereport(ERROR,
						(errcode(ERRCODE_INVALID_PARAMETER_VALUE),
						 errmsg("MINVALUE (%lld) is out of range for sequence data type tinyint",
								(long long) tinyint_min)));
			}
		}
	}
	else if ((*newtypid == NUMERICOID) || (base_type == NUMERICOID))
	{
		/*
		 * Identity column drops the typmod upon sequence creation
		 * so it gets its own check
		 */

		/* When sequence is created using user-defined data type, !for_identity == true and
		 * typmod_p == -1, which results in calculating incorrect scale and precision
		 * therefore we update typmod_p to that of numeric(18,0)
		 */
		if (typmod_p == -1)
			typmod_p = 1179652;

		if (!for_identity || typmod_p != -1)
		{
			uint8_t scale = (typmod_p - VARHDRSZ) & 0xffff;
			uint8_t precision = ((typmod_p - VARHDRSZ) >> 16) & 0xffff;

			if (scale > 0)
				ereport(ERROR,
						(errcode(ERRCODE_INVALID_PARAMETER_VALUE),
						 errmsg("sequence type must have scale 0")));

			if (precision > 18)
				ereport(ERROR,
						(errcode(ERRCODE_FEATURE_NOT_SUPPORTED),
						 errmsg("sequence type must have precision 18 or less")));
		}

		base_type = INT8OID;
		ereport(WARNING,
				(errmsg("NUMERIC or DECIMAL type is cast to BIGINT")));
	}

	/*
	 * To add support for User-Defined Data types for sequences, data type
	 * of sequence is changed to its basetype
	*/
	*newtypid = base_type;
}

static Oid
bbf_table_var_lookup(const char *relname, Oid relnamespace)
{
	Oid relid;
	ListCell *lc;
	int n;
	PLtsql_tbl *tbl;
	PLtsql_execstate *estate = get_current_tsql_estate();

	if (prev_relname_lookup_hook)
		relid = (*prev_relname_lookup_hook) (relname, relnamespace);
	else
		relid = get_relname_relid(relname, relnamespace);

	/* estate not set up, or not a table variable */
	if (!estate || strncmp(relname, "@", 1) != 0)
		return relid;

	/*
	 * If we find a table variable whose name matches relname, return its
	 * underlying table's relid. Otherwise, just return relname's relid.
	 */
	foreach (lc, estate->func->table_varnos)
	{
		n = lfirst_int(lc);
		if (estate->datums[n]->dtype != PLTSQL_DTYPE_TBL)
			continue;

		tbl = (PLtsql_tbl *) estate->datums[n];
		if (strcmp(relname, tbl->refname) == 0)
		{
			if (!tbl->tblname) /* FIXME: throwing an error instead of a crash until table-type is supported in ANTLR parser */
					ereport(ERROR, (errcode(ERRCODE_INTERNAL_ERROR),
							errmsg("table variable underlying typename is NULL. refname: %s", tbl->refname)));
			return get_relname_relid(tbl->tblname, relnamespace);
		}
	}

	return relid;
}

/*
 * Transaction processing using tsql semantics
 */
static void
PLTsqlProcessTransaction(Node *parsetree,
						  ParamListInfo params,
						  QueryCompletion *qc)
{
	char *txnName = NULL;
	TransactionStmt *stmt = (TransactionStmt *) parsetree;
	if (params != NULL && params->numParams > 0 && !params->params[0].isnull)
	{
		Oid			typOutput;
		bool		typIsVarlena;
		FmgrInfo	finfo;

		Assert(params->numParams == 1);
		getTypeOutputInfo(params->params[0].ptype, &typOutput, &typIsVarlena);
		fmgr_info(typOutput, &finfo);
		txnName = OutputFunctionCall(&finfo, params->params[0].value);
	}
	else
		txnName = stmt->savepoint_name;

	if (txnName != NULL && strlen(txnName) > TSQL_TXN_NAME_LIMIT / 2)
		ereport(ERROR,
				(errcode(ERRCODE_NAME_TOO_LONG),
				 errmsg("Transaction name length %zu above limit %u",
						strlen(txnName), TSQL_TXN_NAME_LIMIT / 2)));

	if (AbortCurTransaction)
	{
		if (stmt->kind == TRANS_STMT_BEGIN ||
			stmt->kind == TRANS_STMT_COMMIT ||
			stmt->kind == TRANS_STMT_SAVEPOINT)
				ereport(ERROR,
					(errcode(ERRCODE_TRANSACTION_ROLLBACK),
					 errmsg("The current transaction cannot be committed and cannot support operations that write to the log file. Roll back the transaction.")));
	}

	switch (stmt->kind)
	{
		case TRANS_STMT_BEGIN:
			{
				PLTsqlStartTransaction(txnName);
			}
			break;

		case TRANS_STMT_COMMIT:
			{
				if (exec_state_call_stack &&
					exec_state_call_stack->estate &&
					exec_state_call_stack->estate->insert_exec &&
					NestedTranCount <= 1)
					ereport(ERROR,
							(errcode(ERRCODE_TRANSACTION_ROLLBACK),
							 errmsg("Cannot use the COMMIT statement within an INSERT-EXEC statement unless BEGIN TRANSACTION is used first.")));

				PLTsqlCommitTransaction(qc, stmt->chain);
			}
			break;

		case TRANS_STMT_ROLLBACK:
			{
				if (exec_state_call_stack &&
					exec_state_call_stack->estate &&
					exec_state_call_stack->estate->insert_exec)
					ereport(ERROR,
							(errcode(ERRCODE_TRANSACTION_ROLLBACK),
							 errmsg("Cannot use the ROLLBACK statement within an INSERT-EXEC statement.")));
				/*
				 * Table variables should be immune to ROLLBACK, but we haven't
				 * implemented this yet so we throw an error if ROLLBACK is used
				 * with table variables.
				 */
				if (exec_state_call_stack &&
					exec_state_call_stack->estate &&
					exec_state_call_stack->estate->func &&
					list_length(exec_state_call_stack->estate->func->table_varnos) > 0)
					ereport(ERROR,
							(errcode(ERRCODE_FEATURE_NOT_SUPPORTED),
							 errmsg("ROLLBACK statement with active table variables is not yet supported.")));
				PLTsqlRollbackTransaction(txnName, qc, stmt->chain);
			}
			break;

		case TRANS_STMT_SAVEPOINT:
			RequireTransactionBlock(true, "SAVEPOINT");
			DefineSavepoint(txnName);
			break;

		default:
			ereport(ERROR,
					(errcode(ERRCODE_INVALID_TRANSACTION_INITIATION),
					 errmsg("Unsupported transaction command : %d", stmt->kind)));
			break;
	}
}

/*
 * It returns TRUE when we should not execute the utility statement,
 * e.g., CREATE FUNCTION, in EXPLAIN ONLY MODE.
 * If it returns FALSE, it means we can execute the utility statement.
 * For some cases, e.g., EXEC procedure, we need to execute the procedure
 * even in EXPLAIN ONLY MODE. In that case, EXPLAIN ONLY MODE should be considered
 * for individual statements inside the procedure.
 */
static inline bool process_utility_stmt_explain_only_mode(const char *queryString, Node *parsetree)
{
	CallStmt *callstmt;
	HeapTuple proctuple;
	Oid procid;
	Oid langoid;
	char *langname;

	if (!pltsql_explain_only)
		return false;

	append_explain_info(NULL, queryString);

	if (nodeTag(parsetree) != T_CallStmt)
		return true;

	callstmt = (CallStmt *) parsetree;
	procid = callstmt->funcexpr->funcid;
	proctuple = SearchSysCache1(PROCOID, ObjectIdGetDatum(procid));
	if (!HeapTupleIsValid(proctuple))
		return true;

	langoid = ((Form_pg_proc) GETSTRUCT(proctuple))->prolang;
	ReleaseSysCache(proctuple);

	langname = get_language_name(langoid, true);
	if (!langname)
		return true;

	/* If a procedure language is pltsql, it is safe to execute the procedure.
	 * EXPLAIN ONLY MODE will be considered for each statements inside the procedure.
	 */
	if (pg_strcasecmp("pltsql", langname) == 0)
		return false;

	return true;
}

/*
 * Use this hook to handle utility statements that needs special treatment, and
 * use the standard ProcessUtility for other statements.
 * CreateFunctionStmt could have elements in the options list that are specific
 * to tsql, like trigStmt and tbltypStmt.
 */
static void bbf_ProcessUtility(PlannedStmt *pstmt,
		const char *queryString,
		bool readOnlyTree,
		ProcessUtilityContext context,
		ParamListInfo params,
		QueryEnvironment *queryEnv,
		DestReceiver *dest,
		QueryCompletion *qc)
{
	Node	   				*parsetree = pstmt->utilityStmt;
	ParseState 				*pstate = make_parsestate(NULL);
	pstate->p_sourcetext = 	queryString;

	if (process_utility_stmt_explain_only_mode(queryString, parsetree))
		return; /* Don't execute anything */

	/*
	 * Block ALTER VIEW and CREATE OR REPLACE VIEW statements from PG dialect
	 * executed on TSQL views which has entries in view_def catalog
	 * Note: Changes made by ALTER VIEW or CREATE [OR REPLACE] VIEW statements
	 * in TSQL dialect from PG client won't be reflected in babelfish_view_def
	 * catalog.
	 */
	if (sql_dialect == SQL_DIALECT_PG && !babelfish_dump_restore && !pltsql_enable_create_alter_view_from_pg)
	{
		switch (nodeTag(parsetree))
		{
			case T_ViewStmt:
			{
				ViewStmt *vstmt = (ViewStmt *) parsetree;
				Oid relid = RangeVarGetRelid(vstmt->view, NoLock, true);
				if (vstmt->replace && check_is_tsql_view(relid))
				{
					ereport(ERROR,
							(errcode(ERRCODE_INTERNAL_ERROR),
							 errmsg("REPLACE VIEW is blocked in PG dialect on TSQL view present in babelfish_view_def catalog. Please set babelfishpg_tsql.enable_create_alter_view_from_pg to true to enable.")));
				}
				break;
			}
			case T_AlterTableStmt:
			{
				AlterTableStmt	*atstmt = (AlterTableStmt *) parsetree;
				if (atstmt->objtype == OBJECT_VIEW)
				{
					Oid relid = RangeVarGetRelid(atstmt->relation, NoLock, true);
					if(check_is_tsql_view(relid))
					{
						ereport(ERROR,
								(errcode(ERRCODE_FEATURE_NOT_SUPPORTED),
								 errmsg("ALTER VIEW is blocked in PG dialect on TSQL view present in babelfish_view_def catalog. Please set babelfishpg_tsql.enable_create_alter_view_from_pg to true to enable.")));
					}
				}
				break;
			}
			case T_RenameStmt:
			{
				RenameStmt *rnstmt = (RenameStmt *) parsetree;
				if (rnstmt->renameType == OBJECT_VIEW ||
					(rnstmt->renameType == OBJECT_COLUMN &&
					 rnstmt->relationType == OBJECT_VIEW))
				{
					Oid relid = RangeVarGetRelid(rnstmt->relation, NoLock, true);
					if(check_is_tsql_view(relid))
					{
						ereport(ERROR,
								(errcode(ERRCODE_FEATURE_NOT_SUPPORTED),
								 errmsg("ALTER VIEW is blocked in PG dialect on TSQL view present in babelfish_view_def catalog. Please set babelfishpg_tsql.enable_create_alter_view_from_pg to true to enable.")));
					}
				}
				break;
			}
			case T_AlterObjectSchemaStmt:
			{
				AlterObjectSchemaStmt *altschstmt = (AlterObjectSchemaStmt *) parsetree;
				if (altschstmt->objectType == OBJECT_VIEW)
				{
					Oid relid = RangeVarGetRelid(altschstmt->relation, NoLock, true);
					if(check_is_tsql_view(relid))
					{
						ereport(ERROR,
								(errcode(ERRCODE_FEATURE_NOT_SUPPORTED),
								 errmsg("ALTER VIEW is blocked in PG dialect on TSQL view present in babelfish_view_def catalog. Please set babelfishpg_tsql.enable_create_alter_view_from_pg to true to enable.")));
					}
				}
				break;
			}
			default:
				break;
		}
	}

	switch (nodeTag(parsetree))
	{
		case T_CreateFunctionStmt:
			{
				CreateFunctionStmt *stmt = (CreateFunctionStmt *) parsetree;
				bool 			isCompleteQuery = (context != PROCESS_UTILITY_SUBCOMMAND);
				bool 			needCleanup;
				ListCell 		*option, *location_cell = NULL;
				Node 			*tbltypStmt = NULL;
				Node 			*trigStmt = NULL;
				ObjectAddress 	tbltyp;
				ObjectAddress 	address;
				int 			origname_location = -1;

				/* All event trigger calls are done only when isCompleteQuery is true */
				needCleanup = isCompleteQuery && EventTriggerBeginCompleteQuery();

				/* PG_TRY block is to ensure we call EventTriggerEndCompleteQuery */
				PG_TRY();
				{
					if (isCompleteQuery)
						EventTriggerDDLCommandStart(parsetree);

					foreach (option, stmt->options)
					{
						DefElem *defel = (DefElem *) lfirst(option);
						if (strcmp(defel->defname, "tbltypStmt") == 0)
						{
							/*
							 * tbltypStmt is an implicit option in tsql dialect,
							 * we use this mechanism to create tsql style
							 * multi-statement table-valued function and its
							 * return (table) type in one statement.
							 */
							tbltypStmt = defel->arg;
						}
						else if (strcmp(defel->defname, "trigStmt") == 0)
						{
							/*
							 * trigStmt is an implicit option in tsql dialect,
							 * we use this mechanism to create tsql style function
							 * and trigger in one statement.
							 */
							trigStmt = defel->arg;
						}
						else if (strcmp(defel->defname, "location") == 0)
						{
							/*
							 * location is an implicit option in tsql dialect,
							 * we use this mechanism to store location of function
							 * name so that we can extract original input function
							 * name from queryString.
							 */
							origname_location = intVal((Node *) defel->arg);
							location_cell = option;
							pfree(defel);
						}
					}

					/* delete location cell if it exists as it is for internal use only */
					if (location_cell)
						stmt->options = list_delete_cell(stmt->options, location_cell);

					/*
					 * For tbltypStmt, we need to first process the CreateStmt
					 * to create the type that will be used as the function's
					 * return type. Then, after the function is created, add a
					 * dependency between the type and the function.
					 */
					if (tbltypStmt)
					{
						/* Handle tbltypStmt, which is a CreateStmt */
						PlannedStmt *wrapper;

						wrapper = makeNode(PlannedStmt);
						wrapper->commandType = CMD_UTILITY;
						wrapper->canSetTag = false;
						wrapper->utilityStmt = tbltypStmt;
						wrapper->stmt_location = pstmt->stmt_location;
						wrapper->stmt_len = pstmt->stmt_len;

						ProcessUtility(wrapper,
									   queryString,
									   readOnlyTree,
									   PROCESS_UTILITY_SUBCOMMAND,
									   params,
									   NULL,
									   None_Receiver,
									   NULL);

						/* Need CCI between commands */
						CommandCounterIncrement();
					}

					address = CreateFunction(pstate, stmt);

					/* Store function/procedure related metadata in babelfish catalog */
					pltsql_store_func_default_positions(address, stmt->parameters, queryString, origname_location);

					if (tbltypStmt || restore_tsql_tabletype)
					{
						/*
						 * Add internal dependency between the table type and
						 * the function.
						 */
						tbltyp.classId = TypeRelationId;
						tbltyp.objectId = typenameTypeId(pstate,
								stmt->returnType);
						tbltyp.objectSubId = 0;
						recordDependencyOn(&tbltyp, &address, DEPENDENCY_INTERNAL);
					}

					/*
					 * For trigStmt, we need to process the CreateTrigStmt after
					 * the function is created, and record bidirectional
					 * dependency so that Drop Trigger CASCADE will drop the
					 * implicit trigger function.
					 * Create trigger takes care of dependency addition.
					 */
					if(trigStmt)
					{
						(void) CreateTrigger((CreateTrigStmt *) trigStmt,
									  pstate->p_sourcetext, InvalidOid, InvalidOid,
									  InvalidOid, InvalidOid, address.objectId,
									  InvalidOid, NULL, false, false);
					}

					/*
					 * Remember the object so that ddl_command_end event triggers have
					 * access to it.
					 */
					EventTriggerCollectSimpleCommand(address, InvalidObjectAddress,
													 parsetree);

					if (isCompleteQuery)
					{
						EventTriggerSQLDrop(parsetree);
						EventTriggerDDLCommandEnd(parsetree);
					}

				}
				PG_CATCH();
				{
					if (needCleanup)
						EventTriggerEndCompleteQuery();
					PG_RE_THROW();
				}
				PG_END_TRY();

				if (needCleanup)
					EventTriggerEndCompleteQuery();
				return;
			}
        case T_TransactionStmt:
        {
            if (NestedTranCount > 0 || (sql_dialect == SQL_DIALECT_TSQL && !IsTransactionBlockActive()))
            {
                PLTsqlProcessTransaction(parsetree, params, qc);
                return;
            }
			break;
        }
		case T_TruncateStmt:
		{
			if (sql_dialect == SQL_DIALECT_TSQL)
			{
				TruncateStmt *stmt = (TruncateStmt *) parsetree;

				stmt->restart_seqs = true; /* Always restart owned sequences */
			}
			break;
		}
		case T_CreateRoleStmt:
		{
			if (sql_dialect == SQL_DIALECT_TSQL)
			{
				const char      *prev_current_user;
				CreateRoleStmt	*stmt = (CreateRoleStmt *) parsetree;
				List			*login_options = NIL;
				List			*user_options = NIL;
				ListCell		*option;
				bool			islogin = false;
				bool			isuser = false;
				bool			isrole = false;

				/* Check if creating login or role. Expect islogin first */
				if (stmt->options != NIL)
				{
					DefElem *headel = (DefElem *) linitial(stmt->options);

					/*
					 * If islogin set the options list to after the head.
					 * Save the list of login specific options.
					 */
					if (strcmp(headel->defname, "islogin") == 0)
					{
						bool from_windows = false;
						char *orig_loginname = NULL;

						islogin = true;
						stmt->options = list_delete_cell(stmt->options,
														 list_head(stmt->options));
						pfree(headel);

						/* Filter login options from default role options */
						foreach(option, stmt->options)
						{
							DefElem *defel = (DefElem *) lfirst(option);

							if (strcmp(defel->defname, "default_database") == 0)
								login_options = lappend(login_options, defel);
							else if (strcmp(defel->defname, "name_location") == 0)
							{
								int location = defel->location;
								orig_loginname = extract_identifier(queryString + location);
								login_options = lappend(login_options, defel);
							}
							else if (strcmp(defel->defname, "from_windows") == 0)
							{
								from_windows = true;
								login_options = lappend(login_options, defel);
							}
						}

						foreach(option, login_options)
						{
							stmt->options = list_delete_ptr(stmt->options,
															lfirst(option));
						}

						if (orig_loginname)
						{
							login_options = lappend(login_options, 
													makeDefElem("original_login_name",
																(Node *) makeString(orig_loginname),
																-1));
						}

						if (from_windows && orig_loginname)
						{
<<<<<<< HEAD
							if ((strchr(orig_loginname, '\\')) == NULL)
								ereport(ERROR, (errcode(ERRCODE_INVALID_NAME),
				 					errmsg("'%s' is not a valid Windows NT name. Give the complete name: <domain\\username>.",
										orig_loginname)));

							if (!check_windows_login_length(orig_loginname))
								ereport(ERROR,
									(errcode(ERRCODE_INVALID_NAME),
									 errmsg("The login name '%s' has invalid length. Login name length should be between %d and %d for windows login.",
											orig_loginname, (NAMEDATALEN_WINDOWS_MIN + 1), (NAMEDATALEN_WINDOWS_MAX - 1))));

=======
							/*
							 * The login name must contain '\' if it is windows login or else throw error.
							 */
							if ((strchr(orig_loginname, '\\')) == NULL)
								ereport(ERROR,
										(errcode(ERRCODE_INVALID_NAME),
										 errmsg("'%s' is not a valid Windows NT name. Give the complete name: <domain\\username>.",
										 orig_loginname)));

							/*
							 * Check whether domain name is empty. If the first character is '\', that ensures domain is empty.
							 */
							if (orig_loginname[0] == '\\')
								ereport(ERROR,
									(errcode(ERRCODE_INVALID_NAME),
									 errmsg("The login name '%s' is invalid. The domain can not be empty.",
											orig_loginname)));

							/*
							 * Check whether login_name has valid length or not.
							 */
							if (!check_windows_logon_length(orig_loginname))
								ereport(ERROR,
										(errcode(ERRCODE_INVALID_NAME),
										 errmsg("The login name '%s' has invalid length. Login name length should be between %d and %d for windows login.",
											orig_loginname, (LOGON_NAME_MIN_LEN + 1), (LOGON_NAME_MAX_LEN - 1))));

							/*
							 * Check whether the login_name contains invalid characters or not.
							 */
>>>>>>> 82902f42
							if (windows_login_contains_invalid_chars(orig_loginname))
								ereport(ERROR, (errcode(ERRCODE_INVALID_PARAMETER_VALUE),
									errmsg("'%s' is not a valid name because it contains invalid characters.", orig_loginname)));

							pfree(stmt->role);
							stmt->role = convertToUPN(orig_loginname);

<<<<<<< HEAD
=======
							/*
							* Check for duplicate login
							*/
>>>>>>> 82902f42
							if (get_role_oid(stmt->role, true) != InvalidOid)
						  		ereport(ERROR, (errcode(ERRCODE_DUPLICATE_OBJECT), 
									errmsg("The Server principal '%s' already exists", stmt->role)));
						}

						/*
						 * Length of login name should be less than 128. Throw an error
						 * here if it is not.
						 * XXX: Below check is to work around BABEL-3868.
						 */
						if (strlen(stmt->role) >= NAMEDATALEN)
						{
							ereport(ERROR,
									(errcode(ERRCODE_INVALID_NAME),
									 errmsg("The login name '%s' is too long. Maximum length is %d.",
											stmt->role, (NAMEDATALEN - 1))));
						}
					}
					else if (strcmp(headel->defname, "isuser") == 0)
					{
						int location = -1;

						isuser = true;
						stmt->options = list_delete_cell(stmt->options,
														 list_head(stmt->options));
						pfree(headel);

						/* Filter user options from default role options */
						foreach(option, stmt->options)
						{
							DefElem *defel = (DefElem *) lfirst(option);

							if (strcmp(defel->defname, "default_schema") == 0)
								user_options = lappend(user_options, defel);
							else if (strcmp(defel->defname, "name_location") == 0)
							{
								location = defel->location;
								user_options = lappend(user_options, defel);
							}
						}

						foreach(option, user_options)
						{
							stmt->options = list_delete_ptr(stmt->options,
															lfirst(option));
						}

						if (location >= 0)
						{
							char		*orig_user_name;

							orig_user_name = extract_identifier(queryString + location);
							user_options = lappend(user_options,
												   makeDefElem("original_user_name",
															   (Node *) makeString(orig_user_name),
															   -1));
						}
					}
					else if (strcmp(headel->defname, "isrole") == 0)
					{
						int location = -1;
						bool orig_username_exists = false;

						isrole = true;
						stmt->options = list_delete_cell(stmt->options,
														 list_head(stmt->options));
														 pfree(headel);

						/* Filter TSQL role options from default role options */
						foreach(option, stmt->options)
						{
							DefElem *defel = (DefElem *) lfirst(option);

							if (strcmp(defel->defname, "name_location") == 0)
							{
								location = defel->location;
								user_options = lappend(user_options, defel);
							}
							/*
							 * This condition is to handle create role when using sp_addrole procedure
							 * because there we add original_user_name before hand
							 */
							if(strcmp(defel->defname, "original_user_name") == 0)
							{
								user_options = lappend(user_options, defel);
								orig_username_exists = true;
							}

						}


						foreach(option, user_options)
						{
							stmt->options = list_delete_ptr(stmt->options,
															lfirst(option));
						}

						if (location >= 0 && !orig_username_exists)
						{
							char        *orig_user_name;

							orig_user_name = extract_identifier(queryString + location);
							user_options = lappend(user_options,
												   makeDefElem("original_user_name",
															   (Node *) makeString(orig_user_name),
															   -1));
						}
					}

				}

				if (islogin)
				{
					if (!has_privs_of_role(GetSessionUserId(), get_role_oid("sysadmin", false))) 
						ereport(ERROR,
								(errcode(ERRCODE_INSUFFICIENT_PRIVILEGE),
								errmsg("Current login %s does not have permission to create new login",
									GetUserNameFromId(GetSessionUserId(), true))));

					if (get_role_oid(stmt->role, true) != InvalidOid)
						  ereport(ERROR, (errcode(ERRCODE_DUPLICATE_OBJECT), 
									  errmsg("The Server principal '%s' already exists", stmt->role)));

					/* Set current user to sysadmin for create permissions */
					prev_current_user = GetUserNameFromId(GetUserId(), false);

					bbf_set_current_user("sysadmin");

					PG_TRY();
					{
						if (prev_ProcessUtility)
							prev_ProcessUtility(pstmt, queryString,readOnlyTree, context,
												params, queryEnv, dest,
												qc);
						else
							standard_ProcessUtility(pstmt, queryString, readOnlyTree, context,
													params, queryEnv, dest,
													qc);

						stmt->options = list_concat(stmt->options,
													login_options);
						create_bbf_authid_login_ext(stmt);
					}
					PG_CATCH();
					{
						bbf_set_current_user(prev_current_user);
						PG_RE_THROW();
					}
					PG_END_TRY();

					bbf_set_current_user(prev_current_user);

					return;
				}
				else if (isuser || isrole)
				{
					/* Set current user to dbo user for create permissions */
					prev_current_user = GetUserNameFromId(GetUserId(), false);

					bbf_set_current_user(get_dbo_role_name(get_cur_db_name()));

					PG_TRY();
					{
						if (prev_ProcessUtility)
							prev_ProcessUtility(pstmt, queryString, readOnlyTree, context,
												params, queryEnv, dest,
												qc);
						else
							standard_ProcessUtility(pstmt, queryString, readOnlyTree, context,
													params, queryEnv, dest,
													qc);

						stmt->options = list_concat(stmt->options,
													user_options);
						/*
						 * If the stmt is CREATE USER, it must have a
						 * corresponding login and a schema name
						 */
						create_bbf_authid_user_ext(stmt, isuser, isuser);
					}
					PG_CATCH();
					{
						bbf_set_current_user(prev_current_user);
						PG_RE_THROW();
					}
					PG_END_TRY();

					bbf_set_current_user(prev_current_user);

					return;
				}
			}
			break;
		}
		case T_AlterRoleStmt:
		{
			if (sql_dialect == SQL_DIALECT_TSQL)
			{
				AlterRoleStmt	*stmt = (AlterRoleStmt *) parsetree;
				List			*login_options = NIL;
				List			*user_options = NIL;
				ListCell		*option;
				bool			islogin = false;
				bool			isuser = false;
				bool			isrole = false;
				Oid				prev_current_user;

				prev_current_user = GetUserId();

				/* Check if creating login or role. Expect islogin first */
				if (stmt->options != NIL)
				{
					DefElem *headel = (DefElem *) linitial(stmt->options);

					/*
					 * Set the options list to after the head.
					 * Save the list of babelfish specific options.
					 */
					if (strcmp(headel->defname, "islogin") == 0)
					{
						islogin = true;
						stmt->options = list_delete_cell(stmt->options,
														 list_head(stmt->options));
						pfree(headel);

						/* Filter login options from default role options */
						foreach(option, stmt->options)
						{
							DefElem *defel = (DefElem *) lfirst(option);

							if (strcmp(defel->defname, "default_database") == 0)
								login_options = lappend(login_options, defel);
						}

						foreach(option, login_options)
						{
							stmt->options = list_delete_ptr(stmt->options,
															lfirst(option));
						}
					}
					else if (strcmp(headel->defname, "isuser") == 0)
					{
						isuser = true;
						stmt->options = list_delete_cell(stmt->options,
														 list_head(stmt->options));
						pfree(headel);

						/* Filter user options from default role options */
						foreach(option, stmt->options)
						{
							DefElem *defel = (DefElem *) lfirst(option);

							if (strcmp(defel->defname, "default_schema") == 0)
								user_options = lappend(user_options, defel);
							if (strcmp(defel->defname, "rename") == 0)
								user_options = lappend(user_options, defel);
						}

						foreach(option, user_options)
						{
							stmt->options = list_delete_ptr(stmt->options,
															lfirst(option));
						}
					}
					else if (strcmp(headel->defname, "isrole") == 0)
					{
						isrole = true;
						stmt->options = list_delete_cell(stmt->options,
														 list_head(stmt->options));
														 pfree(headel);

						/* Filter user options from default role options */
						foreach(option, stmt->options)
						{
							DefElem *defel = (DefElem *) lfirst(option);

							if (strcmp(defel->defname, "rename") == 0)
								user_options = lappend(user_options, defel);
						}

						foreach(option, user_options)
						{
							stmt->options = list_delete_ptr(stmt->options,
															lfirst(option));
						}
					}
				}

				if (islogin)
				{
					Oid		datdba;

					datdba = get_role_oid("sysadmin", false);

					/*
					 * Check if the current login has privileges to
					 * alter password.
					 */
					foreach(option, stmt->options)
					{
						DefElem    *defel = (DefElem *) lfirst(option);

						if (strcmp(defel->defname, "password") == 0)
						{
							if (!is_member_of_role(GetSessionUserId(), datdba))
								ereport(ERROR,
										(errcode(ERRCODE_INSUFFICIENT_PRIVILEGE),
										 errmsg("Current login does not have privileges to alter password")));
						}
					}

					if (get_role_oid(stmt->role->rolename, true) == InvalidOid)
						  ereport(ERROR, (errcode(ERRCODE_DUPLICATE_OBJECT), 
									  errmsg("Cannot drop the login '%s', because it does not exist or you do not have permission.", stmt->role->rolename)));


					/* Set current user to sysadmin for alter permissions */
					SetCurrentRoleId(datdba, false);

					PG_TRY();
					{
						if (prev_ProcessUtility)
							prev_ProcessUtility(pstmt, queryString, readOnlyTree, context,
												params, queryEnv, dest,
												qc);
						else
							standard_ProcessUtility(pstmt, queryString, readOnlyTree, context,
													params, queryEnv, dest,
													qc);

						stmt->options = list_concat(stmt->options,
													login_options);
						alter_bbf_authid_login_ext(stmt);
					}
					PG_CATCH();
					{
						SetCurrentRoleId(prev_current_user, false);
						PG_RE_THROW();
					}
					PG_END_TRY();

					SetCurrentRoleId(prev_current_user, false);

					return;
				}
				else if (isuser || isrole)
				{
					const char	*db_name;
					const char	*dbo_name;
					Oid			dbo_id;

					db_name = get_cur_db_name();
					dbo_name = get_dbo_role_name(db_name);
					dbo_id = get_role_oid(dbo_name, false);

					/*
					 * Check if the current user has privileges.
					 */
					foreach(option, user_options)
					{
						DefElem		*defel = (DefElem *) lfirst(option);
						char		*user_name;
						char		*cur_user;

						user_name = stmt->role->rolename;
						cur_user = GetUserNameFromId(GetUserId(), false);
						if (strcmp(defel->defname, "default_schema") == 0)
						{
							if (strcmp(cur_user, dbo_name) != 0 &&
								strcmp(cur_user, user_name) != 0)
								ereport(ERROR,
										(errcode(ERRCODE_INSUFFICIENT_PRIVILEGE),
										 errmsg("Current user does not have privileges to change schema")));
						}
						if (strcmp(defel->defname, "rename") == 0)
						{
							if (strcmp(cur_user, dbo_name) != 0 &&
								strcmp(cur_user, user_name) != 0)
								ereport(ERROR,
										(errcode(ERRCODE_INSUFFICIENT_PRIVILEGE),
										 errmsg("Current user does not have privileges to change user name")));
						}
					}

					/* Set current user to dbo for alter permissions */
					SetCurrentRoleId(dbo_id, false);

					PG_TRY();
					{
						if (prev_ProcessUtility)
							prev_ProcessUtility(pstmt, queryString, readOnlyTree, context,
												params, queryEnv, dest,
												qc);
						else
							standard_ProcessUtility(pstmt, queryString, readOnlyTree, context,
													params, queryEnv, dest,
													qc);

						stmt->options = list_concat(stmt->options,
													user_options);
						alter_bbf_authid_user_ext(stmt);
					}
					PG_CATCH();
					{
						SetCurrentRoleId(prev_current_user, false);
						PG_RE_THROW();
					}
					PG_END_TRY();

					SetCurrentRoleId(prev_current_user, false);
					set_session_properties(db_name);

					return;
				}
			}
			break;
		}
		case T_DropRoleStmt:
		{
			if (sql_dialect == SQL_DIALECT_TSQL)
			{
				const char      *prev_current_user;
				DropRoleStmt	*stmt = (DropRoleStmt *) parsetree;
				bool			drop_user = false;
				bool			drop_role = false;
				bool			all_logins = false;
				bool			all_users = false;
				bool			all_roles = false;
				char 			*role_name = NULL;
				bool			other = false;
				ListCell		*item;

				/* Check if roles are users that need role name mapping */
				if (stmt->roles != NIL)
				{
					RoleSpec		*headrol = linitial(stmt->roles);

					if (strcmp(headrol->rolename, "is_user") == 0)
						drop_user = true;
					else if (strcmp(headrol->rolename, "is_role") == 0)
						drop_role = true;

					if (drop_user || drop_role)
					{
						char *db_name = NULL;

						stmt->roles = list_delete_cell(stmt->roles,
													   list_head(stmt->roles));
						pfree(headrol);
						headrol = NULL;
						db_name = get_cur_db_name();

						if (db_name != NULL && strcmp(db_name, "") != 0)
						{
							foreach (item, stmt->roles)
							{
								RoleSpec	*rolspec = lfirst(item);
								char		*user_name;

								user_name = get_physical_user_name(db_name, rolspec->rolename);

								/*
								 * If a role has members, do not drop it.
								 * Note that here we don't handle invalid roles.
								 */
								if (drop_role && !is_empty_role(get_role_oid(user_name, true)))
									ereport(ERROR,
											(errcode(ERRCODE_CHECK_VIOLATION),
											 errmsg("The role has members. It must be empty before it can be dropped.")));

								/*
								 * If the statement is drop_user and the user is guest:
								 * 1. If the db is "master" or "tempdb", don't disable the guest user.
								 * 2. Else, disable the guest user if enabled.
								 * 3. Otherwise throw an error.
								 */
								if (drop_user && strcmp(rolspec->rolename, "guest") == 0)
								{
									if (guest_has_dbaccess(db_name))
									{
										if (strcmp(db_name, "master") == 0 || strcmp(db_name, "tempdb") == 0)
											ereport(ERROR,
												(errcode(ERRCODE_CHECK_VIOLATION),
												errmsg("Cannot disable access to the guest user in master or tempdb.")));

										alter_user_can_connect(false, rolspec->rolename, db_name);
										return;
									}
									else
										ereport(ERROR,
											(errcode(ERRCODE_CHECK_VIOLATION),
											 errmsg("User 'guest' cannot be dropped, it can only be disabled. "
											"The user is already disabled in the current database.")));
								}

								pfree(rolspec->rolename);
								rolspec->rolename = user_name;
							}
						}
						else
							ereport(ERROR,
									(errcode(ERRCODE_UNDEFINED_DATABASE),
									 errmsg("Current database missing. "
										    "Can only drop users in current database. ")));
					}
				}

				/* List must be all one type of babelfish role. Cannot mix. */
				foreach (item, stmt->roles)
				{
					RoleSpec		*rolspec = lfirst(item);
					Form_pg_authid	roleform;
					HeapTuple		tuple;

					role_name = rolspec->rolename;
					tuple = SearchSysCache1(AUTHNAME,
											PointerGetDatum(role_name));
					/* Let DropRole handle missing roles */
					if (HeapTupleIsValid(tuple))
						roleform = (Form_pg_authid) GETSTRUCT(tuple);
					else
					{
						/* Supplied login name might be in windows format i.e, domain\login form */
						tuple = get_roleform_ext(role_name);
						if (HeapTupleIsValid(tuple))
						{
							roleform = (Form_pg_authid) GETSTRUCT(tuple);
							/*
							 * This means that provided login name is in windows format 
							 * so let's update role_name with UPN format.
							 */
							role_name = pstrdup((roleform->rolname).data);
							pfree(rolspec->rolename);
							rolspec->rolename = role_name;
						}
						else
							continue;
					}

					if (is_login(roleform->oid))
						all_logins = true;
					else if (is_user(roleform->oid))
						all_users = true;
					else if (is_role(roleform->oid))
						all_roles = true;
					else
						other = true;

					ReleaseSysCache(tuple);

					/* Only one should be true */
					if (all_logins + all_users + all_roles + other != 1)
						ereport(ERROR,
								(errcode(ERRCODE_INTERNAL_ERROR),
								 errmsg("cannot mix dropping babelfish role types")));
				}

				/* If not user or role, then login */
				if (!drop_user && !drop_role)
				{
					int	role_oid = get_role_oid(role_name, true);
					if (role_oid == InvalidOid)
						ereport(ERROR, (errcode(ERRCODE_DUPLICATE_OBJECT),
										errmsg("Cannot drop the login '%s', because it does not exist or you do not have permission.", role_name)));

					/* Prevent if it is active login (begin used by other sessions) */
					if (is_active_login(role_oid))
						ereport(ERROR,
								(errcode(ERRCODE_OBJECT_IN_USE),
								 errmsg("Could not drop login '%s' as the user is currently logged in.", role_name)));
				}

				if (all_logins || all_users || all_roles)
				{
					/* Set current user as appropriate for drop permissions */
					prev_current_user = GetUserNameFromId(GetUserId(), false);

					/* Only use dbo if dropping a user/role in a Babelfish session. */
					if (drop_user || drop_role)
						bbf_set_current_user(get_dbo_role_name(get_cur_db_name()));
					else
						bbf_set_current_user("sysadmin");

					PG_TRY();
					{
						if (prev_ProcessUtility)
							prev_ProcessUtility(pstmt, queryString, readOnlyTree, context,
												params, queryEnv, dest,
												qc);
						else
							standard_ProcessUtility(pstmt, queryString, readOnlyTree, context,
													params, queryEnv, dest,
													qc);
					}
					PG_CATCH();
					{
						bbf_set_current_user(prev_current_user);
						PG_RE_THROW();
					}
					PG_END_TRY();

					bbf_set_current_user(prev_current_user);

					return;
				}
			}
			break;
		}
		case T_CreateSchemaStmt:
		{
            if (sql_dialect == SQL_DIALECT_TSQL)
            {
				CreateSchemaStmt	*create_schema = (CreateSchemaStmt *) parsetree;
				const char			*orig_schema = NULL;
				const char			*grant_query = "GRANT USAGE ON SCHEMA dummy TO public";
				List				*res;
				GrantStmt			*stmt;
				PlannedStmt			*wrapper;

				if (strcmp(queryString, "(CREATE LOGICAL DATABASE )") == 0
							&& context == PROCESS_UTILITY_SUBCOMMAND )
					orig_schema = "dbo";

				if (prev_ProcessUtility)
					prev_ProcessUtility(pstmt, queryString, readOnlyTree, context, params,
							queryEnv, dest, qc);
				else
					standard_ProcessUtility(pstmt, queryString, readOnlyTree, context, params,
							queryEnv, dest, qc);

				add_ns_ext_info(create_schema, queryString, orig_schema);

				res = raw_parser(grant_query, RAW_PARSE_DEFAULT);

				if (list_length(res) != 1)
					ereport(ERROR,
							(errcode(ERRCODE_SYNTAX_ERROR),
							 errmsg("Expected 1 statement, but got %d statements after parsing",
									list_length(res))));

				stmt = (GrantStmt *) parsetree_nth_stmt(res, 0);
				stmt->objects = list_truncate(stmt->objects, 0);
				stmt->objects = lappend(stmt->objects, makeString(pstrdup(create_schema->schemaname)));

				wrapper = makeNode(PlannedStmt);
				wrapper->commandType = CMD_UTILITY;
				wrapper->canSetTag = false;
				wrapper->utilityStmt = (Node *) stmt;
				wrapper->stmt_location = pstmt->stmt_location;
				wrapper->stmt_len = pstmt->stmt_len;

				ProcessUtility(wrapper,
							   queryString,
							   readOnlyTree,
							   PROCESS_UTILITY_SUBCOMMAND,
							   params,
							   NULL,
							   None_Receiver,
							   NULL);

				CommandCounterIncrement();

				return;
			}
			else
				break;
		}
		case T_DropStmt:
		{
			DropStmt *drop_stmt = (DropStmt *) parsetree;
			if (drop_stmt->removeType != OBJECT_SCHEMA)
				break;

            if (sql_dialect == SQL_DIALECT_TSQL)
			{
				del_ns_ext_info(strVal(lfirst(list_head(drop_stmt->objects))), drop_stmt->missing_ok);

				if (prev_ProcessUtility)
					prev_ProcessUtility(pstmt, queryString, readOnlyTree, context, params,
							queryEnv, dest, qc);
				else
					standard_ProcessUtility(pstmt, queryString, readOnlyTree, context, params,
							queryEnv, dest, qc);
				return;
			}
			else
			{
				if (prev_ProcessUtility)
					prev_ProcessUtility(pstmt, queryString, readOnlyTree, context, params,
							queryEnv, dest, qc);
				else
					standard_ProcessUtility(pstmt, queryString, readOnlyTree, context, params,
							queryEnv, dest, qc);
				check_extra_schema_restrictions(parsetree);
				return;
			}
		}
		case T_CreatedbStmt:
            if (sql_dialect == SQL_DIALECT_TSQL)
            {
				create_bbf_db(pstate, (CreatedbStmt *) parsetree);
				return;
			}
			break;
        case T_DropdbStmt:
            if (sql_dialect == SQL_DIALECT_TSQL)
            {
                DropdbStmt *stmt = (DropdbStmt *) parsetree;
                drop_bbf_db(stmt->dbname, stmt->missing_ok, false);
				return;
            }
            break;
		case T_GrantRoleStmt:
            if (sql_dialect == SQL_DIALECT_TSQL)
            {
				GrantRoleStmt *grant_role = (GrantRoleStmt *) parsetree;
				if (is_alter_server_stmt(grant_role))
				{
					const char      *prev_current_user;
					const char      *session_user_name;

					check_alter_server_stmt(grant_role);
					prev_current_user = GetUserNameFromId(GetUserId(), false);
					session_user_name = GetUserNameFromId(GetSessionUserId(), false);

					bbf_set_current_user(session_user_name);
					PG_TRY();
					{

						if (prev_ProcessUtility)
							prev_ProcessUtility(pstmt, queryString, readOnlyTree, context, params,
									queryEnv, dest, qc);
						else
							standard_ProcessUtility(pstmt, queryString, readOnlyTree, context, params,
									queryEnv, dest, qc);

					}
					PG_CATCH();
					{
						/* Clean up. Restore previous state. */
						bbf_set_current_user(prev_current_user);
						PG_RE_THROW();
					}
					PG_END_TRY();
					/* Clean up. Restore previous state. */
					bbf_set_current_user(prev_current_user);
					return;
				}
				else if (is_alter_role_stmt(grant_role))
				{
					const char      *prev_current_user;
					const char      *session_user_name;

					check_alter_role_stmt(grant_role);
					prev_current_user = GetUserNameFromId(GetUserId(), false);
					session_user_name = GetUserNameFromId(GetSessionUserId(), false);

					bbf_set_current_user(session_user_name);
					PG_TRY();
					{
						if (prev_ProcessUtility)
							prev_ProcessUtility(pstmt, queryString, readOnlyTree, context, params,
									queryEnv, dest, qc);
						else
							standard_ProcessUtility(pstmt, queryString, readOnlyTree, context, params,
									queryEnv, dest, qc);

					}
					PG_CATCH();
					{
						/* Clean up. Restore previous state. */
						bbf_set_current_user(prev_current_user);
						PG_RE_THROW();
					}
					PG_END_TRY();
					/* Clean up. Restore previous state. */
					bbf_set_current_user(prev_current_user);
					return;
				}
			}
			break;
		case T_RenameStmt:
			{
				if (prev_ProcessUtility)
					prev_ProcessUtility(pstmt, queryString, readOnlyTree, context, params,
							queryEnv, dest, qc);
				else
					standard_ProcessUtility(pstmt, queryString, readOnlyTree, context, params,
							queryEnv, dest, qc);

				check_extra_schema_restrictions(parsetree);

				return;
			}
		case T_CreateTableAsStmt:
		{
			if (sql_dialect == SQL_DIALECT_TSQL)
			{
				CreateTableAsStmt *stmt = (CreateTableAsStmt *) parsetree;
				Oid relid;
				Relation rel;
				TupleDesc tupdesc;
				AttrNumber attr_num;

				if (prev_ProcessUtility)
					prev_ProcessUtility(pstmt, queryString, readOnlyTree, context, params,
							queryEnv, dest, qc);
				else
					standard_ProcessUtility(pstmt, queryString, readOnlyTree, context, params,
							queryEnv, dest, qc);

				relid = RangeVarGetRelid(stmt->into->rel, NoLock, false);
				rel = RelationIdGetRelation(relid);
				tupdesc = RelationGetDescr(rel);

				/*
				 * If table contains a rowversion column add a default node to that
				 * column. It is needed as table created with SELECT-INTO will not
				 * get the column defaults from parent table.
				 */
				for (attr_num = 0; attr_num < tupdesc->natts; attr_num++)
				{
					Form_pg_attribute attr;

					attr = TupleDescAttr(tupdesc, attr_num);

					/* Skip dropped columns */
					if (attr->attisdropped)
						continue;

					if ((*common_utility_plugin_ptr->is_tsql_rowversion_or_timestamp_datatype)(attr->atttypid))
					{
						RawColumnDefault *rawEnt;
						Constraint *con;

						con = get_rowversion_default_constraint(makeTypeNameFromOid(attr->atttypid, attr->atttypmod));
						rawEnt = (RawColumnDefault *) palloc(sizeof(RawColumnDefault));
						rawEnt->attnum = attr_num + 1;
						rawEnt->raw_default = (Node *) con->raw_expr;
						AddRelationNewConstraints(rel, list_make1(rawEnt), NIL,
										false, true, true, NULL);
						break;
					}
				}

				RelationClose(rel);
				return;
			}
			break;
		}
		case T_CreateStmt:
			{
				CreateStmt *create_stmt = (CreateStmt *) parsetree;

				if(restore_tsql_tabletype)
					create_stmt->tsql_tabletype = true;

				if (prev_ProcessUtility)
					prev_ProcessUtility(pstmt, queryString, readOnlyTree, context, params,
							queryEnv, dest, qc);
				else
					standard_ProcessUtility(pstmt, queryString, readOnlyTree, context, params,
							queryEnv, dest, qc);

				if (create_stmt->tsql_tabletype)
				{
					RangeVar *rel = create_stmt->relation;
					List *name;
					if (rel->schemaname)
						name = list_make2(makeString(rel->schemaname), makeString(rel->relname));
					else
						name = list_make1(makeString(rel->relname));

					revoke_type_permission_from_public(pstmt, queryString, readOnlyTree, context, params, queryEnv, dest, qc, name);
				}

				return;
			}
		case T_CreateDomainStmt:
			{
				CreateDomainStmt *create_domain = (CreateDomainStmt *) parsetree;

				if (prev_ProcessUtility)
					prev_ProcessUtility(pstmt, queryString, readOnlyTree, context, params,
							queryEnv, dest, qc);
				else
					standard_ProcessUtility(pstmt, queryString, readOnlyTree, context, params,
							queryEnv, dest, qc);

				revoke_type_permission_from_public(pstmt, queryString, readOnlyTree, context, params, queryEnv, dest, qc, create_domain->domainname);
				return;
			}
		default:
			break;
	}

	if (prev_ProcessUtility)
		prev_ProcessUtility(pstmt, queryString, readOnlyTree, context, params,
				queryEnv, dest, qc);
	else
		standard_ProcessUtility(pstmt, queryString, readOnlyTree, context, params,
				queryEnv, dest, qc);
}

/*
 * Hook to truncate identifer whose length is more than 63.
 * We will generate a truncated identifier by
 * substr(identifier, 0, 31) || md5(identifier).
 */
#define MD5_HASH_LEN 32

static bool pltsql_truncate_identifier(char *ident, int len, bool warn)
{
	char md5[MD5_HASH_LEN + 1];
	char buf[NAMEDATALEN];
	bool success;
	const char *errstr = NULL;

	if (sql_dialect != SQL_DIALECT_TSQL)
		return false; /* will rely on existing PG behavior */

	Assert(len >= NAMEDATALEN); /* should be already checked */

	if (tsql_is_server_collation_CI_AS())
	{
		/* md5 should be generated by case-insensitive way */
		char *downcased_ident = downcase_identifier(ident, len, false, false);
		success = pg_md5_hash(downcased_ident, strlen(downcased_ident), md5, &errstr);
	}
	else
		success = pg_md5_hash(ident, len, md5, &errstr);

	if (unlikely(!success)) /* OOM */
		ereport(ERROR,
				(errcode(ERRCODE_INTERNAL_ERROR),
				 errmsg("could not compute %s hash: %s", "MD5", errstr)));

	len = pg_mbcliplen(ident, len, NAMEDATALEN - MD5_HASH_LEN - 1);
	Assert(len + MD5_HASH_LEN < NAMEDATALEN);
	memcpy(buf, ident, len);
	memcpy(buf + len, md5, MD5_HASH_LEN);
	buf[len + MD5_HASH_LEN] = '\0';

	if (warn)
		ereport(NOTICE,
				(errcode(ERRCODE_NAME_TOO_LONG),
				 errmsg("identifier \"%s\" will be truncated to \"%s\"",
						ident, buf)));

	memcpy(ident, buf, len + MD5_HASH_LEN + 1);
	return true;
}

Name pltsql_cstr_to_name(char *s, int len)
{
	Name result;
	char buf[NAMEDATALEN];

	/* Truncate oversize input */
	if (len >= NAMEDATALEN) {
		if (sql_dialect == SQL_DIALECT_TSQL) {
			char md5[MD5_HASH_LEN + 1];
			bool success;
			const char *errstr = NULL;

			if (tsql_is_server_collation_CI_AS())
			{
				/* md5 should be generated in a case-insensitive way */
				char *downcased_s = downcase_identifier(s, len, false, false);
				success = pg_md5_hash(downcased_s, strlen(downcased_s), md5, &errstr);
			}
			else
				success = pg_md5_hash(s, len, md5, &errstr);

			if (unlikely(!success)) /* OOM */
				ereport(ERROR,
					(errcode(ERRCODE_INTERNAL_ERROR),
					 errmsg("could not compute %s hash: %s", "MD5", errstr)));

			len = pg_mbcliplen(s, len, NAMEDATALEN - MD5_HASH_LEN - 1);
			Assert(len + MD5_HASH_LEN < NAMEDATALEN);
			memcpy(buf, s, len);
			memcpy(buf + len, md5, MD5_HASH_LEN);
			buf[len + MD5_HASH_LEN] = '\0';

			s = buf;
			len += MD5_HASH_LEN;

		} else {
			/* PG default implementation */
			len = pg_mbcliplen(s, len, NAMEDATALEN - 1);
		}
	}

	/* We use palloc0 here to ensure result is zero-padded */
	result = (Name) palloc0(NAMEDATALEN);
	memcpy(NameStr(*result), s, len);

	return result;
}

PG_FUNCTION_INFO_V1(pltsql_truncate_identifier_func);

Datum
pltsql_truncate_identifier_func(PG_FUNCTION_ARGS)
{
	char *name = text_to_cstring(PG_GETARG_TEXT_PP(0));
	int len = strlen(name);
	const char *saved_dialect = GetConfigOption("babelfishpg_tsql.sql_dialect", true, true);

	PG_TRY();
	{
		/* this is BBF help function. use BBF truncation logic */
		set_config_option("babelfishpg_tsql.sql_dialect", "tsql",
					(superuser() ? PGC_SUSET : PGC_USERSET),
					PGC_S_SESSION, GUC_ACTION_SAVE, true, 0, false);
		truncate_identifier(name, len, false);
	}
	PG_CATCH();
	{
		set_config_option("babelfishpg_tsql.sql_dialect", saved_dialect,
					(superuser() ? PGC_SUSET : PGC_USERSET),
					PGC_S_SESSION, GUC_ACTION_SAVE, true, 0, false);
		PG_RE_THROW();
	}
	PG_END_TRY();
	set_config_option("babelfishpg_tsql.sql_dialect", saved_dialect,
				(superuser() ? PGC_SUSET : PGC_USERSET),
				PGC_S_SESSION, GUC_ACTION_SAVE, true, 0, false);

	PG_RETURN_TEXT_P(cstring_to_text(name));
}

/*
 * _PG_init()			- library load-time initialization
 *
 * DO NOT make this static nor change its name!
 */
void
_PG_init(void)
{
	/* Be sure we do initialization only once (should be redundant now) */
	static bool inited = false;
	FunctionCallInfo fcinfo  = NULL;  /* empty interface */
	
	if (inited)
		return;

	/* Fixme: Handle loading of pgtsql_common_library_name library cleanly. */
	load_libraries("babelfishpg_common", NULL, false);
	init_and_check_common_utility();

	pg_bindtextdomain(TEXTDOMAIN);

	DefineCustomBoolVariable("babelfishpg_tsql.debug_parser",
				 gettext_noop("Write PL/tsql parser messages to server log (for debugging)."),
				 NULL,
				 &pltsql_debug_parser,
				 false,
				 PGC_SUSET,
				 GUC_NO_SHOW_ALL | GUC_NOT_IN_SAMPLE | GUC_DISALLOW_IN_FILE | GUC_DISALLOW_IN_AUTO_FILE,
				 NULL, NULL, NULL);


	DefineCustomEnumVariable("babelfishpg_tsql.variable_conflict",
							 gettext_noop("Sets handling of conflicts between PL/tsql variable names and table column names."),
							 NULL,
							 &pltsql_variable_conflict,
							 PLTSQL_RESOLVE_ERROR,
							 variable_conflict_options,
							 PGC_SUSET, 0,
							 NULL, NULL, NULL);

	DefineCustomEnumVariable("babelfishpg_tsql.schema_mapping",
							gettext_noop("Sets the db schema in babelfishpg_tsql"),
							NULL,
							&pltsql_schema_mapping,
							PLTSQL_RESOLVE_ERROR,
							schema_mapping_options,
							PGC_SUSET,
							GUC_NO_SHOW_ALL | GUC_NOT_IN_SAMPLE | GUC_DISALLOW_IN_FILE | GUC_DISALLOW_IN_AUTO_FILE,
							NULL, NULL, NULL);

	DefineCustomStringVariable("babelfishpg_tsql.identity_insert",
							   gettext_noop("Enable inserts into identity columns."),
							   NULL,
							   &identity_insert_string,
							   "",
							   PGC_USERSET, 
							   GUC_NOT_IN_SAMPLE | GUC_DISALLOW_IN_FILE | GUC_DISALLOW_IN_AUTO_FILE,
							   NULL,
							   assign_identity_insert,
							   NULL);

	DefineCustomBoolVariable("babelfishpg_tsql.trace_tree",
							 gettext_noop("Dump compiled parse tree prior to code generation"),
							 NULL,
							 &pltsql_trace_tree,
							 false,
							 PGC_SUSET,
							 GUC_NO_SHOW_ALL | GUC_NOT_IN_SAMPLE | GUC_DISALLOW_IN_FILE | GUC_DISALLOW_IN_AUTO_FILE,
							 NULL, NULL, NULL);

	DefineCustomBoolVariable("babelfishpg_tsql.trace_exec_codes",
							 gettext_noop("Trace execution code of iterative executor"),
							 NULL,
							 &pltsql_trace_exec_codes,
							 false,
							 PGC_SUSET,
							 GUC_NO_SHOW_ALL | GUC_NOT_IN_SAMPLE | GUC_DISALLOW_IN_FILE | GUC_DISALLOW_IN_AUTO_FILE,
							 NULL, NULL, NULL);

	DefineCustomBoolVariable("babelfishpg_tsql.trace_exec_counts",
							 gettext_noop("Trace execution count of each code for iterative executor"),
							 NULL,
							 &pltsql_trace_exec_counts,
							 false,
							 PGC_SUSET,
							 GUC_NO_SHOW_ALL | GUC_NOT_IN_SAMPLE | GUC_DISALLOW_IN_FILE | GUC_DISALLOW_IN_AUTO_FILE,
							 NULL, NULL, NULL);

	DefineCustomBoolVariable("babelfishpg_tsql.trace_exec_time",
							 gettext_noop("Trace execution time of each code for iterative executor"),
							 NULL,
							 &pltsql_trace_exec_time,
							 false,
							 PGC_SUSET,
							 GUC_NO_SHOW_ALL | GUC_NOT_IN_SAMPLE | GUC_DISALLOW_IN_FILE | GUC_DISALLOW_IN_AUTO_FILE,
							 NULL, NULL, NULL);

	DefineCustomIntVariable("babelfishpg_tsql.textsize",
							 gettext_noop("set TEXTSIZE"),
							 NULL,
							 &text_size,
							 0, -1, INT_MAX,
							 PGC_USERSET, 
				 			 GUC_NO_SHOW_ALL | GUC_NOT_IN_SAMPLE | GUC_DISALLOW_IN_FILE | GUC_DISALLOW_IN_AUTO_FILE,
							 NULL, assign_textsize, NULL);
	
	define_custom_variables();

	EmitWarningsOnPlaceholders("pltsql");

	pltsql_HashTableInit();

	init_tsql_coerce_hash_tab(fcinfo);
	init_tsql_datatype_precedence_hash_tab(fcinfo);
	init_tsql_cursor_hash_tab(fcinfo);
	RegisterXactCallback(pltsql_xact_cb, NULL);
	RegisterSubXactCallback(pltsql_subxact_cb, NULL);
	assign_object_access_hook_drop_relation();
	assign_tablecmds_hook();
	install_backend_gram_hooks();
	init_catalog(fcinfo);
	
	/* Set up a rendezvous point with optional instrumentation plugin */
	pltsql_plugin_ptr = (PLtsql_plugin **) find_rendezvous_variable("PLtsql_plugin");
	pltsql_instr_plugin_ptr = (PLtsql_instr_plugin **) find_rendezvous_variable("PLtsql_instr_plugin");

	/* Set up a rendezvous point with optional protocol plugin */
	pltsql_protocol_plugin_ptr = (PLtsql_protocol_plugin **)
			find_rendezvous_variable("PLtsql_protocol_plugin");

	/* If a protocol extension is loaded, initialize the inline handler. */
	if (*pltsql_protocol_plugin_ptr)
	{
		(*pltsql_protocol_plugin_ptr)->pltsql_nocount_addr = &pltsql_nocount;
		(*pltsql_protocol_plugin_ptr)->sql_batch_callback = &pltsql_inline_handler;
		(*pltsql_protocol_plugin_ptr)->sp_executesql_callback = &pltsql_inline_handler;
        (*pltsql_protocol_plugin_ptr)->sp_prepare_callback = &sp_prepare;
        (*pltsql_protocol_plugin_ptr)->sp_execute_callback = &pltsql_inline_handler;
        (*pltsql_protocol_plugin_ptr)->sp_prepexec_callback = &pltsql_inline_handler;
        (*pltsql_protocol_plugin_ptr)->sp_unprepare_callback = &sp_unprepare;
        (*pltsql_protocol_plugin_ptr)->reset_session_properties = &reset_session_properties;
        (*pltsql_protocol_plugin_ptr)->bulk_load_callback = &execute_bulk_load_insert;
		(*pltsql_protocol_plugin_ptr)->pltsql_declare_var_callback = &pltsql_declare_variable;
		(*pltsql_protocol_plugin_ptr)->pltsql_read_out_param_callback = &pltsql_read_composite_out_param;
		(*pltsql_protocol_plugin_ptr)->sqlvariant_set_metadata = common_utility_plugin_ptr->TdsSetMetaData;
		(*pltsql_protocol_plugin_ptr)->sqlvariant_get_metadata = common_utility_plugin_ptr->TdsGetMetaData;
		(*pltsql_protocol_plugin_ptr)->sqlvariant_inline_pg_base_type = common_utility_plugin_ptr->TdsPGbaseType;
		(*pltsql_protocol_plugin_ptr)->sqlvariant_get_pg_base_type = common_utility_plugin_ptr->TdsGetPGbaseType;
		(*pltsql_protocol_plugin_ptr)->sqlvariant_get_variant_base_type = common_utility_plugin_ptr->TdsGetVariantBaseType;
		(*pltsql_protocol_plugin_ptr)->pltsql_read_proc_return_status = &pltsql_proc_return_code;
		(*pltsql_protocol_plugin_ptr)->sp_cursoropen_callback = &execute_sp_cursoropen_old;
		(*pltsql_protocol_plugin_ptr)->sp_cursorclose_callback = &execute_sp_cursorclose;
		(*pltsql_protocol_plugin_ptr)->sp_cursorfetch_callback = &execute_sp_cursorfetch;
		(*pltsql_protocol_plugin_ptr)->sp_cursorexecute_callback = &execute_sp_cursorexecute;
		(*pltsql_protocol_plugin_ptr)->sp_cursorprepexec_callback = &execute_sp_cursorprepexec;
		(*pltsql_protocol_plugin_ptr)->sp_cursorunprepare_callback = &execute_sp_cursorunprepare;
		(*pltsql_protocol_plugin_ptr)->sp_cursorprepare_callback = &execute_sp_cursorprepare;
		(*pltsql_protocol_plugin_ptr)->sp_cursoroption_callback = &execute_sp_cursoroption;
		(*pltsql_protocol_plugin_ptr)->sp_cursor_callback = &execute_sp_cursor;
		(*pltsql_protocol_plugin_ptr)->pltsql_read_procedure_info = &pltsql_read_procedure_info;
		(*pltsql_protocol_plugin_ptr)->pltsql_current_lineno = &CurrentLineNumber;
		(*pltsql_protocol_plugin_ptr)->pltsql_read_numeric_typmod = &probin_read_ret_typmod;
		(*pltsql_protocol_plugin_ptr)->pltsql_get_errdata = &pltsql_get_errdata;
		(*pltsql_protocol_plugin_ptr)->pltsql_get_database_oid = &get_db_id;
		(*pltsql_protocol_plugin_ptr)->pltsql_get_login_default_db = &get_login_default_db;
		(*pltsql_protocol_plugin_ptr)->pltsql_is_login = &is_login;
		(*pltsql_protocol_plugin_ptr)->pltsql_get_generic_typmod = &probin_read_ret_typmod;
		(*pltsql_protocol_plugin_ptr)->pltsql_get_logical_schema_name = &get_logical_schema_name;
		(*pltsql_protocol_plugin_ptr)->pltsql_is_fmtonly_stmt = &pltsql_fmtonly;
		(*pltsql_protocol_plugin_ptr)->pltsql_get_user_for_database = &get_user_for_database;
		(*pltsql_protocol_plugin_ptr)->get_insert_bulk_rows_per_batch = &get_insert_bulk_rows_per_batch;
		(*pltsql_protocol_plugin_ptr)->get_insert_bulk_kilobytes_per_batch = &get_insert_bulk_kilobytes_per_batch;
		(*pltsql_protocol_plugin_ptr)->tsql_varchar_input = common_utility_plugin_ptr->tsql_varchar_input;
		(*pltsql_protocol_plugin_ptr)->tsql_char_input = common_utility_plugin_ptr->tsql_bpchar_input;
		(*pltsql_protocol_plugin_ptr)->get_cur_db_name = &get_cur_db_name;
		(*pltsql_protocol_plugin_ptr)->get_physical_schema_name = &get_physical_schema_name;

		(*pltsql_protocol_plugin_ptr)->quoted_identifier = pltsql_quoted_identifier;
		(*pltsql_protocol_plugin_ptr)->arithabort = pltsql_arithabort;
		(*pltsql_protocol_plugin_ptr)->ansi_null_dflt_on = pltsql_ansi_null_dflt_on;
		(*pltsql_protocol_plugin_ptr)->ansi_defaults = pltsql_ansi_defaults;
		(*pltsql_protocol_plugin_ptr)->ansi_warnings = pltsql_ansi_warnings;
		(*pltsql_protocol_plugin_ptr)->ansi_padding = pltsql_ansi_padding;
		(*pltsql_protocol_plugin_ptr)->ansi_nulls = pltsql_ansi_nulls;
		(*pltsql_protocol_plugin_ptr)->concat_null_yields_null = pltsql_concat_null_yields_null;
		(*pltsql_protocol_plugin_ptr)->textsize = text_size;
		(*pltsql_protocol_plugin_ptr)->datefirst = pltsql_datefirst;
		(*pltsql_protocol_plugin_ptr)->lock_timeout = pltsql_lock_timeout;
		(*pltsql_protocol_plugin_ptr)->language = pltsql_language;
	}

	get_language_procs("pltsql", &lang_handler_oid, &lang_validator_oid);

	/* Install hooks. */
	raw_parser_hook = babelfishpg_tsql_raw_parser;

	check_or_set_default_typmod_hook = &pltsql_check_or_set_default_typmod;

	prev_pre_parse_analyze_hook = pre_parse_analyze_hook;
	pre_parse_analyze_hook = pltsql_pre_parse_analyze;

	prev_post_parse_analyze_hook = post_parse_analyze_hook;
	post_parse_analyze_hook = pltsql_post_parse_analyze;

	prev_pltsql_sequence_validate_increment_hook = pltsql_sequence_validate_increment_hook;
	pltsql_sequence_validate_increment_hook = pltsql_sequence_validate_increment;

	prev_pltsql_identity_datatype_hook = pltsql_identity_datatype_hook;
	pltsql_identity_datatype_hook = pltsql_identity_datatype_map;

	prev_pltsql_sequence_datatype_hook = pltsql_sequence_datatype_hook;
	pltsql_sequence_datatype_hook = pltsql_sequence_datatype_map;

	prev_plansource_complete_hook = plansource_complete_hook;
	plansource_complete_hook = pltsql_add_guc_plan;

	prev_plansource_revalidate_hook = plansource_revalidate_hook;
	plansource_revalidate_hook = pltsql_check_guc_plan;

	prev_planner_node_transformer_hook = planner_node_transformer_hook;
	planner_node_transformer_hook = pltsql_planner_node_transformer;

	prev_pltsql_nextval_hook = pltsql_nextval_hook;
	pltsql_nextval_hook = pltsql_nextval_identity;

	prev_pltsql_resetcache_hook = pltsql_resetcache_hook;
	pltsql_resetcache_hook = pltsql_resetcache_identity;

	prev_pltsql_setval_hook = pltsql_setval_hook;
	pltsql_setval_hook = pltsql_setval_identity;

	suppress_string_truncation_error_hook = pltsql_suppress_string_truncation_error;

	pre_function_call_hook = pre_function_call_hook_impl;
	prev_relname_lookup_hook = relname_lookup_hook;
	relname_lookup_hook = bbf_table_var_lookup;
	prev_ProcessUtility = ProcessUtility_hook;
	ProcessUtility_hook = bbf_ProcessUtility;
	check_lang_as_clause_hook = pltsql_function_as_checker;
	write_stored_proc_probin_hook = pltsql_function_probin_writer;
	make_fn_arguments_from_stored_proc_probin_hook = pltsql_function_probin_reader;
	truncate_identifier_hook = pltsql_truncate_identifier;
	cstr_to_name_hook = pltsql_cstr_to_name;
	tsql_has_pgstat_permissions_hook = tsql_has_pgstat_permissions;

	prev_tsql_has_linked_srv_permissions_hook = tsql_has_linked_srv_permissions_hook;
	tsql_has_linked_srv_permissions_hook = tsql_has_linked_srv_permissions;

	InstallExtendedHooks();

	prev_guc_push_old_value_hook = guc_push_old_value_hook;
	guc_push_old_value_hook = pltsql_guc_push_old_value;

	prev_validate_set_config_function_hook = validate_set_config_function_hook;
	validate_set_config_function_hook = pltsql_validate_set_config_function;

	prev_non_tsql_proc_entry_hook = non_tsql_proc_entry_hook;
	non_tsql_proc_entry_hook = pltsql_non_tsql_proc_entry;

	prev_get_func_language_oids_hook = get_func_language_oids_hook;
	get_func_language_oids_hook = get_func_language_oids;
	coalesce_typmod_hook = coalesce_typmod_hook_impl;

	inited = true;
}

void
_PG_fini(void)
{
	/* Uninstall hooks */
	pre_parse_analyze_hook = prev_pre_parse_analyze_hook;
	post_parse_analyze_hook = prev_post_parse_analyze_hook;
	pltsql_sequence_validate_increment_hook = prev_pltsql_sequence_validate_increment_hook;
	pltsql_identity_datatype_hook = prev_pltsql_identity_datatype_hook;
	pltsql_sequence_datatype_hook = prev_pltsql_sequence_datatype_hook;
	plansource_complete_hook = prev_plansource_complete_hook;
	plansource_revalidate_hook = prev_plansource_revalidate_hook;
	planner_node_transformer_hook = prev_planner_node_transformer_hook;
	pltsql_nextval_hook = prev_pltsql_nextval_hook;
	pltsql_resetcache_hook = prev_pltsql_resetcache_hook;
	pltsql_setval_hook = prev_pltsql_setval_hook;
	relname_lookup_hook = prev_relname_lookup_hook;
	uninstall_object_access_hook_drop_relation();
	ProcessUtility_hook = prev_ProcessUtility;
	guc_push_old_value_hook = prev_guc_push_old_value_hook;
	validate_set_config_function_hook = prev_validate_set_config_function_hook;
	non_tsql_proc_entry_hook = prev_non_tsql_proc_entry_hook;
	get_func_language_oids_hook = prev_get_func_language_oids_hook;
	tsql_has_linked_srv_permissions_hook = prev_tsql_has_linked_srv_permissions_hook;

	UninstallExtendedHooks();
}

/*
 * Send error to client at batch end for failures
 * We use exec_state_call_stack to distinguish
 * top batch execution from sp_* execution.
 * Also, cleanup aborted transaction here.
 */

static void terminate_batch(bool send_error, bool compile_error)
{
	bool error_mapping_failed = false;
	int rc;

	elog(DEBUG2, "TSQL TXN finish current batch, error : %d compilation error : %d", send_error, compile_error);

	/*
	 * Disconnect from SPI manager
	 */
	if ((rc = SPI_finish()) != SPI_OK_FINISH)
		elog(ERROR, "SPI_finish failed: %s", SPI_result_code_string(rc));

	if (send_error)
	{
		ErrorData *edata;
		MemoryContext oldCtx = CurrentMemoryContext;
		MemoryContextSwitchTo(MessageContext);
		edata = CopyErrorData();
		MemoryContextSwitchTo(oldCtx);
		latest_pg_error_code = edata->sqlerrcode;
		if (!get_tsql_error_code(edata, &latest_error_code))
			error_mapping_failed = true;
		FreeErrorData(edata);
	}

	if (IS_TDS_CLIENT() && exec_state_call_stack == NULL)
	{
		elog(DEBUG3, "TSQL TXN finish command, PG procedures : %d rollback transaction : %d", pltsql_non_tsql_proc_entry_count, AbortCurTransaction);

		pltsql_non_tsql_proc_entry_count = 0;
		Assert(pltsql_sys_func_entry_count == 0);

		if (pltsql_snapshot_portal != NULL)
		{
			/* Must be active portal, otherwise should not be installed */
			Assert(ActivePortal == pltsql_snapshot_portal);
			/* Clean pending snapshot from portal */
			if (pltsql_snapshot_portal->portalSnapshot != NULL && ActiveSnapshotSet())
			{
				/* Cleanup all snapshots, some might have been leaked during SPI
				 * execution
				 */
				while (ActiveSnapshotSet())
					PopActiveSnapshot();
				pltsql_snapshot_portal->portalSnapshot = NULL;
			}
			MarkPortalDone(pltsql_snapshot_portal);
			PortalDrop(pltsql_snapshot_portal, false);
			pltsql_snapshot_portal = NULL;
			ActivePortal = NULL;
		}

		if (compile_error && IsTransactionBlockActive())
		{
				if (error_mapping_failed ||
					is_txn_aborting_compilation_error(latest_error_code) ||
					(pltsql_xact_abort && is_xact_abort_txn_compilation_error(latest_error_code)))
					AbortCurTransaction = true;
		}

		if (AbortCurTransaction)
		{
			MemoryContext oldcontext = CurrentMemoryContext;
			pltsql_xact_cb(XACT_EVENT_ABORT, NULL);
			PLTsqlRollbackTransaction(NULL, NULL, false);
			CommitTransactionCommand();
			StartTransactionCommand();
			MemoryContextSwitchTo(oldcontext);

			AbortCurTransaction = false;

			if (!send_error)
				ereport(ERROR,
						(errcode(ERRCODE_TRANSACTION_ROLLBACK),
						 errmsg("Uncommittable transaction is detected at the end of the batch. The transaction is rolled back.")));
		}
		else if(send_error && !IsTransactionBlockActive())
		{
			/*
			 * In case of error without active transaction, cleanup
			 * active transaction state
			 */
			MemoryContext oldcontext = CurrentMemoryContext;
			AbortCurrentTransaction();
			StartTransactionCommand();
			MemoryContextSwitchTo(oldcontext);
		}
	}
	if (send_error)
	{
		PG_RE_THROW();
	}
}

void
static pltsql_non_tsql_proc_entry(int proc_count, int sys_func_count)
{
	elog(DEBUG4, "TSQL TXN PG procedure entry PG count : %d SYS count : %d", proc_count, sys_func_count);

	pltsql_non_tsql_proc_entry_count += proc_count;
	pltsql_sys_func_entry_count +=  sys_func_count;
}

bool
pltsql_support_tsql_transactions(void)
{
	if (IS_TDS_CLIENT())
	{
		return (pltsql_non_tsql_proc_entry_count == 0 && pltsql_sys_func_entry_count == 0);
	}
	return false;
}

bool
pltsql_sys_function_pop(void)
{
	if (pltsql_sys_func_entry_count > 0)
	{
		pltsql_sys_func_entry_count = 0;
		if (pltsql_non_tsql_proc_entry_count == 0 && IS_TDS_CLIENT())
			return true;
	}
	return false;
}

/* ----------
 * pltsql_call_handler
 *
 * The PostgreSQL function manager and trigger manager
 * call this function for execution of PL/tsql procedures.
 * ----------
 */
PG_FUNCTION_INFO_V1(pltsql_call_handler);

Datum
pltsql_call_handler(PG_FUNCTION_ARGS)
{
	bool nonatomic;
	PLtsql_function *func;
	PLtsql_execstate *save_cur_estate;
	Datum		retval;
	int			rc;
	int                     save_nestlevel;
	MemoryContext	savedPortalCxt;
	bool support_tsql_trans = pltsql_support_tsql_transactions();
	Oid prev_procid = InvalidOid;
	int save_pltsql_trigger_depth = pltsql_trigger_depth;
	int saved_dialect = sql_dialect;

	create_queryEnv2(CacheMemoryContext, false);

	nonatomic = support_tsql_trans ||
		(fcinfo->context &&
		 IsA(fcinfo->context, CallContext) &&
		 !castNode(CallContext, fcinfo->context)->atomic);

	/*
	 * Connect to SPI manager
	 */
	/*
	 * Override portal context with message context when portal
	 * context is NULL otherwise SPI connect will create procedure
	 * context as top context without any parent.
	 * Ideally should be done inside SPI connect but is it OK
	 * to modify SPI connect?
	 */
	savedPortalCxt = PortalContext;
	if (PortalContext == NULL)
		PortalContext = MessageContext;
	if ((rc = SPI_connect_ext(nonatomic ? SPI_OPT_NONATOMIC : 0)) != SPI_OK_CONNECT)
		elog(ERROR, "SPI_connect failed: %s", SPI_result_code_string(rc));
	PortalContext = savedPortalCxt;
	if (support_tsql_trans)
		SPI_setCurrentInternalTxnMode(true);

	elog(DEBUG2, "TSQL TXN call handler, nonatomic : %d Tsql transaction support %d", nonatomic, support_tsql_trans);

	PG_TRY();
	{
		/*
		 * Set the dialect to tsql - we have to do that here because the fmgr
		 * has set the dialect to postgres. That happens when we are validating
		 * a PL/tsql program because the validator function is not written in
		 * PL/tsql, it's written in C.
		 */
		sql_dialect = SQL_DIALECT_TSQL;

		/* Find or compile the function */
		func = pltsql_compile(fcinfo, false);

		/* Must save and restore prior value of cur_estate */
		save_cur_estate = func->cur_estate;

		/* Mark the function as busy, so it can't be deleted from under us */
		func->use_count++;

		save_nestlevel = pltsql_new_guc_nest_level();

		prev_procid = procid_var;
		PG_TRY();
		{
			set_procid(func->fn_oid);
			/*
			 * Determine if called as function or trigger and call appropriate
			 * subhandler
			 */
			if (CALLED_AS_TRIGGER(fcinfo)){
				if (!pltsql_recursive_triggers && save_cur_estate!=NULL
				&& is_recursive_trigger(save_cur_estate)){
					retval = (Datum) 0;
				}else{
					pltsql_trigger_depth++;
					retval = PointerGetDatum(pltsql_exec_trigger(func,
															(TriggerData *) fcinfo->context));
					pltsql_trigger_depth = save_pltsql_trigger_depth;
				}
			}
			else if (CALLED_AS_EVENT_TRIGGER(fcinfo))
			{
				pltsql_exec_event_trigger(func,
										(EventTriggerData *) fcinfo->context);
				retval = (Datum) 0;
			}
			else
				retval = pltsql_exec_function(func, fcinfo, NULL, false);

			set_procid(prev_procid);
		}
		PG_CATCH();
		{
			set_procid(prev_procid);
			/* Decrement use-count, restore cur_estate, and propagate error */
			pltsql_trigger_depth = save_pltsql_trigger_depth;
			func->use_count--;
			func->cur_estate = save_cur_estate;
			ENRDropTempTables(currentQueryEnv);
			remove_queryEnv();
			pltsql_revert_guc(save_nestlevel);
			terminate_batch(true /* send_error */, false /* compile_error */);
			sql_dialect = saved_dialect;
			return retval;
		}
		PG_END_TRY();
	}
	PG_FINALLY();
	{
		sql_dialect = saved_dialect;
	}
	PG_END_TRY();

	func->use_count--;

	func->cur_estate = save_cur_estate;

	ENRDropTempTables(currentQueryEnv);
	remove_queryEnv();
	pltsql_revert_guc(save_nestlevel);

	terminate_batch(false /* send_error */, false /* compile_error */);

	return retval;
}

/* ----------
 * pltsql_inline_handler
 *
 * Called by PostgreSQL to execute an anonymous code block
 * ----------
 */

Datum
pltsql_inline_handler(PG_FUNCTION_ARGS)
{
	InlineCodeBlock		*codeblock = castNode(InlineCodeBlock, DatumGetPointer(PG_GETARG_DATUM(0)));
	InlineCodeBlockArgs	*codeblock_args = NULL;
	PLtsql_function		*func;
	FmgrInfo		flinfo;
	EState			*simple_eval_estate;
	Datum			retval;
	int			rc;
	int			saved_dialect = sql_dialect;
	int			nargs = PG_NARGS();
	int 			i;
	MemoryContext 		savedPortalCxt;
	FunctionCallInfo fake_fcinfo = palloc0(SizeForFunctionCallInfo(nargs));
	bool nonatomic;
	bool support_tsql_trans = pltsql_support_tsql_transactions();
	ReturnSetInfo rsinfo; /* for INSERT ... EXECUTE */

	/* 
	 * FIXME: We leak sp_describe_first_result_set_inprogress if CREATE VIEW fails
	 * internally when executing sp_describe_first_result_set procedure. So we
	 * reset sp_describe_first_result_set_inprogress here to work around this.
	 */
	sp_describe_first_result_set_inprogress = false;

	Assert((nargs > 2 ? nargs - 2 : 0) <= PREPARE_STMT_MAX_ARGS);
	Assert(exec_state_call_stack != NULL || !AbortCurTransaction);

	/* TSQL transactions are always non atomic */
	nonatomic = support_tsql_trans || !codeblock->atomic;

	/* Set statement_timestamp() */
	SetCurrentStatementStartTimestamp();

	pgstat_report_activity(STATE_RUNNING, codeblock->source_text);

	if (nargs > 1)
		codeblock_args = (InlineCodeBlockArgs *) DatumGetPointer(PG_GETARG_DATUM(1));

	sql_dialect = SQL_DIALECT_TSQL;
	
	/*
	 * Connect to SPI manager
	 */
	savedPortalCxt = PortalContext;
	if (PortalContext == NULL)
		PortalContext = MessageContext;
	if ((rc = SPI_connect_ext(nonatomic ? SPI_OPT_NONATOMIC : 0)) != SPI_OK_CONNECT)
		elog(ERROR, "SPI_connect failed: %s", SPI_result_code_string(rc));
	PortalContext = savedPortalCxt;

	if (support_tsql_trans)
		SPI_setCurrentInternalTxnMode(true);

	elog(DEBUG2, "TSQL TXN inline handler, nonatomic : %d Tsql transaction support %d", nonatomic, support_tsql_trans);

	PG_TRY();
	{
		if (OPTION_ENABLED(codeblock_args, EXEC_CACHED_PLAN))
		{
			func = find_cached_batch(codeblock_args->handle);
			if (!func)
				ereport(ERROR, (errcode(ERRCODE_NULL_VALUE_NOT_ALLOWED),
						errmsg("Prepared statement not found: %d", codeblock_args->handle)));
			/* Mark the function as busy, just pro forma */
			func->use_count++;
		}
		else
		{
			/* Compile the anonymous code block */
			func = pltsql_compile_inline(codeblock->source_text, codeblock_args);

			/* Mark the function as busy, just pro forma */
			func->use_count++;

			apply_post_compile_actions(func, codeblock_args);

			if (OPTION_ENABLED(codeblock_args, NO_EXEC))
			{
				func->use_count--;
				/*
				* Disconnect from SPI manager
				*/
				if ((rc = SPI_finish()) != SPI_OK_FINISH)
					elog(ERROR, "SPI_finish failed: %s", SPI_result_code_string(rc));

				sql_dialect = saved_dialect;
				fcinfo->isnull = false;
				return (Datum) 0;
			}
		}
	}
	PG_CATCH();
	{
		terminate_batch(true /* send_error */, true /* compile_error */);
		return retval;
	}
	PG_END_TRY();
	/*
	 * Set up a fake fcinfo with just enough info to satisfy
	 * pltsql_exec_function().  In particular note that this sets things up
	 * with no arguments passed.
	 */
	MemSet(fake_fcinfo, 0, SizeForFunctionCallInfo(nargs));
	MemSet(&flinfo, 0, sizeof(flinfo));
	fake_fcinfo->flinfo = &flinfo;
	flinfo.fn_oid = InvalidOid;
	flinfo.fn_mcxt = CurrentMemoryContext;
	fake_fcinfo->nargs = nargs > 2 ? nargs - 2 : 0;
	for (i = 0; i < fake_fcinfo->nargs; i++)
	{
		fake_fcinfo->args[i].value = PG_GETARG_DATUM(i + 2);
		fake_fcinfo->args[i].isnull = PG_ARGISNULL(i + 2);
	}

	/* Create a private EState for simple-expression execution */
	if (OPTION_ENABLED(codeblock_args, NO_FREE))
		simple_eval_estate = NULL;
	else
		simple_eval_estate = CreateExecutorState();

	/*
	 * If we are here for INSERT ... EXECUTE, prepare a resultinfo node for
	 * communication before invoking the function, which can accumulate the
	 * result sets.
	 */
	if (codeblock->relation && codeblock->attrnos)
	{
		Oid reltypeid;
		TupleDesc reldesc;
		TupleDesc retdesc;
		int natts = 0;
		ListCell *lc;
		ListCell *next;

		/* look up the INSERT target relation rowtype's tupdesc */
		reltypeid = get_rel_type_id(codeblock->relation);
		reldesc = lookup_rowtype_tupdesc(reltypeid, -1);

		/* build a tupdesc that only contains relevant INSERT columns */
		retdesc = CreateTemplateTupleDesc(list_length(codeblock->attrnos));
		for (lc = list_head(codeblock->attrnos); lc != NULL; lc = next)
		{
			natts += 1;
			TupleDescCopyEntry(retdesc, natts, reldesc, lfirst_int(lc));
			next = lnext(codeblock->attrnos, lc);
		}

		fake_fcinfo->resultinfo = (Node *) &rsinfo;
		rsinfo.type = T_ReturnSetInfo;
		rsinfo.econtext = CreateExprContext(simple_eval_estate);
		rsinfo.expectedDesc = retdesc;
		rsinfo.allowedModes = (int) (SFRM_ValuePerCall | SFRM_Materialize);
		/* note we do not set SFRM_Materialize_Random or _Preferred */
		rsinfo.returnMode = SFRM_ValuePerCall;
		rsinfo.isDone = ExprSingleResult;
		rsinfo.setResult = NULL;
		rsinfo.setDesc = NULL;
	}

	/* And run the function */
	PG_TRY();
	{
		/* If the number of arguments supplied are not equal to what is expected then throw error. */
		if (fake_fcinfo->nargs != func->fn_nargs)
			ereport(ERROR, (errcode(ERRCODE_INVALID_PARAMETER_VALUE),
				errmsg("The parameterized query expects %d number of parameters, but %d were supplied", func->fn_nargs, fake_fcinfo->nargs)));

		retval = pltsql_exec_function(func, fake_fcinfo, simple_eval_estate, codeblock->atomic);
		fcinfo->isnull = false;
	}
	PG_CATCH();
	{
		/*
		 * We need to clean up what would otherwise be long-lived resources
		 * accumulated by the failed DO block, principally cached plans for
		 * statements (which can be flushed with pltsql_free_function_memory)
		 * and execution trees for simple expressions, which are in the
		 * private EState.
		 *
		 * Before releasing the private EState, we must clean up any
		 * simple_econtext_stack entries pointing into it. It is done
		 * inside pltsql_exec_function
		 */

		/* Function should now have no remaining use-counts ... */
		func->use_count--;
		Assert(func->use_count == 0);

		/* ... so we can free subsidiary storage */
		if (!OPTION_ENABLED(codeblock_args, NO_FREE))
		{
			/* Clean up the private EState */
			FreeExecutorState(simple_eval_estate);
			pltsql_free_function_memory(func);
		}
		sql_dialect = saved_dialect;

		terminate_batch(true /* send_error */, false /* compile_error */);
		return retval;
	}
	PG_END_TRY();

	if (codeblock->dest && rsinfo.setDesc && rsinfo.setResult)
	{
		/*
		 * If we are here for INSERT ... EXECUTE, send all tuples accumulated in
		 * resultinfo to the DestReceiver, which will later be consumed by the
		 * INSERT execution.
		 */
		TupleTableSlot *slot = MakeSingleTupleTableSlot(rsinfo.expectedDesc,
														&TTSOpsMinimalTuple);
		DestReceiver *dest = (DestReceiver *)codeblock->dest;
		for (;;)
		{
			if (!tuplestore_gettupleslot(rsinfo.setResult, true, false, slot))
				break;
			dest->receiveSlot(slot, dest);
			ExecClearTuple(slot);
		}
		ExecDropSingleTupleTableSlot(slot);
	}

	/* Function should now have no remaining use-counts ... */
	func->use_count--;
	Assert(func->use_count == 0);

	/* ... so we can free subsidiary storage */
	if (!OPTION_ENABLED(codeblock_args, NO_FREE))
	{
		FreeExecutorState(simple_eval_estate);
		pltsql_free_function_memory(func);
	}
	sql_dialect = saved_dialect;
	
	terminate_batch(false /* send_error */, false /* compile_error */);

	return retval;
}

/* ----------
 * pltsql_validator
 *
 * This function attempts to validate a PL/tsql function at
 * CREATE FUNCTION time.
 * ----------
 */
PG_FUNCTION_INFO_V1(pltsql_validator);

Datum
pltsql_validator(PG_FUNCTION_ARGS)
{
	Oid			funcoid = PG_GETARG_OID(0);
	HeapTuple	tuple;
	Form_pg_proc proc;
	char		functyptype;
	int			numargs;
	Oid		   *argtypes;
	char	  **argnames;
	char	   *argmodes;
	bool		is_dml_trigger = false;
	bool		is_event_trigger = false;
	int			i;
	/* Special handling is neede for Inline Table-Valued Functions */
	bool 		is_itvf;
	char		*prosrc = NULL;
	MemoryContext oldMemoryContext = CurrentMemoryContext;
	int 		saved_dialect = sql_dialect;

	if (!CheckFunctionValidatorAccess(fcinfo->flinfo->fn_oid, funcoid))
		PG_RETURN_VOID();

	/* Get the new function's pg_proc entry */
	tuple = SearchSysCache1(PROCOID, ObjectIdGetDatum(funcoid));
	if (!HeapTupleIsValid(tuple))
		elog(ERROR, "cache lookup failed for function %u", funcoid);
	proc = (Form_pg_proc) GETSTRUCT(tuple);

	/* Disallow text, ntext, and image type result */
	if (!babelfish_dump_restore &&
		((*common_utility_plugin_ptr->is_tsql_text_datatype)(proc->prorettype) ||
		 (*common_utility_plugin_ptr->is_tsql_ntext_datatype)(proc->prorettype) ||
		 (*common_utility_plugin_ptr->is_tsql_image_datatype)(proc->prorettype)))
	{
		ereport(ERROR,
			(errcode(ERRCODE_INVALID_FUNCTION_DEFINITION),
				errmsg("PL/tsql functions cannot return type %s",
					format_type_be(proc->prorettype))));
	}

	functyptype = get_typtype(proc->prorettype);

	/* Disallow pseudotype result */
	/* except for TRIGGER, RECORD, VOID, or polymorphic */
	if (functyptype == TYPTYPE_PSEUDO)
	{
		/*
		 * we assume OPAQUE with no arguments means a trigger.
		 */
		if (proc->prorettype == TRIGGEROID)
			is_dml_trigger = true;
		else if (proc->prorettype == EVENT_TRIGGEROID)
			is_event_trigger = true;
		else if (proc->prorettype != RECORDOID &&
				 proc->prorettype != VOIDOID &&
				 !IsPolymorphicType(proc->prorettype))
			ereport(ERROR,
					(errcode(ERRCODE_FEATURE_NOT_SUPPORTED),
					 errmsg("PL/tsql functions cannot return type %s",
							format_type_be(proc->prorettype))));
	}

	/* Disallow pseudotypes in arguments (either IN or OUT) */
	/* except for RECORD and polymorphic */
	numargs = get_func_arg_info(tuple,
								&argtypes, &argnames, &argmodes);
	for (i = 0; i < numargs; i++)
	{
		if (get_typtype(argtypes[i]) == TYPTYPE_PSEUDO)
		{
			if (argtypes[i] != RECORDOID &&
				!IsPolymorphicType(argtypes[i]))
				ereport(ERROR,
						(errcode(ERRCODE_FEATURE_NOT_SUPPORTED),
						 errmsg("PL/tsql functions cannot accept type %s",
								format_type_be(argtypes[i]))));
		}
	}

	is_itvf = proc->prokind == PROKIND_FUNCTION && proc->proretset &&
			  get_typtype(proc->prorettype) != TYPTYPE_COMPOSITE;

	PG_TRY();
	{
		/*
		 * Set the dialect to tsql - we have to do that here because the fmgr
		 * has set the dialect to postgres. That happens when we are validating
		 * a PL/tsql program because the validator function is not written in
		 * PL/tsql, it's written in C.
		 */
		sql_dialect = SQL_DIALECT_TSQL;

		/*
		 * Postpone body checks if !check_function_bodies, except for
		 * itvf which we always needs to test-compile to record the query.
		 */
		if (check_function_bodies || is_itvf)
		{
			LOCAL_FCINFO(fake_fcinfo, 0);
			FmgrInfo	flinfo;
			int			rc;
			TriggerData trigdata;
			EventTriggerData etrigdata;
			PLtsql_function *func;

			/*
			 * Connect to SPI manager (is this needed for compilation?)
			 */
			if ((rc = SPI_connect()) != SPI_OK_CONNECT)
				elog(ERROR, "SPI_connect failed: %s", SPI_result_code_string(rc));

			/*
			 * Set up a fake fcinfo with just enough info to satisfy
			 * pltsql_compile().
			 */
			MemSet(fake_fcinfo, 0, SizeForFunctionCallInfo(0));
			MemSet(&flinfo, 0, sizeof(flinfo));
			fake_fcinfo->flinfo = &flinfo;
			flinfo.fn_oid = funcoid;
			flinfo.fn_mcxt = CurrentMemoryContext;
			if (is_dml_trigger)
			{
				MemSet(&trigdata, 0, sizeof(trigdata));
				trigdata.type = T_TriggerData;
				fake_fcinfo->context = (Node *) &trigdata;
			}
			else if (is_event_trigger)
			{
				MemSet(&etrigdata, 0, sizeof(etrigdata));
				etrigdata.type = T_EventTriggerData;
				fake_fcinfo->context = (Node *) &etrigdata;
			}

			/* Test-compile the function */
			if (is_itvf && !babelfish_dump_restore)
			{
				PLtsql_stmt_return_query *returnQueryStmt;
				/*
				 * For inline table-valued function, we need to record its query so
				 * that we can construct the column definition list.
				 */
				func = pltsql_compile(fake_fcinfo, true);
				returnQueryStmt = (PLtsql_stmt_return_query *) linitial(func->action->body);

				/* ITVF should contain 2 statements - RETURN QUERY and PUSH RESULT */
				if (list_length(func->action->body) != 2 ||
					(returnQueryStmt && returnQueryStmt->cmd_type != PLTSQL_STMT_RETURN_QUERY))
					ereport(ERROR,
							(errcode(ERRCODE_RESTRICT_VIOLATION),
							errmsg("Inline table-valued function must have a single RETURN SELECT statement")));

				prosrc = MemoryContextStrdup(oldMemoryContext, returnQueryStmt->query->itvf_query);
			} else
				func = pltsql_compile(fake_fcinfo, true);

			/*
			 * Disconnect from SPI manager
			 */
			if ((rc = SPI_finish()) != SPI_OK_FINISH)
				elog(ERROR, "SPI_finish failed: %s", SPI_result_code_string(rc));
		}

		ReleaseSysCache(tuple);

		/*
		 * For inline table-valued function, we need to construct the column
		 * definition list by planning the query in the function, and modifying the
		 * pg_proc entry for this function.
		 */
		if (is_itvf && !babelfish_dump_restore)
		{
			SPIPlanPtr spi_plan;
			int spi_rc;
			Relation rel;
			HeapTuple tup;
			HeapTuple oldtup;
			bool nulls[Natts_pg_proc];
			Datum values[Natts_pg_proc];
			bool replaces[Natts_pg_proc];
			TupleDesc tupDesc;
			ArrayType *allParameterTypesPointer;
			ArrayType *parameterModesPointer;
			ArrayType *parameterNamesPointer;
			Datum *allTypesNew;
			Datum *paramModesNew;
			Datum *paramNamesNew;
			int parameterCountNew;
			List *plansources;
			CachedPlanSource *plansource;
			Query *query;
			TupleDesc tupdesc;
			int targetListLength;
			ListCell *lc;
			MemoryContext SPIMemoryContext;
			Oid rettypeNew = InvalidOid;
			int numresjunks = 0;

			if ((spi_rc = SPI_connect()) != SPI_OK_CONNECT)
				elog(ERROR, "SPI_connect() failed in pltsql_validator with return code %d", spi_rc);

			spi_plan = SPI_prepare(prosrc, numargs, argtypes);
			if (spi_plan == NULL)
				elog(WARNING, "SPI_prepare_params failed for \"%s\": %s",
					prosrc, SPI_result_code_string(SPI_result));

			plansources = SPI_plan_get_plan_sources(spi_plan);
			Assert(list_length(plansources) == 1);
			plansource = (CachedPlanSource *) linitial(plansources);
			Assert(list_length(plansource->query_list) == 1);
			query = (Query *) linitial(plansource->query_list);
			tupdesc = ExecCleanTypeFromTL(query->targetList);
			targetListLength = list_length(query->targetList);

			/* Existing atts in pg_proc entry - no need to replace */
			for (i = 0; i < Natts_pg_proc; ++i)
			{
				nulls[i] = false;
				values[i] = PointerGetDatum(NULL);
				replaces[i] = false;
			}

			rel = table_open(ProcedureRelationId, RowExclusiveLock);
			tupDesc = RelationGetDescr(rel);
			oldtup = SearchSysCache1(PROCOID, ObjectIdGetDatum(funcoid));

			parameterCountNew = numargs + targetListLength;
			SPIMemoryContext = MemoryContextSwitchTo(oldMemoryContext);
			allTypesNew = (Datum *) palloc(parameterCountNew * sizeof(Datum));
			paramModesNew = (Datum *) palloc(parameterCountNew * sizeof(Datum));
			paramNamesNew = (Datum *) palloc(parameterCountNew * sizeof(Datum));

			/* Copy existing args into the array */
			for (i = 0; i < numargs; ++i)
			{
				allTypesNew[i] = ObjectIdGetDatum(argtypes[i]);
				paramModesNew[i] = argmodes ? CharGetDatum(argmodes[i]) : CharGetDatum(PROARGMODE_IN);
				paramNamesNew[i] = argnames ? CStringGetTextDatum(argnames[i]) : PointerGetDatum(NULL);
			}

			/* Copy new table args into the array */
			i = 0;
			foreach(lc, query->targetList)
			{
				TargetEntry *te = (TargetEntry *) lfirst(lc);
				int new_i;
				Oid new_type;
				ListCell *prev_lc;

				/*
				 * If resjunk is true then the column is a working column and should
				 * be removed from the final output of the query, according to the
				 * definition of TargetEntry.
				 */
				if (te->resjunk)
				{
					numresjunks += 1;
					continue;
				}

				if (!te->resname || strcmp(te->resname, "?column?") == 0)
				{
					pfree(prosrc);
					pfree(allTypesNew);
					pfree(paramModesNew);
					pfree(paramNamesNew);
					elog(ERROR,
						"CREATE FUNCTION failed because a column name is not specified for column %d",
						i+1);
				}

				foreach(prev_lc, query->targetList)
				{
					TargetEntry *prev_te = (TargetEntry *) lfirst(prev_lc);

					if (prev_te == te)
						break;

					if (strcmp(prev_te->resname, te->resname) == 0)
						ereport(ERROR,
								(errcode(ERRCODE_INVALID_FUNCTION_DEFINITION),
								 errmsg("parameter name \"%s\" used more than once",
								 	te->resname)));
				}

				new_i = i + numargs;
				new_type = SPI_gettypeid(tupdesc, te->resno);

				/*
				 * Record the type in case we need to change the function return
				 * type to it later
				 */
				rettypeNew = new_type;

				allTypesNew[new_i] = ObjectIdGetDatum(new_type);
				paramModesNew[new_i] = CharGetDatum(PROARGMODE_TABLE);
				paramNamesNew[new_i] = CStringGetTextDatum(te->resname);
				++i;
			}
			MemoryContextSwitchTo(SPIMemoryContext);

			if ((spi_rc = SPI_finish()) != SPI_OK_FINISH)
				elog(ERROR, "SPI_finish() failed in pltsql_validator with return code %d", spi_rc);

			/*
			 * For table functions whose return table only has one column, Postgres
			 * considers them as scalar functions. So, we need to update the
			 * function's return type to be the type of that column, instead of
			 * RECORD.
			 */
			if (i == 1)
			{
				values[Anum_pg_proc_prorettype - 1] = ObjectIdGetDatum(rettypeNew);
				replaces[Anum_pg_proc_prorettype - 1] = true;
			}

			parameterCountNew -= numresjunks;
			allParameterTypesPointer = construct_array(allTypesNew, parameterCountNew, OIDOID,
													sizeof(Oid), true, 'i');
			parameterModesPointer = construct_array(paramModesNew, parameterCountNew, CHAROID,
													1, true, 'c');
			parameterNamesPointer = construct_array(paramNamesNew, parameterCountNew, TEXTOID,
													-1, false, 'i');

			values[Anum_pg_proc_proallargtypes - 1] = PointerGetDatum(allParameterTypesPointer);
			values[Anum_pg_proc_proargmodes - 1] = PointerGetDatum(parameterModesPointer);
			values[Anum_pg_proc_proargnames - 1] = PointerGetDatum(parameterNamesPointer);
			replaces[Anum_pg_proc_proallargtypes - 1] = true;
			replaces[Anum_pg_proc_proargmodes - 1] = true;
			replaces[Anum_pg_proc_proargnames - 1] = true;

			tup = heap_modify_tuple(oldtup, tupDesc, values, nulls, replaces);
			CatalogTupleUpdate(rel, &tup->t_self, tup);

			ReleaseSysCache(oldtup);

			heap_freetuple(tup);
			table_close(rel, RowExclusiveLock);

			pfree(prosrc);
			pfree(allTypesNew);
			pfree(paramModesNew);
			pfree(paramNamesNew);
		}
	}
	PG_FINALLY();
	{
		sql_dialect = saved_dialect;
	}
	PG_END_TRY();

	PG_RETURN_VOID();
}

/*
 * Returns the OID of the handler proc, and, if defined, the OID of the
 * validator for the given language
 */

static void
get_language_procs(const char *langname, Oid *compiler, Oid *validator)
{
	HeapTuple langTup = SearchSysCache1(LANGNAME, PointerGetDatum(langname));

	if (HeapTupleIsValid(langTup))
	{
		Form_pg_language langStruct = (Form_pg_language) GETSTRUCT(langTup);

		*compiler = langStruct->oid;
		*validator = langStruct->lanvalidator;

		ReleaseSysCache(langTup);
	}
	else
	{
		*compiler = InvalidOid;
		*validator = InvalidOid;
	}
}

/*
 * Engine hook to get OID for language handler and validator for
 * TSQL language
 */
static void
get_func_language_oids(Oid *lang_handler, Oid *lang_validator)
{
	if (lang_handler_oid == InvalidOid || lang_validator_oid == InvalidOid)
	{
		get_language_procs("pltsql", &lang_handler_oid, &lang_validator_oid);
	}
	*lang_handler = lang_handler_oid;
	*lang_validator = lang_validator_oid;
}

/*
 * Map custom PLTSQL datatype OIDs to built-in PG sequence types based on the
 * schema name and type name. This is to ensure we map the correct DOMAIN type.
 * Return InvalidOid if there is no match.
 */
static Oid
pltsql_seq_type_map(Oid typid)
{
	HeapTuple	tp;
	Form_pg_type typtup;
	char	   *typname;
	char	   *nspname;

	tp = SearchSysCache1(TYPEOID, ObjectIdGetDatum(typid));
	if (!HeapTupleIsValid(tp))
		elog(ERROR, "cache lookup failed for type %u", typid);
	typtup = (Form_pg_type) GETSTRUCT(tp);
	typname = NameStr(typtup->typname);

	nspname = get_namespace_name(typtup->typnamespace);
	if (!nspname)
		elog(ERROR, "cache lookup failed for namespace %u",
			 typtup->typnamespace);

	ReleaseSysCache(tp);

	if (strcmp(nspname, "sys") != 0)
		return InvalidOid;

	/* Sequences do not support tinyint so we map it to smallint */
	if (strcmp(typname, "smallint") == 0 ||
		strcmp(typname, "tinyint") == 0)
		return INT2OID;
	else if (strcmp(typname, "int") == 0)
		return INT4OID;
	else if (strcmp(typname, "bigint") == 0)
		return INT8OID;
	else
		return InvalidOid;
}

/*
 * 	canCommitTransaction
 *
 *	This returns true if transaction can be committed
 *
 *	TODO: Implementation
 */
bool
canCommitTransaction(void)
{
	return (AbortCurTransaction == false);
}

static int
pltsql_new_guc_nest_level(void)
{
       return ++PltsqlGUCNestLevel;
}

static void
pltsql_guc_push_old_value(struct config_generic *gconf, GucAction action)
{
       GucStack   *stack;

       /* If we're not inside a nest level, do nothing */
       if (PltsqlGUCNestLevel == 0)
               return;

	   /* No need to restore certain gucs */
	   if (strcmp(gconf->name, "babelfishpg_tsql.identity_insert") == 0)
		   return;

       /* Do we already have a stack entry of the current nest level? */
       stack = gconf->session_stack;
       if (stack && stack->nest_level >= PltsqlGUCNestLevel)
       {
               /* Yes, so adjust its state if necessary */
               Assert(stack->nest_level == PltsqlGUCNestLevel);
               switch (action)
               {
                       case GUC_ACTION_SET:
                               stack->state = GUC_SET;
                               break;
                       case GUC_ACTION_SAVE:
                               stack->state = GUC_SAVE;
                               break;
                       default :
                ereport(ERROR,
                                               (errcode(ERRCODE_FEATURE_NOT_SUPPORTED),
                                                errmsg("Set action not supported")));
               }
               Assert(pltsql_guc_dirty);
               return;
       }

       /*
        * Push a new stack entry
        *
        */
       stack = (GucStack *) MemoryContextAllocZero(TopMemoryContext,
                                                                                               sizeof(GucStack));

       stack->prev = gconf->session_stack;
       stack->nest_level = PltsqlGUCNestLevel;
       switch (action)
       {
               case GUC_ACTION_SET:
                       stack->state = GUC_SET;
                       break;
               case GUC_ACTION_SAVE:
                       stack->state = GUC_SAVE;
                       break;
               default :
                       Assert(false);
       }
       stack->source = gconf->source;
       stack->scontext = gconf->scontext;
       guc_set_stack_value(gconf, &stack->prior);

       gconf->session_stack = stack;
       pltsql_guc_dirty = true;
}

static void
pltsql_revert_guc(int nest_level)
{
       bool            still_dirty;
       int                     i;
       int                     num_guc_variables;
       struct config_generic **guc_variables;

       Assert(nest_level > 0 && nest_level == PltsqlGUCNestLevel);

       /* Quick exit if nothing's changed in this procedure */
       if (!pltsql_guc_dirty)
       {
               PltsqlGUCNestLevel = nest_level - 1;
               return;
       }

       still_dirty = false;
       num_guc_variables = GetNumConfigOptions();
       guc_variables = get_guc_variables();
       for (i = 0; i < num_guc_variables; i++)
       {
               struct config_generic *gconf = guc_variables[i];
               GucStack   *stack =  gconf->session_stack;

               if (stack != NULL && stack->nest_level == nest_level)
               {
                       GucStack   *prev = stack->prev;

                       /* Perform appropriate restoration of the stacked value */
                       config_var_value newvalue = stack->prior;
                       GucSource       newsource = stack->source;
                       GucContext      newscontext = stack->scontext;

                       switch (gconf->vartype)
                       {
                               case PGC_BOOL:
                                       {
                                               struct config_bool *conf = (struct config_bool *) gconf;
                                               bool            newval = newvalue.val.boolval;
                                               void       *newextra = newvalue.extra;

                                               if (*conf->variable != newval ||
                                                       conf->gen.extra != newextra)
                                               {
                                                       if (conf->assign_hook)
                                                               conf->assign_hook(newval, newextra);
                                                       *conf->variable = newval;
                                                       guc_set_extra_field(&conf->gen, &conf->gen.extra,
                                                                                       newextra);
                                               }
                                               break;
                                       }
                               case PGC_INT:
                                       {
                                               struct config_int *conf = (struct config_int *) gconf;
                                               int                     newval = newvalue.val.intval;
                                               void       *newextra = newvalue.extra;

                                               if (*conf->variable != newval ||
                                                       conf->gen.extra != newextra)
                                               {
                                                       if (conf->assign_hook)
                                                               conf->assign_hook(newval, newextra);
                                                       *conf->variable = newval;
                                                       guc_set_extra_field(&conf->gen, &conf->gen.extra,
                                                                                       newextra);
                                               }
                                               break;
                                       }
                               case PGC_REAL:
                                       {
                                               struct config_real *conf = (struct config_real *) gconf;
                                               double          newval = newvalue.val.realval;
                                               void       *newextra = newvalue.extra;

                                               if (*conf->variable != newval ||
                                                       conf->gen.extra != newextra)
                                               {
                                                       if (conf->assign_hook)
                                                               conf->assign_hook(newval, newextra);
                                                       *conf->variable = newval;
                                                       guc_set_extra_field(&conf->gen, &conf->gen.extra,
                                                                                       newextra);
                                               }
                                               break;
                                       }
                               case PGC_STRING:
                                       {
                                               struct config_string *conf = (struct config_string *) gconf;
                                               char       *newval = newvalue.val.stringval;
                                               void       *newextra = newvalue.extra;

                                               if (*conf->variable != newval ||
                                                       conf->gen.extra != newextra)
                                               {
                                                       if (conf->assign_hook)
                                                               conf->assign_hook(newval, newextra);
                                                       guc_set_string_field(conf, conf->variable, newval);
                                                       guc_set_extra_field(&conf->gen, &conf->gen.extra,
                                                                                       newextra);
                                               }

                                               /*
                                                * Release stacked values if not used anymore. We
                                                * could use discard_stack_value() here, but since
                                                * we have type-specific code anyway, might as
                                                * well inline it.
                                                */
                                               guc_set_string_field(conf, &stack->prior.val.stringval, NULL);
                                               guc_set_string_field(conf, &stack->masked.val.stringval, NULL);
                                               break;
                                       }
                               case PGC_ENUM:
                                       {
                                               struct config_enum *conf = (struct config_enum *) gconf;
                                               int                     newval = newvalue.val.enumval;
                                               void       *newextra = newvalue.extra;

                                               if (*conf->variable != newval ||
                                                       conf->gen.extra != newextra)
                                               {
                                                       if (conf->assign_hook)
                                                               conf->assign_hook(newval, newextra);
                                                       *conf->variable = newval;
                                                       guc_set_extra_field(&conf->gen, &conf->gen.extra,
                                                                                       newextra);
                                               }
                                               break;
                                       }
                       }

                       /*
                        * Release stacked extra values if not used anymore.
                        */
                       guc_set_extra_field(gconf, &(stack->prior.extra), NULL);
                       guc_set_extra_field(gconf, &(stack->masked.extra), NULL);

                       /* And restore source information */
                       gconf->source = newsource;
                       gconf->scontext = newscontext;

                       /* Finish popping the state stack */
                       gconf->session_stack = prev;
                       pfree(stack);
               }                                               /* end of stack-popping loop */

               if (stack != NULL)
                       still_dirty = true;
       }

       /* If there are no remaining stack entries, we can reset guc_dirty */
       pltsql_guc_dirty = still_dirty;

       /* Update nesting level */
       PltsqlGUCNestLevel = nest_level - 1;

}

void
set_current_query_is_create_tbl_check_constraint(Node *expr)
{
	CreateStmt *stmt = (CreateStmt *) expr;
	ListCell   *elements;

	foreach(elements, stmt->tableElts)
	{
		Node *element = lfirst(elements);

		if (nodeTag(element) == T_Constraint)
		{
			Constraint *c = (Constraint *) element;
			if(c->contype == CONSTR_CHECK)
			{
				current_query_is_create_tbl_check_constraint = true;
				break;
			}
		}
	}
}<|MERGE_RESOLUTION|>--- conflicted
+++ resolved
@@ -2428,19 +2428,6 @@
 
 						if (from_windows && orig_loginname)
 						{
-<<<<<<< HEAD
-							if ((strchr(orig_loginname, '\\')) == NULL)
-								ereport(ERROR, (errcode(ERRCODE_INVALID_NAME),
-				 					errmsg("'%s' is not a valid Windows NT name. Give the complete name: <domain\\username>.",
-										orig_loginname)));
-
-							if (!check_windows_login_length(orig_loginname))
-								ereport(ERROR,
-									(errcode(ERRCODE_INVALID_NAME),
-									 errmsg("The login name '%s' has invalid length. Login name length should be between %d and %d for windows login.",
-											orig_loginname, (NAMEDATALEN_WINDOWS_MIN + 1), (NAMEDATALEN_WINDOWS_MAX - 1))));
-
-=======
 							/*
 							 * The login name must contain '\' if it is windows login or else throw error.
 							 */
@@ -2471,7 +2458,6 @@
 							/*
 							 * Check whether the login_name contains invalid characters or not.
 							 */
->>>>>>> 82902f42
 							if (windows_login_contains_invalid_chars(orig_loginname))
 								ereport(ERROR, (errcode(ERRCODE_INVALID_PARAMETER_VALUE),
 									errmsg("'%s' is not a valid name because it contains invalid characters.", orig_loginname)));
@@ -2479,14 +2465,11 @@
 							pfree(stmt->role);
 							stmt->role = convertToUPN(orig_loginname);
 
-<<<<<<< HEAD
-=======
 							/*
-							* Check for duplicate login
-							*/
->>>>>>> 82902f42
+							 * Check for duplicate login
+							 */
 							if (get_role_oid(stmt->role, true) != InvalidOid)
-						  		ereport(ERROR, (errcode(ERRCODE_DUPLICATE_OBJECT), 
+								ereport(ERROR, (errcode(ERRCODE_DUPLICATE_OBJECT),
 									errmsg("The Server principal '%s' already exists", stmt->role)));
 						}
 
