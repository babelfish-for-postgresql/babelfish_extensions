--- conflicted
+++ resolved
@@ -3641,7 +3641,6 @@
 									RoleSpec	   *rol_spec = (RoleSpec *) lfirst(lc);
 									if((rol_spec->rolename != NULL))
 									{
-<<<<<<< HEAD
 										if (!check_bbf_schema_for_entry(logical_schema, obj,rol_spec->rolename))
 										{
 											add_entry_to_bbf_schema(logical_schema, obj, 31, rol_spec->rolename, obj_type);
@@ -3652,13 +3651,6 @@
 											if(old_priv!= 31 || (old_priv|(31)) != old_priv)
 												update_bbf_schema_privilege(logical_schema, obj, 31, old_priv, rol_spec->rolename, obj_type, grant->is_grant);
 										}
-=======
-										/*
-										 * If object permission doesn't exist already, add an entry to the catalog.
-										 */
-										if (!check_bbf_schema_for_entry(logical_schema, obj, permissions[i], rol_spec->rolename))
-											add_entry_to_bbf_schema(logical_schema, obj, permissions[i], rol_spec->rolename, obj_type);
->>>>>>> 0a4cb02c
 									}
 								}
 								break;
@@ -3671,7 +3663,6 @@
 									bool has_schema_perms = false;
 									if((rol_spec->rolename != NULL))
 									{
-<<<<<<< HEAD
 										if (check_bbf_schema_for_entry(logical_schema, "ALL", rol_spec->rolename) && !has_schema_perms)
 											has_schema_perms = true;
 										if (check_bbf_schema_for_entry(logical_schema, obj, rol_spec->rolename))
@@ -3680,17 +3671,6 @@
 											if(old_priv!= 31 || ((old_priv)&(~(31))) != old_priv)
 												update_bbf_schema_privilege(logical_schema, obj, 31, old_priv, rol_spec->rolename, obj_type, grant->is_grant);
 										}
-=======
-										/*
-										 * 1. If only schema permission exists, don't revoke any permission.
-										 * 2. If only object permission exists, delete entry from the catalog and revoke permission.
-										 * 3. If both schema and object permission exist, don't revoke any permission but delete object
-										 *    entry from the catalog.
-										 */
-										if (check_bbf_schema_for_entry(logical_schema, PERMISSIONS_FOR_ALL_OBJECTS_IN_SCHEMA, permissions[i], rol_spec->rolename) && !has_schema_perms)
-											has_schema_perms = true;
-										del_from_bbf_schema(logical_schema, obj, permissions[i], rol_spec->rolename);
->>>>>>> 0a4cb02c
 									}
 									if (has_schema_perms)
 										return;
@@ -3717,7 +3697,6 @@
 								bool flag = false;
 								foreach(lc1, grant->privileges)
 								{
-<<<<<<< HEAD
 									AccessPriv *ap = (AccessPriv *) lfirst(lc1);
 									if(ap->cols != NULL)
 									{
@@ -3737,16 +3716,6 @@
 										if(old_priv!= privilege_maskInt || ((old_priv)|(privilege_maskInt)) != old_priv)
 											update_bbf_schema_privilege(logical_schema, obj, privilege_maskInt, old_priv, rol_spec->rolename, obj_type, grant->is_grant);
 									}
-=======
-									RoleSpec	   *rol_spec = (RoleSpec *) lfirst(lc);
-									/*
-									 * Don't add an entry, if the permission is granted on column list.
-									 */
-									if (ap->cols != NULL)
-										break;
-									if (!check_bbf_schema_for_entry(logical_schema, obj, ap->priv_name, rol_spec->rolename))
-										add_entry_to_bbf_schema(logical_schema, obj, ap->priv_name, rol_spec->rolename, obj_type);
->>>>>>> 0a4cb02c
 								}
 							}
 						}
@@ -3762,23 +3731,11 @@
 								 */
 								if ((logical_schema != NULL) && !check_bbf_schema_for_entry(logical_schema, "ALL", rol_spec->rolename))
 								{
-<<<<<<< HEAD
 									if (prev_ProcessUtility)
 										prev_ProcessUtility(pstmt, queryString, readOnlyTree, context, params,
 															queryEnv, dest, qc);
 									else
 										standard_ProcessUtility(pstmt, queryString, readOnlyTree, context, params,
-=======
-									RoleSpec	   *rol_spec = (RoleSpec *) lfirst(lc);
-									/*
-									* 1. If GRANT on schema does not exist, execute REVOKE statement and remove the catalog entry if exists.
-									* 2. If GRANT on schema exist, only remove the entry from the catalog if exists.
-									*/
-									if ((logical_schema != NULL) && !check_bbf_schema_for_entry(logical_schema, PERMISSIONS_FOR_ALL_OBJECTS_IN_SCHEMA, ap->priv_name, rol_spec->rolename))
-									{
-										if (prev_ProcessUtility)
-											prev_ProcessUtility(pstmt, queryString, readOnlyTree, context, params,
->>>>>>> 0a4cb02c
 																queryEnv, dest, qc);
 								}
 								foreach(lc1, grant->privileges)
@@ -3789,7 +3746,6 @@
 										flag = true;
 										break;
 									}
-<<<<<<< HEAD
 								}
 								if(flag)
 									continue;
@@ -3798,14 +3754,6 @@
 									int16 old_priv = get_bbf_schema_privilege(logical_schema, obj,rol_spec->rolename);
 									if(old_priv!= privilege_maskInt || ((old_priv)&(~(privilege_maskInt))) != old_priv)
 										update_bbf_schema_privilege(logical_schema, obj, privilege_maskInt, old_priv, rol_spec->rolename, obj_type, grant->is_grant);
-=======
-									/*
-									 * Don't remove an entry, if the permission is revoked on column list.
-									 */
-									if (ap->cols != NULL)
-										break;
-									del_from_bbf_schema(logical_schema, obj, ap->priv_name, rol_spec->rolename);
->>>>>>> 0a4cb02c
 								}
 							}
 						}					
@@ -3837,22 +3785,6 @@
 						logicalschema = get_logical_schema_name(schemaname, true);
 						funcname = strVal(func);
 					}
-<<<<<<< HEAD
-					/* 
-					 * Case: When ALL PRIVILEGES is revoked internally during create function.
-					 * Check if schema entry exists in the catalog, do not revoke any permission if exists.
-					 */
-					if (pstmt->stmt_len == 0 && list_length(grant->privileges) == 0)
-					{
-						if(check_bbf_schema_for_schema(logicalschema, "ALL", PRIVILEGE_EXECUTE))
-						{
-							return;
-						}
-						break;
-					}
-=======
-
->>>>>>> 0a4cb02c
 					/* If ALL PRIVILEGES is granted/revoked. */
 					if (list_length(grant->privileges) == 0)
 					{
@@ -3862,7 +3794,7 @@
 						 */
 						if (pstmt->stmt_len == 0)
 						{
-							if(check_bbf_schema_for_schema(logicalschema, PERMISSIONS_FOR_ALL_OBJECTS_IN_SCHEMA, "execute"))
+							if(check_bbf_schema_for_schema(logicalschema, PERMISSIONS_FOR_ALL_OBJECTS_IN_SCHEMA, PRIVILEGE_BIT_FOR_EXECUTE))
 								return;
 						}
 
@@ -3871,7 +3803,6 @@
 							foreach(lc, grant->grantees)
 							{
 								RoleSpec	   *rol_spec = (RoleSpec *) lfirst(lc);
-<<<<<<< HEAD
 								if((rol_spec->rolename != NULL))
 								{
 									if (!check_bbf_schema_for_entry(logicalschema, funcname, rol_spec->rolename))
@@ -3883,10 +3814,6 @@
 											update_bbf_schema_privilege(logicalschema, funcname, 32, old_priv, rol_spec->rolename, obj_type, grant->is_grant);
 									}
 								}
-=======
-								if (!check_bbf_schema_for_entry(logicalschema, funcname, "execute", rol_spec->rolename))
-									add_entry_to_bbf_schema(logicalschema, funcname, "execute", rol_spec->rolename, obj_type);
->>>>>>> 0a4cb02c
 							}
 						}
 						else
@@ -3895,7 +3822,6 @@
 							{
 								RoleSpec	   *rol_spec = (RoleSpec *) lfirst(lc);
 								bool has_schema_perms = false;
-<<<<<<< HEAD
 								if((rol_spec->rolename != NULL))
 								{
 									if (check_bbf_schema_for_entry(logicalschema, "ALL", rol_spec->rolename) && !has_schema_perms)
@@ -3908,11 +3834,6 @@
 											update_bbf_schema_privilege(logicalschema, funcname, 32, old_priv, rol_spec->rolename, obj_type, grant->is_grant);
 									}
 								}
-=======
-								if (check_bbf_schema_for_entry(logicalschema, PERMISSIONS_FOR_ALL_OBJECTS_IN_SCHEMA, "execute", rol_spec->rolename) && !has_schema_perms)
-									has_schema_perms = true;
-								del_from_bbf_schema(logicalschema, funcname, "execute", rol_spec->rolename);
->>>>>>> 0a4cb02c
 								if (has_schema_perms)
 									return;
 							}
@@ -3936,7 +3857,6 @@
 							/* Don't store a row in catalog, if permission is granted for column */
 							if ((rol_spec->rolename != NULL))
 							{
-<<<<<<< HEAD
 								if (!check_bbf_schema_for_entry(logicalschema, funcname, rol_spec->rolename))
 									add_entry_to_bbf_schema(logicalschema, funcname, privilege_maskInt, rol_spec->rolename, obj_type);
 								else
@@ -3944,13 +3864,6 @@
 									int16 old_priv = get_bbf_schema_privilege(logicalschema, funcname, rol_spec->rolename);
 									if(old_priv!= privilege_maskInt || ((old_priv)|(privilege_maskInt)) != old_priv)
 										update_bbf_schema_privilege(logicalschema, funcname, privilege_maskInt, old_priv, rol_spec->rolename, obj_type, grant->is_grant);
-=======
-								RoleSpec	   *rol_spec = (RoleSpec *) lfirst(lc);
-								/* Add an entry to the catalog, if an entry doesn't exist already. */
-								if (!check_bbf_schema_for_entry(logicalschema, funcname, ap->priv_name, rol_spec->rolename))
-								{
-									add_entry_to_bbf_schema(logicalschema, funcname, ap->priv_name, rol_spec->rolename, obj_type);
->>>>>>> 0a4cb02c
 								}
 							}
 						}
@@ -3966,16 +3879,12 @@
 							 */
 							if ((rol_spec->rolename != NULL))
 							{
-<<<<<<< HEAD
-								if (!check_bbf_schema_for_entry(logicalschema, "ALL", rol_spec->rolename))
-=======
 								RoleSpec	   *rol_spec = (RoleSpec *) lfirst(lc);
 								/* 
 								 * 1. If GRANT on schema does not exist, execute REVOKE statement and remove the catalog entry if exists. 
 								 * 2. If GRANT on schema exist, only remove the entry from the catalog if exists.
 								 */
-								if (!check_bbf_schema_for_entry(logicalschema, PERMISSIONS_FOR_ALL_OBJECTS_IN_SCHEMA, ap->priv_name, rol_spec->rolename))
->>>>>>> 0a4cb02c
+								if (!check_bbf_schema_for_entry(logicalschema, PERMISSIONS_FOR_ALL_OBJECTS_IN_SCHEMA, rol_spec->rolename))
 								{
 									/* Execute REVOKE statement. */
 									if (prev_ProcessUtility)
@@ -3985,17 +3894,12 @@
 										standard_ProcessUtility(pstmt, queryString, readOnlyTree, context, params,
 																queryEnv, dest, qc);
 								}
-<<<<<<< HEAD
 								if (check_bbf_schema_for_entry(logicalschema, funcname, rol_spec->rolename))
 								{
 									int16 old_priv = get_bbf_schema_privilege(logicalschema, funcname, rol_spec->rolename);
 									if(old_priv!= privilege_maskInt || ((old_priv)&(~(privilege_maskInt))) != old_priv)
 										update_bbf_schema_privilege(logicalschema, funcname, privilege_maskInt, old_priv, rol_spec->rolename, obj_type, grant->is_grant);
 								}
-=======
-								/* Remove an entry from the catalog, if it exists. */
-								del_from_bbf_schema(logicalschema, funcname, ap->priv_name, rol_spec->rolename);
->>>>>>> 0a4cb02c
 							}
 						}
 					}
