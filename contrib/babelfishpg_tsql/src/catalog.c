--- conflicted
+++ resolved
@@ -2419,13 +2419,11 @@
 			break;
 		case OBJECT_SEQUENCE:
 			break;
-<<<<<<< HEAD
 		case OBJECT_TRIGGER:
 			break;
 		case OBJECT_TYPE:
-=======
+			break;
 		case OBJECT_COLUMN:
->>>>>>> 5aec2121
 			break;
 		default:
 			break;
@@ -2442,16 +2440,11 @@
 	HeapTuple	usertuple;
 	HeapTuple	new_tuple;
 	TableScanDesc tblscan;
-	Datum		new_record_view_def[BBF_VIEW_DEF_NUM_COLS];
-	bool		new_record_nulls_view_def[BBF_VIEW_DEF_NUM_COLS];
-	bool		new_record_repl_view_def[BBF_VIEW_DEF_NUM_COLS];
+	Datum		new_record_view_def[BBF_VIEW_DEF_NUM_COLS] = {0};
+	bool		new_record_nulls_view_def[BBF_VIEW_DEF_NUM_COLS] = {false};
+	bool		new_record_repl_view_def[BBF_VIEW_DEF_NUM_COLS] = {false};
 	int16		dbid;
 	const char *logical_schema_name;
-
-	/* build the tuple to insert */
-	MemSet(new_record_view_def, 0, sizeof(new_record_view_def));
-	MemSet(new_record_nulls_view_def, false, sizeof(new_record_nulls_view_def));
-	MemSet(new_record_repl_view_def, false, sizeof(new_record_repl_view_def));
 
 	/* open the catalog table */
 	bbf_view_def_rel = table_open(get_bbf_view_def_oid(), RowExclusiveLock);
@@ -2522,23 +2515,18 @@
 	HeapTuple	sec_tuple;
 	HeapTuple	new_tuple;
 	TableScanDesc tblscan;
-	Datum		new_record_func_ext[BBF_FUNCTION_EXT_NUM_COLS];
-	bool		new_record_nulls_func_ext[BBF_FUNCTION_EXT_NUM_COLS];
-	bool		new_record_repl_func_ext[BBF_FUNCTION_EXT_NUM_COLS];
+	Datum		new_record_func_ext[BBF_FUNCTION_EXT_NUM_COLS] = {0};
+	bool		new_record_nulls_func_ext[BBF_FUNCTION_EXT_NUM_COLS] = {false};
+	bool		new_record_repl_func_ext[BBF_FUNCTION_EXT_NUM_COLS] = {false};
 	NameData   *objname_data;
 	NameData   *schemaname_data;
 	bool		is_null;
 	char	   *funcsign;
+	StringInfoData new_funcsign;
 	Datum		funcsign_datum;
 	Node	   *schema;
 	char	   *schemaname;
 	ObjectWithArgs *objwargs = (ObjectWithArgs *) stmt->object;
-	char		new_funcsign[NAMEDATALEN] = {0};
-
-	/* build the tuple to insert */
-	MemSet(new_record_func_ext, 0, sizeof(new_record_func_ext));
-	MemSet(new_record_nulls_func_ext, false, sizeof(new_record_nulls_func_ext));
-	MemSet(new_record_repl_func_ext, false, sizeof(new_record_repl_func_ext));
 
 	/* open the catalog table */
 	bbf_func_ext_rel = table_open(get_bbf_function_ext_oid(), RowExclusiveLock);
@@ -2582,14 +2570,20 @@
 	funcsign_datum = heap_getattr(usertuple, Anum_bbf_function_ext_funcsignature,
 								  bbf_func_ext_rel->rd_att, &is_null);
 	funcsign = pstrdup(TextDatumGetCString(funcsign_datum));
-	snprintf(new_funcsign, sizeof(new_funcsign), "%s%s", stmt->newname, strrchr(funcsign, '('));
+	/* get new funcsignature */
+	initStringInfo(&new_funcsign);
+	appendStringInfoString(&new_funcsign, stmt->newname);
+	appendStringInfoString(&new_funcsign, strrchr(funcsign, '('));
 
 	new_record_func_ext[Anum_bbf_function_ext_funcname - 1] = CStringGetDatum(stmt->newname);
-	new_record_func_ext[Anum_bbf_function_ext_orig_name - 1] = CStringGetTextDatum(orig_proc_funcname);
-	new_record_func_ext[Anum_bbf_function_ext_funcsignature - 1] = CStringGetTextDatum(new_funcsign);
+	new_record_func_ext[Anum_bbf_function_ext_funcsignature - 1] = CStringGetTextDatum(new_funcsign.data);
 	new_record_repl_func_ext[Anum_bbf_function_ext_funcname - 1] = true;
-	new_record_repl_func_ext[Anum_bbf_function_ext_orig_name - 1] = true;
 	new_record_repl_func_ext[Anum_bbf_function_ext_funcsignature - 1] = true;
+	if (orig_proc_funcname != NULL)
+	{
+		new_record_func_ext[Anum_bbf_function_ext_orig_name - 1] = CStringGetTextDatum(orig_proc_funcname);
+		new_record_repl_func_ext[Anum_bbf_function_ext_orig_name - 1] = true;
+	}
 
 	new_tuple = heap_modify_tuple(usertuple,
 								  bbf_func_ext_dsc,
