void
pgtsql_parser_init(base_yy_extra_type *yyext)
{
	parser_init(yyext);
}

static void
pgtsql_base_yyerror(YYLTYPE * yylloc, core_yyscan_t yyscanner, const char *msg)
{
	base_yyerror(yylloc, yyscanner, msg);
}

static Node *
makeTSQLHexStringConst(char *str, int location)
{
	A_Const    *n = makeNode(A_Const);

	n->val.sval.type = T_TSQL_HexString;
	n->val.hsval.hsval = str;
	n->location = location;

	return (Node *) n;
}

/* TsqlSystemFuncName()
 * Build a properly-qualified reference to a tsql built-in function.
 */
List *
TsqlSystemFuncName(char *name)
{
	return list_make2(makeString("sys"), makeString(name));
}

/* TsqlSystemFuncName2()
 * Build a properly-qualified reference to a tsql built-in function.
 */
List *
TsqlSystemFuncName2(char *name)
{
	return list_make2(makeString("sys"), makeString(name));
}

char *
construct_unique_index_name(char *index_name, char *relation_name)
{
	char		md5[MD5_HASH_LEN + 1];
	char		buf[2 * NAMEDATALEN + MD5_HASH_LEN + 1];
	char	   *name;
	bool		success;
	int			full_len;
	int			new_len;
	int			index_len;
	int			relation_len;
	const char *errstr = NULL;

	if (index_name == NULL || relation_name == NULL)
	{
		return index_name;
	}
	index_len = strlen(index_name);
	relation_len = strlen(relation_name);

	success = pg_md5_hash(index_name, index_len, md5, &errstr);
	if (unlikely(!success))
	{							/* OOM */
		ereport(
				ERROR,
				(errcode(ERRCODE_INTERNAL_ERROR),
				 errmsg(
						"constructing unique index name failed: index = \"%s\", relation = \"%s\": %s",
						index_name,
						relation_name,
						errstr
						)
				 )
			);
	}

	memcpy(buf, index_name, index_len);
	memcpy(buf + index_len, relation_name, relation_len);
	memcpy(buf + index_len + relation_len, md5, MD5_HASH_LEN + 1);

	full_len = index_len + relation_len + MD5_HASH_LEN;
	buf[full_len] = '\0';

	truncate_identifier(buf, full_len, false);

	new_len = strlen(buf);
	Assert(new_len < NAMEDATALEN);	/* result new_len is below max */

	name = palloc(new_len + 1);
	memcpy(name, buf, new_len + 1);

	return name;
}

/*
 * Convert a list of (dotted) names for a table type to a RangeVar.
 * This differs from makeRangeVarFromAnyName in that it only allows 1 prefix,
 * instead of 2.
 */
static RangeVar *
makeRangeVarFromAnyNameForTableType(List *names, int position, core_yyscan_t yyscanner)
{
	RangeVar   *r = makeNode(RangeVar);

	switch (list_length(names))
	{
		case 1:
			r->catalogname = NULL;
			r->schemaname = NULL;
			r->relname = strVal(linitial(names));
			break;
		case 2:
			r->catalogname = NULL;
			r->schemaname = strVal(linitial(names));
			r->relname = strVal(lsecond(names));
			break;
		default:
			ereport(ERROR,
					(errcode(ERRCODE_SYNTAX_ERROR),
					 errmsg("The type name '%s' contains more than the maximum number of prefixes. The maximum is 1.",
							NameListToString(names)),
					 parser_errposition(position)));
			break;
	}

	r->relpersistence = RELPERSISTENCE_PERMANENT;
	r->location = position;

	return r;
}

Node
		   *
TsqlFunctionChoose(Node *int_expr, List *choosable, int location)
{
	CaseExpr   *c = makeNode(CaseExpr);
	ListCell   *lc;
	int			i = 1;

	TSQLInstrumentation(INSTR_TSQL_FUNCTION_CHOOSE);

	if (choosable == NIL)
		elog(ERROR,
			 "Function 'choose' requires at least 2 argument(s)");

	foreach(lc, choosable)
	{
		CaseWhen   *w = makeNode(CaseWhen);

		w->expr = (Expr *) makeIntConst(i, location);
		w->result = (Expr *) lfirst(lc);
		w->location = location;
		c->args = lappend(c->args, w);
		i++;
	}

	c->casetype = InvalidOid;
	c->arg = (Expr *) makeTypeCast(int_expr, SystemTypeName("int4"), -1);
	c->location = location;

	return (Node *) c;
}


/* TsqlFunctionConvert -- Implements the CONVERT and TRY_CONVERT functions.
 * Takes in target type, expression, style, try boolean, location.
 *
 * Converts any input type to any type with different styles.
 * Uses try boolean to determine returning an error or null if cast fails.
 */
Node *
TsqlFunctionConvert(TypeName *typename, Node *arg, Node *style, bool try, int location)
{
	Node	   *result;
	List	   *args;
	int32		typmod;
	Oid			type_oid;
	char	   *typename_string;

	/* For handling try boolean logic on babelfishpg_tsql side */
	Node	   *try_const = makeBoolAConst(try, location);

	if (style)
		args = list_make3(arg, try_const, style);
	else
		args = list_make2(arg, try_const);

	typenameTypeIdAndMod(NULL, typename, &type_oid, &typmod);
	typename_string = TypeNameToString(typename);

	TSQLInstrumentation(INSTR_TSQL_FUNCTION_CONVERT);

	if (type_oid == DATEOID)
		result = (Node *) makeFuncCall(TsqlSystemFuncName("babelfish_conv_helper_to_date"), args, COERCE_EXPLICIT_CALL, location);

	else if (type_oid == TIMEOID)
		result = (Node *) makeFuncCall(TsqlSystemFuncName("babelfish_conv_helper_to_time"), args, COERCE_EXPLICIT_CALL, location);

	else if (type_oid == typenameTypeId(NULL, makeTypeName("datetime")))
		result = (Node *) makeFuncCall(TsqlSystemFuncName("babelfish_conv_helper_to_datetime"), args, COERCE_EXPLICIT_CALL, location);

	else if ((strcmp(typename_string, "varchar") == 0) || (strcmp(typename_string, "nvarchar") == 0))
	{
		Node	   *helperFuncCall;

		typename_string = format_type_extended(VARCHAROID, typmod, FORMAT_TYPE_TYPEMOD_GIVEN);
		args = lcons(makeStringConst(typename_string, typename->location), args);
		helperFuncCall = (Node *) makeFuncCall(TsqlSystemFuncName("babelfish_conv_helper_to_varchar"), args, COERCE_EXPLICIT_CALL, location);

		/*
		 * BABEL-1661, add a type cast on top of the CONVERT helper function
		 * so typmod can be applied
		 */
		result = makeTypeCast(helperFuncCall, typename, location);
	}
	else
	{
		if (try)
		{
			result = TsqlFunctionTryCast(arg, typename, location);
		}
		else
		{
			result = makeTypeCast(arg, typename, location);
		}
	}

	return result;
}

Node *
TsqlFunctionIdentityInto(TypeName *typename, Node *seed, Node *increment, int location)
{
	ereport(ERROR, (errcode(ERRCODE_SYNTAX_ERROR), errmsg("IDENTITY() function in SELECT INTO is not supported.")));
	// Temporarily throw Syntax error instaed of reverting code until Select into identity function with order by is fixed 
}

/* TsqlFunctionParse -- Implements the PARSE and TRY_PARSE functions.
 * Takes in expression, target type, regional culture, try boolean, location.
 *
 * Parses text input to date/time and number types. Uses try boolean to determine returning
 * an error or null if cast fails.
 */
Node *
TsqlFunctionParse(Node *arg, TypeName *typename, Node *culture, bool try, int location)
{
	Node	   *result;
	List	   *args;
	int32		typmod;
	Oid			type_oid;

	/*
	 * So far only date, time, and datetime need try_const and culture if not
	 * null since only they have specialized functions implemented in PG TSQL.
	 */
	Node	   *try_const = makeBoolAConst(try, location);

	if (culture)
		args = list_make3(arg, try_const, culture);
	else
		args = list_make2(arg, try_const);

	typenameTypeIdAndMod(NULL, typename, &type_oid, &typmod);

	TSQLInstrumentation(INSTR_TSQL_FUNCTION_PARSE);

	if (type_oid == DATEOID)
		result = (Node *) makeFuncCall(TsqlSystemFuncName("babelfish_parse_helper_to_date"), args, COERCE_EXPLICIT_CALL, location);

	else if (type_oid == TIMEOID)
		result = (Node *) makeFuncCall(TsqlSystemFuncName("babelfish_parse_helper_to_time"), args, COERCE_EXPLICIT_CALL, location);

	else if (type_oid == typenameTypeId(NULL, makeTypeName("datetime")))
		result = (Node *) makeFuncCall(TsqlSystemFuncName("babelfish_parse_helper_to_datetime"), args, COERCE_EXPLICIT_CALL, location);

	else
	{
		if (try)
			result = TsqlFunctionTryCast(arg, typename, location);

		else
			result = makeTypeCast(arg, typename, location);
	}

	return result;
}

/* TsqlFunctionTryCast -- Implements the TRY_CAST function.
 * Takes in expression, target type, location.
 *
 * Behaves like CAST except return NULL instead of error in most cases.
 */
Node *
TsqlFunctionTryCast(Node *arg, TypeName *typename, int location)
{
	Node	   *result;
	int32		typmod;
	Oid			type_oid;

	typenameTypeIdAndMod(NULL, typename, &type_oid, &typmod);

	TSQLInstrumentation(INSTR_TSQL_FUNCTION_TRY_CAST);

	/*
	 * Going case-by-case since it seems we cannot define a wrapper try_cast
	 * function that takes in an arg of any type and returns any type. Can
	 * reduce cases to handle by having a generic cast at the end that casts
	 * the arg to TEXT then casts to the target type. Works for most cases but
	 * not all such as casting float to int.
	 */
	if (type_oid == INT2OID)
		result = (Node *) makeFuncCall(TsqlSystemFuncName("babelfish_try_cast_floor_smallint"), list_make1(arg), COERCE_EXPLICIT_CALL, location);

	else if (type_oid == INT4OID)
		result = (Node *) makeFuncCall(TsqlSystemFuncName("babelfish_try_cast_floor_int"), list_make1(arg), COERCE_EXPLICIT_CALL, location);

	else if (type_oid == INT8OID)
		result = (Node *) makeFuncCall(TsqlSystemFuncName("babelfish_try_cast_floor_bigint"), list_make1(arg), COERCE_EXPLICIT_CALL, location);

	else if (type_oid == typenameTypeId(NULL, makeTypeName("datetime2")))
	{
		/*
		 * Handles null typmod case. typmod is set to 6 because that is the
		 * current max precision for datetime2 Update to 7 when BABEL-2934 is
		 * reolved
		 */
		if (typmod < 0)
			typmod = 6;

		result = (Node *) makeFuncCall(TsqlSystemFuncName("babelfish_try_cast_to_datetime2"), list_make2(arg, makeIntConst(typmod, location)), COERCE_EXPLICIT_CALL, location);
	}
	else
	{
		Node	   *targetType = makeTypeCast(makeNullAConst(location), typename, location);
		List	   *args;

		switch (arg->type)
		{
			case T_A_Const:
			case T_TypeCast:
			case T_FuncCall:
			case T_A_Expr:
				args = list_make3(arg, targetType, makeIntConst(typmod, location));
				break;
			default:
				args = list_make3(makeTypeCast(arg, makeTypeName("text"), location), targetType, makeIntConst(typmod, location));
		}

		result = (Node *) makeFuncCall(TsqlSystemFuncName("babelfish_try_cast_to_any"), args, COERCE_EXPLICIT_CALL, location);
	}

	return result;
}

Node *
TsqlFunctionIIF(Node *bool_expr, Node *arg1, Node *arg2, int location)
{
	CaseExpr   *c = makeNode(CaseExpr);
	CaseWhen   *w = makeNode(CaseWhen);

	TSQLInstrumentation(INSTR_TSQL_FUNCTION_IIF);

	w->expr = (Expr *) bool_expr;
	w->result = (Expr *) arg1;
	w->location = location;

	c->casetype = InvalidOid;
	c->arg = NULL;
	c->args = list_make1((Node *) w);
	c->defresult = (Expr *) arg2;
	c->location = location;

	return (Node *) c;
}

/* tsql_check_param_readonly --- check the usage of READONLY on parameter
 *
 * READONLY Indicates that the parameter cannot be updated or modified
 * within the definition of the function. READONLY is required for
 * user-defined table type parameters (TVPs), and cannot be used for
 * any other parameter type.
 *
 * It's easiest to do the check here, to avoid having to add a field
 * to the FunctionParameter struct.
 */
static void
tsql_check_param_readonly(const char *paramname, TypeName *typename, bool readonly)
{
	TypeName   *typeclone = copyObjectImpl(typename);

	/* work on the cloned object to avoid double rewriting */
	rewrite_plain_name(typeclone->names);
	if (typeidTypeRelid(typenameTypeId(NULL, typeclone)) == InvalidOid)
	{
		/* Not table-valued parameter - must not be READONLY */
		if (readonly)
			elog(ERROR,
				 "The parameter \"%s\" can not be declared READONLY since it is not a table-valued parameter.",
				 paramname);
	}
	else
	{
		/* Table-valued parameter - must be READONLY */
		if (!readonly)
			elog(ERROR,
				 "The table-valued parameter \"%s\" must be declared with the READONLY option.",
				 paramname);
	}
}

/*
* This function takes a JsonExpression, and an optional path then
* calls the openjson_simple function
*/
Node *
TsqlOpenJSONSimpleMakeFuncCall(Node *jsonExpr, Node *path)
{
	FuncCall   *fc;

	if (path)
	{
		fc = makeFuncCall(TsqlSystemFuncName("openjson_simple"), list_make2(jsonExpr, path), COERCE_EXPLICIT_CALL, -1);
	}
	else
	{
		fc = makeFuncCall(TsqlSystemFuncName("openjson_simple"), list_make1(jsonExpr), COERCE_EXPLICIT_CALL, -1);
	}
	return (Node *) fc;
}

/*
* This function takes a JsonExpression, path, column list, and optional alias
* It acts as a bridge between the parser and the json_with function by correctly
* assembling the function arguments, column definitions list, and alias
*/
Node *
TsqlOpenJSONWithMakeFuncCall(Node *jsonExpr, Node *path, List *cols, Alias *alias)
{
	FuncCall   *fc;
	List	   *jsonWithParams = list_make2(jsonExpr, path);
	ListCell   *lc;
	RangeFunction *rf = makeNode(RangeFunction);
	Alias	   *a = makeNode(Alias);

	a->aliasname = alias != NULL ? alias->aliasname : "f";

	foreach(lc, cols)
	{
		OpenJson_Col_Def *cd = (OpenJson_Col_Def *) lfirst(lc);
		int			initialTmod = getElemTypMod(cd->elemType);
		char	   *typeNameString = TypeNameToString(cd->elemType);
		ColumnDef  *n = (ColumnDef *) createOpenJsonWithColDef(cd->elemName, cd->elemType);
		StringInfo	format_cols = makeStringInfo();

		if (strcmp(cd->elemPath, "") == 0)
		{
			/*
			 * If not path is provided with use the standard path
			 * [$.columnName]
			 */
			appendStringInfo(format_cols, "$.%s ", cd->elemName);
		}
		else
		{
			appendStringInfo(format_cols, "%s ", cd->elemPath);
		}

		/* character types need to have the typmod appended to them */
		if (isCharType(typeNameString))
		{
			int			newTypMod = getElemTypMod(n->typeName);

			appendStringInfo(format_cols, "%s(%d)", typeNameString, newTypMod);
		}
		else
		{
			appendStringInfoString(format_cols, typeNameString);
		}

		if (cd->asJson)
		{
			if (isNVarCharType(typeNameString) && initialTmod == TSQLMaxTypmod)
			{
				appendStringInfoString(format_cols, " AS JSON");
			}
			else
			{
				/* AS JSON can only be used with nvarchar(max) */
				ereport(ERROR, (errcode(ERRCODE_SYNTAX_ERROR),
								errmsg("AS JSON in WITH clause can only be specified for column of type nvarchar(max)")));
			}

		}

		jsonWithParams = lappend(jsonWithParams, makeStringConst(format_cols->data, -1));
		rf->coldeflist = lappend(rf->coldeflist, n);
	}

	fc = makeFuncCall(TsqlSystemFuncName("openjson_with"), jsonWithParams, COERCE_EXPLICIT_CALL, -1);
	rf->functions = list_make1(list_make2(fc, NULL));
	rf->alias = alias;
	return (Node *) rf;
}

/*
* Create a column definition node for the given column name and type
* If the column type is a character type, we need to change the underlying typmod
*/
Node *
createOpenJsonWithColDef(char *elemName, TypeName *elemType)
{
	ColumnDef  *n = makeNode(ColumnDef);
	char	   *typeNameString = TypeNameToString(elemType);

	n->colname = elemName;
	if (isCharType(typeNameString))
	{
		n->typeName = setCharTypmodForOpenjson(elemType);
	}
	else
	{
		n->typeName = elemType;
	}
	n->inhcount = 0;
	n->is_local = true;
	n->is_not_null = false;
	n->is_from_type = false;
	n->storage = 0;
	n->raw_default = NULL;
	n->cooked_default = NULL;
	n->collOid = InvalidOid;
	n->constraints = NIL;
	n->location = -1;
	return (Node *) n;
}

TypeName *
setCharTypmodForOpenjson(TypeName *t)
{
	int			curTMod = getElemTypMod(t);
	List	   *tmods = (List *) t->typmods;

	if (tmods == NULL)
	{
		/* Default value when no typmod is provided is 1 */
		t->typmods = list_make1(makeIntConst(1, -1));
		return t;
	}
	else if (curTMod == TSQLMaxTypmod)
	{
		/* TSQLMaxTypmod is represented as -8000 so we need to change to */
		/* the actual max value of 4000 */
		t->typmods = list_make1(makeIntConst(4000, -1));
		return t;
	}
	else
	{
		return t;
	}
}

bool
isCharType(char *typenameStr)
{
	if (pg_strcasecmp(typenameStr, "char") == 0)
	{
		return true;
	}
	else if (pg_strcasecmp(typenameStr, "nchar") == 0)
	{
		return true;
	}
	else if (pg_strcasecmp(typenameStr, "varchar") == 0)
	{
		return true;
	}
	else if (pg_strcasecmp(typenameStr, "pg_catalog.char") == 0)
	{
		return true;
	}
	else if (pg_strcasecmp(typenameStr, "pg_catalog.varchar") == 0)
	{
		return true;
	}
	else if (pg_strcasecmp(typenameStr, "sys.char") == 0)
	{
		return true;
	}
	else if (pg_strcasecmp(typenameStr, "sys.nchar") == 0)
	{
		return true;
	}
	else if (pg_strcasecmp(typenameStr, "sys.varchar") == 0)
	{
		return true;
	}
	else if (isNVarCharType(typenameStr))
	{
		return true;
	}
	return false;
}

bool
isNVarCharType(char *typenameStr)
{
	if (pg_strcasecmp(typenameStr, "nvarchar") == 0)
	{
		return true;
	}
	else if (pg_strcasecmp(typenameStr, "sys.nvarchar") == 0)
	{
		return true;
	}
	return false;
}

int
getElemTypMod(TypeName *t)
{
	List	   *tmods = (List *) t->typmods;

	if (tmods == NULL)
	{
		return 1;
	}
	else
	{
		ListCell   *elems = (ListCell *) tmods->elements;
		A_Expr	   *expr = (A_Expr *) lfirst(elems);
		A_Const    *constVal = (A_Const *) expr;

		return constVal->val.ival.ival;
	}
}

/*
 * TsqlJsonModifyMakeFuncCall checks if the new value argument for json_modify is
 * a json_modify or json_query function call. If it is one of these two arguments it
 * sets the escape parameter to true
 */
Node *
TsqlJsonModifyMakeFuncCall(Node *expr, Node *path, Node *newValue)
{
	FuncCall   *fc;
	FuncCall   *fc_newval;
	List	   *func_args = list_make2(expr, path);
	bool		escape = false;

	switch (newValue->type)
	{
		case T_FuncCall:
			fc_newval = (FuncCall *) newValue;
			if (is_json_modify(fc_newval->funcname) || is_json_query(fc_newval->funcname))
			{
				escape = true;
			}
			func_args = lappend(func_args, newValue);
			break;
		case T_TypeCast:
		case T_A_Expr:
			func_args = lappend(func_args, newValue);
			break;
		default:
			func_args = lappend(func_args, makeTypeCast(newValue, makeTypeName("text"), -1));
	}
	func_args = lappend(func_args, makeBoolAConst(escape, -1));
	fc = makeFuncCall(TsqlSystemFuncName("json_modify"), func_args, COERCE_EXPLICIT_CALL, -1);
	return (Node *) fc;
}

bool
is_json_query(List *name)
{
	switch (list_length(name))
	{
		case 1:
			{
				Node	   *func = (Node *) linitial(name);

				if (strncmp("json_query", strVal(func), 10) == 0)
					return true;
				return false;
			}
		case 2:
			{
				Node	   *schema = (Node *) linitial(name);
				Node	   *func = (Node *) lsecond(name);

				if (strncmp("sys", strVal(schema), 3) == 0 &&
					strncmp("json_query", strVal(func), 10) == 0)
					return true;
				return false;
			}
		default:
			return false;
	}
}

/*
 * helper macro to compare relname in
 * function tsql_update_delete_stmt_with_join
 */
#define TSQL_COMP_REL_NAME(l, r) \
	(r != NULL && strcmp(l->relname, r->relation->relname) == 0 \
		&& ( (!r->relation->schemaname && !l->schemaname) \
			|| (l->schemaname && r->relation->schemaname && \
			strcmp(l->schemaname, r->relation->schemaname) == 0))\
		&& ( (!r->relation->catalogname && !l->catalogname)\
			|| (l->catalogname && r->relation->catalogname && \
			strcmp(l->catalogname, r->relation->catalogname) == 0)))

static Node *
tsql_update_delete_stmt_with_join(Node *n, List *from_clause, Node *where_clause, Node *top_clause,
								  RangeVar *relation, core_yyscan_t yyscanner)
{
	DeleteStmt *n_d = NULL;
	UpdateStmt *n_u = NULL;
	RangeVar   *target_table = NULL;
	RangeVar   *larg = NULL;
	RangeVar   *rarg = NULL;
	JoinExpr   *jexpr = linitial(from_clause);
	SubLink    *link;
	List	   *indirect;
	SelectStmt *selectstmt;
	ResTarget  *resTarget;

	/* use queue to go over all join expr and find target table */
	List	   *queue = list_make1(jexpr);
	ListCell   *queue_item;

	if (IsA(n, DeleteStmt))
		n_d = (DeleteStmt *) n;
	else
		n_u = (UpdateStmt *) n;

	foreach(queue_item, queue)
	{
		jexpr = (JoinExpr *) lfirst(queue_item);
		if (IsA(jexpr->larg, JoinExpr))
		{
			queue = lappend(queue, jexpr->larg);
		}
		else if (IsA(jexpr->larg, RangeVar))
		{
			larg = (RangeVar *) (jexpr->larg);
		}
		if (IsA(jexpr->rarg, JoinExpr))
		{
			queue = lappend(queue, jexpr->rarg);
		}
		else if (IsA(jexpr->rarg, RangeVar))
		{
			rarg = (RangeVar *) (jexpr->rarg);
		}
		if (larg && (TSQL_COMP_REL_NAME(larg, n_d) || TSQL_COMP_REL_NAME(larg, n_u)))
		{
			target_table = larg;
			break;
		}
		if (rarg && (TSQL_COMP_REL_NAME(rarg, n_d) || TSQL_COMP_REL_NAME(rarg, n_u)))
		{
			target_table = rarg;
			break;
		}
		larg = NULL;
		rarg = NULL;
	}

	/*
	 * if target table doesn't show in JoinExpr, it indicates delete/update
	 * the whole table the original statement doesn't need to be changed
	 */
	if (!target_table)
	{
		/*
		 * if we don't end up creating a subquery for JOIN, deal with TOP
		 * clause separately as it might require a subquery.
		 */
		if (n_d)
		{
			n_d->usingClause = from_clause;
			n_d->whereClause = where_clause;
			n_d->limitCount = top_clause;
			return (Node *) n_d;
		}
		else
		{
			n_u->fromClause = from_clause;
			n_u->whereClause = where_clause;
			n_u->limitCount = top_clause;
			return (Node *) n_u;
		}
	}
	/* construct select statment->target */
	resTarget = makeNode(ResTarget);
	resTarget->name = NULL;
	resTarget->indirection = NIL;
	indirect = list_make1((Node *) makeString("ctid"));
	if (target_table->alias)
	{
		resTarget->val = makeColumnRef(target_table->alias->aliasname,
									   indirect, -1, yyscanner);
	}
	else
	{
		resTarget->val = makeColumnRef(target_table->relname,
									   indirect, -1, yyscanner);
	}

	selectstmt = makeNode(SelectStmt);
	selectstmt->targetList = list_make1(resTarget);
	/* assign fromClause and whereClause from JoinExpr */
	selectstmt->fromClause = from_clause;
	selectstmt->whereClause = where_clause;
	/* if we end up createing a subquery for JOIN, attach TOP clause to it */
	selectstmt->limitCount = top_clause;
	/* construct where_clause(subLink) */
	link = makeNode(SubLink);
	link->subselect = (Node *) selectstmt;
	link->subLinkType = ANY_SUBLINK;
	link->subLinkId = 0;
	link->testexpr = (Node *) makeColumnRef(pstrdup("ctid"),
											NIL, -1, yyscanner);;
	link->operName = NIL;		/* show it's IN not = ANY */
	link->location = -1;
	if (n_d)
	{
		n_d->whereClause = (Node *) link;
		return (Node *) n_d;
	}
	else

	{
		n_u->whereClause = (Node *) link;
		return (Node *) n_u;
	}
}

/*
 * helper function to update relation info in
 * tsql_update_delete_stmt_from_clause_alias
 */
static void
tsql_update_delete_stmt_from_clause_alias_helper(RangeVar *relation, RangeVar *rv)
{
	if (rv->alias && rv->alias->aliasname &&
		strcmp(rv->alias->aliasname, relation->relname) == 0)
	{
		if (relation->schemaname)
		{
			ereport(ERROR,
					(errcode(ERRCODE_SYNTAX_ERROR),
					 errmsg("The correlation name \'%s\' has the same exposed name as table \'%s.%s\'.",
							rv->alias->aliasname, relation->schemaname,
							relation->relname)));
		}

		/*
		 * Save the original alias name so that "inserted" and "deleted"
		 * tables in OUTPUT clause can be linked to it
		 */
		update_delete_target_alias = relation->relname;

		/*
		 * Update the relation to have the real table name as relname, and the
		 * original alias name as an alias
		 */
		relation->catalogname = rv->catalogname;
		relation->schemaname = rv->schemaname;
		relation->relname = rv->relname;
		relation->inh = rv->inh;
		relation->relpersistence = rv->relpersistence;
		relation->alias = rv->alias;

		/*
		 * To avoid alias collision, remove the alias of the table in the FROM
		 * clause, because it will already be an alias of the target relation
		 */
		rv->alias = NULL;
	}
}

static void
tsql_reset_update_delete_globals()
{
	output_update_transformation = false;
	update_delete_target_alias = NULL;
}

static void
tsql_update_delete_stmt_from_clause_alias(RangeVar *relation, List *from_clause)
{
	ListCell   *lc;

	foreach(lc, from_clause)
	{
		Node	   *n = lfirst(lc);

		if (IsA(n, RangeVar))
		{
			RangeVar   *rv = (RangeVar *) n;

			tsql_update_delete_stmt_from_clause_alias_helper(relation, rv);
		}
		else if (IsA(n, JoinExpr))
		{
			JoinExpr   *jexpr = (JoinExpr *) n;

			if (IsA(jexpr->larg, RangeVar))
			{
				tsql_update_delete_stmt_from_clause_alias_helper(relation, (RangeVar *) (jexpr->larg));
			}
			if (IsA(jexpr->rarg, RangeVar))
			{
				tsql_update_delete_stmt_from_clause_alias_helper(relation, (RangeVar *) (jexpr->rarg));
			}
		}
	}
}

static Node *
tsql_insert_output_into_cte_transformation(WithClause *opt_with_clause, Node *opt_top_clause, RangeVar *insert_target,
										   List *insert_column_list, List *tsql_output_clause, RangeVar *output_target, List *tsql_output_into_target_columns,
										   InsertStmt *tsql_output_insert_rest, int select_location)
{

	CommonTableExpr *cte = makeNode(CommonTableExpr);
	WithClause *w = makeNode(WithClause);
	SelectStmt *n = makeNode(SelectStmt);
	InsertStmt *i = makeNode(InsertStmt);
	char	   *internal_ctename = NULL;
	char		ctename[NAMEDATALEN];
	ListCell   *expr;
	char		col_alias_arr[NAMEDATALEN];
	char	   *col_alias = NULL;
	List	   *output_list = NIL,
			   *queue = NIL;
	ListCell   *lc;
	Node	   *field1;
	char	   *qualifier = NULL;

	snprintf(ctename, NAMEDATALEN, "internal_output_cte##sys_gen##%p", (void *) i);
	internal_ctename = pstrdup(ctename);

	/* PreparableStmt inside CTE */
	i->cols = insert_column_list;
	i->selectStmt = tsql_output_insert_rest->selectStmt;
	i->limitCount = opt_top_clause;
	i->relation = insert_target;
	i->onConflictClause = NULL;
	i->returningList = get_transformed_output_list(tsql_output_clause);
	i->withClause = NULL;
	i->override = false;

	/*
	 * Make sure we do not pass inserted qualifier to the SELECT target list.
	 * Instead, we add an alias for column names qualified by inserted, and
	 * remove the inserted qualifier from *. We also make sure only one * is
	 * left in the output list inside the CTE.
	 */
	output_list = copyObject(tsql_output_clause);
	foreach(lc, output_list)
	{
		ResTarget  *res = (ResTarget *) lfirst(lc);

		queue = NIL;
		queue = list_make1(res->val);

		foreach(expr, queue)
		{
			Node	   *node = (Node *) lfirst(expr);

			if (IsA(node, ColumnRef))
			{
				ColumnRef  *cref = (ColumnRef *) node;

				if (list_length(cref->fields) >= 2)
				{
					field1 = (Node *) linitial(cref->fields);
					qualifier = strVal(field1);

					if (!strcmp(qualifier, "inserted"))
					{
						if (IsA((Node *) llast(cref->fields), String))
						{
							snprintf(col_alias_arr, NAMEDATALEN, "sys_gen##%pins_%s", (void *) tsql_output_clause, strVal(llast(cref->fields)));
							col_alias = pstrdup(col_alias_arr);
						}
						else
							cref->fields = list_delete_first(cref->fields);
					}
					if (col_alias)
						cref->fields = list_make1(makeString(col_alias));
				}
			}
			else if (IsA(node, A_Expr))
			{
				A_Expr	   *a_expr = (A_Expr *) node;

				if (a_expr->lexpr)
					queue = lappend(queue, a_expr->lexpr);
				if (a_expr->rexpr)
					queue = lappend(queue, a_expr->rexpr);
			}
			else if (IsA(node, FuncCall))
			{
				FuncCall   *func_call = (FuncCall *) node;

				if (func_call->args)
					queue = list_concat(queue, func_call->args);
			}
		}
	}

	/* SelectStmt inside outer InsertStmt */
	n->limitCount = NULL;
	n->targetList = output_list;
	n->intoClause = NULL;
	n->fromClause = list_make1(makeRangeVar(NULL, internal_ctename, select_location));

	/* Outer InsertStmt */
	tsql_output_insert_rest->selectStmt = (Node *) n;
	tsql_output_insert_rest->relation = output_target;
	tsql_output_insert_rest->onConflictClause = NULL;
	tsql_output_insert_rest->returningList = NULL;
	if (tsql_output_into_target_columns == NIL)
		tsql_output_insert_rest->cols = NIL;
	else
		tsql_output_insert_rest->cols = tsql_output_into_target_columns;

	/* CTE */
	cte->ctename = internal_ctename;
	cte->aliascolnames = NULL;
	cte->ctematerialized = CTEMaterializeDefault;
	cte->ctequery = (Node *) i;
	cte->location = 1;

	if (opt_with_clause)
	{
		opt_with_clause->ctes = lappend(opt_with_clause->ctes, (Node *) cte);
		tsql_output_insert_rest->withClause = opt_with_clause;
	}
	else
	{
		w->ctes = list_make1((Node *) cte);
		w->recursive = false;
		w->location = 1;
		tsql_output_insert_rest->withClause = w;
	}

	output_into_insert_transformation = true;

	return (Node *) tsql_output_insert_rest;
}

static Node *
tsql_delete_output_into_cte_transformation(WithClause *opt_with_clause, Node *opt_top_clause,
										   RangeVar *relation_expr_opt_alias, List *tsql_output_clause, RangeVar *insert_target,
										   List *tsql_output_into_target_columns, List *from_clause, Node *where_or_current_clause,
										   core_yyscan_t yyscanner)
{
	CommonTableExpr *cte = makeNode(CommonTableExpr);
	WithClause *w = makeNode(WithClause);
	SelectStmt *n = makeNode(SelectStmt);
	DeleteStmt *d = makeNode(DeleteStmt);
	InsertStmt *i = makeNode(InsertStmt);
	ListCell   *lc;
	Node	   *field1;
	char	   *qualifier = NULL;
	List	   *output_list = NIL,
			   *queue = NIL;
	char	   *internal_ctename = NULL;
	char		ctename[NAMEDATALEN];
	ListCell   *expr;
	char		col_alias_arr[NAMEDATALEN];
	char	   *col_alias = NULL;

	snprintf(ctename, NAMEDATALEN, "internal_output_cte##sys_gen##%p", (void *) i);
	internal_ctename = pstrdup(ctename);

	tsql_reset_update_delete_globals();

	/* PreparableStmt inside CTE */
	d->relation = relation_expr_opt_alias;
	tsql_update_delete_stmt_from_clause_alias(d->relation, from_clause);
	if (from_clause != NULL && IsA(linitial(from_clause), JoinExpr))
	{
		d = (DeleteStmt *) tsql_update_delete_stmt_with_join(
															 (Node *) d, from_clause, where_or_current_clause, opt_top_clause,
															 relation_expr_opt_alias, yyscanner);
	}
	else
	{
		d->usingClause = from_clause;
		d->whereClause = where_or_current_clause;
		d->limitCount = opt_top_clause;
<<<<<<< HEAD
=======
		if (from_clause != NULL && (IsA(linitial(from_clause), RangeSubselect) || IsA(linitial(from_clause), RangeVar)))
			output_update_transformation = true;
>>>>>>> a33a3906
	}
	d->returningList = get_transformed_output_list(tsql_output_clause);
	d->withClause = opt_with_clause;

	/*
	 * Make sure we do not pass deleted qualifier to the SELECT target list.
	 * Instead, we add an alias for column names qualified bydeleted, and
	 * remove the deleted qualifier from *.
	 */
	output_list = copyObject(tsql_output_clause);
	foreach(lc, output_list)
	{
		ResTarget  *res = (ResTarget *) lfirst(lc);

		queue = NIL;
		queue = list_make1(res->val);

		foreach(expr, queue)
		{
			Node	   *node = (Node *) lfirst(expr);

			if (IsA(node, ColumnRef))
			{
				ColumnRef  *cref = (ColumnRef *) node;

				if (list_length(cref->fields) >= 2)
				{
					field1 = (Node *) linitial(cref->fields);
					qualifier = strVal(field1);

					if (!strcmp(qualifier, "deleted"))
					{
						if (IsA((Node *) llast(cref->fields), String))
						{
							snprintf(col_alias_arr, NAMEDATALEN, "sys_gen##%pdel_%s", (void *) tsql_output_clause, strVal(llast(cref->fields)));
							col_alias = pstrdup(col_alias_arr);
						}
						else
							cref->fields = list_delete_first(cref->fields);
					}
					if (col_alias)
						cref->fields = list_make1(makeString(col_alias));
				}
			}
			else if (IsA(node, A_Expr))
			{
				A_Expr	   *a_expr = (A_Expr *) node;

				if (a_expr->lexpr)
					queue = lappend(queue, a_expr->lexpr);
				if (a_expr->rexpr)
					queue = lappend(queue, a_expr->rexpr);
			}
			else if (IsA(node, FuncCall))
			{
				FuncCall   *func_call = (FuncCall *) node;

				if (func_call->args)
					queue = list_concat(queue, func_call->args);
			}
		}
	}

	/* SelectStmt inside outer InsertStmt */
	n->limitCount = NULL;
	n->targetList = output_list;
	n->intoClause = NULL;
	n->fromClause = list_make1(makeRangeVar(NULL, internal_ctename, 4));

	/* Outer InsertStmt */
	i->selectStmt = (Node *) n;
	i->relation = insert_target;
	i->onConflictClause = NULL;
	i->returningList = NULL;
	i->cols = tsql_output_into_target_columns;

	/* CTE */
	cte->ctename = internal_ctename;
	cte->aliascolnames = NULL;
	cte->ctematerialized = CTEMaterializeDefault;
	cte->ctequery = (Node *) d;
	cte->location = 1;

	if (opt_with_clause)
	{
		opt_with_clause->ctes = lappend(opt_with_clause->ctes, (Node *) cte);
		i->withClause = opt_with_clause;
	}
	else
	{
		w->ctes = list_make1((Node *) cte);
		w->recursive = false;
		w->location = 1;
		i->withClause = w;
	}
	return (Node *) i;
}

static void
tsql_check_update_output_transformation(List *tsql_output_clause)
{
	ListCell   *lc;
	bool		deleted = false;

	/*
	 * Check for deleted qualifier in OUTPUT list. If there is no deleted
	 * qualifier, there is no need for parse tree rewrite because PG already
	 * supports returning modified (inserted) values.
	 */
	foreach(lc, tsql_output_clause)
	{
		ResTarget  *res = (ResTarget *) lfirst(lc);

		if (IsA(res->val, ColumnRef))
		{
			ColumnRef  *cref = (ColumnRef *) res->val;

			if (!strcmp(strVal((Node *) linitial(cref->fields)), "deleted"))
			{
				deleted = true;
				break;
			}
		}
	}
	if (deleted)
		output_update_transformation = true;
}

static Node *
tsql_update_output_into_cte_transformation(WithClause *opt_with_clause, Node *opt_top_clause,
										   RangeVar *relation_expr_opt_alias, List *set_clause_list,
										   List *tsql_output_clause, RangeVar *insert_target, List *tsql_output_into_target_columns,
										   List *from_clause, Node *where_or_current_clause, core_yyscan_t yyscanner)
{
	CommonTableExpr *cte = makeNode(CommonTableExpr);
	WithClause *w = makeNode(WithClause);
	SelectStmt *n = makeNode(SelectStmt);
	UpdateStmt *u = makeNode(UpdateStmt);
	InsertStmt *i = makeNode(InsertStmt);
	ListCell   *lc;
	Node	   *field1;
	char	   *qualifier = NULL;
	List	   *output_list = NIL,
			   *queue = NIL;
	char	   *internal_ctename = NULL;
	char		ctename[NAMEDATALEN];
	ListCell   *expr;
	char		col_alias_arr[NAMEDATALEN];
	char	   *col_alias = NULL;

	snprintf(ctename, NAMEDATALEN, "internal_output_cte##sys_gen##%p", (void *) i);
	internal_ctename = pstrdup(ctename);

	tsql_reset_update_delete_globals();

	/* PreparableStmt inside CTE */
	u->relation = relation_expr_opt_alias;
	tsql_update_delete_stmt_from_clause_alias(u->relation, from_clause);
	u->targetList = set_clause_list;
	if (from_clause != NULL && IsA(linitial(from_clause), JoinExpr))
	{
		u = (UpdateStmt *) tsql_update_delete_stmt_with_join(
															 (Node *) u, from_clause, where_or_current_clause, opt_top_clause,
															 relation_expr_opt_alias, yyscanner);
	}
	else
	{
		u->fromClause = from_clause;
		u->whereClause = where_or_current_clause;
		u->limitCount = opt_top_clause;
	}
	u->returningList = get_transformed_output_list(tsql_output_clause);
	u->withClause = opt_with_clause;

	tsql_check_update_output_transformation(tsql_output_clause);

	/*
	 * Make sure we do not pass deleted or inserted qualifier to the SELECT
	 * target list. Instead, we add an alias for column names qualified by
	 * inserted/deleted, and remove the inserted/deleted qualifier from *.
	 */
	output_list = copyObject(tsql_output_clause);
	foreach(lc, output_list)
	{
		ResTarget  *res = (ResTarget *) lfirst(lc);

		queue = NIL;
		queue = list_make1(res->val);

		foreach(expr, queue)
		{
			Node	   *node = (Node *) lfirst(expr);

			if (IsA(node, ColumnRef))
			{
				ColumnRef  *cref = (ColumnRef *) node;

				if (list_length(cref->fields) >= 2)
				{
					field1 = (Node *) linitial(cref->fields);
					qualifier = strVal(field1);

					if (!strcmp(qualifier, "deleted"))
					{
						if (IsA((Node *) llast(cref->fields), String))
						{
							snprintf(col_alias_arr, NAMEDATALEN, "sys_gen##%pdel_%s", (void *) tsql_output_clause, strVal(llast(cref->fields)));
							col_alias = pstrdup(col_alias_arr);
						}
						else
							cref->fields = list_delete_first(cref->fields);
					}
					else if (!strcmp(qualifier, "inserted"))
					{
						if (IsA((Node *) llast(cref->fields), String))
						{
							snprintf(col_alias_arr, NAMEDATALEN, "sys_gen##%pins_%s", (void *) tsql_output_clause, strVal(llast(cref->fields)));
							col_alias = pstrdup(col_alias_arr);
						}
						else
							cref->fields = list_delete_first(cref->fields);
					}
					if (col_alias)
						cref->fields = list_make1(makeString(col_alias));
				}
			}
			else if (IsA(node, A_Expr))
			{
				A_Expr	   *a_expr = (A_Expr *) node;

				if (a_expr->lexpr)
					queue = lappend(queue, a_expr->lexpr);
				if (a_expr->rexpr)
					queue = lappend(queue, a_expr->rexpr);
			}
			else if (IsA(node, FuncCall))
			{
				FuncCall   *func_call = (FuncCall *) node;

				if (func_call->args)
					queue = list_concat(queue, func_call->args);
			}
		}
	}

	/* SelectStmt inside outer InsertStmt */
	n->limitCount = NULL;
	n->targetList = output_list;
	n->intoClause = NULL;
	n->fromClause = list_make1(makeRangeVar(NULL, internal_ctename, -1));

	/* Outer InsertStmt */
	i->selectStmt = (Node *) n;
	i->relation = insert_target;
	i->onConflictClause = NULL;
	i->returningList = NULL;
	i->cols = tsql_output_into_target_columns;

	/* CTE */
	cte->ctename = internal_ctename;
	cte->aliascolnames = NULL;
	cte->ctematerialized = CTEMaterializeDefault;
	cte->ctequery = (Node *) u;
	cte->location = 1;

	if (opt_with_clause)
	{
		opt_with_clause->ctes = lappend(opt_with_clause->ctes, (Node *) cte);
		i->withClause = opt_with_clause;
	}
	else
	{
		w->ctes = list_make1((Node *) cte);
		w->recursive = false;
		w->location = 1;
		i->withClause = w;
	}
	return (Node *) i;
}

/*
* get_transformed_output_list() extracts the ColumnRefs from functions and
* expressions so that the returning list in the rewritten CTE for OUTPUT INTO
* transformation does not contain functions and expressions. It also adds an
* alias to columns qualified by inserted or deleted.
*/
static List *
get_transformed_output_list(List *tsql_output_clause)
{
	List	   *transformed_returning_list = NIL,
			   *queue = NIL,
			   *output_list = NIL;
	List	   *ins_colnames = NIL,
			   *del_colnames = NIL;
	ListCell   *o_target,
			   *expr;
	char		col_alias_arr[NAMEDATALEN];
	char	   *col_alias = NULL;
	PLtsql_execstate *estate;
	int			i = 0;
	bool		local_variable = false,
				ins_star = false,
				del_star = false,
				is_duplicate = false;

	estate = get_current_tsql_estate();

	output_list = copyObject(tsql_output_clause);
	foreach(o_target, output_list)
	{
		ResTarget  *res = (ResTarget *) lfirst(o_target);

		queue = NIL;
		queue = list_make1(res->val);

		foreach(expr, queue)
		{
			Node	   *node = (Node *) lfirst(expr);

			if (IsA(node, ColumnRef))
			{
				ResTarget  *target = makeNode(ResTarget);
				ColumnRef  *cref = (ColumnRef *) node;

				local_variable = false;

				if (!strcmp(strVal(linitial(cref->fields)), "deleted") && list_length(cref->fields) >= 2)
				{
					if (IsA((Node *) llast(cref->fields), String))
					{
						is_duplicate = returning_list_has_column_name(del_colnames, strVal(llast(cref->fields)));
						if (!is_duplicate)
						{
							snprintf(col_alias_arr, NAMEDATALEN, "sys_gen##%pdel_%s", (void *) tsql_output_clause, strVal(llast(cref->fields)));
							col_alias = pstrdup(col_alias_arr);
							target->name = col_alias;
							del_colnames = lappend(del_colnames, strVal(llast(cref->fields)));
						}
					}
					else if (IsA((Node *) llast(cref->fields), A_Star))
						ins_star = true;

				}
				else if (!strcmp(strVal(linitial(cref->fields)), "inserted") && list_length(cref->fields) >= 2)
				{
					if (IsA((Node *) llast(cref->fields), String))
					{
						is_duplicate = returning_list_has_column_name(ins_colnames, strVal(llast(cref->fields)));
						if (!is_duplicate)
						{
							snprintf(col_alias_arr, NAMEDATALEN, "sys_gen##%pins_%s", (void *) tsql_output_clause, strVal(llast(cref->fields)));
							col_alias = pstrdup(col_alias_arr);
							target->name = col_alias;
							ins_colnames = lappend(ins_colnames, strVal(llast(cref->fields)));
						}
					}
					else if (IsA((Node *) llast(cref->fields), A_Star))
						del_star = true;
				}
				else
				{
					if (!strncmp(strVal(linitial(cref->fields)), "@", 1) && estate)
					{
						for (i = 0; i < estate->ndatums; i++)
						{
							PLtsql_datum *d = estate->datums[i];

							if (!strcmp(strVal(linitial(cref->fields)), ((PLtsql_variable *) d)->refname))
							{
								local_variable = true;
								break;
							}
						}
					}
				}
				if (ins_star && del_star)
					ereport(
							ERROR,
							(errcode(ERRCODE_SYNTAX_ERROR),
							 errmsg("OUTPUT INTO does not support both inserted.* and deleted.* in target list")
							 )
						);
				if (!local_variable)
				{
					target->val = (Node *) cref;
					transformed_returning_list = lappend(transformed_returning_list, target);
				}
			}
			else if (IsA(node, A_Expr))
			{
				A_Expr	   *a_expr = (A_Expr *) node;

				if (a_expr->lexpr)
					queue = lappend(queue, a_expr->lexpr);
				if (a_expr->rexpr)
					queue = lappend(queue, a_expr->rexpr);
			}
			else if (IsA(node, FuncCall))
			{
				FuncCall   *func_call = (FuncCall *) node;

				if (func_call->args)
					queue = list_concat(queue, func_call->args);
			}
		}
	}
	return transformed_returning_list;
}

/*
* returning_list_has_column_name() checks whether a particular column name already
* exists in the transformed returning list for OUTPUT clause. Such a scenario is
* possible because get_transformed_output_list() removes functions and expressions
* and only retains the column names.
*/
static bool
returning_list_has_column_name(List *existing_colnames, char *current_colname)
{
	ListCell   *name;
	bool		is_duplicate = false;

	if (existing_colnames == NIL)
		return false;

	foreach(name, existing_colnames)
	{
		char	   *colname = (char *) lfirst(name);

		if (!strcmp(colname, current_colname))
		{
			is_duplicate = true;
			break;
		}
	}
	return is_duplicate;
}

/*
 * Make a function call to tsql_select_for_xml_agg() for FOR JSON clause.
 */
ResTarget *
TsqlForXMLMakeFuncCall(TSQL_ForClause *forclause)
{
	ResTarget  *rt = makeNode(ResTarget);
	FuncCall   *fc;
	List	   *func_name;
	List	   *func_args;
	bool		binary_base64 = false;
	bool		return_xml_type = false;
	char	   *root_name = NULL;

	/* Resolve the XML common directive list if provided */
	if (forclause->commonDirectives != NIL)
	{
		ListCell   *lc;

		foreach(lc, forclause->commonDirectives)
		{
			Node	   *myNode = lfirst(lc);
			A_Const    *myConst;

			/* commonDirective is either integer const or string const */
			Assert(IsA(myNode, A_Const));
			myConst = (A_Const *) myNode;
			Assert(IsA(&myConst->val, Integer) || IsA(&myConst->val, String));
			if (IsA(&myConst->val, Integer))
			{
				if (myConst->val.ival.ival == TSQL_XML_DIRECTIVE_BINARY_BASE64)
					binary_base64 = true;
				else if (myConst->val.ival.ival == TSQL_XML_DIRECTIVE_TYPE)
					return_xml_type = true;
			}
			else if (IsA(&myConst->val, String))
			{
				root_name = myConst->val.sval.sval;
			}
		}
	}

	/*
	 * Finally make function call to tsql_select_for_xml_agg or
	 * tsql_select_for_xml_text_agg depending on the return_xml_type flag
	 * (TYPE option in the FOR XML clause). The only difference of the two
	 * functions is the return type. tsql_select_for_xml_agg returns XML type,
	 * tsql_select_for_xml_text_agg returns text type.
	 */
	if (return_xml_type)
		func_name = list_make2(makeString("sys"), makeString("tsql_select_for_xml_agg"));
	else
		func_name = list_make2(makeString("sys"), makeString("tsql_select_for_xml_text_agg"));
	func_args = list_make5(makeColumnRef(construct_unique_index_name("rows", "tsql_for"), NIL, -1, NULL),
						   makeIntConst(forclause->mode, -1),
						   forclause->elementName ? makeStringConst(forclause->elementName, -1) : makeStringConst("row", -1),
						   makeBoolAConst(binary_base64, -1),
						   root_name ? makeStringConst(root_name, -1) : makeStringConst("", -1));
	fc = makeFuncCall(func_name, func_args, COERCE_EXPLICIT_CALL, -1);

	/*
	 * In SQL Server if the result is empty then 0 rows are returned.
	 * Unfortunately it is not possible to mimic this behavior solely using an
	 * aggregate, so we use an additional SRF and pass the result to that
	 * function so that returning 0 rows is possible.
	 */
	func_name = list_make2(makeString("sys"),
						   makeString(return_xml_type ?
									  "tsql_select_for_xml_result" :
									  "tsql_select_for_xml_text_result"));
	func_args = list_make1(fc);
	fc = makeFuncCall(func_name, func_args, COERCE_EXPLICIT_CALL, -1);

	rt->name = palloc0(4);
	strncpy(rt->name, "xml", 3);
	rt->indirection = NIL;
	rt->val = (Node *) fc;
	rt->location = -1;
	rt->name_location = -1;
	return rt;
}

/*
 * Make a function call to tsql_select_for_json_agg() for FOR JSON clause.
 */
static ResTarget *
TsqlForJSONMakeFuncCall(TSQL_ForClause *forclause)
{
	ResTarget  *rt = makeNode(ResTarget);
	FuncCall   *fc;
	List	   *func_name;
	List	   *func_args;
	bool		include_null_values = false;
	bool		without_array_wrapper = false;
	char	   *root_name = NULL;

	/* Resolve the JSON common directive list if provided */
	if (forclause->commonDirectives != NIL)
	{
		ListCell   *lc;

		foreach(lc, forclause->commonDirectives)
		{
			Node	   *myNode = lfirst(lc);
			A_Const    *myConst;

			/* commonDirective is either integer const or string const */
			Assert(IsA(myNode, A_Const));
			myConst = (A_Const *) myNode;
			Assert(IsA(&myConst->val, Integer) || IsA(&myConst->val, String));
			if (IsA(&myConst->val, Integer))
			{
				if (myConst->val.ival.ival == TSQL_JSON_DIRECTIVE_INCLUDE_NULL_VALUES)
					include_null_values = true;
				if (myConst->val.ival.ival == TSQL_JSON_DIRECTIVE_WITHOUT_ARRAY_WRAPPER)
					without_array_wrapper = true;
			}
			else if (IsA(&myConst->val, String))
			{
				root_name = myConst->val.sval.sval;
			}
		}
	}

	/*
	 * ROOT option and WITHOUT_ARRAY_WRAPPER option cannot be used together in
	 * FOR JSON
	 */
	if (root_name && without_array_wrapper)
	{
		ereport(ERROR,
				(errcode(ERRCODE_INTERNAL_ERROR),
				 errmsg("ROOT option and WITHOUT_ARRAY_WRAPPER option cannot be used together in FOR JSON. Remove one of these options")));
	}

	/*
	 * Make function call to tsql_select_for_json_agg
	 */
	func_name = list_make2(makeString("sys"), makeString("tsql_select_for_json_agg"));
	func_args = list_make5(makeColumnRef(construct_unique_index_name("rows", "tsql_for"), NIL, -1, NULL),
						   makeIntConst(forclause->mode, -1),
						   makeBoolAConst(include_null_values, -1),
						   makeBoolAConst(without_array_wrapper, -1),
						   root_name ? makeStringConst(root_name, -1) : makeNullAConst(-1));
	fc = makeFuncCall(func_name, func_args, COERCE_EXPLICIT_CALL, -1);

	/*
	 * In SQL Server if the result is empty then 0 rows are returned.
	 * Unfortunately it is not possible to mimic this behavior solely using an
	 * aggregate, so we use an additional SRF and pass the result to that
	 * function so that returning 0 rows is possible.
	 */
	func_name = list_make2(makeString("sys"), makeString("tsql_select_for_json_result"));
	func_args = list_make1(fc);
	fc = makeFuncCall(func_name, func_args, COERCE_EXPLICIT_CALL, -1);

	rt->name = palloc0(5);
	strncpy(rt->name, "json", 4);
	rt->indirection = NIL;
	rt->val = (Node *) fc;
	rt->location = -1;
	rt->name_location = -1;
	return rt;
}

/*
 * Create an aliased sub-select clause for use in FOR XML/JSON
 * rule resolution. We re-use construct_unique_index_name to
 * generate a unique row name to reference - this makes it virtually
 * impossible for any query to accidentally use the same alias name.
 * construct_unique_index_name should only fail in case of OOM, which
 * is highly unlikely.
 */
static RangeSubselect *
TsqlForClauseSubselect(Node *selectstmt)
{
	RangeSubselect *rss = makeNode(RangeSubselect);

	rss->subquery = selectstmt;
	rss->alias = makeAlias(construct_unique_index_name("rows", "tsql_for"), NIL);
	return rss;
}<|MERGE_RESOLUTION|>--- conflicted
+++ resolved
@@ -784,6 +784,8 @@
 			n_d->usingClause = from_clause;
 			n_d->whereClause = where_clause;
 			n_d->limitCount = top_clause;
+			n_d->whereClause = where_clause;
+			n_d->limitCount = top_clause;
 			return (Node *) n_d;
 		}
 		else
@@ -1097,11 +1099,6 @@
 		d->usingClause = from_clause;
 		d->whereClause = where_or_current_clause;
 		d->limitCount = opt_top_clause;
-<<<<<<< HEAD
-=======
-		if (from_clause != NULL && (IsA(linitial(from_clause), RangeSubselect) || IsA(linitial(from_clause), RangeVar)))
-			output_update_transformation = true;
->>>>>>> a33a3906
 	}
 	d->returningList = get_transformed_output_list(tsql_output_clause);
 	d->withClause = opt_with_clause;
