--- conflicted
+++ resolved
@@ -1331,10 +1331,9 @@
 Datum
 sp_testlinkedserver_internal(PG_FUNCTION_ARGS)
 {
-<<<<<<< HEAD
-	#ifdef ENABLE_TDS_LIB
-=======
->>>>>>> 13132c15
+
+#ifdef ENABLE_TDS_LIB
+
 	char *servername = PG_ARGISNULL(0) ? NULL : lowerstr(text_to_cstring(PG_GETARG_VARCHAR_PP(0)));
 
 	LinkedServerProcess lsproc = NULL;
@@ -1363,13 +1362,10 @@
 	if(servername)
 		pfree(servername);
 
-<<<<<<< HEAD
 #else
 	NO_CLIENT_LIB_ERROR();
 
 #endif
-=======
->>>>>>> 13132c15
 	PG_RETURN_VOID();
 
 }
