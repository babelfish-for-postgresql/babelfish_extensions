/*-------------------------------------------------------------------------
 *
 * procedures.c
 *   Built-in Procedures for Babel 
 *
 *-------------------------------------------------------------------------
 */

#include "postgres.h"

#include "access/tupdesc.h"
#include "access/printtup.h"
#include "access/relation.h"
#include "access/xact.h"
#include "catalog/pg_type.h"
#include "commands/defrem.h"
#include "commands/prepare.h"
#include "common/string.h"
#include "executor/spi.h"
#include "fmgr.h"
#include "funcapi.h"
#include "hooks.h"
#include "miscadmin.h"
#include "nodes/makefuncs.h"
#include "nodes/value.h"
#include "utils/acl.h"
#include "utils/builtins.h"
#include "utils/guc.h"
#include "utils/rel.h"
#include "pltsql_instr.h"
#include "parser/parser.h"
#include "parser/parse_relation.h"
#include "parser/parse_target.h"
#include "parser/parse_relation.h"
#include "parser/scansup.h"  /* downcase_identifier */
#include "tcop/pquery.h"
#include "tcop/tcopprot.h"
#include "tcop/utility.h"
#include "tsearch/ts_locale.h"

#include "catalog.h"
#include "multidb.h"
#include "pltsql.h"
#include "session.h"

PG_FUNCTION_INFO_V1(sp_unprepare);
PG_FUNCTION_INFO_V1(sp_prepare);
PG_FUNCTION_INFO_V1(sp_babelfish_configure);
PG_FUNCTION_INFO_V1(sp_describe_first_result_set_internal);
PG_FUNCTION_INFO_V1(sp_describe_undeclared_parameters_internal);
PG_FUNCTION_INFO_V1(xp_qv_internal);
PG_FUNCTION_INFO_V1(create_xp_qv_in_master_dbo_internal);
PG_FUNCTION_INFO_V1(xp_instance_regread_internal);
PG_FUNCTION_INFO_V1(create_xp_instance_regread_in_master_dbo_internal);
PG_FUNCTION_INFO_V1(sp_addrole);
PG_FUNCTION_INFO_V1(sp_droprole);
PG_FUNCTION_INFO_V1(sp_addrolemember);
PG_FUNCTION_INFO_V1(sp_droprolemember);
PG_FUNCTION_INFO_V1(sp_addlinkedserver_internal);
<<<<<<< HEAD
PG_FUNCTION_INFO_V1(sp_addlinkedsrvlogin_internal);
PG_FUNCTION_INFO_V1(sp_droplinkedsrvlogin_internal);
PG_FUNCTION_INFO_V1(sp_dropserver_internal);
=======
>>>>>>> a5e6d7bb

extern void delete_cached_batch(int handle);
extern InlineCodeBlockArgs *create_args(int numargs);
extern void read_param_def(InlineCodeBlockArgs * args, const char *paramdefstr);
extern int execute_batch(PLtsql_execstate *estate, char *batch, InlineCodeBlockArgs *args, List *params);
extern PLtsql_execstate *get_current_tsql_estate(void);
static List *gen_sp_addrole_subcmds(const char *user);
static List *gen_sp_droprole_subcmds(const char *user);
static List *gen_sp_addrolemember_subcmds(const char *user, const char *member);
static List *gen_sp_droprolemember_subcmds(const char *user, const char *member);
static void exec_utility_cmd_helper(char *query_str);

List *handle_bool_expr_rec(BoolExpr *expr, List *list);
List *handle_where_clause_attnums(ParseState *pstate, Node *w_clause, List *target_attnums);
List *handle_where_clause_restargets_left(ParseState *pstate, Node *w_clause, List *extra_restargets);
List *handle_where_clause_restargets_right(ParseState *pstate, Node *w_clause, List *extra_restargets);

char *sp_describe_first_result_set_view_name = NULL;

bool sp_describe_first_result_set_inprogress = false;

Datum
sp_unprepare(PG_FUNCTION_ARGS)
{
    int32_t handle;
	TSQLInstrumentation(INSTR_TSQL_SP_UNPREPARE);
    if (PG_ARGISNULL(0))
        ereport(ERROR,
                (errcode(ERRCODE_UNDEFINED_OBJECT),
                 errmsg("expect handle as integer")));

    handle = PG_GETARG_INT32(0);

	delete_cached_batch(handle);

    PG_RETURN_VOID();
}

Datum
sp_prepare(PG_FUNCTION_ARGS)
{
	char *params = PG_ARGISNULL(1) ? NULL : TextDatumGetCString(PG_GETARG_TEXT_PP(1));
  	char *batch = PG_ARGISNULL(2) ? NULL : TextDatumGetCString(PG_GETARG_TEXT_PP(2));
  	/*int  options = PG_GETARG_INT32(3); */
  	InlineCodeBlockArgs *args;
 	HeapTuple	tuple;
  	HeapTupleHeader result;
	TupleDesc tupdesc;
	bool isnull = false;
	Datum values[1];
	const char *old_dialect;

	if (!batch)
		ereport(ERROR, (errcode(ERRCODE_NULL_VALUE_NOT_ALLOWED),
			errmsg("query argument of sp_prepare is null")));

	old_dialect = GetConfigOption("babelfishpg_tsql.sql_dialect", true, true);
	set_config_option("babelfishpg_tsql.sql_dialect", "tsql",
					  (superuser() ? PGC_SUSET : PGC_USERSET),
					  PGC_S_SESSION,
					  GUC_ACTION_SAVE,
					  true,
					  0,
					  false);

	args = create_args(0);
	if (params)
		read_param_def(args, params);

	args->options = (BATCH_OPTION_CACHE_PLAN | 
					BATCH_OPTION_PREPARE_PLAN |
					BATCH_OPTION_SEND_METADATA |
					BATCH_OPTION_NO_EXEC);

	PG_TRY();
	{
		PLtsql_execstate *estate = get_current_tsql_estate();
		execute_batch(estate, batch, args, NULL);
	}
	PG_CATCH();
	{
		set_config_option("babelfishpg_tsql.sql_dialect", old_dialect,
						  (superuser() ? PGC_SUSET : PGC_USERSET),
						  PGC_S_SESSION,
						  GUC_ACTION_SAVE,
						  true,
						  0,
						  false);
		PG_RE_THROW();
	}
	PG_END_TRY();

	set_config_option("babelfishpg_tsql.sql_dialect", old_dialect,
					  (superuser() ? PGC_SUSET : PGC_USERSET),
					  PGC_S_SESSION,
					  GUC_ACTION_SAVE,
					  true,
					  0,
					  false);

	values[0] = Int32GetDatum(args->handle);

	/* 5. Return back handle */
	tupdesc = CreateTemplateTupleDesc(1);
  	TupleDescInitEntry(tupdesc, (AttrNumber) 1, "prep_handle", INT4OID, -1, 0);
  	tupdesc = BlessTupleDesc(tupdesc);
  	tuple = heap_form_tuple(tupdesc, values, &isnull);

  	result = (HeapTupleHeader) palloc(tuple->t_len);
  	memcpy(result, tuple->t_data, tuple->t_len);

  	heap_freetuple(tuple);
  	ReleaseTupleDesc(tupdesc);

  	PG_RETURN_HEAPTUPLEHEADER(result);
}

Datum
sp_babelfish_configure(PG_FUNCTION_ARGS)
{
	int rc;
	int nargs;
	MemoryContext savedPortalCxt;

	/* SPI call input */
	const char* query = "SELECT name, setting, short_desc FROM sys.babelfish_configurations_view WHERE name like $1";
	Datum arg;
	Oid argoid = TEXTOID;
	char nulls = 0;

	SPIPlanPtr plan;
	Portal portal;
	DestReceiver *receiver;

	nargs = PG_NARGS();
	if (nargs == 0)
	{
		arg = PointerGetDatum(cstring_to_text("%"));
	}
	else if (nargs == 1)
	{
		const char* common_prefix = "babelfishpg_tsql.";

		char *arg0 = PG_ARGISNULL(0) ? "%" : TextDatumGetCString(PG_GETARG_TEXT_PP(0));
		if (strncmp(arg0, common_prefix, strlen(common_prefix)) == 0)
			arg = PointerGetDatum(cstring_to_text(arg0));
		else
		{
			char buf[1024];
			snprintf(buf, 1024, "%s%s", common_prefix, arg0);
			arg = PointerGetDatum(cstring_to_text(buf));
		}
	}
	else
	{
		elog(ERROR, "unexpected number of arguments: %d", nargs);
	}

	savedPortalCxt = PortalContext;
	if (PortalContext == NULL)
		PortalContext = MessageContext;
	if ((rc = SPI_connect()) != SPI_OK_CONNECT)
		elog(ERROR, "SPI_connect failed: %s", SPI_result_code_string(rc));
	PortalContext = savedPortalCxt;

	if ((plan = SPI_prepare(query, 1, &argoid)) == NULL)
		elog(ERROR, "SPI_prepare(\"%s\") failed", query);

	if ((portal = SPI_cursor_open(NULL, plan, &arg, &nulls, true)) == NULL)
		elog(ERROR, "SPI_cursor_open(\"%s\") failed", query);

	/*
	 * According to specifictation, sp_babelfish_configure returns a result-set.
	 * If there is no destination, it will send the result-set to client, which is not allowed behavior of PG procedures.
	 * To implement this behavior, we added a code to push the result.
	 */
	receiver = CreateDestReceiver(DestRemote);
	SetRemoteDestReceiverParams(receiver, portal);

	/* fetch the result and return the result-set */
	PortalRun(portal, FETCH_ALL, true, true, receiver, receiver, NULL);

	receiver->rDestroy(receiver);

	SPI_cursor_close(portal);

	if ((rc = SPI_finish()) != SPI_OK_FINISH)
		elog(ERROR, "SPI_finish failed: %s", SPI_result_code_string(rc));

  PG_RETURN_VOID();
}

/*
 * Structure used to store state in the SRF (Set-Returning-Function)
 * sp_describe_undeclared_parameters_internal
 */
typedef struct UndeclaredParams
{
	/* Names of the undeclared parameters */
	char			**paramnames;

	/* Indexes of the undeclared parameters in the targetattnums array */
	int				*paramindexes;

	/*
	 * The relevant attnums in the target table.
	 * For 'INSERT INTO t1 ...' it is all the attnums in the target table t1;
	 * for 'INSERT INTO t1 (a, c) ...' it is the attnums of columns a and c in
	 * the target table t1.
	 */
	int 			*targetattnums;

	/* The relevant colume names in the target table. */
	char			**targetcolnames;

	/* Name of the target table */
	char 			*tablename;

	/* The Oid of the table's schema */
	Oid 			schemaoid;
} UndeclaredParams;

static char *sp_describe_first_result_set_query(char *viewName)
{
	return
	psprintf(
	"SELECT "
		"CAST(0 AS sys.bit) AS is_hidden, "
		"CAST(t3.\"ORDINAL_POSITION\" AS int) AS column_ordinal, "
		"CAST(t3.\"COLUMN_NAME\" AS sys.sysname) AS name, "
		"case "
			"when t1.is_nullable collate sys.database_default = \'YES\' AND t3.\"DATA_TYPE\" collate sys.database_default <> \'timestamp\' then CAST(1 AS sys.bit) "
			"else CAST(0 AS sys.bit) "
		"end as is_nullable, "
		"t4.system_type_id::int as system_type_id, "
		"CAST(t3.\"DATA_TYPE\" as sys.nvarchar(256)) as system_type_name, "
		"CAST(CASE WHEN t3.\"DATA_TYPE\" collate sys.database_default IN (\'text\', \'ntext\', \'image\') THEN -1 ELSE t4.max_length END AS smallint) AS max_length, "
		"CAST(t4.precision AS sys.tinyint) AS precision, "
		"CAST(t4.scale AS sys.tinyint) AS scale, "
		"CAST(t4.collation_name AS sys.sysname) as collation_name, "
		"CAST(CASE WHEN t4.system_type_id = t4.user_type_id THEN NULL "
			"ELSE t4.user_type_id END as int) as user_type_id, "
		"CAST(NULL as sys.sysname) as user_type_database, "
		"CAST(NULL as sys.sysname) as user_type_schema, "
		"CAST(CASE WHEN t4.system_type_id = t4.user_type_id THEN NULL "
			"ELSE sys.OBJECT_NAME(t4.user_type_id::int) END as sys.sysname) as user_type_name, "
		"CAST(NULL as sys.nvarchar(4000)) as assembly_qualified_type_name, "
		"CAST(NULL as int) as xml_collection_id, "
		"CAST(NULL as sys.sysname) as xml_collection_database, "
		"CAST(NULL as sys.sysname) as xml_collection_schema, "
		"CAST(NULL as sys.sysname) as xml_collection_name, "
		"case "
			"when t3.\"DATA_TYPE\" collate sys.database_default = \'xml\' then CAST(1 AS sys.bit) "
			"else CAST(0 AS sys.bit) "
		"end as is_xml_document, "
		"0::sys.bit as is_case_sensitive, "
		"CAST(0 as sys.bit) as is_fixed_length_clr_type, "
		"CAST(NULL as sys.sysname) as source_server,  "
		"CAST(NULL as sys.sysname) as source_database, "
		"CAST(NULL as sys.sysname) as source_schema, "
		"CAST(NULL as sys.sysname) as source_table, "
		"CAST(NULL as sys.sysname) as source_column, "
		"case "
			"when t1.is_identity collate sys.database_default = \'YES\' then CAST(1 AS sys.bit) "
			"else CAST(0 AS sys.bit) "
		"end as is_identity_column, "
		"CAST(NULL as sys.bit) as is_part_of_unique_key, " /* pg_constraint */
		"case  "
			"when t1.is_updatable collate sys.database_default = \'YES\' AND t1.is_generated collate sys.database_default = \'NEVER\' AND t1.is_identity collate sys.database_default = \'NO\' AND t3.\"DATA_TYPE\" collate sys.database_default <> \'timestamp\' then CAST(1 AS sys.bit) "
			"else CAST(0 AS sys.bit) "
		"end as is_updateable, "
		"case "
			"when t1.is_generated collate sys.database_default = \'NEVER\' then CAST(0 AS sys.bit) "
			"else CAST(1 AS sys.bit) "
		"end as is_computed_column, "
		"CAST(0 as sys.bit) as is_sparse_column_set, "
		"CAST(NULL as smallint) ordinal_in_order_by_list, "
		"CAST(NULL as smallint) order_by_list_length, "
		"CAST(NULL as smallint) order_by_is_descending, "
		/* below are for internal usage */
		"CAST(sys.get_tds_id(t3.\"DATA_TYPE\") as int) as tds_type_id, "
		"CAST( "
		"CASE "
			"WHEN t3.\"DATA_TYPE\" collate sys.database_default = \'xml\' THEN 8100 "
			"WHEN t3.\"DATA_TYPE\" collate sys.database_default = \'sql_variant\' THEN 8009 "
			"WHEN t3.\"DATA_TYPE\" collate sys.database_default = \'numeric\' THEN 17 "
			"WHEN t3.\"DATA_TYPE\" collate sys.database_default = \'decimal\' THEN 17 "
			"ELSE t4.max_length END as int) "
		"as tds_length, "
		"CAST(COLLATIONPROPERTY(t4.collation_name, 'CollationId') as int) as tds_collation_id, "
		"CAST(COLLATIONPROPERTY(t4.collation_name, 'SortId') as int) AS tds_collation_sort_id "
	"FROM information_schema.columns t1, information_schema_tsql.columns t3, "
	"sys.columns t4, pg_class t5 "
	"LEFT OUTER JOIN (sys.babelfish_namespace_ext ext JOIN sys.pg_namespace_ext t6 ON t6.nspname = ext.nspname collate sys.database_default) "
		"on t5.relnamespace = t6.oid "
	"WHERE (t1.table_name = \'%s\' collate sys.database_default AND t1.table_schema = ext.nspname collate sys.database_default) "
	"AND (t3.\"TABLE_NAME\" = t1.table_name collate sys.database_default AND t3.\"TABLE_SCHEMA\" = ext.orig_name collate sys.database_default) "
	"AND t5.relname = t1.table_name collate sys.database_default "
	"AND (t5.oid = t4.object_id AND t3.\"ORDINAL_POSITION\" = t4.column_id) "
	"AND ext.dbid = cast(sys.db_id() as oid) "
	"AND t1.dtd_identifier::int = t3.\"ORDINAL_POSITION\";", viewName);
}

/*
 * Internal function used by procedure sys.sp_describe_first_result_set.
 */
Datum
sp_describe_first_result_set_internal(PG_FUNCTION_ARGS)
{
	/* SRF related things to keep enough state between calls */
	FuncCallContext *funcctx;
	int call_cntr = 0;
	int max_calls = 0;
	TupleDesc tupdesc;
	AttInMetadata *attinmeta;

	SPITupleTable *tuptable;
	char *batch;
	char *query;
	int rc;
	ANTLR_result result;
	char *parsedbatch = NULL;

	/* stuff done only on the first call of the function */
	if (SRF_IS_FIRSTCALL())
	{
		MemoryContext   oldcontext;
		funcctx = SRF_FIRSTCALL_INIT();
		oldcontext = MemoryContextSwitchTo(funcctx->multi_call_memory_ctx);
		
		batch		= PG_ARGISNULL(0) ? NULL : TextDatumGetCString(PG_GETARG_TEXT_PP(0));
		/* TODO: params and browseMode has to be still implemented in this C-type function */
		sp_describe_first_result_set_view_name = psprintf("sp_describe_first_result_set_view_%d", rand());

		get_call_result_type(fcinfo, NULL, &tupdesc);
		attinmeta = TupleDescGetAttInMetadata(tupdesc);
		funcctx->attinmeta = attinmeta;

		/* First, pass the batch to the ANTLR parser. */
		if (batch)
		{
			result = antlr_parser_cpp(batch);
			if (!result.success)
				report_antlr_error(result);

			/* Skip if NULL query was passed. */
			if (pltsql_parse_result->body)
				parsedbatch = ((PLtsql_stmt_execsql *)lsecond(pltsql_parse_result->body))->sqlstmt->query;
		}

		/* If TSQL Query is NULL string or a non-select query then send no rows. */
		if (parsedbatch && strncasecmp(parsedbatch, "select", 6) == 0)
		{
			sp_describe_first_result_set_inprogress = true;
			query = psprintf("CREATE VIEW %s as %s", sp_describe_first_result_set_view_name, parsedbatch);
	
			/* Switch Dialect so that SPI_execute creates a TSQL View, obeying TSQL Syntax. */
			set_config_option("babelfishpg_tsql.sql_dialect", "tsql",
										(superuser() ? PGC_SUSET : PGC_USERSET),
											PGC_S_SESSION, GUC_ACTION_SAVE, true, 0, false);
			if ((rc = SPI_execute(query, false, 1)) < 0)
			{
				sp_describe_first_result_set_inprogress = false;
				set_config_option("babelfishpg_tsql.sql_dialect", "postgres",
										(superuser() ? PGC_SUSET : PGC_USERSET),
											PGC_S_SESSION, GUC_ACTION_SAVE, true, 0, false);
				elog(ERROR, "SPI_execute failed: %s", SPI_result_code_string(rc));
			}

			sp_describe_first_result_set_inprogress = false;

			set_config_option("babelfishpg_tsql.sql_dialect", "postgres",
										(superuser() ? PGC_SUSET : PGC_USERSET),
											PGC_S_SESSION, GUC_ACTION_SAVE, true, 0, false);
			pfree(query);

			/* Execute the Select statement in try/catch so that we drop the view in case of an error. */
			PG_TRY();
			{
				/* Now execute the actual query which fetches us the result. */
				query = sp_describe_first_result_set_query(sp_describe_first_result_set_view_name);
				if ((rc = SPI_execute(query, false, 0)) != SPI_OK_SELECT)
					elog(ERROR, "SPI_execute failed: %s", SPI_result_code_string(rc));

				if (SPI_processed == 0)
					ereport(ERROR,
							(errcode(ERRCODE_INTERNAL_ERROR),
							 errmsg("SPI_execute returned no rows: %s", query)));
				pfree(query);
			}
			PG_CATCH();
			{
				query = psprintf("DROP VIEW %s", sp_describe_first_result_set_view_name);

				if ((rc = SPI_execute(query, false, 1)) < 0)
					elog(ERROR, "SPI_execute failed: %s", SPI_result_code_string(rc));

				pfree(query);
				pfree(sp_describe_first_result_set_view_name);
				SPI_finish();
				PG_RE_THROW();
			}
			PG_END_TRY();
			funcctx->user_fctx = (void *) SPI_tuptable;
			funcctx->max_calls = SPI_processed;
		}
		else
			funcctx->max_calls = 0;

		MemoryContextSwitchTo(oldcontext);

	}
	

	funcctx = SRF_PERCALL_SETUP();
	call_cntr = funcctx->call_cntr;
	max_calls = funcctx->max_calls;
	attinmeta = funcctx->attinmeta;
	tuptable =  funcctx->user_fctx;

	if (call_cntr < max_calls)
	{
		char **values;
		HeapTuple tuple;
		Datum result;
		int col;
		int numCols = 39;

		values = (char **) palloc(numCols * sizeof(char *));

		for (col = 0; col < numCols; col++)
			values[col] = SPI_getvalue(tuptable->vals[call_cntr],
									   tuptable->tupdesc, col+1);

		tuple = BuildTupleFromCStrings(attinmeta, values);
		result = HeapTupleGetDatum(tuple);

		SRF_RETURN_NEXT(funcctx, result);
	}
	else
	{
		if (max_calls != 0)
		{
			SPI_freetuptable(tuptable);
			query = psprintf("DROP VIEW %s", sp_describe_first_result_set_view_name);
			if ((rc = SPI_execute(query, false, 0)) < 0)
				elog(ERROR, "SPI_execute failed: %s", SPI_result_code_string(rc));
			pfree(query);
		}
		pfree(sp_describe_first_result_set_view_name);
		SRF_RETURN_DONE(funcctx);
	}
}

/*
 * Recurse down the BoolExpr if needed, and append all relevant ColumnRef->fields
 * to the list.
 */
List *handle_bool_expr_rec(BoolExpr *expr, List *list)
{
	List *args = expr->args;
	ListCell *lc;
	A_Expr *xpr;
	ColumnRef *ref;
	foreach(lc, args)
	{
		Expr *arg = (Expr *) lfirst(lc);
		switch(arg->type)
		{
			case T_A_Expr:
				xpr = (A_Expr *)arg;

				if (nodeTag(xpr->rexpr) != T_ColumnRef)
				{
					ereport(WARNING,
							(errcode(ERRCODE_FEATURE_NOT_SUPPORTED),
							 errmsg("Unsupported use case in sp_describe_undeclared_parameters")));
				}
				ref = (ColumnRef *) xpr->rexpr;
				list = list_concat(list, ref->fields);
				break;
			case T_BoolExpr:
				list = handle_bool_expr_rec((BoolExpr *)arg, list);
				break;
			default:
				break;
		}
	}
	return list;
}

/*
 * Returns a list of attnums constructed from the where clause provided, using
 * the column names given on the left hand side of the assignments
 */
List *handle_where_clause_attnums(ParseState *pstate, Node *w_clause, List *target_attnums)
{
	/*
	 * Append attnos from WHERE clause into target_attnums
	 */
	ColumnRef *ref;
	String *field;
	char *name;
	int attrno;
	
	if (nodeTag(w_clause) == T_A_Expr)
	{
		A_Expr		*where_clause = (A_Expr *)w_clause;
		if (nodeTag(where_clause->lexpr) != T_ColumnRef)
		{
			ereport(ERROR,
					(errcode(ERRCODE_FEATURE_NOT_SUPPORTED),
					 errmsg("Unsupported use case in sp_describe_undeclared_parameters")));
		}
		ref = (ColumnRef *) where_clause->lexpr;
		field = linitial(ref->fields);
		name = field->sval;
		attrno = attnameAttNum(pstate->p_target_relation, name, false);
		if (attrno == InvalidAttrNumber)
		{
			ereport(ERROR,
				(errcode(ERRCODE_UNDEFINED_COLUMN),
				 errmsg("column \"%s\" of relation \"%s\" does not exist",
						name,
						RelationGetRelationName(pstate->p_target_relation))));
		}

		return lappend_int(target_attnums, attrno);
	}
	else if (nodeTag(w_clause) == T_BoolExpr)
	{
		BoolExpr *where_clause = (BoolExpr *)w_clause;
		ListCell *lc;
		foreach(lc, where_clause->args)
		{
			Expr *arg = (Expr *) lfirst(lc);
			A_Expr *xpr;
			switch(arg->type)
			{
				case T_A_Expr:
				{
					xpr = (A_Expr *)arg;

					if (nodeTag(xpr->lexpr) != T_ColumnRef)
					{
						ereport(WARNING,
								(errcode(ERRCODE_FEATURE_NOT_SUPPORTED),
								 errmsg("Unsupported use case in sp_describe_undeclared_parameters")));
					}
					ref = (ColumnRef *) xpr->lexpr;
					field = linitial(ref->fields);
					name = field->sval;
					attrno = attnameAttNum(pstate->p_target_relation, name, false);
					if (attrno == InvalidAttrNumber)
					{
						ereport(ERROR,
						(errcode(ERRCODE_UNDEFINED_COLUMN),
						 errmsg("column \"%s\" of relation \"%s\" does not exist",
								name,
								RelationGetRelationName(pstate->p_target_relation))));
					}
					target_attnums = lappend_int(target_attnums, attrno);
					break;
				}
				case T_BoolExpr:
					target_attnums = handle_where_clause_attnums(pstate, (Node *) arg, target_attnums);
					break;
				default:
					break;
			}
		}
		return target_attnums;
	}
	else
	{
		ereport(ERROR,
				(errcode(ERRCODE_FEATURE_NOT_SUPPORTED),
				 errmsg("Unsupported use case in sp_describe_undeclared_parameters")));
	}
	return target_attnums;
}

/*
 * Returns a list of ResTargets constructed from the where clause provided, using
 * the left hand side of the assignment (assumed to be intended as column names).
 */
List *handle_where_clause_restargets_left(ParseState *pstate, Node *w_clause, List *extra_restargets)
{
	/*
	 * Construct a ResTarget and append it to the list.
	 */
	ColumnRef *ref;
	String *field;
	char *name;
	int attrno;
	if (nodeTag(w_clause) == T_A_Expr)
	{
		A_Expr *where_clause = (A_Expr *)w_clause;
		ResTarget *res;
		if (nodeTag(where_clause->lexpr) != T_ColumnRef)
		{
			ereport(ERROR,
					(errcode(ERRCODE_FEATURE_NOT_SUPPORTED),
					 errmsg("Unsupported use case in sp_describe_undeclared_parameters")));
		}
		ref = (ColumnRef *) where_clause->lexpr;
		field = linitial(ref->fields);
		name = field->sval;
		attrno = attnameAttNum(pstate->p_target_relation, name, false);
		if (attrno == InvalidAttrNumber)
		{
			ereport(ERROR,
			(errcode(ERRCODE_UNDEFINED_COLUMN),
			 errmsg("column \"%s\" of relation \"%s\" does not exist",
					name,
					RelationGetRelationName(pstate->p_target_relation))));
		}
		res = (ResTarget *) palloc(sizeof(ResTarget));
		res->type = ref->type;
		res->name = field->sval;
		res->indirection = NIL; /* Unused for now */
		res->val = (Node *) ref; /* Store the ColumnRef here if needed */
		res->location = ref->location;

		return lappend(extra_restargets, res);
	}
	else if (nodeTag(w_clause) == T_BoolExpr)
	{
		BoolExpr *where_clause = (BoolExpr *)w_clause;
		ListCell *lc;
		foreach(lc, where_clause->args)
		{
			Expr *arg = (Expr *) lfirst(lc);
			A_Expr *xpr;
			ResTarget *res;
			switch(arg->type)
			{
				case T_A_Expr:
				{
					xpr = (A_Expr *)arg;

					if (nodeTag(xpr->lexpr) != T_ColumnRef)
					{
						ereport(WARNING,
								(errcode(ERRCODE_FEATURE_NOT_SUPPORTED),
								 errmsg("Unsupported use case in sp_describe_undeclared_parameters")));
					}
					ref = (ColumnRef *) xpr->lexpr;
					field = linitial(ref->fields);
					name = field->sval;
					attrno = attnameAttNum(pstate->p_target_relation, name, false);
					if (attrno == InvalidAttrNumber)
					{
						ereport(ERROR,
						(errcode(ERRCODE_UNDEFINED_COLUMN),
						 errmsg("column \"%s\" of relation \"%s\" does not exist",
								name,
								RelationGetRelationName(pstate->p_target_relation))));
					}
					res = (ResTarget *) palloc(sizeof(ResTarget));
					res->type = ref->type;
					res->name = field->sval;
					res->indirection = NIL; /* Unused for now */
					res->val = (Node *) ref; /* Store the ColumnRef here if needed */
					res->location = ref->location;

					extra_restargets = lappend(extra_restargets, res);
					break;
				}
				case T_BoolExpr:
					extra_restargets = handle_where_clause_restargets_left(pstate, (Node *) arg, extra_restargets);
					break;
				default:
					break;
			}
		}
		return extra_restargets;
	}
	else
	{
		ereport(ERROR,
				(errcode(ERRCODE_FEATURE_NOT_SUPPORTED),
				 errmsg("Unsupported use case in sp_describe_undeclared_parameters")));
	}
	return extra_restargets;
}

/*
 * Returns a list of ResTargets constructed from the where clause provided, using
 * the right hand side of the assignment (assumed to be values/parameters).
 */
List *handle_where_clause_restargets_right(ParseState *pstate, Node *w_clause, List *extra_restargets)
{
	/*
	 * Construct a ResTarget and append it to the list.
	 */
	ColumnRef *ref;
	String *field;
	ResTarget *res;
	if (nodeTag(w_clause) == T_A_Expr)
	{
		A_Expr		*where_clause = (A_Expr *)w_clause;
		if (nodeTag(where_clause->rexpr) != T_ColumnRef)
		{
			ereport(ERROR,
					(errcode(ERRCODE_FEATURE_NOT_SUPPORTED),
					 errmsg("Unsupported use case in sp_describe_undeclared_parameters")));
		}
		ref = (ColumnRef *) where_clause->rexpr;
		field = linitial(ref->fields);
		res = (ResTarget *) palloc(sizeof(ResTarget));
		res->type = ref->type;
		res->name = field->sval;
		res->indirection = NIL; /* Unused for now */
		res->val = (Node *) ref; /* Store the ColumnRef here if needed */
		res->location = ref->location;

		return lappend(extra_restargets, res);
	}
	else if (nodeTag(w_clause) == T_BoolExpr)
	{
		BoolExpr *where_clause = (BoolExpr *)w_clause;
		ListCell *lc;
		foreach(lc, where_clause->args)
		{
			Expr *arg = (Expr *) lfirst(lc);
			A_Expr *xpr;
			switch(arg->type)
			{
				case T_A_Expr:
				{
					xpr = (A_Expr *)arg;

					if (nodeTag(xpr->rexpr) != T_ColumnRef)
					{
						ereport(WARNING,
								(errcode(ERRCODE_FEATURE_NOT_SUPPORTED),
								 errmsg("Unsupported use case in sp_describe_undeclared_parameters")));
					}
					ref = (ColumnRef *) xpr->rexpr;
					field = linitial(ref->fields);
					res = (ResTarget *) palloc(sizeof(ResTarget));
					res->type = ref->type;
					res->name = field->sval;
					res->indirection = NIL; /* Unused for now */
					res->val = (Node *) ref; /* Store the ColumnRef here if needed */
					res->location = ref->location;

					extra_restargets = lappend(extra_restargets, res);
					break;
				}
				case T_BoolExpr:
					extra_restargets = handle_where_clause_restargets_right(pstate, (Node *) arg, extra_restargets);
					break;
				default:
					break;
			}
		}
		return extra_restargets;
	}
	else
	{
		ereport(ERROR,
				(errcode(ERRCODE_FEATURE_NOT_SUPPORTED),
				 errmsg("Unsupported use case in sp_describe_undeclared_parameters")));
	}
	return extra_restargets;
}

/*
 * Internal function used by procedure sys.sp_describe_undeclared_parameters
 * Currently only support the use case of 'INSERT ... VALUES (@P1, @P2, ...)'.
 */
Datum
sp_describe_undeclared_parameters_internal(PG_FUNCTION_ARGS)
{
	/* SRF related things to keep enough state between calls */
	FuncCallContext *funcctx;
	int call_cntr;
	int max_calls;
	TupleDesc tupdesc;
	AttInMetadata *attinmeta;

	ANTLR_result result;
	List *raw_parsetree_list;
	ListCell *list_item;
  	InlineCodeBlockArgs *args;
	UndeclaredParams *undeclaredparams;

	if (SRF_IS_FIRSTCALL())
	{
		/*
		 * In the first call of the SRF, we do all the processing, and store the
		 * result and state information in a UndeclaredParams struct in
		 * funcctx->user_fctx
		 */
		MemoryContext oldcontext;
		char *batch;
		char *parsedbatch;
		char *params;
		int sql_dialect_value_old;

		SelectStmt *select_stmt;
		List *values_list;
		ListCell *lc;
		int numresults = 0;
		int num_target_attnums = 0;
		RawStmt    *parsetree;
		InsertStmt *insert_stmt = NULL;
		UpdateStmt *update_stmt = NULL;
		DeleteStmt *delete_stmt = NULL;
		RangeVar *relation;
		Oid relid;
		Relation r;
		List *target_attnums = NIL;
		List *extra_restargets = NIL;
		ParseState *pstate;
		int relname_len;
		List *cols;
		int target_attnum_i;
		int target_attnums_len;

		funcctx = SRF_FIRSTCALL_INIT();
		oldcontext = MemoryContextSwitchTo(funcctx->multi_call_memory_ctx);

		get_call_result_type(fcinfo, NULL, &tupdesc);
		attinmeta = TupleDescGetAttInMetadata(tupdesc);
		funcctx->attinmeta = attinmeta;

		undeclaredparams = (UndeclaredParams *) palloc0(sizeof(UndeclaredParams));
		funcctx->user_fctx = (void *) undeclaredparams;

		batch = PG_ARGISNULL(0) ? NULL : TextDatumGetCString(PG_GETARG_TEXT_PP(0));
		params = PG_ARGISNULL(1) ? NULL : TextDatumGetCString(PG_GETARG_TEXT_PP(1));

		/* First, pass the batch to the ANTLR parser */
		result = antlr_parser_cpp(batch);
		if (!result.success)
			report_antlr_error(result);
		/*
		 * For the currently supported use case, the parse result should contain
		 * two statements, INIT and EXECSQL. The EXECSQL statement should be an
		 * INSERT statement with VALUES clause.
		 */
		if (!pltsql_parse_result ||
			list_length(pltsql_parse_result->body) != 2 ||
			((PLtsql_stmt *)lsecond(pltsql_parse_result->body))->cmd_type != PLTSQL_STMT_EXECSQL)
		{
			ereport(ERROR,
					(errcode(ERRCODE_FEATURE_NOT_SUPPORTED),
					 errmsg("Unsupported use case in sp_describe_undeclared_parameters")));
		}
		parsedbatch = ((PLtsql_stmt_execsql *)lsecond(pltsql_parse_result->body))->sqlstmt->query;

		args = create_args(0);
		if (params)
			read_param_def(args, params);

		/* Next, pass the ANTLR-parsed batch to the backend parser */
		sql_dialect_value_old = sql_dialect;
		sql_dialect = SQL_DIALECT_TSQL;
		raw_parsetree_list = pg_parse_query(parsedbatch);
		if (list_length(raw_parsetree_list) != 1)
		{
			ereport(ERROR,
					(errcode(ERRCODE_FEATURE_NOT_SUPPORTED),
					 errmsg("Unsupported use case in sp_describe_undeclared_parameters")));
		}
		list_item = list_head(raw_parsetree_list);
		parsetree = lfirst_node(RawStmt, list_item);

		/*
		 * Analyze the parsed statement to suggest types for undeclared
		 * parameters
		 */
		switch(nodeTag(parsetree->stmt))
		{
			case T_InsertStmt:
				rewrite_object_refs(parsetree->stmt);
				sql_dialect = sql_dialect_value_old;
				insert_stmt = (InsertStmt *)parsetree->stmt;
				relation = insert_stmt->relation;
				relid = RangeVarGetRelid(relation, NoLock, false);
				r = relation_open(relid, AccessShareLock);
				pstate = (ParseState *) palloc0(sizeof(ParseState));
				pstate->p_target_relation = r;
				cols = checkInsertTargets(pstate, insert_stmt->cols, &target_attnums);
				break;
			case T_UpdateStmt:
				rewrite_object_refs(parsetree->stmt);
				sql_dialect = sql_dialect_value_old;
				update_stmt = (UpdateStmt *)parsetree->stmt;
				relation = update_stmt->relation;
				relid = RangeVarGetRelid(relation, NoLock, false);
				r = relation_open(relid, AccessShareLock);
				pstate = (ParseState *) palloc0(sizeof(ParseState));
				pstate->p_target_relation = r;
				cols = list_copy(update_stmt->targetList);

				/*
				 * Add attnums to cols based on targetList
				 */
				foreach(lc, cols)
				{
					ResTarget  *col = (ResTarget *) lfirst(lc);
					char	   *name = col->name;
					int			attrno;

					attrno = attnameAttNum(pstate->p_target_relation, name, false);
					if (attrno == InvalidAttrNumber)
					{
						ereport(ERROR,
						(errcode(ERRCODE_UNDEFINED_COLUMN),
						 errmsg("column \"%s\" of relation \"%s\" does not exist",
								name,
								RelationGetRelationName(pstate->p_target_relation))));
					}
					target_attnums = lappend_int(target_attnums, attrno);
				}
				target_attnums = handle_where_clause_attnums(pstate, update_stmt->whereClause, target_attnums);
				extra_restargets = handle_where_clause_restargets_left(pstate, update_stmt->whereClause, extra_restargets);

				cols = list_concat_copy(cols, extra_restargets);
				break;
			case T_DeleteStmt:
				rewrite_object_refs(parsetree->stmt);
				sql_dialect = sql_dialect_value_old;
				delete_stmt = (DeleteStmt *)parsetree->stmt;
				relation = delete_stmt->relation;
				relid = RangeVarGetRelid(relation, NoLock, false);
				r = relation_open(relid, AccessShareLock);
				pstate = (ParseState *) palloc0(sizeof(ParseState));
				pstate->p_target_relation = r;
				cols = NIL;

				/*
				 * Add attnums to cols based on targetList
				 */
				foreach(lc, cols)
				{
					ResTarget  *col = (ResTarget *) lfirst(lc);
					char	   *name = col->name;
					int			attrno;

					attrno = attnameAttNum(pstate->p_target_relation, name, false);
					if (attrno == InvalidAttrNumber)
					{
						ereport(ERROR,
						(errcode(ERRCODE_UNDEFINED_COLUMN),
						 errmsg("column \"%s\" of relation \"%s\" does not exist",
								name,
								RelationGetRelationName(pstate->p_target_relation))));
					}
					target_attnums = lappend_int(target_attnums, attrno);
				}
				target_attnums = handle_where_clause_attnums(pstate, delete_stmt->whereClause, target_attnums);
				extra_restargets = handle_where_clause_restargets_left(pstate, delete_stmt->whereClause, extra_restargets);

				cols = list_concat_copy(cols, extra_restargets);
				break;
			default:
				ereport(ERROR,
					(errcode(ERRCODE_FEATURE_NOT_SUPPORTED),
					 errmsg("Unsupported use case in sp_describe_undeclared_parameters")));
				break;
		}

		undeclaredparams->tablename = (char *) palloc(sizeof(char) * 64);
		relname_len = strlen(relation->relname);
		strncpy(undeclaredparams->tablename, relation->relname, relname_len);
		undeclaredparams->tablename[relname_len] = '\0';
		undeclaredparams->schemaoid = RelationGetNamespace(r);
		undeclaredparams->targetattnums = (int *) palloc(sizeof(int) * list_length(target_attnums));
		undeclaredparams->targetcolnames = (char **) palloc(sizeof(char *) * list_length(target_attnums));

		/* Record attnums and column names of the target table */
		target_attnum_i = 0;
		target_attnums_len = list_length(target_attnums);
		while (target_attnum_i < target_attnums_len)
		{
			ListCell *lc;
			ResTarget *col;
			int colname_len;

			lc = list_nth_cell(target_attnums, target_attnum_i);
			undeclaredparams->targetattnums[num_target_attnums] = lfirst_int(lc);

			col = (ResTarget *)list_nth(cols, target_attnum_i);
			colname_len = strlen(col->name);
			undeclaredparams->targetcolnames[num_target_attnums] = (char *) palloc(sizeof(char) * 64);
			strncpy(undeclaredparams->targetcolnames[num_target_attnums], col->name, colname_len);
			undeclaredparams->targetcolnames[num_target_attnums][colname_len] = '\0';

			target_attnum_i += 1;
			num_target_attnums += 1;
		}

		relation_close(r, AccessShareLock);
		pfree(pstate);

		/* Parse the list of parameters, and determine which and how many are undeclared. */
		switch(nodeTag(parsetree->stmt))
		{
			case T_InsertStmt:
				select_stmt = (SelectStmt *)insert_stmt->selectStmt;
				values_list = select_stmt->valuesLists;
				break;
			case T_UpdateStmt:
				/* 
				 * In an UPDATE statement, we could have both SET and WHERE with undeclared parameters. 
				 * That's targetList (SET ...) and whereClause (WHERE ...)
				 */
				values_list = list_make1(handle_where_clause_restargets_right(pstate, update_stmt->whereClause, update_stmt->targetList));
				break;
			case T_DeleteStmt:
				values_list = list_make1(handle_where_clause_restargets_right(pstate, delete_stmt->whereClause, NIL));
				break;
			default:
				ereport(ERROR,
					(errcode(ERRCODE_FEATURE_NOT_SUPPORTED),
					 errmsg("Unsupported use case in sp_describe_undeclared_parameters")));
				break;
		}

		if (list_length(values_list) > 1) {
			ereport(ERROR,
				(errcode(ERRCODE_FEATURE_NOT_SUPPORTED),
					errmsg("Unsupported use case in sp_describe_undeclared_parameters")));
		}
		foreach(lc, values_list)
		{
			List *sublist = lfirst(lc);
			ListCell *sublc;
			int numvalues = 0;
			int numtotalvalues = list_length(sublist);
			undeclaredparams->paramnames = (char **) palloc(sizeof(char *) * numtotalvalues);
			undeclaredparams->paramindexes = (int *) palloc(sizeof(int) * numtotalvalues);
			if (list_length(sublist) != num_target_attnums) {
				ereport(ERROR,
					(errcode(ERRCODE_FEATURE_NOT_SUPPORTED),
					errmsg("Column name or number of supplied values does not match table definition.")));
			}
			foreach(sublc, sublist)
			{
				ColumnRef *columnref = NULL;
				ResTarget *res;
				List *fields;
				ListCell *fieldcell;
				/*
				 * Tack on WHERE clause for the same as above, for
				 * UPDATE and DELETE statements.
				 */
				switch(nodeTag(parsetree->stmt))
				{
					case T_InsertStmt:
						columnref = lfirst(sublc);
						break;
					case T_UpdateStmt:
					case T_DeleteStmt:
						res = lfirst(sublc);
						if (nodeTag(res->val) != T_ColumnRef)
						{
							ereport(ERROR,
									(errcode(ERRCODE_FEATURE_NOT_SUPPORTED),
									 errmsg("Unsupported use case in sp_describe_undeclared_parameters")));
						}
						columnref = (ColumnRef *)res->val;
						break;
					default:
						break;
				}
				fields = columnref->fields;
				if (nodeTag(columnref) != T_ColumnRef && nodeTag(parsetree->stmt) != T_DeleteStmt)
				{
					ereport(ERROR,
							(errcode(ERRCODE_FEATURE_NOT_SUPPORTED),
							 errmsg("Unsupported use case in sp_describe_undeclared_parameters")));
				}

				foreach(fieldcell, fields)
				{
					String *field = lfirst(fieldcell);
					/* Make sure it's a parameter reference */
					if (field->sval && field->sval[0] == '@')
					{
						int i;
						bool undeclared = true;
						/* Make sure it is not declared in @params */
						for (i = 0; i < args->numargs; ++i)
						{
							if (args->argnames && args->argnames[i] &&
								(strcmp(args->argnames[i], field->sval) == 0))
							{
								undeclared = false;
								break;
							}
						}
						if (undeclared)
						{
							int paramname_len = strlen(field->sval);
							undeclaredparams->paramnames[numresults] = (char *) palloc(64 * sizeof(char));
							strncpy(undeclaredparams->paramnames[numresults], field->sval, paramname_len);
							undeclaredparams->paramnames[numresults][paramname_len] = '\0';
							undeclaredparams->paramindexes[numresults] = numvalues;
							numresults += 1;
						}
					}
				}
				numvalues += 1;
			}
		}

		funcctx->max_calls = numresults;
		MemoryContextSwitchTo(oldcontext);
	}

	funcctx = SRF_PERCALL_SETUP();
	call_cntr = funcctx->call_cntr;
	max_calls = funcctx->max_calls;
	attinmeta = funcctx->attinmeta;
	undeclaredparams = funcctx->user_fctx;

	/* This is the main recursive work, to determine the appropriate parameter type for each parameter. */
	if (call_cntr < max_calls)
	{
		char **values;
		HeapTuple tuple;
		Datum result;
		int col;
		int numresultcols = 24;
		char *tempq = 
" SELECT "
	"CAST( 0 AS INT ) " /* AS "parameter_ordinal"  -- Need to get correct ordinal number in code. */
	", CAST( NULL AS sysname ) " /* AS "name"  -- Need to get correct parameter name in code. */
	", CASE "
		"WHEN T2.name COLLATE sys.database_default = \'bigint\' THEN 127 "
		"WHEN T2.name COLLATE sys.database_default = \'binary\' THEN 173 "
		"WHEN T2.name COLLATE sys.database_default = \'bit\' THEN 104 "
		"WHEN T2.name COLLATE sys.database_default = \'char\' THEN 175 "
		"WHEN T2.name COLLATE sys.database_default = \'date\' THEN 40 "
		"WHEN T2.name COLLATE sys.database_default = \'datetime\' THEN 61 "
		"WHEN T2.name COLLATE sys.database_default = \'datetime2\' THEN 42 "
		"WHEN T2.name COLLATE sys.database_default = \'datetimeoffset\' THEN 43 "
		"WHEN T2.name COLLATE sys.database_default = \'decimal\' THEN 106 "
		"WHEN T2.name COLLATE sys.database_default = \'float\' THEN 62 "
		"WHEN T2.name COLLATE sys.database_default = \'image\' THEN 34 "
		"WHEN T2.name COLLATE sys.database_default = \'int\' THEN 56 "
		"WHEN T2.name COLLATE sys.database_default = \'money\' THEN 60 "
		"WHEN T2.name COLLATE sys.database_default = \'nchar\' THEN 239 "
		"WHEN T2.name COLLATE sys.database_default = \'ntext\' THEN 99 "
		"WHEN T2.name COLLATE sys.database_default = \'numeric\' THEN 108 "
		"WHEN T2.name COLLATE sys.database_default = \'nvarchar\' THEN 231 "
		"WHEN T2.name COLLATE sys.database_default = \'real\' THEN 59 "
		"WHEN T2.name COLLATE sys.database_default = \'smalldatetime\' THEN 58 "
		"WHEN T2.name COLLATE sys.database_default = \'smallint\' THEN 52 "
		"WHEN T2.name COLLATE sys.database_default = \'smallmoney\' THEN 122 "
		"WHEN T2.name COLLATE sys.database_default = \'text\' THEN 35 "
		"WHEN T2.name COLLATE sys.database_default = \'time\' THEN 41 "
		"WHEN T2.name COLLATE sys.database_default = \'tinyint\' THEN 48 "
		"WHEN T2.name COLLATE sys.database_default = \'uniqueidentifier\' THEN 36 "
		"WHEN T2.name COLLATE sys.database_default = \'varbinary\' THEN 165 "
		"WHEN T2.name COLLATE sys.database_default = \'varchar\' THEN 167 "
		"WHEN T2.name COLLATE sys.database_default =  \'xml\' THEN 241 "
		"ELSE C.system_type_id "
	"END " /* AS "suggested_system_type_id" */
	", CASE "
		"WHEN T2.name COLLATE sys.database_default = \'decimal\' THEN \'decimal(\' + CAST( C.precision AS sys.VARCHAR(10) ) + \',\' + CAST( C.scale AS sys.VARCHAR(10) ) + \')\' "
		"WHEN T2.name COLLATE sys.database_default = \'numeric\' THEN \'numeric(\' + CAST( C.precision AS sys.VARCHAR(10) ) + \',\' + CAST( C.scale AS sys.VARCHAR(10) ) + \')\' "
		"WHEN T2.name COLLATE sys.database_default = \'char\' THEN \'char(\' + CAST( C.max_length AS sys.VARCHAR(10) ) + \')\' "
		"WHEN T2.name COLLATE sys.database_default = \'nchar\' THEN \'nchar(\' + CAST( C.max_length/2 AS sys.VARCHAR(10) ) + \')\' "
		"WHEN T2.name COLLATE sys.database_default = \'binary\' THEN \'binary(\' + CAST( C.max_length AS sys.VARCHAR(10) ) + \')\' "
		"WHEN T2.name COLLATE sys.database_default = \'datetime2\' THEN \'datetime2(\' + CAST( C.scale AS sys.VARCHAR(10) ) + \')\' "
		"WHEN T2.name COLLATE sys.database_default = \'datetimeoffset\' THEN \'datetimeoffset(\' + CAST( C.scale AS sys.VARCHAR(10) ) + \')\' "
		"WHEN T2.name COLLATE sys.database_default = \'time\' THEN \'time(\' + CAST( C.scale AS sys.VARCHAR(10) ) + \')\' "
		"WHEN T2.name COLLATE sys.database_default = \'varchar\' THEN "
			"CASE WHEN C.max_length = -1 THEN \'varchar(max)\' "
				"ELSE \'varchar(\' + CAST( C.max_length AS sys.VARCHAR(10) ) + \')\' "
			"END "
		"WHEN T2.name COLLATE sys.database_default = \'nvarchar\' THEN "
			"CASE WHEN C.max_length = -1 THEN \'nvarchar(max)\' "
			"ELSE \'nvarchar(\' + CAST( C.max_length/2 AS sys.VARCHAR(10) ) + \')\' "
			"END "
		"WHEN T2.name COLLATE sys.database_default = \'varbinary\' THEN "
		"CASE WHEN C.max_length = -1 THEN \'varbinary(max)\' "
			"ELSE \'varbinary(\' + CAST( C.max_length AS sys.VARCHAR(10) ) + \')\' "
			"END "
		"ELSE T2.name "
	"END " /* AS "suggested_system_type_name" */
	", CASE "
		"WHEN T2.name COLLATE sys.database_default IN (\'image\', \'ntext\',\'text\') THEN -1 "
		"ELSE C.max_length "
	"END  " /* AS "suggested_max_length" */
	", C.precision " /* AS "suggested_precision" */
	", C.scale " /* AS "suggested_scale" */
	", CASE WHEN T.user_type_id = T.system_type_id THEN CAST( NULL AS INT ) ELSE T.user_type_id END " /* AS "suggested_user_type_id" */
	", CASE WHEN T.user_type_id = T.system_type_id THEN CAST( NULL AS sysname) ELSE DB_NAME() END " /* AS "suggested_user_type_database" */
	", CASE WHEN T.user_type_id = T.system_type_id THEN CAST( NULL AS sysname) ELSE SCHEMA_NAME( T.schema_id ) END " /* AS "suggested_user_type_schema" */
	", CASE WHEN T.user_type_id = T.system_type_id THEN CAST( NULL AS sysname) ELSE T.name END " /* AS "suggested_user_type_name" */
	", CAST( NULL AS NVARCHAR(4000) ) " /* AS "suggested_assembly_qualified_type_name" */
	", CASE "
		"WHEN C.xml_collection_id = 0 THEN CAST( NULL AS INT ) "
		"ELSE C.xml_collection_id "
	"END " /* AS "suggested_xml_collection_id" */
	", CAST( NULL AS sysname ) " /* AS "suggested_xml_collection_database" */
	", CAST( NULL AS sysname ) " /* AS "suggested_xml_collection_schema" */
	", CAST( NULL AS sysname ) " /* AS "suggested_xml_collection_name" */
	", C.is_xml_document " /* AS "suggested_is_xml_document" */
	", CAST( 0 AS BIT ) " /* AS "suggested_is_case_sensitive" */
	", CAST( 0 AS BIT ) " /* AS "suggested_is_fixed_length_clr_type" */
	", CAST( 1 AS BIT ) " /* AS "suggested_is_input" */
	", CAST( 0 AS BIT ) " /* AS "suggested_is_output" */
	", CAST( NULL AS sysname ) " /* AS "formal_parameter_name" */
	", CASE "
		"WHEN T2.name COLLATE sys.database_default IN (\'tinyint\', \'smallint\', \'int\', \'bigint\') THEN 38 "
		"WHEN T2.name COLLATE sys.database_default IN (\'float\', \'real\') THEN 109 "
		"WHEN T2.name COLLATE sys.database_default IN (\'smallmoney\', \'money\') THEN 110 "
		"WHEN T2.name COLLATE sys.database_default IN (\'smalldatetime\', \'datetime\') THEN 111 "
		"WHEN T2.name COLLATE sys.database_default = \'binary\' THEN 173 "
		"WHEN T2.name COLLATE sys.database_default = \'bit\' THEN 104 "
		"WHEN T2.name COLLATE sys.database_default = \'char\' THEN 175 "
		"WHEN T2.name COLLATE sys.database_default = \'date\' THEN 40 "
		"WHEN T2.name COLLATE sys.database_default = \'datetime2\' THEN 42 "
		"WHEN T2.name COLLATE sys.database_default = \'datetimeoffset\' THEN 43 "
		"WHEN T2.name COLLATE sys.database_default = \'decimal\' THEN 106 "
		"WHEN T2.name COLLATE sys.database_default = \'image\' THEN 34 "
		"WHEN T2.name COLLATE sys.database_default = \'nchar\' THEN 239 "
		"WHEN T2.name COLLATE sys.database_default = \'ntext\' THEN 99 "
		"WHEN T2.name COLLATE sys.database_default = \'numeric\' THEN 108 "
		"WHEN T2.name COLLATE sys.database_default = \'nvarchar\' THEN 231 "
		"WHEN T2.name COLLATE sys.database_default = \'text\' THEN 35 "
		"WHEN T2.name COLLATE sys.database_default = \'time\' THEN 41 "
		"WHEN T2.name COLLATE sys.database_default = \'uniqueidentifier\' THEN 36 "
		"WHEN T2.name COLLATE sys.database_default= \'varbinary\' THEN 165 "
		"WHEN T2.name COLLATE sys.database_default = \'varchar\' THEN 167 "
		"WHEN T2.name COLLATE sys.database_default =  \'xml\' THEN 241 "
		"ELSE C.system_type_id "
	"END " /* AS "suggested_tds_type_id" */
	", CASE "
		"WHEN T2.name COLLATE sys.database_default = \'nvarchar\' AND C.max_length = -1 THEN 65535 "
		"WHEN T2.name COLLATE sys.database_default = \'varbinary\' AND C.max_length = -1 THEN 65535 "
		"WHEN T2.name COLLATE sys.database_default = \'varchar\' AND C.max_length = -1 THEN 65535 "
		"WHEN T2.name COLLATE sys.database_default IN (\'decimal\', \'numeric\') THEN 17 "
		"WHEN T2.name COLLATE sys.database_default = \'xml\' THEN 8100 "
		"WHEN T2.name COLLATE sys.database_default in (\'image\', \'text\') THEN 2147483647 "
		"WHEN T2.name COLLATE sys.database_default = \'ntext\' THEN 2147483646 "
		"ELSE CAST( C.max_length AS INT ) "
	"END " /* AS "suggested_tds_length" */
"FROM sys.objects O, sys.columns C, sys.types T, sys.types T2 "
"WHERE O.object_id = C.object_id "
"AND C.user_type_id = T.user_type_id "
"AND C.name = \'%s\' COLLATE sys.database_default " /* -- INPUT column name */
"AND T.system_type_id = T2.user_type_id " /*  -- To get system dt name. */
"AND O.name = \'%s\' COLLATE sys.database_default " /*  -- INPUT table name */
"AND O.schema_id = %d " /*  -- INPUT schema Oid */
"AND O.type = \'U\'"; /* -- User tables only for the time being */

		char *query = psprintf(tempq,
				undeclaredparams->targetcolnames[undeclaredparams->paramindexes[call_cntr]],
				undeclaredparams->tablename,
				undeclaredparams->schemaoid);

		int rc = SPI_execute(query, true, 1);
		if (rc != SPI_OK_SELECT)
			ereport(ERROR,
					(errcode(ERRCODE_INTERNAL_ERROR),
					 errmsg("SPI_execute failed: %s", SPI_result_code_string(rc))));
		if (SPI_processed == 0)
			ereport(ERROR,
					(errcode(ERRCODE_INTERNAL_ERROR),
					 errmsg("SPI_execute returned no rows: %s", query)));

		values = (char **) palloc(numresultcols * sizeof(char *));

		/* This sets the parameter ordinal attribute correctly, since the above query can't infer that information */
		values[0] = psprintf("%d", call_cntr + 1);
		/* Then, pull the appropriate parameter name from the data type */
		values[1] = undeclaredparams->paramnames[call_cntr];
		for (col = 2; col < numresultcols; col++)
		{
			values[col] = SPI_getvalue(SPI_tuptable->vals[0],
									   SPI_tuptable->tupdesc, col+1);
		}

		tuple = BuildTupleFromCStrings(attinmeta, values);
		result = HeapTupleGetDatum(tuple);
		SPI_freetuptable(SPI_tuptable);
		SRF_RETURN_NEXT(funcctx, result);
	}
	else
	{
		SRF_RETURN_DONE(funcctx);
	}
}

/*
 * Internal function used by procedure xp_qv.
 * The xp_qv procedure is called by SSMS. Only the minimum implementation is required.
 */
Datum 
xp_qv_internal(PG_FUNCTION_ARGS)
{	
	PG_RETURN_INT32(0);
}

/*
 * Internal function to create the xp_qv procedure in master.dbo schema.
 * Some applications invoke this referencing master.dbo.xp_qv
 */
Datum 
create_xp_qv_in_master_dbo_internal(PG_FUNCTION_ARGS)
{	
	char *query = NULL;
	int rc = -1;

	char *tempq = "CREATE OR REPLACE PROCEDURE %s.xp_qv(IN SYS.NVARCHAR(256), IN SYS.NVARCHAR(256))"
				  "AS \'babelfishpg_tsql\', \'xp_qv_internal\' LANGUAGE C";

	const char  *dbo_scm = get_dbo_schema_name("master");
	if (dbo_scm == NULL) 
		elog(ERROR, "Failed to retrieve dbo schema name");

	query = psprintf(tempq, dbo_scm);

	PG_TRY();
	{
		if ((rc = SPI_connect()) != SPI_OK_CONNECT)
			elog(ERROR, "SPI_connect failed: %s", SPI_result_code_string(rc));

		if ((rc = SPI_execute(query, false, 1)) < 0)
			elog(ERROR, "SPI_execute failed: %s", SPI_result_code_string(rc));

		if ((rc = SPI_finish()) != SPI_OK_FINISH)
			elog(ERROR, "SPI_finish failed: %s", SPI_result_code_string(rc));
	}
	PG_CATCH();
	{
		SPI_finish();
		PG_RE_THROW();
	}
	PG_END_TRY();

	PG_RETURN_INT32(0);
}

/*
 * Internal function used by procedure xp_instance_regread.
 * The xp_instance_regread procedure is called by SSMS. Only the minimum implementation is required.
 */
Datum
xp_instance_regread_internal(PG_FUNCTION_ARGS)
{
	int	nargs = PG_NARGS() - 1;
	/* Get data type OID of last parameter, which should be the OUT parameter. */
	Oid	argtypeid = get_fn_expr_argtype(fcinfo->flinfo, nargs);

 	HeapTuple	tuple;
  	HeapTupleHeader result;
	TupleDesc tupdesc;
	bool isnull = true;
	Datum values[1];

	tupdesc = CreateTemplateTupleDesc(1);

	if (argtypeid == INT4OID)
	{
		values[0] = Int32GetDatum(NULL);
		TupleDescInitEntry(tupdesc, (AttrNumber) 1, "out_param", INT4OID, -1, 0);
	}

	else
	{
		values[0] = CStringGetDatum(NULL);
		TupleDescInitEntry(tupdesc, (AttrNumber) 1, "out_param", CSTRINGOID, -1, 0);
	}
	
  	tupdesc = BlessTupleDesc(tupdesc);
  	tuple = heap_form_tuple(tupdesc, values, &isnull);

  	result = (HeapTupleHeader) palloc(tuple->t_len);
  	memcpy(result, tuple->t_data, tuple->t_len);

  	heap_freetuple(tuple);
  	ReleaseTupleDesc(tupdesc);

  	PG_RETURN_HEAPTUPLEHEADER(result);
}

/*
 * Internal function to create the xp_instance_regread procedure in master.dbo schema.
 * Some applications invoke this referencing master.dbo.xp_instance_regread
 */
Datum 
create_xp_instance_regread_in_master_dbo_internal(PG_FUNCTION_ARGS)
{	
	char *query = NULL;
	char *query2 = NULL;
	int rc = -1;

	char *tempq = "CREATE OR REPLACE PROCEDURE %s.xp_instance_regread(IN p1 sys.nvarchar(512), IN p2 sys.sysname, IN p3 sys.nvarchar(512), INOUT out_param int)"
				  "AS \'babelfishpg_tsql\', \'xp_instance_regread_internal\' LANGUAGE C";

	char *tempq2 = "CREATE OR REPLACE PROCEDURE %s.xp_instance_regread(IN p1 sys.nvarchar(512), IN p2 sys.sysname, IN p3 sys.nvarchar(512), INOUT out_param sys.nvarchar(512))"
				   "AS \'babelfishpg_tsql\', \'xp_instance_regread_internal\' LANGUAGE C";

	const char  *dbo_scm = get_dbo_schema_name("master");
	if (dbo_scm == NULL) 
		elog(ERROR, "Failed to retrieve dbo schema name");

	query = psprintf(tempq, dbo_scm);
	query2 = psprintf(tempq2, dbo_scm);

	PG_TRY();
	{
		if ((rc = SPI_connect()) != SPI_OK_CONNECT)
			elog(ERROR, "SPI_connect failed: %s", SPI_result_code_string(rc));

		if ((rc = SPI_execute(query, false, 1)) < 0)
			elog(ERROR, "SPI_execute failed: %s", SPI_result_code_string(rc));

		if ((rc = SPI_execute(query2, false, 1)) < 0)
			elog(ERROR, "SPI_execute failed: %s", SPI_result_code_string(rc));

		if ((rc = SPI_finish()) != SPI_OK_FINISH)
			elog(ERROR, "SPI_finish failed: %s", SPI_result_code_string(rc));
	}
	PG_CATCH();
	{
		SPI_finish();
		PG_RE_THROW();
	}
	PG_END_TRY();

	PG_RETURN_INT32(0);
}

Datum sp_addrole(PG_FUNCTION_ARGS)
{
	char *rolname, *lowercase_rolname, *ownername;
	size_t len;
	char *physical_role_name;
	Oid role_oid;
	List *parsetree_list;
	ListCell *parsetree_item;
	const char *saved_dialect = GetConfigOption("babelfishpg_tsql.sql_dialect", true, true);

	PG_TRY();
	{
		set_config_option("babelfishpg_tsql.sql_dialect", "tsql",
							(superuser() ? PGC_SUSET : PGC_USERSET),
							PGC_S_SESSION, GUC_ACTION_SAVE, true, 0, false);

		rolname = PG_ARGISNULL(0) ? NULL : TextDatumGetCString(PG_GETARG_TEXT_PP(0));
		ownername = PG_ARGISNULL(1) ? NULL : TextDatumGetCString(PG_GETARG_TEXT_PP(1));

		/* Role name is not NULL */
		if (rolname == NULL)
			ereport(ERROR, (errcode(ERRCODE_NULL_VALUE_NOT_ALLOWED),
				errmsg("Name cannot be NULL.")));

		/* Ensure the database name input argument is lower-case, as all Babel role names are lower-case */
		lowercase_rolname = lowerstr(rolname);

		/* Remove trailing whitespaces */
		len = strlen(lowercase_rolname);
		while(isspace(lowercase_rolname[len - 1]))
			lowercase_rolname[--len] = 0;

		/* check if role name is empty after removing trailing spaces*/
		if (strlen(lowercase_rolname) == 0)
			ereport(ERROR, (errcode(ERRCODE_NULL_VALUE_NOT_ALLOWED),
				errmsg("Name cannot be NULL.")));

		/*
		 * @ownername is not yet supported in babelfish.
		 * Throw an error if @ownername is passed either as an empty string or contains value
		 */
		if(ownername)
			ereport(ERROR, (errcode(ERRCODE_FEATURE_NOT_SUPPORTED),
				errmsg("The @ownername argument is not yet supported in Babelfish.")));

		/* Role name cannot contain '\' */
		if (strchr(lowercase_rolname, '\\') != NULL)
			ereport(ERROR, (errcode(ERRCODE_INVALID_PARAMETER_VALUE),
				errmsg("'%s' is not a valid name because it contains invalid characters.", rolname)));

		/* Map the logical role name to its physical name in the database.*/
		physical_role_name = get_physical_user_name(get_cur_db_name(), lowercase_rolname);
		role_oid = get_role_oid(physical_role_name, true);

		/* Check if the user, group or role already exists */
		if (role_oid)
			ereport(ERROR,
				(errcode(ERRCODE_DUPLICATE_OBJECT),
				 errmsg("User, group, or role '%s' already exists in the current database.", rolname)));

		/* Remove trailing whitespaces */
		len = strlen(rolname);
		while(isspace(rolname[len - 1])) rolname[--len] = 0;

		/* Advance cmd counter to make the delete visible */
		CommandCounterIncrement();

		parsetree_list = gen_sp_addrole_subcmds(rolname);

		/* Run all subcommands */
		foreach(parsetree_item, parsetree_list)
		{
			Node *stmt = ((RawStmt *) lfirst(parsetree_item))->stmt;
			PlannedStmt *wrapper;

			/* need to make a wrapper PlannedStmt */
			wrapper = makeNode(PlannedStmt);
			wrapper->commandType = CMD_UTILITY;
			wrapper->canSetTag = false;
			wrapper->utilityStmt = stmt;
			wrapper->stmt_location = 0;
			wrapper->stmt_len = 16;

			/* do this step */
			ProcessUtility(wrapper,
				"(CREATE ROLE )",
				false,
				PROCESS_UTILITY_SUBCOMMAND,
				NULL,
				NULL,
				None_Receiver,
				NULL);

			/* make sure later steps can see the object created here */
			CommandCounterIncrement();
		}
	}
	PG_CATCH();
	{
		set_config_option("babelfishpg_tsql.sql_dialect", saved_dialect,
							(superuser() ? PGC_SUSET : PGC_USERSET),
							PGC_S_SESSION, GUC_ACTION_SAVE, true, 0, false);
		PG_RE_THROW();
	}
	PG_END_TRY();
	set_config_option("babelfishpg_tsql.sql_dialect", saved_dialect,
							(superuser() ? PGC_SUSET : PGC_USERSET),
							PGC_S_SESSION, GUC_ACTION_SAVE, true, 0, false);
	PG_RETURN_VOID();
}

static List *
gen_sp_addrole_subcmds(const char *user)
{
	StringInfoData query;
	List *res;
	Node *stmt;
	CreateRoleStmt *rolestmt;
	List *user_options = NIL;

	initStringInfo(&query);
	appendStringInfo(&query, "CREATE ROLE dummy; ");
	res = raw_parser(query.data, RAW_PARSE_DEFAULT);

	if (list_length(res) != 1)
		ereport(ERROR,
			(errcode(ERRCODE_SYNTAX_ERROR),
			 errmsg("Expected 1 statement but get %d statements after parsing", list_length(res))));

	stmt = parsetree_nth_stmt(res, 0);

	rolestmt = (CreateRoleStmt *) stmt;
	if (!IsA(rolestmt, CreateRoleStmt))
		ereport(ERROR, (errcode(ERRCODE_SYNTAX_ERROR), errmsg("query is not a CreateRoleStmt")));

	rolestmt->role = pstrdup(lowerstr(user));
	rewrite_object_refs(stmt);

	/*
	 * Add original_user_name before hand because placeholder
	 * query "(CREATE ROLE )" is being passed
	 * that doesn't contain the user name.
	 */
	user_options = lappend(user_options,
				makeDefElem("original_user_name",
				(Node *) makeString((char *)user),
						-1));
	rolestmt->options = list_concat(rolestmt->options, user_options);

	return res;
}

Datum sp_droprole(PG_FUNCTION_ARGS)
{
	char *rolname, *lowercase_rolname;
	size_t len;
	char *physical_role_name;
	Oid role_oid;
	List *parsetree_list;
	ListCell *parsetree_item;
	const char *saved_dialect = GetConfigOption("babelfishpg_tsql.sql_dialect", true, true);

	PG_TRY();
	{
		set_config_option("babelfishpg_tsql.sql_dialect", "tsql",
							(superuser() ? PGC_SUSET : PGC_USERSET),
							PGC_S_SESSION, GUC_ACTION_SAVE, true, 0, false);

		rolname = PG_ARGISNULL(0) ? NULL : TextDatumGetCString(PG_GETARG_TEXT_PP(0));

		/* Role name is not NULL */
		if (rolname == NULL)
			ereport(ERROR, (errcode(ERRCODE_NULL_VALUE_NOT_ALLOWED),
				errmsg("Name cannot be NULL.")));

		/* Ensure the database name input argument is lower-case, as all Babel role names are lower-case */
		lowercase_rolname = lowerstr(rolname);

		/* Remove trailing whitespaces */
		len = strlen(lowercase_rolname);
		while(isspace(lowercase_rolname[len - 1]))
			lowercase_rolname[--len] = 0;

		/* check if role name is empty after removing trailing spaces*/
		if (strlen(lowercase_rolname) == 0)
			ereport(ERROR, (errcode(ERRCODE_NULL_VALUE_NOT_ALLOWED),
				errmsg("Name cannot be NULL.")));

		/* Map the logical role name to its physical name in the database.*/
		physical_role_name = get_physical_user_name(get_cur_db_name(), lowercase_rolname);
		role_oid = get_role_oid(physical_role_name, true);

		/* Check if the role does not exists*/
		if(role_oid == InvalidOid || !is_role(role_oid))
			ereport(ERROR,
				(errcode(ERRCODE_UNDEFINED_OBJECT),
				 errmsg("Cannot drop the role '%s', because it does not exist or you do not have permission.", rolname)));

		/* Advance cmd counter to make the delete visible */
		CommandCounterIncrement();

		parsetree_list = gen_sp_droprole_subcmds(lowercase_rolname);

		/* Run all subcommands */
		foreach(parsetree_item, parsetree_list)
		{
			Node *stmt = ((RawStmt *) lfirst(parsetree_item))->stmt;
			PlannedStmt *wrapper;

			/* need to make a wrapper PlannedStmt */
			wrapper = makeNode(PlannedStmt);
			wrapper->commandType = CMD_UTILITY;
			wrapper->canSetTag = false;
			wrapper->utilityStmt = stmt;
			wrapper->stmt_location = 0;
			wrapper->stmt_len = 16;

			/* do this step */
			ProcessUtility(wrapper,
				"(DROP ROLE )",
				false,
				PROCESS_UTILITY_SUBCOMMAND,
				NULL,
				NULL,
				None_Receiver,
				NULL);

			/* make sure later steps can see the object created here */
			CommandCounterIncrement();
		}
	}
	PG_CATCH();
	{
		set_config_option("babelfishpg_tsql.sql_dialect", saved_dialect,
							(superuser() ? PGC_SUSET : PGC_USERSET),
							PGC_S_SESSION, GUC_ACTION_SAVE, true, 0, false);
		PG_RE_THROW();
	}
	PG_END_TRY();
	set_config_option("babelfishpg_tsql.sql_dialect", saved_dialect,
							(superuser() ? PGC_SUSET : PGC_USERSET),
							PGC_S_SESSION, GUC_ACTION_SAVE, true, 0, false);
	PG_RETURN_VOID();
}

static List *
gen_sp_droprole_subcmds(const char *user)
{
	StringInfoData query;
	List *res;
	Node *stmt;
	DropRoleStmt *dropstmt;

	initStringInfo(&query);
	appendStringInfo(&query, "DROP ROLE dummy; ");
	res = raw_parser(query.data, RAW_PARSE_DEFAULT);

	if (list_length(res) != 1)
		ereport(ERROR,
			(errcode(ERRCODE_SYNTAX_ERROR),
			 errmsg("Expected 1 statement but get %d statements after parsing", list_length(res))));

	stmt = parsetree_nth_stmt(res, 0);
	dropstmt = (DropRoleStmt *) stmt;

	if (!IsA(dropstmt, DropRoleStmt))
		ereport(ERROR, (errcode(ERRCODE_SYNTAX_ERROR), errmsg("query is not a DropRoleStmt")));

	if (user && dropstmt->roles)
	{
		RoleSpec *tmp;

		/* Update the statement with given role name */
		tmp = (RoleSpec *) llast(dropstmt->roles);
		tmp->rolename = pstrdup(user);
	}
	return res;
}

Datum sp_addrolemember(PG_FUNCTION_ARGS)
{
	char *rolname, *lowercase_rolname;
	char *membername, *lowercase_membername;
	size_t len;
	char *physical_member_name;
	char *physical_role_name;
	Oid role_oid, member_oid;
	List *parsetree_list;
	ListCell *parsetree_item;
	const char *saved_dialect = GetConfigOption("babelfishpg_tsql.sql_dialect", true, true);

	PG_TRY();
	{
		set_config_option("babelfishpg_tsql.sql_dialect", "tsql",
							(superuser() ? PGC_SUSET : PGC_USERSET),
							PGC_S_SESSION, GUC_ACTION_SAVE, true, 0, false);

		rolname = PG_ARGISNULL(0) ? NULL : TextDatumGetCString(PG_GETARG_TEXT_PP(0));
		membername = PG_ARGISNULL(1) ? NULL : TextDatumGetCString(PG_GETARG_TEXT_PP(1));

		/* Role name, member name is not NULL */
		if (rolname == NULL || membername ==NULL)
			ereport(ERROR, (errcode(ERRCODE_NULL_VALUE_NOT_ALLOWED),
				errmsg("Name cannot be NULL.")));

		/* Ensure the database name input argument is lower-case, as all Babel role names, user names are lower-case */
		lowercase_rolname = lowerstr(rolname);
		lowercase_membername = lowerstr(membername);

		/* Remove trailing whitespaces in rolename and membername*/
		len = strlen(lowercase_rolname);
		while(isspace(lowercase_rolname[len - 1]))
			lowercase_rolname[--len] = 0;
		len = strlen(lowercase_membername);
		while(isspace(lowercase_membername[len - 1]))
			lowercase_membername[--len] = 0;

		/* check if rolename/membername is empty after removing trailing spaces*/
		if (strlen(lowercase_rolname) == 0 || strlen(lowercase_membername) == 0)
			ereport(ERROR, (errcode(ERRCODE_NULL_VALUE_NOT_ALLOWED),
				errmsg("Name cannot be NULL.")));

		/* Throws an error if role name and member name are same*/
		if(strcmp(lowercase_rolname,lowercase_membername)==0)
			ereport(ERROR,
				(errcode(ERRCODE_SYNTAX_ERROR),
				 errmsg("Cannot make a role a member of itself.")));

		/* Map the logical member name to its physical name in the database.*/
		physical_member_name = get_physical_user_name(get_cur_db_name(), lowercase_membername);
		member_oid = get_role_oid(physical_member_name, true);

		/* Check if the user, group or role does not exists and given member name is an role or user*/
		if(member_oid == InvalidOid || ( !is_role(member_oid) && !is_user(member_oid) ))
			ereport(ERROR,
				(errcode(ERRCODE_UNDEFINED_OBJECT),
				 errmsg("User or role '%s' does not exist in this database.", membername)));

		/* Map the logical role name to its physical name in the database.*/
		physical_role_name = get_physical_user_name(get_cur_db_name(), lowercase_rolname);
		role_oid = get_role_oid(physical_role_name, true);

		/* Check if the role does not exists and given role name is an role*/
		if(role_oid == InvalidOid || !is_role(role_oid))
			ereport(ERROR,
				(errcode(ERRCODE_UNDEFINED_OBJECT),
				 errmsg("Cannot alter the role '%s', because it does not exist or you do not have permission.", rolname)));

		/* Check if the member oid is already a member of given role oid*/
		if(is_member_of_role_nosuper( role_oid, member_oid))
			ereport(ERROR,
				(errcode(ERRCODE_SYNTAX_ERROR),
				 errmsg("Cannot make a role a member of itself.")));

		/* Advance cmd counter to make the delete visible */
		CommandCounterIncrement();

		parsetree_list = gen_sp_addrolemember_subcmds(lowercase_rolname, lowercase_membername);

		/* Run all subcommands */
		foreach(parsetree_item, parsetree_list)
		{
			Node *stmt = ((RawStmt *) lfirst(parsetree_item))->stmt;
			PlannedStmt *wrapper;

			/* need to make a wrapper PlannedStmt */
			wrapper = makeNode(PlannedStmt);
			wrapper->commandType = CMD_UTILITY;
			wrapper->canSetTag = false;
			wrapper->utilityStmt = stmt;
			wrapper->stmt_location = 0;
			wrapper->stmt_len = 16;

			/* do this step */
			ProcessUtility(wrapper,
				"(ALTER ROLE )",
				false,
				PROCESS_UTILITY_SUBCOMMAND,
				NULL,
				NULL,
				None_Receiver,
				NULL);

			/* make sure later steps can see the object created here */
			CommandCounterIncrement();
		}
	}
	PG_CATCH();
	{
		set_config_option("babelfishpg_tsql.sql_dialect", saved_dialect,
							(superuser() ? PGC_SUSET : PGC_USERSET),
							PGC_S_SESSION, GUC_ACTION_SAVE, true, 0, false);
		PG_RE_THROW();
	}
	PG_END_TRY();
	set_config_option("babelfishpg_tsql.sql_dialect", saved_dialect,
							(superuser() ? PGC_SUSET : PGC_USERSET),
							PGC_S_SESSION, GUC_ACTION_SAVE, true, 0, false);
	PG_RETURN_VOID();
}

static List *
gen_sp_addrolemember_subcmds(const char *user, const char *member)
{
	StringInfoData query;
	List *res;
	Node *stmt;
	AccessPriv *granted;
	RoleSpec *grantee;
	GrantRoleStmt *grant_role;

	initStringInfo(&query);
	appendStringInfo(&query, "ALTER ROLE dummy ADD MEMBER dummy; ");
	res = raw_parser(query.data, RAW_PARSE_DEFAULT);

	if (list_length(res) != 1)
		ereport(ERROR,
			(errcode(ERRCODE_SYNTAX_ERROR),
			 errmsg("Expected 1 statement but get %d statements after parsing", list_length(res))));

	stmt = parsetree_nth_stmt(res, 0);
	grant_role = (GrantRoleStmt *) stmt;
	granted = (AccessPriv *) linitial(grant_role->granted_roles);

	/* This is ALTER ROLE statement */
	grantee = (RoleSpec *) linitial(grant_role->grantee_roles);

	/* Rewrite granted and grantee roles */
	pfree(granted->priv_name);
	granted->priv_name = (char *) user;

	pfree(grantee->rolename);
	grantee->rolename = (char *) member;

	rewrite_object_refs(stmt);

	return res;
}

Datum sp_droprolemember(PG_FUNCTION_ARGS)
{
	char *rolname, *lowercase_rolname;
	char *membername, *lowercase_membername;
	size_t len;
	char *physical_name;
	Oid role_oid;
	List *parsetree_list;
	ListCell *parsetree_item;
	const char *saved_dialect = GetConfigOption("babelfishpg_tsql.sql_dialect", true, true);

	PG_TRY();
	{
		set_config_option("babelfishpg_tsql.sql_dialect", "tsql",
							(superuser() ? PGC_SUSET : PGC_USERSET),
							PGC_S_SESSION, GUC_ACTION_SAVE, true, 0, false);

		rolname = PG_ARGISNULL(0) ? NULL : TextDatumGetCString(PG_GETARG_TEXT_PP(0));
		membername = PG_ARGISNULL(1) ? NULL : TextDatumGetCString(PG_GETARG_TEXT_PP(1));

		/* Role name, member name is not NULL */
		if (rolname == NULL || membername ==NULL)
			ereport(ERROR, (errcode(ERRCODE_NULL_VALUE_NOT_ALLOWED),
				errmsg("Name cannot be NULL.")));

		/* Ensure the database name input argument is lower-case, as all Babel role names, user names are lower-case */
		lowercase_rolname = lowerstr(rolname);
		lowercase_membername = lowerstr(membername);

		/* Remove trailing whitespaces in rolename and membername*/
		len = strlen(lowercase_rolname);
		while(isspace(lowercase_rolname[len - 1]))
			lowercase_rolname[--len] = 0;
		len = strlen(lowercase_membername);
		while(isspace(lowercase_membername[len - 1]))
			lowercase_membername[--len] = 0;

		/* check if rolename/membername is empty after removing trailing spaces*/
		if (strlen(lowercase_rolname) == 0 || strlen(lowercase_membername) == 0)
			ereport(ERROR, (errcode(ERRCODE_NULL_VALUE_NOT_ALLOWED),
				errmsg("Name cannot be NULL.")));

		/* Map the logical role name to its physical name in the database.*/
		physical_name = get_physical_user_name(get_cur_db_name(), lowercase_rolname);
		role_oid = get_role_oid(physical_name, true);

		/* Throw an error id the given role name doesn't exist or isn't a role*/
		if(role_oid == InvalidOid || !is_role(role_oid))
			ereport(ERROR,
				(errcode(ERRCODE_UNDEFINED_OBJECT),
				 errmsg("Cannot alter the role '%s', because it does not exist or you do not have permission.", rolname)));

		/* Map the logical member name to its physical name in the database.*/
		physical_name = get_physical_user_name(get_cur_db_name(), lowercase_membername);
		role_oid = get_role_oid(physical_name, true);

		/* Throw an error id the given member name doesn't exist or isn't a role or user*/
		if(role_oid == InvalidOid || ( !is_role(role_oid) && !is_user(role_oid) ))
			ereport(ERROR,
				(errcode(ERRCODE_UNDEFINED_OBJECT),
				 errmsg("Cannot drop the principal '%s', because it does not exist or you do not have permission.", membername)));

		/* Advance cmd counter to make the delete visible */
		CommandCounterIncrement();

		parsetree_list = gen_sp_droprolemember_subcmds(lowercase_rolname, lowercase_membername);

		/* Run all subcommands */
		foreach(parsetree_item, parsetree_list)
		{
			Node *stmt = ((RawStmt *) lfirst(parsetree_item))->stmt;
			PlannedStmt *wrapper;

			/* need to make a wrapper PlannedStmt */
			wrapper = makeNode(PlannedStmt);
			wrapper->commandType = CMD_UTILITY;
			wrapper->canSetTag = false;
			wrapper->utilityStmt = stmt;
			wrapper->stmt_location = 0;
			wrapper->stmt_len = 16;

			/* do this step */
			ProcessUtility(wrapper,
				"(ALTER ROLE )",
				false,
				PROCESS_UTILITY_SUBCOMMAND,
				NULL,
				NULL,
				None_Receiver,
				NULL);

			/* make sure later steps can see the object created here */
			CommandCounterIncrement();
		}
	}
	PG_CATCH();
	{
		set_config_option("babelfishpg_tsql.sql_dialect", saved_dialect,
							(superuser() ? PGC_SUSET : PGC_USERSET),
							PGC_S_SESSION, GUC_ACTION_SAVE, true, 0, false);
		PG_RE_THROW();
	}
	PG_END_TRY();
	set_config_option("babelfishpg_tsql.sql_dialect", saved_dialect,
							(superuser() ? PGC_SUSET : PGC_USERSET),
							PGC_S_SESSION, GUC_ACTION_SAVE, true, 0, false);
	PG_RETURN_VOID();
}

static List *
gen_sp_droprolemember_subcmds(const char *user, const char *member)
{
	StringInfoData query;
	List *res;
	Node *stmt;
	AccessPriv *granted;
	RoleSpec *grantee;
	GrantRoleStmt *grant_role;

	initStringInfo(&query);
	appendStringInfo(&query, "ALTER ROLE dummy DROP MEMBER dummy; ");
	res = raw_parser(query.data, RAW_PARSE_DEFAULT);

	if (list_length(res) != 1)
		ereport(ERROR,
			(errcode(ERRCODE_SYNTAX_ERROR),
			 errmsg("Expected 1 statement but get %d statements after parsing", list_length(res))));

	stmt = parsetree_nth_stmt(res, 0);
	grant_role = (GrantRoleStmt *) stmt;
	granted = (AccessPriv *) linitial(grant_role->granted_roles);

	/* This is ALTER ROLE statement */
	grantee = (RoleSpec *) linitial(grant_role->grantee_roles);

	/* Rewrite granted and grantee roles */
	pfree(granted->priv_name);
	granted->priv_name = (char *) user;

	pfree(grantee->rolename);
	grantee->rolename = (char *) member;

	rewrite_object_refs(stmt);
	return res;
}

static void
exec_utility_cmd_helper(char *query_str)
{
	List			*parsetree_list;
	Node			*stmt;
	PlannedStmt		*wrapper;

	parsetree_list = raw_parser(query_str, RAW_PARSE_DEFAULT);

	if (list_length(parsetree_list) != 1)
		ereport(ERROR,
				(errcode(ERRCODE_SYNTAX_ERROR),
				 errmsg("Expected 1 statement but get %d statements after parsing",
						list_length(parsetree_list))));

	/* Update the dummy statement with real values */
	stmt = parsetree_nth_stmt(parsetree_list, 0);

	/* Run the built query */
	/* need to make a wrapper PlannedStmt */
	wrapper = makeNode(PlannedStmt);
	wrapper->commandType = CMD_UTILITY;
	wrapper->canSetTag = false;
	wrapper->utilityStmt = stmt;
	wrapper->stmt_location = 0;
	wrapper->stmt_len = strlen(query_str);

	/* do this step */
	ProcessUtility(wrapper,
				   query_str,
				   false,
				   PROCESS_UTILITY_SUBCOMMAND,
				   NULL,
				   NULL,
				   None_Receiver,
				   NULL);

	/* make sure later steps can see the object created here */
	CommandCounterIncrement();
}

Datum
sp_addlinkedserver_internal(PG_FUNCTION_ARGS)
{
	char *linked_server = PG_ARGISNULL(0) ? NULL : text_to_cstring(PG_GETARG_TEXT_P(0));
	char *srv_product = PG_ARGISNULL(1) ? "" : lowerstr(text_to_cstring(PG_GETARG_TEXT_P(1)));
	char *provider = PG_ARGISNULL(2) ? "" : lowerstr(text_to_cstring(PG_GETARG_TEXT_P(2)));
	char *data_src = PG_ARGISNULL(3) ? NULL : text_to_cstring(PG_GETARG_TEXT_P(3));
	char *provstr = PG_ARGISNULL(5) ? NULL : text_to_cstring(PG_GETARG_TEXT_P(5));
	char *catalog = PG_ARGISNULL(6) ? NULL : text_to_cstring(PG_GETARG_TEXT_P(6));

	StringInfoData query;

	bool provider_warning = false, provstr_warning = false;

	if (linked_server == NULL)
		ereport(ERROR,
				(errcode(ERRCODE_FDW_ERROR),
					errmsg("@server parameter cannot be NULL")));
	
	if (strlen(srv_product) == 10 && (strncmp(srv_product, "sql server", 10) == 0))
	{
		/*
		 * if server product is "SQL Server", rest of the arguments need not be
		 * specified except the linked server name. The linked server name in
		 * such a case, also doubles up as the linked server data source.
		 */
		data_src = pstrdup(linked_server);
	}
	else
	{
		if (((strlen(provider) == 7) && (strncmp(provider, "sqlncli", 7) == 0)) ||
			((strlen(provider) == 10) && (strncmp(provider, "msoledbsql", 10) == 0)) ||
			((strlen(provider) == 8) && (strncmp(provider, "sqloledb", 8) == 0)))
		{
			/* if provider is a valid T-SQL provider, we throw a warning indicating internally, we will be using tds_fdw */
			provider_warning = true;
		}
		else if ((strlen(provider) != 7) || (strncmp(provider, "tds_fdw", 7) != 0))
			ereport(ERROR,
				(errcode(ERRCODE_FDW_ERROR),
				 	errmsg("Unsupported provider '%s'. Supported provider is 'tds_fdw'", provider)));

		if (provstr != NULL)
		{
			/* we ignore provider string in any case */
			provstr_warning = true;
		}
	}

	initStringInfo(&query);

<<<<<<< HEAD
=======
	/*
	 * We prepare the following query to create a foreign server. This will
	 * be executed using ProcessUtility():
	 *
	 * CREATE SERVER <server name> FOREIGN DATA WRAPPER tds_fdw OPTIONS (servername
	 * 	'<remote data source endpoint>', database '<catalog name>')
	 *
	 */
>>>>>>> a5e6d7bb
	appendStringInfo(&query, "CREATE SERVER \"%s\" FOREIGN DATA WRAPPER tds_fdw ", linked_server);

	/* Add the relevant options */
	if (data_src || catalog)
	{
		appendStringInfoString(&query, "OPTIONS ( ");

<<<<<<< HEAD
=======
		/*
		 * The servername option is required for foreign server creation,
		 * but we leave it to the FDW's validator function to check for that
		 */
>>>>>>> a5e6d7bb
		if (data_src)
			appendStringInfo(&query, "servername '%s' ", data_src);

		if (catalog)
		{
			if (data_src)
				appendStringInfoString(&query, ", ");

			appendStringInfo(&query, "database '%s' ", catalog);
		}

		appendStringInfoString(&query, ")");
	}

	exec_utility_cmd_helper(query.data);

	/* We throw warnings only if foreign server object creation succeeds */
	if (provider_warning)
		report_info_or_warning(WARNING, "Warning: Using the TDS Foreign data wrapper (tds_fdw) as provider");

	if (provstr_warning)
		report_info_or_warning(WARNING, "Warning: Ignoring @provstr argument value");

	if (linked_server)
		pfree(linked_server);
	
	if (srv_product)
		pfree(srv_product);
	
	if (provider)
		pfree(provider);

	if (data_src)
		pfree(data_src);

	if (provstr)
		pfree(provstr);
	
	if (catalog)
		pfree(catalog);

	pfree(query.data);

	return (Datum) 0;
<<<<<<< HEAD
}

Datum
sp_addlinkedsrvlogin_internal(PG_FUNCTION_ARGS)
{
	char *servername = PG_ARGISNULL(0) ? NULL : text_to_cstring(PG_GETARG_TEXT_P(0));
	char *useself = PG_ARGISNULL(1) ? NULL : text_to_cstring(PG_GETARG_TEXT_P(1));
	char *username = PG_ARGISNULL(3) ? NULL : text_to_cstring(PG_GETARG_TEXT_P(3));
	char *password = PG_ARGISNULL(4) ? NULL : text_to_cstring(PG_GETARG_TEXT_P(4));

	CreateUserMappingStmt *stmt = makeNode(CreateUserMappingStmt);
	RoleSpec *user = makeNode(RoleSpec);
	List *options = NIL;

	stmt->servername = servername;
	stmt->if_not_exists = false;

	user->roletype = ROLESPEC_CURRENT_USER;
	user->location = -1;
	stmt->user = user;

	/* We do not support login using user's self credentials */
	if ((useself == NULL) || (strlen(useself) != 5) || (strncmp(downcase_identifier(useself, 5, false, false), "false", 5) != 0))
		elog(ERROR, "Only @useself = FALSE is supported");

	/* Add the relevant options */
	options = lappend(options, makeDefElem("username", (Node *) makeString(username), -1));
	options = lappend(options, makeDefElem("password", (Node *) makeString(password), -1));

	stmt->options = options;

	CreateUserMapping(stmt);

	return (Datum) 0;
}


Datum
sp_droplinkedsrvlogin_internal(PG_FUNCTION_ARGS)
{
	char *servername = text_to_cstring(PG_GETARG_TEXT_P(0));
	char *locallogin = PG_ARGISNULL(1) ? NULL : text_to_cstring(PG_GETARG_TEXT_PP(1));

	DropUserMappingStmt *stmt = makeNode(DropUserMappingStmt);
	RoleSpec *user = makeNode(RoleSpec);
	if (locallogin != NULL){
		elog(ERROR, "Only @locallogin = NULL is supported");
	}
	stmt->servername = servername;

	user->roletype = ROLESPEC_CURRENT_USER;
	user->location = -1;
	stmt->user = user;

	RemoveUserMapping(stmt);

	return (Datum) 0;
}

Datum
sp_dropserver_internal(PG_FUNCTION_ARGS)
{
	char *linked_srv = PG_ARGISNULL(0) ? NULL : text_to_cstring(PG_GETARG_TEXT_P(0));
	char *droplogins = PG_ARGISNULL(1) ? NULL : text_to_cstring(PG_GETARG_TEXT_P(1));

	DropStmt *stmt = makeNode(DropStmt);

	List *objects = list_make1(makeString(linked_srv));
	stmt->objects = objects;

	stmt->removeType = OBJECT_FOREIGN_SERVER;
	stmt->missing_ok = false;
	stmt->concurrent = false;

	if (droplogins == NULL)
	{
		stmt->behavior = DROP_RESTRICT;
	}
	else
	{
		if (strncmp(droplogins, "droplogins", 10) == 0)
			stmt->behavior = DROP_CASCADE;
		else
			elog(ERROR, "invalid parameter specified for procedure 'sys.sp_dropserver', acceptable values are 'droplogins' or NULL.");
	}

	RemoveObjects(stmt);

	return (Datum) 0;
=======
>>>>>>> a5e6d7bb
}<|MERGE_RESOLUTION|>--- conflicted
+++ resolved
@@ -57,12 +57,9 @@
 PG_FUNCTION_INFO_V1(sp_addrolemember);
 PG_FUNCTION_INFO_V1(sp_droprolemember);
 PG_FUNCTION_INFO_V1(sp_addlinkedserver_internal);
-<<<<<<< HEAD
 PG_FUNCTION_INFO_V1(sp_addlinkedsrvlogin_internal);
 PG_FUNCTION_INFO_V1(sp_droplinkedsrvlogin_internal);
 PG_FUNCTION_INFO_V1(sp_dropserver_internal);
-=======
->>>>>>> a5e6d7bb
 
 extern void delete_cached_batch(int handle);
 extern InlineCodeBlockArgs *create_args(int numargs);
@@ -2175,8 +2172,6 @@
 
 	initStringInfo(&query);
 
-<<<<<<< HEAD
-=======
 	/*
 	 * We prepare the following query to create a foreign server. This will
 	 * be executed using ProcessUtility():
@@ -2185,7 +2180,6 @@
 	 * 	'<remote data source endpoint>', database '<catalog name>')
 	 *
 	 */
->>>>>>> a5e6d7bb
 	appendStringInfo(&query, "CREATE SERVER \"%s\" FOREIGN DATA WRAPPER tds_fdw ", linked_server);
 
 	/* Add the relevant options */
@@ -2193,13 +2187,10 @@
 	{
 		appendStringInfoString(&query, "OPTIONS ( ");
 
-<<<<<<< HEAD
-=======
 		/*
 		 * The servername option is required for foreign server creation,
 		 * but we leave it to the FDW's validator function to check for that
 		 */
->>>>>>> a5e6d7bb
 		if (data_src)
 			appendStringInfo(&query, "servername '%s' ", data_src);
 
@@ -2244,7 +2235,6 @@
 	pfree(query.data);
 
 	return (Datum) 0;
-<<<<<<< HEAD
 }
 
 Datum
@@ -2334,6 +2324,4 @@
 	RemoveObjects(stmt);
 
 	return (Datum) 0;
-=======
->>>>>>> a5e6d7bb
 }