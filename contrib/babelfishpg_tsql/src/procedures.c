/*-------------------------------------------------------------------------
 *
 * procedures.c
 *   Built-in Procedures for Babel
 *
 *-------------------------------------------------------------------------
 */

#include "postgres.h"

#include "access/tupdesc.h"
#include "access/printtup.h"
#include "access/relation.h"
#include "access/xact.h"
#include "catalog/pg_type.h"
#include "catalog/pg_proc.h"
#include "commands/defrem.h"
#include "commands/prepare.h"
#include "common/string.h"
#include "executor/spi.h"
#include "fmgr.h"
#include "funcapi.h"
#include "hooks.h"
#include "miscadmin.h"
#include "nodes/makefuncs.h"
#include "nodes/value.h"
#include "utils/acl.h"
#include "utils/builtins.h"
#include "utils/guc.h"
#include "utils/rel.h"
#include "utils/syscache.h"
#include "pltsql_instr.h"
#include "parser/parser.h"
#include "parser/parse_relation.h"
#include "parser/parse_target.h"
#include "parser/parse_relation.h"
#include "parser/scansup.h"
#include "tcop/pquery.h"
#include "tcop/tcopprot.h"
#include "tcop/utility.h"
#include "tsearch/ts_locale.h"

#include "catalog.h"
#include "multidb.h"
#include "pltsql.h"
#include "session.h"
#include "pltsql.h"

PG_FUNCTION_INFO_V1(sp_unprepare);
PG_FUNCTION_INFO_V1(sp_prepare);
PG_FUNCTION_INFO_V1(sp_babelfish_configure);
PG_FUNCTION_INFO_V1(sp_describe_first_result_set_internal);
PG_FUNCTION_INFO_V1(sp_describe_undeclared_parameters_internal);
PG_FUNCTION_INFO_V1(xp_qv_internal);
PG_FUNCTION_INFO_V1(create_xp_qv_in_master_dbo_internal);
PG_FUNCTION_INFO_V1(xp_instance_regread_internal);
PG_FUNCTION_INFO_V1(create_xp_instance_regread_in_master_dbo_internal);
PG_FUNCTION_INFO_V1(sp_addrole);
PG_FUNCTION_INFO_V1(sp_droprole);
PG_FUNCTION_INFO_V1(sp_addrolemember);
PG_FUNCTION_INFO_V1(sp_droprolemember);
PG_FUNCTION_INFO_V1(sp_addlinkedserver_internal);
PG_FUNCTION_INFO_V1(sp_addlinkedsrvlogin_internal);
PG_FUNCTION_INFO_V1(sp_droplinkedsrvlogin_internal);
PG_FUNCTION_INFO_V1(sp_dropserver_internal);
PG_FUNCTION_INFO_V1(sp_babelfish_volatility);
PG_FUNCTION_INFO_V1(sp_rename_internal);

extern void delete_cached_batch(int handle);
extern InlineCodeBlockArgs *create_args(int numargs);
extern void read_param_def(InlineCodeBlockArgs *args, const char *paramdefstr);
extern int	execute_batch(PLtsql_execstate *estate, char *batch, InlineCodeBlockArgs *args, List *params);
extern PLtsql_execstate *get_current_tsql_estate(void);
static List *gen_sp_addrole_subcmds(const char *user);
static List *gen_sp_droprole_subcmds(const char *user);
static List *gen_sp_addrolemember_subcmds(const char *user, const char *member);
static List *gen_sp_droprolemember_subcmds(const char *user, const char *member);
static List *gen_sp_rename_subcmds(const char *objname, const char *newname, const char *schemaname, ObjectType objtype, const char *curr_relname);
static void exec_utility_cmd_helper(char *query_str);

List	   *handle_bool_expr_rec(BoolExpr *expr, List *list);
List	   *handle_where_clause_attnums(ParseState *pstate, Node *w_clause, List *target_attnums);
List	   *handle_where_clause_restargets_left(ParseState *pstate, Node *w_clause, List *extra_restargets);
List	   *handle_where_clause_restargets_right(ParseState *pstate, Node *w_clause, List *extra_restargets);

char	   *sp_describe_first_result_set_view_name = NULL;

bool		sp_describe_first_result_set_inprogress = false;
char	   *orig_proc_funcname = NULL;

Datum
sp_unprepare(PG_FUNCTION_ARGS)
{
	int32_t		handle;

	TSQLInstrumentation(INSTR_TSQL_SP_UNPREPARE);
	if (PG_ARGISNULL(0))
		ereport(ERROR,
				(errcode(ERRCODE_UNDEFINED_OBJECT),
				 errmsg("expect handle as integer")));

	handle = PG_GETARG_INT32(0);

	delete_cached_batch(handle);

	PG_RETURN_VOID();
}

Datum
sp_prepare(PG_FUNCTION_ARGS)
{
	char	   *params = PG_ARGISNULL(1) ? NULL : TextDatumGetCString(PG_GETARG_TEXT_PP(1));
	char	   *batch = PG_ARGISNULL(2) ? NULL : TextDatumGetCString(PG_GETARG_TEXT_PP(2));

	/* int  options = PG_GETARG_INT32(3); */
	InlineCodeBlockArgs *args;
	HeapTuple	tuple;
	HeapTupleHeader result;
	TupleDesc	tupdesc;
	bool		isnull = false;
	Datum		values[1];
	const char *old_dialect;

	if (!batch)
		ereport(ERROR, (errcode(ERRCODE_NULL_VALUE_NOT_ALLOWED),
						errmsg("query argument of sp_prepare is null")));

	old_dialect = GetConfigOption("babelfishpg_tsql.sql_dialect", true, true);
	set_config_option("babelfishpg_tsql.sql_dialect", "tsql",
					  GUC_CONTEXT_CONFIG,
					  PGC_S_SESSION,
					  GUC_ACTION_SAVE,
					  true,
					  0,
					  false);

	args = create_args(0);
	if (params)
		read_param_def(args, params);

	args->options = (BATCH_OPTION_CACHE_PLAN |
					 BATCH_OPTION_PREPARE_PLAN |
					 BATCH_OPTION_SEND_METADATA |
					 BATCH_OPTION_NO_EXEC);

	PG_TRY();
	{
		PLtsql_execstate *estate = get_current_tsql_estate();

		execute_batch(estate, batch, args, NULL);
	}
	PG_CATCH();
	{
		set_config_option("babelfishpg_tsql.sql_dialect", old_dialect,
						  GUC_CONTEXT_CONFIG,
						  PGC_S_SESSION,
						  GUC_ACTION_SAVE,
						  true,
						  0,
						  false);
		PG_RE_THROW();
	}
	PG_END_TRY();

	set_config_option("babelfishpg_tsql.sql_dialect", old_dialect,
					  GUC_CONTEXT_CONFIG,
					  PGC_S_SESSION,
					  GUC_ACTION_SAVE,
					  true,
					  0,
					  false);

	values[0] = Int32GetDatum(args->handle);

	/* 5. Return back handle */
	tupdesc = CreateTemplateTupleDesc(1);
	TupleDescInitEntry(tupdesc, (AttrNumber) 1, "prep_handle", INT4OID, -1, 0);
	tupdesc = BlessTupleDesc(tupdesc);
	tuple = heap_form_tuple(tupdesc, values, &isnull);

	result = (HeapTupleHeader) palloc(tuple->t_len);

	memcpy(result, tuple->t_data, tuple->t_len);

	heap_freetuple(tuple);
	ReleaseTupleDesc(tupdesc);

	PG_RETURN_HEAPTUPLEHEADER(result);
}

Datum
sp_babelfish_configure(PG_FUNCTION_ARGS)
{
	int			rc;
	int			nargs;
	MemoryContext savedPortalCxt;

	/* SPI call input */
	const char *query = "SELECT name, setting, short_desc FROM sys.babelfish_configurations_view WHERE name like $1";
	Datum		arg;
	Oid			argoid = TEXTOID;
	char		nulls = 0;

	SPIPlanPtr	plan;
	Portal		portal;
	DestReceiver *receiver;

	nargs = PG_NARGS();
	if (nargs == 0)
	{
		arg = PointerGetDatum(cstring_to_text("%"));
	}
	else if (nargs == 1)
	{
		const char *common_prefix = "babelfishpg_tsql.";

		char	   *arg0 = PG_ARGISNULL(0) ? "%" : TextDatumGetCString(PG_GETARG_TEXT_PP(0));

		if (strncmp(arg0, common_prefix, strlen(common_prefix)) == 0)
			arg = PointerGetDatum(cstring_to_text(arg0));
		else
		{
			char		buf[1024];

			snprintf(buf, 1024, "%s%s", common_prefix, arg0);
			arg = PointerGetDatum(cstring_to_text(buf));
		}
	}
	else
	{
		elog(ERROR, "unexpected number of arguments: %d", nargs);
	}

	savedPortalCxt = PortalContext;
	if (PortalContext == NULL)
		PortalContext = MessageContext;
	if ((rc = SPI_connect()) != SPI_OK_CONNECT)
		elog(ERROR, "SPI_connect failed: %s", SPI_result_code_string(rc));
	PortalContext = savedPortalCxt;

	if ((plan = SPI_prepare(query, 1, &argoid)) == NULL)
		elog(ERROR, "SPI_prepare(\"%s\") failed", query);

	if ((portal = SPI_cursor_open(NULL, plan, &arg, &nulls, true)) == NULL)
		elog(ERROR, "SPI_cursor_open(\"%s\") failed", query);

	/*
	 * According to specifictation, sp_babelfish_configure returns a
	 * result-set. If there is no destination, it will send the result-set to
	 * client, which is not allowed behavior of PG procedures. To implement
	 * this behavior, we added a code to push the result.
	 */
	receiver = CreateDestReceiver(DestRemote);
	SetRemoteDestReceiverParams(receiver, portal);

	/* fetch the result and return the result-set */
	PortalRun(portal, FETCH_ALL, true, true, receiver, receiver, NULL);

	receiver->rDestroy(receiver);

	SPI_cursor_close(portal);

	if ((rc = SPI_finish()) != SPI_OK_FINISH)
		elog(ERROR, "SPI_finish failed: %s", SPI_result_code_string(rc));

	PG_RETURN_VOID();
}

/*
 * Structure used to store state in the SRF (Set-Returning-Function)
 * sp_describe_undeclared_parameters_internal
 */
typedef struct UndeclaredParams
{
	/* Names of the undeclared parameters */
	char	  **paramnames;

	/* Indexes of the undeclared parameters in the targetattnums array */
	int		   *paramindexes;

	/*
	 * The relevant attnums in the target table. For 'INSERT INTO t1 ...' it
	 * is all the attnums in the target table t1; for 'INSERT INTO t1 (a, c)
	 * ...' it is the attnums of columns a and c in the target table t1.
	 */
	int		   *targetattnums;

	/* The relevant colume names in the target table. */
	char	  **targetcolnames;

	/* Name of the target table */
	char	   *tablename;

	/* The Oid of the table's schema */
	Oid			schemaoid;
} UndeclaredParams;

static char *
sp_describe_first_result_set_query(char *viewName)
{
	return
		psprintf(
				 "SELECT "
				 "CAST(0 AS sys.bit) AS is_hidden, "
				 "CAST(t3.\"ORDINAL_POSITION\" AS int) AS column_ordinal, "
				 "CAST(t3.\"COLUMN_NAME\" AS sys.sysname) AS name, "
				 "case "
				 "when t1.is_nullable collate sys.database_default = \'YES\' AND t3.\"DATA_TYPE\" collate sys.database_default <> \'timestamp\' then CAST(1 AS sys.bit) "
				 "else CAST(0 AS sys.bit) "
				 "end as is_nullable, "
				 "t4.system_type_id::int as system_type_id, "
				 "CAST(t3.\"DATA_TYPE\" as sys.nvarchar(256)) as system_type_name, "
				 "CAST(CASE WHEN t3.\"DATA_TYPE\" collate sys.database_default IN (\'text\', \'ntext\', \'image\') THEN -1 ELSE t4.max_length END AS smallint) AS max_length, "
				 "CAST(t4.precision AS sys.tinyint) AS precision, "
				 "CAST(t4.scale AS sys.tinyint) AS scale, "
				 "CAST(t4.collation_name AS sys.sysname) as collation_name, "
				 "CAST(CASE WHEN t4.system_type_id = t4.user_type_id THEN NULL "
				 "ELSE t4.user_type_id END as int) as user_type_id, "
				 "CAST(NULL as sys.sysname) as user_type_database, "
				 "CAST(NULL as sys.sysname) as user_type_schema, "
				 "CAST(CASE WHEN t4.system_type_id = t4.user_type_id THEN NULL "
				 "ELSE sys.OBJECT_NAME(t4.user_type_id::int) END as sys.sysname) as user_type_name, "
				 "CAST(NULL as sys.nvarchar(4000)) as assembly_qualified_type_name, "
				 "CAST(NULL as int) as xml_collection_id, "
				 "CAST(NULL as sys.sysname) as xml_collection_database, "
				 "CAST(NULL as sys.sysname) as xml_collection_schema, "
				 "CAST(NULL as sys.sysname) as xml_collection_name, "
				 "case "
				 "when t3.\"DATA_TYPE\" collate sys.database_default = \'xml\' then CAST(1 AS sys.bit) "
				 "else CAST(0 AS sys.bit) "
				 "end as is_xml_document, "
				 "0::sys.bit as is_case_sensitive, "
				 "CAST(0 as sys.bit) as is_fixed_length_clr_type, "
				 "CAST(NULL as sys.sysname) as source_server,  "
				 "CAST(NULL as sys.sysname) as source_database, "
				 "CAST(NULL as sys.sysname) as source_schema, "
				 "CAST(NULL as sys.sysname) as source_table, "
				 "CAST(NULL as sys.sysname) as source_column, "
				 "case "
				 "when t1.is_identity collate sys.database_default = \'YES\' then CAST(1 AS sys.bit) "
				 "else CAST(0 AS sys.bit) "
				 "end as is_identity_column, "
				 "CAST(NULL as sys.bit) as is_part_of_unique_key, " /* pg_constraint */
				 "case  "
				 "when t1.is_updatable collate sys.database_default = \'YES\' AND t1.is_generated collate sys.database_default = \'NEVER\' AND t1.is_identity collate sys.database_default = \'NO\' AND t3.\"DATA_TYPE\" collate sys.database_default <> \'timestamp\' then CAST(1 AS sys.bit) "
				 "else CAST(0 AS sys.bit) "
				 "end as is_updateable, "
				 "case "
				 "when t1.is_generated collate sys.database_default = \'NEVER\' then CAST(0 AS sys.bit) "
				 "else CAST(1 AS sys.bit) "
				 "end as is_computed_column, "
				 "CAST(0 as sys.bit) as is_sparse_column_set, "
				 "CAST(NULL as smallint) ordinal_in_order_by_list, "
				 "CAST(NULL as smallint) order_by_list_length, "
				 "CAST(NULL as smallint) order_by_is_descending, "
	/* below are for internal usage */
				 "CAST(sys.get_tds_id(t3.\"DATA_TYPE\") as int) as tds_type_id, "
				 "CAST( "
				 "CASE "
				 "WHEN t3.\"DATA_TYPE\" collate sys.database_default = \'xml\' THEN 8100 "
				 "WHEN t3.\"DATA_TYPE\" collate sys.database_default = \'sql_variant\' THEN 8009 "
				 "WHEN t3.\"DATA_TYPE\" collate sys.database_default = \'numeric\' THEN 17 "
				 "WHEN t3.\"DATA_TYPE\" collate sys.database_default = \'decimal\' THEN 17 "
				 "ELSE t4.max_length END as int) "
				 "as tds_length, "
				 "CAST(COLLATIONPROPERTY(t4.collation_name, 'CollationId') as int) as tds_collation_id, "
				 "CAST(COLLATIONPROPERTY(t4.collation_name, 'SortId') as int) AS tds_collation_sort_id "
				 "FROM information_schema.columns t1, information_schema_tsql.columns t3, "
				 "sys.columns t4, pg_class t5 "
				 "LEFT OUTER JOIN (sys.babelfish_namespace_ext ext JOIN sys.pg_namespace_ext t6 ON t6.nspname = ext.nspname collate sys.database_default) "
				 "on t5.relnamespace = t6.oid "
				 "WHERE (t1.table_name = \'%s\' collate sys.database_default AND t1.table_schema = ext.nspname collate sys.database_default) "
				 "AND (t3.\"TABLE_NAME\" = t1.table_name collate sys.database_default AND t3.\"TABLE_SCHEMA\" = ext.orig_name collate sys.database_default) "
				 "AND t5.relname = t1.table_name collate sys.database_default "
				 "AND (t5.oid = t4.object_id AND t3.\"ORDINAL_POSITION\" = t4.column_id) "
				 "AND ext.dbid = cast(sys.db_id() as oid) "
				 "AND t1.dtd_identifier::int = t3.\"ORDINAL_POSITION\";", viewName);
}

/*
 * Internal function used by procedure sys.sp_describe_first_result_set.
 */
Datum
sp_describe_first_result_set_internal(PG_FUNCTION_ARGS)
{
	/* SRF related things to keep enough state between calls */
	FuncCallContext *funcctx;
	int			call_cntr = 0;
	int			max_calls = 0;
	TupleDesc	tupdesc;
	AttInMetadata *attinmeta;

	SPITupleTable *tuptable;
	char	   *batch;
	char	   *query;
	int			rc;
	ANTLR_result result;
	char	   *parsedbatch = NULL;

	/* stuff done only on the first call of the function */
	if (SRF_IS_FIRSTCALL())
	{
		MemoryContext oldcontext;

		funcctx = SRF_FIRSTCALL_INIT();
		oldcontext = MemoryContextSwitchTo(funcctx->multi_call_memory_ctx);

		batch = PG_ARGISNULL(0) ? NULL : TextDatumGetCString(PG_GETARG_TEXT_PP(0));

		/*
		 * TODO: params and browseMode has to be still implemented in this
		 * C-type function
		 */
		sp_describe_first_result_set_view_name = psprintf("sp_describe_first_result_set_view_%d", rand());

		get_call_result_type(fcinfo, NULL, &tupdesc);
		attinmeta = TupleDescGetAttInMetadata(tupdesc);
		funcctx->attinmeta = attinmeta;

		/* First, pass the batch to the ANTLR parser. */
		if (batch)
		{
			result = antlr_parser_cpp(batch);

			if (!result.success)
				report_antlr_error(result);

			/* Skip if NULL query was passed. */
			if (pltsql_parse_result->body)
				parsedbatch = ((PLtsql_stmt_execsql *) lsecond(pltsql_parse_result->body))->sqlstmt->query;
		}

		/*
		 * If TSQL Query is NULL string or a non-select query then send no
		 * rows.
		 */
		if (parsedbatch && strncasecmp(parsedbatch, "select", 6) == 0)
		{
			sp_describe_first_result_set_inprogress = true;
			query = psprintf("CREATE VIEW %s as %s", sp_describe_first_result_set_view_name, parsedbatch);

			/*
			 * Switch Dialect so that SPI_execute creates a TSQL View, obeying
			 * TSQL Syntax.
			 */
			set_config_option("babelfishpg_tsql.sql_dialect", "tsql",
							  GUC_CONTEXT_CONFIG,
							  PGC_S_SESSION, GUC_ACTION_SAVE, true, 0, false);
			if ((rc = SPI_execute(query, false, 1)) < 0)
			{
				sp_describe_first_result_set_inprogress = false;
				set_config_option("babelfishpg_tsql.sql_dialect", "postgres",
								  GUC_CONTEXT_CONFIG,
								  PGC_S_SESSION, GUC_ACTION_SAVE, true, 0, false);
				elog(ERROR, "SPI_execute failed: %s", SPI_result_code_string(rc));
			}

			sp_describe_first_result_set_inprogress = false;

			set_config_option("babelfishpg_tsql.sql_dialect", "postgres",
							  GUC_CONTEXT_CONFIG,
							  PGC_S_SESSION, GUC_ACTION_SAVE, true, 0, false);
			pfree(query);

			/*
			 * Execute the Select statement in try/catch so that we drop the
			 * view in case of an error.
			 */
			PG_TRY();
			{
				/* Now execute the actual query which fetches us the result. */
				query = sp_describe_first_result_set_query(sp_describe_first_result_set_view_name);
				if ((rc = SPI_execute(query, false, 0)) != SPI_OK_SELECT)
					elog(ERROR, "SPI_execute failed: %s", SPI_result_code_string(rc));

				if (SPI_processed == 0)
					ereport(ERROR,
							(errcode(ERRCODE_INTERNAL_ERROR),
							 errmsg("SPI_execute returned no rows: %s", query)));
				pfree(query);
			}
			PG_CATCH();
			{
				query = psprintf("DROP VIEW %s", sp_describe_first_result_set_view_name);

				if ((rc = SPI_execute(query, false, 1)) < 0)
					elog(ERROR, "SPI_execute failed: %s", SPI_result_code_string(rc));

				pfree(query);
				pfree(sp_describe_first_result_set_view_name);
				SPI_finish();
				PG_RE_THROW();
			}
			PG_END_TRY();
			funcctx->user_fctx = (void *) SPI_tuptable;
			funcctx->max_calls = SPI_processed;
		}
		else
			funcctx->max_calls = 0;

		MemoryContextSwitchTo(oldcontext);

	}


	funcctx = SRF_PERCALL_SETUP();
	call_cntr = funcctx->call_cntr;
	max_calls = funcctx->max_calls;
	attinmeta = funcctx->attinmeta;
	tuptable = funcctx->user_fctx;

	if (call_cntr < max_calls)
	{
		char	  **values;
		HeapTuple	tuple;
		Datum result;
		int			col;
		int			numCols = 39;

		values = (char **) palloc(numCols * sizeof(char *));

		for (col = 0; col < numCols; col++)
			values[col] = SPI_getvalue(tuptable->vals[call_cntr],
									   tuptable->tupdesc, col + 1);

		tuple = BuildTupleFromCStrings(attinmeta, values);
		result = HeapTupleGetDatum(tuple);

		SRF_RETURN_NEXT(funcctx, result);
	}
	else
	{
		if (max_calls != 0)
		{
			SPI_freetuptable(tuptable);
			query = psprintf("DROP VIEW %s", sp_describe_first_result_set_view_name);
			if ((rc = SPI_execute(query, false, 0)) < 0)
				elog(ERROR, "SPI_execute failed: %s", SPI_result_code_string(rc));
			pfree(query);
		}
		pfree(sp_describe_first_result_set_view_name);
		SRF_RETURN_DONE(funcctx);
	}
}

/*
 * Recurse down the BoolExpr if needed, and append all relevant ColumnRef->fields
 * to the list.
 */
List *
handle_bool_expr_rec(BoolExpr *expr, List *list)
{
	List	   *args = expr->args;
	ListCell   *lc;
	A_Expr	   *xpr;
	ColumnRef  *ref;

	foreach(lc, args)
	{
		Expr	   *arg = (Expr *) lfirst(lc);

		switch (arg->type)
		{
			case T_A_Expr:
				xpr = (A_Expr *) arg;

				if (nodeTag(xpr->rexpr) != T_ColumnRef)
				{
					ereport(WARNING,
							(errcode(ERRCODE_FEATURE_NOT_SUPPORTED),
							 errmsg("Unsupported use case in sp_describe_undeclared_parameters")));
				}
				ref = (ColumnRef *) xpr->rexpr;
				list = list_concat(list, ref->fields);
				break;
			case T_BoolExpr:
				list = handle_bool_expr_rec((BoolExpr *) arg, list);
				break;
			default:
				break;
		}
	}
	return list;
}

/*
 * Returns a list of attnums constructed from the where clause provided, using
 * the column names given on the left hand side of the assignments
 */
List *
handle_where_clause_attnums(ParseState *pstate, Node *w_clause, List *target_attnums)
{
	/*
	 * Append attnos from WHERE clause into target_attnums
	 */
	ColumnRef  *ref;
	String	   *field;
	char	   *name;
	int			attrno;

	if (nodeTag(w_clause) == T_A_Expr)
	{
		A_Expr	   *where_clause = (A_Expr *) w_clause;

		if (nodeTag(where_clause->lexpr) != T_ColumnRef)
		{
			ereport(ERROR,
					(errcode(ERRCODE_FEATURE_NOT_SUPPORTED),
					 errmsg("Unsupported use case in sp_describe_undeclared_parameters")));
		}
		ref = (ColumnRef *) where_clause->lexpr;
		field = linitial(ref->fields);
		name = field->sval;
		attrno = attnameAttNum(pstate->p_target_relation, name, false);
		if (attrno == InvalidAttrNumber)
		{
			ereport(ERROR,
					(errcode(ERRCODE_UNDEFINED_COLUMN),
					 errmsg("column \"%s\" of relation \"%s\" does not exist",
							name,
							RelationGetRelationName(pstate->p_target_relation))));
		}

		return lappend_int(target_attnums, attrno);
	}
	else if (nodeTag(w_clause) == T_BoolExpr)
	{
		BoolExpr   *where_clause = (BoolExpr *) w_clause;
		ListCell   *lc;

		foreach(lc, where_clause->args)
		{
			Expr	   *arg = (Expr *) lfirst(lc);
			A_Expr	   *xpr;

			switch (arg->type)
			{
				case T_A_Expr:
					{
						xpr = (A_Expr *) arg;

						if (nodeTag(xpr->lexpr) != T_ColumnRef)
						{
							ereport(WARNING,
									(errcode(ERRCODE_FEATURE_NOT_SUPPORTED),
									 errmsg("Unsupported use case in sp_describe_undeclared_parameters")));
						}
						ref = (ColumnRef *) xpr->lexpr;
						field = linitial(ref->fields);
						name = field->sval;
						attrno = attnameAttNum(pstate->p_target_relation, name, false);
						if (attrno == InvalidAttrNumber)
						{
							ereport(ERROR,
									(errcode(ERRCODE_UNDEFINED_COLUMN),
									 errmsg("column \"%s\" of relation \"%s\" does not exist",
											name,
											RelationGetRelationName(pstate->p_target_relation))));
						}
						target_attnums = lappend_int(target_attnums, attrno);
						break;
					}
				case T_BoolExpr:
					target_attnums = handle_where_clause_attnums(pstate, (Node *) arg, target_attnums);
					break;
				default:
					break;
			}
		}
		return target_attnums;
	}
	else
	{
		ereport(ERROR,
				(errcode(ERRCODE_FEATURE_NOT_SUPPORTED),
				 errmsg("Unsupported use case in sp_describe_undeclared_parameters")));
	}
	return target_attnums;
}

/*
 * Returns a list of ResTargets constructed from the where clause provided, using
 * the left hand side of the assignment (assumed to be intended as column names).
 */
List *
handle_where_clause_restargets_left(ParseState *pstate, Node *w_clause, List *extra_restargets)
{
	/*
	 * Construct a ResTarget and append it to the list.
	 */
	ColumnRef  *ref;
	String	   *field;
	char	   *name;
	int			attrno;

	if (nodeTag(w_clause) == T_A_Expr)
	{
		A_Expr	   *where_clause = (A_Expr *) w_clause;
		ResTarget  *res;

		if (nodeTag(where_clause->lexpr) != T_ColumnRef)
		{
			ereport(ERROR,
					(errcode(ERRCODE_FEATURE_NOT_SUPPORTED),
					 errmsg("Unsupported use case in sp_describe_undeclared_parameters")));
		}
		ref = (ColumnRef *) where_clause->lexpr;
		field = linitial(ref->fields);
		name = field->sval;
		attrno = attnameAttNum(pstate->p_target_relation, name, false);
		if (attrno == InvalidAttrNumber)
		{
			ereport(ERROR,
					(errcode(ERRCODE_UNDEFINED_COLUMN),
					 errmsg("column \"%s\" of relation \"%s\" does not exist",
							name,
							RelationGetRelationName(pstate->p_target_relation))));
		}
		res = (ResTarget *) palloc(sizeof(ResTarget));
		res->type = ref->type;
		res->name = field->sval;
		res->indirection = NIL; /* Unused for now */
		res->val = (Node *) ref;	/* Store the ColumnRef here if needed */
		res->location = ref->location;

		return lappend(extra_restargets, res);
	}
	else if (nodeTag(w_clause) == T_BoolExpr)
	{
		BoolExpr   *where_clause = (BoolExpr *) w_clause;
		ListCell   *lc;

		foreach(lc, where_clause->args)
		{
			Expr	   *arg = (Expr *) lfirst(lc);
			A_Expr	   *xpr;
			ResTarget  *res;

			switch (arg->type)
			{
				case T_A_Expr:
					{
						xpr = (A_Expr *) arg;

						if (nodeTag(xpr->lexpr) != T_ColumnRef)
						{
							ereport(WARNING,
									(errcode(ERRCODE_FEATURE_NOT_SUPPORTED),
									 errmsg("Unsupported use case in sp_describe_undeclared_parameters")));
						}
						ref = (ColumnRef *) xpr->lexpr;
						field = linitial(ref->fields);
						name = field->sval;
						attrno = attnameAttNum(pstate->p_target_relation, name, false);
						if (attrno == InvalidAttrNumber)
						{
							ereport(ERROR,
									(errcode(ERRCODE_UNDEFINED_COLUMN),
									 errmsg("column \"%s\" of relation \"%s\" does not exist",
											name,
											RelationGetRelationName(pstate->p_target_relation))));
						}
						res = (ResTarget *) palloc(sizeof(ResTarget));
						res->type = ref->type;
						res->name = field->sval;
						res->indirection = NIL; /* Unused for now */
						res->val = (Node *) ref;	/* Store the ColumnRef
													 * here if needed */
						res->location = ref->location;

						extra_restargets = lappend(extra_restargets, res);
						break;
					}
				case T_BoolExpr:
					extra_restargets = handle_where_clause_restargets_left(pstate, (Node *) arg, extra_restargets);
					break;
				default:
					break;
			}
		}
		return extra_restargets;
	}
	else
	{
		ereport(ERROR,
				(errcode(ERRCODE_FEATURE_NOT_SUPPORTED),
				 errmsg("Unsupported use case in sp_describe_undeclared_parameters")));
	}
	return extra_restargets;
}

/*
 * Returns a list of ResTargets constructed from the where clause provided, using
 * the right hand side of the assignment (assumed to be values/parameters).
 */
List *
handle_where_clause_restargets_right(ParseState *pstate, Node *w_clause, List *extra_restargets)
{
	/*
	 * Construct a ResTarget and append it to the list.
	 */
	ColumnRef  *ref;
	String	   *field;
	ResTarget  *res;

	if (nodeTag(w_clause) == T_A_Expr)
	{
		A_Expr	   *where_clause = (A_Expr *) w_clause;

		if (nodeTag(where_clause->rexpr) != T_ColumnRef)
		{
			ereport(ERROR,
					(errcode(ERRCODE_FEATURE_NOT_SUPPORTED),
					 errmsg("Unsupported use case in sp_describe_undeclared_parameters")));
		}
		ref = (ColumnRef *) where_clause->rexpr;
		field = linitial(ref->fields);
		res = (ResTarget *) palloc(sizeof(ResTarget));
		res->type = ref->type;
		res->name = field->sval;
		res->indirection = NIL; /* Unused for now */
		res->val = (Node *) ref;	/* Store the ColumnRef here if needed */
		res->location = ref->location;

		return lappend(extra_restargets, res);
	}
	else if (nodeTag(w_clause) == T_BoolExpr)
	{
		BoolExpr   *where_clause = (BoolExpr *) w_clause;
		ListCell   *lc;

		foreach(lc, where_clause->args)
		{
			Expr	   *arg = (Expr *) lfirst(lc);
			A_Expr	   *xpr;

			switch (arg->type)
			{
				case T_A_Expr:
					{
						xpr = (A_Expr *) arg;

						if (nodeTag(xpr->rexpr) != T_ColumnRef)
						{
							ereport(WARNING,
									(errcode(ERRCODE_FEATURE_NOT_SUPPORTED),
									 errmsg("Unsupported use case in sp_describe_undeclared_parameters")));
						}
						ref = (ColumnRef *) xpr->rexpr;
						field = linitial(ref->fields);
						res = (ResTarget *) palloc(sizeof(ResTarget));
						res->type = ref->type;
						res->name = field->sval;
						res->indirection = NIL; /* Unused for now */
						res->val = (Node *) ref;	/* Store the ColumnRef
													 * here if needed */
						res->location = ref->location;

						extra_restargets = lappend(extra_restargets, res);
						break;
					}
				case T_BoolExpr:
					extra_restargets = handle_where_clause_restargets_right(pstate, (Node *) arg, extra_restargets);
					break;
				default:
					break;
			}
		}
		return extra_restargets;
	}
	else
	{
		ereport(ERROR,
				(errcode(ERRCODE_FEATURE_NOT_SUPPORTED),
				 errmsg("Unsupported use case in sp_describe_undeclared_parameters")));
	}
	return extra_restargets;
}

/*
 * Internal function used by procedure sys.sp_describe_undeclared_parameters
 * Currently only support the use case of 'INSERT ... VALUES (@P1, @P2, ...)'.
 */
Datum
sp_describe_undeclared_parameters_internal(PG_FUNCTION_ARGS)
{
	/* SRF related things to keep enough state between calls */
	FuncCallContext *funcctx;
	int			call_cntr;
	int			max_calls;
	TupleDesc	tupdesc;
	AttInMetadata *attinmeta;

	ANTLR_result result;
	List	   *raw_parsetree_list;
	ListCell   *list_item;
	InlineCodeBlockArgs *args;
	UndeclaredParams *undeclaredparams;

	if (SRF_IS_FIRSTCALL())
	{
		/*
		 * In the first call of the SRF, we do all the processing, and store
		 * the result and state information in a UndeclaredParams struct in
		 * funcctx->user_fctx
		 */
		MemoryContext oldcontext;
		char	   *batch;
		char	   *parsedbatch;
		char	   *params;
		int			sql_dialect_value_old;

		SelectStmt *select_stmt;
		List	   *values_list;
		ListCell   *lc;
		int			numresults = 0;
		int			num_target_attnums = 0;
		RawStmt    *parsetree;
		InsertStmt *insert_stmt = NULL;
		UpdateStmt *update_stmt = NULL;
		DeleteStmt *delete_stmt = NULL;
		RangeVar   *relation;
		Oid			relid;
		Relation	r;
		List	   *target_attnums = NIL;
		List	   *extra_restargets = NIL;
		ParseState *pstate;
		int			relname_len;
		List	   *cols;
		int			target_attnum_i;
		int			target_attnums_len;

		funcctx = SRF_FIRSTCALL_INIT();
		oldcontext = MemoryContextSwitchTo(funcctx->multi_call_memory_ctx);

		get_call_result_type(fcinfo, NULL, &tupdesc);
		attinmeta = TupleDescGetAttInMetadata(tupdesc);
		funcctx->attinmeta = attinmeta;

		undeclaredparams = (UndeclaredParams *) palloc0(sizeof(UndeclaredParams));
		funcctx->user_fctx = (void *) undeclaredparams;

		batch = PG_ARGISNULL(0) ? NULL : TextDatumGetCString(PG_GETARG_TEXT_PP(0));
		params = PG_ARGISNULL(1) ? NULL : TextDatumGetCString(PG_GETARG_TEXT_PP(1));

		/* First, pass the batch to the ANTLR parser */
		result = antlr_parser_cpp(batch);

		if (!result.success)
			report_antlr_error(result);

		/*
		 * For the currently supported use case, the parse result should
		 * contain two statements, INIT and EXECSQL. The EXECSQL statement
		 * should be an INSERT statement with VALUES clause.
		 */
		if (!pltsql_parse_result ||
			list_length(pltsql_parse_result->body) != 2 ||
			((PLtsql_stmt *) lsecond(pltsql_parse_result->body))->cmd_type != PLTSQL_STMT_EXECSQL)
		{
			ereport(ERROR,
					(errcode(ERRCODE_FEATURE_NOT_SUPPORTED),
					 errmsg("Unsupported use case in sp_describe_undeclared_parameters")));
		}
		parsedbatch = ((PLtsql_stmt_execsql *) lsecond(pltsql_parse_result->body))->sqlstmt->query;

		args = create_args(0);
		if (params)
			read_param_def(args, params);

		/* Next, pass the ANTLR-parsed batch to the backend parser */
		sql_dialect_value_old = sql_dialect;
		sql_dialect = SQL_DIALECT_TSQL;
		raw_parsetree_list = pg_parse_query(parsedbatch);
		if (list_length(raw_parsetree_list) != 1)
		{
			ereport(ERROR,
					(errcode(ERRCODE_FEATURE_NOT_SUPPORTED),
					 errmsg("Unsupported use case in sp_describe_undeclared_parameters")));
		}
		list_item = list_head(raw_parsetree_list);
		parsetree = lfirst_node(RawStmt, list_item);

		/*
		 * Analyze the parsed statement to suggest types for undeclared
		 * parameters
		 */
		switch (nodeTag(parsetree->stmt))
		{
			case T_InsertStmt:
				rewrite_object_refs(parsetree->stmt);
				sql_dialect = sql_dialect_value_old;
				insert_stmt = (InsertStmt *) parsetree->stmt;
				relation = insert_stmt->relation;
				relid = RangeVarGetRelid(relation, NoLock, false);
				r = relation_open(relid, AccessShareLock);
				pstate = (ParseState *) palloc0(sizeof(ParseState));
				pstate->p_target_relation = r;
				cols = checkInsertTargets(pstate, insert_stmt->cols, &target_attnums);
				break;
			case T_UpdateStmt:
				rewrite_object_refs(parsetree->stmt);
				sql_dialect = sql_dialect_value_old;
				update_stmt = (UpdateStmt *) parsetree->stmt;
				relation = update_stmt->relation;
				relid = RangeVarGetRelid(relation, NoLock, false);
				r = relation_open(relid, AccessShareLock);
				pstate = (ParseState *) palloc0(sizeof(ParseState));
				pstate->p_target_relation = r;
				cols = list_copy(update_stmt->targetList);

				/*
				 * Add attnums to cols based on targetList
				 */
				foreach(lc, cols)
				{
					ResTarget  *col = (ResTarget *) lfirst(lc);
					char	   *name = col->name;
					int			attrno;

					attrno = attnameAttNum(pstate->p_target_relation, name, false);
					if (attrno == InvalidAttrNumber)
					{
						ereport(ERROR,
								(errcode(ERRCODE_UNDEFINED_COLUMN),
								 errmsg("column \"%s\" of relation \"%s\" does not exist",
										name,
										RelationGetRelationName(pstate->p_target_relation))));
					}
					target_attnums = lappend_int(target_attnums, attrno);
				}
				target_attnums = handle_where_clause_attnums(pstate, update_stmt->whereClause, target_attnums);
				extra_restargets = handle_where_clause_restargets_left(pstate, update_stmt->whereClause, extra_restargets);

				cols = list_concat_copy(cols, extra_restargets);
				break;
			case T_DeleteStmt:
				rewrite_object_refs(parsetree->stmt);
				sql_dialect = sql_dialect_value_old;
				delete_stmt = (DeleteStmt *) parsetree->stmt;
				relation = delete_stmt->relation;
				relid = RangeVarGetRelid(relation, NoLock, false);
				r = relation_open(relid, AccessShareLock);
				pstate = (ParseState *) palloc0(sizeof(ParseState));
				pstate->p_target_relation = r;
				cols = NIL;

				/*
				 * Add attnums to cols based on targetList
				 */
				foreach(lc, cols)
				{
					ResTarget  *col = (ResTarget *) lfirst(lc);
					char	   *name = col->name;
					int			attrno;

					attrno = attnameAttNum(pstate->p_target_relation, name, false);
					if (attrno == InvalidAttrNumber)
					{
						ereport(ERROR,
								(errcode(ERRCODE_UNDEFINED_COLUMN),
								 errmsg("column \"%s\" of relation \"%s\" does not exist",
										name,
										RelationGetRelationName(pstate->p_target_relation))));
					}
					target_attnums = lappend_int(target_attnums, attrno);
				}
				target_attnums = handle_where_clause_attnums(pstate, delete_stmt->whereClause, target_attnums);
				extra_restargets = handle_where_clause_restargets_left(pstate, delete_stmt->whereClause, extra_restargets);

				cols = list_concat_copy(cols, extra_restargets);
				break;
			default:
				ereport(ERROR,
						(errcode(ERRCODE_FEATURE_NOT_SUPPORTED),
						 errmsg("Unsupported use case in sp_describe_undeclared_parameters")));
				break;
		}

		undeclaredparams->tablename = (char *) palloc(NAMEDATALEN);
		relname_len = strlen(relation->relname);
		strncpy(undeclaredparams->tablename, relation->relname, NAMEDATALEN);
		undeclaredparams->tablename[relname_len] = '\0';
		undeclaredparams->schemaoid = RelationGetNamespace(r);
		undeclaredparams->targetattnums = (int *) palloc(sizeof(int) * list_length(target_attnums));
		undeclaredparams->targetcolnames = (char **) palloc(sizeof(char *) * list_length(target_attnums));

		/* Record attnums and column names of the target table */
		target_attnum_i = 0;
		target_attnums_len = list_length(target_attnums);
		while (target_attnum_i < target_attnums_len)
		{
			ListCell   *lc;
			ResTarget  *col;
			int			colname_len;

			lc = list_nth_cell(target_attnums, target_attnum_i);
			undeclaredparams->targetattnums[num_target_attnums] = lfirst_int(lc);

			col = (ResTarget *) list_nth(cols, target_attnum_i);
			colname_len = strlen(col->name);
			undeclaredparams->targetcolnames[num_target_attnums] = (char *) palloc(NAMEDATALEN);
			strncpy(undeclaredparams->targetcolnames[num_target_attnums], col->name, NAMEDATALEN);
			undeclaredparams->targetcolnames[num_target_attnums][colname_len] = '\0';

			target_attnum_i += 1;
			num_target_attnums += 1;
		}

		relation_close(r, AccessShareLock);
		pfree(pstate);

		/*
		 * Parse the list of parameters, and determine which and how many are
		 * undeclared.
		 */
		switch (nodeTag(parsetree->stmt))
		{
			case T_InsertStmt:
				select_stmt = (SelectStmt *) insert_stmt->selectStmt;
				values_list = select_stmt->valuesLists;
				break;
			case T_UpdateStmt:

				/*
				 * In an UPDATE statement, we could have both SET and WHERE
				 * with undeclared parameters. That's targetList (SET ...) and
				 * whereClause (WHERE ...)
				 */
				values_list = list_make1(handle_where_clause_restargets_right(pstate, update_stmt->whereClause, update_stmt->targetList));
				break;
			case T_DeleteStmt:
				values_list = list_make1(handle_where_clause_restargets_right(pstate, delete_stmt->whereClause, NIL));
				break;
			default:
				ereport(ERROR,
						(errcode(ERRCODE_FEATURE_NOT_SUPPORTED),
						 errmsg("Unsupported use case in sp_describe_undeclared_parameters")));
				break;
		}

		if (list_length(values_list) > 1)
		{
			ereport(ERROR,
					(errcode(ERRCODE_FEATURE_NOT_SUPPORTED),
					 errmsg("Unsupported use case in sp_describe_undeclared_parameters")));
		}
		foreach(lc, values_list)
		{
			List	   *sublist = lfirst(lc);
			ListCell   *sublc;
			int			numvalues = 0;
			int			numtotalvalues = list_length(sublist);

			undeclaredparams->paramnames = (char **) palloc(sizeof(char *) * numtotalvalues);
			undeclaredparams->paramindexes = (int *) palloc(sizeof(int) * numtotalvalues);
			if (list_length(sublist) != num_target_attnums)
			{
				ereport(ERROR,
						(errcode(ERRCODE_FEATURE_NOT_SUPPORTED),
						 errmsg("Column name or number of supplied values does not match table definition.")));
			}
			foreach(sublc, sublist)
			{
				ColumnRef  *columnref = NULL;
				ResTarget  *res;
				List	   *fields;
				ListCell   *fieldcell;

				/*
				 * Tack on WHERE clause for the same as above, for UPDATE and
				 * DELETE statements.
				 */
				switch (nodeTag(parsetree->stmt))
				{
					case T_InsertStmt:
						columnref = lfirst(sublc);
						break;
					case T_UpdateStmt:
					case T_DeleteStmt:
						res = lfirst(sublc);
						if (nodeTag(res->val) != T_ColumnRef)
						{
							ereport(ERROR,
									(errcode(ERRCODE_FEATURE_NOT_SUPPORTED),
									 errmsg("Unsupported use case in sp_describe_undeclared_parameters")));
						}
						columnref = (ColumnRef *) res->val;
						break;
					default:
						break;
				}
				fields = columnref->fields;
				if (nodeTag(columnref) != T_ColumnRef && nodeTag(parsetree->stmt) != T_DeleteStmt)
				{
					ereport(ERROR,
							(errcode(ERRCODE_FEATURE_NOT_SUPPORTED),
							 errmsg("Unsupported use case in sp_describe_undeclared_parameters")));
				}

				foreach(fieldcell, fields)
				{
					String	   *field = lfirst(fieldcell);

					/* Make sure it's a parameter reference */
					if (field->sval && field->sval[0] == '@')
					{
						int			i;
						bool		undeclared = true;

						/* Make sure it is not declared in @params */
						for (i = 0; i < args->numargs; ++i)
						{
							if (args->argnames && args->argnames[i] &&
								(strcmp(args->argnames[i], field->sval) == 0))
							{
								undeclared = false;
								break;
							}
						}
						if (undeclared)
						{
							int			paramname_len = strlen(field->sval);

							undeclaredparams->paramnames[numresults] = (char *) palloc(NAMEDATALEN);
							strncpy(undeclaredparams->paramnames[numresults], field->sval, NAMEDATALEN);
							undeclaredparams->paramnames[numresults][paramname_len] = '\0';
							undeclaredparams->paramindexes[numresults] = numvalues;
							numresults += 1;
						}
					}
				}
				numvalues += 1;
			}
		}

		funcctx->max_calls = numresults;
		MemoryContextSwitchTo(oldcontext);
	}

	funcctx = SRF_PERCALL_SETUP();
	call_cntr = funcctx->call_cntr;
	max_calls = funcctx->max_calls;
	attinmeta = funcctx->attinmeta;
	undeclaredparams = funcctx->user_fctx;

	/*
	 * This is the main recursive work, to determine the appropriate parameter
	 * type for each parameter.
	 */
	if (call_cntr < max_calls)
	{
		char	  **values;
		HeapTuple	tuple;
		Datum result;
		int			col;
		int			numresultcols = 24;
		char	   *tempq =
		" SELECT "
		"CAST( 0 AS INT ) "		/* AS "parameter_ordinal"  -- Need to get
								 * correct ordinal number in code. */
		", CAST( NULL AS sysname ) "	/* AS "name"  -- Need to get correct
										 * parameter name in code. */
		", CASE "
		"WHEN T2.name COLLATE sys.database_default = \'bigint\' THEN 127 "
		"WHEN T2.name COLLATE sys.database_default = \'binary\' THEN 173 "
		"WHEN T2.name COLLATE sys.database_default = \'bit\' THEN 104 "
		"WHEN T2.name COLLATE sys.database_default = \'char\' THEN 175 "
		"WHEN T2.name COLLATE sys.database_default = \'date\' THEN 40 "
		"WHEN T2.name COLLATE sys.database_default = \'datetime\' THEN 61 "
		"WHEN T2.name COLLATE sys.database_default = \'datetime2\' THEN 42 "
		"WHEN T2.name COLLATE sys.database_default = \'datetimeoffset\' THEN 43 "
		"WHEN T2.name COLLATE sys.database_default = \'decimal\' THEN 106 "
		"WHEN T2.name COLLATE sys.database_default = \'float\' THEN 62 "
		"WHEN T2.name COLLATE sys.database_default = \'image\' THEN 34 "
		"WHEN T2.name COLLATE sys.database_default = \'int\' THEN 56 "
		"WHEN T2.name COLLATE sys.database_default = \'money\' THEN 60 "
		"WHEN T2.name COLLATE sys.database_default = \'nchar\' THEN 239 "
		"WHEN T2.name COLLATE sys.database_default = \'ntext\' THEN 99 "
		"WHEN T2.name COLLATE sys.database_default = \'numeric\' THEN 108 "
		"WHEN T2.name COLLATE sys.database_default = \'nvarchar\' THEN 231 "
		"WHEN T2.name COLLATE sys.database_default = \'real\' THEN 59 "
		"WHEN T2.name COLLATE sys.database_default = \'smalldatetime\' THEN 58 "
		"WHEN T2.name COLLATE sys.database_default = \'smallint\' THEN 52 "
		"WHEN T2.name COLLATE sys.database_default = \'smallmoney\' THEN 122 "
		"WHEN T2.name COLLATE sys.database_default = \'text\' THEN 35 "
		"WHEN T2.name COLLATE sys.database_default = \'time\' THEN 41 "
		"WHEN T2.name COLLATE sys.database_default = \'tinyint\' THEN 48 "
		"WHEN T2.name COLLATE sys.database_default = \'uniqueidentifier\' THEN 36 "
		"WHEN T2.name COLLATE sys.database_default = \'varbinary\' THEN 165 "
		"WHEN T2.name COLLATE sys.database_default = \'varchar\' THEN 167 "
		"WHEN T2.name COLLATE sys.database_default =  \'xml\' THEN 241 "
		"ELSE C.system_type_id "
		"END "					/* AS "suggested_system_type_id" */
		", CASE "
		"WHEN T2.name COLLATE sys.database_default = \'decimal\' THEN \'decimal(\' + CAST( C.precision AS sys.VARCHAR(10) ) + \',\' + CAST( C.scale AS sys.VARCHAR(10) ) + \')\' "
		"WHEN T2.name COLLATE sys.database_default = \'numeric\' THEN \'numeric(\' + CAST( C.precision AS sys.VARCHAR(10) ) + \',\' + CAST( C.scale AS sys.VARCHAR(10) ) + \')\' "
		"WHEN T2.name COLLATE sys.database_default = \'char\' THEN \'char(\' + CAST( C.max_length AS sys.VARCHAR(10) ) + \')\' "
		"WHEN T2.name COLLATE sys.database_default = \'nchar\' THEN \'nchar(\' + CAST( C.max_length/2 AS sys.VARCHAR(10) ) + \')\' "
		"WHEN T2.name COLLATE sys.database_default = \'binary\' THEN \'binary(\' + CAST( C.max_length AS sys.VARCHAR(10) ) + \')\' "
		"WHEN T2.name COLLATE sys.database_default = \'datetime2\' THEN \'datetime2(\' + CAST( C.scale AS sys.VARCHAR(10) ) + \')\' "
		"WHEN T2.name COLLATE sys.database_default = \'datetimeoffset\' THEN \'datetimeoffset(\' + CAST( C.scale AS sys.VARCHAR(10) ) + \')\' "
		"WHEN T2.name COLLATE sys.database_default = \'time\' THEN \'time(\' + CAST( C.scale AS sys.VARCHAR(10) ) + \')\' "
		"WHEN T2.name COLLATE sys.database_default = \'varchar\' THEN "
		"CASE WHEN C.max_length = -1 THEN \'varchar(max)\' "
		"ELSE \'varchar(\' + CAST( C.max_length AS sys.VARCHAR(10) ) + \')\' "
		"END "
		"WHEN T2.name COLLATE sys.database_default = \'nvarchar\' THEN "
		"CASE WHEN C.max_length = -1 THEN \'nvarchar(max)\' "
		"ELSE \'nvarchar(\' + CAST( C.max_length/2 AS sys.VARCHAR(10) ) + \')\' "
		"END "
		"WHEN T2.name COLLATE sys.database_default = \'varbinary\' THEN "
		"CASE WHEN C.max_length = -1 THEN \'varbinary(max)\' "
		"ELSE \'varbinary(\' + CAST( C.max_length AS sys.VARCHAR(10) ) + \')\' "
		"END "
		"ELSE T2.name "
		"END "					/* AS "suggested_system_type_name" */
		", CASE "
		"WHEN T2.name COLLATE sys.database_default IN (\'image\', \'ntext\',\'text\') THEN -1 "
		"ELSE C.max_length "
		"END  "					/* AS "suggested_max_length" */
		", C.precision "		/* AS "suggested_precision" */
		", C.scale "			/* AS "suggested_scale" */
		", CASE WHEN T.user_type_id = T.system_type_id THEN CAST( NULL AS INT ) ELSE T.user_type_id END "	/* AS
																											 * "suggested_user_type_id" */
		", CASE WHEN T.user_type_id = T.system_type_id THEN CAST( NULL AS sysname) ELSE DB_NAME() END " /* AS
																										 * "suggested_user_type_database" */
		", CASE WHEN T.user_type_id = T.system_type_id THEN CAST( NULL AS sysname) ELSE SCHEMA_NAME( T.schema_id ) END "	/* AS
																															 * "suggested_user_type_schema" */
		", CASE WHEN T.user_type_id = T.system_type_id THEN CAST( NULL AS sysname) ELSE T.name END "	/* AS
																										 * "suggested_user_type_name" */
		", CAST( NULL AS NVARCHAR(4000) ) " /* AS
											 * "suggested_assembly_qualified_type_name" */
		", CASE "
		"WHEN C.xml_collection_id = 0 THEN CAST( NULL AS INT ) "
		"ELSE C.xml_collection_id "
		"END "					/* AS "suggested_xml_collection_id" */
		", CAST( NULL AS sysname ) "	/* AS
										 * "suggested_xml_collection_database" */
		", CAST( NULL AS sysname ) "	/* AS
										 * "suggested_xml_collection_schema" */
		", CAST( NULL AS sysname ) "	/* AS "suggested_xml_collection_name" */
		", C.is_xml_document "	/* AS "suggested_is_xml_document" */
		", CAST( 0 AS BIT ) "	/* AS "suggested_is_case_sensitive" */
		", CAST( 0 AS BIT ) "	/* AS "suggested_is_fixed_length_clr_type" */
		", CAST( 1 AS BIT ) "	/* AS "suggested_is_input" */
		", CAST( 0 AS BIT ) "	/* AS "suggested_is_output" */
		", CAST( NULL AS sysname ) "	/* AS "formal_parameter_name" */
		", CASE "
		"WHEN T2.name COLLATE sys.database_default IN (\'tinyint\', \'smallint\', \'int\', \'bigint\') THEN 38 "
		"WHEN T2.name COLLATE sys.database_default IN (\'float\', \'real\') THEN 109 "
		"WHEN T2.name COLLATE sys.database_default IN (\'smallmoney\', \'money\') THEN 110 "
		"WHEN T2.name COLLATE sys.database_default IN (\'smalldatetime\', \'datetime\') THEN 111 "
		"WHEN T2.name COLLATE sys.database_default = \'binary\' THEN 173 "
		"WHEN T2.name COLLATE sys.database_default = \'bit\' THEN 104 "
		"WHEN T2.name COLLATE sys.database_default = \'char\' THEN 175 "
		"WHEN T2.name COLLATE sys.database_default = \'date\' THEN 40 "
		"WHEN T2.name COLLATE sys.database_default = \'datetime2\' THEN 42 "
		"WHEN T2.name COLLATE sys.database_default = \'datetimeoffset\' THEN 43 "
		"WHEN T2.name COLLATE sys.database_default = \'decimal\' THEN 106 "
		"WHEN T2.name COLLATE sys.database_default = \'image\' THEN 34 "
		"WHEN T2.name COLLATE sys.database_default = \'nchar\' THEN 239 "
		"WHEN T2.name COLLATE sys.database_default = \'ntext\' THEN 99 "
		"WHEN T2.name COLLATE sys.database_default = \'numeric\' THEN 108 "
		"WHEN T2.name COLLATE sys.database_default = \'nvarchar\' THEN 231 "
		"WHEN T2.name COLLATE sys.database_default = \'text\' THEN 35 "
		"WHEN T2.name COLLATE sys.database_default = \'time\' THEN 41 "
		"WHEN T2.name COLLATE sys.database_default = \'uniqueidentifier\' THEN 36 "
		"WHEN T2.name COLLATE sys.database_default= \'varbinary\' THEN 165 "
		"WHEN T2.name COLLATE sys.database_default = \'varchar\' THEN 167 "
		"WHEN T2.name COLLATE sys.database_default =  \'xml\' THEN 241 "
		"ELSE C.system_type_id "
		"END "					/* AS "suggested_tds_type_id" */
		", CASE "
		"WHEN T2.name COLLATE sys.database_default = \'nvarchar\' AND C.max_length = -1 THEN 65535 "
		"WHEN T2.name COLLATE sys.database_default = \'varbinary\' AND C.max_length = -1 THEN 65535 "
		"WHEN T2.name COLLATE sys.database_default = \'varchar\' AND C.max_length = -1 THEN 65535 "
		"WHEN T2.name COLLATE sys.database_default IN (\'decimal\', \'numeric\') THEN 17 "
		"WHEN T2.name COLLATE sys.database_default = \'xml\' THEN 8100 "
		"WHEN T2.name COLLATE sys.database_default in (\'image\', \'text\') THEN 2147483647 "
		"WHEN T2.name COLLATE sys.database_default = \'ntext\' THEN 2147483646 "
		"ELSE CAST( C.max_length AS INT ) "
		"END "					/* AS "suggested_tds_length" */
		"FROM sys.objects O, sys.columns C, sys.types T, sys.types T2 "
		"WHERE O.object_id = C.object_id "
		"AND C.user_type_id = T.user_type_id "
		"AND C.name = \'%s\' COLLATE sys.database_default " /* -- INPUT column name */
		"AND T.system_type_id = T2.user_type_id "	/* -- To get system dt
													 * name. */
		"AND O.name = \'%s\' COLLATE sys.database_default " /* -- INPUT table name */
		"AND O.schema_id = %d " /* -- INPUT schema Oid */
		"AND O.type = \'U\'";	/* -- User tables only for the time being */

		char	   *query = psprintf(tempq,
									 undeclaredparams->targetcolnames[undeclaredparams->paramindexes[call_cntr]],
									 undeclaredparams->tablename,
									 undeclaredparams->schemaoid);

		int			rc = SPI_execute(query, true, 1);

		if (rc != SPI_OK_SELECT)
			ereport(ERROR,
					(errcode(ERRCODE_INTERNAL_ERROR),
					 errmsg("SPI_execute failed: %s", SPI_result_code_string(rc))));
		if (SPI_processed == 0)
			ereport(ERROR,
					(errcode(ERRCODE_INTERNAL_ERROR),
					 errmsg("SPI_execute returned no rows: %s", query)));

		values = (char **) palloc(numresultcols * sizeof(char *));

		/*
		 * This sets the parameter ordinal attribute correctly, since the
		 * above query can't infer that information
		 */
		values[0] = psprintf("%d", call_cntr + 1);
		/* Then, pull the appropriate parameter name from the data type */
		values[1] = undeclaredparams->paramnames[call_cntr];
		for (col = 2; col < numresultcols; col++)
		{
			values[col] = SPI_getvalue(SPI_tuptable->vals[0],
									   SPI_tuptable->tupdesc, col + 1);
		}

		tuple = BuildTupleFromCStrings(attinmeta, values);
		result = HeapTupleGetDatum(tuple);

		SPI_freetuptable(SPI_tuptable);
		SRF_RETURN_NEXT(funcctx, result);
	}
	else
	{
		SRF_RETURN_DONE(funcctx);
	}
}

/*
 * Internal function used by procedure xp_qv.
 * The xp_qv procedure is called by SSMS. Only the minimum implementation is required.
 */
Datum
xp_qv_internal(PG_FUNCTION_ARGS)
{
	PG_RETURN_INT32(0);
}

/*
 * Internal function to create the xp_qv procedure in master.dbo schema.
 * Some applications invoke this referencing master.dbo.xp_qv
 */
Datum
create_xp_qv_in_master_dbo_internal(PG_FUNCTION_ARGS)
{
	char	   *query = NULL;
	int			rc = -1;

	char	   *tempq = "CREATE OR REPLACE PROCEDURE %s.xp_qv(IN SYS.NVARCHAR(256), IN SYS.NVARCHAR(256))"
	"AS \'babelfishpg_tsql\', \'xp_qv_internal\' LANGUAGE C";

	const char *dbo_scm = get_dbo_schema_name("master");

	if (dbo_scm == NULL)
		elog(ERROR, "Failed to retrieve dbo schema name");

	query = psprintf(tempq, dbo_scm);

	PG_TRY();
	{
		if ((rc = SPI_connect()) != SPI_OK_CONNECT)
			elog(ERROR, "SPI_connect failed: %s", SPI_result_code_string(rc));

		if ((rc = SPI_execute(query, false, 1)) < 0)
			elog(ERROR, "SPI_execute failed: %s", SPI_result_code_string(rc));

		if ((rc = SPI_finish()) != SPI_OK_FINISH)
			elog(ERROR, "SPI_finish failed: %s", SPI_result_code_string(rc));
	}
	PG_CATCH();
	{
		SPI_finish();
		PG_RE_THROW();
	}
	PG_END_TRY();

	PG_RETURN_INT32(0);
}

/*
 * Internal function used by procedure xp_instance_regread.
 * The xp_instance_regread procedure is called by SSMS. Only the minimum implementation is required.
 */
Datum
xp_instance_regread_internal(PG_FUNCTION_ARGS)
{
	int			nargs = PG_NARGS() - 1;

	/* Get data type OID of last parameter, which should be the OUT parameter. */
	Oid			argtypeid = get_fn_expr_argtype(fcinfo->flinfo, nargs);

	HeapTuple	tuple;
	HeapTupleHeader result;
	TupleDesc	tupdesc;
	bool		isnull = true;
	Datum		values[1];

	tupdesc = CreateTemplateTupleDesc(1);

	if (argtypeid == INT4OID)
	{
		values[0] = Int32GetDatum(NULL);
		TupleDescInitEntry(tupdesc, (AttrNumber) 1, "out_param", INT4OID, -1, 0);
	}

	else
	{
		values[0] = CStringGetDatum(NULL);
		TupleDescInitEntry(tupdesc, (AttrNumber) 1, "out_param", CSTRINGOID, -1, 0);
	}

	tupdesc = BlessTupleDesc(tupdesc);
	tuple = heap_form_tuple(tupdesc, values, &isnull);

	result = (HeapTupleHeader) palloc(tuple->t_len);

	memcpy(result, tuple->t_data, tuple->t_len);

	heap_freetuple(tuple);
	ReleaseTupleDesc(tupdesc);

	PG_RETURN_HEAPTUPLEHEADER(result);
}

/*
 * Internal function to create the xp_instance_regread procedure in master.dbo schema.
 * Some applications invoke this referencing master.dbo.xp_instance_regread
 */
Datum
create_xp_instance_regread_in_master_dbo_internal(PG_FUNCTION_ARGS)
{
	char	   *query = NULL;
	char	   *query2 = NULL;
	int			rc = -1;

	char	   *tempq = "CREATE OR REPLACE PROCEDURE %s.xp_instance_regread(IN p1 sys.nvarchar(512), IN p2 sys.sysname, IN p3 sys.nvarchar(512), INOUT out_param int)"
	"AS \'babelfishpg_tsql\', \'xp_instance_regread_internal\' LANGUAGE C";

	char	   *tempq2 = "CREATE OR REPLACE PROCEDURE %s.xp_instance_regread(IN p1 sys.nvarchar(512), IN p2 sys.sysname, IN p3 sys.nvarchar(512), INOUT out_param sys.nvarchar(512))"
	"AS \'babelfishpg_tsql\', \'xp_instance_regread_internal\' LANGUAGE C";

	const char *dbo_scm = get_dbo_schema_name("master");

	if (dbo_scm == NULL)
		elog(ERROR, "Failed to retrieve dbo schema name");

	query = psprintf(tempq, dbo_scm);
	query2 = psprintf(tempq2, dbo_scm);

	PG_TRY();
	{
		if ((rc = SPI_connect()) != SPI_OK_CONNECT)
			elog(ERROR, "SPI_connect failed: %s", SPI_result_code_string(rc));

		if ((rc = SPI_execute(query, false, 1)) < 0)
			elog(ERROR, "SPI_execute failed: %s", SPI_result_code_string(rc));

		if ((rc = SPI_execute(query2, false, 1)) < 0)
			elog(ERROR, "SPI_execute failed: %s", SPI_result_code_string(rc));

		if ((rc = SPI_finish()) != SPI_OK_FINISH)
			elog(ERROR, "SPI_finish failed: %s", SPI_result_code_string(rc));
	}
	PG_CATCH();
	{
		SPI_finish();
		PG_RE_THROW();
	}
	PG_END_TRY();

	PG_RETURN_INT32(0);
}

Datum
sp_addrole(PG_FUNCTION_ARGS)
{
	char	   *rolname,
			   *lowercase_rolname,
			   *ownername;
	size_t		len;
	char	   *physical_role_name;
	Oid			role_oid;
	List	   *parsetree_list;
	ListCell   *parsetree_item;
	const char *saved_dialect = GetConfigOption("babelfishpg_tsql.sql_dialect", true, true);

	PG_TRY();
	{
		set_config_option("babelfishpg_tsql.sql_dialect", "tsql",
						  GUC_CONTEXT_CONFIG,
						  PGC_S_SESSION, GUC_ACTION_SAVE, true, 0, false);

		rolname = PG_ARGISNULL(0) ? NULL : TextDatumGetCString(PG_GETARG_TEXT_PP(0));
		ownername = PG_ARGISNULL(1) ? NULL : TextDatumGetCString(PG_GETARG_TEXT_PP(1));

		/* Role name is not NULL */
		if (rolname == NULL)
			ereport(ERROR, (errcode(ERRCODE_NULL_VALUE_NOT_ALLOWED),
							errmsg("Name cannot be NULL.")));

		/*
		 * Ensure the database name input argument is lower-case, as all Babel
		 * role names are lower-case
		 */
		lowercase_rolname = lowerstr(rolname);

		/* Remove trailing whitespaces */
		len = strlen(lowercase_rolname);
		while (isspace(lowercase_rolname[len - 1]))
			lowercase_rolname[--len] = 0;

		/* check if role name is empty after removing trailing spaces */
		if (strlen(lowercase_rolname) == 0)
			ereport(ERROR, (errcode(ERRCODE_NULL_VALUE_NOT_ALLOWED),
							errmsg("Name cannot be NULL.")));

		/*
		 * @ownername is not yet supported in babelfish. Throw an error if
		 * @ownername is passed either as an empty string or contains value
		 */
		if (ownername)
			ereport(ERROR, (errcode(ERRCODE_FEATURE_NOT_SUPPORTED),
							errmsg("The @ownername argument is not yet supported in Babelfish.")));

		/* Role name cannot contain '\' */
		if (strchr(lowercase_rolname, '\\') != NULL)
			ereport(ERROR, (errcode(ERRCODE_INVALID_PARAMETER_VALUE),
							errmsg("'%s' is not a valid name because it contains invalid characters.", rolname)));

		/* Map the logical role name to its physical name in the database. */
		physical_role_name = get_physical_user_name(get_cur_db_name(), lowercase_rolname);
		role_oid = get_role_oid(physical_role_name, true);

		/* Check if the user, group or role already exists */
		if (role_oid)
			ereport(ERROR,
					(errcode(ERRCODE_DUPLICATE_OBJECT),
					 errmsg("User, group, or role '%s' already exists in the current database.", rolname)));

		/* Remove trailing whitespaces */
		len = strlen(rolname);
		while (isspace(rolname[len - 1]))
			rolname[--len] = 0;

		/* Advance cmd counter to make the delete visible */
		CommandCounterIncrement();

		parsetree_list = gen_sp_addrole_subcmds(rolname);

		/* Run all subcommands */
		foreach(parsetree_item, parsetree_list)
		{
			Node	   *stmt = ((RawStmt *) lfirst(parsetree_item))->stmt;
			PlannedStmt *wrapper;

			/* need to make a wrapper PlannedStmt */
			wrapper = makeNode(PlannedStmt);
			wrapper->commandType = CMD_UTILITY;
			wrapper->canSetTag = false;
			wrapper->utilityStmt = stmt;
			wrapper->stmt_location = 0;
			wrapper->stmt_len = 16;

			/* do this step */
			ProcessUtility(wrapper,
						   "(CREATE ROLE )",
						   false,
						   PROCESS_UTILITY_SUBCOMMAND,
						   NULL,
						   NULL,
						   None_Receiver,
						   NULL);

			/* make sure later steps can see the object created here */
			CommandCounterIncrement();
		}
	}
	PG_CATCH();
	{
		set_config_option("babelfishpg_tsql.sql_dialect", saved_dialect,
						  GUC_CONTEXT_CONFIG,
						  PGC_S_SESSION, GUC_ACTION_SAVE, true, 0, false);
		PG_RE_THROW();
	}
	PG_END_TRY();
	set_config_option("babelfishpg_tsql.sql_dialect", saved_dialect,
					  GUC_CONTEXT_CONFIG,
					  PGC_S_SESSION, GUC_ACTION_SAVE, true, 0, false);
	PG_RETURN_VOID();
}

static List *
gen_sp_addrole_subcmds(const char *user)
{
	StringInfoData query;
	List	   *res;
	Node	   *stmt;
	CreateRoleStmt *rolestmt;
	List	   *user_options = NIL;

	initStringInfo(&query);
	appendStringInfo(&query, "CREATE ROLE dummy; ");
	res = raw_parser(query.data, RAW_PARSE_DEFAULT);

	if (list_length(res) != 1)
		ereport(ERROR,
				(errcode(ERRCODE_SYNTAX_ERROR),
				 errmsg("Expected 1 statement but get %d statements after parsing", list_length(res))));

	stmt = parsetree_nth_stmt(res, 0);

	rolestmt = (CreateRoleStmt *) stmt;
	if (!IsA(rolestmt, CreateRoleStmt))
		ereport(ERROR, (errcode(ERRCODE_SYNTAX_ERROR), errmsg("query is not a CreateRoleStmt")));

	rolestmt->role = pstrdup(lowerstr(user));
	rewrite_object_refs(stmt);

	/*
	 * Add original_user_name before hand because placeholder query "(CREATE
	 * ROLE )" is being passed that doesn't contain the user name.
	 */
	user_options = lappend(user_options,
						   makeDefElem("original_user_name",
									   (Node *) makeString((char *) user),
									   -1));
	rolestmt->options = list_concat(rolestmt->options, user_options);

	return res;
}

Datum
sp_droprole(PG_FUNCTION_ARGS)
{
	char	   *rolname,
			   *lowercase_rolname;
	size_t		len;
	char	   *physical_role_name;
	Oid			role_oid;
	List	   *parsetree_list;
	ListCell   *parsetree_item;
	const char *saved_dialect = GetConfigOption("babelfishpg_tsql.sql_dialect", true, true);

	PG_TRY();
	{
		set_config_option("babelfishpg_tsql.sql_dialect", "tsql",
						  GUC_CONTEXT_CONFIG,
						  PGC_S_SESSION, GUC_ACTION_SAVE, true, 0, false);

		rolname = PG_ARGISNULL(0) ? NULL : TextDatumGetCString(PG_GETARG_TEXT_PP(0));

		/* Role name is not NULL */
		if (rolname == NULL)
			ereport(ERROR, (errcode(ERRCODE_NULL_VALUE_NOT_ALLOWED),
							errmsg("Name cannot be NULL.")));

		/*
		 * Ensure the database name input argument is lower-case, as all Babel
		 * role names are lower-case
		 */
		lowercase_rolname = lowerstr(rolname);

		/* Remove trailing whitespaces */
		len = strlen(lowercase_rolname);
		while (isspace(lowercase_rolname[len - 1]))
			lowercase_rolname[--len] = 0;

		/* check if role name is empty after removing trailing spaces */
		if (strlen(lowercase_rolname) == 0)
			ereport(ERROR, (errcode(ERRCODE_NULL_VALUE_NOT_ALLOWED),
							errmsg("Name cannot be NULL.")));

		/* Map the logical role name to its physical name in the database. */
		physical_role_name = get_physical_user_name(get_cur_db_name(), lowercase_rolname);
		role_oid = get_role_oid(physical_role_name, true);

		/* Check if the role does not exists */
		if (role_oid == InvalidOid || !is_role(role_oid))
			ereport(ERROR,
					(errcode(ERRCODE_UNDEFINED_OBJECT),
					 errmsg("Cannot drop the role '%s', because it does not exist or you do not have permission.", rolname)));

		/* Advance cmd counter to make the delete visible */
		CommandCounterIncrement();

		parsetree_list = gen_sp_droprole_subcmds(lowercase_rolname);

		/* Run all subcommands */
		foreach(parsetree_item, parsetree_list)
		{
			Node	   *stmt = ((RawStmt *) lfirst(parsetree_item))->stmt;
			PlannedStmt *wrapper;

			/* need to make a wrapper PlannedStmt */
			wrapper = makeNode(PlannedStmt);
			wrapper->commandType = CMD_UTILITY;
			wrapper->canSetTag = false;
			wrapper->utilityStmt = stmt;
			wrapper->stmt_location = 0;
			wrapper->stmt_len = 16;

			/* do this step */
			ProcessUtility(wrapper,
						   "(DROP ROLE )",
						   false,
						   PROCESS_UTILITY_SUBCOMMAND,
						   NULL,
						   NULL,
						   None_Receiver,
						   NULL);

			/* make sure later steps can see the object created here */
			CommandCounterIncrement();
		}
	}
	PG_CATCH();
	{
		set_config_option("babelfishpg_tsql.sql_dialect", saved_dialect,
						  GUC_CONTEXT_CONFIG,
						  PGC_S_SESSION, GUC_ACTION_SAVE, true, 0, false);
		PG_RE_THROW();
	}
	PG_END_TRY();
	set_config_option("babelfishpg_tsql.sql_dialect", saved_dialect,
					  GUC_CONTEXT_CONFIG,
					  PGC_S_SESSION, GUC_ACTION_SAVE, true, 0, false);
	PG_RETURN_VOID();
}

static List *
gen_sp_droprole_subcmds(const char *user)
{
	StringInfoData query;
	List	   *res;
	Node	   *stmt;
	DropRoleStmt *dropstmt;

	initStringInfo(&query);
	appendStringInfo(&query, "DROP ROLE dummy; ");
	res = raw_parser(query.data, RAW_PARSE_DEFAULT);

	if (list_length(res) != 1)
		ereport(ERROR,
				(errcode(ERRCODE_SYNTAX_ERROR),
				 errmsg("Expected 1 statement but get %d statements after parsing", list_length(res))));

	stmt = parsetree_nth_stmt(res, 0);
	dropstmt = (DropRoleStmt *) stmt;

	if (!IsA(dropstmt, DropRoleStmt))
		ereport(ERROR, (errcode(ERRCODE_SYNTAX_ERROR), errmsg("query is not a DropRoleStmt")));

	if (user && dropstmt->roles)
	{
		RoleSpec   *tmp;

		/* Update the statement with given role name */
		tmp = (RoleSpec *) llast(dropstmt->roles);
		tmp->rolename = pstrdup(user);
	}
	return res;
}

Datum
sp_addrolemember(PG_FUNCTION_ARGS)
{
	char	   *rolname,
			   *lowercase_rolname;
	char	   *membername,
			   *lowercase_membername;
	size_t		len;
	char	   *physical_member_name;
	char	   *physical_role_name;
	Oid			role_oid,
				member_oid;
	List	   *parsetree_list;
	ListCell   *parsetree_item;
	const char *saved_dialect = GetConfigOption("babelfishpg_tsql.sql_dialect", true, true);

	PG_TRY();
	{
		set_config_option("babelfishpg_tsql.sql_dialect", "tsql",
						  GUC_CONTEXT_CONFIG,
						  PGC_S_SESSION, GUC_ACTION_SAVE, true, 0, false);

		rolname = PG_ARGISNULL(0) ? NULL : TextDatumGetCString(PG_GETARG_TEXT_PP(0));
		membername = PG_ARGISNULL(1) ? NULL : TextDatumGetCString(PG_GETARG_TEXT_PP(1));

		/* Role name, member name is not NULL */
		if (rolname == NULL || membername == NULL)
			ereport(ERROR, (errcode(ERRCODE_NULL_VALUE_NOT_ALLOWED),
							errmsg("Name cannot be NULL.")));

		/*
		 * Ensure the database name input argument is lower-case, as all Babel
		 * role names, user names are lower-case
		 */
		lowercase_rolname = lowerstr(rolname);
		lowercase_membername = lowerstr(membername);

		/* Remove trailing whitespaces in rolename and membername */
		len = strlen(lowercase_rolname);
		while (isspace(lowercase_rolname[len - 1]))
			lowercase_rolname[--len] = 0;
		len = strlen(lowercase_membername);
		while (isspace(lowercase_membername[len - 1]))
			lowercase_membername[--len] = 0;

		/*
		 * check if rolename/membername is empty after removing trailing
		 * spaces
		 */
		if (strlen(lowercase_rolname) == 0 || strlen(lowercase_membername) == 0)
			ereport(ERROR, (errcode(ERRCODE_NULL_VALUE_NOT_ALLOWED),
							errmsg("Name cannot be NULL.")));

		/* Throws an error if role name and member name are same */
		if (strcmp(lowercase_rolname, lowercase_membername) == 0)
			ereport(ERROR,
					(errcode(ERRCODE_SYNTAX_ERROR),
					 errmsg("Cannot make a role a member of itself.")));

		/* Map the logical member name to its physical name in the database. */
		physical_member_name = get_physical_user_name(get_cur_db_name(), lowercase_membername);
		member_oid = get_role_oid(physical_member_name, true);

		/*
		 * Check if the user, group or role does not exists and given member
		 * name is an role or user
		 */
		if (member_oid == InvalidOid || (!is_role(member_oid) && !is_user(member_oid)))
			ereport(ERROR,
					(errcode(ERRCODE_UNDEFINED_OBJECT),
					 errmsg("User or role '%s' does not exist in this database.", membername)));

		/* Map the logical role name to its physical name in the database. */
		physical_role_name = get_physical_user_name(get_cur_db_name(), lowercase_rolname);
		role_oid = get_role_oid(physical_role_name, true);

		/* Check if the role does not exists and given role name is an role */
		if (role_oid == InvalidOid || !is_role(role_oid))
			ereport(ERROR,
					(errcode(ERRCODE_UNDEFINED_OBJECT),
					 errmsg("Cannot alter the role '%s', because it does not exist or you do not have permission.", rolname)));

		/* Check if the member oid is already a member of given role oid */
		if (is_member_of_role_nosuper(role_oid, member_oid))
			ereport(ERROR,
					(errcode(ERRCODE_SYNTAX_ERROR),
					 errmsg("Cannot make a role a member of itself.")));

		/* Advance cmd counter to make the delete visible */
		CommandCounterIncrement();

		parsetree_list = gen_sp_addrolemember_subcmds(lowercase_rolname, lowercase_membername);

		/* Run all subcommands */
		foreach(parsetree_item, parsetree_list)
		{
			Node	   *stmt = ((RawStmt *) lfirst(parsetree_item))->stmt;
			PlannedStmt *wrapper;

			/* need to make a wrapper PlannedStmt */
			wrapper = makeNode(PlannedStmt);
			wrapper->commandType = CMD_UTILITY;
			wrapper->canSetTag = false;
			wrapper->utilityStmt = stmt;
			wrapper->stmt_location = 0;
			wrapper->stmt_len = 16;

			/* do this step */
			ProcessUtility(wrapper,
						   "(ALTER ROLE )",
						   false,
						   PROCESS_UTILITY_SUBCOMMAND,
						   NULL,
						   NULL,
						   None_Receiver,
						   NULL);

			/* make sure later steps can see the object created here */
			CommandCounterIncrement();
		}
	}
	PG_CATCH();
	{
		set_config_option("babelfishpg_tsql.sql_dialect", saved_dialect,
						  GUC_CONTEXT_CONFIG,
						  PGC_S_SESSION, GUC_ACTION_SAVE, true, 0, false);
		PG_RE_THROW();
	}
	PG_END_TRY();
	set_config_option("babelfishpg_tsql.sql_dialect", saved_dialect,
					  GUC_CONTEXT_CONFIG,
					  PGC_S_SESSION, GUC_ACTION_SAVE, true, 0, false);
	PG_RETURN_VOID();
}

static List *
gen_sp_addrolemember_subcmds(const char *user, const char *member)
{
	StringInfoData query;
	List	   *res;
	Node	   *stmt;
	AccessPriv *granted;
	RoleSpec   *grantee;
	GrantRoleStmt *grant_role;

	initStringInfo(&query);
	appendStringInfo(&query, "ALTER ROLE dummy ADD MEMBER dummy; ");
	res = raw_parser(query.data, RAW_PARSE_DEFAULT);

	if (list_length(res) != 1)
		ereport(ERROR,
				(errcode(ERRCODE_SYNTAX_ERROR),
				 errmsg("Expected 1 statement but get %d statements after parsing", list_length(res))));

	stmt = parsetree_nth_stmt(res, 0);
	grant_role = (GrantRoleStmt *) stmt;
	granted = (AccessPriv *) linitial(grant_role->granted_roles);

	/* This is ALTER ROLE statement */
	grantee = (RoleSpec *) linitial(grant_role->grantee_roles);

	/* Rewrite granted and grantee roles */
	pfree(granted->priv_name);
	granted->priv_name = (char *) user;

	pfree(grantee->rolename);
	grantee->rolename = (char *) member;

	rewrite_object_refs(stmt);

	return res;
}

Datum
sp_droprolemember(PG_FUNCTION_ARGS)
{
	char	   *rolname,
			   *lowercase_rolname;
	char	   *membername,
			   *lowercase_membername;
	size_t		len;
	char	   *physical_name;
	Oid			role_oid;
	List	   *parsetree_list;
	ListCell   *parsetree_item;
	const char *saved_dialect = GetConfigOption("babelfishpg_tsql.sql_dialect", true, true);

	PG_TRY();
	{
		set_config_option("babelfishpg_tsql.sql_dialect", "tsql",
						  GUC_CONTEXT_CONFIG,
						  PGC_S_SESSION, GUC_ACTION_SAVE, true, 0, false);

		rolname = PG_ARGISNULL(0) ? NULL : TextDatumGetCString(PG_GETARG_TEXT_PP(0));
		membername = PG_ARGISNULL(1) ? NULL : TextDatumGetCString(PG_GETARG_TEXT_PP(1));

		/* Role name, member name is not NULL */
		if (rolname == NULL || membername == NULL)
			ereport(ERROR, (errcode(ERRCODE_NULL_VALUE_NOT_ALLOWED),
							errmsg("Name cannot be NULL.")));

		/*
		 * Ensure the database name input argument is lower-case, as all Babel
		 * role names, user names are lower-case
		 */
		lowercase_rolname = lowerstr(rolname);
		lowercase_membername = lowerstr(membername);

		/* Remove trailing whitespaces in rolename and membername */
		len = strlen(lowercase_rolname);
		while (isspace(lowercase_rolname[len - 1]))
			lowercase_rolname[--len] = 0;
		len = strlen(lowercase_membername);
		while (isspace(lowercase_membername[len - 1]))
			lowercase_membername[--len] = 0;

		/*
		 * check if rolename/membername is empty after removing trailing
		 * spaces
		 */
		if (strlen(lowercase_rolname) == 0 || strlen(lowercase_membername) == 0)
			ereport(ERROR, (errcode(ERRCODE_NULL_VALUE_NOT_ALLOWED),
							errmsg("Name cannot be NULL.")));

		/* Map the logical role name to its physical name in the database. */
		physical_name = get_physical_user_name(get_cur_db_name(), lowercase_rolname);
		role_oid = get_role_oid(physical_name, true);

		/* Throw an error id the given role name doesn't exist or isn't a role */
		if (role_oid == InvalidOid || !is_role(role_oid))
			ereport(ERROR,
					(errcode(ERRCODE_UNDEFINED_OBJECT),
					 errmsg("Cannot alter the role '%s', because it does not exist or you do not have permission.", rolname)));

		/* Map the logical member name to its physical name in the database. */
		physical_name = get_physical_user_name(get_cur_db_name(), lowercase_membername);
		role_oid = get_role_oid(physical_name, true);

		/*
		 * Throw an error id the given member name doesn't exist or isn't a
		 * role or user
		 */
		if (role_oid == InvalidOid || (!is_role(role_oid) && !is_user(role_oid)))
			ereport(ERROR,
					(errcode(ERRCODE_UNDEFINED_OBJECT),
					 errmsg("Cannot drop the principal '%s', because it does not exist or you do not have permission.", membername)));

		/* Advance cmd counter to make the delete visible */
		CommandCounterIncrement();

		parsetree_list = gen_sp_droprolemember_subcmds(lowercase_rolname, lowercase_membername);

		/* Run all subcommands */
		foreach(parsetree_item, parsetree_list)
		{
			Node	   *stmt = ((RawStmt *) lfirst(parsetree_item))->stmt;
			PlannedStmt *wrapper;

			/* need to make a wrapper PlannedStmt */
			wrapper = makeNode(PlannedStmt);
			wrapper->commandType = CMD_UTILITY;
			wrapper->canSetTag = false;
			wrapper->utilityStmt = stmt;
			wrapper->stmt_location = 0;
			wrapper->stmt_len = 16;

			/* do this step */
			ProcessUtility(wrapper,
						   "(ALTER ROLE )",
						   false,
						   PROCESS_UTILITY_SUBCOMMAND,
						   NULL,
						   NULL,
						   None_Receiver,
						   NULL);

			/* make sure later steps can see the object created here */
			CommandCounterIncrement();
		}
	}
	PG_CATCH();
	{
		set_config_option("babelfishpg_tsql.sql_dialect", saved_dialect,
						  GUC_CONTEXT_CONFIG,
						  PGC_S_SESSION, GUC_ACTION_SAVE, true, 0, false);
		PG_RE_THROW();
	}
	PG_END_TRY();
	set_config_option("babelfishpg_tsql.sql_dialect", saved_dialect,
					  GUC_CONTEXT_CONFIG,
					  PGC_S_SESSION, GUC_ACTION_SAVE, true, 0, false);
	PG_RETURN_VOID();
}

static List *
gen_sp_droprolemember_subcmds(const char *user, const char *member)
{
	StringInfoData query;
	List	   *res;
	Node	   *stmt;
	AccessPriv *granted;
	RoleSpec   *grantee;
	GrantRoleStmt *grant_role;

	initStringInfo(&query);
	appendStringInfo(&query, "ALTER ROLE dummy DROP MEMBER dummy; ");
	res = raw_parser(query.data, RAW_PARSE_DEFAULT);

	if (list_length(res) != 1)
		ereport(ERROR,
				(errcode(ERRCODE_SYNTAX_ERROR),
				 errmsg("Expected 1 statement but get %d statements after parsing", list_length(res))));

	stmt = parsetree_nth_stmt(res, 0);
	grant_role = (GrantRoleStmt *) stmt;
	granted = (AccessPriv *) linitial(grant_role->granted_roles);

	/* This is ALTER ROLE statement */
	grantee = (RoleSpec *) linitial(grant_role->grantee_roles);

	/* Rewrite granted and grantee roles */
	pfree(granted->priv_name);
	granted->priv_name = (char *) user;

	pfree(grantee->rolename);
	grantee->rolename = (char *) member;

	rewrite_object_refs(stmt);
	return res;
}

/*
 * Helper function to execute a utility command using
 * ProcessUtility(). Caller should make sure their
 * inputs are sanitized to prevent unexpected behaviour.
 */
static void
exec_utility_cmd_helper(char *query_str)
{
	List	   *parsetree_list;
	Node	   *stmt;
	PlannedStmt *wrapper;

	parsetree_list = raw_parser(query_str, RAW_PARSE_DEFAULT);

	if (list_length(parsetree_list) != 1)
		ereport(ERROR,
				(errcode(ERRCODE_SYNTAX_ERROR),
				 errmsg("Expected 1 statement but get %d statements after parsing",
						list_length(parsetree_list))));

	/* Update the dummy statement with real values */
	stmt = parsetree_nth_stmt(parsetree_list, 0);

	/* Run the built query */
	/* need to make a wrapper PlannedStmt */
	wrapper = makeNode(PlannedStmt);
	wrapper->commandType = CMD_UTILITY;
	wrapper->canSetTag = false;
	wrapper->utilityStmt = stmt;
	wrapper->stmt_location = 0;
	wrapper->stmt_len = strlen(query_str);

	/* do this step */
	ProcessUtility(wrapper,
				   query_str,
				   false,
				   PROCESS_UTILITY_SUBCOMMAND,
				   NULL,
				   NULL,
				   None_Receiver,
				   NULL);

	/* make sure later steps can see the object created here */
	CommandCounterIncrement();
}

Datum
sp_addlinkedserver_internal(PG_FUNCTION_ARGS)
{
	char	   *linked_server = PG_ARGISNULL(0) ? NULL : lowerstr(text_to_cstring(PG_GETARG_TEXT_P(0)));
	char	   *srv_product = PG_ARGISNULL(1) ? NULL : lowerstr(text_to_cstring(PG_GETARG_TEXT_P(1)));
	char	   *provider = PG_ARGISNULL(2) ? NULL : lowerstr(text_to_cstring(PG_GETARG_TEXT_P(2)));
	char	   *data_src = PG_ARGISNULL(3) ? NULL : text_to_cstring(PG_GETARG_TEXT_P(3));
	char	   *provstr = PG_ARGISNULL(5) ? NULL : text_to_cstring(PG_GETARG_TEXT_P(5));
	char	   *catalog = PG_ARGISNULL(6) ? NULL : text_to_cstring(PG_GETARG_TEXT_P(6));

	StringInfoData query;

	bool		provider_warning = false,
				provstr_warning = false;

	if (!pltsql_enable_linked_servers)
		ereport(ERROR,
				(errcode(ERRCODE_FDW_ERROR),
				 errmsg("'sp_addlinkedserver' is not currently supported in Babelfish")));

	if (linked_server == NULL)
		ereport(ERROR,
				(errcode(ERRCODE_FDW_ERROR),
				 errmsg("@server parameter cannot be NULL")));

	if (srv_product && (strlen(srv_product) == 10) && (strncmp(srv_product, "sql server", 10) == 0))
	{
		/*
		 * if server product is "SQL Server", rest of the arguments need not
		 * be specified except the linked server name. The linked server name
		 * in such a case, also doubles up as the linked server data source.
		 */
		data_src = pstrdup(linked_server);
	}
	else
	{
		if (provider && (((strlen(provider) == 7) && (strncmp(provider, "sqlncli", 7) == 0)) ||
						 ((strlen(provider) == 10) && (strncmp(provider, "msoledbsql", 10) == 0)) ||
						 ((strlen(provider) == 8) && (strncmp(provider, "sqloledb", 8) == 0))))
		{
			/*
			 * if provider is a valid T-SQL provider, we throw a warning
			 * indicating internally, we will be using tds_fdw
			 */
			provider_warning = true;
		}
		else if (!provider || (strlen(provider) != 7) || (strncmp(provider, "tds_fdw", 7) != 0))
			ereport(ERROR,
					(errcode(ERRCODE_FDW_ERROR),
					 errmsg("Unsupported provider '%s'. Supported provider is 'tds_fdw'", provider)));

		if (provstr != NULL)
		{
			/* we ignore provider string in any case */
			provstr_warning = true;
		}
	}

	initStringInfo(&query);

	/*
	 * We prepare the following query to create a foreign server. This will be
	 * executed using ProcessUtility():
	 *
	 * CREATE SERVER <server name> FOREIGN DATA WRAPPER tds_fdw OPTIONS
	 * (servername '<remote data source endpoint>', database '<catalog name>')
	 *
	 */
	appendStringInfo(&query, "CREATE SERVER \"%s\" FOREIGN DATA WRAPPER tds_fdw ", linked_server);

	/* Add the relevant options */
	if (data_src || catalog)
	{
		appendStringInfoString(&query, "OPTIONS ( ");

		/*
		 * The servername option is required for foreign server creation, but
		 * we leave it to the FDW's validator function to check for that
		 */
		if (data_src)
			appendStringInfo(&query, "servername '%s' ", data_src);

		if (catalog)
		{
			if (data_src)
				appendStringInfoString(&query, ", ");

			appendStringInfo(&query, "database '%s' ", catalog);
		}

		appendStringInfoString(&query, ")");
	}

	exec_utility_cmd_helper(query.data);

	/* We throw warnings only if foreign server object creation succeeds */
	if (provider_warning)
		report_info_or_warning(WARNING, "Warning: Using the TDS Foreign data wrapper (tds_fdw) as provider");

	if (provstr_warning)
		report_info_or_warning(WARNING, "Warning: Ignoring @provstr argument value");

	if (linked_server)
		pfree(linked_server);

	if (srv_product)
		pfree(srv_product);

	if (provider)
		pfree(provider);

	if (data_src)
		pfree(data_src);

	if (provstr)
		pfree(provstr);

	if (catalog)
		pfree(catalog);

	pfree(query.data);

	return (Datum) 0;
}

Datum
sp_addlinkedsrvlogin_internal(PG_FUNCTION_ARGS)
{
	char	   *servername = PG_ARGISNULL(0) ? NULL : lowerstr(text_to_cstring(PG_GETARG_VARCHAR_PP(0)));
	char	   *useself = PG_ARGISNULL(1) ? NULL : lowerstr(text_to_cstring(PG_GETARG_VARCHAR_PP(1)));
	char	   *locallogin = PG_ARGISNULL(2) ? NULL : text_to_cstring(PG_GETARG_VARCHAR_PP(2));
	char	   *username = PG_ARGISNULL(3) ? NULL : text_to_cstring(PG_GETARG_VARCHAR_PP(3));
	char	   *password = PG_ARGISNULL(4) ? NULL : text_to_cstring(PG_GETARG_VARCHAR_PP(4));

	StringInfoData query;

	if (!pltsql_enable_linked_servers)
		ereport(ERROR,
				(errcode(ERRCODE_FDW_ERROR),
				 errmsg("'sp_addlinkedsrvlogin' is not currently supported in Babelfish")));

	if (servername == NULL)
		ereport(ERROR,
				(errcode(ERRCODE_FDW_ERROR),
				 errmsg("@rmtsrvname parameter cannot be NULL")));

	/* We do not support login using user's self credentials */
	if ((useself == NULL) || (strlen(useself) != 5) || (strncmp(useself, "false", 5) != 0))
		ereport(ERROR,
				(errcode(ERRCODE_FDW_ERROR),
				 errmsg("Only @useself = FALSE is supported. Remote login using user's self credentials is not supported.")));

	if (locallogin != NULL)
		ereport(ERROR,
				(errcode(ERRCODE_FEATURE_NOT_SUPPORTED),
				 errmsg("Only @locallogin = NULL is supported. Configuring remote server access specific to local login is not yet supported")));

	initStringInfo(&query);

	/*
	 * We prepare the following query to create a user mapping. This will be
	 * executed using ProcessUtility():
	 *
	 * CREATE USER MAPPING FOR CURRENT_USER SERVER <servername> OPTIONS
	 * (username '<remote server user name>', password '<remote server user
	 * password>')
	 *
	 */
	appendStringInfo(&query, "CREATE USER MAPPING FOR CURRENT_USER SERVER \"%s\" ", servername);

	/*
	 * Add the relevant options
	 *
	 * The username and password options are required for user mapping
	 * creation, (according to tds_fdw documentation) but we leave it to the
	 * FDW's validator function to check for that
	 */
	if (username || password)
	{
		appendStringInfoString(&query, "OPTIONS ( ");

		if (username)
			appendStringInfo(&query, "username '%s' ", username);

		if (password)
		{
			if (username)
				appendStringInfoString(&query, ", ");

			appendStringInfo(&query, "password '%s' ", password);
		}

		appendStringInfoString(&query, ")");
	}

	exec_utility_cmd_helper(query.data);

	if (servername)
		pfree(servername);

	if (useself)
		pfree(useself);

	if (username)
		pfree(username);

	if (password)
		pfree(password);

	pfree(query.data);

	return (Datum) 0;
}

Datum
sp_droplinkedsrvlogin_internal(PG_FUNCTION_ARGS)
{
	char	   *servername = PG_ARGISNULL(0) ? NULL : lowerstr(text_to_cstring(PG_GETARG_VARCHAR_PP(0)));
	char	   *locallogin = PG_ARGISNULL(1) ? NULL : text_to_cstring(PG_GETARG_VARCHAR_PP(1));

	StringInfoData query;

	if (!pltsql_enable_linked_servers)
		ereport(ERROR,
				(errcode(ERRCODE_FDW_ERROR),
				 errmsg("'sp_droplinkedsrvlogin' is not currently supported in Babelfish")));

	if (servername == NULL)
		ereport(ERROR,
				(errcode(ERRCODE_FEATURE_NOT_SUPPORTED),
				 errmsg("@servername cannot be NULL")));

	if (locallogin != NULL)
		ereport(ERROR,
				(errcode(ERRCODE_FEATURE_NOT_SUPPORTED),
				 errmsg("Only @locallogin = NULL is supported. Configuring remote server access specific to local login is not yet supported")));

	initStringInfo(&query);

	/*
	 * We prepare the following query to drop a linked server login. This will
	 * be executed using ProcessUtility():
	 *
	 * DROP USER MAPPING FOR CURRENT_USER SERVER @SERVERNAME
	 *
	 */
	appendStringInfo(&query, "DROP USER MAPPING FOR CURRENT_USER SERVER \"%s\"", servername);

	exec_utility_cmd_helper(query.data);

	if (locallogin)
		pfree(locallogin);

	if (servername)
		pfree(servername);

	return (Datum) 0;
}

Datum
sp_dropserver_internal(PG_FUNCTION_ARGS)
{
	char	   *linked_srv = PG_ARGISNULL(0) ? NULL : lowerstr(text_to_cstring(PG_GETARG_VARCHAR_PP(0)));
	char	   *droplogins = PG_ARGISNULL(1) ? NULL : lowerstr(text_to_cstring(PG_GETARG_BPCHAR_PP(1)));

	StringInfoData query;

	if (!pltsql_enable_linked_servers)
		ereport(ERROR,
				(errcode(ERRCODE_FDW_ERROR),
				 errmsg("'sp_dropserver' is not currently supported in Babelfish")));

	if (linked_srv == NULL)
		ereport(ERROR,
				(errcode(ERRCODE_FDW_ERROR),
				 errmsg("@server parameter cannot be NULL")));

	initStringInfo(&query);

	/*
	 * We prepare the following query to drop foreign server. This will be
	 * executed using ProcessUtility():
	 *
	 * DROP SERVER <servername> CASCADE
	 *
	 * linked logins along with server are dropped if @droplogins = 'NULL' or
	 * @droplogins = 'droplogins' so we add CASCADE.
	 */
	if ((droplogins == NULL) || ((strlen(droplogins) == 10) && (strncmp(droplogins, "droplogins", 10) == 0)))
	{
		appendStringInfo(&query, "DROP SERVER \"%s\" CASCADE", linked_srv);

		exec_utility_cmd_helper(query.data);
		pfree(query.data);

		if (linked_srv)
			pfree(linked_srv);

		if (droplogins)
			pfree(droplogins);

	}
	else
	{
		pfree(query.data);

		if (linked_srv)
			pfree(linked_srv);

		if (droplogins)
			pfree(droplogins);

		ereport(ERROR,
				(errcode(ERRCODE_FDW_ERROR),
				 errmsg("Invalid parameter value for @droplogins specified in procedure 'sys.sp_dropserver', acceptable values are 'droplogins' or NULL.")));
	}

	return (Datum) 0;
}

Datum
sp_babelfish_volatility(PG_FUNCTION_ARGS)
{
	int			rc;
	int			i;
	char	   *db_name = get_cur_db_name();
	char	   *function_signature = NULL;
	char	   *query = NULL;
	char	   *function_name = PG_ARGISNULL(0) ? NULL : TextDatumGetCString(PG_GETARG_TEXT_PP(0));
	char	   *volatility = PG_ARGISNULL(1) ? NULL : TextDatumGetCString(PG_GETARG_TEXT_PP(1));
	Oid			function_id;
	Oid			user_id = GetUserId();

	if (function_name != NULL)
	{
		/* strip trailing whitespace */
		remove_trailing_spaces(function_name);

		/* if function name is empty */
		i = strlen(function_name);
		if (i == 0)
			ereport(ERROR,
					(errcode(ERRCODE_SYNTAX_ERROR),
					 errmsg("function name is not valid")));

		/* length should be restricted to 4000 */
		if (i > 4000)
			ereport(ERROR,
					(errcode(ERRCODE_STRING_DATA_LENGTH_MISMATCH),
					 errmsg("input value is too long for function name")));
	}
	if (volatility != NULL)
	{
		/* strip trailing whitespace */
		remove_trailing_spaces(volatility);

		/* if volatility is empty */
		i = strlen(volatility);
		if (i == 0)
			ereport(ERROR,
					(errcode(ERRCODE_SYNTAX_ERROR),
					 errmsg("volatility is not valid")));

		/* its length is greater than 9 (len of immutable) */
		if (i > 9)
			ereport(ERROR,
					(errcode(ERRCODE_STRING_DATA_LENGTH_MISMATCH),
					 errmsg("input value is too long for volatility")));
	}
	if (function_name == NULL && volatility != NULL)
		ereport(ERROR,
				(errcode(ERRCODE_NULL_VALUE_NOT_ALLOWED),
				 errmsg("function name cannot be NULL")));

	if (function_name != NULL)
	{
		List	   *function_name_list;
		FuncCandidateList candidates = NULL;
		char	   *full_function_name = NULL;
		char	   *logical_schema_name = NULL;
		char	   *physical_schema_name = NULL;
		char	  **splited_object_name;

		/* get physical schema name */
		splited_object_name = split_object_name(function_name);

		if (strcmp(splited_object_name[0], "") || strcmp(splited_object_name[1], ""))
			ereport(ERROR,
					(errcode(ERRCODE_SYNTAX_ERROR),
					 errmsg("function \"%s\" is not a valid two part name", function_name)));

		pfree(function_name);
		logical_schema_name = splited_object_name[2];
		function_name = splited_object_name[3];

		/* downcase identifier */
		if (pltsql_case_insensitive_identifiers)
		{
			logical_schema_name = downcase_identifier(logical_schema_name, strlen(logical_schema_name), false, false);
			function_name = downcase_identifier(function_name, strlen(function_name), false, false);
			for (int i = 0; i < 4; i++)
				pfree(splited_object_name[i]);
		}
		else
		{
			pfree(splited_object_name[0]);
			pfree(splited_object_name[1]);
		}
		pfree(splited_object_name);

		/* truncate identifiers if needed */
		truncate_tsql_identifier(logical_schema_name);
		truncate_tsql_identifier(function_name);

		if (!strcmp(function_name, ""))
			ereport(ERROR,
					(errcode(ERRCODE_SYNTAX_ERROR),
					 errmsg("function name is not valid")));

		/* find the default schema for current user */
		if (!strcmp(logical_schema_name, ""))
		{
			const char *user = get_user_for_database(db_name);
			const char *guest_role_name = get_guest_role_name(db_name);

			if (!user)
				ereport(ERROR,
						(errcode(ERRCODE_UNDEFINED_OBJECT),
						 errmsg("user does not exist")));

			pfree(logical_schema_name);
			if ((guest_role_name && strcmp(user, guest_role_name) == 0))
			{
				physical_schema_name = pstrdup(get_guest_schema_name(db_name));
			}
			else
			{
				logical_schema_name = get_authid_user_ext_schema_name((const char *) db_name, user);
				physical_schema_name = get_physical_schema_name(db_name, logical_schema_name);
				pfree(logical_schema_name);
			}
		}
		else
		{
			physical_schema_name = get_physical_schema_name(db_name, logical_schema_name);
			pfree(logical_schema_name);
		}

		/* get function id from function name */
		function_name_list = list_make2(makeString(physical_schema_name), makeString(function_name));
		candidates = FuncnameGetCandidates(function_name_list, -1, NIL, false, false, false, true);

		/* if no function is found */
		if (candidates == NULL)
			ereport(ERROR,
					(errcode(ERRCODE_UNDEFINED_OBJECT),
					 errmsg("function does not exist")));

		/* check if the current user has priviledge on the function */
		if (pg_proc_aclcheck(candidates->oid, user_id, ACL_EXECUTE) != ACLCHECK_OK)
			ereport(ERROR,
					(errcode(ERRCODE_SYNTAX_ERROR),
					 errmsg("current user does not have priviledges on the function")));

		/* check if multiple function with same function name exits */
		if (candidates->next != NULL)
			ereport(ERROR,
					(errcode(ERRCODE_SYNTAX_ERROR),
					 errmsg("multiple functions with same function name exits")));

		function_id = candidates->oid;
		full_function_name = psprintf("\"%s\".\"%s\"", physical_schema_name, function_name);
		function_signature = (char *) get_pltsql_function_signature_internal(full_function_name, candidates->nargs, candidates->args);

		list_free(function_name_list);
		pfree(candidates);
		pfree(full_function_name);
		pfree(physical_schema_name);
	}

	/*
	 * If both volatility and function name is not provided then it will
	 * return a list of functions present in current database. else if only
	 * volatility is not provided the it will return the volatility of the
	 * specified function. If both volatility and function name is provided it
	 * will set the function volatility to the specified volatility
	 */
	if (volatility == NULL)
	{
		if (function_name == NULL)
		{
			query = psprintf(
							 "SELECT t3.orig_name as SchemaName, t1.proname as FunctionName, "
							 "CASE "
							 "WHEN t1.provolatile = 'v' THEN 'volatile' "
							 "WHEN t1.provolatile = 's' THEN 'stable' "
							 "ELSE 'immutable' "
							 "END AS Volatility "
							 "from pg_proc t1 "
							 "JOIN pg_namespace t2 ON t1.pronamespace = t2.oid "
							 "JOIN sys.babelfish_namespace_ext t3 ON t3.nspname = t2.nspname "
							 "where has_function_privilege(t1.oid, CAST('EXECUTE' as text)) "
							 "AND t3.dbid = sys.db_id() AND prokind = 'f' "
							 "ORDER BY t3.orig_name, t1.proname"
				);
		}
		else
		{
			query = psprintf(
							 "SELECT t3.orig_name as SchemaName, CAST('%s' as sys.varchar) as FunctionName, "
							 "CASE "
							 "WHEN provolatile = 'v' THEN 'volatile' "
							 "WHEN provolatile = 's' THEN 'stable' "
							 "ELSE 'immutable' "
							 "END AS Volatility from pg_proc t1 "
							 "JOIN pg_namespace t2 ON t1.pronamespace = t2.oid "
							 "JOIN sys.babelfish_namespace_ext t3 ON t3.nspname = t2.nspname "
							 "where t1.oid = %u", function_name, function_id
				);
		}

		PG_TRY();
		{
			char		nulls = 0;
			MemoryContext savedPortalCxt;
			SPIPlanPtr	plan;
			Portal		portal;
			DestReceiver *receiver;

			savedPortalCxt = PortalContext;
			if (PortalContext == NULL)
				PortalContext = MessageContext;
			if ((rc = SPI_connect()) != SPI_OK_CONNECT)
			{
				PortalContext = savedPortalCxt;
				elog(ERROR, "SPI_connect failed: %s", SPI_result_code_string(rc));
			}
			PortalContext = savedPortalCxt;

			if ((plan = SPI_prepare(query, 0, NULL)) == NULL)
				elog(ERROR, "SPI_prepare(\"%s\") failed", query);

			if ((portal = SPI_cursor_open(NULL, plan, NULL, &nulls, true)) == NULL)
				elog(ERROR, "SPI_cursor_open(\"%s\") failed", query);

			/*
			 * According to specifictation, sp_babelfish_volatility returns a
			 * result-set. If there is no destination, it will send the
			 * result-set to client, which is not allowed behavior of PG
			 * procedures. To implement this behavior, we added a code to push
			 * the result.
			 */
			receiver = CreateDestReceiver(DestRemote);
			SetRemoteDestReceiverParams(receiver, portal);

			/* fetch the result and return the result-set */
			PortalRun(portal, FETCH_ALL, true, true, receiver, receiver, NULL);

			receiver->rDestroy(receiver);
			SPI_cursor_close(portal);

			if ((rc = SPI_finish()) != SPI_OK_FINISH)
				elog(ERROR, "SPI_finish failed: %s", SPI_result_code_string(rc));
		}
		PG_CATCH();
		{
			SPI_finish();
			PG_RE_THROW();
		}
		PG_END_TRY();
	}
	else
	{
		/* downcase identifier if needed */
		volatility = downcase_identifier(volatility, strlen(volatility), false, false);

		if (strcmp(volatility, "volatile") && strcmp(volatility, "stable") && strcmp(volatility, "immutable"))
			ereport(ERROR,
					(errcode(ERRCODE_SYNTAX_ERROR),
					 errmsg("\"%s\" is not a valid volatility", volatility)));

		query = psprintf("ALTER FUNCTION %s %s;", function_signature, volatility);

		PG_TRY();
		{
			if ((rc = SPI_connect()) != SPI_OK_CONNECT)
				elog(ERROR, "SPI_connect failed: %s", SPI_result_code_string(rc));

			if ((rc = SPI_execute(query, false, 1)) < 0)
				elog(ERROR, "SPI_execute failed: %s", SPI_result_code_string(rc));

			if ((rc = SPI_finish()) != SPI_OK_FINISH)
				elog(ERROR, "SPI_finish failed: %s", SPI_result_code_string(rc));
		}
		PG_CATCH();
		{
			SPI_finish();
			PG_RE_THROW();
		}
		PG_END_TRY();
	}

	if (function_name)
	{
		pfree(function_name);
		pfree(function_signature);
	}
	if (volatility)
		pfree(volatility);
	if (query)
		pfree(query);
	pfree(db_name);

	PG_RETURN_VOID();
}
Datum
sp_rename_internal(PG_FUNCTION_ARGS)
{
<<<<<<< HEAD
	char *obj_name, *new_name, *schema_name, *objtype, *curr_relname, *process_util_querystr;
	ObjectType objtype_code;
	size_t len;
	List *parsetree_list;
	ListCell *parsetree_item;
=======
	char	   *obj_name,
			   *new_name,
			   *schema_name,
			   *objtype,
			   *process_util_querystr;
	ObjectType	objtype_code;
	size_t		len;
	List	   *parsetree_list;
	ListCell   *parsetree_item;
>>>>>>> ad95b43c
	const char *saved_dialect = GetConfigOption("babelfish_tsql.sql_dialect", true, true);

	PG_TRY();
	{
		/* 1. set dialect to TSQL */
		set_config_option("babelfishpg_tsql.sql_dialect", "tsql",
						  GUC_CONTEXT_CONFIG,
						  PGC_S_SESSION, GUC_ACTION_SAVE, true, 0, false);

		/* 2. read the input arguments */
		obj_name = PG_ARGISNULL(0) ? NULL : TextDatumGetCString(PG_GETARG_TEXT_PP(0));
		new_name = PG_ARGISNULL(1) ? NULL : TextDatumGetCString(PG_GETARG_TEXT_PP(1));
		schema_name = PG_ARGISNULL(2) ? NULL : TextDatumGetCString(PG_GETARG_TEXT_PP(2));
		objtype = PG_ARGISNULL(3) ? NULL : TextDatumGetCString(PG_GETARG_TEXT_PP(3));
<<<<<<< HEAD
		curr_relname =  PG_ARGISNULL(4) ? NULL : TextDatumGetCString(PG_GETARG_TEXT_PP(4));

		//3. check if the input arguments are valid, and parse the objname
		// objname can have at most 3 parts;
=======

		/* 3. check if the input arguments are valid, and parse the objname */
		/* objname can have at most 3 parts */
>>>>>>> ad95b43c
		if (obj_name == NULL)
			ereport(ERROR, (errcode(ERRCODE_NULL_VALUE_NOT_ALLOWED),
							errmsg("Procedure or function 'sp_rename' expects parameter '@objname', which was not supplied.")));
		if (new_name == NULL)
			ereport(ERROR, (errcode(ERRCODE_NULL_VALUE_NOT_ALLOWED),
							errmsg("Procedure or function 'sp_rename' expects parameter '@newname', which was not supplied.")));
		if (objtype == NULL)
			objtype = "OBJECT";

		/* remove trailing whitespaces for both input */
		len = strlen(obj_name);
		while (isspace(obj_name[len - 1]))
			obj_name[--len] = 0;
		len = strlen(schema_name);
		while (isspace(schema_name[len - 1]))
			schema_name[--len] = 0;
		len = strlen(new_name);
		while (isspace(new_name[len - 1]))
			new_name[--len] = 0;
		len = strlen(objtype);
		while (isspace(objtype[len - 1]))
			objtype[--len] = 0;
		if (curr_relname != NULL) {
			len = strlen(curr_relname);
			while(isspace(curr_relname[len - 1]))
				curr_relname[--len] = 0;
		}

		/* check if inputs are empty after removing trailing spaces */
		if (obj_name == NULL)
			ereport(ERROR, (errcode(ERRCODE_NULL_VALUE_NOT_ALLOWED),
							errmsg("Procedure or function 'sp_rename' expects parameter '@objname', which was not supplied.")));
		if (new_name == NULL || strlen(new_name) == 0)
			ereport(ERROR, (errcode(ERRCODE_NULL_VALUE_NOT_ALLOWED),
							errmsg("Procedure or function 'sp_rename' expects parameter '@newname', which was not supplied.")));

		/* 4. for each obj type, generate the corresponding RenameStmt */
		/* update variables based on the target objtype */
		if (strcmp(objtype, "U") == 0 || strcmp(objtype, "IT") == 0 || strcmp(objtype, "S") == 0 ||
			strcmp(objtype, "ET") == 0)
		{
			objtype_code = OBJECT_TABLE;
			process_util_querystr = "(ALTER TABLE )";
		}
		else if (strcmp(objtype, "V") == 0)
		{
			objtype_code = OBJECT_VIEW;
			process_util_querystr = "(ALTER VIEW )";
		}
		else if (strcmp(objtype, "P") == 0 || strcmp(objtype, "PC") == 0 || strcmp(objtype, "RF") == 0 ||
				 strcmp(objtype, "X") == 0)
		{
			objtype_code = OBJECT_PROCEDURE;
			process_util_querystr = "(ALTER PROCEDURE )";
		}
		else if (strcmp(objtype, "AF") == 0 || strcmp(objtype, "FN") == 0 || strcmp(objtype, "FS") == 0 ||
				 strcmp(objtype, "FT") == 0 || strcmp(objtype, "IF") == 0 || strcmp(objtype, "TF") == 0)
		{
			objtype_code = OBJECT_FUNCTION;
			process_util_querystr = "(ALTER FUNCTION )";
		}
		else if (strcmp(objtype, "SO") == 0)
		{
			objtype_code = OBJECT_SEQUENCE;
			process_util_querystr = "(ALTER SEQUENCE )";
<<<<<<< HEAD
		} else if (strcmp(objtype, "TA") == 0 || strcmp(objtype, "TR") == 0) { 
			objtype_code = OBJECT_TRIGGER;
			process_util_querystr = "(ALTER TRIGGER )";
		} else if (strcmp(objtype, "C") == 0 || strcmp(objtype, "D") == 0 || strcmp(objtype, "PK") == 0 || 
					strcmp(objtype, "UQ") == 0 || strcmp(objtype, "EC") == 0) {
			// CONSTRAINT
			ereport(ERROR, (errcode(ERRCODE_FEATURE_NOT_SUPPORTED),
				errmsg("Feature not supported: renaming object type Constraint")));
		} else if (strcmp(objtype, "TT") == 0) {
			// TABLE TYPE
			objtype_code = OBJECT_TYPE;
			// process_util_querystr = "(ALTER TYPE )";
			process_util_querystr = "(ALTER TABLE )";
		} else {
=======
		}
		else if (strcmp(objtype, "TA") == 0 || strcmp(objtype, "TR") == 0)
		{
			/* TRIGGER */
			ereport(ERROR, (errcode(ERRCODE_FEATURE_NOT_SUPPORTED),
							errmsg("Feature not supported: renaming object type Trigger")));
		}
		else if (strcmp(objtype, "C") == 0 || strcmp(objtype, "D") == 0 || strcmp(objtype, "PK") == 0 ||
				 strcmp(objtype, "UQ") == 0 || strcmp(objtype, "EC") == 0)
		{
			/* CONSTRAINT */
			ereport(ERROR, (errcode(ERRCODE_FEATURE_NOT_SUPPORTED),
							errmsg("Feature not supported: renaming object type Constraint")));
		}
		else if (strcmp(objtype, "TT") == 0)
		{
			/* TABLE TYPE */
			ereport(ERROR, (errcode(ERRCODE_FEATURE_NOT_SUPPORTED),
							errmsg("Feature not supported: renaming object type Table-Type")));
		}
		else
		{
>>>>>>> ad95b43c
			ereport(ERROR, (errcode(ERRCODE_FEATURE_NOT_SUPPORTED),
							errmsg("Provided '@objtype' is currently not supported in Babelfish.")));
		}


		/* Advance cmd counter to make the delete visible */
		CommandCounterIncrement();

<<<<<<< HEAD
		parsetree_list = gen_sp_rename_subcmds(obj_name, new_name, schema_name, objtype_code, curr_relname);
=======
		/*
		 * parsetree_list = gen_sp_rename_subcmds(obj_name, new_name,
		 * schema_name, objtype);
		 */
		parsetree_list = gen_sp_rename_subcmds(obj_name, new_name, schema_name, objtype_code);
>>>>>>> ad95b43c

		/* 5. run all commands */
		foreach(parsetree_item, parsetree_list)
		{
			Node	   *stmt = ((RawStmt *) lfirst(parsetree_item))->stmt;
			PlannedStmt *wrapper;

			/* need to make a wrapper PlannedStmt */
			wrapper = makeNode(PlannedStmt);
			wrapper->commandType = CMD_UTILITY;
			wrapper->canSetTag = false;
			wrapper->utilityStmt = stmt;
			wrapper->stmt_location = 0;
			wrapper->stmt_len = 16;

			/* do this step */
			ProcessUtility(wrapper,
<<<<<<< HEAD
				pstrdup(process_util_querystr),
				false,
				PROCESS_UTILITY_SUBCOMMAND,
				NULL,
				NULL,
				None_Receiver,
				NULL);
=======
						   pstrdup(process_util_querystr),
			/* "(ALTER TABLE )", */
						   false,
						   PROCESS_UTILITY_SUBCOMMAND,
						   NULL,
						   NULL,
						   None_Receiver,
						   NULL);
>>>>>>> ad95b43c

			/* make sure later steps can see the object created here */
			CommandCounterIncrement();
		}
	}
	PG_CATCH();
	{
		set_config_option("babelfishpg_tsql.sql_dialect", saved_dialect,
						  GUC_CONTEXT_CONFIG,
						  PGC_S_SESSION, GUC_ACTION_SAVE, true, 0, false);
		PG_RE_THROW();
	}
	PG_END_TRY();
	set_config_option("babelfishpg_tsql.sql_dialect", saved_dialect,
					  GUC_CONTEXT_CONFIG,
					  PGC_S_SESSION, GUC_ACTION_SAVE, true, 0, false);
	PG_RETURN_VOID();
}

static List *
gen_sp_rename_subcmds(const char *objname, const char *newname, const char *schemaname, ObjectType objtype, const char *curr_relname)
{
	StringInfoData query;
	List	   *res;
	Node	   *stmt;
	RenameStmt *renamestmt;

	initStringInfo(&query);
	if (objtype == OBJECT_TABLE)
	{
		appendStringInfo(&query, "ALTER TABLE dummy RENAME TO dummy; ");
	}
	else if (objtype == OBJECT_VIEW)
	{
		appendStringInfo(&query, "ALTER VIEW dummy RENAME TO dummy; ");
	}
	else if (objtype == OBJECT_PROCEDURE)
	{
		appendStringInfo(&query, "ALTER PROCEDURE dummy RENAME TO dummy; ");
	}
	else if (objtype == OBJECT_FUNCTION)
	{
		appendStringInfo(&query, "ALTER FUNCTION dummy RENAME TO dummy; ");
	}
	else if (objtype == OBJECT_SEQUENCE)
	{
		appendStringInfo(&query, "ALTER SEQUENCE dummy RENAME TO dummy; ");
<<<<<<< HEAD
	} else if (objtype == OBJECT_TRIGGER) {
		appendStringInfo(&query, "ALTER TRIGGER dummy ON dummy RENAME TO dummy; ");
		appendStringInfo(&query, "ALTER FUNCTION dummy RENAME TO dummy; ");
	} else if (objtype == OBJECT_TYPE) {
		// appendStringInfo(&query, "ALTER TYPE dummy RENAME TO dummy; ");
		appendStringInfo(&query, "ALTER TABLE dummy RENAME TO dummy; ");
	} else {
=======
	}
	else
	{
>>>>>>> ad95b43c
		ereport(ERROR,
				(errcode(ERRCODE_FEATURE_NOT_SUPPORTED),
				 errmsg("Provided objtype is not supported for sp_rename")));
	}
	res = raw_parser(query.data, RAW_PARSE_DEFAULT);

	if ((objtype != OBJECT_TRIGGER) && (list_length(res) != 1))
		ereport(ERROR,
				(errcode(ERRCODE_SYNTAX_ERROR),
				 errmsg("Expected 1 statement but get %d statements after parsing", list_length(res))));

	stmt = parsetree_nth_stmt(res, 0);

	renamestmt = (RenameStmt *) stmt;
	if (!IsA(renamestmt, RenameStmt))
		ereport(ERROR, (errcode(ERRCODE_SYNTAX_ERROR), errmsg("query is not a RenameStmt")));

	if ((objtype == OBJECT_TABLE) || (objtype == OBJECT_VIEW) || (objtype == OBJECT_SEQUENCE))
	{
		renamestmt->renameType = objtype;
		renamestmt->subname = pstrdup(lowerstr(objname));
		renamestmt->newname = pstrdup(lowerstr(newname));
		renamestmt->relation->schemaname = pstrdup(lowerstr(schemaname));
		renamestmt->relation->relname = pstrdup(lowerstr(objname));
<<<<<<< HEAD
	} else if ((objtype == OBJECT_PROCEDURE) || (objtype == OBJECT_FUNCTION)) {
=======
	}
	else
	{
		/*
		 * } else if ((objtype == OBJECT_PROCEDURE) || (objtype ==
		 * OBJECT_FUNCTION)) {
		 */
>>>>>>> ad95b43c
		ObjectWithArgs *objwargs = (ObjectWithArgs *) renamestmt->object;

		renamestmt->renameType = objtype;
		objwargs->objname = list_make2(makeString(pstrdup(lowerstr(schemaname))), makeString(pstrdup(lowerstr(objname))));
		orig_proc_funcname = pstrdup(newname);
		renamestmt->subname = pstrdup(lowerstr(objname));
		renamestmt->newname = pstrdup(lowerstr(newname));
	} else if ((objtype == OBJECT_TRIGGER)) {
		ObjectWithArgs *objwargs;
		renamestmt->renameType = objtype;
		renamestmt->relation->schemaname = pstrdup(lowerstr(schemaname));
		renamestmt->relation->relname = pstrdup(lowerstr(curr_relname));
		orig_proc_funcname = pstrdup(newname);
		renamestmt->subname = pstrdup(lowerstr(objname));
		renamestmt->newname = pstrdup(lowerstr(newname));
		rewrite_object_refs(stmt);

		// extra query nodes for ALTER FUNCTION
		stmt = parsetree_nth_stmt(res, 1);
		renamestmt = (RenameStmt *) stmt;
		if (!IsA(renamestmt, RenameStmt))
			ereport(ERROR, (errcode(ERRCODE_SYNTAX_ERROR), errmsg("query is not a RenameStmt")));
		objwargs = (ObjectWithArgs *) renamestmt->object;
		renamestmt->renameType = OBJECT_FUNCTION;
		objwargs->objname = list_make2(makeString(pstrdup(lowerstr(schemaname))), makeString(pstrdup(lowerstr(objname))));
		orig_proc_funcname = pstrdup(newname);
		renamestmt->subname = pstrdup(lowerstr(objname));
		renamestmt->newname = pstrdup(lowerstr(newname));
	} else {
		renamestmt->renameType = OBJECT_TABLE;
		renamestmt->subname = pstrdup(lowerstr(objname));
		renamestmt->newname = pstrdup(lowerstr(newname));
		renamestmt->relation->schemaname = pstrdup(lowerstr(schemaname));
		renamestmt->relation->relname = pstrdup(lowerstr(objname));
	}
	/* name mapping */
	rewrite_object_refs(stmt);

	return res;
}<|MERGE_RESOLUTION|>--- conflicted
+++ resolved
@@ -2864,23 +2864,12 @@
 Datum
 sp_rename_internal(PG_FUNCTION_ARGS)
 {
-<<<<<<< HEAD
 	char *obj_name, *new_name, *schema_name, *objtype, *curr_relname, *process_util_querystr;
 	ObjectType objtype_code;
 	size_t len;
 	List *parsetree_list;
 	ListCell *parsetree_item;
-=======
-	char	   *obj_name,
-			   *new_name,
-			   *schema_name,
-			   *objtype,
-			   *process_util_querystr;
-	ObjectType	objtype_code;
-	size_t		len;
-	List	   *parsetree_list;
-	ListCell   *parsetree_item;
->>>>>>> ad95b43c
+
 	const char *saved_dialect = GetConfigOption("babelfish_tsql.sql_dialect", true, true);
 
 	PG_TRY();
@@ -2895,16 +2884,11 @@
 		new_name = PG_ARGISNULL(1) ? NULL : TextDatumGetCString(PG_GETARG_TEXT_PP(1));
 		schema_name = PG_ARGISNULL(2) ? NULL : TextDatumGetCString(PG_GETARG_TEXT_PP(2));
 		objtype = PG_ARGISNULL(3) ? NULL : TextDatumGetCString(PG_GETARG_TEXT_PP(3));
-<<<<<<< HEAD
 		curr_relname =  PG_ARGISNULL(4) ? NULL : TextDatumGetCString(PG_GETARG_TEXT_PP(4));
 
 		//3. check if the input arguments are valid, and parse the objname
 		// objname can have at most 3 parts;
-=======
-
-		/* 3. check if the input arguments are valid, and parse the objname */
-		/* objname can have at most 3 parts */
->>>>>>> ad95b43c
+
 		if (obj_name == NULL)
 			ereport(ERROR, (errcode(ERRCODE_NULL_VALUE_NOT_ALLOWED),
 							errmsg("Procedure or function 'sp_rename' expects parameter '@objname', which was not supplied.")));
@@ -2970,7 +2954,6 @@
 		{
 			objtype_code = OBJECT_SEQUENCE;
 			process_util_querystr = "(ALTER SEQUENCE )";
-<<<<<<< HEAD
 		} else if (strcmp(objtype, "TA") == 0 || strcmp(objtype, "TR") == 0) { 
 			objtype_code = OBJECT_TRIGGER;
 			process_util_querystr = "(ALTER TRIGGER )";
@@ -2985,30 +2968,6 @@
 			// process_util_querystr = "(ALTER TYPE )";
 			process_util_querystr = "(ALTER TABLE )";
 		} else {
-=======
-		}
-		else if (strcmp(objtype, "TA") == 0 || strcmp(objtype, "TR") == 0)
-		{
-			/* TRIGGER */
-			ereport(ERROR, (errcode(ERRCODE_FEATURE_NOT_SUPPORTED),
-							errmsg("Feature not supported: renaming object type Trigger")));
-		}
-		else if (strcmp(objtype, "C") == 0 || strcmp(objtype, "D") == 0 || strcmp(objtype, "PK") == 0 ||
-				 strcmp(objtype, "UQ") == 0 || strcmp(objtype, "EC") == 0)
-		{
-			/* CONSTRAINT */
-			ereport(ERROR, (errcode(ERRCODE_FEATURE_NOT_SUPPORTED),
-							errmsg("Feature not supported: renaming object type Constraint")));
-		}
-		else if (strcmp(objtype, "TT") == 0)
-		{
-			/* TABLE TYPE */
-			ereport(ERROR, (errcode(ERRCODE_FEATURE_NOT_SUPPORTED),
-							errmsg("Feature not supported: renaming object type Table-Type")));
-		}
-		else
-		{
->>>>>>> ad95b43c
 			ereport(ERROR, (errcode(ERRCODE_FEATURE_NOT_SUPPORTED),
 							errmsg("Provided '@objtype' is currently not supported in Babelfish.")));
 		}
@@ -3017,15 +2976,7 @@
 		/* Advance cmd counter to make the delete visible */
 		CommandCounterIncrement();
 
-<<<<<<< HEAD
 		parsetree_list = gen_sp_rename_subcmds(obj_name, new_name, schema_name, objtype_code, curr_relname);
-=======
-		/*
-		 * parsetree_list = gen_sp_rename_subcmds(obj_name, new_name,
-		 * schema_name, objtype);
-		 */
-		parsetree_list = gen_sp_rename_subcmds(obj_name, new_name, schema_name, objtype_code);
->>>>>>> ad95b43c
 
 		/* 5. run all commands */
 		foreach(parsetree_item, parsetree_list)
@@ -3043,7 +2994,6 @@
 
 			/* do this step */
 			ProcessUtility(wrapper,
-<<<<<<< HEAD
 				pstrdup(process_util_querystr),
 				false,
 				PROCESS_UTILITY_SUBCOMMAND,
@@ -3051,16 +3001,6 @@
 				NULL,
 				None_Receiver,
 				NULL);
-=======
-						   pstrdup(process_util_querystr),
-			/* "(ALTER TABLE )", */
-						   false,
-						   PROCESS_UTILITY_SUBCOMMAND,
-						   NULL,
-						   NULL,
-						   None_Receiver,
-						   NULL);
->>>>>>> ad95b43c
 
 			/* make sure later steps can see the object created here */
 			CommandCounterIncrement();
@@ -3108,7 +3048,6 @@
 	else if (objtype == OBJECT_SEQUENCE)
 	{
 		appendStringInfo(&query, "ALTER SEQUENCE dummy RENAME TO dummy; ");
-<<<<<<< HEAD
 	} else if (objtype == OBJECT_TRIGGER) {
 		appendStringInfo(&query, "ALTER TRIGGER dummy ON dummy RENAME TO dummy; ");
 		appendStringInfo(&query, "ALTER FUNCTION dummy RENAME TO dummy; ");
@@ -3116,11 +3055,6 @@
 		// appendStringInfo(&query, "ALTER TYPE dummy RENAME TO dummy; ");
 		appendStringInfo(&query, "ALTER TABLE dummy RENAME TO dummy; ");
 	} else {
-=======
-	}
-	else
-	{
->>>>>>> ad95b43c
 		ereport(ERROR,
 				(errcode(ERRCODE_FEATURE_NOT_SUPPORTED),
 				 errmsg("Provided objtype is not supported for sp_rename")));
@@ -3145,17 +3079,7 @@
 		renamestmt->newname = pstrdup(lowerstr(newname));
 		renamestmt->relation->schemaname = pstrdup(lowerstr(schemaname));
 		renamestmt->relation->relname = pstrdup(lowerstr(objname));
-<<<<<<< HEAD
 	} else if ((objtype == OBJECT_PROCEDURE) || (objtype == OBJECT_FUNCTION)) {
-=======
-	}
-	else
-	{
-		/*
-		 * } else if ((objtype == OBJECT_PROCEDURE) || (objtype ==
-		 * OBJECT_FUNCTION)) {
-		 */
->>>>>>> ad95b43c
 		ObjectWithArgs *objwargs = (ObjectWithArgs *) renamestmt->object;
 
 		renamestmt->renameType = objtype;
