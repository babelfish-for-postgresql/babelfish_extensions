--- conflicted
+++ resolved
@@ -2315,13 +2315,8 @@
 Datum
 sp_dropserver_internal(PG_FUNCTION_ARGS)
 {
-<<<<<<< HEAD
-	char *linked_srv = PG_ARGISNULL(0) ? NULL : text_to_cstring(PG_GETARG_TEXT_P(0));
-	char *droplogins = PG_ARGISNULL(1) ? NULL : lowerstr(text_to_cstring(PG_GETARG_TEXT_P(1)));
-=======
 	char *linked_srv = PG_ARGISNULL(0) ? NULL : text_to_cstring(PG_GETARG_VARCHAR_PP(0));
 	char *droplogins = PG_ARGISNULL(1) ? NULL : lowerstr(text_to_cstring(PG_GETARG_BPCHAR_PP(1)));
->>>>>>> 976c486f
 
 	StringInfoData query;
 
@@ -2333,34 +2328,6 @@
 	initStringInfo(&query);
 
 	/*
-<<<<<<< HEAD
-	 * We prepare the following query to create a user mapping. This will
-	 * be executed using ProcessUtility():
-	 *
-	 * DROP SERVER <servername> [ CASCADE ]
-	 *
-	 */
-	appendStringInfo(&query, "DROP SERVER \"%s\" ", linked_srv);
-
-	if (droplogins != NULL)
-	{
-		/* droplogins indicates that we also drop any logins linkked to the server, so we add CASCADE parameter */
-		if ((strlen(droplogins) == 10) && (strncmp(droplogins, "droplogins", 10) == 0))
-			appendStringInfoString(&query, "CASCADE");
-		else
-			elog(ERROR, "invalid parameter specified for procedure 'sys.sp_dropserver', acceptable values are 'droplogins' or NULL.");
-	}
-
-	exec_utility_cmd_helper(query.data);
-
-	if (linked_srv)
-		pfree(linked_srv);
-
-	if (droplogins)
-		pfree(droplogins);
-
-	pfree(query.data);
-=======
 	 * We prepare the following query to drop foreign server. This will
 	 * be executed using ProcessUtility():
 	 *
@@ -2395,7 +2362,6 @@
 			(errcode(ERRCODE_FDW_ERROR),
 				errmsg("Invalid parameter value for @droplogins specified in procedure 'sys.sp_dropserver', acceptable values are 'droplogins' or NULL.")));
 	}
->>>>>>> 976c486f
 
 	return (Datum) 0;
 }