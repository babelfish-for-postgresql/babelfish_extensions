--- conflicted
+++ resolved
@@ -42,13 +42,8 @@
 int   pltsql_rowcount = 0;
 char* pltsql_language = NULL;
 int pltsql_lock_timeout = -1;
-<<<<<<< HEAD
-bool pltsql_enable_linked_servers = true;
+bool pltsql_enable_linked_servers = false;
 bool pltsql_allow_windows_login = false;
-=======
-bool pltsql_enable_linked_servers = false;
-bool pltsql_allow_windows_login = true;
->>>>>>> 1f4bc77e
 
 bool	pltsql_xact_abort = false;
 bool	pltsql_implicit_transactions = false;
