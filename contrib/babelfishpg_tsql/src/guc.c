--- conflicted
+++ resolved
@@ -42,12 +42,8 @@
 int   pltsql_rowcount = 0;
 char* pltsql_language = NULL;
 int pltsql_lock_timeout = -1;
-<<<<<<< HEAD
 bool pltsql_enable_linked_servers = true;
-=======
 bool pltsql_allow_windows_login = true;
-
->>>>>>> e3d6eda0
 
 bool	pltsql_xact_abort = false;
 bool	pltsql_implicit_transactions = false;
