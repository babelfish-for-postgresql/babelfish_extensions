#include "postgres.h"
#include "commands/explain.h"
#include "parser/scansup.h"  /* downcase_identifier */
#include "utils/guc.h"
#include "miscadmin.h"

#include "guc.h"
#include "collation.h"
#include "pltsql_instr.h"
#include "pltsql.h"
#include "pl_explain.h"
#include "miscadmin.h"

#define PLTSQL_SESSION_ISOLATION_LEVEL "default_transaction_isolation"
#define PLTSQL_TRANSACTION_ISOLATION_LEVEL "transaction_isolation"
#define PLTSQL_DEFAULT_LANGUAGE "us_english"

static int migration_mode = SINGLE_DB;
bool   enable_ownership_structure = false;

bool enable_metadata_inconsistency_check = true;

bool pltsql_dump_antlr_query_graph = false;
bool pltsql_enable_antlr_detailed_log = false;
bool pltsql_enable_sll_parse_mode = true;
bool pltsql_allow_antlr_to_unsupported_grammar_for_testing = false;
bool  pltsql_ansi_defaults = true;
bool  pltsql_quoted_identifier = true;
bool  pltsql_concat_null_yields_null = true;
bool  pltsql_ansi_nulls = true;
bool  pltsql_ansi_null_dflt_on = true;
bool  pltsql_ansi_null_dflt_off = false;
bool  pltsql_ansi_padding = true;
bool  pltsql_ansi_warnings = true;
bool  pltsql_arithignore = false;
bool  pltsql_arithabort = true;
bool  pltsql_numeric_roundabort = false;
bool  pltsql_nocount = false;
char* pltsql_database_name = NULL;
char* pltsql_version = NULL;
int   pltsql_datefirst = 7;
int   pltsql_rowcount = 0;
char* pltsql_language = NULL;
int pltsql_lock_timeout = -1;
<<<<<<< HEAD
bool pltsql_enable_linked_servers = false;
=======
bool pltsql_enable_linked_servers = true;
bool pltsql_allow_windows_login = true;
>>>>>>> 18fcfe83

bool	pltsql_xact_abort = false;
bool	pltsql_implicit_transactions = false;
bool	pltsql_cursor_close_on_commit = false;
bool	pltsql_disable_batch_auto_commit = false;
bool	pltsql_disable_internal_savepoint = false;
bool	pltsql_disable_txn_in_triggers = false;
bool    pltsql_recursive_triggers = false;
bool  pltsql_noexec = false;
bool  pltsql_showplan_all = false;
bool  pltsql_showplan_text = false;
bool  pltsql_showplan_xml = false;
bool    pltsql_fmtonly = false;
bool 	pltsql_enable_tsql_information_schema = true;
bool 	pltsql_no_browsetable = false;

char*	pltsql_host_destribution = NULL;
char*	pltsql_host_release = NULL;
char*	pltsql_host_service_pack_level = NULL;

bool	pltsql_enable_create_alter_view_from_pg = false;

static const struct config_enum_entry explain_format_options[] = {
	{"text", EXPLAIN_FORMAT_TEXT, false},
	{"xml", EXPLAIN_FORMAT_XML, false},
	{"json", EXPLAIN_FORMAT_JSON, false},
	{"yaml", EXPLAIN_FORMAT_YAML, false},
	{NULL, 0, false}
};

extern bool Transform_null_equals;

/* Dump and Restore */
bool babelfish_dump_restore = false;
bool restore_tsql_tabletype = false;
char *babelfish_dump_restore_min_oid = NULL;

/* T-SQL Hint Mapping */
bool enable_hint_mapping = true;
bool enable_pg_hint = false;

static bool check_ansi_null_dflt_on (bool *newval, void **extra, GucSource source);
static bool check_ansi_null_dflt_off (bool *newval, void **extra, GucSource source);
static bool check_ansi_padding (bool *newval, void **extra, GucSource source);
static bool check_ansi_warnings (bool *newval, void **extra, GucSource source);
static bool check_arithignore (bool *newval, void **extra, GucSource source);
static bool check_arithabort (bool *newval, void **extra, GucSource source);
static bool check_babelfish_dump_restore_min_oid (char **newval, void **extra, GucSource source);
static bool check_numeric_roundabort (bool *newval, void **extra, GucSource source);
static bool check_cursor_close_on_commit (bool *newval, void **extra, GucSource source);
static bool check_rowcount (int *newval, void **extra, GucSource source);
static bool check_language (char **newval, void **extra, GucSource source);
static bool check_noexec (bool *newval, void **extra, GucSource source);
static bool check_showplan_all (bool *newval, void **extra, GucSource source);
static bool check_showplan_text (bool *newval, void **extra, GucSource source);
static bool check_showplan_xml (bool *newval, void **extra, GucSource source);
static void assign_transform_null_equals (bool newval, void *extra);
static void assign_ansi_defaults (bool newval, void *extra);
static void assign_quoted_identifier (bool newval, void *extra);
static void assign_arithabort (bool newval, void *extra);
static void assign_ansi_null_dflt_on (bool newval, void *extra);
static void assign_ansi_warnings (bool newval, void *extra);
static void assign_ansi_padding (bool newval, void *extra);
static void assign_concat_null_yields_null (bool newval, void *extra);
static void assign_language (const char *newval, void *extra);
static void assign_lock_timeout (int newval, void *extra);
static void assign_datefirst (int newval, void *extra);
static bool check_no_browsetable (bool *newval, void **extra, GucSource source);
static void assign_enable_pg_hint (bool newval, void *extra);
int escape_hatch_session_settings; /* forward declaration */

static const struct config_enum_entry migration_mode_options[] = {
	{"single-db", SINGLE_DB, false},
	{"multi-db", MULTI_DB, false},
	{NULL, SINGLE_DB, false}
};

static const struct config_enum_entry escape_hatch_options[] = {
	{"strict", EH_STRICT, false},
	{"ignore", EH_IGNORE, false},
	{NULL, EH_NULL, false},
};

static bool check_ansi_null_dflt_on (bool *newval, void **extra, GucSource source)
{
    /* We only support setting ansi_null_dflt_on to on atm, report an error if someone tries to set it to off */
	if (*newval == false && escape_hatch_session_settings != EH_IGNORE)
    {
	TSQLInstrumentation(INSTR_UNSUPPORTED_TSQL_OPTION_ANSI_NULL_DFLT);
	ereport(ERROR,
		(errcode(ERRCODE_FEATURE_NOT_SUPPORTED),
		 errmsg("OFF setting is not allowed for option ANSI_NULL_DFLT_ON. please use babelfishpg_tsql.escape_hatch_session_settings to ignore")));
    }
	else if (escape_hatch_session_settings == EH_IGNORE)
	{
		*newval = true; /* overwrite to a default value */
	}
    return true;
}

static bool check_ansi_null_dflt_off (bool *newval, void **extra, GucSource source)
{
    /* We only support setting ansi_null_dflt_on to on atm, report an error if someone tries to set it to off */
	if (*newval == true && escape_hatch_session_settings != EH_IGNORE)
    {
	TSQLInstrumentation(INSTR_UNSUPPORTED_TSQL_OPTION_ANSI_NULL_DFLT);
	ereport(ERROR,
		(errcode(ERRCODE_FEATURE_NOT_SUPPORTED),
		 errmsg("ON setting is not allowed for option ANSI_NULL_DFLT_OFF. please use babelfishpg_tsql.escape_hatch_session_settings to ignore")));
    }
	else if (escape_hatch_session_settings == EH_IGNORE)
	{
		*newval = false; /* overwrite to a default value */
	}
    return true;
}

static bool check_ansi_padding (bool *newval, void **extra, GucSource source)
{
    /* We only support setting ANSI_PADDING to ON atm, report an error if someone tries to set it to OFF */
	if (*newval == false && escape_hatch_session_settings != EH_IGNORE)
    {
	TSQLInstrumentation(INSTR_UNSUPPORTED_TSQL_OPTION_ANSI_PADDING);
	ereport(ERROR,
		(errcode(ERRCODE_FEATURE_NOT_SUPPORTED),
		 errmsg("OFF setting is not allowed for option ANSI_PADDING. please use babelfishpg_tsql.escape_hatch_session_settings to ignore")));
    }
	else if (escape_hatch_session_settings == EH_IGNORE)
	{
		*newval = true; /* overwrite to a default value */
	}
    return true;
}

static bool check_ansi_warnings (bool *newval, void **extra, GucSource source)
{
	if (*newval == false && escape_hatch_session_settings != EH_IGNORE)
    {
	TSQLInstrumentation(INSTR_UNSUPPORTED_TSQL_OPTION_ANSI_WARNINGS);
	ereport(ERROR,
		(errcode(ERRCODE_FEATURE_NOT_SUPPORTED),
		 errmsg("OFF setting is not allowed for option ANSI_WARNINGS. please use babelfishpg_tsql.escape_hatch_session_settings to ignore")));
    }
	else if (escape_hatch_session_settings == EH_IGNORE)
	{
		*newval = true; /* overwrite to a default value */
	}
    return true;
}

static bool check_arithignore (bool *newval, void **extra, GucSource source)
{
	if (*newval == true && escape_hatch_session_settings != EH_IGNORE)
    {
	TSQLInstrumentation(INSTR_UNSUPPORTED_TSQL_OPTION_ARITHIGNORE);
	ereport(ERROR,
		(errcode(ERRCODE_FEATURE_NOT_SUPPORTED),
		 errmsg("ON setting is not allowed for option ARITHIGNORE. please use babelfishpg_tsql.escape_hatch_session_settings to ignore")));
    }
	else if (escape_hatch_session_settings == EH_IGNORE)
	{
		*newval = false; /* overwrite to a default value */
	}
    return true;
}

static bool check_arithabort (bool *newval, void **extra, GucSource source)
{
	if (*newval == false && escape_hatch_session_settings != EH_IGNORE)
    {
	TSQLInstrumentation(INSTR_UNSUPPORTED_TSQL_OPTION_ARITHABORT);
	ereport(ERROR,
		(errcode(ERRCODE_FEATURE_NOT_SUPPORTED),
		 errmsg("OFF setting is not allowed for option ARITHABORT. please use babelfishpg_tsql.escape_hatch_session_settings to ignore")));
    }
	else if (escape_hatch_session_settings == EH_IGNORE)
	{
		*newval = true; /* overwrite to a default value */
	}
    return true;
}

static bool check_babelfish_dump_restore_min_oid (char **newval, void **extra, GucSource source)
{
	return *newval == NULL || OidIsValid(atooid(*newval));
}

static bool check_numeric_roundabort (bool *newval, void **extra, GucSource source)
{
	if (*newval == true && escape_hatch_session_settings != EH_IGNORE)
    {
	TSQLInstrumentation(INSTR_UNSUPPORTED_TSQL_OPTION_NUMERIC_ROUNDABORT);
	ereport(ERROR,
		(errcode(ERRCODE_FEATURE_NOT_SUPPORTED),
		 errmsg("ON setting is not allowed for option NUMERIC_ROUNDABORT. please use babelfishpg_tsql.escape_hatch_session_settings to ignore")));
    }
	else if (escape_hatch_session_settings == EH_IGNORE)
	{
		*newval = false; /* overwrite to a default value */
	}
    return true;
}

static bool check_cursor_close_on_commit (bool *newval, void **extra, GucSource source)
{
    if (*newval == true && escape_hatch_session_settings != EH_IGNORE)
    {
	TSQLInstrumentation(INSTR_UNSUPPORTED_TSQL_OPTION_CURSOR_CLOSE_ON_COMMIT);
	ereport(ERROR,
		(errcode(ERRCODE_FEATURE_NOT_SUPPORTED),
		 errmsg("ON setting is not allowed for option CURSOR_CLOSE_ON_COMMIT. please use babelfishpg_tsql.escape_hatch_session_settings to ignore")));
    }
    else if (escape_hatch_session_settings == EH_IGNORE)
    {
	*newval = false; /* overwrite to a default value */
    }
    return true;
}

static bool check_rowcount (int *newval, void **extra, GucSource source)
{
	if (*newval != 0 && *newval != INT_MAX && escape_hatch_session_settings != EH_IGNORE)
    {
	TSQLInstrumentation(INSTR_UNSUPPORTED_TSQL_OPTION_ROWCOUNT);
	ereport(ERROR,
		(errcode(ERRCODE_FEATURE_NOT_SUPPORTED),
		 errmsg("Settings other than 0 are not allowed for option ROWCOUNT. please use babelfishpg_tsql.escape_hatch_session_settings to ignore")));
    }
	else if (escape_hatch_session_settings == EH_IGNORE)
	{
		*newval = 0; /* overwrite to a default value. This would change the value if it was set to INT_MAX before. but, it would not cause a pratical problem */
	}
    return true;
}

static bool check_language (char **newval, void **extra, GucSource source)
{
	/* We will only allow "us_english" for now */
	if (strcmp(*newval, PLTSQL_DEFAULT_LANGUAGE) != 0 && escape_hatch_session_settings != EH_IGNORE)
		ereport(ERROR,
			(errcode(ERRCODE_FEATURE_NOT_SUPPORTED),
			 errmsg("Settings other than \"%s\" are not allowed for option LANGUAGE. Please use babelfishpg_tsql.escape_hatch_session_settings to ignore", PLTSQL_DEFAULT_LANGUAGE)));
	else if (escape_hatch_session_settings == EH_IGNORE)
		*newval = PLTSQL_DEFAULT_LANGUAGE; /* overwrite to a default value */
	return true;
}

static bool check_noexec (bool *newval, void **extra, GucSource source)
{
	if (*newval == true && escape_hatch_session_settings != EH_IGNORE)
	{
		TSQLInstrumentation(INSTR_UNSUPPORTED_TSQL_OPTION_NOEXEC);
		ereport(ERROR,
			(errcode(ERRCODE_FEATURE_NOT_SUPPORTED),
			 errmsg("ON setting is not allowed for option NOEXEC. please use babelfishpg_tsql.escape_hatch_session_settings to ignore")));
	}
	else if (escape_hatch_session_settings == EH_IGNORE)
	{
		*newval = false; /* overwrite to a default value */
	}
	return true;
}

static bool check_showplan_all (bool *newval, void **extra, GucSource source)
{
	if (*newval == true && escape_hatch_session_settings != EH_IGNORE)
	{
		TSQLInstrumentation(INSTR_UNSUPPORTED_TSQL_OPTION_SHOWPLAN_ALL);
		ereport(ERROR,
			(errcode(ERRCODE_FEATURE_NOT_SUPPORTED),
			 errmsg("ON setting is not allowed for option SHOWPLAN_ALL. please use babelfishpg_tsql.escape_hatch_session_settings to ignore")));
	}
	else if (escape_hatch_session_settings == EH_IGNORE)
	{
		*newval = false; /* overwrite to a default value */
	}
	return true;
}

static bool check_showplan_text (bool *newval, void **extra, GucSource source)
{
	if (*newval == true && escape_hatch_session_settings != EH_IGNORE)
	{
		TSQLInstrumentation(INSTR_UNSUPPORTED_TSQL_OPTION_SHOWPLAN_TEXT);
		ereport(ERROR,
			(errcode(ERRCODE_FEATURE_NOT_SUPPORTED),
			 errmsg("ON setting is not allowed for option SHOWPLAN_TEXT. please use babelfishpg_tsql.escape_hatch_session_settings to ignore")));
	}
	else if (escape_hatch_session_settings == EH_IGNORE)
	{
		*newval = false; /* overwrite to a default value */
	}
	return true;
}

static bool check_no_browsetable (bool *newval, void **extra, GucSource source)
{
	if (*newval == false && escape_hatch_session_settings != EH_IGNORE)
    {
		TSQLInstrumentation(INSTR_UNSUPPORTED_TSQL_OPTION_NO_BROWSETABLE);
		ereport(ERROR,
			(errcode(ERRCODE_FEATURE_NOT_SUPPORTED),
		 	errmsg("OFF setting is not allowed for option NO_BROWSETABLE. please use babelfishpg_tsql.escape_hatch_session_settings to ignore")));
    }
	else if (escape_hatch_session_settings == EH_IGNORE)
	{
		*newval = true; /* overwrite to a default value */
	}
    return true;
}

static bool check_showplan_xml (bool *newval, void **extra, GucSource source)
{
	if (*newval == true && escape_hatch_session_settings != EH_IGNORE)
	{
		TSQLInstrumentation(INSTR_UNSUPPORTED_TSQL_OPTION_SHOWPLAN_XML);
		ereport(ERROR,
			(errcode(ERRCODE_FEATURE_NOT_SUPPORTED),
			 errmsg("ON setting is not allowed for option SHOWPLAN_XML. please use babelfishpg_tsql.escape_hatch_session_settings to ignore")));
	}
	else if (escape_hatch_session_settings == EH_IGNORE)
	{
		*newval = false; /* overwrite to a default value */
	}
	return true;
}
static bool check_tsql_version (char **newval, void **extra, GucSource source)
{
	Assert(*newval != NULL);
	if(pg_strcasecmp(*newval,"default") != 0)
		ereport(WARNING,
			(errmsg("Product version setting by babelfishpg_tds.product_version GUC will have no effect on @@VERSION")));

	return true;
}

static void assign_enable_pg_hint (bool newval, void *extra)
{
	if (newval)
	{
		/* Will throw an error if pg_hint_plan is not installed */
		load_libraries("pg_hint_plan", NULL, false);
	}

	if (GetConfigOption("pg_hint_plan.enable_hint", true, false))
		SetConfigOption("pg_hint_plan.enable_hint", newval ? "on" : "off", PGC_USERSET, PGC_S_SESSION);
}

static void assign_transform_null_equals (bool newval, void *extra)
{
	Transform_null_equals = !newval;

	if (pltsql_protocol_plugin_ptr && *pltsql_protocol_plugin_ptr && (*pltsql_protocol_plugin_ptr)->set_guc_stat_var)
			(*pltsql_protocol_plugin_ptr)->set_guc_stat_var("babelfishpg_tsql.ansi_nulls", newval, NULL, 0);
}

/*
 * When ANSI_DEFAULTS is enabled, it enables the following ISO settings:
 * ANSI_NULLS, ANSI_NULL_DFLT_ON, IMPLICIT_TRANSACTIONS,
 * ANSI_PADDING, QUOTED_IDENTIFIER, ANSI_WARNINGS and CURSOR_CLOSE_ON_COMMIT
 * BUT according to doc
 * https://github.com/MicrosoftDocs/sql-docs/blob/live/docs/t-sql/statements/set-ansi-defaults-transact-sql.md
 * ODBC driver and OLE DB automatically set ANSI_DEFAULTS to ON when connecting.
 * The driver and Provider then set CURSOR_CLOSE_ON_COMMIT and IMPLICIT_TRANSACTIONS to OFF.
 * So CURSOR_CLOSE_ON_COMMIT is actually OFF at connection but ANSI_DEFAULTS is ON.
 * Also tested that changing ANSI_DEFAULTS in a session don't change CURSOR_CLOSE_ON_COMMIT at all.
 * Thus I'm excluding CURSOR_CLOSE_ON_COMMIT from this assign function.
 */
static void assign_ansi_defaults (bool newval, void *extra)
{
    if (newval == false && escape_hatch_session_settings != EH_IGNORE)
    {
	ereport(ERROR,
		(errcode(ERRCODE_FEATURE_NOT_SUPPORTED),
		 errmsg("OFF setting is not allowed for option ANSI_NULL_DFLT_ON, ANSI_PADDING and ANSI_WARNINGS. Please use babelfishpg_tsql.escape_hatch_session_settings to ignore")));
    }
    else if (newval)
    {
        pltsql_ansi_nulls = true;
	/* Call the assign hook function for ANSI_NULLS as well */
	assign_transform_null_equals (true, NULL);

	pltsql_ansi_warnings = true;
	pltsql_ansi_null_dflt_on = true;
	pltsql_ansi_padding = true;
	pltsql_implicit_transactions = true;
	pltsql_quoted_identifier = true;

	if (pltsql_protocol_plugin_ptr && *pltsql_protocol_plugin_ptr && (*pltsql_protocol_plugin_ptr)->set_guc_stat_var)
	{
			(*pltsql_protocol_plugin_ptr)->set_guc_stat_var("babelfishpg_tsql.ansi_defaults", newval, NULL, 0);
			(*pltsql_protocol_plugin_ptr)->set_guc_stat_var("babelfishpg_tsql.ansi_warnings", true, NULL, 0);
			(*pltsql_protocol_plugin_ptr)->set_guc_stat_var("babelfishpg_tsql.ansi_null_dflt_on", true, NULL, 0);
			(*pltsql_protocol_plugin_ptr)->set_guc_stat_var("babelfishpg_tsql.ansi_padding", true, NULL, 0);
			(*pltsql_protocol_plugin_ptr)->set_guc_stat_var("babelfishpg_tsql.quoted_identifier", true, NULL, 0);
	}
    }
    /* newval == false && escape_hatch_session_settings == EH_IGNORE, skip unsupported settings */
    else
    {
        pltsql_ansi_nulls = false;
	/* Call the assign hook function for ANSI_NULLS as well */
	assign_transform_null_equals (false, NULL);

	pltsql_implicit_transactions = false;
	pltsql_quoted_identifier = false;

	if (pltsql_protocol_plugin_ptr && *pltsql_protocol_plugin_ptr && (*pltsql_protocol_plugin_ptr)->set_guc_stat_var)
	{
			(*pltsql_protocol_plugin_ptr)->set_guc_stat_var("babelfishpg_tsql.ansi_defaults", newval, NULL, 0);
			(*pltsql_protocol_plugin_ptr)->set_guc_stat_var("babelfishpg_tsql.quoted_identifier", false, NULL, 0);
	}

	/* Skip ANSI_WARNINGS, ANSI_PADDING and ANSI_NULL_DFLT_ON */
    }
}

static void assign_quoted_identifier (bool newval, void *extra)
{
	if (pltsql_protocol_plugin_ptr && *pltsql_protocol_plugin_ptr && (*pltsql_protocol_plugin_ptr)->set_guc_stat_var)
			(*pltsql_protocol_plugin_ptr)->set_guc_stat_var("babelfishpg_tsql.quoted_identifier", newval, NULL, 0);
}

static void assign_arithabort (bool newval, void *extra)
{
	if (pltsql_protocol_plugin_ptr && *pltsql_protocol_plugin_ptr && (*pltsql_protocol_plugin_ptr)->set_guc_stat_var)
			(*pltsql_protocol_plugin_ptr)->set_guc_stat_var("babelfishpg_tsql.arithabort", newval, NULL, 0);
}

static void assign_ansi_null_dflt_on (bool newval, void *extra)
{
	if (pltsql_protocol_plugin_ptr && *pltsql_protocol_plugin_ptr && (*pltsql_protocol_plugin_ptr)->set_guc_stat_var)
			(*pltsql_protocol_plugin_ptr)->set_guc_stat_var("babelfishpg_tsql.ansi_null_dflt_on", newval, NULL, 0);
}

static void assign_ansi_warnings (bool newval, void *extra)
{
	if (pltsql_protocol_plugin_ptr && *pltsql_protocol_plugin_ptr && (*pltsql_protocol_plugin_ptr)->set_guc_stat_var)
			(*pltsql_protocol_plugin_ptr)->set_guc_stat_var("babelfishpg_tsql.ansi_warnings", newval, NULL, 0);
}

static void assign_ansi_padding (bool newval, void *extra)
{
	if (pltsql_protocol_plugin_ptr && *pltsql_protocol_plugin_ptr && (*pltsql_protocol_plugin_ptr)->set_guc_stat_var)
			(*pltsql_protocol_plugin_ptr)->set_guc_stat_var("babelfishpg_tsql.ansi_padding", newval, NULL, 0);
}

static void assign_concat_null_yields_null (bool newval, void *extra)
{
	if (pltsql_protocol_plugin_ptr && *pltsql_protocol_plugin_ptr && (*pltsql_protocol_plugin_ptr)->set_guc_stat_var)
			(*pltsql_protocol_plugin_ptr)->set_guc_stat_var("babelfishpg_tsql.concat_null_yields_null", newval, NULL, 0);
}

static void assign_language (const char *newval, void *extra)
{
	if (pltsql_language != NULL)
	{
		char	mbuf[1024];
		snprintf(mbuf, sizeof(mbuf), "Changed language setting to '%s'",
				 newval);

		if (*pltsql_protocol_plugin_ptr && (*pltsql_protocol_plugin_ptr)->send_env_change && (*pltsql_protocol_plugin_ptr)->send_info)
		{
			((*pltsql_protocol_plugin_ptr)->send_env_change) (2, newval, pltsql_language);
			((*pltsql_protocol_plugin_ptr)->send_info) (5703 /* number */,
									1 /* state */,
									10 /* class */,
									mbuf /* message */,
									1 /* line number */);
		}

		if (pltsql_protocol_plugin_ptr && *pltsql_protocol_plugin_ptr && (*pltsql_protocol_plugin_ptr)->set_guc_stat_var)
			(*pltsql_protocol_plugin_ptr)->set_guc_stat_var("babelfishpg_tsql.language", false, newval, 0);
	}
}

static void
assign_lock_timeout(int newval, void *extra)
{
	char timeout_str[16];
	/* PG's lock_timeout guc will take different values depending upon newval:
	 * newval = INT_MIN to -1: no time-out period (wait forever, PG's lock_timeout = 0)
	 * newval = 0            : not wait at all and return a message as soon as a lock is
	 *                         encountered. (no matching setting in PG, so we will set
	 *                         lock_timeout to smallest possible value = 1ms)
	 * newval = 1 to INT_MAX : number of milliseconds that will pass before returns a
	 *                         locking error. (PG's lock_timeout = newval)
	 */

	if (newval > 0)
		snprintf(timeout_str, sizeof(timeout_str), "%d", newval);
	else if (newval == 0)
		snprintf(timeout_str, sizeof(timeout_str), "%d", 1);
	else
		snprintf(timeout_str, sizeof(timeout_str), "%d", 0);
	SetConfigOption("lock_timeout", timeout_str,
			                PGC_USERSET, PGC_S_OVERRIDE);
}

static void assign_datefirst (int newval, void *extra)
{
	if (pltsql_protocol_plugin_ptr && *pltsql_protocol_plugin_ptr && (*pltsql_protocol_plugin_ptr)->set_guc_stat_var)
			(*pltsql_protocol_plugin_ptr)->set_guc_stat_var("babelfishpg_tsql.datefirst", false, NULL, newval);
}

void
define_escape_hatch_variables(void);

void
define_custom_variables(void)
{
	define_escape_hatch_variables();

	DefineCustomEnumVariable("babelfishpg_tsql.migration_mode",
							  gettext_noop("Defines if multiple user databases are supported"),
							  NULL,
							  &migration_mode,
							  SINGLE_DB,
							  migration_mode_options, 
							  PGC_SUSET,  /* only superuser can set */
							  GUC_NO_RESET_ALL,
							  NULL, NULL, NULL);


	/* ANTLR parser */
	DefineCustomBoolVariable("babelfishpg_tsql.dump_antlr_query_graph",
				 gettext_noop("dump query graph parsed by ANTLR parser to local disk"),
				 NULL,
				 &pltsql_dump_antlr_query_graph,
				 false,
				 PGC_SUSET,
				 GUC_NO_SHOW_ALL | GUC_NOT_IN_SAMPLE | GUC_DISALLOW_IN_FILE | GUC_DISALLOW_IN_AUTO_FILE,
				 NULL, NULL, NULL);

	DefineCustomBoolVariable("babelfishpg_tsql.enable_antlr_detailed_log",
				 gettext_noop("enable detailed ATNLR parser logging"),
				 NULL,
				 &pltsql_enable_antlr_detailed_log,
				 false,
				 PGC_SUSET,
				 GUC_NO_SHOW_ALL | GUC_NOT_IN_SAMPLE | GUC_DISALLOW_IN_FILE | GUC_DISALLOW_IN_AUTO_FILE,
				 NULL, NULL, NULL);

	DefineCustomBoolVariable("babelfishpg_tsql.enable_sll_parse_mode",
				 gettext_noop("enable SLL parser mode for ANTLR parser"),
				 NULL,
				 &pltsql_enable_sll_parse_mode,
				 true,
				 PGC_USERSET,
				 GUC_NOT_IN_SAMPLE | GUC_DISALLOW_IN_FILE | GUC_DISALLOW_IN_AUTO_FILE,
				 NULL, NULL, NULL);

	/* temporary GUC until test is refactored properly */
	DefineCustomBoolVariable("babelfishpg_tsql.allow_antlr_to_unsupported_grammar_for_testing",
				 gettext_noop("GUC for internal testing - make antlr allow some of unsupported grammar"),
				 NULL,
				 &pltsql_allow_antlr_to_unsupported_grammar_for_testing,
				 false,
				 PGC_SUSET,  /* only superuser can set */
				 GUC_NO_SHOW_ALL,
				 NULL, NULL, NULL);

	/* temporary GUC for enable or disable windows login */
	DefineCustomBoolVariable("babelfishpg_tsql.allow_windows_login",
				 gettext_noop("GUC for enable or disable windows login"),
				 NULL,
				 &pltsql_allow_windows_login,
				 true,
				 PGC_SUSET,
				 GUC_NO_SHOW_ALL | GUC_NOT_IN_SAMPLE | GUC_DISALLOW_IN_AUTO_FILE,
				 NULL, NULL, NULL);

	/* ISO standard settings */
	DefineCustomBoolVariable("babelfishpg_tsql.ansi_defaults",
				 gettext_noop("Controls a group of settings that collectively specify some "
					      "ISO standard behavior. "),
				 NULL,
				 &pltsql_ansi_defaults,
				 true,
				 PGC_USERSET,
				 GUC_NOT_IN_SAMPLE | GUC_DISALLOW_IN_FILE | GUC_DISALLOW_IN_AUTO_FILE,
				 NULL, assign_ansi_defaults, NULL);

	DefineCustomBoolVariable("babelfishpg_tsql.quoted_identifier",
				 gettext_noop("Interpret double-quoted strings as quoted identifiers"),
				 NULL,
				 &pltsql_quoted_identifier,
				 true,
				 PGC_USERSET, 
				 GUC_NO_SHOW_ALL | GUC_NOT_IN_SAMPLE | GUC_DISALLOW_IN_FILE | GUC_DISALLOW_IN_AUTO_FILE,
				 NULL, assign_quoted_identifier, NULL);
	
	DefineCustomBoolVariable("babelfishpg_tsql.concat_null_yields_null",
				 gettext_noop("If enabled, concatenating a NULL value produces a NULL result"),
				 NULL,
				 &pltsql_concat_null_yields_null,
				 true,
				 PGC_USERSET, 0,
				 NULL, assign_concat_null_yields_null, NULL);

	DefineCustomBoolVariable("babelfishpg_tsql.ansi_nulls",
				 gettext_noop("Specifies ISO compliant behavior of the Equals (=) "
					      "and Not Equal To (<>) comparison operators when they "
					      "are used with null values."),
				 NULL,
				 &pltsql_ansi_nulls,
				 true,
				 PGC_USERSET,
				 GUC_NOT_IN_SAMPLE | GUC_DISALLOW_IN_FILE | GUC_DISALLOW_IN_AUTO_FILE,
				 NULL, assign_transform_null_equals, NULL);

	DefineCustomBoolVariable("babelfishpg_tsql.ansi_null_dflt_on",
				 gettext_noop("Modifies the behavior of the session to override default nullability "
					      "of new columns when the ANSI null default option for the database is false."),

				 NULL,
				 &pltsql_ansi_null_dflt_on,
				 true,
				 PGC_USERSET,
				 GUC_NOT_IN_SAMPLE | GUC_DISALLOW_IN_FILE | GUC_DISALLOW_IN_AUTO_FILE,
				 check_ansi_null_dflt_on, assign_ansi_null_dflt_on, NULL);

	DefineCustomBoolVariable("babelfishpg_tsql.ansi_null_dflt_off",
				 gettext_noop("Modifies the behavior of the session to override default nullability "
					      "of new columns when the ANSI null default option for the database is on."),

				 NULL,
				 &pltsql_ansi_null_dflt_off,
				 false,
				 PGC_USERSET,
				 GUC_NOT_IN_SAMPLE | GUC_DISALLOW_IN_FILE | GUC_DISALLOW_IN_AUTO_FILE,
				 check_ansi_null_dflt_off, NULL, NULL);

	DefineCustomBoolVariable("babelfishpg_tsql.ansi_padding",
				 gettext_noop("Controls the way the column stores values shorter than the defined size of the column, "
					      "and the way the column stores values that have trailing blanks in char, varchar, binary, and varbinary data."),

				 NULL,
				 &pltsql_ansi_padding,
				 true,
				 PGC_USERSET,
				 GUC_NOT_IN_SAMPLE | GUC_DISALLOW_IN_FILE | GUC_DISALLOW_IN_AUTO_FILE,
				 check_ansi_padding, assign_ansi_padding, NULL);

	DefineCustomBoolVariable("babelfishpg_tsql.ansi_warnings",
				 gettext_noop("Specifies ISO standard behavior for several error conditions"),
				 NULL,
				 &pltsql_ansi_warnings,
				 true,
				 PGC_USERSET,
				 GUC_NOT_IN_SAMPLE | GUC_DISALLOW_IN_FILE | GUC_DISALLOW_IN_AUTO_FILE,
				 check_ansi_warnings, assign_ansi_warnings, NULL);

	DefineCustomBoolVariable("babelfishpg_tsql.arithignore",
				 gettext_noop("Controls whether error messages are returned from overflow or "
					      "divide-by-zero errors during a query."),
				 NULL,
				 &pltsql_arithignore,
				 false,
				 PGC_USERSET,
				 GUC_NOT_IN_SAMPLE | GUC_DISALLOW_IN_FILE | GUC_DISALLOW_IN_AUTO_FILE,
				 check_arithignore, NULL, NULL);

	DefineCustomBoolVariable("babelfishpg_tsql.arithabort",
				 gettext_noop("Ends a query when an overflow or divide-by-zero error occurs "
					      "during query execution."),
				 NULL,
				 &pltsql_arithabort,
				 true,
				 PGC_USERSET,
				 GUC_NOT_IN_SAMPLE | GUC_DISALLOW_IN_FILE | GUC_DISALLOW_IN_AUTO_FILE,
				 check_arithabort, assign_arithabort, NULL);

	DefineCustomBoolVariable("babelfishpg_tsql.numeric_roundabort",
				 gettext_noop("Ends a query when an overflow or divide-by-zero error occurs "
					      "during query execution."),
				 NULL,
				 &pltsql_numeric_roundabort,
				 false,
				 PGC_USERSET,
				 GUC_NOT_IN_SAMPLE | GUC_DISALLOW_IN_FILE | GUC_DISALLOW_IN_AUTO_FILE,
				 check_numeric_roundabort, NULL, NULL);

	DefineCustomBoolVariable("babelfishpg_tsql.nocount",
				 gettext_noop("Tsql compatibility NOCOUNT option."),
				 NULL,
				 &pltsql_nocount,
				 false,
				 PGC_USERSET,
				 GUC_NOT_IN_SAMPLE | GUC_DISALLOW_IN_FILE | GUC_DISALLOW_IN_AUTO_FILE,
				 NULL, NULL, NULL);

	DefineCustomStringVariable("babelfishpg_tsql.database_name",
				 gettext_noop("Predefined Babelfish database name"),
				 NULL,
				 &pltsql_database_name,
				 "babelfish_db",
				 PGC_SUSET,
				 GUC_NOT_IN_SAMPLE | GUC_NO_RESET_ALL,
				 NULL, NULL, NULL);

	DefineCustomIntVariable("babelfishpg_tsql.datefirst",
				 gettext_noop("Sets the first day of the week to a number from 1 through 7."),
				 NULL,
				 &pltsql_datefirst,
				 7, 1, 7,
				 PGC_USERSET,
				 GUC_NOT_IN_SAMPLE | GUC_DISALLOW_IN_FILE | GUC_DISALLOW_IN_AUTO_FILE,
				 NULL, assign_datefirst, NULL);

	DefineCustomIntVariable("babelfishpg_tsql.rowcount",
				 gettext_noop("Causes the DB engine to stop processing the query after the "
					      "specified number of rows are returned."),
				 NULL,
				 &pltsql_rowcount,
				 0, 0, INT_MAX,
				 PGC_USERSET,
				 GUC_NOT_IN_SAMPLE | GUC_DISALLOW_IN_FILE | GUC_DISALLOW_IN_AUTO_FILE,
				 check_rowcount, NULL, NULL);

	DefineCustomIntVariable("babelfishpg_tsql.lock_timeout",
				 gettext_noop("Specifies the number of milliseconds a statement waits for a lock to be released."),
				 NULL,
				 &pltsql_lock_timeout,
				 -1, INT_MIN, INT_MAX,
				 PGC_USERSET,
				 GUC_NOT_IN_SAMPLE | GUC_DISALLOW_IN_FILE | GUC_DISALLOW_IN_AUTO_FILE,
				 NULL, assign_lock_timeout, NULL);

	DefineCustomStringVariable("babelfishpg_tsql.version",
				 gettext_noop("Sets the output of @@VERSION variable"),
				 NULL,
				 &pltsql_version,
				 "default",
				 PGC_SUSET,
				 GUC_NOT_IN_SAMPLE,
				 check_tsql_version, NULL, NULL);

	DefineCustomStringVariable("babelfishpg_tsql.language",
				 gettext_noop("T-SQL compatibility LANGUAGE option."),
				 NULL,
				 &pltsql_language,
				 "us_english", /* TODO correct boot value? */
				 PGC_USERSET, 0,
				 check_language, assign_language, NULL);

	DefineCustomBoolVariable("babelfishpg_tsql.xact_abort",
							 gettext_noop("enable xact abort"),
							 NULL,
							 &pltsql_xact_abort,
							 false,
							 PGC_USERSET,
							 GUC_NOT_IN_SAMPLE | GUC_DISALLOW_IN_FILE | GUC_DISALLOW_IN_AUTO_FILE,
							 NULL, NULL, NULL);

	DefineCustomBoolVariable("babelfishpg_tsql.implicit_transactions",
							 gettext_noop("enable implicit transactions"),
							 NULL,
							 &pltsql_implicit_transactions,
							 false,
							 PGC_USERSET,
							 GUC_NOT_IN_SAMPLE | GUC_DISALLOW_IN_FILE | GUC_DISALLOW_IN_AUTO_FILE,
							 NULL, NULL, NULL);

	DefineCustomBoolVariable("babelfishpg_tsql.cursor_close_on_commit",
							 gettext_noop("Controls the behavior of the cursor during COMMIT TRANSACTION "
										  "statement."),
							 NULL,
							 &pltsql_cursor_close_on_commit,
							 false,
							 PGC_USERSET,
							 GUC_NOT_IN_SAMPLE | GUC_DISALLOW_IN_FILE | GUC_DISALLOW_IN_AUTO_FILE,
							 check_cursor_close_on_commit, NULL, NULL);

	DefineCustomBoolVariable("babelfishpg_tsql.disable_batch_auto_commit",
							 gettext_noop("disable auto commit inside procedures"),
							 NULL,
							 &pltsql_disable_batch_auto_commit,
							 false,
							 PGC_SUSET,
							 GUC_NO_SHOW_ALL | GUC_NOT_IN_SAMPLE | GUC_DISALLOW_IN_AUTO_FILE,
							 NULL, NULL, NULL);

	DefineCustomBoolVariable("babelfishpg_tsql.disable_internal_savepoint",
							 gettext_noop("disable internal savepoints"),
							 NULL,
							 &pltsql_disable_internal_savepoint,
							 false,
							 PGC_SUSET,
							 GUC_NO_SHOW_ALL | GUC_NOT_IN_SAMPLE | GUC_DISALLOW_IN_AUTO_FILE,
							 NULL, NULL, NULL);

	DefineCustomBoolVariable("babelfishpg_tsql.disable_txn_in_triggers",
							 gettext_noop("disable transaction in triggers"),
							 NULL,
							 &pltsql_disable_txn_in_triggers,
							 false,
							 PGC_SUSET,
							 GUC_NO_SHOW_ALL | GUC_NOT_IN_SAMPLE | GUC_DISALLOW_IN_AUTO_FILE,
							 NULL, NULL, NULL);

	DefineCustomBoolVariable("babelfishpg_tsql.recursive_triggers",
							 gettext_noop("SQL-Server compatibility recursive_triggers option"),
							 NULL,
							 &pltsql_recursive_triggers,
							 false,
							 PGC_USERSET,
							 GUC_NOT_IN_SAMPLE | GUC_DISALLOW_IN_FILE | GUC_DISALLOW_IN_AUTO_FILE,
							 NULL, NULL, NULL);

	DefineCustomBoolVariable("babelfishpg_tsql.noexec",
				 gettext_noop("SQL-Server compatibility NOEXEC option."),
				 NULL,
				 &pltsql_noexec,
				 false,
				 PGC_USERSET,
				 GUC_NOT_IN_SAMPLE | GUC_DISALLOW_IN_FILE | GUC_DISALLOW_IN_AUTO_FILE,
				 check_noexec, NULL, NULL);

	DefineCustomBoolVariable("babelfishpg_tsql.fmtonly",
				 gettext_noop("SQL-Server compatibility FMTONLY option."),
				 NULL,
				 &pltsql_fmtonly,
				 false,
				 PGC_USERSET,
				 GUC_NOT_IN_SAMPLE | GUC_DISALLOW_IN_FILE | GUC_DISALLOW_IN_AUTO_FILE,
				 NULL, NULL, NULL);

	DefineCustomBoolVariable("babelfishpg_tsql.showplan_all",
				 gettext_noop("SQL-Server compatibility SHOWPLAN_ALL option."),
				 NULL,
				 &pltsql_showplan_all,
				 false,
				 PGC_USERSET,
				 GUC_NOT_IN_SAMPLE | GUC_DISALLOW_IN_FILE | GUC_DISALLOW_IN_AUTO_FILE,
				 check_showplan_all, NULL, NULL);

	DefineCustomBoolVariable("babelfishpg_tsql.showplan_text",
				 gettext_noop("SQL-Server compatibility SHOWPLAN_TEXT option."),
				 NULL,
				 &pltsql_showplan_text,
				 false,
				 PGC_USERSET,
				 GUC_NOT_IN_SAMPLE | GUC_DISALLOW_IN_FILE | GUC_DISALLOW_IN_AUTO_FILE,
				 check_showplan_text, NULL, NULL);

	DefineCustomBoolVariable("babelfishpg_tsql.no_browsetable",
				 gettext_noop("SQL-Server compatibility NO_BROWSETABLE option."),
				 NULL,
				 &pltsql_no_browsetable,
				 true,
				 PGC_USERSET,
				 GUC_NOT_IN_SAMPLE | GUC_DISALLOW_IN_FILE | GUC_DISALLOW_IN_AUTO_FILE,
				 check_no_browsetable, NULL, NULL);
				 
	DefineCustomBoolVariable("babelfishpg_tsql.showplan_xml",
				 gettext_noop("SQL-Server compatibility SHOWPLAN_XML option."),
				 NULL,
				 &pltsql_showplan_xml,
				 false,
				 PGC_USERSET,
				 GUC_NOT_IN_SAMPLE | GUC_DISALLOW_IN_FILE | GUC_DISALLOW_IN_AUTO_FILE,
				 check_showplan_xml, NULL, NULL);
	DefineCustomBoolVariable("babelfishpg_tsql.enable_tsql_information_schema",
				 gettext_noop("toggles between the information_schema for postgres and tsql"),
				 NULL,
				 &pltsql_enable_tsql_information_schema,
				 false,
				 PGC_USERSET,
				 GUC_NOT_IN_SAMPLE | GUC_DISALLOW_IN_FILE | GUC_DISALLOW_IN_AUTO_FILE,
				 NULL, NULL, NULL);

	/* EXPLAIN-related GUCs */
	DefineCustomBoolVariable("babelfishpg_tsql.explain_verbose",
				 gettext_noop("Display additional information regarding the plan"),
				 NULL,
				 &pltsql_explain_verbose,
				 false,
				 PGC_USERSET,
				 GUC_NOT_IN_SAMPLE | GUC_DISALLOW_IN_FILE | GUC_DISALLOW_IN_AUTO_FILE,
				 NULL, NULL, NULL);

	DefineCustomBoolVariable("babelfishpg_tsql.explain_costs",
				 gettext_noop("Include information on estimated startup and total cost"),
				 NULL,
				 &pltsql_explain_costs,
				 true,
				 PGC_USERSET,
				 GUC_NOT_IN_SAMPLE | GUC_DISALLOW_IN_FILE | GUC_DISALLOW_IN_AUTO_FILE,
				 NULL, NULL, NULL);

	DefineCustomBoolVariable("babelfishpg_tsql.explain_settings",
				 gettext_noop("Include information on configuration parameters"),
				 NULL,
				 &pltsql_explain_settings,
				 false,
				 PGC_USERSET,
				 GUC_NOT_IN_SAMPLE | GUC_DISALLOW_IN_FILE | GUC_DISALLOW_IN_AUTO_FILE,
				 NULL, NULL, NULL);

	DefineCustomBoolVariable("babelfishpg_tsql.explain_buffers",
				 gettext_noop("Include information on buffer usage"),
				 NULL,
				 &pltsql_explain_buffers,
				 false,
				 PGC_USERSET,
				 GUC_NOT_IN_SAMPLE | GUC_DISALLOW_IN_FILE | GUC_DISALLOW_IN_AUTO_FILE,
				 NULL, NULL, NULL);

	DefineCustomBoolVariable("babelfishpg_tsql.explain_wal",
				 gettext_noop("Include information on WAL record generation"),
				 NULL,
				 &pltsql_explain_wal,
				 false,
				 PGC_USERSET,
				 GUC_NOT_IN_SAMPLE | GUC_DISALLOW_IN_FILE | GUC_DISALLOW_IN_AUTO_FILE,
				 NULL, NULL, NULL);

	DefineCustomBoolVariable("babelfishpg_tsql.explain_timing",
				 gettext_noop("Include actual startup time and time spent in each node in the output"),
				 NULL,
				 &pltsql_explain_timing,
				 true,
				 PGC_USERSET,
				 GUC_NOT_IN_SAMPLE | GUC_DISALLOW_IN_FILE | GUC_DISALLOW_IN_AUTO_FILE,
				 NULL, NULL, NULL);

	DefineCustomBoolVariable("babelfishpg_tsql.explain_summary",
				 gettext_noop("Include summary information (e.g., totaled timing information) after the query plan"),
				 NULL,
				 &pltsql_explain_summary,
				 true,
				 PGC_USERSET,
				 GUC_NOT_IN_SAMPLE | GUC_DISALLOW_IN_FILE | GUC_DISALLOW_IN_AUTO_FILE,
				 NULL, NULL, NULL);

	DefineCustomEnumVariable("babelfishpg_tsql.explain_format",
							 "Specify the output format, which can be TEXT, XML, JSON, or YAML",
							 NULL,
							 &pltsql_explain_format,
							 EXPLAIN_FORMAT_TEXT,
							 explain_format_options,
							 PGC_USERSET,
							 GUC_NOT_IN_SAMPLE | GUC_DISALLOW_IN_FILE | GUC_DISALLOW_IN_AUTO_FILE,
							 NULL, NULL, NULL);

	/* Host info related GUCs*/
	DefineCustomStringVariable("babelfishpg_tsql.host_distribution",
				 gettext_noop("Sets host distribution"),
				 NULL,
				 &pltsql_host_destribution,
				 "",
				 PGC_SIGHUP,
				 GUC_NOT_IN_SAMPLE,
				 NULL, NULL, NULL);

	DefineCustomStringVariable("babelfishpg_tsql.host_release",
				 gettext_noop("Sets host release"),
				 NULL,
				 &pltsql_host_release,
				 "",
				 PGC_SIGHUP,
				 GUC_NOT_IN_SAMPLE,
				 NULL, NULL, NULL);

	DefineCustomStringVariable("babelfishpg_tsql.host_service_pack_level",
				 gettext_noop("Sets host service pack level"),
				 NULL,
				 &pltsql_host_service_pack_level,
				 "",
				 PGC_SIGHUP,
				 GUC_NOT_IN_SAMPLE,
				 NULL, NULL, NULL);

	/*
	 * Block DDL from PG endpoint
	 * Currently only blocks DDLs for View object
	 */
	DefineCustomBoolVariable("babelfishpg_tsql.enable_create_alter_view_from_pg",
				 gettext_noop("Enables blocked DDL statements from PG endpoint"),
				 NULL,
				 &pltsql_enable_create_alter_view_from_pg,
				 false,
				 PGC_USERSET,
				 GUC_NOT_IN_SAMPLE | GUC_DISALLOW_IN_FILE | GUC_DISALLOW_IN_AUTO_FILE,
				 NULL, NULL, NULL);

	/* Dump and Restore */
	DefineCustomBoolVariable("babelfishpg_tsql.dump_restore",
				 gettext_noop("Enable special handlings during dump and restore"),
				 NULL,
				 &babelfish_dump_restore,
				 false,
				 PGC_USERSET,
				 GUC_NOT_IN_SAMPLE | GUC_DISALLOW_IN_FILE | GUC_DISALLOW_IN_AUTO_FILE,
				 NULL, NULL, NULL);

	DefineCustomBoolVariable("babelfishpg_tsql.restore_tsql_tabletype",
				 gettext_noop("Shows that if a table is creating a T-SQL table type during restore"),
				 NULL,
				 &restore_tsql_tabletype,
				 false,
				 PGC_USERSET,
				 GUC_NOT_IN_SAMPLE | GUC_DISALLOW_IN_FILE | GUC_DISALLOW_IN_AUTO_FILE,
				 NULL, NULL, NULL);

	DefineCustomStringVariable("babelfishpg_tsql.dump_restore_min_oid",
				 gettext_noop("All new OIDs should be greater than this number during dump and restore"),
				 NULL,
				 &babelfish_dump_restore_min_oid,
				 NULL,
				 PGC_USERSET,
				 GUC_NOT_IN_SAMPLE | GUC_DISALLOW_IN_FILE | GUC_DISALLOW_IN_AUTO_FILE,
				 check_babelfish_dump_restore_min_oid, NULL, NULL);

	/* T-SQL Hint Mapping */
	DefineCustomBoolVariable("babelfishpg_tsql.enable_hint_mapping",
				 gettext_noop("Enables T-SQL hint mapping in ANTLR parser"),
				 NULL,
				 &enable_hint_mapping,
				 true,
				 PGC_USERSET,
				 GUC_NOT_IN_SAMPLE | GUC_DISALLOW_IN_FILE | GUC_DISALLOW_IN_AUTO_FILE,
				 NULL, NULL, NULL);
	DefineCustomBoolVariable("babelfishpg_tsql.enable_pg_hint",
				 gettext_noop("Loads and enables pg_hint_plan library"),
				 NULL,
				 &enable_pg_hint,
				 false,
				 PGC_USERSET,
				 GUC_NOT_IN_SAMPLE | GUC_DISALLOW_IN_FILE | GUC_DISALLOW_IN_AUTO_FILE,
				 NULL, assign_enable_pg_hint, NULL);

	DefineCustomIntVariable("babelfishpg_tsql.insert_bulk_rows_per_batch",
				gettext_noop("Sets the number of rows per batch to be processed for Insert Bulk"),
				NULL,
				&insert_bulk_rows_per_batch,
				DEFAULT_INSERT_BULK_ROWS_PER_BATCH, 1, INT_MAX,
				PGC_USERSET,
				GUC_NOT_IN_SAMPLE,
				NULL, NULL, NULL);

	DefineCustomIntVariable("babelfishpg_tsql.insert_bulk_kilobytes_per_batch",
				gettext_noop("Sets the number of bytes per batch to be processed for Insert Bulk"),
				NULL,
				&insert_bulk_kilobytes_per_batch,
				DEFAULT_INSERT_BULK_PACKET_SIZE, 1, INT_MAX,
				PGC_USERSET,
				GUC_NOT_IN_SAMPLE,
				NULL, NULL, NULL);


	DefineCustomBoolVariable("babelfishpg_tsql.enable_metadata_inconsistency_check",
				 gettext_noop("Enables babelfish_inconsistent_metadata"),
				 NULL,
				 &enable_metadata_inconsistency_check,
				 true,
				 PGC_USERSET,
				 GUC_NOT_IN_SAMPLE | GUC_DISALLOW_IN_FILE | GUC_DISALLOW_IN_AUTO_FILE,
				 NULL, NULL, NULL);

	DefineCustomBoolVariable("babelfishpg_tsql.enable_linked_servers",
				 gettext_noop("Enables linked servers"),
				 NULL,
				 &pltsql_enable_linked_servers,
<<<<<<< HEAD
				 false,
				 PGC_INTERNAL,
				 GUC_NO_SHOW_ALL,
=======
				 true,
				 PGC_SUSET,
				 GUC_NO_SHOW_ALL | GUC_NOT_IN_SAMPLE | GUC_DISALLOW_IN_AUTO_FILE,
>>>>>>> 18fcfe83
				 NULL, NULL, NULL);
}

int escape_hatch_storage_options = EH_IGNORE;
int escape_hatch_storage_on_partition = EH_STRICT;
int escape_hatch_database_misc_options = EH_IGNORE;
int escape_hatch_language_non_english = EH_STRICT;
int escape_hatch_login_hashed_password = EH_STRICT;
int escape_hatch_login_old_password = EH_STRICT;
int escape_hatch_login_password_must_change = EH_STRICT;
int escape_hatch_login_password_unlock = EH_STRICT;
int escape_hatch_login_misc_options = EH_STRICT;
int escape_hatch_compatibility_level = EH_IGNORE;
int escape_hatch_fulltext = EH_STRICT;
int escape_hatch_schemabinding_function = EH_IGNORE;
int escape_hatch_schemabinding_trigger = EH_IGNORE;
int escape_hatch_schemabinding_procedure = EH_IGNORE;
int escape_hatch_schemabinding_view = EH_IGNORE;
int escape_hatch_index_clustering = EH_IGNORE;
int escape_hatch_index_columnstore = EH_STRICT;
int escape_hatch_for_replication = EH_STRICT;
int escape_hatch_rowguidcol_column = EH_IGNORE;
int escape_hatch_nocheck_add_constraint = EH_STRICT;
int escape_hatch_nocheck_existing_constraint = EH_STRICT;
int escape_hatch_constraint_name_for_default = EH_IGNORE;
int escape_hatch_table_hints = EH_IGNORE;
int escape_hatch_query_hints = EH_IGNORE;
int escape_hatch_join_hints = EH_IGNORE;
int escape_hatch_session_settings = EH_IGNORE;
int escape_hatch_unique_constraint = EH_STRICT;
int escape_hatch_ignore_dup_key = EH_STRICT;
int escape_hatch_rowversion = EH_STRICT;
int escape_hatch_showplan_all = EH_STRICT;
int escape_hatch_checkpoint = EH_IGNORE;

void
define_escape_hatch_variables(void)
{
	/* storage_options */
	DefineCustomEnumVariable("babelfishpg_tsql.escape_hatch_storage_options",
							  gettext_noop("escape hatch for storage options option in CREATE/ALTER TABLE/INDEX"),
							  NULL,
							  &escape_hatch_storage_options,
							  EH_IGNORE,
							  escape_hatch_options,
							  PGC_USERSET,
							  GUC_NOT_IN_SAMPLE | GUC_DISALLOW_IN_FILE | GUC_DISALLOW_IN_AUTO_FILE,
							  NULL, NULL, NULL);

	/* storage_on_partition */
	DefineCustomEnumVariable("babelfishpg_tsql.escape_hatch_storage_on_partition",
							  gettext_noop("escape hatch for storage_on_partition option in CREATE/ALTER TABLE and CREATE INDEX"),
							  NULL,
							  &escape_hatch_storage_on_partition,
							  EH_STRICT,
							  escape_hatch_options,
							  PGC_USERSET,
							  GUC_NOT_IN_SAMPLE | GUC_DISALLOW_IN_FILE | GUC_DISALLOW_IN_AUTO_FILE,
							  NULL, NULL, NULL);

	/* database_misc_options */
	DefineCustomEnumVariable("babelfishpg_tsql.escape_hatch_database_misc_options",
							  gettext_noop("escape hatch for misc options in CREATE/ALTER DATABASE"),
							  NULL,
							  &escape_hatch_database_misc_options,
							  EH_IGNORE,
							  escape_hatch_options,
							  PGC_USERSET,
							  GUC_NOT_IN_SAMPLE | GUC_DISALLOW_IN_FILE | GUC_DISALLOW_IN_AUTO_FILE,
							  NULL, NULL, NULL);

	/* language non_english */
	DefineCustomEnumVariable("babelfishpg_tsql.escape_hatch_language_non_english",
							  gettext_noop("escape hatch for non-english language"),
							  NULL,
							  &escape_hatch_language_non_english,
							  EH_STRICT,
							  escape_hatch_options,
							  PGC_USERSET,
							  GUC_NOT_IN_SAMPLE | GUC_DISALLOW_IN_FILE | GUC_DISALLOW_IN_AUTO_FILE,
							  NULL, NULL, NULL);

	/* login hashed password */
	DefineCustomEnumVariable("babelfishpg_tsql.escape_hatch_login_hashed_password",
							  gettext_noop("escape hatch for login hashed passwords"),
							  NULL,
							  &escape_hatch_login_hashed_password,
							  EH_STRICT,
							  escape_hatch_options,
							  PGC_USERSET,
							  GUC_NOT_IN_SAMPLE | GUC_DISALLOW_IN_FILE | GUC_DISALLOW_IN_AUTO_FILE,
							  NULL, NULL, NULL);

	/* login old password */
	DefineCustomEnumVariable("babelfishpg_tsql.escape_hatch_login_old_password",
							  gettext_noop("escape hatch for login old passwords"),
							  NULL,
							  &escape_hatch_login_old_password,
							  EH_STRICT,
							  escape_hatch_options,
							  PGC_USERSET,
							  GUC_NOT_IN_SAMPLE | GUC_DISALLOW_IN_FILE | GUC_DISALLOW_IN_AUTO_FILE,
							  NULL, NULL, NULL);

	/* login password must_change */
	DefineCustomEnumVariable("babelfishpg_tsql.escape_hatch_login_password_must_change",
							  gettext_noop("escape hatch for login passwords must_change option"),
							  NULL,
							  &escape_hatch_login_password_must_change,
							  EH_STRICT,
							  escape_hatch_options,
							  PGC_USERSET,
							  GUC_NOT_IN_SAMPLE | GUC_DISALLOW_IN_FILE | GUC_DISALLOW_IN_AUTO_FILE,
							  NULL, NULL, NULL);

	/* login password unlock */
	DefineCustomEnumVariable("babelfishpg_tsql.escape_hatch_login_password_unlock",
							  gettext_noop("escape hatch for login passwords unlock option"),
							  NULL,
							  &escape_hatch_login_password_unlock,
							  EH_STRICT,
							  escape_hatch_options,
							  PGC_USERSET,
							  GUC_NOT_IN_SAMPLE | GUC_DISALLOW_IN_FILE | GUC_DISALLOW_IN_AUTO_FILE,
							  NULL, NULL, NULL);

	/* login misc options */
	DefineCustomEnumVariable("babelfishpg_tsql.escape_hatch_login_misc_options",
							  gettext_noop("escape hatch for login miscellaneous options"),
							  NULL,
							  &escape_hatch_login_misc_options,
							  EH_STRICT,
							  escape_hatch_options,
							  PGC_USERSET,
							  GUC_NOT_IN_SAMPLE | GUC_DISALLOW_IN_FILE | GUC_DISALLOW_IN_AUTO_FILE,
							  NULL, NULL, NULL);

	/* compatibility_level */

	/* disable escape_hatch_compatibility_level as long as we block all ALTER DATABASE */
	/*
	DefineCustomEnumVariable("babelfishpg_tsql.escape_hatch_compatibility_level",
							  gettext_noop("escape hatch for compatibility level"),
							  NULL,
							  &escape_hatch_compatibility_level,
							  EH_IGNORE,
							  escape_hatch_options,
							  PGC_USERSET,
							  GUC_NOT_IN_SAMPLE | GUC_DISALLOW_IN_FILE | GUC_DISALLOW_IN_AUTO_FILE,
							  NULL, NULL, NULL);
	*/

	/* fulltext */
	DefineCustomEnumVariable("babelfishpg_tsql.escape_hatch_fulltext",
							  gettext_noop("escape hatch for fulltext"),
							  NULL,
							  &escape_hatch_fulltext,
							  EH_STRICT,
							  escape_hatch_options,
							  PGC_USERSET,
							  GUC_NOT_IN_SAMPLE | GUC_DISALLOW_IN_FILE | GUC_DISALLOW_IN_AUTO_FILE,
							  NULL, NULL, NULL);

	/* schemabinding */
	DefineCustomEnumVariable("babelfishpg_tsql.escape_hatch_schemabinding_function",
							  gettext_noop("escape hatch for SCHEMABINDING option in CREATE FUNCTION"),
							  NULL,
							  &escape_hatch_schemabinding_function,
							  EH_IGNORE,
							  escape_hatch_options,
							  PGC_USERSET,
							  GUC_NOT_IN_SAMPLE | GUC_DISALLOW_IN_FILE | GUC_DISALLOW_IN_AUTO_FILE,
							  NULL, NULL, NULL);

	DefineCustomEnumVariable("babelfishpg_tsql.escape_hatch_schemabinding_trigger",
							  gettext_noop("escape hatch for SCHEMABINDING option in CREATE TRIGGER"),
							  NULL,
							  &escape_hatch_schemabinding_trigger,
							  EH_IGNORE,
							  escape_hatch_options,
							  PGC_USERSET,
							  GUC_NOT_IN_SAMPLE | GUC_DISALLOW_IN_FILE | GUC_DISALLOW_IN_AUTO_FILE,
							  NULL, NULL, NULL);

	DefineCustomEnumVariable("babelfishpg_tsql.escape_hatch_schemabinding_procedure",
							  gettext_noop("escape hatch for SCHEMABINDING option in CREATE PROCEDURE"),
							  NULL,
							  &escape_hatch_schemabinding_procedure,
							  EH_IGNORE,
							  escape_hatch_options,
							  PGC_USERSET,
							  GUC_NOT_IN_SAMPLE | GUC_DISALLOW_IN_FILE | GUC_DISALLOW_IN_AUTO_FILE,
							  NULL, NULL, NULL);

	DefineCustomEnumVariable("babelfishpg_tsql.escape_hatch_schemabinding_view",
							  gettext_noop("escape hatch for SCHEMABINDING option in CREATE VIEW"),
							  NULL,
							  &escape_hatch_schemabinding_view,
							  EH_IGNORE,
							  escape_hatch_options,
							  PGC_USERSET,
							  GUC_NOT_IN_SAMPLE | GUC_DISALLOW_IN_FILE | GUC_DISALLOW_IN_AUTO_FILE,
							  NULL, NULL, NULL);

	/* index clustering */
	DefineCustomEnumVariable("babelfishpg_tsql.escape_hatch_index_clustering",
							  gettext_noop("escape hatch for CLUSTERED option in CREATE INDEX"),
							  NULL,
							  &escape_hatch_index_clustering,
							  EH_IGNORE,
							  escape_hatch_options,
							  PGC_USERSET,
							  GUC_NOT_IN_SAMPLE | GUC_DISALLOW_IN_FILE | GUC_DISALLOW_IN_AUTO_FILE,
							  NULL, NULL, NULL);

	/* index columnstore */
	DefineCustomEnumVariable("babelfishpg_tsql.escape_hatch_index_columnstore",
							  gettext_noop("escape hatch for COLUMNSTORE option in CREATE INDEX"),
							  NULL,
							  &escape_hatch_index_columnstore,
							  EH_STRICT,
							  escape_hatch_options,
							  PGC_USERSET,
							  GUC_NOT_IN_SAMPLE | GUC_DISALLOW_IN_FILE | GUC_DISALLOW_IN_AUTO_FILE,
							  NULL, NULL, NULL);

	/* for_replication */
	DefineCustomEnumVariable("babelfishpg_tsql.escape_hatch_for_replication",
							  gettext_noop("escape hatch for (NOT) FOR REPLICATION option"),
							  NULL,
							  &escape_hatch_for_replication,
							  EH_STRICT,
							  escape_hatch_options,
							  PGC_USERSET,
							  GUC_NOT_IN_SAMPLE | GUC_DISALLOW_IN_FILE | GUC_DISALLOW_IN_AUTO_FILE,
							  NULL, NULL, NULL);

	/* ROWGUIDCOL */
	DefineCustomEnumVariable("babelfishpg_tsql.escape_hatch_rowguidcol_column",
							  gettext_noop("escape hatch for ROWGUIDCOL option"),
							  NULL,
							  &escape_hatch_rowguidcol_column,
							  EH_IGNORE,
							  escape_hatch_options,
							  PGC_USERSET,
							  GUC_NOT_IN_SAMPLE | GUC_DISALLOW_IN_FILE | GUC_DISALLOW_IN_AUTO_FILE,
							  NULL, NULL, NULL);

	/* with [no]check */
	DefineCustomEnumVariable("babelfishpg_tsql.escape_hatch_nocheck_add_constraint",
							  gettext_noop("escape hatch for WITH [NO]CHECK option in alter table add"),
							  NULL,
							  &escape_hatch_nocheck_add_constraint,
							  EH_STRICT,
							  escape_hatch_options,
							  PGC_USERSET,
							  GUC_NOT_IN_SAMPLE | GUC_DISALLOW_IN_FILE | GUC_DISALLOW_IN_AUTO_FILE,
							  NULL, NULL, NULL);

	DefineCustomEnumVariable("babelfishpg_tsql.escape_hatch_nocheck_existing_constraint",
							  gettext_noop("escape hatch for WITH [NO]CHECK option in alter table on exsiting constraint"),
							  NULL,
							  &escape_hatch_nocheck_existing_constraint,
							  EH_STRICT,
							  escape_hatch_options,
							  PGC_USERSET,
							  GUC_NOT_IN_SAMPLE | GUC_DISALLOW_IN_FILE | GUC_DISALLOW_IN_AUTO_FILE,
							  NULL, NULL, NULL);

	/* escape_hatch_constraint_name_for_default */
	DefineCustomEnumVariable("babelfishpg_tsql.escape_hatch_constraint_name_for_default",
							  gettext_noop("escape hatch for DEFAULT option in alter table add constraint"),
							  NULL,
							  &escape_hatch_constraint_name_for_default,
							  EH_IGNORE,
							  escape_hatch_options,
							  PGC_USERSET,
							  GUC_NOT_IN_SAMPLE | GUC_DISALLOW_IN_FILE | GUC_DISALLOW_IN_AUTO_FILE,
							  NULL, NULL, NULL);

	/* hints */
	DefineCustomEnumVariable("babelfishpg_tsql.escape_hatch_table_hints",
							  gettext_noop("escape hatch for table hints"),
							  NULL,
							  &escape_hatch_table_hints,
							  EH_IGNORE,
							  escape_hatch_options,
							  PGC_USERSET,
							  GUC_NOT_IN_SAMPLE | GUC_DISALLOW_IN_FILE | GUC_DISALLOW_IN_AUTO_FILE,
							  NULL, NULL, NULL);

	DefineCustomEnumVariable("babelfishpg_tsql.escape_hatch_query_hints",
							  gettext_noop("escape hatch for query hints"),
							  NULL,
							  &escape_hatch_query_hints,
							  EH_IGNORE,
							  escape_hatch_options,
							  PGC_USERSET,
							  GUC_NOT_IN_SAMPLE | GUC_DISALLOW_IN_FILE | GUC_DISALLOW_IN_AUTO_FILE,
							  NULL, NULL, NULL);

	DefineCustomEnumVariable("babelfishpg_tsql.escape_hatch_join_hints",
							  gettext_noop("escape hatch for join hints"),
							  NULL,
							  &escape_hatch_join_hints,
							  EH_IGNORE,
							  escape_hatch_options,
							  PGC_USERSET,
							  GUC_NOT_IN_SAMPLE | GUC_DISALLOW_IN_FILE | GUC_DISALLOW_IN_AUTO_FILE,
							  NULL, NULL, NULL);

	DefineCustomEnumVariable("babelfishpg_tsql.escape_hatch_session_settings",
							  gettext_noop("escape hatch for session settings"),
							  NULL,
							  &escape_hatch_session_settings,
							  EH_IGNORE,
							  escape_hatch_options,
							  PGC_USERSET,
							  GUC_NOT_IN_SAMPLE | GUC_DISALLOW_IN_FILE | GUC_DISALLOW_IN_AUTO_FILE,
							  NULL, NULL, NULL);

	DefineCustomEnumVariable("babelfishpg_tsql.escape_hatch_unique_constraint",
							  gettext_noop("escape hatch for unique constraint"),
							  NULL,
							  &escape_hatch_unique_constraint,
							  EH_STRICT,
							  escape_hatch_options,
							  PGC_USERSET,
							  GUC_NOT_IN_SAMPLE | GUC_DISALLOW_IN_FILE | GUC_DISALLOW_IN_AUTO_FILE,
							  NULL, NULL, NULL);
	/* Ignore_dup_key */
	DefineCustomEnumVariable("babelfishpg_tsql.escape_hatch_ignore_dup_key",
							  gettext_noop("escape hatch for ignore_dup_key=on option in CREATE/ALTER TABLE/INDEX"),
							  NULL,
							  &escape_hatch_ignore_dup_key,
							  EH_STRICT,
							  escape_hatch_options,
							  PGC_USERSET,
							  GUC_NOT_IN_SAMPLE | GUC_DISALLOW_IN_FILE | GUC_DISALLOW_IN_AUTO_FILE,
							  NULL, NULL, NULL);

	DefineCustomEnumVariable("babelfishpg_tsql.escape_hatch_rowversion",
							  gettext_noop("escape hatch for TIMESTAMP/ROWVERSION columns"),
							  NULL,
							  &escape_hatch_rowversion,
							  EH_STRICT,
							  escape_hatch_options,
							  PGC_USERSET,
							  GUC_NOT_IN_SAMPLE | GUC_DISALLOW_IN_FILE | GUC_DISALLOW_IN_AUTO_FILE,
							  NULL, NULL, NULL);

	/* SHOWPLAN_ALL */
	DefineCustomEnumVariable("babelfishpg_tsql.escape_hatch_showplan_all",
							  gettext_noop("escape hatch for SHOWPLAN_ALL and STATISTICS PROFILE"),
							  NULL,
							  &escape_hatch_showplan_all,
							  EH_STRICT,
							  escape_hatch_options,
							  PGC_USERSET,
							  GUC_NOT_IN_SAMPLE | GUC_DISALLOW_IN_FILE | GUC_DISALLOW_IN_AUTO_FILE,
							  NULL, NULL, NULL);

	/* CHECKPOINT */
	DefineCustomEnumVariable("babelfishpg_tsql.escape_hatch_checkpoint",
							  gettext_noop("escape hatch for CHECKPOINT"),
							  NULL,
							  &escape_hatch_checkpoint,
							  EH_IGNORE,
							  escape_hatch_options,
							  PGC_USERSET,
							  GUC_NOT_IN_SAMPLE | GUC_DISALLOW_IN_FILE | GUC_DISALLOW_IN_AUTO_FILE,
							  NULL, NULL, NULL);
}

void
pltsql_validate_set_config_function(char *name, char *value)
{
	if (strncmp(name, PLTSQL_SESSION_ISOLATION_LEVEL, strlen(PLTSQL_SESSION_ISOLATION_LEVEL)) == 0 ||
		strncmp(name, PLTSQL_TRANSACTION_ISOLATION_LEVEL, strlen(PLTSQL_TRANSACTION_ISOLATION_LEVEL)) == 0)
	{
		ereport(ERROR,
				(errcode(ERRCODE_FEATURE_NOT_SUPPORTED),
				 errmsg("set_config not allowed for option %s", name)));

	}
}

/*************************************
 * 				Getters
 ************************************/

MigrationMode
get_migration_mode(void)
{
	return (MigrationMode) migration_mode;
}


bool
metadata_inconsistency_check_enabled(void)
{
	return enable_metadata_inconsistency_check;
}<|MERGE_RESOLUTION|>--- conflicted
+++ resolved
@@ -42,12 +42,8 @@
 int   pltsql_rowcount = 0;
 char* pltsql_language = NULL;
 int pltsql_lock_timeout = -1;
-<<<<<<< HEAD
 bool pltsql_enable_linked_servers = false;
-=======
-bool pltsql_enable_linked_servers = true;
 bool pltsql_allow_windows_login = true;
->>>>>>> 18fcfe83
 
 bool	pltsql_xact_abort = false;
 bool	pltsql_implicit_transactions = false;
@@ -1113,15 +1109,9 @@
 				 gettext_noop("Enables linked servers"),
 				 NULL,
 				 &pltsql_enable_linked_servers,
-<<<<<<< HEAD
-				 false,
-				 PGC_INTERNAL,
-				 GUC_NO_SHOW_ALL,
-=======
-				 true,
+				 false,
 				 PGC_SUSET,
 				 GUC_NO_SHOW_ALL | GUC_NOT_IN_SAMPLE | GUC_DISALLOW_IN_AUTO_FILE,
->>>>>>> 18fcfe83
 				 NULL, NULL, NULL);
 }
 
