#include <iostream>
#include <strstream>
#include <unordered_map>

#pragma GCC diagnostic ignored "-Wattributes"

#include "antlr4-runtime.h" // antlr4-cpp-runtime
#include "tree/ParseTreeWalker.h" // antlr4-cpp-runtime
#include "tree/ParseTreeProperty.h" // antlr4-cpp-runtime

#include "../antlr/antlr4cpp_generated_src/TSqlLexer/TSqlLexer.h"
#include "../antlr/antlr4cpp_generated_src/TSqlParser/TSqlParser.h"
#include "tsqlIface.hpp"

extern "C" {
#include "pltsql_instr.h"
#include "pltsql.h"
#include "guc.h"
}

extern bool pltsql_allow_antlr_to_unsupported_grammar_for_testing;

/* escape hatches */
typedef struct escape_hatch_t {
	const char *name;
	int *val;
} escape_hatch_t;

#define declare_escape_hatch(name) \
	extern int name; \
	struct escape_hatch_t st_##name = {	#name, &name };

declare_escape_hatch(escape_hatch_storage_options);
declare_escape_hatch(escape_hatch_storage_on_partition);
declare_escape_hatch(escape_hatch_database_misc_options);
declare_escape_hatch(escape_hatch_language_non_english);
declare_escape_hatch(escape_hatch_login_hashed_password);
declare_escape_hatch(escape_hatch_login_old_password);
declare_escape_hatch(escape_hatch_login_password_must_change);
declare_escape_hatch(escape_hatch_login_password_unlock);
declare_escape_hatch(escape_hatch_login_misc_options);
declare_escape_hatch(escape_hatch_compatibility_level);
declare_escape_hatch(escape_hatch_fulltext);
declare_escape_hatch(escape_hatch_schemabinding_function);
declare_escape_hatch(escape_hatch_schemabinding_trigger);
declare_escape_hatch(escape_hatch_schemabinding_procedure);
declare_escape_hatch(escape_hatch_schemabinding_view);
declare_escape_hatch(escape_hatch_index_clustering);
declare_escape_hatch(escape_hatch_index_columnstore);
declare_escape_hatch(escape_hatch_for_replication);
declare_escape_hatch(escape_hatch_rowguidcol_column);
declare_escape_hatch(escape_hatch_nocheck_add_constraint);
declare_escape_hatch(escape_hatch_nocheck_existing_constraint);
declare_escape_hatch(escape_hatch_constraint_name_for_default);
declare_escape_hatch(escape_hatch_table_hints);
declare_escape_hatch(escape_hatch_query_hints);
declare_escape_hatch(escape_hatch_join_hints);
declare_escape_hatch(escape_hatch_session_settings);
declare_escape_hatch(escape_hatch_ignore_dup_key);
declare_escape_hatch(escape_hatch_rowversion);
declare_escape_hatch(escape_hatch_checkpoint);

extern std::string getFullText(antlr4::ParserRuleContext *context);
extern std::string stripQuoteFromId(TSqlParser::IdContext *context);
extern TSqlParser::Query_specificationContext *get_query_specification(TSqlParser::Select_statementContext *ctx);

extern std::pair<int,int> getLineAndPos(antlr4::ParserRuleContext *ctx);
extern std::pair<int,int> getLineAndPos(antlr4::tree::TerminalNode *node);

using namespace std;
using namespace antlr4;
using namespace tree;

class TsqlUnsupportedFeatureHandlerImpl : public TsqlUnsupportedFeatureHandler
{
public:
		explicit TsqlUnsupportedFeatureHandlerImpl() = default;
		virtual ~TsqlUnsupportedFeatureHandlerImpl() = default;

		bool hasUnsupportedFeature() const override { return count > 0; }
		void setPublishInstr(bool b) override { publish_instr = b; }
		void setThrowError(bool b) override{ throw_error = b; }

protected:
		bool publish_instr = false;
		bool throw_error = false;
		int count = 0; /* record count to skip unnecessary visiting */
		bool is_inside_trigger = false;

		/* handler */
		void handle(PgTsqlInstrMetricType tm_type, antlr4::tree::TerminalNode *node, escape_hatch_t* eh);
		void handle(PgTsqlInstrMetricType tm_type, const char *featureName, escape_hatch_t* eh, std::pair<int,int> line_and_pos);
		void handle(PgTsqlInstrMetricType tm_type, antlr4::tree::TerminalNode *node) { handle(tm_type, node, nullptr); }
		void handle(PgTsqlInstrMetricType tm_type, const char *featureName, std::pair<int,int> line_and_pos) { handle(tm_type, featureName, nullptr, line_and_pos); }

		/* listener interfaces */
		// Batch-level DDLs
		antlrcpp::Any visitCreate_or_alter_function(TSqlParser::Create_or_alter_functionContext *ctx) override;
		antlrcpp::Any visitCreate_or_alter_procedure(TSqlParser::Create_or_alter_procedureContext *ctx) override;
		antlrcpp::Any visitCreate_or_alter_trigger(TSqlParser::Create_or_alter_triggerContext *ctx) override;
		antlrcpp::Any visitCreate_or_alter_view(TSqlParser::Create_or_alter_viewContext *ctx) override;

		antlrcpp::Any visitProcedure_param(TSqlParser::Procedure_paramContext *ctx) override; // common for function/procedure/aggregate

		// DDL
		antlrcpp::Any visitCreate_table(TSqlParser::Create_tableContext *ctx) override;
		antlrcpp::Any visitAlter_table(TSqlParser::Alter_tableContext *ctx) override;
		antlrcpp::Any visitCreate_index(TSqlParser::Create_indexContext *ctx) override;
		antlrcpp::Any visitAlter_index(TSqlParser::Alter_indexContext *ctx) override;
		antlrcpp::Any visitCreate_database(TSqlParser::Create_databaseContext *ctx) override;
		antlrcpp::Any visitAlter_database(TSqlParser::Alter_databaseContext *ctx) override;
		antlrcpp::Any visitCreate_fulltext_index(TSqlParser::Create_fulltext_indexContext *ctx) override;
		antlrcpp::Any visitAlter_fulltext_index(TSqlParser::Alter_fulltext_indexContext *ctx) override;
		antlrcpp::Any visitDrop_fulltext_index(TSqlParser::Drop_fulltext_indexContext *ctx) override;
		antlrcpp::Any visitCreate_type(TSqlParser::Create_typeContext *ctx) override;
		antlrcpp::Any visitCreate_login(TSqlParser::Create_loginContext *ctx) override;
		antlrcpp::Any visitAlter_login(TSqlParser::Alter_loginContext *ctx) override;

		// for unsupported DDLs. we'll manage whitelist
		antlrcpp::Any visitDdl_statement(TSqlParser::Ddl_statementContext *ctx) override;

		// DML
		antlrcpp::Any visitSelect_statement(TSqlParser::Select_statementContext *ctx) override;
		antlrcpp::Any visitInsert_statement(TSqlParser::Insert_statementContext *ctx) override;
		antlrcpp::Any visitUpdate_statement(TSqlParser::Update_statementContext *ctx) override;
		antlrcpp::Any visitDelete_statement(TSqlParser::Delete_statementContext *ctx) override;
		antlrcpp::Any visitMerge_statement(TSqlParser::Merge_statementContext *ctx) override { handle(INSTR_UNSUPPORTED_TSQL_MERGE, "MERGE", getLineAndPos(ctx)); return visitChildren(ctx); }
		antlrcpp::Any visitBulk_insert_statement(TSqlParser::Bulk_insert_statementContext *ctx) override;

		// CFL
		antlrcpp::Any visitWaitfor_statement(TSqlParser::Waitfor_statementContext *ctx) override { handle(INSTR_UNSUPPORTED_TSQL_WAIT_FOR, "WAITFOR", getLineAndPos(ctx)); return visitChildren(ctx); }

		// Another
		antlrcpp::Any visitSet_statement(TSqlParser::Set_statementContext *ctx) override;
		antlrcpp::Any visitCursor_statement(TSqlParser::Cursor_statementContext *ctx) override;
		antlrcpp::Any visitTransaction_statement(TSqlParser::Transaction_statementContext *ctx) override;
		antlrcpp::Any visitDeclare_xmlnamespaces_statement(TSqlParser::Declare_xmlnamespaces_statementContext *ctx) override { handle(INSTR_UNSUPPORTED_TSQL_WITH_XMLNAMESPACES, "WITH XMLNAMESPACES", getLineAndPos(ctx)); return visitChildren(ctx); }
		antlrcpp::Any visitConversation_statement(TSqlParser::Conversation_statementContext *ctx) override { handle(INSTR_UNSUPPORTED_TSQL_CREATE_CONVERSATION_STMT, "conversation statements", getLineAndPos(ctx)); return visitChildren(ctx); }
		antlrcpp::Any visitCreate_contract(TSqlParser::Create_contractContext *ctx) override { handle(INSTR_UNSUPPORTED_TSQL_CREATE_CONTRACT, "CREATE CONTRACT", getLineAndPos(ctx)); return visitChildren(ctx); }
		antlrcpp::Any visitCreate_queue(TSqlParser::Create_queueContext *ctx) override { handle(INSTR_UNSUPPORTED_TSQL_CREATE_QUEUE, "CREATE QUEUE", getLineAndPos(ctx)); return visitChildren(ctx); }
		antlrcpp::Any visitAlter_queue(TSqlParser::Alter_queueContext *ctx) override { handle(INSTR_UNSUPPORTED_TSQL_ALTER_QUEUE, "ALTER QUEUE", getLineAndPos(ctx)); return visitChildren(ctx); }
		antlrcpp::Any visitKill_statement(TSqlParser::Kill_statementContext *ctx) override { handle(INSTR_UNSUPPORTED_TSQL_KILL, "KILL", getLineAndPos(ctx)); return visitChildren(ctx); }
		antlrcpp::Any visitCreate_message_type(TSqlParser::Create_message_typeContext *ctx) override { handle(INSTR_UNSUPPORTED_TSQL_CREATE_MESSAGE, "CREATE MESSAGE", getLineAndPos(ctx)); return visitChildren(ctx); }
		antlrcpp::Any visitSecurity_statement(TSqlParser::Security_statementContext *ctx) override;
		antlrcpp::Any visitSetuser_statement(TSqlParser::Setuser_statementContext *ctx) override { handle(INSTR_UNSUPPORTED_TSQL_SET_USER, "SET USER", getLineAndPos(ctx)); return visitChildren(ctx); }
		antlrcpp::Any visitReconfigure_statement(TSqlParser::Reconfigure_statementContext *ctx) override { handle(INSTR_UNSUPPORTED_TSQL_RECONFIGURE, "RECONFIGURE", getLineAndPos(ctx)); return visitChildren(ctx); }
		antlrcpp::Any visitShutdown_statement(TSqlParser::Shutdown_statementContext *ctx) override { handle(INSTR_UNSUPPORTED_TSQL_SHUTDOWN, "SHUTDOWN", getLineAndPos(ctx)); return visitChildren(ctx); }

		antlrcpp::Any visitDbcc_statement(TSqlParser::Dbcc_statementContext *ctx) override { handle(INSTR_UNSUPPORTED_TSQL_DBCC, "DBCC", getLineAndPos(ctx)); return visitChildren(ctx); }
		antlrcpp::Any visitBackup_statement(TSqlParser::Backup_statementContext *ctx) override { handle(INSTR_UNSUPPORTED_TSQL_BACKUP, "BACKUP", getLineAndPos(ctx)); return visitChildren(ctx); }
		antlrcpp::Any visitRestore_statement(TSqlParser::Restore_statementContext *ctx) override { handle(INSTR_UNSUPPORTED_TSQL_RESTORE, "RESTORE", getLineAndPos(ctx)); return visitChildren(ctx); }
		antlrcpp::Any visitCheckpoint_statement(TSqlParser::Checkpoint_statementContext *ctx) override;
		antlrcpp::Any visitReadtext_statement(TSqlParser::Readtext_statementContext *ctx) override { handle(INSTR_UNSUPPORTED_TSQL_READTEXT, "READTEXT", getLineAndPos(ctx)); return visitChildren(ctx); }
		antlrcpp::Any visitWritetext_statement(TSqlParser::Writetext_statementContext *ctx) override { handle(INSTR_UNSUPPORTED_TSQL_WRITETEXT, "WRITETEXT", getLineAndPos(ctx)); return visitChildren(ctx); }
		antlrcpp::Any visitUpdatetext_statement(TSqlParser::Updatetext_statementContext *ctx) override { handle(INSTR_UNSUPPORTED_TSQL_UPDATETEXT, "UPDATETEXT", getLineAndPos(ctx)); return visitChildren(ctx); }

		// common clauses used in CREATE/ALTER TABLE/INDEX
		antlrcpp::Any visitColumn_constraint(TSqlParser::Column_constraintContext *ctx) override;
		antlrcpp::Any visitInline_index(TSqlParser::Inline_indexContext *ctx) override;
		antlrcpp::Any visitSpecial_column_option(TSqlParser::Special_column_optionContext *ctx) override;
		antlrcpp::Any visitColumn_definition(TSqlParser::Column_definitionContext *ctx) override;
		antlrcpp::Any visitIndex_option(TSqlParser::Index_optionContext *ctx) override;
		antlrcpp::Any visitTable_constraint(TSqlParser::Table_constraintContext *ctx) override;
		antlrcpp::Any visitColumn_def_table_constraint(TSqlParser::Column_def_table_constraintContext *ctx) override;
		antlrcpp::Any visitTable_name(TSqlParser::Table_nameContext *ctx) override;

		// common clause in SELECT (and some DML)
		antlrcpp::Any visitTable_source_item(TSqlParser::Table_source_itemContext *ctx) override;
		antlrcpp::Any visitFor_clause(TSqlParser::For_clauseContext *ctx) override; // FOR XML, ...
		antlrcpp::Any visitWith_table_hints(TSqlParser::With_table_hintsContext *ctx) override;
		antlrcpp::Any visitOption_clause(TSqlParser::Option_clauseContext *ctx) override; // query hints
		antlrcpp::Any visitJoin_hint(TSqlParser::Join_hintContext *ctx) override;
		antlrcpp::Any visitGroup_by_item(TSqlParser::Group_by_itemContext *ctx) override;
		antlrcpp::Any visitWith_expression(TSqlParser::With_expressionContext *ctx) override;

		// functions and expression
		antlrcpp::Any visitFunction_call(TSqlParser::Function_callContext *ctx) override;
		antlrcpp::Any visitAggregate_windowed_function(TSqlParser::Aggregate_windowed_functionContext *ctx) override;
		antlrcpp::Any visitRowset_function(TSqlParser::Rowset_functionContext *ctx) override {
			if (!ctx->open_json()) {
				handle(INSTR_UNSUPPORTED_TSQL_ROWSET_FUNCTION, "rowset function", getLineAndPos(ctx));
			}
			return visitChildren(ctx);
		}
		antlrcpp::Any visitTrigger_column_updated(TSqlParser::Trigger_column_updatedContext *ctx) override; // UPDATE() in trigger
		antlrcpp::Any visitFreetext_function(TSqlParser::Freetext_functionContext *ctx) override { handle(INSTR_UNSUPPORTED_TSQL_FREETEXT, "FREETEXT", getLineAndPos(ctx)); return visitChildren(ctx); }
		antlrcpp::Any visitOdbc_scalar_function(TSqlParser::Odbc_scalar_functionContext *ctx) override { handle(INSTR_UNSUPPORTED_TSQL_ODBC_SCALAR_FUNCTION, "ODBC scalar functions", getLineAndPos(ctx)); return visitChildren(ctx); }
		antlrcpp::Any visitPartition_function_call(TSqlParser::Partition_function_callContext *ctx) override { handle(INSTR_UNSUPPORTED_TSQL_PARTITION_FUNCTION, "partition function", getLineAndPos(ctx)); return visitChildren(ctx); }

		antlrcpp::Any visitDefault_expr(TSqlParser::Default_exprContext *ctx) override;
		antlrcpp::Any visitHierarchyid_coloncolon(TSqlParser::Hierarchyid_coloncolonContext *ctx) override { handle(INSTR_UNSUPPORTED_TSQL_EXPRESSION_HIERARCHID, "hierarchid", getLineAndPos(ctx)); return visitChildren(ctx); }
		antlrcpp::Any visitOdbc_literal_expr(TSqlParser::Odbc_literal_exprContext *ctx) override { handle(INSTR_UNSUPPORTED_TSQL_EXPRESSION_ODBC_LITERAL, "odbc literal", getLineAndPos(ctx)); return visitChildren(ctx); }
		antlrcpp::Any visitDollar_action_expr(TSqlParser::Dollar_action_exprContext *ctx) override { handle(INSTR_UNSUPPORTED_TSQL_EXPRESSION_DOLLAR_ACTION, "$ACTION", getLineAndPos(ctx)); return visitChildren(ctx); }
		antlrcpp::Any visitExecute_parameter(TSqlParser::Execute_parameterContext *ctx) override;

		antlrcpp::Any visitFunc_proc_name_schema(TSqlParser::Func_proc_name_schemaContext *ctx) override;
		antlrcpp::Any visitFunc_proc_name_database_schema(TSqlParser::Func_proc_name_database_schemaContext *ctx) override;
		antlrcpp::Any visitFunc_proc_name_server_database_schema(TSqlParser::Func_proc_name_server_database_schemaContext *ctx) override;
		antlrcpp::Any visitFull_object_name(TSqlParser::Full_object_nameContext *ctx) override;

		antlrcpp::Any visitId(TSqlParser::IdContext *ctx) override;

		// methods call (XML, hierachy, spatial)
		antlrcpp::Any visitXml_nodes_method(TSqlParser::Xml_nodes_methodContext *ctx) override { handle(INSTR_UNSUPPORTED_TSQL_XML_NODES, "XML NODES", getLineAndPos(ctx)); return visitChildren(ctx); }
		antlrcpp::Any visitXml_value_method(TSqlParser::Xml_value_methodContext *ctx) override { handle(INSTR_UNSUPPORTED_TSQL_XML_VALUE, "XML VALUE", getLineAndPos(ctx)); return visitChildren(ctx); }
		antlrcpp::Any visitXml_query_method(TSqlParser::Xml_query_methodContext *ctx) override { handle(INSTR_UNSUPPORTED_TSQL_XML_QUERY, "XML QUERY", getLineAndPos(ctx)); return visitChildren(ctx); }
		antlrcpp::Any visitXml_exist_method(TSqlParser::Xml_exist_methodContext *ctx) override { handle(INSTR_UNSUPPORTED_TSQL_XML_EXIST, "XML EXIST", getLineAndPos(ctx)); return visitChildren(ctx); }
		antlrcpp::Any visitXml_modify_method(TSqlParser::Xml_modify_methodContext *ctx) override { handle(INSTR_UNSUPPORTED_TSQL_XML_MODIFY, "XML MODIFY", getLineAndPos(ctx)); return visitChildren(ctx); }
		antlrcpp::Any visitXml_value_call(TSqlParser::Xml_value_callContext *ctx) override { handle(INSTR_UNSUPPORTED_TSQL_XML_VALUE, "XML VALUE", getLineAndPos(ctx)); return visitChildren(ctx); }
		antlrcpp::Any visitXml_query_call(TSqlParser::Xml_query_callContext *ctx) override { handle(INSTR_UNSUPPORTED_TSQL_XML_QUERY, "XML QUERY", getLineAndPos(ctx)); return visitChildren(ctx); }
		antlrcpp::Any visitXml_exist_call(TSqlParser::Xml_exist_callContext *ctx) override { handle(INSTR_UNSUPPORTED_TSQL_XML_EXIST, "XML EXIST", getLineAndPos(ctx)); return visitChildren(ctx); }
		antlrcpp::Any visitXml_modify_call(TSqlParser::Xml_modify_callContext *ctx) override { handle(INSTR_UNSUPPORTED_TSQL_XML_MODIFY, "XML MODIFY", getLineAndPos(ctx)); return visitChildren(ctx); }
		antlrcpp::Any visitHierarchyid_methods(TSqlParser::Hierarchyid_methodsContext *ctx) override { handle(INSTR_UNSUPPORTED_TSQL_HIERARCHYID_METHOD, "HIERARCHYID methods", getLineAndPos(ctx)); return visitChildren(ctx); }
		antlrcpp::Any visitSpatial_methods(TSqlParser::Spatial_methodsContext *ctx) override { handle(INSTR_UNSUPPORTED_TSQL_SPATIAL_METHOD, "spatial methods", getLineAndPos(ctx)); return visitChildren(ctx); }

		// built-in functions
		antlrcpp::Any visitBif_cast_parse(TSqlParser::Bif_cast_parseContext *ctx) override;
		antlrcpp::Any visitSql_option(TSqlParser::Sql_optionContext *ctx) override;

		// datatype
		antlrcpp::Any visitData_type(TSqlParser::Data_typeContext *ctx) override;

		antlrcpp::Any visitSnapshot_option(TSqlParser::Snapshot_optionContext *ctx) override;

	/* helpers */
	void handle_storage_partition(TSqlParser::Storage_partition_clauseContext *ctx);
	void handle_for_replication(TSqlParser::For_replicationContext *ctx);

	bool isDefaultLanguage(TSqlParser::IdContext *ctx);
	void checkUnsupportedSystemProcedure(TSqlParser::IdContext *ctx);

	void checkSupportedGrantStmt(TSqlParser::Grant_statementContext *grant);
	void checkSupportedRevokeStmt(TSqlParser::Revoke_statementContext *revoke);
};

std::unique_ptr<TsqlUnsupportedFeatureHandler> TsqlUnsupportedFeatureHandler::create()
{
	return std::make_unique<TsqlUnsupportedFeatureHandlerImpl>();
}

void TsqlUnsupportedFeatureHandlerImpl::handle(PgTsqlInstrMetricType tm_type, antlr4::tree::TerminalNode *node, escape_hatch_t* eh)
{
	handle(tm_type, (node ? node->getText().c_str() : ""), eh, getLineAndPos(node));
}

void TsqlUnsupportedFeatureHandlerImpl::handle(PgTsqlInstrMetricType tm_type, const char *featureName, escape_hatch_t* eh, std::pair<int,int> line_and_pos)
{
	++count;

	if (publish_instr)
	{
		TSQLInstrumentation(tm_type);
	}

	if (throw_error && (!eh || (*eh->val) != EH_IGNORE)) // if escape hatch is given, check the current value is 'ignore'
	{
		if (eh)
			throw PGErrorWrapperException(ERROR, ERRCODE_FEATURE_NOT_SUPPORTED, format_errmsg("\'%s\' is not currently supported in Babelfish. please use babelfishpg_tsql.%s to ignore", featureName, eh->name), line_and_pos);
		else
			throw PGErrorWrapperException(ERROR, ERRCODE_FEATURE_NOT_SUPPORTED, format_errmsg("\'%s\' is not currently supported in Babelfish", featureName), line_and_pos);
	}
}

antlrcpp::Any TsqlUnsupportedFeatureHandlerImpl::visitCreate_or_alter_function(TSqlParser::Create_or_alter_functionContext *ctx)
{
	if (ctx->ALTER())
		handle(INSTR_UNSUPPORTED_TSQL_ALTER_FUNCTION, "ALTER FUNCTION", getLineAndPos(ctx->ALTER()));

	std::vector<TSqlParser::Function_optionContext *> options;
	if (ctx->func_body_returns_select())
		options = ctx->func_body_returns_select()->function_option();
	else if (ctx->func_body_returns_table())
		options = ctx->func_body_returns_table()->function_option();
	else if (ctx->func_body_returns_scalar())
		options = ctx->func_body_returns_scalar()->function_option();
	else if (ctx->func_body_returns_table_clr())
		options = ctx->func_body_returns_table_clr()->function_option();

	/* escape hatch of SCHEMABINDING option*/
	if (escape_hatch_schemabinding_function != EH_IGNORE)
	{
		bool found = false;
		for (auto option : options)
			if (option->SCHEMABINDING())
				found = true;

		if (!found)
		{
			/* SCHEMABINDING is different from other case because it should throw an error when it is *NOT* given. handle an error manually */
			if (throw_error)
				throw PGErrorWrapperException(ERROR, ERRCODE_FEATURE_NOT_SUPPORTED, format_errmsg("\'SCHEMABINDING\' option should be given to create a %s in Babelfish", "function"), getLineAndPos(ctx));
			else
				++count;
		}
	}

	for (auto option : options)
	{
		if (option->ENCRYPTION())
			handle(INSTR_UNSUPPORTED_TSQL_ALTER_FUNCTION_ENCRYPTION_OPTION, option->ENCRYPTION());
		else if (option->NATIVE_COMPILATION())
			handle(INSTR_UNSUPPORTED_TSQL_ALTER_FUNCTION_NATIVE_COMPILATION_OPTION, option->NATIVE_COMPILATION());
		else if (option->execute_as_clause())
		{
			auto exec_as = option->execute_as_clause();
			if (!exec_as->CALLER())
				handle(INSTR_UNSUPPORTED_TSQL_EXECUTE_AS_STMT, "EXECUTE AS SELF|OWNER|<user>|<login>", getLineAndPos(option->execute_as_clause()));
		}
	}

	if (ctx->func_body_returns_scalar() && ctx->func_body_returns_scalar()->external_name())
		handle(INSTR_UNSUPPORTED_TSQL_ALTER_FUNCTION_EXTERNAL_NAME_OPTION, "EXTERNAL NAME", getLineAndPos(ctx->func_body_returns_scalar()->external_name()));
	if (ctx->func_body_returns_table_clr() && ctx->func_body_returns_table_clr()->external_name())
		handle(INSTR_UNSUPPORTED_TSQL_ALTER_FUNCTION_EXTERNAL_NAME_OPTION, "EXTERNAL NAME", getLineAndPos(ctx->func_body_returns_table_clr()->external_name()));

	return visitChildren(ctx);
}

antlrcpp::Any TsqlUnsupportedFeatureHandlerImpl::visitCreate_or_alter_procedure(TSqlParser::Create_or_alter_procedureContext *ctx)
{
	if (ctx->ALTER())
		handle(INSTR_UNSUPPORTED_TSQL_ALTER_PROCEDURE, "ALTER PROCEDURE", getLineAndPos(ctx->ALTER()));

	/* escape hatch of SCHEMABINDING option*/
	if (escape_hatch_schemabinding_procedure != EH_IGNORE)
	{
		bool found = false;
		for (auto option : ctx->procedure_option())
			if (option->SCHEMABINDING())
				found = true;

		if (!found)
		{
			/* SCHEMABINDING is different from other case because it should throw an error when it is *NOT* given. handle an error manually */
			if (throw_error)
				throw PGErrorWrapperException(ERROR, ERRCODE_FEATURE_NOT_SUPPORTED, format_errmsg("\'SCHEMABINDING\' option should be given to create a %s in Babelfish", "procedure"), getLineAndPos(ctx));
			else
				++count;
		}
	}

	if (ctx->for_replication())
		handle_for_replication(ctx->for_replication());

	for (auto option : ctx->procedure_option())
	{
		if (option->ENCRYPTION())
			handle(INSTR_UNSUPPORTED_TSQL_ALTER_PROCEDURE_ENCRYPTION_OPTION, option->ENCRYPTION());
		else if (option->NATIVE_COMPILATION())
			handle(INSTR_UNSUPPORTED_TSQL_ALTER_PROCEDURE_NATIVE_COMPILATION_OPTION, option->NATIVE_COMPILATION());
		else if (option->RECOMPILE())
			handle(INSTR_UNSUPPORTED_TSQL_ALTER_PROCEDURE_RECOMPILE_OPTION, option->RECOMPILE());
		else if (option->execute_as_clause())
		{
			auto exec_as = option->execute_as_clause();
			if (!exec_as->CALLER())
				handle(INSTR_UNSUPPORTED_TSQL_EXECUTE_AS_STMT, "EXECUTE AS SELF|OWNER|<user>|<login>", getLineAndPos(option->execute_as_clause()));
		}
	}

	if (ctx->atomic_proc_body())
		handle(INSTR_UNSUPPORTED_TSQL_ALTER_PROCEDURE_ATOMIC_WITH_OPTION, "ATOMIC WITH", getLineAndPos(ctx->atomic_proc_body()));

	if (ctx->external_name())
		handle(INSTR_UNSUPPORTED_TSQL_ALTER_PROCEDURE_EXTERNAL_NAME_OPTION, "EXTERNAL NAME", getLineAndPos(ctx->external_name()));

	return visitChildren(ctx);
}

antlrcpp::Any TsqlUnsupportedFeatureHandlerImpl::visitCreate_or_alter_trigger(TSqlParser::Create_or_alter_triggerContext *ctx)
{
	if (ctx->create_or_alter_ddl_trigger())
		handle(INSTR_UNSUPPORTED_TSQL_DDL_TRIGGER, "DDL trigger", getLineAndPos(ctx->create_or_alter_ddl_trigger()));

	/* escape hatch of SCHEMABINDING option*/
	if (escape_hatch_schemabinding_trigger != EH_IGNORE)
	{
		bool found = false;
		if (ctx->create_or_alter_dml_trigger())
		{
			for (auto option : ctx->create_or_alter_dml_trigger()->trigger_option())
				if (option->SCHEMABINDING())
					found = true;
		}
		else if (ctx->create_or_alter_ddl_trigger())
		{
			for (auto option : ctx->create_or_alter_ddl_trigger()->trigger_option())
				if (option->SCHEMABINDING())
					found = true;
		}

		if (!found)
		{
			/* SCHEMABINDING is different from other case because it should throw an error when it is *NOT* given. handle an error manually */
			if (throw_error)
				throw PGErrorWrapperException(ERROR, ERRCODE_FEATURE_NOT_SUPPORTED, format_errmsg("\'SCHEMABINDING\' option should be given to create a %s in Babelfish", "trigger"), getLineAndPos(ctx));
			else
				++count;
		}
	}

	if (ctx->create_or_alter_dml_trigger()) /* DML trigger */
	{
		auto dctx = ctx->create_or_alter_dml_trigger();

		if (dctx->ALTER())
			handle(INSTR_UNSUPPORTED_TSQL_DML_ALTER_TRIGGER, "ALTER TRIGGER", getLineAndPos(dctx->ALTER()));

		if (dctx->APPEND()) // WITH APPEND
			handle(INSTR_UNSUPPORTED_TSQL_DML_WITH_APPEND_TRIGGER, "WITH APPEND", getLineAndPos(dctx->APPEND()));

		if (dctx->for_replication())
			handle_for_replication(dctx->for_replication());

		for (auto option : dctx->trigger_option())
		{
			if (option->ENCRYPTION())
				handle(INSTR_UNSUPPORTED_TSQL_DML_TRIGGER_ENCRYPTION_OPTION, option->ENCRYPTION());
			else if (option->NATIVE_COMPILATION())
				handle(INSTR_UNSUPPORTED_TSQL_DML_TRIGGER_NATIVE_COMPILATION_OPTION, option->NATIVE_COMPILATION());
			else if (option->execute_as_clause())
			{
				auto exec_as = option->execute_as_clause();
				if (!exec_as->CALLER())
					handle(INSTR_UNSUPPORTED_TSQL_EXECUTE_AS_STMT, "EXECUTE AS SELF|OWNER|<user>|<login>", getLineAndPos(option->execute_as_clause()));
			}
		}

		if (dctx->external_name())
			handle(INSTR_UNSUPPORTED_TSQL_DML_TRIGGER_EXTERNAL_NAME_OPTION, "EXERNAL NAME", getLineAndPos(dctx->external_name()));
	}
	else /* DDL trigger */
	{
		auto dctx = ctx->create_or_alter_ddl_trigger();

		for (auto option : dctx->trigger_option())
		{
			if (option->ENCRYPTION())
				handle(INSTR_UNSUPPORTED_TSQL_DDL_TRIGGER_ENCRYPTION_OPTION, option->ENCRYPTION());
			else if (option->NATIVE_COMPILATION())
				handle(INSTR_UNSUPPORTED_TSQL_DDL_TRIGGER_NATIVE_COMPILATION_OPTION, option->NATIVE_COMPILATION());
			else if (option->execute_as_clause())
			{
				auto exec_as = option->execute_as_clause();
				if (!exec_as->CALLER())
					handle(INSTR_UNSUPPORTED_TSQL_EXECUTE_AS_STMT, "EXECUTE AS SELF|OWNER|<user>|<login>", getLineAndPos(option->execute_as_clause()));
			}
		}

		if (dctx->external_name())
			handle(INSTR_UNSUPPORTED_TSQL_DDL_TRIGGER_EXTERNAL_NAME_OPTION, "EXERNAL NAME", getLineAndPos(dctx->external_name()));
	}

	is_inside_trigger = true;
	auto ret = visitChildren(ctx);
	is_inside_trigger = false;
	return ret;
}

antlrcpp::Any TsqlUnsupportedFeatureHandlerImpl::visitCreate_or_alter_view(TSqlParser::Create_or_alter_viewContext *ctx)
{
	if (ctx->ALTER())
		handle(INSTR_UNSUPPORTED_TSQL_ALTER_VIEW, "ALTER VIEW", getLineAndPos(ctx->ALTER()));

	/* escape hatch of SCHEMABINDING option*/
	if (escape_hatch_schemabinding_view != EH_IGNORE)
	{
		bool found = false;
		for (auto option : ctx->view_attribute())
			if (option->SCHEMABINDING())
				found = true;

		if (!found)
		{
			/* SCHEMABINDING is different from other case because it should throw an error when it is *NOT* given. handle an error manually */
			if (throw_error)
				throw PGErrorWrapperException(ERROR, ERRCODE_FEATURE_NOT_SUPPORTED, format_errmsg("\'SCHEMABINDING\' option should be given to create a %s in Babelfish", "view"), getLineAndPos(ctx));
			else
				++count;
		}
	}

	for (auto option : ctx->view_attribute())
	{
		if (option->ENCRYPTION())
			handle(INSTR_UNSUPPORTED_TSQL_ALTER_VIEW_ENCRYPTION_OPTION, option->ENCRYPTION());
		else if (option->VIEW_METADATA())
			handle(INSTR_UNSUPPORTED_TSQL_ALTER_VIEW_VIEW_METADATA_OPTION, option->VIEW_METADATA());
	}

	return visitChildren(ctx);
}

antlrcpp::Any TsqlUnsupportedFeatureHandlerImpl::visitProcedure_param(TSqlParser::Procedure_paramContext *ctx)
{
	return visitChildren(ctx);
}

void TsqlUnsupportedFeatureHandlerImpl::handle_storage_partition(TSqlParser::Storage_partition_clauseContext *ctx)
{
	if (!ctx)
		return;

	if (ctx->id().size() < 2) // filegroup
		handle(INSTR_UNSUPPORTED_TSQL_FILEGROUP, "filegroup", &st_escape_hatch_storage_options, getLineAndPos(ctx));
	else if (ctx->id().size() == 2) // partitioning
		handle(INSTR_UNSUPPORTED_TSQL_PARTITION_SCHEME, "partition scheme", &st_escape_hatch_storage_on_partition, getLineAndPos(ctx));
}

void TsqlUnsupportedFeatureHandlerImpl::handle_for_replication(TSqlParser::For_replicationContext *ctx)
{
	if (!ctx)
		return;

	if (ctx->NOT())
		handle(INSTR_UNSUPPORTED_TSQL_NOT_FOR_REPLICATION, "NOT FOR REPLICATION", &st_escape_hatch_for_replication, getLineAndPos(ctx));
	else
		handle(INSTR_UNSUPPORTED_TSQL_FOR_REPLICATION, "FOR REPLICATION", &st_escape_hatch_for_replication, getLineAndPos(ctx));
}

antlrcpp::Any TsqlUnsupportedFeatureHandlerImpl::visitColumn_constraint(TSqlParser::Column_constraintContext *ctx)
{
	if (ctx->clustered() && ctx->clustered()->CLUSTERED())
		handle(INSTR_UNSUPPORTED_TSQL_COLUMN_OPTION_CLUSTERED, ctx->clustered()->CLUSTERED(), &st_escape_hatch_index_clustering);

	if (ctx->for_replication())
		handle_for_replication(ctx->for_replication());

	// unsupported generally
	if (ctx->VALUES())
		handle(INSTR_UNSUPPORTED_TSQL_COLUMN_OPTION_VALUES, ctx->VALUES());
	if (ctx->CONNECTION())
		handle(INSTR_UNSUPPORTED_TSQL_COLUMN_OPTION_CONNECTION, ctx->CONNECTION());

	return visitChildren(ctx);
}

antlrcpp::Any TsqlUnsupportedFeatureHandlerImpl::visitInline_index(TSqlParser::Inline_indexContext *ctx)
{
	if (ctx->ON())
		handle_storage_partition(ctx->storage_partition_clause()[0]);

	if (ctx->FILESTREAM_ON())
	{
		size_t idx = ctx->ON() ? 1 : 0; // if ON() exists, the second storage_partition_clause belongs to filestream
		handle_storage_partition(ctx->storage_partition_clause()[idx]);
	}

	if (ctx->clustered() && ctx->clustered()->CLUSTERED())
		handle(INSTR_UNSUPPORTED_TSQL_COLUMN_OPTION_CLUSTERED, ctx->clustered()->CLUSTERED(), &st_escape_hatch_index_clustering);

	return visitChildren(ctx);
}

antlrcpp::Any TsqlUnsupportedFeatureHandlerImpl::visitSpecial_column_option(TSqlParser::Special_column_optionContext *ctx)
{
	if (ctx->for_replication())
		handle_for_replication(ctx->for_replication());

	if (ctx->SPARSE())
		handle(INSTR_UNSUPPORTED_TSQL_COLUMN_OPTION_SPARSE, ctx->SPARSE(), &st_escape_hatch_storage_options);
	if (ctx->FILESTREAM())
		handle(INSTR_UNSUPPORTED_TSQL_COLUMN_OPTION_FILESTREAM, ctx->FILESTREAM(), &st_escape_hatch_storage_options);
	if (ctx->ROWGUIDCOL())
		handle(INSTR_UNSUPPORTED_TSQL_COLUMN_OPTION_ROWGUIDCOL, ctx->ROWGUIDCOL(), &st_escape_hatch_rowguidcol_column);

	// unsupported generally
	if (ctx->HIDDEN_RENAMED())
		handle(INSTR_UNSUPPORTED_TSQL_COLUMN_OPTION_HIDDEN_RENAMED, ctx->HIDDEN_RENAMED());
	if (ctx->PERSISTED())
		handle(INSTR_UNSUPPORTED_TSQL_COLUMN_OPTION_PERSISTED, ctx->PERSISTED());
	if (ctx->MASKED())
		handle(INSTR_UNSUPPORTED_TSQL_COLUMN_OPTION_MASKED, ctx->MASKED());

	return visitChildren(ctx);
}

antlrcpp::Any TsqlUnsupportedFeatureHandlerImpl::visitColumn_definition(TSqlParser::Column_definitionContext *ctx)
{
	// ctx->inline_index() will be handled by visitInline_index(). do nothing here.

	// ctx->column_constraint() will be handled by visitColumn_constraint(). do nothing here.

	// ctx->special_column_option() will be handled by visitSpecial_column_option(). do nothing here.

	if (ctx->TIMESTAMP())
		handle(INSTR_TSQL_TIMESTAMP_DATATYPE, "TIMESTAMP datatype", &st_escape_hatch_rowversion, getLineAndPos(ctx->TIMESTAMP()));

	if (ctx->for_replication())
		handle_for_replication(ctx->for_replication());

	if (ctx->ROWGUIDCOL())
		handle(INSTR_UNSUPPORTED_TSQL_COLUMN_OPTION_ROWGUIDCOL, ctx->ROWGUIDCOL(), &st_escape_hatch_rowguidcol_column);

	return visitChildren(ctx);
}

antlrcpp::Any TsqlUnsupportedFeatureHandlerImpl::visitIndex_option(TSqlParser::Index_optionContext *ctx)
{
	if (!ctx->id().empty())
	{
		std::string id_str = getFullText(ctx->id()[0]);

		if (pg_strcasecmp(id_str.c_str(), "pad_index") == 0)
			handle(INSTR_UNSUPPORTED_TSQL_INDEX_OPTION_MISC, "PAD_INDEX", &st_escape_hatch_storage_options, getLineAndPos(ctx->id()[0]));
		else if (pg_strcasecmp(id_str.c_str(), "fillfactor") == 0)
			handle(INSTR_UNSUPPORTED_TSQL_INDEX_OPTION_FILLFACTOR, "FILLFACTOR", &st_escape_hatch_storage_options, getLineAndPos(ctx->id()[0]));
		else if (pg_strcasecmp(id_str.c_str(), "sort_in_tempdb") == 0)
			handle(INSTR_UNSUPPORTED_TSQL_INDEX_OPTION_MISC, "SORT_IN_TEMPDB", &st_escape_hatch_storage_options, getLineAndPos(ctx->id()[0]));
		else if (pg_strcasecmp(id_str.c_str(), "ignore_dup_key") == 0)
              {
                      /* IGNORE_DUP_KEY=OFF needs to be silently ignored so we directly return; otherwise an unknown index option error will be thrown. */
                      if (pg_strcasecmp(getFullText(ctx->on_off()).c_str(), "off") == 0)
                              return visitChildren(ctx);
                      else
                              handle(INSTR_UNSUPPORTED_TSQL_INDEX_OPTION_MISC, "IGNORE_DUP_KEY", &st_escape_hatch_ignore_dup_key, getLineAndPos(ctx->id()[0]));
              }
		else if (pg_strcasecmp(id_str.c_str(), "statistics_norecompute") == 0)
			handle(INSTR_UNSUPPORTED_TSQL_INDEX_OPTION_MISC, "STATISTICS_NORECOMPUTE", &st_escape_hatch_storage_options, getLineAndPos(ctx->id()[0]));
		else if (pg_strcasecmp(id_str.c_str(), "statistics_incremental") == 0)
			handle(INSTR_UNSUPPORTED_TSQL_INDEX_OPTION_MISC, "STATISTICS_INCREMENTAL", &st_escape_hatch_storage_options, getLineAndPos(ctx->id()[0]));
		else if (pg_strcasecmp(id_str.c_str(), "drop_existing") == 0)
			handle(INSTR_UNSUPPORTED_TSQL_INDEX_OPTION_MISC, "DROP_EXISTING", &st_escape_hatch_storage_options, getLineAndPos(ctx->id()[0]));
		else if (pg_strcasecmp(id_str.c_str(), "online") == 0)
			handle(INSTR_UNSUPPORTED_TSQL_INDEX_OPTION_MISC, "ONLINE", &st_escape_hatch_storage_options, getLineAndPos(ctx->id()[0]));
		else if (pg_strcasecmp(id_str.c_str(), "resumable") == 0)
			handle(INSTR_UNSUPPORTED_TSQL_INDEX_OPTION_MISC, "RESUMABLE", &st_escape_hatch_storage_options, getLineAndPos(ctx->id()[0])); /* online index option */
		else if (pg_strcasecmp(id_str.c_str(), "max_duration") == 0)
			handle(INSTR_UNSUPPORTED_TSQL_INDEX_OPTION_MISC, "MAX_DURATION",&st_escape_hatch_storage_options,  getLineAndPos(ctx->id()[0])); /* online index option */
		else if (pg_strcasecmp(id_str.c_str(), "allow_row_locks") == 0)
			handle(INSTR_UNSUPPORTED_TSQL_INDEX_OPTION_MISC, "ALLOW_ROW_LOCKS", &st_escape_hatch_storage_options, getLineAndPos(ctx->id()[0]));
		else if (pg_strcasecmp(id_str.c_str(), "allow_page_locks") == 0)
			handle(INSTR_UNSUPPORTED_TSQL_INDEX_OPTION_MISC, "ALLOW_PAGE_LOCKS", &st_escape_hatch_storage_options, getLineAndPos(ctx->id()[0]));
		else if (pg_strcasecmp(id_str.c_str(), "optimize_for_sequential_key") == 0)
			handle(INSTR_UNSUPPORTED_TSQL_INDEX_OPTION_MISC, "OPTIMIZE_FOR_SEQUENTIAL_KEY", &st_escape_hatch_storage_options, getLineAndPos(ctx->id()[0]));
		else if (pg_strcasecmp(id_str.c_str(), "maxdop") == 0)
			handle(INSTR_UNSUPPORTED_TSQL_INDEX_OPTION_MISC, "MAXDOP", &st_escape_hatch_storage_options, getLineAndPos(ctx->id()[0]));
		else if (pg_strcasecmp(id_str.c_str(), "data_compression") == 0)
			handle(INSTR_UNSUPPORTED_TSQL_INDEX_OPTION_MISC, "DATA_COMPRESSION", &st_escape_hatch_storage_options, getLineAndPos(ctx->id()[0]));
		else
		{
			if (throw_error)
				throw PGErrorWrapperException(ERROR, ERRCODE_SYNTAX_ERROR, format_errmsg("unknown index option: %s", id_str.c_str()), getLineAndPos(ctx->id()[0]));
		}
	}

	return visitChildren(ctx);
}

antlrcpp::Any TsqlUnsupportedFeatureHandlerImpl::visitTable_constraint(TSqlParser::Table_constraintContext *ctx)
{
	if (ctx->clustered() && ctx->clustered()->CLUSTERED())
		handle(INSTR_UNSUPPORTED_TSQL_COLUMN_OPTION_CLUSTERED, ctx->clustered()->CLUSTERED(), &st_escape_hatch_index_clustering);

	for (auto frctx : ctx->for_replication())
		handle_for_replication(frctx);

	// please note that, in 'ingore' mode, we will not rewrite a query in ANTLR. The corresponding logic is implemented in backend parser.
	if (ctx->DEFAULT())
		handle(INSTR_UNSUPPORTED_TSQL_CONSTRAINT_DEFAULT, "CONSTRAINT DEFAULT", &st_escape_hatch_constraint_name_for_default, getLineAndPos(ctx->DEFAULT()));

	// ctx->with_index_options() will be handled by visitIndex_option(). do nothing here.

	if (ctx->storage_partition_clause())
		handle_storage_partition(ctx->storage_partition_clause());

	return visitChildren(ctx);
}

antlrcpp::Any TsqlUnsupportedFeatureHandlerImpl::visitColumn_def_table_constraint(TSqlParser::Column_def_table_constraintContext *ctx)
{
	// ctx->column_definition() will be handled by visitColumn_definition(). do nothing here.
	// ctx->table_constraint() will he handled by visitTable_constraint(). do nothing here.

	if (ctx->period_for_system_time())
		handle(INSTR_UNSUPPORTED_TSQL_PERIOD_FOR_SYSTEM_TIME, "PERIOD FOR SYSTEM_TIME", getLineAndPos(ctx->period_for_system_time()));
	return visitChildren(ctx);
}

antlrcpp::Any TsqlUnsupportedFeatureHandlerImpl::visitTable_name(TSqlParser::Table_nameContext *ctx)
{
	std::string val = stripQuoteFromId(ctx->id().back());
	if ((pg_strncasecmp("##", val.c_str(), 2) == 0))
		handle(INSTR_UNSUPPORTED_TSQL_GLOBAL_TEMPORARY_TABLE, "GLOBAL TEMPORARY TABLE", getLineAndPos(ctx));

	return visitChildren(ctx);
}

antlrcpp::Any TsqlUnsupportedFeatureHandlerImpl::visitCreate_table(TSqlParser::Create_tableContext *ctx)
{
	// ctx->column_def_table_constraints() will be handled by visitColumn_def_table_constraint. do nothing here.

	for (auto cctx : ctx->create_table_options())
	{
		if (cctx->ON() || cctx->TEXTIMAGE_ON() || cctx->FILESTREAM_ON())
			handle_storage_partition(cctx->storage_partition_clause());
	}

	// ctx->column_definition() will be handled by visitColumn_definition(). do nothing here.

	for (auto ictx : ctx->inline_index())
	{
		if (ictx->ON())
			if (ictx->storage_partition_clause().size() > 0)
			    handle_storage_partition(ictx->storage_partition_clause()[0]);

		if (ictx->clustered() && ictx->clustered()->CLUSTERED())
			handle(INSTR_UNSUPPORTED_TSQL_COLUMN_OPTION_CLUSTERED, ictx->clustered()->CLUSTERED(), &st_escape_hatch_index_clustering);
	}
	for (auto ictx : ctx->table_constraint())
	{
		if (ictx->ON())
			handle_storage_partition(ictx->storage_partition_clause());

		if (ictx->clustered() && ictx->clustered()->CLUSTERED())
			handle(INSTR_UNSUPPORTED_TSQL_COLUMN_OPTION_CLUSTERED, ictx->clustered()->CLUSTERED(), &st_escape_hatch_index_clustering);
	}

	return visitChildren(ctx);
}

antlrcpp::Any TsqlUnsupportedFeatureHandlerImpl::visitAlter_table(TSqlParser::Alter_tableContext *ctx)
{
	// ctx->column_def_table_constraints() will be handled by visitColumn_def_table_constraint. do nothing here.

	// ctx->column_definition() will be handled by visitColumn_definition(). do nothing here.

	// ctx->special_column_option() will be handled by visitSpecial_column_option(). do nothing here.

	if (ctx->FILESTREAM_ON())
		handle_storage_partition(ctx->storage_partition_clause());

	if (ctx->COLUMN()) // ALTER TABLE ... ALTER COLUMN
	{
		Assert(ctx->column_definition());
		auto cdctx = ctx->column_definition();
		if (!cdctx->collation().empty())
			handle(INSTR_UNSUPPORTED_TSQL_ALTER_TABLE_ALTER_COLUMN_COLLATE, "COLLATE in ALTER TABLE ALTER COLUMN", getLineAndPos(cdctx));
		if (!cdctx->null_notnull().empty())
		{
			if (cdctx->null_notnull()[0]->NOT())
				handle(INSTR_UNSUPPORTED_TSQL_ALTER_TABLE_ALTER_COLUMN_NOT_NULL, "NOT NULL in ALTER TABLE ALTER COLUMN", getLineAndPos(cdctx));
			else
				handle(INSTR_UNSUPPORTED_TSQL_ALTER_TABLE_ALTER_COLUMN_NULL, "NULL in ALTER TABLE ALTER COLUMN", getLineAndPos(cdctx));
		}
	}

	if (ctx->ADD() && ctx->WITH())
		handle(INSTR_UNSUPPORTED_TSQL_ALTER_TABLE_CONSTRAINT_NO_CHECK_ADD, "ALTER TABLE WITH [NO]CHECK ADD", &st_escape_hatch_nocheck_add_constraint, getLineAndPos(ctx->ADD()));

	if (ctx->CONSTRAINT())
		handle(INSTR_UNSUPPORTED_TSQL_ALTER_TABLE_CONSTRAINT_NO_CHECK, "ALTER TABLE [NO]CHECK", &st_escape_hatch_nocheck_existing_constraint, getLineAndPos(ctx->CONSTRAINT()));

	// unsupported generally
	if (ctx->CHANGE_TRACKING())
		handle(INSTR_UNSUPPORTED_TSQL_ALTER_TABLE_CHANGE_TRACKING_OPTION, ctx->CHANGE_TRACKING());
	if (ctx->SWITCH())
		handle(INSTR_UNSUPPORTED_TSQL_ALTER_TABLE_SWITCH_OPTION, ctx->SWITCH());
	if (ctx->SYSTEM_VERSIONING())
		handle(INSTR_UNSUPPORTED_TSQL_ALTER_TABLE_SYSTEM_VERSIONING_OPTION, ctx->SYSTEM_VERSIONING());
	if (ctx->LOCK_ESCALATION())
		handle(INSTR_UNSUPPORTED_TSQL_ALTER_TABLE_LOCK_ESCALATION_OPTION, ctx->LOCK_ESCALATION());
	if (ctx->REBUILD())
		handle(INSTR_UNSUPPORTED_TSQL_ALTER_TABLE_REBUILD_OPTION, ctx->REBUILD());

	return visitChildren(ctx);
}

antlrcpp::Any TsqlUnsupportedFeatureHandlerImpl::visitCreate_index(TSqlParser::Create_indexContext *ctx)
{
	handle_storage_partition(ctx->storage_partition_clause());

	if (ctx->clustered() && ctx->clustered()->CLUSTERED())
		handle(INSTR_UNSUPPORTED_TSQL_COLUMN_OPTION_CLUSTERED, ctx->clustered()->CLUSTERED(), &st_escape_hatch_index_clustering);

	if (ctx->COLUMNSTORE())
		handle(INSTR_UNSUPPORTED_TSQL_INDEX_OPTION_COLUMNSTORE, ctx->COLUMNSTORE(), &st_escape_hatch_index_columnstore);

	if (ctx->with_index_options() && ctx->with_index_options()->index_option_list())
	{
		for (auto option : ctx->with_index_options()->index_option_list()->index_option())
		{
                        std::string option_name = (!option->id().empty() ? getFullText(option->id()[0]) : std::string("unknown index option"));

                        /* backend only supports index option formed like <storage_parameter>=<value>
                         * in case of IGNORE_DUP_KEY and PAD_INDEX, we also need to support index
                         * option like <storage_parameter>. <value> is optional.
                         */
                        if (pg_strcasecmp(option_name.c_str(), "ignore_dup_key") == 0)
                        {
                            // IGNORE_DUP_KEY=OFF needs to be silently ignored so we directly return; otherwise an unknown index option error will be thrown.
                            if (pg_strcasecmp(getFullText(option->on_off()).c_str(), "off") == 0)
                                break;
                            else
                                handle(INSTR_UNSUPPORTED_TSQL_INDEX_OPTION_MISC, "IGNORE_DUP_KEY", &st_escape_hatch_ignore_dup_key, getLineAndPos(option));
                        }

                        else if (pg_strcasecmp(option_name.c_str(), "pad_index") == 0)
                              handle(INSTR_UNSUPPORTED_TSQL_INDEX_OPTION_MISC, "PAD_INDEX", &st_escape_hatch_storage_options, getLineAndPos(option));

                        else if (!option->EQUAL()) // index option formed like <storage_parameter>=<value>
				handle(INSTR_UNSUPPORTED_TSQL_INDEX_OPTION_UNKNOWN, option_name.c_str(), getLineAndPos(option));
		}
	}

	return visitChildren(ctx);
}

antlrcpp::Any TsqlUnsupportedFeatureHandlerImpl::visitAlter_index(TSqlParser::Alter_indexContext *ctx)
{
	handle(INSTR_UNSUPPORTED_TSQL_ALTER_INDEX, "ALTER INDEX", getLineAndPos(ctx));
	return visitChildren(ctx);
}

antlrcpp::Any TsqlUnsupportedFeatureHandlerImpl::visitCreate_database(TSqlParser::Create_databaseContext *ctx)
{
	if (ctx->CONTAINMENT())
		handle(INSTR_UNSUPPORTED_TSQL_CREATE_DATABASE_CONTAINMENT, ctx->CONTAINMENT(), &st_escape_hatch_database_misc_options);

	if (!ctx->ON().empty())
		handle(INSTR_UNSUPPORTED_TSQL_CREATE_DATABASE_ON, "CREATE DATABASE ON <database-file-spec>", &st_escape_hatch_storage_options, getLineAndPos(ctx->ON()[0]));

	if (ctx->collation())
		handle(INSTR_UNSUPPORTED_TSQL_CREATE_DATABASE_COLLATE, "COLLATE", &st_escape_hatch_database_misc_options, getLineAndPos(ctx->collation()));

	if (ctx->WITH())
	{
		for (auto cdoctx : ctx->create_database_option())
		{
			if (cdoctx->FILESTREAM())
				handle(INSTR_UNSUPPORTED_TSQL_CREATE_DATABASE_WITH_FILESTREAM, cdoctx->FILESTREAM(), &st_escape_hatch_storage_options);
			if (cdoctx->DEFAULT_LANGUAGE())
			{
				if (cdoctx->id())
				{
					if (!isDefaultLanguage(cdoctx->id()))
						handle(INSTR_UNSUPPORTED_TSQL_CREATE_DATABASE_WITH_DEFAULT_LANGUAGE, ::getFullText(cdoctx->id()).c_str(), &st_escape_hatch_language_non_english, getLineAndPos(cdoctx));
				}
				else // lcid
					handle(INSTR_UNSUPPORTED_TSQL_CREATE_DATABASE_WITH_DEFAULT_LANGUAGE, "DEFAULT LANGUAGE with lcid", getLineAndPos(cdoctx));
			}
			if (cdoctx->DEFAULT_FULLTEXT_LANGUAGE())
				handle(INSTR_UNSUPPORTED_TSQL_CREATE_DATABASE_WITH_DEFAULT_FULLTEXT_LANGUAGE, cdoctx->DEFAULT_FULLTEXT_LANGUAGE(), &st_escape_hatch_fulltext);
			if (cdoctx->NESTED_TRIGGERS())
				handle(INSTR_UNSUPPORTED_TSQL_CREATE_DATABASE_WITH_NESTED_TRIGGERS, cdoctx->NESTED_TRIGGERS());
			if (cdoctx->TRANSFORM_NOISE_WORDS())
				handle(INSTR_UNSUPPORTED_TSQL_CREATE_DATABASE_WITH_TRANSFORM_NOISE_WORDS, cdoctx->TRANSFORM_NOISE_WORDS());
			if (cdoctx->TWO_DIGIT_YEAR_CUTOFF())
				handle(INSTR_UNSUPPORTED_TSQL_CREATE_DATABASE_WITH_TWO_DIGIT_YEAR_CUTOFF, cdoctx->TWO_DIGIT_YEAR_CUTOFF());
			if (cdoctx->DB_CHAINING())
				handle(INSTR_UNSUPPORTED_TSQL_CREATE_DATABASE_WITH_DB_CHAINING, cdoctx->DB_CHAINING(), &st_escape_hatch_database_misc_options);
			if (cdoctx->TRUSTWORTHY())
				handle(INSTR_UNSUPPORTED_TSQL_CREATE_DATABASE_WITH_TRUSTWORTHY, cdoctx->TRUSTWORTHY(), &st_escape_hatch_database_misc_options);
			if (cdoctx->CATALOG_COLLATION())
				handle(INSTR_UNSUPPORTED_TSQL_CREATE_DATABASE_WITH_CATALOG_COLLATION, cdoctx->CATALOG_COLLATION(), &st_escape_hatch_database_misc_options);
			if (cdoctx->PERSISTENT_LOG_BUFFER())
				handle(INSTR_UNSUPPORTED_TSQL_CREATE_DATABASE_WITH_PERSISTENT_LOG_BUFFER, cdoctx->PERSISTENT_LOG_BUFFER(), &st_escape_hatch_database_misc_options);
		}
	}

	return visitChildren(ctx);
}

antlrcpp::Any TsqlUnsupportedFeatureHandlerImpl::visitAlter_database(TSqlParser::Alter_databaseContext *ctx)
{
	handle(INSTR_UNSUPPORTED_TSQL_ALTER_DATABASE, "ALTER DATABASE", getLineAndPos(ctx));
	return visitChildren(ctx);
}

antlrcpp::Any TsqlUnsupportedFeatureHandlerImpl::visitCreate_fulltext_index(TSqlParser::Create_fulltext_indexContext *ctx)
{
	handle(INSTR_UNSUPPORTED_TSQL_CREATE_FULLTEXT_INDEX, "CREATE FULLTEXT INDEX", &st_escape_hatch_fulltext, getLineAndPos(ctx));
	return visitChildren(ctx);
}

antlrcpp::Any TsqlUnsupportedFeatureHandlerImpl::visitAlter_fulltext_index(TSqlParser::Alter_fulltext_indexContext *ctx)
{
	handle(INSTR_UNSUPPORTED_TSQL_ALTER_FULLTEXT_INDEX, "ALTER FULLTEXT INDEX", &st_escape_hatch_fulltext, getLineAndPos(ctx));
	return visitChildren(ctx);
}

antlrcpp::Any TsqlUnsupportedFeatureHandlerImpl::visitDrop_fulltext_index(TSqlParser::Drop_fulltext_indexContext *ctx)
{
	handle(INSTR_UNSUPPORTED_TSQL_DROP_FULLTEXT_INDEX, "DROP FULLTEXT INDEX", &st_escape_hatch_fulltext, getLineAndPos(ctx));
	return visitChildren(ctx);
}

antlrcpp::Any TsqlUnsupportedFeatureHandlerImpl::visitCreate_type(TSqlParser::Create_typeContext *ctx)
{
	if (ctx->table_options() && ctx->table_options()->WITH())
		handle(INSTR_UNSUPPORTED_TSQL_CREATE_TYPE_TABLE_OPTION, "table option in CREATE TYPE", getLineAndPos(ctx->table_options()->WITH()));
	return visitChildren(ctx);
}

antlrcpp::Any TsqlUnsupportedFeatureHandlerImpl::visitCreate_login(TSqlParser::Create_loginContext *ctx)
{
	if (ctx->password_hash)
		handle(INSTR_UNSUPPORTED_TSQL_LOGIN_HASHED_PASSWORD, "hashed password", &st_escape_hatch_login_hashed_password, getLineAndPos(ctx));

	if (ctx->MUST_CHANGE())
		handle(INSTR_UNSUPPORTED_TSQL_LOGIN_PASSWORD_MUST_CHANGE, ctx->MUST_CHANGE(), &st_escape_hatch_login_password_must_change);

	if (ctx->WINDOWS())
		handle(INSTR_UNSUPPORTED_TSQL_CREATE_LOGIN_MISC_OPTIONS, ctx->WINDOWS(), &st_escape_hatch_login_misc_options);

	if (ctx->CERTIFICATE())
		handle(INSTR_UNSUPPORTED_TSQL_CREATE_LOGIN_MISC_OPTIONS, ctx->CERTIFICATE(), &st_escape_hatch_login_misc_options);

	if (ctx->ASYMMETRIC())
		handle(INSTR_UNSUPPORTED_TSQL_CREATE_LOGIN_MISC_OPTIONS, ctx->ASYMMETRIC(), &st_escape_hatch_login_misc_options);

	for (auto option : ctx->create_login_option_list())
	{
		if (option->DEFAULT_LANGUAGE())
		{
			if (option->id())
			{
				if (!isDefaultLanguage(option->id()))
					handle(INSTR_UNSUPPORTED_TSQL_CREATE_LOGIN_WITH_DEFAULT_LANGUAGE, ::getFullText(option->id()).c_str(), &st_escape_hatch_language_non_english, getLineAndPos(option));
			}
			else // lcid (we can't assure lcid is default or not. to be safe, throw unsupported-feature error)
				handle(INSTR_UNSUPPORTED_TSQL_CREATE_LOGIN_WITH_DEFAULT_LANGUAGE, "DEFAULT LANGUAGE with lcid", getLineAndPos(option));
		}
		else if (option->SID())
			handle(INSTR_UNSUPPORTED_TSQL_CREATE_LOGIN_MISC_OPTIONS, option->SID(), &st_escape_hatch_login_misc_options);
		else if (option->CHECK_EXPIRATION())
			handle(INSTR_UNSUPPORTED_TSQL_CREATE_LOGIN_MISC_OPTIONS, option->CHECK_EXPIRATION(), &st_escape_hatch_login_misc_options);
		else if (option->CHECK_POLICY())
			handle(INSTR_UNSUPPORTED_TSQL_CREATE_LOGIN_MISC_OPTIONS, option->CHECK_POLICY(), &st_escape_hatch_login_misc_options);
		else if (option->CREDENTIAL())
			handle(INSTR_UNSUPPORTED_TSQL_CREATE_LOGIN_MISC_OPTIONS, option->CREDENTIAL(), &st_escape_hatch_login_misc_options);
	}

	for (auto option : ctx->create_login_windows_options())
	{
		if (option->DEFAULT_LANGUAGE())
		{
			if (option->id())
			{
				if (!isDefaultLanguage(option->id()))
					handle(INSTR_UNSUPPORTED_TSQL_CREATE_LOGIN_WITH_DEFAULT_LANGUAGE, ::getFullText(option->id()).c_str(), &st_escape_hatch_language_non_english, getLineAndPos(option));
			}
			else // lcid (we can't assure lcid is default or not. to be safe, throw unsupported-feature error)
				handle(INSTR_UNSUPPORTED_TSQL_CREATE_LOGIN_WITH_DEFAULT_LANGUAGE, "DEFAULT LANGUAGE with lcid", getLineAndPos(option));
		}
	}
	return visitChildren(ctx);
}

antlrcpp::Any TsqlUnsupportedFeatureHandlerImpl::visitAlter_login(TSqlParser::Alter_loginContext *ctx)
{
	for (auto option : ctx->alter_login_set_option())
	{
		if (option->password_hash)
			handle(INSTR_UNSUPPORTED_TSQL_LOGIN_HASHED_PASSWORD, "hashed password", &st_escape_hatch_login_hashed_password, getLineAndPos(option));
		else if (option->OLD_PASSWORD())
			handle(INSTR_UNSUPPORTED_TSQL_LOGIN_OLD_PASSWORD, option->OLD_PASSWORD(), &st_escape_hatch_login_old_password);
		else if (option->MUST_CHANGE(0))
			handle(INSTR_UNSUPPORTED_TSQL_LOGIN_PASSWORD_MUST_CHANGE, option->MUST_CHANGE(0), &st_escape_hatch_login_password_must_change);
		else if (option->UNLOCK(0))
			handle(INSTR_UNSUPPORTED_TSQL_LOGIN_PASSWORD_UNLOCK, option->UNLOCK(0), &st_escape_hatch_login_password_unlock);
		else if (option->NAME())
			handle(INSTR_UNSUPPORTED_TSQL_ALTER_LOGIN_MISC_OPTIONS, option->NAME(), &st_escape_hatch_login_misc_options);
		else if (option->CHECK_POLICY())
			handle(INSTR_UNSUPPORTED_TSQL_ALTER_LOGIN_MISC_OPTIONS, option->CHECK_POLICY(), &st_escape_hatch_login_misc_options);
		else if (option->CHECK_EXPIRATION())
			handle(INSTR_UNSUPPORTED_TSQL_ALTER_LOGIN_MISC_OPTIONS, option->CHECK_EXPIRATION(), &st_escape_hatch_login_misc_options);
		else if (option->CREDENTIAL())
			handle(INSTR_UNSUPPORTED_TSQL_ALTER_LOGIN_MISC_OPTIONS, option->CREDENTIAL(), &st_escape_hatch_login_misc_options);
		else if (option->DEFAULT_LANGUAGE())
		{
			if (option->id())
			{
				if (!isDefaultLanguage(option->id()))
					handle(INSTR_UNSUPPORTED_TSQL_ALTER_LOGIN_WITH_DEFAULT_LANGUAGE, ::getFullText(option->id()).c_str(), &st_escape_hatch_language_non_english, getLineAndPos(option));
			}
			else // lcid (we can't assure lcid is default or not. to be safe, throw unsupported-feature error)
				handle(INSTR_UNSUPPORTED_TSQL_ALTER_LOGIN_WITH_DEFAULT_LANGUAGE, "DEFAULT LANGUAGE with lcid", getLineAndPos(option));
		}
	}

	if (ctx->CREDENTIAL())
		handle(INSTR_UNSUPPORTED_TSQL_ALTER_LOGIN_MISC_OPTIONS, ctx->CREDENTIAL(), &st_escape_hatch_login_misc_options);

	return visitChildren(ctx);
}

antlrcpp::Any TsqlUnsupportedFeatureHandlerImpl::visitDdl_statement(TSqlParser::Ddl_statementContext *ctx)
{
	if (ctx->alter_user())
	{
		auto alter_user = ctx->alter_user();
		if (alter_user->loginame)
			handle(INSTR_UNSUPPORTED_TSQL_UNKNOWN_DDL, "ALTER USER WITH LOGIN",  getLineAndPos(ctx));
	}
	if (ctx->create_user())
	{
		auto create_user = ctx->create_user();
		if (create_user->WITHOUT())
			handle(INSTR_UNSUPPORTED_TSQL_UNKNOWN_DDL, "CREATE USER WITHOUT LOGIN",  getLineAndPos(ctx));
	}
	if(ctx->create_user_azure_sql_dw())
	{
		auto create_user = ctx->create_user_azure_sql_dw();
		if (create_user->WITHOUT())
			handle(INSTR_UNSUPPORTED_TSQL_UNKNOWN_DDL, "CREATE USER WITHOUT LOGIN",  getLineAndPos(ctx));
	}
	/*
	 * We have more than 100 DDLs but support a few of them.
	 * manage the whitelist here.
	 * Please keep the order in grammar file.
	 */
	if (ctx->alter_database()
	 || ctx->alter_db_role()
	 || ctx->alter_fulltext_index()
	 || ctx->alter_index()
	 || ctx->alter_login()
	 || ctx->alter_user()
	 || ctx->alter_sequence()
	 || (ctx->alter_server_role())
	 || ctx->alter_table()
	 || ctx->create_aggregate()
	 || ctx->create_database()
	 || ctx->create_db_role()
	 || ctx->create_fulltext_index()
	 || ctx->create_index()
	 || ctx->create_login()
	 || ctx->create_schema()
	 || ctx->create_sequence()
	 || (ctx->create_server_role() && pltsql_allow_antlr_to_unsupported_grammar_for_testing)
	 || ctx->create_table()
	 || ctx->create_type()
	 || ctx->create_user()
	 || ctx->drop_aggregate()
	 || ctx->drop_database()
	 || ctx->drop_db_role()
	 || ctx->drop_fulltext_index()
	 || ctx->drop_function()
	 || ctx->drop_index()
	 || ctx->drop_login()
	 || ctx->drop_procedure()
	 || ctx->drop_schema()
	 || ctx->drop_sequence()
	 || (ctx->drop_server_role() && pltsql_allow_antlr_to_unsupported_grammar_for_testing)
	 || ctx->drop_table()
	 || ctx->drop_trigger()
	 || ctx->drop_type()
	 || ctx->drop_user()
	 || ctx->drop_view()
	 || ctx->truncate_table()
	 )
	{
		// supported DDL or DDL which need special handling
		return visitChildren(ctx);
	}

	// generate feature name
	std::string featureName;
	if (ctx->children.size() > 0)
	{
		for (auto t : ctx->children[0]->children) // stripping first child (which is usually sub-grammar rule like create-table)
		{
			// we can assume the first few keyword would indicate feature name
			antlr4::tree::TerminalNode *node = dynamic_cast<antlr4::tree::TerminalNode *>(t);
			if (node == nullptr)
				break;

			if (featureName.length() != 0)
				featureName += " ";
			featureName += node->getText();
		}
	}

	if (featureName.length() == 0)
		featureName = "unknown DDL";
	else
		std::transform(featureName.begin(), featureName.end(), featureName.begin(), ::toupper);

	handle(INSTR_UNSUPPORTED_TSQL_UNKNOWN_DDL, featureName.c_str(), getLineAndPos(ctx));

	return visitChildren(ctx);
}

antlrcpp::Any TsqlUnsupportedFeatureHandlerImpl::visitSelect_statement(TSqlParser::Select_statementContext *ctx)
{
	return visitChildren(ctx);
}

antlrcpp::Any TsqlUnsupportedFeatureHandlerImpl::visitInsert_statement(TSqlParser::Insert_statementContext *ctx)
{
	if (ctx->insert_statement_value() && ctx->insert_statement_value()->DEFAULT() && ctx->output_clause())
		handle(INSTR_UNSUPPORTED_TSQL_INSERT_STMT_DEFAULT_VALUE, "DEFAULT VALUES with OUTPUT clause", getLineAndPos(ctx->output_clause())); /* backend parser can't handle DEFAULT VALUES with output clause yet */
	return visitChildren(ctx);
}

antlrcpp::Any TsqlUnsupportedFeatureHandlerImpl::visitUpdate_statement(TSqlParser::Update_statementContext *ctx)
{
	if (ctx->CURRENT()) // CURRENT OF
		handle(INSTR_UNSUPPORTED_TSQL_UPDATE_WHERE_CURRENT_OF, "CURRENT OF", getLineAndPos(ctx->CURRENT()));

	for (auto elem : ctx->update_elem())
	{
		if (elem->DOT())
			handle(INSTR_UNSUPPORTED_TSQL_UPDATE_WITH_METHOD_NAME, "UPDATE with method name", getLineAndPos(elem));
	}

	return visitChildren(ctx);
}

antlrcpp::Any TsqlUnsupportedFeatureHandlerImpl::visitDelete_statement(TSqlParser::Delete_statementContext *ctx)
{
	if (ctx->CURRENT()) // CURRENT OF
		handle(INSTR_UNSUPPORTED_TSQL_DELETE_WHERE_CURRENT_OF, "CURRENT OF", getLineAndPos(ctx->CURRENT()));
	return visitChildren(ctx);
}

antlrcpp::Any TsqlUnsupportedFeatureHandlerImpl::visitBulk_insert_statement(TSqlParser::Bulk_insert_statementContext *ctx)
{
    return visitChildren(ctx);
}

antlrcpp::Any TsqlUnsupportedFeatureHandlerImpl::visitSet_statement(TSqlParser::Set_statementContext *ctx)
{
	if (ctx->set_special())
	{
		auto sctx = ctx->set_special();

		/* ON/OFF settings */
		for (auto option : sctx->set_on_off_option())
		{
			if (option->FIPS_FLAGGER())
				handle(INSTR_UNSUPPORTED_TSQL_OPTION_FIPS_FLAGGER, option->FIPS_FLAGGER(), &st_escape_hatch_session_settings);
			if (option->FORCEPLAN())
				handle(INSTR_UNSUPPORTED_TSQL_OPTION_FORCEPLAN, option->FORCEPLAN(), &st_escape_hatch_session_settings);
			if (option->REMOTE_PROC_TRANSACTIONS())
				handle(INSTR_UNSUPPORTED_TSQL_OPTION_REMOTE_PROC_TRANSACTIONS, option->REMOTE_PROC_TRANSACTIONS(), &st_escape_hatch_session_settings);
			if (option->SHOWPLAN_ALL())
				handle(INSTR_UNSUPPORTED_TSQL_OPTION_SHOWPLAN_ALL, option->SHOWPLAN_ALL(), &st_escape_hatch_session_settings);
			if (option->SHOWPLAN_TEXT())
				handle(INSTR_UNSUPPORTED_TSQL_OPTION_SHOWPLAN_TEXT, option->SHOWPLAN_TEXT(), &st_escape_hatch_session_settings);
			if (option->SHOWPLAN_XML())
				handle(INSTR_UNSUPPORTED_TSQL_OPTION_SHOWPLAN_XML, option->SHOWPLAN_XML(), &st_escape_hatch_session_settings);
			if (option->NO_BROWSETABLE())
	 			handle(INSTR_UNSUPPORTED_TSQL_OPTION_NO_BROWSETABLE, option->NO_BROWSETABLE(), &st_escape_hatch_session_settings);
		}

		if (!sctx->id().empty())
		{
			/* don't strip id here. let them throw an "unrecognized SET option" error in tsqlIface */
			std::string val = getFullText(sctx->id().front());
			if (pg_strcasecmp("DATEFORMAT", val.c_str()) == 0)
				handle(INSTR_UNSUPPORTED_TSQL_OPTION_DATEFORMAT, "DATEFORMAT", &st_escape_hatch_session_settings, getLineAndPos(sctx));
			if (pg_strcasecmp("DEADLOCK_PRIORITY", val.c_str()) == 0)
				handle(INSTR_UNSUPPORTED_TSQL_OPTION_DEADLOCK_PRIORITY, "DEADLOCK_PRIORITY", &st_escape_hatch_session_settings, getLineAndPos(sctx));
			if (pg_strcasecmp("CONTEXT_INFO", val.c_str()) == 0)
				handle(INSTR_UNSUPPORTED_TSQL_OPTION_CONTEXT_INFO, "CONTEXT_INFO", &st_escape_hatch_session_settings, getLineAndPos(sctx));
			if (pg_strcasecmp("QUERY_GOVERNOR_COST_LIMIT", val.c_str()) == 0)
				handle(INSTR_UNSUPPORTED_TSQL_OPTION_QUERY_GOVERNOR_COST_LIMIT, "QUERY_GOVERNOR_COST_LIMIT", &st_escape_hatch_session_settings, getLineAndPos(sctx));

			/* let invalid SET-option be handled by tsqlIface */
		}

		if (sctx->OFFSETS())
			handle(INSTR_UNSUPPORTED_TSQL_OPTION_OFFSETS, sctx->OFFSETS(), &st_escape_hatch_session_settings);

		if (sctx->STATISTICS())
			handle(INSTR_UNSUPPORTED_TSQL_OPTION_STATISTICS, sctx->STATISTICS(), &st_escape_hatch_session_settings);

		if (sctx->xml_modify_method())
			handle(INSTR_UNSUPPORTED_TSQL_OPTION_XML_METHOD, "xml modify method", getLineAndPos(sctx));
	}

	return visitChildren(ctx);
}

antlrcpp::Any TsqlUnsupportedFeatureHandlerImpl::visitCursor_statement(TSqlParser::Cursor_statementContext *ctx)
{
	if (ctx->GLOBAL())
		handle(INSTR_UNSUPPORTED_TSQL_GLOBAL_CURSOR, "GLOBAL CURSOR", getLineAndPos(ctx->GLOBAL()));

	if (ctx->declare_cursor())
	{
		for (auto option : ctx->declare_cursor()->declare_cursor_options())
		{
			if (option->GLOBAL())
				handle(INSTR_UNSUPPORTED_TSQL_GLOBAL_CURSOR, "GLOBAL CURSOR", getLineAndPos(option->GLOBAL()));
			if (option->KEYSET())
				handle(INSTR_UNSUPPORTED_TSQL_KEYSET_CURSOR, "KEYSET CURSOR", getLineAndPos(option->KEYSET()));
			if (option->DYNAMIC())
				handle(INSTR_UNSUPPORTED_TSQL_DYNAMIC_CURSOR, "DYNAMIC CURSOR", getLineAndPos(option->DYNAMIC()));
			if (option->SCROLL_LOCKS())
				handle(INSTR_UNSUPPORTED_TSQL_CURSOR_SCROLL_LOCKS_OPTION, option->SCROLL_LOCKS());
			if (option->OPTIMISTIC())
				handle(INSTR_UNSUPPORTED_TSQL_CURSOR_OPTIMISTIC_OPTION, option->OPTIMISTIC());
			if (option->TYPE_WARNING())
				handle(INSTR_UNSUPPORTED_TSQL_CURSOR_TYPE_WARNING_OPTION, option->TYPE_WARNING());
		}
	}

	return visitChildren(ctx);
}

antlrcpp::Any TsqlUnsupportedFeatureHandlerImpl::visitTransaction_statement(TSqlParser::Transaction_statementContext *ctx)
{
	return visitChildren(ctx);
}

antlrcpp::Any TsqlUnsupportedFeatureHandlerImpl::visitSecurity_statement(TSqlParser::Security_statementContext *ctx)
{
	if (ctx->execute_as_statement())
		handle(INSTR_UNSUPPORTED_TSQL_EXECUTE_AS_STMT, "EXECUTE AS", getLineAndPos(ctx));
	else if (ctx->revert_statement())
		handle(INSTR_UNSUPPORTED_TSQL_REVERT_STMT, "REVERT", getLineAndPos(ctx));
	else if (ctx->grant_statement())
		checkSupportedGrantStmt(ctx->grant_statement());
	else if (ctx->revoke_statement())
		checkSupportedRevokeStmt(ctx->revoke_statement());
	else if (ctx->deny_statement())
		handle(INSTR_UNSUPPORTED_TSQL_DENY_STMT, "DENY", getLineAndPos(ctx));
	else if (ctx->open_key())
		handle(INSTR_UNSUPPORTED_TSQL_OPEN_KEY, "OPEN KEY", getLineAndPos(ctx));
	else if (ctx->close_key())
		handle(INSTR_UNSUPPORTED_TSQL_CLOSE_KEY, "CLOSE KEY", getLineAndPos(ctx));
	else if (ctx->create_certificate())
		handle(INSTR_UNSUPPORTED_TSQL_CREATE_CERTIFICATE, "CREATE CERTIFICATE", getLineAndPos(ctx));

	return visitChildren(ctx);
}

antlrcpp::Any TsqlUnsupportedFeatureHandlerImpl::visitCheckpoint_statement(TSqlParser::Checkpoint_statementContext *ctx)
{
	handle(INSTR_UNSUPPORTED_TSQL_CHECKPOINT, "CHECKPOINT", &st_escape_hatch_checkpoint, getLineAndPos(ctx));
	return visitChildren(ctx);
}

antlrcpp::Any TsqlUnsupportedFeatureHandlerImpl::visitTable_source_item(TSqlParser::Table_source_itemContext *ctx)
{
	if (ctx->PIVOT())
		handle(INSTR_UNSUPPORTED_TSQL_PIVOT, ctx->PIVOT());
	if (ctx->UNPIVOT())
		handle(INSTR_UNSUPPORTED_TSQL_UNPIVOT, ctx->UNPIVOT());

	return visitChildren(ctx);
}

antlrcpp::Any TsqlUnsupportedFeatureHandlerImpl::visitFor_clause(TSqlParser::For_clauseContext *ctx)
{
	if (ctx->BROWSE())
		handle(INSTR_UNSUPPORTED_TSQL_FOR_BROWSE_CLAUSE, "FOR BROWSE", getLineAndPos(ctx->BROWSE()));
	if (ctx->XML())
	{
		// RAW and PATH is supported
		if (ctx->AUTO())
			handle(INSTR_UNSUPPORTED_TSQL_XML_OPTION_AUTO, "FOR XML AUTO mode", getLineAndPos(ctx->AUTO()));
		if (ctx->EXPLICIT())
			handle(INSTR_UNSUPPORTED_TSQL_XML_OPTION_EXPLICIT, "FOR XML EXPLICIT mode", getLineAndPos(ctx->EXPLICIT()));
		if (!ctx->XMLDATA().empty())
			handle(INSTR_UNSUPPORTED_TSQL_XMLDATA, "XMLDATA", getLineAndPos(ctx->XMLDATA()[0]));
	}
	return visitChildren(ctx);
}

antlrcpp::Any TsqlUnsupportedFeatureHandlerImpl::visitWith_table_hints(TSqlParser::With_table_hintsContext *ctx)
{
	handle(INSTR_UNSUPPORTED_TSQL_TABLE_HINTS, "table hint", &st_escape_hatch_table_hints, getLineAndPos(ctx));
	return visitChildren(ctx);
}

antlrcpp::Any TsqlUnsupportedFeatureHandlerImpl::visitOption_clause(TSqlParser::Option_clauseContext *ctx)
{
	handle(INSTR_UNSUPPORTED_TSQL_QUERY_HINTS, "query hint", &st_escape_hatch_query_hints, getLineAndPos(ctx));
	return visitChildren(ctx);
}

antlrcpp::Any TsqlUnsupportedFeatureHandlerImpl::visitJoin_hint(TSqlParser::Join_hintContext *ctx)
{
	handle(INSTR_UNSUPPORTED_TSQL_JOIN_HINTS, "join hint", &st_escape_hatch_join_hints, getLineAndPos(ctx));
	return visitChildren(ctx);
}

antlrcpp::Any TsqlUnsupportedFeatureHandlerImpl::visitGroup_by_item(TSqlParser::Group_by_itemContext *ctx)
{
	if (ctx->with_distributed_agg())
		handle(INSTR_UNSUPPORTED_TSQL_WITH_DISTRIBUTED_AGG, "WITH DISTRIBUTED AGG", getLineAndPos(ctx->with_distributed_agg()));
	return visitChildren(ctx);
}

antlrcpp::Any TsqlUnsupportedFeatureHandlerImpl::visitWith_expression(TSqlParser::With_expressionContext *ctx)
{
	if (ctx->XMLNAMESPACES())
		handle(INSTR_UNSUPPORTED_TSQL_WITH_XMLNAMESPACES, "WITH XMLNAMESPACES", getLineAndPos(ctx));
	return visitChildren(ctx);
}

antlrcpp::Any TsqlUnsupportedFeatureHandlerImpl::visitFunction_call(TSqlParser::Function_callContext *ctx)
{
	if (ctx->NEXT())
		handle(INSTR_UNSUPPORTED_TSQL_NEXT_VALUE_FOR, "NEXT VALUE FOR", getLineAndPos(ctx));
	return visitChildren(ctx);
}

antlrcpp::Any TsqlUnsupportedFeatureHandlerImpl::visitAggregate_windowed_function(TSqlParser::Aggregate_windowed_functionContext *ctx)
{
	if (ctx->STDEV())
		handle(INSTR_UNSUPPORTED_TSQL_STDEV_FUNCTION, ctx->STDEV());
	if (ctx->STDEVP())
		handle(INSTR_UNSUPPORTED_TSQL_STDEVP_FUNCTION, ctx->STDEVP());
	if (ctx->VAR())
		handle(INSTR_UNSUPPORTED_TSQL_VAR_FUNCTION, ctx->VAR());
	if (ctx->VARP())
		handle(INSTR_UNSUPPORTED_TSQL_VARP_FUNCTION, ctx->VARP());
	if (ctx->CHECKSUM_AGG())
		handle(INSTR_UNSUPPORTED_TSQL_CHECKSUM_AGG_FUNCTION, ctx->CHECKSUM_AGG());
	if (ctx->GROUPING_ID())
		handle(INSTR_UNSUPPORTED_TSQL_GROUPING_FUNCTION, ctx->GROUPING());

	return visitChildren(ctx);
}

antlrcpp::Any TsqlUnsupportedFeatureHandlerImpl::visitDefault_expr(TSqlParser::Default_exprContext *ctx)
{
	TSqlParser::Expression_listContext *pctx = dynamic_cast<TSqlParser::Expression_listContext *>(ctx->parent);
	if (!pctx || dynamic_cast<TSqlParser::Table_value_constructorContext *>(pctx->parent) == nullptr) /* if DEFAULT expression is used for VALUES ..., accept it */
		handle(INSTR_UNSUPPORTED_TSQL_EXPRESSION_DEFAULT, ctx->DEFAULT());
	return visitChildren(ctx);
}

antlrcpp::Any TsqlUnsupportedFeatureHandlerImpl::visitExecute_parameter(TSqlParser::Execute_parameterContext *ctx)
{
	if (ctx->DEFAULT())
		handle(INSTR_UNSUPPORTED_TSQL_EXECUTE_PARAMETER_DEFAULT, ctx->DEFAULT());
	return visitChildren(ctx);
}

antlrcpp::Any TsqlUnsupportedFeatureHandlerImpl::visitTrigger_column_updated(TSqlParser::Trigger_column_updatedContext *ctx)
{
	if (!is_inside_trigger && pltsql_curr_compile->fn_is_trigger == PLTSQL_NOT_TRIGGER){
		/* trigger column updated is different from other case because it should throw an error when it is OUTSIDE of trigger. handle an error manually */
 		throw PGErrorWrapperException(ERROR, ERRCODE_SYNTAX_ERROR, "Can only use IF UPDATE within a CREATE TRIGGER statement", getLineAndPos(ctx));
	}
	return visitChildren(ctx);
}

antlrcpp::Any TsqlUnsupportedFeatureHandlerImpl::visitFunc_proc_name_schema(TSqlParser::Func_proc_name_schemaContext *ctx)
{
	if (ctx->DOT().empty())
	{
		// check some built-in functions/procedures
		checkUnsupportedSystemProcedure(ctx->procedure);
	}

	return visitChildren(ctx);
}

antlrcpp::Any TsqlUnsupportedFeatureHandlerImpl::visitFunc_proc_name_database_schema(TSqlParser::Func_proc_name_database_schemaContext *ctx)
{
	if (ctx->DOT().empty())
	{
		// check some built-in functions/procedures
		checkUnsupportedSystemProcedure(ctx->procedure);
	}

	return visitChildren(ctx);
}

antlrcpp::Any TsqlUnsupportedFeatureHandlerImpl::visitFunc_proc_name_server_database_schema(TSqlParser::Func_proc_name_server_database_schemaContext *ctx)
{
	if (ctx->DOT().size() >= 3 && ctx->server) /* server.db.schema.funcname */
		throw PGErrorWrapperException(ERROR, ERRCODE_FEATURE_NOT_SUPPORTED, "Remote object reference with 4-part object name is not currently supported in Babelfish", getLineAndPos(ctx));

	if (ctx->DOT().empty())
	{
		// check some built-in functions/procedures
		checkUnsupportedSystemProcedure(ctx->procedure);
	}

	return visitChildren(ctx);
}

antlrcpp::Any TsqlUnsupportedFeatureHandlerImpl::visitFull_object_name(TSqlParser::Full_object_nameContext *ctx)
{
	if (ctx->DOT().size() >= 3 && ctx->server) /* server.db.schema.funcname */
		throw PGErrorWrapperException(ERROR, ERRCODE_FEATURE_NOT_SUPPORTED, "Remote object reference with 4-part object name is not currently supported in Babelfish", getLineAndPos(ctx));

	return visitChildren(ctx);
}

antlrcpp::Any TsqlUnsupportedFeatureHandlerImpl::visitId(TSqlParser::IdContext *ctx)
{
	if (ctx->DOLLAR_IDENTITY())
		handle(INSTR_UNSUPPORTED_TSQL_SELECT_DOLLAR_IDENTITY, "$IDENTITY", getLineAndPos(ctx));
	if (ctx->DOLLAR_ROWGUID())
		handle(INSTR_UNSUPPORTED_TSQL_SELECT_DOLLAR_ROWGUID, "$ROWGUID", getLineAndPos(ctx));
	return visitChildren(ctx);
}

antlrcpp::Any TsqlUnsupportedFeatureHandlerImpl::visitBif_cast_parse(TSqlParser::Bif_cast_parseContext *ctx)
{
	if (ctx->PARSE())
		handle(INSTR_TSQL_PARSE, ctx->PARSE());
	return visitChildren(ctx);
}

antlrcpp::Any TsqlUnsupportedFeatureHandlerImpl::visitData_type(TSqlParser::Data_typeContext *ctx)
{
	if (ctx->simple_name())
	{
		TSqlParser::IdContext *schema = nullptr;

		if (ctx->simple_name()->DOT().size() >= 1)
			schema = ctx->simple_name()->schema;

		if (schema == nullptr || pg_strcasecmp(getFullText(schema).c_str(), "sys") == 0)
		{
			std::string name = stripQuoteFromId(ctx->simple_name()->id().back());
			if (pg_strcasecmp("timestamp", name.c_str()) == 0)
				handle(INSTR_TSQL_TIMESTAMP_DATATYPE, "TIMESTAMP datatype", &st_escape_hatch_rowversion, getLineAndPos(ctx));
			else if (pg_strcasecmp("rowversion", name.c_str()) == 0)
				handle(INSTR_TSQL_ROWVERSION_DATATYPE, "ROWVERSION datatype", &st_escape_hatch_rowversion, getLineAndPos(ctx));
			else if (pg_strcasecmp("hierarchyid", name.c_str()) == 0)
				handle(INSTR_TSQL_HIERARCHYID_DATATYPE, "HIERARCHYID datatype", getLineAndPos(ctx));
			else if (pg_strcasecmp("geography", name.c_str()) == 0)
				handle(INSTR_TSQL_GEOGRAPHY_DATATYPE, "GEOGRAPHY datatype", getLineAndPos(ctx));
			else if (pg_strcasecmp("geometry", name.c_str()) == 0)
				handle(INSTR_TSQL_GEOMETRY_DATATYPE, "GEOMETRY datatype", getLineAndPos(ctx));
		}
	}
	if (ctx->NATIONAL())
		handle(INSTR_UNSUPPORTED_TSQL_NATIONAL, ctx->NATIONAL());
	if (ctx->VARYING())
		handle(INSTR_UNSUPPORTED_TSQL_VARYING, ctx->VARYING());

	return visitChildren(ctx);
}

antlrcpp::Any TsqlUnsupportedFeatureHandlerImpl::visitSql_option(TSqlParser::Sql_optionContext *ctx)
{
	return visitChildren(ctx);
}

antlrcpp::Any TsqlUnsupportedFeatureHandlerImpl::visitSnapshot_option(TSqlParser::Snapshot_optionContext *ctx)
{
	if (ctx->ALLOW_SNAPSHOT_ISOLATION())
		handle(INSTR_UNSUPPORTED_TSQL_OPTION_ALLOW_SNAPSHOT_ISOLATION, ctx->ALLOW_SNAPSHOT_ISOLATION());
	return visitChildren(ctx);
}

bool TsqlUnsupportedFeatureHandlerImpl::isDefaultLanguage(TSqlParser::IdContext *ctx)
{
	std::string val = stripQuoteFromId(ctx);
	return (pg_strcasecmp("english", val.c_str()) == 0) || (pg_strcasecmp("us_english", val.c_str()) == 0);
}

// This is a list for generating better error message. It may not be a complete list.
// If unsupported feature is missing here, it will not cause a critical problem because it will just throw an error "procedure does not exist" in backend parser.
const char *unsupported_sp_procedures[] = {
	/* Catalog */
	"sp_server_info",

	/* Cursor */
	"sp_describe_cursor_columns",
	"sp_describe_cursor_tables",

	/* Database Engine */
	"sp_add_data_file_recover_suspect_db",
	"sp_add_log_file_recover_suspect_db",
	"sp_addextendedproc",
	"sp_addextendedproperty",
	"sp_addmessage",
	"sp_addtype",
	"sp_addumpdevice",
	"sp_altermessage",
	"sp_attach_db",
	"sp_attach_single_file_db",
	"sp_autostats",
	"sp_bindefault",
	"sp_bindrule",
	"sp_bindsession",
	"sp_certify_removable",
	"sp_clean_db_file_free_space",
	"sp_clean_db_free_space",
	"sp_configure",
	"sp_control_plan_guide",
	"sp_create_plan_guide",
	"sp_create_plan_guide_from_handle",
	"sp_create_removable",
	"sp_createstats",
	"sp_cycle_errorlog",
	"sp_db_increased_partitions",
	"sp_dbcmptlevel",
	"sp_dbmmonitoraddmonitoring",
	"sp_dbmmonitorchangealert",
	"sp_dbmmonitorchangemonitoring",
	"sp_dbmmonitordropalert",
	"sp_dbmmonitordropmonitoring",
	"sp_dbmmonitorhelpalert",
	"sp_dbmmonitorhelpmonitoring",
	"sp_dbmmonitorresults",
	"sp_delete_backuphistory",
	"sp_depends",
	"sp_detach_db",
	"sp_dropdevice",
	"sp_dropextendedproc",
	"sp_dropextendedproperty",
	"sp_dropmessage",
	"sp_droptype",
	"sp_getbindtoken",
	"sp_help",
	"sp_helpconstraint",
	"sp_helpdevice",
	"sp_helpextendedproc",
	"sp_helpfile",
	"sp_helpfilegroup",
	"sp_helpindex",
	"sp_helplanguage"
	"sp_helpserver",
	"sp_helpsort",
	"sp_helpstats",
	"sp_helptext",
	"sp_helptrigger",
	"sp_indexoption",
	"sp_invalidate_textptr"
	"sp_lock",
	"sp_monitor",
	"sp_prepexecrpc",
	"sp_procoption",
	"sp_recompile",
	"sp_refreshview",
	"sp_rename",
	"sp_renamedb",
	"sp_resetstatus",
	"sp_sequence_get_range",
	"sp_serveroption",
	"sp_set_session_context",
	"sp_setnetname",
	"sp_settriggerorder",
	"sp_spaceused",
	"sp_tableoption",
	"sp_unbindefault",
	"sp_unbindrule",
	"sp_updateextendedproperty",
	"sp_validname",
	"sp_who",

	/* Security */
	"sp_add_trusted_assembly",
	"sp_addapprole",
<<<<<<< HEAD
=======
	"sp_addlinkedsrvlogin",
>>>>>>> bd82ad7b
	"sp_addlogin",
	"sp_addremotelogin",
	"sp_addserver",
	"sp_addsrvrolemember",
	"sp_adduser",
	"sp_approlepassword",
	"sp_audit_write",
	"sp_change_users_login",
	"sp_changedbowner",
	"sp_changeobjectowner",
	"sp_control_dbmasterkey_password",
	"sp_dbfixedrolepermission",
	"sp_defaultdb",
	"sp_defaultlanguage",
	"sp_denylogin",
	"sp_describe_parameter_encryption",
	"sp_dropalias",
	"sp_drop_trusted_assembly",
	"sp_dropapprole",
	"sp_droplogin",
	"sp_dropremotelogin",
	"sp_dropsrvrolemember",
	"sp_dropuser",
	"sp_generate_database_ledger_digest",
	"sp_grantdbaccess",
	"sp_grantlogin",
	"sp_helplinkedsrvlogin",
	"sp_helplogins",
	"sp_helpntgroup",
	"sp_helpremotelogin",
	"sp_helprotect",
	"sp_helpsrvrole",
	"sp_migrate_user_to_contained",
	"sp_MShasdbaccess",
	"sp_password",
	"sp_refresh_parameter_encryption",
	"sp_remoteoption",
	"sp_revokedbaccess",
	"sp_revokelogin",
	"sp_setapprole",
	"sp_srvrolepermission",
	"sp_testlinkedserver",
	"sp_unsetapprole",
	"sp_validatelogins",
	"sp_verify_database_ledger",
	"sp_verify_database_ledger_from_digest_storage",
	"sp_xp_cmdshell_proxy_account"
};

#define NUM_UNSUPPORTED_PROCEDURES (sizeof(unsupported_sp_procedures)/sizeof(unsupported_sp_procedures[0]))

void TsqlUnsupportedFeatureHandlerImpl::checkUnsupportedSystemProcedure(TSqlParser::IdContext *ctx)
{
	std::string val = stripQuoteFromId(ctx);
	for (size_t i=0; i<NUM_UNSUPPORTED_PROCEDURES; ++i)
		if (pg_strcasecmp(unsupported_sp_procedures[i], val.c_str()) == 0)
			handle(INSTR_UNSUPPORTED_TSQL_NOT_IMPLEMENTED_SYSTEM_PROCEDURE, val.c_str(), getLineAndPos(ctx));
}

void TsqlUnsupportedFeatureHandlerImpl::checkSupportedGrantStmt(TSqlParser::Grant_statementContext *grant)
{
	std::string unsupported_feature;

	if (!grant->permission_object())
	{
		if (grant->ALL())
			handle(INSTR_UNSUPPORTED_TSQL_REVOKE_STMT, "GRANT ALL on Database", getLineAndPos(grant));

		if (grant->permissions())
		{
			for (auto perm : grant->permissions()->permission())
			{
				auto single_perm = perm->single_permission();
				if (single_perm->CONNECT())
					continue;
				else
					handle(INSTR_UNSUPPORTED_TSQL_REVOKE_STMT, "GRANT Database", getLineAndPos(grant));
			}
		}
	}

	if (grant->permissions())
	{
		for (auto perm : grant->permissions()->permission())
		{
			auto single_perm = perm->single_permission();
			if (single_perm->EXECUTE()
					|| single_perm->EXEC()
					|| single_perm->SELECT() 
					|| single_perm->INSERT()
					|| single_perm->UPDATE()
					|| single_perm->DELETE()
					|| single_perm->REFERENCES()
					|| single_perm->CONNECT())
				continue;
			else
			{
				unsupported_feature = "GRANT PERMISSION " + perm->getText();
				handle(INSTR_UNSUPPORTED_TSQL_REVOKE_STMT, unsupported_feature.c_str(), getLineAndPos(perm));
			}

		}
	}

	if (grant->permission_object())
	{
		auto perm_obj = grant->permission_object();
		auto obj_type = perm_obj->object_type();
		if (obj_type && !obj_type->OBJECT())
		{
			unsupported_feature = "GRANT ON " + obj_type->getText();
			handle(INSTR_UNSUPPORTED_TSQL_REVOKE_STMT, unsupported_feature.c_str(), getLineAndPos(obj_type));
		}
	}

	if (grant->AS())
		handle(INSTR_UNSUPPORTED_TSQL_REVOKE_STMT, "GRANT AS", getLineAndPos(grant->AS()));
}

void TsqlUnsupportedFeatureHandlerImpl::checkSupportedRevokeStmt(TSqlParser::Revoke_statementContext *revoke)
{
	std::string unsupported_feature;

	if (!revoke->permission_object())
	{
		if (revoke->ALL())
			handle(INSTR_UNSUPPORTED_TSQL_REVOKE_STMT, "REVOKE ALL on Database", getLineAndPos(revoke));

		if (revoke->permissions())
		{
			for (auto perm : revoke->permissions()->permission())
			{
				auto single_perm = perm->single_permission();
				if (single_perm->CONNECT())
					continue;
				else
					handle(INSTR_UNSUPPORTED_TSQL_REVOKE_STMT, "REVOKE Database", getLineAndPos(revoke));
			}
		}
	}

	if (revoke->permissions())
	{
		for (auto perm : revoke->permissions()->permission())
		{
			auto single_perm = perm->single_permission();
			if (single_perm->EXECUTE()
					|| single_perm->EXEC()
					|| single_perm->SELECT() 
					|| single_perm->INSERT()
					|| single_perm->UPDATE()
					|| single_perm->DELETE()
					|| single_perm->REFERENCES()
					|| single_perm->CONNECT())
				continue;
			else
			{
				unsupported_feature = "REVOKE PERMISSION " + perm->getText();
				handle(INSTR_UNSUPPORTED_TSQL_REVOKE_STMT, unsupported_feature.c_str(), getLineAndPos(perm));
			}

		}
	}

	if (revoke->permission_object())
	{
		auto perm_obj = revoke->permission_object();
		auto obj_type = perm_obj->object_type();
		if (obj_type && !obj_type->OBJECT())
		{
			unsupported_feature = "REVOKE ON " + obj_type->getText();
			handle(INSTR_UNSUPPORTED_TSQL_REVOKE_STMT, unsupported_feature.c_str(), getLineAndPos(obj_type));
		}
	}

	if (revoke->AS())
		handle(INSTR_UNSUPPORTED_TSQL_REVOKE_STMT, "REVOKE AS", getLineAndPos(revoke->AS()));
}<|MERGE_RESOLUTION|>--- conflicted
+++ resolved
@@ -1545,10 +1545,6 @@
 	/* Security */
 	"sp_add_trusted_assembly",
 	"sp_addapprole",
-<<<<<<< HEAD
-=======
-	"sp_addlinkedsrvlogin",
->>>>>>> bd82ad7b
 	"sp_addlogin",
 	"sp_addremotelogin",
 	"sp_addserver",
