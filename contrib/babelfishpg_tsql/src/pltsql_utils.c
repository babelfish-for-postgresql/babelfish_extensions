--- conflicted
+++ resolved
@@ -18,10 +18,7 @@
 #include "utils/syscache.h"
 #include "utils/fmgroids.h"
 #include "utils/catcache.h"
-<<<<<<< HEAD
-=======
 #include "utils/acl.h"
->>>>>>> 4b1b9e86
 #include "access/table.h"
 #include "access/genam.h"
 
@@ -919,24 +916,11 @@
 
 /*
  * tsql_get_constraint_oid
-<<<<<<< HEAD
- *		Given name and namespace of a constraint, look up the OID.
-=======
  *	Given name and namespace of a constraint, look up the OID.
->>>>>>> 4b1b9e86
  *
  * Returns InvalidOid if there is no such constraint.
  */
 Oid
-<<<<<<< HEAD
-tsql_get_constraint_oid(char *conname, Oid connamespace)
-{	
-	Relation		tgrel;
-	ScanKeyData 	skey[2];
-	SysScanDesc 	tgscan;
-	HeapTuple		tuple;
-	Oid				result = InvalidOid;
-=======
 tsql_get_constraint_oid(char *conname, Oid connamespace, Oid user_id)
 {
 	Relation		tgrel;
@@ -944,24 +928,10 @@
 	SysScanDesc		tgscan;
 	HeapTuple		tuple;
 	Oid			result = InvalidOid;
->>>>>>> 4b1b9e86
 
 	/* search in pg_constraint by name and namespace */
 	tgrel = table_open(ConstraintRelationId, AccessShareLock);
 	ScanKeyInit(&skey[0],
-<<<<<<< HEAD
-				Anum_pg_constraint_conname,
-				BTEqualStrategyNumber, F_NAMEEQ,
-				CStringGetDatum(conname));
-
-	ScanKeyInit(&skey[1],
-				Anum_pg_constraint_connamespace,
-				BTEqualStrategyNumber, F_OIDEQ,
-				ObjectIdGetDatum(connamespace));
-
-	tgscan = systable_beginscan(tgrel, ConstraintNameNspIndexId,
-								true, NULL, 2, skey);
-=======
 			Anum_pg_constraint_conname,
 			BTEqualStrategyNumber, F_NAMEEQ,
 			CStringGetDatum(conname));
@@ -973,7 +943,6 @@
 
 	tgscan = systable_beginscan(tgrel, ConstraintNameNspIndexId,
 					true, NULL, 2, skey);
->>>>>>> 4b1b9e86
 
 	/* we are interested in the first row only */
 	if (HeapTupleIsValid(tuple = systable_getnext(tgscan)))
@@ -981,9 +950,6 @@
 		Form_pg_constraint con = (Form_pg_constraint) GETSTRUCT(tuple);
 		if (OidIsValid(con->oid))
 		{
-<<<<<<< HEAD
-			result = con->oid;
-=======
 			if (OidIsValid(con->conrelid))
 			{
 				if(pg_class_aclcheck(con->conrelid, user_id, ACL_SELECT) == ACLCHECK_OK)
@@ -991,7 +957,6 @@
 			}
 			else
 				result = con->oid;
->>>>>>> 4b1b9e86
 		}
 	}
 	systable_endscan(tgscan);
@@ -1001,24 +966,11 @@
 
 /*
  * tsql_get_trigger_oid
-<<<<<<< HEAD
- *		Given name and namespace of a trigger, look up the OID.
-=======
  *	Given name and namespace of a trigger, look up the OID.
->>>>>>> 4b1b9e86
  *
  * Returns InvalidOid if there is no such trigger.
  */
 Oid
-<<<<<<< HEAD
-tsql_get_trigger_oid(char *tgname, Oid tgnamespace)
-{
-	Relation		tgrel;
-	ScanKeyData 	key;
-	SysScanDesc 	tgscan;
-	HeapTuple		tuple;
-	Oid				result = InvalidOid;
-=======
 tsql_get_trigger_oid(char *tgname, Oid tgnamespace, Oid user_id)
 {
 	Relation		tgrel;
@@ -1026,26 +978,16 @@
 	SysScanDesc		tgscan;
 	HeapTuple 		tuple;
 	Oid			result = InvalidOid;
->>>>>>> 4b1b9e86
 
 	/* first search in pg_trigger by name */
 	tgrel = table_open(TriggerRelationId, AccessShareLock);
 	ScanKeyInit(&key,
-<<<<<<< HEAD
-				Anum_pg_trigger_tgname,
-				BTEqualStrategyNumber, F_NAMEEQ,
-				CStringGetDatum(tgname));
-
-	tgscan = systable_beginscan(tgrel, TriggerRelidNameIndexId,
-								true, NULL, 1, &key);
-=======
 			Anum_pg_trigger_tgname,
 			BTEqualStrategyNumber, F_NAMEEQ,
 			CStringGetDatum(tgname));
 
 	tgscan = systable_beginscan(tgrel, TriggerRelidNameIndexId,
 					true, NULL, 1, &key);
->>>>>>> 4b1b9e86
 	
 	while (HeapTupleIsValid(tuple = systable_getnext(tgscan)))
 	{
@@ -1055,12 +997,8 @@
 			break;
 		}
 		/* then consider only trigger in specified namespace */
-<<<<<<< HEAD
-		if (get_rel_namespace(pg_trigger->tgrelid) == tgnamespace)
-=======
 		if (get_rel_namespace(pg_trigger->tgrelid) == tgnamespace && 
 			pg_class_aclcheck(pg_trigger->tgrelid, user_id, ACL_SELECT) == ACLCHECK_OK)
->>>>>>> 4b1b9e86
 		{
 			result = pg_trigger->oid;
 			break;
@@ -1073,28 +1011,16 @@
 
 /*
  * tsql_get_proc_oid
-<<<<<<< HEAD
- *		Given name and namespace of a proc, look up the OID.
-=======
  *	Given name and namespace of a proc, look up the OID.
->>>>>>> 4b1b9e86
  *
  * Returns InvalidOid if there is no such proc.
  */
 Oid
-<<<<<<< HEAD
-tsql_get_proc_oid(char *proname, Oid pronamespace)
-{
-	HeapTuple		tuple;
-	CatCList		*catlist;
-	Oid				result = InvalidOid;
-=======
 tsql_get_proc_oid(char *proname, Oid pronamespace, Oid user_id)
 {
 	HeapTuple		tuple;
 	CatCList		*catlist;
 	Oid			result = InvalidOid;
->>>>>>> 4b1b9e86
 
 	/* first search in pg_proc by name */
 	catlist = SearchSysCacheList1(PROCNAMEARGSNSP, CStringGetDatum(proname));
@@ -1104,12 +1030,8 @@
 		tuple = &catlist->members[i]->tuple;
 		procform = (Form_pg_proc) GETSTRUCT(tuple);
 		/* then consider only procs in specified namespace */
-<<<<<<< HEAD
-		if (procform->pronamespace == pronamespace)
-=======
 		if (procform->pronamespace == pronamespace &&
 			pg_proc_aclcheck(procform->oid, user_id, ACL_EXECUTE) == ACLCHECK_OK)
->>>>>>> 4b1b9e86
 		{
 			result = procform->oid;
 			break;
@@ -1123,25 +1045,6 @@
 babelfish_get_delimiter_pos(char *str)
 {	
 	char *ptr;
-<<<<<<< HEAD
-	if(strlen(str) <= 2 && (strchr(str, '"') || strchr(str, '[') || strchr(str, ']')))
-		return -1;
-	else if(str[0] == '[')
-	{
-		ptr = strstr(str, "].");
-		if(ptr == NULL)
-			return -1;
-		else
-			return (int)(ptr - str) + 1;
-	}
-	else if(str[0] == '"')
-	{
-		ptr = strstr(&str[1], "\".");
-		if(ptr == NULL)
-			return -1;
-		else
-			return (int)(ptr - str) + 1;
-=======
 	if (strlen(str) <= 2 && (strchr(str, '"') || strchr(str, '[') || strchr(str, ']')))
 		return -1;
 	else if (str[0] == '[')
@@ -1159,22 +1062,14 @@
 			return -1;
 		else
 			return (int) (ptr - str) + 1;
->>>>>>> 4b1b9e86
 	}
 	else
 	{	
 		ptr = strstr(str, ".");
-<<<<<<< HEAD
-		if(ptr == NULL)
-			return -1;
-		else
-			return (int)(ptr - str);
-=======
 		if (ptr == NULL)
 			return -1;
 		else
 			return (int) (ptr - str);
->>>>>>> 4b1b9e86
 	}
 	
 	return -1;
@@ -1189,28 +1084,17 @@
 	
 	if (len >= 2 && ((str[0] == '[' && str[len - 1] == ']') || (str[0] == '"' && str[len - 1] == '"')))
 	{	
-<<<<<<< HEAD
-		if(len > 2)
-			return pnstrdup(&str[1], len - 2);
-		else
-			return "";
-=======
 		if (len > 2)
 			return pnstrdup(&str[1], len - 2);
 		else
 			return pstrdup("");
->>>>>>> 4b1b9e86
 	}
 	else
 		return pnstrdup(str, len);
 }
 
 /*
-<<<<<<< HEAD
- * Split multiple-part object-name into array of pointers , it also remove the delimited identifiers. 
-=======
  * Split multiple-part object-name into array of pointers, it also remove the delimited identifiers. 
->>>>>>> 4b1b9e86
  */
 char**
 split_object_name(char *name)
@@ -1218,13 +1102,8 @@
 	char		**res = palloc(4 * sizeof(char *));
 	char		*temp[4];
 	char		*str;
-<<<<<<< HEAD
-	int			cur_pos, next_pos;
-	int 		count = 0;
-=======
 	int		cur_pos, next_pos;
 	int		count = 0;
->>>>>>> 4b1b9e86
 
 	/* extract and remove the delimited identifiers from input into temp array */
 	cur_pos = 0;
@@ -1242,13 +1121,8 @@
 	/* fill unspecified parts with empty strings */
 	for(int i = 0; i < 4; i++)
 	{
-<<<<<<< HEAD
-		if(i < 4 - count)
-			res[i] = "";
-=======
 		if (i < 4 - count)
 			res[i] = pstrdup("");
->>>>>>> 4b1b9e86
 		else
 			res[i] = temp[i - (4 - count)];
 	}
