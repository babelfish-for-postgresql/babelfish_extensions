#include "postgres.h"

#include "catalog/namespace.h"
#include "catalog/pg_proc.h"
#include "catalog/pg_type.h"
#include "catalog/pg_trigger.h"
#include "catalog/pg_constraint.h"
#include "parser/parser.h"      /* only needed for GUC variables */
#include "parser/parse_type.h"
#include "mb/pg_wchar.h"
#include "miscadmin.h"
#include "pltsql.h"
#include "storage/lock.h"
#include "utils/builtins.h"
#include "utils/elog.h"
#include "utils/guc.h"
#include "utils/lsyscache.h"
#include "utils/syscache.h"
#include "utils/fmgroids.h"
#include "utils/catcache.h"
#include "utils/acl.h"
#include "access/table.h"
#include "access/genam.h"
#include "catalog.h"

#include "multidb.h"

common_utility_plugin *common_utility_plugin_ptr = NULL;

bool suppress_string_truncation_error = false;

bool pltsql_suppress_string_truncation_error(void);

bool is_tsql_any_char_datatype(Oid oid); /* sys.char / sys.nchar / sys.varchar / sys.nvarchar */
bool is_tsql_text_ntext_or_image_datatype(Oid oid);

/* 
 * Following the rule for locktag fields of advisory locks:
 *	field1: MyDatabaseId ... ensures locks are local to each database
 *	field2: high-order half of an int8 key
 *	field3: low-order half of an int8 key
 *	field4: 1 or 2 are used in advisory lock funcs that user may call, so we use 3
 *	We also add a magic number to the key to avoid collision
 */
const uint64 PLTSQL_LOCKTAG_OFFSET = 0xABCDEF;
#define SET_LOCKTAG_INT16(tag, key16) \
	SET_LOCKTAG_ADVISORY(tag, \
						 MyDatabaseId, \
						 (uint32) ((((int64) key16) + PLTSQL_LOCKTAG_OFFSET) >> 32), \
						 (uint32) (((int64) key16) + PLTSQL_LOCKTAG_OFFSET), \
						 3)

/*
 * Setup default typmod for sys types/domains when typmod isn't specified
 * (that is, typmod = -1).
 * We only care to do this in TSQL dialect, this means sys.varchar
 * defaults to sys.varchar(1) only in TSQL dialect.
 *
 * is_cast indicates if it's a CAST/CONVERT statement, if it's true the default
 * length of string and binary type will be set to 30.
 *
 * If typmod is TSQLMaxTypmod (-8000), it means MAX is used in the
 * length field of VARCHAR, NVARCHAR or VARBINARY. Set typmod to -1,
 * by default -1 the engine will treat it as unlimited length.
 *
 * Also, length should be restricted to 8000 for sys.varchar and sys.char datatypes.
 * And length should be restricted to 4000 for sys.varchar and sys.char datatypes
 */
void 
pltsql_check_or_set_default_typmod(TypeName * typeName, int32 *typmod, bool is_cast)
{
	Assert(sql_dialect == SQL_DIALECT_TSQL);

	/* Do nothing for  internally generated TypeName or %TYPE */
	if (typeName->names == NIL || typeName->pct_type)
	{
		return;
	}
	else
	{
		/* Normal reference to a type name */
		char *schemaname;
		char *typname;
		bool	is_sys_schema = false;

		/* deconstruct the name list */
		DeconstructQualifiedName(typeName->names, &schemaname, &typname);
		if (schemaname)
			is_sys_schema = strcmp("sys", schemaname) == 0;
		else
		{
			Oid schema_oid;
			Oid sys_oid = InvalidOid;

			/* Unqualified type name, search the search path */
			schema_oid = typenameGetSchemaOID(typname, true);
			if (!OidIsValid(sys_oid))
				sys_oid = get_namespace_oid("sys", true);
			is_sys_schema = sys_oid == schema_oid;
		}
		if (is_sys_schema)
		{
			int max_allowed_varchar_length = 8000;
			int max_allowed_nvarchar_length = 4000;
			/* sys types/domains without typmod specification, set the default accordingly */
			if (*typmod == -1)
			{
				if (strcmp(typname, "varchar") == 0 ||
					strcmp(typname, "nvarchar") == 0 ||
					strcmp(typname, "nchar") == 0 ||
					strcmp(typname, "varbinary") == 0 ||
					strcmp(typname, "binary") == 0 ||
					strcmp(typname, "bpchar") == 0)
				{
					/* Default length is 30 in cast and convert statement */
					if (is_cast)
						/* atttypmod is the declared length of the type plus VARHDRSZ. */
						*typmod = 30 + VARHDRSZ;
					else
						/* Default length is 1 in the general case */
						*typmod = 1 + VARHDRSZ;
				}
				else if (strcmp(typname, "smalldatetime") == 0)
					*typmod = 0;
				else if (strcmp(typname, "decimal") == 0)
					*typmod = 1179652;  /* decimal(18,0) */
			}
			/* for sys.varchar/nvarchar/varbinary(MAX), set typmod back to -1 */
			else if (*typmod == TSQLMaxTypmod)
			{
				if (strcmp(typname, "varchar") == 0 ||
					strcmp(typname, "nvarchar") == 0 ||
					strcmp(typname, "varbinary") == 0)
					*typmod = -1;
				else
					ereport(ERROR,
							(errcode(ERRCODE_INVALID_PARAMETER_VALUE),
							errmsg("Incorrect syntax near the keyword '%s'.", typname)));
			}
			else if (*typmod > (max_allowed_varchar_length + VARHDRSZ) && (strcmp(typname, "varchar") == 0 || strcmp(typname, "bpchar") == 0))
			{
				ereport(ERROR,
						(errcode(ERRCODE_INVALID_PARAMETER_VALUE),
						errmsg("The size '%d' exceeds the maximum allowed (%d) for '%s' datatype.",
							*typmod - VARHDRSZ, max_allowed_varchar_length, typname)));
			}
			else if (*typmod > (max_allowed_nvarchar_length + VARHDRSZ) && (strcmp(typname, "nvarchar") == 0 || strcmp(typname, "nchar") == 0))
			{
				ereport(ERROR,
						(errcode(ERRCODE_INVALID_PARAMETER_VALUE),
						errmsg("The size '%d' exceeds the maximum allowed (%d) for '%s' datatype.",
							*typmod - VARHDRSZ, max_allowed_nvarchar_length, typname)));
			}
		}
	}
}
/*
 * Declare variable API
 *
 * Given a variable's info, build its InlineCodeBlockArgs and FunctionCallInfo
 * Note that you still need to manually fill in the first two argumetns of fcinfo.
 * fcinfo->args[0] is the query string. fcinfo->args[1] is the
 * InlineCodeBlockAgs built here.
 *
 * Sample code for calling this function:
 * 
 * InlineCodeBlock *codeblock = ...;
 * InlineCodeBlockArgs *args = ...;
 * LOCAL_FCINFO(fcinfo, FUNC_MAX_ARGS);
 * MemSet(fcinfo, ...);
 *
 * fcinfo->flinfo = ...;
 * fcinfo->args[0].value = PointerGetDatum(codeblock);
 * fcinfo->args[0].isnull = false;
 * fcinfo->nargs = 1;
 *
 * for (p in params)
 *	pltsql_declare_variable(..., &args, &fcinfo);
 *
 * fcinfo->args[1].value = PointerGetDatum(args);
 * fcinfo->args[1].isnull = false;
 * fcinfo->nargs++;
 */
void pltsql_declare_variable(Oid type, int32 typmod, char *name, char mode, Datum value, 
			     bool isnull, int index, InlineCodeBlockArgs **args, 
			     FunctionCallInfo *fcinfo)
{
	/*
	 * In case of sp_execute, we don't need the following info.  Hence, skip
	 * filling InlineCodeBlockArgs if it's not provided.
	 */
	if(args)
	{
		(*args)->argtypes[index] = type;
		(*args)->argtypmods[index] = typmod;
		(*args)->argnames[index] = name;
		(*args)->argmodes[index] = mode;
	}

	if (isnull)
		(*fcinfo)->args[index + 2].value = (Datum) 0;
	else
		(*fcinfo)->args[index + 2].value = value;

	(*fcinfo)->args[index + 2].isnull = isnull;
	(*fcinfo)->nargs++;
	
	/* Safety check */
	if ((*fcinfo)->nargs - 2 > PREPARE_STMT_MAX_ARGS)
		ereport(ERROR, (errcode(ERRCODE_TOO_MANY_ARGUMENTS),
				errmsg("cannot pass more than %d arguments to a procedure",
				       PREPARE_STMT_MAX_ARGS)));
}

/*
 * Read out param API
 *
 * This function deconstruct the input composite Datum comp_value, and store the
 * info in values and nulls.
 */
void pltsql_read_composite_out_param(Datum comp_value, Datum **values, bool **nulls)
{
	HeapTupleData	tmptup;
	TupleDesc	tupdesc;
	HeapTupleHeader td;
	Oid		tupType;
	int32		tupTypmod;

	/* Get tuple body (note this could involve detoasting) */
	td = DatumGetHeapTupleHeader(comp_value);

	/* Build a temporary HeapTuple control structure */
	tmptup.t_len = HeapTupleHeaderGetDatumLength(td);
	ItemPointerSetInvalid(&(tmptup.t_self));
	tmptup.t_tableOid = InvalidOid;
	tmptup.t_data = td;

	/* Extract rowtype info and find a tupdesc */
	tupType = HeapTupleHeaderGetTypeId(td);
	tupTypmod = HeapTupleHeaderGetTypMod(td);
	tupdesc = lookup_rowtype_tupdesc(tupType, tupTypmod);


	if (tupdesc && HeapTupleIsValid(&tmptup))
	{
		int	td_natts = tupdesc->natts;

		*values = (Datum *) palloc(sizeof(Datum) * td_natts);
		*nulls = (bool *) palloc(sizeof(bool) * td_natts);

		heap_deform_tuple(&tmptup, tupdesc, *values, *nulls);
	}
	else
	{
		*values = NULL;
		*nulls = NULL;
	}
	ReleaseTupleDesc(tupdesc);
}

bool pltsql_suppress_string_truncation_error()
{
	return suppress_string_truncation_error;
}

void pltsql_read_procedure_info(StringInfo inout_str,
								bool *is_proc,
								Oid *typid,
								Oid *typmod,
								int *collation)
{
	Oid						func_oid = InvalidOid;
	Oid						atttypid;
	Oid						atttypmod;
	int						attcollation;
	bool					isStoredProcedure = true;
	HeapTuple				proctup = NULL;
	Form_pg_proc			proc = NULL;
	List	    *parsetree;
	CallStmt *cstmt;
	FuncCall *funccall;
	FuncCandidateList clist;
	const char  *str1 = "EXECUTE ";
	StringInfoData	    proc_stmt;

	/*
	 * Create a fake EXECUTE statement to get the function name
	 */
	initStringInfo(&proc_stmt);
	appendStringInfoString(&proc_stmt, str1);
	appendStringInfoString(&proc_stmt, inout_str->data);
	parsetree = raw_parser(proc_stmt.data, RAW_PARSE_DEFAULT);
	cstmt  = (CallStmt *) ((RawStmt *) linitial(parsetree))->stmt;
	Assert(cstmt);

	if (enable_schema_mapping())
		rewrite_object_refs((Node *) cstmt);

	funccall = cstmt->funccall;

	/*
	 * Parse the name into components and see if it matches any
	 * pg_proc entries in the current search path.
	 */
	clist = FuncnameGetCandidates(funccall->funcname, -1, NIL, false, false, false, false);

	if (clist == NULL)
	{
		/*
		 * We don't store some system procedures in the catalog, ex: sp_executesql,
		 * sp_prepare etc.  We can add a check for them here.  But, let's skip
		 * the check from here because when we're going to execute the procedure,
		 * if it doesn't exist or it's not a system procedure, then anywaay
		 * we're going to throw an error.
		 */
		isStoredProcedure = true;
	}
	else
	{
		if (clist->next != NULL)
		ereport(ERROR,
				(errcode(ERRCODE_AMBIGUOUS_FUNCTION),
				 errmsg("more than one function named \"%s\"",
						NameListToString(funccall->funcname))));

		func_oid = clist->oid;
		Assert(func_oid != InvalidOid);

		/* Look up the function */
		proctup = SearchSysCache1(PROCOID, ObjectIdGetDatum(func_oid));

		/* shouldn't happen, otherwise regprocin would've thrown error */
		if (!HeapTupleIsValid(proctup))
			elog(ERROR, "cache lookup failed for function %d", func_oid);

		proc = (Form_pg_proc) GETSTRUCT(proctup);

		isStoredProcedure = (proc->prokind == PROKIND_PROCEDURE);
	}

	if (isStoredProcedure)
	{
		/* a procedure always returns integer */
		atttypid = INT4OID;
		atttypmod = -1;
		attcollation = -1;
	}
	else
	{
		Type        retType;
		Form_pg_type typtup;

		if (proc->proretset)
			ereport(ERROR,
				(errcode(ERRCODE_FEATURE_NOT_SUPPORTED),
				errmsg("The request for procedure \"%s\" failed because \"%s\" is"
					   "a SET-returning function", NameStr(proc->proname),
					   NameStr(proc->proname))));

		if (proc->prorettype == RECORDOID || proc->prorettype == VOIDOID)
			ereport(ERROR,
				(errcode(ERRCODE_FEATURE_NOT_SUPPORTED),
				errmsg("The request for procedure \"%s\" failed because \"%s\" is"
					   "not a scalar-valued function", NameStr(proc->proname),
					   NameStr(proc->proname))));

		retType = typeidType(proc->prorettype);
		typtup = (Form_pg_type) GETSTRUCT(retType);

		atttypid = proc->prorettype;
		attcollation = typtup->typcollation;

		/*
		 * By default, PG ignores the typmod of return type, so just pick th
		 * return type from the pg_type.  In [BABEL-1000], we've fixed this
		 * issue by storing the typemod of return type in pg_proc->probin
		 * field.  So, let's read the typmod from the same.
		 */
		Assert(func_oid != InvalidOid);
		atttypmod = probin_read_ret_typmod(func_oid, proc->pronargs, proc->prorettype);

		ReleaseSysCache((HeapTuple) retType);
	}

	if (proctup != NULL)
		ReleaseSysCache(proctup);

	if (is_proc)
		*is_proc = isStoredProcedure;
	if (typid)
		*typid = atttypid;
	if (typmod)
		*typmod = atttypmod;
	if (collation)
		*collation = attcollation;
}

void
PLTsqlStartTransaction(char *txnName)
{
	elog(DEBUG2, "TSQL TXN Start transaction %d", NestedTranCount);
	if (!IsTransactionBlockActive())
	{
		Assert(NestedTranCount == 0);
		BeginTransactionBlock();
		/*
		 * set transaction name in savepoint field.
		 * It is needed to distinguish rollback vs
		 * rollback to savepoint requests.
		 */
		if (txnName != NULL)
			SetTopTransactionName(txnName);
	}
	++NestedTranCount;

	if (*pltsql_protocol_plugin_ptr && (*pltsql_protocol_plugin_ptr)->set_at_at_stat_var)
			(*pltsql_protocol_plugin_ptr)->set_at_at_stat_var("trancount", NestedTranCount, 0);
}

void
PLTsqlCommitTransaction(QueryCompletion *qc, bool chain)
{
	elog(DEBUG2, "TSQL TXN Commit transaction %d", NestedTranCount);
	if (NestedTranCount <= 1)
	{
		RequireTransactionBlock(true, "COMMIT");
		if (!EndTransactionBlock(chain))
		{
			/* report unsuccessful commit in QueryCompletion */
			if (qc)
				qc->commandTag = CMDTAG_ROLLBACK;
		}
		NestedTranCount = 0;
	}
	else
	{
		--NestedTranCount;
	}

	if (*pltsql_protocol_plugin_ptr && (*pltsql_protocol_plugin_ptr)->set_at_at_stat_var)
			(*pltsql_protocol_plugin_ptr)->set_at_at_stat_var("trancount", NestedTranCount, 0);
}

void
PLTsqlRollbackTransaction(char *txnName, QueryCompletion *qc, bool chain)
{
	if (IsTopTransactionName(txnName))
	{
		elog(DEBUG2, "TSQL TXN Rollback transaction");
		RequireTransactionBlock(true, "ROLLBACK");
		/* Rollback request */
		UserAbortTransactionBlock(chain);
		NestedTranCount = 0;

		if (*pltsql_protocol_plugin_ptr && (*pltsql_protocol_plugin_ptr)->set_at_at_stat_var)
			(*pltsql_protocol_plugin_ptr)->set_at_at_stat_var("trancount", NestedTranCount, 0);
	}
	else
	{
		elog(DEBUG2, "TSQL TXN Rollback to savepoint %s", txnName);
		RequireTransactionBlock(true, "ROLLBACK TO SAVEPOINT");
		RollbackToSavepoint(txnName);
		RollbackAndReleaseSavepoint(txnName);
		if (qc)
			//			strncpy(completionTag, "ROLLBACK TO SAVEPOINT");
			/* PG 13 merge: double check this line */
			qc->commandTag = CMDTAG_SAVEPOINT;
	}
}

void
pltsql_start_txn(void)
{
	PLTsqlStartTransaction(NULL);
	CommitTransactionCommand();
}

void
pltsql_commit_txn(void)
{
	PLTsqlCommitTransaction(NULL, false);
	CommitTransactionCommand();
	StartTransactionCommand();
}

void
pltsql_rollback_txn(void)
{
	PLTsqlRollbackTransaction(NULL, NULL, false);
	CommitTransactionCommand();
	StartTransactionCommand();
}

bool
pltsql_get_errdata(int *tsql_error_code, int *tsql_error_severity, int *tsql_error_state)
{
	if (exec_state_call_stack == NULL ||
		exec_state_call_stack->error_data.error_number < 50000)
		return false;

	if (tsql_error_code)
		*tsql_error_code = exec_state_call_stack->error_data.error_number;
	if (tsql_error_severity)
		*tsql_error_severity = exec_state_call_stack->error_data.error_severity;
	if (tsql_error_state)
		*tsql_error_state = exec_state_call_stack->error_data.error_state;
	return true;
}

bool
is_sysname_column(ColumnDef *coldef)
{
	return pg_strcasecmp(((String *) llast(coldef->typeName->names))->sval, "sysname") == 0;
}

bool
have_null_constr(List *constr_list)
{
	ListCell *lc;
	bool isnull = false;

	foreach(lc, constr_list)
	{
		Constraint *c = lfirst_node(Constraint, lc);
		if (c->contype == CONSTR_NULL)
		{
			isnull = true;
			break;
		}
	}
	return isnull;
}

Node *
parsetree_nth_stmt(List *parsetree, int n)
{
	return ((RawStmt *) list_nth(parsetree, n))->stmt;
}

/* 
 * Functions to update parsed dummy statements with real values 
 */
void
update_AlterTableStmt(Node *n, const char *tbl_schema, const char *newowner)
{
	AlterTableStmt *stmt = (AlterTableStmt *) n;
	ListCell *lc;
	if (!IsA(stmt, AlterTableStmt))
		ereport(ERROR, (errcode(ERRCODE_SYNTAX_ERROR), errmsg("query is not a AlterTableStmt")));

	if (tbl_schema)
		stmt->relation->schemaname = pstrdup(tbl_schema);

	if (!newowner)
		return;

	foreach(lc, stmt->cmds)
	{
		AlterTableCmd *cmd = (AlterTableCmd *) lfirst(lc);
		switch (cmd->subtype)
		{
			case AT_ChangeOwner:
			{
				cmd->newowner->rolename = pstrdup(newowner);
				break;
			}
			default:
				break;
		}
	}
}

void
update_CreateRoleStmt(Node *n, const char *role, const char *member, const char *addto)
{
	CreateRoleStmt *stmt = (CreateRoleStmt *) n;
	ListCell *option;
	if (!IsA(stmt, CreateRoleStmt))
		ereport(ERROR, (errcode(ERRCODE_SYNTAX_ERROR), errmsg("query is not a CreateRoleStmt")));

	if (role)
		stmt->role = pstrdup(role);

	if (!member && !addto)
		return;

	foreach(option, stmt->options)
	{
		DefElem *defel = (DefElem *) lfirst(option);

		if (member && defel->arg && strcmp(defel->defname, "rolemembers") == 0)
		{
			RoleSpec *tmp = (RoleSpec *) llast((List *) defel->arg);
			tmp->rolename = pstrdup(member);
		}
		else if (addto && defel->arg && strcmp(defel->defname, "addroleto") == 0)
		{
			RoleSpec *tmp = (RoleSpec *) llast((List *) defel->arg);
			tmp->rolename = pstrdup(addto);
		}
	}
}

void
update_AlterRoleStmt(Node *n, RoleSpec *role)
{
	AlterRoleStmt *stmt = (AlterRoleStmt *) n;
	if (!IsA(stmt, AlterRoleStmt))
		ereport(ERROR,
				(errcode(ERRCODE_SYNTAX_ERROR),
				 errmsg("query is not an AlterRoleStmt")));

	stmt->role = role;
}

void
update_CreateSchemaStmt(Node *n, const char *schemaname, const char *authrole)
{
	CreateSchemaStmt *stmt = (CreateSchemaStmt *) n;
	if (!IsA(stmt, CreateSchemaStmt))
		ereport(ERROR, (errcode(ERRCODE_SYNTAX_ERROR), errmsg("query is not a CreateSchemaStmt")));

	if (schemaname)
		stmt->schemaname = pstrdup(schemaname);

	if (authrole)
		stmt->authrole->rolename = pstrdup(authrole);
}

void
update_DropOwnedStmt(Node *n, List *role_list)
{
	DropOwnedStmt	*stmt = (DropOwnedStmt *) n;
	List			*rolespec_list = NIL;
	ListCell		*elem;

	if (!IsA(stmt, DropOwnedStmt))
		ereport(ERROR,
				(errcode(ERRCODE_SYNTAX_ERROR),
				 errmsg("query is not a DropOwnedStmt")));

	foreach (elem, role_list)
	{
		char *name = (char *) lfirst(elem);
		RoleSpec *tmp = makeNode(RoleSpec);

		tmp->roletype = ROLESPEC_CSTRING;
		tmp->location = -1;
		tmp->rolename = pstrdup(name);
		rolespec_list = lappend(rolespec_list, tmp);
	}
	stmt->roles = rolespec_list;
}

void
update_DropRoleStmt(Node *n, const char *role)
{
	DropRoleStmt *stmt = (DropRoleStmt *) n;
	if (!IsA(stmt, DropRoleStmt))
		ereport(ERROR, (errcode(ERRCODE_SYNTAX_ERROR), errmsg("query is not a DropRoleStmt")));

	if (role && stmt->roles)
	{
		/* 
		 * Delete the first element if it's is_role flag, in this way we won't
		 * need to rewrite the role names during internal call.
		 */
		RoleSpec *tmp = (RoleSpec *) linitial(stmt->roles);

		if (strcmp(tmp->rolename, "is_role") == 0)
			stmt->roles = list_delete_cell(stmt->roles, list_head(stmt->roles));

		pfree(tmp);

		if (!stmt->roles)
			return;

		/* Update the statement with given role name */
		tmp = (RoleSpec *) llast(stmt->roles);
		tmp->rolename = pstrdup(role);
	}
}

void
update_DropStmt(Node *n, const char *object)
{
	DropStmt *stmt = (DropStmt *) n;
	if (!IsA(stmt, DropStmt))
		ereport(ERROR, (errcode(ERRCODE_SYNTAX_ERROR), errmsg("query is not a DropStmt")));

	if (object && stmt->objects)
		llast(stmt->objects) = makeString(pstrdup(object));
}

void
update_GrantRoleStmt(Node *n, List *privs, List *roles)
{
	GrantRoleStmt *stmt = (GrantRoleStmt *) n;
	if (!IsA(stmt, GrantRoleStmt))
		ereport(ERROR, (errcode(ERRCODE_SYNTAX_ERROR), errmsg("query is not a GrantRoleStmt")));

	stmt->granted_roles = privs;
	stmt->grantee_roles = roles;
}

void
update_GrantStmt(Node *n, const char *object, const char *obj_schema, const char *grantee)
{
	GrantStmt *stmt = (GrantStmt *) n;
	if (!IsA(stmt, GrantStmt))
		ereport(ERROR, (errcode(ERRCODE_SYNTAX_ERROR), errmsg("query is not a GrantStmt")));

	if (object && stmt->objects)
		llast(stmt->objects) = makeString(pstrdup(object));
	else if (obj_schema && stmt->objects)
	{
		RangeVar *tmp = (RangeVar *) llast(stmt->objects);
		tmp->schemaname = pstrdup(obj_schema);
	}

	if (grantee && stmt->grantees)
	{
		RoleSpec *tmp = (RoleSpec *) llast(stmt->grantees);
		tmp->rolename = pstrdup(grantee);
	}
}

void
update_RenameStmt(Node *n, const char *old_name, const char *new_name)
{
	RenameStmt *stmt = (RenameStmt *) n;
	if (!IsA(stmt, RenameStmt))
		ereport(ERROR, (errcode(ERRCODE_SYNTAX_ERROR), errmsg("query is not a RenameStmt")));

	stmt->subname = pstrdup(old_name);
	stmt->newname = pstrdup(new_name);
}

void
update_ViewStmt(Node *n, const char *view_schema)
{
	ViewStmt *stmt = (ViewStmt *) n;
	if (!IsA(stmt, ViewStmt))
		ereport(ERROR, (errcode(ERRCODE_SYNTAX_ERROR), errmsg("query is not a ViewStmt")));

	if (view_schema)
		stmt->view->schemaname = pstrdup(view_schema);
}

bool is_tsql_any_char_datatype(Oid oid)
{
	return (*common_utility_plugin_ptr->is_tsql_bpchar_datatype)(oid) ||
		(*common_utility_plugin_ptr->is_tsql_nchar_datatype)(oid) ||
		(*common_utility_plugin_ptr->is_tsql_varchar_datatype)(oid) ||
		(*common_utility_plugin_ptr->is_tsql_nvarchar_datatype)(oid);
}

bool is_tsql_text_ntext_or_image_datatype(Oid oid)
{
	return (*common_utility_plugin_ptr->is_tsql_text_datatype)(oid) ||
		(*common_utility_plugin_ptr->is_tsql_ntext_datatype)(oid) ||
		(*common_utility_plugin_ptr->is_tsql_image_datatype)(oid);
}

/*
 * Try to acquire a lock with no wait
 */
bool
TryLockLogicalDatabaseForSession(int16 dbid, LOCKMODE lockmode)
{
	LOCKTAG tag;

	SET_LOCKTAG_INT16(tag, dbid); 

	return LockAcquire(&tag, lockmode, true, true) != LOCKACQUIRE_NOT_AVAIL;
}

/*
 * Release the lock
 */
void
UnlockLogicalDatabaseForSession(int16 dbid, LOCKMODE lockmode, bool force)
{
	LOCKTAG tag;

	SET_LOCKTAG_INT16(tag, dbid);

	if (!force && !LockHeldByMe(&tag, lockmode))
		return;

	LockRelease(&tag, lockmode, true);
}

/*
 * Converts a BpChar (TSQL CHAR(n)) type to cstring
 */
char *
bpchar_to_cstring(const BpChar *bpchar)
{
	const char *bp_data = VARDATA_ANY(bpchar);
	int len = VARSIZE_ANY_EXHDR(bpchar);

	char *result = (char *) palloc(len + 1);
	memcpy(result, bp_data, len);
	result[len] = '\0';

	return result;
}

/*
 * Converts a VarChar type to cstring
 */
char *
varchar_to_cstring(const VarChar *varchar)
{
	const char *vc_data = VARDATA_ANY(varchar);
	int len = VARSIZE_ANY_EXHDR(varchar);

	char *result = (char *) palloc(len + 1);
	memcpy(result, vc_data, len);
	result[len] = '\0';

	return result;
}

/*
 * Convert list of schema OIDs to schema names.
 */

char *
flatten_search_path(List *oid_list)
{
	StringInfoData pathbuf;
	ListCell   *lc;

	initStringInfo(&pathbuf);

	foreach(lc, oid_list)
	{
		Oid			schema_oid = lfirst_oid(lc);
		char	   *schema_name = get_namespace_name(schema_oid);
		appendStringInfo(&pathbuf, " %s,", quote_identifier(schema_name));
	}
	pathbuf.data[strlen(pathbuf.data) - 1] = '\0';
	return pathbuf.data;
}

const char *
get_pltsql_function_signature_internal(const char *funcname,
							  int nargs, const Oid *argtypes)
{
	StringInfoData argbuf;
	int			i;
	const char *prev_quote_ident = GetConfigOption("quote_all_identifiers", true, true);

	initStringInfo(&argbuf);

	PG_TRY();
	{
		/* Temporarily set quote_all_identifiers to TRUE to generate quoted string */
		set_config_option("quote_all_identifiers", "true",
								(superuser() ? PGC_SUSET : PGC_USERSET),
								PGC_S_SESSION, GUC_ACTION_SAVE, true, 0, false);

		appendStringInfo(&argbuf, "%s(", funcname);
		for (i = 0; i < nargs; i++)
		{
			if (i)
				appendStringInfoString(&argbuf, ", ");
			appendStringInfoString(&argbuf, format_type_be_qualified(argtypes[i]));
		}
		appendStringInfoChar(&argbuf, ')');
	}
	PG_FINALLY();
	{
		set_config_option("quote_all_identifiers", prev_quote_ident,
								(superuser() ? PGC_SUSET : PGC_USERSET),
								PGC_S_SESSION, GUC_ACTION_SAVE, true, 0, false);
	}
	PG_END_TRY();

	return argbuf.data;			/* return palloc'd string buffer */
}

PG_FUNCTION_INFO_V1(get_pltsql_function_signature);

Datum
get_pltsql_function_signature(PG_FUNCTION_ARGS)
{
	Oid			funcoid = PG_GETARG_OID(0);
	HeapTuple	proctup;
	Form_pg_proc form_proctup;
	const char	*func_signature;

	proctup = SearchSysCache1(PROCOID, ObjectIdGetDatum(funcoid));
	if (!HeapTupleIsValid(proctup))
		elog(ERROR, "cache lookup failed for function %u", funcoid);
	form_proctup = (Form_pg_proc) GETSTRUCT(proctup);

	func_signature = (char *) get_pltsql_function_signature_internal(NameStr(form_proctup->proname),
															form_proctup->pronargs,
															form_proctup->proargtypes.values);

	ReleaseSysCache(proctup);
	PG_RETURN_TEXT_P(cstring_to_text(func_signature));
}

void
report_info_or_warning(int elevel, char* message)
{
	ereport(elevel, errmsg("%s", message));

	if (*pltsql_protocol_plugin_ptr && (*pltsql_protocol_plugin_ptr)->send_info)
		((*pltsql_protocol_plugin_ptr)->send_info) (0, 1, 0, message, 0);
}

void init_and_check_common_utility(void)
{
	if (!common_utility_plugin_ptr)
	{
		common_utility_plugin **utility_plugin;
		utility_plugin = (common_utility_plugin **) find_rendezvous_variable("common_utility_plugin"); 
		common_utility_plugin_ptr = *utility_plugin;

		/* common_utility_plugin_ptr is still not initialised */
		if (!common_utility_plugin_ptr)
			ereport(ERROR,
				(errcode(ERRCODE_INTERNAL_ERROR),
				 errmsg("Failed to find common utility plugin.")));
	}
}


/*
 * tsql_get_constraint_oid
 *	Given name and namespace of a constraint, look up the OID.
 *
 * Returns InvalidOid if there is no such constraint.
 */
Oid
tsql_get_constraint_oid(char *conname, Oid connamespace, Oid user_id)
{
	Relation		tgrel;
	ScanKeyData		skey[2];
	SysScanDesc		tgscan;
	HeapTuple		tuple;
	Oid			result = InvalidOid;

	/* search in pg_constraint by name and namespace */
	tgrel = table_open(ConstraintRelationId, AccessShareLock);
	ScanKeyInit(&skey[0],
			Anum_pg_constraint_conname,
			BTEqualStrategyNumber, F_NAMEEQ,
			CStringGetDatum(conname));

	ScanKeyInit(&skey[1],
			Anum_pg_constraint_connamespace,
			BTEqualStrategyNumber, F_OIDEQ,
			ObjectIdGetDatum(connamespace));

	tgscan = systable_beginscan(tgrel, ConstraintNameNspIndexId,
					true, NULL, 2, skey);

	/* we are interested in the first row only */
	if (HeapTupleIsValid(tuple = systable_getnext(tgscan)))
	{
		Form_pg_constraint con = (Form_pg_constraint) GETSTRUCT(tuple);
		if (OidIsValid(con->oid))
		{
			if (OidIsValid(con->conrelid))
			{
				if(pg_class_aclcheck(con->conrelid, user_id, ACL_SELECT) == ACLCHECK_OK)
					result = con->oid;
			}
			else
				result = con->oid;
		}
	}
	systable_endscan(tgscan);
	table_close(tgrel, AccessShareLock);
	return result;
}

/*
 * tsql_get_trigger_oid
 *	Given name and namespace of a trigger, look up the OID.
 *
 * Returns InvalidOid if there is no such trigger.
 */
Oid
tsql_get_trigger_oid(char *tgname, Oid tgnamespace, Oid user_id)
{
	Relation		tgrel;
	ScanKeyData 		key;
	SysScanDesc		tgscan;
	HeapTuple 		tuple;
	Oid			result = InvalidOid;

	/* first search in pg_trigger by name */
	tgrel = table_open(TriggerRelationId, AccessShareLock);
	ScanKeyInit(&key,
			Anum_pg_trigger_tgname,
			BTEqualStrategyNumber, F_NAMEEQ,
			CStringGetDatum(tgname));

	tgscan = systable_beginscan(tgrel, TriggerRelidNameIndexId,
					true, NULL, 1, &key);
	
	while (HeapTupleIsValid(tuple = systable_getnext(tgscan)))
	{
		Form_pg_trigger pg_trigger = (Form_pg_trigger) GETSTRUCT(tuple);
		if(!OidIsValid(pg_trigger->tgrelid))
		{
			break;
		}
		/* then consider only trigger in specified namespace */
		if (get_rel_namespace(pg_trigger->tgrelid) == tgnamespace && 
			pg_class_aclcheck(pg_trigger->tgrelid, user_id, ACL_SELECT) == ACLCHECK_OK)
		{
			result = pg_trigger->oid;
			break;
		}
	}
	systable_endscan(tgscan);
	table_close(tgrel, AccessShareLock);
	return result;
}

/*
 * tsql_get_proc_oid
 *	Given name and namespace of a proc, look up the OID.
 *
 * Returns InvalidOid if there is no such proc.
 */
Oid
tsql_get_proc_oid(char *proname, Oid pronamespace, Oid user_id)
{
	HeapTuple		tuple;
	CatCList		*catlist;
	Oid			result = InvalidOid;

	/* first search in pg_proc by name */
	catlist = SearchSysCacheList1(PROCNAMEARGSNSP, CStringGetDatum(proname));
	for (int i = 0; i < catlist->n_members; i++)
	{
		Form_pg_proc procform;
		tuple = &catlist->members[i]->tuple;
		procform = (Form_pg_proc) GETSTRUCT(tuple);
		/* then consider only procs in specified namespace */
		if (procform->pronamespace == pronamespace &&
			pg_proc_aclcheck(procform->oid, user_id, ACL_EXECUTE) == ACLCHECK_OK)
		{
			result = procform->oid;
			break;
		}
	}
	ReleaseSysCacheList(catlist);
	return result;
}

static int
babelfish_get_delimiter_pos(char *str)
{	
	char *ptr;
	if (strlen(str) <= 2 && (strchr(str, '"') || strchr(str, '[') || strchr(str, ']')))
		return -1;
	else if (str[0] == '[')
	{
		ptr = strstr(str, "].");
		if (ptr == NULL)
			return -1;
		else
			return (int) (ptr - str) + 1;
	}
	else if (str[0] == '"')
	{
		ptr = strstr(&str[1], "\".");
		if (ptr == NULL)
			return -1;
		else
			return (int) (ptr - str) + 1;
	}
	else
	{	
		ptr = strstr(str, ".");
		if (ptr == NULL)
			return -1;
		else
			return (int) (ptr - str);
	}
	
	return -1;
}

/* 
 * Extract string from input of given length and remove delimited identifiers.
 */
static char*
remove_delimited_identifiers(char *str, int len)
{	
	
	if (len >= 2 && ((str[0] == '[' && str[len - 1] == ']') || (str[0] == '"' && str[len - 1] == '"')))
	{	
		if (len > 2)
			return pnstrdup(&str[1], len - 2);
		else
			return pstrdup("");
	}
	else
		return pnstrdup(str, len);
}

/*
 * Split multiple-part object-name into array of pointers, it also remove the delimited identifiers. 
 */
char**
split_object_name(char *name)
{	
	char		**res = palloc(4 * sizeof(char *));
	char		*temp[4];
	char		*str;
	int		cur_pos, next_pos;
	int		count = 0;

	/* extract and remove the delimited identifiers from input into temp array */
	cur_pos = 0;
	next_pos = babelfish_get_delimiter_pos(name);
	while (next_pos != -1 && count < 3)
	{
		str = remove_delimited_identifiers(&name[cur_pos], next_pos);
		temp[count++] = str;
		cur_pos += next_pos + 1;
		next_pos = babelfish_get_delimiter_pos(&name[cur_pos]);
	}
	str = remove_delimited_identifiers(&name[cur_pos], strlen(&name[cur_pos]));
	temp[count++] = str;

	/* fill unspecified parts with empty strings */
	for(int i = 0; i < 4; i++)
	{
		if (i < 4 - count)
			res[i] = pstrdup("");
		else
			res[i] = temp[i - (4 - count)];
	}

	return res;
}


/*
 * is_schema_from_db
 *		Given schema_oid and db_id, check if schema belongs to provided database id.
 */
bool is_schema_from_db(Oid schema_oid, Oid db_id)
{
	Oid db_id_from_schema;
	char *schema_name = get_namespace_name(schema_oid);
	if(!schema_name)
		return false;

	db_id_from_schema = get_dbid_from_physical_schema_name(schema_name, true);
	pfree(schema_name);
	return (db_id_from_schema == db_id);
}

/*
<<<<<<< HEAD
 * remove_trailing_spaces
 * 		Remove trailing spaces from a string
 */
void remove_trailing_spaces(char *name)
{
	int len = strlen(name);
	while (len > 0 && isspace((unsigned char) name[len - 1]))
		name[--len] = '\0';
=======
 * tsql_get_proc_nsp_oid
 * Given Oid of pg_proc entry return namespace_oid
 * Returns InvalidOid if Oid is not found
 */
Oid 
tsql_get_proc_nsp_oid(Oid object_id)
{
	Oid namespace_oid = InvalidOid;
	HeapTuple tuple;
	bool isnull;

	/* retrieve pronamespace in pg_proc by oid */
	tuple = SearchSysCache1(PROCOID, CStringGetDatum(object_id));

	if (HeapTupleIsValid(tuple))
	{
		(void) SysCacheGetAttr(PROCOID, tuple,
								Anum_pg_proc_pronamespace,
								&isnull);		
		if(!isnull)
		{
			Form_pg_proc proc = (Form_pg_proc) GETSTRUCT(tuple);
			namespace_oid = proc->pronamespace;
		}
		ReleaseSysCache(tuple);
	}
	return namespace_oid;
}

/*
 * tsql_get_constraint_nsp_oid
 * Given Oid of pg_constraint entry return namespace_oid
 * Returns InvalidOid if Oid is not found
 */
Oid 
tsql_get_constraint_nsp_oid(Oid object_id, Oid user_id){

	Oid namespace_oid = InvalidOid;
	HeapTuple tuple;
	bool isnull;

	/* retrieve connamespace in pg_constraint by oid */
	tuple = SearchSysCache1(CONSTROID, CStringGetDatum(object_id));

	if (HeapTupleIsValid(tuple))
	{
		(void) SysCacheGetAttr(CONSTROID, tuple,
								Anum_pg_constraint_connamespace,
								&isnull);
		if(!isnull)
		{
			Form_pg_constraint con = (Form_pg_constraint) GETSTRUCT(tuple);
			if (OidIsValid(con->oid))
			{
				/* user should have permission of table associated with constraint */
				if (OidIsValid(con->conrelid))
				{
					if(pg_class_aclcheck(con->conrelid, user_id, ACL_SELECT) == ACLCHECK_OK)
						namespace_oid = con->connamespace;
				}
			}
		}
		ReleaseSysCache(tuple);
	}
	return namespace_oid;
}
/*
 * tsql_get_trigger_rel_oid
 * Given Oid of pg_trigger entry return Oid of table
 * the trigger is on
 * Returns InvalidOid if Oid is not found
 */
Oid
tsql_get_trigger_rel_oid(Oid object_id){

	Relation		tgrel;
	ScanKeyData 	key[1];
	SysScanDesc 	tgscan;
	HeapTuple		tuple;
	Oid tgrelid = InvalidOid;

	/* retrieve tgrelid in pg_trigger by oid */
	tgrel = table_open(TriggerRelationId, AccessShareLock);
	ScanKeyInit(&key[0],
				Anum_pg_trigger_oid,
				BTEqualStrategyNumber, F_OIDEQ,
				ObjectIdGetDatum(object_id));

	tgscan = systable_beginscan(tgrel, TriggerOidIndexId,
								true, NULL, 1, key);

	if (HeapTupleIsValid(tuple = systable_getnext(tgscan)))
	{
		Form_pg_trigger trig = (Form_pg_trigger) GETSTRUCT(tuple);
		tgrelid = trig->tgrelid;
	}
	systable_endscan(tgscan);
	table_close(tgrel, AccessShareLock);
	return tgrelid;
>>>>>>> 3c373727
}<|MERGE_RESOLUTION|>--- conflicted
+++ resolved
@@ -1165,7 +1165,6 @@
 }
 
 /*
-<<<<<<< HEAD
  * remove_trailing_spaces
  * 		Remove trailing spaces from a string
  */
@@ -1174,7 +1173,9 @@
 	int len = strlen(name);
 	while (len > 0 && isspace((unsigned char) name[len - 1]))
 		name[--len] = '\0';
-=======
+}
+
+/*
  * tsql_get_proc_nsp_oid
  * Given Oid of pg_proc entry return namespace_oid
  * Returns InvalidOid if Oid is not found
@@ -1274,5 +1275,4 @@
 	systable_endscan(tgscan);
 	table_close(tgrel, AccessShareLock);
 	return tgrelid;
->>>>>>> 3c373727
 }