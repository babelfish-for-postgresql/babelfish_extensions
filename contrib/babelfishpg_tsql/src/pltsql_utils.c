--- conflicted
+++ resolved
@@ -16,16 +16,13 @@
 #include "utils/guc.h"
 #include "utils/lsyscache.h"
 #include "utils/syscache.h"
-<<<<<<< HEAD
 #include "utils/fmgroids.h"
 #include "utils/catcache.h"
 #include "access/table.h"
 #include "access/genam.h"
 #include "datatypes.h"
-=======
 
 common_utility_plugin *common_utility_plugin_ptr = NULL;
->>>>>>> 40adbbfc
 
 bool suppress_string_truncation_error = false;
 
@@ -901,7 +898,22 @@
 	PG_RETURN_TEXT_P(cstring_to_text(func_signature));
 }
 
-<<<<<<< HEAD
+void init_and_check_common_utility(void)
+{
+	if (!common_utility_plugin_ptr)
+	{
+		common_utility_plugin **utility_plugin;
+		utility_plugin = (common_utility_plugin **) find_rendezvous_variable("common_utility_plugin"); 
+		common_utility_plugin_ptr = *utility_plugin;
+
+		/* common_utility_plugin_ptr is still not initialised */
+		if (!common_utility_plugin_ptr)
+			ereport(ERROR,
+				(errcode(ERRCODE_INTERNAL_ERROR),
+				 errmsg("Failed to find common utility plugin.")));
+	}
+}
+
 /*
  * tsql_get_constraint_oid
  *		Given name and namespace of a constraint, look up the OID.
@@ -1127,20 +1139,5 @@
 	str = extract_and_remove_delimiter_pair(&name[cur_pos], strlen(&name[cur_pos]));
 	res = lappend(res, str);
 	return res;
-=======
-void init_and_check_common_utility(void)
-{
-	if (!common_utility_plugin_ptr)
-	{
-		common_utility_plugin **utility_plugin;
-		utility_plugin = (common_utility_plugin **) find_rendezvous_variable("common_utility_plugin"); 
-		common_utility_plugin_ptr = *utility_plugin;
-
-		/* common_utility_plugin_ptr is still not initialised */
-		if (!common_utility_plugin_ptr)
-			ereport(ERROR,
-				(errcode(ERRCODE_INTERNAL_ERROR),
-				 errmsg("Failed to find common utility plugin.")));
-	}
->>>>>>> 40adbbfc
-}+}
+
