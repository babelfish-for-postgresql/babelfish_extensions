--- conflicted
+++ resolved
@@ -1154,7 +1154,6 @@
 }
 
 /*
-<<<<<<< HEAD
  * remove_trailing_spaces
  * 		Remove trailing spaces from a string
  */
@@ -1163,7 +1162,8 @@
 	int len = strlen(name);
 	while (len > 0 && isspace((unsigned char) name[len - 1]))
 		name[--len] = '\0';
-=======
+}
+/*
  * tsql_get_proc_nsp_oid
  * Given Oid of pg_proc entry return namespace_oid
  * Returns InvalidOid if Oid is not found
@@ -1263,5 +1263,4 @@
 	systable_endscan(tgscan);
 	table_close(tgrel, AccessShareLock);
 	return tgrelid;
->>>>>>> 243d8095
 }