#include "postgres.h"

#include "catalog/namespace.h"
#include "catalog/pg_proc.h"
#include "catalog/pg_type.h"
#include "parser/parser.h"      /* only needed for GUC variables */
#include "parser/parse_type.h"
#include "mb/pg_wchar.h"
#include "miscadmin.h"
#include "pltsql.h"
#include "storage/lock.h"
#include "utils/builtins.h"
#include "utils/elog.h"
#include "utils/guc.h"
#include "utils/lsyscache.h"
#include "utils/syscache.h"

common_utility_plugin *common_utility_plugin_ptr = NULL;

bool suppress_string_truncation_error = false;

bool pltsql_suppress_string_truncation_error(void);

bool is_tsql_any_char_datatype(Oid oid); /* sys.char / sys.nchar / sys.varchar / sys.nvarchar */
bool is_tsql_text_ntext_or_image_datatype(Oid oid);

/* 
 * Following the rule for locktag fields of advisory locks:
 *	field1: MyDatabaseId ... ensures locks are local to each database
 *	field2: high-order half of an int8 key
 *	field3: low-order half of an int8 key
 *	field4: 1 or 2 are used in advisory lock funcs that user may call, so we use 3
 *	We also add a magic number to the key to avoid collision
 */
const uint64 PLTSQL_LOCKTAG_OFFSET = 0xABCDEF;
#define SET_LOCKTAG_INT16(tag, key16) \
	SET_LOCKTAG_ADVISORY(tag, \
						 MyDatabaseId, \
						 (uint32) ((((int64) key16) + PLTSQL_LOCKTAG_OFFSET) >> 32), \
						 (uint32) (((int64) key16) + PLTSQL_LOCKTAG_OFFSET), \
						 3)

/*
 * Setup default typmod for sys types/domains when typmod isn't specified
 * (that is, typmod = -1).
 * We only care to do this in TSQL dialect, this means sys.varchar
 * defaults to sys.varchar(1) only in TSQL dialect.
 *
 * is_cast indicates if it's a CAST/CONVERT statement, if it's true the default
 * length of string and binary type will be set to 30.
 *
 * If typmod is TSQLMaxTypmod (-8000), it means MAX is used in the
 * length field of VARCHAR, NVARCHAR or VARBINARY. Set typmod to -1,
 * by default -1 the engine will treat it as unlimited length.
 *
 * Also, length should be restricted to 8000 for sys.varchar and sys.char datatypes.
 * And length should be restricted to 4000 for sys.varchar and sys.char datatypes
 */
void 
pltsql_check_or_set_default_typmod(TypeName * typeName, int32 *typmod, bool is_cast)
{
	Assert(sql_dialect == SQL_DIALECT_TSQL);

	/* Do nothing for  internally generated TypeName or %TYPE */
	if (typeName->names == NIL || typeName->pct_type)
	{
		return;
	}
	else
	{
		/* Normal reference to a type name */
		char *schemaname;
		char *typname;
		bool	is_sys_schema = false;

		/* deconstruct the name list */
		DeconstructQualifiedName(typeName->names, &schemaname, &typname);
		if (schemaname)
			is_sys_schema = strcmp("sys", schemaname) == 0;
		else
		{
			Oid schema_oid;
			Oid sys_oid = InvalidOid;

			/* Unqualified type name, search the search path */
			schema_oid = typenameGetSchemaOID(typname, true);
			if (!OidIsValid(sys_oid))
				sys_oid = get_namespace_oid("sys", true);
			is_sys_schema = sys_oid == schema_oid;
		}
		if (is_sys_schema)
		{
			int max_allowed_varchar_length = 8000;
			int max_allowed_nvarchar_length = 4000;
			/* sys types/domains without typmod specification, set the default accordingly */
			if (*typmod == -1)
			{
				if (strcmp(typname, "varchar") == 0 ||
					strcmp(typname, "nvarchar") == 0 ||
					strcmp(typname, "nchar") == 0 ||
					strcmp(typname, "varbinary") == 0 ||
					strcmp(typname, "binary") == 0 ||
					strcmp(typname, "bpchar") == 0)
				{
					/* Default length is 30 in cast and convert statement */
					if (is_cast)
						/* atttypmod is the declared length of the type plus VARHDRSZ. */
						*typmod = 30 + VARHDRSZ;
					else
						/* Default length is 1 in the general case */
						*typmod = 1 + VARHDRSZ;
				}
				else if (strcmp(typname, "smalldatetime") == 0)
					*typmod = 0;
				else if (strcmp(typname, "decimal") == 0)
					*typmod = 1179652;  /* decimal(18,0) */
			}
			/* for sys.varchar/nvarchar/varbinary(MAX), set typmod back to -1 */
			else if (*typmod == TSQLMaxTypmod)
			{
				if (strcmp(typname, "varchar") == 0 ||
					strcmp(typname, "nvarchar") == 0 ||
					strcmp(typname, "varbinary") == 0)
					*typmod = -1;
				else
					ereport(ERROR,
							(errcode(ERRCODE_INVALID_PARAMETER_VALUE),
							errmsg("Incorrect syntax near the keyword '%s'.", typname)));
			}
			else if (*typmod > (max_allowed_varchar_length + VARHDRSZ) && (strcmp(typname, "varchar") == 0 || strcmp(typname, "bpchar") == 0))
			{
				ereport(ERROR,
						(errcode(ERRCODE_INVALID_PARAMETER_VALUE),
						errmsg("The size '%d' exceeds the maximum allowed (%d) for '%s' datatype.",
							*typmod - VARHDRSZ, max_allowed_varchar_length, typname)));
			}
			else if (*typmod > (max_allowed_nvarchar_length + VARHDRSZ) && (strcmp(typname, "nvarchar") == 0 || strcmp(typname, "nchar") == 0))
			{
				ereport(ERROR,
						(errcode(ERRCODE_INVALID_PARAMETER_VALUE),
						errmsg("The size '%d' exceeds the maximum allowed (%d) for '%s' datatype.",
							*typmod - VARHDRSZ, max_allowed_nvarchar_length, typname)));
			}
		}
	}
}
/*
 * Declare variable API
 *
 * Given a variable's info, build its InlineCodeBlockArgs and FunctionCallInfo
 * Note that you still need to manually fill in the first two argumetns of fcinfo.
 * fcinfo->args[0] is the query string. fcinfo->args[1] is the
 * InlineCodeBlockAgs built here.
 *
 * Sample code for calling this function:
 * 
 * InlineCodeBlock *codeblock = ...;
 * InlineCodeBlockArgs *args = ...;
 * LOCAL_FCINFO(fcinfo, FUNC_MAX_ARGS);
 * MemSet(fcinfo, ...);
 *
 * fcinfo->flinfo = ...;
 * fcinfo->args[0].value = PointerGetDatum(codeblock);
 * fcinfo->args[0].isnull = false;
 * fcinfo->nargs = 1;
 *
 * for (p in params)
 *	pltsql_declare_variable(..., &args, &fcinfo);
 *
 * fcinfo->args[1].value = PointerGetDatum(args);
 * fcinfo->args[1].isnull = false;
 * fcinfo->nargs++;
 */
void pltsql_declare_variable(Oid type, int32 typmod, char *name, char mode, Datum value, 
			     bool isnull, int index, InlineCodeBlockArgs **args, 
			     FunctionCallInfo *fcinfo)
{
	/*
	 * In case of sp_execute, we don't need the following info.  Hence, skip
	 * filling InlineCodeBlockArgs if it's not provided.
	 */
	if(args)
	{
		(*args)->argtypes[index] = type;
		(*args)->argtypmods[index] = typmod;
		(*args)->argnames[index] = name;
		(*args)->argmodes[index] = mode;
	}

	if (isnull)
		(*fcinfo)->args[index + 2].value = (Datum) 0;
	else
		(*fcinfo)->args[index + 2].value = value;

	(*fcinfo)->args[index + 2].isnull = isnull;
	(*fcinfo)->nargs++;
	
	/* Safety check */
	if ((*fcinfo)->nargs > FUNC_MAX_ARGS)
		ereport(ERROR, (errcode(ERRCODE_TOO_MANY_ARGUMENTS),
				errmsg("cannot pass more than %d arguments to a procedure",
				       FUNC_MAX_ARGS)));
}

/*
 * Read out param API
 *
 * This function deconstruct the input composite Datum comp_value, and store the
 * info in values and nulls.
 */
void pltsql_read_composite_out_param(Datum comp_value, Datum **values, bool **nulls)
{
	HeapTupleData	tmptup;
	TupleDesc	tupdesc;
	HeapTupleHeader td;
	Oid		tupType;
	int32		tupTypmod;

	/* Get tuple body (note this could involve detoasting) */
	td = DatumGetHeapTupleHeader(comp_value);

	/* Build a temporary HeapTuple control structure */
	tmptup.t_len = HeapTupleHeaderGetDatumLength(td);
	ItemPointerSetInvalid(&(tmptup.t_self));
	tmptup.t_tableOid = InvalidOid;
	tmptup.t_data = td;

	/* Extract rowtype info and find a tupdesc */
	tupType = HeapTupleHeaderGetTypeId(td);
	tupTypmod = HeapTupleHeaderGetTypMod(td);
	tupdesc = lookup_rowtype_tupdesc(tupType, tupTypmod);


	if (tupdesc && HeapTupleIsValid(&tmptup))
	{
		int	td_natts = tupdesc->natts;

		*values = (Datum *) palloc(sizeof(Datum) * td_natts);
		*nulls = (bool *) palloc(sizeof(bool) * td_natts);

		heap_deform_tuple(&tmptup, tupdesc, *values, *nulls);
	}
	else
	{
		*values = NULL;
		*nulls = NULL;
	}
	ReleaseTupleDesc(tupdesc);
}

bool pltsql_suppress_string_truncation_error()
{
	return suppress_string_truncation_error;
}

void pltsql_read_procedure_info(StringInfo inout_str,
								bool *is_proc,
								Oid *typid,
								Oid *typmod,
								int *collation)
{
	Oid						func_oid = InvalidOid;
	Oid						atttypid;
	Oid						atttypmod;
	int						attcollation;
	bool					isStoredProcedure = true;
	HeapTuple				proctup = NULL;
	Form_pg_proc			proc = NULL;
	List	    *parsetree;
	CallStmt *cstmt;
	FuncCall *funccall;
	FuncCandidateList clist;
	const char  *str1 = "EXECUTE ";
	StringInfoData	    proc_stmt;

	/*
	 * Create a fake EXECUTE statement to get the function name
	 */
	initStringInfo(&proc_stmt);
	appendStringInfoString(&proc_stmt, str1);
	appendStringInfoString(&proc_stmt, inout_str->data);
	parsetree = raw_parser(proc_stmt.data, RAW_PARSE_DEFAULT);
	cstmt  = (CallStmt *) ((RawStmt *) linitial(parsetree))->stmt;

	funccall = cstmt->funccall;

	/*
	 * Parse the name into components and see if it matches any
	 * pg_proc entries in the current search path.
	 */
	clist = FuncnameGetCandidates(funccall->funcname, -1, NIL, false, false, false, false);

	if (clist == NULL)
	{
		/*
		 * We don't store some system procedures in the catalog, ex: sp_executesql,
		 * sp_prepare etc.  We can add a check for them here.  But, let's skip
		 * the check from here because when we're going to execute the procedure,
		 * if it doesn't exist or it's not a system procedure, then anywaay
		 * we're going to throw an error.
		 */
		isStoredProcedure = true;
	}
	else
	{
		if (clist->next != NULL)
		ereport(ERROR,
				(errcode(ERRCODE_AMBIGUOUS_FUNCTION),
				 errmsg("more than one function named \"%s\"",
						NameListToString(funccall->funcname))));

		func_oid = clist->oid;
		Assert(func_oid != InvalidOid);

		/* Look up the function */
		proctup = SearchSysCache1(PROCOID, ObjectIdGetDatum(func_oid));

		/* shouldn't happen, otherwise regprocin would've thrown error */
		if (!HeapTupleIsValid(proctup))
			elog(ERROR, "cache lookup failed for function %d", func_oid);

		proc = (Form_pg_proc) GETSTRUCT(proctup);

		isStoredProcedure = (proc->prokind == PROKIND_PROCEDURE);
	}

	if (isStoredProcedure)
	{
		/* a procedure always returns integer */
		atttypid = INT4OID;
		atttypmod = -1;
		attcollation = -1;
	}
	else
	{
		Type        retType;
		Form_pg_type typtup;

		if (proc->proretset)
			ereport(ERROR,
				(errcode(ERRCODE_FEATURE_NOT_SUPPORTED),
				errmsg("The request for procedure \"%s\" failed because \"%s\" is"
					   "a SET-returning function", NameStr(proc->proname),
					   NameStr(proc->proname))));

		if (proc->prorettype == RECORDOID || proc->prorettype == VOIDOID)
			ereport(ERROR,
				(errcode(ERRCODE_FEATURE_NOT_SUPPORTED),
				errmsg("The request for procedure \"%s\" failed because \"%s\" is"
					   "not a scalar-valued function", NameStr(proc->proname),
					   NameStr(proc->proname))));

		retType = typeidType(proc->prorettype);
		typtup = (Form_pg_type) GETSTRUCT(retType);

		atttypid = proc->prorettype;
		attcollation = typtup->typcollation;

		/*
		 * By default, PG ignores the typmod of return type, so just pick th
		 * return type from the pg_type.  In [BABEL-1000], we've fixed this
		 * issue by storing the typemod of return type in pg_proc->probin
		 * field.  So, let's read the typmod from the same.
		 */
		Assert(func_oid != InvalidOid);
		atttypmod = probin_read_ret_typmod(func_oid, proc->pronargs, proc->prorettype);

		ReleaseSysCache((HeapTuple) retType);
	}

	if (proctup != NULL)
		ReleaseSysCache(proctup);

	if (is_proc)
		*is_proc = isStoredProcedure;
	if (typid)
		*typid = atttypid;
	if (typmod)
		*typmod = atttypmod;
	if (collation)
		*collation = attcollation;
}

void
PLTsqlStartTransaction(char *txnName)
{
	elog(DEBUG2, "TSQL TXN Start transaction %d", NestedTranCount);
	if (!IsTransactionBlockActive())
	{
		Assert(NestedTranCount == 0);
		BeginTransactionBlock();
		/*
		 * set transaction name in savepoint field.
		 * It is needed to distinguish rollback vs
		 * rollback to savepoint requests.
		 */
		if (txnName != NULL)
			SetTopTransactionName(txnName);
	}
	++NestedTranCount;

	if (*pltsql_protocol_plugin_ptr && (*pltsql_protocol_plugin_ptr)->set_at_at_stat_var)
			(*pltsql_protocol_plugin_ptr)->set_at_at_stat_var("trancount", NestedTranCount, 0);
}

void
PLTsqlCommitTransaction(QueryCompletion *qc, bool chain)
{
	elog(DEBUG2, "TSQL TXN Commit transaction %d", NestedTranCount);
	if (NestedTranCount <= 1)
	{
		RequireTransactionBlock(true, "COMMIT");
		if (!EndTransactionBlock(chain))
		{
			/* report unsuccessful commit in QueryCompletion */
			if (qc)
				qc->commandTag = CMDTAG_ROLLBACK;
		}
		NestedTranCount = 0;
	}
	else
	{
		--NestedTranCount;
	}

	if (*pltsql_protocol_plugin_ptr && (*pltsql_protocol_plugin_ptr)->set_at_at_stat_var)
			(*pltsql_protocol_plugin_ptr)->set_at_at_stat_var("trancount", NestedTranCount, 0);
}

void
PLTsqlRollbackTransaction(char *txnName, QueryCompletion *qc, bool chain)
{
	if (IsTopTransactionName(txnName))
	{
		elog(DEBUG2, "TSQL TXN Rollback transaction");
		RequireTransactionBlock(true, "ROLLBACK");
		/* Rollback request */
		UserAbortTransactionBlock(chain);
		NestedTranCount = 0;

		if (*pltsql_protocol_plugin_ptr && (*pltsql_protocol_plugin_ptr)->set_at_at_stat_var)
			(*pltsql_protocol_plugin_ptr)->set_at_at_stat_var("trancount", NestedTranCount, 0);
	}
	else
	{
		elog(DEBUG2, "TSQL TXN Rollback to savepoint %s", txnName);
		RequireTransactionBlock(true, "ROLLBACK TO SAVEPOINT");
		RollbackToSavepoint(txnName);
		RollbackAndReleaseSavepoint(txnName);
		if (qc)
			//			strncpy(completionTag, "ROLLBACK TO SAVEPOINT");
			/* PG 13 merge: double check this line */
			qc->commandTag = CMDTAG_SAVEPOINT;
	}
}

void
pltsql_start_txn(void)
{
	PLTsqlStartTransaction(NULL);
	CommitTransactionCommand();
}

void
pltsql_commit_txn(void)
{
	PLTsqlCommitTransaction(NULL, false);
	CommitTransactionCommand();
	StartTransactionCommand();
}

void
pltsql_rollback_txn(void)
{
	PLTsqlRollbackTransaction(NULL, NULL, false);
	CommitTransactionCommand();
	StartTransactionCommand();
}

bool
pltsql_get_errdata(int *tsql_error_code, int *tsql_error_severity, int *tsql_error_state)
{
	if (exec_state_call_stack == NULL ||
		exec_state_call_stack->error_data.error_number < 50000)
		return false;

	if (tsql_error_code)
		*tsql_error_code = exec_state_call_stack->error_data.error_number;
	if (tsql_error_severity)
		*tsql_error_severity = exec_state_call_stack->error_data.error_severity;
	if (tsql_error_state)
		*tsql_error_state = exec_state_call_stack->error_data.error_state;
	return true;
}

bool
is_sysname_column(ColumnDef *coldef)
{
	return pg_strcasecmp(((String *) llast(coldef->typeName->names))->sval, "sysname") == 0;
}

bool
have_null_constr(List *constr_list)
{
	ListCell *lc;
	bool isnull = false;

	foreach(lc, constr_list)
	{
		Constraint *c = lfirst_node(Constraint, lc);
		if (c->contype == CONSTR_NULL)
		{
			isnull = true;
			break;
		}
	}
	return isnull;
}

Node *
parsetree_nth_stmt(List *parsetree, int n)
{
	return ((RawStmt *) list_nth(parsetree, n))->stmt;
}

/* 
 * Functions to update parsed dummy statements with real values 
 */
void
update_AlterTableStmt(Node *n, const char *tbl_schema, const char *newowner)
{
	AlterTableStmt *stmt = (AlterTableStmt *) n;
	ListCell *lc;
	if (!IsA(stmt, AlterTableStmt))
		ereport(ERROR, (errcode(ERRCODE_SYNTAX_ERROR), errmsg("query is not a AlterTableStmt")));

	if (tbl_schema)
		stmt->relation->schemaname = pstrdup(tbl_schema);

	if (!newowner)
		return;

	foreach(lc, stmt->cmds)
	{
		AlterTableCmd *cmd = (AlterTableCmd *) lfirst(lc);
		switch (cmd->subtype)
		{
			case AT_ChangeOwner:
			{
				cmd->newowner->rolename = pstrdup(newowner);
				break;
			}
			default:
				break;
		}
	}
}

void
update_CreateRoleStmt(Node *n, const char *role, const char *member, const char *addto)
{
	CreateRoleStmt *stmt = (CreateRoleStmt *) n;
	ListCell *option;
	if (!IsA(stmt, CreateRoleStmt))
		ereport(ERROR, (errcode(ERRCODE_SYNTAX_ERROR), errmsg("query is not a CreateRoleStmt")));

	if (role)
		stmt->role = pstrdup(role);

	if (!member && !addto)
		return;

	foreach(option, stmt->options)
	{
		DefElem *defel = (DefElem *) lfirst(option);

		if (member && defel->arg && strcmp(defel->defname, "rolemembers") == 0)
		{
			RoleSpec *tmp = (RoleSpec *) llast((List *) defel->arg);
			tmp->rolename = pstrdup(member);
		}
		else if (addto && defel->arg && strcmp(defel->defname, "addroleto") == 0)
		{
			RoleSpec *tmp = (RoleSpec *) llast((List *) defel->arg);
			tmp->rolename = pstrdup(addto);
		}
	}
}

void
update_AlterRoleStmt(Node *n, RoleSpec *role)
{
	AlterRoleStmt *stmt = (AlterRoleStmt *) n;
	if (!IsA(stmt, AlterRoleStmt))
		ereport(ERROR,
				(errcode(ERRCODE_SYNTAX_ERROR),
				 errmsg("query is not an AlterRoleStmt")));

	stmt->role = role;
}

void
update_CreateSchemaStmt(Node *n, const char *schemaname, const char *authrole)
{
	CreateSchemaStmt *stmt = (CreateSchemaStmt *) n;
	if (!IsA(stmt, CreateSchemaStmt))
		ereport(ERROR, (errcode(ERRCODE_SYNTAX_ERROR), errmsg("query is not a CreateSchemaStmt")));

	if (schemaname)
		stmt->schemaname = pstrdup(schemaname);

	if (authrole)
		stmt->authrole->rolename = pstrdup(authrole);
}

void
update_DropOwnedStmt(Node *n, List *role_list)
{
	DropOwnedStmt	*stmt = (DropOwnedStmt *) n;
	List			*rolespec_list = NIL;
	ListCell		*elem;

	if (!IsA(stmt, DropOwnedStmt))
		ereport(ERROR,
				(errcode(ERRCODE_SYNTAX_ERROR),
				 errmsg("query is not a DropOwnedStmt")));

	foreach (elem, role_list)
	{
		char *name = (char *) lfirst(elem);
		RoleSpec *tmp = makeNode(RoleSpec);

		tmp->roletype = ROLESPEC_CSTRING;
		tmp->location = -1;
		tmp->rolename = pstrdup(name);
		rolespec_list = lappend(rolespec_list, tmp);
	}
	stmt->roles = rolespec_list;
}

void
update_DropRoleStmt(Node *n, const char *role)
{
	DropRoleStmt *stmt = (DropRoleStmt *) n;
	if (!IsA(stmt, DropRoleStmt))
		ereport(ERROR, (errcode(ERRCODE_SYNTAX_ERROR), errmsg("query is not a DropRoleStmt")));

	if (role && stmt->roles)
	{
		/* 
		 * Delete the first element if it's is_role flag, in this way we won't
		 * need to rewrite the role names during internal call.
		 */
		RoleSpec *tmp = (RoleSpec *) linitial(stmt->roles);

		if (strcmp(tmp->rolename, "is_role") == 0)
			stmt->roles = list_delete_cell(stmt->roles, list_head(stmt->roles));

		pfree(tmp);

		if (!stmt->roles)
			return;

		/* Update the statement with given role name */
		tmp = (RoleSpec *) llast(stmt->roles);
		tmp->rolename = pstrdup(role);
	}
}

void
update_DropStmt(Node *n, const char *object)
{
	DropStmt *stmt = (DropStmt *) n;
	if (!IsA(stmt, DropStmt))
		ereport(ERROR, (errcode(ERRCODE_SYNTAX_ERROR), errmsg("query is not a DropStmt")));

	if (object && stmt->objects)
		llast(stmt->objects) = makeString(pstrdup(object));
}

void
update_GrantRoleStmt(Node *n, List *privs, List *roles)
{
	GrantRoleStmt *stmt = (GrantRoleStmt *) n;
	if (!IsA(stmt, GrantRoleStmt))
		ereport(ERROR, (errcode(ERRCODE_SYNTAX_ERROR), errmsg("query is not a GrantRoleStmt")));

	stmt->granted_roles = privs;
	stmt->grantee_roles = roles;
}

void
update_GrantStmt(Node *n, const char *object, const char *obj_schema, const char *grantee)
{
	GrantStmt *stmt = (GrantStmt *) n;
	if (!IsA(stmt, GrantStmt))
		ereport(ERROR, (errcode(ERRCODE_SYNTAX_ERROR), errmsg("query is not a GrantStmt")));

	if (object && stmt->objects)
		llast(stmt->objects) = makeString(pstrdup(object));
	else if (obj_schema && stmt->objects)
	{
		RangeVar *tmp = (RangeVar *) llast(stmt->objects);
		tmp->schemaname = pstrdup(obj_schema);
	}

	if (grantee && stmt->grantees)
	{
		RoleSpec *tmp = (RoleSpec *) llast(stmt->grantees);
		tmp->rolename = pstrdup(grantee);
	}
}

void
update_RenameStmt(Node *n, const char *old_name, const char *new_name)
{
	RenameStmt *stmt = (RenameStmt *) n;
	if (!IsA(stmt, RenameStmt))
		ereport(ERROR, (errcode(ERRCODE_SYNTAX_ERROR), errmsg("query is not a RenameStmt")));

	stmt->subname = pstrdup(old_name);
	stmt->newname = pstrdup(new_name);
}

void
update_ViewStmt(Node *n, const char *view_schema)
{
	ViewStmt *stmt = (ViewStmt *) n;
	if (!IsA(stmt, ViewStmt))
		ereport(ERROR, (errcode(ERRCODE_SYNTAX_ERROR), errmsg("query is not a ViewStmt")));

	if (view_schema)
		stmt->view->schemaname = pstrdup(view_schema);
}

bool is_tsql_any_char_datatype(Oid oid)
{
	return (*common_utility_plugin_ptr->is_tsql_bpchar_datatype)(oid) ||
		(*common_utility_plugin_ptr->is_tsql_nchar_datatype)(oid) ||
		(*common_utility_plugin_ptr->is_tsql_varchar_datatype)(oid) ||
		(*common_utility_plugin_ptr->is_tsql_nvarchar_datatype)(oid);
}

bool is_tsql_text_ntext_or_image_datatype(Oid oid)
{
	return (*common_utility_plugin_ptr->is_tsql_text_datatype)(oid) ||
		(*common_utility_plugin_ptr->is_tsql_ntext_datatype)(oid) ||
		(*common_utility_plugin_ptr->is_tsql_image_datatype)(oid);
}

/*
 * Try to acquire a lock with no wait
 */
bool
TryLockLogicalDatabaseForSession(int16 dbid, LOCKMODE lockmode)
{
	LOCKTAG tag;

	SET_LOCKTAG_INT16(tag, dbid); 

	return LockAcquire(&tag, lockmode, true, true) != LOCKACQUIRE_NOT_AVAIL;
}

/*
 * Release the lock
 */
void
UnlockLogicalDatabaseForSession(int16 dbid, LOCKMODE lockmode, bool force)
{
	LOCKTAG tag;

	SET_LOCKTAG_INT16(tag, dbid);

	if (!force && !LockHeldByMe(&tag, lockmode))
		return;

	LockRelease(&tag, lockmode, true);
}

/*
 * Converts a BpChar (TSQL CHAR(n)) type to cstring
 */
char *
bpchar_to_cstring(const BpChar *bpchar)
{
	const char *bp_data = VARDATA_ANY(bpchar);
	int len = VARSIZE_ANY_EXHDR(bpchar);

	char *result = (char *) palloc(len + 1);
	memcpy(result, bp_data, len);
	result[len] = '\0';

	return result;
}

/*
 * Converts a VarChar type to cstring
 */
char *
varchar_to_cstring(const VarChar *varchar)
{
	const char *vc_data = VARDATA_ANY(varchar);
	int len = VARSIZE_ANY_EXHDR(varchar);

	char *result = (char *) palloc(len + 1);
	memcpy(result, vc_data, len);
	result[len] = '\0';

	return result;
}

/*
 * Convert list of schema OIDs to schema names.
 */

char *
flatten_search_path(List *oid_list)
{
	StringInfoData pathbuf;
	ListCell   *lc;

	initStringInfo(&pathbuf);

	foreach(lc, oid_list)
	{
		Oid			schema_oid = lfirst_oid(lc);
		char	   *schema_name = get_namespace_name(schema_oid);
		appendStringInfo(&pathbuf, " %s,", quote_identifier(schema_name));
	}
	pathbuf.data[strlen(pathbuf.data) - 1] = '\0';
	return pathbuf.data;
}

const char *
get_pltsql_function_signature_internal(const char *funcname,
							  int nargs, const Oid *argtypes)
{
	StringInfoData argbuf;
	int			i;
	const char *prev_quote_ident = GetConfigOption("quote_all_identifiers", true, true);

	initStringInfo(&argbuf);

	PG_TRY();
	{
		/* Temporarily set quote_all_identifiers to TRUE to generate quoted string */
		set_config_option("quote_all_identifiers", "true",
								(superuser() ? PGC_SUSET : PGC_USERSET),
								PGC_S_SESSION, GUC_ACTION_SAVE, true, 0, false);

		appendStringInfo(&argbuf, "%s(", funcname);
		for (i = 0; i < nargs; i++)
		{
			if (i)
				appendStringInfoString(&argbuf, ", ");
			appendStringInfoString(&argbuf, format_type_be_qualified(argtypes[i]));
		}
		appendStringInfoChar(&argbuf, ')');
	}
	PG_FINALLY();
	{
		set_config_option("quote_all_identifiers", prev_quote_ident,
								(superuser() ? PGC_SUSET : PGC_USERSET),
								PGC_S_SESSION, GUC_ACTION_SAVE, true, 0, false);
	}
	PG_END_TRY();

	return argbuf.data;			/* return palloc'd string buffer */
}

PG_FUNCTION_INFO_V1(get_pltsql_function_signature);

Datum
get_pltsql_function_signature(PG_FUNCTION_ARGS)
{
	Oid			funcoid = PG_GETARG_OID(0);
	HeapTuple	proctup;
	Form_pg_proc form_proctup;
	const char	*func_signature;

	proctup = SearchSysCache1(PROCOID, ObjectIdGetDatum(funcoid));
	if (!HeapTupleIsValid(proctup))
		elog(ERROR, "cache lookup failed for function %u", funcoid);
	form_proctup = (Form_pg_proc) GETSTRUCT(proctup);

	func_signature = (char *) get_pltsql_function_signature_internal(NameStr(form_proctup->proname),
															form_proctup->pronargs,
															form_proctup->proargtypes.values);

	ReleaseSysCache(proctup);
	PG_RETURN_TEXT_P(cstring_to_text(func_signature));
}

void init_and_check_common_utility(void)
{
	if (!common_utility_plugin_ptr)
	{
		common_utility_plugin **utility_plugin;
		utility_plugin = (common_utility_plugin **) find_rendezvous_variable("common_utility_plugin"); 
		common_utility_plugin_ptr = *utility_plugin;

		/* common_utility_plugin_ptr is still not initialised */
		if (!common_utility_plugin_ptr)
			ereport(ERROR,
				(errcode(ERRCODE_INTERNAL_ERROR),
<<<<<<< HEAD
				 errmsg("common utility plugin pointer is not initialised properly.")));
=======
				 errmsg("Failed to find common utility plugin.")));
>>>>>>> 28a94c0d
	}
}<|MERGE_RESOLUTION|>--- conflicted
+++ resolved
@@ -903,10 +903,6 @@
 		if (!common_utility_plugin_ptr)
 			ereport(ERROR,
 				(errcode(ERRCODE_INTERNAL_ERROR),
-<<<<<<< HEAD
-				 errmsg("common utility plugin pointer is not initialised properly.")));
-=======
 				 errmsg("Failed to find common utility plugin.")));
->>>>>>> 28a94c0d
 	}
 }