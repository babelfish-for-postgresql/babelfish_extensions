--- conflicted
+++ resolved
@@ -2129,13 +2129,9 @@
 extern bool check_fulltext_exist(const char *schema_name, const char *table_name);
 extern char *replace_special_chars_fts_impl(char *input_str);
 extern bool is_unique_index(Oid relid, const char *index_name);
-<<<<<<< HEAD
-extern void exec_grantschema_subcmds(const char *schema, const char *rolname, bool is_grant, bool with_grant_option, AclMode privilege);
 extern int get_owner_of_schema(const char *schema);
 extern void exec_database_roles_subcmds(const char *physical_schema, char *schema_owner);
-=======
 extern void exec_grantschema_subcmds(const char *schema, const char *rolname, bool is_grant, bool with_grant_option, AclMode privilege, bool is_create_schema);
->>>>>>> dd1a5c02
 extern int	TsqlUTF8LengthInUTF16(const void *vin, int len);
 extern void TsqlCheckUTF16Length_bpchar(const char *s, int32 len, int32 maxlen, int charlen, bool isExplicit);
 extern void TsqlCheckUTF16Length_varchar(const char *s, int32 len, int32 maxlen, bool isExplicit);
