/*-------------------------------------------------------------------------
 *
 * pltsql.h		- Definitions for the PL/tsql
 *			  procedural language
 *
 * Portions Copyright (c) 1996-2018, PostgreSQL Global Development Group
 * Portions Copyright (c) 1994, Regents of the University of California
 *
 *
 * IDENTIFICATION
 *	  src/pl/pltsql/src/pltsql.h
 *
 *-------------------------------------------------------------------------
 */

#ifndef PLTSQL_H
#define PLTSQL_H

#include "postgres.h"
#include "access/xact.h"
#include "catalog/pg_collation.h"
#include "commands/defrem.h"
#include "parser/parse_func.h"
#include "commands/event_trigger.h"
#include "commands/sequence.h"
#include "commands/trigger.h"
#include "collation.h"
#include "executor/spi.h"
#include "optimizer/planner.h"
#include "utils/expandedrecord.h"
#include "utils/plancache.h"
#include "utils/portal.h"
#include "utils/typcache.h"

#include "dynavec.h"
#include "dynastack.h"

/**********************************************************************
 * Definitions
 **********************************************************************/

/* define our text domain for translations */
#undef TEXTDOMAIN
#define TEXTDOMAIN PG_TEXTDOMAIN("pltsql")

#undef _
#define _(x) dgettext(TEXTDOMAIN, x)

#define PLTSQL_INSTR_ENABLED()	\
	(pltsql_instr_plugin_ptr && (*pltsql_instr_plugin_ptr) && \
	 (*pltsql_instr_plugin_ptr)->pltsql_instr_increment_metric)

#define TSQLInstrumentation(metric)												\
({	if ((pltsql_instr_plugin_ptr && (*pltsql_instr_plugin_ptr) && (*pltsql_instr_plugin_ptr)->pltsql_instr_increment_metric))		\
		(*pltsql_instr_plugin_ptr)->pltsql_instr_increment_metric(metric);		\
})

#define TSQL_TXN_NAME_LIMIT 64 /* Transaction name limit */


/*
 * Compiler's namespace item types
 */
typedef enum PLtsql_nsitem_type
{
	PLTSQL_NSTYPE_LABEL,		/* block label */
	PLTSQL_NSTYPE_VAR,			/* scalar variable */
	PLTSQL_NSTYPE_REC,			/* composite variable */
	PLTSQL_NSTYPE_TBL			/* table variable */
} PLtsql_nsitem_type;

/*
 * A PLTSQL_NSTYPE_LABEL stack entry must be one of these types
 */
typedef enum PLtsql_label_type
{
	PLTSQL_LABEL_BLOCK,		/* DECLARE/BEGIN block */
	PLTSQL_LABEL_LOOP,			/* looping construct */
	PLTSQL_LABEL_OTHER			/* anything else */
} PLtsql_label_type;

/*
 * Datum array node types
 */
typedef enum PLtsql_datum_type
{
	PLTSQL_DTYPE_VAR,
	PLTSQL_DTYPE_ROW,
	PLTSQL_DTYPE_REC,
	PLTSQL_DTYPE_TBL,
	PLTSQL_DTYPE_RECFIELD,
	PLTSQL_DTYPE_ARRAYELEM,
	PLTSQL_DTYPE_PROMISE
} PLtsql_datum_type;

/*
 * DTYPE_PROMISE datums have these possible ways of computing the promise
 */
typedef enum PLtsql_promise_type
{
	PLTSQL_PROMISE_NONE = 0,	/* not a promise, or promise satisfied */
	PLTSQL_PROMISE_TG_NAME,
	PLTSQL_PROMISE_TG_WHEN,
	PLTSQL_PROMISE_TG_LEVEL,
	PLTSQL_PROMISE_TG_OP,
	PLTSQL_PROMISE_TG_RELID,
	PLTSQL_PROMISE_TG_TABLE_NAME,
	PLTSQL_PROMISE_TG_TABLE_SCHEMA,
	PLTSQL_PROMISE_TG_NARGS,
	PLTSQL_PROMISE_TG_ARGV,
	PLTSQL_PROMISE_TG_EVENT,
	PLTSQL_PROMISE_TG_TAG
} PLtsql_promise_type;

/*
 * Variants distinguished in PLtsql_type structs
 */
typedef enum PLtsql_type_type
{
	PLTSQL_TTYPE_SCALAR,		/* scalar types and domains */
	PLTSQL_TTYPE_REC,			/* composite types, including RECORD */
	PLTSQL_TTYPE_PSEUDO,		/* pseudotypes */
	PLTSQL_TTYPE_TBL			/* table types */
} PLtsql_type_type;

/*
 * Execution tree node types
 */
typedef enum PLtsql_stmt_type
{
	PLTSQL_STMT_BLOCK,
	PLTSQL_STMT_ASSIGN,
	PLTSQL_STMT_IF,
	PLTSQL_STMT_CASE,  /*PLPGSQL*/
	PLTSQL_STMT_LOOP,  /*PLPGSQL*/
	PLTSQL_STMT_WHILE,
	PLTSQL_STMT_FORI,  /*PLPGSQL*/
	PLTSQL_STMT_FORS,  /*PLPGSQL*/
	PLTSQL_STMT_FORC,  /*PLPGSQL*/
	PLTSQL_STMT_FOREACH_A,    /*PLPGSQL*/
	PLTSQL_STMT_EXIT,
	PLTSQL_STMT_RETURN,
	PLTSQL_STMT_RETURN_NEXT,  /*PLPGSQL*/
	PLTSQL_STMT_RETURN_QUERY,  /*PLPGSQL*/
	PLTSQL_STMT_RAISE,  /*PLPGSQL*/
	PLTSQL_STMT_ASSERT, /*PLPGSQL*/
	PLTSQL_STMT_EXECSQL,
	PLTSQL_STMT_DYNEXECUTE,  /*PLPGSQL*/
	PLTSQL_STMT_DYNFORS,  /*PLPGSQL*/
	PLTSQL_STMT_GETDIAG,  /*PLPGSQL*/
	PLTSQL_STMT_OPEN,
	PLTSQL_STMT_FETCH,
	PLTSQL_STMT_CLOSE,
	PLTSQL_STMT_PERFORM,  /*PLPGSQL*/
	PLTSQL_STMT_CALL,  /*PLPGSQL*/
	PLTSQL_STMT_COMMIT,
	PLTSQL_STMT_ROLLBACK,
	PLTSQL_STMT_SET,  /*PLPGSQL*/
	/* TSQL-only statement types follow */
	PLTSQL_STMT_GOTO,
    PLTSQL_STMT_PRINT,
	PLTSQL_STMT_INIT,
	PLTSQL_STMT_QUERY_SET,
	PLTSQL_STMT_TRY_CATCH,
	PLTSQL_STMT_PUSH_RESULT,
	PLTSQL_STMT_EXEC,
	PLTSQL_STMT_EXEC_BATCH,
	PLTSQL_STMT_EXEC_SP,
	PLTSQL_STMT_DECL_TABLE,
	PLTSQL_STMT_RETURN_TABLE,
	PLTSQL_STMT_DEALLOCATE,
	PLTSQL_STMT_DECL_CURSOR,
    PLTSQL_STMT_LABEL,
	PLTSQL_STMT_RAISERROR,
	PLTSQL_STMT_THROW,
	PLTSQL_STMT_USEDB,
	PLTSQL_STMT_SET_EXPLAIN_MODE,
    /* TSQL-only executable node */
    PLTSQL_STMT_SAVE_CTX,
    PLTSQL_STMT_RESTORE_CTX_FULL,
    PLTSQL_STMT_RESTORE_CTX_PARTIAL,
    PLTSQL_STMT_INSERT_BULK
} PLtsql_stmt_type;

/*
 * Execution node return codes
 */
enum
{
	PLTSQL_RC_OK,
	PLTSQL_RC_EXIT,
	PLTSQL_RC_RETURN,
	PLTSQL_RC_CONTINUE
};

/*
 * GET DIAGNOSTICS information items
 */
typedef enum PLtsql_getdiag_kind
{
	PLTSQL_GETDIAG_ROW_COUNT,
	PLTSQL_GETDIAG_RESULT_OID,
	PLTSQL_GETDIAG_CONTEXT,
	PLTSQL_GETDIAG_ERROR_CONTEXT,
	PLTSQL_GETDIAG_ERROR_DETAIL,
	PLTSQL_GETDIAG_ERROR_HINT,
	PLTSQL_GETDIAG_RETURNED_SQLSTATE,
	PLTSQL_GETDIAG_COLUMN_NAME,
	PLTSQL_GETDIAG_CONSTRAINT_NAME,
	PLTSQL_GETDIAG_DATATYPE_NAME,
	PLTSQL_GETDIAG_MESSAGE_TEXT,
	PLTSQL_GETDIAG_TABLE_NAME,
	PLTSQL_GETDIAG_SCHEMA_NAME
} PLtsql_getdiag_kind;

/*
 * RAISE statement options
 */
typedef enum PLtsql_raise_option_type
{
	PLTSQL_RAISEOPTION_ERRCODE,
	PLTSQL_RAISEOPTION_MESSAGE,
	PLTSQL_RAISEOPTION_DETAIL,
	PLTSQL_RAISEOPTION_HINT,
	PLTSQL_RAISEOPTION_COLUMN,
	PLTSQL_RAISEOPTION_CONSTRAINT,
	PLTSQL_RAISEOPTION_DATATYPE,
	PLTSQL_RAISEOPTION_TABLE,
	PLTSQL_RAISEOPTION_SCHEMA
} PLtsql_raise_option_type;

/*
 * Behavioral modes for pltsql variable resolution
 */
typedef enum PLtsql_resolve_option
{
	PLTSQL_RESOLVE_ERROR,		/* throw error if ambiguous */
	PLTSQL_RESOLVE_VARIABLE,	/* prefer pltsql var to table column */
	PLTSQL_RESOLVE_COLUMN		/* prefer table column to pltsql var */
} PLtsql_resolve_option;

/*
 * Schema mapping for pltsql databases
 */
typedef enum PLtsql_schema_mapping
{
	PLTSQL_DB_SCHEMA,
	PLTSQL_DB,
	PLTSQL_SCHEMA
} PLtsql_schema_mapping;

#define TSQL_TRIGGER_STARTED 0x1
#define TSQL_TRAN_STARTED 0x2

/**********************************************************************
 * Node and structure definitions
 **********************************************************************/

/*
 * Postgres data type
 */
typedef struct PLtsql_type
{
	char	   *typname;		/* (simple) name of the type */
	Oid			typoid;			/* OID of the data type */
	PLtsql_type_type ttype;	/* PLTSQL_TTYPE_ code */
	int16		typlen;			/* stuff copied from its pg_type entry */
	bool		typbyval;
	char		typtype;
	Oid			collation;		/* from pg_type, but can be overridden */
	bool		typisarray;		/* is "true" array, or domain over one */
	int32		atttypmod;		/* typmod (taken from someplace else) */
	/*
	 * This field is only used when a table variable does not have a pre-defined
	 * type, e.g. DECLARE @tableVar TABLE (a int, b int)
	 */
	char	   *coldef;
	/*
	 * Remaining fields are used only for named composite types (not RECORD)
	 * and table types
	 */
	TypeName   *origtypname;	/* type name as written by user */
	TypeCacheEntry *tcache;		/* typcache entry for composite type */
	uint64		tupdesc_id;		/* last-seen tupdesc identifier */
} PLtsql_type;

/*
 * SQL Query to plan and execute
 */
typedef struct PLtsql_expr
{
	char	   *query;
	SPIPlanPtr	plan;
	Bitmapset  *paramnos;		/* all dnos referenced by this query */
	int			rwparam;		/* dno of read/write param, or -1 if none */

	/* function containing this expr (not set until we first parse query) */
	struct PLtsql_function *func;

	/* namespace chain visible to this expr */
	struct PLtsql_nsitem *ns;

	/* fields for "simple expression" fast-path execution: */
	Expr	   *expr_simple_expr;	/* NULL means not a simple expr */
	int			expr_simple_generation; /* plancache generation we checked */
	Oid			expr_simple_type;	/* result type Oid, if simple */
	int32		expr_simple_typmod; /* result typmod, if simple */
      bool            expr_simple_mutable;    /* true if simple expr is mutable */

	/*
	 * if expr is simple AND prepared in current transaction,
	 * expr_simple_state and expr_simple_in_use are valid. Test validity by
	 * seeing if expr_simple_lxid matches current LXID.  (If not,
	 * expr_simple_state probably points at garbage!)
	 */
	ExprState  *expr_simple_state;	/* eval tree for expr_simple_expr */
	bool		expr_simple_in_use; /* true if eval tree is active */
	LocalTransactionId expr_simple_lxid;

	/* here for itvf? queries with all idents replaced with NULLs */
	char 	   *itvf_query; // make sure always set to NULL
} PLtsql_expr;

/*
 * Generic datum array item
 *
 * PLtsql_datum is the common supertype for PLtsql_var, PLtsql_row,
 * PLtsql_rec, PLtsql_recfield, and PLtsql_arrayelem.
 */
typedef struct PLtsql_datum
{
	PLtsql_datum_type dtype;
	int			dno;
} PLtsql_datum;

/*
 * Scalar or composite variable
 *
 * The variants PLtsql_var, PLtsql_row, and PLtsql_rec share these
 * fields.
 */
typedef struct PLtsql_variable
{
	PLtsql_datum_type dtype;
	int			dno;
	char	   *refname;
	int			lineno;
	bool		isconst;
	bool		notnull;
	PLtsql_expr *default_val;
} PLtsql_variable;

/*
 * Scalar variable
 *
 * DTYPE_VAR and DTYPE_PROMISE datums both use this struct type.
 * A PROMISE datum works exactly like a VAR datum for most purposes,
 * but if it is read without having previously been assigned to, then
 * a special "promised" value is computed and assigned to the datum
 * before the read is performed.  This technique avoids the overhead of
 * computing the variable's value in cases where we expect that many
 * functions will never read it.
 */
typedef struct PLtsql_var
{
	PLtsql_datum_type dtype;
	int			dno;
	char	   *refname;
	int			lineno;
	bool		isconst;
	bool		notnull;
	PLtsql_expr *default_val;
	/* end of PLtsql_variable fields */

	PLtsql_type *datatype;

	/*
	 * Variables declared as CURSOR FOR <query> are mostly like ordinary
	 * scalar variables of type refcursor, but they have these additional
	 * properties:
	 */
	PLtsql_expr *cursor_explicit_expr;
	int			cursor_explicit_argrow;
	int			cursor_options;

	/* Fields below here can change at runtime */

	Datum		value;
	bool		isnull;
	bool		freeval;

	/*
	 * The promise field records which "promised" value to assign if the
	 * promise must be honored.  If it's a normal variable, or the promise has
	 * been fulfilled, this is PLTSQL_PROMISE_NONE.
	 */
	PLtsql_promise_type promise;
} PLtsql_var;

/*
 * Row variable - this represents one or more variables that are listed in an
 * INTO clause, FOR-loop targetlist, cursor argument list, etc.  We also use
 * a row to represent a function's OUT parameters when there's more than one.
 *
 * Note that there's no way to name the row as such from PL/tsql code,
 * so many functions don't need to support these.
 *
 * That also means that there's no real name for the row variable, so we
 * conventionally set refname to "(unnamed row)".  We could leave it NULL,
 * but it's too convenient to be able to assume that refname is valid in
 * all variants of PLtsql_variable.
 *
 * isconst, notnull, and default_val are unsupported (and hence
 * always zero/null) for a row.  The member variables of a row should have
 * been checked to be writable at compile time, so isconst is correctly set
 * to false.  notnull and default_val aren't applicable.
 */
typedef struct PLtsql_row
{
	PLtsql_datum_type dtype;
	int			dno;
	char	   *refname;
	int			lineno;
	bool		isconst;
	bool		notnull;
	PLtsql_expr *default_val;
	/* end of PLtsql_variable fields */

	/*
	 * rowtupdesc is only set up if we might need to convert the row into a
	 * composite datum, which currently only happens for OUT parameters.
	 * Otherwise it is NULL.
	 */
	TupleDesc	rowtupdesc;

	int			nfields;
	char	  **fieldnames;
	int		   *varnos;
} PLtsql_row;

/*
 * Record variable (any composite type, including RECORD)
 */
typedef struct PLtsql_rec
{
	PLtsql_datum_type dtype;
	int			dno;
	char	   *refname;
	int			lineno;
	bool		isconst;
	bool		notnull;
	PLtsql_expr *default_val;
	/* end of PLtsql_variable fields */

	/*
	 * Note: for non-RECORD cases, we may from time to time re-look-up the
	 * composite type, using datatype->origtypname.  That can result in
	 * changing rectypeid.
	 */

	PLtsql_type *datatype;		/* can be NULL, if rectypeid is RECORDOID */
	Oid			rectypeid;		/* declared type of variable */
	/* RECFIELDs for this record are chained together for easy access */
	int			firstfield;		/* dno of first RECFIELD, or -1 if none */

	/* Fields below here can change at runtime */

	/* We always store record variables as "expanded" records */
	ExpandedRecordHeader *erh;
} PLtsql_rec;

/*
 * Table variable
 */
typedef struct PLtsql_tbl
{
	PLtsql_datum_type dtype;
	int			dno;
	char	   *refname;
	int			lineno;
	bool		isconst;
	bool		notnull;
	PLtsql_expr *default_val;
	/* end of PLtsql_variable fields */

	PLtsql_type *datatype;
	Oid			tbltypeid;	/* declared type of variable */
	char		*tblname;	/* name of the underlying table */
	/*
	 * If a table variable is declared inside a function, then we need to drop
	 * its underlying table at the end of execution.
	 * If a table variable is passed in as a table-valued parameter, then we
	 * don't need to drop its underlying table - it's the caller's
	 * responsibility.
	 */
	bool		need_drop;
} PLtsql_tbl;

/*
 * Field in record
 */
typedef struct PLtsql_recfield
{
	PLtsql_datum_type dtype;
	int			dno;
	/* end of PLtsql_datum fields */

	char	   *fieldname;		/* name of field */
	int			recparentno;	/* dno of parent record */
	int			nextfield;		/* dno of next child, or -1 if none */
	uint64		rectupledescid; /* record's tupledesc ID as of last lookup */
	ExpandedRecordFieldInfo finfo;	/* field's attnum and type info */
	/* if rectupledescid == INVALID_TUPLEDESC_IDENTIFIER, finfo isn't valid */
} PLtsql_recfield;

/*
 * Element of array variable
 */
typedef struct PLtsql_arrayelem
{
	PLtsql_datum_type dtype;
	int			dno;
	/* end of PLtsql_datum fields */

	PLtsql_expr *subscript;
	int			arrayparentno;	/* dno of parent array variable */

	/* Remaining fields are cached info about the array variable's type */
	Oid			parenttypoid;	/* type of array variable; 0 if not yet set */
	int32		parenttypmod;	/* typmod of array variable */
	Oid			arraytypoid;	/* OID of actual array type */
	int32		arraytypmod;	/* typmod of array (and its elements too) */
	int16		arraytyplen;	/* typlen of array type */
	Oid			elemtypoid;		/* OID of array element type */
	int16		elemtyplen;		/* typlen of element type */
	bool		elemtypbyval;	/* element type is pass-by-value? */
	char		elemtypalign;	/* typalign of element type */
} PLtsql_arrayelem;

/*
 * Item in the compilers namespace tree
 */
typedef struct PLtsql_nsitem
{
	PLtsql_nsitem_type itemtype;

	/*
	 * For labels, itemno is a value of enum PLtsql_label_type. For other
	 * itemtypes, itemno is the associated PLtsql_datum's dno.
	 */
	int			itemno;
	struct PLtsql_nsitem *prev;
	char		name[FLEXIBLE_ARRAY_MEMBER];	/* nul-terminated string */
} PLtsql_nsitem;

typedef enum PLtsql_impl_txn_type
{
	PLTSQL_IMPL_TRAN_OFF,
	PLTSQL_IMPL_TRAN_ON,
	PLTSQL_IMPL_TRAN_START
} PLtsql_impl_txn_type;

/*
 * Generic execution node
 */
typedef struct PLtsql_stmt
{
	PLtsql_stmt_type cmd_type;
	int			lineno;
} PLtsql_stmt;

/*
 * One EXCEPTION condition name
 */
typedef struct PLtsql_condition
{
	int			sqlerrstate;	/* SQLSTATE code */
	char	   *condname;		/* condition name (for debugging) */
	struct PLtsql_condition *next;
} PLtsql_condition;

/*
 * EXCEPTION block
 */
typedef struct PLtsql_exception_block
{
	int			sqlstate_varno;
	int			sqlerrm_varno;
	List	   *exc_list;		/* List of WHEN clauses */
} PLtsql_exception_block;

/*
 * One EXCEPTION ... WHEN clause
 */
typedef struct PLtsql_exception
{
	int			lineno;
	PLtsql_condition *conditions;
	List	   *action;			/* List of statements */
} PLtsql_exception;

/*
 * Block of statements
 */
typedef struct PLtsql_stmt_block
{
	PLtsql_stmt_type cmd_type;
	int			lineno;
	char	   *label;
	List	   *body;			/* List of statements */
	int			n_initvars;		/* Length of initvarnos[] */
	int		   *initvarnos;		/* dnos of variables declared in this block */
	PLtsql_exception_block *exceptions;
} PLtsql_stmt_block;

/*
 * Assign statement
 */
typedef struct PLtsql_stmt_assign
{
	PLtsql_stmt_type cmd_type;
	int			lineno;
	int			varno;
	PLtsql_expr *expr;
} PLtsql_stmt_assign;

/*
 * PERFORM statement
 */
typedef struct PLtsql_stmt_perform
{
	PLtsql_stmt_type cmd_type;
	int			lineno;
	PLtsql_expr *expr;
} PLtsql_stmt_perform;

/*
 * CALL statement
 */
typedef struct PLtsql_stmt_call
{
	PLtsql_stmt_type cmd_type;
	int			lineno;
	PLtsql_expr *expr;
	bool		is_call;
	PLtsql_variable *target;
} PLtsql_stmt_call;

/*
 * COMMIT statement
 */
typedef struct PLtsql_stmt_commit
{
	PLtsql_stmt_type cmd_type;
	int			lineno;
} PLtsql_stmt_commit;

/*
 * ROLLBACK statement
 */
typedef struct PLtsql_stmt_rollback
{
	PLtsql_stmt_type cmd_type;
	int			lineno;
} PLtsql_stmt_rollback;

/*
 * SET statement
 */
typedef struct PLtsql_stmt_set
{
	PLtsql_stmt_type cmd_type;
	int			lineno;
	PLtsql_expr *expr;
} PLtsql_stmt_set;

/*
 * GET DIAGNOSTICS item
 */
typedef struct PLtsql_diag_item
{
	PLtsql_getdiag_kind kind;	/* id for diagnostic value desired */
	int			target;			/* where to assign it */
} PLtsql_diag_item;

/*
 * GET DIAGNOSTICS statement
 */
typedef struct PLtsql_stmt_getdiag
{
	PLtsql_stmt_type cmd_type;
	int			lineno;
	bool		is_stacked;		/* STACKED or CURRENT diagnostics area? */
	List	   *diag_items;		/* List of PLtsql_diag_item */
} PLtsql_stmt_getdiag;

/*
 * IF statement
 */
typedef struct PLtsql_stmt_if
{
	PLtsql_stmt_type cmd_type;
	int			lineno;
	PLtsql_expr *cond;			/* boolean expression for THEN */
	PLtsql_stmt	*then_body;		/* List of statements */
	List	   *elsif_list;		/* List of PLtsql_if_elsif structs */
	PLtsql_stmt	*else_body;		/* List of statements */
} PLtsql_stmt_if;

/*
 * one ELSIF arm of IF statement
 */
typedef struct PLtsql_if_elsif
{
	int			lineno;
	PLtsql_expr *cond;			/* boolean expression for this case */
	List	   *stmts;			/* List of statements */
} PLtsql_if_elsif;

/*
 * CASE statement
 */
typedef struct PLtsql_stmt_case
{
	PLtsql_stmt_type cmd_type;
	int			lineno;
	PLtsql_expr *t_expr;		/* test expression, or NULL if none */
	int			t_varno;		/* var to store test expression value into */
	List	   *case_when_list; /* List of PLtsql_case_when structs */
	bool		have_else;		/* flag needed because list could be empty */
	List	   *else_stmts;		/* List of statements */
} PLtsql_stmt_case;

/*
 * one arm of CASE statement
 */
typedef struct PLtsql_case_when
{
	int			lineno;
	PLtsql_expr *expr;			/* boolean expression for this case */
	List	   *stmts;			/* List of statements */
} PLtsql_case_when;

/*
 * Unconditional LOOP statement
 */
typedef struct PLtsql_stmt_loop
{
	PLtsql_stmt_type cmd_type;
	int			lineno;
	char	   *label;
	List	   *body;			/* List of statements */
} PLtsql_stmt_loop;

/*
 * WHILE cond LOOP statement
 */
typedef struct PLtsql_stmt_while
{
	PLtsql_stmt_type cmd_type;
	int			lineno;
	char	   *label;
	PLtsql_expr *cond;
	List	   *body;			/* List of statements */
} PLtsql_stmt_while;

/*
 * FOR statement with integer loopvar
 */
typedef struct PLtsql_stmt_fori
{
	PLtsql_stmt_type cmd_type;
	int			lineno;
	char	   *label;
	PLtsql_var *var;
	PLtsql_expr *lower;
	PLtsql_expr *upper;
	PLtsql_expr *step;			/* NULL means default (ie, BY 1) */
	int			reverse;
	List	   *body;			/* List of statements */
} PLtsql_stmt_fori;

/*
 * PLtsql_stmt_forq represents a FOR statement running over a SQL query.
 * It is the common supertype of PLtsql_stmt_fors, PLtsql_stmt_forc
 * and PLtsql_dynfors.
 */
typedef struct PLtsql_stmt_forq
{
	PLtsql_stmt_type cmd_type;
	int			lineno;
	char	   *label;
	PLtsql_variable *var;		/* Loop variable (record or row) */
	List	   *body;			/* List of statements */
} PLtsql_stmt_forq;

/*
 * FOR statement running over SELECT
 */
typedef struct PLtsql_stmt_fors
{
	PLtsql_stmt_type cmd_type;
	int			lineno;
	char	   *label;
	PLtsql_variable *var;		/* Loop variable (record or row) */
	List	   *body;			/* List of statements */
	/* end of fields that must match PLtsql_stmt_forq */
	PLtsql_expr *query;
} PLtsql_stmt_fors;

/*
 * FOR statement running over cursor
 */
typedef struct PLtsql_stmt_forc
{
	PLtsql_stmt_type cmd_type;
	int			lineno;
	char	   *label;
	PLtsql_variable *var;		/* Loop variable (record or row) */
	List	   *body;			/* List of statements */
	/* end of fields that must match PLtsql_stmt_forq */
	int			curvar;
	PLtsql_expr *argquery;		/* cursor arguments if any */
} PLtsql_stmt_forc;

/*
 * FOR statement running over EXECUTE
 */
typedef struct PLtsql_stmt_dynfors
{
	PLtsql_stmt_type cmd_type;
	int			lineno;
	char	   *label;
	PLtsql_variable *var;		/* Loop variable (record or row) */
	List	   *body;			/* List of statements */
	/* end of fields that must match PLtsql_stmt_forq */
	PLtsql_expr *query;
	List	   *params;			/* USING expressions */
} PLtsql_stmt_dynfors;

/*
 * FOREACH item in array loop
 */
typedef struct PLtsql_stmt_foreach_a
{
	PLtsql_stmt_type cmd_type;
	int			lineno;
	char	   *label;
	int			varno;			/* loop target variable */
	int			slice;			/* slice dimension, or 0 */
	PLtsql_expr *expr;			/* array expression */
	List	   *body;			/* List of statements */
} PLtsql_stmt_foreach_a;

/*
 * OPEN a curvar
 */
typedef struct PLtsql_stmt_open
{
	PLtsql_stmt_type cmd_type;
	int			lineno;
	int			curvar;
	int			cursor_options;
	PLtsql_expr *argquery;
	PLtsql_expr *query;
	PLtsql_expr *dynquery;
	List	   *params;			/* USING expressions */
} PLtsql_stmt_open;

/*
 * FETCH or MOVE statement
 */
typedef struct PLtsql_stmt_fetch
{
	PLtsql_stmt_type cmd_type;
	int			lineno;
	PLtsql_variable *target;	/* target (record or row) */
	int			curvar;			/* cursor variable to fetch from */
	FetchDirection direction;	/* fetch direction */
	long		how_many;		/* count, if constant (expr is NULL) */
	PLtsql_expr *expr;			/* count, if expression */
	bool		is_move;		/* is this a fetch or move? */
	bool		returns_multiple_rows;	/* can return more than one row? */
} PLtsql_stmt_fetch;

/*
 * CLOSE curvar
 */
typedef struct PLtsql_stmt_close
{
	PLtsql_stmt_type cmd_type;
	int			lineno;
	int			curvar;
} PLtsql_stmt_close;

/*
 * EXIT or CONTINUE statement
 */
typedef struct PLtsql_stmt_exit
{
	PLtsql_stmt_type cmd_type;
	int			lineno;
	bool		is_exit;		/* Is this an exit or a continue? */
	char	   *label;			/* NULL if it's an unlabelled EXIT/CONTINUE */
	PLtsql_expr *cond;
} PLtsql_stmt_exit;

/*
 * INSERT BULK statement
 */
typedef struct PLtsql_stmt_insert_bulk
{
    PLtsql_stmt_type cmd_type;
    int         lineno;
    char  *table_name;
    char  *schema_name;
    char  *db_name;
    char  *column_refs;
} PLtsql_stmt_insert_bulk;

/*
 * RETURN statement
 */
typedef struct PLtsql_stmt_return
{
	PLtsql_stmt_type cmd_type;
	int			lineno;
	PLtsql_expr *expr;
	int			retvarno;
} PLtsql_stmt_return;

/*
 * RETURN NEXT statement
 */
typedef struct PLtsql_stmt_return_next
{
	PLtsql_stmt_type cmd_type;
	int			lineno;
	PLtsql_expr *expr;
	int			retvarno;
} PLtsql_stmt_return_next;

/*
 * RETURN QUERY statement
 */
typedef struct PLtsql_stmt_return_query
{
	PLtsql_stmt_type cmd_type;
	int			lineno;
	PLtsql_expr *query;		/* if static query */
	PLtsql_expr *dynquery;		/* if dynamic query (RETURN QUERY EXECUTE) */
	List	   *params;			/* USING arguments for dynamic query */
} PLtsql_stmt_return_query;

/*
 * RAISE statement
 */
typedef struct PLtsql_stmt_raise
{
	PLtsql_stmt_type cmd_type;
	int			lineno;
	int			elog_level;
	char	   *condname;		/* condition name, SQLSTATE, or NULL */
	char	   *message;		/* old-style message format literal, or NULL */
	List	   *params;			/* list of expressions for old-style message */
	List	   *options;		/* list of PLtsql_raise_option */
} PLtsql_stmt_raise;

/*
 * RAISE statement option
 */
typedef struct PLtsql_raise_option
{
	PLtsql_raise_option_type opt_type;
	PLtsql_expr *expr;
} PLtsql_raise_option;

/*
 * ASSERT statement
 */
typedef struct PLtsql_stmt_assert
{
	PLtsql_stmt_type cmd_type;
	int			lineno;
	PLtsql_expr *cond;
	PLtsql_expr *message;
} PLtsql_stmt_assert;

typedef struct PLtsql_txn_data
{
	TransactionStmtKind	stmt_kind; /* Commit or rollback */
	char *txn_name; /* Transaction name */
	PLtsql_expr	*txn_name_expr; /* Transaction name variable */
} PLtsql_txn_data;

/*
 * Generic SQL statement to execute
 */
typedef struct PLtsql_stmt_execsql
{
	PLtsql_stmt_type cmd_type;
	int			lineno;
	PLtsql_expr *sqlstmt;
	bool		mod_stmt;		/* is the stmt INSERT/UPDATE/DELETE?  Note:
								 * mod_stmt is set when we plan the query */
	bool		into;			/* INTO supplied? */
	bool		strict;			/* INTO STRICT flag */
	PLtsql_txn_data	*txn_data;	/* Transaction data */
	PLtsql_variable *target;	/* INTO target (record or row) */
	bool 		mod_stmt_tablevar; /* is the stmt INSERT/UPDATE/DELETE on a
									* table variable?  Note: mod_stmt_tablevar
									* is set when we plan the query*/
	bool		need_to_push_result; /* push result to client */
	bool		is_tsql_select_assign_stmt; /* T-SQL SELECT-assign (i.e. SELECT @a=1) */
	bool 		insert_exec; 	/* INSERT-EXEC stmt? */
	bool		is_cross_db;	/* cross database reference */
} PLtsql_stmt_execsql;

/*
 * SET statement to change EXPLAIN MODE
 * The main reason for this PLtsql statement is
 * to turn off EXPLAIN ONLY MODE while it is on.
 */
typedef struct PLtsql_stmt_set_explain_mode
{
	PLtsql_stmt_type cmd_type;
	int lineno;
	char *query;
	bool is_explain_only;
	bool is_explain_analyze;
	bool val;
} PLtsql_stmt_set_explain_mode;

/*
 * Dynamic SQL string to execute
 */
typedef struct PLtsql_stmt_dynexecute
{
	PLtsql_stmt_type cmd_type;
	int			lineno;
	PLtsql_expr *query;		/* string expression */
	bool		into;			/* INTO supplied? */
	bool		strict;			/* INTO STRICT flag */
	PLtsql_variable *target;	/* INTO target (record or row) */
	List	   *params;			/* USING expressions */
} PLtsql_stmt_dynexecute;

/*
 * Hash lookup key for functions
 */
typedef struct PLtsql_func_hashkey
{
	/* lower 32bit for stored procedure's OID, upper 32bit for prepared batch's handle */
	uint64_t	funcOid;

	bool		isTrigger;		/* true if called as a DML trigger */
	bool		isEventTrigger; /* true if called as an event trigger */

	/* be careful that pad bytes in this struct get zeroed! */

	/*
	 * For a trigger function, the OID of the trigger is part of the hash key
	 * --- we want to compile the trigger function separately for each trigger
	 * it is used with, in case the rowtype or transition table names are
	 * different.  Zero if not called as a DML trigger.
	 */
	Oid			trigOid;

	/*
	 * We must include the input collation as part of the hash key too,
	 * because we have to generate different plans (with different Param
	 * collations) for different collation settings.
	 */
	Oid			inputCollation;

	/*
	 * We include actual argument types in the hash key to support polymorphic
	 * Pltsql functions.  Be careful that extra positions are zeroed!
	 */
	Oid			argtypes[FUNC_MAX_ARGS];
} PLtsql_func_hashkey;

/*
 * Trigger type
 */
typedef enum PLtsql_trigtype
{
	PLTSQL_DML_TRIGGER,
	PLTSQL_EVENT_TRIGGER,
	PLTSQL_NOT_TRIGGER
} PLtsql_trigtype;

#define BATCH_OPTION_CACHE_PLAN       		0x1
#define BATCH_OPTION_PREPARE_PLAN       	0x2
#define BATCH_OPTION_SEND_METADATA       	0x4
#define BATCH_OPTION_NO_EXEC				0x8
#define BATCH_OPTION_EXEC_CACHED_PLAN 		0x10
#define BATCH_OPTION_NO_FREE 				0x20

typedef struct InlineCodeBlockArgs
{
	int				numargs;
	Oid				*argtypes;
	int32			*argtypmods;
	char			**argnames;
	char			*argmodes;
	int				*varnos;
	unsigned long 	options;
	int 		handle;
} InlineCodeBlockArgs;

#define OPTION_ENABLED(args, option) \
		(args && (args->options & BATCH_OPTION_##option))

/*
 * Complete compiled function
 */
typedef struct PLtsql_function
{
	char	   *fn_signature;
	Oid			fn_oid;
	TransactionId fn_xmin;
	ItemPointerData fn_tid;
	PLtsql_trigtype fn_is_trigger;
	Oid			fn_input_collation;
	PLtsql_func_hashkey *fn_hashkey;	/* back-link to hashtable key */
	MemoryContext fn_cxt;

	Oid			fn_rettype;
	int			fn_rettyplen;
	bool		fn_retbyval;
	bool		fn_retistuple;
	bool		fn_retisdomain;
	bool		fn_retset;
	bool		fn_readonly;
	char		fn_prokind;

	int			fn_nargs;
	int			fn_argvarnos[FUNC_MAX_ARGS];
	int			out_param_varno;
	int			found_varno;
	int			fetch_status_varno;
	int			new_varno;
	int			old_varno;

	TupleDesc	fn_tupdesc;  /* tuple descriptor for return info */

	/* table variables */
	List	   *table_varnos;

	bool 		is_itvf;
	bool 		is_mstvf;

	PLtsql_resolve_option resolve_option;

	bool		print_strict_params;

	/* extra checks */
	int			extra_warnings;
	int			extra_errors;

	/* the datums representing the function's local variables */
	int			ndatums;
	PLtsql_datum **datums;
	Size		copiable_size;	/* space for locally instantiated datums */

	/* function body parsetree */
	PLtsql_stmt_block *action;

	/* these fields change when the function is used */
	struct PLtsql_execstate *cur_estate;
	unsigned long use_count;

    /* execution codes for new executor */
    struct ExecCodes   *exec_codes;
    bool                exec_codes_valid;

	/* arguments for inline code block */
	InlineCodeBlockArgs *inline_args;
} PLtsql_function;

/*
 * Runtime execution data
 */

/*
 *  ERROR (exception) handling in iterative executor
 *
 *  A typical try catch block looks like
 *  BEGIN TRY
 *    STMT_BLOCK1
 *  END TRY
 *  BEGIN CATCH
 *    STMT_BLOCK2
 *  END CATCH
 *  
 *  1. Preparation (before entering STMT_BLOCK1)
 *     1.1 Save context before entering STMT_BLOCK1, including
 *         a) stack for error signal handling (setjmp longjmp)
 *         b) program counter to STMT_BLOCK2
 *         c) various execution states (memory, eval context ....)
 *     1.2 Save into new_err_ctx_stack
 *  2. Execute STMT_BLOCK1.
 *     2.1 after execution retrieve error context and restore execution states
 *     2.2 destroy current error context
 *  3. Error handling (if error is raised from STMT_BLOCK1)
 *     3.1 retrieve error context and restore partially
 *     3.2 handle inactive error contexts (hint: read this step after 3.2 and 3.4)
 *     3.3 move error context to active_err_ctx_stack before entering STMT_BLOCK2
 *         a) this is needed because STMT_BLOCK2 could also be a try-catch block
 *            and it may also raise error
 *     3.4 retrieve active error context and restore the remaining 
 *         save_cur_error : error data existed before entering try catch
 *         stmt_mcontext : memory containing current error
 *
 *     3.2 handle inactive error contexts:
 *         destory any error contexts unknown in this prepration phase (based on n_active_errors)
 *         if there is any, it means some STMT_BLOCK2s raised errors,
 *         and thus 3.4 was not executed for them. one possible scenario:
 *         BEGIN TRY
 *           BEGIN TRY STMT_BLOCK_X END TRY          -- raise error1
 *           BEGIN CATCH                             -- handling error1
 *               BEGIN TRY STMT_BLOCK_Y END TRY      -- raise error2
 *               BEGIN CATCH STMT_BLOCK_Z END CATCH  -- handling error2 and raise error3
 *           END CATCH
 *         END TRY
 *         BEGIN CATCH STMT_BLOCK_A END CATCH        -- handling error3
 *         Before entering STMT_BLOCK_A, one unknown active error context will be found, 
 *         which was pushed into stack before entering STMT_BLOCK_Z.
 *         It contains error1 and stmt_mcontext for STMT_BLOCK_Y for saving its error (error2)
 *         memory will be reclaimed through top level memory context deallocation
 *         We could destory it bacause, STMT_BLOCK_A is handling error3
 */

typedef struct PLtsql_estate_err
{
	ErrorData	*error;
	char		*procedure;
	int			number;
	int			severity;
	int			state;
} PLtsql_estate_err;

typedef struct
{
    /* for error handling */
    sigjmp_buf              *save_exception_stack;
    ErrorContextCallback    *save_context_stack;
    sigjmp_buf              local_sigjmp_buf;

    /* location of error handling statements */
    int                     target_pc;

    /* various contexts */
    MemoryContext           oldcontext;
    ResourceOwner           oldowner;
    ExprContext             *old_eval_econtext;

	PLtsql_estate_err		*save_cur_error;
	
    MemoryContext           stmt_mcontext;

    bool                    partial_restored;  /* set true before executing catch block */
} PLtsql_errctx;

typedef struct ExplainInfo
{
	/* Estimated (or Actual) Query Execution Plan for a single statement */
	char *data;

	/* indent for the next ExplainInfo */
	size_t next_indent;
} ExplainInfo;

typedef struct PLtsql_execstate
{
	PLtsql_function *func;		/* function being executed */

	TriggerData *trigdata;		/* if regular trigger, data about firing */
	EventTriggerData *evtrigdata;	/* if event trigger, data about firing */

	Datum		retval;
	bool		retisnull;
	Oid			rettype;		/* type of current retval */

	Oid			fn_rettype;		/* info about declared function rettype */
	bool		retistuple;
	bool		retisset;

	bool		readonly_func;
	bool		atomic;
	PLtsql_impl_txn_type	impl_txn_type;		/* status of implicit transaction associated */

	char	   *exitlabel;		/* the "target" label of the current EXIT or
								 * CONTINUE stmt, if any */
	PLtsql_estate_err *cur_error;	/* current exception handler's error */

	Tuplestorestate *tuple_store;	/* SRFs accumulate results here */
	TupleDesc	tuple_store_desc;	/* descriptor for tuples in tuple_store */
	MemoryContext tuple_store_cxt;
	ResourceOwner tuple_store_owner;
	ReturnSetInfo *rsi;

	int			found_varno;
	int			fetch_status_varno;

	/*
	 * The datums representing the function's local variables.  Some of these
	 * are local storage in this execstate, but some just point to the shared
	 * copy belonging to the PLtsql_function, depending on whether or not we
	 * need any per-execution state for the datum's dtype.
	 */
	int			ndatums;
	PLtsql_datum **datums;
	/* context containing variable values (same as func's SPI_proc context) */
	MemoryContext datum_context;

	/*
	 * paramLI is what we use to pass local variable values to the executor.
	 * It does not have a ParamExternData array; we just dynamically
	 * instantiate parameter data as needed.  By convention, PARAM_EXTERN
	 * Params have paramid equal to the dno of the referenced local variable.
	 */
	ParamListInfo paramLI;

	/* EState to use for "simple" expression evaluation */
	EState	   *simple_eval_estate;
	bool		use_shared_simple_eval_state;

	/* lookup table to use for executing type casts */
	HTAB	   *cast_hash;
	MemoryContext cast_hash_context;

	/* memory context for statement-lifespan temporary values */
	MemoryContext stmt_mcontext;	/* current stmt context, or NULL if none */
	MemoryContext stmt_mcontext_parent; /* parent of current context */

	/* temporary state for results from evaluation of query or expr */
	SPITupleTable *eval_tuptable;
	uint64		eval_processed;
	Oid			eval_lastoid;
	ExprContext *eval_econtext; /* for executing simple expressions */

	/* status information for error context reporting */
	PLtsql_stmt *err_stmt;		/* current stmt */
	const char *err_text;		/* additional state info */

	void	   *plugin_info;	/* reserved for use by optional plugin */

	/*
	 * @@NESTLEVEL is needed to determine the name of underlying tables that
	 * need to be created for table variables. So we cache it here so that when
	 * there are multiple table variable declarations, we only need to calculate
	 * it once.
	 */
	int			nestlevel;
    /* iterative executor status */
    size_t         pc;                     /* programe counter to current stmt in exec_code_buf */
    DynaVec      *err_ctx_stack;         /* stack for nested try catch block */
    size_t         cur_err_ctx_idx;

	int			tsql_trigger_flags;

	/*
	 * A same procedure can be invoked by either normal EXECUTE or INSERT ...
	 * EXECUTE, and can behave differently.
	 */
	bool 		insert_exec;

	List 		*explain_infos;
} PLtsql_execstate;

/*
 * A PLtsql_plugin structure represents an instrumentation plugin.
 * To instrument PL/tsql, a plugin library must access the rendezvous
 * variable "PLtsql_plugin" and set it to point to a PLtsql_plugin struct.
 * Typically the struct could just be static data in the plugin library.
 * We expect that a plugin would do this at library load time (_PG_init()).
 * It must also be careful to set the rendezvous variable back to NULL
 * if it is unloaded (_PG_fini()).
 *
 * This structure is basically a collection of function pointers --- at
 * various interesting points in pl_exec.c, we call these functions
 * (if the pointers are non-NULL) to give the plugin a chance to watch
 * what we are doing.
 *
 * func_setup is called when we start a function, before we've initialized
 * the local variables defined by the function.
 *
 * func_beg is called when we start a function, after we've initialized
 * the local variables.
 *
 * func_end is called at the end of a function.
 *
 * stmt_beg and stmt_end are called before and after (respectively) each
 * statement.
 *
 * Also, immediately before any call to func_setup, PL/tsql fills in the
 * error_callback and assign_expr fields with pointers to its own
 * pltsql_exec_error_callback and exec_assign_expr functions.  This is
 * a somewhat ad-hoc expedient to simplify life for debugger plugins.
 */
typedef struct PLtsql_plugin
{
	/* Function pointers set up by the plugin */
	void		(*func_setup) (PLtsql_execstate *estate, PLtsql_function *func);
	void		(*func_beg) (PLtsql_execstate *estate, PLtsql_function *func);
	void		(*func_end) (PLtsql_execstate *estate, PLtsql_function *func);
	void		(*stmt_beg) (PLtsql_execstate *estate, PLtsql_stmt *stmt);
	void		(*stmt_end) (PLtsql_execstate *estate, PLtsql_stmt *stmt);

	/* Function pointers set by PL/tsql itself */
	void		(*error_callback) (void *arg);
	void		(*assign_expr) (PLtsql_execstate *estate, PLtsql_datum *target,
								PLtsql_expr *expr);
} PLtsql_plugin;

/*
 * When we load instrumentation extension, we create a rendezvous variable named
 * "PLtsql_instr_plugin" that points to an instance of type PLtsql_instr_plugin.
 *
 * We use this rendezvous variable to safely share information with
 * the engine even before the extension is loaded.  If you call 
 * find_rendezvous_variable("PLtsql_config") and find  that *result
 * is NULL, then the extension has not been loaded.  If you find
 * that *result is non-NULL, it points to an instance of the 
 * PLtsql_config struct shown here.
 */
typedef struct PLtsql_instr_plugin
{
	/* Function pointers set up by the plugin */
	void (*pltsql_instr_increment_metric) (int metric);
	bool (*pltsql_instr_increment_func_metric) (const char *funcName);
} PLtsql_instr_plugin;

/*
 * A PLtsql_protocol_plugin structure represents a protocol plugin that can be
 * used with this extension.
 *
 * A protocol plugin library must access the rendezvous variable
 * "PLtsql_protocol_plugin" and set it to point to a PLtsql_protocol_plugin
 * struct.  Typically the struct could just be static data in the plugin
 * library.  We expect that a plugin would do this at library load time
 * (_PG_init()).  It must also be careful to set the rendezvous variable back
 * to NULL if it is unloaded (_PG_fini()).
 *
 * This structure is basically a collection of function pointers --- at
 * various interesting points in this extension, we call these functions
 * (if the pointers are non-NULL) to send any protocol information if
 * required.
 *
 * send_info - send INFO token
 * send_done - send DONE token
 * get_tsql_error - to get tsql error details from PG error
 *
 * Also when pltsql extension is loaded, we initialize the following callbacks
 * that is used to execute different protocol requests directly through this
 * extension.
 *
 * sql_batch_callback
 * sp_executesql_callback
 *
 * Additionally, it initializes the following two callbacks to declare
 * TSQL parameters and retrieve OUT parameters.
 *
 * pltsql_declare_var_callback
 * pltsql_read_out_param_callback
 */
typedef struct PLtsql_protocol_plugin
{
	/* True if Protocol being used by client is TDS. */
	bool is_tds_client;
	/* 
	 * stmt_need_logging checks whether stmt needs to be logged at babelfishpg_tsql parser
	 * and logs the statement at the end of statement execution on TDS
	 */
	bool            stmt_needs_logging;
	/* Function pointers set up by the plugin */
	void		(*send_info) (int number, int state, int info_class,
									   char *message, int line_no);
	void		(*send_done) (int tag, int status,
									   int curcmd, uint64_t nprocessed);
	void		(*send_env_change) (int envid, const char *new_val, const char *old_val);
	bool 		(*get_tsql_error) (ErrorData *edata,
						int *tsql_error_code,
						int *tsql_error_severity,
						int *tsql_error_state,
						char *error_context);
	void		(*stmt_beg) (PLtsql_execstate *estate, PLtsql_stmt *stmt);
	void		(*stmt_end) (PLtsql_execstate *estate, PLtsql_stmt *stmt);
	void		(*stmt_exception) (PLtsql_execstate *estate, PLtsql_stmt *stmt,
								   bool terminate_batch);
	char*		(*get_login_domainname) (void);
	void		(*set_guc_stat_var) (const char *guc, bool boolVal, const char *strVal, int intVal);
	void		(*set_at_at_stat_var) (const char *at_at_var, int intVal, uint64 bigintVal);
	void		(*set_db_stat_var) (int16 db_id);
	bool		(*get_stat_values) (Datum *values, bool *nulls, int len, int pid, int curr_backend);
	void		(*invalidate_stat_view) (void);

	/* Function pointers set by PL/tsql itself */
	Datum		(*sql_batch_callback) (PG_FUNCTION_ARGS);
	Datum		(*sp_executesql_callback) (PG_FUNCTION_ARGS);
	Datum 		(*sp_prepare_callback) (PG_FUNCTION_ARGS);
	Datum 		(*sp_execute_callback) (PG_FUNCTION_ARGS);
	Datum 		(*sp_prepexec_callback) (PG_FUNCTION_ARGS);
	Datum 		(*sp_unprepare_callback) (PG_FUNCTION_ARGS);

	void 		(*reset_session_properties) (void);

	void		(*sqlvariant_set_metadata) (bytea *result, int pgBaseType, int scale, int precision, int maxLen);
	void		(*sqlvariant_get_metadata) (bytea *result, int pgBaseType, int *scale,
	 	                                                 			int *precision, int *maxLen);
 	int		(*sqlvariant_inline_pg_base_type)(bytea *vlena);
 	void		(*sqlvariant_get_pg_base_type) (uint8 variantBaseType, int *pgBaseType, int tempLen,
 										int *dataLen, int *variantHeaderLen);
 	void		(*sqlvariant_get_variant_base_type) (int pgBaseType, int *variantBaseType,
							bool *isBaseNum, bool *isBaseChar,
	 	                         		bool *isBaseDec, bool *isBaseBin, bool *isBaseDate, int *variantHeaderLen);

	void (*pltsql_declare_var_callback) (Oid type, int32 typmod, char *name,
										char mode, Datum value, bool isnull,
										int index, InlineCodeBlockArgs **args,
										FunctionCallInfo *fcinfo);
	void (*pltsql_read_out_param_callback) (Datum comp_value, Datum **values,
										   bool **nulls);
	int (*sp_cursoropen_callback)(int *cursor_handle, const char *stmt, int *scrollopt, int *ccopt,
								  int *row_count, int nparams, Datum *values, const char *nulls);
	int (*sp_cursorprepare_callback)(int *stmt_handle, const char *stmt, int options, int *scrollopt, int *ccopt,
									 int nBindParams, Oid *boundParamsOidList);
	int (*sp_cursorexecute_callback)(int stmt_handle, int *cursor_handle, int *scrollopt, int *ccopt,
									 int *rowcount, int nparams, Datum *values, const char *nulls);
	int (*sp_cursorprepexec_callback)(int *stmt_handle, int *cursor_handle, const char *stmt, int options, int *scrollopt, int *ccopt,
									  int *row_count, int nparams, int nBindParams, Oid *boundParamsOidList, Datum *values, const char *nulls);
	int (*sp_cursorunprepare_callback)(int stmt_handle);
	int (*sp_cursoroption_callback)(int cursor_handle, int code, int value);
	int (*sp_cursor_callback)(int cursor_handle, int opttype, int rownum, const char *tablename, List* values);
	int (*sp_cursorfetch_callback)(int cursor_handle, int *fetchtype, int *rownum, int *nrows);
	int (*sp_cursorclose_callback)(int cursor_handle);

	coll_info_t (*lookup_collation_table_callback) (Oid oid);
	int			*pltsql_read_proc_return_status;

	void        (*send_column_metadata) (TupleDesc typeinfo, List *targetlist, int16 *formats);
	void (*pltsql_read_procedure_info) (StringInfo inout_str,
										bool *is_proc,
										Oid *atttypid,
										Oid *atttypmod,
										int *attcollation);

	int *pltsql_current_lineno;

	int (*pltsql_read_numeric_typmod) (Oid funcid, int nargs, Oid declared_oid);

	bool (*pltsql_get_errdata) (int *tsql_error_code, int *tsql_error_severity, int *tsql_error_state);

	int16 (*pltsql_get_database_oid) (const char *dbname);

	bool (*pltsql_is_login) (Oid role_oid);

	char* (*pltsql_get_login_default_db) (char *login_name);

	int* (*get_mapped_error_list) (void);

	int (*bulk_load_callback) (int ncol, int nrow, Oid *argtypes,
									Datum *Values, const char *Nulls);

	int (*pltsql_get_generic_typmod) (Oid funcid, int nargs, Oid declared_oid);

	const char* (*pltsql_get_logical_schema_name) (const char *physical_schema_name, bool missingOk);

	bool *pltsql_is_fmtonly_stmt;

<<<<<<< HEAD
	char* (*pltsql_get_user_for_database) (const char *db_name);
=======
	char* (*TsqlEncodingConversion)(const char *s, int len, int encoding, int *encodedByteLen);

	int (*TdsGetEncodingFromLcid)(int32_t lcid);
>>>>>>> bce6ec38

} PLtsql_protocol_plugin;

/*
 * Struct types used during parsing
 */

typedef struct PLword
{
	char	   *ident;			/* palloc'd converted identifier */
	bool		quoted;			/* Was it double-quoted? */
} PLword;

typedef struct PLcword
{
	List	   *idents;			/* composite identifiers (list of String) */
} PLcword;

typedef struct PLwdatum
{
	PLtsql_datum *datum;		/* referenced variable */
	char	   *ident;			/* valid if simple name */
	bool		quoted;
	List	   *idents;			/* valid if composite name */
} PLwdatum;

/**********************************************************************
 * Global variable declarations
 **********************************************************************/

typedef enum
{
	IDENTIFIER_LOOKUP_NORMAL,	/* normal processing of var names */
	IDENTIFIER_LOOKUP_DECLARE,	/* In DECLARE --- don't look up names */
	IDENTIFIER_LOOKUP_EXPR		/* In SQL expression --- special case */
} IdentifierLookup;

typedef struct 
{
	AttrNumber    x_attnum;
	int trigger_depth;
	int total_columns;
	char        *column_name;
} UpdatedColumn;

extern IdentifierLookup pltsql_IdentifierLookup;

typedef struct tsql_identity_insert_fields
{
        bool valid;
        Oid rel_oid;
        Oid schema_oid;
} tsql_identity_insert_fields;

extern tsql_identity_insert_fields tsql_identity_insert;
extern check_lang_as_clause_hook_type check_lang_as_clause_hook;
extern write_stored_proc_probin_hook_type write_stored_proc_probin_hook;
extern make_fn_arguments_from_stored_proc_probin_hook_type make_fn_arguments_from_stored_proc_probin_hook;

extern plansource_complete_hook_type prev_plansource_complete_hook;
extern plansource_revalidate_hook_type prev_plansource_revalidate_hook;
extern pltsql_nextval_hook_type prev_pltsql_nextval_hook;
extern pltsql_resetcache_hook_type prev_pltsql_resetcache_hook;

extern PreCreateCollation_hook_type prev_PreCreateCollation_hook;
extern TranslateCollation_hook_type prev_TranslateCollation_hook;
extern char *pltsql_default_locale;

extern int  pltsql_variable_conflict;

/* extra compile-time checks */
#define PLTSQL_XCHECK_NONE			0
#define PLTSQL_XCHECK_SHADOWVAR	1
#define PLTSQL_XCHECK_ALL			((int) ~0)

extern bool pltsql_check_syntax;
extern bool pltsql_DumpExecTree;

extern PLtsql_stmt_block *pltsql_parse_result;

extern int	pltsql_nDatums;
extern PLtsql_datum **pltsql_Datums;

extern char *pltsql_error_funcname;

extern PLtsql_function *pltsql_curr_compile;
extern MemoryContext pltsql_compile_tmp_cxt;

extern PLtsql_plugin **pltsql_plugin_ptr;
extern PLtsql_instr_plugin **pltsql_instr_plugin_ptr;
extern PLtsql_protocol_plugin **pltsql_protocol_plugin_ptr;

#define IS_TDS_CLIENT() (*pltsql_protocol_plugin_ptr && \
						 (*pltsql_protocol_plugin_ptr)->is_tds_client)

extern Oid procid_var;
extern uint64 rowcount_var;
extern List* columns_updated_list;
extern int pltsql_trigger_depth;
extern int latest_error_code;
extern int latest_pg_error_code;
extern bool last_error_mapping_failed;

extern int fetch_status_var;
extern int pltsql_proc_return_code;

extern char* pltsql_server_collation_name;
extern char* pltsql_default_locale;

extern char* pltsql_version;

typedef struct PLtsqlErrorData
{
	bool				xact_abort_on;
	bool				rethrow_error;
	bool				trigger_error;
	PLtsql_execstate	*error_estate;
	char				*error_procedure;
	int					error_number;
	int					error_severity;
	int					error_state;
} PLtsqlErrorData;

typedef struct PLExecStateCallStack
{
	PLtsql_execstate *estate;
	PLtsqlErrorData error_data;
	struct PLExecStateCallStack *next;
} PLExecStateCallStack;

extern PLExecStateCallStack *exec_state_call_stack;

extern bool pltsql_xact_abort;
extern bool pltsql_implicit_transactions;
extern bool pltsql_cursor_close_on_commit;
extern bool pltsql_disable_batch_auto_commit;
extern bool pltsql_disable_internal_savepoint;
extern bool pltsql_disable_txn_in_triggers;
extern bool pltsql_recursive_triggers;

extern int text_size;
extern int pltsql_rowcount;
extern int pltsql_lock_timeout;
extern Portal pltsql_snapshot_portal;
extern int pltsql_non_tsql_proc_entry_count;
extern int pltsql_sys_func_entry_count;

extern char *bulk_load_table_name;

/**********************************************************************
 * Function declarations
 **********************************************************************/

/*
 * Functions in pl_comp.c
 */
extern PLtsql_function *pltsql_compile(FunctionCallInfo fcinfo,
				bool forValidator);
extern PLtsql_function *pltsql_compile_inline(char *proc_source,
					      InlineCodeBlockArgs *args);
extern void pltsql_parser_setup(struct ParseState *pstate,
					 PLtsql_expr *expr);
extern bool pltsql_parse_word(char *word1, const char *yytxt,
				   PLwdatum *wdatum, PLword *word);
extern bool pltsql_parse_dblword(char *word1, char *word2,
					  PLwdatum *wdatum, PLcword *cword);
extern bool pltsql_parse_tripword(char *word1, char *word2, char *word3,
					   PLwdatum *wdatum, PLcword *cword);
extern PLtsql_type *pltsql_parse_wordtype(char *ident);
extern PLtsql_type *pltsql_parse_cwordtype(List *idents);
extern PLtsql_type *pltsql_parse_wordrowtype(char *ident);
extern PLtsql_type *pltsql_parse_cwordrowtype(List *idents);
extern PLtsql_type *pltsql_build_datatype(Oid typeOid, int32 typmod,
					   Oid collation, TypeName *origtypname);
extern PLtsql_type *pltsql_build_table_datatype_coldef(const char *coldef);
extern PLtsql_variable *pltsql_build_variable(const char *refname, int lineno,
					   PLtsql_type *dtype,
					   bool add2namespace);
extern PLtsql_rec *pltsql_build_record(const char *refname, int lineno,
					 PLtsql_type *dtype, Oid rectypeid,
					 bool add2namespace);
extern PLtsql_tbl *pltsql_build_table(const char *refname, int lineno,
					 PLtsql_type *dtype, Oid tbltypeid,
					 bool add2namespace);
extern PLtsql_recfield *pltsql_build_recfield(PLtsql_rec *rec,
					   const char *fldname);
extern int pltsql_recognize_err_condition(const char *condname,
								bool allow_sqlstate);
extern PLtsql_condition *pltsql_parse_err_condition(char *condname);
extern void pltsql_adddatum(PLtsql_datum *newdatum);
extern int	pltsql_add_initdatums(int **varnos);
extern void pltsql_HashTableInit(void);
extern void reset_cache(void);

/*
 * Functions in collation.c
 */
extern void
BabelfishPreCreateCollation_hook(
	char collprovider,
	bool collisdeterministic,
	int32 collencoding,
	const char **collcollate,
	const char **collctype,
	const char *collversion);

extern const char *
BabelfishTranslateCollation_hook(
        const char *collname,
	Oid collnamespace,
	int32 encoding);

/*
 * Functions in pl_handler.c
 */
extern void _PG_init(void);
extern Datum sp_prepare(PG_FUNCTION_ARGS);
extern Datum sp_unprepare(PG_FUNCTION_ARGS);
extern bool pltsql_support_tsql_transactions(void);
extern bool pltsql_sys_function_pop(void);
extern int execute_bulk_load_insert(int ncol, int nrow, Oid *argtypes,
									Datum *Values, const char *Nulls);
/*
 * Functions in pl_exec.c
 */
extern Datum pltsql_exec_function(PLtsql_function *func,
					  FunctionCallInfo fcinfo,
					  EState *simple_eval_estate,
					  bool atomic);
extern HeapTuple pltsql_exec_trigger(PLtsql_function *func,
					 TriggerData *trigdata);
extern void pltsql_exec_event_trigger(PLtsql_function *func,
						   EventTriggerData *trigdata);
extern void pltsql_xact_cb(XactEvent event, void *arg);
extern void pltsql_subxact_cb(SubXactEvent event, SubTransactionId mySubid,
				   SubTransactionId parentSubid, void *arg);
extern Oid pltsql_exec_get_datum_type(PLtsql_execstate *estate,
							PLtsql_datum *datum);
extern void pltsql_exec_get_datum_type_info(PLtsql_execstate *estate,
								 PLtsql_datum *datum,
								 Oid *typeId, int32 *typMod, Oid *collation);

/*
 * Functions for namespace handling in pl_funcs.c
 */
extern void pltsql_ns_init(void);
extern void pltsql_ns_push(const char *label,
				PLtsql_label_type label_type);
extern void pltsql_ns_pop(void);
extern PLtsql_nsitem *pltsql_ns_top(void);
extern void pltsql_ns_additem(PLtsql_nsitem_type itemtype, int itemno, const char *name);
extern PLtsql_nsitem *pltsql_ns_lookup(PLtsql_nsitem *ns_cur, bool localmode,
				  const char *name1, const char *name2,
				  const char *name3, int *names_used);
extern PLtsql_nsitem *pltsql_ns_lookup_label(PLtsql_nsitem *ns_cur,
						const char *name);
extern PLtsql_nsitem *pltsql_ns_find_nearest_loop(PLtsql_nsitem *ns_cur);

/*
 * Other functions in pl_funcs.c
 */
extern const char *pltsql_stmt_typename(PLtsql_stmt *stmt);
extern const char *pltsql_getdiag_kindname(PLtsql_getdiag_kind kind);
extern void pltsql_free_function_memory(PLtsql_function *func);
extern void pltsql_dumptree(PLtsql_function *func);
extern void pre_function_call_hook_impl(const char *funcName);

/*
 * Scanner functions in pl_scanner.c
 */
extern int	pltsql_base_yylex(void);
extern int	pltsql_yylex(void);
extern void pltsql_push_back_token(int token);
extern bool pltsql_token_is_unreserved_keyword(int token);
extern void pltsql_append_source_text(StringInfo buf,
									  int startlocation, int endlocation);
extern int  pltsql_get_yyleng(void);
extern char *pltsql_get_source(int startlocation, int len);
extern int	pltsql_peek(void);
extern void pltsql_peek2(int *tok1_p, int *tok2_p, int *tok1_loc,
			  int *tok2_loc);
extern bool pltsql_peek_word_matches(const char *pattern);
extern int	pltsql_scanner_errposition(int location);
extern void pltsql_yyerror(const char *message) pg_attribute_noreturn();
extern int	pltsql_location_to_lineno(int location);
extern int	pltsql_latest_lineno(void);
extern void pltsql_scanner_init(const char *str);
extern void pltsql_scanner_finish(void);

/*
 * Externs in gram.y
 */
extern int	pltsql_yyparse(void);

/* functions in pltsql_utils.c */
extern int TsqlUTF8LengthInUTF16(const void *vin, int len);
extern void TsqlCheckUTF16Length_bpchar(const char *s, int32 len, int32 maxlen, int charlen, bool isExplicit);
extern void TsqlCheckUTF16Length_varchar(const char *s, int32 len, int32 maxlen, bool isExplicit);
extern void TsqlCheckUTF16Length_varchar_input(const char *s, int32 len, int32 maxlen);
extern void TsqlCheckUTF16Length_bpchar_input(const char *s, int32 len, int32 maxlen, int charlen);
extern void pltsql_declare_variable(Oid type, int32 typmod, char *name, char mode, Datum value,
				    bool isnull, int index, InlineCodeBlockArgs **args,
				    FunctionCallInfo *fcinfo);
extern void pltsql_read_composite_out_param(Datum comp_value, Datum **values, bool **nulls);
extern void pltsql_read_procedure_info(StringInfo inout_str,
								bool *is_proc,
								Oid *atttypid,
								Oid *atttypmod,
								int *attcollation);

extern void PLTsqlStartTransaction(char *txnName);
extern void PLTsqlCommitTransaction(QueryCompletion *qc, bool chain);
extern void PLTsqlRollbackTransaction(char *txnName, QueryCompletion *qc, bool chain);
extern void pltsql_start_txn(void);
extern void pltsql_commit_txn(void);
extern void pltsql_rollback_txn(void);
extern bool pltsql_get_errdata(int *tsql_error_code, int *tsql_error_severity, int *tsql_error_state);
extern void pltsql_eval_txn_data(PLtsql_execstate *estate, PLtsql_stmt_execsql *stmt, CachedPlanSource *cachedPlanSource);
extern bool is_sysname_column(ColumnDef *coldef);
extern bool have_null_constr(List *constr_list);
extern Node *parsetree_nth_stmt(List *parsetree, int n);
extern void update_AlterTableStmt(Node *n, const char *tbl_schema, const char *newowner);
extern void update_CreateRoleStmt(Node *n, const char *role, const char *member, const char *addto);
extern void update_AlterRoleStmt(Node *n, RoleSpec *role);
extern void update_CreateSchemaStmt(Node *n, const char *schemaname, const char *authrole);
extern void update_DropOwnedStmt(Node *n, List *role_list);
extern void update_DropRoleStmt(Node *n, const char *role);
extern void update_DropStmt(Node *n, const char *object);
extern void update_GrantRoleStmt(Node *n, List *privs, List *roles);
extern void update_GrantStmt(Node *n, const char *object, const char *obj_schema, const char *grantee);
extern void update_RenameStmt(Node *n, const char *old_name, const char *new_name);
extern void update_ViewStmt(Node *n, const char *view_schema);
extern void pltsql_check_or_set_default_typmod(TypeName * typeName, int32 *typmod, bool is_cast);
extern bool TryLockLogicalDatabaseForSession(int16 dbid, LOCKMODE lockmode);
extern void UnlockLogicalDatabaseForSession(int16 dbid, LOCKMODE lockmode, bool force);
extern char *bpchar_to_cstring(const BpChar *bpchar);
extern char *varchar_to_cstring(const VarChar *varchar);

typedef struct
{
	bool success;
	size_t errpos;
	int errcod;
	const char *errfmt;
	size_t n_errargs;
	const void *errargs[5]; /* support up to 5 args */
} ANTLR_result;

extern ANTLR_result antlr_parser_cpp(const char *sourceText);
extern void report_antlr_error(ANTLR_result result);

/*
 *  Configurations for iterative executor
 */
extern bool pltsql_trace_tree;
extern bool pltsql_trace_exec_codes;
extern bool pltsql_trace_exec_counts;
extern bool pltsql_trace_exec_time;

/* 
 * Sql variant functions for tdstypeio.c
 */
extern void
TdsGetVariantBaseType(int pgBaseType, int *variantBaseType,
                                  bool *isBaseNum, bool *isBaseChar,
                                  bool *isBaseDec, bool *isBaseBin,
                                  bool *isBaseDate, int *variantHeaderLen);

extern void
TdsGetPGbaseType(uint8 variantBaseType, int *pgBaseType, int tempLen, int *dataLen, int *variantHeaderLen);
extern void
TdsSetMetaData(bytea *result, int pgBaseType, int scale, int precision, int maxLen);
extern int
TdsPGbaseType(bytea *vlena);
extern void
TdsGetMetaData(bytea *result, int pgBaseType, int *scale, int *precision, int *maxLen);

/* 
 * Functions in cursor.c
 */
int execute_sp_cursor(int cursor_handle, int opttype, int rownum, const char *tablename, List* values);
int execute_sp_cursoropen_old(int *cursor_handle, const char *stmt, int *scrollopt, int *ccopt, int *row_count, int nparams, Datum *values, const char *nulls); /* old interface to be compatabile with TDS */
int execute_sp_cursoropen(int *cursor_handle, const char *stmt, int *scrollopt, int *ccopt, int *row_count, int nparams, int nBindParams, Oid *boundParamsOidList, Datum *values, const char *nulls);
int execute_sp_cursorprepare(int *stmt_handle, const char *stmt, int options, int *scrollopt, int *ccopt, int nBindParams, Oid *boundParamsOidList);
int execute_sp_cursorexecute(int stmt_handle, int *cursor_handle, int *scrollopt, int *ccopt, int *rowcount, int nparams, Datum *values, const char *nulls);
int execute_sp_cursorprepexec(int *stmt_handle, int *cursor_handle, const char *stmt, int options, int *scrollopt, int *ccopt, int *row_count, int nparams, int nBindParams, Oid *boundParamsOidList, Datum *values, const char *nulls);
int execute_sp_cursorunprepare(int stmt_handle);
int execute_sp_cursorfetch(int cursor_handle, int *fetchtype, int *rownum, int *nrows);
int execute_sp_cursoroption(int cursor_handle, int code, int value);
int execute_sp_cursoroption2(int cursor_handle, int code, const char *value);
int execute_sp_cursorclose(int cursor_handle);

/*
 * Functions in string.c
 */
void prepare_format_string(StringInfo buf, char *msg_string, int nargs, 
						   Datum *args, Oid *argtypes, bool *argisnull);

/*
 * Functions in pltsql_function_probin_handler.c
 */
void probin_read_args_typmods(HeapTuple procTup, int nargs, Oid *argtypes, int **typmods);
int	probin_read_ret_typmod(Oid funcid, int nargs, Oid declared_oid);
bool pltsql_function_as_checker(const char *lang, List *as, char **prosrc_str_p, char **probin_str_p);
void pltsql_function_probin_writer(CreateFunctionStmt *stmt, Oid languageOid, char** probin_str_p);
void pltsql_function_probin_reader(ParseState *pstate,
						List *fargs, Oid *actual_arg_types, Oid *declared_arg_types, Oid funcid);

/*
 * Functions in pltsql_identity.c
 */
extern void pltsql_update_last_identity(Oid seqid, int64 val);
extern int64 last_identity_value(void);
extern void pltsql_nextval_identity(Oid seqid, int64 val);
extern void pltsql_resetcache_identity(void);


#endif							/* PLTSQL_H */<|MERGE_RESOLUTION|>--- conflicted
+++ resolved
@@ -1570,13 +1570,11 @@
 
 	bool *pltsql_is_fmtonly_stmt;
 
-<<<<<<< HEAD
 	char* (*pltsql_get_user_for_database) (const char *db_name);
-=======
+
 	char* (*TsqlEncodingConversion)(const char *s, int len, int encoding, int *encodedByteLen);
 
 	int (*TdsGetEncodingFromLcid)(int32_t lcid);
->>>>>>> bce6ec38
 
 } PLtsql_protocol_plugin;
 
