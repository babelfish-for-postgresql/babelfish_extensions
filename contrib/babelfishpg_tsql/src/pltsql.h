--- conflicted
+++ resolved
@@ -1858,16 +1858,10 @@
 extern void pltsql_exec_get_datum_type_info(PLtsql_execstate *estate,
 								 PLtsql_datum *datum,
 								 Oid *typeId, int32 *typMod, Oid *collation);
-<<<<<<< HEAD
-
-extern bool get_insert_bulk_keep_nulls(void);
+
 extern int get_insert_bulk_rows_per_batch(void);
 extern int get_insert_bulk_kilobytes_per_batch(void);
-=======
-								 
-extern int get_insert_bulk_rows_per_batch();
-extern int get_insert_bulk_kilobytes_per_batch();
->>>>>>> e17df72f
+
 
 /*
  * Functions for namespace handling in pl_funcs.c
