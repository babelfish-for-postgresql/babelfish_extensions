/*-------------------------------------------------------------------------
 *
 * pltsql.h		- Definitions for the PL/tsql
 *			  procedural language
 *
 * Portions Copyright (c) 1996-2018, PostgreSQL Global Development Group
 * Portions Copyright (c) 1994, Regents of the University of California
 *
 *
 * IDENTIFICATION
 *	  src/pl/pltsql/src/pltsql.h
 *
 *-------------------------------------------------------------------------
 */

#ifndef PLTSQL_H
#define PLTSQL_H

#include "postgres.h"
#include "access/xact.h"
#include "catalog/pg_collation.h"
#include "commands/defrem.h"
#include "parser/parse_func.h"
#include "commands/event_trigger.h"
#include "commands/sequence.h"
#include "commands/trigger.h"
#include "collation.h"
#include "executor/spi.h"
#include "optimizer/planner.h"
#include "utils/expandedrecord.h"
#include "utils/plancache.h"
#include "utils/portal.h"
#include "utils/typcache.h"

#include "dynavec.h"
#include "dynastack.h"

/**********************************************************************
 * Definitions
 **********************************************************************/

/* define our text domain for translations */
#undef TEXTDOMAIN
#define TEXTDOMAIN PG_TEXTDOMAIN("pltsql")

#undef _
#define _(x) dgettext(TEXTDOMAIN, x)

#define PLTSQL_INSTR_ENABLED()	\
	(pltsql_instr_plugin_ptr && (*pltsql_instr_plugin_ptr) && \
	 (*pltsql_instr_plugin_ptr)->pltsql_instr_increment_metric)

#define TSQLInstrumentation(metric)												\
({	if ((pltsql_instr_plugin_ptr && (*pltsql_instr_plugin_ptr) && (*pltsql_instr_plugin_ptr)->pltsql_instr_increment_metric))		\
		(*pltsql_instr_plugin_ptr)->pltsql_instr_increment_metric(metric);		\
})

#define TSQL_TXN_NAME_LIMIT 64 /* Transaction name limit */


/*
 * Compiler's namespace item types
 */
typedef enum PLtsql_nsitem_type
{
	PLTSQL_NSTYPE_LABEL,		/* block label */
	PLTSQL_NSTYPE_VAR,			/* scalar variable */
	PLTSQL_NSTYPE_REC,			/* composite variable */
	PLTSQL_NSTYPE_TBL			/* table variable */
} PLtsql_nsitem_type;

/*
 * A PLTSQL_NSTYPE_LABEL stack entry must be one of these types
 */
typedef enum PLtsql_label_type
{
	PLTSQL_LABEL_BLOCK,		/* DECLARE/BEGIN block */
	PLTSQL_LABEL_LOOP,			/* looping construct */
	PLTSQL_LABEL_OTHER			/* anything else */
} PLtsql_label_type;

/*
 * Datum array node types
 */
typedef enum PLtsql_datum_type
{
	PLTSQL_DTYPE_VAR,
	PLTSQL_DTYPE_ROW,
	PLTSQL_DTYPE_REC,
	PLTSQL_DTYPE_TBL,
	PLTSQL_DTYPE_RECFIELD,
	PLTSQL_DTYPE_ARRAYELEM,
	PLTSQL_DTYPE_PROMISE
} PLtsql_datum_type;

/*
 * DTYPE_PROMISE datums have these possible ways of computing the promise
 */
typedef enum PLtsql_promise_type
{
	PLTSQL_PROMISE_NONE = 0,	/* not a promise, or promise satisfied */
	PLTSQL_PROMISE_TG_NAME,
	PLTSQL_PROMISE_TG_WHEN,
	PLTSQL_PROMISE_TG_LEVEL,
	PLTSQL_PROMISE_TG_OP,
	PLTSQL_PROMISE_TG_RELID,
	PLTSQL_PROMISE_TG_TABLE_NAME,
	PLTSQL_PROMISE_TG_TABLE_SCHEMA,
	PLTSQL_PROMISE_TG_NARGS,
	PLTSQL_PROMISE_TG_ARGV,
	PLTSQL_PROMISE_TG_EVENT,
	PLTSQL_PROMISE_TG_TAG
} PLtsql_promise_type;

/*
 * Variants distinguished in PLtsql_type structs
 */
typedef enum PLtsql_type_type
{
	PLTSQL_TTYPE_SCALAR,		/* scalar types and domains */
	PLTSQL_TTYPE_REC,			/* composite types, including RECORD */
	PLTSQL_TTYPE_PSEUDO,		/* pseudotypes */
	PLTSQL_TTYPE_TBL			/* table types */
} PLtsql_type_type;

/*
 * Execution tree node types
 */
typedef enum PLtsql_stmt_type
{
	PLTSQL_STMT_BLOCK,
	PLTSQL_STMT_ASSIGN,
	PLTSQL_STMT_IF,
	PLTSQL_STMT_CASE,  /*PLPGSQL*/
	PLTSQL_STMT_LOOP,  /*PLPGSQL*/
	PLTSQL_STMT_WHILE,
	PLTSQL_STMT_FORI,  /*PLPGSQL*/
	PLTSQL_STMT_FORS,  /*PLPGSQL*/
	PLTSQL_STMT_FORC,  /*PLPGSQL*/
	PLTSQL_STMT_FOREACH_A,    /*PLPGSQL*/
	PLTSQL_STMT_EXIT,
	PLTSQL_STMT_RETURN,
	PLTSQL_STMT_RETURN_NEXT,  /*PLPGSQL*/
	PLTSQL_STMT_RETURN_QUERY,  /*PLPGSQL*/
	PLTSQL_STMT_RAISE,  /*PLPGSQL*/
	PLTSQL_STMT_ASSERT, /*PLPGSQL*/
	PLTSQL_STMT_EXECSQL,
	PLTSQL_STMT_DYNEXECUTE,  /*PLPGSQL*/
	PLTSQL_STMT_DYNFORS,  /*PLPGSQL*/
	PLTSQL_STMT_GETDIAG,  /*PLPGSQL*/
	PLTSQL_STMT_OPEN,
	PLTSQL_STMT_FETCH,
	PLTSQL_STMT_CLOSE,
	PLTSQL_STMT_PERFORM,  /*PLPGSQL*/
	PLTSQL_STMT_CALL,  /*PLPGSQL*/
	PLTSQL_STMT_COMMIT,
	PLTSQL_STMT_ROLLBACK,
	PLTSQL_STMT_SET,  /*PLPGSQL*/
	/* TSQL-only statement types follow */
	PLTSQL_STMT_GOTO,
    PLTSQL_STMT_PRINT,
	PLTSQL_STMT_INIT,
	PLTSQL_STMT_QUERY_SET,
	PLTSQL_STMT_TRY_CATCH,
	PLTSQL_STMT_PUSH_RESULT,
	PLTSQL_STMT_EXEC,
	PLTSQL_STMT_EXEC_BATCH,
	PLTSQL_STMT_EXEC_SP,
	PLTSQL_STMT_DECL_TABLE,
	PLTSQL_STMT_RETURN_TABLE,
	PLTSQL_STMT_DEALLOCATE,
	PLTSQL_STMT_DECL_CURSOR,
    PLTSQL_STMT_LABEL,
	PLTSQL_STMT_RAISERROR,
	PLTSQL_STMT_THROW,
	PLTSQL_STMT_USEDB,
	PLTSQL_STMT_SET_EXPLAIN_MODE,
    /* TSQL-only executable node */
    PLTSQL_STMT_SAVE_CTX,
    PLTSQL_STMT_RESTORE_CTX_FULL,
    PLTSQL_STMT_RESTORE_CTX_PARTIAL,
    PLTSQL_STMT_INSERT_BULK
} PLtsql_stmt_type;

/*
 * Execution node return codes
 */
enum
{
	PLTSQL_RC_OK,
	PLTSQL_RC_EXIT,
	PLTSQL_RC_RETURN,
	PLTSQL_RC_CONTINUE
};

/*
 * GET DIAGNOSTICS information items
 */
typedef enum PLtsql_getdiag_kind
{
	PLTSQL_GETDIAG_ROW_COUNT,
	PLTSQL_GETDIAG_RESULT_OID,
	PLTSQL_GETDIAG_CONTEXT,
	PLTSQL_GETDIAG_ERROR_CONTEXT,
	PLTSQL_GETDIAG_ERROR_DETAIL,
	PLTSQL_GETDIAG_ERROR_HINT,
	PLTSQL_GETDIAG_RETURNED_SQLSTATE,
	PLTSQL_GETDIAG_COLUMN_NAME,
	PLTSQL_GETDIAG_CONSTRAINT_NAME,
	PLTSQL_GETDIAG_DATATYPE_NAME,
	PLTSQL_GETDIAG_MESSAGE_TEXT,
	PLTSQL_GETDIAG_TABLE_NAME,
	PLTSQL_GETDIAG_SCHEMA_NAME
} PLtsql_getdiag_kind;

/*
 * RAISE statement options
 */
typedef enum PLtsql_raise_option_type
{
	PLTSQL_RAISEOPTION_ERRCODE,
	PLTSQL_RAISEOPTION_MESSAGE,
	PLTSQL_RAISEOPTION_DETAIL,
	PLTSQL_RAISEOPTION_HINT,
	PLTSQL_RAISEOPTION_COLUMN,
	PLTSQL_RAISEOPTION_CONSTRAINT,
	PLTSQL_RAISEOPTION_DATATYPE,
	PLTSQL_RAISEOPTION_TABLE,
	PLTSQL_RAISEOPTION_SCHEMA
} PLtsql_raise_option_type;

/*
 * Behavioral modes for pltsql variable resolution
 */
typedef enum PLtsql_resolve_option
{
	PLTSQL_RESOLVE_ERROR,		/* throw error if ambiguous */
	PLTSQL_RESOLVE_VARIABLE,	/* prefer pltsql var to table column */
	PLTSQL_RESOLVE_COLUMN		/* prefer table column to pltsql var */
} PLtsql_resolve_option;

/*
 * Schema mapping for pltsql databases
 */
typedef enum PLtsql_schema_mapping
{
	PLTSQL_DB_SCHEMA,
	PLTSQL_DB,
	PLTSQL_SCHEMA
} PLtsql_schema_mapping;

#define TSQL_TRIGGER_STARTED 0x1
#define TSQL_TRAN_STARTED 0x2

/**********************************************************************
 * Node and structure definitions
 **********************************************************************/

/*
 * Postgres data type
 */
typedef struct PLtsql_type
{
	char	   *typname;		/* (simple) name of the type */
	Oid			typoid;			/* OID of the data type */
	PLtsql_type_type ttype;	/* PLTSQL_TTYPE_ code */
	int16		typlen;			/* stuff copied from its pg_type entry */
	bool		typbyval;
	char		typtype;
	Oid			collation;		/* from pg_type, but can be overridden */
	bool		typisarray;		/* is "true" array, or domain over one */
	int32		atttypmod;		/* typmod (taken from someplace else) */
	/*
	 * This field is only used when a table variable does not have a pre-defined
	 * type, e.g. DECLARE @tableVar TABLE (a int, b int)
	 */
	char	   *coldef;
	/*
	 * Remaining fields are used only for named composite types (not RECORD)
	 * and table types
	 */
	TypeName   *origtypname;	/* type name as written by user */
	TypeCacheEntry *tcache;		/* typcache entry for composite type */
	uint64		tupdesc_id;		/* last-seen tupdesc identifier */
} PLtsql_type;

/*
 * SQL Query to plan and execute
 */
typedef struct PLtsql_expr
{
	char	   *query;
	SPIPlanPtr	plan;
	Bitmapset  *paramnos;		/* all dnos referenced by this query */
	int			rwparam;		/* dno of read/write param, or -1 if none */

	/* function containing this expr (not set until we first parse query) */
	struct PLtsql_function *func;

	/* namespace chain visible to this expr */
	struct PLtsql_nsitem *ns;

	/* fields for "simple expression" fast-path execution: */
	Expr	   *expr_simple_expr;	/* NULL means not a simple expr */
	int			expr_simple_generation; /* plancache generation we checked */
	Oid			expr_simple_type;	/* result type Oid, if simple */
	int32		expr_simple_typmod; /* result typmod, if simple */
      bool            expr_simple_mutable;    /* true if simple expr is mutable */

	/*
	 * if expr is simple AND prepared in current transaction,
	 * expr_simple_state and expr_simple_in_use are valid. Test validity by
	 * seeing if expr_simple_lxid matches current LXID.  (If not,
	 * expr_simple_state probably points at garbage!)
	 */
	ExprState  *expr_simple_state;	/* eval tree for expr_simple_expr */
	bool		expr_simple_in_use; /* true if eval tree is active */
	LocalTransactionId expr_simple_lxid;

	/* here for itvf? queries with all idents replaced with NULLs */
	char 	   *itvf_query; // make sure always set to NULL
} PLtsql_expr;

/*
 * Generic datum array item
 *
 * PLtsql_datum is the common supertype for PLtsql_var, PLtsql_row,
 * PLtsql_rec, PLtsql_recfield, and PLtsql_arrayelem.
 */
typedef struct PLtsql_datum
{
	PLtsql_datum_type dtype;
	int			dno;
} PLtsql_datum;

/*
 * Scalar or composite variable
 *
 * The variants PLtsql_var, PLtsql_row, and PLtsql_rec share these
 * fields.
 */
typedef struct PLtsql_variable
{
	PLtsql_datum_type dtype;
	int			dno;
	char	   *refname;
	int			lineno;
	bool		isconst;
	bool		notnull;
	PLtsql_expr *default_val;
} PLtsql_variable;

/*
 * Scalar variable
 *
 * DTYPE_VAR and DTYPE_PROMISE datums both use this struct type.
 * A PROMISE datum works exactly like a VAR datum for most purposes,
 * but if it is read without having previously been assigned to, then
 * a special "promised" value is computed and assigned to the datum
 * before the read is performed.  This technique avoids the overhead of
 * computing the variable's value in cases where we expect that many
 * functions will never read it.
 */
typedef struct PLtsql_var
{
	PLtsql_datum_type dtype;
	int			dno;
	char	   *refname;
	int			lineno;
	bool		isconst;
	bool		notnull;
	PLtsql_expr *default_val;
	/* end of PLtsql_variable fields */

	PLtsql_type *datatype;

	/*
	 * Variables declared as CURSOR FOR <query> are mostly like ordinary
	 * scalar variables of type refcursor, but they have these additional
	 * properties:
	 */
	PLtsql_expr *cursor_explicit_expr;
	int			cursor_explicit_argrow;
	int			cursor_options;

	/* Fields below here can change at runtime */

	Datum		value;
	bool		isnull;
	bool		freeval;

	/*
	 * The promise field records which "promised" value to assign if the
	 * promise must be honored.  If it's a normal variable, or the promise has
	 * been fulfilled, this is PLTSQL_PROMISE_NONE.
	 */
	PLtsql_promise_type promise;
} PLtsql_var;

/*
 * Row variable - this represents one or more variables that are listed in an
 * INTO clause, FOR-loop targetlist, cursor argument list, etc.  We also use
 * a row to represent a function's OUT parameters when there's more than one.
 *
 * Note that there's no way to name the row as such from PL/tsql code,
 * so many functions don't need to support these.
 *
 * That also means that there's no real name for the row variable, so we
 * conventionally set refname to "(unnamed row)".  We could leave it NULL,
 * but it's too convenient to be able to assume that refname is valid in
 * all variants of PLtsql_variable.
 *
 * isconst, notnull, and default_val are unsupported (and hence
 * always zero/null) for a row.  The member variables of a row should have
 * been checked to be writable at compile time, so isconst is correctly set
 * to false.  notnull and default_val aren't applicable.
 */
typedef struct PLtsql_row
{
	PLtsql_datum_type dtype;
	int			dno;
	char	   *refname;
	int			lineno;
	bool		isconst;
	bool		notnull;
	PLtsql_expr *default_val;
	/* end of PLtsql_variable fields */

	/*
	 * rowtupdesc is only set up if we might need to convert the row into a
	 * composite datum, which currently only happens for OUT parameters.
	 * Otherwise it is NULL.
	 */
	TupleDesc	rowtupdesc;

	int			nfields;
	char	  **fieldnames;
	int		   *varnos;
} PLtsql_row;

/*
 * Record variable (any composite type, including RECORD)
 */
typedef struct PLtsql_rec
{
	PLtsql_datum_type dtype;
	int			dno;
	char	   *refname;
	int			lineno;
	bool		isconst;
	bool		notnull;
	PLtsql_expr *default_val;
	/* end of PLtsql_variable fields */

	/*
	 * Note: for non-RECORD cases, we may from time to time re-look-up the
	 * composite type, using datatype->origtypname.  That can result in
	 * changing rectypeid.
	 */

	PLtsql_type *datatype;		/* can be NULL, if rectypeid is RECORDOID */
	Oid			rectypeid;		/* declared type of variable */
	/* RECFIELDs for this record are chained together for easy access */
	int			firstfield;		/* dno of first RECFIELD, or -1 if none */

	/* Fields below here can change at runtime */

	/* We always store record variables as "expanded" records */
	ExpandedRecordHeader *erh;
} PLtsql_rec;

/*
 * Table variable
 */
typedef struct PLtsql_tbl
{
	PLtsql_datum_type dtype;
	int			dno;
	char	   *refname;
	int			lineno;
	bool		isconst;
	bool		notnull;
	PLtsql_expr *default_val;
	/* end of PLtsql_variable fields */

	PLtsql_type *datatype;
	Oid			tbltypeid;	/* declared type of variable */
	char		*tblname;	/* name of the underlying table */
	/*
	 * If a table variable is declared inside a function, then we need to drop
	 * its underlying table at the end of execution.
	 * If a table variable is passed in as a table-valued parameter, then we
	 * don't need to drop its underlying table - it's the caller's
	 * responsibility.
	 */
	bool		need_drop;
} PLtsql_tbl;

/*
 * Field in record
 */
typedef struct PLtsql_recfield
{
	PLtsql_datum_type dtype;
	int			dno;
	/* end of PLtsql_datum fields */

	char	   *fieldname;		/* name of field */
	int			recparentno;	/* dno of parent record */
	int			nextfield;		/* dno of next child, or -1 if none */
	uint64		rectupledescid; /* record's tupledesc ID as of last lookup */
	ExpandedRecordFieldInfo finfo;	/* field's attnum and type info */
	/* if rectupledescid == INVALID_TUPLEDESC_IDENTIFIER, finfo isn't valid */
} PLtsql_recfield;

/*
 * Element of array variable
 */
typedef struct PLtsql_arrayelem
{
	PLtsql_datum_type dtype;
	int			dno;
	/* end of PLtsql_datum fields */

	PLtsql_expr *subscript;
	int			arrayparentno;	/* dno of parent array variable */

	/* Remaining fields are cached info about the array variable's type */
	Oid			parenttypoid;	/* type of array variable; 0 if not yet set */
	int32		parenttypmod;	/* typmod of array variable */
	Oid			arraytypoid;	/* OID of actual array type */
	int32		arraytypmod;	/* typmod of array (and its elements too) */
	int16		arraytyplen;	/* typlen of array type */
	Oid			elemtypoid;		/* OID of array element type */
	int16		elemtyplen;		/* typlen of element type */
	bool		elemtypbyval;	/* element type is pass-by-value? */
	char		elemtypalign;	/* typalign of element type */
} PLtsql_arrayelem;

/*
 * Item in the compilers namespace tree
 */
typedef struct PLtsql_nsitem
{
	PLtsql_nsitem_type itemtype;

	/*
	 * For labels, itemno is a value of enum PLtsql_label_type. For other
	 * itemtypes, itemno is the associated PLtsql_datum's dno.
	 */
	int			itemno;
	struct PLtsql_nsitem *prev;
	char		name[FLEXIBLE_ARRAY_MEMBER];	/* nul-terminated string */
} PLtsql_nsitem;

typedef enum PLtsql_impl_txn_type
{
	PLTSQL_IMPL_TRAN_OFF,
	PLTSQL_IMPL_TRAN_ON,
	PLTSQL_IMPL_TRAN_START
} PLtsql_impl_txn_type;

/*
 * Generic execution node
 */
typedef struct PLtsql_stmt
{
	PLtsql_stmt_type cmd_type;
	int			lineno;
} PLtsql_stmt;

/*
 * One EXCEPTION condition name
 */
typedef struct PLtsql_condition
{
	int			sqlerrstate;	/* SQLSTATE code */
	char	   *condname;		/* condition name (for debugging) */
	struct PLtsql_condition *next;
} PLtsql_condition;

/*
 * EXCEPTION block
 */
typedef struct PLtsql_exception_block
{
	int			sqlstate_varno;
	int			sqlerrm_varno;
	List	   *exc_list;		/* List of WHEN clauses */
} PLtsql_exception_block;

/*
 * One EXCEPTION ... WHEN clause
 */
typedef struct PLtsql_exception
{
	int			lineno;
	PLtsql_condition *conditions;
	List	   *action;			/* List of statements */
} PLtsql_exception;

/*
 * Block of statements
 */
typedef struct PLtsql_stmt_block
{
	PLtsql_stmt_type cmd_type;
	int			lineno;
	char	   *label;
	List	   *body;			/* List of statements */
	int			n_initvars;		/* Length of initvarnos[] */
	int		   *initvarnos;		/* dnos of variables declared in this block */
	PLtsql_exception_block *exceptions;
} PLtsql_stmt_block;

/*
 * Assign statement
 */
typedef struct PLtsql_stmt_assign
{
	PLtsql_stmt_type cmd_type;
	int			lineno;
	int			varno;
	PLtsql_expr *expr;
} PLtsql_stmt_assign;

/*
 * PERFORM statement
 */
typedef struct PLtsql_stmt_perform
{
	PLtsql_stmt_type cmd_type;
	int			lineno;
	PLtsql_expr *expr;
} PLtsql_stmt_perform;

/*
 * CALL statement
 */
typedef struct PLtsql_stmt_call
{
	PLtsql_stmt_type cmd_type;
	int			lineno;
	PLtsql_expr *expr;
	bool		is_call;
	PLtsql_variable *target;
} PLtsql_stmt_call;

/*
 * COMMIT statement
 */
typedef struct PLtsql_stmt_commit
{
	PLtsql_stmt_type cmd_type;
	int			lineno;
} PLtsql_stmt_commit;

/*
 * ROLLBACK statement
 */
typedef struct PLtsql_stmt_rollback
{
	PLtsql_stmt_type cmd_type;
	int			lineno;
} PLtsql_stmt_rollback;

/*
 * SET statement
 */
typedef struct PLtsql_stmt_set
{
	PLtsql_stmt_type cmd_type;
	int			lineno;
	PLtsql_expr *expr;
} PLtsql_stmt_set;

/*
 * GET DIAGNOSTICS item
 */
typedef struct PLtsql_diag_item
{
	PLtsql_getdiag_kind kind;	/* id for diagnostic value desired */
	int			target;			/* where to assign it */
} PLtsql_diag_item;

/*
 * GET DIAGNOSTICS statement
 */
typedef struct PLtsql_stmt_getdiag
{
	PLtsql_stmt_type cmd_type;
	int			lineno;
	bool		is_stacked;		/* STACKED or CURRENT diagnostics area? */
	List	   *diag_items;		/* List of PLtsql_diag_item */
} PLtsql_stmt_getdiag;

/*
 * IF statement
 */
typedef struct PLtsql_stmt_if
{
	PLtsql_stmt_type cmd_type;
	int			lineno;
	PLtsql_expr *cond;			/* boolean expression for THEN */
	PLtsql_stmt	*then_body;		/* List of statements */
	List	   *elsif_list;		/* List of PLtsql_if_elsif structs */
	PLtsql_stmt	*else_body;		/* List of statements */
} PLtsql_stmt_if;

/*
 * one ELSIF arm of IF statement
 */
typedef struct PLtsql_if_elsif
{
	int			lineno;
	PLtsql_expr *cond;			/* boolean expression for this case */
	List	   *stmts;			/* List of statements */
} PLtsql_if_elsif;

/*
 * CASE statement
 */
typedef struct PLtsql_stmt_case
{
	PLtsql_stmt_type cmd_type;
	int			lineno;
	PLtsql_expr *t_expr;		/* test expression, or NULL if none */
	int			t_varno;		/* var to store test expression value into */
	List	   *case_when_list; /* List of PLtsql_case_when structs */
	bool		have_else;		/* flag needed because list could be empty */
	List	   *else_stmts;		/* List of statements */
} PLtsql_stmt_case;

/*
 * one arm of CASE statement
 */
typedef struct PLtsql_case_when
{
	int			lineno;
	PLtsql_expr *expr;			/* boolean expression for this case */
	List	   *stmts;			/* List of statements */
} PLtsql_case_when;

/*
 * Unconditional LOOP statement
 */
typedef struct PLtsql_stmt_loop
{
	PLtsql_stmt_type cmd_type;
	int			lineno;
	char	   *label;
	List	   *body;			/* List of statements */
} PLtsql_stmt_loop;

/*
 * WHILE cond LOOP statement
 */
typedef struct PLtsql_stmt_while
{
	PLtsql_stmt_type cmd_type;
	int			lineno;
	char	   *label;
	PLtsql_expr *cond;
	List	   *body;			/* List of statements */
} PLtsql_stmt_while;

/*
 * FOR statement with integer loopvar
 */
typedef struct PLtsql_stmt_fori
{
	PLtsql_stmt_type cmd_type;
	int			lineno;
	char	   *label;
	PLtsql_var *var;
	PLtsql_expr *lower;
	PLtsql_expr *upper;
	PLtsql_expr *step;			/* NULL means default (ie, BY 1) */
	int			reverse;
	List	   *body;			/* List of statements */
} PLtsql_stmt_fori;

/*
 * PLtsql_stmt_forq represents a FOR statement running over a SQL query.
 * It is the common supertype of PLtsql_stmt_fors, PLtsql_stmt_forc
 * and PLtsql_dynfors.
 */
typedef struct PLtsql_stmt_forq
{
	PLtsql_stmt_type cmd_type;
	int			lineno;
	char	   *label;
	PLtsql_variable *var;		/* Loop variable (record or row) */
	List	   *body;			/* List of statements */
} PLtsql_stmt_forq;

/*
 * FOR statement running over SELECT
 */
typedef struct PLtsql_stmt_fors
{
	PLtsql_stmt_type cmd_type;
	int			lineno;
	char	   *label;
	PLtsql_variable *var;		/* Loop variable (record or row) */
	List	   *body;			/* List of statements */
	/* end of fields that must match PLtsql_stmt_forq */
	PLtsql_expr *query;
} PLtsql_stmt_fors;

/*
 * FOR statement running over cursor
 */
typedef struct PLtsql_stmt_forc
{
	PLtsql_stmt_type cmd_type;
	int			lineno;
	char	   *label;
	PLtsql_variable *var;		/* Loop variable (record or row) */
	List	   *body;			/* List of statements */
	/* end of fields that must match PLtsql_stmt_forq */
	int			curvar;
	PLtsql_expr *argquery;		/* cursor arguments if any */
} PLtsql_stmt_forc;

/*
 * FOR statement running over EXECUTE
 */
typedef struct PLtsql_stmt_dynfors
{
	PLtsql_stmt_type cmd_type;
	int			lineno;
	char	   *label;
	PLtsql_variable *var;		/* Loop variable (record or row) */
	List	   *body;			/* List of statements */
	/* end of fields that must match PLtsql_stmt_forq */
	PLtsql_expr *query;
	List	   *params;			/* USING expressions */
} PLtsql_stmt_dynfors;

/*
 * FOREACH item in array loop
 */
typedef struct PLtsql_stmt_foreach_a
{
	PLtsql_stmt_type cmd_type;
	int			lineno;
	char	   *label;
	int			varno;			/* loop target variable */
	int			slice;			/* slice dimension, or 0 */
	PLtsql_expr *expr;			/* array expression */
	List	   *body;			/* List of statements */
} PLtsql_stmt_foreach_a;

/*
 * OPEN a curvar
 */
typedef struct PLtsql_stmt_open
{
	PLtsql_stmt_type cmd_type;
	int			lineno;
	int			curvar;
	int			cursor_options;
	PLtsql_expr *argquery;
	PLtsql_expr *query;
	PLtsql_expr *dynquery;
	List	   *params;			/* USING expressions */
} PLtsql_stmt_open;

/*
 * FETCH or MOVE statement
 */
typedef struct PLtsql_stmt_fetch
{
	PLtsql_stmt_type cmd_type;
	int			lineno;
	PLtsql_variable *target;	/* target (record or row) */
	int			curvar;			/* cursor variable to fetch from */
	FetchDirection direction;	/* fetch direction */
	long		how_many;		/* count, if constant (expr is NULL) */
	PLtsql_expr *expr;			/* count, if expression */
	bool		is_move;		/* is this a fetch or move? */
	bool		returns_multiple_rows;	/* can return more than one row? */
} PLtsql_stmt_fetch;

/*
 * CLOSE curvar
 */
typedef struct PLtsql_stmt_close
{
	PLtsql_stmt_type cmd_type;
	int			lineno;
	int			curvar;
} PLtsql_stmt_close;

/*
 * EXIT or CONTINUE statement
 */
typedef struct PLtsql_stmt_exit
{
	PLtsql_stmt_type cmd_type;
	int			lineno;
	bool		is_exit;		/* Is this an exit or a continue? */
	char	   *label;			/* NULL if it's an unlabelled EXIT/CONTINUE */
	PLtsql_expr *cond;
} PLtsql_stmt_exit;

/*
 * INSERT BULK statement
 */
typedef struct PLtsql_stmt_insert_bulk
{
    PLtsql_stmt_type cmd_type;
    int         lineno;
    char  *table_name;
    char  *schema_name;
    char  *db_name;
    char  *column_refs;

    /* Insert Bulk Options. */
    char *kilobytes_per_batch;
    char *rows_per_batch;
    bool keep_nulls;
} PLtsql_stmt_insert_bulk;

/*
 * RETURN statement
 */
typedef struct PLtsql_stmt_return
{
	PLtsql_stmt_type cmd_type;
	int			lineno;
	PLtsql_expr *expr;
	int			retvarno;
} PLtsql_stmt_return;

/*
 * RETURN NEXT statement
 */
typedef struct PLtsql_stmt_return_next
{
	PLtsql_stmt_type cmd_type;
	int			lineno;
	PLtsql_expr *expr;
	int			retvarno;
} PLtsql_stmt_return_next;

/*
 * RETURN QUERY statement
 */
typedef struct PLtsql_stmt_return_query
{
	PLtsql_stmt_type cmd_type;
	int			lineno;
	PLtsql_expr *query;		/* if static query */
	PLtsql_expr *dynquery;		/* if dynamic query (RETURN QUERY EXECUTE) */
	List	   *params;			/* USING arguments for dynamic query */
} PLtsql_stmt_return_query;

/*
 * RAISE statement
 */
typedef struct PLtsql_stmt_raise
{
	PLtsql_stmt_type cmd_type;
	int			lineno;
	int			elog_level;
	char	   *condname;		/* condition name, SQLSTATE, or NULL */
	char	   *message;		/* old-style message format literal, or NULL */
	List	   *params;			/* list of expressions for old-style message */
	List	   *options;		/* list of PLtsql_raise_option */
} PLtsql_stmt_raise;

/*
 * RAISE statement option
 */
typedef struct PLtsql_raise_option
{
	PLtsql_raise_option_type opt_type;
	PLtsql_expr *expr;
} PLtsql_raise_option;

/*
 * ASSERT statement
 */
typedef struct PLtsql_stmt_assert
{
	PLtsql_stmt_type cmd_type;
	int			lineno;
	PLtsql_expr *cond;
	PLtsql_expr *message;
} PLtsql_stmt_assert;

typedef struct PLtsql_txn_data
{
	TransactionStmtKind	stmt_kind; /* Commit or rollback */
	char *txn_name; /* Transaction name */
	PLtsql_expr	*txn_name_expr; /* Transaction name variable */
} PLtsql_txn_data;

/*
 * Generic SQL statement to execute
 */
typedef struct PLtsql_stmt_execsql
{
	PLtsql_stmt_type cmd_type;
	int			lineno;
	PLtsql_expr *sqlstmt;
	bool		mod_stmt;		/* is the stmt INSERT/UPDATE/DELETE?  Note:
								 * mod_stmt is set when we plan the query */
	bool		into;			/* INTO supplied? */
	bool		strict;			/* INTO STRICT flag */
	PLtsql_txn_data	*txn_data;	/* Transaction data */
	PLtsql_variable *target;	/* INTO target (record or row) */
	bool 		mod_stmt_tablevar; /* is the stmt INSERT/UPDATE/DELETE on a
									* table variable?  Note: mod_stmt_tablevar
									* is set when we plan the query*/
	bool		need_to_push_result; /* push result to client */
	bool		is_tsql_select_assign_stmt; /* T-SQL SELECT-assign (i.e. SELECT @a=1) */
	bool 		insert_exec; 	/* INSERT-EXEC stmt? */
	bool		is_cross_db;	/* cross database reference */
	bool		is_dml;			/* DML statement? */
	bool		is_ddl;			/* DDL statement? */
<<<<<<< HEAD
	bool		func_call;		/* Function call? */
	char		*schema_name;	/* Schema specified */
=======
	bool            is_schema_specified;    /*is schema name specified? */
>>>>>>> d2e237e7
} PLtsql_stmt_execsql;

/*
 * SET statement to change EXPLAIN MODE
 * The main reason for this PLtsql statement is
 * to turn off EXPLAIN ONLY MODE while it is on.
 */
typedef struct PLtsql_stmt_set_explain_mode
{
	PLtsql_stmt_type cmd_type;
	int lineno;
	char *query;
	bool is_explain_only;
	bool is_explain_analyze;
	bool val;
} PLtsql_stmt_set_explain_mode;

/*
 * Dynamic SQL string to execute
 */
typedef struct PLtsql_stmt_dynexecute
{
	PLtsql_stmt_type cmd_type;
	int			lineno;
	PLtsql_expr *query;		/* string expression */
	bool		into;			/* INTO supplied? */
	bool		strict;			/* INTO STRICT flag */
	PLtsql_variable *target;	/* INTO target (record or row) */
	List	   *params;			/* USING expressions */
} PLtsql_stmt_dynexecute;

/*
 * Hash lookup key for functions
 */
typedef struct PLtsql_func_hashkey
{
	/* lower 32bit for stored procedure's OID, upper 32bit for prepared batch's handle */
	uint64_t	funcOid;

	bool		isTrigger;		/* true if called as a DML trigger */
	bool		isEventTrigger; /* true if called as an event trigger */

	/* be careful that pad bytes in this struct get zeroed! */

	/*
	 * For a trigger function, the OID of the trigger is part of the hash key
	 * --- we want to compile the trigger function separately for each trigger
	 * it is used with, in case the rowtype or transition table names are
	 * different.  Zero if not called as a DML trigger.
	 */
	Oid			trigOid;

	/*
	 * We must include the input collation as part of the hash key too,
	 * because we have to generate different plans (with different Param
	 * collations) for different collation settings.
	 */
	Oid			inputCollation;

	/*
	 * We include actual argument types in the hash key to support polymorphic
	 * Pltsql functions.  Be careful that extra positions are zeroed!
	 */
	Oid			argtypes[FUNC_MAX_ARGS];
} PLtsql_func_hashkey;

/*
 * Trigger type
 */
typedef enum PLtsql_trigtype
{
	PLTSQL_DML_TRIGGER,
	PLTSQL_EVENT_TRIGGER,
	PLTSQL_NOT_TRIGGER
} PLtsql_trigtype;

#define BATCH_OPTION_CACHE_PLAN       		0x1
#define BATCH_OPTION_PREPARE_PLAN       	0x2
#define BATCH_OPTION_SEND_METADATA       	0x4
#define BATCH_OPTION_NO_EXEC				0x8
#define BATCH_OPTION_EXEC_CACHED_PLAN 		0x10
#define BATCH_OPTION_NO_FREE 				0x20

typedef struct InlineCodeBlockArgs
{
	int				numargs;
	Oid				*argtypes;
	int32			*argtypmods;
	char			**argnames;
	char			*argmodes;
	int				*varnos;
	unsigned long 	options;
	int 		handle;
} InlineCodeBlockArgs;

#define OPTION_ENABLED(args, option) \
		(args && (args->options & BATCH_OPTION_##option))

/*
 * Complete compiled function
 */
typedef struct PLtsql_function
{
	char	   *fn_signature;
	Oid			fn_oid;
	TransactionId fn_xmin;
	ItemPointerData fn_tid;
	PLtsql_trigtype fn_is_trigger;
	Oid			fn_input_collation;
	PLtsql_func_hashkey *fn_hashkey;	/* back-link to hashtable key */
	MemoryContext fn_cxt;

	Oid			fn_rettype;
	int			fn_rettyplen;
	bool		fn_retbyval;
	bool		fn_retistuple;
	bool		fn_retisdomain;
	bool		fn_retset;
	bool		fn_readonly;
	char		fn_prokind;

	int			fn_nargs;
	int			fn_argvarnos[FUNC_MAX_ARGS];
	int			out_param_varno;
	int			found_varno;
	int			fetch_status_varno;
	int			new_varno;
	int			old_varno;

	TupleDesc	fn_tupdesc;  /* tuple descriptor for return info */

	/* table variables */
	List	   *table_varnos;

	bool 		is_itvf;
	bool 		is_mstvf;

	PLtsql_resolve_option resolve_option;

	bool		print_strict_params;

	/* extra checks */
	int			extra_warnings;
	int			extra_errors;

	/* the datums representing the function's local variables */
	int			ndatums;
	PLtsql_datum **datums;
	Size		copiable_size;	/* space for locally instantiated datums */

	/* function body parsetree */
	PLtsql_stmt_block *action;

	/* these fields change when the function is used */
	struct PLtsql_execstate *cur_estate;
	unsigned long use_count;

    /* execution codes for new executor */
    struct ExecCodes   *exec_codes;
    bool                exec_codes_valid;

	/* arguments for inline code block */
	InlineCodeBlockArgs *inline_args;
} PLtsql_function;

/*
 * Runtime execution data
 */

/*
 *  ERROR (exception) handling in iterative executor
 *
 *  A typical try catch block looks like
 *  BEGIN TRY
 *    STMT_BLOCK1
 *  END TRY
 *  BEGIN CATCH
 *    STMT_BLOCK2
 *  END CATCH
 *  
 *  1. Preparation (before entering STMT_BLOCK1)
 *     1.1 Save context before entering STMT_BLOCK1, including
 *         a) stack for error signal handling (setjmp longjmp)
 *         b) program counter to STMT_BLOCK2
 *         c) various execution states (memory, eval context ....)
 *     1.2 Save into new_err_ctx_stack
 *  2. Execute STMT_BLOCK1.
 *     2.1 after execution retrieve error context and restore execution states
 *     2.2 destroy current error context
 *  3. Error handling (if error is raised from STMT_BLOCK1)
 *     3.1 retrieve error context and restore partially
 *     3.2 handle inactive error contexts (hint: read this step after 3.2 and 3.4)
 *     3.3 move error context to active_err_ctx_stack before entering STMT_BLOCK2
 *         a) this is needed because STMT_BLOCK2 could also be a try-catch block
 *            and it may also raise error
 *     3.4 retrieve active error context and restore the remaining 
 *         save_cur_error : error data existed before entering try catch
 *         stmt_mcontext : memory containing current error
 *
 *     3.2 handle inactive error contexts:
 *         destory any error contexts unknown in this prepration phase (based on n_active_errors)
 *         if there is any, it means some STMT_BLOCK2s raised errors,
 *         and thus 3.4 was not executed for them. one possible scenario:
 *         BEGIN TRY
 *           BEGIN TRY STMT_BLOCK_X END TRY          -- raise error1
 *           BEGIN CATCH                             -- handling error1
 *               BEGIN TRY STMT_BLOCK_Y END TRY      -- raise error2
 *               BEGIN CATCH STMT_BLOCK_Z END CATCH  -- handling error2 and raise error3
 *           END CATCH
 *         END TRY
 *         BEGIN CATCH STMT_BLOCK_A END CATCH        -- handling error3
 *         Before entering STMT_BLOCK_A, one unknown active error context will be found, 
 *         which was pushed into stack before entering STMT_BLOCK_Z.
 *         It contains error1 and stmt_mcontext for STMT_BLOCK_Y for saving its error (error2)
 *         memory will be reclaimed through top level memory context deallocation
 *         We could destory it bacause, STMT_BLOCK_A is handling error3
 */

typedef struct PLtsql_estate_err
{
	ErrorData	*error;
	char		*procedure;
	int			number;
	int			severity;
	int			state;
} PLtsql_estate_err;

typedef struct
{
    /* for error handling */
    sigjmp_buf              *save_exception_stack;
    ErrorContextCallback    *save_context_stack;
    sigjmp_buf              local_sigjmp_buf;

    /* location of error handling statements */
    int                     target_pc;

    /* various contexts */
    MemoryContext           oldcontext;
    ResourceOwner           oldowner;
    ExprContext             *old_eval_econtext;

	PLtsql_estate_err		*save_cur_error;
	
    MemoryContext           stmt_mcontext;

    bool                    partial_restored;  /* set true before executing catch block */
} PLtsql_errctx;

typedef struct ExplainInfo
{
	/* Estimated (or Actual) Query Execution Plan for a single statement */
	char *data;

	/* indent for the next ExplainInfo */
	size_t next_indent;
} ExplainInfo;

typedef struct PLtsql_execstate
{
	PLtsql_function *func;		/* function being executed */

	TriggerData *trigdata;		/* if regular trigger, data about firing */
	EventTriggerData *evtrigdata;	/* if event trigger, data about firing */

	Datum		retval;
	bool		retisnull;
	Oid			rettype;		/* type of current retval */

	Oid			fn_rettype;		/* info about declared function rettype */
	bool		retistuple;
	bool		retisset;

	bool		readonly_func;
	bool		atomic;
	PLtsql_impl_txn_type	impl_txn_type;		/* status of implicit transaction associated */

	char	   *exitlabel;		/* the "target" label of the current EXIT or
								 * CONTINUE stmt, if any */
	PLtsql_estate_err *cur_error;	/* current exception handler's error */

	Tuplestorestate *tuple_store;	/* SRFs accumulate results here */
	TupleDesc	tuple_store_desc;	/* descriptor for tuples in tuple_store */
	MemoryContext tuple_store_cxt;
	ResourceOwner tuple_store_owner;
	ReturnSetInfo *rsi;

	int			found_varno;
	int			fetch_status_varno;

	/*
	 * The datums representing the function's local variables.  Some of these
	 * are local storage in this execstate, but some just point to the shared
	 * copy belonging to the PLtsql_function, depending on whether or not we
	 * need any per-execution state for the datum's dtype.
	 */
	int			ndatums;
	PLtsql_datum **datums;
	/* context containing variable values (same as func's SPI_proc context) */
	MemoryContext datum_context;

	/*
	 * paramLI is what we use to pass local variable values to the executor.
	 * It does not have a ParamExternData array; we just dynamically
	 * instantiate parameter data as needed.  By convention, PARAM_EXTERN
	 * Params have paramid equal to the dno of the referenced local variable.
	 */
	ParamListInfo paramLI;

	/* EState to use for "simple" expression evaluation */
	EState	   *simple_eval_estate;
	bool		use_shared_simple_eval_state;

	/* lookup table to use for executing type casts */
	HTAB	   *cast_hash;
	MemoryContext cast_hash_context;

	/* memory context for statement-lifespan temporary values */
	MemoryContext stmt_mcontext;	/* current stmt context, or NULL if none */
	MemoryContext stmt_mcontext_parent; /* parent of current context */

	/* temporary state for results from evaluation of query or expr */
	SPITupleTable *eval_tuptable;
	uint64		eval_processed;
	Oid			eval_lastoid;
	ExprContext *eval_econtext; /* for executing simple expressions */

	/* status information for error context reporting */
	PLtsql_stmt *err_stmt;		/* current stmt */
	const char *err_text;		/* additional state info */

	void	   *plugin_info;	/* reserved for use by optional plugin */

	/*
	 * @@NESTLEVEL is needed to determine the name of underlying tables that
	 * need to be created for table variables. So we cache it here so that when
	 * there are multiple table variable declarations, we only need to calculate
	 * it once.
	 */
	int			nestlevel;
    /* iterative executor status */
    size_t         pc;                     /* programe counter to current stmt in exec_code_buf */
    DynaVec      *err_ctx_stack;         /* stack for nested try catch block */
    size_t         cur_err_ctx_idx;

	int			tsql_trigger_flags;

	/*
	 * A same procedure can be invoked by either normal EXECUTE or INSERT ...
	 * EXECUTE, and can behave differently.
	 */
	bool 		insert_exec;

	List 		*explain_infos;
	char		*schema_name;
	char		*db_name;
} PLtsql_execstate;

/*
 * A PLtsql_plugin structure represents an instrumentation plugin.
 * To instrument PL/tsql, a plugin library must access the rendezvous
 * variable "PLtsql_plugin" and set it to point to a PLtsql_plugin struct.
 * Typically the struct could just be static data in the plugin library.
 * We expect that a plugin would do this at library load time (_PG_init()).
 * It must also be careful to set the rendezvous variable back to NULL
 * if it is unloaded (_PG_fini()).
 *
 * This structure is basically a collection of function pointers --- at
 * various interesting points in pl_exec.c, we call these functions
 * (if the pointers are non-NULL) to give the plugin a chance to watch
 * what we are doing.
 *
 * func_setup is called when we start a function, before we've initialized
 * the local variables defined by the function.
 *
 * func_beg is called when we start a function, after we've initialized
 * the local variables.
 *
 * func_end is called at the end of a function.
 *
 * stmt_beg and stmt_end are called before and after (respectively) each
 * statement.
 *
 * Also, immediately before any call to func_setup, PL/tsql fills in the
 * error_callback and assign_expr fields with pointers to its own
 * pltsql_exec_error_callback and exec_assign_expr functions.  This is
 * a somewhat ad-hoc expedient to simplify life for debugger plugins.
 */
typedef struct PLtsql_plugin
{
	/* Function pointers set up by the plugin */
	void		(*func_setup) (PLtsql_execstate *estate, PLtsql_function *func);
	void		(*func_beg) (PLtsql_execstate *estate, PLtsql_function *func);
	void		(*func_end) (PLtsql_execstate *estate, PLtsql_function *func);
	void		(*stmt_beg) (PLtsql_execstate *estate, PLtsql_stmt *stmt);
	void		(*stmt_end) (PLtsql_execstate *estate, PLtsql_stmt *stmt);

	/* Function pointers set by PL/tsql itself */
	void		(*error_callback) (void *arg);
	void		(*assign_expr) (PLtsql_execstate *estate, PLtsql_datum *target,
								PLtsql_expr *expr);
} PLtsql_plugin;

/*
 * When we load instrumentation extension, we create a rendezvous variable named
 * "PLtsql_instr_plugin" that points to an instance of type PLtsql_instr_plugin.
 *
 * We use this rendezvous variable to safely share information with
 * the engine even before the extension is loaded.  If you call 
 * find_rendezvous_variable("PLtsql_config") and find  that *result
 * is NULL, then the extension has not been loaded.  If you find
 * that *result is non-NULL, it points to an instance of the 
 * PLtsql_config struct shown here.
 */
typedef struct PLtsql_instr_plugin
{
	/* Function pointers set up by the plugin */
	void (*pltsql_instr_increment_metric) (int metric);
	bool (*pltsql_instr_increment_func_metric) (const char *funcName);
} PLtsql_instr_plugin;

/*
 * A PLtsql_protocol_plugin structure represents a protocol plugin that can be
 * used with this extension.
 *
 * A protocol plugin library must access the rendezvous variable
 * "PLtsql_protocol_plugin" and set it to point to a PLtsql_protocol_plugin
 * struct.  Typically the struct could just be static data in the plugin
 * library.  We expect that a plugin would do this at library load time
 * (_PG_init()).  It must also be careful to set the rendezvous variable back
 * to NULL if it is unloaded (_PG_fini()).
 *
 * This structure is basically a collection of function pointers --- at
 * various interesting points in this extension, we call these functions
 * (if the pointers are non-NULL) to send any protocol information if
 * required.
 *
 * send_info - send INFO token
 * send_done - send DONE token
 * get_tsql_error - to get tsql error details from PG error
 *
 * Also when pltsql extension is loaded, we initialize the following callbacks
 * that is used to execute different protocol requests directly through this
 * extension.
 *
 * sql_batch_callback
 * sp_executesql_callback
 *
 * Additionally, it initializes the following two callbacks to declare
 * TSQL parameters and retrieve OUT parameters.
 *
 * pltsql_declare_var_callback
 * pltsql_read_out_param_callback
 */
typedef struct PLtsql_protocol_plugin
{
	/* True if Protocol being used by client is TDS. */
	bool is_tds_client;
	/* 
	 * stmt_need_logging checks whether stmt needs to be logged at babelfishpg_tsql parser
	 * and logs the statement at the end of statement execution on TDS
	 */
	bool            stmt_needs_logging;
	/* Function pointers set up by the plugin */
	void		(*send_info) (int number, int state, int info_class,
									   char *message, int line_no);
	void		(*send_done) (int tag, int status,
									   int curcmd, uint64_t nprocessed);
	void		(*send_env_change) (int envid, const char *new_val, const char *old_val);
	bool 		(*get_tsql_error) (ErrorData *edata,
						int *tsql_error_code,
						int *tsql_error_severity,
						int *tsql_error_state,
						char *error_context);
	void		(*stmt_beg) (PLtsql_execstate *estate, PLtsql_stmt *stmt);
	void		(*stmt_end) (PLtsql_execstate *estate, PLtsql_stmt *stmt);
	void		(*stmt_exception) (PLtsql_execstate *estate, PLtsql_stmt *stmt,
								   bool terminate_batch);
	char*		(*get_login_domainname) (void);
	void		(*set_guc_stat_var) (const char *guc, bool boolVal, const char *strVal, int intVal);
	void		(*set_at_at_stat_var) (const char *at_at_var, int intVal, uint64 bigintVal);
	void		(*set_db_stat_var) (int16 db_id);
	bool		(*get_stat_values) (Datum *values, bool *nulls, int len, int pid, int curr_backend);
	void		(*invalidate_stat_view) (void);
	char*		(*get_host_name) (void);

	/* Function pointers set by PL/tsql itself */
	Datum		(*sql_batch_callback) (PG_FUNCTION_ARGS);
	Datum		(*sp_executesql_callback) (PG_FUNCTION_ARGS);
	Datum 		(*sp_prepare_callback) (PG_FUNCTION_ARGS);
	Datum 		(*sp_execute_callback) (PG_FUNCTION_ARGS);
	Datum 		(*sp_prepexec_callback) (PG_FUNCTION_ARGS);
	Datum 		(*sp_unprepare_callback) (PG_FUNCTION_ARGS);

	void 		(*reset_session_properties) (void);

	void		(*sqlvariant_set_metadata) (bytea *result, int pgBaseType, int scale, int precision, int maxLen);
	void		(*sqlvariant_get_metadata) (bytea *result, int pgBaseType, int *scale,
	 	                                                 			int *precision, int *maxLen);
 	int		(*sqlvariant_inline_pg_base_type)(bytea *vlena);
 	void		(*sqlvariant_get_pg_base_type) (uint8 variantBaseType, int *pgBaseType, int tempLen,
 										int *dataLen, int *variantHeaderLen);
 	void		(*sqlvariant_get_variant_base_type) (int pgBaseType, int *variantBaseType,
							bool *isBaseNum, bool *isBaseChar,
	 	                         		bool *isBaseDec, bool *isBaseBin, bool *isBaseDate, int *variantHeaderLen);

	void (*pltsql_declare_var_callback) (Oid type, int32 typmod, char *name,
										char mode, Datum value, bool isnull,
										int index, InlineCodeBlockArgs **args,
										FunctionCallInfo *fcinfo);
	void (*pltsql_read_out_param_callback) (Datum comp_value, Datum **values,
										   bool **nulls);
	int (*sp_cursoropen_callback)(int *cursor_handle, const char *stmt, int *scrollopt, int *ccopt,
								  int *row_count, int nparams, Datum *values, const char *nulls);
	int (*sp_cursorprepare_callback)(int *stmt_handle, const char *stmt, int options, int *scrollopt, int *ccopt,
									 int nBindParams, Oid *boundParamsOidList);
	int (*sp_cursorexecute_callback)(int stmt_handle, int *cursor_handle, int *scrollopt, int *ccopt,
									 int *rowcount, int nparams, Datum *values, const char *nulls);
	int (*sp_cursorprepexec_callback)(int *stmt_handle, int *cursor_handle, const char *stmt, int options, int *scrollopt, int *ccopt,
									  int *row_count, int nparams, int nBindParams, Oid *boundParamsOidList, Datum *values, const char *nulls);
	int (*sp_cursorunprepare_callback)(int stmt_handle);
	int (*sp_cursoroption_callback)(int cursor_handle, int code, int value);
	int (*sp_cursor_callback)(int cursor_handle, int opttype, int rownum, const char *tablename, List* values);
	int (*sp_cursorfetch_callback)(int cursor_handle, int *fetchtype, int *rownum, int *nrows);
	int (*sp_cursorclose_callback)(int cursor_handle);

	int			*pltsql_read_proc_return_status;

	void        (*send_column_metadata) (TupleDesc typeinfo, List *targetlist, int16 *formats);
	void (*pltsql_read_procedure_info) (StringInfo inout_str,
										bool *is_proc,
										Oid *atttypid,
										Oid *atttypmod,
										int *attcollation);

	int *pltsql_current_lineno;

	int (*pltsql_read_numeric_typmod) (Oid funcid, int nargs, Oid declared_oid);

	bool (*pltsql_get_errdata) (int *tsql_error_code, int *tsql_error_severity, int *tsql_error_state);

	int16 (*pltsql_get_database_oid) (const char *dbname);

	bool (*pltsql_is_login) (Oid role_oid);

	char* (*pltsql_get_login_default_db) (char *login_name);

	int* (*get_mapped_error_list) (void);

	int (*bulk_load_callback) (int ncol, int nrow, Oid *argtypes,
				Datum *Values, const char *Nulls, bool *Defaults);

	int (*pltsql_get_generic_typmod) (Oid funcid, int nargs, Oid declared_oid);

	const char* (*pltsql_get_logical_schema_name) (const char *physical_schema_name, bool missingOk);

	bool *pltsql_is_fmtonly_stmt;

	char* (*pltsql_get_user_for_database) (const char *db_name);

	char* (*TsqlEncodingConversion)(const char *s, int len, int encoding, int *encodedByteLen);

	int (*TdsGetEncodingFromLcid)(int32_t lcid);

	bool (*get_insert_bulk_keep_nulls) ();

	int (*get_insert_bulk_rows_per_batch) ();

	int (*get_insert_bulk_kilobytes_per_batch) ();

} PLtsql_protocol_plugin;

/*
 * Struct types used during parsing
 */

typedef struct PLword
{
	char	   *ident;			/* palloc'd converted identifier */
	bool		quoted;			/* Was it double-quoted? */
} PLword;

typedef struct PLcword
{
	List	   *idents;			/* composite identifiers (list of String) */
} PLcword;

typedef struct PLwdatum
{
	PLtsql_datum *datum;		/* referenced variable */
	char	   *ident;			/* valid if simple name */
	bool		quoted;
	List	   *idents;			/* valid if composite name */
} PLwdatum;

/**********************************************************************
 * Global variable declarations
 **********************************************************************/

typedef enum
{
	IDENTIFIER_LOOKUP_NORMAL,	/* normal processing of var names */
	IDENTIFIER_LOOKUP_DECLARE,	/* In DECLARE --- don't look up names */
	IDENTIFIER_LOOKUP_EXPR		/* In SQL expression --- special case */
} IdentifierLookup;

typedef struct 
{
	AttrNumber    x_attnum;
	int trigger_depth;
	int total_columns;
	char        *column_name;
} UpdatedColumn;

extern IdentifierLookup pltsql_IdentifierLookup;

typedef struct tsql_identity_insert_fields
{
        bool valid;
        Oid rel_oid;
        Oid schema_oid;
} tsql_identity_insert_fields;

extern tsql_identity_insert_fields tsql_identity_insert;
extern check_lang_as_clause_hook_type check_lang_as_clause_hook;
extern write_stored_proc_probin_hook_type write_stored_proc_probin_hook;
extern make_fn_arguments_from_stored_proc_probin_hook_type make_fn_arguments_from_stored_proc_probin_hook;

extern plansource_complete_hook_type prev_plansource_complete_hook;
extern plansource_revalidate_hook_type prev_plansource_revalidate_hook;
extern pltsql_nextval_hook_type prev_pltsql_nextval_hook;
extern pltsql_resetcache_hook_type prev_pltsql_resetcache_hook;

extern char *pltsql_default_locale;

extern int  pltsql_variable_conflict;

/* extra compile-time checks */
#define PLTSQL_XCHECK_NONE			0
#define PLTSQL_XCHECK_SHADOWVAR	1
#define PLTSQL_XCHECK_ALL			((int) ~0)

extern bool pltsql_check_syntax;
extern bool pltsql_DumpExecTree;

extern PLtsql_stmt_block *pltsql_parse_result;

extern int	pltsql_nDatums;
extern PLtsql_datum **pltsql_Datums;

extern char *pltsql_error_funcname;

extern PLtsql_function *pltsql_curr_compile;
extern MemoryContext pltsql_compile_tmp_cxt;

extern PLtsql_plugin **pltsql_plugin_ptr;
extern PLtsql_instr_plugin **pltsql_instr_plugin_ptr;
extern PLtsql_protocol_plugin **pltsql_protocol_plugin_ptr;

#define IS_TDS_CLIENT() (*pltsql_protocol_plugin_ptr && \
						 (*pltsql_protocol_plugin_ptr)->is_tds_client)

extern Oid procid_var;
extern uint64 rowcount_var;
extern List* columns_updated_list;
extern int pltsql_trigger_depth;
extern int latest_error_code;
extern int latest_pg_error_code;
extern bool last_error_mapping_failed;

extern int fetch_status_var;
extern int pltsql_proc_return_code;

extern char* pltsql_server_collation_name;
extern char* pltsql_default_locale;

extern char* pltsql_version;

typedef struct PLtsqlErrorData
{
	bool				xact_abort_on;
	bool				rethrow_error;
	bool				trigger_error;
	PLtsql_execstate	*error_estate;
	char				*error_procedure;
	int					error_number;
	int					error_severity;
	int					error_state;
} PLtsqlErrorData;

typedef struct PLExecStateCallStack
{
	PLtsql_execstate *estate;
	PLtsqlErrorData error_data;
	struct PLExecStateCallStack *next;
} PLExecStateCallStack;

extern PLExecStateCallStack *exec_state_call_stack;

extern bool pltsql_xact_abort;
extern bool pltsql_implicit_transactions;
extern bool pltsql_cursor_close_on_commit;
extern bool pltsql_disable_batch_auto_commit;
extern bool pltsql_disable_internal_savepoint;
extern bool pltsql_disable_txn_in_triggers;
extern bool pltsql_recursive_triggers;

extern int text_size;
extern int pltsql_rowcount;
extern int pltsql_lock_timeout;
extern Portal pltsql_snapshot_portal;
extern int pltsql_non_tsql_proc_entry_count;
extern int pltsql_sys_func_entry_count;

extern char *bulk_load_table_name;

/* Insert Bulk Options */
#define DEFAULT_INSERT_BULK_ROWS_PER_BATCH 1000
#define DEFAULT_INSERT_BULK_PACKET_SIZE 8

extern int insert_bulk_rows_per_batch;
extern int insert_bulk_kilobytes_per_batch;
extern bool insert_bulk_keep_nulls;

/**********************************************************************
 * Function declarations
 **********************************************************************/

/*
 * Functions in pl_comp.c
 */
extern PLtsql_function *pltsql_compile(FunctionCallInfo fcinfo,
				bool forValidator);
extern PLtsql_function *pltsql_compile_inline(char *proc_source,
					      InlineCodeBlockArgs *args);
extern void pltsql_parser_setup(struct ParseState *pstate,
					 PLtsql_expr *expr);
extern bool pltsql_parse_word(char *word1, const char *yytxt,
				   PLwdatum *wdatum, PLword *word);
extern bool pltsql_parse_dblword(char *word1, char *word2,
					  PLwdatum *wdatum, PLcword *cword);
extern bool pltsql_parse_tripword(char *word1, char *word2, char *word3,
					   PLwdatum *wdatum, PLcword *cword);
extern PLtsql_type *pltsql_parse_wordtype(char *ident);
extern PLtsql_type *pltsql_parse_cwordtype(List *idents);
extern PLtsql_type *pltsql_parse_wordrowtype(char *ident);
extern PLtsql_type *pltsql_parse_cwordrowtype(List *idents);
extern PLtsql_type *pltsql_build_datatype(Oid typeOid, int32 typmod,
					   Oid collation, TypeName *origtypname);
extern PLtsql_type *pltsql_build_table_datatype_coldef(const char *coldef);
extern PLtsql_variable *pltsql_build_variable(const char *refname, int lineno,
					   PLtsql_type *dtype,
					   bool add2namespace);
extern PLtsql_rec *pltsql_build_record(const char *refname, int lineno,
					 PLtsql_type *dtype, Oid rectypeid,
					 bool add2namespace);
extern PLtsql_tbl *pltsql_build_table(const char *refname, int lineno,
					 PLtsql_type *dtype, Oid tbltypeid,
					 bool add2namespace);
extern PLtsql_recfield *pltsql_build_recfield(PLtsql_rec *rec,
					   const char *fldname);
extern int pltsql_recognize_err_condition(const char *condname,
								bool allow_sqlstate);
extern PLtsql_condition *pltsql_parse_err_condition(char *condname);
extern void pltsql_adddatum(PLtsql_datum *newdatum);
extern int	pltsql_add_initdatums(int **varnos);
extern void pltsql_HashTableInit(void);
extern void reset_cache(void);

/*
 * Functions in pl_handler.c
 */
extern void _PG_init(void);
extern Datum sp_prepare(PG_FUNCTION_ARGS);
extern Datum sp_unprepare(PG_FUNCTION_ARGS);
extern bool pltsql_support_tsql_transactions(void);
extern bool pltsql_sys_function_pop(void);
extern int execute_bulk_load_insert(int ncol, int nrow, Oid *argtypes,
				Datum *Values, const char *Nulls, bool *Defaults);
/*
 * Functions in pl_exec.c
 */
extern Datum pltsql_exec_function(PLtsql_function *func,
					  FunctionCallInfo fcinfo,
					  EState *simple_eval_estate,
					  bool atomic);
extern HeapTuple pltsql_exec_trigger(PLtsql_function *func,
					 TriggerData *trigdata);
extern void pltsql_exec_event_trigger(PLtsql_function *func,
						   EventTriggerData *trigdata);
extern void pltsql_xact_cb(XactEvent event, void *arg);
extern void pltsql_subxact_cb(SubXactEvent event, SubTransactionId mySubid,
				   SubTransactionId parentSubid, void *arg);
extern Oid pltsql_exec_get_datum_type(PLtsql_execstate *estate,
							PLtsql_datum *datum);
extern void pltsql_exec_get_datum_type_info(PLtsql_execstate *estate,
								 PLtsql_datum *datum,
								 Oid *typeId, int32 *typMod, Oid *collation);

extern bool get_insert_bulk_keep_nulls();
extern int get_insert_bulk_rows_per_batch();
extern int get_insert_bulk_kilobytes_per_batch();

/*
 * Functions for namespace handling in pl_funcs.c
 */
extern void pltsql_ns_init(void);
extern void pltsql_ns_push(const char *label,
				PLtsql_label_type label_type);
extern void pltsql_ns_pop(void);
extern PLtsql_nsitem *pltsql_ns_top(void);
extern void pltsql_ns_additem(PLtsql_nsitem_type itemtype, int itemno, const char *name);
extern PLtsql_nsitem *pltsql_ns_lookup(PLtsql_nsitem *ns_cur, bool localmode,
				  const char *name1, const char *name2,
				  const char *name3, int *names_used);
extern PLtsql_nsitem *pltsql_ns_lookup_label(PLtsql_nsitem *ns_cur,
						const char *name);
extern PLtsql_nsitem *pltsql_ns_find_nearest_loop(PLtsql_nsitem *ns_cur);

/*
 * Other functions in pl_funcs.c
 */
extern const char *pltsql_stmt_typename(PLtsql_stmt *stmt);
extern const char *pltsql_getdiag_kindname(PLtsql_getdiag_kind kind);
extern void pltsql_free_function_memory(PLtsql_function *func);
extern void pltsql_dumptree(PLtsql_function *func);
extern void pre_function_call_hook_impl(const char *funcName);
extern int32 coalesce_typmod_hook_impl(CoalesceExpr *cexpr);

/*
 * Scanner functions in pl_scanner.c
 */
extern int	pltsql_base_yylex(void);
extern int	pltsql_yylex(void);
extern void pltsql_push_back_token(int token);
extern bool pltsql_token_is_unreserved_keyword(int token);
extern void pltsql_append_source_text(StringInfo buf,
									  int startlocation, int endlocation);
extern int  pltsql_get_yyleng(void);
extern char *pltsql_get_source(int startlocation, int len);
extern int	pltsql_peek(void);
extern void pltsql_peek2(int *tok1_p, int *tok2_p, int *tok1_loc,
			  int *tok2_loc);
extern bool pltsql_peek_word_matches(const char *pattern);
extern int	pltsql_scanner_errposition(int location);
extern void pltsql_yyerror(const char *message) pg_attribute_noreturn();
extern int	pltsql_location_to_lineno(int location);
extern int	pltsql_latest_lineno(void);
extern void pltsql_scanner_init(const char *str);
extern void pltsql_scanner_finish(void);

/*
 * Externs in gram.y
 */
extern int	pltsql_yyparse(void);

/* functions in pltsql_utils.c */
extern int TsqlUTF8LengthInUTF16(const void *vin, int len);
extern void TsqlCheckUTF16Length_bpchar(const char *s, int32 len, int32 maxlen, int charlen, bool isExplicit);
extern void TsqlCheckUTF16Length_varchar(const char *s, int32 len, int32 maxlen, bool isExplicit);
extern void TsqlCheckUTF16Length_varchar_input(const char *s, int32 len, int32 maxlen);
extern void TsqlCheckUTF16Length_bpchar_input(const char *s, int32 len, int32 maxlen, int charlen);
extern void pltsql_declare_variable(Oid type, int32 typmod, char *name, char mode, Datum value,
				    bool isnull, int index, InlineCodeBlockArgs **args,
				    FunctionCallInfo *fcinfo);
extern void pltsql_read_composite_out_param(Datum comp_value, Datum **values, bool **nulls);
extern void pltsql_read_procedure_info(StringInfo inout_str,
								bool *is_proc,
								Oid *atttypid,
								Oid *atttypmod,
								int *attcollation);

extern void PLTsqlStartTransaction(char *txnName);
extern void PLTsqlCommitTransaction(QueryCompletion *qc, bool chain);
extern void PLTsqlRollbackTransaction(char *txnName, QueryCompletion *qc, bool chain);
extern void pltsql_start_txn(void);
extern void pltsql_commit_txn(void);
extern void pltsql_rollback_txn(void);
extern bool pltsql_get_errdata(int *tsql_error_code, int *tsql_error_severity, int *tsql_error_state);
extern void pltsql_eval_txn_data(PLtsql_execstate *estate, PLtsql_stmt_execsql *stmt, CachedPlanSource *cachedPlanSource);
extern bool is_sysname_column(ColumnDef *coldef);
extern bool have_null_constr(List *constr_list);
extern Node *parsetree_nth_stmt(List *parsetree, int n);
extern void update_AlterTableStmt(Node *n, const char *tbl_schema, const char *newowner);
extern void update_CreateRoleStmt(Node *n, const char *role, const char *member, const char *addto);
extern void update_AlterRoleStmt(Node *n, RoleSpec *role);
extern void update_CreateSchemaStmt(Node *n, const char *schemaname, const char *authrole);
extern void update_DropOwnedStmt(Node *n, List *role_list);
extern void update_DropRoleStmt(Node *n, const char *role);
extern void update_DropStmt(Node *n, const char *object);
extern void update_GrantRoleStmt(Node *n, List *privs, List *roles);
extern void update_GrantStmt(Node *n, const char *object, const char *obj_schema, const char *grantee);
extern void update_RenameStmt(Node *n, const char *old_name, const char *new_name);
extern void update_ViewStmt(Node *n, const char *view_schema);
extern void pltsql_check_or_set_default_typmod(TypeName * typeName, int32 *typmod, bool is_cast);
extern bool TryLockLogicalDatabaseForSession(int16 dbid, LOCKMODE lockmode);
extern void UnlockLogicalDatabaseForSession(int16 dbid, LOCKMODE lockmode, bool force);
extern char *bpchar_to_cstring(const BpChar *bpchar);
extern char *varchar_to_cstring(const VarChar *varchar);
extern char *flatten_search_path(List *oid_list);

typedef struct
{
	bool success;
	size_t errpos;
	int errcod;
	const char *errfmt;
	size_t n_errargs;
	const void *errargs[5]; /* support up to 5 args */
} ANTLR_result;

extern ANTLR_result antlr_parser_cpp(const char *sourceText);
extern void report_antlr_error(ANTLR_result result);

/*
 *  Configurations for iterative executor
 */
extern bool pltsql_trace_tree;
extern bool pltsql_trace_exec_codes;
extern bool pltsql_trace_exec_counts;
extern bool pltsql_trace_exec_time;

/* 
 * Sql variant functions for tdstypeio.c
 */
extern void
TdsGetVariantBaseType(int pgBaseType, int *variantBaseType,
                                  bool *isBaseNum, bool *isBaseChar,
                                  bool *isBaseDec, bool *isBaseBin,
                                  bool *isBaseDate, int *variantHeaderLen);

extern void
TdsGetPGbaseType(uint8 variantBaseType, int *pgBaseType, int tempLen, int *dataLen, int *variantHeaderLen);
extern void
TdsSetMetaData(bytea *result, int pgBaseType, int scale, int precision, int maxLen);
extern int
TdsPGbaseType(bytea *vlena);
extern void
TdsGetMetaData(bytea *result, int pgBaseType, int *scale, int *precision, int *maxLen);

/* 
 * Functions in cursor.c
 */
int execute_sp_cursor(int cursor_handle, int opttype, int rownum, const char *tablename, List* values);
int execute_sp_cursoropen_old(int *cursor_handle, const char *stmt, int *scrollopt, int *ccopt, int *row_count, int nparams, Datum *values, const char *nulls); /* old interface to be compatabile with TDS */
int execute_sp_cursoropen(int *cursor_handle, const char *stmt, int *scrollopt, int *ccopt, int *row_count, int nparams, int nBindParams, Oid *boundParamsOidList, Datum *values, const char *nulls);
int execute_sp_cursorprepare(int *stmt_handle, const char *stmt, int options, int *scrollopt, int *ccopt, int nBindParams, Oid *boundParamsOidList);
int execute_sp_cursorexecute(int stmt_handle, int *cursor_handle, int *scrollopt, int *ccopt, int *rowcount, int nparams, Datum *values, const char *nulls);
int execute_sp_cursorprepexec(int *stmt_handle, int *cursor_handle, const char *stmt, int options, int *scrollopt, int *ccopt, int *row_count, int nparams, int nBindParams, Oid *boundParamsOidList, Datum *values, const char *nulls);
int execute_sp_cursorunprepare(int stmt_handle);
int execute_sp_cursorfetch(int cursor_handle, int *fetchtype, int *rownum, int *nrows);
int execute_sp_cursoroption(int cursor_handle, int code, int value);
int execute_sp_cursoroption2(int cursor_handle, int code, const char *value);
int execute_sp_cursorclose(int cursor_handle);

/*
 * Functions in string.c
 */
void prepare_format_string(StringInfo buf, char *msg_string, int nargs, 
						   Datum *args, Oid *argtypes, bool *argisnull);

/*
 * Functions in pltsql_function_probin_handler.c
 */
void probin_read_args_typmods(HeapTuple procTup, int nargs, Oid *argtypes, int **typmods);
int	probin_read_ret_typmod(Oid funcid, int nargs, Oid declared_oid);
bool pltsql_function_as_checker(const char *lang, List *as, char **prosrc_str_p, char **probin_str_p);
void pltsql_function_probin_writer(CreateFunctionStmt *stmt, Oid languageOid, char** probin_str_p);
void pltsql_function_probin_reader(ParseState *pstate,
						List *fargs, Oid *actual_arg_types, Oid *declared_arg_types, Oid funcid);

/*
 * Functions in pltsql_identity.c
 */
extern void pltsql_update_last_identity(Oid seqid, int64 val);
extern int64 last_identity_value(void);
extern void pltsql_nextval_identity(Oid seqid, int64 val);
extern void pltsql_resetcache_identity(void);


#endif							/* PLTSQL_H */<|MERGE_RESOLUTION|>--- conflicted
+++ resolved
@@ -1021,12 +1021,9 @@
 	bool		is_cross_db;	/* cross database reference */
 	bool		is_dml;			/* DML statement? */
 	bool		is_ddl;			/* DDL statement? */
-<<<<<<< HEAD
 	bool		func_call;		/* Function call? */
 	char		*schema_name;	/* Schema specified */
-=======
 	bool            is_schema_specified;    /*is schema name specified? */
->>>>>>> d2e237e7
 } PLtsql_stmt_execsql;
 
 /*
