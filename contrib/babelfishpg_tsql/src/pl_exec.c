--- conflicted
+++ resolved
@@ -4611,11 +4611,7 @@
 	List 		*path_oids = fetch_search_path(false);
 	char 		*old_search_path = flatten_search_path(path_oids);
 	if (stmt->original_query)
-<<<<<<< HEAD
 		set_original_query_string(stmt->original_query);
-=======
-		original_query_string = stmt->original_query;
->>>>>>> 0aa98f76
 
 	if (stmt->is_cross_db)
 	{
@@ -10218,24 +10214,9 @@
 }
 
 /*
-<<<<<<< HEAD
- * Set the global variable original_query_string with the original query.
- */
-static void
-set_original_query_string(char *queryString)
-{
-	original_query_string = queryString;
-}
-
-/*
- * Get the original_query_string which stores the original query.
- */
-char*
-=======
  * Get the original_query_string which stores the original query.
  */
 char *
->>>>>>> 0aa98f76
 get_original_query_string(void)
 {
 	return original_query_string;
