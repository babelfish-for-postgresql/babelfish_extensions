--- conflicted
+++ resolved
@@ -1316,15 +1316,10 @@
 			(strlen(db_name) != 6 || (strncmp(db_name, "tempdb", 6) != 0)) &&
 			(strlen(db_name) != 4 || (strncmp(db_name, "msdb", 4) != 0)))
 		{
-<<<<<<< HEAD
-			if ((strlen(user_name) == 3 && strncmp(user_name, "dbo", 3) == 0) ||
+			if (((strlen(user_name) == 3 && strncmp(user_name, "dbo", 3) == 0) ||
 				(strlen(user_name) == 8 && strncmp(user_name, "db_owner", 8) == 0) ||
-				(strlen(user_name) == 14 && strncmp(user_name, DB_ACCESSADMIN, 14) == 0))
-=======
-			if (((strlen(user_name) == 3 && strncmp(user_name, "dbo", 3) == 0) ||
-				(strlen(user_name) == 8 && strncmp(user_name, "db_owner", 8) == 0)) 
+				(strlen(user_name) == 14 && strncmp(user_name, DB_ACCESSADMIN, 14) == 0)) 
 				&& (suppress_role_error || user_exists_for_db(db_name, new_user_name)))
->>>>>>> dd1a5c02
 			{
 				return new_user_name;
 			}
@@ -1444,7 +1439,6 @@
 }
 
 char *
-<<<<<<< HEAD
 get_db_accessadmin_role_name(const char *dbname)
 {
 	char	   *name = palloc0(MAX_BBF_NAMEDATALEND);
@@ -1460,9 +1454,7 @@
 	return name;
 }
 
-const char *
-=======
->>>>>>> dd1a5c02
+char *
 get_guest_schema_name(const char *dbname)
 {
 	char	   *name = palloc0(MAX_BBF_NAMEDATALEND);
