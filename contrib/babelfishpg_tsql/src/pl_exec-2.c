
#include "pltsql-2.h"

#include "funcapi.h"

#include "access/table.h"
#include "catalog/namespace.h"
#include "catalog/pg_language.h"
#include "commands/proclang.h"
#include "executor/tstoreReceiver.h"
#include "nodes/parsenodes.h"

#include "catalog.h"
#include "pl_explain.h"
#include "session.h"

/* helper function to get current T-SQL estate */
PLtsql_execstate *get_current_tsql_estate(void);
PLtsql_execstate *get_outermost_tsql_estate(int *nestlevel);

/*
 * NOTE:
 *	A SET...(SELECT) statement that returns more than one row will raise an error
 *  A SELECT statement that returns more than one row will assign the values in the last row
 *
 *  A SET...(SELECT) statement that returns zero rows will set the target(s) to NULL
 *  A SELECT statement that returns zero rows will leave the target(s) unchanged
 */

static int exec_tsql_stmt(PLtsql_execstate *estate, PLtsql_stmt *stmt, PLtsql_stmt *save_estmt);
static int exec_stmt_print(PLtsql_execstate *estate, PLtsql_stmt_print *stmt);
static int exec_stmt_query_set(PLtsql_execstate *estate, PLtsql_stmt_query_set *stmt);
static int exec_stmt_try_catch(PLtsql_execstate *estate, PLtsql_stmt_try_catch *stmt);
static int exec_stmt_push_result(PLtsql_execstate *estate, PLtsql_stmt_push_result *stmt);
static int exec_stmt_exec(PLtsql_execstate *estate, PLtsql_stmt_exec *stmt);
static int exec_stmt_decl_table(PLtsql_execstate *estate, PLtsql_stmt_decl_table *stmt);
static int exec_stmt_return_table(PLtsql_execstate *estate, PLtsql_stmt_return_query *stmt);
static int exec_stmt_exec_batch(PLtsql_execstate *estate, PLtsql_stmt_exec_batch *stmt);
static int exec_stmt_exec_sp(PLtsql_execstate *estate, PLtsql_stmt_exec_sp *stmt);
static int exec_stmt_deallocate(PLtsql_execstate *estate, PLtsql_stmt_deallocate *stmt);
static int exec_stmt_decl_cursor(PLtsql_execstate *estate, PLtsql_stmt_decl_cursor *stmt);
static int exec_run_dml_with_output(PLtsql_execstate *estate, PLtsql_stmt_push_result *stmt, 
									Portal portal, PLtsql_expr *expr, CmdType cmd, ParamListInfo paramLI);
static int exec_stmt_usedb(PLtsql_execstate *estate, PLtsql_stmt_usedb *stmt);
static int exec_stmt_insert_execute_select(PLtsql_execstate *estate, PLtsql_expr *expr);
static int exec_stmt_insert_bulk(PLtsql_execstate *estate, PLtsql_stmt_insert_bulk *expr);
extern Datum pltsql_inline_handler(PG_FUNCTION_ARGS);

static char *transform_tsql_temp_tables(char * dynstmt);
static char *next_word(char *dyntext);
static bool is_next_temptbl(char *dyntext);
static bool is_char_identstart(char c);
static bool is_char_identpart(char c);

void read_param_def(InlineCodeBlockArgs * args, const char *paramdefstr);
void cache_inline_args(PLtsql_function *func, InlineCodeBlockArgs *args);
InlineCodeBlockArgs *create_args(int numargs);
InlineCodeBlockArgs *clone_inline_args(InlineCodeBlockArgs *args);
static void read_param_val(PLtsql_execstate *estate, List *params, InlineCodeBlockArgs *args,
							FunctionCallInfo fcinfo, PLtsql_row *row);
static bool check_spexecutesql_param(char *defmode, tsql_exec_param *p);

static int exec_eval_int(PLtsql_execstate *estate, PLtsql_expr *expr, bool *isNull);

int
execute_plan_and_push_result(PLtsql_execstate *estate, PLtsql_expr *expr, ParamListInfo paramLI);

static void get_param_mode(List *params, int paramno, char **modes);

extern void pltsql_update_cursor_row_count(char *curname, int64 row_count);
extern void pltsql_update_cursor_last_operation(char *curname, int last_operation);
extern bool pltsql_declare_cursor(PLtsql_execstate *estate, PLtsql_var *var, PLtsql_expr* explicit_expr, int cursor_options);
extern char *pltsql_demangle_curname(char *curname);

extern void enable_sp_cursor_find_param_hook(void);
extern void disable_sp_cursor_find_param_hook(void);
extern void add_sp_cursor_param(char *name);
extern void reset_sp_cursor_params();

extern void pltsql_commit_not_required_impl_txn(PLtsql_execstate *estate);

int execute_batch(PLtsql_execstate *estate, char *batch, InlineCodeBlockArgs *args, List *params);

extern PLtsql_function 	*find_cached_batch(int handle);

extern SPIPlanPtr	prepare_stmt_exec(PLtsql_execstate *estate, PLtsql_function *func, PLtsql_stmt_exec *stmt, bool keepplan);

extern int sp_prepare_count;

bool insert_bulk_keep_nulls = false;
int insert_bulk_rows_per_batch = DEFAULT_INSERT_BULK_ROWS_PER_BATCH;
int insert_bulk_kilobytes_per_batch = DEFAULT_INSERT_BULK_PACKET_SIZE;

int prev_insert_bulk_rows_per_batch = DEFAULT_INSERT_BULK_ROWS_PER_BATCH;
int prev_insert_bulk_kilobytes_per_batch = DEFAULT_INSERT_BULK_PACKET_SIZE;
bool prev_insert_bulk_keep_nulls = false;

/* return a underlying node if n is implicit casting and underlying node is a certain type of node */
static Node *get_underlying_node_from_implicit_casting(Node *n, NodeTag underlying_nodetype);

/*
 * The pltsql_proc_return_code global variable is used to record the
 * return code (RETURN 41 + 1) of the most recently completed procedure
 *
 * Although unsatisfying, we keep the return code here instead of in the
 * tuple that holds the OUT parameter values because a procedure needs to 
 * deliver a return code *and* OUT values. It would be possible to add an
 * extra attribute to the OUT value tuple (the new attribute would hold 
 * the return code), but this mechanism seems less intrusive.
 *
 * pltsql_proc_return_code is set when a procedure executes a RETURN
 * statement and is read when we execute an EXEC statement.
 */

int pltsql_proc_return_code;

char *bulk_load_table_name = NULL;
Oid bulk_load_table_oid = InvalidOid;

PLtsql_execstate *get_current_tsql_estate()
{
	ErrorContextCallback *plerrcontext = error_context_stack;
	while (plerrcontext != NULL)
	{
		/* Check plerrcontext was created in T-SQL */
		if (plerrcontext->callback == pltsql_exec_error_callback)
		{
			return (PLtsql_execstate *) plerrcontext->arg;
		}
		plerrcontext = plerrcontext->previous;
	}

	/* Couldn't find any T-SQL estate */
	return NULL;
}

PLtsql_execstate *get_outermost_tsql_estate(int *nestlevel)
{
	PLtsql_execstate *estate = NULL;
	ErrorContextCallback *plerrcontext = error_context_stack;
	*nestlevel = 0;
	while (plerrcontext != NULL)
	{
		/* Check plerrcontext was created in T-SQL */
		if (plerrcontext->callback == pltsql_exec_error_callback)
		{
			estate = (PLtsql_execstate *) plerrcontext->arg;
			(*nestlevel)++;
		}
		plerrcontext = plerrcontext->previous;
	}

	return estate;
}

static int
exec_tsql_stmt(PLtsql_execstate *estate, PLtsql_stmt *stmt, PLtsql_stmt *save_estmt)
{
	int rc;

	switch ((int) stmt->cmd_type)
	{
		case PLTSQL_STMT_PRINT:
			rc = exec_stmt_print(estate, (PLtsql_stmt_print *) stmt);
			break;

		case PLTSQL_STMT_INIT:
			/* 
			 * This stmt contains a (possibly nil) list of assignment
			 * statements, each of which initializes a particular
			 * variable.
			 */
			rc = exec_stmts(estate, ((PLtsql_stmt_init *) stmt)->inits);
			break;

		case PLTSQL_STMT_QUERY_SET:
			rc = exec_stmt_query_set(estate, (PLtsql_stmt_query_set *) stmt);
			break;

		case PLTSQL_STMT_TRY_CATCH:
			rc = exec_stmt_try_catch(estate, (PLtsql_stmt_try_catch *) stmt);
			break;

		case PLTSQL_STMT_PUSH_RESULT:
			rc = exec_stmt_push_result(estate, (PLtsql_stmt_push_result *) stmt);
			break;

		case PLTSQL_STMT_EXEC:
			rc = exec_stmt_exec(estate, (PLtsql_stmt_exec *) stmt);
			break;

		case PLTSQL_STMT_EXEC_BATCH:
			rc = exec_stmt_exec_batch(estate, (PLtsql_stmt_exec_batch *) stmt);
			break;
			
		case PLTSQL_STMT_EXEC_SP:
			rc = exec_stmt_exec_sp(estate, (PLtsql_stmt_exec_sp *) stmt);
			break;

		case PLTSQL_STMT_DEALLOCATE:
			rc = exec_stmt_deallocate(estate, (PLtsql_stmt_deallocate *) stmt);
			break;

		case PLTSQL_STMT_DECL_CURSOR:
			rc = exec_stmt_decl_cursor(estate, (PLtsql_stmt_decl_cursor *) stmt);
			break;

		case PLTSQL_STMT_DECL_TABLE:
			rc = exec_stmt_decl_table(estate, (PLtsql_stmt_decl_table *) stmt);
			break;

		case PLTSQL_STMT_RETURN_TABLE:
			rc = exec_stmt_return_table(estate, (PLtsql_stmt_return_query *) stmt);
			break;

        case PLTSQL_STMT_INSERT_BULK:
            rc = exec_stmt_insert_bulk(estate, (PLtsql_stmt_insert_bulk *) stmt);
	        break;

		default:
			estate->err_stmt = save_estmt;
			elog(ERROR, "unrecognized cmd_type: %d", stmt->cmd_type);
	}
	
	return rc;
}

static int
exec_stmt_print(PLtsql_execstate *estate, PLtsql_stmt_print *stmt)
{
	Datum	formatdatum;
	bool	formatisnull;
	Oid		formattypeid;
	int32	formattypmod;
	char   *extval;
	formatdatum = exec_eval_expr(estate,
								 (PLtsql_expr *) linitial(stmt->exprs),
								 &formatisnull,
								 &formattypeid,
								 &formattypmod);

	if (formatisnull)
		extval = "<NULL>";
	else
		extval = convert_value_to_string(estate,
										 formatdatum,
										 formattypeid);

	ereport(INFO, errmsg_internal("%s", extval));

    exec_set_rowcount(0);

	if (*pltsql_protocol_plugin_ptr && (*pltsql_protocol_plugin_ptr)->send_info)
		((*pltsql_protocol_plugin_ptr)->send_info) (0,
													1,
													0,
													extval,
													0);
	return PLTSQL_RC_OK;
}

/* ----------
 * exec_stmt_query_set		Evaluate a query and assign the results to
 *							the target specified by the user. This stmt
 *							implements TSQL semantics - a query that 
 *							returns no rows leaves the target(s) untouched;
 *							a query that returns more than one row will
 *							assign the values found in the *last* row
 * ----------
 */

static int
exec_stmt_query_set(PLtsql_execstate *estate,
					 PLtsql_stmt_query_set *stmt)
{
	int	rc;

	/*
	 * On the first call for this statement generate the plan, and detect
	 * whether the statement is INSERT/UPDATE/DELETE
	 */
	if (stmt->sqlstmt->plan == NULL)
		exec_prepare_plan(estate, stmt->sqlstmt, CURSOR_OPT_PARALLEL_OK, true);

	/*
	 * If we started an implicit_transaction for this statement but
	 * the statement has a simple expression associated with them,
	 * we no longer require an implicit transaction
	 */
	if (estate->impl_txn_type == PLTSQL_IMPL_TRAN_START)
	{
		if (stmt->sqlstmt->expr_simple_expr != NULL)
			pltsql_commit_not_required_impl_txn(estate);
		else
			estate->impl_txn_type = PLTSQL_IMPL_TRAN_ON;
	}

	/*
	 * Execute the plan
	 */
	rc = SPI_execute_plan_with_paramlist(stmt->sqlstmt->plan,
										 setup_param_list(estate, stmt->sqlstmt),
										 estate->readonly_func, 0);

	switch (rc)
	{
		case SPI_OK_SELECT:
			exec_set_found(estate, (SPI_processed != 0));
			exec_set_found(estate, (SPI_processed == 0 ? 1 : 0));
			exec_set_rowcount(SPI_processed);
                        break;
		case SPI_OK_UPDATE_RETURNING:
			exec_set_found(estate, (SPI_processed != 0));
			exec_set_found(estate, (SPI_processed == 0 ? 1 : 0));
			exec_set_rowcount(SPI_processed);
                        break;
		case SPI_ERROR_TRANSACTION:
			ereport(ERROR,
					(errcode(ERRCODE_FEATURE_NOT_SUPPORTED),
					 errmsg("unsupported transaction command in PL/tsql")));
			break;

		default:
			elog(ERROR, "SPI_execute_plan_with_paramlist failed executing query \"%s\": %s",
				 stmt->sqlstmt->query, SPI_result_code_string(rc));
			break;
	}

	/* If the statement did not return a tuple table, complain */
	if (SPI_tuptable == NULL)
		ereport(ERROR,
				(errcode(ERRCODE_SYNTAX_ERROR),
				 errmsg("SELECT used with a command that cannot return data")));

	/*
	 * A SELECT statement that returns zero rows will leave the 
	 * target(s) unchanged
	 *
	 * A SELECT statement that returns more than one row will assign 
	 * the values in the *last* row.
	 */

	if (SPI_processed > 0)
	{
		PLtsql_variable *target = (PLtsql_variable *) estate->datums[stmt->target->dno];

		/* Put the last result row into the target */
		exec_move_row(estate, target, SPI_tuptable->vals[SPI_processed-1], SPI_tuptable->tupdesc);
	}

	/* Clean up */
	exec_eval_cleanup(estate);
	SPI_freetuptable(SPI_tuptable);

	return PLTSQL_RC_OK;
}

static int
exec_stmt_try_catch(PLtsql_execstate *estate, PLtsql_stmt_try_catch *stmt)
{
	volatile int rc = -1;

	/*
	 * Execute the statements in the block's body inside a sub-transaction
	 */
	MemoryContext oldcontext = CurrentMemoryContext;
	ResourceOwner oldowner = CurrentResourceOwner;
	ExprContext *old_eval_econtext = estate->eval_econtext;
	ErrorData *save_cur_error = estate->cur_error->error;

	MemoryContext stmt_mcontext;

	estate->err_text = gettext_noop("during statement block entry");

	/*
	 * We will need a stmt_mcontext to hold the error data if an error
	 * occurs.  It seems best to force it to exist before entering the
	 * subtransaction, so that we reduce the risk of out-of-memory during
	 * error recovery, and because this greatly simplifies restoring the
	 * stmt_mcontext stack to the correct state after an error.  We can
	 * ameliorate the cost of this by allowing the called statements to
	 * use this mcontext too; so we don't push it down here.
	 */
	stmt_mcontext = get_stmt_mcontext(estate);

	BeginInternalSubTransaction(NULL);
	/* Want to run statements inside function's memory context */
	MemoryContextSwitchTo(oldcontext);

	PG_TRY();
	{
		/*
		 * We need to run the block's statements with a new eval_econtext
		 * that belongs to the current subtransaction; if we try to use
		 * the outer econtext then ExprContext shutdown callbacks will be
		 * called at the wrong times.
		 */
		pltsql_create_econtext(estate);

		estate->err_text = NULL;

		/* Run the block's statements */
		rc = exec_stmt(estate, stmt->body);

		estate->err_text = gettext_noop("during statement block exit");

		/*
		 * If the block ended with RETURN, we may need to copy the return
		 * value out of the subtransaction eval_context.  We can avoid a
		 * physical copy if the value happens to be a R/W expanded object.
		 */
		if (rc == PLTSQL_RC_RETURN &&
			!estate->retisset &&
			!estate->retisnull)
		{
			int16		resTypLen;
			bool		resTypByVal;

			get_typlenbyval(estate->rettype, &resTypLen, &resTypByVal);
			estate->retval = datumTransfer(estate->retval,
										   resTypByVal, resTypLen);
		}

		/* Commit the inner transaction, return to outer xact context */
		ReleaseCurrentSubTransaction();
		MemoryContextSwitchTo(oldcontext);
		CurrentResourceOwner = oldowner;

		/* Assert that the stmt_mcontext stack is unchanged */
		Assert(stmt_mcontext == estate->stmt_mcontext);

		/*
		 * Revert to outer eval_econtext.  (The inner one was
		 * automatically cleaned up during subxact exit.)
		 */
		estate->eval_econtext = old_eval_econtext;
	}
	PG_CATCH();
	{
//		ErrorData  *edata;

		estate->err_text = gettext_noop("during exception cleanup");

		/* Save error info in our stmt_mcontext */
		MemoryContextSwitchTo(stmt_mcontext);
//		edata = CopyErrorData();
		FlushErrorState();

		/* Abort the inner transaction */
		RollbackAndReleaseCurrentSubTransaction();
		MemoryContextSwitchTo(oldcontext);
		CurrentResourceOwner = oldowner;

		/*
		 * Set up the stmt_mcontext stack as though we had restored our
		 * previous state and then done push_stmt_mcontext().  The push is
		 * needed so that statements in the exception handler won't
		 * clobber the error data that's in our stmt_mcontext.
		 */
		estate->stmt_mcontext_parent = stmt_mcontext;
		estate->stmt_mcontext = NULL;

		/*
		 * Now we can delete any nested stmt_mcontexts that might have
		 * been created as children of ours.  (Note: we do not immediately
		 * release any statement-lifespan data that might have been left
		 * behind in stmt_mcontext itself.  We could attempt that by doing
		 * a MemoryContextReset on it before collecting the error data
		 * above, but it seems too risky to do any significant amount of
		 * work before collecting the error.)
		 */
		MemoryContextDeleteChildren(stmt_mcontext);

		/* Revert to outer eval_econtext */
		estate->eval_econtext = old_eval_econtext;

		/*
		 * Must clean up the econtext too.  However, any tuple table made
		 * in the subxact will have been thrown away by SPI during subxact
		 * abort, so we don't need to (and mustn't try to) free the
		 * eval_tuptable.
		 */
		estate->eval_tuptable = NULL;
		exec_eval_cleanup(estate);

		rc = exec_stmt(estate, stmt->handler);

		/*
		 * Restore previous state of cur_error, whether or not we executed
		 * a handler.  This is needed in case an error got thrown from
		 * some inner block's exception handler.
		 */
		estate->cur_error->error = save_cur_error;

		/* Restore stmt_mcontext stack and release the error data */
		pop_stmt_mcontext(estate);
		MemoryContextReset(stmt_mcontext);
	}
	PG_END_TRY();

	Assert(save_cur_error == estate->cur_error->error);

	estate->err_text = NULL;

	/*
	 * Handle the return code.  This is intentionally different from
	 * LOOP_RC_PROCESSING(): CONTINUE never matches a block, and EXIT matches
	 * a block only if there is a label match.
	 */
	switch (rc)
	{
		case PLTSQL_RC_OK:
		case PLTSQL_RC_RETURN:
		case PLTSQL_RC_CONTINUE:
			return rc;

		case PLTSQL_RC_EXIT:
			if (estate->exitlabel == NULL)
				return PLTSQL_RC_EXIT;
			if (stmt->label == NULL)
				return PLTSQL_RC_EXIT;
			if (strcmp(stmt->label, estate->exitlabel) != 0)
				return PLTSQL_RC_EXIT;
			estate->exitlabel = NULL;
			return PLTSQL_RC_OK;

		default:
			elog(ERROR, "unrecognized rc: %d", rc);
	}

	return PLTSQL_RC_OK;
}

static int
exec_stmt_push_result(PLtsql_execstate *estate,
					  PLtsql_stmt_push_result *stmt)
{
	Portal		portal;
	uint64		processed = 0;
	DestReceiver *receiver;
	QueryCompletion qc;
	
	Assert(stmt->query != NULL);

	/* Handle naked SELECT stmt differently for INSERT ... EXECUTE */
	if (estate->insert_exec)
		return exec_stmt_insert_execute_select(estate, stmt->query);

	exec_run_select(estate, stmt->query, 0, &portal);

	receiver = CreateDestReceiver(DestRemote);
	SetRemoteDestReceiverParams(receiver, portal);

	if (PortalRun(portal,
					 FETCH_ALL,
					 true,	/* always top level */
					 true,
					 receiver,
					 receiver,
					 &qc))
                processed = portal->portalPos;
	
	receiver->rDestroy(receiver);
	
	SPI_freetuptable(SPI_tuptable);
	SPI_cursor_close(portal);

	exec_eval_cleanup(estate);

	estate->eval_processed = processed;
	exec_set_rowcount(processed);
        exec_set_found(estate, processed != 0);

	return PLTSQL_RC_OK;
}

static int
exec_run_dml_with_output(PLtsql_execstate *estate, PLtsql_stmt_push_result *stmt,
					   	Portal portal, PLtsql_expr *expr, CmdType cmd, ParamListInfo paramLI)
{
	uint64		processed = 0;
	DestReceiver *receiver;
	QueryCompletion qc;
	bool 		success = false;
	int			rc = 0;

	Assert(stmt->query != NULL);

	/*
	 * Put the query and paramlist into the portal
	 */
	portal = SPI_cursor_open_with_paramlist(NULL, expr->plan,
												paramLI,
												estate->readonly_func);
	if (portal == NULL)
		elog(ERROR, "could not open implicit cursor for query \"%s\": %s",
				expr->query, SPI_result_code_string(SPI_result));

	receiver = CreateDestReceiver(DestRemote);
	SetRemoteDestReceiverParams(receiver, portal);

	success = PortalRun(portal,
					 FETCH_ALL,
					 true,	
					 true,
					 receiver,
					 receiver,
					 &qc);
	if (success)
	{
		processed = (portal)->portalPos;
		estate->eval_processed = processed;
		exec_set_rowcount(processed);
		exec_set_found(estate, processed != 0);
		if (cmd == CMD_INSERT)
			rc = SPI_OK_INSERT_RETURNING;
		else if (cmd == CMD_DELETE)
			rc = SPI_OK_DELETE_RETURNING;
		else if (cmd == CMD_UPDATE)
			rc = SPI_OK_UPDATE_RETURNING;
	}

	receiver->rDestroy(receiver);
	exec_eval_cleanup(estate);
	SPI_cursor_close(portal);

	return rc;
}

/*
 * Execute an EXEC statement (equivalent to CALL)
 */
static int
exec_stmt_exec(PLtsql_execstate *estate, PLtsql_stmt_exec *stmt)
{
	PLtsql_expr *expr = stmt->expr;
	volatile LocalTransactionId before_lxid;
	LocalTransactionId after_lxid;
	volatile int rc;
	SimpleEcontextStackEntry *topEntry;
	SPIExecuteOptions options;
	bool		need_path_reset = false;

	Oid current_user_id = GetUserId();
	char *cur_dbname = get_cur_db_name();

	/* fetch current search_path */
	List *path_oids = fetch_search_path(false);
	char *old_search_path = flatten_search_path(path_oids);
	char *new_search_path;
	if (stmt->proc_name == NULL)
		stmt->proc_name = "";

	if (stmt->is_cross_db)
		SetCurrentRoleId(GetSessionUserId(), false);

	/*
	 * TODO: BABEL-2992 The following check can be removed after the
	 * correct implementation of schema resolution for SQL objects.
	 */
	if (strcmp(stmt->proc_name, "sp_describe_first_result_set") != 0)
	{
		if (strncmp(stmt->proc_name, "sp_", 3) == 0 && strcmp(cur_dbname, "master") != 0
			&& (stmt->schema_name == '\0' || strncmp(stmt->schema_name, "dbo", strlen(stmt->schema_name)) == 0))
			{
				new_search_path = psprintf("%s, master_dbo", old_search_path);

				/* Add master_dbo to the new search path */
				(void) set_config_option("search_path", new_search_path,
								PGC_USERSET, PGC_S_SESSION,
								GUC_ACTION_SAVE, true, 0, false);
				SetCurrentRoleId(GetSessionUserId(), false);
				need_path_reset = true;
			}
	}

	/* PG_TRY to ensure we clear the plan link, if needed, on failure */
	PG_TRY();
	{
		SPIPlanPtr	plan = expr->plan;
		ParamListInfo paramLI;
		PLtsql_var *return_code;
		Query* query;
		TargetEntry *target; /* used for scalar function */
		Oid rettype; /* used for scalar function */
		int32 rettypmod; /* used for scalar function */
		bool is_scalar_func;
		/* for EXEC as part of inline code under INSERT ... EXECUTE */
		Tuplestorestate *tss;
		DestReceiver *dest;
		
		if (plan == NULL)
			plan = prepare_stmt_exec(estate, estate->func, stmt, estate->atomic);

		/*
		 * If we will deal with scalar function, we need to know the correct return-type.
		 */
		query = linitial_node(Query, ((CachedPlanSource *) linitial(plan->plancache_list))->query_list);

		if (query->commandType == CMD_SELECT)
		{
			Node* node;
			FuncExpr *funcexpr;
			HeapTuple func_tuple;

			if (query->targetList == NULL || list_length(query->targetList) != 1)
				elog(ERROR, "scalar function on EXEC statement does not have exactly 1 target");
			node = linitial(query->targetList);
			if (node == NULL || !IsA(node, TargetEntry))
				elog(ERROR, "scalar function on EXEC statement does not have target entry");
			target = (TargetEntry *) node;
			if (target->expr == NULL || !IsA(target->expr, FuncExpr))
				elog(ERROR, "scalar function on EXEC statement does not have scalar function target");

			funcexpr = (FuncExpr*) target->expr;

			func_tuple = SearchSysCache1(PROCOID, ObjectIdGetDatum(funcexpr->funcid));
			if (!HeapTupleIsValid(func_tuple))
				elog(ERROR, "cache lookup failed for function %u", funcexpr->funcid);

			rettype = exprType((Node*) funcexpr);
			rettypmod = exprTypmod((Node*) funcexpr);

			ReleaseSysCache(func_tuple);

			is_scalar_func = true;
		}
		else
		{
			is_scalar_func = false;
		}

		stmt->is_scalar_func = is_scalar_func;

		/* T-SQL doens't allow call prcedure in function */
		if (estate->func && estate->func->fn_oid != InvalidOid && estate->func->fn_prokind == PROKIND_FUNCTION && estate->func->fn_is_trigger == PLTSQL_NOT_TRIGGER /* check EXEC is running in the body of function */
		   && !is_scalar_func) /* in case of EXEC on scalar function, it is allowed in T-SQL. do not throw an error */
		{
			ereport(ERROR,
					(errcode(ERRCODE_INVALID_FUNCTION_DEFINITION),
					 errmsg("Only functions can be executed within a function")));
		}

		/*
		 * We construct a DTYPE_ROW datum representing the pltsql variables
		 * associated with the procedure's output arguments.  Then we can use
		 * exec_move_row() to do the assignments.
		 */
		if (stmt->is_call && stmt->target == NULL)
		{
			Node	   *node;
			FuncExpr   *funcexpr;
			HeapTuple	func_tuple;
			List	   *funcargs;
			Oid		   *argtypes;
			char	  **argnames;
			char	   *argmodes;
			char	   *parammodes;
			MemoryContext oldcontext;
			PLtsql_row *row;
			int			nfields;
			int			i;
			ListCell   *lc;

			if (is_scalar_func)
			{
				funcexpr = (FuncExpr*) target->expr;
			}
			else
			{
			/*
			 * Get the parsed CallStmt, and look up the called procedure
			 */
				node = query->utilityStmt;
				if (node == NULL || !IsA(node, CallStmt))
					elog(ERROR, "query for CALL statement is not a CallStmt");

				funcexpr = ((CallStmt *) node)->funcexpr;
			}

			func_tuple = SearchSysCache1(PROCOID,
										 ObjectIdGetDatum(funcexpr->funcid));
			if (!HeapTupleIsValid(func_tuple))
				elog(ERROR, "cache lookup failed for function %u",
					 funcexpr->funcid);

			/*
			 * Extract function arguments, and expand any named-arg notation
			 */
			funcargs = expand_function_arguments(funcexpr->args,
												 false,
												 funcexpr->funcresulttype,
												 func_tuple);

			/*
			 * Get the argument names and modes, too
			 */
			get_func_arg_info(func_tuple, &argtypes, &argnames, &argmodes);
			get_param_mode(stmt->params, stmt->paramno, &parammodes);

			ReleaseSysCache(func_tuple);

			/*
			 * Begin constructing row Datum
			 */
			oldcontext = MemoryContextSwitchTo(estate->func->fn_cxt);

			row = (PLtsql_row *) palloc0(sizeof(PLtsql_row));
			row->dtype = PLTSQL_DTYPE_ROW;
			row->refname = "(unnamed row)";
			row->lineno = -1;
			row->varnos = (int *) palloc0(sizeof(int) * list_length(funcargs));

			MemoryContextSwitchTo(oldcontext);

			/*
			 * Examine procedure's argument list.  Each output arg position
			 * should be an unadorned pltsql variable (Datum), which we can
			 * insert into the row Datum.
			 */
			nfields = 0;
			i = 0;
			foreach(lc, funcargs)
			{
				Node	   *n = lfirst(lc);

				if (argmodes &&
					(argmodes[i] == PROARGMODE_INOUT ||
					 argmodes[i] == PROARGMODE_OUT))
				{
					if (parammodes &&
						parammodes[i] != PROARGMODE_INOUT &&
						parammodes[i] != PROARGMODE_OUT)
					{
						/* 
						 * If an INOUT arg is called without OUTPUT, it should be treated like an 
						 * IN param. Put -1 to param id. We can skip assigning actual value.
						 */
						row->varnos[nfields++] = -1;
					}
					else if (IsA(n, Param))
					{
						Param	   *param = (Param *) n;

						/* paramid is offset by 1 (see make_datum_param()) */
						row->varnos[nfields++] = param->paramid - 1;
					}
					else if (get_underlying_node_from_implicit_casting(n, T_Param) != NULL)
					{
						/*
						 * Other than PL/pgsql, T-SQL allows implicit casting in INOUT and OUT params.
						 *
						 * In PG, if implcit casting is added (i.e. int->bigint), it throws an error
						 * "corresponding argument is not writable" (see the else-clause)
						 *
						 * In T-SQL, if arg node is an implicit casting, we will strip the casting.
						 * Actual casting will be done at value assignement with validity check.
						 */

						Param *param = (Param *) get_underlying_node_from_implicit_casting(n, T_Param);

						/* paramid is offset by 1 (see make_datum_param()) */
						row->varnos[nfields++] = param->paramid - 1;
					}
					else if (argmodes[i] == PROARGMODE_INOUT && IsA(n, Const))
					{
						/*
						 * T-SQL allows to pass constant value as an output parameter.
						 * Put -1 to param id. We can skip assigning actual value.
						 */
						row->varnos[nfields++] = -1;
					}
					else if (argmodes[i] == PROARGMODE_INOUT && get_underlying_node_from_implicit_casting(n, T_Const) != NULL)
					{
						/* mixture case of implicit casting + CONST. We can skip assigning actual value. */
						row->varnos[nfields++] = -1;
					}
					else
					{
						/* report error using parameter name, if available */
						if (argnames && argnames[i] && argnames[i][0])
							ereport(ERROR,
									(errcode(ERRCODE_SYNTAX_ERROR),
									 errmsg("procedure parameter \"%s\" is an output parameter but corresponding argument is not writable",
											argnames[i])));
						else
							ereport(ERROR,
									(errcode(ERRCODE_SYNTAX_ERROR),
									 errmsg("procedure parameter %d is an output parameter but corresponding argument is not writable",
											i + 1)));
					}
				}
				i++;
			}

			row->nfields = nfields;

			stmt->target = (PLtsql_variable *) row;
		}

		if (estate->insert_exec)
		{
			/*
			 * For EXEC under INSERT ... EXECUTE, get the expected TupleDesc,
			 * create a DestReceiver and pass both to the CallStmt so that it
			 * will know to accumulate result rows and send them back here.
			 */

			Node	   *node;
			CallStmt   *callstmt;

			/*
			 * Get the parsed CallStmt
			 */
			node = linitial_node(Query,
								 ((CachedPlanSource *) linitial(plan->plancache_list))->query_list)->utilityStmt;
			if (node == NULL || !IsA(node, CallStmt))
				elog(ERROR, "query for CALL statement is not a CallStmt");

			tss = tuplestore_begin_heap(false, false, work_mem);
			dest = CreateTuplestoreDestReceiver();
			SetTuplestoreDestReceiverParams(dest, tss, CurrentMemoryContext, false, NULL, NULL);
			dest->rStartup(dest, -1, estate->rsi->expectedDesc);

			callstmt = (CallStmt *)node;
			callstmt->relation = InvalidOid;
			callstmt->attrnos = NULL;
			callstmt->retdesc = (void *)estate->rsi->expectedDesc;
			callstmt->dest = (void *)dest;
		}

		paramLI = setup_param_list(estate, expr);

		before_lxid = MyProc->lxid;
		topEntry = simple_econtext_stack;

		memset(&options, 0, sizeof(options));
		options.params = paramLI;
		options.read_only = estate->readonly_func;
		options.allow_nonatomic = true;

		rc = SPI_execute_plan_extended(expr->plan, &options);

		after_lxid = MyProc->lxid;

		if (before_lxid != after_lxid ||
			simple_econtext_stack == NULL ||
			topEntry != simple_econtext_stack)
		{
			/*
			 * If we are in a new transaction after the call, we need to build new
			 * simple-expression infrastructure.
			 */
			if (estate->use_shared_simple_eval_state)
				estate->simple_eval_estate = NULL;
			pltsql_create_econtext(estate);
		}

		/*
		 * Copy the procedure's return code into the specified variable 
		 *
		 * Note that the procedure stores its return code in the global
		 * variable named pltsql_proc_return_code.
		 */
		if (stmt->return_code_dno >= 0)
		{
			return_code = (PLtsql_var *) estate->datums[stmt->return_code_dno];

			if (is_scalar_func)
			{
				/*
				 * In case of scalar function, we should have 1-row/1-column result.
				 * Get the result data and assign into return_code. We should use exec_assign_value()
				 * to handle implicit casting correctly.
				 */
				Datum retval;
				bool isnull;

				if (SPI_processed != 1)
					elog(ERROR, "scalar function result does not return exactly one row");

				retval = SPI_getbinval(SPI_tuptable->vals[0], SPI_tuptable->tupdesc, 1, &isnull);
				exec_assign_value(estate, (PLtsql_datum *) return_code, retval, isnull, rettype, rettypmod);
			}
			else
			{
				exec_assign_value(estate, (PLtsql_datum *) return_code, Int32GetDatum(pltsql_proc_return_code), false, INT4OID, 0);
			}
		}

		if (estate->insert_exec)
		{
			/*
			 * For EXEC under INSERT ... EXECUTE, get the rows sent back by the
			 * CallStmt, and store them into estate->tuple_store so that at the
			 * end of function execution they will be sent to the right place.
			 */
			TupleTableSlot *slot = MakeSingleTupleTableSlot(estate->rsi->expectedDesc,
															&TTSOpsMinimalTuple);
			if (estate->tuple_store == NULL)
 				exec_init_tuple_store(estate);

			for (;;)
			{
				if (!tuplestore_gettupleslot(tss, true, false, slot))
 					break;
				tuplestore_puttupleslot(estate->tuple_store, slot);
				ExecClearTuple(slot);
			}
			ExecDropSingleTupleTableSlot(slot);

			dest->rShutdown(dest);
			dest->rDestroy(dest);
		}
	}
	PG_CATCH();
	{
		if (need_path_reset)
		{
			(void) set_config_option("search_path", old_search_path,
						PGC_USERSET, PGC_S_SESSION,
						GUC_ACTION_SAVE, true, 0, false);
			SetCurrentRoleId(current_user_id, false);
		}

		if (stmt->is_cross_db)
			SetCurrentRoleId(current_user_id, false);
		/*
		 * If we aren't saving the plan, unset the pointer.  Note that it
		 * could have been unset already, in case of a recursive call.
		 */
		if (expr->plan && !expr->plan->saved)
		{
			SPIPlanPtr  plan = expr->plan;
			expr->plan = NULL;
			SPI_freeplan(plan);
		}
		PG_RE_THROW();
	}
	PG_END_TRY();

	if (stmt->is_cross_db)
		SetCurrentRoleId(current_user_id, false);

	if (need_path_reset)
	{
		(void) set_config_option("search_path", old_search_path,
							PGC_USERSET, PGC_S_SESSION,
							GUC_ACTION_SAVE, true, 0, false);
		SetCurrentRoleId(current_user_id, false);
	}
	list_free(path_oids);

	if (expr->plan && !expr->plan->saved)
	{
		SPIPlanPtr  plan = expr->plan;
		expr->plan = NULL;
		SPI_freeplan(plan);
	}

	if (rc < 0)
		elog(ERROR, "SPI_execute_plan_with_paramlist failed executing query \"%s\": %s",
			 expr->query, SPI_result_code_string(rc));

	/*
	 * Check result rowcount; if there's one row, assign procedure's output
	 * values back to the appropriate variables.
	 */
	if (SPI_processed == 1)
	{
		SPITupleTable *tuptab = SPI_tuptable;

		if (!stmt->target)
			elog(ERROR, "DO statement returned a row");

		if (tuptab != NULL)
			exec_move_row(estate, stmt->target, tuptab->vals[0], tuptab->tupdesc);
	}
	else if (SPI_processed > 1)
		elog(ERROR, "procedure call returned more than one row");

	exec_eval_cleanup(estate);
	SPI_freetuptable(SPI_tuptable);

	return PLTSQL_RC_OK;
}

/*
 * Execute a DECLARE TABLE VARIABLE statement
 * Create an underlying temporary table for the table variable, with name
 * "<varname>_<@@NESTLEVEL>", and record the name and type in the variable
 * in estate.
 * If the table already exists, the just use it.
 */
static int
exec_stmt_decl_table(PLtsql_execstate *estate, PLtsql_stmt_decl_table *stmt)
{
	char *tblname;
	char *query;
	PLtsql_tbl *var = (PLtsql_tbl *) (estate->datums[stmt->dno]);
	int rc;
	bool isnull;
	int old_client_min_messages;
	bool old_pltsql_explain_only = pltsql_explain_only;

	pltsql_explain_only = false; /* Create temporary table even in EXPLAIN ONLY mode */

	PG_TRY();
	{
		if (estate->nestlevel == -1)
		{
			rc = SPI_execute("SELECT @@nestlevel", true, 0);
			if (rc != SPI_OK_SELECT || SPI_processed != 1)
				elog(ERROR, "Failed to get @@NESTLEVEL when declaring table variable %s", var->refname);
			estate->nestlevel = DatumGetInt32(SPI_getbinval(SPI_tuptable->vals[0], SPI_tuptable->tupdesc, 1, &isnull));
		}

		tblname = psprintf("%s_%d", var->refname, estate->nestlevel);
		if (stmt->tbltypname)
			query = psprintf("CREATE TEMPORARY TABLE IF NOT EXISTS %s (like %s including all)",
							tblname, stmt->tbltypname);
		else
			query = psprintf("CREATE TEMPORARY TABLE IF NOT EXISTS %s%s",
							tblname, stmt->coldef);

		/*
		* If a table with the same name already exists, we should just use that
		* table, and ignore the NOTICE of "relation already exists, skipping".
		*/
		old_client_min_messages = client_min_messages;
		client_min_messages = WARNING;
		rc = SPI_execute(query, false, 0);
		client_min_messages = old_client_min_messages;
		if (rc != SPI_OK_UTILITY)
			elog(ERROR, "Failed to create the underlying table for table variable %s", var->refname);

		if (old_pltsql_explain_only)
		{
			/* Restore EXPLAIN ONLY mode and append explain info */
			StringInfo strinfo = makeStringInfo();
			appendStringInfo(strinfo, "DECLARE TABLE %s", var->refname);

			pltsql_explain_only = true;

			append_explain_info(NULL, strinfo->data);
			increment_explain_indent();
			append_explain_info(NULL, query);
			decrement_explain_indent();
		}

		var->tblname = tblname;
		if (var->tbltypeid == InvalidOid)
			var->tbltypeid = TypenameGetTypid(tblname);
		var->need_drop = true;
	}
	PG_CATCH();
	{
		pltsql_explain_only = old_pltsql_explain_only; /* Recover EXPLAIN ONLY mode */
		PG_RE_THROW();
	}
	PG_END_TRY();

	return PLTSQL_RC_OK;
}

/*
 * Execute a RETURN TABLE statement
 * Returns the output table variable in a Multi-Statement Table-Valued function.
 * This is a wrapper of the RETURN QUERY statement. Here it fills in the query
 * with a SELECT statement from the output table variable's underlying table,
 * and calls exec_stmt_return_query().
 */
static int
exec_stmt_return_table(PLtsql_execstate *estate, PLtsql_stmt_return_query *stmt)
{
	PLtsql_expr *expr;
	PLtsql_tbl  *tbl;
	MemoryContext oldcontext;

	tbl = (PLtsql_tbl *) (estate->datums[estate->func->out_param_varno]);

	/*
	 * Begin constructing query expr
	 */
	oldcontext = MemoryContextSwitchTo(estate->func->fn_cxt);

	expr = palloc0(sizeof(PLtsql_expr));
	expr->query			= psprintf("select * from %s", tbl->tblname);
	expr->plan			= NULL;
	expr->paramnos		= NULL;
	expr->rwparam		= -1;
	expr->ns			= pltsql_ns_top();

	MemoryContextSwitchTo(oldcontext);

	stmt->query = expr;

	return exec_stmt_return_query(estate, stmt);
}

/*
 * Execute an EXEC statement of a character string
 */
static int
exec_stmt_exec_batch(PLtsql_execstate *estate, PLtsql_stmt_exec_batch *stmt)
{
	Datum	      query;
	bool	      isnull;
	Oid	      restype;
	int32	      restypmod;
	char	      *querystr;
	InlineCodeBlock *codeblock;
	volatile LocalTransactionId before_lxid;
	LocalTransactionId after_lxid;
	SimpleEcontextStackEntry *topEntry;
      	char *old_db_name = get_cur_db_name();
      	char *cur_db_name = NULL;
	LOCAL_FCINFO(fcinfo,1);

	PG_TRY();
	{
                /*
		* First we evaluate the string expression. Its result is the
		* querystring we have to execute.
		*/
		query = exec_eval_expr(estate, stmt->expr, &isnull, &restype, &restypmod);
		if (isnull) {
			/* No op in case of null */
			return PLTSQL_RC_OK;
		}

		/* Get the C-String representation */
		querystr = convert_value_to_string(estate, query, restype);

		codeblock = makeNode(InlineCodeBlock);

		codeblock->source_text = querystr;
		codeblock->langOid = 0;
		codeblock->langIsTrusted = true;
		codeblock->atomic = false;
		MemSet(fcinfo, 0, SizeForFunctionCallInfo(1));
		fcinfo->args[0].value = PointerGetDatum(codeblock);
		fcinfo->args[0].isnull = false;
		before_lxid = MyProc->lxid;
		topEntry = simple_econtext_stack;

		/* Pass the control the inline handler */
		pltsql_inline_handler(fcinfo);
                cur_db_name = get_cur_db_name();

                if(strcmp(cur_db_name, old_db_name) != 0)
                        set_session_properties(old_db_name);
		if (fcinfo->isnull)
			elog(ERROR, "pltsql_inline_handler failed");
	}
	PG_CATCH();
	{
                cur_db_name = get_cur_db_name();
                if(strcmp(cur_db_name, old_db_name) != 0)
                        set_session_properties(old_db_name);
		PG_RE_THROW();
	}
	PG_END_TRY();

	after_lxid = MyProc->lxid;

	/*
	 * This logic is similar to what we do in exec_stmt_exec_spexecutesql().
	 * If we are in a different transaction here, we need to build
	 * new simple-expression infrastructure.
	 */
	if (before_lxid != after_lxid ||
		simple_econtext_stack == NULL ||
		topEntry != simple_econtext_stack)
	{
		if (estate->use_shared_simple_eval_state)
			estate->simple_eval_estate = NULL;
		pltsql_create_econtext(estate);
	}
	exec_eval_cleanup(estate);
	return PLTSQL_RC_OK;
}

int
execute_batch(PLtsql_execstate *estate, char *batch, InlineCodeBlockArgs *args, List *params)
{
	Datum			retval;
	volatile LocalTransactionId before_lxid;
	LocalTransactionId after_lxid;
	SimpleEcontextStackEntry *topEntry;
	PLtsql_row * row = NULL;
	FmgrInfo		flinfo;
	LOCAL_FCINFO(fcinfo, FUNC_MAX_ARGS);
	InlineCodeBlock		*codeblock = makeNode(InlineCodeBlock);

	/* 
	 * 1. Build code block to store SQL query 
	 */
	codeblock->source_text = batch;
	codeblock->atomic = false;  /* sp_executesql could not be top level */

	/*
	 * 2. Build fcinfo to pack all function info
	 */
	MemSet(fcinfo, 0, SizeForFunctionCallInfo(FUNC_MAX_ARGS));
	MemSet(&flinfo, 0, sizeof(flinfo));
	fcinfo->flinfo = &flinfo;
	flinfo.fn_oid = InvalidOid;
	flinfo.fn_mcxt = CurrentMemoryContext;
	fcinfo->args[0].value = PointerGetDatum(codeblock);
	fcinfo->args[0].isnull = false;
	fcinfo->nargs = 1;

	if (args)
	{
		/*
		 * We have to assign the param declaration info at the last because we may
		 * need to change the param mode in the above process.
		 */
		fcinfo->nargs += 1;
		fcinfo->args[1].value = PointerGetDatum(args);
		fcinfo->args[1].isnull = false;

		if (params)
		{
			/* SP_PREPAR may pass NULL, but it could not have params */
			Assert(estate);
			/*
			 * 3. Read parameter values, insert OUT parameter info in
			 * the row Datum.
			 */
			row = (PLtsql_row *) palloc0(sizeof(PLtsql_row));
			row->dtype = PLTSQL_DTYPE_ROW;
			row->refname = "(unnamed row)";
			row->lineno = -1;
			row->varnos = (int *) palloc(sizeof(int) * args->numargs);

			/* 
			 * Load in the param definition
			 */

			/* Safety check */
			if (fcinfo->nargs > FUNC_MAX_ARGS)
				ereport(ERROR, (errcode(ERRCODE_TOO_MANY_ARGUMENTS),
						errmsg("cannot pass more than %d arguments to a procedure",
							   FUNC_MAX_ARGS)));

			read_param_val(estate, params, args, fcinfo, row);
		}
	}

	before_lxid = MyProc->lxid;
	topEntry = simple_econtext_stack;

	/* 
	 * 4. Call inline handler to execute the whole statement 
	 */
	fcinfo->isnull = true;
	PG_TRY();
	{
		create_queryEnv2(CacheMemoryContext, false);
		retval = pltsql_inline_handler(fcinfo);
		if (fcinfo->isnull)
			elog(ERROR, "pltsql_inline_handler failed");
	}
	PG_CATCH();
	{
		/* Delete temporary tables as ENR */
		ENRDropTempTables(currentQueryEnv);
		remove_queryEnv();
		PG_RE_THROW();
	}
	PG_END_TRY();

	/* Delete temporary tables as ENR */
	ENRDropTempTables(currentQueryEnv);
	remove_queryEnv();

	after_lxid = MyProc->lxid;

	/* SP_PREPAR may pass NULL */
	if (!estate)
		return PLTSQL_RC_OK;

	if (before_lxid != after_lxid ||
		simple_econtext_stack == NULL ||
		topEntry != simple_econtext_stack)
	{
		/*
		 * If we are in a new transaction after the call, we need to build new
		 * simple-expression infrastructure.
		 */
		if (estate->use_shared_simple_eval_state)
			estate->simple_eval_estate = NULL;
		pltsql_create_econtext(estate);
	}

	exec_eval_cleanup(estate);

	/*
	 * 5. Got return value, make assignment to target variables
	 */
	if (row) 
	{
		if (retval)
			exec_move_row_from_datum(estate, (PLtsql_variable *) row, retval);
		else
			exec_move_row(estate, (PLtsql_variable *) row, NULL, NULL);

		/* Cleanup after move row */
		exec_eval_cleanup(estate);
	}

	return PLTSQL_RC_OK;
}

static InlineCodeBlockArgs *
evaluate_sp_cursor_param_def(PLtsql_execstate *estate, PLtsql_expr *stmt_param_def, const char* proc_name)
{
	InlineCodeBlockArgs *args = NULL;
	Datum	paramdef;
	char	*paramdefstr;
	bool	isnull;
	Oid	restype;
	int32	restypmod;

	args = create_args(0);

	if (stmt_param_def == NULL)
		return args;

	/* Evaluate the parameter definition */
	paramdef = exec_eval_expr(estate, stmt_param_def, &isnull, &restype, &restypmod);
	if (!isnull)
	{
		paramdefstr = convert_value_to_string(estate, paramdef, restype);
		if (strlen(paramdefstr) > 0) /* empty string should be treated as same as NULL */
		{
			read_param_def(args, paramdefstr);

			reset_sp_cursor_params();
			for (int i=0; i<args->numargs; ++i)
			{
				if (args->argmodes[i] != FUNC_PARAM_IN)
					ereport(ERROR, (errcode(ERRCODE_NULL_VALUE_NOT_ALLOWED),
						errmsg("output argument is not supported in %s yet", proc_name)));

				add_sp_cursor_param(args->argnames[i]);
			}
		}
	}

	return args;
}

static void
evaluate_sp_cursor_param_values(PLtsql_execstate *estate, int paramno, List *params, Datum **values, char **nulls)
{
	Oid rettype;
	int32 rettypmod;
	ListCell *lc;
	int i = 0;
	bool isnull;

	if (paramno <= 0)
		return;

	Assert(values); /* should be provided by caller */
	Assert(nulls); /* should be provided by caller */

	(*values) = (Datum *) palloc0(sizeof(Datum) * paramno);
	(*nulls) = (char *) palloc0(sizeof(char) * paramno);

	foreach(lc, params)
	{
		tsql_exec_param *p = (tsql_exec_param *) lfirst(lc);
		PLtsql_expr *expr = p->expr;
		if (p->name != NULL)
			ereport(ERROR, (errcode(ERRCODE_FEATURE_NOT_SUPPORTED),
				errmsg("named argument is not supported in sp_cursoropen yet")));
		if (p->mode != FUNC_PARAM_IN)
			ereport(ERROR, (errcode(ERRCODE_FEATURE_NOT_SUPPORTED),
				errmsg("output argument is not supported in sp_cursoropen yet")));

		(*values)[i] = exec_eval_expr(estate, expr, &isnull, &rettype, &rettypmod);
		if (isnull)
			(*nulls)[i] = 'n';
		++i;
	}
	Assert(i == paramno);
}

static int
exec_stmt_exec_sp(PLtsql_execstate *estate, PLtsql_stmt_exec_sp *stmt)
{
	int cursor_handle;
	int prepared_handle;
	Datum val;
	bool isnull;
	Oid restype;
	int32 restypmod;
	char *querystr;
	int ret;

	switch(stmt->sp_type_code)
	{
		case PLTSQL_EXEC_SP_CURSOR:
		{
			int opttype;
			int rownum;
			char *tablename;

			cursor_handle = exec_eval_int(estate, stmt->handle, &isnull);
			if (isnull)
				ereport(ERROR, (errcode(ERRCODE_NULL_VALUE_NOT_ALLOWED),
					errmsg("cursor argument of sp_cursor is null")));

			opttype = exec_eval_int(estate, stmt->opt1, &isnull);
			if (isnull)
				ereport(ERROR, (errcode(ERRCODE_NULL_VALUE_NOT_ALLOWED),
					errmsg("opttype argument of sp_cursor is null")));

			rownum = exec_eval_int(estate, stmt->opt2, &isnull);
			if (isnull)
				ereport(ERROR, (errcode(ERRCODE_NULL_VALUE_NOT_ALLOWED),
					errmsg("rownum argument of sp_cursor is null")));

			val = exec_eval_expr(estate, stmt->opt3, &isnull, &restype, &restypmod);
			if (isnull)
				ereport(ERROR, (errcode(ERRCODE_NULL_VALUE_NOT_ALLOWED),
					errmsg("table argument of sp_cursor is null")));
			tablename = convert_value_to_string(estate, val, restype);

			ret = execute_sp_cursor(cursor_handle, opttype, rownum, tablename, stmt->stropt);
			if (ret > 0)
				ereport(ERROR, (errcode(ERRCODE_INTERNAL_ERROR),
					errmsg("sp_cursor failed: %d", ret)));

			break;
		}
		case PLTSQL_EXEC_SP_CURSOROPEN:
		{
			int scrollopt;
			int ccopt;
			int rowcount;
			bool scrollopt_null = true;
			bool ccopt_null = true;
			bool rowcount_null = true;
			InlineCodeBlockArgs *args = NULL;
			int paramno = stmt->paramno;
			Datum *values = NULL;
			char *nulls = NULL;

			/* evaulate query string */
			val = exec_eval_expr(estate, stmt->query, &isnull, &restype, &restypmod);
			if (isnull)
				ereport(ERROR, (errcode(ERRCODE_NULL_VALUE_NOT_ALLOWED),
					errmsg("stmt argument of sp_cursoropen is null")));
			querystr = convert_value_to_string(estate, val, restype);

			if (stmt->opt1 != NULL)
				scrollopt = exec_eval_int(estate, stmt->opt1, &scrollopt_null);
			if (stmt->opt2 != NULL)
				ccopt = exec_eval_int(estate, stmt->opt2, &ccopt_null);
			if (stmt->opt3 != NULL)
				rowcount = exec_eval_int(estate, stmt->opt3, &rowcount_null);

			/* evalaute parameter definition */
			args = evaluate_sp_cursor_param_def(estate, stmt->param_def, "sp_cursoropen");
			if (args->numargs != stmt->paramno)
				ereport(ERROR, (errcode(ERRCODE_SYNTAX_ERROR),
						errmsg("param definition mismatches with inputs")));

			/* evaluate parameter values */
			evaluate_sp_cursor_param_values(estate, paramno, stmt->params, &values, &nulls);

			enable_sp_cursor_find_param_hook();
			PG_TRY();
			{
				ret = execute_sp_cursoropen(&cursor_handle,
				                           querystr,
				                            (scrollopt_null ? NULL : &scrollopt),
				                           (ccopt_null ? NULL : &ccopt),
				                           (rowcount_null ? NULL : &rowcount),
				                           paramno, args->numargs, args->argtypes,
				                           values, nulls);
			}
			PG_CATCH();
			{
				disable_sp_cursor_find_param_hook();
				PG_RE_THROW();
			}
			PG_END_TRY();
			disable_sp_cursor_find_param_hook();

			if (ret > 0)
				ereport(ERROR, (errcode(ERRCODE_INTERNAL_ERROR),
					errmsg("sp_cursoropen failed: %d", ret)));

			assign_simple_var(estate, (PLtsql_var *) estate->datums[stmt->cursor_handleno], Int32GetDatum(cursor_handle), false, false);
			break;
		}
		case PLTSQL_EXEC_SP_CURSORPREPARE:
		{
			int options;
			int scrollopt;
			int ccopt;
			bool scrollopt_null = true;
			bool ccopt_null = true;
			InlineCodeBlockArgs *args = NULL;

			/* evaulate query string */
			val = exec_eval_expr(estate, stmt->query, &isnull, &restype, &restypmod);
			if (isnull)
				ereport(ERROR, (errcode(ERRCODE_NULL_VALUE_NOT_ALLOWED),
					errmsg("query string argument of sp_cursorprepare is null")));
			querystr = convert_value_to_string(estate, val, restype);

			if (stmt->opt1 != NULL)
				scrollopt = exec_eval_int(estate, stmt->opt1, &scrollopt_null);
			if (stmt->opt2 != NULL)
				ccopt = exec_eval_int(estate, stmt->opt2, &ccopt_null);
			Assert(stmt->opt3);
			options = exec_eval_int(estate, stmt->opt3, &isnull);
			if (isnull)
				ereport(ERROR, (errcode(ERRCODE_NULL_VALUE_NOT_ALLOWED),
					errmsg("options argument of sp_cursorprepare is null")));

			/* evalaute parameter definition */
			args = evaluate_sp_cursor_param_def(estate, stmt->param_def, "sp_cursorprepare");

			enable_sp_cursor_find_param_hook();
			PG_TRY();
			{
				ret = execute_sp_cursorprepare(&prepared_handle,
			                                 querystr,
			                                 options,
			                                 (scrollopt_null ? NULL : &scrollopt),
			                                 (ccopt_null ? NULL : &ccopt),
			                                 args->numargs, args->argtypes);
			}
			PG_CATCH();
			{
				disable_sp_cursor_find_param_hook();
				PG_RE_THROW();
			}
			PG_END_TRY();
			disable_sp_cursor_find_param_hook();

			if (ret > 0)
				ereport(ERROR, (errcode(ERRCODE_INTERNAL_ERROR),
					errmsg("sp_cursorprepare failed: %d", ret)));

			assign_simple_var(estate, (PLtsql_var *) estate->datums[stmt->prepared_handleno], Int32GetDatum(prepared_handle), false, false);
			break;
		}
		case PLTSQL_EXEC_SP_CURSOREXECUTE:
		{
			int scrollopt;
			int ccopt;
			int rowcount;
			bool scrollopt_null = true;
			bool ccopt_null = true;
			bool rowcount_null = true;
			int paramno = stmt->paramno;
			Datum *values = NULL;
			char *nulls = NULL;

			prepared_handle = exec_eval_int(estate, stmt->handle, &isnull);
			if (isnull)
				ereport(ERROR, (errcode(ERRCODE_NULL_VALUE_NOT_ALLOWED),
					errmsg("prepared_handle argument of sp_cursorexecute is null")));

			if (stmt->opt1 != NULL)
				scrollopt = exec_eval_int(estate, stmt->opt1, &scrollopt_null);
			if (stmt->opt2 != NULL)
				ccopt = exec_eval_int(estate, stmt->opt2, &ccopt_null);
			if (stmt->opt3 != NULL)
				rowcount = exec_eval_int(estate, stmt->opt3, &rowcount_null);

			/* evaluate parameter values */
			evaluate_sp_cursor_param_values(estate, paramno, stmt->params, &values, &nulls);

			ret = execute_sp_cursorexecute(prepared_handle,
			                               &cursor_handle,
			                               (scrollopt_null ? NULL : &scrollopt),
			                               (ccopt_null ? NULL : &ccopt),
			                               (rowcount_null ? NULL : &rowcount),
			                               paramno, values, nulls);
			if (ret > 0)
				ereport(ERROR, (errcode(ERRCODE_INTERNAL_ERROR),
					errmsg("sp_cursorexecute failed: %d", ret)));

			assign_simple_var(estate, (PLtsql_var *) estate->datums[stmt->cursor_handleno], Int32GetDatum(cursor_handle), false, false);
			break;
		}
		case PLTSQL_EXEC_SP_CURSORPREPEXEC:
		{
			int scrollopt;
			int ccopt;
			int rowcount;
			bool scrollopt_null = true;
			bool ccopt_null = true;
			bool rowcount_null = true;
			InlineCodeBlockArgs *args = NULL;
			int paramno = stmt->paramno;
			Datum *values = NULL;
			char *nulls = NULL;

			/* evaulate query string */
			val = exec_eval_expr(estate, stmt->query, &isnull, &restype, &restypmod);
			if (isnull)
				ereport(ERROR, (errcode(ERRCODE_NULL_VALUE_NOT_ALLOWED),
					errmsg("stmt argument of sp_cursorprepexec is null")));
			querystr = convert_value_to_string(estate, val, restype);

			if (stmt->opt1 != NULL)
				scrollopt = exec_eval_int(estate, stmt->opt1, &scrollopt_null);
			if (stmt->opt2 != NULL)
				ccopt = exec_eval_int(estate, stmt->opt2, &ccopt_null);
			if (stmt->opt3 != NULL)
				rowcount = exec_eval_int(estate, stmt->opt3, &rowcount_null);

			/* evalaute parameter definition */
			args = evaluate_sp_cursor_param_def(estate, stmt->param_def, "sp_cursorprepexec");
			if (args->numargs != stmt->paramno)
				ereport(ERROR, (errcode(ERRCODE_SYNTAX_ERROR),
						errmsg("param definition mismatches with inputs")));

			/* evaluate parameter values */
			evaluate_sp_cursor_param_values(estate, paramno, stmt->params, &values, &nulls);

			enable_sp_cursor_find_param_hook();
			PG_TRY();
			{
				ret = execute_sp_cursorprepexec(&prepared_handle,
				                               &cursor_handle,
				                               querystr,
				                               1, /* options: unlike documenation, sp_cursorprepexec doens't take an option value*/
				                               (scrollopt_null ? NULL : &scrollopt),
				                               (ccopt_null ? NULL : &ccopt),
				                               (rowcount_null ? NULL : &rowcount),
				                               paramno, args->numargs,
				                               args->argtypes, values, nulls);
			}
			PG_CATCH();
			{
				disable_sp_cursor_find_param_hook();
				PG_RE_THROW();
			}
			PG_END_TRY();
			disable_sp_cursor_find_param_hook();

			if (ret > 0)
				ereport(ERROR, (errcode(ERRCODE_INTERNAL_ERROR),
					errmsg("sp_cursorprepexec failed: %d", ret)));

			assign_simple_var(estate, (PLtsql_var *) estate->datums[stmt->prepared_handleno], Int32GetDatum(prepared_handle), false, false);
			assign_simple_var(estate, (PLtsql_var *) estate->datums[stmt->cursor_handleno], Int32GetDatum(cursor_handle), false, false);
			break;
		}
		case PLTSQL_EXEC_SP_CURSORUNPREPARE:
		{
			prepared_handle = exec_eval_int(estate, stmt->handle, &isnull);
			if (isnull)
				ereport(ERROR, (errcode(ERRCODE_NULL_VALUE_NOT_ALLOWED),
					errmsg("prepared_handle argument of sp_cursorunprepare is null")));

			ret = execute_sp_cursorunprepare(prepared_handle);

			if (ret > 0)
				ereport(ERROR, (errcode(ERRCODE_INTERNAL_ERROR),
					errmsg("sp_cursorunprepare failed: %d", ret)));
			break;
		}
		case PLTSQL_EXEC_SP_CURSORFETCH:
		{
			int fetchtype;
			int rownum;
			int nrows;
			bool fetchtype_null = true;
			bool rownum_null = true;
			bool nrows_null = true;

			cursor_handle = exec_eval_int(estate, stmt->handle, &isnull);
			if (isnull)
				ereport(ERROR, (errcode(ERRCODE_NULL_VALUE_NOT_ALLOWED),
					errmsg("cursor argument of sp_cursorfetch is null")));

			if (stmt->opt1 != NULL)
				fetchtype = exec_eval_int(estate, stmt->opt1, &fetchtype_null);
			if (stmt->opt2 != NULL)
				rownum = exec_eval_int(estate, stmt->opt2, &rownum_null);
			if (stmt->opt3 != NULL)
				nrows = exec_eval_int(estate, stmt->opt3, &nrows_null);

			ret = execute_sp_cursorfetch(cursor_handle,
			                             (fetchtype_null ? NULL : &fetchtype),
			                             (rownum_null ? NULL : &rownum),
			                             (nrows_null ? NULL : &nrows));
			if (ret > 0)
				ereport(ERROR, (errcode(ERRCODE_INTERNAL_ERROR),
					errmsg("sp_cursorfetch failed: %d", ret)));
			break;
		}
		case PLTSQL_EXEC_SP_CURSOROPTION:
		{
			int code;
			int ivalue;
			char *cvalue;

			cursor_handle = exec_eval_int(estate, stmt->handle, &isnull);
			if (isnull)
				ereport(ERROR, (errcode(ERRCODE_NULL_VALUE_NOT_ALLOWED),
					errmsg("cursor argument of sp_cursoroption is null")));

			code = exec_eval_int(estate, stmt->opt1, &isnull);
			if (isnull)
				ereport(ERROR, (errcode(ERRCODE_NULL_VALUE_NOT_ALLOWED),
					errmsg("code argument of sp_cursoroption is null")));

			if (code == 0x2) /* special case */
			{
				val = exec_eval_expr(estate, stmt->opt2, &isnull, &restype, &restypmod);
				if (isnull)
					ereport(ERROR, (errcode(ERRCODE_NULL_VALUE_NOT_ALLOWED),
						errmsg("value argument of sp_cursoroption is null")));
				cvalue = convert_value_to_string(estate, val, restype);

				ret = execute_sp_cursoroption2(cursor_handle, code, cvalue);
			}
			else
			{
				ivalue = exec_eval_int(estate, stmt->opt2, &isnull);
				if (isnull)
					ereport(ERROR, (errcode(ERRCODE_NULL_VALUE_NOT_ALLOWED),
						errmsg("value argument of sp_cursoroption is null")));

				ret = execute_sp_cursoroption(cursor_handle, code, ivalue);
			}

			if (ret > 0)
				ereport(ERROR, (errcode(ERRCODE_INTERNAL_ERROR),
					errmsg("sp_cursoroption failed: %d", ret)));
			break;
		}
		case PLTSQL_EXEC_SP_CURSORCLOSE:
		{
			cursor_handle = exec_eval_int(estate, stmt->handle, &isnull);
			if (isnull)
				ereport(ERROR, (errcode(ERRCODE_NULL_VALUE_NOT_ALLOWED),
					errmsg("cursor argument of sp_cursorfetch is null")));

			ret = execute_sp_cursorclose(cursor_handle);

			if (ret > 0)
				ereport(ERROR, (errcode(ERRCODE_INTERNAL_ERROR),
					errmsg("sp_cursorclose failed: %d", ret)));
			break;
		}
		case PLTSQL_EXEC_SP_EXECUTESQL:
		{
			Datum	batch;
			char    *batchstr;
			bool	isnull;
			Oid		restype;
			int32	restypmod;
			InlineCodeBlockArgs *args = NULL;

			batch = exec_eval_expr(estate, stmt->query, &isnull, &restype, &restypmod);
			if (isnull)
				ereport(ERROR, (errcode(ERRCODE_NULL_VALUE_NOT_ALLOWED),
						errmsg("batch string argument of sp_executesql is null")));

			batchstr = convert_value_to_string(estate, batch, restype);

			args = create_args(0);
			if (stmt->param_def)
			{
				Datum	paramdef;
				Oid	   	restype;
				int32	restypmod;
				char	*paramdefstr;
				bool	isnull;

				/* 
				 * Evaluate the parameter definition 
				 */
				paramdef = exec_eval_expr(estate, stmt->param_def, &isnull, &restype, &restypmod);

				if (isnull)
					ereport(ERROR, (errcode(ERRCODE_NULL_VALUE_NOT_ALLOWED),
							errmsg("NULL param definition")));

				paramdefstr = convert_value_to_string(estate, paramdef, restype);

				if (strcmp(paramdefstr, "") != 0) /* check edge cases for sp_executesql */
				{
					read_param_def(args, paramdefstr);

					if (args->numargs != stmt->paramno)
						ereport(ERROR, (errcode(ERRCODE_SYNTAX_ERROR),
								errmsg("param definition mismatches with inputs")));
				}
			}
			if (strcmp(batchstr, "") != 0) /* check edge cases for sp_executesql */
			{
				ret = execute_batch(estate, batchstr, args, stmt->params);
			}

			if (stmt->return_code_dno != -1)
			{
				exec_assign_value(estate, estate->datums[stmt->return_code_dno], Int32GetDatum(ret), false, INT4OID, 0);
			}
			break;
		}
		case PLTSQL_EXEC_SP_EXECUTE:
		{
			int handle = exec_eval_int(estate, stmt->handle, &isnull);
			InlineCodeBlockArgs *args;
			PLtsql_function		*func;

			if (isnull)
				ereport(ERROR, (errcode(ERRCODE_NULL_VALUE_NOT_ALLOWED),
					errmsg("handle argument of sp_execute is null")));

			func = find_cached_batch(handle);
			if (!func)
				ereport(ERROR, (errcode(ERRCODE_UNDEFINED_OBJECT),
						errmsg("Prepared statement not found: %d", handle)));

			Assert(func->inline_args);
			args = clone_inline_args(func->inline_args);
			args->options = (BATCH_OPTION_EXEC_CACHED_PLAN | 
								BATCH_OPTION_NO_FREE);
			args->handle = handle;

			ret = execute_batch(estate, NULL, args, stmt->params);
			break;
		}
		case PLTSQL_EXEC_SP_PREPEXEC:
		{
			Datum	batch;
			char    *batchstr;
			bool	isnull;
			Oid		restype;
			int32	restypmod;
			InlineCodeBlockArgs *args = NULL;
			Datum	paramdef;
			char	*paramdefstr;

			batch = exec_eval_expr(estate, stmt->query, &isnull, &restype, &restypmod);
			if (isnull)
				ereport(ERROR, (errcode(ERRCODE_NULL_VALUE_NOT_ALLOWED),
						errmsg("batch string argument of sp_prepexec is null")));

			batchstr = convert_value_to_string(estate, batch, restype);

			args = create_args(0);

			/* 
			 * Evaluate the parameter definition 
			 */
			paramdef = exec_eval_expr(estate, stmt->param_def, &isnull, &restype, &restypmod);

			if (!isnull)
			{
				paramdefstr = convert_value_to_string(estate, paramdef, restype);

				read_param_def(args, paramdefstr);

				if (args->numargs != stmt->paramno)
					ereport(ERROR, (errcode(ERRCODE_SYNTAX_ERROR),
							errmsg("param definition mismatches with inputs")));
			}

			args->options = (BATCH_OPTION_CACHE_PLAN | 
							BATCH_OPTION_NO_FREE);

			ret = execute_batch(estate, batchstr, args, stmt->params);	

			assign_simple_var(estate, (PLtsql_var *) estate->datums[stmt->prepared_handleno],
							  Int32GetDatum(args->handle), false, false);
			break;

		}
		default:
			break;
	}

	return PLTSQL_RC_OK;
}

/* ----------
 * exec_stmt_deallocate  DEALLOCATE curvar
 * ----------
 */
static int
exec_stmt_deallocate(PLtsql_execstate *estate, PLtsql_stmt_deallocate *stmt)
{
	PLtsql_var *curvar;
	Portal portal;
	char *curname;
	MemoryContext oldcontext;

	Assert(estate->datums[stmt->curvar]->dtype == PLTSQL_DTYPE_VAR);

	curvar = (PLtsql_var *) estate->datums[stmt->curvar];
	Assert(is_cursor_datatype(curvar->datatype->typoid));

	if (curvar->isnull)
	{
		elog(ERROR, "cursor variable does not have a cursor allocated to it.");
	}

	/* if cursor is already opened, call close to release all resources */
	if (!curvar->isnull)
	{
		/* Use eval_mcontext for short-lived string */
		oldcontext = MemoryContextSwitchTo(get_eval_mcontext(estate));
		curname = TextDatumGetCString(curvar->value);
		MemoryContextSwitchTo(oldcontext);

		portal = SPI_cursor_find(curname);
		if (portal)
		{
			if(IS_TDS_CLIENT() && portal->portalPinned)

				UnpinPortal(portal);

			SPI_cursor_close(portal);
		}
	}

	/* if cursor expr holds a plan, release it */
	if (curvar->cursor_explicit_expr)
	{
		if (curvar->cursor_explicit_expr->plan)
			SPI_freeplan(curvar->cursor_explicit_expr->plan);
		curvar->cursor_explicit_expr->plan = NULL;
	}

	/* remove all association from curvar */
	if (!curvar->isconst)
		curvar->isnull = true;

	exec_set_rowcount(0);

	pltsql_update_cursor_row_count(curname, 0);
	pltsql_update_cursor_last_operation(curname, 7);

	return PLTSQL_RC_OK;
}

/* ----------
 * exec_stmt_decl_cursor  ECLARE cursor
 * ----------
 */
static int
exec_stmt_decl_cursor(PLtsql_execstate *estate, PLtsql_stmt_decl_cursor *stmt)
{
	PLtsql_var *curvar;
	char *curname;
	MemoryContext oldcontext;

	Assert(estate->datums[stmt->curvar]->dtype == PLTSQL_DTYPE_VAR);

	curvar = (PLtsql_var *) estate->datums[stmt->curvar];
	Assert(is_cursor_datatype(curvar->datatype->typoid));
	if (!curvar->isconst)
		return PLTSQL_RC_OK; /* cursor variable. nothing to do here */

	if (!pltsql_declare_cursor(estate, curvar, stmt->cursor_explicit_expr, stmt->cursor_options))
	{
		/* Use eval_mcontext for short-lived string */
		oldcontext = MemoryContextSwitchTo(get_eval_mcontext(estate));
		curname = TextDatumGetCString(curvar->value);
		MemoryContextSwitchTo(oldcontext);

		elog(ERROR, "cursor %s already exists", pltsql_demangle_curname(curname));
	}

	return PLTSQL_RC_OK;
}

static char *
transform_tsql_temp_tables(char * dynstmt)
{
	StringInfoData ds;
	char		   *cp;
	char		   *word;
	char		   *prev_word;

	initStringInfo(&ds);
	prev_word = NULL;

	for (cp = dynstmt; *cp; cp++)
	{
		if (cp[0] == '#' && is_char_identstart(cp[1]))
		{
			/*
			 * Quote this local temporary table identifier.  next_word stops as
			 * soon as it encounters a non-ident character such as '#', we point
			 * it to the next character as the start of word while specifying
			 * the '#' prefix explicitly in the format string.
			 */
			word = next_word(cp+1);
			appendStringInfo(&ds, "\"#%s\"", word);
			cp += strlen(word);
		}
		else if (is_char_identstart(cp[0]))
		{
			word = next_word(cp);
			cp += (strlen(word) - 1);

			/* CREATE TABLE #<ident> -> CREATE TEMPORARY TABLE #<ident> */
			if ((prev_word && (pg_strcasecmp(prev_word, "CREATE") == 0)) &&
			    (pg_strcasecmp(word, "TABLE") == 0) &&
				is_next_temptbl(cp))
			{
				appendStringInfo(&ds, "TEMPORARY %s", word);
			}
			else
				appendStringInfoString(&ds, word);

			prev_word = word;
		}
		else
			appendStringInfoChar(&ds, *cp);
	}

	return ds.data;
}

static char *
next_word(char *dyntext)
{
	StringInfoData ds;
	initStringInfo(&ds);

	while (*dyntext && is_char_identpart(*dyntext))
		appendStringInfoChar(&ds, *(dyntext++));

	return ds.data;
}

static bool
is_next_temptbl(char *dyntext)
{
	while (*++dyntext && scanner_isspace(*dyntext)); /* skip whitespace */

	return (dyntext[0] == '#' && is_char_identstart(dyntext[1]));
}

static bool
is_char_identstart(char c)
{
	return ((c == '_')             ||
			(c >= 'A' && c <= 'Z') ||
	        (c >= 'a' && c <= 'z') ||
	        (c >= '\200' && c <= '\377'));
}

static bool
is_char_identpart(char c)
{
	return ((is_char_identstart(c)) ||
	        (c >= '0' && c <= '9'));
}

/*
 * Read parameter definitions
 */
void
read_param_def(InlineCodeBlockArgs *args, const char *paramdefstr)
{
	List	    *parsetree;
	List	    *params;
	ListCell    *lc;
	int	    i = 0;
	const char  *str1 = "CREATE PROC p_tmp_spexecutesql (";
	const char  *str2 = ") AS BEGIN END; DROP PROC p_tmp_spexecutesql;";
	StringInfoData proc_stmt;

	Assert(args);

	if (!paramdefstr)
	{
		args->numargs = 0;
		return;
	}

	/*
	 * Create a fake CREATE PROCEDURE statement to get the param
	 * definition parse tree.
	 */
	initStringInfo(&proc_stmt);
	appendStringInfoString(&proc_stmt, str1);
	appendStringInfoString(&proc_stmt, paramdefstr);
	appendStringInfoString(&proc_stmt, str2);

	parsetree = raw_parser(proc_stmt.data, RAW_PARSE_DEFAULT);
	
	/* 
	 * Seperate each param definition, and calculate the total number of
	 * definitions.
	 */
	params = ((CreateFunctionStmt *) (((RawStmt *) linitial(parsetree))->stmt))->parameters;

	args->numargs = list_length(params);
	args->argtypes = (Oid *) palloc(sizeof(Oid) * args->numargs);
	args->argtypmods = (int32 *) palloc(sizeof(int32) * args->numargs);
	args->argnames = (char **) palloc(sizeof(char *) * args->numargs);
	args->argmodes = (char *) palloc(sizeof(char) * args->numargs);

	foreach(lc, params)
	{
		FunctionParameter   *p;

		p = (FunctionParameter *) lfirst(lc);
		args->argnames[i] = p->name;
		args->argmodes[i] = p->mode;
		typenameTypeIdAndMod(NULL, p->argType, &(args->argtypes[i]), &(args->argtypmods[i]));
		i++;
	}
}

InlineCodeBlockArgs *create_args(int numargs)
{
	InlineCodeBlockArgs *args;

	args = (InlineCodeBlockArgs *) palloc0(sizeof(InlineCodeBlockArgs));
	args->numargs = numargs;
	args->argtypes = (Oid *) palloc(sizeof(Oid) * numargs);
	args->argtypmods = (int32 *) palloc(sizeof(int32) * numargs);
	args->argnames = (char **) palloc(sizeof(char *) * numargs);
	args->argmodes = (char *) palloc(sizeof(char) * numargs);
	args->options = 0;
	return args;
}

void cache_inline_args(PLtsql_function *func, InlineCodeBlockArgs *args)
{
	MemoryContext oldcontext;

	/* keep arg def's life cycle same as tree */
	oldcontext = MemoryContextSwitchTo(func->fn_cxt);
	func->inline_args = clone_inline_args(args);
	MemoryContextSwitchTo(oldcontext);
}

InlineCodeBlockArgs *clone_inline_args(InlineCodeBlockArgs *args)
{
	InlineCodeBlockArgs *clone;

  	clone = create_args(args->numargs);
  	memcpy(clone->argtypes, args->argtypes, sizeof(Oid) * args->numargs);
  	memcpy(clone->argtypmods, args->argtypmods, sizeof(int32) * args->numargs);
  	memcpy(clone->argnames, args->argnames, sizeof(char *) * args->numargs);
  	memcpy(clone->argmodes, args->argmodes, sizeof(char) * args->numargs);

  	return clone;
}

/*
 * Read parameter values, prepare fcinfo and the row Datum.
 */
static void
read_param_val(PLtsql_execstate *estate, List *params, InlineCodeBlockArgs *args,
				FunctionCallInfo fcinfo, PLtsql_row *row)
{
	ListCell	*lc;
	bool		*assigned;
	int		i = 0;
	int		j = 0;
	int		nfields = 0;
	int  	n_extra_args = fcinfo->nargs;

	/* 
	 * An array to record which parameters have already been given a value
	 */
	assigned = (bool *) palloc0(args->numargs * sizeof(bool));

	fcinfo->nargs += args->numargs;

	foreach(lc, params)
	{
		tsql_exec_param *p;
		Datum		paramval;
		Oid		restype;
		int32		restypmod;
		bool		isnull;

		p = (tsql_exec_param *) lfirst(lc);

		/*
		 * Assign the unnamed parameters according to the input order
		 */
		if (p->name == NULL)
		{
			/* Check if the param's declared mode matches called mode */
			if (!check_spexecutesql_param(&(args->argmodes[i]), p))
				ereport(ERROR, (errcode(ERRCODE_SYNTAX_ERROR),
						errmsg("param %d defined as mode %c but received mode %c",
							   i + 1, args->argmodes[i], p->mode)));

			/* Evaluate expression for IN/INOUT param */
			paramval = exec_eval_expr(estate, p->expr, &isnull, &restype, &restypmod);

			/* Insert param info into fcinfo */
			if (isnull) 
			{
				fcinfo->args[i + n_extra_args].value = (Datum) 0;
				fcinfo->args[i + n_extra_args].isnull = true;
			}
			else
			{
				 /* Do type cast if needed */
				paramval = exec_cast_value(estate, paramval, &isnull, restype, restypmod, 
										   args->argtypes[i], args->argtypmods[i]);

				fcinfo->args[i + n_extra_args].value = paramval;
				fcinfo->args[i + n_extra_args].isnull = false;
			}

			/* For OUT params, build row Datum */
			if (p->mode == FUNC_PARAM_INOUT)
				row->varnos[nfields++] = p->varno;

			/* The first i + 1 params have already been assigned */
			assigned[i++] = true;
		}
		/*
		 * Assign the named parameters according to the param name
		 */
		else
		{
			for (j = i; j < args->numargs; j++)
			{
				if (strcmp(p->name, args->argnames[j]) == 0)
				{
					/* Check if the param's declared mode matches called mode */
					if (!check_spexecutesql_param(&(args->argmodes[j]), p))
						ereport(ERROR, (errcode(ERRCODE_SYNTAX_ERROR),
								errmsg("param %s defined as mode %c but received mode %c",
									   p->name, args->argmodes[j], p->mode)));

					/* Evaluate expression for IN/INOUT param */
					paramval = exec_eval_expr(estate, p->expr, &isnull, &restype, &restypmod);

					/* Insert param info into fcinfo */
					if (isnull)
					{
						fcinfo->args[j + n_extra_args].value = (Datum) 0;
						fcinfo->args[j + n_extra_args].isnull = true;
					}
					else
					{
						/* Do type cast if needed */
						paramval = exec_cast_value(estate, paramval, &isnull, restype, restypmod,
									   				args->argtypes[j], args->argtypmods[j]);

						fcinfo->args[j + n_extra_args].value = paramval;
						fcinfo->args[j + n_extra_args].isnull = false;
					}

					/* For OUT params, build row Datum */
					if (p->mode == FUNC_PARAM_INOUT)
						row->varnos[nfields++] = p->varno;

					assigned[j] = true;

					break;
				}
				if (j == args->numargs - 1)
					ereport(ERROR, (errcode(ERRCODE_SYNTAX_ERROR), 
							errmsg("param \"%s\" not defined", p->name)));
			}
		}
	}

	/* 
	 * Check if all defined params are assigned
	 */
	for (j = 0; j < args->numargs; j++)
		if (!assigned[j])
			ereport(ERROR, (errcode(ERRCODE_NULL_VALUE_NOT_ALLOWED),
					errmsg("missing argument value for param %d", j)));


	row->nfields = nfields;
}

/*
 * Check the parameter's mode.
 * A parameter can be declared as IN and called as IN.
 * A parameter can also be declared as INOUT and called as IN/INOUT.
 */
static bool
check_spexecutesql_param(char *defmode, tsql_exec_param *p)
{
	if (*defmode == FUNC_PARAM_IN)
	{
		if (p->mode != FUNC_PARAM_IN)
			return false;
	}
	else if (*defmode == FUNC_PARAM_INOUT)
	{
		if (p->mode == FUNC_PARAM_IN)
			*defmode = FUNC_PARAM_IN;
		else if (p->mode != FUNC_PARAM_INOUT)
			return false;
	}
	else
		ereport(ERROR, (errcode(ERRCODE_SYNTAX_ERROR),
				errmsg("unexpected parameter mode %c", *defmode)));

	return true;
}

static int
exec_eval_int(PLtsql_execstate *estate,
				  PLtsql_expr *expr,
				  bool *isNull)
{
	Datum		exprdatum;
	Oid			exprtypeid;
	int32		exprtypmod;

	exprdatum = exec_eval_expr(estate, expr, isNull, &exprtypeid, &exprtypmod);
	exprdatum = exec_cast_value(estate, exprdatum, isNull,
								exprtypeid, exprtypmod,
								INT4OID, -1);
	return DatumGetInt32(exprdatum);
}

static Node *get_underlying_node_from_implicit_casting(Node *n, NodeTag underlying_nodetype)
{
	FuncExpr* funcexpr = NULL;

	if (nodeTag(n) == underlying_nodetype)
		return n;

	if (IsA(n, FuncExpr))
		funcexpr = (FuncExpr *) n;
	else if (IsA(n, CoerceToDomain))
	{
		/* coerce-to-domain can be added before actual casting. It is already handled and we don't need this to handle output param. ignoring it.*/
		CoerceToDomain *c = (CoerceToDomain *) n;
		if (c->coercionformat == COERCE_IMPLICIT_CAST)
			return get_underlying_node_from_implicit_casting((Node *) c->arg, underlying_nodetype);
		else
			return NULL; /* not an implicit-casting. stop */
	}
	else if (IsA(n, CoerceViaIO))
	{
		/* no casting function. cocerce-via-io used instead */
		CoerceViaIO *c = (CoerceViaIO *) n;
		if (c->coerceformat == COERCE_IMPLICIT_CAST)
			return get_underlying_node_from_implicit_casting((Node *) c->arg, underlying_nodetype);
		else
			return NULL; /* not an implicit-casting. stop */
	}

	if (!funcexpr)
		return NULL;
	if (funcexpr->funcformat != COERCE_IMPLICIT_CAST)
		return NULL;
	if (funcexpr->args == NULL)
		return NULL;
	/* implicit casting can have 1~3 arguments */
	if (list_length(funcexpr->args) < 1)
		return NULL;
	if (list_length(funcexpr->args) > 3)
		return NULL;

	if (nodeTag(linitial(funcexpr->args)) == underlying_nodetype)
		return linitial(funcexpr->args);

	/*
	 * up to two implict castings are nested consecutively.
	 * inner is about type casting (i.e. int4->numeric) and outer is for typmod handling (numeric->numeric with different typmod)
	 * check one-level more here
	 */
	if (!IsA(linitial(funcexpr->args), FuncExpr))
		return NULL;
	funcexpr = (FuncExpr *) linitial(funcexpr->args);
	if (funcexpr->funcformat != COERCE_IMPLICIT_CAST)
		return NULL;
	if (funcexpr->args == NULL)
		return NULL;
	/* implicit casting can have 1~3 arguments */
	if (list_length(funcexpr->args) < 1)
		return NULL;
	if (list_length(funcexpr->args) > 3)
		return NULL;

	if (nodeTag(linitial(funcexpr->args)) == underlying_nodetype)
		return linitial(funcexpr->args);

	return NULL;
}

static int
exec_stmt_usedb(PLtsql_execstate *estate, PLtsql_stmt_usedb *stmt)
{
	char * old_db_name = get_cur_db_name();
	char message[128];
	int16 old_db_id = get_cur_db_id();
	int16 new_db_id = get_db_id(stmt->db_name);
        PLExecStateCallStack *top_es_entry;

	if (!DbidIsValid(new_db_id))
		ereport(ERROR,
				(errcode(ERRCODE_UNDEFINED_DATABASE),
				 errmsg("database \"%s\" does not exist", stmt->db_name)));

	/* Release the session-level shared lock on the old logical db */
	UnlockLogicalDatabaseForSession(old_db_id, ShareLock, false);

	/* Get a session-level shared lock on the new logical db we are about to use */
	if (!TryLockLogicalDatabaseForSession(new_db_id, ShareLock))
		ereport(ERROR,
				(errcode(ERRCODE_INTERNAL_ERROR),
				 errmsg("Cannot use database \"%s\", failed to obtain lock. "
						"\"%s\" is probably undergoing DDL statements in another session.", 
						stmt->db_name, stmt->db_name)));

	set_session_properties(stmt->db_name);
        top_es_entry = exec_state_call_stack->next;
        while(top_es_entry != NULL)
        {
                /*traverse through the estate stack. If the occurrence of
                * execute() is found in the stack, suppress the database context
                * message and avoid sending env token and message to user.
                */
                if(top_es_entry->estate && top_es_entry->estate->err_stmt &&
                       (top_es_entry->estate->err_stmt->cmd_type == PLTSQL_STMT_EXEC_BATCH))
                       return PLTSQL_RC_OK;
                else
                       top_es_entry = top_es_entry->next;
        }

        snprintf(message, sizeof(message), "Changed database context to '%s'.", stmt->db_name);
	/* send env change token to user */
	if (*pltsql_protocol_plugin_ptr && (*pltsql_protocol_plugin_ptr)->send_env_change)
		((*pltsql_protocol_plugin_ptr)->send_env_change) (1, stmt->db_name, old_db_name);
	/* send message to user */
	if (*pltsql_protocol_plugin_ptr && (*pltsql_protocol_plugin_ptr)->send_info)
		((*pltsql_protocol_plugin_ptr)->send_info) (0, 1, 0, message, 0);
	return PLTSQL_RC_OK;
}

/*
 * For naked SELECT stmt in INSERT ... EXECUTE, instead of pushing the result to
 * the client, we accumulate the result in estate->tuple_store (similar to
 * exec_stmt_return_query). Finally the EXECUTE stmt will return the result to
 * the INSERT stmt as rows to insert.
 */
static int
exec_stmt_insert_execute_select(PLtsql_execstate *estate, PLtsql_expr *query)
{
	Portal		portal;
	uint64		processed = 0;
	TupleConversionMap *tupmap;
	MemoryContext oldcontext;

	if (estate->tuple_store == NULL)
		exec_init_tuple_store(estate);

	Assert(query != NULL);
	exec_run_select(estate, query, 0, &portal);

	/* Use eval_mcontext for tuple conversion work */
	oldcontext = MemoryContextSwitchTo(get_eval_mcontext(estate));

	tupmap = convert_tuples_by_position(portal->tupDesc,
										estate->tuple_store_desc,
										gettext_noop("structure of query does not match function result type"));

	while (true)
	{
		uint64		i;

		SPI_cursor_fetch(portal, true, 50);

		/* SPI will have changed CurrentMemoryContext */
		MemoryContextSwitchTo(get_eval_mcontext(estate));

		if (SPI_processed == 0)
			break;

		for (i = 0; i < SPI_processed; i++)
		{
			HeapTuple	tuple = SPI_tuptable->vals[i];

			if (tupmap)
				tuple = execute_attr_map_tuple(tuple, tupmap);
			tuplestore_puttuple(estate->tuple_store, tuple);
			if (tupmap)
				heap_freetuple(tuple);
			processed++;
		}

		SPI_freetuptable(SPI_tuptable);
	}

	SPI_freetuptable(SPI_tuptable);
	SPI_cursor_close(portal);

	MemoryContextSwitchTo(oldcontext);
	exec_eval_cleanup(estate);

	return PLTSQL_RC_OK;
}

int exec_stmt_insert_bulk(PLtsql_execstate *estate, PLtsql_stmt_insert_bulk *stmt)
{
	char *bulk_load_schema_name = NULL;
	MemoryContext	oldContext;
	Oid schema_oid = InvalidOid;

	if (!stmt->db_name || stmt->db_name[0] == '\0')
		stmt->db_name = get_cur_db_name();
	if (stmt->schema_name && stmt->db_name)
	{
		bulk_load_schema_name = get_physical_schema_name(stmt->db_name,
													   stmt->schema_name);
		schema_oid = LookupExplicitNamespace(bulk_load_schema_name, true);
		if (!OidIsValid(schema_oid))
			ereport(ERROR,
					(errcode(ERRCODE_UNDEFINED_SCHEMA),
						errmsg("schema \"%s\" does not exist",
							stmt->schema_name)));
	}


	oldContext = MemoryContextSwitchTo(TopMemoryContext);

	/* save the table name for the next Bulk load Request */
	if (bulk_load_schema_name)
	{
		bulk_load_table_oid = get_relname_relid(stmt->table_name, schema_oid);
		bulk_load_table_name = psprintf("\"%s\".\"%s\"", bulk_load_schema_name, stmt->table_name);
		pfree(bulk_load_schema_name);
	}
	else
	{
		bulk_load_table_oid = RelnameGetRelid(stmt->table_name);
		bulk_load_table_name = pstrdup(stmt->table_name);
	}

	/* if columns to be inserted into are explicitly mentioned then update the table name with them */
	if (stmt->column_refs)
	{
		char *temp = bulk_load_table_name;
		bulk_load_table_name = psprintf("%s (%s)", temp, stmt->column_refs);
		pfree(temp);
	}
	MemoryContextSwitchTo(oldContext);

	if (!OidIsValid(bulk_load_table_oid))
		ereport(ERROR,
				(errcode(ERRCODE_UNDEFINED_TABLE),
						errmsg("relation \"%s\" does not exist",
							stmt->table_name)));

	/* Set the Insert Bulk Options for the session. */
	if (stmt->rows_per_batch)
	{
		prev_insert_bulk_rows_per_batch = insert_bulk_rows_per_batch;
		insert_bulk_rows_per_batch = atoi(stmt->rows_per_batch);
	}
	if (stmt->kilobytes_per_batch)
	{
		prev_insert_bulk_kilobytes_per_batch = insert_bulk_kilobytes_per_batch;
		insert_bulk_kilobytes_per_batch = atoi(stmt->kilobytes_per_batch);
	}
	if (stmt->keep_nulls)
	{
		prev_insert_bulk_keep_nulls = insert_bulk_keep_nulls;
		insert_bulk_keep_nulls = true;
	}
	return PLTSQL_RC_OK;
}

int
execute_bulk_load_insert(int ncol, int nrow, Oid *argtypes,
				Datum *Values, const char *Nulls, bool *Defaults)
{
	Relation rel;
	int rc;
	int retValue = -1;
	StringInfo src;
	StringInfo bindParams;
	int count = 1;
	Snapshot snap;

	if (nrow == 0 && ncol == 0)
	{
		if (bulk_load_table_name)
			pfree(bulk_load_table_name);
		bulk_load_table_name = NULL;
		bulk_load_table_oid = InvalidOid;
		return 0;
	}

	src = makeStringInfo();
	bindParams = makeStringInfo();

	PG_TRY();
	{
		elog(DEBUG2, "Insert Bulk operation on destination table: %s", bulk_load_table_name);
		appendStringInfo(src, "Insert into %s OVERRIDING SYSTEM VALUE values ", bulk_load_table_name);

		/* Disable triggers on the table. */
		rel = table_open(bulk_load_table_oid, AccessShareLock);
		EnableDisableTrigger(rel, NULL, TRIGGER_DISABLED, false, AccessShareLock);
		relation_close(rel, AccessShareLock);

		for (int i = 0; i < nrow; i++)
		{
			for (int j = 0; j < ncol; j++)
			{
				/* If Defaults is set then we need to insert default value for this index. */
				if (Defaults[i * ncol + j])
					appendStringInfo(bindParams, ",DEFAULT");
				else
					appendStringInfo(bindParams, ",$%d", count++);
			}
			bindParams->data[0] = ' ';
			appendStringInfo(src, "(%s),", bindParams->data);
			resetStringInfo(bindParams);
		}

		src->data[src->len - 1] = ' '; /* Taking care of the last ',' */

		set_config_option("babelfishpg_tsql.sql_dialect", "postgres",
							  (superuser() ? PGC_SUSET : PGC_USERSET),
							  PGC_S_SESSION, GUC_ACTION_SAVE, true, 0, false);

		snap = GetTransactionSnapshot();
		PushActiveSnapshot(snap);

		if ((rc = SPI_connect()) < 0)
			elog(ERROR, "SPI_connect() failed with return code %d", rc);

		rc = SPI_execute_with_args(src->data,
				count - 1, argtypes,
				Values, Nulls,
				false, 1);

		retValue = SPI_processed;

		SPI_finish();
		PopActiveSnapshot();

		set_config_option("babelfishpg_tsql.sql_dialect", "tsql",
							  (superuser() ? PGC_SUSET : PGC_USERSET),
							  PGC_S_SESSION, GUC_ACTION_SAVE, true, 0, false);

		/* Re-Enable triggers on the table after insertion. */
		rel = table_open(bulk_load_table_oid, AccessShareLock);
		EnableDisableTrigger(rel, NULL, TRIGGER_FIRES_ON_ORIGIN, false, AccessShareLock);
		relation_close(rel, AccessShareLock);
	}
	PG_CATCH();
	{
		MemoryContext oldcontext;
		SPI_finish();
		if (ActiveSnapshotSet() && GetActiveSnapshot() == snap)
			PopActiveSnapshot();
		oldcontext = CurrentMemoryContext;

		/*
		 * If a transaction block is already in progress then abort it,
		 * else rollback entire transaction.
		 */
		if (!IsTransactionBlockActive())
		{
			AbortCurrentTransaction();
			StartTransactionCommand();
		}
		else
			pltsql_rollback_txn();
		MemoryContextSwitchTo(oldcontext);

		set_config_option("babelfishpg_tsql.sql_dialect", "tsql",
							  (superuser() ? PGC_SUSET : PGC_USERSET),
							  PGC_S_SESSION, GUC_ACTION_SAVE, true, 0, false);

		/* Re-Enable triggers on the table incase of an error. */
		rel = table_open(bulk_load_table_oid, AccessShareLock);
		EnableDisableTrigger(rel, NULL, TRIGGER_FIRES_ON_ORIGIN, false, AccessShareLock);
		relation_close(rel, AccessShareLock);

		/* Reset Insert-Bulk Options. */
		insert_bulk_keep_nulls = prev_insert_bulk_keep_nulls;

		PG_RE_THROW();
	}
	PG_END_TRY();

	if (rc != SPI_OK_INSERT)
		ereport(ERROR, (errcode(ERRCODE_INTERNAL_ERROR),
			errmsg("Failed to insert in the table %s for bulk load", bulk_load_table_name)));

	/* Cleanup all the pointers. */
	if (bindParams)
	{
		if (bindParams->data)
			pfree(bindParams->data);
		pfree(bindParams);
	}
	if (src)
	{
		if (src->data)
			pfree(src->data);
		pfree(src);
	}
<<<<<<< HEAD
	/* Reset Insert-Bulk Options. */
	insert_bulk_keep_nulls = prev_insert_bulk_keep_nulls;
	insert_bulk_rows_per_batch = prev_insert_bulk_rows_per_batch;
	insert_bulk_kilobytes_per_batch = prev_insert_bulk_kilobytes_per_batch;
=======
>>>>>>> 839f6264
	return retValue;
}

int
execute_plan_and_push_result(PLtsql_execstate *estate, PLtsql_expr *expr, ParamListInfo paramLI)
{
	Portal portal;
	bool success;
	uint64 processed = 0;
	DestReceiver *receiver;
	QueryCompletion qc;

	Assert(expr->plan != NULL); /* should be prepared already */
	portal = SPI_cursor_open_with_paramlist(NULL, expr->plan, paramLI, estate->readonly_func);

	if (portal == NULL)
		elog(ERROR, "could not open implicit cursor for query \"%s\": %s",
				expr->query, SPI_result_code_string(SPI_result));

	if (pltsql_explain_only)
	{
		receiver = None_Receiver;
	}
	else
	{
		receiver = CreateDestReceiver(DestRemote);
		SetRemoteDestReceiverParams(receiver, portal);
	}

	success = PortalRun(portal,
					 FETCH_ALL,
					 true,
					 true,
					 receiver,
					 receiver,
					 &qc);

	if (success)
	{
		processed = portal->portalPos;
		estate->eval_processed = processed;
		exec_set_rowcount(processed);
		exec_set_found(estate, processed != 0);
	}

	receiver->rDestroy(receiver);
	exec_eval_cleanup(estate);
	SPI_cursor_close(portal);

	return SPI_OK_SELECT;
}

static void
get_param_mode(List *params, int paramno, char **modes)
{
	ListCell	*lc;
	int			i = 0;

	if (paramno == 0)
	{
		*modes = NULL;
		return;
	}

	Assert(paramno == list_length(params));
	*modes = (char *) palloc(paramno * sizeof(char));

	foreach(lc, params)
	{
		tsql_exec_param	*p;

		p = (tsql_exec_param *) lfirst(lc);
		(*modes)[i++] = p->mode;
	}
}<|MERGE_RESOLUTION|>--- conflicted
+++ resolved
@@ -2796,6 +2796,8 @@
 
 		/* Reset Insert-Bulk Options. */
 		insert_bulk_keep_nulls = prev_insert_bulk_keep_nulls;
+    insert_bulk_rows_per_batch = prev_insert_bulk_rows_per_batch;
+  	insert_bulk_kilobytes_per_batch = prev_insert_bulk_kilobytes_per_batch;
 
 		PG_RE_THROW();
 	}
@@ -2818,13 +2820,12 @@
 			pfree(src->data);
 		pfree(src);
 	}
-<<<<<<< HEAD
+
 	/* Reset Insert-Bulk Options. */
 	insert_bulk_keep_nulls = prev_insert_bulk_keep_nulls;
 	insert_bulk_rows_per_batch = prev_insert_bulk_rows_per_batch;
 	insert_bulk_kilobytes_per_batch = prev_insert_bulk_kilobytes_per_batch;
-=======
->>>>>>> 839f6264
+
 	return retValue;
 }
 
