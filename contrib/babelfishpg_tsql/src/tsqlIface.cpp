#include <algorithm>
#include <functional>
#include <iostream>
#include <strstream>
#include <string>
#include <unordered_map>

#pragma GCC diagnostic ignored "-Wattributes"

#include "antlr4-runtime.h" // antlr4-cpp-runtime
#include "tree/ParseTreeWalker.h" // antlr4-cpp-runtime
#include "tree/ParseTreeProperty.h" // antlr4-cpp-runtime

#include "../antlr/antlr4cpp_generated_src/TSqlLexer/TSqlLexer.h"
#include "../antlr/antlr4cpp_generated_src/TSqlParser/TSqlParser.h"
#include "../antlr/antlr4cpp_generated_src/TSqlParser/TSqlParserBaseListener.h"
#include "tsqlIface.hpp"

#define LOOP_JOIN_HINT 0
#define HASH_JOIN_HINT 1
#define MERGE_JOIN_HINT 2
#define LOOP_QUERY_HINT 3
#define HASH_QUERY_HINT 4
#define MERGE_QUERY_HINT 5
#define JOIN_HINTS_INFO_VECTOR_SIZE 6

#define RAISE_ERROR_PARAMS_LIMIT 20


#pragma GCC diagnostic push
#pragma GCC diagnostic ignored "-Wregister"
extern "C" {
#if 0
#include "tsqlNodes.h"
#else
#include "pltsql.h"
#include "pltsql-2.h"
#include "pl_explain.h"
#include "session.h"

#include "catalog/namespace.h"
#include "catalog/pg_proc.h"
#include "parser/scansup.h"

#include "guc.h"

#endif

#ifdef LOG // maybe already defined in elog.h, which is conflicted with grammar token LOG
#undef LOG
#endif
}
#pragma GCC diagnostic pop

using namespace std;
using namespace antlr4;
using namespace tree;

extern "C"
{
	ANTLR_result antlr_parser_cpp(const char *sourceText);

	void report_antlr_error(ANTLR_result result);

	extern PLtsql_type *parse_datatype(const char *string, int location);
	extern bool is_tsql_any_char_datatype(Oid oid);
	extern bool is_tsql_text_ntext_or_image_datatype(Oid oid);

	extern int CurrentLineNumber;

	extern int pltsql_curr_compile_body_position;
	extern int pltsql_curr_compile_body_lineno;

	extern bool pltsql_dump_antlr_query_graph;
	extern bool pltsql_enable_antlr_detailed_log;
	extern bool pltsql_enable_sll_parse_mode;

	extern bool pltsql_enable_tsql_information_schema;

	extern char *column_names_to_be_delimited[];
	extern char *pg_reserved_keywords_to_be_delimited[];

	extern size_t get_num_column_names_to_be_delimited();
	extern size_t get_num_pg_reserved_keywords_to_be_delimited();
	extern char * construct_unique_index_name(char *index_name, char *relation_name);
	extern bool enable_hint_mapping;

	extern int escape_hatch_showplan_all;
}

static void toDotRecursive(ParseTree *t, const std::vector<std::string> &ruleNames, const std::string &sourceText);
class tsqlBuilder;
class PLtsql_expr_query_mutator;
class tsqlSelectStatementMutator;

// helper template function to get certain token from given context.
// use template here because there is no mid-level base class for similar contexts.
template <class T>
using GetTokenFunc = std::function <antlr4::tree::TerminalNode * (T)>;
template <class T>
using GetCtxFunc = std::function <ParserRuleContext * (T)>;

void handleBatchLevelStatement(TSqlParser::Batch_level_statementContext *ctx, tsqlSelectStatementMutator *ssm);
bool handleITVFBody(TSqlParser::Func_body_return_select_bodyContext *body);

PLtsql_stmt_block *makeEmptyBlockStmt(int lineno);

PLtsql_stmt *makeCfl(TSqlParser::Cfl_statementContext *ctx, tsqlBuilder &builder);
PLtsql_stmt *makeSQL(ParserRuleContext *ctx);
std::vector<PLtsql_stmt *> makeAnother(TSqlParser::Another_statementContext *ctx, tsqlBuilder &builder);
PLtsql_stmt *makeExecBodyBatch(TSqlParser::Execute_body_batchContext *ctx);
PLtsql_stmt *makeInsertBulkStatement(TSqlParser::Dml_statementContext *ctx);
PLtsql_stmt *makeSetExplainModeStatement(TSqlParser::Set_statementContext *ctx, bool is_explain_only);
PLtsql_expr *makeTsqlExpr(const std::string &fragment, bool addSelect);
PLtsql_expr *makeTsqlExpr(ParserRuleContext *ctx, bool addSelect);
void * makeBlockStmt(ParserRuleContext *ctx, tsqlBuilder &builder);
void replaceTokenStringFromQuery(PLtsql_expr* expr, TerminalNode* tokenNode, const char* repl, ParserRuleContext *baseCtx);
void replaceCtxStringFromQuery(PLtsql_expr* expr, ParserRuleContext *ctx, const char *repl, ParserRuleContext *baseCtx);
void removeTokenStringFromQuery(PLtsql_expr* expr, TerminalNode* tokenNode, ParserRuleContext *baseCtx);
void removeCtxStringFromQuery(PLtsql_expr* expr, ParserRuleContext *ctx, ParserRuleContext *baseCtx);
void extractQueryHintsFromOptionClause(TSqlParser::Option_clauseContext *octx);
void extractTableHints(TSqlParser::With_table_hintsContext *tctx, std::string table_name);
std::string extractTableName(TSqlParser::Ddl_objectContext *ctx, TSqlParser::Table_source_itemContext *tctx);
void extractTableHint(TSqlParser::Table_hintContext *table_hint, std::string table_name);
void extractJoinHint(TSqlParser::Join_hintContext *join_hint, std::string table_name1, std::string table_names);
void extractJoinHintFromOption(TSqlParser::OptionContext *option);
std::string extractIndexValues(std::vector<TSqlParser::Index_valueContext *> index_valuesCtx, std::string table_name);

static void *makeBatch(TSqlParser::Tsql_fileContext *ctx, tsqlBuilder &builder);
//static void *makeBatch(TSqlParser::Block_statementContext *ctx, tsqlBuilder &builder);

static void process_execsql_destination(TSqlParser::Dml_statementContext *ctx, PLtsql_stmt_execsql *stmt);
static void process_execsql_remove_unsupported_tokens(TSqlParser::Dml_statementContext *ctx, PLtsql_expr_query_mutator *exprMutator);
static bool post_process_create_table(TSqlParser::Create_tableContext *ctx, PLtsql_stmt_execsql *stmt, TSqlParser::Ddl_statementContext *baseCtx);
static bool post_process_alter_table(TSqlParser::Alter_tableContext *ctx, PLtsql_stmt_execsql *stmt, TSqlParser::Ddl_statementContext *baseCtx);
static bool post_process_create_index(TSqlParser::Create_indexContext *ctx, PLtsql_stmt_execsql *stmt, TSqlParser::Ddl_statementContext *baseCtx);
static bool post_process_create_database(TSqlParser::Create_databaseContext *ctx, PLtsql_stmt_execsql *stmt, TSqlParser::Ddl_statementContext *baseCtx);
static bool post_process_create_type(TSqlParser::Create_typeContext *ctx, PLtsql_stmt_execsql *stmt, TSqlParser::Ddl_statementContext *baseCtx);
static void post_process_table_source(TSqlParser::Table_source_itemContext *ctx, PLtsql_expr *expr, ParserRuleContext *baseCtx);
static void post_process_declare_cursor_statement(PLtsql_stmt_decl_cursor *stmt, TSqlParser::Declare_cursorContext *ctx, tsqlBuilder &builder);
static void post_process_declare_table_statement(PLtsql_stmt_decl_table *stmt, TSqlParser::Table_type_definitionContext *ctx);
static PLtsql_var *lookup_cursor_variable(const char *varname);
static PLtsql_var *build_cursor_variable(const char *curname, int lineno);
static int read_extended_cursor_option(TSqlParser::Declare_cursor_optionsContext *ctx, int current_cursor_option);
static PLtsql_stmt *makeDeclTableStmt(PLtsql_variable *var, PLtsql_type *type, int lineno);
static void *makeReturnQueryStmt(TSqlParser::Select_statement_standaloneContext *ctx, bool itvf);
static PLtsql_stmt *makeSpStatement(const std::string& sp_name, TSqlParser::Execute_statement_argContext *sp_args, int lineno, int return_code_dno);
static void makeSpParams(TSqlParser::Execute_statement_argContext *ctx, std::vector<tsql_exec_param *> &params);
static tsql_exec_param *makeSpParam(TSqlParser::Execute_statement_arg_namedContext *ctx);
static tsql_exec_param *makeSpParam(TSqlParser::Execute_statement_arg_unnamedContext *ctx);
static int getVarno(tree::TerminalNode *localID);
static int check_assignable(tree::TerminalNode *localID);
static void check_dup_declare(const char *name);
static bool is_sp_proc(const std::string& func_proc_name);
static bool string_matches(const char *str, const char *pattern);
static void check_param_type(tsql_exec_param *param, bool is_output, Oid typoid, const char *param_str);
static PLtsql_expr *getNthParamExpr(std::vector<tsql_exec_param *> &params, size_t n);
static const char* rewrite_assign_operator(tree::TerminalNode *aop);
TSqlParser::Query_specificationContext *get_query_specification(TSqlParser::Select_statementContext *sctx);
static bool is_top_level_query_specification(TSqlParser::Query_specificationContext *ctx);
static bool is_quotation_needed_for_column_alias(TSqlParser::Column_aliasContext *ctx);
static bool is_compiling_create_function();
static void process_query_specification(TSqlParser::Query_specificationContext *qctx, PLtsql_expr_query_mutator *mutator);
static void process_select_statement(TSqlParser::Select_statementContext *selectCtx, PLtsql_expr_query_mutator *mutator);
static void process_select_statement_standalone(TSqlParser::Select_statement_standaloneContext *standaloneCtx, PLtsql_expr_query_mutator *mutator, tsqlBuilder &builder);
template <class T> static std::string rewrite_object_name_with_omitted_db_and_schema_name(T ctx, GetCtxFunc<T> getDatabase, GetCtxFunc<T> getSchema);
template <class T> static std::string rewrite_information_schema_to_information_schema_tsql(T ctx, GetCtxFunc<T> getSchema);
template <class T> static std::string rewrite_column_name_with_omitted_schema_name(T ctx, GetCtxFunc<T> getSchema, GetCtxFunc<T> getTableName);
static bool does_object_name_need_delimiter(TSqlParser::IdContext *id);
static std::string delimit_identifier(TSqlParser::IdContext *id);
static bool does_msg_exceeds_params_limit(const std::string& msg);
static std::string getProcNameFromExecParam(TSqlParser::Execute_parameterContext *exParamCtx);
static std::string getIDName(TerminalNode *dq, TerminalNode *sb, TerminalNode *id);
static ANTLR_result antlr_parse_query(const char *sourceText, bool useSSLParsing);

/*
 * Structure / Utility function for general purpose of query string modification
 *
 * The difficulty of query string modification is that, upper-level general grammar (i.e. dml_clause, ddl_clause, ...)
 * actaully creates PLtsql_stmt but logic of query modification is available in low-level fine-grained grammar (i.e. full_object_name, select_list, ...)
 * We can't modify the query string in enter/exit function of low-evel grammar because it may append query string in middle of query
 * so it may lead to inconsistency between query string and token index information obtained from ANTLR parser.
 * (i.e. if we rewrite "SELECT 'a'=1 from T" to "SELECT 1 as 'a' FROM T", T appears poisition 22 after rewriting but ANTLR token still keeps position 19)
 *
 * To resolve this issue, each low-level grammar just register rewritten-query-fragement to a map (rewritten_query_fragment)
 * and all the rewriting will be done by upper-level grammar rule at once by using PLtsql_expr_query_mutator
 *
 * Here is general code snippet (but different patterns in specific query statement like itvf, batch-level statement)
 *
 * void enterUpperLevelGrammar() { // DML, DDL, ...
 *   ...
 *   clear_rewritten_query_fragment(); // clean-up before collecting rewriting information
 * }
 *
 * void exitLowLevelGrammar() { // fine-grained grammar needs actual rewirting
 *   ...
 *   // register rewritten query
 *   rewritten_query_fragment.emplace(std::make_pair(original_string_position, std::make_pair(original_string, rewritten_string));
 * }
 *
 * void exitUpperLevelGrammar() {
 *   ...
 *   PLtsql_expr* expr = ...; acutal payload query string for PLtsql_stmt;
 *   PLtsql_expr_query_mutator mutator(expr, ctx);
 *
 *   add_rewritten_query_fragment_to_mutator(&mutator); // move information of rewritten_query_fragment to mutator.
 *
 *   mutator.run(); // expr->query will be rewitten here
 *   clear_rewritten_query_fragment();
 * }
 */

// general-purpose map to store query fragement which needs to be rewritten
// intentionally use std::map to access positions by sorted order.
// global object is enough because no nesting is expected.
static std::map<size_t, pair<std::string, std::string>> rewritten_query_fragment;

// Keeping poisitions of local_ids to quote them.
// local_id can be rewritten in differeny way in some cases (itvf), don't use rewritten_query_fragment.
// TODO: incorporate local_id_positions with rewritten_query_fragment
static std::map<size_t, std::string> local_id_positions;

// should be called before visiting subclause to make PLtsql_stmt.
static void clear_rewritten_query_fragment();

// add information of rewritten_query_fragment information to mutator
static void add_rewritten_query_fragment_to_mutator(PLtsql_expr_query_mutator *mutator);

static std::unordered_map<std::string, std::string> alias_to_table_mapping;
static std::unordered_map<std::string, std::string> table_to_alias_mapping;
static std::vector<std::string> query_hints;
static std::vector<bool> join_hints_info(JOIN_HINTS_INFO_VECTOR_SIZE, false);
static bool isJoinHintInOptionClause = false;
static std::string table_names;
static int num_of_tables = 0;
static std::string leading_hint;

static void add_query_hints(PLtsql_expr_query_mutator *mutator, int contextOffset);
static void clear_query_hints();
static void clear_tables_info();

static std::string validate_and_stringify_hints();
static int find_hint_offset(const char * queryTxt);

static bool pltsql_parseonly = false;

static void
breakHere()
{

}

std::string
getFullText(ParserRuleContext *context, misc::Interval range)
{
	if (context == nullptr)
		return" ";

	return context->start->getInputStream()->getText(range);
}

std::string
getFullText(ParserRuleContext *context)
{
	if (context == nullptr)
		return "";
  
	if (context->start == nullptr || context->stop == nullptr || context->start->getStartIndex() < 0 || context->stop->getStopIndex() < 0)
		return context->getText();

	return getFullText(context, misc::Interval(context->start->getStartIndex(), context->stop->getStopIndex()));
}

template <class T>
std::string
getFullText(std::vector<T*> const &contexts)
{
	auto beg = contexts[0];
	auto end = contexts[contexts.size() - 1];

	misc::Interval textRange(beg->start->getStartIndex(), end->stop->getStopIndex());

	return getFullText(contexts[0], textRange);
}

std::string
getFullText(TerminalNode *node)
{
	return node->getText();
}

std::string
stripQuoteFromId(TSqlParser::IdContext *ctx)
{
	if (ctx->DOUBLE_QUOTE_ID())
	{
		std::string val = getFullText(ctx->DOUBLE_QUOTE_ID());
		Assert(val.length() >= 2);
		return val.substr(1, val.length()-2);
	}
	else if (ctx->SQUARE_BRACKET_ID())
	{
		std::string val = getFullText(ctx->SQUARE_BRACKET_ID());
		Assert(val.length() >= 2);
		return val.substr(1, val.length()-2);
	}
	return getFullText(ctx);
}

static int
get_curr_compile_body_lineno_adjustment()
{
	if (!pltsql_curr_compile || pltsql_curr_compile->fn_oid == InvalidOid) /* not in a func/proc body */
		return 0;
	if (pltsql_curr_compile_body_lineno == 0) /* not set */
		return 0;
	return pltsql_curr_compile_body_lineno - 1; /* minus 1 for correct adjustment */
}

int getLineNo(ParserRuleContext *ctx)
{
	if (!ctx)
		return 0;

	/*
	 * in T-SQL, line number is relative to batch start of CREATE FUNCTION/PROCEDURE/...
	 * if we're running in CREATE FUNCTION/PROCEDURE/..., add a offset lineno.
	 */
	int lineno_offset = get_curr_compile_body_lineno_adjustment();
	Token *startToken = ctx->getStart();
	if (!startToken)
		return 0;
	return startToken->getLine() + lineno_offset;
}

int getLineNo(TerminalNode* node)
{
	if (!node)
		return 0;

	/*
	 * in T-SQL, line number is relative to batch start of CREATE FUNCTION/PROCEDURE/...
	 * if we're running in CREATE FUNCTION/PROCEDURE/..., add a offset lineno.
	 */
	int lineno_offset = get_curr_compile_body_lineno_adjustment();
	Token *symbol = node->getSymbol();
	if (!symbol)
		return 0;
	return symbol->getLine() + lineno_offset;
}

static int
get_curr_compile_body_position_adjustment()
{
	if (!pltsql_curr_compile || pltsql_curr_compile->fn_oid == InvalidOid) /* not in a func/proc body */
		return 0;
	if (pltsql_curr_compile_body_position == 0) /* not set */
		return 0;
	return pltsql_curr_compile_body_position - 1; /* minus 1 for correct adjustment */
}

int getPosition(ParserRuleContext *ctx)
{
	if (!ctx)
		return 0;

	/* if we're running in CREATE FUNCTION/PROCEDURE/..., add a offset position. */
	int position_offset = get_curr_compile_body_position_adjustment();
	Token *startToken = ctx->getStart();
	if (!startToken)
		return 0;
	return startToken->getStartIndex() + position_offset;
}

int getPosition(TerminalNode* node)
{
	if (!node)
		return 0;

	/* if we're running in CREATE FUNCTION/PROCEDURE/..., add a offset position. */
	int position_offset = get_curr_compile_body_position_adjustment();
	Token *symbol = node->getSymbol();
	if (!symbol)
		return 0;
	return symbol->getStartIndex() + position_offset;
}

std::pair<int,int> getLineAndPos(ParserRuleContext *ctx)
{
	return std::make_pair(getLineNo(ctx), getPosition(ctx));
}

std::pair<int,int> getLineAndPos(TerminalNode *node)
{
	return std::make_pair(getLineNo(node), getPosition(node));
}

static ParseTreeProperty<PLtsql_stmt *> fragments;

void
attachPLtsql_fragment(ParseTree *node, PLtsql_stmt *fragment)
{
	if (fragment)
	{
		const char *tsqlDesc = pltsql_stmt_typename(fragment);

		if (pltsql_enable_antlr_detailed_log)
			std::cout << "    attachPLtsql_fragment(" << (void *) node << ", " << fragment << "[" << tsqlDesc << "])" << std::endl;
		fragments.put(node, fragment);
	}
	else
	{
		if (pltsql_enable_antlr_detailed_log)
			std::cout << "    attachPLtsql_fragment(" << (void *) node << ", " << fragment << "<NULL>)" << std::endl;
	}
}

PLtsql_stmt *
getPLtsql_fragment(ParseTree *node)
{
	if (pltsql_enable_antlr_detailed_log)
		std::cout << "getPLtsql_fragment(" << (void *) node << ") returns " << fragments.get(node) << std::endl;
	return fragments.get(node);
}

static List *rootInitializers = NIL;

FormattedMessage
format_errmsg(const char *fmt, const char *arg0)
{
	FormattedMessage fm;
	fm.fmt = fmt;

	MemoryContext oldContext = MemoryContextSwitchTo(CurTransactionContext);
	fm.args.push_back(pstrdup(arg0));
	MemoryContextSwitchTo(oldContext);

	return fm;
}

FormattedMessage
format_errmsg(const char *fmt, int64_t arg0)
{
	FormattedMessage fm;
	fm.fmt = fmt;
	fm.args.push_back(reinterpret_cast<void*>(arg0));
	return fm;
}

template <typename... Types>
FormattedMessage
format_errmsg(const char *fmt, const char *arg1, Types... args)
{
	FormattedMessage fm = format_errmsg(fmt, args...);
	fm.args.insert(fm.args.begin(), pstrdup(arg1)); // push_front
	return fm;
}

template <typename... Types>
FormattedMessage
format_errmsg(const char *fmt, int64_t arg1, Types... args)
{
	FormattedMessage fm = format_errmsg(fmt, args...);
	fm.args.insert(fm.args.begin(), reinterpret_cast<void*>(arg1)); // push_front
	return fm;
}

// currently, format_errmsg with more than 1 args is not used in this file but tsqlUnsupportedHandler uses it.
// use explicit instantiation here to make compiler forcefully create that template functions.
template
FormattedMessage
format_errmsg(const char *fmt, const char *arg1, const char *arg2);

inline std::u32string utf8_to_utf32(const char* s)
{
	return antlrcpp::utf8_to_utf32(s, s + strlen(s));
}

class MyInputStream : public ANTLRInputStream
{
public:
    MyInputStream(const char *src)
	: ANTLRInputStream((string)src)
    {

    }
    
		void setText(size_t pos, const char *newText)
		{
			UTF32String	newText32 = utf8_to_utf32(newText);

			_data.replace(pos, newText32.size(), newText32);
		}
};

class PLtsql_expr_query_mutator
{
public:
	PLtsql_expr_query_mutator(PLtsql_expr *expr, ParserRuleContext* baseCtx);

	void add(int antlr_pos, std::string orig_text, std::string repl_text);

	void run();

	PLtsql_expr *expr;
	ParserRuleContext* ctx;

protected:
	// intentionally use std::map to iterate it via sorted order.
	std::map<int, std::pair<std::string, std::string>> m; // pos -> (orig_text, repl_text)

	int base_idx;
};

PLtsql_expr_query_mutator::PLtsql_expr_query_mutator(PLtsql_expr *e, ParserRuleContext* baseCtx)
	: expr(e)
	, ctx(baseCtx)
	, base_idx(-1)
{
	if (!e)
		throw PGErrorWrapperException(ERROR, ERRCODE_INTERNAL_ERROR, "can't mutate an internal query. NULL expression", getLineAndPos(baseCtx));

	size_t base_index = baseCtx->getStart()->getStartIndex();
	if (base_index == INVALID_INDEX)
		throw PGErrorWrapperException(ERROR, ERRCODE_INTERNAL_ERROR, "can't mutate an internal query. base index is invalid", getLineAndPos(baseCtx));
	base_idx = base_index;
}

void PLtsql_expr_query_mutator::add(int antlr_pos, std::string orig_text, std::string repl_text)
{
	int offset = antlr_pos - base_idx;

	/* validation check */
	if (offset < 0)
		throw PGErrorWrapperException(ERROR, ERRCODE_INTERNAL_ERROR, "can't mutate an internal query. offset value is negative", 0, 0);
	if (offset > (int)strlen(expr->query))
		throw PGErrorWrapperException(ERROR, ERRCODE_INTERNAL_ERROR, "can't mutate an internal query. offset value is too large", 0, 0);

	m.emplace(std::make_pair(offset, std::make_pair(orig_text, repl_text)));
}

void PLtsql_expr_query_mutator::run()
{
	/*
	 * ANTLR parser converts all input to std::u32string (utf-32 string) internally and runs the lexer/parser on that.
	 * This indicates that Token position is based on character position not a byte offset.
	 * To rewrite query based on token position, we have to convert a query string to std::u32string first
	 * so that offset should indicate a correct position to be replaced.
	 */
	std::u32string query = utf8_to_utf32(expr->query);
	std::u32string rewritten_query;

	size_t cursor = 0; // cursor to expr->query where next copy should start
	for (const auto &entry : m)
	{
		size_t offset = entry.first;
		const std::u32string& orig_text = utf8_to_utf32(entry.second.first.c_str());
		const std::u32string& repl_text = utf8_to_utf32(entry.second.second.c_str());
		if (orig_text.length() == 0 || orig_text.c_str(), query.substr(offset, orig_text.length()) == orig_text) // local_id maybe already deleted in some cases such as select-assignment. check here if it still exists)
		{
			if (offset - cursor < 0)
				throw PGErrorWrapperException(ERROR, ERRCODE_INTERNAL_ERROR, "can't mutate an internal query. might be due to mulitiple mutation on the same position", 0, 0);
			if (offset - cursor > 0) // if offset==cursor, no need to copy
				rewritten_query += query.substr(cursor, offset - cursor); // copy substring of expr->query. ranged [cursor, offset)
			rewritten_query += repl_text;
			cursor = offset + orig_text.length();
		}
	}
	if (cursor < strlen(expr->query))
		rewritten_query += query.substr(cursor); // copy remaining expr->query

	// update query string with quoted one
	std::string new_query = antlrcpp::utf32_to_utf8(rewritten_query);
	expr->query = pstrdup(new_query.c_str());
}

static void
clear_rewritten_query_fragment()
{
	rewritten_query_fragment.clear();
	local_id_positions.clear();
}

static void
add_rewritten_query_fragment_to_mutator(PLtsql_expr_query_mutator *mutator)
{
	Assert(mutator);
	for (auto &entry : rewritten_query_fragment)
		mutator->add(entry.first, entry.second.first, entry.second.second);
}

static void
add_query_hints(PLtsql_expr_query_mutator *mutator, int contextOffset)
{
	std::string hint = validate_and_stringify_hints();
	int baseOffset = mutator->ctx->start->getStartIndex();
	int queryOffset = contextOffset - baseOffset;
	int initialTokenOffset = find_hint_offset(&mutator->expr->query[queryOffset]);
	mutator->add(contextOffset + initialTokenOffset, "", hint);
}

// Try to retrieve the procedure name as in execute_body/execute_body_batch
// from the context of execute_parameter.
static std::string getProcNameFromExecParam(TSqlParser::Execute_parameterContext *exParamCtx)
{
	antlr4::tree::ParseTree *ctx = exParamCtx;
	// We only need to loop max number of dereferences needed from the context 
	// of execute_parameter to execute_body/execute_body_batch. 
	// Currently that number is 3 + (number of execute_statement_arg_unnamed - 1).
	// Because for now we only need this function for sp_tables which have 
	// at most 5 parameters, 8 seems to be good enough here.
	int cnt = 8; 

	while (ctx->parent != nullptr && cnt-- > 0)
	{
		TSqlParser::Execute_bodyContext * exBodyCtx = dynamic_cast<TSqlParser::Execute_bodyContext *>(ctx->parent);
		TSqlParser::Execute_body_batchContext *exBodyBatchCtx = dynamic_cast<TSqlParser::Execute_body_batchContext *>(ctx->parent);
		TSqlParser::IdContext *proc = nullptr;

		if (exBodyCtx != nullptr)
			proc = exBodyCtx->func_proc_name_server_database_schema()->procedure;
		else if (exBodyBatchCtx != nullptr)
			proc = exBodyBatchCtx->func_proc_name_server_database_schema()->procedure;

		if (proc != nullptr)
			return stripQuoteFromId(proc);

		ctx = ctx->parent;
	}
	return "";
}

static std::string
validate_and_stringify_hints()
{
	ParserRuleContext* ctx = nullptr;
	// If a query has both join hint and query hint which is a join hint, it should have all the join hints as the query hints as well
	if (isJoinHintInOptionClause && ((join_hints_info[LOOP_JOIN_HINT] && !join_hints_info[LOOP_QUERY_HINT]) || (join_hints_info[HASH_JOIN_HINT] && !join_hints_info[HASH_QUERY_HINT]) || (join_hints_info[MERGE_JOIN_HINT] && !join_hints_info[MERGE_QUERY_HINT])))
	{
		clear_query_hints();
		clear_tables_info();
		throw PGErrorWrapperException(ERROR, ERRCODE_FEATURE_NOT_SUPPORTED, "Conflicting JOIN optimizer hints specified", getLineAndPos(ctx));
	}
	std::string hint =  "/*+ ";
	for (auto q_hint: query_hints)
	{
		hint += q_hint;
		hint += " ";
	}
	if (!leading_hint.empty())
		hint += leading_hint;
	hint += "*/";
	transform(hint.begin(), hint.end(), hint.begin(), ::tolower);

	return hint;
}

static int
find_hint_offset(const char *query)
{
	std::string queryString(query);
	size_t spaceIdx = queryString.find_first_of(" \t\n\v\f\r");
	size_t commentStartIdx = queryString.find("/*");

	//if there is no space and no comment default to beginning of statement
	if (commentStartIdx == std::string::npos && spaceIdx == std::string::npos)
		return 0;

	//if no comment return spaceIdx
	if (commentStartIdx == std::string::npos && spaceIdx < INT_MAX)
		return static_cast<int>(spaceIdx);

	//if no space return comment
	if (spaceIdx == std::string::npos && commentStartIdx < INT_MAX)
		return static_cast<int>(commentStartIdx);

	//if both comments and space return the index of the smaller.
	if (commentStartIdx != std::string::npos && spaceIdx != std::string::npos) {
		size_t smallest = min(spaceIdx, commentStartIdx);
		if (smallest < INT_MAX)
			return static_cast<int>(smallest);
	}
	return 0;
}

static void
clear_query_hints()
{
	query_hints.clear();
	leading_hint.clear();
	for (size_t i=0; i<JOIN_HINTS_INFO_VECTOR_SIZE; i++)
		join_hints_info[i] = false;
	isJoinHintInOptionClause = false;
}

static void
clear_tables_info()
{
	table_names.clear();
	alias_to_table_mapping.clear();
	table_to_alias_mapping.clear();
	num_of_tables = 0;
}

/*
 * NOTE: Currently there exist several similar mutator for historical reasons.
 * tsqlMutator is the first invented one, which modifies input stream directly.
 * However it has a limiation that rewritten fragment string should be shorter than
 * original string.
 * tsqlBuilder's main role is to create PLtsql_stmt_*. But, many query rewriting
 * logic was also added here because it already had a listner implementation.
 * To overcomse the limitation of tsqlBuilder, query fragment rewriting was invented
 * (please see the comment on rewritten_query_fragment).
 * tsqlSelectMuator was introduced to cover corner cases such as CREATE-VIEW and DECLARE-CURSOR
 * which need to deal with inner SELECT statement.
 * tsqlCommonMutator was added to cover a rewriting logic which needs to be apllied in
 * batch-level statment and normal statment.
 *
 * TODO:
 * The plan is to incorporate all rewriting logics to tsqlCommonMutator. Other
 * mutators will be deprecated and existing query rewriting logics in tsqlBuilder
 * will be also moved. tsqlBuilder will focus on create Pltsql_stmt_* only.
 */

////////////////////////////////////////////////////////////////////////////////
// tsql Common Mutator
////////////////////////////////////////////////////////////////////////////////
class tsqlCommonMutator : public TSqlParserBaseListener
{
	/* see comment above. */
public:
	explicit tsqlCommonMutator() = default;

	/* Column Name */
	void exitSimple_column_name(TSqlParser::Simple_column_nameContext *ctx) override
	{
		if (does_object_name_need_delimiter(ctx->id()))
			rewritten_query_fragment.emplace(std::make_pair(ctx->id()->start->getStartIndex(), std::make_pair(::getFullText(ctx->id()), delimit_identifier(ctx->id()))));
	}

	void exitInsert_column_id(TSqlParser::Insert_column_idContext *ctx) override
	{
		// qualifier and DOT is totally ignored
		for (auto dot : ctx->DOT())
			rewritten_query_fragment.emplace(std::make_pair(dot->getSymbol()->getStartIndex(), std::make_pair(::getFullText(dot), ""))); // remove dot
		for (auto ign : ctx->ignore)
			rewritten_query_fragment.emplace(std::make_pair(ign->start->getStartIndex(), std::make_pair(::getFullText(ign), ""))); // remove ignore

		// qualified identifier doesn't need delimiter
		if (ctx->DOT().empty() && does_object_name_need_delimiter(ctx->id().back()))
			rewritten_query_fragment.emplace(std::make_pair(ctx->id().back()->start->getStartIndex(), std::make_pair(::getFullText(ctx->id().back()), delimit_identifier(ctx->id().back()))));
	}

	void exitFull_column_name(TSqlParser::Full_column_nameContext *ctx) override
	{
		GetCtxFunc<TSqlParser::Full_column_nameContext *> getSchema = [](TSqlParser::Full_column_nameContext *o) { return o->schema; };
		GetCtxFunc<TSqlParser::Full_column_nameContext *> getTablename = [](TSqlParser::Full_column_nameContext *o) { return o->tablename; };
		std::string rewritten_name = rewrite_column_name_with_omitted_schema_name(ctx, getSchema, getTablename);
		std::string rewritten_schema_name = rewrite_information_schema_to_information_schema_tsql(ctx, getSchema);
		if (!rewritten_name.empty())
			rewritten_query_fragment.emplace(std::make_pair(ctx->start->getStartIndex(), std::make_pair(::getFullText(ctx), rewritten_name)));
		if (pltsql_enable_tsql_information_schema && !rewritten_schema_name.empty())
			rewritten_query_fragment.emplace(std::make_pair(ctx->schema->start->getStartIndex(), std::make_pair(::getFullText(ctx->schema), rewritten_schema_name)));

		if (does_object_name_need_delimiter(ctx->tablename))
			rewritten_query_fragment.emplace(std::make_pair(ctx->tablename->start->getStartIndex(), std::make_pair(::getFullText(ctx->tablename), delimit_identifier(ctx->tablename))));

		// qualified identifier doesn't need delimiter
		if (ctx->DOT().empty() && does_object_name_need_delimiter(ctx->column_name))
			rewritten_query_fragment.emplace(std::make_pair(ctx->column_name->start->getStartIndex(), std::make_pair(::getFullText(ctx->column_name), delimit_identifier(ctx->column_name))));
	}

	/* Object Name */

	void exitFull_object_name(TSqlParser::Full_object_nameContext *ctx) override
	{
		GetCtxFunc<TSqlParser::Full_object_nameContext *> getDatabase = [](TSqlParser::Full_object_nameContext *o) { return o->database; };
		GetCtxFunc<TSqlParser::Full_object_nameContext *> getSchema = [](TSqlParser::Full_object_nameContext *o) { return o->schema; };
		std::string rewritten_name = rewrite_object_name_with_omitted_db_and_schema_name(ctx, getDatabase, getSchema);
		std::string rewritten_schema_name = rewrite_information_schema_to_information_schema_tsql(ctx, getSchema);
		if (!rewritten_name.empty())
			rewritten_query_fragment.emplace(std::make_pair(ctx->start->getStartIndex(), std::make_pair(::getFullText(ctx), rewritten_name)));
		if (pltsql_enable_tsql_information_schema && !rewritten_schema_name.empty())
			rewritten_query_fragment.emplace(std::make_pair(ctx->schema->start->getStartIndex(), std::make_pair(::getFullText(ctx->schema), rewritten_schema_name)));

		// qualified identifier doesn't need delimiter
		if (ctx->DOT().empty() && does_object_name_need_delimiter(ctx->object_name))
			rewritten_query_fragment.emplace(std::make_pair(ctx->object_name->start->getStartIndex(), std::make_pair(::getFullText(ctx->object_name), delimit_identifier(ctx->object_name))));
	}

	void exitTable_name(TSqlParser::Table_nameContext *ctx) override
	{
		GetCtxFunc<TSqlParser::Table_nameContext *> getDatabase = [](TSqlParser::Table_nameContext *o) { return o->database; };
		GetCtxFunc<TSqlParser::Table_nameContext *> getSchema = [](TSqlParser::Table_nameContext *o) { return o->schema; };
		std::string rewritten_name = rewrite_object_name_with_omitted_db_and_schema_name(ctx, getDatabase, getSchema);
		std::string rewritten_schema_name = rewrite_information_schema_to_information_schema_tsql(ctx, getSchema);
		if (!rewritten_name.empty())
			rewritten_query_fragment.emplace(std::make_pair(ctx->start->getStartIndex(), std::make_pair(::getFullText(ctx), rewritten_name)));
		if (pltsql_enable_tsql_information_schema && !rewritten_schema_name.empty())
			rewritten_query_fragment.emplace(std::make_pair(ctx->schema->start->getStartIndex(), std::make_pair(::getFullText(ctx->schema), rewritten_schema_name)));

		// qualified identifier doesn't need delimiter
		if (ctx->DOT().empty() && does_object_name_need_delimiter(ctx->table))
			rewritten_query_fragment.emplace(std::make_pair(ctx->table->start->getStartIndex(), std::make_pair(::getFullText(ctx->table), delimit_identifier(ctx->table))));
	}

	void exitTable_alias(TSqlParser::Table_aliasContext *ctx) override
	{
		if (does_object_name_need_delimiter(ctx->id()))
			rewritten_query_fragment.emplace(std::make_pair(ctx->id()->start->getStartIndex(), std::make_pair(::getFullText(ctx->id()), delimit_identifier(ctx->id()))));
	}

	void exitSimple_name(TSqlParser::Simple_nameContext *ctx) override
	{
		GetCtxFunc<TSqlParser::Simple_nameContext *> getDatabase = [](TSqlParser::Simple_nameContext *o) { return nullptr; }; // can't exist
		GetCtxFunc<TSqlParser::Simple_nameContext *> getSchema = [](TSqlParser::Simple_nameContext *o) { return o->schema; };
		std::string rewritten_name = rewrite_object_name_with_omitted_db_and_schema_name(ctx, getDatabase, getSchema);
		std::string rewritten_schema_name = rewrite_information_schema_to_information_schema_tsql(ctx, getSchema);
		if (!rewritten_name.empty())
			rewritten_query_fragment.emplace(std::make_pair(ctx->start->getStartIndex(), std::make_pair(::getFullText(ctx), rewritten_name)));
		if (pltsql_enable_tsql_information_schema && !rewritten_schema_name.empty())
			rewritten_query_fragment.emplace(std::make_pair(ctx->schema->start->getStartIndex(), std::make_pair(::getFullText(ctx->schema), rewritten_schema_name)));

		// qualified identifier doesn't need delimiter
		if (ctx->DOT().empty() && does_object_name_need_delimiter(ctx->name))
			rewritten_query_fragment.emplace(std::make_pair(ctx->name->start->getStartIndex(), std::make_pair(::getFullText(ctx->name), delimit_identifier(ctx->name))));
	}

	void exitFunc_proc_name_schema(TSqlParser::Func_proc_name_schemaContext *ctx) override
	{
		GetCtxFunc<TSqlParser::Func_proc_name_schemaContext *> getDatabase = [](TSqlParser::Func_proc_name_schemaContext *o) { return nullptr; }; // can't exist
		GetCtxFunc<TSqlParser::Func_proc_name_schemaContext *> getSchema = [](TSqlParser::Func_proc_name_schemaContext *o) { return o->schema; };
		std::string rewritten_schema_name = rewrite_information_schema_to_information_schema_tsql(ctx, getSchema);
		std::string rewritten_name = rewrite_object_name_with_omitted_db_and_schema_name(ctx, getDatabase, getSchema);
		if (!rewritten_name.empty())
			rewritten_query_fragment.emplace(std::make_pair(ctx->start->getStartIndex(), std::make_pair(::getFullText(ctx), rewritten_name)));
		if (pltsql_enable_tsql_information_schema && !rewritten_schema_name.empty())
			rewritten_query_fragment.emplace(std::make_pair(ctx->schema->start->getStartIndex(), std::make_pair(::getFullText(ctx->schema), rewritten_schema_name)));

		// don't need to call does_object_name_need_delimiter() because problematic keywords are already allowed as function name
	}

	void exitFunc_proc_name_database_schema(TSqlParser::Func_proc_name_database_schemaContext *ctx) override
	{
		GetCtxFunc<TSqlParser::Func_proc_name_database_schemaContext *> getDatabase = [](TSqlParser::Func_proc_name_database_schemaContext *o) { return o->database; };
		GetCtxFunc<TSqlParser::Func_proc_name_database_schemaContext *> getSchema = [](TSqlParser::Func_proc_name_database_schemaContext *o) { return o->schema; };
		std::string rewritten_name = rewrite_object_name_with_omitted_db_and_schema_name(ctx, getDatabase, getSchema);
		std::string rewritten_schema_name = rewrite_information_schema_to_information_schema_tsql(ctx, getSchema);
		if (!rewritten_name.empty())
			rewritten_query_fragment.emplace(std::make_pair(ctx->start->getStartIndex(), std::make_pair(::getFullText(ctx), rewritten_name)));
		if (pltsql_enable_tsql_information_schema && !rewritten_schema_name.empty())
			rewritten_query_fragment.emplace(std::make_pair(ctx->schema->start->getStartIndex(), std::make_pair(::getFullText(ctx->schema), rewritten_schema_name)));

		// don't need to call does_object_name_need_delimiter() because problematic keywords are already allowed as function name
	}

	void exitFunc_proc_name_server_database_schema(TSqlParser::Func_proc_name_server_database_schemaContext *ctx) override
	{
		GetCtxFunc<TSqlParser::Func_proc_name_server_database_schemaContext *> getDatabase = [](TSqlParser::Func_proc_name_server_database_schemaContext *o) { return o->database; };
		GetCtxFunc<TSqlParser::Func_proc_name_server_database_schemaContext *> getSchema = [](TSqlParser::Func_proc_name_server_database_schemaContext *o) { return o->schema; };
		std::string rewritten_name = rewrite_object_name_with_omitted_db_and_schema_name(ctx, getDatabase, getSchema);
		std::string rewritten_schema_name = rewrite_information_schema_to_information_schema_tsql(ctx, getSchema);
		if (!rewritten_name.empty())
			rewritten_query_fragment.emplace(std::make_pair(ctx->start->getStartIndex(), std::make_pair(::getFullText(ctx), rewritten_name)));
		if (pltsql_enable_tsql_information_schema && !rewritten_schema_name.empty())
			rewritten_query_fragment.emplace(std::make_pair(ctx->schema->start->getStartIndex(), std::make_pair(::getFullText(ctx->schema), rewritten_schema_name)));

		// don't need to call does_object_name_need_delimiter() because problematic keywords are already allowed as function name
	}

	void exitGrant_statement(TSqlParser::Grant_statementContext* ctx) override
	{
		if (ctx->permissions())
		{
			const auto &permissions = ctx->permissions()->permission();
			for (const auto perm : permissions)
			{
				const auto exec = perm->single_permission()->EXEC();
				if (exec)
					rewritten_query_fragment.emplace(std::make_pair(exec->getSymbol()->getStartIndex(),
													 std::make_pair(::getFullText(exec), "EXECUTE")));
			}
		}
	}

	void exitRevoke_statement(TSqlParser::Revoke_statementContext* ctx) override
	{
		if (ctx->permissions())
		{
			const auto &permissions = ctx->permissions()->permission();
			for (const auto perm : permissions)
			{
				const auto exec = perm->single_permission()->EXEC();
				if (exec)
					rewritten_query_fragment.emplace(std::make_pair(exec->getSymbol()->getStartIndex(),
													 std::make_pair(::getFullText(exec), "EXECUTE")));
			}
		}
	}
<<<<<<< HEAD
=======

	void exitOpen_json(TSqlParser::Open_jsonContext *ctx) override
	{
		if (!ctx->WITH())
		{
			/* Map to openjson_simple() */
			rewritten_query_fragment.emplace(std::make_pair(ctx->getStart()->getStartIndex(),
											 std::make_pair(ctx->getStart()->getText(), "OPENJSON_SIMPLE")));
		}
		else
		{
			std::string expr,
						col_str,
						col_name,
						col_type,
						col_path,
						col_info,
						token,
						with_clause;
			std::vector<std::string> 	col_defs;
			/* Map to openjson_with */
			rewritten_query_fragment.emplace(std::make_pair(ctx->getStart()->getStartIndex(),
											 std::make_pair(ctx->getStart()->getText(), "OPENJSON_WITH")));
			/* build the rest of the statement after the JSON or PATH expressions. This is to conform to the parameters expected
			 * by OPENJSON_WITH(json_expr, json_path, [column_definition_list]). For example, this expression:
			 *
			 * select * from openjson(@json, '$.obj') WITH
			 * 		(
			 *			a varchar(20),
			 *			b_col varchar(20) '$.b',
			 *			o nvarchar(max) '$' AS JSON
			 *		)
			 *
			 * would be rewritten as:
			 *
			 * select * from openjson_with(@json, '$.obj', '$.a varchar(20)', '$.b varchar(20)', '$ nvarchar AS JSON') AS
			 *		f(
			 *			a varchar(20),
			 *			b_col varchar(20),
			 *			o nvarchar
			 *		)
			 */
			if (!ctx->COMMA()) /* check for PATH parameter */
				expr = ",'$'";
			/* extract column definitions */
			for (TSqlParser::Json_column_declarationContext *column : ctx->json_declaration()->json_column_declaration())
			{
				col_str = ::getFullText(column);
				/* split col_str by whitespace */
				std::istringstream buffer(col_str);
				std::vector<std::string> col_tokens{std::istream_iterator<std::string>(buffer),
									std::istream_iterator<std::string>()};
				col_name = "";
				col_type = "";
				col_path = "";
				for (uint i = 0; i < col_tokens.size(); i++)
				{
					token = col_tokens[i];
					if (col_name == "")
					{
						col_name = token;
						/* handle space-separated column names */
						if (col_name.size() > 0 && col_name.front() == '[')
						{
							while (col_name.back() != ']' && i < col_tokens.size() - 1)
							{
								col_name += " " + col_tokens[++i];
							}
						}
						if (col_name.size() > 0 && col_name.front() == '"')
						{
							while (col_name.back() != '"' && i < col_tokens.size() - 1)
							{
								col_name += " " + col_tokens[++i];
							}
						}
					}
					else if (col_type == "")
						col_type = token;
					else if (col_path == "")
					{
						/* check if path param was skipped */
						if (pg_strcasecmp(token.c_str(), "as") == 0)
							break;
						col_path = token;
						/* check for lax/strict and add the rest of the path parameter */
						if (col_path.compare("'lax") == 0 || col_path.compare("'strict") == 0)
						{
							col_path += " " + col_tokens[++i];
						}
					}
				}
				/* PG cannot handle varchar(max) or nvarchar(max) so just remove the (max) part */
				if (col_type.length() > 5 && pg_strcasecmp(col_type.substr(col_type.length() - 5).c_str(), "(max)") == 0)
					col_type.erase(col_type.length() - 5);
				/* if path is not defined, use col_name as default path */
				if (col_path == "")
					col_path = "'$." + col_name + "'";
				/* Add path and type to main expr and save column definition in list */
				col_path.pop_back();
				col_info = col_path + " " + col_type + (column->AS() && column->JSON() ? " AS JSON" : "") + "'";
				expr += "," + col_info;
				col_defs.push_back(col_name + " " + col_type);
			}
			expr += ") AS f(";
			/* add AS clause with column definitions */
			for (auto & col_def : col_defs)
			{
				expr += col_def + std::string(",");
			}
			if (expr.back() == ',')
				expr.pop_back();
			expr += std::string(")");
			/* replace end of OPENJSON statement with new column definition arguments */
			rewritten_query_fragment.emplace(std::make_pair(ctx->RR_BRACKET(0)->getSymbol()->getStartIndex(),
											 std::make_pair(ctx->RR_BRACKET(0)->getText(), expr)));
			/* remove with clause */
			rewritten_query_fragment.emplace(std::make_pair(ctx->WITH()->getSymbol()->getStartIndex(),
											 std::make_pair(::getFullText(ctx->WITH()), "")));
			rewritten_query_fragment.emplace(std::make_pair(ctx->LR_BRACKET(1)->getSymbol()->getStartIndex(),
											 std::make_pair(ctx->LR_BRACKET(1)->getText(), "")));
			rewritten_query_fragment.emplace(std::make_pair((ctx->json_declaration()->getStart()->getStartIndex()),
											 std::make_pair(::getFullText(ctx->json_declaration()), "")));
			rewritten_query_fragment.emplace(std::make_pair(ctx->RR_BRACKET().back()->getSymbol()->getStartIndex(),
											 std::make_pair(ctx->RR_BRACKET().back()->getText(), "")));
		}

	}

	void exitOpen_query(TSqlParser::Open_queryContext *ctx) override
	{
		TSqlParser::IdContext *linked_srv = ctx->linked_server;

		/* 
		 * The calling syntax for T-SQL OPENQUERY is OPENQUERY(linked_server, 'query')
		 * which means that linked_server is passed as an identifier (without quotes)
		 * 
		 * Since we have implemented OPENQUERY as a PG function, the linked_server gets
		 * interpreted as a column. To fix this, we enclose the linked_server in single
		 * quotes, so that the function now gets called as OPENQUERY('linked_server', 'query')
		 */
		if (linked_srv)
		{
			std::string linked_srv_name = getIDName(linked_srv->DOUBLE_QUOTE_ID(), linked_srv->SQUARE_BRACKET_ID(), linked_srv->ID());
			std::string str = std::string("'") + linked_srv_name + std::string("'");

			rewritten_query_fragment.emplace(std::make_pair(linked_srv->start->getStartIndex(), std::make_pair(linked_srv_name, str)));
		}	
    	}
>>>>>>> 0c4656ec
};

////////////////////////////////////////////////////////////////////////////////
// tsql Select Statement Mutator
////////////////////////////////////////////////////////////////////////////////
class tsqlSelectStatementMutator : public TSqlParserBaseListener
{
	/*
	 * For some cases, e.g., batch level statement, declare statement, etc, we cannot rely only on tsqlBuilder.
	 * However, we need to mutate select statements regardless of having tsqlBuilder.
	 * This mutator should be used for the case where tsqlBuilder::exitSelect_statement() cannot be called.
	 */
public:
	PLtsql_expr_query_mutator *mutator;

public:
	tsqlSelectStatementMutator() = default;

	void exitSelect_statement(TSqlParser::Select_statementContext *ctx) override
	{
		if (mutator)
			process_select_statement(ctx, mutator);
	}

	void exitQuery_specification(TSqlParser::Query_specificationContext *ctx) override
	{
		if (mutator)
			process_query_specification(ctx, mutator);
	}

	void exitDml_statement(TSqlParser::Dml_statementContext *ctx) override
	{
		process_execsql_remove_unsupported_tokens(ctx, mutator);
		if (mutator && query_hints.size() && enable_hint_mapping)
		{
			add_query_hints(mutator, ctx->start->getStartIndex());
			clear_query_hints();
		}
		if (table_names.size())
			clear_tables_info();
	}
};

////////////////////////////////////////////////////////////////////////////////
// tsqlBuilder
////////////////////////////////////////////////////////////////////////////////

/*
 * In order to exploit common rewriting logic in tsqlCommonMutator and
 * existing logic in tsqlBuilder, inherit TSqlCommonMutator, all rewriting
 * logic will run in one walker.
 * This will be refactored later. Please see the comment on TSqlCommonMutator
 * for details.
 * */
class tsqlBuilder : public tsqlCommonMutator
{
public:
	std::unique_ptr<tree::ParseTreeProperty<void *>> code;
	const std::vector<std::string> &ruleNames;
	TSqlParser::Tsql_fileContext *root;

    int nodeID = 0;
    tree::ParseTree *parser;
    MyInputStream &stream;

	const std::vector<int> double_quota_places;
	int parameterIndex = 0;

	bool is_cross_db = false;
	std::string schema_name;
	std::string db_name;
	bool is_function = false;
	bool is_schema_specified = false;

	// We keep a stack of the containers that are active during a traversal.
	// A container will correspond to a block or a batch - these are containers
	// because they contain a list of the PLtsql_stmt structures.

	// When we walk the parse tree, we  push an entry onto the containers
	// stack each time we enter a block (or a batch).  We pop the top of
	// the stack when we leave (exit) a block or batch.

	// When we enter a cfl_stmt, a ddl_statement, a dml_statement, or
	// any other statement, we create a PLtsql_stmt structure and add
	// that to the list at the top of the container stack.

	// Since we don't have an otherwise convenient way to amend the
	// the ParserRuleContext class, we will use the 'bodies' hash -
	// the key to the hash is the address of the container and the
	// payload is a pointer to the List of members of tha container.
	

	std::vector<ParserRuleContext *> containers;
	std::unordered_map<ParserRuleContext  *, List *> bodies;
	std::unique_ptr<PLtsql_expr_query_mutator> statementMutator;
	
    tsqlBuilder(tree::ParseTree *p, const std::vector<std::string> &rules, MyInputStream &s, 
	std::vector<int> &quota_places)
		: code(std::make_unique<tree::ParseTreeProperty<void *>>()),
		  ruleNames(rules),
		  root(nullptr),
		  parser(p),
		  stream(s),
		  double_quota_places(quota_places)
    {
		rootInitializers = NIL;
		statementMutator = nullptr;
    }

	~tsqlBuilder()
	{
		//		ListCell *s;
		
		//		foreach(s, rootInitializers)
		//		{
			//PLtsql_stmt *stmt = (PLtsql_stmt *) lfirst(s);

		//		}
	}
	
	std::string
	getNodeDesc(ParseTree *t)
	{
		std::string result = Trees::getNodeText(t, this->ruleNames);

		return result;
	}
	
	ParserRuleContext *
	peekContainer()
	{
		return containers.back();
	}
	
	void
	pushContainer(ParserRuleContext *container)
	{
		if (pltsql_enable_antlr_detailed_log)
			std::cout << "    pushing container " << (void *) container << std::endl;

		containers.push_back(container);
		setCode(container, NIL);
	}

	ParserRuleContext *
	popContainer(ParserRuleContext *container)
	{
		auto result = containers.back();

		if (pltsql_enable_antlr_detailed_log)
			std::cout << " popping container " << (void *) result << std::endl;

		containers.pop_back();
		
		// NOTE: if the caller provided a container, we want
		//       to verify that the pointer we just popped
		//		 is the same.
		
		return result;
	}
	
    void
    setCode(tree::ParseTree *node, List *newList)
    {
		code->put(node, (void *) newList);
    }

    List *
    getCode(tree::ParseTree *node)
    {
		return (List *) (code->get(node));
    }

	// Tree listener overrides
	
	void enterEveryRule(ParserRuleContext *ctx) override
	{
		std::string desc{getNodeDesc(ctx)};

		if (pltsql_enable_antlr_detailed_log)
			std::cout << "+entering " << (void *) ctx << "[" << desc << "]" << std::endl;
	}

	void exitEveryRule(ParserRuleContext *ctx) override
	{
		std::string desc{getNodeDesc(ctx)};

		if (pltsql_enable_antlr_detailed_log)
			std::cout << "-leaving " << (void *) ctx << "[" << desc << "]" << std::endl;
	}

	void graft(PLtsql_stmt *stmt, ParserRuleContext *container)
	{
		if (stmt)
		{
			List *siblings = getCode(container);

			if (pltsql_enable_antlr_detailed_log)
				std::cout << "    grafting stmt (" << (void *) stmt << ") to list for container(" << (void *) container << ")" << std::endl;
			
			setCode(container, lappend(siblings, stmt));
		}
		else
		{
			if (pltsql_enable_antlr_detailed_log)
				std::cout << "    grafting stmt (" << (void *) stmt << ") to list for container(" << (void *) container << ")" << std::endl;
		}
	}

	// stmt is meaningless. change it to NOP
	void make_nop(PLtsql_stmt *stmt, ParserRuleContext *container)
	{
		List *siblings = getCode(container);

		if (pltsql_enable_antlr_detailed_log)
			std::cout << "    remove stmt (" << (void *) stmt << ") from list for container(" << (void *) container << ")" << std::endl;
		setCode(container, list_delete_ptr(siblings, stmt));
	}

	//////////////////////////////////////////////////////////////////////////////
	// Container statement management
	//////////////////////////////////////////////////////////////////////////////

	void enterTsql_file(TSqlParser::Tsql_fileContext *ctx) override
    {
		// The root of the parse tree is typically a batch - we
		// will store the root here (in 'root').
		//
		// A batch is also a container (the highest container in
		// the tree) so we call pushContainer() to push this
		// node onto the container stack.

		// Since this is the root of the parse tree, we expect
		// 'root' to be null on entry, if it's not null, that
		// implies that we are re-using a tsqlBuilder instead
		// creating a new one.
		
		Assert(root == nullptr);

		root = ctx;
		
		pushContainer(ctx);
    }

    void exitTsql_file(TSqlParser::Tsql_fileContext *ctx) override
    {
		// We are finished walking the parse tree (the root of the
		// parse tree is typically a batch node). We give the PLtsql_stmt
		// tree to the caller by setting pltsql_parse_result, just like
		// the (obsolete) bison parser.
		pltsql_parse_result = (PLtsql_stmt_block *) makeBatch(ctx, *this);

		// Reset 'root' to indicate that we no longer have a PLtsql_stmt tree.
		root = nullptr;
		
		// A batch is a container so we pop it off the container
		// stack.
		popContainer(ctx);
    }

  	void enterBlock_statement(TSqlParser::Block_statementContext *ctx) override
	{
		// A (BEGIN/END) block is a container so push this node to the
		// top of the container stack. As we continue to walk the ANTLR
		// parse tree and create new PLtsql_stmt nodes, we graft those
		// new nodes to the most-recently seen container node (that is,
	    // the container on top of the container stack).
		pushContainer(ctx);
	}

	void exitBlock_statement(TSqlParser::Block_statementContext *ctx) override
	{
		// We've now processed all of the descendant ANTLR parse tree nodes
		// that belong to this block (which is a container). As we walked
		// through the descendant nodes, we created a List of PLtsql_stmt
		// nodes that should be controlled by this BEGIN/END block.  We
		// can find that list by calling getCode(ctx).
		//
		// Now add these children to the PLtsql_stmt_block (which we
		// store in our parse tree parent node).  We can find that PLtsql_stmt_block
		// by calling getPLtsql_fragment()	   
		PLtsql_stmt_block *block = (PLtsql_stmt_block *) getPLtsql_fragment(ctx->parent);

		if (block)
			block->body = getCode(ctx);

		// And finally, pop this parse tree node from the container stack
		popContainer(ctx);
	}	

	void enterWhile_statement(TSqlParser::While_statementContext *ctx) override
    {
 		// A WHILE statement is a container - it stores the statements in the
		// body of the loop
		//
		// See enterBlock_statement() for a more complete description.
		pushContainer(ctx);
    }

    void exitWhile_statement(TSqlParser::While_statementContext *ctx) override
    {
		// See exitBlock_statement() for a more complete description.
		PLtsql_stmt_while *fragment = (PLtsql_stmt_while *) getPLtsql_fragment(ctx->parent);

		fragment->body = getCode(ctx);

		popContainer(ctx);
	}

	void enterIf_statement(TSqlParser::If_statementContext *ctx) override
	{
 		// An IF statement is a container - it stores the statements in the
		// then_body of the loop
		//
		// FIXME: how do we handle the else_body?
		// FIXME: how do we handle the remaining ELSIF nodes?
		//
		// See enterBlock_statement() for a more complete description.
		pushContainer(ctx);
	}

	void exitIf_statement(TSqlParser::If_statementContext *ctx) override
	{
		// See exitBlock_statement() for a more complete description.
		PLtsql_stmt_if *fragment = (PLtsql_stmt_if *) getPLtsql_fragment(ctx->parent);
		List *code = getCode(ctx);

		if (!code) // defensive code
			throw PGErrorWrapperException(ERROR, ERRCODE_INTERNAL_ERROR, "IF-block is empty. It might be an internal bug due to unsupported statements.", getLineAndPos(ctx));

		fragment->then_body = (PLtsql_stmt *) linitial(code);

		if (list_length(code) >  1)
			fragment->else_body = (PLtsql_stmt *) lsecond(code);
		
		popContainer(ctx);
	}

	void enterTry_catch_statement(TSqlParser::Try_catch_statementContext *ctx) override
	{
		pushContainer(ctx);
	}

	void exitTry_catch_statement(TSqlParser::Try_catch_statementContext *ctx) override
	{
		PLtsql_stmt_try_catch *fragment = (PLtsql_stmt_try_catch *) getPLtsql_fragment(ctx->parent);
		List *code = getCode(ctx);

		if (!code) // defensive code
			throw PGErrorWrapperException(ERROR, ERRCODE_INTERNAL_ERROR, "TRY-block is empty. It might be an internal bug due to unsupported statements.", getLineAndPos(ctx));

		fragment->body = (PLtsql_stmt *) linitial(code);

		if (list_length(code) > 1)
			fragment->handler = (PLtsql_stmt *) lsecond(code);
		else
			fragment->handler = (PLtsql_stmt *) makeEmptyBlockStmt(getLineNo(ctx->catch_block()));

		popContainer(ctx);

	}

	void enterTry_block(TSqlParser::Try_blockContext *ctx) override
	{
		pushContainer(ctx);
	}

	void exitTry_block(TSqlParser::Try_blockContext *ctx) override
	{
		PLtsql_stmt_block *result = (PLtsql_stmt_block *) makeBlockStmt(ctx, *this);
		result->body = getCode(ctx);
		popContainer(ctx);
		graft((PLtsql_stmt *) result, peekContainer());
	}

	void enterCatch_block(TSqlParser::Catch_blockContext *ctx) override
	{
		pushContainer(ctx);
	}

	void exitCatch_block(TSqlParser::Catch_blockContext *ctx) override
	{
		PLtsql_stmt_block *result = (PLtsql_stmt_block *) makeBlockStmt(ctx, *this);
		result->body = getCode(ctx);
		popContainer(ctx);
		graft((PLtsql_stmt *) result, peekContainer());
	}
	
	void enterCreate_or_alter_procedure(TSqlParser::Create_or_alter_procedureContext *ctx) override
	{
		pushContainer(ctx);
	}

	void exitCreate_or_alter_procedure(TSqlParser::Create_or_alter_procedureContext *ctx) override
	{
		// just throw away all PLtsql_stmt in the container.
		// procedure body is a sequenece of sql_clauses. In create-procedure, we don't need to genereate PLtsql_stmt.
		//
		// TODO: Ideally, we may stop visiting or disable vistior logic inside the procedure body. It will save the resoruce.

		popContainer(ctx);
	}

	void enterCreate_or_alter_function(TSqlParser::Create_or_alter_functionContext *ctx) override
	{
		pushContainer(ctx);
	}

	void exitCreate_or_alter_function(TSqlParser::Create_or_alter_functionContext *ctx) override
	{
		// just throw away all PLtsql_stmts in the container. Please see the comment in exitCreate_or_alter_procedure()
		popContainer(ctx);
	}

	void enterCreate_or_alter_trigger(TSqlParser::Create_or_alter_triggerContext *ctx) override
	{
		pushContainer(ctx);
	}

	void exitCreate_or_alter_trigger(TSqlParser::Create_or_alter_triggerContext *ctx) override
	{
		// just throw away all PLtsql_stmts in the container. Please see the comment in exitCreate_or_alter_procedure()
		popContainer(ctx);
	}

	//////////////////////////////////////////////////////////////////////////////
	// Non-container statement management
	//////////////////////////////////////////////////////////////////////////////

   	void enterDml_statement(TSqlParser::Dml_statementContext *ctx) override
	{
		// We ran into a DML clause while walking down the ANTLR parse
		// tree - we create a PLtsql_stmt_execsql statement to handle
		// this clause and graft it into the list of PLtsql_stmts kept
		// in the top-most container.
		//
		// execsql statements are used to handle non-control-of-flow
		// statements (aka SQL statements) - we just make a copy of
		// the string that makes up the statement, store that string
		// inside of the PLtsql_stmt_execsql, and send that string
		// to the main SQL parser when we execute the statement.

        if (ctx->bulk_insert_statement())
        {
            graft(makeInsertBulkStatement(ctx), peekContainer());
        }
        else
        {
            graft(makeSQL(ctx), peekContainer());
        }

		// prepare rewriting
		clear_rewritten_query_fragment();
		PLtsql_stmt_execsql *stmt = (PLtsql_stmt_execsql *) getPLtsql_fragment(ctx);
		Assert(stmt);
		statementMutator = std::make_unique<PLtsql_expr_query_mutator>(stmt->sqlstmt, ctx);
	}

	void exitDml_statement(TSqlParser::Dml_statementContext *ctx) override
	{
        if (ctx->bulk_insert_statement())
        {
            clear_rewritten_query_fragment();
            return;
        }
		PLtsql_stmt_execsql *stmt = (PLtsql_stmt_execsql *) getPLtsql_fragment(ctx);
		Assert(stmt);
		Assert(stmt->sqlstmt = statementMutator->expr);

		process_execsql_destination(ctx, stmt);

		process_execsql_remove_unsupported_tokens(ctx, statementMutator.get());

		// record whether the stmt is an INSERT-EXEC stmt
		stmt->insert_exec =
			ctx->insert_statement() &&
			ctx->insert_statement()->insert_statement_value() &&
			ctx->insert_statement()->insert_statement_value()->execute_statement();

		// record whether stmt is cross-db
		if (is_cross_db)
			stmt->is_cross_db = true;
		// record that the stmt is dml
	 	stmt->is_dml = true;
		// record if a function call
		if (is_function)
			stmt->func_call = true;

		if (!schema_name.empty())
			stmt->schema_name = pstrdup(downcase_truncate_identifier(schema_name.c_str(), schema_name.length(), true));
		// record db name for the cross db query
		if (!db_name.empty())
			stmt->db_name = pstrdup(downcase_truncate_identifier(db_name.c_str(), db_name.length(), true));
		// record if the SQL object is schema qualified
		if (is_schema_specified)
			stmt->is_schema_specified = true;

		if (is_compiling_create_function())
		{
			/* select without destination should be blocked. We can use already information about desitnation, which is already processed. */
			if (ctx->select_statement_standalone() && stmt->need_to_push_result)
				throw PGErrorWrapperException(ERROR, ERRCODE_INVALID_FUNCTION_DEFINITION, "select statement returing result to a client cannot be used in a function", getLineAndPos(ctx->select_statement_standalone()));

			/* T-SQL doens't allow side-effecting operations in CREATE FUNCTION */
			if (ctx->insert_statement())
			{
				auto ddl_object = ctx->insert_statement()->ddl_object();
				if (stmt->insert_exec && ddl_object && !ddl_object->local_id()) /* insert into non-local object */
					throw PGErrorWrapperException(ERROR, ERRCODE_INVALID_FUNCTION_DEFINITION, "'INSERT EXEC' cannot be used within a function", getLineAndPos(ddl_object));
				else if (ddl_object && !ddl_object->local_id()) /* insert into non-local object */
					throw PGErrorWrapperException(ERROR, ERRCODE_INVALID_FUNCTION_DEFINITION, "'INSERT' cannot be used within a function", getLineAndPos(ddl_object));
			}
			else if (ctx->update_statement() && ctx->update_statement()->ddl_object() && !ctx->update_statement()->ddl_object()->local_id()) /* update non-local object */
				throw PGErrorWrapperException(ERROR, ERRCODE_INVALID_FUNCTION_DEFINITION, "'UPDATE' cannot be used within a function", getLineAndPos(ctx->update_statement()->ddl_object()));
			else if (ctx->delete_statement() && ctx->delete_statement()->delete_statement_from()->ddl_object() && !ctx->delete_statement()->delete_statement_from()->ddl_object()->local_id()) /* delete from non-local object */
				throw PGErrorWrapperException(ERROR, ERRCODE_INVALID_FUNCTION_DEFINITION, "'DELETE' cannot be used within a function", getLineAndPos(ctx->delete_statement()->delete_statement_from()->ddl_object()));
		}

		/* we must add previous rewrite at first. */
		add_rewritten_query_fragment_to_mutator(statementMutator.get());

		// post-processing of execsql stmt query
		for (auto &entry : local_id_positions)
		{
			// Adding quote to tsql local_id (starting with '@') because backend parser is expecting that.
			std::string quoted_local_id = std::string("\"") + entry.second + "\"";
			statementMutator->add(entry.first, entry.second, quoted_local_id);
		}

		/* Add query hints */
		if (query_hints.size() && enable_hint_mapping)
		{
			add_query_hints(statementMutator.get(), ctx->start->getStartIndex());
			clear_query_hints();
		}

		statementMutator->run();
		statementMutator = nullptr;
		clear_rewritten_query_fragment();
		clear_tables_info();
	}

	void exitSelect_statement(TSqlParser::Select_statementContext *selectCtx) override
	{
		if (statementMutator)
			process_select_statement(selectCtx, statementMutator.get());
	}

	void enterBatch_level_statement(TSqlParser::Batch_level_statementContext *ctx) override
	{
		// See the comments in enterDml_statement() for an explanation of this code
		graft(makeSQL(ctx), peekContainer());
	}
	
	void enterDdl_statement(TSqlParser::Ddl_statementContext *ctx) override
	{
		// See the comments in enterDml_statement() for an explanation of this code
		graft(makeSQL(ctx), peekContainer());

		// clean up object_name positions maps before entering
		rewritten_query_fragment.clear();
	}

	void exitDdl_statement(TSqlParser::Ddl_statementContext *ctx) override
	{
		PLtsql_stmt_execsql *stmt = (PLtsql_stmt_execsql *) getPLtsql_fragment(ctx);
		Assert(stmt);
		// record that the stmt is ddl
	 	stmt->is_ddl = true;

		if (is_compiling_create_function())
		{
			/* T-SQL doens't allow side-effecting operations in CREATE FUNCTION */
			throw PGErrorWrapperException(ERROR, ERRCODE_INVALID_FUNCTION_DEFINITION, "DDL cannot be used within a function", getLineAndPos(ctx));
		}


		bool nop = false;
		if (ctx->create_table())
			nop = post_process_create_table(ctx->create_table(), stmt, ctx);
		else if (ctx->alter_table())
			nop = post_process_alter_table(ctx->alter_table(), stmt, ctx);
		else if (ctx->create_index())
			nop = post_process_create_index(ctx->create_index(), stmt, ctx);
		else if (ctx->create_database())
			nop = post_process_create_database(ctx->create_database(), stmt, ctx);
		else if (ctx->create_type())
			nop = post_process_create_type(ctx->create_type(), stmt, ctx);
		else if (ctx->create_fulltext_index() ||
		         ctx->alter_fulltext_index() ||
		         ctx->drop_fulltext_index())
		{
			ereport(WARNING,
					(errcode(ERRCODE_FEATURE_NOT_SUPPORTED),
					 errmsg("FULLTEXT related statements will be ignored.")));
			nop = true;
		}

		if (nop)
		{
			make_nop((PLtsql_stmt *) stmt, peekContainer());
			return;
		}
		else
		{
			// post-processing of execsql stmt query
			PLtsql_expr_query_mutator mutator(stmt->sqlstmt, ctx);
			add_rewritten_query_fragment_to_mutator(&mutator);
			mutator.run();
		}
		clear_rewritten_query_fragment();
	}

	void exitSecurity_statement(TSqlParser::Security_statementContext *ctx) override
	{
		if (ctx->grant_statement() && ctx->grant_statement()->TO() && !ctx->grant_statement()->permission_object()
								&& ctx->grant_statement()->permissions())
		{
			for (auto perm : ctx->grant_statement()->permissions()->permission())
			{
				auto single_perm = perm->single_permission();
				if (single_perm->CONNECT())
				{
					clear_rewritten_query_fragment();
					return;
				}
			}
		}
		else if (ctx->revoke_statement() && ctx->revoke_statement()->FROM() && !ctx->revoke_statement()->permission_object()
										&& ctx->revoke_statement()->permissions())
		{
			for (auto perm : ctx->revoke_statement()->permissions()->permission())
			{
				auto single_perm = perm->single_permission();
				if (single_perm->CONNECT())
				{
					clear_rewritten_query_fragment();
					return;
				}
			}
		}
		PLtsql_stmt_execsql *stmt = (PLtsql_stmt_execsql *) getPLtsql_fragment(ctx);
		Assert(stmt);

		PLtsql_expr_query_mutator mutator(stmt->sqlstmt, ctx);
		add_rewritten_query_fragment_to_mutator(&mutator);
		mutator.run();
		clear_rewritten_query_fragment();
	}

	void enterAnother_statement(TSqlParser::Another_statementContext *ctx) override
	{
		// We've encountered an "another_statement" while descending the ANTLR
		// parse tree. "another_statement" is a grammar rule that matches DECLARE,
		// EXECUTE, cursor-related statements, conversation statements, and several
		// others (basically, statements that don't belong in some other category).
		//
		// Most of these statements will end up as PLtsql_stmt_execsql statements,
		// but a few (such as DECLARE and SET) require special handling.
		//
		// Please note that one "another_statement" may return a list of PLtsql_stmt
		// in case of DECLARE multiple variable with initializers at a time.
		std::vector<PLtsql_stmt *> result = makeAnother(ctx, *this);
		for (PLtsql_stmt *stmt : result)
			graft(stmt, peekContainer());

		clear_rewritten_query_fragment();
	}

	void exitAnother_statement(TSqlParser::Another_statementContext *ctx) override
	{
		// currently, declare_cursor only need rewriting because it contains select statement
		if (ctx->cursor_statement() && ctx->cursor_statement()->declare_cursor())
		{
			PLtsql_stmt_decl_cursor *decl_cursor_stmt = (PLtsql_stmt_decl_cursor *) getPLtsql_fragment(ctx);
			post_process_declare_cursor_statement(decl_cursor_stmt, ctx->cursor_statement()->declare_cursor(), *this);
		}

		// Declare table type statement might need rewriting in column definition list.
		if (ctx->declare_statement() && ctx->declare_statement()->table_type_definition())
		{
			PLtsql_stmt_decl_table *decl_table_stmt = (PLtsql_stmt_decl_table *) getPLtsql_fragment(ctx);
			post_process_declare_table_statement(decl_table_stmt, ctx->declare_statement()->table_type_definition());
		}

		if (ctx->execute_statement())
		{
			PLtsql_stmt_exec *stmt = (PLtsql_stmt_exec *) getPLtsql_fragment(ctx);
			if (stmt->cmd_type == PLTSQL_STMT_EXEC && stmt->proc_name && pg_strcasecmp("sp_tables", stmt->proc_name) == 0)
			{
				PLtsql_expr_query_mutator mutator(stmt->expr, ctx);
				add_rewritten_query_fragment_to_mutator(&mutator); // move information of rewritten_query_fragment to mutator.
				mutator.run(); // expr->query will be rewitten here
			}
		}

		clear_rewritten_query_fragment();
	}

	void exitExecute_parameter(TSqlParser::Execute_parameterContext *ctx) override
	{
		if (ctx->constant() || ctx->id())
		{
			// BABEL-2395, BABEL-3640: embedded single quotes are allowed in procedure parameters.
			// in tsqlMutator::enterExecute_parameter, we replace "" with '', and also record the place of "" into 
			// double_quota_places, then in here, we'll replace all ' into '' if it's inside ""
			// we replace " in tsqlMutator::enterExecute_parameter first to pass the syntax validation
			// then we'll use the double quota rule to replace "'A'" to '''A'''
			if (pg_strcasecmp(getProcNameFromExecParam(ctx).c_str(), "sp_tables") == 0)
			{
				std::string argStr;
				if (ctx->constant())
					argStr = getFullText(ctx->constant());
				else if (ctx->id())
					argStr = getFullText(ctx->id());

				std::string newStr;
				if (argStr.size() > 1 && argStr.front() == '\'' && argStr.back() == '\''
					&& std::binary_search (double_quota_places.begin(), double_quota_places.end(), parameterIndex))
				{
					newStr += '\'';
					for (std::string::iterator iter = argStr.begin() + 1; iter != argStr.end() - 1; ++iter)
					if (*iter == '\'')
					{
						newStr += "\'\'";
					} else{
						newStr += *iter;
					}
					newStr += '\'';
					if (ctx->constant())
						rewritten_query_fragment.emplace(std::make_pair(ctx->start->getStartIndex(),
						 	std::make_pair(::getFullText(ctx->constant()), newStr)));
					else 
						rewritten_query_fragment.emplace(std::make_pair(ctx->start->getStartIndex(), std::make_pair(getFullText(ctx->id()), newStr)));
				}
			}
		}
		parameterIndex++;
	}

    void enterCfl_statement(TSqlParser::Cfl_statementContext *ctx) override
    {
		// We ran into a control-of-flow (CFL) statement while descending the
		// ANTLR parse tree. CFL statements are things like BREAK, GOTO, IF,
		// WHILE, and others.
		//
		// In general, each CFL statement requires custom handling.  So we call
		// makeCfl() to create the appropriate PLtsql_stmt and then graft that
		// into the topmost container.
		graft(makeCfl(ctx, *this), peekContainer());

		clear_rewritten_query_fragment();
	}

	//////////////////////////////////////////////////////////////////////////////
	// Special handling of non-statement context
	//////////////////////////////////////////////////////////////////////////////
	void enterLocal_id(TSqlParser::Local_idContext *ctx) override
	{
		std::string local_id_str = ::getFullText(ctx);
		if (local_id_str.length() > 2 && local_id_str[0] == '@' && local_id_str[1] == '@')
		{
			// starting with "@@" is a global variable (or internal function). skip adding.
			return;
		}

		// keep <position, local_id string> to add quote later
		if (ctx->start)
		{
			local_id_positions.emplace(std::make_pair(ctx->start->getStartIndex(), local_id_str));
		}
	}

	void exitFull_object_name(TSqlParser::Full_object_nameContext *ctx) override
	{
		if (ctx && ctx->schema)
		{
			schema_name = stripQuoteFromId(ctx->schema);
			is_schema_specified = true;
		}
		else
			is_schema_specified = false;
		tsqlCommonMutator::exitFull_object_name(ctx);
		if (ctx && ctx->database)
		{
			db_name = stripQuoteFromId(ctx->database);

			if (!string_matches(db_name.c_str(), get_cur_db_name()))
				is_cross_db = true;
		}
	}

	void exitTable_name(TSqlParser::Table_nameContext *ctx) override
	{
		tsqlCommonMutator::exitTable_name(ctx);
		if (ctx && ctx->database)
		{
			db_name = stripQuoteFromId(ctx->database);

			if (!string_matches(db_name.c_str(), get_cur_db_name()))
				is_cross_db = true;
		}
	}

	//////////////////////////////////////////////////////////////////////////////
	// function/procedure call analysis
	//////////////////////////////////////////////////////////////////////////////

	void exitFunction_call(TSqlParser::Function_callContext *ctx) override
	{
		is_function = true;
		if (ctx->analytic_windowed_function())
		{
			auto actx = ctx->analytic_windowed_function();
			Assert(actx);

			if (actx->PERCENTILE_CONT() || actx->PERCENTILE_DISC())
			{
				if (actx->over_clause())
				{
					std::string funcName = actx->PERCENTILE_CONT() ? ::getFullText(actx->PERCENTILE_CONT()) : ::getFullText(actx->PERCENTILE_DISC());

					if (actx->over_clause()->row_or_range_clause())
						throw PGErrorWrapperException(ERROR, ERRCODE_INVALID_PARAMETER_VALUE, format_errmsg("%s cannot have a window frame", funcName.c_str()), getLineAndPos(actx->over_clause()->row_or_range_clause()));
					else if (actx->over_clause()->order_by_clause())
						throw PGErrorWrapperException(ERROR, ERRCODE_INVALID_PARAMETER_VALUE, format_errmsg("%s cannot have ORDER BY in OVER clause", funcName.c_str()), getLineAndPos(actx->over_clause()->order_by_clause()));
				}
			}
		}

		if (ctx->built_in_functions())
		{
			auto bctx = ctx->built_in_functions();

			/* Re-write system_user to sys.system_user(). */
			if (bctx->bif_no_brackets && bctx->SYSTEM_USER())
				rewritten_query_fragment.emplace(std::make_pair(bctx->bif_no_brackets->getStartIndex(), std::make_pair(::getFullText(bctx->SYSTEM_USER()), "sys.system_user()")));

			/* Re-write session_user to sys.session_user(). */
			if (bctx->bif_no_brackets && bctx->SESSION_USER())
				rewritten_query_fragment.emplace(std::make_pair(bctx->bif_no_brackets->getStartIndex(), std::make_pair(::getFullText(bctx->SESSION_USER()), "sys.session_user()")));
		}

		/* analyze scalar function call */
		if (ctx->func_proc_name_server_database_schema())
		{
			if (ctx->func_proc_name_server_database_schema()->schema)
				schema_name = stripQuoteFromId(ctx->func_proc_name_server_database_schema()->schema);

			auto fpnsds = ctx->func_proc_name_server_database_schema();

			if (fpnsds->DOT().empty() && fpnsds->id().back()->keyword()) /* built-in functions */
			{
				auto id = fpnsds->id().back();

				if (id->keyword()->NULLIF()) /* NULLIF */
				{
					if (ctx->function_arg_list() && !ctx->function_arg_list()->expression().empty())
					{
						auto first_arg = ctx->function_arg_list()->expression().front();
						if (dynamic_cast<TSqlParser::Constant_exprContext*>(first_arg) && static_cast<TSqlParser::Constant_exprContext*>(first_arg)->constant()->NULL_P())
							throw PGErrorWrapperException(ERROR, ERRCODE_INVALID_PARAMETER_VALUE, "The first argument to NULLIF cannot be a constant NULL.", getLineAndPos(first_arg));
					}
				}

                              if (id->keyword()->CHECKSUM())
                              {
                                      if (ctx->function_arg_list() && !ctx->function_arg_list()->expression().empty())
                                      {
                                              for (auto arg: ctx->function_arg_list()->expression())
                                              {
                                                      if (dynamic_cast<TSqlParser::Constant_exprContext*>(arg) && static_cast<TSqlParser:: Constant_exprContext*>(arg)->constant()->NULL_P())
                                                              throw PGErrorWrapperException(ERROR, ERRCODE_INVALID_PARAMETER_VALUE, "Argument NULL is invalid for CHECKSUM().", getLineAndPos(arg));
                                              }
                                      }
                              }

			}
		}
	}

	//////////////////////////////////////////////////////////////////////////////
	// statement analysis
	//////////////////////////////////////////////////////////////////////////////

	void exitQuery_specification(TSqlParser::Query_specificationContext *ctx) override
	{
		if (statementMutator)
			process_query_specification(ctx, statementMutator.get());
	}

	void exitColumn_def_table_constraints(TSqlParser::Column_def_table_constraintsContext *ctx)
	{
		/*
		 * It is not documented but it seems T-SQL allows that column-definition is followed by table-constraint without COMMA.
		 * PG backend parser will throw a syntax error when this kind of query is inputted.
		 * It is not easy to add a rule accepting this syntax to backend parser because of many shift/reduce conflicts.
		 * To handle this case, add a compensation COMMA between column-definition and table-constraint here.
		 *
		 * This handling should be only applied to table-constraint following column-definition. Other cases (such as two column definitions without comma) should still throw a syntax error.
		 */

		ParseTree* prev_child = nullptr;
		for (ParseTree* child : ctx->children)
		{
			TSqlParser::Column_def_table_constraintContext* cdtctx = dynamic_cast<TSqlParser::Column_def_table_constraintContext*>(child);
			if (cdtctx && cdtctx->table_constraint())
			{
				TSqlParser::Column_def_table_constraintContext* prev_cdtctx = (prev_child ? dynamic_cast<TSqlParser::Column_def_table_constraintContext*>(prev_child) : nullptr);
				if (prev_cdtctx && prev_cdtctx->column_definition())
					rewritten_query_fragment.emplace(std::make_pair(cdtctx->start->getStartIndex(), std::make_pair("", ","))); // add comma
			}
			prev_child = child;
		}
	}

	//////////////////////////////////////////////////////////////////////////////
	// Special handling of ITVF
	//////////////////////////////////////////////////////////////////////////////
	void enterFunc_body_return_select_body(TSqlParser::Func_body_return_select_bodyContext *ctx) override
	{
		// prepare rewriting
		clear_rewritten_query_fragment();
	}

	void exitFunc_body_return_select_body(TSqlParser::Func_body_return_select_bodyContext *ctx) override
	{
		handleITVFBody(ctx);
		clear_rewritten_query_fragment();
	}

	void enterExecute_body_batch(TSqlParser::Execute_body_batchContext *ctx) override
	{
		graft(makeExecBodyBatch(ctx), peekContainer());
	}
};

////////////////////////////////////////////////////////////////////////////////
// tsqlMutator
//
//  This listener class can mutate the parse tree (or input stream) before
//  the tsqlBuilder gets a chance to traverse the tree.  We use this class
//  to, for example, change the name of a function that appears in the given
//  source code.


class tsqlMutator : public TSqlParserBaseListener
{
public:
    MyInputStream &stream;

	std::vector<int> double_quota_places;
	int parameterIndex = 0;

    explicit tsqlMutator(MyInputStream &s)
        : stream(s)
    {
    }
    
public:
    void enterConstant(TSqlParser::ConstantContext *ctx) override
    {
	if (ctx->char_string() && ctx->char_string()->STRING())
	{
	    std::string str = ctx->char_string()->STRING()->getSymbol()->getText();

	    if (str.front() == 'N')
		str.erase(0, 1);

	    if (str.front() == '"')
	    {
		Assert(str.front() == '"');
		Assert(str.back() == '"');

		if (str.find('\'') == std::string::npos)
		{
		    // no embedded single-quotes, just change from "foo" to 'foo'
		    str.front() = '\'';
		    str.back() = '\'';

		    stream.setText(ctx->start->getStartIndex(), str.c_str());
		}
		else
		{
		    throw PGErrorWrapperException(ERROR,
						  ERRCODE_INTERNAL_ERROR,
						  "double-quoted string literals cannot contain single-quotes while QUOTED_IDENTIFIER=OFF", 0, 0);
		}
	    }
	    else
	    {
		Assert(str.front() == '\'');
		Assert(str.back() == '\'');
	    }
	}
    }

    void enterExecute_parameter(TSqlParser::Execute_parameterContext *ctx) override
    {
	// An execute_parameter represents a parameter in an EXECUTE statement.
	// The grammar says that an execute_parameter may be a constant, an id(entifier),
	// a LOCAL_ID (@name), or the word DEFAULT. We don't have to mutate a LOCAL_ID
	// or DEFAULT
	//
	// If we find a double-quoted string constant, we change it to a single-quoted
	// string constant.
	//
	// If we find a double-quoted identifier, we change it to a single-quoted
	// string context.
	//
	// Examples:
	//
	//   exec myproc test	                         -> ctx->id (test)
	//	don't mutate, test is an identifier
	//
	//   exec myproc 'test'                          -> ctx->constant ('test')
	//	don't mutate, 'test' is a string literal
	//
	//   exec myproc "test" (QUOTED_IDENTIFIER=ON)   -> ctx->id("test")
	//	mutate to a single-quoted string literal
	//
	//   exec myproc "test" (QUOTED_IDENTIFIER=OFF)  -> ctx->constant("test")
	//	mutate to a single-quoted string literal

		std::string argStr;
		if (ctx->constant())
			argStr = getFullText(ctx->constant());
		else if (ctx->id())
			argStr = getFullText(ctx->id());

		if (ctx->constant() || ctx->id())
		{
			if (argStr.front() == '"' && argStr.back() == '"')
			{
				// if it's sp_tables, we will rewrite this into 
				// exec sp_tables "test" -> exec sp_tables 'test'
				// exec sp_tables "'test'" -> exec sp_tables '''test'''
				if (pg_strcasecmp(getProcNameFromExecParam(ctx).c_str() , "sp_tables") == 0)
				{
					double_quota_places.push_back(parameterIndex);
				}
				argStr.front() = '\'';
				argStr.back() = '\'';
				stream.setText(ctx->start->getStartIndex(), argStr.c_str());
			}
		}
		parameterIndex++;
    }

    void enterFunc_proc_name_schema(TSqlParser::Func_proc_name_schemaContext *ctx) override
    {	
	// We are looking at a function name; it may be a function call, or a
	// DROP function statement, or some other reference.
	//
	// If the function is named "char", change it to " chr" since 
	// "char" is a data type name in PostgreSQL

	TSqlParser::IdContext *proc = ctx->procedure;

	//  According to the grammar, an id can be any of the following:
	//
        //   id
	//	: ID
	//	| DOUBLE_QUOTE_ID
	//	| SQUARE_BRACKET_ID
	//	| keyword
	//	| id colon_colon id
	//
	//  We only translate CHAR to CHR for ID, DOUBLE_QUOTE_ID, or SQUARE_BRACKET_ID
	//  tokens.  CHAR is not a keyword so we just ignore that token type.  The last
	//  rule (id colon_colon id) looks like it might be a call to a type method; we
	//  ignore those as well.
	
	if (proc->keyword() || proc->colon_colon())
	    return;
	
	// FIXME: handle the schema here too
	std::string procNameStr = getIDName(proc->DOUBLE_QUOTE_ID(), proc->SQUARE_BRACKET_ID(), proc->ID());

	if (pg_strcasecmp(procNameStr.c_str(), "char") ==  0)
	{
	    if (proc->DOUBLE_QUOTE_ID())
		stream.setText(ctx->start->getStartIndex(), "\"chr\" ");
	    else if (proc->SQUARE_BRACKET_ID())
		stream.setText(ctx->start->getStartIndex(), "[chr] ");		
	    else
		stream.setText(ctx->start->getStartIndex(), " chr");
	}
    }	

    void enterFunc_proc_name_server_database_schema(TSqlParser::Func_proc_name_server_database_schemaContext *ctx) override
    {
	// We are looking at a function name; it may be a function call, or a
	// DROP function statement, or some other reference.
	//
	// If the function is named "char", change it to " chr" since 
	// "char" is a data type name in PostgreSQL

	TSqlParser::IdContext *proc = ctx->procedure;

	// if the func name contains colon_colon, it must begin with it. see grammar
    if (ctx->colon_colon())
    {
        // Treat ::func() as func()
        stream.setText(ctx->start->getStartIndex(), "  ");
    }

	// See the commment in enterFunc_proc_name_schema() for an explanation of this code
	
	if (proc->keyword() || proc->colon_colon())
	    return;
	
	// FIXME: handle the schema here too
	std::string procNameStr = getIDName(proc->DOUBLE_QUOTE_ID(), proc->SQUARE_BRACKET_ID(), proc->ID());

	if (pg_strcasecmp(procNameStr.c_str(), "char") ==  0)
	{
	    if (proc->DOUBLE_QUOTE_ID())
		stream.setText(ctx->start->getStartIndex(), "\"chr\" ");
	    else if (proc->SQUARE_BRACKET_ID())
		stream.setText(ctx->start->getStartIndex(), "[chr] ");		
	    else
		stream.setText(ctx->start->getStartIndex(), " chr");
	}
    }

    // When a user exports an MSSQL application using a tool such as SSMS,
    // all type names are delimited by square brackets ([INT]). That forces
    // Postgres to compare the type name in a case-sensitive manner. Since
    // we don't have a type named INT (or Int, or iNT, ...), we throw a
    // "type name unknown" error when trying to use those delimited identifier.
    //
    // We know that no standard type names require delimited identifiers so
    // we strip off the delimiters here. This transforms [INT] to INT, which
    // is no longer delimited and will perform as a case-insensitive identifier.

    void enterData_type(TSqlParser::Data_typeContext *ctx) override
    {
	TSqlParser::Simple_nameContext *nameContext;

	// Make sure that we only adjust type names that match
	// the ext_type and unscaled_type parser rules
	
	if (ctx->ext_type)
	    nameContext = ctx->ext_type;
	else if (ctx->unscaled_type)
	    nameContext = ctx->unscaled_type;
	else
	    return;

	TSqlParser::IdContext *name = nameContext->name;

	if (name)
	{
	    tree::TerminalNode *terminal;

	    // And then remove the delimiters for double-quoted
	    // and square-bracketed names
	    
	    if (name->DOUBLE_QUOTE_ID())
		terminal = name->DOUBLE_QUOTE_ID();
	    else if (name->SQUARE_BRACKET_ID())
		terminal = name->SQUARE_BRACKET_ID();
	    else
		return;
	    
	    std::string str = terminal->getSymbol()->getText();

	    Assert(str.front() == '[' || str.front() == '"');
	    Assert(str.back() == ']' || str.back() == '"');
	    
	    str.front() = ' ';
	    str.back() = ' ';

	    stream.setText(name->start->getStartIndex(), str.c_str());
	}
    }

	void exitFunction_call(TSqlParser::Function_callContext *ctx) override
	{
		if (ctx->func_proc_name_server_database_schema())
		{
			auto fpnsds = ctx->func_proc_name_server_database_schema();

			if (fpnsds->DOT().empty() && fpnsds->id().back()->keyword()) /* built-in functions */
			{
				auto id = fpnsds->id().back();

				if (id->keyword()->SUBSTRING()) /* SUBSTRING */
				{
					if (ctx->function_arg_list() && !ctx->function_arg_list()->expression().empty())
					{
						auto first_arg = ctx->function_arg_list()->expression().front();
						if (dynamic_cast<TSqlParser::Constant_exprContext*>(first_arg) && static_cast<TSqlParser::Constant_exprContext*>(first_arg)->constant()->NULL_P())
							ereport(ERROR, (errcode(ERRCODE_SUBSTRING_ERROR), errmsg("Argument data type NULL is invalid for argument 1 of substring function")));
					}
				}
			}
		}
	}
};

////////////////////////////////////////////////////////////////////////////////
// Error listener
////////////////////////////////////////////////////////////////////////////////

class MyParserErrorListener: public antlr4::BaseErrorListener
{
	virtual void syntaxError(antlr4::Recognizer *recognizer, antlr4::Token *offendingSymbol, size_t line, size_t charPositionInLine, const std::string &msg, std::exception_ptr e) override
	{
		/*
		 * ErrorData->cursorpos indicates character position from the beginning of query.
		 * This a character position not a byte-offset meaning multi-byte character is counted as 1.
		 * antlr4::Token::startIndex() returns the similar thing but it does not count '\n'. add (line#-1) here to adjust the index accordingly.
		 *
		 * TODO: from the connection of Windows, the query string may contain '\r'. We need more investigation here.
		 */
		int errorpos = offendingSymbol->getStartIndex() + line - 1;

		throw PGErrorWrapperException(ERROR, ERRCODE_SYNTAX_ERROR, format_errmsg("syntax error near %s at line %lu and character position %lu", recognizer->getTokenErrorDisplay(offendingSymbol).c_str(), line, charPositionInLine), line, errorpos);
	}
};

/*
 * Necessary checks and mutations for query_specification
 */
static void process_query_specification(
	TSqlParser::Query_specificationContext *qctx,
	PLtsql_expr_query_mutator *mutator)
{
	Assert(qctx->select_list());
	std::vector<TSqlParser::Select_list_elemContext *> select_elems = qctx->select_list()->select_list_elem();
	for (size_t i=0; i<select_elems.size(); ++i)
	{
		TSqlParser::Select_list_elemContext *elem = select_elems[i];

		if (elem->EQUAL() || elem->assignment_operator())
		{
			/* check if assignment is used in top-level select */
			if (!is_top_level_query_specification(qctx))
				throw PGErrorWrapperException(ERROR, ERRCODE_SYNTAX_ERROR, "variable assignment can be used only in top-level SELECT", getLineAndPos(elem));

			/* check if assignment is involved with sql_union */
			auto pctx = qctx->parent;
			while (pctx)
			{
				if (dynamic_cast<TSqlParser::Query_expressionContext *>(pctx))
				{
					TSqlParser::Query_expressionContext *qectx = static_cast<TSqlParser::Query_expressionContext *>(pctx);
					if (!qectx->sql_union().empty())
						throw PGErrorWrapperException(ERROR, ERRCODE_SYNTAX_ERROR, "variable assignment cannot be used with UNION, EXCEPT or INTERSECT", getLineAndPos(elem));
				}
				else if (dynamic_cast<TSqlParser::Sql_unionContext *>(pctx))
				{
					throw PGErrorWrapperException(ERROR, ERRCODE_SYNTAX_ERROR, "variable assignment cannot be used in UNION, EXCEPT or INTERSECT", getLineAndPos(elem));
				}

				else
					break; /* no interest */

				pctx = pctx->parent;
			}
		}
	}

	PLtsql_expr *expr = mutator->expr;
	ParserRuleContext* baseCtx = mutator->ctx;

	/* remove unsupported_tokens */
	if (qctx->table_sources())
	{
		for (auto tctx : qctx->table_sources()->table_source_item()) // from-clause (to remove hints)
			post_process_table_source(tctx, expr, baseCtx);
	}

	/* handle special alias syntax and quote alias */
	for (size_t i=0; i<select_elems.size(); ++i)
	{
		TSqlParser::Select_list_elemContext *elem = select_elems[i];
		if (elem->expression_elem() && elem->expression_elem()->EQUAL())
		{
			/* rewrite "SELECT COL=expr" to "SELECT expr as "COL"" */
			auto expr_elem = elem->expression_elem();

			/* 1. remove "COL=" */
			std::string orig_text = ::getFullText(expr_elem->column_alias());
			mutator->add(expr_elem->column_alias()->start->getStartIndex(), orig_text, "");

			orig_text = ::getFullText(elem->expression_elem()->EQUAL());
			mutator->add(elem->expression_elem()->EQUAL()->getSymbol()->getStartIndex(), orig_text, "");

			/* 2. append "AS COL" to the end of expr */
			std::string repl_text(" AS ");
			if (is_quotation_needed_for_column_alias(expr_elem->column_alias()))
				repl_text += "\"" + ::getFullText(expr_elem->column_alias()) + "\"";
			else
				repl_text += ::getFullText(expr_elem->column_alias());
			mutator->add(expr_elem->expression()->stop->getStopIndex()+1, "", repl_text);
		}
		else if (elem->expression_elem() && elem->expression_elem()->as_column_alias())
		{
			/* if AS is missing, add it. */
			auto column_alias_as = elem->expression_elem()->as_column_alias();
			if (!column_alias_as->AS())
			{
				std::string orig_text = ::getFullText(column_alias_as->column_alias());
				std::string repl_text = std::string("AS ");

				if (is_quotation_needed_for_column_alias(column_alias_as->column_alias()))
					repl_text += std::string("\"") + orig_text + "\"";
				else
					repl_text += orig_text;

				mutator->add(column_alias_as->start->getStartIndex(), "", "AS ");
			}
		}
	}
}

/*
 * Necessary mutations for select_statement_standalone which cannot be covered by tsqlBuilder
 */
static void process_select_statement_standalone(
	TSqlParser::Select_statement_standaloneContext *standaloneCtx,
	PLtsql_expr_query_mutator *mutator, tsqlBuilder &builder)
{
	Assert(mutator);
	auto ssm = std::make_unique<tsqlSelectStatementMutator>();
	ssm->mutator = mutator;
	antlr4::tree::ParseTreeWalker walker;
	walker.walk(ssm.get(), standaloneCtx);
}

/*
 * Necessary mutations for select_statement
 */
static void process_select_statement(
	TSqlParser::Select_statementContext *selectCtx,
	PLtsql_expr_query_mutator *mutator)
{
	/* remove unsupported_tokens */
	if (selectCtx->for_clause()) 
	{
		Assert(selectCtx->for_clause()->XML() || selectCtx->for_clause()->JSON());
		if (selectCtx->for_clause()->XML()) // FOR XML
		{
			Assert(selectCtx->for_clause()->RAW() || selectCtx->for_clause()->PATH());
		}
		else // for JSON
		{
			Assert(selectCtx->for_clause()->PATH() || selectCtx->for_clause()->AUTO());
		}
	}

	Assert(mutator);
	PLtsql_expr *expr = mutator->expr;
	ParserRuleContext* baseCtx = mutator->ctx;
	for (auto octx : selectCtx->option_clause()) // query hint
	{
		extractQueryHintsFromOptionClause(octx);
		removeCtxStringFromQuery(expr, octx, baseCtx);
	}
}

////////////////////////////////////////////////////////////////////////////////
// Entry point for ANTLR parser
////////////////////////////////////////////////////////////////////////////////
ANTLR_result
antlr_parser_cpp(const char *sourceText)
{
	ANTLR_result result;
	instr_time	parseStart;
	instr_time	parseEnd;
	INSTR_TIME_SET_CURRENT(parseStart);
	// special handling for empty sourceText
	if (strlen(sourceText) == 0)
	{
		pltsql_parse_result = makeEmptyBlockStmt(0);
		result.success = true;
		return result;
	}

	if (pltsql_enable_antlr_detailed_log)
	{
		std::string sep(120, '=');

		std::cout << sep << std::endl;
		std::cout << sourceText << std::endl;
		std::cout << sep << std::endl;
	}

	result = antlr_parse_query(sourceText, pltsql_enable_sll_parse_mode);

	/* 
	 * Only try to reparse if creation of the parse tree failed.  If parse tree is created, parsing mode will make no difference
	 * Generally the mutator steps are non-reentrant, if parsetree is created and mutators are run, subsequent parsing may produce
	 * incorrect error messages
	*/
	if (!result.success && !result.parseTreeCreated)
	{
		elog(DEBUG1, "Query failed using SLL parser mode, retrying with LL parser mode query_text: %s", sourceText);
		result = antlr_parse_query(sourceText, false);
		if (result.parseTreeCreated)
			elog(WARNING, "Query parsing failed using SLL parser mode but succeeded with LL mode: %s", sourceText);
	}
	INSTR_TIME_SET_CURRENT(parseEnd);
	INSTR_TIME_SUBTRACT(parseEnd, parseStart);
	elog(DEBUG1, "ANTLR Query Parse Time for query: %s | %f ms", sourceText, 1000.0 * INSTR_TIME_GET_DOUBLE(parseEnd));

	return result;
}

ANTLR_result
antlr_parse_query(const char *sourceText, bool useSLLParsing) {
	ANTLR_result result;
	MyInputStream sourceStream(sourceText);

	TSqlLexer lexer(&sourceStream);
	CommonTokenStream tokens(&lexer);

	MyParserErrorListener errorListner;

	TSqlParser parser(&tokens);
	volatile bool parseTreeCreated = false;

	if (useSLLParsing)
		parser.getInterpreter<atn::ParserATNSimulator>()->setPredictionMode(atn::PredictionMode::SLL);
	parser.removeErrorListeners();
	parser.addErrorListener(&errorListner);

	/* initialize line number. Correspoding to location_lineno_init() in non-antlr path */
	CurrentLineNumber = 1;

	try
	{
		// TSqlParser::Tsql_fileContext *tree = parser.tsql_file();
		tree::ParseTree *tree = nullptr;

		/*
		 * The sematnic of "RETURN SELECT ..." depends on whether it is used in Inlined Table Value Function or not.
		 * In ITVF, they should be interpeted as return a result tuple of SELECT statement.
		 * but in the other case (i.e. procedure or SQL batch), it should be interpreted as two separate statements like "RETURN; SELECT ..."
		 *
		 * Currently, we have only proc_body in input so accessing pltsql_curr_compile to check this is a body of ITVF or not.
		 * If if it is ITVF, we parsed it with func_body_return_select_body grammar.
		 */
		if (pltsql_curr_compile && pltsql_curr_compile->is_itvf) /* special path to itvf */
			tree = parser.func_body_return_select_body();
		else /* normal path */
			tree = parser.tsql_file();
		parseTreeCreated = true;
		if (pltsql_enable_antlr_detailed_log)
			std::cout << tree->toStringTree(&parser, true) << std::endl;

		/* visit all the node and publish instrumentation for unsupported feature */
		std::unique_ptr<TsqlUnsupportedFeatureHandler> unsupportedFeatureHandler = TsqlUnsupportedFeatureHandler::create();
		unsupportedFeatureHandler->setPublishInstr(true);
		unsupportedFeatureHandler->visit(tree);

		if (unsupportedFeatureHandler->hasUnsupportedFeature())
		{
			/* revisit the parsed tree and throw an error when we meet the first unsupported feature */
			unsupportedFeatureHandler->setPublishInstr(false);
			unsupportedFeatureHandler->setThrowError(true);
			unsupportedFeatureHandler->visit(tree);
		}

		std::unique_ptr<tsqlMutator> mutator = std::make_unique<tsqlMutator>(sourceStream);
		antlr4::tree::ParseTreeWalker firstPass;
		firstPass.walk(mutator.get(), tree);

		// for batch-level statement (i.e. create procedure), we don't need to create actual PLtsql_stmt* by tsqlBuilder.
		// We can just relay the query string to backend parser via one PLtsql_stmt_execsql.
		TSqlParser::Tsql_fileContext *tsql_file = dynamic_cast<TSqlParser::Tsql_fileContext *>(tree);
		if (tsql_file && tsql_file->batch_level_statement())
		{
			/* By tsql grammar, batch-level statement can exist in tsql_file only
			 * and there should be exactly one batch_level_statement there
			 */
			auto ssm = std::make_unique<tsqlSelectStatementMutator>();
			handleBatchLevelStatement(tsql_file->batch_level_statement(), ssm.get());

			/* If PARSEONLY is enabled, replace with empty statement */
			if (pltsql_parseonly)
				pltsql_parse_result = makeEmptyBlockStmt(0);

			result.success = true;
			return result;
		}
		else
		{
			if (pltsql_curr_compile && pltsql_curr_compile->fn_oid == InvalidOid) /* new batch */
			{
				pltsql_curr_compile_body_position = 0;
				pltsql_curr_compile_body_lineno = 0;
			}
		}

		std::unique_ptr<tsqlBuilder> builder = std::make_unique<tsqlBuilder>(tree, parser.getRuleNames(), 
			sourceStream, mutator.get()->double_quota_places);
		antlr4::tree::ParseTreeWalker secondPass;
		secondPass.walk(builder.get(), tree);

		if (pltsql_dump_antlr_query_graph)
			toDotRecursive(tree, parser.getRuleNames(), sourceText);

		if (pltsql_parseonly)
			pltsql_parse_result = makeEmptyBlockStmt(0);

		result.parseTreeCreated = parseTreeCreated;
		result.success = true;
		return result;
	}
	catch (PGErrorWrapperException &e)
	{
		result.success = false;
		result.parseTreeCreated = parseTreeCreated;
		result.errcod = e.get_errcode();
		result.errpos = e.get_errpos();
		result.errfmt = e.get_errmsg();
		result.n_errargs = (e.get_errargs().size() < 5) ? e.get_errargs().size() : 5;
		for (size_t i=0; i<e.get_errargs().size(); ++i)
			result.errargs[i] = e.get_errargs()[i];

		CurrentLineNumber = e.get_errorline();

		return result; /* to avoid compiler warning. should not reach */
	}
	catch (std::exception &e) /* not to cause a crash just in case */
	{
		result.success = false;
		result.parseTreeCreated = parseTreeCreated;
		result.errcod = ERRCODE_SYNTAX_ERROR;
		result.errpos = 0;
		result.errfmt = pstrdup(e.what());
		result.n_errargs = 0;

		return result;
	}
	catch (...) /* not to cause a crash just in case. consume all exception before C-layer */
	{
		result.success = false;
		result.parseTreeCreated = parseTreeCreated;
		result.errcod = ERRCODE_SYNTAX_ERROR;
		result.errpos = 0;
		result.errfmt = "unknown error";
		result.n_errargs = 0;

		return result;
	}
}

extern "C"
{
#pragma GCC diagnostic push
#pragma GCC diagnostic ignored "-Wformat-security"

void report_antlr_error(ANTLR_result r)
{
	Assert(r.n_errargs <= 5);
	switch (r.n_errargs)
	{
		case 0:
			ereport(ERROR, (errcode(r.errcod), errmsg(r.errfmt), errposition(r.errpos)));
			break;
		case 1:
			ereport(ERROR, (errcode(r.errcod), errmsg(r.errfmt, r.errargs[0]), errposition(r.errpos)));
			break;
		case 2:
			ereport(ERROR, (errcode(r.errcod), errmsg(r.errfmt, r.errargs[0], r.errargs[1]), errposition(r.errpos)));
			break;
		case 3:
			ereport(ERROR, (errcode(r.errcod), errmsg(r.errfmt, r.errargs[0], r.errargs[1], r.errargs[2]), errposition(r.errpos)));
			break;
		case 4:
			ereport(ERROR, (errcode(r.errcod), errmsg(r.errfmt, r.errargs[0], r.errargs[1], r.errargs[2], r.errargs[3]), errposition(r.errpos)));
			break;
		case 5:
			ereport(ERROR, (errcode(r.errcod), errmsg(r.errfmt, r.errargs[0], r.errargs[1], r.errargs[2], r.errargs[3], r.errargs[4]), errposition(r.errpos)));
			break;
		default:
			break;
	}
}

#pragma GCC diagnostic pop
} // extern "C"

template <class T>
bool
removeTokenFromOptionList(PLtsql_expr *expr, std::vector<T>& options, std::vector<antlr4::tree::TerminalNode *>& commas, antlr4::ParserRuleContext *ctx, GetTokenFunc<T> getTokenFunc)
{
	Assert(options.size() -1 == commas.size());

	bool all_removed = true;
	bool comma_carry_over = false;

	for (size_t i=0; i<options.size(); ++i)
	{
		if (getTokenFunc(options[i]))
		{
			removeCtxStringFromQuery(expr, options[i], ctx);

			// Concetually we have to remove any nearest COMMA.
			// But code is little bit dirty to handle some corner cases (the first few elems are removed or the last few elems are removed)
			if ((i==0 || comma_carry_over) && i<commas.size())
			{
				/* we have to remove next COMMA because it is the first elem or the prev COMMA is already removed */
				removeTokenStringFromQuery(expr, commas[i], ctx); // remove COMMA as well
				comma_carry_over = true;
			}
			else if (i-1<commas.size())
			{
				/* remove prev COMMA by default */
				removeTokenStringFromQuery(expr, commas[i-1], ctx);
			}
		}
		else
		{
			all_removed = false; /* there is a token not removed. don't remove WITH */
			comma_carry_over = false;
		}
	}

	return all_removed;
}

void
rewriteBatchLevelStatement(
	TSqlParser::Batch_level_statementContext *ctx, tsqlSelectStatementMutator *ssm, PLtsql_expr *expr)
{
	// rewrite batch-level stmt query
	PLtsql_expr_query_mutator mutator(expr, ctx);
	ssm->mutator = &mutator;

	/*
	 * remove unnecessary create-options such as SCHEMABINDING, EXECUTE_AS_CALLER.
	 * basically, we check SCHEMABINDING,EXECUTE_AS_CALLER is specified of each kind of statement
	 * each code is very similar the grammar can be little bit different
	 * so handle them by one by one
	 */
	if (ctx->create_or_alter_function())
	{
		if (ctx->create_or_alter_function()->func_body_returns_select()) /* CREATE FUNCTION ... RETURNS TABLE RETURN SELECT ... */
		{
			auto cctx = ctx->create_or_alter_function()->func_body_returns_select();
			if (cctx->WITH())
			{
				auto options = cctx->function_option();
				auto commas = cctx->COMMA();
				GetTokenFunc<TSqlParser::Function_optionContext*> getToken = [](TSqlParser::Function_optionContext* o) {
					if (o->execute_as_clause())
						return o->execute_as_clause()->CALLER();
					return o->SCHEMABINDING();
				};
				bool all_removed = removeTokenFromOptionList(expr, options, commas, ctx, getToken);
				if (all_removed)
					removeTokenStringFromQuery(expr, cctx->WITH(), ctx);
			}
		}
		else if (ctx->create_or_alter_function()->func_body_returns_table()) /* CREATE FUNCTION ... RETURNS TABLE(COLUMN_DEFINITION) AS BEGIN ... END */
		{
			auto cctx = ctx->create_or_alter_function()->func_body_returns_table();
			if (cctx->WITH())
			{
				auto options = cctx->function_option();
				auto commas = cctx->COMMA();
				GetTokenFunc<TSqlParser::Function_optionContext*> getToken = [](TSqlParser::Function_optionContext* o) {
					if (o->execute_as_clause())
						return o->execute_as_clause()->CALLER();
					return o->SCHEMABINDING();
				};
				bool all_removed = removeTokenFromOptionList(expr, options, commas, ctx, getToken);
				if (all_removed)
					removeTokenStringFromQuery(expr, cctx->WITH(), ctx);
			}
		}
		else if (ctx->create_or_alter_function()->func_body_returns_scalar()) /* CREATE FUNCTON ... RETURNS INT RETURN ... */
		{
			auto cctx = ctx->create_or_alter_function()->func_body_returns_scalar();
			if (cctx->WITH())
			{
				auto options = cctx->function_option();
				auto commas = cctx->COMMA();
				GetTokenFunc<TSqlParser::Function_optionContext*> getToken = [](TSqlParser::Function_optionContext* o) {
					if (o->execute_as_clause())
						return o->execute_as_clause()->CALLER();
					return o->SCHEMABINDING();
				};
				bool all_removed = removeTokenFromOptionList(expr, options, commas, ctx, getToken);
				if (all_removed)
					removeTokenStringFromQuery(expr, cctx->WITH(), ctx);
			}
		}
		else if (ctx->create_or_alter_function()->func_body_returns_table_clr())
		{
			auto cctx = ctx->create_or_alter_function()->func_body_returns_table_clr();
			if (cctx->WITH())
			{
				auto options = cctx->function_option();
				auto commas = cctx->COMMA();
				GetTokenFunc<TSqlParser::Function_optionContext*> getToken = [](TSqlParser::Function_optionContext* o) {
					if (o->execute_as_clause())
						return o->execute_as_clause()->CALLER();
					return o->SCHEMABINDING();
				};
				bool all_removed = removeTokenFromOptionList(expr, options, commas, ctx, getToken);
				if (all_removed)
					removeTokenStringFromQuery(expr, cctx->WITH(), ctx);
			}
		}
		else
			Assert(0);

		for (auto param : ctx->create_or_alter_function()->procedure_param())
			if (param->VARYING())
				throw PGErrorWrapperException(ERROR, ERRCODE_SYNTAX_ERROR, "Cannot use the VARYING option in a CREATE FUNCTION statement.", getLineAndPos(param->VARYING()));
	}
	else if (ctx->create_or_alter_procedure())
	{
		auto cctx = ctx->create_or_alter_procedure();
		if (cctx->WITH())
		{
			size_t num_commas_in_procedure_param = cctx->COMMA().size();
			auto options = cctx->procedure_option();
			/* COMMA is shared between procedure-param and WITH-clause. calculate the number of COMMA so that it can be removed properly */
			num_commas_in_procedure_param -= (cctx->procedure_option().size() - 1);
			auto commas = cctx->COMMA();
			std::vector<antlr4::tree::TerminalNode *> commas_in_with_clause;
			commas_in_with_clause.insert(commas_in_with_clause.begin(), commas.begin() + num_commas_in_procedure_param, commas.end());
			GetTokenFunc<TSqlParser::Procedure_optionContext*> getToken = [](TSqlParser::Procedure_optionContext* o) {
				if (o->execute_as_clause())
					return o->execute_as_clause()->CALLER();
				return o->SCHEMABINDING();
			};
			bool all_removed = removeTokenFromOptionList(expr, options, commas_in_with_clause, ctx, getToken);
			if (all_removed)
				removeTokenStringFromQuery(expr, cctx->WITH(), ctx);
		}

		for (auto param : ctx->create_or_alter_procedure()->procedure_param())
			if (param->VARYING())
					removeTokenStringFromQuery(expr, param->VARYING(), ctx);
	}
	else if (ctx->create_or_alter_trigger() && ctx->create_or_alter_trigger()->create_or_alter_dml_trigger())
	{
		auto cctx = ctx->create_or_alter_trigger()->create_or_alter_dml_trigger();
		/* DML trigger can have two WITH. one for trigger options and the other for WITH APPEND */
		if (cctx->WITH().size() > 1 || (cctx->WITH().size() == 1 && !cctx->APPEND()))
		{
			size_t num_commas_in_dml_trigger_operaion = cctx->COMMA().size();
			auto options = cctx->trigger_option();
			/* COMMA is shared between dml_trigger_operation and WITH-clause. calculate the number of COMMA so that it can be removed properly */
			num_commas_in_dml_trigger_operaion -= (cctx->trigger_option().size() - 1);
			auto commas = cctx->COMMA();
			std::vector<antlr4::tree::TerminalNode *> commas_in_with_clause;
			commas_in_with_clause.insert(commas_in_with_clause.begin(), commas.begin() , commas.end() - num_commas_in_dml_trigger_operaion);
			GetTokenFunc<TSqlParser::Trigger_optionContext*> getToken = [](TSqlParser::Trigger_optionContext* o) {
				if (o->execute_as_clause())
					return o->execute_as_clause()->CALLER();
				return o->SCHEMABINDING();
			};
			bool all_removed = removeTokenFromOptionList(expr, options, commas_in_with_clause, ctx, getToken);
			if (all_removed)
				removeTokenStringFromQuery(expr, cctx->WITH(0), ctx);
		}
	}
	else if (ctx->create_or_alter_trigger() && ctx->create_or_alter_trigger()->create_or_alter_ddl_trigger())
	{
		auto cctx = ctx->create_or_alter_trigger()->create_or_alter_ddl_trigger();
		if (cctx->WITH())
		{
			size_t num_commas_in_ddl_trigger_operaion = cctx->COMMA().size();
			auto options = cctx->trigger_option();
			/* COMMA is shared between ddl_trigger_operation and WITH-clause. calculate the number of COMMA so that it can be removed properly */
			num_commas_in_ddl_trigger_operaion -= (cctx->trigger_option().size() - 1);
			auto commas = cctx->COMMA();
			std::vector<antlr4::tree::TerminalNode *> commas_in_with_clause;
			commas_in_with_clause.insert(commas_in_with_clause.begin(), commas.begin() , commas.end() - num_commas_in_ddl_trigger_operaion);
			GetTokenFunc<TSqlParser::Trigger_optionContext*> getToken = [](TSqlParser::Trigger_optionContext* o) {
				if (o->execute_as_clause())
					return o->execute_as_clause()->CALLER();
				return o->SCHEMABINDING();
			};
			bool all_removed = removeTokenFromOptionList(expr, options, commas_in_with_clause, ctx, getToken);
			if (all_removed)
				removeTokenStringFromQuery(expr, cctx->WITH(), ctx);
		}
	}
	else if (ctx->create_or_alter_view())
	{
		auto cctx = ctx->create_or_alter_view();
		/* view can have two WITH. one for view attribute and the other for WITH CHECK OPTION */
		if (cctx->WITH().size() > 1 || (cctx->WITH().size() == 1 && !cctx->CHECK()))
		{
			auto options = cctx->view_attribute();
			auto commas = cctx->COMMA();
			GetTokenFunc<TSqlParser::View_attributeContext*> getToken = [](TSqlParser::View_attributeContext* o) { return o->SCHEMABINDING(); };
			bool all_removed = removeTokenFromOptionList(expr, options, commas, ctx, getToken);
			if (all_removed)
				removeTokenStringFromQuery(expr, cctx->WITH(0), ctx);
		}
	}

	/* for_replication */
	if (ctx->create_or_alter_procedure())
		if (ctx->create_or_alter_procedure()->for_replication())
			removeCtxStringFromQuery(expr, ctx->create_or_alter_procedure()->for_replication(), ctx);
	if (ctx->create_or_alter_trigger() && ctx->create_or_alter_trigger()->create_or_alter_dml_trigger())
		if (ctx->create_or_alter_trigger()->create_or_alter_dml_trigger()->for_replication())
			removeCtxStringFromQuery(expr, ctx->create_or_alter_trigger()->create_or_alter_dml_trigger()->for_replication(), ctx);

	// Run common mutator
	tsqlCommonMutator cm;
	antlr4::tree::ParseTreeWalker cmwalker;
	cmwalker.walk(&cm, ctx);
	add_rewritten_query_fragment_to_mutator(&mutator);

	// Run select statement mutator
	antlr4::tree::ParseTreeWalker walker;
	walker.walk(ssm, ctx);
	add_rewritten_query_fragment_to_mutator(&mutator);

	mutator.run();
	ssm->mutator = nullptr;
	clear_rewritten_query_fragment();
}

static Token *
get_start_token_of_batch_level_stmt_body(TSqlParser::Batch_level_statementContext *ctx)
{
	if (ctx->create_or_alter_function())
	{
		auto fctx = ctx->create_or_alter_function();
		if (fctx->func_body_returns_select())
			return fctx->func_body_returns_select()->func_body_return_select_body()->getStart();
		else if (fctx->func_body_returns_table() && !fctx->func_body_returns_table()->sql_clauses().empty())
			return fctx->func_body_returns_table()->sql_clauses()[0]->getStart();
		else if (fctx->func_body_returns_scalar() && !fctx->func_body_returns_scalar()->sql_clauses().empty())
			return fctx->func_body_returns_scalar()->sql_clauses()[0]->getStart();
	}
	else if (ctx->create_or_alter_procedure())
	{
		auto pctx = ctx->create_or_alter_procedure();
		if (!pctx->sql_clauses().empty())
			return pctx->sql_clauses()[0]->getStart();
	}
	else if (ctx->create_or_alter_trigger() && ctx->create_or_alter_trigger()->create_or_alter_dml_trigger())
	{
		auto tctx = ctx->create_or_alter_trigger()->create_or_alter_dml_trigger();
		if (!tctx->sql_clauses().empty())
			return tctx->sql_clauses()[0]->getStart();
	}
	else if (ctx->create_or_alter_trigger() && ctx->create_or_alter_trigger()->create_or_alter_ddl_trigger())
	{
		auto tctx = ctx->create_or_alter_trigger()->create_or_alter_ddl_trigger();
		if (!tctx->sql_clauses().empty())
			return tctx->sql_clauses()[0]->getStart();
	}
	else if (ctx->create_or_alter_view())
	{
		auto vctx = ctx->create_or_alter_view();
		return vctx->select_statement_standalone()->getStart();
	}

	return nullptr;
}

void
handleBatchLevelStatement(TSqlParser::Batch_level_statementContext *ctx, tsqlSelectStatementMutator *ssm)
{
	// batch-level statment can be inputted in SQL batch only (by inline_handler) or has empty body. getLineNo() will not be affected by uninitialized pltsql_curr_compile_body_lineno.
	Assert(pltsql_curr_compile->fn_oid == InvalidOid || ctx->SEMI());

	PLtsql_stmt_block *result = (PLtsql_stmt_block *) palloc0(sizeof(*result));
	result->cmd_type = PLTSQL_STMT_BLOCK;
	result->lineno = getLineNo(ctx);
	result->label = NULL;
	result->body = NIL;
	result->n_initvars = 0;
	result->initvarnos = nullptr;
	result->exceptions = nullptr;

	PLtsql_stmt_init *init = (PLtsql_stmt_init *) palloc0(sizeof(*init));
	init->cmd_type = PLTSQL_STMT_INIT;
	init->lineno = getLineNo(ctx);
	init->label = NULL;
	init->inits = rootInitializers;

	result->body = list_make1(init);
	// create PLtsql_stmt_execsql to wrap all query string
	PLtsql_stmt_execsql *execsql = (PLtsql_stmt_execsql *) makeSQL(ctx);
	execsql->original_query = pstrdup((makeTsqlExpr(ctx, false))->query);

	rewriteBatchLevelStatement(ctx, ssm, execsql->sqlstmt);
	result->body = lappend(result->body, execsql);

	// check if it is a CREATE VIEW statement
	if (ctx->create_or_alter_view())
	{
		execsql->is_create_view = true;
		if (ctx->create_or_alter_view()->simple_name() && ctx->create_or_alter_view()->simple_name()->schema)
		{
			std::string schema_name = stripQuoteFromId(ctx->create_or_alter_view()->simple_name()->schema);
			if (!schema_name.empty())
				execsql->schema_name = pstrdup(downcase_truncate_identifier(schema_name.c_str(), schema_name.length(), true));
		}
	}

	Token* start_body_token = get_start_token_of_batch_level_stmt_body(ctx);

	pltsql_curr_compile_body_position = (start_body_token ? start_body_token->getStartIndex() : 0);
	pltsql_curr_compile_body_lineno = (start_body_token ? start_body_token->getLine() : 0);
	pltsql_parse_result = result;
}

bool
handleITVFBody(TSqlParser::Func_body_return_select_bodyContext *ctx)
{
	PLtsql_stmt_block *result = (PLtsql_stmt_block *) palloc0(sizeof(*result));
	result->cmd_type = PLTSQL_STMT_BLOCK;
	result->lineno = getLineNo(ctx);
	result->label = NULL;
	result->body = NIL;
	result->n_initvars = 0;
	result->initvarnos = nullptr;
	result->exceptions = nullptr;
	result->body = list_make1(makeReturnQueryStmt(ctx->select_statement_standalone(), true/*itvf*/));

	pltsql_parse_result = result;

	return true;
}

////////////////////////////////////////////////////////////////////////////////
// Diagrammer for PLtsql_stmt-based parse tree
////////////////////////////////////////////////////////////////////////////////

class tsqlGrapher
{
public:
	tsqlGrapher(const char *fileName)
		: out{fileName},
		  nodeID{1},
		  separator{""}
	{
	}
	
	int graphBlock(PLtsql_stmt_block *stmt, int parent, const char *parentField);
	int graphWhile(PLtsql_stmt_while *stmt, int parent, const char *parentField);
	int graphIf(PLtsql_stmt_if *stmt, int parent, const char *parentField);
	int graphGoto(PLtsql_stmt_goto *stmt, int parent, const char *parentField);
	int graphStmt(PLtsql_stmt *stmt, int parent, const char *parentField);
	int graphOther(PLtsql_stmt *stmt, int parent, const char *parentField);
	int graphPrint(PLtsql_stmt_print *stmt, int parent, const char *parentField);
	void graphLink(int from, int to, const char *fromField, const char *toField, int linkNo = -1);
	void graphStmtBeg(void *stmtPtr, int nodeID, const char *verb);
	void graphStmtEnd(int from, int to, const char *fromField, const char *toField);
	void graphAddField(const char *field, const std::string &payload);

	std::string quote(const std::string &src, const char *justify = "\\n");

	std::ofstream	out;
	

private:

	int				nodeID;
	const char *	separator;
	
};

extern "C"
{
	void toDotTSql(PLtsql_stmt *tree, const char *source, const char *fileName)
	{
		if (!pltsql_dump_antlr_query_graph)
			return;

		tsqlGrapher grapher(fileName);

		grapher.out << "digraph parsetree {" << std::endl;
		grapher.out << "   node [shape=record, fontname=\"Courier New\"];" << std::endl;
		grapher.out << "   graph [ " << std::endl;
		grapher.out << "     fontname = \"Courier New\"" << std::endl;
		grapher.out << "     label = \"" << grapher.quote(source, "\\l") << "\"" << std::endl;
		grapher.out << "   ];" << std::endl;

		grapher.graphStmt(tree, 0, nullptr);

		grapher.out << "}" << std::endl;
	}
}

void
tsqlGrapher::graphStmtBeg(void *stmtPtr, int nodeID, const char *verb)
{
	PLtsql_stmt *stmt = (PLtsql_stmt *) stmtPtr;

	out << "  node_" << nodeID << " ";
	out << "  [label = \"<f0> " << nodeID << "| <f1> " << (verb ? verb : pltsql_stmt_typename(stmt)) << "|{";

	// out << " [label = \"<next>|line:" << stmt->lineno << " " << "|" << (verb ? verb : pltsql_stmt_typename(stmt)) << "|{";

	separator = "";
}

int
tsqlGrapher::graphStmt(PLtsql_stmt *stmt, int parent, const char *parentField)
{

	if (stmt == 0)
		return 0;
	
	switch (stmt->cmd_type)
	{
		case PLTSQL_STMT_IF:
			return graphIf((PLtsql_stmt_if *) stmt, parent, parentField);
			
		case PLTSQL_STMT_BLOCK:
			return graphBlock((PLtsql_stmt_block *) stmt, parent, parentField);

		case PLTSQL_STMT_WHILE:
			return graphWhile((PLtsql_stmt_while *) stmt, parent, parentField);

		case PLTSQL_STMT_GOTO:
			return graphGoto((PLtsql_stmt_goto *) stmt, parent, parentField);

		case PLTSQL_STMT_PRINT:
			return graphPrint((PLtsql_stmt_print *) stmt, parent, parentField);
			
		default:
			return graphOther(stmt, parent, parentField);
	}
}

int
tsqlGrapher::graphWhile(PLtsql_stmt_while *stmt, int parent, const char *parentField)
{
	int myNodeID = ++nodeID;

	std::string cond{quote(stmt->cond->query)};

	this->graphStmtBeg(stmt, myNodeID, nullptr);
	this->graphAddField("cond", cond);
	this->graphAddField("body", "body");
	this->graphStmtEnd(parent, myNodeID, parentField, nullptr);

	ListCell *s;
	
	foreach(s, stmt->body)
	{
		nodeID = graphStmt((PLtsql_stmt *) lfirst(s), nodeID, nullptr);
	}

	return myNodeID;
}

int tsqlGrapher::graphGoto(PLtsql_stmt_goto *stmt, int parent, const char *parentField)
{
	int myNodeID = ++nodeID;

	this->graphStmtBeg(stmt, myNodeID, nullptr);
	this->graphAddField("targetLabel", std::string(stmt->target_label));
	this->graphStmtEnd(parent, myNodeID, parentField, nullptr);

	return myNodeID;
}

int tsqlGrapher::graphPrint(PLtsql_stmt_print *stmt, int parent, const char *parentField)
{
	int myNodeID = ++nodeID;
	PLtsql_expr *expr = (PLtsql_expr *) linitial(stmt->exprs);
	std::string predicate{quote(expr->query)};

	graphStmtBeg(stmt, myNodeID, nullptr);
	graphAddField("expr", std::string(quote(expr->query)));
	graphStmtEnd(parent, myNodeID, parentField, nullptr);

	return myNodeID;
}

int
tsqlGrapher::graphIf(PLtsql_stmt_if *stmt, int parent, const char *parentField)
{
	int myNodeID = ++nodeID;

	std::string predicate{quote(stmt->cond->query)};

	this->graphStmtBeg(stmt, myNodeID, nullptr);
	this->graphAddField("predicate", predicate);
	this->graphAddField("then_body", "true");
	this->graphAddField("else_body", "false");
	this->graphStmtEnd(parent, myNodeID, parentField, nullptr);

	graphStmt((PLtsql_stmt *) stmt->then_body, myNodeID, "then_body");
	graphStmt((PLtsql_stmt *) stmt->else_body, myNodeID, "else_body");

	return myNodeID;
}

int
tsqlGrapher::graphOther(PLtsql_stmt *stmt, int parent, const char *parentField)
{
	int myNodeID = ++nodeID;

	graphStmtBeg(stmt, myNodeID, nullptr);
	graphStmtEnd(parent, myNodeID, parentField, nullptr);

	return myNodeID;
}

void
tsqlGrapher::graphStmtEnd(int from, int to, const char *fromField, const char *toField)
{
	out << "}\"];" << std::endl;

	graphLink(from, to, fromField, toField);
}

void
tsqlGrapher::graphAddField(const char *field, const std::string &payload)
{
	out << separator;

	if (field)
		out << "<" << field << ">";
							   
	out << payload;

    separator = "|";
}

int
tsqlGrapher::graphBlock(PLtsql_stmt_block *stmt, int parent, const char *parentField)
{
	int myNodeID = ++nodeID;

	if (stmt->exceptions)
	{
		this->graphStmtBeg(stmt, myNodeID, "try/catch");
		this->graphAddField("body", "try");
		this->graphAddField("handler", "catch");
		this->graphStmtEnd(parent, myNodeID, parentField, nullptr);
	}
	else
	{
		this->graphStmtBeg(stmt, myNodeID, "block");
		this->graphAddField("body", "body");
		this->graphStmtEnd(parent, myNodeID, parentField, nullptr);
	}

	//int			 node	= myNodeID;
	const char	*fieldName = "body";

	ListCell	*s;
	
	foreach(s, stmt->body)
	{
		//node = graphStmt((PLtsql_stmt *) lfirst(s), myNodeID, fieldName);
		graphStmt((PLtsql_stmt *) lfirst(s), myNodeID, fieldName);
	}
	
#if 0
	foreach(s, stmt->exceptions->action)
	{
		node = graphStmt((PLtsql_stmt *) lfirst(s), nodeID, fieldName);
		fieldName = ":next";
	}
#endif
	return myNodeID;
}

void
tsqlGrapher::graphLink(int from, int to, const char *fromField, const char *toField, int linkNo)
{
	if (from == 0 || to == 0)
		return;

	out << "    node_" << from;
	if (fromField)
		out << ":" << fromField;

	out << " -> ";

	out << "node_" << to;
	if(toField)
		out << ":" << toField;

	if (linkNo != -1)
		out << " [label=" << linkNo << "]";
	
	out << ";" << std::endl;
}

std::string
tsqlGrapher::quote(const std::string &src, const char *justify)
{
	std::string dst;
	
	for (auto i : src)
	{
		switch (i)
		{
			case '<':
			case '>':
			case '\"':
			case '\\':
			case '|':
			case '\'':
				dst += '\\';
				dst += i;
				break;

			case '\n':
				dst += justify;
				break;

			default:
				dst += i;
				break;
		}
	}

	return dst;
}

////////////////////////////////////////////////////////////////////////////////
// Diagrammer for ANTLR-generated parse tree
////////////////////////////////////////////////////////////////////////////////

class grapher
{
	
public:
	grapher(const char *fileName, const std::vector<std::string> &ruleNames)
		: out(fileName),
		  nodeID(1),
		  ruleNames(ruleNames)
	{
	}

	std::ofstream					 out;
	int								 nodeID;
	const std::vector<std::string>	&ruleNames;	

	void toDotAddNode(ParseTree *t, int parentNodeId);

	std::string quote(const std::string &src);
	
private:

};

void
grapher::toDotAddNode(ParseTree *t, int parentNodeId)
{
	int myNodeID = this->nodeID++;

    std::string nodeDesc = this->quote(antlrcpp::escapeWhitespace(Trees::getNodeText(t, this->ruleNames), false));
	PLtsql_stmt *fragment = getPLtsql_fragment(t);
	std::string fragmentDesc;
	
	if (fragment == nullptr)
		fragmentDesc = "";
	else
		fragmentDesc = std::string("| <f3> ") + pltsql_stmt_typename(fragment);
																					
	out << "  node_" << myNodeID << " ";
	out << "  [label = \"" << "{<f0> " << myNodeID << "| <f1> " << nodeDesc << "| <f2> " << (void *) t << fragmentDesc << "} \"];" << std::endl;

    if (parentNodeId)
		out << "node_" << parentNodeId << " -> node_" << myNodeID << ";" << std::endl;
							  
	for (size_t c = 0; c < t->children.size(); c++)
		toDotAddNode(t->children[c], myNodeID);

}

std::string
grapher::quote(const std::string &src)
{
	std::string dst;
	
	for (auto i : src)
	{
		switch (i)
		{
			case '<':
			case '>':
			case '\"':
			case '\\':
			case '|':
			case '\'':
				dst += '\\';
				dst += i;
				break;

			case '\n':
				dst += "\\n";
				break;

			default:
				dst += i;
				break;
		}
	}

	return dst;
}

static void
toDotRecursive(ParseTree *t, const std::vector<std::string> &ruleNames, const std::string &sourceText)
{
	grapher ctx("/tmp/antlr.dot", ruleNames);

	ctx.out << "digraph parsetree {" << std::endl;
	ctx.out << "   node [shape=record, fontname=\"Courier New\"];" << std::endl;
	ctx.out << "   graph [ " << std::endl;
	ctx.out << "     fontname = \"Courier New\"" << std::endl;
	ctx.out << "     label = \"" << ctx.quote(sourceText) << "\"" << std::endl;
	ctx.out << "   ];" << std::endl;
	
	ctx.toDotAddNode(t, 0);

	ctx.out << "}" << std::endl;
}

////////////////////////////////////////////////////////////////////////////////
// Node construction code
////////////////////////////////////////////////////////////////////////////////

PLtsql_stmt *
makeExecSql(ParserRuleContext *ctx)
{
	PLtsql_stmt_execsql *stmt = (PLtsql_stmt_execsql *) palloc0(sizeof(*stmt));

	stmt->cmd_type = PLTSQL_STMT_EXECSQL;
	stmt->lineno = getLineNo(ctx);
	stmt->sqlstmt = makeTsqlExpr(ctx, false);
	stmt->into = false;
	stmt->strict = false;
	stmt->target = NULL;
	stmt->need_to_push_result = false;
	stmt->is_tsql_select_assign_stmt = false;
	stmt->insert_exec = false;

	return (PLtsql_stmt *) stmt;
}

PLtsql_expr *
makeTsqlExpr(const std::string &fragment, bool addSelect)
{
    PLtsql_expr *result = (PLtsql_expr *) palloc0(sizeof(*result));

	if (addSelect)
		result->query = pstrdup((std::string("SELECT ") + fragment).c_str());
	else
		result->query = pstrdup(fragment.c_str());
	
    result->plan     = NULL;
    result->paramnos = NULL;
    result->rwparam  = -1;
    result->ns	     = pltsql_ns_top();

    return result;
}

PLtsql_expr *
makeTsqlExpr(ParserRuleContext *ctx, bool addSelect)
{
	return makeTsqlExpr(::getFullText(ctx), addSelect);
}

// Helper function to remove/replace token from the query string in PLtsql_expr.
// Please make sure to pass correct baseCtx which generates PLtsql_expr
// because we'll figure out internal indices to be replaced based on relative indices
// Also, we support in-place replacement only. 'repl' string should not be longer than original one
void replaceTokenStringFromQuery(PLtsql_expr* expr, Token* startToken, Token* endToken, const char *repl, ParserRuleContext *baseCtx)
{
	size_t startIdx = startToken->getStartIndex();
	if (startIdx == INVALID_INDEX)
		throw PGErrorWrapperException(ERROR, ERRCODE_SYNTAX_ERROR, "can't generate an internal query", getLineAndPos(baseCtx));

	size_t endIdx = endToken->getStopIndex();
	if (endIdx == INVALID_INDEX)
		throw PGErrorWrapperException(ERROR, ERRCODE_SYNTAX_ERROR, "can't generate an internal query", getLineAndPos(baseCtx));

	size_t baseIdx = baseCtx->getStart()->getStartIndex();
	if (baseIdx == INVALID_INDEX)
		throw PGErrorWrapperException(ERROR, ERRCODE_SYNTAX_ERROR, "can't generate an internal query", getLineAndPos(baseCtx));

	// repl string is too long. we cannot replace with it in place.
	if (repl && strlen(repl) > endIdx - startIdx + 1)
		throw PGErrorWrapperException(ERROR, ERRCODE_SYNTAX_ERROR, "can't generate an internal query", getLineAndPos(baseCtx));

	Assert(expr->query);

	/* store and rewrite instead of in-place rewrite */
	rewritten_query_fragment.emplace(std::make_pair(startIdx, std::make_pair(startToken->getInputStream()->getText(misc::Interval(startIdx, endIdx)), repl ? std::string(repl) : std::string(endIdx - startIdx + 1, ' '))));
}

void replaceTokenStringFromQuery(PLtsql_expr* expr, TerminalNode* tokenNode, const char * repl, ParserRuleContext *baseCtx)
{
	replaceTokenStringFromQuery(expr, tokenNode->getSymbol(), tokenNode->getSymbol(), repl, baseCtx);
}

void replaceCtxStringFromQuery(PLtsql_expr* expr, ParserRuleContext *ctx, const char *repl, ParserRuleContext *baseCtx)
{
	replaceTokenStringFromQuery(expr, ctx->getStart(), ctx->getStop(), repl, baseCtx);
}

void removeTokenStringFromQuery(PLtsql_expr* expr, TerminalNode* tokenNode, ParserRuleContext *baseCtx)
{
	replaceTokenStringFromQuery(expr, tokenNode->getSymbol(), tokenNode->getSymbol(), NULL, baseCtx);
}

void removeCtxStringFromQuery(PLtsql_expr* expr, ParserRuleContext *ctx, ParserRuleContext *baseCtx)
{
	replaceTokenStringFromQuery(expr, ctx->getStart(), ctx->getStop(), NULL, baseCtx);
}

void extractQueryHintsFromOptionClause(TSqlParser::Option_clauseContext *octx)
{
	if (!enable_hint_mapping)
		return; // do nothing

	for (auto option: octx->option())
	{
		if (option->TABLE())
		{
			std::string table_name = ::getFullText(option->table_name()->table);
			if (!table_name.empty())
			{
				for (auto table_hint: option->table_hint())
				{
					extractTableHint(table_hint, table_name);
				}
			}
		}
		else if (option->JOIN())
			extractJoinHintFromOption(option);
		else if (option->FORCE() && option->ORDER())
			query_hints.push_back("Set(join_collapse_limit 1)");
		else if (option->MAXDOP() && option->DECIMAL())
		{
			std::string value = ::getFullText(option->DECIMAL());
			if (!value.empty())
			{
				/* 
				 * The MAXDOP hint should be handled specially the hint value is 0
				 * This is because in T-SQL, setting MAXDOP to 0 allows SQL Server to use all the available processors up to 64 processors
 				 * However, if we set the GUC max_parallel_workers_per_gather to 0, it disables parallelism in P-SQL
 				 * Thus, we need to set the GUC value to 64 instead.
 				 */
				if (stoi(value) == 0)
					value = "64";
				query_hints.push_back("Set(max_parallel_workers_per_gather " + value + ")");
			}
		}
	}

	if (isJoinHintInOptionClause)
	{
		if (!join_hints_info[LOOP_QUERY_HINT])
			query_hints.push_back("Set(enable_nestloop off)");
		if (!join_hints_info[HASH_QUERY_HINT])
			query_hints.push_back("Set(enable_hashjoin off)");
		if (!join_hints_info[MERGE_QUERY_HINT])
			query_hints.push_back("Set(enable_mergejoin off)");
	}
}

void extractTableHints(TSqlParser::With_table_hintsContext *tctx, std::string table_name)
{
	if (enable_hint_mapping && !table_name.empty())
	{
		for (auto table_hint: tctx->table_hint())
			extractTableHint(table_hint, table_name);
	}
}

std::string extractTableName(TSqlParser::Ddl_objectContext *dctx, TSqlParser::Table_source_itemContext *tctx)
{
	std::string table_name;
	if (dctx == nullptr)
	{
		if (tctx->full_object_name())
			table_name = stripQuoteFromId(tctx->full_object_name()->object_name);
		else if (tctx->local_id())
			table_name = ::getFullText(tctx->local_id());
	}
	else
	{
		if (dctx->full_object_name())
			table_name = stripQuoteFromId(dctx->full_object_name()->object_name);
		else if (dctx->local_id())
			table_name = ::getFullText(dctx->local_id());
	}
	return table_name;
}

void extractTableHint(TSqlParser::Table_hintContext *table_hint, std::string table_name)
{
	if (table_hint->INDEX())
	{
		std::string index_values = extractIndexValues(table_hint->index_value(), table_name);
		if (!index_values.empty())
			query_hints.push_back("IndexScan(" + table_name + " " + index_values + ")");
	}
}

void extractJoinHint(TSqlParser::Join_hintContext *join_hint, std::string table_names)
{
	if (join_hint->LOOP())
	{
		join_hints_info[LOOP_JOIN_HINT] = true;
		query_hints.push_back("NestLoop(" + table_names + ")");
	}
	else if (join_hint->HASH())
	{
		join_hints_info[HASH_JOIN_HINT] = true;
		query_hints.push_back("HashJoin(" + table_names + ")");
	}
	else if (join_hint->MERGE())
	{
		join_hints_info[MERGE_JOIN_HINT] = true;
		query_hints.push_back("MergeJoin(" + table_names + ")");
	}
}

void extractJoinHintFromOption(TSqlParser::OptionContext *option) {
	isJoinHintInOptionClause = true;
	if (option->LOOP())
		join_hints_info[LOOP_QUERY_HINT] = true;
	else if (option->HASH())
		join_hints_info[HASH_QUERY_HINT] = true;
	else if (option->MERGE())
		join_hints_info[MERGE_QUERY_HINT] = true;
}

std::string extractIndexValues(std::vector<TSqlParser::Index_valueContext *> index_valuesCtx, std::string table_name)
{
	if (alias_to_table_mapping.find(table_name) != alias_to_table_mapping.end())
		table_name = alias_to_table_mapping[table_name];

	//lowercase table names and later index names since they are lowercase in pg when hashed
	transform(table_name.begin(), table_name.end(), table_name.begin(), ::tolower);

	std::string index_values;
	for (auto ictx: index_valuesCtx)
	{
		if (ictx->id())
		{
			if (index_values.size())
				index_values += " ";
			std::string indexName = ::getFullText(ictx->id());

			transform(indexName.begin(), indexName.end(), indexName.begin(), ::tolower);
			char * index_value = construct_unique_index_name(const_cast <char *>(indexName.c_str()), const_cast <char *>(table_name.c_str()));
			index_values += std::string(index_value);
		}
	}
	return index_values;
}


#if 0
static void *
makeBatch(TSqlParser::Block_statementContext *ctx, tsqlBuilder &tsql)
{
	breakHere();
	
	PLtsql_stmt_block *result = (PLtsql_stmt_block *) palloc0(sizeof(*result));

	result->cmd_type = PLTSQL_STMT_BLOCK;
	result->lineno = getLineNo(ctx);
	result->label = NULL;
	result->body = NIL;

	PLtsql_stmt_init *init = (PLtsql_stmt_init *) palloc0(sizeof(*init));

	init->cmd_type = PLTSQL_STMT_INIT;
	init->lineno = getLineNo(ctx);
	init->label = NULL;
	init->inits = rootInitializers;

	result->body = list_make1(init);

	for (auto clause : ctx->sql_clauses())
	{
		void *ptr = (void *) getPLtsql_fragment(clause->cfl_statement());
		
		result->body = lappend(result->body, ptr);
	}

	result->n_initvars = 0;
	result->initvarnos = nullptr;
	result->exceptions = nullptr;

	attachPLtsql_fragment(ctx, (PLtsql_stmt *) result);
	
	return result;
}
#endif

static void *
makeBatch(TSqlParser::Tsql_fileContext *ctx, tsqlBuilder &builder)
{
	breakHere();
	
	PLtsql_stmt_block *result = (PLtsql_stmt_block *) palloc0(sizeof(*result));

	result->cmd_type = PLTSQL_STMT_BLOCK;
	result->lineno = getLineNo(ctx);
	result->label = NULL;
	result->body = NIL;

    PLtsql_stmt_init *init = (PLtsql_stmt_init *) palloc0(sizeof(*init));

	init->cmd_type = PLTSQL_STMT_INIT;
	init->lineno = getLineNo(ctx);
	init->label = NULL;
	init->inits = rootInitializers;

	result->body = list_make1(init);

	List *code = builder.getCode(ctx);
	ListCell *s;

	foreach(s, code)
	{
		result->body = lappend(result->body, lfirst(s));
	}
#if 0	
	for (auto x : ctx->children)
	{
		void *ptr = (void *) x;
		PLtsql_stmt *stmt = getPLtsql_fragment(x);
		
		ptr = nullptr;
	}
	
	for (auto clause : ctx->sql_clauses())
	{
		PLtsql_stmt *ptr = getPLtsql_fragment(clause->cfl_statement());

		if (ptr)
			result->body = lappend(result->body, (void *) ptr);
	}
#endif
	
	result->n_initvars = 0;
	result->initvarnos = nullptr;
	result->exceptions = nullptr;

	attachPLtsql_fragment(ctx, (PLtsql_stmt *) result);
	
	return result;
}

void *
makeBlockStmt(ParserRuleContext *ctx, tsqlBuilder &builder)
{
	PLtsql_stmt_block *result = (PLtsql_stmt_block *) palloc0(sizeof(*result));

	result->cmd_type = PLTSQL_STMT_BLOCK;
	result->lineno = getLineNo(ctx);
	result->label = NULL;
	result->body = NIL;
	result->n_initvars = 0;
	result->initvarnos = nullptr;
	result->exceptions = nullptr;

	return result;
}

PLtsql_stmt_block *
makeEmptyBlockStmt(int lineno)
{
	PLtsql_stmt_block *result = (PLtsql_stmt_block *) palloc0(sizeof(*result));

	result->cmd_type = PLTSQL_STMT_BLOCK;
	result->lineno = lineno;
	result->label = NULL;
	result->body = NIL;
	result->n_initvars = 0;
	result->initvarnos = nullptr;
	result->exceptions = nullptr;

	return result;
}

PLtsql_stmt *
makeBreakStmt(TSqlParser::Break_statementContext *ctx)
{
	PLtsql_stmt_exit	*result;

	result = (PLtsql_stmt_exit *) palloc0(sizeof(*result));
	
	result->cmd_type = PLTSQL_STMT_EXIT;
	result->is_exit  = true;
	result->lineno = getLineNo(ctx);
	result->label	 = NULL;
	result->cond	 = NULL;

	return (PLtsql_stmt *) result;
}

void *
makeContinueStmt(TSqlParser::Continue_statementContext *ctx)
{
	PLtsql_stmt_exit	*result;

	result = (PLtsql_stmt_exit *) palloc0(sizeof(*result));
	
	result->cmd_type = PLTSQL_STMT_EXIT;
	result->is_exit  = false;
	result->lineno = getLineNo(ctx);
	result->label	 = NULL;
	result->cond	 = NULL;

	return (PLtsql_stmt *) result;

}

PLtsql_stmt *
makeGotoStmt(TSqlParser::Goto_statementContext *ctx)
{
	// The grammar uses a single rule (goto_statement) to parse a
	// GOTO statement and to parse a label.
	//
	// If we have a GOTO statement, ctx->GOTO() will return non-null
	// If we are parsing a label, ctx->GOTO() will return null
	//
	// In either case, ctx->id() will return the name of the label

	if (ctx->GOTO() == nullptr)
	{
		// This is a statement label
		PLtsql_stmt_label *result = (PLtsql_stmt_label *) palloc0(sizeof(*result));

		result->cmd_type = PLTSQL_STMT_LABEL;
		result->lineno = getLineNo(ctx);
		std::string label_str = ::getFullText(ctx->id());
		result->label = pstrdup(downcase_truncate_identifier(label_str.c_str(), label_str.length(), true));

		return (PLtsql_stmt *) result;
	}
	else
	{
		// This is a GOTO statement
		PLtsql_stmt_goto *result = (PLtsql_stmt_goto *) palloc0(sizeof(*result));
	
		result->cmd_type = PLTSQL_STMT_GOTO;
		result->lineno = getLineNo(ctx);
		result->cond = NULL;
		result->target_pc = -1;
		std::string label_str = ::getFullText(ctx->id());
		result->target_label = pstrdup(downcase_truncate_identifier(label_str.c_str(), label_str.length(), true));
	
		return (PLtsql_stmt *) result;
	}
}

void *
makeIfStmt(TSqlParser::If_statementContext *ctx)
{
	// IF search_condition sql_clauses (ELSE sql_clauses)? ';'?
	
	PLtsql_stmt_if	*result = (PLtsql_stmt_if *) palloc0(sizeof(*result));

	result->cmd_type = PLTSQL_STMT_IF;
	result->lineno = getLineNo(ctx);
	result->cond = makeTsqlExpr(ctx->search_condition(), true);

	// Note that we record the then_body and the else_body
	// in exitIf_statement()

	return result;
}

void *
makeReturnStmt(TSqlParser::Return_statementContext *ctx)
{
	PLtsql_stmt_return *result = (PLtsql_stmt_return *) palloc0(sizeof(*result));

	result->cmd_type = PLTSQL_STMT_RETURN;
	result->lineno = getLineNo(ctx);
	result->retvarno = -1;
	if (ctx->expression())
	{
		if (pltsql_curr_compile && pltsql_curr_compile->fn_prokind == PROKIND_PROCEDURE)
		{
			// create "CAST(%s AS INT)" expression to force int used for return-datatype. PG Optimizer can remove casting if unnecessary.
			std::string expr = std::string("CAST( ") + ::getFullText(ctx->expression()) + " AS INT)";
			result->expr = makeTsqlExpr(expr, true);
		}
		else
			result->expr = makeTsqlExpr(ctx->expression(), true);
	}
	else
		result->expr = NULL;

	if (pltsql_curr_compile->fn_prokind == PROKIND_PROCEDURE)
	{
		/*
		 * If we have any OUT parameters, remember which variable
		 * will hold the output tuple.
		 */
		if (pltsql_curr_compile->out_param_varno >= 0)
			result->retvarno = pltsql_curr_compile->out_param_varno;
	}

	return result;
}

void *
makeReturnQueryStmt(TSqlParser::Select_statement_standaloneContext *ctx, bool itvf)
{
	PLtsql_stmt_return_query *result = (PLtsql_stmt_return_query *) palloc0(sizeof(*result));

	result->cmd_type = PLTSQL_STMT_RETURN_QUERY;
	result->lineno =getLineNo(ctx);

	auto *expr = makeTsqlExpr(ctx, false);
	result->query = expr;
	if (itvf)
	{
		auto *itvf_expr = makeTsqlExpr(ctx, false);
		PLtsql_expr_query_mutator itvf_mutator(itvf_expr, ctx);

		/*
		 * For inline table-valued function, we need to save another version of the query
		 * statement that we can call SPI_prepare to generate a plan, in order to figure
		 * out the column definition list. So, we replace all variable references by
		 * "CAST(NULL AS <type>)" in order to get the correct columnn list from
		 * planning.
		 */
		size_t base_index = ctx->getStart()->getStartIndex();
		if (base_index == INVALID_INDEX)
			throw PGErrorWrapperException(ERROR, ERRCODE_SYNTAX_ERROR, "can't generate an internal query", getLineAndPos(ctx));

		/* we must add previous rewrite at first. */
		add_rewritten_query_fragment_to_mutator(&itvf_mutator);

		std::u32string query = utf8_to_utf32(itvf_expr->query);
		for (const auto &entry : local_id_positions)
		{
			const std::string& local_id = entry.second;
			const std::u32string& local_id_u32 = utf8_to_utf32(local_id.c_str());
			size_t offset = entry.first - base_index;
			if (query.substr(offset, local_id_u32.length()) == local_id_u32) // local_id maybe already deleted in some cases such as select-assignment. check here if it still exists)
			{
				int dno;
				PLtsql_nsitem *nse = pltsql_ns_lookup(pltsql_ns_top(), false, local_id.c_str(), nullptr, nullptr, nullptr);
				if (nse)
					dno = nse->itemno;
				else
					throw PGErrorWrapperException(ERROR, ERRCODE_SYNTAX_ERROR, format_errmsg("\"%s\" is not a known variable", local_id.c_str()), getLineAndPos(ctx));

				PLtsql_var *var = (PLtsql_var *) pltsql_Datums[dno];
				std::string repl_text = std::string("CAST(NULL AS ") + std::string(var->datatype->typname) + std::string(")");
				itvf_mutator.add(entry.first, entry.second, repl_text);
			}
		}
		itvf_mutator.run();
		result->query->itvf_query = itvf_expr->query;
	}
	return result;
}

void *
makeThrowStmt(TSqlParser::Throw_statementContext *ctx)
{
	PLtsql_stmt_throw *result = (PLtsql_stmt_throw *) palloc0(sizeof(*result));

	result->cmd_type = PLTSQL_STMT_THROW;
	result->lineno = getLineNo(ctx);
	result->params = NIL;

	if (ctx->throw_error_number())
	{
		result->params = lappend(result->params, makeTsqlExpr(ctx->throw_error_number(), true));
		result->params = lappend(result->params, makeTsqlExpr(ctx->throw_message(), true));
		result->params = lappend(result->params, makeTsqlExpr(ctx->throw_state(), true));
	}
	
	return result;
}

void *
makeTryCatchStmt(TSqlParser::Try_catch_statementContext *ctx)
{
	PLtsql_stmt_try_catch *result = (PLtsql_stmt_try_catch *) palloc0(sizeof(*result));

	result->cmd_type = PLTSQL_STMT_TRY_CATCH;
	result->lineno = getLineNo(ctx);

	// Note that we record the then_body and the else_body
	// in exitIf_statement()

	return result;
}

void *
makeWaitForStmt(TSqlParser::Waitfor_statementContext *ctx)
{
	return nullptr;
}

void *
makeWhileStmt(TSqlParser::While_statementContext *ctx)
{
	PLtsql_stmt_while *result = (PLtsql_stmt_while *) palloc0(sizeof(*result));

	result->cmd_type = PLTSQL_STMT_WHILE;
	result->cond = makeTsqlExpr(ctx->search_condition(), true);
	
	return result;
}

void *
makePrintStmt(TSqlParser::Print_statementContext *ctx)
{
	PLtsql_stmt_print *result = (PLtsql_stmt_print *) palloc0(sizeof(*result));

	result->cmd_type = PLTSQL_STMT_PRINT;
	result->exprs = list_make1(makeTsqlExpr(ctx->expression(), true));

	return result;
}

void *
makeRaiseErrorStmt(TSqlParser::Raiseerror_statementContext *ctx)
{
	PLtsql_stmt_raiserror *result = (PLtsql_stmt_raiserror *) palloc0(sizeof(*result));

	result->cmd_type = PLTSQL_STMT_RAISERROR;
	result->lineno   = getLineNo(ctx);
	result->params   = NIL;
	result->paramno  = 3;
	result->log      = false;
	result->nowait   = false;
	result->seterror = false;

	// msg, severity, state
	result->params = lappend(result->params, makeTsqlExpr(ctx->msg->getText(), true));
	result->params = lappend(result->params, makeTsqlExpr(ctx->severity, true));
	result->params = lappend(result->params, makeTsqlExpr(ctx->state, true));

	// additional arguments
	if (ctx->argument.size() > 20)
		throw PGErrorWrapperException(ERROR, ERRCODE_SYNTAX_ERROR, "Too many substitution parameters for RAISERROR. Cannot exceed 20 substitution parameters.", getLineAndPos(ctx));
	
	if(does_msg_exceeds_params_limit(ctx->msg->getText()))
	{
		throw PGErrorWrapperException(ERROR, ERRCODE_SYNTAX_ERROR, "Message text expects more than the maximum number of arguments (20).", getLineAndPos(ctx));
	}

	for (auto arg : ctx->argument)
	{
		result->params = lappend(result->params, makeTsqlExpr(arg->getText(), true));
		result->paramno++;
	}

	// WITH ...
	if (ctx->WITH())
	{
		for (auto raiseerror_option : ctx->raiseerror_option())
		{
			if (pg_strcasecmp(raiseerror_option->getText().c_str(), "LOG") == 0)
			{
				result->log = true;
				ereport(NOTICE,
						(errcode(ERRCODE_FEATURE_NOT_SUPPORTED),
						 errmsg("The LOG option is currently ignored.")));
			}
			else if (pg_strcasecmp(raiseerror_option->getText().c_str(), "NOWAIT") == 0)
				result->nowait = true;
			else if (pg_strcasecmp(raiseerror_option->getText().c_str(), "SETERROR") == 0)
				result->seterror = true;
			else
				Assert(0);
		}
	}

	return result;
}

PLtsql_stmt *
makeInitializer(PLtsql_variable *var, TSqlParser::ExpressionContext *val)
{
	PLtsql_stmt_assign *result = (PLtsql_stmt_assign *) palloc0(sizeof(*result));

	result->cmd_type = PLTSQL_STMT_ASSIGN;
	result->lineno   = 0;
	result->varno    = var->dno;
	result->expr     = makeTsqlExpr(val, true);

	// We've created an assignment statement out of the
	// initializer.  Now we want to attach that to the
	// initializer list for the function/procedure/batch.
	//
	// Note that for TSQL, we don't attach this initializer
	// the nearest enclosing block - variables are scoped
	// to the function/procedure/batch.

	//rootInitializers = lappend(rootInitializers, result);
	
	return (PLtsql_stmt *) result;
}


std::vector<PLtsql_stmt *>
makeDeclareStmt(TSqlParser::Declare_statementContext *ctx)
{
	std::vector<PLtsql_stmt *> result;

	// NOTE: This function returns nullptr if no initializer.
	//       otherwise, it will return assign_stmt for each
	//       declared variables as a vector.
	//
	//       Please note that we should keep the order of
	//       statement becaue initializer can be a function or
	//       global variable so they can be affected by
	//       preceeding statements. That's the reason why
	//       we don't use rootInitializer any more.

	if (ctx->LOCAL_ID() && ctx->table_type_definition())
	{
		std::string nameStr = ::getFullText(ctx->LOCAL_ID());
		std::string typeStr = ::getFullText(ctx->table_type_definition());
		const char *name = downcase_truncate_identifier(nameStr.c_str(), nameStr.length(), true);
		check_dup_declare(name);
		PLtsql_type *type = parse_datatype(typeStr.c_str(), 0);
		if (type->atttypmod == -1 && is_tsql_any_char_datatype(type->typoid))
		{
			std::string newTypeStr = typeStr + "(1)"; /* in T-SQL, length-less (N)(VAR)CHAR's length is treated as 1 */
			type = parse_datatype(newTypeStr.c_str(), 0);
		}

		PLtsql_variable *var = pltsql_build_variable(name, 0, type, true);

		result.push_back(makeDeclTableStmt(var, type, getLineNo(ctx)));
	}
	else
	{
		for (TSqlParser::Declare_localContext *local : ctx->loc)
		{
			// FIXME: handle collation associated with data type

			std::string nameStr = ::getFullText(local->LOCAL_ID());
			const char *name = downcase_truncate_identifier(nameStr.c_str(), nameStr.length(), true);
			check_dup_declare(name);

			PLtsql_variable *var = nullptr;

			if (local->data_type()->CURSOR())
			{
				// cursor datatype needs a special build process
				var = (PLtsql_variable *) build_cursor_variable(name, getLineNo(local));
			}
			else
			{
				std::string typeStr = ::getFullText(local->data_type());
				PLtsql_type *type = parse_datatype(typeStr.c_str(), 0);  // FIXME: the second arg should be 'location'
				if (type->atttypmod == -1 && is_tsql_any_char_datatype(type->typoid))
				{
					std::string newTypeStr = typeStr + "(1)"; /* in T-SQL, length-less (N)(VAR)CHAR's length is treated as 1 */
					type = parse_datatype(newTypeStr.c_str(), 0);
				}
				else if (is_tsql_text_ntext_or_image_datatype(type->typoid))
				{
					throw PGErrorWrapperException(ERROR, ERRCODE_DATATYPE_MISMATCH, "The text, ntext, and image data types are invalid for local variables.", getLineAndPos(local->data_type()));
				}

				var = pltsql_build_variable(name, 0, type, true);

				if (var->dtype == PLTSQL_DTYPE_TBL)
					result.push_back(makeDeclTableStmt(var, type, getLineNo(ctx)));
				else if (local->expression())
					result.push_back(makeInitializer(var, local->expression()));
			}
		}
	}

	return result;
}

static PLtsql_stmt *
makeDeclTableStmt(PLtsql_variable *var, PLtsql_type *type, int lineno)
{
	Assert(var->dtype == PLTSQL_DTYPE_TBL);

	PLtsql_stmt_decl_table *result = (PLtsql_stmt_decl_table *) palloc0(sizeof(*result));
	result->cmd_type = PLTSQL_STMT_DECL_TABLE;
	result->lineno = lineno;
	result->dno = var->dno;
	result->tbltypname = NULL;
	result->coldef = NULL;

	if (type->origtypname && type->origtypname->names)
		result->tbltypname = pstrdup(NameListToQuotedString(type->origtypname->names));

	if (type->coldef)
		result->coldef = pstrdup(type->coldef);

	return (PLtsql_stmt *) result;
}

// The following node types contain a vector of statements
//
//	* Tsql_fileContext
//	* Block_statementContext
//  * If_statementContext
//	* Try_catch_statementContext
//	Create_or_alter_procedureContext
/// Create_or_alter_triggerContext
//  Create_or_alter_dml_triggerContext
//  Create_or_alter_ddl_triggerContext
//	Func_body_returns_tableContext
//	Func_body_returns_scalarContext


PLtsql_stmt *
makeCfl(TSqlParser::Cfl_statementContext *ctx, tsqlBuilder &builder)
{
	void *result = nullptr;
	
	if (ctx->block_statement())
		result = makeBlockStmt(ctx->block_statement(), builder);
	else if (ctx->break_statement())
		result = makeBreakStmt(ctx->break_statement());
	else if (ctx->continue_statement())
		result = makeContinueStmt(ctx->continue_statement());
	else if (ctx->goto_statement())
		result = makeGotoStmt(ctx->goto_statement());
	else if (ctx->if_statement())
		result = makeIfStmt(ctx->if_statement());
	else if (ctx->return_statement())
		result = makeReturnStmt(ctx->return_statement());
	else if (ctx->throw_statement())
		result = makeThrowStmt(ctx->throw_statement());
	else if (ctx->try_catch_statement())
		result = makeTryCatchStmt(ctx->try_catch_statement());
	else if (ctx->waitfor_statement())
		result = makeWaitForStmt(ctx->waitfor_statement());
	else if (ctx->while_statement())
		result = makeWhileStmt(ctx->while_statement());
	else if (ctx->print_statement())
		result = makePrintStmt(ctx->print_statement());
	else if (ctx->raiseerror_statement())
		result = makeRaiseErrorStmt(ctx->raiseerror_statement());

	attachPLtsql_fragment(ctx, (PLtsql_stmt *) result);
	
	return (PLtsql_stmt *) result;
}

PLtsql_stmt *
makeSQL(ParserRuleContext *ctx)
{
	PLtsql_stmt *result;
	result = makeExecSql(ctx);

	attachPLtsql_fragment(ctx, result);
	
	return result;
}

static bool is_valid_set_option(std::string val)
{
	/* ON/OFF option and other special options (i.e. TRANSACTION ISOLATION LEVEL) are not incldued in this function because they are handled by grammar */
	return (pg_strcasecmp("DATEFIRST", val.c_str()) == 0) ||
		(pg_strcasecmp("DATEFORMAT", val.c_str()) == 0) ||
		(pg_strcasecmp("DEADLOCK_PRIORITY", val.c_str()) == 0) ||
		(pg_strcasecmp("LOCK_TIMEOUT", val.c_str()) == 0) ||
		(pg_strcasecmp("CONTEXT_INFO", val.c_str()) == 0) ||
		(pg_strcasecmp("LANGUAGE", val.c_str()) == 0) ||
		(pg_strcasecmp("QUERY_GOVERNOR_COST_LIMIT", val.c_str()) == 0);
}

PLtsql_stmt *
makeSetStatement(TSqlParser::Set_statementContext *ctx, tsqlBuilder &builder)
{

	auto *expr = ctx->expression();
	auto *localID = ctx->LOCAL_ID();
	
	if (expr && localID)
	{
		PLtsql_stmt_assign *result = (PLtsql_stmt_assign *) palloc0(sizeof(*result));

		auto targetText = ::getFullText(localID);
		int dno = check_assignable(localID);

		PLwdatum wdatum;
		PLword word;

		char *target = pstrdup(targetText.c_str());
		pltsql_parse_word(target, target, &wdatum, &word);
		
		result->cmd_type = PLTSQL_STMT_ASSIGN;
		result->lineno   = getLineNo(ctx);
		result->varno    = dno;
		result->expr     = makeTsqlExpr(expr, true);

		if (ctx->assignment_operator())
		{
			tree::TerminalNode *anode = nullptr;
			if (ctx->assignment_operator()->PLUS_ASSIGN())
				anode = ctx->assignment_operator()->PLUS_ASSIGN();
			else if (ctx->assignment_operator()->MINUS_ASSIGN())
				anode = ctx->assignment_operator()->MINUS_ASSIGN();
			else if (ctx->assignment_operator()->MULT_ASSIGN())
				anode = ctx->assignment_operator()->MULT_ASSIGN();
			else if (ctx->assignment_operator()->DIV_ASSIGN())
				anode = ctx->assignment_operator()->DIV_ASSIGN();
			else if (ctx->assignment_operator()->MOD_ASSIGN())
				anode = ctx->assignment_operator()->MOD_ASSIGN();
			else if (ctx->assignment_operator()->AND_ASSIGN())
				anode = ctx->assignment_operator()->AND_ASSIGN();
			else if (ctx->assignment_operator()->XOR_ASSIGN())
				anode = ctx->assignment_operator()->XOR_ASSIGN();
			else if (ctx->assignment_operator()->OR_ASSIGN())
				anode = ctx->assignment_operator()->OR_ASSIGN();
			else
				Assert(0);

			/*
			 * Now replace the query (new->expr->query) with a new
			 * form that eliminates the complex assignment operator.
			 *
			 * In other words, change the query from:
			 *    SET @var ^= 5 - 1
			 * to
			 *    SET @var = "@var" ^ (5 -1)
			 */
			StringInfoData new_query;
			initStringInfo(&new_query);
			appendStringInfo(&new_query, "SELECT \"%s\" %s (%s)", target, rewrite_assign_operator(anode), result->expr->query + sizeof("SELECT"));
			result->expr->query = new_query.data;
		}

		return (PLtsql_stmt *) result;
	}
	else if (ctx->CURSOR())
	{
		PLtsql_stmt_assign *result = (PLtsql_stmt_assign *) palloc0(sizeof(*result));
		result->cmd_type = PLTSQL_STMT_ASSIGN;
		result->lineno = getLineNo(ctx);

		auto targetText = ::getFullText(localID);
		result->varno = lookup_cursor_variable(targetText.c_str())->dno;

		/* Generate cursor name based on pointer of PLtsql_stmt_assign since it is unique until procedure is dropped */
		StringInfoData ds;
		initStringInfo(&ds);
		appendStringInfo(&ds, "%s##sys_gen##%p", targetText.c_str(), (void *) result);
		PLtsql_var *curvar = build_cursor_variable(ds.data, getLineNo(ctx));

		int cursor_option = 0;
		for (auto pctx : ctx->declare_cursor_options())
			cursor_option = read_extended_cursor_option(pctx, cursor_option);

		TSqlParser::Select_statement_standaloneContext *sctx = ctx->select_statement_standalone();
		Assert(sctx);

		auto expr = makeTsqlExpr(sctx, false);

		PLtsql_expr_query_mutator mutator(expr, sctx);
		process_select_statement_standalone(sctx, &mutator, builder);
		add_rewritten_query_fragment_to_mutator(&mutator);
		mutator.run();

		curvar->cursor_explicit_expr = expr;
		curvar->cursor_explicit_argrow = -1;
		curvar->cursor_options = CURSOR_OPT_FAST_PLAN | cursor_option | PGTSQL_CURSOR_ANONYMOUS;
		curvar->isconst = true;

		resetStringInfo(&ds);
		appendStringInfo(&ds, "\"%s\"", curvar->refname);
		PLtsql_expr *new_curvar_expr = makeTsqlExpr(ds.data, true);
		new_curvar_expr->query = pstrdup(curvar->default_val->query);
		new_curvar_expr->ns = pltsql_ns_top();

		result->expr = new_curvar_expr;

		return (PLtsql_stmt *) result;
	}
	else if (ctx->set_special())
	{
		// Relaying set statement to main parser by default.
		// Please note that, internally backend parser adds a prefix "babelfish_pgsql.".
		// If the invalid set-option is used, as it is a qualifed SET-option, SET statement will not fail and add a placeholder variable. (please see find_option())
		TSqlParser::Set_specialContext *set_special_ctx = static_cast<TSqlParser::Set_specialContext*> (ctx->set_special());

		if (set_special_ctx->set_on_off_option().size() > 1)
		{
			PLtsql_stmt_execsql *stmt = (PLtsql_stmt_execsql *) palloc0(sizeof(PLtsql_stmt_execsql));
			std::string query;
			for (auto option : set_special_ctx->set_on_off_option())
			{
				query += "SET ";
				query += getFullText(option);
				query += " ";
				query += getFullText(set_special_ctx->on_off());
				query += "; ";

				if (option->PARSEONLY())
				{
					if (pg_strcasecmp("on", getFullText(set_special_ctx->on_off()).c_str()) == 0)
					{
						pltsql_parseonly = true;
					}
					else if (pg_strcasecmp("off", getFullText(set_special_ctx->on_off()).c_str()) == 0)
					{
						pltsql_parseonly = false;
					}
				}
			}

			if (query.empty())
				return nullptr;

			stmt->cmd_type = PLTSQL_STMT_EXECSQL;
			stmt->lineno = getLineNo(ctx);
			stmt->sqlstmt = makeTsqlExpr(query, false);
			stmt->into = false;
			stmt->strict = false;
			stmt->target = NULL;
			stmt->need_to_push_result = false;
			stmt->is_tsql_select_assign_stmt = false;
			stmt->insert_exec = false;

			attachPLtsql_fragment(ctx, (PLtsql_stmt *) stmt);
			return (PLtsql_stmt *) stmt;
		}
		else if (set_special_ctx->set_on_off_option().size() == 1)
		{
			auto option = set_special_ctx->set_on_off_option().front();
			if (option->BABELFISH_SHOWPLAN_ALL() || (option->SHOWPLAN_ALL() && escape_hatch_showplan_all == EH_IGNORE))
				return makeSetExplainModeStatement(ctx, true);
			// PARSEONLY is handled at parse time.
			if (option->PARSEONLY())
			{
				if (pg_strcasecmp("on", getFullText(set_special_ctx->on_off()).c_str()) == 0)
				{
					pltsql_parseonly = true;
				}
				else if (pg_strcasecmp("off", getFullText(set_special_ctx->on_off()).c_str()) == 0)
				{
					pltsql_parseonly = false;
				}
			}

			return makeSQL(ctx);
		}
		else if (!set_special_ctx->id().empty())
		{
			// invalid SET-option will be ignored in backend. We have to figure out it is a valid SET-option or not here.
			// we don't have a detaield grammar for valid set option. check it with string comparison.
			std::string val = getFullText(set_special_ctx->id().front());
			if (!is_valid_set_option(val))
			{
				throw PGErrorWrapperException(ERROR, ERRCODE_SYNTAX_ERROR, format_errmsg("unrecognized configuration parameter: %s", val.c_str()), getLineAndPos(set_special_ctx->id().front()));
			}
			return makeSQL(ctx);
		}
		else if (set_special_ctx->OFFSETS())
			return nullptr;
		else if (set_special_ctx->STATISTICS())
		{
			for (auto kw : set_special_ctx->set_statistics_keyword())
			{
				if (kw->PROFILE() && escape_hatch_showplan_all == EH_IGNORE)
					return makeSetExplainModeStatement(ctx, false);
			}
			return nullptr;
		}
		else if (set_special_ctx->BABELFISH_STATISTICS() && set_special_ctx->PROFILE())
			return makeSetExplainModeStatement(ctx, false);
		else
			return makeSQL(ctx);
	}
	else
		return nullptr;
}

PLtsql_stmt *
makeSetExplainModeStatement(TSqlParser::Set_statementContext *ctx, bool is_explain_only)
{
	TSqlParser::Set_specialContext *set_special_ctx;
	PLtsql_stmt_set_explain_mode *stmt;
	std::string on_off;
	size_t len;

	set_special_ctx = static_cast<TSqlParser::Set_specialContext*> (ctx->set_special());
	if (!set_special_ctx)
		return nullptr;

	stmt = (PLtsql_stmt_set_explain_mode *) palloc0(sizeof(PLtsql_stmt_set_explain_mode));
	on_off = getFullText(set_special_ctx->on_off());
	len = on_off.length();

	stmt->cmd_type = PLTSQL_STMT_SET_EXPLAIN_MODE;
	stmt->lineno = getLineNo(ctx);
	stmt->query = pstrdup(getFullText(ctx).c_str());
	if (is_explain_only)
	{
		stmt->is_explain_only = true;
		stmt->is_explain_analyze = false;
	}
	else
	{
		stmt->is_explain_only = false;
		stmt->is_explain_analyze = true;
	}

	if (pg_strncasecmp(on_off.c_str(), "on", len) == 0)
		stmt->val = true;
	else if (pg_strncasecmp(on_off.c_str(), "off", len) == 0)
		stmt->val = false;
	else
		return nullptr;

	attachPLtsql_fragment(ctx, (PLtsql_stmt *) stmt);
	return (PLtsql_stmt *) stmt;
}

PLtsql_stmt *
makeInsertBulkStatement(TSqlParser::Dml_statementContext *ctx)
{
	PLtsql_stmt_insert_bulk *stmt = (PLtsql_stmt_insert_bulk *) palloc0(sizeof(*stmt));
	TSqlParser::Bulk_insert_statementContext *bulk_ctx = ctx->bulk_insert_statement();
	std::vector<TSqlParser::Insert_bulk_column_definitionContext *> column_list = bulk_ctx->insert_bulk_column_definition();
	std::vector<TSqlParser::Bulk_insert_optionContext *> option_list = bulk_ctx->bulk_insert_option();

	std::string table_name;
	std::string schema_name;
	std::string db_name;
	stmt->column_refs = NIL;

	if (!bulk_ctx)
	{
		return nullptr;
	}

	stmt->cmd_type = PLTSQL_STMT_INSERT_BULK;
	if (bulk_ctx->ddl_object())
	{
		if (bulk_ctx->ddl_object()->local_id())
		{
			table_name = ::getFullText(bulk_ctx->ddl_object()->local_id()).c_str();
		}
		else if (bulk_ctx->ddl_object()->full_object_name())
		{
			if (bulk_ctx->ddl_object()->full_object_name()->object_name)
				table_name = stripQuoteFromId(bulk_ctx->ddl_object()->full_object_name()->object_name);
			if (bulk_ctx->ddl_object()->full_object_name()->schema)
				schema_name = stripQuoteFromId(bulk_ctx->ddl_object()->full_object_name()->schema);
			if (bulk_ctx->ddl_object()->full_object_name()->database)
				db_name = stripQuoteFromId(bulk_ctx->ddl_object()->full_object_name()->database);
		}
		if (!table_name.empty())
		{
			stmt->table_name = pstrdup(downcase_truncate_identifier(table_name.c_str(), table_name.length(), true));
		}
		if (!schema_name.empty())
		{
			stmt->schema_name = pstrdup(downcase_truncate_identifier(schema_name.c_str(), schema_name.length(), true));
		}
		if (!db_name.empty())
		{
			stmt->db_name = pstrdup(downcase_truncate_identifier(db_name.c_str(), db_name.length(), true));
		}

		/* create a list of columns to insert into */
		if (!column_list.empty())
		{
			for (size_t i = 0; i < column_list.size(); i++)
			{
				std::string column_refs;
				column_refs = ::stripQuoteFromId(column_list[i]->simple_column_name()->id());
				if (!column_refs.empty())
					stmt->column_refs = lappend(stmt->column_refs , pstrdup(downcase_truncate_identifier(column_refs.c_str(), column_refs.length(), true)));
			}
		}

		if (!option_list.empty())
		{
			for (size_t i = 0; i < option_list.size(); i++)
			{
				if (option_list[i]->ORDER())
					throw PGErrorWrapperException(ERROR, ERRCODE_FEATURE_NOT_SUPPORTED, "insert bulk option order is not yet supported in babelfish", getLineAndPos(bulk_ctx->WITH()));

				else if (pg_strcasecmp("ROWS_PER_BATCH", ::getFullText(option_list[i]->id()).c_str()) == 0)
				{
					if (option_list[i]->expression())
						stmt->rows_per_batch = pstrdup(::getFullText(option_list[i]->expression()).c_str());
					else
						throw PGErrorWrapperException(ERROR, ERRCODE_SYNTAX_ERROR, format_errmsg("incorrect syntax near %s",
													::getFullText(option_list[i]->id()).c_str()),
													getLineAndPos(option_list[i]->expression()));
				}
				else if (pg_strcasecmp("KILOBYTES_PER_BATCH", ::getFullText(option_list[i]->id()).c_str()) == 0)
				{
					if (option_list[i]->expression())
						stmt->kilobytes_per_batch = pstrdup(::getFullText(option_list[i]->expression()).c_str());
					else
						throw PGErrorWrapperException(ERROR, ERRCODE_SYNTAX_ERROR, format_errmsg("incorrect syntax near %s",
													::getFullText(option_list[i]->id()).c_str()),
													getLineAndPos(option_list[i]->expression()));
				}
				else if (pg_strcasecmp("KEEP_NULLS", ::getFullText(option_list[i]->id()).c_str()) == 0)
					stmt->keep_nulls = true;

				else if (pg_strcasecmp("CHECK_CONSTRAINTS", ::getFullText(option_list[i]->id()).c_str()) == 0)
					throw PGErrorWrapperException(ERROR, ERRCODE_FEATURE_NOT_SUPPORTED, "insert bulk option check_constraints is not yet supported in babelfish", getLineAndPos(bulk_ctx->WITH()));

				else if (pg_strcasecmp("FIRE_TRIGGERS", ::getFullText(option_list[i]->id()).c_str()) == 0)
					throw PGErrorWrapperException(ERROR, ERRCODE_FEATURE_NOT_SUPPORTED, "insert bulk option fire_triggers is not yet supported in babelfish", getLineAndPos(bulk_ctx->WITH()));

				else if (pg_strcasecmp("TABLOCK", ::getFullText(option_list[i]->id()).c_str()) == 0)
					throw PGErrorWrapperException(ERROR, ERRCODE_FEATURE_NOT_SUPPORTED, "insert bulk option tablock is not yet supported in babelfish", getLineAndPos(bulk_ctx->WITH()));

				else
					throw PGErrorWrapperException(ERROR, ERRCODE_SYNTAX_ERROR, format_errmsg("invalid insert bulk option %s", ::getFullText(option_list[i]->id()).c_str()), getLineAndPos(bulk_ctx->WITH()));
			}
		}
	}

	attachPLtsql_fragment(ctx, (PLtsql_stmt *) stmt);
	return (PLtsql_stmt *) stmt;
}

PLtsql_stmt *
makeExecuteStatement(TSqlParser::Execute_statementContext *ctx)
{
	TSqlParser::Execute_bodyContext *body = ctx->execute_body();
	Assert(body);

	if (body->LR_BRACKET()) /* execute a character string */
	{
		PLtsql_stmt_exec_batch *result = (PLtsql_stmt_exec_batch *) palloc0(sizeof(*result));
		result->cmd_type = PLTSQL_STMT_EXEC_BATCH;
		result->lineno = getLineNo(ctx);

		std::vector<TSqlParser::Execute_var_stringContext *> exec_strings = body->execute_var_string();
		std::stringstream ss;
		if (!exec_strings.empty())
		{
			ss << ::getFullText(exec_strings[0]);
			for (size_t i = 1; i < exec_strings.size(); i++)
			{
				ss << " + " << ::getFullText(exec_strings[i]);
			}
		}
		std::string expr_query = ss.str();
		result->expr = makeTsqlExpr(expr_query, true);
		
		return (PLtsql_stmt *) result;
	}
	else /* execute a stored procedure or function */
	{
		std::string func_proc_name;
		TSqlParser::Execute_statement_argContext *func_proc_args = body->execute_statement_arg();
		bool is_cross_db = false;
		std::string proc_name;
		std::string schema_name;
		std::string db_name;

		if (body->func_proc_name_server_database_schema())
		{
			func_proc_name = ::getFullText(body->func_proc_name_server_database_schema());
			if (body->func_proc_name_server_database_schema()->database)
			{
				db_name = stripQuoteFromId(body->func_proc_name_server_database_schema()->database);
				if (!string_matches(db_name.c_str(), get_cur_db_name()))
				is_cross_db = true;
			}
			if (body->func_proc_name_server_database_schema()->schema)
				schema_name = stripQuoteFromId(body->func_proc_name_server_database_schema()->schema);
			if (body->func_proc_name_server_database_schema()->procedure)
				proc_name = stripQuoteFromId(body->func_proc_name_server_database_schema()->procedure);
		}
		else 
		{
			/* LOCAL_ID can be placed on return_status and/or proc_var. choose the corresponding index, depending on whether return_status if exists or not. */
			Assert(body->proc_var);
			func_proc_name = ::getFullText(body->return_status ? body->LOCAL_ID()[1] : body->LOCAL_ID()[0]);
		}
		Assert(!func_proc_name.empty());
	
		int lineno = getLineNo(ctx);
		int return_code_dno = -1;

		auto *localID = body->return_status ? body->LOCAL_ID()[0] : nullptr;
		if (localID)
			return_code_dno = getVarno(localID);

		if (is_sp_proc(func_proc_name))
			return makeSpStatement(func_proc_name, func_proc_args, lineno, return_code_dno);

		PLtsql_stmt_exec *result = (PLtsql_stmt_exec *) palloc0(sizeof(*result));
		result->cmd_type = PLTSQL_STMT_EXEC;
		result->lineno = lineno;
		result->is_call = true;
		result->return_code_dno = return_code_dno;
		result->paramno = 0;
		result->params = NIL;
		// record whether stmt is cross-db
		if (is_cross_db)
			result->is_cross_db = true;

		if (!proc_name.empty())
		{
			result->proc_name = pstrdup(downcase_truncate_identifier(proc_name.c_str(), proc_name.length(), true));
		}
		if (!schema_name.empty())
		{
			result->schema_name = pstrdup(downcase_truncate_identifier(schema_name.c_str(), schema_name.length(), true));
		}
		if (!db_name.empty())
	 	{
			result->db_name = pstrdup(downcase_truncate_identifier(db_name.c_str(), db_name.length(), true));
	 	}

		if (func_proc_args)
		{
			std::vector<tsql_exec_param *> params;
			makeSpParams(func_proc_args, params);

			for (size_t i = 0; i < params.size(); i++) 
			{
				result->params = lappend(result->params, params[i]);
				result->paramno++;
			}
		}

		std::string rewritten_name = "";
		if (body->func_proc_name_server_database_schema())
		{
			// rewrite func/proc name if database/schema is omitted (i.e. EXEC ..proc1)
			GetCtxFunc<TSqlParser::Func_proc_name_server_database_schemaContext *> getDatabase = [](TSqlParser::Func_proc_name_server_database_schemaContext *o) { return o->database; };
			GetCtxFunc<TSqlParser::Func_proc_name_server_database_schemaContext *> getSchema = [](TSqlParser::Func_proc_name_server_database_schemaContext *o) { return o->schema; };
			rewritten_name = rewrite_object_name_with_omitted_db_and_schema_name(body->func_proc_name_server_database_schema(), getDatabase, getSchema);
		}

		std::stringstream ss;
		std::string name = (!rewritten_name.empty() ? rewritten_name : func_proc_name);
		// Rewrite proc name to sp_* if the schema is "dbo" and proc name starts with "sp_"
		if (pg_strncasecmp(name.c_str(), "dbo.sp_", 6) == 0)
			name.erase(name.begin() + 0, name.begin() + 4);
		ss << "EXEC " << name;
		if (func_proc_args)
			ss << " " << ::getFullText(func_proc_args);
		std::string expr_query = ss.str();
		result->expr = makeTsqlExpr(expr_query, false);

		return (PLtsql_stmt *) result;
	}
}

PLtsql_stmt *
makeDeclareCursorStatement(TSqlParser::Declare_cursorContext *ctx)
{
	Assert(ctx->cursor_name());
	std::string cursor_name = ::getFullText(ctx->cursor_name());

	PLtsql_var *curvar = nullptr;
	PLtsql_nsitem *nse = pltsql_ns_lookup(pltsql_ns_top(), false, cursor_name.c_str(), nullptr, nullptr, nullptr);
	if (nse)
	{
		// Unlike other variable, cursor variable can be declared multiple times in a batch.
		// In compilation time, we should make them refer to the same variable so that in runtime, duplicate declaration will be judged to whether valid or not.
		curvar = (PLtsql_var *) pltsql_Datums[nse->itemno];
	}
	else
	{
		curvar = build_cursor_variable(cursor_name.c_str(), getLineNo(ctx));
	}

	int cursor_option = 0;
	for (auto pctx : ctx->declare_cursor_options())
			cursor_option = read_extended_cursor_option(pctx, cursor_option);

	/* ANSI grammar */
	if (ctx->SCROLL())
	{
		if (cursor_option != 0)
			throw PGErrorWrapperException(ERROR, ERRCODE_FEATURE_NOT_SUPPORTED, "mixture of ISO syntax and T-SQL extended syntax", getLineAndPos(ctx->SCROLL()));
		else
			cursor_option |= CURSOR_OPT_SCROLL;
	}

	if (ctx->READ() && ctx->ONLY())
	{
		if (cursor_option & TSQL_CURSOR_OPT_READ_ONLY)
			throw PGErrorWrapperException(ERROR, ERRCODE_FEATURE_NOT_SUPPORTED, "both READ_ONLY and FOR READ ONLY cannot be specified on a cursor declaration", getLineAndPos(ctx->READ()));

		// note: SCROLL_LOCKS and OPTIMISTIC is not supported. so unsupported-feature error should be thrown already.
		if (cursor_option & TSQL_CURSOR_OPT_SCROLL_LOCKS)
			throw PGErrorWrapperException(ERROR, ERRCODE_FEATURE_NOT_SUPPORTED, "both SCROLL_LOCKS and FOR READ ONLY cannot be specified on a cursor declaration", getLineAndPos(ctx->READ()));
		if (cursor_option & TSQL_CURSOR_OPT_OPTIMISTIC)
			throw PGErrorWrapperException(ERROR, ERRCODE_FEATURE_NOT_SUPPORTED, "both OPTIMISTIC and FOR READ ONLY cannot be specified on a cursor declaration", getLineAndPos(ctx->READ()));
	}

	/*
	 * Other than pl/pgsql, T-SQL can distinguish a constant cursor (DECLARE CURSOR FOR QUERY)
	 * from a cursor variable (DECLARE @curvar CURSOR; SET @curvar = CURSOR FOR query).
	 * if query is given at declaration, mark it as constant.
	 * It is not assignable and it will affect cursor system function such as CURSOR_STATUS
	 */
	TSqlParser::Select_statement_standaloneContext *sctx = ctx->select_statement_standalone();
	if (sctx)
	{
		auto expr = makeTsqlExpr(sctx, false);
		curvar->cursor_explicit_expr = expr;
		curvar->cursor_explicit_argrow = -1;
		curvar->isconst = true;
	}

	PLtsql_stmt_decl_cursor *result = (PLtsql_stmt_decl_cursor *) palloc0(sizeof(PLtsql_stmt_decl_cursor));
	result->cmd_type = PLTSQL_STMT_DECL_CURSOR;
	result->lineno = getLineNo(ctx);
	result->curvar = curvar->dno;
	result->cursor_explicit_expr = curvar->cursor_explicit_expr;
	result->cursor_options = CURSOR_OPT_FAST_PLAN | cursor_option;

	return (PLtsql_stmt *) result;
}

PLtsql_stmt *
makeOpenCursorStatement(TSqlParser::Cursor_statementContext *ctx)
{
	Assert(ctx->OPEN());

	if (ctx->GLOBAL())
		throw PGErrorWrapperException(ERROR, ERRCODE_FEATURE_NOT_SUPPORTED, "GLOBAL CURSOR is not supported yet", getLineAndPos(ctx->GLOBAL()));

	PLtsql_stmt_open *result = (PLtsql_stmt_open *) palloc0(sizeof(PLtsql_stmt_open));
	result->cmd_type = PLTSQL_STMT_OPEN;
	result->lineno = getLineNo(ctx);
	result->curvar = -1;
	result->cursor_options = CURSOR_OPT_FAST_PLAN;

	auto targetText = ::getFullText(ctx->cursor_name());
	result->curvar = lookup_cursor_variable(targetText.c_str())->dno;

	return (PLtsql_stmt *) result;
}

PLtsql_stmt *
makeFetchCurosrStatement(TSqlParser::Fetch_cursorContext *ctx)
{
	PLtsql_stmt_fetch *result = (PLtsql_stmt_fetch *) palloc(sizeof(PLtsql_stmt_fetch));
	result->cmd_type = PLTSQL_STMT_FETCH;
	result->lineno = getLineNo(ctx);
	result->target = NULL;
	result->is_move = false;
	/* set direction defaults: */
	result->direction = FETCH_FORWARD;
	result->how_many = 1;
	result->expr = NULL;
	result->returns_multiple_rows = false;

	/* cursor_name */
	auto targetText = ::getFullText(ctx->cursor_name());
	result->curvar = lookup_cursor_variable(targetText.c_str())->dno;

	/* fetch option */
	if (ctx->NEXT()) {
		result->direction = FETCH_FORWARD;
	} else if (ctx->PRIOR()) {
		result->direction = FETCH_BACKWARD;
	} else if (ctx->FIRST()) {
		result->direction = FETCH_ABSOLUTE;
	} else if (ctx->LAST()) {
		result->direction = FETCH_ABSOLUTE;
		result->how_many = -1;
	} else if (ctx->ABSOLUTE()) {
		result->direction = FETCH_ABSOLUTE;
		result->expr = makeTsqlExpr(ctx->expression(), true);
	} else if (ctx->RELATIVE()) {
		result->direction = FETCH_RELATIVE;
		result->expr = makeTsqlExpr(ctx->expression(), true);
	} else {
		/* use default */
	}


	/* target handling: we'll do similar thing with read_into_scalar_list() */

	auto localIDs = ctx->LOCAL_ID();
	if (localIDs.empty()) /* no target */
		return (PLtsql_stmt *) result;

	if (localIDs.size() > 1024)
		throw PGErrorWrapperException(ERROR, ERRCODE_PROGRAM_LIMIT_EXCEEDED, "too many INTO variables specified", getLineAndPos(ctx->LOCAL_ID()[0]));

	PLtsql_row *row = (PLtsql_row *) palloc(sizeof(PLtsql_row));
	row->dtype = PLTSQL_DTYPE_ROW;
	row->refname = pstrdup("*internal*");
	row->lineno = getLineNo(ctx);
	row->rowtupdesc = NULL;
	row->nfields = localIDs.size();
	row->fieldnames = (char **) palloc(sizeof(char *) * row->nfields);
	row->varnos = (int *) palloc(sizeof(int) * row->nfields);

	for (size_t i=0; i<localIDs.size(); ++i)
	{
		targetText = ::getFullText(localIDs[i]);
		PLtsql_nsitem *nse = pltsql_ns_lookup(pltsql_ns_top(), false, targetText.c_str(), nullptr, nullptr, nullptr);
		if (nse)
		{
			if (nse->itemtype == PLTSQL_NSTYPE_REC ||
			    nse->itemtype == PLTSQL_NSTYPE_TBL)
			{
				throw PGErrorWrapperException(ERROR, ERRCODE_FEATURE_NOT_SUPPORTED, "FETCH into non-scalar type is not supported yet", getLineAndPos(localIDs[i]));
			}
			else if (nse->itemtype == PLTSQL_NSTYPE_VAR)
			{
				PLtsql_var *var = (PLtsql_var *) pltsql_Datums[nse->itemno];
				if (is_tsql_text_ntext_or_image_datatype(var->datatype->typoid))
					throw PGErrorWrapperException(ERROR, ERRCODE_DATATYPE_MISMATCH, "Cannot fetch into text, ntext, and image variables.", getLineAndPos(localIDs[i]));
			}
			/* please refer to read_into_scalar_list */
			row->fieldnames[i] = pstrdup(targetText.c_str());
			row->varnos[i] = nse->itemno;
		}
		else
			throw PGErrorWrapperException(ERROR, ERRCODE_SYNTAX_ERROR, format_errmsg("\"%s\" is not a known variable", targetText.c_str()), getLineAndPos(localIDs[i]));
	}

	pltsql_adddatum((PLtsql_datum *)row);
	result->target = (PLtsql_variable *) row;

	return (PLtsql_stmt *) result;
}

PLtsql_stmt *
makeCloseCursorStatement(TSqlParser::Cursor_statementContext *ctx)
{
	Assert(ctx->CLOSE());

	if (ctx->GLOBAL())
		throw PGErrorWrapperException(ERROR, ERRCODE_FEATURE_NOT_SUPPORTED, "GLOBAL CURSOR is not supported yet", getLineAndPos(ctx->GLOBAL()));

	PLtsql_stmt_close *result = (PLtsql_stmt_close *) palloc0(sizeof(PLtsql_stmt_close));
	result->cmd_type = PLTSQL_STMT_CLOSE;
	result->lineno = getLineNo(ctx);
	result->curvar = -1;

	auto targetText = ::getFullText(ctx->cursor_name());
	result->curvar = lookup_cursor_variable(targetText.c_str())->dno;

	return (PLtsql_stmt *) result;
}

PLtsql_stmt *
makeDeallocateCursorStatement(TSqlParser::Cursor_statementContext *ctx)
{
	if (ctx->GLOBAL())
		throw PGErrorWrapperException(ERROR, ERRCODE_FEATURE_NOT_SUPPORTED, "GLOBAL CURSOR is not supported yet", getLineAndPos(ctx->GLOBAL()));

	PLtsql_stmt_deallocate *result = (PLtsql_stmt_deallocate *) palloc0(sizeof(PLtsql_stmt_deallocate));
	result->cmd_type = PLTSQL_STMT_DEALLOCATE;
	result->lineno = getLineNo(ctx);;
	result->curvar = -1;

	auto targetText = ::getFullText(ctx->cursor_name());
	result->curvar = lookup_cursor_variable(targetText.c_str())->dno;

	return (PLtsql_stmt *) result;
}

PLtsql_stmt *
makeCursorStatement(TSqlParser::Cursor_statementContext *ctx)
{
	if (ctx->declare_cursor())
		return makeDeclareCursorStatement(ctx->declare_cursor());
	else if (ctx->OPEN())
		return makeOpenCursorStatement(ctx);
	else if (ctx->fetch_cursor())
		return makeFetchCurosrStatement(ctx->fetch_cursor());
	else if (ctx->CLOSE())
		return makeCloseCursorStatement(ctx);
	else if (ctx->DEALLOCATE())
		return makeDeallocateCursorStatement(ctx);
	else
		Assert(0);
	return nullptr; /* not reachable. to bypass compilation warning */
}

PLtsql_stmt *
makeUseStatement(TSqlParser::Use_statementContext *ctx)
{
	PLtsql_stmt_usedb *result = (PLtsql_stmt_usedb *) palloc0(sizeof(PLtsql_stmt_usedb));
	result->cmd_type = PLTSQL_STMT_USEDB;
	result->lineno = getLineNo(ctx);

	Assert(ctx->id());
	std::string id_str = ::getFullText(ctx->id());
	if (ctx->id()->SQUARE_BRACKET_ID() || ctx->id()->DOUBLE_QUOTE_ID())
	{
		// remove [] or "" from the identifier
		id_str.erase(id_str.begin());
		id_str.erase(id_str.end() -1);
	}

	result->db_name = pstrdup(downcase_truncate_identifier(id_str.c_str(), id_str.length(), true));
	return (PLtsql_stmt *) result;
}

PLtsql_stmt *
makeGrantdbStatement(TSqlParser::Security_statementContext *ctx)
{
	if (ctx->grant_statement() && ctx->grant_statement()->TO() && !ctx->grant_statement()->permission_object()
								&& ctx->grant_statement()->permissions())
	{
		for (auto perm : ctx->grant_statement()->permissions()->permission())
		{
			auto single_perm = perm->single_permission();
			if (single_perm->CONNECT())
			{
				PLtsql_stmt_grantdb *result = (PLtsql_stmt_grantdb *) palloc0(sizeof(PLtsql_stmt_grantdb));
				result->cmd_type = PLTSQL_STMT_GRANTDB;
				result->lineno = getLineNo(ctx->grant_statement());
				result->is_grant = true;
				List *grantee_list = NIL;
				for (auto prin : ctx->grant_statement()->principals()->principal_id())
				{
					if (prin->id())
					{
						std::string id_str = ::getFullText(prin->id());
						char *grantee_name = pstrdup(downcase_truncate_identifier(id_str.c_str(), id_str.length(), true));
						grantee_list = lappend(grantee_list, grantee_name);
					}
				}
				result->grantees = grantee_list;
				return (PLtsql_stmt *) result;
			}
		}
	}
	if (ctx->revoke_statement() && ctx->revoke_statement()->FROM() && !ctx->revoke_statement()->permission_object()
								&& ctx->revoke_statement()->permissions())
	{
		for (auto perm : ctx->revoke_statement()->permissions()->permission())
		{
			auto single_perm = perm->single_permission();
			if (single_perm->CONNECT())
			{
				PLtsql_stmt_grantdb *result = (PLtsql_stmt_grantdb *) palloc0(sizeof(PLtsql_stmt_grantdb));
				result->cmd_type = PLTSQL_STMT_GRANTDB;
				result->lineno = getLineNo(ctx->revoke_statement());
				result->is_grant = false;
				List *grantee_list = NIL;

				for (auto prin : ctx->revoke_statement()->principals()->principal_id())
				{
					if (prin->id())
					{
						std::string id_str = ::getFullText(prin->id());
						char *grantee_name = pstrdup(downcase_truncate_identifier(id_str.c_str(), id_str.length(), true));
						grantee_list = lappend(grantee_list, grantee_name);
					}
				}
				result->grantees = grantee_list;
				return (PLtsql_stmt *) result;
			}
		}
	}
	PLtsql_stmt *result;
	result = makeExecSql(ctx);
	attachPLtsql_fragment(ctx, result);
	return result;
}

PLtsql_stmt *
makeTransactionStatement(TSqlParser::Transaction_statementContext *ctx)
{
	PLtsql_stmt *result;

	result = makeExecSql(ctx);

	PLtsql_stmt_execsql *stmt = (PLtsql_stmt_execsql *) result;

	stmt->txn_data = (PLtsql_txn_data *) palloc0(sizeof(PLtsql_txn_data));
	auto *localID = ctx->LOCAL_ID();
	if (localID)
	{
		stmt->txn_data->txn_name_expr = makeTsqlExpr(::getFullText(localID), true);
	}
	else if(ctx->id())
	{
		std::string name = stripQuoteFromId(ctx->id());
		stmt->txn_data->txn_name = pstrdup(name.c_str());
	}

	return result;
}

std::vector<PLtsql_stmt *>
makeAnother(TSqlParser::Another_statementContext *ctx, tsqlBuilder &builder)
{
	std::vector<PLtsql_stmt *> result;

	if (ctx->declare_statement())
	{
		std::vector<PLtsql_stmt *> decl_result = makeDeclareStmt(ctx->declare_statement());
		result.insert(result.end(), decl_result.begin(), decl_result.end());
	}
	else if (ctx->set_statement())
		result.push_back(makeSetStatement(ctx->set_statement(), builder));
	else if (ctx->execute_statement())
		result.push_back(makeExecuteStatement(ctx->execute_statement()));
	else if (ctx->cursor_statement())
		result.push_back(makeCursorStatement(ctx->cursor_statement()));
	else if (ctx->security_statement() && (ctx->security_statement()->grant_statement() || ctx->security_statement()->revoke_statement()))
		result.push_back(makeGrantdbStatement(ctx->security_statement()));
	else if (ctx->security_statement())
		result.push_back(makeSQL(ctx->security_statement())); /* relaying security statement to main parser */
	else if (ctx->transaction_statement())
		result.push_back(makeTransactionStatement(ctx->transaction_statement())); /* relaying transaction statement to main parser */
	else if (ctx->use_statement())
		result.push_back(makeUseStatement(ctx->use_statement()));

	// FIXME: handle remaining statement types

	for (PLtsql_stmt *stmt : result)
		attachPLtsql_fragment(ctx, stmt);

	return result;
}

PLtsql_stmt *
makeExecBodyBatch(TSqlParser::Execute_body_batchContext *ctx)
{
	std::string schema_name;
	std::string proc_name;
	bool is_cross_db = false;
	std::string db_name;
	std::string func_proc_name = ::getFullText(ctx->func_proc_name_server_database_schema());
	if (ctx->func_proc_name_server_database_schema()->database)
	{
		db_name = stripQuoteFromId(ctx->func_proc_name_server_database_schema()->database);
		if (!string_matches(db_name.c_str(), get_cur_db_name()))
			is_cross_db = true;
	}
	if (ctx->func_proc_name_server_database_schema()->schema)
		schema_name = stripQuoteFromId(ctx->func_proc_name_server_database_schema()->schema);
	if (ctx->func_proc_name_server_database_schema()->procedure)
		proc_name = stripQuoteFromId(ctx->func_proc_name_server_database_schema()->procedure);
	Assert(!func_proc_name.empty());
	TSqlParser::Execute_statement_argContext *func_proc_args = ctx->execute_statement_arg();

	int lineno = getLineNo(ctx);
	int return_code_dno = -1;

	if (is_sp_proc(func_proc_name))
		return makeSpStatement(func_proc_name, func_proc_args, lineno, return_code_dno);

	PLtsql_stmt_exec *result = (PLtsql_stmt_exec *) palloc0(sizeof(*result));
	result->cmd_type = PLTSQL_STMT_EXEC;
	result->lineno = lineno;
	result->is_call = true;
	result->return_code_dno = return_code_dno;
	result->paramno = 0;
	result->params = NIL;
	// record whether stmt is cross-db
	if (is_cross_db)
		result->is_cross_db = true;

	if (!proc_name.empty())
		result->proc_name = pstrdup(downcase_truncate_identifier(proc_name.c_str(), proc_name.length(), true));
	if (!schema_name.empty())
		result->schema_name = pstrdup(downcase_truncate_identifier(schema_name.c_str(), schema_name.length(), true));
	if (!db_name.empty())
		result->db_name = pstrdup(downcase_truncate_identifier(db_name.c_str(), db_name.length(), true));

	if (func_proc_args)
	{
		std::vector<tsql_exec_param *> params;
		makeSpParams(func_proc_args, params);

		for (size_t i = 0; i < params.size(); i++) 
		{
			result->params = lappend(result->params, params[i]);
			result->paramno++;
		}
	}

	std::stringstream ss;
	// Rewrite proc name to sp_* if the schema is "dbo" and proc name starts with "sp_"
	if (pg_strncasecmp(func_proc_name.c_str(), "dbo.sp_", 6) == 0)
		func_proc_name.erase(func_proc_name.begin() + 0, func_proc_name.begin() + 4);
	ss << "EXEC " << func_proc_name;
	if (func_proc_args)
		ss << " " << ::getFullText(func_proc_args);
	std::string expr_query = ss.str();
	result->expr = makeTsqlExpr(expr_query, false);

	return (PLtsql_stmt *) result;
}

// helper function to create target row
PLtsql_row *
create_select_target_row(const char *refname, size_t nfields, int lineno)
{
	/* prepare target if it is not ready */
	PLtsql_row *target = (PLtsql_row *) palloc0(sizeof(*target));
	target->dtype = PLTSQL_DTYPE_ROW;
	target->refname = (char *) refname;
	target->lineno = lineno;
	target->rowtupdesc = NULL;
	target->nfields = nfields;
	target->fieldnames = (char **) palloc(sizeof(char *) * target->nfields);
	target->varnos = (int *) palloc(sizeof(int) * target->nfields);
	return target;
}

// Add target column to target row for assignment
void add_assignment_target_field(PLtsql_row *target, antlr4::tree::TerminalNode *localId, size_t idx)
{
	auto targetText = ::getFullText(localId);
	PLtsql_nsitem *nse = pltsql_ns_lookup(pltsql_ns_top(), false, targetText.c_str(), nullptr, nullptr, nullptr);
	if (!nse)
		throw PGErrorWrapperException(ERROR, ERRCODE_SYNTAX_ERROR, format_errmsg("\"%s\" is not a known variable", targetText.c_str()), getLineAndPos(localId));

	target->varnos[idx] = nse->itemno;
	if (nse->itemno >= 0 && nse->itemno < pltsql_nDatums)
	{
		PLtsql_var *var = (PLtsql_var *) pltsql_Datums[nse->itemno];
		target->fieldnames[idx] = var->refname;
	}
	else
		target->fieldnames[idx] = NULL;

	// DECLARE @v=0; SELECT @v+=1, @v+=2;
	// In tsql, @v will have 3 because @v+=1 and @v+=2 is executed sequentially. We cannot support this case.
	for (size_t i=0; i<idx; ++i)
		if (target->varnos[i] == nse->itemno)
			throw PGErrorWrapperException(ERROR, ERRCODE_SYNTAX_ERROR, format_errmsg("Babelfish does not support assignment to the same variable in SELECT. variable name: \"%s\"", targetText.c_str()), getLineAndPos(localId));
}

void process_execsql_destination_select(TSqlParser::Select_statement_standaloneContext* ctx, PLtsql_stmt_execsql *stmt)
{
	TSqlParser::Query_specificationContext *qctx = get_query_specification(ctx->select_statement());
	Assert(qctx);

	/* check select stmt has INTO-clause */
	if (qctx->INTO()) {
		// FIXME: we need a special handling for INTO-clause.
		return;
	}

	/* check select elem has assingment */
	PLtsql_row *target = NULL;

	Assert(qctx->select_list());
	std::vector<TSqlParser::Select_list_elemContext *> select_elems = qctx->select_list()->select_list_elem();
	for (size_t i=0; i<select_elems.size(); ++i)
	{
		TSqlParser::Select_list_elemContext *elem = select_elems[i];

		if (elem->EQUAL() || elem->assignment_operator())
		{
			if (i>0 && !target) /* one of preceeding elems doesn't have destination */
				throw PGErrorWrapperException(ERROR, ERRCODE_SYNTAX_ERROR, "A SELECT statement that assigns a value to a variable must not be combined with data-retrieval operations", getLineAndPos(elem));

			if (!target)
				target = create_select_target_row("(select target)", select_elems.size(), getLineNo(elem));

			add_assignment_target_field(target, elem->LOCAL_ID(), i);

			if (elem->EQUAL())
			{
				// in PG main parser, '@a=1' will be treaed as a boolean expression to compare @a and 1. This is different T-SQL expected.
				// We'll remove '@a=' from the query string so that main parser will return the expected result.
				removeTokenStringFromQuery(stmt->sqlstmt, elem->LOCAL_ID(), ctx);
				removeTokenStringFromQuery(stmt->sqlstmt, elem->EQUAL(), ctx);
			}
			else
			{
				Assert(elem->assignment_operator());

				/* We'll rewrite the query similar with EQUAL() but we'll just remove '=' character from token */
				tree::TerminalNode *anode = nullptr;
				if (elem->assignment_operator()->PLUS_ASSIGN())
					anode = elem->assignment_operator()->PLUS_ASSIGN();
				else if (elem->assignment_operator()->MINUS_ASSIGN())
					anode = elem->assignment_operator()->MINUS_ASSIGN();
				else if (elem->assignment_operator()->MULT_ASSIGN())
					anode = elem->assignment_operator()->MULT_ASSIGN();
				else if (elem->assignment_operator()->DIV_ASSIGN())
					anode = elem->assignment_operator()->DIV_ASSIGN();
				else if (elem->assignment_operator()->MOD_ASSIGN())
					anode = elem->assignment_operator()->MOD_ASSIGN();
				else if (elem->assignment_operator()->AND_ASSIGN())
					anode = elem->assignment_operator()->AND_ASSIGN();
				else if (elem->assignment_operator()->XOR_ASSIGN())
					anode = elem->assignment_operator()->XOR_ASSIGN();
				else if (elem->assignment_operator()->OR_ASSIGN())
					anode = elem->assignment_operator()->OR_ASSIGN();
				else
					Assert(0);

				replaceTokenStringFromQuery(stmt->sqlstmt, anode, rewrite_assign_operator(anode), ctx);
			}
		}
		else
		{
			if (target) /* one of preceeding elems has a destination */
				throw PGErrorWrapperException(ERROR, ERRCODE_SYNTAX_ERROR, "A SELECT statement that assigns a value to a variable must not be combined with data-retrieval operations", getLineAndPos(elem));
		}
	}

	if (target)
	{
		pltsql_adddatum((PLtsql_datum *) target);

		stmt->target = (PLtsql_variable *)target;
		stmt->is_tsql_select_assign_stmt = true;
	}
	else
		stmt->need_to_push_result = true;
}

void process_execsql_destination_update(TSqlParser::Update_statementContext *uctx, PLtsql_stmt_execsql *stmt)
{
	/*
	 * If UPDATE statement has SET to local varialbe, we will rewrite a query with RETURNING and set destination
	 * i.e. "UPDATE t SET col=1, @var=2" => "UPDATE t SET col=1 RETURNING 2" and the result will be assigned to @var.
	 */
	size_t target_row_size = 0;
	bool has_combined_variable_and_column_update = false;
	for (auto elem : uctx->update_elem())
	{
		if (elem->LOCAL_ID())
		{
			++target_row_size;
			if (elem->full_column_name())
				has_combined_variable_and_column_update = true;
		}
	}

	if (target_row_size == uctx->update_elem().size() && !has_combined_variable_and_column_update)
	{
		throw PGErrorWrapperException(ERROR, ERRCODE_SYNTAX_ERROR, "UPDATE statement with variables without table update is not yet supported", getLineAndPos(uctx));
	}

	if (target_row_size > 0)
	{
		PLtsql_row *target = create_select_target_row("(select target)", target_row_size, getLineNo(uctx->SET()));
		StringInfoData ds;
		initStringInfo(&ds);
		appendStringInfo(&ds, "RETURNING ");
		size_t returning_col_cnt = 0;
		bool comma_carry_over = false; /* true if the prev comma is already removed */

		std::vector<TSqlParser::Update_elemContext *> elems = uctx->update_elem();
		for (size_t i=0; i<elems.size(); ++i)
		{
			auto elem = elems[i];
			if (elem->LOCAL_ID())
			{
				add_assignment_target_field(target, elem->LOCAL_ID(), returning_col_cnt);

				if (returning_col_cnt > 0)
					appendStringInfo(&ds, ", ");
				++returning_col_cnt;

				if (elem->full_column_name())
				{
					/* "SET @a=col=expr" => "SET col=expr ... RETURNING col" */
					appendStringInfo(&ds, "%s", ::getFullText(elem->full_column_name()).c_str());

					removeTokenStringFromQuery(stmt->sqlstmt, elem->LOCAL_ID(), uctx);
					removeTokenStringFromQuery(stmt->sqlstmt, elem->EQUAL(0), uctx);
				}
				else
				{
					/* "SET @a=expr, col=expr2" => "SET col=expr2 ... RETURNING expr" */
					appendStringInfo(&ds, "%s", ::getFullText(elem->expression()).c_str());

					removeTokenStringFromQuery(stmt->sqlstmt, elem->LOCAL_ID(), uctx);
					removeTokenStringFromQuery(stmt->sqlstmt, elem->EQUAL(0), uctx);
					removeCtxStringFromQuery(stmt->sqlstmt, elem->expression(), uctx);
				}

				// Concetually we have to remove any nearest COMMA.
				// But code is little bit dirty to handle some corner cases (the first few elems are removed or the last few elems are removed)
				if ((i==0 || comma_carry_over) && i<uctx->COMMA().size())
				{
					/* we have to remove next COMMA because it is the first elem or the prev COMMA is already removed */
					removeTokenStringFromQuery(stmt->sqlstmt, uctx->COMMA(i), uctx);
					comma_carry_over = true;
				}
				else if (i-1<uctx->COMMA().size())
				{
					/* remove prev COMMA by default */
					removeTokenStringFromQuery(stmt->sqlstmt, uctx->COMMA(i-1), uctx);
				}
			}
			else
				comma_carry_over = false;
		}

		pltsql_adddatum((PLtsql_datum *) target);

		stmt->target = (PLtsql_variable *)target;
		stmt->is_tsql_select_assign_stmt = true;

		StringInfoData ds2;
		initStringInfo(&ds2);
		appendStringInfo(&ds2, "%s %s", stmt->sqlstmt->query, ds.data);
		stmt->sqlstmt->query = pstrdup(ds2.data);
	}
}

void process_execsql_destination(TSqlParser::Dml_statementContext *ctx, PLtsql_stmt_execsql *stmt)
{
	Assert(ctx);
	Assert(stmt);

	if (ctx->select_statement_standalone())
	{
		process_execsql_destination_select(ctx->select_statement_standalone(), stmt);
	}
	else if (ctx->update_statement())
	{
		process_execsql_destination_update(ctx->update_statement(), stmt);
	}
}

static void post_process_table_source(TSqlParser::Table_source_itemContext *ctx, PLtsql_expr *expr, ParserRuleContext *baseCtx)
{
	for (auto cctx : ctx->table_source_item())
		post_process_table_source(cctx, expr, baseCtx);

	std::string table_name = extractTableName(nullptr, ctx);

	for (auto wctx : ctx->with_table_hints())
	{
		if (!wctx->sample_clause())
			extractTableHints(wctx, table_name);
		removeCtxStringFromQuery(expr, wctx, baseCtx);
	}

	for (auto actx : ctx->as_table_alias())
	{
		std::string alias_name = ::getFullText(actx->table_alias()->id());
		if (!table_name.empty() && !alias_name.empty())
		{
			alias_to_table_mapping[alias_name] = table_name;
			table_to_alias_mapping[table_name] = alias_name;
		}
		if (actx->table_alias()->with_table_hints())
		{
			if (!actx->table_alias()->with_table_hints()->sample_clause())
				extractTableHints(actx->table_alias()->with_table_hints(), alias_name);
			removeCtxStringFromQuery(expr, actx->table_alias()->with_table_hints(), baseCtx);
		}
	}

	if (!table_name.empty())
	{
		if (table_to_alias_mapping.find(table_name) != table_to_alias_mapping.end())
			table_name = table_to_alias_mapping[table_name];
		num_of_tables++;
		if (!table_names.empty())
			table_names += " ";
		table_names += table_name;
	}

	if (ctx->join_hint())
	{
		if (enable_hint_mapping && num_of_tables > 1)
		{
			leading_hint = "Leading(" + table_names + ")";
			extractJoinHint(ctx->join_hint(), table_names);
		}
		removeCtxStringFromQuery(expr, ctx->join_hint(), baseCtx);
	}
}

void process_execsql_remove_unsupported_tokens(TSqlParser::Dml_statementContext *ctx, PLtsql_expr_query_mutator *exprMutator)
{
	PLtsql_expr * sqlstmt = exprMutator->expr;
	if (ctx->insert_statement())
	{
		auto ictx = ctx->insert_statement();
		if (ictx->with_table_hints() && ictx->with_table_hints()->WITH()) // table hints
		{
			if (!ictx->with_table_hints()->sample_clause() && ictx->ddl_object())
			{
				std::string table_name = extractTableName(ictx->ddl_object(), nullptr);
				extractTableHints(ictx->with_table_hints(), table_name);
			}
			removeCtxStringFromQuery(sqlstmt, ictx->with_table_hints(), exprMutator->ctx);
		}
		if (ictx->option_clause()) // query hints
		{
			removeCtxStringFromQuery(sqlstmt, ictx->option_clause(), exprMutator->ctx);
			extractQueryHintsFromOptionClause(ictx->option_clause());
		}
	}
	else if (ctx->update_statement())
	{
		auto uctx = ctx->update_statement();
		if (uctx->table_sources())
			for (auto tctx : uctx->table_sources()->table_source_item()) // from-clause (to remove hints)
				post_process_table_source(tctx, sqlstmt, exprMutator->ctx);
		if (uctx->with_table_hints()) // table hints
		{
			if (!uctx->with_table_hints()->sample_clause() && uctx->ddl_object())
			{
				std::string table_name = extractTableName(uctx->ddl_object(), nullptr);
				extractTableHints(uctx->with_table_hints(), table_name);
			}
			removeCtxStringFromQuery(sqlstmt, uctx->with_table_hints(), exprMutator->ctx);
		}
		if (uctx->option_clause()) // query hints
		{
			removeCtxStringFromQuery(sqlstmt, uctx->option_clause(), exprMutator->ctx);
			extractQueryHintsFromOptionClause(uctx->option_clause());
		}
	}
	else if (ctx->delete_statement())
	{
		auto dctx = ctx->delete_statement();
		if (dctx->table_sources())
		{
			for (auto tctx : dctx->table_sources()->table_source_item()) // from-clause (to remove hints)
				post_process_table_source(tctx, sqlstmt, exprMutator->ctx);
		}
		if (dctx->delete_statement_from()->table_alias() && dctx->delete_statement_from()->table_alias()->with_table_hints())
		{
			if (!dctx->delete_statement_from()->table_alias()->with_table_hints()->sample_clause()) 
			{
				std::string table_name = ::getFullText(dctx->delete_statement_from()->table_alias()->id());
				extractTableHints(dctx->delete_statement_from()->table_alias()->with_table_hints(), table_name);
			}
			removeCtxStringFromQuery(sqlstmt, dctx->delete_statement_from()->table_alias()->with_table_hints(), exprMutator->ctx);
		}
		if (dctx->with_table_hints()) // table hints
		{
			if (!dctx->with_table_hints()->sample_clause() && dctx->delete_statement_from()->ddl_object()) 
			{
				std::string table_name = extractTableName(dctx->delete_statement_from()->ddl_object(), nullptr);
				extractTableHints(dctx->with_table_hints(), table_name);
			}
			removeCtxStringFromQuery(sqlstmt, dctx->with_table_hints(), exprMutator->ctx);
		}
		if (dctx->option_clause()) // query hints
		{
			removeCtxStringFromQuery(sqlstmt, dctx->option_clause(), exprMutator->ctx);
			extractQueryHintsFromOptionClause(dctx->option_clause());
		}
	}
}

static void
post_process_column_constraint(TSqlParser::Column_constraintContext *ctx, PLtsql_stmt_execsql *stmt, TSqlParser::Ddl_statementContext *baseCtx)
{
	if (ctx && ctx->clustered() && ctx->clustered()->CLUSTERED())
		removeTokenStringFromQuery(stmt->sqlstmt, ctx->clustered()->CLUSTERED(), baseCtx);
	if (ctx && ctx->clustered() && ctx->clustered()->NONCLUSTERED())
		removeTokenStringFromQuery(stmt->sqlstmt, ctx->clustered()->NONCLUSTERED(), baseCtx);
	if (ctx->with_index_options())
		removeCtxStringFromQuery(stmt->sqlstmt, ctx->with_index_options(), baseCtx);

	if (ctx && ctx->for_replication())
		removeCtxStringFromQuery(stmt->sqlstmt, ctx->for_replication(), baseCtx);
}

static void
post_process_inline_index(TSqlParser::Inline_indexContext *ctx, PLtsql_stmt_execsql *stmt, TSqlParser::Ddl_statementContext *baseCtx)
{
	if (ctx->ON())
	{
		removeTokenStringFromQuery(stmt->sqlstmt, ctx->ON(), baseCtx);
		removeCtxStringFromQuery(stmt->sqlstmt, ctx->storage_partition_clause()[0], baseCtx);
	}

	if (ctx->FILESTREAM_ON())
	{
		removeTokenStringFromQuery(stmt->sqlstmt, ctx->FILESTREAM_ON(), baseCtx);
		size_t idx = ctx->ON() ? 1 : 0; // if ON() exists, the second storage_partition_clause belongs to filestream
		removeCtxStringFromQuery(stmt->sqlstmt, ctx->storage_partition_clause()[idx], baseCtx);
	}

	if (ctx->clustered() && ctx->clustered()->CLUSTERED())
		removeTokenStringFromQuery(stmt->sqlstmt, ctx->clustered()->CLUSTERED(), baseCtx);
	if (ctx->clustered() && ctx->clustered()->NONCLUSTERED())
		removeTokenStringFromQuery(stmt->sqlstmt, ctx->clustered()->NONCLUSTERED(), baseCtx);
	if (ctx->with_index_options())
		removeCtxStringFromQuery(stmt->sqlstmt, ctx->with_index_options(), baseCtx);
}

static void
post_process_special_column_option(TSqlParser::Special_column_optionContext *ctx, PLtsql_stmt_execsql *stmt, TSqlParser::Ddl_statementContext *baseCtx)
{
	if (ctx->for_replication())
		removeCtxStringFromQuery(stmt->sqlstmt, ctx->for_replication(), baseCtx);
	if (ctx->SPARSE())
		removeTokenStringFromQuery(stmt->sqlstmt, ctx->SPARSE(), baseCtx);
	if (ctx->FILESTREAM())
		removeTokenStringFromQuery(stmt->sqlstmt, ctx->FILESTREAM(), baseCtx);
	if (ctx->ROWGUIDCOL())
		removeTokenStringFromQuery(stmt->sqlstmt, ctx->ROWGUIDCOL(), baseCtx);
}

static void
post_process_column_definition(TSqlParser::Column_definitionContext *ctx, PLtsql_stmt_execsql *stmt, TSqlParser::Ddl_statementContext *baseCtx)
{
	/*
	 * TSQL allows timestamp datatype without column name in create/alter table/type
	 * statement and internally assumes "timestamp" as column name. So here if
	 * we find TIMESTAMP token then we will prepend "timestamp" as a column name
	 * in the column definition.
	 */
	if (ctx->TIMESTAMP())
		rewritten_query_fragment.emplace(std::make_pair(ctx->TIMESTAMP()->getSymbol()->getStartIndex(), std::make_pair(::getFullText(ctx->TIMESTAMP()), "timestamp " + ::getFullText(ctx->TIMESTAMP()))));

 	/*
	* PG doesn't allow for TIME/DATETIME2/DATETIMEOFFSET to be declared with precision 7, but this is permitted in TSQL.
	* In order to get around this, remove the scale factor so that the typmod is set to -1 (default). Luckily,
	* in TSQL the default scale is also 7, so we can re-add the decimal digits to meet the scale factor on the return side.
	*/
	if (pg_strncasecmp(::getFullText(ctx->data_type()).c_str(), "TIME(7)", 7) == 0)
		rewritten_query_fragment.emplace(std::make_pair(ctx->data_type()->start->getStartIndex(), std::make_pair(::getFullText(ctx->data_type()), "TIME")));
	if (pg_strncasecmp(::getFullText(ctx->data_type()).c_str(), "DATETIME2(7)", 12) == 0)
		rewritten_query_fragment.emplace(std::make_pair(ctx->data_type()->start->getStartIndex(), std::make_pair(::getFullText(ctx->data_type()), "DATETIME2")));
	if (pg_strncasecmp(::getFullText(ctx->data_type()).c_str(), "DATETIMEOFFSET(7)", 17) == 0)
		rewritten_query_fragment.emplace(std::make_pair(ctx->data_type()->start->getStartIndex(), std::make_pair(::getFullText(ctx->data_type()), "DATETIMEOFFSET")));
	 
	if (ctx->inline_index())
		post_process_inline_index(ctx->inline_index(), stmt, baseCtx);

	for (auto cctx : ctx->column_constraint())
		post_process_column_constraint(cctx, stmt, baseCtx);

	for (auto sctx : ctx->special_column_option())
		post_process_special_column_option(sctx, stmt, baseCtx);

	if (ctx->for_replication())
		removeCtxStringFromQuery(stmt->sqlstmt, ctx->for_replication(), baseCtx);

	if (ctx->ROWGUIDCOL())
		removeTokenStringFromQuery(stmt->sqlstmt, ctx->ROWGUIDCOL(), baseCtx);
}

static void
post_process_table_constraint(TSqlParser::Table_constraintContext *ctx, PLtsql_stmt_execsql *stmt, TSqlParser::Ddl_statementContext *baseCtx)
{
	if (ctx->clustered() && ctx->clustered()->CLUSTERED())
		removeTokenStringFromQuery(stmt->sqlstmt, ctx->clustered()->CLUSTERED(), baseCtx);
	if (ctx->clustered() && ctx->clustered()->NONCLUSTERED())
		removeTokenStringFromQuery(stmt->sqlstmt, ctx->clustered()->NONCLUSTERED(), baseCtx);
	if (ctx->with_index_options())
		removeCtxStringFromQuery(stmt->sqlstmt, ctx->with_index_options(), baseCtx);

	for (auto frctx : ctx->for_replication())
		removeCtxStringFromQuery(stmt->sqlstmt, frctx, baseCtx);

	if (ctx->ON())
	{
		Assert(ctx->storage_partition_clause());
		removeTokenStringFromQuery(stmt->sqlstmt, ctx->ON(), baseCtx);
		removeCtxStringFromQuery(stmt->sqlstmt, ctx->storage_partition_clause(), baseCtx);
	}
}

static bool
post_process_create_table(TSqlParser::Create_tableContext *ctx, PLtsql_stmt_execsql *stmt, TSqlParser::Ddl_statementContext *baseCtx)
{
	/*
	 * visit subclauses and remove unsupported options by backend (assuming corresponding error is already thrown for bbf unsupported error.
	 * we need to handle following keyword options in CREATE-TABLE
	 *  1. filegroup, partitioning scheme, filestream (ON/TEXTIMAGE_ON/FILESTREAM_ON clause)
	 *  2. CLUSTERED/NONCLUSTERED index
	 */

	if (ctx->column_def_table_constraints())
	{
		for (auto cdtctx : ctx->column_def_table_constraints()->column_def_table_constraint())
		{
			if (cdtctx->column_definition())
				post_process_column_definition(cdtctx->column_definition(), stmt, baseCtx);

			if (cdtctx->table_constraint())
				post_process_table_constraint(cdtctx->table_constraint(), stmt, baseCtx);
		}
	}

	// remove storage_partition from query string
	for (auto cctx : ctx->create_table_options())
	{
		if (cctx->ON())
		{
			Assert(cctx->storage_partition_clause());
			removeTokenStringFromQuery(stmt->sqlstmt, cctx->ON(), baseCtx);
			removeCtxStringFromQuery(stmt->sqlstmt, cctx->storage_partition_clause(), baseCtx);
		}
		else if (cctx->TEXTIMAGE_ON())
		{
			Assert(cctx->storage_partition_clause());
			removeTokenStringFromQuery(stmt->sqlstmt, cctx->TEXTIMAGE_ON(), baseCtx);
			removeCtxStringFromQuery(stmt->sqlstmt, cctx->storage_partition_clause(), baseCtx);
		}
		else if (cctx->FILESTREAM_ON())
		{
			Assert(cctx->storage_partition_clause());
			removeTokenStringFromQuery(stmt->sqlstmt, cctx->FILESTREAM_ON(), baseCtx);
			removeCtxStringFromQuery(stmt->sqlstmt, cctx->storage_partition_clause(), baseCtx);
		}
	}

	// visit options in column definition
	for (auto cdctx : ctx->column_definition())
		post_process_column_definition(cdctx, stmt, baseCtx);

	// viist options in index specification
	for (auto ictx : ctx->inline_index())
	{
		post_process_inline_index(ictx, stmt, baseCtx);
	}

	for (auto ictx : ctx->table_constraint())
	{
		post_process_table_constraint(ictx, stmt, baseCtx);
	}
	return false;
}

static bool
post_process_alter_table(TSqlParser::Alter_tableContext *ctx, PLtsql_stmt_execsql *stmt, TSqlParser::Ddl_statementContext *baseCtx)
{
	if (ctx->column_def_table_constraints())
	{
		for (auto cdtctx : ctx->column_def_table_constraints()->column_def_table_constraint())
		{
			if (cdtctx->column_definition())
				post_process_column_definition(cdtctx->column_definition(), stmt, baseCtx);

			if (cdtctx->table_constraint())
				post_process_table_constraint(cdtctx->table_constraint(), stmt, baseCtx);
		}
	}

	// visit options in column definition
	if (ctx->column_definition())
		post_process_column_definition(ctx->column_definition(), stmt, baseCtx);

	if (ctx->special_column_option())
		post_process_special_column_option(ctx->special_column_option(), stmt, baseCtx);

	if (ctx->FILESTREAM_ON())
	{
		return true; // not an effective stmt. make this stmt NOP
	}

	if (ctx->ADD())
	{
		if (ctx->WITH())
		{
			Assert(ctx->CHECK().size() == 1 || ctx->NOCHECK().size() == 1);
			removeTokenStringFromQuery(stmt->sqlstmt, ctx->WITH(), baseCtx);
			for (auto node : ctx->CHECK())
				removeTokenStringFromQuery(stmt->sqlstmt, node, baseCtx);
			for (auto node : ctx->NOCHECK())
				removeTokenStringFromQuery(stmt->sqlstmt, node, baseCtx);
		}
	}

	if (ctx->CONSTRAINT())
	{
		return true; // not an effective stmt. make this stmt NOP
	}

	return false;
}

static bool
post_process_create_index(TSqlParser::Create_indexContext *ctx, PLtsql_stmt_execsql *stmt, TSqlParser::Ddl_statementContext *baseCtx)
{
	if (ctx->storage_partition_clause())
	{
		removeTokenStringFromQuery(stmt->sqlstmt, ctx->ON().back(), baseCtx); /* remove last ON */
		removeCtxStringFromQuery(stmt->sqlstmt, ctx->storage_partition_clause(), baseCtx);
	}

	if (ctx->clustered() && ctx->clustered()->CLUSTERED())
		removeTokenStringFromQuery(stmt->sqlstmt, ctx->clustered()->CLUSTERED(), baseCtx);
	if (ctx->clustered() && ctx->clustered()->NONCLUSTERED())
		removeTokenStringFromQuery(stmt->sqlstmt, ctx->clustered()->NONCLUSTERED(), baseCtx);
	if (ctx->COLUMNSTORE())
		removeTokenStringFromQuery(stmt->sqlstmt, ctx->COLUMNSTORE(), baseCtx);
	if (ctx->with_index_options())
		removeCtxStringFromQuery(stmt->sqlstmt, ctx->with_index_options(), baseCtx);

	return false;
}

static antlr4::tree::TerminalNode *
getCreateDatabaseOptionTobeRemoved(TSqlParser::Create_database_optionContext* o)
{
	// remove token needs to be removed
	if (o->FILESTREAM())
		return o->FILESTREAM();
	if (o->DEFAULT_LANGUAGE())
		return o->DEFAULT_LANGUAGE();
	if (o->DEFAULT_FULLTEXT_LANGUAGE())
		return o->DEFAULT_FULLTEXT_LANGUAGE();
	if (o->DB_CHAINING())
		return o->DB_CHAINING();
	if (o->TRUSTWORTHY())
		return o->TRUSTWORTHY();
	if (o->CATALOG_COLLATION())
		return o->CATALOG_COLLATION();
	if (o->PERSISTENT_LOG_BUFFER())
		return o->PERSISTENT_LOG_BUFFER();
	return nullptr;
}

static bool
post_process_create_database(TSqlParser::Create_databaseContext *ctx, PLtsql_stmt_execsql *stmt, TSqlParser::Ddl_statementContext *baseCtx)
{
	if (ctx->CONTAINMENT())
	{
		removeTokenStringFromQuery(stmt->sqlstmt, ctx->CONTAINMENT(), baseCtx);
		removeTokenStringFromQuery(stmt->sqlstmt, ctx->EQUAL(), baseCtx);
		if (ctx->NONE())
			removeTokenStringFromQuery(stmt->sqlstmt, ctx->NONE(), baseCtx);
		if (ctx->PARTIAL())
			removeTokenStringFromQuery(stmt->sqlstmt, ctx->PARTIAL(), baseCtx);
	}

	size_t num_commas_in_on_clause = ctx->COMMA().size();

	if (ctx->WITH())
	{
		/* COMMA is shared between ON-clause and WITH-clause. calculate the number of COMMA so that it can be removed properly */
		num_commas_in_on_clause -= (ctx->create_database_option().size() - 1);

		auto options = ctx->create_database_option();
		auto commas = ctx->COMMA();
		std::vector<antlr4::tree::TerminalNode *> commas_in_with_clause;
		commas_in_with_clause.insert(commas_in_with_clause.begin(), commas.begin() + num_commas_in_on_clause, commas.end());

		GetTokenFunc<TSqlParser::Create_database_optionContext*> getToken = getCreateDatabaseOptionTobeRemoved;
		bool all_removed = removeTokenFromOptionList(stmt->sqlstmt, options, commas_in_with_clause, ctx, getToken);
		if (all_removed)
			removeTokenStringFromQuery(stmt->sqlstmt, ctx->WITH(), ctx);
	}

	if (!ctx->ON().empty())
	{
		auto specs = ctx->database_file_spec();
		for (auto sctx : specs)
			removeCtxStringFromQuery(stmt->sqlstmt, sctx, ctx);

		for (size_t i=0; i<num_commas_in_on_clause; ++i)
			removeTokenStringFromQuery(stmt->sqlstmt, ctx->COMMA()[i], ctx);

		for (size_t i=0; i<ctx->ON().size(); ++i)
			removeTokenStringFromQuery(stmt->sqlstmt, ctx->ON()[i], ctx);

		if (ctx->PRIMARY())
			removeTokenStringFromQuery(stmt->sqlstmt, ctx->PRIMARY(), ctx);
		if (ctx->LOG())
			removeTokenStringFromQuery(stmt->sqlstmt, ctx->LOG(), ctx);
	}

	return false;
}

static bool
post_process_create_type(TSqlParser::Create_typeContext *ctx, PLtsql_stmt_execsql *stmt, TSqlParser::Ddl_statementContext *baseCtx)
{
	if (ctx->column_def_table_constraints())
	{
		for (auto cdtctx : ctx->column_def_table_constraints()->column_def_table_constraint())
		{
			if (cdtctx->column_definition())
				post_process_column_definition(cdtctx->column_definition(), stmt, baseCtx);

			if (cdtctx->table_constraint())
				post_process_table_constraint(cdtctx->table_constraint(), stmt, baseCtx);
		}
	}

	return false;
}

static void
post_process_declare_table_statement(PLtsql_stmt_decl_table *stmt, TSqlParser::Table_type_definitionContext *ctx)
{
	if (ctx->column_def_table_constraints())
	{
		bool rewrite = false;

		for (auto cdtctx : ctx->column_def_table_constraints()->column_def_table_constraint())
		{
			/*
			 * TSQL allows timestamp datatype without column name in declare table type
			 * statement and internally assumes "timestamp" as column name. So here if
			 * we find TIMESTAMP token then we will prepend "timestamp" as a column name
			 * in the column definition.
			 */
			if (cdtctx->column_definition() && cdtctx->column_definition()->TIMESTAMP())
			{
				auto tctx = cdtctx->column_definition()->TIMESTAMP();
				std::string rewritten_text = "timestamp " + ::getFullText(tctx);
				rewritten_query_fragment.emplace(std::make_pair(tctx->getSymbol()->getStartIndex(), std::make_pair(::getFullText(tctx), rewritten_text)));
				rewrite = true;
			}
		}

		if (rewrite)
		{
			PLtsql_expr *expr = makeTsqlExpr(ctx, false);
			PLtsql_expr_query_mutator mutator(expr, ctx);
			add_rewritten_query_fragment_to_mutator(&mutator);
			mutator.run();
			char *rewritten_query = expr->query;
			// Save the rewritten column definition list
			stmt->coldef = pstrdup(&rewritten_query[5]);
		}
	}
}

static void
post_process_declare_cursor_statement(PLtsql_stmt_decl_cursor *stmt, TSqlParser::Declare_cursorContext *ctx, tsqlBuilder &builder)
{
	if (stmt->cursor_explicit_expr)
	{
		PLtsql_expr *expr = stmt->cursor_explicit_expr;

		auto sctx = ctx->select_statement_standalone();
		Assert(sctx);

		PLtsql_expr_query_mutator mutator(expr, sctx);
		process_select_statement_standalone(sctx, &mutator, builder);
		add_rewritten_query_fragment_to_mutator(&mutator);
		mutator.run();
	}
}

static PLtsql_var *
lookup_cursor_variable(const char *varname)
{
	PLtsql_nsitem *nse = pltsql_ns_lookup(pltsql_ns_top(), false, varname, nullptr, nullptr, nullptr);
	if (!nse)
		throw PGErrorWrapperException(ERROR, ERRCODE_SYNTAX_ERROR, format_errmsg("\"%s\" is not a known variable", varname), 0, 0);

	PLtsql_datum* datum = pltsql_Datums[nse->itemno];
	if (datum->dtype != PLTSQL_DTYPE_VAR)
		throw PGErrorWrapperException(ERROR, ERRCODE_DATATYPE_MISMATCH, "cursor variable must be a simple variable", 0, 0);

	PLtsql_var *var = (PLtsql_var *) datum;
	if (!is_cursor_datatype(var->datatype->typoid))
		throw PGErrorWrapperException(ERROR, ERRCODE_DATATYPE_MISMATCH, format_errmsg("variable \"%s\" must be of type cursor or refcursor", var->refname), 0, 0);

	return var;
}

static PLtsql_var *
build_cursor_variable(const char *curname, int lineno)
{
	PLtsql_var *curvar = (PLtsql_var *) pltsql_build_variable(pstrdup(curname), lineno,
		pltsql_build_datatype(REFCURSOROID, -1, InvalidOid, NULL), true);

	StringInfoData ds;
	initStringInfo(&ds);
	char		*cp1;
	PLtsql_expr *curname_def = (PLtsql_expr *) palloc0(sizeof(PLtsql_expr));
	appendStringInfo(&ds, "SELECT ");
	cp1 = curvar->refname;
	/*
	 * Don't trust standard_conforming_strings here;
	 * it might change before we use the string.
	 */
	if (strchr(cp1, '\\') != NULL)
		appendStringInfo(&ds, "%c", ESCAPE_STRING_SYNTAX);
	appendStringInfo(&ds, "%c", '\'');
	while (*cp1)
	{
		if (SQL_STR_DOUBLE(*cp1, true))
			appendStringInfo(&ds, "%c", *cp1);
		appendStringInfo(&ds, "%c", *cp1++);
	}
	appendStringInfo(&ds, "'::pg_catalog.refcursor");
	curname_def->query = pstrdup(ds.data);

	curvar->default_val = curname_def;

	return curvar;
}

static int
read_extended_cursor_option(TSqlParser::Declare_cursor_optionsContext *ctx, int option)
{
	if (ctx->GLOBAL())
		throw PGErrorWrapperException(ERROR, ERRCODE_FEATURE_NOT_SUPPORTED, "GLOBAL CURSOR is not supported yet", getLineAndPos(ctx->GLOBAL()));
	if (ctx->LOCAL())
		option |= TSQL_CURSOR_OPT_LOCAL;

	if (ctx->FORWARD_ONLY())
	{
		if ((option & TSQL_CURSOR_OPT_SCROLL) != 0)
			throw PGErrorWrapperException(ERROR, ERRCODE_SYNTAX_ERROR, "cannot specify both FORWARD_ONLY and SCROLL", getLineAndPos(ctx->FORWARD_ONLY()));
		option |= (CURSOR_OPT_NO_SCROLL | TSQL_CURSOR_OPT_FORWARD_ONLY);
	}
	if (ctx->SCROLL())
	{
		if ((option & TSQL_CURSOR_OPT_FORWARD_ONLY) != 0)
			throw PGErrorWrapperException(ERROR, ERRCODE_SYNTAX_ERROR, "cannot specify both FORWARD_ONLY and SCROLL", getLineAndPos(ctx->SCROLL()));
		option |= (CURSOR_OPT_SCROLL | TSQL_CURSOR_OPT_SCROLL);
	}

	if (ctx->STATIC())
		option |= TSQL_CURSOR_OPT_STATIC;
	if (ctx->KEYSET())
		throw PGErrorWrapperException(ERROR, ERRCODE_FEATURE_NOT_SUPPORTED, "KEYSET CURSOR is not supported", getLineAndPos(ctx->KEYSET()));
	if (ctx->DYNAMIC())
		throw PGErrorWrapperException(ERROR, ERRCODE_FEATURE_NOT_SUPPORTED, "DYNAMIC CURSOR is not supported", getLineAndPos(ctx->DYNAMIC()));
	if (ctx->FAST_FORWARD())
	{
		if ((option & TSQL_CURSOR_OPT_SCROLL) != 0)
			throw PGErrorWrapperException(ERROR, ERRCODE_SYNTAX_ERROR, "cannot specify both FAST_FORWARD and SCROLL", getLineAndPos(ctx->FAST_FORWARD()));

		/* FAST_FORWARD specifies FORWARD_ONLY and READ_ONLY) */
		option |= (CURSOR_OPT_NO_SCROLL | TSQL_CURSOR_OPT_FORWARD_ONLY | TSQL_CURSOR_OPT_READ_ONLY);
	}

	if (ctx->READ_ONLY())
	{
		/*
		 * TODO:
		 * All the PG cursor is updatable. As READ_ONLY is one of commonly used options,
		 * let babelfish allow and ignore it. We may need to throw an error if the update/delete
		 * statement is running with 'where current of' clause.
		 */
		option |= TSQL_CURSOR_OPT_READ_ONLY;
	}
	if (ctx->SCROLL_LOCKS())
		throw PGErrorWrapperException(ERROR, ERRCODE_FEATURE_NOT_SUPPORTED, "SCROLL LOCKS is not supported", getLineAndPos(ctx->SCROLL_LOCKS()));
	if (ctx->OPTIMISTIC())
		throw PGErrorWrapperException(ERROR, ERRCODE_FEATURE_NOT_SUPPORTED, "OPTIMISTIC is not supported", getLineAndPos(ctx->OPTIMISTIC()));

	return option;
}

static PLtsql_stmt *
makeSpStatement(const std::string& name_str, TSqlParser::Execute_statement_argContext *sp_args, int lineno, int return_code_dno)
{
	Assert(!name_str.empty());

	if (!sp_args)
		throw PGErrorWrapperException(ERROR, ERRCODE_INVALID_PARAMETER_VALUE, format_errmsg("%s procedure was called with an incorrect number of parameters", name_str.c_str()), getLineAndPos(sp_args));

	std::vector<tsql_exec_param *> params;

	PLtsql_stmt_exec_sp *result = (PLtsql_stmt_exec_sp *) palloc0(sizeof(*result));
	result->cmd_type = PLTSQL_STMT_EXEC_SP;
	result->lineno = lineno;
	result->return_code_dno = return_code_dno;
	result->paramno = 0;
	result->params = NIL;

	makeSpParams(sp_args, params);
	size_t paramno = params.size();

	if (string_matches(name_str.c_str(), "sp_cursor"))
	{
		result->sp_type_code = PLTSQL_EXEC_SP_CURSOR;
		if (paramno < 4)
			throw PGErrorWrapperException(ERROR, ERRCODE_INVALID_PARAMETER_VALUE, format_errmsg("%s procedure was called with an incorrect number of parameters", name_str.c_str()), getLineAndPos(sp_args));

		result->handle = getNthParamExpr(params, 1);
		result->opt1 = getNthParamExpr(params, 2);
		result->opt2 = getNthParamExpr(params, 3);
		result->opt3 = getNthParamExpr(params, 4);

		for (size_t i = 4; i < paramno; i++)
		{
			result->params = lappend(result->params, params[i]);
			result->paramno++;
		}
	}
	else if (string_matches(name_str.c_str(), "sp_cursorclose"))
	{
		result->sp_type_code = PLTSQL_EXEC_SP_CURSORCLOSE;
		if (paramno != 1)
			throw PGErrorWrapperException(ERROR, ERRCODE_INVALID_PARAMETER_VALUE, format_errmsg("%s procedure was called with an incorrect number of parameters", name_str.c_str()), getLineAndPos(sp_args));

		result->handle = getNthParamExpr(params, 1);
	}
	else if (string_matches(name_str.c_str(), "sp_cursorexecute"))
	{
		result->sp_type_code = PLTSQL_EXEC_SP_CURSOREXECUTE;
		if (paramno < 2)
			throw PGErrorWrapperException(ERROR, ERRCODE_INVALID_PARAMETER_VALUE, format_errmsg("%s procedure was called with an incorrect number of parameters", name_str.c_str()), getLineAndPos(sp_args));

		result->handle = getNthParamExpr(params, 1);
		check_param_type(params[1], true, INT4OID, "cursor");
		result->cursor_handleno = params[1]->varno;
		result->opt1 = getNthParamExpr(params, 3);
		result->opt2 = getNthParamExpr(params, 4);
		result->opt3 = getNthParamExpr(params, 5);
		for (size_t i = 5; i < paramno; i++)
		{
			result->params = lappend(result->params, params[i]);
			result->paramno++;
		}
	}
	else if (string_matches(name_str.c_str(), "sp_cursorfetch"))
	{
		result->sp_type_code = PLTSQL_EXEC_SP_CURSORFETCH;
		if (paramno < 1 || paramno > 4)
			throw PGErrorWrapperException(ERROR, ERRCODE_INVALID_PARAMETER_VALUE, format_errmsg("%s procedure was called with an incorrect number of parameters", name_str.c_str()), getLineAndPos(sp_args));

		result->handle = getNthParamExpr(params, 1);
		result->opt1 = getNthParamExpr(params, 2);
		result->opt2 = getNthParamExpr(params, 3);
		result->opt3 = getNthParamExpr(params, 4);
	}
	else if (string_matches(name_str.c_str(), "sp_cursoropen"))
	{
		result->sp_type_code = PLTSQL_EXEC_SP_CURSOROPEN;
		if (paramno < 2)
			throw PGErrorWrapperException(ERROR, ERRCODE_INVALID_PARAMETER_VALUE, format_errmsg("%s procedure was called with an incorrect number of parameters", name_str.c_str()), getLineAndPos(sp_args));

		check_param_type(params[0], true, INT4OID, "cursor");
		result->cursor_handleno = params[0]->varno;
		result->query = getNthParamExpr(params, 2);
		result->opt1 = getNthParamExpr(params, 3);
		result->opt2 = getNthParamExpr(params, 4);
		result->opt3 = getNthParamExpr(params, 5);
		result->param_def = getNthParamExpr(params, 6);
		for (size_t i = 6; i < paramno; i++)
		{
			result->params = lappend(result->params, params[i]);
			result->paramno++;
		}
	}
	else if (string_matches(name_str.c_str(), "sp_cursoroption"))
	{
		result->sp_type_code = PLTSQL_EXEC_SP_CURSOROPTION;
		if (paramno != 3)
			throw PGErrorWrapperException(ERROR, ERRCODE_INVALID_PARAMETER_VALUE, format_errmsg("%s procedure was called with an incorrect number of parameters", name_str.c_str()), getLineAndPos(sp_args));

		result->handle = getNthParamExpr(params, 1);
		result->opt1 = getNthParamExpr(params, 2);
		result->opt2 = getNthParamExpr(params, 3);
	}
	else if (string_matches(name_str.c_str(), "sp_cursorprepare"))
	{
		result->sp_type_code = PLTSQL_EXEC_SP_CURSORPREPARE;
		if (paramno < 4 || paramno > 6)
			throw PGErrorWrapperException(ERROR, ERRCODE_INVALID_PARAMETER_VALUE, format_errmsg("%s procedure was called with an incorrect number of parameters", name_str.c_str()), getLineAndPos(sp_args));

		check_param_type(params[0], true, INT4OID, "prepared_handle");
		result->prepared_handleno = params[0]->varno;
		result->param_def = getNthParamExpr(params, 2);
		result->query = getNthParamExpr(params, 3);
		result->opt3 = getNthParamExpr(params, 4);
		result->opt1 = getNthParamExpr(params, 5);
		result->opt2 = getNthParamExpr(params, 6);
	}
	else if (string_matches(name_str.c_str(), "sp_cursorprepexec"))
	{
		result->sp_type_code = PLTSQL_EXEC_SP_CURSORPREPEXEC;
		if (paramno < 5)
			throw PGErrorWrapperException(ERROR, ERRCODE_INVALID_PARAMETER_VALUE, format_errmsg("%s procedure was called with an incorrect number of parameters", name_str.c_str()), getLineAndPos(sp_args));

		check_param_type(params[0], true, INT4OID, "prepared_handle");
		result->prepared_handleno = params[0]->varno;
		check_param_type(params[1], true, INT4OID, "cursor");
		result->cursor_handleno = params[1]->varno;
		result->param_def = getNthParamExpr(params, 3);
		result->query = getNthParamExpr(params, 4);
		result->opt1 = getNthParamExpr(params, 5);
		result->opt2 = getNthParamExpr(params, 6);
		result->opt3 = getNthParamExpr(params, 7);
		for (size_t i = 7; i < paramno; i++)
		{
			result->params = lappend(result->params, params[i]);
			result->paramno++;
		}
	}
	else if (string_matches(name_str.c_str(), "sp_cursorunprepare"))
	{
		result->sp_type_code = PLTSQL_EXEC_SP_CURSORUNPREPARE;
		if (paramno != 1)
			throw PGErrorWrapperException(ERROR, ERRCODE_INVALID_PARAMETER_VALUE, format_errmsg("%s procedure was called with an incorrect number of parameters", name_str.c_str()), getLineAndPos(sp_args));

		result->handle = getNthParamExpr(params, 1);
	}
	else if (string_matches(name_str.c_str(), "sp_execute"))
	{
		result->sp_type_code = PLTSQL_EXEC_SP_EXECUTE;
		if (paramno < 1)
			throw PGErrorWrapperException(ERROR, ERRCODE_INVALID_PARAMETER_VALUE, format_errmsg("%s procedure was called with an incorrect number of parameters", name_str.c_str()), getLineAndPos(sp_args));

		result->handle = getNthParamExpr(params, 1);

		for (size_t i = 1; i < paramno; i++)
		{
			result->params = lappend(result->params, params[i]);
			result->paramno++;
		}
	}
	else if (string_matches(name_str.c_str(), "sp_executesql"))
	{
		result->sp_type_code = PLTSQL_EXEC_SP_EXECUTESQL;
		if (paramno < 1)
			throw PGErrorWrapperException(ERROR, ERRCODE_INVALID_PARAMETER_VALUE, format_errmsg("%s procedure was called with an incorrect number of parameters", name_str.c_str()), getLineAndPos(sp_args));

		result->query = getNthParamExpr(params, 1);
		result->param_def = getNthParamExpr(params, 2);

		for (size_t i = 2; i < paramno; i++)
		{
			result->params = lappend(result->params, params[i]);
			result->paramno++;
		}
	}
	else if (string_matches(name_str.c_str(), "sp_prepexec"))
	{
		result->sp_type_code = PLTSQL_EXEC_SP_PREPEXEC;
		if (paramno < 3)
			throw PGErrorWrapperException(ERROR, ERRCODE_INVALID_PARAMETER_VALUE, format_errmsg("%s procedure was called with an incorrect number of parameters", name_str.c_str()), getLineAndPos(sp_args));

		check_param_type(params[0], true, INT4OID, "prepared_handle");
		result->prepared_handleno = params[0]->varno;
		result->param_def = getNthParamExpr(params, 2);
		result->query = getNthParamExpr(params, 3);

		for (size_t i = 3; i < paramno; i++)
		{
			result->params = lappend(result->params, params[i]);
			result->paramno++;
		}
	}
	else
		Assert(0);

	return (PLtsql_stmt *) result;
}

static void
makeSpParams(TSqlParser::Execute_statement_argContext *ctx, std::vector<tsql_exec_param *> &params)
{
	tsql_exec_param *p;
	if (ctx->execute_statement_arg_unnamed())
	{
		p = makeSpParam(ctx->execute_statement_arg_unnamed());
		params.push_back(p);
		if (ctx->execute_statement_arg())
			makeSpParams(ctx->execute_statement_arg(), params);
	}
	else
	{
		for (auto arg : ctx->execute_statement_arg_named())
		{
			p = makeSpParam(arg);
			params.push_back(p);
		}
	}
}

static tsql_exec_param *
makeSpParam(TSqlParser::Execute_statement_arg_namedContext *ctx)
{
	TSqlParser::Execute_parameterContext *exec_param = ctx->execute_parameter();
	Assert(exec_param && ctx->LOCAL_ID());

	tsql_exec_param *p = (tsql_exec_param *) palloc0(sizeof(*p));
	auto targetText = ::getFullText(ctx->LOCAL_ID());
	p->name = pstrdup(targetText.c_str());
	p->varno = -1;
	p->mode = FUNC_PARAM_IN;

	if (exec_param->LOCAL_ID() && (exec_param->OUTPUT() || exec_param->OUT()))
	{
		auto *localID = exec_param->LOCAL_ID();
		p->varno = getVarno(localID);
		p->expr = makeTsqlExpr(::getFullText(localID), true);
		p->mode = FUNC_PARAM_INOUT;
	}
	else
		p->expr = makeTsqlExpr(exec_param, true);

	return p;
}

static tsql_exec_param *
makeSpParam(TSqlParser::Execute_statement_arg_unnamedContext *ctx)
{
	TSqlParser::Execute_parameterContext *exec_param = ctx->execute_parameter();
	Assert(exec_param);

	tsql_exec_param *p = (tsql_exec_param *) palloc0(sizeof(*p));
	p->name = NULL;
	p->varno = -1;
	p->mode = FUNC_PARAM_IN;

	if (exec_param->LOCAL_ID() && (exec_param->OUTPUT() || exec_param->OUT()))
	{
		auto *localID = exec_param->LOCAL_ID();
		p->varno = getVarno(localID);
		p->expr = makeTsqlExpr(::getFullText(localID), true);
		p->mode = FUNC_PARAM_INOUT;
	}
	else
		p->expr = makeTsqlExpr(exec_param, true);

	return p;
}

static int
getVarno(tree::TerminalNode *localID)
{
	int dno = -1;
	auto targetText = ::getFullText(localID);

	PLtsql_nsitem *nse = pltsql_ns_lookup(pltsql_ns_top(), false, targetText.c_str(), nullptr, nullptr, nullptr);

	if (nse)
		dno = nse->itemno;
	else
		throw PGErrorWrapperException(ERROR, ERRCODE_SYNTAX_ERROR, format_errmsg("\"%s\" is not a known variable", targetText.c_str()), getLineAndPos(localID));

	return dno;
}

static int
check_assignable(tree::TerminalNode *localID)
{
	int dno = getVarno(localID);

	PLtsql_datum *datum = pltsql_Datums[dno];
	// FIXME: may need to check other datum types
	if (datum->dtype == PLTSQL_DTYPE_TBL)
		throw PGErrorWrapperException(ERROR, ERRCODE_SYNTAX_ERROR, format_errmsg("unrecognized dtype: %d", datum->dtype), getLineAndPos(localID));
	return dno;
}

static void
check_dup_declare(const char *name)
{
	if (pltsql_ns_lookup(pltsql_ns_top(), true, name, NULL, NULL, NULL) != NULL) 
		throw PGErrorWrapperException(ERROR, ERRCODE_SYNTAX_ERROR, "duplicate declaration", 0, 0);
}

static bool
is_sp_proc(const std::string& func_proc_name)
{
	const char *name_str = func_proc_name.c_str();
	return string_matches(name_str, "sp_cursor") ||
		string_matches(name_str, "sp_cursoropen") ||
		string_matches(name_str, "sp_cursorprepare") ||
		string_matches(name_str, "sp_cursorexecute") ||
		string_matches(name_str, "sp_cursorprepexec") ||
		string_matches(name_str, "sp_cursorunprepare") ||
		string_matches(name_str, "sp_cursorfetch") ||
		string_matches(name_str, "sp_cursoroption") ||
		string_matches(name_str, "sp_cursorclose") ||
		string_matches(name_str, "sp_executesql") ||
		string_matches(name_str, "sp_execute") ||
		string_matches(name_str, "sp_prepexec");
}

static bool
string_matches(const char *str, const char *pattern)
{
	if (pg_strcasecmp(str, pattern) == 0)
		return true;
	else
		return false;
}

static void
check_param_type(tsql_exec_param *param, bool is_output, Oid typoid, const char *param_str)
{
	if (is_output && param->mode != FUNC_PARAM_INOUT)
		throw PGErrorWrapperException(ERROR, ERRCODE_SYNTAX_ERROR, format_errmsg("%s param is not specified as OUTPUT", param_str), 0, 0);
	PLtsql_datum *datum = pltsql_Datums[param->varno];
	if (typoid != InvalidOid && datum->dtype != PLTSQL_DTYPE_VAR)
		throw PGErrorWrapperException(ERROR, ERRCODE_SYNTAX_ERROR, format_errmsg("invalid %s param", param_str), 0, 0);
	PLtsql_var *var = (PLtsql_var *) datum;
	if (typoid != InvalidOid && var->datatype->typoid != typoid)
		throw PGErrorWrapperException(ERROR, ERRCODE_SYNTAX_ERROR, format_errmsg("invalid %s param datatype", param_str), 0, 0);
}

static PLtsql_expr*
getNthParamExpr(std::vector<tsql_exec_param *> &params, size_t n)
{
	if (n <= params.size())
		return params[n - 1]->expr;
	else
		return NULL;
}

static const char*
rewrite_assign_operator(tree::TerminalNode *aop)
{
	/* rewrite assign-operator to normal operator. simply remove '='. */
	std::string aop_str = ::getFullText(aop);
	Assert(aop_str.length() == 2);
	Assert(aop_str[1] == '=');

	switch (aop_str[0])
	{
		case '+': return "+";   /* addition */
		case '-': return "-";   /* subtraction */
		case '/': return "/";   /* division */
		case '*': return "*";   /* multiplication */
		case '%': return "%";   /* modulus */
		case '|': return "|";   /* bitwise OR */
		case '&': return "&";   /* bitwise AND */
		case '^': return "^";   /* bitwise XOR - we don't need to replace with PG '#' since we override it to XOR in tsql-dialect is ON */
		default: Assert(0);
	}
	return NULL; /* to avoid compiler warning */
}

TSqlParser::Query_specificationContext *
get_query_specification(TSqlParser::Select_statementContext* sctx)
{
	Assert(sctx);
	Assert(sctx->query_expression());
	TSqlParser::Query_expressionContext *qectx = sctx->query_expression();
	TSqlParser::Query_specificationContext *qctx = qectx->query_specification();
	while (!qctx)
	{
		/* query expression should be surrounded by bracket */
		Assert(qectx->LR_BRACKET());
		qectx = qectx->query_expression();
		Assert(qectx);

		if (qectx->query_specification())
			qctx = qectx->query_specification();
	}
	return qctx;
}

bool
is_top_level_query_specification(TSqlParser::Query_specificationContext *ctx)
{
	/*
	 * in ANTLR t-sql grammar, top-level select statement is represented as select_statement_standalone.
	 * subquery, derived table, cte can contain query specification via select statement but it is just a select_statement not via select_statement_standalone.
	 * To figure out the query-specification is corresponding to top-level select statement,
	 * iterate its ancestors and check if encoutering subquery, derived_table or common_table_expression.
	 * if it is query specification in top-level statement, it will never meet those grammar element.
	 */
	Assert(ctx);

	auto pctx = ctx->parent;
	while (pctx)
	{
		if (dynamic_cast<TSqlParser::Derived_tableContext *>(pctx) ||
		    dynamic_cast<TSqlParser::SubqueryContext *>(pctx) ||
		    dynamic_cast<TSqlParser::Common_table_expressionContext *>(pctx) ||
		    dynamic_cast<TSqlParser::Declare_xmlnamespaces_statementContext *>(pctx)) // not supported in BBF. excluding it from top-level select statement just in case.
			return false;

		pctx = pctx->parent;
	}
	return true;
}

static bool
is_quotation_needed_for_column_alias(TSqlParser::Column_aliasContext *ctx)
{
	if (ctx->id())
	{
		if (ctx->id()->DOUBLE_QUOTE_ID())
			return false;
		else if (ctx->id()->SQUARE_BRACKET_ID())
			return false;
		return true;
	}
	else // string literal
		return false;
}

static bool
is_compiling_create_function()
{
	if (!pltsql_curr_compile)
		return false;
	if (pltsql_curr_compile->fn_oid == InvalidOid)
		return false;
	if (pltsql_curr_compile->fn_prokind != PROKIND_FUNCTION)
		return false;
	if (pltsql_curr_compile->fn_is_trigger != PLTSQL_NOT_TRIGGER) /* except trigger */
		return false;
	return true;
}

/* if no rewriting necessary, return empty string */
template<class T>
std::string
rewrite_information_schema_to_information_schema_tsql(T ctx, GetCtxFunc<T> getSchema)
{
	auto schema = getSchema(ctx);
	if (!schema)
		return "";
	else if (string_matches(stripQuoteFromId(ctx->schema).c_str(), "information_schema"))
		return "information_schema_tsql";
	else
		return "";
}

/* if no rewriting necessary, return empty string */
template<class T>
std::string
rewrite_object_name_with_omitted_db_and_schema_name(T ctx, GetCtxFunc<T> getDatabase, GetCtxFunc<T> getSchema)
{
	if (ctx->DOT().size() == 1)
	{
		auto schema = getSchema(ctx);

		// .object -> dbo.object
		if (!schema)
			return "dbo" + ::getFullText(ctx);
		else
			return "";
	}
	if (ctx->DOT().size() >= 2)
	{
		std::string name = ::getFullText(ctx);
		if (ctx->DOT().size() == 3)
		{
			// we can assume servername is null because unsupported-feature error should be thrown
			// so we can remove the first leading dot. the remaining name should be handled with the same with two dots case
			name = name.substr(1);
		}

		auto database = getDatabase(ctx);
		auto schema = getSchema(ctx);

		// ..object -> object
		if (!database && !schema)
			return name.substr(2);
		// db..object -> db.dbo.object
		else if (database && !schema)
		{
			size_t first_dot_index = name.find('.');
			Assert(first_dot_index != std::string::npos);
			Assert(name[first_dot_index+1] == '.'); /* next character should be also '.' */
			return name.substr(0,first_dot_index + 1) + "dbo" + name.substr(first_dot_index + 1);
		}
		// .schema.object -> schema.object
		else if (!database && schema)
			return name.substr(1);
		else
			return "";
	}
	return "";
}

/* if no rewriting necessary, return empty string */
template<class T>
std::string
rewrite_column_name_with_omitted_schema_name(T ctx, GetCtxFunc<T> getSchema, GetCtxFunc<T> getTableName)
{
	// Other than object name, the following cases are not valid.
	// 1) .column
	// 1) ..column
	// 2) schema..column
	// Let them as it is so that backend parser will throw a syntax error

	if (ctx->DOT().size() >= 2)
	{
		std::string name = ::getFullText(ctx);
		if (ctx->DOT().size() == 3)
		{
			// we can assume servername is null because unsupported-feature error should be thrown
			// so we can remove the first leading dot. the remaining name should be handled with the same with two dots case
			name = name.substr(1);
		}

		auto schema = getSchema(ctx);
		auto tablename = getTableName(ctx);

		if (!schema && tablename)
			return name.substr(1);
	}
	return "";
}

static bool
does_object_name_need_delimiter(TSqlParser::IdContext *id)
{
	if (!id)
		return false;

	if (!id->ID() && !id->keyword())
		return false; // already delimited

	std::string id_str = ::getFullText(id);
	for (size_t i=0; i<get_num_column_names_to_be_delimited(); ++i)
	{
		const char *keyword = column_names_to_be_delimited[i];
		if (pg_strcasecmp(keyword, id_str.c_str()) == 0)
			return true;
	}
	for (size_t i=0; i<get_num_pg_reserved_keywords_to_be_delimited(); ++i)
	{
		const char *keyword = pg_reserved_keywords_to_be_delimited[i];
		if (pg_strcasecmp(keyword, id_str.c_str()) == 0)
			return true;
	}
	return false;
}

static std::string
delimit_identifier(TSqlParser::IdContext *id)
{
	return std::string("[") + ::getFullText(id) + "]";
}

/**
 * Checks if the number of format specifiers in the message
 * is exceeding the limit i.e 20
 * The logic to check number of format specifier is based on 
 * the prepare_format_string function in string.c file
 **/
static bool 
does_msg_exceeds_params_limit(const std::string& msg)
{
	//end is at msg.length() - 1 since we dont count '%' as a param if it is the last character
	int paramCount = 0, end = msg.length() - 1, idx = 0;
	
	while(idx < end)
	{
		if(msg[idx++] == '%'){
			paramCount++;
		}
	}

	return paramCount > RAISE_ERROR_PARAMS_LIMIT;
}

// getIDName() - returns the name found in one of the given TerminalNodes
//
//	We expect one non-null pointer and two null pointers.  The first (dq)
//  will be non-null if we are working with a DOUBLE_QUOTE_ID() - we
//  strip off the double-quotes and return the result.  The second (sb)
//  will be non-null if we are working with a SQUARE_BRACKET_ID() - we
//  strip off the square brackets and return the result.  The last (id)
//  will be non-null if we are working on an ID() - we just return the
//  name itself.
static std::string
getIDName(TerminalNode *dq, TerminalNode *sb, TerminalNode *id)
{
	Assert(dq || sb || id);

	if (dq)
	{
		std::string name{dq->getSymbol()->getText()};
		Assert(name.front() == '"');
		Assert(name.back() == '"');

		name = name.substr(1, name.size() - 2);

		return name;
	}
	else if (sb)
	{
		std::string name{sb->getSymbol()->getText()};
		Assert(name.front() == '[');
		Assert(name.back() == ']');

		name = name.substr(1, name.size() - 2);

		return name;
	}
	else
	{
		return std::string(id->getSymbol()->getText());
	}
}<|MERGE_RESOLUTION|>--- conflicted
+++ resolved
@@ -897,136 +897,6 @@
 			}
 		}
 	}
-<<<<<<< HEAD
-=======
-
-	void exitOpen_json(TSqlParser::Open_jsonContext *ctx) override
-	{
-		if (!ctx->WITH())
-		{
-			/* Map to openjson_simple() */
-			rewritten_query_fragment.emplace(std::make_pair(ctx->getStart()->getStartIndex(),
-											 std::make_pair(ctx->getStart()->getText(), "OPENJSON_SIMPLE")));
-		}
-		else
-		{
-			std::string expr,
-						col_str,
-						col_name,
-						col_type,
-						col_path,
-						col_info,
-						token,
-						with_clause;
-			std::vector<std::string> 	col_defs;
-			/* Map to openjson_with */
-			rewritten_query_fragment.emplace(std::make_pair(ctx->getStart()->getStartIndex(),
-											 std::make_pair(ctx->getStart()->getText(), "OPENJSON_WITH")));
-			/* build the rest of the statement after the JSON or PATH expressions. This is to conform to the parameters expected
-			 * by OPENJSON_WITH(json_expr, json_path, [column_definition_list]). For example, this expression:
-			 *
-			 * select * from openjson(@json, '$.obj') WITH
-			 * 		(
-			 *			a varchar(20),
-			 *			b_col varchar(20) '$.b',
-			 *			o nvarchar(max) '$' AS JSON
-			 *		)
-			 *
-			 * would be rewritten as:
-			 *
-			 * select * from openjson_with(@json, '$.obj', '$.a varchar(20)', '$.b varchar(20)', '$ nvarchar AS JSON') AS
-			 *		f(
-			 *			a varchar(20),
-			 *			b_col varchar(20),
-			 *			o nvarchar
-			 *		)
-			 */
-			if (!ctx->COMMA()) /* check for PATH parameter */
-				expr = ",'$'";
-			/* extract column definitions */
-			for (TSqlParser::Json_column_declarationContext *column : ctx->json_declaration()->json_column_declaration())
-			{
-				col_str = ::getFullText(column);
-				/* split col_str by whitespace */
-				std::istringstream buffer(col_str);
-				std::vector<std::string> col_tokens{std::istream_iterator<std::string>(buffer),
-									std::istream_iterator<std::string>()};
-				col_name = "";
-				col_type = "";
-				col_path = "";
-				for (uint i = 0; i < col_tokens.size(); i++)
-				{
-					token = col_tokens[i];
-					if (col_name == "")
-					{
-						col_name = token;
-						/* handle space-separated column names */
-						if (col_name.size() > 0 && col_name.front() == '[')
-						{
-							while (col_name.back() != ']' && i < col_tokens.size() - 1)
-							{
-								col_name += " " + col_tokens[++i];
-							}
-						}
-						if (col_name.size() > 0 && col_name.front() == '"')
-						{
-							while (col_name.back() != '"' && i < col_tokens.size() - 1)
-							{
-								col_name += " " + col_tokens[++i];
-							}
-						}
-					}
-					else if (col_type == "")
-						col_type = token;
-					else if (col_path == "")
-					{
-						/* check if path param was skipped */
-						if (pg_strcasecmp(token.c_str(), "as") == 0)
-							break;
-						col_path = token;
-						/* check for lax/strict and add the rest of the path parameter */
-						if (col_path.compare("'lax") == 0 || col_path.compare("'strict") == 0)
-						{
-							col_path += " " + col_tokens[++i];
-						}
-					}
-				}
-				/* PG cannot handle varchar(max) or nvarchar(max) so just remove the (max) part */
-				if (col_type.length() > 5 && pg_strcasecmp(col_type.substr(col_type.length() - 5).c_str(), "(max)") == 0)
-					col_type.erase(col_type.length() - 5);
-				/* if path is not defined, use col_name as default path */
-				if (col_path == "")
-					col_path = "'$." + col_name + "'";
-				/* Add path and type to main expr and save column definition in list */
-				col_path.pop_back();
-				col_info = col_path + " " + col_type + (column->AS() && column->JSON() ? " AS JSON" : "") + "'";
-				expr += "," + col_info;
-				col_defs.push_back(col_name + " " + col_type);
-			}
-			expr += ") AS f(";
-			/* add AS clause with column definitions */
-			for (auto & col_def : col_defs)
-			{
-				expr += col_def + std::string(",");
-			}
-			if (expr.back() == ',')
-				expr.pop_back();
-			expr += std::string(")");
-			/* replace end of OPENJSON statement with new column definition arguments */
-			rewritten_query_fragment.emplace(std::make_pair(ctx->RR_BRACKET(0)->getSymbol()->getStartIndex(),
-											 std::make_pair(ctx->RR_BRACKET(0)->getText(), expr)));
-			/* remove with clause */
-			rewritten_query_fragment.emplace(std::make_pair(ctx->WITH()->getSymbol()->getStartIndex(),
-											 std::make_pair(::getFullText(ctx->WITH()), "")));
-			rewritten_query_fragment.emplace(std::make_pair(ctx->LR_BRACKET(1)->getSymbol()->getStartIndex(),
-											 std::make_pair(ctx->LR_BRACKET(1)->getText(), "")));
-			rewritten_query_fragment.emplace(std::make_pair((ctx->json_declaration()->getStart()->getStartIndex()),
-											 std::make_pair(::getFullText(ctx->json_declaration()), "")));
-			rewritten_query_fragment.emplace(std::make_pair(ctx->RR_BRACKET().back()->getSymbol()->getStartIndex(),
-											 std::make_pair(ctx->RR_BRACKET().back()->getText(), "")));
-		}
-
-	}
 
 	void exitOpen_query(TSqlParser::Open_queryContext *ctx) override
 	{
@@ -1047,8 +917,7 @@
 
 			rewritten_query_fragment.emplace(std::make_pair(linked_srv->start->getStartIndex(), std::make_pair(linked_srv_name, str)));
 		}	
-    	}
->>>>>>> 0c4656ec
+  }
 };
 
 ////////////////////////////////////////////////////////////////////////////////
