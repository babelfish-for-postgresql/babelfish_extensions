#include <algorithm>
#include <functional>
#include <iostream>
#include <strstream>
#include <string>
#include <unordered_map>

#pragma GCC diagnostic ignored "-Wattributes"

#include "antlr4-runtime.h" // antlr4-cpp-runtime
#include "tree/ParseTreeWalker.h" // antlr4-cpp-runtime
#include "tree/ParseTreeProperty.h" // antlr4-cpp-runtime

#include "../antlr/antlr4cpp_generated_src/TSqlLexer/TSqlLexer.h"
#include "../antlr/antlr4cpp_generated_src/TSqlParser/TSqlParser.h"
#include "../antlr/antlr4cpp_generated_src/TSqlParser/TSqlParserBaseListener.h"
#include "tsqlIface.hpp"

#define LOOP_JOIN_HINT 0
#define HASH_JOIN_HINT 1
#define MERGE_JOIN_HINT 2
#define LOOP_QUERY_HINT 3
#define HASH_QUERY_HINT 4
#define MERGE_QUERY_HINT 5
#define JOIN_HINTS_INFO_VECTOR_SIZE 6

#define RAISE_ERROR_PARAMS_LIMIT 20
#define PUBLIC_ROLE_NAME "public"


#pragma GCC diagnostic push
#pragma GCC diagnostic ignored "-Wregister"
extern "C" {
#if 0
#include "tsqlNodes.h"
#else
#include "pltsql.h"
#include "pltsql-2.h"
#include "pl_explain.h"
#include "session.h"
#include "multidb.h"

#include "catalog/namespace.h"
#include "catalog/pg_proc.h"
#include "parser/scansup.h"

#include "guc.h"

#endif

#ifdef LOG // maybe already defined in elog.h, which is conflicted with grammar token LOG
#undef LOG
#endif
}
#pragma GCC diagnostic pop

using namespace std;
using namespace antlr4;
using namespace tree;

extern "C"
{
	ANTLR_result antlr_parser_cpp(const char *sourceText);

	void report_antlr_error(ANTLR_result result);

	extern PLtsql_type *parse_datatype(const char *string, int location);
	extern bool is_tsql_text_ntext_or_image_datatype(Oid oid);

	extern int CurrentLineNumber;

	extern int pltsql_curr_compile_body_position;
	extern int pltsql_curr_compile_body_lineno;

	extern bool pltsql_dump_antlr_query_graph;
	extern bool pltsql_enable_antlr_detailed_log;
	extern bool pltsql_enable_sll_parse_mode;

	extern bool pltsql_enable_tsql_information_schema;

	extern char *column_names_to_be_delimited[];
	extern char *pg_reserved_keywords_to_be_delimited[];

	extern size_t get_num_column_names_to_be_delimited();
	extern size_t get_num_pg_reserved_keywords_to_be_delimited();
	extern char * construct_unique_index_name(char *index_name, char *relation_name);
	extern bool enable_hint_mapping;
	extern bool check_fulltext_exist(const char *schema_name, const char *table_name);

	extern int escape_hatch_showplan_all;

	/* To store the time spent in ANTLR parsing for the current batch */
	extern instr_time antlr_parse_time;
}

static void toDotRecursive(ParseTree *t, const std::vector<std::string> &ruleNames, const std::string &sourceText);
class tsqlBuilder;
class PLtsql_expr_query_mutator;
class tsqlSelectStatementMutator;

// helper template function to get certain token from given context.
// use template here because there is no mid-level base class for similar contexts.
template <class T>
using GetTokenFunc = std::function <antlr4::tree::TerminalNode * (T)>;
template <class T>
using GetCtxFunc = std::function <ParserRuleContext * (T)>;

void handleBatchLevelStatement(TSqlParser::Batch_level_statementContext *ctx, tsqlSelectStatementMutator *ssm);
bool handleITVFBody(TSqlParser::Func_body_return_select_bodyContext *body);

PLtsql_stmt_block *makeEmptyBlockStmt(int lineno);

PLtsql_stmt *makeCfl(TSqlParser::Cfl_statementContext *ctx, tsqlBuilder &builder);
PLtsql_stmt *makeSQL(ParserRuleContext *ctx);
std::vector<PLtsql_stmt *> makeAnother(TSqlParser::Another_statementContext *ctx, tsqlBuilder &builder);
PLtsql_stmt *makeExecBodyBatch(TSqlParser::Execute_body_batchContext *ctx);
PLtsql_stmt *makeExecuteProcedure(ParserRuleContext *ctx, std::string call_type);
PLtsql_stmt *makeInsertBulkStatement(TSqlParser::Dml_statementContext *ctx);
PLtsql_stmt *makeDbccCheckidentStatement(TSqlParser::Dbcc_statementContext *ctx);
PLtsql_stmt *makeSetExplainModeStatement(TSqlParser::Set_statementContext *ctx, bool is_explain_only);
PLtsql_expr *makeTsqlExpr(const std::string &fragment, bool addSelect);
PLtsql_expr *makeTsqlExpr(ParserRuleContext *ctx, bool addSelect);
PLtsql_stmt	*makeCreateFulltextIndexStmt(TSqlParser::Create_fulltext_indexContext *ctx);
PLtsql_stmt	*makeDropFulltextIndexStmt(TSqlParser::Drop_fulltext_indexContext *ctx);
std::pair<std::string, std::string> getTableNameAndSchemaName(TSqlParser::Table_nameContext* ctx);
void * makeBlockStmt(ParserRuleContext *ctx, tsqlBuilder &builder);
void replaceTokenStringFromQuery(PLtsql_expr* expr, TerminalNode* tokenNode, const char* repl, ParserRuleContext *baseCtx);
void replaceCtxStringFromQuery(PLtsql_expr* expr, ParserRuleContext *ctx, const char *repl, ParserRuleContext *baseCtx);
void removeTokenStringFromQuery(PLtsql_expr* expr, TerminalNode* tokenNode, ParserRuleContext *baseCtx);
void removeCtxStringFromQuery(PLtsql_expr* expr, ParserRuleContext *ctx, ParserRuleContext *baseCtx);
void extractQueryHintsFromOptionClause(TSqlParser::Option_clauseContext *octx);
void extractTableHints(TSqlParser::With_table_hintsContext *tctx, std::string table_name);
std::string extractTableName(TSqlParser::Ddl_objectContext *ctx, TSqlParser::Table_source_itemContext *tctx);
std::string extractSchemaName(TSqlParser::Ddl_objectContext *ctx, TSqlParser::Table_source_itemContext *tctx);
void extractTableHint(TSqlParser::Table_hintContext *table_hint, std::string table_name);
void extractJoinHint(TSqlParser::Join_hintContext *join_hint, std::string table_name1, std::string table_names);
void extractJoinHintFromOption(TSqlParser::OptionContext *option);
std::string extractIndexValues(std::vector<TSqlParser::Index_valueContext *> index_valuesCtx, std::string table_name);

static void *makeBatch(TSqlParser::Tsql_fileContext *ctx, tsqlBuilder &builder);

static void process_execsql_destination(TSqlParser::Dml_statementContext *ctx, PLtsql_stmt_execsql *stmt);
static void process_execsql_remove_unsupported_tokens(TSqlParser::Dml_statementContext *ctx, PLtsql_expr_query_mutator *exprMutator);
static bool post_process_create_table(TSqlParser::Create_tableContext *ctx, PLtsql_stmt_execsql *stmt, TSqlParser::Ddl_statementContext *baseCtx);
static bool post_process_alter_table(TSqlParser::Alter_tableContext *ctx, PLtsql_stmt_execsql *stmt, TSqlParser::Ddl_statementContext *baseCtx);
static bool post_process_create_index(TSqlParser::Create_indexContext *ctx, PLtsql_stmt_execsql *stmt, TSqlParser::Ddl_statementContext *baseCtx);
static bool post_process_create_database(TSqlParser::Create_databaseContext *ctx, PLtsql_stmt_execsql *stmt, TSqlParser::Ddl_statementContext *baseCtx);
static bool post_process_create_type(TSqlParser::Create_typeContext *ctx, PLtsql_stmt_execsql *stmt, TSqlParser::Ddl_statementContext *baseCtx);
static void post_process_table_source(TSqlParser::Table_source_itemContext *ctx, PLtsql_expr *expr, ParserRuleContext *baseCtx, bool is_freetext_predicate = false);
static void post_process_declare_cursor_statement(PLtsql_stmt_decl_cursor *stmt, TSqlParser::Declare_cursorContext *ctx, tsqlBuilder &builder);
static void post_process_declare_table_statement(PLtsql_stmt_decl_table *stmt, TSqlParser::Table_type_definitionContext *ctx);
static bool check_freetext_predicate(TSqlParser::Search_conditionContext *ctx);
static PLtsql_var *lookup_cursor_variable(const char *varname);
static PLtsql_var *build_cursor_variable(const char *curname, int lineno);
static int read_extended_cursor_option(TSqlParser::Declare_cursor_optionsContext *ctx, int current_cursor_option);
static PLtsql_stmt *makeDeclTableStmt(PLtsql_variable *var, PLtsql_type *type, int lineno);
static void *makeReturnQueryStmt(TSqlParser::Select_statement_standaloneContext *ctx, bool itvf);
static PLtsql_stmt *makeSpStatement(const std::string& sp_name, TSqlParser::Execute_statement_argContext *sp_args, int lineno, int return_code_dno);
static void makeSpParams(TSqlParser::Execute_statement_argContext *ctx, std::vector<tsql_exec_param *> &params);
static tsql_exec_param *makeSpParam(TSqlParser::Execute_statement_arg_namedContext *ctx);
static tsql_exec_param *makeSpParam(TSqlParser::Execute_statement_arg_unnamedContext *ctx);
static int getVarno(tree::TerminalNode *localID);
static int check_assignable(tree::TerminalNode *localID);
static void check_dup_declare(const char *name);
static bool is_sp_proc(const std::string& func_proc_name);
static bool string_matches(const char *str, const char *pattern);
static void check_param_type(tsql_exec_param *param, bool is_output, Oid typoid, const char *param_str);
static PLtsql_expr *getNthParamExpr(std::vector<tsql_exec_param *> &params, size_t n);
static const char* rewrite_assign_operator(tree::TerminalNode *aop);
TSqlParser::Query_specificationContext *get_query_specification(TSqlParser::Select_statementContext *sctx);
static bool is_top_level_query_specification(TSqlParser::Query_specificationContext *ctx);
static bool is_quotation_needed_for_column_alias(TSqlParser::Column_aliasContext *ctx);
static bool is_compiling_create_function();
static void process_query_specification(TSqlParser::Query_specificationContext *qctx, PLtsql_expr_query_mutator *mutator);
static void process_select_statement(TSqlParser::Select_statementContext *selectCtx, PLtsql_expr_query_mutator *mutator);
static void process_select_statement_standalone(TSqlParser::Select_statement_standaloneContext *standaloneCtx, PLtsql_expr_query_mutator *mutator, tsqlBuilder &builder);
template <class T> static std::string rewrite_object_name_with_omitted_db_and_schema_name(T ctx, GetCtxFunc<T> getDatabase, GetCtxFunc<T> getSchema);
template <class T> static std::string rewrite_information_schema_to_information_schema_tsql(T ctx, GetCtxFunc<T> getSchema);
template <class T> static std::string rewrite_column_name_with_omitted_schema_name(T ctx, GetCtxFunc<T> getSchema, GetCtxFunc<T> getTableName);
template <class T> static void rewrite_geospatial_query_helper(T ctx, TSqlParser::Method_callContext *method, size_t geospatial_start_index);
template <class T> static void rewrite_geospatial_col_ref_query_helper(T ctx, TSqlParser::Method_callContext *method, size_t geospatial_start_index);
template <class T> static void rewrite_geospatial_func_ref_no_arg_query_helper(T ctx, TSqlParser::Method_callContext *method, size_t geospatial_start_index);
template <class T> static void rewrite_geospatial_func_ref_args_query_helper(T ctx, TSqlParser::Method_callContext *method, size_t geospatial_start_index);
template <class T> static void rewrite_function_call_geospatial_func_ref_args(T ctx);
template <class T> static void rewrite_function_call_geospatial_func_ref_no_arg(T ctx);
static void handleGeospatialFunctionsInFunctionCall(TSqlParser::Function_callContext *ctx);
static void handleClrUdtFuncCall(TSqlParser::Clr_udt_func_callContext *ctx);
static void handleFullColumnNameCtx(TSqlParser::Full_column_nameContext *ctx);
template <class T> static void handleLocalIdQuotingFuncRefNoArg(T ctx, size_t geospatial_start_index, int &offset1, std::string &expr, std::vector<size_t> keysToRemove);
static bool does_object_name_need_delimiter(TSqlParser::IdContext *id);
static std::string delimit_identifier(TSqlParser::IdContext *id);
static bool does_msg_exceeds_params_limit(const std::string& msg);
static std::string getIDName(TerminalNode *dq, TerminalNode *sb, TerminalNode *id);
static ANTLR_result antlr_parse_query(const char *sourceText, bool useSSLParsing);
std::string rewriteDoubleQuotedString(const std::string strDoubleQuoted);
std::string escapeDoubleQuotes(const std::string strWithDoubleQuote);
static bool in_execute_body_batch = false;	
static bool in_execute_body_batch_parameter = false;	
static const std::string fragment_SELECT_prefix = "SELECT "; // fragment prefix for expressions
static const std::string fragment_EXEC_prefix   = "EXEC ";   // fragment prefix for execute_body_batch
static PLtsql_stmt *makeChangeDbOwnerStatement(TSqlParser::Alter_authorizationContext *ctx);
static void handleFloatWithoutExponent(TSqlParser::ConstantContext *ctx); 
static void handleTableConstraintWithoutComma(TSqlParser::Column_def_table_constraintsContext *ctx);
static void handleBitNotOperator(TSqlParser::Unary_op_exprContext *ctx);
static void handleBitOperators(TSqlParser::Plus_minus_bit_exprContext *ctx);
static void handleModuloOperator(TSqlParser::Mult_div_percent_exprContext *ctx);
static void handleAtAtVarInPredicate(TSqlParser::PredicateContext *ctx);
static void handleOrderByOffsetFetch(TSqlParser::Order_by_clauseContext *ctx);
static void rewrite_function_trim_to_sys_trim(TSqlParser::TRIMContext *ctx);

/*
 * Structure / Utility function for general purpose of query string modification
 *
 * The difficulty of query string modification is that, upper-level general grammar (i.e. dml_clause, ddl_clause, ...)
 * actaully creates PLtsql_stmt but logic of query modification is available in low-level fine-grained grammar (i.e. full_object_name, select_list, ...)
 * We can't modify the query string in enter/exit function of low-evel grammar because it may append query string in middle of query
 * so it may lead to inconsistency between query string and token index information obtained from ANTLR parser.
 * (i.e. if we rewrite "SELECT 'a'=1 from T" to "SELECT 1 as 'a' FROM T", T appears poisition 22 after rewriting but ANTLR token still keeps position 19)
 *
 * To resolve this issue, each low-level grammar just register rewritten-query-fragement to a map (rewritten_query_fragment)
 * and all the rewriting will be done by upper-level grammar rule at once by using PLtsql_expr_query_mutator
 *
 * Here is general code snippet (but different patterns in specific query statement like itvf, batch-level statement)
 *
 * void enterUpperLevelGrammar() { // DML, DDL, ...
 *   ...
 *   clear_rewritten_query_fragment(); // clean-up before collecting rewriting information
 * }
 *
 * void exitLowLevelGrammar() { // fine-grained grammar needs actual rewirting
 *   ...
 *   // register rewritten query
 *   rewritten_query_fragment.emplace(std::make_pair(original_string_position, std::make_pair(original_string, rewritten_string));
 * }
 *
 * void exitUpperLevelGrammar() {
 *   ...
 *   PLtsql_expr* expr = ...; acutal payload query string for PLtsql_stmt;
 *   PLtsql_expr_query_mutator mutator(expr, ctx);
 *
 *   add_rewritten_query_fragment_to_mutator(&mutator); // move information of rewritten_query_fragment to mutator.
 *
 *   mutator.run(); // expr->query will be rewitten here
 *   clear_rewritten_query_fragment();
 * }
 */

// general-purpose map to store query fragement which needs to be rewritten
// intentionally use std::map to access positions by sorted order.
// global object is enough because no nesting is expected.
static std::map<size_t, pair<std::string, std::string>> rewritten_query_fragment;

// Keeping poisitions of local_ids to quote them.
// local_id can be rewritten in differeny way in some cases (itvf), don't use rewritten_query_fragment.
// TODO: incorporate local_id_positions with rewritten_query_fragment
static std::map<size_t, std::string> local_id_positions;

// should be called before visiting subclause to make PLtsql_stmt.
static void clear_rewritten_query_fragment();

// add information of rewritten_query_fragment information to mutator
static void add_rewritten_query_fragment_to_mutator(PLtsql_expr_query_mutator *mutator);

static std::unordered_map<std::string, std::string> alias_to_table_mapping;
static std::unordered_map<std::string, std::string> table_to_alias_mapping;
static std::vector<std::string> query_hints;
static std::vector<bool> join_hints_info(JOIN_HINTS_INFO_VECTOR_SIZE, false);
static bool isJoinHintInOptionClause = false;
static std::string table_names;
static int num_of_tables = 0;
static std::string leading_hint;

static void add_query_hints(PLtsql_expr_query_mutator *mutator, int contextOffset);
static void clear_query_hints();
static void clear_tables_info();

static std::string validate_and_stringify_hints();
static int find_hint_offset(const char * queryTxt);

static bool pltsql_parseonly = false;
bool has_identity_function = false;

static void
breakHere()
{

}

std::string
getFullText(ParserRuleContext *context, misc::Interval range)
{
	if (context == nullptr)
		return" ";

	return context->start->getInputStream()->getText(range);
}

std::string
getFullText(ParserRuleContext *context)
{
	if (context == nullptr)
		return "";
  
	if (context->start == nullptr || context->stop == nullptr || context->start->getStartIndex() < 0 || context->stop->getStopIndex() < 0)
		return context->getText();

	return getFullText(context, misc::Interval(context->start->getStartIndex(), context->stop->getStopIndex()));
}

template <class T>
std::string
getFullText(std::vector<T*> const &contexts)
{
	auto beg = contexts[0];
	auto end = contexts[contexts.size() - 1];

	misc::Interval textRange(beg->start->getStartIndex(), end->stop->getStopIndex());

	return getFullText(contexts[0], textRange);
}

std::string
getFullText(TerminalNode *node)
{
	return node->getText();
}

std::string
getFullText(Token* token)
{
	return token->getText();
}

std::string
stripQuoteFromId(TSqlParser::IdContext *ctx)
{
	if (ctx->DOUBLE_QUOTE_ID())
	{
		std::string val = getFullText(ctx->DOUBLE_QUOTE_ID());
		Assert(val.length() >= 2);
		return val.substr(1, val.length()-2);
	}
	else if (ctx->SQUARE_BRACKET_ID())
	{
		std::string val = getFullText(ctx->SQUARE_BRACKET_ID());
		Assert(val.length() >= 2);
		return val.substr(1, val.length()-2);
	}
	return getFullText(ctx);
}

static int
get_curr_compile_body_lineno_adjustment()
{
	if (!pltsql_curr_compile || pltsql_curr_compile->fn_oid == InvalidOid) /* not in a func/proc body */
		return 0;
	if (pltsql_curr_compile_body_lineno == 0) /* not set */
		return 0;
	return pltsql_curr_compile_body_lineno - 1; /* minus 1 for correct adjustment */
}

int getLineNo(ParserRuleContext *ctx)
{
	if (!ctx)
		return 0;

	/*
	 * in T-SQL, line number is relative to batch start of CREATE FUNCTION/PROCEDURE/...
	 * if we're running in CREATE FUNCTION/PROCEDURE/..., add a offset lineno.
	 */
	int lineno_offset = get_curr_compile_body_lineno_adjustment();
	Token *startToken = ctx->getStart();
	if (!startToken)
		return 0;
	return startToken->getLine() + lineno_offset;
}

int getLineNo(TerminalNode* node)
{
	if (!node)
		return 0;

	/*
	 * in T-SQL, line number is relative to batch start of CREATE FUNCTION/PROCEDURE/...
	 * if we're running in CREATE FUNCTION/PROCEDURE/..., add a offset lineno.
	 */
	int lineno_offset = get_curr_compile_body_lineno_adjustment();
	Token *symbol = node->getSymbol();
	if (!symbol)
		return 0;
	return symbol->getLine() + lineno_offset;
}

static int
get_curr_compile_body_position_adjustment()
{
	if (!pltsql_curr_compile || pltsql_curr_compile->fn_oid == InvalidOid) /* not in a func/proc body */
		return 0;
	if (pltsql_curr_compile_body_position == 0) /* not set */
		return 0;
	return pltsql_curr_compile_body_position - 1; /* minus 1 for correct adjustment */
}

int getPosition(ParserRuleContext *ctx)
{
	if (!ctx)
		return 0;

	/* if we're running in CREATE FUNCTION/PROCEDURE/..., add a offset position. */
	int position_offset = get_curr_compile_body_position_adjustment();
	Token *startToken = ctx->getStart();
	if (!startToken)
		return 0;
	return startToken->getStartIndex() + position_offset;
}

int getPosition(TerminalNode* node)
{
	if (!node)
		return 0;

	/* if we're running in CREATE FUNCTION/PROCEDURE/..., add a offset position. */
	int position_offset = get_curr_compile_body_position_adjustment();
	Token *symbol = node->getSymbol();
	if (!symbol)
		return 0;
	return symbol->getStartIndex() + position_offset;
}

std::pair<int,int> getLineAndPos(ParserRuleContext *ctx)
{
	return std::make_pair(getLineNo(ctx), getPosition(ctx));
}

std::pair<int,int> getLineAndPos(TerminalNode *node)
{
	return std::make_pair(getLineNo(node), getPosition(node));
}

static ParseTreeProperty<PLtsql_stmt *> fragments;

// Keeps track of location of expressions being rewritten into a fragment 'SELECT <expr>'
static std::map<ParseTree *,  std::pair<int, std::pair<int, int>>> selectFragmentOffsets;
	
// Record the offsets for a 'SELECT <expr>' fragment
void
recordSelectFragmentOffsets(ParseTree *ctx, int ixStart, int ixEnd, int ixShift)
{
	Assert(ctx);	
	selectFragmentOffsets.emplace(std::make_pair(ctx, std::make_pair(ixStart, std::make_pair(ixEnd, ixShift))));		
}	

void 
recordSelectFragmentOffsets(ParseTree *ctx, ParserRuleContext *expr)
{
	Assert(ctx);
	Assert(expr);
	recordSelectFragmentOffsets(ctx, expr->getStart()->getStartIndex(), expr->getStop()->getStopIndex(), 0);		
}

void
attachPLtsql_fragment(ParseTree *node, PLtsql_stmt *fragment)
{
	if (fragment)
	{
		const char *tsqlDesc = pltsql_stmt_typename(fragment);

		if (pltsql_enable_antlr_detailed_log)
			std::cout << "    attachPLtsql_fragment(" << (void *) node << ", " << fragment << "[" << tsqlDesc << "])" << std::endl;
		fragments.put(node, fragment);
	}
	else
	{
		if (pltsql_enable_antlr_detailed_log)
			std::cout << "    attachPLtsql_fragment(" << (void *) node << ", " << fragment << "<NULL>)" << std::endl;
	}
}

PLtsql_stmt *
getPLtsql_fragment(ParseTree *node)
{
	if (pltsql_enable_antlr_detailed_log)
		std::cout << "getPLtsql_fragment(" << (void *) node << ") returns " << fragments.get(node) << std::endl;
	return fragments.get(node);
}

static List *rootInitializers = NIL;

FormattedMessage
format_errmsg(const char *fmt, const char *arg0)
{
	FormattedMessage fm;
	fm.fmt = fmt;

	MemoryContext oldContext = MemoryContextSwitchTo(CurTransactionContext);
	fm.args.push_back(pstrdup(arg0));
	MemoryContextSwitchTo(oldContext);

	return fm;
}

FormattedMessage
format_errmsg(const char *fmt, int64_t arg0)
{
	FormattedMessage fm;
	fm.fmt = fmt;
	fm.args.push_back(reinterpret_cast<void*>(arg0));
	return fm;
}

template <typename... Types>
FormattedMessage
format_errmsg(const char *fmt, const char *arg1, Types... args)
{
	FormattedMessage fm = format_errmsg(fmt, args...);
	fm.args.insert(fm.args.begin(), pstrdup(arg1)); // push_front
	return fm;
}

template <typename... Types>
FormattedMessage
format_errmsg(const char *fmt, int64_t arg1, Types... args)
{
	FormattedMessage fm = format_errmsg(fmt, args...);
	fm.args.insert(fm.args.begin(), reinterpret_cast<void*>(arg1)); // push_front
	return fm;
}

// currently, format_errmsg with more than 1 args is not used in this file but tsqlUnsupportedHandler uses it.
// use explicit instantiation here to make compiler forcefully create that template functions.
template
FormattedMessage
format_errmsg(const char *fmt, const char *arg1, const char *arg2);

inline std::u32string utf8_to_utf32(const char* s)
{
	return antlrcpp::utf8_to_utf32(s, s + strlen(s));
}

class MyInputStream : public ANTLRInputStream
{
public:
    MyInputStream(const char *src)
	: ANTLRInputStream((string)src)
    {

    }
    
		void setText(size_t pos, const char *newText)
		{
			UTF32String	newText32 = utf8_to_utf32(newText);

			_data.replace(pos, newText32.size(), newText32);
		}
};

class PLtsql_expr_query_mutator
{
public:
	PLtsql_expr_query_mutator(PLtsql_expr *expr, ParserRuleContext* baseCtx);

	void add(int antlr_pos, std::string orig_text, std::string repl_text);
	void markSelectFragment(ParserRuleContext *ctx);

	void run();

	PLtsql_expr *expr;
	ParserRuleContext* ctx;

protected:
	// intentionally use std::map to iterate it via sorted order.
	std::map<int, std::pair<std::string, std::string>> m; // pos -> (orig_text, repl_text)
		
	int base_idx;		
		
	// Indicate the fragment being processed is an expression that was prefixed with 'SELECT ', 
	// so that offsets can be adjusted when doing the rewriting
	bool isSelectFragment = false;
	int idxStart = 0;
	int idxEnd = 0;
	int idxStartShift = 0;
};

PLtsql_expr_query_mutator::PLtsql_expr_query_mutator(PLtsql_expr *e, ParserRuleContext* baseCtx)
	: expr(e)
	, ctx(baseCtx)
	, base_idx(-1)
{
	if (!e)
		throw PGErrorWrapperException(ERROR, ERRCODE_INTERNAL_ERROR, "can't mutate an internal query. NULL expression", getLineAndPos(baseCtx));

	size_t base_index = baseCtx->getStart()->getStartIndex();
			
	if (base_index == INVALID_INDEX)
		throw PGErrorWrapperException(ERROR, ERRCODE_INTERNAL_ERROR, "can't mutate an internal query. base index is invalid", getLineAndPos(baseCtx));
	base_idx = base_index;
	isSelectFragment = false;
}

void PLtsql_expr_query_mutator::markSelectFragment(ParserRuleContext *ctx)	
{
	Assert(ctx);
	Assert(selectFragmentOffsets.count(ctx) > 0);

	auto p = selectFragmentOffsets.at(ctx);
	
	isSelectFragment = true;
	idxStart = p.first;
	idxEnd = p.second.first;
	idxStartShift = p.second.second;
}

void PLtsql_expr_query_mutator::add(int antlr_pos, std::string orig_text, std::string repl_text)
{
	int offset = antlr_pos - base_idx;
	
	if (isSelectFragment) 
	{
		// For SELECT fragments, only apply the item when antlr_pos is between idxStart and idxEnd:
		// when there are multiple expressions per statement (only for DECLARE), the rewrites must be 
		// applied to the correct expression
		if ((antlr_pos < idxStart) || (antlr_pos > idxEnd)) 
		{
			return;
		}

		// Adjust offset to reflect the fact that the expression in the fragment is now prefixed with only 'SELECT '
		offset = antlr_pos - idxStart;
			
		// Adjust offset once more if the expression was shifted left (for a compound SET @v operator)
		if (idxStartShift > 0) 
		{
			offset = offset + idxStartShift;
		}					
	}	
						
	if (!orig_text.empty() && (orig_text.front() == '"') && (orig_text.back() == '"') && !repl_text.empty() && (repl_text.front() == '\'') && (repl_text.back() == '\'')) 
	{
		// Do not validate the positions of strings as these are not replaced by their positions
	}
	else {
		/* validation check */
		if (offset < 0)
			throw PGErrorWrapperException(ERROR, ERRCODE_INTERNAL_ERROR, "can't mutate an internal query. offset value is negative", 0, 0);
		if (offset > (int)strlen(expr->query))
			throw PGErrorWrapperException(ERROR, ERRCODE_INTERNAL_ERROR, "can't mutate an internal query. offset value is too large", 0, 0);
	}

	m.emplace(std::make_pair(offset, std::make_pair(orig_text, repl_text)));
}

void PLtsql_expr_query_mutator::run()
{
	/*
	 * ANTLR parser converts all input to std::u32string (utf-32 string) internally and runs the lexer/parser on that.
	 * This indicates that Token position is based on character position not a byte offset.
	 * To rewrite query based on token position, we have to convert a query string to std::u32string first
	 * so that offset should indicate a correct position to be replaced.
	 */
	if (m.size() == 0) return;  // nothing to do
		
	std::u32string query = utf8_to_utf32(expr->query);
	std::u32string rewritten_query;
			
	size_t cursor = 0; // cursor to expr->query where next copy should start
	for (const auto &entry : m)
	{		
		size_t offset = entry.first;
		const std::u32string& orig_text = utf8_to_utf32(entry.second.first.c_str());
		const std::u32string& repl_text = utf8_to_utf32(entry.second.second.c_str());
		if (isSelectFragment) offset += fragment_SELECT_prefix.length(); // because this is an expression prefixed with 'SELECT '
					
		if (orig_text.length() == 0 || orig_text.c_str(), query.substr(offset, orig_text.length()) == orig_text) // local_id maybe already deleted in some cases such as select-assignment. check here if it still exists)
		{
			// Note: the test below does not work, and has never worked, because size_t will not be negative, 
			// and the result of the subtraction is also of type size_t.
			// This test has been in the code since day 1. 
			// When making the test work, some test cases will start failing as they run into this condition 
			// (test table_variable_xact_errors and two variants). Therefore, not touching the test for now.
			if (offset - cursor < 0)
				throw PGErrorWrapperException(ERROR, ERRCODE_INTERNAL_ERROR, "can't mutate an internal query. might be due to multiple mutations on the same position", 0, 0);
			if (offset - cursor > 0) // if offset==cursor, no need to copy
				rewritten_query += query.substr(cursor, offset - cursor); // copy substring of expr->query. ranged [cursor, offset)
			rewritten_query += repl_text;
			cursor = offset + orig_text.length();
		}
	}
	if (cursor < strlen(expr->query))
		rewritten_query += query.substr(cursor); // copy remaining expr->query
		
	// update query string
	std::string new_query = antlrcpp::utf32_to_utf8(rewritten_query);
	expr->query = pstrdup(new_query.c_str());
}

static void
clear_rewritten_query_fragment()
{
	rewritten_query_fragment.clear();
	local_id_positions.clear();
}

static void
add_rewritten_query_fragment_to_mutator(PLtsql_expr_query_mutator *mutator)
{
	Assert(mutator);
	for (auto &entry : rewritten_query_fragment)
		mutator->add(entry.first, entry.second.first, entry.second.second);
}

static void
add_query_hints(PLtsql_expr_query_mutator *mutator, int contextOffset)
{
	std::string hint = validate_and_stringify_hints();
	int baseOffset = mutator->ctx->start->getStartIndex();
	int queryOffset = contextOffset - baseOffset;
	int initialTokenOffset = find_hint_offset(&mutator->expr->query[queryOffset]);
	mutator->add(contextOffset + initialTokenOffset, "", hint);
}

static std::string
validate_and_stringify_hints()
{
	ParserRuleContext* ctx = nullptr;
	// If a query has both join hint and query hint which is a join hint, it should have all the join hints as the query hints as well
	if (isJoinHintInOptionClause && ((join_hints_info[LOOP_JOIN_HINT] && !join_hints_info[LOOP_QUERY_HINT]) || (join_hints_info[HASH_JOIN_HINT] && !join_hints_info[HASH_QUERY_HINT]) || (join_hints_info[MERGE_JOIN_HINT] && !join_hints_info[MERGE_QUERY_HINT])))
	{
		clear_query_hints();
		clear_tables_info();
		throw PGErrorWrapperException(ERROR, ERRCODE_FEATURE_NOT_SUPPORTED, "Conflicting JOIN optimizer hints specified", getLineAndPos(ctx));
	}
	std::string hint =  "/*+ ";
	for (auto q_hint: query_hints)
	{
		hint += q_hint;
		hint += " ";
	}
	if (!leading_hint.empty())
		hint += leading_hint;
	hint += "*/";
	transform(hint.begin(), hint.end(), hint.begin(), ::tolower);

	return hint;
}

static int
find_hint_offset(const char *query)
{
	std::string queryString(query);
	size_t spaceIdx = queryString.find_first_of(" \t\n\v\f\r");
	size_t commentStartIdx = queryString.find("/*");

	//if there is no space and no comment default to beginning of statement
	if (commentStartIdx == std::string::npos && spaceIdx == std::string::npos)
		return 0;

	//if no comment return spaceIdx
	if (commentStartIdx == std::string::npos && spaceIdx < INT_MAX)
		return static_cast<int>(spaceIdx);

	//if no space return comment
	if (spaceIdx == std::string::npos && commentStartIdx < INT_MAX)
		return static_cast<int>(commentStartIdx);

	//if both comments and space return the index of the smaller.
	if (commentStartIdx != std::string::npos && spaceIdx != std::string::npos) {
		size_t smallest = min(spaceIdx, commentStartIdx);
		if (smallest < INT_MAX)
			return static_cast<int>(smallest);
	}
	return 0;
}

static void
clear_query_hints()
{
	query_hints.clear();
	leading_hint.clear();
	for (size_t i=0; i<JOIN_HINTS_INFO_VECTOR_SIZE; i++)
		join_hints_info[i] = false;
	isJoinHintInOptionClause = false;
}

static void
clear_tables_info()
{
	table_names.clear();
	alias_to_table_mapping.clear();
	table_to_alias_mapping.clear();
	num_of_tables = 0;
}

/*
 * NOTE: Currently there exist several similar mutator for historical reasons.
 * tsqlMutator is the first invented one, which modifies input stream directly.
 * However it has a limiation that rewritten fragment string should be shorter than
 * original string.
 * tsqlBuilder's main role is to create PLtsql_stmt_*. But, many query rewriting
 * logic was also added here because it already had a listner implementation.
 * To overcomse the limitation of tsqlBuilder, query fragment rewriting was invented
 * (please see the comment on rewritten_query_fragment).
 * tsqlSelectMuator was introduced to cover corner cases such as CREATE-VIEW and DECLARE-CURSOR
 * which need to deal with inner SELECT statement.
 * tsqlCommonMutator was added to cover a rewriting logic which needs to be applied in
 * batch-level statement and normal statement.
 *
 * TODO:
 * The plan is to incorporate all rewriting logics to tsqlCommonMutator. Other
 * mutators will be deprecated and existing query rewriting logics in tsqlBuilder
 * will be also moved. tsqlBuilder will focus on create Pltsql_stmt_* only.
 */

////////////////////////////////////////////////////////////////////////////////
// tsql Common Mutator
////////////////////////////////////////////////////////////////////////////////
class tsqlCommonMutator : public TSqlParserBaseListener
{
	/* see comment above. */
public:
	explicit tsqlCommonMutator() = default;
	bool in_create_or_alter_function = false;

	void enterCreate_or_alter_function(TSqlParser::Create_or_alter_functionContext *ctx) override {
		in_create_or_alter_function = true;
	}

	void exitCreate_or_alter_function(TSqlParser::Create_or_alter_functionContext *ctx) override {
		in_create_or_alter_function = false;
	}

	void enterTransaction_statement(TSqlParser::Transaction_statementContext *ctx) override {
		if (in_create_or_alter_function && ctx->COMMIT()){
			throw PGErrorWrapperException(ERROR, ERRCODE_FEATURE_NOT_SUPPORTED, "Invalid use of a side-effecting operator 'COMMIT TRANSACTION' within a function.", 0, 0);
		}
		if (in_create_or_alter_function && ctx->ROLLBACK()){
			throw PGErrorWrapperException(ERROR, ERRCODE_FEATURE_NOT_SUPPORTED, "Invalid use of a side-effecting operator 'ROLLBACK TRANSACTION' within a function.", 0, 0);
		}
		if (in_create_or_alter_function && ctx->SAVE()){
			throw PGErrorWrapperException(ERROR, ERRCODE_FEATURE_NOT_SUPPORTED, "Invalid use of a side-effecting operator 'SAVEPOINT' within a function.", 0, 0);
		}
	}

	void enterPrint_statement(TSqlParser::Print_statementContext *ctx) override { 
		if (in_create_or_alter_function && ctx->PRINT()){
			throw PGErrorWrapperException(ERROR, ERRCODE_FEATURE_NOT_SUPPORTED, "Invalid use of a side-effecting operator 'PRINT' within a function.", 0, 0);
		}
	}
	void enterRaiseerror_statement(TSqlParser::Raiseerror_statementContext * ctx) override { 
		if (in_create_or_alter_function && ctx->RAISERROR()){
			throw PGErrorWrapperException(ERROR, ERRCODE_FEATURE_NOT_SUPPORTED, "Invalid use of a side-effecting operator 'RAISERROR' within a function.", 0, 0);
		}
	}

	void enterExecute_statement(TSqlParser::Execute_statementContext *ctx) override {
		if (in_create_or_alter_function && (ctx->EXEC() || ctx->EXECUTE())){
			TSqlParser::Execute_bodyContext *body = ctx->execute_body();
			if (body->LR_BRACKET())
			{
				std::vector<TSqlParser::Execute_var_stringContext *> exec_strings = body->execute_var_string();
				if (!exec_strings.empty())
				{
					throw PGErrorWrapperException(ERROR, ERRCODE_FEATURE_NOT_SUPPORTED, "Invalid use of a side-effecting operator 'EXECUTE STRING' within a function.", 0, 0);
				}
				
			}
		}
	}

	void enterWaitfor_statement(TSqlParser::Waitfor_statementContext *ctx) override {
		if (in_create_or_alter_function && ctx->WAITFOR()){
			throw PGErrorWrapperException(ERROR, ERRCODE_FEATURE_NOT_SUPPORTED, "Invalid use of a side-effecting operator 'WAITFOR' within a function.", 0, 0);
		}
	 }
	 
	void enterWaitfor_receive_statement(TSqlParser::Waitfor_receive_statementContext * ctx) override { 
		if (in_create_or_alter_function && ctx->WAITFOR()){
			throw PGErrorWrapperException(ERROR, ERRCODE_FEATURE_NOT_SUPPORTED, "Invalid use of a side-effecting operator 'WAITFOR' within a function.", 0, 0);
		}
	}

	void enterKill_statement(TSqlParser::Kill_statementContext *ctx) override {
		if (in_create_or_alter_function){
			throw PGErrorWrapperException(ERROR, ERRCODE_FEATURE_NOT_SUPPORTED, "Invalid use of a side-effecting operator 'KILL' within a function.", 0, 0);
		}
	}

	/* Column Name */
	void exitSimple_column_name(TSqlParser::Simple_column_nameContext *ctx) override
	{
		if (does_object_name_need_delimiter(ctx->id()))
			rewritten_query_fragment.emplace(std::make_pair(ctx->id()->start->getStartIndex(), std::make_pair(::getFullText(ctx->id()), delimit_identifier(ctx->id()))));
	}

	void exitInsert_column_id(TSqlParser::Insert_column_idContext *ctx) override
	{
		// qualifier and DOT is totally ignored
		for (auto dot : ctx->DOT())
			rewritten_query_fragment.emplace(std::make_pair(dot->getSymbol()->getStartIndex(), std::make_pair(::getFullText(dot), ""))); // remove dot
		for (auto ign : ctx->ignore)
			rewritten_query_fragment.emplace(std::make_pair(ign->start->getStartIndex(), std::make_pair(::getFullText(ign), ""))); // remove ignore

		// qualified identifier doesn't need delimiter
		if (ctx->DOT().empty() && does_object_name_need_delimiter(ctx->id().back()))
			rewritten_query_fragment.emplace(std::make_pair(ctx->id().back()->start->getStartIndex(), std::make_pair(::getFullText(ctx->id().back()), delimit_identifier(ctx->id().back()))));
	}

	void exitFunction_call(TSqlParser::Function_callContext *ctx) override
	{
		handleGeospatialFunctionsInFunctionCall(ctx);

		if (ctx->func_proc_name_server_database_schema())
		{
			auto fpnsds = ctx->func_proc_name_server_database_schema();

			if (fpnsds->DOT().empty() && fpnsds->id().back()->keyword()) /* built-in functions */
			{
				auto id = fpnsds->id().back();

				if (id->keyword()->TRIM())
				{
					rewritten_query_fragment.emplace(std::make_pair(id->keyword()->TRIM()->getSymbol()->getStartIndex(), std::make_pair(::getFullText(id->keyword()->TRIM()), "sys.trim")));
				}
<<<<<<< HEAD
				if (id->keyword()->SUBSTRING())
				{
					size_t startPosition = id->keyword()->SUBSTRING()->getSymbol()->getStartIndex();
=======
				if (id->keyword()->TRANSLATE())
				{
					size_t startPosition = id->keyword()->TRANSLATE()->getSymbol()->getStartIndex();
>>>>>>> b021dc3a
					rewritten_query_fragment.emplace(std::make_pair(startPosition, std::make_pair("", "sys.")));
				}
			}
		}
	}

	void exitTRIM(TSqlParser::TRIMContext *ctx) override
	{
		rewrite_function_trim_to_sys_trim(ctx);
	}

	/* We are adding handling for CLR_UDT Types in:
	 * tsqlCommonMutator: for cases CREATE/ALTER View, Procedure, Function
	 */
	void exitClr_udt_func_call(TSqlParser::Clr_udt_func_callContext *ctx) override
	{
		handleClrUdtFuncCall(ctx);
	}

	void exitFull_column_name(TSqlParser::Full_column_nameContext *ctx) override
	{
		handleFullColumnNameCtx(ctx);
	}

	/* Object Name */

	void exitFull_object_name(TSqlParser::Full_object_nameContext *ctx) override
	{
		if (ctx->DOT().size() >= 3 && ctx->server) /* server.db.schema.objname */
		{
			TSqlParser::IdContext *obj_server = ctx->server;
			TSqlParser::IdContext *obj_database = ctx->database;
			TSqlParser::IdContext *obj_schema = ctx->schema;
			TSqlParser::IdContext *obj_name = ctx->object_name;

			std::string full_object_name = ::getFullText(ctx);
			std::string server_name_str;

			if (obj_server->keyword())
				server_name_str = getFullText(obj_server->keyword());
			else
				server_name_str = getIDName(obj_server->DOUBLE_QUOTE_ID(), obj_server->SQUARE_BRACKET_ID(), obj_server->ID());
				
			std::string quoted_server_str = std::string("'") + server_name_str + std::string("'");

			std::string three_part_name = ::getFullText(obj_database) + std::string(".") + ::getFullText(obj_schema) + std::string(".") + ::getFullText(obj_name);

			/*
			 * When we come across a four-part object name, we will replace it with OPENQUERY(). Currently,
			 * we only support four-part object names in read-only context. So, a call like:
			 *
			 *	SELECT col_a, col_b FROM server_name.db_name.schema_name.obj_name
			 *
			 * will be re-written as:
			 *
			 *	SELECT col_a, col_b FROM openquery_internal('server_name', 'SELECT * FROM db_name.schema_name.obj_name')
			 */
			std::string str = std::string("openquery_internal(") + quoted_server_str + std::string(", 'SELECT * FROM ") + three_part_name + std::string("')");

			rewritten_query_fragment.emplace(std::make_pair(obj_server->start->getStartIndex(), std::make_pair(::getFullText(ctx), str)));
		}
		else
		{
			GetCtxFunc<TSqlParser::Full_object_nameContext *> getDatabase = [](TSqlParser::Full_object_nameContext *o) { return o->database; };
			GetCtxFunc<TSqlParser::Full_object_nameContext *> getSchema = [](TSqlParser::Full_object_nameContext *o) { return o->schema; };
			std::string rewritten_name = rewrite_object_name_with_omitted_db_and_schema_name(ctx, getDatabase, getSchema);
			std::string rewritten_schema_name = rewrite_information_schema_to_information_schema_tsql(ctx, getSchema);
			if (!rewritten_name.empty())
				rewritten_query_fragment.emplace(std::make_pair(ctx->start->getStartIndex(), std::make_pair(::getFullText(ctx), rewritten_name)));
			if (pltsql_enable_tsql_information_schema && !rewritten_schema_name.empty())
				rewritten_query_fragment.emplace(std::make_pair(ctx->schema->start->getStartIndex(), std::make_pair(::getFullText(ctx->schema), rewritten_schema_name)));

			// qualified identifier doesn't need delimiter
			if (ctx->DOT().empty() && does_object_name_need_delimiter(ctx->object_name))
				rewritten_query_fragment.emplace(std::make_pair(ctx->object_name->start->getStartIndex(), std::make_pair(::getFullText(ctx->object_name), delimit_identifier(ctx->object_name))));
		}
	}

	void exitTable_name(TSqlParser::Table_nameContext *ctx) override
	{
		GetCtxFunc<TSqlParser::Table_nameContext *> getDatabase = [](TSqlParser::Table_nameContext *o) { return o->database; };
		GetCtxFunc<TSqlParser::Table_nameContext *> getSchema = [](TSqlParser::Table_nameContext *o) { return o->schema; };
		std::string rewritten_name = rewrite_object_name_with_omitted_db_and_schema_name(ctx, getDatabase, getSchema);
		std::string rewritten_schema_name = rewrite_information_schema_to_information_schema_tsql(ctx, getSchema);
		if (!rewritten_name.empty())
			rewritten_query_fragment.emplace(std::make_pair(ctx->start->getStartIndex(), std::make_pair(::getFullText(ctx), rewritten_name)));
		if (pltsql_enable_tsql_information_schema && !rewritten_schema_name.empty())
			rewritten_query_fragment.emplace(std::make_pair(ctx->schema->start->getStartIndex(), std::make_pair(::getFullText(ctx->schema), rewritten_schema_name)));

		// qualified identifier doesn't need delimiter
		if (ctx->DOT().empty() && does_object_name_need_delimiter(ctx->table))
			rewritten_query_fragment.emplace(std::make_pair(ctx->table->start->getStartIndex(), std::make_pair(::getFullText(ctx->table), delimit_identifier(ctx->table))));
	}

	void exitTable_alias(TSqlParser::Table_aliasContext *ctx) override
	{
		if (does_object_name_need_delimiter(ctx->id()))
			rewritten_query_fragment.emplace(std::make_pair(ctx->id()->start->getStartIndex(), std::make_pair(::getFullText(ctx->id()), delimit_identifier(ctx->id()))));
	}

	void exitSimple_name(TSqlParser::Simple_nameContext *ctx) override
	{
		GetCtxFunc<TSqlParser::Simple_nameContext *> getDatabase = [](TSqlParser::Simple_nameContext *o) { return nullptr; }; // can't exist
		GetCtxFunc<TSqlParser::Simple_nameContext *> getSchema = [](TSqlParser::Simple_nameContext *o) { return o->schema; };
		std::string rewritten_name = rewrite_object_name_with_omitted_db_and_schema_name(ctx, getDatabase, getSchema);
		std::string rewritten_schema_name = rewrite_information_schema_to_information_schema_tsql(ctx, getSchema);
		if (!rewritten_name.empty())
			rewritten_query_fragment.emplace(std::make_pair(ctx->start->getStartIndex(), std::make_pair(::getFullText(ctx), rewritten_name)));
		if (pltsql_enable_tsql_information_schema && !rewritten_schema_name.empty())
			rewritten_query_fragment.emplace(std::make_pair(ctx->schema->start->getStartIndex(), std::make_pair(::getFullText(ctx->schema), rewritten_schema_name)));

		// qualified identifier doesn't need delimiter
		if (ctx->DOT().empty() && does_object_name_need_delimiter(ctx->name))
			rewritten_query_fragment.emplace(std::make_pair(ctx->name->start->getStartIndex(), std::make_pair(::getFullText(ctx->name), delimit_identifier(ctx->name))));
	}

	void exitFunc_proc_name_schema(TSqlParser::Func_proc_name_schemaContext *ctx) override
	{
		GetCtxFunc<TSqlParser::Func_proc_name_schemaContext *> getDatabase = [](TSqlParser::Func_proc_name_schemaContext *o) { return nullptr; }; // can't exist
		GetCtxFunc<TSqlParser::Func_proc_name_schemaContext *> getSchema = [](TSqlParser::Func_proc_name_schemaContext *o) { return o->schema; };
		std::string rewritten_schema_name = rewrite_information_schema_to_information_schema_tsql(ctx, getSchema);
		std::string rewritten_name = rewrite_object_name_with_omitted_db_and_schema_name(ctx, getDatabase, getSchema);
		if (!rewritten_name.empty())
			rewritten_query_fragment.emplace(std::make_pair(ctx->start->getStartIndex(), std::make_pair(::getFullText(ctx), rewritten_name)));
		if (pltsql_enable_tsql_information_schema && !rewritten_schema_name.empty())
			rewritten_query_fragment.emplace(std::make_pair(ctx->schema->start->getStartIndex(), std::make_pair(::getFullText(ctx->schema), rewritten_schema_name)));

		// don't need to call does_object_name_need_delimiter() because problematic keywords are already allowed as function name
	}

	void exitFunc_proc_name_database_schema(TSqlParser::Func_proc_name_database_schemaContext *ctx) override
	{
		GetCtxFunc<TSqlParser::Func_proc_name_database_schemaContext *> getDatabase = [](TSqlParser::Func_proc_name_database_schemaContext *o) { return o->database; };
		GetCtxFunc<TSqlParser::Func_proc_name_database_schemaContext *> getSchema = [](TSqlParser::Func_proc_name_database_schemaContext *o) { return o->schema; };
		std::string rewritten_name = rewrite_object_name_with_omitted_db_and_schema_name(ctx, getDatabase, getSchema);
		std::string rewritten_schema_name = rewrite_information_schema_to_information_schema_tsql(ctx, getSchema);
		if (!rewritten_name.empty())
			rewritten_query_fragment.emplace(std::make_pair(ctx->start->getStartIndex(), std::make_pair(::getFullText(ctx), rewritten_name)));
		if (pltsql_enable_tsql_information_schema && !rewritten_schema_name.empty())
			rewritten_query_fragment.emplace(std::make_pair(ctx->schema->start->getStartIndex(), std::make_pair(::getFullText(ctx->schema), rewritten_schema_name)));

		// don't need to call does_object_name_need_delimiter() because problematic keywords are already allowed as function name
	}

	void enterExecute_body_batch(TSqlParser::Execute_body_batchContext *ctx) override
	{
		in_execute_body_batch = true;		
	}
		
	void exitExecute_body_batch(TSqlParser::Execute_body_batchContext *ctx) override
	{
		in_execute_body_batch = false;	
	}

	void exitFunc_proc_name_server_database_schema(TSqlParser::Func_proc_name_server_database_schemaContext *ctx) override
	{
		GetCtxFunc<TSqlParser::Func_proc_name_server_database_schemaContext *> getDatabase = [](TSqlParser::Func_proc_name_server_database_schemaContext *o) { return o->database; };
		GetCtxFunc<TSqlParser::Func_proc_name_server_database_schemaContext *> getSchema = [](TSqlParser::Func_proc_name_server_database_schemaContext *o) { return o->schema; };
		std::string rewritten_name = rewrite_object_name_with_omitted_db_and_schema_name(ctx, getDatabase, getSchema);
		std::string rewritten_schema_name = rewrite_information_schema_to_information_schema_tsql(ctx, getSchema);
		if (!rewritten_name.empty())
		{
			int EXEC_prepend_length = (in_execute_body_batch) ? fragment_EXEC_prefix.length() : 0;  // add length of prefix prepended internally for execute_body_batch 
			rewritten_query_fragment.emplace(std::make_pair(ctx->start->getStartIndex()+EXEC_prepend_length, std::make_pair(::getFullText(ctx), rewritten_name)));
		}
		if (pltsql_enable_tsql_information_schema && !rewritten_schema_name.empty())
		{
			rewritten_query_fragment.emplace(std::make_pair(ctx->schema->start->getStartIndex(), std::make_pair(::getFullText(ctx->schema), rewritten_schema_name)));
		}
		
		// don't need to call does_object_name_need_delimiter() because problematic keywords are already allowed as function name
	}

	void exitGrant_statement(TSqlParser::Grant_statementContext* ctx) override
	{
		if (ctx->permissions())
		{
			const auto &permissions = ctx->permissions()->permission();
			for (const auto perm : permissions)
			{
				const auto exec = perm->single_permission()->EXEC();
				if (exec)
					rewritten_query_fragment.emplace(std::make_pair(exec->getSymbol()->getStartIndex(),
													 std::make_pair(::getFullText(exec), "EXECUTE")));
			}
		}
	}

	void exitRevoke_statement(TSqlParser::Revoke_statementContext* ctx) override
	{
		if (ctx->permissions())
		{
			const auto &permissions = ctx->permissions()->permission();
			for (const auto perm : permissions)
			{
				const auto exec = perm->single_permission()->EXEC();
				if (exec)
					rewritten_query_fragment.emplace(std::make_pair(exec->getSymbol()->getStartIndex(),
													 std::make_pair(::getFullText(exec), "EXECUTE")));
			}
		}
	}

	void exitOpen_query(TSqlParser::Open_queryContext *ctx) override
	{
		TSqlParser::IdContext *linked_srv = ctx->linked_server;

		/* 
		 * The calling syntax for T-SQL OPENQUERY is OPENQUERY(linked_server, 'query')
		 * which means that linked_server is passed as an identifier (without quotes)
		 * 
		 * Since we have implemented OPENQUERY as a PG function, the linked_server gets
		 * interpreted as a column. To fix this, we enclose the linked_server in single
		 * quotes, so that the function now gets called as openquery_internal('linked_server', 'query')
		 */
		if (linked_srv)
		{
			std::string linked_srv_name;

			if (linked_srv->keyword())
				linked_srv_name = getFullText(linked_srv->keyword());
			else
				linked_srv_name = getIDName(linked_srv->DOUBLE_QUOTE_ID(), linked_srv->SQUARE_BRACKET_ID(), linked_srv->ID());
				
			std::string str = std::string("'") + linked_srv_name + std::string("'");

			rewritten_query_fragment.emplace(std::make_pair(ctx->OPENQUERY()->getSymbol()->getStartIndex(), std::make_pair(::getFullText(ctx->OPENQUERY()), "openquery_internal")));
			rewritten_query_fragment.emplace(std::make_pair(linked_srv->start->getStartIndex(), std::make_pair(linked_srv_name, str)));
		}	
	}
};

////////////////////////////////////////////////////////////////////////////////
// tsql Select Statement Mutator
////////////////////////////////////////////////////////////////////////////////
class tsqlSelectStatementMutator : public TSqlParserBaseListener
{
	/*
	 * For some cases, e.g., batch level statement, declare statement, etc, we cannot rely only on tsqlBuilder.
	 * However, we need to mutate select statements regardless of having tsqlBuilder.
	 * This mutator should be used for the case where tsqlBuilder::exitSelect_statement() cannot be called.
	 */
public:
	PLtsql_expr_query_mutator *mutator;
	bool in_create_or_alter_view = false;
public:
	tsqlSelectStatementMutator() = default;
	/* Corner case check. If a view is created on a temporary table, we should throw an exception.
	 * Here we are setting up flags for later check.
	 */ 
	void enterCreate_or_alter_view(TSqlParser::Create_or_alter_viewContext *ctx)
	{
		in_create_or_alter_view = true;
	}
	
	void exitCreate_or_alter_view(TSqlParser::Create_or_alter_viewContext *ctx)
	{
		in_create_or_alter_view = false;
	}

	void exitSelect_statement(TSqlParser::Select_statementContext *ctx) override
	{
		if (mutator)
			process_select_statement(ctx, mutator);
	}

	void exitQuery_specification(TSqlParser::Query_specificationContext *ctx) override
	{
		if (mutator)
			process_query_specification(ctx, mutator);
	}

	void exitTable_source_item(TSqlParser::Table_source_itemContext *ctx) override 
	{
		std::string table_name = extractTableName(nullptr, ctx);

		if (in_create_or_alter_view && !table_name.empty() && table_name.at(0)=='#')
		{	
			in_create_or_alter_view = false;
			throw PGErrorWrapperException(ERROR, ERRCODE_FEATURE_NOT_SUPPORTED, "Views or functions are not allowed on temporary tables. Table names that begin with '#' denote temporary tables.", 0, 0);
		}
	}

	void exitDml_statement(TSqlParser::Dml_statementContext *ctx) override
	{
		process_execsql_remove_unsupported_tokens(ctx, mutator);
		if (mutator && query_hints.size() && enable_hint_mapping)
		{
			add_query_hints(mutator, ctx->start->getStartIndex());
			clear_query_hints();
		}
		if (table_names.size())
			clear_tables_info();
	}
};

////////////////////////////////////////////////////////////////////////////////
// tsqlBuilder
////////////////////////////////////////////////////////////////////////////////

/*
 * In order to exploit common rewriting logic in tsqlCommonMutator and
 * existing logic in tsqlBuilder, inherit TSqlCommonMutator, all rewriting
 * logic will run in one walker.
 * This will be refactored later. Please see the comment on TSqlCommonMutator
 * for details.
 * */
class tsqlBuilder : public tsqlCommonMutator
{
public:
	std::unique_ptr<tree::ParseTreeProperty<void *>> code;
	const std::vector<std::string> &ruleNames;
	TSqlParser::Tsql_fileContext *root;

    int nodeID = 0;
    tree::ParseTree *parser;
    MyInputStream &stream;

	const std::vector<int> double_quota_places;
	int parameterIndex = 0;

	bool is_cross_db = false;
	std::string schema_name;
	std::string db_name;
	bool is_function = false;
	bool is_schema_specified = false;	
	
	// We keep a stack of the containers that are active during a traversal.
	// A container will correspond to a block or a batch - these are containers
	// because they contain a list of the PLtsql_stmt structures.

	// When we walk the parse tree, we  push an entry onto the containers
	// stack each time we enter a block (or a batch).  We pop the top of
	// the stack when we leave (exit) a block or batch.

	// When we enter a cfl_stmt, a ddl_statement, a dml_statement, or
	// any other statement, we create a PLtsql_stmt structure and add
	// that to the list at the top of the container stack.

	// Since we don't have an otherwise convenient way to amend the
	// the ParserRuleContext class, we will use the 'bodies' hash -
	// the key to the hash is the address of the container and the
	// payload is a pointer to the List of members of tha container.
	

	std::vector<ParserRuleContext *> containers;
	std::unordered_map<ParserRuleContext  *, List *> bodies;
	std::unique_ptr<PLtsql_expr_query_mutator> statementMutator;
	
    tsqlBuilder(tree::ParseTree *p, const std::vector<std::string> &rules, MyInputStream &s, 
	std::vector<int> &quota_places)
		: code(std::make_unique<tree::ParseTreeProperty<void *>>()),
		  ruleNames(rules),
		  root(nullptr),
		  parser(p),
		  stream(s),
		  double_quota_places(quota_places)
    {
		rootInitializers = NIL;
		statementMutator = nullptr;
    }

	~tsqlBuilder()
	{
		//		ListCell *s;
		
		//		foreach(s, rootInitializers)
		//		{
			//PLtsql_stmt *stmt = (PLtsql_stmt *) lfirst(s);

		//		}
	}
	
	std::string
	getNodeDesc(ParseTree *t)
	{
		std::string result = Trees::getNodeText(t, this->ruleNames);

		return result;
	}
	
	ParserRuleContext *
	peekContainer()
	{
		return containers.back();
	}
	
	void
	pushContainer(ParserRuleContext *container)
	{
		if (pltsql_enable_antlr_detailed_log)
			std::cout << "    pushing container " << (void *) container << std::endl;

		containers.push_back(container);
		setCode(container, NIL);
	}

	ParserRuleContext *
	popContainer(ParserRuleContext *container)
	{
		auto result = containers.back();

		if (pltsql_enable_antlr_detailed_log)
			std::cout << " popping container " << (void *) result << std::endl;

		containers.pop_back();
		
		// NOTE: if the caller provided a container, we want
		//       to verify that the pointer we just popped
		//		 is the same.
		
		return result;
	}
	
    void
    setCode(tree::ParseTree *node, List *newList)
    {
		code->put(node, (void *) newList);
    }

    List *
    getCode(tree::ParseTree *node)
    {
		return (List *) (code->get(node));
    }

	// Tree listener overrides
	
	void enterEveryRule(ParserRuleContext *ctx) override
	{
		std::string desc{getNodeDesc(ctx)};

		if (pltsql_enable_antlr_detailed_log)
			std::cout << "+entering (tsqlBuilder)" << (void *) ctx << "[" << desc << "]" << std::endl;
	}

	void exitEveryRule(ParserRuleContext *ctx) override
	{
		std::string desc{getNodeDesc(ctx)};

		if (pltsql_enable_antlr_detailed_log)
			std::cout << "-leaving (tsqlBuilder)" << (void *) ctx << "[" << desc << "]" << std::endl;
	}

	void graft(PLtsql_stmt *stmt, ParserRuleContext *container)
	{
		if (stmt)
		{
			List *siblings = getCode(container);

			if (pltsql_enable_antlr_detailed_log)
				std::cout << "    grafting stmt (" << (void *) stmt << ") to list for container(" << (void *) container << ")" << std::endl;
			
			setCode(container, lappend(siblings, stmt));
		}
		else
		{
			if (pltsql_enable_antlr_detailed_log)
				std::cout << "    grafting stmt (" << (void *) stmt << ") to list for container(" << (void *) container << ")" << std::endl;
		}
	}

	// stmt is meaningless. change it to NOP
	void make_nop(PLtsql_stmt *stmt, ParserRuleContext *container)
	{
		List *siblings = getCode(container);

		if (pltsql_enable_antlr_detailed_log)
			std::cout << "    remove stmt (" << (void *) stmt << ") from list for container(" << (void *) container << ")" << std::endl;
		setCode(container, list_delete_ptr(siblings, stmt));
	}

	//////////////////////////////////////////////////////////////////////////////
	// Container statement management
	//////////////////////////////////////////////////////////////////////////////

	void enterTsql_file(TSqlParser::Tsql_fileContext *ctx) override
    {
		// The root of the parse tree is typically a batch - we
		// will store the root here (in 'root').
		//
		// A batch is also a container (the highest container in
		// the tree) so we call pushContainer() to push this
		// node onto the container stack.

		// Since this is the root of the parse tree, we expect
		// 'root' to be null on entry, if it's not null, that
		// implies that we are re-using a tsqlBuilder instead
		// creating a new one.
		
		Assert(root == nullptr);

		root = ctx;
		
		pushContainer(ctx);
    }

    void exitTsql_file(TSqlParser::Tsql_fileContext *ctx) override
    {
		// We are finished walking the parse tree (the root of the
		// parse tree is typically a batch node). We give the PLtsql_stmt
		// tree to the caller by setting pltsql_parse_result, just like
		// the (obsolete) bison parser.
		pltsql_parse_result = (PLtsql_stmt_block *) makeBatch(ctx, *this);

		// Reset 'root' to indicate that we no longer have a PLtsql_stmt tree.
		root = nullptr;
		
		// A batch is a container so we pop it off the container
		// stack.
		popContainer(ctx);
    }

  	void enterBlock_statement(TSqlParser::Block_statementContext *ctx) override
	{
		// A (BEGIN/END) block is a container so push this node to the
		// top of the container stack. As we continue to walk the ANTLR
		// parse tree and create new PLtsql_stmt nodes, we graft those
		// new nodes to the most-recently seen container node (that is,
	    // the container on top of the container stack).
		pushContainer(ctx);
	}

	void exitBlock_statement(TSqlParser::Block_statementContext *ctx) override
	{
		// We've now processed all of the descendant ANTLR parse tree nodes
		// that belong to this block (which is a container). As we walked
		// through the descendant nodes, we created a List of PLtsql_stmt
		// nodes that should be controlled by this BEGIN/END block.  We
		// can find that list by calling getCode(ctx).
		//
		// Now add these children to the PLtsql_stmt_block (which we
		// store in our parse tree parent node).  We can find that PLtsql_stmt_block
		// by calling getPLtsql_fragment()	   
		PLtsql_stmt_block *block = (PLtsql_stmt_block *) getPLtsql_fragment(ctx->parent);

		if (block)
			block->body = getCode(ctx);

		// And finally, pop this parse tree node from the container stack
		popContainer(ctx);
	}	

	void enterWhile_statement(TSqlParser::While_statementContext *ctx) override
    {
 		// A WHILE statement is a container - it stores the statements in the
		// body of the loop
		//
		// See enterBlock_statement() for a more complete description.
		pushContainer(ctx);
    }

    void exitWhile_statement(TSqlParser::While_statementContext *ctx) override
    {
		// See exitBlock_statement() for a more complete description.
		PLtsql_stmt_while *fragment = (PLtsql_stmt_while *) getPLtsql_fragment(ctx->parent);

		fragment->body = getCode(ctx);

		popContainer(ctx);
	}

	void enterIf_statement(TSqlParser::If_statementContext *ctx) override
	{
 		// An IF statement is a container - it stores the statements in the
		// then_body of the loop
		//
		// FIXME: how do we handle the else_body?
		// FIXME: how do we handle the remaining ELSIF nodes?
		//
		// See enterBlock_statement() for a more complete description.
		pushContainer(ctx);
	}

	void exitIf_statement(TSqlParser::If_statementContext *ctx) override
	{
		// See exitBlock_statement() for a more complete description.
		PLtsql_stmt_if *fragment = (PLtsql_stmt_if *) getPLtsql_fragment(ctx->parent);
		List *code = getCode(ctx);

		if (!code) // defensive code
			throw PGErrorWrapperException(ERROR, ERRCODE_INTERNAL_ERROR, "IF-block is empty. It might be an internal bug due to unsupported statements.", getLineAndPos(ctx));

		fragment->then_body = (PLtsql_stmt *) linitial(code);

		if (list_length(code) >  1)
			fragment->else_body = (PLtsql_stmt *) lsecond(code);
		
		popContainer(ctx);
	}

	void enterTry_catch_statement(TSqlParser::Try_catch_statementContext *ctx) override
	{
		pushContainer(ctx);
	}

	void exitTry_catch_statement(TSqlParser::Try_catch_statementContext *ctx) override
	{
		PLtsql_stmt_try_catch *fragment = (PLtsql_stmt_try_catch *) getPLtsql_fragment(ctx->parent);
		List *code = getCode(ctx);

		if (!code) // defensive code
			throw PGErrorWrapperException(ERROR, ERRCODE_INTERNAL_ERROR, "TRY-block is empty. It might be an internal bug due to unsupported statements.", getLineAndPos(ctx));

		fragment->body = (PLtsql_stmt *) linitial(code);

		if (list_length(code) > 1)
			fragment->handler = (PLtsql_stmt *) lsecond(code);
		else
			fragment->handler = (PLtsql_stmt *) makeEmptyBlockStmt(getLineNo(ctx->catch_block()));

		popContainer(ctx);

	}

	void enterTry_block(TSqlParser::Try_blockContext *ctx) override
	{
		pushContainer(ctx);
	}

	void exitTry_block(TSqlParser::Try_blockContext *ctx) override
	{
		PLtsql_stmt_block *result = (PLtsql_stmt_block *) makeBlockStmt(ctx, *this);
		result->body = getCode(ctx);
		popContainer(ctx);
		graft((PLtsql_stmt *) result, peekContainer());
	}

	void enterCatch_block(TSqlParser::Catch_blockContext *ctx) override
	{
		pushContainer(ctx);
	}

	void exitCatch_block(TSqlParser::Catch_blockContext *ctx) override
	{
		PLtsql_stmt_block *result = (PLtsql_stmt_block *) makeBlockStmt(ctx, *this);
		result->body = getCode(ctx);
		popContainer(ctx);
		graft((PLtsql_stmt *) result, peekContainer());
	}
	
	void enterCreate_or_alter_procedure(TSqlParser::Create_or_alter_procedureContext *ctx) override
	{
		pushContainer(ctx);
	}

	void exitCreate_or_alter_procedure(TSqlParser::Create_or_alter_procedureContext *ctx) override
	{
		// just throw away all PLtsql_stmt in the container.
		// procedure body is a sequence of sql_clauses. In create-procedure, we don't need to generate PLtsql_stmt.
		//
		// TODO: Ideally, we may stop visiting or disable vistior logic inside the procedure body. It will save the resoruce.

		popContainer(ctx);
	}

	void enterCreate_or_alter_function(TSqlParser::Create_or_alter_functionContext *ctx) override
	{
		pushContainer(ctx);
	}

	void exitCreate_or_alter_function(TSqlParser::Create_or_alter_functionContext *ctx) override
	{
		// just throw away all PLtsql_stmts in the container. Please see the comment in exitCreate_or_alter_procedure()
		popContainer(ctx);
	}

	void enterCreate_or_alter_trigger(TSqlParser::Create_or_alter_triggerContext *ctx) override
	{
		pushContainer(ctx);
	}

	void exitCreate_or_alter_trigger(TSqlParser::Create_or_alter_triggerContext *ctx) override
	{
		// just throw away all PLtsql_stmts in the container. Please see the comment in exitCreate_or_alter_procedure()
		popContainer(ctx);
	}

	void exitAlter_table(TSqlParser::Alter_tableContext *ctx) override
	{
		if (ctx->TRIGGER() && ctx->id().size() > 1)	/* condition to filter alter table statements which contains TRIGGER keyword and multiple trigger names */
		{
			/*
			 * When we come across a alter table query which enable/disable trigger with multiple trigger name, 
			 * we will replace it with list of alter table statements, a statement for each trigger.
			 * As Postgres only support enabling/disabling of only one trigger using alter table syntax, so a call like:
			 * 
			 * 	ALTER TABLE Employees { ENABLE | DISABLE } TRIGGER trigger_a, trigger_b
			 *	GO
			 * 
			 * will be re-written as:
			 * 
			 * 	ALTER TABLE Employees { ENABLE | DISABLE } TRIGGER trigger_a; 
			 *  ALTER TABLE Employees { ENABLE | DISABLE } TRIGGER trigger_b;
			 */

			std::vector<TSqlParser::IdContext *> list_id = ctx->id();
			TSqlParser::Table_nameContext *table_name = ctx->tabname;

			std::string str = std::string("");
			std::string action_type;
			if (ctx->ENABLE() != nullptr)
			{
				action_type = std::string(" ENABLE");
			}
			else
			{
				action_type = std::string(" DISABLE");
			}

			for (TSqlParser::IdContext *id : list_id) {
				str += std::string("ALTER TABLE ") + ::getFullText(table_name) + action_type + std::string(" TRIGGER ") + ::getFullText(id) + "; ";
			}

			rewritten_query_fragment.emplace(std::make_pair(ctx->start->getStartIndex(), std::make_pair(::getFullText(ctx), str)));
		}
	}

	void exitEnable_trigger(TSqlParser::Enable_triggerContext *ctx) override
	{
		if(ctx->SERVER() || ctx->DATABASE())
		{
			throw PGErrorWrapperException(ERROR, ERRCODE_FEATURE_NOT_SUPPORTED, "'DDL trigger' is not currently supported in Babelfish.", 0, 0);
		}
	}

	void exitDisable_trigger(TSqlParser::Disable_triggerContext *ctx) override
	{
		if(ctx->SERVER() || ctx->DATABASE())
		{
			throw PGErrorWrapperException(ERROR, ERRCODE_FEATURE_NOT_SUPPORTED, "'DDL trigger' is not currently supported in Babelfish.", 0, 0);
		}
	}
	
	//////////////////////////////////////////////////////////////////////////////
	// Non-container statement management
	//////////////////////////////////////////////////////////////////////////////

   	void enterDml_statement(TSqlParser::Dml_statementContext *ctx) override
	{
		// We ran into a DML clause while walking down the ANTLR parse
		// tree - we create a PLtsql_stmt_execsql statement to handle
		// this clause and graft it into the list of PLtsql_stmts kept
		// in the top-most container.
		//
		// execsql statements are used to handle non-control-of-flow
		// statements (aka SQL statements) - we just make a copy of
		// the string that makes up the statement, store that string
		// inside of the PLtsql_stmt_execsql, and send that string
		// to the main SQL parser when we execute the statement.

        if (ctx->bulk_insert_statement())
        {
            graft(makeInsertBulkStatement(ctx), peekContainer());
        }
        else
        {
            graft(makeSQL(ctx), peekContainer());
        }

		// prepare rewriting
		clear_rewritten_query_fragment();
		PLtsql_stmt_execsql *stmt = (PLtsql_stmt_execsql *) getPLtsql_fragment(ctx);
		Assert(stmt);
		statementMutator = std::make_unique<PLtsql_expr_query_mutator>(stmt->sqlstmt, ctx);
	}

	void exitDml_statement(TSqlParser::Dml_statementContext *ctx) override
	{
        if (ctx->bulk_insert_statement())
        {
            clear_rewritten_query_fragment();
            return;
        }
		PLtsql_stmt_execsql *stmt = (PLtsql_stmt_execsql *) getPLtsql_fragment(ctx);
		Assert(stmt);
		Assert(stmt->sqlstmt = statementMutator->expr);
		try
		{
			process_execsql_destination(ctx, stmt);
		}
		catch (PGErrorWrapperException &e)
		{
			clear_rewritten_query_fragment();
			throw;
		}

		process_execsql_remove_unsupported_tokens(ctx, statementMutator.get());

		// record whether the stmt is an INSERT-EXEC stmt
		stmt->insert_exec =
			ctx->insert_statement() &&
			ctx->insert_statement()->insert_statement_value() &&
			ctx->insert_statement()->insert_statement_value()->execute_statement();

		if (stmt->insert_exec)
		{
			TSqlParser::Func_proc_name_server_database_schemaContext *ctx_name = nullptr;
			TSqlParser::Execute_bodyContext *body = nullptr;

			TSqlParser::Execute_statementContext *ctxES = ctx->insert_statement()->insert_statement_value()->execute_statement();
			body = ctxES->execute_body();
			Assert(body);
			
			ctx_name       = body->func_proc_name_server_database_schema();
			if (ctx_name) 
			{				
				if (ctx_name->database)
				{
					db_name = stripQuoteFromId(ctx_name->database);
					if (!string_matches(db_name.c_str(), get_cur_db_name()))
					{
						is_cross_db = true;
					}
				}
			}
		}

		// record whether stmt is cross-db
		if (is_cross_db)
			stmt->is_cross_db = true;
		// record that the stmt is dml
	 	stmt->is_dml = true;
		// record if a function call
		if (is_function)
			stmt->func_call = true;

		if (!schema_name.empty())
			stmt->schema_name = pstrdup(downcase_truncate_identifier(schema_name.c_str(), schema_name.length(), true));
		// record db name for the cross db query
		if (!db_name.empty())
			stmt->db_name = pstrdup(downcase_truncate_identifier(db_name.c_str(), db_name.length(), true));
		// record if the SQL object is schema qualified
		if (is_schema_specified)
			stmt->is_schema_specified = true;

		if (is_compiling_create_function())
		{
			/* select without destination should be blocked. We can use already information about desitnation, which is already processed. */
			if (ctx->select_statement_standalone() && stmt->need_to_push_result)
				throw PGErrorWrapperException(ERROR, ERRCODE_INVALID_FUNCTION_DEFINITION, "SELECT statement returning result to a client cannot be used in a function", getLineAndPos(ctx->select_statement_standalone()));

			/* T-SQL doens't allow side-effecting operations in CREATE FUNCTION */
			if (ctx->insert_statement())
			{
				auto ddl_object = ctx->insert_statement()->ddl_object();
				if (stmt->insert_exec && ddl_object && !ddl_object->local_id()) /* insert into non-local object */
					throw PGErrorWrapperException(ERROR, ERRCODE_INVALID_FUNCTION_DEFINITION, "'INSERT EXEC' cannot be used within a function", getLineAndPos(ddl_object));
				else if (ddl_object && !ddl_object->local_id()) /* insert into non-local object */
					throw PGErrorWrapperException(ERROR, ERRCODE_INVALID_FUNCTION_DEFINITION, "'INSERT' cannot be used within a function", getLineAndPos(ddl_object));
			}
			else if (ctx->update_statement() && ctx->update_statement()->ddl_object() && !ctx->update_statement()->ddl_object()->local_id() && 
					(ctx->update_statement()->table_sources() ? ::getFullText(ctx->update_statement()->table_sources()).c_str()[0] != '@' : true)) /* update non-local object, table variables are allowed */
				throw PGErrorWrapperException(ERROR, ERRCODE_INVALID_FUNCTION_DEFINITION, "'UPDATE' cannot be used within a function", getLineAndPos(ctx->update_statement()->ddl_object()));
			else if (ctx->delete_statement() && ctx->delete_statement()->delete_statement_from()->ddl_object() && !ctx->delete_statement()->delete_statement_from()->ddl_object()->local_id()  &&
					(ctx->delete_statement()->table_sources() ? ::getFullText(ctx->delete_statement()->table_sources()).c_str()[0] != '@' : true)) /* delete non-local object, table variables are allowed */
				throw PGErrorWrapperException(ERROR, ERRCODE_INVALID_FUNCTION_DEFINITION, "'DELETE' cannot be used within a function", getLineAndPos(ctx->delete_statement()->delete_statement_from()->ddl_object()));

			/*
			 * Reject if OUTPUT clause is missing INTO (returning to client) or OUTPUT INTO non local object
			 */

			if (ctx->insert_statement() && ctx->insert_statement()->output_clause() && (!ctx->insert_statement()->output_clause()->INTO() || !ctx->insert_statement()->output_clause()->LOCAL_ID()))
			{
				throw PGErrorWrapperException(ERROR, ERRCODE_INVALID_FUNCTION_DEFINITION, "Invalid use of a side-effecting operator 'INSERT' within a function.", getLineAndPos(ctx->insert_statement()->output_clause()));
			}
			else if (ctx->update_statement() && ctx->update_statement()->output_clause() && (!ctx->update_statement()->output_clause()->INTO() || !ctx->update_statement()->output_clause()->LOCAL_ID()))
			{
				throw PGErrorWrapperException(ERROR, ERRCODE_INVALID_FUNCTION_DEFINITION, "Invalid use of a side-effecting operator 'UPDATE' within a function.", getLineAndPos(ctx->update_statement()->output_clause()));
			}
			else if (ctx->delete_statement() && ctx->delete_statement()->output_clause() && (!ctx->delete_statement()->output_clause()->INTO() || !ctx->delete_statement()->output_clause()->LOCAL_ID()))
			{
				throw PGErrorWrapperException(ERROR, ERRCODE_INVALID_FUNCTION_DEFINITION, "Invalid use of a side-effecting operator 'DELETE' within a function.", getLineAndPos(ctx->delete_statement()->output_clause()));
			}
		}

		/* we must add previous rewrite at first. */
		add_rewritten_query_fragment_to_mutator(statementMutator.get());

		// post-processing of execsql stmt query
		for (auto &entry : local_id_positions)
		{
			// Adding quote to tsql local_id (starting with '@') because backend parser is expecting that.
			std::string quoted_local_id = std::string("\"") + entry.second + "\"";
			statementMutator->add(entry.first, entry.second, quoted_local_id);
		}

		/* Add query hints */
		if (query_hints.size() && enable_hint_mapping)
		{
			add_query_hints(statementMutator.get(), ctx->start->getStartIndex());
			clear_query_hints();
		}

		statementMutator->run();
		statementMutator = nullptr;
		clear_rewritten_query_fragment();
		clear_tables_info();
	}

	void exitSelect_statement(TSqlParser::Select_statementContext *selectCtx) override
	{
		if (statementMutator)
			process_select_statement(selectCtx, statementMutator.get());
	}

	void enterBatch_level_statement(TSqlParser::Batch_level_statementContext *ctx) override
	{
		// See the comments in enterDml_statement() for an explanation of this code
		graft(makeSQL(ctx), peekContainer());
	}
	
	void enterDdl_statement(TSqlParser::Ddl_statementContext *ctx) override
	{
		// See the comments in enterDml_statement() for an explanation of this code
		PLtsql_stmt *stmt;
		if (ctx->alter_authorization())
		{
			stmt = makeChangeDbOwnerStatement(ctx->alter_authorization());
		}
		else if (ctx->create_fulltext_index())
		{
			stmt = makeCreateFulltextIndexStmt(ctx->create_fulltext_index());
		}
		else if (ctx->drop_fulltext_index())
		{
			stmt = makeDropFulltextIndexStmt(ctx->drop_fulltext_index());
		}
		else
		{
			stmt = makeSQL(ctx);
		}
		graft(stmt, peekContainer());
		clear_rewritten_query_fragment();
	}

	void exitDdl_statement(TSqlParser::Ddl_statementContext *ctx) override
	{
		if (ctx->alter_authorization()) 
		{
			// Exit in case of Change DB owner
			return;
		}
		
		if (ctx->create_fulltext_index())
		{
			clear_rewritten_query_fragment();
			return;
		}
		if (ctx->drop_fulltext_index())
		{
			clear_rewritten_query_fragment();
			return;
		}
		PLtsql_stmt_execsql *stmt = (PLtsql_stmt_execsql *) getPLtsql_fragment(ctx);
		Assert(stmt);
		// record that the stmt is ddl
	 	stmt->is_ddl = true;

		if (is_compiling_create_function())
		{
			/* T-SQL doesn't allow side-effecting operations in CREATE FUNCTION */
			throw PGErrorWrapperException(ERROR, ERRCODE_INVALID_FUNCTION_DEFINITION, "DDL cannot be used within a function", getLineAndPos(ctx));
		}


		bool nop = false;
		if (ctx->create_table())
			nop = post_process_create_table(ctx->create_table(), stmt, ctx);
		else if (ctx->alter_table())
			nop = post_process_alter_table(ctx->alter_table(), stmt, ctx);
		else if (ctx->create_index())
			nop = post_process_create_index(ctx->create_index(), stmt, ctx);
		else if (ctx->create_database())
			nop = post_process_create_database(ctx->create_database(), stmt, ctx);
		else if (ctx->create_type())
			nop = post_process_create_type(ctx->create_type(), stmt, ctx);
		else if (ctx->alter_fulltext_index())
		{
			ereport(WARNING,
					(errcode(ERRCODE_FEATURE_NOT_SUPPORTED),
					 errmsg("ALTER FULLTEXT INDEX statement will be ignored.")));
			nop = true;
		}

		if (nop)
		{
			make_nop((PLtsql_stmt *) stmt, peekContainer());
			return;
		}
		else
		{
			// post-processing of execsql stmt query
			PLtsql_expr_query_mutator mutator(stmt->sqlstmt, ctx);
			add_rewritten_query_fragment_to_mutator(&mutator);
			mutator.run();
		}
		clear_rewritten_query_fragment();
	}

    void exitCfl_statement(TSqlParser::Cfl_statementContext *ctx) override
    {
		PLtsql_expr *expr = nullptr;
		if (ctx->print_statement())
		{
			PLtsql_stmt_print *stmt = (PLtsql_stmt_print *) getPLtsql_fragment(ctx);
			expr = (PLtsql_expr *) linitial(stmt->exprs);
		}
		else if (ctx->raiseerror_statement() && ctx->raiseerror_statement()->raiseerror_msg() && ctx->raiseerror_statement()->raiseerror_msg()->char_string())
		{
			PLtsql_stmt_raiserror *stmt = (PLtsql_stmt_raiserror *) getPLtsql_fragment(ctx);
			expr = (PLtsql_expr *) linitial(stmt->params);
		}
		else if (ctx->return_statement())
		{
			if (pltsql_curr_compile && pltsql_curr_compile->fn_prokind != PROKIND_PROCEDURE)
			{
				PLtsql_stmt_return *stmt = (PLtsql_stmt_return *) getPLtsql_fragment(ctx);
				expr = (PLtsql_expr *) stmt->expr;
			}
		}
		if (expr) 
		{
			PLtsql_expr_query_mutator mutator(expr, ctx);
			mutator.markSelectFragment(ctx);
			add_rewritten_query_fragment_to_mutator(&mutator);
			mutator.run();

			// remove the offsets for processed fragments
			selectFragmentOffsets.clear();
					
			clear_rewritten_query_fragment();
		}
	}
	
	void exitSecurity_statement(TSqlParser::Security_statementContext *ctx) override
	{
		if (ctx->grant_statement())
		{
			auto grant = ctx->grant_statement();
			if (!grant->permission_object() && grant->permissions())
			{
				for (auto perm : grant->permissions()->permission())
				{
					auto single_perm = perm->single_permission();
					if (single_perm->CONNECT())
					{
						clear_rewritten_query_fragment();
						return;
					}
				}
			}
			else if (grant->ON() && grant->permission_object() && grant->permission_object()->object_type() && grant->permission_object()->object_type()->SCHEMA())
			{
				if (grant->principals() && grant->permissions())
				{
					for (auto perm: grant->permissions()->permission())
					{
						auto single_perm = perm->single_permission();
						if (single_perm->EXECUTE()
							|| single_perm->EXEC()
							|| single_perm->SELECT()
							|| single_perm->INSERT()
							|| single_perm->UPDATE()
							|| single_perm->DELETE()
							|| single_perm->REFERENCES())
						{
							return;
						}
					}
				}
			}
		}
		else if (ctx->revoke_statement())
		{
			auto revoke = ctx->revoke_statement();
			if (!revoke->permission_object() && revoke->permissions())
			{
				for (auto perm : revoke->permissions()->permission())
				{
					auto single_perm = perm->single_permission();
					if (single_perm->CONNECT())
					{
						clear_rewritten_query_fragment();
						return;
					}
				}
			}

			else if (revoke->ON() && revoke->permission_object() && revoke->permission_object()->object_type() && revoke->permission_object()->object_type()->SCHEMA())
			{
				if (revoke->principals() && revoke->permissions())
				{
					for (auto perm: revoke->permissions()->permission())
					{
						auto single_perm = perm->single_permission();
						if (single_perm->EXECUTE()
							|| single_perm->EXEC()
							|| single_perm->SELECT()
							|| single_perm->INSERT()
							|| single_perm->UPDATE()
							|| single_perm->DELETE()
							|| single_perm->REFERENCES())
						{
							return;
						}
					}
				}
			}
		}

		PLtsql_stmt_execsql *stmt = (PLtsql_stmt_execsql *) getPLtsql_fragment(ctx);
		Assert(stmt);

		PLtsql_expr_query_mutator mutator(stmt->sqlstmt, ctx);
		add_rewritten_query_fragment_to_mutator(&mutator);
		mutator.run();
		clear_rewritten_query_fragment();
	}

	void enterAnother_statement(TSqlParser::Another_statementContext *ctx) override
	{
		// We've encountered an "another_statement" while descending the ANTLR
		// parse tree. "another_statement" is a grammar rule that matches DECLARE,
		// EXECUTE, cursor-related statements, conversation statements, and several
		// others (basically, statements that don't belong in some other category).
		//
		// Most of these statements will end up as PLtsql_stmt_execsql statements,
		// but a few (such as DECLARE and SET) require special handling.
		//
		// Please note that one "another_statement" may return a list of PLtsql_stmt
		// in case of DECLARE multiple variable with initializers at a time.
		std::vector<PLtsql_stmt *> result = makeAnother(ctx, *this);
		for (PLtsql_stmt *stmt : result)
			graft(stmt, peekContainer());

		clear_rewritten_query_fragment();
	}
	
	void exitAnother_statement(TSqlParser::Another_statementContext *ctx) override
	{	
		// currently, declare_cursor only need rewriting because it contains select statement
		if (ctx->cursor_statement() && ctx->cursor_statement()->declare_cursor())
		{
			PLtsql_stmt_decl_cursor *decl_cursor_stmt = (PLtsql_stmt_decl_cursor *) getPLtsql_fragment(ctx);
			post_process_declare_cursor_statement(decl_cursor_stmt, ctx->cursor_statement()->declare_cursor(), *this);
		}

		// Declare table type statement might need rewriting in column definition list.
		else if (ctx->declare_statement() && ctx->declare_statement()->table_type_definition())
		{
			PLtsql_stmt_decl_table *decl_table_stmt = (PLtsql_stmt_decl_table *) getPLtsql_fragment(ctx);
			post_process_declare_table_statement(decl_table_stmt, ctx->declare_statement()->table_type_definition());
		}

		else if (ctx->execute_statement())
		{
			PLtsql_stmt_exec *stmt = (PLtsql_stmt_exec *) getPLtsql_fragment(ctx);
			if (stmt->cmd_type == PLTSQL_STMT_EXEC)
			{
				PLtsql_expr_query_mutator mutator(stmt->expr, ctx);
				add_rewritten_query_fragment_to_mutator(&mutator); // move information of rewritten_query_fragment to mutator.
				mutator.run(); // expr->query will be rewitten here
			}
		}

		else if (ctx->set_statement() && ctx->set_statement()->expression())
		{
			// There should always be offsets for SET expressions
			Assert(selectFragmentOffsets.find(ctx->set_statement()) != selectFragmentOffsets.end());			
															
			PLtsql_stmt_assign *stmt = (PLtsql_stmt_assign *) getPLtsql_fragment(ctx->set_statement());
			PLtsql_expr_query_mutator mutator(stmt->expr, ctx->set_statement());
			mutator.markSelectFragment(ctx->set_statement());
			add_rewritten_query_fragment_to_mutator(&mutator); 
			mutator.run();
		}
		
		else if (ctx->declare_statement()) 
		{			
			if (ctx->declare_statement()->declare_local().size() > 0) 
			{
				// For each assignment to a @variable, a fragment was created (via makeInitializer).
				// There can be multiple declarations and assignments in a single DECLARE, and these are processed below.
				int i = 0;
				for (TSqlParser::Declare_localContext *d : ctx->declare_statement()->declare_local() ) 
				{
					i++;
					if (d->expression())
					{  
						ParserRuleContext *ctx_fragment = (ParserRuleContext *) ctx;			
						if (selectFragmentOffsets.find(d->expression()) != selectFragmentOffsets.end()) 
						{ 
							ctx_fragment = d->expression();
						}
								
						PLtsql_stmt_assign *stmt = (PLtsql_stmt_assign *) getPLtsql_fragment(ctx_fragment);
						PLtsql_expr_query_mutator mutator(stmt->expr, ctx_fragment);
						mutator.markSelectFragment(ctx_fragment);
						add_rewritten_query_fragment_to_mutator(&mutator);
						mutator.run(); 
					}
				}				
			}
		}

		// remove the offsets for processed fragments
		selectFragmentOffsets.clear();		
				
		clear_rewritten_query_fragment();
	}

	// NB: similar code is in tsqlMutator
	void exitChar_string(TSqlParser::Char_stringContext *ctx) override
	{
		std::string str = getFullText(ctx);			

		if (str.front() == 'N')
		{
			// Temporarily remove the leading 'N' only locally here, to make the assertion on str.front() easy (below)
			str.erase(0, 1);	
		}

		if (str.front() == '"')
		{	
			Assert(str.back() == '"');
			
			// Change double-quoted string to single-quoted string:
			str = rewriteDoubleQuotedString(str);	
			size_t startPosition = ctx->start->getStartIndex();
			if (in_execute_body_batch_parameter) startPosition += fragment_EXEC_prefix.length(); // add length of prefix prepended internally for execute_body_batch  
			rewritten_query_fragment.emplace(std::make_pair(startPosition, std::make_pair(::getFullText(ctx), str)));
		}
		else
		{
			// This is a single-quoted string, no further action needed
			Assert(str.front() == '\'');
			Assert(str.back() == '\'');		    						
		}
	}

	void enterExecute_parameter(TSqlParser::Execute_parameterContext *ctx) override
	{
		if (in_execute_body_batch) in_execute_body_batch_parameter = true;
	}

	void exitExecute_parameter(TSqlParser::Execute_parameterContext *ctx) override
	{
		if (ctx->id())
		{
			// A stored procedure parameter which is parsed as a column name (= identifier)
			// is either an unquoted string, a double-quoted string, or a bracketed string.
			// For a procedure call parameter, a double-quoted string is interpreted 
			// as a string even with QUOTED_IDENTIFIER=ON.			
			std::string str = getFullText(ctx->id());
			size_t startPosition = ctx->id()->start->getStartIndex();		
			if (in_execute_body_batch_parameter) startPosition += fragment_EXEC_prefix.length(); // add length of prefix prepended internally for execute_body_batch			

			if (str.front() == '"')
			{
				Assert(str.back() == '"');
								
				// Change double-quoted string to single-quoted string
				str = rewriteDoubleQuotedString(str);		    	  	
				rewritten_query_fragment.emplace(std::make_pair(startPosition, std::make_pair(getFullText(ctx->id()), str)));										
			}		
			else if (str.front() == '\'')
			{
				// This is a single-quoted string, no further action needed	
				Assert(str.back() == '\'');		    						
			}
			else if (str.front() == '[') 
			{
				// When it's a bracketed identifier, remove the delimiters as T-SQL treats it as a string								
				Assert(str.back() == ']');

				// Temporarily turn this into a double-quoted string so that we can handle embedded quotes.
				// Since embedded double quotes inside a bracketed identifier are not escaped (as they would be in a 
				// double-quoted string), escape them first. We cannot just call rewriteDoubeQuotedString() since if we'd
				// have two adjacent double quotes, i.e. [a""b], this would then become [a"b] so we'd lose one quote.
				str = escapeDoubleQuotes(str);
				str = '"' + str.substr(1,str.length()-2) + '"';
				str = rewriteDoubleQuotedString(str);	
				rewritten_query_fragment.emplace(std::make_pair(startPosition, std::make_pair(getFullText(ctx->id()), str)));					
			}
			else 
			{
				// This is an unquoted string parameter which has been parsed as an identifier(column name).
				// Put quotes around it: even though it is an identifier in the ANTLR parse tree, it will be 
				// parsed as a string by the backend parser
				str = "'" + str + "'";
				rewritten_query_fragment.emplace(std::make_pair(startPosition, std::make_pair(getFullText(ctx->id()), str)));
			}
		}		
		if (in_execute_body_batch_parameter) in_execute_body_batch_parameter = false;
	}

    void enterCfl_statement(TSqlParser::Cfl_statementContext *ctx) override
    {
		// We ran into a control-of-flow (CFL) statement while descending the
		// ANTLR parse tree. CFL statements are things like BREAK, GOTO, IF,
		// WHILE, and others.
		//
		// In general, each CFL statement requires custom handling.  So we call
		// makeCfl() to create the appropriate PLtsql_stmt and then graft that
		// into the topmost container.
		graft(makeCfl(ctx, *this), peekContainer());

		clear_rewritten_query_fragment();
	}

	void enterDbcc_statement(TSqlParser::Dbcc_statementContext *ctx) override
	{
		if (ctx->CHECKIDENT())
        		graft(makeDbccCheckidentStatement(ctx), peekContainer());

		clear_rewritten_query_fragment();
	}

	void exitDbcc_statement(TSqlParser::Dbcc_statementContext *ctx) override
	{
		// TO-DO
	}

	void exitExecute_statement_arg_named(TSqlParser::Execute_statement_arg_namedContext *ctx) override
	{
		// Look for named arguments with an @@variable with no preceding whitespace, i.e. 'exec myproc @p=@@spid'
		Assert(ctx->EQUAL());
		Assert(ctx->execute_parameter());
		size_t startPosition = ctx->execute_parameter()->start->getStartIndex();
		if ((startPosition - ctx->EQUAL()->getSymbol()->getStopIndex()) == 1)
		{
			std::string var = getFullText(ctx->execute_parameter());
				
			// The subsequent expression must be a variable starting with '@@'
			if (var.front() == '@') 
			{
				if (var.at(1) == '@') 
				{
					// Insert a space before the variable name
					if (in_execute_body_batch) startPosition += fragment_EXEC_prefix.length(); // add length of prefix prepended internally for execute_body_batch
					rewritten_query_fragment.emplace(std::make_pair(startPosition, std::make_pair(var, " "+var)));
				}
			}
		}
	}
	
	void exitOrder_by_clause(TSqlParser::Order_by_clauseContext *ctx) override
	{
		handleOrderByOffsetFetch(ctx);
	}

	void exitTRIM(TSqlParser::TRIMContext *ctx) override
	{
		rewrite_function_trim_to_sys_trim(ctx);
	}
  
	// NB: the following are copied in tsqlMutator
	void exitColumn_def_table_constraints(TSqlParser::Column_def_table_constraintsContext *ctx)
	{
		handleTableConstraintWithoutComma(ctx);
	}
	void exitConstant(TSqlParser::ConstantContext *ctx) override
	{	
		// Check for floating-point number without exponent
		handleFloatWithoutExponent(ctx);
	}
	void exitPredicate(TSqlParser::PredicateContext *ctx) override
	{
		// Check for comparison operators directly followed by an '@@' variable, like =@@
		handleAtAtVarInPredicate(ctx);
	}		
	void exitUnary_op_expr(TSqlParser::Unary_op_exprContext *ctx) override
	{
		handleBitNotOperator(ctx);
	}
	void exitPlus_minus_bit_expr(TSqlParser::Plus_minus_bit_exprContext *ctx) override
	{
		handleBitOperators(ctx);
	}
	void exitMult_div_percent_expr(TSqlParser::Mult_div_percent_exprContext *ctx) override
	{
		handleModuloOperator(ctx);
	}

	//////////////////////////////////////////////////////////////////////////////
	// Special handling of non-statement context
	//////////////////////////////////////////////////////////////////////////////
	void enterLocal_id(TSqlParser::Local_idContext *ctx) override
	{
		std::string local_id_str = ::getFullText(ctx);
		if (local_id_str.length() > 2 && local_id_str[0] == '@' && local_id_str[1] == '@')
		{
			// starting with "@@" is a global variable (or internal function). skip adding.
			return;
		}

		// keep <position, local_id string> to add quote later
		if (ctx->start)
		{
			local_id_positions.emplace(std::make_pair(ctx->start->getStartIndex(), local_id_str));
		}
	}

	void exitFull_object_name(TSqlParser::Full_object_nameContext *ctx) override
	{
		if (ctx && (ctx->DOT().size() <= 2) && ctx->schema)
		{
			schema_name = stripQuoteFromId(ctx->schema);
			is_schema_specified = true;
		}
		else
			is_schema_specified = false;
		tsqlCommonMutator::exitFull_object_name(ctx);
		if (ctx && (ctx->DOT().size() <= 2) && ctx->database)
		{
			db_name = stripQuoteFromId(ctx->database);

			if (!string_matches(db_name.c_str(), get_cur_db_name()))
				is_cross_db = true;
		}
	}

	void exitTable_name(TSqlParser::Table_nameContext *ctx) override
	{
		tsqlCommonMutator::exitTable_name(ctx);
		if (ctx && ctx->database)
		{
			db_name = stripQuoteFromId(ctx->database);

			if (!string_matches(db_name.c_str(), get_cur_db_name()))
				is_cross_db = true;
		}
	}

	void exitFull_column_name(TSqlParser::Full_column_nameContext *ctx) override
	{
		handleFullColumnNameCtx(ctx);
	}

	/* We are adding handling for CLR_UDT Types in:
	 * tsqlBuilder: for cases other than inside CREATE/ALTER View, Procedure, Function
	 */
	void exitClr_udt_func_call(TSqlParser::Clr_udt_func_callContext *ctx) override
	{
		handleClrUdtFuncCall(ctx);
	}

	//////////////////////////////////////////////////////////////////////////////
	// function/procedure call analysis
	//////////////////////////////////////////////////////////////////////////////

	void exitFunction_call(TSqlParser::Function_callContext *ctx) override
	{
		is_function = true;
		if (ctx->NEXT() && ctx->full_object_name())
		{
			TSqlParser::Full_object_nameContext *fctx = (TSqlParser::Full_object_nameContext *) ctx->full_object_name();
			std::string seq_name = ::getFullText(fctx);
			std::string nextval_string = "nextval('" + seq_name + "')";
			if (fctx->schema)
			{
				TSqlParser::IdContext *dctx = fctx->database;
				TSqlParser::IdContext *sctx = fctx->schema;
				TSqlParser::IdContext *octx = fctx->object_name;
				char *database;
				char *schema;

				if(dctx)
					database = pstrdup(stripQuoteFromId(dctx).c_str());
				else
					database = get_cur_db_name();

				schema = get_physical_schema_name(database, stripQuoteFromId(sctx).c_str());

				if(strcmp(schema, "") == 0)
					nextval_string = "nextval('" + ::stripQuoteFromId(octx) + "')";
				else
					// Need to directly use the backend schema name since nextval is a postgres function
					nextval_string = "nextval('" + std::string(schema) + '.' + ::stripQuoteFromId(octx) + "')";

				pfree(database);
			}

			rewritten_query_fragment.emplace(std::make_pair(ctx->NEXT()->getSymbol()->getStartIndex(), std::make_pair(::getFullText(ctx->NEXT()), "")));
			rewritten_query_fragment.emplace(std::make_pair(ctx->VALUE()->getSymbol()->getStartIndex(), std::make_pair(::getFullText(ctx->VALUE()), "")));
			rewritten_query_fragment.emplace(std::make_pair(ctx->FOR()->getSymbol()->getStartIndex(), std::make_pair(::getFullText(ctx->FOR()), "")));
			rewritten_query_fragment.emplace(std::make_pair(ctx->full_object_name()->start->getStartIndex(), std::make_pair(::getFullText(ctx->full_object_name()), nextval_string)));
		}
		if (ctx->analytic_windowed_function())
		{
			auto actx = ctx->analytic_windowed_function();
			Assert(actx);

			if (actx->PERCENTILE_CONT() || actx->PERCENTILE_DISC())
			{
				if (actx->over_clause())
				{
					std::string funcName = actx->PERCENTILE_CONT() ? ::getFullText(actx->PERCENTILE_CONT()) : ::getFullText(actx->PERCENTILE_DISC());

					if (actx->over_clause()->row_or_range_clause())
						throw PGErrorWrapperException(ERROR, ERRCODE_INVALID_PARAMETER_VALUE, format_errmsg("%s cannot have a window frame", funcName.c_str()), getLineAndPos(actx->over_clause()->row_or_range_clause()));
					else if (actx->over_clause()->order_by_clause())
						throw PGErrorWrapperException(ERROR, ERRCODE_INVALID_PARAMETER_VALUE, format_errmsg("%s cannot have ORDER BY in OVER clause", funcName.c_str()), getLineAndPos(actx->over_clause()->order_by_clause()));
				}
			}
		}

		if (ctx->built_in_functions())
		{
			auto bctx = ctx->built_in_functions();

			/* Re-write system_user to sys.system_user(). */
			if (bctx->bif_no_brackets && bctx->SYSTEM_USER())
				rewritten_query_fragment.emplace(std::make_pair(bctx->bif_no_brackets->getStartIndex(), std::make_pair(::getFullText(bctx->SYSTEM_USER()), "sys.system_user()")));

			/* Re-write session_user to sys.session_user(). */
			if (bctx->bif_no_brackets && bctx->SESSION_USER())
				rewritten_query_fragment.emplace(std::make_pair(bctx->bif_no_brackets->getStartIndex(), std::make_pair(::getFullText(bctx->SESSION_USER()), "sys.session_user()")));
		}

		handleGeospatialFunctionsInFunctionCall(ctx);

		/* analyze scalar function call */
		if (ctx->func_proc_name_server_database_schema())
		{
			if (ctx->func_proc_name_server_database_schema()->schema)
				schema_name = stripQuoteFromId(ctx->func_proc_name_server_database_schema()->schema);

			auto fpnsds = ctx->func_proc_name_server_database_schema();

			if (fpnsds->DOT().empty() && fpnsds->id().back()->keyword()) /* built-in functions */
			{
				auto id = fpnsds->id().back();

				if (id->keyword()->NULLIF()) /* NULLIF */
				{
					if (ctx->function_arg_list() && !ctx->function_arg_list()->expression().empty())
					{
						auto first_arg = ctx->function_arg_list()->expression().front();
						if (dynamic_cast<TSqlParser::Constant_exprContext*>(first_arg) && static_cast<TSqlParser::Constant_exprContext*>(first_arg)->constant()->NULL_P())
							throw PGErrorWrapperException(ERROR, ERRCODE_INVALID_PARAMETER_VALUE, "The first argument to NULLIF cannot be a constant NULL.", getLineAndPos(first_arg));
					}
				}
<<<<<<< HEAD
				if (id->keyword()->SUBSTRING()) /* SUBSTRING */
				{
					size_t startPosition = id->keyword()->SUBSTRING()->getSymbol()->getStartIndex();
=======
				if (id->keyword()->TRANSLATE()) /* TRANSLATE */
				{
					size_t startPosition = id->keyword()->TRANSLATE()->getSymbol()->getStartIndex();
>>>>>>> b021dc3a
					rewritten_query_fragment.emplace(std::make_pair(startPosition, std::make_pair("", "sys.")));
				}

                              if (id->keyword()->CHECKSUM())
                              {
                                      if (ctx->function_arg_list() && !ctx->function_arg_list()->expression().empty())
                                      {
                                              for (auto arg: ctx->function_arg_list()->expression())
                                              {
                                                      if (dynamic_cast<TSqlParser::Constant_exprContext*>(arg) && static_cast<TSqlParser:: Constant_exprContext*>(arg)->constant()->NULL_P())
                                                              throw PGErrorWrapperException(ERROR, ERRCODE_INVALID_PARAMETER_VALUE, "Argument NULL is invalid for CHECKSUM().", getLineAndPos(arg));
                                              }
                                      }
                              }
				
				if (id->keyword()->TRIM())
				{
					rewritten_query_fragment.emplace(std::make_pair(id->keyword()->TRIM()->getSymbol()->getStartIndex(), std::make_pair(::getFullText(id->keyword()->TRIM()), "sys.trim")));
				}
			}

			if (ctx->func_proc_name_server_database_schema()->procedure)
			{
				std::string proc_name = stripQuoteFromId(ctx->func_proc_name_server_database_schema()->procedure);
				if (pg_strcasecmp(proc_name.c_str(), "identity") == 0) 
				{
					has_identity_function = true;
				}
				
				if (pg_strcasecmp(proc_name.c_str(), "identity_into_bigint") == 0)
				{
					throw PGErrorWrapperException(ERROR, ERRCODE_FEATURE_NOT_SUPPORTED, 
						format_errmsg("function %s does not exist", proc_name.c_str()), getLineAndPos(ctx));
				}
			}
		}
	}

	//////////////////////////////////////////////////////////////////////////////
	// statement analysis
	//////////////////////////////////////////////////////////////////////////////

	void enterQuery_specification(TSqlParser::Query_specificationContext *ctx) override
	{
		has_identity_function = false;
	}

	void exitOrder_by_expression(TSqlParser::Order_by_expressionContext *ctx) override
	{
		/*
		 * If there are multiple Order by clauses then we do not need to append
		 * NULLS LAST since cummulative order bys do not choose an index scan.
		 */
		if (!(ctx->parent && ((TSqlParser::Order_by_clauseContext *)ctx->parent)->order_bys.size() == 1))
			return;
		/*
		 * If the order by clause expression has a vector operator then we need to append
		 * NULLS LAST as the sort option such that vector index types can be chosen. This
		 * is done because the TSQL ordering is NULLS FIRST but for PG it's the opposite
		 * and the order does not matter for bit indexes.
		 */
		if (statementMutator && ctx->expression() && ((TSqlParser::Vector_exprContext *) ctx->expression())->vector_operator())
		{
			PLtsql_expr_query_mutator *mutator = statementMutator.get();
			if (ctx->ASC())
			{
				mutator->add(ctx->ASC()->getSymbol()->getStopIndex()+1, "", " NULLS LAST");
			}
			else if (ctx->DESC())
			{
				mutator->add(ctx->DESC()->getSymbol()->getStopIndex()+1, "", " NULLS LAST");
			}
			else
			{
				mutator->add(ctx->expression()->stop->getStopIndex()+1, "", " NULLS LAST");
			}
		}
	}

	void exitQuery_specification(TSqlParser::Query_specificationContext *ctx) override
	{
		// if select doesnt contains into but it contains identity we should throw error
		if(has_identity_function && !ctx->INTO()){
			throw PGErrorWrapperException(ERROR, ERRCODE_SYNTAX_ERROR, "The IDENTITY function can only be used when the SELECT statement has an INTO clause.", getLineAndPos(ctx));
		}
		has_identity_function = false;
		if (statementMutator)
			process_query_specification(ctx, statementMutator.get());
	}

	void exitDrop_relational_or_xml_or_spatial_index(TSqlParser::Drop_relational_or_xml_or_spatial_indexContext *ctx) override
	{
		/* 
		 * Rewrite 'DROP INDEX index_name ON schema.table' as 'DROP INDEX index_name ON table SCHEMA schema'
		 * Note that using a 3-part or 4-part table name is not currently supported and has already been intercepted at this point.
		 */
		Assert(ctx->full_object_name());
		if (ctx->full_object_name()->schema)
		{
			std::string str = getFullText(ctx->full_object_name());				
			size_t startPosition = ctx->full_object_name()->start->getStartIndex();
			std::string tbName = getFullText(ctx->full_object_name()->object_name);	
			std::string schemaName = " SCHEMA " +getFullText(ctx->full_object_name()->schema);	
			rewritten_query_fragment.emplace(std::make_pair(startPosition, std::make_pair(str, tbName+schemaName)));		
		}
	}

	void exitDrop_backward_compatible_index(TSqlParser::Drop_backward_compatible_indexContext *ctx) override
	{
		/*
		 * Rewrite 'DROP INDEX [schema.]table.index_name' as 'DROP INDEX index_name ON table [ SCHEMA schema ]'
		 */
		std::string str = getFullText(ctx);
		size_t startPosition = ctx->start->getStartIndex();
		std::string ixName = getFullText(ctx->index_name);
		std::string tbName = getFullText(ctx->table_or_view_name);
		std::string schemaName = "";
		if (ctx->owner_name) {
			schemaName = " SCHEMA " +getFullText(ctx->owner_name);
		}
		rewritten_query_fragment.emplace(std::make_pair(startPosition, std::make_pair(str, ixName+" ON "+tbName+schemaName)));
	}

	//////////////////////////////////////////////////////////////////////////////
	// Special handling of ITVF
	//////////////////////////////////////////////////////////////////////////////
	void enterFunc_body_return_select_body(TSqlParser::Func_body_return_select_bodyContext *ctx) override
	{
		// prepare rewriting
		clear_rewritten_query_fragment();
	}

	void exitFunc_body_return_select_body(TSqlParser::Func_body_return_select_bodyContext *ctx) override
	{
		handleITVFBody(ctx);
		clear_rewritten_query_fragment();
	}

	void enterExecute_body_batch(TSqlParser::Execute_body_batchContext *ctx) override
	{
		in_execute_body_batch = true;							
		PLtsql_stmt *stmt = makeExecBodyBatch(ctx);
		attachPLtsql_fragment(ctx, stmt);
		graft(stmt, peekContainer());
		clear_rewritten_query_fragment();		
	}
		
	void exitExecute_body_batch(TSqlParser::Execute_body_batchContext *ctx) override
	{
		in_execute_body_batch = false;	
		PLtsql_stmt_exec *stmt = (PLtsql_stmt_exec *) getPLtsql_fragment(ctx);
		PLtsql_expr_query_mutator mutator(stmt->expr, ctx);
		add_rewritten_query_fragment_to_mutator(&mutator); 
		mutator.run();
		clear_rewritten_query_fragment();		
	}

	PLtsql_expr *rewrite_if_condition(TSqlParser::Search_conditionContext *ctx)
	{
		PLtsql_expr *expr = makeTsqlExpr(ctx, false);
		PLtsql_expr_query_mutator mutator(expr, ctx);
		add_rewritten_query_fragment_to_mutator(&mutator);
		mutator.run();
		clear_rewritten_query_fragment();

		/* Now we can prepend SELECT to rewritten search_condition */
		expr->query = strdup((std::string("SELECT ") + std::string(expr->query)).c_str());
		return expr;
	}

	void exitSearch_condition(TSqlParser::Search_conditionContext *ctx) override
	{
		if (!ctx->parent || !ctx->parent->parent)
			return;

		if (((TSqlParser::Cfl_statementContext *) ctx->parent->parent)->if_statement())
		{

			PLtsql_stmt_if *fragment = (PLtsql_stmt_if *) getPLtsql_fragment(ctx->parent->parent);
			fragment->cond = rewrite_if_condition(ctx);
		}
		else if (((TSqlParser::Cfl_statementContext *) ctx->parent->parent)->while_statement())
		{
			PLtsql_stmt_while *fragment = (PLtsql_stmt_while *) getPLtsql_fragment(ctx->parent->parent);
			fragment->cond = rewrite_if_condition(ctx);
		}
	}	
};

////////////////////////////////////////////////////////////////////////////////
// tsqlMutator
//
//  This listener class can mutate the parse tree (or input stream) before
//  the tsqlBuilder gets a chance to traverse the tree.  We use this class
//  to, for example, change the name of a function that appears in the given
//  source code.


class tsqlMutator : public TSqlParserBaseListener
{
public:		
	const std::vector<std::string> &ruleNames;	   		
	MyInputStream &stream; 
	bool in_procedure_parameter = false;    
	bool in_procedure_parameter_id = false;    

	std::vector<int> double_quota_places;

    explicit tsqlMutator(const std::vector<std::string> &rules, MyInputStream &s)
        : ruleNames(rules), stream(s)
    {
    }

public:
    void enterFunc_proc_name_schema(TSqlParser::Func_proc_name_schemaContext *ctx) override
    {	
	// We are looking at a function name; it may be a function call, or a
	// DROP function statement, or some other reference.
	//
	// If the function is named "char", change it to " chr" since 
	// "char" is a data type name in PostgreSQL

	TSqlParser::IdContext *proc = ctx->procedure;

	//  According to the grammar, an id can be any of the following:
	//
    //  id
	//	: ID
	//	| DOUBLE_QUOTE_ID
	//	| SQUARE_BRACKET_ID
	//	| keyword
	//	| id colon_colon id
	//
	//  We only translate CHAR to CHR for ID, DOUBLE_QUOTE_ID, or SQUARE_BRACKET_ID
	//  tokens.  CHAR is not a keyword so we just ignore that token type.  The last
	//  rule (id colon_colon id) looks like it might be a call to a type method; we
	//  ignore those as well.
	
	if (proc->keyword() || proc->colon_colon())
	    return;
	
	// FIXME: handle the schema here too
	std::string procNameStr = getIDName(proc->DOUBLE_QUOTE_ID(), proc->SQUARE_BRACKET_ID(), proc->ID());

	if (pg_strcasecmp(procNameStr.c_str(), "char") ==  0)
	{
	    if (proc->DOUBLE_QUOTE_ID())
		stream.setText(ctx->start->getStartIndex(), "\"chr\" ");
	    else if (proc->SQUARE_BRACKET_ID())
		stream.setText(ctx->start->getStartIndex(), "[chr] ");		
	    else
		stream.setText(ctx->start->getStartIndex(), " chr");
	}
    }	
    
	std::string
	getNodeDesc(ParseTree *t)
	{
		std::string result = Trees::getNodeText(t, this->ruleNames);
		return result;
	}

	void enterComparison_operator(TSqlParser::Comparison_operatorContext *ctx) override
	{
		// Handle multiple cases:
		// - 2-char comparison operators containing whitespace, i.e. '! =', '< >', etc.
		// - operators !< and !> (which may also contains whitespace), convert to >= and <= 
		std::string str = getFullText(ctx);
		std::string operator_final = "";			
		int fill = 0;

		if (str.length() > 2)
		{
			// This operator contains whitespace, remove it	        
			for(size_t i = 0; i < str.length(); i++) 
			{
			    if (!isspace(str[i])) 
			    	operator_final += str[i];
			}	   
			fill = str.length() - operator_final.length();			
		}

		// Handle !> and !< operators by converting to <= and >=
		if      (pg_strncasecmp(str.c_str(),            "!<", 2) == 0) operator_final = ">=";
		else if (pg_strncasecmp(operator_final.c_str(), "!<", 2) == 0) operator_final = ">=";
		else if (pg_strncasecmp(str.c_str(),            "!>", 2) == 0) operator_final = "<=";
		else if (pg_strncasecmp(operator_final.c_str(), "!>", 2) == 0) operator_final = "<=";
						
		// Fill with spaces until original length 
		operator_final.append(fill, ' ');  
			
		if (operator_final.length() > 0)
		{
			stream.setText(ctx->start->getStartIndex(), operator_final.c_str());
		}
	}

	// Tree listener overrides		
	void enterEveryRule(ParserRuleContext *ctx) override
	{
		std::string desc{getNodeDesc(ctx)};

		if (pltsql_enable_antlr_detailed_log)
			std::cout << "+entering (tsqlMutator)" << (void *) ctx << "[" << desc << "]" << std::endl;
	}

	void exitEveryRule(ParserRuleContext *ctx) override
	{
		std::string desc{getNodeDesc(ctx)};

		if (pltsql_enable_antlr_detailed_log)
			std::cout << "-leaving (tsqlMutator)" << (void *) ctx << "[" << desc << "]" << std::endl;
	}    
	
  void enterFunc_proc_name_server_database_schema(TSqlParser::Func_proc_name_server_database_schemaContext *ctx) override
  {
	// We are looking at a function name; it may be a function call, or a
	// DROP function statement, or some other reference.
	//
	// If the function is named "char", change it to " chr" since 
	// "char" is a data type name in PostgreSQL

	TSqlParser::IdContext *proc = ctx->procedure;

	#ifdef ENABLE_SPATIAL_TYPES
	if(!ctx->id().empty() && ctx->id()[0]->id().size() == 2)
	{
		TSqlParser::IdContext *idctx = ctx->id()[0];
		if(idctx->id()[0] && idctx->colon_colon() && idctx->id()[1])
		{
			std::string idText = idctx->id()[0]->getText();
			transform(idText.begin(), idText.end(), idText.begin(), ::tolower);
			size_t start = idText.find_first_not_of(" \n\r\t\f\v");
    		idText = (start == std::string::npos) ? "" : idText.substr(start);
			size_t end = idText.find_last_not_of(" \n\r\t\f\v");
    		idText = (end == std::string::npos) ? "" : idText.substr(0, end + 1);
			if(idText == "geography" || idText == "geometry"){
				// Replace colon_colon with underscores of the same length
				std::string colonText = idctx->colon_colon()->getText();
				std::string underScores(colonText.size(), '_');

				stream.setText(idctx->colon_colon()->start->getStartIndex(), underScores.c_str());
			}
		}
	}
	#endif
	
	// if the func name contains colon_colon, it must begin with it. see grammar
    if (ctx->colon_colon())
    {
        // Treat ::func() as func()
        stream.setText(ctx->start->getStartIndex(), "  ");
    }

	// See the commment in enterFunc_proc_name_schema() for an explanation of this code
	
	if (proc->keyword() || proc->colon_colon())
	    return;
	
	// FIXME: handle the schema here too
	std::string procNameStr = getIDName(proc->DOUBLE_QUOTE_ID(), proc->SQUARE_BRACKET_ID(), proc->ID());

	if (pg_strcasecmp(procNameStr.c_str(), "char") ==  0)
	{
	    if (proc->DOUBLE_QUOTE_ID())
		stream.setText(ctx->start->getStartIndex(), "\"chr\" ");
	    else if (proc->SQUARE_BRACKET_ID())
		stream.setText(ctx->start->getStartIndex(), "[chr] ");		
	    else
		stream.setText(ctx->start->getStartIndex(), " chr");
	}
    }

    // When a user exports an MSSQL application using a tool such as SSMS,
    // all type names are delimited by square brackets ([INT]). That forces
    // Postgres to compare the type name in a case-sensitive manner. Since
    // we don't have a type named INT (or Int, or iNT, ...), we throw a
    // "type name unknown" error when trying to use those delimited identifier.
    //
    // We know that no standard type names require delimited identifiers so
    // we strip off the delimiters here. This transforms [INT] to INT, which
    // is no longer delimited and will perform as a case-insensitive identifier.

    void enterData_type(TSqlParser::Data_typeContext *ctx) override
    {
	TSqlParser::Simple_nameContext *nameContext;

	// Make sure that we only adjust type names that match
	// the ext_type and unscaled_type parser rules
	
	if (ctx->ext_type)
	    nameContext = ctx->ext_type;
	else if (ctx->unscaled_type)
	    nameContext = ctx->unscaled_type;
	else
	    return;

	TSqlParser::IdContext *name = nameContext->name;

	if (name)
	{
	    tree::TerminalNode *terminal;

	    // And then remove the delimiters for double-quoted
	    // and square-bracketed names
	    
	    if (name->DOUBLE_QUOTE_ID())
		terminal = name->DOUBLE_QUOTE_ID();
	    else if (name->SQUARE_BRACKET_ID())
		terminal = name->SQUARE_BRACKET_ID();
	    else
		return;
	    
	    std::string str = terminal->getSymbol()->getText();

	    Assert(str.front() == '[' || str.front() == '"');
	    Assert(str.back() == ']' || str.back() == '"');
	    
	    str.front() = ' ';
	    str.back() = ' ';

	    stream.setText(name->start->getStartIndex(), str.c_str());
	}
    }

	void exitFunction_call(TSqlParser::Function_callContext *ctx) override
	{
		if (ctx->func_proc_name_server_database_schema())
		{
			auto fpnsds = ctx->func_proc_name_server_database_schema();

			if (fpnsds->DOT().empty() && fpnsds->id().back()->keyword()) /* built-in functions */
			{
				auto id = fpnsds->id().back();

				if (id->keyword()->SUBSTRING()) /* SUBSTRING */
				{
					if (ctx->function_arg_list() && !ctx->function_arg_list()->expression().empty())
					{
						auto first_arg = ctx->function_arg_list()->expression().front();
						if (dynamic_cast<TSqlParser::Constant_exprContext*>(first_arg) && static_cast<TSqlParser::Constant_exprContext*>(first_arg)->constant()->NULL_P())
							ereport(ERROR, (errcode(ERRCODE_SUBSTRING_ERROR), errmsg("Argument data type NULL is invalid for argument 1 of substring function")));
					}
				}
			}
		}
	}	

	void enterProcedure_param(TSqlParser::Procedure_paramContext *ctx) override
	{
		if (ctx->expression()) {
			in_procedure_parameter = true;
		}
	}
	
	void enterFull_column_name(TSqlParser::Full_column_nameContext *ctx) override
	{
		if (in_procedure_parameter) {
			in_procedure_parameter_id = true;
		}		
	}

	void exitFunc_body_returns_scalar(TSqlParser::Func_body_returns_scalarContext *ctx) override
	{	
		// If no AS keyword is specified, insert it prior to the BEGIN keyword.
		// This only applies to scalar functions; for other function types, the optional AS keyword 
		// is already supported.
		// Formally, this fix is required only for all Babelfish-defined function result datatypes such as
		// TINYINT, but for simplicity it's done for all data types.
		if (!ctx->AS() && ctx->BEGIN())
		{	
			std::string b = getFullText(ctx->BEGIN());
			size_t startPosition = ctx->BEGIN()->getSymbol()->getStartIndex();
			rewritten_query_fragment.emplace(std::make_pair(startPosition, std::make_pair(b, "AS "+b)));	
		}
	}

	void exitProcedure_param(TSqlParser::Procedure_paramContext *ctx) override
	{
		in_procedure_parameter = false;
		in_procedure_parameter_id = false;

		// Look for parameter defaults that use an @@variable with no preceding whitespace
		if (ctx->EQUAL())
		{
			// The '=' char must be followed immediately by the variable without any character in between
			Assert(ctx->expression());			
			size_t startPosition = ctx->expression()->start->getStartIndex();
			if ((startPosition - ctx->EQUAL()->getSymbol()->getStopIndex()) == 1)
			{
				std::string var = getFullText(ctx->expression());
				// The subsequent default expression must be a variable starting with '@@'
				if (var.front() == '@') 
				{
					if (var.at(1) == '@') 
					{
						// Insert a space before the default variable name
						rewritten_query_fragment.emplace(std::make_pair(startPosition, std::make_pair(var, " "+var)));
					}
				}
			}
		}
	}

	void exitId(TSqlParser::IdContext *ctx) override
	{
		if (in_procedure_parameter_id)
		{
			// This is a string parameter default which has been parsed as an identifier.
			// Put quotes around it: even though it is an identifier in the ANTLR parse tree, it will then be 
			// parsed as a string by the backend parser
			std::string str = getFullText(ctx);
				
			// When it's a bracketed identifier, remove the delimiters as T-SQL treats it as a string
			// When it's a quoted identifier, T-SQL also treats it as a string independent of the QUOTED_IDENTIFIER setting
			// (as we get here, it means QUOTED_IDENTIFIER=ON)
			// When it none of the above, it is an unquoted string 
			if (str.front() == '[') {
				Assert(str.back() == ']');

				// Temporarily turn this into a double-quoted string so that we can handle embedded quotes.
				// Since embedded double quotes inside a bracketed identifier are not escaped (as they would be in a 
				// double-quoted string), escape them first. We cannot just call rewriteDoubeQuotedString() since if we'd
				// have two adjacent double quotes, i.e. [a""b], this would then become [a"b] so we'd lose one quote.
				str = escapeDoubleQuotes(str);
				str = '"' + str.substr(1,str.length()-2) + '"';
				str = rewriteDoubleQuotedString(str);
			}
			else if (str.front() == '"') {
				Assert(str.back() == '"');
				str = rewriteDoubleQuotedString(str);
			}
			else {
				// Unquoted string, add quotes: there cannot be any quotes in the string otherwise it would 
				// not have been parsed as an identifier
				str = "'" + str + "'";
			}

			rewritten_query_fragment.emplace(std::make_pair(ctx->start->getStartIndex(), std::make_pair(getFullText(ctx), str)));
		}
	}

	// NB: similar code is in tsqlBuilder
	void exitChar_string(TSqlParser::Char_stringContext *ctx) override
	{
		if (in_procedure_parameter)
		{
			std::string str = getFullText(ctx);
			if (str.front() == 'N')
			{
				// This is only to make the assertion on str.front() easy (below)
				str.erase(0, 1);	
			}
						
			if (str.front() == '\'') 
			{
				// This is a single-quoted string used as parameter default: no further action needed
				Assert(str.back() == '\'');
			}
			else
			{
				// This is a double-quoted string used as parameter default.
				// (as we get here, it means QUOTED_IDENTIFIER=OFF)	
				
				Assert(str.front() == '"');
				Assert(str.back() == '"');
				
				// Change to PG-compatible single-quoted string
				str = rewriteDoubleQuotedString(str);
				rewritten_query_fragment.emplace(std::make_pair(ctx->start->getStartIndex(), std::make_pair(getFullText(ctx), str)));
			}
		}
	}

	// NB: the following are copied in tsqlBuilder
	void exitColumn_def_table_constraints(TSqlParser::Column_def_table_constraintsContext *ctx)
	{
		handleTableConstraintWithoutComma(ctx);
  }
	void exitConstant(TSqlParser::ConstantContext *ctx) override
	{
		// Check for floating-point number without exponent
		handleFloatWithoutExponent(ctx);
	}
	void exitPredicate(TSqlParser::PredicateContext *ctx) override
	{
		// Check for comparison operators directly followed by an '@@' variable, like =@@
		handleAtAtVarInPredicate(ctx);
	}	
	void exitUnary_op_expr(TSqlParser::Unary_op_exprContext *ctx) override
	{
		handleBitNotOperator(ctx);
	}
	void exitPlus_minus_bit_expr(TSqlParser::Plus_minus_bit_exprContext *ctx) override
	{
		handleBitOperators(ctx);
	}
	void exitMult_div_percent_expr(TSqlParser::Mult_div_percent_exprContext *ctx) override
	{
		handleModuloOperator(ctx);
	}

};

////////////////////////////////////////////////////////////////////////////////
// Error listener
////////////////////////////////////////////////////////////////////////////////

class MyParserErrorListener: public antlr4::BaseErrorListener
{
	virtual void syntaxError(antlr4::Recognizer *recognizer, antlr4::Token *offendingSymbol, size_t line, size_t charPositionInLine, const std::string &msg, std::exception_ptr e) override
	{
		/*
		 * ErrorData->cursorpos indicates character position from the beginning of query.
		 * This a character position not a byte-offset meaning multi-byte character is counted as 1.
		 * antlr4::Token::startIndex() returns the similar thing but it does not count '\n'. add (line#-1) here to adjust the index accordingly.
		 *
		 * TODO: from the connection of Windows, the query string may contain '\r'. We need more investigation here.
		 */
		int errorpos = offendingSymbol->getStartIndex() + line - 1;

		throw PGErrorWrapperException(ERROR, ERRCODE_SYNTAX_ERROR, format_errmsg("syntax error near %s at line %lu and character position %lu", recognizer->getTokenErrorDisplay(offendingSymbol).c_str(), line, charPositionInLine), line, errorpos);
	}
};

/*
 * Necessary checks and mutations for query_specification
 */
static void process_query_specification(
	TSqlParser::Query_specificationContext *qctx,
	PLtsql_expr_query_mutator *mutator)
{
	Assert(qctx->select_list());
	std::vector<TSqlParser::Select_list_elemContext *> select_elems = qctx->select_list()->select_list_elem();
	for (size_t i=0; i<select_elems.size(); ++i)
	{
		TSqlParser::Select_list_elemContext *elem = select_elems[i];

		if (elem->EQUAL() || elem->assignment_operator())
		{
			/* check if assignment is used in top-level select */
			if (!is_top_level_query_specification(qctx))
				throw PGErrorWrapperException(ERROR, ERRCODE_SYNTAX_ERROR, "variable assignment can be used only in top-level SELECT", getLineAndPos(elem));

			/* check if assignment is involved with sql_union */
			auto pctx = qctx->parent;
			while (pctx)
			{
				if (dynamic_cast<TSqlParser::Query_expressionContext *>(pctx))
				{
					TSqlParser::Query_expressionContext *qectx = static_cast<TSqlParser::Query_expressionContext *>(pctx);
					if (!qectx->sql_union().empty())
						throw PGErrorWrapperException(ERROR, ERRCODE_SYNTAX_ERROR, "variable assignment cannot be used with UNION, EXCEPT or INTERSECT", getLineAndPos(elem));
				}
				else if (dynamic_cast<TSqlParser::Sql_unionContext *>(pctx))
				{
					throw PGErrorWrapperException(ERROR, ERRCODE_SYNTAX_ERROR, "variable assignment cannot be used in UNION, EXCEPT or INTERSECT", getLineAndPos(elem));
				}

				else
					break; /* no interest */

				pctx = pctx->parent;
			}
		}
	}

	bool is_freetext_predicate = false;
	if(qctx->where)
		is_freetext_predicate = check_freetext_predicate(qctx->where);

	PLtsql_expr *expr = mutator->expr;
	ParserRuleContext* baseCtx = mutator->ctx;

	/* remove unsupported_tokens */
	if (qctx->table_sources())
	{
		for (auto tctx : qctx->table_sources()->table_source_item()) // from-clause (to remove hints)
			post_process_table_source(tctx, expr, baseCtx, is_freetext_predicate);
	}

	/* handle special alias syntax and quote alias */
	for (size_t i=0; i<select_elems.size(); ++i)
	{
		TSqlParser::Select_list_elemContext *elem = select_elems[i];
		if (elem->expression_elem() && elem->expression_elem()->EQUAL())
		{
			/* rewrite "SELECT COL=expr" to "SELECT expr as "COL"" */
			auto expr_elem = elem->expression_elem();

			/* 1. remove "COL=" */
			std::string orig_text = ::getFullText(expr_elem->column_alias());
			mutator->add(expr_elem->column_alias()->start->getStartIndex(), orig_text, "");

			orig_text = ::getFullText(elem->expression_elem()->EQUAL());
			mutator->add(elem->expression_elem()->EQUAL()->getSymbol()->getStartIndex(), orig_text, "");

			/* 2. append "AS COL" to the end of expr */
			std::string repl_text(" AS ");
			if (is_quotation_needed_for_column_alias(expr_elem->column_alias()))
				repl_text += "\"" + ::getFullText(expr_elem->column_alias()) + "\"";
			else
				repl_text += ::getFullText(expr_elem->column_alias());
			mutator->add(expr_elem->expression()->stop->getStopIndex()+1, "", repl_text);
		}
		else if (elem->expression_elem() && elem->expression_elem()->as_column_alias())
		{
			/* if AS is missing, add it. */
			auto column_alias_as = elem->expression_elem()->as_column_alias();
			if (!column_alias_as->AS())
			{
				if (is_quotation_needed_for_column_alias(column_alias_as->column_alias()))
				{
					mutator->add(column_alias_as->start->getStartIndex(), "", " AS \"");
					mutator->add(column_alias_as->stop->getStopIndex() + 1, "", "\"");
				}
				else
					mutator->add(column_alias_as->start->getStartIndex(), "", " AS ");
			}
		}
	}
}

/*
 * Necessary mutations for select_statement_standalone which cannot be covered by tsqlBuilder
 */
static void process_select_statement_standalone(
	TSqlParser::Select_statement_standaloneContext *standaloneCtx,
	PLtsql_expr_query_mutator *mutator, tsqlBuilder &builder)
{
	Assert(mutator);
	auto ssm = std::make_unique<tsqlSelectStatementMutator>();
	ssm->mutator = mutator;
	antlr4::tree::ParseTreeWalker walker;
	walker.walk(ssm.get(), standaloneCtx);
}

/*
 * Necessary mutations for select_statement
 */
static void process_select_statement(
	TSqlParser::Select_statementContext *selectCtx,
	PLtsql_expr_query_mutator *mutator)
{
	/* remove unsupported_tokens */
	if (selectCtx->for_clause()) 
	{
		Assert(selectCtx->for_clause()->XML() || selectCtx->for_clause()->JSON());
		if (selectCtx->for_clause()->XML()) // FOR XML
		{
			Assert(selectCtx->for_clause()->RAW() || selectCtx->for_clause()->PATH());
		}
		else // for JSON
		{
			Assert(selectCtx->for_clause()->PATH() || selectCtx->for_clause()->AUTO());
		}
	}

	Assert(mutator);
	PLtsql_expr *expr = mutator->expr;
	ParserRuleContext* baseCtx = mutator->ctx;
	for (auto octx : selectCtx->option_clause()) // query hint
	{
		extractQueryHintsFromOptionClause(octx);
		removeCtxStringFromQuery(expr, octx, baseCtx);
	}
}

////////////////////////////////////////////////////////////////////////////////
// Entry point for ANTLR parser
////////////////////////////////////////////////////////////////////////////////
ANTLR_result
antlr_parser_cpp(const char *sourceText)
{
	ANTLR_result result = {
		false,	/* success */
		false,	/* parseTreeCreated */
		0,	/* errpos */
		0,	/* errcod */
		NULL,	/* errfmt */
		0,	/* n_errargs */
		{}	/* errargs */
	};
	instr_time	parseStart;
	instr_time	parseEnd;
	INSTR_TIME_SET_CURRENT(parseStart);
	INSTR_TIME_SET_ZERO(antlr_parse_time);

	// special handling for empty sourceText
	if (strlen(sourceText) == 0)
	{
		pltsql_parse_result = makeEmptyBlockStmt(0);
		result.success = true;
		result.parseTreeCreated = false;
		result.errpos = 0;
		result.errcod = 0;
		result.errfmt = NULL;
		result.n_errargs = 0;

		return result;
	}

	if (pltsql_enable_antlr_detailed_log)
	{
		std::string sep(120, '=');

		std::cout << sep << std::endl;
		std::cout << sourceText << std::endl;
		std::cout << sep << std::endl;
	}

	result = antlr_parse_query(sourceText, pltsql_enable_sll_parse_mode);

	/* 
	 * Only try to reparse if creation of the parse tree failed.  If parse tree is created, parsing mode will make no difference
	 * Generally the mutator steps are non-reentrant, if parsetree is created and mutators are run, subsequent parsing may produce
	 * incorrect error messages
	*/
	if (!result.success && !result.parseTreeCreated && pltsql_enable_sll_parse_mode)
	{
		elog(DEBUG1, "Query failed using SLL parser mode, retrying with LL parser mode query_text: %s", sourceText);
		result = antlr_parse_query(sourceText, false);
		if (result.parseTreeCreated)
			elog(WARNING, "Query parsing failed using SLL parser mode but succeeded with LL mode: %s", sourceText);
	}
	INSTR_TIME_SET_CURRENT(parseEnd);
	INSTR_TIME_SUBTRACT(parseEnd, parseStart);
	elog(DEBUG1, "ANTLR Query Parse Time for query: %s | %f ms", sourceText, 1000.0 * INSTR_TIME_GET_DOUBLE(parseEnd));

	/* And store time spent in ANTLR parsing so that we can emit it for EXPLAIN info if required */
	antlr_parse_time = parseEnd;

	return result;
}

ANTLR_result
antlr_parse_query(const char *sourceText, bool useSLLParsing) {
	ANTLR_result result = {
		false,	/* success */
		false,	/* parseTreeCreated */
		0,	/* errpos */
		0,	/* errcod */
		NULL,	/* errfmt */
		0,	/* n_errargs */
		{}	/* errargs */
	};
	MyInputStream sourceStream(sourceText);

	TSqlLexer lexer(&sourceStream);
	CommonTokenStream tokens(&lexer);

	MyParserErrorListener errorListner;

	TSqlParser parser(&tokens);
	volatile bool parseTreeCreated = false;

	if (useSLLParsing)
		parser.getInterpreter<atn::ParserATNSimulator>()->setPredictionMode(atn::PredictionMode::SLL);
	parser.removeErrorListeners();
	parser.addErrorListener(&errorListner);

	/* initialize line number. Correspoding to location_lineno_init() in non-antlr path */
	CurrentLineNumber = 1;

	try
	{
		// TSqlParser::Tsql_fileContext *tree = parser.tsql_file();
		tree::ParseTree *tree = nullptr;

		/*
		 * The semantic of "RETURN SELECT ..." depends on whether it is used in Inlined Table Value Function or not.
		 * In ITVF, they should be interpeted as return a result tuple of SELECT statement.
		 * but in the other case (i.e. procedure or SQL batch), it should be interpreted as two separate statements like "RETURN; SELECT ..."
		 *
		 * Currently, we have only proc_body in input so accessing pltsql_curr_compile to check this is a body of ITVF or not.
		 * If it is ITVF, we parsed it with func_body_return_select_body grammar.
		 */
		if (pltsql_curr_compile && pltsql_curr_compile->is_itvf) /* special path to itvf */
			tree = parser.func_body_return_select_body();
		else /* normal path */
			tree = parser.tsql_file();
		parseTreeCreated = true;
		if (pltsql_enable_antlr_detailed_log)
			std::cout << tree->toStringTree(&parser, true) << std::endl;

		/* visit all the node and publish instrumentation for unsupported feature */
		std::unique_ptr<TsqlUnsupportedFeatureHandler> unsupportedFeatureHandler = TsqlUnsupportedFeatureHandler::create();
		unsupportedFeatureHandler->setPublishInstr(true);
		unsupportedFeatureHandler->visit(tree);

		if (unsupportedFeatureHandler->hasUnsupportedFeature())
		{
			/* revisit the parsed tree and throw an error when we meet the first unsupported feature */
			unsupportedFeatureHandler->setPublishInstr(false);
			unsupportedFeatureHandler->setThrowError(true);
			unsupportedFeatureHandler->visit(tree);
		}

		std::unique_ptr<tsqlMutator> mutator = std::make_unique<tsqlMutator>(parser.getRuleNames(), sourceStream);
		antlr4::tree::ParseTreeWalker firstPass;
		firstPass.walk(mutator.get(), tree);

		// for batch-level statement (i.e. create procedure), we don't need to create actual PLtsql_stmt* by tsqlBuilder.
		// We can just relay the query string to backend parser via one PLtsql_stmt_execsql.
		TSqlParser::Tsql_fileContext *tsql_file = dynamic_cast<TSqlParser::Tsql_fileContext *>(tree);
		if (tsql_file && tsql_file->batch_level_statement())
		{
			/* By tsql grammar, batch-level statement can exist in tsql_file only
			 * and there should be exactly one batch_level_statement there
			 */
			auto ssm = std::make_unique<tsqlSelectStatementMutator>();
			handleBatchLevelStatement(tsql_file->batch_level_statement(), ssm.get());

			/* If PARSEONLY is enabled, replace with empty statement */
			if (pltsql_parseonly)
				pltsql_parse_result = makeEmptyBlockStmt(0);

			result.success = true;
			return result;
		}
		else
		{
			if (pltsql_curr_compile && pltsql_curr_compile->fn_oid == InvalidOid) /* new batch */
			{
				pltsql_curr_compile_body_position = 0;
				pltsql_curr_compile_body_lineno = 0;
			}
		}

		std::unique_ptr<tsqlBuilder> builder = std::make_unique<tsqlBuilder>(tree, parser.getRuleNames(), 
			sourceStream, mutator.get()->double_quota_places);
		antlr4::tree::ParseTreeWalker secondPass;
		secondPass.walk(builder.get(), tree);

		if (pltsql_dump_antlr_query_graph)
			toDotRecursive(tree, parser.getRuleNames(), sourceText);

		if (pltsql_parseonly)
			pltsql_parse_result = makeEmptyBlockStmt(0);

		result.parseTreeCreated = parseTreeCreated;
		result.success = true;
		return result;
	}
	catch (PGErrorWrapperException &e)
	{
		result.success = false;
		result.parseTreeCreated = parseTreeCreated;
		result.errcod = e.get_errcode();
		result.errpos = e.get_errpos();
		result.errfmt = e.get_errmsg();
		result.n_errargs = (e.get_errargs().size() < 5) ? e.get_errargs().size() : 5;
		for (size_t i=0; i<e.get_errargs().size(); ++i)
			result.errargs[i] = e.get_errargs()[i];

		CurrentLineNumber = e.get_errorline();

		return result; /* to avoid compiler warning. should not reach */
	}
	catch (std::exception &e) /* not to cause a crash just in case */
	{
		result.success = false;
		result.parseTreeCreated = parseTreeCreated;
		result.errcod = ERRCODE_SYNTAX_ERROR;
		result.errpos = 0;
		result.errfmt = pstrdup(e.what());
		result.n_errargs = 0;

		return result;
	}
	catch (...) /* not to cause a crash just in case. consume all exception before C-layer */
	{
		result.success = false;
		result.parseTreeCreated = parseTreeCreated;
		result.errcod = ERRCODE_SYNTAX_ERROR;
		result.errpos = 0;
		result.errfmt = "unknown error";
		result.n_errargs = 0;

		return result;
	}
}

extern "C"
{
#pragma GCC diagnostic push
#pragma GCC diagnostic ignored "-Wformat-security"

void report_antlr_error(ANTLR_result r)
{
	Assert(r.n_errargs <= 5);
	switch (r.n_errargs)
	{
		case 0:
			ereport(ERROR, (errcode(r.errcod), errmsg(r.errfmt), errposition(r.errpos)));
			break;
		case 1:
			ereport(ERROR, (errcode(r.errcod), errmsg(r.errfmt, r.errargs[0]), errposition(r.errpos)));
			break;
		case 2:
			ereport(ERROR, (errcode(r.errcod), errmsg(r.errfmt, r.errargs[0], r.errargs[1]), errposition(r.errpos)));
			break;
		case 3:
			ereport(ERROR, (errcode(r.errcod), errmsg(r.errfmt, r.errargs[0], r.errargs[1], r.errargs[2]), errposition(r.errpos)));
			break;
		case 4:
			ereport(ERROR, (errcode(r.errcod), errmsg(r.errfmt, r.errargs[0], r.errargs[1], r.errargs[2], r.errargs[3]), errposition(r.errpos)));
			break;
		case 5:
			ereport(ERROR, (errcode(r.errcod), errmsg(r.errfmt, r.errargs[0], r.errargs[1], r.errargs[2], r.errargs[3], r.errargs[4]), errposition(r.errpos)));
			break;
		default:
			break;
	}
}

#pragma GCC diagnostic pop
} // extern "C"

template <class T>
bool
removeTokenFromOptionList(PLtsql_expr *expr, std::vector<T>& options, std::vector<antlr4::tree::TerminalNode *>& commas, antlr4::ParserRuleContext *ctx, GetTokenFunc<T> getTokenFunc)
{
	Assert(options.size() -1 == commas.size());

	bool all_removed = true;
	bool comma_carry_over = false;

	for (size_t i=0; i<options.size(); ++i)
	{
		if (getTokenFunc(options[i]))
		{
			removeCtxStringFromQuery(expr, options[i], ctx);

			// Concetually we have to remove any nearest COMMA.
			// But code is little bit dirty to handle some corner cases (the first few elems are removed or the last few elems are removed)
			if ((i==0 || comma_carry_over) && i<commas.size())
			{
				/* we have to remove next COMMA because it is the first elem or the prev COMMA is already removed */
				removeTokenStringFromQuery(expr, commas[i], ctx); // remove COMMA as well
				comma_carry_over = true;
			}
			else if (i-1<commas.size())
			{
				/* remove prev COMMA by default */
				removeTokenStringFromQuery(expr, commas[i-1], ctx);
			}
		}
		else
		{
			all_removed = false; /* there is a token not removed. don't remove WITH */
			comma_carry_over = false;
		}
	}

	return all_removed;
}

void
rewriteBatchLevelStatement(
	TSqlParser::Batch_level_statementContext *ctx, tsqlSelectStatementMutator *ssm, PLtsql_expr *expr)
{
	// rewrite batch-level stmt query
	PLtsql_expr_query_mutator mutator(expr, ctx);
	/* cppcheck-suppress autoVariables */
	ssm->mutator = &mutator;

	/*
	 * remove unnecessary create-options such as SCHEMABINDING, EXECUTE_AS_CALLER.
	 * basically, we check SCHEMABINDING,EXECUTE_AS_CALLER is specified of each kind of statement
	 * each code is very similar the grammar can be little bit different
	 * so handle them by one by one
	 */
	if (ctx->create_or_alter_function())
	{
		if (ctx->create_or_alter_function()->func_body_returns_select()) /* CREATE FUNCTION ... RETURNS TABLE RETURN SELECT ... */
		{
			auto cctx = ctx->create_or_alter_function()->func_body_returns_select();
			if (cctx->WITH())
			{
				auto options = cctx->function_option();
				auto commas = cctx->COMMA();
				GetTokenFunc<TSqlParser::Function_optionContext*> getToken = [](TSqlParser::Function_optionContext* o) {
					if (o->execute_as_clause())
						return o->execute_as_clause()->CALLER();
					return o->SCHEMABINDING();
				};
				bool all_removed = removeTokenFromOptionList(expr, options, commas, ctx, getToken);
				if (all_removed)
					removeTokenStringFromQuery(expr, cctx->WITH(), ctx);
			}
		}
		else if (ctx->create_or_alter_function()->func_body_returns_table()) /* CREATE FUNCTION ... RETURNS TABLE(COLUMN_DEFINITION) AS BEGIN ... END */
		{
			auto cctx = ctx->create_or_alter_function()->func_body_returns_table();
			if (cctx->WITH())
			{
				auto options = cctx->function_option();
				auto commas = cctx->COMMA();
				GetTokenFunc<TSqlParser::Function_optionContext*> getToken = [](TSqlParser::Function_optionContext* o) {
					if (o->execute_as_clause())
						return o->execute_as_clause()->CALLER();
					return o->SCHEMABINDING();
				};
				bool all_removed = removeTokenFromOptionList(expr, options, commas, ctx, getToken);
				if (all_removed)
					removeTokenStringFromQuery(expr, cctx->WITH(), ctx);
			}

			if (cctx->table_type_definition() && cctx->table_type_definition()->column_def_table_constraints())
			{
				for (auto cdtctx : cctx->table_type_definition()->column_def_table_constraints()->column_def_table_constraint())
				{
					if (cdtctx->table_constraint() && cdtctx->table_constraint()->UNIQUE())
						rewritten_query_fragment.emplace(std::make_pair(cdtctx->table_constraint()->UNIQUE()->getSymbol()->getStopIndex()+1 , std::make_pair("", " NULLS NOT DISTINCT")));

					if (cdtctx->column_definition() && !cdtctx->column_definition()->column_constraint().empty())
					{
						for (auto actx: cdtctx->column_definition()->column_constraint())
						{
							if (actx->UNIQUE())
								rewritten_query_fragment.emplace(std::make_pair(actx->UNIQUE()->getSymbol()->getStopIndex()+1 , std::make_pair("", " NULLS NOT DISTINCT")));
						}
					}

				}
			}
		}
		else if (ctx->create_or_alter_function()->func_body_returns_scalar()) /* CREATE FUNCTON ... RETURNS INT RETURN ... */
		{
			auto cctx = ctx->create_or_alter_function()->func_body_returns_scalar();
			if (cctx->WITH())
			{
				auto options = cctx->function_option();
				auto commas = cctx->COMMA();
				GetTokenFunc<TSqlParser::Function_optionContext*> getToken = [](TSqlParser::Function_optionContext* o) {
					if (o->execute_as_clause())
						return o->execute_as_clause()->CALLER();
					return o->SCHEMABINDING();
				};
				bool all_removed = removeTokenFromOptionList(expr, options, commas, ctx, getToken);
				if (all_removed)
					removeTokenStringFromQuery(expr, cctx->WITH(), ctx);
			}
		}
		else if (ctx->create_or_alter_function()->func_body_returns_table_clr())
		{
			auto cctx = ctx->create_or_alter_function()->func_body_returns_table_clr();
			if (cctx->WITH())
			{
				auto options = cctx->function_option();
				auto commas = cctx->COMMA();
				GetTokenFunc<TSqlParser::Function_optionContext*> getToken = [](TSqlParser::Function_optionContext* o) {
					if (o->execute_as_clause())
						return o->execute_as_clause()->CALLER();
					return o->SCHEMABINDING();
				};
				bool all_removed = removeTokenFromOptionList(expr, options, commas, ctx, getToken);
				if (all_removed)
					removeTokenStringFromQuery(expr, cctx->WITH(), ctx);
			}
		}
		else
			Assert(0);

		for (auto param : ctx->create_or_alter_function()->procedure_param())
			if (param->VARYING())
				throw PGErrorWrapperException(ERROR, ERRCODE_SYNTAX_ERROR, "Cannot use the VARYING option in a CREATE FUNCTION statement.", getLineAndPos(param->VARYING()));
	}
	else if (ctx->create_or_alter_procedure())
	{
		auto cctx = ctx->create_or_alter_procedure();
		if (cctx->WITH())
		{
			size_t num_commas_in_procedure_param = cctx->COMMA().size();
			auto options = cctx->procedure_option();
			/* COMMA is shared between procedure-param and WITH-clause. calculate the number of COMMA so that it can be removed properly */
			num_commas_in_procedure_param -= (cctx->procedure_option().size() - 1);
			auto commas = cctx->COMMA();
			std::vector<antlr4::tree::TerminalNode *> commas_in_with_clause;
			commas_in_with_clause.insert(commas_in_with_clause.begin(), commas.begin() + num_commas_in_procedure_param, commas.end());
			GetTokenFunc<TSqlParser::Procedure_optionContext*> getToken = [](TSqlParser::Procedure_optionContext* o) {
				if (o->execute_as_clause())
					return o->execute_as_clause()->CALLER();
				return o->SCHEMABINDING();
			};
			bool all_removed = removeTokenFromOptionList(expr, options, commas_in_with_clause, ctx, getToken);
			if (all_removed)
				removeTokenStringFromQuery(expr, cctx->WITH(), ctx);
		}

		for (auto param : ctx->create_or_alter_procedure()->procedure_param())
			if (param->VARYING())
					removeTokenStringFromQuery(expr, param->VARYING(), ctx);
	}
	else if (ctx->create_or_alter_trigger() && ctx->create_or_alter_trigger()->create_or_alter_dml_trigger())
	{
		auto cctx = ctx->create_or_alter_trigger()->create_or_alter_dml_trigger();
		/* DML trigger can have two WITH. one for trigger options and the other for WITH APPEND */
		if (cctx->WITH().size() > 1 || (cctx->WITH().size() == 1 && !cctx->APPEND()))
		{
			size_t num_commas_in_dml_trigger_operation = cctx->COMMA().size();
			auto options = cctx->trigger_option();
			/* COMMA is shared between dml_trigger_operation and WITH-clause. calculate the number of COMMA so that it can be removed properly */
			num_commas_in_dml_trigger_operation -= (cctx->trigger_option().size() - 1);
			auto commas = cctx->COMMA();
			std::vector<antlr4::tree::TerminalNode *> commas_in_with_clause;
			commas_in_with_clause.insert(commas_in_with_clause.begin(), commas.begin() , commas.end() - num_commas_in_dml_trigger_operation);
			GetTokenFunc<TSqlParser::Trigger_optionContext*> getToken = [](TSqlParser::Trigger_optionContext* o) {
				if (o->execute_as_clause())
					return o->execute_as_clause()->CALLER();
				return o->SCHEMABINDING();
			};
			bool all_removed = removeTokenFromOptionList(expr, options, commas_in_with_clause, ctx, getToken);
			if (all_removed)
				removeTokenStringFromQuery(expr, cctx->WITH(0), ctx);
		}
	}
	else if (ctx->create_or_alter_trigger() && ctx->create_or_alter_trigger()->create_or_alter_ddl_trigger())
	{
		auto cctx = ctx->create_or_alter_trigger()->create_or_alter_ddl_trigger();
		if (cctx->WITH())
		{
			size_t num_commas_in_ddl_trigger_operaion = cctx->COMMA().size();
			auto options = cctx->trigger_option();
			/* COMMA is shared between ddl_trigger_operation and WITH-clause. calculate the number of COMMA so that it can be removed properly */
			num_commas_in_ddl_trigger_operaion -= (cctx->trigger_option().size() - 1);
			auto commas = cctx->COMMA();
			std::vector<antlr4::tree::TerminalNode *> commas_in_with_clause;
			commas_in_with_clause.insert(commas_in_with_clause.begin(), commas.begin() , commas.end() - num_commas_in_ddl_trigger_operaion);
			GetTokenFunc<TSqlParser::Trigger_optionContext*> getToken = [](TSqlParser::Trigger_optionContext* o) {
				if (o->execute_as_clause())
					return o->execute_as_clause()->CALLER();
				return o->SCHEMABINDING();
			};
			bool all_removed = removeTokenFromOptionList(expr, options, commas_in_with_clause, ctx, getToken);
			if (all_removed)
				removeTokenStringFromQuery(expr, cctx->WITH(), ctx);
		}
	}
	else if (ctx->create_or_alter_view())
	{
		auto cctx = ctx->create_or_alter_view();
		/* view can have two WITH. one for view attribute and the other for WITH CHECK OPTION */
		if (cctx->WITH().size() > 1 || (cctx->WITH().size() == 1 && !cctx->CHECK()))
		{
			auto options = cctx->view_attribute();
			auto commas = cctx->COMMA();
			GetTokenFunc<TSqlParser::View_attributeContext*> getToken = [](TSqlParser::View_attributeContext* o) { return o->SCHEMABINDING(); };
			bool all_removed = removeTokenFromOptionList(expr, options, commas, ctx, getToken);
			if (all_removed)
				removeTokenStringFromQuery(expr, cctx->WITH(0), ctx);
		}
	}

	/* for_replication */
	if (ctx->create_or_alter_procedure())
		if (ctx->create_or_alter_procedure()->for_replication())
			removeCtxStringFromQuery(expr, ctx->create_or_alter_procedure()->for_replication(), ctx);
	if (ctx->create_or_alter_trigger() && ctx->create_or_alter_trigger()->create_or_alter_dml_trigger())
		if (ctx->create_or_alter_trigger()->create_or_alter_dml_trigger()->for_replication())
			removeCtxStringFromQuery(expr, ctx->create_or_alter_trigger()->create_or_alter_dml_trigger()->for_replication(), ctx);

	// Run common mutator
	tsqlCommonMutator cm;
	antlr4::tree::ParseTreeWalker cmwalker;
	cmwalker.walk(&cm, ctx);
	add_rewritten_query_fragment_to_mutator(&mutator);

	// Run select statement mutator
	antlr4::tree::ParseTreeWalker walker;
	walker.walk(ssm, ctx);
	add_rewritten_query_fragment_to_mutator(&mutator);

	mutator.run();
	ssm->mutator = nullptr;
	clear_rewritten_query_fragment();
}

static Token *
get_start_token_of_batch_level_stmt_body(TSqlParser::Batch_level_statementContext *ctx)
{
	if (ctx->create_or_alter_function())
	{
		auto fctx = ctx->create_or_alter_function();
		if (fctx->func_body_returns_select())
			return fctx->func_body_returns_select()->func_body_return_select_body()->getStart();
		else if (fctx->func_body_returns_table() && !fctx->func_body_returns_table()->sql_clauses().empty())
			return fctx->func_body_returns_table()->sql_clauses()[0]->getStart();
		else if (fctx->func_body_returns_scalar() && !fctx->func_body_returns_scalar()->sql_clauses().empty())
			return fctx->func_body_returns_scalar()->sql_clauses()[0]->getStart();
	}
	else if (ctx->create_or_alter_procedure())
	{
		auto pctx = ctx->create_or_alter_procedure();
		if (!pctx->sql_clauses().empty())
			return pctx->sql_clauses()[0]->getStart();
	}
	else if (ctx->create_or_alter_trigger() && ctx->create_or_alter_trigger()->create_or_alter_dml_trigger())
	{
		auto tctx = ctx->create_or_alter_trigger()->create_or_alter_dml_trigger();
		if (!tctx->sql_clauses().empty())
			return tctx->sql_clauses()[0]->getStart();
	}
	else if (ctx->create_or_alter_trigger() && ctx->create_or_alter_trigger()->create_or_alter_ddl_trigger())
	{
		auto tctx = ctx->create_or_alter_trigger()->create_or_alter_ddl_trigger();
		if (!tctx->sql_clauses().empty())
			return tctx->sql_clauses()[0]->getStart();
	}
	else if (ctx->create_or_alter_view())
	{
		auto vctx = ctx->create_or_alter_view();
		return vctx->select_statement_standalone()->getStart();
	}

	return nullptr;
}

void
handleBatchLevelStatement(TSqlParser::Batch_level_statementContext *ctx, tsqlSelectStatementMutator *ssm)
{
	// batch-level statment can be inputted in SQL batch only (by inline_handler) or has empty body. getLineNo() will not be affected by uninitialized pltsql_curr_compile_body_lineno.
	Assert(pltsql_curr_compile->fn_oid == InvalidOid || ctx->SEMI());

	PLtsql_stmt_block *result = (PLtsql_stmt_block *) palloc0(sizeof(*result));
	result->cmd_type = PLTSQL_STMT_BLOCK;
	result->lineno = getLineNo(ctx);
	result->label = NULL;
	result->body = NIL;
	result->n_initvars = 0;
	result->initvarnos = nullptr;
	result->exceptions = nullptr;

	PLtsql_stmt_init *init = (PLtsql_stmt_init *) palloc0(sizeof(*init));
	init->cmd_type = PLTSQL_STMT_INIT;
	init->lineno = getLineNo(ctx);
	init->label = NULL;
	init->inits = rootInitializers;

	result->body = list_make1(init);
	// create PLtsql_stmt_execsql to wrap all query string
	PLtsql_stmt_execsql *execsql = (PLtsql_stmt_execsql *) makeSQL(ctx);
	execsql->original_query = pstrdup((makeTsqlExpr(ctx, false))->query);

	rewriteBatchLevelStatement(ctx, ssm, execsql->sqlstmt);
	result->body = lappend(result->body, execsql);

	// check if it is a CREATE VIEW statement
	if (ctx->create_or_alter_view())
	{
		execsql->is_create_view = true;
		if (ctx->create_or_alter_view()->simple_name() && ctx->create_or_alter_view()->simple_name()->schema)
		{
			std::string schema_name = stripQuoteFromId(ctx->create_or_alter_view()->simple_name()->schema);
			if (!schema_name.empty())
				execsql->schema_name = pstrdup(downcase_truncate_identifier(schema_name.c_str(), schema_name.length(), true));
		}
	}

	Token* start_body_token = get_start_token_of_batch_level_stmt_body(ctx);

	pltsql_curr_compile_body_position = (start_body_token ? start_body_token->getStartIndex() : 0);
	pltsql_curr_compile_body_lineno = (start_body_token ? start_body_token->getLine() : 0);
	pltsql_parse_result = result;
}

bool
handleITVFBody(TSqlParser::Func_body_return_select_bodyContext *ctx)
{
	PLtsql_stmt_block *result = (PLtsql_stmt_block *) palloc0(sizeof(*result));
	result->cmd_type = PLTSQL_STMT_BLOCK;
	result->lineno = getLineNo(ctx);
	result->label = NULL;
	result->body = NIL;
	result->n_initvars = 0;
	result->initvarnos = nullptr;
	result->exceptions = nullptr;
	result->body = list_make1(makeReturnQueryStmt(ctx->select_statement_standalone(), true/*itvf*/));

	pltsql_parse_result = result;

	return true;
}

////////////////////////////////////////////////////////////////////////////////
// Diagrammer for PLtsql_stmt-based parse tree
////////////////////////////////////////////////////////////////////////////////

class tsqlGrapher
{
public:
	tsqlGrapher(const char *fileName)
		: out{fileName},
		  nodeID{1},
		  separator{""}
	{
	}
	
	int graphBlock(PLtsql_stmt_block *stmt, int parent, const char *parentField);
	int graphWhile(PLtsql_stmt_while *stmt, int parent, const char *parentField);
	int graphIf(PLtsql_stmt_if *stmt, int parent, const char *parentField);
	int graphGoto(PLtsql_stmt_goto *stmt, int parent, const char *parentField);
	int graphStmt(PLtsql_stmt *stmt, int parent, const char *parentField);
	int graphOther(PLtsql_stmt *stmt, int parent, const char *parentField);
	int graphPrint(PLtsql_stmt_print *stmt, int parent, const char *parentField);
	void graphLink(int from, int to, const char *fromField, const char *toField, int linkNo = -1);
	void graphStmtBeg(void *stmtPtr, int nodeID, const char *verb);
	void graphStmtEnd(int from, int to, const char *fromField, const char *toField);
	void graphAddField(const char *field, const std::string &payload);

	std::string quote(const std::string &src, const char *justify = "\\n");

	std::ofstream	out;
	

private:

	int				nodeID;
	const char *	separator;
	
};

extern "C"
{
	void toDotTSql(PLtsql_stmt *tree, const char *source, const char *fileName)
	{
		if (!pltsql_dump_antlr_query_graph)
			return;

		tsqlGrapher grapher(fileName);

		grapher.out << "digraph parsetree {" << std::endl;
		grapher.out << "   node [shape=record, fontname=\"Courier New\"];" << std::endl;
		grapher.out << "   graph [ " << std::endl;
		grapher.out << "     fontname = \"Courier New\"" << std::endl;
		grapher.out << "     label = \"" << grapher.quote(source, "\\l") << "\"" << std::endl;
		grapher.out << "   ];" << std::endl;

		grapher.graphStmt(tree, 0, nullptr);

		grapher.out << "}" << std::endl;
	}
}

void
tsqlGrapher::graphStmtBeg(void *stmtPtr, int nodeID, const char *verb)
{
	PLtsql_stmt *stmt = (PLtsql_stmt *) stmtPtr;

	out << "  node_" << nodeID << " ";
	out << "  [label = \"<f0> " << nodeID << "| <f1> " << (verb ? verb : pltsql_stmt_typename(stmt)) << "|{";

	// out << " [label = \"<next>|line:" << stmt->lineno << " " << "|" << (verb ? verb : pltsql_stmt_typename(stmt)) << "|{";

	separator = "";
}

int
tsqlGrapher::graphStmt(PLtsql_stmt *stmt, int parent, const char *parentField)
{

	if (stmt == 0)
		return 0;
	
	switch (stmt->cmd_type)
	{
		case PLTSQL_STMT_IF:
			return graphIf((PLtsql_stmt_if *) stmt, parent, parentField);
			
		case PLTSQL_STMT_BLOCK:
			return graphBlock((PLtsql_stmt_block *) stmt, parent, parentField);

		case PLTSQL_STMT_WHILE:
			return graphWhile((PLtsql_stmt_while *) stmt, parent, parentField);

		case PLTSQL_STMT_GOTO:
			return graphGoto((PLtsql_stmt_goto *) stmt, parent, parentField);

		case PLTSQL_STMT_PRINT:
			return graphPrint((PLtsql_stmt_print *) stmt, parent, parentField);
			
		default:
			return graphOther(stmt, parent, parentField);
	}
}

int
tsqlGrapher::graphWhile(PLtsql_stmt_while *stmt, int parent, const char *parentField)
{
	int myNodeID = ++nodeID;

	std::string cond{quote(stmt->cond->query)};

	this->graphStmtBeg(stmt, myNodeID, nullptr);
	this->graphAddField("cond", cond);
	this->graphAddField("body", "body");
	this->graphStmtEnd(parent, myNodeID, parentField, nullptr);

	ListCell *s;
	
	foreach(s, stmt->body)
	{
		nodeID = graphStmt((PLtsql_stmt *) lfirst(s), nodeID, nullptr);
	}

	return myNodeID;
}

int tsqlGrapher::graphGoto(PLtsql_stmt_goto *stmt, int parent, const char *parentField)
{
	int myNodeID = ++nodeID;

	this->graphStmtBeg(stmt, myNodeID, nullptr);
	this->graphAddField("targetLabel", std::string(stmt->target_label));
	this->graphStmtEnd(parent, myNodeID, parentField, nullptr);

	return myNodeID;
}

int tsqlGrapher::graphPrint(PLtsql_stmt_print *stmt, int parent, const char *parentField)
{
	int myNodeID = ++nodeID;
	PLtsql_expr *expr = (PLtsql_expr *) linitial(stmt->exprs);
	std::string predicate{quote(expr->query)};

	graphStmtBeg(stmt, myNodeID, nullptr);
	graphAddField("expr", std::string(quote(expr->query)));
	graphStmtEnd(parent, myNodeID, parentField, nullptr);

	return myNodeID;
}

int
tsqlGrapher::graphIf(PLtsql_stmt_if *stmt, int parent, const char *parentField)
{
	int myNodeID = ++nodeID;

	std::string predicate{quote(stmt->cond->query)};

	this->graphStmtBeg(stmt, myNodeID, nullptr);
	this->graphAddField("predicate", predicate);
	this->graphAddField("then_body", "true");
	this->graphAddField("else_body", "false");
	this->graphStmtEnd(parent, myNodeID, parentField, nullptr);

	graphStmt((PLtsql_stmt *) stmt->then_body, myNodeID, "then_body");
	graphStmt((PLtsql_stmt *) stmt->else_body, myNodeID, "else_body");

	return myNodeID;
}

int
tsqlGrapher::graphOther(PLtsql_stmt *stmt, int parent, const char *parentField)
{
	int myNodeID = ++nodeID;

	graphStmtBeg(stmt, myNodeID, nullptr);
	graphStmtEnd(parent, myNodeID, parentField, nullptr);

	return myNodeID;
}

void
tsqlGrapher::graphStmtEnd(int from, int to, const char *fromField, const char *toField)
{
	out << "}\"];" << std::endl;

	graphLink(from, to, fromField, toField);
}

void
tsqlGrapher::graphAddField(const char *field, const std::string &payload)
{
	out << separator;

	if (field)
		out << "<" << field << ">";
							   
	out << payload;

    separator = "|";
}

int
tsqlGrapher::graphBlock(PLtsql_stmt_block *stmt, int parent, const char *parentField)
{
	int myNodeID = ++nodeID;

	if (stmt->exceptions)
	{
		this->graphStmtBeg(stmt, myNodeID, "try/catch");
		this->graphAddField("body", "try");
		this->graphAddField("handler", "catch");
		this->graphStmtEnd(parent, myNodeID, parentField, nullptr);
	}
	else
	{
		this->graphStmtBeg(stmt, myNodeID, "block");
		this->graphAddField("body", "body");
		this->graphStmtEnd(parent, myNodeID, parentField, nullptr);
	}

	//int			 node	= myNodeID;
	const char	*fieldName = "body";

	ListCell	*s;
	
	foreach(s, stmt->body)
	{
		//node = graphStmt((PLtsql_stmt *) lfirst(s), myNodeID, fieldName);
		graphStmt((PLtsql_stmt *) lfirst(s), myNodeID, fieldName);
	}
	
#if 0
	foreach(s, stmt->exceptions->action)
	{
		node = graphStmt((PLtsql_stmt *) lfirst(s), nodeID, fieldName);
		fieldName = ":next";
	}
#endif
	return myNodeID;
}

void
tsqlGrapher::graphLink(int from, int to, const char *fromField, const char *toField, int linkNo)
{
	if (from == 0 || to == 0)
		return;

	out << "    node_" << from;
	if (fromField)
		out << ":" << fromField;

	out << " -> ";

	out << "node_" << to;
	if(toField)
		out << ":" << toField;

	if (linkNo != -1)
		out << " [label=" << linkNo << "]";
	
	out << ";" << std::endl;
}

std::string
tsqlGrapher::quote(const std::string &src, const char *justify)
{
	std::string dst;
	
	for (auto i : src)
	{
		switch (i)
		{
			case '<':
			case '>':
			case '\"':
			case '\\':
			case '|':
			case '\'':
				dst += '\\';
				dst += i;
				break;

			case '\n':
				dst += justify;
				break;

			default:
				dst += i;
				break;
		}
	}

	return dst;
}

////////////////////////////////////////////////////////////////////////////////
// Diagrammer for ANTLR-generated parse tree
////////////////////////////////////////////////////////////////////////////////

class grapher
{
	
public:
	grapher(const char *fileName, const std::vector<std::string> &ruleNames)
		: out(fileName),
		  nodeID(1),
		  ruleNames(ruleNames)
	{
	}

	std::ofstream					 out;
	int								 nodeID;
	const std::vector<std::string>	&ruleNames;	

	void toDotAddNode(ParseTree *t, int parentNodeId);

	std::string quote(const std::string &src);
	
private:

};

void
grapher::toDotAddNode(ParseTree *t, int parentNodeId)
{
	int myNodeID = this->nodeID++;

    std::string nodeDesc = this->quote(antlrcpp::escapeWhitespace(Trees::getNodeText(t, this->ruleNames), false));
	PLtsql_stmt *fragment = getPLtsql_fragment(t);
	std::string fragmentDesc;
	
	if (fragment == nullptr)
		fragmentDesc = "";
	else
		fragmentDesc = std::string("| <f3> ") + pltsql_stmt_typename(fragment);
																					
	out << "  node_" << myNodeID << " ";
	out << "  [label = \"" << "{<f0> " << myNodeID << "| <f1> " << nodeDesc << "| <f2> " << (void *) t << fragmentDesc << "} \"];" << std::endl;

    if (parentNodeId)
		out << "node_" << parentNodeId << " -> node_" << myNodeID << ";" << std::endl;
							  
	for (size_t c = 0; c < t->children.size(); c++)
		toDotAddNode(t->children[c], myNodeID);

}

std::string
grapher::quote(const std::string &src)
{
	std::string dst;
	
	for (auto i : src)
	{
		switch (i)
		{
			case '<':
			case '>':
			case '\"':
			case '\\':
			case '|':
			case '\'':
				dst += '\\';
				dst += i;
				break;

			case '\n':
				dst += "\\n";
				break;

			default:
				dst += i;
				break;
		}
	}

	return dst;
}

static void
toDotRecursive(ParseTree *t, const std::vector<std::string> &ruleNames, const std::string &sourceText)
{
	grapher ctx("/tmp/antlr.dot", ruleNames);

	ctx.out << "digraph parsetree {" << std::endl;
	ctx.out << "   node [shape=record, fontname=\"Courier New\"];" << std::endl;
	ctx.out << "   graph [ " << std::endl;
	ctx.out << "     fontname = \"Courier New\"" << std::endl;
	ctx.out << "     label = \"" << ctx.quote(sourceText) << "\"" << std::endl;
	ctx.out << "   ];" << std::endl;
	
	ctx.toDotAddNode(t, 0);

	ctx.out << "}" << std::endl;
}

////////////////////////////////////////////////////////////////////////////////
// Node construction code
////////////////////////////////////////////////////////////////////////////////

PLtsql_stmt *
makeExecSql(ParserRuleContext *ctx)
{
	PLtsql_stmt_execsql *stmt = (PLtsql_stmt_execsql *) palloc0(sizeof(*stmt));

	stmt->cmd_type = PLTSQL_STMT_EXECSQL;
	stmt->lineno = getLineNo(ctx);
	stmt->sqlstmt = makeTsqlExpr(ctx, false);
	stmt->into = false;
	stmt->strict = false;
	stmt->target = NULL;
	stmt->need_to_push_result = false;
	stmt->is_tsql_select_assign_stmt = false;
	stmt->insert_exec = false;

	return (PLtsql_stmt *) stmt;
}

PLtsql_expr *
makeTsqlExpr(const std::string &fragment, bool addSelect)
{
    PLtsql_expr *result = (PLtsql_expr *) palloc0(sizeof(*result));

	if (addSelect)
		result->query = pstrdup((fragment_SELECT_prefix + fragment).c_str());
	else
		result->query = pstrdup(fragment.c_str());
	
    result->plan     = NULL;
    result->paramnos = NULL;
    result->rwparam  = -1;
    result->ns	     = pltsql_ns_top();
    
    return result;
}

PLtsql_expr *
makeTsqlExpr(ParserRuleContext *ctx, bool addSelect)
{
	return makeTsqlExpr(::getFullText(ctx), addSelect);
}

// Helper function to remove/replace token from the query string in PLtsql_expr.
// Please make sure to pass correct baseCtx which generates PLtsql_expr
// because we'll figure out internal indices to be replaced based on relative indices
// Also, we support in-place replacement only. 'repl' string should not be longer than original one
void replaceTokenStringFromQuery(PLtsql_expr* expr, Token* startToken, Token* endToken, const char *repl, ParserRuleContext *baseCtx)
{
	size_t startIdx = startToken->getStartIndex();
	if (startIdx == INVALID_INDEX)
		throw PGErrorWrapperException(ERROR, ERRCODE_SYNTAX_ERROR, "can't generate an internal query", getLineAndPos(baseCtx));

	size_t endIdx = endToken->getStopIndex();
	if (endIdx == INVALID_INDEX)
		throw PGErrorWrapperException(ERROR, ERRCODE_SYNTAX_ERROR, "can't generate an internal query", getLineAndPos(baseCtx));

	size_t baseIdx = baseCtx->getStart()->getStartIndex();
	if (baseIdx == INVALID_INDEX)
		throw PGErrorWrapperException(ERROR, ERRCODE_SYNTAX_ERROR, "can't generate an internal query", getLineAndPos(baseCtx));

	// repl string is too long. we cannot replace with it in place.
	if (repl && strlen(repl) > endIdx - startIdx + 1)
		throw PGErrorWrapperException(ERROR, ERRCODE_SYNTAX_ERROR, "can't generate an internal query", getLineAndPos(baseCtx));

	Assert(expr->query);

	/* store and rewrite instead of in-place rewrite */
	rewritten_query_fragment.emplace(std::make_pair(startIdx, std::make_pair(startToken->getInputStream()->getText(misc::Interval(startIdx, endIdx)), repl ? std::string(repl) : std::string(endIdx - startIdx + 1, ' '))));
}

void replaceTokenStringFromQuery(PLtsql_expr* expr, TerminalNode* tokenNode, const char * repl, ParserRuleContext *baseCtx)
{
	replaceTokenStringFromQuery(expr, tokenNode->getSymbol(), tokenNode->getSymbol(), repl, baseCtx);
}

void replaceCtxStringFromQuery(PLtsql_expr* expr, ParserRuleContext *ctx, const char *repl, ParserRuleContext *baseCtx)
{
	replaceTokenStringFromQuery(expr, ctx->getStart(), ctx->getStop(), repl, baseCtx);
}

void removeTokenStringFromQuery(PLtsql_expr* expr, TerminalNode* tokenNode, ParserRuleContext *baseCtx)
{
	replaceTokenStringFromQuery(expr, tokenNode->getSymbol(), tokenNode->getSymbol(), NULL, baseCtx);
}

void removeCtxStringFromQuery(PLtsql_expr* expr, ParserRuleContext *ctx, ParserRuleContext *baseCtx)
{
	replaceTokenStringFromQuery(expr, ctx->getStart(), ctx->getStop(), NULL, baseCtx);
}

void extractQueryHintsFromOptionClause(TSqlParser::Option_clauseContext *octx)
{
	if (!enable_hint_mapping)
		return; // do nothing

	for (auto option: octx->option())
	{
		if (option->TABLE())
		{
			std::string table_name = ::getFullText(option->table_name()->table);
			if (!table_name.empty())
			{
				for (auto table_hint: option->table_hint())
				{
					extractTableHint(table_hint, table_name);
				}
			}
		}
		else if (option->JOIN())
			extractJoinHintFromOption(option);
		else if (option->FORCE() && option->ORDER())
			query_hints.push_back("Set(join_collapse_limit 1)");
		else if (option->MAXDOP() && option->DECIMAL())
		{
			std::string value = ::getFullText(option->DECIMAL());
			if (!value.empty())
			{
				/* 
				 * The MAXDOP hint should be handled specially the hint value is 0
				 * This is because in T-SQL, setting MAXDOP to 0 allows SQL Server to use all the available processors up to 64 processors
 				 * However, if we set the GUC max_parallel_workers_per_gather to 0, it disables parallelism in P-SQL
 				 * Thus, we need to set the GUC value to 64 instead.
 				 */
				if (stoi(value) == 0)
					value = "64";
				query_hints.push_back("Set(max_parallel_workers_per_gather " + value + ")");
			}
		}
	}

	if (isJoinHintInOptionClause)
	{
		if (!join_hints_info[LOOP_QUERY_HINT])
			query_hints.push_back("Set(enable_nestloop off)");
		if (!join_hints_info[HASH_QUERY_HINT])
			query_hints.push_back("Set(enable_hashjoin off)");
		if (!join_hints_info[MERGE_QUERY_HINT])
			query_hints.push_back("Set(enable_mergejoin off)");
	}
}

void extractTableHints(TSqlParser::With_table_hintsContext *tctx, std::string table_name)
{
	if (enable_hint_mapping && !table_name.empty())
	{
		for (auto table_hint: tctx->table_hint())
			extractTableHint(table_hint, table_name);
	}
}

std::string extractSchemaName(TSqlParser::Ddl_objectContext *dctx, TSqlParser::Table_source_itemContext *tctx)
{
	std::string schema_name = "";
	if (dctx == nullptr)
	{
		if (tctx && tctx->full_object_name() && tctx->full_object_name()->schema)
			schema_name = stripQuoteFromId(tctx->full_object_name()->schema);
	}
	else
	{
		if (dctx->full_object_name() && dctx->full_object_name()->schema)
			schema_name = stripQuoteFromId(dctx->full_object_name()->schema);
	}
	return schema_name;
}

std::string extractTableName(TSqlParser::Ddl_objectContext *dctx, TSqlParser::Table_source_itemContext *tctx)
{
	std::string table_name;
	if (dctx == nullptr && tctx != nullptr)
	{
		if (tctx->full_object_name())
			table_name = stripQuoteFromId(tctx->full_object_name()->object_name);
		else if (tctx->local_id())
			table_name = ::getFullText(tctx->local_id());
	}
	else if(dctx != nullptr)
	{
		if (dctx->full_object_name())
			table_name = stripQuoteFromId(dctx->full_object_name()->object_name);
		else if (dctx->local_id())
			table_name = ::getFullText(dctx->local_id());
	}
	return table_name;
}

void extractTableHint(TSqlParser::Table_hintContext *table_hint, std::string table_name)
{
	if (table_hint->INDEX())
	{
		std::string index_values = extractIndexValues(table_hint->index_value(), table_name);
		if (!index_values.empty())
			query_hints.push_back("IndexScan(" + table_name + " " + index_values + ")");
	}
}

void extractJoinHint(TSqlParser::Join_hintContext *join_hint, std::string table_names)
{
	if (join_hint->LOOP())
	{
		join_hints_info[LOOP_JOIN_HINT] = true;
		query_hints.push_back("NestLoop(" + table_names + ")");
	}
	else if (join_hint->HASH())
	{
		join_hints_info[HASH_JOIN_HINT] = true;
		query_hints.push_back("HashJoin(" + table_names + ")");
	}
	else if (join_hint->MERGE())
	{
		join_hints_info[MERGE_JOIN_HINT] = true;
		query_hints.push_back("MergeJoin(" + table_names + ")");
	}
}

void extractJoinHintFromOption(TSqlParser::OptionContext *option) {
	isJoinHintInOptionClause = true;
	if (option->LOOP())
		join_hints_info[LOOP_QUERY_HINT] = true;
	else if (option->HASH())
		join_hints_info[HASH_QUERY_HINT] = true;
	else if (option->MERGE())
		join_hints_info[MERGE_QUERY_HINT] = true;
}

std::string extractIndexValues(std::vector<TSqlParser::Index_valueContext *> index_valuesCtx, std::string table_name)
{
	if (alias_to_table_mapping.find(table_name) != alias_to_table_mapping.end())
		table_name = alias_to_table_mapping[table_name];

	//lowercase table names and later index names since they are lowercase in pg when hashed
	transform(table_name.begin(), table_name.end(), table_name.begin(), ::tolower);

	std::string index_values;
	for (auto ictx: index_valuesCtx)
	{
		if (ictx->id())
		{
			if (index_values.size())
				index_values += " ";
			std::string indexName = ::getFullText(ictx->id());

			transform(indexName.begin(), indexName.end(), indexName.begin(), ::tolower);
			char * index_value = construct_unique_index_name(const_cast <char *>(indexName.c_str()), const_cast <char *>(table_name.c_str()));
			index_values += std::string(index_value);
		}
	}
	return index_values;
}


#if 0
static void *
makeBatch(TSqlParser::Block_statementContext *ctx, tsqlBuilder &tsql)
{
	breakHere();
	
	PLtsql_stmt_block *result = (PLtsql_stmt_block *) palloc0(sizeof(*result));

	result->cmd_type = PLTSQL_STMT_BLOCK;
	result->lineno = getLineNo(ctx);
	result->label = NULL;
	result->body = NIL;

	PLtsql_stmt_init *init = (PLtsql_stmt_init *) palloc0(sizeof(*init));

	init->cmd_type = PLTSQL_STMT_INIT;
	init->lineno = getLineNo(ctx);
	init->label = NULL;
	init->inits = rootInitializers;

	result->body = list_make1(init);

	for (auto clause : ctx->sql_clauses())
	{
		void *ptr = (void *) getPLtsql_fragment(clause->cfl_statement());
		
		result->body = lappend(result->body, ptr);
	}

	result->n_initvars = 0;
	result->initvarnos = nullptr;
	result->exceptions = nullptr;

	attachPLtsql_fragment(ctx, (PLtsql_stmt *) result);
	
	return result;
}
#endif

static void *
makeBatch(TSqlParser::Tsql_fileContext *ctx, tsqlBuilder &builder)
{
	breakHere();
	
	PLtsql_stmt_block *result = (PLtsql_stmt_block *) palloc0(sizeof(*result));

	result->cmd_type = PLTSQL_STMT_BLOCK;
	result->lineno = getLineNo(ctx);
	result->label = NULL;
	result->body = NIL;

    PLtsql_stmt_init *init = (PLtsql_stmt_init *) palloc0(sizeof(*init));

	init->cmd_type = PLTSQL_STMT_INIT;
	init->lineno = getLineNo(ctx);
	init->label = NULL;
	init->inits = rootInitializers;

	result->body = list_make1(init);

	List *code = builder.getCode(ctx);
	ListCell *s;

	foreach(s, code)
	{
		result->body = lappend(result->body, lfirst(s));
	}
#if 0	
	for (auto x : ctx->children)
	{
		void *ptr = (void *) x;
		PLtsql_stmt *stmt = getPLtsql_fragment(x);
		
		ptr = nullptr;
	}
	
	for (auto clause : ctx->sql_clauses())
	{
		PLtsql_stmt *ptr = getPLtsql_fragment(clause->cfl_statement());

		if (ptr)
			result->body = lappend(result->body, (void *) ptr);
	}
#endif
	
	result->n_initvars = 0;
	result->initvarnos = nullptr;
	result->exceptions = nullptr;

	attachPLtsql_fragment(ctx, (PLtsql_stmt *) result);
	
	return result;
}

void *
makeBlockStmt(ParserRuleContext *ctx, tsqlBuilder &builder)
{
	PLtsql_stmt_block *result = (PLtsql_stmt_block *) palloc0(sizeof(*result));

	result->cmd_type = PLTSQL_STMT_BLOCK;
	result->lineno = getLineNo(ctx);
	result->label = NULL;
	result->body = NIL;
	result->n_initvars = 0;
	result->initvarnos = nullptr;
	result->exceptions = nullptr;

	return result;
}

PLtsql_stmt_block *
makeEmptyBlockStmt(int lineno)
{
	PLtsql_stmt_block *result = (PLtsql_stmt_block *) palloc0(sizeof(*result));

	result->cmd_type = PLTSQL_STMT_BLOCK;
	result->lineno = lineno;
	result->label = NULL;
	result->body = NIL;
	result->n_initvars = 0;
	result->initvarnos = nullptr;
	result->exceptions = nullptr;

	return result;
}

PLtsql_stmt *
makeBreakStmt(TSqlParser::Break_statementContext *ctx)
{
	PLtsql_stmt_exit	*result;

	result = (PLtsql_stmt_exit *) palloc0(sizeof(*result));
	
	result->cmd_type = PLTSQL_STMT_EXIT;
	result->is_exit  = true;
	result->lineno = getLineNo(ctx);
	result->label	 = NULL;
	result->cond	 = NULL;

	return (PLtsql_stmt *) result;
}

void *
makeContinueStmt(TSqlParser::Continue_statementContext *ctx)
{
	PLtsql_stmt_exit	*result;

	result = (PLtsql_stmt_exit *) palloc0(sizeof(*result));
	
	result->cmd_type = PLTSQL_STMT_EXIT;
	result->is_exit  = false;
	result->lineno = getLineNo(ctx);
	result->label	 = NULL;
	result->cond	 = NULL;

	return (PLtsql_stmt *) result;

}

PLtsql_stmt *
makeGotoStmt(TSqlParser::Goto_statementContext *ctx)
{
	// The grammar uses a single rule (goto_statement) to parse a
	// GOTO statement and to parse a label.
	//
	// If we have a GOTO statement, ctx->GOTO() will return non-null
	// If we are parsing a label, ctx->GOTO() will return null
	//
	// In either case, ctx->id() will return the name of the label

	if (ctx->GOTO() == nullptr)
	{
		// This is a statement label
		PLtsql_stmt_label *result = (PLtsql_stmt_label *) palloc0(sizeof(*result));

		result->cmd_type = PLTSQL_STMT_LABEL;
		result->lineno = getLineNo(ctx);
		std::string label_str = ::getFullText(ctx->id());
		result->label = pstrdup(downcase_truncate_identifier(label_str.c_str(), label_str.length(), true));

		return (PLtsql_stmt *) result;
	}
	else
	{
		// This is a GOTO statement
		PLtsql_stmt_goto *result = (PLtsql_stmt_goto *) palloc0(sizeof(*result));
	
		result->cmd_type = PLTSQL_STMT_GOTO;
		result->lineno = getLineNo(ctx);
		result->cond = NULL;
		result->target_pc = -1;
		std::string label_str = ::getFullText(ctx->id());
		result->target_label = pstrdup(downcase_truncate_identifier(label_str.c_str(), label_str.length(), true));
	
		return (PLtsql_stmt *) result;
	}
}

void *
makeIfStmt(TSqlParser::If_statementContext *ctx)
{
	// IF search_condition sql_clauses (ELSE sql_clauses)? ';'?
	
	PLtsql_stmt_if	*result = (PLtsql_stmt_if *) palloc0(sizeof(*result));

	result->cmd_type = PLTSQL_STMT_IF;
	result->lineno = getLineNo(ctx);

	/*
	 * Note that 
	 * 1/ We fill in result->cond during exitIf_statement so that search_condition would have
	 *    been rewritten at that point. 
	 * 2/ We record the then_body and the else_body in exitIf_statement().
	 */

	return result;
}

void *
makeReturnStmt(TSqlParser::Return_statementContext *ctx)
{
	PLtsql_stmt_return *result = (PLtsql_stmt_return *) palloc0(sizeof(*result));

	result->cmd_type = PLTSQL_STMT_RETURN;
	result->lineno = getLineNo(ctx);
	result->retvarno = -1;
	if (ctx->expression())
	{
		if (pltsql_curr_compile && pltsql_curr_compile->fn_prokind == PROKIND_PROCEDURE)
		{
			// create "CAST(%s AS INT)" expression to force int used for return-datatype. PG Optimizer can remove casting if unnecessary.
			std::string expr = std::string("CAST( ") + ::getFullText(ctx->expression()) + " AS INT)";
			result->expr = makeTsqlExpr(expr, true);
		}
		else 
		{
			result->expr = makeTsqlExpr(ctx->expression(), true);
			recordSelectFragmentOffsets(ctx->parent, ctx->expression());	
		}
	}
	else
		result->expr = NULL;

	if (pltsql_curr_compile->fn_prokind == PROKIND_PROCEDURE)
	{
		/*
		 * If we have any OUT parameters, remember which variable
		 * will hold the output tuple.
		 */
		if (pltsql_curr_compile->out_param_varno >= 0)
			result->retvarno = pltsql_curr_compile->out_param_varno;
	}

	return result;
}

void *
makeReturnQueryStmt(TSqlParser::Select_statement_standaloneContext *ctx, bool itvf)
{
	PLtsql_stmt_return_query *result = (PLtsql_stmt_return_query *) palloc0(sizeof(*result));

	result->cmd_type = PLTSQL_STMT_RETURN_QUERY;
	result->lineno =getLineNo(ctx);

	auto *expr = makeTsqlExpr(ctx, false);
	result->query = expr;
	if (itvf)
	{
		auto *itvf_expr = makeTsqlExpr(ctx, false);
		PLtsql_expr_query_mutator itvf_mutator(itvf_expr, ctx);

		/*
		 * For inline table-valued function, we need to save another version of the query
		 * statement that we can call SPI_prepare to generate a plan, in order to figure
		 * out the column definition list. So, we replace all variable references by
		 * "CAST(NULL AS <type>)" in order to get the correct columnn list from
		 * planning.
		 */
		size_t base_index = ctx->getStart()->getStartIndex();
		if (base_index == INVALID_INDEX)
			throw PGErrorWrapperException(ERROR, ERRCODE_SYNTAX_ERROR, "can't generate an internal query", getLineAndPos(ctx));

		/* we must add previous rewrite at first. */
		add_rewritten_query_fragment_to_mutator(&itvf_mutator);

		std::u32string query = utf8_to_utf32(itvf_expr->query);
		for (const auto &entry : local_id_positions)
		{
			const std::string& local_id = entry.second;
			const std::u32string& local_id_u32 = utf8_to_utf32(local_id.c_str());
			size_t offset = entry.first - base_index;
			if (query.substr(offset, local_id_u32.length()) == local_id_u32) // local_id maybe already deleted in some cases such as select-assignment. check here if it still exists)
			{
				int dno;
				PLtsql_nsitem *nse = pltsql_ns_lookup(pltsql_ns_top(), false, local_id.c_str(), nullptr, nullptr, nullptr);
				if (nse)
					dno = nse->itemno;
				else
					throw PGErrorWrapperException(ERROR, ERRCODE_SYNTAX_ERROR, format_errmsg("\"%s\" is not a known variable", local_id.c_str()), getLineAndPos(ctx));

				PLtsql_var *var = (PLtsql_var *) pltsql_Datums[dno];
				std::string repl_text = std::string("CAST(NULL AS ") + std::string(var->datatype->typname) + std::string(")");
				itvf_mutator.add(entry.first, entry.second, repl_text);
			}
		}
		itvf_mutator.run();
		result->query->itvf_query = itvf_expr->query;
	}
	return result;
}

void *
makeThrowStmt(TSqlParser::Throw_statementContext *ctx)
{
	PLtsql_stmt_throw *result = (PLtsql_stmt_throw *) palloc0(sizeof(*result));

	result->cmd_type = PLTSQL_STMT_THROW;
	result->lineno = getLineNo(ctx);
	result->params = NIL;

	if (ctx->throw_error_number())
	{
		result->params = lappend(result->params, makeTsqlExpr(ctx->throw_error_number(), true));
		result->params = lappend(result->params, makeTsqlExpr(ctx->throw_message(), true));
		result->params = lappend(result->params, makeTsqlExpr(ctx->throw_state(), true));
	}
	
	return result;
}

void *
makeTryCatchStmt(TSqlParser::Try_catch_statementContext *ctx)
{
	PLtsql_stmt_try_catch *result = (PLtsql_stmt_try_catch *) palloc0(sizeof(*result));

	result->cmd_type = PLTSQL_STMT_TRY_CATCH;
	result->lineno = getLineNo(ctx);

	// Note that we record the then_body and the else_body
	// in exitIf_statement()

	return result;
}

void *
makeWaitForStmt(TSqlParser::Waitfor_statementContext *ctx)
{
	return nullptr;
}

void *
makeWhileStmt(TSqlParser::While_statementContext *ctx)
{
	PLtsql_stmt_while *result = (PLtsql_stmt_while *) palloc0(sizeof(*result));
	result->cmd_type = PLTSQL_STMT_WHILE;

	/* We will populate result->cond during exitSearch_condition() */

	return result;
}

void *
makePrintStmt(TSqlParser::Print_statementContext *ctx)
{
	PLtsql_stmt_print *result = (PLtsql_stmt_print *) palloc0(sizeof(*result));

	result->cmd_type = PLTSQL_STMT_PRINT;
	result->exprs = list_make1(makeTsqlExpr(ctx->expression(), true));
	recordSelectFragmentOffsets(ctx->parent, ctx->expression());

	return result;
}

void *
makeRaiseErrorStmt(TSqlParser::Raiseerror_statementContext *ctx)
{
	PLtsql_stmt_raiserror *result = (PLtsql_stmt_raiserror *) palloc0(sizeof(*result));

	result->cmd_type = PLTSQL_STMT_RAISERROR;
	result->lineno   = getLineNo(ctx);
	result->params   = NIL;
	result->paramno  = 3;
	result->log      = false;
	result->nowait   = false;
	result->seterror = false;

	// msg, severity, state
	result->params = lappend(result->params, makeTsqlExpr(ctx->msg->getText(), true));
	recordSelectFragmentOffsets(ctx->parent, ctx->raiseerror_msg());
		
	result->params = lappend(result->params, makeTsqlExpr(ctx->severity, true));
	result->params = lappend(result->params, makeTsqlExpr(ctx->state, true));
	
	// additional arguments
	if (ctx->argument.size() > 20)
		throw PGErrorWrapperException(ERROR, ERRCODE_SYNTAX_ERROR, "Too many substitution parameters for RAISERROR. Cannot exceed 20 substitution parameters.", getLineAndPos(ctx));
	
	if(does_msg_exceeds_params_limit(ctx->msg->getText()))
	{
		throw PGErrorWrapperException(ERROR, ERRCODE_SYNTAX_ERROR, "Message text expects more than the maximum number of arguments (20).", getLineAndPos(ctx));
	}

	for (auto arg : ctx->argument)
	{
		result->params = lappend(result->params, makeTsqlExpr(arg->getText(), true));
		result->paramno++;
	}

	// WITH ...
	if (ctx->WITH())
	{
		for (auto raiseerror_option : ctx->raiseerror_option())
		{
			if (pg_strcasecmp(raiseerror_option->getText().c_str(), "LOG") == 0)
			{
				result->log = true;
				ereport(NOTICE,
						(errcode(ERRCODE_FEATURE_NOT_SUPPORTED),
						 errmsg("The LOG option is currently ignored.")));
			}
			else if (pg_strcasecmp(raiseerror_option->getText().c_str(), "NOWAIT") == 0)
				result->nowait = true;
			else if (pg_strcasecmp(raiseerror_option->getText().c_str(), "SETERROR") == 0)
				result->seterror = true;
			else
				Assert(0);
		}
	}

	return result;
}

PLtsql_stmt *
makeInitializer(int varno, int lineno, TSqlParser::ExpressionContext *val)
{
	PLtsql_stmt_assign *result = (PLtsql_stmt_assign *) palloc0(sizeof(*result));

	result->cmd_type = PLTSQL_STMT_ASSIGN;
	result->lineno   = lineno;
	result->varno    = varno;
	result->expr     = makeTsqlExpr(val, true);

	// We've created an assignment statement out of the
	// initializer.  Now we want to attach that to the
	// initializer list for the function/procedure/batch.
	//
	// Note that for TSQL, we don't attach this initializer
	// the nearest enclosing block - variables are scoped
	// to the function/procedure/batch.

	return (PLtsql_stmt *) result;
}

std::vector<PLtsql_stmt *>
makeDeclareStmt(TSqlParser::Declare_statementContext *ctx, std::map<PLtsql_stmt *, ParseTree *> *declare_local_expr)
{
	std::vector<PLtsql_stmt *> result;

	// NOTE: This function returns nullptr if no initializer.
	//       otherwise, it will return assign_stmt for each
	//       declared variables as a vector.
	//
	//       Please note that we should keep the order of
	//       statement because initializer can be a function or
	//       global variable so they can be affected by
	//       preceeding statements. That's the reason why
	//       we don't use rootInitializer any more.

	if (ctx->LOCAL_ID() && ctx->table_type_definition())
	{
		std::string nameStr = ::getFullText(ctx->LOCAL_ID());
		std::string typeStr = ::getFullText(ctx->table_type_definition());
		const char *name = downcase_truncate_identifier(nameStr.c_str(), nameStr.length(), true);
		check_dup_declare(name);
		PLtsql_type *type = parse_datatype(typeStr.c_str(), 0);

		PLtsql_variable *var = pltsql_build_variable(name, 0, type, true);

		result.push_back(makeDeclTableStmt(var, type, getLineNo(ctx)));
	}
	else
	{
		for (TSqlParser::Declare_localContext *local : ctx->loc)
		{
			// FIXME: handle collation associated with data type

			std::string nameStr = ::getFullText(local->LOCAL_ID());
			const char *name = downcase_truncate_identifier(nameStr.c_str(), nameStr.length(), true);
			check_dup_declare(name);

			PLtsql_variable *var = nullptr;

			if (local->data_type()->CURSOR())
			{
				// cursor datatype needs a special build process
				var = (PLtsql_variable *) build_cursor_variable(name, getLineNo(local));
			}
			else
			{
				std::string typeStr = ::getFullText(local->data_type());
				PLtsql_type *type = parse_datatype(typeStr.c_str(), 0);  // FIXME: the second arg should be 'location'
				
				if (is_tsql_text_ntext_or_image_datatype(type->typoid))
				{
					throw PGErrorWrapperException(ERROR, ERRCODE_DATATYPE_MISMATCH, "The text, ntext, and image data types are invalid for local variables.", getLineAndPos(local->data_type()));
				}

				var = pltsql_build_variable(name, 0, type, true);

				if (var->dtype == PLTSQL_DTYPE_TBL)
					result.push_back(makeDeclTableStmt(var, type, getLineNo(ctx)));
				else if (local->expression()) 
				{
					PLtsql_stmt *e = makeInitializer(var->dno, getLineNo(ctx), local->expression());
					result.push_back(e);
					
					// DECLARE is different from other stmts under Another_statement, in that multiple fragments may be created.
					// By associating these with the expression() node, they can be stored without issues (otherwise, exitAnother_statement 
					// would use the context of the Another_statement rule for all fragments and all but the last would be lost).
					(*declare_local_expr).emplace(std::make_pair(e, local->expression()));
					
					// Each variable assignment in DECLARE becomes a fragment, for which rewriting may be required. Since all rewrite actions
					// will be accumulated by the time the rewriting happens (in exitAnother_statement), we need to keep track of where 
					// the assignment is located (start-end of range) so that we can apply the rewrites correctly.
					recordSelectFragmentOffsets(local->expression(), local->expression());
				}
			}
		}
	}

	return result;
}

static PLtsql_stmt *
makeDeclTableStmt(PLtsql_variable *var, PLtsql_type *type, int lineno)
{
	Assert(var->dtype == PLTSQL_DTYPE_TBL);

	PLtsql_stmt_decl_table *result = (PLtsql_stmt_decl_table *) palloc0(sizeof(*result));
	result->cmd_type = PLTSQL_STMT_DECL_TABLE;
	result->lineno = lineno;
	result->dno = var->dno;
	result->tbltypname = NULL;
	result->coldef = NULL;

	if (type->origtypname && type->origtypname->names)
		result->tbltypname = pstrdup(NameListToQuotedString(type->origtypname->names));

	if (type->coldef)
		result->coldef = pstrdup(type->coldef);

	return (PLtsql_stmt *) result;
}

// The following node types contain a vector of statements
//
//	* Tsql_fileContext
//	* Block_statementContext
//  * If_statementContext
//	* Try_catch_statementContext
//	Create_or_alter_procedureContext
/// Create_or_alter_triggerContext
//  Create_or_alter_dml_triggerContext
//  Create_or_alter_ddl_triggerContext
//	Func_body_returns_tableContext
//	Func_body_returns_scalarContext


PLtsql_stmt *
makeCfl(TSqlParser::Cfl_statementContext *ctx, tsqlBuilder &builder)
{
	void *result = nullptr;
	
	if (ctx->block_statement())
		result = makeBlockStmt(ctx->block_statement(), builder);
	else if (ctx->break_statement())
		result = makeBreakStmt(ctx->break_statement());
	else if (ctx->continue_statement())
		result = makeContinueStmt(ctx->continue_statement());
	else if (ctx->goto_statement())
		result = makeGotoStmt(ctx->goto_statement());
	else if (ctx->if_statement())
		result = makeIfStmt(ctx->if_statement());
	else if (ctx->return_statement())
		result = makeReturnStmt(ctx->return_statement());
	else if (ctx->throw_statement())
		result = makeThrowStmt(ctx->throw_statement());
	else if (ctx->try_catch_statement())
		result = makeTryCatchStmt(ctx->try_catch_statement());
	else if (ctx->waitfor_statement())
		result = makeWaitForStmt(ctx->waitfor_statement());
	else if (ctx->while_statement())
		result = makeWhileStmt(ctx->while_statement());
	else if (ctx->print_statement())
		result = makePrintStmt(ctx->print_statement());
	else if (ctx->raiseerror_statement())
		result = makeRaiseErrorStmt(ctx->raiseerror_statement());

	attachPLtsql_fragment(ctx, (PLtsql_stmt *) result);
	
	return (PLtsql_stmt *) result;
}

PLtsql_stmt *
makeSQL(ParserRuleContext *ctx)
{
	PLtsql_stmt *result;
	result = makeExecSql(ctx);

	attachPLtsql_fragment(ctx, result);
	
	return result;
}

static bool is_valid_set_option(std::string val)
{
	/* ON/OFF option and other special options (i.e. TRANSACTION ISOLATION LEVEL) are not incldued in this function because they are handled by grammar */
	return (pg_strcasecmp("DATEFIRST", val.c_str()) == 0) ||
		(pg_strcasecmp("DATEFORMAT", val.c_str()) == 0) ||
		(pg_strcasecmp("DEADLOCK_PRIORITY", val.c_str()) == 0) ||
		(pg_strcasecmp("LOCK_TIMEOUT", val.c_str()) == 0) ||
		(pg_strcasecmp("CONTEXT_INFO", val.c_str()) == 0) ||
		(pg_strcasecmp("LANGUAGE", val.c_str()) == 0) ||
		(pg_strcasecmp("QUERY_GOVERNOR_COST_LIMIT", val.c_str()) == 0);
}

static PLtsql_var * build_babelfish_guc_variable(TSqlParser::Special_variableContext *guc_ctx)
{
	PLtsql_var *var;
	int type;
	std::string command = ::getFullText(guc_ctx);
	std::transform(command.begin(), command.end(), command.begin(), ::tolower);

	if (guc_ctx->ROWCOUNT() || guc_ctx->DATEFIRST())
		type = INT4OID;
	else 
		type = TEXTOID;

	var = (PLtsql_var *) pltsql_build_variable(command.c_str(), 
						  0, 
						  pltsql_build_datatype(type, -1, InvalidOid, NULL), 
						  false);
	var->is_babelfish_guc = true;
	return var;
}

PLtsql_stmt *
makeSetStatement(TSqlParser::Set_statementContext *ctx, tsqlBuilder &builder)
{

	auto *expr = ctx->expression();
	auto *localID = ctx->LOCAL_ID();
	
	if (expr && localID)
	{
		auto targetText = ::getFullText(localID);
		int dno = check_assignable(localID);

		PLwdatum wdatum;
		PLword word;

		char *target = pstrdup(targetText.c_str());
		pltsql_parse_word(target, target, &wdatum, &word);
		
		PLtsql_stmt_assign *result =  (PLtsql_stmt_assign *) makeInitializer(dno, getLineNo(ctx), expr);	
		
		int posStart = expr->getStart()->getStartIndex();
		int posEnd   = expr->getStop()->getStopIndex() ;
		int posBracket = 0; // assigned below

		if (ctx->assignment_operator())
		{
			tree::TerminalNode *anode = nullptr;
			if (ctx->assignment_operator()->PLUS_ASSIGN())
				anode = ctx->assignment_operator()->PLUS_ASSIGN();
			else if (ctx->assignment_operator()->MINUS_ASSIGN())
				anode = ctx->assignment_operator()->MINUS_ASSIGN();
			else if (ctx->assignment_operator()->MULT_ASSIGN())
				anode = ctx->assignment_operator()->MULT_ASSIGN();
			else if (ctx->assignment_operator()->DIV_ASSIGN())
				anode = ctx->assignment_operator()->DIV_ASSIGN();
			else if (ctx->assignment_operator()->MOD_ASSIGN())
				anode = ctx->assignment_operator()->MOD_ASSIGN();
			else if (ctx->assignment_operator()->AND_ASSIGN())
				anode = ctx->assignment_operator()->AND_ASSIGN();
			else if (ctx->assignment_operator()->XOR_ASSIGN())
				anode = ctx->assignment_operator()->XOR_ASSIGN();
			else if (ctx->assignment_operator()->OR_ASSIGN())
				anode = ctx->assignment_operator()->OR_ASSIGN();
			else
				Assert(0);

			/*
			 * Now replace the query (new->expr->query) with a new
			 * form that eliminates the complex assignment operator.
			 *
			 * In other words, change the query from:
			 *    SET @var ^= 5 - 1
			 * to
			 *    SET @var = "@var" ^ (5 -1)
			 */
						 
			StringInfoData new_query;
			initStringInfo(&new_query);			
			appendStringInfo(&new_query, "SELECT \"%s\" %s (%s)", 
			                 target, 
			                 rewrite_assign_operator(anode), 
			                 result->expr->query + strlen("SELECT "));  // Pointer arithmetic: skip over the string  
			                                                            // preceding the expression, prior to the rewrite
			result->expr->query = new_query.data;
			
			// Record how many chars are added prior to the expression
			// "SELECT " : preceding chars before this reformatting the expression
			// +1 : the opening bracket
			posBracket = strcspn(new_query.data, "(") - strlen("SELECT ") + 1;
			                                                                 		
		}

		// Each variable assignment becomes a fragment, for which rewriting may be required. We need to keep track of where 
		// the assignment is located (start-end of range) so that we can apply the rewrites correctly
		recordSelectFragmentOffsets(ctx, posStart, posEnd, posBracket);
			
		return (PLtsql_stmt *) result;
	}
	else if (ctx->CURSOR())
	{
		PLtsql_stmt_assign *result = (PLtsql_stmt_assign *) palloc0(sizeof(*result));
		result->cmd_type = PLTSQL_STMT_ASSIGN;
		result->lineno = getLineNo(ctx);

		auto targetText = ::getFullText(localID);
		result->varno = lookup_cursor_variable(targetText.c_str())->dno;

		/* Generate cursor name based on pointer of PLtsql_stmt_assign since it is unique until procedure is dropped */
		StringInfoData ds;
		initStringInfo(&ds);
		appendStringInfo(&ds, "%s##sys_gen##%p", targetText.c_str(), (void *) result);
		PLtsql_var *curvar = build_cursor_variable(ds.data, getLineNo(ctx));

		int cursor_option = 0;
		for (auto pctx : ctx->declare_cursor_options())
			cursor_option = read_extended_cursor_option(pctx, cursor_option);

		TSqlParser::Select_statement_standaloneContext *sctx = ctx->select_statement_standalone();
		Assert(sctx);

		auto expr = makeTsqlExpr(sctx, false);

		PLtsql_expr_query_mutator mutator(expr, sctx);
		process_select_statement_standalone(sctx, &mutator, builder);
		add_rewritten_query_fragment_to_mutator(&mutator);
		mutator.run();

		curvar->cursor_explicit_expr = expr;
		curvar->cursor_explicit_argrow = -1;
		curvar->cursor_options = CURSOR_OPT_FAST_PLAN | cursor_option | PGTSQL_CURSOR_ANONYMOUS;
		curvar->isconst = true;

		resetStringInfo(&ds);
		appendStringInfo(&ds, "\"%s\"", curvar->refname);
		PLtsql_expr *new_curvar_expr = makeTsqlExpr(ds.data, true);
		new_curvar_expr->query = pstrdup(curvar->default_val->query);
		new_curvar_expr->ns = pltsql_ns_top();

		result->expr = new_curvar_expr;

		return (PLtsql_stmt *) result;
	}
	else if (ctx->set_special())
	{
		// Relaying set statement to main parser by default.
		// Please note that, internally backend parser adds a prefix "babelfish_pgsql.".
		// If the invalid set-option is used, as it is a qualifed SET-option, SET statement will not fail and add a placeholder variable. (please see find_option())
		TSqlParser::Set_specialContext *set_special_ctx = static_cast<TSqlParser::Set_specialContext*> (ctx->set_special());

		if (set_special_ctx->set_on_off_option().size() > 1)
		{
			PLtsql_stmt_execsql *stmt = (PLtsql_stmt_execsql *) palloc0(sizeof(PLtsql_stmt_execsql));
			std::string query;
			for (auto option : set_special_ctx->set_on_off_option())
			{
				query += "SET ";
				query += getFullText(option);
				query += " ";
				query += getFullText(set_special_ctx->on_off());
				query += "; ";

				if (option->PARSEONLY())
				{
					if (pg_strcasecmp("on", getFullText(set_special_ctx->on_off()).c_str()) == 0)
					{
						pltsql_parseonly = true;
					}
					else if (pg_strcasecmp("off", getFullText(set_special_ctx->on_off()).c_str()) == 0)
					{
						pltsql_parseonly = false;
					}
				}
			}

			if (query.empty())
				return nullptr;

			stmt->cmd_type = PLTSQL_STMT_EXECSQL;
			stmt->lineno = getLineNo(ctx);
			stmt->sqlstmt = makeTsqlExpr(query, false);
			stmt->into = false;
			stmt->strict = false;
			stmt->target = NULL;
			stmt->need_to_push_result = false;
			stmt->is_tsql_select_assign_stmt = false;
			stmt->insert_exec = false;

			attachPLtsql_fragment(ctx, (PLtsql_stmt *) stmt);
			return (PLtsql_stmt *) stmt;
		}
		else if (set_special_ctx->set_on_off_option().size() == 1)
		{
			auto option = set_special_ctx->set_on_off_option().front();
			if (option->BABELFISH_SHOWPLAN_ALL() || (option->SHOWPLAN_ALL() && escape_hatch_showplan_all == EH_IGNORE))
				return makeSetExplainModeStatement(ctx, true);
			// PARSEONLY is handled at parse time.
			if (option->PARSEONLY())
			{
				if (pg_strcasecmp("on", getFullText(set_special_ctx->on_off()).c_str()) == 0)
				{
					pltsql_parseonly = true;
				}
				else if (pg_strcasecmp("off", getFullText(set_special_ctx->on_off()).c_str()) == 0)
				{
					pltsql_parseonly = false;
				}
			}

			return makeSQL(ctx);
		}
		else if (!set_special_ctx->id().empty())
		{
			// invalid SET-option will be ignored in backend. We have to figure out it is a valid SET-option or not here.
			// we don't have a detaield grammar for valid set option. check it with string comparison.
			std::string val = getFullText(set_special_ctx->id().front());
			if (!is_valid_set_option(val))
			{
				throw PGErrorWrapperException(ERROR, ERRCODE_SYNTAX_ERROR, format_errmsg("unrecognized configuration parameter: %s", val.c_str()), getLineAndPos(set_special_ctx->id().front()));
			}
			if (pg_strcasecmp("CONTEXT_INFO", val.c_str()) == 0)
			{
				std::string param = getFullText(set_special_ctx->constant_LOCAL_ID());
				if (pg_strncasecmp(param.c_str(), "NULL", 4) == 0 || param.length() == 0 || (pg_strncasecmp(param.c_str(), "0x", 2) == 0 && param.length() - 2 > 256))
					throw PGErrorWrapperException(ERROR, ERRCODE_INVALID_PARAMETER_VALUE, "SET CONTEXT_INFO option requires varbinary (128) NOT NULL parameter.", getLineAndPos(set_special_ctx->constant_LOCAL_ID()));

				PLtsql_stmt_execsql *stmt = (PLtsql_stmt_execsql *) palloc0(sizeof(PLtsql_stmt_execsql));
				std::string query;
				query += "CALL bbf_set_context_info(convert(varbinary(128), ";
				query += param;
				query += "));";

				stmt->cmd_type = PLTSQL_STMT_EXECSQL;
				stmt->lineno = getLineNo(ctx);
				stmt->sqlstmt = makeTsqlExpr(query, false);
				stmt->into = false;
				stmt->strict = false;
				stmt->target = NULL;
				stmt->need_to_push_result = false;
				stmt->is_tsql_select_assign_stmt = false;
				stmt->insert_exec = false;

				attachPLtsql_fragment(ctx, (PLtsql_stmt *) stmt);
				return (PLtsql_stmt *) stmt;
			}
			else
				return makeSQL(ctx);
		}
		else if (set_special_ctx->OFFSETS())
			return nullptr;
		else if (set_special_ctx->STATISTICS())
		{
			for (auto kw : set_special_ctx->set_statistics_keyword())
			{
				if (kw->PROFILE() && escape_hatch_showplan_all == EH_IGNORE)
					return makeSetExplainModeStatement(ctx, false);
			}
			return nullptr;
		}
		else if (set_special_ctx->BABELFISH_STATISTICS() && set_special_ctx->PROFILE())
			return makeSetExplainModeStatement(ctx, false);
		else if(set_special_ctx->ISOLATION())
		{
			PLtsql_stmt_execsql *stmt = (PLtsql_stmt_execsql *) makeSQL(ctx);
			stmt->is_set_tran_isolation = true;
			return (PLtsql_stmt *) stmt;
		}			
		else if(set_special_ctx->special_variable())
		{
			TSqlParser::Special_variableContext *guc_ctx = static_cast<TSqlParser::Special_variableContext*> (set_special_ctx->special_variable());
			/* build expression with the input variable */
			PLtsql_expr* input_expr = makeTsqlExpr(getFullText(set_special_ctx->LOCAL_ID()), true);
			/* build target variable for this GUC, so that in backend we can identify that target is GUC */
			PLtsql_var *target_var = build_babelfish_guc_variable(guc_ctx);
			/* assign expression to target */
			PLtsql_stmt_assign *result = (PLtsql_stmt_assign *) palloc0(sizeof(*result));
			result->cmd_type = PLTSQL_STMT_ASSIGN;
			result->lineno   = getLineNo(ctx);
			result->varno    = target_var->dno;
			result->expr     = input_expr;
			return (PLtsql_stmt *) result;
		}
		else
			return makeSQL(ctx);
	}
	else
		return nullptr;
}

PLtsql_stmt *
makeSetExplainModeStatement(TSqlParser::Set_statementContext *ctx, bool is_explain_only)
{
	TSqlParser::Set_specialContext *set_special_ctx;
	PLtsql_stmt_set_explain_mode *stmt;
	std::string on_off;
	size_t len;

	set_special_ctx = static_cast<TSqlParser::Set_specialContext*> (ctx->set_special());
	if (!set_special_ctx)
		return nullptr;

	stmt = (PLtsql_stmt_set_explain_mode *) palloc0(sizeof(PLtsql_stmt_set_explain_mode));
	on_off = getFullText(set_special_ctx->on_off());
	len = on_off.length();

	stmt->cmd_type = PLTSQL_STMT_SET_EXPLAIN_MODE;
	stmt->lineno = getLineNo(ctx);
	stmt->query = pstrdup(getFullText(ctx).c_str());
	if (is_explain_only)
	{
		stmt->is_explain_only = true;
		stmt->is_explain_analyze = false;
	}
	else
	{
		stmt->is_explain_only = false;
		stmt->is_explain_analyze = true;
	}

	if (pg_strncasecmp(on_off.c_str(), "on", len) == 0)
		stmt->val = true;
	else if (pg_strncasecmp(on_off.c_str(), "off", len) == 0)
		stmt->val = false;
	else
		return nullptr;

	attachPLtsql_fragment(ctx, (PLtsql_stmt *) stmt);
	return (PLtsql_stmt *) stmt;
}

PLtsql_stmt *
makeInsertBulkStatement(TSqlParser::Dml_statementContext *ctx)
{
	PLtsql_stmt_insert_bulk *stmt = (PLtsql_stmt_insert_bulk *) palloc0(sizeof(*stmt));
	TSqlParser::Bulk_insert_statementContext *bulk_ctx = ctx->bulk_insert_statement();
	std::vector<TSqlParser::Insert_bulk_column_definitionContext *> column_list = bulk_ctx->insert_bulk_column_definition();
	std::vector<TSqlParser::Bulk_insert_optionContext *> option_list = bulk_ctx->bulk_insert_option();

	std::string table_name;
	std::string schema_name;
	std::string db_name;
	stmt->column_refs = NIL;

	if (!bulk_ctx)
	{
		return nullptr;
	}

	stmt->cmd_type = PLTSQL_STMT_INSERT_BULK;
	if (bulk_ctx->ddl_object())
	{
		if (bulk_ctx->ddl_object()->local_id())
		{
			table_name = ::getFullText(bulk_ctx->ddl_object()->local_id()).c_str();
		}
		else if (bulk_ctx->ddl_object()->full_object_name())
		{
			if (bulk_ctx->ddl_object()->full_object_name()->object_name)
				table_name = stripQuoteFromId(bulk_ctx->ddl_object()->full_object_name()->object_name);
			if (bulk_ctx->ddl_object()->full_object_name()->schema)
				schema_name = stripQuoteFromId(bulk_ctx->ddl_object()->full_object_name()->schema);
			if (bulk_ctx->ddl_object()->full_object_name()->database)
				db_name = stripQuoteFromId(bulk_ctx->ddl_object()->full_object_name()->database);
		}
		if (!table_name.empty())
		{
			stmt->table_name = pstrdup(downcase_truncate_identifier(table_name.c_str(), table_name.length(), true));
		}
		if (!schema_name.empty())
		{
			stmt->schema_name = pstrdup(downcase_truncate_identifier(schema_name.c_str(), schema_name.length(), true));
		}
		if (!db_name.empty())
		{
			stmt->db_name = pstrdup(downcase_truncate_identifier(db_name.c_str(), db_name.length(), true));
		}

		/* create a list of columns to insert into */
		if (!column_list.empty())
		{
			for (size_t i = 0; i < column_list.size(); i++)
			{
				std::string column_refs;
				column_refs = ::stripQuoteFromId(column_list[i]->simple_column_name()->id());
				if (!column_refs.empty())
					stmt->column_refs = lappend(stmt->column_refs , pstrdup(downcase_truncate_identifier(column_refs.c_str(), column_refs.length(), true)));
			}
		}

		if (!option_list.empty())
		{
			for (size_t i = 0; i < option_list.size(); i++)
			{
				if (option_list[i]->ORDER())
					throw PGErrorWrapperException(ERROR, ERRCODE_FEATURE_NOT_SUPPORTED, "insert bulk option order is not yet supported in babelfish", getLineAndPos(bulk_ctx->WITH()));

				else if (pg_strcasecmp("ROWS_PER_BATCH", ::getFullText(option_list[i]->id()).c_str()) == 0)
				{
					if (option_list[i]->expression())
						stmt->rows_per_batch = pstrdup(::getFullText(option_list[i]->expression()).c_str());
					else
						throw PGErrorWrapperException(ERROR, ERRCODE_SYNTAX_ERROR, format_errmsg("incorrect syntax near %s",
													::getFullText(option_list[i]->id()).c_str()),
													getLineAndPos(option_list[i]->expression()));
				}
				else if (pg_strcasecmp("KILOBYTES_PER_BATCH", ::getFullText(option_list[i]->id()).c_str()) == 0)
				{
					if (option_list[i]->expression())
						stmt->kilobytes_per_batch = pstrdup(::getFullText(option_list[i]->expression()).c_str());
					else
						throw PGErrorWrapperException(ERROR, ERRCODE_SYNTAX_ERROR, format_errmsg("incorrect syntax near %s",
													::getFullText(option_list[i]->id()).c_str()),
													getLineAndPos(option_list[i]->expression()));
				}
				else if (pg_strcasecmp("KEEP_NULLS", ::getFullText(option_list[i]->id()).c_str()) == 0)
					stmt->keep_nulls = true;

				else if (pg_strcasecmp("CHECK_CONSTRAINTS", ::getFullText(option_list[i]->id()).c_str()) == 0)
				{
					stmt->check_constraints = true;
				}
				else if (pg_strcasecmp("FIRE_TRIGGERS", ::getFullText(option_list[i]->id()).c_str()) == 0)
					throw PGErrorWrapperException(ERROR, ERRCODE_FEATURE_NOT_SUPPORTED, "insert bulk option fire_triggers is not yet supported in babelfish", getLineAndPos(bulk_ctx->WITH()));

				else if (pg_strcasecmp("TABLOCK", ::getFullText(option_list[i]->id()).c_str()) == 0)
					throw PGErrorWrapperException(ERROR, ERRCODE_FEATURE_NOT_SUPPORTED, "insert bulk option tablock is not yet supported in babelfish", getLineAndPos(bulk_ctx->WITH()));

				else
					throw PGErrorWrapperException(ERROR, ERRCODE_SYNTAX_ERROR, format_errmsg("invalid insert bulk option %s", ::getFullText(option_list[i]->id()).c_str()), getLineAndPos(bulk_ctx->WITH()));
			}
		}
	}
	attachPLtsql_fragment(ctx, (PLtsql_stmt *) stmt);
	return (PLtsql_stmt *) stmt;
}

PLtsql_stmt *
makeExecuteStatement(TSqlParser::Execute_statementContext *ctx)
{
	TSqlParser::Execute_bodyContext *body = ctx->execute_body();
	Assert(body);

	if (body->LR_BRACKET()) /* execute a character string */
	{
		PLtsql_stmt_exec_batch *result = (PLtsql_stmt_exec_batch *) palloc0(sizeof(*result));
		result->cmd_type = PLTSQL_STMT_EXEC_BATCH;
		result->lineno = getLineNo(ctx);

		std::vector<TSqlParser::Execute_var_stringContext *> exec_strings = body->execute_var_string();
		std::stringstream ss;
		if (!exec_strings.empty())
		{
			ss << ::getFullText(exec_strings[0]);
			for (size_t i = 1; i < exec_strings.size(); i++)
			{
				ss << " + " << ::getFullText(exec_strings[i]);
			}
		}
		std::string expr_query = ss.str();
		result->expr = makeTsqlExpr(expr_query, true);
		
		return (PLtsql_stmt *) result;
	}
	else /* execute a stored procedure or function */
	{			
		return makeExecuteProcedure(ctx, "execute_statement");
	}
}

PLtsql_stmt *
makeDeclareCursorStatement(TSqlParser::Declare_cursorContext *ctx)
{
	Assert(ctx->cursor_name());
	std::string cursor_name = ::getFullText(ctx->cursor_name());

	PLtsql_var *curvar = nullptr;
	PLtsql_nsitem *nse = pltsql_ns_lookup(pltsql_ns_top(), false, cursor_name.c_str(), nullptr, nullptr, nullptr);
	if (nse)
	{
		// Unlike other variable, cursor variable can be declared multiple times in a batch.
		// In compilation time, we should make them refer to the same variable so that in runtime, duplicate declaration will be judged to whether valid or not.
		curvar = (PLtsql_var *) pltsql_Datums[nse->itemno];
	}
	else
	{
		curvar = build_cursor_variable(cursor_name.c_str(), getLineNo(ctx));
	}

	int cursor_option = 0;
	for (auto pctx : ctx->declare_cursor_options())
			cursor_option = read_extended_cursor_option(pctx, cursor_option);

	/* ANSI grammar */
	if (ctx->SCROLL())
	{
		if (cursor_option != 0)
			throw PGErrorWrapperException(ERROR, ERRCODE_FEATURE_NOT_SUPPORTED, "mixture of ISO syntax and T-SQL extended syntax", getLineAndPos(ctx->SCROLL()));
		else
			cursor_option |= CURSOR_OPT_SCROLL;
	}

	if (ctx->READ() && ctx->ONLY())
	{
		if (cursor_option & TSQL_CURSOR_OPT_READ_ONLY)
			throw PGErrorWrapperException(ERROR, ERRCODE_FEATURE_NOT_SUPPORTED, "both READ_ONLY and FOR READ ONLY cannot be specified on a cursor declaration", getLineAndPos(ctx->READ()));

		// note: SCROLL_LOCKS and OPTIMISTIC is not supported. so unsupported-feature error should be thrown already.
		if (cursor_option & TSQL_CURSOR_OPT_SCROLL_LOCKS)
			throw PGErrorWrapperException(ERROR, ERRCODE_FEATURE_NOT_SUPPORTED, "both SCROLL_LOCKS and FOR READ ONLY cannot be specified on a cursor declaration", getLineAndPos(ctx->READ()));
		if (cursor_option & TSQL_CURSOR_OPT_OPTIMISTIC)
			throw PGErrorWrapperException(ERROR, ERRCODE_FEATURE_NOT_SUPPORTED, "both OPTIMISTIC and FOR READ ONLY cannot be specified on a cursor declaration", getLineAndPos(ctx->READ()));
	}

	/*
	 * Other than pl/pgsql, T-SQL can distinguish a constant cursor (DECLARE CURSOR FOR QUERY)
	 * from a cursor variable (DECLARE @curvar CURSOR; SET @curvar = CURSOR FOR query).
	 * if query is given at declaration, mark it as constant.
	 * It is not assignable and it will affect cursor system function such as CURSOR_STATUS
	 */
	TSqlParser::Select_statement_standaloneContext *sctx = ctx->select_statement_standalone();
	if (sctx)
	{
		auto expr = makeTsqlExpr(sctx, false);
		curvar->cursor_explicit_expr = expr;
		curvar->cursor_explicit_argrow = -1;
		curvar->isconst = true;
	}

	PLtsql_stmt_decl_cursor *result = (PLtsql_stmt_decl_cursor *) palloc0(sizeof(PLtsql_stmt_decl_cursor));
	result->cmd_type = PLTSQL_STMT_DECL_CURSOR;
	result->lineno = getLineNo(ctx);
	result->curvar = curvar->dno;
	result->cursor_explicit_expr = curvar->cursor_explicit_expr;
	result->cursor_options = CURSOR_OPT_FAST_PLAN | cursor_option;

	return (PLtsql_stmt *) result;
}

PLtsql_stmt *
makeOpenCursorStatement(TSqlParser::Cursor_statementContext *ctx)
{
	Assert(ctx->OPEN());

	if (ctx->GLOBAL())
		throw PGErrorWrapperException(ERROR, ERRCODE_FEATURE_NOT_SUPPORTED, "GLOBAL CURSOR is not supported yet", getLineAndPos(ctx->GLOBAL()));

	PLtsql_stmt_open *result = (PLtsql_stmt_open *) palloc0(sizeof(PLtsql_stmt_open));
	result->cmd_type = PLTSQL_STMT_OPEN;
	result->lineno = getLineNo(ctx);
	result->curvar = -1;
	result->cursor_options = CURSOR_OPT_FAST_PLAN;

	auto targetText = ::getFullText(ctx->cursor_name());
	result->curvar = lookup_cursor_variable(targetText.c_str())->dno;

	return (PLtsql_stmt *) result;
}

PLtsql_stmt *
makeFetchCursorStatement(TSqlParser::Fetch_cursorContext *ctx)
{
	PLtsql_stmt_fetch *result = (PLtsql_stmt_fetch *) palloc(sizeof(PLtsql_stmt_fetch));
	result->cmd_type = PLTSQL_STMT_FETCH;
	result->lineno = getLineNo(ctx);
	result->target = NULL;
	result->is_move = false;
	/* set direction defaults: */
	result->direction = FETCH_FORWARD;
	result->how_many = 1;
	result->expr = NULL;
	result->returns_multiple_rows = false;

	/* cursor_name */
	auto targetText = ::getFullText(ctx->cursor_name());
	result->curvar = lookup_cursor_variable(targetText.c_str())->dno;

	/* FETCH CURSOR without destination should be blocked inside a function. */

	if (is_compiling_create_function() && !ctx->INTO())
	{
		throw PGErrorWrapperException(ERROR, ERRCODE_INVALID_FUNCTION_DEFINITION, "SELECT statements included within a function cannot return data to a client.", getLineAndPos(ctx));
	}
	/* fetch option */
	if (ctx->NEXT()) {
		result->direction = FETCH_FORWARD;
	} else if (ctx->PRIOR()) {
		result->direction = FETCH_BACKWARD;
	} else if (ctx->FIRST()) {
		result->direction = FETCH_ABSOLUTE;
	} else if (ctx->LAST()) {
		result->direction = FETCH_ABSOLUTE;
		result->how_many = -1;
	} else if (ctx->ABSOLUTE()) {
		result->direction = FETCH_ABSOLUTE;
		result->expr = makeTsqlExpr(ctx->expression(), true);
	} else if (ctx->RELATIVE()) {
		result->direction = FETCH_RELATIVE;
		result->expr = makeTsqlExpr(ctx->expression(), true);
	} else {
		/* use default */
	}


	/* target handling: we'll do similar thing with read_into_scalar_list() */

	auto localIDs = ctx->LOCAL_ID();
	if (localIDs.empty()) /* no target */
		return (PLtsql_stmt *) result;

	if (localIDs.size() > 1024)
		throw PGErrorWrapperException(ERROR, ERRCODE_PROGRAM_LIMIT_EXCEEDED, "too many INTO variables specified", getLineAndPos(ctx->LOCAL_ID()[0]));

	PLtsql_row *row = (PLtsql_row *) palloc(sizeof(PLtsql_row));
	row->dtype = PLTSQL_DTYPE_ROW;
	row->refname = pstrdup("*internal*");
	row->lineno = getLineNo(ctx);
	row->rowtupdesc = NULL;
	row->nfields = localIDs.size();
	row->fieldnames = (char **) palloc(sizeof(char *) * row->nfields);
	row->varnos = (int *) palloc(sizeof(int) * row->nfields);

	for (size_t i=0; i<localIDs.size(); ++i)
	{
		targetText = ::getFullText(localIDs[i]);
		PLtsql_nsitem *nse = pltsql_ns_lookup(pltsql_ns_top(), false, targetText.c_str(), nullptr, nullptr, nullptr);
		if (nse)
		{
			if (nse->itemtype == PLTSQL_NSTYPE_REC ||
			    nse->itemtype == PLTSQL_NSTYPE_TBL)
			{
				throw PGErrorWrapperException(ERROR, ERRCODE_FEATURE_NOT_SUPPORTED, "FETCH into non-scalar type is not supported yet", getLineAndPos(localIDs[i]));
			}
			else if (nse->itemtype == PLTSQL_NSTYPE_VAR)
			{
				PLtsql_var *var = (PLtsql_var *) pltsql_Datums[nse->itemno];
				if (is_tsql_text_ntext_or_image_datatype(var->datatype->typoid))
					throw PGErrorWrapperException(ERROR, ERRCODE_DATATYPE_MISMATCH, "Cannot fetch into text, ntext, and image variables.", getLineAndPos(localIDs[i]));
			}
			/* please refer to read_into_scalar_list */
			row->fieldnames[i] = pstrdup(targetText.c_str());
			row->varnos[i] = nse->itemno;
		}
		else
			throw PGErrorWrapperException(ERROR, ERRCODE_SYNTAX_ERROR, format_errmsg("\"%s\" is not a known variable", targetText.c_str()), getLineAndPos(localIDs[i]));
	}

	pltsql_adddatum((PLtsql_datum *)row);
	result->target = (PLtsql_variable *) row;

	return (PLtsql_stmt *) result;
}

PLtsql_stmt *
makeCloseCursorStatement(TSqlParser::Cursor_statementContext *ctx)
{
	Assert(ctx->CLOSE());

	if (ctx->GLOBAL())
		throw PGErrorWrapperException(ERROR, ERRCODE_FEATURE_NOT_SUPPORTED, "GLOBAL CURSOR is not supported yet", getLineAndPos(ctx->GLOBAL()));

	PLtsql_stmt_close *result = (PLtsql_stmt_close *) palloc0(sizeof(PLtsql_stmt_close));
	result->cmd_type = PLTSQL_STMT_CLOSE;
	result->lineno = getLineNo(ctx);
	result->curvar = -1;

	auto targetText = ::getFullText(ctx->cursor_name());
	result->curvar = lookup_cursor_variable(targetText.c_str())->dno;

	return (PLtsql_stmt *) result;
}

PLtsql_stmt *
makeDeallocateCursorStatement(TSqlParser::Cursor_statementContext *ctx)
{
	if (ctx->GLOBAL())
		throw PGErrorWrapperException(ERROR, ERRCODE_FEATURE_NOT_SUPPORTED, "GLOBAL CURSOR is not supported yet", getLineAndPos(ctx->GLOBAL()));

	PLtsql_stmt_deallocate *result = (PLtsql_stmt_deallocate *) palloc0(sizeof(PLtsql_stmt_deallocate));
	result->cmd_type = PLTSQL_STMT_DEALLOCATE;
	result->lineno = getLineNo(ctx);;
	result->curvar = -1;

	auto targetText = ::getFullText(ctx->cursor_name());
	result->curvar = lookup_cursor_variable(targetText.c_str())->dno;

	return (PLtsql_stmt *) result;
}

PLtsql_stmt *
makeCursorStatement(TSqlParser::Cursor_statementContext *ctx)
{
	if (ctx->declare_cursor())
		return makeDeclareCursorStatement(ctx->declare_cursor());
	else if (ctx->OPEN())
		return makeOpenCursorStatement(ctx);
	else if (ctx->fetch_cursor())
		return makeFetchCursorStatement(ctx->fetch_cursor());
	else if (ctx->CLOSE())
		return makeCloseCursorStatement(ctx);
	else if (ctx->DEALLOCATE())
		return makeDeallocateCursorStatement(ctx);
	else
		Assert(0);
	return nullptr; /* not reachable. to bypass compilation warning */
}

PLtsql_stmt *
makeUseStatement(TSqlParser::Use_statementContext *ctx)
{
	PLtsql_stmt_usedb *result = (PLtsql_stmt_usedb *) palloc0(sizeof(PLtsql_stmt_usedb));
	result->cmd_type = PLTSQL_STMT_USEDB;
	result->lineno = getLineNo(ctx);

	Assert(ctx->id());
	std::string id_str = ::getFullText(ctx->id());
	if (ctx->id()->SQUARE_BRACKET_ID() || ctx->id()->DOUBLE_QUOTE_ID())
	{
		// remove [] or "" from the identifier
		id_str.erase(id_str.begin());
		id_str.erase(id_str.end() -1);
	}

	result->db_name = pstrdup(downcase_truncate_identifier(id_str.c_str(), id_str.length(), true));
	return (PLtsql_stmt *) result;
}

PLtsql_stmt *
makeKillStatement(TSqlParser::Kill_statementContext *ctx)
{
	PLtsql_stmt_kill *result = (PLtsql_stmt_kill *) palloc0(sizeof(*result));

	result->cmd_type = PLTSQL_STMT_KILL;
	result->lineno = getLineNo(ctx);

	/* 
	 * Only supporting numeric argument for the spid,
	 * other flavours of KILL are intercepted in the parser.
	 */
	if (ctx->kill_process()) {
		char *strtol_endptr;
		std::string spidStr = ::getFullText(ctx->kill_process());
		result->spid = (int) strtol(spidStr.c_str(), &strtol_endptr, 10);
	}

	return (PLtsql_stmt *) result;
}

PLtsql_stmt *
makeGrantdbStatement(TSqlParser::Security_statementContext *ctx)
{
	if (ctx->grant_statement())
	{
		auto grant = ctx->grant_statement();
		if (!grant->permission_object() && grant->permissions())
		{
			for (auto perm : grant->permissions()->permission())
			{
				auto single_perm = perm->single_permission();
				if (single_perm->CONNECT())
				{
					PLtsql_stmt_grantdb *result = (PLtsql_stmt_grantdb *) palloc0(sizeof(PLtsql_stmt_grantdb));
					result->cmd_type = PLTSQL_STMT_GRANTDB;
					result->lineno = getLineNo(grant);
					result->is_grant = true;
					List *grantee_list = NIL;
					for (auto prin : grant->principals()->principal_id())
					{
						if (prin->id())
						{
							std::string id_str = ::getFullText(prin->id());
							char *grantee_name = pstrdup(downcase_truncate_identifier(id_str.c_str(), id_str.length(), true));
							grantee_list = lappend(grantee_list, grantee_name);
						}
						if (prin->PUBLIC())
						{
							char *grantee_name = pstrdup(PUBLIC_ROLE_NAME);
							grantee_list = lappend(grantee_list, grantee_name);
						}
					}
					result->grantees = grantee_list;
					return (PLtsql_stmt *) result;
				}
			}
		}
		else if (grant->ON() && grant->permission_object() && grant->permission_object()->object_type() && grant->permission_object()->object_type()->SCHEMA())
		{
			if (grant->principals() && grant->permissions())
			{
				PLtsql_stmt_grantschema *result = (PLtsql_stmt_grantschema *) palloc0(sizeof(PLtsql_stmt_grantschema));
				result->cmd_type = PLTSQL_STMT_GRANTSCHEMA;
				result->lineno = getLineNo(grant);
				result->is_grant = true;
				std::string schema_name;
				if (grant->permission_object()->full_object_name()->object_name)
				{
					schema_name = stripQuoteFromId(grant->permission_object()->full_object_name()->object_name);
					if (string_matches(schema_name.c_str(), "information_schema"))
						schema_name = "information_schema_tsql";
					result->schema_name = pstrdup(downcase_truncate_identifier(schema_name.c_str(), schema_name.length(), true));
				}
				List *grantee_list = NIL;
				for (auto prin : grant->principals()->principal_id())
				{
					if (prin->id())
					{
						std::string id_str = stripQuoteFromId(prin->id());
						char *grantee_name = pstrdup(downcase_truncate_identifier(id_str.c_str(), id_str.length(), true));
						grantee_list = lappend(grantee_list, grantee_name);
					}
					if (prin->PUBLIC())
					{
						char *grantee_name = pstrdup(PUBLIC_ROLE_NAME);
						grantee_list = lappend(grantee_list, grantee_name);
					}
				}
				int privileges = 0;
				for (auto perm: grant->permissions()->permission())
				{
					auto single_perm = perm->single_permission();
					if (single_perm->EXECUTE())
						privileges |= ACL_EXECUTE;
					if (single_perm->EXEC())
						privileges |= ACL_EXECUTE;
					if (single_perm->SELECT())
						privileges |= ACL_SELECT;
					if (single_perm->INSERT())
						privileges |= ACL_INSERT;
					if (single_perm->UPDATE())
						privileges |= ACL_UPDATE;
					if (single_perm->DELETE())
						privileges |= ACL_DELETE;
					if (single_perm->REFERENCES())
						privileges |= ACL_REFERENCES;
				}
				result->privileges = privileges;
				if (grant->WITH())
					result->with_grant_option = true;
				result->grantees = grantee_list;
				return (PLtsql_stmt *) result;
			}
		}
	}

	else if (ctx->revoke_statement())
	{
		auto revoke = ctx->revoke_statement();
		if (!revoke->permission_object() && revoke->permissions())
		{
			for (auto perm : revoke->permissions()->permission())
			{
				auto single_perm = perm->single_permission();
				if (single_perm->CONNECT())
				{
					PLtsql_stmt_grantdb *result = (PLtsql_stmt_grantdb *) palloc0(sizeof(PLtsql_stmt_grantdb));
					result->cmd_type = PLTSQL_STMT_GRANTDB;
					result->lineno = getLineNo(revoke);
					result->is_grant = false;
					List *grantee_list = NIL;

					for (auto prin : revoke->principals()->principal_id())
					{
						if (prin->id())
						{
							std::string id_str = ::getFullText(prin->id());
							char *grantee_name = pstrdup(downcase_truncate_identifier(id_str.c_str(), id_str.length(), true));
							grantee_list = lappend(grantee_list, grantee_name);
						}
						if (prin->PUBLIC())
						{
							char *grantee_name = pstrdup(PUBLIC_ROLE_NAME);
							grantee_list = lappend(grantee_list, grantee_name);
						}
					}
					result->grantees = grantee_list;
					return (PLtsql_stmt *) result;
				}
			}
		}

		else if (revoke->ON() && revoke->permission_object() && revoke->permission_object()->object_type() && revoke->permission_object()->object_type()->SCHEMA())
		{
			if (revoke->principals() && revoke->permissions())
			{
				PLtsql_stmt_grantschema *result = (PLtsql_stmt_grantschema *) palloc0(sizeof(PLtsql_stmt_grantschema));
				result->cmd_type = PLTSQL_STMT_GRANTSCHEMA;
				result->lineno = getLineNo(revoke);
				result->is_grant = false;
				std::string schema_name;
				if (revoke->permission_object()->full_object_name()->object_name)
				{
					schema_name = stripQuoteFromId(revoke->permission_object()->full_object_name()->object_name);
					result->schema_name = pstrdup(downcase_truncate_identifier(schema_name.c_str(), schema_name.length(), true));
				}
				List *grantee_list = NIL;
				for (auto prin : revoke->principals()->principal_id())
				{
					if (prin->id())
					{
						std::string id_str = stripQuoteFromId(prin->id());
						char *grantee_name = pstrdup(downcase_truncate_identifier(id_str.c_str(), id_str.length(), true));
						grantee_list = lappend(grantee_list, grantee_name);
					}
					if (prin->PUBLIC())
					{
						char *grantee_name = pstrdup(PUBLIC_ROLE_NAME);
						grantee_list = lappend(grantee_list, grantee_name);
					}
				}
				int privileges = 0;
				for (auto perm: revoke->permissions()->permission())
				{
					auto single_perm = perm->single_permission();
					if (single_perm->EXECUTE())
						privileges |= ACL_EXECUTE;
					if (single_perm->EXEC())
						privileges |= ACL_EXECUTE;
					if (single_perm->SELECT())
						privileges |= ACL_SELECT;
					if (single_perm->INSERT())
						privileges |= ACL_INSERT;
					if (single_perm->UPDATE())
						privileges |= ACL_UPDATE;
					if (single_perm->DELETE())
						privileges |= ACL_DELETE;
					if (single_perm->REFERENCES())
						privileges |= ACL_REFERENCES;
				}
				result->privileges = privileges;
				result->grantees = grantee_list;
				return (PLtsql_stmt *) result;
			}
		}
	}

	PLtsql_stmt *result;
	result = makeExecSql(ctx);
	attachPLtsql_fragment(ctx, result);
	return result;
}

PLtsql_stmt *
makeTransactionStatement(TSqlParser::Transaction_statementContext *ctx)
{
	PLtsql_stmt *result;

	result = makeExecSql(ctx);

	PLtsql_stmt_execsql *stmt = (PLtsql_stmt_execsql *) result;

	stmt->txn_data = (PLtsql_txn_data *) palloc0(sizeof(PLtsql_txn_data));
	auto *localID = ctx->LOCAL_ID();
	if (localID)
	{
		stmt->txn_data->txn_name_expr = makeTsqlExpr(::getFullText(localID), true);
	}
	else if(ctx->id())
	{
		std::string name = stripQuoteFromId(ctx->id());
		stmt->txn_data->txn_name = pstrdup(name.c_str());
	}

	return result;
}

std::vector<PLtsql_stmt *>
makeAnother(TSqlParser::Another_statementContext *ctx, tsqlBuilder &builder)
{
	std::vector<PLtsql_stmt *> result;
	std::map<PLtsql_stmt *, ParseTree *> declare_local_expr;

	if (ctx->declare_statement())
	{
		std::vector<PLtsql_stmt *> decl_result = makeDeclareStmt(ctx->declare_statement(), &declare_local_expr);
		result.insert(result.end(), decl_result.begin(), decl_result.end());
	}
	else if (ctx->set_statement())
		result.push_back(makeSetStatement(ctx->set_statement(), builder));
	else if (ctx->execute_statement())
		result.push_back(makeExecuteStatement(ctx->execute_statement()));
	else if (ctx->cursor_statement())
		result.push_back(makeCursorStatement(ctx->cursor_statement()));
	else if (ctx->security_statement() && (ctx->security_statement()->grant_statement() || ctx->security_statement()->revoke_statement()))
		result.push_back(makeGrantdbStatement(ctx->security_statement()));
	else if (ctx->security_statement())
		result.push_back(makeSQL(ctx->security_statement())); /* relaying security statement to main parser */
	else if (ctx->transaction_statement())
		result.push_back(makeTransactionStatement(ctx->transaction_statement())); /* relaying transaction statement to main parser */
	else if (ctx->use_statement())
		result.push_back(makeUseStatement(ctx->use_statement()));
	else if (ctx->kill_statement())
		result.push_back(makeKillStatement(ctx->kill_statement()));

	// FIXME: handle remaining statement types

	for (PLtsql_stmt *stmt : result) 
	{
		// Associate each fragement with a tree node
		if (!declare_local_expr.empty() && declare_local_expr.find(stmt) != declare_local_expr.end()) 
		{
			attachPLtsql_fragment(declare_local_expr.at(stmt), stmt);	
		}
		else if (ctx->set_statement()) 
		{
			attachPLtsql_fragment(ctx->set_statement(), stmt);	
		}
		else 
		{
			attachPLtsql_fragment(ctx, stmt);
		}
	}

	return result;
}
	
// For stored procedure calls without EXECUTE keyword, with the procedure name as first thing in the batch:
PLtsql_stmt *
makeExecBodyBatch(TSqlParser::Execute_body_batchContext *ctx)
{
	return makeExecuteProcedure(ctx, "execute_body_batch");
}

// For stored procedure calls, or functions called with EXECUTE:
PLtsql_stmt *
makeExecuteProcedure(ParserRuleContext *ctx, std::string call_type) 
{	
	Assert(string_matches(call_type.c_str(), "execute_statement") || string_matches(call_type.c_str(), "execute_body_batch"));
	Assert(ctx);	
	
	TSqlParser::Func_proc_name_server_database_schemaContext *ctx_name = nullptr;
	TSqlParser::Execute_statement_argContext *func_proc_args = nullptr;
	TSqlParser::Execute_bodyContext *body = nullptr;
		
	std::string schema_name;
	std::string proc_name;
	std::string db_name;
	std::string name;		
	bool is_cross_db = false;		
	int lineno = getLineNo(ctx);
	int return_code_dno = -1;	
	std::string execKeywd = "EXEC"; // DO NOT CHANGE!
	int name_length = 0;
		
	// Use a boolean vor convenience
	bool execute_statement = string_matches(call_type.c_str(), "execute_statement") ? true : false;
		
	size_t startPos = ctx->start->getStartIndex(); // start position of statement
	size_t namePos = -1;   // start position of procedure name
	size_t argPos = -1;	// start position of first argument	

	// Set up calltype-dependent values
	if (execute_statement) 
	{
		TSqlParser::Execute_statementContext *ctxES = (TSqlParser::Execute_statementContext *) ctx;
			
		if (ctxES->EXECUTE()) execKeywd = "EXEC   ";  // same length as EXECUTE. DO NOT CHANGE!						
		body = ctxES->execute_body();
		Assert(body);
		
		ctx_name       = body->func_proc_name_server_database_schema();
		func_proc_args = body->execute_statement_arg();		
	}
	else // execute_body_batch
	{
		TSqlParser::Execute_body_batchContext *ctxEBB = (TSqlParser::Execute_body_batchContext *) ctx;
		ctx_name       = ctxEBB->func_proc_name_server_database_schema();		
		func_proc_args = ctxEBB->execute_statement_arg();		
		Assert(ctx_name);
	}		
	

	if (ctx_name) 
	{
		// Get the name of procedure being executed, and split up in parts
		name = ::getFullText(ctx_name);
		name_length = ctx_name->stop->getStopIndex() - ctx_name->start->getStartIndex() + 1;
		Assert(!name.empty());
		
		// Original position of the name
		namePos = ctx_name->start->getStartIndex();		
		
		if (ctx_name->database)
		{
			db_name = stripQuoteFromId(ctx_name->database);
			if (!string_matches(db_name.c_str(), get_cur_db_name()))
			{
				is_cross_db = true;
			}
		}
		
		if (ctx_name->schema)
		{
			schema_name = stripQuoteFromId(ctx_name->schema);
		}
		
		if (ctx_name->procedure)
		{
			proc_name = stripQuoteFromId(ctx_name->procedure);
		}
		
		// Note: previous code performed rewriting here for procedure names with leading dots (EXEC ..proc1)
		// This is now performed in exitFunc_proc_name_server_database_schema() which is called via the mutator (previously, it wasn't).
		
		// For sp_* procs, truncate proc name to sp_* if the schema is "dbo" or "sys" or has leading dots
		// ToDo: handle 'EXEC mydb..sp_proc' where sp_proc gets executed in the context of 'mydb', even when the current DB is not 'mydb'	
		if ((pg_strncasecmp(name.c_str(), "..dbo.sp_", 9) == 0) || (pg_strncasecmp(name.c_str(), "..sys.sp_", 9) == 0))
		{
			name.erase(name.begin() + 0, name.begin() + 6);
		}
		else if ((pg_strncasecmp(name.c_str(), ".dbo.sp_", 8) == 0) || (pg_strncasecmp(name.c_str(), ".sys.sp_", 8) == 0))
		{
			name.erase(name.begin() + 0, name.begin() + 5);
		}
		else if ((pg_strncasecmp(name.c_str(), "dbo.sp_", 7) == 0) || (pg_strncasecmp(name.c_str(), "sys.sp_", 7) == 0))
		{
			name.erase(name.begin() + 0, name.begin() + 4);
		}
		else if (pg_strncasecmp(name.c_str(), ".sp_", 4) == 0)
		{
			name.erase(name.begin() + 0, name.begin() + 1);
		}
		else if (pg_strncasecmp(name.c_str(), "..sp_", 5) == 0)
		{
			name.erase(name.begin() + 0, name.begin() + 2);
		}
		else if (pg_strncasecmp(name.c_str(), "...sp_", 6) == 0)
		{
			name.erase(name.begin() + 0, name.begin() + 3);
		}
	}	
			
	if (!ctx_name && execute_statement) 
	{
		// LOCAL_ID can be placed on return_status and/or proc_var. choose the corresponding index, depending on whether return_status exists or not
		Assert(body->proc_var);
		name = ::getFullText(body->return_status ? body->LOCAL_ID()[1] : body->LOCAL_ID()[0]);
		Assert(!name.empty());	
		
		namePos = body->proc_var->getStartIndex();		
	}

	if (execute_statement) 
	{
		// Check for return status variable: EXEC @var = proc
		auto *localID = body->return_status ? body->LOCAL_ID()[0] : nullptr;
		if (localID)
		{
			return_code_dno = getVarno(localID);	
		}
	}
			
	if (is_sp_proc(name))
	{
		// If this is one of the special stored procs, exit here
		return makeSpStatement(name, func_proc_args, lineno, return_code_dno);
	}
	
	// Build the statement
	PLtsql_stmt_exec *result = (PLtsql_stmt_exec *) palloc0(sizeof(*result));
	result->cmd_type = PLTSQL_STMT_EXEC;
	result->lineno = lineno;
	result->is_call = true;
	result->return_code_dno = return_code_dno;
	result->paramno = 0;
	result->params = NIL;
	result->is_cross_db = is_cross_db;  // Record whether this is a cross-db call

	// Handle name parts
	if (!proc_name.empty())
	{
		result->proc_name = pstrdup(downcase_truncate_identifier(proc_name.c_str(), proc_name.length(), true));
	}
	if (!schema_name.empty())
	{
		result->schema_name = pstrdup(downcase_truncate_identifier(schema_name.c_str(), schema_name.length(), true));
	}
	if (!db_name.empty())
 	{
		result->db_name = pstrdup(downcase_truncate_identifier(db_name.c_str(), db_name.length(), true));
 	}

	// Handle arguments
	if (func_proc_args)
	{
		argPos = func_proc_args->start->getStartIndex();
		std::vector<tsql_exec_param *> params;
		makeSpParams(func_proc_args, params);
		for (size_t i = 0; i < params.size(); i++) 
		{
			result->params = lappend(result->params, params[i]);
			result->paramno++;
		}
	}

	// For execute_body_batch, there was no EXEC[UTE] keyword, so 'EXEC ' will be prepended; 
	// must account for the resulting offset
	if (!execute_statement) 
	{
		namePos += fragment_EXEC_prefix.length();
		argPos  += fragment_EXEC_prefix.length();
	}
	
	// If there is a comment preceding the statement, startPos will be > 0
	namePos -= startPos;
	Assert(namePos >= 0);

	// Build the statement text
	std::stringstream ss;	
	if (execute_statement) 
	{
		// In order for rewriting of the arguments to work correctly, they should be at the same position as in the original
		// SQL text. 
		ss << execKeywd;
	}
	else 
	{
		// For proc execution without EXECUTE, prepend 'EXEC '
		ss << fragment_EXEC_prefix;
	}
	int ssPos = ss.str().length();
	
	// Because whitespace and comments will be ignored by the logic below, spaces are added as needed 
	// to keep the tokens at the same offsets as originally; this is required for rewriting	
	int spacesNeeded = (namePos - ssPos);	
	
	ss << std::string(spacesNeeded, ' ');
	ssPos += spacesNeeded;
			
	ss << name;
	ssPos += name_length;
	
	if (func_proc_args) 
	{
		argPos -= startPos;
		spacesNeeded = (argPos - ssPos);
		Assert(spacesNeeded >= 0);
		
		ss << std::string(spacesNeeded, ' ');
		ssPos += spacesNeeded;
		
		ss << ::getFullText(func_proc_args);		
	}
	std::string expr_query = ss.str();
	result->expr = makeTsqlExpr(expr_query, false);

	return (PLtsql_stmt *) result;
}

PLtsql_stmt*
makeDbccCheckidentStatement(TSqlParser::Dbcc_statementContext *ctx)
{
	PLtsql_stmt_dbcc *stmt = (PLtsql_stmt_dbcc *) palloc0(sizeof(*stmt));

	std::string	new_reseed_value;
	std::string	input_str;
	int	i;
	char	*db_name = NULL;
	char	*schema_name = NULL;
	char	*table_name = NULL;
	char	*input_str_to_split;
	char	**splited_object_name;
	bool	is_reseed = true;
	bool	no_infomsgs = false;

	stmt->cmd_type = PLTSQL_STMT_DBCC;
	stmt->dbcc_stmt_type = PLTSQL_DBCC_CHECKIDENT;

	if (ctx->table_name_string())
	{
		if(ctx->table_name_string()->table)
		{
			input_str = stripQuoteFromId(ctx->table_name_string()->table);
		}
		if (ctx->table_name_string()->char_string())
		{
			input_str = ctx->table_name_string()->char_string()->STRING()->getSymbol()->getText();
			if (input_str.length() <= 2)
				throw PGErrorWrapperException(ERROR, ERRCODE_INVALID_PARAMETER_VALUE,
					       	"Parameter 1 is incorrect for this DBCC statement",
					       	getLineAndPos(ctx->table_name_string()));
			input_str = input_str.substr(1, input_str.length()-2);
		}
		if (ctx->RESEED())
		{
			if (ctx->new_value)
			{
				if(ctx->MINUS())
					stmt->dbcc_stmt_data.dbcc_checkident.new_reseed_value = pstrdup((ctx->new_value->getText().insert(0,"-")).c_str());
				else
					stmt->dbcc_stmt_data.dbcc_checkident.new_reseed_value = pstrdup((ctx->new_value->getText()).c_str());
			}
		}
		else if (ctx->NORESEED())
		{
			is_reseed = false;
		}

		if(ctx->dbcc_options())
		{
			if (pg_strcasecmp(::getFullText(ctx->dbcc_options()).c_str(), "NO_INFOMSGS") == 0)
			{
				no_infomsgs = true;
			}
			else
			{
				throw PGErrorWrapperException(ERROR, ERRCODE_SYNTAX_ERROR,
					format_errmsg("\'%s\' is not a recognized option",
						::getFullText(ctx->dbcc_options()).c_str()),
							getLineAndPos(ctx->dbcc_options()));
			}
		}
	}

	input_str_to_split = pstrdup(input_str.c_str());

	/* strip trailing whitespace from input string */
	i = strlen(input_str_to_split);
	while (i > 0 && isspace((unsigned char) input_str_to_split[i - 1]))
		input_str_to_split[--i] = '\0';

	splited_object_name = split_object_name(input_str_to_split);
	db_name = !strcmp(splited_object_name[1], "")? NULL : splited_object_name[1];
	schema_name = !strcmp(splited_object_name[2], "")? NULL : splited_object_name[2];
	table_name = !strcmp(splited_object_name[3], "")? NULL : splited_object_name[3];

	if(db_name)
	{
		stmt->dbcc_stmt_data.dbcc_checkident.db_name = pstrdup(downcase_truncate_identifier(db_name, strlen(db_name), true));
		pfree(db_name);
	}
	if(schema_name)
	{
		stmt->dbcc_stmt_data.dbcc_checkident.schema_name = pstrdup(downcase_truncate_identifier(schema_name, strlen(schema_name), true));
		pfree(schema_name);
	}
	if(table_name)
	{
		stmt->dbcc_stmt_data.dbcc_checkident.table_name = pstrdup(downcase_truncate_identifier(table_name, strlen(table_name), true));
		pfree(table_name);
	}
	stmt->dbcc_stmt_data.dbcc_checkident.is_reseed = is_reseed;
	stmt->dbcc_stmt_data.dbcc_checkident.no_infomsgs = no_infomsgs;

	pfree(splited_object_name);
	pfree(input_str_to_split);
	
	attachPLtsql_fragment(ctx, (PLtsql_stmt *) stmt);
	return (PLtsql_stmt *) stmt;
}

// helper function to create target row
PLtsql_row *
create_select_target_row(const char *refname, size_t nfields, int lineno)
{
	/* prepare target if it is not ready */
	PLtsql_row *target = (PLtsql_row *) palloc0(sizeof(*target));
	target->dtype = PLTSQL_DTYPE_ROW;
	target->refname = (char *) refname;
	target->lineno = lineno;
	target->rowtupdesc = NULL;
	target->nfields = nfields;
	target->fieldnames = (char **) palloc(sizeof(char *) * target->nfields);
	target->varnos = (int *) palloc(sizeof(int) * target->nfields);
	return target;
}

// Add target column to target row for assignment
void add_assignment_target_field(PLtsql_row *target, antlr4::tree::TerminalNode *localId, size_t idx)
{
	auto targetText = ::getFullText(localId);
	PLtsql_nsitem *nse = pltsql_ns_lookup(pltsql_ns_top(), false, targetText.c_str(), nullptr, nullptr, nullptr);
	if (!nse)
		throw PGErrorWrapperException(ERROR, ERRCODE_SYNTAX_ERROR, format_errmsg("\"%s\" is not a known variable", targetText.c_str()), getLineAndPos(localId));

	target->varnos[idx] = nse->itemno;
	if (nse->itemno >= 0 && nse->itemno < pltsql_nDatums)
	{
		PLtsql_var *var = (PLtsql_var *) pltsql_Datums[nse->itemno];
		target->fieldnames[idx] = var->refname;
	}
	else
		target->fieldnames[idx] = NULL;

	// DECLARE @v=0; SELECT @v+=1, @v+=2;
	// In tsql, @v will have 3 because @v+=1 and @v+=2 is executed sequentially. We cannot support this case.
	for (size_t i=0; i<idx; ++i)
		if (target->varnos[i] == nse->itemno)
			throw PGErrorWrapperException(ERROR, ERRCODE_SYNTAX_ERROR, format_errmsg("Babelfish does not support assignment to the same variable in SELECT. variable name: \"%s\"", targetText.c_str()), getLineAndPos(localId));
}

void process_execsql_destination_select(TSqlParser::Select_statement_standaloneContext* ctx, PLtsql_stmt_execsql *stmt)
{
	TSqlParser::Query_specificationContext *qctx = get_query_specification(ctx->select_statement());
	Assert(qctx);

	/* check select stmt has INTO-clause */
	if (qctx->INTO()) {
		// FIXME: we need a special handling for INTO-clause.
		return;
	}

	/* check select elem has assingment */
	PLtsql_row *target = NULL;

	Assert(qctx->select_list());
	std::vector<TSqlParser::Select_list_elemContext *> select_elems = qctx->select_list()->select_list_elem();
	for (size_t i=0; i<select_elems.size(); ++i)
	{
		TSqlParser::Select_list_elemContext *elem = select_elems[i];

		if (elem->EQUAL() || elem->assignment_operator())
		{
			if (i>0 && !target) /* one of preceeding elems doesn't have destination */
				throw PGErrorWrapperException(ERROR, ERRCODE_SYNTAX_ERROR, "A SELECT statement that assigns a value to a variable must not be combined with data-retrieval operations", getLineAndPos(elem));

			if (!target)
				target = create_select_target_row("(select target)", select_elems.size(), getLineNo(elem));

			add_assignment_target_field(target, elem->LOCAL_ID(), i);

			if (elem->EQUAL())
			{
				// in PG main parser, '@a=1' will be treated as a boolean expression to compare @a and 1. This is different T-SQL expected.
				// We'll remove '@a=' from the query string so that main parser will return the expected result.
				removeTokenStringFromQuery(stmt->sqlstmt, elem->LOCAL_ID(), ctx);
				removeTokenStringFromQuery(stmt->sqlstmt, elem->EQUAL(), ctx);
			}
			else
			{
				Assert(elem->assignment_operator());

				/* We'll rewrite the query similar with EQUAL() but we'll just remove '=' character from token */
				tree::TerminalNode *anode = nullptr;
				if (elem->assignment_operator()->PLUS_ASSIGN())
					anode = elem->assignment_operator()->PLUS_ASSIGN();
				else if (elem->assignment_operator()->MINUS_ASSIGN())
					anode = elem->assignment_operator()->MINUS_ASSIGN();
				else if (elem->assignment_operator()->MULT_ASSIGN())
					anode = elem->assignment_operator()->MULT_ASSIGN();
				else if (elem->assignment_operator()->DIV_ASSIGN())
					anode = elem->assignment_operator()->DIV_ASSIGN();
				else if (elem->assignment_operator()->MOD_ASSIGN())
					anode = elem->assignment_operator()->MOD_ASSIGN();
				else if (elem->assignment_operator()->AND_ASSIGN())
					anode = elem->assignment_operator()->AND_ASSIGN();
				else if (elem->assignment_operator()->XOR_ASSIGN())
					anode = elem->assignment_operator()->XOR_ASSIGN();
				else if (elem->assignment_operator()->OR_ASSIGN())
					anode = elem->assignment_operator()->OR_ASSIGN();
				else
					Assert(0);

				replaceTokenStringFromQuery(stmt->sqlstmt, anode, rewrite_assign_operator(anode), ctx);
			}
		}
		else
		{
			if (target) /* one of preceeding elems has a destination */
				throw PGErrorWrapperException(ERROR, ERRCODE_SYNTAX_ERROR, "A SELECT statement that assigns a value to a variable must not be combined with data-retrieval operations", getLineAndPos(elem));
		}
	}

	if (target)
	{
		pltsql_adddatum((PLtsql_datum *) target);

		stmt->target = (PLtsql_variable *)target;
		stmt->is_tsql_select_assign_stmt = true;
	}
	else
		stmt->need_to_push_result = true;
}

void process_execsql_destination_update(TSqlParser::Update_statementContext *uctx, PLtsql_stmt_execsql *stmt)
{
	/*
	 * If UPDATE statement has SET to local varialbe, we will rewrite a query with RETURNING and set destination
	 * i.e. "UPDATE t SET col=1, @var=2" => "UPDATE t SET col=1 RETURNING 2" and the result will be assigned to @var.
	 */
	size_t target_row_size = 0;
	bool has_combined_variable_and_column_update = false;
	for (auto elem : uctx->update_elem())
	{
		if (elem->LOCAL_ID())
		{
			++target_row_size;
			if (elem->full_column_name())
				has_combined_variable_and_column_update = true;
		}
	}

	if (target_row_size == uctx->update_elem().size() && !has_combined_variable_and_column_update)
	{
		throw PGErrorWrapperException(ERROR, ERRCODE_SYNTAX_ERROR, "UPDATE statement with variables without table update is not yet supported", getLineAndPos(uctx));
	}

	if (target_row_size > 0)
	{
		PLtsql_row *target = create_select_target_row("(select target)", target_row_size, getLineNo(uctx->SET()));
		StringInfoData ds;
		initStringInfo(&ds);
		appendStringInfo(&ds, "RETURNING ");
		size_t returning_col_cnt = 0;
		bool comma_carry_over = false; /* true if the prev comma is already removed */

		std::vector<TSqlParser::Update_elemContext *> elems = uctx->update_elem();
		for (size_t i=0; i<elems.size(); ++i)
		{
			auto elem = elems[i];
			if (elem->LOCAL_ID())
			{
				add_assignment_target_field(target, elem->LOCAL_ID(), returning_col_cnt);

				if (returning_col_cnt > 0)
					appendStringInfo(&ds, ", ");
				++returning_col_cnt;

				if (elem->full_column_name())
				{
					/* "SET @a=col=expr" => "SET col=expr ... RETURNING col" */
					appendStringInfo(&ds, "%s", ::getFullText(elem->full_column_name()).c_str());

					removeTokenStringFromQuery(stmt->sqlstmt, elem->LOCAL_ID(), uctx);
					removeTokenStringFromQuery(stmt->sqlstmt, elem->EQUAL(0), uctx);
				}
				else
				{
					/* "SET @a=expr, col=expr2" => "SET col=expr2 ... RETURNING expr" */
					appendStringInfo(&ds, "%s", ::getFullText(elem->expression()).c_str());

					removeTokenStringFromQuery(stmt->sqlstmt, elem->LOCAL_ID(), uctx);
					removeTokenStringFromQuery(stmt->sqlstmt, elem->EQUAL(0), uctx);
					removeCtxStringFromQuery(stmt->sqlstmt, elem->expression(), uctx);
				}

				// Conceptually we have to remove any nearest COMMA.
				// But code is little bit dirty to handle some corner cases (the first few elems are removed or the last few elems are removed)
				if ((i==0 || comma_carry_over) && i<uctx->COMMA().size())
				{
					/* we have to remove next COMMA because it is the first elem or the prev COMMA is already removed */
					removeTokenStringFromQuery(stmt->sqlstmt, uctx->COMMA(i), uctx);
					comma_carry_over = true;
				}
				else if (i-1<uctx->COMMA().size())
				{
					/* remove prev COMMA by default */
					removeTokenStringFromQuery(stmt->sqlstmt, uctx->COMMA(i-1), uctx);
				}
			}
			else
				comma_carry_over = false;
		}

		pltsql_adddatum((PLtsql_datum *) target);

		stmt->target = (PLtsql_variable *)target;
		stmt->is_tsql_select_assign_stmt = true;

		StringInfoData ds2;
		initStringInfo(&ds2);
		appendStringInfo(&ds2, "%s %s", stmt->sqlstmt->query, ds.data);
		stmt->sqlstmt->query = pstrdup(ds2.data);
	}
}

void process_execsql_destination(TSqlParser::Dml_statementContext *ctx, PLtsql_stmt_execsql *stmt)
{
	Assert(ctx);
	Assert(stmt);

	if (ctx->select_statement_standalone())
	{
		process_execsql_destination_select(ctx->select_statement_standalone(), stmt);
	}
	else if (ctx->update_statement())
	{
		process_execsql_destination_update(ctx->update_statement(), stmt);
	}
}

static bool check_freetext_predicate(TSqlParser::Search_conditionContext *ctx)
{
    if (ctx && ctx->predicate_br().size() > 0)
	{
        for (auto pred : ctx->predicate_br())
		{
            if (pred && pred->predicate() && pred->predicate()->freetext_predicate())
                return true;
            if (pred && pred->search_condition()) {
                if (check_freetext_predicate(pred->search_condition()))
                    return true;
            }
        }
    }
    return false;
}

static void post_process_table_source(TSqlParser::Table_source_itemContext *ctx, PLtsql_expr *expr, ParserRuleContext *baseCtx, bool is_freetext_predicate)
{
	for (auto cctx : ctx->table_source_item())
		post_process_table_source(cctx, expr, baseCtx, is_freetext_predicate);

	std::string table_name = extractTableName(nullptr, ctx);

	for (auto wctx : ctx->with_table_hints())
	{
		if (!wctx->sample_clause())
			extractTableHints(wctx, table_name);
		removeCtxStringFromQuery(expr, wctx, baseCtx);
	}

	for (auto actx : ctx->as_table_alias())
	{
		std::string alias_name = ::getFullText(actx->table_alias()->id());
		if (!table_name.empty() && !alias_name.empty())
		{
			alias_to_table_mapping[alias_name] = table_name;
			table_to_alias_mapping[table_name] = alias_name;
		}
		if (actx->table_alias()->with_table_hints())
		{
			if (!actx->table_alias()->with_table_hints()->sample_clause())
				extractTableHints(actx->table_alias()->with_table_hints(), alias_name);
			removeCtxStringFromQuery(expr, actx->table_alias()->with_table_hints(), baseCtx);
		}
	}

	if (!table_name.empty())
	{
		if (table_to_alias_mapping.find(table_name) != table_to_alias_mapping.end())
			table_name = table_to_alias_mapping[table_name];
		num_of_tables++;
		if (!table_names.empty())
			table_names += " ";
		table_names += table_name;
	}

	if (ctx->join_hint())
	{
		if (enable_hint_mapping && num_of_tables > 1)
		{
			leading_hint = "Leading(" + table_names + ")";
			extractJoinHint(ctx->join_hint(), table_names);
		}
		removeCtxStringFromQuery(expr, ctx->join_hint(), baseCtx);
	}

	// check for freetext predicate CONTAINS()
	if(is_freetext_predicate)
	{
		std::string schema_name = extractSchemaName(nullptr, ctx);
		
		const char * t_name = downcase_truncate_identifier(table_name.c_str(), table_name.length(), true);
		const char * s_name = downcase_truncate_identifier(schema_name.c_str(), schema_name.length(), true);
		
		// check if full-text index exist for the table, if not throw error
		if(!check_fulltext_exist(const_cast <char *>(s_name), const_cast <char *>(t_name)))
			throw PGErrorWrapperException(ERROR, ERRCODE_RAISE_EXCEPTION, format_errmsg("Cannot use a CONTAINS or FREETEXT predicate on table or indexed view '%s' because it is not full-text indexed.", table_name.c_str()), getLineAndPos(ctx));
	}
}

void process_execsql_remove_unsupported_tokens(TSqlParser::Dml_statementContext *ctx, PLtsql_expr_query_mutator *exprMutator)
{
	PLtsql_expr * sqlstmt = exprMutator->expr;
	if (ctx->insert_statement())
	{
		auto ictx = ctx->insert_statement();
		if (ictx->with_table_hints() && ictx->with_table_hints()->WITH()) // table hints
		{
			if (!ictx->with_table_hints()->sample_clause() && ictx->ddl_object())
			{
				std::string table_name = extractTableName(ictx->ddl_object(), nullptr);
				extractTableHints(ictx->with_table_hints(), table_name);
			}
			removeCtxStringFromQuery(sqlstmt, ictx->with_table_hints(), exprMutator->ctx);
		}
		if (ictx->option_clause()) // query hints
		{
			removeCtxStringFromQuery(sqlstmt, ictx->option_clause(), exprMutator->ctx);
			extractQueryHintsFromOptionClause(ictx->option_clause());
		}
	}
	else if (ctx->update_statement())
	{
		auto uctx = ctx->update_statement();
		if (uctx->table_sources())
			for (auto tctx : uctx->table_sources()->table_source_item()) // from-clause (to remove hints)
				post_process_table_source(tctx, sqlstmt, exprMutator->ctx);
		if (uctx->with_table_hints()) // table hints
		{
			if (!uctx->with_table_hints()->sample_clause() && uctx->ddl_object())
			{
				std::string table_name = extractTableName(uctx->ddl_object(), nullptr);
				extractTableHints(uctx->with_table_hints(), table_name);
			}
			removeCtxStringFromQuery(sqlstmt, uctx->with_table_hints(), exprMutator->ctx);
		}
		if (uctx->option_clause()) // query hints
		{
			removeCtxStringFromQuery(sqlstmt, uctx->option_clause(), exprMutator->ctx);
			extractQueryHintsFromOptionClause(uctx->option_clause());
		}
	}
	else if (ctx->delete_statement())
	{
		auto dctx = ctx->delete_statement();
		if (dctx->table_sources())
		{
			for (auto tctx : dctx->table_sources()->table_source_item()) // from-clause (to remove hints)
				post_process_table_source(tctx, sqlstmt, exprMutator->ctx);
		}
		if (dctx->delete_statement_from()->table_alias() && dctx->delete_statement_from()->table_alias()->with_table_hints())
		{
			if (!dctx->delete_statement_from()->table_alias()->with_table_hints()->sample_clause()) 
			{
				std::string table_name = ::getFullText(dctx->delete_statement_from()->table_alias()->id());
				extractTableHints(dctx->delete_statement_from()->table_alias()->with_table_hints(), table_name);
			}
			removeCtxStringFromQuery(sqlstmt, dctx->delete_statement_from()->table_alias()->with_table_hints(), exprMutator->ctx);
		}
		if (dctx->with_table_hints()) // table hints
		{
			if (!dctx->with_table_hints()->sample_clause() && dctx->delete_statement_from()->ddl_object()) 
			{
				std::string table_name = extractTableName(dctx->delete_statement_from()->ddl_object(), nullptr);
				extractTableHints(dctx->with_table_hints(), table_name);
			}
			removeCtxStringFromQuery(sqlstmt, dctx->with_table_hints(), exprMutator->ctx);
		}
		if (dctx->option_clause()) // query hints
		{
			removeCtxStringFromQuery(sqlstmt, dctx->option_clause(), exprMutator->ctx);
			extractQueryHintsFromOptionClause(dctx->option_clause());
		}
	}
}

static void
post_process_column_constraint(TSqlParser::Column_constraintContext *ctx, PLtsql_stmt_execsql *stmt, TSqlParser::Ddl_statementContext *baseCtx)
{
	if (ctx->UNIQUE())
		rewritten_query_fragment.emplace(std::make_pair(ctx->UNIQUE()->getSymbol()->getStopIndex()+1 , std::make_pair("", " NULLS NOT DISTINCT")));
	if (ctx && ctx->clustered() && ctx->clustered()->CLUSTERED())
		removeTokenStringFromQuery(stmt->sqlstmt, ctx->clustered()->CLUSTERED(), baseCtx);
	if (ctx && ctx->clustered() && ctx->clustered()->NONCLUSTERED())
		removeTokenStringFromQuery(stmt->sqlstmt, ctx->clustered()->NONCLUSTERED(), baseCtx);
	if (ctx->with_index_options())
		removeCtxStringFromQuery(stmt->sqlstmt, ctx->with_index_options(), baseCtx);

	if (ctx && ctx->for_replication())
		removeCtxStringFromQuery(stmt->sqlstmt, ctx->for_replication(), baseCtx);
}

static void
post_process_inline_index(TSqlParser::Inline_indexContext *ctx, PLtsql_stmt_execsql *stmt, TSqlParser::Ddl_statementContext *baseCtx)
{
	if (ctx->ON())
	{
		removeTokenStringFromQuery(stmt->sqlstmt, ctx->ON(), baseCtx);
		removeCtxStringFromQuery(stmt->sqlstmt, ctx->storage_partition_clause()[0], baseCtx);
	}

	if (ctx->FILESTREAM_ON())
	{
		removeTokenStringFromQuery(stmt->sqlstmt, ctx->FILESTREAM_ON(), baseCtx);
		size_t idx = ctx->ON() ? 1 : 0; // if ON() exists, the second storage_partition_clause belongs to filestream
		removeCtxStringFromQuery(stmt->sqlstmt, ctx->storage_partition_clause()[idx], baseCtx);
	}

	if (ctx->clustered() && ctx->clustered()->CLUSTERED())
		removeTokenStringFromQuery(stmt->sqlstmt, ctx->clustered()->CLUSTERED(), baseCtx);
	if (ctx->clustered() && ctx->clustered()->NONCLUSTERED())
		removeTokenStringFromQuery(stmt->sqlstmt, ctx->clustered()->NONCLUSTERED(), baseCtx);
	if (ctx->with_index_options())
		removeCtxStringFromQuery(stmt->sqlstmt, ctx->with_index_options(), baseCtx);
}

static void
post_process_special_column_option(TSqlParser::Special_column_optionContext *ctx, PLtsql_stmt_execsql *stmt, TSqlParser::Ddl_statementContext *baseCtx)
{
	if (ctx->for_replication())
		removeCtxStringFromQuery(stmt->sqlstmt, ctx->for_replication(), baseCtx);
	if (ctx->SPARSE())
		removeTokenStringFromQuery(stmt->sqlstmt, ctx->SPARSE(), baseCtx);
	if (ctx->FILESTREAM())
		removeTokenStringFromQuery(stmt->sqlstmt, ctx->FILESTREAM(), baseCtx);
	if (ctx->ROWGUIDCOL())
		removeTokenStringFromQuery(stmt->sqlstmt, ctx->ROWGUIDCOL(), baseCtx);
}

static void
post_process_column_definition(TSqlParser::Column_definitionContext *ctx, PLtsql_stmt_execsql *stmt, TSqlParser::Ddl_statementContext *baseCtx)
{
	/*
	 * T-SQL allows TIMESTAMP datatype without column name in create/alter table/type
	 * statement and internally assumes "timestamp" as column name. So here if
	 * we find TIMESTAMP token then we will prepend "timestamp" as a column name
	 * in the column definition.
	 */
	if (ctx->TIMESTAMP())
		rewritten_query_fragment.emplace(std::make_pair(ctx->TIMESTAMP()->getSymbol()->getStartIndex(), std::make_pair(::getFullText(ctx->TIMESTAMP()), "timestamp " + ::getFullText(ctx->TIMESTAMP()))));

 	/*
	* PG doesn't allow for TIME/DATETIME2/DATETIMEOFFSET to be declared with precision 7, but this is permitted in TSQL.
	* In order to get around this, remove the scale factor so that the typmod is set to -1 (default). Luckily,
	* in TSQL the default scale is also 7, so we can re-add the decimal digits to meet the scale factor on the return side.
	*/
	if (pg_strncasecmp(::getFullText(ctx->data_type()).c_str(), "TIME(7)", 7) == 0)
		rewritten_query_fragment.emplace(std::make_pair(ctx->data_type()->start->getStartIndex(), std::make_pair(::getFullText(ctx->data_type()), "TIME")));
	if (pg_strncasecmp(::getFullText(ctx->data_type()).c_str(), "DATETIME2(7)", 12) == 0)
		rewritten_query_fragment.emplace(std::make_pair(ctx->data_type()->start->getStartIndex(), std::make_pair(::getFullText(ctx->data_type()), "DATETIME2")));
	if (pg_strncasecmp(::getFullText(ctx->data_type()).c_str(), "DATETIMEOFFSET(7)", 17) == 0)
		rewritten_query_fragment.emplace(std::make_pair(ctx->data_type()->start->getStartIndex(), std::make_pair(::getFullText(ctx->data_type()), "DATETIMEOFFSET")));
	 
	if (ctx->inline_index())
		post_process_inline_index(ctx->inline_index(), stmt, baseCtx);

	for (auto cctx : ctx->column_constraint())
		post_process_column_constraint(cctx, stmt, baseCtx);

	for (auto sctx : ctx->special_column_option())
		post_process_special_column_option(sctx, stmt, baseCtx);

	if (ctx->for_replication())
		removeCtxStringFromQuery(stmt->sqlstmt, ctx->for_replication(), baseCtx);

	if (ctx->ROWGUIDCOL())
		removeTokenStringFromQuery(stmt->sqlstmt, ctx->ROWGUIDCOL(), baseCtx);
}

static void
post_process_table_constraint(TSqlParser::Table_constraintContext *ctx, PLtsql_stmt_execsql *stmt, TSqlParser::Ddl_statementContext *baseCtx)
{
	if (ctx->UNIQUE())
		rewritten_query_fragment.emplace(std::make_pair(ctx->UNIQUE()->getSymbol()->getStopIndex()+1 , std::make_pair("", " NULLS NOT DISTINCT")));
	if (ctx->clustered() && ctx->clustered()->CLUSTERED())
		removeTokenStringFromQuery(stmt->sqlstmt, ctx->clustered()->CLUSTERED(), baseCtx);
	if (ctx->clustered() && ctx->clustered()->NONCLUSTERED())
		removeTokenStringFromQuery(stmt->sqlstmt, ctx->clustered()->NONCLUSTERED(), baseCtx);
	if (ctx->with_index_options())
		removeCtxStringFromQuery(stmt->sqlstmt, ctx->with_index_options(), baseCtx);

	for (auto frctx : ctx->for_replication())
		removeCtxStringFromQuery(stmt->sqlstmt, frctx, baseCtx);

	if (ctx->ON())
	{
		Assert(ctx->storage_partition_clause());
		removeTokenStringFromQuery(stmt->sqlstmt, ctx->ON(), baseCtx);
		removeCtxStringFromQuery(stmt->sqlstmt, ctx->storage_partition_clause(), baseCtx);
	}
}

static bool
post_process_create_table(TSqlParser::Create_tableContext *ctx, PLtsql_stmt_execsql *stmt, TSqlParser::Ddl_statementContext *baseCtx)
{
	/*
	 * visit subclauses and remove unsupported options by backend (assuming corresponding error is already thrown for bbf unsupported error.
	 * we need to handle following keyword options in CREATE-TABLE
	 *  1. filegroup, partitioning scheme, filestream (ON/TEXTIMAGE_ON/FILESTREAM_ON clause)
	 *  2. CLUSTERED/NONCLUSTERED index
	 */

	if (ctx->column_def_table_constraints())
	{
		for (auto cdtctx : ctx->column_def_table_constraints()->column_def_table_constraint())
		{
			if (cdtctx->column_definition())
				post_process_column_definition(cdtctx->column_definition(), stmt, baseCtx);

			if (cdtctx->table_constraint())
				post_process_table_constraint(cdtctx->table_constraint(), stmt, baseCtx);
		}
	}

	// remove storage_partition from query string
	for (auto cctx : ctx->create_table_options())
	{
		if (cctx->ON())
		{
			Assert(cctx->storage_partition_clause());
			removeTokenStringFromQuery(stmt->sqlstmt, cctx->ON(), baseCtx);
			removeCtxStringFromQuery(stmt->sqlstmt, cctx->storage_partition_clause(), baseCtx);
		}
		else if (cctx->TEXTIMAGE_ON())
		{
			Assert(cctx->storage_partition_clause());
			removeTokenStringFromQuery(stmt->sqlstmt, cctx->TEXTIMAGE_ON(), baseCtx);
			removeCtxStringFromQuery(stmt->sqlstmt, cctx->storage_partition_clause(), baseCtx);
		}
		else if (cctx->FILESTREAM_ON())
		{
			Assert(cctx->storage_partition_clause());
			removeTokenStringFromQuery(stmt->sqlstmt, cctx->FILESTREAM_ON(), baseCtx);
			removeCtxStringFromQuery(stmt->sqlstmt, cctx->storage_partition_clause(), baseCtx);
		}
	}

	// visit options in column definition
	for (auto cdctx : ctx->column_definition())
		post_process_column_definition(cdctx, stmt, baseCtx);

	// viist options in index specification
	for (auto ictx : ctx->inline_index())
	{
		post_process_inline_index(ictx, stmt, baseCtx);
	}

	for (auto ictx : ctx->table_constraint())
	{
		post_process_table_constraint(ictx, stmt, baseCtx);
	}
	return false;
}

static bool
post_process_alter_table(TSqlParser::Alter_tableContext *ctx, PLtsql_stmt_execsql *stmt, TSqlParser::Ddl_statementContext *baseCtx)
{
	if (ctx->column_def_table_constraints())
	{
		for (auto cdtctx : ctx->column_def_table_constraints()->column_def_table_constraint())
		{
			if (cdtctx->column_definition())
				post_process_column_definition(cdtctx->column_definition(), stmt, baseCtx);

			if (cdtctx->table_constraint())
				post_process_table_constraint(cdtctx->table_constraint(), stmt, baseCtx);
		}
	}

	// visit options in column definition
	if (ctx->column_definition())
		post_process_column_definition(ctx->column_definition(), stmt, baseCtx);

	if (ctx->special_column_option())
		post_process_special_column_option(ctx->special_column_option(), stmt, baseCtx);

	if (ctx->FILESTREAM_ON())
	{
		return true; // not an effective stmt. make this stmt NOP
	}

	if (ctx->ADD())
	{
		if (ctx->WITH())
		{
			Assert(ctx->CHECK().size() == 1 || ctx->NOCHECK().size() == 1);
			removeTokenStringFromQuery(stmt->sqlstmt, ctx->WITH(), baseCtx);
			for (auto node : ctx->CHECK())
				removeTokenStringFromQuery(stmt->sqlstmt, node, baseCtx);
			for (auto node : ctx->NOCHECK())
				removeTokenStringFromQuery(stmt->sqlstmt, node, baseCtx);
		}
	}

	if (ctx->CONSTRAINT())
	{
		return true; // not an effective stmt. make this stmt NOP
	}

	return false;
}

std::pair<std::string, std::string> 
getTableNameAndSchemaName(TSqlParser::Table_nameContext* ctx)
{
    std::string table_info = ::getFullText(ctx);
    std::string table_name = "";
    std::string schema_name = "";
    size_t pos = table_info.find(".");
    if (pos != std::string::npos) {
        // Extract the schema name before the "."
        schema_name = table_info.substr(0, pos);
        // Extract the table name after the "."
        table_name = table_info.substr(pos + 1);
    } else {
        // No "." character found, set first to the entire string
        table_name = table_info;
    }
    return std::make_pair(downcase_truncate_identifier(table_name.c_str(), table_name.length(), true),
                           downcase_truncate_identifier(schema_name.c_str(), schema_name.length(), true));
}

PLtsql_stmt *
makeCreateFulltextIndexStmt(TSqlParser::Create_fulltext_indexContext *ctx)
{
	PLtsql_stmt_fulltextindex *stmt = (PLtsql_stmt_fulltextindex *) palloc0(sizeof(PLtsql_stmt_fulltextindex));
	stmt->cmd_type = PLTSQL_STMT_FULLTEXTINDEX;
	stmt->lineno = getLineNo(ctx);
	stmt->is_create = true;

	if (ctx->table_name())
	{ 
		auto table_info = getTableNameAndSchemaName(ctx->table_name());
        stmt->table_name = pstrdup(table_info.first.c_str());
        stmt->schema_name = pstrdup(table_info.second.c_str());
	}
	List *column_name_list = NIL;
    if (ctx->fulltext_index_column().size() > 0)
    {
        for (auto column : ctx->fulltext_index_column())
        {
			if (column->TYPE() && column->COLUMN())
				throw PGErrorWrapperException(ERROR, ERRCODE_FEATURE_NOT_SUPPORTED, "'TYPE COLUMN' option is not currently supported in Babelfish", getLineAndPos(column->TYPE()));
			else if (column->LANGUAGE())
				throw PGErrorWrapperException(ERROR, ERRCODE_FEATURE_NOT_SUPPORTED, "'LANGUAGE' option is not currently supported in Babelfish", getLineAndPos(column->LANGUAGE()));
			else if (column->STATISTICAL_SEMANTICS())
				throw PGErrorWrapperException(ERROR, ERRCODE_FEATURE_NOT_SUPPORTED, "'STATISTICAL_SEMANTICS' option is not currently supported in Babelfish", getLineAndPos(column->STATISTICAL_SEMANTICS()));
			else
			{
				std::string column_name_str = ::getFullText(column->full_column_name());
				char *column_name = pstrdup(downcase_truncate_identifier(column_name_str.c_str(), column_name_str.length(), true));
				column_name_list = lappend(column_name_list, column_name);
			}

        }
		stmt->column_name = column_name_list;
    }
	if (ctx->catalog_filegroup_option())
		throw PGErrorWrapperException(ERROR, ERRCODE_FEATURE_NOT_SUPPORTED, "'CATALOG FILEGROUP OPTION' is not currently supported in Babelfish", getLineAndPos(ctx));
	if (ctx->fulltext_with_option().size() > 0)
		throw PGErrorWrapperException(ERROR, ERRCODE_FEATURE_NOT_SUPPORTED, "'WITH OPTION' is not currently supported in Babelfish", getLineAndPos(ctx));
	if (ctx->id())
	{
		std::string index_name = ::getFullText(ctx->id());
		stmt->index_name = pstrdup(downcase_truncate_identifier(index_name.c_str(), index_name.length(), true));
	}
	attachPLtsql_fragment(ctx, (PLtsql_stmt *) stmt);
    return (PLtsql_stmt *) stmt;
}

PLtsql_stmt *
makeDropFulltextIndexStmt(TSqlParser::Drop_fulltext_indexContext *ctx)
{
	PLtsql_stmt_fulltextindex *stmt = (PLtsql_stmt_fulltextindex *) palloc0(sizeof(PLtsql_stmt_fulltextindex));
	stmt->cmd_type = PLTSQL_STMT_FULLTEXTINDEX;
	stmt->lineno = getLineNo(ctx);
	stmt->is_create = false;
	if (ctx->table_name())
	{
		auto table_info = getTableNameAndSchemaName(ctx->table_name());
        stmt->table_name = pstrdup(table_info.first.c_str());
        stmt->schema_name = pstrdup(table_info.second.c_str());
	}
	attachPLtsql_fragment(ctx, (PLtsql_stmt *) stmt);
	return (PLtsql_stmt *) stmt;
}

static bool
post_process_create_index(TSqlParser::Create_indexContext *ctx, PLtsql_stmt_execsql *stmt, TSqlParser::Ddl_statementContext *baseCtx)
{
	if (ctx->storage_partition_clause())
	{
		removeTokenStringFromQuery(stmt->sqlstmt, ctx->ON().back(), baseCtx); /* remove last ON */
		removeCtxStringFromQuery(stmt->sqlstmt, ctx->storage_partition_clause(), baseCtx);
	}

	if (ctx->clustered() && ctx->clustered()->CLUSTERED())
		removeTokenStringFromQuery(stmt->sqlstmt, ctx->clustered()->CLUSTERED(), baseCtx);
	if (ctx->clustered() && ctx->clustered()->NONCLUSTERED())
		removeTokenStringFromQuery(stmt->sqlstmt, ctx->clustered()->NONCLUSTERED(), baseCtx);
	if (ctx->COLUMNSTORE())
		removeTokenStringFromQuery(stmt->sqlstmt, ctx->COLUMNSTORE(), baseCtx);
	if (ctx->with_index_options() && !ctx->vector_index_method()) /* Vector indexes can have With clause. */
		removeCtxStringFromQuery(stmt->sqlstmt, ctx->with_index_options(), baseCtx);

	return false;
}

static antlr4::tree::TerminalNode *
getCreateDatabaseOptionTobeRemoved(TSqlParser::Create_database_optionContext* o)
{
	// remove token needs to be removed
	if (o->FILESTREAM())
		return o->FILESTREAM();
	if (o->DEFAULT_LANGUAGE())
		return o->DEFAULT_LANGUAGE();
	if (o->DEFAULT_FULLTEXT_LANGUAGE())
		return o->DEFAULT_FULLTEXT_LANGUAGE();
	if (o->DB_CHAINING())
		return o->DB_CHAINING();
	if (o->TRUSTWORTHY())
		return o->TRUSTWORTHY();
	if (o->CATALOG_COLLATION())
		return o->CATALOG_COLLATION();
	if (o->PERSISTENT_LOG_BUFFER())
		return o->PERSISTENT_LOG_BUFFER();
	return nullptr;
}

static bool
post_process_create_database(TSqlParser::Create_databaseContext *ctx, PLtsql_stmt_execsql *stmt, TSqlParser::Ddl_statementContext *baseCtx)
{
	if (ctx->CONTAINMENT())
	{
		removeTokenStringFromQuery(stmt->sqlstmt, ctx->CONTAINMENT(), baseCtx);
		removeTokenStringFromQuery(stmt->sqlstmt, ctx->EQUAL(), baseCtx);
		if (ctx->NONE())
			removeTokenStringFromQuery(stmt->sqlstmt, ctx->NONE(), baseCtx);
		if (ctx->PARTIAL())
			removeTokenStringFromQuery(stmt->sqlstmt, ctx->PARTIAL(), baseCtx);
	}

	size_t num_commas_in_on_clause = ctx->COMMA().size();

	if (ctx->WITH())
	{
		/* COMMA is shared between ON-clause and WITH-clause. calculate the number of COMMA so that it can be removed properly */
		num_commas_in_on_clause -= (ctx->create_database_option().size() - 1);

		auto options = ctx->create_database_option();
		auto commas = ctx->COMMA();
		std::vector<antlr4::tree::TerminalNode *> commas_in_with_clause;
		commas_in_with_clause.insert(commas_in_with_clause.begin(), commas.begin() + num_commas_in_on_clause, commas.end());

		GetTokenFunc<TSqlParser::Create_database_optionContext*> getToken = getCreateDatabaseOptionTobeRemoved;
		bool all_removed = removeTokenFromOptionList(stmt->sqlstmt, options, commas_in_with_clause, ctx, getToken);
		if (all_removed)
			removeTokenStringFromQuery(stmt->sqlstmt, ctx->WITH(), ctx);
	}

	if (!ctx->ON().empty())
	{
		auto specs = ctx->database_file_spec();
		for (auto sctx : specs)
			removeCtxStringFromQuery(stmt->sqlstmt, sctx, ctx);

		for (size_t i=0; i<num_commas_in_on_clause; ++i)
			removeTokenStringFromQuery(stmt->sqlstmt, ctx->COMMA()[i], ctx);

		for (size_t i=0; i<ctx->ON().size(); ++i)
			removeTokenStringFromQuery(stmt->sqlstmt, ctx->ON()[i], ctx);

		if (ctx->PRIMARY())
			removeTokenStringFromQuery(stmt->sqlstmt, ctx->PRIMARY(), ctx);
		if (ctx->LOG())
			removeTokenStringFromQuery(stmt->sqlstmt, ctx->LOG(), ctx);
	}

	return false;
}

static bool
post_process_create_type(TSqlParser::Create_typeContext *ctx, PLtsql_stmt_execsql *stmt, TSqlParser::Ddl_statementContext *baseCtx)
{
	if (ctx->column_def_table_constraints())
	{
		for (auto cdtctx : ctx->column_def_table_constraints()->column_def_table_constraint())
		{
			if (cdtctx->column_definition())
				post_process_column_definition(cdtctx->column_definition(), stmt, baseCtx);

			if (cdtctx->table_constraint())
				post_process_table_constraint(cdtctx->table_constraint(), stmt, baseCtx);
		}
	}

	return false;
}

static void
post_process_declare_table_statement(PLtsql_stmt_decl_table *stmt, TSqlParser::Table_type_definitionContext *ctx)
{
	if (ctx->column_def_table_constraints())
	{
		for (auto cdtctx : ctx->column_def_table_constraints()->column_def_table_constraint())
		{
			/*
			 * T-SQL allows TIMESTAMP datatype without column name in declare table type
			 * statement and internally assumes "timestamp" as column name. So here if
			 * we find TIMESTAMP token then we will prepend "timestamp" as a column name
			 * in the column definition.
			 */
			if (cdtctx->column_definition() && cdtctx->column_definition()->TIMESTAMP())
			{
				auto tctx = cdtctx->column_definition()->TIMESTAMP();
				std::string rewritten_text = "timestamp " + ::getFullText(tctx);
				rewritten_query_fragment.emplace(std::make_pair(tctx->getSymbol()->getStartIndex(), std::make_pair(::getFullText(tctx), rewritten_text)));
			}

			if (cdtctx->table_constraint() && cdtctx->table_constraint()->UNIQUE())
				rewritten_query_fragment.emplace(std::make_pair(cdtctx->table_constraint()->UNIQUE()->getSymbol()->getStopIndex()+1 , std::make_pair("", " NULLS NOT DISTINCT")));

			if (cdtctx->column_definition() && !cdtctx->column_definition()->column_constraint().empty())
			{
				for (auto actx: cdtctx->column_definition()->column_constraint())
				{
					if (actx->UNIQUE())
						rewritten_query_fragment.emplace(std::make_pair(actx->UNIQUE()->getSymbol()->getStopIndex()+1 , std::make_pair("", " NULLS NOT DISTINCT")));
				}
			}

		}

		/*
		 * Need to run the mutator to perform rewriting not only when items were added above,
		 * but also if rewrite items were added earlier - for example, in exitColumn_def_table_constraints()
		 * in case a table constraint was specified without a separator comma.
		 */
		if (rewritten_query_fragment.size() > 0)
		{
			PLtsql_expr *expr = makeTsqlExpr(ctx, false);
			PLtsql_expr_query_mutator mutator(expr, ctx);
			add_rewritten_query_fragment_to_mutator(&mutator);
			mutator.run();
			char *rewritten_query = expr->query;
			
			// Save the rewritten column definition list
			stmt->coldef = pstrdup(&rewritten_query[5]);
		}
	}
}

static void
post_process_declare_cursor_statement(PLtsql_stmt_decl_cursor *stmt, TSqlParser::Declare_cursorContext *ctx, tsqlBuilder &builder)
{
	if (stmt->cursor_explicit_expr)
	{
		PLtsql_expr *expr = stmt->cursor_explicit_expr;

		auto sctx = ctx->select_statement_standalone();
		Assert(sctx);

		PLtsql_expr_query_mutator mutator(expr, sctx);
		process_select_statement_standalone(sctx, &mutator, builder);
		add_rewritten_query_fragment_to_mutator(&mutator);
		mutator.run();
	}
}

static PLtsql_var *
lookup_cursor_variable(const char *varname)
{
	PLtsql_nsitem *nse = pltsql_ns_lookup(pltsql_ns_top(), false, varname, nullptr, nullptr, nullptr);
	if (!nse)
		throw PGErrorWrapperException(ERROR, ERRCODE_SYNTAX_ERROR, format_errmsg("\"%s\" is not a known variable", varname), 0, 0);

	PLtsql_datum* datum = pltsql_Datums[nse->itemno];
	if (datum->dtype != PLTSQL_DTYPE_VAR)
		throw PGErrorWrapperException(ERROR, ERRCODE_DATATYPE_MISMATCH, "cursor variable must be a simple variable", 0, 0);

	PLtsql_var *var = (PLtsql_var *) datum;
	if (!is_cursor_datatype(var->datatype->typoid))
		throw PGErrorWrapperException(ERROR, ERRCODE_DATATYPE_MISMATCH, format_errmsg("variable \"%s\" must be of type cursor or refcursor", var->refname), 0, 0);

	return var;
}

static PLtsql_var *
build_cursor_variable(const char *curname, int lineno)
{
	PLtsql_var *curvar = (PLtsql_var *) pltsql_build_variable(pstrdup(curname), lineno,
		pltsql_build_datatype(REFCURSOROID, -1, InvalidOid, NULL), true);

	StringInfoData ds;
	initStringInfo(&ds);
	char		*cp1;
	PLtsql_expr *curname_def = (PLtsql_expr *) palloc0(sizeof(PLtsql_expr));
	appendStringInfo(&ds, "SELECT ");
	cp1 = curvar->refname;
	/*
	 * Don't trust standard_conforming_strings here;
	 * it might change before we use the string.
	 */
	if (strchr(cp1, '\\') != NULL)
		appendStringInfo(&ds, "%c", ESCAPE_STRING_SYNTAX);
	appendStringInfo(&ds, "%c", '\'');
	while (*cp1)
	{
		if (SQL_STR_DOUBLE(*cp1, true))
			appendStringInfo(&ds, "%c", *cp1);
		appendStringInfo(&ds, "%c", *cp1++);
	}
	appendStringInfo(&ds, "'::pg_catalog.refcursor");
	curname_def->query = pstrdup(ds.data);

	curvar->default_val = curname_def;

	return curvar;
}

static int
read_extended_cursor_option(TSqlParser::Declare_cursor_optionsContext *ctx, int option)
{
	if (ctx->GLOBAL())
		throw PGErrorWrapperException(ERROR, ERRCODE_FEATURE_NOT_SUPPORTED, "GLOBAL CURSOR is not supported yet", getLineAndPos(ctx->GLOBAL()));
	if (ctx->LOCAL())
		option |= TSQL_CURSOR_OPT_LOCAL;

	if (ctx->FORWARD_ONLY())
	{
		if ((option & TSQL_CURSOR_OPT_SCROLL) != 0)
			throw PGErrorWrapperException(ERROR, ERRCODE_SYNTAX_ERROR, "cannot specify both FORWARD_ONLY and SCROLL", getLineAndPos(ctx->FORWARD_ONLY()));
		option |= (CURSOR_OPT_NO_SCROLL | TSQL_CURSOR_OPT_FORWARD_ONLY);
	}
	if (ctx->SCROLL())
	{
		if ((option & TSQL_CURSOR_OPT_FORWARD_ONLY) != 0)
			throw PGErrorWrapperException(ERROR, ERRCODE_SYNTAX_ERROR, "cannot specify both FORWARD_ONLY and SCROLL", getLineAndPos(ctx->SCROLL()));
		option |= (CURSOR_OPT_SCROLL | TSQL_CURSOR_OPT_SCROLL);
	}

	if (ctx->STATIC())
		option |= TSQL_CURSOR_OPT_STATIC;
	if (ctx->KEYSET())
		throw PGErrorWrapperException(ERROR, ERRCODE_FEATURE_NOT_SUPPORTED, "KEYSET CURSOR is not supported", getLineAndPos(ctx->KEYSET()));
	if (ctx->DYNAMIC())
		throw PGErrorWrapperException(ERROR, ERRCODE_FEATURE_NOT_SUPPORTED, "DYNAMIC CURSOR is not supported", getLineAndPos(ctx->DYNAMIC()));
	if (ctx->FAST_FORWARD())
	{
		if ((option & TSQL_CURSOR_OPT_SCROLL) != 0)
			throw PGErrorWrapperException(ERROR, ERRCODE_SYNTAX_ERROR, "cannot specify both FAST_FORWARD and SCROLL", getLineAndPos(ctx->FAST_FORWARD()));

		/* FAST_FORWARD specifies FORWARD_ONLY and READ_ONLY) */
		option |= (CURSOR_OPT_NO_SCROLL | TSQL_CURSOR_OPT_FORWARD_ONLY | TSQL_CURSOR_OPT_READ_ONLY);
	}

	if (ctx->READ_ONLY())
	{
		/*
		 * TODO:
		 * All the PG cursor is updatable. As READ_ONLY is one of commonly used options,
		 * let babelfish allow and ignore it. We may need to throw an error if the update/delete
		 * statement is running with 'where current of' clause.
		 */
		option |= TSQL_CURSOR_OPT_READ_ONLY;
	}
	if (ctx->SCROLL_LOCKS())
		throw PGErrorWrapperException(ERROR, ERRCODE_FEATURE_NOT_SUPPORTED, "SCROLL LOCKS is not supported", getLineAndPos(ctx->SCROLL_LOCKS()));
	if (ctx->OPTIMISTIC())
		throw PGErrorWrapperException(ERROR, ERRCODE_FEATURE_NOT_SUPPORTED, "OPTIMISTIC is not supported", getLineAndPos(ctx->OPTIMISTIC()));

	return option;
}

static PLtsql_stmt *
makeSpStatement(const std::string& name_str, TSqlParser::Execute_statement_argContext *sp_args, int lineno, int return_code_dno)
{
	Assert(!name_str.empty());

	if (!sp_args)
		throw PGErrorWrapperException(ERROR, ERRCODE_INVALID_PARAMETER_VALUE, format_errmsg("%s procedure was called with an incorrect number of parameters", name_str.c_str()), getLineAndPos(sp_args));

	std::vector<tsql_exec_param *> params;

	PLtsql_stmt_exec_sp *result = (PLtsql_stmt_exec_sp *) palloc0(sizeof(*result));
	result->cmd_type = PLTSQL_STMT_EXEC_SP;
	result->lineno = lineno;
	result->return_code_dno = return_code_dno;
	result->paramno = 0;
	result->params = NIL;

	makeSpParams(sp_args, params);
	size_t paramno = params.size();

	if (string_matches(name_str.c_str(), "sp_cursor"))
	{
		result->sp_type_code = PLTSQL_EXEC_SP_CURSOR;
		if (paramno < 4)
			throw PGErrorWrapperException(ERROR, ERRCODE_INVALID_PARAMETER_VALUE, format_errmsg("%s procedure was called with an incorrect number of parameters", name_str.c_str()), getLineAndPos(sp_args));

		result->handle = getNthParamExpr(params, 1);
		result->opt1 = getNthParamExpr(params, 2);
		result->opt2 = getNthParamExpr(params, 3);
		result->opt3 = getNthParamExpr(params, 4);

		for (size_t i = 4; i < paramno; i++)
		{
			result->params = lappend(result->params, params[i]);
			result->paramno++;
		}
	}
	else if (string_matches(name_str.c_str(), "sp_cursorclose"))
	{
		result->sp_type_code = PLTSQL_EXEC_SP_CURSORCLOSE;
		if (paramno != 1)
			throw PGErrorWrapperException(ERROR, ERRCODE_INVALID_PARAMETER_VALUE, format_errmsg("%s procedure was called with an incorrect number of parameters", name_str.c_str()), getLineAndPos(sp_args));

		result->handle = getNthParamExpr(params, 1);
	}
	else if (string_matches(name_str.c_str(), "sp_cursorexecute"))
	{
		result->sp_type_code = PLTSQL_EXEC_SP_CURSOREXECUTE;
		if (paramno < 2)
			throw PGErrorWrapperException(ERROR, ERRCODE_INVALID_PARAMETER_VALUE, format_errmsg("%s procedure was called with an incorrect number of parameters", name_str.c_str()), getLineAndPos(sp_args));

		result->handle = getNthParamExpr(params, 1);
		check_param_type(params[1], true, INT4OID, "cursor");
		result->cursor_handleno = params[1]->varno;
		result->opt1 = getNthParamExpr(params, 3);
		result->opt2 = getNthParamExpr(params, 4);
		result->opt3 = getNthParamExpr(params, 5);
		for (size_t i = 5; i < paramno; i++)
		{
			result->params = lappend(result->params, params[i]);
			result->paramno++;
		}
	}
	else if (string_matches(name_str.c_str(), "sp_cursorfetch"))
	{
		result->sp_type_code = PLTSQL_EXEC_SP_CURSORFETCH;
		if (paramno < 1 || paramno > 4)
			throw PGErrorWrapperException(ERROR, ERRCODE_INVALID_PARAMETER_VALUE, format_errmsg("%s procedure was called with an incorrect number of parameters", name_str.c_str()), getLineAndPos(sp_args));

		result->handle = getNthParamExpr(params, 1);
		result->opt1 = getNthParamExpr(params, 2);
		result->opt2 = getNthParamExpr(params, 3);
		result->opt3 = getNthParamExpr(params, 4);
	}
	else if (string_matches(name_str.c_str(), "sp_cursoropen"))
	{
		result->sp_type_code = PLTSQL_EXEC_SP_CURSOROPEN;
		if (paramno < 2)
			throw PGErrorWrapperException(ERROR, ERRCODE_INVALID_PARAMETER_VALUE, format_errmsg("%s procedure was called with an incorrect number of parameters", name_str.c_str()), getLineAndPos(sp_args));

		check_param_type(params[0], true, INT4OID, "cursor");
		result->cursor_handleno = params[0]->varno;
		result->query = getNthParamExpr(params, 2);
		result->opt1 = getNthParamExpr(params, 3);
		result->opt2 = getNthParamExpr(params, 4);
		result->opt3 = getNthParamExpr(params, 5);
		result->param_def = getNthParamExpr(params, 6);
		for (size_t i = 6; i < paramno; i++)
		{
			result->params = lappend(result->params, params[i]);
			result->paramno++;
		}
	}
	else if (string_matches(name_str.c_str(), "sp_cursoroption"))
	{
		result->sp_type_code = PLTSQL_EXEC_SP_CURSOROPTION;
		if (paramno != 3)
			throw PGErrorWrapperException(ERROR, ERRCODE_INVALID_PARAMETER_VALUE, format_errmsg("%s procedure was called with an incorrect number of parameters", name_str.c_str()), getLineAndPos(sp_args));

		result->handle = getNthParamExpr(params, 1);
		result->opt1 = getNthParamExpr(params, 2);
		result->opt2 = getNthParamExpr(params, 3);
	}
	else if (string_matches(name_str.c_str(), "sp_cursorprepare"))
	{
		result->sp_type_code = PLTSQL_EXEC_SP_CURSORPREPARE;
		if (paramno < 4 || paramno > 6)
			throw PGErrorWrapperException(ERROR, ERRCODE_INVALID_PARAMETER_VALUE, format_errmsg("%s procedure was called with an incorrect number of parameters", name_str.c_str()), getLineAndPos(sp_args));

		check_param_type(params[0], true, INT4OID, "prepared_handle");
		result->prepared_handleno = params[0]->varno;
		result->param_def = getNthParamExpr(params, 2);
		result->query = getNthParamExpr(params, 3);
		result->opt3 = getNthParamExpr(params, 4);
		result->opt1 = getNthParamExpr(params, 5);
		result->opt2 = getNthParamExpr(params, 6);
	}
	else if (string_matches(name_str.c_str(), "sp_cursorprepexec"))
	{
		result->sp_type_code = PLTSQL_EXEC_SP_CURSORPREPEXEC;
		if (paramno < 5)
			throw PGErrorWrapperException(ERROR, ERRCODE_INVALID_PARAMETER_VALUE, format_errmsg("%s procedure was called with an incorrect number of parameters", name_str.c_str()), getLineAndPos(sp_args));

		check_param_type(params[0], true, INT4OID, "prepared_handle");
		result->prepared_handleno = params[0]->varno;
		check_param_type(params[1], true, INT4OID, "cursor");
		result->cursor_handleno = params[1]->varno;
		result->param_def = getNthParamExpr(params, 3);
		result->query = getNthParamExpr(params, 4);
		result->opt1 = getNthParamExpr(params, 5);
		result->opt2 = getNthParamExpr(params, 6);
		result->opt3 = getNthParamExpr(params, 7);
		for (size_t i = 7; i < paramno; i++)
		{
			result->params = lappend(result->params, params[i]);
			result->paramno++;
		}
	}
	else if (string_matches(name_str.c_str(), "sp_cursorunprepare"))
	{
		result->sp_type_code = PLTSQL_EXEC_SP_CURSORUNPREPARE;
		if (paramno != 1)
			throw PGErrorWrapperException(ERROR, ERRCODE_INVALID_PARAMETER_VALUE, format_errmsg("%s procedure was called with an incorrect number of parameters", name_str.c_str()), getLineAndPos(sp_args));

		result->handle = getNthParamExpr(params, 1);
	}
	else if (string_matches(name_str.c_str(), "sp_execute"))
	{
		result->sp_type_code = PLTSQL_EXEC_SP_EXECUTE;
		if (paramno < 1)
			throw PGErrorWrapperException(ERROR, ERRCODE_INVALID_PARAMETER_VALUE, format_errmsg("%s procedure was called with an incorrect number of parameters", name_str.c_str()), getLineAndPos(sp_args));

		result->handle = getNthParamExpr(params, 1);

		for (size_t i = 1; i < paramno; i++)
		{
			result->params = lappend(result->params, params[i]);
			result->paramno++;
		}
	}
	else if (string_matches(name_str.c_str(), "sp_executesql"))
	{
		result->sp_type_code = PLTSQL_EXEC_SP_EXECUTESQL;
		if (paramno < 1)
			throw PGErrorWrapperException(ERROR, ERRCODE_INVALID_PARAMETER_VALUE, format_errmsg("%s procedure was called with an incorrect number of parameters", name_str.c_str()), getLineAndPos(sp_args));

		result->query = getNthParamExpr(params, 1);
		result->param_def = getNthParamExpr(params, 2);

		for (size_t i = 2; i < paramno; i++)
		{
			result->params = lappend(result->params, params[i]);
			result->paramno++;
		}
	}
	else if (string_matches(name_str.c_str(), "sp_prepexec"))
	{
		result->sp_type_code = PLTSQL_EXEC_SP_PREPEXEC;
		if (paramno < 3)
			throw PGErrorWrapperException(ERROR, ERRCODE_INVALID_PARAMETER_VALUE, format_errmsg("%s procedure was called with an incorrect number of parameters", name_str.c_str()), getLineAndPos(sp_args));

		check_param_type(params[0], true, INT4OID, "prepared_handle");
		result->prepared_handleno = params[0]->varno;
		result->param_def = getNthParamExpr(params, 2);
		result->query = getNthParamExpr(params, 3);

		for (size_t i = 3; i < paramno; i++)
		{
			result->params = lappend(result->params, params[i]);
			result->paramno++;
		}
	}
	else
		Assert(0);

	return (PLtsql_stmt *) result;
}

static void
makeSpParams(TSqlParser::Execute_statement_argContext *ctx, std::vector<tsql_exec_param *> &params)
{
	tsql_exec_param *p;
	if (ctx->execute_statement_arg_unnamed())
	{
		p = makeSpParam(ctx->execute_statement_arg_unnamed());
		params.push_back(p);
		if (ctx->execute_statement_arg())
			makeSpParams(ctx->execute_statement_arg(), params);
	}
	else
	{
		for (auto arg : ctx->execute_statement_arg_named())
		{
			p = makeSpParam(arg);
			params.push_back(p);
		}
	}
}

static tsql_exec_param *
makeSpParam(TSqlParser::Execute_statement_arg_namedContext *ctx)
{
	TSqlParser::Execute_parameterContext *exec_param = ctx->execute_parameter();
	Assert(exec_param && ctx->LOCAL_ID());

	tsql_exec_param *p = (tsql_exec_param *) palloc0(sizeof(*p));
	auto targetText = ::getFullText(ctx->LOCAL_ID());
	p->name = pstrdup(targetText.c_str());
	p->varno = -1;
	p->mode = FUNC_PARAM_IN;

	if (exec_param->LOCAL_ID() && (exec_param->OUTPUT() || exec_param->OUT()))
	{
		auto *localID = exec_param->LOCAL_ID();
		p->varno = getVarno(localID);
		p->expr = makeTsqlExpr(::getFullText(localID), true);
		p->mode = FUNC_PARAM_INOUT;
	}
	else
		p->expr = makeTsqlExpr(exec_param, true);

	return p;
}

static tsql_exec_param *
makeSpParam(TSqlParser::Execute_statement_arg_unnamedContext *ctx)
{
	TSqlParser::Execute_parameterContext *exec_param = ctx->execute_parameter();
	Assert(exec_param);

	tsql_exec_param *p = (tsql_exec_param *) palloc0(sizeof(*p));
	p->name = NULL;
	p->varno = -1;
	p->mode = FUNC_PARAM_IN;

	if (exec_param->LOCAL_ID() && (exec_param->OUTPUT() || exec_param->OUT()))
	{
		auto *localID = exec_param->LOCAL_ID();
		p->varno = getVarno(localID);
		p->expr = makeTsqlExpr(::getFullText(localID), true);
		p->mode = FUNC_PARAM_INOUT;
	}
	else
		p->expr = makeTsqlExpr(exec_param, true);

	return p;
}

static int
getVarno(tree::TerminalNode *localID)
{
	int dno = -1;
	auto targetText = ::getFullText(localID);

	PLtsql_nsitem *nse = pltsql_ns_lookup(pltsql_ns_top(), false, targetText.c_str(), nullptr, nullptr, nullptr);

	if (nse)
		dno = nse->itemno;
	else
		throw PGErrorWrapperException(ERROR, ERRCODE_SYNTAX_ERROR, format_errmsg("\"%s\" is not a known variable", targetText.c_str()), getLineAndPos(localID));

	return dno;
}

static int
check_assignable(tree::TerminalNode *localID)
{
	int dno = getVarno(localID);

	PLtsql_datum *datum = pltsql_Datums[dno];
	// FIXME: may need to check other datum types
	if (datum->dtype == PLTSQL_DTYPE_TBL)
		throw PGErrorWrapperException(ERROR, ERRCODE_SYNTAX_ERROR, format_errmsg("unrecognized dtype: %d", datum->dtype), getLineAndPos(localID));
	return dno;
}

static void
check_dup_declare(const char *name)
{
	if (pltsql_ns_lookup(pltsql_ns_top(), true, name, NULL, NULL, NULL) != NULL) 
		throw PGErrorWrapperException(ERROR, ERRCODE_SYNTAX_ERROR, "duplicate declaration", 0, 0);
}

static bool
is_sp_proc(const std::string& func_proc_name)
{
	const char *name_str = func_proc_name.c_str();
	return string_matches(name_str, "sp_cursor") ||
		string_matches(name_str, "sp_cursoropen") ||
		string_matches(name_str, "sp_cursorprepare") ||
		string_matches(name_str, "sp_cursorexecute") ||
		string_matches(name_str, "sp_cursorprepexec") ||
		string_matches(name_str, "sp_cursorunprepare") ||
		string_matches(name_str, "sp_cursorfetch") ||
		string_matches(name_str, "sp_cursoroption") ||
		string_matches(name_str, "sp_cursorclose") ||
		string_matches(name_str, "sp_executesql") ||
		string_matches(name_str, "sp_execute") ||
		string_matches(name_str, "sp_prepexec");
}

static bool
string_matches(const char *str, const char *pattern)
{
	if (pg_strcasecmp(str, pattern) == 0)
		return true;
	else
		return false;
}

static void
check_param_type(tsql_exec_param *param, bool is_output, Oid typoid, const char *param_str)
{
	if (is_output && param->mode != FUNC_PARAM_INOUT)
		throw PGErrorWrapperException(ERROR, ERRCODE_SYNTAX_ERROR, format_errmsg("%s param is not specified as OUTPUT", param_str), 0, 0);
	PLtsql_datum *datum = pltsql_Datums[param->varno];
	if (typoid != InvalidOid && datum->dtype != PLTSQL_DTYPE_VAR)
		throw PGErrorWrapperException(ERROR, ERRCODE_SYNTAX_ERROR, format_errmsg("invalid %s param", param_str), 0, 0);
	PLtsql_var *var = (PLtsql_var *) datum;
	if (typoid != InvalidOid && var->datatype->typoid != typoid)
		throw PGErrorWrapperException(ERROR, ERRCODE_SYNTAX_ERROR, format_errmsg("invalid %s param datatype", param_str), 0, 0);
}

static PLtsql_expr*
getNthParamExpr(std::vector<tsql_exec_param *> &params, size_t n)
{
	if (n <= params.size())
		return params[n - 1]->expr;
	else
		return NULL;
}

static const char*
rewrite_assign_operator(tree::TerminalNode *aop)
{
	/* rewrite assign-operator to normal operator. simply remove '='. */
	std::string aop_str = ::getFullText(aop);
	Assert(aop_str.length() == 2);
	Assert(aop_str[1] == '=');

	switch (aop_str[0])
	{
		case '+': return "+";   /* addition */
		case '-': return "-";   /* subtraction */
		case '/': return "/";   /* division */
		case '*': return "*";   /* multiplication */
		case '%': return "%";   /* modulus */
		case '|': return "|";   /* bitwise OR */
		case '&': return "&";   /* bitwise AND */
		case '^': return "^";   /* bitwise XOR - we don't need to replace with PG '#' since we override it to XOR in tsql-dialect is ON */
		default: Assert(0);
	}
	return NULL; /* to avoid compiler warning */
}

TSqlParser::Query_specificationContext *
get_query_specification(TSqlParser::Select_statementContext* sctx)
{
	Assert(sctx);
	Assert(sctx->query_expression());
	TSqlParser::Query_expressionContext *qectx = sctx->query_expression();
	TSqlParser::Query_specificationContext *qctx = qectx->query_specification();
	while (!qctx)
	{
		/* query expression should be surrounded by bracket */
		Assert(qectx->LR_BRACKET());
		qectx = qectx->query_expression();
		Assert(qectx);

		if (qectx->query_specification())
			qctx = qectx->query_specification();
	}
	return qctx;
}

bool
is_top_level_query_specification(TSqlParser::Query_specificationContext *ctx)
{
	/*
	 * In ANTLR T-SQL grammar, top-level SELECT statement is represented as select_statement_standalone.
	 * subquery, derived table, CTE can contain query specification via SELECT statement but it is just a select_statement not via select_statement_standalone.
	 * To figure out the query-specification is corresponding to top-level SELECT statement,
	 * iterate its ancestors and check if encountering subquery, derived_table or common_table_expression.
	 * if it is query specification in top-level statement, it will never meet those grammar element.
	 */
	Assert(ctx);

	auto pctx = ctx->parent;
	while (pctx)
	{
		if (dynamic_cast<TSqlParser::Derived_tableContext *>(pctx) ||
		    dynamic_cast<TSqlParser::SubqueryContext *>(pctx) ||
		    dynamic_cast<TSqlParser::Common_table_expressionContext *>(pctx) ||
		    dynamic_cast<TSqlParser::Declare_xmlnamespaces_statementContext *>(pctx)) // not supported in BBF. excluding it from top-level select statement just in case.
			return false;

		pctx = pctx->parent;
	}
	return true;
}

static bool
is_quotation_needed_for_column_alias(TSqlParser::Column_aliasContext *ctx)
{
	if (ctx->id())
	{
		if (ctx->id()->DOUBLE_QUOTE_ID())
			return false;
		else if (ctx->id()->SQUARE_BRACKET_ID())
			return false;
		return true;
	}
	else // string literal
		return false;
}

static bool
is_compiling_create_function()
{
	if (!pltsql_curr_compile)
		return false;
	if (pltsql_curr_compile->fn_oid == InvalidOid)
		return false;
	if (pltsql_curr_compile->fn_prokind != PROKIND_FUNCTION)
		return false;
	if (pltsql_curr_compile->fn_is_trigger != PLTSQL_NOT_TRIGGER) /* except trigger */
		return false;
	return true;
}

/* if no rewriting necessary, return empty string */
template<class T>
std::string
rewrite_information_schema_to_information_schema_tsql(T ctx, GetCtxFunc<T> getSchema)
{
	auto schema = getSchema(ctx);
	if (!schema)
		return "";
	else if (string_matches(stripQuoteFromId(ctx->schema).c_str(), "information_schema"))
		return "information_schema_tsql";
	else
		return "";
}

/* if no rewriting necessary, return empty string */
template<class T>
std::string
rewrite_object_name_with_omitted_db_and_schema_name(T ctx, GetCtxFunc<T> getDatabase, GetCtxFunc<T> getSchema)
{
	if (ctx->DOT().size() == 1)
	{
		auto schema = getSchema(ctx);

		// .object -> dbo.object
		if (!schema)
			return "dbo" + ::getFullText(ctx);
		else
			return "";
	}
	if (ctx->DOT().size() >= 2)
	{
		std::string name = ::getFullText(ctx);
		if (ctx->DOT().size() == 3)
		{
			// we can assume servername is null because unsupported-feature error should be thrown
			// so we can remove the first leading dot. the remaining name should be handled with the same with two dots case
			name = name.substr(1);
		}

		auto database = getDatabase(ctx);
		auto schema = getSchema(ctx);

		// ..object -> object
		if (!database && !schema)
			return name.substr(2);
		// db..object -> db.dbo.object
		else if (database && !schema)
		{
			size_t first_dot_index = name.find('.');
			Assert(first_dot_index != std::string::npos);
			Assert(name[first_dot_index+1] == '.'); /* next character should be also '.' */
			return name.substr(0,first_dot_index + 1) + "dbo" + name.substr(first_dot_index + 1);
		}
		// .schema.object -> schema.object
		else if (!database && schema)
			return name.substr(1);
		else
			return "";
	}
	return "";
}

/* if no rewriting necessary, return empty string */
template<class T>
std::string
rewrite_column_name_with_omitted_schema_name(T ctx, GetCtxFunc<T> getSchema, GetCtxFunc<T> getTableName)
{
	// Other than object name, the following cases are not valid.
	// 1) .column
	// 1) ..column
	// 2) schema..column
	// Let them as it is so that backend parser will throw a syntax error

	if (ctx->DOT().size() >= 2)
	{
		std::string name = ::getFullText(ctx);
		if (ctx->DOT().size() == 3)
		{
			// we can assume servername is null because unsupported-feature error should be thrown
			// so we can remove the first leading dot. the remaining name should be handled with the same with two dots case
			name = name.substr(1);
		}

		auto schema = getSchema(ctx);
		auto tablename = getTableName(ctx);

		if (!schema && tablename)
			return name.substr(1);
	}
	return "";
}

/*
 * In this function we Rewrite the Query for Trim function as follows
 * TRIM '(' expression from expression ')' -> sys.TRIM '(' expression , expression ')'
 */
static void
rewrite_function_trim_to_sys_trim(TSqlParser::TRIMContext *ctx)
{
	if (ctx->trim_from())
	{	
		rewritten_query_fragment.emplace(std::make_pair(ctx->trim_from()->start->getStartIndex(), std::make_pair(::getFullText(ctx->trim_from()), " , ")));
	}
	rewritten_query_fragment.emplace(std::make_pair(ctx->TRIM()->getSymbol()->getStartIndex(), std::make_pair(::getFullText(ctx->TRIM()), "sys.trim")));
}

///////////////////////////////////////////////////////////////////////////////
// Spatial Query Helper
////////////////////////////////////////////////////////////////////////////////

/*
 * In this helper function we Rewrite the Query for Geospatial Handling
 * For Col_Ref Functions (such as STX, STY, Lat, Long) : ColRef.Func_name  ->  (ColRef).Func_name
 */
template<class T>
void
rewrite_geospatial_col_ref_query_helper(T ctx, TSqlParser::Method_callContext *method, size_t geospatial_start_index)
{
	std::vector<size_t> keysToRemove;
	std::string ctx_str = ::getFullText(ctx);
	ctx_str = ctx_str.substr(0, method->stop->getStopIndex() - ctx->start->getStartIndex() + 1);
	int func_call_len = (int)geospatial_start_index - ctx->start->getStartIndex();
	int method_len = (int)method->stop->getStopIndex() - method->start->getStartIndex();
	std::string expr = "";
	int index = 0;
	int offset1 = 0;
	
	/* writting the previously rewritten Geospatial context */
	for (auto &entry : rewritten_query_fragment)
	{
		if(entry.first >= ctx->start->getStartIndex() && entry.first <= method->stop->getStopIndex())
		{
			expr += ctx_str.substr(index, (int)entry.first - ctx->start->getStartIndex() - index) + entry.second.second;
			index = (int)entry.first - ctx->start->getStartIndex() + entry.second.first.size();
			keysToRemove.push_back(entry.first);
			if(entry.first <= geospatial_start_index) offset1 += (int)entry.second.second.size() - entry.second.first.size();
		}
	}
	for (const auto &key : keysToRemove) rewritten_query_fragment.erase(key);
	keysToRemove.clear();
	expr += ctx_str.substr(index);
	
	handleLocalIdQuotingFuncRefNoArg(ctx, geospatial_start_index, offset1, expr, keysToRemove);

	std::string rewritten_exp = "(" + expr.substr(0, func_call_len + offset1 + 1) + ")." + expr.substr((int)method->start->getStartIndex() - ctx->start->getStartIndex() + offset1, method_len + 1);
	rewritten_query_fragment.emplace(std::make_pair(ctx->start->getStartIndex(), std::make_pair(ctx_str.c_str(), rewritten_exp.c_str())));
}

/*
 * In this helper function we Rewrite the Query for Geospatial Handling
 * For Func_Ref Functions with no args (such as STAsText(), STAsBinary()) : ColRef.Func_name()  ->  Func_name(ColRef)
 */
template<class T>
void
rewrite_geospatial_func_ref_no_arg_query_helper(T ctx, TSqlParser::Method_callContext *method, size_t geospatial_start_index)
{
	std::vector<size_t> keysToRemove;
	std::string ctx_str = ::getFullText(ctx);
	ctx_str = ctx_str.substr(0, method->stop->getStopIndex() - ctx->start->getStartIndex() + 1);
	int func_call_len = (int)geospatial_start_index - ctx->start->getStartIndex();
	int method_len = (int)method->stop->getStopIndex() - method->start->getStartIndex();
	std::string expr = "";
	int index = 0;
	int offset1 = 0;
	
	/* writting the previously rewritten Geospatial context */
	for (auto &entry : rewritten_query_fragment)
	{
		if(entry.first >= ctx->start->getStartIndex() && entry.first <= method->stop->getStopIndex())
		{
			expr += ctx_str.substr(index, (int)entry.first - ctx->start->getStartIndex() - index) + entry.second.second;
			index = (int)entry.first - ctx->start->getStartIndex() + entry.second.first.size();
			keysToRemove.push_back(entry.first);
			if(entry.first <= geospatial_start_index) offset1 += (int)entry.second.second.size() - entry.second.first.size();
		}
	}
	for (const auto &key : keysToRemove) rewritten_query_fragment.erase(key);
	keysToRemove.clear();
	expr += ctx_str.substr(index);
	
	handleLocalIdQuotingFuncRefNoArg(ctx, geospatial_start_index, offset1, expr, keysToRemove);
	
	std::string rewritten_exp = expr.substr((int)method->start->getStartIndex() - ctx->start->getStartIndex() + offset1, method_len) + expr.substr(0, func_call_len + offset1 + 1) + ")";
	rewritten_query_fragment.emplace(std::make_pair(ctx->start->getStartIndex(), std::make_pair(ctx_str.c_str(), rewritten_exp.c_str())));
}

/*
 * In this helper function we Rewrite the Query for Geospatial Handling
 * For Func_Ref Functions with args (such as STDistance(arg)) : ColRef.Func_name(arg_list)  ->  Func_name(arg_list, ColRef)
 */
template<class T>
void
rewrite_geospatial_func_ref_args_query_helper(T ctx, TSqlParser::Method_callContext *method, size_t geospatial_start_index)
{
	std::vector<size_t> keysToRemove;
	std::string ctx_str = ::getFullText(ctx);
	ctx_str = ctx_str.substr(0, method->stop->getStopIndex() - ctx->start->getStartIndex() + 1);
	int func_call_len = (int)geospatial_start_index - ctx->start->getStartIndex();
	int method_len = (int)method->stop->getStopIndex() - method->start->getStartIndex();
	std::string expr = "";
	int index = 0;
	int offset1 = 0;
	int offset2 = 0;
	std::vector<std::pair<int, int>> arg_offset_list;
	int local_id_end_offset = 0;
	
	/* writting the previously rewritten Geospatial context */
	for (auto &entry : rewritten_query_fragment)
	{
		if(entry.first >= ctx->start->getStartIndex() && entry.first <= method->stop->getStopIndex())
		{
			expr += ctx_str.substr(index, (int)entry.first - ctx->start->getStartIndex() - index) + entry.second.second;
			index = (int)entry.first - ctx->start->getStartIndex() + entry.second.first.size();
			keysToRemove.push_back(entry.first);
			if(entry.first <= geospatial_start_index) offset1 += (int)entry.second.second.size() - entry.second.first.size();
			else if(entry.first > geospatial_start_index && entry.first <= method->stop->getStopIndex())
			{
				offset2 += (int)entry.second.second.size() - entry.second.first.size();
				/* storing these values in a list so that we could correctly calculate the offset for local_id argument rewrites */
				arg_offset_list.push_back(std::make_pair((int)entry.first, (int)entry.second.second.size() - entry.second.first.size()));
			}
		}
	}
	for (const auto &key : keysToRemove) rewritten_query_fragment.erase(key);
	keysToRemove.clear();
	expr += ctx_str.substr(index);
	
	/* quoting local_id here so as to remove possibility of multiple rewrites in a single context */
	for (auto &entry : local_id_positions)
	{
		if(entry.first >= ctx->start->getStartIndex() && entry.first <= geospatial_start_index)
		{
			/* Here we are quoting local_id which are before the function name */
			int local_index = (int)entry.first - ctx->start->getStartIndex() + offset1;
			if(expr.substr(local_index, entry.second.size()) ==  entry.second)
			{
				keysToRemove.push_back(entry.first);
				expr = expr.substr(0, local_index) + "\"" + entry.second + "\"" + expr.substr(local_index + entry.second.size());
				offset1 += 2;
			}
		}
		else if(entry.first >= method->spatial_methods()->expression_list()->start->getStartIndex() && entry.first <= method->spatial_methods()->expression_list()->stop->getStopIndex())
		{
			/* Here we are quoting local_id which are within the argument list of the function */
			int local_index = (int)entry.first - ctx->start->getStartIndex() + offset1 + local_id_end_offset;
			for (size_t i = 0; i < arg_offset_list.size(); i++)
			{
				if((size_t)arg_offset_list[i].first < entry.first) local_index += arg_offset_list[i].second;
			}
			if(expr.substr(local_index, entry.second.size()) ==  entry.second)
			{
				keysToRemove.push_back(entry.first);
				expr = expr.substr(0, local_index) + "\"" + entry.second + "\"" + expr.substr(local_index + entry.second.size());
				offset2 += 2;
				local_id_end_offset += 2;
			}
		}
	}
	for (const auto &key : keysToRemove) local_id_positions.erase(key);
	keysToRemove.clear();
	std::string rewritten_exp = expr.substr((int)method->start->getStartIndex() - ctx->start->getStartIndex() + offset1, method_len + offset2) + "," + expr.substr(0, func_call_len + offset1 + 1) + ")";
	rewritten_query_fragment.emplace(std::make_pair(ctx->start->getStartIndex(), std::make_pair(ctx_str.c_str(), rewritten_exp.c_str())));
}

/*
 * In this helper function we Rewrite the Query for Geospatial Handling
 * For Col_Ref Functions (such as STX, STY, Lat, Long) : ColRef.Func_name  ->  (ColRef).Func_name
 * For Func_Ref Functions (such as STAsText, STAsBinary, STDistance) : ColRef.Func_name (arg_list)  ->  Func_name (arg_list, ColRef)
 */
template<class T>
void
rewrite_geospatial_query_helper(T ctx, TSqlParser::Method_callContext *method, size_t geospatial_start_index)
{	
	/* Check whether it is a Col_Ref Function or a Func_Ref Function */
	if(method->spatial_methods()->geospatial_col() && !method->spatial_methods()->LR_BRACKET() ) 
		rewrite_geospatial_col_ref_query_helper(ctx, method, geospatial_start_index);
	else if(method->spatial_methods()->geospatial_func_no_arg() && !method->spatial_methods()->expression_list() ) 
		rewrite_geospatial_func_ref_no_arg_query_helper(ctx, method, geospatial_start_index);
	else if(method->spatial_methods()->geospatial_func_arg() && method->spatial_methods()->expression_list() ) 
		rewrite_geospatial_func_ref_args_query_helper(ctx, method, geospatial_start_index);
}

///////////////////////////////////////////////////////////////////////////////
// End of Spatial Query Helper
////////////////////////////////////////////////////////////////////////////////

///////////////////////////////////////////////////////////////////////////////
// Spatial Query Helper for Function Calls
////////////////////////////////////////////////////////////////////////////////

/*
 * In this helper function we Rewrite the Query for Geospatial Handling
 * This implementation is different for Function_Call Rule
 * For Func_Ref Functions with no args (such as STAsText(), STAsBinary()) : ColRef.Func_name()  ->  Func_name(ColRef)
 */
template<class T>
void
rewrite_function_call_geospatial_func_ref_no_arg(T ctx)
{
	std::vector<size_t> keysToRemove;
	std::string func_ctx = ::getFullText(ctx);

	std::string arg_ctx = "";
	int index = (int) ctx->spatial_proc_name_server_database_schema()->stop->getStopIndex() - ctx->spatial_proc_name_server_database_schema()->start->getStartIndex() + 1; 
	int length = (int) ctx->stop->getStopIndex() - ctx->spatial_proc_name_server_database_schema()->stop->getStopIndex() - 1; 
	
	/* rewriting the query as: table.col.STAsText() -> STAsText(table.col) */
	if (ctx->spatial_proc_name_server_database_schema()->table) arg_ctx += stripQuoteFromId(ctx->spatial_proc_name_server_database_schema()->table) + ".";
	arg_ctx += stripQuoteFromId(ctx->spatial_proc_name_server_database_schema()->column);
	std::string rewritten_func = ::getFullText(ctx->spatial_proc_name_server_database_schema()->geospatial_func_no_arg()) + func_ctx.substr(index, length) + arg_ctx + ")";
	rewritten_query_fragment.emplace(std::make_pair(ctx->spatial_proc_name_server_database_schema()->start->getStartIndex(), std::make_pair(::getFullText(ctx), rewritten_func.c_str())));
}

/*
 * In this helper function we Rewrite the Query for Geospatial Handling
 * This implementation is different for Function_Call Rule
 * For Func_Ref Functions with args (such as STDistance(arg)) : ColRef.Func_name(arg_list)  ->  Func_name(arg_list, ColRef)
 */
template<class T>
void
rewrite_function_call_geospatial_func_ref_args(T ctx)
{
	std::vector<size_t> keysToRemove;
	std::string func_ctx = ::getFullText(ctx);
	int col_len = (int)ctx->spatial_proc_name_server_database_schema()->column->stop->getStopIndex() - ctx->start->getStartIndex();
	int method_len = (int)ctx->stop->getStopIndex() - ctx->spatial_proc_name_server_database_schema()->geospatial_func_arg()->start->getStartIndex();
	std::string expr = "";
	int index = 0;
	int offset1 = 0;
	int offset2 = 0;
	std::vector<std::pair<int, int>> arg_offset_list;
	int local_id_end_offset = 0;
	
	/* writting the previously rewritten Geospatial context */
	for (auto &entry : rewritten_query_fragment)
	{
		if(entry.first >= ctx->start->getStartIndex() && entry.first <= ctx->stop->getStopIndex())
		{
			expr += func_ctx.substr(index, (int)entry.first - ctx->start->getStartIndex() - index) + entry.second.second;
			index = (int)entry.first - ctx->start->getStartIndex() + entry.second.first.size();
			keysToRemove.push_back(entry.first);
			if(entry.first <= ctx->spatial_proc_name_server_database_schema()->column->stop->getStopIndex()) offset1 += (int)entry.second.second.size() - entry.second.first.size();
			else
			{
				offset2 += (int)entry.second.second.size() - entry.second.first.size();
				/* storing these values in a list so that we could correctly calculate the offset for local_id argument rewrites */
				arg_offset_list.push_back(std::make_pair((int)entry.first, (int)entry.second.second.size() - entry.second.first.size()));
			}
		}
	}
	for (const auto &key : keysToRemove) rewritten_query_fragment.erase(key);
	keysToRemove.clear();
	expr += func_ctx.substr(index);
	
	/* quoting local_id here so as to remove possibility of multiple rewrites in a single context */
	for (auto &entry : local_id_positions)
	{
		if(entry.first >= ctx->function_arg_list()->start->getStartIndex() && entry.first <= ctx->function_arg_list()->stop->getStopIndex())
		{
			/* Here we are quoting local_id which are within the argument list of the function */
			int local_index = (int)entry.first - ctx->start->getStartIndex() + offset1 + local_id_end_offset;
			for (size_t i = 0; i < arg_offset_list.size(); i++)
			{
				if((size_t)arg_offset_list[i].first < entry.first) local_index += arg_offset_list[i].second;
			}
			if(expr.substr(local_index, entry.second.size()) ==  entry.second)
			{
				keysToRemove.push_back(entry.first);
				expr = expr.substr(0, local_index) + "\"" + entry.second + "\"" + expr.substr(local_index + entry.second.size());
				offset2 += 2;
				local_id_end_offset += 2;
			}
		}
	}
	for (const auto &key : keysToRemove) local_id_positions.erase(key);
	keysToRemove.clear();

	/*
	 * Rewriting the query as: table.col.STDistance(arg) -> STDistance(arg, table.col)
	 */
	std::string rewritten_func = expr.substr((int)ctx->spatial_proc_name_server_database_schema()->geospatial_func_arg()->start->getStartIndex() - ctx->start->getStartIndex() + offset1, method_len + offset2) + "," + expr.substr(0, col_len + offset1 + 1) + ")";
	rewritten_query_fragment.emplace(std::make_pair(ctx->spatial_proc_name_server_database_schema()->start->getStartIndex(), std::make_pair(::getFullText(ctx), rewritten_func.c_str())));
}

///////////////////////////////////////////////////////////////////////////////
// End of Spatial Query Helper for Function Calls 
////////////////////////////////////////////////////////////////////////////////

template <class T>
static void 
handleLocalIdQuotingFuncRefNoArg(T ctx, size_t geospatial_start_index, int &offset1, std::string &expr, std::vector<size_t> keysToRemove)
{
	/* quoting local_id here so as to remove possibility of multiple rewrites in a single context */
	for (auto &entry : local_id_positions)
	{
		if(entry.first >= ctx->start->getStartIndex() && entry.first <= geospatial_start_index)
		{
			/* Here we are quoting local_id which are before the function name */
			int local_index = (int)entry.first - ctx->start->getStartIndex() + offset1;
			if(expr.substr(local_index, entry.second.size()) ==  entry.second)
			{
				keysToRemove.push_back(entry.first);
				expr = expr.substr(0, local_index) + "\"" + entry.second + "\"" + expr.substr(local_index + entry.second.size());
				offset1 += 2;
			}
		}
	}
	for (const auto &key : keysToRemove) local_id_positions.erase(key);
	keysToRemove.clear();
}

static void
handleGeospatialFunctionsInFunctionCall(TSqlParser::Function_callContext *ctx)
{
	/* Handles rewrite of geospatial function calls */
	if (ctx->spatial_proc_name_server_database_schema())
	{
		if (ctx->spatial_proc_name_server_database_schema()->schema) throw PGErrorWrapperException(ERROR, ERRCODE_FEATURE_NOT_SUPPORTED, "Remote procedure/function reference with 4-part object name is not currently supported in Babelfish", getLineAndPos(ctx));

		/* This if-elseIf clause rewrites the query in case of geospatial function calls */
		if (ctx->spatial_proc_name_server_database_schema()->geospatial_func_arg() && ctx->function_arg_list())
			rewrite_function_call_geospatial_func_ref_args(ctx);
		else if (ctx->spatial_proc_name_server_database_schema()->geospatial_func_no_arg() && !ctx->function_arg_list())
			rewrite_function_call_geospatial_func_ref_no_arg(ctx);
	}
}

static void 
handleClrUdtFuncCall(TSqlParser::Clr_udt_func_callContext *ctx)
{
	/* checking if CLR_UDT types */
	if(ctx != NULL && !ctx->DOT().empty())
	{
		std::vector<TSqlParser::Method_callContext *> method_calls = ctx->method_call();
		for (size_t i = 0; i < method_calls.size(); ++i)
		{
			TSqlParser::Method_callContext *method = method_calls[i];
			/* rewriting the query in case of geospatial function calls */
			if(method->spatial_methods())
			{
				size_t ind = -1;
				if (i == 0)
				{
					if(ctx->local_id()) ind = ctx->local_id()->stop->getStopIndex();
					else if(ctx->subquery()) ind = ctx->subquery()->stop->getStopIndex();
					else if(ctx->function_call()) ind = ctx->function_call()->stop->getStopIndex();
					else if(ctx->RR_BRACKET()) ind = ctx->RR_BRACKET()->getSymbol()->getStartIndex();
				}
				else ind = method_calls[i-1]->stop->getStopIndex();
				rewrite_geospatial_query_helper(ctx, method, ind);
			}
		}
	}
}

static void
handleFullColumnNameCtx(TSqlParser::Full_column_nameContext *ctx)
{
	GetCtxFunc<TSqlParser::Full_column_nameContext *> getSchema = [](TSqlParser::Full_column_nameContext *o) { return o->schema; };
	GetCtxFunc<TSqlParser::Full_column_nameContext *> getTablename = [](TSqlParser::Full_column_nameContext *o) { return o->tablename; };
	
	std::string func_name;
	/* Handles rewrite of geospatial query */
	if(ctx->column_name) func_name = stripQuoteFromId(ctx->column_name);
	else if (ctx->geospatial_col())
	{
		/* Throwing error similar to TSQL as we do not allow 4-Part name for geospatial function calls */
		if(ctx->schema) throw PGErrorWrapperException(ERROR, ERRCODE_SYNTAX_ERROR, format_errmsg("The multi-part identifier \"%s\" could not be bound.", ::getFullText(ctx).c_str()), getLineAndPos(ctx));
		
		/* Rewriting the query as: table.col.STX -> (table.col).STX */
		std::string ctx_str = ::getFullText(ctx);
		std::string rewritten_func_name = "(" + ctx_str.substr(0, ctx->column->stop->getStopIndex() - ctx->start->getStartIndex() + 1) + ")." + ctx_str.substr(ctx->geospatial_col()->start->getStartIndex() - ctx->start->getStartIndex());
		rewritten_query_fragment.emplace(std::make_pair(ctx->start->getStartIndex(), std::make_pair(ctx_str, rewritten_func_name.c_str())));
	}
	
	std::string rewritten_name = rewrite_column_name_with_omitted_schema_name(ctx, getSchema, getTablename);
	std::string rewritten_schema_name = rewrite_information_schema_to_information_schema_tsql(ctx, getSchema);
	if (!rewritten_name.empty())
		rewritten_query_fragment.emplace(std::make_pair(ctx->start->getStartIndex(), std::make_pair(::getFullText(ctx), rewritten_name)));
	if (pltsql_enable_tsql_information_schema && !rewritten_schema_name.empty())
		rewritten_query_fragment.emplace(std::make_pair(ctx->schema->start->getStartIndex(), std::make_pair(::getFullText(ctx->schema), rewritten_schema_name)));

	if (does_object_name_need_delimiter(ctx->tablename))
		rewritten_query_fragment.emplace(std::make_pair(ctx->tablename->start->getStartIndex(), std::make_pair(::getFullText(ctx->tablename), delimit_identifier(ctx->tablename))));

	// qualified identifier doesn't need delimiter
	if (ctx->DOT().empty() && does_object_name_need_delimiter(ctx->column_name))
		rewritten_query_fragment.emplace(std::make_pair(ctx->column_name->start->getStartIndex(), std::make_pair(::getFullText(ctx->column_name), delimit_identifier(ctx->column_name))));
}

static bool
does_object_name_need_delimiter(TSqlParser::IdContext *id)
{
	if (!id)
		return false;

	if (!id->ID() && !id->keyword())
		return false; // already delimited

	std::string id_str = ::getFullText(id);
	for (size_t i=0; i<get_num_column_names_to_be_delimited(); ++i)
	{
		const char *keyword = column_names_to_be_delimited[i];
		if (pg_strcasecmp(keyword, id_str.c_str()) == 0)
			return true;
	}
	for (size_t i=0; i<get_num_pg_reserved_keywords_to_be_delimited(); ++i)
	{
		const char *keyword = pg_reserved_keywords_to_be_delimited[i];
		if (pg_strcasecmp(keyword, id_str.c_str()) == 0)
			return true;
	}
	return false;
}

static std::string
delimit_identifier(TSqlParser::IdContext *id)
{
	return std::string("[") + ::getFullText(id) + "]";
}

/**
 * Checks if the number of format specifiers in the message
 * is exceeding the limit i.e 20
 * The logic to check number of format specifier is based on 
 * the prepare_format_string function in string.c file
 **/
static bool 
does_msg_exceeds_params_limit(const std::string& msg)
{
	//end is at msg.length() - 1 since we dont count '%' as a param if it is the last character
	int paramCount = 0, end = msg.length() - 1, idx = 0;
	
	while(idx < end)
	{
		if(msg[idx++] == '%'){
			paramCount++;
		}
	}

	return paramCount > RAISE_ERROR_PARAMS_LIMIT;
}

// getIDName() - returns the name found in one of the given TerminalNodes
//
//	We expect one non-null pointer and two null pointers.  The first (dq)
//  will be non-null if we are working with a DOUBLE_QUOTE_ID() - we
//  strip off the double-quotes and return the result.  The second (sb)
//  will be non-null if we are working with a SQUARE_BRACKET_ID() - we
//  strip off the square brackets and return the result.  The last (id)
//  will be non-null if we are working on an ID() - we just return the
//  name itself.
static std::string
getIDName(TerminalNode *dq, TerminalNode *sb, TerminalNode *id)
{
	Assert(dq || sb || id);

	if (dq)
	{
		std::string name{dq->getSymbol()->getText()};
		Assert(name.front() == '"');
		Assert(name.back() == '"');

		name = name.substr(1, name.size() - 2);

		return name;
	}
	else if (sb)
	{
		std::string name{sb->getSymbol()->getText()};
		Assert(name.front() == '[');
		Assert(name.back() == ']');

		name = name.substr(1, name.size() - 2);

		return name;
	}
	else
	{
		return std::string(id->getSymbol()->getText());
	}
}

// rewriteDoubleQuotedString() - change double-quoted string to single-quoted
// A double-quoted string must be changed to a single-quoted string
// since PG accepts only single quotes as string delimiters. This requires:
// - change the enclosing quotes to single quotes
// - escape any single quotes in the string by doubling them
// - unescape any double quotes
std::string 
rewriteDoubleQuotedString(const std::string strDoubleQuoted)
{
	std::string str = strDoubleQuoted;

	Assert(str.front() == '"');
	Assert(str.back() == '"');

	// For any embedded single-quotes, these must be escaped by doubling them
	for (size_t i = str.find("\'", 1);  // start at pos 1: char 0 has the enclosing quote
		i != std::string::npos;   
		i = str.find("\'", i + 2) )
	{
		str.replace(i, 1, "''");	    // Change single quote to 2 single-quotes					
	}

	// Now change the enclosing quotes, i.e. from "foo" to 'foo'
	// Must do this after embedded single-quote handling above
	str.front() = '\'';
	str.back() = '\'';

	// For any embedded double-quotes, these must be un-escaped by removing one of the two
	for (size_t i = str.find("\"\"", 1);  // Start at pos 1: char 0 has the enclosing quote
		i != std::string::npos; 
		i = str.find("\"\"", i + 1) )
	{
		str.replace(i, 2, "\"");	     // Remove one of the double quotes
	}

	return str;
}

// Escape double quotes by doubling them
std::string 
escapeDoubleQuotes(const std::string strWithDoubleQuote)
{
	std::string quote = "\"";
	std::string str = strWithDoubleQuote;

	// If the string contains embedded quotes, these must be escaped by doubling them
	for (size_t i = str.find(quote, 1);  // Start at pos 1: char 0 has the enclosing delimiter
		i != std::string::npos;   
		i = str.find(quote, i + 2) )
	{
		str.replace(i, 1, quote+quote);	 // Change quote to 2 quotes					
	}

	return str;
}

PLtsql_stmt *
makeChangeDbOwnerStatement(TSqlParser::Alter_authorizationContext *ctx)
{
	PLtsql_stmt_change_dbowner *result = (PLtsql_stmt_change_dbowner *) palloc0(sizeof(*result));

	result->cmd_type = PLTSQL_STMT_CHANGE_DBOWNER;
	result->lineno = getLineNo(ctx);
	
	// 'table' represents the actual database name in the grammar
	std::string db_name_str = stripQuoteFromId(ctx->entity_name()->table);
	result->db_name = pstrdup(downcase_truncate_identifier(db_name_str.c_str(), db_name_str.length(), true));
	
	// Login name for the new owner
	std::string new_owner_name_str = stripQuoteFromId(ctx->authorization_grantee()->id());
	result->new_owner_name = pstrdup(downcase_truncate_identifier(new_owner_name_str.c_str(), new_owner_name_str.length(), true));

	return (PLtsql_stmt *) result;
}

// Look for '<number>E' : T-SQL allows the exponent to be omitted (defaults to 0), but PG raises an error 
// The REAL token is generated by the lexer; check the actual string to see if this is REAL notation	
// Notes: 
//  * the mantissa may also start with a '.', i.e. '.5e'
//  * the exponent may just be a + or - sign (means '0'; 1e+ ==> 1e0 )
void
handleFloatWithoutExponent(TSqlParser::ConstantContext *ctx) 
{
	std::string str = getFullText(ctx);

	// Check for case where exponent is only a sign: 2E+ , 2E-
	if ((str.back() == '+') || (str.back() == '-'))
	{
		// remove terminating sign	
		str.pop_back();

		if ((str.back() == 'E') || (str.back() == 'e'))
		{
			// ends in 'E+' or 'E-', continue below
		}
		else 
		{
			// Whatever it is, it's not the notation we're looking for 
			return;
		}
	}

	if ((str.back() == 'E') || (str.back() == 'e'))
	{
		// remove terminating E
		str.pop_back();

		if ((str.front() == '+') || (str.front() == '-'))
		{
			 // remove leading sign
			 str.erase(0,1);
		}

		// Now check if this is a valid number. Note that it may start or end with '.' 
		// but in both cases it must have at least one digit as well.  
		size_t dot = str.find(".");
		if (dot != std::string::npos)
		{
			 // remove the dot
			 str.erase(dot,1);
		}
    
		// What we have left now should be all digits
		bool is_number = true;
		if (str.length() == 0) 
		{
			is_number = false;
		}
		else
    	{
			for(size_t i = 0; i < str.length(); i++) 
			{
			    if (!isdigit(str[i])) 
			    {
			    	is_number = false;
			    	break;
			    }
			}
		}
	
		if (is_number)
		{
			// Rewrite the exponent by adding a '0'
			std::string str = getFullText(ctx);
			size_t startPosition = ctx->start->getStartIndex();
			if (in_execute_body_batch_parameter) startPosition += fragment_EXEC_prefix.length(); // add length of prefix prepended internally for execute_body_batch
			rewritten_query_fragment.emplace(std::make_pair(startPosition, std::make_pair(str, str+"0")));
		}
	}
	return;
}

static void
handleBitNotOperator(TSqlParser::Unary_op_exprContext *ctx)
{
	// For the bit negation unary operator ('~') always add a space ahead of it as there may be a '+' or '-' preceding it (but we cannot immediately tell from
	// the current context). Also add a space behind it, depending on whether specific characters follow directly without an intervening space.
	if (ctx->BIT_NOT())
	{
		std::string op   = getFullText(ctx->BIT_NOT()); // this is a bit redundant since it can only be '~', but keeping the same style as other rewrites
		std::string expr = getFullText(ctx->expression());
		std::string endSpace = "";
		if ((expr.front() == '+') || (expr.front() == '-') || (expr.front() == '@')) endSpace = " ";
		size_t startPosition = ctx->BIT_NOT()->getSymbol()->getStartIndex();
		rewritten_query_fragment.emplace(std::make_pair(startPosition, std::make_pair(op, " "+op+endSpace)));
	}
	return;
}

static void 
handleTableConstraintWithoutComma(TSqlParser::Column_def_table_constraintsContext *ctx)
{
	/*
	 * It is not documented but it seems T-SQL allows that column-definition is followed by table-constraint without COMMA.
	 * PG backend parser will throw a syntax error when this kind of query is inputted.
	 * It is not easy to add a rule accepting this syntax to backend parser because of many shift/reduce conflicts.
	 * To handle this case, add a compensation COMMA between column-definition and table-constraint here.
	 *
	 * This handling should be only applied to table-constraint following column-definition. Other cases (such as two column definitions without comma) should still throw a syntax error.
	 */
	ParseTree* prev_child = nullptr;
	for (ParseTree* child : ctx->children)
	{
		TSqlParser::Column_def_table_constraintContext* cdtctx = dynamic_cast<TSqlParser::Column_def_table_constraintContext*>(child);
		if (cdtctx && cdtctx->table_constraint())
		{
			TSqlParser::Column_def_table_constraintContext* prev_cdtctx = (prev_child ? dynamic_cast<TSqlParser::Column_def_table_constraintContext*>(prev_child) : nullptr);
			if (prev_cdtctx && prev_cdtctx->column_definition())
			{
				rewritten_query_fragment.emplace(std::make_pair(cdtctx->start->getStartIndex(), std::make_pair("", ","))); // add comma
			}
		}
		prev_child = child;
	}
	return;
}

static void
handleBitOperators(TSqlParser::Plus_minus_bit_exprContext *ctx)
{
	// For the bit operators AND, OR , XOR ('&', '|', '^') add a space behind it, depending on whether specific characters follow directly without an intervening space.
	if (ctx->BIT_AND() || ctx->BIT_OR() || ctx->BIT_XOR())
	{
		Assert(ctx->expression(1));
		std::string expr = getFullText(ctx->expression(1));
		if ((expr.front() = '+') || (expr.front() = '-') || (expr.front() = '@')) 
		{
			std::string op = getFullText(ctx->op);
			size_t startPosition = ctx->op->getStartIndex();
			rewritten_query_fragment.emplace(std::make_pair(startPosition, std::make_pair(op, op+" ")));
		}
	}
	return;
}

static void
handleModuloOperator(TSqlParser::Mult_div_percent_exprContext *ctx)
{
	// For the modulo operator ('%') add a space behind it, depending on whether specific characters follow directly without an intervening space.
	if (ctx->PERCENT_SIGN())
	{
		Assert(ctx->expression(1));	
		std::string expr = getFullText(ctx->expression(1));
		if ((expr.front() == '+') || (expr.front() == '-') || (expr.front() == '@')) 
		{
			std::string op = getFullText(ctx->PERCENT_SIGN()); // this is a bit redundant since it can only be '%', but keeping the same style as other rewrites
			size_t startPosition = ctx->PERCENT_SIGN()->getSymbol()->getStartIndex();
			rewritten_query_fragment.emplace(std::make_pair(startPosition, std::make_pair(op, op+" ")));
		}
	}
	return;
}

void handleAtAtVarInPredicate(TSqlParser::PredicateContext *ctx)
{	
	// For comparison operators directly followed by an '@@' variable, insert a space 
	// to avoid these being parsed incorrectly by PG; this applies to these following 
	// character sequences: =@@, >@@, <@@ as well as !=@ (single-@ variable)
	// Note: this issue does occur for assignments like 'SET @v=@@spid' or column aliases like 'SELECT a=@@spid'
	// Note: parameter defaults and named parameters are handled separately

	if ((ctx->comparison_operator()) && (ctx->expression().size() > 1))
	{
		std::string op = getFullText(ctx->comparison_operator());		
		if ((op.back() == '=') || 
		    (op.back() == '>') || 
		    (op.back() == '<'))
		{
			// The operator must be followed immediately by the variable without any character in between
			Assert(ctx->expression(1));
			size_t startPosition = ctx->expression(1)->start->getStartIndex();
			if ((startPosition - ctx->comparison_operator()->stop->getStopIndex()) == 1)
			{
				std::string var = getFullText(ctx->expression(1));
				// The subsequent expression must be a variable starting with '@@'
				if (var.front() == '@') 
				{
					if ((var.at(1) == '@') || (pg_strncasecmp(op.c_str(), "!=", 2) == 0))
					{
						// Insert a space before the variable name
						rewritten_query_fragment.emplace(std::make_pair(startPosition, std::make_pair(var, " "+var)));
					}
				}
			}
		}
	}
	return;
}	

static void
handleOrderByOffsetFetch(TSqlParser::Order_by_clauseContext *ctx)
{
	// Add brackets around the expressions for OFFSET..ROWS and FETCH..ROWS
	
	if (ctx->offset_exp) 
	{
		// Do not rewrite the entire expression since that will break the logic in the mutator when there is something inside the
		// expression that also needs rewriting (like a local variable @p which needs to be rewritten as "@p").
		// Instead, insert an opening and closing bracket in the right places.
		// Also, do not add a rewrite at the start position of the expression since there may be an '@' for a local var 
		// at that position and the rewrite to double-quote the variable will be lost as a result.
		rewritten_query_fragment.emplace(std::make_pair((ctx->offset_exp->start->getStartIndex() - 1), std::make_pair("", " (")));
		rewritten_query_fragment.emplace(std::make_pair((ctx->offset_exp->stop->getStopIndex() + 1), std::make_pair("", ") ")));
	}
	
	if (ctx->fetch_exp) 
	{
		// See comment for offset_exp above.
		rewritten_query_fragment.emplace(std::make_pair((ctx->fetch_exp->start->getStartIndex() - 1), std::make_pair("", " (")));
		rewritten_query_fragment.emplace(std::make_pair((ctx->fetch_exp->stop->getStopIndex() + 1), std::make_pair("", ") ")));
	}

	return;
}
<|MERGE_RESOLUTION|>--- conflicted
+++ resolved
@@ -920,15 +920,14 @@
 				{
 					rewritten_query_fragment.emplace(std::make_pair(id->keyword()->TRIM()->getSymbol()->getStartIndex(), std::make_pair(::getFullText(id->keyword()->TRIM()), "sys.trim")));
 				}
-<<<<<<< HEAD
+				if (id->keyword()->TRANSLATE())
+				{
+					size_t startPosition = id->keyword()->TRANSLATE()->getSymbol()->getStartIndex();
+					rewritten_query_fragment.emplace(std::make_pair(startPosition, std::make_pair("", "sys.")));
+				}
 				if (id->keyword()->SUBSTRING())
 				{
 					size_t startPosition = id->keyword()->SUBSTRING()->getSymbol()->getStartIndex();
-=======
-				if (id->keyword()->TRANSLATE())
-				{
-					size_t startPosition = id->keyword()->TRANSLATE()->getSymbol()->getStartIndex();
->>>>>>> b021dc3a
 					rewritten_query_fragment.emplace(std::make_pair(startPosition, std::make_pair("", "sys.")));
 				}
 			}
@@ -2473,15 +2472,14 @@
 							throw PGErrorWrapperException(ERROR, ERRCODE_INVALID_PARAMETER_VALUE, "The first argument to NULLIF cannot be a constant NULL.", getLineAndPos(first_arg));
 					}
 				}
-<<<<<<< HEAD
+				if (id->keyword()->TRANSLATE()) /* TRANSLATE */
+				{
+					size_t startPosition = id->keyword()->TRANSLATE()->getSymbol()->getStartIndex();
+					rewritten_query_fragment.emplace(std::make_pair(startPosition, std::make_pair("", "sys.")));
+				}
 				if (id->keyword()->SUBSTRING()) /* SUBSTRING */
 				{
 					size_t startPosition = id->keyword()->SUBSTRING()->getSymbol()->getStartIndex();
-=======
-				if (id->keyword()->TRANSLATE()) /* TRANSLATE */
-				{
-					size_t startPosition = id->keyword()->TRANSLATE()->getSymbol()->getStartIndex();
->>>>>>> b021dc3a
 					rewritten_query_fragment.emplace(std::make_pair(startPosition, std::make_pair("", "sys.")));
 				}
 
