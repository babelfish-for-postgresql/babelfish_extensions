--- conflicted
+++ resolved
@@ -2134,43 +2134,6 @@
 		// TO-DO
 	}
 
-<<<<<<< HEAD
-=======
-	void exitPredicate(TSqlParser::PredicateContext *ctx) override
-	{
-		// For comparison operators directly followed by an '@@' variable, insert a space 
-		// to avoid these being parsed incorrectly by PG; this applies to the following 
-		// character sequences: =@@, >@@, <@@ as well as !=@ (i.e. a single-@ variable)
-		// Note: this issue does not occur for assignments like 'SET @v=@@spid' or column aliases like 'SELECT a=@@spid'
-
-		if ((ctx->comparison_operator()) && (ctx->expression().size() > 1))
-		{
-			std::string op = getFullText(ctx->comparison_operator());		
-			if ((op.back() == '=') || 
-			    (op.back() == '>') || 
-			    (op.back() == '<'))
-			{
-				// The operator must be followed immediately by the variable without any character in between
-				Assert(ctx->expression(1));
-				size_t startPosition = ctx->expression(1)->start->getStartIndex();
-				if ((startPosition - ctx->comparison_operator()->stop->getStopIndex()) == 1)
-				{
-					std::string var = getFullText(ctx->expression(1));
-					// The subsequent expression must be a variable starting with '@@'
-					if (var.front() == '@') 
-					{
-						if ((var.at(1) == '@') || (pg_strncasecmp(op.c_str(), "!=", 2) == 0))
-						{
-							// Insert a space before the variable name
-							rewritten_query_fragment.emplace(std::make_pair(startPosition, std::make_pair(var, " "+var)));
-						}
-					}
-				}
-			}
-		}
-	}
-
->>>>>>> ee1a5954
 	void exitExecute_statement_arg_named(TSqlParser::Execute_statement_arg_namedContext *ctx) override
 	{
 		// Look for named arguments with an @@variable with no preceding whitespace, i.e. 'exec myproc @p=@@spid'
@@ -2193,34 +2156,22 @@
 			}
 		}
 	}
-<<<<<<< HEAD
 	
 	// NB: the following are copied in tsqlMutator
-=======
-
-	// NB: this is copied in tsqlMutator
 	void exitColumn_def_table_constraints(TSqlParser::Column_def_table_constraintsContext *ctx)
 	{
 		handleTableConstraintWithoutComma(ctx);
 	}
-	
-	// NB: this is copied in tsqlMutator
->>>>>>> ee1a5954
 	void exitConstant(TSqlParser::ConstantContext *ctx) override
 	{	
 		// Check for floating-point number without exponent
 		handleFloatWithoutExponent(ctx);
 	}
-<<<<<<< HEAD
 	void exitPredicate(TSqlParser::PredicateContext *ctx) override
 	{
 		// Check for comparison operators directly followed by an '@@' variable, like =@@
 		handleAtAtVarInPredicate(ctx);
 	}		
-=======
-  
-	// NB: this is copied in TsqlMutator
->>>>>>> ee1a5954
 	void exitUnary_op_expr(TSqlParser::Unary_op_exprContext *ctx) override
 	{
 		handleBitNotOperator(ctx);
@@ -2913,34 +2864,22 @@
 			}
 		}
 	}
-<<<<<<< HEAD
 
 	// NB: the following are copied in tsqlBuilder
-=======
-	
-	// NB: this is copied in tsqlBuilder
 	void exitColumn_def_table_constraints(TSqlParser::Column_def_table_constraintsContext *ctx)
 	{
 		handleTableConstraintWithoutComma(ctx);
-	}
-	
-	// NB: this is copied in tsqlBuilder
->>>>>>> ee1a5954
+  }
 	void exitConstant(TSqlParser::ConstantContext *ctx) override
 	{
 		// Check for floating-point number without exponent
 		handleFloatWithoutExponent(ctx);
 	}
-<<<<<<< HEAD
 	void exitPredicate(TSqlParser::PredicateContext *ctx) override
 	{
 		// Check for comparison operators directly followed by an '@@' variable, like =@@
 		handleAtAtVarInPredicate(ctx);
-	}		
-=======
-
-// NB: this is copied in tsqlBuilder
->>>>>>> ee1a5954
+	}	
 	void exitUnary_op_expr(TSqlParser::Unary_op_exprContext *ctx) override
 	{
 		handleBitNotOperator(ctx);
@@ -8036,7 +7975,6 @@
 	}
 	return;
 }
-<<<<<<< HEAD
 
 void handleAtAtVarInPredicate(TSqlParser::PredicateContext *ctx)
 {	
@@ -8072,6 +8010,4 @@
 		}
 	}
 	return;
-}	
-=======
->>>>>>> ee1a5954
+}	