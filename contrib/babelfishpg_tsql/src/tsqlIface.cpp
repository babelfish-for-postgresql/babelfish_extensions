#include <algorithm>
#include <functional>
#include <iostream>
#include <strstream>
#include <string>
#include <unordered_map>

#pragma GCC diagnostic ignored "-Wattributes"

#include "antlr4-runtime.h" // antlr4-cpp-runtime
#include "tree/ParseTreeWalker.h" // antlr4-cpp-runtime
#include "tree/ParseTreeProperty.h" // antlr4-cpp-runtime

#include "../antlr/antlr4cpp_generated_src/TSqlLexer/TSqlLexer.h"
#include "../antlr/antlr4cpp_generated_src/TSqlParser/TSqlParser.h"
#include "../antlr/antlr4cpp_generated_src/TSqlParser/TSqlParserBaseListener.h"
#include "tsqlIface.hpp"

#define LOOP_JOIN_HINT 0
#define HASH_JOIN_HINT 1
#define MERGE_JOIN_HINT 2
#define LOOP_QUERY_HINT 3
#define HASH_QUERY_HINT 4
#define MERGE_QUERY_HINT 5
#define JOIN_HINTS_INFO_VECTOR_SIZE 6

#define RAISE_ERROR_PARAMS_LIMIT 20


#pragma GCC diagnostic push
#pragma GCC diagnostic ignored "-Wregister"
extern "C" {
#if 0
#include "tsqlNodes.h"
#else
#include "pltsql.h"
#include "pltsql-2.h"
#include "pl_explain.h"
#include "session.h"
#include "multidb.h"

#include "catalog/namespace.h"
#include "catalog/pg_proc.h"
#include "parser/scansup.h"

#include "guc.h"

#endif

#ifdef LOG // maybe already defined in elog.h, which is conflicted with grammar token LOG
#undef LOG
#endif
}
#pragma GCC diagnostic pop

using namespace std;
using namespace antlr4;
using namespace tree;

extern "C"
{
	ANTLR_result antlr_parser_cpp(const char *sourceText);

	void report_antlr_error(ANTLR_result result);

	extern PLtsql_type *parse_datatype(const char *string, int location);
	extern bool is_tsql_text_ntext_or_image_datatype(Oid oid);

	extern int CurrentLineNumber;

	extern int pltsql_curr_compile_body_position;
	extern int pltsql_curr_compile_body_lineno;

	extern bool pltsql_dump_antlr_query_graph;
	extern bool pltsql_enable_antlr_detailed_log;
	extern bool pltsql_enable_sll_parse_mode;

	extern bool pltsql_enable_tsql_information_schema;

	extern char *column_names_to_be_delimited[];
	extern char *pg_reserved_keywords_to_be_delimited[];

	extern size_t get_num_column_names_to_be_delimited();
	extern size_t get_num_pg_reserved_keywords_to_be_delimited();
	extern char * construct_unique_index_name(char *index_name, char *relation_name);
	extern bool enable_hint_mapping;
	extern bool check_fulltext_exist(const char *schema_name, const char *table_name);

	extern int escape_hatch_showplan_all;
}

static void toDotRecursive(ParseTree *t, const std::vector<std::string> &ruleNames, const std::string &sourceText);
class tsqlBuilder;
class PLtsql_expr_query_mutator;
class tsqlSelectStatementMutator;

// helper template function to get certain token from given context.
// use template here because there is no mid-level base class for similar contexts.
template <class T>
using GetTokenFunc = std::function <antlr4::tree::TerminalNode * (T)>;
template <class T>
using GetCtxFunc = std::function <ParserRuleContext * (T)>;

void handleBatchLevelStatement(TSqlParser::Batch_level_statementContext *ctx, tsqlSelectStatementMutator *ssm);
bool handleITVFBody(TSqlParser::Func_body_return_select_bodyContext *body);

PLtsql_stmt_block *makeEmptyBlockStmt(int lineno);

PLtsql_stmt *makeCfl(TSqlParser::Cfl_statementContext *ctx, tsqlBuilder &builder);
PLtsql_stmt *makeSQL(ParserRuleContext *ctx);
std::vector<PLtsql_stmt *> makeAnother(TSqlParser::Another_statementContext *ctx, tsqlBuilder &builder);
PLtsql_stmt *makeExecBodyBatch(TSqlParser::Execute_body_batchContext *ctx);
PLtsql_stmt *makeExecuteProcedure(ParserRuleContext *ctx, std::string call_type);
PLtsql_stmt *makeInsertBulkStatement(TSqlParser::Dml_statementContext *ctx);
PLtsql_stmt *makeDbccCheckidentStatement(TSqlParser::Dbcc_statementContext *ctx);
PLtsql_stmt *makeSetExplainModeStatement(TSqlParser::Set_statementContext *ctx, bool is_explain_only);
PLtsql_expr *makeTsqlExpr(const std::string &fragment, bool addSelect);
PLtsql_expr *makeTsqlExpr(ParserRuleContext *ctx, bool addSelect);
PLtsql_stmt	*makeCreateFulltextIndexStmt(TSqlParser::Create_fulltext_indexContext *ctx);
PLtsql_stmt	*makeDropFulltextIndexStmt(TSqlParser::Drop_fulltext_indexContext *ctx);
std::pair<std::string, std::string> getTableNameAndSchemaName(TSqlParser::Table_nameContext* ctx);
void * makeBlockStmt(ParserRuleContext *ctx, tsqlBuilder &builder);
void replaceTokenStringFromQuery(PLtsql_expr* expr, TerminalNode* tokenNode, const char* repl, ParserRuleContext *baseCtx);
void replaceCtxStringFromQuery(PLtsql_expr* expr, ParserRuleContext *ctx, const char *repl, ParserRuleContext *baseCtx);
void removeTokenStringFromQuery(PLtsql_expr* expr, TerminalNode* tokenNode, ParserRuleContext *baseCtx);
void removeCtxStringFromQuery(PLtsql_expr* expr, ParserRuleContext *ctx, ParserRuleContext *baseCtx);
void extractQueryHintsFromOptionClause(TSqlParser::Option_clauseContext *octx);
void extractTableHints(TSqlParser::With_table_hintsContext *tctx, std::string table_name);
std::string extractTableName(TSqlParser::Ddl_objectContext *ctx, TSqlParser::Table_source_itemContext *tctx);
std::string extractSchemaName(TSqlParser::Ddl_objectContext *ctx, TSqlParser::Table_source_itemContext *tctx);
void extractTableHint(TSqlParser::Table_hintContext *table_hint, std::string table_name);
void extractJoinHint(TSqlParser::Join_hintContext *join_hint, std::string table_name1, std::string table_names);
void extractJoinHintFromOption(TSqlParser::OptionContext *option);
std::string extractIndexValues(std::vector<TSqlParser::Index_valueContext *> index_valuesCtx, std::string table_name);

static void *makeBatch(TSqlParser::Tsql_fileContext *ctx, tsqlBuilder &builder);

static void process_execsql_destination(TSqlParser::Dml_statementContext *ctx, PLtsql_stmt_execsql *stmt);
static void process_execsql_remove_unsupported_tokens(TSqlParser::Dml_statementContext *ctx, PLtsql_expr_query_mutator *exprMutator);
static bool post_process_create_table(TSqlParser::Create_tableContext *ctx, PLtsql_stmt_execsql *stmt, TSqlParser::Ddl_statementContext *baseCtx);
static bool post_process_alter_table(TSqlParser::Alter_tableContext *ctx, PLtsql_stmt_execsql *stmt, TSqlParser::Ddl_statementContext *baseCtx);
static bool post_process_create_index(TSqlParser::Create_indexContext *ctx, PLtsql_stmt_execsql *stmt, TSqlParser::Ddl_statementContext *baseCtx);
static bool post_process_create_database(TSqlParser::Create_databaseContext *ctx, PLtsql_stmt_execsql *stmt, TSqlParser::Ddl_statementContext *baseCtx);
static bool post_process_create_type(TSqlParser::Create_typeContext *ctx, PLtsql_stmt_execsql *stmt, TSqlParser::Ddl_statementContext *baseCtx);
static void post_process_table_source(TSqlParser::Table_source_itemContext *ctx, PLtsql_expr *expr, ParserRuleContext *baseCtx, bool is_freetext_predicate = false);
static void post_process_declare_cursor_statement(PLtsql_stmt_decl_cursor *stmt, TSqlParser::Declare_cursorContext *ctx, tsqlBuilder &builder);
static void post_process_declare_table_statement(PLtsql_stmt_decl_table *stmt, TSqlParser::Table_type_definitionContext *ctx);
static bool check_freetext_predicate(TSqlParser::Search_conditionContext *ctx);
static PLtsql_var *lookup_cursor_variable(const char *varname);
static PLtsql_var *build_cursor_variable(const char *curname, int lineno);
static int read_extended_cursor_option(TSqlParser::Declare_cursor_optionsContext *ctx, int current_cursor_option);
static PLtsql_stmt *makeDeclTableStmt(PLtsql_variable *var, PLtsql_type *type, int lineno);
static void *makeReturnQueryStmt(TSqlParser::Select_statement_standaloneContext *ctx, bool itvf);
static PLtsql_stmt *makeSpStatement(const std::string& sp_name, TSqlParser::Execute_statement_argContext *sp_args, int lineno, int return_code_dno);
static void makeSpParams(TSqlParser::Execute_statement_argContext *ctx, std::vector<tsql_exec_param *> &params);
static tsql_exec_param *makeSpParam(TSqlParser::Execute_statement_arg_namedContext *ctx);
static tsql_exec_param *makeSpParam(TSqlParser::Execute_statement_arg_unnamedContext *ctx);
static int getVarno(tree::TerminalNode *localID);
static int check_assignable(tree::TerminalNode *localID);
static void check_dup_declare(const char *name);
static bool is_sp_proc(const std::string& func_proc_name);
static bool string_matches(const char *str, const char *pattern);
static void check_param_type(tsql_exec_param *param, bool is_output, Oid typoid, const char *param_str);
static PLtsql_expr *getNthParamExpr(std::vector<tsql_exec_param *> &params, size_t n);
static const char* rewrite_assign_operator(tree::TerminalNode *aop);
TSqlParser::Query_specificationContext *get_query_specification(TSqlParser::Select_statementContext *sctx);
static bool is_top_level_query_specification(TSqlParser::Query_specificationContext *ctx);
static bool is_quotation_needed_for_column_alias(TSqlParser::Column_aliasContext *ctx);
static bool is_compiling_create_function();
static void process_query_specification(TSqlParser::Query_specificationContext *qctx, PLtsql_expr_query_mutator *mutator);
static void process_select_statement(TSqlParser::Select_statementContext *selectCtx, PLtsql_expr_query_mutator *mutator);
static void process_select_statement_standalone(TSqlParser::Select_statement_standaloneContext *standaloneCtx, PLtsql_expr_query_mutator *mutator, tsqlBuilder &builder);
template <class T> static std::string rewrite_object_name_with_omitted_db_and_schema_name(T ctx, GetCtxFunc<T> getDatabase, GetCtxFunc<T> getSchema);
template <class T> static std::string rewrite_information_schema_to_information_schema_tsql(T ctx, GetCtxFunc<T> getSchema);
template <class T> static std::string rewrite_column_name_with_omitted_schema_name(T ctx, GetCtxFunc<T> getSchema, GetCtxFunc<T> getTableName);
template <class T> static void rewrite_geospatial_query_helper(T ctx, TSqlParser::Method_callContext *method, size_t geospatial_start_index);
template <class T> static void rewrite_geospatial_col_ref_query_helper(T ctx, TSqlParser::Method_callContext *method, size_t geospatial_start_index);
template <class T> static void rewrite_geospatial_func_ref_no_arg_query_helper(T ctx, TSqlParser::Method_callContext *method, size_t geospatial_start_index);
template <class T> static void rewrite_geospatial_func_ref_args_query_helper(T ctx, TSqlParser::Method_callContext *method, size_t geospatial_start_index);
template <class T> static void rewrite_function_call_geospatial_func_ref_args(T ctx);
template <class T> static void rewrite_function_call_geospatial_func_ref_no_arg(T ctx);
static bool does_object_name_need_delimiter(TSqlParser::IdContext *id);
static std::string delimit_identifier(TSqlParser::IdContext *id);
static bool does_msg_exceeds_params_limit(const std::string& msg);
static std::string getIDName(TerminalNode *dq, TerminalNode *sb, TerminalNode *id);
static ANTLR_result antlr_parse_query(const char *sourceText, bool useSSLParsing);
std::string rewriteDoubleQuotedString(const std::string strDoubleQuoted);
std::string escapeDoubleQuotes(const std::string strWithDoubleQuote);
static bool in_execute_body_batch = false;	
static bool in_execute_body_batch_parameter = false;	
static const std::string fragment_SELECT_prefix = "SELECT "; // fragment prefix for expressions
static const std::string fragment_EXEC_prefix   = "EXEC ";   // fragment prefix for execute_body_batch
static PLtsql_stmt *makeChangeDbOwnerStatement(TSqlParser::Alter_authorizationContext *ctx);
static void handleFloatWithoutExponent(TSqlParser::ConstantContext *ctx); 
<<<<<<< HEAD
static void handleTableConstraintWithoutComma(TSqlParser::Column_def_table_constraintsContext *ctx);
=======
>>>>>>> dc26d658
static void handleBitNotOperator(TSqlParser::Unary_op_exprContext *ctx);
static void handleBitOperators(TSqlParser::Plus_minus_bit_exprContext *ctx);
static void handleModuloOperator(TSqlParser::Mult_div_percent_exprContext *ctx);

/*
 * Structure / Utility function for general purpose of query string modification
 *
 * The difficulty of query string modification is that, upper-level general grammar (i.e. dml_clause, ddl_clause, ...)
 * actaully creates PLtsql_stmt but logic of query modification is available in low-level fine-grained grammar (i.e. full_object_name, select_list, ...)
 * We can't modify the query string in enter/exit function of low-evel grammar because it may append query string in middle of query
 * so it may lead to inconsistency between query string and token index information obtained from ANTLR parser.
 * (i.e. if we rewrite "SELECT 'a'=1 from T" to "SELECT 1 as 'a' FROM T", T appears poisition 22 after rewriting but ANTLR token still keeps position 19)
 *
 * To resolve this issue, each low-level grammar just register rewritten-query-fragement to a map (rewritten_query_fragment)
 * and all the rewriting will be done by upper-level grammar rule at once by using PLtsql_expr_query_mutator
 *
 * Here is general code snippet (but different patterns in specific query statement like itvf, batch-level statement)
 *
 * void enterUpperLevelGrammar() { // DML, DDL, ...
 *   ...
 *   clear_rewritten_query_fragment(); // clean-up before collecting rewriting information
 * }
 *
 * void exitLowLevelGrammar() { // fine-grained grammar needs actual rewirting
 *   ...
 *   // register rewritten query
 *   rewritten_query_fragment.emplace(std::make_pair(original_string_position, std::make_pair(original_string, rewritten_string));
 * }
 *
 * void exitUpperLevelGrammar() {
 *   ...
 *   PLtsql_expr* expr = ...; acutal payload query string for PLtsql_stmt;
 *   PLtsql_expr_query_mutator mutator(expr, ctx);
 *
 *   add_rewritten_query_fragment_to_mutator(&mutator); // move information of rewritten_query_fragment to mutator.
 *
 *   mutator.run(); // expr->query will be rewitten here
 *   clear_rewritten_query_fragment();
 * }
 */

// general-purpose map to store query fragement which needs to be rewritten
// intentionally use std::map to access positions by sorted order.
// global object is enough because no nesting is expected.
static std::map<size_t, pair<std::string, std::string>> rewritten_query_fragment;

// Keeping poisitions of local_ids to quote them.
// local_id can be rewritten in differeny way in some cases (itvf), don't use rewritten_query_fragment.
// TODO: incorporate local_id_positions with rewritten_query_fragment
static std::map<size_t, std::string> local_id_positions;

// should be called before visiting subclause to make PLtsql_stmt.
static void clear_rewritten_query_fragment();

// add information of rewritten_query_fragment information to mutator
static void add_rewritten_query_fragment_to_mutator(PLtsql_expr_query_mutator *mutator);

static std::unordered_map<std::string, std::string> alias_to_table_mapping;
static std::unordered_map<std::string, std::string> table_to_alias_mapping;
static std::vector<std::string> query_hints;
static std::vector<bool> join_hints_info(JOIN_HINTS_INFO_VECTOR_SIZE, false);
static bool isJoinHintInOptionClause = false;
static std::string table_names;
static int num_of_tables = 0;
static std::string leading_hint;

static void add_query_hints(PLtsql_expr_query_mutator *mutator, int contextOffset);
static void clear_query_hints();
static void clear_tables_info();

static std::string validate_and_stringify_hints();
static int find_hint_offset(const char * queryTxt);

static bool pltsql_parseonly = false;
bool has_identity_function = false;

static void
breakHere()
{

}

std::string
getFullText(ParserRuleContext *context, misc::Interval range)
{
	if (context == nullptr)
		return" ";

	return context->start->getInputStream()->getText(range);
}

std::string
getFullText(ParserRuleContext *context)
{
	if (context == nullptr)
		return "";
  
	if (context->start == nullptr || context->stop == nullptr || context->start->getStartIndex() < 0 || context->stop->getStopIndex() < 0)
		return context->getText();

	return getFullText(context, misc::Interval(context->start->getStartIndex(), context->stop->getStopIndex()));
}

template <class T>
std::string
getFullText(std::vector<T*> const &contexts)
{
	auto beg = contexts[0];
	auto end = contexts[contexts.size() - 1];

	misc::Interval textRange(beg->start->getStartIndex(), end->stop->getStopIndex());

	return getFullText(contexts[0], textRange);
}

std::string
getFullText(TerminalNode *node)
{
	return node->getText();
}

std::string
getFullText(Token* token)
{
	return token->getText();
}

std::string
stripQuoteFromId(TSqlParser::IdContext *ctx)
{
	if (ctx->DOUBLE_QUOTE_ID())
	{
		std::string val = getFullText(ctx->DOUBLE_QUOTE_ID());
		Assert(val.length() >= 2);
		return val.substr(1, val.length()-2);
	}
	else if (ctx->SQUARE_BRACKET_ID())
	{
		std::string val = getFullText(ctx->SQUARE_BRACKET_ID());
		Assert(val.length() >= 2);
		return val.substr(1, val.length()-2);
	}
	return getFullText(ctx);
}

static int
get_curr_compile_body_lineno_adjustment()
{
	if (!pltsql_curr_compile || pltsql_curr_compile->fn_oid == InvalidOid) /* not in a func/proc body */
		return 0;
	if (pltsql_curr_compile_body_lineno == 0) /* not set */
		return 0;
	return pltsql_curr_compile_body_lineno - 1; /* minus 1 for correct adjustment */
}

int getLineNo(ParserRuleContext *ctx)
{
	if (!ctx)
		return 0;

	/*
	 * in T-SQL, line number is relative to batch start of CREATE FUNCTION/PROCEDURE/...
	 * if we're running in CREATE FUNCTION/PROCEDURE/..., add a offset lineno.
	 */
	int lineno_offset = get_curr_compile_body_lineno_adjustment();
	Token *startToken = ctx->getStart();
	if (!startToken)
		return 0;
	return startToken->getLine() + lineno_offset;
}

int getLineNo(TerminalNode* node)
{
	if (!node)
		return 0;

	/*
	 * in T-SQL, line number is relative to batch start of CREATE FUNCTION/PROCEDURE/...
	 * if we're running in CREATE FUNCTION/PROCEDURE/..., add a offset lineno.
	 */
	int lineno_offset = get_curr_compile_body_lineno_adjustment();
	Token *symbol = node->getSymbol();
	if (!symbol)
		return 0;
	return symbol->getLine() + lineno_offset;
}

static int
get_curr_compile_body_position_adjustment()
{
	if (!pltsql_curr_compile || pltsql_curr_compile->fn_oid == InvalidOid) /* not in a func/proc body */
		return 0;
	if (pltsql_curr_compile_body_position == 0) /* not set */
		return 0;
	return pltsql_curr_compile_body_position - 1; /* minus 1 for correct adjustment */
}

int getPosition(ParserRuleContext *ctx)
{
	if (!ctx)
		return 0;

	/* if we're running in CREATE FUNCTION/PROCEDURE/..., add a offset position. */
	int position_offset = get_curr_compile_body_position_adjustment();
	Token *startToken = ctx->getStart();
	if (!startToken)
		return 0;
	return startToken->getStartIndex() + position_offset;
}

int getPosition(TerminalNode* node)
{
	if (!node)
		return 0;

	/* if we're running in CREATE FUNCTION/PROCEDURE/..., add a offset position. */
	int position_offset = get_curr_compile_body_position_adjustment();
	Token *symbol = node->getSymbol();
	if (!symbol)
		return 0;
	return symbol->getStartIndex() + position_offset;
}

std::pair<int,int> getLineAndPos(ParserRuleContext *ctx)
{
	return std::make_pair(getLineNo(ctx), getPosition(ctx));
}

std::pair<int,int> getLineAndPos(TerminalNode *node)
{
	return std::make_pair(getLineNo(node), getPosition(node));
}

static ParseTreeProperty<PLtsql_stmt *> fragments;

// Keeps track of location of expressions being rewritten into a fragment 'SELECT <expr>'
static std::map<ParseTree *,  std::pair<int, std::pair<int, int>>> selectFragmentOffsets;
	
// Record the offsets for a 'SELECT <expr>' fragment
void
recordSelectFragmentOffsets(ParseTree *ctx, int ixStart, int ixEnd, int ixShift)
{
	Assert(ctx);	
	selectFragmentOffsets.emplace(std::make_pair(ctx, std::make_pair(ixStart, std::make_pair(ixEnd, ixShift))));		
}	

void 
recordSelectFragmentOffsets(ParseTree *ctx, ParserRuleContext *expr)
{
	Assert(ctx);
	Assert(expr);
	recordSelectFragmentOffsets(ctx, expr->getStart()->getStartIndex(), expr->getStop()->getStopIndex(), 0);		
}

void
attachPLtsql_fragment(ParseTree *node, PLtsql_stmt *fragment)
{
	if (fragment)
	{
		const char *tsqlDesc = pltsql_stmt_typename(fragment);

		if (pltsql_enable_antlr_detailed_log)
			std::cout << "    attachPLtsql_fragment(" << (void *) node << ", " << fragment << "[" << tsqlDesc << "])" << std::endl;
		fragments.put(node, fragment);
	}
	else
	{
		if (pltsql_enable_antlr_detailed_log)
			std::cout << "    attachPLtsql_fragment(" << (void *) node << ", " << fragment << "<NULL>)" << std::endl;
	}
}

PLtsql_stmt *
getPLtsql_fragment(ParseTree *node)
{
	if (pltsql_enable_antlr_detailed_log)
		std::cout << "getPLtsql_fragment(" << (void *) node << ") returns " << fragments.get(node) << std::endl;
	return fragments.get(node);
}

static List *rootInitializers = NIL;

FormattedMessage
format_errmsg(const char *fmt, const char *arg0)
{
	FormattedMessage fm;
	fm.fmt = fmt;

	MemoryContext oldContext = MemoryContextSwitchTo(CurTransactionContext);
	fm.args.push_back(pstrdup(arg0));
	MemoryContextSwitchTo(oldContext);

	return fm;
}

FormattedMessage
format_errmsg(const char *fmt, int64_t arg0)
{
	FormattedMessage fm;
	fm.fmt = fmt;
	fm.args.push_back(reinterpret_cast<void*>(arg0));
	return fm;
}

template <typename... Types>
FormattedMessage
format_errmsg(const char *fmt, const char *arg1, Types... args)
{
	FormattedMessage fm = format_errmsg(fmt, args...);
	fm.args.insert(fm.args.begin(), pstrdup(arg1)); // push_front
	return fm;
}

template <typename... Types>
FormattedMessage
format_errmsg(const char *fmt, int64_t arg1, Types... args)
{
	FormattedMessage fm = format_errmsg(fmt, args...);
	fm.args.insert(fm.args.begin(), reinterpret_cast<void*>(arg1)); // push_front
	return fm;
}

// currently, format_errmsg with more than 1 args is not used in this file but tsqlUnsupportedHandler uses it.
// use explicit instantiation here to make compiler forcefully create that template functions.
template
FormattedMessage
format_errmsg(const char *fmt, const char *arg1, const char *arg2);

inline std::u32string utf8_to_utf32(const char* s)
{
	return antlrcpp::utf8_to_utf32(s, s + strlen(s));
}

class MyInputStream : public ANTLRInputStream
{
public:
    MyInputStream(const char *src)
	: ANTLRInputStream((string)src)
    {

    }
    
		void setText(size_t pos, const char *newText)
		{
			UTF32String	newText32 = utf8_to_utf32(newText);

			_data.replace(pos, newText32.size(), newText32);
		}
};

class PLtsql_expr_query_mutator
{
public:
	PLtsql_expr_query_mutator(PLtsql_expr *expr, ParserRuleContext* baseCtx);

	void add(int antlr_pos, std::string orig_text, std::string repl_text);
	void markSelectFragment(ParserRuleContext *ctx);

	void run();

	PLtsql_expr *expr;
	ParserRuleContext* ctx;

protected:
	// intentionally use std::map to iterate it via sorted order.
	std::map<int, std::pair<std::string, std::string>> m; // pos -> (orig_text, repl_text)
		
	int base_idx;		
		
	// Indicate the fragment being processed is an expression that was prefixed with 'SELECT ', 
	// so that offsets can be adjusted when doing the rewriting
	bool isSelectFragment = false;
	int idxStart = 0;
	int idxEnd = 0;
	int idxStartShift = 0;
};

PLtsql_expr_query_mutator::PLtsql_expr_query_mutator(PLtsql_expr *e, ParserRuleContext* baseCtx)
	: expr(e)
	, ctx(baseCtx)
	, base_idx(-1)
{
	if (!e)
		throw PGErrorWrapperException(ERROR, ERRCODE_INTERNAL_ERROR, "can't mutate an internal query. NULL expression", getLineAndPos(baseCtx));

	size_t base_index = baseCtx->getStart()->getStartIndex();
			
	if (base_index == INVALID_INDEX)
		throw PGErrorWrapperException(ERROR, ERRCODE_INTERNAL_ERROR, "can't mutate an internal query. base index is invalid", getLineAndPos(baseCtx));
	base_idx = base_index;
	isSelectFragment = false;
}

void PLtsql_expr_query_mutator::markSelectFragment(ParserRuleContext *ctx)	
{
	Assert(ctx);
	Assert(selectFragmentOffsets.count(ctx) > 0);

	auto p = selectFragmentOffsets.at(ctx);
	
	isSelectFragment = true;
	idxStart = p.first;
	idxEnd = p.second.first;
	idxStartShift = p.second.second;
}

void PLtsql_expr_query_mutator::add(int antlr_pos, std::string orig_text, std::string repl_text)
{
	int offset = antlr_pos - base_idx;
	
	if (isSelectFragment) 
	{
		// For SELECT fragments, only apply the item when antlr_pos is between idxStart and idxEnd:
		// when there are multiple expressions per statement (only for DECLARE), the rewrites must be 
		// applied to the correct expression
		if ((antlr_pos < idxStart) || (antlr_pos > idxEnd)) 
		{
			return;
		}

		// Adjust offset to reflect the fact that the expression in the fragment is now prefixed with only 'SELECT '
		offset = antlr_pos - idxStart;
			
		// Adjust offset once more if the expression was shifted left (for a compound SET @v operator)
		if (idxStartShift > 0) 
		{
			offset = offset + idxStartShift;
		}					
	}	
						
	if ((orig_text.front() == '"') && (orig_text.back() == '"') && (repl_text.front() == '\'') && (repl_text.back() == '\'')) 
	{
		// Do not validate the positions of strings as these are not replaced by their positions
	}
	else {
		/* validation check */
		if (offset < 0)
			throw PGErrorWrapperException(ERROR, ERRCODE_INTERNAL_ERROR, "can't mutate an internal query. offset value is negative", 0, 0);
		if (offset > (int)strlen(expr->query))
			throw PGErrorWrapperException(ERROR, ERRCODE_INTERNAL_ERROR, "can't mutate an internal query. offset value is too large", 0, 0);
	}

	m.emplace(std::make_pair(offset, std::make_pair(orig_text, repl_text)));
}

void PLtsql_expr_query_mutator::run()
{
	/*
	 * ANTLR parser converts all input to std::u32string (utf-32 string) internally and runs the lexer/parser on that.
	 * This indicates that Token position is based on character position not a byte offset.
	 * To rewrite query based on token position, we have to convert a query string to std::u32string first
	 * so that offset should indicate a correct position to be replaced.
	 */
	if (m.size() == 0) return;  // nothing to do
		
	std::u32string query = utf8_to_utf32(expr->query);
	std::u32string rewritten_query;
			
	size_t cursor = 0; // cursor to expr->query where next copy should start
	for (const auto &entry : m)
	{		
		size_t offset = entry.first;
		const std::u32string& orig_text = utf8_to_utf32(entry.second.first.c_str());
		const std::u32string& repl_text = utf8_to_utf32(entry.second.second.c_str());
		if (isSelectFragment) offset += fragment_SELECT_prefix.length(); // because this is an expression prefixed with 'SELECT '
			
		if (orig_text.length() == 0 || orig_text.c_str(), query.substr(offset, orig_text.length()) == orig_text) // local_id maybe already deleted in some cases such as select-assignment. check here if it still exists)
		{
			if (offset - cursor < 0)
				throw PGErrorWrapperException(ERROR, ERRCODE_INTERNAL_ERROR, "can't mutate an internal query. might be due to multiple mutations on the same position", 0, 0);
			if (offset - cursor > 0) // if offset==cursor, no need to copy
				rewritten_query += query.substr(cursor, offset - cursor); // copy substring of expr->query. ranged [cursor, offset)
			rewritten_query += repl_text;
			cursor = offset + orig_text.length();
		}
	}
	if (cursor < strlen(expr->query))
		rewritten_query += query.substr(cursor); // copy remaining expr->query
		
	// update query string
	std::string new_query = antlrcpp::utf32_to_utf8(rewritten_query);
	expr->query = pstrdup(new_query.c_str());
}

static void
clear_rewritten_query_fragment()
{
	rewritten_query_fragment.clear();
	local_id_positions.clear();
}

static void
add_rewritten_query_fragment_to_mutator(PLtsql_expr_query_mutator *mutator)
{
	Assert(mutator);
	for (auto &entry : rewritten_query_fragment)
		mutator->add(entry.first, entry.second.first, entry.second.second);
}

static void
add_query_hints(PLtsql_expr_query_mutator *mutator, int contextOffset)
{
	std::string hint = validate_and_stringify_hints();
	int baseOffset = mutator->ctx->start->getStartIndex();
	int queryOffset = contextOffset - baseOffset;
	int initialTokenOffset = find_hint_offset(&mutator->expr->query[queryOffset]);
	mutator->add(contextOffset + initialTokenOffset, "", hint);
}

static std::string
validate_and_stringify_hints()
{
	ParserRuleContext* ctx = nullptr;
	// If a query has both join hint and query hint which is a join hint, it should have all the join hints as the query hints as well
	if (isJoinHintInOptionClause && ((join_hints_info[LOOP_JOIN_HINT] && !join_hints_info[LOOP_QUERY_HINT]) || (join_hints_info[HASH_JOIN_HINT] && !join_hints_info[HASH_QUERY_HINT]) || (join_hints_info[MERGE_JOIN_HINT] && !join_hints_info[MERGE_QUERY_HINT])))
	{
		clear_query_hints();
		clear_tables_info();
		throw PGErrorWrapperException(ERROR, ERRCODE_FEATURE_NOT_SUPPORTED, "Conflicting JOIN optimizer hints specified", getLineAndPos(ctx));
	}
	std::string hint =  "/*+ ";
	for (auto q_hint: query_hints)
	{
		hint += q_hint;
		hint += " ";
	}
	if (!leading_hint.empty())
		hint += leading_hint;
	hint += "*/";
	transform(hint.begin(), hint.end(), hint.begin(), ::tolower);

	return hint;
}

static int
find_hint_offset(const char *query)
{
	std::string queryString(query);
	size_t spaceIdx = queryString.find_first_of(" \t\n\v\f\r");
	size_t commentStartIdx = queryString.find("/*");

	//if there is no space and no comment default to beginning of statement
	if (commentStartIdx == std::string::npos && spaceIdx == std::string::npos)
		return 0;

	//if no comment return spaceIdx
	if (commentStartIdx == std::string::npos && spaceIdx < INT_MAX)
		return static_cast<int>(spaceIdx);

	//if no space return comment
	if (spaceIdx == std::string::npos && commentStartIdx < INT_MAX)
		return static_cast<int>(commentStartIdx);

	//if both comments and space return the index of the smaller.
	if (commentStartIdx != std::string::npos && spaceIdx != std::string::npos) {
		size_t smallest = min(spaceIdx, commentStartIdx);
		if (smallest < INT_MAX)
			return static_cast<int>(smallest);
	}
	return 0;
}

static void
clear_query_hints()
{
	query_hints.clear();
	leading_hint.clear();
	for (size_t i=0; i<JOIN_HINTS_INFO_VECTOR_SIZE; i++)
		join_hints_info[i] = false;
	isJoinHintInOptionClause = false;
}

static void
clear_tables_info()
{
	table_names.clear();
	alias_to_table_mapping.clear();
	table_to_alias_mapping.clear();
	num_of_tables = 0;
}

/*
 * NOTE: Currently there exist several similar mutator for historical reasons.
 * tsqlMutator is the first invented one, which modifies input stream directly.
 * However it has a limiation that rewritten fragment string should be shorter than
 * original string.
 * tsqlBuilder's main role is to create PLtsql_stmt_*. But, many query rewriting
 * logic was also added here because it already had a listner implementation.
 * To overcomse the limitation of tsqlBuilder, query fragment rewriting was invented
 * (please see the comment on rewritten_query_fragment).
 * tsqlSelectMuator was introduced to cover corner cases such as CREATE-VIEW and DECLARE-CURSOR
 * which need to deal with inner SELECT statement.
 * tsqlCommonMutator was added to cover a rewriting logic which needs to be applied in
 * batch-level statement and normal statement.
 *
 * TODO:
 * The plan is to incorporate all rewriting logics to tsqlCommonMutator. Other
 * mutators will be deprecated and existing query rewriting logics in tsqlBuilder
 * will be also moved. tsqlBuilder will focus on create Pltsql_stmt_* only.
 */

////////////////////////////////////////////////////////////////////////////////
// tsql Common Mutator
////////////////////////////////////////////////////////////////////////////////
class tsqlCommonMutator : public TSqlParserBaseListener
{
	/* see comment above. */
public:
	explicit tsqlCommonMutator() = default;
	bool in_create_or_alter_function = false;

	void enterCreate_or_alter_function(TSqlParser::Create_or_alter_functionContext *ctx) override {
		in_create_or_alter_function = true;
	}

	void exitCreate_or_alter_function(TSqlParser::Create_or_alter_functionContext *ctx) override {
		in_create_or_alter_function = false;
	}

	void enterTransaction_statement(TSqlParser::Transaction_statementContext *ctx) override {
		if (in_create_or_alter_function && ctx->COMMIT()){
			throw PGErrorWrapperException(ERROR, ERRCODE_FEATURE_NOT_SUPPORTED, "Invalid use of a side-effecting operator 'COMMIT TRANSACTION' within a function.", 0, 0);
		}
		if (in_create_or_alter_function && ctx->ROLLBACK()){
			throw PGErrorWrapperException(ERROR, ERRCODE_FEATURE_NOT_SUPPORTED, "Invalid use of a side-effecting operator 'ROLLBACK TRANSACTION' within a function.", 0, 0);
		}
		if (in_create_or_alter_function && ctx->SAVE()){
			throw PGErrorWrapperException(ERROR, ERRCODE_FEATURE_NOT_SUPPORTED, "Invalid use of a side-effecting operator 'SAVEPOINT' within a function.", 0, 0);
		}
	}

	void enterPrint_statement(TSqlParser::Print_statementContext *ctx) override { 
		if (in_create_or_alter_function && ctx->PRINT()){
			throw PGErrorWrapperException(ERROR, ERRCODE_FEATURE_NOT_SUPPORTED, "Invalid use of a side-effecting operator 'PRINT' within a function.", 0, 0);
		}
	}
	void enterRaiseerror_statement(TSqlParser::Raiseerror_statementContext * ctx) override { 
		if (in_create_or_alter_function && ctx->RAISERROR()){
			throw PGErrorWrapperException(ERROR, ERRCODE_FEATURE_NOT_SUPPORTED, "Invalid use of a side-effecting operator 'RAISERROR' within a function.", 0, 0);
		}
	}

	void enterExecute_statement(TSqlParser::Execute_statementContext *ctx) override {
		if (in_create_or_alter_function && (ctx->EXEC() || ctx->EXECUTE())){
			TSqlParser::Execute_bodyContext *body = ctx->execute_body();
			if (body->LR_BRACKET())
			{
				std::vector<TSqlParser::Execute_var_stringContext *> exec_strings = body->execute_var_string();
				if (!exec_strings.empty())
				{
					throw PGErrorWrapperException(ERROR, ERRCODE_FEATURE_NOT_SUPPORTED, "Invalid use of a side-effecting operator 'EXECUTE STRING' within a function.", 0, 0);
				}
				
			}
		}
	}

	void enterWaitfor_statement(TSqlParser::Waitfor_statementContext *ctx) override {
		if (in_create_or_alter_function && ctx->WAITFOR()){
			throw PGErrorWrapperException(ERROR, ERRCODE_FEATURE_NOT_SUPPORTED, "Invalid use of a side-effecting operator 'WAITFOR' within a function.", 0, 0);
		}
	 }
	 
	void enterWaitfor_receive_statement(TSqlParser::Waitfor_receive_statementContext * ctx) override { 
		if (in_create_or_alter_function && ctx->WAITFOR()){
			throw PGErrorWrapperException(ERROR, ERRCODE_FEATURE_NOT_SUPPORTED, "Invalid use of a side-effecting operator 'WAITFOR' within a function.", 0, 0);
		}
	}

	void enterKill_statement(TSqlParser::Kill_statementContext *ctx) override {
		if (in_create_or_alter_function){
			throw PGErrorWrapperException(ERROR, ERRCODE_FEATURE_NOT_SUPPORTED, "Invalid use of a side-effecting operator 'KILL' within a function.", 0, 0);
		}
	}

	/* Column Name */
	void exitSimple_column_name(TSqlParser::Simple_column_nameContext *ctx) override
	{
		if (does_object_name_need_delimiter(ctx->id()))
			rewritten_query_fragment.emplace(std::make_pair(ctx->id()->start->getStartIndex(), std::make_pair(::getFullText(ctx->id()), delimit_identifier(ctx->id()))));
	}

	void exitInsert_column_id(TSqlParser::Insert_column_idContext *ctx) override
	{
		// qualifier and DOT is totally ignored
		for (auto dot : ctx->DOT())
			rewritten_query_fragment.emplace(std::make_pair(dot->getSymbol()->getStartIndex(), std::make_pair(::getFullText(dot), ""))); // remove dot
		for (auto ign : ctx->ignore)
			rewritten_query_fragment.emplace(std::make_pair(ign->start->getStartIndex(), std::make_pair(::getFullText(ign), ""))); // remove ignore

		// qualified identifier doesn't need delimiter
		if (ctx->DOT().empty() && does_object_name_need_delimiter(ctx->id().back()))
			rewritten_query_fragment.emplace(std::make_pair(ctx->id().back()->start->getStartIndex(), std::make_pair(::getFullText(ctx->id().back()), delimit_identifier(ctx->id().back()))));
	}

	void exitFunction_call(TSqlParser::Function_callContext *ctx) override
	{
		/* Handles rewrite of geospatial function calls but inside body of CREATE/ALTER View, Procedure, Function */
		if (ctx->spatial_proc_name_server_database_schema())
		{
			if (ctx->spatial_proc_name_server_database_schema()->schema) throw PGErrorWrapperException(ERROR, ERRCODE_FEATURE_NOT_SUPPORTED, "Remote procedure/function reference with 4-part object name is not currently supported in Babelfish", getLineAndPos(ctx));

			/* This if-elseIf clause rewrites the query in case of Geospatial function Call */
			if (ctx->spatial_proc_name_server_database_schema()->geospatial_func_arg() && ctx->function_arg_list())
				rewrite_function_call_geospatial_func_ref_args(ctx);
			else if (ctx->spatial_proc_name_server_database_schema()->geospatial_func_no_arg() && !ctx->function_arg_list())
				rewrite_function_call_geospatial_func_ref_no_arg(ctx);
		}
	}

	/* We are adding handling for Spatial Types in:
	 * tsqlCommonMutator: for CREATE/ALTER View, Procedure, Function
	 * tsqlBuilder: for other cases handling
	 */
	/* Here we are Rewriting Geospatial query query: Func_call DOT Geospatial_Func:
	 * Func_call DOT Geospatial_col -> ( Func_call ) DOT Geospatial_col
	 * Func_call DOT Geospatial_func (arg_list) -> Geospatial_func (agr_list, Func_call)
	 */
	void exitFunc_call_expr(TSqlParser::Func_call_exprContext *ctx) override
	{
		if(ctx != NULL && !ctx->DOT().empty())
		{
			std::vector<TSqlParser::Method_callContext *> method_calls = ctx->method_call();
			for (size_t i = 0; i < method_calls.size(); ++i)
			{
				TSqlParser::Method_callContext *method = method_calls[i];
				/* rewriting the query in case of Geospatial function Call -> function_call.method_call */
				if(method->spatial_methods())
				{
					size_t ind;
					if (i == 0) ind = ctx->function_call()->stop->getStopIndex();
					else ind = method_calls[i-1]->stop->getStopIndex();
					rewrite_geospatial_query_helper(ctx, method, ind);
				}
			}
		}
	}
 
	/* Handles rewrite of geospatial query but inside body of CREATE/ALTER View, Procedure, Function:
	 * local_id DOT Geospatial_col -> ( local_id ) DOT Geospatial_col
	 * local_id DOT Geospatial_func (arg_list) -> Geospatial_func (agr_list, local_id)
	 */
	void exitLocal_id_expr(TSqlParser::Local_id_exprContext *ctx) override
	{
		if(ctx != NULL && !ctx->DOT().empty())
		{
			std::vector<TSqlParser::Method_callContext *> method_calls = ctx->method_call();
			for (size_t i = 0; i < method_calls.size(); ++i)
			{
				TSqlParser::Method_callContext *method = method_calls[i];
				/* rewriting the query in case of Geospatial function Call -> local_id.method_call */
				if(method->spatial_methods())
				{
					size_t ind;
					if (i == 0) ind = ctx->local_id()->stop->getStopIndex();
					else ind = method_calls[i-1]->stop->getStopIndex();
					rewrite_geospatial_query_helper(ctx, method, ind);
				}
			}
		}
	}

	/* Handles rewrite of geospatial query but inside body of CREATE/ALTER View, Procedure, Function:
	 * bracket_expr DOT Geospatial_col -> ( bracket_expr ) DOT Geospatial_col
	 * bracket_expr DOT Geospatial_func (arg_list) -> Geospatial_func (agr_list, bracket_expr)
	 */
	void exitBracket_expr(TSqlParser::Bracket_exprContext *ctx) override
	{
		if(ctx != NULL && !ctx->DOT().empty())
		{
			std::vector<TSqlParser::Method_callContext *> method_calls = ctx->method_call();
			for (size_t i = 0; i < method_calls.size(); ++i)
			{
				TSqlParser::Method_callContext *method = method_calls[i];
				/* rewriting the query in case of Geospatial function Call -> LR_BRACKET expression RR_BRACKET.method_call */
				if(method->spatial_methods())
				{
					size_t ind;
					std::string context = ::getFullText(ctx);
					size_t spaces = 0;
					for (size_t x = ctx->expression()->stop->getStopIndex() + 1 - ctx->start->getStartIndex(); x <= ctx->stop->getStopIndex() - ctx->start->getStartIndex(); x++)
					{
						if(context[x] == ' ') spaces++;
						else if(context[x] == ')') break;
					}
					if (i == 0) ind = ctx->expression()->stop->getStopIndex() + 1 + spaces;
					else ind = method_calls[i-1]->stop->getStopIndex();
					rewrite_geospatial_query_helper(ctx, method, ind);
				}
			}
		}
	}

	/* Handles rewrite of geospatial query but inside body of CREATE/ALTER View, Procedure, Function:
	 * Subquery_expr DOT Geospatial_col -> ( Subquery_expr ) DOT Geospatial_col
	 * Subquery_expr DOT Geospatial_func (arg_list) -> Geospatial_func (agr_list, Subquery_expr)
	 */
	void exitSubquery_expr(TSqlParser::Subquery_exprContext *ctx) override
	{
		if(ctx != NULL && !ctx->DOT().empty())
		{
			std::vector<TSqlParser::Method_callContext *> method_calls = ctx->method_call();
			for (size_t i = 0; i < method_calls.size(); ++i)
			{
				TSqlParser::Method_callContext *method = method_calls[i];
				/* rewriting the query in case of Geospatial function Call -> subquery.method_call */
				if(method->spatial_methods())
				{
					size_t ind;
					if (i == 0) ind = ctx->subquery()->stop->getStopIndex();
					else ind = method_calls[i-1]->stop->getStopIndex();
					rewrite_geospatial_query_helper(ctx, method, ind);
				}
			}
		}
	}

	void exitFull_column_name(TSqlParser::Full_column_nameContext *ctx) override
	{
		GetCtxFunc<TSqlParser::Full_column_nameContext *> getSchema = [](TSqlParser::Full_column_nameContext *o) { return o->schema; };
		GetCtxFunc<TSqlParser::Full_column_nameContext *> getTablename = [](TSqlParser::Full_column_nameContext *o) { return o->tablename; };
		
		/* This if clause rewrites the query in case of Geospatial function Call */
		std::string func_name;
		/* Handles rewrite of geospatial query but inside body of CREATE/ALTER View, Procedure, Function: */
		if(ctx->column_name) func_name = stripQuoteFromId(ctx->column_name);
		else if (ctx->geospatial_col())
		{
			/* Throwing error similar to TSQL as we do not allow 4-Part name for geospatial function call */
			if(ctx->schema) throw PGErrorWrapperException(ERROR, ERRCODE_SYNTAX_ERROR, format_errmsg("The multi-part identifier \"%s\" could not be bound.", ::getFullText(ctx).c_str()), getLineAndPos(ctx));
			
			/* Rewriting the query as: table.col.STX -> (table.col).STX */
			std::string rewritten_func_name = "(";
			if(ctx->table) rewritten_func_name += stripQuoteFromId(ctx->table) + ".";
			rewritten_func_name += stripQuoteFromId(ctx->column) + ")." + ::getFullText(ctx->geospatial_col());
			rewritten_query_fragment.emplace(std::make_pair(ctx->start->getStartIndex(), std::make_pair(::getFullText(ctx), rewritten_func_name.c_str())));
		}
		
		std::string rewritten_name = rewrite_column_name_with_omitted_schema_name(ctx, getSchema, getTablename);
		std::string rewritten_schema_name = rewrite_information_schema_to_information_schema_tsql(ctx, getSchema);
		if (!rewritten_name.empty())
			rewritten_query_fragment.emplace(std::make_pair(ctx->start->getStartIndex(), std::make_pair(::getFullText(ctx), rewritten_name)));
		if (pltsql_enable_tsql_information_schema && !rewritten_schema_name.empty())
			rewritten_query_fragment.emplace(std::make_pair(ctx->schema->start->getStartIndex(), std::make_pair(::getFullText(ctx->schema), rewritten_schema_name)));

		if (does_object_name_need_delimiter(ctx->tablename))
			rewritten_query_fragment.emplace(std::make_pair(ctx->tablename->start->getStartIndex(), std::make_pair(::getFullText(ctx->tablename), delimit_identifier(ctx->tablename))));

		// qualified identifier doesn't need delimiter
		if (ctx->DOT().empty() && does_object_name_need_delimiter(ctx->column_name))
			rewritten_query_fragment.emplace(std::make_pair(ctx->column_name->start->getStartIndex(), std::make_pair(::getFullText(ctx->column_name), delimit_identifier(ctx->column_name))));
	}

	/* Object Name */

	void exitFull_object_name(TSqlParser::Full_object_nameContext *ctx) override
	{
		if (ctx->DOT().size() >= 3 && ctx->server) /* server.db.schema.objname */
		{
			TSqlParser::IdContext *obj_server = ctx->server;
			TSqlParser::IdContext *obj_database = ctx->database;
			TSqlParser::IdContext *obj_schema = ctx->schema;
			TSqlParser::IdContext *obj_name = ctx->object_name;

			std::string full_object_name = ::getFullText(ctx);
			std::string server_name_str;

			if (obj_server->keyword())
				server_name_str = getFullText(obj_server->keyword());
			else
				server_name_str = getIDName(obj_server->DOUBLE_QUOTE_ID(), obj_server->SQUARE_BRACKET_ID(), obj_server->ID());
				
			std::string quoted_server_str = std::string("'") + server_name_str + std::string("'");

			std::string three_part_name = ::getFullText(obj_database) + std::string(".") + ::getFullText(obj_schema) + std::string(".") + ::getFullText(obj_name);

			/*
			 * When we come across a four-part object name, we will replace it with OPENQUERY(). Currently,
			 * we only support four-part object names in read-only context. So, a call like:
			 *
			 *	SELECT col_a, col_b FROM server_name.db_name.schema_name.obj_name
			 *
			 * will be re-written as:
			 *
			 *	SELECT col_a, col_b FROM openquery_internal('server_name', 'SELECT * FROM db_name.schema_name.obj_name')
			 */
			std::string str = std::string("openquery_internal(") + quoted_server_str + std::string(", 'SELECT * FROM ") + three_part_name + std::string("')");

			rewritten_query_fragment.emplace(std::make_pair(obj_server->start->getStartIndex(), std::make_pair(::getFullText(ctx), str)));
		}
		else
		{
			GetCtxFunc<TSqlParser::Full_object_nameContext *> getDatabase = [](TSqlParser::Full_object_nameContext *o) { return o->database; };
			GetCtxFunc<TSqlParser::Full_object_nameContext *> getSchema = [](TSqlParser::Full_object_nameContext *o) { return o->schema; };
			std::string rewritten_name = rewrite_object_name_with_omitted_db_and_schema_name(ctx, getDatabase, getSchema);
			std::string rewritten_schema_name = rewrite_information_schema_to_information_schema_tsql(ctx, getSchema);
			if (!rewritten_name.empty())
				rewritten_query_fragment.emplace(std::make_pair(ctx->start->getStartIndex(), std::make_pair(::getFullText(ctx), rewritten_name)));
			if (pltsql_enable_tsql_information_schema && !rewritten_schema_name.empty())
				rewritten_query_fragment.emplace(std::make_pair(ctx->schema->start->getStartIndex(), std::make_pair(::getFullText(ctx->schema), rewritten_schema_name)));

			// qualified identifier doesn't need delimiter
			if (ctx->DOT().empty() && does_object_name_need_delimiter(ctx->object_name))
				rewritten_query_fragment.emplace(std::make_pair(ctx->object_name->start->getStartIndex(), std::make_pair(::getFullText(ctx->object_name), delimit_identifier(ctx->object_name))));
		}
	}

	void exitTable_name(TSqlParser::Table_nameContext *ctx) override
	{
		GetCtxFunc<TSqlParser::Table_nameContext *> getDatabase = [](TSqlParser::Table_nameContext *o) { return o->database; };
		GetCtxFunc<TSqlParser::Table_nameContext *> getSchema = [](TSqlParser::Table_nameContext *o) { return o->schema; };
		std::string rewritten_name = rewrite_object_name_with_omitted_db_and_schema_name(ctx, getDatabase, getSchema);
		std::string rewritten_schema_name = rewrite_information_schema_to_information_schema_tsql(ctx, getSchema);
		if (!rewritten_name.empty())
			rewritten_query_fragment.emplace(std::make_pair(ctx->start->getStartIndex(), std::make_pair(::getFullText(ctx), rewritten_name)));
		if (pltsql_enable_tsql_information_schema && !rewritten_schema_name.empty())
			rewritten_query_fragment.emplace(std::make_pair(ctx->schema->start->getStartIndex(), std::make_pair(::getFullText(ctx->schema), rewritten_schema_name)));

		// qualified identifier doesn't need delimiter
		if (ctx->DOT().empty() && does_object_name_need_delimiter(ctx->table))
			rewritten_query_fragment.emplace(std::make_pair(ctx->table->start->getStartIndex(), std::make_pair(::getFullText(ctx->table), delimit_identifier(ctx->table))));
	}

	void exitTable_alias(TSqlParser::Table_aliasContext *ctx) override
	{
		if (does_object_name_need_delimiter(ctx->id()))
			rewritten_query_fragment.emplace(std::make_pair(ctx->id()->start->getStartIndex(), std::make_pair(::getFullText(ctx->id()), delimit_identifier(ctx->id()))));
	}

	void exitSimple_name(TSqlParser::Simple_nameContext *ctx) override
	{
		GetCtxFunc<TSqlParser::Simple_nameContext *> getDatabase = [](TSqlParser::Simple_nameContext *o) { return nullptr; }; // can't exist
		GetCtxFunc<TSqlParser::Simple_nameContext *> getSchema = [](TSqlParser::Simple_nameContext *o) { return o->schema; };
		std::string rewritten_name = rewrite_object_name_with_omitted_db_and_schema_name(ctx, getDatabase, getSchema);
		std::string rewritten_schema_name = rewrite_information_schema_to_information_schema_tsql(ctx, getSchema);
		if (!rewritten_name.empty())
			rewritten_query_fragment.emplace(std::make_pair(ctx->start->getStartIndex(), std::make_pair(::getFullText(ctx), rewritten_name)));
		if (pltsql_enable_tsql_information_schema && !rewritten_schema_name.empty())
			rewritten_query_fragment.emplace(std::make_pair(ctx->schema->start->getStartIndex(), std::make_pair(::getFullText(ctx->schema), rewritten_schema_name)));

		// qualified identifier doesn't need delimiter
		if (ctx->DOT().empty() && does_object_name_need_delimiter(ctx->name))
			rewritten_query_fragment.emplace(std::make_pair(ctx->name->start->getStartIndex(), std::make_pair(::getFullText(ctx->name), delimit_identifier(ctx->name))));
	}

	void exitFunc_proc_name_schema(TSqlParser::Func_proc_name_schemaContext *ctx) override
	{
		GetCtxFunc<TSqlParser::Func_proc_name_schemaContext *> getDatabase = [](TSqlParser::Func_proc_name_schemaContext *o) { return nullptr; }; // can't exist
		GetCtxFunc<TSqlParser::Func_proc_name_schemaContext *> getSchema = [](TSqlParser::Func_proc_name_schemaContext *o) { return o->schema; };
		std::string rewritten_schema_name = rewrite_information_schema_to_information_schema_tsql(ctx, getSchema);
		std::string rewritten_name = rewrite_object_name_with_omitted_db_and_schema_name(ctx, getDatabase, getSchema);
		if (!rewritten_name.empty())
			rewritten_query_fragment.emplace(std::make_pair(ctx->start->getStartIndex(), std::make_pair(::getFullText(ctx), rewritten_name)));
		if (pltsql_enable_tsql_information_schema && !rewritten_schema_name.empty())
			rewritten_query_fragment.emplace(std::make_pair(ctx->schema->start->getStartIndex(), std::make_pair(::getFullText(ctx->schema), rewritten_schema_name)));

		// don't need to call does_object_name_need_delimiter() because problematic keywords are already allowed as function name
	}

	void exitFunc_proc_name_database_schema(TSqlParser::Func_proc_name_database_schemaContext *ctx) override
	{
		GetCtxFunc<TSqlParser::Func_proc_name_database_schemaContext *> getDatabase = [](TSqlParser::Func_proc_name_database_schemaContext *o) { return o->database; };
		GetCtxFunc<TSqlParser::Func_proc_name_database_schemaContext *> getSchema = [](TSqlParser::Func_proc_name_database_schemaContext *o) { return o->schema; };
		std::string rewritten_name = rewrite_object_name_with_omitted_db_and_schema_name(ctx, getDatabase, getSchema);
		std::string rewritten_schema_name = rewrite_information_schema_to_information_schema_tsql(ctx, getSchema);
		if (!rewritten_name.empty())
			rewritten_query_fragment.emplace(std::make_pair(ctx->start->getStartIndex(), std::make_pair(::getFullText(ctx), rewritten_name)));
		if (pltsql_enable_tsql_information_schema && !rewritten_schema_name.empty())
			rewritten_query_fragment.emplace(std::make_pair(ctx->schema->start->getStartIndex(), std::make_pair(::getFullText(ctx->schema), rewritten_schema_name)));

		// don't need to call does_object_name_need_delimiter() because problematic keywords are already allowed as function name
	}

	void enterExecute_body_batch(TSqlParser::Execute_body_batchContext *ctx) override
	{
		in_execute_body_batch = true;		
	}
		
	void exitExecute_body_batch(TSqlParser::Execute_body_batchContext *ctx) override
	{
		in_execute_body_batch = false;	
	}

	void exitFunc_proc_name_server_database_schema(TSqlParser::Func_proc_name_server_database_schemaContext *ctx) override
	{
		GetCtxFunc<TSqlParser::Func_proc_name_server_database_schemaContext *> getDatabase = [](TSqlParser::Func_proc_name_server_database_schemaContext *o) { return o->database; };
		GetCtxFunc<TSqlParser::Func_proc_name_server_database_schemaContext *> getSchema = [](TSqlParser::Func_proc_name_server_database_schemaContext *o) { return o->schema; };
		std::string rewritten_name = rewrite_object_name_with_omitted_db_and_schema_name(ctx, getDatabase, getSchema);
		std::string rewritten_schema_name = rewrite_information_schema_to_information_schema_tsql(ctx, getSchema);
		if (!rewritten_name.empty())
		{
			int EXEC_prepend_length = (in_execute_body_batch) ? fragment_EXEC_prefix.length() : 0;  // add length of prefix prepended internally for execute_body_batch 
			rewritten_query_fragment.emplace(std::make_pair(ctx->start->getStartIndex()+EXEC_prepend_length, std::make_pair(::getFullText(ctx), rewritten_name)));
		}
		if (pltsql_enable_tsql_information_schema && !rewritten_schema_name.empty())
		{
			rewritten_query_fragment.emplace(std::make_pair(ctx->schema->start->getStartIndex(), std::make_pair(::getFullText(ctx->schema), rewritten_schema_name)));
		}
		
		// don't need to call does_object_name_need_delimiter() because problematic keywords are already allowed as function name
	}

	void exitGrant_statement(TSqlParser::Grant_statementContext* ctx) override
	{
		if (ctx->permissions())
		{
			const auto &permissions = ctx->permissions()->permission();
			for (const auto perm : permissions)
			{
				const auto exec = perm->single_permission()->EXEC();
				if (exec)
					rewritten_query_fragment.emplace(std::make_pair(exec->getSymbol()->getStartIndex(),
													 std::make_pair(::getFullText(exec), "EXECUTE")));
			}
		}
	}

	void exitRevoke_statement(TSqlParser::Revoke_statementContext* ctx) override
	{
		if (ctx->permissions())
		{
			const auto &permissions = ctx->permissions()->permission();
			for (const auto perm : permissions)
			{
				const auto exec = perm->single_permission()->EXEC();
				if (exec)
					rewritten_query_fragment.emplace(std::make_pair(exec->getSymbol()->getStartIndex(),
													 std::make_pair(::getFullText(exec), "EXECUTE")));
			}
		}
	}

	void exitOpen_query(TSqlParser::Open_queryContext *ctx) override
	{
		TSqlParser::IdContext *linked_srv = ctx->linked_server;

		/* 
		 * The calling syntax for T-SQL OPENQUERY is OPENQUERY(linked_server, 'query')
		 * which means that linked_server is passed as an identifier (without quotes)
		 * 
		 * Since we have implemented OPENQUERY as a PG function, the linked_server gets
		 * interpreted as a column. To fix this, we enclose the linked_server in single
		 * quotes, so that the function now gets called as openquery_internal('linked_server', 'query')
		 */
		if (linked_srv)
		{
			std::string linked_srv_name;

			if (linked_srv->keyword())
				linked_srv_name = getFullText(linked_srv->keyword());
			else
				linked_srv_name = getIDName(linked_srv->DOUBLE_QUOTE_ID(), linked_srv->SQUARE_BRACKET_ID(), linked_srv->ID());
				
			std::string str = std::string("'") + linked_srv_name + std::string("'");

			rewritten_query_fragment.emplace(std::make_pair(ctx->OPENQUERY()->getSymbol()->getStartIndex(), std::make_pair(::getFullText(ctx->OPENQUERY()), "openquery_internal")));
			rewritten_query_fragment.emplace(std::make_pair(linked_srv->start->getStartIndex(), std::make_pair(linked_srv_name, str)));
		}	
	}
};

////////////////////////////////////////////////////////////////////////////////
// tsql Select Statement Mutator
////////////////////////////////////////////////////////////////////////////////
class tsqlSelectStatementMutator : public TSqlParserBaseListener
{
	/*
	 * For some cases, e.g., batch level statement, declare statement, etc, we cannot rely only on tsqlBuilder.
	 * However, we need to mutate select statements regardless of having tsqlBuilder.
	 * This mutator should be used for the case where tsqlBuilder::exitSelect_statement() cannot be called.
	 */
public:
	PLtsql_expr_query_mutator *mutator;
	bool in_create_or_alter_view = false;
public:
	tsqlSelectStatementMutator() = default;
	/* Corner case check. If a view is created on a temporary table, we should throw an exception.
	 * Here we are setting up flags for later check.
	 */ 
	void enterCreate_or_alter_view(TSqlParser::Create_or_alter_viewContext *ctx)
	{
		in_create_or_alter_view = true;
	}
	
	void exitCreate_or_alter_view(TSqlParser::Create_or_alter_viewContext *ctx)
	{
		in_create_or_alter_view = false;
	}

	void exitSelect_statement(TSqlParser::Select_statementContext *ctx) override
	{
		if (mutator)
			process_select_statement(ctx, mutator);
	}

	void exitQuery_specification(TSqlParser::Query_specificationContext *ctx) override
	{
		if (mutator)
			process_query_specification(ctx, mutator);
	}

	void exitTable_source_item(TSqlParser::Table_source_itemContext *ctx) override 
	{
		std::string table_name = extractTableName(nullptr, ctx);

		if (in_create_or_alter_view && !table_name.empty() && table_name.at(0)=='#')
		{	
			in_create_or_alter_view = false;
			throw PGErrorWrapperException(ERROR, ERRCODE_FEATURE_NOT_SUPPORTED, "Views or functions are not allowed on temporary tables. Table names that begin with '#' denote temporary tables.", 0, 0);
		}
	}

	void exitDml_statement(TSqlParser::Dml_statementContext *ctx) override
	{
		process_execsql_remove_unsupported_tokens(ctx, mutator);
		if (mutator && query_hints.size() && enable_hint_mapping)
		{
			add_query_hints(mutator, ctx->start->getStartIndex());
			clear_query_hints();
		}
		if (table_names.size())
			clear_tables_info();
	}
};

////////////////////////////////////////////////////////////////////////////////
// tsqlBuilder
////////////////////////////////////////////////////////////////////////////////

/*
 * In order to exploit common rewriting logic in tsqlCommonMutator and
 * existing logic in tsqlBuilder, inherit TSqlCommonMutator, all rewriting
 * logic will run in one walker.
 * This will be refactored later. Please see the comment on TSqlCommonMutator
 * for details.
 * */
class tsqlBuilder : public tsqlCommonMutator
{
public:
	std::unique_ptr<tree::ParseTreeProperty<void *>> code;
	const std::vector<std::string> &ruleNames;
	TSqlParser::Tsql_fileContext *root;

    int nodeID = 0;
    tree::ParseTree *parser;
    MyInputStream &stream;

	const std::vector<int> double_quota_places;
	int parameterIndex = 0;

	bool is_cross_db = false;
	std::string schema_name;
	std::string db_name;
	bool is_function = false;
	bool is_schema_specified = false;	
	
	// We keep a stack of the containers that are active during a traversal.
	// A container will correspond to a block or a batch - these are containers
	// because they contain a list of the PLtsql_stmt structures.

	// When we walk the parse tree, we  push an entry onto the containers
	// stack each time we enter a block (or a batch).  We pop the top of
	// the stack when we leave (exit) a block or batch.

	// When we enter a cfl_stmt, a ddl_statement, a dml_statement, or
	// any other statement, we create a PLtsql_stmt structure and add
	// that to the list at the top of the container stack.

	// Since we don't have an otherwise convenient way to amend the
	// the ParserRuleContext class, we will use the 'bodies' hash -
	// the key to the hash is the address of the container and the
	// payload is a pointer to the List of members of tha container.
	

	std::vector<ParserRuleContext *> containers;
	std::unordered_map<ParserRuleContext  *, List *> bodies;
	std::unique_ptr<PLtsql_expr_query_mutator> statementMutator;
	
    tsqlBuilder(tree::ParseTree *p, const std::vector<std::string> &rules, MyInputStream &s, 
	std::vector<int> &quota_places)
		: code(std::make_unique<tree::ParseTreeProperty<void *>>()),
		  ruleNames(rules),
		  root(nullptr),
		  parser(p),
		  stream(s),
		  double_quota_places(quota_places)
    {
		rootInitializers = NIL;
		statementMutator = nullptr;
    }

	~tsqlBuilder()
	{
		//		ListCell *s;
		
		//		foreach(s, rootInitializers)
		//		{
			//PLtsql_stmt *stmt = (PLtsql_stmt *) lfirst(s);

		//		}
	}
	
	std::string
	getNodeDesc(ParseTree *t)
	{
		std::string result = Trees::getNodeText(t, this->ruleNames);

		return result;
	}
	
	ParserRuleContext *
	peekContainer()
	{
		return containers.back();
	}
	
	void
	pushContainer(ParserRuleContext *container)
	{
		if (pltsql_enable_antlr_detailed_log)
			std::cout << "    pushing container " << (void *) container << std::endl;

		containers.push_back(container);
		setCode(container, NIL);
	}

	ParserRuleContext *
	popContainer(ParserRuleContext *container)
	{
		auto result = containers.back();

		if (pltsql_enable_antlr_detailed_log)
			std::cout << " popping container " << (void *) result << std::endl;

		containers.pop_back();
		
		// NOTE: if the caller provided a container, we want
		//       to verify that the pointer we just popped
		//		 is the same.
		
		return result;
	}
	
    void
    setCode(tree::ParseTree *node, List *newList)
    {
		code->put(node, (void *) newList);
    }

    List *
    getCode(tree::ParseTree *node)
    {
		return (List *) (code->get(node));
    }

	// Tree listener overrides
	
	void enterEveryRule(ParserRuleContext *ctx) override
	{
		std::string desc{getNodeDesc(ctx)};

		if (pltsql_enable_antlr_detailed_log)
			std::cout << "+entering (tsqlBuilder)" << (void *) ctx << "[" << desc << "]" << std::endl;
	}

	void exitEveryRule(ParserRuleContext *ctx) override
	{
		std::string desc{getNodeDesc(ctx)};

		if (pltsql_enable_antlr_detailed_log)
			std::cout << "-leaving (tsqlBuilder)" << (void *) ctx << "[" << desc << "]" << std::endl;
	}

	void graft(PLtsql_stmt *stmt, ParserRuleContext *container)
	{
		if (stmt)
		{
			List *siblings = getCode(container);

			if (pltsql_enable_antlr_detailed_log)
				std::cout << "    grafting stmt (" << (void *) stmt << ") to list for container(" << (void *) container << ")" << std::endl;
			
			setCode(container, lappend(siblings, stmt));
		}
		else
		{
			if (pltsql_enable_antlr_detailed_log)
				std::cout << "    grafting stmt (" << (void *) stmt << ") to list for container(" << (void *) container << ")" << std::endl;
		}
	}

	// stmt is meaningless. change it to NOP
	void make_nop(PLtsql_stmt *stmt, ParserRuleContext *container)
	{
		List *siblings = getCode(container);

		if (pltsql_enable_antlr_detailed_log)
			std::cout << "    remove stmt (" << (void *) stmt << ") from list for container(" << (void *) container << ")" << std::endl;
		setCode(container, list_delete_ptr(siblings, stmt));
	}

	//////////////////////////////////////////////////////////////////////////////
	// Container statement management
	//////////////////////////////////////////////////////////////////////////////

	void enterTsql_file(TSqlParser::Tsql_fileContext *ctx) override
    {
		// The root of the parse tree is typically a batch - we
		// will store the root here (in 'root').
		//
		// A batch is also a container (the highest container in
		// the tree) so we call pushContainer() to push this
		// node onto the container stack.

		// Since this is the root of the parse tree, we expect
		// 'root' to be null on entry, if it's not null, that
		// implies that we are re-using a tsqlBuilder instead
		// creating a new one.
		
		Assert(root == nullptr);

		root = ctx;
		
		pushContainer(ctx);
    }

    void exitTsql_file(TSqlParser::Tsql_fileContext *ctx) override
    {
		// We are finished walking the parse tree (the root of the
		// parse tree is typically a batch node). We give the PLtsql_stmt
		// tree to the caller by setting pltsql_parse_result, just like
		// the (obsolete) bison parser.
		pltsql_parse_result = (PLtsql_stmt_block *) makeBatch(ctx, *this);

		// Reset 'root' to indicate that we no longer have a PLtsql_stmt tree.
		root = nullptr;
		
		// A batch is a container so we pop it off the container
		// stack.
		popContainer(ctx);
    }

  	void enterBlock_statement(TSqlParser::Block_statementContext *ctx) override
	{
		// A (BEGIN/END) block is a container so push this node to the
		// top of the container stack. As we continue to walk the ANTLR
		// parse tree and create new PLtsql_stmt nodes, we graft those
		// new nodes to the most-recently seen container node (that is,
	    // the container on top of the container stack).
		pushContainer(ctx);
	}

	void exitBlock_statement(TSqlParser::Block_statementContext *ctx) override
	{
		// We've now processed all of the descendant ANTLR parse tree nodes
		// that belong to this block (which is a container). As we walked
		// through the descendant nodes, we created a List of PLtsql_stmt
		// nodes that should be controlled by this BEGIN/END block.  We
		// can find that list by calling getCode(ctx).
		//
		// Now add these children to the PLtsql_stmt_block (which we
		// store in our parse tree parent node).  We can find that PLtsql_stmt_block
		// by calling getPLtsql_fragment()	   
		PLtsql_stmt_block *block = (PLtsql_stmt_block *) getPLtsql_fragment(ctx->parent);

		if (block)
			block->body = getCode(ctx);

		// And finally, pop this parse tree node from the container stack
		popContainer(ctx);
	}	

	void enterWhile_statement(TSqlParser::While_statementContext *ctx) override
    {
 		// A WHILE statement is a container - it stores the statements in the
		// body of the loop
		//
		// See enterBlock_statement() for a more complete description.
		pushContainer(ctx);
    }

    void exitWhile_statement(TSqlParser::While_statementContext *ctx) override
    {
		// See exitBlock_statement() for a more complete description.
		PLtsql_stmt_while *fragment = (PLtsql_stmt_while *) getPLtsql_fragment(ctx->parent);

		fragment->body = getCode(ctx);

		popContainer(ctx);
	}

	void enterIf_statement(TSqlParser::If_statementContext *ctx) override
	{
 		// An IF statement is a container - it stores the statements in the
		// then_body of the loop
		//
		// FIXME: how do we handle the else_body?
		// FIXME: how do we handle the remaining ELSIF nodes?
		//
		// See enterBlock_statement() for a more complete description.
		pushContainer(ctx);
	}

	void exitIf_statement(TSqlParser::If_statementContext *ctx) override
	{
		// See exitBlock_statement() for a more complete description.
		PLtsql_stmt_if *fragment = (PLtsql_stmt_if *) getPLtsql_fragment(ctx->parent);
		List *code = getCode(ctx);

		if (!code) // defensive code
			throw PGErrorWrapperException(ERROR, ERRCODE_INTERNAL_ERROR, "IF-block is empty. It might be an internal bug due to unsupported statements.", getLineAndPos(ctx));

		fragment->then_body = (PLtsql_stmt *) linitial(code);

		if (list_length(code) >  1)
			fragment->else_body = (PLtsql_stmt *) lsecond(code);
		
		popContainer(ctx);
	}

	void enterTry_catch_statement(TSqlParser::Try_catch_statementContext *ctx) override
	{
		pushContainer(ctx);
	}

	void exitTry_catch_statement(TSqlParser::Try_catch_statementContext *ctx) override
	{
		PLtsql_stmt_try_catch *fragment = (PLtsql_stmt_try_catch *) getPLtsql_fragment(ctx->parent);
		List *code = getCode(ctx);

		if (!code) // defensive code
			throw PGErrorWrapperException(ERROR, ERRCODE_INTERNAL_ERROR, "TRY-block is empty. It might be an internal bug due to unsupported statements.", getLineAndPos(ctx));

		fragment->body = (PLtsql_stmt *) linitial(code);

		if (list_length(code) > 1)
			fragment->handler = (PLtsql_stmt *) lsecond(code);
		else
			fragment->handler = (PLtsql_stmt *) makeEmptyBlockStmt(getLineNo(ctx->catch_block()));

		popContainer(ctx);

	}

	void enterTry_block(TSqlParser::Try_blockContext *ctx) override
	{
		pushContainer(ctx);
	}

	void exitTry_block(TSqlParser::Try_blockContext *ctx) override
	{
		PLtsql_stmt_block *result = (PLtsql_stmt_block *) makeBlockStmt(ctx, *this);
		result->body = getCode(ctx);
		popContainer(ctx);
		graft((PLtsql_stmt *) result, peekContainer());
	}

	void enterCatch_block(TSqlParser::Catch_blockContext *ctx) override
	{
		pushContainer(ctx);
	}

	void exitCatch_block(TSqlParser::Catch_blockContext *ctx) override
	{
		PLtsql_stmt_block *result = (PLtsql_stmt_block *) makeBlockStmt(ctx, *this);
		result->body = getCode(ctx);
		popContainer(ctx);
		graft((PLtsql_stmt *) result, peekContainer());
	}
	
	void enterCreate_or_alter_procedure(TSqlParser::Create_or_alter_procedureContext *ctx) override
	{
		pushContainer(ctx);
	}

	void exitCreate_or_alter_procedure(TSqlParser::Create_or_alter_procedureContext *ctx) override
	{
		// just throw away all PLtsql_stmt in the container.
		// procedure body is a sequence of sql_clauses. In create-procedure, we don't need to generate PLtsql_stmt.
		//
		// TODO: Ideally, we may stop visiting or disable vistior logic inside the procedure body. It will save the resoruce.

		popContainer(ctx);
	}

	void enterCreate_or_alter_function(TSqlParser::Create_or_alter_functionContext *ctx) override
	{
		pushContainer(ctx);
	}

	void exitCreate_or_alter_function(TSqlParser::Create_or_alter_functionContext *ctx) override
	{
		// just throw away all PLtsql_stmts in the container. Please see the comment in exitCreate_or_alter_procedure()
		popContainer(ctx);
	}

	void enterCreate_or_alter_trigger(TSqlParser::Create_or_alter_triggerContext *ctx) override
	{
		pushContainer(ctx);
	}

	void exitCreate_or_alter_trigger(TSqlParser::Create_or_alter_triggerContext *ctx) override
	{
		// just throw away all PLtsql_stmts in the container. Please see the comment in exitCreate_or_alter_procedure()
		popContainer(ctx);
	}

	void exitAlter_table(TSqlParser::Alter_tableContext *ctx) override
	{
		if (ctx->TRIGGER() && ctx->id().size() > 1)	/* condition to filter alter table statements which contains TRIGGER keyword and multiple trigger names */
		{
			/*
			 * When we come across a alter table query which enable/disable trigger with multiple trigger name, 
			 * we will replace it with list of alter table statements, a statement for each trigger.
			 * As Postgres only support enabling/disabling of only one trigger using alter table syntax, so a call like:
			 * 
			 * 	ALTER TABLE Employees { ENABLE | DISABLE } TRIGGER trigger_a, trigger_b
			 *	GO
			 * 
			 * will be re-written as:
			 * 
			 * 	ALTER TABLE Employees { ENABLE | DISABLE } TRIGGER trigger_a; 
			 *  ALTER TABLE Employees { ENABLE | DISABLE } TRIGGER trigger_b;
			 */

			std::vector<TSqlParser::IdContext *> list_id = ctx->id();
			TSqlParser::Table_nameContext *table_name = ctx->tabname;

			std::string str = std::string("");
			std::string action_type;
			if (ctx->ENABLE() != nullptr)
			{
				action_type = std::string(" ENABLE");
			}
			else
			{
				action_type = std::string(" DISABLE");
			}

			for (TSqlParser::IdContext *id : list_id) {
				str += std::string("ALTER TABLE ") + ::getFullText(table_name) + action_type + std::string(" TRIGGER ") + ::getFullText(id) + "; ";
			}

			rewritten_query_fragment.emplace(std::make_pair(ctx->start->getStartIndex(), std::make_pair(::getFullText(ctx), str)));
		}
	}

	void exitEnable_trigger(TSqlParser::Enable_triggerContext *ctx) override
	{
		if(ctx->SERVER() || ctx->DATABASE())
		{
			throw PGErrorWrapperException(ERROR, ERRCODE_FEATURE_NOT_SUPPORTED, "'DDL trigger' is not currently supported in Babelfish.", 0, 0);
		}
	}

	void exitDisable_trigger(TSqlParser::Disable_triggerContext *ctx) override
	{
		if(ctx->SERVER() || ctx->DATABASE())
		{
			throw PGErrorWrapperException(ERROR, ERRCODE_FEATURE_NOT_SUPPORTED, "'DDL trigger' is not currently supported in Babelfish.", 0, 0);
		}
	}
	
	//////////////////////////////////////////////////////////////////////////////
	// Non-container statement management
	//////////////////////////////////////////////////////////////////////////////

   	void enterDml_statement(TSqlParser::Dml_statementContext *ctx) override
	{
		// We ran into a DML clause while walking down the ANTLR parse
		// tree - we create a PLtsql_stmt_execsql statement to handle
		// this clause and graft it into the list of PLtsql_stmts kept
		// in the top-most container.
		//
		// execsql statements are used to handle non-control-of-flow
		// statements (aka SQL statements) - we just make a copy of
		// the string that makes up the statement, store that string
		// inside of the PLtsql_stmt_execsql, and send that string
		// to the main SQL parser when we execute the statement.

        if (ctx->bulk_insert_statement())
        {
            graft(makeInsertBulkStatement(ctx), peekContainer());
        }
        else
        {
            graft(makeSQL(ctx), peekContainer());
        }

		// prepare rewriting
		clear_rewritten_query_fragment();
		PLtsql_stmt_execsql *stmt = (PLtsql_stmt_execsql *) getPLtsql_fragment(ctx);
		Assert(stmt);
		statementMutator = std::make_unique<PLtsql_expr_query_mutator>(stmt->sqlstmt, ctx);
	}

	void exitDml_statement(TSqlParser::Dml_statementContext *ctx) override
	{
        if (ctx->bulk_insert_statement())
        {
            clear_rewritten_query_fragment();
            return;
        }
		PLtsql_stmt_execsql *stmt = (PLtsql_stmt_execsql *) getPLtsql_fragment(ctx);
		Assert(stmt);
		Assert(stmt->sqlstmt = statementMutator->expr);
		try
		{
			process_execsql_destination(ctx, stmt);
		}
		catch (PGErrorWrapperException &e)
		{
			clear_rewritten_query_fragment();
			throw;
		}

		process_execsql_remove_unsupported_tokens(ctx, statementMutator.get());

		// record whether the stmt is an INSERT-EXEC stmt
		stmt->insert_exec =
			ctx->insert_statement() &&
			ctx->insert_statement()->insert_statement_value() &&
			ctx->insert_statement()->insert_statement_value()->execute_statement();

		// record whether stmt is cross-db
		if (is_cross_db)
			stmt->is_cross_db = true;
		// record that the stmt is dml
	 	stmt->is_dml = true;
		// record if a function call
		if (is_function)
			stmt->func_call = true;

		if (!schema_name.empty())
			stmt->schema_name = pstrdup(downcase_truncate_identifier(schema_name.c_str(), schema_name.length(), true));
		// record db name for the cross db query
		if (!db_name.empty())
			stmt->db_name = pstrdup(downcase_truncate_identifier(db_name.c_str(), db_name.length(), true));
		// record if the SQL object is schema qualified
		if (is_schema_specified)
			stmt->is_schema_specified = true;

		if (is_compiling_create_function())
		{
			/* select without destination should be blocked. We can use already information about desitnation, which is already processed. */
			if (ctx->select_statement_standalone() && stmt->need_to_push_result)
				throw PGErrorWrapperException(ERROR, ERRCODE_INVALID_FUNCTION_DEFINITION, "SELECT statement returning result to a client cannot be used in a function", getLineAndPos(ctx->select_statement_standalone()));

			/* T-SQL doens't allow side-effecting operations in CREATE FUNCTION */
			if (ctx->insert_statement())
			{
				auto ddl_object = ctx->insert_statement()->ddl_object();
				if (stmt->insert_exec && ddl_object && !ddl_object->local_id()) /* insert into non-local object */
					throw PGErrorWrapperException(ERROR, ERRCODE_INVALID_FUNCTION_DEFINITION, "'INSERT EXEC' cannot be used within a function", getLineAndPos(ddl_object));
				else if (ddl_object && !ddl_object->local_id()) /* insert into non-local object */
					throw PGErrorWrapperException(ERROR, ERRCODE_INVALID_FUNCTION_DEFINITION, "'INSERT' cannot be used within a function", getLineAndPos(ddl_object));
			}
			else if (ctx->update_statement() && ctx->update_statement()->ddl_object() && !ctx->update_statement()->ddl_object()->local_id() && 
					(ctx->update_statement()->table_sources() ? ::getFullText(ctx->update_statement()->table_sources()).c_str()[0] != '@' : true)) /* update non-local object, table variables are allowed */
				throw PGErrorWrapperException(ERROR, ERRCODE_INVALID_FUNCTION_DEFINITION, "'UPDATE' cannot be used within a function", getLineAndPos(ctx->update_statement()->ddl_object()));
			else if (ctx->delete_statement() && ctx->delete_statement()->delete_statement_from()->ddl_object() && !ctx->delete_statement()->delete_statement_from()->ddl_object()->local_id()  &&
					(ctx->delete_statement()->table_sources() ? ::getFullText(ctx->delete_statement()->table_sources()).c_str()[0] != '@' : true)) /* delete non-local object, table variables are allowed */
				throw PGErrorWrapperException(ERROR, ERRCODE_INVALID_FUNCTION_DEFINITION, "'DELETE' cannot be used within a function", getLineAndPos(ctx->delete_statement()->delete_statement_from()->ddl_object()));
		}

		/* we must add previous rewrite at first. */
		add_rewritten_query_fragment_to_mutator(statementMutator.get());

		// post-processing of execsql stmt query
		for (auto &entry : local_id_positions)
		{
			// Adding quote to tsql local_id (starting with '@') because backend parser is expecting that.
			std::string quoted_local_id = std::string("\"") + entry.second + "\"";
			statementMutator->add(entry.first, entry.second, quoted_local_id);
		}

		/* Add query hints */
		if (query_hints.size() && enable_hint_mapping)
		{
			add_query_hints(statementMutator.get(), ctx->start->getStartIndex());
			clear_query_hints();
		}

		statementMutator->run();
		statementMutator = nullptr;
		clear_rewritten_query_fragment();
		clear_tables_info();
	}

	void exitSelect_statement(TSqlParser::Select_statementContext *selectCtx) override
	{
		if (statementMutator)
			process_select_statement(selectCtx, statementMutator.get());
	}

	void enterBatch_level_statement(TSqlParser::Batch_level_statementContext *ctx) override
	{
		// See the comments in enterDml_statement() for an explanation of this code
		graft(makeSQL(ctx), peekContainer());
	}
	
	void enterDdl_statement(TSqlParser::Ddl_statementContext *ctx) override
	{
		// See the comments in enterDml_statement() for an explanation of this code
		PLtsql_stmt *stmt;
		if (ctx->alter_authorization())
		{
			stmt = makeChangeDbOwnerStatement(ctx->alter_authorization());
		}
		else if (ctx->create_fulltext_index())
		{
			stmt = makeCreateFulltextIndexStmt(ctx->create_fulltext_index());
		}
		else if (ctx->drop_fulltext_index())
		{
			stmt = makeDropFulltextIndexStmt(ctx->drop_fulltext_index());
		}
		else
		{
			stmt = makeSQL(ctx);
		}
		graft(stmt, peekContainer());
		clear_rewritten_query_fragment();
	}

	void exitDdl_statement(TSqlParser::Ddl_statementContext *ctx) override
	{
		if (ctx->alter_authorization()) 
		{
			// Exit in case of Change DB owner
			return;
		}
		
		if (ctx->create_fulltext_index())
		{
			clear_rewritten_query_fragment();
			return;
		}
		if (ctx->drop_fulltext_index())
		{
			clear_rewritten_query_fragment();
			return;
		}
		PLtsql_stmt_execsql *stmt = (PLtsql_stmt_execsql *) getPLtsql_fragment(ctx);
		Assert(stmt);
		// record that the stmt is ddl
	 	stmt->is_ddl = true;

		if (is_compiling_create_function())
		{
			/* T-SQL doesn't allow side-effecting operations in CREATE FUNCTION */
			throw PGErrorWrapperException(ERROR, ERRCODE_INVALID_FUNCTION_DEFINITION, "DDL cannot be used within a function", getLineAndPos(ctx));
		}


		bool nop = false;
		if (ctx->create_table())
			nop = post_process_create_table(ctx->create_table(), stmt, ctx);
		else if (ctx->alter_table())
			nop = post_process_alter_table(ctx->alter_table(), stmt, ctx);
		else if (ctx->create_index())
			nop = post_process_create_index(ctx->create_index(), stmt, ctx);
		else if (ctx->create_database())
			nop = post_process_create_database(ctx->create_database(), stmt, ctx);
		else if (ctx->create_type())
			nop = post_process_create_type(ctx->create_type(), stmt, ctx);
		else if (ctx->alter_fulltext_index())
		{
			ereport(WARNING,
					(errcode(ERRCODE_FEATURE_NOT_SUPPORTED),
					 errmsg("ALTER FULLTEXT INDEX statement will be ignored.")));
			nop = true;
		}

		if (nop)
		{
			make_nop((PLtsql_stmt *) stmt, peekContainer());
			return;
		}
		else
		{
			// post-processing of execsql stmt query
			PLtsql_expr_query_mutator mutator(stmt->sqlstmt, ctx);
			add_rewritten_query_fragment_to_mutator(&mutator);
			mutator.run();
		}
		clear_rewritten_query_fragment();
	}

    void exitCfl_statement(TSqlParser::Cfl_statementContext *ctx) override
    {
		PLtsql_expr *expr = nullptr;
		if (ctx->print_statement())
		{
			PLtsql_stmt_print *stmt = (PLtsql_stmt_print *) getPLtsql_fragment(ctx);
			expr = (PLtsql_expr *) linitial(stmt->exprs);
		}
		else if (ctx->raiseerror_statement() && ctx->raiseerror_statement()->raiseerror_msg() && ctx->raiseerror_statement()->raiseerror_msg()->char_string())
		{
			PLtsql_stmt_raiserror *stmt = (PLtsql_stmt_raiserror *) getPLtsql_fragment(ctx);
			expr = (PLtsql_expr *) linitial(stmt->params);
		}
		else if (ctx->return_statement())
		{
			if (pltsql_curr_compile && pltsql_curr_compile->fn_prokind != PROKIND_PROCEDURE)
			{
				PLtsql_stmt_return *stmt = (PLtsql_stmt_return *) getPLtsql_fragment(ctx);
				expr = (PLtsql_expr *) stmt->expr;
			}
		}
		if (expr) 
		{
			PLtsql_expr_query_mutator mutator(expr, ctx);
			mutator.markSelectFragment(ctx);
			add_rewritten_query_fragment_to_mutator(&mutator);
			mutator.run();

			// remove the offsets for processed fragments
			selectFragmentOffsets.clear();
					
			clear_rewritten_query_fragment();
		}
	}
	
	void exitSecurity_statement(TSqlParser::Security_statementContext *ctx) override
	{
		if (ctx->grant_statement() && ctx->grant_statement()->TO() && !ctx->grant_statement()->permission_object()
								&& ctx->grant_statement()->permissions())
		{
			for (auto perm : ctx->grant_statement()->permissions()->permission())
			{
				auto single_perm = perm->single_permission();
				if (single_perm->CONNECT())
				{
					clear_rewritten_query_fragment();
					return;
				}
			}
		}
		else if (ctx->revoke_statement() && ctx->revoke_statement()->FROM() && !ctx->revoke_statement()->permission_object()
										&& ctx->revoke_statement()->permissions())
		{
			for (auto perm : ctx->revoke_statement()->permissions()->permission())
			{
				auto single_perm = perm->single_permission();
				if (single_perm->CONNECT())
				{
					clear_rewritten_query_fragment();
					return;
				}
			}
		}
		PLtsql_stmt_execsql *stmt = (PLtsql_stmt_execsql *) getPLtsql_fragment(ctx);
		Assert(stmt);

		PLtsql_expr_query_mutator mutator(stmt->sqlstmt, ctx);
		add_rewritten_query_fragment_to_mutator(&mutator);
		mutator.run();
		clear_rewritten_query_fragment();
	}

	void enterAnother_statement(TSqlParser::Another_statementContext *ctx) override
	{
		// We've encountered an "another_statement" while descending the ANTLR
		// parse tree. "another_statement" is a grammar rule that matches DECLARE,
		// EXECUTE, cursor-related statements, conversation statements, and several
		// others (basically, statements that don't belong in some other category).
		//
		// Most of these statements will end up as PLtsql_stmt_execsql statements,
		// but a few (such as DECLARE and SET) require special handling.
		//
		// Please note that one "another_statement" may return a list of PLtsql_stmt
		// in case of DECLARE multiple variable with initializers at a time.
		std::vector<PLtsql_stmt *> result = makeAnother(ctx, *this);
		for (PLtsql_stmt *stmt : result)
			graft(stmt, peekContainer());

		clear_rewritten_query_fragment();
	}
	
	void exitAnother_statement(TSqlParser::Another_statementContext *ctx) override
	{	
		// currently, declare_cursor only need rewriting because it contains select statement
		if (ctx->cursor_statement() && ctx->cursor_statement()->declare_cursor())
		{
			PLtsql_stmt_decl_cursor *decl_cursor_stmt = (PLtsql_stmt_decl_cursor *) getPLtsql_fragment(ctx);
			post_process_declare_cursor_statement(decl_cursor_stmt, ctx->cursor_statement()->declare_cursor(), *this);
		}

		// Declare table type statement might need rewriting in column definition list.
		else if (ctx->declare_statement() && ctx->declare_statement()->table_type_definition())
		{
			PLtsql_stmt_decl_table *decl_table_stmt = (PLtsql_stmt_decl_table *) getPLtsql_fragment(ctx);
			post_process_declare_table_statement(decl_table_stmt, ctx->declare_statement()->table_type_definition());
		}

		else if (ctx->execute_statement())
		{
			PLtsql_stmt_exec *stmt = (PLtsql_stmt_exec *) getPLtsql_fragment(ctx);
			if (stmt->cmd_type == PLTSQL_STMT_EXEC)
			{
				PLtsql_expr_query_mutator mutator(stmt->expr, ctx);
				add_rewritten_query_fragment_to_mutator(&mutator); // move information of rewritten_query_fragment to mutator.
				mutator.run(); // expr->query will be rewitten here
			}
		}

		else if (ctx->set_statement() && ctx->set_statement()->expression())
		{
			// There should always be offsets for SET expressions
			Assert(selectFragmentOffsets.find(ctx->set_statement()) != selectFragmentOffsets.end());			
															
			PLtsql_stmt_assign *stmt = (PLtsql_stmt_assign *) getPLtsql_fragment(ctx->set_statement());
			PLtsql_expr_query_mutator mutator(stmt->expr, ctx->set_statement());
			mutator.markSelectFragment(ctx->set_statement());
			add_rewritten_query_fragment_to_mutator(&mutator); 
			mutator.run();
		}
		
		else if (ctx->declare_statement()) 
		{			
			if (ctx->declare_statement()->declare_local().size() > 0) 
			{
				// For each assignment to a @variable, a fragment was created (via makeInitializer).
				// There can be multiple declarations and assignments in a single DECLARE, and these are processed below.
				int i = 0;
				for (TSqlParser::Declare_localContext *d : ctx->declare_statement()->declare_local() ) 
				{
					i++;
					if (d->expression())
					{  
						ParserRuleContext *ctx_fragment = (ParserRuleContext *) ctx;			
						if (selectFragmentOffsets.find(d->expression()) != selectFragmentOffsets.end()) 
						{ 
							ctx_fragment = d->expression();
						}
								
						PLtsql_stmt_assign *stmt = (PLtsql_stmt_assign *) getPLtsql_fragment(ctx_fragment);
						PLtsql_expr_query_mutator mutator(stmt->expr, ctx_fragment);
						mutator.markSelectFragment(ctx_fragment);
						add_rewritten_query_fragment_to_mutator(&mutator);
						mutator.run(); 
					}
				}				
			}
		}

		// remove the offsets for processed fragments
		selectFragmentOffsets.clear();		
				
		clear_rewritten_query_fragment();
	}

	// NB: similar code is in tsqlMutator
	void exitChar_string(TSqlParser::Char_stringContext *ctx) override
	{
		std::string str = getFullText(ctx);			

		if (str.front() == 'N')
		{
			// Temporarily remove the leading 'N' only locally here, to make the assertion on str.front() easy (below)
			str.erase(0, 1);	
		}

		if (str.front() == '"')
		{	
			Assert(str.back() == '"');
			
			// Change double-quoted string to single-quoted string:
			str = rewriteDoubleQuotedString(str);	
			size_t startPosition = ctx->start->getStartIndex();
			if (in_execute_body_batch_parameter) startPosition += fragment_EXEC_prefix.length(); // add length of prefix prepended internally for execute_body_batch  
			rewritten_query_fragment.emplace(std::make_pair(startPosition, std::make_pair(::getFullText(ctx), str)));
		}
		else
		{
			// This is a single-quoted string, no further action needed
			Assert(str.front() == '\'');
			Assert(str.back() == '\'');		    						
		}
	}

	void enterExecute_parameter(TSqlParser::Execute_parameterContext *ctx) override
	{
		if (in_execute_body_batch) in_execute_body_batch_parameter = true;
	}

	void exitExecute_parameter(TSqlParser::Execute_parameterContext *ctx) override
	{
		if (ctx->id())
		{
			// A stored procedure parameter which is parsed as a column name (= identifier)
			// is either an unquoted string, a double-quoted string, or a bracketed string.
			// For a procedure call parameter, a double-quoted string is interpreted 
			// as a string even with QUOTED_IDENTIFIER=ON.			
			std::string str = getFullText(ctx->id());
			size_t startPosition = ctx->id()->start->getStartIndex();		
			if (in_execute_body_batch_parameter) startPosition += fragment_EXEC_prefix.length(); // add length of prefix prepended internally for execute_body_batch			

			if (str.front() == '"')
			{
				Assert(str.back() == '"');
								
				// Change double-quoted string to single-quoted string
				str = rewriteDoubleQuotedString(str);		    	  	
				rewritten_query_fragment.emplace(std::make_pair(startPosition, std::make_pair(getFullText(ctx->id()), str)));										
			}		
			else if (str.front() == '\'')
			{
				// This is a single-quoted string, no further action needed	
				Assert(str.back() == '\'');		    						
			}
			else if (str.front() == '[') 
			{
				// When it's a bracketed identifier, remove the delimiters as T-SQL treats it as a string								
				Assert(str.back() == ']');

				// Temporarily turn this into a double-quoted string so that we can handle embedded quotes.
				// Since embedded double quotes inside a bracketed identifier are not escaped (as they would be in a 
				// double-quoted string), escape them first. We cannot just call rewriteDoubeQuotedString() since if we'd
				// have two adjacent double quotes, i.e. [a""b], this would then become [a"b] so we'd lose one quote.
				str = escapeDoubleQuotes(str);
				str = '"' + str.substr(1,str.length()-2) + '"';
				str = rewriteDoubleQuotedString(str);	
				rewritten_query_fragment.emplace(std::make_pair(startPosition, std::make_pair(getFullText(ctx->id()), str)));					
			}
			else 
			{
				// This is an unquoted string parameter which has been parsed as an identifier(column name).
				// Put quotes around it: even though it is an identifier in the ANTLR parse tree, it will be 
				// parsed as a string by the backend parser
				str = "'" + str + "'";
				rewritten_query_fragment.emplace(std::make_pair(startPosition, std::make_pair(getFullText(ctx->id()), str)));
			}
		}		
		if (in_execute_body_batch_parameter) in_execute_body_batch_parameter = false;
	}

    void enterCfl_statement(TSqlParser::Cfl_statementContext *ctx) override
    {
		// We ran into a control-of-flow (CFL) statement while descending the
		// ANTLR parse tree. CFL statements are things like BREAK, GOTO, IF,
		// WHILE, and others.
		//
		// In general, each CFL statement requires custom handling.  So we call
		// makeCfl() to create the appropriate PLtsql_stmt and then graft that
		// into the topmost container.
		graft(makeCfl(ctx, *this), peekContainer());

		clear_rewritten_query_fragment();
	}

	void enterDbcc_statement(TSqlParser::Dbcc_statementContext *ctx) override
	{
		if (ctx->CHECKIDENT())
        		graft(makeDbccCheckidentStatement(ctx), peekContainer());

		clear_rewritten_query_fragment();
	}

	void exitDbcc_statement(TSqlParser::Dbcc_statementContext *ctx) override
	{
		// TO-DO
	}

	void exitPredicate(TSqlParser::PredicateContext *ctx) override
	{
		// For comparison operators directly followed by an '@@' variable, insert a space 
		// to avoid these being parsed incorrectly by PG; this applies to the following 
		// character sequences: =@@, >@@, <@@ as well as !=@ (i.e. a single-@ variable)
		// Note: this issue does not occur for assignments like 'SET @v=@@spid' or column aliases like 'SELECT a=@@spid'

		if ((ctx->comparison_operator()) && (ctx->expression().size() > 1))
		{
			std::string op = getFullText(ctx->comparison_operator());		
			if ((op.back() == '=') || 
			    (op.back() == '>') || 
			    (op.back() == '<'))
			{
				// The operator must be followed immediately by the variable without any character in between
				Assert(ctx->expression(1));
				size_t startPosition = ctx->expression(1)->start->getStartIndex();
				if ((startPosition - ctx->comparison_operator()->stop->getStopIndex()) == 1)
				{
					std::string var = getFullText(ctx->expression(1));
					// The subsequent expression must be a variable starting with '@@'
					if (var.front() == '@') 
					{
						if ((var.at(1) == '@') || (pg_strncasecmp(op.c_str(), "!=", 2) == 0))
						{
							// Insert a space before the variable name
							rewritten_query_fragment.emplace(std::make_pair(startPosition, std::make_pair(var, " "+var)));
						}
					}
				}
			}
		}
	}

	void exitExecute_statement_arg_named(TSqlParser::Execute_statement_arg_namedContext *ctx) override
	{
		// Look for named arguments with an @@variable with no preceding whitespace, i.e. 'exec myproc @p=@@spid'
		Assert(ctx->EQUAL());
		Assert(ctx->execute_parameter());
		size_t startPosition = ctx->execute_parameter()->start->getStartIndex();
		if ((startPosition - ctx->EQUAL()->getSymbol()->getStopIndex()) == 1)
		{
			std::string var = getFullText(ctx->execute_parameter());
				
			// The subsequent expression must be a variable starting with '@@'
			if (var.front() == '@') 
			{
				if (var.at(1) == '@') 
				{
					// Insert a space before the variable name
					if (in_execute_body_batch) startPosition += fragment_EXEC_prefix.length(); // add length of prefix prepended internally for execute_body_batch
					rewritten_query_fragment.emplace(std::make_pair(startPosition, std::make_pair(var, " "+var)));
				}
			}
		}
	}

<<<<<<< HEAD
	// NB: this is copied in tsqlMutator
	void exitColumn_def_table_constraints(TSqlParser::Column_def_table_constraintsContext *ctx)
	{
		handleTableConstraintWithoutComma(ctx);
	}
	
	// NB: this is copied in tsqlMutator
	void exitConstant(TSqlParser::ConstantContext *ctx) override
	{	
		// Check for floating-point number without exponent
		handleFloatWithoutExponent(ctx);
	}
  
=======
>>>>>>> dc26d658
	// NB: this is copied in TsqlMutator
	void exitUnary_op_expr(TSqlParser::Unary_op_exprContext *ctx) override
	{
		handleBitNotOperator(ctx);
	}
	void exitPlus_minus_bit_expr(TSqlParser::Plus_minus_bit_exprContext *ctx) override
	{
		handleBitOperators(ctx);
	}
	void exitMult_div_percent_expr(TSqlParser::Mult_div_percent_exprContext *ctx) override
	{
		handleModuloOperator(ctx);
	}

	//////////////////////////////////////////////////////////////////////////////
	// Special handling of non-statement context
	//////////////////////////////////////////////////////////////////////////////
	void enterLocal_id(TSqlParser::Local_idContext *ctx) override
	{
		std::string local_id_str = ::getFullText(ctx);
		if (local_id_str.length() > 2 && local_id_str[0] == '@' && local_id_str[1] == '@')
		{
			// starting with "@@" is a global variable (or internal function). skip adding.
			return;
		}

		// keep <position, local_id string> to add quote later
		if (ctx->start)
		{
			local_id_positions.emplace(std::make_pair(ctx->start->getStartIndex(), local_id_str));
		}
	}

	void exitFull_object_name(TSqlParser::Full_object_nameContext *ctx) override
	{
		if (ctx && (ctx->DOT().size() <= 2) && ctx->schema)
		{
			schema_name = stripQuoteFromId(ctx->schema);
			is_schema_specified = true;
		}
		else
			is_schema_specified = false;
		tsqlCommonMutator::exitFull_object_name(ctx);
		if (ctx && (ctx->DOT().size() <= 2) && ctx->database)
		{
			db_name = stripQuoteFromId(ctx->database);

			if (!string_matches(db_name.c_str(), get_cur_db_name()))
				is_cross_db = true;
		}
	}

	void exitTable_name(TSqlParser::Table_nameContext *ctx) override
	{
		tsqlCommonMutator::exitTable_name(ctx);
		if (ctx && ctx->database)
		{
			db_name = stripQuoteFromId(ctx->database);

			if (!string_matches(db_name.c_str(), get_cur_db_name()))
				is_cross_db = true;
		}
	}

	void exitFull_column_name(TSqlParser::Full_column_nameContext *ctx) override
	{
		GetCtxFunc<TSqlParser::Full_column_nameContext *> getSchema = [](TSqlParser::Full_column_nameContext *o) { return o->schema; };
		GetCtxFunc<TSqlParser::Full_column_nameContext *> getTablename = [](TSqlParser::Full_column_nameContext *o) { return o->tablename; };
		
		/* Handles rewrite of geospatial query except inside body of CREATE/ALTER View, Procedure, Function: */
		std::string func_name;
		if(ctx->column_name) func_name = stripQuoteFromId(ctx->column_name);
		else if (ctx->geospatial_col())
		{
			/* Throwing error similar to TSQL as we do not allow 4-Part name for geospatial function call */
			if(ctx->schema) throw PGErrorWrapperException(ERROR, ERRCODE_SYNTAX_ERROR, format_errmsg("The multi-part identifier \"%s\" could not be bound.", ::getFullText(ctx).c_str()), getLineAndPos(ctx));
			
			/* Rewriting the query as: table.col.STX -> (table.col).STX */
			std::string rewritten_func_name = "(";
			if(ctx->table) rewritten_func_name += stripQuoteFromId(ctx->table) + ".";
			rewritten_func_name += stripQuoteFromId(ctx->column) + ")." + ::getFullText(ctx->geospatial_col());
			rewritten_query_fragment.emplace(std::make_pair(ctx->start->getStartIndex(), std::make_pair(::getFullText(ctx), rewritten_func_name.c_str())));
		}

		std::string rewritten_name = rewrite_column_name_with_omitted_schema_name(ctx, getSchema, getTablename);
		std::string rewritten_schema_name = rewrite_information_schema_to_information_schema_tsql(ctx, getSchema);
		if (!rewritten_name.empty())
			rewritten_query_fragment.emplace(std::make_pair(ctx->start->getStartIndex(), std::make_pair(::getFullText(ctx), rewritten_name)));
		if (pltsql_enable_tsql_information_schema && !rewritten_schema_name.empty())
			rewritten_query_fragment.emplace(std::make_pair(ctx->schema->start->getStartIndex(), std::make_pair(::getFullText(ctx->schema), rewritten_schema_name)));

		if (does_object_name_need_delimiter(ctx->tablename))
			rewritten_query_fragment.emplace(std::make_pair(ctx->tablename->start->getStartIndex(), std::make_pair(::getFullText(ctx->tablename), delimit_identifier(ctx->tablename))));

		/* qualified identifier doesn't need delimiter */
		if (ctx->DOT().empty() && does_object_name_need_delimiter(ctx->column_name))
			rewritten_query_fragment.emplace(std::make_pair(ctx->column_name->start->getStartIndex(), std::make_pair(::getFullText(ctx->column_name), delimit_identifier(ctx->column_name))));
	}

	/* Handles rewrite of geospatial query except inside body of CREATE/ALTER View, Procedure, Function: */
	void exitFunc_call_expr(TSqlParser::Func_call_exprContext *ctx) override
	{
		if(ctx != NULL && !ctx->DOT().empty())
		{
			std::vector<TSqlParser::Method_callContext *> method_calls = ctx->method_call();
			for (size_t i = 0; i < method_calls.size(); ++i)
			{
				TSqlParser::Method_callContext *method = method_calls[i];
				/* rewriting the query in case of Geospatial function Call -> function_call.method_call */
				if(method->spatial_methods())
				{
					size_t ind;
					if (i == 0) ind = ctx->function_call()->stop->getStopIndex();
					else ind = method_calls[i-1]->stop->getStopIndex();
					rewrite_geospatial_query_helper(ctx, method, ind);
				}
			}
		}
	}

	/* Handles rewrite of geospatial query except inside body of CREATE/ALTER View, Procedure, Function: */
	void exitLocal_id_expr(TSqlParser::Local_id_exprContext *ctx) override
	{
		if(ctx != NULL && !ctx->DOT().empty())
		{
			std::vector<TSqlParser::Method_callContext *> method_calls = ctx->method_call();
			for (size_t i = 0; i < method_calls.size(); ++i)
			{
				TSqlParser::Method_callContext *method = method_calls[i];
				/* rewriting the query in case of Geospatial function Call -> local_id.method_call */
				if(method->spatial_methods())
				{
					size_t ind;
					if (i == 0) ind = ctx->local_id()->stop->getStopIndex();
					else ind = method_calls[i-1]->stop->getStopIndex();
					rewrite_geospatial_query_helper(ctx, method, ind);
				}
			}
		}
	}

	/* Handles rewrite of geospatial query except inside body of CREATE/ALTER View, Procedure, Function: */
	void exitBracket_expr(TSqlParser::Bracket_exprContext *ctx) override
	{
		if(ctx != NULL && !ctx->DOT().empty())
		{
			std::vector<TSqlParser::Method_callContext *> method_calls = ctx->method_call();
			for (size_t i = 0; i < method_calls.size(); ++i)
			{
				TSqlParser::Method_callContext *method = method_calls[i];
				/* rewriting the query in case of Geospatial function Call -> LR_BRACKET expression RR_BRACKET.method_call */
				if(method->spatial_methods())
				{
					size_t ind;
					std::string context = ::getFullText(ctx);
					size_t spaces = 0;
					for (size_t x = ctx->expression()->stop->getStopIndex() + 1 - ctx->start->getStartIndex(); x <= ctx->stop->getStopIndex() - ctx->start->getStartIndex(); x++)
					{
						if(context[x] == ' ') spaces++;
						else if(context[x] == ')') break;
					}
					if (i == 0) ind = ctx->expression()->stop->getStopIndex() + 1 + spaces;
					else ind = method_calls[i-1]->stop->getStopIndex();
					rewrite_geospatial_query_helper(ctx, method, ind);
				}
			}
		}
	}

	/* Handles rewrite of geospatial query except inside body of CREATE/ALTER View, Procedure, Function: */
	void exitSubquery_expr(TSqlParser::Subquery_exprContext *ctx) override
	{
		if(ctx != NULL && !ctx->DOT().empty())
		{
			std::vector<TSqlParser::Method_callContext *> method_calls = ctx->method_call();
			for (size_t i = 0; i < method_calls.size(); ++i)
			{
				TSqlParser::Method_callContext *method = method_calls[i];
				/* rewriting the query in case of Geospatial function Call -> subquery.method_call */
				if(method->spatial_methods())
				{
					size_t ind;
					if (i == 0) ind = ctx->subquery()->stop->getStopIndex();
					else ind = method_calls[i-1]->stop->getStopIndex();
					rewrite_geospatial_query_helper(ctx, method, ind);
				}
			}
		}
	}

	//////////////////////////////////////////////////////////////////////////////
	// function/procedure call analysis
	//////////////////////////////////////////////////////////////////////////////

	void exitFunction_call(TSqlParser::Function_callContext *ctx) override
	{
		is_function = true;
		if (ctx->NEXT() && ctx->full_object_name())
		{
			TSqlParser::Full_object_nameContext *fctx = (TSqlParser::Full_object_nameContext *) ctx->full_object_name();
			std::string seq_name = ::getFullText(fctx);
			std::string nextval_string = "nextval('" + seq_name + "')";
			if (fctx->schema)
			{
				TSqlParser::IdContext *dctx = fctx->database;
				TSqlParser::IdContext *sctx = fctx->schema;
				TSqlParser::IdContext *octx = fctx->object_name;
				char *database;
				char *schema;

				if(dctx)
					database = pstrdup(stripQuoteFromId(dctx).c_str());
				else
					database = get_cur_db_name();

				schema = get_physical_schema_name(database, stripQuoteFromId(sctx).c_str());

				if(strcmp(schema, "") == 0)
					nextval_string = "nextval('" + ::stripQuoteFromId(octx) + "')";
				else
					// Need to directly use the backend schema name since nextval is a postgres function
					nextval_string = "nextval('" + std::string(schema) + '.' + ::stripQuoteFromId(octx) + "')";

				pfree(database);
			}

			rewritten_query_fragment.emplace(std::make_pair(ctx->NEXT()->getSymbol()->getStartIndex(), std::make_pair(::getFullText(ctx->NEXT()), "")));
			rewritten_query_fragment.emplace(std::make_pair(ctx->VALUE()->getSymbol()->getStartIndex(), std::make_pair(::getFullText(ctx->VALUE()), "")));
			rewritten_query_fragment.emplace(std::make_pair(ctx->FOR()->getSymbol()->getStartIndex(), std::make_pair(::getFullText(ctx->FOR()), "")));
			rewritten_query_fragment.emplace(std::make_pair(ctx->full_object_name()->start->getStartIndex(), std::make_pair(::getFullText(ctx->full_object_name()), nextval_string)));
		}
		if (ctx->analytic_windowed_function())
		{
			auto actx = ctx->analytic_windowed_function();
			Assert(actx);

			if (actx->PERCENTILE_CONT() || actx->PERCENTILE_DISC())
			{
				if (actx->over_clause())
				{
					std::string funcName = actx->PERCENTILE_CONT() ? ::getFullText(actx->PERCENTILE_CONT()) : ::getFullText(actx->PERCENTILE_DISC());

					if (actx->over_clause()->row_or_range_clause())
						throw PGErrorWrapperException(ERROR, ERRCODE_INVALID_PARAMETER_VALUE, format_errmsg("%s cannot have a window frame", funcName.c_str()), getLineAndPos(actx->over_clause()->row_or_range_clause()));
					else if (actx->over_clause()->order_by_clause())
						throw PGErrorWrapperException(ERROR, ERRCODE_INVALID_PARAMETER_VALUE, format_errmsg("%s cannot have ORDER BY in OVER clause", funcName.c_str()), getLineAndPos(actx->over_clause()->order_by_clause()));
				}
			}
		}

		if (ctx->built_in_functions())
		{
			auto bctx = ctx->built_in_functions();

			/* Re-write system_user to sys.system_user(). */
			if (bctx->bif_no_brackets && bctx->SYSTEM_USER())
				rewritten_query_fragment.emplace(std::make_pair(bctx->bif_no_brackets->getStartIndex(), std::make_pair(::getFullText(bctx->SYSTEM_USER()), "sys.system_user()")));

			/* Re-write session_user to sys.session_user(). */
			if (bctx->bif_no_brackets && bctx->SESSION_USER())
				rewritten_query_fragment.emplace(std::make_pair(bctx->bif_no_brackets->getStartIndex(), std::make_pair(::getFullText(bctx->SESSION_USER()), "sys.session_user()")));
		}

		/* Handles rewrite of geospatial query except inside body of CREATE/ALTER View, Procedure, Function: */
		if (ctx->spatial_proc_name_server_database_schema())
		{
			if (ctx->spatial_proc_name_server_database_schema()->schema) throw PGErrorWrapperException(ERROR, ERRCODE_FEATURE_NOT_SUPPORTED, "Remote procedure/function reference with 4-part object name is not currently supported in Babelfish", getLineAndPos(ctx));

			/* This if-elseIf clause rewrites the query in case of Geospatial function Call */
			if (ctx->spatial_proc_name_server_database_schema()->geospatial_func_arg() && ctx->function_arg_list())
				rewrite_function_call_geospatial_func_ref_args(ctx);
			else if (ctx->spatial_proc_name_server_database_schema()->geospatial_func_no_arg() && !ctx->function_arg_list())
				rewrite_function_call_geospatial_func_ref_no_arg(ctx);
		}

		/* analyze scalar function call */
		if (ctx->func_proc_name_server_database_schema())
		{
			if (ctx->func_proc_name_server_database_schema()->schema)
				schema_name = stripQuoteFromId(ctx->func_proc_name_server_database_schema()->schema);

			auto fpnsds = ctx->func_proc_name_server_database_schema();

			if (fpnsds->DOT().empty() && fpnsds->id().back()->keyword()) /* built-in functions */
			{
				auto id = fpnsds->id().back();

				if (id->keyword()->NULLIF()) /* NULLIF */
				{
					if (ctx->function_arg_list() && !ctx->function_arg_list()->expression().empty())
					{
						auto first_arg = ctx->function_arg_list()->expression().front();
						if (dynamic_cast<TSqlParser::Constant_exprContext*>(first_arg) && static_cast<TSqlParser::Constant_exprContext*>(first_arg)->constant()->NULL_P())
							throw PGErrorWrapperException(ERROR, ERRCODE_INVALID_PARAMETER_VALUE, "The first argument to NULLIF cannot be a constant NULL.", getLineAndPos(first_arg));
					}
				}

                              if (id->keyword()->CHECKSUM())
                              {
                                      if (ctx->function_arg_list() && !ctx->function_arg_list()->expression().empty())
                                      {
                                              for (auto arg: ctx->function_arg_list()->expression())
                                              {
                                                      if (dynamic_cast<TSqlParser::Constant_exprContext*>(arg) && static_cast<TSqlParser:: Constant_exprContext*>(arg)->constant()->NULL_P())
                                                              throw PGErrorWrapperException(ERROR, ERRCODE_INVALID_PARAMETER_VALUE, "Argument NULL is invalid for CHECKSUM().", getLineAndPos(arg));
                                              }
                                      }
                              }

			}

			if (ctx->func_proc_name_server_database_schema()->procedure)
			{
				std::string proc_name = stripQuoteFromId(ctx->func_proc_name_server_database_schema()->procedure);
				if (pg_strcasecmp(proc_name.c_str(), "identity") == 0) 
				{
					has_identity_function = true;
				}
				
				if (pg_strcasecmp(proc_name.c_str(), "identity_into_bigint") == 0)
				{
					throw PGErrorWrapperException(ERROR, ERRCODE_FEATURE_NOT_SUPPORTED, 
						format_errmsg("function %s does not exist", proc_name.c_str()), getLineAndPos(ctx));
				}
			}
		}
	}

	//////////////////////////////////////////////////////////////////////////////
	// statement analysis
	//////////////////////////////////////////////////////////////////////////////

	void enterQuery_specification(TSqlParser::Query_specificationContext *ctx) override
	{
		has_identity_function = false;
	}

	void exitQuery_specification(TSqlParser::Query_specificationContext *ctx) override
	{
		// if select doesnt contains into but it contains identity we should throw error
		if(has_identity_function && !ctx->INTO()){
			throw PGErrorWrapperException(ERROR, ERRCODE_SYNTAX_ERROR, "The IDENTITY function can only be used when the SELECT statement has an INTO clause.", getLineAndPos(ctx));
		}
		has_identity_function = false;
		if (statementMutator)
			process_query_specification(ctx, statementMutator.get());
	}

	void exitDrop_relational_or_xml_or_spatial_index(TSqlParser::Drop_relational_or_xml_or_spatial_indexContext *ctx) override
	{
		/* 
		 * Rewrite 'DROP INDEX index_name ON schema.table' as 'DROP INDEX index_name ON table SCHEMA schema'
		 * Note that using a 3-part or 4-part table name is not currently supported and has already been intercepted at this point.
		 */
		Assert(ctx->full_object_name());
		if (ctx->full_object_name()->schema)
		{
			std::string str = getFullText(ctx->full_object_name());				
			size_t startPosition = ctx->full_object_name()->start->getStartIndex();
			std::string tbName = getFullText(ctx->full_object_name()->object_name);	
			std::string schemaName = " SCHEMA " +getFullText(ctx->full_object_name()->schema);	
			rewritten_query_fragment.emplace(std::make_pair(startPosition, std::make_pair(str, tbName+schemaName)));		
		}
	}

	void exitDrop_backward_compatible_index(TSqlParser::Drop_backward_compatible_indexContext *ctx) override
	{
		/*
		 * Rewrite 'DROP INDEX [schema.]table.index_name' as 'DROP INDEX index_name ON table [ SCHEMA schema ]'
		 */
		std::string str = getFullText(ctx);
		size_t startPosition = ctx->start->getStartIndex();
		std::string ixName = getFullText(ctx->index_name);
		std::string tbName = getFullText(ctx->table_or_view_name);
		std::string schemaName = "";
		if (ctx->owner_name) {
			schemaName = " SCHEMA " +getFullText(ctx->owner_name);
		}
		rewritten_query_fragment.emplace(std::make_pair(startPosition, std::make_pair(str, ixName+" ON "+tbName+schemaName)));
	}

	//////////////////////////////////////////////////////////////////////////////
	// Special handling of ITVF
	//////////////////////////////////////////////////////////////////////////////
	void enterFunc_body_return_select_body(TSqlParser::Func_body_return_select_bodyContext *ctx) override
	{
		// prepare rewriting
		clear_rewritten_query_fragment();
	}

	void exitFunc_body_return_select_body(TSqlParser::Func_body_return_select_bodyContext *ctx) override
	{
		handleITVFBody(ctx);
		clear_rewritten_query_fragment();
	}

	void enterExecute_body_batch(TSqlParser::Execute_body_batchContext *ctx) override
	{
		in_execute_body_batch = true;							
		PLtsql_stmt *stmt = makeExecBodyBatch(ctx);
		attachPLtsql_fragment(ctx, stmt);
		graft(stmt, peekContainer());
		clear_rewritten_query_fragment();		
	}
		
	void exitExecute_body_batch(TSqlParser::Execute_body_batchContext *ctx) override
	{
		in_execute_body_batch = false;	
		PLtsql_stmt_exec *stmt = (PLtsql_stmt_exec *) getPLtsql_fragment(ctx);
		PLtsql_expr_query_mutator mutator(stmt->expr, ctx);
		add_rewritten_query_fragment_to_mutator(&mutator); 
		mutator.run();
		clear_rewritten_query_fragment();		
	}

	PLtsql_expr *rewrite_if_condition(TSqlParser::Search_conditionContext *ctx)
	{
		PLtsql_expr *expr = makeTsqlExpr(ctx, false);
		PLtsql_expr_query_mutator mutator(expr, ctx);
		add_rewritten_query_fragment_to_mutator(&mutator);
		mutator.run();
		clear_rewritten_query_fragment();

		/* Now we can prepend SELECT to rewritten search_condition */
		expr->query = strdup((std::string("SELECT ") + std::string(expr->query)).c_str());
		return expr;
	}

	void exitSearch_condition(TSqlParser::Search_conditionContext *ctx) override
	{
		if (!ctx->parent || !ctx->parent->parent)
			return;

		if (((TSqlParser::Cfl_statementContext *) ctx->parent->parent)->if_statement())
		{

			PLtsql_stmt_if *fragment = (PLtsql_stmt_if *) getPLtsql_fragment(ctx->parent->parent);
			fragment->cond = rewrite_if_condition(ctx);
		}
		else if (((TSqlParser::Cfl_statementContext *) ctx->parent->parent)->while_statement())
		{
			PLtsql_stmt_while *fragment = (PLtsql_stmt_while *) getPLtsql_fragment(ctx->parent->parent);
			fragment->cond = rewrite_if_condition(ctx);
		}
	}	
};

////////////////////////////////////////////////////////////////////////////////
// tsqlMutator
//
//  This listener class can mutate the parse tree (or input stream) before
//  the tsqlBuilder gets a chance to traverse the tree.  We use this class
//  to, for example, change the name of a function that appears in the given
//  source code.


class tsqlMutator : public TSqlParserBaseListener
{
public:		
	const std::vector<std::string> &ruleNames;	   		
	MyInputStream &stream; 
	bool in_procedure_parameter = false;    
	bool in_procedure_parameter_id = false;    

	std::vector<int> double_quota_places;

    explicit tsqlMutator(const std::vector<std::string> &rules, MyInputStream &s)
        : ruleNames(rules), stream(s)
    {
    }

public:
    void enterFunc_proc_name_schema(TSqlParser::Func_proc_name_schemaContext *ctx) override
    {	
	// We are looking at a function name; it may be a function call, or a
	// DROP function statement, or some other reference.
	//
	// If the function is named "char", change it to " chr" since 
	// "char" is a data type name in PostgreSQL

	TSqlParser::IdContext *proc = ctx->procedure;

	//  According to the grammar, an id can be any of the following:
	//
    //  id
	//	: ID
	//	| DOUBLE_QUOTE_ID
	//	| SQUARE_BRACKET_ID
	//	| keyword
	//	| id colon_colon id
	//
	//  We only translate CHAR to CHR for ID, DOUBLE_QUOTE_ID, or SQUARE_BRACKET_ID
	//  tokens.  CHAR is not a keyword so we just ignore that token type.  The last
	//  rule (id colon_colon id) looks like it might be a call to a type method; we
	//  ignore those as well.
	
	if (proc->keyword() || proc->colon_colon())
	    return;
	
	// FIXME: handle the schema here too
	std::string procNameStr = getIDName(proc->DOUBLE_QUOTE_ID(), proc->SQUARE_BRACKET_ID(), proc->ID());

	if (pg_strcasecmp(procNameStr.c_str(), "char") ==  0)
	{
	    if (proc->DOUBLE_QUOTE_ID())
		stream.setText(ctx->start->getStartIndex(), "\"chr\" ");
	    else if (proc->SQUARE_BRACKET_ID())
		stream.setText(ctx->start->getStartIndex(), "[chr] ");		
	    else
		stream.setText(ctx->start->getStartIndex(), " chr");
	}
    }	
    
	std::string
	getNodeDesc(ParseTree *t)
	{
		std::string result = Trees::getNodeText(t, this->ruleNames);
		return result;
	}

	void enterComparison_operator(TSqlParser::Comparison_operatorContext *ctx) override
	{
		// Handle multiple cases:
		// - 2-char comparison operators containing whitespace, i.e. '! =', '< >', etc.
		// - operators !< and !> (which may also contains whitespace), convert to >= and <= 
		std::string str = getFullText(ctx);
		std::string operator_final = "";			
		int fill = 0;

		if (str.length() > 2)
		{
			// This operator contains whitespace, remove it	        
			for(size_t i = 0; i < str.length(); i++) 
			{
			    if (!isspace(str[i])) 
			    	operator_final += str[i];
			}	   
			fill = str.length() - operator_final.length();			
		}

		// Handle !> and !< operators by converting to <= and >=
		if      (pg_strncasecmp(str.c_str(),            "!<", 2) == 0) operator_final = ">=";
		else if (pg_strncasecmp(operator_final.c_str(), "!<", 2) == 0) operator_final = ">=";
		else if (pg_strncasecmp(str.c_str(),            "!>", 2) == 0) operator_final = "<=";
		else if (pg_strncasecmp(operator_final.c_str(), "!>", 2) == 0) operator_final = "<=";
						
		// Fill with spaces until original length 
		operator_final.append(fill, ' ');  
			
		if (operator_final.length() > 0)
		{
			stream.setText(ctx->start->getStartIndex(), operator_final.c_str());
		}
	}

	// Tree listener overrides		
	void enterEveryRule(ParserRuleContext *ctx) override
	{
		std::string desc{getNodeDesc(ctx)};

		if (pltsql_enable_antlr_detailed_log)
			std::cout << "+entering (tsqlMutator)" << (void *) ctx << "[" << desc << "]" << std::endl;
	}

	void exitEveryRule(ParserRuleContext *ctx) override
	{
		std::string desc{getNodeDesc(ctx)};

		if (pltsql_enable_antlr_detailed_log)
			std::cout << "-leaving (tsqlMutator)" << (void *) ctx << "[" << desc << "]" << std::endl;
	}    
	
  void enterFunc_proc_name_server_database_schema(TSqlParser::Func_proc_name_server_database_schemaContext *ctx) override
  {
	// We are looking at a function name; it may be a function call, or a
	// DROP function statement, or some other reference.
	//
	// If the function is named "char", change it to " chr" since 
	// "char" is a data type name in PostgreSQL

	TSqlParser::IdContext *proc = ctx->procedure;

	#ifdef ENABLE_SPATIAL_TYPES
	if(!ctx->id().empty() && ctx->id()[0]->id().size() == 2)
	{
		TSqlParser::IdContext *idctx = ctx->id()[0];
		if(idctx->id()[0] && idctx->colon_colon() && idctx->id()[1])
		{
			std::string idText = idctx->id()[0]->getText();
			transform(idText.begin(), idText.end(), idText.begin(), ::tolower);
			size_t start = idText.find_first_not_of(" \n\r\t\f\v");
    		idText = (start == std::string::npos) ? "" : idText.substr(start);
			size_t end = idText.find_last_not_of(" \n\r\t\f\v");
    		idText = (end == std::string::npos) ? "" : idText.substr(0, end + 1);
			if(idText == "geography" || idText == "geometry"){
				// Replace colon_colon with underscores of the same length
				std::string colonText = idctx->colon_colon()->getText();
				std::string underScores(colonText.size(), '_');

				stream.setText(idctx->colon_colon()->start->getStartIndex(), underScores.c_str());
			}
		}
	}
	#endif
	
	// if the func name contains colon_colon, it must begin with it. see grammar
    if (ctx->colon_colon())
    {
        // Treat ::func() as func()
        stream.setText(ctx->start->getStartIndex(), "  ");
    }

	// See the commment in enterFunc_proc_name_schema() for an explanation of this code
	
	if (proc->keyword() || proc->colon_colon())
	    return;
	
	// FIXME: handle the schema here too
	std::string procNameStr = getIDName(proc->DOUBLE_QUOTE_ID(), proc->SQUARE_BRACKET_ID(), proc->ID());

	if (pg_strcasecmp(procNameStr.c_str(), "char") ==  0)
	{
	    if (proc->DOUBLE_QUOTE_ID())
		stream.setText(ctx->start->getStartIndex(), "\"chr\" ");
	    else if (proc->SQUARE_BRACKET_ID())
		stream.setText(ctx->start->getStartIndex(), "[chr] ");		
	    else
		stream.setText(ctx->start->getStartIndex(), " chr");
	}
    }

    // When a user exports an MSSQL application using a tool such as SSMS,
    // all type names are delimited by square brackets ([INT]). That forces
    // Postgres to compare the type name in a case-sensitive manner. Since
    // we don't have a type named INT (or Int, or iNT, ...), we throw a
    // "type name unknown" error when trying to use those delimited identifier.
    //
    // We know that no standard type names require delimited identifiers so
    // we strip off the delimiters here. This transforms [INT] to INT, which
    // is no longer delimited and will perform as a case-insensitive identifier.

    void enterData_type(TSqlParser::Data_typeContext *ctx) override
    {
	TSqlParser::Simple_nameContext *nameContext;

	// Make sure that we only adjust type names that match
	// the ext_type and unscaled_type parser rules
	
	if (ctx->ext_type)
	    nameContext = ctx->ext_type;
	else if (ctx->unscaled_type)
	    nameContext = ctx->unscaled_type;
	else
	    return;

	TSqlParser::IdContext *name = nameContext->name;

	if (name)
	{
	    tree::TerminalNode *terminal;

	    // And then remove the delimiters for double-quoted
	    // and square-bracketed names
	    
	    if (name->DOUBLE_QUOTE_ID())
		terminal = name->DOUBLE_QUOTE_ID();
	    else if (name->SQUARE_BRACKET_ID())
		terminal = name->SQUARE_BRACKET_ID();
	    else
		return;
	    
	    std::string str = terminal->getSymbol()->getText();

	    Assert(str.front() == '[' || str.front() == '"');
	    Assert(str.back() == ']' || str.back() == '"');
	    
	    str.front() = ' ';
	    str.back() = ' ';

	    stream.setText(name->start->getStartIndex(), str.c_str());
	}
    }

	void exitFunction_call(TSqlParser::Function_callContext *ctx) override
	{
		if (ctx->func_proc_name_server_database_schema())
		{
			auto fpnsds = ctx->func_proc_name_server_database_schema();

			if (fpnsds->DOT().empty() && fpnsds->id().back()->keyword()) /* built-in functions */
			{
				auto id = fpnsds->id().back();

				if (id->keyword()->SUBSTRING()) /* SUBSTRING */
				{
					if (ctx->function_arg_list() && !ctx->function_arg_list()->expression().empty())
					{
						auto first_arg = ctx->function_arg_list()->expression().front();
						if (dynamic_cast<TSqlParser::Constant_exprContext*>(first_arg) && static_cast<TSqlParser::Constant_exprContext*>(first_arg)->constant()->NULL_P())
							ereport(ERROR, (errcode(ERRCODE_SUBSTRING_ERROR), errmsg("Argument data type NULL is invalid for argument 1 of substring function")));
					}
				}
			}
		}
	}	

	void enterProcedure_param(TSqlParser::Procedure_paramContext *ctx) override
	{
		if (ctx->expression()) {
			in_procedure_parameter = true;
		}
	}
	
	void enterFull_column_name(TSqlParser::Full_column_nameContext *ctx) override
	{
		if (in_procedure_parameter) {
			in_procedure_parameter_id = true;
		}		
	}

	void exitFunc_body_returns_scalar(TSqlParser::Func_body_returns_scalarContext *ctx) override
	{	
		// If no AS keyword is specified, insert it prior to the BEGIN keyword.
		// This only applies to scalar functions; for other function types, the optional AS keyword 
		// is already supported.
		// Formally, this fix is required only for all Babelfish-defined function result datatypes such as
		// TINYINT, but for simplicity it's done for all data types.
		if (!ctx->AS() && ctx->BEGIN())
		{	
			std::string b = getFullText(ctx->BEGIN());
			size_t startPosition = ctx->BEGIN()->getSymbol()->getStartIndex();
			rewritten_query_fragment.emplace(std::make_pair(startPosition, std::make_pair(b, "AS "+b)));	
		}
	}

	void exitProcedure_param(TSqlParser::Procedure_paramContext *ctx) override
	{
		in_procedure_parameter = false;
		in_procedure_parameter_id = false;

		// Look for parameter defaults that use an @@variable with no preceding whitespace
		if (ctx->EQUAL())
		{
			// The '=' char must be followed immediately by the variable without any character in between
			Assert(ctx->expression());			
			size_t startPosition = ctx->expression()->start->getStartIndex();
			if ((startPosition - ctx->EQUAL()->getSymbol()->getStopIndex()) == 1)
			{
				std::string var = getFullText(ctx->expression());
				// The subsequent default expression must be a variable starting with '@@'
				if (var.front() == '@') 
				{
					if (var.at(1) == '@') 
					{
						// Insert a space before the default variable name
						rewritten_query_fragment.emplace(std::make_pair(startPosition, std::make_pair(var, " "+var)));
					}
				}
			}
		}
	}

	void exitId(TSqlParser::IdContext *ctx) override
	{
		if (in_procedure_parameter_id)
		{
			// This is a string parameter default which has been parsed as an identifier.
			// Put quotes around it: even though it is an identifier in the ANTLR parse tree, it will then be 
			// parsed as a string by the backend parser
			std::string str = getFullText(ctx);
				
			// When it's a bracketed identifier, remove the delimiters as T-SQL treats it as a string
			// When it's a quoted identifier, T-SQL also treats it as a string independent of the QUOTED_IDENTIFIER setting
			// (as we get here, it means QUOTED_IDENTIFIER=ON)
			// When it none of the above, it is an unquoted string 
			if (str.front() == '[') {
				Assert(str.back() == ']');

				// Temporarily turn this into a double-quoted string so that we can handle embedded quotes.
				// Since embedded double quotes inside a bracketed identifier are not escaped (as they would be in a 
				// double-quoted string), escape them first. We cannot just call rewriteDoubeQuotedString() since if we'd
				// have two adjacent double quotes, i.e. [a""b], this would then become [a"b] so we'd lose one quote.
				str = escapeDoubleQuotes(str);
				str = '"' + str.substr(1,str.length()-2) + '"';
				str = rewriteDoubleQuotedString(str);
			}
			else if (str.front() == '"') {
				Assert(str.back() == '"');
				str = rewriteDoubleQuotedString(str);
			}
			else {
				// Unquoted string, add quotes: there cannot be any quotes in the string otherwise it would 
				// not have been parsed as an identifier
				str = "'" + str + "'";
			}

			rewritten_query_fragment.emplace(std::make_pair(ctx->start->getStartIndex(), std::make_pair(getFullText(ctx), str)));
		}
	}

	// NB: similar code is in tsqlBuilder
	void exitChar_string(TSqlParser::Char_stringContext *ctx) override
	{
		if (in_procedure_parameter)
		{
			std::string str = getFullText(ctx);
			if (str.front() == 'N')
			{
				// This is only to make the assertion on str.front() easy (below)
				str.erase(0, 1);	
			}
						
			if (str.front() == '\'') 
			{
				// This is a single-quoted string used as parameter default: no further action needed
				Assert(str.back() == '\'');
			}
			else
			{
				// This is a double-quoted string used as parameter default.
				// (as we get here, it means QUOTED_IDENTIFIER=OFF)	
				
				Assert(str.front() == '"');
				Assert(str.back() == '"');
				
				// Change to PG-compatible single-quoted string
				str = rewriteDoubleQuotedString(str);
				rewritten_query_fragment.emplace(std::make_pair(ctx->start->getStartIndex(), std::make_pair(getFullText(ctx), str)));
			}
		}
	}
	
	// NB: this is copied in tsqlBuilder
	void exitColumn_def_table_constraints(TSqlParser::Column_def_table_constraintsContext *ctx)
	{
		handleTableConstraintWithoutComma(ctx);
	}
	
	// NB: this is copied in tsqlBuilder
	void exitConstant(TSqlParser::ConstantContext *ctx) override
	{
		// Check for floating-point number without exponent
		handleFloatWithoutExponent(ctx);
	}

<<<<<<< HEAD
// NB: this is copied in tsqlBuilder
=======
	// NB: this is copied in tsqlBuilder
>>>>>>> dc26d658
	void exitUnary_op_expr(TSqlParser::Unary_op_exprContext *ctx) override
	{
		handleBitNotOperator(ctx);
	}
	void exitPlus_minus_bit_expr(TSqlParser::Plus_minus_bit_exprContext *ctx) override
	{
		handleBitOperators(ctx);
	}
	void exitMult_div_percent_expr(TSqlParser::Mult_div_percent_exprContext *ctx) override
	{
		handleModuloOperator(ctx);
	}

};

////////////////////////////////////////////////////////////////////////////////
// Error listener
////////////////////////////////////////////////////////////////////////////////

class MyParserErrorListener: public antlr4::BaseErrorListener
{
	virtual void syntaxError(antlr4::Recognizer *recognizer, antlr4::Token *offendingSymbol, size_t line, size_t charPositionInLine, const std::string &msg, std::exception_ptr e) override
	{
		/*
		 * ErrorData->cursorpos indicates character position from the beginning of query.
		 * This a character position not a byte-offset meaning multi-byte character is counted as 1.
		 * antlr4::Token::startIndex() returns the similar thing but it does not count '\n'. add (line#-1) here to adjust the index accordingly.
		 *
		 * TODO: from the connection of Windows, the query string may contain '\r'. We need more investigation here.
		 */
		int errorpos = offendingSymbol->getStartIndex() + line - 1;

		throw PGErrorWrapperException(ERROR, ERRCODE_SYNTAX_ERROR, format_errmsg("syntax error near %s at line %lu and character position %lu", recognizer->getTokenErrorDisplay(offendingSymbol).c_str(), line, charPositionInLine), line, errorpos);
	}
};

/*
 * Necessary checks and mutations for query_specification
 */
static void process_query_specification(
	TSqlParser::Query_specificationContext *qctx,
	PLtsql_expr_query_mutator *mutator)
{
	Assert(qctx->select_list());
	std::vector<TSqlParser::Select_list_elemContext *> select_elems = qctx->select_list()->select_list_elem();
	for (size_t i=0; i<select_elems.size(); ++i)
	{
		TSqlParser::Select_list_elemContext *elem = select_elems[i];

		if (elem->EQUAL() || elem->assignment_operator())
		{
			/* check if assignment is used in top-level select */
			if (!is_top_level_query_specification(qctx))
				throw PGErrorWrapperException(ERROR, ERRCODE_SYNTAX_ERROR, "variable assignment can be used only in top-level SELECT", getLineAndPos(elem));

			/* check if assignment is involved with sql_union */
			auto pctx = qctx->parent;
			while (pctx)
			{
				if (dynamic_cast<TSqlParser::Query_expressionContext *>(pctx))
				{
					TSqlParser::Query_expressionContext *qectx = static_cast<TSqlParser::Query_expressionContext *>(pctx);
					if (!qectx->sql_union().empty())
						throw PGErrorWrapperException(ERROR, ERRCODE_SYNTAX_ERROR, "variable assignment cannot be used with UNION, EXCEPT or INTERSECT", getLineAndPos(elem));
				}
				else if (dynamic_cast<TSqlParser::Sql_unionContext *>(pctx))
				{
					throw PGErrorWrapperException(ERROR, ERRCODE_SYNTAX_ERROR, "variable assignment cannot be used in UNION, EXCEPT or INTERSECT", getLineAndPos(elem));
				}

				else
					break; /* no interest */

				pctx = pctx->parent;
			}
		}
	}

	bool is_freetext_predicate = false;
	if(qctx->where)
		is_freetext_predicate = check_freetext_predicate(qctx->where);

	PLtsql_expr *expr = mutator->expr;
	ParserRuleContext* baseCtx = mutator->ctx;

	/* remove unsupported_tokens */
	if (qctx->table_sources())
	{
		for (auto tctx : qctx->table_sources()->table_source_item()) // from-clause (to remove hints)
			post_process_table_source(tctx, expr, baseCtx, is_freetext_predicate);
	}

	/* handle special alias syntax and quote alias */
	for (size_t i=0; i<select_elems.size(); ++i)
	{
		TSqlParser::Select_list_elemContext *elem = select_elems[i];
		if (elem->expression_elem() && elem->expression_elem()->EQUAL())
		{
			/* rewrite "SELECT COL=expr" to "SELECT expr as "COL"" */
			auto expr_elem = elem->expression_elem();

			/* 1. remove "COL=" */
			std::string orig_text = ::getFullText(expr_elem->column_alias());
			mutator->add(expr_elem->column_alias()->start->getStartIndex(), orig_text, "");

			orig_text = ::getFullText(elem->expression_elem()->EQUAL());
			mutator->add(elem->expression_elem()->EQUAL()->getSymbol()->getStartIndex(), orig_text, "");

			/* 2. append "AS COL" to the end of expr */
			std::string repl_text(" AS ");
			if (is_quotation_needed_for_column_alias(expr_elem->column_alias()))
				repl_text += "\"" + ::getFullText(expr_elem->column_alias()) + "\"";
			else
				repl_text += ::getFullText(expr_elem->column_alias());
			mutator->add(expr_elem->expression()->stop->getStopIndex()+1, "", repl_text);
		}
		else if (elem->expression_elem() && elem->expression_elem()->as_column_alias())
		{
			/* if AS is missing, add it. */
			auto column_alias_as = elem->expression_elem()->as_column_alias();
			if (!column_alias_as->AS())
			{
				std::string orig_text = ::getFullText(column_alias_as->column_alias());
				std::string repl_text = std::string("AS ");

				if (is_quotation_needed_for_column_alias(column_alias_as->column_alias()))
					repl_text += std::string("\"") + orig_text + "\"";
				else
					repl_text += orig_text;

				mutator->add(column_alias_as->start->getStartIndex(), "", "AS ");
			}
		}
	}
}

/*
 * Necessary mutations for select_statement_standalone which cannot be covered by tsqlBuilder
 */
static void process_select_statement_standalone(
	TSqlParser::Select_statement_standaloneContext *standaloneCtx,
	PLtsql_expr_query_mutator *mutator, tsqlBuilder &builder)
{
	Assert(mutator);
	auto ssm = std::make_unique<tsqlSelectStatementMutator>();
	ssm->mutator = mutator;
	antlr4::tree::ParseTreeWalker walker;
	walker.walk(ssm.get(), standaloneCtx);
}

/*
 * Necessary mutations for select_statement
 */
static void process_select_statement(
	TSqlParser::Select_statementContext *selectCtx,
	PLtsql_expr_query_mutator *mutator)
{
	/* remove unsupported_tokens */
	if (selectCtx->for_clause()) 
	{
		Assert(selectCtx->for_clause()->XML() || selectCtx->for_clause()->JSON());
		if (selectCtx->for_clause()->XML()) // FOR XML
		{
			Assert(selectCtx->for_clause()->RAW() || selectCtx->for_clause()->PATH());
		}
		else // for JSON
		{
			Assert(selectCtx->for_clause()->PATH() || selectCtx->for_clause()->AUTO());
		}
	}

	Assert(mutator);
	PLtsql_expr *expr = mutator->expr;
	ParserRuleContext* baseCtx = mutator->ctx;
	for (auto octx : selectCtx->option_clause()) // query hint
	{
		extractQueryHintsFromOptionClause(octx);
		removeCtxStringFromQuery(expr, octx, baseCtx);
	}
}

////////////////////////////////////////////////////////////////////////////////
// Entry point for ANTLR parser
////////////////////////////////////////////////////////////////////////////////
ANTLR_result
antlr_parser_cpp(const char *sourceText)
{
	ANTLR_result result = {
		false,	/* success */
		false,	/* parseTreeCreated */
		0,	/* errpos */
		0,	/* errcod */
		NULL,	/* errfmt */
		0,	/* n_errargs */
		{}	/* errargs */
	};
	instr_time	parseStart;
	instr_time	parseEnd;
	INSTR_TIME_SET_CURRENT(parseStart);

	// special handling for empty sourceText
	if (strlen(sourceText) == 0)
	{
		pltsql_parse_result = makeEmptyBlockStmt(0);
		result.success = true;
		result.parseTreeCreated = false;
		result.errpos = 0;
		result.errcod = 0;
		result.errfmt = NULL;
		result.n_errargs = 0;

		return result;
	}

	if (pltsql_enable_antlr_detailed_log)
	{
		std::string sep(120, '=');

		std::cout << sep << std::endl;
		std::cout << sourceText << std::endl;
		std::cout << sep << std::endl;
	}

	result = antlr_parse_query(sourceText, pltsql_enable_sll_parse_mode);

	/* 
	 * Only try to reparse if creation of the parse tree failed.  If parse tree is created, parsing mode will make no difference
	 * Generally the mutator steps are non-reentrant, if parsetree is created and mutators are run, subsequent parsing may produce
	 * incorrect error messages
	*/
	if (!result.success && !result.parseTreeCreated && pltsql_enable_sll_parse_mode)
	{
		elog(DEBUG1, "Query failed using SLL parser mode, retrying with LL parser mode query_text: %s", sourceText);
		result = antlr_parse_query(sourceText, false);
		if (result.parseTreeCreated)
			elog(WARNING, "Query parsing failed using SLL parser mode but succeeded with LL mode: %s", sourceText);
	}
	INSTR_TIME_SET_CURRENT(parseEnd);
	INSTR_TIME_SUBTRACT(parseEnd, parseStart);
	elog(DEBUG1, "ANTLR Query Parse Time for query: %s | %f ms", sourceText, 1000.0 * INSTR_TIME_GET_DOUBLE(parseEnd));

	return result;
}

ANTLR_result
antlr_parse_query(const char *sourceText, bool useSLLParsing) {
	ANTLR_result result = {
		false,	/* success */
		false,	/* parseTreeCreated */
		0,	/* errpos */
		0,	/* errcod */
		NULL,	/* errfmt */
		0,	/* n_errargs */
		{}	/* errargs */
	};
	MyInputStream sourceStream(sourceText);

	TSqlLexer lexer(&sourceStream);
	CommonTokenStream tokens(&lexer);

	MyParserErrorListener errorListner;

	TSqlParser parser(&tokens);
	volatile bool parseTreeCreated = false;

	if (useSLLParsing)
		parser.getInterpreter<atn::ParserATNSimulator>()->setPredictionMode(atn::PredictionMode::SLL);
	parser.removeErrorListeners();
	parser.addErrorListener(&errorListner);

	/* initialize line number. Correspoding to location_lineno_init() in non-antlr path */
	CurrentLineNumber = 1;

	try
	{
		// TSqlParser::Tsql_fileContext *tree = parser.tsql_file();
		tree::ParseTree *tree = nullptr;

		/*
		 * The semantic of "RETURN SELECT ..." depends on whether it is used in Inlined Table Value Function or not.
		 * In ITVF, they should be interpeted as return a result tuple of SELECT statement.
		 * but in the other case (i.e. procedure or SQL batch), it should be interpreted as two separate statements like "RETURN; SELECT ..."
		 *
		 * Currently, we have only proc_body in input so accessing pltsql_curr_compile to check this is a body of ITVF or not.
		 * If it is ITVF, we parsed it with func_body_return_select_body grammar.
		 */
		if (pltsql_curr_compile && pltsql_curr_compile->is_itvf) /* special path to itvf */
			tree = parser.func_body_return_select_body();
		else /* normal path */
			tree = parser.tsql_file();
		parseTreeCreated = true;
		if (pltsql_enable_antlr_detailed_log)
			std::cout << tree->toStringTree(&parser, true) << std::endl;

		/* visit all the node and publish instrumentation for unsupported feature */
		std::unique_ptr<TsqlUnsupportedFeatureHandler> unsupportedFeatureHandler = TsqlUnsupportedFeatureHandler::create();
		unsupportedFeatureHandler->setPublishInstr(true);
		unsupportedFeatureHandler->visit(tree);

		if (unsupportedFeatureHandler->hasUnsupportedFeature())
		{
			/* revisit the parsed tree and throw an error when we meet the first unsupported feature */
			unsupportedFeatureHandler->setPublishInstr(false);
			unsupportedFeatureHandler->setThrowError(true);
			unsupportedFeatureHandler->visit(tree);
		}

		std::unique_ptr<tsqlMutator> mutator = std::make_unique<tsqlMutator>(parser.getRuleNames(), sourceStream);
		antlr4::tree::ParseTreeWalker firstPass;
		firstPass.walk(mutator.get(), tree);

		// for batch-level statement (i.e. create procedure), we don't need to create actual PLtsql_stmt* by tsqlBuilder.
		// We can just relay the query string to backend parser via one PLtsql_stmt_execsql.
		TSqlParser::Tsql_fileContext *tsql_file = dynamic_cast<TSqlParser::Tsql_fileContext *>(tree);
		if (tsql_file && tsql_file->batch_level_statement())
		{
			/* By tsql grammar, batch-level statement can exist in tsql_file only
			 * and there should be exactly one batch_level_statement there
			 */
			auto ssm = std::make_unique<tsqlSelectStatementMutator>();
			handleBatchLevelStatement(tsql_file->batch_level_statement(), ssm.get());

			/* If PARSEONLY is enabled, replace with empty statement */
			if (pltsql_parseonly)
				pltsql_parse_result = makeEmptyBlockStmt(0);

			result.success = true;
			return result;
		}
		else
		{
			if (pltsql_curr_compile && pltsql_curr_compile->fn_oid == InvalidOid) /* new batch */
			{
				pltsql_curr_compile_body_position = 0;
				pltsql_curr_compile_body_lineno = 0;
			}
		}

		std::unique_ptr<tsqlBuilder> builder = std::make_unique<tsqlBuilder>(tree, parser.getRuleNames(), 
			sourceStream, mutator.get()->double_quota_places);
		antlr4::tree::ParseTreeWalker secondPass;
		secondPass.walk(builder.get(), tree);

		if (pltsql_dump_antlr_query_graph)
			toDotRecursive(tree, parser.getRuleNames(), sourceText);

		if (pltsql_parseonly)
			pltsql_parse_result = makeEmptyBlockStmt(0);

		result.parseTreeCreated = parseTreeCreated;
		result.success = true;
		return result;
	}
	catch (PGErrorWrapperException &e)
	{
		result.success = false;
		result.parseTreeCreated = parseTreeCreated;
		result.errcod = e.get_errcode();
		result.errpos = e.get_errpos();
		result.errfmt = e.get_errmsg();
		result.n_errargs = (e.get_errargs().size() < 5) ? e.get_errargs().size() : 5;
		for (size_t i=0; i<e.get_errargs().size(); ++i)
			result.errargs[i] = e.get_errargs()[i];

		CurrentLineNumber = e.get_errorline();

		return result; /* to avoid compiler warning. should not reach */
	}
	catch (std::exception &e) /* not to cause a crash just in case */
	{
		result.success = false;
		result.parseTreeCreated = parseTreeCreated;
		result.errcod = ERRCODE_SYNTAX_ERROR;
		result.errpos = 0;
		result.errfmt = pstrdup(e.what());
		result.n_errargs = 0;

		return result;
	}
	catch (...) /* not to cause a crash just in case. consume all exception before C-layer */
	{
		result.success = false;
		result.parseTreeCreated = parseTreeCreated;
		result.errcod = ERRCODE_SYNTAX_ERROR;
		result.errpos = 0;
		result.errfmt = "unknown error";
		result.n_errargs = 0;

		return result;
	}
}

extern "C"
{
#pragma GCC diagnostic push
#pragma GCC diagnostic ignored "-Wformat-security"

void report_antlr_error(ANTLR_result r)
{
	Assert(r.n_errargs <= 5);
	switch (r.n_errargs)
	{
		case 0:
			ereport(ERROR, (errcode(r.errcod), errmsg(r.errfmt), errposition(r.errpos)));
			break;
		case 1:
			ereport(ERROR, (errcode(r.errcod), errmsg(r.errfmt, r.errargs[0]), errposition(r.errpos)));
			break;
		case 2:
			ereport(ERROR, (errcode(r.errcod), errmsg(r.errfmt, r.errargs[0], r.errargs[1]), errposition(r.errpos)));
			break;
		case 3:
			ereport(ERROR, (errcode(r.errcod), errmsg(r.errfmt, r.errargs[0], r.errargs[1], r.errargs[2]), errposition(r.errpos)));
			break;
		case 4:
			ereport(ERROR, (errcode(r.errcod), errmsg(r.errfmt, r.errargs[0], r.errargs[1], r.errargs[2], r.errargs[3]), errposition(r.errpos)));
			break;
		case 5:
			ereport(ERROR, (errcode(r.errcod), errmsg(r.errfmt, r.errargs[0], r.errargs[1], r.errargs[2], r.errargs[3], r.errargs[4]), errposition(r.errpos)));
			break;
		default:
			break;
	}
}

#pragma GCC diagnostic pop
} // extern "C"

template <class T>
bool
removeTokenFromOptionList(PLtsql_expr *expr, std::vector<T>& options, std::vector<antlr4::tree::TerminalNode *>& commas, antlr4::ParserRuleContext *ctx, GetTokenFunc<T> getTokenFunc)
{
	Assert(options.size() -1 == commas.size());

	bool all_removed = true;
	bool comma_carry_over = false;

	for (size_t i=0; i<options.size(); ++i)
	{
		if (getTokenFunc(options[i]))
		{
			removeCtxStringFromQuery(expr, options[i], ctx);

			// Concetually we have to remove any nearest COMMA.
			// But code is little bit dirty to handle some corner cases (the first few elems are removed or the last few elems are removed)
			if ((i==0 || comma_carry_over) && i<commas.size())
			{
				/* we have to remove next COMMA because it is the first elem or the prev COMMA is already removed */
				removeTokenStringFromQuery(expr, commas[i], ctx); // remove COMMA as well
				comma_carry_over = true;
			}
			else if (i-1<commas.size())
			{
				/* remove prev COMMA by default */
				removeTokenStringFromQuery(expr, commas[i-1], ctx);
			}
		}
		else
		{
			all_removed = false; /* there is a token not removed. don't remove WITH */
			comma_carry_over = false;
		}
	}

	return all_removed;
}

void
rewriteBatchLevelStatement(
	TSqlParser::Batch_level_statementContext *ctx, tsqlSelectStatementMutator *ssm, PLtsql_expr *expr)
{
	// rewrite batch-level stmt query
	PLtsql_expr_query_mutator mutator(expr, ctx);
	/* cppcheck-suppress autoVariables */
	ssm->mutator = &mutator;

	/*
	 * remove unnecessary create-options such as SCHEMABINDING, EXECUTE_AS_CALLER.
	 * basically, we check SCHEMABINDING,EXECUTE_AS_CALLER is specified of each kind of statement
	 * each code is very similar the grammar can be little bit different
	 * so handle them by one by one
	 */
	if (ctx->create_or_alter_function())
	{
		if (ctx->create_or_alter_function()->func_body_returns_select()) /* CREATE FUNCTION ... RETURNS TABLE RETURN SELECT ... */
		{
			auto cctx = ctx->create_or_alter_function()->func_body_returns_select();
			if (cctx->WITH())
			{
				auto options = cctx->function_option();
				auto commas = cctx->COMMA();
				GetTokenFunc<TSqlParser::Function_optionContext*> getToken = [](TSqlParser::Function_optionContext* o) {
					if (o->execute_as_clause())
						return o->execute_as_clause()->CALLER();
					return o->SCHEMABINDING();
				};
				bool all_removed = removeTokenFromOptionList(expr, options, commas, ctx, getToken);
				if (all_removed)
					removeTokenStringFromQuery(expr, cctx->WITH(), ctx);
			}
		}
		else if (ctx->create_or_alter_function()->func_body_returns_table()) /* CREATE FUNCTION ... RETURNS TABLE(COLUMN_DEFINITION) AS BEGIN ... END */
		{
			auto cctx = ctx->create_or_alter_function()->func_body_returns_table();
			if (cctx->WITH())
			{
				auto options = cctx->function_option();
				auto commas = cctx->COMMA();
				GetTokenFunc<TSqlParser::Function_optionContext*> getToken = [](TSqlParser::Function_optionContext* o) {
					if (o->execute_as_clause())
						return o->execute_as_clause()->CALLER();
					return o->SCHEMABINDING();
				};
				bool all_removed = removeTokenFromOptionList(expr, options, commas, ctx, getToken);
				if (all_removed)
					removeTokenStringFromQuery(expr, cctx->WITH(), ctx);
			}
		}
		else if (ctx->create_or_alter_function()->func_body_returns_scalar()) /* CREATE FUNCTON ... RETURNS INT RETURN ... */
		{
			auto cctx = ctx->create_or_alter_function()->func_body_returns_scalar();
			if (cctx->WITH())
			{
				auto options = cctx->function_option();
				auto commas = cctx->COMMA();
				GetTokenFunc<TSqlParser::Function_optionContext*> getToken = [](TSqlParser::Function_optionContext* o) {
					if (o->execute_as_clause())
						return o->execute_as_clause()->CALLER();
					return o->SCHEMABINDING();
				};
				bool all_removed = removeTokenFromOptionList(expr, options, commas, ctx, getToken);
				if (all_removed)
					removeTokenStringFromQuery(expr, cctx->WITH(), ctx);
			}
		}
		else if (ctx->create_or_alter_function()->func_body_returns_table_clr())
		{
			auto cctx = ctx->create_or_alter_function()->func_body_returns_table_clr();
			if (cctx->WITH())
			{
				auto options = cctx->function_option();
				auto commas = cctx->COMMA();
				GetTokenFunc<TSqlParser::Function_optionContext*> getToken = [](TSqlParser::Function_optionContext* o) {
					if (o->execute_as_clause())
						return o->execute_as_clause()->CALLER();
					return o->SCHEMABINDING();
				};
				bool all_removed = removeTokenFromOptionList(expr, options, commas, ctx, getToken);
				if (all_removed)
					removeTokenStringFromQuery(expr, cctx->WITH(), ctx);
			}
		}
		else
			Assert(0);

		for (auto param : ctx->create_or_alter_function()->procedure_param())
			if (param->VARYING())
				throw PGErrorWrapperException(ERROR, ERRCODE_SYNTAX_ERROR, "Cannot use the VARYING option in a CREATE FUNCTION statement.", getLineAndPos(param->VARYING()));
	}
	else if (ctx->create_or_alter_procedure())
	{
		auto cctx = ctx->create_or_alter_procedure();
		if (cctx->WITH())
		{
			size_t num_commas_in_procedure_param = cctx->COMMA().size();
			auto options = cctx->procedure_option();
			/* COMMA is shared between procedure-param and WITH-clause. calculate the number of COMMA so that it can be removed properly */
			num_commas_in_procedure_param -= (cctx->procedure_option().size() - 1);
			auto commas = cctx->COMMA();
			std::vector<antlr4::tree::TerminalNode *> commas_in_with_clause;
			commas_in_with_clause.insert(commas_in_with_clause.begin(), commas.begin() + num_commas_in_procedure_param, commas.end());
			GetTokenFunc<TSqlParser::Procedure_optionContext*> getToken = [](TSqlParser::Procedure_optionContext* o) {
				if (o->execute_as_clause())
					return o->execute_as_clause()->CALLER();
				return o->SCHEMABINDING();
			};
			bool all_removed = removeTokenFromOptionList(expr, options, commas_in_with_clause, ctx, getToken);
			if (all_removed)
				removeTokenStringFromQuery(expr, cctx->WITH(), ctx);
		}

		for (auto param : ctx->create_or_alter_procedure()->procedure_param())
			if (param->VARYING())
					removeTokenStringFromQuery(expr, param->VARYING(), ctx);
	}
	else if (ctx->create_or_alter_trigger() && ctx->create_or_alter_trigger()->create_or_alter_dml_trigger())
	{
		auto cctx = ctx->create_or_alter_trigger()->create_or_alter_dml_trigger();
		/* DML trigger can have two WITH. one for trigger options and the other for WITH APPEND */
		if (cctx->WITH().size() > 1 || (cctx->WITH().size() == 1 && !cctx->APPEND()))
		{
			size_t num_commas_in_dml_trigger_operation = cctx->COMMA().size();
			auto options = cctx->trigger_option();
			/* COMMA is shared between dml_trigger_operation and WITH-clause. calculate the number of COMMA so that it can be removed properly */
			num_commas_in_dml_trigger_operation -= (cctx->trigger_option().size() - 1);
			auto commas = cctx->COMMA();
			std::vector<antlr4::tree::TerminalNode *> commas_in_with_clause;
			commas_in_with_clause.insert(commas_in_with_clause.begin(), commas.begin() , commas.end() - num_commas_in_dml_trigger_operation);
			GetTokenFunc<TSqlParser::Trigger_optionContext*> getToken = [](TSqlParser::Trigger_optionContext* o) {
				if (o->execute_as_clause())
					return o->execute_as_clause()->CALLER();
				return o->SCHEMABINDING();
			};
			bool all_removed = removeTokenFromOptionList(expr, options, commas_in_with_clause, ctx, getToken);
			if (all_removed)
				removeTokenStringFromQuery(expr, cctx->WITH(0), ctx);
		}
	}
	else if (ctx->create_or_alter_trigger() && ctx->create_or_alter_trigger()->create_or_alter_ddl_trigger())
	{
		auto cctx = ctx->create_or_alter_trigger()->create_or_alter_ddl_trigger();
		if (cctx->WITH())
		{
			size_t num_commas_in_ddl_trigger_operaion = cctx->COMMA().size();
			auto options = cctx->trigger_option();
			/* COMMA is shared between ddl_trigger_operation and WITH-clause. calculate the number of COMMA so that it can be removed properly */
			num_commas_in_ddl_trigger_operaion -= (cctx->trigger_option().size() - 1);
			auto commas = cctx->COMMA();
			std::vector<antlr4::tree::TerminalNode *> commas_in_with_clause;
			commas_in_with_clause.insert(commas_in_with_clause.begin(), commas.begin() , commas.end() - num_commas_in_ddl_trigger_operaion);
			GetTokenFunc<TSqlParser::Trigger_optionContext*> getToken = [](TSqlParser::Trigger_optionContext* o) {
				if (o->execute_as_clause())
					return o->execute_as_clause()->CALLER();
				return o->SCHEMABINDING();
			};
			bool all_removed = removeTokenFromOptionList(expr, options, commas_in_with_clause, ctx, getToken);
			if (all_removed)
				removeTokenStringFromQuery(expr, cctx->WITH(), ctx);
		}
	}
	else if (ctx->create_or_alter_view())
	{
		auto cctx = ctx->create_or_alter_view();
		/* view can have two WITH. one for view attribute and the other for WITH CHECK OPTION */
		if (cctx->WITH().size() > 1 || (cctx->WITH().size() == 1 && !cctx->CHECK()))
		{
			auto options = cctx->view_attribute();
			auto commas = cctx->COMMA();
			GetTokenFunc<TSqlParser::View_attributeContext*> getToken = [](TSqlParser::View_attributeContext* o) { return o->SCHEMABINDING(); };
			bool all_removed = removeTokenFromOptionList(expr, options, commas, ctx, getToken);
			if (all_removed)
				removeTokenStringFromQuery(expr, cctx->WITH(0), ctx);
		}
	}

	/* for_replication */
	if (ctx->create_or_alter_procedure())
		if (ctx->create_or_alter_procedure()->for_replication())
			removeCtxStringFromQuery(expr, ctx->create_or_alter_procedure()->for_replication(), ctx);
	if (ctx->create_or_alter_trigger() && ctx->create_or_alter_trigger()->create_or_alter_dml_trigger())
		if (ctx->create_or_alter_trigger()->create_or_alter_dml_trigger()->for_replication())
			removeCtxStringFromQuery(expr, ctx->create_or_alter_trigger()->create_or_alter_dml_trigger()->for_replication(), ctx);

	// Run common mutator
	tsqlCommonMutator cm;
	antlr4::tree::ParseTreeWalker cmwalker;
	cmwalker.walk(&cm, ctx);
	add_rewritten_query_fragment_to_mutator(&mutator);

	// Run select statement mutator
	antlr4::tree::ParseTreeWalker walker;
	walker.walk(ssm, ctx);
	add_rewritten_query_fragment_to_mutator(&mutator);

	mutator.run();
	ssm->mutator = nullptr;
	clear_rewritten_query_fragment();
}

static Token *
get_start_token_of_batch_level_stmt_body(TSqlParser::Batch_level_statementContext *ctx)
{
	if (ctx->create_or_alter_function())
	{
		auto fctx = ctx->create_or_alter_function();
		if (fctx->func_body_returns_select())
			return fctx->func_body_returns_select()->func_body_return_select_body()->getStart();
		else if (fctx->func_body_returns_table() && !fctx->func_body_returns_table()->sql_clauses().empty())
			return fctx->func_body_returns_table()->sql_clauses()[0]->getStart();
		else if (fctx->func_body_returns_scalar() && !fctx->func_body_returns_scalar()->sql_clauses().empty())
			return fctx->func_body_returns_scalar()->sql_clauses()[0]->getStart();
	}
	else if (ctx->create_or_alter_procedure())
	{
		auto pctx = ctx->create_or_alter_procedure();
		if (!pctx->sql_clauses().empty())
			return pctx->sql_clauses()[0]->getStart();
	}
	else if (ctx->create_or_alter_trigger() && ctx->create_or_alter_trigger()->create_or_alter_dml_trigger())
	{
		auto tctx = ctx->create_or_alter_trigger()->create_or_alter_dml_trigger();
		if (!tctx->sql_clauses().empty())
			return tctx->sql_clauses()[0]->getStart();
	}
	else if (ctx->create_or_alter_trigger() && ctx->create_or_alter_trigger()->create_or_alter_ddl_trigger())
	{
		auto tctx = ctx->create_or_alter_trigger()->create_or_alter_ddl_trigger();
		if (!tctx->sql_clauses().empty())
			return tctx->sql_clauses()[0]->getStart();
	}
	else if (ctx->create_or_alter_view())
	{
		auto vctx = ctx->create_or_alter_view();
		return vctx->select_statement_standalone()->getStart();
	}

	return nullptr;
}

void
handleBatchLevelStatement(TSqlParser::Batch_level_statementContext *ctx, tsqlSelectStatementMutator *ssm)
{
	// batch-level statment can be inputted in SQL batch only (by inline_handler) or has empty body. getLineNo() will not be affected by uninitialized pltsql_curr_compile_body_lineno.
	Assert(pltsql_curr_compile->fn_oid == InvalidOid || ctx->SEMI());

	PLtsql_stmt_block *result = (PLtsql_stmt_block *) palloc0(sizeof(*result));
	result->cmd_type = PLTSQL_STMT_BLOCK;
	result->lineno = getLineNo(ctx);
	result->label = NULL;
	result->body = NIL;
	result->n_initvars = 0;
	result->initvarnos = nullptr;
	result->exceptions = nullptr;

	PLtsql_stmt_init *init = (PLtsql_stmt_init *) palloc0(sizeof(*init));
	init->cmd_type = PLTSQL_STMT_INIT;
	init->lineno = getLineNo(ctx);
	init->label = NULL;
	init->inits = rootInitializers;

	result->body = list_make1(init);
	// create PLtsql_stmt_execsql to wrap all query string
	PLtsql_stmt_execsql *execsql = (PLtsql_stmt_execsql *) makeSQL(ctx);
	execsql->original_query = pstrdup((makeTsqlExpr(ctx, false))->query);

	rewriteBatchLevelStatement(ctx, ssm, execsql->sqlstmt);
	result->body = lappend(result->body, execsql);

	// check if it is a CREATE VIEW statement
	if (ctx->create_or_alter_view())
	{
		execsql->is_create_view = true;
		if (ctx->create_or_alter_view()->simple_name() && ctx->create_or_alter_view()->simple_name()->schema)
		{
			std::string schema_name = stripQuoteFromId(ctx->create_or_alter_view()->simple_name()->schema);
			if (!schema_name.empty())
				execsql->schema_name = pstrdup(downcase_truncate_identifier(schema_name.c_str(), schema_name.length(), true));
		}
	}

	Token* start_body_token = get_start_token_of_batch_level_stmt_body(ctx);

	pltsql_curr_compile_body_position = (start_body_token ? start_body_token->getStartIndex() : 0);
	pltsql_curr_compile_body_lineno = (start_body_token ? start_body_token->getLine() : 0);
	pltsql_parse_result = result;
}

bool
handleITVFBody(TSqlParser::Func_body_return_select_bodyContext *ctx)
{
	PLtsql_stmt_block *result = (PLtsql_stmt_block *) palloc0(sizeof(*result));
	result->cmd_type = PLTSQL_STMT_BLOCK;
	result->lineno = getLineNo(ctx);
	result->label = NULL;
	result->body = NIL;
	result->n_initvars = 0;
	result->initvarnos = nullptr;
	result->exceptions = nullptr;
	result->body = list_make1(makeReturnQueryStmt(ctx->select_statement_standalone(), true/*itvf*/));

	pltsql_parse_result = result;

	return true;
}

////////////////////////////////////////////////////////////////////////////////
// Diagrammer for PLtsql_stmt-based parse tree
////////////////////////////////////////////////////////////////////////////////

class tsqlGrapher
{
public:
	tsqlGrapher(const char *fileName)
		: out{fileName},
		  nodeID{1},
		  separator{""}
	{
	}
	
	int graphBlock(PLtsql_stmt_block *stmt, int parent, const char *parentField);
	int graphWhile(PLtsql_stmt_while *stmt, int parent, const char *parentField);
	int graphIf(PLtsql_stmt_if *stmt, int parent, const char *parentField);
	int graphGoto(PLtsql_stmt_goto *stmt, int parent, const char *parentField);
	int graphStmt(PLtsql_stmt *stmt, int parent, const char *parentField);
	int graphOther(PLtsql_stmt *stmt, int parent, const char *parentField);
	int graphPrint(PLtsql_stmt_print *stmt, int parent, const char *parentField);
	void graphLink(int from, int to, const char *fromField, const char *toField, int linkNo = -1);
	void graphStmtBeg(void *stmtPtr, int nodeID, const char *verb);
	void graphStmtEnd(int from, int to, const char *fromField, const char *toField);
	void graphAddField(const char *field, const std::string &payload);

	std::string quote(const std::string &src, const char *justify = "\\n");

	std::ofstream	out;
	

private:

	int				nodeID;
	const char *	separator;
	
};

extern "C"
{
	void toDotTSql(PLtsql_stmt *tree, const char *source, const char *fileName)
	{
		if (!pltsql_dump_antlr_query_graph)
			return;

		tsqlGrapher grapher(fileName);

		grapher.out << "digraph parsetree {" << std::endl;
		grapher.out << "   node [shape=record, fontname=\"Courier New\"];" << std::endl;
		grapher.out << "   graph [ " << std::endl;
		grapher.out << "     fontname = \"Courier New\"" << std::endl;
		grapher.out << "     label = \"" << grapher.quote(source, "\\l") << "\"" << std::endl;
		grapher.out << "   ];" << std::endl;

		grapher.graphStmt(tree, 0, nullptr);

		grapher.out << "}" << std::endl;
	}
}

void
tsqlGrapher::graphStmtBeg(void *stmtPtr, int nodeID, const char *verb)
{
	PLtsql_stmt *stmt = (PLtsql_stmt *) stmtPtr;

	out << "  node_" << nodeID << " ";
	out << "  [label = \"<f0> " << nodeID << "| <f1> " << (verb ? verb : pltsql_stmt_typename(stmt)) << "|{";

	// out << " [label = \"<next>|line:" << stmt->lineno << " " << "|" << (verb ? verb : pltsql_stmt_typename(stmt)) << "|{";

	separator = "";
}

int
tsqlGrapher::graphStmt(PLtsql_stmt *stmt, int parent, const char *parentField)
{

	if (stmt == 0)
		return 0;
	
	switch (stmt->cmd_type)
	{
		case PLTSQL_STMT_IF:
			return graphIf((PLtsql_stmt_if *) stmt, parent, parentField);
			
		case PLTSQL_STMT_BLOCK:
			return graphBlock((PLtsql_stmt_block *) stmt, parent, parentField);

		case PLTSQL_STMT_WHILE:
			return graphWhile((PLtsql_stmt_while *) stmt, parent, parentField);

		case PLTSQL_STMT_GOTO:
			return graphGoto((PLtsql_stmt_goto *) stmt, parent, parentField);

		case PLTSQL_STMT_PRINT:
			return graphPrint((PLtsql_stmt_print *) stmt, parent, parentField);
			
		default:
			return graphOther(stmt, parent, parentField);
	}
}

int
tsqlGrapher::graphWhile(PLtsql_stmt_while *stmt, int parent, const char *parentField)
{
	int myNodeID = ++nodeID;

	std::string cond{quote(stmt->cond->query)};

	this->graphStmtBeg(stmt, myNodeID, nullptr);
	this->graphAddField("cond", cond);
	this->graphAddField("body", "body");
	this->graphStmtEnd(parent, myNodeID, parentField, nullptr);

	ListCell *s;
	
	foreach(s, stmt->body)
	{
		nodeID = graphStmt((PLtsql_stmt *) lfirst(s), nodeID, nullptr);
	}

	return myNodeID;
}

int tsqlGrapher::graphGoto(PLtsql_stmt_goto *stmt, int parent, const char *parentField)
{
	int myNodeID = ++nodeID;

	this->graphStmtBeg(stmt, myNodeID, nullptr);
	this->graphAddField("targetLabel", std::string(stmt->target_label));
	this->graphStmtEnd(parent, myNodeID, parentField, nullptr);

	return myNodeID;
}

int tsqlGrapher::graphPrint(PLtsql_stmt_print *stmt, int parent, const char *parentField)
{
	int myNodeID = ++nodeID;
	PLtsql_expr *expr = (PLtsql_expr *) linitial(stmt->exprs);
	std::string predicate{quote(expr->query)};

	graphStmtBeg(stmt, myNodeID, nullptr);
	graphAddField("expr", std::string(quote(expr->query)));
	graphStmtEnd(parent, myNodeID, parentField, nullptr);

	return myNodeID;
}

int
tsqlGrapher::graphIf(PLtsql_stmt_if *stmt, int parent, const char *parentField)
{
	int myNodeID = ++nodeID;

	std::string predicate{quote(stmt->cond->query)};

	this->graphStmtBeg(stmt, myNodeID, nullptr);
	this->graphAddField("predicate", predicate);
	this->graphAddField("then_body", "true");
	this->graphAddField("else_body", "false");
	this->graphStmtEnd(parent, myNodeID, parentField, nullptr);

	graphStmt((PLtsql_stmt *) stmt->then_body, myNodeID, "then_body");
	graphStmt((PLtsql_stmt *) stmt->else_body, myNodeID, "else_body");

	return myNodeID;
}

int
tsqlGrapher::graphOther(PLtsql_stmt *stmt, int parent, const char *parentField)
{
	int myNodeID = ++nodeID;

	graphStmtBeg(stmt, myNodeID, nullptr);
	graphStmtEnd(parent, myNodeID, parentField, nullptr);

	return myNodeID;
}

void
tsqlGrapher::graphStmtEnd(int from, int to, const char *fromField, const char *toField)
{
	out << "}\"];" << std::endl;

	graphLink(from, to, fromField, toField);
}

void
tsqlGrapher::graphAddField(const char *field, const std::string &payload)
{
	out << separator;

	if (field)
		out << "<" << field << ">";
							   
	out << payload;

    separator = "|";
}

int
tsqlGrapher::graphBlock(PLtsql_stmt_block *stmt, int parent, const char *parentField)
{
	int myNodeID = ++nodeID;

	if (stmt->exceptions)
	{
		this->graphStmtBeg(stmt, myNodeID, "try/catch");
		this->graphAddField("body", "try");
		this->graphAddField("handler", "catch");
		this->graphStmtEnd(parent, myNodeID, parentField, nullptr);
	}
	else
	{
		this->graphStmtBeg(stmt, myNodeID, "block");
		this->graphAddField("body", "body");
		this->graphStmtEnd(parent, myNodeID, parentField, nullptr);
	}

	//int			 node	= myNodeID;
	const char	*fieldName = "body";

	ListCell	*s;
	
	foreach(s, stmt->body)
	{
		//node = graphStmt((PLtsql_stmt *) lfirst(s), myNodeID, fieldName);
		graphStmt((PLtsql_stmt *) lfirst(s), myNodeID, fieldName);
	}
	
#if 0
	foreach(s, stmt->exceptions->action)
	{
		node = graphStmt((PLtsql_stmt *) lfirst(s), nodeID, fieldName);
		fieldName = ":next";
	}
#endif
	return myNodeID;
}

void
tsqlGrapher::graphLink(int from, int to, const char *fromField, const char *toField, int linkNo)
{
	if (from == 0 || to == 0)
		return;

	out << "    node_" << from;
	if (fromField)
		out << ":" << fromField;

	out << " -> ";

	out << "node_" << to;
	if(toField)
		out << ":" << toField;

	if (linkNo != -1)
		out << " [label=" << linkNo << "]";
	
	out << ";" << std::endl;
}

std::string
tsqlGrapher::quote(const std::string &src, const char *justify)
{
	std::string dst;
	
	for (auto i : src)
	{
		switch (i)
		{
			case '<':
			case '>':
			case '\"':
			case '\\':
			case '|':
			case '\'':
				dst += '\\';
				dst += i;
				break;

			case '\n':
				dst += justify;
				break;

			default:
				dst += i;
				break;
		}
	}

	return dst;
}

////////////////////////////////////////////////////////////////////////////////
// Diagrammer for ANTLR-generated parse tree
////////////////////////////////////////////////////////////////////////////////

class grapher
{
	
public:
	grapher(const char *fileName, const std::vector<std::string> &ruleNames)
		: out(fileName),
		  nodeID(1),
		  ruleNames(ruleNames)
	{
	}

	std::ofstream					 out;
	int								 nodeID;
	const std::vector<std::string>	&ruleNames;	

	void toDotAddNode(ParseTree *t, int parentNodeId);

	std::string quote(const std::string &src);
	
private:

};

void
grapher::toDotAddNode(ParseTree *t, int parentNodeId)
{
	int myNodeID = this->nodeID++;

    std::string nodeDesc = this->quote(antlrcpp::escapeWhitespace(Trees::getNodeText(t, this->ruleNames), false));
	PLtsql_stmt *fragment = getPLtsql_fragment(t);
	std::string fragmentDesc;
	
	if (fragment == nullptr)
		fragmentDesc = "";
	else
		fragmentDesc = std::string("| <f3> ") + pltsql_stmt_typename(fragment);
																					
	out << "  node_" << myNodeID << " ";
	out << "  [label = \"" << "{<f0> " << myNodeID << "| <f1> " << nodeDesc << "| <f2> " << (void *) t << fragmentDesc << "} \"];" << std::endl;

    if (parentNodeId)
		out << "node_" << parentNodeId << " -> node_" << myNodeID << ";" << std::endl;
							  
	for (size_t c = 0; c < t->children.size(); c++)
		toDotAddNode(t->children[c], myNodeID);

}

std::string
grapher::quote(const std::string &src)
{
	std::string dst;
	
	for (auto i : src)
	{
		switch (i)
		{
			case '<':
			case '>':
			case '\"':
			case '\\':
			case '|':
			case '\'':
				dst += '\\';
				dst += i;
				break;

			case '\n':
				dst += "\\n";
				break;

			default:
				dst += i;
				break;
		}
	}

	return dst;
}

static void
toDotRecursive(ParseTree *t, const std::vector<std::string> &ruleNames, const std::string &sourceText)
{
	grapher ctx("/tmp/antlr.dot", ruleNames);

	ctx.out << "digraph parsetree {" << std::endl;
	ctx.out << "   node [shape=record, fontname=\"Courier New\"];" << std::endl;
	ctx.out << "   graph [ " << std::endl;
	ctx.out << "     fontname = \"Courier New\"" << std::endl;
	ctx.out << "     label = \"" << ctx.quote(sourceText) << "\"" << std::endl;
	ctx.out << "   ];" << std::endl;
	
	ctx.toDotAddNode(t, 0);

	ctx.out << "}" << std::endl;
}

////////////////////////////////////////////////////////////////////////////////
// Node construction code
////////////////////////////////////////////////////////////////////////////////

PLtsql_stmt *
makeExecSql(ParserRuleContext *ctx)
{
	PLtsql_stmt_execsql *stmt = (PLtsql_stmt_execsql *) palloc0(sizeof(*stmt));

	stmt->cmd_type = PLTSQL_STMT_EXECSQL;
	stmt->lineno = getLineNo(ctx);
	stmt->sqlstmt = makeTsqlExpr(ctx, false);
	stmt->into = false;
	stmt->strict = false;
	stmt->target = NULL;
	stmt->need_to_push_result = false;
	stmt->is_tsql_select_assign_stmt = false;
	stmt->insert_exec = false;

	return (PLtsql_stmt *) stmt;
}

PLtsql_expr *
makeTsqlExpr(const std::string &fragment, bool addSelect)
{
    PLtsql_expr *result = (PLtsql_expr *) palloc0(sizeof(*result));

	if (addSelect)
		result->query = pstrdup((fragment_SELECT_prefix + fragment).c_str());
	else
		result->query = pstrdup(fragment.c_str());
	
    result->plan     = NULL;
    result->paramnos = NULL;
    result->rwparam  = -1;
    result->ns	     = pltsql_ns_top();
    
    return result;
}

PLtsql_expr *
makeTsqlExpr(ParserRuleContext *ctx, bool addSelect)
{
	return makeTsqlExpr(::getFullText(ctx), addSelect);
}

// Helper function to remove/replace token from the query string in PLtsql_expr.
// Please make sure to pass correct baseCtx which generates PLtsql_expr
// because we'll figure out internal indices to be replaced based on relative indices
// Also, we support in-place replacement only. 'repl' string should not be longer than original one
void replaceTokenStringFromQuery(PLtsql_expr* expr, Token* startToken, Token* endToken, const char *repl, ParserRuleContext *baseCtx)
{
	size_t startIdx = startToken->getStartIndex();
	if (startIdx == INVALID_INDEX)
		throw PGErrorWrapperException(ERROR, ERRCODE_SYNTAX_ERROR, "can't generate an internal query", getLineAndPos(baseCtx));

	size_t endIdx = endToken->getStopIndex();
	if (endIdx == INVALID_INDEX)
		throw PGErrorWrapperException(ERROR, ERRCODE_SYNTAX_ERROR, "can't generate an internal query", getLineAndPos(baseCtx));

	size_t baseIdx = baseCtx->getStart()->getStartIndex();
	if (baseIdx == INVALID_INDEX)
		throw PGErrorWrapperException(ERROR, ERRCODE_SYNTAX_ERROR, "can't generate an internal query", getLineAndPos(baseCtx));

	// repl string is too long. we cannot replace with it in place.
	if (repl && strlen(repl) > endIdx - startIdx + 1)
		throw PGErrorWrapperException(ERROR, ERRCODE_SYNTAX_ERROR, "can't generate an internal query", getLineAndPos(baseCtx));

	Assert(expr->query);

	/* store and rewrite instead of in-place rewrite */
	rewritten_query_fragment.emplace(std::make_pair(startIdx, std::make_pair(startToken->getInputStream()->getText(misc::Interval(startIdx, endIdx)), repl ? std::string(repl) : std::string(endIdx - startIdx + 1, ' '))));
}

void replaceTokenStringFromQuery(PLtsql_expr* expr, TerminalNode* tokenNode, const char * repl, ParserRuleContext *baseCtx)
{
	replaceTokenStringFromQuery(expr, tokenNode->getSymbol(), tokenNode->getSymbol(), repl, baseCtx);
}

void replaceCtxStringFromQuery(PLtsql_expr* expr, ParserRuleContext *ctx, const char *repl, ParserRuleContext *baseCtx)
{
	replaceTokenStringFromQuery(expr, ctx->getStart(), ctx->getStop(), repl, baseCtx);
}

void removeTokenStringFromQuery(PLtsql_expr* expr, TerminalNode* tokenNode, ParserRuleContext *baseCtx)
{
	replaceTokenStringFromQuery(expr, tokenNode->getSymbol(), tokenNode->getSymbol(), NULL, baseCtx);
}

void removeCtxStringFromQuery(PLtsql_expr* expr, ParserRuleContext *ctx, ParserRuleContext *baseCtx)
{
	replaceTokenStringFromQuery(expr, ctx->getStart(), ctx->getStop(), NULL, baseCtx);
}

void extractQueryHintsFromOptionClause(TSqlParser::Option_clauseContext *octx)
{
	if (!enable_hint_mapping)
		return; // do nothing

	for (auto option: octx->option())
	{
		if (option->TABLE())
		{
			std::string table_name = ::getFullText(option->table_name()->table);
			if (!table_name.empty())
			{
				for (auto table_hint: option->table_hint())
				{
					extractTableHint(table_hint, table_name);
				}
			}
		}
		else if (option->JOIN())
			extractJoinHintFromOption(option);
		else if (option->FORCE() && option->ORDER())
			query_hints.push_back("Set(join_collapse_limit 1)");
		else if (option->MAXDOP() && option->DECIMAL())
		{
			std::string value = ::getFullText(option->DECIMAL());
			if (!value.empty())
			{
				/* 
				 * The MAXDOP hint should be handled specially the hint value is 0
				 * This is because in T-SQL, setting MAXDOP to 0 allows SQL Server to use all the available processors up to 64 processors
 				 * However, if we set the GUC max_parallel_workers_per_gather to 0, it disables parallelism in P-SQL
 				 * Thus, we need to set the GUC value to 64 instead.
 				 */
				if (stoi(value) == 0)
					value = "64";
				query_hints.push_back("Set(max_parallel_workers_per_gather " + value + ")");
			}
		}
	}

	if (isJoinHintInOptionClause)
	{
		if (!join_hints_info[LOOP_QUERY_HINT])
			query_hints.push_back("Set(enable_nestloop off)");
		if (!join_hints_info[HASH_QUERY_HINT])
			query_hints.push_back("Set(enable_hashjoin off)");
		if (!join_hints_info[MERGE_QUERY_HINT])
			query_hints.push_back("Set(enable_mergejoin off)");
	}
}

void extractTableHints(TSqlParser::With_table_hintsContext *tctx, std::string table_name)
{
	if (enable_hint_mapping && !table_name.empty())
	{
		for (auto table_hint: tctx->table_hint())
			extractTableHint(table_hint, table_name);
	}
}

std::string extractSchemaName(TSqlParser::Ddl_objectContext *dctx, TSqlParser::Table_source_itemContext *tctx)
{
	std::string schema_name = "";
	if (dctx == nullptr)
	{
		if (tctx && tctx->full_object_name() && tctx->full_object_name()->schema)
			schema_name = stripQuoteFromId(tctx->full_object_name()->schema);
	}
	else
	{
		if (dctx->full_object_name() && dctx->full_object_name()->schema)
			schema_name = stripQuoteFromId(dctx->full_object_name()->schema);
	}
	return schema_name;
}

std::string extractTableName(TSqlParser::Ddl_objectContext *dctx, TSqlParser::Table_source_itemContext *tctx)
{
	std::string table_name;
	if (dctx == nullptr && tctx != nullptr)
	{
		if (tctx->full_object_name())
			table_name = stripQuoteFromId(tctx->full_object_name()->object_name);
		else if (tctx->local_id())
			table_name = ::getFullText(tctx->local_id());
	}
	else if(dctx != nullptr)
	{
		if (dctx->full_object_name())
			table_name = stripQuoteFromId(dctx->full_object_name()->object_name);
		else if (dctx->local_id())
			table_name = ::getFullText(dctx->local_id());
	}
	return table_name;
}

void extractTableHint(TSqlParser::Table_hintContext *table_hint, std::string table_name)
{
	if (table_hint->INDEX())
	{
		std::string index_values = extractIndexValues(table_hint->index_value(), table_name);
		if (!index_values.empty())
			query_hints.push_back("IndexScan(" + table_name + " " + index_values + ")");
	}
}

void extractJoinHint(TSqlParser::Join_hintContext *join_hint, std::string table_names)
{
	if (join_hint->LOOP())
	{
		join_hints_info[LOOP_JOIN_HINT] = true;
		query_hints.push_back("NestLoop(" + table_names + ")");
	}
	else if (join_hint->HASH())
	{
		join_hints_info[HASH_JOIN_HINT] = true;
		query_hints.push_back("HashJoin(" + table_names + ")");
	}
	else if (join_hint->MERGE())
	{
		join_hints_info[MERGE_JOIN_HINT] = true;
		query_hints.push_back("MergeJoin(" + table_names + ")");
	}
}

void extractJoinHintFromOption(TSqlParser::OptionContext *option) {
	isJoinHintInOptionClause = true;
	if (option->LOOP())
		join_hints_info[LOOP_QUERY_HINT] = true;
	else if (option->HASH())
		join_hints_info[HASH_QUERY_HINT] = true;
	else if (option->MERGE())
		join_hints_info[MERGE_QUERY_HINT] = true;
}

std::string extractIndexValues(std::vector<TSqlParser::Index_valueContext *> index_valuesCtx, std::string table_name)
{
	if (alias_to_table_mapping.find(table_name) != alias_to_table_mapping.end())
		table_name = alias_to_table_mapping[table_name];

	//lowercase table names and later index names since they are lowercase in pg when hashed
	transform(table_name.begin(), table_name.end(), table_name.begin(), ::tolower);

	std::string index_values;
	for (auto ictx: index_valuesCtx)
	{
		if (ictx->id())
		{
			if (index_values.size())
				index_values += " ";
			std::string indexName = ::getFullText(ictx->id());

			transform(indexName.begin(), indexName.end(), indexName.begin(), ::tolower);
			char * index_value = construct_unique_index_name(const_cast <char *>(indexName.c_str()), const_cast <char *>(table_name.c_str()));
			index_values += std::string(index_value);
		}
	}
	return index_values;
}


#if 0
static void *
makeBatch(TSqlParser::Block_statementContext *ctx, tsqlBuilder &tsql)
{
	breakHere();
	
	PLtsql_stmt_block *result = (PLtsql_stmt_block *) palloc0(sizeof(*result));

	result->cmd_type = PLTSQL_STMT_BLOCK;
	result->lineno = getLineNo(ctx);
	result->label = NULL;
	result->body = NIL;

	PLtsql_stmt_init *init = (PLtsql_stmt_init *) palloc0(sizeof(*init));

	init->cmd_type = PLTSQL_STMT_INIT;
	init->lineno = getLineNo(ctx);
	init->label = NULL;
	init->inits = rootInitializers;

	result->body = list_make1(init);

	for (auto clause : ctx->sql_clauses())
	{
		void *ptr = (void *) getPLtsql_fragment(clause->cfl_statement());
		
		result->body = lappend(result->body, ptr);
	}

	result->n_initvars = 0;
	result->initvarnos = nullptr;
	result->exceptions = nullptr;

	attachPLtsql_fragment(ctx, (PLtsql_stmt *) result);
	
	return result;
}
#endif

static void *
makeBatch(TSqlParser::Tsql_fileContext *ctx, tsqlBuilder &builder)
{
	breakHere();
	
	PLtsql_stmt_block *result = (PLtsql_stmt_block *) palloc0(sizeof(*result));

	result->cmd_type = PLTSQL_STMT_BLOCK;
	result->lineno = getLineNo(ctx);
	result->label = NULL;
	result->body = NIL;

    PLtsql_stmt_init *init = (PLtsql_stmt_init *) palloc0(sizeof(*init));

	init->cmd_type = PLTSQL_STMT_INIT;
	init->lineno = getLineNo(ctx);
	init->label = NULL;
	init->inits = rootInitializers;

	result->body = list_make1(init);

	List *code = builder.getCode(ctx);
	ListCell *s;

	foreach(s, code)
	{
		result->body = lappend(result->body, lfirst(s));
	}
#if 0	
	for (auto x : ctx->children)
	{
		void *ptr = (void *) x;
		PLtsql_stmt *stmt = getPLtsql_fragment(x);
		
		ptr = nullptr;
	}
	
	for (auto clause : ctx->sql_clauses())
	{
		PLtsql_stmt *ptr = getPLtsql_fragment(clause->cfl_statement());

		if (ptr)
			result->body = lappend(result->body, (void *) ptr);
	}
#endif
	
	result->n_initvars = 0;
	result->initvarnos = nullptr;
	result->exceptions = nullptr;

	attachPLtsql_fragment(ctx, (PLtsql_stmt *) result);
	
	return result;
}

void *
makeBlockStmt(ParserRuleContext *ctx, tsqlBuilder &builder)
{
	PLtsql_stmt_block *result = (PLtsql_stmt_block *) palloc0(sizeof(*result));

	result->cmd_type = PLTSQL_STMT_BLOCK;
	result->lineno = getLineNo(ctx);
	result->label = NULL;
	result->body = NIL;
	result->n_initvars = 0;
	result->initvarnos = nullptr;
	result->exceptions = nullptr;

	return result;
}

PLtsql_stmt_block *
makeEmptyBlockStmt(int lineno)
{
	PLtsql_stmt_block *result = (PLtsql_stmt_block *) palloc0(sizeof(*result));

	result->cmd_type = PLTSQL_STMT_BLOCK;
	result->lineno = lineno;
	result->label = NULL;
	result->body = NIL;
	result->n_initvars = 0;
	result->initvarnos = nullptr;
	result->exceptions = nullptr;

	return result;
}

PLtsql_stmt *
makeBreakStmt(TSqlParser::Break_statementContext *ctx)
{
	PLtsql_stmt_exit	*result;

	result = (PLtsql_stmt_exit *) palloc0(sizeof(*result));
	
	result->cmd_type = PLTSQL_STMT_EXIT;
	result->is_exit  = true;
	result->lineno = getLineNo(ctx);
	result->label	 = NULL;
	result->cond	 = NULL;

	return (PLtsql_stmt *) result;
}

void *
makeContinueStmt(TSqlParser::Continue_statementContext *ctx)
{
	PLtsql_stmt_exit	*result;

	result = (PLtsql_stmt_exit *) palloc0(sizeof(*result));
	
	result->cmd_type = PLTSQL_STMT_EXIT;
	result->is_exit  = false;
	result->lineno = getLineNo(ctx);
	result->label	 = NULL;
	result->cond	 = NULL;

	return (PLtsql_stmt *) result;

}

PLtsql_stmt *
makeGotoStmt(TSqlParser::Goto_statementContext *ctx)
{
	// The grammar uses a single rule (goto_statement) to parse a
	// GOTO statement and to parse a label.
	//
	// If we have a GOTO statement, ctx->GOTO() will return non-null
	// If we are parsing a label, ctx->GOTO() will return null
	//
	// In either case, ctx->id() will return the name of the label

	if (ctx->GOTO() == nullptr)
	{
		// This is a statement label
		PLtsql_stmt_label *result = (PLtsql_stmt_label *) palloc0(sizeof(*result));

		result->cmd_type = PLTSQL_STMT_LABEL;
		result->lineno = getLineNo(ctx);
		std::string label_str = ::getFullText(ctx->id());
		result->label = pstrdup(downcase_truncate_identifier(label_str.c_str(), label_str.length(), true));

		return (PLtsql_stmt *) result;
	}
	else
	{
		// This is a GOTO statement
		PLtsql_stmt_goto *result = (PLtsql_stmt_goto *) palloc0(sizeof(*result));
	
		result->cmd_type = PLTSQL_STMT_GOTO;
		result->lineno = getLineNo(ctx);
		result->cond = NULL;
		result->target_pc = -1;
		std::string label_str = ::getFullText(ctx->id());
		result->target_label = pstrdup(downcase_truncate_identifier(label_str.c_str(), label_str.length(), true));
	
		return (PLtsql_stmt *) result;
	}
}

void *
makeIfStmt(TSqlParser::If_statementContext *ctx)
{
	// IF search_condition sql_clauses (ELSE sql_clauses)? ';'?
	
	PLtsql_stmt_if	*result = (PLtsql_stmt_if *) palloc0(sizeof(*result));

	result->cmd_type = PLTSQL_STMT_IF;
	result->lineno = getLineNo(ctx);

	/*
	 * Note that 
	 * 1/ We fill in result->cond during exitIf_statement so that search_condition would have
	 *    been rewritten at that point. 
	 * 2/ We record the then_body and the else_body in exitIf_statement().
	 */

	return result;
}

void *
makeReturnStmt(TSqlParser::Return_statementContext *ctx)
{
	PLtsql_stmt_return *result = (PLtsql_stmt_return *) palloc0(sizeof(*result));

	result->cmd_type = PLTSQL_STMT_RETURN;
	result->lineno = getLineNo(ctx);
	result->retvarno = -1;
	if (ctx->expression())
	{
		if (pltsql_curr_compile && pltsql_curr_compile->fn_prokind == PROKIND_PROCEDURE)
		{
			// create "CAST(%s AS INT)" expression to force int used for return-datatype. PG Optimizer can remove casting if unnecessary.
			std::string expr = std::string("CAST( ") + ::getFullText(ctx->expression()) + " AS INT)";
			result->expr = makeTsqlExpr(expr, true);
		}
		else 
		{
			result->expr = makeTsqlExpr(ctx->expression(), true);
			recordSelectFragmentOffsets(ctx->parent, ctx->expression());	
		}
	}
	else
		result->expr = NULL;

	if (pltsql_curr_compile->fn_prokind == PROKIND_PROCEDURE)
	{
		/*
		 * If we have any OUT parameters, remember which variable
		 * will hold the output tuple.
		 */
		if (pltsql_curr_compile->out_param_varno >= 0)
			result->retvarno = pltsql_curr_compile->out_param_varno;
	}

	return result;
}

void *
makeReturnQueryStmt(TSqlParser::Select_statement_standaloneContext *ctx, bool itvf)
{
	PLtsql_stmt_return_query *result = (PLtsql_stmt_return_query *) palloc0(sizeof(*result));

	result->cmd_type = PLTSQL_STMT_RETURN_QUERY;
	result->lineno =getLineNo(ctx);

	auto *expr = makeTsqlExpr(ctx, false);
	result->query = expr;
	if (itvf)
	{
		auto *itvf_expr = makeTsqlExpr(ctx, false);
		PLtsql_expr_query_mutator itvf_mutator(itvf_expr, ctx);

		/*
		 * For inline table-valued function, we need to save another version of the query
		 * statement that we can call SPI_prepare to generate a plan, in order to figure
		 * out the column definition list. So, we replace all variable references by
		 * "CAST(NULL AS <type>)" in order to get the correct columnn list from
		 * planning.
		 */
		size_t base_index = ctx->getStart()->getStartIndex();
		if (base_index == INVALID_INDEX)
			throw PGErrorWrapperException(ERROR, ERRCODE_SYNTAX_ERROR, "can't generate an internal query", getLineAndPos(ctx));

		/* we must add previous rewrite at first. */
		add_rewritten_query_fragment_to_mutator(&itvf_mutator);

		std::u32string query = utf8_to_utf32(itvf_expr->query);
		for (const auto &entry : local_id_positions)
		{
			const std::string& local_id = entry.second;
			const std::u32string& local_id_u32 = utf8_to_utf32(local_id.c_str());
			size_t offset = entry.first - base_index;
			if (query.substr(offset, local_id_u32.length()) == local_id_u32) // local_id maybe already deleted in some cases such as select-assignment. check here if it still exists)
			{
				int dno;
				PLtsql_nsitem *nse = pltsql_ns_lookup(pltsql_ns_top(), false, local_id.c_str(), nullptr, nullptr, nullptr);
				if (nse)
					dno = nse->itemno;
				else
					throw PGErrorWrapperException(ERROR, ERRCODE_SYNTAX_ERROR, format_errmsg("\"%s\" is not a known variable", local_id.c_str()), getLineAndPos(ctx));

				PLtsql_var *var = (PLtsql_var *) pltsql_Datums[dno];
				std::string repl_text = std::string("CAST(NULL AS ") + std::string(var->datatype->typname) + std::string(")");
				itvf_mutator.add(entry.first, entry.second, repl_text);
			}
		}
		itvf_mutator.run();
		result->query->itvf_query = itvf_expr->query;
	}
	return result;
}

void *
makeThrowStmt(TSqlParser::Throw_statementContext *ctx)
{
	PLtsql_stmt_throw *result = (PLtsql_stmt_throw *) palloc0(sizeof(*result));

	result->cmd_type = PLTSQL_STMT_THROW;
	result->lineno = getLineNo(ctx);
	result->params = NIL;

	if (ctx->throw_error_number())
	{
		result->params = lappend(result->params, makeTsqlExpr(ctx->throw_error_number(), true));
		result->params = lappend(result->params, makeTsqlExpr(ctx->throw_message(), true));
		result->params = lappend(result->params, makeTsqlExpr(ctx->throw_state(), true));
	}
	
	return result;
}

void *
makeTryCatchStmt(TSqlParser::Try_catch_statementContext *ctx)
{
	PLtsql_stmt_try_catch *result = (PLtsql_stmt_try_catch *) palloc0(sizeof(*result));

	result->cmd_type = PLTSQL_STMT_TRY_CATCH;
	result->lineno = getLineNo(ctx);

	// Note that we record the then_body and the else_body
	// in exitIf_statement()

	return result;
}

void *
makeWaitForStmt(TSqlParser::Waitfor_statementContext *ctx)
{
	return nullptr;
}

void *
makeWhileStmt(TSqlParser::While_statementContext *ctx)
{
	PLtsql_stmt_while *result = (PLtsql_stmt_while *) palloc0(sizeof(*result));
	result->cmd_type = PLTSQL_STMT_WHILE;

	/* We will populate result->cond during exitSearch_condition() */

	return result;
}

void *
makePrintStmt(TSqlParser::Print_statementContext *ctx)
{
	PLtsql_stmt_print *result = (PLtsql_stmt_print *) palloc0(sizeof(*result));

	result->cmd_type = PLTSQL_STMT_PRINT;
	result->exprs = list_make1(makeTsqlExpr(ctx->expression(), true));
	recordSelectFragmentOffsets(ctx->parent, ctx->expression());

	return result;
}

void *
makeRaiseErrorStmt(TSqlParser::Raiseerror_statementContext *ctx)
{
	PLtsql_stmt_raiserror *result = (PLtsql_stmt_raiserror *) palloc0(sizeof(*result));

	result->cmd_type = PLTSQL_STMT_RAISERROR;
	result->lineno   = getLineNo(ctx);
	result->params   = NIL;
	result->paramno  = 3;
	result->log      = false;
	result->nowait   = false;
	result->seterror = false;

	// msg, severity, state
	result->params = lappend(result->params, makeTsqlExpr(ctx->msg->getText(), true));
	recordSelectFragmentOffsets(ctx->parent, ctx->raiseerror_msg());
		
	result->params = lappend(result->params, makeTsqlExpr(ctx->severity, true));
	result->params = lappend(result->params, makeTsqlExpr(ctx->state, true));
	
	// additional arguments
	if (ctx->argument.size() > 20)
		throw PGErrorWrapperException(ERROR, ERRCODE_SYNTAX_ERROR, "Too many substitution parameters for RAISERROR. Cannot exceed 20 substitution parameters.", getLineAndPos(ctx));
	
	if(does_msg_exceeds_params_limit(ctx->msg->getText()))
	{
		throw PGErrorWrapperException(ERROR, ERRCODE_SYNTAX_ERROR, "Message text expects more than the maximum number of arguments (20).", getLineAndPos(ctx));
	}

	for (auto arg : ctx->argument)
	{
		result->params = lappend(result->params, makeTsqlExpr(arg->getText(), true));
		result->paramno++;
	}

	// WITH ...
	if (ctx->WITH())
	{
		for (auto raiseerror_option : ctx->raiseerror_option())
		{
			if (pg_strcasecmp(raiseerror_option->getText().c_str(), "LOG") == 0)
			{
				result->log = true;
				ereport(NOTICE,
						(errcode(ERRCODE_FEATURE_NOT_SUPPORTED),
						 errmsg("The LOG option is currently ignored.")));
			}
			else if (pg_strcasecmp(raiseerror_option->getText().c_str(), "NOWAIT") == 0)
				result->nowait = true;
			else if (pg_strcasecmp(raiseerror_option->getText().c_str(), "SETERROR") == 0)
				result->seterror = true;
			else
				Assert(0);
		}
	}

	return result;
}

PLtsql_stmt *
makeInitializer(int varno, int lineno, TSqlParser::ExpressionContext *val)
{
	PLtsql_stmt_assign *result = (PLtsql_stmt_assign *) palloc0(sizeof(*result));

	result->cmd_type = PLTSQL_STMT_ASSIGN;
	result->lineno   = lineno;
	result->varno    = varno;
	result->expr     = makeTsqlExpr(val, true);

	// We've created an assignment statement out of the
	// initializer.  Now we want to attach that to the
	// initializer list for the function/procedure/batch.
	//
	// Note that for TSQL, we don't attach this initializer
	// the nearest enclosing block - variables are scoped
	// to the function/procedure/batch.

	return (PLtsql_stmt *) result;
}

std::vector<PLtsql_stmt *>
makeDeclareStmt(TSqlParser::Declare_statementContext *ctx, std::map<PLtsql_stmt *, ParseTree *> *declare_local_expr)
{
	std::vector<PLtsql_stmt *> result;

	// NOTE: This function returns nullptr if no initializer.
	//       otherwise, it will return assign_stmt for each
	//       declared variables as a vector.
	//
	//       Please note that we should keep the order of
	//       statement because initializer can be a function or
	//       global variable so they can be affected by
	//       preceeding statements. That's the reason why
	//       we don't use rootInitializer any more.

	if (ctx->LOCAL_ID() && ctx->table_type_definition())
	{
		std::string nameStr = ::getFullText(ctx->LOCAL_ID());
		std::string typeStr = ::getFullText(ctx->table_type_definition());
		const char *name = downcase_truncate_identifier(nameStr.c_str(), nameStr.length(), true);
		check_dup_declare(name);
		PLtsql_type *type = parse_datatype(typeStr.c_str(), 0);

		PLtsql_variable *var = pltsql_build_variable(name, 0, type, true);

		result.push_back(makeDeclTableStmt(var, type, getLineNo(ctx)));
	}
	else
	{
		for (TSqlParser::Declare_localContext *local : ctx->loc)
		{
			// FIXME: handle collation associated with data type

			std::string nameStr = ::getFullText(local->LOCAL_ID());
			const char *name = downcase_truncate_identifier(nameStr.c_str(), nameStr.length(), true);
			check_dup_declare(name);

			PLtsql_variable *var = nullptr;

			if (local->data_type()->CURSOR())
			{
				// cursor datatype needs a special build process
				var = (PLtsql_variable *) build_cursor_variable(name, getLineNo(local));
			}
			else
			{
				std::string typeStr = ::getFullText(local->data_type());
				PLtsql_type *type = parse_datatype(typeStr.c_str(), 0);  // FIXME: the second arg should be 'location'
				
				if (is_tsql_text_ntext_or_image_datatype(type->typoid))
				{
					throw PGErrorWrapperException(ERROR, ERRCODE_DATATYPE_MISMATCH, "The text, ntext, and image data types are invalid for local variables.", getLineAndPos(local->data_type()));
				}

				var = pltsql_build_variable(name, 0, type, true);

				if (var->dtype == PLTSQL_DTYPE_TBL)
					result.push_back(makeDeclTableStmt(var, type, getLineNo(ctx)));
				else if (local->expression()) 
				{
					PLtsql_stmt *e = makeInitializer(var->dno, getLineNo(ctx), local->expression());
					result.push_back(e);
					
					// DECLARE is different from other stmts under Another_statement, in that multiple fragments may be created.
					// By associating these with the expression() node, they can be stored without issues (otherwise, exitAnother_statement 
					// would use the context of the Another_statement rule for all fragments and all but the last would be lost).
					(*declare_local_expr).emplace(std::make_pair(e, local->expression()));
					
					// Each variable assignment in DECLARE becomes a fragment, for which rewriting may be required. Since all rewrite actions
					// will be accumulated by the time the rewriting happens (in exitAnother_statement), we need to keep track of where 
					// the assignment is located (start-end of range) so that we can apply the rewrites correctly.
					recordSelectFragmentOffsets(local->expression(), local->expression());
				}
			}
		}
	}

	return result;
}

static PLtsql_stmt *
makeDeclTableStmt(PLtsql_variable *var, PLtsql_type *type, int lineno)
{
	Assert(var->dtype == PLTSQL_DTYPE_TBL);

	PLtsql_stmt_decl_table *result = (PLtsql_stmt_decl_table *) palloc0(sizeof(*result));
	result->cmd_type = PLTSQL_STMT_DECL_TABLE;
	result->lineno = lineno;
	result->dno = var->dno;
	result->tbltypname = NULL;
	result->coldef = NULL;

	if (type->origtypname && type->origtypname->names)
		result->tbltypname = pstrdup(NameListToQuotedString(type->origtypname->names));

	if (type->coldef)
		result->coldef = pstrdup(type->coldef);

	return (PLtsql_stmt *) result;
}

// The following node types contain a vector of statements
//
//	* Tsql_fileContext
//	* Block_statementContext
//  * If_statementContext
//	* Try_catch_statementContext
//	Create_or_alter_procedureContext
/// Create_or_alter_triggerContext
//  Create_or_alter_dml_triggerContext
//  Create_or_alter_ddl_triggerContext
//	Func_body_returns_tableContext
//	Func_body_returns_scalarContext


PLtsql_stmt *
makeCfl(TSqlParser::Cfl_statementContext *ctx, tsqlBuilder &builder)
{
	void *result = nullptr;
	
	if (ctx->block_statement())
		result = makeBlockStmt(ctx->block_statement(), builder);
	else if (ctx->break_statement())
		result = makeBreakStmt(ctx->break_statement());
	else if (ctx->continue_statement())
		result = makeContinueStmt(ctx->continue_statement());
	else if (ctx->goto_statement())
		result = makeGotoStmt(ctx->goto_statement());
	else if (ctx->if_statement())
		result = makeIfStmt(ctx->if_statement());
	else if (ctx->return_statement())
		result = makeReturnStmt(ctx->return_statement());
	else if (ctx->throw_statement())
		result = makeThrowStmt(ctx->throw_statement());
	else if (ctx->try_catch_statement())
		result = makeTryCatchStmt(ctx->try_catch_statement());
	else if (ctx->waitfor_statement())
		result = makeWaitForStmt(ctx->waitfor_statement());
	else if (ctx->while_statement())
		result = makeWhileStmt(ctx->while_statement());
	else if (ctx->print_statement())
		result = makePrintStmt(ctx->print_statement());
	else if (ctx->raiseerror_statement())
		result = makeRaiseErrorStmt(ctx->raiseerror_statement());

	attachPLtsql_fragment(ctx, (PLtsql_stmt *) result);
	
	return (PLtsql_stmt *) result;
}

PLtsql_stmt *
makeSQL(ParserRuleContext *ctx)
{
	PLtsql_stmt *result;
	result = makeExecSql(ctx);

	attachPLtsql_fragment(ctx, result);
	
	return result;
}

static bool is_valid_set_option(std::string val)
{
	/* ON/OFF option and other special options (i.e. TRANSACTION ISOLATION LEVEL) are not incldued in this function because they are handled by grammar */
	return (pg_strcasecmp("DATEFIRST", val.c_str()) == 0) ||
		(pg_strcasecmp("DATEFORMAT", val.c_str()) == 0) ||
		(pg_strcasecmp("DEADLOCK_PRIORITY", val.c_str()) == 0) ||
		(pg_strcasecmp("LOCK_TIMEOUT", val.c_str()) == 0) ||
		(pg_strcasecmp("CONTEXT_INFO", val.c_str()) == 0) ||
		(pg_strcasecmp("LANGUAGE", val.c_str()) == 0) ||
		(pg_strcasecmp("QUERY_GOVERNOR_COST_LIMIT", val.c_str()) == 0);
}

static PLtsql_var * build_babelfish_guc_variable(TSqlParser::Special_variableContext *guc_ctx)
{
	PLtsql_var *var;
	int type;
	std::string command = ::getFullText(guc_ctx);
	std::transform(command.begin(), command.end(), command.begin(), ::tolower);

	if (guc_ctx->ROWCOUNT() || guc_ctx->DATEFIRST())
		type = INT4OID;
	else 
		type = TEXTOID;

	var = (PLtsql_var *) pltsql_build_variable(command.c_str(), 
						  0, 
						  pltsql_build_datatype(type, -1, InvalidOid, NULL), 
						  false);
	var->is_babelfish_guc = true;
	return var;
}

PLtsql_stmt *
makeSetStatement(TSqlParser::Set_statementContext *ctx, tsqlBuilder &builder)
{

	auto *expr = ctx->expression();
	auto *localID = ctx->LOCAL_ID();
	
	if (expr && localID)
	{
		auto targetText = ::getFullText(localID);
		int dno = check_assignable(localID);

		PLwdatum wdatum;
		PLword word;

		char *target = pstrdup(targetText.c_str());
		pltsql_parse_word(target, target, &wdatum, &word);
		
		PLtsql_stmt_assign *result =  (PLtsql_stmt_assign *) makeInitializer(dno, getLineNo(ctx), expr);	
		
		int posStart = expr->getStart()->getStartIndex();
		int posEnd   = expr->getStop()->getStopIndex() ;
		int posBracket = 0; // assigned below

		if (ctx->assignment_operator())
		{
			tree::TerminalNode *anode = nullptr;
			if (ctx->assignment_operator()->PLUS_ASSIGN())
				anode = ctx->assignment_operator()->PLUS_ASSIGN();
			else if (ctx->assignment_operator()->MINUS_ASSIGN())
				anode = ctx->assignment_operator()->MINUS_ASSIGN();
			else if (ctx->assignment_operator()->MULT_ASSIGN())
				anode = ctx->assignment_operator()->MULT_ASSIGN();
			else if (ctx->assignment_operator()->DIV_ASSIGN())
				anode = ctx->assignment_operator()->DIV_ASSIGN();
			else if (ctx->assignment_operator()->MOD_ASSIGN())
				anode = ctx->assignment_operator()->MOD_ASSIGN();
			else if (ctx->assignment_operator()->AND_ASSIGN())
				anode = ctx->assignment_operator()->AND_ASSIGN();
			else if (ctx->assignment_operator()->XOR_ASSIGN())
				anode = ctx->assignment_operator()->XOR_ASSIGN();
			else if (ctx->assignment_operator()->OR_ASSIGN())
				anode = ctx->assignment_operator()->OR_ASSIGN();
			else
				Assert(0);

			/*
			 * Now replace the query (new->expr->query) with a new
			 * form that eliminates the complex assignment operator.
			 *
			 * In other words, change the query from:
			 *    SET @var ^= 5 - 1
			 * to
			 *    SET @var = "@var" ^ (5 -1)
			 */
						 
			StringInfoData new_query;
			initStringInfo(&new_query);			
			appendStringInfo(&new_query, "SELECT \"%s\" %s (%s)", 
			                 target, 
			                 rewrite_assign_operator(anode), 
			                 result->expr->query + strlen("SELECT "));  // Pointer arithmetic: skip over the string  
			                                                            // preceding the expression, prior to the rewrite
			result->expr->query = new_query.data;
			
			// Record how many chars are added prior to the expression
			// "SELECT " : preceding chars before this reformatting the expression
			// +1 : the opening bracket
			posBracket = strcspn(new_query.data, "(") - strlen("SELECT ") + 1;
			                                                                 		
		}

		// Each variable assignment becomes a fragment, for which rewriting may be required. We need to keep track of where 
		// the assignment is located (start-end of range) so that we can apply the rewrites correctly
		recordSelectFragmentOffsets(ctx, posStart, posEnd, posBracket);
			
		return (PLtsql_stmt *) result;
	}
	else if (ctx->CURSOR())
	{
		PLtsql_stmt_assign *result = (PLtsql_stmt_assign *) palloc0(sizeof(*result));
		result->cmd_type = PLTSQL_STMT_ASSIGN;
		result->lineno = getLineNo(ctx);

		auto targetText = ::getFullText(localID);
		result->varno = lookup_cursor_variable(targetText.c_str())->dno;

		/* Generate cursor name based on pointer of PLtsql_stmt_assign since it is unique until procedure is dropped */
		StringInfoData ds;
		initStringInfo(&ds);
		appendStringInfo(&ds, "%s##sys_gen##%p", targetText.c_str(), (void *) result);
		PLtsql_var *curvar = build_cursor_variable(ds.data, getLineNo(ctx));

		int cursor_option = 0;
		for (auto pctx : ctx->declare_cursor_options())
			cursor_option = read_extended_cursor_option(pctx, cursor_option);

		TSqlParser::Select_statement_standaloneContext *sctx = ctx->select_statement_standalone();
		Assert(sctx);

		auto expr = makeTsqlExpr(sctx, false);

		PLtsql_expr_query_mutator mutator(expr, sctx);
		process_select_statement_standalone(sctx, &mutator, builder);
		add_rewritten_query_fragment_to_mutator(&mutator);
		mutator.run();

		curvar->cursor_explicit_expr = expr;
		curvar->cursor_explicit_argrow = -1;
		curvar->cursor_options = CURSOR_OPT_FAST_PLAN | cursor_option | PGTSQL_CURSOR_ANONYMOUS;
		curvar->isconst = true;

		resetStringInfo(&ds);
		appendStringInfo(&ds, "\"%s\"", curvar->refname);
		PLtsql_expr *new_curvar_expr = makeTsqlExpr(ds.data, true);
		new_curvar_expr->query = pstrdup(curvar->default_val->query);
		new_curvar_expr->ns = pltsql_ns_top();

		result->expr = new_curvar_expr;

		return (PLtsql_stmt *) result;
	}
	else if (ctx->set_special())
	{
		// Relaying set statement to main parser by default.
		// Please note that, internally backend parser adds a prefix "babelfish_pgsql.".
		// If the invalid set-option is used, as it is a qualifed SET-option, SET statement will not fail and add a placeholder variable. (please see find_option())
		TSqlParser::Set_specialContext *set_special_ctx = static_cast<TSqlParser::Set_specialContext*> (ctx->set_special());

		if (set_special_ctx->set_on_off_option().size() > 1)
		{
			PLtsql_stmt_execsql *stmt = (PLtsql_stmt_execsql *) palloc0(sizeof(PLtsql_stmt_execsql));
			std::string query;
			for (auto option : set_special_ctx->set_on_off_option())
			{
				query += "SET ";
				query += getFullText(option);
				query += " ";
				query += getFullText(set_special_ctx->on_off());
				query += "; ";

				if (option->PARSEONLY())
				{
					if (pg_strcasecmp("on", getFullText(set_special_ctx->on_off()).c_str()) == 0)
					{
						pltsql_parseonly = true;
					}
					else if (pg_strcasecmp("off", getFullText(set_special_ctx->on_off()).c_str()) == 0)
					{
						pltsql_parseonly = false;
					}
				}
			}

			if (query.empty())
				return nullptr;

			stmt->cmd_type = PLTSQL_STMT_EXECSQL;
			stmt->lineno = getLineNo(ctx);
			stmt->sqlstmt = makeTsqlExpr(query, false);
			stmt->into = false;
			stmt->strict = false;
			stmt->target = NULL;
			stmt->need_to_push_result = false;
			stmt->is_tsql_select_assign_stmt = false;
			stmt->insert_exec = false;

			attachPLtsql_fragment(ctx, (PLtsql_stmt *) stmt);
			return (PLtsql_stmt *) stmt;
		}
		else if (set_special_ctx->set_on_off_option().size() == 1)
		{
			auto option = set_special_ctx->set_on_off_option().front();
			if (option->BABELFISH_SHOWPLAN_ALL() || (option->SHOWPLAN_ALL() && escape_hatch_showplan_all == EH_IGNORE))
				return makeSetExplainModeStatement(ctx, true);
			// PARSEONLY is handled at parse time.
			if (option->PARSEONLY())
			{
				if (pg_strcasecmp("on", getFullText(set_special_ctx->on_off()).c_str()) == 0)
				{
					pltsql_parseonly = true;
				}
				else if (pg_strcasecmp("off", getFullText(set_special_ctx->on_off()).c_str()) == 0)
				{
					pltsql_parseonly = false;
				}
			}

			return makeSQL(ctx);
		}
		else if (!set_special_ctx->id().empty())
		{
			// invalid SET-option will be ignored in backend. We have to figure out it is a valid SET-option or not here.
			// we don't have a detaield grammar for valid set option. check it with string comparison.
			std::string val = getFullText(set_special_ctx->id().front());
			if (!is_valid_set_option(val))
			{
				throw PGErrorWrapperException(ERROR, ERRCODE_SYNTAX_ERROR, format_errmsg("unrecognized configuration parameter: %s", val.c_str()), getLineAndPos(set_special_ctx->id().front()));
			}
			if (pg_strcasecmp("CONTEXT_INFO", val.c_str()) == 0)
			{
				std::string param = getFullText(set_special_ctx->constant_LOCAL_ID());
				if (pg_strncasecmp(param.c_str(), "NULL", 4) == 0 || param.length() == 0 || (pg_strncasecmp(param.c_str(), "0x", 2) == 0 && param.length() - 2 > 256))
					throw PGErrorWrapperException(ERROR, ERRCODE_INVALID_PARAMETER_VALUE, "SET CONTEXT_INFO option requires varbinary (128) NOT NULL parameter.", getLineAndPos(set_special_ctx->constant_LOCAL_ID()));

				PLtsql_stmt_execsql *stmt = (PLtsql_stmt_execsql *) palloc0(sizeof(PLtsql_stmt_execsql));
				std::string query;
				query += "CALL bbf_set_context_info(convert(varbinary(128), ";
				query += param;
				query += "));";

				stmt->cmd_type = PLTSQL_STMT_EXECSQL;
				stmt->lineno = getLineNo(ctx);
				stmt->sqlstmt = makeTsqlExpr(query, false);
				stmt->into = false;
				stmt->strict = false;
				stmt->target = NULL;
				stmt->need_to_push_result = false;
				stmt->is_tsql_select_assign_stmt = false;
				stmt->insert_exec = false;

				attachPLtsql_fragment(ctx, (PLtsql_stmt *) stmt);
				return (PLtsql_stmt *) stmt;
			}
			else
				return makeSQL(ctx);
		}
		else if (set_special_ctx->OFFSETS())
			return nullptr;
		else if (set_special_ctx->STATISTICS())
		{
			for (auto kw : set_special_ctx->set_statistics_keyword())
			{
				if (kw->PROFILE() && escape_hatch_showplan_all == EH_IGNORE)
					return makeSetExplainModeStatement(ctx, false);
			}
			return nullptr;
		}
		else if (set_special_ctx->BABELFISH_STATISTICS() && set_special_ctx->PROFILE())
			return makeSetExplainModeStatement(ctx, false);
		else if(set_special_ctx->ISOLATION())
		{
			PLtsql_stmt_execsql *stmt = (PLtsql_stmt_execsql *) makeSQL(ctx);
			stmt->is_set_tran_isolation = true;
			return (PLtsql_stmt *) stmt;
		}			
		else if(set_special_ctx->special_variable())
		{
			TSqlParser::Special_variableContext *guc_ctx = static_cast<TSqlParser::Special_variableContext*> (set_special_ctx->special_variable());
			/* build expression with the input variable */
			PLtsql_expr* input_expr = makeTsqlExpr(getFullText(set_special_ctx->LOCAL_ID()), true);
			/* build target variable for this GUC, so that in backend we can identify that target is GUC */
			PLtsql_var *target_var = build_babelfish_guc_variable(guc_ctx);
			/* assign expression to target */
			PLtsql_stmt_assign *result = (PLtsql_stmt_assign *) palloc0(sizeof(*result));
			result->cmd_type = PLTSQL_STMT_ASSIGN;
			result->lineno   = getLineNo(ctx);
			result->varno    = target_var->dno;
			result->expr     = input_expr;
			return (PLtsql_stmt *) result;
		}
		else
			return makeSQL(ctx);
	}
	else
		return nullptr;
}

PLtsql_stmt *
makeSetExplainModeStatement(TSqlParser::Set_statementContext *ctx, bool is_explain_only)
{
	TSqlParser::Set_specialContext *set_special_ctx;
	PLtsql_stmt_set_explain_mode *stmt;
	std::string on_off;
	size_t len;

	set_special_ctx = static_cast<TSqlParser::Set_specialContext*> (ctx->set_special());
	if (!set_special_ctx)
		return nullptr;

	stmt = (PLtsql_stmt_set_explain_mode *) palloc0(sizeof(PLtsql_stmt_set_explain_mode));
	on_off = getFullText(set_special_ctx->on_off());
	len = on_off.length();

	stmt->cmd_type = PLTSQL_STMT_SET_EXPLAIN_MODE;
	stmt->lineno = getLineNo(ctx);
	stmt->query = pstrdup(getFullText(ctx).c_str());
	if (is_explain_only)
	{
		stmt->is_explain_only = true;
		stmt->is_explain_analyze = false;
	}
	else
	{
		stmt->is_explain_only = false;
		stmt->is_explain_analyze = true;
	}

	if (pg_strncasecmp(on_off.c_str(), "on", len) == 0)
		stmt->val = true;
	else if (pg_strncasecmp(on_off.c_str(), "off", len) == 0)
		stmt->val = false;
	else
		return nullptr;

	attachPLtsql_fragment(ctx, (PLtsql_stmt *) stmt);
	return (PLtsql_stmt *) stmt;
}

PLtsql_stmt *
makeInsertBulkStatement(TSqlParser::Dml_statementContext *ctx)
{
	PLtsql_stmt_insert_bulk *stmt = (PLtsql_stmt_insert_bulk *) palloc0(sizeof(*stmt));
	TSqlParser::Bulk_insert_statementContext *bulk_ctx = ctx->bulk_insert_statement();
	std::vector<TSqlParser::Insert_bulk_column_definitionContext *> column_list = bulk_ctx->insert_bulk_column_definition();
	std::vector<TSqlParser::Bulk_insert_optionContext *> option_list = bulk_ctx->bulk_insert_option();

	std::string table_name;
	std::string schema_name;
	std::string db_name;
	stmt->column_refs = NIL;

	if (!bulk_ctx)
	{
		return nullptr;
	}

	stmt->cmd_type = PLTSQL_STMT_INSERT_BULK;
	if (bulk_ctx->ddl_object())
	{
		if (bulk_ctx->ddl_object()->local_id())
		{
			table_name = ::getFullText(bulk_ctx->ddl_object()->local_id()).c_str();
		}
		else if (bulk_ctx->ddl_object()->full_object_name())
		{
			if (bulk_ctx->ddl_object()->full_object_name()->object_name)
				table_name = stripQuoteFromId(bulk_ctx->ddl_object()->full_object_name()->object_name);
			if (bulk_ctx->ddl_object()->full_object_name()->schema)
				schema_name = stripQuoteFromId(bulk_ctx->ddl_object()->full_object_name()->schema);
			if (bulk_ctx->ddl_object()->full_object_name()->database)
				db_name = stripQuoteFromId(bulk_ctx->ddl_object()->full_object_name()->database);
		}
		if (!table_name.empty())
		{
			stmt->table_name = pstrdup(downcase_truncate_identifier(table_name.c_str(), table_name.length(), true));
		}
		if (!schema_name.empty())
		{
			stmt->schema_name = pstrdup(downcase_truncate_identifier(schema_name.c_str(), schema_name.length(), true));
		}
		if (!db_name.empty())
		{
			stmt->db_name = pstrdup(downcase_truncate_identifier(db_name.c_str(), db_name.length(), true));
		}

		/* create a list of columns to insert into */
		if (!column_list.empty())
		{
			for (size_t i = 0; i < column_list.size(); i++)
			{
				std::string column_refs;
				column_refs = ::stripQuoteFromId(column_list[i]->simple_column_name()->id());
				if (!column_refs.empty())
					stmt->column_refs = lappend(stmt->column_refs , pstrdup(downcase_truncate_identifier(column_refs.c_str(), column_refs.length(), true)));
			}
		}

		if (!option_list.empty())
		{
			for (size_t i = 0; i < option_list.size(); i++)
			{
				if (option_list[i]->ORDER())
					throw PGErrorWrapperException(ERROR, ERRCODE_FEATURE_NOT_SUPPORTED, "insert bulk option order is not yet supported in babelfish", getLineAndPos(bulk_ctx->WITH()));

				else if (pg_strcasecmp("ROWS_PER_BATCH", ::getFullText(option_list[i]->id()).c_str()) == 0)
				{
					if (option_list[i]->expression())
						stmt->rows_per_batch = pstrdup(::getFullText(option_list[i]->expression()).c_str());
					else
						throw PGErrorWrapperException(ERROR, ERRCODE_SYNTAX_ERROR, format_errmsg("incorrect syntax near %s",
													::getFullText(option_list[i]->id()).c_str()),
													getLineAndPos(option_list[i]->expression()));
				}
				else if (pg_strcasecmp("KILOBYTES_PER_BATCH", ::getFullText(option_list[i]->id()).c_str()) == 0)
				{
					if (option_list[i]->expression())
						stmt->kilobytes_per_batch = pstrdup(::getFullText(option_list[i]->expression()).c_str());
					else
						throw PGErrorWrapperException(ERROR, ERRCODE_SYNTAX_ERROR, format_errmsg("incorrect syntax near %s",
													::getFullText(option_list[i]->id()).c_str()),
													getLineAndPos(option_list[i]->expression()));
				}
				else if (pg_strcasecmp("KEEP_NULLS", ::getFullText(option_list[i]->id()).c_str()) == 0)
					stmt->keep_nulls = true;

				else if (pg_strcasecmp("CHECK_CONSTRAINTS", ::getFullText(option_list[i]->id()).c_str()) == 0)
					throw PGErrorWrapperException(ERROR, ERRCODE_FEATURE_NOT_SUPPORTED, "insert bulk option check_constraints is not yet supported in babelfish", getLineAndPos(bulk_ctx->WITH()));

				else if (pg_strcasecmp("FIRE_TRIGGERS", ::getFullText(option_list[i]->id()).c_str()) == 0)
					throw PGErrorWrapperException(ERROR, ERRCODE_FEATURE_NOT_SUPPORTED, "insert bulk option fire_triggers is not yet supported in babelfish", getLineAndPos(bulk_ctx->WITH()));

				else if (pg_strcasecmp("TABLOCK", ::getFullText(option_list[i]->id()).c_str()) == 0)
					throw PGErrorWrapperException(ERROR, ERRCODE_FEATURE_NOT_SUPPORTED, "insert bulk option tablock is not yet supported in babelfish", getLineAndPos(bulk_ctx->WITH()));

				else
					throw PGErrorWrapperException(ERROR, ERRCODE_SYNTAX_ERROR, format_errmsg("invalid insert bulk option %s", ::getFullText(option_list[i]->id()).c_str()), getLineAndPos(bulk_ctx->WITH()));
			}
		}
	}
	attachPLtsql_fragment(ctx, (PLtsql_stmt *) stmt);
	return (PLtsql_stmt *) stmt;
}

PLtsql_stmt *
makeExecuteStatement(TSqlParser::Execute_statementContext *ctx)
{
	TSqlParser::Execute_bodyContext *body = ctx->execute_body();
	Assert(body);

	if (body->LR_BRACKET()) /* execute a character string */
	{
		PLtsql_stmt_exec_batch *result = (PLtsql_stmt_exec_batch *) palloc0(sizeof(*result));
		result->cmd_type = PLTSQL_STMT_EXEC_BATCH;
		result->lineno = getLineNo(ctx);

		std::vector<TSqlParser::Execute_var_stringContext *> exec_strings = body->execute_var_string();
		std::stringstream ss;
		if (!exec_strings.empty())
		{
			ss << ::getFullText(exec_strings[0]);
			for (size_t i = 1; i < exec_strings.size(); i++)
			{
				ss << " + " << ::getFullText(exec_strings[i]);
			}
		}
		std::string expr_query = ss.str();
		result->expr = makeTsqlExpr(expr_query, true);
		
		return (PLtsql_stmt *) result;
	}
	else /* execute a stored procedure or function */
	{			
		return makeExecuteProcedure(ctx, "execute_statement");
	}
}

PLtsql_stmt *
makeDeclareCursorStatement(TSqlParser::Declare_cursorContext *ctx)
{
	Assert(ctx->cursor_name());
	std::string cursor_name = ::getFullText(ctx->cursor_name());

	PLtsql_var *curvar = nullptr;
	PLtsql_nsitem *nse = pltsql_ns_lookup(pltsql_ns_top(), false, cursor_name.c_str(), nullptr, nullptr, nullptr);
	if (nse)
	{
		// Unlike other variable, cursor variable can be declared multiple times in a batch.
		// In compilation time, we should make them refer to the same variable so that in runtime, duplicate declaration will be judged to whether valid or not.
		curvar = (PLtsql_var *) pltsql_Datums[nse->itemno];
	}
	else
	{
		curvar = build_cursor_variable(cursor_name.c_str(), getLineNo(ctx));
	}

	int cursor_option = 0;
	for (auto pctx : ctx->declare_cursor_options())
			cursor_option = read_extended_cursor_option(pctx, cursor_option);

	/* ANSI grammar */
	if (ctx->SCROLL())
	{
		if (cursor_option != 0)
			throw PGErrorWrapperException(ERROR, ERRCODE_FEATURE_NOT_SUPPORTED, "mixture of ISO syntax and T-SQL extended syntax", getLineAndPos(ctx->SCROLL()));
		else
			cursor_option |= CURSOR_OPT_SCROLL;
	}

	if (ctx->READ() && ctx->ONLY())
	{
		if (cursor_option & TSQL_CURSOR_OPT_READ_ONLY)
			throw PGErrorWrapperException(ERROR, ERRCODE_FEATURE_NOT_SUPPORTED, "both READ_ONLY and FOR READ ONLY cannot be specified on a cursor declaration", getLineAndPos(ctx->READ()));

		// note: SCROLL_LOCKS and OPTIMISTIC is not supported. so unsupported-feature error should be thrown already.
		if (cursor_option & TSQL_CURSOR_OPT_SCROLL_LOCKS)
			throw PGErrorWrapperException(ERROR, ERRCODE_FEATURE_NOT_SUPPORTED, "both SCROLL_LOCKS and FOR READ ONLY cannot be specified on a cursor declaration", getLineAndPos(ctx->READ()));
		if (cursor_option & TSQL_CURSOR_OPT_OPTIMISTIC)
			throw PGErrorWrapperException(ERROR, ERRCODE_FEATURE_NOT_SUPPORTED, "both OPTIMISTIC and FOR READ ONLY cannot be specified on a cursor declaration", getLineAndPos(ctx->READ()));
	}

	/*
	 * Other than pl/pgsql, T-SQL can distinguish a constant cursor (DECLARE CURSOR FOR QUERY)
	 * from a cursor variable (DECLARE @curvar CURSOR; SET @curvar = CURSOR FOR query).
	 * if query is given at declaration, mark it as constant.
	 * It is not assignable and it will affect cursor system function such as CURSOR_STATUS
	 */
	TSqlParser::Select_statement_standaloneContext *sctx = ctx->select_statement_standalone();
	if (sctx)
	{
		auto expr = makeTsqlExpr(sctx, false);
		curvar->cursor_explicit_expr = expr;
		curvar->cursor_explicit_argrow = -1;
		curvar->isconst = true;
	}

	PLtsql_stmt_decl_cursor *result = (PLtsql_stmt_decl_cursor *) palloc0(sizeof(PLtsql_stmt_decl_cursor));
	result->cmd_type = PLTSQL_STMT_DECL_CURSOR;
	result->lineno = getLineNo(ctx);
	result->curvar = curvar->dno;
	result->cursor_explicit_expr = curvar->cursor_explicit_expr;
	result->cursor_options = CURSOR_OPT_FAST_PLAN | cursor_option;

	return (PLtsql_stmt *) result;
}

PLtsql_stmt *
makeOpenCursorStatement(TSqlParser::Cursor_statementContext *ctx)
{
	Assert(ctx->OPEN());

	if (ctx->GLOBAL())
		throw PGErrorWrapperException(ERROR, ERRCODE_FEATURE_NOT_SUPPORTED, "GLOBAL CURSOR is not supported yet", getLineAndPos(ctx->GLOBAL()));

	PLtsql_stmt_open *result = (PLtsql_stmt_open *) palloc0(sizeof(PLtsql_stmt_open));
	result->cmd_type = PLTSQL_STMT_OPEN;
	result->lineno = getLineNo(ctx);
	result->curvar = -1;
	result->cursor_options = CURSOR_OPT_FAST_PLAN;

	auto targetText = ::getFullText(ctx->cursor_name());
	result->curvar = lookup_cursor_variable(targetText.c_str())->dno;

	return (PLtsql_stmt *) result;
}

PLtsql_stmt *
makeFetchCursorStatement(TSqlParser::Fetch_cursorContext *ctx)
{
	PLtsql_stmt_fetch *result = (PLtsql_stmt_fetch *) palloc(sizeof(PLtsql_stmt_fetch));
	result->cmd_type = PLTSQL_STMT_FETCH;
	result->lineno = getLineNo(ctx);
	result->target = NULL;
	result->is_move = false;
	/* set direction defaults: */
	result->direction = FETCH_FORWARD;
	result->how_many = 1;
	result->expr = NULL;
	result->returns_multiple_rows = false;

	/* cursor_name */
	auto targetText = ::getFullText(ctx->cursor_name());
	result->curvar = lookup_cursor_variable(targetText.c_str())->dno;

	/* fetch option */
	if (ctx->NEXT()) {
		result->direction = FETCH_FORWARD;
	} else if (ctx->PRIOR()) {
		result->direction = FETCH_BACKWARD;
	} else if (ctx->FIRST()) {
		result->direction = FETCH_ABSOLUTE;
	} else if (ctx->LAST()) {
		result->direction = FETCH_ABSOLUTE;
		result->how_many = -1;
	} else if (ctx->ABSOLUTE()) {
		result->direction = FETCH_ABSOLUTE;
		result->expr = makeTsqlExpr(ctx->expression(), true);
	} else if (ctx->RELATIVE()) {
		result->direction = FETCH_RELATIVE;
		result->expr = makeTsqlExpr(ctx->expression(), true);
	} else {
		/* use default */
	}


	/* target handling: we'll do similar thing with read_into_scalar_list() */

	auto localIDs = ctx->LOCAL_ID();
	if (localIDs.empty()) /* no target */
		return (PLtsql_stmt *) result;

	if (localIDs.size() > 1024)
		throw PGErrorWrapperException(ERROR, ERRCODE_PROGRAM_LIMIT_EXCEEDED, "too many INTO variables specified", getLineAndPos(ctx->LOCAL_ID()[0]));

	PLtsql_row *row = (PLtsql_row *) palloc(sizeof(PLtsql_row));
	row->dtype = PLTSQL_DTYPE_ROW;
	row->refname = pstrdup("*internal*");
	row->lineno = getLineNo(ctx);
	row->rowtupdesc = NULL;
	row->nfields = localIDs.size();
	row->fieldnames = (char **) palloc(sizeof(char *) * row->nfields);
	row->varnos = (int *) palloc(sizeof(int) * row->nfields);

	for (size_t i=0; i<localIDs.size(); ++i)
	{
		targetText = ::getFullText(localIDs[i]);
		PLtsql_nsitem *nse = pltsql_ns_lookup(pltsql_ns_top(), false, targetText.c_str(), nullptr, nullptr, nullptr);
		if (nse)
		{
			if (nse->itemtype == PLTSQL_NSTYPE_REC ||
			    nse->itemtype == PLTSQL_NSTYPE_TBL)
			{
				throw PGErrorWrapperException(ERROR, ERRCODE_FEATURE_NOT_SUPPORTED, "FETCH into non-scalar type is not supported yet", getLineAndPos(localIDs[i]));
			}
			else if (nse->itemtype == PLTSQL_NSTYPE_VAR)
			{
				PLtsql_var *var = (PLtsql_var *) pltsql_Datums[nse->itemno];
				if (is_tsql_text_ntext_or_image_datatype(var->datatype->typoid))
					throw PGErrorWrapperException(ERROR, ERRCODE_DATATYPE_MISMATCH, "Cannot fetch into text, ntext, and image variables.", getLineAndPos(localIDs[i]));
			}
			/* please refer to read_into_scalar_list */
			row->fieldnames[i] = pstrdup(targetText.c_str());
			row->varnos[i] = nse->itemno;
		}
		else
			throw PGErrorWrapperException(ERROR, ERRCODE_SYNTAX_ERROR, format_errmsg("\"%s\" is not a known variable", targetText.c_str()), getLineAndPos(localIDs[i]));
	}

	pltsql_adddatum((PLtsql_datum *)row);
	result->target = (PLtsql_variable *) row;

	return (PLtsql_stmt *) result;
}

PLtsql_stmt *
makeCloseCursorStatement(TSqlParser::Cursor_statementContext *ctx)
{
	Assert(ctx->CLOSE());

	if (ctx->GLOBAL())
		throw PGErrorWrapperException(ERROR, ERRCODE_FEATURE_NOT_SUPPORTED, "GLOBAL CURSOR is not supported yet", getLineAndPos(ctx->GLOBAL()));

	PLtsql_stmt_close *result = (PLtsql_stmt_close *) palloc0(sizeof(PLtsql_stmt_close));
	result->cmd_type = PLTSQL_STMT_CLOSE;
	result->lineno = getLineNo(ctx);
	result->curvar = -1;

	auto targetText = ::getFullText(ctx->cursor_name());
	result->curvar = lookup_cursor_variable(targetText.c_str())->dno;

	return (PLtsql_stmt *) result;
}

PLtsql_stmt *
makeDeallocateCursorStatement(TSqlParser::Cursor_statementContext *ctx)
{
	if (ctx->GLOBAL())
		throw PGErrorWrapperException(ERROR, ERRCODE_FEATURE_NOT_SUPPORTED, "GLOBAL CURSOR is not supported yet", getLineAndPos(ctx->GLOBAL()));

	PLtsql_stmt_deallocate *result = (PLtsql_stmt_deallocate *) palloc0(sizeof(PLtsql_stmt_deallocate));
	result->cmd_type = PLTSQL_STMT_DEALLOCATE;
	result->lineno = getLineNo(ctx);;
	result->curvar = -1;

	auto targetText = ::getFullText(ctx->cursor_name());
	result->curvar = lookup_cursor_variable(targetText.c_str())->dno;

	return (PLtsql_stmt *) result;
}

PLtsql_stmt *
makeCursorStatement(TSqlParser::Cursor_statementContext *ctx)
{
	if (ctx->declare_cursor())
		return makeDeclareCursorStatement(ctx->declare_cursor());
	else if (ctx->OPEN())
		return makeOpenCursorStatement(ctx);
	else if (ctx->fetch_cursor())
		return makeFetchCursorStatement(ctx->fetch_cursor());
	else if (ctx->CLOSE())
		return makeCloseCursorStatement(ctx);
	else if (ctx->DEALLOCATE())
		return makeDeallocateCursorStatement(ctx);
	else
		Assert(0);
	return nullptr; /* not reachable. to bypass compilation warning */
}

PLtsql_stmt *
makeUseStatement(TSqlParser::Use_statementContext *ctx)
{
	PLtsql_stmt_usedb *result = (PLtsql_stmt_usedb *) palloc0(sizeof(PLtsql_stmt_usedb));
	result->cmd_type = PLTSQL_STMT_USEDB;
	result->lineno = getLineNo(ctx);

	Assert(ctx->id());
	std::string id_str = ::getFullText(ctx->id());
	if (ctx->id()->SQUARE_BRACKET_ID() || ctx->id()->DOUBLE_QUOTE_ID())
	{
		// remove [] or "" from the identifier
		id_str.erase(id_str.begin());
		id_str.erase(id_str.end() -1);
	}

	result->db_name = pstrdup(downcase_truncate_identifier(id_str.c_str(), id_str.length(), true));
	return (PLtsql_stmt *) result;
}

PLtsql_stmt *
makeKillStatement(TSqlParser::Kill_statementContext *ctx)
{
	PLtsql_stmt_kill *result = (PLtsql_stmt_kill *) palloc0(sizeof(*result));

	result->cmd_type = PLTSQL_STMT_KILL;
	result->lineno = getLineNo(ctx);

	/* 
	 * Only supporting numeric argument for the spid,
	 * other flavours of KILL are intercepted in the parser.
	 */
	if (ctx->kill_process()) {
		char *strtol_endptr;
		std::string spidStr = ::getFullText(ctx->kill_process());
		result->spid = (int) strtol(spidStr.c_str(), &strtol_endptr, 10);
	}

	return (PLtsql_stmt *) result;
}

PLtsql_stmt *
makeGrantdbStatement(TSqlParser::Security_statementContext *ctx)
{
	if (ctx->grant_statement() && ctx->grant_statement()->TO() && !ctx->grant_statement()->permission_object()
								&& ctx->grant_statement()->permissions())
	{
		for (auto perm : ctx->grant_statement()->permissions()->permission())
		{
			auto single_perm = perm->single_permission();
			if (single_perm->CONNECT())
			{
				PLtsql_stmt_grantdb *result = (PLtsql_stmt_grantdb *) palloc0(sizeof(PLtsql_stmt_grantdb));
				result->cmd_type = PLTSQL_STMT_GRANTDB;
				result->lineno = getLineNo(ctx->grant_statement());
				result->is_grant = true;
				List *grantee_list = NIL;
				for (auto prin : ctx->grant_statement()->principals()->principal_id())
				{
					if (prin->id())
					{
						std::string id_str = ::getFullText(prin->id());
						char *grantee_name = pstrdup(downcase_truncate_identifier(id_str.c_str(), id_str.length(), true));
						grantee_list = lappend(grantee_list, grantee_name);
					}
				}
				result->grantees = grantee_list;
				return (PLtsql_stmt *) result;
			}
		}
	}
	if (ctx->revoke_statement() && ctx->revoke_statement()->FROM() && !ctx->revoke_statement()->permission_object()
								&& ctx->revoke_statement()->permissions())
	{
		for (auto perm : ctx->revoke_statement()->permissions()->permission())
		{
			auto single_perm = perm->single_permission();
			if (single_perm->CONNECT())
			{
				PLtsql_stmt_grantdb *result = (PLtsql_stmt_grantdb *) palloc0(sizeof(PLtsql_stmt_grantdb));
				result->cmd_type = PLTSQL_STMT_GRANTDB;
				result->lineno = getLineNo(ctx->revoke_statement());
				result->is_grant = false;
				List *grantee_list = NIL;

				for (auto prin : ctx->revoke_statement()->principals()->principal_id())
				{
					if (prin->id())
					{
						std::string id_str = ::getFullText(prin->id());
						char *grantee_name = pstrdup(downcase_truncate_identifier(id_str.c_str(), id_str.length(), true));
						grantee_list = lappend(grantee_list, grantee_name);
					}
				}
				result->grantees = grantee_list;
				return (PLtsql_stmt *) result;
			}
		}
	}
	PLtsql_stmt *result;
	result = makeExecSql(ctx);
	attachPLtsql_fragment(ctx, result);
	return result;
}

PLtsql_stmt *
makeTransactionStatement(TSqlParser::Transaction_statementContext *ctx)
{
	PLtsql_stmt *result;

	result = makeExecSql(ctx);

	PLtsql_stmt_execsql *stmt = (PLtsql_stmt_execsql *) result;

	stmt->txn_data = (PLtsql_txn_data *) palloc0(sizeof(PLtsql_txn_data));
	auto *localID = ctx->LOCAL_ID();
	if (localID)
	{
		stmt->txn_data->txn_name_expr = makeTsqlExpr(::getFullText(localID), true);
	}
	else if(ctx->id())
	{
		std::string name = stripQuoteFromId(ctx->id());
		stmt->txn_data->txn_name = pstrdup(name.c_str());
	}

	return result;
}

std::vector<PLtsql_stmt *>
makeAnother(TSqlParser::Another_statementContext *ctx, tsqlBuilder &builder)
{
	std::vector<PLtsql_stmt *> result;
	std::map<PLtsql_stmt *, ParseTree *> declare_local_expr;

	if (ctx->declare_statement())
	{
		std::vector<PLtsql_stmt *> decl_result = makeDeclareStmt(ctx->declare_statement(), &declare_local_expr);
		result.insert(result.end(), decl_result.begin(), decl_result.end());
	}
	else if (ctx->set_statement())
		result.push_back(makeSetStatement(ctx->set_statement(), builder));
	else if (ctx->execute_statement())
		result.push_back(makeExecuteStatement(ctx->execute_statement()));
	else if (ctx->cursor_statement())
		result.push_back(makeCursorStatement(ctx->cursor_statement()));
	else if (ctx->security_statement() && (ctx->security_statement()->grant_statement() || ctx->security_statement()->revoke_statement()))
		result.push_back(makeGrantdbStatement(ctx->security_statement()));
	else if (ctx->security_statement())
		result.push_back(makeSQL(ctx->security_statement())); /* relaying security statement to main parser */
	else if (ctx->transaction_statement())
		result.push_back(makeTransactionStatement(ctx->transaction_statement())); /* relaying transaction statement to main parser */
	else if (ctx->use_statement())
		result.push_back(makeUseStatement(ctx->use_statement()));
	else if (ctx->kill_statement())
		result.push_back(makeKillStatement(ctx->kill_statement()));

	// FIXME: handle remaining statement types

	for (PLtsql_stmt *stmt : result) 
	{
		// Associate each fragement with a tree node
		if (!declare_local_expr.empty() && declare_local_expr.find(stmt) != declare_local_expr.end()) 
		{
			attachPLtsql_fragment(declare_local_expr.at(stmt), stmt);	
		}
		else if (ctx->set_statement()) 
		{
			attachPLtsql_fragment(ctx->set_statement(), stmt);	
		}
		else 
		{
			attachPLtsql_fragment(ctx, stmt);
		}
	}

	return result;
}
	
// For stored procedure calls without EXECUTE keyword, with the procedure name as first thing in the batch:
PLtsql_stmt *
makeExecBodyBatch(TSqlParser::Execute_body_batchContext *ctx)
{
	return makeExecuteProcedure(ctx, "execute_body_batch");
}

// For stored procedure calls, or functions called with EXECUTE:
PLtsql_stmt *
makeExecuteProcedure(ParserRuleContext *ctx, std::string call_type) 
{	
	Assert(string_matches(call_type.c_str(), "execute_statement") || string_matches(call_type.c_str(), "execute_body_batch"));
	Assert(ctx);	
	
	TSqlParser::Func_proc_name_server_database_schemaContext *ctx_name = nullptr;
	TSqlParser::Execute_statement_argContext *func_proc_args = nullptr;
	TSqlParser::Execute_bodyContext *body = nullptr;
		
	std::string schema_name;
	std::string proc_name;
	std::string db_name;
	std::string name;		
	bool is_cross_db = false;		
	int lineno = getLineNo(ctx);
	int return_code_dno = -1;	
	std::string execKeywd = "EXEC"; // DO NOT CHANGE!
		
	// Use a boolean vor convenience
	bool execute_statement = string_matches(call_type.c_str(), "execute_statement") ? true : false;
		
	size_t startPos = ctx->start->getStartIndex(); // start position of statement
	size_t namePos = -1;   // start position of procedure name
	size_t argPos = -1;	// start position of first argument	

	// Set up calltype-dependent values
	if (execute_statement) 
	{
		TSqlParser::Execute_statementContext *ctxES = (TSqlParser::Execute_statementContext *) ctx;
			
		if (ctxES->EXECUTE()) execKeywd = "EXEC   ";  // same length as EXECUTE. DO NOT CHANGE!						
		body = ctxES->execute_body();
		Assert(body);
		
		ctx_name       = body->func_proc_name_server_database_schema();
		func_proc_args = body->execute_statement_arg();		
	}
	else // execute_body_batch
	{
		TSqlParser::Execute_body_batchContext *ctxEBB = (TSqlParser::Execute_body_batchContext *) ctx;
		ctx_name       = ctxEBB->func_proc_name_server_database_schema();		
		func_proc_args = ctxEBB->execute_statement_arg();		
		Assert(ctx_name);
	}		
	

	if (ctx_name) 
	{
		// Get the name of procedure being executed, and split up in parts
		name = ::getFullText(ctx_name);
		Assert(!name.empty());
		
		// Original position of the name
		namePos = ctx_name->start->getStartIndex();		
		
		if (ctx_name->database)
		{
			db_name = stripQuoteFromId(ctx_name->database);
			if (!string_matches(db_name.c_str(), get_cur_db_name()))
			{
				is_cross_db = true;
			}
		}
		
		if (ctx_name->schema)
		{
			schema_name = stripQuoteFromId(ctx_name->schema);
		}
		
		if (ctx_name->procedure)
		{
			proc_name = stripQuoteFromId(ctx_name->procedure);
		}
		
		// Note: previous code performed rewriting here for procedure names with leading dots (EXEC ..proc1)
		// This is now performed in exitFunc_proc_name_server_database_schema() which is called via the mutator (previously, it wasn't).
		
		// For sp_* procs, truncate proc name to sp_* if the schema is "dbo" or "sys" or has leading dots
		// ToDo: handle 'EXEC mydb..sp_proc' where sp_proc gets executed in the context of 'mydb', even when the current DB is not 'mydb'	
		if ((pg_strncasecmp(name.c_str(), "..dbo.sp_", 9) == 0) || (pg_strncasecmp(name.c_str(), "..sys.sp_", 9) == 0))
		{
			name.erase(name.begin() + 0, name.begin() + 6);
		}
		else if ((pg_strncasecmp(name.c_str(), ".dbo.sp_", 8) == 0) || (pg_strncasecmp(name.c_str(), ".sys.sp_", 8) == 0))
		{
			name.erase(name.begin() + 0, name.begin() + 5);
		}
		else if ((pg_strncasecmp(name.c_str(), "dbo.sp_", 7) == 0) || (pg_strncasecmp(name.c_str(), "sys.sp_", 7) == 0))
		{
			name.erase(name.begin() + 0, name.begin() + 4);
		}
		else if (pg_strncasecmp(name.c_str(), ".sp_", 4) == 0)
		{
			name.erase(name.begin() + 0, name.begin() + 1);
		}
		else if (pg_strncasecmp(name.c_str(), "..sp_", 5) == 0)
		{
			name.erase(name.begin() + 0, name.begin() + 2);
		}
		else if (pg_strncasecmp(name.c_str(), "...sp_", 6) == 0)
		{
			name.erase(name.begin() + 0, name.begin() + 3);
		}
	}	
			
	if (!ctx_name && execute_statement) 
	{
		// LOCAL_ID can be placed on return_status and/or proc_var. choose the corresponding index, depending on whether return_status exists or not
		Assert(body->proc_var);
		name = ::getFullText(body->return_status ? body->LOCAL_ID()[1] : body->LOCAL_ID()[0]);
		Assert(!name.empty());	
		
		namePos = body->proc_var->getStartIndex();		
	}

	if (execute_statement) 
	{
		// Check for return status variable: EXEC @var = proc
		auto *localID = body->return_status ? body->LOCAL_ID()[0] : nullptr;
		if (localID)
		{
			return_code_dno = getVarno(localID);	
		}
	}
			
	if (is_sp_proc(name))
	{
		// If this is one of the special stored procs, exit here
		return makeSpStatement(name, func_proc_args, lineno, return_code_dno);
	}
	
	// Build the statement
	PLtsql_stmt_exec *result = (PLtsql_stmt_exec *) palloc0(sizeof(*result));
	result->cmd_type = PLTSQL_STMT_EXEC;
	result->lineno = lineno;
	result->is_call = true;
	result->return_code_dno = return_code_dno;
	result->paramno = 0;
	result->params = NIL;
	result->is_cross_db = is_cross_db;  // Record whether this is a cross-db call

	// Handle name parts
	if (!proc_name.empty())
	{
		result->proc_name = pstrdup(downcase_truncate_identifier(proc_name.c_str(), proc_name.length(), true));
	}
	if (!schema_name.empty())
	{
		result->schema_name = pstrdup(downcase_truncate_identifier(schema_name.c_str(), schema_name.length(), true));
	}
	if (!db_name.empty())
 	{
		result->db_name = pstrdup(downcase_truncate_identifier(db_name.c_str(), db_name.length(), true));
 	}

	// Handle arguments
	if (func_proc_args)
	{
		argPos = func_proc_args->start->getStartIndex();
		std::vector<tsql_exec_param *> params;
		makeSpParams(func_proc_args, params);
		for (size_t i = 0; i < params.size(); i++) 
		{
			result->params = lappend(result->params, params[i]);
			result->paramno++;
		}
	}

	// For execute_body_batch, there was no EXEC[UTE] keyword, so 'EXEC ' will be prepended; 
	// must account for the resulting offset
	if (!execute_statement) 
	{
		namePos += fragment_EXEC_prefix.length();
		argPos  += fragment_EXEC_prefix.length();
	}
	
	// If there is a comment preceding the statement, startPos will be > 0
	namePos -= startPos;
	Assert(namePos >= 0);

	// Build the statement text
	std::stringstream ss;	
	if (execute_statement) 
	{
		// In order for rewriting of the arguments to work correctly, they should be at the same position as in the original
		// SQL text. 
		ss << execKeywd;
	}
	else 
	{
		// For proc execution without EXECUTE, prepend 'EXEC '
		ss << fragment_EXEC_prefix;
	}
	int ssPos = ss.str().length();
	
	// Because whitespace and comments will be ignored by the logic below, spaces are added as needed 
	// to keep the tokens at the same offsets as originally; this is required for rewriting	
	int spacesNeeded = (namePos - ssPos);	
	
	ss << std::string(spacesNeeded, ' ');
	ssPos += spacesNeeded;
			
	ss << name;
	ssPos += name.length();
	
	if (func_proc_args) 
	{
		argPos -= startPos;
		spacesNeeded = (argPos - ssPos);
		Assert(spacesNeeded >= 0);
		
		ss << std::string(spacesNeeded, ' ');
		ssPos += spacesNeeded;
		
		ss << ::getFullText(func_proc_args);		
	}
	std::string expr_query = ss.str();
	result->expr = makeTsqlExpr(expr_query, false);

	return (PLtsql_stmt *) result;
}

PLtsql_stmt*
makeDbccCheckidentStatement(TSqlParser::Dbcc_statementContext *ctx)
{
	PLtsql_stmt_dbcc *stmt = (PLtsql_stmt_dbcc *) palloc0(sizeof(*stmt));

	std::string	new_reseed_value;
	std::string	input_str;
	int	i;
	char	*db_name = NULL;
	char	*schema_name = NULL;
	char	*table_name = NULL;
	char	*input_str_to_split;
	char	**splited_object_name;
	bool	is_reseed = true;
	bool	no_infomsgs = false;

	stmt->cmd_type = PLTSQL_STMT_DBCC;
	stmt->dbcc_stmt_type = PLTSQL_DBCC_CHECKIDENT;

	if (ctx->table_name_string())
	{
		if(ctx->table_name_string()->table)
		{
			input_str = stripQuoteFromId(ctx->table_name_string()->table);
		}
		if (ctx->table_name_string()->char_string())
		{
			input_str = ctx->table_name_string()->char_string()->STRING()->getSymbol()->getText();
			if (input_str.length() <= 2)
				throw PGErrorWrapperException(ERROR, ERRCODE_INVALID_PARAMETER_VALUE,
					       	"Parameter 1 is incorrect for this DBCC statement",
					       	getLineAndPos(ctx->table_name_string()));
			input_str = input_str.substr(1, input_str.length()-2);
		}
		if (ctx->RESEED())
		{
			if (ctx->new_value)
			{
				if(ctx->MINUS())
					stmt->dbcc_stmt_data.dbcc_checkident.new_reseed_value = pstrdup((ctx->new_value->getText().insert(0,"-")).c_str());
				else
					stmt->dbcc_stmt_data.dbcc_checkident.new_reseed_value = pstrdup((ctx->new_value->getText()).c_str());
			}
		}
		else if (ctx->NORESEED())
		{
			is_reseed = false;
		}

		if(ctx->dbcc_options())
		{
			if (pg_strcasecmp(::getFullText(ctx->dbcc_options()).c_str(), "NO_INFOMSGS") == 0)
			{
				no_infomsgs = true;
			}
			else
			{
				throw PGErrorWrapperException(ERROR, ERRCODE_SYNTAX_ERROR,
					format_errmsg("\'%s\' is not a recognized option",
						::getFullText(ctx->dbcc_options()).c_str()),
							getLineAndPos(ctx->dbcc_options()));
			}
		}
	}

	input_str_to_split = pstrdup(input_str.c_str());

	/* strip trailing whitespace from input string */
	i = strlen(input_str_to_split);
	while (i > 0 && isspace((unsigned char) input_str_to_split[i - 1]))
		input_str_to_split[--i] = '\0';

	splited_object_name = split_object_name(input_str_to_split);
	db_name = !strcmp(splited_object_name[1], "")? NULL : splited_object_name[1];
	schema_name = !strcmp(splited_object_name[2], "")? NULL : splited_object_name[2];
	table_name = !strcmp(splited_object_name[3], "")? NULL : splited_object_name[3];

	if(db_name)
	{
		stmt->dbcc_stmt_data.dbcc_checkident.db_name = pstrdup(downcase_truncate_identifier(db_name, strlen(db_name), true));
		pfree(db_name);
	}
	if(schema_name)
	{
		stmt->dbcc_stmt_data.dbcc_checkident.schema_name = pstrdup(downcase_truncate_identifier(schema_name, strlen(schema_name), true));
		pfree(schema_name);
	}
	if(table_name)
	{
		stmt->dbcc_stmt_data.dbcc_checkident.table_name = pstrdup(downcase_truncate_identifier(table_name, strlen(table_name), true));
		pfree(table_name);
	}
	stmt->dbcc_stmt_data.dbcc_checkident.is_reseed = is_reseed;
	stmt->dbcc_stmt_data.dbcc_checkident.no_infomsgs = no_infomsgs;

	pfree(splited_object_name);
	pfree(input_str_to_split);
	
	attachPLtsql_fragment(ctx, (PLtsql_stmt *) stmt);
	return (PLtsql_stmt *) stmt;
}

// helper function to create target row
PLtsql_row *
create_select_target_row(const char *refname, size_t nfields, int lineno)
{
	/* prepare target if it is not ready */
	PLtsql_row *target = (PLtsql_row *) palloc0(sizeof(*target));
	target->dtype = PLTSQL_DTYPE_ROW;
	target->refname = (char *) refname;
	target->lineno = lineno;
	target->rowtupdesc = NULL;
	target->nfields = nfields;
	target->fieldnames = (char **) palloc(sizeof(char *) * target->nfields);
	target->varnos = (int *) palloc(sizeof(int) * target->nfields);
	return target;
}

// Add target column to target row for assignment
void add_assignment_target_field(PLtsql_row *target, antlr4::tree::TerminalNode *localId, size_t idx)
{
	auto targetText = ::getFullText(localId);
	PLtsql_nsitem *nse = pltsql_ns_lookup(pltsql_ns_top(), false, targetText.c_str(), nullptr, nullptr, nullptr);
	if (!nse)
		throw PGErrorWrapperException(ERROR, ERRCODE_SYNTAX_ERROR, format_errmsg("\"%s\" is not a known variable", targetText.c_str()), getLineAndPos(localId));

	target->varnos[idx] = nse->itemno;
	if (nse->itemno >= 0 && nse->itemno < pltsql_nDatums)
	{
		PLtsql_var *var = (PLtsql_var *) pltsql_Datums[nse->itemno];
		target->fieldnames[idx] = var->refname;
	}
	else
		target->fieldnames[idx] = NULL;

	// DECLARE @v=0; SELECT @v+=1, @v+=2;
	// In tsql, @v will have 3 because @v+=1 and @v+=2 is executed sequentially. We cannot support this case.
	for (size_t i=0; i<idx; ++i)
		if (target->varnos[i] == nse->itemno)
			throw PGErrorWrapperException(ERROR, ERRCODE_SYNTAX_ERROR, format_errmsg("Babelfish does not support assignment to the same variable in SELECT. variable name: \"%s\"", targetText.c_str()), getLineAndPos(localId));
}

void process_execsql_destination_select(TSqlParser::Select_statement_standaloneContext* ctx, PLtsql_stmt_execsql *stmt)
{
	TSqlParser::Query_specificationContext *qctx = get_query_specification(ctx->select_statement());
	Assert(qctx);

	/* check select stmt has INTO-clause */
	if (qctx->INTO()) {
		// FIXME: we need a special handling for INTO-clause.
		return;
	}

	/* check select elem has assingment */
	PLtsql_row *target = NULL;

	Assert(qctx->select_list());
	std::vector<TSqlParser::Select_list_elemContext *> select_elems = qctx->select_list()->select_list_elem();
	for (size_t i=0; i<select_elems.size(); ++i)
	{
		TSqlParser::Select_list_elemContext *elem = select_elems[i];

		if (elem->EQUAL() || elem->assignment_operator())
		{
			if (i>0 && !target) /* one of preceeding elems doesn't have destination */
				throw PGErrorWrapperException(ERROR, ERRCODE_SYNTAX_ERROR, "A SELECT statement that assigns a value to a variable must not be combined with data-retrieval operations", getLineAndPos(elem));

			if (!target)
				target = create_select_target_row("(select target)", select_elems.size(), getLineNo(elem));

			add_assignment_target_field(target, elem->LOCAL_ID(), i);

			if (elem->EQUAL())
			{
				// in PG main parser, '@a=1' will be treated as a boolean expression to compare @a and 1. This is different T-SQL expected.
				// We'll remove '@a=' from the query string so that main parser will return the expected result.
				removeTokenStringFromQuery(stmt->sqlstmt, elem->LOCAL_ID(), ctx);
				removeTokenStringFromQuery(stmt->sqlstmt, elem->EQUAL(), ctx);
			}
			else
			{
				Assert(elem->assignment_operator());

				/* We'll rewrite the query similar with EQUAL() but we'll just remove '=' character from token */
				tree::TerminalNode *anode = nullptr;
				if (elem->assignment_operator()->PLUS_ASSIGN())
					anode = elem->assignment_operator()->PLUS_ASSIGN();
				else if (elem->assignment_operator()->MINUS_ASSIGN())
					anode = elem->assignment_operator()->MINUS_ASSIGN();
				else if (elem->assignment_operator()->MULT_ASSIGN())
					anode = elem->assignment_operator()->MULT_ASSIGN();
				else if (elem->assignment_operator()->DIV_ASSIGN())
					anode = elem->assignment_operator()->DIV_ASSIGN();
				else if (elem->assignment_operator()->MOD_ASSIGN())
					anode = elem->assignment_operator()->MOD_ASSIGN();
				else if (elem->assignment_operator()->AND_ASSIGN())
					anode = elem->assignment_operator()->AND_ASSIGN();
				else if (elem->assignment_operator()->XOR_ASSIGN())
					anode = elem->assignment_operator()->XOR_ASSIGN();
				else if (elem->assignment_operator()->OR_ASSIGN())
					anode = elem->assignment_operator()->OR_ASSIGN();
				else
					Assert(0);

				replaceTokenStringFromQuery(stmt->sqlstmt, anode, rewrite_assign_operator(anode), ctx);
			}
		}
		else
		{
			if (target) /* one of preceeding elems has a destination */
				throw PGErrorWrapperException(ERROR, ERRCODE_SYNTAX_ERROR, "A SELECT statement that assigns a value to a variable must not be combined with data-retrieval operations", getLineAndPos(elem));
		}
	}

	if (target)
	{
		pltsql_adddatum((PLtsql_datum *) target);

		stmt->target = (PLtsql_variable *)target;
		stmt->is_tsql_select_assign_stmt = true;
	}
	else
		stmt->need_to_push_result = true;
}

void process_execsql_destination_update(TSqlParser::Update_statementContext *uctx, PLtsql_stmt_execsql *stmt)
{
	/*
	 * If UPDATE statement has SET to local varialbe, we will rewrite a query with RETURNING and set destination
	 * i.e. "UPDATE t SET col=1, @var=2" => "UPDATE t SET col=1 RETURNING 2" and the result will be assigned to @var.
	 */
	size_t target_row_size = 0;
	bool has_combined_variable_and_column_update = false;
	for (auto elem : uctx->update_elem())
	{
		if (elem->LOCAL_ID())
		{
			++target_row_size;
			if (elem->full_column_name())
				has_combined_variable_and_column_update = true;
		}
	}

	if (target_row_size == uctx->update_elem().size() && !has_combined_variable_and_column_update)
	{
		throw PGErrorWrapperException(ERROR, ERRCODE_SYNTAX_ERROR, "UPDATE statement with variables without table update is not yet supported", getLineAndPos(uctx));
	}

	if (target_row_size > 0)
	{
		PLtsql_row *target = create_select_target_row("(select target)", target_row_size, getLineNo(uctx->SET()));
		StringInfoData ds;
		initStringInfo(&ds);
		appendStringInfo(&ds, "RETURNING ");
		size_t returning_col_cnt = 0;
		bool comma_carry_over = false; /* true if the prev comma is already removed */

		std::vector<TSqlParser::Update_elemContext *> elems = uctx->update_elem();
		for (size_t i=0; i<elems.size(); ++i)
		{
			auto elem = elems[i];
			if (elem->LOCAL_ID())
			{
				add_assignment_target_field(target, elem->LOCAL_ID(), returning_col_cnt);

				if (returning_col_cnt > 0)
					appendStringInfo(&ds, ", ");
				++returning_col_cnt;

				if (elem->full_column_name())
				{
					/* "SET @a=col=expr" => "SET col=expr ... RETURNING col" */
					appendStringInfo(&ds, "%s", ::getFullText(elem->full_column_name()).c_str());

					removeTokenStringFromQuery(stmt->sqlstmt, elem->LOCAL_ID(), uctx);
					removeTokenStringFromQuery(stmt->sqlstmt, elem->EQUAL(0), uctx);
				}
				else
				{
					/* "SET @a=expr, col=expr2" => "SET col=expr2 ... RETURNING expr" */
					appendStringInfo(&ds, "%s", ::getFullText(elem->expression()).c_str());

					removeTokenStringFromQuery(stmt->sqlstmt, elem->LOCAL_ID(), uctx);
					removeTokenStringFromQuery(stmt->sqlstmt, elem->EQUAL(0), uctx);
					removeCtxStringFromQuery(stmt->sqlstmt, elem->expression(), uctx);
				}

				// Conceptually we have to remove any nearest COMMA.
				// But code is little bit dirty to handle some corner cases (the first few elems are removed or the last few elems are removed)
				if ((i==0 || comma_carry_over) && i<uctx->COMMA().size())
				{
					/* we have to remove next COMMA because it is the first elem or the prev COMMA is already removed */
					removeTokenStringFromQuery(stmt->sqlstmt, uctx->COMMA(i), uctx);
					comma_carry_over = true;
				}
				else if (i-1<uctx->COMMA().size())
				{
					/* remove prev COMMA by default */
					removeTokenStringFromQuery(stmt->sqlstmt, uctx->COMMA(i-1), uctx);
				}
			}
			else
				comma_carry_over = false;
		}

		pltsql_adddatum((PLtsql_datum *) target);

		stmt->target = (PLtsql_variable *)target;
		stmt->is_tsql_select_assign_stmt = true;

		StringInfoData ds2;
		initStringInfo(&ds2);
		appendStringInfo(&ds2, "%s %s", stmt->sqlstmt->query, ds.data);
		stmt->sqlstmt->query = pstrdup(ds2.data);
	}
}

void process_execsql_destination(TSqlParser::Dml_statementContext *ctx, PLtsql_stmt_execsql *stmt)
{
	Assert(ctx);
	Assert(stmt);

	if (ctx->select_statement_standalone())
	{
		process_execsql_destination_select(ctx->select_statement_standalone(), stmt);
	}
	else if (ctx->update_statement())
	{
		process_execsql_destination_update(ctx->update_statement(), stmt);
	}
}

static bool check_freetext_predicate(TSqlParser::Search_conditionContext *ctx)
{
    if (ctx && ctx->predicate_br().size() > 0)
	{
        for (auto pred : ctx->predicate_br())
		{
            if (pred && pred->predicate() && pred->predicate()->freetext_predicate())
                return true;
            if (pred && pred->search_condition()) {
                if (check_freetext_predicate(pred->search_condition()))
                    return true;
            }
        }
    }
    return false;
}

static void post_process_table_source(TSqlParser::Table_source_itemContext *ctx, PLtsql_expr *expr, ParserRuleContext *baseCtx, bool is_freetext_predicate)
{
	for (auto cctx : ctx->table_source_item())
		post_process_table_source(cctx, expr, baseCtx, is_freetext_predicate);

	std::string table_name = extractTableName(nullptr, ctx);

	for (auto wctx : ctx->with_table_hints())
	{
		if (!wctx->sample_clause())
			extractTableHints(wctx, table_name);
		removeCtxStringFromQuery(expr, wctx, baseCtx);
	}

	for (auto actx : ctx->as_table_alias())
	{
		std::string alias_name = ::getFullText(actx->table_alias()->id());
		if (!table_name.empty() && !alias_name.empty())
		{
			alias_to_table_mapping[alias_name] = table_name;
			table_to_alias_mapping[table_name] = alias_name;
		}
		if (actx->table_alias()->with_table_hints())
		{
			if (!actx->table_alias()->with_table_hints()->sample_clause())
				extractTableHints(actx->table_alias()->with_table_hints(), alias_name);
			removeCtxStringFromQuery(expr, actx->table_alias()->with_table_hints(), baseCtx);
		}
	}

	if (!table_name.empty())
	{
		if (table_to_alias_mapping.find(table_name) != table_to_alias_mapping.end())
			table_name = table_to_alias_mapping[table_name];
		num_of_tables++;
		if (!table_names.empty())
			table_names += " ";
		table_names += table_name;
	}

	if (ctx->join_hint())
	{
		if (enable_hint_mapping && num_of_tables > 1)
		{
			leading_hint = "Leading(" + table_names + ")";
			extractJoinHint(ctx->join_hint(), table_names);
		}
		removeCtxStringFromQuery(expr, ctx->join_hint(), baseCtx);
	}

	// check for freetext predicate CONTAINS()
	if(is_freetext_predicate)
	{
		std::string schema_name = extractSchemaName(nullptr, ctx);
		
		const char * t_name = downcase_truncate_identifier(table_name.c_str(), table_name.length(), true);
		const char * s_name = downcase_truncate_identifier(schema_name.c_str(), schema_name.length(), true);
		
		// check if full-text index exist for the table, if not throw error
		if(!check_fulltext_exist(const_cast <char *>(s_name), const_cast <char *>(t_name)))
			throw PGErrorWrapperException(ERROR, ERRCODE_RAISE_EXCEPTION, format_errmsg("Cannot use a CONTAINS or FREETEXT predicate on table or indexed view '%s' because it is not full-text indexed.", table_name.c_str()), getLineAndPos(ctx));
	}
}

void process_execsql_remove_unsupported_tokens(TSqlParser::Dml_statementContext *ctx, PLtsql_expr_query_mutator *exprMutator)
{
	PLtsql_expr * sqlstmt = exprMutator->expr;
	if (ctx->insert_statement())
	{
		auto ictx = ctx->insert_statement();
		if (ictx->with_table_hints() && ictx->with_table_hints()->WITH()) // table hints
		{
			if (!ictx->with_table_hints()->sample_clause() && ictx->ddl_object())
			{
				std::string table_name = extractTableName(ictx->ddl_object(), nullptr);
				extractTableHints(ictx->with_table_hints(), table_name);
			}
			removeCtxStringFromQuery(sqlstmt, ictx->with_table_hints(), exprMutator->ctx);
		}
		if (ictx->option_clause()) // query hints
		{
			removeCtxStringFromQuery(sqlstmt, ictx->option_clause(), exprMutator->ctx);
			extractQueryHintsFromOptionClause(ictx->option_clause());
		}
	}
	else if (ctx->update_statement())
	{
		auto uctx = ctx->update_statement();
		if (uctx->table_sources())
			for (auto tctx : uctx->table_sources()->table_source_item()) // from-clause (to remove hints)
				post_process_table_source(tctx, sqlstmt, exprMutator->ctx);
		if (uctx->with_table_hints()) // table hints
		{
			if (!uctx->with_table_hints()->sample_clause() && uctx->ddl_object())
			{
				std::string table_name = extractTableName(uctx->ddl_object(), nullptr);
				extractTableHints(uctx->with_table_hints(), table_name);
			}
			removeCtxStringFromQuery(sqlstmt, uctx->with_table_hints(), exprMutator->ctx);
		}
		if (uctx->option_clause()) // query hints
		{
			removeCtxStringFromQuery(sqlstmt, uctx->option_clause(), exprMutator->ctx);
			extractQueryHintsFromOptionClause(uctx->option_clause());
		}
	}
	else if (ctx->delete_statement())
	{
		auto dctx = ctx->delete_statement();
		if (dctx->table_sources())
		{
			for (auto tctx : dctx->table_sources()->table_source_item()) // from-clause (to remove hints)
				post_process_table_source(tctx, sqlstmt, exprMutator->ctx);
		}
		if (dctx->delete_statement_from()->table_alias() && dctx->delete_statement_from()->table_alias()->with_table_hints())
		{
			if (!dctx->delete_statement_from()->table_alias()->with_table_hints()->sample_clause()) 
			{
				std::string table_name = ::getFullText(dctx->delete_statement_from()->table_alias()->id());
				extractTableHints(dctx->delete_statement_from()->table_alias()->with_table_hints(), table_name);
			}
			removeCtxStringFromQuery(sqlstmt, dctx->delete_statement_from()->table_alias()->with_table_hints(), exprMutator->ctx);
		}
		if (dctx->with_table_hints()) // table hints
		{
			if (!dctx->with_table_hints()->sample_clause() && dctx->delete_statement_from()->ddl_object()) 
			{
				std::string table_name = extractTableName(dctx->delete_statement_from()->ddl_object(), nullptr);
				extractTableHints(dctx->with_table_hints(), table_name);
			}
			removeCtxStringFromQuery(sqlstmt, dctx->with_table_hints(), exprMutator->ctx);
		}
		if (dctx->option_clause()) // query hints
		{
			removeCtxStringFromQuery(sqlstmt, dctx->option_clause(), exprMutator->ctx);
			extractQueryHintsFromOptionClause(dctx->option_clause());
		}
	}
}

static void
post_process_column_constraint(TSqlParser::Column_constraintContext *ctx, PLtsql_stmt_execsql *stmt, TSqlParser::Ddl_statementContext *baseCtx)
{
	if (ctx && ctx->clustered() && ctx->clustered()->CLUSTERED())
		removeTokenStringFromQuery(stmt->sqlstmt, ctx->clustered()->CLUSTERED(), baseCtx);
	if (ctx && ctx->clustered() && ctx->clustered()->NONCLUSTERED())
		removeTokenStringFromQuery(stmt->sqlstmt, ctx->clustered()->NONCLUSTERED(), baseCtx);
	if (ctx->with_index_options())
		removeCtxStringFromQuery(stmt->sqlstmt, ctx->with_index_options(), baseCtx);

	if (ctx && ctx->for_replication())
		removeCtxStringFromQuery(stmt->sqlstmt, ctx->for_replication(), baseCtx);
}

static void
post_process_inline_index(TSqlParser::Inline_indexContext *ctx, PLtsql_stmt_execsql *stmt, TSqlParser::Ddl_statementContext *baseCtx)
{
	if (ctx->ON())
	{
		removeTokenStringFromQuery(stmt->sqlstmt, ctx->ON(), baseCtx);
		removeCtxStringFromQuery(stmt->sqlstmt, ctx->storage_partition_clause()[0], baseCtx);
	}

	if (ctx->FILESTREAM_ON())
	{
		removeTokenStringFromQuery(stmt->sqlstmt, ctx->FILESTREAM_ON(), baseCtx);
		size_t idx = ctx->ON() ? 1 : 0; // if ON() exists, the second storage_partition_clause belongs to filestream
		removeCtxStringFromQuery(stmt->sqlstmt, ctx->storage_partition_clause()[idx], baseCtx);
	}

	if (ctx->clustered() && ctx->clustered()->CLUSTERED())
		removeTokenStringFromQuery(stmt->sqlstmt, ctx->clustered()->CLUSTERED(), baseCtx);
	if (ctx->clustered() && ctx->clustered()->NONCLUSTERED())
		removeTokenStringFromQuery(stmt->sqlstmt, ctx->clustered()->NONCLUSTERED(), baseCtx);
	if (ctx->with_index_options())
		removeCtxStringFromQuery(stmt->sqlstmt, ctx->with_index_options(), baseCtx);
}

static void
post_process_special_column_option(TSqlParser::Special_column_optionContext *ctx, PLtsql_stmt_execsql *stmt, TSqlParser::Ddl_statementContext *baseCtx)
{
	if (ctx->for_replication())
		removeCtxStringFromQuery(stmt->sqlstmt, ctx->for_replication(), baseCtx);
	if (ctx->SPARSE())
		removeTokenStringFromQuery(stmt->sqlstmt, ctx->SPARSE(), baseCtx);
	if (ctx->FILESTREAM())
		removeTokenStringFromQuery(stmt->sqlstmt, ctx->FILESTREAM(), baseCtx);
	if (ctx->ROWGUIDCOL())
		removeTokenStringFromQuery(stmt->sqlstmt, ctx->ROWGUIDCOL(), baseCtx);
}

static void
post_process_column_definition(TSqlParser::Column_definitionContext *ctx, PLtsql_stmt_execsql *stmt, TSqlParser::Ddl_statementContext *baseCtx)
{
	/*
	 * T-SQL allows TIMESTAMP datatype without column name in create/alter table/type
	 * statement and internally assumes "timestamp" as column name. So here if
	 * we find TIMESTAMP token then we will prepend "timestamp" as a column name
	 * in the column definition.
	 */
	if (ctx->TIMESTAMP())
		rewritten_query_fragment.emplace(std::make_pair(ctx->TIMESTAMP()->getSymbol()->getStartIndex(), std::make_pair(::getFullText(ctx->TIMESTAMP()), "timestamp " + ::getFullText(ctx->TIMESTAMP()))));

 	/*
	* PG doesn't allow for TIME/DATETIME2/DATETIMEOFFSET to be declared with precision 7, but this is permitted in TSQL.
	* In order to get around this, remove the scale factor so that the typmod is set to -1 (default). Luckily,
	* in TSQL the default scale is also 7, so we can re-add the decimal digits to meet the scale factor on the return side.
	*/
	if (pg_strncasecmp(::getFullText(ctx->data_type()).c_str(), "TIME(7)", 7) == 0)
		rewritten_query_fragment.emplace(std::make_pair(ctx->data_type()->start->getStartIndex(), std::make_pair(::getFullText(ctx->data_type()), "TIME")));
	if (pg_strncasecmp(::getFullText(ctx->data_type()).c_str(), "DATETIME2(7)", 12) == 0)
		rewritten_query_fragment.emplace(std::make_pair(ctx->data_type()->start->getStartIndex(), std::make_pair(::getFullText(ctx->data_type()), "DATETIME2")));
	if (pg_strncasecmp(::getFullText(ctx->data_type()).c_str(), "DATETIMEOFFSET(7)", 17) == 0)
		rewritten_query_fragment.emplace(std::make_pair(ctx->data_type()->start->getStartIndex(), std::make_pair(::getFullText(ctx->data_type()), "DATETIMEOFFSET")));
	 
	if (ctx->inline_index())
		post_process_inline_index(ctx->inline_index(), stmt, baseCtx);

	for (auto cctx : ctx->column_constraint())
		post_process_column_constraint(cctx, stmt, baseCtx);

	for (auto sctx : ctx->special_column_option())
		post_process_special_column_option(sctx, stmt, baseCtx);

	if (ctx->for_replication())
		removeCtxStringFromQuery(stmt->sqlstmt, ctx->for_replication(), baseCtx);

	if (ctx->ROWGUIDCOL())
		removeTokenStringFromQuery(stmt->sqlstmt, ctx->ROWGUIDCOL(), baseCtx);
}

static void
post_process_table_constraint(TSqlParser::Table_constraintContext *ctx, PLtsql_stmt_execsql *stmt, TSqlParser::Ddl_statementContext *baseCtx)
{
	if (ctx->clustered() && ctx->clustered()->CLUSTERED())
		removeTokenStringFromQuery(stmt->sqlstmt, ctx->clustered()->CLUSTERED(), baseCtx);
	if (ctx->clustered() && ctx->clustered()->NONCLUSTERED())
		removeTokenStringFromQuery(stmt->sqlstmt, ctx->clustered()->NONCLUSTERED(), baseCtx);
	if (ctx->with_index_options())
		removeCtxStringFromQuery(stmt->sqlstmt, ctx->with_index_options(), baseCtx);

	for (auto frctx : ctx->for_replication())
		removeCtxStringFromQuery(stmt->sqlstmt, frctx, baseCtx);

	if (ctx->ON())
	{
		Assert(ctx->storage_partition_clause());
		removeTokenStringFromQuery(stmt->sqlstmt, ctx->ON(), baseCtx);
		removeCtxStringFromQuery(stmt->sqlstmt, ctx->storage_partition_clause(), baseCtx);
	}
}

static bool
post_process_create_table(TSqlParser::Create_tableContext *ctx, PLtsql_stmt_execsql *stmt, TSqlParser::Ddl_statementContext *baseCtx)
{
	/*
	 * visit subclauses and remove unsupported options by backend (assuming corresponding error is already thrown for bbf unsupported error.
	 * we need to handle following keyword options in CREATE-TABLE
	 *  1. filegroup, partitioning scheme, filestream (ON/TEXTIMAGE_ON/FILESTREAM_ON clause)
	 *  2. CLUSTERED/NONCLUSTERED index
	 */

	if (ctx->column_def_table_constraints())
	{
		for (auto cdtctx : ctx->column_def_table_constraints()->column_def_table_constraint())
		{
			if (cdtctx->column_definition())
				post_process_column_definition(cdtctx->column_definition(), stmt, baseCtx);

			if (cdtctx->table_constraint())
				post_process_table_constraint(cdtctx->table_constraint(), stmt, baseCtx);
		}
	}

	// remove storage_partition from query string
	for (auto cctx : ctx->create_table_options())
	{
		if (cctx->ON())
		{
			Assert(cctx->storage_partition_clause());
			removeTokenStringFromQuery(stmt->sqlstmt, cctx->ON(), baseCtx);
			removeCtxStringFromQuery(stmt->sqlstmt, cctx->storage_partition_clause(), baseCtx);
		}
		else if (cctx->TEXTIMAGE_ON())
		{
			Assert(cctx->storage_partition_clause());
			removeTokenStringFromQuery(stmt->sqlstmt, cctx->TEXTIMAGE_ON(), baseCtx);
			removeCtxStringFromQuery(stmt->sqlstmt, cctx->storage_partition_clause(), baseCtx);
		}
		else if (cctx->FILESTREAM_ON())
		{
			Assert(cctx->storage_partition_clause());
			removeTokenStringFromQuery(stmt->sqlstmt, cctx->FILESTREAM_ON(), baseCtx);
			removeCtxStringFromQuery(stmt->sqlstmt, cctx->storage_partition_clause(), baseCtx);
		}
	}

	// visit options in column definition
	for (auto cdctx : ctx->column_definition())
		post_process_column_definition(cdctx, stmt, baseCtx);

	// viist options in index specification
	for (auto ictx : ctx->inline_index())
	{
		post_process_inline_index(ictx, stmt, baseCtx);
	}

	for (auto ictx : ctx->table_constraint())
	{
		post_process_table_constraint(ictx, stmt, baseCtx);
	}
	return false;
}

static bool
post_process_alter_table(TSqlParser::Alter_tableContext *ctx, PLtsql_stmt_execsql *stmt, TSqlParser::Ddl_statementContext *baseCtx)
{
	if (ctx->column_def_table_constraints())
	{
		for (auto cdtctx : ctx->column_def_table_constraints()->column_def_table_constraint())
		{
			if (cdtctx->column_definition())
				post_process_column_definition(cdtctx->column_definition(), stmt, baseCtx);

			if (cdtctx->table_constraint())
				post_process_table_constraint(cdtctx->table_constraint(), stmt, baseCtx);
		}
	}

	// visit options in column definition
	if (ctx->column_definition())
		post_process_column_definition(ctx->column_definition(), stmt, baseCtx);

	if (ctx->special_column_option())
		post_process_special_column_option(ctx->special_column_option(), stmt, baseCtx);

	if (ctx->FILESTREAM_ON())
	{
		return true; // not an effective stmt. make this stmt NOP
	}

	if (ctx->ADD())
	{
		if (ctx->WITH())
		{
			Assert(ctx->CHECK().size() == 1 || ctx->NOCHECK().size() == 1);
			removeTokenStringFromQuery(stmt->sqlstmt, ctx->WITH(), baseCtx);
			for (auto node : ctx->CHECK())
				removeTokenStringFromQuery(stmt->sqlstmt, node, baseCtx);
			for (auto node : ctx->NOCHECK())
				removeTokenStringFromQuery(stmt->sqlstmt, node, baseCtx);
		}
	}

	if (ctx->CONSTRAINT())
	{
		return true; // not an effective stmt. make this stmt NOP
	}

	return false;
}

std::pair<std::string, std::string> 
getTableNameAndSchemaName(TSqlParser::Table_nameContext* ctx)
{
    std::string table_info = ::getFullText(ctx);
    std::string table_name = "";
    std::string schema_name = "";
    size_t pos = table_info.find(".");
    if (pos != std::string::npos) {
        // Extract the schema name before the "."
        schema_name = table_info.substr(0, pos);
        // Extract the table name after the "."
        table_name = table_info.substr(pos + 1);
    } else {
        // No "." character found, set first to the entire string
        table_name = table_info;
    }
    return std::make_pair(downcase_truncate_identifier(table_name.c_str(), table_name.length(), true),
                           downcase_truncate_identifier(schema_name.c_str(), schema_name.length(), true));
}

PLtsql_stmt *
makeCreateFulltextIndexStmt(TSqlParser::Create_fulltext_indexContext *ctx)
{
	PLtsql_stmt_fulltextindex *stmt = (PLtsql_stmt_fulltextindex *) palloc0(sizeof(PLtsql_stmt_fulltextindex));
	stmt->cmd_type = PLTSQL_STMT_FULLTEXTINDEX;
	stmt->lineno = getLineNo(ctx);
	stmt->is_create = true;

	if (ctx->table_name())
	{ 
		auto table_info = getTableNameAndSchemaName(ctx->table_name());
        stmt->table_name = pstrdup(table_info.first.c_str());
        stmt->schema_name = pstrdup(table_info.second.c_str());
	}
	List *column_name_list = NIL;
    if (ctx->fulltext_index_column().size() > 0)
    {
        for (auto column : ctx->fulltext_index_column())
        {
			if (column->TYPE() && column->COLUMN())
				throw PGErrorWrapperException(ERROR, ERRCODE_FEATURE_NOT_SUPPORTED, "'TYPE COLUMN' option is not currently supported in Babelfish", getLineAndPos(column->TYPE()));
			else if (column->LANGUAGE())
				throw PGErrorWrapperException(ERROR, ERRCODE_FEATURE_NOT_SUPPORTED, "'LANGUAGE' option is not currently supported in Babelfish", getLineAndPos(column->LANGUAGE()));
			else if (column->STATISTICAL_SEMANTICS())
				throw PGErrorWrapperException(ERROR, ERRCODE_FEATURE_NOT_SUPPORTED, "'STATISTICAL_SEMANTICS' option is not currently supported in Babelfish", getLineAndPos(column->STATISTICAL_SEMANTICS()));
			else
			{
				std::string column_name_str = ::getFullText(column->full_column_name());
				char *column_name = pstrdup(downcase_truncate_identifier(column_name_str.c_str(), column_name_str.length(), true));
				column_name_list = lappend(column_name_list, column_name);
			}

        }
		stmt->column_name = column_name_list;
    }
	if (ctx->catalog_filegroup_option())
		throw PGErrorWrapperException(ERROR, ERRCODE_FEATURE_NOT_SUPPORTED, "'CATALOG FILEGROUP OPTION' is not currently supported in Babelfish", getLineAndPos(ctx));
	if (ctx->fulltext_with_option().size() > 0)
		throw PGErrorWrapperException(ERROR, ERRCODE_FEATURE_NOT_SUPPORTED, "'WITH OPTION' is not currently supported in Babelfish", getLineAndPos(ctx));
	if (ctx->id())
	{
		std::string index_name = ::getFullText(ctx->id());
		stmt->index_name = pstrdup(downcase_truncate_identifier(index_name.c_str(), index_name.length(), true));
	}
	attachPLtsql_fragment(ctx, (PLtsql_stmt *) stmt);
    return (PLtsql_stmt *) stmt;
}

PLtsql_stmt *
makeDropFulltextIndexStmt(TSqlParser::Drop_fulltext_indexContext *ctx)
{
	PLtsql_stmt_fulltextindex *stmt = (PLtsql_stmt_fulltextindex *) palloc0(sizeof(PLtsql_stmt_fulltextindex));
	stmt->cmd_type = PLTSQL_STMT_FULLTEXTINDEX;
	stmt->lineno = getLineNo(ctx);
	stmt->is_create = false;
	if (ctx->table_name())
	{
		auto table_info = getTableNameAndSchemaName(ctx->table_name());
        stmt->table_name = pstrdup(table_info.first.c_str());
        stmt->schema_name = pstrdup(table_info.second.c_str());
	}
	attachPLtsql_fragment(ctx, (PLtsql_stmt *) stmt);
	return (PLtsql_stmt *) stmt;
}

static bool
post_process_create_index(TSqlParser::Create_indexContext *ctx, PLtsql_stmt_execsql *stmt, TSqlParser::Ddl_statementContext *baseCtx)
{
	if (ctx->storage_partition_clause())
	{
		removeTokenStringFromQuery(stmt->sqlstmt, ctx->ON().back(), baseCtx); /* remove last ON */
		removeCtxStringFromQuery(stmt->sqlstmt, ctx->storage_partition_clause(), baseCtx);
	}

	if (ctx->clustered() && ctx->clustered()->CLUSTERED())
		removeTokenStringFromQuery(stmt->sqlstmt, ctx->clustered()->CLUSTERED(), baseCtx);
	if (ctx->clustered() && ctx->clustered()->NONCLUSTERED())
		removeTokenStringFromQuery(stmt->sqlstmt, ctx->clustered()->NONCLUSTERED(), baseCtx);
	if (ctx->COLUMNSTORE())
		removeTokenStringFromQuery(stmt->sqlstmt, ctx->COLUMNSTORE(), baseCtx);
	if (ctx->with_index_options())
		removeCtxStringFromQuery(stmt->sqlstmt, ctx->with_index_options(), baseCtx);

	return false;
}

static antlr4::tree::TerminalNode *
getCreateDatabaseOptionTobeRemoved(TSqlParser::Create_database_optionContext* o)
{
	// remove token needs to be removed
	if (o->FILESTREAM())
		return o->FILESTREAM();
	if (o->DEFAULT_LANGUAGE())
		return o->DEFAULT_LANGUAGE();
	if (o->DEFAULT_FULLTEXT_LANGUAGE())
		return o->DEFAULT_FULLTEXT_LANGUAGE();
	if (o->DB_CHAINING())
		return o->DB_CHAINING();
	if (o->TRUSTWORTHY())
		return o->TRUSTWORTHY();
	if (o->CATALOG_COLLATION())
		return o->CATALOG_COLLATION();
	if (o->PERSISTENT_LOG_BUFFER())
		return o->PERSISTENT_LOG_BUFFER();
	return nullptr;
}

static bool
post_process_create_database(TSqlParser::Create_databaseContext *ctx, PLtsql_stmt_execsql *stmt, TSqlParser::Ddl_statementContext *baseCtx)
{
	if (ctx->CONTAINMENT())
	{
		removeTokenStringFromQuery(stmt->sqlstmt, ctx->CONTAINMENT(), baseCtx);
		removeTokenStringFromQuery(stmt->sqlstmt, ctx->EQUAL(), baseCtx);
		if (ctx->NONE())
			removeTokenStringFromQuery(stmt->sqlstmt, ctx->NONE(), baseCtx);
		if (ctx->PARTIAL())
			removeTokenStringFromQuery(stmt->sqlstmt, ctx->PARTIAL(), baseCtx);
	}

	size_t num_commas_in_on_clause = ctx->COMMA().size();

	if (ctx->WITH())
	{
		/* COMMA is shared between ON-clause and WITH-clause. calculate the number of COMMA so that it can be removed properly */
		num_commas_in_on_clause -= (ctx->create_database_option().size() - 1);

		auto options = ctx->create_database_option();
		auto commas = ctx->COMMA();
		std::vector<antlr4::tree::TerminalNode *> commas_in_with_clause;
		commas_in_with_clause.insert(commas_in_with_clause.begin(), commas.begin() + num_commas_in_on_clause, commas.end());

		GetTokenFunc<TSqlParser::Create_database_optionContext*> getToken = getCreateDatabaseOptionTobeRemoved;
		bool all_removed = removeTokenFromOptionList(stmt->sqlstmt, options, commas_in_with_clause, ctx, getToken);
		if (all_removed)
			removeTokenStringFromQuery(stmt->sqlstmt, ctx->WITH(), ctx);
	}

	if (!ctx->ON().empty())
	{
		auto specs = ctx->database_file_spec();
		for (auto sctx : specs)
			removeCtxStringFromQuery(stmt->sqlstmt, sctx, ctx);

		for (size_t i=0; i<num_commas_in_on_clause; ++i)
			removeTokenStringFromQuery(stmt->sqlstmt, ctx->COMMA()[i], ctx);

		for (size_t i=0; i<ctx->ON().size(); ++i)
			removeTokenStringFromQuery(stmt->sqlstmt, ctx->ON()[i], ctx);

		if (ctx->PRIMARY())
			removeTokenStringFromQuery(stmt->sqlstmt, ctx->PRIMARY(), ctx);
		if (ctx->LOG())
			removeTokenStringFromQuery(stmt->sqlstmt, ctx->LOG(), ctx);
	}

	return false;
}

static bool
post_process_create_type(TSqlParser::Create_typeContext *ctx, PLtsql_stmt_execsql *stmt, TSqlParser::Ddl_statementContext *baseCtx)
{
	if (ctx->column_def_table_constraints())
	{
		for (auto cdtctx : ctx->column_def_table_constraints()->column_def_table_constraint())
		{
			if (cdtctx->column_definition())
				post_process_column_definition(cdtctx->column_definition(), stmt, baseCtx);

			if (cdtctx->table_constraint())
				post_process_table_constraint(cdtctx->table_constraint(), stmt, baseCtx);
		}
	}

	return false;
}

static void
post_process_declare_table_statement(PLtsql_stmt_decl_table *stmt, TSqlParser::Table_type_definitionContext *ctx)
{
	if (ctx->column_def_table_constraints())
	{
		for (auto cdtctx : ctx->column_def_table_constraints()->column_def_table_constraint())
		{
			/*
			 * T-SQL allows TIMESTAMP datatype without column name in declare table type
			 * statement and internally assumes "timestamp" as column name. So here if
			 * we find TIMESTAMP token then we will prepend "timestamp" as a column name
			 * in the column definition.
			 */
			if (cdtctx->column_definition() && cdtctx->column_definition()->TIMESTAMP())
			{
				auto tctx = cdtctx->column_definition()->TIMESTAMP();
				std::string rewritten_text = "timestamp " + ::getFullText(tctx);
				rewritten_query_fragment.emplace(std::make_pair(tctx->getSymbol()->getStartIndex(), std::make_pair(::getFullText(tctx), rewritten_text)));
			}
		}

		/*
		 * Need to run the mutator to perform rewriting not only when items were added above,
		 * but also if rewrite items were added earlier - for example, in exitColumn_def_table_constraints()
		 * in case a table constraint was specified without a separator comma.
		 */
		if (rewritten_query_fragment.size() > 0)
		{
			PLtsql_expr *expr = makeTsqlExpr(ctx, false);
			PLtsql_expr_query_mutator mutator(expr, ctx);
			add_rewritten_query_fragment_to_mutator(&mutator);
			mutator.run();
			char *rewritten_query = expr->query;
			
			// Save the rewritten column definition list
			stmt->coldef = pstrdup(&rewritten_query[5]);
		}
	}
}

static void
post_process_declare_cursor_statement(PLtsql_stmt_decl_cursor *stmt, TSqlParser::Declare_cursorContext *ctx, tsqlBuilder &builder)
{
	if (stmt->cursor_explicit_expr)
	{
		PLtsql_expr *expr = stmt->cursor_explicit_expr;

		auto sctx = ctx->select_statement_standalone();
		Assert(sctx);

		PLtsql_expr_query_mutator mutator(expr, sctx);
		process_select_statement_standalone(sctx, &mutator, builder);
		add_rewritten_query_fragment_to_mutator(&mutator);
		mutator.run();
	}
}

static PLtsql_var *
lookup_cursor_variable(const char *varname)
{
	PLtsql_nsitem *nse = pltsql_ns_lookup(pltsql_ns_top(), false, varname, nullptr, nullptr, nullptr);
	if (!nse)
		throw PGErrorWrapperException(ERROR, ERRCODE_SYNTAX_ERROR, format_errmsg("\"%s\" is not a known variable", varname), 0, 0);

	PLtsql_datum* datum = pltsql_Datums[nse->itemno];
	if (datum->dtype != PLTSQL_DTYPE_VAR)
		throw PGErrorWrapperException(ERROR, ERRCODE_DATATYPE_MISMATCH, "cursor variable must be a simple variable", 0, 0);

	PLtsql_var *var = (PLtsql_var *) datum;
	if (!is_cursor_datatype(var->datatype->typoid))
		throw PGErrorWrapperException(ERROR, ERRCODE_DATATYPE_MISMATCH, format_errmsg("variable \"%s\" must be of type cursor or refcursor", var->refname), 0, 0);

	return var;
}

static PLtsql_var *
build_cursor_variable(const char *curname, int lineno)
{
	PLtsql_var *curvar = (PLtsql_var *) pltsql_build_variable(pstrdup(curname), lineno,
		pltsql_build_datatype(REFCURSOROID, -1, InvalidOid, NULL), true);

	StringInfoData ds;
	initStringInfo(&ds);
	char		*cp1;
	PLtsql_expr *curname_def = (PLtsql_expr *) palloc0(sizeof(PLtsql_expr));
	appendStringInfo(&ds, "SELECT ");
	cp1 = curvar->refname;
	/*
	 * Don't trust standard_conforming_strings here;
	 * it might change before we use the string.
	 */
	if (strchr(cp1, '\\') != NULL)
		appendStringInfo(&ds, "%c", ESCAPE_STRING_SYNTAX);
	appendStringInfo(&ds, "%c", '\'');
	while (*cp1)
	{
		if (SQL_STR_DOUBLE(*cp1, true))
			appendStringInfo(&ds, "%c", *cp1);
		appendStringInfo(&ds, "%c", *cp1++);
	}
	appendStringInfo(&ds, "'::pg_catalog.refcursor");
	curname_def->query = pstrdup(ds.data);

	curvar->default_val = curname_def;

	return curvar;
}

static int
read_extended_cursor_option(TSqlParser::Declare_cursor_optionsContext *ctx, int option)
{
	if (ctx->GLOBAL())
		throw PGErrorWrapperException(ERROR, ERRCODE_FEATURE_NOT_SUPPORTED, "GLOBAL CURSOR is not supported yet", getLineAndPos(ctx->GLOBAL()));
	if (ctx->LOCAL())
		option |= TSQL_CURSOR_OPT_LOCAL;

	if (ctx->FORWARD_ONLY())
	{
		if ((option & TSQL_CURSOR_OPT_SCROLL) != 0)
			throw PGErrorWrapperException(ERROR, ERRCODE_SYNTAX_ERROR, "cannot specify both FORWARD_ONLY and SCROLL", getLineAndPos(ctx->FORWARD_ONLY()));
		option |= (CURSOR_OPT_NO_SCROLL | TSQL_CURSOR_OPT_FORWARD_ONLY);
	}
	if (ctx->SCROLL())
	{
		if ((option & TSQL_CURSOR_OPT_FORWARD_ONLY) != 0)
			throw PGErrorWrapperException(ERROR, ERRCODE_SYNTAX_ERROR, "cannot specify both FORWARD_ONLY and SCROLL", getLineAndPos(ctx->SCROLL()));
		option |= (CURSOR_OPT_SCROLL | TSQL_CURSOR_OPT_SCROLL);
	}

	if (ctx->STATIC())
		option |= TSQL_CURSOR_OPT_STATIC;
	if (ctx->KEYSET())
		throw PGErrorWrapperException(ERROR, ERRCODE_FEATURE_NOT_SUPPORTED, "KEYSET CURSOR is not supported", getLineAndPos(ctx->KEYSET()));
	if (ctx->DYNAMIC())
		throw PGErrorWrapperException(ERROR, ERRCODE_FEATURE_NOT_SUPPORTED, "DYNAMIC CURSOR is not supported", getLineAndPos(ctx->DYNAMIC()));
	if (ctx->FAST_FORWARD())
	{
		if ((option & TSQL_CURSOR_OPT_SCROLL) != 0)
			throw PGErrorWrapperException(ERROR, ERRCODE_SYNTAX_ERROR, "cannot specify both FAST_FORWARD and SCROLL", getLineAndPos(ctx->FAST_FORWARD()));

		/* FAST_FORWARD specifies FORWARD_ONLY and READ_ONLY) */
		option |= (CURSOR_OPT_NO_SCROLL | TSQL_CURSOR_OPT_FORWARD_ONLY | TSQL_CURSOR_OPT_READ_ONLY);
	}

	if (ctx->READ_ONLY())
	{
		/*
		 * TODO:
		 * All the PG cursor is updatable. As READ_ONLY is one of commonly used options,
		 * let babelfish allow and ignore it. We may need to throw an error if the update/delete
		 * statement is running with 'where current of' clause.
		 */
		option |= TSQL_CURSOR_OPT_READ_ONLY;
	}
	if (ctx->SCROLL_LOCKS())
		throw PGErrorWrapperException(ERROR, ERRCODE_FEATURE_NOT_SUPPORTED, "SCROLL LOCKS is not supported", getLineAndPos(ctx->SCROLL_LOCKS()));
	if (ctx->OPTIMISTIC())
		throw PGErrorWrapperException(ERROR, ERRCODE_FEATURE_NOT_SUPPORTED, "OPTIMISTIC is not supported", getLineAndPos(ctx->OPTIMISTIC()));

	return option;
}

static PLtsql_stmt *
makeSpStatement(const std::string& name_str, TSqlParser::Execute_statement_argContext *sp_args, int lineno, int return_code_dno)
{
	Assert(!name_str.empty());

	if (!sp_args)
		throw PGErrorWrapperException(ERROR, ERRCODE_INVALID_PARAMETER_VALUE, format_errmsg("%s procedure was called with an incorrect number of parameters", name_str.c_str()), getLineAndPos(sp_args));

	std::vector<tsql_exec_param *> params;

	PLtsql_stmt_exec_sp *result = (PLtsql_stmt_exec_sp *) palloc0(sizeof(*result));
	result->cmd_type = PLTSQL_STMT_EXEC_SP;
	result->lineno = lineno;
	result->return_code_dno = return_code_dno;
	result->paramno = 0;
	result->params = NIL;

	makeSpParams(sp_args, params);
	size_t paramno = params.size();

	if (string_matches(name_str.c_str(), "sp_cursor"))
	{
		result->sp_type_code = PLTSQL_EXEC_SP_CURSOR;
		if (paramno < 4)
			throw PGErrorWrapperException(ERROR, ERRCODE_INVALID_PARAMETER_VALUE, format_errmsg("%s procedure was called with an incorrect number of parameters", name_str.c_str()), getLineAndPos(sp_args));

		result->handle = getNthParamExpr(params, 1);
		result->opt1 = getNthParamExpr(params, 2);
		result->opt2 = getNthParamExpr(params, 3);
		result->opt3 = getNthParamExpr(params, 4);

		for (size_t i = 4; i < paramno; i++)
		{
			result->params = lappend(result->params, params[i]);
			result->paramno++;
		}
	}
	else if (string_matches(name_str.c_str(), "sp_cursorclose"))
	{
		result->sp_type_code = PLTSQL_EXEC_SP_CURSORCLOSE;
		if (paramno != 1)
			throw PGErrorWrapperException(ERROR, ERRCODE_INVALID_PARAMETER_VALUE, format_errmsg("%s procedure was called with an incorrect number of parameters", name_str.c_str()), getLineAndPos(sp_args));

		result->handle = getNthParamExpr(params, 1);
	}
	else if (string_matches(name_str.c_str(), "sp_cursorexecute"))
	{
		result->sp_type_code = PLTSQL_EXEC_SP_CURSOREXECUTE;
		if (paramno < 2)
			throw PGErrorWrapperException(ERROR, ERRCODE_INVALID_PARAMETER_VALUE, format_errmsg("%s procedure was called with an incorrect number of parameters", name_str.c_str()), getLineAndPos(sp_args));

		result->handle = getNthParamExpr(params, 1);
		check_param_type(params[1], true, INT4OID, "cursor");
		result->cursor_handleno = params[1]->varno;
		result->opt1 = getNthParamExpr(params, 3);
		result->opt2 = getNthParamExpr(params, 4);
		result->opt3 = getNthParamExpr(params, 5);
		for (size_t i = 5; i < paramno; i++)
		{
			result->params = lappend(result->params, params[i]);
			result->paramno++;
		}
	}
	else if (string_matches(name_str.c_str(), "sp_cursorfetch"))
	{
		result->sp_type_code = PLTSQL_EXEC_SP_CURSORFETCH;
		if (paramno < 1 || paramno > 4)
			throw PGErrorWrapperException(ERROR, ERRCODE_INVALID_PARAMETER_VALUE, format_errmsg("%s procedure was called with an incorrect number of parameters", name_str.c_str()), getLineAndPos(sp_args));

		result->handle = getNthParamExpr(params, 1);
		result->opt1 = getNthParamExpr(params, 2);
		result->opt2 = getNthParamExpr(params, 3);
		result->opt3 = getNthParamExpr(params, 4);
	}
	else if (string_matches(name_str.c_str(), "sp_cursoropen"))
	{
		result->sp_type_code = PLTSQL_EXEC_SP_CURSOROPEN;
		if (paramno < 2)
			throw PGErrorWrapperException(ERROR, ERRCODE_INVALID_PARAMETER_VALUE, format_errmsg("%s procedure was called with an incorrect number of parameters", name_str.c_str()), getLineAndPos(sp_args));

		check_param_type(params[0], true, INT4OID, "cursor");
		result->cursor_handleno = params[0]->varno;
		result->query = getNthParamExpr(params, 2);
		result->opt1 = getNthParamExpr(params, 3);
		result->opt2 = getNthParamExpr(params, 4);
		result->opt3 = getNthParamExpr(params, 5);
		result->param_def = getNthParamExpr(params, 6);
		for (size_t i = 6; i < paramno; i++)
		{
			result->params = lappend(result->params, params[i]);
			result->paramno++;
		}
	}
	else if (string_matches(name_str.c_str(), "sp_cursoroption"))
	{
		result->sp_type_code = PLTSQL_EXEC_SP_CURSOROPTION;
		if (paramno != 3)
			throw PGErrorWrapperException(ERROR, ERRCODE_INVALID_PARAMETER_VALUE, format_errmsg("%s procedure was called with an incorrect number of parameters", name_str.c_str()), getLineAndPos(sp_args));

		result->handle = getNthParamExpr(params, 1);
		result->opt1 = getNthParamExpr(params, 2);
		result->opt2 = getNthParamExpr(params, 3);
	}
	else if (string_matches(name_str.c_str(), "sp_cursorprepare"))
	{
		result->sp_type_code = PLTSQL_EXEC_SP_CURSORPREPARE;
		if (paramno < 4 || paramno > 6)
			throw PGErrorWrapperException(ERROR, ERRCODE_INVALID_PARAMETER_VALUE, format_errmsg("%s procedure was called with an incorrect number of parameters", name_str.c_str()), getLineAndPos(sp_args));

		check_param_type(params[0], true, INT4OID, "prepared_handle");
		result->prepared_handleno = params[0]->varno;
		result->param_def = getNthParamExpr(params, 2);
		result->query = getNthParamExpr(params, 3);
		result->opt3 = getNthParamExpr(params, 4);
		result->opt1 = getNthParamExpr(params, 5);
		result->opt2 = getNthParamExpr(params, 6);
	}
	else if (string_matches(name_str.c_str(), "sp_cursorprepexec"))
	{
		result->sp_type_code = PLTSQL_EXEC_SP_CURSORPREPEXEC;
		if (paramno < 5)
			throw PGErrorWrapperException(ERROR, ERRCODE_INVALID_PARAMETER_VALUE, format_errmsg("%s procedure was called with an incorrect number of parameters", name_str.c_str()), getLineAndPos(sp_args));

		check_param_type(params[0], true, INT4OID, "prepared_handle");
		result->prepared_handleno = params[0]->varno;
		check_param_type(params[1], true, INT4OID, "cursor");
		result->cursor_handleno = params[1]->varno;
		result->param_def = getNthParamExpr(params, 3);
		result->query = getNthParamExpr(params, 4);
		result->opt1 = getNthParamExpr(params, 5);
		result->opt2 = getNthParamExpr(params, 6);
		result->opt3 = getNthParamExpr(params, 7);
		for (size_t i = 7; i < paramno; i++)
		{
			result->params = lappend(result->params, params[i]);
			result->paramno++;
		}
	}
	else if (string_matches(name_str.c_str(), "sp_cursorunprepare"))
	{
		result->sp_type_code = PLTSQL_EXEC_SP_CURSORUNPREPARE;
		if (paramno != 1)
			throw PGErrorWrapperException(ERROR, ERRCODE_INVALID_PARAMETER_VALUE, format_errmsg("%s procedure was called with an incorrect number of parameters", name_str.c_str()), getLineAndPos(sp_args));

		result->handle = getNthParamExpr(params, 1);
	}
	else if (string_matches(name_str.c_str(), "sp_execute"))
	{
		result->sp_type_code = PLTSQL_EXEC_SP_EXECUTE;
		if (paramno < 1)
			throw PGErrorWrapperException(ERROR, ERRCODE_INVALID_PARAMETER_VALUE, format_errmsg("%s procedure was called with an incorrect number of parameters", name_str.c_str()), getLineAndPos(sp_args));

		result->handle = getNthParamExpr(params, 1);

		for (size_t i = 1; i < paramno; i++)
		{
			result->params = lappend(result->params, params[i]);
			result->paramno++;
		}
	}
	else if (string_matches(name_str.c_str(), "sp_executesql"))
	{
		result->sp_type_code = PLTSQL_EXEC_SP_EXECUTESQL;
		if (paramno < 1)
			throw PGErrorWrapperException(ERROR, ERRCODE_INVALID_PARAMETER_VALUE, format_errmsg("%s procedure was called with an incorrect number of parameters", name_str.c_str()), getLineAndPos(sp_args));

		result->query = getNthParamExpr(params, 1);
		result->param_def = getNthParamExpr(params, 2);

		for (size_t i = 2; i < paramno; i++)
		{
			result->params = lappend(result->params, params[i]);
			result->paramno++;
		}
	}
	else if (string_matches(name_str.c_str(), "sp_prepexec"))
	{
		result->sp_type_code = PLTSQL_EXEC_SP_PREPEXEC;
		if (paramno < 3)
			throw PGErrorWrapperException(ERROR, ERRCODE_INVALID_PARAMETER_VALUE, format_errmsg("%s procedure was called with an incorrect number of parameters", name_str.c_str()), getLineAndPos(sp_args));

		check_param_type(params[0], true, INT4OID, "prepared_handle");
		result->prepared_handleno = params[0]->varno;
		result->param_def = getNthParamExpr(params, 2);
		result->query = getNthParamExpr(params, 3);

		for (size_t i = 3; i < paramno; i++)
		{
			result->params = lappend(result->params, params[i]);
			result->paramno++;
		}
	}
	else
		Assert(0);

	return (PLtsql_stmt *) result;
}

static void
makeSpParams(TSqlParser::Execute_statement_argContext *ctx, std::vector<tsql_exec_param *> &params)
{
	tsql_exec_param *p;
	if (ctx->execute_statement_arg_unnamed())
	{
		p = makeSpParam(ctx->execute_statement_arg_unnamed());
		params.push_back(p);
		if (ctx->execute_statement_arg())
			makeSpParams(ctx->execute_statement_arg(), params);
	}
	else
	{
		for (auto arg : ctx->execute_statement_arg_named())
		{
			p = makeSpParam(arg);
			params.push_back(p);
		}
	}
}

static tsql_exec_param *
makeSpParam(TSqlParser::Execute_statement_arg_namedContext *ctx)
{
	TSqlParser::Execute_parameterContext *exec_param = ctx->execute_parameter();
	Assert(exec_param && ctx->LOCAL_ID());

	tsql_exec_param *p = (tsql_exec_param *) palloc0(sizeof(*p));
	auto targetText = ::getFullText(ctx->LOCAL_ID());
	p->name = pstrdup(targetText.c_str());
	p->varno = -1;
	p->mode = FUNC_PARAM_IN;

	if (exec_param->LOCAL_ID() && (exec_param->OUTPUT() || exec_param->OUT()))
	{
		auto *localID = exec_param->LOCAL_ID();
		p->varno = getVarno(localID);
		p->expr = makeTsqlExpr(::getFullText(localID), true);
		p->mode = FUNC_PARAM_INOUT;
	}
	else
		p->expr = makeTsqlExpr(exec_param, true);

	return p;
}

static tsql_exec_param *
makeSpParam(TSqlParser::Execute_statement_arg_unnamedContext *ctx)
{
	TSqlParser::Execute_parameterContext *exec_param = ctx->execute_parameter();
	Assert(exec_param);

	tsql_exec_param *p = (tsql_exec_param *) palloc0(sizeof(*p));
	p->name = NULL;
	p->varno = -1;
	p->mode = FUNC_PARAM_IN;

	if (exec_param->LOCAL_ID() && (exec_param->OUTPUT() || exec_param->OUT()))
	{
		auto *localID = exec_param->LOCAL_ID();
		p->varno = getVarno(localID);
		p->expr = makeTsqlExpr(::getFullText(localID), true);
		p->mode = FUNC_PARAM_INOUT;
	}
	else
		p->expr = makeTsqlExpr(exec_param, true);

	return p;
}

static int
getVarno(tree::TerminalNode *localID)
{
	int dno = -1;
	auto targetText = ::getFullText(localID);

	PLtsql_nsitem *nse = pltsql_ns_lookup(pltsql_ns_top(), false, targetText.c_str(), nullptr, nullptr, nullptr);

	if (nse)
		dno = nse->itemno;
	else
		throw PGErrorWrapperException(ERROR, ERRCODE_SYNTAX_ERROR, format_errmsg("\"%s\" is not a known variable", targetText.c_str()), getLineAndPos(localID));

	return dno;
}

static int
check_assignable(tree::TerminalNode *localID)
{
	int dno = getVarno(localID);

	PLtsql_datum *datum = pltsql_Datums[dno];
	// FIXME: may need to check other datum types
	if (datum->dtype == PLTSQL_DTYPE_TBL)
		throw PGErrorWrapperException(ERROR, ERRCODE_SYNTAX_ERROR, format_errmsg("unrecognized dtype: %d", datum->dtype), getLineAndPos(localID));
	return dno;
}

static void
check_dup_declare(const char *name)
{
	if (pltsql_ns_lookup(pltsql_ns_top(), true, name, NULL, NULL, NULL) != NULL) 
		throw PGErrorWrapperException(ERROR, ERRCODE_SYNTAX_ERROR, "duplicate declaration", 0, 0);
}

static bool
is_sp_proc(const std::string& func_proc_name)
{
	const char *name_str = func_proc_name.c_str();
	return string_matches(name_str, "sp_cursor") ||
		string_matches(name_str, "sp_cursoropen") ||
		string_matches(name_str, "sp_cursorprepare") ||
		string_matches(name_str, "sp_cursorexecute") ||
		string_matches(name_str, "sp_cursorprepexec") ||
		string_matches(name_str, "sp_cursorunprepare") ||
		string_matches(name_str, "sp_cursorfetch") ||
		string_matches(name_str, "sp_cursoroption") ||
		string_matches(name_str, "sp_cursorclose") ||
		string_matches(name_str, "sp_executesql") ||
		string_matches(name_str, "sp_execute") ||
		string_matches(name_str, "sp_prepexec");
}

static bool
string_matches(const char *str, const char *pattern)
{
	if (pg_strcasecmp(str, pattern) == 0)
		return true;
	else
		return false;
}

static void
check_param_type(tsql_exec_param *param, bool is_output, Oid typoid, const char *param_str)
{
	if (is_output && param->mode != FUNC_PARAM_INOUT)
		throw PGErrorWrapperException(ERROR, ERRCODE_SYNTAX_ERROR, format_errmsg("%s param is not specified as OUTPUT", param_str), 0, 0);
	PLtsql_datum *datum = pltsql_Datums[param->varno];
	if (typoid != InvalidOid && datum->dtype != PLTSQL_DTYPE_VAR)
		throw PGErrorWrapperException(ERROR, ERRCODE_SYNTAX_ERROR, format_errmsg("invalid %s param", param_str), 0, 0);
	PLtsql_var *var = (PLtsql_var *) datum;
	if (typoid != InvalidOid && var->datatype->typoid != typoid)
		throw PGErrorWrapperException(ERROR, ERRCODE_SYNTAX_ERROR, format_errmsg("invalid %s param datatype", param_str), 0, 0);
}

static PLtsql_expr*
getNthParamExpr(std::vector<tsql_exec_param *> &params, size_t n)
{
	if (n <= params.size())
		return params[n - 1]->expr;
	else
		return NULL;
}

static const char*
rewrite_assign_operator(tree::TerminalNode *aop)
{
	/* rewrite assign-operator to normal operator. simply remove '='. */
	std::string aop_str = ::getFullText(aop);
	Assert(aop_str.length() == 2);
	Assert(aop_str[1] == '=');

	switch (aop_str[0])
	{
		case '+': return "+";   /* addition */
		case '-': return "-";   /* subtraction */
		case '/': return "/";   /* division */
		case '*': return "*";   /* multiplication */
		case '%': return "%";   /* modulus */
		case '|': return "|";   /* bitwise OR */
		case '&': return "&";   /* bitwise AND */
		case '^': return "^";   /* bitwise XOR - we don't need to replace with PG '#' since we override it to XOR in tsql-dialect is ON */
		default: Assert(0);
	}
	return NULL; /* to avoid compiler warning */
}

TSqlParser::Query_specificationContext *
get_query_specification(TSqlParser::Select_statementContext* sctx)
{
	Assert(sctx);
	Assert(sctx->query_expression());
	TSqlParser::Query_expressionContext *qectx = sctx->query_expression();
	TSqlParser::Query_specificationContext *qctx = qectx->query_specification();
	while (!qctx)
	{
		/* query expression should be surrounded by bracket */
		Assert(qectx->LR_BRACKET());
		qectx = qectx->query_expression();
		Assert(qectx);

		if (qectx->query_specification())
			qctx = qectx->query_specification();
	}
	return qctx;
}

bool
is_top_level_query_specification(TSqlParser::Query_specificationContext *ctx)
{
	/*
	 * In ANTLR T-SQL grammar, top-level SELECT statement is represented as select_statement_standalone.
	 * subquery, derived table, CTE can contain query specification via SELECT statement but it is just a select_statement not via select_statement_standalone.
	 * To figure out the query-specification is corresponding to top-level SELECT statement,
	 * iterate its ancestors and check if encountering subquery, derived_table or common_table_expression.
	 * if it is query specification in top-level statement, it will never meet those grammar element.
	 */
	Assert(ctx);

	auto pctx = ctx->parent;
	while (pctx)
	{
		if (dynamic_cast<TSqlParser::Derived_tableContext *>(pctx) ||
		    dynamic_cast<TSqlParser::SubqueryContext *>(pctx) ||
		    dynamic_cast<TSqlParser::Common_table_expressionContext *>(pctx) ||
		    dynamic_cast<TSqlParser::Declare_xmlnamespaces_statementContext *>(pctx)) // not supported in BBF. excluding it from top-level select statement just in case.
			return false;

		pctx = pctx->parent;
	}
	return true;
}

static bool
is_quotation_needed_for_column_alias(TSqlParser::Column_aliasContext *ctx)
{
	if (ctx->id())
	{
		if (ctx->id()->DOUBLE_QUOTE_ID())
			return false;
		else if (ctx->id()->SQUARE_BRACKET_ID())
			return false;
		return true;
	}
	else // string literal
		return false;
}

static bool
is_compiling_create_function()
{
	if (!pltsql_curr_compile)
		return false;
	if (pltsql_curr_compile->fn_oid == InvalidOid)
		return false;
	if (pltsql_curr_compile->fn_prokind != PROKIND_FUNCTION)
		return false;
	if (pltsql_curr_compile->fn_is_trigger != PLTSQL_NOT_TRIGGER) /* except trigger */
		return false;
	return true;
}

/* if no rewriting necessary, return empty string */
template<class T>
std::string
rewrite_information_schema_to_information_schema_tsql(T ctx, GetCtxFunc<T> getSchema)
{
	auto schema = getSchema(ctx);
	if (!schema)
		return "";
	else if (string_matches(stripQuoteFromId(ctx->schema).c_str(), "information_schema"))
		return "information_schema_tsql";
	else
		return "";
}

/* if no rewriting necessary, return empty string */
template<class T>
std::string
rewrite_object_name_with_omitted_db_and_schema_name(T ctx, GetCtxFunc<T> getDatabase, GetCtxFunc<T> getSchema)
{
	if (ctx->DOT().size() == 1)
	{
		auto schema = getSchema(ctx);

		// .object -> dbo.object
		if (!schema)
			return "dbo" + ::getFullText(ctx);
		else
			return "";
	}
	if (ctx->DOT().size() >= 2)
	{
		std::string name = ::getFullText(ctx);
		if (ctx->DOT().size() == 3)
		{
			// we can assume servername is null because unsupported-feature error should be thrown
			// so we can remove the first leading dot. the remaining name should be handled with the same with two dots case
			name = name.substr(1);
		}

		auto database = getDatabase(ctx);
		auto schema = getSchema(ctx);

		// ..object -> object
		if (!database && !schema)
			return name.substr(2);
		// db..object -> db.dbo.object
		else if (database && !schema)
		{
			size_t first_dot_index = name.find('.');
			Assert(first_dot_index != std::string::npos);
			Assert(name[first_dot_index+1] == '.'); /* next character should be also '.' */
			return name.substr(0,first_dot_index + 1) + "dbo" + name.substr(first_dot_index + 1);
		}
		// .schema.object -> schema.object
		else if (!database && schema)
			return name.substr(1);
		else
			return "";
	}
	return "";
}

/* if no rewriting necessary, return empty string */
template<class T>
std::string
rewrite_column_name_with_omitted_schema_name(T ctx, GetCtxFunc<T> getSchema, GetCtxFunc<T> getTableName)
{
	// Other than object name, the following cases are not valid.
	// 1) .column
	// 1) ..column
	// 2) schema..column
	// Let them as it is so that backend parser will throw a syntax error

	if (ctx->DOT().size() >= 2)
	{
		std::string name = ::getFullText(ctx);
		if (ctx->DOT().size() == 3)
		{
			// we can assume servername is null because unsupported-feature error should be thrown
			// so we can remove the first leading dot. the remaining name should be handled with the same with two dots case
			name = name.substr(1);
		}

		auto schema = getSchema(ctx);
		auto tablename = getTableName(ctx);

		if (!schema && tablename)
			return name.substr(1);
	}
	return "";
}

///////////////////////////////////////////////////////////////////////////////
// Spatial Query Helper
////////////////////////////////////////////////////////////////////////////////

/*
 * In this helper function we Rewrite the Query for Geospatial Handling
 * For Col_Ref Functions (such as STX, STY, Lat, Long) : ColRef.Func_name  ->  (ColRef).Func_name
 */
template<class T>
void
rewrite_geospatial_col_ref_query_helper(T ctx, TSqlParser::Method_callContext *method, size_t geospatial_start_index)
{
	std::vector<size_t> keysToRemove;
	std::string ctx_str = ::getFullText(ctx);
	int func_call_len = (int)geospatial_start_index - ctx->start->getStartIndex();
	int method_len = (int)method->stop->getStopIndex() - method->start->getStartIndex();
	std::string expr = "";
	int index = 0;
	int offset1 = 0;
	int offset2 = 0;
	
	/* writting the previously rewritten Geospatial context */
	for (auto &entry : rewritten_query_fragment)
	{
		if(entry.first >= ctx->start->getStartIndex() && entry.first <= ctx->stop->getStopIndex())
		{
			expr += ctx_str.substr(index, (int)entry.first - ctx->start->getStartIndex() - index) + entry.second.second;
			index = (int)entry.first - ctx->start->getStartIndex() + entry.second.first.size();
			keysToRemove.push_back(entry.first);
			if(entry.first <= geospatial_start_index) offset1 += (int)entry.second.second.size() - entry.second.first.size();
			else offset2 += (int)entry.second.second.size() - entry.second.first.size();
		}
	}
	for (const auto &key : keysToRemove) rewritten_query_fragment.erase(key);
	keysToRemove.clear();
	
	/* shifting the local id positions to new positions after rewriting the query since they will be quoted later */
	for (auto &entry : local_id_positions)
	{
		if(entry.first >= ctx->start->getStartIndex() && entry.first <= geospatial_start_index)
		{
			keysToRemove.push_back(entry.first);
			local_id_positions.emplace(std::make_pair(entry.first + 1, entry.second));
		}
	}
	for (const auto &key : keysToRemove) local_id_positions.erase(key);
	keysToRemove.clear();
	expr += ctx_str.substr(index);
	std::string rewritten_exp = "(" + expr.substr(0, func_call_len + offset1 + 1) + ")." + expr.substr((int)method->start->getStartIndex() - ctx->start->getStartIndex() + offset1, method_len + offset2 + 1);
	if ((int)method->stop->getStopIndex() - ctx->start->getStartIndex() + 1 < ctx_str.size()) rewritten_exp += expr.substr(method->stop->getStopIndex() + offset1 - ctx->start->getStartIndex() + 1);
	rewritten_query_fragment.emplace(std::make_pair(ctx->start->getStartIndex(), std::make_pair(ctx_str.c_str(), rewritten_exp.c_str())));
}

/*
 * In this helper function we Rewrite the Query for Geospatial Handling
 * For Func_Ref Functions with no args (such as STAsText(), STAsBinary()) : ColRef.Func_name()  ->  Func_name(ColRef)
 */
template<class T>
void
rewrite_geospatial_func_ref_no_arg_query_helper(T ctx, TSqlParser::Method_callContext *method, size_t geospatial_start_index)
{
	std::vector<size_t> keysToRemove;
	std::string ctx_str = ::getFullText(ctx);
	int func_call_len = (int)geospatial_start_index - ctx->start->getStartIndex();
	int method_len = (int)method->stop->getStopIndex() - method->start->getStartIndex();
	std::string expr = "";
	int index = 0;
	int offset1 = 0;
	int offset2 = 0;
	
	/* writting the previously rewritten Geospatial context */
	for (auto &entry : rewritten_query_fragment)
	{
		if(entry.first >= ctx->start->getStartIndex() && entry.first <= ctx->stop->getStopIndex())
		{
			expr += ctx_str.substr(index, (int)entry.first - ctx->start->getStartIndex() - index) + entry.second.second;
			index = (int)entry.first - ctx->start->getStartIndex() + entry.second.first.size();
			keysToRemove.push_back(entry.first);
			if(entry.first <= geospatial_start_index) offset1 += (int)entry.second.second.size() - entry.second.first.size();
			else offset2 += (int)entry.second.second.size() - entry.second.first.size();
		}
	}
	for (const auto &key : keysToRemove) rewritten_query_fragment.erase(key);
	keysToRemove.clear();
	
	/* shifting the local id positions to new positions after rewriting the query since they will be quoted later */
	for (auto &entry : local_id_positions)
	{
		if(entry.first >= ctx->start->getStartIndex() && entry.first <= geospatial_start_index)
		{
			keysToRemove.push_back(entry.first);
			local_id_positions.emplace(std::make_pair(entry.first + method->spatial_methods()->geospatial_func_no_arg()->stop->getStopIndex() - method->spatial_methods()->geospatial_func_no_arg()->start->getStartIndex() + 1, entry.second));
		}
	}
	for (const auto &key : keysToRemove) local_id_positions.erase(key);
	keysToRemove.clear();
	expr += ctx_str.substr(index);
	std::string rewritten_exp = expr.substr((int)method->start->getStartIndex() - ctx->start->getStartIndex() + offset1, method_len + offset2) + expr.substr(0, func_call_len + offset1 + 1) + ")";
	if ((int)method->stop->getStopIndex() - ctx->start->getStartIndex() + 1 < ctx_str.size()) rewritten_exp += expr.substr(method->stop->getStopIndex() + offset1 - ctx->start->getStartIndex() + 1);
	rewritten_query_fragment.emplace(std::make_pair(ctx->start->getStartIndex(), std::make_pair(ctx_str.c_str(), rewritten_exp.c_str())));
}

/*
 * In this helper function we Rewrite the Query for Geospatial Handling
 * For Func_Ref Functions with args (such as STDistance(arg)) : ColRef.Func_name(arg_list)  ->  Func_name(arg_list, ColRef)
 */
template<class T>
void
rewrite_geospatial_func_ref_args_query_helper(T ctx, TSqlParser::Method_callContext *method, size_t geospatial_start_index)
{
	std::vector<size_t> keysToRemove;
	std::string ctx_str = ::getFullText(ctx);
	int func_call_len = (int)geospatial_start_index - ctx->start->getStartIndex();
	int method_len = (int)method->stop->getStopIndex() - method->start->getStartIndex();
	std::string expr = "";
	int index = 0;
	int offset1 = 0;
	int offset2 = 0;
	
	/* writting the previously rewritten Geospatial context */
	for (auto &entry : rewritten_query_fragment)
	{
		if(entry.first >= ctx->start->getStartIndex() && entry.first <= ctx->stop->getStopIndex())
		{
			expr += ctx_str.substr(index, (int)entry.first - ctx->start->getStartIndex() - index) + entry.second.second;
			index = (int)entry.first - ctx->start->getStartIndex() + entry.second.first.size();
			keysToRemove.push_back(entry.first);
			if(entry.first <= geospatial_start_index) offset1 += (int)entry.second.second.size() - entry.second.first.size();
			else offset2 += (int)entry.second.second.size() - entry.second.first.size();
		}
	}
	for (const auto &key : keysToRemove) rewritten_query_fragment.erase(key);
	keysToRemove.clear();
	
	/* shifting the local id positions to new positions after rewriting the query since they will be quoted later */
	for (auto &entry : local_id_positions)
	{
		if(entry.first >= ctx->start->getStartIndex() && entry.first <= geospatial_start_index)
		{
			keysToRemove.push_back(entry.first);
			local_id_positions.emplace(std::make_pair(entry.first + method->spatial_methods()->expression_list()->stop->getStopIndex() - method->spatial_methods()->geospatial_func_arg()->start->getStartIndex() + 2, entry.second));
		}
		else if(entry.first >= method->spatial_methods()->expression_list()->start->getStartIndex() && entry.first <= method->spatial_methods()->expression_list()->stop->getStopIndex())
		{
			size_t pos = entry.first;
			size_t offset = method->start->getStartIndex() - ctx->start->getStartIndex();
			pos -= offset;
			keysToRemove.push_back(entry.first);
			local_id_positions.emplace(std::make_pair(pos, entry.second));
		}
	}
	for (const auto &key : keysToRemove) local_id_positions.erase(key);
	keysToRemove.clear();
	expr += ctx_str.substr(index);
	std::string rewritten_exp = expr.substr((int)method->start->getStartIndex() - ctx->start->getStartIndex() + offset1, method_len + offset2) + "," + expr.substr(0, func_call_len + offset1 + 1) + ")";
	if ((int)method->stop->getStopIndex() - ctx->start->getStartIndex() + 1 < ctx_str.size()) rewritten_exp += expr.substr(method->stop->getStopIndex() + offset1 - ctx->start->getStartIndex() + 1);
	rewritten_query_fragment.emplace(std::make_pair(ctx->start->getStartIndex(), std::make_pair(ctx_str.c_str(), rewritten_exp.c_str())));
}

/*
 * In this helper function we Rewrite the Query for Geospatial Handling
 * For Col_Ref Functions (such as STX, STY, Lat, Long) : ColRef.Func_name  ->  (ColRef).Func_name
 * For Func_Ref Functions (such as STAsText, STAsBinary, STDistance) : ColRef.Func_name (arg_list)  ->  Func_name (arg_list, ColRef)
 */
template<class T>
void
rewrite_geospatial_query_helper(T ctx, TSqlParser::Method_callContext *method, size_t geospatial_start_index)
{	
	/* Check whether it is a Col_Ref Function or a Func_Ref Function */
	if(method->spatial_methods()->geospatial_col() && !method->spatial_methods()->LR_BRACKET() ) 
		rewrite_geospatial_col_ref_query_helper(ctx, method, geospatial_start_index);
	else if(method->spatial_methods()->geospatial_func_no_arg() && !method->spatial_methods()->expression_list() ) 
		rewrite_geospatial_func_ref_no_arg_query_helper(ctx, method, geospatial_start_index);
	else if(method->spatial_methods()->geospatial_func_arg() && method->spatial_methods()->expression_list() ) 
		rewrite_geospatial_func_ref_args_query_helper(ctx, method, geospatial_start_index);
}

///////////////////////////////////////////////////////////////////////////////
// End of Spatial Query Helper
////////////////////////////////////////////////////////////////////////////////

///////////////////////////////////////////////////////////////////////////////
// Spatial Query Helper for Function Calls
////////////////////////////////////////////////////////////////////////////////

/*
 * In this helper function we Rewrite the Query for Geospatial Handling
 * This implementation is different for Function_Call Rule
 * For Func_Ref Functions with no args (such as STAsText(), STAsBinary()) : ColRef.Func_name()  ->  Func_name(ColRef)
 */
template<class T>
void
rewrite_function_call_geospatial_func_ref_no_arg(T ctx)
{
	std::vector<size_t> keysToRemove;
	std::string func_ctx = ::getFullText(ctx);

	std::string arg_ctx = "";
	int index = (int) ctx->spatial_proc_name_server_database_schema()->stop->getStopIndex() - ctx->spatial_proc_name_server_database_schema()->start->getStartIndex() + 1; 
	int length = (int) ctx->stop->getStopIndex() - ctx->spatial_proc_name_server_database_schema()->stop->getStopIndex() - 1; 
	
	/* rewriting the query as: table.col.STAsText() -> STAsText(table.col) */
	if (ctx->spatial_proc_name_server_database_schema()->table) arg_ctx += stripQuoteFromId(ctx->spatial_proc_name_server_database_schema()->table) + ".";
	arg_ctx += stripQuoteFromId(ctx->spatial_proc_name_server_database_schema()->column);
	std::string rewritten_func = ::getFullText(ctx->spatial_proc_name_server_database_schema()->geospatial_func_no_arg()) + func_ctx.substr(index, length) + arg_ctx + ")";
	rewritten_query_fragment.emplace(std::make_pair(ctx->spatial_proc_name_server_database_schema()->start->getStartIndex(), std::make_pair(::getFullText(ctx), rewritten_func.c_str())));
}

/*
 * In this helper function we Rewrite the Query for Geospatial Handling
 * This implementation is different for Function_Call Rule
 * For Func_Ref Functions with args (such as STDistance(arg)) : ColRef.Func_name(arg_list)  ->  Func_name(arg_list, ColRef)
 */
template<class T>
void
rewrite_function_call_geospatial_func_ref_args(T ctx)
{
	std::vector<size_t> keysToRemove;
	std::string func_ctx = ::getFullText(ctx);
	int col_len = (int)ctx->spatial_proc_name_server_database_schema()->column->stop->getStopIndex() - ctx->start->getStartIndex();
	int method_len = (int)ctx->stop->getStopIndex() - ctx->spatial_proc_name_server_database_schema()->geospatial_func_arg()->start->getStartIndex();
	std::string expr = "";
	int index = 0;
	int offset1 = 0;
	int offset2 = 0;
	
	/* writting the previously rewritten Geospatial context */
	for (auto &entry : rewritten_query_fragment)
	{
		if(entry.first >= ctx->start->getStartIndex() && entry.first <= ctx->stop->getStopIndex())
		{
			expr += func_ctx.substr(index, (int)entry.first - ctx->start->getStartIndex() - index) + entry.second.second;
			index = (int)entry.first - ctx->start->getStartIndex() + entry.second.first.size();
			keysToRemove.push_back(entry.first);
			if(entry.first <= ctx->spatial_proc_name_server_database_schema()->column->stop->getStopIndex()) offset1 += (int)entry.second.second.size() - entry.second.first.size();
			else offset2 += (int)entry.second.second.size() - entry.second.first.size();
		}
	}
	for (const auto &key : keysToRemove) rewritten_query_fragment.erase(key);
	keysToRemove.clear();
	
	/* Shifting the local id positions to new positions after rewriting the query since they will be quoted later */
	for (auto &entry : local_id_positions)
	{
		if(entry.first >= ctx->function_arg_list()->start->getStartIndex() && entry.first <= ctx->function_arg_list()->stop->getStopIndex())
		{
			size_t pos = entry.first;
			size_t offset = ctx->spatial_proc_name_server_database_schema()->geospatial_func_arg()->start->getStartIndex() - ctx->spatial_proc_name_server_database_schema()->start->getStartIndex();
			pos -= offset;
			keysToRemove.push_back(entry.first);
			local_id_positions.emplace(std::make_pair(pos, entry.second));
		}
	}
	for (const auto &key : keysToRemove) local_id_positions.erase(key);
	keysToRemove.clear();

	/*
	 * Rewriting the query as: table.col.STDistance(arg) -> STDistance(arg, table.col)
	 */
	expr += func_ctx.substr(index);
	std::string rewritten_func = expr.substr((int)ctx->spatial_proc_name_server_database_schema()->geospatial_func_arg()->start->getStartIndex() - ctx->start->getStartIndex() + offset1, method_len + offset2) + "," + expr.substr(0, col_len + offset1 + 1) + ")";
	rewritten_query_fragment.emplace(std::make_pair(ctx->spatial_proc_name_server_database_schema()->start->getStartIndex(), std::make_pair(::getFullText(ctx), rewritten_func.c_str())));
}

///////////////////////////////////////////////////////////////////////////////
// End of Spatial Query Helper for Function Calls 
////////////////////////////////////////////////////////////////////////////////

static bool
does_object_name_need_delimiter(TSqlParser::IdContext *id)
{
	if (!id)
		return false;

	if (!id->ID() && !id->keyword())
		return false; // already delimited

	std::string id_str = ::getFullText(id);
	for (size_t i=0; i<get_num_column_names_to_be_delimited(); ++i)
	{
		const char *keyword = column_names_to_be_delimited[i];
		if (pg_strcasecmp(keyword, id_str.c_str()) == 0)
			return true;
	}
	for (size_t i=0; i<get_num_pg_reserved_keywords_to_be_delimited(); ++i)
	{
		const char *keyword = pg_reserved_keywords_to_be_delimited[i];
		if (pg_strcasecmp(keyword, id_str.c_str()) == 0)
			return true;
	}
	return false;
}

static std::string
delimit_identifier(TSqlParser::IdContext *id)
{
	return std::string("[") + ::getFullText(id) + "]";
}

/**
 * Checks if the number of format specifiers in the message
 * is exceeding the limit i.e 20
 * The logic to check number of format specifier is based on 
 * the prepare_format_string function in string.c file
 **/
static bool 
does_msg_exceeds_params_limit(const std::string& msg)
{
	//end is at msg.length() - 1 since we dont count '%' as a param if it is the last character
	int paramCount = 0, end = msg.length() - 1, idx = 0;
	
	while(idx < end)
	{
		if(msg[idx++] == '%'){
			paramCount++;
		}
	}

	return paramCount > RAISE_ERROR_PARAMS_LIMIT;
}

// getIDName() - returns the name found in one of the given TerminalNodes
//
//	We expect one non-null pointer and two null pointers.  The first (dq)
//  will be non-null if we are working with a DOUBLE_QUOTE_ID() - we
//  strip off the double-quotes and return the result.  The second (sb)
//  will be non-null if we are working with a SQUARE_BRACKET_ID() - we
//  strip off the square brackets and return the result.  The last (id)
//  will be non-null if we are working on an ID() - we just return the
//  name itself.
static std::string
getIDName(TerminalNode *dq, TerminalNode *sb, TerminalNode *id)
{
	Assert(dq || sb || id);

	if (dq)
	{
		std::string name{dq->getSymbol()->getText()};
		Assert(name.front() == '"');
		Assert(name.back() == '"');

		name = name.substr(1, name.size() - 2);

		return name;
	}
	else if (sb)
	{
		std::string name{sb->getSymbol()->getText()};
		Assert(name.front() == '[');
		Assert(name.back() == ']');

		name = name.substr(1, name.size() - 2);

		return name;
	}
	else
	{
		return std::string(id->getSymbol()->getText());
	}
}

// rewriteDoubleQuotedString() - change double-quoted string to single-quoted
// A double-quoted string must be changed to a single-quoted string
// since PG accepts only single quotes as string delimiters. This requires:
// - change the enclosing quotes to single quotes
// - escape any single quotes in the string by doubling them
// - unescape any double quotes
std::string 
rewriteDoubleQuotedString(const std::string strDoubleQuoted)
{
	std::string str = strDoubleQuoted;

	Assert(str.front() == '"');
	Assert(str.back() == '"');

	// For any embedded single-quotes, these must be escaped by doubling them
	for (size_t i = str.find("\'", 1);  // start at pos 1: char 0 has the enclosing quote
		i != std::string::npos;   
		i = str.find("\'", i + 2) )
	{
		str.replace(i, 1, "''");	    // Change single quote to 2 single-quotes					
	}

	// Now change the enclosing quotes, i.e. from "foo" to 'foo'
	// Must do this after embedded single-quote handling above
	str.front() = '\'';
	str.back() = '\'';

	// For any embedded double-quotes, these must be un-escaped by removing one of the two
	for (size_t i = str.find("\"\"", 1);  // Start at pos 1: char 0 has the enclosing quote
		i != std::string::npos; 
		i = str.find("\"\"", i + 1) )
	{
		str.replace(i, 2, "\"");	     // Remove one of the double quotes
	}

	return str;
}

// Escape double quotes by doubling them
std::string 
escapeDoubleQuotes(const std::string strWithDoubleQuote)
{
	std::string quote = "\"";
	std::string str = strWithDoubleQuote;

	// If the string contains embedded quotes, these must be escaped by doubling them
	for (size_t i = str.find(quote, 1);  // Start at pos 1: char 0 has the enclosing delimiter
		i != std::string::npos;   
		i = str.find(quote, i + 2) )
	{
		str.replace(i, 1, quote+quote);	 // Change quote to 2 quotes					
	}

	return str;
}

PLtsql_stmt *
makeChangeDbOwnerStatement(TSqlParser::Alter_authorizationContext *ctx)
{
	PLtsql_stmt_change_dbowner *result = (PLtsql_stmt_change_dbowner *) palloc0(sizeof(*result));

	result->cmd_type = PLTSQL_STMT_CHANGE_DBOWNER;
	result->lineno = getLineNo(ctx);
	
	// 'table' represents the actual database name in the grammar
	std::string db_name_str = stripQuoteFromId(ctx->entity_name()->table);
	result->db_name = pstrdup(downcase_truncate_identifier(db_name_str.c_str(), db_name_str.length(), true));
	
	// Login name for the new owner
	std::string new_owner_name_str = stripQuoteFromId(ctx->authorization_grantee()->id());
	result->new_owner_name = pstrdup(downcase_truncate_identifier(new_owner_name_str.c_str(), new_owner_name_str.length(), true));

	return (PLtsql_stmt *) result;
}

// Look for '<number>E' : T-SQL allows the exponent to be omitted (defaults to 0), but PG raises an error 
// The REAL token is generated by the lexer; check the actual string to see if this is REAL notation	
// Notes: 
//  * the mantissa may also start with a '.', i.e. '.5e'
//  * the exponent may just be a + or - sign (means '0'; 1e+ ==> 1e0 )
void
handleFloatWithoutExponent(TSqlParser::ConstantContext *ctx) 
{
	std::string str = getFullText(ctx);

	// Check for case where exponent is only a sign: 2E+ , 2E-
	if ((str.back() == '+') || (str.back() == '-'))
	{
		// remove terminating sign	
		str.pop_back();

		if ((str.back() == 'E') || (str.back() == 'e'))
		{
			// ends in 'E+' or 'E-', continue below
		}
		else 
		{
			// Whatever it is, it's not the notation we're looking for 
			return;
		}
	}

	if ((str.back() == 'E') || (str.back() == 'e'))
	{
		// remove terminating E
		str.pop_back();

		if ((str.front() == '+') || (str.front() == '-'))
		{
			 // remove leading sign
			 str.erase(0,1);
		}

		// Now check if this is a valid number. Note that it may start or end with '.' 
		// but in both cases it must have at least one digit as well.  
		size_t dot = str.find(".");
		if (dot != std::string::npos)
		{
			 // remove the dot
			 str.erase(dot,1);
		}
    
		// What we have left now should be all digits
		bool is_number = true;
		if (str.length() == 0) 
		{
			is_number = false;
		}
		else
    	{
			for(size_t i = 0; i < str.length(); i++) 
			{
			    if (!isdigit(str[i])) 
			    {
			    	is_number = false;
			    	break;
			    }
			}
		}
	
		if (is_number)
		{
			// Rewrite the exponent by adding a '0'
			std::string str1 = getFullText(ctx);
			size_t startPosition = ctx->start->getStartIndex();
			if (in_execute_body_batch_parameter) startPosition += fragment_EXEC_prefix.length(); // add length of prefix prepended internally for execute_body_batch
			rewritten_query_fragment.emplace(std::make_pair(startPosition, std::make_pair(str1, str1+"0")));
		}
	}
	return;
}

static void
handleBitNotOperator(TSqlParser::Unary_op_exprContext *ctx)
{
	// For the bit negation unary operator ('~') always add a space ahead of it as there may be a '+' or '-' preceding it (but we cannot immediately tell from
	// the current context). Also add a space behind it, depending on whether specific characters follow directly without an intervening space.
	if (ctx->BIT_NOT())
	{
		std::string op   = getFullText(ctx->BIT_NOT()); // this is a bit redundant since it can only be '~', but keeping the same style as other rewrites
		std::string expr = getFullText(ctx->expression());
		std::string endSpace = "";
		if ((expr.front() == '+') || (expr.front() == '-') || (expr.front() == '@')) endSpace = " ";
		size_t startPosition = ctx->BIT_NOT()->getSymbol()->getStartIndex();
		rewritten_query_fragment.emplace(std::make_pair(startPosition, std::make_pair(op, " "+op+endSpace)));
	}
	return;
}

static void
handleBitOperators(TSqlParser::Plus_minus_bit_exprContext *ctx)
{
	// For the bit operators AND, OR , XOR ('&', '|', '^') add a space behind it, depending on whether specific characters follow directly without an intervening space.
	if (ctx->BIT_AND() || ctx->BIT_OR() || ctx->BIT_XOR())
	{
		Assert(ctx->expression(1));
		std::string expr = getFullText(ctx->expression(1));
		if ((expr.front() = '+') || (expr.front() = '-') || (expr.front() = '@')) 
		{
			std::string op = getFullText(ctx->op);
			size_t startPosition = ctx->op->getStartIndex();
			rewritten_query_fragment.emplace(std::make_pair(startPosition, std::make_pair(op, op+" ")));
		}
	}
	return;
}

static void
handleModuloOperator(TSqlParser::Mult_div_percent_exprContext *ctx)
{
	// For the modulo operator ('%') add a space behind it, depending on whether specific characters follow directly without an intervening space.
	if (ctx->PERCENT_SIGN())
	{
		Assert(ctx->expression(1));	
		std::string expr = getFullText(ctx->expression(1));
		if ((expr.front() == '+') || (expr.front() == '-') || (expr.front() == '@')) 
		{
			std::string op = getFullText(ctx->PERCENT_SIGN()); // this is a bit redundant since it can only be '%', but keeping the same style as other rewrites
			size_t startPosition = ctx->PERCENT_SIGN()->getSymbol()->getStartIndex();
			rewritten_query_fragment.emplace(std::make_pair(startPosition, std::make_pair(op, op+" ")));
		}
	}
	return;
}

static void 
handleTableConstraintWithoutComma(TSqlParser::Column_def_table_constraintsContext *ctx)
{
	/*
	 * It is not documented but it seems T-SQL allows that column-definition is followed by table-constraint without COMMA.
	 * PG backend parser will throw a syntax error when this kind of query is inputted.
	 * It is not easy to add a rule accepting this syntax to backend parser because of many shift/reduce conflicts.
	 * To handle this case, add a compensation COMMA between column-definition and table-constraint here.
	 *
	 * This handling should be only applied to table-constraint following column-definition. Other cases (such as two column definitions without comma) should still throw a syntax error.
	 */
	ParseTree* prev_child = nullptr;
	for (ParseTree* child : ctx->children)
	{
		TSqlParser::Column_def_table_constraintContext* cdtctx = dynamic_cast<TSqlParser::Column_def_table_constraintContext*>(child);
		if (cdtctx && cdtctx->table_constraint())
		{
			TSqlParser::Column_def_table_constraintContext* prev_cdtctx = (prev_child ? dynamic_cast<TSqlParser::Column_def_table_constraintContext*>(prev_child) : nullptr);
			if (prev_cdtctx && prev_cdtctx->column_definition())
			{
				rewritten_query_fragment.emplace(std::make_pair(cdtctx->start->getStartIndex(), std::make_pair("", ","))); // add comma
			}
		}
		prev_child = child;
	}
	return;
}

static void
handleBitNotOperator(TSqlParser::Unary_op_exprContext *ctx)
{
	// For the bit negation unary operator ('~') always add a space ahead of it as there may be a '+' or '-' preceding it (but we cannot immediately tell from
	// the current context). Also add a space behind it, depending on whether specific characters follow directly without an intervening space.
	if (ctx->BIT_NOT())
	{
		std::string op   = getFullText(ctx->BIT_NOT()); // this is a bit redundant since it can only be '~', but keeping the same style as other rewrites
		std::string expr = getFullText(ctx->expression());
		std::string endSpace = "";
		if ((expr.front() == '+') || (expr.front() == '-') || (expr.front() == '@')) endSpace = " ";
		size_t startPosition = ctx->BIT_NOT()->getSymbol()->getStartIndex();
		rewritten_query_fragment.emplace(std::make_pair(startPosition, std::make_pair(op, " "+op+endSpace)));
	}
	return;
}

static void
handleBitOperators(TSqlParser::Plus_minus_bit_exprContext *ctx)
{
	// For the bit operators AND, OR , XOR ('&', '|', '^') add a space behind it, depending on whether specific characters follow directly without an intervening space.
	if (ctx->BIT_AND() || ctx->BIT_OR() || ctx->BIT_XOR())
	{
		Assert(ctx->expression(1));
		std::string expr = getFullText(ctx->expression(1));
		if ((expr.front() = '+') || (expr.front() = '-') || (expr.front() = '@')) 
		{
			std::string op = getFullText(ctx->op);
			size_t startPosition = ctx->op->getStartIndex();
			rewritten_query_fragment.emplace(std::make_pair(startPosition, std::make_pair(op, op+" ")));
		}
	}
	return;
}

static void
handleModuloOperator(TSqlParser::Mult_div_percent_exprContext *ctx)
{
	// For the modulo operator ('%') add a space behind it, depending on whether specific characters follow directly without an intervening space.
	if (ctx->PERCENT_SIGN())
	{
		Assert(ctx->expression(1));	
		std::string expr = getFullText(ctx->expression(1));
		if ((expr.front() == '+') || (expr.front() == '-') || (expr.front() == '@')) 
		{
			std::string op = getFullText(ctx->PERCENT_SIGN()); // this is a bit redundant since it can only be '%', but keeping the same style as other rewrites
			size_t startPosition = ctx->PERCENT_SIGN()->getSymbol()->getStartIndex();
			rewritten_query_fragment.emplace(std::make_pair(startPosition, std::make_pair(op, op+" ")));
		}
	}
	return;
}
<|MERGE_RESOLUTION|>--- conflicted
+++ resolved
@@ -192,10 +192,7 @@
 static const std::string fragment_EXEC_prefix   = "EXEC ";   // fragment prefix for execute_body_batch
 static PLtsql_stmt *makeChangeDbOwnerStatement(TSqlParser::Alter_authorizationContext *ctx);
 static void handleFloatWithoutExponent(TSqlParser::ConstantContext *ctx); 
-<<<<<<< HEAD
 static void handleTableConstraintWithoutComma(TSqlParser::Column_def_table_constraintsContext *ctx);
-=======
->>>>>>> dc26d658
 static void handleBitNotOperator(TSqlParser::Unary_op_exprContext *ctx);
 static void handleBitOperators(TSqlParser::Plus_minus_bit_exprContext *ctx);
 static void handleModuloOperator(TSqlParser::Mult_div_percent_exprContext *ctx);
@@ -2318,7 +2315,6 @@
 		}
 	}
 
-<<<<<<< HEAD
 	// NB: this is copied in tsqlMutator
 	void exitColumn_def_table_constraints(TSqlParser::Column_def_table_constraintsContext *ctx)
 	{
@@ -2331,9 +2327,7 @@
 		// Check for floating-point number without exponent
 		handleFloatWithoutExponent(ctx);
 	}
-  
-=======
->>>>>>> dc26d658
+
 	// NB: this is copied in TsqlMutator
 	void exitUnary_op_expr(TSqlParser::Unary_op_exprContext *ctx) override
 	{
@@ -3179,11 +3173,7 @@
 		handleFloatWithoutExponent(ctx);
 	}
 
-<<<<<<< HEAD
-// NB: this is copied in tsqlBuilder
-=======
 	// NB: this is copied in tsqlBuilder
->>>>>>> dc26d658
 	void exitUnary_op_expr(TSqlParser::Unary_op_exprContext *ctx) override
 	{
 		handleBitNotOperator(ctx);
