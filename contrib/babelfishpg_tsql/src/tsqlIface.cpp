--- conflicted
+++ resolved
@@ -920,16 +920,14 @@
 				{
 					rewritten_query_fragment.emplace(std::make_pair(id->keyword()->TRIM()->getSymbol()->getStartIndex(), std::make_pair(::getFullText(id->keyword()->TRIM()), "sys.trim")));
 				}
-<<<<<<< HEAD
 				else if (id->keyword()->REPLACE())
 				{
 					rewritten_query_fragment.emplace(std::make_pair(id->keyword()->REPLACE()->getSymbol()->getStartIndex(), std::make_pair(::getFullText(id->keyword()->REPLACE()), "sys.replace")));
-=======
-				if (id->keyword()->TRANSLATE())
+				}
+				else if (id->keyword()->TRANSLATE())
 				{
 					size_t startPosition = id->keyword()->TRANSLATE()->getSymbol()->getStartIndex();
 					rewritten_query_fragment.emplace(std::make_pair(startPosition, std::make_pair("", "sys.")));
->>>>>>> 1596e1f6
 				}
 			}
 		}
