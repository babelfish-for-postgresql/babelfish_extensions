#include <algorithm>
#include <functional>
#include <iostream>
#include <strstream>
#include <string>
#include <unordered_map>

#pragma GCC diagnostic ignored "-Wattributes"

#include "antlr4-runtime.h" // antlr4-cpp-runtime
#include "tree/ParseTreeWalker.h" // antlr4-cpp-runtime
#include "tree/ParseTreeProperty.h" // antlr4-cpp-runtime

#include "../antlr/antlr4cpp_generated_src/TSqlLexer/TSqlLexer.h"
#include "../antlr/antlr4cpp_generated_src/TSqlParser/TSqlParser.h"
#include "../antlr/antlr4cpp_generated_src/TSqlParser/TSqlParserBaseListener.h"
#include "tsqlIface.hpp"

#define LOOP_JOIN_HINT 0
#define HASH_JOIN_HINT 1
#define MERGE_JOIN_HINT 2
#define LOOP_QUERY_HINT 3
#define HASH_QUERY_HINT 4
#define MERGE_QUERY_HINT 5
#define JOIN_HINTS_INFO_VECTOR_SIZE 6

#define RAISE_ERROR_PARAMS_LIMIT 20
#define PUBLIC_ROLE_NAME "public"


#pragma GCC diagnostic push
#pragma GCC diagnostic ignored "-Wregister"
extern "C" {
#if 0
#include "tsqlNodes.h"
#else
#include "pltsql.h"
#include "pltsql-2.h"
#include "pl_explain.h"
#include "session.h"
#include "multidb.h"

#include "catalog/namespace.h"
#include "catalog/pg_proc.h"
#include "parser/scansup.h"

#include "guc.h"

#endif

#ifdef LOG // maybe already defined in elog.h, which is conflicted with grammar token LOG
#undef LOG
#endif
}
#pragma GCC diagnostic pop

using namespace std;
using namespace antlr4;
using namespace tree;

extern "C"
{
	ANTLR_result antlr_parser_cpp(const char *sourceText);

	void report_antlr_error(ANTLR_result result);

	extern PLtsql_type *parse_datatype(const char *string, int location);
	extern bool is_tsql_text_ntext_or_image_datatype(Oid oid);

	extern int CurrentLineNumber;

	extern int pltsql_curr_compile_body_position;
	extern int pltsql_curr_compile_body_lineno;

	extern bool pltsql_dump_antlr_query_graph;
	extern bool pltsql_enable_antlr_detailed_log;
	extern bool pltsql_enable_sll_parse_mode;

	extern bool pltsql_enable_tsql_information_schema;

	extern char *column_names_to_be_delimited[];
	extern char *pg_reserved_keywords_to_be_delimited[];

	extern size_t get_num_column_names_to_be_delimited();
	extern size_t get_num_pg_reserved_keywords_to_be_delimited();
	extern char * construct_unique_index_name(char *index_name, char *relation_name);
	extern bool enable_hint_mapping;
	extern bool check_fulltext_exist(const char *schema_name, const char *table_name);

	extern int escape_hatch_showplan_all;
}

static void toDotRecursive(ParseTree *t, const std::vector<std::string> &ruleNames, const std::string &sourceText);
class tsqlBuilder;
class PLtsql_expr_query_mutator;
class tsqlSelectStatementMutator;

// helper template function to get certain token from given context.
// use template here because there is no mid-level base class for similar contexts.
template <class T>
using GetTokenFunc = std::function <antlr4::tree::TerminalNode * (T)>;
template <class T>
using GetCtxFunc = std::function <ParserRuleContext * (T)>;

void handleBatchLevelStatement(TSqlParser::Batch_level_statementContext *ctx, tsqlSelectStatementMutator *ssm);
bool handleITVFBody(TSqlParser::Func_body_return_select_bodyContext *body);

PLtsql_stmt_block *makeEmptyBlockStmt(int lineno);

PLtsql_stmt *makeCfl(TSqlParser::Cfl_statementContext *ctx, tsqlBuilder &builder);
PLtsql_stmt *makeSQL(ParserRuleContext *ctx);
std::vector<PLtsql_stmt *> makeAnother(TSqlParser::Another_statementContext *ctx, tsqlBuilder &builder);
PLtsql_stmt *makeExecBodyBatch(TSqlParser::Execute_body_batchContext *ctx);
PLtsql_stmt *makeExecuteProcedure(ParserRuleContext *ctx, std::string call_type);
PLtsql_stmt *makeInsertBulkStatement(TSqlParser::Dml_statementContext *ctx);
PLtsql_stmt *makeDbccCheckidentStatement(TSqlParser::Dbcc_statementContext *ctx);
PLtsql_stmt *makeSetExplainModeStatement(TSqlParser::Set_statementContext *ctx, bool is_explain_only);
PLtsql_expr *makeTsqlExpr(const std::string &fragment, bool addSelect);
PLtsql_expr *makeTsqlExpr(ParserRuleContext *ctx, bool addSelect);
PLtsql_stmt	*makeCreateFulltextIndexStmt(TSqlParser::Create_fulltext_indexContext *ctx);
PLtsql_stmt	*makeDropFulltextIndexStmt(TSqlParser::Drop_fulltext_indexContext *ctx);
std::pair<std::string, std::string> getTableNameAndSchemaName(TSqlParser::Table_nameContext* ctx);
void * makeBlockStmt(ParserRuleContext *ctx, tsqlBuilder &builder);
void replaceTokenStringFromQuery(PLtsql_expr* expr, TerminalNode* tokenNode, const char* repl, ParserRuleContext *baseCtx);
void replaceCtxStringFromQuery(PLtsql_expr* expr, ParserRuleContext *ctx, const char *repl, ParserRuleContext *baseCtx);
void removeTokenStringFromQuery(PLtsql_expr* expr, TerminalNode* tokenNode, ParserRuleContext *baseCtx);
void removeCtxStringFromQuery(PLtsql_expr* expr, ParserRuleContext *ctx, ParserRuleContext *baseCtx);
void extractQueryHintsFromOptionClause(TSqlParser::Option_clauseContext *octx);
void extractTableHints(TSqlParser::With_table_hintsContext *tctx, std::string table_name);
std::string extractTableName(TSqlParser::Ddl_objectContext *ctx, TSqlParser::Table_source_itemContext *tctx);
std::string extractSchemaName(TSqlParser::Ddl_objectContext *ctx, TSqlParser::Table_source_itemContext *tctx);
void extractTableHint(TSqlParser::Table_hintContext *table_hint, std::string table_name);
void extractJoinHint(TSqlParser::Join_hintContext *join_hint, std::string table_name1, std::string table_names);
void extractJoinHintFromOption(TSqlParser::OptionContext *option);
std::string extractIndexValues(std::vector<TSqlParser::Index_valueContext *> index_valuesCtx, std::string table_name);

static void *makeBatch(TSqlParser::Tsql_fileContext *ctx, tsqlBuilder &builder);

static void process_execsql_destination(TSqlParser::Dml_statementContext *ctx, PLtsql_stmt_execsql *stmt);
static void process_execsql_remove_unsupported_tokens(TSqlParser::Dml_statementContext *ctx, PLtsql_expr_query_mutator *exprMutator);
static bool post_process_create_table(TSqlParser::Create_tableContext *ctx, PLtsql_stmt_execsql *stmt, TSqlParser::Ddl_statementContext *baseCtx);
static bool post_process_alter_table(TSqlParser::Alter_tableContext *ctx, PLtsql_stmt_execsql *stmt, TSqlParser::Ddl_statementContext *baseCtx);
static bool post_process_create_index(TSqlParser::Create_indexContext *ctx, PLtsql_stmt_execsql *stmt, TSqlParser::Ddl_statementContext *baseCtx);
static bool post_process_create_database(TSqlParser::Create_databaseContext *ctx, PLtsql_stmt_execsql *stmt, TSqlParser::Ddl_statementContext *baseCtx);
static bool post_process_create_type(TSqlParser::Create_typeContext *ctx, PLtsql_stmt_execsql *stmt, TSqlParser::Ddl_statementContext *baseCtx);
static void post_process_table_source(TSqlParser::Table_source_itemContext *ctx, PLtsql_expr *expr, ParserRuleContext *baseCtx, bool is_freetext_predicate = false);
static void post_process_declare_cursor_statement(PLtsql_stmt_decl_cursor *stmt, TSqlParser::Declare_cursorContext *ctx, tsqlBuilder &builder);
static void post_process_declare_table_statement(PLtsql_stmt_decl_table *stmt, TSqlParser::Table_type_definitionContext *ctx);
static bool check_freetext_predicate(TSqlParser::Search_conditionContext *ctx);
static PLtsql_var *lookup_cursor_variable(const char *varname);
static PLtsql_var *build_cursor_variable(const char *curname, int lineno);
static int read_extended_cursor_option(TSqlParser::Declare_cursor_optionsContext *ctx, int current_cursor_option);
static PLtsql_stmt *makeDeclTableStmt(PLtsql_variable *var, PLtsql_type *type, int lineno);
static void *makeReturnQueryStmt(TSqlParser::Select_statement_standaloneContext *ctx, bool itvf);
static PLtsql_stmt *makeSpStatement(const std::string& sp_name, TSqlParser::Execute_statement_argContext *sp_args, int lineno, int return_code_dno);
static void makeSpParams(TSqlParser::Execute_statement_argContext *ctx, std::vector<tsql_exec_param *> &params);
static tsql_exec_param *makeSpParam(TSqlParser::Execute_statement_arg_namedContext *ctx);
static tsql_exec_param *makeSpParam(TSqlParser::Execute_statement_arg_unnamedContext *ctx);
static int getVarno(tree::TerminalNode *localID);
static int check_assignable(tree::TerminalNode *localID);
static void check_dup_declare(const char *name);
static bool is_sp_proc(const std::string& func_proc_name);
static bool string_matches(const char *str, const char *pattern);
static void check_param_type(tsql_exec_param *param, bool is_output, Oid typoid, const char *param_str);
static PLtsql_expr *getNthParamExpr(std::vector<tsql_exec_param *> &params, size_t n);
static const char* rewrite_assign_operator(tree::TerminalNode *aop);
TSqlParser::Query_specificationContext *get_query_specification(TSqlParser::Select_statementContext *sctx);
static bool is_top_level_query_specification(TSqlParser::Query_specificationContext *ctx);
static bool is_quotation_needed_for_column_alias(TSqlParser::Column_aliasContext *ctx);
static bool is_compiling_create_function();
static void process_query_specification(TSqlParser::Query_specificationContext *qctx, PLtsql_expr_query_mutator *mutator);
static void process_select_statement(TSqlParser::Select_statementContext *selectCtx, PLtsql_expr_query_mutator *mutator);
static void process_select_statement_standalone(TSqlParser::Select_statement_standaloneContext *standaloneCtx, PLtsql_expr_query_mutator *mutator, tsqlBuilder &builder);
template <class T> static std::string rewrite_object_name_with_omitted_db_and_schema_name(T ctx, GetCtxFunc<T> getDatabase, GetCtxFunc<T> getSchema);
template <class T> static std::string rewrite_information_schema_to_information_schema_tsql(T ctx, GetCtxFunc<T> getSchema);
template <class T> static std::string rewrite_column_name_with_omitted_schema_name(T ctx, GetCtxFunc<T> getSchema, GetCtxFunc<T> getTableName);
template <class T> static void rewrite_geospatial_query_helper(T ctx, TSqlParser::Method_callContext *method, size_t geospatial_start_index);
template <class T> static void rewrite_geospatial_col_ref_query_helper(T ctx, TSqlParser::Method_callContext *method, size_t geospatial_start_index);
template <class T> static void rewrite_geospatial_func_ref_no_arg_query_helper(T ctx, TSqlParser::Method_callContext *method, size_t geospatial_start_index);
template <class T> static void rewrite_geospatial_func_ref_args_query_helper(T ctx, TSqlParser::Method_callContext *method, size_t geospatial_start_index);
template <class T> static void rewrite_function_call_geospatial_func_ref_args(T ctx);
template <class T> static void rewrite_function_call_geospatial_func_ref_no_arg(T ctx);
static bool does_object_name_need_delimiter(TSqlParser::IdContext *id);
static std::string delimit_identifier(TSqlParser::IdContext *id);
static bool does_msg_exceeds_params_limit(const std::string& msg);
static std::string getIDName(TerminalNode *dq, TerminalNode *sb, TerminalNode *id);
static ANTLR_result antlr_parse_query(const char *sourceText, bool useSSLParsing);
std::string rewriteDoubleQuotedString(const std::string strDoubleQuoted);
std::string escapeDoubleQuotes(const std::string strWithDoubleQuote);
static bool in_execute_body_batch = false;	
static bool in_execute_body_batch_parameter = false;	
static const std::string fragment_SELECT_prefix = "SELECT "; // fragment prefix for expressions
static const std::string fragment_EXEC_prefix   = "EXEC ";   // fragment prefix for execute_body_batch
static PLtsql_stmt *makeChangeDbOwnerStatement(TSqlParser::Alter_authorizationContext *ctx);
static void handleFloatWithoutExponent(TSqlParser::ConstantContext *ctx); 
static void handleTableConstraintWithoutComma(TSqlParser::Column_def_table_constraintsContext *ctx);
static void handleBitNotOperator(TSqlParser::Unary_op_exprContext *ctx);
static void handleBitOperators(TSqlParser::Plus_minus_bit_exprContext *ctx);
static void handleModuloOperator(TSqlParser::Mult_div_percent_exprContext *ctx);
<<<<<<< HEAD
static void handleAtAtVarInPredicate(TSqlParser::PredicateContext *ctx);
=======
static void handleOrderByOffsetFetch(TSqlParser::Order_by_clauseContext *ctx);
>>>>>>> b03fd545

/*
 * Structure / Utility function for general purpose of query string modification
 *
 * The difficulty of query string modification is that, upper-level general grammar (i.e. dml_clause, ddl_clause, ...)
 * actaully creates PLtsql_stmt but logic of query modification is available in low-level fine-grained grammar (i.e. full_object_name, select_list, ...)
 * We can't modify the query string in enter/exit function of low-evel grammar because it may append query string in middle of query
 * so it may lead to inconsistency between query string and token index information obtained from ANTLR parser.
 * (i.e. if we rewrite "SELECT 'a'=1 from T" to "SELECT 1 as 'a' FROM T", T appears poisition 22 after rewriting but ANTLR token still keeps position 19)
 *
 * To resolve this issue, each low-level grammar just register rewritten-query-fragement to a map (rewritten_query_fragment)
 * and all the rewriting will be done by upper-level grammar rule at once by using PLtsql_expr_query_mutator
 *
 * Here is general code snippet (but different patterns in specific query statement like itvf, batch-level statement)
 *
 * void enterUpperLevelGrammar() { // DML, DDL, ...
 *   ...
 *   clear_rewritten_query_fragment(); // clean-up before collecting rewriting information
 * }
 *
 * void exitLowLevelGrammar() { // fine-grained grammar needs actual rewirting
 *   ...
 *   // register rewritten query
 *   rewritten_query_fragment.emplace(std::make_pair(original_string_position, std::make_pair(original_string, rewritten_string));
 * }
 *
 * void exitUpperLevelGrammar() {
 *   ...
 *   PLtsql_expr* expr = ...; acutal payload query string for PLtsql_stmt;
 *   PLtsql_expr_query_mutator mutator(expr, ctx);
 *
 *   add_rewritten_query_fragment_to_mutator(&mutator); // move information of rewritten_query_fragment to mutator.
 *
 *   mutator.run(); // expr->query will be rewitten here
 *   clear_rewritten_query_fragment();
 * }
 */

// general-purpose map to store query fragement which needs to be rewritten
// intentionally use std::map to access positions by sorted order.
// global object is enough because no nesting is expected.
static std::map<size_t, pair<std::string, std::string>> rewritten_query_fragment;

// Keeping poisitions of local_ids to quote them.
// local_id can be rewritten in differeny way in some cases (itvf), don't use rewritten_query_fragment.
// TODO: incorporate local_id_positions with rewritten_query_fragment
static std::map<size_t, std::string> local_id_positions;

// should be called before visiting subclause to make PLtsql_stmt.
static void clear_rewritten_query_fragment();

// add information of rewritten_query_fragment information to mutator
static void add_rewritten_query_fragment_to_mutator(PLtsql_expr_query_mutator *mutator);

static std::unordered_map<std::string, std::string> alias_to_table_mapping;
static std::unordered_map<std::string, std::string> table_to_alias_mapping;
static std::vector<std::string> query_hints;
static std::vector<bool> join_hints_info(JOIN_HINTS_INFO_VECTOR_SIZE, false);
static bool isJoinHintInOptionClause = false;
static std::string table_names;
static int num_of_tables = 0;
static std::string leading_hint;

static void add_query_hints(PLtsql_expr_query_mutator *mutator, int contextOffset);
static void clear_query_hints();
static void clear_tables_info();

static std::string validate_and_stringify_hints();
static int find_hint_offset(const char * queryTxt);

static bool pltsql_parseonly = false;
bool has_identity_function = false;

static void
breakHere()
{

}

std::string
getFullText(ParserRuleContext *context, misc::Interval range)
{
	if (context == nullptr)
		return" ";

	return context->start->getInputStream()->getText(range);
}

std::string
getFullText(ParserRuleContext *context)
{
	if (context == nullptr)
		return "";
  
	if (context->start == nullptr || context->stop == nullptr || context->start->getStartIndex() < 0 || context->stop->getStopIndex() < 0)
		return context->getText();

	return getFullText(context, misc::Interval(context->start->getStartIndex(), context->stop->getStopIndex()));
}

template <class T>
std::string
getFullText(std::vector<T*> const &contexts)
{
	auto beg = contexts[0];
	auto end = contexts[contexts.size() - 1];

	misc::Interval textRange(beg->start->getStartIndex(), end->stop->getStopIndex());

	return getFullText(contexts[0], textRange);
}

std::string
getFullText(TerminalNode *node)
{
	return node->getText();
}

std::string
getFullText(Token* token)
{
	return token->getText();
}

std::string
stripQuoteFromId(TSqlParser::IdContext *ctx)
{
	if (ctx->DOUBLE_QUOTE_ID())
	{
		std::string val = getFullText(ctx->DOUBLE_QUOTE_ID());
		Assert(val.length() >= 2);
		return val.substr(1, val.length()-2);
	}
	else if (ctx->SQUARE_BRACKET_ID())
	{
		std::string val = getFullText(ctx->SQUARE_BRACKET_ID());
		Assert(val.length() >= 2);
		return val.substr(1, val.length()-2);
	}
	return getFullText(ctx);
}

static int
get_curr_compile_body_lineno_adjustment()
{
	if (!pltsql_curr_compile || pltsql_curr_compile->fn_oid == InvalidOid) /* not in a func/proc body */
		return 0;
	if (pltsql_curr_compile_body_lineno == 0) /* not set */
		return 0;
	return pltsql_curr_compile_body_lineno - 1; /* minus 1 for correct adjustment */
}

int getLineNo(ParserRuleContext *ctx)
{
	if (!ctx)
		return 0;

	/*
	 * in T-SQL, line number is relative to batch start of CREATE FUNCTION/PROCEDURE/...
	 * if we're running in CREATE FUNCTION/PROCEDURE/..., add a offset lineno.
	 */
	int lineno_offset = get_curr_compile_body_lineno_adjustment();
	Token *startToken = ctx->getStart();
	if (!startToken)
		return 0;
	return startToken->getLine() + lineno_offset;
}

int getLineNo(TerminalNode* node)
{
	if (!node)
		return 0;

	/*
	 * in T-SQL, line number is relative to batch start of CREATE FUNCTION/PROCEDURE/...
	 * if we're running in CREATE FUNCTION/PROCEDURE/..., add a offset lineno.
	 */
	int lineno_offset = get_curr_compile_body_lineno_adjustment();
	Token *symbol = node->getSymbol();
	if (!symbol)
		return 0;
	return symbol->getLine() + lineno_offset;
}

static int
get_curr_compile_body_position_adjustment()
{
	if (!pltsql_curr_compile || pltsql_curr_compile->fn_oid == InvalidOid) /* not in a func/proc body */
		return 0;
	if (pltsql_curr_compile_body_position == 0) /* not set */
		return 0;
	return pltsql_curr_compile_body_position - 1; /* minus 1 for correct adjustment */
}

int getPosition(ParserRuleContext *ctx)
{
	if (!ctx)
		return 0;

	/* if we're running in CREATE FUNCTION/PROCEDURE/..., add a offset position. */
	int position_offset = get_curr_compile_body_position_adjustment();
	Token *startToken = ctx->getStart();
	if (!startToken)
		return 0;
	return startToken->getStartIndex() + position_offset;
}

int getPosition(TerminalNode* node)
{
	if (!node)
		return 0;

	/* if we're running in CREATE FUNCTION/PROCEDURE/..., add a offset position. */
	int position_offset = get_curr_compile_body_position_adjustment();
	Token *symbol = node->getSymbol();
	if (!symbol)
		return 0;
	return symbol->getStartIndex() + position_offset;
}

std::pair<int,int> getLineAndPos(ParserRuleContext *ctx)
{
	return std::make_pair(getLineNo(ctx), getPosition(ctx));
}

std::pair<int,int> getLineAndPos(TerminalNode *node)
{
	return std::make_pair(getLineNo(node), getPosition(node));
}

static ParseTreeProperty<PLtsql_stmt *> fragments;

// Keeps track of location of expressions being rewritten into a fragment 'SELECT <expr>'
static std::map<ParseTree *,  std::pair<int, std::pair<int, int>>> selectFragmentOffsets;
	
// Record the offsets for a 'SELECT <expr>' fragment
void
recordSelectFragmentOffsets(ParseTree *ctx, int ixStart, int ixEnd, int ixShift)
{
	Assert(ctx);	
	selectFragmentOffsets.emplace(std::make_pair(ctx, std::make_pair(ixStart, std::make_pair(ixEnd, ixShift))));		
}	

void 
recordSelectFragmentOffsets(ParseTree *ctx, ParserRuleContext *expr)
{
	Assert(ctx);
	Assert(expr);
	recordSelectFragmentOffsets(ctx, expr->getStart()->getStartIndex(), expr->getStop()->getStopIndex(), 0);		
}

void
attachPLtsql_fragment(ParseTree *node, PLtsql_stmt *fragment)
{
	if (fragment)
	{
		const char *tsqlDesc = pltsql_stmt_typename(fragment);

		if (pltsql_enable_antlr_detailed_log)
			std::cout << "    attachPLtsql_fragment(" << (void *) node << ", " << fragment << "[" << tsqlDesc << "])" << std::endl;
		fragments.put(node, fragment);
	}
	else
	{
		if (pltsql_enable_antlr_detailed_log)
			std::cout << "    attachPLtsql_fragment(" << (void *) node << ", " << fragment << "<NULL>)" << std::endl;
	}
}

PLtsql_stmt *
getPLtsql_fragment(ParseTree *node)
{
	if (pltsql_enable_antlr_detailed_log)
		std::cout << "getPLtsql_fragment(" << (void *) node << ") returns " << fragments.get(node) << std::endl;
	return fragments.get(node);
}

static List *rootInitializers = NIL;

FormattedMessage
format_errmsg(const char *fmt, const char *arg0)
{
	FormattedMessage fm;
	fm.fmt = fmt;

	MemoryContext oldContext = MemoryContextSwitchTo(CurTransactionContext);
	fm.args.push_back(pstrdup(arg0));
	MemoryContextSwitchTo(oldContext);

	return fm;
}

FormattedMessage
format_errmsg(const char *fmt, int64_t arg0)
{
	FormattedMessage fm;
	fm.fmt = fmt;
	fm.args.push_back(reinterpret_cast<void*>(arg0));
	return fm;
}

template <typename... Types>
FormattedMessage
format_errmsg(const char *fmt, const char *arg1, Types... args)
{
	FormattedMessage fm = format_errmsg(fmt, args...);
	fm.args.insert(fm.args.begin(), pstrdup(arg1)); // push_front
	return fm;
}

template <typename... Types>
FormattedMessage
format_errmsg(const char *fmt, int64_t arg1, Types... args)
{
	FormattedMessage fm = format_errmsg(fmt, args...);
	fm.args.insert(fm.args.begin(), reinterpret_cast<void*>(arg1)); // push_front
	return fm;
}

// currently, format_errmsg with more than 1 args is not used in this file but tsqlUnsupportedHandler uses it.
// use explicit instantiation here to make compiler forcefully create that template functions.
template
FormattedMessage
format_errmsg(const char *fmt, const char *arg1, const char *arg2);

inline std::u32string utf8_to_utf32(const char* s)
{
	return antlrcpp::utf8_to_utf32(s, s + strlen(s));
}

class MyInputStream : public ANTLRInputStream
{
public:
    MyInputStream(const char *src)
	: ANTLRInputStream((string)src)
    {

    }
    
		void setText(size_t pos, const char *newText)
		{
			UTF32String	newText32 = utf8_to_utf32(newText);

			_data.replace(pos, newText32.size(), newText32);
		}
};

class PLtsql_expr_query_mutator
{
public:
	PLtsql_expr_query_mutator(PLtsql_expr *expr, ParserRuleContext* baseCtx);

	void add(int antlr_pos, std::string orig_text, std::string repl_text);
	void markSelectFragment(ParserRuleContext *ctx);

	void run();

	PLtsql_expr *expr;
	ParserRuleContext* ctx;

protected:
	// intentionally use std::map to iterate it via sorted order.
	std::map<int, std::pair<std::string, std::string>> m; // pos -> (orig_text, repl_text)
		
	int base_idx;		
		
	// Indicate the fragment being processed is an expression that was prefixed with 'SELECT ', 
	// so that offsets can be adjusted when doing the rewriting
	bool isSelectFragment = false;
	int idxStart = 0;
	int idxEnd = 0;
	int idxStartShift = 0;
};

PLtsql_expr_query_mutator::PLtsql_expr_query_mutator(PLtsql_expr *e, ParserRuleContext* baseCtx)
	: expr(e)
	, ctx(baseCtx)
	, base_idx(-1)
{
	if (!e)
		throw PGErrorWrapperException(ERROR, ERRCODE_INTERNAL_ERROR, "can't mutate an internal query. NULL expression", getLineAndPos(baseCtx));

	size_t base_index = baseCtx->getStart()->getStartIndex();
			
	if (base_index == INVALID_INDEX)
		throw PGErrorWrapperException(ERROR, ERRCODE_INTERNAL_ERROR, "can't mutate an internal query. base index is invalid", getLineAndPos(baseCtx));
	base_idx = base_index;
	isSelectFragment = false;
}

void PLtsql_expr_query_mutator::markSelectFragment(ParserRuleContext *ctx)	
{
	Assert(ctx);
	Assert(selectFragmentOffsets.count(ctx) > 0);

	auto p = selectFragmentOffsets.at(ctx);
	
	isSelectFragment = true;
	idxStart = p.first;
	idxEnd = p.second.first;
	idxStartShift = p.second.second;
}

void PLtsql_expr_query_mutator::add(int antlr_pos, std::string orig_text, std::string repl_text)
{
	int offset = antlr_pos - base_idx;
	
	if (isSelectFragment) 
	{
		// For SELECT fragments, only apply the item when antlr_pos is between idxStart and idxEnd:
		// when there are multiple expressions per statement (only for DECLARE), the rewrites must be 
		// applied to the correct expression
		if ((antlr_pos < idxStart) || (antlr_pos > idxEnd)) 
		{
			return;
		}

		// Adjust offset to reflect the fact that the expression in the fragment is now prefixed with only 'SELECT '
		offset = antlr_pos - idxStart;
			
		// Adjust offset once more if the expression was shifted left (for a compound SET @v operator)
		if (idxStartShift > 0) 
		{
			offset = offset + idxStartShift;
		}					
	}	
						
	if ((orig_text.front() == '"') && (orig_text.back() == '"') && (repl_text.front() == '\'') && (repl_text.back() == '\'')) 
	{
		// Do not validate the positions of strings as these are not replaced by their positions
	}
	else {
		/* validation check */
		if (offset < 0)
			throw PGErrorWrapperException(ERROR, ERRCODE_INTERNAL_ERROR, "can't mutate an internal query. offset value is negative", 0, 0);
		if (offset > (int)strlen(expr->query))
			throw PGErrorWrapperException(ERROR, ERRCODE_INTERNAL_ERROR, "can't mutate an internal query. offset value is too large", 0, 0);
	}

	m.emplace(std::make_pair(offset, std::make_pair(orig_text, repl_text)));
}

void PLtsql_expr_query_mutator::run()
{
	/*
	 * ANTLR parser converts all input to std::u32string (utf-32 string) internally and runs the lexer/parser on that.
	 * This indicates that Token position is based on character position not a byte offset.
	 * To rewrite query based on token position, we have to convert a query string to std::u32string first
	 * so that offset should indicate a correct position to be replaced.
	 */
	if (m.size() == 0) return;  // nothing to do
		
	std::u32string query = utf8_to_utf32(expr->query);
	std::u32string rewritten_query;
			
	size_t cursor = 0; // cursor to expr->query where next copy should start
	for (const auto &entry : m)
	{		
		size_t offset = entry.first;
		const std::u32string& orig_text = utf8_to_utf32(entry.second.first.c_str());
		const std::u32string& repl_text = utf8_to_utf32(entry.second.second.c_str());
		if (isSelectFragment) offset += fragment_SELECT_prefix.length(); // because this is an expression prefixed with 'SELECT '
					
		if (orig_text.length() == 0 || orig_text.c_str(), query.substr(offset, orig_text.length()) == orig_text) // local_id maybe already deleted in some cases such as select-assignment. check here if it still exists)
		{
			// Note: the test below does not work, and has never worked, because size_t will not be negative, 
			// and the result of the subtraction is also of type size_t.
			// This test has been in the code since day 1. 
			// When making the test work, some test cases will start failing as they run into this condition 
			// (test table_variable_xact_errors and two variants). Therefore, not touching the test for now.
			if (offset - cursor < 0)
				throw PGErrorWrapperException(ERROR, ERRCODE_INTERNAL_ERROR, "can't mutate an internal query. might be due to multiple mutations on the same position", 0, 0);
			if (offset - cursor > 0) // if offset==cursor, no need to copy
				rewritten_query += query.substr(cursor, offset - cursor); // copy substring of expr->query. ranged [cursor, offset)
			rewritten_query += repl_text;
			cursor = offset + orig_text.length();
		}
	}
	if (cursor < strlen(expr->query))
		rewritten_query += query.substr(cursor); // copy remaining expr->query
		
	// update query string
	std::string new_query = antlrcpp::utf32_to_utf8(rewritten_query);
	expr->query = pstrdup(new_query.c_str());
}

static void
clear_rewritten_query_fragment()
{
	rewritten_query_fragment.clear();
	local_id_positions.clear();
}

static void
add_rewritten_query_fragment_to_mutator(PLtsql_expr_query_mutator *mutator)
{
	Assert(mutator);
	for (auto &entry : rewritten_query_fragment)
		mutator->add(entry.first, entry.second.first, entry.second.second);
}

static void
add_query_hints(PLtsql_expr_query_mutator *mutator, int contextOffset)
{
	std::string hint = validate_and_stringify_hints();
	int baseOffset = mutator->ctx->start->getStartIndex();
	int queryOffset = contextOffset - baseOffset;
	int initialTokenOffset = find_hint_offset(&mutator->expr->query[queryOffset]);
	mutator->add(contextOffset + initialTokenOffset, "", hint);
}

static std::string
validate_and_stringify_hints()
{
	ParserRuleContext* ctx = nullptr;
	// If a query has both join hint and query hint which is a join hint, it should have all the join hints as the query hints as well
	if (isJoinHintInOptionClause && ((join_hints_info[LOOP_JOIN_HINT] && !join_hints_info[LOOP_QUERY_HINT]) || (join_hints_info[HASH_JOIN_HINT] && !join_hints_info[HASH_QUERY_HINT]) || (join_hints_info[MERGE_JOIN_HINT] && !join_hints_info[MERGE_QUERY_HINT])))
	{
		clear_query_hints();
		clear_tables_info();
		throw PGErrorWrapperException(ERROR, ERRCODE_FEATURE_NOT_SUPPORTED, "Conflicting JOIN optimizer hints specified", getLineAndPos(ctx));
	}
	std::string hint =  "/*+ ";
	for (auto q_hint: query_hints)
	{
		hint += q_hint;
		hint += " ";
	}
	if (!leading_hint.empty())
		hint += leading_hint;
	hint += "*/";
	transform(hint.begin(), hint.end(), hint.begin(), ::tolower);

	return hint;
}

static int
find_hint_offset(const char *query)
{
	std::string queryString(query);
	size_t spaceIdx = queryString.find_first_of(" \t\n\v\f\r");
	size_t commentStartIdx = queryString.find("/*");

	//if there is no space and no comment default to beginning of statement
	if (commentStartIdx == std::string::npos && spaceIdx == std::string::npos)
		return 0;

	//if no comment return spaceIdx
	if (commentStartIdx == std::string::npos && spaceIdx < INT_MAX)
		return static_cast<int>(spaceIdx);

	//if no space return comment
	if (spaceIdx == std::string::npos && commentStartIdx < INT_MAX)
		return static_cast<int>(commentStartIdx);

	//if both comments and space return the index of the smaller.
	if (commentStartIdx != std::string::npos && spaceIdx != std::string::npos) {
		size_t smallest = min(spaceIdx, commentStartIdx);
		if (smallest < INT_MAX)
			return static_cast<int>(smallest);
	}
	return 0;
}

static void
clear_query_hints()
{
	query_hints.clear();
	leading_hint.clear();
	for (size_t i=0; i<JOIN_HINTS_INFO_VECTOR_SIZE; i++)
		join_hints_info[i] = false;
	isJoinHintInOptionClause = false;
}

static void
clear_tables_info()
{
	table_names.clear();
	alias_to_table_mapping.clear();
	table_to_alias_mapping.clear();
	num_of_tables = 0;
}

/*
 * NOTE: Currently there exist several similar mutator for historical reasons.
 * tsqlMutator is the first invented one, which modifies input stream directly.
 * However it has a limiation that rewritten fragment string should be shorter than
 * original string.
 * tsqlBuilder's main role is to create PLtsql_stmt_*. But, many query rewriting
 * logic was also added here because it already had a listner implementation.
 * To overcomse the limitation of tsqlBuilder, query fragment rewriting was invented
 * (please see the comment on rewritten_query_fragment).
 * tsqlSelectMuator was introduced to cover corner cases such as CREATE-VIEW and DECLARE-CURSOR
 * which need to deal with inner SELECT statement.
 * tsqlCommonMutator was added to cover a rewriting logic which needs to be applied in
 * batch-level statement and normal statement.
 *
 * TODO:
 * The plan is to incorporate all rewriting logics to tsqlCommonMutator. Other
 * mutators will be deprecated and existing query rewriting logics in tsqlBuilder
 * will be also moved. tsqlBuilder will focus on create Pltsql_stmt_* only.
 */

////////////////////////////////////////////////////////////////////////////////
// tsql Common Mutator
////////////////////////////////////////////////////////////////////////////////
class tsqlCommonMutator : public TSqlParserBaseListener
{
	/* see comment above. */
public:
	explicit tsqlCommonMutator() = default;
	bool in_create_or_alter_function = false;

	void enterCreate_or_alter_function(TSqlParser::Create_or_alter_functionContext *ctx) override {
		in_create_or_alter_function = true;
	}

	void exitCreate_or_alter_function(TSqlParser::Create_or_alter_functionContext *ctx) override {
		in_create_or_alter_function = false;
	}

	void enterTransaction_statement(TSqlParser::Transaction_statementContext *ctx) override {
		if (in_create_or_alter_function && ctx->COMMIT()){
			throw PGErrorWrapperException(ERROR, ERRCODE_FEATURE_NOT_SUPPORTED, "Invalid use of a side-effecting operator 'COMMIT TRANSACTION' within a function.", 0, 0);
		}
		if (in_create_or_alter_function && ctx->ROLLBACK()){
			throw PGErrorWrapperException(ERROR, ERRCODE_FEATURE_NOT_SUPPORTED, "Invalid use of a side-effecting operator 'ROLLBACK TRANSACTION' within a function.", 0, 0);
		}
		if (in_create_or_alter_function && ctx->SAVE()){
			throw PGErrorWrapperException(ERROR, ERRCODE_FEATURE_NOT_SUPPORTED, "Invalid use of a side-effecting operator 'SAVEPOINT' within a function.", 0, 0);
		}
	}

	void enterPrint_statement(TSqlParser::Print_statementContext *ctx) override { 
		if (in_create_or_alter_function && ctx->PRINT()){
			throw PGErrorWrapperException(ERROR, ERRCODE_FEATURE_NOT_SUPPORTED, "Invalid use of a side-effecting operator 'PRINT' within a function.", 0, 0);
		}
	}
	void enterRaiseerror_statement(TSqlParser::Raiseerror_statementContext * ctx) override { 
		if (in_create_or_alter_function && ctx->RAISERROR()){
			throw PGErrorWrapperException(ERROR, ERRCODE_FEATURE_NOT_SUPPORTED, "Invalid use of a side-effecting operator 'RAISERROR' within a function.", 0, 0);
		}
	}

	void enterExecute_statement(TSqlParser::Execute_statementContext *ctx) override {
		if (in_create_or_alter_function && (ctx->EXEC() || ctx->EXECUTE())){
			TSqlParser::Execute_bodyContext *body = ctx->execute_body();
			if (body->LR_BRACKET())
			{
				std::vector<TSqlParser::Execute_var_stringContext *> exec_strings = body->execute_var_string();
				if (!exec_strings.empty())
				{
					throw PGErrorWrapperException(ERROR, ERRCODE_FEATURE_NOT_SUPPORTED, "Invalid use of a side-effecting operator 'EXECUTE STRING' within a function.", 0, 0);
				}
				
			}
		}
	}

	void enterWaitfor_statement(TSqlParser::Waitfor_statementContext *ctx) override {
		if (in_create_or_alter_function && ctx->WAITFOR()){
			throw PGErrorWrapperException(ERROR, ERRCODE_FEATURE_NOT_SUPPORTED, "Invalid use of a side-effecting operator 'WAITFOR' within a function.", 0, 0);
		}
	 }
	 
	void enterWaitfor_receive_statement(TSqlParser::Waitfor_receive_statementContext * ctx) override { 
		if (in_create_or_alter_function && ctx->WAITFOR()){
			throw PGErrorWrapperException(ERROR, ERRCODE_FEATURE_NOT_SUPPORTED, "Invalid use of a side-effecting operator 'WAITFOR' within a function.", 0, 0);
		}
	}

	void enterKill_statement(TSqlParser::Kill_statementContext *ctx) override {
		if (in_create_or_alter_function){
			throw PGErrorWrapperException(ERROR, ERRCODE_FEATURE_NOT_SUPPORTED, "Invalid use of a side-effecting operator 'KILL' within a function.", 0, 0);
		}
	}

	/* Column Name */
	void exitSimple_column_name(TSqlParser::Simple_column_nameContext *ctx) override
	{
		if (does_object_name_need_delimiter(ctx->id()))
			rewritten_query_fragment.emplace(std::make_pair(ctx->id()->start->getStartIndex(), std::make_pair(::getFullText(ctx->id()), delimit_identifier(ctx->id()))));
	}

	void exitInsert_column_id(TSqlParser::Insert_column_idContext *ctx) override
	{
		// qualifier and DOT is totally ignored
		for (auto dot : ctx->DOT())
			rewritten_query_fragment.emplace(std::make_pair(dot->getSymbol()->getStartIndex(), std::make_pair(::getFullText(dot), ""))); // remove dot
		for (auto ign : ctx->ignore)
			rewritten_query_fragment.emplace(std::make_pair(ign->start->getStartIndex(), std::make_pair(::getFullText(ign), ""))); // remove ignore

		// qualified identifier doesn't need delimiter
		if (ctx->DOT().empty() && does_object_name_need_delimiter(ctx->id().back()))
			rewritten_query_fragment.emplace(std::make_pair(ctx->id().back()->start->getStartIndex(), std::make_pair(::getFullText(ctx->id().back()), delimit_identifier(ctx->id().back()))));
	}

	void exitFunction_call(TSqlParser::Function_callContext *ctx) override
	{
		/* Handles rewrite of geospatial function calls but inside body of CREATE/ALTER View, Procedure, Function */
		if (ctx->spatial_proc_name_server_database_schema())
		{
			if (ctx->spatial_proc_name_server_database_schema()->schema) throw PGErrorWrapperException(ERROR, ERRCODE_FEATURE_NOT_SUPPORTED, "Remote procedure/function reference with 4-part object name is not currently supported in Babelfish", getLineAndPos(ctx));

			/* This if-elseIf clause rewrites the query in case of Geospatial function Call */
			if (ctx->spatial_proc_name_server_database_schema()->geospatial_func_arg() && ctx->function_arg_list())
				rewrite_function_call_geospatial_func_ref_args(ctx);
			else if (ctx->spatial_proc_name_server_database_schema()->geospatial_func_no_arg() && !ctx->function_arg_list())
				rewrite_function_call_geospatial_func_ref_no_arg(ctx);
		}
	}

	/* We are adding handling for Spatial Types in:
	 * tsqlCommonMutator: for CREATE/ALTER View, Procedure, Function
	 * tsqlBuilder: for other cases handling
	 */
	/* Here we are Rewriting Geospatial query query: Func_call DOT Geospatial_Func:
	 * Func_call DOT Geospatial_col -> ( Func_call ) DOT Geospatial_col
	 * Func_call DOT Geospatial_func (arg_list) -> Geospatial_func (agr_list, Func_call)
	 */
	void exitFunc_call_expr(TSqlParser::Func_call_exprContext *ctx) override
	{
		if(ctx != NULL && !ctx->DOT().empty())
		{
			std::vector<TSqlParser::Method_callContext *> method_calls = ctx->method_call();
			for (size_t i = 0; i < method_calls.size(); ++i)
			{
				TSqlParser::Method_callContext *method = method_calls[i];
				/* rewriting the query in case of Geospatial function Call -> function_call.method_call */
				if(method->spatial_methods())
				{
					size_t ind;
					if (i == 0) ind = ctx->function_call()->stop->getStopIndex();
					else ind = method_calls[i-1]->stop->getStopIndex();
					rewrite_geospatial_query_helper(ctx, method, ind);
				}
			}
		}
	}
 
	/* Handles rewrite of geospatial query but inside body of CREATE/ALTER View, Procedure, Function:
	 * local_id DOT Geospatial_col -> ( local_id ) DOT Geospatial_col
	 * local_id DOT Geospatial_func (arg_list) -> Geospatial_func (agr_list, local_id)
	 */
	void exitLocal_id_expr(TSqlParser::Local_id_exprContext *ctx) override
	{
		if(ctx != NULL && !ctx->DOT().empty())
		{
			std::vector<TSqlParser::Method_callContext *> method_calls = ctx->method_call();
			for (size_t i = 0; i < method_calls.size(); ++i)
			{
				TSqlParser::Method_callContext *method = method_calls[i];
				/* rewriting the query in case of Geospatial function Call -> local_id.method_call */
				if(method->spatial_methods())
				{
					size_t ind;
					if (i == 0) ind = ctx->local_id()->stop->getStopIndex();
					else ind = method_calls[i-1]->stop->getStopIndex();
					rewrite_geospatial_query_helper(ctx, method, ind);
				}
			}
		}
	}

	/* Handles rewrite of geospatial query but inside body of CREATE/ALTER View, Procedure, Function:
	 * bracket_expr DOT Geospatial_col -> ( bracket_expr ) DOT Geospatial_col
	 * bracket_expr DOT Geospatial_func (arg_list) -> Geospatial_func (agr_list, bracket_expr)
	 */
	void exitBracket_expr(TSqlParser::Bracket_exprContext *ctx) override
	{
		if(ctx != NULL && !ctx->DOT().empty())
		{
			std::vector<TSqlParser::Method_callContext *> method_calls = ctx->method_call();
			for (size_t i = 0; i < method_calls.size(); ++i)
			{
				TSqlParser::Method_callContext *method = method_calls[i];
				/* rewriting the query in case of Geospatial function Call -> LR_BRACKET expression RR_BRACKET.method_call */
				if(method->spatial_methods())
				{
					size_t ind;
					std::string context = ::getFullText(ctx);
					size_t spaces = 0;
					for (size_t x = ctx->expression()->stop->getStopIndex() + 1 - ctx->start->getStartIndex(); x <= ctx->stop->getStopIndex() - ctx->start->getStartIndex(); x++)
					{
						if(context[x] == ' ') spaces++;
						else if(context[x] == ')') break;
					}
					if (i == 0) ind = ctx->expression()->stop->getStopIndex() + 1 + spaces;
					else ind = method_calls[i-1]->stop->getStopIndex();
					rewrite_geospatial_query_helper(ctx, method, ind);
				}
			}
		}
	}

	/* Handles rewrite of geospatial query but inside body of CREATE/ALTER View, Procedure, Function:
	 * Subquery_expr DOT Geospatial_col -> ( Subquery_expr ) DOT Geospatial_col
	 * Subquery_expr DOT Geospatial_func (arg_list) -> Geospatial_func (agr_list, Subquery_expr)
	 */
	void exitSubquery_expr(TSqlParser::Subquery_exprContext *ctx) override
	{
		if(ctx != NULL && !ctx->DOT().empty())
		{
			std::vector<TSqlParser::Method_callContext *> method_calls = ctx->method_call();
			for (size_t i = 0; i < method_calls.size(); ++i)
			{
				TSqlParser::Method_callContext *method = method_calls[i];
				/* rewriting the query in case of Geospatial function Call -> subquery.method_call */
				if(method->spatial_methods())
				{
					size_t ind;
					if (i == 0) ind = ctx->subquery()->stop->getStopIndex();
					else ind = method_calls[i-1]->stop->getStopIndex();
					rewrite_geospatial_query_helper(ctx, method, ind);
				}
			}
		}
	}

	void exitFull_column_name(TSqlParser::Full_column_nameContext *ctx) override
	{
		GetCtxFunc<TSqlParser::Full_column_nameContext *> getSchema = [](TSqlParser::Full_column_nameContext *o) { return o->schema; };
		GetCtxFunc<TSqlParser::Full_column_nameContext *> getTablename = [](TSqlParser::Full_column_nameContext *o) { return o->tablename; };
		
		/* This if clause rewrites the query in case of Geospatial function Call */
		std::string func_name;
		/* Handles rewrite of geospatial query but inside body of CREATE/ALTER View, Procedure, Function: */
		if(ctx->column_name) func_name = stripQuoteFromId(ctx->column_name);
		else if (ctx->geospatial_col())
		{
			/* Throwing error similar to TSQL as we do not allow 4-Part name for geospatial function call */
			if(ctx->schema) throw PGErrorWrapperException(ERROR, ERRCODE_SYNTAX_ERROR, format_errmsg("The multi-part identifier \"%s\" could not be bound.", ::getFullText(ctx).c_str()), getLineAndPos(ctx));
			
			/* Rewriting the query as: table.col.STX -> (table.col).STX */
			std::string rewritten_func_name = "(";
			if(ctx->table) rewritten_func_name += stripQuoteFromId(ctx->table) + ".";
			rewritten_func_name += stripQuoteFromId(ctx->column) + ")." + ::getFullText(ctx->geospatial_col());
			rewritten_query_fragment.emplace(std::make_pair(ctx->start->getStartIndex(), std::make_pair(::getFullText(ctx), rewritten_func_name.c_str())));
		}
		
		std::string rewritten_name = rewrite_column_name_with_omitted_schema_name(ctx, getSchema, getTablename);
		std::string rewritten_schema_name = rewrite_information_schema_to_information_schema_tsql(ctx, getSchema);
		if (!rewritten_name.empty())
			rewritten_query_fragment.emplace(std::make_pair(ctx->start->getStartIndex(), std::make_pair(::getFullText(ctx), rewritten_name)));
		if (pltsql_enable_tsql_information_schema && !rewritten_schema_name.empty())
			rewritten_query_fragment.emplace(std::make_pair(ctx->schema->start->getStartIndex(), std::make_pair(::getFullText(ctx->schema), rewritten_schema_name)));

		if (does_object_name_need_delimiter(ctx->tablename))
			rewritten_query_fragment.emplace(std::make_pair(ctx->tablename->start->getStartIndex(), std::make_pair(::getFullText(ctx->tablename), delimit_identifier(ctx->tablename))));

		// qualified identifier doesn't need delimiter
		if (ctx->DOT().empty() && does_object_name_need_delimiter(ctx->column_name))
			rewritten_query_fragment.emplace(std::make_pair(ctx->column_name->start->getStartIndex(), std::make_pair(::getFullText(ctx->column_name), delimit_identifier(ctx->column_name))));
	}

	/* Object Name */

	void exitFull_object_name(TSqlParser::Full_object_nameContext *ctx) override
	{
		if (ctx->DOT().size() >= 3 && ctx->server) /* server.db.schema.objname */
		{
			TSqlParser::IdContext *obj_server = ctx->server;
			TSqlParser::IdContext *obj_database = ctx->database;
			TSqlParser::IdContext *obj_schema = ctx->schema;
			TSqlParser::IdContext *obj_name = ctx->object_name;

			std::string full_object_name = ::getFullText(ctx);
			std::string server_name_str;

			if (obj_server->keyword())
				server_name_str = getFullText(obj_server->keyword());
			else
				server_name_str = getIDName(obj_server->DOUBLE_QUOTE_ID(), obj_server->SQUARE_BRACKET_ID(), obj_server->ID());
				
			std::string quoted_server_str = std::string("'") + server_name_str + std::string("'");

			std::string three_part_name = ::getFullText(obj_database) + std::string(".") + ::getFullText(obj_schema) + std::string(".") + ::getFullText(obj_name);

			/*
			 * When we come across a four-part object name, we will replace it with OPENQUERY(). Currently,
			 * we only support four-part object names in read-only context. So, a call like:
			 *
			 *	SELECT col_a, col_b FROM server_name.db_name.schema_name.obj_name
			 *
			 * will be re-written as:
			 *
			 *	SELECT col_a, col_b FROM openquery_internal('server_name', 'SELECT * FROM db_name.schema_name.obj_name')
			 */
			std::string str = std::string("openquery_internal(") + quoted_server_str + std::string(", 'SELECT * FROM ") + three_part_name + std::string("')");

			rewritten_query_fragment.emplace(std::make_pair(obj_server->start->getStartIndex(), std::make_pair(::getFullText(ctx), str)));
		}
		else
		{
			GetCtxFunc<TSqlParser::Full_object_nameContext *> getDatabase = [](TSqlParser::Full_object_nameContext *o) { return o->database; };
			GetCtxFunc<TSqlParser::Full_object_nameContext *> getSchema = [](TSqlParser::Full_object_nameContext *o) { return o->schema; };
			std::string rewritten_name = rewrite_object_name_with_omitted_db_and_schema_name(ctx, getDatabase, getSchema);
			std::string rewritten_schema_name = rewrite_information_schema_to_information_schema_tsql(ctx, getSchema);
			if (!rewritten_name.empty())
				rewritten_query_fragment.emplace(std::make_pair(ctx->start->getStartIndex(), std::make_pair(::getFullText(ctx), rewritten_name)));
			if (pltsql_enable_tsql_information_schema && !rewritten_schema_name.empty())
				rewritten_query_fragment.emplace(std::make_pair(ctx->schema->start->getStartIndex(), std::make_pair(::getFullText(ctx->schema), rewritten_schema_name)));

			// qualified identifier doesn't need delimiter
			if (ctx->DOT().empty() && does_object_name_need_delimiter(ctx->object_name))
				rewritten_query_fragment.emplace(std::make_pair(ctx->object_name->start->getStartIndex(), std::make_pair(::getFullText(ctx->object_name), delimit_identifier(ctx->object_name))));
		}
	}

	void exitTable_name(TSqlParser::Table_nameContext *ctx) override
	{
		GetCtxFunc<TSqlParser::Table_nameContext *> getDatabase = [](TSqlParser::Table_nameContext *o) { return o->database; };
		GetCtxFunc<TSqlParser::Table_nameContext *> getSchema = [](TSqlParser::Table_nameContext *o) { return o->schema; };
		std::string rewritten_name = rewrite_object_name_with_omitted_db_and_schema_name(ctx, getDatabase, getSchema);
		std::string rewritten_schema_name = rewrite_information_schema_to_information_schema_tsql(ctx, getSchema);
		if (!rewritten_name.empty())
			rewritten_query_fragment.emplace(std::make_pair(ctx->start->getStartIndex(), std::make_pair(::getFullText(ctx), rewritten_name)));
		if (pltsql_enable_tsql_information_schema && !rewritten_schema_name.empty())
			rewritten_query_fragment.emplace(std::make_pair(ctx->schema->start->getStartIndex(), std::make_pair(::getFullText(ctx->schema), rewritten_schema_name)));

		// qualified identifier doesn't need delimiter
		if (ctx->DOT().empty() && does_object_name_need_delimiter(ctx->table))
			rewritten_query_fragment.emplace(std::make_pair(ctx->table->start->getStartIndex(), std::make_pair(::getFullText(ctx->table), delimit_identifier(ctx->table))));
	}

	void exitTable_alias(TSqlParser::Table_aliasContext *ctx) override
	{
		if (does_object_name_need_delimiter(ctx->id()))
			rewritten_query_fragment.emplace(std::make_pair(ctx->id()->start->getStartIndex(), std::make_pair(::getFullText(ctx->id()), delimit_identifier(ctx->id()))));
	}

	void exitSimple_name(TSqlParser::Simple_nameContext *ctx) override
	{
		GetCtxFunc<TSqlParser::Simple_nameContext *> getDatabase = [](TSqlParser::Simple_nameContext *o) { return nullptr; }; // can't exist
		GetCtxFunc<TSqlParser::Simple_nameContext *> getSchema = [](TSqlParser::Simple_nameContext *o) { return o->schema; };
		std::string rewritten_name = rewrite_object_name_with_omitted_db_and_schema_name(ctx, getDatabase, getSchema);
		std::string rewritten_schema_name = rewrite_information_schema_to_information_schema_tsql(ctx, getSchema);
		if (!rewritten_name.empty())
			rewritten_query_fragment.emplace(std::make_pair(ctx->start->getStartIndex(), std::make_pair(::getFullText(ctx), rewritten_name)));
		if (pltsql_enable_tsql_information_schema && !rewritten_schema_name.empty())
			rewritten_query_fragment.emplace(std::make_pair(ctx->schema->start->getStartIndex(), std::make_pair(::getFullText(ctx->schema), rewritten_schema_name)));

		// qualified identifier doesn't need delimiter
		if (ctx->DOT().empty() && does_object_name_need_delimiter(ctx->name))
			rewritten_query_fragment.emplace(std::make_pair(ctx->name->start->getStartIndex(), std::make_pair(::getFullText(ctx->name), delimit_identifier(ctx->name))));
	}

	void exitFunc_proc_name_schema(TSqlParser::Func_proc_name_schemaContext *ctx) override
	{
		GetCtxFunc<TSqlParser::Func_proc_name_schemaContext *> getDatabase = [](TSqlParser::Func_proc_name_schemaContext *o) { return nullptr; }; // can't exist
		GetCtxFunc<TSqlParser::Func_proc_name_schemaContext *> getSchema = [](TSqlParser::Func_proc_name_schemaContext *o) { return o->schema; };
		std::string rewritten_schema_name = rewrite_information_schema_to_information_schema_tsql(ctx, getSchema);
		std::string rewritten_name = rewrite_object_name_with_omitted_db_and_schema_name(ctx, getDatabase, getSchema);
		if (!rewritten_name.empty())
			rewritten_query_fragment.emplace(std::make_pair(ctx->start->getStartIndex(), std::make_pair(::getFullText(ctx), rewritten_name)));
		if (pltsql_enable_tsql_information_schema && !rewritten_schema_name.empty())
			rewritten_query_fragment.emplace(std::make_pair(ctx->schema->start->getStartIndex(), std::make_pair(::getFullText(ctx->schema), rewritten_schema_name)));

		// don't need to call does_object_name_need_delimiter() because problematic keywords are already allowed as function name
	}

	void exitFunc_proc_name_database_schema(TSqlParser::Func_proc_name_database_schemaContext *ctx) override
	{
		GetCtxFunc<TSqlParser::Func_proc_name_database_schemaContext *> getDatabase = [](TSqlParser::Func_proc_name_database_schemaContext *o) { return o->database; };
		GetCtxFunc<TSqlParser::Func_proc_name_database_schemaContext *> getSchema = [](TSqlParser::Func_proc_name_database_schemaContext *o) { return o->schema; };
		std::string rewritten_name = rewrite_object_name_with_omitted_db_and_schema_name(ctx, getDatabase, getSchema);
		std::string rewritten_schema_name = rewrite_information_schema_to_information_schema_tsql(ctx, getSchema);
		if (!rewritten_name.empty())
			rewritten_query_fragment.emplace(std::make_pair(ctx->start->getStartIndex(), std::make_pair(::getFullText(ctx), rewritten_name)));
		if (pltsql_enable_tsql_information_schema && !rewritten_schema_name.empty())
			rewritten_query_fragment.emplace(std::make_pair(ctx->schema->start->getStartIndex(), std::make_pair(::getFullText(ctx->schema), rewritten_schema_name)));

		// don't need to call does_object_name_need_delimiter() because problematic keywords are already allowed as function name
	}

	void enterExecute_body_batch(TSqlParser::Execute_body_batchContext *ctx) override
	{
		in_execute_body_batch = true;		
	}
		
	void exitExecute_body_batch(TSqlParser::Execute_body_batchContext *ctx) override
	{
		in_execute_body_batch = false;	
	}

	void exitFunc_proc_name_server_database_schema(TSqlParser::Func_proc_name_server_database_schemaContext *ctx) override
	{
		GetCtxFunc<TSqlParser::Func_proc_name_server_database_schemaContext *> getDatabase = [](TSqlParser::Func_proc_name_server_database_schemaContext *o) { return o->database; };
		GetCtxFunc<TSqlParser::Func_proc_name_server_database_schemaContext *> getSchema = [](TSqlParser::Func_proc_name_server_database_schemaContext *o) { return o->schema; };
		std::string rewritten_name = rewrite_object_name_with_omitted_db_and_schema_name(ctx, getDatabase, getSchema);
		std::string rewritten_schema_name = rewrite_information_schema_to_information_schema_tsql(ctx, getSchema);
		if (!rewritten_name.empty())
		{
			int EXEC_prepend_length = (in_execute_body_batch) ? fragment_EXEC_prefix.length() : 0;  // add length of prefix prepended internally for execute_body_batch 
			rewritten_query_fragment.emplace(std::make_pair(ctx->start->getStartIndex()+EXEC_prepend_length, std::make_pair(::getFullText(ctx), rewritten_name)));
		}
		if (pltsql_enable_tsql_information_schema && !rewritten_schema_name.empty())
		{
			rewritten_query_fragment.emplace(std::make_pair(ctx->schema->start->getStartIndex(), std::make_pair(::getFullText(ctx->schema), rewritten_schema_name)));
		}
		
		// don't need to call does_object_name_need_delimiter() because problematic keywords are already allowed as function name
	}

	void exitGrant_statement(TSqlParser::Grant_statementContext* ctx) override
	{
		if (ctx->permissions())
		{
			const auto &permissions = ctx->permissions()->permission();
			for (const auto perm : permissions)
			{
				const auto exec = perm->single_permission()->EXEC();
				if (exec)
					rewritten_query_fragment.emplace(std::make_pair(exec->getSymbol()->getStartIndex(),
													 std::make_pair(::getFullText(exec), "EXECUTE")));
			}
		}
	}

	void exitRevoke_statement(TSqlParser::Revoke_statementContext* ctx) override
	{
		if (ctx->permissions())
		{
			const auto &permissions = ctx->permissions()->permission();
			for (const auto perm : permissions)
			{
				const auto exec = perm->single_permission()->EXEC();
				if (exec)
					rewritten_query_fragment.emplace(std::make_pair(exec->getSymbol()->getStartIndex(),
													 std::make_pair(::getFullText(exec), "EXECUTE")));
			}
		}
	}

	void exitOpen_query(TSqlParser::Open_queryContext *ctx) override
	{
		TSqlParser::IdContext *linked_srv = ctx->linked_server;

		/* 
		 * The calling syntax for T-SQL OPENQUERY is OPENQUERY(linked_server, 'query')
		 * which means that linked_server is passed as an identifier (without quotes)
		 * 
		 * Since we have implemented OPENQUERY as a PG function, the linked_server gets
		 * interpreted as a column. To fix this, we enclose the linked_server in single
		 * quotes, so that the function now gets called as openquery_internal('linked_server', 'query')
		 */
		if (linked_srv)
		{
			std::string linked_srv_name;

			if (linked_srv->keyword())
				linked_srv_name = getFullText(linked_srv->keyword());
			else
				linked_srv_name = getIDName(linked_srv->DOUBLE_QUOTE_ID(), linked_srv->SQUARE_BRACKET_ID(), linked_srv->ID());
				
			std::string str = std::string("'") + linked_srv_name + std::string("'");

			rewritten_query_fragment.emplace(std::make_pair(ctx->OPENQUERY()->getSymbol()->getStartIndex(), std::make_pair(::getFullText(ctx->OPENQUERY()), "openquery_internal")));
			rewritten_query_fragment.emplace(std::make_pair(linked_srv->start->getStartIndex(), std::make_pair(linked_srv_name, str)));
		}	
	}
};

////////////////////////////////////////////////////////////////////////////////
// tsql Select Statement Mutator
////////////////////////////////////////////////////////////////////////////////
class tsqlSelectStatementMutator : public TSqlParserBaseListener
{
	/*
	 * For some cases, e.g., batch level statement, declare statement, etc, we cannot rely only on tsqlBuilder.
	 * However, we need to mutate select statements regardless of having tsqlBuilder.
	 * This mutator should be used for the case where tsqlBuilder::exitSelect_statement() cannot be called.
	 */
public:
	PLtsql_expr_query_mutator *mutator;
	bool in_create_or_alter_view = false;
public:
	tsqlSelectStatementMutator() = default;
	/* Corner case check. If a view is created on a temporary table, we should throw an exception.
	 * Here we are setting up flags for later check.
	 */ 
	void enterCreate_or_alter_view(TSqlParser::Create_or_alter_viewContext *ctx)
	{
		in_create_or_alter_view = true;
	}
	
	void exitCreate_or_alter_view(TSqlParser::Create_or_alter_viewContext *ctx)
	{
		in_create_or_alter_view = false;
	}

	void exitSelect_statement(TSqlParser::Select_statementContext *ctx) override
	{
		if (mutator)
			process_select_statement(ctx, mutator);
	}

	void exitQuery_specification(TSqlParser::Query_specificationContext *ctx) override
	{
		if (mutator)
			process_query_specification(ctx, mutator);
	}

	void exitTable_source_item(TSqlParser::Table_source_itemContext *ctx) override 
	{
		std::string table_name = extractTableName(nullptr, ctx);

		if (in_create_or_alter_view && !table_name.empty() && table_name.at(0)=='#')
		{	
			in_create_or_alter_view = false;
			throw PGErrorWrapperException(ERROR, ERRCODE_FEATURE_NOT_SUPPORTED, "Views or functions are not allowed on temporary tables. Table names that begin with '#' denote temporary tables.", 0, 0);
		}
	}

	void exitDml_statement(TSqlParser::Dml_statementContext *ctx) override
	{
		process_execsql_remove_unsupported_tokens(ctx, mutator);
		if (mutator && query_hints.size() && enable_hint_mapping)
		{
			add_query_hints(mutator, ctx->start->getStartIndex());
			clear_query_hints();
		}
		if (table_names.size())
			clear_tables_info();
	}
};

////////////////////////////////////////////////////////////////////////////////
// tsqlBuilder
////////////////////////////////////////////////////////////////////////////////

/*
 * In order to exploit common rewriting logic in tsqlCommonMutator and
 * existing logic in tsqlBuilder, inherit TSqlCommonMutator, all rewriting
 * logic will run in one walker.
 * This will be refactored later. Please see the comment on TSqlCommonMutator
 * for details.
 * */
class tsqlBuilder : public tsqlCommonMutator
{
public:
	std::unique_ptr<tree::ParseTreeProperty<void *>> code;
	const std::vector<std::string> &ruleNames;
	TSqlParser::Tsql_fileContext *root;

    int nodeID = 0;
    tree::ParseTree *parser;
    MyInputStream &stream;

	const std::vector<int> double_quota_places;
	int parameterIndex = 0;

	bool is_cross_db = false;
	std::string schema_name;
	std::string db_name;
	bool is_function = false;
	bool is_schema_specified = false;	
	
	// We keep a stack of the containers that are active during a traversal.
	// A container will correspond to a block or a batch - these are containers
	// because they contain a list of the PLtsql_stmt structures.

	// When we walk the parse tree, we  push an entry onto the containers
	// stack each time we enter a block (or a batch).  We pop the top of
	// the stack when we leave (exit) a block or batch.

	// When we enter a cfl_stmt, a ddl_statement, a dml_statement, or
	// any other statement, we create a PLtsql_stmt structure and add
	// that to the list at the top of the container stack.

	// Since we don't have an otherwise convenient way to amend the
	// the ParserRuleContext class, we will use the 'bodies' hash -
	// the key to the hash is the address of the container and the
	// payload is a pointer to the List of members of tha container.
	

	std::vector<ParserRuleContext *> containers;
	std::unordered_map<ParserRuleContext  *, List *> bodies;
	std::unique_ptr<PLtsql_expr_query_mutator> statementMutator;
	
    tsqlBuilder(tree::ParseTree *p, const std::vector<std::string> &rules, MyInputStream &s, 
	std::vector<int> &quota_places)
		: code(std::make_unique<tree::ParseTreeProperty<void *>>()),
		  ruleNames(rules),
		  root(nullptr),
		  parser(p),
		  stream(s),
		  double_quota_places(quota_places)
    {
		rootInitializers = NIL;
		statementMutator = nullptr;
    }

	~tsqlBuilder()
	{
		//		ListCell *s;
		
		//		foreach(s, rootInitializers)
		//		{
			//PLtsql_stmt *stmt = (PLtsql_stmt *) lfirst(s);

		//		}
	}
	
	std::string
	getNodeDesc(ParseTree *t)
	{
		std::string result = Trees::getNodeText(t, this->ruleNames);

		return result;
	}
	
	ParserRuleContext *
	peekContainer()
	{
		return containers.back();
	}
	
	void
	pushContainer(ParserRuleContext *container)
	{
		if (pltsql_enable_antlr_detailed_log)
			std::cout << "    pushing container " << (void *) container << std::endl;

		containers.push_back(container);
		setCode(container, NIL);
	}

	ParserRuleContext *
	popContainer(ParserRuleContext *container)
	{
		auto result = containers.back();

		if (pltsql_enable_antlr_detailed_log)
			std::cout << " popping container " << (void *) result << std::endl;

		containers.pop_back();
		
		// NOTE: if the caller provided a container, we want
		//       to verify that the pointer we just popped
		//		 is the same.
		
		return result;
	}
	
    void
    setCode(tree::ParseTree *node, List *newList)
    {
		code->put(node, (void *) newList);
    }

    List *
    getCode(tree::ParseTree *node)
    {
		return (List *) (code->get(node));
    }

	// Tree listener overrides
	
	void enterEveryRule(ParserRuleContext *ctx) override
	{
		std::string desc{getNodeDesc(ctx)};

		if (pltsql_enable_antlr_detailed_log)
			std::cout << "+entering (tsqlBuilder)" << (void *) ctx << "[" << desc << "]" << std::endl;
	}

	void exitEveryRule(ParserRuleContext *ctx) override
	{
		std::string desc{getNodeDesc(ctx)};

		if (pltsql_enable_antlr_detailed_log)
			std::cout << "-leaving (tsqlBuilder)" << (void *) ctx << "[" << desc << "]" << std::endl;
	}

	void graft(PLtsql_stmt *stmt, ParserRuleContext *container)
	{
		if (stmt)
		{
			List *siblings = getCode(container);

			if (pltsql_enable_antlr_detailed_log)
				std::cout << "    grafting stmt (" << (void *) stmt << ") to list for container(" << (void *) container << ")" << std::endl;
			
			setCode(container, lappend(siblings, stmt));
		}
		else
		{
			if (pltsql_enable_antlr_detailed_log)
				std::cout << "    grafting stmt (" << (void *) stmt << ") to list for container(" << (void *) container << ")" << std::endl;
		}
	}

	// stmt is meaningless. change it to NOP
	void make_nop(PLtsql_stmt *stmt, ParserRuleContext *container)
	{
		List *siblings = getCode(container);

		if (pltsql_enable_antlr_detailed_log)
			std::cout << "    remove stmt (" << (void *) stmt << ") from list for container(" << (void *) container << ")" << std::endl;
		setCode(container, list_delete_ptr(siblings, stmt));
	}

	//////////////////////////////////////////////////////////////////////////////
	// Container statement management
	//////////////////////////////////////////////////////////////////////////////

	void enterTsql_file(TSqlParser::Tsql_fileContext *ctx) override
    {
		// The root of the parse tree is typically a batch - we
		// will store the root here (in 'root').
		//
		// A batch is also a container (the highest container in
		// the tree) so we call pushContainer() to push this
		// node onto the container stack.

		// Since this is the root of the parse tree, we expect
		// 'root' to be null on entry, if it's not null, that
		// implies that we are re-using a tsqlBuilder instead
		// creating a new one.
		
		Assert(root == nullptr);

		root = ctx;
		
		pushContainer(ctx);
    }

    void exitTsql_file(TSqlParser::Tsql_fileContext *ctx) override
    {
		// We are finished walking the parse tree (the root of the
		// parse tree is typically a batch node). We give the PLtsql_stmt
		// tree to the caller by setting pltsql_parse_result, just like
		// the (obsolete) bison parser.
		pltsql_parse_result = (PLtsql_stmt_block *) makeBatch(ctx, *this);

		// Reset 'root' to indicate that we no longer have a PLtsql_stmt tree.
		root = nullptr;
		
		// A batch is a container so we pop it off the container
		// stack.
		popContainer(ctx);
    }

  	void enterBlock_statement(TSqlParser::Block_statementContext *ctx) override
	{
		// A (BEGIN/END) block is a container so push this node to the
		// top of the container stack. As we continue to walk the ANTLR
		// parse tree and create new PLtsql_stmt nodes, we graft those
		// new nodes to the most-recently seen container node (that is,
	    // the container on top of the container stack).
		pushContainer(ctx);
	}

	void exitBlock_statement(TSqlParser::Block_statementContext *ctx) override
	{
		// We've now processed all of the descendant ANTLR parse tree nodes
		// that belong to this block (which is a container). As we walked
		// through the descendant nodes, we created a List of PLtsql_stmt
		// nodes that should be controlled by this BEGIN/END block.  We
		// can find that list by calling getCode(ctx).
		//
		// Now add these children to the PLtsql_stmt_block (which we
		// store in our parse tree parent node).  We can find that PLtsql_stmt_block
		// by calling getPLtsql_fragment()	   
		PLtsql_stmt_block *block = (PLtsql_stmt_block *) getPLtsql_fragment(ctx->parent);

		if (block)
			block->body = getCode(ctx);

		// And finally, pop this parse tree node from the container stack
		popContainer(ctx);
	}	

	void enterWhile_statement(TSqlParser::While_statementContext *ctx) override
    {
 		// A WHILE statement is a container - it stores the statements in the
		// body of the loop
		//
		// See enterBlock_statement() for a more complete description.
		pushContainer(ctx);
    }

    void exitWhile_statement(TSqlParser::While_statementContext *ctx) override
    {
		// See exitBlock_statement() for a more complete description.
		PLtsql_stmt_while *fragment = (PLtsql_stmt_while *) getPLtsql_fragment(ctx->parent);

		fragment->body = getCode(ctx);

		popContainer(ctx);
	}

	void enterIf_statement(TSqlParser::If_statementContext *ctx) override
	{
 		// An IF statement is a container - it stores the statements in the
		// then_body of the loop
		//
		// FIXME: how do we handle the else_body?
		// FIXME: how do we handle the remaining ELSIF nodes?
		//
		// See enterBlock_statement() for a more complete description.
		pushContainer(ctx);
	}

	void exitIf_statement(TSqlParser::If_statementContext *ctx) override
	{
		// See exitBlock_statement() for a more complete description.
		PLtsql_stmt_if *fragment = (PLtsql_stmt_if *) getPLtsql_fragment(ctx->parent);
		List *code = getCode(ctx);

		if (!code) // defensive code
			throw PGErrorWrapperException(ERROR, ERRCODE_INTERNAL_ERROR, "IF-block is empty. It might be an internal bug due to unsupported statements.", getLineAndPos(ctx));

		fragment->then_body = (PLtsql_stmt *) linitial(code);

		if (list_length(code) >  1)
			fragment->else_body = (PLtsql_stmt *) lsecond(code);
		
		popContainer(ctx);
	}

	void enterTry_catch_statement(TSqlParser::Try_catch_statementContext *ctx) override
	{
		pushContainer(ctx);
	}

	void exitTry_catch_statement(TSqlParser::Try_catch_statementContext *ctx) override
	{
		PLtsql_stmt_try_catch *fragment = (PLtsql_stmt_try_catch *) getPLtsql_fragment(ctx->parent);
		List *code = getCode(ctx);

		if (!code) // defensive code
			throw PGErrorWrapperException(ERROR, ERRCODE_INTERNAL_ERROR, "TRY-block is empty. It might be an internal bug due to unsupported statements.", getLineAndPos(ctx));

		fragment->body = (PLtsql_stmt *) linitial(code);

		if (list_length(code) > 1)
			fragment->handler = (PLtsql_stmt *) lsecond(code);
		else
			fragment->handler = (PLtsql_stmt *) makeEmptyBlockStmt(getLineNo(ctx->catch_block()));

		popContainer(ctx);

	}

	void enterTry_block(TSqlParser::Try_blockContext *ctx) override
	{
		pushContainer(ctx);
	}

	void exitTry_block(TSqlParser::Try_blockContext *ctx) override
	{
		PLtsql_stmt_block *result = (PLtsql_stmt_block *) makeBlockStmt(ctx, *this);
		result->body = getCode(ctx);
		popContainer(ctx);
		graft((PLtsql_stmt *) result, peekContainer());
	}

	void enterCatch_block(TSqlParser::Catch_blockContext *ctx) override
	{
		pushContainer(ctx);
	}

	void exitCatch_block(TSqlParser::Catch_blockContext *ctx) override
	{
		PLtsql_stmt_block *result = (PLtsql_stmt_block *) makeBlockStmt(ctx, *this);
		result->body = getCode(ctx);
		popContainer(ctx);
		graft((PLtsql_stmt *) result, peekContainer());
	}
	
	void enterCreate_or_alter_procedure(TSqlParser::Create_or_alter_procedureContext *ctx) override
	{
		pushContainer(ctx);
	}

	void exitCreate_or_alter_procedure(TSqlParser::Create_or_alter_procedureContext *ctx) override
	{
		// just throw away all PLtsql_stmt in the container.
		// procedure body is a sequence of sql_clauses. In create-procedure, we don't need to generate PLtsql_stmt.
		//
		// TODO: Ideally, we may stop visiting or disable vistior logic inside the procedure body. It will save the resoruce.

		popContainer(ctx);
	}

	void enterCreate_or_alter_function(TSqlParser::Create_or_alter_functionContext *ctx) override
	{
		pushContainer(ctx);
	}

	void exitCreate_or_alter_function(TSqlParser::Create_or_alter_functionContext *ctx) override
	{
		// just throw away all PLtsql_stmts in the container. Please see the comment in exitCreate_or_alter_procedure()
		popContainer(ctx);
	}

	void enterCreate_or_alter_trigger(TSqlParser::Create_or_alter_triggerContext *ctx) override
	{
		pushContainer(ctx);
	}

	void exitCreate_or_alter_trigger(TSqlParser::Create_or_alter_triggerContext *ctx) override
	{
		// just throw away all PLtsql_stmts in the container. Please see the comment in exitCreate_or_alter_procedure()
		popContainer(ctx);
	}

	void exitAlter_table(TSqlParser::Alter_tableContext *ctx) override
	{
		if (ctx->TRIGGER() && ctx->id().size() > 1)	/* condition to filter alter table statements which contains TRIGGER keyword and multiple trigger names */
		{
			/*
			 * When we come across a alter table query which enable/disable trigger with multiple trigger name, 
			 * we will replace it with list of alter table statements, a statement for each trigger.
			 * As Postgres only support enabling/disabling of only one trigger using alter table syntax, so a call like:
			 * 
			 * 	ALTER TABLE Employees { ENABLE | DISABLE } TRIGGER trigger_a, trigger_b
			 *	GO
			 * 
			 * will be re-written as:
			 * 
			 * 	ALTER TABLE Employees { ENABLE | DISABLE } TRIGGER trigger_a; 
			 *  ALTER TABLE Employees { ENABLE | DISABLE } TRIGGER trigger_b;
			 */

			std::vector<TSqlParser::IdContext *> list_id = ctx->id();
			TSqlParser::Table_nameContext *table_name = ctx->tabname;

			std::string str = std::string("");
			std::string action_type;
			if (ctx->ENABLE() != nullptr)
			{
				action_type = std::string(" ENABLE");
			}
			else
			{
				action_type = std::string(" DISABLE");
			}

			for (TSqlParser::IdContext *id : list_id) {
				str += std::string("ALTER TABLE ") + ::getFullText(table_name) + action_type + std::string(" TRIGGER ") + ::getFullText(id) + "; ";
			}

			rewritten_query_fragment.emplace(std::make_pair(ctx->start->getStartIndex(), std::make_pair(::getFullText(ctx), str)));
		}
	}

	void exitEnable_trigger(TSqlParser::Enable_triggerContext *ctx) override
	{
		if(ctx->SERVER() || ctx->DATABASE())
		{
			throw PGErrorWrapperException(ERROR, ERRCODE_FEATURE_NOT_SUPPORTED, "'DDL trigger' is not currently supported in Babelfish.", 0, 0);
		}
	}

	void exitDisable_trigger(TSqlParser::Disable_triggerContext *ctx) override
	{
		if(ctx->SERVER() || ctx->DATABASE())
		{
			throw PGErrorWrapperException(ERROR, ERRCODE_FEATURE_NOT_SUPPORTED, "'DDL trigger' is not currently supported in Babelfish.", 0, 0);
		}
	}
	
	//////////////////////////////////////////////////////////////////////////////
	// Non-container statement management
	//////////////////////////////////////////////////////////////////////////////

   	void enterDml_statement(TSqlParser::Dml_statementContext *ctx) override
	{
		// We ran into a DML clause while walking down the ANTLR parse
		// tree - we create a PLtsql_stmt_execsql statement to handle
		// this clause and graft it into the list of PLtsql_stmts kept
		// in the top-most container.
		//
		// execsql statements are used to handle non-control-of-flow
		// statements (aka SQL statements) - we just make a copy of
		// the string that makes up the statement, store that string
		// inside of the PLtsql_stmt_execsql, and send that string
		// to the main SQL parser when we execute the statement.

        if (ctx->bulk_insert_statement())
        {
            graft(makeInsertBulkStatement(ctx), peekContainer());
        }
        else
        {
            graft(makeSQL(ctx), peekContainer());
        }

		// prepare rewriting
		clear_rewritten_query_fragment();
		PLtsql_stmt_execsql *stmt = (PLtsql_stmt_execsql *) getPLtsql_fragment(ctx);
		Assert(stmt);
		statementMutator = std::make_unique<PLtsql_expr_query_mutator>(stmt->sqlstmt, ctx);
	}

	void exitDml_statement(TSqlParser::Dml_statementContext *ctx) override
	{
        if (ctx->bulk_insert_statement())
        {
            clear_rewritten_query_fragment();
            return;
        }
		PLtsql_stmt_execsql *stmt = (PLtsql_stmt_execsql *) getPLtsql_fragment(ctx);
		Assert(stmt);
		Assert(stmt->sqlstmt = statementMutator->expr);
		try
		{
			process_execsql_destination(ctx, stmt);
		}
		catch (PGErrorWrapperException &e)
		{
			clear_rewritten_query_fragment();
			throw;
		}

		process_execsql_remove_unsupported_tokens(ctx, statementMutator.get());

		// record whether the stmt is an INSERT-EXEC stmt
		stmt->insert_exec =
			ctx->insert_statement() &&
			ctx->insert_statement()->insert_statement_value() &&
			ctx->insert_statement()->insert_statement_value()->execute_statement();

		// record whether stmt is cross-db
		if (is_cross_db)
			stmt->is_cross_db = true;
		// record that the stmt is dml
	 	stmt->is_dml = true;
		// record if a function call
		if (is_function)
			stmt->func_call = true;

		if (!schema_name.empty())
			stmt->schema_name = pstrdup(downcase_truncate_identifier(schema_name.c_str(), schema_name.length(), true));
		// record db name for the cross db query
		if (!db_name.empty())
			stmt->db_name = pstrdup(downcase_truncate_identifier(db_name.c_str(), db_name.length(), true));
		// record if the SQL object is schema qualified
		if (is_schema_specified)
			stmt->is_schema_specified = true;

		if (is_compiling_create_function())
		{
			/* select without destination should be blocked. We can use already information about desitnation, which is already processed. */
			if (ctx->select_statement_standalone() && stmt->need_to_push_result)
				throw PGErrorWrapperException(ERROR, ERRCODE_INVALID_FUNCTION_DEFINITION, "SELECT statement returning result to a client cannot be used in a function", getLineAndPos(ctx->select_statement_standalone()));

			/* T-SQL doens't allow side-effecting operations in CREATE FUNCTION */
			if (ctx->insert_statement())
			{
				auto ddl_object = ctx->insert_statement()->ddl_object();
				if (stmt->insert_exec && ddl_object && !ddl_object->local_id()) /* insert into non-local object */
					throw PGErrorWrapperException(ERROR, ERRCODE_INVALID_FUNCTION_DEFINITION, "'INSERT EXEC' cannot be used within a function", getLineAndPos(ddl_object));
				else if (ddl_object && !ddl_object->local_id()) /* insert into non-local object */
					throw PGErrorWrapperException(ERROR, ERRCODE_INVALID_FUNCTION_DEFINITION, "'INSERT' cannot be used within a function", getLineAndPos(ddl_object));
			}
			else if (ctx->update_statement() && ctx->update_statement()->ddl_object() && !ctx->update_statement()->ddl_object()->local_id() && 
					(ctx->update_statement()->table_sources() ? ::getFullText(ctx->update_statement()->table_sources()).c_str()[0] != '@' : true)) /* update non-local object, table variables are allowed */
				throw PGErrorWrapperException(ERROR, ERRCODE_INVALID_FUNCTION_DEFINITION, "'UPDATE' cannot be used within a function", getLineAndPos(ctx->update_statement()->ddl_object()));
			else if (ctx->delete_statement() && ctx->delete_statement()->delete_statement_from()->ddl_object() && !ctx->delete_statement()->delete_statement_from()->ddl_object()->local_id()  &&
					(ctx->delete_statement()->table_sources() ? ::getFullText(ctx->delete_statement()->table_sources()).c_str()[0] != '@' : true)) /* delete non-local object, table variables are allowed */
				throw PGErrorWrapperException(ERROR, ERRCODE_INVALID_FUNCTION_DEFINITION, "'DELETE' cannot be used within a function", getLineAndPos(ctx->delete_statement()->delete_statement_from()->ddl_object()));
		}

		/* we must add previous rewrite at first. */
		add_rewritten_query_fragment_to_mutator(statementMutator.get());

		// post-processing of execsql stmt query
		for (auto &entry : local_id_positions)
		{
			// Adding quote to tsql local_id (starting with '@') because backend parser is expecting that.
			std::string quoted_local_id = std::string("\"") + entry.second + "\"";
			statementMutator->add(entry.first, entry.second, quoted_local_id);
		}

		/* Add query hints */
		if (query_hints.size() && enable_hint_mapping)
		{
			add_query_hints(statementMutator.get(), ctx->start->getStartIndex());
			clear_query_hints();
		}

		statementMutator->run();
		statementMutator = nullptr;
		clear_rewritten_query_fragment();
		clear_tables_info();
	}

	void exitSelect_statement(TSqlParser::Select_statementContext *selectCtx) override
	{
		if (statementMutator)
			process_select_statement(selectCtx, statementMutator.get());
	}

	void enterBatch_level_statement(TSqlParser::Batch_level_statementContext *ctx) override
	{
		// See the comments in enterDml_statement() for an explanation of this code
		graft(makeSQL(ctx), peekContainer());
	}
	
	void enterDdl_statement(TSqlParser::Ddl_statementContext *ctx) override
	{
		// See the comments in enterDml_statement() for an explanation of this code
		PLtsql_stmt *stmt;
		if (ctx->alter_authorization())
		{
			stmt = makeChangeDbOwnerStatement(ctx->alter_authorization());
		}
		else if (ctx->create_fulltext_index())
		{
			stmt = makeCreateFulltextIndexStmt(ctx->create_fulltext_index());
		}
		else if (ctx->drop_fulltext_index())
		{
			stmt = makeDropFulltextIndexStmt(ctx->drop_fulltext_index());
		}
		else
		{
			stmt = makeSQL(ctx);
		}
		graft(stmt, peekContainer());
		clear_rewritten_query_fragment();
	}

	void exitDdl_statement(TSqlParser::Ddl_statementContext *ctx) override
	{
		if (ctx->alter_authorization()) 
		{
			// Exit in case of Change DB owner
			return;
		}
		
		if (ctx->create_fulltext_index())
		{
			clear_rewritten_query_fragment();
			return;
		}
		if (ctx->drop_fulltext_index())
		{
			clear_rewritten_query_fragment();
			return;
		}
		PLtsql_stmt_execsql *stmt = (PLtsql_stmt_execsql *) getPLtsql_fragment(ctx);
		Assert(stmt);
		// record that the stmt is ddl
	 	stmt->is_ddl = true;

		if (is_compiling_create_function())
		{
			/* T-SQL doesn't allow side-effecting operations in CREATE FUNCTION */
			throw PGErrorWrapperException(ERROR, ERRCODE_INVALID_FUNCTION_DEFINITION, "DDL cannot be used within a function", getLineAndPos(ctx));
		}


		bool nop = false;
		if (ctx->create_table())
			nop = post_process_create_table(ctx->create_table(), stmt, ctx);
		else if (ctx->alter_table())
			nop = post_process_alter_table(ctx->alter_table(), stmt, ctx);
		else if (ctx->create_index())
			nop = post_process_create_index(ctx->create_index(), stmt, ctx);
		else if (ctx->create_database())
			nop = post_process_create_database(ctx->create_database(), stmt, ctx);
		else if (ctx->create_type())
			nop = post_process_create_type(ctx->create_type(), stmt, ctx);
		else if (ctx->alter_fulltext_index())
		{
			ereport(WARNING,
					(errcode(ERRCODE_FEATURE_NOT_SUPPORTED),
					 errmsg("ALTER FULLTEXT INDEX statement will be ignored.")));
			nop = true;
		}

		if (nop)
		{
			make_nop((PLtsql_stmt *) stmt, peekContainer());
			return;
		}
		else
		{
			// post-processing of execsql stmt query
			PLtsql_expr_query_mutator mutator(stmt->sqlstmt, ctx);
			add_rewritten_query_fragment_to_mutator(&mutator);
			mutator.run();
		}
		clear_rewritten_query_fragment();
	}

    void exitCfl_statement(TSqlParser::Cfl_statementContext *ctx) override
    {
		PLtsql_expr *expr = nullptr;
		if (ctx->print_statement())
		{
			PLtsql_stmt_print *stmt = (PLtsql_stmt_print *) getPLtsql_fragment(ctx);
			expr = (PLtsql_expr *) linitial(stmt->exprs);
		}
		else if (ctx->raiseerror_statement() && ctx->raiseerror_statement()->raiseerror_msg() && ctx->raiseerror_statement()->raiseerror_msg()->char_string())
		{
			PLtsql_stmt_raiserror *stmt = (PLtsql_stmt_raiserror *) getPLtsql_fragment(ctx);
			expr = (PLtsql_expr *) linitial(stmt->params);
		}
		else if (ctx->return_statement())
		{
			if (pltsql_curr_compile && pltsql_curr_compile->fn_prokind != PROKIND_PROCEDURE)
			{
				PLtsql_stmt_return *stmt = (PLtsql_stmt_return *) getPLtsql_fragment(ctx);
				expr = (PLtsql_expr *) stmt->expr;
			}
		}
		if (expr) 
		{
			PLtsql_expr_query_mutator mutator(expr, ctx);
			mutator.markSelectFragment(ctx);
			add_rewritten_query_fragment_to_mutator(&mutator);
			mutator.run();

			// remove the offsets for processed fragments
			selectFragmentOffsets.clear();
					
			clear_rewritten_query_fragment();
		}
	}
	
	void exitSecurity_statement(TSqlParser::Security_statementContext *ctx) override
	{
		if (ctx->grant_statement())
		{
			auto grant = ctx->grant_statement();
			if (grant->TO() && !grant->permission_object() && grant->permissions())
			{
				for (auto perm : grant->permissions()->permission())
				{
					auto single_perm = perm->single_permission();
					if (single_perm->CONNECT())
					{
						clear_rewritten_query_fragment();
						return;
					}
				}
			}
			else if (grant->ON() && grant->permission_object() && grant->permission_object()->object_type() && grant->permission_object()->object_type()->SCHEMA())
			{
				if (grant->TO() && grant->principals() && grant->permissions())
				{
					for (auto perm: grant->permissions()->permission())
					{
						auto single_perm = perm->single_permission();
						if (single_perm->EXECUTE()
							|| single_perm->EXEC()
							|| single_perm->SELECT()
							|| single_perm->INSERT()
							|| single_perm->UPDATE()
							|| single_perm->DELETE()
							|| single_perm->REFERENCES())
						{
							return;
						}
					}
				}
			}
		}
		else if (ctx->revoke_statement())
		{
			auto revoke = ctx->revoke_statement();
			if (revoke->FROM() && !revoke->permission_object() && revoke->permissions())
			{
				for (auto perm : revoke->permissions()->permission())
				{
					auto single_perm = perm->single_permission();
					if (single_perm->CONNECT())
					{
						clear_rewritten_query_fragment();
						return;
					}
				}
			}

			else if (revoke->ON() && revoke->permission_object() && revoke->permission_object()->object_type() && revoke->permission_object()->object_type()->SCHEMA())
			{
				if (revoke->FROM() && revoke->principals() && revoke->permissions())
				{
					for (auto perm: revoke->permissions()->permission())
					{
						auto single_perm = perm->single_permission();
						if (single_perm->EXECUTE()
							|| single_perm->EXEC()
							|| single_perm->SELECT()
							|| single_perm->INSERT()
							|| single_perm->UPDATE()
							|| single_perm->DELETE()
							|| single_perm->REFERENCES())
						{
							return;
						}
					}
				}
			}
		}

		PLtsql_stmt_execsql *stmt = (PLtsql_stmt_execsql *) getPLtsql_fragment(ctx);
		Assert(stmt);

		PLtsql_expr_query_mutator mutator(stmt->sqlstmt, ctx);
		add_rewritten_query_fragment_to_mutator(&mutator);
		mutator.run();
		clear_rewritten_query_fragment();
	}

	void enterAnother_statement(TSqlParser::Another_statementContext *ctx) override
	{
		// We've encountered an "another_statement" while descending the ANTLR
		// parse tree. "another_statement" is a grammar rule that matches DECLARE,
		// EXECUTE, cursor-related statements, conversation statements, and several
		// others (basically, statements that don't belong in some other category).
		//
		// Most of these statements will end up as PLtsql_stmt_execsql statements,
		// but a few (such as DECLARE and SET) require special handling.
		//
		// Please note that one "another_statement" may return a list of PLtsql_stmt
		// in case of DECLARE multiple variable with initializers at a time.
		std::vector<PLtsql_stmt *> result = makeAnother(ctx, *this);
		for (PLtsql_stmt *stmt : result)
			graft(stmt, peekContainer());

		clear_rewritten_query_fragment();
	}
	
	void exitAnother_statement(TSqlParser::Another_statementContext *ctx) override
	{	
		// currently, declare_cursor only need rewriting because it contains select statement
		if (ctx->cursor_statement() && ctx->cursor_statement()->declare_cursor())
		{
			PLtsql_stmt_decl_cursor *decl_cursor_stmt = (PLtsql_stmt_decl_cursor *) getPLtsql_fragment(ctx);
			post_process_declare_cursor_statement(decl_cursor_stmt, ctx->cursor_statement()->declare_cursor(), *this);
		}

		// Declare table type statement might need rewriting in column definition list.
		else if (ctx->declare_statement() && ctx->declare_statement()->table_type_definition())
		{
			PLtsql_stmt_decl_table *decl_table_stmt = (PLtsql_stmt_decl_table *) getPLtsql_fragment(ctx);
			post_process_declare_table_statement(decl_table_stmt, ctx->declare_statement()->table_type_definition());
		}

		else if (ctx->execute_statement())
		{
			PLtsql_stmt_exec *stmt = (PLtsql_stmt_exec *) getPLtsql_fragment(ctx);
			if (stmt->cmd_type == PLTSQL_STMT_EXEC)
			{
				PLtsql_expr_query_mutator mutator(stmt->expr, ctx);
				add_rewritten_query_fragment_to_mutator(&mutator); // move information of rewritten_query_fragment to mutator.
				mutator.run(); // expr->query will be rewitten here
			}
		}

		else if (ctx->set_statement() && ctx->set_statement()->expression())
		{
			// There should always be offsets for SET expressions
			Assert(selectFragmentOffsets.find(ctx->set_statement()) != selectFragmentOffsets.end());			
															
			PLtsql_stmt_assign *stmt = (PLtsql_stmt_assign *) getPLtsql_fragment(ctx->set_statement());
			PLtsql_expr_query_mutator mutator(stmt->expr, ctx->set_statement());
			mutator.markSelectFragment(ctx->set_statement());
			add_rewritten_query_fragment_to_mutator(&mutator); 
			mutator.run();
		}
		
		else if (ctx->declare_statement()) 
		{			
			if (ctx->declare_statement()->declare_local().size() > 0) 
			{
				// For each assignment to a @variable, a fragment was created (via makeInitializer).
				// There can be multiple declarations and assignments in a single DECLARE, and these are processed below.
				int i = 0;
				for (TSqlParser::Declare_localContext *d : ctx->declare_statement()->declare_local() ) 
				{
					i++;
					if (d->expression())
					{  
						ParserRuleContext *ctx_fragment = (ParserRuleContext *) ctx;			
						if (selectFragmentOffsets.find(d->expression()) != selectFragmentOffsets.end()) 
						{ 
							ctx_fragment = d->expression();
						}
								
						PLtsql_stmt_assign *stmt = (PLtsql_stmt_assign *) getPLtsql_fragment(ctx_fragment);
						PLtsql_expr_query_mutator mutator(stmt->expr, ctx_fragment);
						mutator.markSelectFragment(ctx_fragment);
						add_rewritten_query_fragment_to_mutator(&mutator);
						mutator.run(); 
					}
				}				
			}
		}

		// remove the offsets for processed fragments
		selectFragmentOffsets.clear();		
				
		clear_rewritten_query_fragment();
	}

	// NB: similar code is in tsqlMutator
	void exitChar_string(TSqlParser::Char_stringContext *ctx) override
	{
		std::string str = getFullText(ctx);			

		if (str.front() == 'N')
		{
			// Temporarily remove the leading 'N' only locally here, to make the assertion on str.front() easy (below)
			str.erase(0, 1);	
		}

		if (str.front() == '"')
		{	
			Assert(str.back() == '"');
			
			// Change double-quoted string to single-quoted string:
			str = rewriteDoubleQuotedString(str);	
			size_t startPosition = ctx->start->getStartIndex();
			if (in_execute_body_batch_parameter) startPosition += fragment_EXEC_prefix.length(); // add length of prefix prepended internally for execute_body_batch  
			rewritten_query_fragment.emplace(std::make_pair(startPosition, std::make_pair(::getFullText(ctx), str)));
		}
		else
		{
			// This is a single-quoted string, no further action needed
			Assert(str.front() == '\'');
			Assert(str.back() == '\'');		    						
		}
	}

	void enterExecute_parameter(TSqlParser::Execute_parameterContext *ctx) override
	{
		if (in_execute_body_batch) in_execute_body_batch_parameter = true;
	}

	void exitExecute_parameter(TSqlParser::Execute_parameterContext *ctx) override
	{
		if (ctx->id())
		{
			// A stored procedure parameter which is parsed as a column name (= identifier)
			// is either an unquoted string, a double-quoted string, or a bracketed string.
			// For a procedure call parameter, a double-quoted string is interpreted 
			// as a string even with QUOTED_IDENTIFIER=ON.			
			std::string str = getFullText(ctx->id());
			size_t startPosition = ctx->id()->start->getStartIndex();		
			if (in_execute_body_batch_parameter) startPosition += fragment_EXEC_prefix.length(); // add length of prefix prepended internally for execute_body_batch			

			if (str.front() == '"')
			{
				Assert(str.back() == '"');
								
				// Change double-quoted string to single-quoted string
				str = rewriteDoubleQuotedString(str);		    	  	
				rewritten_query_fragment.emplace(std::make_pair(startPosition, std::make_pair(getFullText(ctx->id()), str)));										
			}		
			else if (str.front() == '\'')
			{
				// This is a single-quoted string, no further action needed	
				Assert(str.back() == '\'');		    						
			}
			else if (str.front() == '[') 
			{
				// When it's a bracketed identifier, remove the delimiters as T-SQL treats it as a string								
				Assert(str.back() == ']');

				// Temporarily turn this into a double-quoted string so that we can handle embedded quotes.
				// Since embedded double quotes inside a bracketed identifier are not escaped (as they would be in a 
				// double-quoted string), escape them first. We cannot just call rewriteDoubeQuotedString() since if we'd
				// have two adjacent double quotes, i.e. [a""b], this would then become [a"b] so we'd lose one quote.
				str = escapeDoubleQuotes(str);
				str = '"' + str.substr(1,str.length()-2) + '"';
				str = rewriteDoubleQuotedString(str);	
				rewritten_query_fragment.emplace(std::make_pair(startPosition, std::make_pair(getFullText(ctx->id()), str)));					
			}
			else 
			{
				// This is an unquoted string parameter which has been parsed as an identifier(column name).
				// Put quotes around it: even though it is an identifier in the ANTLR parse tree, it will be 
				// parsed as a string by the backend parser
				str = "'" + str + "'";
				rewritten_query_fragment.emplace(std::make_pair(startPosition, std::make_pair(getFullText(ctx->id()), str)));
			}
		}		
		if (in_execute_body_batch_parameter) in_execute_body_batch_parameter = false;
	}

    void enterCfl_statement(TSqlParser::Cfl_statementContext *ctx) override
    {
		// We ran into a control-of-flow (CFL) statement while descending the
		// ANTLR parse tree. CFL statements are things like BREAK, GOTO, IF,
		// WHILE, and others.
		//
		// In general, each CFL statement requires custom handling.  So we call
		// makeCfl() to create the appropriate PLtsql_stmt and then graft that
		// into the topmost container.
		graft(makeCfl(ctx, *this), peekContainer());

		clear_rewritten_query_fragment();
	}

	void enterDbcc_statement(TSqlParser::Dbcc_statementContext *ctx) override
	{
		if (ctx->CHECKIDENT())
        		graft(makeDbccCheckidentStatement(ctx), peekContainer());

		clear_rewritten_query_fragment();
	}

	void exitDbcc_statement(TSqlParser::Dbcc_statementContext *ctx) override
	{
		// TO-DO
	}

	void exitExecute_statement_arg_named(TSqlParser::Execute_statement_arg_namedContext *ctx) override
	{
		// Look for named arguments with an @@variable with no preceding whitespace, i.e. 'exec myproc @p=@@spid'
		Assert(ctx->EQUAL());
		Assert(ctx->execute_parameter());
		size_t startPosition = ctx->execute_parameter()->start->getStartIndex();
		if ((startPosition - ctx->EQUAL()->getSymbol()->getStopIndex()) == 1)
		{
			std::string var = getFullText(ctx->execute_parameter());
				
			// The subsequent expression must be a variable starting with '@@'
			if (var.front() == '@') 
			{
				if (var.at(1) == '@') 
				{
					// Insert a space before the variable name
					if (in_execute_body_batch) startPosition += fragment_EXEC_prefix.length(); // add length of prefix prepended internally for execute_body_batch
					rewritten_query_fragment.emplace(std::make_pair(startPosition, std::make_pair(var, " "+var)));
				}
			}
		}
	}
<<<<<<< HEAD
	
	// NB: the following are copied in tsqlMutator
=======

	void exitOrder_by_clause(TSqlParser::Order_by_clauseContext *ctx) override
	{
		handleOrderByOffsetFetch(ctx);
	}

	// NB: this is copied in tsqlMutator
>>>>>>> b03fd545
	void exitColumn_def_table_constraints(TSqlParser::Column_def_table_constraintsContext *ctx)
	{
		handleTableConstraintWithoutComma(ctx);
	}
	void exitConstant(TSqlParser::ConstantContext *ctx) override
	{	
		// Check for floating-point number without exponent
		handleFloatWithoutExponent(ctx);
	}
	void exitPredicate(TSqlParser::PredicateContext *ctx) override
	{
		// Check for comparison operators directly followed by an '@@' variable, like =@@
		handleAtAtVarInPredicate(ctx);
	}		
	void exitUnary_op_expr(TSqlParser::Unary_op_exprContext *ctx) override
	{
		handleBitNotOperator(ctx);
	}
	void exitPlus_minus_bit_expr(TSqlParser::Plus_minus_bit_exprContext *ctx) override
	{
		handleBitOperators(ctx);
	}
	void exitMult_div_percent_expr(TSqlParser::Mult_div_percent_exprContext *ctx) override
	{
		handleModuloOperator(ctx);
	}

	//////////////////////////////////////////////////////////////////////////////
	// Special handling of non-statement context
	//////////////////////////////////////////////////////////////////////////////
	void enterLocal_id(TSqlParser::Local_idContext *ctx) override
	{
		std::string local_id_str = ::getFullText(ctx);
		if (local_id_str.length() > 2 && local_id_str[0] == '@' && local_id_str[1] == '@')
		{
			// starting with "@@" is a global variable (or internal function). skip adding.
			return;
		}

		// keep <position, local_id string> to add quote later
		if (ctx->start)
		{
			local_id_positions.emplace(std::make_pair(ctx->start->getStartIndex(), local_id_str));
		}
	}

	void exitFull_object_name(TSqlParser::Full_object_nameContext *ctx) override
	{
		if (ctx && (ctx->DOT().size() <= 2) && ctx->schema)
		{
			schema_name = stripQuoteFromId(ctx->schema);
			is_schema_specified = true;
		}
		else
			is_schema_specified = false;
		tsqlCommonMutator::exitFull_object_name(ctx);
		if (ctx && (ctx->DOT().size() <= 2) && ctx->database)
		{
			db_name = stripQuoteFromId(ctx->database);

			if (!string_matches(db_name.c_str(), get_cur_db_name()))
				is_cross_db = true;
		}
	}

	void exitTable_name(TSqlParser::Table_nameContext *ctx) override
	{
		tsqlCommonMutator::exitTable_name(ctx);
		if (ctx && ctx->database)
		{
			db_name = stripQuoteFromId(ctx->database);

			if (!string_matches(db_name.c_str(), get_cur_db_name()))
				is_cross_db = true;
		}
	}

	void exitFull_column_name(TSqlParser::Full_column_nameContext *ctx) override
	{
		GetCtxFunc<TSqlParser::Full_column_nameContext *> getSchema = [](TSqlParser::Full_column_nameContext *o) { return o->schema; };
		GetCtxFunc<TSqlParser::Full_column_nameContext *> getTablename = [](TSqlParser::Full_column_nameContext *o) { return o->tablename; };
		
		/* Handles rewrite of geospatial query except inside body of CREATE/ALTER View, Procedure, Function: */
		std::string func_name;
		if(ctx->column_name) func_name = stripQuoteFromId(ctx->column_name);
		else if (ctx->geospatial_col())
		{
			/* Throwing error similar to TSQL as we do not allow 4-Part name for geospatial function call */
			if(ctx->schema) throw PGErrorWrapperException(ERROR, ERRCODE_SYNTAX_ERROR, format_errmsg("The multi-part identifier \"%s\" could not be bound.", ::getFullText(ctx).c_str()), getLineAndPos(ctx));
			
			/* Rewriting the query as: table.col.STX -> (table.col).STX */
			std::string rewritten_func_name = "(";
			if(ctx->table) rewritten_func_name += stripQuoteFromId(ctx->table) + ".";
			rewritten_func_name += stripQuoteFromId(ctx->column) + ")." + ::getFullText(ctx->geospatial_col());
			rewritten_query_fragment.emplace(std::make_pair(ctx->start->getStartIndex(), std::make_pair(::getFullText(ctx), rewritten_func_name.c_str())));
		}

		std::string rewritten_name = rewrite_column_name_with_omitted_schema_name(ctx, getSchema, getTablename);
		std::string rewritten_schema_name = rewrite_information_schema_to_information_schema_tsql(ctx, getSchema);
		if (!rewritten_name.empty())
			rewritten_query_fragment.emplace(std::make_pair(ctx->start->getStartIndex(), std::make_pair(::getFullText(ctx), rewritten_name)));
		if (pltsql_enable_tsql_information_schema && !rewritten_schema_name.empty())
			rewritten_query_fragment.emplace(std::make_pair(ctx->schema->start->getStartIndex(), std::make_pair(::getFullText(ctx->schema), rewritten_schema_name)));

		if (does_object_name_need_delimiter(ctx->tablename))
			rewritten_query_fragment.emplace(std::make_pair(ctx->tablename->start->getStartIndex(), std::make_pair(::getFullText(ctx->tablename), delimit_identifier(ctx->tablename))));

		/* qualified identifier doesn't need delimiter */
		if (ctx->DOT().empty() && does_object_name_need_delimiter(ctx->column_name))
			rewritten_query_fragment.emplace(std::make_pair(ctx->column_name->start->getStartIndex(), std::make_pair(::getFullText(ctx->column_name), delimit_identifier(ctx->column_name))));
	}

	/* Handles rewrite of geospatial query except inside body of CREATE/ALTER View, Procedure, Function: */
	void exitFunc_call_expr(TSqlParser::Func_call_exprContext *ctx) override
	{
		if(ctx != NULL && !ctx->DOT().empty())
		{
			std::vector<TSqlParser::Method_callContext *> method_calls = ctx->method_call();
			for (size_t i = 0; i < method_calls.size(); ++i)
			{
				TSqlParser::Method_callContext *method = method_calls[i];
				/* rewriting the query in case of Geospatial function Call -> function_call.method_call */
				if(method->spatial_methods())
				{
					size_t ind;
					if (i == 0) ind = ctx->function_call()->stop->getStopIndex();
					else ind = method_calls[i-1]->stop->getStopIndex();
					rewrite_geospatial_query_helper(ctx, method, ind);
				}
			}
		}
	}

	/* Handles rewrite of geospatial query except inside body of CREATE/ALTER View, Procedure, Function: */
	void exitLocal_id_expr(TSqlParser::Local_id_exprContext *ctx) override
	{
		if(ctx != NULL && !ctx->DOT().empty())
		{
			std::vector<TSqlParser::Method_callContext *> method_calls = ctx->method_call();
			for (size_t i = 0; i < method_calls.size(); ++i)
			{
				TSqlParser::Method_callContext *method = method_calls[i];
				/* rewriting the query in case of Geospatial function Call -> local_id.method_call */
				if(method->spatial_methods())
				{
					size_t ind;
					if (i == 0) ind = ctx->local_id()->stop->getStopIndex();
					else ind = method_calls[i-1]->stop->getStopIndex();
					rewrite_geospatial_query_helper(ctx, method, ind);
				}
			}
		}
	}

	/* Handles rewrite of geospatial query except inside body of CREATE/ALTER View, Procedure, Function: */
	void exitBracket_expr(TSqlParser::Bracket_exprContext *ctx) override
	{
		if(ctx != NULL && !ctx->DOT().empty())
		{
			std::vector<TSqlParser::Method_callContext *> method_calls = ctx->method_call();
			for (size_t i = 0; i < method_calls.size(); ++i)
			{
				TSqlParser::Method_callContext *method = method_calls[i];
				/* rewriting the query in case of Geospatial function Call -> LR_BRACKET expression RR_BRACKET.method_call */
				if(method->spatial_methods())
				{
					size_t ind;
					std::string context = ::getFullText(ctx);
					size_t spaces = 0;
					for (size_t x = ctx->expression()->stop->getStopIndex() + 1 - ctx->start->getStartIndex(); x <= ctx->stop->getStopIndex() - ctx->start->getStartIndex(); x++)
					{
						if(context[x] == ' ') spaces++;
						else if(context[x] == ')') break;
					}
					if (i == 0) ind = ctx->expression()->stop->getStopIndex() + 1 + spaces;
					else ind = method_calls[i-1]->stop->getStopIndex();
					rewrite_geospatial_query_helper(ctx, method, ind);
				}
			}
		}
	}

	/* Handles rewrite of geospatial query except inside body of CREATE/ALTER View, Procedure, Function: */
	void exitSubquery_expr(TSqlParser::Subquery_exprContext *ctx) override
	{
		if(ctx != NULL && !ctx->DOT().empty())
		{
			std::vector<TSqlParser::Method_callContext *> method_calls = ctx->method_call();
			for (size_t i = 0; i < method_calls.size(); ++i)
			{
				TSqlParser::Method_callContext *method = method_calls[i];
				/* rewriting the query in case of Geospatial function Call -> subquery.method_call */
				if(method->spatial_methods())
				{
					size_t ind;
					if (i == 0) ind = ctx->subquery()->stop->getStopIndex();
					else ind = method_calls[i-1]->stop->getStopIndex();
					rewrite_geospatial_query_helper(ctx, method, ind);
				}
			}
		}
	}

	//////////////////////////////////////////////////////////////////////////////
	// function/procedure call analysis
	//////////////////////////////////////////////////////////////////////////////

	void exitFunction_call(TSqlParser::Function_callContext *ctx) override
	{
		is_function = true;
		if (ctx->NEXT() && ctx->full_object_name())
		{
			TSqlParser::Full_object_nameContext *fctx = (TSqlParser::Full_object_nameContext *) ctx->full_object_name();
			std::string seq_name = ::getFullText(fctx);
			std::string nextval_string = "nextval('" + seq_name + "')";
			if (fctx->schema)
			{
				TSqlParser::IdContext *dctx = fctx->database;
				TSqlParser::IdContext *sctx = fctx->schema;
				TSqlParser::IdContext *octx = fctx->object_name;
				char *database;
				char *schema;

				if(dctx)
					database = pstrdup(stripQuoteFromId(dctx).c_str());
				else
					database = get_cur_db_name();

				schema = get_physical_schema_name(database, stripQuoteFromId(sctx).c_str());

				if(strcmp(schema, "") == 0)
					nextval_string = "nextval('" + ::stripQuoteFromId(octx) + "')";
				else
					// Need to directly use the backend schema name since nextval is a postgres function
					nextval_string = "nextval('" + std::string(schema) + '.' + ::stripQuoteFromId(octx) + "')";

				pfree(database);
			}

			rewritten_query_fragment.emplace(std::make_pair(ctx->NEXT()->getSymbol()->getStartIndex(), std::make_pair(::getFullText(ctx->NEXT()), "")));
			rewritten_query_fragment.emplace(std::make_pair(ctx->VALUE()->getSymbol()->getStartIndex(), std::make_pair(::getFullText(ctx->VALUE()), "")));
			rewritten_query_fragment.emplace(std::make_pair(ctx->FOR()->getSymbol()->getStartIndex(), std::make_pair(::getFullText(ctx->FOR()), "")));
			rewritten_query_fragment.emplace(std::make_pair(ctx->full_object_name()->start->getStartIndex(), std::make_pair(::getFullText(ctx->full_object_name()), nextval_string)));
		}
		if (ctx->analytic_windowed_function())
		{
			auto actx = ctx->analytic_windowed_function();
			Assert(actx);

			if (actx->PERCENTILE_CONT() || actx->PERCENTILE_DISC())
			{
				if (actx->over_clause())
				{
					std::string funcName = actx->PERCENTILE_CONT() ? ::getFullText(actx->PERCENTILE_CONT()) : ::getFullText(actx->PERCENTILE_DISC());

					if (actx->over_clause()->row_or_range_clause())
						throw PGErrorWrapperException(ERROR, ERRCODE_INVALID_PARAMETER_VALUE, format_errmsg("%s cannot have a window frame", funcName.c_str()), getLineAndPos(actx->over_clause()->row_or_range_clause()));
					else if (actx->over_clause()->order_by_clause())
						throw PGErrorWrapperException(ERROR, ERRCODE_INVALID_PARAMETER_VALUE, format_errmsg("%s cannot have ORDER BY in OVER clause", funcName.c_str()), getLineAndPos(actx->over_clause()->order_by_clause()));
				}
			}
		}

		if (ctx->built_in_functions())
		{
			auto bctx = ctx->built_in_functions();

			/* Re-write system_user to sys.system_user(). */
			if (bctx->bif_no_brackets && bctx->SYSTEM_USER())
				rewritten_query_fragment.emplace(std::make_pair(bctx->bif_no_brackets->getStartIndex(), std::make_pair(::getFullText(bctx->SYSTEM_USER()), "sys.system_user()")));

			/* Re-write session_user to sys.session_user(). */
			if (bctx->bif_no_brackets && bctx->SESSION_USER())
				rewritten_query_fragment.emplace(std::make_pair(bctx->bif_no_brackets->getStartIndex(), std::make_pair(::getFullText(bctx->SESSION_USER()), "sys.session_user()")));
		}

		/* Handles rewrite of geospatial query except inside body of CREATE/ALTER View, Procedure, Function: */
		if (ctx->spatial_proc_name_server_database_schema())
		{
			if (ctx->spatial_proc_name_server_database_schema()->schema) throw PGErrorWrapperException(ERROR, ERRCODE_FEATURE_NOT_SUPPORTED, "Remote procedure/function reference with 4-part object name is not currently supported in Babelfish", getLineAndPos(ctx));

			/* This if-elseIf clause rewrites the query in case of Geospatial function Call */
			if (ctx->spatial_proc_name_server_database_schema()->geospatial_func_arg() && ctx->function_arg_list())
				rewrite_function_call_geospatial_func_ref_args(ctx);
			else if (ctx->spatial_proc_name_server_database_schema()->geospatial_func_no_arg() && !ctx->function_arg_list())
				rewrite_function_call_geospatial_func_ref_no_arg(ctx);
		}

		/* analyze scalar function call */
		if (ctx->func_proc_name_server_database_schema())
		{
			if (ctx->func_proc_name_server_database_schema()->schema)
				schema_name = stripQuoteFromId(ctx->func_proc_name_server_database_schema()->schema);

			auto fpnsds = ctx->func_proc_name_server_database_schema();

			if (fpnsds->DOT().empty() && fpnsds->id().back()->keyword()) /* built-in functions */
			{
				auto id = fpnsds->id().back();

				if (id->keyword()->NULLIF()) /* NULLIF */
				{
					if (ctx->function_arg_list() && !ctx->function_arg_list()->expression().empty())
					{
						auto first_arg = ctx->function_arg_list()->expression().front();
						if (dynamic_cast<TSqlParser::Constant_exprContext*>(first_arg) && static_cast<TSqlParser::Constant_exprContext*>(first_arg)->constant()->NULL_P())
							throw PGErrorWrapperException(ERROR, ERRCODE_INVALID_PARAMETER_VALUE, "The first argument to NULLIF cannot be a constant NULL.", getLineAndPos(first_arg));
					}
				}

                              if (id->keyword()->CHECKSUM())
                              {
                                      if (ctx->function_arg_list() && !ctx->function_arg_list()->expression().empty())
                                      {
                                              for (auto arg: ctx->function_arg_list()->expression())
                                              {
                                                      if (dynamic_cast<TSqlParser::Constant_exprContext*>(arg) && static_cast<TSqlParser:: Constant_exprContext*>(arg)->constant()->NULL_P())
                                                              throw PGErrorWrapperException(ERROR, ERRCODE_INVALID_PARAMETER_VALUE, "Argument NULL is invalid for CHECKSUM().", getLineAndPos(arg));
                                              }
                                      }
                              }

			}

			if (ctx->func_proc_name_server_database_schema()->procedure)
			{
				std::string proc_name = stripQuoteFromId(ctx->func_proc_name_server_database_schema()->procedure);
				if (pg_strcasecmp(proc_name.c_str(), "identity") == 0) 
				{
					has_identity_function = true;
				}
				
				if (pg_strcasecmp(proc_name.c_str(), "identity_into_bigint") == 0)
				{
					throw PGErrorWrapperException(ERROR, ERRCODE_FEATURE_NOT_SUPPORTED, 
						format_errmsg("function %s does not exist", proc_name.c_str()), getLineAndPos(ctx));
				}
			}
		}
	}

	//////////////////////////////////////////////////////////////////////////////
	// statement analysis
	//////////////////////////////////////////////////////////////////////////////

	void enterQuery_specification(TSqlParser::Query_specificationContext *ctx) override
	{
		has_identity_function = false;
	}

	void exitQuery_specification(TSqlParser::Query_specificationContext *ctx) override
	{
		// if select doesnt contains into but it contains identity we should throw error
		if(has_identity_function && !ctx->INTO()){
			throw PGErrorWrapperException(ERROR, ERRCODE_SYNTAX_ERROR, "The IDENTITY function can only be used when the SELECT statement has an INTO clause.", getLineAndPos(ctx));
		}
		has_identity_function = false;
		if (statementMutator)
			process_query_specification(ctx, statementMutator.get());
	}

	void exitDrop_relational_or_xml_or_spatial_index(TSqlParser::Drop_relational_or_xml_or_spatial_indexContext *ctx) override
	{
		/* 
		 * Rewrite 'DROP INDEX index_name ON schema.table' as 'DROP INDEX index_name ON table SCHEMA schema'
		 * Note that using a 3-part or 4-part table name is not currently supported and has already been intercepted at this point.
		 */
		Assert(ctx->full_object_name());
		if (ctx->full_object_name()->schema)
		{
			std::string str = getFullText(ctx->full_object_name());				
			size_t startPosition = ctx->full_object_name()->start->getStartIndex();
			std::string tbName = getFullText(ctx->full_object_name()->object_name);	
			std::string schemaName = " SCHEMA " +getFullText(ctx->full_object_name()->schema);	
			rewritten_query_fragment.emplace(std::make_pair(startPosition, std::make_pair(str, tbName+schemaName)));		
		}
	}

	void exitDrop_backward_compatible_index(TSqlParser::Drop_backward_compatible_indexContext *ctx) override
	{
		/*
		 * Rewrite 'DROP INDEX [schema.]table.index_name' as 'DROP INDEX index_name ON table [ SCHEMA schema ]'
		 */
		std::string str = getFullText(ctx);
		size_t startPosition = ctx->start->getStartIndex();
		std::string ixName = getFullText(ctx->index_name);
		std::string tbName = getFullText(ctx->table_or_view_name);
		std::string schemaName = "";
		if (ctx->owner_name) {
			schemaName = " SCHEMA " +getFullText(ctx->owner_name);
		}
		rewritten_query_fragment.emplace(std::make_pair(startPosition, std::make_pair(str, ixName+" ON "+tbName+schemaName)));
	}

	//////////////////////////////////////////////////////////////////////////////
	// Special handling of ITVF
	//////////////////////////////////////////////////////////////////////////////
	void enterFunc_body_return_select_body(TSqlParser::Func_body_return_select_bodyContext *ctx) override
	{
		// prepare rewriting
		clear_rewritten_query_fragment();
	}

	void exitFunc_body_return_select_body(TSqlParser::Func_body_return_select_bodyContext *ctx) override
	{
		handleITVFBody(ctx);
		clear_rewritten_query_fragment();
	}

	void enterExecute_body_batch(TSqlParser::Execute_body_batchContext *ctx) override
	{
		in_execute_body_batch = true;							
		PLtsql_stmt *stmt = makeExecBodyBatch(ctx);
		attachPLtsql_fragment(ctx, stmt);
		graft(stmt, peekContainer());
		clear_rewritten_query_fragment();		
	}
		
	void exitExecute_body_batch(TSqlParser::Execute_body_batchContext *ctx) override
	{
		in_execute_body_batch = false;	
		PLtsql_stmt_exec *stmt = (PLtsql_stmt_exec *) getPLtsql_fragment(ctx);
		PLtsql_expr_query_mutator mutator(stmt->expr, ctx);
		add_rewritten_query_fragment_to_mutator(&mutator); 
		mutator.run();
		clear_rewritten_query_fragment();		
	}

	PLtsql_expr *rewrite_if_condition(TSqlParser::Search_conditionContext *ctx)
	{
		PLtsql_expr *expr = makeTsqlExpr(ctx, false);
		PLtsql_expr_query_mutator mutator(expr, ctx);
		add_rewritten_query_fragment_to_mutator(&mutator);
		mutator.run();
		clear_rewritten_query_fragment();

		/* Now we can prepend SELECT to rewritten search_condition */
		expr->query = strdup((std::string("SELECT ") + std::string(expr->query)).c_str());
		return expr;
	}

	void exitSearch_condition(TSqlParser::Search_conditionContext *ctx) override
	{
		if (!ctx->parent || !ctx->parent->parent)
			return;

		if (((TSqlParser::Cfl_statementContext *) ctx->parent->parent)->if_statement())
		{

			PLtsql_stmt_if *fragment = (PLtsql_stmt_if *) getPLtsql_fragment(ctx->parent->parent);
			fragment->cond = rewrite_if_condition(ctx);
		}
		else if (((TSqlParser::Cfl_statementContext *) ctx->parent->parent)->while_statement())
		{
			PLtsql_stmt_while *fragment = (PLtsql_stmt_while *) getPLtsql_fragment(ctx->parent->parent);
			fragment->cond = rewrite_if_condition(ctx);
		}
	}	
};

////////////////////////////////////////////////////////////////////////////////
// tsqlMutator
//
//  This listener class can mutate the parse tree (or input stream) before
//  the tsqlBuilder gets a chance to traverse the tree.  We use this class
//  to, for example, change the name of a function that appears in the given
//  source code.


class tsqlMutator : public TSqlParserBaseListener
{
public:		
	const std::vector<std::string> &ruleNames;	   		
	MyInputStream &stream; 
	bool in_procedure_parameter = false;    
	bool in_procedure_parameter_id = false;    

	std::vector<int> double_quota_places;

    explicit tsqlMutator(const std::vector<std::string> &rules, MyInputStream &s)
        : ruleNames(rules), stream(s)
    {
    }

public:
    void enterFunc_proc_name_schema(TSqlParser::Func_proc_name_schemaContext *ctx) override
    {	
	// We are looking at a function name; it may be a function call, or a
	// DROP function statement, or some other reference.
	//
	// If the function is named "char", change it to " chr" since 
	// "char" is a data type name in PostgreSQL

	TSqlParser::IdContext *proc = ctx->procedure;

	//  According to the grammar, an id can be any of the following:
	//
    //  id
	//	: ID
	//	| DOUBLE_QUOTE_ID
	//	| SQUARE_BRACKET_ID
	//	| keyword
	//	| id colon_colon id
	//
	//  We only translate CHAR to CHR for ID, DOUBLE_QUOTE_ID, or SQUARE_BRACKET_ID
	//  tokens.  CHAR is not a keyword so we just ignore that token type.  The last
	//  rule (id colon_colon id) looks like it might be a call to a type method; we
	//  ignore those as well.
	
	if (proc->keyword() || proc->colon_colon())
	    return;
	
	// FIXME: handle the schema here too
	std::string procNameStr = getIDName(proc->DOUBLE_QUOTE_ID(), proc->SQUARE_BRACKET_ID(), proc->ID());

	if (pg_strcasecmp(procNameStr.c_str(), "char") ==  0)
	{
	    if (proc->DOUBLE_QUOTE_ID())
		stream.setText(ctx->start->getStartIndex(), "\"chr\" ");
	    else if (proc->SQUARE_BRACKET_ID())
		stream.setText(ctx->start->getStartIndex(), "[chr] ");		
	    else
		stream.setText(ctx->start->getStartIndex(), " chr");
	}
    }	
    
	std::string
	getNodeDesc(ParseTree *t)
	{
		std::string result = Trees::getNodeText(t, this->ruleNames);
		return result;
	}

	void enterComparison_operator(TSqlParser::Comparison_operatorContext *ctx) override
	{
		// Handle multiple cases:
		// - 2-char comparison operators containing whitespace, i.e. '! =', '< >', etc.
		// - operators !< and !> (which may also contains whitespace), convert to >= and <= 
		std::string str = getFullText(ctx);
		std::string operator_final = "";			
		int fill = 0;

		if (str.length() > 2)
		{
			// This operator contains whitespace, remove it	        
			for(size_t i = 0; i < str.length(); i++) 
			{
			    if (!isspace(str[i])) 
			    	operator_final += str[i];
			}	   
			fill = str.length() - operator_final.length();			
		}

		// Handle !> and !< operators by converting to <= and >=
		if      (pg_strncasecmp(str.c_str(),            "!<", 2) == 0) operator_final = ">=";
		else if (pg_strncasecmp(operator_final.c_str(), "!<", 2) == 0) operator_final = ">=";
		else if (pg_strncasecmp(str.c_str(),            "!>", 2) == 0) operator_final = "<=";
		else if (pg_strncasecmp(operator_final.c_str(), "!>", 2) == 0) operator_final = "<=";
						
		// Fill with spaces until original length 
		operator_final.append(fill, ' ');  
			
		if (operator_final.length() > 0)
		{
			stream.setText(ctx->start->getStartIndex(), operator_final.c_str());
		}
	}

	// Tree listener overrides		
	void enterEveryRule(ParserRuleContext *ctx) override
	{
		std::string desc{getNodeDesc(ctx)};

		if (pltsql_enable_antlr_detailed_log)
			std::cout << "+entering (tsqlMutator)" << (void *) ctx << "[" << desc << "]" << std::endl;
	}

	void exitEveryRule(ParserRuleContext *ctx) override
	{
		std::string desc{getNodeDesc(ctx)};

		if (pltsql_enable_antlr_detailed_log)
			std::cout << "-leaving (tsqlMutator)" << (void *) ctx << "[" << desc << "]" << std::endl;
	}    
	
  void enterFunc_proc_name_server_database_schema(TSqlParser::Func_proc_name_server_database_schemaContext *ctx) override
  {
	// We are looking at a function name; it may be a function call, or a
	// DROP function statement, or some other reference.
	//
	// If the function is named "char", change it to " chr" since 
	// "char" is a data type name in PostgreSQL

	TSqlParser::IdContext *proc = ctx->procedure;

	#ifdef ENABLE_SPATIAL_TYPES
	if(!ctx->id().empty() && ctx->id()[0]->id().size() == 2)
	{
		TSqlParser::IdContext *idctx = ctx->id()[0];
		if(idctx->id()[0] && idctx->colon_colon() && idctx->id()[1])
		{
			std::string idText = idctx->id()[0]->getText();
			transform(idText.begin(), idText.end(), idText.begin(), ::tolower);
			size_t start = idText.find_first_not_of(" \n\r\t\f\v");
    		idText = (start == std::string::npos) ? "" : idText.substr(start);
			size_t end = idText.find_last_not_of(" \n\r\t\f\v");
    		idText = (end == std::string::npos) ? "" : idText.substr(0, end + 1);
			if(idText == "geography" || idText == "geometry"){
				// Replace colon_colon with underscores of the same length
				std::string colonText = idctx->colon_colon()->getText();
				std::string underScores(colonText.size(), '_');

				stream.setText(idctx->colon_colon()->start->getStartIndex(), underScores.c_str());
			}
		}
	}
	#endif
	
	// if the func name contains colon_colon, it must begin with it. see grammar
    if (ctx->colon_colon())
    {
        // Treat ::func() as func()
        stream.setText(ctx->start->getStartIndex(), "  ");
    }

	// See the commment in enterFunc_proc_name_schema() for an explanation of this code
	
	if (proc->keyword() || proc->colon_colon())
	    return;
	
	// FIXME: handle the schema here too
	std::string procNameStr = getIDName(proc->DOUBLE_QUOTE_ID(), proc->SQUARE_BRACKET_ID(), proc->ID());

	if (pg_strcasecmp(procNameStr.c_str(), "char") ==  0)
	{
	    if (proc->DOUBLE_QUOTE_ID())
		stream.setText(ctx->start->getStartIndex(), "\"chr\" ");
	    else if (proc->SQUARE_BRACKET_ID())
		stream.setText(ctx->start->getStartIndex(), "[chr] ");		
	    else
		stream.setText(ctx->start->getStartIndex(), " chr");
	}
    }

    // When a user exports an MSSQL application using a tool such as SSMS,
    // all type names are delimited by square brackets ([INT]). That forces
    // Postgres to compare the type name in a case-sensitive manner. Since
    // we don't have a type named INT (or Int, or iNT, ...), we throw a
    // "type name unknown" error when trying to use those delimited identifier.
    //
    // We know that no standard type names require delimited identifiers so
    // we strip off the delimiters here. This transforms [INT] to INT, which
    // is no longer delimited and will perform as a case-insensitive identifier.

    void enterData_type(TSqlParser::Data_typeContext *ctx) override
    {
	TSqlParser::Simple_nameContext *nameContext;

	// Make sure that we only adjust type names that match
	// the ext_type and unscaled_type parser rules
	
	if (ctx->ext_type)
	    nameContext = ctx->ext_type;
	else if (ctx->unscaled_type)
	    nameContext = ctx->unscaled_type;
	else
	    return;

	TSqlParser::IdContext *name = nameContext->name;

	if (name)
	{
	    tree::TerminalNode *terminal;

	    // And then remove the delimiters for double-quoted
	    // and square-bracketed names
	    
	    if (name->DOUBLE_QUOTE_ID())
		terminal = name->DOUBLE_QUOTE_ID();
	    else if (name->SQUARE_BRACKET_ID())
		terminal = name->SQUARE_BRACKET_ID();
	    else
		return;
	    
	    std::string str = terminal->getSymbol()->getText();

	    Assert(str.front() == '[' || str.front() == '"');
	    Assert(str.back() == ']' || str.back() == '"');
	    
	    str.front() = ' ';
	    str.back() = ' ';

	    stream.setText(name->start->getStartIndex(), str.c_str());
	}
    }

	void exitFunction_call(TSqlParser::Function_callContext *ctx) override
	{
		if (ctx->func_proc_name_server_database_schema())
		{
			auto fpnsds = ctx->func_proc_name_server_database_schema();

			if (fpnsds->DOT().empty() && fpnsds->id().back()->keyword()) /* built-in functions */
			{
				auto id = fpnsds->id().back();

				if (id->keyword()->SUBSTRING()) /* SUBSTRING */
				{
					if (ctx->function_arg_list() && !ctx->function_arg_list()->expression().empty())
					{
						auto first_arg = ctx->function_arg_list()->expression().front();
						if (dynamic_cast<TSqlParser::Constant_exprContext*>(first_arg) && static_cast<TSqlParser::Constant_exprContext*>(first_arg)->constant()->NULL_P())
							ereport(ERROR, (errcode(ERRCODE_SUBSTRING_ERROR), errmsg("Argument data type NULL is invalid for argument 1 of substring function")));
					}
				}
			}
		}
	}	

	void enterProcedure_param(TSqlParser::Procedure_paramContext *ctx) override
	{
		if (ctx->expression()) {
			in_procedure_parameter = true;
		}
	}
	
	void enterFull_column_name(TSqlParser::Full_column_nameContext *ctx) override
	{
		if (in_procedure_parameter) {
			in_procedure_parameter_id = true;
		}		
	}

	void exitFunc_body_returns_scalar(TSqlParser::Func_body_returns_scalarContext *ctx) override
	{	
		// If no AS keyword is specified, insert it prior to the BEGIN keyword.
		// This only applies to scalar functions; for other function types, the optional AS keyword 
		// is already supported.
		// Formally, this fix is required only for all Babelfish-defined function result datatypes such as
		// TINYINT, but for simplicity it's done for all data types.
		if (!ctx->AS() && ctx->BEGIN())
		{	
			std::string b = getFullText(ctx->BEGIN());
			size_t startPosition = ctx->BEGIN()->getSymbol()->getStartIndex();
			rewritten_query_fragment.emplace(std::make_pair(startPosition, std::make_pair(b, "AS "+b)));	
		}
	}

	void exitProcedure_param(TSqlParser::Procedure_paramContext *ctx) override
	{
		in_procedure_parameter = false;
		in_procedure_parameter_id = false;

		// Look for parameter defaults that use an @@variable with no preceding whitespace
		if (ctx->EQUAL())
		{
			// The '=' char must be followed immediately by the variable without any character in between
			Assert(ctx->expression());			
			size_t startPosition = ctx->expression()->start->getStartIndex();
			if ((startPosition - ctx->EQUAL()->getSymbol()->getStopIndex()) == 1)
			{
				std::string var = getFullText(ctx->expression());
				// The subsequent default expression must be a variable starting with '@@'
				if (var.front() == '@') 
				{
					if (var.at(1) == '@') 
					{
						// Insert a space before the default variable name
						rewritten_query_fragment.emplace(std::make_pair(startPosition, std::make_pair(var, " "+var)));
					}
				}
			}
		}
	}

	void exitId(TSqlParser::IdContext *ctx) override
	{
		if (in_procedure_parameter_id)
		{
			// This is a string parameter default which has been parsed as an identifier.
			// Put quotes around it: even though it is an identifier in the ANTLR parse tree, it will then be 
			// parsed as a string by the backend parser
			std::string str = getFullText(ctx);
				
			// When it's a bracketed identifier, remove the delimiters as T-SQL treats it as a string
			// When it's a quoted identifier, T-SQL also treats it as a string independent of the QUOTED_IDENTIFIER setting
			// (as we get here, it means QUOTED_IDENTIFIER=ON)
			// When it none of the above, it is an unquoted string 
			if (str.front() == '[') {
				Assert(str.back() == ']');

				// Temporarily turn this into a double-quoted string so that we can handle embedded quotes.
				// Since embedded double quotes inside a bracketed identifier are not escaped (as they would be in a 
				// double-quoted string), escape them first. We cannot just call rewriteDoubeQuotedString() since if we'd
				// have two adjacent double quotes, i.e. [a""b], this would then become [a"b] so we'd lose one quote.
				str = escapeDoubleQuotes(str);
				str = '"' + str.substr(1,str.length()-2) + '"';
				str = rewriteDoubleQuotedString(str);
			}
			else if (str.front() == '"') {
				Assert(str.back() == '"');
				str = rewriteDoubleQuotedString(str);
			}
			else {
				// Unquoted string, add quotes: there cannot be any quotes in the string otherwise it would 
				// not have been parsed as an identifier
				str = "'" + str + "'";
			}

			rewritten_query_fragment.emplace(std::make_pair(ctx->start->getStartIndex(), std::make_pair(getFullText(ctx), str)));
		}
	}

	// NB: similar code is in tsqlBuilder
	void exitChar_string(TSqlParser::Char_stringContext *ctx) override
	{
		if (in_procedure_parameter)
		{
			std::string str = getFullText(ctx);
			if (str.front() == 'N')
			{
				// This is only to make the assertion on str.front() easy (below)
				str.erase(0, 1);	
			}
						
			if (str.front() == '\'') 
			{
				// This is a single-quoted string used as parameter default: no further action needed
				Assert(str.back() == '\'');
			}
			else
			{
				// This is a double-quoted string used as parameter default.
				// (as we get here, it means QUOTED_IDENTIFIER=OFF)	
				
				Assert(str.front() == '"');
				Assert(str.back() == '"');
				
				// Change to PG-compatible single-quoted string
				str = rewriteDoubleQuotedString(str);
				rewritten_query_fragment.emplace(std::make_pair(ctx->start->getStartIndex(), std::make_pair(getFullText(ctx), str)));
			}
		}
	}

	// NB: the following are copied in tsqlBuilder
	void exitColumn_def_table_constraints(TSqlParser::Column_def_table_constraintsContext *ctx)
	{
		handleTableConstraintWithoutComma(ctx);
  }
	void exitConstant(TSqlParser::ConstantContext *ctx) override
	{
		// Check for floating-point number without exponent
		handleFloatWithoutExponent(ctx);
	}
	void exitPredicate(TSqlParser::PredicateContext *ctx) override
	{
		// Check for comparison operators directly followed by an '@@' variable, like =@@
		handleAtAtVarInPredicate(ctx);
	}	
	void exitUnary_op_expr(TSqlParser::Unary_op_exprContext *ctx) override
	{
		handleBitNotOperator(ctx);
	}
	void exitPlus_minus_bit_expr(TSqlParser::Plus_minus_bit_exprContext *ctx) override
	{
		handleBitOperators(ctx);
	}
	void exitMult_div_percent_expr(TSqlParser::Mult_div_percent_exprContext *ctx) override
	{
		handleModuloOperator(ctx);
	}

};

////////////////////////////////////////////////////////////////////////////////
// Error listener
////////////////////////////////////////////////////////////////////////////////

class MyParserErrorListener: public antlr4::BaseErrorListener
{
	virtual void syntaxError(antlr4::Recognizer *recognizer, antlr4::Token *offendingSymbol, size_t line, size_t charPositionInLine, const std::string &msg, std::exception_ptr e) override
	{
		/*
		 * ErrorData->cursorpos indicates character position from the beginning of query.
		 * This a character position not a byte-offset meaning multi-byte character is counted as 1.
		 * antlr4::Token::startIndex() returns the similar thing but it does not count '\n'. add (line#-1) here to adjust the index accordingly.
		 *
		 * TODO: from the connection of Windows, the query string may contain '\r'. We need more investigation here.
		 */
		int errorpos = offendingSymbol->getStartIndex() + line - 1;

		throw PGErrorWrapperException(ERROR, ERRCODE_SYNTAX_ERROR, format_errmsg("syntax error near %s at line %lu and character position %lu", recognizer->getTokenErrorDisplay(offendingSymbol).c_str(), line, charPositionInLine), line, errorpos);
	}
};

/*
 * Necessary checks and mutations for query_specification
 */
static void process_query_specification(
	TSqlParser::Query_specificationContext *qctx,
	PLtsql_expr_query_mutator *mutator)
{
	Assert(qctx->select_list());
	std::vector<TSqlParser::Select_list_elemContext *> select_elems = qctx->select_list()->select_list_elem();
	for (size_t i=0; i<select_elems.size(); ++i)
	{
		TSqlParser::Select_list_elemContext *elem = select_elems[i];

		if (elem->EQUAL() || elem->assignment_operator())
		{
			/* check if assignment is used in top-level select */
			if (!is_top_level_query_specification(qctx))
				throw PGErrorWrapperException(ERROR, ERRCODE_SYNTAX_ERROR, "variable assignment can be used only in top-level SELECT", getLineAndPos(elem));

			/* check if assignment is involved with sql_union */
			auto pctx = qctx->parent;
			while (pctx)
			{
				if (dynamic_cast<TSqlParser::Query_expressionContext *>(pctx))
				{
					TSqlParser::Query_expressionContext *qectx = static_cast<TSqlParser::Query_expressionContext *>(pctx);
					if (!qectx->sql_union().empty())
						throw PGErrorWrapperException(ERROR, ERRCODE_SYNTAX_ERROR, "variable assignment cannot be used with UNION, EXCEPT or INTERSECT", getLineAndPos(elem));
				}
				else if (dynamic_cast<TSqlParser::Sql_unionContext *>(pctx))
				{
					throw PGErrorWrapperException(ERROR, ERRCODE_SYNTAX_ERROR, "variable assignment cannot be used in UNION, EXCEPT or INTERSECT", getLineAndPos(elem));
				}

				else
					break; /* no interest */

				pctx = pctx->parent;
			}
		}
	}

	bool is_freetext_predicate = false;
	if(qctx->where)
		is_freetext_predicate = check_freetext_predicate(qctx->where);

	PLtsql_expr *expr = mutator->expr;
	ParserRuleContext* baseCtx = mutator->ctx;

	/* remove unsupported_tokens */
	if (qctx->table_sources())
	{
		for (auto tctx : qctx->table_sources()->table_source_item()) // from-clause (to remove hints)
			post_process_table_source(tctx, expr, baseCtx, is_freetext_predicate);
	}

	/* handle special alias syntax and quote alias */
	for (size_t i=0; i<select_elems.size(); ++i)
	{
		TSqlParser::Select_list_elemContext *elem = select_elems[i];
		if (elem->expression_elem() && elem->expression_elem()->EQUAL())
		{
			/* rewrite "SELECT COL=expr" to "SELECT expr as "COL"" */
			auto expr_elem = elem->expression_elem();

			/* 1. remove "COL=" */
			std::string orig_text = ::getFullText(expr_elem->column_alias());
			mutator->add(expr_elem->column_alias()->start->getStartIndex(), orig_text, "");

			orig_text = ::getFullText(elem->expression_elem()->EQUAL());
			mutator->add(elem->expression_elem()->EQUAL()->getSymbol()->getStartIndex(), orig_text, "");

			/* 2. append "AS COL" to the end of expr */
			std::string repl_text(" AS ");
			if (is_quotation_needed_for_column_alias(expr_elem->column_alias()))
				repl_text += "\"" + ::getFullText(expr_elem->column_alias()) + "\"";
			else
				repl_text += ::getFullText(expr_elem->column_alias());
			mutator->add(expr_elem->expression()->stop->getStopIndex()+1, "", repl_text);
		}
		else if (elem->expression_elem() && elem->expression_elem()->as_column_alias())
		{
			/* if AS is missing, add it. */
			auto column_alias_as = elem->expression_elem()->as_column_alias();
			if (!column_alias_as->AS())
			{
				std::string orig_text = ::getFullText(column_alias_as->column_alias());
				std::string repl_text = std::string("AS ");

				if (is_quotation_needed_for_column_alias(column_alias_as->column_alias()))
					repl_text += std::string("\"") + orig_text + "\"";
				else
					repl_text += orig_text;

				mutator->add(column_alias_as->start->getStartIndex(), "", "AS ");
			}
		}
	}
}

/*
 * Necessary mutations for select_statement_standalone which cannot be covered by tsqlBuilder
 */
static void process_select_statement_standalone(
	TSqlParser::Select_statement_standaloneContext *standaloneCtx,
	PLtsql_expr_query_mutator *mutator, tsqlBuilder &builder)
{
	Assert(mutator);
	auto ssm = std::make_unique<tsqlSelectStatementMutator>();
	ssm->mutator = mutator;
	antlr4::tree::ParseTreeWalker walker;
	walker.walk(ssm.get(), standaloneCtx);
}

/*
 * Necessary mutations for select_statement
 */
static void process_select_statement(
	TSqlParser::Select_statementContext *selectCtx,
	PLtsql_expr_query_mutator *mutator)
{
	/* remove unsupported_tokens */
	if (selectCtx->for_clause()) 
	{
		Assert(selectCtx->for_clause()->XML() || selectCtx->for_clause()->JSON());
		if (selectCtx->for_clause()->XML()) // FOR XML
		{
			Assert(selectCtx->for_clause()->RAW() || selectCtx->for_clause()->PATH());
		}
		else // for JSON
		{
			Assert(selectCtx->for_clause()->PATH() || selectCtx->for_clause()->AUTO());
		}
	}

	Assert(mutator);
	PLtsql_expr *expr = mutator->expr;
	ParserRuleContext* baseCtx = mutator->ctx;
	for (auto octx : selectCtx->option_clause()) // query hint
	{
		extractQueryHintsFromOptionClause(octx);
		removeCtxStringFromQuery(expr, octx, baseCtx);
	}
}

////////////////////////////////////////////////////////////////////////////////
// Entry point for ANTLR parser
////////////////////////////////////////////////////////////////////////////////
ANTLR_result
antlr_parser_cpp(const char *sourceText)
{
	ANTLR_result result = {
		false,	/* success */
		false,	/* parseTreeCreated */
		0,	/* errpos */
		0,	/* errcod */
		NULL,	/* errfmt */
		0,	/* n_errargs */
		{}	/* errargs */
	};
	instr_time	parseStart;
	instr_time	parseEnd;
	INSTR_TIME_SET_CURRENT(parseStart);

	// special handling for empty sourceText
	if (strlen(sourceText) == 0)
	{
		pltsql_parse_result = makeEmptyBlockStmt(0);
		result.success = true;
		result.parseTreeCreated = false;
		result.errpos = 0;
		result.errcod = 0;
		result.errfmt = NULL;
		result.n_errargs = 0;

		return result;
	}

	if (pltsql_enable_antlr_detailed_log)
	{
		std::string sep(120, '=');

		std::cout << sep << std::endl;
		std::cout << sourceText << std::endl;
		std::cout << sep << std::endl;
	}

	result = antlr_parse_query(sourceText, pltsql_enable_sll_parse_mode);

	/* 
	 * Only try to reparse if creation of the parse tree failed.  If parse tree is created, parsing mode will make no difference
	 * Generally the mutator steps are non-reentrant, if parsetree is created and mutators are run, subsequent parsing may produce
	 * incorrect error messages
	*/
	if (!result.success && !result.parseTreeCreated && pltsql_enable_sll_parse_mode)
	{
		elog(DEBUG1, "Query failed using SLL parser mode, retrying with LL parser mode query_text: %s", sourceText);
		result = antlr_parse_query(sourceText, false);
		if (result.parseTreeCreated)
			elog(WARNING, "Query parsing failed using SLL parser mode but succeeded with LL mode: %s", sourceText);
	}
	INSTR_TIME_SET_CURRENT(parseEnd);
	INSTR_TIME_SUBTRACT(parseEnd, parseStart);
	elog(DEBUG1, "ANTLR Query Parse Time for query: %s | %f ms", sourceText, 1000.0 * INSTR_TIME_GET_DOUBLE(parseEnd));

	return result;
}

ANTLR_result
antlr_parse_query(const char *sourceText, bool useSLLParsing) {
	ANTLR_result result = {
		false,	/* success */
		false,	/* parseTreeCreated */
		0,	/* errpos */
		0,	/* errcod */
		NULL,	/* errfmt */
		0,	/* n_errargs */
		{}	/* errargs */
	};
	MyInputStream sourceStream(sourceText);

	TSqlLexer lexer(&sourceStream);
	CommonTokenStream tokens(&lexer);

	MyParserErrorListener errorListner;

	TSqlParser parser(&tokens);
	volatile bool parseTreeCreated = false;

	if (useSLLParsing)
		parser.getInterpreter<atn::ParserATNSimulator>()->setPredictionMode(atn::PredictionMode::SLL);
	parser.removeErrorListeners();
	parser.addErrorListener(&errorListner);

	/* initialize line number. Correspoding to location_lineno_init() in non-antlr path */
	CurrentLineNumber = 1;

	try
	{
		// TSqlParser::Tsql_fileContext *tree = parser.tsql_file();
		tree::ParseTree *tree = nullptr;

		/*
		 * The semantic of "RETURN SELECT ..." depends on whether it is used in Inlined Table Value Function or not.
		 * In ITVF, they should be interpeted as return a result tuple of SELECT statement.
		 * but in the other case (i.e. procedure or SQL batch), it should be interpreted as two separate statements like "RETURN; SELECT ..."
		 *
		 * Currently, we have only proc_body in input so accessing pltsql_curr_compile to check this is a body of ITVF or not.
		 * If it is ITVF, we parsed it with func_body_return_select_body grammar.
		 */
		if (pltsql_curr_compile && pltsql_curr_compile->is_itvf) /* special path to itvf */
			tree = parser.func_body_return_select_body();
		else /* normal path */
			tree = parser.tsql_file();
		parseTreeCreated = true;
		if (pltsql_enable_antlr_detailed_log)
			std::cout << tree->toStringTree(&parser, true) << std::endl;

		/* visit all the node and publish instrumentation for unsupported feature */
		std::unique_ptr<TsqlUnsupportedFeatureHandler> unsupportedFeatureHandler = TsqlUnsupportedFeatureHandler::create();
		unsupportedFeatureHandler->setPublishInstr(true);
		unsupportedFeatureHandler->visit(tree);

		if (unsupportedFeatureHandler->hasUnsupportedFeature())
		{
			/* revisit the parsed tree and throw an error when we meet the first unsupported feature */
			unsupportedFeatureHandler->setPublishInstr(false);
			unsupportedFeatureHandler->setThrowError(true);
			unsupportedFeatureHandler->visit(tree);
		}

		std::unique_ptr<tsqlMutator> mutator = std::make_unique<tsqlMutator>(parser.getRuleNames(), sourceStream);
		antlr4::tree::ParseTreeWalker firstPass;
		firstPass.walk(mutator.get(), tree);

		// for batch-level statement (i.e. create procedure), we don't need to create actual PLtsql_stmt* by tsqlBuilder.
		// We can just relay the query string to backend parser via one PLtsql_stmt_execsql.
		TSqlParser::Tsql_fileContext *tsql_file = dynamic_cast<TSqlParser::Tsql_fileContext *>(tree);
		if (tsql_file && tsql_file->batch_level_statement())
		{
			/* By tsql grammar, batch-level statement can exist in tsql_file only
			 * and there should be exactly one batch_level_statement there
			 */
			auto ssm = std::make_unique<tsqlSelectStatementMutator>();
			handleBatchLevelStatement(tsql_file->batch_level_statement(), ssm.get());

			/* If PARSEONLY is enabled, replace with empty statement */
			if (pltsql_parseonly)
				pltsql_parse_result = makeEmptyBlockStmt(0);

			result.success = true;
			return result;
		}
		else
		{
			if (pltsql_curr_compile && pltsql_curr_compile->fn_oid == InvalidOid) /* new batch */
			{
				pltsql_curr_compile_body_position = 0;
				pltsql_curr_compile_body_lineno = 0;
			}
		}

		std::unique_ptr<tsqlBuilder> builder = std::make_unique<tsqlBuilder>(tree, parser.getRuleNames(), 
			sourceStream, mutator.get()->double_quota_places);
		antlr4::tree::ParseTreeWalker secondPass;
		secondPass.walk(builder.get(), tree);

		if (pltsql_dump_antlr_query_graph)
			toDotRecursive(tree, parser.getRuleNames(), sourceText);

		if (pltsql_parseonly)
			pltsql_parse_result = makeEmptyBlockStmt(0);

		result.parseTreeCreated = parseTreeCreated;
		result.success = true;
		return result;
	}
	catch (PGErrorWrapperException &e)
	{
		result.success = false;
		result.parseTreeCreated = parseTreeCreated;
		result.errcod = e.get_errcode();
		result.errpos = e.get_errpos();
		result.errfmt = e.get_errmsg();
		result.n_errargs = (e.get_errargs().size() < 5) ? e.get_errargs().size() : 5;
		for (size_t i=0; i<e.get_errargs().size(); ++i)
			result.errargs[i] = e.get_errargs()[i];

		CurrentLineNumber = e.get_errorline();

		return result; /* to avoid compiler warning. should not reach */
	}
	catch (std::exception &e) /* not to cause a crash just in case */
	{
		result.success = false;
		result.parseTreeCreated = parseTreeCreated;
		result.errcod = ERRCODE_SYNTAX_ERROR;
		result.errpos = 0;
		result.errfmt = pstrdup(e.what());
		result.n_errargs = 0;

		return result;
	}
	catch (...) /* not to cause a crash just in case. consume all exception before C-layer */
	{
		result.success = false;
		result.parseTreeCreated = parseTreeCreated;
		result.errcod = ERRCODE_SYNTAX_ERROR;
		result.errpos = 0;
		result.errfmt = "unknown error";
		result.n_errargs = 0;

		return result;
	}
}

extern "C"
{
#pragma GCC diagnostic push
#pragma GCC diagnostic ignored "-Wformat-security"

void report_antlr_error(ANTLR_result r)
{
	Assert(r.n_errargs <= 5);
	switch (r.n_errargs)
	{
		case 0:
			ereport(ERROR, (errcode(r.errcod), errmsg(r.errfmt), errposition(r.errpos)));
			break;
		case 1:
			ereport(ERROR, (errcode(r.errcod), errmsg(r.errfmt, r.errargs[0]), errposition(r.errpos)));
			break;
		case 2:
			ereport(ERROR, (errcode(r.errcod), errmsg(r.errfmt, r.errargs[0], r.errargs[1]), errposition(r.errpos)));
			break;
		case 3:
			ereport(ERROR, (errcode(r.errcod), errmsg(r.errfmt, r.errargs[0], r.errargs[1], r.errargs[2]), errposition(r.errpos)));
			break;
		case 4:
			ereport(ERROR, (errcode(r.errcod), errmsg(r.errfmt, r.errargs[0], r.errargs[1], r.errargs[2], r.errargs[3]), errposition(r.errpos)));
			break;
		case 5:
			ereport(ERROR, (errcode(r.errcod), errmsg(r.errfmt, r.errargs[0], r.errargs[1], r.errargs[2], r.errargs[3], r.errargs[4]), errposition(r.errpos)));
			break;
		default:
			break;
	}
}

#pragma GCC diagnostic pop
} // extern "C"

template <class T>
bool
removeTokenFromOptionList(PLtsql_expr *expr, std::vector<T>& options, std::vector<antlr4::tree::TerminalNode *>& commas, antlr4::ParserRuleContext *ctx, GetTokenFunc<T> getTokenFunc)
{
	Assert(options.size() -1 == commas.size());

	bool all_removed = true;
	bool comma_carry_over = false;

	for (size_t i=0; i<options.size(); ++i)
	{
		if (getTokenFunc(options[i]))
		{
			removeCtxStringFromQuery(expr, options[i], ctx);

			// Concetually we have to remove any nearest COMMA.
			// But code is little bit dirty to handle some corner cases (the first few elems are removed or the last few elems are removed)
			if ((i==0 || comma_carry_over) && i<commas.size())
			{
				/* we have to remove next COMMA because it is the first elem or the prev COMMA is already removed */
				removeTokenStringFromQuery(expr, commas[i], ctx); // remove COMMA as well
				comma_carry_over = true;
			}
			else if (i-1<commas.size())
			{
				/* remove prev COMMA by default */
				removeTokenStringFromQuery(expr, commas[i-1], ctx);
			}
		}
		else
		{
			all_removed = false; /* there is a token not removed. don't remove WITH */
			comma_carry_over = false;
		}
	}

	return all_removed;
}

void
rewriteBatchLevelStatement(
	TSqlParser::Batch_level_statementContext *ctx, tsqlSelectStatementMutator *ssm, PLtsql_expr *expr)
{
	// rewrite batch-level stmt query
	PLtsql_expr_query_mutator mutator(expr, ctx);
	/* cppcheck-suppress autoVariables */
	ssm->mutator = &mutator;

	/*
	 * remove unnecessary create-options such as SCHEMABINDING, EXECUTE_AS_CALLER.
	 * basically, we check SCHEMABINDING,EXECUTE_AS_CALLER is specified of each kind of statement
	 * each code is very similar the grammar can be little bit different
	 * so handle them by one by one
	 */
	if (ctx->create_or_alter_function())
	{
		if (ctx->create_or_alter_function()->func_body_returns_select()) /* CREATE FUNCTION ... RETURNS TABLE RETURN SELECT ... */
		{
			auto cctx = ctx->create_or_alter_function()->func_body_returns_select();
			if (cctx->WITH())
			{
				auto options = cctx->function_option();
				auto commas = cctx->COMMA();
				GetTokenFunc<TSqlParser::Function_optionContext*> getToken = [](TSqlParser::Function_optionContext* o) {
					if (o->execute_as_clause())
						return o->execute_as_clause()->CALLER();
					return o->SCHEMABINDING();
				};
				bool all_removed = removeTokenFromOptionList(expr, options, commas, ctx, getToken);
				if (all_removed)
					removeTokenStringFromQuery(expr, cctx->WITH(), ctx);
			}
		}
		else if (ctx->create_or_alter_function()->func_body_returns_table()) /* CREATE FUNCTION ... RETURNS TABLE(COLUMN_DEFINITION) AS BEGIN ... END */
		{
			auto cctx = ctx->create_or_alter_function()->func_body_returns_table();
			if (cctx->WITH())
			{
				auto options = cctx->function_option();
				auto commas = cctx->COMMA();
				GetTokenFunc<TSqlParser::Function_optionContext*> getToken = [](TSqlParser::Function_optionContext* o) {
					if (o->execute_as_clause())
						return o->execute_as_clause()->CALLER();
					return o->SCHEMABINDING();
				};
				bool all_removed = removeTokenFromOptionList(expr, options, commas, ctx, getToken);
				if (all_removed)
					removeTokenStringFromQuery(expr, cctx->WITH(), ctx);
			}
		}
		else if (ctx->create_or_alter_function()->func_body_returns_scalar()) /* CREATE FUNCTON ... RETURNS INT RETURN ... */
		{
			auto cctx = ctx->create_or_alter_function()->func_body_returns_scalar();
			if (cctx->WITH())
			{
				auto options = cctx->function_option();
				auto commas = cctx->COMMA();
				GetTokenFunc<TSqlParser::Function_optionContext*> getToken = [](TSqlParser::Function_optionContext* o) {
					if (o->execute_as_clause())
						return o->execute_as_clause()->CALLER();
					return o->SCHEMABINDING();
				};
				bool all_removed = removeTokenFromOptionList(expr, options, commas, ctx, getToken);
				if (all_removed)
					removeTokenStringFromQuery(expr, cctx->WITH(), ctx);
			}
		}
		else if (ctx->create_or_alter_function()->func_body_returns_table_clr())
		{
			auto cctx = ctx->create_or_alter_function()->func_body_returns_table_clr();
			if (cctx->WITH())
			{
				auto options = cctx->function_option();
				auto commas = cctx->COMMA();
				GetTokenFunc<TSqlParser::Function_optionContext*> getToken = [](TSqlParser::Function_optionContext* o) {
					if (o->execute_as_clause())
						return o->execute_as_clause()->CALLER();
					return o->SCHEMABINDING();
				};
				bool all_removed = removeTokenFromOptionList(expr, options, commas, ctx, getToken);
				if (all_removed)
					removeTokenStringFromQuery(expr, cctx->WITH(), ctx);
			}
		}
		else
			Assert(0);

		for (auto param : ctx->create_or_alter_function()->procedure_param())
			if (param->VARYING())
				throw PGErrorWrapperException(ERROR, ERRCODE_SYNTAX_ERROR, "Cannot use the VARYING option in a CREATE FUNCTION statement.", getLineAndPos(param->VARYING()));
	}
	else if (ctx->create_or_alter_procedure())
	{
		auto cctx = ctx->create_or_alter_procedure();
		if (cctx->WITH())
		{
			size_t num_commas_in_procedure_param = cctx->COMMA().size();
			auto options = cctx->procedure_option();
			/* COMMA is shared between procedure-param and WITH-clause. calculate the number of COMMA so that it can be removed properly */
			num_commas_in_procedure_param -= (cctx->procedure_option().size() - 1);
			auto commas = cctx->COMMA();
			std::vector<antlr4::tree::TerminalNode *> commas_in_with_clause;
			commas_in_with_clause.insert(commas_in_with_clause.begin(), commas.begin() + num_commas_in_procedure_param, commas.end());
			GetTokenFunc<TSqlParser::Procedure_optionContext*> getToken = [](TSqlParser::Procedure_optionContext* o) {
				if (o->execute_as_clause())
					return o->execute_as_clause()->CALLER();
				return o->SCHEMABINDING();
			};
			bool all_removed = removeTokenFromOptionList(expr, options, commas_in_with_clause, ctx, getToken);
			if (all_removed)
				removeTokenStringFromQuery(expr, cctx->WITH(), ctx);
		}

		for (auto param : ctx->create_or_alter_procedure()->procedure_param())
			if (param->VARYING())
					removeTokenStringFromQuery(expr, param->VARYING(), ctx);
	}
	else if (ctx->create_or_alter_trigger() && ctx->create_or_alter_trigger()->create_or_alter_dml_trigger())
	{
		auto cctx = ctx->create_or_alter_trigger()->create_or_alter_dml_trigger();
		/* DML trigger can have two WITH. one for trigger options and the other for WITH APPEND */
		if (cctx->WITH().size() > 1 || (cctx->WITH().size() == 1 && !cctx->APPEND()))
		{
			size_t num_commas_in_dml_trigger_operation = cctx->COMMA().size();
			auto options = cctx->trigger_option();
			/* COMMA is shared between dml_trigger_operation and WITH-clause. calculate the number of COMMA so that it can be removed properly */
			num_commas_in_dml_trigger_operation -= (cctx->trigger_option().size() - 1);
			auto commas = cctx->COMMA();
			std::vector<antlr4::tree::TerminalNode *> commas_in_with_clause;
			commas_in_with_clause.insert(commas_in_with_clause.begin(), commas.begin() , commas.end() - num_commas_in_dml_trigger_operation);
			GetTokenFunc<TSqlParser::Trigger_optionContext*> getToken = [](TSqlParser::Trigger_optionContext* o) {
				if (o->execute_as_clause())
					return o->execute_as_clause()->CALLER();
				return o->SCHEMABINDING();
			};
			bool all_removed = removeTokenFromOptionList(expr, options, commas_in_with_clause, ctx, getToken);
			if (all_removed)
				removeTokenStringFromQuery(expr, cctx->WITH(0), ctx);
		}
	}
	else if (ctx->create_or_alter_trigger() && ctx->create_or_alter_trigger()->create_or_alter_ddl_trigger())
	{
		auto cctx = ctx->create_or_alter_trigger()->create_or_alter_ddl_trigger();
		if (cctx->WITH())
		{
			size_t num_commas_in_ddl_trigger_operaion = cctx->COMMA().size();
			auto options = cctx->trigger_option();
			/* COMMA is shared between ddl_trigger_operation and WITH-clause. calculate the number of COMMA so that it can be removed properly */
			num_commas_in_ddl_trigger_operaion -= (cctx->trigger_option().size() - 1);
			auto commas = cctx->COMMA();
			std::vector<antlr4::tree::TerminalNode *> commas_in_with_clause;
			commas_in_with_clause.insert(commas_in_with_clause.begin(), commas.begin() , commas.end() - num_commas_in_ddl_trigger_operaion);
			GetTokenFunc<TSqlParser::Trigger_optionContext*> getToken = [](TSqlParser::Trigger_optionContext* o) {
				if (o->execute_as_clause())
					return o->execute_as_clause()->CALLER();
				return o->SCHEMABINDING();
			};
			bool all_removed = removeTokenFromOptionList(expr, options, commas_in_with_clause, ctx, getToken);
			if (all_removed)
				removeTokenStringFromQuery(expr, cctx->WITH(), ctx);
		}
	}
	else if (ctx->create_or_alter_view())
	{
		auto cctx = ctx->create_or_alter_view();
		/* view can have two WITH. one for view attribute and the other for WITH CHECK OPTION */
		if (cctx->WITH().size() > 1 || (cctx->WITH().size() == 1 && !cctx->CHECK()))
		{
			auto options = cctx->view_attribute();
			auto commas = cctx->COMMA();
			GetTokenFunc<TSqlParser::View_attributeContext*> getToken = [](TSqlParser::View_attributeContext* o) { return o->SCHEMABINDING(); };
			bool all_removed = removeTokenFromOptionList(expr, options, commas, ctx, getToken);
			if (all_removed)
				removeTokenStringFromQuery(expr, cctx->WITH(0), ctx);
		}
	}

	/* for_replication */
	if (ctx->create_or_alter_procedure())
		if (ctx->create_or_alter_procedure()->for_replication())
			removeCtxStringFromQuery(expr, ctx->create_or_alter_procedure()->for_replication(), ctx);
	if (ctx->create_or_alter_trigger() && ctx->create_or_alter_trigger()->create_or_alter_dml_trigger())
		if (ctx->create_or_alter_trigger()->create_or_alter_dml_trigger()->for_replication())
			removeCtxStringFromQuery(expr, ctx->create_or_alter_trigger()->create_or_alter_dml_trigger()->for_replication(), ctx);

	// Run common mutator
	tsqlCommonMutator cm;
	antlr4::tree::ParseTreeWalker cmwalker;
	cmwalker.walk(&cm, ctx);
	add_rewritten_query_fragment_to_mutator(&mutator);

	// Run select statement mutator
	antlr4::tree::ParseTreeWalker walker;
	walker.walk(ssm, ctx);
	add_rewritten_query_fragment_to_mutator(&mutator);

	mutator.run();
	ssm->mutator = nullptr;
	clear_rewritten_query_fragment();
}

static Token *
get_start_token_of_batch_level_stmt_body(TSqlParser::Batch_level_statementContext *ctx)
{
	if (ctx->create_or_alter_function())
	{
		auto fctx = ctx->create_or_alter_function();
		if (fctx->func_body_returns_select())
			return fctx->func_body_returns_select()->func_body_return_select_body()->getStart();
		else if (fctx->func_body_returns_table() && !fctx->func_body_returns_table()->sql_clauses().empty())
			return fctx->func_body_returns_table()->sql_clauses()[0]->getStart();
		else if (fctx->func_body_returns_scalar() && !fctx->func_body_returns_scalar()->sql_clauses().empty())
			return fctx->func_body_returns_scalar()->sql_clauses()[0]->getStart();
	}
	else if (ctx->create_or_alter_procedure())
	{
		auto pctx = ctx->create_or_alter_procedure();
		if (!pctx->sql_clauses().empty())
			return pctx->sql_clauses()[0]->getStart();
	}
	else if (ctx->create_or_alter_trigger() && ctx->create_or_alter_trigger()->create_or_alter_dml_trigger())
	{
		auto tctx = ctx->create_or_alter_trigger()->create_or_alter_dml_trigger();
		if (!tctx->sql_clauses().empty())
			return tctx->sql_clauses()[0]->getStart();
	}
	else if (ctx->create_or_alter_trigger() && ctx->create_or_alter_trigger()->create_or_alter_ddl_trigger())
	{
		auto tctx = ctx->create_or_alter_trigger()->create_or_alter_ddl_trigger();
		if (!tctx->sql_clauses().empty())
			return tctx->sql_clauses()[0]->getStart();
	}
	else if (ctx->create_or_alter_view())
	{
		auto vctx = ctx->create_or_alter_view();
		return vctx->select_statement_standalone()->getStart();
	}

	return nullptr;
}

void
handleBatchLevelStatement(TSqlParser::Batch_level_statementContext *ctx, tsqlSelectStatementMutator *ssm)
{
	// batch-level statment can be inputted in SQL batch only (by inline_handler) or has empty body. getLineNo() will not be affected by uninitialized pltsql_curr_compile_body_lineno.
	Assert(pltsql_curr_compile->fn_oid == InvalidOid || ctx->SEMI());

	PLtsql_stmt_block *result = (PLtsql_stmt_block *) palloc0(sizeof(*result));
	result->cmd_type = PLTSQL_STMT_BLOCK;
	result->lineno = getLineNo(ctx);
	result->label = NULL;
	result->body = NIL;
	result->n_initvars = 0;
	result->initvarnos = nullptr;
	result->exceptions = nullptr;

	PLtsql_stmt_init *init = (PLtsql_stmt_init *) palloc0(sizeof(*init));
	init->cmd_type = PLTSQL_STMT_INIT;
	init->lineno = getLineNo(ctx);
	init->label = NULL;
	init->inits = rootInitializers;

	result->body = list_make1(init);
	// create PLtsql_stmt_execsql to wrap all query string
	PLtsql_stmt_execsql *execsql = (PLtsql_stmt_execsql *) makeSQL(ctx);
	execsql->original_query = pstrdup((makeTsqlExpr(ctx, false))->query);

	rewriteBatchLevelStatement(ctx, ssm, execsql->sqlstmt);
	result->body = lappend(result->body, execsql);

	// check if it is a CREATE VIEW statement
	if (ctx->create_or_alter_view())
	{
		execsql->is_create_view = true;
		if (ctx->create_or_alter_view()->simple_name() && ctx->create_or_alter_view()->simple_name()->schema)
		{
			std::string schema_name = stripQuoteFromId(ctx->create_or_alter_view()->simple_name()->schema);
			if (!schema_name.empty())
				execsql->schema_name = pstrdup(downcase_truncate_identifier(schema_name.c_str(), schema_name.length(), true));
		}
	}

	Token* start_body_token = get_start_token_of_batch_level_stmt_body(ctx);

	pltsql_curr_compile_body_position = (start_body_token ? start_body_token->getStartIndex() : 0);
	pltsql_curr_compile_body_lineno = (start_body_token ? start_body_token->getLine() : 0);
	pltsql_parse_result = result;
}

bool
handleITVFBody(TSqlParser::Func_body_return_select_bodyContext *ctx)
{
	PLtsql_stmt_block *result = (PLtsql_stmt_block *) palloc0(sizeof(*result));
	result->cmd_type = PLTSQL_STMT_BLOCK;
	result->lineno = getLineNo(ctx);
	result->label = NULL;
	result->body = NIL;
	result->n_initvars = 0;
	result->initvarnos = nullptr;
	result->exceptions = nullptr;
	result->body = list_make1(makeReturnQueryStmt(ctx->select_statement_standalone(), true/*itvf*/));

	pltsql_parse_result = result;

	return true;
}

////////////////////////////////////////////////////////////////////////////////
// Diagrammer for PLtsql_stmt-based parse tree
////////////////////////////////////////////////////////////////////////////////

class tsqlGrapher
{
public:
	tsqlGrapher(const char *fileName)
		: out{fileName},
		  nodeID{1},
		  separator{""}
	{
	}
	
	int graphBlock(PLtsql_stmt_block *stmt, int parent, const char *parentField);
	int graphWhile(PLtsql_stmt_while *stmt, int parent, const char *parentField);
	int graphIf(PLtsql_stmt_if *stmt, int parent, const char *parentField);
	int graphGoto(PLtsql_stmt_goto *stmt, int parent, const char *parentField);
	int graphStmt(PLtsql_stmt *stmt, int parent, const char *parentField);
	int graphOther(PLtsql_stmt *stmt, int parent, const char *parentField);
	int graphPrint(PLtsql_stmt_print *stmt, int parent, const char *parentField);
	void graphLink(int from, int to, const char *fromField, const char *toField, int linkNo = -1);
	void graphStmtBeg(void *stmtPtr, int nodeID, const char *verb);
	void graphStmtEnd(int from, int to, const char *fromField, const char *toField);
	void graphAddField(const char *field, const std::string &payload);

	std::string quote(const std::string &src, const char *justify = "\\n");

	std::ofstream	out;
	

private:

	int				nodeID;
	const char *	separator;
	
};

extern "C"
{
	void toDotTSql(PLtsql_stmt *tree, const char *source, const char *fileName)
	{
		if (!pltsql_dump_antlr_query_graph)
			return;

		tsqlGrapher grapher(fileName);

		grapher.out << "digraph parsetree {" << std::endl;
		grapher.out << "   node [shape=record, fontname=\"Courier New\"];" << std::endl;
		grapher.out << "   graph [ " << std::endl;
		grapher.out << "     fontname = \"Courier New\"" << std::endl;
		grapher.out << "     label = \"" << grapher.quote(source, "\\l") << "\"" << std::endl;
		grapher.out << "   ];" << std::endl;

		grapher.graphStmt(tree, 0, nullptr);

		grapher.out << "}" << std::endl;
	}
}

void
tsqlGrapher::graphStmtBeg(void *stmtPtr, int nodeID, const char *verb)
{
	PLtsql_stmt *stmt = (PLtsql_stmt *) stmtPtr;

	out << "  node_" << nodeID << " ";
	out << "  [label = \"<f0> " << nodeID << "| <f1> " << (verb ? verb : pltsql_stmt_typename(stmt)) << "|{";

	// out << " [label = \"<next>|line:" << stmt->lineno << " " << "|" << (verb ? verb : pltsql_stmt_typename(stmt)) << "|{";

	separator = "";
}

int
tsqlGrapher::graphStmt(PLtsql_stmt *stmt, int parent, const char *parentField)
{

	if (stmt == 0)
		return 0;
	
	switch (stmt->cmd_type)
	{
		case PLTSQL_STMT_IF:
			return graphIf((PLtsql_stmt_if *) stmt, parent, parentField);
			
		case PLTSQL_STMT_BLOCK:
			return graphBlock((PLtsql_stmt_block *) stmt, parent, parentField);

		case PLTSQL_STMT_WHILE:
			return graphWhile((PLtsql_stmt_while *) stmt, parent, parentField);

		case PLTSQL_STMT_GOTO:
			return graphGoto((PLtsql_stmt_goto *) stmt, parent, parentField);

		case PLTSQL_STMT_PRINT:
			return graphPrint((PLtsql_stmt_print *) stmt, parent, parentField);
			
		default:
			return graphOther(stmt, parent, parentField);
	}
}

int
tsqlGrapher::graphWhile(PLtsql_stmt_while *stmt, int parent, const char *parentField)
{
	int myNodeID = ++nodeID;

	std::string cond{quote(stmt->cond->query)};

	this->graphStmtBeg(stmt, myNodeID, nullptr);
	this->graphAddField("cond", cond);
	this->graphAddField("body", "body");
	this->graphStmtEnd(parent, myNodeID, parentField, nullptr);

	ListCell *s;
	
	foreach(s, stmt->body)
	{
		nodeID = graphStmt((PLtsql_stmt *) lfirst(s), nodeID, nullptr);
	}

	return myNodeID;
}

int tsqlGrapher::graphGoto(PLtsql_stmt_goto *stmt, int parent, const char *parentField)
{
	int myNodeID = ++nodeID;

	this->graphStmtBeg(stmt, myNodeID, nullptr);
	this->graphAddField("targetLabel", std::string(stmt->target_label));
	this->graphStmtEnd(parent, myNodeID, parentField, nullptr);

	return myNodeID;
}

int tsqlGrapher::graphPrint(PLtsql_stmt_print *stmt, int parent, const char *parentField)
{
	int myNodeID = ++nodeID;
	PLtsql_expr *expr = (PLtsql_expr *) linitial(stmt->exprs);
	std::string predicate{quote(expr->query)};

	graphStmtBeg(stmt, myNodeID, nullptr);
	graphAddField("expr", std::string(quote(expr->query)));
	graphStmtEnd(parent, myNodeID, parentField, nullptr);

	return myNodeID;
}

int
tsqlGrapher::graphIf(PLtsql_stmt_if *stmt, int parent, const char *parentField)
{
	int myNodeID = ++nodeID;

	std::string predicate{quote(stmt->cond->query)};

	this->graphStmtBeg(stmt, myNodeID, nullptr);
	this->graphAddField("predicate", predicate);
	this->graphAddField("then_body", "true");
	this->graphAddField("else_body", "false");
	this->graphStmtEnd(parent, myNodeID, parentField, nullptr);

	graphStmt((PLtsql_stmt *) stmt->then_body, myNodeID, "then_body");
	graphStmt((PLtsql_stmt *) stmt->else_body, myNodeID, "else_body");

	return myNodeID;
}

int
tsqlGrapher::graphOther(PLtsql_stmt *stmt, int parent, const char *parentField)
{
	int myNodeID = ++nodeID;

	graphStmtBeg(stmt, myNodeID, nullptr);
	graphStmtEnd(parent, myNodeID, parentField, nullptr);

	return myNodeID;
}

void
tsqlGrapher::graphStmtEnd(int from, int to, const char *fromField, const char *toField)
{
	out << "}\"];" << std::endl;

	graphLink(from, to, fromField, toField);
}

void
tsqlGrapher::graphAddField(const char *field, const std::string &payload)
{
	out << separator;

	if (field)
		out << "<" << field << ">";
							   
	out << payload;

    separator = "|";
}

int
tsqlGrapher::graphBlock(PLtsql_stmt_block *stmt, int parent, const char *parentField)
{
	int myNodeID = ++nodeID;

	if (stmt->exceptions)
	{
		this->graphStmtBeg(stmt, myNodeID, "try/catch");
		this->graphAddField("body", "try");
		this->graphAddField("handler", "catch");
		this->graphStmtEnd(parent, myNodeID, parentField, nullptr);
	}
	else
	{
		this->graphStmtBeg(stmt, myNodeID, "block");
		this->graphAddField("body", "body");
		this->graphStmtEnd(parent, myNodeID, parentField, nullptr);
	}

	//int			 node	= myNodeID;
	const char	*fieldName = "body";

	ListCell	*s;
	
	foreach(s, stmt->body)
	{
		//node = graphStmt((PLtsql_stmt *) lfirst(s), myNodeID, fieldName);
		graphStmt((PLtsql_stmt *) lfirst(s), myNodeID, fieldName);
	}
	
#if 0
	foreach(s, stmt->exceptions->action)
	{
		node = graphStmt((PLtsql_stmt *) lfirst(s), nodeID, fieldName);
		fieldName = ":next";
	}
#endif
	return myNodeID;
}

void
tsqlGrapher::graphLink(int from, int to, const char *fromField, const char *toField, int linkNo)
{
	if (from == 0 || to == 0)
		return;

	out << "    node_" << from;
	if (fromField)
		out << ":" << fromField;

	out << " -> ";

	out << "node_" << to;
	if(toField)
		out << ":" << toField;

	if (linkNo != -1)
		out << " [label=" << linkNo << "]";
	
	out << ";" << std::endl;
}

std::string
tsqlGrapher::quote(const std::string &src, const char *justify)
{
	std::string dst;
	
	for (auto i : src)
	{
		switch (i)
		{
			case '<':
			case '>':
			case '\"':
			case '\\':
			case '|':
			case '\'':
				dst += '\\';
				dst += i;
				break;

			case '\n':
				dst += justify;
				break;

			default:
				dst += i;
				break;
		}
	}

	return dst;
}

////////////////////////////////////////////////////////////////////////////////
// Diagrammer for ANTLR-generated parse tree
////////////////////////////////////////////////////////////////////////////////

class grapher
{
	
public:
	grapher(const char *fileName, const std::vector<std::string> &ruleNames)
		: out(fileName),
		  nodeID(1),
		  ruleNames(ruleNames)
	{
	}

	std::ofstream					 out;
	int								 nodeID;
	const std::vector<std::string>	&ruleNames;	

	void toDotAddNode(ParseTree *t, int parentNodeId);

	std::string quote(const std::string &src);
	
private:

};

void
grapher::toDotAddNode(ParseTree *t, int parentNodeId)
{
	int myNodeID = this->nodeID++;

    std::string nodeDesc = this->quote(antlrcpp::escapeWhitespace(Trees::getNodeText(t, this->ruleNames), false));
	PLtsql_stmt *fragment = getPLtsql_fragment(t);
	std::string fragmentDesc;
	
	if (fragment == nullptr)
		fragmentDesc = "";
	else
		fragmentDesc = std::string("| <f3> ") + pltsql_stmt_typename(fragment);
																					
	out << "  node_" << myNodeID << " ";
	out << "  [label = \"" << "{<f0> " << myNodeID << "| <f1> " << nodeDesc << "| <f2> " << (void *) t << fragmentDesc << "} \"];" << std::endl;

    if (parentNodeId)
		out << "node_" << parentNodeId << " -> node_" << myNodeID << ";" << std::endl;
							  
	for (size_t c = 0; c < t->children.size(); c++)
		toDotAddNode(t->children[c], myNodeID);

}

std::string
grapher::quote(const std::string &src)
{
	std::string dst;
	
	for (auto i : src)
	{
		switch (i)
		{
			case '<':
			case '>':
			case '\"':
			case '\\':
			case '|':
			case '\'':
				dst += '\\';
				dst += i;
				break;

			case '\n':
				dst += "\\n";
				break;

			default:
				dst += i;
				break;
		}
	}

	return dst;
}

static void
toDotRecursive(ParseTree *t, const std::vector<std::string> &ruleNames, const std::string &sourceText)
{
	grapher ctx("/tmp/antlr.dot", ruleNames);

	ctx.out << "digraph parsetree {" << std::endl;
	ctx.out << "   node [shape=record, fontname=\"Courier New\"];" << std::endl;
	ctx.out << "   graph [ " << std::endl;
	ctx.out << "     fontname = \"Courier New\"" << std::endl;
	ctx.out << "     label = \"" << ctx.quote(sourceText) << "\"" << std::endl;
	ctx.out << "   ];" << std::endl;
	
	ctx.toDotAddNode(t, 0);

	ctx.out << "}" << std::endl;
}

////////////////////////////////////////////////////////////////////////////////
// Node construction code
////////////////////////////////////////////////////////////////////////////////

PLtsql_stmt *
makeExecSql(ParserRuleContext *ctx)
{
	PLtsql_stmt_execsql *stmt = (PLtsql_stmt_execsql *) palloc0(sizeof(*stmt));

	stmt->cmd_type = PLTSQL_STMT_EXECSQL;
	stmt->lineno = getLineNo(ctx);
	stmt->sqlstmt = makeTsqlExpr(ctx, false);
	stmt->into = false;
	stmt->strict = false;
	stmt->target = NULL;
	stmt->need_to_push_result = false;
	stmt->is_tsql_select_assign_stmt = false;
	stmt->insert_exec = false;

	return (PLtsql_stmt *) stmt;
}

PLtsql_expr *
makeTsqlExpr(const std::string &fragment, bool addSelect)
{
    PLtsql_expr *result = (PLtsql_expr *) palloc0(sizeof(*result));

	if (addSelect)
		result->query = pstrdup((fragment_SELECT_prefix + fragment).c_str());
	else
		result->query = pstrdup(fragment.c_str());
	
    result->plan     = NULL;
    result->paramnos = NULL;
    result->rwparam  = -1;
    result->ns	     = pltsql_ns_top();
    
    return result;
}

PLtsql_expr *
makeTsqlExpr(ParserRuleContext *ctx, bool addSelect)
{
	return makeTsqlExpr(::getFullText(ctx), addSelect);
}

// Helper function to remove/replace token from the query string in PLtsql_expr.
// Please make sure to pass correct baseCtx which generates PLtsql_expr
// because we'll figure out internal indices to be replaced based on relative indices
// Also, we support in-place replacement only. 'repl' string should not be longer than original one
void replaceTokenStringFromQuery(PLtsql_expr* expr, Token* startToken, Token* endToken, const char *repl, ParserRuleContext *baseCtx)
{
	size_t startIdx = startToken->getStartIndex();
	if (startIdx == INVALID_INDEX)
		throw PGErrorWrapperException(ERROR, ERRCODE_SYNTAX_ERROR, "can't generate an internal query", getLineAndPos(baseCtx));

	size_t endIdx = endToken->getStopIndex();
	if (endIdx == INVALID_INDEX)
		throw PGErrorWrapperException(ERROR, ERRCODE_SYNTAX_ERROR, "can't generate an internal query", getLineAndPos(baseCtx));

	size_t baseIdx = baseCtx->getStart()->getStartIndex();
	if (baseIdx == INVALID_INDEX)
		throw PGErrorWrapperException(ERROR, ERRCODE_SYNTAX_ERROR, "can't generate an internal query", getLineAndPos(baseCtx));

	// repl string is too long. we cannot replace with it in place.
	if (repl && strlen(repl) > endIdx - startIdx + 1)
		throw PGErrorWrapperException(ERROR, ERRCODE_SYNTAX_ERROR, "can't generate an internal query", getLineAndPos(baseCtx));

	Assert(expr->query);

	/* store and rewrite instead of in-place rewrite */
	rewritten_query_fragment.emplace(std::make_pair(startIdx, std::make_pair(startToken->getInputStream()->getText(misc::Interval(startIdx, endIdx)), repl ? std::string(repl) : std::string(endIdx - startIdx + 1, ' '))));
}

void replaceTokenStringFromQuery(PLtsql_expr* expr, TerminalNode* tokenNode, const char * repl, ParserRuleContext *baseCtx)
{
	replaceTokenStringFromQuery(expr, tokenNode->getSymbol(), tokenNode->getSymbol(), repl, baseCtx);
}

void replaceCtxStringFromQuery(PLtsql_expr* expr, ParserRuleContext *ctx, const char *repl, ParserRuleContext *baseCtx)
{
	replaceTokenStringFromQuery(expr, ctx->getStart(), ctx->getStop(), repl, baseCtx);
}

void removeTokenStringFromQuery(PLtsql_expr* expr, TerminalNode* tokenNode, ParserRuleContext *baseCtx)
{
	replaceTokenStringFromQuery(expr, tokenNode->getSymbol(), tokenNode->getSymbol(), NULL, baseCtx);
}

void removeCtxStringFromQuery(PLtsql_expr* expr, ParserRuleContext *ctx, ParserRuleContext *baseCtx)
{
	replaceTokenStringFromQuery(expr, ctx->getStart(), ctx->getStop(), NULL, baseCtx);
}

void extractQueryHintsFromOptionClause(TSqlParser::Option_clauseContext *octx)
{
	if (!enable_hint_mapping)
		return; // do nothing

	for (auto option: octx->option())
	{
		if (option->TABLE())
		{
			std::string table_name = ::getFullText(option->table_name()->table);
			if (!table_name.empty())
			{
				for (auto table_hint: option->table_hint())
				{
					extractTableHint(table_hint, table_name);
				}
			}
		}
		else if (option->JOIN())
			extractJoinHintFromOption(option);
		else if (option->FORCE() && option->ORDER())
			query_hints.push_back("Set(join_collapse_limit 1)");
		else if (option->MAXDOP() && option->DECIMAL())
		{
			std::string value = ::getFullText(option->DECIMAL());
			if (!value.empty())
			{
				/* 
				 * The MAXDOP hint should be handled specially the hint value is 0
				 * This is because in T-SQL, setting MAXDOP to 0 allows SQL Server to use all the available processors up to 64 processors
 				 * However, if we set the GUC max_parallel_workers_per_gather to 0, it disables parallelism in P-SQL
 				 * Thus, we need to set the GUC value to 64 instead.
 				 */
				if (stoi(value) == 0)
					value = "64";
				query_hints.push_back("Set(max_parallel_workers_per_gather " + value + ")");
			}
		}
	}

	if (isJoinHintInOptionClause)
	{
		if (!join_hints_info[LOOP_QUERY_HINT])
			query_hints.push_back("Set(enable_nestloop off)");
		if (!join_hints_info[HASH_QUERY_HINT])
			query_hints.push_back("Set(enable_hashjoin off)");
		if (!join_hints_info[MERGE_QUERY_HINT])
			query_hints.push_back("Set(enable_mergejoin off)");
	}
}

void extractTableHints(TSqlParser::With_table_hintsContext *tctx, std::string table_name)
{
	if (enable_hint_mapping && !table_name.empty())
	{
		for (auto table_hint: tctx->table_hint())
			extractTableHint(table_hint, table_name);
	}
}

std::string extractSchemaName(TSqlParser::Ddl_objectContext *dctx, TSqlParser::Table_source_itemContext *tctx)
{
	std::string schema_name = "";
	if (dctx == nullptr)
	{
		if (tctx && tctx->full_object_name() && tctx->full_object_name()->schema)
			schema_name = stripQuoteFromId(tctx->full_object_name()->schema);
	}
	else
	{
		if (dctx->full_object_name() && dctx->full_object_name()->schema)
			schema_name = stripQuoteFromId(dctx->full_object_name()->schema);
	}
	return schema_name;
}

std::string extractTableName(TSqlParser::Ddl_objectContext *dctx, TSqlParser::Table_source_itemContext *tctx)
{
	std::string table_name;
	if (dctx == nullptr && tctx != nullptr)
	{
		if (tctx->full_object_name())
			table_name = stripQuoteFromId(tctx->full_object_name()->object_name);
		else if (tctx->local_id())
			table_name = ::getFullText(tctx->local_id());
	}
	else if(dctx != nullptr)
	{
		if (dctx->full_object_name())
			table_name = stripQuoteFromId(dctx->full_object_name()->object_name);
		else if (dctx->local_id())
			table_name = ::getFullText(dctx->local_id());
	}
	return table_name;
}

void extractTableHint(TSqlParser::Table_hintContext *table_hint, std::string table_name)
{
	if (table_hint->INDEX())
	{
		std::string index_values = extractIndexValues(table_hint->index_value(), table_name);
		if (!index_values.empty())
			query_hints.push_back("IndexScan(" + table_name + " " + index_values + ")");
	}
}

void extractJoinHint(TSqlParser::Join_hintContext *join_hint, std::string table_names)
{
	if (join_hint->LOOP())
	{
		join_hints_info[LOOP_JOIN_HINT] = true;
		query_hints.push_back("NestLoop(" + table_names + ")");
	}
	else if (join_hint->HASH())
	{
		join_hints_info[HASH_JOIN_HINT] = true;
		query_hints.push_back("HashJoin(" + table_names + ")");
	}
	else if (join_hint->MERGE())
	{
		join_hints_info[MERGE_JOIN_HINT] = true;
		query_hints.push_back("MergeJoin(" + table_names + ")");
	}
}

void extractJoinHintFromOption(TSqlParser::OptionContext *option) {
	isJoinHintInOptionClause = true;
	if (option->LOOP())
		join_hints_info[LOOP_QUERY_HINT] = true;
	else if (option->HASH())
		join_hints_info[HASH_QUERY_HINT] = true;
	else if (option->MERGE())
		join_hints_info[MERGE_QUERY_HINT] = true;
}

std::string extractIndexValues(std::vector<TSqlParser::Index_valueContext *> index_valuesCtx, std::string table_name)
{
	if (alias_to_table_mapping.find(table_name) != alias_to_table_mapping.end())
		table_name = alias_to_table_mapping[table_name];

	//lowercase table names and later index names since they are lowercase in pg when hashed
	transform(table_name.begin(), table_name.end(), table_name.begin(), ::tolower);

	std::string index_values;
	for (auto ictx: index_valuesCtx)
	{
		if (ictx->id())
		{
			if (index_values.size())
				index_values += " ";
			std::string indexName = ::getFullText(ictx->id());

			transform(indexName.begin(), indexName.end(), indexName.begin(), ::tolower);
			char * index_value = construct_unique_index_name(const_cast <char *>(indexName.c_str()), const_cast <char *>(table_name.c_str()));
			index_values += std::string(index_value);
		}
	}
	return index_values;
}


#if 0
static void *
makeBatch(TSqlParser::Block_statementContext *ctx, tsqlBuilder &tsql)
{
	breakHere();
	
	PLtsql_stmt_block *result = (PLtsql_stmt_block *) palloc0(sizeof(*result));

	result->cmd_type = PLTSQL_STMT_BLOCK;
	result->lineno = getLineNo(ctx);
	result->label = NULL;
	result->body = NIL;

	PLtsql_stmt_init *init = (PLtsql_stmt_init *) palloc0(sizeof(*init));

	init->cmd_type = PLTSQL_STMT_INIT;
	init->lineno = getLineNo(ctx);
	init->label = NULL;
	init->inits = rootInitializers;

	result->body = list_make1(init);

	for (auto clause : ctx->sql_clauses())
	{
		void *ptr = (void *) getPLtsql_fragment(clause->cfl_statement());
		
		result->body = lappend(result->body, ptr);
	}

	result->n_initvars = 0;
	result->initvarnos = nullptr;
	result->exceptions = nullptr;

	attachPLtsql_fragment(ctx, (PLtsql_stmt *) result);
	
	return result;
}
#endif

static void *
makeBatch(TSqlParser::Tsql_fileContext *ctx, tsqlBuilder &builder)
{
	breakHere();
	
	PLtsql_stmt_block *result = (PLtsql_stmt_block *) palloc0(sizeof(*result));

	result->cmd_type = PLTSQL_STMT_BLOCK;
	result->lineno = getLineNo(ctx);
	result->label = NULL;
	result->body = NIL;

    PLtsql_stmt_init *init = (PLtsql_stmt_init *) palloc0(sizeof(*init));

	init->cmd_type = PLTSQL_STMT_INIT;
	init->lineno = getLineNo(ctx);
	init->label = NULL;
	init->inits = rootInitializers;

	result->body = list_make1(init);

	List *code = builder.getCode(ctx);
	ListCell *s;

	foreach(s, code)
	{
		result->body = lappend(result->body, lfirst(s));
	}
#if 0	
	for (auto x : ctx->children)
	{
		void *ptr = (void *) x;
		PLtsql_stmt *stmt = getPLtsql_fragment(x);
		
		ptr = nullptr;
	}
	
	for (auto clause : ctx->sql_clauses())
	{
		PLtsql_stmt *ptr = getPLtsql_fragment(clause->cfl_statement());

		if (ptr)
			result->body = lappend(result->body, (void *) ptr);
	}
#endif
	
	result->n_initvars = 0;
	result->initvarnos = nullptr;
	result->exceptions = nullptr;

	attachPLtsql_fragment(ctx, (PLtsql_stmt *) result);
	
	return result;
}

void *
makeBlockStmt(ParserRuleContext *ctx, tsqlBuilder &builder)
{
	PLtsql_stmt_block *result = (PLtsql_stmt_block *) palloc0(sizeof(*result));

	result->cmd_type = PLTSQL_STMT_BLOCK;
	result->lineno = getLineNo(ctx);
	result->label = NULL;
	result->body = NIL;
	result->n_initvars = 0;
	result->initvarnos = nullptr;
	result->exceptions = nullptr;

	return result;
}

PLtsql_stmt_block *
makeEmptyBlockStmt(int lineno)
{
	PLtsql_stmt_block *result = (PLtsql_stmt_block *) palloc0(sizeof(*result));

	result->cmd_type = PLTSQL_STMT_BLOCK;
	result->lineno = lineno;
	result->label = NULL;
	result->body = NIL;
	result->n_initvars = 0;
	result->initvarnos = nullptr;
	result->exceptions = nullptr;

	return result;
}

PLtsql_stmt *
makeBreakStmt(TSqlParser::Break_statementContext *ctx)
{
	PLtsql_stmt_exit	*result;

	result = (PLtsql_stmt_exit *) palloc0(sizeof(*result));
	
	result->cmd_type = PLTSQL_STMT_EXIT;
	result->is_exit  = true;
	result->lineno = getLineNo(ctx);
	result->label	 = NULL;
	result->cond	 = NULL;

	return (PLtsql_stmt *) result;
}

void *
makeContinueStmt(TSqlParser::Continue_statementContext *ctx)
{
	PLtsql_stmt_exit	*result;

	result = (PLtsql_stmt_exit *) palloc0(sizeof(*result));
	
	result->cmd_type = PLTSQL_STMT_EXIT;
	result->is_exit  = false;
	result->lineno = getLineNo(ctx);
	result->label	 = NULL;
	result->cond	 = NULL;

	return (PLtsql_stmt *) result;

}

PLtsql_stmt *
makeGotoStmt(TSqlParser::Goto_statementContext *ctx)
{
	// The grammar uses a single rule (goto_statement) to parse a
	// GOTO statement and to parse a label.
	//
	// If we have a GOTO statement, ctx->GOTO() will return non-null
	// If we are parsing a label, ctx->GOTO() will return null
	//
	// In either case, ctx->id() will return the name of the label

	if (ctx->GOTO() == nullptr)
	{
		// This is a statement label
		PLtsql_stmt_label *result = (PLtsql_stmt_label *) palloc0(sizeof(*result));

		result->cmd_type = PLTSQL_STMT_LABEL;
		result->lineno = getLineNo(ctx);
		std::string label_str = ::getFullText(ctx->id());
		result->label = pstrdup(downcase_truncate_identifier(label_str.c_str(), label_str.length(), true));

		return (PLtsql_stmt *) result;
	}
	else
	{
		// This is a GOTO statement
		PLtsql_stmt_goto *result = (PLtsql_stmt_goto *) palloc0(sizeof(*result));
	
		result->cmd_type = PLTSQL_STMT_GOTO;
		result->lineno = getLineNo(ctx);
		result->cond = NULL;
		result->target_pc = -1;
		std::string label_str = ::getFullText(ctx->id());
		result->target_label = pstrdup(downcase_truncate_identifier(label_str.c_str(), label_str.length(), true));
	
		return (PLtsql_stmt *) result;
	}
}

void *
makeIfStmt(TSqlParser::If_statementContext *ctx)
{
	// IF search_condition sql_clauses (ELSE sql_clauses)? ';'?
	
	PLtsql_stmt_if	*result = (PLtsql_stmt_if *) palloc0(sizeof(*result));

	result->cmd_type = PLTSQL_STMT_IF;
	result->lineno = getLineNo(ctx);

	/*
	 * Note that 
	 * 1/ We fill in result->cond during exitIf_statement so that search_condition would have
	 *    been rewritten at that point. 
	 * 2/ We record the then_body and the else_body in exitIf_statement().
	 */

	return result;
}

void *
makeReturnStmt(TSqlParser::Return_statementContext *ctx)
{
	PLtsql_stmt_return *result = (PLtsql_stmt_return *) palloc0(sizeof(*result));

	result->cmd_type = PLTSQL_STMT_RETURN;
	result->lineno = getLineNo(ctx);
	result->retvarno = -1;
	if (ctx->expression())
	{
		if (pltsql_curr_compile && pltsql_curr_compile->fn_prokind == PROKIND_PROCEDURE)
		{
			// create "CAST(%s AS INT)" expression to force int used for return-datatype. PG Optimizer can remove casting if unnecessary.
			std::string expr = std::string("CAST( ") + ::getFullText(ctx->expression()) + " AS INT)";
			result->expr = makeTsqlExpr(expr, true);
		}
		else 
		{
			result->expr = makeTsqlExpr(ctx->expression(), true);
			recordSelectFragmentOffsets(ctx->parent, ctx->expression());	
		}
	}
	else
		result->expr = NULL;

	if (pltsql_curr_compile->fn_prokind == PROKIND_PROCEDURE)
	{
		/*
		 * If we have any OUT parameters, remember which variable
		 * will hold the output tuple.
		 */
		if (pltsql_curr_compile->out_param_varno >= 0)
			result->retvarno = pltsql_curr_compile->out_param_varno;
	}

	return result;
}

void *
makeReturnQueryStmt(TSqlParser::Select_statement_standaloneContext *ctx, bool itvf)
{
	PLtsql_stmt_return_query *result = (PLtsql_stmt_return_query *) palloc0(sizeof(*result));

	result->cmd_type = PLTSQL_STMT_RETURN_QUERY;
	result->lineno =getLineNo(ctx);

	auto *expr = makeTsqlExpr(ctx, false);
	result->query = expr;
	if (itvf)
	{
		auto *itvf_expr = makeTsqlExpr(ctx, false);
		PLtsql_expr_query_mutator itvf_mutator(itvf_expr, ctx);

		/*
		 * For inline table-valued function, we need to save another version of the query
		 * statement that we can call SPI_prepare to generate a plan, in order to figure
		 * out the column definition list. So, we replace all variable references by
		 * "CAST(NULL AS <type>)" in order to get the correct columnn list from
		 * planning.
		 */
		size_t base_index = ctx->getStart()->getStartIndex();
		if (base_index == INVALID_INDEX)
			throw PGErrorWrapperException(ERROR, ERRCODE_SYNTAX_ERROR, "can't generate an internal query", getLineAndPos(ctx));

		/* we must add previous rewrite at first. */
		add_rewritten_query_fragment_to_mutator(&itvf_mutator);

		std::u32string query = utf8_to_utf32(itvf_expr->query);
		for (const auto &entry : local_id_positions)
		{
			const std::string& local_id = entry.second;
			const std::u32string& local_id_u32 = utf8_to_utf32(local_id.c_str());
			size_t offset = entry.first - base_index;
			if (query.substr(offset, local_id_u32.length()) == local_id_u32) // local_id maybe already deleted in some cases such as select-assignment. check here if it still exists)
			{
				int dno;
				PLtsql_nsitem *nse = pltsql_ns_lookup(pltsql_ns_top(), false, local_id.c_str(), nullptr, nullptr, nullptr);
				if (nse)
					dno = nse->itemno;
				else
					throw PGErrorWrapperException(ERROR, ERRCODE_SYNTAX_ERROR, format_errmsg("\"%s\" is not a known variable", local_id.c_str()), getLineAndPos(ctx));

				PLtsql_var *var = (PLtsql_var *) pltsql_Datums[dno];
				std::string repl_text = std::string("CAST(NULL AS ") + std::string(var->datatype->typname) + std::string(")");
				itvf_mutator.add(entry.first, entry.second, repl_text);
			}
		}
		itvf_mutator.run();
		result->query->itvf_query = itvf_expr->query;
	}
	return result;
}

void *
makeThrowStmt(TSqlParser::Throw_statementContext *ctx)
{
	PLtsql_stmt_throw *result = (PLtsql_stmt_throw *) palloc0(sizeof(*result));

	result->cmd_type = PLTSQL_STMT_THROW;
	result->lineno = getLineNo(ctx);
	result->params = NIL;

	if (ctx->throw_error_number())
	{
		result->params = lappend(result->params, makeTsqlExpr(ctx->throw_error_number(), true));
		result->params = lappend(result->params, makeTsqlExpr(ctx->throw_message(), true));
		result->params = lappend(result->params, makeTsqlExpr(ctx->throw_state(), true));
	}
	
	return result;
}

void *
makeTryCatchStmt(TSqlParser::Try_catch_statementContext *ctx)
{
	PLtsql_stmt_try_catch *result = (PLtsql_stmt_try_catch *) palloc0(sizeof(*result));

	result->cmd_type = PLTSQL_STMT_TRY_CATCH;
	result->lineno = getLineNo(ctx);

	// Note that we record the then_body and the else_body
	// in exitIf_statement()

	return result;
}

void *
makeWaitForStmt(TSqlParser::Waitfor_statementContext *ctx)
{
	return nullptr;
}

void *
makeWhileStmt(TSqlParser::While_statementContext *ctx)
{
	PLtsql_stmt_while *result = (PLtsql_stmt_while *) palloc0(sizeof(*result));
	result->cmd_type = PLTSQL_STMT_WHILE;

	/* We will populate result->cond during exitSearch_condition() */

	return result;
}

void *
makePrintStmt(TSqlParser::Print_statementContext *ctx)
{
	PLtsql_stmt_print *result = (PLtsql_stmt_print *) palloc0(sizeof(*result));

	result->cmd_type = PLTSQL_STMT_PRINT;
	result->exprs = list_make1(makeTsqlExpr(ctx->expression(), true));
	recordSelectFragmentOffsets(ctx->parent, ctx->expression());

	return result;
}

void *
makeRaiseErrorStmt(TSqlParser::Raiseerror_statementContext *ctx)
{
	PLtsql_stmt_raiserror *result = (PLtsql_stmt_raiserror *) palloc0(sizeof(*result));

	result->cmd_type = PLTSQL_STMT_RAISERROR;
	result->lineno   = getLineNo(ctx);
	result->params   = NIL;
	result->paramno  = 3;
	result->log      = false;
	result->nowait   = false;
	result->seterror = false;

	// msg, severity, state
	result->params = lappend(result->params, makeTsqlExpr(ctx->msg->getText(), true));
	recordSelectFragmentOffsets(ctx->parent, ctx->raiseerror_msg());
		
	result->params = lappend(result->params, makeTsqlExpr(ctx->severity, true));
	result->params = lappend(result->params, makeTsqlExpr(ctx->state, true));
	
	// additional arguments
	if (ctx->argument.size() > 20)
		throw PGErrorWrapperException(ERROR, ERRCODE_SYNTAX_ERROR, "Too many substitution parameters for RAISERROR. Cannot exceed 20 substitution parameters.", getLineAndPos(ctx));
	
	if(does_msg_exceeds_params_limit(ctx->msg->getText()))
	{
		throw PGErrorWrapperException(ERROR, ERRCODE_SYNTAX_ERROR, "Message text expects more than the maximum number of arguments (20).", getLineAndPos(ctx));
	}

	for (auto arg : ctx->argument)
	{
		result->params = lappend(result->params, makeTsqlExpr(arg->getText(), true));
		result->paramno++;
	}

	// WITH ...
	if (ctx->WITH())
	{
		for (auto raiseerror_option : ctx->raiseerror_option())
		{
			if (pg_strcasecmp(raiseerror_option->getText().c_str(), "LOG") == 0)
			{
				result->log = true;
				ereport(NOTICE,
						(errcode(ERRCODE_FEATURE_NOT_SUPPORTED),
						 errmsg("The LOG option is currently ignored.")));
			}
			else if (pg_strcasecmp(raiseerror_option->getText().c_str(), "NOWAIT") == 0)
				result->nowait = true;
			else if (pg_strcasecmp(raiseerror_option->getText().c_str(), "SETERROR") == 0)
				result->seterror = true;
			else
				Assert(0);
		}
	}

	return result;
}

PLtsql_stmt *
makeInitializer(int varno, int lineno, TSqlParser::ExpressionContext *val)
{
	PLtsql_stmt_assign *result = (PLtsql_stmt_assign *) palloc0(sizeof(*result));

	result->cmd_type = PLTSQL_STMT_ASSIGN;
	result->lineno   = lineno;
	result->varno    = varno;
	result->expr     = makeTsqlExpr(val, true);

	// We've created an assignment statement out of the
	// initializer.  Now we want to attach that to the
	// initializer list for the function/procedure/batch.
	//
	// Note that for TSQL, we don't attach this initializer
	// the nearest enclosing block - variables are scoped
	// to the function/procedure/batch.

	return (PLtsql_stmt *) result;
}

std::vector<PLtsql_stmt *>
makeDeclareStmt(TSqlParser::Declare_statementContext *ctx, std::map<PLtsql_stmt *, ParseTree *> *declare_local_expr)
{
	std::vector<PLtsql_stmt *> result;

	// NOTE: This function returns nullptr if no initializer.
	//       otherwise, it will return assign_stmt for each
	//       declared variables as a vector.
	//
	//       Please note that we should keep the order of
	//       statement because initializer can be a function or
	//       global variable so they can be affected by
	//       preceeding statements. That's the reason why
	//       we don't use rootInitializer any more.

	if (ctx->LOCAL_ID() && ctx->table_type_definition())
	{
		std::string nameStr = ::getFullText(ctx->LOCAL_ID());
		std::string typeStr = ::getFullText(ctx->table_type_definition());
		const char *name = downcase_truncate_identifier(nameStr.c_str(), nameStr.length(), true);
		check_dup_declare(name);
		PLtsql_type *type = parse_datatype(typeStr.c_str(), 0);

		PLtsql_variable *var = pltsql_build_variable(name, 0, type, true);

		result.push_back(makeDeclTableStmt(var, type, getLineNo(ctx)));
	}
	else
	{
		for (TSqlParser::Declare_localContext *local : ctx->loc)
		{
			// FIXME: handle collation associated with data type

			std::string nameStr = ::getFullText(local->LOCAL_ID());
			const char *name = downcase_truncate_identifier(nameStr.c_str(), nameStr.length(), true);
			check_dup_declare(name);

			PLtsql_variable *var = nullptr;

			if (local->data_type()->CURSOR())
			{
				// cursor datatype needs a special build process
				var = (PLtsql_variable *) build_cursor_variable(name, getLineNo(local));
			}
			else
			{
				std::string typeStr = ::getFullText(local->data_type());
				PLtsql_type *type = parse_datatype(typeStr.c_str(), 0);  // FIXME: the second arg should be 'location'
				
				if (is_tsql_text_ntext_or_image_datatype(type->typoid))
				{
					throw PGErrorWrapperException(ERROR, ERRCODE_DATATYPE_MISMATCH, "The text, ntext, and image data types are invalid for local variables.", getLineAndPos(local->data_type()));
				}

				var = pltsql_build_variable(name, 0, type, true);

				if (var->dtype == PLTSQL_DTYPE_TBL)
					result.push_back(makeDeclTableStmt(var, type, getLineNo(ctx)));
				else if (local->expression()) 
				{
					PLtsql_stmt *e = makeInitializer(var->dno, getLineNo(ctx), local->expression());
					result.push_back(e);
					
					// DECLARE is different from other stmts under Another_statement, in that multiple fragments may be created.
					// By associating these with the expression() node, they can be stored without issues (otherwise, exitAnother_statement 
					// would use the context of the Another_statement rule for all fragments and all but the last would be lost).
					(*declare_local_expr).emplace(std::make_pair(e, local->expression()));
					
					// Each variable assignment in DECLARE becomes a fragment, for which rewriting may be required. Since all rewrite actions
					// will be accumulated by the time the rewriting happens (in exitAnother_statement), we need to keep track of where 
					// the assignment is located (start-end of range) so that we can apply the rewrites correctly.
					recordSelectFragmentOffsets(local->expression(), local->expression());
				}
			}
		}
	}

	return result;
}

static PLtsql_stmt *
makeDeclTableStmt(PLtsql_variable *var, PLtsql_type *type, int lineno)
{
	Assert(var->dtype == PLTSQL_DTYPE_TBL);

	PLtsql_stmt_decl_table *result = (PLtsql_stmt_decl_table *) palloc0(sizeof(*result));
	result->cmd_type = PLTSQL_STMT_DECL_TABLE;
	result->lineno = lineno;
	result->dno = var->dno;
	result->tbltypname = NULL;
	result->coldef = NULL;

	if (type->origtypname && type->origtypname->names)
		result->tbltypname = pstrdup(NameListToQuotedString(type->origtypname->names));

	if (type->coldef)
		result->coldef = pstrdup(type->coldef);

	return (PLtsql_stmt *) result;
}

// The following node types contain a vector of statements
//
//	* Tsql_fileContext
//	* Block_statementContext
//  * If_statementContext
//	* Try_catch_statementContext
//	Create_or_alter_procedureContext
/// Create_or_alter_triggerContext
//  Create_or_alter_dml_triggerContext
//  Create_or_alter_ddl_triggerContext
//	Func_body_returns_tableContext
//	Func_body_returns_scalarContext


PLtsql_stmt *
makeCfl(TSqlParser::Cfl_statementContext *ctx, tsqlBuilder &builder)
{
	void *result = nullptr;
	
	if (ctx->block_statement())
		result = makeBlockStmt(ctx->block_statement(), builder);
	else if (ctx->break_statement())
		result = makeBreakStmt(ctx->break_statement());
	else if (ctx->continue_statement())
		result = makeContinueStmt(ctx->continue_statement());
	else if (ctx->goto_statement())
		result = makeGotoStmt(ctx->goto_statement());
	else if (ctx->if_statement())
		result = makeIfStmt(ctx->if_statement());
	else if (ctx->return_statement())
		result = makeReturnStmt(ctx->return_statement());
	else if (ctx->throw_statement())
		result = makeThrowStmt(ctx->throw_statement());
	else if (ctx->try_catch_statement())
		result = makeTryCatchStmt(ctx->try_catch_statement());
	else if (ctx->waitfor_statement())
		result = makeWaitForStmt(ctx->waitfor_statement());
	else if (ctx->while_statement())
		result = makeWhileStmt(ctx->while_statement());
	else if (ctx->print_statement())
		result = makePrintStmt(ctx->print_statement());
	else if (ctx->raiseerror_statement())
		result = makeRaiseErrorStmt(ctx->raiseerror_statement());

	attachPLtsql_fragment(ctx, (PLtsql_stmt *) result);
	
	return (PLtsql_stmt *) result;
}

PLtsql_stmt *
makeSQL(ParserRuleContext *ctx)
{
	PLtsql_stmt *result;
	result = makeExecSql(ctx);

	attachPLtsql_fragment(ctx, result);
	
	return result;
}

static bool is_valid_set_option(std::string val)
{
	/* ON/OFF option and other special options (i.e. TRANSACTION ISOLATION LEVEL) are not incldued in this function because they are handled by grammar */
	return (pg_strcasecmp("DATEFIRST", val.c_str()) == 0) ||
		(pg_strcasecmp("DATEFORMAT", val.c_str()) == 0) ||
		(pg_strcasecmp("DEADLOCK_PRIORITY", val.c_str()) == 0) ||
		(pg_strcasecmp("LOCK_TIMEOUT", val.c_str()) == 0) ||
		(pg_strcasecmp("CONTEXT_INFO", val.c_str()) == 0) ||
		(pg_strcasecmp("LANGUAGE", val.c_str()) == 0) ||
		(pg_strcasecmp("QUERY_GOVERNOR_COST_LIMIT", val.c_str()) == 0);
}

static PLtsql_var * build_babelfish_guc_variable(TSqlParser::Special_variableContext *guc_ctx)
{
	PLtsql_var *var;
	int type;
	std::string command = ::getFullText(guc_ctx);
	std::transform(command.begin(), command.end(), command.begin(), ::tolower);

	if (guc_ctx->ROWCOUNT() || guc_ctx->DATEFIRST())
		type = INT4OID;
	else 
		type = TEXTOID;

	var = (PLtsql_var *) pltsql_build_variable(command.c_str(), 
						  0, 
						  pltsql_build_datatype(type, -1, InvalidOid, NULL), 
						  false);
	var->is_babelfish_guc = true;
	return var;
}

PLtsql_stmt *
makeSetStatement(TSqlParser::Set_statementContext *ctx, tsqlBuilder &builder)
{

	auto *expr = ctx->expression();
	auto *localID = ctx->LOCAL_ID();
	
	if (expr && localID)
	{
		auto targetText = ::getFullText(localID);
		int dno = check_assignable(localID);

		PLwdatum wdatum;
		PLword word;

		char *target = pstrdup(targetText.c_str());
		pltsql_parse_word(target, target, &wdatum, &word);
		
		PLtsql_stmt_assign *result =  (PLtsql_stmt_assign *) makeInitializer(dno, getLineNo(ctx), expr);	
		
		int posStart = expr->getStart()->getStartIndex();
		int posEnd   = expr->getStop()->getStopIndex() ;
		int posBracket = 0; // assigned below

		if (ctx->assignment_operator())
		{
			tree::TerminalNode *anode = nullptr;
			if (ctx->assignment_operator()->PLUS_ASSIGN())
				anode = ctx->assignment_operator()->PLUS_ASSIGN();
			else if (ctx->assignment_operator()->MINUS_ASSIGN())
				anode = ctx->assignment_operator()->MINUS_ASSIGN();
			else if (ctx->assignment_operator()->MULT_ASSIGN())
				anode = ctx->assignment_operator()->MULT_ASSIGN();
			else if (ctx->assignment_operator()->DIV_ASSIGN())
				anode = ctx->assignment_operator()->DIV_ASSIGN();
			else if (ctx->assignment_operator()->MOD_ASSIGN())
				anode = ctx->assignment_operator()->MOD_ASSIGN();
			else if (ctx->assignment_operator()->AND_ASSIGN())
				anode = ctx->assignment_operator()->AND_ASSIGN();
			else if (ctx->assignment_operator()->XOR_ASSIGN())
				anode = ctx->assignment_operator()->XOR_ASSIGN();
			else if (ctx->assignment_operator()->OR_ASSIGN())
				anode = ctx->assignment_operator()->OR_ASSIGN();
			else
				Assert(0);

			/*
			 * Now replace the query (new->expr->query) with a new
			 * form that eliminates the complex assignment operator.
			 *
			 * In other words, change the query from:
			 *    SET @var ^= 5 - 1
			 * to
			 *    SET @var = "@var" ^ (5 -1)
			 */
						 
			StringInfoData new_query;
			initStringInfo(&new_query);			
			appendStringInfo(&new_query, "SELECT \"%s\" %s (%s)", 
			                 target, 
			                 rewrite_assign_operator(anode), 
			                 result->expr->query + strlen("SELECT "));  // Pointer arithmetic: skip over the string  
			                                                            // preceding the expression, prior to the rewrite
			result->expr->query = new_query.data;
			
			// Record how many chars are added prior to the expression
			// "SELECT " : preceding chars before this reformatting the expression
			// +1 : the opening bracket
			posBracket = strcspn(new_query.data, "(") - strlen("SELECT ") + 1;
			                                                                 		
		}

		// Each variable assignment becomes a fragment, for which rewriting may be required. We need to keep track of where 
		// the assignment is located (start-end of range) so that we can apply the rewrites correctly
		recordSelectFragmentOffsets(ctx, posStart, posEnd, posBracket);
			
		return (PLtsql_stmt *) result;
	}
	else if (ctx->CURSOR())
	{
		PLtsql_stmt_assign *result = (PLtsql_stmt_assign *) palloc0(sizeof(*result));
		result->cmd_type = PLTSQL_STMT_ASSIGN;
		result->lineno = getLineNo(ctx);

		auto targetText = ::getFullText(localID);
		result->varno = lookup_cursor_variable(targetText.c_str())->dno;

		/* Generate cursor name based on pointer of PLtsql_stmt_assign since it is unique until procedure is dropped */
		StringInfoData ds;
		initStringInfo(&ds);
		appendStringInfo(&ds, "%s##sys_gen##%p", targetText.c_str(), (void *) result);
		PLtsql_var *curvar = build_cursor_variable(ds.data, getLineNo(ctx));

		int cursor_option = 0;
		for (auto pctx : ctx->declare_cursor_options())
			cursor_option = read_extended_cursor_option(pctx, cursor_option);

		TSqlParser::Select_statement_standaloneContext *sctx = ctx->select_statement_standalone();
		Assert(sctx);

		auto expr = makeTsqlExpr(sctx, false);

		PLtsql_expr_query_mutator mutator(expr, sctx);
		process_select_statement_standalone(sctx, &mutator, builder);
		add_rewritten_query_fragment_to_mutator(&mutator);
		mutator.run();

		curvar->cursor_explicit_expr = expr;
		curvar->cursor_explicit_argrow = -1;
		curvar->cursor_options = CURSOR_OPT_FAST_PLAN | cursor_option | PGTSQL_CURSOR_ANONYMOUS;
		curvar->isconst = true;

		resetStringInfo(&ds);
		appendStringInfo(&ds, "\"%s\"", curvar->refname);
		PLtsql_expr *new_curvar_expr = makeTsqlExpr(ds.data, true);
		new_curvar_expr->query = pstrdup(curvar->default_val->query);
		new_curvar_expr->ns = pltsql_ns_top();

		result->expr = new_curvar_expr;

		return (PLtsql_stmt *) result;
	}
	else if (ctx->set_special())
	{
		// Relaying set statement to main parser by default.
		// Please note that, internally backend parser adds a prefix "babelfish_pgsql.".
		// If the invalid set-option is used, as it is a qualifed SET-option, SET statement will not fail and add a placeholder variable. (please see find_option())
		TSqlParser::Set_specialContext *set_special_ctx = static_cast<TSqlParser::Set_specialContext*> (ctx->set_special());

		if (set_special_ctx->set_on_off_option().size() > 1)
		{
			PLtsql_stmt_execsql *stmt = (PLtsql_stmt_execsql *) palloc0(sizeof(PLtsql_stmt_execsql));
			std::string query;
			for (auto option : set_special_ctx->set_on_off_option())
			{
				query += "SET ";
				query += getFullText(option);
				query += " ";
				query += getFullText(set_special_ctx->on_off());
				query += "; ";

				if (option->PARSEONLY())
				{
					if (pg_strcasecmp("on", getFullText(set_special_ctx->on_off()).c_str()) == 0)
					{
						pltsql_parseonly = true;
					}
					else if (pg_strcasecmp("off", getFullText(set_special_ctx->on_off()).c_str()) == 0)
					{
						pltsql_parseonly = false;
					}
				}
			}

			if (query.empty())
				return nullptr;

			stmt->cmd_type = PLTSQL_STMT_EXECSQL;
			stmt->lineno = getLineNo(ctx);
			stmt->sqlstmt = makeTsqlExpr(query, false);
			stmt->into = false;
			stmt->strict = false;
			stmt->target = NULL;
			stmt->need_to_push_result = false;
			stmt->is_tsql_select_assign_stmt = false;
			stmt->insert_exec = false;

			attachPLtsql_fragment(ctx, (PLtsql_stmt *) stmt);
			return (PLtsql_stmt *) stmt;
		}
		else if (set_special_ctx->set_on_off_option().size() == 1)
		{
			auto option = set_special_ctx->set_on_off_option().front();
			if (option->BABELFISH_SHOWPLAN_ALL() || (option->SHOWPLAN_ALL() && escape_hatch_showplan_all == EH_IGNORE))
				return makeSetExplainModeStatement(ctx, true);
			// PARSEONLY is handled at parse time.
			if (option->PARSEONLY())
			{
				if (pg_strcasecmp("on", getFullText(set_special_ctx->on_off()).c_str()) == 0)
				{
					pltsql_parseonly = true;
				}
				else if (pg_strcasecmp("off", getFullText(set_special_ctx->on_off()).c_str()) == 0)
				{
					pltsql_parseonly = false;
				}
			}

			return makeSQL(ctx);
		}
		else if (!set_special_ctx->id().empty())
		{
			// invalid SET-option will be ignored in backend. We have to figure out it is a valid SET-option or not here.
			// we don't have a detaield grammar for valid set option. check it with string comparison.
			std::string val = getFullText(set_special_ctx->id().front());
			if (!is_valid_set_option(val))
			{
				throw PGErrorWrapperException(ERROR, ERRCODE_SYNTAX_ERROR, format_errmsg("unrecognized configuration parameter: %s", val.c_str()), getLineAndPos(set_special_ctx->id().front()));
			}
			if (pg_strcasecmp("CONTEXT_INFO", val.c_str()) == 0)
			{
				std::string param = getFullText(set_special_ctx->constant_LOCAL_ID());
				if (pg_strncasecmp(param.c_str(), "NULL", 4) == 0 || param.length() == 0 || (pg_strncasecmp(param.c_str(), "0x", 2) == 0 && param.length() - 2 > 256))
					throw PGErrorWrapperException(ERROR, ERRCODE_INVALID_PARAMETER_VALUE, "SET CONTEXT_INFO option requires varbinary (128) NOT NULL parameter.", getLineAndPos(set_special_ctx->constant_LOCAL_ID()));

				PLtsql_stmt_execsql *stmt = (PLtsql_stmt_execsql *) palloc0(sizeof(PLtsql_stmt_execsql));
				std::string query;
				query += "CALL bbf_set_context_info(convert(varbinary(128), ";
				query += param;
				query += "));";

				stmt->cmd_type = PLTSQL_STMT_EXECSQL;
				stmt->lineno = getLineNo(ctx);
				stmt->sqlstmt = makeTsqlExpr(query, false);
				stmt->into = false;
				stmt->strict = false;
				stmt->target = NULL;
				stmt->need_to_push_result = false;
				stmt->is_tsql_select_assign_stmt = false;
				stmt->insert_exec = false;

				attachPLtsql_fragment(ctx, (PLtsql_stmt *) stmt);
				return (PLtsql_stmt *) stmt;
			}
			else
				return makeSQL(ctx);
		}
		else if (set_special_ctx->OFFSETS())
			return nullptr;
		else if (set_special_ctx->STATISTICS())
		{
			for (auto kw : set_special_ctx->set_statistics_keyword())
			{
				if (kw->PROFILE() && escape_hatch_showplan_all == EH_IGNORE)
					return makeSetExplainModeStatement(ctx, false);
			}
			return nullptr;
		}
		else if (set_special_ctx->BABELFISH_STATISTICS() && set_special_ctx->PROFILE())
			return makeSetExplainModeStatement(ctx, false);
		else if(set_special_ctx->ISOLATION())
		{
			PLtsql_stmt_execsql *stmt = (PLtsql_stmt_execsql *) makeSQL(ctx);
			stmt->is_set_tran_isolation = true;
			return (PLtsql_stmt *) stmt;
		}			
		else if(set_special_ctx->special_variable())
		{
			TSqlParser::Special_variableContext *guc_ctx = static_cast<TSqlParser::Special_variableContext*> (set_special_ctx->special_variable());
			/* build expression with the input variable */
			PLtsql_expr* input_expr = makeTsqlExpr(getFullText(set_special_ctx->LOCAL_ID()), true);
			/* build target variable for this GUC, so that in backend we can identify that target is GUC */
			PLtsql_var *target_var = build_babelfish_guc_variable(guc_ctx);
			/* assign expression to target */
			PLtsql_stmt_assign *result = (PLtsql_stmt_assign *) palloc0(sizeof(*result));
			result->cmd_type = PLTSQL_STMT_ASSIGN;
			result->lineno   = getLineNo(ctx);
			result->varno    = target_var->dno;
			result->expr     = input_expr;
			return (PLtsql_stmt *) result;
		}
		else
			return makeSQL(ctx);
	}
	else
		return nullptr;
}

PLtsql_stmt *
makeSetExplainModeStatement(TSqlParser::Set_statementContext *ctx, bool is_explain_only)
{
	TSqlParser::Set_specialContext *set_special_ctx;
	PLtsql_stmt_set_explain_mode *stmt;
	std::string on_off;
	size_t len;

	set_special_ctx = static_cast<TSqlParser::Set_specialContext*> (ctx->set_special());
	if (!set_special_ctx)
		return nullptr;

	stmt = (PLtsql_stmt_set_explain_mode *) palloc0(sizeof(PLtsql_stmt_set_explain_mode));
	on_off = getFullText(set_special_ctx->on_off());
	len = on_off.length();

	stmt->cmd_type = PLTSQL_STMT_SET_EXPLAIN_MODE;
	stmt->lineno = getLineNo(ctx);
	stmt->query = pstrdup(getFullText(ctx).c_str());
	if (is_explain_only)
	{
		stmt->is_explain_only = true;
		stmt->is_explain_analyze = false;
	}
	else
	{
		stmt->is_explain_only = false;
		stmt->is_explain_analyze = true;
	}

	if (pg_strncasecmp(on_off.c_str(), "on", len) == 0)
		stmt->val = true;
	else if (pg_strncasecmp(on_off.c_str(), "off", len) == 0)
		stmt->val = false;
	else
		return nullptr;

	attachPLtsql_fragment(ctx, (PLtsql_stmt *) stmt);
	return (PLtsql_stmt *) stmt;
}

PLtsql_stmt *
makeInsertBulkStatement(TSqlParser::Dml_statementContext *ctx)
{
	PLtsql_stmt_insert_bulk *stmt = (PLtsql_stmt_insert_bulk *) palloc0(sizeof(*stmt));
	TSqlParser::Bulk_insert_statementContext *bulk_ctx = ctx->bulk_insert_statement();
	std::vector<TSqlParser::Insert_bulk_column_definitionContext *> column_list = bulk_ctx->insert_bulk_column_definition();
	std::vector<TSqlParser::Bulk_insert_optionContext *> option_list = bulk_ctx->bulk_insert_option();

	std::string table_name;
	std::string schema_name;
	std::string db_name;
	stmt->column_refs = NIL;

	if (!bulk_ctx)
	{
		return nullptr;
	}

	stmt->cmd_type = PLTSQL_STMT_INSERT_BULK;
	if (bulk_ctx->ddl_object())
	{
		if (bulk_ctx->ddl_object()->local_id())
		{
			table_name = ::getFullText(bulk_ctx->ddl_object()->local_id()).c_str();
		}
		else if (bulk_ctx->ddl_object()->full_object_name())
		{
			if (bulk_ctx->ddl_object()->full_object_name()->object_name)
				table_name = stripQuoteFromId(bulk_ctx->ddl_object()->full_object_name()->object_name);
			if (bulk_ctx->ddl_object()->full_object_name()->schema)
				schema_name = stripQuoteFromId(bulk_ctx->ddl_object()->full_object_name()->schema);
			if (bulk_ctx->ddl_object()->full_object_name()->database)
				db_name = stripQuoteFromId(bulk_ctx->ddl_object()->full_object_name()->database);
		}
		if (!table_name.empty())
		{
			stmt->table_name = pstrdup(downcase_truncate_identifier(table_name.c_str(), table_name.length(), true));
		}
		if (!schema_name.empty())
		{
			stmt->schema_name = pstrdup(downcase_truncate_identifier(schema_name.c_str(), schema_name.length(), true));
		}
		if (!db_name.empty())
		{
			stmt->db_name = pstrdup(downcase_truncate_identifier(db_name.c_str(), db_name.length(), true));
		}

		/* create a list of columns to insert into */
		if (!column_list.empty())
		{
			for (size_t i = 0; i < column_list.size(); i++)
			{
				std::string column_refs;
				column_refs = ::stripQuoteFromId(column_list[i]->simple_column_name()->id());
				if (!column_refs.empty())
					stmt->column_refs = lappend(stmt->column_refs , pstrdup(downcase_truncate_identifier(column_refs.c_str(), column_refs.length(), true)));
			}
		}

		if (!option_list.empty())
		{
			for (size_t i = 0; i < option_list.size(); i++)
			{
				if (option_list[i]->ORDER())
					throw PGErrorWrapperException(ERROR, ERRCODE_FEATURE_NOT_SUPPORTED, "insert bulk option order is not yet supported in babelfish", getLineAndPos(bulk_ctx->WITH()));

				else if (pg_strcasecmp("ROWS_PER_BATCH", ::getFullText(option_list[i]->id()).c_str()) == 0)
				{
					if (option_list[i]->expression())
						stmt->rows_per_batch = pstrdup(::getFullText(option_list[i]->expression()).c_str());
					else
						throw PGErrorWrapperException(ERROR, ERRCODE_SYNTAX_ERROR, format_errmsg("incorrect syntax near %s",
													::getFullText(option_list[i]->id()).c_str()),
													getLineAndPos(option_list[i]->expression()));
				}
				else if (pg_strcasecmp("KILOBYTES_PER_BATCH", ::getFullText(option_list[i]->id()).c_str()) == 0)
				{
					if (option_list[i]->expression())
						stmt->kilobytes_per_batch = pstrdup(::getFullText(option_list[i]->expression()).c_str());
					else
						throw PGErrorWrapperException(ERROR, ERRCODE_SYNTAX_ERROR, format_errmsg("incorrect syntax near %s",
													::getFullText(option_list[i]->id()).c_str()),
													getLineAndPos(option_list[i]->expression()));
				}
				else if (pg_strcasecmp("KEEP_NULLS", ::getFullText(option_list[i]->id()).c_str()) == 0)
					stmt->keep_nulls = true;

				else if (pg_strcasecmp("CHECK_CONSTRAINTS", ::getFullText(option_list[i]->id()).c_str()) == 0)
					throw PGErrorWrapperException(ERROR, ERRCODE_FEATURE_NOT_SUPPORTED, "insert bulk option check_constraints is not yet supported in babelfish", getLineAndPos(bulk_ctx->WITH()));

				else if (pg_strcasecmp("FIRE_TRIGGERS", ::getFullText(option_list[i]->id()).c_str()) == 0)
					throw PGErrorWrapperException(ERROR, ERRCODE_FEATURE_NOT_SUPPORTED, "insert bulk option fire_triggers is not yet supported in babelfish", getLineAndPos(bulk_ctx->WITH()));

				else if (pg_strcasecmp("TABLOCK", ::getFullText(option_list[i]->id()).c_str()) == 0)
					throw PGErrorWrapperException(ERROR, ERRCODE_FEATURE_NOT_SUPPORTED, "insert bulk option tablock is not yet supported in babelfish", getLineAndPos(bulk_ctx->WITH()));

				else
					throw PGErrorWrapperException(ERROR, ERRCODE_SYNTAX_ERROR, format_errmsg("invalid insert bulk option %s", ::getFullText(option_list[i]->id()).c_str()), getLineAndPos(bulk_ctx->WITH()));
			}
		}
	}
	attachPLtsql_fragment(ctx, (PLtsql_stmt *) stmt);
	return (PLtsql_stmt *) stmt;
}

PLtsql_stmt *
makeExecuteStatement(TSqlParser::Execute_statementContext *ctx)
{
	TSqlParser::Execute_bodyContext *body = ctx->execute_body();
	Assert(body);

	if (body->LR_BRACKET()) /* execute a character string */
	{
		PLtsql_stmt_exec_batch *result = (PLtsql_stmt_exec_batch *) palloc0(sizeof(*result));
		result->cmd_type = PLTSQL_STMT_EXEC_BATCH;
		result->lineno = getLineNo(ctx);

		std::vector<TSqlParser::Execute_var_stringContext *> exec_strings = body->execute_var_string();
		std::stringstream ss;
		if (!exec_strings.empty())
		{
			ss << ::getFullText(exec_strings[0]);
			for (size_t i = 1; i < exec_strings.size(); i++)
			{
				ss << " + " << ::getFullText(exec_strings[i]);
			}
		}
		std::string expr_query = ss.str();
		result->expr = makeTsqlExpr(expr_query, true);
		
		return (PLtsql_stmt *) result;
	}
	else /* execute a stored procedure or function */
	{			
		return makeExecuteProcedure(ctx, "execute_statement");
	}
}

PLtsql_stmt *
makeDeclareCursorStatement(TSqlParser::Declare_cursorContext *ctx)
{
	Assert(ctx->cursor_name());
	std::string cursor_name = ::getFullText(ctx->cursor_name());

	PLtsql_var *curvar = nullptr;
	PLtsql_nsitem *nse = pltsql_ns_lookup(pltsql_ns_top(), false, cursor_name.c_str(), nullptr, nullptr, nullptr);
	if (nse)
	{
		// Unlike other variable, cursor variable can be declared multiple times in a batch.
		// In compilation time, we should make them refer to the same variable so that in runtime, duplicate declaration will be judged to whether valid or not.
		curvar = (PLtsql_var *) pltsql_Datums[nse->itemno];
	}
	else
	{
		curvar = build_cursor_variable(cursor_name.c_str(), getLineNo(ctx));
	}

	int cursor_option = 0;
	for (auto pctx : ctx->declare_cursor_options())
			cursor_option = read_extended_cursor_option(pctx, cursor_option);

	/* ANSI grammar */
	if (ctx->SCROLL())
	{
		if (cursor_option != 0)
			throw PGErrorWrapperException(ERROR, ERRCODE_FEATURE_NOT_SUPPORTED, "mixture of ISO syntax and T-SQL extended syntax", getLineAndPos(ctx->SCROLL()));
		else
			cursor_option |= CURSOR_OPT_SCROLL;
	}

	if (ctx->READ() && ctx->ONLY())
	{
		if (cursor_option & TSQL_CURSOR_OPT_READ_ONLY)
			throw PGErrorWrapperException(ERROR, ERRCODE_FEATURE_NOT_SUPPORTED, "both READ_ONLY and FOR READ ONLY cannot be specified on a cursor declaration", getLineAndPos(ctx->READ()));

		// note: SCROLL_LOCKS and OPTIMISTIC is not supported. so unsupported-feature error should be thrown already.
		if (cursor_option & TSQL_CURSOR_OPT_SCROLL_LOCKS)
			throw PGErrorWrapperException(ERROR, ERRCODE_FEATURE_NOT_SUPPORTED, "both SCROLL_LOCKS and FOR READ ONLY cannot be specified on a cursor declaration", getLineAndPos(ctx->READ()));
		if (cursor_option & TSQL_CURSOR_OPT_OPTIMISTIC)
			throw PGErrorWrapperException(ERROR, ERRCODE_FEATURE_NOT_SUPPORTED, "both OPTIMISTIC and FOR READ ONLY cannot be specified on a cursor declaration", getLineAndPos(ctx->READ()));
	}

	/*
	 * Other than pl/pgsql, T-SQL can distinguish a constant cursor (DECLARE CURSOR FOR QUERY)
	 * from a cursor variable (DECLARE @curvar CURSOR; SET @curvar = CURSOR FOR query).
	 * if query is given at declaration, mark it as constant.
	 * It is not assignable and it will affect cursor system function such as CURSOR_STATUS
	 */
	TSqlParser::Select_statement_standaloneContext *sctx = ctx->select_statement_standalone();
	if (sctx)
	{
		auto expr = makeTsqlExpr(sctx, false);
		curvar->cursor_explicit_expr = expr;
		curvar->cursor_explicit_argrow = -1;
		curvar->isconst = true;
	}

	PLtsql_stmt_decl_cursor *result = (PLtsql_stmt_decl_cursor *) palloc0(sizeof(PLtsql_stmt_decl_cursor));
	result->cmd_type = PLTSQL_STMT_DECL_CURSOR;
	result->lineno = getLineNo(ctx);
	result->curvar = curvar->dno;
	result->cursor_explicit_expr = curvar->cursor_explicit_expr;
	result->cursor_options = CURSOR_OPT_FAST_PLAN | cursor_option;

	return (PLtsql_stmt *) result;
}

PLtsql_stmt *
makeOpenCursorStatement(TSqlParser::Cursor_statementContext *ctx)
{
	Assert(ctx->OPEN());

	if (ctx->GLOBAL())
		throw PGErrorWrapperException(ERROR, ERRCODE_FEATURE_NOT_SUPPORTED, "GLOBAL CURSOR is not supported yet", getLineAndPos(ctx->GLOBAL()));

	PLtsql_stmt_open *result = (PLtsql_stmt_open *) palloc0(sizeof(PLtsql_stmt_open));
	result->cmd_type = PLTSQL_STMT_OPEN;
	result->lineno = getLineNo(ctx);
	result->curvar = -1;
	result->cursor_options = CURSOR_OPT_FAST_PLAN;

	auto targetText = ::getFullText(ctx->cursor_name());
	result->curvar = lookup_cursor_variable(targetText.c_str())->dno;

	return (PLtsql_stmt *) result;
}

PLtsql_stmt *
makeFetchCursorStatement(TSqlParser::Fetch_cursorContext *ctx)
{
	PLtsql_stmt_fetch *result = (PLtsql_stmt_fetch *) palloc(sizeof(PLtsql_stmt_fetch));
	result->cmd_type = PLTSQL_STMT_FETCH;
	result->lineno = getLineNo(ctx);
	result->target = NULL;
	result->is_move = false;
	/* set direction defaults: */
	result->direction = FETCH_FORWARD;
	result->how_many = 1;
	result->expr = NULL;
	result->returns_multiple_rows = false;

	/* cursor_name */
	auto targetText = ::getFullText(ctx->cursor_name());
	result->curvar = lookup_cursor_variable(targetText.c_str())->dno;

	/* fetch option */
	if (ctx->NEXT()) {
		result->direction = FETCH_FORWARD;
	} else if (ctx->PRIOR()) {
		result->direction = FETCH_BACKWARD;
	} else if (ctx->FIRST()) {
		result->direction = FETCH_ABSOLUTE;
	} else if (ctx->LAST()) {
		result->direction = FETCH_ABSOLUTE;
		result->how_many = -1;
	} else if (ctx->ABSOLUTE()) {
		result->direction = FETCH_ABSOLUTE;
		result->expr = makeTsqlExpr(ctx->expression(), true);
	} else if (ctx->RELATIVE()) {
		result->direction = FETCH_RELATIVE;
		result->expr = makeTsqlExpr(ctx->expression(), true);
	} else {
		/* use default */
	}


	/* target handling: we'll do similar thing with read_into_scalar_list() */

	auto localIDs = ctx->LOCAL_ID();
	if (localIDs.empty()) /* no target */
		return (PLtsql_stmt *) result;

	if (localIDs.size() > 1024)
		throw PGErrorWrapperException(ERROR, ERRCODE_PROGRAM_LIMIT_EXCEEDED, "too many INTO variables specified", getLineAndPos(ctx->LOCAL_ID()[0]));

	PLtsql_row *row = (PLtsql_row *) palloc(sizeof(PLtsql_row));
	row->dtype = PLTSQL_DTYPE_ROW;
	row->refname = pstrdup("*internal*");
	row->lineno = getLineNo(ctx);
	row->rowtupdesc = NULL;
	row->nfields = localIDs.size();
	row->fieldnames = (char **) palloc(sizeof(char *) * row->nfields);
	row->varnos = (int *) palloc(sizeof(int) * row->nfields);

	for (size_t i=0; i<localIDs.size(); ++i)
	{
		targetText = ::getFullText(localIDs[i]);
		PLtsql_nsitem *nse = pltsql_ns_lookup(pltsql_ns_top(), false, targetText.c_str(), nullptr, nullptr, nullptr);
		if (nse)
		{
			if (nse->itemtype == PLTSQL_NSTYPE_REC ||
			    nse->itemtype == PLTSQL_NSTYPE_TBL)
			{
				throw PGErrorWrapperException(ERROR, ERRCODE_FEATURE_NOT_SUPPORTED, "FETCH into non-scalar type is not supported yet", getLineAndPos(localIDs[i]));
			}
			else if (nse->itemtype == PLTSQL_NSTYPE_VAR)
			{
				PLtsql_var *var = (PLtsql_var *) pltsql_Datums[nse->itemno];
				if (is_tsql_text_ntext_or_image_datatype(var->datatype->typoid))
					throw PGErrorWrapperException(ERROR, ERRCODE_DATATYPE_MISMATCH, "Cannot fetch into text, ntext, and image variables.", getLineAndPos(localIDs[i]));
			}
			/* please refer to read_into_scalar_list */
			row->fieldnames[i] = pstrdup(targetText.c_str());
			row->varnos[i] = nse->itemno;
		}
		else
			throw PGErrorWrapperException(ERROR, ERRCODE_SYNTAX_ERROR, format_errmsg("\"%s\" is not a known variable", targetText.c_str()), getLineAndPos(localIDs[i]));
	}

	pltsql_adddatum((PLtsql_datum *)row);
	result->target = (PLtsql_variable *) row;

	return (PLtsql_stmt *) result;
}

PLtsql_stmt *
makeCloseCursorStatement(TSqlParser::Cursor_statementContext *ctx)
{
	Assert(ctx->CLOSE());

	if (ctx->GLOBAL())
		throw PGErrorWrapperException(ERROR, ERRCODE_FEATURE_NOT_SUPPORTED, "GLOBAL CURSOR is not supported yet", getLineAndPos(ctx->GLOBAL()));

	PLtsql_stmt_close *result = (PLtsql_stmt_close *) palloc0(sizeof(PLtsql_stmt_close));
	result->cmd_type = PLTSQL_STMT_CLOSE;
	result->lineno = getLineNo(ctx);
	result->curvar = -1;

	auto targetText = ::getFullText(ctx->cursor_name());
	result->curvar = lookup_cursor_variable(targetText.c_str())->dno;

	return (PLtsql_stmt *) result;
}

PLtsql_stmt *
makeDeallocateCursorStatement(TSqlParser::Cursor_statementContext *ctx)
{
	if (ctx->GLOBAL())
		throw PGErrorWrapperException(ERROR, ERRCODE_FEATURE_NOT_SUPPORTED, "GLOBAL CURSOR is not supported yet", getLineAndPos(ctx->GLOBAL()));

	PLtsql_stmt_deallocate *result = (PLtsql_stmt_deallocate *) palloc0(sizeof(PLtsql_stmt_deallocate));
	result->cmd_type = PLTSQL_STMT_DEALLOCATE;
	result->lineno = getLineNo(ctx);;
	result->curvar = -1;

	auto targetText = ::getFullText(ctx->cursor_name());
	result->curvar = lookup_cursor_variable(targetText.c_str())->dno;

	return (PLtsql_stmt *) result;
}

PLtsql_stmt *
makeCursorStatement(TSqlParser::Cursor_statementContext *ctx)
{
	if (ctx->declare_cursor())
		return makeDeclareCursorStatement(ctx->declare_cursor());
	else if (ctx->OPEN())
		return makeOpenCursorStatement(ctx);
	else if (ctx->fetch_cursor())
		return makeFetchCursorStatement(ctx->fetch_cursor());
	else if (ctx->CLOSE())
		return makeCloseCursorStatement(ctx);
	else if (ctx->DEALLOCATE())
		return makeDeallocateCursorStatement(ctx);
	else
		Assert(0);
	return nullptr; /* not reachable. to bypass compilation warning */
}

PLtsql_stmt *
makeUseStatement(TSqlParser::Use_statementContext *ctx)
{
	PLtsql_stmt_usedb *result = (PLtsql_stmt_usedb *) palloc0(sizeof(PLtsql_stmt_usedb));
	result->cmd_type = PLTSQL_STMT_USEDB;
	result->lineno = getLineNo(ctx);

	Assert(ctx->id());
	std::string id_str = ::getFullText(ctx->id());
	if (ctx->id()->SQUARE_BRACKET_ID() || ctx->id()->DOUBLE_QUOTE_ID())
	{
		// remove [] or "" from the identifier
		id_str.erase(id_str.begin());
		id_str.erase(id_str.end() -1);
	}

	result->db_name = pstrdup(downcase_truncate_identifier(id_str.c_str(), id_str.length(), true));
	return (PLtsql_stmt *) result;
}

PLtsql_stmt *
makeKillStatement(TSqlParser::Kill_statementContext *ctx)
{
	PLtsql_stmt_kill *result = (PLtsql_stmt_kill *) palloc0(sizeof(*result));

	result->cmd_type = PLTSQL_STMT_KILL;
	result->lineno = getLineNo(ctx);

	/* 
	 * Only supporting numeric argument for the spid,
	 * other flavours of KILL are intercepted in the parser.
	 */
	if (ctx->kill_process()) {
		char *strtol_endptr;
		std::string spidStr = ::getFullText(ctx->kill_process());
		result->spid = (int) strtol(spidStr.c_str(), &strtol_endptr, 10);
	}

	return (PLtsql_stmt *) result;
}

PLtsql_stmt *
makeGrantdbStatement(TSqlParser::Security_statementContext *ctx)
{
	if (ctx->grant_statement())
	{
		auto grant = ctx->grant_statement();
		if (grant->TO() && !grant->permission_object() && grant->permissions())
		{
			for (auto perm : grant->permissions()->permission())
			{
				auto single_perm = perm->single_permission();
				if (single_perm->CONNECT())
				{
					PLtsql_stmt_grantdb *result = (PLtsql_stmt_grantdb *) palloc0(sizeof(PLtsql_stmt_grantdb));
					result->cmd_type = PLTSQL_STMT_GRANTDB;
					result->lineno = getLineNo(grant);
					result->is_grant = true;
					List *grantee_list = NIL;
					for (auto prin : grant->principals()->principal_id())
					{
						if (prin->id())
						{
							std::string id_str = ::getFullText(prin->id());
							char *grantee_name = pstrdup(downcase_truncate_identifier(id_str.c_str(), id_str.length(), true));
							grantee_list = lappend(grantee_list, grantee_name);
						}
						if (prin->PUBLIC())
						{
							char *grantee_name = pstrdup(PUBLIC_ROLE_NAME);
							grantee_list = lappend(grantee_list, grantee_name);
						}
					}
					result->grantees = grantee_list;
					return (PLtsql_stmt *) result;
				}
			}
		}
		else if (grant->ON() && grant->permission_object() && grant->permission_object()->object_type() && grant->permission_object()->object_type()->SCHEMA())
		{
			if (grant->TO() && grant->principals() && grant->permissions())
			{
				PLtsql_stmt_grantschema *result = (PLtsql_stmt_grantschema *) palloc0(sizeof(PLtsql_stmt_grantschema));
				result->cmd_type = PLTSQL_STMT_GRANTSCHEMA;
				result->lineno = getLineNo(grant);
				result->is_grant = true;
				std::string schema_name;
				if (grant->permission_object()->full_object_name()->object_name)
				{
					schema_name = stripQuoteFromId(grant->permission_object()->full_object_name()->object_name);
					if (string_matches(schema_name.c_str(), "information_schema"))
						schema_name = "information_schema_tsql";
					result->schema_name = pstrdup(downcase_truncate_identifier(schema_name.c_str(), schema_name.length(), true));
				}
				List *grantee_list = NIL;
				for (auto prin : grant->principals()->principal_id())
				{
					if (prin->id())
					{
						std::string id_str = stripQuoteFromId(prin->id());
						char *grantee_name = pstrdup(downcase_truncate_identifier(id_str.c_str(), id_str.length(), true));
						grantee_list = lappend(grantee_list, grantee_name);
					}
					if (prin->PUBLIC())
					{
						char *grantee_name = pstrdup(PUBLIC_ROLE_NAME);
						grantee_list = lappend(grantee_list, grantee_name);
					}
				}
				int privileges = 0;
				for (auto perm: grant->permissions()->permission())
				{
					auto single_perm = perm->single_permission();
					if (single_perm->EXECUTE())
						privileges |= ACL_EXECUTE;
					if (single_perm->EXEC())
						privileges |= ACL_EXECUTE;
					if (single_perm->SELECT())
						privileges |= ACL_SELECT;
					if (single_perm->INSERT())
						privileges |= ACL_INSERT;
					if (single_perm->UPDATE())
						privileges |= ACL_UPDATE;
					if (single_perm->DELETE())
						privileges |= ACL_DELETE;
					if (single_perm->REFERENCES())
						privileges |= ACL_REFERENCES;
				}
				result->privileges = privileges;
				if (grant->WITH())
					result->with_grant_option = true;
				result->grantees = grantee_list;
				return (PLtsql_stmt *) result;
			}
		}
	}

	else if (ctx->revoke_statement())
	{
		auto revoke = ctx->revoke_statement();
		if (revoke->FROM() && !revoke->permission_object() && revoke->permissions())
		{
			for (auto perm : revoke->permissions()->permission())
			{
				auto single_perm = perm->single_permission();
				if (single_perm->CONNECT())
				{
					PLtsql_stmt_grantdb *result = (PLtsql_stmt_grantdb *) palloc0(sizeof(PLtsql_stmt_grantdb));
					result->cmd_type = PLTSQL_STMT_GRANTDB;
					result->lineno = getLineNo(revoke);
					result->is_grant = false;
					List *grantee_list = NIL;

					for (auto prin : revoke->principals()->principal_id())
					{
						if (prin->id())
						{
							std::string id_str = ::getFullText(prin->id());
							char *grantee_name = pstrdup(downcase_truncate_identifier(id_str.c_str(), id_str.length(), true));
							grantee_list = lappend(grantee_list, grantee_name);
						}
						if (prin->PUBLIC())
						{
							char *grantee_name = pstrdup(PUBLIC_ROLE_NAME);
							grantee_list = lappend(grantee_list, grantee_name);
						}
					}
					result->grantees = grantee_list;
					return (PLtsql_stmt *) result;
				}
			}
		}

		else if (revoke->ON() && revoke->permission_object() && revoke->permission_object()->object_type() && revoke->permission_object()->object_type()->SCHEMA())
		{
			if (revoke->FROM() && revoke->principals() && revoke->permissions())
			{
				PLtsql_stmt_grantschema *result = (PLtsql_stmt_grantschema *) palloc0(sizeof(PLtsql_stmt_grantschema));
				result->cmd_type = PLTSQL_STMT_GRANTSCHEMA;
				result->lineno = getLineNo(revoke);
				result->is_grant = false;
				std::string schema_name;
				if (revoke->permission_object()->full_object_name()->object_name)
				{
					schema_name = stripQuoteFromId(revoke->permission_object()->full_object_name()->object_name);
					result->schema_name = pstrdup(downcase_truncate_identifier(schema_name.c_str(), schema_name.length(), true));
				}
				List *grantee_list = NIL;
				for (auto prin : revoke->principals()->principal_id())
				{
					if (prin->id())
					{
						std::string id_str = stripQuoteFromId(prin->id());
						char *grantee_name = pstrdup(downcase_truncate_identifier(id_str.c_str(), id_str.length(), true));
						grantee_list = lappend(grantee_list, grantee_name);
					}
					if (prin->PUBLIC())
					{
						char *grantee_name = pstrdup(PUBLIC_ROLE_NAME);
						grantee_list = lappend(grantee_list, grantee_name);
					}
				}
				int privileges = 0;
				for (auto perm: revoke->permissions()->permission())
				{
					auto single_perm = perm->single_permission();
					if (single_perm->EXECUTE())
						privileges |= ACL_EXECUTE;
					if (single_perm->EXEC())
						privileges |= ACL_EXECUTE;
					if (single_perm->SELECT())
						privileges |= ACL_SELECT;
					if (single_perm->INSERT())
						privileges |= ACL_INSERT;
					if (single_perm->UPDATE())
						privileges |= ACL_UPDATE;
					if (single_perm->DELETE())
						privileges |= ACL_DELETE;
					if (single_perm->REFERENCES())
						privileges |= ACL_REFERENCES;
				}
				result->privileges = privileges;
				result->grantees = grantee_list;
				return (PLtsql_stmt *) result;
			}
		}
	}

	PLtsql_stmt *result;
	result = makeExecSql(ctx);
	attachPLtsql_fragment(ctx, result);
	return result;
}

PLtsql_stmt *
makeTransactionStatement(TSqlParser::Transaction_statementContext *ctx)
{
	PLtsql_stmt *result;

	result = makeExecSql(ctx);

	PLtsql_stmt_execsql *stmt = (PLtsql_stmt_execsql *) result;

	stmt->txn_data = (PLtsql_txn_data *) palloc0(sizeof(PLtsql_txn_data));
	auto *localID = ctx->LOCAL_ID();
	if (localID)
	{
		stmt->txn_data->txn_name_expr = makeTsqlExpr(::getFullText(localID), true);
	}
	else if(ctx->id())
	{
		std::string name = stripQuoteFromId(ctx->id());
		stmt->txn_data->txn_name = pstrdup(name.c_str());
	}

	return result;
}

std::vector<PLtsql_stmt *>
makeAnother(TSqlParser::Another_statementContext *ctx, tsqlBuilder &builder)
{
	std::vector<PLtsql_stmt *> result;
	std::map<PLtsql_stmt *, ParseTree *> declare_local_expr;

	if (ctx->declare_statement())
	{
		std::vector<PLtsql_stmt *> decl_result = makeDeclareStmt(ctx->declare_statement(), &declare_local_expr);
		result.insert(result.end(), decl_result.begin(), decl_result.end());
	}
	else if (ctx->set_statement())
		result.push_back(makeSetStatement(ctx->set_statement(), builder));
	else if (ctx->execute_statement())
		result.push_back(makeExecuteStatement(ctx->execute_statement()));
	else if (ctx->cursor_statement())
		result.push_back(makeCursorStatement(ctx->cursor_statement()));
	else if (ctx->security_statement() && (ctx->security_statement()->grant_statement() || ctx->security_statement()->revoke_statement()))
		result.push_back(makeGrantdbStatement(ctx->security_statement()));
	else if (ctx->security_statement())
		result.push_back(makeSQL(ctx->security_statement())); /* relaying security statement to main parser */
	else if (ctx->transaction_statement())
		result.push_back(makeTransactionStatement(ctx->transaction_statement())); /* relaying transaction statement to main parser */
	else if (ctx->use_statement())
		result.push_back(makeUseStatement(ctx->use_statement()));
	else if (ctx->kill_statement())
		result.push_back(makeKillStatement(ctx->kill_statement()));

	// FIXME: handle remaining statement types

	for (PLtsql_stmt *stmt : result) 
	{
		// Associate each fragement with a tree node
		if (!declare_local_expr.empty() && declare_local_expr.find(stmt) != declare_local_expr.end()) 
		{
			attachPLtsql_fragment(declare_local_expr.at(stmt), stmt);	
		}
		else if (ctx->set_statement()) 
		{
			attachPLtsql_fragment(ctx->set_statement(), stmt);	
		}
		else 
		{
			attachPLtsql_fragment(ctx, stmt);
		}
	}

	return result;
}
	
// For stored procedure calls without EXECUTE keyword, with the procedure name as first thing in the batch:
PLtsql_stmt *
makeExecBodyBatch(TSqlParser::Execute_body_batchContext *ctx)
{
	return makeExecuteProcedure(ctx, "execute_body_batch");
}

// For stored procedure calls, or functions called with EXECUTE:
PLtsql_stmt *
makeExecuteProcedure(ParserRuleContext *ctx, std::string call_type) 
{	
	Assert(string_matches(call_type.c_str(), "execute_statement") || string_matches(call_type.c_str(), "execute_body_batch"));
	Assert(ctx);	
	
	TSqlParser::Func_proc_name_server_database_schemaContext *ctx_name = nullptr;
	TSqlParser::Execute_statement_argContext *func_proc_args = nullptr;
	TSqlParser::Execute_bodyContext *body = nullptr;
		
	std::string schema_name;
	std::string proc_name;
	std::string db_name;
	std::string name;		
	bool is_cross_db = false;		
	int lineno = getLineNo(ctx);
	int return_code_dno = -1;	
	std::string execKeywd = "EXEC"; // DO NOT CHANGE!
		
	// Use a boolean vor convenience
	bool execute_statement = string_matches(call_type.c_str(), "execute_statement") ? true : false;
		
	size_t startPos = ctx->start->getStartIndex(); // start position of statement
	size_t namePos = -1;   // start position of procedure name
	size_t argPos = -1;	// start position of first argument	

	// Set up calltype-dependent values
	if (execute_statement) 
	{
		TSqlParser::Execute_statementContext *ctxES = (TSqlParser::Execute_statementContext *) ctx;
			
		if (ctxES->EXECUTE()) execKeywd = "EXEC   ";  // same length as EXECUTE. DO NOT CHANGE!						
		body = ctxES->execute_body();
		Assert(body);
		
		ctx_name       = body->func_proc_name_server_database_schema();
		func_proc_args = body->execute_statement_arg();		
	}
	else // execute_body_batch
	{
		TSqlParser::Execute_body_batchContext *ctxEBB = (TSqlParser::Execute_body_batchContext *) ctx;
		ctx_name       = ctxEBB->func_proc_name_server_database_schema();		
		func_proc_args = ctxEBB->execute_statement_arg();		
		Assert(ctx_name);
	}		
	

	if (ctx_name) 
	{
		// Get the name of procedure being executed, and split up in parts
		name = ::getFullText(ctx_name);
		Assert(!name.empty());
		
		// Original position of the name
		namePos = ctx_name->start->getStartIndex();		
		
		if (ctx_name->database)
		{
			db_name = stripQuoteFromId(ctx_name->database);
			if (!string_matches(db_name.c_str(), get_cur_db_name()))
			{
				is_cross_db = true;
			}
		}
		
		if (ctx_name->schema)
		{
			schema_name = stripQuoteFromId(ctx_name->schema);
		}
		
		if (ctx_name->procedure)
		{
			proc_name = stripQuoteFromId(ctx_name->procedure);
		}
		
		// Note: previous code performed rewriting here for procedure names with leading dots (EXEC ..proc1)
		// This is now performed in exitFunc_proc_name_server_database_schema() which is called via the mutator (previously, it wasn't).
		
		// For sp_* procs, truncate proc name to sp_* if the schema is "dbo" or "sys" or has leading dots
		// ToDo: handle 'EXEC mydb..sp_proc' where sp_proc gets executed in the context of 'mydb', even when the current DB is not 'mydb'	
		if ((pg_strncasecmp(name.c_str(), "..dbo.sp_", 9) == 0) || (pg_strncasecmp(name.c_str(), "..sys.sp_", 9) == 0))
		{
			name.erase(name.begin() + 0, name.begin() + 6);
		}
		else if ((pg_strncasecmp(name.c_str(), ".dbo.sp_", 8) == 0) || (pg_strncasecmp(name.c_str(), ".sys.sp_", 8) == 0))
		{
			name.erase(name.begin() + 0, name.begin() + 5);
		}
		else if ((pg_strncasecmp(name.c_str(), "dbo.sp_", 7) == 0) || (pg_strncasecmp(name.c_str(), "sys.sp_", 7) == 0))
		{
			name.erase(name.begin() + 0, name.begin() + 4);
		}
		else if (pg_strncasecmp(name.c_str(), ".sp_", 4) == 0)
		{
			name.erase(name.begin() + 0, name.begin() + 1);
		}
		else if (pg_strncasecmp(name.c_str(), "..sp_", 5) == 0)
		{
			name.erase(name.begin() + 0, name.begin() + 2);
		}
		else if (pg_strncasecmp(name.c_str(), "...sp_", 6) == 0)
		{
			name.erase(name.begin() + 0, name.begin() + 3);
		}
	}	
			
	if (!ctx_name && execute_statement) 
	{
		// LOCAL_ID can be placed on return_status and/or proc_var. choose the corresponding index, depending on whether return_status exists or not
		Assert(body->proc_var);
		name = ::getFullText(body->return_status ? body->LOCAL_ID()[1] : body->LOCAL_ID()[0]);
		Assert(!name.empty());	
		
		namePos = body->proc_var->getStartIndex();		
	}

	if (execute_statement) 
	{
		// Check for return status variable: EXEC @var = proc
		auto *localID = body->return_status ? body->LOCAL_ID()[0] : nullptr;
		if (localID)
		{
			return_code_dno = getVarno(localID);	
		}
	}
			
	if (is_sp_proc(name))
	{
		// If this is one of the special stored procs, exit here
		return makeSpStatement(name, func_proc_args, lineno, return_code_dno);
	}
	
	// Build the statement
	PLtsql_stmt_exec *result = (PLtsql_stmt_exec *) palloc0(sizeof(*result));
	result->cmd_type = PLTSQL_STMT_EXEC;
	result->lineno = lineno;
	result->is_call = true;
	result->return_code_dno = return_code_dno;
	result->paramno = 0;
	result->params = NIL;
	result->is_cross_db = is_cross_db;  // Record whether this is a cross-db call

	// Handle name parts
	if (!proc_name.empty())
	{
		result->proc_name = pstrdup(downcase_truncate_identifier(proc_name.c_str(), proc_name.length(), true));
	}
	if (!schema_name.empty())
	{
		result->schema_name = pstrdup(downcase_truncate_identifier(schema_name.c_str(), schema_name.length(), true));
	}
	if (!db_name.empty())
 	{
		result->db_name = pstrdup(downcase_truncate_identifier(db_name.c_str(), db_name.length(), true));
 	}

	// Handle arguments
	if (func_proc_args)
	{
		argPos = func_proc_args->start->getStartIndex();
		std::vector<tsql_exec_param *> params;
		makeSpParams(func_proc_args, params);
		for (size_t i = 0; i < params.size(); i++) 
		{
			result->params = lappend(result->params, params[i]);
			result->paramno++;
		}
	}

	// For execute_body_batch, there was no EXEC[UTE] keyword, so 'EXEC ' will be prepended; 
	// must account for the resulting offset
	if (!execute_statement) 
	{
		namePos += fragment_EXEC_prefix.length();
		argPos  += fragment_EXEC_prefix.length();
	}
	
	// If there is a comment preceding the statement, startPos will be > 0
	namePos -= startPos;
	Assert(namePos >= 0);

	// Build the statement text
	std::stringstream ss;	
	if (execute_statement) 
	{
		// In order for rewriting of the arguments to work correctly, they should be at the same position as in the original
		// SQL text. 
		ss << execKeywd;
	}
	else 
	{
		// For proc execution without EXECUTE, prepend 'EXEC '
		ss << fragment_EXEC_prefix;
	}
	int ssPos = ss.str().length();
	
	// Because whitespace and comments will be ignored by the logic below, spaces are added as needed 
	// to keep the tokens at the same offsets as originally; this is required for rewriting	
	int spacesNeeded = (namePos - ssPos);	
	
	ss << std::string(spacesNeeded, ' ');
	ssPos += spacesNeeded;
			
	ss << name;
	ssPos += name.length();
	
	if (func_proc_args) 
	{
		argPos -= startPos;
		spacesNeeded = (argPos - ssPos);
		Assert(spacesNeeded >= 0);
		
		ss << std::string(spacesNeeded, ' ');
		ssPos += spacesNeeded;
		
		ss << ::getFullText(func_proc_args);		
	}
	std::string expr_query = ss.str();
	result->expr = makeTsqlExpr(expr_query, false);

	return (PLtsql_stmt *) result;
}

PLtsql_stmt*
makeDbccCheckidentStatement(TSqlParser::Dbcc_statementContext *ctx)
{
	PLtsql_stmt_dbcc *stmt = (PLtsql_stmt_dbcc *) palloc0(sizeof(*stmt));

	std::string	new_reseed_value;
	std::string	input_str;
	int	i;
	char	*db_name = NULL;
	char	*schema_name = NULL;
	char	*table_name = NULL;
	char	*input_str_to_split;
	char	**splited_object_name;
	bool	is_reseed = true;
	bool	no_infomsgs = false;

	stmt->cmd_type = PLTSQL_STMT_DBCC;
	stmt->dbcc_stmt_type = PLTSQL_DBCC_CHECKIDENT;

	if (ctx->table_name_string())
	{
		if(ctx->table_name_string()->table)
		{
			input_str = stripQuoteFromId(ctx->table_name_string()->table);
		}
		if (ctx->table_name_string()->char_string())
		{
			input_str = ctx->table_name_string()->char_string()->STRING()->getSymbol()->getText();
			if (input_str.length() <= 2)
				throw PGErrorWrapperException(ERROR, ERRCODE_INVALID_PARAMETER_VALUE,
					       	"Parameter 1 is incorrect for this DBCC statement",
					       	getLineAndPos(ctx->table_name_string()));
			input_str = input_str.substr(1, input_str.length()-2);
		}
		if (ctx->RESEED())
		{
			if (ctx->new_value)
			{
				if(ctx->MINUS())
					stmt->dbcc_stmt_data.dbcc_checkident.new_reseed_value = pstrdup((ctx->new_value->getText().insert(0,"-")).c_str());
				else
					stmt->dbcc_stmt_data.dbcc_checkident.new_reseed_value = pstrdup((ctx->new_value->getText()).c_str());
			}
		}
		else if (ctx->NORESEED())
		{
			is_reseed = false;
		}

		if(ctx->dbcc_options())
		{
			if (pg_strcasecmp(::getFullText(ctx->dbcc_options()).c_str(), "NO_INFOMSGS") == 0)
			{
				no_infomsgs = true;
			}
			else
			{
				throw PGErrorWrapperException(ERROR, ERRCODE_SYNTAX_ERROR,
					format_errmsg("\'%s\' is not a recognized option",
						::getFullText(ctx->dbcc_options()).c_str()),
							getLineAndPos(ctx->dbcc_options()));
			}
		}
	}

	input_str_to_split = pstrdup(input_str.c_str());

	/* strip trailing whitespace from input string */
	i = strlen(input_str_to_split);
	while (i > 0 && isspace((unsigned char) input_str_to_split[i - 1]))
		input_str_to_split[--i] = '\0';

	splited_object_name = split_object_name(input_str_to_split);
	db_name = !strcmp(splited_object_name[1], "")? NULL : splited_object_name[1];
	schema_name = !strcmp(splited_object_name[2], "")? NULL : splited_object_name[2];
	table_name = !strcmp(splited_object_name[3], "")? NULL : splited_object_name[3];

	if(db_name)
	{
		stmt->dbcc_stmt_data.dbcc_checkident.db_name = pstrdup(downcase_truncate_identifier(db_name, strlen(db_name), true));
		pfree(db_name);
	}
	if(schema_name)
	{
		stmt->dbcc_stmt_data.dbcc_checkident.schema_name = pstrdup(downcase_truncate_identifier(schema_name, strlen(schema_name), true));
		pfree(schema_name);
	}
	if(table_name)
	{
		stmt->dbcc_stmt_data.dbcc_checkident.table_name = pstrdup(downcase_truncate_identifier(table_name, strlen(table_name), true));
		pfree(table_name);
	}
	stmt->dbcc_stmt_data.dbcc_checkident.is_reseed = is_reseed;
	stmt->dbcc_stmt_data.dbcc_checkident.no_infomsgs = no_infomsgs;

	pfree(splited_object_name);
	pfree(input_str_to_split);
	
	attachPLtsql_fragment(ctx, (PLtsql_stmt *) stmt);
	return (PLtsql_stmt *) stmt;
}

// helper function to create target row
PLtsql_row *
create_select_target_row(const char *refname, size_t nfields, int lineno)
{
	/* prepare target if it is not ready */
	PLtsql_row *target = (PLtsql_row *) palloc0(sizeof(*target));
	target->dtype = PLTSQL_DTYPE_ROW;
	target->refname = (char *) refname;
	target->lineno = lineno;
	target->rowtupdesc = NULL;
	target->nfields = nfields;
	target->fieldnames = (char **) palloc(sizeof(char *) * target->nfields);
	target->varnos = (int *) palloc(sizeof(int) * target->nfields);
	return target;
}

// Add target column to target row for assignment
void add_assignment_target_field(PLtsql_row *target, antlr4::tree::TerminalNode *localId, size_t idx)
{
	auto targetText = ::getFullText(localId);
	PLtsql_nsitem *nse = pltsql_ns_lookup(pltsql_ns_top(), false, targetText.c_str(), nullptr, nullptr, nullptr);
	if (!nse)
		throw PGErrorWrapperException(ERROR, ERRCODE_SYNTAX_ERROR, format_errmsg("\"%s\" is not a known variable", targetText.c_str()), getLineAndPos(localId));

	target->varnos[idx] = nse->itemno;
	if (nse->itemno >= 0 && nse->itemno < pltsql_nDatums)
	{
		PLtsql_var *var = (PLtsql_var *) pltsql_Datums[nse->itemno];
		target->fieldnames[idx] = var->refname;
	}
	else
		target->fieldnames[idx] = NULL;

	// DECLARE @v=0; SELECT @v+=1, @v+=2;
	// In tsql, @v will have 3 because @v+=1 and @v+=2 is executed sequentially. We cannot support this case.
	for (size_t i=0; i<idx; ++i)
		if (target->varnos[i] == nse->itemno)
			throw PGErrorWrapperException(ERROR, ERRCODE_SYNTAX_ERROR, format_errmsg("Babelfish does not support assignment to the same variable in SELECT. variable name: \"%s\"", targetText.c_str()), getLineAndPos(localId));
}

void process_execsql_destination_select(TSqlParser::Select_statement_standaloneContext* ctx, PLtsql_stmt_execsql *stmt)
{
	TSqlParser::Query_specificationContext *qctx = get_query_specification(ctx->select_statement());
	Assert(qctx);

	/* check select stmt has INTO-clause */
	if (qctx->INTO()) {
		// FIXME: we need a special handling for INTO-clause.
		return;
	}

	/* check select elem has assingment */
	PLtsql_row *target = NULL;

	Assert(qctx->select_list());
	std::vector<TSqlParser::Select_list_elemContext *> select_elems = qctx->select_list()->select_list_elem();
	for (size_t i=0; i<select_elems.size(); ++i)
	{
		TSqlParser::Select_list_elemContext *elem = select_elems[i];

		if (elem->EQUAL() || elem->assignment_operator())
		{
			if (i>0 && !target) /* one of preceeding elems doesn't have destination */
				throw PGErrorWrapperException(ERROR, ERRCODE_SYNTAX_ERROR, "A SELECT statement that assigns a value to a variable must not be combined with data-retrieval operations", getLineAndPos(elem));

			if (!target)
				target = create_select_target_row("(select target)", select_elems.size(), getLineNo(elem));

			add_assignment_target_field(target, elem->LOCAL_ID(), i);

			if (elem->EQUAL())
			{
				// in PG main parser, '@a=1' will be treated as a boolean expression to compare @a and 1. This is different T-SQL expected.
				// We'll remove '@a=' from the query string so that main parser will return the expected result.
				removeTokenStringFromQuery(stmt->sqlstmt, elem->LOCAL_ID(), ctx);
				removeTokenStringFromQuery(stmt->sqlstmt, elem->EQUAL(), ctx);
			}
			else
			{
				Assert(elem->assignment_operator());

				/* We'll rewrite the query similar with EQUAL() but we'll just remove '=' character from token */
				tree::TerminalNode *anode = nullptr;
				if (elem->assignment_operator()->PLUS_ASSIGN())
					anode = elem->assignment_operator()->PLUS_ASSIGN();
				else if (elem->assignment_operator()->MINUS_ASSIGN())
					anode = elem->assignment_operator()->MINUS_ASSIGN();
				else if (elem->assignment_operator()->MULT_ASSIGN())
					anode = elem->assignment_operator()->MULT_ASSIGN();
				else if (elem->assignment_operator()->DIV_ASSIGN())
					anode = elem->assignment_operator()->DIV_ASSIGN();
				else if (elem->assignment_operator()->MOD_ASSIGN())
					anode = elem->assignment_operator()->MOD_ASSIGN();
				else if (elem->assignment_operator()->AND_ASSIGN())
					anode = elem->assignment_operator()->AND_ASSIGN();
				else if (elem->assignment_operator()->XOR_ASSIGN())
					anode = elem->assignment_operator()->XOR_ASSIGN();
				else if (elem->assignment_operator()->OR_ASSIGN())
					anode = elem->assignment_operator()->OR_ASSIGN();
				else
					Assert(0);

				replaceTokenStringFromQuery(stmt->sqlstmt, anode, rewrite_assign_operator(anode), ctx);
			}
		}
		else
		{
			if (target) /* one of preceeding elems has a destination */
				throw PGErrorWrapperException(ERROR, ERRCODE_SYNTAX_ERROR, "A SELECT statement that assigns a value to a variable must not be combined with data-retrieval operations", getLineAndPos(elem));
		}
	}

	if (target)
	{
		pltsql_adddatum((PLtsql_datum *) target);

		stmt->target = (PLtsql_variable *)target;
		stmt->is_tsql_select_assign_stmt = true;
	}
	else
		stmt->need_to_push_result = true;
}

void process_execsql_destination_update(TSqlParser::Update_statementContext *uctx, PLtsql_stmt_execsql *stmt)
{
	/*
	 * If UPDATE statement has SET to local varialbe, we will rewrite a query with RETURNING and set destination
	 * i.e. "UPDATE t SET col=1, @var=2" => "UPDATE t SET col=1 RETURNING 2" and the result will be assigned to @var.
	 */
	size_t target_row_size = 0;
	bool has_combined_variable_and_column_update = false;
	for (auto elem : uctx->update_elem())
	{
		if (elem->LOCAL_ID())
		{
			++target_row_size;
			if (elem->full_column_name())
				has_combined_variable_and_column_update = true;
		}
	}

	if (target_row_size == uctx->update_elem().size() && !has_combined_variable_and_column_update)
	{
		throw PGErrorWrapperException(ERROR, ERRCODE_SYNTAX_ERROR, "UPDATE statement with variables without table update is not yet supported", getLineAndPos(uctx));
	}

	if (target_row_size > 0)
	{
		PLtsql_row *target = create_select_target_row("(select target)", target_row_size, getLineNo(uctx->SET()));
		StringInfoData ds;
		initStringInfo(&ds);
		appendStringInfo(&ds, "RETURNING ");
		size_t returning_col_cnt = 0;
		bool comma_carry_over = false; /* true if the prev comma is already removed */

		std::vector<TSqlParser::Update_elemContext *> elems = uctx->update_elem();
		for (size_t i=0; i<elems.size(); ++i)
		{
			auto elem = elems[i];
			if (elem->LOCAL_ID())
			{
				add_assignment_target_field(target, elem->LOCAL_ID(), returning_col_cnt);

				if (returning_col_cnt > 0)
					appendStringInfo(&ds, ", ");
				++returning_col_cnt;

				if (elem->full_column_name())
				{
					/* "SET @a=col=expr" => "SET col=expr ... RETURNING col" */
					appendStringInfo(&ds, "%s", ::getFullText(elem->full_column_name()).c_str());

					removeTokenStringFromQuery(stmt->sqlstmt, elem->LOCAL_ID(), uctx);
					removeTokenStringFromQuery(stmt->sqlstmt, elem->EQUAL(0), uctx);
				}
				else
				{
					/* "SET @a=expr, col=expr2" => "SET col=expr2 ... RETURNING expr" */
					appendStringInfo(&ds, "%s", ::getFullText(elem->expression()).c_str());

					removeTokenStringFromQuery(stmt->sqlstmt, elem->LOCAL_ID(), uctx);
					removeTokenStringFromQuery(stmt->sqlstmt, elem->EQUAL(0), uctx);
					removeCtxStringFromQuery(stmt->sqlstmt, elem->expression(), uctx);
				}

				// Conceptually we have to remove any nearest COMMA.
				// But code is little bit dirty to handle some corner cases (the first few elems are removed or the last few elems are removed)
				if ((i==0 || comma_carry_over) && i<uctx->COMMA().size())
				{
					/* we have to remove next COMMA because it is the first elem or the prev COMMA is already removed */
					removeTokenStringFromQuery(stmt->sqlstmt, uctx->COMMA(i), uctx);
					comma_carry_over = true;
				}
				else if (i-1<uctx->COMMA().size())
				{
					/* remove prev COMMA by default */
					removeTokenStringFromQuery(stmt->sqlstmt, uctx->COMMA(i-1), uctx);
				}
			}
			else
				comma_carry_over = false;
		}

		pltsql_adddatum((PLtsql_datum *) target);

		stmt->target = (PLtsql_variable *)target;
		stmt->is_tsql_select_assign_stmt = true;

		StringInfoData ds2;
		initStringInfo(&ds2);
		appendStringInfo(&ds2, "%s %s", stmt->sqlstmt->query, ds.data);
		stmt->sqlstmt->query = pstrdup(ds2.data);
	}
}

void process_execsql_destination(TSqlParser::Dml_statementContext *ctx, PLtsql_stmt_execsql *stmt)
{
	Assert(ctx);
	Assert(stmt);

	if (ctx->select_statement_standalone())
	{
		process_execsql_destination_select(ctx->select_statement_standalone(), stmt);
	}
	else if (ctx->update_statement())
	{
		process_execsql_destination_update(ctx->update_statement(), stmt);
	}
}

static bool check_freetext_predicate(TSqlParser::Search_conditionContext *ctx)
{
    if (ctx && ctx->predicate_br().size() > 0)
	{
        for (auto pred : ctx->predicate_br())
		{
            if (pred && pred->predicate() && pred->predicate()->freetext_predicate())
                return true;
            if (pred && pred->search_condition()) {
                if (check_freetext_predicate(pred->search_condition()))
                    return true;
            }
        }
    }
    return false;
}

static void post_process_table_source(TSqlParser::Table_source_itemContext *ctx, PLtsql_expr *expr, ParserRuleContext *baseCtx, bool is_freetext_predicate)
{
	for (auto cctx : ctx->table_source_item())
		post_process_table_source(cctx, expr, baseCtx, is_freetext_predicate);

	std::string table_name = extractTableName(nullptr, ctx);

	for (auto wctx : ctx->with_table_hints())
	{
		if (!wctx->sample_clause())
			extractTableHints(wctx, table_name);
		removeCtxStringFromQuery(expr, wctx, baseCtx);
	}

	for (auto actx : ctx->as_table_alias())
	{
		std::string alias_name = ::getFullText(actx->table_alias()->id());
		if (!table_name.empty() && !alias_name.empty())
		{
			alias_to_table_mapping[alias_name] = table_name;
			table_to_alias_mapping[table_name] = alias_name;
		}
		if (actx->table_alias()->with_table_hints())
		{
			if (!actx->table_alias()->with_table_hints()->sample_clause())
				extractTableHints(actx->table_alias()->with_table_hints(), alias_name);
			removeCtxStringFromQuery(expr, actx->table_alias()->with_table_hints(), baseCtx);
		}
	}

	if (!table_name.empty())
	{
		if (table_to_alias_mapping.find(table_name) != table_to_alias_mapping.end())
			table_name = table_to_alias_mapping[table_name];
		num_of_tables++;
		if (!table_names.empty())
			table_names += " ";
		table_names += table_name;
	}

	if (ctx->join_hint())
	{
		if (enable_hint_mapping && num_of_tables > 1)
		{
			leading_hint = "Leading(" + table_names + ")";
			extractJoinHint(ctx->join_hint(), table_names);
		}
		removeCtxStringFromQuery(expr, ctx->join_hint(), baseCtx);
	}

	// check for freetext predicate CONTAINS()
	if(is_freetext_predicate)
	{
		std::string schema_name = extractSchemaName(nullptr, ctx);
		
		const char * t_name = downcase_truncate_identifier(table_name.c_str(), table_name.length(), true);
		const char * s_name = downcase_truncate_identifier(schema_name.c_str(), schema_name.length(), true);
		
		// check if full-text index exist for the table, if not throw error
		if(!check_fulltext_exist(const_cast <char *>(s_name), const_cast <char *>(t_name)))
			throw PGErrorWrapperException(ERROR, ERRCODE_RAISE_EXCEPTION, format_errmsg("Cannot use a CONTAINS or FREETEXT predicate on table or indexed view '%s' because it is not full-text indexed.", table_name.c_str()), getLineAndPos(ctx));
	}
}

void process_execsql_remove_unsupported_tokens(TSqlParser::Dml_statementContext *ctx, PLtsql_expr_query_mutator *exprMutator)
{
	PLtsql_expr * sqlstmt = exprMutator->expr;
	if (ctx->insert_statement())
	{
		auto ictx = ctx->insert_statement();
		if (ictx->with_table_hints() && ictx->with_table_hints()->WITH()) // table hints
		{
			if (!ictx->with_table_hints()->sample_clause() && ictx->ddl_object())
			{
				std::string table_name = extractTableName(ictx->ddl_object(), nullptr);
				extractTableHints(ictx->with_table_hints(), table_name);
			}
			removeCtxStringFromQuery(sqlstmt, ictx->with_table_hints(), exprMutator->ctx);
		}
		if (ictx->option_clause()) // query hints
		{
			removeCtxStringFromQuery(sqlstmt, ictx->option_clause(), exprMutator->ctx);
			extractQueryHintsFromOptionClause(ictx->option_clause());
		}
	}
	else if (ctx->update_statement())
	{
		auto uctx = ctx->update_statement();
		if (uctx->table_sources())
			for (auto tctx : uctx->table_sources()->table_source_item()) // from-clause (to remove hints)
				post_process_table_source(tctx, sqlstmt, exprMutator->ctx);
		if (uctx->with_table_hints()) // table hints
		{
			if (!uctx->with_table_hints()->sample_clause() && uctx->ddl_object())
			{
				std::string table_name = extractTableName(uctx->ddl_object(), nullptr);
				extractTableHints(uctx->with_table_hints(), table_name);
			}
			removeCtxStringFromQuery(sqlstmt, uctx->with_table_hints(), exprMutator->ctx);
		}
		if (uctx->option_clause()) // query hints
		{
			removeCtxStringFromQuery(sqlstmt, uctx->option_clause(), exprMutator->ctx);
			extractQueryHintsFromOptionClause(uctx->option_clause());
		}
	}
	else if (ctx->delete_statement())
	{
		auto dctx = ctx->delete_statement();
		if (dctx->table_sources())
		{
			for (auto tctx : dctx->table_sources()->table_source_item()) // from-clause (to remove hints)
				post_process_table_source(tctx, sqlstmt, exprMutator->ctx);
		}
		if (dctx->delete_statement_from()->table_alias() && dctx->delete_statement_from()->table_alias()->with_table_hints())
		{
			if (!dctx->delete_statement_from()->table_alias()->with_table_hints()->sample_clause()) 
			{
				std::string table_name = ::getFullText(dctx->delete_statement_from()->table_alias()->id());
				extractTableHints(dctx->delete_statement_from()->table_alias()->with_table_hints(), table_name);
			}
			removeCtxStringFromQuery(sqlstmt, dctx->delete_statement_from()->table_alias()->with_table_hints(), exprMutator->ctx);
		}
		if (dctx->with_table_hints()) // table hints
		{
			if (!dctx->with_table_hints()->sample_clause() && dctx->delete_statement_from()->ddl_object()) 
			{
				std::string table_name = extractTableName(dctx->delete_statement_from()->ddl_object(), nullptr);
				extractTableHints(dctx->with_table_hints(), table_name);
			}
			removeCtxStringFromQuery(sqlstmt, dctx->with_table_hints(), exprMutator->ctx);
		}
		if (dctx->option_clause()) // query hints
		{
			removeCtxStringFromQuery(sqlstmt, dctx->option_clause(), exprMutator->ctx);
			extractQueryHintsFromOptionClause(dctx->option_clause());
		}
	}
}

static void
post_process_column_constraint(TSqlParser::Column_constraintContext *ctx, PLtsql_stmt_execsql *stmt, TSqlParser::Ddl_statementContext *baseCtx)
{
	if (ctx && ctx->clustered() && ctx->clustered()->CLUSTERED())
		removeTokenStringFromQuery(stmt->sqlstmt, ctx->clustered()->CLUSTERED(), baseCtx);
	if (ctx && ctx->clustered() && ctx->clustered()->NONCLUSTERED())
		removeTokenStringFromQuery(stmt->sqlstmt, ctx->clustered()->NONCLUSTERED(), baseCtx);
	if (ctx->with_index_options())
		removeCtxStringFromQuery(stmt->sqlstmt, ctx->with_index_options(), baseCtx);

	if (ctx && ctx->for_replication())
		removeCtxStringFromQuery(stmt->sqlstmt, ctx->for_replication(), baseCtx);
}

static void
post_process_inline_index(TSqlParser::Inline_indexContext *ctx, PLtsql_stmt_execsql *stmt, TSqlParser::Ddl_statementContext *baseCtx)
{
	if (ctx->ON())
	{
		removeTokenStringFromQuery(stmt->sqlstmt, ctx->ON(), baseCtx);
		removeCtxStringFromQuery(stmt->sqlstmt, ctx->storage_partition_clause()[0], baseCtx);
	}

	if (ctx->FILESTREAM_ON())
	{
		removeTokenStringFromQuery(stmt->sqlstmt, ctx->FILESTREAM_ON(), baseCtx);
		size_t idx = ctx->ON() ? 1 : 0; // if ON() exists, the second storage_partition_clause belongs to filestream
		removeCtxStringFromQuery(stmt->sqlstmt, ctx->storage_partition_clause()[idx], baseCtx);
	}

	if (ctx->clustered() && ctx->clustered()->CLUSTERED())
		removeTokenStringFromQuery(stmt->sqlstmt, ctx->clustered()->CLUSTERED(), baseCtx);
	if (ctx->clustered() && ctx->clustered()->NONCLUSTERED())
		removeTokenStringFromQuery(stmt->sqlstmt, ctx->clustered()->NONCLUSTERED(), baseCtx);
	if (ctx->with_index_options())
		removeCtxStringFromQuery(stmt->sqlstmt, ctx->with_index_options(), baseCtx);
}

static void
post_process_special_column_option(TSqlParser::Special_column_optionContext *ctx, PLtsql_stmt_execsql *stmt, TSqlParser::Ddl_statementContext *baseCtx)
{
	if (ctx->for_replication())
		removeCtxStringFromQuery(stmt->sqlstmt, ctx->for_replication(), baseCtx);
	if (ctx->SPARSE())
		removeTokenStringFromQuery(stmt->sqlstmt, ctx->SPARSE(), baseCtx);
	if (ctx->FILESTREAM())
		removeTokenStringFromQuery(stmt->sqlstmt, ctx->FILESTREAM(), baseCtx);
	if (ctx->ROWGUIDCOL())
		removeTokenStringFromQuery(stmt->sqlstmt, ctx->ROWGUIDCOL(), baseCtx);
}

static void
post_process_column_definition(TSqlParser::Column_definitionContext *ctx, PLtsql_stmt_execsql *stmt, TSqlParser::Ddl_statementContext *baseCtx)
{
	/*
	 * T-SQL allows TIMESTAMP datatype without column name in create/alter table/type
	 * statement and internally assumes "timestamp" as column name. So here if
	 * we find TIMESTAMP token then we will prepend "timestamp" as a column name
	 * in the column definition.
	 */
	if (ctx->TIMESTAMP())
		rewritten_query_fragment.emplace(std::make_pair(ctx->TIMESTAMP()->getSymbol()->getStartIndex(), std::make_pair(::getFullText(ctx->TIMESTAMP()), "timestamp " + ::getFullText(ctx->TIMESTAMP()))));

 	/*
	* PG doesn't allow for TIME/DATETIME2/DATETIMEOFFSET to be declared with precision 7, but this is permitted in TSQL.
	* In order to get around this, remove the scale factor so that the typmod is set to -1 (default). Luckily,
	* in TSQL the default scale is also 7, so we can re-add the decimal digits to meet the scale factor on the return side.
	*/
	if (pg_strncasecmp(::getFullText(ctx->data_type()).c_str(), "TIME(7)", 7) == 0)
		rewritten_query_fragment.emplace(std::make_pair(ctx->data_type()->start->getStartIndex(), std::make_pair(::getFullText(ctx->data_type()), "TIME")));
	if (pg_strncasecmp(::getFullText(ctx->data_type()).c_str(), "DATETIME2(7)", 12) == 0)
		rewritten_query_fragment.emplace(std::make_pair(ctx->data_type()->start->getStartIndex(), std::make_pair(::getFullText(ctx->data_type()), "DATETIME2")));
	if (pg_strncasecmp(::getFullText(ctx->data_type()).c_str(), "DATETIMEOFFSET(7)", 17) == 0)
		rewritten_query_fragment.emplace(std::make_pair(ctx->data_type()->start->getStartIndex(), std::make_pair(::getFullText(ctx->data_type()), "DATETIMEOFFSET")));
	 
	if (ctx->inline_index())
		post_process_inline_index(ctx->inline_index(), stmt, baseCtx);

	for (auto cctx : ctx->column_constraint())
		post_process_column_constraint(cctx, stmt, baseCtx);

	for (auto sctx : ctx->special_column_option())
		post_process_special_column_option(sctx, stmt, baseCtx);

	if (ctx->for_replication())
		removeCtxStringFromQuery(stmt->sqlstmt, ctx->for_replication(), baseCtx);

	if (ctx->ROWGUIDCOL())
		removeTokenStringFromQuery(stmt->sqlstmt, ctx->ROWGUIDCOL(), baseCtx);
}

static void
post_process_table_constraint(TSqlParser::Table_constraintContext *ctx, PLtsql_stmt_execsql *stmt, TSqlParser::Ddl_statementContext *baseCtx)
{
	if (ctx->clustered() && ctx->clustered()->CLUSTERED())
		removeTokenStringFromQuery(stmt->sqlstmt, ctx->clustered()->CLUSTERED(), baseCtx);
	if (ctx->clustered() && ctx->clustered()->NONCLUSTERED())
		removeTokenStringFromQuery(stmt->sqlstmt, ctx->clustered()->NONCLUSTERED(), baseCtx);
	if (ctx->with_index_options())
		removeCtxStringFromQuery(stmt->sqlstmt, ctx->with_index_options(), baseCtx);

	for (auto frctx : ctx->for_replication())
		removeCtxStringFromQuery(stmt->sqlstmt, frctx, baseCtx);

	if (ctx->ON())
	{
		Assert(ctx->storage_partition_clause());
		removeTokenStringFromQuery(stmt->sqlstmt, ctx->ON(), baseCtx);
		removeCtxStringFromQuery(stmt->sqlstmt, ctx->storage_partition_clause(), baseCtx);
	}
}

static bool
post_process_create_table(TSqlParser::Create_tableContext *ctx, PLtsql_stmt_execsql *stmt, TSqlParser::Ddl_statementContext *baseCtx)
{
	/*
	 * visit subclauses and remove unsupported options by backend (assuming corresponding error is already thrown for bbf unsupported error.
	 * we need to handle following keyword options in CREATE-TABLE
	 *  1. filegroup, partitioning scheme, filestream (ON/TEXTIMAGE_ON/FILESTREAM_ON clause)
	 *  2. CLUSTERED/NONCLUSTERED index
	 */

	if (ctx->column_def_table_constraints())
	{
		for (auto cdtctx : ctx->column_def_table_constraints()->column_def_table_constraint())
		{
			if (cdtctx->column_definition())
				post_process_column_definition(cdtctx->column_definition(), stmt, baseCtx);

			if (cdtctx->table_constraint())
				post_process_table_constraint(cdtctx->table_constraint(), stmt, baseCtx);
		}
	}

	// remove storage_partition from query string
	for (auto cctx : ctx->create_table_options())
	{
		if (cctx->ON())
		{
			Assert(cctx->storage_partition_clause());
			removeTokenStringFromQuery(stmt->sqlstmt, cctx->ON(), baseCtx);
			removeCtxStringFromQuery(stmt->sqlstmt, cctx->storage_partition_clause(), baseCtx);
		}
		else if (cctx->TEXTIMAGE_ON())
		{
			Assert(cctx->storage_partition_clause());
			removeTokenStringFromQuery(stmt->sqlstmt, cctx->TEXTIMAGE_ON(), baseCtx);
			removeCtxStringFromQuery(stmt->sqlstmt, cctx->storage_partition_clause(), baseCtx);
		}
		else if (cctx->FILESTREAM_ON())
		{
			Assert(cctx->storage_partition_clause());
			removeTokenStringFromQuery(stmt->sqlstmt, cctx->FILESTREAM_ON(), baseCtx);
			removeCtxStringFromQuery(stmt->sqlstmt, cctx->storage_partition_clause(), baseCtx);
		}
	}

	// visit options in column definition
	for (auto cdctx : ctx->column_definition())
		post_process_column_definition(cdctx, stmt, baseCtx);

	// viist options in index specification
	for (auto ictx : ctx->inline_index())
	{
		post_process_inline_index(ictx, stmt, baseCtx);
	}

	for (auto ictx : ctx->table_constraint())
	{
		post_process_table_constraint(ictx, stmt, baseCtx);
	}
	return false;
}

static bool
post_process_alter_table(TSqlParser::Alter_tableContext *ctx, PLtsql_stmt_execsql *stmt, TSqlParser::Ddl_statementContext *baseCtx)
{
	if (ctx->column_def_table_constraints())
	{
		for (auto cdtctx : ctx->column_def_table_constraints()->column_def_table_constraint())
		{
			if (cdtctx->column_definition())
				post_process_column_definition(cdtctx->column_definition(), stmt, baseCtx);

			if (cdtctx->table_constraint())
				post_process_table_constraint(cdtctx->table_constraint(), stmt, baseCtx);
		}
	}

	// visit options in column definition
	if (ctx->column_definition())
		post_process_column_definition(ctx->column_definition(), stmt, baseCtx);

	if (ctx->special_column_option())
		post_process_special_column_option(ctx->special_column_option(), stmt, baseCtx);

	if (ctx->FILESTREAM_ON())
	{
		return true; // not an effective stmt. make this stmt NOP
	}

	if (ctx->ADD())
	{
		if (ctx->WITH())
		{
			Assert(ctx->CHECK().size() == 1 || ctx->NOCHECK().size() == 1);
			removeTokenStringFromQuery(stmt->sqlstmt, ctx->WITH(), baseCtx);
			for (auto node : ctx->CHECK())
				removeTokenStringFromQuery(stmt->sqlstmt, node, baseCtx);
			for (auto node : ctx->NOCHECK())
				removeTokenStringFromQuery(stmt->sqlstmt, node, baseCtx);
		}
	}

	if (ctx->CONSTRAINT())
	{
		return true; // not an effective stmt. make this stmt NOP
	}

	return false;
}

std::pair<std::string, std::string> 
getTableNameAndSchemaName(TSqlParser::Table_nameContext* ctx)
{
    std::string table_info = ::getFullText(ctx);
    std::string table_name = "";
    std::string schema_name = "";
    size_t pos = table_info.find(".");
    if (pos != std::string::npos) {
        // Extract the schema name before the "."
        schema_name = table_info.substr(0, pos);
        // Extract the table name after the "."
        table_name = table_info.substr(pos + 1);
    } else {
        // No "." character found, set first to the entire string
        table_name = table_info;
    }
    return std::make_pair(downcase_truncate_identifier(table_name.c_str(), table_name.length(), true),
                           downcase_truncate_identifier(schema_name.c_str(), schema_name.length(), true));
}

PLtsql_stmt *
makeCreateFulltextIndexStmt(TSqlParser::Create_fulltext_indexContext *ctx)
{
	PLtsql_stmt_fulltextindex *stmt = (PLtsql_stmt_fulltextindex *) palloc0(sizeof(PLtsql_stmt_fulltextindex));
	stmt->cmd_type = PLTSQL_STMT_FULLTEXTINDEX;
	stmt->lineno = getLineNo(ctx);
	stmt->is_create = true;

	if (ctx->table_name())
	{ 
		auto table_info = getTableNameAndSchemaName(ctx->table_name());
        stmt->table_name = pstrdup(table_info.first.c_str());
        stmt->schema_name = pstrdup(table_info.second.c_str());
	}
	List *column_name_list = NIL;
    if (ctx->fulltext_index_column().size() > 0)
    {
        for (auto column : ctx->fulltext_index_column())
        {
			if (column->TYPE() && column->COLUMN())
				throw PGErrorWrapperException(ERROR, ERRCODE_FEATURE_NOT_SUPPORTED, "'TYPE COLUMN' option is not currently supported in Babelfish", getLineAndPos(column->TYPE()));
			else if (column->LANGUAGE())
				throw PGErrorWrapperException(ERROR, ERRCODE_FEATURE_NOT_SUPPORTED, "'LANGUAGE' option is not currently supported in Babelfish", getLineAndPos(column->LANGUAGE()));
			else if (column->STATISTICAL_SEMANTICS())
				throw PGErrorWrapperException(ERROR, ERRCODE_FEATURE_NOT_SUPPORTED, "'STATISTICAL_SEMANTICS' option is not currently supported in Babelfish", getLineAndPos(column->STATISTICAL_SEMANTICS()));
			else
			{
				std::string column_name_str = ::getFullText(column->full_column_name());
				char *column_name = pstrdup(downcase_truncate_identifier(column_name_str.c_str(), column_name_str.length(), true));
				column_name_list = lappend(column_name_list, column_name);
			}

        }
		stmt->column_name = column_name_list;
    }
	if (ctx->catalog_filegroup_option())
		throw PGErrorWrapperException(ERROR, ERRCODE_FEATURE_NOT_SUPPORTED, "'CATALOG FILEGROUP OPTION' is not currently supported in Babelfish", getLineAndPos(ctx));
	if (ctx->fulltext_with_option().size() > 0)
		throw PGErrorWrapperException(ERROR, ERRCODE_FEATURE_NOT_SUPPORTED, "'WITH OPTION' is not currently supported in Babelfish", getLineAndPos(ctx));
	if (ctx->id())
	{
		std::string index_name = ::getFullText(ctx->id());
		stmt->index_name = pstrdup(downcase_truncate_identifier(index_name.c_str(), index_name.length(), true));
	}
	attachPLtsql_fragment(ctx, (PLtsql_stmt *) stmt);
    return (PLtsql_stmt *) stmt;
}

PLtsql_stmt *
makeDropFulltextIndexStmt(TSqlParser::Drop_fulltext_indexContext *ctx)
{
	PLtsql_stmt_fulltextindex *stmt = (PLtsql_stmt_fulltextindex *) palloc0(sizeof(PLtsql_stmt_fulltextindex));
	stmt->cmd_type = PLTSQL_STMT_FULLTEXTINDEX;
	stmt->lineno = getLineNo(ctx);
	stmt->is_create = false;
	if (ctx->table_name())
	{
		auto table_info = getTableNameAndSchemaName(ctx->table_name());
        stmt->table_name = pstrdup(table_info.first.c_str());
        stmt->schema_name = pstrdup(table_info.second.c_str());
	}
	attachPLtsql_fragment(ctx, (PLtsql_stmt *) stmt);
	return (PLtsql_stmt *) stmt;
}

static bool
post_process_create_index(TSqlParser::Create_indexContext *ctx, PLtsql_stmt_execsql *stmt, TSqlParser::Ddl_statementContext *baseCtx)
{
	if (ctx->storage_partition_clause())
	{
		removeTokenStringFromQuery(stmt->sqlstmt, ctx->ON().back(), baseCtx); /* remove last ON */
		removeCtxStringFromQuery(stmt->sqlstmt, ctx->storage_partition_clause(), baseCtx);
	}

	if (ctx->clustered() && ctx->clustered()->CLUSTERED())
		removeTokenStringFromQuery(stmt->sqlstmt, ctx->clustered()->CLUSTERED(), baseCtx);
	if (ctx->clustered() && ctx->clustered()->NONCLUSTERED())
		removeTokenStringFromQuery(stmt->sqlstmt, ctx->clustered()->NONCLUSTERED(), baseCtx);
	if (ctx->COLUMNSTORE())
		removeTokenStringFromQuery(stmt->sqlstmt, ctx->COLUMNSTORE(), baseCtx);
	if (ctx->with_index_options())
		removeCtxStringFromQuery(stmt->sqlstmt, ctx->with_index_options(), baseCtx);

	return false;
}

static antlr4::tree::TerminalNode *
getCreateDatabaseOptionTobeRemoved(TSqlParser::Create_database_optionContext* o)
{
	// remove token needs to be removed
	if (o->FILESTREAM())
		return o->FILESTREAM();
	if (o->DEFAULT_LANGUAGE())
		return o->DEFAULT_LANGUAGE();
	if (o->DEFAULT_FULLTEXT_LANGUAGE())
		return o->DEFAULT_FULLTEXT_LANGUAGE();
	if (o->DB_CHAINING())
		return o->DB_CHAINING();
	if (o->TRUSTWORTHY())
		return o->TRUSTWORTHY();
	if (o->CATALOG_COLLATION())
		return o->CATALOG_COLLATION();
	if (o->PERSISTENT_LOG_BUFFER())
		return o->PERSISTENT_LOG_BUFFER();
	return nullptr;
}

static bool
post_process_create_database(TSqlParser::Create_databaseContext *ctx, PLtsql_stmt_execsql *stmt, TSqlParser::Ddl_statementContext *baseCtx)
{
	if (ctx->CONTAINMENT())
	{
		removeTokenStringFromQuery(stmt->sqlstmt, ctx->CONTAINMENT(), baseCtx);
		removeTokenStringFromQuery(stmt->sqlstmt, ctx->EQUAL(), baseCtx);
		if (ctx->NONE())
			removeTokenStringFromQuery(stmt->sqlstmt, ctx->NONE(), baseCtx);
		if (ctx->PARTIAL())
			removeTokenStringFromQuery(stmt->sqlstmt, ctx->PARTIAL(), baseCtx);
	}

	size_t num_commas_in_on_clause = ctx->COMMA().size();

	if (ctx->WITH())
	{
		/* COMMA is shared between ON-clause and WITH-clause. calculate the number of COMMA so that it can be removed properly */
		num_commas_in_on_clause -= (ctx->create_database_option().size() - 1);

		auto options = ctx->create_database_option();
		auto commas = ctx->COMMA();
		std::vector<antlr4::tree::TerminalNode *> commas_in_with_clause;
		commas_in_with_clause.insert(commas_in_with_clause.begin(), commas.begin() + num_commas_in_on_clause, commas.end());

		GetTokenFunc<TSqlParser::Create_database_optionContext*> getToken = getCreateDatabaseOptionTobeRemoved;
		bool all_removed = removeTokenFromOptionList(stmt->sqlstmt, options, commas_in_with_clause, ctx, getToken);
		if (all_removed)
			removeTokenStringFromQuery(stmt->sqlstmt, ctx->WITH(), ctx);
	}

	if (!ctx->ON().empty())
	{
		auto specs = ctx->database_file_spec();
		for (auto sctx : specs)
			removeCtxStringFromQuery(stmt->sqlstmt, sctx, ctx);

		for (size_t i=0; i<num_commas_in_on_clause; ++i)
			removeTokenStringFromQuery(stmt->sqlstmt, ctx->COMMA()[i], ctx);

		for (size_t i=0; i<ctx->ON().size(); ++i)
			removeTokenStringFromQuery(stmt->sqlstmt, ctx->ON()[i], ctx);

		if (ctx->PRIMARY())
			removeTokenStringFromQuery(stmt->sqlstmt, ctx->PRIMARY(), ctx);
		if (ctx->LOG())
			removeTokenStringFromQuery(stmt->sqlstmt, ctx->LOG(), ctx);
	}

	return false;
}

static bool
post_process_create_type(TSqlParser::Create_typeContext *ctx, PLtsql_stmt_execsql *stmt, TSqlParser::Ddl_statementContext *baseCtx)
{
	if (ctx->column_def_table_constraints())
	{
		for (auto cdtctx : ctx->column_def_table_constraints()->column_def_table_constraint())
		{
			if (cdtctx->column_definition())
				post_process_column_definition(cdtctx->column_definition(), stmt, baseCtx);

			if (cdtctx->table_constraint())
				post_process_table_constraint(cdtctx->table_constraint(), stmt, baseCtx);
		}
	}

	return false;
}

static void
post_process_declare_table_statement(PLtsql_stmt_decl_table *stmt, TSqlParser::Table_type_definitionContext *ctx)
{
	if (ctx->column_def_table_constraints())
	{
		for (auto cdtctx : ctx->column_def_table_constraints()->column_def_table_constraint())
		{
			/*
			 * T-SQL allows TIMESTAMP datatype without column name in declare table type
			 * statement and internally assumes "timestamp" as column name. So here if
			 * we find TIMESTAMP token then we will prepend "timestamp" as a column name
			 * in the column definition.
			 */
			if (cdtctx->column_definition() && cdtctx->column_definition()->TIMESTAMP())
			{
				auto tctx = cdtctx->column_definition()->TIMESTAMP();
				std::string rewritten_text = "timestamp " + ::getFullText(tctx);
				rewritten_query_fragment.emplace(std::make_pair(tctx->getSymbol()->getStartIndex(), std::make_pair(::getFullText(tctx), rewritten_text)));
			}
		}

		/*
		 * Need to run the mutator to perform rewriting not only when items were added above,
		 * but also if rewrite items were added earlier - for example, in exitColumn_def_table_constraints()
		 * in case a table constraint was specified without a separator comma.
		 */
		if (rewritten_query_fragment.size() > 0)
		{
			PLtsql_expr *expr = makeTsqlExpr(ctx, false);
			PLtsql_expr_query_mutator mutator(expr, ctx);
			add_rewritten_query_fragment_to_mutator(&mutator);
			mutator.run();
			char *rewritten_query = expr->query;
			
			// Save the rewritten column definition list
			stmt->coldef = pstrdup(&rewritten_query[5]);
		}
	}
}

static void
post_process_declare_cursor_statement(PLtsql_stmt_decl_cursor *stmt, TSqlParser::Declare_cursorContext *ctx, tsqlBuilder &builder)
{
	if (stmt->cursor_explicit_expr)
	{
		PLtsql_expr *expr = stmt->cursor_explicit_expr;

		auto sctx = ctx->select_statement_standalone();
		Assert(sctx);

		PLtsql_expr_query_mutator mutator(expr, sctx);
		process_select_statement_standalone(sctx, &mutator, builder);
		add_rewritten_query_fragment_to_mutator(&mutator);
		mutator.run();
	}
}

static PLtsql_var *
lookup_cursor_variable(const char *varname)
{
	PLtsql_nsitem *nse = pltsql_ns_lookup(pltsql_ns_top(), false, varname, nullptr, nullptr, nullptr);
	if (!nse)
		throw PGErrorWrapperException(ERROR, ERRCODE_SYNTAX_ERROR, format_errmsg("\"%s\" is not a known variable", varname), 0, 0);

	PLtsql_datum* datum = pltsql_Datums[nse->itemno];
	if (datum->dtype != PLTSQL_DTYPE_VAR)
		throw PGErrorWrapperException(ERROR, ERRCODE_DATATYPE_MISMATCH, "cursor variable must be a simple variable", 0, 0);

	PLtsql_var *var = (PLtsql_var *) datum;
	if (!is_cursor_datatype(var->datatype->typoid))
		throw PGErrorWrapperException(ERROR, ERRCODE_DATATYPE_MISMATCH, format_errmsg("variable \"%s\" must be of type cursor or refcursor", var->refname), 0, 0);

	return var;
}

static PLtsql_var *
build_cursor_variable(const char *curname, int lineno)
{
	PLtsql_var *curvar = (PLtsql_var *) pltsql_build_variable(pstrdup(curname), lineno,
		pltsql_build_datatype(REFCURSOROID, -1, InvalidOid, NULL), true);

	StringInfoData ds;
	initStringInfo(&ds);
	char		*cp1;
	PLtsql_expr *curname_def = (PLtsql_expr *) palloc0(sizeof(PLtsql_expr));
	appendStringInfo(&ds, "SELECT ");
	cp1 = curvar->refname;
	/*
	 * Don't trust standard_conforming_strings here;
	 * it might change before we use the string.
	 */
	if (strchr(cp1, '\\') != NULL)
		appendStringInfo(&ds, "%c", ESCAPE_STRING_SYNTAX);
	appendStringInfo(&ds, "%c", '\'');
	while (*cp1)
	{
		if (SQL_STR_DOUBLE(*cp1, true))
			appendStringInfo(&ds, "%c", *cp1);
		appendStringInfo(&ds, "%c", *cp1++);
	}
	appendStringInfo(&ds, "'::pg_catalog.refcursor");
	curname_def->query = pstrdup(ds.data);

	curvar->default_val = curname_def;

	return curvar;
}

static int
read_extended_cursor_option(TSqlParser::Declare_cursor_optionsContext *ctx, int option)
{
	if (ctx->GLOBAL())
		throw PGErrorWrapperException(ERROR, ERRCODE_FEATURE_NOT_SUPPORTED, "GLOBAL CURSOR is not supported yet", getLineAndPos(ctx->GLOBAL()));
	if (ctx->LOCAL())
		option |= TSQL_CURSOR_OPT_LOCAL;

	if (ctx->FORWARD_ONLY())
	{
		if ((option & TSQL_CURSOR_OPT_SCROLL) != 0)
			throw PGErrorWrapperException(ERROR, ERRCODE_SYNTAX_ERROR, "cannot specify both FORWARD_ONLY and SCROLL", getLineAndPos(ctx->FORWARD_ONLY()));
		option |= (CURSOR_OPT_NO_SCROLL | TSQL_CURSOR_OPT_FORWARD_ONLY);
	}
	if (ctx->SCROLL())
	{
		if ((option & TSQL_CURSOR_OPT_FORWARD_ONLY) != 0)
			throw PGErrorWrapperException(ERROR, ERRCODE_SYNTAX_ERROR, "cannot specify both FORWARD_ONLY and SCROLL", getLineAndPos(ctx->SCROLL()));
		option |= (CURSOR_OPT_SCROLL | TSQL_CURSOR_OPT_SCROLL);
	}

	if (ctx->STATIC())
		option |= TSQL_CURSOR_OPT_STATIC;
	if (ctx->KEYSET())
		throw PGErrorWrapperException(ERROR, ERRCODE_FEATURE_NOT_SUPPORTED, "KEYSET CURSOR is not supported", getLineAndPos(ctx->KEYSET()));
	if (ctx->DYNAMIC())
		throw PGErrorWrapperException(ERROR, ERRCODE_FEATURE_NOT_SUPPORTED, "DYNAMIC CURSOR is not supported", getLineAndPos(ctx->DYNAMIC()));
	if (ctx->FAST_FORWARD())
	{
		if ((option & TSQL_CURSOR_OPT_SCROLL) != 0)
			throw PGErrorWrapperException(ERROR, ERRCODE_SYNTAX_ERROR, "cannot specify both FAST_FORWARD and SCROLL", getLineAndPos(ctx->FAST_FORWARD()));

		/* FAST_FORWARD specifies FORWARD_ONLY and READ_ONLY) */
		option |= (CURSOR_OPT_NO_SCROLL | TSQL_CURSOR_OPT_FORWARD_ONLY | TSQL_CURSOR_OPT_READ_ONLY);
	}

	if (ctx->READ_ONLY())
	{
		/*
		 * TODO:
		 * All the PG cursor is updatable. As READ_ONLY is one of commonly used options,
		 * let babelfish allow and ignore it. We may need to throw an error if the update/delete
		 * statement is running with 'where current of' clause.
		 */
		option |= TSQL_CURSOR_OPT_READ_ONLY;
	}
	if (ctx->SCROLL_LOCKS())
		throw PGErrorWrapperException(ERROR, ERRCODE_FEATURE_NOT_SUPPORTED, "SCROLL LOCKS is not supported", getLineAndPos(ctx->SCROLL_LOCKS()));
	if (ctx->OPTIMISTIC())
		throw PGErrorWrapperException(ERROR, ERRCODE_FEATURE_NOT_SUPPORTED, "OPTIMISTIC is not supported", getLineAndPos(ctx->OPTIMISTIC()));

	return option;
}

static PLtsql_stmt *
makeSpStatement(const std::string& name_str, TSqlParser::Execute_statement_argContext *sp_args, int lineno, int return_code_dno)
{
	Assert(!name_str.empty());

	if (!sp_args)
		throw PGErrorWrapperException(ERROR, ERRCODE_INVALID_PARAMETER_VALUE, format_errmsg("%s procedure was called with an incorrect number of parameters", name_str.c_str()), getLineAndPos(sp_args));

	std::vector<tsql_exec_param *> params;

	PLtsql_stmt_exec_sp *result = (PLtsql_stmt_exec_sp *) palloc0(sizeof(*result));
	result->cmd_type = PLTSQL_STMT_EXEC_SP;
	result->lineno = lineno;
	result->return_code_dno = return_code_dno;
	result->paramno = 0;
	result->params = NIL;

	makeSpParams(sp_args, params);
	size_t paramno = params.size();

	if (string_matches(name_str.c_str(), "sp_cursor"))
	{
		result->sp_type_code = PLTSQL_EXEC_SP_CURSOR;
		if (paramno < 4)
			throw PGErrorWrapperException(ERROR, ERRCODE_INVALID_PARAMETER_VALUE, format_errmsg("%s procedure was called with an incorrect number of parameters", name_str.c_str()), getLineAndPos(sp_args));

		result->handle = getNthParamExpr(params, 1);
		result->opt1 = getNthParamExpr(params, 2);
		result->opt2 = getNthParamExpr(params, 3);
		result->opt3 = getNthParamExpr(params, 4);

		for (size_t i = 4; i < paramno; i++)
		{
			result->params = lappend(result->params, params[i]);
			result->paramno++;
		}
	}
	else if (string_matches(name_str.c_str(), "sp_cursorclose"))
	{
		result->sp_type_code = PLTSQL_EXEC_SP_CURSORCLOSE;
		if (paramno != 1)
			throw PGErrorWrapperException(ERROR, ERRCODE_INVALID_PARAMETER_VALUE, format_errmsg("%s procedure was called with an incorrect number of parameters", name_str.c_str()), getLineAndPos(sp_args));

		result->handle = getNthParamExpr(params, 1);
	}
	else if (string_matches(name_str.c_str(), "sp_cursorexecute"))
	{
		result->sp_type_code = PLTSQL_EXEC_SP_CURSOREXECUTE;
		if (paramno < 2)
			throw PGErrorWrapperException(ERROR, ERRCODE_INVALID_PARAMETER_VALUE, format_errmsg("%s procedure was called with an incorrect number of parameters", name_str.c_str()), getLineAndPos(sp_args));

		result->handle = getNthParamExpr(params, 1);
		check_param_type(params[1], true, INT4OID, "cursor");
		result->cursor_handleno = params[1]->varno;
		result->opt1 = getNthParamExpr(params, 3);
		result->opt2 = getNthParamExpr(params, 4);
		result->opt3 = getNthParamExpr(params, 5);
		for (size_t i = 5; i < paramno; i++)
		{
			result->params = lappend(result->params, params[i]);
			result->paramno++;
		}
	}
	else if (string_matches(name_str.c_str(), "sp_cursorfetch"))
	{
		result->sp_type_code = PLTSQL_EXEC_SP_CURSORFETCH;
		if (paramno < 1 || paramno > 4)
			throw PGErrorWrapperException(ERROR, ERRCODE_INVALID_PARAMETER_VALUE, format_errmsg("%s procedure was called with an incorrect number of parameters", name_str.c_str()), getLineAndPos(sp_args));

		result->handle = getNthParamExpr(params, 1);
		result->opt1 = getNthParamExpr(params, 2);
		result->opt2 = getNthParamExpr(params, 3);
		result->opt3 = getNthParamExpr(params, 4);
	}
	else if (string_matches(name_str.c_str(), "sp_cursoropen"))
	{
		result->sp_type_code = PLTSQL_EXEC_SP_CURSOROPEN;
		if (paramno < 2)
			throw PGErrorWrapperException(ERROR, ERRCODE_INVALID_PARAMETER_VALUE, format_errmsg("%s procedure was called with an incorrect number of parameters", name_str.c_str()), getLineAndPos(sp_args));

		check_param_type(params[0], true, INT4OID, "cursor");
		result->cursor_handleno = params[0]->varno;
		result->query = getNthParamExpr(params, 2);
		result->opt1 = getNthParamExpr(params, 3);
		result->opt2 = getNthParamExpr(params, 4);
		result->opt3 = getNthParamExpr(params, 5);
		result->param_def = getNthParamExpr(params, 6);
		for (size_t i = 6; i < paramno; i++)
		{
			result->params = lappend(result->params, params[i]);
			result->paramno++;
		}
	}
	else if (string_matches(name_str.c_str(), "sp_cursoroption"))
	{
		result->sp_type_code = PLTSQL_EXEC_SP_CURSOROPTION;
		if (paramno != 3)
			throw PGErrorWrapperException(ERROR, ERRCODE_INVALID_PARAMETER_VALUE, format_errmsg("%s procedure was called with an incorrect number of parameters", name_str.c_str()), getLineAndPos(sp_args));

		result->handle = getNthParamExpr(params, 1);
		result->opt1 = getNthParamExpr(params, 2);
		result->opt2 = getNthParamExpr(params, 3);
	}
	else if (string_matches(name_str.c_str(), "sp_cursorprepare"))
	{
		result->sp_type_code = PLTSQL_EXEC_SP_CURSORPREPARE;
		if (paramno < 4 || paramno > 6)
			throw PGErrorWrapperException(ERROR, ERRCODE_INVALID_PARAMETER_VALUE, format_errmsg("%s procedure was called with an incorrect number of parameters", name_str.c_str()), getLineAndPos(sp_args));

		check_param_type(params[0], true, INT4OID, "prepared_handle");
		result->prepared_handleno = params[0]->varno;
		result->param_def = getNthParamExpr(params, 2);
		result->query = getNthParamExpr(params, 3);
		result->opt3 = getNthParamExpr(params, 4);
		result->opt1 = getNthParamExpr(params, 5);
		result->opt2 = getNthParamExpr(params, 6);
	}
	else if (string_matches(name_str.c_str(), "sp_cursorprepexec"))
	{
		result->sp_type_code = PLTSQL_EXEC_SP_CURSORPREPEXEC;
		if (paramno < 5)
			throw PGErrorWrapperException(ERROR, ERRCODE_INVALID_PARAMETER_VALUE, format_errmsg("%s procedure was called with an incorrect number of parameters", name_str.c_str()), getLineAndPos(sp_args));

		check_param_type(params[0], true, INT4OID, "prepared_handle");
		result->prepared_handleno = params[0]->varno;
		check_param_type(params[1], true, INT4OID, "cursor");
		result->cursor_handleno = params[1]->varno;
		result->param_def = getNthParamExpr(params, 3);
		result->query = getNthParamExpr(params, 4);
		result->opt1 = getNthParamExpr(params, 5);
		result->opt2 = getNthParamExpr(params, 6);
		result->opt3 = getNthParamExpr(params, 7);
		for (size_t i = 7; i < paramno; i++)
		{
			result->params = lappend(result->params, params[i]);
			result->paramno++;
		}
	}
	else if (string_matches(name_str.c_str(), "sp_cursorunprepare"))
	{
		result->sp_type_code = PLTSQL_EXEC_SP_CURSORUNPREPARE;
		if (paramno != 1)
			throw PGErrorWrapperException(ERROR, ERRCODE_INVALID_PARAMETER_VALUE, format_errmsg("%s procedure was called with an incorrect number of parameters", name_str.c_str()), getLineAndPos(sp_args));

		result->handle = getNthParamExpr(params, 1);
	}
	else if (string_matches(name_str.c_str(), "sp_execute"))
	{
		result->sp_type_code = PLTSQL_EXEC_SP_EXECUTE;
		if (paramno < 1)
			throw PGErrorWrapperException(ERROR, ERRCODE_INVALID_PARAMETER_VALUE, format_errmsg("%s procedure was called with an incorrect number of parameters", name_str.c_str()), getLineAndPos(sp_args));

		result->handle = getNthParamExpr(params, 1);

		for (size_t i = 1; i < paramno; i++)
		{
			result->params = lappend(result->params, params[i]);
			result->paramno++;
		}
	}
	else if (string_matches(name_str.c_str(), "sp_executesql"))
	{
		result->sp_type_code = PLTSQL_EXEC_SP_EXECUTESQL;
		if (paramno < 1)
			throw PGErrorWrapperException(ERROR, ERRCODE_INVALID_PARAMETER_VALUE, format_errmsg("%s procedure was called with an incorrect number of parameters", name_str.c_str()), getLineAndPos(sp_args));

		result->query = getNthParamExpr(params, 1);
		result->param_def = getNthParamExpr(params, 2);

		for (size_t i = 2; i < paramno; i++)
		{
			result->params = lappend(result->params, params[i]);
			result->paramno++;
		}
	}
	else if (string_matches(name_str.c_str(), "sp_prepexec"))
	{
		result->sp_type_code = PLTSQL_EXEC_SP_PREPEXEC;
		if (paramno < 3)
			throw PGErrorWrapperException(ERROR, ERRCODE_INVALID_PARAMETER_VALUE, format_errmsg("%s procedure was called with an incorrect number of parameters", name_str.c_str()), getLineAndPos(sp_args));

		check_param_type(params[0], true, INT4OID, "prepared_handle");
		result->prepared_handleno = params[0]->varno;
		result->param_def = getNthParamExpr(params, 2);
		result->query = getNthParamExpr(params, 3);

		for (size_t i = 3; i < paramno; i++)
		{
			result->params = lappend(result->params, params[i]);
			result->paramno++;
		}
	}
	else
		Assert(0);

	return (PLtsql_stmt *) result;
}

static void
makeSpParams(TSqlParser::Execute_statement_argContext *ctx, std::vector<tsql_exec_param *> &params)
{
	tsql_exec_param *p;
	if (ctx->execute_statement_arg_unnamed())
	{
		p = makeSpParam(ctx->execute_statement_arg_unnamed());
		params.push_back(p);
		if (ctx->execute_statement_arg())
			makeSpParams(ctx->execute_statement_arg(), params);
	}
	else
	{
		for (auto arg : ctx->execute_statement_arg_named())
		{
			p = makeSpParam(arg);
			params.push_back(p);
		}
	}
}

static tsql_exec_param *
makeSpParam(TSqlParser::Execute_statement_arg_namedContext *ctx)
{
	TSqlParser::Execute_parameterContext *exec_param = ctx->execute_parameter();
	Assert(exec_param && ctx->LOCAL_ID());

	tsql_exec_param *p = (tsql_exec_param *) palloc0(sizeof(*p));
	auto targetText = ::getFullText(ctx->LOCAL_ID());
	p->name = pstrdup(targetText.c_str());
	p->varno = -1;
	p->mode = FUNC_PARAM_IN;

	if (exec_param->LOCAL_ID() && (exec_param->OUTPUT() || exec_param->OUT()))
	{
		auto *localID = exec_param->LOCAL_ID();
		p->varno = getVarno(localID);
		p->expr = makeTsqlExpr(::getFullText(localID), true);
		p->mode = FUNC_PARAM_INOUT;
	}
	else
		p->expr = makeTsqlExpr(exec_param, true);

	return p;
}

static tsql_exec_param *
makeSpParam(TSqlParser::Execute_statement_arg_unnamedContext *ctx)
{
	TSqlParser::Execute_parameterContext *exec_param = ctx->execute_parameter();
	Assert(exec_param);

	tsql_exec_param *p = (tsql_exec_param *) palloc0(sizeof(*p));
	p->name = NULL;
	p->varno = -1;
	p->mode = FUNC_PARAM_IN;

	if (exec_param->LOCAL_ID() && (exec_param->OUTPUT() || exec_param->OUT()))
	{
		auto *localID = exec_param->LOCAL_ID();
		p->varno = getVarno(localID);
		p->expr = makeTsqlExpr(::getFullText(localID), true);
		p->mode = FUNC_PARAM_INOUT;
	}
	else
		p->expr = makeTsqlExpr(exec_param, true);

	return p;
}

static int
getVarno(tree::TerminalNode *localID)
{
	int dno = -1;
	auto targetText = ::getFullText(localID);

	PLtsql_nsitem *nse = pltsql_ns_lookup(pltsql_ns_top(), false, targetText.c_str(), nullptr, nullptr, nullptr);

	if (nse)
		dno = nse->itemno;
	else
		throw PGErrorWrapperException(ERROR, ERRCODE_SYNTAX_ERROR, format_errmsg("\"%s\" is not a known variable", targetText.c_str()), getLineAndPos(localID));

	return dno;
}

static int
check_assignable(tree::TerminalNode *localID)
{
	int dno = getVarno(localID);

	PLtsql_datum *datum = pltsql_Datums[dno];
	// FIXME: may need to check other datum types
	if (datum->dtype == PLTSQL_DTYPE_TBL)
		throw PGErrorWrapperException(ERROR, ERRCODE_SYNTAX_ERROR, format_errmsg("unrecognized dtype: %d", datum->dtype), getLineAndPos(localID));
	return dno;
}

static void
check_dup_declare(const char *name)
{
	if (pltsql_ns_lookup(pltsql_ns_top(), true, name, NULL, NULL, NULL) != NULL) 
		throw PGErrorWrapperException(ERROR, ERRCODE_SYNTAX_ERROR, "duplicate declaration", 0, 0);
}

static bool
is_sp_proc(const std::string& func_proc_name)
{
	const char *name_str = func_proc_name.c_str();
	return string_matches(name_str, "sp_cursor") ||
		string_matches(name_str, "sp_cursoropen") ||
		string_matches(name_str, "sp_cursorprepare") ||
		string_matches(name_str, "sp_cursorexecute") ||
		string_matches(name_str, "sp_cursorprepexec") ||
		string_matches(name_str, "sp_cursorunprepare") ||
		string_matches(name_str, "sp_cursorfetch") ||
		string_matches(name_str, "sp_cursoroption") ||
		string_matches(name_str, "sp_cursorclose") ||
		string_matches(name_str, "sp_executesql") ||
		string_matches(name_str, "sp_execute") ||
		string_matches(name_str, "sp_prepexec");
}

static bool
string_matches(const char *str, const char *pattern)
{
	if (pg_strcasecmp(str, pattern) == 0)
		return true;
	else
		return false;
}

static void
check_param_type(tsql_exec_param *param, bool is_output, Oid typoid, const char *param_str)
{
	if (is_output && param->mode != FUNC_PARAM_INOUT)
		throw PGErrorWrapperException(ERROR, ERRCODE_SYNTAX_ERROR, format_errmsg("%s param is not specified as OUTPUT", param_str), 0, 0);
	PLtsql_datum *datum = pltsql_Datums[param->varno];
	if (typoid != InvalidOid && datum->dtype != PLTSQL_DTYPE_VAR)
		throw PGErrorWrapperException(ERROR, ERRCODE_SYNTAX_ERROR, format_errmsg("invalid %s param", param_str), 0, 0);
	PLtsql_var *var = (PLtsql_var *) datum;
	if (typoid != InvalidOid && var->datatype->typoid != typoid)
		throw PGErrorWrapperException(ERROR, ERRCODE_SYNTAX_ERROR, format_errmsg("invalid %s param datatype", param_str), 0, 0);
}

static PLtsql_expr*
getNthParamExpr(std::vector<tsql_exec_param *> &params, size_t n)
{
	if (n <= params.size())
		return params[n - 1]->expr;
	else
		return NULL;
}

static const char*
rewrite_assign_operator(tree::TerminalNode *aop)
{
	/* rewrite assign-operator to normal operator. simply remove '='. */
	std::string aop_str = ::getFullText(aop);
	Assert(aop_str.length() == 2);
	Assert(aop_str[1] == '=');

	switch (aop_str[0])
	{
		case '+': return "+";   /* addition */
		case '-': return "-";   /* subtraction */
		case '/': return "/";   /* division */
		case '*': return "*";   /* multiplication */
		case '%': return "%";   /* modulus */
		case '|': return "|";   /* bitwise OR */
		case '&': return "&";   /* bitwise AND */
		case '^': return "^";   /* bitwise XOR - we don't need to replace with PG '#' since we override it to XOR in tsql-dialect is ON */
		default: Assert(0);
	}
	return NULL; /* to avoid compiler warning */
}

TSqlParser::Query_specificationContext *
get_query_specification(TSqlParser::Select_statementContext* sctx)
{
	Assert(sctx);
	Assert(sctx->query_expression());
	TSqlParser::Query_expressionContext *qectx = sctx->query_expression();
	TSqlParser::Query_specificationContext *qctx = qectx->query_specification();
	while (!qctx)
	{
		/* query expression should be surrounded by bracket */
		Assert(qectx->LR_BRACKET());
		qectx = qectx->query_expression();
		Assert(qectx);

		if (qectx->query_specification())
			qctx = qectx->query_specification();
	}
	return qctx;
}

bool
is_top_level_query_specification(TSqlParser::Query_specificationContext *ctx)
{
	/*
	 * In ANTLR T-SQL grammar, top-level SELECT statement is represented as select_statement_standalone.
	 * subquery, derived table, CTE can contain query specification via SELECT statement but it is just a select_statement not via select_statement_standalone.
	 * To figure out the query-specification is corresponding to top-level SELECT statement,
	 * iterate its ancestors and check if encountering subquery, derived_table or common_table_expression.
	 * if it is query specification in top-level statement, it will never meet those grammar element.
	 */
	Assert(ctx);

	auto pctx = ctx->parent;
	while (pctx)
	{
		if (dynamic_cast<TSqlParser::Derived_tableContext *>(pctx) ||
		    dynamic_cast<TSqlParser::SubqueryContext *>(pctx) ||
		    dynamic_cast<TSqlParser::Common_table_expressionContext *>(pctx) ||
		    dynamic_cast<TSqlParser::Declare_xmlnamespaces_statementContext *>(pctx)) // not supported in BBF. excluding it from top-level select statement just in case.
			return false;

		pctx = pctx->parent;
	}
	return true;
}

static bool
is_quotation_needed_for_column_alias(TSqlParser::Column_aliasContext *ctx)
{
	if (ctx->id())
	{
		if (ctx->id()->DOUBLE_QUOTE_ID())
			return false;
		else if (ctx->id()->SQUARE_BRACKET_ID())
			return false;
		return true;
	}
	else // string literal
		return false;
}

static bool
is_compiling_create_function()
{
	if (!pltsql_curr_compile)
		return false;
	if (pltsql_curr_compile->fn_oid == InvalidOid)
		return false;
	if (pltsql_curr_compile->fn_prokind != PROKIND_FUNCTION)
		return false;
	if (pltsql_curr_compile->fn_is_trigger != PLTSQL_NOT_TRIGGER) /* except trigger */
		return false;
	return true;
}

/* if no rewriting necessary, return empty string */
template<class T>
std::string
rewrite_information_schema_to_information_schema_tsql(T ctx, GetCtxFunc<T> getSchema)
{
	auto schema = getSchema(ctx);
	if (!schema)
		return "";
	else if (string_matches(stripQuoteFromId(ctx->schema).c_str(), "information_schema"))
		return "information_schema_tsql";
	else
		return "";
}

/* if no rewriting necessary, return empty string */
template<class T>
std::string
rewrite_object_name_with_omitted_db_and_schema_name(T ctx, GetCtxFunc<T> getDatabase, GetCtxFunc<T> getSchema)
{
	if (ctx->DOT().size() == 1)
	{
		auto schema = getSchema(ctx);

		// .object -> dbo.object
		if (!schema)
			return "dbo" + ::getFullText(ctx);
		else
			return "";
	}
	if (ctx->DOT().size() >= 2)
	{
		std::string name = ::getFullText(ctx);
		if (ctx->DOT().size() == 3)
		{
			// we can assume servername is null because unsupported-feature error should be thrown
			// so we can remove the first leading dot. the remaining name should be handled with the same with two dots case
			name = name.substr(1);
		}

		auto database = getDatabase(ctx);
		auto schema = getSchema(ctx);

		// ..object -> object
		if (!database && !schema)
			return name.substr(2);
		// db..object -> db.dbo.object
		else if (database && !schema)
		{
			size_t first_dot_index = name.find('.');
			Assert(first_dot_index != std::string::npos);
			Assert(name[first_dot_index+1] == '.'); /* next character should be also '.' */
			return name.substr(0,first_dot_index + 1) + "dbo" + name.substr(first_dot_index + 1);
		}
		// .schema.object -> schema.object
		else if (!database && schema)
			return name.substr(1);
		else
			return "";
	}
	return "";
}

/* if no rewriting necessary, return empty string */
template<class T>
std::string
rewrite_column_name_with_omitted_schema_name(T ctx, GetCtxFunc<T> getSchema, GetCtxFunc<T> getTableName)
{
	// Other than object name, the following cases are not valid.
	// 1) .column
	// 1) ..column
	// 2) schema..column
	// Let them as it is so that backend parser will throw a syntax error

	if (ctx->DOT().size() >= 2)
	{
		std::string name = ::getFullText(ctx);
		if (ctx->DOT().size() == 3)
		{
			// we can assume servername is null because unsupported-feature error should be thrown
			// so we can remove the first leading dot. the remaining name should be handled with the same with two dots case
			name = name.substr(1);
		}

		auto schema = getSchema(ctx);
		auto tablename = getTableName(ctx);

		if (!schema && tablename)
			return name.substr(1);
	}
	return "";
}

///////////////////////////////////////////////////////////////////////////////
// Spatial Query Helper
////////////////////////////////////////////////////////////////////////////////

/*
 * In this helper function we Rewrite the Query for Geospatial Handling
 * For Col_Ref Functions (such as STX, STY, Lat, Long) : ColRef.Func_name  ->  (ColRef).Func_name
 */
template<class T>
void
rewrite_geospatial_col_ref_query_helper(T ctx, TSqlParser::Method_callContext *method, size_t geospatial_start_index)
{
	std::vector<size_t> keysToRemove;
	std::string ctx_str = ::getFullText(ctx);
	int func_call_len = (int)geospatial_start_index - ctx->start->getStartIndex();
	int method_len = (int)method->stop->getStopIndex() - method->start->getStartIndex();
	std::string expr = "";
	int index = 0;
	int offset1 = 0;
	int offset2 = 0;
	
	/* writting the previously rewritten Geospatial context */
	for (auto &entry : rewritten_query_fragment)
	{
		if(entry.first >= ctx->start->getStartIndex() && entry.first <= ctx->stop->getStopIndex())
		{
			expr += ctx_str.substr(index, (int)entry.first - ctx->start->getStartIndex() - index) + entry.second.second;
			index = (int)entry.first - ctx->start->getStartIndex() + entry.second.first.size();
			keysToRemove.push_back(entry.first);
			if(entry.first <= geospatial_start_index) offset1 += (int)entry.second.second.size() - entry.second.first.size();
			else offset2 += (int)entry.second.second.size() - entry.second.first.size();
		}
	}
	for (const auto &key : keysToRemove) rewritten_query_fragment.erase(key);
	keysToRemove.clear();
	
	/* shifting the local id positions to new positions after rewriting the query since they will be quoted later */
	for (auto &entry : local_id_positions)
	{
		if(entry.first >= ctx->start->getStartIndex() && entry.first <= geospatial_start_index)
		{
			keysToRemove.push_back(entry.first);
			local_id_positions.emplace(std::make_pair(entry.first + 1, entry.second));
		}
	}
	for (const auto &key : keysToRemove) local_id_positions.erase(key);
	keysToRemove.clear();
	expr += ctx_str.substr(index);
	std::string rewritten_exp = "(" + expr.substr(0, func_call_len + offset1 + 1) + ")." + expr.substr((int)method->start->getStartIndex() - ctx->start->getStartIndex() + offset1, method_len + offset2 + 1);
	if ((int)method->stop->getStopIndex() - ctx->start->getStartIndex() + 1 < ctx_str.size()) rewritten_exp += expr.substr(method->stop->getStopIndex() + offset1 - ctx->start->getStartIndex() + 1);
	rewritten_query_fragment.emplace(std::make_pair(ctx->start->getStartIndex(), std::make_pair(ctx_str.c_str(), rewritten_exp.c_str())));
}

/*
 * In this helper function we Rewrite the Query for Geospatial Handling
 * For Func_Ref Functions with no args (such as STAsText(), STAsBinary()) : ColRef.Func_name()  ->  Func_name(ColRef)
 */
template<class T>
void
rewrite_geospatial_func_ref_no_arg_query_helper(T ctx, TSqlParser::Method_callContext *method, size_t geospatial_start_index)
{
	std::vector<size_t> keysToRemove;
	std::string ctx_str = ::getFullText(ctx);
	int func_call_len = (int)geospatial_start_index - ctx->start->getStartIndex();
	int method_len = (int)method->stop->getStopIndex() - method->start->getStartIndex();
	std::string expr = "";
	int index = 0;
	int offset1 = 0;
	int offset2 = 0;
	
	/* writting the previously rewritten Geospatial context */
	for (auto &entry : rewritten_query_fragment)
	{
		if(entry.first >= ctx->start->getStartIndex() && entry.first <= ctx->stop->getStopIndex())
		{
			expr += ctx_str.substr(index, (int)entry.first - ctx->start->getStartIndex() - index) + entry.second.second;
			index = (int)entry.first - ctx->start->getStartIndex() + entry.second.first.size();
			keysToRemove.push_back(entry.first);
			if(entry.first <= geospatial_start_index) offset1 += (int)entry.second.second.size() - entry.second.first.size();
			else offset2 += (int)entry.second.second.size() - entry.second.first.size();
		}
	}
	for (const auto &key : keysToRemove) rewritten_query_fragment.erase(key);
	keysToRemove.clear();
	
	/* shifting the local id positions to new positions after rewriting the query since they will be quoted later */
	for (auto &entry : local_id_positions)
	{
		if(entry.first >= ctx->start->getStartIndex() && entry.first <= geospatial_start_index)
		{
			keysToRemove.push_back(entry.first);
			local_id_positions.emplace(std::make_pair(entry.first + method->spatial_methods()->geospatial_func_no_arg()->stop->getStopIndex() - method->spatial_methods()->geospatial_func_no_arg()->start->getStartIndex() + 1, entry.second));
		}
	}
	for (const auto &key : keysToRemove) local_id_positions.erase(key);
	keysToRemove.clear();
	expr += ctx_str.substr(index);
	std::string rewritten_exp = expr.substr((int)method->start->getStartIndex() - ctx->start->getStartIndex() + offset1, method_len + offset2) + expr.substr(0, func_call_len + offset1 + 1) + ")";
	if ((int)method->stop->getStopIndex() - ctx->start->getStartIndex() + 1 < ctx_str.size()) rewritten_exp += expr.substr(method->stop->getStopIndex() + offset1 - ctx->start->getStartIndex() + 1);
	rewritten_query_fragment.emplace(std::make_pair(ctx->start->getStartIndex(), std::make_pair(ctx_str.c_str(), rewritten_exp.c_str())));
}

/*
 * In this helper function we Rewrite the Query for Geospatial Handling
 * For Func_Ref Functions with args (such as STDistance(arg)) : ColRef.Func_name(arg_list)  ->  Func_name(arg_list, ColRef)
 */
template<class T>
void
rewrite_geospatial_func_ref_args_query_helper(T ctx, TSqlParser::Method_callContext *method, size_t geospatial_start_index)
{
	std::vector<size_t> keysToRemove;
	std::string ctx_str = ::getFullText(ctx);
	int func_call_len = (int)geospatial_start_index - ctx->start->getStartIndex();
	int method_len = (int)method->stop->getStopIndex() - method->start->getStartIndex();
	std::string expr = "";
	int index = 0;
	int offset1 = 0;
	int offset2 = 0;
	
	/* writting the previously rewritten Geospatial context */
	for (auto &entry : rewritten_query_fragment)
	{
		if(entry.first >= ctx->start->getStartIndex() && entry.first <= ctx->stop->getStopIndex())
		{
			expr += ctx_str.substr(index, (int)entry.first - ctx->start->getStartIndex() - index) + entry.second.second;
			index = (int)entry.first - ctx->start->getStartIndex() + entry.second.first.size();
			keysToRemove.push_back(entry.first);
			if(entry.first <= geospatial_start_index) offset1 += (int)entry.second.second.size() - entry.second.first.size();
			else offset2 += (int)entry.second.second.size() - entry.second.first.size();
		}
	}
	for (const auto &key : keysToRemove) rewritten_query_fragment.erase(key);
	keysToRemove.clear();
	
	/* shifting the local id positions to new positions after rewriting the query since they will be quoted later */
	for (auto &entry : local_id_positions)
	{
		if(entry.first >= ctx->start->getStartIndex() && entry.first <= geospatial_start_index)
		{
			keysToRemove.push_back(entry.first);
			local_id_positions.emplace(std::make_pair(entry.first + method->spatial_methods()->expression_list()->stop->getStopIndex() - method->spatial_methods()->geospatial_func_arg()->start->getStartIndex() + 2, entry.second));
		}
		else if(entry.first >= method->spatial_methods()->expression_list()->start->getStartIndex() && entry.first <= method->spatial_methods()->expression_list()->stop->getStopIndex())
		{
			size_t pos = entry.first;
			size_t offset = method->start->getStartIndex() - ctx->start->getStartIndex();
			pos -= offset;
			keysToRemove.push_back(entry.first);
			local_id_positions.emplace(std::make_pair(pos, entry.second));
		}
	}
	for (const auto &key : keysToRemove) local_id_positions.erase(key);
	keysToRemove.clear();
	expr += ctx_str.substr(index);
	std::string rewritten_exp = expr.substr((int)method->start->getStartIndex() - ctx->start->getStartIndex() + offset1, method_len + offset2) + "," + expr.substr(0, func_call_len + offset1 + 1) + ")";
	if ((int)method->stop->getStopIndex() - ctx->start->getStartIndex() + 1 < ctx_str.size()) rewritten_exp += expr.substr(method->stop->getStopIndex() + offset1 - ctx->start->getStartIndex() + 1);
	rewritten_query_fragment.emplace(std::make_pair(ctx->start->getStartIndex(), std::make_pair(ctx_str.c_str(), rewritten_exp.c_str())));
}

/*
 * In this helper function we Rewrite the Query for Geospatial Handling
 * For Col_Ref Functions (such as STX, STY, Lat, Long) : ColRef.Func_name  ->  (ColRef).Func_name
 * For Func_Ref Functions (such as STAsText, STAsBinary, STDistance) : ColRef.Func_name (arg_list)  ->  Func_name (arg_list, ColRef)
 */
template<class T>
void
rewrite_geospatial_query_helper(T ctx, TSqlParser::Method_callContext *method, size_t geospatial_start_index)
{	
	/* Check whether it is a Col_Ref Function or a Func_Ref Function */
	if(method->spatial_methods()->geospatial_col() && !method->spatial_methods()->LR_BRACKET() ) 
		rewrite_geospatial_col_ref_query_helper(ctx, method, geospatial_start_index);
	else if(method->spatial_methods()->geospatial_func_no_arg() && !method->spatial_methods()->expression_list() ) 
		rewrite_geospatial_func_ref_no_arg_query_helper(ctx, method, geospatial_start_index);
	else if(method->spatial_methods()->geospatial_func_arg() && method->spatial_methods()->expression_list() ) 
		rewrite_geospatial_func_ref_args_query_helper(ctx, method, geospatial_start_index);
}

///////////////////////////////////////////////////////////////////////////////
// End of Spatial Query Helper
////////////////////////////////////////////////////////////////////////////////

///////////////////////////////////////////////////////////////////////////////
// Spatial Query Helper for Function Calls
////////////////////////////////////////////////////////////////////////////////

/*
 * In this helper function we Rewrite the Query for Geospatial Handling
 * This implementation is different for Function_Call Rule
 * For Func_Ref Functions with no args (such as STAsText(), STAsBinary()) : ColRef.Func_name()  ->  Func_name(ColRef)
 */
template<class T>
void
rewrite_function_call_geospatial_func_ref_no_arg(T ctx)
{
	std::vector<size_t> keysToRemove;
	std::string func_ctx = ::getFullText(ctx);

	std::string arg_ctx = "";
	int index = (int) ctx->spatial_proc_name_server_database_schema()->stop->getStopIndex() - ctx->spatial_proc_name_server_database_schema()->start->getStartIndex() + 1; 
	int length = (int) ctx->stop->getStopIndex() - ctx->spatial_proc_name_server_database_schema()->stop->getStopIndex() - 1; 
	
	/* rewriting the query as: table.col.STAsText() -> STAsText(table.col) */
	if (ctx->spatial_proc_name_server_database_schema()->table) arg_ctx += stripQuoteFromId(ctx->spatial_proc_name_server_database_schema()->table) + ".";
	arg_ctx += stripQuoteFromId(ctx->spatial_proc_name_server_database_schema()->column);
	std::string rewritten_func = ::getFullText(ctx->spatial_proc_name_server_database_schema()->geospatial_func_no_arg()) + func_ctx.substr(index, length) + arg_ctx + ")";
	rewritten_query_fragment.emplace(std::make_pair(ctx->spatial_proc_name_server_database_schema()->start->getStartIndex(), std::make_pair(::getFullText(ctx), rewritten_func.c_str())));
}

/*
 * In this helper function we Rewrite the Query for Geospatial Handling
 * This implementation is different for Function_Call Rule
 * For Func_Ref Functions with args (such as STDistance(arg)) : ColRef.Func_name(arg_list)  ->  Func_name(arg_list, ColRef)
 */
template<class T>
void
rewrite_function_call_geospatial_func_ref_args(T ctx)
{
	std::vector<size_t> keysToRemove;
	std::string func_ctx = ::getFullText(ctx);
	int col_len = (int)ctx->spatial_proc_name_server_database_schema()->column->stop->getStopIndex() - ctx->start->getStartIndex();
	int method_len = (int)ctx->stop->getStopIndex() - ctx->spatial_proc_name_server_database_schema()->geospatial_func_arg()->start->getStartIndex();
	std::string expr = "";
	int index = 0;
	int offset1 = 0;
	int offset2 = 0;
	
	/* writting the previously rewritten Geospatial context */
	for (auto &entry : rewritten_query_fragment)
	{
		if(entry.first >= ctx->start->getStartIndex() && entry.first <= ctx->stop->getStopIndex())
		{
			expr += func_ctx.substr(index, (int)entry.first - ctx->start->getStartIndex() - index) + entry.second.second;
			index = (int)entry.first - ctx->start->getStartIndex() + entry.second.first.size();
			keysToRemove.push_back(entry.first);
			if(entry.first <= ctx->spatial_proc_name_server_database_schema()->column->stop->getStopIndex()) offset1 += (int)entry.second.second.size() - entry.second.first.size();
			else offset2 += (int)entry.second.second.size() - entry.second.first.size();
		}
	}
	for (const auto &key : keysToRemove) rewritten_query_fragment.erase(key);
	keysToRemove.clear();
	
	/* Shifting the local id positions to new positions after rewriting the query since they will be quoted later */
	for (auto &entry : local_id_positions)
	{
		if(entry.first >= ctx->function_arg_list()->start->getStartIndex() && entry.first <= ctx->function_arg_list()->stop->getStopIndex())
		{
			size_t pos = entry.first;
			size_t offset = ctx->spatial_proc_name_server_database_schema()->geospatial_func_arg()->start->getStartIndex() - ctx->spatial_proc_name_server_database_schema()->start->getStartIndex();
			pos -= offset;
			keysToRemove.push_back(entry.first);
			local_id_positions.emplace(std::make_pair(pos, entry.second));
		}
	}
	for (const auto &key : keysToRemove) local_id_positions.erase(key);
	keysToRemove.clear();

	/*
	 * Rewriting the query as: table.col.STDistance(arg) -> STDistance(arg, table.col)
	 */
	expr += func_ctx.substr(index);
	std::string rewritten_func = expr.substr((int)ctx->spatial_proc_name_server_database_schema()->geospatial_func_arg()->start->getStartIndex() - ctx->start->getStartIndex() + offset1, method_len + offset2) + "," + expr.substr(0, col_len + offset1 + 1) + ")";
	rewritten_query_fragment.emplace(std::make_pair(ctx->spatial_proc_name_server_database_schema()->start->getStartIndex(), std::make_pair(::getFullText(ctx), rewritten_func.c_str())));
}

///////////////////////////////////////////////////////////////////////////////
// End of Spatial Query Helper for Function Calls 
////////////////////////////////////////////////////////////////////////////////

static bool
does_object_name_need_delimiter(TSqlParser::IdContext *id)
{
	if (!id)
		return false;

	if (!id->ID() && !id->keyword())
		return false; // already delimited

	std::string id_str = ::getFullText(id);
	for (size_t i=0; i<get_num_column_names_to_be_delimited(); ++i)
	{
		const char *keyword = column_names_to_be_delimited[i];
		if (pg_strcasecmp(keyword, id_str.c_str()) == 0)
			return true;
	}
	for (size_t i=0; i<get_num_pg_reserved_keywords_to_be_delimited(); ++i)
	{
		const char *keyword = pg_reserved_keywords_to_be_delimited[i];
		if (pg_strcasecmp(keyword, id_str.c_str()) == 0)
			return true;
	}
	return false;
}

static std::string
delimit_identifier(TSqlParser::IdContext *id)
{
	return std::string("[") + ::getFullText(id) + "]";
}

/**
 * Checks if the number of format specifiers in the message
 * is exceeding the limit i.e 20
 * The logic to check number of format specifier is based on 
 * the prepare_format_string function in string.c file
 **/
static bool 
does_msg_exceeds_params_limit(const std::string& msg)
{
	//end is at msg.length() - 1 since we dont count '%' as a param if it is the last character
	int paramCount = 0, end = msg.length() - 1, idx = 0;
	
	while(idx < end)
	{
		if(msg[idx++] == '%'){
			paramCount++;
		}
	}

	return paramCount > RAISE_ERROR_PARAMS_LIMIT;
}

// getIDName() - returns the name found in one of the given TerminalNodes
//
//	We expect one non-null pointer and two null pointers.  The first (dq)
//  will be non-null if we are working with a DOUBLE_QUOTE_ID() - we
//  strip off the double-quotes and return the result.  The second (sb)
//  will be non-null if we are working with a SQUARE_BRACKET_ID() - we
//  strip off the square brackets and return the result.  The last (id)
//  will be non-null if we are working on an ID() - we just return the
//  name itself.
static std::string
getIDName(TerminalNode *dq, TerminalNode *sb, TerminalNode *id)
{
	Assert(dq || sb || id);

	if (dq)
	{
		std::string name{dq->getSymbol()->getText()};
		Assert(name.front() == '"');
		Assert(name.back() == '"');

		name = name.substr(1, name.size() - 2);

		return name;
	}
	else if (sb)
	{
		std::string name{sb->getSymbol()->getText()};
		Assert(name.front() == '[');
		Assert(name.back() == ']');

		name = name.substr(1, name.size() - 2);

		return name;
	}
	else
	{
		return std::string(id->getSymbol()->getText());
	}
}

// rewriteDoubleQuotedString() - change double-quoted string to single-quoted
// A double-quoted string must be changed to a single-quoted string
// since PG accepts only single quotes as string delimiters. This requires:
// - change the enclosing quotes to single quotes
// - escape any single quotes in the string by doubling them
// - unescape any double quotes
std::string 
rewriteDoubleQuotedString(const std::string strDoubleQuoted)
{
	std::string str = strDoubleQuoted;

	Assert(str.front() == '"');
	Assert(str.back() == '"');

	// For any embedded single-quotes, these must be escaped by doubling them
	for (size_t i = str.find("\'", 1);  // start at pos 1: char 0 has the enclosing quote
		i != std::string::npos;   
		i = str.find("\'", i + 2) )
	{
		str.replace(i, 1, "''");	    // Change single quote to 2 single-quotes					
	}

	// Now change the enclosing quotes, i.e. from "foo" to 'foo'
	// Must do this after embedded single-quote handling above
	str.front() = '\'';
	str.back() = '\'';

	// For any embedded double-quotes, these must be un-escaped by removing one of the two
	for (size_t i = str.find("\"\"", 1);  // Start at pos 1: char 0 has the enclosing quote
		i != std::string::npos; 
		i = str.find("\"\"", i + 1) )
	{
		str.replace(i, 2, "\"");	     // Remove one of the double quotes
	}

	return str;
}

// Escape double quotes by doubling them
std::string 
escapeDoubleQuotes(const std::string strWithDoubleQuote)
{
	std::string quote = "\"";
	std::string str = strWithDoubleQuote;

	// If the string contains embedded quotes, these must be escaped by doubling them
	for (size_t i = str.find(quote, 1);  // Start at pos 1: char 0 has the enclosing delimiter
		i != std::string::npos;   
		i = str.find(quote, i + 2) )
	{
		str.replace(i, 1, quote+quote);	 // Change quote to 2 quotes					
	}

	return str;
}

PLtsql_stmt *
makeChangeDbOwnerStatement(TSqlParser::Alter_authorizationContext *ctx)
{
	PLtsql_stmt_change_dbowner *result = (PLtsql_stmt_change_dbowner *) palloc0(sizeof(*result));

	result->cmd_type = PLTSQL_STMT_CHANGE_DBOWNER;
	result->lineno = getLineNo(ctx);
	
	// 'table' represents the actual database name in the grammar
	std::string db_name_str = stripQuoteFromId(ctx->entity_name()->table);
	result->db_name = pstrdup(downcase_truncate_identifier(db_name_str.c_str(), db_name_str.length(), true));
	
	// Login name for the new owner
	std::string new_owner_name_str = stripQuoteFromId(ctx->authorization_grantee()->id());
	result->new_owner_name = pstrdup(downcase_truncate_identifier(new_owner_name_str.c_str(), new_owner_name_str.length(), true));

	return (PLtsql_stmt *) result;
}

// Look for '<number>E' : T-SQL allows the exponent to be omitted (defaults to 0), but PG raises an error 
// The REAL token is generated by the lexer; check the actual string to see if this is REAL notation	
// Notes: 
//  * the mantissa may also start with a '.', i.e. '.5e'
//  * the exponent may just be a + or - sign (means '0'; 1e+ ==> 1e0 )
void
handleFloatWithoutExponent(TSqlParser::ConstantContext *ctx) 
{
	std::string str = getFullText(ctx);

	// Check for case where exponent is only a sign: 2E+ , 2E-
	if ((str.back() == '+') || (str.back() == '-'))
	{
		// remove terminating sign	
		str.pop_back();

		if ((str.back() == 'E') || (str.back() == 'e'))
		{
			// ends in 'E+' or 'E-', continue below
		}
		else 
		{
			// Whatever it is, it's not the notation we're looking for 
			return;
		}
	}

	if ((str.back() == 'E') || (str.back() == 'e'))
	{
		// remove terminating E
		str.pop_back();

		if ((str.front() == '+') || (str.front() == '-'))
		{
			 // remove leading sign
			 str.erase(0,1);
		}

		// Now check if this is a valid number. Note that it may start or end with '.' 
		// but in both cases it must have at least one digit as well.  
		size_t dot = str.find(".");
		if (dot != std::string::npos)
		{
			 // remove the dot
			 str.erase(dot,1);
		}
    
		// What we have left now should be all digits
		bool is_number = true;
		if (str.length() == 0) 
		{
			is_number = false;
		}
		else
    	{
			for(size_t i = 0; i < str.length(); i++) 
			{
			    if (!isdigit(str[i])) 
			    {
			    	is_number = false;
			    	break;
			    }
			}
		}
	
		if (is_number)
		{
			// Rewrite the exponent by adding a '0'
			std::string str = getFullText(ctx);
			size_t startPosition = ctx->start->getStartIndex();
			if (in_execute_body_batch_parameter) startPosition += fragment_EXEC_prefix.length(); // add length of prefix prepended internally for execute_body_batch
			rewritten_query_fragment.emplace(std::make_pair(startPosition, std::make_pair(str, str+"0")));
		}
	}
	return;
}

static void
handleBitNotOperator(TSqlParser::Unary_op_exprContext *ctx)
{
	// For the bit negation unary operator ('~') always add a space ahead of it as there may be a '+' or '-' preceding it (but we cannot immediately tell from
	// the current context). Also add a space behind it, depending on whether specific characters follow directly without an intervening space.
	if (ctx->BIT_NOT())
	{
		std::string op   = getFullText(ctx->BIT_NOT()); // this is a bit redundant since it can only be '~', but keeping the same style as other rewrites
		std::string expr = getFullText(ctx->expression());
		std::string endSpace = "";
		if ((expr.front() == '+') || (expr.front() == '-') || (expr.front() == '@')) endSpace = " ";
		size_t startPosition = ctx->BIT_NOT()->getSymbol()->getStartIndex();
		rewritten_query_fragment.emplace(std::make_pair(startPosition, std::make_pair(op, " "+op+endSpace)));
	}
	return;
}

static void 
handleTableConstraintWithoutComma(TSqlParser::Column_def_table_constraintsContext *ctx)
{
	/*
	 * It is not documented but it seems T-SQL allows that column-definition is followed by table-constraint without COMMA.
	 * PG backend parser will throw a syntax error when this kind of query is inputted.
	 * It is not easy to add a rule accepting this syntax to backend parser because of many shift/reduce conflicts.
	 * To handle this case, add a compensation COMMA between column-definition and table-constraint here.
	 *
	 * This handling should be only applied to table-constraint following column-definition. Other cases (such as two column definitions without comma) should still throw a syntax error.
	 */
	ParseTree* prev_child = nullptr;
	for (ParseTree* child : ctx->children)
	{
		TSqlParser::Column_def_table_constraintContext* cdtctx = dynamic_cast<TSqlParser::Column_def_table_constraintContext*>(child);
		if (cdtctx && cdtctx->table_constraint())
		{
			TSqlParser::Column_def_table_constraintContext* prev_cdtctx = (prev_child ? dynamic_cast<TSqlParser::Column_def_table_constraintContext*>(prev_child) : nullptr);
			if (prev_cdtctx && prev_cdtctx->column_definition())
			{
				rewritten_query_fragment.emplace(std::make_pair(cdtctx->start->getStartIndex(), std::make_pair("", ","))); // add comma
			}
		}
		prev_child = child;
	}
	return;
}

static void
handleBitOperators(TSqlParser::Plus_minus_bit_exprContext *ctx)
{
	// For the bit operators AND, OR , XOR ('&', '|', '^') add a space behind it, depending on whether specific characters follow directly without an intervening space.
	if (ctx->BIT_AND() || ctx->BIT_OR() || ctx->BIT_XOR())
	{
		Assert(ctx->expression(1));
		std::string expr = getFullText(ctx->expression(1));
		if ((expr.front() = '+') || (expr.front() = '-') || (expr.front() = '@')) 
		{
			std::string op = getFullText(ctx->op);
			size_t startPosition = ctx->op->getStartIndex();
			rewritten_query_fragment.emplace(std::make_pair(startPosition, std::make_pair(op, op+" ")));
		}
	}
	return;
}

static void
handleModuloOperator(TSqlParser::Mult_div_percent_exprContext *ctx)
{
	// For the modulo operator ('%') add a space behind it, depending on whether specific characters follow directly without an intervening space.
	if (ctx->PERCENT_SIGN())
	{
		Assert(ctx->expression(1));	
		std::string expr = getFullText(ctx->expression(1));
		if ((expr.front() == '+') || (expr.front() == '-') || (expr.front() == '@')) 
		{
			std::string op = getFullText(ctx->PERCENT_SIGN()); // this is a bit redundant since it can only be '%', but keeping the same style as other rewrites
			size_t startPosition = ctx->PERCENT_SIGN()->getSymbol()->getStartIndex();
			rewritten_query_fragment.emplace(std::make_pair(startPosition, std::make_pair(op, op+" ")));
		}
	}
	return;
}

<<<<<<< HEAD
void handleAtAtVarInPredicate(TSqlParser::PredicateContext *ctx)
{	
	// For comparison operators directly followed by an '@@' variable, insert a space 
	// to avoid these being parsed incorrectly by PG; this applies to these following 
	// character sequences: =@@, >@@, <@@ as well as !=@ (single-@ variable)
	// Note: this issue does occur for assignments like 'SET @v=@@spid' or column aliases like 'SELECT a=@@spid'
	// Note: parameter defaults and named parameters are handled separately

	if ((ctx->comparison_operator()) && (ctx->expression().size() > 1))
	{
		std::string op = getFullText(ctx->comparison_operator());		
		if ((op.back() == '=') || 
		    (op.back() == '>') || 
		    (op.back() == '<'))
		{
			// The operator must be followed immediately by the variable without any character in between
			Assert(ctx->expression(1));
			size_t startPosition = ctx->expression(1)->start->getStartIndex();
			if ((startPosition - ctx->comparison_operator()->stop->getStopIndex()) == 1)
			{
				std::string var = getFullText(ctx->expression(1));
				// The subsequent expression must be a variable starting with '@@'
				if (var.front() == '@') 
				{
					if ((var.at(1) == '@') || (pg_strncasecmp(op.c_str(), "!=", 2) == 0))
					{
						// Insert a space before the variable name
						rewritten_query_fragment.emplace(std::make_pair(startPosition, std::make_pair(var, " "+var)));
					}
				}
			}
		}
	}
	return;
}	
=======
static void
handleOrderByOffsetFetch(TSqlParser::Order_by_clauseContext *ctx)
{
	// Add brackets around the expressions for OFFSET..ROWS and FETCH..ROWS
	
	if (ctx->offset_exp) 
	{
		// Do not rewrite the entire expression since that will break the logic in the mutator when there is something inside the
		// expression that also needs rewriting (like a local variable @p which needs to be rewritten as "@p").
		// Instead, insert an opening and closing bracket in the right places.
		// Also, do not add a rewrite at the start position of the expression since there may be an '@' for a local var 
		// at that position and the rewrite to double-quote the variable will be lost as a result.
		rewritten_query_fragment.emplace(std::make_pair((ctx->offset_exp->start->getStartIndex() - 1), std::make_pair("", " (")));
		rewritten_query_fragment.emplace(std::make_pair((ctx->offset_exp->stop->getStopIndex() + 1), std::make_pair("", ") ")));
	}
	
	if (ctx->fetch_exp) 
	{
		// See comment for offset_exp above.
		rewritten_query_fragment.emplace(std::make_pair((ctx->fetch_exp->start->getStartIndex() - 1), std::make_pair("", " (")));
		rewritten_query_fragment.emplace(std::make_pair((ctx->fetch_exp->stop->getStopIndex() + 1), std::make_pair("", ") ")));
	}

	return;
}
>>>>>>> b03fd545
<|MERGE_RESOLUTION|>--- conflicted
+++ resolved
@@ -197,11 +197,8 @@
 static void handleBitNotOperator(TSqlParser::Unary_op_exprContext *ctx);
 static void handleBitOperators(TSqlParser::Plus_minus_bit_exprContext *ctx);
 static void handleModuloOperator(TSqlParser::Mult_div_percent_exprContext *ctx);
-<<<<<<< HEAD
 static void handleAtAtVarInPredicate(TSqlParser::PredicateContext *ctx);
-=======
 static void handleOrderByOffsetFetch(TSqlParser::Order_by_clauseContext *ctx);
->>>>>>> b03fd545
 
 /*
  * Structure / Utility function for general purpose of query string modification
@@ -2339,18 +2336,13 @@
 			}
 		}
 	}
-<<<<<<< HEAD
 	
+	void exitOrder_by_clause(TSqlParser::Order_by_clauseContext *ctx) override
+	{
+		handleOrderByOffsetFetch(ctx);
+	}
+  
 	// NB: the following are copied in tsqlMutator
-=======
-
-	void exitOrder_by_clause(TSqlParser::Order_by_clauseContext *ctx) override
-	{
-		handleOrderByOffsetFetch(ctx);
-	}
-
-	// NB: this is copied in tsqlMutator
->>>>>>> b03fd545
 	void exitColumn_def_table_constraints(TSqlParser::Column_def_table_constraintsContext *ctx)
 	{
 		handleTableConstraintWithoutComma(ctx);
@@ -8704,7 +8696,6 @@
 	return;
 }
 
-<<<<<<< HEAD
 void handleAtAtVarInPredicate(TSqlParser::PredicateContext *ctx)
 {	
 	// For comparison operators directly followed by an '@@' variable, insert a space 
@@ -8740,7 +8731,7 @@
 	}
 	return;
 }	
-=======
+
 static void
 handleOrderByOffsetFetch(TSqlParser::Order_by_clauseContext *ctx)
 {
@@ -8766,4 +8757,3 @@
 
 	return;
 }
->>>>>>> b03fd545
