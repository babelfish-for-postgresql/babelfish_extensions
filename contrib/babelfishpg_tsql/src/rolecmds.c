--- conflicted
+++ resolved
@@ -590,10 +590,7 @@
 	Node	   *stmt;
 	PlannedStmt *wrapper;
 
-<<<<<<< HEAD
 	char 	   *dbo_role_name = get_dbo_role_name(db_name);
-=======
-	const char *dbo_role_name = get_dbo_role_name(db_name);
 
 	/*
 	 * If login i.e old_owner/new_owner is master user 
@@ -602,7 +599,6 @@
 	 */
 	if (role_is_sa(get_role_oid(login, true)))
 		return;
->>>>>>> 38259e31
 	
 	initStringInfo(&query);
 
