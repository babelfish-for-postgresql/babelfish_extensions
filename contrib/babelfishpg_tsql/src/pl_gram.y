%{
/*----------------------------------------------------------------------------------
 *
 * gram.y	Parser for the PL/TSQL procedural language
 *
 * Copyright (c) 1996-2011, PostgreSQL Global Development Group
 * Copyright (c) 1994, Regents of the University of California
 *
 *
 * IDENTIFICATION
 *	  src/gram.y
 *
 *-----------------------------------------------------------------------------------
 */

#include "postgres.h"
#include "pltsql.h"
#include "pltsql-2.h"

#include "catalog/namespace.h"
#include "catalog/pg_proc.h"
#include "catalog/pg_type.h"
#include "parser/parser.h"
#include "parser/parse_type.h"
#include "parser/scanner.h"
#include "parser/scansup.h"
#include "pltsql_instr.h"
#include "nodes/parsenodes.h"
#include "nodes/pg_list.h"
#include "utils/builtins.h"

#include "multidb.h"

/* Location tracking support --- simpler than bison's default */
#define YYLLOC_DEFAULT(Current, Rhs, N) \
	do { \
		if (N) \
			(Current) = (Rhs)[1]; \
		else \
			(Current) = (Rhs)[0]; \
	} while (0)

#define YY_LOCATION_PRINT(File, Loc) \
	do { \
		YYFPRINTF(File, "@%d", Loc); \
    } while (0)
/*
 * Bison doesn't allocate anything that needs to live across parser calls,
 * so we can easily have it use palloc instead of malloc.  This prevents
 * memory leaks if we error out during parsing.  Note this only works with
 * bison >= 2.0.  However, in bison 1.875 the default is to use alloca()
 * if possible, so there's not really much problem anyhow, at least if
 * you're building with gcc.
 */
#define YYMALLOC palloc
#define YYFREE   pfree

#define TEMPOBJ_QUALIFIER "TEMPORARY "

typedef struct
{
	int			location;
	int			leaderlen;
} sql_error_callback_arg;

typedef struct
{
	int			location;
	char		*ident;
	int			dno;
	int			length; /* actual length of token from input text. can be different from strlen(ident) if ident is truncated */
} tsql_ident_ref;


/*
 * execsql_ctx
 *
 *  A structure of type execsql_ctx is used to keep track
 *  of the progress of the make_execsql_stmt() function.
 */
typedef struct
{
	int					location;
	StringInfoData		ds;
	IdentifierLookup	save_IdentifierLookup;
	PLtsql_expr			*expr;
	PLtsql_variable		*target;
	int					tok;
	int					prev_tok;
	bool				have_into;
	bool                have_values;
	bool				have_strict;
	bool				have_temptbl;
	bool				have_insert_select;
	bool				have_insert_exec;
	bool				is_prev_tok_create;
	bool				is_update_with_variables;
	char				*select_into_table_name;
	int					into_start_loc;
	int					into_end_loc;
	int					temptbl_loc;
	List				*tsql_idents;
	int					startlocation;
	int					parenlevel;
	int					caselevel;
	bool 				have_output;
} execsql_ctx;


#define parser_errposition(pos)  pltsql_scanner_errposition(pos)

union YYSTYPE;					/* need forward reference for tok_is_keyword */

static	bool			tok_is_keyword(int token, union YYSTYPE *lval,
									   int kw_token, const char *kw_str);
static	void			word_is_not_variable(PLword *word, int location);
static	void			cword_is_not_variable(PLcword *cword, int location);
static	void			current_token_is_not_variable(int tok);
static	char *			quote_tsql_identifiers(const StringInfo src,
											const List *tsql_word_list);
static	char *			generate_itvf_query(char *src,
											const List *tsql_word_list);
static List * append_if_tsql_identifier(int tok, int start_len, int start_loc,
											List *tsql_idents);
static	PLtsql_expr	*read_sql_construct(int until,
											int until2,
											int until3,
											const char *expected,
											const char *sqlstart,
											bool isexpression,
											bool valid_sql,
											bool trim,
											int *startloc,
											int *endtoken);
static	PLtsql_expr	*read_sql_construct_bos(int until,
											int until2,
											int until3,
											const char *expected,
											const char *sqlstart,
											bool isexpression,
											bool valid_sql,
											bool trim,
											int *startloc,
											int *endtoken,
											bool untilbostok,
											List **tokens,
											bool permit_empty);
static	PLtsql_expr	*read_sql_bos(int until,
											int until2,
											int until3,
											int until4,
											int until5,
											const char *expected,
											const char *sqlstart,
											bool isexpression,
											bool valid_sql,
											bool trim,
											int *startloc,
											int *endtoken,
											bool untilbostok,
											List **tokens,
											bool permit_empty);

static char *read_tokens_bos(int until, const char *expected);

static	PLtsql_expr	*read_sql_expression(int until,
											 const char *expected);
static	PLtsql_expr	*read_sql_expression_bos(int until,
											 const char *expected,
											 bool permit_empty);
static	PLtsql_expr	*read_sql_expression2(int until, int until2,
											  const char *expected,
											  int *endtoken);
static bool is_terminator(int tok, bool first, int start_loc, int cur_loc,
                          const char *sql_start, const List *tsql_idents);
static bool is_terminator_proc(int tok, bool first);
static bool string_matches(const char *str, const char *pattern);
static bool word_matches(int tok, const char *pattern);
static	PLtsql_expr	*read_sql_stmt_bos(const char *sqlstart);
static	PLtsql_type	*read_datatype(int tok);
static	PLtsql_stmt	*make_execsql_stmt(int firsttoken, int location,
										 PLword *firstword, PLtsql_expr *with_clauses);
static	PLtsql_stmt	*make_select_stmt(int firsttoken, int location,
										 PLword *firstword, PLtsql_expr *with_clauses);
static	PLtsql_stmt	*make_update_stmt(int firsttoken, int location,
										 PLword *firstword, PLtsql_expr *with_clauses);
static PLtsql_stmt * make_create_stmt(int firsttoken, int location,
									  PLword *firstword);
static bool must_be_only_stmt(execsql_ctx *ctx);
static void parse_and_build_select_expr(execsql_ctx *ctx, PLtsql_expr *with_clauses, PLtsql_row **target_row, bool *has_destination);
static PLtsql_expr *parse_select_stmt_for_decl_cursor(void);

static	PLtsql_stmt_fetch *read_fetch_direction(void);
static	void			 complete_direction(PLtsql_stmt_fetch *fetch,
											bool *check_FROM);
static	PLtsql_stmt	*make_return_stmt(int location);
static	PLtsql_stmt	*make_return_next_stmt(int location);
static	PLtsql_stmt	*make_return_query_stmt(int location, PLtsql_expr *with_clauses);
static	char			*NameOfDatum(const PLwdatum *wdatum);
static	void			 check_assignable(PLtsql_datum *datum, int location);
static	void			 read_into_target(PLtsql_variable **target,
										  bool *strict, char **select_into_table_name,
										  bool *temp_table);
static	PLtsql_row		*read_into_scalar_list(char *initial_name,
											   PLtsql_datum *initial_datum,
											   int initial_location);
static	PLtsql_row		*make_scalar_list1(char *initial_name,
										   PLtsql_datum *initial_datum,
										   int lineno, int location);
static	void			 check_sql_expr(const char *stmt, int location,
										int leaderlen);
static	void			 pltsql_sql_error_callback(void *arg);
 PLtsql_type	*parse_datatype(const char *string, int location);
static	void			 check_labels(const char *start_label,
									  const char *end_label,
									  int end_location);
static	PLtsql_expr	*read_cursor_args(PLtsql_var *cursor,
										  int until, const char *expected);
static	int	read_tsql_extended_cursor_options(void);
static	List			*read_raise_options(void);

static	tsql_exec_param *parse_sp_proc_param(int *endtoken, bool *flag);

static	bool word_matches_sp_proc(int tok);
static	PLtsql_stmt *parse_sp_proc(int tok, int lineno, int return_dno);
static	void parse_sp_cursor_value(StringInfoData* pbuffer, int *pterm);

#define ereport_syntax_error(pos, msg, ...) \
	ereport(ERROR, \
		(errcode(ERRCODE_SYNTAX_ERROR), \
		 errmsg(msg, ##__VA_ARGS__) , \
		 parser_errposition(pos)))

static FILE *yyo = NULL;  /* yyo is not defined in Bison 2.4.1 */

%}

%expect 2
%name-prefix="pltsql_yy"
%locations

%debug
%verbose

%printer { fprintf(yyo, "%s", $$.ident); } T_WORD;
%printer { fprintf(yyo, "%s", NameListToString($$.idents)); } T_CWORD;
%printer { fprintf(yyo, "%s", NameOfDatum(&$$)); } T_DATUM;
%printer { fprintf(yyo, "%s", $$.name); } decl_varname;
%printer { fprintf(yyo, "%s", $$->typname); } decl_datatype;
%printer { fprintf(yyo, "%d", $$); } ICONST;
%printer { fprintf(yyo, "%s", $$); } IDENT;

%initial-action 
{ 
	extern bool pltsql_debug_parser;

	if (pltsql_debug_parser)
	{
	    yyo = stderr;
		yydebug = true;

		YYDPRINTF((yyo, "starting PL/tsql parser\n"));
	}
	else
		yydebug = false;
}

%union {
		core_YYSTYPE			core_yystype;
		/* these fields must match core_YYSTYPE: */
		int						ival;
		char					*str;
		const char				*keyword;

		PLword					word;
		PLcword					cword;
		PLwdatum				wdatum;
		bool					boolean;
		Oid						oid;
		struct
		{
			char *name;
			int  lineno;
		}						varname;
		struct
		{
			char		 *name;
			int			  lineno;
			PLtsql_datum *scalar;
			PLtsql_datum *row;
		}						forvariable;
		struct
		{
			char *label;
			int  n_initvars;
			int  *initvarnos;
		}						declhdr;
		struct
		{
			List *stmts;
			char *end_label;
			int   end_label_location;
		}						loop_body;
		List					*list;
		PLtsql_type			*dtype;
		PLtsql_datum			*datum;
		PLtsql_var				*var;
		PLtsql_expr			*expr;
		PLtsql_stmt			*stmt;
		PLtsql_condition		*condition;
		PLtsql_exception		*exception;
		PLtsql_exception_block	*exception_block;
		PLtsql_nsitem			*nsitem;
		PLtsql_diag_item		*diagitem;
		PLtsql_stmt_fetch		*fetch;
}

%type <varname> decl_varname
%type <boolean>	decl_const decl_notnull exit_type
%type <expr>	decl_defval decl_cursor_query
%type <dtype>	decl_datatype
%type <oid>		decl_collate
%type <datum>	decl_cursor_args
%type <list>	decl_cursor_arglist
%type <nsitem>	decl_aliasitem

%type <expr>	expr_until_semi expr_until_semi_or_bos expr_until_rightbracket
%type <expr>	expr_until_comma
%type <expr>	expr_until_loop
%type <str>     tokens_until_semi_or_bos
%type <expr>	opt_exitcond expr_until_bos

%type <datum>	assign_var
%type <ival>	foreach_slice
%type <var>		cursor_variable
%type <datum>	decl_cursor_arg
%type <forvariable>	for_variable
%type <stmt>	for_control stmt_foreach_a

%type <str>		any_identifier opt_block_label opt_label

%type <list>	proc_sect proc_stmts
%type <loop_body>	loop_body
%type <stmt>	proc_stmt pl_block
%type <stmt>    try_catch_block stmt_goto stmt_label try_block catch_block
%type <stmt>	stmt_assign stmt_if stmt_loop stmt_while stmt_exit
%type <stmt>	stmt_return stmt_raise stmt_execsql
%type <stmt>	stmt_for stmt_perform stmt_getdiag
%type <stmt>	stmt_open stmt_fetch stmt_move stmt_close stmt_null
%type <stmt>    pltsql_only_stmt plpgsql_only_stmt common_stmt stmt_exec
%type <stmt>	stmt_deallocate
%type <stmt>    stmt_use_db

%type <list>	proc_exceptions
%type <exception_block> exception_sect
%type <exception>	proc_exception
%type <condition>	proc_conditions proc_condition

%type <boolean>	getdiag_area_opt
%type <list>	getdiag_list
%type <diagitem> getdiag_list_item
%type <ival>	getdiag_item getdiag_target

%type <ival>	opt_scrollable
%type <fetch>	opt_fetch_direction
%type <ival>	opt_global_or_local

%type <keyword>	unreserved_keyword
%type <stmt>	stmt_print

%type <list>	decl_list
%type <stmt>    stmt_declare decl_statement
%type <stmt>	stmt_raiserror stmt_throw

/*
 * Basic non-keyword token types.  These are hard-wired into the core lexer.
 * They must be listed first so that their numeric codes do not depend on
 * the set of keywords.  Keep this list in sync with backend/parser/gram.y!
 *
 * Some of these are not directly referenced in this file, but they must be
 * here anyway.
 */
%token <str>	IDENT FCONST SCONST BCONST XCONST Op
%token <ival>	ICONST PARAM
%token			TYPECAST DOT_DOT COLON_EQUALS EQUALS_GREATER
%token			LESS_EQUALS GREATER_EQUALS NOT_EQUALS

/* Non-keyword TSQL tokens. They need to be appear after the common ones above. */
%token          DIALECT_TSQL
%token <str>	TSQL_XCONST TSQL_LABEL

/*
 * Other tokens recognized by pltsql's lexer interface layer (pl_scanner.c).
 */
%token <word>		T_WORD		/* unrecognized simple identifier */
%token <cword>		T_CWORD		/* unrecognized composite identifier */
%token <wdatum>		T_DATUM		/* a VAR, ROW, REC, or RECFIELD variable */
%token				LESS_LESS
%token				GREATER_GREATER

%token    			K_END_TRY
%token    			K_END_CATCH

/*
 * Keyword tokens.  Some of these are reserved and some are not;
 * see pl_scanner.c for info.  Be sure unreserved keywords are listed
 * in the "unreserved_keyword" production below.
 */
%token <keyword>	K_ABSOLUTE
%token <keyword>	K_ALIAS
%token <keyword>	K_ALL
%token <keyword>	K_AND
%token <keyword>	K_ARRAY
%token <keyword>	K_AS
%token <keyword>	K_ASSERT
%token <keyword>	K_BACKWARD
%token <keyword>	K_BEGIN
%token <keyword>    K_BREAK
%token <keyword>	K_BY
%token <keyword>	K_CALL
%token <keyword>	K_CASE
%token <keyword>    K_CATCH
%token <keyword>	K_CHAIN
%token <keyword>	K_CLOSE
%token <keyword>	K_COLLATE
%token <keyword>	K_COLUMN
%token <keyword>	K_COLUMN_NAME
%token <keyword>	K_COMMIT
%token <keyword>	K_CONSTANT
%token <keyword>	K_CONSTRAINT
%token <keyword>	K_CONSTRAINT_NAME
%token <keyword>	K_CONTINUE
%token <keyword>	K_CURRENT
%token <keyword>	K_CURSOR
%token <keyword>	K_DATATYPE
%token <keyword>	K_DEALLOCATE
%token <keyword>	K_DEBUG
%token <keyword>	K_DECLARE
%token <keyword>	K_DEFAULT
%token <keyword>	K_DETAIL
%token <keyword>	K_DIAGNOSTICS
%token <keyword>	K_DO
%token <keyword>	K_DUMP
%token <keyword>	K_DYNAMIC
%token <keyword>	K_ELSE
%token <keyword>	K_ELSIF
%token <keyword>	K_END
%token <keyword>	K_ERRCODE
%token <keyword>	K_ERROR
%token <keyword>	K_EXCEPTION
%token <keyword>	K_EXECUTE
%token <keyword>    K_EXEC
%token <keyword>	K_EXIT
%token <keyword>	K_FAST_FORWARD
%token <keyword>	K_FETCH
%token <keyword>	K_FIRST
%token <keyword>	K_FOR
%token <keyword>	K_FOREACH
%token <keyword>	K_FORWARD
%token <keyword>	K_FORWARD_ONLY
%token <keyword>	K_FROM
%token <keyword>	K_GET
%token <keyword>	K_GLOBAL
%token <keyword>	K_GOTO
%token <keyword>	K_HINT
%token <keyword>	K_IF
%token <keyword>	K_IMPORT
%token <keyword>	K_IN
%token <keyword>	K_INFO
%token <keyword>	K_INSERT
%token <keyword>	K_INTO
%token <keyword>	K_IS
%token <keyword>	K_KEYSET
%token <keyword>	K_LAST
%token <keyword>	K_LOCAL
%token <keyword>	K_LOG
%token <keyword>	K_LOOP
%token <keyword>	K_MESSAGE
%token <keyword>	K_MESSAGE_TEXT
%token <keyword>	K_MOVE
%token <keyword>	K_NEXT
%token <keyword>	K_NO
%token <keyword>	K_NOT
%token <keyword>	K_NOTICE
%token <keyword>	K_NULL
%token <keyword>	K_OPEN
%token <keyword>	K_OPTION
%token <keyword>	K_OR
%token <keyword>	K_OPTIMISTIC
%token <keyword>	K_OUT
%token <keyword>	K_OUTPUT
%token <keyword>	K_PERFORM
%token <keyword>	K_PG_CONTEXT
%token <keyword>	K_PG_DATATYPE_NAME
%token <keyword>	K_PG_EXCEPTION_CONTEXT
%token <keyword>	K_PG_EXCEPTION_DETAIL
%token <keyword>	K_PG_EXCEPTION_HINT
%token <keyword>	K_PRINT_STRICT_PARAMS
%token <keyword>	K_PRIOR
%token <keyword>	K_QUERY
%token <keyword>	K_RAISE
%token <keyword>	K_RAISERROR
%token <keyword>	K_READ_ONLY
%token <keyword>	K_RELATIVE
%token <keyword>	K_RESET
%token <keyword>	K_RETURN
%token <keyword>	K_RETURNED_SQLSTATE
%token <keyword>	K_REVERSE
%token <keyword>	K_ROLLBACK
%token <keyword>	K_ROW_COUNT
%token <keyword>	K_ROWTYPE
%token <keyword>	K_SCHEMA
%token <keyword>	K_SCHEMA_NAME
%token <keyword>	K_SCROLL
%token <keyword>	K_SCROLL_LOCKS
%token <keyword>	K_SET
%token <keyword>	K_SLICE
%token <keyword>	K_SQLSTATE
%token <keyword>	K_STACKED
%token <keyword>	K_STATIC
%token <keyword>	K_STRICT
%token <keyword>	K_TABLE
%token <keyword>	K_TABLE_NAME
%token <keyword>	K_THEN
%token <keyword>	K_THROW
%token <keyword>	K_TO
%token <keyword>    K_TRY
%token <keyword>	K_TYPE
%token <keyword>	K_UNION
%token <keyword>	K_USE
%token <keyword>	K_USE_COLUMN
%token <keyword>	K_USE_VARIABLE
%token <keyword>	K_USING
%token <keyword>	K_VARIABLE_CONFLICT
%token <keyword>	K_WARNING
%token <keyword>	K_WHEN
%token <keyword>	K_WHERE
%token <keyword>	K_WHILE
%token <keyword>	K_PRINT
%token <keyword>	K_RESULT_OID

%nonassoc LOWER_THAN_ELSE
%nonassoc K_ELSE

%%

pl_function		: comp_options proc_sect
					{
						if ($2 == NIL)
                        {
                            PLtsql_stmt_block *block = palloc0(sizeof(PLtsql_stmt_block));

                            block->cmd_type	  = PLTSQL_STMT_BLOCK;
                            block->lineno	  = 0;
                            block->label	  = NULL;
                            block->body		  = NULL;
                            block->exceptions = NULL;

                            pltsql_parse_result = block;
                        }
                        else
                        {
                            PLtsql_stmt *first = linitial($2);

                            /* 
                             * Make sure that we have a BEGIN/END block surrounding the
                             * body, even if we have to fake one here
                             */
                            if (first == NULL)
                                pltsql_parse_result = NULL;
                            else if (first->cmd_type == PLTSQL_STMT_BLOCK)
                                pltsql_parse_result = (PLtsql_stmt_block *) first;
                            else 
                            {
                                PLtsql_stmt_block *block = palloc0(sizeof(PLtsql_stmt_block));

                                block->cmd_type	  = PLTSQL_STMT_BLOCK;
                                block->lineno	  = pltsql_location_to_lineno(@2);
                                block->label	  = NULL;
                                block->body		  = $2;
                                block->exceptions = NULL;

                                pltsql_parse_result = block;
                            }
                        }
					}
				;

comp_options	:
				| comp_options comp_option
				;

comp_option		: '#' K_OPTION K_DUMP
					{
						pltsql_DumpExecTree = true;
					}
				| '#' K_VARIABLE_CONFLICT K_ERROR
					{
						pltsql_curr_compile->resolve_option = PLTSQL_RESOLVE_ERROR;
					}
				| '#' K_VARIABLE_CONFLICT K_USE_VARIABLE
					{
						pltsql_curr_compile->resolve_option = PLTSQL_RESOLVE_VARIABLE;
					}
				| '#' K_VARIABLE_CONFLICT K_USE_COLUMN
					{
						pltsql_curr_compile->resolve_option = PLTSQL_RESOLVE_COLUMN;
					}
				;

opt_semi		:
				| ';'
				;

opt_semi_or_commma :
				| ','
				| ';'
				;

pl_block		: opt_block_label K_BEGIN proc_sect exception_sect K_END
					{
						PLtsql_stmt_block *new;
						int				  tok1;
						int				  tok2;

						new = palloc0(sizeof(PLtsql_stmt_block));

						new->cmd_type	= PLTSQL_STMT_BLOCK;
						new->lineno		= pltsql_location_to_lineno(@3);
						new->label		= $1;
						new->body		= $3;
						new->exceptions	= $4;

						pltsql_peek2(&tok1, &tok2, NULL, NULL);

						if (tok1 == IDENT && tok2 == ';')
						{
							tok1 = yylex();
#if 0
							label = yylval.word.ident;
							check_labels($1.label, label, yylloc);
#endif
							tok2 = yylex(); /* consume optional semicolon */
						}
						else if (tok1 == ';')
						{
							tok1 = yylex(); /* consume optional semicolon */
						}

						pltsql_ns_pop();

						$$ = (PLtsql_stmt *)new;
					}
				;

try_catch_block : opt_block_label try_block catch_block
                    { 
						PLtsql_stmt_try_catch *new;

						new = palloc0(sizeof(PLtsql_stmt_try_catch));

						TSQLInstrumentation(INSTR_TSQL_TRY_CATCH_BLOCK);

						new->cmd_type = PLTSQL_STMT_TRY_CATCH;
						new->lineno	  = pltsql_location_to_lineno(@2);
						new->label	  = $1;
						new->body	  = $2;
						new->handler  = $3;

						$$ = (PLtsql_stmt *) new;
					}
                ;

try_block : K_BEGIN K_TRY opt_semi proc_sect K_END_TRY
                    {
						TSQLInstrumentation(INSTR_TSQL_TRY_BLOCK);
                        if (list_length($4) == 0)
                            $$ = NULL;  /* empty catch block */
                        if (list_length($4) == 1)
                            $$ = (PLtsql_stmt *) lfirst(list_head($4));  /* single stmt */
                        else
                        {
                            PLtsql_stmt_block *new;
                            new = palloc0(sizeof(PLtsql_stmt_block));

                            new->cmd_type	= PLTSQL_STMT_BLOCK;
                            new->lineno		= pltsql_location_to_lineno(@1);
                            new->label		= NULL;
                            new->body		= $4;
                            new->exceptions	= NULL;

                            $$ = (PLtsql_stmt *) new;
                        }
					}
                ; 

catch_block: K_BEGIN K_CATCH opt_semi proc_sect K_END_CATCH opt_semi
                    {
						TSQLInstrumentation(INSTR_TSQL_CATCH_BLOCK);
                        if (list_length($4) == 0)
                            $$ = NULL;  /* empty catch block */
                        if (list_length($4) == 1)
                            $$ = (PLtsql_stmt *) lfirst(list_head($4));  /* single stmt */
                        else
                        {
                            PLtsql_stmt_block *new;
                            new = palloc0(sizeof(PLtsql_stmt_block));

                            new->cmd_type	= PLTSQL_STMT_BLOCK;
                            new->lineno		= pltsql_location_to_lineno(@1);
                            new->label		= NULL;
                            new->body		= $4;
                            new->exceptions	= NULL;

                            $$ = (PLtsql_stmt *) new;
                        }
					}
                ; 

stmt_goto : K_GOTO T_WORD opt_semi
          {
              PLtsql_stmt_goto * stmt_goto = palloc0(sizeof(PLtsql_stmt_goto));
			  TSQLInstrumentation(INSTR_TSQL_GOTO_STMT);
              stmt_goto->cmd_type = PLTSQL_STMT_GOTO;
              stmt_goto->lineno = pltsql_location_to_lineno(@1);
              stmt_goto->cond = NULL;
              stmt_goto->target_pc = -1;
              stmt_goto->target_label = $2.ident;
              $$ = (PLtsql_stmt *) stmt_goto;
          }
          ;

stmt_label : TSQL_LABEL
            {
                PLtsql_stmt_label *label = palloc0(sizeof(PLtsql_stmt_label));
                label->cmd_type = PLTSQL_STMT_LABEL;
                label->lineno = pltsql_location_to_lineno(@1);
                label->label = pnstrdup($1, strlen($1) - 1 );  // exclude last :
                $$ = (PLtsql_stmt *) label;
            }
            ;

stmt_raiserror	: K_RAISERROR '('
					{
						PLtsql_stmt_raiserror *new;
						int tok;
						int term;
						PLtsql_expr	*expr;

						new = palloc(sizeof(PLtsql_stmt_raiserror));

						new->cmd_type	= PLTSQL_STMT_RAISERROR;
						new->lineno		= pltsql_location_to_lineno(@1);
						new->params		= NIL;
						new->paramno	= 3;
						new->log		= false;
						new->nowait		= false;
						new->seterror	= false;

						/* msg_id, msg_str or @local_variable */
						expr = read_sql_expression2(',', 0, ",", &term);
						new->params = lappend(new->params, expr);
						if (term != ',')
							ereport_syntax_error(yylloc, "invalid syntax");

						/* severity */
						expr = read_sql_expression2(',', 0, ",", &term);
						new->params = lappend(new->params, expr);
						if (term != ',')
							ereport_syntax_error(yylloc, "invalid syntax");

						/* state */
						expr = read_sql_expression2(')', ',', ") or ,", &term);
						new->params = lappend(new->params, expr);

						/* argument [ ,...n ] */
						while (term == ',')
						{
							if (new->paramno >= 23)
							{
								ereport_syntax_error(yylloc, 
													 "Too many substitution "
													 "parameters for RAISERROR. "
													 "Cannot exceed 20 "
													 "substitution parameters.");
							}
							expr = read_sql_expression2(')', ',', ") or ,", &term);
							new->params = lappend(new->params, expr);
							new->paramno++;
						}

						if (term != ')')
							ereport_syntax_error(yylloc, "invalid syntax");

						tok = yylex();
						/* WITH option [, ...n] */
						if (word_matches(tok, "with"))
						{
							term = ',';
							while (term == ',')
							{
								tok = yylex();
								if (tok_is_keyword(tok, &yylval, K_LOG, "log"))
								{
									new->log = true;
									ereport(NOTICE,
											(errcode(ERRCODE_FEATURE_NOT_SUPPORTED),
											 errmsg("The LOG option is currently ignored.")));
								}
								else if (word_matches(tok, "nowait"))
									new->nowait = true;
								else if (word_matches(tok, "seterror"))
									new->seterror = true;
								else
									ereport_syntax_error(yylloc, "invalid syntax");
								term = yylex();
							}
							tok = term;
						}

						if (!is_terminator_proc(tok, false))
							ereport_syntax_error(yylloc, "invalid syntax");

						$$ = (PLtsql_stmt *) new;
					}
				;

stmt_throw		: K_THROW 
					{
						PLtsql_stmt_throw *new;
						int tok;
						int term;
						PLtsql_expr *expr;

						new = palloc(sizeof(PLtsql_stmt_throw));

						new->cmd_type	= PLTSQL_STMT_THROW;
						new->lineno		= pltsql_location_to_lineno(@1);
						new->params		= NIL;

						tok = yylex();

						/* Check if THROW has parameter */
						if (!is_terminator_proc(tok, false))
						{
							pltsql_push_back_token(tok);

							/* error number */
							expr = read_sql_expression2(',', 0, ",", &term);
							new->params = lappend(new->params, expr);
							if (term != ',')
								ereport_syntax_error(yylloc, "invalid syntax");

							/* message */
							expr = read_sql_expression2(',', 0, ",", &term);
							new->params = lappend(new->params, expr);
							if (term != ',')
								ereport_syntax_error(yylloc, "invalid syntax");

							/* state */
							expr = read_sql_expression2(';', 0, "; or <stmt>`", &term);
							new->params = lappend(new->params, expr);
						}
						$$ = (PLtsql_stmt *) new;
					}
				;

stmt_use_db : K_USE T_WORD opt_semi
			{
				PLtsql_stmt_usedb *use_db = palloc0(sizeof(PLtsql_stmt_usedb));
				use_db->cmd_type = PLTSQL_STMT_USEDB;
				use_db->lineno = pltsql_location_to_lineno(@1);
				use_db->db_name = pstrdup($2.ident);
				$$ = (PLtsql_stmt *) use_db;
			}

opt_as:
      K_AS          {}
      | /* EMPTY */ {}

decl_statement	: decl_varname opt_as decl_const decl_datatype decl_collate decl_notnull decl_defval
					{
						PLtsql_variable	*var;

						/*
						 * If a collation is supplied, insert it into the
						 * datatype.  We assume decl_datatype always returns
						 * a freshly built struct not shared with other
						 * variables.
						 */
						if (OidIsValid($5))
						{
							if (!OidIsValid($4->collation))
								ereport(ERROR,
										(errcode(ERRCODE_DATATYPE_MISMATCH),
										 errmsg("collations are not supported by type %s",
												format_type_be($4->typoid)),
										 parser_errposition(@5)));
							$4->collation = $5;
						}

						var = pltsql_build_variable($1.name, $1.lineno,
													 $4, true);
						if ($3)
						{
							if (var->dtype == PLTSQL_DTYPE_VAR)
								((PLtsql_var *) var)->isconst = $3;
							else
								ereport(ERROR,
										(errcode(ERRCODE_FEATURE_NOT_SUPPORTED),
										 errmsg("row, record or table variable cannot be CONSTANT"),
										 parser_errposition(@3)));
						}

						if ($6)
						{
							if (var->dtype == PLTSQL_DTYPE_VAR)
								((PLtsql_var *) var)->notnull = $6;
							else
								ereport(ERROR,
										(errcode(ERRCODE_FEATURE_NOT_SUPPORTED),
										 errmsg("row, record or table variable cannot be NOT NULL"),
										 parser_errposition(@5)));
						}

						if ($7 != NULL)
						{
							if (var->dtype == PLTSQL_DTYPE_VAR)
								((PLtsql_var *) var)->default_val = $7;
							else
								ereport(ERROR,
										(errcode(ERRCODE_FEATURE_NOT_SUPPORTED),
										 errmsg("default value for row, record or table variable is not supported"),
										 parser_errposition(@5)));
						}

						if ($7 != NULL)
						{
							PLtsql_stmt_assign *init = palloc0(sizeof(*init));

							init->cmd_type = PLTSQL_STMT_ASSIGN;
							init->lineno = pltsql_location_to_lineno(@7);
							init->varno = var->dno;
							init->expr = $7;
							$$ = (PLtsql_stmt *) init;
						}
						else
						{
							if (var->dtype == PLTSQL_DTYPE_TBL)
							{
								PLtsql_stmt_decl_table *decl = palloc0(sizeof(*decl));
								decl->cmd_type = PLTSQL_STMT_DECL_TABLE;
								decl->lineno = pltsql_location_to_lineno(@1);
								decl->dno = var->dno;
								/*
								 * There are two ways of declaring a table variable:
								 * 1. with a pre-defined table type, e.g. DECLARE @tableVar tableType
								 */
								if ($4->origtypname && $4->origtypname->names)
									decl->tbltypname = pstrdup(NameListToQuotedString($4->origtypname->names));
								else
									decl->tbltypname = NULL;

								/* 2. without a pre-defined table type, e.g. DECLARE @tableVar table(a int, b int) */
								if ($4->coldef)
									decl->coldef = pstrdup($4->coldef);
								else
									decl->coldef = NULL;

								$$ = (PLtsql_stmt *) decl;
							}
							else
								$$ = NULL;
						}
					}
				| decl_varname K_ALIAS K_FOR decl_aliasitem opt_semi_or_commma
					{
						pltsql_ns_additem($4->itemtype,
										   $4->itemno, $1.name);
						$$ = NULL;
					}
				| decl_varname opt_scrollable K_CURSOR
					{
						PLtsql_stmt_decl_cursor *new_stmt;
						PLtsql_var *new;
						PLtsql_expr *curname_def;
						char		buf[1024];
						char		*cp1;
						char		*cp2;
						int tok;
						PLtsql_expr *query = NULL;
						int	extended_cursor_options = 0;

						extended_cursor_options = read_tsql_extended_cursor_options();

						tok = yylex();
						if (tok == K_FOR)
						{
							pltsql_ns_push($1.name, PLTSQL_LABEL_OTHER);
							query = parse_select_stmt_for_decl_cursor();
							/* pop local namespace for cursor args */
							pltsql_ns_pop();
						}
						else
						{
							pltsql_push_back_token(tok);
						}

						if ($2 != 0 && extended_cursor_options != 0)
						{
							/* customer cannot use the mixture of ISO syntax and T-SQL extended syntax */
							ereport(ERROR,
								(errcode(ERRCODE_FEATURE_NOT_SUPPORTED),
								 errmsg("mixture of ISO syntax and T-SQL extended syntax"),
								 parser_errposition(@2)));
						}

						new = (PLtsql_var *)
							pltsql_build_variable($1.name, $1.lineno,
												   pltsql_build_datatype(REFCURSOROID,
																		  -1,
																		 InvalidOid,
																		 NULL),
												   true);

						curname_def = palloc0(sizeof(PLtsql_expr));
#if 0
						curname_def->dtype = PLTSQL_DTYPE_EXPR;
#endif
						strncpy(buf, "SELECT ", 7);
						cp1 = new->refname;
						cp2 = buf + strlen(buf);
						/*
						 * Don't trust standard_conforming_strings here;
						 * it might change before we use the string.
						 */
						if (strchr(cp1, '\\') != NULL)
							*cp2++ = ESCAPE_STRING_SYNTAX;
						*cp2++ = '\'';
						while (*cp1)
						{
							if (SQL_STR_DOUBLE(*cp1, true))
								*cp2++ = *cp1;
							*cp2++ = *cp1++;
						}
						strncpy(cp2, "'::pg_catalog.refcursor", 23);
						curname_def->query = pstrdup(buf);
						new->default_val = curname_def;

						new->cursor_explicit_expr = query;
						if (query != NULL)
							new->cursor_explicit_argrow = -1;
						new->cursor_options = CURSOR_OPT_FAST_PLAN | $2 | extended_cursor_options;

						/*
						 * Other than pl/pgsql, T-SQL can distinguish a constant cursor (DECLARE CURSOR FOR QUERY)
						 * from a cursor variable (DECLARE CURSOR @curvar; SET @curvar = CURSOR FOR query).
						 * if query is given at declaration, mark it as constant.
						 * It is not assignable and it will affect cursor system function such as CURSOR_STATUS
						 */
						if (query != NULL)
							new->isconst = true;

						new_stmt = palloc0(sizeof(PLtsql_stmt_decl_cursor));
						new_stmt->cmd_type = PLTSQL_STMT_DECL_CURSOR;
						new_stmt->lineno = pltsql_location_to_lineno(@1);
						new_stmt->curvar = new->dno;
						new_stmt->cursor_explicit_expr = query;
						new_stmt->cursor_options = CURSOR_OPT_FAST_PLAN | $2 | extended_cursor_options;

						$$ = (PLtsql_stmt *) new_stmt;
					}
				| T_DATUM opt_scrollable K_CURSOR
					{
						/*
						 * It is allowed to re-declare constant cursor with the same name once the prior cursor is deallocated
						 * Currently, babelfishpg_tsq; parser scanner returns T_DATUM once the variable already exists in the namespace.
						 * To handle re-declation, we will update the variable information instead.
						 */
						PLtsql_stmt_decl_cursor *new;
						PLtsql_expr *query;
						int	extended_cursor_options;
						int tok;

						if ($1.datum->dtype != PLTSQL_DTYPE_VAR)
							ereport(ERROR,
								(errcode(ERRCODE_DATATYPE_MISMATCH),
								 errmsg("cursor variable must be a simple variable"),
								 parser_errposition(@1)));

						if (!is_cursor_datatype(((PLtsql_var *) $1.datum)->datatype->typoid))
							ereport(ERROR,
								(errcode(ERRCODE_DATATYPE_MISMATCH),
								 errmsg("variable \"%s\" must be of type cursor or refcursor",
										((PLtsql_var *) $1.datum)->refname),
								 parser_errposition(@1)));

						if (!(((PLtsql_var *) $1.datum)->isconst))
							ereport(ERROR,
								(errcode(ERRCODE_DATATYPE_MISMATCH),
								 errmsg("cursor variable \"%s\" cannot be re-declared",
										((PLtsql_var *) $1.datum)->refname),
								 parser_errposition(@1)));

						extended_cursor_options = read_tsql_extended_cursor_options();

						tok = yylex();
						if (tok == K_FOR)
						{
							pltsql_ns_push(((PLtsql_var *) $1.datum)->refname, PLTSQL_LABEL_OTHER);
							query = read_sql_stmt_bos("");
							/* pop local namespace for cursor args */
							pltsql_ns_pop();
						}
						else
						{
							yyerror("syntax error, expected \"FOR\"");
						}

						new = palloc0(sizeof(PLtsql_stmt_decl_cursor));
						new->cmd_type = PLTSQL_STMT_DECL_CURSOR;
						new->lineno = pltsql_location_to_lineno(@1);
						new->curvar = $1.datum->dno;
						new->cursor_explicit_expr = query;
						new->cursor_options = CURSOR_OPT_FAST_PLAN | $2 | extended_cursor_options;

						$$ = (PLtsql_stmt *) new;
					}
				;


opt_scrollable :
					{
						$$ = 0;
					}
				| K_NO K_SCROLL
					{
						$$ = CURSOR_OPT_NO_SCROLL;
					}
				| K_SCROLL
					{
						$$ = CURSOR_OPT_SCROLL;
					}
				;

decl_cursor_query :
					{
						$$ = read_sql_stmt_bos("");
					}
				;

decl_cursor_args :
					{
						$$ = NULL;
					}
				| '(' decl_cursor_arglist ')'
					{
						PLtsql_row *new;
						int i;
						ListCell *l;

						new = palloc0(sizeof(PLtsql_row));
						new->dtype = PLTSQL_DTYPE_ROW;
						new->lineno = pltsql_location_to_lineno(@1);
						new->rowtupdesc = NULL;
						new->nfields = list_length($2);
						new->fieldnames = palloc(new->nfields * sizeof(char *));
						new->varnos = palloc(new->nfields * sizeof(int));

						i = 0;
						foreach (l, $2)
						{
							PLtsql_variable *arg = (PLtsql_variable *) lfirst(l);
							new->fieldnames[i] = arg->refname;
							new->varnos[i] = arg->dno;
							i++;
						}
						list_free($2);

						pltsql_adddatum((PLtsql_datum *) new);
						$$ = (PLtsql_datum *) new;
					}
				;

decl_cursor_arglist : decl_cursor_arg
					{
						$$ = list_make1($1);
					}
				| decl_cursor_arglist ',' decl_cursor_arg
					{
						$$ = lappend($1, $3);
					}
				;

decl_cursor_arg : decl_varname decl_datatype
					{
						$$ = (PLtsql_datum *)
							pltsql_build_variable($1.name, $1.lineno,
												   $2, true);
					}
				;

decl_is_for		:	K_IS |		/* Oracle */
					K_FOR;		/* SQL standard */

decl_aliasitem	: T_WORD
					{
						PLtsql_nsitem *nsi;

						nsi = pltsql_ns_lookup(pltsql_ns_top(), false,
												$1.ident, NULL, NULL,
												NULL);
						if (nsi == NULL)
							ereport(ERROR,
									(errcode(ERRCODE_UNDEFINED_OBJECT),
									 errmsg("variable \"%s\" does not exist",
											$1.ident),
									 parser_errposition(@1)));
						$$ = nsi;
					}
				| T_CWORD
					{
						PLtsql_nsitem *nsi;

						if (list_length($1.idents) == 2)
							nsi = pltsql_ns_lookup(pltsql_ns_top(), false,
													strVal(linitial($1.idents)),
													strVal(lsecond($1.idents)),
													NULL,
													NULL);
						else if (list_length($1.idents) == 3)
							nsi = pltsql_ns_lookup(pltsql_ns_top(), false,
													strVal(linitial($1.idents)),
													strVal(lsecond($1.idents)),
													strVal(lthird($1.idents)),
													NULL);
						else
							nsi = NULL;
						if (nsi == NULL)
							ereport(ERROR,
									(errcode(ERRCODE_UNDEFINED_OBJECT),
									 errmsg("variable \"%s\" does not exist",
											NameListToString($1.idents)),
									 parser_errposition(@1)));
						$$ = nsi;
					}
				;

decl_varname	: T_WORD
					{
						$$.name = $1.ident;
						$$.lineno = pltsql_location_to_lineno(@1);
						/*
						 * Check to make sure name isn't already declared
						 * in the current block.
						 */
						if (pltsql_ns_lookup(pltsql_ns_top(), true,
											  $1.ident, NULL, NULL,
											  NULL) != NULL)
							yyerror("duplicate declaration");
					}
				| unreserved_keyword
					{
						$$.name = pstrdup($1);
						$$.lineno = pltsql_location_to_lineno(@1);
						/*
						 * Check to make sure name isn't already declared
						 * in the current block.
						 */
						if (pltsql_ns_lookup(pltsql_ns_top(), true,
											  $1, NULL, NULL,
											  NULL) != NULL)
							yyerror("duplicate declaration");
					}
				;

decl_const		:
					{ $$ = false; }
				| K_CONSTANT
					{ $$ = true; }
				;

decl_datatype	:
					{
						/*
						 * If there's a lookahead token, read_datatype
						 * should consume it.
						 */
						$$ = read_datatype(yychar);
						yyclearin;
					}
				;

decl_collate	:
					{ $$ = InvalidOid; }
				| K_COLLATE T_WORD
					{
						$$ = get_collation_oid(list_make1(makeString($2.ident)),
											   false);
					}
				| K_COLLATE T_CWORD
					{
						$$ = get_collation_oid($2.idents, false);
					}
				;

decl_notnull	:
					{ $$ = false; }
				| K_NOT K_NULL
					{ $$ = true; }
				;

decl_defval		:  
                    { $$ = NULL; }
                | assign_operator
					{
						int term;

						$$ = read_sql_construct_bos(',', ';', 0, "comma or <stmt>",  
													"SELECT ",
													true, true, true, 
													NULL, &term, true, NULL, false);
						if (term == ',')
							pltsql_push_back_token(term);
					}
				;

stmt_declare	: K_DECLARE decl_list
					{
						/*
						 * A DECLARE statement may declare one or more variables,
						 * each of which may have a default value (an initializer).
						 *
						 * To implement variable initialization, we build a 
						 * statement of type PLtsql_stmt_init.  This statement
						 * contains a List of PLtsql_stmt_assign statements, each
						 * of which assigns the default value to the corresponding
						 * variable.
						 *
						 * At execution time, we execute each of these assignment
						 * statements, in order.
						 */
						PLtsql_stmt_init *new = palloc0(sizeof *new);

						new->cmd_type = PLTSQL_STMT_INIT;
						new->lineno	  = pltsql_location_to_lineno(@1);
						new->label	  = NULL;
						new->inits	  = $2;
						
						$$ = (PLtsql_stmt *) new;
					}
				;

decl_list       : decl_statement 
                    {
						if ($1)
							$$ = list_make1($1);
						else
							$$ = NULL;
					}
                | decl_list ',' decl_statement
				    {
						if ($3)
							$$ = lappend($1, $3);
						else
							$$ = $1;
					}
				;

assign_operator	: '='
				| COLON_EQUALS
				;

proc_sect		:
					{ $$ = NIL; }
				| proc_stmts
					{ $$ = $1; }
				;

proc_stmts		: proc_stmts proc_stmt
						{
							if ($2 == NULL)
								$$ = $1;
							else
								$$ = lappend($1, $2);
						}
				| proc_stmt
						{
							if ($1 == NULL)
								$$ = NIL;
							else
								$$ = list_make1($1);
						}
				;

proc_stmt		: common_stmt |
				  plpgsql_only_stmt |
				  pltsql_only_stmt
				;

common_stmt	    : pl_block
						{ $$ = $1; }
				| stmt_assign
						{ $$ = $1; }
				| stmt_if
						{ $$ = $1; }
				| stmt_while
						{ $$ = $1; }
				| stmt_for
						{ $$ = $1; }
				| stmt_foreach_a
						{ $$ = $1; }
				| stmt_exit
						{ $$ = $1; }
				| stmt_return
						{ $$ = $1; }
				| stmt_raise
						{ $$ = $1; }
				| stmt_exec
						{ $$ = $1; }
				| stmt_execsql
						{ $$ = $1; }
				| stmt_perform
						{ $$ = $1; }
				| stmt_getdiag
						{ $$ = $1; }
				| stmt_open
						{ $$ = $1; }
				| stmt_fetch
						{ $$ = $1; }
				| stmt_move
						{ $$ = $1; }
				| stmt_close
						{ $$ = $1; }
				| stmt_null
						{ $$ = $1; }
				| stmt_declare opt_semi
						{ $$ = $1; }
				| stmt_deallocate
						{ $$ = $1; }
					;

plpgsql_only_stmt	:	stmt_loop
						{ $$ = $1; }
					;

pltsql_only_stmt	:	stmt_print
						{ $$ = $1; }
                    |   try_catch_block
						{ $$ = $1; }
                    |   stmt_goto
						{ $$ = $1; }
                    |   stmt_label
						{ $$ = $1; }
					|	stmt_raiserror
						{ $$ = $1; }
					|	stmt_throw
						{ $$ = $1; }
					|   stmt_use_db
					    { $$ = $1; }
					;

stmt_perform	: K_PERFORM expr_until_semi_or_bos
					{
						PLtsql_stmt_perform *new;

						new = palloc0(sizeof(PLtsql_stmt_perform));
						new->cmd_type = PLTSQL_STMT_PERFORM;
						new->lineno   = pltsql_location_to_lineno(@1);
						new->expr  = $2;

						$$ = (PLtsql_stmt *)new;
					}
				;

stmt_exec		: exec_keyword
					{
						/* 
						 * Use the first token after EXEC/EXECUTE to tell between
						 * different EXEC functionalities.
						 */
						int tok1 = yylex();

						if (tok1 == '(')
						{
							PLtsql_stmt_exec_batch *new_batch;

							new_batch = palloc0(sizeof(PLtsql_stmt_exec_batch));
							new_batch->cmd_type = PLTSQL_STMT_EXEC_BATCH;
							new_batch->lineno = pltsql_location_to_lineno(@1);
							new_batch->expr = read_sql_expression(')', ")");

							$$ = (PLtsql_stmt *) new_batch;
						}
						else
						{
							int return_code_dno = -1;
							int sp_proc_tok = -1;

							if (word_matches_sp_proc(tok1))
							{
								sp_proc_tok = tok1;
							}
							else if (tok1 == T_DATUM)
							{
								YYSTYPE lval = pltsql_yylval;
								int	tok2;
								int tok3;

								return_code_dno = ((PLtsql_var *) lval.wdatum.datum)->dno;
								if ((tok2 = yylex()) != '=')
								{
									pltsql_push_back_token(tok2);
									pltsql_push_back_token(tok1);
								}
								else if (word_matches_sp_proc(tok3 = yylex()))
								{
									sp_proc_tok = tok3;
								}
								else
								{
									pltsql_push_back_token(tok3);
								}
							}
							else
							{
								pltsql_push_back_token(tok1);
							}

							if (sp_proc_tok != -1)
							{
								$$ = parse_sp_proc(sp_proc_tok, @1, return_code_dno);
							}
							else
							{
								PLtsql_stmt_exec *new;

								new = palloc0(sizeof(PLtsql_stmt_exec));
								new->cmd_type = PLTSQL_STMT_EXEC;
								new->lineno = pltsql_location_to_lineno(@1);
								new->expr = read_sql_stmt_bos("EXEC ");
								new->is_call = true;
								new->return_code_dno = return_code_dno;

								/* we will evaluate this later. */
								new->is_scalar_func = false;

								$$ = (PLtsql_stmt *) new;
							}
						}
						/* consume the optional semicolon at the end of the
						 * execute statement */
						if (pltsql_peek() == ';') {
							yylex();
						}
					}
			;

exec_keyword:		K_EXEC
			| K_EXECUTE
			;

/*
 * NOTE: the TSQL SET (local_variable) command supports the usual simple
 *       assignment operator (=) as well as a set of complex operators
 *       (+=. -=, *=, &=, etc.).
 * 
 *       The lexer will return the simple assignment operator as a single
 *       character (=) but will return the two-character operators as an
 *       Op token
 *
 *       Therefore, we have two different rules for SET
 */
stmt_assign		: K_SET assign_var '='
                    {
						PLtsql_stmt_assign *new;
						int tok;

						tok = yylex();

						if (tok_is_keyword(tok, &yylval, K_CURSOR, "cursor"))
						{
							/* T-SQL specific syntax. Declare anonymous cursor and assign it to assign_var. */
							int cursor_options;
							PLtsql_expr *query;
							PLtsql_var *new_curvar;
							char varname[NAMEDATALEN];

							PLtsql_expr *curname_def;
							PLtsql_expr *new_curvar_expr;
							char buf[1024];
							char *cp1;
							char *cp2;
							int tokloc = yylloc;

							if ($2->dtype != PLTSQL_DTYPE_VAR)
								ereport(ERROR,
									(errcode(ERRCODE_DATATYPE_MISMATCH),
									 errmsg("cursor variable must be a simple variable"),
									 parser_errposition(@1)));

							if (!is_cursor_datatype(((PLtsql_var *) $2)->datatype->typoid))
								ereport(ERROR,
									(errcode(ERRCODE_DATATYPE_MISMATCH),
									 errmsg("variable \"%s\" must be of type cursor or refcursor",
											((PLtsql_var *) $2)->refname),
									 parser_errposition(@1)));

							if (((PLtsql_var *) $2)->isconst)
								ereport(ERROR,
									(errcode(ERRCODE_DATATYPE_MISMATCH),
									 errmsg("constant cursor \"%s\" is not assignable",
											((PLtsql_var *) $2)->refname),
									 parser_errposition(@1)));

							cursor_options = read_tsql_extended_cursor_options();

							tok = yylex();
							if (tok != K_FOR)
								yyerror("syntax error, expected \"FOR\"");

							query = read_sql_stmt_bos("");

							/* Start to build anonymous constant cursor. similar with DECLARE CURSOR */

							/* Generate cursor name based on pointer of PLtsql_stmt_assign since it is unique until procedure is dropped */
							new = palloc0(sizeof(PLtsql_stmt_assign));

							snprintf(varname, NAMEDATALEN, "%s##sys_gen##%p", ((PLtsql_var *) $2)->refname, (void *) new);
							new_curvar = (PLtsql_var *)
								pltsql_build_variable(pstrdup(varname), tokloc,
								                      pltsql_build_datatype(REFCURSOROID, -1, InvalidOid, NULL),
								                      true);

							curname_def = palloc0(sizeof(PLtsql_expr));
#if 0
							curname_def->dtype = PLTSQL_DTYPE_EXPR;
#endif
							strncpy(buf, "SELECT ", 7);
							cp1 = new_curvar->refname;
							cp2 = buf + strlen(buf);
							/*
							 * Don't trust standard_conforming_strings here;
							* it might change before we use the string.
							*/
							if (strchr(cp1, '\\') != NULL)
								*cp2++ = ESCAPE_STRING_SYNTAX;
							*cp2++ = '\'';
							while (*cp1)
							{
								if (SQL_STR_DOUBLE(*cp1, true))
									*cp2++ = *cp1;
								*cp2++ = *cp1++;
							}
							strncpy(cp2, "'::pg_catalog.refcursor", 23);
							curname_def->query = pstrdup(buf);
							new_curvar->default_val = curname_def;

							new_curvar->cursor_explicit_expr = query;
							new_curvar->cursor_explicit_argrow = -1;
							new_curvar->cursor_options = CURSOR_OPT_FAST_PLAN | cursor_options | PGTSQL_CURSOR_ANONYMOUS;
							new_curvar->isconst = true;

							/* Start of assignment part */

							new_curvar_expr = palloc0(sizeof(PLtsql_expr));
							snprintf(buf, 1024, "SELECT \"%s\"", varname);
							new_curvar_expr->query = pstrdup(buf);
							new_curvar_expr->ns = pltsql_ns_top();

							new->cmd_type = PLTSQL_STMT_ASSIGN;
							new->lineno   = pltsql_location_to_lineno(@2);
							new->varno    = $2->dno;
							new->expr     = new_curvar_expr;

							$$ = (PLtsql_stmt *) new;
						}
						else
						{
							pltsql_push_back_token(tok);

							new = palloc0(sizeof(PLtsql_stmt_assign));
							new->cmd_type = PLTSQL_STMT_ASSIGN;
							new->lineno   = pltsql_location_to_lineno(@2);
							new->varno    = $2->dno;
							new->expr     = read_sql_expression_bos(';', ";", false);

							$$ = (PLtsql_stmt *) new;
						}
					}
                | K_SET assign_var Op expr_until_semi_or_bos
					{
						PLtsql_stmt_assign *new;
						int operator_len = strlen($3);

						if ((operator_len == 2) && ($3[1] == '='))
						{
							/*
							 * We have a statement such as:
							 *    SET @result *= (@val + 1)
							 * Convert that into:
							 *    SET @result = @result * (@val + 1)
							 */
							StringInfoData new_query;
							char *varname = ((PLtsql_variable *) (pltsql_Datums[$2->dno]))->refname;
							char operator;

							/*
							 * Figure out which operator we should use.  TSQL and Postgres agree
							 * on the semantics of most operators, but spell XOR differently. 
							 * That means that we have to translate the TSQL XOR spelling from
							 * '^' into the PostgreSQL spelling, '#'
							 */
							switch ($3[0])
							{
							    case '+':    /* addition */
							    case '-':    /* subtraction */
							    case '/':    /* division */
							    case '*':    /* multiplication */
							    case '%':    /* modulus */
							    case '|':    /* bitwise OR */
							    case '&':    /* bitwise AND */
									operator = $3[0];
									break;

								/*
								 * TSQL uses ^ to represent bitwise XOR, but
								 * Postgres uses #
								 */
							    case '^':
									operator = '#';
									break;

							    default:
								{
									ereport(ERROR,
											(errcode(ERRCODE_SYNTAX_ERROR),
											 errmsg("invalid operator"),
											 parser_errposition(@3)));
									break;
								}
							}
							
							new = palloc0(sizeof(PLtsql_stmt_assign));
							new->cmd_type = PLTSQL_STMT_ASSIGN;
							new->lineno   = pltsql_location_to_lineno(@2);
							new->varno = $2->dno;
							new->expr  = $4;

							/*
							 * Now replace the query (new->expr->query) with a new
							 * form that eliminates the complex assignment operator.
							 *
							 * In other words, change the query from:
							 *    SET @var ^= 5 - 1
							 * to
							 *    SELECT @var ^ (5 -1)
							 */
							initStringInfo(&new_query);

							appendStringInfo(&new_query, "SELECT \"%s\" %c (%s)", varname, operator, $4->query + sizeof("SELECT"));

							new->expr->query = new_query.data;

							$$ = (PLtsql_stmt *) new;
						}
						else
						{
							ereport(ERROR,
									(errcode(ERRCODE_SYNTAX_ERROR),
									 errmsg("invalid operator"),
									 parser_errposition(@3)));

							$$ = (PLtsql_stmt *) NULL;
						}
						
					}
                | K_SET T_WORD tokens_until_semi_or_bos
					{
						/*
						 * This is a SET command that modifies a GUC (as 
						 * opposed to other SET commands that assign a 
						 * value to a @local_variable).
						 *
						 * For now, we call on the main parser/executor
						 * to handle this statement so we just build a
						 * PLtsql_stmt_execsql statement here at parse
						 * time and treat it like an SQL statement at 
						 * execute time (just like an INSERT or DELETE or
						 * other SQL command)
						 */
						PLtsql_stmt_execsql *stmt = palloc(sizeof(*stmt));
						PLtsql_expr			*expr = palloc(sizeof(*expr));
						StringInfoData       cmd;

						initStringInfo(&cmd);

						appendStringInfo(&cmd, "SET %s %s", $2.ident, $3);

						expr->query	   = cmd.data;
						expr->plan	   = NULL;
						expr->paramnos = NULL;
						expr->rwparam  = -1;
						expr->ns	   = pltsql_ns_top();
						
						stmt->cmd_type = PLTSQL_STMT_EXECSQL;
						stmt->lineno   = pltsql_location_to_lineno(@2);
						stmt->sqlstmt  = expr;
						stmt->into     = false;
						stmt->strict   = false;
						stmt->target   = NULL;
						stmt->mod_stmt_tablevar = false;
						stmt->need_to_push_result = false;
						stmt->is_tsql_select_assign_stmt = false;
							
						$$ = (PLtsql_stmt *) stmt;
					}
 				;

stmt_getdiag	: K_GET getdiag_area_opt K_DIAGNOSTICS getdiag_list opt_semi
					{
						PLtsql_stmt_getdiag	 *new;
						ListCell		*lc;

						new = palloc0(sizeof(PLtsql_stmt_getdiag));
						new->cmd_type = PLTSQL_STMT_GETDIAG;
						new->lineno   = pltsql_location_to_lineno(@1);
						new->is_stacked = $2;
						new->diag_items = $4;

						/*
						 * Check information items are valid for area option.
						 */
						foreach(lc, new->diag_items)
						{
							PLtsql_diag_item *ditem = (PLtsql_diag_item *) lfirst(lc);

							switch (ditem->kind)
							{
								/* these fields are disallowed in stacked case */
								case PLTSQL_GETDIAG_ROW_COUNT:
									if (new->is_stacked)
										ereport(ERROR,
												(errcode(ERRCODE_SYNTAX_ERROR),
												 errmsg("diagnostics item %s is not allowed in GET STACKED DIAGNOSTICS",
														pltsql_getdiag_kindname(ditem->kind)),
												 parser_errposition(@1)));
									break;
								/* these fields are disallowed in current case */
								case PLTSQL_GETDIAG_ERROR_CONTEXT:
								case PLTSQL_GETDIAG_ERROR_DETAIL:
								case PLTSQL_GETDIAG_ERROR_HINT:
								case PLTSQL_GETDIAG_RETURNED_SQLSTATE:
								case PLTSQL_GETDIAG_MESSAGE_TEXT:
									if (!new->is_stacked)
										ereport(ERROR,
												(errcode(ERRCODE_SYNTAX_ERROR),
												 errmsg("diagnostics item %s is not allowed in GET CURRENT DIAGNOSTICS",
														pltsql_getdiag_kindname(ditem->kind)),
												 parser_errposition(@1)));
									break;
								default:
									elog(ERROR, "unrecognized diagnostic item kind: %d",
										 ditem->kind);
									break;
							}
						}

						$$ = (PLtsql_stmt *)new;
					}
				;

getdiag_area_opt :
					{
						$$ = false;
					}
				| K_CURRENT
					{
						$$ = false;
					}
				| K_STACKED
					{
						$$ = true;
					}
				;

getdiag_list : getdiag_list ',' getdiag_list_item
					{
						$$ = lappend($1, $3);
					}
				| getdiag_list_item
					{
						$$ = list_make1($1);
					}
				;

getdiag_list_item : getdiag_target assign_operator getdiag_item
					{
						PLtsql_diag_item *new;

						new = palloc(sizeof(PLtsql_diag_item));
						new->target = $1;
						new->kind = $3;

						$$ = new;
					}
				;

getdiag_item :
					{
						int	tok = yylex();

						if (tok_is_keyword(tok, &yylval,
										   K_ROW_COUNT, "row_count"))
							$$ = PLTSQL_GETDIAG_ROW_COUNT;
						else if (tok_is_keyword(tok, &yylval,
												K_PG_EXCEPTION_DETAIL, "pg_exception_detail"))
							$$ = PLTSQL_GETDIAG_ERROR_DETAIL;
						else if (tok_is_keyword(tok, &yylval,
												K_PG_EXCEPTION_HINT, "pg_exception_hint"))
							$$ = PLTSQL_GETDIAG_ERROR_HINT;
						else if (tok_is_keyword(tok, &yylval,
												K_PG_EXCEPTION_CONTEXT, "pg_exception_context"))
							$$ = PLTSQL_GETDIAG_ERROR_CONTEXT;
						else if (tok_is_keyword(tok, &yylval,
												K_MESSAGE_TEXT, "message_text"))
							$$ = PLTSQL_GETDIAG_MESSAGE_TEXT;
						else if (tok_is_keyword(tok, &yylval,
												K_RETURNED_SQLSTATE, "returned_sqlstate"))
							$$ = PLTSQL_GETDIAG_RETURNED_SQLSTATE;
						else
							yyerror("unrecognized GET DIAGNOSTICS item");
					}
				;

getdiag_target	: T_DATUM
					{
						check_assignable($1.datum, @1);
						if ($1.datum->dtype == PLTSQL_DTYPE_ROW ||
							$1.datum->dtype == PLTSQL_DTYPE_REC)
							ereport(ERROR,
									(errcode(ERRCODE_SYNTAX_ERROR),
									 errmsg("\"%s\" is not a scalar variable",
											NameOfDatum(&($1))),
									 parser_errposition(@1)));
						$$ = $1.datum->dno;
					}
				| T_WORD
					{
						/* just to give a better message than "syntax error" */
						word_is_not_variable(&($1), @1);
					}
				| T_CWORD
					{
						/* just to give a better message than "syntax error" */
						cword_is_not_variable(&($1), @1);
					}
				;


assign_var		: T_DATUM
					{
						check_assignable($1.datum, @1);
						$$ = $1.datum;
					}
				| assign_var '[' expr_until_rightbracket
					{
						PLtsql_arrayelem *new;

						new				   = palloc0(sizeof(PLtsql_arrayelem));
						new->dtype		   = PLTSQL_DTYPE_ARRAYELEM;
						new->subscript	   = $3;
						new->arrayparentno = $1->dno;
						/* initialize cached type data to "not valid" */
						new->parenttypoid  = InvalidOid;

						pltsql_adddatum((PLtsql_datum *) new);

						$$ = (PLtsql_datum *)new;
					}
				;

stmt_if			: K_IF expr_until_bos proc_stmt %prec LOWER_THAN_ELSE
				{
						PLtsql_stmt_if *new;

						new = palloc0(sizeof(PLtsql_stmt_if));
						new->cmd_type = PLTSQL_STMT_IF;
						new->lineno	  = pltsql_location_to_lineno(@1);
						new->cond	  = $2;
						new->then_body	= $3;

						$$ = (PLtsql_stmt *)new;
				}
				| K_IF expr_until_bos proc_stmt K_ELSE proc_stmt
				{
						PLtsql_stmt_if *new;

						new = palloc0(sizeof(PLtsql_stmt_if));
						new->cmd_type = PLTSQL_STMT_IF;
						new->lineno	  = pltsql_location_to_lineno(@1);
						new->cond	  = $2;
						new->then_body	= $3;
						new->else_body  = $5;

						$$ = (PLtsql_stmt *)new;
				}
				;

stmt_loop		: opt_block_label K_LOOP loop_body
					{
						PLtsql_stmt_loop *new;

						new = palloc0(sizeof(PLtsql_stmt_loop));
						new->cmd_type = PLTSQL_STMT_LOOP;
						new->lineno   = pltsql_location_to_lineno(@2);
						new->label	  = $1;
						new->body	  = $3.stmts;

						check_labels($1, $3.end_label, $3.end_label_location);
						pltsql_ns_pop();

						$$ = (PLtsql_stmt *)new;
					}
				;

stmt_while		: opt_block_label K_WHILE expr_until_bos K_LOOP loop_body
					{
						PLtsql_stmt_while *new;

						new = palloc0(sizeof(PLtsql_stmt_while));
						new->cmd_type = PLTSQL_STMT_WHILE;
						new->lineno   = pltsql_location_to_lineno(@2);
						new->label	  = $1;
						new->cond	  = $3;
						new->body	  = $5.stmts;

						check_labels($1, $5.end_label, $5.end_label_location);
						pltsql_ns_pop();

						$$ = (PLtsql_stmt *)new;
					}
				| opt_block_label K_WHILE expr_until_bos common_stmt
					{
						PLtsql_stmt_while *new;

						new = palloc0(sizeof(PLtsql_stmt_while));
						new->cmd_type = PLTSQL_STMT_WHILE;
						new->lineno   = pltsql_location_to_lineno(@2);
						new->label	  = $1;
						new->cond	  = $3;
						new->body	  = list_make1($4);

						pltsql_ns_pop();

						$$ = (PLtsql_stmt *)new;
					}
				;



stmt_for		: opt_block_label K_FOR for_control loop_body
					{
						/* This runs after we've scanned the loop body */
						if ($3->cmd_type == PLTSQL_STMT_FORI)
						{
							PLtsql_stmt_fori *new;

							new = (PLtsql_stmt_fori *) $3;
							new->lineno = pltsql_location_to_lineno(@2);
							new->label	= $1;
							new->body	= $4.stmts;
							$$			= (PLtsql_stmt *) new;
						}
						else
						{
							PLtsql_stmt_forq *new;

							Assert($3->cmd_type == PLTSQL_STMT_FORS ||
								   $3->cmd_type == PLTSQL_STMT_FORC ||
								   $3->cmd_type == PLTSQL_STMT_DYNFORS);
							/* forq is the common supertype of all three */
							new = (PLtsql_stmt_forq *) $3;
							new->lineno			 = pltsql_location_to_lineno(@2);
							new->label			 = $1;
							new->body			 = $4.stmts;
							$$ = (PLtsql_stmt *) new;
						}

						check_labels($1, $4.end_label, $4.end_label_location);
						/* close namespace started in opt_block_label */
						pltsql_ns_pop();
					}
				;

for_control		: for_variable K_IN
					{
						int	tok	   = yylex();
						int	tokloc = yylloc;

						if (tok == K_EXECUTE)
						{
							/* EXECUTE means it's a dynamic FOR loop */
							PLtsql_stmt_dynfors	*new;
							PLtsql_expr			*expr;
							int					 term;

							expr = read_sql_expression2(K_LOOP, K_USING,
														"LOOP or USING",
														&term);

							new = palloc0(sizeof(PLtsql_stmt_dynfors));
							new->cmd_type = PLTSQL_STMT_DYNFORS;

							if ($1.row)
							{
								new->var = (PLtsql_variable *) $1.row;
								check_assignable($1.row, @1);
							}
							else if ($1.scalar)
							{
								/* convert single scalar to list */
								new->var = (PLtsql_variable *)
									make_scalar_list1($1.name, $1.scalar,
													  $1.lineno, @1);
								/* make_scalar_list1 did check_assignable */
							}
							else
							{
								ereport(ERROR,
										(errcode(ERRCODE_DATATYPE_MISMATCH),
										 errmsg("loop variable of loop over rows must be a record variable or list of scalar variables"),
										 parser_errposition(@1)));
							}
							new->query = expr;

							if (term == K_USING)
							{
								do
								{
									expr	   = read_sql_expression2(',', K_LOOP,
																", or LOOP",
																&term);
									new->params = lappend(new->params, expr);
								} while (term == ',');
							}

							$$ = (PLtsql_stmt *) new;
						}
						else if (tok													== T_DATUM			&&
								 yylval.wdatum.datum->dtype								== PLTSQL_DTYPE_VAR &&
								 is_cursor_datatype(((PLtsql_var *) yylval.wdatum.datum)->datatype->typoid))
						{
							/* It's FOR var IN cursor */
							PLtsql_stmt_forc *new;
							PLtsql_var		 *cursor = (PLtsql_var *) yylval.wdatum.datum;

							new = (PLtsql_stmt_forc *) palloc0(sizeof(PLtsql_stmt_forc));
							new->cmd_type = PLTSQL_STMT_FORC;
							new->curvar = cursor->dno;

							/* Should have had a single variable name */
							if ($1.scalar && $1.row)
								ereport(ERROR,
										(errcode(ERRCODE_SYNTAX_ERROR),
										 errmsg("cursor FOR loop must have only one target variable"),
										 parser_errposition(@1)));

							/* can't use an unbound cursor this way */
							if (cursor->cursor_explicit_expr == NULL)
								ereport(ERROR,
										(errcode(ERRCODE_SYNTAX_ERROR),
										 errmsg("cursor FOR loop must use a bound cursor variable"),
										 parser_errposition(tokloc)));

							/* collect cursor's parameters if any */
							new->argquery = read_cursor_args(cursor,
															 K_LOOP,
															 "LOOP");

							/* create loop's private RECORD variable */
							new->var = (PLtsql_variable *)
								pltsql_build_record($1.name,
													$1.lineno,
													NULL,
													RECORDOID,
													true);

							$$ = (PLtsql_stmt *) new;
						}
						else
						{
							PLtsql_expr	*expr1;
							int			 expr1loc;
							bool		 reverse = false;

							/*
							 * We have to distinguish between two
							 * alternatives: FOR var IN a .. b and FOR
							 * var IN query. Unfortunately this is
							 * tricky, since the query in the second
							 * form needn't start with a SELECT
							 * keyword.  We use the ugly hack of
							 * looking for two periods after the first
							 * token. We also check for the REVERSE
							 * keyword, which means it must be an
							 * integer loop.
							 */
							if (tok_is_keyword(tok, &yylval,
											   K_REVERSE, "reverse"))
								reverse = true;
							else
								pltsql_push_back_token(tok);

							/*
							 * Read tokens until we see either a ".."
							 * or a LOOP. The text we read may not
							 * necessarily be a well-formed SQL
							 * statement, so we need to invoke
							 * read_sql_construct directly.
							 */
							expr1 = read_sql_construct(DOT_DOT,
													   K_LOOP,
													   0,
													   "LOOP",
													   "SELECT ",
													   true,
													   false,
													   true,
													   &expr1loc,
													   &tok);

							if (tok == DOT_DOT)
							{
								/* Saw "..", so it must be an integer loop */
								PLtsql_expr		 *expr2;
								PLtsql_expr		 *expr_by;
								PLtsql_var		 *fvar;
								PLtsql_stmt_fori *new;

								/* Check first expression is well-formed */
								check_sql_expr(expr1->query, expr1loc, 7);

								/* Read and check the second one */
								expr2 = read_sql_expression2(K_LOOP, K_BY,
															 "LOOP",
															 &tok);

								/* Get the BY clause if any */
								if (tok		== K_BY)
									expr_by	 = read_sql_expression(K_LOOP,
																  "LOOP");
								else
									expr_by = NULL;

								/* Should have had a single variable name */
								if ($1.scalar && $1.row)
									ereport(ERROR,
											(errcode(ERRCODE_SYNTAX_ERROR),
											 errmsg("integer FOR loop must have only one target variable"),
											 parser_errposition(@1)));

								/* create loop's private variable */
								fvar = (PLtsql_var *)
									pltsql_build_variable($1.name,
														   $1.lineno,
														   pltsql_build_datatype(INT4OID,
																				  -1,
																				 InvalidOid,
																				 NULL),
														   true);

								new = palloc0(sizeof(PLtsql_stmt_fori));
								new->cmd_type = PLTSQL_STMT_FORI;
								new->var	  = fvar;
								new->reverse  = reverse;
								new->lower	  = expr1;
								new->upper	  = expr2;
								new->step	  = expr_by;

								$$ = (PLtsql_stmt *) new;
							}
							else
							{
								/*
								 * No "..", so it must be a query loop. We've
								 * prefixed an extra SELECT to the query text,
								 * so we need to remove that before performing
								 * syntax checking.
								 */
								char				*tmp_query;
								PLtsql_stmt_fors	*new;

								if (reverse)
									ereport(ERROR,
											(errcode(ERRCODE_SYNTAX_ERROR),
											 errmsg("cannot specify REVERSE in query FOR loop"),
											 parser_errposition(tokloc)));

								Assert(strncmp(expr1->query, "SELECT ", 7) == 0);
								tmp_query = pstrdup(expr1->query + 7);
								pfree(expr1->query);
								expr1->query = tmp_query;

								check_sql_expr(expr1->query, expr1loc, 0);

								new = palloc0(sizeof(PLtsql_stmt_fors));
								new->cmd_type = PLTSQL_STMT_FORS;
								if ($1.row)
								{
									new->var = (PLtsql_variable *) $1.row;
									check_assignable($1.row, @1);
								}
								else if ($1.scalar)
								{
									/* convert single scalar to list */
									new->var = (PLtsql_variable *) make_scalar_list1($1.name, $1.scalar,
																					 $1.lineno, @1);
									/* no need for check_assignable */
								}
								else
								{
									ereport(ERROR,
											(errcode(ERRCODE_SYNTAX_ERROR),
											 errmsg("loop variable of loop over rows must be a record or row variable or list of scalar variables"),
											 parser_errposition(@1)));
								}

								new->query = expr1;
								$$ = (PLtsql_stmt *) new;
							}
						}
					}
				;

/*
 * Processing the for_variable is tricky because we don't yet know if the
 * FOR is an integer FOR loop or a loop over query results.  In the former
 * case, the variable is just a name that we must instantiate as a loop
 * local variable, regardless of any other definition it might have.
 * Therefore, we always save the actual identifier into $$.name where it
 * can be used for that case.  We also save the outer-variable definition,
 * if any, because that's what we need for the loop-over-query case.  Note
 * that we must NOT apply check_assignable() or any other semantic check
 * until we know what's what.
 *
 * However, if we see a comma-separated list of names, we know that it
 * can't be an integer FOR loop and so it's OK to check the variables
 * immediately.  In particular, for T_WORD followed by comma, we should
 * complain that the name is not known rather than say it's a syntax error.
 * Note that the non-error result of this case sets *both* $$.scalar and
 * $$.row; see the for_control production.
 */
for_variable	: T_DATUM
					{
						$$.name = NameOfDatum(&($1));
						$$.lineno = pltsql_location_to_lineno(@1);
						if ($1.datum->dtype == PLTSQL_DTYPE_ROW ||
							$1.datum->dtype == PLTSQL_DTYPE_REC)
						{
							$$.scalar = NULL;
							$$.row = $1.datum;
						}
						else
						{
							int			tok;

							$$.scalar = $1.datum;
							$$.row = NULL;
							/* check for comma-separated list */
							tok = yylex();
							pltsql_push_back_token(tok);
							if (tok == ',')
								$$.row = (PLtsql_datum *)
									read_into_scalar_list($$.name,
														  $$.scalar,
														  @1);
						}
					}
				| T_WORD
					{
						int			tok;

						$$.name = $1.ident;
						$$.lineno = pltsql_location_to_lineno(@1);
						$$.scalar = NULL;
						$$.row = NULL;
						/* check for comma-separated list */
						tok = yylex();
						pltsql_push_back_token(tok);
						if (tok == ',')
							word_is_not_variable(&($1), @1);
					}
				| T_CWORD
					{
						/* just to give a better message than "syntax error" */
						cword_is_not_variable(&($1), @1);
					}
				;

stmt_foreach_a	: opt_block_label K_FOREACH for_variable foreach_slice K_IN K_ARRAY expr_until_loop loop_body
					{
						PLtsql_stmt_foreach_a *new;

						new = palloc0(sizeof(PLtsql_stmt_foreach_a));
						new->cmd_type = PLTSQL_STMT_FOREACH_A;
						new->lineno = pltsql_location_to_lineno(@2);
						new->label = $1;
						new->slice = $4;
						new->expr = $7;
						new->body = $8.stmts;

						if ($3.row)
						{
							new->varno = $3.row->dno;
							check_assignable($3.row, @3);
						}
						else if ($3.scalar)
						{
							new->varno = $3.scalar->dno;
							check_assignable($3.scalar, @3);
						}
						else
						{
							ereport(ERROR,
									(errcode(ERRCODE_SYNTAX_ERROR),
									 errmsg("loop variable of FOREACH must be a known variable or list of variables"),
											 parser_errposition(@3)));
						}

						check_labels($1, $8.end_label, $8.end_label_location);
						pltsql_ns_pop();

						$$ = (PLtsql_stmt *) new;
					}
				;

foreach_slice	:
					{
						$$ = 0;
					}
				| K_SLICE ICONST
					{
						$$ = $2;
					}
				;

stmt_exit		: exit_type opt_semi
					{
						PLtsql_stmt_exit *new;

						new = palloc0(sizeof(PLtsql_stmt_exit));
						new->cmd_type = PLTSQL_STMT_EXIT;
						new->is_exit  = $1;
						new->lineno	  = pltsql_location_to_lineno(@1);
						new->label	  = NULL;
						new->cond	  = NULL;

						$$ = (PLtsql_stmt *)new;
					}
				;

exit_type		: K_BREAK
					{
						$$ = true;
					}
				| K_CONTINUE
					{
						$$ = false;
					}
				;

stmt_return		: K_RETURN
					{
						int	tok;

						tok = yylex();

						if (tok == 0)
						{
							$$ = make_return_stmt(@1);
						}
						else if (tok_is_keyword(tok, &yylval,
										   K_NEXT, "next"))
						{
							$$ = make_return_next_stmt(@1);
						}
						else if (tok_is_keyword(tok, &yylval,
												K_QUERY, "query"))
						{
							$$ = make_return_query_stmt(@1, NULL);
						}
						else if (pltsql_curr_compile->is_itvf &&
								 (word_matches(tok, "select") ||
								  word_matches(tok, "with") ||
								  (tok == '(' &&
								 	(pltsql_peek_word_matches("select") ||
								 	 pltsql_peek_word_matches("with")))))
						{
							/*
							 * TSQL inline table-valued functions have a RETURN
							 * followed by a SELECT statement or CTE, with
							 * optional parentheses around it.
							 */
							if (word_matches(tok, "with"))
							{
								/*
								 * For CTE without parentheses around it, normal
								 * parsing will stop before the main SELECT. So,
								 * we need to parse the WITH clause first, and
								 * pass it into the main SELECT.
								 */
								PLtsql_expr *with_clauses = read_sql_construct_bos(
									';', 0, 0, ";", "WITH ", false, false, true,
									NULL, NULL, true, NULL, false);
								$$ = make_return_query_stmt(@1, with_clauses);
							}
							else
							{
								pltsql_push_back_token(tok);
								$$ = make_return_query_stmt(@1, NULL);
							}
						}
						else
						{
							pltsql_push_back_token(tok);
							$$ = make_return_stmt(@1);
						}
					}
				;

stmt_raise		: K_RAISE
					{
						PLtsql_stmt_raise		*new;
						int	tok;

						new = palloc(sizeof(PLtsql_stmt_raise));

						new->cmd_type	= PLTSQL_STMT_RAISE;
						new->lineno		= pltsql_location_to_lineno(@1);
						new->elog_level = ERROR;	/* default */
						new->condname	= NULL;
						new->message	= NULL;
						new->params		= NIL;
						new->options	= NIL;

						tok = yylex();
						if (tok == 0)
							yyerror("unexpected end of function definition");

						/*
						 * We could have just RAISE, meaning to re-throw
						 * the current error.
						 */
						if (tok != ';')
						{
							/*
							 * First is an optional elog severity level.
							 */
							if (tok_is_keyword(tok, &yylval,
											   K_EXCEPTION, "exception"))
							{
								new->elog_level = ERROR;
								tok = yylex();
							}
							else if (tok_is_keyword(tok, &yylval,
													K_WARNING, "warning"))
							{
								new->elog_level = WARNING;
								tok = yylex();
							}
							else if (tok_is_keyword(tok, &yylval,
													K_NOTICE, "notice"))
							{
								new->elog_level = NOTICE;
								tok = yylex();
							}
							else if (tok_is_keyword(tok, &yylval,
													K_INFO, "info"))
							{
								new->elog_level = INFO;
								tok = yylex();
							}
							else if (tok_is_keyword(tok, &yylval,
													K_LOG, "log"))
							{
								new->elog_level = LOG;
								tok = yylex();
							}
							else if (tok_is_keyword(tok, &yylval,
													K_DEBUG, "debug"))
							{
								new->elog_level = DEBUG1;
								tok = yylex();
							}
							if (tok == 0)
								yyerror("unexpected end of function definition");

							/*
							 * Next we can have a condition name, or
							 * equivalently SQLSTATE 'xxxxx', or a string
							 * literal that is the old-style message format,
							 * or USING to start the option list immediately.
							 */
							if (tok == SCONST)
							{
								/* old style message and parameters */
								new->message = yylval.str;
								/*
								 * We expect either a semi-colon, which
								 * indicates no parameters, or a comma that
								 * begins the list of parameter expressions,
								 * or USING to begin the options list.
								 */
								tok = yylex();
								if (tok != ',' && tok != ';' && tok != K_USING)
									yyerror("syntax error");

								while (tok == ',')
								{
									PLtsql_expr *expr;

									expr = read_sql_construct(',', ';', K_USING,
															  ", or ; or USING",
															  "SELECT ",
															  true, true, true,
															  NULL, &tok);
									new->params = lappend(new->params, expr);
								}
							}
							else if (tok != K_USING)
							{
								/* must be condition name or SQLSTATE */
								if (tok_is_keyword(tok, &yylval,
												   K_SQLSTATE, "sqlstate"))
								{
									/* next token should be a string literal */
									char   *sqlstatestr;

									if (yylex() != SCONST)
										yyerror("syntax error");
									sqlstatestr = yylval.str;

									if (strlen(sqlstatestr) != 5)
										yyerror("invalid SQLSTATE code");
									if (strspn(sqlstatestr, "0123456789ABCDEFGHIJKLMNOPQRSTUVWXYZ") != 5)
										yyerror("invalid SQLSTATE code");
									new->condname = sqlstatestr;
								}
								else
								{
									if (tok != T_WORD)
										yyerror("syntax error");
									new->condname = yylval.word.ident;
									pltsql_recognize_err_condition(new->condname,
																	false);
								}
								tok = yylex();
								if (tok != ';' && tok != K_USING)
									yyerror("syntax error");
							}

							if (tok == K_USING)
								new->options = read_raise_options();
						}

						$$ = (PLtsql_stmt *)new;
					}
				;

stmt_print	    : K_PRINT expr_until_semi_or_bos
                    {
						PLtsql_stmt_print *new;

						new = palloc(sizeof(*new));

						new->cmd_type	= PLTSQL_STMT_PRINT;
						new->lineno		= pltsql_location_to_lineno(@1);
						new->exprs		= list_make1($2);

						$$ = (PLtsql_stmt *)new;
					}
                ;

loop_body		: proc_sect K_END K_LOOP opt_label ';'
					{
						$$.stmts = $1;
						$$.end_label = $4;
						$$.end_label_location = @4;
					}
				;

/*
 * T_WORD+T_CWORD match any initial identifier that is not a known pltsql
 * variable.  (The composite case is probably a syntax error, but we'll let
 * the core parser decide that.)  Normally, we should assume that such a
 * word is a SQL statement keyword that isn't also a pltsql keyword.
 * However, if the next token is assignment or '[', it can't be a valid
 * SQL statement, and what we're probably looking at is an intended variable
 * assignment.  Give an appropriate complaint for that, instead of letting
 * the core parser throw an unhelpful "syntax error".
 */
stmt_execsql	: K_INSERT
					{
						$$ = make_execsql_stmt(K_INSERT, @1, NULL, NULL);
					}
				| T_WORD
					{
						if (word_matches(T_WORD, "SELECT"))
							$$ = make_select_stmt(T_WORD, @1, &($1), NULL);
						else if (word_matches(T_WORD, "UPDATE"))
							$$ = make_update_stmt(T_WORD, @1, &($1), NULL);
						else if (word_matches(T_WORD, "WITH"))
						{
							PLtsql_expr *with_clauses;
							int tok;
							PLword firstword;
							with_clauses = read_sql_construct_bos(';', 0, 0, ";", "WITH ", false, false, true, NULL, NULL, true, NULL, false);
							tok = yylex();
							firstword.ident = pltsql_yylval.word.ident;
							firstword.quoted = pltsql_yylval.word.quoted;

							if (tok == K_INSERT || word_matches(tok, "DELETE"))
								$$ = make_execsql_stmt(tok, pltsql_yylloc, &firstword, with_clauses);
							else if (word_matches(tok, "SELECT"))
								$$ = make_select_stmt(T_WORD, @1, &firstword, with_clauses);
							else if (word_matches(tok, "UPDATE"))
								$$ = make_update_stmt(T_WORD, @1, &firstword, with_clauses);
							else /* no other cases supported */
								Assert(0);
						}
						else if (word_matches(T_WORD, "CREATE"))
							$$ = make_create_stmt(T_WORD, @1, &($1));
						else
						{
							int			tok;

							tok = yylex();
							pltsql_push_back_token(tok);
							if (tok == '=' || tok == COLON_EQUALS || tok == '[')
								yyerror("syntax error");

							$$ = make_execsql_stmt(T_WORD, @1, &($1), NULL);
						}
					}
				| T_CWORD
					{
						int			tok;

						tok = yylex();
						pltsql_push_back_token(tok);
						if (tok == '=' || tok == COLON_EQUALS || tok == '[')
							cword_is_not_variable(&($1), @1);
						$$ = make_execsql_stmt(T_CWORD, @1, NULL, NULL);
					}
				;

opt_global_or_local	:
					  { $$ = 0; }
					| K_GLOBAL { $$ = K_GLOBAL; }
					| K_LOCAL { $$ = K_LOCAL; }
					;

stmt_open		: K_OPEN opt_global_or_local cursor_variable opt_semi
					/* As T-SQL supports bounded cursor only, we don't need 'FOR <query>' case. */
					{
						PLtsql_stmt_open *new;

						if ($2 == K_GLOBAL)
						{
							ereport(ERROR,
								(errcode(ERRCODE_FEATURE_NOT_SUPPORTED),
								 errmsg("GLOBAL CURSOR is not supported yet"),
								 parser_errposition(@1)));
						}

						new = palloc0(sizeof(PLtsql_stmt_open));
						new->cmd_type = PLTSQL_STMT_OPEN;
						new->lineno = pltsql_location_to_lineno(@1);
						new->curvar = $3->dno;
						new->cursor_options = CURSOR_OPT_FAST_PLAN;

						$$ = (PLtsql_stmt *)new;
					}
				;

stmt_fetch		: K_FETCH opt_fetch_direction cursor_variable K_INTO
					{
						int tok;
						PLtsql_stmt_fetch *fetch = $2;
						PLtsql_variable *target;

						/* We have already parsed everything through the INTO keyword */
						read_into_target(&target, NULL, NULL, NULL);

						tok = yylex();
						if (tok != ';')
							pltsql_push_back_token(tok);

						/*
						 * We don't allow multiple rows in PL/TSQL's FETCH
						 * statement, only in MOVE.
						 */
						if (fetch->returns_multiple_rows)
							ereport(ERROR,
									(errcode(ERRCODE_FEATURE_NOT_SUPPORTED),
									 errmsg("FETCH statement cannot return multiple rows"),
									 parser_errposition(@1)));

						fetch->lineno = pltsql_location_to_lineno(@1);
						fetch->target   = target;
						fetch->curvar	= $3->dno;
						fetch->is_move	= false;

						$$ = (PLtsql_stmt *)fetch;
					}
				;

stmt_move		: K_MOVE opt_fetch_direction cursor_variable opt_semi
					{
						PLtsql_stmt_fetch *fetch = $2;

						fetch->lineno = pltsql_location_to_lineno(@1);
						fetch->curvar	= $3->dno;
						fetch->is_move	= true;

						$$ = (PLtsql_stmt *)fetch;
					}
				;

opt_fetch_direction	:
					{
						$$ = read_fetch_direction();
					}
				;

stmt_close		: K_CLOSE opt_global_or_local cursor_variable opt_semi
					{
						PLtsql_stmt_close *new;

						if ($2 == K_GLOBAL)
						{
							ereport(ERROR,
								(errcode(ERRCODE_FEATURE_NOT_SUPPORTED),
								 errmsg("GLOBAL CURSOR is not supported yet"),
								 parser_errposition(@1)));
						}

						new = palloc(sizeof(PLtsql_stmt_close));
						new->cmd_type = PLTSQL_STMT_CLOSE;
						new->lineno = pltsql_location_to_lineno(@1);
						new->curvar = $3->dno;

						$$ = (PLtsql_stmt *)new;
					}
				;

stmt_null		: K_NULL ';'
					{
						/* We do not bother building a node for NULL */
						$$ = NULL;
					}
				;

stmt_deallocate : K_DEALLOCATE opt_global_or_local cursor_variable opt_semi
					{
						PLtsql_stmt_deallocate *new;

						if ($2 == K_GLOBAL)
						{
							ereport(ERROR,
								(errcode(ERRCODE_FEATURE_NOT_SUPPORTED),
								 errmsg("GLOBAL CURSOR is not supported yet"),
								 parser_errposition(@1)));
						}

						new = palloc0(sizeof(PLtsql_stmt_deallocate));
						new->cmd_type = PLTSQL_STMT_DEALLOCATE;
						new->lineno = pltsql_location_to_lineno(@1);
						new->curvar = $3->dno;

						$$ = (PLtsql_stmt *)new;
					}
				;

cursor_variable	: T_DATUM
					{
						if ($1.datum->dtype != PLTSQL_DTYPE_VAR)
							ereport(ERROR,
									(errcode(ERRCODE_DATATYPE_MISMATCH),
									 errmsg("cursor variable must be a simple variable"),
									 parser_errposition(@1)));

						if (!is_cursor_datatype(((PLtsql_var *) $1.datum)->datatype->typoid))
							ereport(ERROR,
									(errcode(ERRCODE_DATATYPE_MISMATCH),
									 errmsg("variable \"%s\" must be of type cursor or refcursor",
											((PLtsql_var *) $1.datum)->refname),
									 parser_errposition(@1)));
						$$ = (PLtsql_var *) $1.datum;
					}
				| T_WORD
					{
						/* just to give a better message than "syntax error" */
						word_is_not_variable(&($1), @1);
					}
				| T_CWORD
					{
						/* just to give a better message than "syntax error" */
						cword_is_not_variable(&($1), @1);
					}
				;

exception_sect	:
					{ $$ = NULL; }
				| K_EXCEPTION
					{
						/*
						 * We use a mid-rule action to add these
						 * special variables to the namespace before
						 * parsing the WHEN clauses themselves.  The
						 * scope of the names extends to the end of the
						 * current block.
						 */
						int			lineno = pltsql_location_to_lineno(@1);
						PLtsql_exception_block *new = palloc(sizeof(PLtsql_exception_block));
						PLtsql_variable *var;

						var = pltsql_build_variable("sqlstate", lineno,
													 pltsql_build_datatype(TEXTOID,
																			-1,
																		   pltsql_curr_compile->fn_input_collation,
																		   NULL),
													 true);
						((PLtsql_var *) var)->isconst = true;
						new->sqlstate_varno = var->dno;

						var = pltsql_build_variable("sqlerrm", lineno,
													 pltsql_build_datatype(TEXTOID,
																			-1,
																		   pltsql_curr_compile->fn_input_collation,
																		   NULL),
													 true);
						((PLtsql_var *) var)->isconst = true;
						new->sqlerrm_varno = var->dno;

						$<exception_block>$ = new;
					}
					proc_exceptions
					{
						PLtsql_exception_block *new = $<exception_block>2;
						new->exc_list = $3;

						$$ = new;
					}
				;

proc_exceptions	: proc_exceptions proc_exception
						{
							$$ = lappend($1, $2);
						}
				| proc_exception
						{
							$$ = list_make1($1);
						}
				;

proc_exception	: K_WHEN proc_conditions K_THEN proc_sect
					{
						PLtsql_exception *new;

						new = palloc0(sizeof(PLtsql_exception));
						new->lineno = pltsql_location_to_lineno(@1);
						new->conditions = $2;
						new->action = $4;

						$$ = new;
					}
				;

proc_conditions	: proc_conditions K_OR proc_condition
						{
							PLtsql_condition	*old;

							for (old = $1; old->next != NULL; old = old->next)
								/* skip */ ;
							old->next = $3;
							$$ = $1;
						}
				| proc_condition
						{
							$$ = $1;
						}
				;

proc_condition	: any_identifier
						{
							if (strcmp($1, "sqlstate") != 0)
							{
								$$ = pltsql_parse_err_condition($1);
							}
							else
							{
								PLtsql_condition *new;
								char   *sqlstatestr;

								/* next token should be a string literal */
								if (yylex() != SCONST)
									yyerror("syntax error");
								sqlstatestr = yylval.str;

								if (strlen(sqlstatestr) != 5)
									yyerror("invalid SQLSTATE code");
								if (strspn(sqlstatestr, "0123456789ABCDEFGHIJKLMNOPQRSTUVWXYZ") != 5)
									yyerror("invalid SQLSTATE code");

								new = palloc(sizeof(PLtsql_condition));
								new->sqlerrstate =
									MAKE_SQLSTATE(sqlstatestr[0],
												  sqlstatestr[1],
												  sqlstatestr[2],
												  sqlstatestr[3],
												  sqlstatestr[4]);
								new->condname = sqlstatestr;
								new->next = NULL;

								$$ = new;
							}
						}
				;

tokens_until_semi_or_bos : 
					{ $$ = read_tokens_bos(';', ";"); }
					;

expr_until_semi	:
				{ $$ = read_sql_expression(';', ";"); }
				;

expr_until_semi_or_bos :
				{ $$ = read_sql_expression_bos(';', ";", false); }
				;

expr_until_bos :
				{ $$ = read_sql_expression_bos(0, "", false); }
				;

expr_until_rightbracket :
					{ $$ = read_sql_expression(']', "]"); }
				;

expr_until_loop :
					{ $$ = read_sql_expression(K_LOOP, "LOOP"); }
				;

expr_until_comma: 
                    {
						int term;

						$$ = read_sql_construct_bos(',', ';', 0, "comma or <stmt>",  
													"SELECT ",
													true, true, true, 
													NULL, &term, true, NULL, false);

						if (term == ',')
							pltsql_push_back_token(term);
					} 
				;


opt_block_label	:
					{
						pltsql_ns_push(NULL, PLTSQL_LABEL_BLOCK);
						$$ = NULL;
					}
				| LESS_LESS any_identifier GREATER_GREATER
					{
						pltsql_ns_push($2, PLTSQL_LABEL_BLOCK);
						$$ = $2;
					}
				;

opt_label	:
					{
						$$ = NULL;
					}
				| any_identifier
					{
						if (pltsql_ns_lookup_label(pltsql_ns_top(), $1) == NULL)
							yyerror("label does not exist");
						$$ = $1;
					}
				;

opt_exitcond	: ';'
					{ $$ = NULL; }
				| K_WHEN expr_until_semi
					{ $$ = $2; }
				;

/*
 * need both options because scanner will have tried to resolve as variable
 */
any_identifier	: T_WORD
					{
						$$ = $1.ident;
					}
				| T_DATUM
					{
						if ($1.ident == NULL) /* composite name not OK */
							yyerror("syntax error");
						$$ = $1.ident;
					}
				;

unreserved_keyword	:
				K_ABSOLUTE
				| K_ALIAS
				| K_ARRAY
				| K_BACKWARD
				| K_CONSTANT
				| K_CURRENT
				| K_CURSOR
				| K_DEBUG
				| K_DETAIL
				| K_DUMP
				| K_ERRCODE
				| K_ERROR
				| K_EXEC
				| K_FIRST
				| K_FORWARD
				| K_GLOBAL
				| K_HINT
				| K_INFO
				| K_IS
				| K_LAST
				| K_LOG
				| K_LOCAL
				| K_MESSAGE
				| K_MESSAGE_TEXT
				| K_NEXT
				| K_NO
				| K_NOTICE
				| K_OPTION
				| K_OUT
				| K_OUTPUT
				| K_PG_EXCEPTION_CONTEXT
				| K_PG_EXCEPTION_DETAIL
				| K_PG_EXCEPTION_HINT
				| K_PRIOR
				| K_QUERY
				| K_RELATIVE
				| K_RESULT_OID
				| K_RETURNED_SQLSTATE
				| K_REVERSE
				| K_ROW_COUNT
				| K_ROWTYPE
				| K_SCROLL
				| K_SET
				| K_SLICE
				| K_SQLSTATE
				| K_STACKED
				| K_TYPE
				| K_UNION
				| K_USE
				| K_USE_COLUMN
				| K_USE_VARIABLE
				| K_VARIABLE_CONFLICT
				| K_WARNING
				;

%%

/*
 * Check whether a token represents an "unreserved keyword".
 * We have various places where we want to recognize a keyword in preference
 * to a variable name, but not reserve that keyword in other contexts.
 * Hence, this kluge.
 */
static bool
tok_is_keyword(int token, union YYSTYPE *lval,
			   int kw_token, const char *kw_str)
{
	if (token == kw_token)
	{
		/* Normal case, was recognized by scanner (no conflicting variable) */
		return true;
	}
	else if (token == T_DATUM)
	{
		/*
		 * It's a variable, so recheck the string name.  Note we will not
		 * match composite names (hence an unreserved word followed by "."
		 * will not be recognized).
		 */
		if (!lval->wdatum.quoted && lval->wdatum.ident != NULL &&
			strcmp(lval->wdatum.ident, kw_str) == 0)
			return true;
	}
	return false;				/* not the keyword */
}

/*
 * Convenience routine to complain when we expected T_DATUM and got T_WORD,
 * ie, unrecognized variable.
 */
static void
word_is_not_variable(PLword *word, int location)
{
	ereport(ERROR,
			(errcode(ERRCODE_SYNTAX_ERROR),
			 errmsg("\"%s\" is not a known variable",
					word->ident),
			 parser_errposition(location)));
}

/* Same, for a CWORD */
static void
cword_is_not_variable(PLcword *cword, int location)
{
	ereport(ERROR,
			(errcode(ERRCODE_SYNTAX_ERROR),
			 errmsg("\"%s\" is not a known variable",
					NameListToString(cword->idents)),
			 parser_errposition(location)));
}

/*
 * Convenience routine to complain when we expected T_DATUM and got
 * something else.  "tok" must be the current token, since we also
 * look at yylval and yylloc.
 */
static void
current_token_is_not_variable(int tok)
{
	if (tok == T_WORD)
		word_is_not_variable(&(yylval.word), yylloc);
	else if (tok == T_CWORD)
		cword_is_not_variable(&(yylval.cword), yylloc);
	else
		yyerror("syntax error");
}

/* Convenience routine to read an expression with one possible terminator */
static PLtsql_expr *
read_sql_expression(int until, const char *expected)
{
	return read_sql_construct(until, 0, 0, expected,
							  "SELECT ", true, true, true, NULL, NULL);
}

/* Convenience routine to read an expression with two possible terminators */
static PLtsql_expr *
read_sql_expression2(int until, int until2, const char *expected,
					 int *endtoken)
{
	return read_sql_construct(until, until2, 0, expected,
							  "SELECT ", true, true, true, NULL, endtoken);
}

/*
 * Convenience routine to read an expression with an explicit or
 * beginning-of-statement token.
 */
static PLtsql_expr *
read_sql_expression_bos(int until, const char *expected, bool permit_empty)
{
	return read_sql_construct_bos(until, 0, 0, expected,
								  "SELECT ", true, true, true, NULL, NULL, true, NULL, permit_empty);
}

/*
 * Reads a sequence of tokens terminated with an explicit terminator
 * (a semicolon) or a beginning-of-statement token.
 */
static char *
read_tokens_bos(int until, const char *expected)
{
        PLtsql_expr *expr = read_sql_construct_bos(until, 0, 0, expected,
												   "", true, false, true, NULL, NULL, true, NULL, false);

	return expr->query;
}

/*
 * Convenience routine to read a SQL statement that must end with ';' or at
 * a beginning-of-statement token.
 */
static PLtsql_expr *
read_sql_stmt_bos(const char *sqlstart)
{
	return read_sql_construct_bos(';', 0, 0, ";",
                                  sqlstart, false, true, true, NULL, NULL, true, NULL, false);
}

/*
 * Read a SQL construct and build a PLtsql_expr for it.
 *
 * until:		token code for expected terminator
 * until2:		token code for alternate terminator (pass 0 if none)
 * until3:		token code for another alternate terminator (pass 0 if none)
 * expected:	text to use in complaining that terminator was not found
 * sqlstart:	text to prefix to the accumulated SQL text
 * isexpression: whether to say we're reading an "expression" or a "statement"
 * valid_sql:   whether to check the syntax of the expr (prefixed with sqlstart)
 * trim:		trim trailing whitespace
 * startloc:	if not NULL, location of first token is stored at *startloc
 * endtoken:	if not NULL, ending token is stored at *endtoken
 *				(this is only interesting if until2 or until3 isn't zero)
 */
static PLtsql_expr *
read_sql_construct(int until,
				   int until2,
				   int until3,
				   const char *expected,
				   const char *sqlstart,
				   bool isexpression,
				   bool valid_sql,
				   bool trim,
				   int *startloc,
				   int *endtoken)
{
	return read_sql_construct_bos(until, until2, until3, expected, sqlstart,
							  isexpression, valid_sql, trim, startloc, endtoken,
								  false, NULL, false);
}

/*
 * Read a SQL construct and build a PLtsql_expr for it, read until one of the
 * terminator tokens is encountered or optionally until the end of the line.
 *
 * until:		token code for expected terminator
 * until2:		token code for alternate terminator (pass 0 if none)
 * until3:		token code for another alternate terminator (pass 0 if none)
 * expected:	text to use in complaining that terminator was not found
 * sqlstart:	text to prefix to the accumulated SQL text
 * isexpression: whether to say we're reading an "expression" or a "statement"
 * valid_sql:   whether to check the syntax of the expr (prefixed with sqlstart)
 * trim:		trim trailing whitespace
 * startloc:	if not NULL, location of first token is stored at *startloc
 * endtoken:	if not NULL, ending token is stored at *endtoken
 *				(this is only interesting if until2 or until3 isn't zero)
 * untilbostok:	whether a beginning-of-statement token is a terminator
 */

typedef struct
{
	int     token;	/* token ID */
	YYSTYPE	lval;	/* semantic information */
	YYLTYPE lloc;	/* location (offset into scanbuf) */
} token_info;

static PLtsql_expr *
read_sql_construct_bos(int until,
					   int until2,
					   int until3,
					   const char *expected,
					   const char *sqlstart,
					   bool isexpression,
					   bool valid_sql,
					   bool trim,
					   int *startloc,
					   int *endtoken,
					   bool untilbostok,
					   List **tokens,
					   bool permit_empty)
{
	return read_sql_bos(until, until2, until3, 0, 0,
			    expected, sqlstart, isexpression,
			    valid_sql, trim, startloc, endtoken,
			    untilbostok, tokens, permit_empty);
}

/*
 * This is the same as read_sql_constuct_bos, only accepting more terminator
 * tokens. XXX would int array be a better argument?
 */
static PLtsql_expr *
read_sql_bos(int until,
					   int until2,
					   int until3,
					   int until4,
					   int until5,
					   const char *expected,
					   const char *sqlstart,
					   bool isexpression,
					   bool valid_sql,
					   bool trim,
					   int *startloc,
					   int *endtoken,
					   bool untilbostok,
					   List **tokens,
					   bool permit_empty)
{
	int					tok;
	StringInfoData		ds;
	IdentifierLookup	save_IdentifierLookup;
	int					startlocation = -1;
	int					parenlevel = 0;
	int 				caselevel = 0;
	int					sqlstartlen = strlen(sqlstart);
	PLtsql_expr			*expr;
	List				*tsql_idents = NIL;

	initStringInfo(&ds);
	appendStringInfoString(&ds, sqlstart);

	/* special lookup mode for identifiers within the SQL text */
	save_IdentifierLookup = pltsql_IdentifierLookup;
	pltsql_IdentifierLookup = IDENTIFIER_LOOKUP_EXPR;

	YYDPRINTF((stderr, "&&& read_sql_construct_bos - %d %d %d %s\n", 
			   until, until2, until3, untilbostok ? "or BOS" : ""));

	for (;;)
	{
		tok = yylex();
		if (startlocation < 0)			/* remember loc of first token */
			startlocation = yylloc;

		YY_SYMBOL_PRINT ("&&& next token", YYTRANSLATE(tok), &yylval, &yylloc);

		if (parenlevel == 0)
		{
			if (tok == until || tok == until2 || tok == until3 || tok == until4 || tok == until5)
			{
				YYDPRINTF((stderr, "&&& matched, terminating loop\n"));
				break;
			}

			if (untilbostok)
			{
				if (is_terminator(tok, (startlocation == yylloc), startlocation, yylloc, sqlstart, tsql_idents))
				{

					YYDPRINTF((stderr, "&&& found terminator, terminating loop\n"));
					pltsql_push_back_token(tok);
					break;
				}
			}
		}

		/*
		 * If we encounter a CASE, increment caselevel so we know that we are 
		 * scanning a CASE expression.  We decrement caselevel when we encounter
		 * an END.  We need to know if we are in a CASE expression because that
		 * changes the meaning of END and ELSE tokens
		 */
		if (tok == K_CASE)
			caselevel++;

		if (tok == K_ELSE && caselevel == 0)
		{
			pltsql_push_back_token(tok);
			break;
		}

		if (tok == K_END)
		{
			if (caselevel)
				caselevel--;
			else
			{
				pltsql_push_back_token(tok);
				break;
			}
		}

		if (tok == '(' || tok == '[')
			parenlevel++;
		else if (tok == ')' || tok == ']')
		{
			parenlevel--;
			if (parenlevel < 0)
				yyerror("mismatched parentheses");
		}

		tsql_idents = append_if_tsql_identifier(tok, sqlstartlen, startlocation,
		                                     tsql_idents);

		/*
		 * End of function definition is an error, and we don't expect to
		 * hit a semicolon either (unless it's the until symbol, in which
		 * case we should have fallen out above).
		 */
		if (tok == 0 || tok == ';')
		{
			if (parenlevel != 0)
				yyerror("mismatched parentheses");
			if (isexpression)
				ereport(ERROR,
						(errcode(ERRCODE_SYNTAX_ERROR),
						 errmsg("missing \"%s\" at end of SQL expression",
								expected),
						 parser_errposition(yylloc)));
			else
				ereport(ERROR,
						(errcode(ERRCODE_SYNTAX_ERROR),
						 errmsg("missing \"%s\" at end of SQL statement",
								expected),
						 parser_errposition(yylloc)));
		}

		if (tokens)
		{
			token_info *info = palloc(sizeof(*info));
			
			info->token = tok;
			info->lval	= yylval;
			info->lloc	= yylloc;

			*tokens = lappend(*tokens, info);
		}
	}

	pltsql_IdentifierLookup = save_IdentifierLookup;

	if (startloc)
		*startloc = startlocation;
	if (endtoken)
		*endtoken = tok;

	/* give helpful complaint about empty input */
	if (permit_empty == false)
	{
		if (startlocation >= yylloc)
		{
			if (isexpression)
				yyerror("missing expression");
			else
				yyerror("missing SQL statement");
		}
	}

	/*
	 * If no tokens found in this construct and the caller
	 * has told us that an empty construct is acceptable,
	 * just return NULL.
	 */
	if ((tokens) && (list_length(*tokens) == 0))
		return NULL;
	
	pltsql_append_source_text(&ds, startlocation, yylloc);

	/* trim any trailing whitespace, for neatness */
	if (trim)
	{
		while (ds.len > 0 && scanner_isspace(ds.data[ds.len - 1]))
			ds.data[--ds.len] = '\0';
	}

	expr = palloc0(sizeof(PLtsql_expr));
#if 0
	expr->dtype			= PLTSQL_DTYPE_EXPR;
#endif
	expr->query			= pstrdup(quote_tsql_identifiers(&ds, tsql_idents));
	expr->plan			= NULL;
	expr->paramnos		= NULL;
	expr->rwparam		= -1;
	expr->ns			= pltsql_ns_top();
	if (pltsql_curr_compile->is_itvf)
		expr->itvf_query = pstrdup(generate_itvf_query(expr->query, tsql_idents));
	else
		expr->itvf_query = NULL;
	pfree(ds.data);

	if (valid_sql)
		check_sql_expr(expr->query, startlocation, strlen(sqlstart));
	return expr;
}

static List *
append_if_tsql_identifier(int tok, int start_len, int start_loc,
						List *tsql_idents)
{
	char				*ident;
	tsql_ident_ref		*tident_ref;
	int					tsql_ident_len;
	bool				is_ident_quoted;

	ident = NULL;
	
	if (tok == T_WORD)
	{
		ident = yylval.word.ident;
		is_ident_quoted = yylval.word.quoted;
	}
	else if (tok == T_DATUM)
	{
		ident = NameOfDatum(&(yylval.wdatum));
		is_ident_quoted = yylval.wdatum.quoted;
	}

	/*
	 * Create and append a reference to this word if it is a TSQL (at-prefixed)
	 * identifier.
	 */
	if (ident && !is_ident_quoted)
	{
		tsql_ident_len = strlen(ident);

		if ((tsql_ident_len > 0 && (ident[0] == '@' || ident[0] == '#'))
           || ( tsql_ident_len > 2 && strcasecmp(ident, "@@error") ==0 ))
		{
			tident_ref = palloc(sizeof(tsql_ident_ref));
			tident_ref->location = (start_len - 1) +
				(yylloc - start_loc);
			tident_ref->ident = pstrdup(ident);
			/* Record dno so that we can look up the type name */
			tident_ref->dno = tok == T_DATUM ? yylval.wdatum.datum->dno : -1;
			/* Record original token length. ident might be already touched by scanner (i.e. truncation) */
			tident_ref->length = pltsql_get_yyleng();
			
			tsql_idents = lappend(tsql_idents, tident_ref);
		}
	}

	return tsql_idents;
}

static char *
quote_tsql_identifiers(const StringInfo src, const List *tsql_idents)
{
	StringInfoData	dest;
	ListCell		*lc;
	int				prev = 0;
	int				quoted = 0;

	if (list_length(tsql_idents) == 0)
		return src->data;

	initStringInfo(&dest);

	foreach(lc, tsql_idents)
	{
		tsql_ident_ref *tword = (tsql_ident_ref *) lfirst(lc);

		/*
		 * Append the part of the source text appearing before the identifier
		 * that we haven't inserted already.
		 */
		appendBinaryStringInfo(&dest, &(src->data[prev]),
							   tword->location - prev + 1);
		appendStringInfo(&dest, "\"%s\"", tword->ident);
		prev = tword->location + 1 + tword->length;

		/* Keep location up to date for all idents, for itvf_query */
		tword->location += quoted * 2;
		quoted += 1;
	}

	appendStringInfoString(&dest, &(src->data[prev]));
	return dest.data;
}

/*
 * For inline table-valued function, we need to save an version of the query
 * statement that we can call SPI_prepare to generate a plan, in order to figure
 * out the column definition list. So, we replace all variable references by
 * "CAST(NULL AS <type>)" in order to get the correct columnn list from
 * planning.
 */
static char *
generate_itvf_query(char *src, const List *tsql_idents)
{
	StringInfoData	dest;
	ListCell		*lc;
	int				prev = 0;
	PLtsql_var 		*var;

	if (list_length(tsql_idents) == 0)
		return src;

	initStringInfo(&dest);

	foreach(lc, tsql_idents)
	{
		tsql_ident_ref *tword = (tsql_ident_ref *) lfirst(lc);
		if (tword->dno == -1)
			continue;
		var = (PLtsql_var *) pltsql_Datums[tword->dno];

		appendBinaryStringInfo(&dest, &(src[prev]),
							   tword->location - prev + 1);
		appendStringInfo(&dest, "CAST(NULL AS %s)", var->datatype->typname);
		prev = tword->location + 1 + strlen(tword->ident) + 2;
	}

	appendStringInfoString(&dest, &(src[prev]));
	return dest.data;
}

/*
 * Determines whether there the specified token is a statement terminator.
 *
 * "tok" must be the current token, since we also look at yylval.
 */
static bool
is_terminator(int tok, bool first, int start_loc, int cur_loc,
			  const char *sql_start, const List *tsql_idents)
{
	switch (tok)
	{
		/* Ambiguous tokens not included: NULL */
    	case 0:            /* End of input */
	    case ';':
		case K_BEGIN:
		case K_CLOSE:
		case K_DECLARE:
		case K_EXIT:
		case K_FETCH:
			return true;
		case K_FOREACH:
		case K_GET:
		case K_IF:
		case K_INSERT:
		case K_MOVE:
		case K_OPEN:
		case K_PERFORM:
		case K_PRINT:
		case K_RAISE:
		case K_RETURN:
		case K_WHILE:
		case LESS_LESS:			/* Optional label for many statements */
		case K_GOTO:
		case K_RAISERROR:
		case K_THROW:
#if 0
		case K_ALTER:
		case K_CREATE:
		case K_DROP:
		case K_EXEC:
#endif
		case K_BREAK:
		case K_EXECUTE:
		case K_EXEC:
		case K_CONTINUE:
		case K_DEALLOCATE:
		/*
		 * These are not core TSQL statements but are needed to support dual
		 * syntax, in particular, the PL/pgSQL syntax for their respective
		 * statements.
		 */
		case K_LOOP:
			return true;
		/*
		 * We work harder in the ambiguous cases and perform a basic syntax
		 * analysis to guide us.
		 */
		case K_SET:				/* Ambiguous: may be an assignment or part of an UPDATE */
			return true;

		case K_END_CATCH:
		case K_END_TRY:
			return true;
        case TSQL_LABEL:
            return true;

		default:
			break;
	}

	if (word_matches(tok, "DROP")) {
		int			tok1 = pltsql_peek();

		/*
		 * If "DROP CONSTRAINT / DROP COLUMN", this can happen in the middle of ALTER TABLE statement.
		 * Otherwise, mark the DROP as the beginning of a new statement.
		 */
		if (tok1 == K_CONSTRAINT || tok1 == K_COLUMN)
			return false;
		else if (pltsql_peek_word_matches("MEMBER")) /* ALTER SERVER ROLE .. DROP MEMBER .. */
			return false;
		else if (pltsql_peek_word_matches("CREDENTIAL")) /* ALTER LOGIN .. DROP CREDENTIAL .. */
			return false;
		else
			return true;
	}

	if (word_matches(tok, "UPDATE")) {
		int tok1 = pltsql_peek();
		if (tok1 == '(')
			return false;
		else
			return true;
	}


	/* List of words that are not tokens but mark the beginning of a statement. */
	return word_matches(tok, "DELETE") ||
		   word_matches(tok, "CREATE") ||
		   word_matches(tok, "TRUNCATE") ||
		   (!first && word_matches(tok, "WITH")) || 
		   (!first && word_matches(tok, "SELECT")) ||
		   word_matches(tok, "BEGIN") || /* BEGIN is returned as T_WORD instead of K_BEGIN for "BEGIN TRANSACTION" in scanner. need special handling */
		   word_matches(tok, "COMMIT") || /* COMMIT is not a keyword in pgtsql (other than pl/pgsql) */
		   word_matches(tok, "ROLLBACK"); /* ROLLBACK is not a keyword in pgtsql (other than pl/pgsql) */
}


/*
 * Determines whether the specified token is a statement terminator or procedure
 * ending.
 */
static bool
is_terminator_proc(int tok, bool first)
{
	if (tok == ';')
	{
		return true;
	}
	else if (is_terminator(tok, first, 0, yylloc, NULL, NULL) || tok == K_END)
	{
		pltsql_push_back_token(tok);
		return true;
	}
	return false;
}

static bool
string_matches(const char *str, const char *pattern)
{
	if (pg_strcasecmp(str, pattern) == 0)
		return true;
	else
		return false;
}

static bool
word_matches(int tok, const char *pattern)
{
	return ((tok == T_WORD) && string_matches(yylval.word.ident, pattern));
}

static PLtsql_type *
read_datatype(int tok)
{
	static int callCount = 0;
	StringInfoData		ds;
	char			   *type_name;
	int					startlocation;
	PLtsql_type		*result;
	int					parenlevel = 0;

	YYDPRINTF((stderr, "::: read_datatype (call %d)\n", callCount++));

	/* Should only be called while parsing DECLARE sections */
	//Assert(pltsql_IdentifierLookup == IDENTIFIER_LOOKUP_DECLARE);

	/* Often there will be a lookahead token, but if not, get one */
	if (tok == YYEMPTY)
		tok = yylex();

	YY_SYMBOL_PRINT("::: first token in data type", YYTRANSLATE(tok), &yylval, &yylloc);

	startlocation = yylloc;

	/*
	 * If we have a simple or composite identifier, check for %TYPE
	 * and %ROWTYPE constructs.
	 */
	if (tok == T_WORD)
	{
		char   *dtname = yylval.word.ident;

		tok = yylex();

		YY_SYMBOL_PRINT("::: next token", YYTRANSLATE(tok), &yylval, &yylloc);

		if (tok == '%')
		{
			tok = yylex();
			if (tok_is_keyword(tok, &yylval,
							   K_TYPE, "type"))
			{
				result = pltsql_parse_wordtype(dtname);
				if (result)
					return result;
			}
			else if (tok_is_keyword(tok, &yylval,
									K_ROWTYPE, "rowtype"))
			{
				result = pltsql_parse_wordrowtype(dtname);
				if (result)
					return result;
			}
		}
	}
	else if (tok == T_CWORD)
	{
		List   *dtnames = yylval.cword.idents;

		tok = yylex();

		YY_SYMBOL_PRINT("::: next token", YYTRANSLATE(tok), &yylval, &yylloc);

		if (tok == '%')
		{
			tok = yylex();
			if (tok_is_keyword(tok, &yylval,
							   K_TYPE, "type"))
			{
				result = pltsql_parse_cwordtype(dtnames);
				if (result)
					return result;
			}
			else if (tok_is_keyword(tok, &yylval,
									K_ROWTYPE, "rowtype"))
			{
				result = pltsql_parse_cwordrowtype(dtnames);
				if (result)
					return result;
			}
		}
	}

	while (tok != ';')
	{
		/* Should not encounter a @local_variable in a data type */
		if (tok == T_WORD && yylval.word.ident[0] == '@')
		{
			YYDPRINTF((stderr, "::: found '%s', terminating loop\n", yylval.word.ident));
			break;
		}

		/* Possible followers for datatype in a declaration */
		if ((tok == K_COLLATE || tok == K_NOT ||
		     tok == '=' || tok == COLON_EQUALS || tok == K_DEFAULT) &&
		    parenlevel == 0)
		{
			YYDPRINTF((stderr, "::: found follower, terminating loop\n"));
			break;
		}

		/* Possible followers for datatype in a cursor_arg list */
		if ((tok == ',' || tok == ')') && parenlevel == 0)
		{
			YYDPRINTF((stderr, "::: found '%c', terminating loop\n", tok));
			break;
		}

		if (tok == '(')
			parenlevel++;
		else if (tok == ')')
			parenlevel--;

		/*
		 * When DECLARE statement is packed in BEGIN...END, we need to
		 * take K_END like a terminator. For example:
		 * CREATE PROC p1 AS
		 * BEGIN
		 *	DECLARE @a INT
		 * END
		 */
		if (is_terminator(tok, (startlocation == yylloc), startlocation, yylloc, NULL, NIL) ||
			tok == K_END)
		{
			if (parenlevel == 0)
			{
				YYDPRINTF((stderr, "::: found terminator, terminating loop\n"));
				break;
			}
			else
				yyerror("mismatched parentheses");
		}

		tok = yylex();

		YY_SYMBOL_PRINT("::: next token", YYTRANSLATE(tok), &yylval, &yylloc);
	}

	/* set up ds to contain complete typename text */
	initStringInfo(&ds);
	pltsql_append_source_text(&ds, startlocation, yylloc);

	/* trim any trailing whitespace, for neatness */
	while (ds.len > 0 && scanner_isspace(ds.data[ds.len - 1]))
		ds.data[--ds.len] = '\0';

	type_name = ds.data;

	if (type_name[0] == '\0')
		yyerror("missing data type declaration");

	result = parse_datatype(type_name, startlocation);

	pfree(ds.data);

	pltsql_push_back_token(tok);

	return result;
}

/*
 * init_execsql_ctx()
 *
 *  This function initializes the given execsql_ctx object
 */
static void
init_execsql_ctx(execsql_ctx *ctx, int firsttoken, int location, PLword *firstword)
{
	initStringInfo(&ctx->ds);

	ctx->location			= location;
	ctx->target				= NULL;
	ctx->have_values        = false;
	ctx->have_into			= false;
	ctx->have_strict		= false;
	ctx->have_temptbl		= false;
	ctx->have_insert_select = false;
	ctx->have_insert_exec = false;
	ctx->is_prev_tok_create = false;
	ctx->is_update_with_variables = false;
	ctx->into_start_loc		= -1;
	ctx->into_end_loc		= -1;
	ctx->temptbl_loc		= -1;
	ctx->select_into_table_name	= NULL;
	ctx->tsql_idents		= NIL;
	ctx->startlocation		= location; /* do not use yylloc here because it doesn't work if token was pushed back */
	ctx->parenlevel			= 0;
	ctx->caselevel          = 0;
	ctx->have_output		= false;

	/* special lookup mode for identifiers within the SQL text */
	ctx->save_IdentifierLookup = pltsql_IdentifierLookup;
	pltsql_IdentifierLookup = IDENTIFIER_LOOKUP_EXPR;

	/*
	 * We have to special-case the sequence INSERT INTO, because we don't want
	 * that to be taken as an INTO-variables clause.  Fortunately, this is the
	 * only valid use of INTO in a pl/pgsql SQL command, and INTO is already a
	 * fully reserved word in the main grammar.  We have to treat it that way
	 * anywhere in the string, not only at the start; consider CREATE RULE
	 * containing an INSERT statement.
	 */
	ctx->tok = firsttoken;
	ctx->prev_tok = YYEMPTY;

	if (firstword && string_matches(firstword->ident, "CREATE"))
		ctx->is_prev_tok_create = true;
	else
		ctx->is_prev_tok_create = false;
}

/*
 * manage_paren_level()
 *
 *  If the current token is an open- or close-paren or an 
 *  open- or close-square bracket, this function adjusts
 *  the nesting level (ctx->parenlevel).
 */
static void
manage_paren_level(execsql_ctx *ctx)
{
	/*
	 * if we find an open paren (or square brakcket) we increase
	 * our nesting level.
	 *
	 * if we find a close paren (or square bracket) we decrease
	 * the nesting level
	 *
	 * if the nesting level goes negative, we have a mismatch 
	 * and report an error
	 */
	if (ctx->tok == '(' || ctx->tok == '[')
		ctx->parenlevel++;
	else if (ctx->tok == ')' || ctx->tok == ']')
	{
		ctx->parenlevel--;

		if (ctx->parenlevel < 0)
			yyerror("mismatched parentheses");
	}
}

static PLtsql_stmt *
make_execsql_stmt(int firsttoken, int location, PLword *firstword, PLtsql_expr *with_clauses )
{
	static int callCount = 0;
	execsql_ctx ctx;
	PLtsql_stmt_execsql *execsql;
	StringInfoData query;

	YYDPRINTF((stderr, "!!! make_execsql_stmt(%d)\n", callCount++));

	init_execsql_ctx(&ctx, firsttoken, location, firstword);

	for (;;)
	{
		if (ctx.prev_tok != YYEMPTY && ctx.tok == 0) /* EOF */
		{
			if (ctx.parenlevel > 0)
				yyerror("missing closing parentheses");
			else
				yyerror("unexpected end of input");
		}

		ctx.prev_tok = ctx.tok;
		ctx.tok = yylex();

		YY_SYMBOL_PRINT ("!!! next token", YYTRANSLATE(ctx.tok), &yylval, &yylloc);

		manage_paren_level(&ctx);

		if (ctx.have_into && ctx.into_end_loc < 0)
			ctx.into_end_loc = yylloc;		/* token after the INTO part */

		if (ctx.tok == ';')
		{
			YYDPRINTF((stderr, "!!! found a semicolon, terminating loop\n"));
			break;
		}

		if (ctx.tok == K_CASE)
			ctx.caselevel++;

		if (word_matches(ctx.tok, "values"))
			ctx.have_values = true;
		
		if (ctx.tok == K_END)
		{
			if (ctx.caselevel)
				ctx.caselevel--;
			else
			{
				pltsql_push_back_token(ctx.tok);
				break;
			}
		}

		if (ctx.tok == K_OUTPUT)
			ctx.have_output = true;

		/*
		 * We have some special handling for "UNION", which is followed by
		 * "SELECT" which should be treated as part of the current statement,
		 * instead of the start of the next one. To utilize it, we treat "UNION
		 * ALL" just like "UNION" by skipping the "ALL" here.
		 */
		if (ctx.tok == K_ALL && ctx.prev_tok == K_UNION)
		{
			ctx.tok = K_UNION;
			continue;
		}

		/*
		 * Determine whether the new token introduces a new statement, but 
		 * only only if this token is not found within an unclosed set of 
		 * parentheses.
		 *
		 * Consider, for example: 
		 *
		 *    SELECT * FROM customer WHERE id = (SELECT 2) LIMIT 1;
		 *
		 * The second SELECT does NOT introduce a new statement.
		 */ 
		if (ctx.parenlevel == 0)
		{

			if (firsttoken == K_INSERT && word_matches(ctx.tok, "SELECT"))
			{
				/*
				 * We have seen INSERT...SELECT.  This could be either of
				 * the following:
				 * 
				 *  INSERT INTO foo VALUES(42) SELECT * from foo
				 *  INSERT INTO foo SELECT * from bar
				 *
				 * In the first case, the SELECT token introduces a
				 * new statement (SELECT * FROM foo is NOT part of
				 * the INSERT statement).
				 *
				 * In the second coae, the SELECT token introduces
				 * a new clause (SELECT...INSERT) but not a new 
				 * statement.
				 *
				 * We can distinguish between the two forms by paying
				 * attention to whether we have seen a VALUES clause.
				 */
				
				if (ctx.have_values)
				{
					/* 
					 * We've already seen a VALUES clause so this SELECT
					 * must be introducing a new statement.
					 */
					pltsql_push_back_token(ctx.tok);					
					break;
				}
				else if (ctx.have_insert_select || ctx.have_insert_exec)
				{
					/*
					 * is_terminator() returns TRUE for "SELECT" that does not appear
					 * first. This doesn't work for statements like:
					 *   INSERT ... SELECT ... UNION (ALL) SELECT ...
					 * So, we add an additional check to catch cases like this.
					 */
					if (ctx.prev_tok == K_UNION)
						continue;
					/*
					 * Variation of the first case like 'INSERT INTO foo SELECT * from foo SELECT * from foo
					 * the first SELECT * from foo is the part of INSERT
					 * but the second SELECT * from foo should make anoter statement
					 */
					pltsql_push_back_token(ctx.tok);
					break;
				}
				else
				{
					/*
					 * We have not seen a VALUES clause in this statement
					 * so this SELECT is forming an INSERT...SELECT clause.
					 */
					ctx.have_insert_select = true;
					continue;
				}
			}
			/* Do a similar thing with ctx.have_insert_exec here */
			else if (firsttoken == K_INSERT &&
					 (ctx.tok == K_EXEC || ctx.tok == K_EXECUTE))
			{
				/*
				 * We have seen INSERT...EXEC.  This could be either of
				 * the following:
				 * 
				 *  INSERT INTO foo VALUES(42) EXEC sp_foo
				 *  INSERT INTO foo EXEC sp_bar
				 *
				 * In the first case, the EXEC token introduces a
				 * new statement (EXEC sp_foo is NOT part of
				 * the INSERT statement).
				 *
				 * In the second coae, the EXEC token introduces
				 * a new clause (INSERT...EXEC) but not a new
				 * statement.
				 *
				 * We can distinguish between the two forms by paying
				 * attention to whether we have seen a VALUES clause.
				 */
				
				if (ctx.have_values)
				{
					/* 
					 * We've already seen a VALUES clause so this SELECT
					 * must be introducing a new statement.
					 */
					pltsql_push_back_token(ctx.tok);					
					break;
				}
				else if (ctx.have_insert_select || ctx.have_insert_exec)
				{
					/*
					 * Variation of the first case like 'INSERT INTO foo EXEC sp_foo EXEC sp_foo'
					 * the first EXEC sp_foo is the part of INSERT
					 * but the second EXEC sp_foo should make anoter statement
					 */
					pltsql_push_back_token(ctx.tok);
					break;
				}
				else
				{
					/*
					 * We have not seen a VALUES clause in this statement
					 * so this SELECT is forming an INSERT...EXEC clause.
					 */
					ctx.have_insert_exec = true;
					continue;
				}
			}

			/*
			 * is_terminator() returns TRUE for "WITH", which will cause the
			 * next parse to do make_select_cte(). This is not always desirable
			 * because we might have statements like:
			 *   INSERT ... SELECT count(*) from pg_type with (tablockx);
			 * So, we add an additional check to catch cases like this.
			 */
			if (word_matches(ctx.tok, "WITH"))
			{
				ctx.tok = yylex();
				if (ctx.tok == '(')
				{
					pltsql_push_back_token(ctx.tok);
					continue;
				}
				pltsql_push_back_token(ctx.tok);
			}

			if (is_terminator(ctx.tok, (ctx.startlocation == yylloc),
							  ctx.startlocation, yylloc, NULL, ctx.tsql_idents))
			{
				YY_SYMBOL_PRINT ("!!! found a terminator, pushing back", YYTRANSLATE(ctx.tok), &yylval, &yylloc);
				pltsql_push_back_token(ctx.tok);
				break;
			}
		}
		else
		{
			if (firsttoken == K_INSERT && word_matches(ctx.tok, "SELECT"))
			{
				/*
				 * regardless of parenthesis level, we have to mark have_insert_select
				 * to handle a query such as `INSERT INTO ... (SELECT ...) SELECT`.
				 * the second SELECT should be a terminator.
				 */
				 ctx.have_insert_select = true;
			}
			if (firsttoken == K_INSERT && (ctx.tok == K_EXEC || ctx.tok == K_EXECUTE))
			{
				/*
				 * regardless of parenthesis level, we have to mark have_insert_select
				 * to handle a query such as `INSERT INTO ... (EXEC ...) EXEC`.
				 * the second EXEC should be a terminator.
				 */
				 ctx.have_insert_exec = true;
			}
		}

		ctx.tsql_idents = append_if_tsql_identifier(ctx.tok,
		                                        (ctx.have_temptbl ?
		                                         strlen(TEMPOBJ_QUALIFIER) : 0),
		                                        ctx.location, ctx.tsql_idents);

		/* 
		* We check for OUTPUT keyword and do not error out if present. 
		* This code may be broken by columns/inputs with the word OUTPUT, but that
		* is okay because this is a temporary fix until the ANTLR parser starts 
		* being used.
		*/
		if (ctx.tok == K_INTO && ctx.prev_tok != K_INSERT && !ctx.have_output)
		{
			if (ctx.have_into)
				yyerror("INTO specified more than once");

			ctx.have_into = true;
			ctx.into_start_loc = yylloc;

			pltsql_IdentifierLookup = IDENTIFIER_LOOKUP_NORMAL;
			read_into_target(&ctx.target, &ctx.have_strict, &ctx.select_into_table_name, &ctx.have_temptbl);
			pltsql_IdentifierLookup = IDENTIFIER_LOOKUP_EXPR;
		}

		/*
		 * We need to identify CREATE TABLE <#ident> as a local temporary table
		 * so we can translate it to a CREATE TEMPORARY TABLE statement later.
		 */
		if (ctx.is_prev_tok_create && ctx.tok == K_TABLE)
		{
			ctx.temptbl_loc = yylloc;

			ctx.tok = yylex();
			if (ctx.tok == T_WORD && (!yylval.word.quoted) && (yylval.word.ident[0] == '#'))
				ctx.have_temptbl = true;

			pltsql_push_back_token(ctx.tok);
		}
		/* See the call to check_sql_expr below if you change this */
		ctx.is_prev_tok_create = false;
	}

	pltsql_IdentifierLookup = ctx.save_IdentifierLookup;

	if (ctx.have_into)
	{
		/*
		 * Insert an appropriate number of spaces corresponding to the
		 * INTO text, so that locations within the redacted SQL statement
		 * still line up with those in the original source text.
		 */
		pltsql_append_source_text(&ctx.ds, ctx.location, ctx.into_start_loc);
		appendStringInfoSpaces(&ctx.ds, ctx.into_end_loc - ctx.into_start_loc);
		pltsql_append_source_text(&ctx.ds, ctx.into_end_loc, yylloc);
	}
	else
	{
		if (ctx.have_temptbl)
		{
			/*
			 * We have a local temporary table identifier after the CREATE
			 * TABLE tokens, we need to transform CREATE TABLE -> CREATE
			 * TEMPORARY TABLE in this case.
			 */
			Assert(!with_clauses);  /* create table statement cannot have with clase */
			pltsql_append_source_text(&ctx.ds, ctx.location, ctx.temptbl_loc);
			appendStringInfoString(&ctx.ds, TEMPOBJ_QUALIFIER);
			pltsql_append_source_text(&ctx.ds, ctx.temptbl_loc, yylloc);
		}
		else
		{
			pltsql_append_source_text(&ctx.ds, ctx.location, yylloc);
		}
	}

	/* trim any trailing whitespace, for neatness */
	while (ctx.ds.len > 0 && scanner_isspace(ctx.ds.data[ctx.ds.len - 1]))
		ctx.ds.data[--ctx.ds.len] = '\0';

	initStringInfo(&query);
	if (with_clauses)
		appendStringInfo(&query, "%s %s", with_clauses->query, quote_tsql_identifiers(&ctx.ds, ctx.tsql_idents));
	else
		appendStringInfoString(&query, quote_tsql_identifiers(&ctx.ds, ctx.tsql_idents));


	ctx.expr = palloc0(sizeof(PLtsql_expr));
#if 0
	ctx.expr->dtype	= PLTSQL_DTYPE_EXPR;
#endif
	ctx.expr->query = pstrdup(query.data);
	ctx.expr->plan	   = NULL;
	ctx.expr->paramnos = NULL;
	ctx.expr->rwparam  = -1;
	ctx.expr->ns	   = pltsql_ns_top();
	pfree(ctx.ds.data);

	/*
	 * If have_temptbl is true, the first two tokens were valid so we expect
	 * that check_sql_expr will raise errors from a location occurring after
	 * the TEMPORARY token.  Because the original statement did not include it,
	 * we offset the error location with its length so it points back to the
	 * correct location in the original source.
	 */
	check_sql_expr(ctx.expr->query, ctx.location, (ctx.have_temptbl ?
	                                       strlen(TEMPOBJ_QUALIFIER) : 0));

	execsql			  = palloc(sizeof(PLtsql_stmt_execsql));
	execsql->cmd_type = PLTSQL_STMT_EXECSQL;
	execsql->lineno   = pltsql_location_to_lineno(location);
	execsql->sqlstmt  = ctx.expr;
	execsql->into	  = ctx.have_into;
	execsql->strict   = ctx.have_strict;
	execsql->target   = ctx.target;
	execsql->mod_stmt_tablevar = false;
	execsql->need_to_push_result = false;
	execsql->is_tsql_select_assign_stmt = false;

	return (PLtsql_stmt *) execsql;
}

typedef struct
{
	int			 dno;
	int			 operator;
	PLtsql_expr *src;
} query_target;

/*
 * read_query_targets2()
 *
 *  Reads the next SELECT target - this function assumes that
 *  a caller has set pltsql_IdentifierLookup properly and that
 *  a caller will restore the original pltsql_IdentifierLookup
 *  after we return
 *  In normal cases like @a = b, we return a list containing one
 *  query_target.
 *  in some other cases like @a = b = 3, we need to return two
 *  targets as a list: @a = 3, b = 3
 */
static List *
read_query_targets2()
{
	List * result = NIL;
	query_target *target;
	PLtsql_expr *src;
	int tok = yylex();
	int term;
	List *tokens = NIL;

	pltsql_push_back_token(tok);
	
    /* Seeing K_FROM indicates start of from clause in curren stmt
     * Seeing K_INTO indicates we are in a SELECT ... INTO stmt, 
     *        so we should stop reading target here.
	 * Seeing K_WHERE indicates we are in a UPDATE ... WHERE stmt, 
     *        so we should stop reading target here.
     * Seeing Terminators indicates end of current stmt,
     *        current stmt has no from clause. e.g. select expr, expr 
     * Seeing K_END indicates end of BEGIN-END block
     *        current stmt has no from clause
     *        current stmt not ended with a delimiter ';'
     *        e.g 
     *        BEGIN select expr, expr END
     *        Note: K_END is not a terminator due to case expression
     *              But read_query_targets would read entire case expression
     *              So current K_END could not be part of it
     */
	if ((tok == K_FROM) || (tok == K_INTO) || (tok == K_WHERE) || (is_terminator(tok, false, 0, yylloc, NULL, NULL))
        || (tok == K_END))
		return NULL;

	/*
	 * SELECT @pages = relpages * 2, @natts = relnatts FROM pg_class WHERE relname = 'pg_proc';
	 * SELECT @foo, relnatts FROM pg_class WHERE relname = 'pg_proc';
	 * SELECT 42, 
	 */
	src = read_sql_bos(',', K_FROM, K_INTO, K_WHERE, 0, "comma or FROM or INTO or WHERE",
								 "",
								 true, false, true, NULL, &term, true, &tokens, true);

	if (list_length(tokens) == 0)
		return NULL;

	target = palloc(sizeof(*target));
	target->dno		 = -1;
	target->operator = -1;
	target->src		 = src;

	/*
	 * We have read all of the tokens in this target list entry,
	 * so result->src->query will look like one of the following:
	 *
	 *	  @pages = relpages * 2
	 * or
	 *	  @pages
	 * or
	 *    relpages * 2 
	 *
	 * Now figure out if this entry represents an assignment, or
	 * is just a plain target entry. We consider it an assignment
	 * if all of the following are true:
	 *	1) There are at least three tokens in the expression
	 *  2) The first token is a T_DATUM (PL/tsql local variable)
	 *  3) The second token is an assignment operator ('=')
	 */

	if (list_length(tokens) >= 3)
	{
		token_info *first  = list_nth(tokens, 0);
		token_info *second = list_nth(tokens, 1);

		if (first->token == T_DATUM && second->token == '=')
		{
			ListCell *third_cell = list_nth_cell(tokens, 2);
			ListCell *it;
			StringInfoData revised_query;
			int caselevel = 0;
			int parenlevel = 0;
			/*
			 * This is an assignment target (@var = expr), so
			 * change the result->dno (it was initialized to
			 * -1) and increment the query pointer past the
			 * assignment operator
			 */
			target->dno = first->lval.wdatum.datum->dno;
            /* 
             * alraedy checked there is three tokens and '=' is the 2nd token
             * set query as next token after '='
             */
            target->src->query = strchr(target->src->query, '=') + 1;

			/*
			 * Check if we have a second '=' in the query.
			 * e.g. @v = column = expression. if that happens,
			 * the target will be split into two targets:
			 * target1 -> @v = expression
			 * target2 -> column = expression
			 */
			for_each_cell(it, tokens, third_cell)
			{
				token_info *tok = (token_info*) lfirst(it);

				switch (tok->token)
				{
					case K_CASE:
						caselevel++;
						break;
					case K_END:
						caselevel--;
						break;
					case '(':
					case '[':
						parenlevel++;
						break;
					case ')':
					case ']':
						if (--parenlevel < 0)
							yyerror("mismatched parentheses");
						break;
					default:
						break;
				}

				if (tok->token == '=' && caselevel == 0 && parenlevel == 0)
				{
					query_target *target2 = palloc(sizeof(*target2));
					PLtsql_expr *target2_expr = palloc0(sizeof(*target2_expr));
					target2->dno		= -1;
					target2->operator	= -1;
					target2_expr->plan = NULL;
					target2_expr->paramnos = NULL;
					target2_expr->rwparam = -1;
					target2_expr->ns = pltsql_ns_top();
					target2_expr->query = pstrdup(target->src->query);
					target2->src = target2_expr;
					result = lappend(result, target2);

					/* need to update target1's expression */
					initStringInfo(&revised_query);
					pltsql_append_source_text(&revised_query, tok->lloc+1, yylloc);
					target->src->query = revised_query.data;

					break;
				}
			}
		}
	}

	if (term == K_FROM || term == K_INTO || term == K_WHERE)
		pltsql_push_back_token(term);

	result = lappend(result, target);
	return result;
}

/*
 * read_query_targets()
 *
 *	This function reads a SELECT target in 
 *  IDENTIFIER_LOOKUP_NORMAL mode, making 
 *  sure to preserve the current identifier
 *  lookup mode.
 */
static List * 
read_query_targets()
{
	IdentifierLookup save = pltsql_IdentifierLookup;
	List *result;

	pltsql_IdentifierLookup = IDENTIFIER_LOOKUP_NORMAL;
	result = read_query_targets2();
	pltsql_IdentifierLookup = save;

	return result;
}

static PLtsql_expr *
make_target_expr(List *fields, int location)
{
	PLtsql_expr *result = palloc0(sizeof(*result));
	const char *separator = "";
	StringInfoData src;
	ListCell *it;

	result->plan = NULL;
	result->paramnos = NULL;
	result->rwparam = -1;
	result->ns = pltsql_ns_top();

	initStringInfo(&src);

	foreach (it, fields)
	{
		query_target *target = (query_target *) lfirst(it);
		appendStringInfoString(&src, separator);
		appendStringInfoString(&src, target->src->query);

		separator = ", ";
	}

	result->query = src.data;

	return result;
}

static PLtsql_row *
make_target_row(List *fields, int location)
{
	PLtsql_row *result = palloc0(sizeof(*result));
	ListCell *it;
	int i;

	result->dtype	   = PLTSQL_DTYPE_ROW;
	result->refname	   = "(select target)";
	result->lineno	   = pltsql_location_to_lineno(location);
	result->rowtupdesc = NULL;
	result->nfields	   = list_length(fields);
	result->fieldnames = palloc(sizeof(char *) * result->nfields);
	result->varnos	   = palloc(sizeof(int) * result->nfields);

	i = 0;

	foreach (it, fields)
	{
		query_target *field = lfirst(it);
        result->varnos[i] = field->dno;

		/* pass variables into row fields */
        if (field->dno >= 0 && field->dno < pltsql_nDatums )
        {
		    PLtsql_var *var = (PLtsql_var *) pltsql_Datums[field->dno];
            result->fieldnames[i] = var->refname;
        }
        else
            result->fieldnames[i] = NULL;

		i++;
	}

	pltsql_adddatum((PLtsql_datum *) result);

	return result;
}

/*
 * read_top_clause()
 *
 *  This function will scan through the tokens that make up a TOP
 *  clause (within a SELECT).  We expect to find the following 
 *  forms:
 *		TOP integer
 *      TOP integer PERCENT
 *      TOP float PERCENT
 *      TOP (expression)
 *      TOP (expression) PERCENT
 *
 *  Note that we don't check for syntax errors here; we leave that
 *  to the SQL parser.
 *
 *  This function returns a null-terminated string containing the
 *  entire TOP clause.  
 */
static char *
read_top_clause(execsql_ctx *ctx)
{
	int length = 4; /* length of "TOP " */
	int start = yylloc;

	/*
	 * We just read TOP; this could be followed by a parenthesized 
	 * expression or a numeric literal (either float or int)
	 */

	while ((ctx->tok = yylex()) != 0)
	{
		YYDPRINTF((stderr, "read_top_clause - tok (%d) loc(%d) len(%d)\n", 
				  ctx->tok, pltsql_yylloc, pltsql_get_yyleng()));

		if (ctx->tok == ICONST)
			length += pltsql_get_yyleng();
		else if (ctx->tok == FCONST)
			length += pltsql_get_yyleng();
		else if (word_matches(ctx->tok, "PERCENT"))
			length += pltsql_get_yyleng();
		else if (ctx->tok == '(')
		{
			int paren_level = 1;

			/*
			 * We saw an open paren, this must be a parenthesized
			 * expression:
			 *    SELECT TOP (@count + 2) PERCENT
			 * scan for the matching close paren
			 */

			while (paren_level)
			{
				ctx->tok = yylex();

				if (ctx->tok == ')')
					paren_level--;
				else if (ctx->tok == '(')
					paren_level++;
				else if (ctx->tok == 0)
					yyerror("syntax error - matching ')' not found");
			}

			return pltsql_get_source(start, (yylloc - start) + 1);

		}
		else
		{
			/*
			 * We've just scanned a token that does not belong in 
			 * the TOP clause - return the text of the clause
			 * to the caller
			 */
			pltsql_push_back_token(ctx->tok);
			return pltsql_get_source(start, yylloc - start);
		}
	}

	return NULL; /* Keep compiler happy */
}

/*
 * read_select_modifiers2()
 *
 *  Scans for tokens that may appear (in a SELECT statement) between the SELECT 
 *  and the select list.
 *
 *  TSQL allows ALL, DISTINCT, or a TOP clause
 *
 *  NOTE: the caller should save and restore pltsql_IdentifierLookup 'cuz we
 *        don't bother
 */
static char *
read_select_modifiers2(execsql_ctx *ctx)
{
	StringInfoData result;

	initStringInfo(&result);

	while ((ctx->tok = yylex()) != -1)
	{
		if (word_matches(ctx->tok, "TOP"))
			appendStringInfoString(&result, read_top_clause(ctx));
		else if(word_matches(ctx->tok, "ALL"))
			appendStringInfoString(&result, "ALL ");
		else if (word_matches(ctx->tok, "DISTINCT"))
			appendStringInfoString(&result, "DISTINCT ");
		else
		{
			pltsql_push_back_token(ctx->tok);
			return result.data;
		}
	}

	return NULL; /* Keep compiler happy */
}

/* 
 * read_select_modifiers()
 *
 *  This is a wrapper around read_select_modifiers2(); we
 *  save pltsql_IdentifierLookup, set it as desired, call
 *  read_select_modifiers2(), and then restores the original
 *  value of pltsql_IdentifierLookup.
 */
static char *
read_select_modifiers(execsql_ctx *ctx)
{
	IdentifierLookup save = pltsql_IdentifierLookup;
	char *result;

	pltsql_IdentifierLookup = IDENTIFIER_LOOKUP_NORMAL;
	result = read_select_modifiers2(ctx);
	pltsql_IdentifierLookup = save;

	YYDPRINTF((stderr, "result{%s}\n", result));

	return result;
}

static List *
read_target_list(execsql_ctx *ctx)
{
	List *result = NIL;
	List * targets;
	query_target *target;
	ListCell *it;

	/*
	 *  SELECT @a = balance / 2, @name = cust_name FROM customer
	 *  SELECT balance, cust_name FROM customer
	 *	SELECT @name_upper = upper(@name) PRINT @name_upper
	 */

	while ((targets = read_query_targets()) != NULL)
		result = list_concat(result, targets);

	YYDPRINTF((stderr, "--------------------\n"));
	YYDPRINTF((stderr, "%d targets:\n", list_length(result)));

	foreach (it, result)
	{
		target = (query_target *) lfirst(it);
		YYDPRINTF((stderr, "dno = %d : expr = {%s}\n", target->dno, target->src->query));

	}

	YYDPRINTF((stderr, "--------------------\n"));

	/*
	 * FIXME: if any target has both a dno and a src, all
	 *        targets must have both (I think)
	 */

	return result;
}


/*
 * Takes in a target list, and split them by appending to given target list, if they are query target or variable target.
 * The source list will be removed.
 * e.g. in statement "UPDATE t SET @v = 1, column = 2"
 * @v = 1 is a variable target, column = 2 is a query target
 */
static void
split_target_list(List *source_list, List **query_target_list, List **variable_target_list)
{
	ListCell *it;
	foreach (it, source_list)
	{
		query_target *target = (query_target *) lfirst(it);
		if	(target->dno == -1)
			*query_target_list = lappend(*query_target_list, target);
		else
			*variable_target_list = lappend(*variable_target_list, target);
	}
	list_free(source_list);
}

static bool
check_target_list(List *targets)
{
	int into_count = 0, return_count = 0;
	ListCell *t;
	int tok = yylex();

	pltsql_push_back_token(tok);

	if (tok == K_INTO)
		return true;

	foreach (t, targets)
	{
		query_target *target = lfirst(t);

		if (target->dno == -1)
			return_count++;
		else
			into_count++;

	}

	if (into_count && return_count)
		yyerror("all targets must be of the same form");

	if (into_count)
		return true;
	else
		return false;
}

/*
 * Tsql constrains certain CREATE statements such that
 * those statements must be the only statement within a batch.
 *
 * This function (must_be_only_stmt()) returns true if the 
 * current token specifies one of those object types.  Presumably
 * the caller has already detected the CREATE (and optional OR 
 * ALTER keywords) and the current token (found in ctx->tox) 
 * specifies an object type.
 */ 
static bool
must_be_only_stmt(execsql_ctx *ctx)
{
	switch (ctx->tok)
	{
	    case K_DEFAULT:
	    case K_SCHEMA:
			return true;

	    case T_WORD:
		{
			if (word_matches(T_WORD, "FUNCTION"))
				return true;
			if (word_matches(T_WORD, "PROCEDURE"))
				return true;
			if (word_matches(T_WORD, "PROC"))
				return true;
			if (word_matches(T_WORD, "RULE"))
				return true;
			if (word_matches(T_WORD, "TRIGGER"))
				return true;
			if (word_matches(T_WORD, "VIEW"))
				return true;

			return false;
		}
		
	    default:
			return false;
	}
}

/*
 * This function (make_create_stmt()) will determine whether
 * the current CREATE statement must be the only statement
 * within a batch (see the must_be_only_stmt() function), and,
 * if so, will read the entire batch and convert it into an execsql
 * statement (which we simply hand off to the SQL parser).
 *
 * If the CREATE statement specifies some other type of
 * object (such as CREATE USER...), we had the work off 
 * to make_execsql_stmt()
 *
 * The difference is that CREATE FUNCTION/PROCEDURE/... extends
 * to the last token in the batch, whereas CREATE USER/TABLE/...
 * extends to the beginning of the next statement.
 */

static PLtsql_stmt *
make_create_stmt(int firsttoken, int location, PLword *firstword)
{
	execsql_ctx ctx;
	PLtsql_stmt_execsql *execsql;
	
	YYDPRINTF((stderr, "*** make_create_stmt()\n"));

	Assert(word_matches(firsttoken, "CREATE"));

	init_execsql_ctx(&ctx, firsttoken, location, firstword);

	if ((ctx.tok = yylex()) == K_OR)
	{
		ctx.tok = yylex();
		ctx.tok = yylex();
	}
	else
		pltsql_push_back_token(ctx.tok);

	/*
	 * According to:
	 *    https://tinyurl.com/first-stmt-in-batch
	 * 
	 * the following statements must be the only statement in a batch:
	 *  CREATE DEFAULT
	 *  CREATE FUNCTION
	 *  CREATE PROCEDURE
	 *  CREATE RULE
	 *  CREATE SCHEMA
	 *  CREATE TRIGGER
	 *  CREATE VIEW
	 */
	if (must_be_only_stmt(&ctx))
	{
		while ((ctx.tok = yylex()) != 0)
			YY_SYMBOL_PRINT ("*** next token", YYTRANSLATE(ctx.tok), &yylval, &yylloc);

		pltsql_append_source_text(&ctx.ds, ctx.location, yylloc);

		ctx.expr = palloc0(sizeof(PLtsql_expr));
		ctx.expr->query	   = pstrdup(quote_tsql_identifiers(&ctx.ds, ctx.tsql_idents));
		ctx.expr->plan	   = NULL;
		ctx.expr->paramnos = NULL;
		ctx.expr->rwparam  = -1;
		ctx.expr->ns	   = pltsql_ns_top();
		pfree(ctx.ds.data);
	
		execsql			  = palloc(sizeof(PLtsql_stmt_execsql));
		execsql->cmd_type = PLTSQL_STMT_EXECSQL;
		execsql->lineno   = pltsql_location_to_lineno(location);
		execsql->sqlstmt  = ctx.expr;
		execsql->into	  = false;
		execsql->strict   = false;
		execsql->target   = NULL;
		execsql->mod_stmt_tablevar = false;
		execsql->need_to_push_result = false;
		execsql->is_tsql_select_assign_stmt = false;

		return (PLtsql_stmt *) execsql;
	}
	else
	{
		pltsql_IdentifierLookup = ctx.save_IdentifierLookup;
		return make_execsql_stmt(T_WORD, location, firstword, NULL);
	}
}

/* used by make_select_stmt() and make_update_stmt() to process common statement components.
 */
static void process_common_stmt_component(execsql_ctx *ctx)
{
	for (;;)
	{
		ctx->prev_tok = ctx->tok;
		ctx->tok = yylex();

		YY_SYMBOL_PRINT ("*** next token", YYTRANSLATE(ctx->tok), &yylval, &yylloc);

		manage_paren_level(ctx);

		if (ctx->have_into && ctx->into_end_loc < 0)
			ctx->into_end_loc = yylloc;		/* token after the INTO part */

		if (ctx->tok == ';')
		{
			YYDPRINTF((stderr, "*** found a semicolon, terminating loop\n"));
			break;
		}

		if (ctx->tok == 0)
		{
			YYDPRINTF((stderr, "*** found end-of-input, terminating loop\n"));
			break;
		}

		/*
			* If we encounter a CASE, increment caselevel so we know that we are 
			* scanning a CASE expression.  We decrement caselevel when we encounter
			* an END.  We need to know if we are in a CASE expression because that
			* changes the meaning of END and ELSE tokens
			*/
		if (ctx->tok == K_CASE)
			ctx->caselevel++;

		if (ctx->tok == K_ELSE && ctx->caselevel == 0)
		{
			pltsql_push_back_token(ctx->tok);
			break;
		}

		if (ctx->tok == K_END)
		{
			if (ctx->caselevel)
				ctx->caselevel--;
			else
			{
				pltsql_push_back_token(ctx->tok);
				break;
			}
		}

		/*
			* We have some special handling for "UNION", which is followed by
			* "SELECT" which should be treated as part of the current statement,
			* instead of the start of the next one. To utilize it, we treat "UNION
			* ALL" just like "UNION" by skipping the "ALL" here.
			*/
		if (ctx->tok == K_ALL && ctx->prev_tok == K_UNION)
		{
			ctx->tok = K_UNION;
			continue;
		}

		if (ctx->tok == K_OUTPUT && ctx->is_update_with_variables)
			yyerror("UPDATE statement with variables with OUTPUT clause is not yet supported");
		/*
			* Determine whether the new token introduces a new statement, but 
			* only only if this token is not found within an unclosed set of 
			* parentheses.
			*
			* Consider, for example: 
			*
			*    SELECT * FROM customer WHERE id = (SELECT 2) LIMIT 1;
			*
			* The second SELECT does NOT introduce a new statement.
			*/ 
		if (ctx->parenlevel == 0)
		{

			/*
				* is_terminator() returns TRUE for "WITH", which will cause the
				* next parse to do make_select_cte(). This is not always desirable
				* because we might have statements like:
				*   SELECT count(*) from pg_type with (tablockx);
				* So, we add an additional check to catch cases like this.
				*/
			if (word_matches(ctx->tok, "WITH"))
			{
				ctx->tok = yylex();
				if (ctx->tok == '(')
				{
					pltsql_push_back_token(ctx->tok);
					continue;
				}
				pltsql_push_back_token(ctx->tok);
			}

			/*
				* is_terminator() returns TRUE for "SELECT" that does not appear
				* first. This doesn't work for statements like:
				*   SELECT ... UNION (ALL) SELECT ...
				* So, we add an additional check to catch cases like this.
				*/
			if (word_matches(ctx->tok, "SELECT") && ctx->prev_tok == K_UNION)
				continue;

			if (is_terminator(ctx->tok, (ctx->startlocation == yylloc),
								ctx->startlocation, yylloc, NULL, ctx->tsql_idents))
			{
				YY_SYMBOL_PRINT ("*** found a terminator, pushing back", YYTRANSLATE(ctx->tok), &yylval, &yylloc);
				pltsql_push_back_token(ctx->tok);
				break;
			}
		}

		ctx->tsql_idents = append_if_tsql_identifier(ctx->tok, 0, ctx->location, ctx->tsql_idents);
		if (ctx->tok == 0)
			yyerror("unexpected end of function definition");

		if (ctx->tok == K_INTO && ctx->prev_tok != K_INSERT)
		{
			if (ctx->have_into)
				yyerror("INTO specified more than once");

			ctx->have_into = true;
			ctx->into_start_loc = yylloc;

			pltsql_IdentifierLookup = IDENTIFIER_LOOKUP_NORMAL;
			read_into_target(&ctx->target, &ctx->have_strict, &ctx->select_into_table_name, &ctx->have_temptbl);
			pltsql_IdentifierLookup = IDENTIFIER_LOOKUP_EXPR;
		}
	}

	pltsql_IdentifierLookup = ctx->save_IdentifierLookup;
}


static PLtsql_stmt *
make_select_stmt(int firsttoken, int location, PLword *firstword, PLtsql_expr *with_clauses)
{
	static int callCount = 0;
	execsql_ctx ctx;
	PLtsql_row *target_row;
	bool into;

	YYDPRINTF((stderr, "*** make_select_stmt(call %d)\n", callCount++));

	Assert(word_matches(firsttoken, "SELECT"));

	init_execsql_ctx(&ctx, firsttoken, location, firstword);

	parse_and_build_select_expr(&ctx, with_clauses, &target_row, &into);

	/*
	 * If have_temptbl is true, the first two tokens were valid so we expect
	 * that check_sql_expr will raise errors from a location occurring after
	 * the TEMPORARY token.  Because the original statement did not include it,
	 * we offset the error location with its length so it points back to the
	 * correct location in the original source.
	 */
	check_sql_expr(ctx.expr->query, ctx.location, (ctx.have_temptbl ?
												   strlen(TEMPOBJ_QUALIFIER) : 0));

	if (into)
	{
		/* 
		 * We've converted 'SELECT ... INTO' to 'CREATE TABLE AS...', so
		 * need to create execsql stmt instead of select set stmt for it.
		 */
		if (ctx.select_into_table_name != NULL) {
			PLtsql_stmt_execsql *result = palloc(sizeof(*result));
			result->cmd_type = PLTSQL_STMT_EXECSQL;
			result->lineno   = pltsql_location_to_lineno(location);
			result->sqlstmt  = ctx.expr;
			/* Need to explicitly make this false */
			result->into     = false;
			result->mod_stmt_tablevar = false;
			result->need_to_push_result = false;
			result->is_tsql_select_assign_stmt = false;

			return (PLtsql_stmt *) result;
		}
		else
		{
			PLtsql_stmt_query_set *result = palloc(sizeof(*result));

			result->cmd_type = PLTSQL_STMT_QUERY_SET;
			result->lineno   = pltsql_location_to_lineno(location);
			result->sqlstmt  = ctx.expr;
			result->target   = (PLtsql_variable *) target_row;

			return (PLtsql_stmt *) result;
		}
	}
	else
	{
		/*
		 * This SELECT does not specify any destination so we will
		 * treat it like a RETURN QUERY statement. This will return
		 * the result set to the caller.
		 *
		 * See https://stackoverflow.com/questions/11907563/declaring-the-tuple-structure-of-a-record-in-pl-pgsql
		 *
		 * FIXME: this leaves the following problems:
		 *	1) T-SQL procedures (and functions?) can return multiple result sets
		 *  2) T-SQL does not require the caller to declare the record format 
		 */

		PLtsql_stmt_push_result *result = palloc(sizeof(*result));

		result->cmd_type = PLTSQL_STMT_PUSH_RESULT;
		result->lineno	 = pltsql_location_to_lineno(location);
		result->query	 = ctx.expr;

		return (PLtsql_stmt *)result;
	}
}

static void
parse_and_build_select_expr(execsql_ctx *ctx, PLtsql_expr *with_clauses, PLtsql_row **target_row, bool *has_destination)
{
	List *target_list;
	char *modifiers;
	PLtsql_expr *target_expr;
	StringInfoData query;
	int i;

	/*
	 * scan for any modifiers that may appear between SELECT and
	 * the target list (specifically, ALL, DISTINCT, or a TOP clause)
	 */
	modifiers = read_select_modifiers(ctx);
	target_list = read_target_list(ctx);

	if (has_destination)
		(*has_destination) = check_target_list(target_list);
	if (target_row)
		(*target_row) = make_target_row(target_list, yylloc);
	target_expr = make_target_expr(target_list, yylloc);

	YYDPRINTF((stderr, "*** target_expr {%s}\n", target_expr->query));

	if (target_row)
	{
		YYDPRINTF((stderr, "*** target_row \n"));

		for (i = 0; i < (*target_row)->nfields; i++)
			YYDPRINTF((stderr, "*** %d - %s (varno %d)\n", i, (*target_row)->fieldnames[i], (*target_row)->varnos[i]));
	}

	ctx->location = yylloc;

	process_common_stmt_component(ctx);

	if (ctx->have_into)
	{
		/*
		 * Insert an appropriate number of spaces corresponding to the
		 * INTO text, so that locations within the redacted SQL statement
		 * still line up with those in the original source text.
		 */
		pltsql_append_source_text(&ctx->ds, ctx->location, ctx->into_start_loc);
		appendStringInfoSpaces(&ctx->ds, ctx->into_end_loc - ctx->into_start_loc);
		pltsql_append_source_text(&ctx->ds, ctx->into_end_loc, yylloc);
	}
	else
	{
		pltsql_append_source_text(&ctx->ds, ctx->location, yylloc);
	}

	/* trim any trailing whitespace, for neatness */
	while (ctx->ds.len > 0 && scanner_isspace(ctx->ds.data[ctx->ds.len - 1]))
		ctx->ds.data[--ctx->ds.len] = '\0';

	initStringInfo(&query);
	if (ctx->select_into_table_name != NULL)
	{
		if (with_clauses)
			appendStringInfo(&query, "CREATE %s TABLE %s AS (%s SELECT %s %s %s)",
						ctx->have_temptbl ? TEMPOBJ_QUALIFIER : "",
						ctx->select_into_table_name,
						with_clauses->query,
						modifiers,
						target_expr->query,
						quote_tsql_identifiers(&ctx->ds, ctx->tsql_idents));
		else
			appendStringInfo(&query, "CREATE %s TABLE %s AS (SELECT %s %s %s)",
						ctx->have_temptbl ? TEMPOBJ_QUALIFIER : "",
						ctx->select_into_table_name,
						modifiers,
						target_expr->query,
						quote_tsql_identifiers(&ctx->ds, ctx->tsql_idents));
	}
	else
	{
		if (with_clauses)
			appendStringInfo(&query, "%s SELECT %s %s %s", with_clauses->query, modifiers, target_expr->query, quote_tsql_identifiers(&ctx->ds, ctx->tsql_idents));
		else
			appendStringInfo(&query, "SELECT %s %s %s", modifiers, target_expr->query, quote_tsql_identifiers(&ctx->ds, ctx->tsql_idents));
	}

	YYDPRINTF((stderr, "*** final query\n    %s\n", query.data));

	ctx->expr = palloc0(sizeof(PLtsql_expr));
#if 0
	ctx->expr->dtype	= PLTSQL_DTYPE_EXPR;
#endif
	ctx->expr->query	   = pstrdup(query.data);
	ctx->expr->plan	   = NULL;
	ctx->expr->paramnos = NULL;
	ctx->expr->rwparam  = -1;
	ctx->expr->ns	   = pltsql_ns_top();
	pfree(ctx->ds.data);
}

static PLtsql_stmt *
make_update_stmt(int firsttoken, int location, PLword *firstword, PLtsql_expr *with_clauses)
{
	static int callCount = 0;
	execsql_ctx ctx;
	List *target_list;
	List *query_target_list = NIL;
	List *output_target_list = NIL;
	PLtsql_row *target_row;
	PLtsql_expr *target_expr;
	PLtsql_expr *variable_output_expr;
	PLtsql_expr *update_query_expr;
	StringInfoData query;
	bool into;
	int i;

	YYDPRINTF((stderr, "*** make_update_stmt(call %d)\n", callCount++));

	Assert(word_matches(firsttoken, "UPDATE"));

	init_execsql_ctx(&ctx, firsttoken, location, firstword);

	/*
	 * FIXME: UPDATE with modifiers is forbidden at parser level
	 * in Babel afm, so read_select_modifiers function call will
	 * never read anything.
	 * For now it is kept here in case we want to work on it again.

	 */
	/* modifiers = read_select_modifiers(&ctx); */

	update_query_expr = read_sql_construct_bos(K_SET, 0, 0, "SET ",
                                  "", true, false, true, NULL, NULL, false, NULL, false);

	target_list = read_target_list(&ctx);

	split_target_list(target_list, &query_target_list, &output_target_list);

	into = (output_target_list != NIL);

	target_row = make_target_row(output_target_list, yylloc);
	target_expr = make_target_expr(query_target_list, yylloc);
	variable_output_expr = make_target_expr(output_target_list, yylloc);

	if (query_target_list == NIL && output_target_list != NIL)
		yyerror("UPDATE statement with variables without table update is not yet supported");

	if (output_target_list != NIL)
		ctx.is_update_with_variables = true;

	YYDPRINTF((stderr, "*** target_expr {%s}\n", target_expr->query));
	YYDPRINTF((stderr, "*** target_row \n"));

	for (i = 0; i < target_row->nfields; i++)
	YYDPRINTF((stderr, "*** %d - %s (varno %d)\n", i, target_row->fieldnames[i], target_row->varnos[i]));

	ctx.location = yylloc;

	process_common_stmt_component(&ctx);

	pltsql_append_source_text(&ctx.ds, ctx.location, yylloc);

	/* trim any trailing whitespace, for neatness */
	while (ctx.ds.len > 0 && scanner_isspace(ctx.ds.data[ctx.ds.len - 1]))
		ctx.ds.data[--ctx.ds.len] = '\0';

	initStringInfo(&query);
	if (with_clauses)
		appendStringInfo(&query, "%s UPDATE %s SET %s %s", with_clauses->query, update_query_expr->query, target_expr->query, quote_tsql_identifiers(&ctx.ds, ctx.tsql_idents));
	else
		appendStringInfo(&query, " UPDATE %s SET %s %s", update_query_expr->query, target_expr->query, quote_tsql_identifiers(&ctx.ds, ctx.tsql_idents));
	if (into)
		appendStringInfo(&query, " RETURNING %s", variable_output_expr->query);

	YYDPRINTF((stderr, "*** final query\n    %s\n", query.data));

	ctx.expr = palloc0(sizeof(PLtsql_expr));
#if 0
	ctx.expr->dtype	= PLTSQL_DTYPE_EXPR;
#endif
	ctx.expr->query	   = pstrdup(query.data); 
	ctx.expr->plan	   = NULL;
	ctx.expr->paramnos = NULL;
	ctx.expr->rwparam  = -1;
	ctx.expr->ns	   = pltsql_ns_top();
	pfree(ctx.ds.data);

	/*
	 * If have_temptbl is true, the first two tokens were valid so we expect
	 * that check_sql_expr will raise errors from a location occurring after
	 * the TEMPORARY token.  Because the original statement did not include it,
	 * we offset the error location with its length so it points back to the
	 * correct location in the original source.
	 */
	check_sql_expr(ctx.expr->query, ctx.location, (ctx.have_temptbl ?
												   strlen(TEMPOBJ_QUALIFIER) : 0));

	if (into)
	{
		/*
		 * UPDATE with variables will use query_set
		 */
		PLtsql_stmt_query_set *result = palloc(sizeof(*result));

		result->cmd_type = PLTSQL_STMT_QUERY_SET;
		result->lineno   = pltsql_location_to_lineno(location);
		result->sqlstmt  = ctx.expr;
		result->target   = (PLtsql_variable *) target_row;

		return (PLtsql_stmt *) result;
	}
	else
	{
		/*
		 * UPDATE with no variables
		 */
		PLtsql_stmt_execsql *result = palloc(sizeof(*result));

		result->cmd_type = PLTSQL_STMT_EXECSQL;
		result->lineno	 = pltsql_location_to_lineno(location);
		result->sqlstmt	 = ctx.expr;
		result->into	 = false;
		result->strict   = ctx.have_strict;
		result->target   = ctx.target;
		result->mod_stmt_tablevar = false;
		result->need_to_push_result = false;
		result->is_tsql_select_assign_stmt = false;

		return (PLtsql_stmt *)result;
	}
}

/*
 * Read FETCH or MOVE direction clause (everything through FROM/IN).
 */
static PLtsql_stmt_fetch *
read_fetch_direction(void)
{
	PLtsql_stmt_fetch *fetch;
	int			tok;
	bool		check_FROM = true;

	/*
	 * We create the PLtsql_stmt_fetch struct here, but only fill in
	 * the fields arising from the optional direction clause
	 */
	fetch = (PLtsql_stmt_fetch *) palloc0(sizeof(PLtsql_stmt_fetch));
	fetch->cmd_type = PLTSQL_STMT_FETCH;
	/* set direction defaults: */
	fetch->direction = FETCH_FORWARD;
	fetch->how_many  = 1;
	fetch->expr		 = NULL;
	fetch->returns_multiple_rows = false;

	tok = yylex();
	if (tok == 0)
		yyerror("unexpected end of function definition");

	if (tok_is_keyword(tok, &yylval,
					   K_NEXT, "next"))
	{
		/* use defaults */
	}
	else if (tok_is_keyword(tok, &yylval,
							K_PRIOR, "prior"))
	{
		fetch->direction = FETCH_BACKWARD;
	}
	else if (tok_is_keyword(tok, &yylval,
							K_FIRST, "first"))
	{
		fetch->direction = FETCH_ABSOLUTE;
	}
	else if (tok_is_keyword(tok, &yylval,
							K_LAST, "last"))
	{
		fetch->direction = FETCH_ABSOLUTE;
		fetch->how_many  = -1;
	}
	else if (tok_is_keyword(tok, &yylval,
							K_ABSOLUTE, "absolute"))
	{
		fetch->direction = FETCH_ABSOLUTE;
		fetch->expr = read_sql_expression2(K_FROM, K_IN,
										   "FROM or IN",
										   NULL);
		check_FROM = false;
	}
	else if (tok_is_keyword(tok, &yylval,
							K_RELATIVE, "relative"))
	{
		fetch->direction = FETCH_RELATIVE;
		fetch->expr = read_sql_expression2(K_FROM, K_IN,
										   "FROM or IN",
										   NULL);
		check_FROM = false;
	}
	else if (tok_is_keyword(tok, &yylval,
							K_ALL, "all"))
	{
		fetch->how_many = FETCH_ALL;
		fetch->returns_multiple_rows = true;
	}
	else if (tok_is_keyword(tok, &yylval,
							K_FORWARD, "forward"))
	{
		complete_direction(fetch, &check_FROM);
	}
	else if (tok_is_keyword(tok, &yylval,
							K_BACKWARD, "backward"))
	{
		fetch->direction = FETCH_BACKWARD;
		complete_direction(fetch, &check_FROM);
	}
	else if (tok == K_FROM || tok == K_IN)
	{
		/* empty direction */
		check_FROM = false;
	}
	else if (tok == T_DATUM)
	{
		/* Assume there's no direction clause and tok is a cursor name */
		pltsql_push_back_token(tok);
		check_FROM = false;
	}
	else
	{
		/*
		 * Assume it's a count expression with no preceding keyword.
		 * Note: we allow this syntax because core SQL does, but we don't
		 * document it because of the ambiguity with the omitted-direction
		 * case.  For instance, "MOVE n IN c" will fail if n is a variable.
		 * Perhaps this can be improved someday, but it's hardly worth a
		 * lot of work.
		 */
		pltsql_push_back_token(tok);
		fetch->expr = read_sql_expression2(K_FROM, K_IN,
										   "FROM or IN",
										   NULL);
		fetch->returns_multiple_rows = true;
		check_FROM = false;
	}

	/* check FROM or IN keyword after direction's specification */
	if (check_FROM)
	{
		tok = yylex();
		if (tok != K_FROM && tok != K_IN)
			yyerror("expected FROM or IN");
	}

	return fetch;
}

/*
 * Process remainder of FETCH/MOVE direction after FORWARD or BACKWARD.
 * Allows these cases:
 *   FORWARD expr,  FORWARD ALL,  FORWARD
 *   BACKWARD expr, BACKWARD ALL, BACKWARD
 */
static void
complete_direction(PLtsql_stmt_fetch *fetch,  bool *check_FROM)
{
	int			tok;

	tok = yylex();
	if (tok == 0)
		yyerror("unexpected end of function definition");

	if (tok == K_FROM || tok == K_IN)
	{
		*check_FROM = false;
		return;
	}

	if (tok == K_ALL)
	{
		fetch->how_many = FETCH_ALL;
		fetch->returns_multiple_rows = true;
		*check_FROM = true;
		return;
	}

	pltsql_push_back_token(tok);
	fetch->expr = read_sql_expression2(K_FROM, K_IN,
									   "FROM or IN",
									   NULL);
	fetch->returns_multiple_rows = true;
	*check_FROM = false;
}


static PLtsql_stmt *
make_return_stmt(int location)
{
	int tok = 0;
	PLtsql_stmt_return *new;

	new = palloc0(sizeof(PLtsql_stmt_return));
	new->cmd_type = PLTSQL_STMT_RETURN;
	new->lineno   = pltsql_location_to_lineno(location);
	new->expr	  = NULL;
	new->retvarno = -1;

	if (pltsql_curr_compile->fn_prokind == PROKIND_PROCEDURE)
	{
		tok = yylex();
		if (!is_terminator(tok, false, yylloc, yylloc, NULL, NIL) &&
			(tok != K_END) && (tok != K_ELSE))
		{
			/* 
			 * If we run into a "naked" RETURN statement (that is, a
			 * RETURN statement with no arguments), the following call
			 * to read_sql_expression_bos() will return an incomplete
			 * query (just the word "SELECT"). We just set expr->query
			 * to NULL (above) for a naked RETURN
			 */
			PLtsql_expr *expr;

			pltsql_push_back_token(tok);
			tok = 0;

			expr = read_sql_expression_bos(';', ";", true);

			if (strcmp(expr->query, "SELECT") != 0)
				new->expr = expr;
		}

		/*
		 * If we have any OUT parameters, remember which variable
		 * will hold the output tuple.
		 */
		if (pltsql_curr_compile->out_param_varno >= 0)
			new->retvarno = pltsql_curr_compile->out_param_varno;
		
	}
	else if (pltsql_curr_compile->fn_retset)
	{
		tok = yylex();
		if (!is_terminator(tok, false, yylloc, yylloc, NULL, NIL) &&
			(tok != K_END) && (tok != K_ELSE))
			ereport(ERROR,
					(errcode(ERRCODE_DATATYPE_MISMATCH),
					 errmsg("RETURN cannot have a parameter in function returning set"),
					 errhint("Use RETURN NEXT or RETURN QUERY."),
					 parser_errposition(yylloc)));
	}
	else if (pltsql_curr_compile->out_param_varno >= 0)
	{
		tok = yylex();
		if (!is_terminator(tok, false, yylloc, yylloc, NULL, NIL) &&
			(tok != K_END) && (tok != K_ELSE))
			ereport(ERROR,
					(errcode(ERRCODE_DATATYPE_MISMATCH),
					 errmsg("RETURN cannot have a parameter in function with OUT parameters"),
					 parser_errposition(yylloc)));
		new->retvarno = pltsql_curr_compile->out_param_varno;
	}
	else if (pltsql_curr_compile->fn_rettype == VOIDOID)
	{
		tok = yylex();
		if (!is_terminator(tok, false, yylloc, yylloc, NULL, NIL) &&
			(tok != K_END) && (tok != K_ELSE))
			ereport(ERROR,
					(errcode(ERRCODE_DATATYPE_MISMATCH),
					 errmsg("RETURN cannot have a parameter in function returning void"),
					 parser_errposition(yylloc)));
	}
	else if (pltsql_curr_compile->fn_retistuple)
	{
		int tok1 = yylex();
		switch (tok1)
		{
			case K_NULL:
				/* we allow this to support RETURN NULL in triggers */
				break;

			case T_DATUM:
				if (yylval.wdatum.datum->dtype == PLTSQL_DTYPE_ROW ||
					yylval.wdatum.datum->dtype == PLTSQL_DTYPE_REC)
					new->retvarno = yylval.wdatum.datum->dno;
				else
					ereport(ERROR,
							(errcode(ERRCODE_DATATYPE_MISMATCH),
							 errmsg("RETURN must specify a record or row variable in function returning row"),
							 parser_errposition(yylloc)));
				break;

			default:
				/* For TSQL DML triggers, allow empty return, which is equivalent of
				 * return NULL */
				if (pltsql_curr_compile->fn_is_trigger == PLTSQL_DML_TRIGGER) {
					 pltsql_push_back_token(tok1);
					break;
				}
				ereport(ERROR,
						(errcode(ERRCODE_DATATYPE_MISMATCH),
						 errmsg("RETURN must specify a record or row variable in function returning row"),
						 parser_errposition(yylloc)));
				break;
		}
		tok = yylex();
		if (!is_terminator(tok, false, yylloc, yylloc, NULL, NIL) &&
			(tok != K_END) && (tok != K_ELSE))
			yyerror("syntax error");
	}
	else
	{
		/*
		 * Note that a well-formed expression is _required_ here;
		 * anything else is a compile-time error.
		 */
		new->expr = read_sql_expression_bos(';', ";", false);
	}

	if ((tok != 0) && (tok != ';'))
		pltsql_push_back_token(tok);

	return (PLtsql_stmt *) new;
}


static PLtsql_stmt *
make_return_next_stmt(int location)
{
	PLtsql_stmt_return_next *new;

	if (!pltsql_curr_compile->fn_retset)
		ereport(ERROR,
				(errcode(ERRCODE_DATATYPE_MISMATCH),
				 errmsg("cannot use RETURN NEXT in a non-SETOF function"),
				 parser_errposition(location)));

	new = palloc0(sizeof(PLtsql_stmt_return_next));
	new->cmd_type	= PLTSQL_STMT_RETURN_NEXT;
	new->lineno		= pltsql_location_to_lineno(location);
	new->expr		= NULL;
	new->retvarno	= -1;

	if (pltsql_curr_compile->out_param_varno >= 0)
	{
		if (yylex() != ';')
			ereport(ERROR,
					(errcode(ERRCODE_DATATYPE_MISMATCH),
					 errmsg("RETURN NEXT cannot have a parameter in function with OUT parameters"),
					 parser_errposition(yylloc)));
		new->retvarno = pltsql_curr_compile->out_param_varno;
	}
	else if (pltsql_curr_compile->fn_retistuple)
	{
		switch (yylex())
		{
			case T_DATUM:
				if (yylval.wdatum.datum->dtype == PLTSQL_DTYPE_ROW ||
					yylval.wdatum.datum->dtype == PLTSQL_DTYPE_REC)
					new->retvarno = yylval.wdatum.datum->dno;
				else
					ereport(ERROR,
							(errcode(ERRCODE_DATATYPE_MISMATCH),
							 errmsg("RETURN NEXT must specify a record or row variable in function returning row"),
							 parser_errposition(yylloc)));
				break;

			default:
				ereport(ERROR,
						(errcode(ERRCODE_DATATYPE_MISMATCH),
						 errmsg("RETURN NEXT must specify a record or row variable in function returning row"),
						 parser_errposition(yylloc)));
				break;
		}
		if (yylex() != ';')
			yyerror("syntax error");
	}
	else
		new->expr = read_sql_expression(';', ";");

	return (PLtsql_stmt *) new;
}


static PLtsql_stmt *
make_return_query_stmt(int location, PLtsql_expr *with_clauses)
{
	PLtsql_stmt_return_query *new;
	int			tok;
	StringInfoData query;
	StringInfoData itvf_query;

	if (!pltsql_curr_compile->fn_retset)
		ereport(ERROR,
				(errcode(ERRCODE_DATATYPE_MISMATCH),
				 errmsg("cannot use RETURN QUERY in a non-SETOF function"),
				 parser_errposition(location)));

	new = palloc0(sizeof(PLtsql_stmt_return_query));
	new->cmd_type = PLTSQL_STMT_RETURN_QUERY;
	new->lineno = pltsql_location_to_lineno(location);

	/* check for RETURN QUERY EXECUTE */
	if ((tok = yylex()) != K_EXECUTE)
	{
		/* ordinary static query */
		pltsql_push_back_token(tok);
		new->query = read_sql_stmt_bos("");
		if (with_clauses)
		{
			initStringInfo(&query);
			appendStringInfo(&query, "%s %s", with_clauses->query,
			new->query->query);
			new->query->query = pstrdup(query.data);

			initStringInfo(&itvf_query);
			appendStringInfo(&itvf_query, "%s %s", with_clauses->itvf_query,
			new->query->itvf_query);
			new->query->itvf_query = pstrdup(itvf_query.data);
		}
	}
	else
	{
		/* dynamic SQL */
		int		term;

		new->dynquery = read_sql_expression2(';', K_USING, "; or USING",
											 &term);
		if (with_clauses)
		{
			initStringInfo(&query);
			appendStringInfo(&query, "%s %s", with_clauses->query,
			new->dynquery->query);
			new->dynquery->query = pstrdup(query.data);

			initStringInfo(&itvf_query);
			appendStringInfo(&itvf_query, "%s %s", with_clauses->itvf_query,
			new->dynquery->itvf_query);
			new->dynquery->itvf_query = pstrdup(itvf_query.data);
		}
		if (term == K_USING)
		{
			do
			{
				PLtsql_expr *expr;

				expr = read_sql_expression2(',', ';', ", or ;", &term);
				new->params = lappend(new->params, expr);
			} while (term == ',');
		}
	}

	return (PLtsql_stmt *) new;
}


/* convenience routine to fetch the name of a T_DATUM */
static char *
NameOfDatum(const PLwdatum *wdatum)
{
	if (wdatum->ident)
		return wdatum->ident;
	Assert(wdatum->idents != NIL);
	return NameListToString(wdatum->idents);
}

static void
check_assignable(PLtsql_datum *datum, int location)
{
	switch (datum->dtype)
	{
		case PLTSQL_DTYPE_VAR:
			if (((PLtsql_var *) datum)->isconst)
				ereport(ERROR,
						(errcode(ERRCODE_ERROR_IN_ASSIGNMENT),
						 errmsg("\"%s\" is declared CONSTANT",
								((PLtsql_var *) datum)->refname),
						 parser_errposition(location)));
			break;
		case PLTSQL_DTYPE_ROW:
			/* always assignable? */
			break;
		case PLTSQL_DTYPE_REC:
			/* always assignable?  What about NEW/OLD? */
			break;
		case PLTSQL_DTYPE_RECFIELD:
			/* always assignable? */
			break;
		case PLTSQL_DTYPE_ARRAYELEM:
			/* always assignable? */
			break;
		default:
			elog(ERROR, "unrecognized dtype: %d", datum->dtype);
			break;
	}
}
#if 1
/*
 * Read the argument of an INTO clause.  On entry, we have just read the
 * INTO keyword.
 */
static void
read_into_target(PLtsql_variable **target, bool *strict, char **select_into_table_name, bool *temp_table)
{
	int			tok;

	/* Set default results */
	*target = NULL;
	if (strict)
		*strict = false;

	tok = yylex();
	if (strict && tok == K_STRICT)
	{
		*strict = true;
		tok = yylex();
	}

	/*
	 * Currently, a row or record variable can be the single INTO target,
	 * but not a member of a multi-target list.  So we throw error if there
	 * is a comma after it, because that probably means the user tried to
	 * write a multi-target list.  If this ever gets generalized, we should
	 * probably refactor read_into_scalar_list so it handles all cases.
	 */
	switch (tok)
	{
		case T_DATUM:
			if (yylval.wdatum.datum->dtype == PLTSQL_DTYPE_ROW ||
				yylval.wdatum.datum->dtype == PLTSQL_DTYPE_REC)
			{
				check_assignable(yylval.wdatum.datum, yylloc);
				*target = (PLtsql_variable *) yylval.wdatum.datum;

				if ((tok = yylex()) == ',')
					ereport(ERROR,
							(errcode(ERRCODE_SYNTAX_ERROR),
							 errmsg("record variable cannot be part of multiple-item INTO list"),
							 parser_errposition(yylloc)));
				pltsql_push_back_token(tok);
			}
			else
			{
				*target = (PLtsql_variable *)
					read_into_scalar_list(NameOfDatum(&(yylval.wdatum)),
										  yylval.wdatum.datum, yylloc);
			}
			break;
		case T_WORD:
			/* If the caller doesn't expect any table name, just push back and return */
			if (!select_into_table_name)
			{
				pltsql_push_back_token(tok);
			}
			else
			{
				if (strncmp(yylval.word.ident, "#", 1) == 0)
					*temp_table = true;
				*select_into_table_name = yylval.word.ident;
			}
			break;

		default:
			/* just to give a better message than "syntax error" */
			current_token_is_not_variable(tok);
	}
}
#else
/*
 * Read the argument of an INTO clause.  On entry, we have just read the
 * INTO keyword.
 */
static void
read_into_target(PLtsql_rec **rec, PLtsql_row **row, bool *strict)
{
	int			tok;

	/* Set default results */
	*rec = NULL;
	*row = NULL;
	if (strict)
		*strict = false;

	tok = yylex();
	if (strict && tok == K_STRICT)
	{
		*strict = true;
		tok = yylex();
	}

	/*
	 * Currently, a row or record variable can be the single INTO target,
	 * but not a member of a multi-target list.  So we throw error if there
	 * is a comma after it, because that probably means the user tried to
	 * write a multi-target list.  If this ever gets generalized, we should
	 * probably refactor read_into_scalar_list so it handles all cases.
	 */
	switch (tok)
	{
		case T_DATUM:
			if (yylval.wdatum.datum->dtype == PLTSQL_DTYPE_ROW)
			{
				check_assignable(yylval.wdatum.datum, yylloc);
				*row = (PLtsql_row *) yylval.wdatum.datum;

				if ((tok = yylex()) == ',')
					ereport(ERROR,
							(errcode(ERRCODE_SYNTAX_ERROR),
							 errmsg("record or row variable cannot be part of multiple-item INTO list"),
							 parser_errposition(yylloc)));
				pltsql_push_back_token(tok);
			}
			else if (yylval.wdatum.datum->dtype == PLTSQL_DTYPE_REC)
			{
				check_assignable(yylval.wdatum.datum, yylloc);
				*rec = (PLtsql_rec *) yylval.wdatum.datum;

				if ((tok = yylex()) == ',')
					ereport(ERROR,
							(errcode(ERRCODE_SYNTAX_ERROR),
							 errmsg("record or row variable cannot be part of multiple-item INTO list"),
							 parser_errposition(yylloc)));
				pltsql_push_back_token(tok);
			}
			else
			{
				*row = read_into_scalar_list(NameOfDatum(&(yylval.wdatum)),
											 yylval.wdatum.datum, yylloc);
			}
			break;

		default:
			/* just to give a better message than "syntax error" */
			current_token_is_not_variable(tok);
	}
}
#endif
/*
 * Given the first datum and name in the INTO list, continue to read
 * comma-separated scalar variables until we run out. Then construct
 * and return a fake "row" variable that represents the list of
 * scalars.
 */
static PLtsql_row *
read_into_scalar_list(char *initial_name,
					  PLtsql_datum *initial_datum,
					  int initial_location)
{
	int				 nfields;
	char			*fieldnames[1024];
	int				 varnos[1024];
	PLtsql_row		*row;
	int				 tok;

	check_assignable(initial_datum, initial_location);
	fieldnames[0] = initial_name;
	varnos[0]	  = initial_datum->dno;
	nfields		  = 1;

	while ((tok = yylex()) == ',')
	{
		/* Check for array overflow */
		if (nfields >= 1024)
			ereport(ERROR,
					(errcode(ERRCODE_PROGRAM_LIMIT_EXCEEDED),
					 errmsg("too many INTO variables specified"),
					 parser_errposition(yylloc)));

		tok = yylex();
		switch (tok)
		{
			case T_DATUM:
				check_assignable(yylval.wdatum.datum, yylloc);
				if (yylval.wdatum.datum->dtype == PLTSQL_DTYPE_ROW ||
					yylval.wdatum.datum->dtype == PLTSQL_DTYPE_REC)
					ereport(ERROR,
							(errcode(ERRCODE_SYNTAX_ERROR),
							 errmsg("\"%s\" is not a scalar variable",
									NameOfDatum(&(yylval.wdatum))),
							 parser_errposition(yylloc)));
				fieldnames[nfields] = NameOfDatum(&(yylval.wdatum));
				varnos[nfields++]	= yylval.wdatum.datum->dno;
				break;

			default:
				/* just to give a better message than "syntax error" */
				current_token_is_not_variable(tok);
		}
	}

	/*
	 * We read an extra, non-comma token from yylex(), so push it
	 * back onto the input stream
	 */
	pltsql_push_back_token(tok);

	row = palloc(sizeof(PLtsql_row));
	row->dtype = PLTSQL_DTYPE_ROW;
	row->refname = pstrdup("*internal*");
	row->lineno = pltsql_location_to_lineno(initial_location);
	row->rowtupdesc = NULL;
	row->nfields = nfields;
	row->fieldnames = palloc(sizeof(char *) * nfields);
	row->varnos = palloc(sizeof(int) * nfields);
	while (--nfields >= 0)
	{
		row->fieldnames[nfields] = fieldnames[nfields];
		row->varnos[nfields] = varnos[nfields];
	}

	pltsql_adddatum((PLtsql_datum *)row);

	return row;
}

/*
 * Convert a single scalar into a "row" list.  This is exactly
 * like read_into_scalar_list except we never consume any input.
 *
 * Note: lineno could be computed from location, but since callers
 * have it at hand already, we may as well pass it in.
 */
static PLtsql_row *
make_scalar_list1(char *initial_name,
				  PLtsql_datum *initial_datum,
				  int lineno, int location)
{
	PLtsql_row		*row;

	check_assignable(initial_datum, location);

	row = palloc(sizeof(PLtsql_row));
	row->dtype = PLTSQL_DTYPE_ROW;
	row->refname = pstrdup("*internal*");
	row->lineno = lineno;
	row->rowtupdesc = NULL;
	row->nfields = 1;
	row->fieldnames = palloc(sizeof(char *));
	row->varnos = palloc(sizeof(int));
	row->fieldnames[0] = initial_name;
	row->varnos[0] = initial_datum->dno;

	pltsql_adddatum((PLtsql_datum *)row);

	return row;
}

/*
 * Increment all the main parser metrics here.
 * Most/all of the TSQL statements differ in grammar w.r.t PG statements
 * But since our TSQL grammar is not complete, we go to PG grammar for a few
 * statements. All the metrics for such statements should be incremented
 * in this function since we can't directly collect metrics from the main
 * backend parser.
 * How to collect metrics for unsupported grammar is still a question ?
 * Mostly, we will have to identify such syntax by adding grammar rules or
 * Plugin instrumentation to Antlr parser once it is done.
 */
static void
IncrementInstr(List *raw_parsetree_list)
{
	ListCell   *parsetree_item;
	PgTsqlInstrMetricType metric = -1;

	if (!PLTSQL_INSTR_ENABLED())
		return;

	foreach(parsetree_item, raw_parsetree_list)
	{
		Node	*parsetree = (lfirst_node(RawStmt, parsetree_item))->stmt;

		switch (nodeTag(parsetree))
		{
			/* raw plannable queries */
			case T_InsertStmt:
				metric = INSTR_TSQL_INSERT_STMT;
				break;

			case T_DeleteStmt:
				metric = INSTR_TSQL_DELETE_STMT;
				break;

			case T_UpdateStmt:
				metric = INSTR_TSQL_UPDATE_STMT;
				break;

			case T_SelectStmt:
				metric = INSTR_TSQL_SELECT_STMT;
				break;

				/* utility statements --- same whether raw or cooked */
			case T_TransactionStmt:
				{
					TransactionStmt *stmt = (TransactionStmt *) parsetree;
					ListCell   *lc;

					switch (stmt->kind)
					{
						case TRANS_STMT_BEGIN:
						case TRANS_STMT_START:
							foreach(lc, stmt->options)
							{
								DefElem    *item = (DefElem *) lfirst(lc);
								if (item != NULL && (strcmp(item->defname, "transaction_isolation") == 0))
								{
									A_Const *n = (A_Const *) item->arg;
									if (n != NULL)
									{
										if (strcmp(n->val.sval.sval, "read uncommitted"))
											TSQLInstrumentation(INSTR_TSQL_TRANS_STMT_START_ISO_LEVEL_READ_UNCOMMITTED);
										if (strcmp(n->val.sval.sval, "read committed"))
											TSQLInstrumentation(INSTR_TSQL_TRANS_STMT_START_ISO_LEVEL_READ_COMMITTED);
										if (strcmp(n->val.sval.sval, "repeatable read"))
											TSQLInstrumentation(INSTR_TSQL_TRANS_STMT_START_ISO_LEVEL_REPEATABLE_READ);
										if (strcmp(n->val.sval.sval, "serializable"))
											TSQLInstrumentation(INSTR_TSQL_TRANS_STMT_START_ISO_LEVEL_LEVEL_SERIALIZABLE);
										}
									}
								}
								metric = INSTR_TSQL_TRANS_STMT_START;
								break;

						case TRANS_STMT_COMMIT:
							metric = INSTR_TSQL_TRANS_STMT_COMMIT;
							break;

						case TRANS_STMT_ROLLBACK:
						case TRANS_STMT_ROLLBACK_TO:
							metric = INSTR_TSQL_TRANS_STMT_ROLLBACK;
							break;

						case TRANS_STMT_SAVEPOINT:
							metric = INSTR_TSQL_TRANS_STMT_SAVEPOINT;
							break;

						case TRANS_STMT_RELEASE:
							metric = INSTR_TSQL_TRANS_STMT_RELEASE;
							break;

						case TRANS_STMT_PREPARE:
							metric = INSTR_TSQL_TRANS_STMT_PREPARE;
							break;

						case TRANS_STMT_COMMIT_PREPARED:
							metric = INSTR_TSQL_TRANS_STMT_COMMIT_PREPARED;
							break;

						case TRANS_STMT_ROLLBACK_PREPARED:
							metric = INSTR_TSQL_TRANS_STMT_ROLLBACK_PREPARED;
							break;

						default:
							break;
					}
				}
				break;

			case T_DeclareCursorStmt:
				metric = INSTR_TSQL_DECLARE_CURSOR;
				break;

			case T_ClosePortalStmt:
				{
					ClosePortalStmt *stmt = (ClosePortalStmt *) parsetree;

					if (stmt->portalname == NULL)
						metric = INSTR_TSQL_CLOSE_CURSOR_ALL;
					else
						metric = INSTR_TSQL_CLOSE_CURSOR;
				}
				break;

			case T_FetchStmt:
				{
					FetchStmt  *stmt = (FetchStmt *) parsetree;

					metric = (stmt->ismove) ? INSTR_TSQL_MOVE_CURSOR : INSTR_TSQL_FETCH_CURSOR;
				}
				break;

			case T_CreateDomainStmt:
				metric = INSTR_TSQL_CREATE_DOMAIN;
				break;

			case T_CreateSchemaStmt:
				metric = INSTR_TSQL_CREATE_SCHEMA;
				break;

			case T_CreateStmt:
				if (((CreateStmt *) parsetree)->if_not_exists)
				{
					metric = INSTR_TSQL_CREATE_TABLE_IF_NOT_EXISTS;
				}
				else
				{
					metric = INSTR_TSQL_CREATE_TABLE;
				}
				break;

			case T_CreateTableSpaceStmt:
				metric = INSTR_TSQL_CREATE_TABLESPACE;
				break;

			case T_DropTableSpaceStmt:
				metric = INSTR_TSQL_DROP_TABLESPACE;
				break;

			case T_AlterTableSpaceOptionsStmt:
				metric = INSTR_TSQL_ALTER_TABLESPACE;
				break;

			case T_CreateExtensionStmt:
				metric = INSTR_TSQL_CREATE_EXTENSION;
				break;

			case T_AlterExtensionStmt:
				metric = INSTR_TSQL_ALTER_EXTENSION;
				break;

			case T_AlterExtensionContentsStmt:
				metric = INSTR_TSQL_ALTER_EXTENSION_CONTENTS_STMT;
				break;

			case T_CreateFdwStmt:
				metric = INSTR_TSQL_CREATE_FOREIGN_DATA_WRAPPER;
				break;

			case T_AlterFdwStmt:
				metric = INSTR_TSQL_ALTER_FOREIGN_DATA_WRAPPER;
				break;

			case T_CreateForeignServerStmt:
				metric = INSTR_TSQL_CREATE_SERVER;
				break;

			case T_AlterForeignServerStmt:
				metric = INSTR_TSQL_ALTER_SERVER;
				break;

			case T_CreateUserMappingStmt:
				metric = INSTR_TSQL_CREATE_USER_MAPPING;
				break;

			case T_AlterUserMappingStmt:
				metric = INSTR_TSQL_ALTER_USER_MAPPING;
				break;

			case T_DropUserMappingStmt:
				metric = INSTR_TSQL_DROP_USER_MAPPING;
				break;

			case T_CreateForeignTableStmt:
				metric = INSTR_TSQL_CREATE_FOREIGN_TABLE;
				break;

			case T_ImportForeignSchemaStmt:
				metric = INSTR_TSQL_IMPORT_FOREIGN_SCHEMA;
				break;

			case T_DropStmt:
				switch (((DropStmt *) parsetree)->removeType)
				{
					case OBJECT_TABLE:
						metric = INSTR_TSQL_DROP_TABLE;
						break;
					case OBJECT_SEQUENCE:
						metric = INSTR_TSQL_DROP_SEQUENCE;
						break;
					case OBJECT_VIEW:
						metric = INSTR_TSQL_DROP_VIEW;
						break;
					case OBJECT_MATVIEW:
						metric = INSTR_TSQL_DROP_MATERIALIZED_VIEW;
						break;
					case OBJECT_INDEX:
						metric = INSTR_TSQL_DROP_INDEX;
						break;
					case OBJECT_TYPE:
						metric = INSTR_TSQL_DROP_TYPE;
						break;
					case OBJECT_DOMAIN:
						metric = INSTR_TSQL_DROP_DOMAIN;
						break;
					case OBJECT_COLLATION:
						metric = INSTR_TSQL_DROP_COLLATION;
						break;
					case OBJECT_CONVERSION:
						metric = INSTR_TSQL_DROP_CONVERSION;
						break;
					case OBJECT_SCHEMA:
						metric = INSTR_TSQL_DROP_SCHEMA;
						break;
					case OBJECT_TSPARSER:
						metric = INSTR_TSQL_DROP_TEXT_SEARCH_PARSER;
						break;
					case OBJECT_TSDICTIONARY:
						metric = INSTR_TSQL_DROP_TEXT_SEARCH_DICTIONARY;
						break;
					case OBJECT_TSTEMPLATE:
						metric = INSTR_TSQL_DROP_TEXT_SEARCH_TEMPLATE;
						break;
					case OBJECT_TSCONFIGURATION:
						metric = INSTR_TSQL_DROP_TEXT_SEARCH_CONFIGURATION;
						break;
					case OBJECT_FOREIGN_TABLE:
						metric = INSTR_TSQL_DROP_FOREIGN_TABLE;
						break;
					case OBJECT_EXTENSION:
						metric = INSTR_TSQL_DROP_EXTENSION;
						break;
					case OBJECT_FUNCTION:
						metric = INSTR_TSQL_DROP_FUNCTION;
						break;
					case OBJECT_PROCEDURE:
						metric = INSTR_TSQL_DROP_PROCEDURE;
						break;
					case OBJECT_ROUTINE:
						metric = INSTR_TSQL_DROP_ROUTINE;
						break;
					case OBJECT_AGGREGATE:
						metric = INSTR_TSQL_DROP_AGGREGATE;
						break;
					case OBJECT_OPERATOR:
						metric = INSTR_TSQL_DROP_OPERATOR;
						break;
					case OBJECT_LANGUAGE:
						metric = INSTR_TSQL_DROP_LANGUAGE;
						break;
					case OBJECT_CAST:
						metric = INSTR_TSQL_DROP_CAST;
						break;
					case OBJECT_TRIGGER:
						metric = INSTR_TSQL_DROP_TRIGGER;
						break;
					case OBJECT_EVENT_TRIGGER:
						metric = INSTR_TSQL_DROP_EVENT_TRIGGER;
						break;
					case OBJECT_RULE:
						metric = INSTR_TSQL_DROP_RULE;
						break;
					case OBJECT_FDW:
						metric = INSTR_TSQL_DROP_FOREIGN_DATA_WRAPPER;
						break;
					case OBJECT_FOREIGN_SERVER:
						metric = INSTR_TSQL_DROP_SERVER;
						break;
					case OBJECT_OPCLASS:
						metric = INSTR_TSQL_DROP_OPERATOR_CLASS;
						break;
					case OBJECT_OPFAMILY:
						metric = INSTR_TSQL_DROP_OPERATOR_FAMILY;
						break;
					case OBJECT_POLICY:
						metric = INSTR_TSQL_DROP_POLICY;
						break;
					case OBJECT_TRANSFORM:
						metric = INSTR_TSQL_DROP_TRANSFORM;
						break;
					case OBJECT_ACCESS_METHOD:
						metric = INSTR_TSQL_DROP_ACCESS_METHOD;
						break;
					case OBJECT_PUBLICATION:
						metric = INSTR_TSQL_DROP_PUBLICATION;
						break;
					case OBJECT_STATISTIC_EXT:
						metric = INSTR_TSQL_DROP_STATISTICS;
						break;
					default:
						break;
				}
				break;

			case T_TruncateStmt:
				metric = INSTR_TSQL_TRUNCATE_TABLE;
				break;

			case T_CommentStmt:
				metric = INSTR_TSQL_COMMENT_STMT;
				break;

			case T_SecLabelStmt:
				metric = INSTR_TSQL_SECURITY_LABEL;
				break;

			case T_CopyStmt:
				metric = INSTR_TSQL_COPY_STMT;
				break;

			case T_RenameStmt:
				metric = INSTR_TSQL_RENAME_STMT;
				break;

			case T_AlterObjectDependsStmt:
				metric = INSTR_TSQL_ALTER_OBJECT_DEPENDS_STMT;
				break;

			case T_AlterObjectSchemaStmt:
				metric = INSTR_TSQL_ALTER_OBJECT_SCHEMA_STMT;
				break;

			case T_AlterOwnerStmt:
				metric = INSTR_TSQL_ALTER_OWNER_STMT;
				break;

			case T_AlterTableMoveAllStmt:
				metric = INSTR_TSQL_ALTER_TABLE_MOVE_ALL_STMT;
				break;

			case T_AlterTableStmt:
				metric = INSTR_TSQL_ALTER_TABLE_STMT;
				break;

			case T_AlterDomainStmt:
				metric = INSTR_TSQL_ALTER_DOMAIN;
				break;

			case T_AlterFunctionStmt:
				switch (((AlterFunctionStmt *) parsetree)->objtype)
				{
					case OBJECT_FUNCTION:
						metric = INSTR_TSQL_ALTER_FUNCTION;
						break;
					case OBJECT_PROCEDURE:
						metric = INSTR_TSQL_ALTER_PROCEDURE;
						break;
					case OBJECT_ROUTINE:
						metric = INSTR_TSQL_ALTER_ROUTINE;
						break;
					default:
						break;
				}
				break;

			case T_GrantStmt:
				{
					GrantStmt  *stmt = (GrantStmt *) parsetree;

					metric = (stmt->is_grant) ? INSTR_UNSUPPORTED_TSQL_GRANT_STMT : INSTR_UNSUPPORTED_TSQL_REVOKE_STMT;
				}
				break;

			case T_GrantRoleStmt:
				{
					GrantRoleStmt *stmt = (GrantRoleStmt *) parsetree;

					metric = (stmt->is_grant) ? INSTR_UNSUPPORTED_TSQL_GRANT_ROLE : INSTR_UNSUPPORTED_TSQL_REVOKE_ROLE;
				}
				break;

			case T_AlterDefaultPrivilegesStmt:
				metric = INSTR_TSQL_ALTER_DEFAULT_PRIVILEGES;
				break;

			case T_DefineStmt:
				switch (((DefineStmt *) parsetree)->kind)
				{
					case OBJECT_AGGREGATE:
						metric = INSTR_TSQL_CREATE_AGGREGATE;
						break;
					case OBJECT_OPERATOR:
						metric = INSTR_TSQL_CREATE_OPERATOR;
						break;
					case OBJECT_TYPE:
						metric = INSTR_TSQL_CREATE_TYPE;
						break;
					case OBJECT_TSPARSER:
						metric = INSTR_TSQL_CREATE_TEXT_SEARCH_PARSER;
						break;
					case OBJECT_TSDICTIONARY:
						metric = INSTR_TSQL_CREATE_TEXT_SEARCH_DICTIONARY;
						break;
					case OBJECT_TSTEMPLATE:
						metric = INSTR_TSQL_CREATE_TEXT_SEARCH_TEMPLATE;
						break;
					case OBJECT_TSCONFIGURATION:
						metric = INSTR_TSQL_CREATE_TEXT_SEARCH_CONFIGURATION;
						break;
					case OBJECT_COLLATION:
						metric = INSTR_TSQL_CREATE_COLLATION;
						break;
					case OBJECT_ACCESS_METHOD:
						metric = INSTR_TSQL_CREATE_ACCESS_METHOD;
						break;
					default:
						break;
				}
				break;

			case T_CompositeTypeStmt:
				metric = INSTR_TSQL_CREATE_COMPOSITE_TYPE;
				break;

			case T_CreateEnumStmt:
				metric = INSTR_TSQL_CREATE_ENUM_STMT;
				break;

			case T_CreateRangeStmt:
				metric = INSTR_TSQL_CREATE_RANGE_STMT;
				break;

			case T_AlterEnumStmt:
				metric = INSTR_TSQL_ALTER_ENUM;
				break;

			case T_ViewStmt:
				metric = INSTR_TSQL_CREATE_VIEW;
				break;

			case T_CreateFunctionStmt:
				if (((CreateFunctionStmt *) parsetree)->is_procedure)
					metric = INSTR_TSQL_CREATE_PROCEDURE;
				else
					metric = INSTR_TSQL_CREATE_FUNCTION;
				break;

			case T_IndexStmt:
				metric = INSTR_TSQL_CREATE_INDEX;
				break;

			case T_RuleStmt:
				metric = INSTR_TSQL_CREATE_RULE;
				break;

			case T_CreateSeqStmt:
				metric = INSTR_TSQL_CREATE_SEQUENCE;
				break;

			case T_AlterSeqStmt:
				metric = INSTR_TSQL_ALTER_SEQUENCE;
				break;

			case T_DoStmt:
				metric = INSTR_TSQL_DO_STMT;
				break;

			case T_CreatedbStmt:
				metric = INSTR_TSQL_CREATE_DATABASE;
				break;

			case T_AlterDatabaseStmt:
				metric = INSTR_UNSUPPORTED_TSQL_ALTER_DATABASE;
				break;

			case T_AlterDatabaseSetStmt:
				metric = INSTR_UNSUPPORTED_TSQL_ALTER_DATABASE;
				break;

			case T_DropdbStmt:
				metric = INSTR_TSQL_DROP_DATABASE;
				break;

			case T_NotifyStmt:
				metric = INSTR_TSQL_NOTIFY_STMT;
				break;

			case T_ListenStmt:
				metric = INSTR_TSQL_LISTEN_STMT;
				break;

			case T_UnlistenStmt:
				metric = INSTR_TSQL_UNLISTEN_STMT;
				break;

			case T_LoadStmt:
				metric = INSTR_TSQL_LOAD_STMT;
				break;

			case T_CallStmt:
				metric = INSTR_TSQL_CALL_STMT;
				break;

			case T_ClusterStmt:
				metric = INSTR_TSQL_CLUSTER_STMT;
				break;

			case T_VacuumStmt:
				if (((VacuumStmt *) parsetree)->is_vacuumcmd)
					metric = INSTR_TSQL_VACUUM_STMT;
				else
					metric = INSTR_TSQL_ANALYZE_STMT;
				break;

			case T_ExplainStmt:
				metric = INSTR_TSQL_EXPLAIN_STMT;
				break;

			case T_CreateTableAsStmt:
				switch (((CreateTableAsStmt *) parsetree)->objtype)
				{
					case OBJECT_TABLE:
						if (((CreateTableAsStmt *) parsetree)->is_select_into)
							metric = INSTR_TSQL_SELECT_INTO;
						else
							metric = INSTR_TSQL_CREATE_TABLE_AS;
						break;
					case OBJECT_MATVIEW:
						metric = INSTR_TSQL_CREATE_MATERIALIZED_VIEW;
						break;
					default:
						break;
				}
				break;

			case T_RefreshMatViewStmt:
				metric = INSTR_TSQL_REFRESH_MATERIALIZED_VIEW;
				break;

			case T_AlterSystemStmt:
				metric = INSTR_TSQL_ALTER_SYSTEM;
				break;

			case T_VariableSetStmt:
				switch (((VariableSetStmt *) parsetree)->kind)
				{
					case VAR_SET_VALUE:
					case VAR_SET_CURRENT:
					case VAR_SET_DEFAULT:
					case VAR_SET_MULTI:
						metric = INSTR_TSQL_SET;
						break;
					case VAR_RESET:
					case VAR_RESET_ALL:
						metric = INSTR_TSQL_RESET;
						break;
					default:
						break;
				}
				break;

			case T_VariableShowStmt:
				metric = INSTR_TSQL_VARIABLE_SHOW_STMT;
				break;

			case T_DiscardStmt:
				switch (((DiscardStmt *) parsetree)->target)
				{
					case DISCARD_ALL:
						metric = INSTR_TSQL_DISCARD_ALL;
						break;
					case DISCARD_PLANS:
						metric = INSTR_TSQL_DISCARD_PLANS;
						break;
					case DISCARD_TEMP:
						metric = INSTR_TSQL_DISCARD_TEMP;
						break;
					case DISCARD_SEQUENCES:
						metric = INSTR_TSQL_DISCARD_SEQUENCES;
						break;
				}
				break;

			case T_CreateTransformStmt:
				metric = INSTR_TSQL_CREATE_TRANSFORM;
				break;

			case T_CreateTrigStmt:
				metric = INSTR_TSQL_CREATE_TRIGGER;
				break;

			case T_CreateEventTrigStmt:
				metric = INSTR_TSQL_CREATE_EVENT_TRIGGER;
				break;

			case T_AlterEventTrigStmt:
				metric = INSTR_TSQL_ALTER_EVENT_TRIGGER;
				break;

			case T_CreatePLangStmt:
				metric = INSTR_TSQL_CREATE_LANGUAGE;
				break;

			case T_CreateRoleStmt:
				metric = INSTR_TSQL_CREATE_ROLE;
				break;

			case T_AlterRoleStmt:
				metric = INSTR_TSQL_ALTER_ROLE;
				break;

			case T_AlterRoleSetStmt:
				metric = INSTR_TSQL_ALTER_ROLE;
				break;

			case T_DropRoleStmt:
				metric = INSTR_TSQL_DROP_ROLE;
				break;

			case T_DropOwnedStmt:
				metric = INSTR_TSQL_DROP_OWNED;
				break;

			case T_ReassignOwnedStmt:
				metric = INSTR_TSQL_REASSIGN_OWNED;
				break;

			case T_LockStmt:
				metric = INSTR_TSQL_LOCK_TABLE;
				break;

			case T_ConstraintsSetStmt:
				metric = INSTR_TSQL_SET_CONSTRAINTS;
				break;

			case T_CheckPointStmt:
				metric = INSTR_TSQL_CHECKPOINT;
				break;

			case T_ReindexStmt:
				metric = INSTR_TSQL_REINDEX;
				break;

			case T_CreateConversionStmt:
				metric = INSTR_TSQL_CREATE_CONVERSION;
				break;

			case T_CreateCastStmt:
				metric = INSTR_TSQL_CREATE_CAST;
				break;

			case T_CreateOpClassStmt:
				metric = INSTR_TSQL_CREATE_OPERATOR_CLASS;
				break;

			case T_CreateOpFamilyStmt:
				metric = INSTR_TSQL_CREATE_OPERATOR_FAMILY;
				break;

			case T_AlterOpFamilyStmt:
				metric = INSTR_TSQL_ALTER_OPERATOR_FAMILY;
				break;

			case T_AlterOperatorStmt:
				metric = INSTR_TSQL_ALTER_OPERATOR;
				break;

			case T_AlterTSDictionaryStmt:
				metric = INSTR_TSQL_ALTER_TEXT_SEARCH_DICTIONARY;
				break;

			case T_AlterTSConfigurationStmt:
				metric = INSTR_TSQL_ALTER_TEXT_SEARCH_CONFIGURATION;
				break;

			case T_CreatePolicyStmt:
				metric = INSTR_TSQL_CREATE_POLICY;
				break;

			case T_AlterPolicyStmt:
				metric = INSTR_TSQL_ALTER_POLICY;
				break;

			case T_CreateAmStmt:
				metric = INSTR_TSQL_CREATE_ACCESS_METHOD;
				break;

			case T_CreatePublicationStmt:
				metric = INSTR_TSQL_CREATE_PUBLICATION;
				break;

			case T_AlterPublicationStmt:
				metric = INSTR_TSQL_ALTER_PUBLICATION;
				break;

			case T_CreateSubscriptionStmt:
				metric = INSTR_TSQL_CREATE_SUBSCRIPTION;
				break;

			case T_AlterSubscriptionStmt:
				metric = INSTR_TSQL_ALTER_SUBSCRIPTION;
				break;

			case T_DropSubscriptionStmt:
				metric = INSTR_TSQL_DROP_SUBSCRIPTION;
				break;

			case T_AlterCollationStmt:
				metric = INSTR_TSQL_ALTER_COLLATION;
				break;

			case T_PrepareStmt:
				metric = INSTR_TSQL_PREPARE;;
				break;

			case T_ExecuteStmt:
				metric = INSTR_TSQL_EXECUTE;
				break;

			case T_CreateStatsStmt:
				metric = INSTR_TSQL_CREATE_STATISTICS;
				break;

			case T_DeallocateStmt:
				{
					DeallocateStmt *stmt = (DeallocateStmt *) parsetree;

					if (stmt->name == NULL)
						metric = INSTR_TSQL_DEALLOCATE_ALL;
					else
						metric = INSTR_TSQL_DEALLOCATE;
				}
				break;

				/* already-planned queries */
			case T_PlannedStmt:
				{
					PlannedStmt *stmt = (PlannedStmt *) parsetree;

					switch (stmt->commandType)
					{
						case CMD_SELECT:

							/*
							 * We take a little extra care here so that the result
							 * will be useful for complaints about read-only
							 * statements
							 */
							if (stmt->rowMarks != NIL)
							{
								/* not 100% but probably close enough */
								switch (((PlanRowMark *) linitial(stmt->rowMarks))->strength)
								{
									case LCS_FORKEYSHARE:
										metric = INSTR_TSQL_SELECT_FOR_KEY_SHARE;
										break;
									case LCS_FORSHARE:
										metric = INSTR_TSQL_SELECT_FOR_SHARE;
										break;
									case LCS_FORNOKEYUPDATE:
										metric = INSTR_TSQL_SELECT_FOR_SHARE;
										break;
									case LCS_FORUPDATE:
										metric = INSTR_TSQL_SELECT_FOR_UPDATE;
										break;
									default:
										metric = INSTR_TSQL_SELECT_STMT;
										break;
								}
							}
							else
								metric = INSTR_TSQL_SELECT_STMT;
							break;
						case CMD_UPDATE:
							metric = INSTR_TSQL_UPDATE_STMT;
							break;
						case CMD_INSERT:
							metric = INSTR_TSQL_INSERT_STMT;
							break;
						case CMD_DELETE:
							metric = INSTR_TSQL_DELETE_STMT;
							break;
						case CMD_UTILITY:
						default:
							break;
					}
				}
				break;

				/* parsed-and-rewritten-but-not-planned queries */
			case T_Query:
				{
					Query	   *stmt = (Query *) parsetree;

					switch (stmt->commandType)
					{
						case CMD_SELECT:

							/*
							 * We take a little extra care here so that the result
							 * will be useful for complaints about read-only
							 * statements
							 */
							if (stmt->rowMarks != NIL)
							{
								/* not 100% but probably close enough */
								switch (((RowMarkClause *) linitial(stmt->rowMarks))->strength)
								{
									case LCS_FORKEYSHARE:
										metric = INSTR_TSQL_SELECT_FOR_KEY_SHARE;
										break;
									case LCS_FORSHARE:
										metric = INSTR_TSQL_SELECT_FOR_SHARE;
										break;
									case LCS_FORNOKEYUPDATE:
										metric = INSTR_TSQL_SELECT_FOR_NO_KEY_UPDATE;
										break;
									case LCS_FORUPDATE:
										metric = INSTR_TSQL_SELECT_FOR_UPDATE;
										break;
									default:
										break;
								}
							}
							else
								metric = INSTR_TSQL_SELECT_STMT;
							break;
						case CMD_UPDATE:
							metric = INSTR_TSQL_UPDATE_STMT;
							break;
						case CMD_INSERT:
							metric = INSTR_TSQL_INSERT_STMT;
							break;
						case CMD_DELETE:
							metric = INSTR_TSQL_DELETE_STMT;
							break;
						case CMD_UTILITY:
							break;
						default:
							break;
					}
				}
				break;

			default:
				break;
		}
		if (metric != -1)
			TSQLInstrumentation(metric);
	}
}

/*
 * When the PL/TSQL parser expects to see a SQL statement, it is very
 * liberal in what it accepts; for example, we often assume an
 * unrecognized keyword is the beginning of a SQL statement. This
 * avoids the need to duplicate parts of the SQL grammar in the
 * PL/TSQL grammar, but it means we can accept wildly malformed
 * input. To try and catch some of the more obviously invalid input,
 * we run the strings we expect to be SQL statements through the main
 * SQL parser.
 *
 * We only invoke the raw parser (not the analyzer); this doesn't do
 * any database access and does not check any semantic rules, it just
 * checks for basic syntactic correctness. We do this here, rather
 * than after parsing has finished, because a malformed SQL statement
 * may cause the PL/TSQL parser to become confused about statement
 * borders. So it is best to bail out as early as we can.
 *
 * It is assumed that "stmt" represents a copy of the function source text
 * beginning at offset "location", with leader text of length "leaderlen"
 * (typically "SELECT ") prefixed to the source text.  We use this assumption
 * to transpose any error cursor position back to the function source text.
 * If no error cursor is provided, we'll just point at "location".
 */
static void
check_sql_expr(const char *stmt, int location, int leaderlen)
{
	sql_error_callback_arg cbarg;
	ErrorContextCallback  syntax_errcontext;
	MemoryContext oldCxt;

	if (!pltsql_check_syntax)
		return;

	cbarg.location = location;
	cbarg.leaderlen = leaderlen;

	syntax_errcontext.callback = pltsql_sql_error_callback;
	syntax_errcontext.arg = &cbarg;
	syntax_errcontext.previous = error_context_stack;
	error_context_stack = &syntax_errcontext;

	oldCxt = MemoryContextSwitchTo(pltsql_compile_tmp_cxt);

	IncrementInstr(raw_parser(stmt, RAW_PARSE_DEFAULT));

	MemoryContextSwitchTo(oldCxt);

	/* Restore former ereport callback */
	error_context_stack = syntax_errcontext.previous;
}

static void
pltsql_sql_error_callback(void *arg)
{
	sql_error_callback_arg *cbarg = (sql_error_callback_arg *) arg;
	int			errpos;

	/*
	 * First, set up internalerrposition to point to the start of the
	 * statement text within the function text.  Note this converts
	 * location (a byte offset) to a character number.
	 */
	parser_errposition(cbarg->location);

	/*
	 * If the core parser provided an error position, transpose it.
	 * Note we are dealing with 1-based character numbers at this point.
	 */
	errpos = geterrposition();
	if (errpos > cbarg->leaderlen)
	{
		int		myerrpos = getinternalerrposition();

		if (myerrpos > 0)		/* safety check */
			internalerrposition(myerrpos + errpos - cbarg->leaderlen - 1);
	}

	/* In any case, flush errposition --- we want internalerrpos only */
	errposition(0);
}

/*
 * Parse a SQL datatype name and produce a PLtsql_type structure.
 *
 * The heavy lifting is done elsewhere.  Here we are only concerned
 * with setting up an errcontext link that will let us give an error
 * cursor pointing into the pltsql function source, if necessary.
 * This is handled the same as in check_sql_expr(), and we likewise
 * expect that the given string is a copy from the source text.
 */
PLtsql_type *
parse_datatype(const char *string, int location)
{
	TypeName   *typeName;
	Oid			type_id;
	int32		typmod;
	sql_error_callback_arg cbarg;
	ErrorContextCallback  syntax_errcontext;

	cbarg.location = location;
	cbarg.leaderlen = 0;

	syntax_errcontext.callback = pltsql_sql_error_callback;
	syntax_errcontext.arg = &cbarg;
	syntax_errcontext.previous = error_context_stack;
	error_context_stack = &syntax_errcontext;

	/*
	 * If the datatype is TABLE without a pre-defined table type, we save the
	 * column definition list and use it to create the underlying table of a
	 * table variable in exec_stmt_decl_table.
	 */
	if (pg_strncasecmp(string, "table", 5) == 0 &&
		(scanner_isspace(string[5]) || string[5] == '('))
	{
		/* Restore former ereport callback */
		error_context_stack = syntax_errcontext.previous;

		/* Build a simple table datatype */
		return pltsql_build_table_datatype_coldef(&string[5]);
	}

<<<<<<< HEAD
	if (pg_strcasecmp(string, "nchar") == 0 ||
		pg_strcasecmp(string, "char") == 0 ||
		pg_strcasecmp(string, "varchar") == 0 ||
		pg_strcasecmp(string, "nvarchar") == 0)
	{
		/* in T-SQL, length-less (N)(VAR)CHAR's length is treated as 1 by default */
		char *newString = (char *) palloc(1 + strlen(string)+ 3);
		strcpy(newString, string);
    	strcat(newString, "(1)");
		/* Let the main parser try to parse it under standard SQL rules */
		typeName = typeStringToTypeName(newString);
		pfree(newString);
	}
	else
	{
		/* Let the main parser try to parse it under standard SQL rules */
		typeName = typeStringToTypeName(string);
	}
	rewrite_plain_name(typeName->names);
=======
	/* Let the main parser try to parse it under standard SQL rules */
	typeName = typeStringToTypeName(string);
	typeName->names = rewrite_plain_name(typeName->names);
>>>>>>> 37c25327
	typenameTypeIdAndMod(NULL, typeName, &type_id, &typmod);
	
	/* for sys.varchar/nvarchar(MAX), set typmod back to -1 */
	if (typmod == TSQLMaxTypmod && (pg_strncasecmp(string, "varchar", 7) == 0 ||
									pg_strncasecmp(string, "nvarchar", 8) == 0))
	{
		typmod = -1;
	}
	else if (typmod > (8000 + VARHDRSZ) && (pg_strncasecmp(string, "varchar", 7) == 0 || pg_strncasecmp(string, "char", 4) == 0))
	{
		ereport(ERROR,
				(errcode(ERRCODE_INVALID_PARAMETER_VALUE),
				errmsg("The size '%d' exceeds the maximum allowed (8000) for '%s' datatype.",
						typmod - VARHDRSZ, string)));
	}
	else if (typmod > (8000 + VARHDRSZ) && (pg_strncasecmp(string, "varbinary", 9) == 0 || pg_strncasecmp(string, "binary", 6) == 0))
	{
		ereport(ERROR,
				(errcode(ERRCODE_INVALID_PARAMETER_VALUE),
				errmsg("The size '%d' exceeds the maximum allowed (8000) for '%s' datatype.",
						typmod - VARHDRSZ, string)));
	}
	else if (typmod > (4000 + VARHDRSZ) && (pg_strncasecmp(string, "nchar", 5) == 0 || pg_strncasecmp(string, "nvarchar", 8) == 0))
	{
		ereport(ERROR,
				(errcode(ERRCODE_INVALID_PARAMETER_VALUE),
				errmsg("The size '%d' exceeds the maximum allowed (4000) for '%s' datatype.",
						typmod - VARHDRSZ, string)));
	}

	/* Restore former ereport callback */
	error_context_stack = syntax_errcontext.previous;

	/* Okay, build a PLtsql_type data structure for it */
	return pltsql_build_datatype(type_id, typmod,
								 pltsql_curr_compile->fn_input_collation,
								 typeName);
}

/*
 * Check block starting and ending labels match.
 */
static void
check_labels(const char *start_label, const char *end_label, int end_location)
{
	if (end_label)
	{
		if (!start_label)
			ereport(ERROR,
					(errcode(ERRCODE_SYNTAX_ERROR),
					 errmsg("end label \"%s\" specified for unlabelled block",
							end_label),
					 parser_errposition(end_location)));

		if (strcmp(start_label, end_label) != 0)
			ereport(ERROR,
					(errcode(ERRCODE_SYNTAX_ERROR),
					 errmsg("end label \"%s\" differs from block's label \"%s\"",
							end_label, start_label),
					 parser_errposition(end_location)));
	}
}

/*
 * Read the arguments (if any) for a cursor, followed by the until token
 *
 * If cursor has no args, just swallow the until token and return NULL.
 * If it does have args, we expect to see "( arg [, arg ...] )" followed
 * by the until token, where arg may be a plain expression, or a named
 * parameter assignment of the form argname := expr. Consume all that and
 * return a SELECT query that evaluates the expression(s) (without the outer
 * parens).
 */
static PLtsql_expr *
read_cursor_args(PLtsql_var *cursor, int until, const char *expected)
{
	PLtsql_expr *expr;
	PLtsql_row *row;
	int			tok;
	int			argc;
	char	  **argv;
	StringInfoData ds;
	char	   *sqlstart = "SELECT ";
	bool		any_named = false;

	tok = yylex();
	if (cursor->cursor_explicit_argrow < 0)
	{
		/* No arguments expected */
		if (tok == '(')
			ereport(ERROR,
					(errcode(ERRCODE_SYNTAX_ERROR),
					 errmsg("cursor \"%s\" has no arguments",
							cursor->refname),
					 parser_errposition(yylloc)));

		if (tok != until)
			yyerror("syntax error");

		return NULL;
	}

	/* Else better provide arguments */
	if (tok != '(')
		ereport(ERROR,
				(errcode(ERRCODE_SYNTAX_ERROR),
				 errmsg("cursor \"%s\" has arguments",
						cursor->refname),
				 parser_errposition(yylloc)));

	/*
	 * Read the arguments, one by one.
	 */
	row = (PLtsql_row *) pltsql_Datums[cursor->cursor_explicit_argrow];
	argv = (char **) palloc0(row->nfields * sizeof(char *));

	for (argc = 0; argc < row->nfields; argc++)
	{
		PLtsql_expr *item;
		int		endtoken;
		int		argpos;
		int		tok1,
			tok2;
		int		arglocation;

		/* Check if it's a named parameter: "param := value" */
		pltsql_peek2(&tok1, &tok2, &arglocation, NULL);
		if (tok1 == IDENT && tok2 == COLON_EQUALS)
		{
			char   *argname;
			IdentifierLookup save_IdentifierLookup;

			/* Read the argument name, ignoring any matching variable */
			save_IdentifierLookup = pltsql_IdentifierLookup;
			pltsql_IdentifierLookup = IDENTIFIER_LOOKUP_DECLARE;
			yylex();
			argname = yylval.str;
			pltsql_IdentifierLookup = save_IdentifierLookup;

			/* Match argument name to cursor arguments */
			for (argpos = 0; argpos < row->nfields; argpos++)
			{
				if (strcmp(row->fieldnames[argpos], argname) == 0)
					break;
			}
			if (argpos == row->nfields)
				ereport(ERROR,
						(errcode(ERRCODE_SYNTAX_ERROR),
						 errmsg("cursor \"%s\" has no argument named \"%s\"",
								cursor->refname, argname),
						 parser_errposition(yylloc)));

			/*
			 * Eat the ":=". We already peeked, so the error should never
			 * happen.
			 */
			tok2 = yylex();
			if (tok2 != COLON_EQUALS)
				yyerror("syntax error");

			any_named = true;
		}
		else
			argpos = argc;

		if (argv[argpos] != NULL)
			ereport(ERROR,
					(errcode(ERRCODE_SYNTAX_ERROR),
					 errmsg("duplicate value for cursor \"%s\" parameter \"%s\"",
							cursor->refname, row->fieldnames[argpos]),
					 parser_errposition(arglocation)));

		/*
		 * Read the value expression. To provide the user with meaningful
		 * parse error positions, we check the syntax immediately, instead of
		 * checking the final expression that may have the arguments
		 * reordered. Trailing whitespace must not be trimmed, because
		 * otherwise input of the form (param -- comment\n, param) would be
		 * translated into a form where the second parameter is commented
		 * out.
		 */
		item = read_sql_construct(',', ')', 0,
								  ",\" or \")",
								  sqlstart,
								  true, true,
								  false, /* do not trim */
								  NULL, &endtoken);

		argv[argpos] = item->query + strlen(sqlstart);

		if (endtoken == ')' && !(argc == row->nfields - 1))
			ereport(ERROR,
					(errcode(ERRCODE_SYNTAX_ERROR),
					 errmsg("not enough arguments for cursor \"%s\"",
							cursor->refname),
					 parser_errposition(yylloc)));

		if (endtoken == ',' && (argc == row->nfields - 1))
			ereport(ERROR,
					(errcode(ERRCODE_SYNTAX_ERROR),
					 errmsg("too many arguments for cursor \"%s\"",
							cursor->refname),
					 parser_errposition(yylloc)));
	}

	/* Make positional argument list */
	initStringInfo(&ds);
	appendStringInfoString(&ds, sqlstart);
	for (argc = 0; argc < row->nfields; argc++)
	{
		Assert(argv[argc] != NULL);

		/*
		 * Because named notation allows permutated argument lists, include
		 * the parameter name for meaningful runtime errors.
		 */
		appendStringInfoString(&ds, argv[argc]);
		if (any_named)
			appendStringInfo(&ds, " AS %s",
							 quote_identifier(row->fieldnames[argc]));
		if (argc < row->nfields - 1)
			appendStringInfoString(&ds, ", ");
	}
	appendStringInfoChar(&ds, ';');

	expr = palloc0(sizeof(PLtsql_expr));
#if 0
	expr->dtype			= PLTSQL_DTYPE_EXPR;
#endif
	expr->query			= pstrdup(ds.data);
	expr->plan			= NULL;
	expr->paramnos		= NULL;
	expr->rwparam		= -1;
	expr->ns            = pltsql_ns_top();
	pfree(ds.data);

	/* Next we'd better find the until token */
	tok = yylex();
	if (tok != until)
		yyerror("syntax error");

	return expr;
}

static int
read_tsql_extended_cursor_options(void)
{
	int tok;
	int extended_cursor_options = 0;

	/* [ GLOBAL | LOCAL ] */
	tok = yylex();
	if (tok_is_keyword(tok, &yylval, K_GLOBAL, "global"))
	{
		ereport(ERROR,
			(errcode(ERRCODE_FEATURE_NOT_SUPPORTED),
			 errmsg("GLOBAL CURSOR is not supported yet"),
			 parser_errposition(yylloc)));
	}
	else if (tok_is_keyword(tok, &yylval, K_LOCAL, "local"))
	{
		extended_cursor_options |= TSQL_CURSOR_OPT_LOCAL;
	}
	else
	{
		pltsql_push_back_token(tok);
	}

	/* [ FORWARD_ONLY | SCROLL ] */
	tok = yylex();
	if (tok_is_keyword(tok, &yylval, K_FORWARD_ONLY, "forward_only"))
	{
		/* just mark TSQL_CURSOR_OPT_FORWARD_ONLY to indicate query explicitly specifies the option */
		extended_cursor_options |= (CURSOR_OPT_NO_SCROLL | TSQL_CURSOR_OPT_FORWARD_ONLY);
	}
	else if (tok_is_keyword(tok, &yylval, K_SCROLL, "scroll"))
	{
		/* just mark TSQL_CURSOR_OPT_SCROLL to indicate query explicitly specifies the option */
		extended_cursor_options |= (CURSOR_OPT_SCROLL | TSQL_CURSOR_OPT_SCROLL);
	}
	else
	{
		pltsql_push_back_token(tok);
	}

	/* [ STATIC | KEYSET | DYNAMIC | FAST_FORWARD ] */
	tok = yylex();
	if (tok_is_keyword(tok, &yylval, K_STATIC, "static"))
	{
		/*
		 * STATIC is equivalent to INSENSITIVE which is default PG cursor option.
		 * just mark K_STATIC to indicate query explicitly specifies that option.
		 */
		extended_cursor_options |= K_STATIC;
	}
	else if (tok_is_keyword(tok, &yylval, K_KEYSET, "keyset"))
	{
		ereport(ERROR,
			(errcode(ERRCODE_FEATURE_NOT_SUPPORTED),
			 errmsg("KEYSET CURSOR is not supported"),
			 parser_errposition(yylloc)));
	}
	else if (tok_is_keyword(tok, &yylval, K_DYNAMIC, "dynamic"))
	{
		ereport(ERROR,
			(errcode(ERRCODE_FEATURE_NOT_SUPPORTED),
			 errmsg("DYNAMIC CURSOR is not supported"),
			 parser_errposition(yylloc)));
	}
	else if (tok_is_keyword(tok, &yylval, K_FAST_FORWARD, "fast_forward"))
	{
		if ((extended_cursor_options & TSQL_CURSOR_OPT_SCROLL) != 0)
		{
			ereport(ERROR,
				(errcode(ERRCODE_FEATURE_NOT_SUPPORTED),
				 errmsg("cannot specify both FAST_FORWARD and SCROLL"),
				 parser_errposition(yylloc)));
		}

		/* FAST_FORWARD specifies FORWARD_ONLY and READ_ONLY) */
		extended_cursor_options |= (CURSOR_OPT_NO_SCROLL | TSQL_CURSOR_OPT_FORWARD_ONLY | TSQL_CURSOR_OPT_READ_ONLY);
	}
	else
	{
		pltsql_push_back_token(tok);
	}

	/* [ READ_ONLY | SCROLL_LOCKS | OPTIMISTIC ] */
	tok = yylex();
	if (tok_is_keyword(tok, &yylval, K_READ_ONLY, "read_only"))
	{
		/*
		 * TODO:
		 * All the PG curosr is updatable. As READ_ONLY is one of commonly used options,
		 * let babel allow and ignore it. We may need to throw an error if the update/delete
		 * statement is running with 'where current of' clause.
		 */
		extended_cursor_options |= TSQL_CURSOR_OPT_READ_ONLY;
	}
	else if (tok_is_keyword(tok, &yylval, K_SCROLL_LOCKS, "scroll_locks"))
	{
		ereport(ERROR,
			(errcode(ERRCODE_FEATURE_NOT_SUPPORTED),
			 errmsg("SCROLL LOCKS is not supported"),
			 parser_errposition(yylloc)));
	}
	else if (tok_is_keyword(tok, &yylval, K_OPTIMISTIC, "optimistic"))
	{
		ereport(ERROR,
			(errcode(ERRCODE_FEATURE_NOT_SUPPORTED),
			 errmsg("OPTIMISTIC is not supported"),
			 parser_errposition(yylloc)));
	}
	else
	{
		pltsql_push_back_token(tok);
	}

	return extended_cursor_options;
}

/*
 * Parse RAISE ... USING options
 */
static List *
read_raise_options(void)
{
	List	   *result = NIL;

	for (;;)
	{
		PLtsql_raise_option *opt;
		int		tok;

		if ((tok = yylex()) == 0)
			yyerror("unexpected end of function definition");

		opt = (PLtsql_raise_option *) palloc(sizeof(PLtsql_raise_option));

		if (tok_is_keyword(tok, &yylval,
						   K_ERRCODE, "errcode"))
			opt->opt_type = PLTSQL_RAISEOPTION_ERRCODE;
		else if (tok_is_keyword(tok, &yylval,
								K_MESSAGE, "message"))
			opt->opt_type = PLTSQL_RAISEOPTION_MESSAGE;
		else if (tok_is_keyword(tok, &yylval,
								K_DETAIL, "detail"))
			opt->opt_type = PLTSQL_RAISEOPTION_DETAIL;
		else if (tok_is_keyword(tok, &yylval,
								K_HINT, "hint"))
			opt->opt_type = PLTSQL_RAISEOPTION_HINT;
		else
			yyerror("unrecognized RAISE statement option");

		tok = yylex();
		if (tok != '=' && tok != COLON_EQUALS)
			yyerror("syntax error, expected \"=\"");

		opt->expr = read_sql_expression2(',', ';', ", or ;", &tok);

		result = lappend(result, opt);

		if (tok == ';')
			break;
	}

	return result;
}

/*
 * Parse and read the parameter value in sp_executesql statement.
 * The parameter can either be a named param or an unamed one. Note that unnamed
 * parameters are supposed to appear ahead of named ones. Once there is a named
 * parameter, all the following parameters must be named. The flag argument is
 * to indicate whether the named param list has begun.
 */
static tsql_exec_param *
parse_sp_proc_param(int *endtoken, bool *flag)
{
	tsql_exec_param *p;
	YYSTYPE		lval;
	int		tok;
	int		term;

	p = palloc0(sizeof(tsql_exec_param));

	/* Initialize the param with the default setting */
	p->name = NULL;
	p->varno = -1;
	p->mode = FUNC_PARAM_IN;

	/* 
	 * Here it can be one of the following syntaxes.
	 * 1. @param = <expression> [OUT | OUTPUT] (named param)
	 * 2. <expression> [OUT | OUTPUT] (unnamed param)
	 * For IN param the expression can be value, variable, function call,
	 * etc. For OUT param the expression can only be a declared variable.
	 * Here we record the first token's value in case we need it later.
	 */
	tok = yylex();
	lval = pltsql_yylval;

	pltsql_push_back_token(tok);

	p->expr = read_sql_bos(',', ';', '=', K_OUT, K_OUTPUT, 
			       "comma or terminator", "SELECT ", 
			       true, true, true, NULL, &term,
			       true, NULL, false);

	/* 
	 * Named parameter 
	 */
	if (term == '=')
	{
		*flag = true;

		/* 
		 * Note that the name of a sp_executesql parameter can either be
		 * an undeclared brand-new name, or the same name as a
		 * declared/assigned variable, i.e. it can be a T_DATUM or
		 * a T_WORD.
		 * Now we know tok is the name of this parameter. Fetch the name
		 * string.
		 */
		if (tok == T_DATUM)
			p->name = NameOfDatum(&(lval.wdatum));
		else if (tok == T_WORD)
			p->name = lval.word.ident;
		else
			ereport(ERROR,
					(errcode(ERRCODE_SYNTAX_ERROR),
					 errmsg("invalid param name"),
					 parser_errposition(yylloc)));

		/* Again, record the next token after param name */
		tok = yylex();
		lval = pltsql_yylval;

		pltsql_push_back_token(tok);

		p->expr = read_sql_bos(',', ';', K_OUT, K_OUTPUT, 0,
				       "comma or terminator", "SELECT ",
					true, true, true, NULL, &term,
					true, NULL, false);
	}
	/* 
	 * Unamed parameter
	 * Expression has been read before IF statement, no other action needed
	 * except to check the flag. If flag = true, the last parameter is a
	 * named param and the current param should also be named.
	 */
	else if (*flag)
		ereport(ERROR,
				(errcode(ERRCODE_SYNTAX_ERROR),
				 errmsg("after a named param is passed, all subsequent params must be named"),
				 parser_errposition(yylloc)));

	/*
	 * OUT param
	 */
	if (term == K_OUT || term == K_OUTPUT)
	{
		/*
		 * The expression for OUT param can only be a declared variable.
		 */
		if (tok != T_DATUM)
			ereport(ERROR,
					(errcode(ERRCODE_SYNTAX_ERROR),
					 errmsg("invalid output param"),
					 parser_errposition(yylloc)));

		/*
		 * Check if the variable is assignable. We then record the
		 * variable's dno so that we can assign the return value back to
		 * it later.
		 */
		check_assignable(lval.wdatum.datum, yylloc);
		p->mode = FUNC_PARAM_INOUT;
		p->varno = ((PLtsql_var *) lval.wdatum.datum)->dno;
		term = yylex();

		/*
		 * Also need to check if there's any illegal token after OUT
		 * keyword (should only be comma or terminators).
		 * Note that we only push back a terminator if it's a bos. We
		 * don't want to push back a semicolon.
		 */
		if (term != ';' && is_terminator(term, false, yylloc, yylloc, NULL, NIL))
		{
			pltsql_push_back_token(term);
			*endtoken = term;
			return p;
		}
		else if (term != ',' && term != ';')
			ereport(ERROR,
					(errcode(ERRCODE_SYNTAX_ERROR),
					 errmsg("expecting a comma or terminator after OUT/OUTPUT keyword"),
					 parser_errposition(yylloc)));
	}

	*endtoken = term;
	return p;
}

static bool
word_matches_sp_proc(int tok)
{
	return word_matches(tok, "sp_cursor")
	    || word_matches(tok, "sp_cursoropen")
	    || word_matches(tok, "sp_cursorprepare")
	    || word_matches(tok, "sp_cursorexecute")
	    || word_matches(tok, "sp_cursorprepexec")
	    || word_matches(tok, "sp_cursorunprepare")
	    || word_matches(tok, "sp_cursorfetch")
	    || word_matches(tok, "sp_cursoroption")
	    || word_matches(tok, "sp_cursorclose")
	    || word_matches(tok, "sp_executesql")
		|| word_matches(tok, "sp_execute")
		|| word_matches(tok, "sp_prepexec");
}

static PLtsql_stmt *
parse_sp_proc(int tok, int lineno, int return_dno)
{
	int term;
	PLtsql_stmt_exec_sp *new_sp;
	StringInfoData buffer;

	new_sp = palloc0(sizeof(PLtsql_stmt_exec_sp));
	new_sp->cmd_type = PLTSQL_STMT_EXEC_SP;
	new_sp->lineno = lineno;
	new_sp->return_code_dno = return_dno;

	if (word_matches(tok, "sp_cursor"))
	{
		/* sp_cursor cursor, optype, rownum, table [ , value[...n]] */
		new_sp->sp_type_code = PLTSQL_EXEC_SP_CURSOR;

		/* cursor, */
		new_sp->handle = read_sql_expression2(',', ';', ", or ;", &term);

		/* , opttype */
		if (term != ',')
			ereport_syntax_error(yylloc, "invalid syntax");
		new_sp->opt1 = read_sql_expression2(',', ';', ", or ;", &term);

		/* , rownum */
		if (term != ',')
			ereport_syntax_error(yylloc, "invalid syntax");
		new_sp->opt2 = read_sql_expression2(',', ';', ", or ;", &term);

		/*, table */
		if (term != ',')
			ereport_syntax_error(yylloc, "invalid syntax");
		new_sp->opt3 = read_sql_expression2(',', ';', ", or ;", &term);

		/* [ , value[...n]] */
		initStringInfo(&buffer);
		while (term == ',')
		{
			parse_sp_cursor_value(&buffer, &term);
			new_sp->stropt = lappend(new_sp->stropt, pstrdup(buffer.data));
			resetStringInfo(&buffer);
		}
	}
	else if (word_matches(tok, "sp_cursoropen"))
	{
		/*
		 * sp_cursoropen cursor OUTPUT, stmt
		 * [, scrollopt [ OUTPUT ] [ , ccopt[ OUTPUT ]
		 * [ ,rowcount OUTPUT [ ,boundparam][,...n]]] ]]
		 */
		new_sp->sp_type_code = PLTSQL_EXEC_SP_CURSOROPEN;

		/* cursor OUTPUT */
		tok = yylex();
		if (tok != T_DATUM || yylval.wdatum.datum->dtype != PLTSQL_DTYPE_VAR)
			ereport_syntax_error(yylloc, "invalid cursor param");
		if (((PLtsql_var *) yylval.wdatum.datum)->datatype->typoid != INT4OID)
			ereport_syntax_error(yylloc, "invalid cursor param datatype");
		check_assignable(yylval.wdatum.datum, yylloc);
		new_sp->cursor_handleno = ((PLtsql_var *) yylval.wdatum.datum)->dno;

		tok = yylex();
		if (tok != K_OUT && tok != K_OUTPUT)
			ereport_syntax_error(yylloc, "cursor param is not specified as OUTPUT");

		/* , stmt */
		tok = yylex();
		if (tok != ',')
			ereport_syntax_error(yylloc, "invalid syntax");

		new_sp->query = read_sql_construct_bos(',', ';', 0, "comma or <stmt>",
		                 "SELECT ", true, true, true, NULL,
		                 &term, true, NULL, false);
		new_sp->paramno = 0;

		/* [, scrollopt [ OUTPUT ] */
		if (term == ',')
		{
			new_sp->opt1 = read_sql_bos(',', ';', '=', K_OUT, K_OUTPUT,
			                "comma or terminator", "SELECT ",
			                true, true, true, NULL, &term,
			                true, NULL, false);
		}
		else
			term = 0;

		/* [, ccopt [ OUTPUT ] */
		if (term == ',')
		{
			new_sp->opt2 = read_sql_bos(',', ';', '=', K_OUT, K_OUTPUT,
			                "comma or terminator", "SELECT ",
			                true, true, true, NULL, &term,
			                true, NULL, false);
		}
		else
			term = 0;

		/* TOOD: rowcount handling */
		/* TODO: parameter handling */
	}
	else if (word_matches(tok, "sp_cursorprepare"))
	{
		/*
		 * sp_cursorprepare prepared_handle OUTPUT, params , stmt , options
		 * [ , scrollopt[ , ccopt]]
		 */
		new_sp->sp_type_code = PLTSQL_EXEC_SP_CURSORPREPARE;

		/* prepare_handle OUTPUT */
		tok = yylex();
		if (tok != T_DATUM || yylval.wdatum.datum->dtype != PLTSQL_DTYPE_VAR)
			ereport_syntax_error(yylloc, "invalid prepared_handle param");
		if (((PLtsql_var *) yylval.wdatum.datum)->datatype->typoid != INT4OID)
			ereport_syntax_error(yylloc, "invalid prepared_handle param datatype");
		check_assignable(yylval.wdatum.datum, yylloc);
		new_sp->prepared_handleno = ((PLtsql_var *) yylval.wdatum.datum)->dno;

		tok = yylex();
		if (tok != K_OUT && tok != K_OUTPUT)
			ereport_syntax_error(yylloc, "prepared param is not specified as OUTPUT");

		/* TODO: param handling */
		tok = yylex();
		if (tok != ',')
			ereport_syntax_error(yylloc, "invalid syntax");
		read_sql_construct_bos(',', ';', 0, "comma or <stmt>", "SELECT ", true,
							   true, true, NULL, &term, true, NULL, false);

		/* stmt */
		if (tok != ',')
			ereport_syntax_error(yylloc, "invalid syntax");

		new_sp->query = read_sql_construct_bos(',', ';', 0, "comma or <stmt>",
		                 "SELECT ", true, true, true, NULL,
		                 &term, true, NULL, false);
		new_sp->paramno = 0;

		/* options */
		if (term != ',')
			ereport_syntax_error(yylloc, "invalid syntax");

		new_sp->opt3 = read_sql_bos(',', ';', '=', K_OUT, K_OUTPUT,
			              "comma or terminator", "SELECT ",
			              true, true, true, NULL, &term,
			              true, NULL, false);

		/* [, scrollopt [ OUTPUT ] */
		if (term == ',')
		{
			new_sp->opt1 = read_sql_bos(',', ';', '=', K_OUT, K_OUTPUT,
			                "comma or terminator", "SELECT ",
			                true, true, true, NULL, &term,
			                true, NULL, false);
		}
		else
			term = 0;

		/* [, ccopt [ OUTPUT ] */
		if (term == ',')
		{
			new_sp->opt2 = read_sql_bos(',', ';', '=', K_OUT, K_OUTPUT,
			                "comma or terminator", "SELECT ",
			                true, true, true, NULL, &term,
			                true, NULL, false);
		}
		else
			term = 0;
	}
	else if (word_matches(tok, "sp_cursorexecute"))
	{
		/*
		 * sp_cursorexecute prepared_handle, cursor OUTPUT
     * [ , scrollopt[ OUTPUT ] [ , ccopt[ OUTPUT ]
     * [ ,rowcount OUTPUT [ ,bound param][,...n]]]]]
		 */
		new_sp->sp_type_code = PLTSQL_EXEC_SP_CURSOREXECUTE;

		/* prepared_handle */
		new_sp->handle = read_sql_expression2(',', ';', ", or ;", &term);

		/* cursor OUTPUT */
		tok = yylex();
		if (tok != T_DATUM || yylval.wdatum.datum->dtype != PLTSQL_DTYPE_VAR)
			ereport_syntax_error(yylloc, "invalid cursor param");
		if (((PLtsql_var *) yylval.wdatum.datum)->datatype->typoid != INT4OID)
			ereport_syntax_error(yylloc, "invalid cursor param datatype");
		check_assignable(yylval.wdatum.datum, yylloc);
		new_sp->cursor_handleno = ((PLtsql_var *) yylval.wdatum.datum)->dno;

		tok = yylex();
		if (tok != K_OUT && tok != K_OUTPUT)
			ereport_syntax_error(yylloc, "cursor param is not specified as OUTPUT");

		/* [ , scrollopt[ OUTPUT ] */
		tok = yylex();
		if (tok == ',')
		{
			new_sp->opt1 = read_sql_bos(',', ';', '=', K_OUT, K_OUTPUT,
			                "comma or terminator", "SELECT ",
			                true, true, true, NULL, &term,
			                true, NULL, false);
		}
		else {
			pltsql_push_back_token(tok);
			term = 0;
		}

		/* [, ccopt [ OUTPUT ] */
		if (term == ',')
		{
			new_sp->opt2 = read_sql_bos(',', ';', '=', K_OUT, K_OUTPUT,
			                "comma or terminator", "SELECT ",
			                true, true, true, NULL, &term,
			                true, NULL, false);
		}
		else
			term = 0;

		/* TOOD: rowcount handling */
		/* TODO: parameter handling */
	}
	else if (word_matches(tok, "sp_cursorprepexec"))
	{
		/*
		 * sp_cursorprepexec prepared_handle OUTPUT , cursor OUTPUT , params , statement , options
		 * [ , scrollopt [ , ccopt [ , rowcount ] ] ]
		 * [, '@parameter_name[,...n ]']
		 */
		new_sp->sp_type_code = PLTSQL_EXEC_SP_CURSORPREPEXEC;

		/* prepared_handle OUTPUT */
		tok = yylex();
		if (tok != T_DATUM || yylval.wdatum.datum->dtype != PLTSQL_DTYPE_VAR)
			ereport_syntax_error(yylloc, "invalid prepared_handle param");
		if (((PLtsql_var *) yylval.wdatum.datum)->datatype->typoid != INT4OID)
			ereport_syntax_error(yylloc, "invalid prepared_handle param datatype");
		check_assignable(yylval.wdatum.datum, yylloc);
		new_sp->prepared_handleno = ((PLtsql_var *) yylval.wdatum.datum)->dno;

		tok = yylex();
		if (tok != K_OUT && tok != K_OUTPUT)
			ereport_syntax_error(yylloc, "prepared_handle param is not specified as OUTPUT");

		tok = yylex();
		if (tok != ',')
			ereport_syntax_error(yylloc, "invalid syntax");

		/* cursor OUTPUT */
		tok = yylex();
		if (tok != T_DATUM || yylval.wdatum.datum->dtype != PLTSQL_DTYPE_VAR)
			ereport_syntax_error(yylloc, "invalid cursor param");
		if (((PLtsql_var *) yylval.wdatum.datum)->datatype->typoid != INT4OID)
			ereport_syntax_error(yylloc, "invalid cursor param datatype");
		check_assignable(yylval.wdatum.datum, yylloc);
		new_sp->cursor_handleno = ((PLtsql_var *) yylval.wdatum.datum)->dno;

		tok = yylex();
		if (tok != K_OUT && tok != K_OUTPUT)
			ereport_syntax_error(yylloc, "cursor param is not specified as OUTPUT");

		/* TODO: param handling */
		tok = yylex();
		if (tok != ',')
			ereport_syntax_error(yylloc, "invalid syntax");
		read_sql_construct_bos(',', ';', 0, "comma or <stmt>", "SELECT ", true,
							   true, true, NULL, &term, true, NULL, false);

		/* stmt */
		if (tok != ',')
			ereport_syntax_error(yylloc, "invalid syntax");

		new_sp->query = read_sql_construct_bos(',', ';', 0, "comma or <stmt>",
		                 "SELECT ", true, true, true, NULL,
		                 &term, true, NULL, false);
		new_sp->paramno = 0;

		/* options */
		if (term != ',')
			ereport_syntax_error(yylloc, "invalid syntax");

		new_sp->opt3 = read_sql_bos(',', ';', '=', K_OUT, K_OUTPUT,
			              "comma or terminator", "SELECT ",
			              true, true, true, NULL, &term,
			              true, NULL, false);

		/* [, scrollopt [ OUTPUT ] */
		if (term == ',')
		{
			new_sp->opt1 = read_sql_bos(',', ';', '=', K_OUT, K_OUTPUT,
			                "comma or terminator", "SELECT ",
			                true, true, true, NULL, &term,
			                true, NULL, false);
		}
		else
			term = 0;

		/* [, ccopt [ OUTPUT ] */
		if (term == ',')
		{
			new_sp->opt2 = read_sql_bos(',', ';', '=', K_OUT, K_OUTPUT,
			                "comma or terminator", "SELECT ",
			                true, true, true, NULL, &term,
			                true, NULL, false);
		}
		else
			term = 0;

		/* TOOD: rowcount handling */
		/* TODO: parameter handling */
	}
	else if (word_matches(tok, "sp_cursorunprepare"))
	{
		/* sp_cursorunprepare prepared_handle */
		new_sp->sp_type_code = PLTSQL_EXEC_SP_CURSORUNPREPARE;

		/* prepared_handle */
		new_sp->handle = read_sql_expression2(',', ';', ", or ;", &term);
	}
	else if (word_matches(tok, "sp_cursorfetch"))
	{
		/* sp_cursorfetch cursor [ , fetchtype [ , rownum [ , nrows ] ] ] */
		new_sp->sp_type_code = PLTSQL_EXEC_SP_CURSORFETCH;

		/* cursor */
		new_sp->handle = read_sql_expression2(',', ';', ", or ;", &term);

		/* [ , fetchtype */
		if (term == ',')
		{
			new_sp->opt1 = read_sql_expression2(',', ';', ", or ;", &term);
		}
		else
			term = 0;

		/* [ , rownum */
		if (term == ',')
		{
			new_sp->opt2 = read_sql_expression2(',', ';', ", or ;", &term);
		}
		else
			term = 0;

		/* [ , nrows ] ] ] */
		if (term == ',')
			new_sp->opt3 = read_sql_expression2(',', ';', ", or ;", &term);
		else
			term = 0;
	}
	else if (word_matches(tok, "sp_cursoroption"))
	{
		/* sp_cursoroption cursor, code, value */
		new_sp->sp_type_code = PLTSQL_EXEC_SP_CURSOROPTION;

		/* cursor */
		new_sp->handle = read_sql_expression2(',', ';', ", or ;", &term);

		/* , code */
		if (term != ',')
			ereport_syntax_error(yylloc, "invalid syntax");
		new_sp->opt1 = read_sql_expression2(',', ';', ", or ;", &term);

		/* , value */
		if (term != ',')
			ereport_syntax_error(yylloc, "invalid syntax");
		new_sp->opt2 = read_sql_expression2(',', ';', ", or ;", &term);
	}
	else if (word_matches(tok, "sp_cursorclose"))
	{
		/* sp_cursorclose cursor */
		new_sp->sp_type_code = PLTSQL_EXEC_SP_CURSORCLOSE;

		/* cursor */
		new_sp->handle = read_sql_expression2(',', ';', ", or ;", &term);
	}
	else if (word_matches(tok, "sp_executesql"))
	{
		/* sp_executesql batch [, param_def,  params] */
		int		term1;
		int		term2;
		bool 	flag = false;

		new_sp->sp_type_code = PLTSQL_EXEC_SP_EXECUTESQL;

		TSQLInstrumentation(INSTR_TSQL_SP_EXECUTESQL);
		new_sp->query = read_sql_construct_bos(',', ';', 0, "comma or <stmt>", 
											   "SELECT ", true, true, true, NULL,
											   &term1, true, NULL, false);
		new_sp->paramno = 0;

		/* Comma means there exist second and third parts */
		if (term1 == ',')
		{
			/* Second part -- parameter definition */
			new_sp->param_def = read_sql_construct_bos(',', ';', 0, 
								   "comma or <stmt>", 
								   "SELECT ", true,
								   true, true,
								   NULL, &term2,
								   true, NULL,
								   false);

			/* Error if there is only the second part */
			if (term2 != ',')
				ereport(ERROR,
						(errcode(ERRCODE_SYNTAX_ERROR),
						 errmsg("missing parameter value"),
						 parser_errposition(yylloc)));

			/* Third part -- parameter values */
			while (term2 == ',')
			{
				tsql_exec_param *p;
				p = parse_sp_proc_param(&term2, &flag);

				new_sp->params = lappend(new_sp->params, p);
				new_sp->paramno++;	
			}
		}
	}
	else if (word_matches(tok, "sp_execute"))
	{
		int		term1;
		bool	flag = false;

		new_sp->sp_type_code = PLTSQL_EXEC_SP_EXECUTE;
		new_sp->handle = read_sql_construct_bos(',', ';', 0, "comma or <stmt>", 
											   "SELECT ", true, true, true, NULL,
											   &term1, true, NULL, false);
		while (term1 == ',')
		{
			tsql_exec_param *p;
			p = parse_sp_proc_param(&term1, &flag);

			new_sp->params = lappend(new_sp->params, p);
			new_sp->paramno++;	
		}
	}
	else if (word_matches(tok, "sp_prepexec"))
	{
		int		term1;
		bool	flag = false;

		new_sp->sp_type_code = PLTSQL_EXEC_SP_PREPEXEC;

		tok = yylex();
		if (tok != T_DATUM || yylval.wdatum.datum->dtype != PLTSQL_DTYPE_VAR)
			ereport_syntax_error(yylloc, "invalid prepared_handle param");
		if (((PLtsql_var *) yylval.wdatum.datum)->datatype->typoid != INT4OID)
			ereport_syntax_error(yylloc, "invalid prepared_handle param datatype");
		check_assignable(yylval.wdatum.datum, yylloc);
		new_sp->prepared_handleno = ((PLtsql_var *) yylval.wdatum.datum)->dno;

		tok = yylex();
		if (tok != K_OUT && tok != K_OUTPUT)
			ereport_syntax_error(yylloc, "handle is not specified as OUTPUT");

		tok = yylex();
		if (tok != ',')
			ereport_syntax_error(yylloc, "invalid syntax");

		new_sp->param_def = read_sql_construct_bos(',', ';', 0, "comma or <stmt>", 
												  	"SELECT ", true, true, true,
							  						NULL, &term1, true, NULL, false);
		new_sp->query = read_sql_construct_bos(',', ';', 0, "comma or <stmt>", 
											   "SELECT ", true, true, true, NULL,
											   &term1, true, NULL, false);
		new_sp->paramno = 0;
		while (term1 == ',')
		{
			tsql_exec_param *p;
			p = parse_sp_proc_param(&term1, &flag);

			new_sp->params = lappend(new_sp->params, p);
			new_sp->paramno++;	
		}
	}
	else
	{
		Assert(0);
	}

	return (PLtsql_stmt *) new_sp;
}

static void
parse_sp_cursor_value(StringInfoData* pbuffer, int *pterm)
{
	/* Currently, we support @ColName = <sql_expressioin> only */
	int tok;
	char *colname;
	PLtsql_expr *expr;
	IdentifierLookup save_IdentifierLookup;

	save_IdentifierLookup = pltsql_IdentifierLookup;
	pltsql_IdentifierLookup = IDENTIFIER_LOOKUP_DECLARE;
	yylex();
	colname = yylval.str;
	if (strlen(colname) == 0 || colname[0] != '@') {
		/* not supported case yet */
		ereport_syntax_error(yylloc, "invalid syntax");
	}

	appendStringInfoString(pbuffer, colname);
	pltsql_IdentifierLookup = save_IdentifierLookup;

	tok = yylex();
	if (tok != '=')
		ereport_syntax_error(yylloc, "invalid syntax");
	appendStringInfoString(pbuffer, "=");

	expr = read_sql_expression2(',', ';', ", or ;", pterm);
	appendStringInfoString(pbuffer, expr->query+strlen("SELECT "));
}

static PLtsql_expr *
parse_select_stmt_for_decl_cursor()
{
	execsql_ctx ctx;
	PLword firstword;
	int paren_level = 0;
	int tok;

	tok = yylex();

	/* between FOR and <query>, T-SQL allows the arbitrary number of parenthesis */
	while (tok == '(')
	{
		++paren_level;
		tok = yylex();
	}

	/* in decl cursor, only select statment is allowed */
	if (word_matches(tok, "SELECT"))
	{
		firstword.ident = pltsql_yylval.word.ident;
		firstword.quoted = pltsql_yylval.word.quoted;
		init_execsql_ctx(&ctx, tok, pltsql_yylloc, &firstword);
		ctx.parenlevel = paren_level; // update parenlevel
		parse_and_build_select_expr(&ctx, NULL, NULL, NULL);
	}
	else if (word_matches(tok, "WITH") && paren_level == 0) /* interstingly, other than normal select, t-sql doesn't allow any parenthsis before with-clause */
	{
		PLtsql_expr *with_clauses;
		with_clauses = read_sql_construct_bos(';', 0, 0, ";", "WITH ", false, false, true, NULL, NULL, true, NULL, false);
		tok = yylex();
		firstword.ident = pltsql_yylval.word.ident;
		firstword.quoted = pltsql_yylval.word.quoted;

		if (word_matches(tok, "SELECT"))
		{
			init_execsql_ctx(&ctx, tok, pltsql_yylloc, &firstword);
			ctx.parenlevel = paren_level; // update parenlevel
			parse_and_build_select_expr(&ctx, with_clauses, NULL, NULL);
		}
		else
			yyerror("syntax error");
	}
	else
		yyerror("syntax error");

	/*
	 * As we increased the parenelevel outside of parse_and_build_select_expr,
	 * parser read all the parenthesis and it is already part of query string.
	 * manually erase them.
	 */
	if (paren_level > 0)
	{
		int pos = strlen(ctx.expr->query);
		for (; pos > 0 ; --pos)
		{
			if (ctx.expr->query[pos] == ')')
				--paren_level;
			if (paren_level == 0)
			{
				ctx.expr->query[pos] = '\0';
				break;
			}
		}
		Assert(pos > 0); /* should find the last ')' */
	}

	check_sql_expr(ctx.expr->query, ctx.location, 0);

	return ctx.expr;
}<|MERGE_RESOLUTION|>--- conflicted
+++ resolved
@@ -7214,7 +7214,6 @@
 		return pltsql_build_table_datatype_coldef(&string[5]);
 	}
 
-<<<<<<< HEAD
 	if (pg_strcasecmp(string, "nchar") == 0 ||
 		pg_strcasecmp(string, "char") == 0 ||
 		pg_strcasecmp(string, "varchar") == 0 ||
@@ -7233,12 +7232,7 @@
 		/* Let the main parser try to parse it under standard SQL rules */
 		typeName = typeStringToTypeName(string);
 	}
-	rewrite_plain_name(typeName->names);
-=======
-	/* Let the main parser try to parse it under standard SQL rules */
-	typeName = typeStringToTypeName(string);
 	typeName->names = rewrite_plain_name(typeName->names);
->>>>>>> 37c25327
 	typenameTypeIdAndMod(NULL, typeName, &type_id, &typmod);
 	
 	/* for sys.varchar/nvarchar(MAX), set typmod back to -1 */
