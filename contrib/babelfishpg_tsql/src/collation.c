--- conflicted
+++ resolved
@@ -46,9 +46,6 @@
 #define MAX_BYTES_PER_CHAR 4
 #define MAX_INPUT_LENGTH_TO_REMOVE_ACCENTS 250 * 1024 * 1024
 
-<<<<<<< HEAD
-Oid			database_or_server_collation_oid = InvalidOid;
-=======
 /*
  * Check if Uchar is lead surrogate pair, If Uchar is in
  * the range D800 - DBFF then it is a lead surrogate pair
@@ -58,8 +55,8 @@
 /* Find length of given Uchar */
 #define UCHAR_LENGTH(c) (UCHAR_IS_SURROGATE(c) ? 2 : 1)
 
-Oid			server_collation_oid = InvalidOid;
->>>>>>> 4217dbf9
+Oid			database_or_server_collation_oid = InvalidOid;
+
 collation_callbacks *collation_callbacks_ptr = NULL;
 extern bool babelfish_dump_restore;
 static Oid remove_accents_internal_oid;
