#include "postgres.h"

#include "collation.h"
#include "fmgr.h"
#include "guc.h"
#include "utils/hsearch.h"
#include "utils/lsyscache.h"
#include "utils/syscache.h"
#include "utils/memutils.h"
#include "utils/builtins.h"
#include "catalog/pg_type.h"
#include "catalog/pg_collation.h"
#include "catalog/namespace.h"
#include "tsearch/ts_locale.h"
#include "parser/parser.h"
#include "parser/parse_coerce.h"
#include "parser/parse_type.h"
#include "parser/parse_oper.h"
#include "nodes/makefuncs.h"
#include "nodes/nodes.h"
#ifdef USE_ICU
#include <unicode/utrans.h>
<<<<<<< HEAD
#include "utils/removeaccent.map"
=======
#include <unicode/ucol.h>
#include <unicode/usearch.h>
#endif
>>>>>>> 97e9f203

#include "pltsql.h"
#include "src/collation.h"

#define NOT_FOUND -1
#define SORT_KEY_STR "\357\277\277\0"

/* 
 * Rule applied to transliterate Latin and general category Nd character 
 * then convert the Latin (source) char to ASCII (destination) representation
 */
#define TRANSFORMATION_RULE "[[:Latin:][:Nd:]]; Latin-ASCII"

/*
 * The maximum number of bytes per character is 4 according 
 * to RFC3629 which limited the character table to U+10FFFF
 * Ref: https://www.rfc-editor.org/rfc/rfc3629#section-3
 */
#define MAX_BYTES_PER_CHAR 4
#define MAX_INPUT_LENGTH_TO_REMOVE_ACCENTS 250 * 1024 * 1024

Oid			server_collation_oid = InvalidOid;
collation_callbacks *collation_callbacks_ptr = NULL;
extern bool babelfish_dump_restore;
static Oid remove_accents_internal_oid;
static UTransliterator *cached_transliterator = NULL;

static Node *pgtsql_expression_tree_mutator(Node *node, void *context);
static void init_and_check_collation_callbacks(void);

extern int	pattern_fixed_prefix_wrapper(Const *patt,
										 int ptype,
										 Oid collation,
										 Const **prefix,
										 Selectivity *rest_selec);

/* pattern prefix status for pattern_fixed_prefix_wrapper
 * Pattern_Prefix_None: no prefix found, this means the first character is a wildcard character
 * Pattern_Prefix_Exact: the pattern doesn't include any wildcard character
 * Pattern_Prefix_Partial: the pattern has a constant prefix
 */
typedef enum
{
	Pattern_Prefix_None, Pattern_Prefix_Partial, Pattern_Prefix_Exact
} Pattern_Prefix_Status;

PG_FUNCTION_INFO_V1(init_collid_trans_tab);
PG_FUNCTION_INFO_V1(init_like_ilike_table);
PG_FUNCTION_INFO_V1(get_server_collation_oid);
PG_FUNCTION_INFO_V1(is_collated_ci_as_internal);
PG_FUNCTION_INFO_V1(is_collated_ai_internal);

/* this function is no longer needed and is only a placeholder for upgrade script */
PG_FUNCTION_INFO_V1(init_server_collation);
Datum
init_server_collation(PG_FUNCTION_ARGS)
{
	PG_RETURN_INT32(0);
}

/* this function is no longer needed and is only a placeholder for upgrade script */
PG_FUNCTION_INFO_V1(init_server_collation_oid);
Datum
init_server_collation_oid(PG_FUNCTION_ARGS)
{
	PG_RETURN_INT32(0);
}

/* init_collid_trans_tab - this function is no longer needed and is only a placeholder for upgrade script */
Datum
init_collid_trans_tab(PG_FUNCTION_ARGS)
{
	PG_RETURN_INT32(0);
}

PG_FUNCTION_INFO_V1(collation_list);

Datum
collation_list(PG_FUNCTION_ARGS)
{
	PG_RETURN_DATUM(tsql_collation_list_internal(fcinfo));
}


/*
 * get_server_collation_oid - this is being used by sys.babelfish_update_collation_to_default
 * to update the collation of system objects
 */
Datum
get_server_collation_oid(PG_FUNCTION_ARGS)
{
	PG_RETURN_OID(tsql_get_server_collation_oid_internal(false));
}


Datum
is_collated_ci_as_internal(PG_FUNCTION_ARGS)
{
	PG_RETURN_DATUM(tsql_is_collated_ci_as_internal(fcinfo));
}

Datum
is_collated_ai_internal(PG_FUNCTION_ARGS)
{
	PG_RETURN_DATUM(tsql_is_collated_ai_internal(fcinfo));
}

/* init_like_ilike_table - this function is no longer needed and is only a placeholder for upgrade script */
Datum
init_like_ilike_table(PG_FUNCTION_ARGS)
{
	PG_RETURN_INT32(0);
}

static Expr *
make_op_with_func(Oid opno, Oid opresulttype, bool opretset,
				  Expr *leftop, Expr *rightop,
				  Oid opcollid, Oid inputcollid, Oid oprfuncid)
{
	OpExpr	   *expr = (OpExpr *) make_opclause(opno,
												opresulttype,
												opretset,
												leftop,
												rightop,
												opcollid,
												inputcollid);

	expr->opfuncid = oprfuncid;
	return (Expr *) expr;
}

/* helper fo make or qual, simialr to make_and_qual  */
static Node *
make_or_qual(Node *qual1, Node *qual2)
{
	if (qual1 == NULL)
		return qual2;
	if (qual2 == NULL)
		return qual1;
	return (Node *) make_orclause(list_make2(qual1, qual2));
}

static Node *
transform_funcexpr(Node *node)
{
	if (node && IsA(node, FuncExpr))
	{
		FuncExpr   *fe = (FuncExpr *) node;
		int			collidx_of_cs_as;

		if (fe->funcid == 868 || //strpos - see pg_proc.dat
		/* fe->funcid == 394  ||  // string_to_array, 3-arg form */
		/* fe->funcid == 376  ||  // string_to_array, 2-arg form */
			fe->funcid == 2073 || //substring - 2 - arg form, see pg_proc.dat
			fe->funcid == 2074 || //substring - 3 - arg form, see pg_proc.dat

			fe->funcid == 2285 || //regexp_replace, flags in 4 th arg
			fe->funcid == 3397 || //regexp_match(find first match), flags in 3 rd arg
			fe->funcid == 2764)
			/* regexp_matches, flags in 3 rd arg */
		{
			coll_info_t coll_info_of_inputcollid = tsql_lookup_collation_table_internal(fe->inputcollid);
			Node	   *leftop = (Node *) linitial(fe->args);
			Node	   *rightop = (Node *) lsecond(fe->args);

			if (OidIsValid(coll_info_of_inputcollid.oid) &&
				coll_info_of_inputcollid.collateflags == 0x000d /* CI_AS  */ )
			{
				Oid			lower_funcid = 870;

				/* lower */
				Oid result_type = 25;

				/* text */

				tsql_get_server_collation_oid_internal(true);

				if (!OidIsValid(server_collation_oid))
					return node;

				/*
				 * Find the CS_AS collation corresponding to the CI_AS
				 * collation Change the collation of the func op to the CS_AS
				 * collation
				 */
				collidx_of_cs_as =
					tsql_find_cs_as_collation_internal(
													   tsql_find_collation_internal(coll_info_of_inputcollid.collname));

				if (NOT_FOUND == collidx_of_cs_as)
					return node;

				if (fe->funcid == 2285 || fe->funcid == 3397 || fe->funcid == 2764)
				{
					Node	   *flags = (fe->funcid == 2285) ? lfourth(fe->args) : lthird(fe->args);

					if (!IsA(flags, Const))
						return node;
					else
					{
						char	   *patt = TextDatumGetCString(((Const *) flags)->constvalue);
						int			f = 0;

						while (patt[f] != '\0')
						{
							if (patt[f] == 'i')
								break;

							f++;
						}

						/*
						 * If the 'i' flag was specified then the operation is
						 * case-insensitive and so the ci_as collation may be
						 * replaced with the corresponding deterministic cs_as
						 * collation. If not, return.
						 */
						if (patt[f] != 'i')
							return node;
					}
				}

				fe->inputcollid = tsql_get_oid_from_collidx(collidx_of_cs_as);

				if (fe->funcid >= 2285)
					return node;

				/*
				 * regexp operators have their own way to handle case
				 * -insensitivity
				 */

				if (!IsA(leftop, FuncExpr) || ((FuncExpr *) leftop)->funcid != lower_funcid)
					leftop = (Node *) makeFuncExpr(lower_funcid,
												   result_type,
												   list_make1(leftop),
												   fe->inputcollid,
												   fe->inputcollid,
												   COERCE_EXPLICIT_CALL);
				if (!IsA(rightop, FuncExpr) || ((FuncExpr *) rightop)->funcid != lower_funcid)
					rightop = (Node *) makeFuncExpr(lower_funcid,
													result_type,
													list_make1(rightop),
													fe->inputcollid,
													fe->inputcollid,
													COERCE_EXPLICIT_CALL);

				if (list_length(fe->args) == 3)
				{
					Node	   *thirdop = (Node *) makeFuncExpr(lower_funcid,
																result_type,
																list_make1(lthird(fe->args)),
																fe->inputcollid,
																fe->inputcollid,
																COERCE_EXPLICIT_CALL);

					fe->args = list_make3(leftop, rightop, thirdop);
				}
				else if (list_length(fe->args) == 2)
				{
					fe->args = list_make2(leftop, rightop);
				}
			}
		}
	}

	return node;
}

/*
 * If the node is OpExpr and the colaltion is ci_as, then
 * transform the LIKE OpExpr to ILIKE OpExpr:
 *
 * Case 1: if the pattern is a constant stirng
 *		 col LIKE PATTERN -> col = PATTERN
 * Case 2: if the pattern have a constant prefix
 *		 col LIKE PATTERN ->
 *		 col LIKE PATTERN BETWEEN prefix AND prefix||E'\uFFFF'
 * Case 3: if the pattern doesn't have a constant prefix
 *		 col LIKE PATTERN -> col ILIKE PATTERN
 */

static Node *
transform_from_ci_as_for_likenode(Node *node, OpExpr *op, like_ilike_info_t like_entry, coll_info_t coll_info_of_inputcollid)
{
	Node	   *leftop = (Node *) linitial(op->args);
	Node	   *rightop = (Node *) lsecond(op->args);
	Oid			ltypeId = exprType(leftop);
	Oid			rtypeId = exprType(rightop);
	char	   *op_str;
	Node	   *ret;
	Const	   *patt;
	Const	   *prefix;
	Operator	optup;
	Pattern_Prefix_Status pstatus;
	int			collidx_of_cs_as;

	tsql_get_server_collation_oid_internal(true);

	if (!OidIsValid(server_collation_oid))
		return node;


	/*
	 * Find the CS_AS collation corresponding to the CI_AS collation
	 * Change the collation of the ILIKE op to the CS_AS collation
	 */
	collidx_of_cs_as =
		tsql_find_cs_as_collation_internal(
											tsql_find_collation_internal(coll_info_of_inputcollid.collname));


	/*
	 * A CS_AS collation should always exist unless a Babelfish CS_AS
	 * collation was dropped or the lookup tables were not defined in
	 * lexicographic order.  Program defensively here and just do no
	 * transformation in this case, which will generate a
	 * 'nondeterministic collation not supported' error.
	 */

	if (NOT_FOUND == collidx_of_cs_as)
	{
		elog(DEBUG2, "No corresponding CS_AS collation found for collation \"%s\"", coll_info_of_inputcollid.collname);
		return node;
	}

	/* Change the opno and oprfuncid to ILIKE */
	op->opno = like_entry.ilike_oid;
	op->opfuncid = like_entry.ilike_opfuncid;

	op->inputcollid = tsql_get_oid_from_collidx(collidx_of_cs_as);

	/* 
	 * This is needed to process CI_AI for Const nodes
	 * Because after we call coerce_to_target_type for type conversion in transform_likenode_for_AI,
	 * we obtain a Relabel node which won't help us to perform optimization
	 * for constant prefix. Hence, we process that here
	 */
	if (IsA(rightop, RelabelType))
	{
		RelabelType		*relabel = (RelabelType *) rightop;
		if (IsA(relabel->arg, Const))
		{
			lsecond(op->args) = relabel->arg;
			rightop = (Node *) lsecond(op->args);
		}
	}

	/* no constant prefix found in pattern, or pattern is not constant */
	if (IsA(leftop, Const) || !IsA(rightop, Const) ||
		((Const *) rightop)->constisnull)
	{
		return node;
	}

	patt = (Const *) rightop;

	/* extract pattern */
	pstatus = pattern_fixed_prefix_wrapper(patt, 1, coll_info_of_inputcollid.oid,
											&prefix, NULL);

	/* If there is no constant prefix then there's nothing more to do */
	if (pstatus == Pattern_Prefix_None)
	{
		return node;
	}

	/*
	 * If we found an exact-match pattern, generate an "=" indexqual.
	 */
	if (pstatus == Pattern_Prefix_Exact)
	{
		op_str = like_entry.is_not_match ? "<>" : "=";
		optup = compatible_oper(NULL, list_make1(makeString(op_str)), ltypeId, ltypeId,
								true, -1);
		if (optup == (Operator) NULL)
			return node;

		ret = (Node *) (make_op_with_func(oprid(optup), BOOLOID, false,
											(Expr *) leftop, (Expr *) prefix,
											InvalidOid, coll_info_of_inputcollid.oid, oprfuncid(optup)));

		ReleaseSysCache(optup);
	}
	else
	{
		Expr	   *greater_equal,
					*less_equal,
					*concat_expr;
		Node	   *constant_suffix;
		Const	   *highest_sort_key;

		/* construct leftop >= pattern */
		optup = compatible_oper(NULL, list_make1(makeString(">=")), ltypeId, ltypeId,
								true, -1);
		if (optup == (Operator) NULL)
			return node;
		greater_equal = make_op_with_func(oprid(optup), BOOLOID, false,
											(Expr *) leftop, (Expr *) prefix,
											InvalidOid, coll_info_of_inputcollid.oid, oprfuncid(optup));
		ReleaseSysCache(optup);
		/* construct pattern||E'\uFFFF' */
		highest_sort_key = makeConst(TEXTOID, -1, coll_info_of_inputcollid.oid, -1,
										PointerGetDatum(cstring_to_text(SORT_KEY_STR)), false, false);

		optup = compatible_oper(NULL, list_make1(makeString("||")), rtypeId, rtypeId,
								true, -1);
		if (optup == (Operator) NULL)
			return node;
		concat_expr = make_op_with_func(oprid(optup), rtypeId, false,
										(Expr *) prefix, (Expr *) highest_sort_key,
										InvalidOid, coll_info_of_inputcollid.oid, oprfuncid(optup));
		ReleaseSysCache(optup);
		/* construct leftop < pattern */
		optup = compatible_oper(NULL, list_make1(makeString("<")), ltypeId, ltypeId,
								true, -1);
		if (optup == (Operator) NULL)
			return node;

		less_equal = make_op_with_func(oprid(optup), BOOLOID, false,
										(Expr *) leftop, (Expr *) concat_expr,
										InvalidOid, coll_info_of_inputcollid.oid, oprfuncid(optup));
		constant_suffix = make_and_qual((Node *) greater_equal, (Node *) less_equal);
		if (like_entry.is_not_match)
		{
			constant_suffix = (Node *) make_notclause((Expr *) constant_suffix);
			ret = make_or_qual(node, constant_suffix);
		}
		else
		{
			constant_suffix = make_and_qual((Node *) greater_equal, (Node *) less_equal);
			ret = make_and_qual(node, constant_suffix);
		}
		ReleaseSysCache(optup);
	}
	return ret;
}

/*
 * Only use cached mappings for removing accents when the
 * current ICU version matches to the one used to generate
 * the cache. Otherwise we fallback on the ICU function
 */
static void
get_remove_accents_internal_oid()
{
	const Oid funcargtypes[1] = {TEXTOID};
	if (OidIsValid(remove_accents_internal_oid))
		return;

#ifdef USE_ICU
	if (U_ICU_VERSION_MAJOR_NUM == pltsql_remove_accent_map_icu_major_version && U_ICU_VERSION_MINOR_NUM == pltsql_remove_accent_map_icu_min_version)
	{
		elog(LOG, "Using cached mappings to remove accents");
		remove_accents_internal_oid = LookupFuncName(list_make2(makeString("sys"), makeString("remove_accents_internal_using_cache")), -1, funcargtypes, true);
		return;
	}
#endif
	elog(LOG, "Using ICU function to remove accents");
	remove_accents_internal_oid = LookupFuncName(list_make2(makeString("sys"), makeString("remove_accents_internal")), -1, funcargtypes, true);
}

/*
 * store 32bit character representation into multibyte stream
 */
static inline void
store_coded_char(unsigned char *dest, uint32 code)
{
	if (code & 0xff000000)
	{
		*dest++ = code >> 24;
	}
	if (code & 0x00ff0000)
	{
		*dest++ = code >> 16;
	}
	if (code & 0x0000ff00)
	{
		*dest++ = code >> 8;
	}
	if (code & 0x000000ff)
	{
		*dest++ = code;
	}
	*dest = '\0';
	return;
}

static int
compare_remove_accent_map_pair(const void *p1, const void *p2)
{
	uint32		v1,
				v2;

	v1 = *(const uint32 *) p1;
	v2 = ((const remove_accent_map_pair *) p2)->original_char;
	return (v1 > v2) ? 1 : ((v1 == v2) ? 0 : -1);
}

PG_FUNCTION_INFO_V1(remove_accents_internal_using_cache);
Datum remove_accents_internal_using_cache(PG_FUNCTION_ARGS)
{
	unsigned char *input_str,
	              *input_str_start,
	              *normalized_char;
	int           len,
	              char_len;
	text          *return_result;
	StringInfoData result;

	if (PG_ARGISNULL(0))
		PG_RETURN_NULL();

	input_str = (unsigned char *) text_to_cstring(PG_GETARG_TEXT_PP(0));
	input_str_start = input_str;
	len = strlen((char *) input_str);
	initStringInfo(&result);
	normalized_char = (unsigned char *) palloc(sizeof(uint32) + 1);

	for (; len > 0; len -= char_len)
	{
		unsigned char b1 = 0;
		unsigned char b2 = 0;
		unsigned char b3 = 0;
		unsigned char b4 = 0;
		uint32 utf8_char;
		uint32 utf8_normalized_str;
		remove_accent_map_pair *pr;

		/* "break" cases all represent errors */
		if (*input_str == '\0')
			break;

		char_len = pg_utf_mblen(input_str);
		
		if (len < char_len)
			break;

		if (!pg_utf8_islegal(input_str, char_len))
			break;

		if (char_len == 1)
		{
			appendBinaryStringInfo(&result, input_str++, 1);
			continue;
		}

		/* collect coded char of length l */
		if (char_len == 2)
		{
			b3 = *input_str++;
			b4 = *input_str++;
		}
		else if (char_len == 3)
		{
			b2 = *input_str++;
			b3 = *input_str++;
			b4 = *input_str++;
		}
		else if (char_len == 4)
		{
			b1 = *input_str++;
			b2 = *input_str++;
			b3 = *input_str++;
			b4 = *input_str++;
		}
		else
		{
			elog(ERROR, "unsupported character length %d", char_len);
		}

		utf8_char = (b1 << 24 | b2 << 16 | b3 << 8 | b4);

		pr = bsearch(&utf8_char, pltsql_remove_accent_map, lengthof(pltsql_remove_accent_map),
							sizeof(remove_accent_map_pair), compare_remove_accent_map_pair);

		/* Use the mapping if availaible or else the character */
		if (pr && pr->normalized_char)
			utf8_normalized_str = pr->normalized_char;
		else
			utf8_normalized_str = utf8_char;

		store_coded_char(normalized_char, utf8_normalized_str);

		appendBinaryStringInfo(&result, normalized_char, strlen((const char *) normalized_char));
	}

	if (len > 0)
		ereport(ERROR,
			(errcode(ERRCODE_CHARACTER_NOT_IN_REPERTOIRE),
			 errmsg("invalid byte sequence for encoding UTF-8 while removing accents")));

	return_result = cstring_to_text_with_len(result.data, result.len);
	pfree(result.data);
	pfree(input_str_start);
	pfree(normalized_char);

	PG_RETURN_VARCHAR_P(return_result);
}

/*
 * Function responsible for obtaining unaccented version of input
 * string with the help of ICU provided APIs. 
 * We use a transformation rule to transliterate the string
 */

PG_FUNCTION_INFO_V1(remove_accents_internal);
Datum remove_accents_internal(PG_FUNCTION_ARGS)
{
	char *input_str = text_to_cstring(PG_GETARG_TEXT_PP(0));
	UChar *utf16_input, *utf16_res;
	int32_t len_uinput, limit, capacity, len_result;
	char *result;
	UErrorCode status = U_ZERO_ERROR;
	text *res_str;

	if (PG_ARGISNULL(0))
		PG_RETURN_NULL();

#ifdef USE_ICU
	// Check if transliterator is not yet cached
	if (!cached_transliterator)
	{
		MemoryContext oldcontext;
		UChar *rules;
		int32_t len_uchar;

		// Switch to TopMemoryContext for allocating cached transliterator
		oldcontext = MemoryContextSwitchTo(TopMemoryContext);

		// Load transliterator rules
		len_uchar = icu_to_uchar(&rules, TRANSFORMATION_RULE, strlen(TRANSFORMATION_RULE));

		// Open transliterator
		cached_transliterator = utrans_openU(rules, len_uchar, UTRANS_FORWARD, NULL, 0, NULL, &status);
		if (U_FAILURE(status) || !cached_transliterator)
		{
			ereport(ERROR,
					(errcode(ERRCODE_EXTERNAL_ROUTINE_EXCEPTION),
						errmsg("Error opening transliterator: %s", u_errorName(status))));
		}

		// Switch back to original memory context
		MemoryContextSwitchTo(oldcontext);
	}

	/*
	 * XXX: Currently, we are allowing length of input string upto 250MB bytes. For long term,
	 * we should try to chunk the input string into smaller parts, remove the accents of that
	 * part and concat back the final string.
	 */
	if (strlen(input_str) > MAX_INPUT_LENGTH_TO_REMOVE_ACCENTS)
	{
		ereport(ERROR,
				(errcode(ERRCODE_PROGRAM_LIMIT_EXCEEDED),
					errmsg("Input string of the length greater than 250MB is not supported by the function remove_accents_internal." \
							" This function might be used internally by LIKE operator.")));
	}

	len_uinput = icu_to_uchar(&utf16_input, input_str, strlen(input_str));

	limit = len_uinput;
	/* 
	 * set the capacity (In UChar terms) to limit * MAX_BYTES_PER_CHAR if it is less than INT32_MAX
	 * else set it to INT32_MAX as capacity is of int32_t datatype so it can have maximum INT32_MAX
	 * value which would be equivalent to 2GB UChar points and 2GB * sizeof(UChar) in byte terms.
	 * XXX: It is assumed that this capacity should handle almost all the general input strings.
	 */
	capacity = (limit < (PG_INT32_MAX / MAX_BYTES_PER_CHAR)) ? (limit * MAX_BYTES_PER_CHAR) : PG_INT32_MAX;

	/*
	 * utrans_transUChars will modify input string in place so ensure that it has enough capacity to store
	 * transformed string.
	 */
	utf16_res = (UChar *) palloc0(capacity * sizeof(UChar));
	/*
	 * utf16_input would have one NULL terminator at the end. Copy that too. Limiting memory copy to min of
	 * (len_uinput + 1) * sizeof(UChar) and capacity * sizeof(UChar) in order to avoid buffer overwriting.
	 */
	memcpy(utf16_res, utf16_input, Min((len_uinput + 1) * sizeof(UChar), capacity * sizeof(UChar)));
	pfree(utf16_input);
	pfree(input_str);

	utrans_transUChars(cached_transliterator,
						utf16_res,
						&len_uinput,
						capacity,
						0,
						&limit,
						&status);

	/* Allocated capacity may not be enough to hold un-accented string. This shouldn't occur ideally but still defensive code. */
	if (U_FAILURE(status))
	{
		ereport(ERROR,
				(errcode(ERRCODE_PROGRAM_LIMIT_EXCEEDED),
					errmsg("Error normalising the input string: %s", u_errorName(status))));
	}

	len_result = icu_from_uchar(&result, utf16_res, len_uinput);
	pfree(utf16_res);

	// Return result as NVARCHAR
	res_str = cstring_to_text_with_len(result, len_result);
	pfree(result);
	PG_RETURN_VARCHAR_P(res_str);
#else
	ereport(ERROR,
			(errcode(ERRCODE_EXTERNAL_ROUTINE_EXCEPTION),
				errmsg("ICU library is required to be installed in order to use the function remove_accents_internal")));
	PG_RETURN_NULL();
#endif
}

static Node *
convert_node_to_funcexpr_for_like(Node *node)
{
	FuncExpr *newFuncExpr = makeNode(FuncExpr);
	Node *new_node;
	newFuncExpr->funcid = remove_accents_internal_oid;
	newFuncExpr->funcresulttype = get_sys_varcharoid();

	if (node == NULL)
		return node;

	switch (nodeTag(node))
	{
		case T_Const:
			{
				Const *con;
				new_node = coerce_to_target_type(NULL, (Node *) node, exprType(node),
													TEXTOID, -1,
													COERCION_EXPLICIT,
													COERCE_EXPLICIT_CAST,
													exprLocation(node));
				if (unlikely(new_node == NULL))
				{
					ereport(ERROR,
							(errcode(ERRCODE_INTERNAL_ERROR),
								errmsg("Could not type cast the input argument of LIKE operator to desired data type")));
				}

				if (IsA(new_node, Const))
				{
					con = (Const *) new_node;
					if (con->constisnull)
						return new_node;
					con->constvalue = DirectFunctionCall1(remove_accents_internal, con->constvalue);
					return (Node *) con;
				}
				else
				{
					ereport(ERROR,
							(errcode(ERRCODE_INTERNAL_ERROR),
							 errmsg("Could not convert Const node to desired node type")));
				}
				return new_node;
			}
		case T_FuncExpr:
		case T_Var:
		case T_Param:
		case T_CaseExpr:
		case T_RelabelType:
		case T_CoerceViaIO:
		case T_CollateExpr:
			{
				new_node = coerce_to_target_type(NULL, (Node *) node, exprType(node),
													TEXTOID, -1,
													COERCION_EXPLICIT,
													COERCE_EXPLICIT_CAST,
													exprLocation(node));
				if (unlikely(new_node == NULL))
				{
					ereport(ERROR,
							(errcode(ERRCODE_INTERNAL_ERROR),
								errmsg("Could not type cast the input argument of LIKE operator to desired data type")));
				}
				newFuncExpr->args = list_make1(new_node);
				break;
			}
		case T_SubLink:
			{
				new_node = coerce_to_target_type(NULL, (Node *) node, exprType(node),
													TEXTOID, -1,
													COERCION_EXPLICIT,
													COERCE_EXPLICIT_CAST,
													exprLocation(node));
				if (unlikely(new_node == NULL))
				{
					ereport(ERROR,
							(errcode(ERRCODE_INTERNAL_ERROR),
								errmsg("Could not type cast the input argument of LIKE operator to desired data type")));
				}
				new_node = expression_tree_mutator(new_node, pgtsql_expression_tree_mutator, NULL);
				newFuncExpr->args = list_make1(new_node);
				break;
			}

		default:
			{
				ereport(ERROR,
							(errcode(ERRCODE_INTERNAL_ERROR),
							 errmsg("unrecognized node type: %d", (int) nodeTag(node))));
			}
	}
	return (Node *) newFuncExpr;
}


static Node *
transform_likenode_for_AI(Node *node, OpExpr *op)
{
	Node		*leftop = (Node *) linitial(op->args);
	Node		*rightop = (Node *) lsecond(op->args);

	linitial(op->args) = coerce_to_target_type(NULL,
												convert_node_to_funcexpr_for_like(leftop),
												get_sys_varcharoid(),
												exprType(leftop), -1,
												COERCION_EXPLICIT,
												COERCE_EXPLICIT_CAST,
												-1);
	lsecond(op->args) = coerce_to_target_type(NULL,
												convert_node_to_funcexpr_for_like(rightop),
												get_sys_varcharoid(),
												exprType(rightop), -1,
												COERCION_EXPLICIT,
												COERCE_EXPLICIT_CAST,
												-1);
	return node;
}

/*
 * To handle CS_AI collation for LIKE, we simply find the corresponding CS_AS collation
 * and modify the nodes by removing accents from them
 */

static Node *
transform_from_cs_ai_for_likenode(Node *node, OpExpr *op, like_ilike_info_t like_entry, coll_info_t coll_info_of_inputcollid)
{
	int			collidx_of_cs_as;

	tsql_get_server_collation_oid_internal(true);

	if (!OidIsValid(server_collation_oid))
		return node;

	/*
	 * Find the CS_AS collation corresponding to the CS_AI collation
	 */
	collidx_of_cs_as =
		tsql_find_cs_as_collation_internal(
											tsql_find_collation_internal(coll_info_of_inputcollid.collname));


	/*
	 * A CS_AS collation should always exist unless a Babelfish CS_AS
	 * collation was dropped or the lookup tables were not defined in
	 * lexicographic order.  Program defensively here and just do no
	 * transformation in this case, which will generate a
	 * 'nondeterministic collation not supported' error.
	 */
	if (NOT_FOUND == collidx_of_cs_as)
	{
		elog(DEBUG2, "No corresponding CS_AS collation found for collation \"%s\"", coll_info_of_inputcollid.collname);
		return node;
	}

	op->inputcollid = tsql_get_oid_from_collidx(collidx_of_cs_as);

	return transform_likenode_for_AI(node, op);	
}

static bool
supported_AI_collation_for_like(int32_t code_page)
{
	if (code_page == 1250 || code_page == 1252 || code_page == 1257)
		return true;
	return false;
}

static Node *
transform_likenode(Node *node)
{
	if (node && IsA(node, OpExpr))
	{
		OpExpr	   *op = (OpExpr *) node;
		like_ilike_info_t like_entry = tsql_lookup_like_ilike_table_internal(op->opno);
		coll_info_t coll_info_of_inputcollid = tsql_lookup_collation_table_internal(op->inputcollid);

		get_remove_accents_internal_oid();

		/*
		 * We do not allow CREATE TABLE statements with CHECK constraint where
		 * the constraint has an ILIKE operator and the collation is ci_as.
		 * But during dump and restore, this kind of a table definition may be
		 * generated. At this point we know that any tables being restored
		 * that match this pattern are generated by pg_dump, and not created
		 * by a user. So, it is safe to go ahead with replacing the ci_as
		 * collation with a corresponding cs_as one if an ILIKE node is found
		 * during dump and restore.
		 */
		init_and_check_collation_callbacks();
		if ((*collation_callbacks_ptr->has_ilike_node) (node) && babelfish_dump_restore)
		{
			int			collidx_of_cs_as;

			if (coll_info_of_inputcollid.oid != InvalidOid)
			{
				collidx_of_cs_as =
					tsql_find_cs_as_collation_internal(
													   tsql_find_collation_internal(coll_info_of_inputcollid.collname));
				if (NOT_FOUND == collidx_of_cs_as)
				{
					op->inputcollid = DEFAULT_COLLATION_OID;
					return node;
				}
				op->inputcollid = tsql_get_oid_from_collidx(collidx_of_cs_as);
			}
			else
			{
				/* If a collation is not specified, use the default one */
				op->inputcollid = DEFAULT_COLLATION_OID;
			}
		}

		if (OidIsValid(like_entry.like_oid) &&
			OidIsValid(coll_info_of_inputcollid.oid) &&
			coll_info_of_inputcollid.collateflags == 0x000e /* CS_AI  */ )
		{
			if (supported_AI_collation_for_like(coll_info_of_inputcollid.code_page))
				return transform_from_cs_ai_for_likenode(node, op, like_entry, coll_info_of_inputcollid);
			else
				ereport(ERROR,
				(errcode(ERRCODE_FEATURE_NOT_SUPPORTED),
				 errmsg("LIKE operator is not supported for \"%s\"", coll_info_of_inputcollid.collname)));
		}

		if (OidIsValid(like_entry.like_oid) &&
			OidIsValid(coll_info_of_inputcollid.oid) &&
			coll_info_of_inputcollid.collateflags == 0x000f /* CI_AI  */ )
		{
			if (supported_AI_collation_for_like(coll_info_of_inputcollid.code_page))
				return transform_from_ci_as_for_likenode(transform_likenode_for_AI(node, op), op, like_entry, coll_info_of_inputcollid);
			else
				ereport(ERROR,
				(errcode(ERRCODE_FEATURE_NOT_SUPPORTED),
				 errmsg("LIKE operator is not supported for \"%s\"", coll_info_of_inputcollid.collname)));
		}

		/* check if this is LIKE expr, and collation is CI_AS */
		if (OidIsValid(like_entry.like_oid) &&
			OidIsValid(coll_info_of_inputcollid.oid) &&
			coll_info_of_inputcollid.collateflags == 0x000d /* CI_AS  */ )
		{
			return transform_from_ci_as_for_likenode(node, op, like_entry, coll_info_of_inputcollid);
		}
	}
	return node;
}

Node *
pltsql_predicate_transformer(Node *expr)
{
	if (expr == NULL)
		return expr;

	if (IsA(expr, OpExpr))
	{
		/* Singleton predicate */
		return transform_likenode(expr);
	}
	else
	{
		/*
		 * Nonsingleton predicate, which could either a BoolExpr with a list
		 * of predicates or a simple List of predicates.
		 */
		ListCell   *lc;
		List	   *new_predicates = NIL;
		List	   *predicates;

		if (IsA(expr, List))
		{
			predicates = (List *) expr;
		}
		else if (IsA(expr, BoolExpr))
		{
			predicates = ((BoolExpr *)expr)->args;
		}
		else if (IsA(expr, FuncExpr))
		{
			/*
			 * This is performed even in the postgres dialect to handle
			 * babelfish CI_AS collations so that regexp operators can work
			 * inside plpgsql functions
			 */
			expr = expression_tree_mutator(expr, pgtsql_expression_tree_mutator, NULL);
			return transform_funcexpr(expr);
		}
		else if (IsA(expr, SubLink))
		{
			return expression_tree_mutator(expr, pgtsql_expression_tree_mutator, NULL);
		}
		else
			return expr;

		/*
		 * Process each predicate, and recursively process any nested
		 * predicate clauses of a toplevel predicate
		 */
		foreach(lc, predicates)
		{
			Node	   *qual = (Node *) lfirst(lc);

			/* For bool expr recall pltsql_predicate_transformer on its args */
			if (IsA(qual, BoolExpr))
			{
				new_predicates = lappend(new_predicates,
										 pltsql_predicate_transformer(qual));
			}
			else if (IsA(qual, OpExpr))
			{
				qual = transform_likenode(qual);
				new_predicates = lappend(new_predicates,
										 expression_tree_mutator(qual, pgtsql_expression_tree_mutator, NULL));
			}
			else
				new_predicates = lappend(new_predicates, qual);
		}

		if (IsA(expr, BoolExpr))
		{
			((BoolExpr *)expr)->args = new_predicates;
			return expr;
		}
		else
		{
			return (Node *) new_predicates;
		}
	}
}

static Node *
pgtsql_expression_tree_mutator(Node *node, void *context)
{
	if (NULL == node)
		return node;
	if (IsA(node, CaseExpr))
	{
		CaseExpr   *caseexpr = (CaseExpr *) node;

		if (caseexpr->arg != NULL)
			/* CASE expression WHEN... */
		{
			pltsql_predicate_transformer((Node *) caseexpr->arg);
		}
	}
	else if (IsA(node, CaseWhen))
		/* CASE WHEN expr */
	{
		CaseWhen   *casewhen = (CaseWhen *) node;

		pltsql_predicate_transformer((Node *) casewhen->expr);
	}

	/* Recurse through the operands of node */
	node = expression_tree_mutator(node, pgtsql_expression_tree_mutator, NULL);

	if (IsA(node, FuncExpr))
	{
		/*
		 * This is performed even in the postgres dialect to handle babelfish
		 * CI_AS collations so that regexp operators can work inside plpgsql
		 * functions
		 */
		node = transform_funcexpr(node);
	}
	else if (IsA(node, OpExpr))
	{
		/*
		 * Possibly a singleton LIKE predicate:  SELECT 'abc' LIKE 'ABC'; This
		 * is done even in the postgres dialect.
		 */
		node = transform_likenode(node);
	}

	return node;
}

Node *
pltsql_planner_node_transformer(PlannerInfo *root,
								Node *expr,
								int kind)
{
	/*
	 * Fall out quickly if expression is empty.
	 */
	if (expr == NULL)
		return NULL;

	if (EXPRKIND_TARGET == kind)
	{
		/*
		 * If expr is NOT a Boolean expression then recurse through its
		 * expresion tree
		 */
		return expression_tree_mutator(
									   expr,
									   pgtsql_expression_tree_mutator,
									   NULL);
	}
	return pltsql_predicate_transformer(expr);
}

static void
init_and_check_collation_callbacks(void)
{
	if (!collation_callbacks_ptr)
	{
		collation_callbacks **callbacks_ptr;

		callbacks_ptr = (collation_callbacks **) find_rendezvous_variable("collation_callbacks");
		collation_callbacks_ptr = *callbacks_ptr;

		/* collation_callbacks_ptr is still not initialised */
		if (!collation_callbacks_ptr)
			ereport(ERROR,
					(errcode(ERRCODE_INTERNAL_ERROR),
					 errmsg("collation callbacks pointer is not initialised properly.")));
	}
}

Oid
tsql_get_server_collation_oid_internal(bool missingOk)
{
	if (OidIsValid(server_collation_oid))
		return server_collation_oid;

	/* Initialise collation callbacks */
	init_and_check_collation_callbacks();

	server_collation_oid = (*collation_callbacks_ptr->get_server_collation_oid_internal) (missingOk);
	return server_collation_oid;
}

Datum
tsql_collation_list_internal(PG_FUNCTION_ARGS)
{
	/* Initialise collation callbacks */
	init_and_check_collation_callbacks();

	return (*collation_callbacks_ptr->collation_list_internal) (fcinfo);
}

Datum
tsql_is_collated_ci_as_internal(PG_FUNCTION_ARGS)
{
	/* Initialise collation callbacks */
	init_and_check_collation_callbacks();

	return (*collation_callbacks_ptr->is_collated_ci_as_internal) (fcinfo);
}

Datum
tsql_is_collated_ai_internal(PG_FUNCTION_ARGS)
{
	/* Initialise collation callbacks */
	init_and_check_collation_callbacks();

	return (*collation_callbacks_ptr->is_collated_ai_internal) (fcinfo);
}

bytea *
tsql_tdscollationproperty_helper(const char *collationaname, const char *property)
{
	/* Initialise collation callbacks */
	init_and_check_collation_callbacks();

	return (*collation_callbacks_ptr->tdscollationproperty_helper) (collationaname, property);
}

int
tsql_collationproperty_helper(const char *collationaname, const char *property)
{
	/* Initialise collation callbacks */
	init_and_check_collation_callbacks();

	return (*collation_callbacks_ptr->collationproperty_helper) (collationaname, property);
}

bool
tsql_is_server_collation_CI_AS(void)
{
	/* Initialise collation callbacks */
	init_and_check_collation_callbacks();

	return (*collation_callbacks_ptr->is_server_collation_CI_AS) ();
}

bool
tsql_is_valid_server_collation_name(const char *collationname)
{
	/* Initialise collation callbacks */
	init_and_check_collation_callbacks();

	return (*collation_callbacks_ptr->is_valid_server_collation_name) (collationname);
}

int
tsql_find_locale(const char *locale)
{
	/* Initialise collation callbacks */
	init_and_check_collation_callbacks();

	return (*collation_callbacks_ptr->find_locale) (locale);
}

Oid
tsql_get_oid_from_collidx(int collidx)
{
	/* Initialise collation callbacks */
	init_and_check_collation_callbacks();

	return (*collation_callbacks_ptr->get_oid_from_collidx_internal) (collidx);
}

coll_info_t
tsql_lookup_collation_table_internal(Oid oid)
{
	/* Initialise collation callbacks */
	init_and_check_collation_callbacks();

	return (*collation_callbacks_ptr->lookup_collation_table_callback) (oid);
}

like_ilike_info_t
tsql_lookup_like_ilike_table_internal(Oid opno)
{
	/* Initialise collation callbacks */
	init_and_check_collation_callbacks();

	return (*collation_callbacks_ptr->lookup_like_ilike_table) (opno);
}

int
tsql_find_cs_as_collation_internal(int collidx)
{
	/* Initialise collation callbacks */
	init_and_check_collation_callbacks();

	return (*collation_callbacks_ptr->find_cs_as_collation_internal) (collidx);
}

int
tsql_find_collation_internal(const char *collation_name)
{
	/* Initialise collation callbacks */
	init_and_check_collation_callbacks();

	return (*collation_callbacks_ptr->find_collation_internal) (collation_name);
}


const char *
tsql_translate_bbf_collation_to_tsql_collation(const char *collname)
{
	/* Initialise collation callbacks */
	init_and_check_collation_callbacks();

	return (*collation_callbacks_ptr->translate_bbf_collation_to_tsql_collation) (collname);
}

bool
has_ilike_node_and_ci_as_coll(Node *expr)
{
	List	   *queue;

	if (expr == NULL)
		return false;

	queue = list_make1(expr);

	while (list_length(queue) > 0)
	{
		Node	   *predicate = (Node *) linitial(queue);

		queue = list_delete_first(queue);

		if (IsA(predicate, OpExpr))
		{
			Oid			inputcoll = ((OpExpr *) predicate)->inputcollid;

			/* Initialize collation callbacks */
			init_and_check_collation_callbacks();
			if ((*collation_callbacks_ptr->has_ilike_node) (predicate) &&
				DatumGetBool(DirectFunctionCall1Coll(tsql_is_collated_ci_as_internal, inputcoll, ObjectIdGetDatum(inputcoll))))
				return true;
		}
		else if (IsA(predicate, BoolExpr))
		{
			BoolExpr   *boolexpr = (BoolExpr *) predicate;

			queue = list_concat(queue, boolexpr->args);
		}
	}
	return false;
}

<<<<<<< HEAD
PG_FUNCTION_INFO_V1(get_icu_major_version);
Datum
get_icu_major_version(PG_FUNCTION_ARGS)
{
#ifdef USE_ICU
	PG_RETURN_INT32(U_ICU_VERSION_MAJOR_NUM);
#else
	ereport(ERROR,
			(errcode(ERRCODE_EXTERNAL_ROUTINE_EXCEPTION),
				errmsg("ICU library is not found")));
	PG_RETURN_NULL();
#endif
}

PG_FUNCTION_INFO_V1(get_icu_minor_version);
Datum
get_icu_minor_version(PG_FUNCTION_ARGS)
{
#ifdef USE_ICU
	PG_RETURN_INT32(U_ICU_VERSION_MINOR_NUM);
#else
	ereport(ERROR,
			(errcode(ERRCODE_EXTERNAL_ROUTINE_EXCEPTION),
				errmsg("ICU library is not found")));
	PG_RETURN_NULL();
#endif
=======
/*
 * For a given string and position in UTF-16 and return
 * the corresponding position in UTF-8 string. UTF-16
 * string considers surrogate pairs as two chars while
 * in UTF-8 they are 1, which is why we need to translate
 */

static int32_t
translate_char_pos(const char* str,		/* UTF-8 string */
				   int32_t str_len,		/* length of UTF-8 string */
				   const UChar* str_utf16, 		/* UTF-16 string */
				   int32_t u16_len,		/* length of UTF-16 string */
				   int32_t u16_pos,		/* position to translare in UTF-16 string */
				   const char **p_str)		/* character at same position in UTF-8 string */
{
	UChar32 c;
	int32_t u16_idx = 0;
	int32_t out_pos = 0;
	int32_t u8_offset = 0;

	Assert (GetDatabaseEncoding() == PG_UTF8);

	/* for UTF-8, use ICU macros instead of calling pg_mblen() */
	while (u16_idx < u16_pos)
	{
#ifdef USE_ICU
		U16_NEXT(str_utf16, u16_idx, u16_len, c);
		U8_NEXT(str, u8_offset, str_len, c);
		out_pos++;
#else
	ereport(ERROR,
			(errcode(ERRCODE_EXTERNAL_ROUTINE_EXCEPTION),
				errmsg("translate_char_pos requires ICU library, which is not available")));
#endif
	}
	if (p_str != NULL)
		*p_str = str + u8_offset;

	return out_pos;
}

static int
icu_compare_utf8_coll(pg_locale_t locale, UChar *uchar1, int32_t ulen1,
					  UChar *uchar2, int32_t ulen2)
{
	return ucol_strcoll(locale->info.icu.ucol,
							uchar1, ulen1,
							uchar2, ulen2);
}

bool
pltsql_strpos_non_determinstic(text *src_text, text *substr_text, Oid collid, int *r)
{
	pg_locale_t mylocale = 0;

	if (!lc_collate_is_c(collid))
		mylocale = pg_newlocale_from_collation(collid);
	else
		return false;

	if (!pg_locale_deterministic(mylocale) && mylocale->provider == 'i')
	{
#ifdef USE_ICU
		int32_t src_len_utf8 = VARSIZE_ANY_EXHDR(src_text);
		int32_t substr_len_utf8 = VARSIZE_ANY_EXHDR(substr_text);
		int32_t src_ulen, substr_ulen;
		int32_t u8_pos = -1;
		UErrorCode	status = U_ZERO_ERROR;
		UStringSearch *usearch;
		UChar *src_uchar, *substr_uchar;
		coll_info_t coll_info_of_inputcollid = tsql_lookup_collation_table_internal(collid);
		bool is_CS_AI = false;

		if (OidIsValid(coll_info_of_inputcollid.oid) &&
		    coll_info_of_inputcollid.collateflags == 0x000e /* CS_AI  */ )
		{
			is_CS_AI = true;
		}

		src_ulen = icu_to_uchar(&src_uchar, VARDATA_ANY(src_text), src_len_utf8);
		substr_ulen = icu_to_uchar(&substr_uchar, VARDATA_ANY(substr_text), substr_len_utf8);

		usearch = usearch_openFromCollator(substr_uchar,
										substr_ulen,
										src_uchar,
										src_ulen,
										mylocale->info.icu.ucol,
										NULL,
										&status);

		usearch_setAttribute(usearch, USEARCH_OVERLAP, USEARCH_ON, &status);

		if (U_FAILURE(status))
			ereport(ERROR,
					(errcode(ERRCODE_INTERNAL_ERROR),
					 errmsg("failed to perform ICU search: %s",
							u_errorName(status))));

		for (int u16_pos = usearch_first(usearch, &status);
		     u16_pos != USEARCH_DONE;
		     u16_pos = usearch_next(usearch, &status))
		{
			if (U_FAILURE(status))
				ereport(ERROR,
					(errcode(ERRCODE_INTERNAL_ERROR),
					 errmsg("failed to perform ICU search: %s",
							u_errorName(status))));

			/* for CS_AI collations usearch can give false positives so we double check the results here */
			if (!(is_CS_AI && icu_compare_utf8_coll(mylocale, &src_uchar[usearch_getMatchedStart(usearch)], usearch_getMatchedLength(usearch), substr_uchar, substr_ulen) != 0))
			{
				u8_pos = translate_char_pos(VARDATA_ANY(src_text), src_len_utf8,
										src_uchar, src_ulen, u16_pos,
										NULL);
				break;
			}
		}

		pfree(src_uchar);
		pfree(substr_uchar);
		usearch_close(usearch);

		/* return 0 if not found or the 1-based position of substr_text inside src_text */
		*r = u8_pos + 1;
		return true;
#else
	ereport(ERROR,
			(errcode(ERRCODE_EXTERNAL_ROUTINE_EXCEPTION),
				errmsg("pltsql strpos requires ICU library, which is not available")));
#endif
	}

	return false;
}

bool
pltsql_replace_non_determinstic(text *src_text, text *from_text, text *to_text, Oid collid, text **r)
{
	pg_locale_t mylocale = 0;

	if (!lc_collate_is_c(collid))
		mylocale = pg_newlocale_from_collation(collid);
	else
		return false;

	if (!pg_locale_deterministic(mylocale) && mylocale->provider == 'i')
	{
#ifdef USE_ICU
		const char *src_text_currptr = VARDATA_ANY(src_text);
		const char* src_text_startptr = VARDATA_ANY(src_text);
		int32_t src_len = VARSIZE_ANY_EXHDR(src_text);
		int32_t from_str_len = VARSIZE_ANY_EXHDR(from_text);
		int32_t to_str_len = VARSIZE_ANY_EXHDR(to_text);
		int32_t previous_pos;
		int32_t src_ulen, from_ulen;		/* in utf-16 units */
		UErrorCode	status = U_ZERO_ERROR;
		UStringSearch *usearch;
		UChar *src_uchar, *from_uchar;
		text *result;
		StringInfoData resbuf;
		coll_info_t coll_info_of_inputcollid = tsql_lookup_collation_table_internal(collid);
		bool is_CS_AI = false;

		if (OidIsValid(coll_info_of_inputcollid.oid) &&
		    coll_info_of_inputcollid.collateflags == 0x000e /* CS_AI  */ )
		{
			is_CS_AI = true;
		}

		src_ulen = icu_to_uchar(&src_uchar, VARDATA_ANY(src_text), src_len);
		from_ulen = icu_to_uchar(&from_uchar, VARDATA_ANY(from_text), from_str_len);

		usearch = usearch_openFromCollator(from_uchar, /* needle */
										from_ulen,
										src_uchar, /* haystack */
										src_ulen,
										mylocale->info.icu.ucol,
										NULL,
										&status);

		usearch_setAttribute(usearch, USEARCH_OVERLAP, USEARCH_ON, &status);

		initStringInfo(&resbuf);
		previous_pos = 0;

		for (int pos = usearch_first(usearch, &status);
		     pos != USEARCH_DONE;
		     pos = usearch_next(usearch, &status))
		{
			const char *src_text_nextptr;
			int32_t matched_length;

			if (U_FAILURE(status))
				ereport(ERROR,
					(errcode(ERRCODE_INTERNAL_ERROR),
					 errmsg("failed to perform ICU search: %s",
							u_errorName(status))));

			/* for CS_AI collations usearch can give false positives so we double check the results here */
			if (is_CS_AI && icu_compare_utf8_coll(mylocale, &src_uchar[usearch_getMatchedStart(usearch)], usearch_getMatchedLength(usearch), from_uchar, from_ulen) != 0)
				continue;

			/* reject if overlaps with the last successful match */
			if (pos < previous_pos)
				continue;

			/* copy the segment before the match */
			translate_char_pos(
				src_text_currptr,
				src_len - (src_text_currptr - src_text_startptr),
				src_uchar + previous_pos,
				src_ulen - previous_pos,
				pos - previous_pos,
				&src_text_nextptr);

			appendBinaryStringInfo(&resbuf,
								src_text_currptr,
								src_text_nextptr - src_text_currptr);


			matched_length = usearch_getMatchedLength(usearch);

			/* compute the length of the replaced text in txt1 */
			translate_char_pos(
				src_text_nextptr,
				src_len - (src_text_nextptr - src_text_startptr),
				src_uchar + pos,
				matched_length,
				matched_length,
				&src_text_currptr);

			/* append the replacement text */
			appendBinaryStringInfo(&resbuf, VARDATA_ANY(to_text), to_str_len);

			previous_pos = pos + matched_length;
		}

		/* copy the segment after the last match */
		if (previous_pos)
		{
			if (src_len - (src_text_currptr - src_text_startptr) > 0)
			{
				appendBinaryStringInfo(&resbuf,
									src_text_currptr,
									src_len - (src_text_currptr - src_text_startptr));
			}
			result = cstring_to_text_with_len(resbuf.data, resbuf.len);
			pfree(resbuf.data);
		}
		else
		{
			/*
			* The substring is not found: return the original string
			*/
			result = src_text;
		}

		pfree(src_uchar);
		pfree(from_uchar);

		if (usearch != NULL)
			usearch_close(usearch);

		if (U_FAILURE(status))
			ereport(ERROR,
					(errcode(ERRCODE_INTERNAL_ERROR),
					 errmsg("failed to perform ICU search: %s",
							u_errorName(status))));

		*r = result;
		return true;
#else
	ereport(ERROR,
			(errcode(ERRCODE_EXTERNAL_ROUTINE_EXCEPTION),
				errmsg("pltsql replace requires ICU library, which is not available")));
#endif
	}
	return false;
>>>>>>> 97e9f203
}<|MERGE_RESOLUTION|>--- conflicted
+++ resolved
@@ -20,13 +20,10 @@
 #include "nodes/nodes.h"
 #ifdef USE_ICU
 #include <unicode/utrans.h>
-<<<<<<< HEAD
 #include "utils/removeaccent.map"
-=======
 #include <unicode/ucol.h>
 #include <unicode/usearch.h>
 #endif
->>>>>>> 97e9f203
 
 #include "pltsql.h"
 #include "src/collation.h"
@@ -1336,7 +1333,6 @@
 	return false;
 }
 
-<<<<<<< HEAD
 PG_FUNCTION_INFO_V1(get_icu_major_version);
 Datum
 get_icu_major_version(PG_FUNCTION_ARGS)
@@ -1363,7 +1359,7 @@
 				errmsg("ICU library is not found")));
 	PG_RETURN_NULL();
 #endif
-=======
+}
 /*
  * For a given string and position in UTF-16 and return
  * the corresponding position in UTF-8 string. UTF-16
@@ -1642,5 +1638,4 @@
 #endif
 	}
 	return false;
->>>>>>> 97e9f203
 }