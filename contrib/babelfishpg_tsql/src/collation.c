--- conflicted
+++ resolved
@@ -1334,33 +1334,6 @@
 	return false;
 }
 
-<<<<<<< HEAD
-void
-tsql_set_db_collation()
-{
-	/* Initialise collation callbacks */
-	init_and_check_collation_callbacks();
-
-	(*collation_callbacks_ptr->set_db_collation) (database_collation_name);
-	return;
-}
-
-void
-set_db_collation_internal(int16 db_id)
-{
-	HeapTuple	tuple;
-	Form_sysdatabases sysdb;
-
-	tuple = SearchSysCache1(SYSDATABASEOID, Int16GetDatum(db_id));
-
-	if (!HeapTupleIsValid(tuple))
-		return;
-
-	sysdb = ((Form_sysdatabases) GETSTRUCT(tuple));
-	database_collation_name = pstrdup(sysdb->default_collation.data);
-	ReleaseSysCache(tuple);
-	tsql_set_db_collation();
-=======
 PG_FUNCTION_INFO_V1(get_icu_major_version);
 Datum
 get_icu_major_version(PG_FUNCTION_ARGS)
@@ -1666,5 +1639,31 @@
 #endif
 	}
 	return false;
->>>>>>> 09403ff0
-}+}
+
+void
+tsql_set_db_collation()
+{
+	/* Initialise collation callbacks */
+	init_and_check_collation_callbacks();
+
+	(*collation_callbacks_ptr->set_db_collation) (database_collation_name);
+	return;
+}
+
+void
+set_db_collation_internal(int16 db_id)
+{
+	HeapTuple	tuple;
+	Form_sysdatabases sysdb;
+
+	tuple = SearchSysCache1(SYSDATABASEOID, Int16GetDatum(db_id));
+
+	if (!HeapTupleIsValid(tuple))
+		return;
+
+	sysdb = ((Form_sysdatabases) GETSTRUCT(tuple));
+	database_collation_name = pstrdup(sysdb->default_collation.data);
+	ReleaseSysCache(tuple);
+	tsql_set_db_collation();
+}
