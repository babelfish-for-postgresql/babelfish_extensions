#include "postgres.h"

#include "collation.h"
#include "fmgr.h"
#include "guc.h"
#include "utils/hsearch.h"
#include "utils/lsyscache.h"
#include "utils/syscache.h"
#include "utils/memutils.h"
#include "utils/builtins.h"
#include "catalog/pg_type.h"
#include "catalog/pg_collation.h"
#include "catalog/namespace.h"
#include "tsearch/ts_locale.h"
#include "parser/parser.h"
#include "parser/parse_coerce.h"
#include "parser/parse_type.h"
#include "parser/parse_oper.h"
#include "nodes/makefuncs.h"
#include "nodes/nodes.h"
#ifdef USE_ICU
#include <unicode/utrans.h>
#include "utils/removeaccent.map"
#include <unicode/ucol.h>
#include <unicode/usearch.h>
#endif

#include "pltsql.h"
#include "src/collation.h"
#include "catalog.h"

#define NOT_FOUND -1
#define SORT_KEY_STR "\357\277\277\0"

/* 
 * Rule applied to transliterate Latin and general category Nd character 
 * then convert the Latin (source) char to ASCII (destination) representation
 */
#define TRANSFORMATION_RULE "[[:Latin:][:Nd:]]; Latin-ASCII"

/*
 * The maximum number of bytes per character is 4 according 
 * to RFC3629 which limited the character table to U+10FFFF
 * Ref: https://www.rfc-editor.org/rfc/rfc3629#section-3
 */
#define MAX_BYTES_PER_CHAR 4
#define MAX_INPUT_LENGTH_TO_REMOVE_ACCENTS 250 * 1024 * 1024

Oid			database_or_server_collation_oid = InvalidOid;
collation_callbacks *collation_callbacks_ptr = NULL;
extern bool babelfish_dump_restore;
static Oid remove_accents_internal_oid;
static UTransliterator *cached_transliterator = NULL;

static Node *pgtsql_expression_tree_mutator(Node *node, void *context);
static void init_and_check_collation_callbacks(void);
static int patindex_ai_match_text(pg_locale_t mylocale, char *input_str, char *pattern, Oid cid, bool is_cs_ai);

extern int	pattern_fixed_prefix_wrapper(Const *patt,
										 int ptype,
										 Oid collation,
										 Const **prefix,
										 Selectivity *rest_selec);

/* pattern prefix status for pattern_fixed_prefix_wrapper
 * Pattern_Prefix_None: no prefix found, this means the first character is a wildcard character
 * Pattern_Prefix_Exact: the pattern doesn't include any wildcard character
 * Pattern_Prefix_Partial: the pattern has a constant prefix
 */
typedef enum
{
	Pattern_Prefix_None, Pattern_Prefix_Partial, Pattern_Prefix_Exact
} Pattern_Prefix_Status;

PG_FUNCTION_INFO_V1(init_collid_trans_tab);
PG_FUNCTION_INFO_V1(init_like_ilike_table);
PG_FUNCTION_INFO_V1(get_server_collation_oid);
PG_FUNCTION_INFO_V1(is_collated_ci_as_internal);
PG_FUNCTION_INFO_V1(is_collated_ai_internal);

/* this function is no longer needed and is only a placeholder for upgrade script */
PG_FUNCTION_INFO_V1(init_server_collation);
Datum
init_server_collation(PG_FUNCTION_ARGS)
{
	PG_RETURN_INT32(0);
}

/* this function is no longer needed and is only a placeholder for upgrade script */
PG_FUNCTION_INFO_V1(init_server_collation_oid);
Datum
init_server_collation_oid(PG_FUNCTION_ARGS)
{
	PG_RETURN_INT32(0);
}

/* init_collid_trans_tab - this function is no longer needed and is only a placeholder for upgrade script */
Datum
init_collid_trans_tab(PG_FUNCTION_ARGS)
{
	PG_RETURN_INT32(0);
}

PG_FUNCTION_INFO_V1(collation_list);

Datum
collation_list(PG_FUNCTION_ARGS)
{
	PG_RETURN_DATUM(tsql_collation_list_internal(fcinfo));
}


/*
 * get_server_collation_oid - this is being used by sys.babelfish_update_collation_to_default
 * to update the collation of system objects
 */
Datum
get_server_collation_oid(PG_FUNCTION_ARGS)
{
	PG_RETURN_OID(tsql_get_database_or_server_collation_oid_internal(false));
}


Datum
is_collated_ci_as_internal(PG_FUNCTION_ARGS)
{
	PG_RETURN_DATUM(tsql_is_collated_ci_as_internal(fcinfo));
}

Datum
is_collated_ai_internal(PG_FUNCTION_ARGS)
{
	PG_RETURN_DATUM(tsql_is_collated_ai_internal(fcinfo));
}

/* init_like_ilike_table - this function is no longer needed and is only a placeholder for upgrade script */
Datum
init_like_ilike_table(PG_FUNCTION_ARGS)
{
	PG_RETURN_INT32(0);
}

static Expr *
make_op_with_func(Oid opno, Oid opresulttype, bool opretset,
				  Expr *leftop, Expr *rightop,
				  Oid opcollid, Oid inputcollid, Oid oprfuncid)
{
	OpExpr	   *expr = (OpExpr *) make_opclause(opno,
												opresulttype,
												opretset,
												leftop,
												rightop,
												opcollid,
												inputcollid);

	expr->opfuncid = oprfuncid;
	return (Expr *) expr;
}

/* helper fo make or qual, simialr to make_and_qual  */
static Node *
make_or_qual(Node *qual1, Node *qual2)
{
	if (qual1 == NULL)
		return qual2;
	if (qual2 == NULL)
		return qual1;
	return (Node *) make_orclause(list_make2(qual1, qual2));
}

static Node *
transform_funcexpr(Node *node)
{
	if (node && IsA(node, FuncExpr))
	{
		FuncExpr   *fe = (FuncExpr *) node;
		int			collidx_of_cs_as;

		if (fe->funcid == 868 || //strpos - see pg_proc.dat
		/* fe->funcid == 394  ||  // string_to_array, 3-arg form */
		/* fe->funcid == 376  ||  // string_to_array, 2-arg form */
			fe->funcid == 2073 || //substring - 2 - arg form, see pg_proc.dat
			fe->funcid == 2074 || //substring - 3 - arg form, see pg_proc.dat

			fe->funcid == 2285 || //regexp_replace, flags in 4 th arg
			fe->funcid == 3397 || //regexp_match(find first match), flags in 3 rd arg
			fe->funcid == 2764)
			/* regexp_matches, flags in 3 rd arg */
		{
			coll_info_t coll_info_of_inputcollid = tsql_lookup_collation_table_internal(fe->inputcollid);
			Node	   *leftop = (Node *) linitial(fe->args);
			Node	   *rightop = (Node *) lsecond(fe->args);

			if (OidIsValid(coll_info_of_inputcollid.oid) &&
				coll_info_of_inputcollid.collateflags == 0x000d /* CI_AS  */ )
			{
				Oid			lower_funcid = 870;

				/* lower */
				Oid result_type = 25;

				/* text */

				tsql_get_database_or_server_collation_oid_internal(true);

				if (!OidIsValid(database_or_server_collation_oid))
					return node;

				/*
				 * Find the CS_AS collation corresponding to the CI_AS
				 * collation Change the collation of the func op to the CS_AS
				 * collation
				 */
				collidx_of_cs_as =
					tsql_find_cs_as_collation_internal(
													   tsql_find_collation_internal(coll_info_of_inputcollid.collname));

				if (NOT_FOUND == collidx_of_cs_as)
					return node;

				if (fe->funcid == 2285 || fe->funcid == 3397 || fe->funcid == 2764)
				{
					Node	   *flags = (fe->funcid == 2285) ? lfourth(fe->args) : lthird(fe->args);

					if (!IsA(flags, Const))
						return node;
					else
					{
						char	   *patt = TextDatumGetCString(((Const *) flags)->constvalue);
						int			f = 0;

						while (patt[f] != '\0')
						{
							if (patt[f] == 'i')
								break;

							f++;
						}

						/*
						 * If the 'i' flag was specified then the operation is
						 * case-insensitive and so the ci_as collation may be
						 * replaced with the corresponding deterministic cs_as
						 * collation. If not, return.
						 */
						if (patt[f] != 'i')
							return node;
					}
				}

				fe->inputcollid = tsql_get_oid_from_collidx(collidx_of_cs_as);

				if (fe->funcid >= 2285)
					return node;

				/*
				 * regexp operators have their own way to handle case
				 * -insensitivity
				 */

				if (!IsA(leftop, FuncExpr) || ((FuncExpr *) leftop)->funcid != lower_funcid)
					leftop = (Node *) makeFuncExpr(lower_funcid,
												   result_type,
												   list_make1(leftop),
												   fe->inputcollid,
												   fe->inputcollid,
												   COERCE_EXPLICIT_CALL);
				if (!IsA(rightop, FuncExpr) || ((FuncExpr *) rightop)->funcid != lower_funcid)
					rightop = (Node *) makeFuncExpr(lower_funcid,
													result_type,
													list_make1(rightop),
													fe->inputcollid,
													fe->inputcollid,
													COERCE_EXPLICIT_CALL);

				if (list_length(fe->args) == 3)
				{
					Node	   *thirdop = (Node *) makeFuncExpr(lower_funcid,
																result_type,
																list_make1(lthird(fe->args)),
																fe->inputcollid,
																fe->inputcollid,
																COERCE_EXPLICIT_CALL);

					fe->args = list_make3(leftop, rightop, thirdop);
				}
				else if (list_length(fe->args) == 2)
				{
					fe->args = list_make2(leftop, rightop);
				}
			}
		}
	}

	return node;
}

/*
 * If the node is OpExpr and the colaltion is ci_as, then
 * transform the LIKE OpExpr to ILIKE OpExpr:
 *
 * Case 1: if the pattern is a constant stirng
 *		 col LIKE PATTERN -> col = PATTERN
 * Case 2: if the pattern have a constant prefix
 *		 col LIKE PATTERN ->
 *		 col LIKE PATTERN BETWEEN prefix AND prefix||E'\uFFFF'
 * Case 3: if the pattern doesn't have a constant prefix
 *		 col LIKE PATTERN -> col ILIKE PATTERN
 */

static Node *
transform_from_ci_as_for_likenode(Node *node, OpExpr *op, like_ilike_info_t like_entry, coll_info_t coll_info_of_inputcollid)
{
	Node	   *leftop = (Node *) linitial(op->args);
	Node	   *rightop = (Node *) lsecond(op->args);
	Oid			ltypeId = exprType(leftop);
	Oid			rtypeId = exprType(rightop);
	char	   *op_str;
	Node	   *ret;
	Const	   *patt;
	Const	   *prefix;
	Operator	optup;
	Pattern_Prefix_Status pstatus;
	int			collidx_of_cs_as;

	tsql_get_database_or_server_collation_oid_internal(true);

	if (!OidIsValid(database_or_server_collation_oid))
		return node;


	/*
	 * Find the CS_AS collation corresponding to the CI_AS collation
	 * Change the collation of the ILIKE op to the CS_AS collation
	 */
	collidx_of_cs_as =
		tsql_find_cs_as_collation_internal(
											tsql_find_collation_internal(coll_info_of_inputcollid.collname));


	/*
	 * A CS_AS collation should always exist unless a Babelfish CS_AS
	 * collation was dropped or the lookup tables were not defined in
	 * lexicographic order.  Program defensively here and just do no
	 * transformation in this case, which will generate a
	 * 'nondeterministic collation not supported' error.
	 */

	if (NOT_FOUND == collidx_of_cs_as)
	{
		elog(DEBUG2, "No corresponding CS_AS collation found for collation \"%s\"", coll_info_of_inputcollid.collname);
		return node;
	}

	/* Change the opno and oprfuncid to ILIKE */
	op->opno = like_entry.ilike_oid;
	op->opfuncid = like_entry.ilike_opfuncid;

	op->inputcollid = tsql_get_oid_from_collidx(collidx_of_cs_as);

	/* 
	 * This is needed to process CI_AI for Const nodes
	 * Because after we call coerce_to_target_type for type conversion in transform_likenode_for_AI,
	 * we obtain a Relabel node which won't help us to perform optimization
	 * for constant prefix. Hence, we process that here
	 */
	if (IsA(rightop, RelabelType))
	{
		RelabelType		*relabel = (RelabelType *) rightop;
		if (IsA(relabel->arg, Const))
		{
			lsecond(op->args) = relabel->arg;
			rightop = (Node *) lsecond(op->args);
		}
	}

	/* no constant prefix found in pattern, or pattern is not constant */
	if (IsA(leftop, Const) || !IsA(rightop, Const) ||
		((Const *) rightop)->constisnull)
	{
		return node;
	}

	patt = (Const *) rightop;

	/* extract pattern */
	pstatus = pattern_fixed_prefix_wrapper(patt, 1, coll_info_of_inputcollid.oid,
											&prefix, NULL);

	/* If there is no constant prefix then there's nothing more to do */
	if (pstatus == Pattern_Prefix_None)
	{
		return node;
	}

	/*
	 * If we found an exact-match pattern, generate an "=" indexqual.
	 */
	if (pstatus == Pattern_Prefix_Exact)
	{
		op_str = like_entry.is_not_match ? "<>" : "=";
		optup = compatible_oper(NULL, list_make1(makeString(op_str)), ltypeId, ltypeId,
								true, -1);
		if (optup == (Operator) NULL)
			return node;

		ret = (Node *) (make_op_with_func(oprid(optup), BOOLOID, false,
											(Expr *) leftop, (Expr *) prefix,
											InvalidOid, coll_info_of_inputcollid.oid, oprfuncid(optup)));

		ReleaseSysCache(optup);
	}
	else
	{
		Expr	   *greater_equal,
					*less_equal,
					*concat_expr;
		Node	   *constant_suffix;
		Const	   *highest_sort_key;

		/* construct leftop >= pattern */
		optup = compatible_oper(NULL, list_make1(makeString(">=")), ltypeId, ltypeId,
								true, -1);
		if (optup == (Operator) NULL)
			return node;
		greater_equal = make_op_with_func(oprid(optup), BOOLOID, false,
											(Expr *) leftop, (Expr *) prefix,
											InvalidOid, coll_info_of_inputcollid.oid, oprfuncid(optup));
		ReleaseSysCache(optup);
		/* construct pattern||E'\uFFFF' */
		highest_sort_key = makeConst(TEXTOID, -1, coll_info_of_inputcollid.oid, -1,
										PointerGetDatum(cstring_to_text(SORT_KEY_STR)), false, false);

		optup = compatible_oper(NULL, list_make1(makeString("||")), rtypeId, rtypeId,
								true, -1);
		if (optup == (Operator) NULL)
			return node;
		concat_expr = make_op_with_func(oprid(optup), rtypeId, false,
										(Expr *) prefix, (Expr *) highest_sort_key,
										InvalidOid, coll_info_of_inputcollid.oid, oprfuncid(optup));
		ReleaseSysCache(optup);
		/* construct leftop < pattern */
		optup = compatible_oper(NULL, list_make1(makeString("<")), ltypeId, ltypeId,
								true, -1);
		if (optup == (Operator) NULL)
			return node;

		less_equal = make_op_with_func(oprid(optup), BOOLOID, false,
										(Expr *) leftop, (Expr *) concat_expr,
										InvalidOid, coll_info_of_inputcollid.oid, oprfuncid(optup));
		constant_suffix = make_and_qual((Node *) greater_equal, (Node *) less_equal);
		if (like_entry.is_not_match)
		{
			constant_suffix = (Node *) make_notclause((Expr *) constant_suffix);
			ret = make_or_qual(node, constant_suffix);
		}
		else
		{
			constant_suffix = make_and_qual((Node *) greater_equal, (Node *) less_equal);
			ret = make_and_qual(node, constant_suffix);
		}
		ReleaseSysCache(optup);
	}
	return ret;
}

/*
 * Only use cached mappings for removing accents when the
 * current ICU version matches to the one used to generate
 * the cache. Otherwise we fallback on the ICU function
 */
static void
get_remove_accents_internal_oid()
{
	const Oid funcargtypes[1] = {TEXTOID};
	if (OidIsValid(remove_accents_internal_oid))
		return;

#ifdef USE_ICU
	if (U_ICU_VERSION_MAJOR_NUM == pltsql_remove_accent_map_icu_major_version && U_ICU_VERSION_MINOR_NUM == pltsql_remove_accent_map_icu_min_version)
	{
		elog(LOG, "Using cached mappings to remove accents");
		remove_accents_internal_oid = LookupFuncName(list_make2(makeString("sys"), makeString("remove_accents_internal_using_cache")), -1, funcargtypes, true);
		return;
	}
#endif
	elog(LOG, "Using ICU function to remove accents");
	remove_accents_internal_oid = LookupFuncName(list_make2(makeString("sys"), makeString("remove_accents_internal")), -1, funcargtypes, true);
}

/*
 * store 32bit character representation into multibyte stream
 */
static inline void
store_coded_char(unsigned char *dest, uint32 code)
{
	if (code & 0xff000000)
	{
		*dest++ = code >> 24;
	}
	if (code & 0x00ff0000)
	{
		*dest++ = code >> 16;
	}
	if (code & 0x0000ff00)
	{
		*dest++ = code >> 8;
	}
	if (code & 0x000000ff)
	{
		*dest++ = code;
	}
	*dest = '\0';
	return;
}

static int
compare_remove_accent_map_pair(const void *p1, const void *p2)
{
	uint32		v1,
				v2;

	v1 = *(const uint32 *) p1;
	v2 = ((const remove_accent_map_pair *) p2)->original_char;
	return (v1 > v2) ? 1 : ((v1 == v2) ? 0 : -1);
}

PG_FUNCTION_INFO_V1(remove_accents_internal_using_cache);
Datum remove_accents_internal_using_cache(PG_FUNCTION_ARGS)
{
	unsigned char *input_str,
	              *input_str_start,
	              *normalized_char;
	int           len,
	              char_len;
	text          *return_result;
	StringInfoData result;

	if (PG_ARGISNULL(0))
		PG_RETURN_NULL();

	input_str = (unsigned char *) text_to_cstring(PG_GETARG_TEXT_PP(0));
	input_str_start = input_str;
	len = strlen((char *) input_str);
	initStringInfo(&result);
	normalized_char = (unsigned char *) palloc(sizeof(uint32) + 1);

	for (; len > 0; len -= char_len)
	{
		unsigned char b1 = 0;
		unsigned char b2 = 0;
		unsigned char b3 = 0;
		unsigned char b4 = 0;
		uint32 utf8_char;
		uint32 utf8_normalized_str;
		remove_accent_map_pair *pr;

		/* "break" cases all represent errors */
		if (*input_str == '\0')
			break;

		char_len = pg_utf_mblen(input_str);
		
		if (len < char_len)
			break;

		if (!pg_utf8_islegal(input_str, char_len))
			break;

		if (char_len == 1)
		{
			appendBinaryStringInfo(&result, input_str++, 1);
			continue;
		}

		/* collect coded char of length l */
		if (char_len == 2)
		{
			b3 = *input_str++;
			b4 = *input_str++;
		}
		else if (char_len == 3)
		{
			b2 = *input_str++;
			b3 = *input_str++;
			b4 = *input_str++;
		}
		else if (char_len == 4)
		{
			b1 = *input_str++;
			b2 = *input_str++;
			b3 = *input_str++;
			b4 = *input_str++;
		}
		else
		{
			elog(ERROR, "unsupported character length %d", char_len);
		}

		utf8_char = (b1 << 24 | b2 << 16 | b3 << 8 | b4);

		pr = bsearch(&utf8_char, pltsql_remove_accent_map, lengthof(pltsql_remove_accent_map),
							sizeof(remove_accent_map_pair), compare_remove_accent_map_pair);

		/* Use the mapping if availaible or else the character */
		if (pr && pr->normalized_char)
			utf8_normalized_str = pr->normalized_char;
		else
			utf8_normalized_str = utf8_char;

		store_coded_char(normalized_char, utf8_normalized_str);

		appendBinaryStringInfo(&result, normalized_char, strlen((const char *) normalized_char));
	}

	if (len > 0)
		ereport(ERROR,
			(errcode(ERRCODE_CHARACTER_NOT_IN_REPERTOIRE),
			 errmsg("invalid byte sequence for encoding UTF-8 while removing accents")));

	return_result = cstring_to_text_with_len(result.data, result.len);
	pfree(result.data);
	pfree(input_str_start);
	pfree(normalized_char);

	PG_RETURN_VARCHAR_P(return_result);
}

/*
 * Function responsible for obtaining unaccented version of input
 * string with the help of ICU provided APIs. 
 * We use a transformation rule to transliterate the string
 */

PG_FUNCTION_INFO_V1(remove_accents_internal);
Datum remove_accents_internal(PG_FUNCTION_ARGS)
{
	char *input_str = text_to_cstring(PG_GETARG_TEXT_PP(0));
	UChar *utf16_input, *utf16_res;
	int32_t len_uinput, limit, capacity, len_result;
	char *result;
	UErrorCode status = U_ZERO_ERROR;
	text *res_str;

	if (PG_ARGISNULL(0))
		PG_RETURN_NULL();

#ifdef USE_ICU
	// Check if transliterator is not yet cached
	if (!cached_transliterator)
	{
		MemoryContext oldcontext;
		UChar *rules;
		int32_t len_uchar;

		// Switch to TopMemoryContext for allocating cached transliterator
		oldcontext = MemoryContextSwitchTo(TopMemoryContext);

		// Load transliterator rules
		len_uchar = icu_to_uchar(&rules, TRANSFORMATION_RULE, strlen(TRANSFORMATION_RULE));

		// Open transliterator
		cached_transliterator = utrans_openU(rules, len_uchar, UTRANS_FORWARD, NULL, 0, NULL, &status);
		if (U_FAILURE(status) || !cached_transliterator)
		{
			ereport(ERROR,
					(errcode(ERRCODE_EXTERNAL_ROUTINE_EXCEPTION),
						errmsg("Error opening transliterator: %s", u_errorName(status))));
		}

		// Switch back to original memory context
		MemoryContextSwitchTo(oldcontext);
	}

	/*
	 * XXX: Currently, we are allowing length of input string upto 250MB bytes. For long term,
	 * we should try to chunk the input string into smaller parts, remove the accents of that
	 * part and concat back the final string.
	 */
	if (strlen(input_str) > MAX_INPUT_LENGTH_TO_REMOVE_ACCENTS)
	{
		ereport(ERROR,
				(errcode(ERRCODE_PROGRAM_LIMIT_EXCEEDED),
					errmsg("Input string of the length greater than 250MB is not supported by the function remove_accents_internal." \
							" This function might be used internally by LIKE operator.")));
	}

	len_uinput = icu_to_uchar(&utf16_input, input_str, strlen(input_str));

	limit = len_uinput;
	/* 
	 * set the capacity (In UChar terms) to limit * MAX_BYTES_PER_CHAR if it is less than INT32_MAX
	 * else set it to INT32_MAX as capacity is of int32_t datatype so it can have maximum INT32_MAX
	 * value which would be equivalent to 2GB UChar points and 2GB * sizeof(UChar) in byte terms.
	 * XXX: It is assumed that this capacity should handle almost all the general input strings.
	 */
	capacity = (limit < (PG_INT32_MAX / MAX_BYTES_PER_CHAR)) ? (limit * MAX_BYTES_PER_CHAR) : PG_INT32_MAX;

	/*
	 * utrans_transUChars will modify input string in place so ensure that it has enough capacity to store
	 * transformed string.
	 */
	utf16_res = (UChar *) palloc0(capacity * sizeof(UChar));
	/*
	 * utf16_input would have one NULL terminator at the end. Copy that too. Limiting memory copy to min of
	 * (len_uinput + 1) * sizeof(UChar) and capacity * sizeof(UChar) in order to avoid buffer overwriting.
	 */
	memcpy(utf16_res, utf16_input, Min((len_uinput + 1) * sizeof(UChar), capacity * sizeof(UChar)));
	pfree(utf16_input);
	pfree(input_str);

	utrans_transUChars(cached_transliterator,
						utf16_res,
						&len_uinput,
						capacity,
						0,
						&limit,
						&status);

	/* Allocated capacity may not be enough to hold un-accented string. This shouldn't occur ideally but still defensive code. */
	if (U_FAILURE(status))
	{
		ereport(ERROR,
				(errcode(ERRCODE_PROGRAM_LIMIT_EXCEEDED),
					errmsg("Error normalising the input string: %s", u_errorName(status))));
	}

	len_result = icu_from_uchar(&result, utf16_res, len_uinput);
	pfree(utf16_res);

	// Return result as NVARCHAR
	res_str = cstring_to_text_with_len(result, len_result);
	pfree(result);
	PG_RETURN_VARCHAR_P(res_str);
#else
	ereport(ERROR,
			(errcode(ERRCODE_EXTERNAL_ROUTINE_EXCEPTION),
				errmsg("ICU library is required to be installed in order to use the function remove_accents_internal")));
	PG_RETURN_NULL();
#endif
}

static Node *
convert_node_to_funcexpr_for_like(Node *node)
{
	FuncExpr *newFuncExpr = makeNode(FuncExpr);
	Node *new_node;
	newFuncExpr->funcid = remove_accents_internal_oid;
	newFuncExpr->funcresulttype = get_sys_varcharoid();

	if (node == NULL)
		return node;

	switch (nodeTag(node))
	{
		case T_Const:
			{
				Const *con;
				new_node = coerce_to_target_type(NULL, (Node *) node, exprType(node),
													TEXTOID, -1,
													COERCION_EXPLICIT,
													COERCE_EXPLICIT_CAST,
													exprLocation(node));
				if (unlikely(new_node == NULL))
				{
					ereport(ERROR,
							(errcode(ERRCODE_INTERNAL_ERROR),
								errmsg("Could not type cast the input argument of LIKE operator to desired data type")));
				}

				if (IsA(new_node, Const))
				{
					con = (Const *) new_node;
					if (con->constisnull)
						return new_node;
					con->constvalue = DirectFunctionCall1(remove_accents_internal, con->constvalue);
					return (Node *) con;
				}
				else
				{
					ereport(ERROR,
							(errcode(ERRCODE_INTERNAL_ERROR),
							 errmsg("Could not convert Const node to desired node type")));
				}
				return new_node;
			}
		case T_FuncExpr:
		case T_Var:
		case T_Param:
		case T_CaseExpr:
		case T_RelabelType:
		case T_CoerceViaIO:
		case T_CollateExpr:
			{
				new_node = coerce_to_target_type(NULL, (Node *) node, exprType(node),
													TEXTOID, -1,
													COERCION_EXPLICIT,
													COERCE_EXPLICIT_CAST,
													exprLocation(node));
				if (unlikely(new_node == NULL))
				{
					ereport(ERROR,
							(errcode(ERRCODE_INTERNAL_ERROR),
								errmsg("Could not type cast the input argument of LIKE operator to desired data type")));
				}
				newFuncExpr->args = list_make1(new_node);
				break;
			}
		case T_SubLink:
			{
				new_node = coerce_to_target_type(NULL, (Node *) node, exprType(node),
													TEXTOID, -1,
													COERCION_EXPLICIT,
													COERCE_EXPLICIT_CAST,
													exprLocation(node));
				if (unlikely(new_node == NULL))
				{
					ereport(ERROR,
							(errcode(ERRCODE_INTERNAL_ERROR),
								errmsg("Could not type cast the input argument of LIKE operator to desired data type")));
				}
				new_node = expression_tree_mutator(new_node, pgtsql_expression_tree_mutator, NULL);
				newFuncExpr->args = list_make1(new_node);
				break;
			}

		default:
			{
				ereport(ERROR,
							(errcode(ERRCODE_INTERNAL_ERROR),
							 errmsg("unrecognized node type: %d", (int) nodeTag(node))));
			}
	}
	return (Node *) newFuncExpr;
}


static Node *
transform_likenode_for_AI(Node *node, OpExpr *op)
{
	Node		*leftop = (Node *) linitial(op->args);
	Node		*rightop = (Node *) lsecond(op->args);

	linitial(op->args) = coerce_to_target_type(NULL,
												convert_node_to_funcexpr_for_like(leftop),
												get_sys_varcharoid(),
												exprType(leftop), -1,
												COERCION_EXPLICIT,
												COERCE_EXPLICIT_CAST,
												-1);
	lsecond(op->args) = coerce_to_target_type(NULL,
												convert_node_to_funcexpr_for_like(rightop),
												get_sys_varcharoid(),
												exprType(rightop), -1,
												COERCION_EXPLICIT,
												COERCE_EXPLICIT_CAST,
												-1);
	return node;
}

/*
 * To handle CS_AI collation for LIKE, we simply find the corresponding CS_AS collation
 * and modify the nodes by removing accents from them
 */

static Node *
transform_from_cs_ai_for_likenode(Node *node, OpExpr *op, like_ilike_info_t like_entry, coll_info_t coll_info_of_inputcollid)
{
	int			collidx_of_cs_as;

	tsql_get_database_or_server_collation_oid_internal(true);

	if (!OidIsValid(database_or_server_collation_oid))
		return node;

	/*
	 * Find the CS_AS collation corresponding to the CS_AI collation
	 */
	collidx_of_cs_as =
		tsql_find_cs_as_collation_internal(
											tsql_find_collation_internal(coll_info_of_inputcollid.collname));


	/*
	 * A CS_AS collation should always exist unless a Babelfish CS_AS
	 * collation was dropped or the lookup tables were not defined in
	 * lexicographic order.  Program defensively here and just do no
	 * transformation in this case, which will generate a
	 * 'nondeterministic collation not supported' error.
	 */
	if (NOT_FOUND == collidx_of_cs_as)
	{
		elog(DEBUG2, "No corresponding CS_AS collation found for collation \"%s\"", coll_info_of_inputcollid.collname);
		return node;
	}

	op->inputcollid = tsql_get_oid_from_collidx(collidx_of_cs_as);

	return transform_likenode_for_AI(node, op);	
}

/*
 * Currently we support Latin based collations for LIKE for AI
 * and database level collation 
 * The following code pages corresponds to the expected collations
 */
bool
supported_collation_for_db_and_like(int32_t code_page)
{
	if (code_page == 1250 || code_page == 1252 || code_page == 1257)
		return true;
	return false;
}

static Node *
transform_likenode(Node *node)
{
	if (node && IsA(node, OpExpr))
	{
		OpExpr	   *op = (OpExpr *) node;
		like_ilike_info_t like_entry = tsql_lookup_like_ilike_table_internal(op->opno);
		coll_info_t coll_info_of_inputcollid = tsql_lookup_collation_table_internal(op->inputcollid);

		get_remove_accents_internal_oid();

		/*
		 * We do not allow CREATE TABLE statements with CHECK constraint where
		 * the constraint has an ILIKE operator and the collation is ci_as.
		 * But during dump and restore, this kind of a table definition may be
		 * generated. At this point we know that any tables being restored
		 * that match this pattern are generated by pg_dump, and not created
		 * by a user. So, it is safe to go ahead with replacing the ci_as
		 * collation with a corresponding cs_as one if an ILIKE node is found
		 * during dump and restore.
		 */
		init_and_check_collation_callbacks();
		if ((*collation_callbacks_ptr->has_ilike_node) (node) && babelfish_dump_restore)
		{
			int			collidx_of_cs_as;

			if (coll_info_of_inputcollid.oid != InvalidOid)
			{
				collidx_of_cs_as =
					tsql_find_cs_as_collation_internal(
													   tsql_find_collation_internal(coll_info_of_inputcollid.collname));
				if (NOT_FOUND == collidx_of_cs_as)
				{
					op->inputcollid = DEFAULT_COLLATION_OID;
					return node;
				}
				op->inputcollid = tsql_get_oid_from_collidx(collidx_of_cs_as);
			}
			else
			{
				/* If a collation is not specified, use the default one */
				op->inputcollid = DEFAULT_COLLATION_OID;
			}
		}

		if (OidIsValid(like_entry.like_oid) &&
			OidIsValid(coll_info_of_inputcollid.oid) &&
			coll_info_of_inputcollid.collateflags == 0x000e /* CS_AI  */ )
		{
			if (supported_collation_for_db_and_like(coll_info_of_inputcollid.code_page))
				return transform_from_cs_ai_for_likenode(node, op, like_entry, coll_info_of_inputcollid);
			else
				ereport(ERROR,
				(errcode(ERRCODE_FEATURE_NOT_SUPPORTED),
				 errmsg("LIKE operator is not supported for \"%s\"", coll_info_of_inputcollid.collname)));
		}

		if (OidIsValid(like_entry.like_oid) &&
			OidIsValid(coll_info_of_inputcollid.oid) &&
			coll_info_of_inputcollid.collateflags == 0x000f /* CI_AI  */ )
		{
			if (supported_collation_for_db_and_like(coll_info_of_inputcollid.code_page))
				return transform_from_ci_as_for_likenode(transform_likenode_for_AI(node, op), op, like_entry, coll_info_of_inputcollid);
			else
				ereport(ERROR,
				(errcode(ERRCODE_FEATURE_NOT_SUPPORTED),
				 errmsg("LIKE operator is not supported for \"%s\"", coll_info_of_inputcollid.collname)));
		}

		/* check if this is LIKE expr, and collation is CI_AS */
		if (OidIsValid(like_entry.like_oid) &&
			OidIsValid(coll_info_of_inputcollid.oid) &&
			coll_info_of_inputcollid.collateflags == 0x000d /* CI_AS  */ )
		{
			return transform_from_ci_as_for_likenode(node, op, like_entry, coll_info_of_inputcollid);
		}
	}
	return node;
}

Node *
pltsql_predicate_transformer(Node *expr)
{
	if (expr == NULL)
		return expr;

	if (IsA(expr, OpExpr))
	{
		/* Singleton predicate */
		return transform_likenode(expr);
	}
	else
	{
		/*
		 * Nonsingleton predicate, which could either a BoolExpr with a list
		 * of predicates or a simple List of predicates.
		 */
		ListCell   *lc;
		List	   *new_predicates = NIL;
		List	   *predicates;

		if (IsA(expr, List))
		{
			predicates = (List *) expr;
		}
		else if (IsA(expr, BoolExpr))
		{
			predicates = ((BoolExpr *)expr)->args;
		}
		else if (IsA(expr, FuncExpr))
		{
			/*
			 * This is performed even in the postgres dialect to handle
			 * babelfish CI_AS collations so that regexp operators can work
			 * inside plpgsql functions
			 */
			expr = expression_tree_mutator(expr, pgtsql_expression_tree_mutator, NULL);
			return transform_funcexpr(expr);
		}
		else if (IsA(expr, SubLink))
		{
			return expression_tree_mutator(expr, pgtsql_expression_tree_mutator, NULL);
		}
		else
			return expr;

		/*
		 * Process each predicate, and recursively process any nested
		 * predicate clauses of a toplevel predicate
		 */
		foreach(lc, predicates)
		{
			Node	   *qual = (Node *) lfirst(lc);

			/* For bool expr recall pltsql_predicate_transformer on its args */
			if (IsA(qual, BoolExpr))
			{
				new_predicates = lappend(new_predicates,
										 pltsql_predicate_transformer(qual));
			}
			else if (IsA(qual, OpExpr))
			{
				qual = transform_likenode(qual);
				new_predicates = lappend(new_predicates,
										 expression_tree_mutator(qual, pgtsql_expression_tree_mutator, NULL));
			}
			else
				new_predicates = lappend(new_predicates, qual);
		}

		if (IsA(expr, BoolExpr))
		{
			((BoolExpr *)expr)->args = new_predicates;
			return expr;
		}
		else
		{
			return (Node *) new_predicates;
		}
	}
}

static Node *
pgtsql_expression_tree_mutator(Node *node, void *context)
{
	if (NULL == node)
		return node;
	if (IsA(node, CaseExpr))
	{
		CaseExpr   *caseexpr = (CaseExpr *) node;

		if (caseexpr->arg != NULL)
			/* CASE expression WHEN... */
		{
			pltsql_predicate_transformer((Node *) caseexpr->arg);
		}
	}
	else if (IsA(node, CaseWhen))
		/* CASE WHEN expr */
	{
		CaseWhen   *casewhen = (CaseWhen *) node;

		pltsql_predicate_transformer((Node *) casewhen->expr);
	}

	/* Recurse through the operands of node */
	node = expression_tree_mutator(node, pgtsql_expression_tree_mutator, NULL);

	if (IsA(node, FuncExpr))
	{
		/*
		 * This is performed even in the postgres dialect to handle babelfish
		 * CI_AS collations so that regexp operators can work inside plpgsql
		 * functions
		 */
		node = transform_funcexpr(node);
	}
	else if (IsA(node, OpExpr))
	{
		/*
		 * Possibly a singleton LIKE predicate:  SELECT 'abc' LIKE 'ABC'; This
		 * is done even in the postgres dialect.
		 */
		node = transform_likenode(node);
	}

	return node;
}

Node *
pltsql_planner_node_transformer(PlannerInfo *root,
								Node *expr,
								int kind)
{
	/*
	 * Fall out quickly if expression is empty.
	 */
	if (expr == NULL)
		return NULL;

	if (EXPRKIND_TARGET == kind)
	{
		/*
		 * If expr is NOT a Boolean expression then recurse through its
		 * expresion tree
		 */
		return expression_tree_mutator(
									   expr,
									   pgtsql_expression_tree_mutator,
									   NULL);
	}
	return pltsql_predicate_transformer(expr);
}

static void
init_and_check_collation_callbacks(void)
{
	if (!collation_callbacks_ptr)
	{
		collation_callbacks **callbacks_ptr;

		callbacks_ptr = (collation_callbacks **) find_rendezvous_variable("collation_callbacks");
		collation_callbacks_ptr = *callbacks_ptr;

		/* collation_callbacks_ptr is still not initialised */
		if (!collation_callbacks_ptr)
			ereport(ERROR,
					(errcode(ERRCODE_INTERNAL_ERROR),
					 errmsg("collation callbacks pointer is not initialised properly.")));
	}
}

Oid
tsql_get_database_or_server_collation_oid_internal(bool missingOk)
{
	if (OidIsValid(database_or_server_collation_oid))
		return database_or_server_collation_oid;

	/* Initialise collation callbacks */
	init_and_check_collation_callbacks();

	database_or_server_collation_oid = (*collation_callbacks_ptr->get_database_or_server_collation_oid_internal) (missingOk);
	return database_or_server_collation_oid;
}

Datum
tsql_collation_list_internal(PG_FUNCTION_ARGS)
{
	/* Initialise collation callbacks */
	init_and_check_collation_callbacks();

	return (*collation_callbacks_ptr->collation_list_internal) (fcinfo);
}

Datum
tsql_is_collated_ci_as_internal(PG_FUNCTION_ARGS)
{
	/* Initialise collation callbacks */
	init_and_check_collation_callbacks();

	return (*collation_callbacks_ptr->is_collated_ci_as_internal) (fcinfo);
}

Datum
tsql_is_collated_ai_internal(PG_FUNCTION_ARGS)
{
	/* Initialise collation callbacks */
	init_and_check_collation_callbacks();

	return (*collation_callbacks_ptr->is_collated_ai_internal) (fcinfo);
}

bytea *
tsql_tdscollationproperty_helper(const char *collationaname, const char *property)
{
	/* Initialise collation callbacks */
	init_and_check_collation_callbacks();

	return (*collation_callbacks_ptr->tdscollationproperty_helper) (collationaname, property);
}

int
tsql_collationproperty_helper(const char *collationaname, const char *property)
{
	/* Initialise collation callbacks */
	init_and_check_collation_callbacks();

	return (*collation_callbacks_ptr->collationproperty_helper) (collationaname, property);
}

bool
tsql_is_server_collation_CI(void)
{
	/* Initialise collation callbacks */
	init_and_check_collation_callbacks();

	return (*collation_callbacks_ptr->is_server_collation_CI) ();
}

bool
tsql_is_valid_server_collation_name(const char *collationname)
{
	/* Initialise collation callbacks */
	init_and_check_collation_callbacks();

	return (*collation_callbacks_ptr->is_valid_server_collation_name) (collationname);
}

int
tsql_find_locale(const char *locale)
{
	/* Initialise collation callbacks */
	init_and_check_collation_callbacks();

	return (*collation_callbacks_ptr->find_locale) (locale);
}

Oid
tsql_get_oid_from_collidx(int collidx)
{
	/* Initialise collation callbacks */
	init_and_check_collation_callbacks();

	return (*collation_callbacks_ptr->get_oid_from_collidx_internal) (collidx);
}

coll_info_t
tsql_lookup_collation_table_internal(Oid oid)
{
	/* Initialise collation callbacks */
	init_and_check_collation_callbacks();

	return (*collation_callbacks_ptr->lookup_collation_table_callback) (oid);
}

like_ilike_info_t
tsql_lookup_like_ilike_table_internal(Oid opno)
{
	/* Initialise collation callbacks */
	init_and_check_collation_callbacks();

	return (*collation_callbacks_ptr->lookup_like_ilike_table) (opno);
}

int
tsql_find_cs_as_collation_internal(int collidx)
{
	/* Initialise collation callbacks */
	init_and_check_collation_callbacks();

	return (*collation_callbacks_ptr->find_cs_as_collation_internal) (collidx);
}

int
tsql_find_collation_internal(const char *collation_name)
{
	/* Initialise collation callbacks */
	init_and_check_collation_callbacks();

	return (*collation_callbacks_ptr->find_collation_internal) (collation_name);
}


const char *
tsql_translate_bbf_collation_to_tsql_collation(const char *collname)
{
	/* Initialise collation callbacks */
	init_and_check_collation_callbacks();

	return (*collation_callbacks_ptr->translate_bbf_collation_to_tsql_collation) (collname);
}

const char *
tsql_translate_tsql_collation_to_bbf_collation(const char *collname)
{
	/* Initialise collation callbacks */
	init_and_check_collation_callbacks();

	return (*collation_callbacks_ptr->translate_tsql_collation_to_bbf_collation) (collname);
}

bool
has_ilike_node_and_ci_as_coll(Node *expr)
{
	List	   *queue;

	if (expr == NULL)
		return false;

	queue = list_make1(expr);

	while (list_length(queue) > 0)
	{
		Node	   *predicate = (Node *) linitial(queue);

		queue = list_delete_first(queue);

		if (IsA(predicate, OpExpr))
		{
			Oid			inputcoll = ((OpExpr *) predicate)->inputcollid;

			/* Initialize collation callbacks */
			init_and_check_collation_callbacks();
			if ((*collation_callbacks_ptr->has_ilike_node) (predicate) &&
				DatumGetBool(DirectFunctionCall1Coll(tsql_is_collated_ci_as_internal, inputcoll, ObjectIdGetDatum(inputcoll))))
				return true;
		}
		else if (IsA(predicate, BoolExpr))
		{
			BoolExpr   *boolexpr = (BoolExpr *) predicate;

			queue = list_concat(queue, boolexpr->args);
		}
	}
	return false;
}

PG_FUNCTION_INFO_V1(get_icu_major_version);
Datum
get_icu_major_version(PG_FUNCTION_ARGS)
{
#ifdef USE_ICU
	PG_RETURN_INT32(U_ICU_VERSION_MAJOR_NUM);
#else
	ereport(ERROR,
			(errcode(ERRCODE_EXTERNAL_ROUTINE_EXCEPTION),
				errmsg("ICU library is not found")));
	PG_RETURN_NULL();
#endif
}

PG_FUNCTION_INFO_V1(get_icu_minor_version);
Datum
get_icu_minor_version(PG_FUNCTION_ARGS)
{
#ifdef USE_ICU
	PG_RETURN_INT32(U_ICU_VERSION_MINOR_NUM);
#else
	ereport(ERROR,
			(errcode(ERRCODE_EXTERNAL_ROUTINE_EXCEPTION),
				errmsg("ICU library is not found")));
	PG_RETURN_NULL();
#endif
}
/*
 * For a given string and position in UTF-16 and return
 * the corresponding position in UTF-8 string. UTF-16
 * string considers surrogate pairs as two chars while
 * in UTF-8 they are 1, which is why we need to translate
 */

static int32_t
translate_char_pos(const char* str,		/* UTF-8 string */
				   int32_t str_len,		/* length of UTF-8 string */
				   const UChar* str_utf16, 		/* UTF-16 string */
				   int32_t u16_len,		/* length of UTF-16 string */
				   int32_t u16_pos,		/* position to translare in UTF-16 string */
				   const char **p_str)		/* character at same position in UTF-8 string */
{
	UChar32 c;
	int32_t u16_idx = 0;
	int32_t out_pos = 0;
	int32_t u8_offset = 0;

	Assert (GetDatabaseEncoding() == PG_UTF8);

	/* for UTF-8, use ICU macros instead of calling pg_mblen() */
	while (u16_idx < u16_pos)
	{
#ifdef USE_ICU
		U16_NEXT(str_utf16, u16_idx, u16_len, c);
		U8_NEXT(str, u8_offset, str_len, c);
		out_pos++;
#else
	ereport(ERROR,
			(errcode(ERRCODE_EXTERNAL_ROUTINE_EXCEPTION),
				errmsg("translate_char_pos requires ICU library, which is not available")));
#endif
	}
	if (p_str != NULL)
		*p_str = str + u8_offset;

	return out_pos;
}

static int
icu_compare_utf8_coll(UCollator  *coll, UChar *uchar1, int32_t ulen1,
					  UChar *uchar2, int32_t ulen2, bool is_cs_ai_range_cmp)
{
	UErrorCode	status = U_ZERO_ERROR;
	UCollator   *collator;
	int i;

	if (is_cs_ai_range_cmp)
	{
		collator = ucol_safeClone(coll, NULL, NULL, &status);

		if (U_FAILURE(status))
			ereport(ERROR,
				(errcode(ERRCODE_INTERNAL_ERROR),
					errmsg("failed to clone collator in icu compare: %s", u_errorName(status))));

		ucol_setAttribute(collator, UCOL_CASE_FIRST, UCOL_OFF, &status);

		if (U_FAILURE(status))
			ereport(ERROR,
				(errcode(ERRCODE_INTERNAL_ERROR),
					errmsg("failed to set attribute for ucollator: %s", u_errorName(status))));
	}
	else
	{
		collator = coll;
	}

	i = ucol_strcoll(collator,
					 uchar1, ulen1,
					 uchar2, ulen2);

	if (is_cs_ai_range_cmp)
		ucol_close(collator);

	return i;
}

bool
pltsql_strpos_non_determinstic(text *src_text, text *substr_text, Oid collid, int *r)
{
	pg_locale_t mylocale = 0;

	if (!lc_collate_is_c(collid))
		mylocale = pg_newlocale_from_collation(collid);
	else
		return false;

	if (!pg_locale_deterministic(mylocale) && mylocale->provider == 'i')
	{
#ifdef USE_ICU
		int32_t src_len_utf8 = VARSIZE_ANY_EXHDR(src_text);
		int32_t substr_len_utf8 = VARSIZE_ANY_EXHDR(substr_text);
		int32_t src_ulen, substr_ulen;
		int32_t u8_pos = -1;
		UErrorCode	status = U_ZERO_ERROR;
		UStringSearch *usearch;
		UChar *src_uchar, *substr_uchar;
		coll_info_t coll_info_of_inputcollid = tsql_lookup_collation_table_internal(collid);
		bool is_CS_AI = false;

		if (OidIsValid(coll_info_of_inputcollid.oid) &&
		    coll_info_of_inputcollid.collateflags == 0x000e /* CS_AI  */ )
		{
			is_CS_AI = true;
		}

		src_ulen = icu_to_uchar(&src_uchar, VARDATA_ANY(src_text), src_len_utf8);
		substr_ulen = icu_to_uchar(&substr_uchar, VARDATA_ANY(substr_text), substr_len_utf8);

		usearch = usearch_openFromCollator(substr_uchar,
										substr_ulen,
										src_uchar,
										src_ulen,
										mylocale->info.icu.ucol,
										NULL,
										&status);

		usearch_setAttribute(usearch, USEARCH_OVERLAP, USEARCH_ON, &status);

		if (U_FAILURE(status))
			ereport(ERROR,
					(errcode(ERRCODE_INTERNAL_ERROR),
					 errmsg("failed to perform ICU search: %s",
							u_errorName(status))));

		for (int u16_pos = usearch_first(usearch, &status);
		     u16_pos != USEARCH_DONE;
		     u16_pos = usearch_next(usearch, &status))
		{
			if (U_FAILURE(status))
				ereport(ERROR,
					(errcode(ERRCODE_INTERNAL_ERROR),
					 errmsg("failed to perform ICU search: %s",
							u_errorName(status))));

			/* for CS_AI collations usearch can give false positives so we double check the results here */
			if (!(is_CS_AI && icu_compare_utf8_coll(mylocale->info.icu.ucol, &src_uchar[usearch_getMatchedStart(usearch)], usearch_getMatchedLength(usearch), substr_uchar, substr_ulen, false) != 0))
			{
				u8_pos = translate_char_pos(VARDATA_ANY(src_text), src_len_utf8,
										src_uchar, src_ulen, u16_pos,
										NULL);
				break;
			}
		}

		pfree(src_uchar);
		pfree(substr_uchar);
		usearch_close(usearch);

		/* return 0 if not found or the 1-based position of substr_text inside src_text */
		*r = u8_pos + 1;
		return true;
#else
	ereport(ERROR,
			(errcode(ERRCODE_EXTERNAL_ROUTINE_EXCEPTION),
				errmsg("pltsql strpos requires ICU library, which is not available")));
#endif
	}

	return false;
}

bool
pltsql_replace_non_determinstic(text *src_text, text *from_text, text *to_text, Oid collid, text **r)
{
	pg_locale_t mylocale = 0;

	if (!lc_collate_is_c(collid))
		mylocale = pg_newlocale_from_collation(collid);
	else
		return false;

	if (!pg_locale_deterministic(mylocale) && mylocale->provider == 'i')
	{
#ifdef USE_ICU
		const char *src_text_currptr = VARDATA_ANY(src_text);
		const char* src_text_startptr = VARDATA_ANY(src_text);
		int32_t src_len = VARSIZE_ANY_EXHDR(src_text);
		int32_t from_str_len = VARSIZE_ANY_EXHDR(from_text);
		int32_t to_str_len = VARSIZE_ANY_EXHDR(to_text);
		int32_t previous_pos;
		int32_t src_ulen, from_ulen;		/* in utf-16 units */
		UErrorCode	status = U_ZERO_ERROR;
		UStringSearch *usearch;
		UChar *src_uchar, *from_uchar;
		text *result;
		StringInfoData resbuf;
		coll_info_t coll_info_of_inputcollid = tsql_lookup_collation_table_internal(collid);
		bool is_CS_AI = false;

		if (OidIsValid(coll_info_of_inputcollid.oid) &&
		    coll_info_of_inputcollid.collateflags == 0x000e /* CS_AI  */ )
		{
			is_CS_AI = true;
		}

		src_ulen = icu_to_uchar(&src_uchar, VARDATA_ANY(src_text), src_len);
		from_ulen = icu_to_uchar(&from_uchar, VARDATA_ANY(from_text), from_str_len);

		usearch = usearch_openFromCollator(from_uchar, /* needle */
										from_ulen,
										src_uchar, /* haystack */
										src_ulen,
										mylocale->info.icu.ucol,
										NULL,
										&status);

		usearch_setAttribute(usearch, USEARCH_OVERLAP, USEARCH_ON, &status);

		initStringInfo(&resbuf);
		previous_pos = 0;

		for (int pos = usearch_first(usearch, &status);
		     pos != USEARCH_DONE;
		     pos = usearch_next(usearch, &status))
		{
			const char *src_text_nextptr;
			int32_t matched_length;

			if (U_FAILURE(status))
				ereport(ERROR,
					(errcode(ERRCODE_INTERNAL_ERROR),
					 errmsg("failed to perform ICU search: %s",
							u_errorName(status))));

			/* for CS_AI collations usearch can give false positives so we double check the results here */
			if (is_CS_AI && icu_compare_utf8_coll(mylocale->info.icu.ucol, &src_uchar[usearch_getMatchedStart(usearch)], usearch_getMatchedLength(usearch), from_uchar, from_ulen, false) != 0)
				continue;

			/* reject if overlaps with the last successful match */
			if (pos < previous_pos)
				continue;

			/* copy the segment before the match */
			translate_char_pos(
				src_text_currptr,
				src_len - (src_text_currptr - src_text_startptr),
				src_uchar + previous_pos,
				src_ulen - previous_pos,
				pos - previous_pos,
				&src_text_nextptr);

			appendBinaryStringInfo(&resbuf,
								src_text_currptr,
								src_text_nextptr - src_text_currptr);


			matched_length = usearch_getMatchedLength(usearch);

			/* compute the length of the replaced text in txt1 */
			translate_char_pos(
				src_text_nextptr,
				src_len - (src_text_nextptr - src_text_startptr),
				src_uchar + pos,
				matched_length,
				matched_length,
				&src_text_currptr);

			/* append the replacement text */
			appendBinaryStringInfo(&resbuf, VARDATA_ANY(to_text), to_str_len);

			previous_pos = pos + matched_length;
		}

		/* copy the segment after the last match */
		if (previous_pos)
		{
			if (src_len - (src_text_currptr - src_text_startptr) > 0)
			{
				appendBinaryStringInfo(&resbuf,
									src_text_currptr,
									src_len - (src_text_currptr - src_text_startptr));
			}
			result = cstring_to_text_with_len(resbuf.data, resbuf.len);
			pfree(resbuf.data);
		}
		else
		{
			/*
			* The substring is not found: return the original string
			*/
			result = src_text;
		}

		pfree(src_uchar);
		pfree(from_uchar);

		if (usearch != NULL)
			usearch_close(usearch);

		if (U_FAILURE(status))
			ereport(ERROR,
					(errcode(ERRCODE_INTERNAL_ERROR),
					 errmsg("failed to perform ICU search: %s",
							u_errorName(status))));

		*r = result;
		return true;
#else
	ereport(ERROR,
			(errcode(ERRCODE_EXTERNAL_ROUTINE_EXCEPTION),
				errmsg("pltsql replace requires ICU library, which is not available")));
#endif
	}
	return false;
}

<<<<<<< HEAD
void
tsql_set_db_collation(Oid database_collation_oid)
{
	/* Initialise collation callbacks */
	init_and_check_collation_callbacks();

	(*collation_callbacks_ptr->set_db_collation) (database_collation_oid);
	return;
}

void
set_db_collation_internal(int16 db_id)
{
	HeapTuple	tuple_sysdb;
	Form_sysdatabases sysdb;
	Oid database_collation_oid;

	Oid nspoid = get_namespace_oid("sys", false);

	tuple_sysdb = SearchSysCache1(SYSDATABASEOID, Int16GetDatum(db_id));

	if (!HeapTupleIsValid(tuple_sysdb))
		return;

	sysdb = ((Form_sysdatabases) GETSTRUCT(tuple_sysdb));

	database_collation_oid = GetSysCacheOid3(COLLNAMEENCNSP,
											Anum_pg_collation_oid,
											NameGetDatum(&sysdb->default_collation),
											Int32GetDatum(-1),
											ObjectIdGetDatum(nspoid));

	ReleaseSysCache(tuple_sysdb);
	tsql_set_db_collation(database_collation_oid);
	database_or_server_collation_oid = InvalidOid;
}
=======
/*
 * Find the matched length for substr in src_text
 * Only matches if substr is prefix of src_text
 */
static bool
icu_find_matched_length(char *src_text, int src_len, char *substr_text, int substr_len, Oid collid, int *matched_len, bool is_cs_ai)
{
    pg_locale_t mylocale = 0;

    if (!lc_collate_is_c(collid))
        mylocale = pg_newlocale_from_collation(collid);

    if (!pg_locale_deterministic(mylocale) && mylocale->provider == 'i')
    {
#ifdef USE_ICU
		int32_t src_len_utf8 = src_len;
		int32_t substr_len_utf8 = substr_len;
		int32_t src_ulen, substr_ulen;
		int32_t u16_pos, u8_pos = 0;
		UErrorCode  status = U_ZERO_ERROR;
		UStringSearch *usearch;
		UChar *src_uchar, *substr_uchar;
		int32 matched_length_u16, u8_endpos;

		src_ulen = icu_to_uchar(&src_uchar, src_text, src_len_utf8);
		substr_ulen = icu_to_uchar(&substr_uchar, substr_text, substr_len_utf8);

		usearch = usearch_openFromCollator(substr_uchar,
										substr_ulen,
										src_uchar,
										src_ulen,
										mylocale->info.icu.ucol,
										NULL,
										&status);
		if (U_FAILURE(status))
			ereport(ERROR,
					(errcode(ERRCODE_INTERNAL_ERROR),
						errmsg("failed to perform ICU search: %s",
							   u_errorName(status))));

		/* substr should start matching from the first position in src string */
		u16_pos = usearch_first(usearch, &status);
		if (!U_FAILURE(status) && u16_pos != USEARCH_DONE && u16_pos == 0 && (!is_cs_ai ||
		    icu_compare_utf8_coll(mylocale->info.icu.ucol, src_uchar, usearch_getMatchedLength(usearch), substr_uchar, substr_len_utf8, false) == 0))
		{
			/* u16 position will only be zero */
			matched_length_u16 = usearch_getMatchedLength(usearch);
			u8_endpos = translate_char_pos(src_text, src_len_utf8,
										   src_uchar, src_ulen,
										   matched_length_u16, NULL);
			*matched_len = u8_endpos;
		}
		else
			u8_pos = -1;

		pfree(src_uchar);
		pfree(substr_uchar);
		usearch_close(usearch);

		return u8_pos < 0 ? false : true;
#else
	ereport(ERROR,
			(errcode(ERRCODE_EXTERNAL_ROUTINE_EXCEPTION),
				errmsg("ICU find matched length requires ICU library")));
#endif
    }

	return false;
}

static void
next_char(char **p, int *plen)
{
	int l = pg_mblen(*p);

	if (l > *plen)
		ereport(ERROR,
				(errcode(ERRCODE_INTERNAL_ERROR),
						errmsg("malformed string")));

	(*p) += l;
	*plen -= l;
}

static int
patindex_ai_match_text(pg_locale_t mylocale, char *input_str, char *pattern, Oid cid, bool is_cs_ai)
{
	bool start_offset = false;
	int  itr = 0;

	if (pattern == NULL || strlen(pattern) == 0)
		return 0;

	while (pattern != NULL && *pattern != '\0' && *pattern == '%')
	{
		pattern++;
		start_offset = true;
	}

	/* pattern only contained % wildcard */
	if (pattern == NULL || *pattern == '\0')
		return 1;

	while (*input_str != '\0')
	{
		char  *t = input_str;
		char  *p = pattern;
		int   tlen = strlen(t),
		      plen = strlen(pattern);
		bool  match_failed = false;

		itr++;

		while (tlen > 0 && plen > 0)
		{
			if (*p == '%')
			{
				if (patindex_ai_match_text(mylocale, t, p, cid, is_cs_ai))
					return itr;
				else
					return 0;
			}
			else if (*p == '_')
			{
				/* _ matches any single character, and we know there is one */
				next_char(&t, &tlen);
				next_char(&p, &plen);
				continue;
			}
			else if (*p == '[')
			{
				/* Tsql deal with [ and ] wild character */
				bool find_match = false, reverse_mode = false, close_bracket = false;
				const char *prev = NULL;

				next_char(&p, &plen);
				if (plen > 0 && *p == '^')
				{
					reverse_mode = true;
					next_char(&p, &plen);
				}
				while (plen > 0)
				{
					if (*p == ']')
					{
						close_bracket = true;
						next_char(&p, &plen);
						break;
					}
					if (find_match)
					{
						next_char(&p, &plen);
						continue;
					}
					if (*p == '-' && prev && plen > 1 && *(p+1) != ']')
					{
						UChar *t_uchar, *p_uchar, *prev_uchar;
						int32_t t_ulen, prev_ulen, p_ulen;
						next_char(&p, &plen);
						Assert(cid != InvalidOid);
						t_ulen = icu_to_uchar(&t_uchar, t, pg_mblen(t));
						prev_ulen = icu_to_uchar(&prev_uchar, prev, pg_mblen(prev));
						p_ulen = icu_to_uchar(&p_uchar, p, pg_mblen(p));

						if (icu_compare_utf8_coll(mylocale->info.icu.ucol, t_uchar, t_ulen, prev_uchar, prev_ulen, is_cs_ai) >= 0 &&
						    icu_compare_utf8_coll(mylocale->info.icu.ucol, t_uchar, t_ulen, p_uchar, p_ulen, is_cs_ai) <= 0)
						{
							find_match = true; 
						}
						prev = NULL;
						next_char(&p, &plen);
					}
					else
					{
						int p_start_len = plen, matched_idx = 0;
						char *p_start = p;
						text *src_text, *substr_text;
						prev = NULL;

						/* find the string till the next special character, '-' is a special char only if prev and next exists */
						while (plen > 0 && *p != ']' && !(prev && *p == '-'))
						{
							prev = p;
							next_char(&p, &plen);
						}
						
						src_text = cstring_to_text_with_len(p_start, p_start_len - plen);
						substr_text = cstring_to_text_with_len(t, pg_mblen(t));
						
						if (pltsql_strpos_non_determinstic(src_text, substr_text, cid, &matched_idx) && matched_idx != 0)
						{
							find_match = true;
						}
						pfree(src_text);
						pfree(substr_text);
					}
				}

				if (close_bracket && (find_match ^ reverse_mode)) /* found a match */
					next_char(&t, &tlen);
				else
				{
					match_failed = true;
					break;
				}
			}
			else
			{
				char *p_start = p;
				int  len = plen, matched_len = 0;

				while (plen > 0 && *p != '[' && *p != '_' && *p != '%')
				{
					next_char(&p, &plen);
				}
				if (icu_find_matched_length(t, strlen(t), p_start, len-plen, cid, &matched_len, is_cs_ai))
				{
					while (matched_len--)
						next_char(&t, &tlen);
				}
				else
				{
					match_failed = true;
					break;
				}
			}
		}

		if (tlen > 0 && !match_failed)
		{
			while (tlen > 0 && *t == ' ')
				next_char(&t, &tlen);
			if (tlen <= 0 && plen <=0)
				return itr;
		}

		/*
		* End of text, but perhaps not of pattern.  Match if the remaining
		* pattern can match a zero-length string, ie, it's zero or more %'s.
		*/
		while (plen > 0 && *p == '%')
			next_char(&p, &plen);
		if (plen <= 0 && !match_failed)
			return itr;

		if (start_offset)
			input_str += pg_mblen(input_str);
		else
			break;
	}

	return 0;
}

PG_FUNCTION_INFO_V1(patindex_ai_collations);
Datum
patindex_ai_collations(PG_FUNCTION_ARGS)
{
	pg_locale_t  mylocale = 0;
	char         *pattern = text_to_cstring(PG_GETARG_TEXT_PP(0));
	char         *input_str = text_to_cstring(PG_GETARG_TEXT_PP(1));
	Oid          cid = PG_GET_COLLATION();
	int 		 result = 0;
	bool		 is_CS_AI = false;
	coll_info_t  coll_info_of_inputcollid;

	if (!OidIsValid(cid))
	{
		/*
		 * This typically means that the parser could not resolve a conflict
		 * of implicit collations, so report it that way.
		 */
		ereport(ERROR,
				(errcode(ERRCODE_INDETERMINATE_COLLATION),
				 errmsg("could not determine which collation to use for string comparison"),
				 errhint("Use the COLLATE clause to set the collation explicitly.")));
	}

	coll_info_of_inputcollid = tsql_lookup_collation_table_internal(cid);

	if (OidIsValid(coll_info_of_inputcollid.oid))
	{
		is_CS_AI = coll_info_of_inputcollid.collateflags == 0x000e;  /* CS_AI ? */
	}
	else
	{
		ereport(ERROR,
				(errcode(ERRCODE_INDETERMINATE_COLLATION),
				 errmsg("patindex is not supported with non babelfish non deterministic collations")));
	}

	if (!lc_collate_is_c(cid))
	{
		mylocale = pg_newlocale_from_collation(cid);
		
		if (!pg_locale_deterministic(mylocale) && mylocale->provider == 'i')
			result = patindex_ai_match_text(mylocale, input_str, pattern, cid, is_CS_AI);
	}

	pfree(input_str);
	pfree(pattern);

	PG_RETURN_INT32(result);
}
>>>>>>> 79177719
<|MERGE_RESOLUTION|>--- conflicted
+++ resolved
@@ -1686,7 +1686,6 @@
 	return false;
 }
 
-<<<<<<< HEAD
 void
 tsql_set_db_collation(Oid database_collation_oid)
 {
@@ -1723,7 +1722,7 @@
 	tsql_set_db_collation(database_collation_oid);
 	database_or_server_collation_oid = InvalidOid;
 }
-=======
+
 /*
  * Find the matched length for substr in src_text
  * Only matches if substr is prefix of src_text
@@ -2027,5 +2026,4 @@
 	pfree(pattern);
 
 	PG_RETURN_INT32(result);
-}
->>>>>>> 79177719
+}