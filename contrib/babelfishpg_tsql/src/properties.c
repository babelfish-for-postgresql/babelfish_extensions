/*-------------------------------------------------------------------------
 *
 * sqlvariant.c
 *    Functions for the type "sql_variant".
 *
 *-------------------------------------------------------------------------
 */

#include "postgres.h"

#include "executor/spi.h"
#include "fmgr.h"
#include "miscadmin.h"
#include "access/hash.h"
#include "access/htup_details.h"
#include "catalog/namespace.h"
#include "catalog/pg_authid.h"
#include "catalog/pg_collation.h"
#include "catalog/pg_database.h"
#include "catalog/pg_type.h"
#include "catalog/pg_operator.h"
#include "commands/dbcommands.h"
#include "common/ip.h"
#include "lib/stringinfo.h"
#include "libpq/libpq-be.h"
#include "libpq/pqformat.h"
#include "port.h"
#include "utils/array.h"
#include "utils/date.h"
#include "parser/parse_coerce.h"
#include "parser/parse_oper.h"
#include "pltsql_instr.h"
#include "babelfish_version.h"
#include "utils/builtins.h"
#include "utils/elog.h"
#include "utils/guc.h"
#include "utils/hsearch.h"
#include "utils/lsyscache.h"
#include "utils/memutils.h"
#include "utils/numeric.h"
#include "utils/syscache.h"
#include "utils/timestamp.h"
#include "utils/uuid.h"
#include "utils/varbit.h"

#include "collation.h"
#include "pltsql.h"

PG_FUNCTION_INFO_V1(connectionproperty);
PG_FUNCTION_INFO_V1(serverproperty);
PG_FUNCTION_INFO_V1(sessionproperty);
PG_FUNCTION_INFO_V1(fulltextserviceproperty);

extern bool pltsql_ansi_nulls;
extern bool pltsql_ansi_padding;
extern bool pltsql_ansi_warnings;
extern bool pltsql_arithabort;
extern bool pltsql_concat_null_yields_null;
extern bool pltsql_numeric_roundabort;
extern bool pltsql_quoted_identifier;
extern char *bbf_servername;

static void* get_servername_helper(void);

Datum connectionproperty(PG_FUNCTION_ARGS) {
	const char *property = text_to_cstring(PG_GETARG_TEXT_P(0));
	VarChar *vch;

	if (strcasecmp(property, "net_transport") == 0)
	{
		const char *ret = "TCP";
		vch = (*common_utility_plugin_ptr->tsql_varchar_input)(ret, strlen(ret), -1);
	}
	else if (strcasecmp(property, "protocol_type") == 0)
	{
		const char *ret = "TSQL";
		vch = (*common_utility_plugin_ptr->tsql_varchar_input)(ret, strlen(ret), -1);
	}
	else if (strcasecmp(property, "auth_scheme") == 0)
	{
		const char *ret = "SQL";
		vch = (*common_utility_plugin_ptr->tsql_varchar_input)(ret, strlen(ret), -1);
	}
	else if (strcasecmp(property, "local_net_address") == 0)
	{
		const char *ret = "";
		vch = (*common_utility_plugin_ptr->tsql_varchar_input)(ret, strlen(ret), -1);
	}
	else if (strcasecmp(property, "local_tcp_port") == 0)
	{
		PG_RETURN_BYTEA_P((*common_utility_plugin_ptr->convertIntToSQLVariantByteA)(1433));
	}
	else if (strcasecmp(property, "client_net_address") == 0)
	{
		Port		*port = MyProcPort;
		char		remote_host[NI_MAXHOST];
		const char	*ret;
		int		rc;

		if (port == NULL)
			PG_RETURN_NULL();

		switch (port->raddr.addr.ss_family)
		{
			case AF_INET:
#ifdef HAVE_IPV6
			case AF_INET6:
#endif
				break;
			default:
				PG_RETURN_NULL();
		}

		remote_host[0] = '\0';

		rc = pg_getnameinfo_all(&port->raddr.addr, port->raddr.salen,
								remote_host, sizeof(remote_host),
								NULL, 0,
								NI_NUMERICHOST | NI_NUMERICSERV);
		if (rc != 0)
			PG_RETURN_NULL();

		clean_ipv6_addr(port->raddr.addr.ss_family, remote_host);

		ret = remote_host;
		vch = (*common_utility_plugin_ptr->tsql_varchar_input)(ret, strlen(ret), -1);
	}
	else if (strcasecmp(property, "physical_net_transport") == 0)
	{
		const char *ret = "TCP";
		vch = (*common_utility_plugin_ptr->tsql_varchar_input)(ret, strlen(ret), -1);
	}
	else
	{
		/* for invalid input, return NULL */
		PG_RETURN_NULL();
	}

	PG_RETURN_BYTEA_P((*common_utility_plugin_ptr->convertVarcharToSQLVariantByteA)(vch, PG_GET_COLLATION()));
}

void* get_servername_helper()
{
	StringInfoData temp;
    void* info;

    initStringInfo(&temp);
    appendStringInfoString(&temp, bbf_servername);

    info = (*common_utility_plugin_ptr->tsql_varchar_input)(temp.data, temp.len, -1);
    pfree(temp.data);
    return info;
}

Datum serverproperty(PG_FUNCTION_ARGS) {
	const char *property = text_to_cstring(PG_GETARG_TEXT_P(0));
	VarChar *vch = NULL;
	int64_t intVal = 0;
	if (strcasecmp(property, "BuildClrVersion") == 0)
	{
		const char *ret = "";
		vch = (*common_utility_plugin_ptr->tsql_varchar_input)(ret, strlen(ret), -1);
		TSQLInstrumentation(INSTR_TSQL_SERVERPROPERTY_BUILDCLRVERSION);
	}
    else if (strcasecmp(property, "Collation") == 0)
    {
<<<<<<< HEAD
		char *ret = pstrdup(pltsql_server_collation_name);
		vch = (*common_utility_plugin_ptr->tsql_varchar_input)(ret, strlen(ret), -1);
=======
		const char *server_collation_name = GetConfigOption("babelfishpg_tsql.server_collation_name", false, false);
		if (server_collation_name)
			vch = tsql_varchar_input(server_collation_name, strlen(server_collation_name), -1);
>>>>>>> b0793ea1
	}
	else if (strcasecmp(property, "CollationID") == 0)
	{
		HeapTuple   tuple;
		char *collation_name;
		Oid collation_oid;
		List *list;
		Oid dboid = get_database_oid("template1", true);
		tuple = SearchSysCache1(DATABASEOID, ObjectIdGetDatum(dboid));

		TSQLInstrumentation(INSTR_TSQL_SERVERPROPERTY_COLLATIONID);
		if (HeapTupleIsValid(tuple))
		{
			char	datlocprovider;
			Datum	datum;
			bool	isnull;

			datlocprovider = ((Form_pg_database) GETSTRUCT(tuple))->datlocprovider;
			datum = SysCacheGetAttr(DATABASEOID, tuple, datlocprovider == COLLPROVIDER_ICU ? Anum_pg_database_daticulocale : Anum_pg_database_datcollate, &isnull);
			Assert(!isnull);
			collation_name = pstrdup(TextDatumGetCString(datum));
			ReleaseSysCache(tuple);
			list = list_make1(makeString(collation_name));
			collation_oid = get_collation_oid(list, true);
			intVal = (int64_t)collation_oid;
		}
	}
	else if (strcasecmp(property, "ComparisonStyle") == 0)
	{
		TSQLInstrumentation(INSTR_UNSUPPORTED_TSQL_SERVERPROPERTY_COMPARISON_STYLE);
		intVal = 0;
	}
	else if (strcasecmp(property, "ComputerNamePhysicalNetBIOS") == 0)
	{
		const char *ret = "";
		vch = (*common_utility_plugin_ptr->tsql_varchar_input)(ret, strlen(ret), -1);
		TSQLInstrumentation(INSTR_UNSUPPORTED_TSQL_SERVERPROPERTY_COMPUTERNAME_PHYSICAL_NETBIOS);
	}
	else if (strcasecmp(property, "Edition") == 0)
	{
		/*
		Edition can be one of the following:
		'Enterprise Edition'
		'Enterprise Edition: Core-based Licensing'
		'Enterprise Evaluation Edition'
		'Business Intelligence Edition'
		'Developer Edition'
		'Express Edition'
		'Express Edition with Advanced Services'
		'Standard Edition'
		'Web Edition'
		'SQL Azure'
		*/
		const char *ret = "Standard Edition";
		vch = (*common_utility_plugin_ptr->tsql_varchar_input)(ret, strlen(ret), -1);
		TSQLInstrumentation(INSTR_TSQL_SERVERPROPERTY_EDITION);
	}
	else if (strcasecmp(property, "EditionID") == 0)
	{
		TSQLInstrumentation(INSTR_TSQL_SERVERPROPERTY_EDITIONID);
		/* This is the value corresponding to Standard edition */
		intVal = -1534726760;
	}
	else if (strcasecmp(property, "EngineEdition") == 0)
	{
		TSQLInstrumentation(INSTR_UNSUPPORTED_TSQL_SERVERPROPERTY_ENGINE_EDITION);
		/* Engine edition corresponding to Standard */
		intVal = 2;
	}
	else if (strcasecmp(property, "HadrManagerStatus") == 0)
	{
		TSQLInstrumentation(INSTR_UNSUPPORTED_TSQL_SERVERPROPERTY_HADR_MANAGER_STATUS);
		/* Started and Running */
		intVal = 1;
	}
	else if (strcasecmp(property, "InstanceDefaultDataPath") == 0)
	{
		const char *ret = "";
		vch = (*common_utility_plugin_ptr->tsql_varchar_input)(ret, strlen(ret), -1);
		TSQLInstrumentation(INSTR_UNSUPPORTED_TSQL_SERVERPROPERTY_INSTANCE_DEFAULT_PATH);
	}
	else if (strcasecmp(property, "InstanceDefaultLogPath") == 0)
	{
		const char *ret = "";
		vch = (*common_utility_plugin_ptr->tsql_varchar_input)(ret, strlen(ret), -1);
		TSQLInstrumentation(INSTR_UNSUPPORTED_TSQL_SERVERPROPERTY_INSTANCE_DEFAULT_LOG_PATH);
	}
	else if (strcasecmp(property, "InstanceName") == 0)
	{
		const char *ret = "";
		vch = (*common_utility_plugin_ptr->tsql_varchar_input)(ret, strlen(ret), -1);
		TSQLInstrumentation(INSTR_UNSUPPORTED_TSQL_SERVERPROPERTY_INSTANCE_NAME);
	}
    else if (strcasecmp(property, "IsAdvancedAnalyticsInstalled") == 0)
    {
		intVal = 0;
        TSQLInstrumentation(INSTR_UNSUPPORTED_TSQL_SERVERPROPERTY_IS_ADVANCED_ANALYTICS_INSTALLED);
    }
	else if (strcasecmp(property, "IsBigDataCluster") == 0)
	{
		intVal = 0;
		TSQLInstrumentation(INSTR_UNSUPPORTED_TSQL_SERVERPROPERTY_IS_BIG_DATA_CLUSTER);
	}
	else if (strcasecmp(property, "IsClustered") == 0)
	{
		intVal = 0;
		TSQLInstrumentation(INSTR_UNSUPPORTED_TSQL_SERVERPROPERTY_IS_CLUSTERED);
	}
	else if (strcasecmp(property, "IsFullTextInstalled") == 0)
	{
		intVal = 0;
		TSQLInstrumentation(INSTR_UNSUPPORTED_TSQL_SERVERPROPERTY_IS_FULL_TEXT_INSTALLED);
	}
	else if (strcasecmp(property, "IsHadrEnabled") == 0)
	{
		intVal = 0;
		TSQLInstrumentation(INSTR_UNSUPPORTED_TSQL_SERVERPROPERTY_IS_HADR_ENABLED);
	}
	else if (strcasecmp(property, "IsIntegratedSecurityOnly") == 0)
	{
		intVal = 0;
		TSQLInstrumentation(INSTR_UNSUPPORTED_TSQL_SERVERPROPERTY_IS_INTEGRATED_SECURITY);
	}
	else if (strcasecmp(property, "IsLocalDB") == 0)
	{
		intVal = 0;
		TSQLInstrumentation(INSTR_UNSUPPORTED_TSQL_SERVERPROPERTY_IS_LOCAL_DB);
	}
	else if (strcasecmp(property, "IsPolyBaseInstalled") == 0)
	{
		intVal = 0;
		TSQLInstrumentation(INSTR_UNSUPPORTED_TSQL_SERVERPROPERTY_IS_POLYBASE_INSTALLED);
	}
	else if (strcasecmp(property, "IsSingleUser") == 0)
	{
		TSQLInstrumentation(INSTR_TSQL_SERVERPROPERTY_IS_SINGLE_USER);
		if (IsUnderPostmaster) // not single-user mode
			intVal = 0;
		else // is single-user mode
			intVal = 1;
	}
	else if (strcasecmp(property, "IsXTPSupported") == 0)
	{
		intVal = 0;
        TSQLInstrumentation(INSTR_UNSUPPORTED_TSQL_SERVERPROPERTY_IS_XTP_SUPPORTED);
	}
	else if (strcasecmp(property, "LCID") == 0)
	{
		const char *ret = "";
		vch = (*common_utility_plugin_ptr->tsql_varchar_input)(ret, strlen(ret), -1);
		TSQLInstrumentation(INSTR_UNSUPPORTED_TSQL_SERVERPROPERTY_LCID);
	}
	else if (strcasecmp(property, "LicenseType") == 0)
	{
		const char *ret = "DISABLED";
		vch = (*common_utility_plugin_ptr->tsql_varchar_input)(ret, strlen(ret), -1);
		TSQLInstrumentation(INSTR_UNSUPPORTED_TSQL_SERVERPROPERTY_LICENSE_TYPE);
	}
	else if (strcasecmp(property, "MachineName") == 0)
	{
		const char *ret = "";
		vch = (*common_utility_plugin_ptr->tsql_varchar_input)(ret, strlen(ret), -1);
	}
	else if (strcasecmp(property, "NumLicenses") == 0)
	{
		intVal = 0;
	}
	else if (strcasecmp(property, "ProcessID") == 0)
	{
		intVal = 0;
	}
	else if (strcasecmp(property, "ProductBuild") == 0)
	{
		const char *ret = "";
		vch = (*common_utility_plugin_ptr->tsql_varchar_input)(ret, strlen(ret), -1);
	}
	else if (strcasecmp(property, "ProductBuildType") == 0)
	{
		const char *ret = "";
		vch = (*common_utility_plugin_ptr->tsql_varchar_input)(ret, strlen(ret), -1);
	}
	else if (strcasecmp(property, "ProductLevel") == 0)
	{
		const char *ret = "";
		vch = (*common_utility_plugin_ptr->tsql_varchar_input)(ret, strlen(ret), -1);
	}
	else if (strcasecmp(property, "ProductMajorVersion") == 0)
	{
		/* Provide a valid SQL Server version that SSMS can accept */
                const char *ret = BABEL_COMPATIBILITY_MAJOR_VERSION;
		vch = (*common_utility_plugin_ptr->tsql_varchar_input)(ret, strlen(ret), -1);
	}
	else if (strcasecmp(property, "ProductMinorVersion") == 0)
	{
		const char *ret = "0";
		vch = (*common_utility_plugin_ptr->tsql_varchar_input)(ret, strlen(ret), -1);
	}
	else if (strcasecmp(property, "ProductUpdateLevel") == 0)
	{
		const char *ret = "";
		vch = (*common_utility_plugin_ptr->tsql_varchar_input)(ret, strlen(ret), -1);
	}
	else if (strcasecmp(property, "ProductUpdateReference") == 0)
	{
		const char *ret = "";
		vch = (*common_utility_plugin_ptr->tsql_varchar_input)(ret, strlen(ret), -1);
	}
	else if (strcasecmp(property, "ProductVersion") == 0)
	{
		const char *ret = BABEL_COMPATIBILITY_VERSION;
		vch = (*common_utility_plugin_ptr->tsql_varchar_input)(ret, strlen(ret), -1);
	}
	else if (strcasecmp(property, "ResourceLastUpdateDateTime") == 0)
	{
		/* We need a valid date in here */
		const char* date = "2021-01-01 00:00:00-08";
		Datum        data     = (*common_utility_plugin_ptr->datetime_in_str)((char*)date);
		/*
		bytea        *result  = gen_sqlvariant_bytea_from_type_datum(DATETIME_T, data);
		svhdr_1B_t   *svhdr;

		TSQLInstrumentation(INSTR_TSQL_DATETIME_SQLVARIANT);
		svhdr = SV_HDR_1B(result);
		SV_SET_METADATA(svhdr, DATETIME_T, HDR_VER);
		*/

		Datum result = DirectFunctionCall1(common_utility_plugin_ptr->datetime2sqlvariant, data);

		PG_RETURN_BYTEA_P(result);
	}
	else if (strcasecmp(property, "ResourceVersion") == 0)
	{
		const char *ret = "";
		vch = (*common_utility_plugin_ptr->tsql_varchar_input)(ret, strlen(ret), -1);
	}
	else if (strcasecmp(property, "ServerName") == 0)
	{
		vch = (VarChar*) get_servername_helper();
	}
	else if (strcasecmp(property, "SqlCharSet") == 0 || strcasecmp(property, "SqlSortOrder") == 0)
	{
		Datum        data     = Int8GetDatum(0);
		/*
		bytea        *result  = gen_sqlvariant_bytea_from_type_datum(TINYINT_T, data);
		svhdr_1B_t   *svhdr;

		TSQLInstrumentation(INSTR_TSQL_TINYINT_SQLVARIANT);

		svhdr = SV_HDR_1B(result);
		SV_SET_METADATA(svhdr, TINYINT_T, HDR_VER);
		*/

		Datum result = DirectFunctionCall1(common_utility_plugin_ptr->tinyint2sqlvariant, data);

		PG_RETURN_BYTEA_P(result);
	}
	else if (strcasecmp(property, "SqlCharSetName") == 0)
	{
		const char *ret = "";
		vch = (*common_utility_plugin_ptr->tsql_varchar_input)(ret, strlen(ret), -1);
	}
	else if (strcasecmp(property, "SqlSortOrderName") == 0)
	{
		const char *ret = "";
		vch = (*common_utility_plugin_ptr->tsql_varchar_input)(ret, strlen(ret), -1);
	}
	else if (strcasecmp(property, "FilestreamShareName") == 0)
	{
		const char *ret = "";
		vch = (*common_utility_plugin_ptr->tsql_varchar_input)(ret, strlen(ret), -1);
	}
	else if (strcasecmp(property, "FilestreamConfiguredLevel") == 0)
	{
		intVal = 0;
	}
	else if (strcasecmp(property, "FilestreamEffectiveLevel") == 0)
	{
		intVal = 0;
	}
        else if (strcasecmp(property, "babelfish") == 0)
        {
                intVal = 1;
        }
	else if (strcasecmp(property, "BabelfishVersion") == 0)
	{
                const char *ret = BABELFISH_VERSION_STR;
		vch = (*common_utility_plugin_ptr->tsql_varchar_input)(ret, strlen(ret), -1);
	}
        else if (strcasecmp(property, "BabelfishInternalVersion") == 0)
        {
                const char *ret;
                StringInfoData babelInternalVersion;

                initStringInfo(&babelInternalVersion);
                appendStringInfoString(&babelInternalVersion, BABELFISH_INTERNAL_VERSION_STR);

                ret = babelInternalVersion.data;
                vch = (*common_utility_plugin_ptr->tsql_varchar_input)(ret, strlen(ret), -1);
        }
	else
	{
		const char *ret = "";
		vch = (*common_utility_plugin_ptr->tsql_varchar_input)(ret, strlen(ret), -1);
	}

	if (vch != NULL) {
		PG_RETURN_BYTEA_P((*common_utility_plugin_ptr->convertVarcharToSQLVariantByteA)(vch, PG_GET_COLLATION()));
	} else {
		PG_RETURN_BYTEA_P((*common_utility_plugin_ptr->convertIntToSQLVariantByteA)(intVal));
	}
}

Datum sessionproperty(PG_FUNCTION_ARGS) {
	const char *property = text_to_cstring(PG_GETARG_TEXT_P(0));
    int64_t intVal = 0;

	if (strcasecmp(property, "ANSI_NULLS") == 0)
		intVal = (int) pltsql_ansi_nulls;
    else if (strcasecmp(property, "ANSI_PADDING") == 0)
		intVal = (int) pltsql_ansi_padding;
    else if (strcasecmp(property, "ANSI_WARNINGS") == 0)
		intVal = (int) pltsql_ansi_warnings;
    else if (strcasecmp(property, "ARITHABORT") == 0)
		intVal = (int) pltsql_arithabort;
    else if (strcasecmp(property, "CONCAT_NULL_YIELDS_NULL") == 0)
		intVal = (int) pltsql_concat_null_yields_null;
    else if (strcasecmp(property, "NUMERIC_ROUNDABORT") == 0)
		intVal = (int) pltsql_numeric_roundabort;
    else if (strcasecmp(property, "QUOTED_IDENTIFIER") == 0)
		intVal = (int) pltsql_quoted_identifier;
    else
        PG_RETURN_NULL(); 

    PG_RETURN_BYTEA_P((*common_utility_plugin_ptr->convertIntToSQLVariantByteA)(intVal));
}

Datum fulltextserviceproperty(PG_FUNCTION_ARGS) {
	PG_RETURN_INT32(0);
}<|MERGE_RESOLUTION|>--- conflicted
+++ resolved
@@ -164,14 +164,9 @@
 	}
     else if (strcasecmp(property, "Collation") == 0)
     {
-<<<<<<< HEAD
-		char *ret = pstrdup(pltsql_server_collation_name);
-		vch = (*common_utility_plugin_ptr->tsql_varchar_input)(ret, strlen(ret), -1);
-=======
 		const char *server_collation_name = GetConfigOption("babelfishpg_tsql.server_collation_name", false, false);
 		if (server_collation_name)
-			vch = tsql_varchar_input(server_collation_name, strlen(server_collation_name), -1);
->>>>>>> b0793ea1
+			vch = (*common_utility_plugin_ptr->tsql_varchar_input)(server_collation_name, strlen(server_collation_name), -1);
 	}
 	else if (strcasecmp(property, "CollationID") == 0)
 	{
