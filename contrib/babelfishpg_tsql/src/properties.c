/*-------------------------------------------------------------------------
 *
 * sqlvariant.c
 *    Functions for the type "sql_variant".
 *
 *-------------------------------------------------------------------------
 */

#include "postgres.h"

#include "executor/spi.h"
#include "fmgr.h"
#include "miscadmin.h"
#include "access/hash.h"
#include "access/htup_details.h"
#include "catalog/namespace.h"
#include "catalog/pg_authid.h"
#include "catalog/pg_collation.h"
#include "catalog/pg_database.h"
#include "catalog/pg_type.h"
#include "catalog/pg_operator.h"
#include "commands/dbcommands.h"
#include "common/ip.h"
#include "lib/stringinfo.h"
#include "libpq/libpq-be.h"
#include "libpq/pqformat.h"
#include "port.h"
#include "utils/array.h"
#include "utils/date.h"
#include "parser/parse_coerce.h"
#include "parser/parse_oper.h"
#include "pltsql_instr.h"
#include "babelfish_version.h"
#include "utils/builtins.h"
#include "utils/elog.h"
#include "utils/guc.h"
#include "utils/hsearch.h"
#include "utils/lsyscache.h"
#include "utils/memutils.h"
#include "utils/numeric.h"
#include "utils/syscache.h"
#include "utils/timestamp.h"
#include "utils/uuid.h"
#include "utils/varbit.h"

#include "collation.h"
#include "pltsql.h"

PG_FUNCTION_INFO_V1(connectionproperty);
PG_FUNCTION_INFO_V1(serverproperty);
PG_FUNCTION_INFO_V1(sessionproperty);
PG_FUNCTION_INFO_V1(fulltextserviceproperty);

extern bool pltsql_ansi_nulls;
extern bool pltsql_ansi_padding;
extern bool pltsql_ansi_warnings;
extern bool pltsql_arithabort;
extern bool pltsql_concat_null_yields_null;
extern bool pltsql_numeric_roundabort;
extern bool pltsql_quoted_identifier;
extern char *bbf_servername;

<<<<<<< HEAD
extern bytea *convertVarcharToSQLVariantByteA(VarChar *vch, Oid coll);
extern bytea *convertIntToSQLVariantByteA(int ret);
extern  Datum datetime_in_str(char *str);
extern Datum datetime2sqlvariant(PG_FUNCTION_ARGS);
extern Datum tinyint2sqlvariant(PG_FUNCTION_ARGS);
static VarChar *get_servername_helper(void);
static VarChar *get_product_version_helper(int idx);
=======
static void* get_servername_helper(void);
>>>>>>> 40adbbfc

Datum connectionproperty(PG_FUNCTION_ARGS) {
	const char *property = text_to_cstring(PG_GETARG_TEXT_P(0));
	VarChar *vch;

	if (strcasecmp(property, "net_transport") == 0)
	{
		const char *ret = "TCP";
		vch = (*common_utility_plugin_ptr->tsql_varchar_input)(ret, strlen(ret), -1);
	}
	else if (strcasecmp(property, "protocol_type") == 0)
	{
		const char *ret = "TSQL";
		vch = (*common_utility_plugin_ptr->tsql_varchar_input)(ret, strlen(ret), -1);
	}
	else if (strcasecmp(property, "auth_scheme") == 0)
	{
		const char *ret = "SQL";
		vch = (*common_utility_plugin_ptr->tsql_varchar_input)(ret, strlen(ret), -1);
	}
	else if (strcasecmp(property, "local_net_address") == 0)
	{
		const char *ret = "";
		vch = (*common_utility_plugin_ptr->tsql_varchar_input)(ret, strlen(ret), -1);
	}
	else if (strcasecmp(property, "local_tcp_port") == 0)
	{
		PG_RETURN_BYTEA_P((*common_utility_plugin_ptr->convertIntToSQLVariantByteA)(1433));
	}
	else if (strcasecmp(property, "client_net_address") == 0)
	{
		Port		*port = MyProcPort;
		char		remote_host[NI_MAXHOST];
		const char	*ret;
		int		rc;

		if (port == NULL)
			PG_RETURN_NULL();

		switch (port->raddr.addr.ss_family)
		{
			case AF_INET:
#ifdef HAVE_IPV6
			case AF_INET6:
#endif
				break;
			default:
				PG_RETURN_NULL();
		}

		remote_host[0] = '\0';

		rc = pg_getnameinfo_all(&port->raddr.addr, port->raddr.salen,
								remote_host, sizeof(remote_host),
								NULL, 0,
								NI_NUMERICHOST | NI_NUMERICSERV);
		if (rc != 0)
			PG_RETURN_NULL();

		clean_ipv6_addr(port->raddr.addr.ss_family, remote_host);

		ret = remote_host;
		vch = (*common_utility_plugin_ptr->tsql_varchar_input)(ret, strlen(ret), -1);
	}
	else if (strcasecmp(property, "physical_net_transport") == 0)
	{
		const char *ret = "TCP";
		vch = (*common_utility_plugin_ptr->tsql_varchar_input)(ret, strlen(ret), -1);
	}
	else
	{
		/* for invalid input, return NULL */
		PG_RETURN_NULL();
	}

	PG_RETURN_BYTEA_P((*common_utility_plugin_ptr->convertVarcharToSQLVariantByteA)(vch, PG_GET_COLLATION()));
}

static VarChar *
get_servername_helper()
{
	StringInfoData	temp;
	void*		info;

	initStringInfo(&temp);
	appendStringInfoString(&temp, bbf_servername);
	
	info = tsql_varchar_input(temp.data, temp.len, -1);
	pfree(temp.data);
	return (VarChar *)info;
}

static char *
get_version_number(const char* version_string, int idx)
{
	int		part = 0;
	char		*token;
	char 		*copy_version_number = palloc(sizeof(version_string));

	Assert(version_string != NULL);
	if(idx == -1) 
		return (char *)version_string;

	strncpy(copy_version_number,version_string,strlen(version_string) + 1);
	for (token = strtok(copy_version_number, "."); token; token = strtok(NULL, "."))
	{ 
		if(part == idx)
			return token;
		part++;
	}
	
	/* part should less than 2 */
	Assert(part <= 1);
	return "";
}

static VarChar *
get_product_version_helper(int idx)
{
	StringInfoData	temp;
	void		*info;
	const char	*product_version;

	product_version = GetConfigOption("babelfishpg_tds.product_version", true, false);
	Assert(product_version != NULL);
	Assert(idx == -1 || idx == 0 || idx == 1);

<<<<<<< HEAD
	initStringInfo(&temp);
	if(pg_strcasecmp(product_version,"default") == 0)
	{
		appendStringInfoString(&temp, get_version_number(BABEL_COMPATIBILITY_VERSION,idx));
	}
	else
	{
		appendStringInfoString(&temp, get_version_number(product_version,idx));
	}
		
    info = tsql_varchar_input(temp.data, temp.len, -1);
=======
    info = (*common_utility_plugin_ptr->tsql_varchar_input)(temp.data, temp.len, -1);
>>>>>>> 40adbbfc
    pfree(temp.data);
    return (VarChar *)info;
}

Datum serverproperty(PG_FUNCTION_ARGS) {
	const char *property = text_to_cstring(PG_GETARG_TEXT_P(0));
	VarChar *vch = NULL;
	int64_t intVal = 0;

	if (strcasecmp(property, "BuildClrVersion") == 0)
	{
		const char *ret = "";
		vch = (*common_utility_plugin_ptr->tsql_varchar_input)(ret, strlen(ret), -1);
		TSQLInstrumentation(INSTR_TSQL_SERVERPROPERTY_BUILDCLRVERSION);
	}
    else if (strcasecmp(property, "Collation") == 0)
    {
		const char *server_collation_name = GetConfigOption("babelfishpg_tsql.server_collation_name", false, false);
		if (server_collation_name)
			vch = (*common_utility_plugin_ptr->tsql_varchar_input)(server_collation_name, strlen(server_collation_name), -1);
	}
	else if (strcasecmp(property, "CollationID") == 0)
	{
		HeapTuple   tuple;
		char *collation_name;
		Oid collation_oid;
		List *list;
		Oid dboid = get_database_oid("template1", true);
		tuple = SearchSysCache1(DATABASEOID, ObjectIdGetDatum(dboid));

		TSQLInstrumentation(INSTR_TSQL_SERVERPROPERTY_COLLATIONID);
		if (HeapTupleIsValid(tuple))
		{
			Form_pg_database dbform = (Form_pg_database) GETSTRUCT(tuple);
			collation_name = pstrdup(NameStr(dbform->datcollate));
			ReleaseSysCache(tuple);
			list = list_make1(makeString(collation_name));
			collation_oid = get_collation_oid(list, true);
			intVal = (int64_t)collation_oid;
		}
	}
	else if (strcasecmp(property, "ComparisonStyle") == 0)
	{
		TSQLInstrumentation(INSTR_UNSUPPORTED_TSQL_SERVERPROPERTY_COMPARISON_STYLE);
		intVal = 0;
	}
	else if (strcasecmp(property, "ComputerNamePhysicalNetBIOS") == 0)
	{
		const char *ret = "";
		vch = (*common_utility_plugin_ptr->tsql_varchar_input)(ret, strlen(ret), -1);
		TSQLInstrumentation(INSTR_UNSUPPORTED_TSQL_SERVERPROPERTY_COMPUTERNAME_PHYSICAL_NETBIOS);
	}
	else if (strcasecmp(property, "Edition") == 0)
	{
		/*
		Edition can be one of the following:
		'Enterprise Edition'
		'Enterprise Edition: Core-based Licensing'
		'Enterprise Evaluation Edition'
		'Business Intelligence Edition'
		'Developer Edition'
		'Express Edition'
		'Express Edition with Advanced Services'
		'Standard Edition'
		'Web Edition'
		'SQL Azure'
		*/
		const char *ret = "Standard Edition";
		vch = (*common_utility_plugin_ptr->tsql_varchar_input)(ret, strlen(ret), -1);
		TSQLInstrumentation(INSTR_TSQL_SERVERPROPERTY_EDITION);
	}
	else if (strcasecmp(property, "EditionID") == 0)
	{
		TSQLInstrumentation(INSTR_TSQL_SERVERPROPERTY_EDITIONID);
		/* This is the value corresponding to Standard edition */
		intVal = -1534726760;
	}
	else if (strcasecmp(property, "EngineEdition") == 0)
	{
		TSQLInstrumentation(INSTR_UNSUPPORTED_TSQL_SERVERPROPERTY_ENGINE_EDITION);
		/* Engine edition corresponding to Standard */
		intVal = 2;
	}
	else if (strcasecmp(property, "HadrManagerStatus") == 0)
	{
		TSQLInstrumentation(INSTR_UNSUPPORTED_TSQL_SERVERPROPERTY_HADR_MANAGER_STATUS);
		/* Started and Running */
		intVal = 1;
	}
	else if (strcasecmp(property, "InstanceDefaultDataPath") == 0)
	{
		const char *ret = "";
		vch = (*common_utility_plugin_ptr->tsql_varchar_input)(ret, strlen(ret), -1);
		TSQLInstrumentation(INSTR_UNSUPPORTED_TSQL_SERVERPROPERTY_INSTANCE_DEFAULT_PATH);
	}
	else if (strcasecmp(property, "InstanceDefaultLogPath") == 0)
	{
		const char *ret = "";
		vch = (*common_utility_plugin_ptr->tsql_varchar_input)(ret, strlen(ret), -1);
		TSQLInstrumentation(INSTR_UNSUPPORTED_TSQL_SERVERPROPERTY_INSTANCE_DEFAULT_LOG_PATH);
	}
	else if (strcasecmp(property, "InstanceName") == 0)
	{
		const char *ret = "";
		vch = (*common_utility_plugin_ptr->tsql_varchar_input)(ret, strlen(ret), -1);
		TSQLInstrumentation(INSTR_UNSUPPORTED_TSQL_SERVERPROPERTY_INSTANCE_NAME);
	}
    else if (strcasecmp(property, "IsAdvancedAnalyticsInstalled") == 0)
    {
		intVal = 0;
        TSQLInstrumentation(INSTR_UNSUPPORTED_TSQL_SERVERPROPERTY_IS_ADVANCED_ANALYTICS_INSTALLED);
    }
	else if (strcasecmp(property, "IsBigDataCluster") == 0)
	{
		intVal = 0;
		TSQLInstrumentation(INSTR_UNSUPPORTED_TSQL_SERVERPROPERTY_IS_BIG_DATA_CLUSTER);
	}
	else if (strcasecmp(property, "IsClustered") == 0)
	{
		intVal = 0;
		TSQLInstrumentation(INSTR_UNSUPPORTED_TSQL_SERVERPROPERTY_IS_CLUSTERED);
	}
	else if (strcasecmp(property, "IsFullTextInstalled") == 0)
	{
		intVal = 0;
		TSQLInstrumentation(INSTR_UNSUPPORTED_TSQL_SERVERPROPERTY_IS_FULL_TEXT_INSTALLED);
	}
	else if (strcasecmp(property, "IsHadrEnabled") == 0)
	{
		intVal = 0;
		TSQLInstrumentation(INSTR_UNSUPPORTED_TSQL_SERVERPROPERTY_IS_HADR_ENABLED);
	}
	else if (strcasecmp(property, "IsIntegratedSecurityOnly") == 0)
	{
		intVal = 0;
		TSQLInstrumentation(INSTR_UNSUPPORTED_TSQL_SERVERPROPERTY_IS_INTEGRATED_SECURITY);
	}
	else if (strcasecmp(property, "IsLocalDB") == 0)
	{
		intVal = 0;
		TSQLInstrumentation(INSTR_UNSUPPORTED_TSQL_SERVERPROPERTY_IS_LOCAL_DB);
	}
	else if (strcasecmp(property, "IsPolyBaseInstalled") == 0)
	{
		intVal = 0;
		TSQLInstrumentation(INSTR_UNSUPPORTED_TSQL_SERVERPROPERTY_IS_POLYBASE_INSTALLED);
	}
	else if (strcasecmp(property, "IsSingleUser") == 0)
	{
		TSQLInstrumentation(INSTR_TSQL_SERVERPROPERTY_IS_SINGLE_USER);
		if (IsUnderPostmaster) // not single-user mode
			intVal = 0;
		else // is single-user mode
			intVal = 1;
	}
	else if (strcasecmp(property, "IsXTPSupported") == 0)
	{
		intVal = 0;
        TSQLInstrumentation(INSTR_UNSUPPORTED_TSQL_SERVERPROPERTY_IS_XTP_SUPPORTED);
	}
	else if (strcasecmp(property, "LCID") == 0)
	{
		const char *ret = "";
		vch = (*common_utility_plugin_ptr->tsql_varchar_input)(ret, strlen(ret), -1);
		TSQLInstrumentation(INSTR_UNSUPPORTED_TSQL_SERVERPROPERTY_LCID);
	}
	else if (strcasecmp(property, "LicenseType") == 0)
	{
		const char *ret = "DISABLED";
		vch = (*common_utility_plugin_ptr->tsql_varchar_input)(ret, strlen(ret), -1);
		TSQLInstrumentation(INSTR_UNSUPPORTED_TSQL_SERVERPROPERTY_LICENSE_TYPE);
	}
	else if (strcasecmp(property, "MachineName") == 0)
	{
		const char *ret = "";
		vch = (*common_utility_plugin_ptr->tsql_varchar_input)(ret, strlen(ret), -1);
	}
	else if (strcasecmp(property, "NumLicenses") == 0)
	{
		intVal = 0;
	}
	else if (strcasecmp(property, "ProcessID") == 0)
	{
		intVal = 0;
	}
	else if (strcasecmp(property, "ProductBuild") == 0)
	{
		const char *ret = "";
		vch = (*common_utility_plugin_ptr->tsql_varchar_input)(ret, strlen(ret), -1);
	}
	else if (strcasecmp(property, "ProductBuildType") == 0)
	{
		const char *ret = "";
		vch = (*common_utility_plugin_ptr->tsql_varchar_input)(ret, strlen(ret), -1);
	}
	else if (strcasecmp(property, "ProductLevel") == 0)
	{
		const char *ret = "";
		vch = (*common_utility_plugin_ptr->tsql_varchar_input)(ret, strlen(ret), -1);
	}
	else if (strcasecmp(property, "ProductMajorVersion") == 0)
	{
<<<<<<< HEAD
		vch = get_product_version_helper(0);
	}
	else if (strcasecmp(property, "ProductMinorVersion") == 0)
	{
		vch = get_product_version_helper(1);
=======
		/* Provide a valid SQL Server version that SSMS can accept */
                const char *ret = BABEL_COMPATIBILITY_MAJOR_VERSION;
		vch = (*common_utility_plugin_ptr->tsql_varchar_input)(ret, strlen(ret), -1);
	}
	else if (strcasecmp(property, "ProductMinorVersion") == 0)
	{
		const char *ret = "0";
		vch = (*common_utility_plugin_ptr->tsql_varchar_input)(ret, strlen(ret), -1);
>>>>>>> 40adbbfc
	}
	else if (strcasecmp(property, "ProductUpdateLevel") == 0)
	{
		const char *ret = "";
		vch = (*common_utility_plugin_ptr->tsql_varchar_input)(ret, strlen(ret), -1);
	}
	else if (strcasecmp(property, "ProductUpdateReference") == 0)
	{
		const char *ret = "";
		vch = (*common_utility_plugin_ptr->tsql_varchar_input)(ret, strlen(ret), -1);
	}
	else if (strcasecmp(property, "ProductVersion") == 0)
	{
<<<<<<< HEAD
		vch = get_product_version_helper(-1);
=======
		const char *ret = BABEL_COMPATIBILITY_VERSION;
		vch = (*common_utility_plugin_ptr->tsql_varchar_input)(ret, strlen(ret), -1);
>>>>>>> 40adbbfc
	}
	else if (strcasecmp(property, "ResourceLastUpdateDateTime") == 0)
	{
		/* We need a valid date in here */
		const char* date = "2021-01-01 00:00:00-08";
		Datum        data     = (*common_utility_plugin_ptr->datetime_in_str)((char*)date);
		/*
		bytea        *result  = gen_sqlvariant_bytea_from_type_datum(DATETIME_T, data);
		svhdr_1B_t   *svhdr;

		TSQLInstrumentation(INSTR_TSQL_DATETIME_SQLVARIANT);
		svhdr = SV_HDR_1B(result);
		SV_SET_METADATA(svhdr, DATETIME_T, HDR_VER);
		*/

		Datum result = DirectFunctionCall1(common_utility_plugin_ptr->datetime2sqlvariant, data);

		PG_RETURN_BYTEA_P(result);
	}
	else if (strcasecmp(property, "ResourceVersion") == 0)
	{
		const char *ret = "";
		vch = (*common_utility_plugin_ptr->tsql_varchar_input)(ret, strlen(ret), -1);
	}
	else if (strcasecmp(property, "ServerName") == 0)
	{
		vch = get_servername_helper();
	}
	else if (strcasecmp(property, "SqlCharSet") == 0 || strcasecmp(property, "SqlSortOrder") == 0)
	{
		Datum        data     = Int8GetDatum(0);
		/*
		bytea        *result  = gen_sqlvariant_bytea_from_type_datum(TINYINT_T, data);
		svhdr_1B_t   *svhdr;

		TSQLInstrumentation(INSTR_TSQL_TINYINT_SQLVARIANT);

		svhdr = SV_HDR_1B(result);
		SV_SET_METADATA(svhdr, TINYINT_T, HDR_VER);
		*/

		Datum result = DirectFunctionCall1(common_utility_plugin_ptr->tinyint2sqlvariant, data);

		PG_RETURN_BYTEA_P(result);
	}
	else if (strcasecmp(property, "SqlCharSetName") == 0)
	{
		const char *ret = "";
		vch = (*common_utility_plugin_ptr->tsql_varchar_input)(ret, strlen(ret), -1);
	}
	else if (strcasecmp(property, "SqlSortOrderName") == 0)
	{
		const char *ret = "";
		vch = (*common_utility_plugin_ptr->tsql_varchar_input)(ret, strlen(ret), -1);
	}
	else if (strcasecmp(property, "FilestreamShareName") == 0)
	{
		const char *ret = "";
		vch = (*common_utility_plugin_ptr->tsql_varchar_input)(ret, strlen(ret), -1);
	}
	else if (strcasecmp(property, "FilestreamConfiguredLevel") == 0)
	{
		intVal = 0;
	}
	else if (strcasecmp(property, "FilestreamEffectiveLevel") == 0)
	{
		intVal = 0;
	}
        else if (strcasecmp(property, "babelfish") == 0)
        {
                intVal = 1;
        }
	else if (strcasecmp(property, "BabelfishVersion") == 0)
	{
                const char *ret = BABELFISH_VERSION_STR;
		vch = (*common_utility_plugin_ptr->tsql_varchar_input)(ret, strlen(ret), -1);
	}
        else if (strcasecmp(property, "BabelfishInternalVersion") == 0)
        {
                const char *ret;
                StringInfoData babelInternalVersion;

                initStringInfo(&babelInternalVersion);
                appendStringInfoString(&babelInternalVersion, BABELFISH_INTERNAL_VERSION_STR);

                ret = babelInternalVersion.data;
                vch = (*common_utility_plugin_ptr->tsql_varchar_input)(ret, strlen(ret), -1);
        }
	else
	{
		const char *ret = "";
		vch = (*common_utility_plugin_ptr->tsql_varchar_input)(ret, strlen(ret), -1);
	}

	if (vch != NULL) {
		PG_RETURN_BYTEA_P((*common_utility_plugin_ptr->convertVarcharToSQLVariantByteA)(vch, PG_GET_COLLATION()));
	} else {
		PG_RETURN_BYTEA_P((*common_utility_plugin_ptr->convertIntToSQLVariantByteA)(intVal));
	}
}

Datum sessionproperty(PG_FUNCTION_ARGS) {
	const char *property = text_to_cstring(PG_GETARG_TEXT_P(0));
    int64_t intVal = 0;

	if (strcasecmp(property, "ANSI_NULLS") == 0)
		intVal = (int) pltsql_ansi_nulls;
    else if (strcasecmp(property, "ANSI_PADDING") == 0)
		intVal = (int) pltsql_ansi_padding;
    else if (strcasecmp(property, "ANSI_WARNINGS") == 0)
		intVal = (int) pltsql_ansi_warnings;
    else if (strcasecmp(property, "ARITHABORT") == 0)
		intVal = (int) pltsql_arithabort;
    else if (strcasecmp(property, "CONCAT_NULL_YIELDS_NULL") == 0)
		intVal = (int) pltsql_concat_null_yields_null;
    else if (strcasecmp(property, "NUMERIC_ROUNDABORT") == 0)
		intVal = (int) pltsql_numeric_roundabort;
    else if (strcasecmp(property, "QUOTED_IDENTIFIER") == 0)
		intVal = (int) pltsql_quoted_identifier;
    else
        PG_RETURN_NULL(); 

    PG_RETURN_BYTEA_P((*common_utility_plugin_ptr->convertIntToSQLVariantByteA)(intVal));
}

Datum fulltextserviceproperty(PG_FUNCTION_ARGS) {
	PG_RETURN_INT32(0);
}<|MERGE_RESOLUTION|>--- conflicted
+++ resolved
@@ -60,17 +60,8 @@
 extern bool pltsql_quoted_identifier;
 extern char *bbf_servername;
 
-<<<<<<< HEAD
-extern bytea *convertVarcharToSQLVariantByteA(VarChar *vch, Oid coll);
-extern bytea *convertIntToSQLVariantByteA(int ret);
-extern  Datum datetime_in_str(char *str);
-extern Datum datetime2sqlvariant(PG_FUNCTION_ARGS);
-extern Datum tinyint2sqlvariant(PG_FUNCTION_ARGS);
 static VarChar *get_servername_helper(void);
 static VarChar *get_product_version_helper(int idx);
-=======
-static void* get_servername_helper(void);
->>>>>>> 40adbbfc
 
 Datum connectionproperty(PG_FUNCTION_ARGS) {
 	const char *property = text_to_cstring(PG_GETARG_TEXT_P(0));
@@ -198,7 +189,6 @@
 	Assert(product_version != NULL);
 	Assert(idx == -1 || idx == 0 || idx == 1);
 
-<<<<<<< HEAD
 	initStringInfo(&temp);
 	if(pg_strcasecmp(product_version,"default") == 0)
 	{
@@ -209,10 +199,7 @@
 		appendStringInfoString(&temp, get_version_number(product_version,idx));
 	}
 		
-    info = tsql_varchar_input(temp.data, temp.len, -1);
-=======
     info = (*common_utility_plugin_ptr->tsql_varchar_input)(temp.data, temp.len, -1);
->>>>>>> 40adbbfc
     pfree(temp.data);
     return (VarChar *)info;
 }
@@ -415,22 +402,11 @@
 	}
 	else if (strcasecmp(property, "ProductMajorVersion") == 0)
 	{
-<<<<<<< HEAD
 		vch = get_product_version_helper(0);
 	}
 	else if (strcasecmp(property, "ProductMinorVersion") == 0)
 	{
 		vch = get_product_version_helper(1);
-=======
-		/* Provide a valid SQL Server version that SSMS can accept */
-                const char *ret = BABEL_COMPATIBILITY_MAJOR_VERSION;
-		vch = (*common_utility_plugin_ptr->tsql_varchar_input)(ret, strlen(ret), -1);
-	}
-	else if (strcasecmp(property, "ProductMinorVersion") == 0)
-	{
-		const char *ret = "0";
-		vch = (*common_utility_plugin_ptr->tsql_varchar_input)(ret, strlen(ret), -1);
->>>>>>> 40adbbfc
 	}
 	else if (strcasecmp(property, "ProductUpdateLevel") == 0)
 	{
@@ -444,12 +420,7 @@
 	}
 	else if (strcasecmp(property, "ProductVersion") == 0)
 	{
-<<<<<<< HEAD
 		vch = get_product_version_helper(-1);
-=======
-		const char *ret = BABEL_COMPATIBILITY_VERSION;
-		vch = (*common_utility_plugin_ptr->tsql_varchar_input)(ret, strlen(ret), -1);
->>>>>>> 40adbbfc
 	}
 	else if (strcasecmp(property, "ResourceLastUpdateDateTime") == 0)
 	{
