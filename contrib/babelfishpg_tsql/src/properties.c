/*-------------------------------------------------------------------------
 *
 * sqlvariant.c
 *    Functions for the type "sql_variant".
 *
 *-------------------------------------------------------------------------
 */

#include "postgres.h"

#include "executor/spi.h"
#include "fmgr.h"
#include "miscadmin.h"
#include "access/hash.h"
#include "access/htup_details.h"
#include "catalog/namespace.h"
#include "catalog/pg_authid.h"
#include "catalog/pg_collation.h"
#include "catalog/pg_database.h"
#include "catalog/pg_type.h"
#include "catalog/pg_operator.h"
#include "commands/dbcommands.h"
#include "common/ip.h"
#include "lib/stringinfo.h"
#include "libpq/libpq-be.h"
#include "libpq/pqformat.h"
#include "port.h"
#include "utils/array.h"
#include "utils/date.h"
#include "parser/parse_coerce.h"
#include "parser/parse_oper.h"
#include "pltsql_instr.h"
#include "babelfish_version.h"
#include "utils/builtins.h"
#include "utils/elog.h"
#include "utils/guc.h"
#include "utils/hsearch.h"
#include "utils/lsyscache.h"
#include "utils/memutils.h"
#include "utils/numeric.h"
#include "utils/syscache.h"
#include "utils/timestamp.h"
#include "utils/uuid.h"
#include "utils/varbit.h"

#include "collation.h"
#include "pltsql.h"

PG_FUNCTION_INFO_V1(connectionproperty);
PG_FUNCTION_INFO_V1(serverproperty);
PG_FUNCTION_INFO_V1(sessionproperty);
PG_FUNCTION_INFO_V1(fulltextserviceproperty);

extern bool pltsql_ansi_nulls;
extern bool pltsql_ansi_padding;
extern bool pltsql_ansi_warnings;
extern bool pltsql_arithabort;
extern bool pltsql_concat_null_yields_null;
extern bool pltsql_numeric_roundabort;
extern bool pltsql_quoted_identifier;
extern char *bbf_servername;

static void* get_servername_helper(void);
static VarChar *get_product_version_helper(int idx);
static VarChar *get_product_level_helper();

Datum connectionproperty(PG_FUNCTION_ARGS) {
	const char *property = text_to_cstring(PG_GETARG_TEXT_P(0));
	VarChar *vch;

	if (strcasecmp(property, "net_transport") == 0)
	{
		const char *ret = "TCP";
		vch = (*common_utility_plugin_ptr->tsql_varchar_input)(ret, strlen(ret), -1);
	}
	else if (strcasecmp(property, "protocol_type") == 0)
	{
		const char *ret = "TSQL";
		vch = (*common_utility_plugin_ptr->tsql_varchar_input)(ret, strlen(ret), -1);
	}
	else if (strcasecmp(property, "auth_scheme") == 0)
	{
		const char *ret = "SQL";
		vch = (*common_utility_plugin_ptr->tsql_varchar_input)(ret, strlen(ret), -1);
	}
	else if (strcasecmp(property, "local_net_address") == 0)
	{
		const char *ret = "";
		vch = (*common_utility_plugin_ptr->tsql_varchar_input)(ret, strlen(ret), -1);
	}
	else if (strcasecmp(property, "local_tcp_port") == 0)
	{
		PG_RETURN_BYTEA_P((*common_utility_plugin_ptr->convertIntToSQLVariantByteA)(1433));
	}
	else if (strcasecmp(property, "client_net_address") == 0)
	{
		Port		*port = MyProcPort;
		char		remote_host[NI_MAXHOST];
		const char	*ret;
		int		rc;

		if (port == NULL)
			PG_RETURN_NULL();

		switch (port->raddr.addr.ss_family)
		{
			case AF_INET:
#ifdef HAVE_IPV6
			case AF_INET6:
#endif
				break;
			default:
				PG_RETURN_NULL();
		}

		remote_host[0] = '\0';

		rc = pg_getnameinfo_all(&port->raddr.addr, port->raddr.salen,
								remote_host, sizeof(remote_host),
								NULL, 0,
								NI_NUMERICHOST | NI_NUMERICSERV);
		if (rc != 0)
			PG_RETURN_NULL();

		clean_ipv6_addr(port->raddr.addr.ss_family, remote_host);

		ret = remote_host;
		vch = (*common_utility_plugin_ptr->tsql_varchar_input)(ret, strlen(ret), -1);
	}
	else if (strcasecmp(property, "physical_net_transport") == 0)
	{
		const char *ret = "TCP";
		vch = (*common_utility_plugin_ptr->tsql_varchar_input)(ret, strlen(ret), -1);
	}
	else
	{
		/* for invalid input, return NULL */
		PG_RETURN_NULL();
	}

	PG_RETURN_BYTEA_P((*common_utility_plugin_ptr->convertVarcharToSQLVariantByteA)(vch, PG_GET_COLLATION()));
}

void* get_servername_helper()
{
	StringInfoData temp;
    void* info;

    initStringInfo(&temp);
    appendStringInfoString(&temp, bbf_servername);

    info = (*common_utility_plugin_ptr->tsql_varchar_input)(temp.data, temp.len, -1);
    pfree(temp.data);
    return info;
}

static char *
get_version_number(const char* version_string, int idx)
{
	int 		part = 0,
	    		len = 0;
	char		*token;
	char 		*copy_version_number;

	Assert(version_string != NULL);
	if(idx == -1) 
		return (char *)version_string;

	len = strlen(version_string);
	copy_version_number = palloc0(len + 1);
	memcpy(copy_version_number, version_string, len);
	for (token = strtok(copy_version_number, "."); token; token = strtok(NULL, "."))
	{ 
		if(part == idx)
			return token;
		part++;
	}
	
<<<<<<< HEAD
	/* part should less than 2 */
=======
	/* part should less than 3 */
>>>>>>> 1b6f674e
	Assert(part <= 2);
	return "";
}

static VarChar *
get_product_version_helper(int idx)
{
	StringInfoData	temp;
	void		*info;
	const char	*product_version;

	product_version = GetConfigOption("babelfishpg_tds.product_version", true, false);
	Assert(product_version != NULL);
	Assert(idx == -1 || idx == 0 || idx == 1);

	initStringInfo(&temp);
	if(pg_strcasecmp(product_version,"default") == 0)
	{
		appendStringInfoString(&temp, get_version_number(BABEL_COMPATIBILITY_VERSION,idx));
	}
	else
	{
		appendStringInfoString(&temp, get_version_number(product_version,idx));
	}
		
    info = (*common_utility_plugin_ptr->tsql_varchar_input)(temp.data, temp.len, -1);
    pfree(temp.data);
    return (VarChar *)info;
}

static VarChar *
get_product_level_helper()
{
	StringInfoData	temp;
	void		*info;
	int		minor_version;
	char*		product_level_RTM = "RTM";
	char*		product_level_prefix = "SP";
	
	initStringInfo(&temp);
	
	Assert(BABELFISH_VERSION_STR != NULL);
	minor_version = atoi(get_version_number(BABELFISH_VERSION_STR,1));
	if(minor_version == 0)
	{
		appendStringInfoString(&temp, product_level_RTM);
	}
	else
	{
		appendStringInfoString(&temp, product_level_prefix);
		appendStringInfoString(&temp, get_version_number(BABELFISH_VERSION_STR,1));
		appendStringInfoString(&temp, ".");
		appendStringInfoString(&temp, get_version_number(BABELFISH_VERSION_STR,2));
	}

	info = (*common_utility_plugin_ptr->tsql_varchar_input)(temp.data, temp.len, -1);
	pfree(temp.data);
	return (VarChar *)info;
}

Datum serverproperty(PG_FUNCTION_ARGS) {
	const char *property = text_to_cstring(PG_GETARG_TEXT_P(0));
	VarChar *vch = NULL;
	int64_t intVal = 0;

	if (strcasecmp(property, "BuildClrVersion") == 0)
	{
		const char *ret = "";
		vch = (*common_utility_plugin_ptr->tsql_varchar_input)(ret, strlen(ret), -1);
		TSQLInstrumentation(INSTR_TSQL_SERVERPROPERTY_BUILDCLRVERSION);
	}
    else if (strcasecmp(property, "Collation") == 0)
    {
		const char *server_collation_name = GetConfigOption("babelfishpg_tsql.server_collation_name", false, false);
		if (server_collation_name)
			vch = (*common_utility_plugin_ptr->tsql_varchar_input)(server_collation_name, strlen(server_collation_name), -1);
	}
	else if (strcasecmp(property, "CollationID") == 0)
	{
		HeapTuple   tuple;
		char *collation_name;
		Oid collation_oid;
		List *list;
		Oid dboid = get_database_oid("template1", true);
		tuple = SearchSysCache1(DATABASEOID, ObjectIdGetDatum(dboid));

		TSQLInstrumentation(INSTR_TSQL_SERVERPROPERTY_COLLATIONID);
		if (HeapTupleIsValid(tuple))
		{
			char	datlocprovider;
			Datum	datum;
			bool	isnull;

			datlocprovider = ((Form_pg_database) GETSTRUCT(tuple))->datlocprovider;
			datum = SysCacheGetAttr(DATABASEOID, tuple, datlocprovider == COLLPROVIDER_ICU ? Anum_pg_database_daticulocale : Anum_pg_database_datcollate, &isnull);
			Assert(!isnull);
			collation_name = pstrdup(TextDatumGetCString(datum));
			ReleaseSysCache(tuple);
			list = list_make1(makeString(collation_name));
			collation_oid = get_collation_oid(list, true);
			intVal = (int64_t)collation_oid;
		}
	}
	else if (strcasecmp(property, "ComparisonStyle") == 0)
	{
		TSQLInstrumentation(INSTR_UNSUPPORTED_TSQL_SERVERPROPERTY_COMPARISON_STYLE);
		intVal = 0;
	}
	else if (strcasecmp(property, "ComputerNamePhysicalNetBIOS") == 0)
	{
		const char *ret = "";
		vch = (*common_utility_plugin_ptr->tsql_varchar_input)(ret, strlen(ret), -1);
		TSQLInstrumentation(INSTR_UNSUPPORTED_TSQL_SERVERPROPERTY_COMPUTERNAME_PHYSICAL_NETBIOS);
	}
	else if (strcasecmp(property, "Edition") == 0)
	{
		/*
		Edition can be one of the following:
		'Enterprise Edition'
		'Enterprise Edition: Core-based Licensing'
		'Enterprise Evaluation Edition'
		'Business Intelligence Edition'
		'Developer Edition'
		'Express Edition'
		'Express Edition with Advanced Services'
		'Standard Edition'
		'Web Edition'
		'SQL Azure'
		*/
		const char *ret = "Standard Edition";
		vch = (*common_utility_plugin_ptr->tsql_varchar_input)(ret, strlen(ret), -1);
		TSQLInstrumentation(INSTR_TSQL_SERVERPROPERTY_EDITION);
	}
	else if (strcasecmp(property, "EditionID") == 0)
	{
		TSQLInstrumentation(INSTR_TSQL_SERVERPROPERTY_EDITIONID);
		/* This is the value corresponding to Standard edition */
		intVal = -1534726760;
	}
	else if (strcasecmp(property, "EngineEdition") == 0)
	{
		TSQLInstrumentation(INSTR_UNSUPPORTED_TSQL_SERVERPROPERTY_ENGINE_EDITION);
		/* Engine edition corresponding to Standard */
		intVal = 2;
	}
	else if (strcasecmp(property, "HadrManagerStatus") == 0)
	{
		TSQLInstrumentation(INSTR_UNSUPPORTED_TSQL_SERVERPROPERTY_HADR_MANAGER_STATUS);
		/* Started and Running */
		intVal = 1;
	}
	else if (strcasecmp(property, "InstanceDefaultDataPath") == 0)
	{
		const char *ret = "";
		vch = (*common_utility_plugin_ptr->tsql_varchar_input)(ret, strlen(ret), -1);
		TSQLInstrumentation(INSTR_UNSUPPORTED_TSQL_SERVERPROPERTY_INSTANCE_DEFAULT_PATH);
	}
	else if (strcasecmp(property, "InstanceDefaultLogPath") == 0)
	{
		const char *ret = "";
		vch = (*common_utility_plugin_ptr->tsql_varchar_input)(ret, strlen(ret), -1);
		TSQLInstrumentation(INSTR_UNSUPPORTED_TSQL_SERVERPROPERTY_INSTANCE_DEFAULT_LOG_PATH);
	}
	else if (strcasecmp(property, "InstanceName") == 0)
	{
		const char *ret = "";
		vch = (*common_utility_plugin_ptr->tsql_varchar_input)(ret, strlen(ret), -1);
		TSQLInstrumentation(INSTR_UNSUPPORTED_TSQL_SERVERPROPERTY_INSTANCE_NAME);
	}
    else if (strcasecmp(property, "IsAdvancedAnalyticsInstalled") == 0)
    {
		intVal = 0;
        TSQLInstrumentation(INSTR_UNSUPPORTED_TSQL_SERVERPROPERTY_IS_ADVANCED_ANALYTICS_INSTALLED);
    }
	else if (strcasecmp(property, "IsBigDataCluster") == 0)
	{
		intVal = 0;
		TSQLInstrumentation(INSTR_UNSUPPORTED_TSQL_SERVERPROPERTY_IS_BIG_DATA_CLUSTER);
	}
	else if (strcasecmp(property, "IsClustered") == 0)
	{
		intVal = 0;
		TSQLInstrumentation(INSTR_UNSUPPORTED_TSQL_SERVERPROPERTY_IS_CLUSTERED);
	}
	else if (strcasecmp(property, "IsFullTextInstalled") == 0)
	{
		intVal = 0;
		TSQLInstrumentation(INSTR_UNSUPPORTED_TSQL_SERVERPROPERTY_IS_FULL_TEXT_INSTALLED);
	}
	else if (strcasecmp(property, "IsHadrEnabled") == 0)
	{
		intVal = 0;
		TSQLInstrumentation(INSTR_UNSUPPORTED_TSQL_SERVERPROPERTY_IS_HADR_ENABLED);
	}
	else if (strcasecmp(property, "IsIntegratedSecurityOnly") == 0)
	{
		intVal = 0;
		TSQLInstrumentation(INSTR_UNSUPPORTED_TSQL_SERVERPROPERTY_IS_INTEGRATED_SECURITY);
	}
	else if (strcasecmp(property, "IsLocalDB") == 0)
	{
		intVal = 0;
		TSQLInstrumentation(INSTR_UNSUPPORTED_TSQL_SERVERPROPERTY_IS_LOCAL_DB);
	}
	else if (strcasecmp(property, "IsPolyBaseInstalled") == 0)
	{
		intVal = 0;
		TSQLInstrumentation(INSTR_UNSUPPORTED_TSQL_SERVERPROPERTY_IS_POLYBASE_INSTALLED);
	}
	else if (strcasecmp(property, "IsSingleUser") == 0)
	{
		TSQLInstrumentation(INSTR_TSQL_SERVERPROPERTY_IS_SINGLE_USER);
		if (IsUnderPostmaster) // not single-user mode
			intVal = 0;
		else // is single-user mode
			intVal = 1;
	}
	else if (strcasecmp(property, "IsXTPSupported") == 0)
	{
		intVal = 0;
        TSQLInstrumentation(INSTR_UNSUPPORTED_TSQL_SERVERPROPERTY_IS_XTP_SUPPORTED);
	}
	else if (strcasecmp(property, "LCID") == 0)
	{
		const char *ret = "";
		vch = (*common_utility_plugin_ptr->tsql_varchar_input)(ret, strlen(ret), -1);
		TSQLInstrumentation(INSTR_UNSUPPORTED_TSQL_SERVERPROPERTY_LCID);
	}
	else if (strcasecmp(property, "LicenseType") == 0)
	{
		const char *ret = "DISABLED";
		vch = (*common_utility_plugin_ptr->tsql_varchar_input)(ret, strlen(ret), -1);
		TSQLInstrumentation(INSTR_UNSUPPORTED_TSQL_SERVERPROPERTY_LICENSE_TYPE);
	}
	else if (strcasecmp(property, "MachineName") == 0)
	{
		const char *ret = "";
		vch = (*common_utility_plugin_ptr->tsql_varchar_input)(ret, strlen(ret), -1);
	}
	else if (strcasecmp(property, "NumLicenses") == 0)
	{
		intVal = 0;
	}
	else if (strcasecmp(property, "ProcessID") == 0)
	{
		intVal = 0;
	}
	else if (strcasecmp(property, "ProductBuild") == 0)
	{
		const char *ret = "";
		vch = (*common_utility_plugin_ptr->tsql_varchar_input)(ret, strlen(ret), -1);
	}
	else if (strcasecmp(property, "ProductBuildType") == 0)
	{
		const char *ret = "";
		vch = (*common_utility_plugin_ptr->tsql_varchar_input)(ret, strlen(ret), -1);
	}
	else if (strcasecmp(property, "ProductLevel") == 0)
	{
		vch = get_product_level_helper();
	}
	else if (strcasecmp(property, "ProductMajorVersion") == 0)
	{
		vch = get_product_version_helper(0);
	}
	else if (strcasecmp(property, "ProductMinorVersion") == 0)
	{
		vch = get_product_version_helper(1);
	}
	else if (strcasecmp(property, "ProductUpdateLevel") == 0)
	{
		const char *ret = "";
		vch = (*common_utility_plugin_ptr->tsql_varchar_input)(ret, strlen(ret), -1);
	}
	else if (strcasecmp(property, "ProductUpdateReference") == 0)
	{
		const char *ret = "";
		vch = (*common_utility_plugin_ptr->tsql_varchar_input)(ret, strlen(ret), -1);
	}
	else if (strcasecmp(property, "ProductVersion") == 0)
	{
		vch = get_product_version_helper(-1);
	}
	else if (strcasecmp(property, "ResourceLastUpdateDateTime") == 0)
	{
		/* We need a valid date in here */
		const char* date = "2021-01-01 00:00:00-08";
		Datum        data     = (*common_utility_plugin_ptr->datetime_in_str)((char*)date);
		/*
		bytea        *result  = gen_sqlvariant_bytea_from_type_datum(DATETIME_T, data);
		svhdr_1B_t   *svhdr;

		TSQLInstrumentation(INSTR_TSQL_DATETIME_SQLVARIANT);
		svhdr = SV_HDR_1B(result);
		SV_SET_METADATA(svhdr, DATETIME_T, HDR_VER);
		*/

		Datum result = DirectFunctionCall1(common_utility_plugin_ptr->datetime2sqlvariant, data);

		PG_RETURN_BYTEA_P(result);
	}
	else if (strcasecmp(property, "ResourceVersion") == 0)
	{
		const char *ret = "";
		vch = (*common_utility_plugin_ptr->tsql_varchar_input)(ret, strlen(ret), -1);
	}
	else if (strcasecmp(property, "ServerName") == 0)
	{
		vch = (VarChar*) get_servername_helper();
	}
	else if (strcasecmp(property, "SqlCharSet") == 0 || strcasecmp(property, "SqlSortOrder") == 0)
	{
		Datum        data     = Int8GetDatum(0);
		/*
		bytea        *result  = gen_sqlvariant_bytea_from_type_datum(TINYINT_T, data);
		svhdr_1B_t   *svhdr;

		TSQLInstrumentation(INSTR_TSQL_TINYINT_SQLVARIANT);

		svhdr = SV_HDR_1B(result);
		SV_SET_METADATA(svhdr, TINYINT_T, HDR_VER);
		*/

		Datum result = DirectFunctionCall1(common_utility_plugin_ptr->tinyint2sqlvariant, data);

		PG_RETURN_BYTEA_P(result);
	}
	else if (strcasecmp(property, "SqlCharSetName") == 0)
	{
		const char *ret = "";
		vch = (*common_utility_plugin_ptr->tsql_varchar_input)(ret, strlen(ret), -1);
	}
	else if (strcasecmp(property, "SqlSortOrderName") == 0)
	{
		const char *ret = "";
		vch = (*common_utility_plugin_ptr->tsql_varchar_input)(ret, strlen(ret), -1);
	}
	else if (strcasecmp(property, "FilestreamShareName") == 0)
	{
		const char *ret = "";
		vch = (*common_utility_plugin_ptr->tsql_varchar_input)(ret, strlen(ret), -1);
	}
	else if (strcasecmp(property, "FilestreamConfiguredLevel") == 0)
	{
		intVal = 0;
	}
	else if (strcasecmp(property, "FilestreamEffectiveLevel") == 0)
	{
		intVal = 0;
	}
        else if (strcasecmp(property, "babelfish") == 0)
        {
                intVal = 1;
        }
	else if (strcasecmp(property, "BabelfishVersion") == 0)
	{
                const char *ret = BABELFISH_VERSION_STR;
		vch = (*common_utility_plugin_ptr->tsql_varchar_input)(ret, strlen(ret), -1);
	}
        else if (strcasecmp(property, "BabelfishInternalVersion") == 0)
        {
                const char *ret;
                StringInfoData babelInternalVersion;

                initStringInfo(&babelInternalVersion);
                appendStringInfoString(&babelInternalVersion, BABELFISH_INTERNAL_VERSION_STR);

                ret = babelInternalVersion.data;
                vch = (*common_utility_plugin_ptr->tsql_varchar_input)(ret, strlen(ret), -1);
        }
	else
	{
		const char *ret = "";
		vch = (*common_utility_plugin_ptr->tsql_varchar_input)(ret, strlen(ret), -1);
	}

	if (vch != NULL) {
		PG_RETURN_BYTEA_P((*common_utility_plugin_ptr->convertVarcharToSQLVariantByteA)(vch, PG_GET_COLLATION()));
	} else {
		PG_RETURN_BYTEA_P((*common_utility_plugin_ptr->convertIntToSQLVariantByteA)(intVal));
	}
}

Datum sessionproperty(PG_FUNCTION_ARGS) {
	const char *property = text_to_cstring(PG_GETARG_TEXT_P(0));
    int64_t intVal = 0;

	if (strcasecmp(property, "ANSI_NULLS") == 0)
		intVal = (int) pltsql_ansi_nulls;
    else if (strcasecmp(property, "ANSI_PADDING") == 0)
		intVal = (int) pltsql_ansi_padding;
    else if (strcasecmp(property, "ANSI_WARNINGS") == 0)
		intVal = (int) pltsql_ansi_warnings;
    else if (strcasecmp(property, "ARITHABORT") == 0)
		intVal = (int) pltsql_arithabort;
    else if (strcasecmp(property, "CONCAT_NULL_YIELDS_NULL") == 0)
		intVal = (int) pltsql_concat_null_yields_null;
    else if (strcasecmp(property, "NUMERIC_ROUNDABORT") == 0)
		intVal = (int) pltsql_numeric_roundabort;
    else if (strcasecmp(property, "QUOTED_IDENTIFIER") == 0)
		intVal = (int) pltsql_quoted_identifier;
    else
        PG_RETURN_NULL(); 

    PG_RETURN_BYTEA_P((*common_utility_plugin_ptr->convertIntToSQLVariantByteA)(intVal));
}

Datum fulltextserviceproperty(PG_FUNCTION_ARGS) {
	PG_RETURN_INT32(0);
}<|MERGE_RESOLUTION|>--- conflicted
+++ resolved
@@ -176,11 +176,7 @@
 		part++;
 	}
 	
-<<<<<<< HEAD
-	/* part should less than 2 */
-=======
 	/* part should less than 3 */
->>>>>>> 1b6f674e
 	Assert(part <= 2);
 	return "";
 }
