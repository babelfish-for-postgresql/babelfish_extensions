--- conflicted
+++ resolved
@@ -462,7 +462,6 @@
 static void
 create_bbf_db_internal(ParseState *pstate, const char *dbname, List *options, const char *owner, int16 dbid)
 {
-<<<<<<< HEAD
 	int16		old_dbid;
 	char	   *old_dbname;
 	Oid			datdba;
@@ -484,27 +483,6 @@
 	const char	*old_createrole_self_grant;
 	ListCell	*option;
 	const char *database_collation_name = NULL;
-=======
-	int16       old_dbid;
-	char        *old_dbname;
-	Oid         datdba;
-	Datum       *new_record;
-	bool        *new_record_nulls;
-	Relation    sysdatabase_rel;
-	HeapTuple   tuple;
-	List        *parsetree_list;
-	ListCell    *parsetree_item;
-	char        *dbo_role = NULL;
-	NameData    default_collation;
-	NameData    owner_namedata;
-	int         stmt_number = 0;
-	int         save_sec_context;
-	bool        is_set_userid = false;
-	Oid         save_userid;
-	const char  *old_createrole_self_grant;
-	ListCell    *option;
-	const char  *database_collation_name = NULL;
->>>>>>> 6e08365a
 
 	/* Check options */
 	foreach(option, options)
