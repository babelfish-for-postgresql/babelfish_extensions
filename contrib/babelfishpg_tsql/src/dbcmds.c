#include "postgres.h"
#include "miscadmin.h"
#include "access/genam.h"
#include "access/htup_details.h"
#include "access/table.h"
#include "access/xact.h"
#include "catalog/catalog.h"
#include "catalog/indexing.h"
#include "catalog/namespace.h"
#include "catalog/pg_authid.h"
#include "catalog/pg_collation.h"
#include "catalog/pg_namespace.h"
#include "commands/dbcommands.h"
#include "commands/defrem.h"
#include "commands/extension.h"
#include "commands/sequence.h"
#include "lib/stringinfo.h"
#include "nodes/plannodes.h"
#include "parser/parse_node.h"
#include "parser/parse_relation.h"
#include "parser/parser.h"
#include "storage/lockdefs.h"
#include "access/heapam.h"
#include "access/tableam.h"
#include "tcop/utility.h"
#include "utils/acl.h"
#include "utils/builtins.h"
#include "utils/fmgroids.h"
#include "utils/lsyscache.h"
#include "utils/regproc.h"
#include "utils/rel.h"
#include "utils/syscache.h"
#include "utils/timestamp.h"

#include "catalog.h"
#include "collation.h"
#include "dbcmds.h"
#include "session.h"
#include "multidb.h"
#include "guc.h"
#include "rolecmds.h"
#include "pltsql.h"
#include "extendedproperty.h"

#define NOT_FOUND -1

Oid sys_babelfish_db_seq_oid = InvalidOid;

static Oid get_sys_babelfish_db_seq_oid(void);
<<<<<<< HEAD
static List *gen_createdb_subcmds(const char *schema,
								  const char *dbo,
								  const char *db_owner,
								  const char *guest,
								  const char *guest_schema,
								  const char *db_datareader,
								  const char *db_datawriter,
								  const char *owner);
static List *gen_dropdb_subcmds(const char *schema,
								const char *db_owner,
								const char *dbo,
								List *db_users,
								const char *guest_schema,
								const char *db_datareader,
								const char *db_datawriter);
=======
static List *gen_createdb_subcmds(const char *dbname,
								  const char *owner);
static List *gen_dropdb_subcmds(const char *dbname,
								List *db_users);
static void add_fixed_user_roles_to_bbf_authid_user_ext(const char *dbname);
>>>>>>> 62115bd3
static Oid	do_create_bbf_db(ParseState *pstate, const char *dbname, List *options, const char *owner);
static void create_bbf_db_internal(ParseState *pstate, const char *dbname, List *options, const char *owner, int16 dbid);
static void drop_related_bbf_namespace_entries(int16 dbid);


static Oid
get_sys_babelfish_db_seq_oid()
{
	if(!OidIsValid(sys_babelfish_db_seq_oid))
	{
		RangeVar	*sequence = makeRangeVarFromNameList(stringToQualifiedNameList("sys.babelfish_db_seq", NULL));
		Oid			seqid = RangeVarGetRelid(sequence, NoLock, false);
		
		Assert(OidIsValid(seqid));
		sys_babelfish_db_seq_oid = seqid;
	}
	return sys_babelfish_db_seq_oid;
}

/*
 * Generate subcmds for CREATE DATABASE. Note 'guest' can be NULL.
 */
static List *
<<<<<<< HEAD
gen_createdb_subcmds(const char *schema, const char *dbo, const char *db_owner, const char *guest, const char *guest_schema,
					const char *db_datareader, const char *db_datawriter, const char *owner)
=======
gen_createdb_subcmds(const char *dbname, const char *owner)
>>>>>>> 62115bd3
{
	StringInfoData query;
	List           *res;
	List           *logins = NIL;
	Node           *stmt;
	int            i = 0;
	int            expected_stmt_num;
	const char     *schema;
	const char     *dbo;
	const char     *db_owner;
	const char     *guest;
	const char     *guest_schema;

	schema = get_dbo_schema_name(dbname);
	dbo = get_dbo_role_name(dbname);
	db_owner = get_db_owner_name(dbname);
	guest = get_guest_role_name(dbname);
	guest_schema = get_guest_schema_name(dbname);

	/*
	 * To avoid SQL injection, we generate statement parsetree with dummy
	 * values and update them later
	 */
	initStringInfo(&query);

	appendStringInfo(&query, "CREATE ROLE dummy INHERIT; ");
	appendStringInfo(&query, "CREATE ROLE dummy INHERIT; ");
	appendStringInfo(&query, "CREATE ROLE dummy CREATEROLE INHERIT; ");
	appendStringInfo(&query, "CREATE ROLE dummy INHERIT CREATEROLE ROLE sysadmin IN ROLE dummy; ");
	appendStringInfo(&query, "GRANT CREATE, CONNECT, TEMPORARY ON DATABASE dummy TO dummy; ");
	appendStringInfo(&query, "GRANT dummy TO dummy; ");

	if (guest)
	{
		appendStringInfo(&query, "CREATE ROLE dummy INHERIT ROLE dummy; ");
		logins = grant_guest_to_logins(&query);
	}

	appendStringInfo(&query, "CREATE SCHEMA dummy AUTHORIZATION dummy; ");

	/* create sysdatabases under current DB's DBO schema */
	appendStringInfo(&query, "CREATE VIEW dummy.sysdatabases AS SELECT * FROM sys.sysdatabases; ");
	appendStringInfo(&query, "ALTER VIEW dummy.sysdatabases OWNER TO dummy; ");

	/* create guest schema in the database. This has to be the last statement */
	if (guest)
		appendStringInfo(&query, "CREATE SCHEMA dummy AUTHORIZATION dummy; ");

	res = raw_parser(query.data, RAW_PARSE_DEFAULT);

	if (guest)
		expected_stmt_num = list_length(logins) > 0 ? 12 : 11;
	else
		expected_stmt_num = 9;

	if (list_length(res) != expected_stmt_num)
		ereport(ERROR,
				(errcode(ERRCODE_SYNTAX_ERROR),
				 errmsg("Expected %d statement but get %d statements after parsing",
						expected_stmt_num, list_length(res))));

	/* Replace dummy elements in parsetree with real values */
	stmt = parsetree_nth_stmt(res, i++);
	update_CreateRoleStmt(stmt, db_datareader, NULL, NULL);

	stmt = parsetree_nth_stmt(res, i++);
	update_CreateRoleStmt(stmt, db_datawriter, NULL, NULL);

	stmt = parsetree_nth_stmt(res, i++);
	update_CreateRoleStmt(stmt, db_owner, NULL, NULL);

	stmt = parsetree_nth_stmt(res, i++);
	update_CreateRoleStmt(stmt, dbo, NULL, db_owner);

	stmt = parsetree_nth_stmt(res, i++);
	update_GrantStmt(stmt, get_database_name(MyDatabaseId), NULL, dbo, NULL);

	/* Grant dbo role to owner */
	stmt = parsetree_nth_stmt(res, i++);

	update_GrantRoleStmt(stmt, list_make1(make_accesspriv_node(dbo)),
						 list_make1(make_rolespec_node(owner)));

	if (guest)
	{
		stmt = parsetree_nth_stmt(res, i++);
		update_CreateRoleStmt(stmt, guest, db_owner, NULL);

		if (list_length(logins) > 0)
		{
			stmt = parsetree_nth_stmt(res, i++);
			update_GrantRoleStmt(stmt, list_make1(make_accesspriv_node(guest)), logins);
		}
	}

	stmt = parsetree_nth_stmt(res, i++);
	update_CreateSchemaStmt(stmt, schema, db_owner);

	stmt = parsetree_nth_stmt(res, i++);
	update_ViewStmt(stmt, schema);

	stmt = parsetree_nth_stmt(res, i++);
	update_AlterTableStmt(stmt, schema, db_owner);

	if (guest)
	{
		stmt = parsetree_nth_stmt(res, i++);
		update_CreateSchemaStmt(stmt, guest_schema, guest);
	}

	return res;
}

static void
add_fixed_user_roles_to_bbf_authid_user_ext(const char *dbname)
{
	const char     *dbo;
	const char     *db_owner;
	const char     *guest;

	dbo = get_dbo_role_name(dbname);
	db_owner = get_db_owner_name(dbname);
	guest = get_guest_role_name(dbname);

	add_to_bbf_authid_user_ext(dbo, "dbo", dbname, "dbo", NULL, false, true, false);
	add_to_bbf_authid_user_ext(db_owner, "db_owner", dbname, NULL, NULL, true, true, false);

	/*
	 * For master, tempdb and msdb databases, the guest user will be
	 * enabled by default
	 */
	if (strcmp(dbname, "master") == 0 || strcmp(dbname, "tempdb") == 0 || strcmp(dbname, "msdb") == 0)
		add_to_bbf_authid_user_ext(guest, "guest", dbname, "guest", NULL, false, true, false);
	else
		add_to_bbf_authid_user_ext(guest, "guest", dbname, "guest", NULL, false, false, false);
}

/*
 * Generate subcmds for DROP DATABASE. Note 'guest' can be NULL.
 */
static List *
<<<<<<< HEAD
gen_dropdb_subcmds(const char *schema,
				   const char *db_owner,
				   const char *dbo,
				   List *db_users,
				   const char *guest_schema,
				   const char *db_datareader,
				   const char *db_datawriter)
=======
gen_dropdb_subcmds(const char *dbname, List *db_users)
>>>>>>> 62115bd3
{
	StringInfoData query;
	List	   *stmt_list;
	ListCell   *elem;
	Node	   *stmt;
<<<<<<< HEAD
	int			expected_stmts = 8;
	int			i = 0;
=======
	int         expected_stmts = 6;
	int         i = 0;
	const char *dbo;
	const char *db_owner;
	const char *schema;
	const char *guest_schema;

	dbo = get_dbo_role_name(dbname);
	db_owner = get_db_owner_name(dbname);
	schema = get_dbo_schema_name(dbname);
	guest_schema = get_guest_schema_name(dbname);
>>>>>>> 62115bd3

	initStringInfo(&query);
	appendStringInfo(&query, "DROP SCHEMA dummy CASCADE; ");
	appendStringInfo(&query, "DROP SCHEMA dummy CASCADE; ");
	/* First drop guest user and custom users if they exist */
	foreach(elem, db_users)
	{
		char	   *user_name = (char *) lfirst(elem);

		if (strcmp(user_name, db_owner) != 0 && strcmp(user_name, dbo) != 0 && strcmp(user_name, db_datareader) != 0 && strcmp(user_name, db_datawriter) != 0)
		{
			appendStringInfo(&query, "DROP OWNED BY dummy CASCADE; ");
			appendStringInfo(&query, "DROP ROLE dummy; ");
			expected_stmts += 2;
		}
	}
	/* Then drop db_owner and dbo in that order */
	appendStringInfo(&query, "DROP OWNED BY dummy, dummy CASCADE; ");
	appendStringInfo(&query, "REVOKE CREATE, CONNECT, TEMPORARY ON DATABASE dummy FROM dummy; ");
	appendStringInfo(&query, "DROP ROLE dummy; ");
	appendStringInfo(&query, "DROP ROLE dummy; ");
	appendStringInfo(&query, "DROP ROLE dummy; ");
	appendStringInfo(&query, "DROP ROLE dummy; ");

	stmt_list = raw_parser(query.data, RAW_PARSE_DEFAULT);
	if (list_length(stmt_list) != expected_stmts)
		ereport(ERROR,
				(errcode(ERRCODE_SYNTAX_ERROR),
				 errmsg("Expected %d statements, but got %d statements after parsing",
						expected_stmts, list_length(stmt_list))));

	stmt = parsetree_nth_stmt(stmt_list, i++);
	update_DropStmt(stmt, schema);

	/* Drop guest schema */
	stmt = parsetree_nth_stmt(stmt_list, i++);
	update_DropStmt(stmt, guest_schema);

	foreach(elem, db_users)
	{
		char	   *user_name = (char *) lfirst(elem);

		if (strcmp(user_name, db_owner) != 0 && strcmp(user_name, dbo) != 0 && strcmp(user_name, db_datareader) != 0 && strcmp(user_name, db_datawriter) != 0)
		{
			stmt = parsetree_nth_stmt(stmt_list, i++);
			update_DropOwnedStmt(stmt, list_make1(user_name));

			stmt = parsetree_nth_stmt(stmt_list, i++);
			update_DropRoleStmt(stmt, user_name);
		}
	}

	stmt = parsetree_nth_stmt(stmt_list, i++);
	update_DropOwnedStmt(stmt, list_make2(pstrdup(db_owner), pstrdup(dbo)));

	stmt = parsetree_nth_stmt(stmt_list, i++);
	update_GrantStmt(stmt, get_database_name(MyDatabaseId), NULL, dbo, NULL);
	
	stmt = parsetree_nth_stmt(stmt_list, i++);
	update_DropRoleStmt(stmt, db_owner);
	stmt = parsetree_nth_stmt(stmt_list, i++);
	update_DropRoleStmt(stmt, dbo);

	stmt = parsetree_nth_stmt(stmt_list, i++);
	update_DropRoleStmt(stmt, db_datareader);
	stmt = parsetree_nth_stmt(stmt_list, i++);
	update_DropRoleStmt(stmt, db_datawriter);

	return stmt_list;
}

Oid
create_bbf_db(ParseState *pstate, const CreatedbStmt *stmt)
{
	const char *owner = GetUserNameFromId(GetSessionUserId(), false);
	
	return do_create_bbf_db(pstate, stmt->dbname, stmt->options, owner);
}

/*
 * To guard the rare case that we have used up all the possible sequence values
 * and it wraps around, check if the next seq value is used by an existing DB.
 * Also, we reserved four IDs 1-4 for native databases, 1,2 and 4 are created when
 * initializing babelfishpg_tsql (master, tempdb, and msdb, respectively), 3 is just a placeholder that
 * we currently don't have plan to support. New user database will start from ID=5.
 *
 * If we can't find one after looping the entire range of sequence values
 * (1 to 32767), we should bail out.
 */
static int16
getAvailDbid(void)
{
	int16		dbid;
	int16		start = 0;

	if(GetUserId() != get_role_oid("sysadmin", true))
		return InvalidDbid;

	do
	{
		dbid = nextval_internal(get_sys_babelfish_db_seq_oid(), false);
		if (start == 0)
			start = dbid;
		else if (start == dbid)
			return InvalidDbid;
	} while (dbid == 3 || get_db_name(dbid) != NULL);

	return dbid;
}

/*
 * Only called while restoring a Babelfish logical database to get new
 * dbid for database being restored. The value returned will be used in
 * filling missing dbid column values in a tuple being inserted into catalog
 * table.
 * The function will return either new generated dbid in case we are inserting
 * into sys.babelfish_sysdatabases catalog or last used dbid for all other
 * catalogs.
 */
int16
getDbidForLogicalDbRestore(Oid relid)
{
	const char *prev_current_user;
	int16		dbid;

	/* Get new DB ID. Need sysadmin to do that. */
	prev_current_user = GetUserNameFromId(GetUserId(), false);
	bbf_set_current_user("sysadmin");

	/*
	 * For sysdatabases table we need to generate new dbid for the database we
	 * are currently restoring.
	 */
	if (relid == sysdatabases_oid)
	{
		if ((dbid = getAvailDbid()) == InvalidDbid)
			ereport(ERROR,
					(errcode(ERRCODE_INVALID_DATABASE_DEFINITION),
					 errmsg("cannot find an available ID for new database.")));
	}

	/*
	 * For all the other catalog tables which contain dbid column, get dbid
	 * using current value of the babelfish_db_seq sequence. It is ok to fetch
	 * current value of the sequence here since we already have generated new
	 * dbid while inserting into sysdatabases catalog.
	 */
	else
		dbid = DirectFunctionCall1(currval_oid, get_sys_babelfish_db_seq_oid());

	bbf_set_current_user(prev_current_user);

	return dbid;
}

static Oid
do_create_bbf_db(ParseState *pstate, const char *dbname, List *options, const char *owner)
{
	int16		dbid;
	const char *prev_current_user;

	if (DbidIsValid(get_db_id(dbname)))
		ereport(ERROR,
				(errcode(ERRCODE_DUPLICATE_DATABASE),
				 errmsg("Database '%s' already exists. Choose a different database name.",
						dbname)));

	/* Get new DB ID. Need sysadmin to do that. */
	prev_current_user = GetUserNameFromId(GetUserId(), false);
	bbf_set_current_user("sysadmin");
	if ((dbid = getAvailDbid()) == InvalidDbid)
		ereport(ERROR,
				(errcode(ERRCODE_INVALID_DATABASE_DEFINITION),
				 errmsg("cannot find an available ID for database \"%s\"", dbname)));
	bbf_set_current_user(prev_current_user);

	create_bbf_db_internal(pstate, dbname, options, owner, dbid);

	return dbid;
}

static void
check_database_collation_name(const char *database_collation_name)
{
	coll_info_t coll_info_of_inputcollid;

	if (tsql_find_collation_internal(database_collation_name) == NOT_FOUND)
	{
		ereport(ERROR,
			(errcode(ERRCODE_FEATURE_NOT_SUPPORTED),
				errmsg("Invalid collation \"%s\"", database_collation_name)));
	}

	/* Block any non-LATIN and CS collation */
	coll_info_of_inputcollid = tsql_lookup_collation_table_internal(
		get_collation_oid(list_make1(makeString((char*) database_collation_name)), false));

	if (!supported_collation_for_db_and_like(coll_info_of_inputcollid.code_page) 
		|| coll_info_of_inputcollid.collateflags == 0x000c /* CS_AS */
		|| coll_info_of_inputcollid.collateflags == 0x000e /* CS_AI */)
	{
		const char *server_collation_name = GetConfigOption("babelfishpg_tsql.server_collation_name", false, false);
		if (server_collation_name && strcmp(server_collation_name, database_collation_name))
			ereport(ERROR,
					(errcode(ERRCODE_FEATURE_NOT_SUPPORTED),
					errmsg("\"%s\" is not currently supported for database collation ", database_collation_name)));
	}
}

static void
create_bbf_db_internal(ParseState *pstate, const char *dbname, List *options, const char *owner, int16 dbid)
{
	int16		old_dbid;
	char	   *old_dbname;
	Oid			datdba;
	Datum	   *new_record;
	bool	   *new_record_nulls;
	Relation	sysdatabase_rel;
	HeapTuple	tuple;
	List	   *parsetree_list;
	ListCell   *parsetree_item;
	const char *dbo_role;
<<<<<<< HEAD
	const char *db_owner_role;
	const char *db_datareader;
	const char *db_datawriter;
	const char *guest_scm;
=======
>>>>>>> 62115bd3
	NameData	default_collation;
	NameData	owner_namedata;
	int			stmt_number = 0;
	int 			save_sec_context;
	bool 			is_set_userid = false;
	Oid 			save_userid;
	const char	*old_createrole_self_grant;
	ListCell	*option;
	const char *database_collation_name = NULL;

	/* Check options */
	foreach(option, options)
	{
		DefElem    *defel = (DefElem *) lfirst(option);

		if (strcmp(defel->defname, "collate") == 0)
		{
			database_collation_name = tsql_translate_tsql_collation_to_bbf_collation(defGetString(defel));
			check_database_collation_name(database_collation_name);
		}
		else
		{
			ereport(ERROR,
					(errcode(ERRCODE_SYNTAX_ERROR),
					 errmsg("option \"%s\" not recognized", defel->defname),
					 parser_errposition(pstate, defel->location)));
		}	
	}

	if (database_collation_name == NULL)
	{
		database_collation_name = tsql_translate_tsql_collation_to_bbf_collation(GetConfigOption("babelfishpg_tsql.server_collation_name", false, false));
		if (tsql_find_collation_internal(database_collation_name) == NOT_FOUND)
			ereport(ERROR,
					(errcode(ERRCODE_FEATURE_NOT_SUPPORTED),
					errmsg("\"%s\" is not currently supported for database collation ", database_collation_name)));
	}
	namestrcpy(&default_collation, database_collation_name);

	/* single-db mode check. IDs 1-4 are reserved for native system databases */
	if (SINGLE_DB == get_migration_mode() && dbid > 4)
	{
		const char *user_dbname = get_one_user_db_name();

		if (user_dbname)
			ereport(ERROR,
					(errcode(ERRCODE_DUPLICATE_DATABASE),
					 errmsg("Only one user database allowed under single-db mode. User database \"%s\" already exists",
							user_dbname)));
	}

	/* temporarily change to session user while checking createdb privilege */
	GetUserIdAndSecContext(&save_userid, &save_sec_context);
	PG_TRY();
	{
		SetUserIdAndSecContext(GetSessionUserId(), save_sec_context | SECURITY_LOCAL_USERID_CHANGE);
		if (!have_createdb_privilege())
			ereport(ERROR,
					(errcode(ERRCODE_INSUFFICIENT_PRIVILEGE),
					errmsg("permission denied to create database")));
	}
	PG_FINALLY();
	{
		SetUserIdAndSecContext(save_userid, save_sec_context);
	}
	PG_END_TRY();

	/* dbowner is always sysadmin */
	datdba = get_role_oid("sysadmin", false);
	check_can_set_role(GetSessionUserId(), datdba);

<<<<<<< HEAD
	/* pre check availablity of critical structures */
	dbo_scm = get_dbo_schema_name(dbname);
	dbo_role = get_dbo_role_name(dbname);
	db_owner_role = get_db_owner_name(dbname);
	db_datareader = get_db_datareader_name(dbname);
	db_datawriter = get_db_datawriter_name(dbname);
	guest = get_guest_role_name(dbname);
	guest_scm = get_guest_schema_name(dbname);

	if (SearchSysCacheExists1(NAMESPACENAME, PointerGetDatum(dbo_scm)))
		ereport(NOTICE,
				(errcode(ERRCODE_DUPLICATE_SCHEMA),
				 errmsg("schema \"%s\" already exists, skipping", dbo_scm)));

	if (SearchSysCacheExists1(NAMESPACENAME, PointerGetDatum(guest_scm)))
		ereport(ERROR,
				(errcode(ERRCODE_DUPLICATE_SCHEMA),
				 errmsg("schema \"%s\" already exists, skipping", guest_scm)));

	if (OidIsValid(get_role_oid(dbo_role, true)))
		ereport(ERROR,
				(errcode(ERRCODE_DUPLICATE_OBJECT),
				 errmsg("role \"%s\" already exists", dbo_role)));

	if (OidIsValid(get_role_oid(db_owner_role, true)))
		ereport(ERROR,
				(errcode(ERRCODE_DUPLICATE_OBJECT),
				 errmsg("role \"%s\" already exists", db_owner_role)));

=======
>>>>>>> 62115bd3
	/* For simplicity, do not allow bbf db name clides with pg dbnames */
	/* TODO: add another check in orignal createdb */
	if (OidIsValid(get_database_oid(dbname, true)))
		ereport(ERROR,
				(errcode(ERRCODE_DUPLICATE_DATABASE),
				 errmsg("postgres database \"%s\" already exists", dbname)));

	sysdatabase_rel = table_open(sysdatabases_oid, RowExclusiveLock);

	/* Write catalog entry */
	new_record = palloc0(sizeof(Datum) * SYSDATABASES_NUM_COLS);
	new_record_nulls = palloc0(sizeof(bool) * SYSDATABASES_NUM_COLS);
	namestrcpy(&owner_namedata, owner);

	new_record[0] = Int16GetDatum(dbid);
	new_record[1] = Int32GetDatum(0);
	new_record[2] = Int32GetDatum(0);
	new_record[3] = NameGetDatum(&owner_namedata);
	new_record[4] = NameGetDatum(&default_collation);
	new_record[5] = CStringGetTextDatum(dbname);
	new_record[6] = TimestampGetDatum(GetSQLLocalTimestamp(0));
	new_record[7] = CStringGetTextDatum("{}");

	tuple = heap_form_tuple(RelationGetDescr(sysdatabase_rel),
							new_record, new_record_nulls);

	CatalogTupleInsert(sysdatabase_rel, tuple);

	table_close(sysdatabase_rel, RowExclusiveLock);

	/* Advance cmd counter to make the database visible */
	CommandCounterIncrement();

<<<<<<< HEAD
	parsetree_list = gen_createdb_subcmds(dbo_scm, dbo_role, db_owner_role, guest, guest_scm, db_datareader, db_datawriter, owner);
=======
	parsetree_list = gen_createdb_subcmds(dbname, owner);
>>>>>>> 62115bd3

	GetUserIdAndSecContext(&save_userid, &save_sec_context);
	old_createrole_self_grant = pstrdup(GetConfigOption("createrole_self_grant", false, true));

	old_dbid = get_cur_db_id();
	old_dbname = get_cur_db_name();
	set_cur_db(dbid, dbname);	/* temporarily set current dbid as the new id */
	dbo_role = get_dbo_role_name(dbname);

	PG_TRY();
	{
		/*
		 * We have performed all the permissions checks.
		 * Set current user to bbf_role_admin for create permissions.
		 * Set createrole_self_grant to "inherit" so that bbf_role_admin
		 * inherits the new role.
		 */
		SetUserIdAndSecContext(get_bbf_role_admin_oid(), save_sec_context | SECURITY_LOCAL_USERID_CHANGE);
		SetConfigOption("createrole_self_grant", "inherit", PGC_USERSET, PGC_S_OVERRIDE);
		/* Run all subcommands */
		foreach(parsetree_item, parsetree_list)
		{
			Node	   		*stmt = ((RawStmt *) lfirst(parsetree_item))->stmt;
			PlannedStmt 	*wrapper;
			is_set_userid = false;

			if(stmt->type == T_CreateSchemaStmt || stmt->type == T_AlterTableStmt
				|| stmt->type == T_ViewStmt)
			{
				SetUserIdAndSecContext(get_role_oid(dbo_role, true),
							save_sec_context | SECURITY_LOCAL_USERID_CHANGE);
				is_set_userid = true;
			}
			/* need to make a wrapper PlannedStmt */
			wrapper = makeNode(PlannedStmt);
			wrapper->commandType = CMD_UTILITY;
			wrapper->canSetTag = false;
			wrapper->utilityStmt = stmt;
			wrapper->stmt_location = 0;
			stmt_number++;
<<<<<<< HEAD
			if (guest && list_length(parsetree_list) == stmt_number)
				wrapper->stmt_len = 21;
=======
			if (list_length(parsetree_list) == stmt_number)
				wrapper->stmt_len = 19;
>>>>>>> 62115bd3
			else
				wrapper->stmt_len = 20;

			/* do this step */
			ProcessUtility(wrapper,
						   "(CREATE LOGICAL DATABASE )",
						   false,
						   PROCESS_UTILITY_SUBCOMMAND,
						   NULL,
						   NULL,
						   None_Receiver,
						   NULL);

			if(is_set_userid)
				SetUserIdAndSecContext(get_bbf_role_admin_oid(), save_sec_context | SECURITY_LOCAL_USERID_CHANGE);

			CommandCounterIncrement();
		}
		set_cur_db(old_dbid, old_dbname);
<<<<<<< HEAD
		if (dbo_role)
			add_to_bbf_authid_user_ext(dbo_role, "dbo", dbname, "dbo", NULL, false, true, false);
		if (db_owner_role)
			add_to_bbf_authid_user_ext(db_owner_role, "db_owner", dbname, NULL, NULL, true, true, false);
		if (db_datareader)
			add_to_bbf_authid_user_ext(db_datareader, "db_datareader", dbname, NULL, NULL, true, true, false);
		if (db_datawriter)
			add_to_bbf_authid_user_ext(db_datawriter, "db_datawriter", dbname, NULL, NULL, true, true, false);
		if (guest)
		{
			/*
			 * For master, tempdb and msdb databases, the guest user will be
			 * enabled by default
			 */
			if (strcmp(dbname, "master") == 0 || strcmp(dbname, "tempdb") == 0 || strcmp(dbname, "msdb") == 0)
				add_to_bbf_authid_user_ext(guest, "guest", dbname, "guest", NULL, false, true, false);
			else
				add_to_bbf_authid_user_ext(guest, "guest", dbname, "guest", NULL, false, false, false);
		}
=======
		add_fixed_user_roles_to_bbf_authid_user_ext(dbname);
>>>>>>> 62115bd3
	}
	PG_FINALLY();
	{
		/* Clean up. Restore previous state. */
		SetConfigOption("createrole_self_grant", old_createrole_self_grant, PGC_USERSET, PGC_S_OVERRIDE);
		SetUserIdAndSecContext(save_userid, save_sec_context);
		set_cur_db(old_dbid, old_dbname);
	}
	PG_END_TRY();
}

void
drop_bbf_db(const char *dbname, bool missing_ok, bool force_drop)
{
	volatile Relation sysdatabase_rel;
	HeapTuple	tuple;
	Form_sysdatabases bbf_db;
	int16		dbid;
<<<<<<< HEAD
	const char *schema_name;
	const char *db_owner_role;
	const char *db_datareader;
	const char *db_datawriter;
=======
>>>>>>> 62115bd3
	const char *dbo_role;
	List	   *db_users_list;
	List	   *parsetree_list;
	ListCell   *parsetree_item;
	const char *prev_current_user;
	int 		save_sec_context;
	bool 		is_set_userid = false;
	Oid 		save_userid;

	if ((strlen(dbname) == 6 && (strncmp(dbname, "master", 6) == 0)) ||
		((strlen(dbname) == 6 && strncmp(dbname, "tempdb", 6) == 0)) ||
		(strlen(dbname) == 4 && (strncmp(dbname, "msdb", 4) == 0)))
	{
		if (!force_drop)
			ereport(ERROR,
					(errcode(ERRCODE_FEATURE_NOT_SUPPORTED),
					 errmsg("Cannot drop database \"%s\", because it is a system database", dbname)));
	}

	/* Check if the DB exist */
	sysdatabase_rel = table_open(sysdatabases_oid, RowExclusiveLock);

	tuple = SearchSysCache1(SYSDATABASENAME, CStringGetTextDatum(dbname));

	if (!HeapTupleIsValid(tuple))
	{
		/* Close pg_database, release the lock, since we changed nothing */
		table_close(sysdatabase_rel, RowExclusiveLock);
		if (!missing_ok)
		{
			ereport(ERROR,
					(errcode(ERRCODE_UNDEFINED_DATABASE),
					 errmsg("database \"%s\" does not exist", dbname)));
		}
		else
		{
			ereport(NOTICE,
					(errmsg("database \"%s\" does not exist, skipping",
							dbname)));
			return;
		}
	}

	bbf_db = ((Form_sysdatabases) GETSTRUCT(tuple));
	dbid = bbf_db->dbid;

	/* Check if the database is in use */
	if (dbid == get_cur_db_id())
		ereport(ERROR,
				(errcode(ERRCODE_CHECK_VIOLATION),
				 errmsg("Cannot drop database \"%s\" because it is currently in use", dbname)));

	/* Set current user to session user for dropping permissions */
	prev_current_user = GetUserNameFromId(GetUserId(), false);

	bbf_set_current_user("sysadmin");

	PG_TRY();
	{
		Oid			roleid = GetSessionUserId();
		const char *login = GetUserNameFromId(roleid, false);
		bool		login_is_db_owner = 0 == strncmp(login, get_owner_of_db(dbname), NAMEDATALEN);

		if (!(has_privs_of_role(roleid, get_role_oid("sysadmin", false)) || login_is_db_owner))
			aclcheck_error(ACLCHECK_NOT_OWNER, OBJECT_DATABASE,
						   dbname);

		/*
		 * Get a session-level exclusive lock on the new logical db we are
		 * trying to drop
		 */
		if (!TryLockLogicalDatabaseForSession(dbid, ExclusiveLock))
			ereport(ERROR,
					(errcode(ERRCODE_CHECK_VIOLATION),
					 errmsg("Cannot drop database \"%s\" because it is currently in use"
							" in another session", dbname)));

		CatalogTupleDelete(sysdatabase_rel, &tuple->t_self);
		ReleaseSysCache(tuple);

		table_close(sysdatabase_rel, RowExclusiveLock);

		/* Advance cmd counter to make the delete visible */
		CommandCounterIncrement();

		dbo_role = get_dbo_role_name(dbname);
<<<<<<< HEAD
		db_owner_role = get_db_owner_name(dbname);
		db_datareader = get_db_datareader_name(dbname);
		db_datawriter = get_db_datawriter_name(dbname);
=======
>>>>>>> 62115bd3
		/* Get a list of all the database's users */
		db_users_list = get_authid_user_ext_db_users(dbname);

<<<<<<< HEAD
		parsetree_list = gen_dropdb_subcmds(schema_name,
											db_owner_role,
											dbo_role,
											db_users_list,
											guest_schema_name,
											db_datareader,
											db_datawriter);
=======
		parsetree_list = gen_dropdb_subcmds(dbname, db_users_list);
>>>>>>> 62115bd3

		/* Run all subcommands */
		foreach(parsetree_item, parsetree_list)
		{
			Node	   *stmt = ((RawStmt *) lfirst(parsetree_item))->stmt;
			PlannedStmt *wrapper;
			is_set_userid = false;

			if(stmt->type != T_GrantStmt)
			{
				GetUserIdAndSecContext(&save_userid, &save_sec_context);
				if (stmt->type == T_DropOwnedStmt || stmt->type == T_DropRoleStmt) /* need bbf_role_admin to perform DropOwnedObjects */
					SetUserIdAndSecContext(get_bbf_role_admin_oid(),
										   save_sec_context | SECURITY_LOCAL_USERID_CHANGE);
				else
					SetUserIdAndSecContext(get_role_oid(dbo_role, true),
										   save_sec_context | SECURITY_LOCAL_USERID_CHANGE);
				is_set_userid = true;
			}
			/* need to make a wrapper PlannedStmt */
			wrapper = makeNode(PlannedStmt);
			wrapper->commandType = CMD_UTILITY;
			wrapper->canSetTag = false;
			wrapper->utilityStmt = stmt;
			wrapper->stmt_location = 0;
			wrapper->stmt_len = 16;

			/* do this step */
			ProcessUtility(wrapper,
						   "(DROP DATABASE )",
						   false,
						   PROCESS_UTILITY_SUBCOMMAND,
						   NULL,
						   NULL,
						   None_Receiver,
						   NULL);
			
			if(is_set_userid)
				SetUserIdAndSecContext(save_userid, save_sec_context);
			
			/* make sure later steps can see the object created here */
			CommandCounterIncrement();
		}
		/* clean up bbf view def catalog */
		clean_up_bbf_view_def(dbid);
		/* clean up bbf partition metadata */
		clean_up_bbf_partition_metadata(dbid);
		/* clean up bbf function catalog */
		clean_up_bbf_function_ext(dbid);
		/* clean up bbf namespace catalog accordingly */
		drop_related_bbf_namespace_entries(dbid);
		/* clean up corresponding db users */
		drop_related_bbf_users(db_users_list);
		/* delete extended property */
		delete_extended_property(dbid, NULL, NULL, NULL, NULL);
		/* clean up bbf schema permission catalog */
		drop_bbf_schema_permission_entries(dbid);

		/* Release the session-level exclusive lock */
		UnlockLogicalDatabaseForSession(dbid, ExclusiveLock, true);
	}
	PG_CATCH();
	{
		if(is_set_userid)
			SetUserIdAndSecContext(save_userid, save_sec_context);

		/* Clean up. Restore previous state. */
		bbf_set_current_user(prev_current_user);
		UnlockLogicalDatabaseForSession(dbid, ExclusiveLock, false);
		PG_RE_THROW();
	}
	PG_END_TRY();

	/* Set current user back to previous user */
	bbf_set_current_user(prev_current_user);
}

PG_FUNCTION_INFO_V1(create_builtin_dbs);
Datum
create_builtin_dbs(PG_FUNCTION_ARGS)
{
	const char *sql_dialect_value_old;
	const char *tsql_dialect = "tsql";
	const char *sa_name = text_to_cstring(PG_GETARG_TEXT_PP(0));

	sql_dialect_value_old = GetConfigOption("babelfishpg_tsql.sql_dialect", true, true);

	PG_TRY();
	{
		set_config_option("babelfishpg_tsql.sql_dialect", tsql_dialect,
						  GUC_CONTEXT_CONFIG,
						  PGC_S_SESSION, GUC_ACTION_SAVE, true, 0, false);
		do_create_bbf_db(NULL, "master", NULL, sa_name);
		do_create_bbf_db(NULL, "tempdb", NULL, sa_name);
		do_create_bbf_db(NULL, "msdb", NULL, sa_name);
		set_config_option("babelfishpg_tsql.sql_dialect", sql_dialect_value_old,
						  GUC_CONTEXT_CONFIG,
						  PGC_S_SESSION, GUC_ACTION_SAVE, true, 0, false);
	}
	PG_CATCH();
	{
		set_config_option("babelfishpg_tsql.sql_dialect", sql_dialect_value_old,
						  GUC_CONTEXT_CONFIG,
						  PGC_S_SESSION, GUC_ACTION_SAVE, true, 0, false);

		PG_RE_THROW();
	}
	PG_END_TRY();
	PG_RETURN_INT32(0);
}

/*  This function is only being used for the purposes of the upgrade script to add the msdb database */
/*  It was first added in babelfishpg_tsql--1.2.0--1.3.0.sql */
PG_FUNCTION_INFO_V1(create_msdb_if_not_exists);
Datum
create_msdb_if_not_exists(PG_FUNCTION_ARGS)
{
	const char *sql_dialect_value_old;
	const char *tsql_dialect = "tsql";
	const char *sa_name = text_to_cstring(PG_GETARG_TEXT_PP(0));

	if (get_db_name(4) != NULL || DbidIsValid(get_db_id("msdb")))
		PG_RETURN_INT32(0);

	sql_dialect_value_old = GetConfigOption("babelfishpg_tsql.sql_dialect", true, true);

	PG_TRY();
	{
		set_config_option("babelfishpg_tsql.sql_dialect", tsql_dialect,
						  GUC_CONTEXT_CONFIG,
						  PGC_S_SESSION, GUC_ACTION_SAVE, true, 0, false);
		create_bbf_db_internal(NULL, "msdb", NULL, sa_name, 4);
		set_config_option("babelfishpg_tsql.sql_dialect", sql_dialect_value_old,
						  GUC_CONTEXT_CONFIG,
						  PGC_S_SESSION, GUC_ACTION_SAVE, true, 0, false);
	}
	PG_CATCH();
	{
		set_config_option("babelfishpg_tsql.sql_dialect", sql_dialect_value_old,
						  GUC_CONTEXT_CONFIG,
						  PGC_S_SESSION, GUC_ACTION_SAVE, true, 0, false);

		PG_RE_THROW();
	}
	PG_END_TRY();
	PG_RETURN_INT32(0);
}

#define DROP_DB_BATCH_SIZE 32
PG_FUNCTION_INFO_V1(drop_all_dbs);
Datum
drop_all_dbs(PG_FUNCTION_ARGS)
{
	Relation	sysdatabase_rel;
	TableScanDesc scan;
	HeapTuple	tuple;
	char	   *dbnames[DROP_DB_BATCH_SIZE];
	bool		is_null;
	bool		all_db_dropped = false;
	const char *sql_dialect_value_old;
	const char *tsql_dialect = "tsql";

	sql_dialect_value_old = GetConfigOption("babelfishpg_tsql.sql_dialect", true, true);

	PG_TRY();
	{
		set_config_option("babelfishpg_tsql.sql_dialect", tsql_dialect,
						  GUC_CONTEXT_CONFIG,
						  PGC_S_SESSION, GUC_ACTION_SAVE, true, 0, false);
		/* drop built-in DBs */
		drop_bbf_db("master", false, true);
		drop_bbf_db("tempdb", false, true);
		drop_bbf_db("msdb", false, true);

		/* drop user created DBs */
		while (!all_db_dropped)
		{
			int			i = 0,
						j;

			sysdatabase_rel = table_open(sysdatabases_oid, RowExclusiveLock);
			scan = table_beginscan_catalog(sysdatabase_rel, 0, NULL);
			tuple = heap_getnext(scan, ForwardScanDirection);

			while (HeapTupleIsValid(tuple) && i < DROP_DB_BATCH_SIZE)
			{
				Datum		name = heap_getattr(tuple, Anum_sysdatabases_name,
												sysdatabase_rel->rd_att, &is_null);

				dbnames[i] = TextDatumGetCString(name);
				i++;

				tuple = heap_getnext(scan, ForwardScanDirection);
			}
			table_endscan(scan);
			table_close(sysdatabase_rel, RowExclusiveLock);

			for (j = 0; j < i; j++)
				drop_bbf_db(dbnames[j], false, true);

			if (!tuple)
				all_db_dropped = true;
		}
		set_config_option("babelfishpg_tsql.sql_dialect", sql_dialect_value_old,
						  GUC_CONTEXT_CONFIG,
						  PGC_S_SESSION, GUC_ACTION_SAVE, true, 0, false);
	}
	PG_CATCH();
	{
		set_config_option("babelfishpg_tsql.sql_dialect", sql_dialect_value_old,
						  GUC_CONTEXT_CONFIG,
						  PGC_S_SESSION, GUC_ACTION_SAVE, true, 0, false);

		PG_RE_THROW();
	}
	PG_END_TRY();

	PG_RETURN_INT32(0);
}

List *
grant_guest_to_logins(StringInfoData *query)
{
	Relation	login_rel;
	TableScanDesc scan;
	HeapTuple	tuple;
	bool		is_null;
	List	   *logins = NIL;

	login_rel = table_open(get_authid_login_ext_oid(), AccessShareLock);
	scan = table_beginscan_catalog(login_rel, 0, NULL);
	tuple = heap_getnext(scan, ForwardScanDirection);

	while (HeapTupleIsValid(tuple))
	{
		Datum		rolname = heap_getattr(tuple,
										   LOGIN_EXT_ROLNAME + 1,
										   login_rel->rd_att,
										   &is_null);
		const char *name = NameStr(*(DatumGetName(rolname)));
		Oid			roleid = get_role_oid(name, false);

		if (!role_is_sa(roleid))
		{
			logins = lappend(logins, make_rolespec_node(name));
		}
		tuple = heap_getnext(scan, ForwardScanDirection);
	}
	table_endscan(scan);
	table_close(login_rel, AccessShareLock);

	if (list_length(logins) > 0)
		appendStringInfo(query, "GRANT dummy TO dummy; ");

	return logins;
}

static void
drop_related_bbf_namespace_entries(int16 dbid)
{
	Relation	namespace_rel;
	AttrNumber	attnum;
	TableScanDesc scan;
	ScanKeyData key[1];
	HeapTuple	tuple;

	namespace_rel = table_open(namespace_ext_oid, RowExclusiveLock);
	attnum = (AttrNumber) attnameAttNum(namespace_rel, "dbid", false);
	if (attnum == InvalidAttrNumber)
		ereport(ERROR,
				(errcode(ERRCODE_UNDEFINED_COLUMN),
				 errmsg("column \"dbid\" of relation \"%s\" does not exist",
						RelationGetRelationName(namespace_rel))));

	ScanKeyInit(&key[0],
				attnum,
				BTEqualStrategyNumber, F_INT2EQ,
				Int16GetDatum(dbid));

	scan = table_beginscan_catalog(namespace_rel, 1, key);
	tuple = heap_getnext(scan, ForwardScanDirection);

	while (HeapTupleIsValid(tuple))
	{
		CatalogTupleDelete(namespace_rel, &tuple->t_self);
		tuple = heap_getnext(scan, ForwardScanDirection);
	}
	table_endscan(scan);
	table_close(namespace_rel, RowExclusiveLock);
}

/*
 * Helper function to get the owner from a given database name
 * Caller is responsible for validating that the given database exists
 */
const char *
get_owner_of_db(const char *dbname)
{
	char	   *owner = NULL;
	HeapTuple	tuple;
	Form_sysdatabases sysdb;

	tuple = SearchSysCache1(SYSDATABASENAME, CStringGetTextDatum(dbname));

	if (!HeapTupleIsValid(tuple))
		ereport(ERROR,
				(errcode(ERRCODE_UNDEFINED_DATABASE),
				 errmsg("database \"%s\" does not exist", dbname)));

	sysdb = ((Form_sysdatabases) GETSTRUCT(tuple));
	owner = NameStr(sysdb->owner);
	ReleaseSysCache(tuple);

	return owner;
}


static void
create_schema_if_not_exists(const uint16 dbid,
							const char *dbname,
							const char *schemaname,
							const char *owner_role)
{
	StringInfoData query;
	List	   *parsetree_list;
	Oid			datdba;
	const char *prev_current_user;
	uint16		old_dbid;
	const char *old_dbname,
			   *phys_schema_name,
			   *phys_role;

	/*
	 * During upgrade, the migration mode is reset to single-db so we cannot
	 * call get_physical_user_name() directly. Detect whether the original
	 * migration was single-db or multi-db.
	 */
	MigrationMode baseline_mode = is_user_database_singledb(dbname) ? SINGLE_DB : MULTI_DB;

	phys_schema_name = get_physical_schema_name_by_mode((char *) dbname, schemaname, baseline_mode);

	if (SearchSysCacheExists1(NAMESPACENAME, PointerGetDatum(phys_schema_name)))
	{
		ereport(LOG,
				(errcode(ERRCODE_DUPLICATE_SCHEMA),
				 errmsg("schema \"%s\" already exists, skipping", phys_schema_name)));
		return;
	}

	/*
	 * guest role prepends dbname regardless if single-db or multi-db. If for
	 * some reason guest role does not exist, then that is a bigger problem.
	 * We skip creating the guest schema entirely instead of crashing though.
	 */
	phys_role = get_physical_user_name((char *) dbname, (char *) owner_role, false);
	if (!OidIsValid(get_role_oid(phys_role, true)))
	{
		ereport(LOG,
				(errcode(ERRCODE_INVALID_PARAMETER_VALUE),
				 errmsg("role \"%s\" does not exist", phys_role)));
		return;
	}

	datdba = get_role_oid("sysadmin", false);
	check_can_set_role(GetSessionUserId(), datdba);

	initStringInfo(&query);
	appendStringInfo(&query, "CREATE SCHEMA %s AUTHORIZATION %s; ", schemaname, owner_role);

	parsetree_list = raw_parser(query.data, RAW_PARSE_DEFAULT);
	Assert(list_length(parsetree_list) == 1);

	/* Set current user to session user for create permissions */
	prev_current_user = GetUserNameFromId(GetUserId(), false);
	bbf_set_current_user("sysadmin");

	old_dbid = get_cur_db_id();
	old_dbname = get_cur_db_name();
	set_cur_db(dbid, dbname);

	PG_TRY();
	{
		PlannedStmt *wrapper;
		Node	   *stmt = ((RawStmt *) linitial(parsetree_list))->stmt;

		update_CreateSchemaStmt(stmt, phys_schema_name, phys_role);

		wrapper = makeNode(PlannedStmt);
		wrapper->commandType = CMD_UTILITY;
		wrapper->canSetTag = false;
		wrapper->utilityStmt = stmt;
		wrapper->stmt_location = 0;
		wrapper->stmt_len = 0;

		ProcessUtility(wrapper,
					   query.data,
					   false,
					   PROCESS_UTILITY_SUBCOMMAND,
					   NULL,
					   NULL,
					   None_Receiver,
					   NULL);

		/* make sure later steps can see the object created here */
		CommandCounterIncrement();
	}
	PG_FINALLY();
	{
		bbf_set_current_user(prev_current_user);
		set_cur_db(old_dbid, old_dbname);
	}
	PG_END_TRY();

	bbf_set_current_user(prev_current_user);
	set_cur_db(old_dbid, old_dbname);

}

/*
* This function is only being used for the purpose of the upgrade script to add
* the guest schema for each database if the database does not have the guest schema yet.
*/
PG_FUNCTION_INFO_V1(create_guest_schema_for_all_dbs);
Datum
create_guest_schema_for_all_dbs(PG_FUNCTION_ARGS)
{
	Relation	sysdatabase_rel;
	TableScanDesc scan;
	HeapTuple	tuple;
	const char *sql_dialect_value_old;
	const char *tsql_dialect = "tsql";
	Form_sysdatabases bbf_db;
	const char *dbname;
	bool		creating_extension_backup = creating_extension;

	/* We only allow this to be called from an extension's SQL script. */
	if (!creating_extension)
		ereport(ERROR,
				(errcode(ERRCODE_FEATURE_NOT_SUPPORTED),
				 errmsg("%s can only be called from an SQL script executed by CREATE/ALTER EXTENSION",
						"create_guest_schema_for_all_dbs()")));

	sql_dialect_value_old = GetConfigOption("babelfishpg_tsql.sql_dialect", true, true);

	PG_TRY();
	{
		set_config_option("babelfishpg_tsql.sql_dialect", tsql_dialect,
						  GUC_CONTEXT_CONFIG,
						  PGC_S_SESSION, GUC_ACTION_SAVE, true, 0, false);

		/*
		 * Since this is part of upgrade script, PG assumes we would like to
		 * set the babelfish extension depend on this new schema. This is not
		 * true so we tell PG not to set any dependency for us. Check
		 * recordDependencyOnCurrentExtension() for more information.
		 */
		creating_extension = false;

		sysdatabase_rel = table_open(sysdatabases_oid, RowExclusiveLock);
		scan = table_beginscan_catalog(sysdatabase_rel, 0, NULL);
		tuple = heap_getnext(scan, ForwardScanDirection);

		while (HeapTupleIsValid(tuple))
		{
			bbf_db = (Form_sysdatabases) GETSTRUCT(tuple);
			dbname = text_to_cstring(&(bbf_db->name));

			create_schema_if_not_exists(bbf_db->dbid, dbname, "guest", "guest");

			tuple = heap_getnext(scan, ForwardScanDirection);
		}
		table_endscan(scan);
		table_close(sysdatabase_rel, RowExclusiveLock);

		creating_extension = creating_extension_backup;
		set_config_option("babelfishpg_tsql.sql_dialect", sql_dialect_value_old,
						  GUC_CONTEXT_CONFIG,
						  PGC_S_SESSION, GUC_ACTION_SAVE, true, 0, false);
	}
	PG_FINALLY();
	{
		creating_extension = creating_extension_backup;
		set_config_option("babelfishpg_tsql.sql_dialect", sql_dialect_value_old,
						  GUC_CONTEXT_CONFIG,
						  PGC_S_SESSION, GUC_ACTION_SAVE, true, 0, false);
	}
	PG_END_TRY();

	PG_RETURN_INT32(0);
}

static void
create_db_roles_if_not_exists(const uint16 dbid,
							const char *dbname)
{
	StringInfoData query;
	//List	   *parsetree_list;
	Oid			datdba;
	const char *prev_current_user;
	uint16		old_dbid;
	const char *old_dbname,
			   *db_datareader,
			   *db_datawriter;
	ListCell	*parsetree_item;
	List		*stmt_list;
	Node		*stmts;
	int			i=0;

	/*
	 * During upgrade, the migration mode is reset to single-db so we cannot
	 * call get_physical_user_name() directly. Detect whether the original
	 * migration was single-db or multi-db.
	 */
	MigrationMode baseline_mode = is_user_database_singledb(dbname) ? SINGLE_DB : MULTI_DB;

	db_datareader = get_physical_user_name_by_mode((char *) dbname, "db_datareader", false, baseline_mode);
	db_datawriter = get_physical_user_name_by_mode((char *) dbname, "db_datawriter", false, baseline_mode);

	/*
	 * database roles prepends dbname based on single-db or multi-db. If for
	 * some reason database roles exist, then that is a bigger problem.
	 * The roles should be manually cleaned up before the upgrade.
	 */
	if (OidIsValid(get_role_oid(db_datareader, true)))
	{
		ereport(LOG,
				(errcode(ERRCODE_DUPLICATE_OBJECT),
				 errmsg("role \"%s\" already exists. Please drop the role and restart upgrade.", db_datareader)));
		return;
	}

	if (OidIsValid(get_role_oid(db_datawriter, true)))
	{
		ereport(LOG,
				(errcode(ERRCODE_DUPLICATE_OBJECT),
				 errmsg("role \"%s\" already exists. Please drop the role and restart upgrade.", db_datawriter)));
		return;
	}

	datdba = get_role_oid("sysadmin", false);
	check_can_set_role(GetSessionUserId(), datdba);

	initStringInfo(&query);
	appendStringInfo(&query, "CREATE ROLE dummy INHERIT; ");
	appendStringInfo(&query, "CREATE ROLE dummy INHERIT; ");

	stmt_list = raw_parser(query.data, RAW_PARSE_DEFAULT);
	Assert(list_length(stmt_list) == 2);

	/* Set current user to session user for create permissions */
	prev_current_user = GetUserNameFromId(GetUserId(), false);
	bbf_set_current_user("sysadmin");

	old_dbid = get_cur_db_id();
	old_dbname = get_cur_db_name();
	set_cur_db(dbid, dbname);

	PG_TRY();
	{
		/* Replace dummy elements in parsetree with real values */
    	stmts = parsetree_nth_stmt(stmt_list, i++);
    	update_CreateRoleStmt(stmts, db_datareader, NULL, NULL);

    	stmts = parsetree_nth_stmt(stmt_list, i++);
    	update_CreateRoleStmt(stmts, db_datawriter, NULL, NULL);

		/* Run all subcommands */
		foreach(parsetree_item, stmt_list)
		{
			Node		*stmt = ((RawStmt *) lfirst(parsetree_item))->stmt;
			PlannedStmt *wrapper;

			/* need to make a wrapper PlannedStmt */
			wrapper = makeNode(PlannedStmt);
			wrapper->commandType = CMD_UTILITY;
			wrapper->canSetTag = false;
			wrapper->utilityStmt = stmt;
			wrapper->stmt_location = 0;
			wrapper->stmt_len = 0;

			/* do this step */
			ProcessUtility(wrapper,
						"(CREATE DATABASE ROLES) ",
						false,
						PROCESS_UTILITY_SUBCOMMAND,
						NULL,
						NULL,
						None_Receiver,
						NULL);
		}

		/* make sure later steps can see the object created here */
		CommandCounterIncrement();

		/* Add entries to the catalog. */
		add_to_bbf_authid_user_ext(db_datareader, "db_datareader", dbname, NULL, NULL, true, true, false);
		add_to_bbf_authid_user_ext(db_datawriter, "db_datawriter", dbname, NULL, NULL, true, true, false);

	}
	PG_FINALLY();
	{
		bbf_set_current_user(prev_current_user);
		set_cur_db(old_dbid, old_dbname);
	}
	PG_END_TRY();

	bbf_set_current_user(prev_current_user);
	set_cur_db(old_dbid, old_dbname);

}


/*
* This function is only being used for the purpose of the upgrade script to create
* database roles db_datareader and db_datawriter for each database if the database
* does not have the roles yet.
*/
PG_FUNCTION_INFO_V1(create_database_roles_for_all_dbs);
Datum
create_database_roles_for_all_dbs(PG_FUNCTION_ARGS)
{
	Relation	sysdatabase_rel;
	TableScanDesc scan;
	HeapTuple	tuple;
	const char *sql_dialect_value_old;
	const char *tsql_dialect = "tsql";
	Form_sysdatabases bbf_db;
	const char *dbname;
	bool		creating_extension_backup = creating_extension;

	/* We only allow this to be called from an extension's SQL script. */
	if (!creating_extension)
		ereport(ERROR,
				(errcode(ERRCODE_FEATURE_NOT_SUPPORTED),
				 errmsg("%s can only be called from an SQL script executed by CREATE/ALTER EXTENSION",
						"create_database_roles_for_all_dbs()")));

	sql_dialect_value_old = GetConfigOption("babelfishpg_tsql.sql_dialect", true, true);

	PG_TRY();
	{
		set_config_option("babelfishpg_tsql.sql_dialect", tsql_dialect,
						  GUC_CONTEXT_CONFIG,
						  PGC_S_SESSION, GUC_ACTION_SAVE, true, 0, false);

		/*
		 * Since this is part of upgrade script, PG assumes we would like to
		 * set the babelfish extension depend on this new schema. This is not
		 * true so we tell PG not to set any dependency for us. Check
		 * recordDependencyOnCurrentExtension() for more information.
		 */
		creating_extension = false;

		sysdatabase_rel = table_open(sysdatabases_oid, RowExclusiveLock);
		scan = table_beginscan_catalog(sysdatabase_rel, 0, NULL);
		tuple = heap_getnext(scan, ForwardScanDirection);

		while (HeapTupleIsValid(tuple))
		{
			bbf_db = (Form_sysdatabases) GETSTRUCT(tuple);
			dbname = text_to_cstring(&(bbf_db->name));

			create_db_roles_if_not_exists(bbf_db->dbid, dbname);

			tuple = heap_getnext(scan, ForwardScanDirection);
		}
		table_endscan(scan);
		table_close(sysdatabase_rel, RowExclusiveLock);

		creating_extension = creating_extension_backup;
		set_config_option("babelfishpg_tsql.sql_dialect", sql_dialect_value_old,
						  GUC_CONTEXT_CONFIG,
						  PGC_S_SESSION, GUC_ACTION_SAVE, true, 0, false);
	}
	PG_FINALLY();
	{
		creating_extension = creating_extension_backup;
		set_config_option("babelfishpg_tsql.sql_dialect", sql_dialect_value_old,
						  GUC_CONTEXT_CONFIG,
						  PGC_S_SESSION, GUC_ACTION_SAVE, true, 0, false);
	}
	PG_END_TRY();

	PG_RETURN_INT32(0);
}
<|MERGE_RESOLUTION|>--- conflicted
+++ resolved
@@ -47,29 +47,17 @@
 Oid sys_babelfish_db_seq_oid = InvalidOid;
 
 static Oid get_sys_babelfish_db_seq_oid(void);
-<<<<<<< HEAD
-static List *gen_createdb_subcmds(const char *schema,
-								  const char *dbo,
-								  const char *db_owner,
-								  const char *guest,
-								  const char *guest_schema,
+
+static List *gen_createdb_subcmds(const char *dbname,
+								  const char *owner,
 								  const char *db_datareader,
-								  const char *db_datawriter,
-								  const char *owner);
-static List *gen_dropdb_subcmds(const char *schema,
-								const char *db_owner,
-								const char *dbo,
+								  const char *db_datawriter);
+static List *gen_dropdb_subcmds(const char *dbname,
 								List *db_users,
-								const char *guest_schema,
 								const char *db_datareader,
 								const char *db_datawriter);
-=======
-static List *gen_createdb_subcmds(const char *dbname,
-								  const char *owner);
-static List *gen_dropdb_subcmds(const char *dbname,
-								List *db_users);
 static void add_fixed_user_roles_to_bbf_authid_user_ext(const char *dbname);
->>>>>>> 62115bd3
+
 static Oid	do_create_bbf_db(ParseState *pstate, const char *dbname, List *options, const char *owner);
 static void create_bbf_db_internal(ParseState *pstate, const char *dbname, List *options, const char *owner, int16 dbid);
 static void drop_related_bbf_namespace_entries(int16 dbid);
@@ -93,12 +81,9 @@
  * Generate subcmds for CREATE DATABASE. Note 'guest' can be NULL.
  */
 static List *
-<<<<<<< HEAD
-gen_createdb_subcmds(const char *schema, const char *dbo, const char *db_owner, const char *guest, const char *guest_schema,
-					const char *db_datareader, const char *db_datawriter, const char *owner)
-=======
-gen_createdb_subcmds(const char *dbname, const char *owner)
->>>>>>> 62115bd3
+gen_createdb_subcmds(const char *dbname, const char *owner,
+					const char *db_datareader,
+					const char *db_datawriter)
 {
 	StringInfoData query;
 	List           *res;
@@ -218,13 +203,19 @@
 	const char     *dbo;
 	const char     *db_owner;
 	const char     *guest;
+	const char		*db_datareader;
+	const char		*db_datawriter;
 
 	dbo = get_dbo_role_name(dbname);
 	db_owner = get_db_owner_name(dbname);
 	guest = get_guest_role_name(dbname);
+	db_datareader = get_db_datareader_name(dbname);
+	db_datawriter = get_db_datawriter_name(dbname);
 
 	add_to_bbf_authid_user_ext(dbo, "dbo", dbname, "dbo", NULL, false, true, false);
 	add_to_bbf_authid_user_ext(db_owner, "db_owner", dbname, NULL, NULL, true, true, false);
+	add_to_bbf_authid_user_ext(db_datareader, "db_datareader", dbname, NULL, NULL, true, true, false);
+	add_to_bbf_authid_user_ext(db_datawriter, "db_datawriter", dbname, NULL, NULL, true, true, false);
 
 	/*
 	 * For master, tempdb and msdb databases, the guest user will be
@@ -240,27 +231,15 @@
  * Generate subcmds for DROP DATABASE. Note 'guest' can be NULL.
  */
 static List *
-<<<<<<< HEAD
-gen_dropdb_subcmds(const char *schema,
-				   const char *db_owner,
-				   const char *dbo,
-				   List *db_users,
-				   const char *guest_schema,
-				   const char *db_datareader,
-				   const char *db_datawriter)
-=======
-gen_dropdb_subcmds(const char *dbname, List *db_users)
->>>>>>> 62115bd3
+gen_dropdb_subcmds(const char *dbname, List *db_users,
+					const char *db_datareader,
+				    const char *db_datawriter)
 {
 	StringInfoData query;
 	List	   *stmt_list;
 	ListCell   *elem;
 	Node	   *stmt;
-<<<<<<< HEAD
-	int			expected_stmts = 8;
-	int			i = 0;
-=======
-	int         expected_stmts = 6;
+	int         expected_stmts = 8;
 	int         i = 0;
 	const char *dbo;
 	const char *db_owner;
@@ -271,7 +250,6 @@
 	db_owner = get_db_owner_name(dbname);
 	schema = get_dbo_schema_name(dbname);
 	guest_schema = get_guest_schema_name(dbname);
->>>>>>> 62115bd3
 
 	initStringInfo(&query);
 	appendStringInfo(&query, "DROP SCHEMA dummy CASCADE; ");
@@ -494,13 +472,8 @@
 	List	   *parsetree_list;
 	ListCell   *parsetree_item;
 	const char *dbo_role;
-<<<<<<< HEAD
-	const char *db_owner_role;
 	const char *db_datareader;
 	const char *db_datawriter;
-	const char *guest_scm;
-=======
->>>>>>> 62115bd3
 	NameData	default_collation;
 	NameData	owner_namedata;
 	int			stmt_number = 0;
@@ -572,38 +545,6 @@
 	datdba = get_role_oid("sysadmin", false);
 	check_can_set_role(GetSessionUserId(), datdba);
 
-<<<<<<< HEAD
-	/* pre check availablity of critical structures */
-	dbo_scm = get_dbo_schema_name(dbname);
-	dbo_role = get_dbo_role_name(dbname);
-	db_owner_role = get_db_owner_name(dbname);
-	db_datareader = get_db_datareader_name(dbname);
-	db_datawriter = get_db_datawriter_name(dbname);
-	guest = get_guest_role_name(dbname);
-	guest_scm = get_guest_schema_name(dbname);
-
-	if (SearchSysCacheExists1(NAMESPACENAME, PointerGetDatum(dbo_scm)))
-		ereport(NOTICE,
-				(errcode(ERRCODE_DUPLICATE_SCHEMA),
-				 errmsg("schema \"%s\" already exists, skipping", dbo_scm)));
-
-	if (SearchSysCacheExists1(NAMESPACENAME, PointerGetDatum(guest_scm)))
-		ereport(ERROR,
-				(errcode(ERRCODE_DUPLICATE_SCHEMA),
-				 errmsg("schema \"%s\" already exists, skipping", guest_scm)));
-
-	if (OidIsValid(get_role_oid(dbo_role, true)))
-		ereport(ERROR,
-				(errcode(ERRCODE_DUPLICATE_OBJECT),
-				 errmsg("role \"%s\" already exists", dbo_role)));
-
-	if (OidIsValid(get_role_oid(db_owner_role, true)))
-		ereport(ERROR,
-				(errcode(ERRCODE_DUPLICATE_OBJECT),
-				 errmsg("role \"%s\" already exists", db_owner_role)));
-
-=======
->>>>>>> 62115bd3
 	/* For simplicity, do not allow bbf db name clides with pg dbnames */
 	/* TODO: add another check in orignal createdb */
 	if (OidIsValid(get_database_oid(dbname, true)))
@@ -637,11 +578,10 @@
 	/* Advance cmd counter to make the database visible */
 	CommandCounterIncrement();
 
-<<<<<<< HEAD
-	parsetree_list = gen_createdb_subcmds(dbo_scm, dbo_role, db_owner_role, guest, guest_scm, db_datareader, db_datawriter, owner);
-=======
-	parsetree_list = gen_createdb_subcmds(dbname, owner);
->>>>>>> 62115bd3
+	db_datareader = get_db_datareader_name(dbname);
+	db_datawriter = get_db_datawriter_name(dbname);
+
+	parsetree_list = gen_createdb_subcmds(dbname, owner, db_datareader, db_datawriter);
 
 	GetUserIdAndSecContext(&save_userid, &save_sec_context);
 	old_createrole_self_grant = pstrdup(GetConfigOption("createrole_self_grant", false, true));
@@ -682,13 +622,8 @@
 			wrapper->utilityStmt = stmt;
 			wrapper->stmt_location = 0;
 			stmt_number++;
-<<<<<<< HEAD
-			if (guest && list_length(parsetree_list) == stmt_number)
+			if (list_length(parsetree_list) == stmt_number)
 				wrapper->stmt_len = 21;
-=======
-			if (list_length(parsetree_list) == stmt_number)
-				wrapper->stmt_len = 19;
->>>>>>> 62115bd3
 			else
 				wrapper->stmt_len = 20;
 
@@ -708,29 +643,7 @@
 			CommandCounterIncrement();
 		}
 		set_cur_db(old_dbid, old_dbname);
-<<<<<<< HEAD
-		if (dbo_role)
-			add_to_bbf_authid_user_ext(dbo_role, "dbo", dbname, "dbo", NULL, false, true, false);
-		if (db_owner_role)
-			add_to_bbf_authid_user_ext(db_owner_role, "db_owner", dbname, NULL, NULL, true, true, false);
-		if (db_datareader)
-			add_to_bbf_authid_user_ext(db_datareader, "db_datareader", dbname, NULL, NULL, true, true, false);
-		if (db_datawriter)
-			add_to_bbf_authid_user_ext(db_datawriter, "db_datawriter", dbname, NULL, NULL, true, true, false);
-		if (guest)
-		{
-			/*
-			 * For master, tempdb and msdb databases, the guest user will be
-			 * enabled by default
-			 */
-			if (strcmp(dbname, "master") == 0 || strcmp(dbname, "tempdb") == 0 || strcmp(dbname, "msdb") == 0)
-				add_to_bbf_authid_user_ext(guest, "guest", dbname, "guest", NULL, false, true, false);
-			else
-				add_to_bbf_authid_user_ext(guest, "guest", dbname, "guest", NULL, false, false, false);
-		}
-=======
 		add_fixed_user_roles_to_bbf_authid_user_ext(dbname);
->>>>>>> 62115bd3
 	}
 	PG_FINALLY();
 	{
@@ -749,14 +662,9 @@
 	HeapTuple	tuple;
 	Form_sysdatabases bbf_db;
 	int16		dbid;
-<<<<<<< HEAD
-	const char *schema_name;
-	const char *db_owner_role;
+	const char *dbo_role;
 	const char *db_datareader;
 	const char *db_datawriter;
-=======
->>>>>>> 62115bd3
-	const char *dbo_role;
 	List	   *db_users_list;
 	List	   *parsetree_list;
 	ListCell   *parsetree_item;
@@ -842,26 +750,13 @@
 		CommandCounterIncrement();
 
 		dbo_role = get_dbo_role_name(dbname);
-<<<<<<< HEAD
-		db_owner_role = get_db_owner_name(dbname);
 		db_datareader = get_db_datareader_name(dbname);
 		db_datawriter = get_db_datawriter_name(dbname);
-=======
->>>>>>> 62115bd3
+
 		/* Get a list of all the database's users */
 		db_users_list = get_authid_user_ext_db_users(dbname);
 
-<<<<<<< HEAD
-		parsetree_list = gen_dropdb_subcmds(schema_name,
-											db_owner_role,
-											dbo_role,
-											db_users_list,
-											guest_schema_name,
-											db_datareader,
-											db_datawriter);
-=======
-		parsetree_list = gen_dropdb_subcmds(dbname, db_users_list);
->>>>>>> 62115bd3
+		parsetree_list = gen_dropdb_subcmds(dbname, db_users_list, db_datareader, db_datawriter);
 
 		/* Run all subcommands */
 		foreach(parsetree_item, parsetree_list)
