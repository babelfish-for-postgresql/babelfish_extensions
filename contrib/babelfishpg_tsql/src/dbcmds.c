--- conflicted
+++ resolved
@@ -140,25 +140,19 @@
 	res = raw_parser(query.data, RAW_PARSE_DEFAULT);
 
 	if (guest)
-<<<<<<< HEAD
-		expected_stmt_num = list_length(logins) > 0 ? 12 : 11;
+	{
+		if (!owner_is_sa)
+			expected_stmt_num = list_length(logins) > 0 ? 12 : 11;	
+		else
+			expected_stmt_num = list_length(logins) > 0 ? 11 : 10;
+	}
 	else
-		expected_stmt_num = 9;
-=======
-	{
-		if (!owner_is_sa)
-			expected_stmt_num = list_length(logins) > 0 ? 10 : 9;	
-		else
-			expected_stmt_num = list_length(logins) > 0 ? 9 : 8;
-	}
-	else
-	{
-		expected_stmt_num = 6;
+	{
+		expected_stmt_num = 8;
 
 		if (!owner_is_sa)
 			expected_stmt_num++;
 	}
->>>>>>> dd1a5c02
 
 	if (list_length(res) != expected_stmt_num)
 		ereport(ERROR,
@@ -486,11 +480,7 @@
 
 static void
 create_bbf_db_internal(ParseState *pstate, const char *dbname, List *options, const char *owner, int16 dbid)
-<<<<<<< HEAD
-{	
-=======
-{
->>>>>>> dd1a5c02
+{
 	int16       old_dbid;
 	char        *old_dbname;
 	Oid         datdba;
@@ -500,13 +490,9 @@
 	HeapTuple   tuple;
 	List        *parsetree_list;
 	ListCell    *parsetree_item;
-<<<<<<< HEAD
-	const char  *dbo_role;
+	char  *dbo_role;
 	const char	*db_datareader;
 	const char	*db_datawriter;
-=======
-	char        *dbo_role;
->>>>>>> dd1a5c02
 	NameData    default_collation;
 	NameData    owner_namedata;
 	int         stmt_number = 0;
