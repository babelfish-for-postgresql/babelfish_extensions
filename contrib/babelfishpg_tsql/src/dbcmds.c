--- conflicted
+++ resolved
@@ -52,12 +52,9 @@
 								  const char *db_owner,
 								  const char *guest,
 								  const char *guest_schema,
-<<<<<<< HEAD
 								  const char *db_datareader,
-								  const char *db_datawriter);
-=======
+								  const char *db_datawriter,
 								  const char *owner);
->>>>>>> 86c386eb
 static List *gen_dropdb_subcmds(const char *schema,
 								const char *db_owner,
 								const char *dbo,
@@ -88,12 +85,8 @@
  * Generate subcmds for CREATE DATABASE. Note 'guest' can be NULL.
  */
 static List *
-<<<<<<< HEAD
 gen_createdb_subcmds(const char *schema, const char *dbo, const char *db_owner, const char *guest, const char *guest_schema,
-					const char *db_datareader, const char *db_datawriter)
-=======
-gen_createdb_subcmds(const char *schema, const char *dbo, const char *db_owner, const char *guest, const char *guest_schema, const char *owner)
->>>>>>> 86c386eb
+					const char *db_datareader, const char *db_datawriter, const char *owner)
 {
 	StringInfoData query;
 	List	   *res;
@@ -137,15 +130,9 @@
 	res = raw_parser(query.data, RAW_PARSE_DEFAULT);
 
 	if (guest)
-<<<<<<< HEAD
-		expected_stmt_num = list_length(logins) > 0 ? 11 : 10;
+		expected_stmt_num = list_length(logins) > 0 ? 12 : 11;
 	else
-		expected_stmt_num = 8;
-=======
-		expected_stmt_num = list_length(logins) > 0 ? 10 : 9;
-	else
-		expected_stmt_num = 7;
->>>>>>> 86c386eb
+		expected_stmt_num = 9;
 
 	if (list_length(res) != expected_stmt_num)
 		ereport(ERROR,
@@ -596,11 +583,7 @@
 	/* Advance cmd counter to make the database visible */
 	CommandCounterIncrement();
 
-<<<<<<< HEAD
-	parsetree_list = gen_createdb_subcmds(dbo_scm, dbo_role, db_owner_role, guest, guest_scm, db_datareader, db_datawriter);
-=======
-	parsetree_list = gen_createdb_subcmds(dbo_scm, dbo_role, db_owner_role, guest, guest_scm, owner);
->>>>>>> 86c386eb
+	parsetree_list = gen_createdb_subcmds(dbo_scm, dbo_role, db_owner_role, guest, guest_scm, db_datareader, db_datawriter, owner);
 
 	GetUserIdAndSecContext(&save_userid, &save_sec_context);
 	old_createrole_self_grant = pstrdup(GetConfigOption("createrole_self_grant", false, true));
