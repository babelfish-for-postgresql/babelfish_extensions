--- conflicted
+++ resolved
@@ -644,21 +644,6 @@
 void
 drop_bbf_db(const char *dbname, bool missing_ok, bool force_drop)
 {
-<<<<<<< HEAD
-	volatile Relation sysdatabase_rel;
-	HeapTuple	tuple;
-	Form_sysdatabases bbf_db;
-	int16		dbid;
-	const char *dbo_role;
-	List	   *db_users_list;
-	List	   *parsetree_list;
-	ListCell   *parsetree_item;
-	const char *prev_current_user;
-	Oid			prev_current_user_id;
-	int 		save_sec_context;
-	bool 		is_set_userid = false;
-	Oid 		save_userid;
-=======
 	volatile Relation   sysdatabase_rel;
 	HeapTuple           tuple;
 	Form_sysdatabases   bbf_db;
@@ -671,7 +656,6 @@
 	int                save_sec_context;
 	bool               is_set_userid = false;
 	Oid                save_userid;
->>>>>>> dd1a5c02
 
 	if ((strlen(dbname) == 6 && (strncmp(dbname, "master", 6) == 0)) ||
 		((strlen(dbname) == 6 && strncmp(dbname, "tempdb", 6) == 0)) ||
