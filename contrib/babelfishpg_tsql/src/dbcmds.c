--- conflicted
+++ resolved
@@ -182,12 +182,9 @@
 	stmt = parsetree_nth_stmt(res, i++);
 	update_AlterTableStmt(stmt, schema, db_owner);
 
-<<<<<<< HEAD
 	stmt = parsetree_nth_stmt(res, i++);
 	update_GrantStmt(stmt, NULL, schema, db_owner, NULL);
-
-=======
->>>>>>> fe2b8ea1
+  
 	if (guest)
 	{
 		stmt = parsetree_nth_stmt(res, i++);
