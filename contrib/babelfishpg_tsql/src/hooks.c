--- conflicted
+++ resolved
@@ -1394,331 +1394,7 @@
 	return InvalidAttrNumber;
 }
 
-<<<<<<< HEAD
-=======
-static void
-pre_transform_target_entry(ResTarget *res, ParseState *pstate,
-						   ParseExprKind exprKind)
-{
-	if (prev_pre_transform_target_entry_hook)
-		(*prev_pre_transform_target_entry_hook) (res, pstate, exprKind);
-
-	/*
-	 * In the TSQL dialect construct an AS clause for each target list item
-	 * that is a column using the capitalization from the sourcetext.
-	 */
-	if (sql_dialect != SQL_DIALECT_TSQL)
-		return;
-
-	if (exprKind == EXPR_KIND_SELECT_TARGET)
-	{
-		int			alias_len = 0;
-		const char *colname_start;
-		const char *identifier_name = NULL;
-
-		if (res->name == NULL && res->location != -1 &&
-			IsA(res->val, ColumnRef))
-		{
-			ColumnRef  *cref = (ColumnRef *) res->val;
-
-			/*
-			 * If no alias is specified on a ColumnRef, then get the length of
-			 * the name from the ColumnRef and copy the column name from the
-			 * sourcetext
-			 */
-			if (list_length(cref->fields) == 1 &&
-				IsA(linitial(cref->fields), String))
-			{
-				identifier_name = strVal(linitial(cref->fields));
-				alias_len = strlen(identifier_name);
-				colname_start = pstate->p_sourcetext + res->location;
-			}
-		}
-		else if (res->name != NULL && res->name_location != -1)
-		{
-			identifier_name = res->name;
-			alias_len = strlen(res->name);
-			colname_start = pstate->p_sourcetext + res->name_location;
-		}
-		else if (res->name == NULL && IsA(res->val, FuncCall) ){
-			FuncCall *fc = (FuncCall *) res->val;
-			if (strncasecmp(strVal(llast(fc->funcname)), "identity_into", strlen("identity_into")) == 0)
-			{
-				// throw error if Select Into-identity function is called without a column name
-				ereport(ERROR,
-					(errcode(ERRCODE_SYNTAX_ERROR), errmsg("Incorrect syntax near the keyword 'INTO'"),
-						parser_errposition(pstate, res->location)));
-			}
-		}
-
-		if (alias_len > 0)
-		{
-			char	   *alias = palloc0(alias_len + 1);
-			bool		dq = *colname_start == '"';
-			bool		sqb = *colname_start == '[';
-			bool		sq = *colname_start == '\'';
-			int			a = 0;
-			const char *colname_end;
-			bool		closing_quote_reached = false;
-
-			if (dq || sqb || sq)
-			{
-				colname_start++;
-			}
-
-			if (dq || sq)
-			{
-
-				for (colname_end = colname_start; a < alias_len; colname_end++)
-				{
-					if (dq && *colname_end == '"')
-					{
-						if ((*(++colname_end) != '"'))
-						{
-							closing_quote_reached = true;
-							break;	/* end of dbl-quoted identifier */
-						}
-					}
-					else if (sq && *colname_end == '\'')
-					{
-						if ((*(++colname_end) != '\''))
-						{
-							closing_quote_reached = true;
-							break;	/* end of single-quoted identifier */
-						}
-					}
-
-					alias[a++] = *colname_end;
-				}
-
-				/* Assert(a == alias_len); */
-			}
-			else
-			{
-				colname_end = colname_start + alias_len;
-				memcpy(alias, colname_start, alias_len);
-			}
-
-			/*
-			 * If the end of the string is a uniquifier, then copy the
-			 * uniquifier into the last 32 characters of the alias
-			 */
-			if (alias_len == NAMEDATALEN - 1 &&
-				(((sq || dq) && !closing_quote_reached) ||
-				 is_identifier_char(*colname_end)))
-
-			{
-				memcpy(alias + (NAMEDATALEN - 1) - 32,
-					   identifier_name + (NAMEDATALEN - 1) - 32,
-					   32);
-				alias[NAMEDATALEN] = '\0';
-			}
-
-			res->name = alias;
-		}
-	}
-	/* Update table set qualified column name, resolve qualifiers here */
-	else if (exprKind == EXPR_KIND_UPDATE_SOURCE && res->indirection)
-	{
-		Oid			relid = InvalidOid;
-		Oid			targetRelid = InvalidOid;
-		char	   *relname = NULL;
-		char	   *schemaname = NULL;
-
-		switch (list_length(res->indirection))
-		{
-			case 1:
-				/* update t set x.y, try to resolve as t.c if it's not x[i] */
-				if (!IsA(linitial(res->indirection), A_Indices))
-				{
-					relname = res->name;
-				}
-				break;
-			case 2:
-				/* if it's set x.y[i], try to resolve as t.c[i] */
-				if (IsA(lsecond(res->indirection), A_Indices))
-				{
-					relname = res->name;
-				}
-
-				/*
-				 * otherwise try to resolve as s.t.c. Do not resolve as t.c.f
-				 * because we don't want to extend the legacy case c.f to have
-				 * qualifiers.
-				 */
-				else
-				{
-					schemaname = res->name;
-					relname = strVal(linitial(res->indirection));
-				}
-				break;
-			case 3:
-
-				/*
-				 * if it's set x.y.z[i], try to resolve as s.t.c[i]. Do not
-				 * resolve as t.c.f.ff because we don't want to extend the
-				 * legecy case c.f.ff to have qualifiers.
-				 */
-				if (IsA(lthird(res->indirection), A_Indices))
-				{
-					schemaname = res->name;
-					relname = strVal(linitial(res->indirection));
-				}
-				break;
-			default:
-				break;
-		}
-
-		/* Get relid either by s.t or t */
-		if (schemaname && relname)
-		{
-			relid = RangeVarGetRelid(makeRangeVar(schemaname, relname, res->location),
-									 NoLock,
-									 true);
-		}
-		else if (relname)
-		{
-			relid = RelnameGetRelid(relname);
-		}
-		targetRelid = RelationGetRelid(pstate->p_target_relation);
-		/* If relid matches or alias matches, try to resolve the qualifiers */
-		if (relname
-		/* relid matches */
-			&& (targetRelid == relid
-		/* or alias name matches */
-				|| (!schemaname
-					&& strcmp(pstate->p_target_nsitem->p_rte->eref->aliasname, relname) == 0)))
-		{
-			/*
-			 * If set x.y... happens to match legacy case set c.f..., treat it
-			 * as c.f... for backward compatability.
-			 */
-			AttrNumber	x_attnum = get_attnum(targetRelid, res->name);
-			bool		isLegacy = false;
-			Oid			atttype = get_atttype(targetRelid, x_attnum);
-
-			/* If x is a column of target table t and x is a composite type */
-			if (x_attnum != InvalidAttrNumber
-				&& get_typtype(atttype) == TYPTYPE_COMPOSITE)
-			{
-				char	   *subfield = strVal(linitial(res->indirection));
-				Oid			x_relid = get_typ_typrelid(atttype);
-				AttrNumber	y_attnum = get_attnum(x_relid, subfield);
-
-				/* Check if y is a subfield of composite type column x */
-				if (y_attnum != InvalidAttrNumber)
-				{
-					/* set c.f.z, further check if it is c.f.ff */
-					if (schemaname)
-					{
-						atttype = get_atttype(x_relid, y_attnum);
-						/* If y is composite type */
-						if (get_typtype(atttype) == TYPTYPE_COMPOSITE)
-						{
-							char	   *subsubfield = strVal(lsecond(res->indirection));
-							Oid			y_relid = get_typ_typrelid(atttype);
-							AttrNumber	z_attnum = get_attnum(y_relid, subsubfield);
-
-							/* if z is a subfield of y */
-							if (z_attnum != InvalidAttrNumber)
-							{
-								/*
-								 * if z is also a column of the target table,
-								 * then we face an ambiguity here: should do
-								 * we interpret it (x.y.z) as s.t.z or c.f.ff?
-								 * We don't know, log an ERROR to avoid silent
-								 * data corruption.
-								 */
-								z_attnum = get_attnum(targetRelid, subsubfield);
-								if (z_attnum != InvalidAttrNumber)
-								{
-									ereport(ERROR,
-											(errcode(ERRCODE_AMBIGUOUS_COLUMN),
-											 errmsg("\"%s\" can be interpreted either as a schema name or a column name.",
-													res->name),
-											 errdetail("\"%s.%s\" has column \"%s\" that is a composite type with \"%s\" as a subfield, " \
-													   "which is a composite type with \"%s\" as a subfield, as well as column \"%s\".",
-													   res->name,
-													   subfield,
-													   res->name,
-													   subfield,
-													   subsubfield,
-													   res->name),
-											 errhint("Use a table alias other than \"%s.%s\" to remove the ambiguity.",
-													 res->name,
-													 subfield),
-											 parser_errposition(pstate, exprLocation((Node *) res))));
-								}
-								else
-								{
-									elog(DEBUG1,
-										 "\"%s\" will be interpreted as a column name because it has a composite type and \"%s\" is a subfield "
-										 "of \"%s\" and \"%s\" is a subfield of \"%s\".",
-										 res->name, subfield, res->name, subsubfield, subfield);
-									isLegacy = true;
-								}
-							}
-						}
-					}
-					/* c.f */
-					else
-					{
-						/*
-						 * if y is also a column of the target table, then we
-						 * face an ambiguity here: should do we interpret it
-						 * (x.y) as t.y or c.y? We don't know, log an ERROR to
-						 * avoid silent data corruption.
-						 */
-						y_attnum = get_attnum(targetRelid, subfield);
-						if (y_attnum != InvalidAttrNumber)
-						{
-							ereport(ERROR,
-									(errcode(ERRCODE_AMBIGUOUS_COLUMN),
-									 errmsg("\"%s\" can be interpreted either as a table name or a column name.",
-											res->name),
-									 errdetail("\"%s\" has column \"%s\" that is a composite type with \"%s\" as a subfield, " \
-											   "as well as column \"%s\".",
-											   res->name,
-											   res->name,
-											   subfield,
-											   subfield),
-									 errhint("Use a table alias other than \"%s\" to remove the ambiguity.",
-											 res->name),
-									 parser_errposition(pstate, exprLocation((Node *) res))));
-						}
-						else
-						{
-							elog(DEBUG1,
-								 "\"%s\" will be interpreted as a column name because it has a composite type and \"%s\" is a subfield of \"%s\".",
-								 res->name, subfield, res->name);
-							isLegacy = true;
-						}
-					}
-				}
-			}
-
-			/*
-			 * If it's not the legacy case then it's safe to resolve x.y... as
-			 * qualified name
-			 */
-			if (!isLegacy)
-			{
-				if (schemaname)
-				{
-					res->name = strVal(lsecond(res->indirection));
-					res->indirection = list_copy_tail(res->indirection, 2);
-				}
-				else
-				{
-					res->name = strVal(linitial(res->indirection));
-					res->indirection = list_copy_tail(res->indirection, 1);
-				}
-			}
-		}
-		/* Otherwise keep the ResTarget as is */
-	}
-}
->>>>>>> 99270ccb
+
 
 static bool
 tle_name_comparison(const char *tlename, const char *identifier)
