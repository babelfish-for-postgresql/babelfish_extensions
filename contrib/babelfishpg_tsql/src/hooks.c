#include "postgres.h"

#include <unistd.h>

#include "access/genam.h"
#include "access/heapam.h"
#include "access/htup.h"
#include "access/table.h"
#include "access/transam.h"
#include "catalog/heap.h"
#include "utils/pg_locale.h"
#include "access/xact.h"
#include "access/relation.h"
#include "access/reloptions.h"
#include "catalog/namespace.h"
#include "catalog/objectaccess.h"
#include "catalog/pg_aggregate.h"
#include "catalog/pg_attrdef_d.h"
#include "catalog/pg_authid.h"
#include "catalog/pg_db_role_setting.h"
#include "catalog/pg_namespace.h"
#include "catalog/pg_proc.h"
#include "catalog/pg_trigger.h"
#include "catalog/pg_trigger_d.h"
#include "catalog/pg_type.h"
#include "catalog/pg_operator.h"
#include "catalog/pg_tablespace.h"
#include "commands/copy.h"
#include "commands/dbcommands.h"
#include "commands/explain.h"
#include "commands/tablecmds.h"
#include "commands/trigger.h"
#include "commands/view.h"
#include "common/logging.h"
#include "funcapi.h"
#include "miscadmin.h"
#include "nodes/makefuncs.h"
#include "nodes/nodeFuncs.h"
#include "optimizer/clauses.h"
#include "optimizer/optimizer.h"
#include "optimizer/planner.h"
#include "parser/analyze.h"
#include "parser/parse_clause.h"
#include "parser/parse_coerce.h"
#include "parser/parse_expr.h"
#include "parser/parse_func.h"
#include "parser/parse_relation.h"
#include "parser/parse_utilcmd.h"
#include "parser/parse_target.h"
#include "parser/parse_type.h"
#include "parser/parse_oper.h"
#include "parser/parser.h"
#include "parser/scanner.h"
#include "parser/scansup.h"
#include "replication/logical.h"
#include "rewrite/rewriteHandler.h"
#include "tcop/utility.h"
#include "utils/builtins.h"
#include "utils/fmgroids.h"
#include "utils/lsyscache.h"
#include "utils/rel.h"
#include "utils/relcache.h"
#include "utils/ruleutils.h"
#include "utils/snapmgr.h"
#include "utils/syscache.h"
#include "utils/numeric.h"
#include <math.h>
#include "pgstat.h"
#include "executor/nodeFunctionscan.h"
#include "backend_parser/scanner.h"
#include "hooks.h"
#include "pltsql.h"
#include "pl_explain.h"
#include "catalog.h"
#include "dbcmds.h"
#include "rolecmds.h"
#include "session.h"
#include "multidb.h"
#include "tsql_analyze.h"
#include "table_variable_mvcc.h"

#define TDS_NUMERIC_MAX_PRECISION	38
extern bool babelfish_dump_restore;
extern char *babelfish_dump_restore_min_oid;
extern bool pltsql_quoted_identifier;
extern bool pltsql_ansi_nulls;

#define OID_TO_BUFFER_START(oid) 		((oid) + INT_MIN)
#define BUFFER_START_TO_OID 			((Oid) (temp_oid_buffer_start) - INT_MIN)

/* For unit testing, to avoid concurrent heap update issues. */
bool TEST_persist_temp_oid_buffer_start_disable_catalog_update = false;

/*****************************************
 * 			Catalog Hooks
 *****************************************/
IsExtendedCatalogHookType PrevIsExtendedCatalogHook = NULL;
IsToastRelationHookType PrevIsToastRelationHook = NULL;
IsToastClassHookType PrevIsToastClassHook = NULL;

static bool PlTsqlMatchNamedCall(HeapTuple proctup, int nargs, List *argnames,
								 bool include_out_arguments, int pronargs,
								 int **argnumbers, List **defaults);
static bool match_pltsql_func_call(HeapTuple proctup, int nargs, List *argnames,
								   bool include_out_arguments, int **argnumbers,
								   List **defaults, bool expand_defaults, bool expand_variadic,
								   bool *use_defaults, bool *any_special,
								   bool *variadic, Oid *va_elem_type);
static ObjectAddress get_trigger_object_address(List *object, Relation *relp, bool missing_ok, bool object_from_input);
Oid			get_tsql_trigger_oid(List *object, const char *tsql_trigger_name, bool object_from_input);
static Node *transform_like_in_add_constraint(Node *node);
static char** fetch_func_input_arg_names(HeapTuple func_tuple);

/*****************************************
 * 			Analyzer Hooks
 *****************************************/
static int	pltsql_set_target_table_alternative(ParseState *pstate, Node *stmt, CmdType command);
static void set_output_clause_transformation_info(bool enabled);
static bool get_output_clause_transformation_info(void);
static Node *output_update_self_join_transformation(ParseState *pstate, UpdateStmt *stmt, Query *query);
static void post_transform_delete(ParseState *pstate, DeleteStmt *stmt, Query *query);
static void handle_returning_qualifiers(Query *query, List *returningList, ParseState *pstate);
static void check_insert_row(List *icolumns, List *exprList, Oid relid);
static void pltsql_post_transform_column_definition(ParseState *pstate, RangeVar *relation, ColumnDef *column, List **alist);
static void pltsql_post_transform_table_definition(ParseState *pstate, RangeVar *relation, char *relname, List **alist);
static void pre_transform_target_entry(ResTarget *res, ParseState *pstate, ParseExprKind exprKind);
static bool tle_name_comparison(const char *tlename, const char *identifier);
static void resolve_target_list_unknowns(ParseState *pstate, List *targetlist);
static inline bool is_identifier_char(unsigned char c);
static int	find_attr_by_name_from_relation(Relation rd, const char *attname, bool sysColOK);
static void pre_transform_insert(ParseState *pstate, InsertStmt *stmt, Query *query);
static void modify_RangeTblFunction_tupdesc(char *funcname, Node *expr, TupleDesc *tupdesc);
static void sort_nulls_first(SortGroupClause * sortcl, bool reverse);
static int getDefaultPosition(const List *default_positions, const ListCell *def_idx, int argPosition);
static List* replace_pltsql_function_defaults(HeapTuple func_tuple, List *defaults, List *fargs);
static Node* optimize_explicit_cast(ParseState *pstate, Node *node);

static ResTarget* make_restarget_from_cstr_list(List * l);
static SortByNulls unique_constraint_nulls_ordering(ConstrType constraint_type,
													SortByDir ordering);
static void transform_pivot_clause(ParseState *pstate, SelectStmt *stmt);
/*****************************************
 * 			Commands Hooks
 *****************************************/
static int	find_attr_by_name_from_column_def_list(const char *attributeName, List *schema);
static void pltsql_drop_func_default_positions(Oid objectId);
static void fill_missing_values_in_copyfrom(Relation rel, Datum *values, bool *nulls);

/*****************************************
 * 			Utility Hooks
 *****************************************/
static void pltsql_report_proc_not_found_error(List *names, List *argnames, Oid *input_typeids, int nargs, ParseState *pstate, int location, bool proc_call);
extern PLtsql_execstate *get_outermost_tsql_estate(int *nestlevel);
extern PLtsql_execstate *get_current_tsql_estate();
static void pltsql_store_view_definition(const char *queryString, ObjectAddress address);
static void pltsql_drop_view_definition(Oid objectId);
static void preserve_view_constraints_from_base_table(ColumnDef *col, Oid tableOid, AttrNumber colId);
static bool pltsql_detect_numeric_overflow(int weight, int dscale, int first_block, int numeric_base);
static void insert_pltsql_function_defaults(HeapTuple func_tuple, List *defaults, Node **argarray);
static int	print_pltsql_function_arguments(StringInfo buf, HeapTuple proctup, bool print_table_args, bool print_defaults);
static void pltsql_GetNewObjectId(VariableCache variableCache);
static Oid  pltsql_GetNewTempObjectId(void);
static Oid 	pltsql_GetNewTempOidWithIndex(Relation relation, Oid indexId, AttrNumber oidcolumn);
static bool set_and_persist_temp_oid_buffer_start(Oid new_oid);
static void pltsql_validate_var_datatype_scale(const TypeName *typeName, Type typ);
static bool pltsql_bbfCustomProcessUtility(ParseState *pstate,
									  PlannedStmt *pstmt,
									  const char *queryString,
									  ProcessUtilityContext context,
									  ParamListInfo params, QueryCompletion *qc);
extern void pltsql_bbfSelectIntoUtility(ParseState *pstate, PlannedStmt *pstmt, const char *queryString, 
					QueryEnvironment *queryEnv, ParamListInfo params, QueryCompletion *qc);

/*****************************************
 * 			Executor Hooks
 *****************************************/
static void pltsql_ExecutorStart(QueryDesc *queryDesc, int eflags);
static void pltsql_ExecutorRun(QueryDesc *queryDesc, ScanDirection direction, uint64 count, bool execute_once);
static void pltsql_ExecutorFinish(QueryDesc *queryDesc);
static void pltsql_ExecutorEnd(QueryDesc *queryDesc);
static bool pltsql_bbfViewHasInsteadofTrigger(Relation view, CmdType event);

static bool plsql_TriggerRecursiveCheck(ResultRelInfo *resultRelInfo);
static bool bbf_check_rowcount_hook(int es_processed);

static char *get_local_schema_for_bbf_functions(Oid proc_nsp_oid);
extern bool called_from_tsql_insert_exec();
<<<<<<< HEAD
=======
extern bool called_for_tsql_itvf_func();
extern Datum pltsql_exec_tsql_cast_value(Datum value, bool *isnull,
							 Oid valtype, int32 valtypmod,
							 Oid reqtype, int32 reqtypmod);
>>>>>>> a1b5bce9
static void is_function_pg_stat_valid(FunctionCallInfo fcinfo,
									  PgStat_FunctionCallUsage *fcu,
									  char prokind, bool finalize);
static void pass_pivot_data_to_fcinfo(FunctionCallInfo fcinfo, Expr *expr);

/*****************************************
 * 			Replication Hooks
 *****************************************/
static void logicalrep_modify_slot(Relation rel, EState *estate, TupleTableSlot *slot);

/*****************************************
 * 			Object Access Hook
 *****************************************/
static object_access_hook_type prev_object_access_hook = NULL;
static void bbf_object_access_hook(ObjectAccessType access, Oid classId, Oid objectId, int subId, void *arg);
static void revoke_func_permission_from_public(Oid objectId);
static bool is_partitioned_table_reloptions_allowed(Datum reloptions);

/*****************************************
 * 			Planner Hook
 *****************************************/
static PlannedStmt *pltsql_planner_hook(Query *parse, const char *query_string, int cursorOptions, ParamListInfo boundParams);

/* Save hook values in case of unload */
static core_yylex_hook_type prev_core_yylex_hook = NULL;
static pre_transform_returning_hook_type prev_pre_transform_returning_hook = NULL;
static pre_transform_insert_hook_type prev_pre_transform_insert_hook = NULL;
static post_transform_insert_row_hook_type prev_post_transform_insert_row_hook = NULL;
static pre_transform_setop_tree_hook_type prev_pre_transform_setop_tree_hook = NULL;
static pre_transform_setop_sort_clause_hook_type prev_pre_transform_setop_sort_clause_hook = NULL;
static pre_transform_target_entry_hook_type prev_pre_transform_target_entry_hook = NULL;
static tle_name_comparison_hook_type prev_tle_name_comparison_hook = NULL;
static get_trigger_object_address_hook_type prev_get_trigger_object_address_hook = NULL;
static resolve_target_list_unknowns_hook_type prev_resolve_target_list_unknowns_hook = NULL;
static find_attr_by_name_from_column_def_list_hook_type prev_find_attr_by_name_from_column_def_list_hook = NULL;
static find_attr_by_name_from_relation_hook_type prev_find_attr_by_name_from_relation_hook = NULL;
static report_proc_not_found_error_hook_type prev_report_proc_not_found_error_hook = NULL;
static store_view_definition_hook_type prev_store_view_definition_hook = NULL;
static logicalrep_modify_slot_hook_type prev_logicalrep_modify_slot_hook = NULL;
static is_tsql_rowversion_or_timestamp_datatype_hook_type prev_is_tsql_rowversion_or_timestamp_datatype_hook = NULL;
static ExecutorStart_hook_type prev_ExecutorStart = NULL;
static ExecutorRun_hook_type prev_ExecutorRun = NULL;
static ExecutorFinish_hook_type prev_ExecutorFinish = NULL;
static ExecutorEnd_hook_type prev_ExecutorEnd = NULL;
static GetNewObjectId_hook_type prev_GetNewObjectId_hook = NULL;
static GetNewTempObjectId_hook_type prev_GetNewTempObjectId_hook = NULL;
static GetNewTempOidWithIndex_hook_type prev_GetNewTempOidWithIndex_hook = NULL;
static inherit_view_constraints_from_table_hook_type prev_inherit_view_constraints_from_table = NULL;
static bbfViewHasInsteadofTrigger_hook_type prev_bbfViewHasInsteadofTrigger_hook = NULL;
static detect_numeric_overflow_hook_type prev_detect_numeric_overflow_hook = NULL;
static match_pltsql_func_call_hook_type prev_match_pltsql_func_call_hook = NULL;
static insert_pltsql_function_defaults_hook_type prev_insert_pltsql_function_defaults_hook = NULL;
static replace_pltsql_function_defaults_hook_type prev_replace_pltsql_function_defaults_hook = NULL;
static print_pltsql_function_arguments_hook_type prev_print_pltsql_function_arguments_hook = NULL;
static planner_hook_type prev_planner_hook = NULL;
static transform_check_constraint_expr_hook_type prev_transform_check_constraint_expr_hook = NULL;
static validate_var_datatype_scale_hook_type prev_validate_var_datatype_scale_hook = NULL;
static modify_RangeTblFunction_tupdesc_hook_type prev_modify_RangeTblFunction_tupdesc_hook = NULL;
static fill_missing_values_in_copyfrom_hook_type prev_fill_missing_values_in_copyfrom_hook = NULL;
static check_rowcount_hook_type prev_check_rowcount_hook = NULL;
static bbfCustomProcessUtility_hook_type prev_bbfCustomProcessUtility_hook = NULL;
static bbfSelectIntoUtility_hook_type prev_bbfSelectIntoUtility_hook = NULL;
static sortby_nulls_hook_type prev_sortby_nulls_hook = NULL;
static optimize_explicit_cast_hook_type prev_optimize_explicit_cast_hook = NULL;
static table_variable_satisfies_visibility_hook_type prev_table_variable_satisfies_visibility = NULL;
static table_variable_satisfies_update_hook_type prev_table_variable_satisfies_update = NULL;
static table_variable_satisfies_vacuum_hook_type prev_table_variable_satisfies_vacuum = NULL;
static table_variable_satisfies_vacuum_horizon_hook_type prev_table_variable_satisfies_vacuum_horizon = NULL;
static drop_relation_refcnt_hook_type prev_drop_relation_refcnt_hook = NULL;
static set_local_schema_for_func_hook_type prev_set_local_schema_for_func_hook = NULL;
static bbf_get_sysadmin_oid_hook_type prev_bbf_get_sysadmin_oid_hook = NULL;
static get_bbf_admin_oid_hook_type prev_get_bbf_admin_oid_hook = NULL;
static transform_pivot_clause_hook_type pre_transform_pivot_clause_hook = NULL;
static pass_pivot_data_to_fcinfo_hook_type pre_pass_pivot_data_to_fcinfo_hook = NULL;
static called_from_tsql_insert_exec_hook_type pre_called_from_tsql_insert_exec_hook = NULL;
static called_for_tsql_itvf_func_hook_type prev_called_for_tsql_itvf_func_hook = NULL;
static exec_tsql_cast_value_hook_type pre_exec_tsql_cast_value_hook = NULL;
static pltsql_pgstat_end_function_usage_hook_type prev_pltsql_pgstat_end_function_usage_hook = NULL;
static pltsql_unique_constraint_nulls_ordering_hook_type prev_pltsql_unique_constraint_nulls_ordering_hook = NULL;
static pltsql_is_partitioned_table_reloptions_allowed_hook_type prev_pltsql_is_partitioned_table_reloptions_allowed_hook = NULL;

/*****************************************
 * 			Install / Uninstall
 *****************************************/
void
InstallExtendedHooks(void)
{
	if (IsExtendedCatalogHook)
		PrevIsExtendedCatalogHook = IsExtendedCatalogHook;
	IsExtendedCatalogHook = &IsPLtsqlExtendedCatalog;

	prev_object_access_hook = object_access_hook;
	object_access_hook = bbf_object_access_hook;

	prev_core_yylex_hook = core_yylex_hook;
	core_yylex_hook = pgtsql_core_yylex;

	set_target_table_alternative_hook = pltsql_set_target_table_alternative;
	get_output_clause_status_hook = get_output_clause_transformation_info;
	pre_output_clause_transformation_hook = output_update_self_join_transformation;

	post_transform_delete_hook = post_transform_delete;

	prev_pre_transform_returning_hook = pre_transform_returning_hook;
	pre_transform_returning_hook = handle_returning_qualifiers;

	prev_pre_transform_insert_hook = pre_transform_insert_hook;
	pre_transform_insert_hook = pre_transform_insert;

	prev_post_transform_insert_row_hook = post_transform_insert_row_hook;
	post_transform_insert_row_hook = check_insert_row;

	prev_pre_transform_setop_tree_hook = pre_transform_setop_tree_hook;
	pre_transform_setop_tree_hook = pre_transform_setop_tree;
	prev_pre_transform_setop_sort_clause_hook = pre_transform_setop_sort_clause_hook;
	pre_transform_setop_sort_clause_hook = pre_transform_setop_sort_clause;

	post_transform_column_definition_hook = pltsql_post_transform_column_definition;

	post_transform_table_definition_hook = pltsql_post_transform_table_definition;

	prev_pre_transform_target_entry_hook = pre_transform_target_entry_hook;
	pre_transform_target_entry_hook = pre_transform_target_entry;

	prev_tle_name_comparison_hook = tle_name_comparison_hook;
	tle_name_comparison_hook = tle_name_comparison;

	prev_get_trigger_object_address_hook = get_trigger_object_address_hook;
	get_trigger_object_address_hook = get_trigger_object_address;

	prev_resolve_target_list_unknowns_hook = resolve_target_list_unknowns_hook;
	resolve_target_list_unknowns_hook = resolve_target_list_unknowns;

	prev_find_attr_by_name_from_column_def_list_hook = find_attr_by_name_from_column_def_list_hook;
	find_attr_by_name_from_column_def_list_hook = find_attr_by_name_from_column_def_list;

	prev_find_attr_by_name_from_relation_hook = find_attr_by_name_from_relation_hook;
	find_attr_by_name_from_relation_hook = find_attr_by_name_from_relation;

	prev_report_proc_not_found_error_hook = report_proc_not_found_error_hook;
	report_proc_not_found_error_hook = pltsql_report_proc_not_found_error;

	prev_store_view_definition_hook = store_view_definition_hook;
	store_view_definition_hook = pltsql_store_view_definition;

	prev_logicalrep_modify_slot_hook = logicalrep_modify_slot_hook;
	logicalrep_modify_slot_hook = logicalrep_modify_slot;

	prev_is_tsql_rowversion_or_timestamp_datatype_hook = is_tsql_rowversion_or_timestamp_datatype_hook;
	is_tsql_rowversion_or_timestamp_datatype_hook = common_utility_plugin_ptr->is_tsql_rowversion_or_timestamp_datatype;

	prev_ExecutorStart = ExecutorStart_hook;
	ExecutorStart_hook = pltsql_ExecutorStart;

	prev_ExecutorRun = ExecutorRun_hook;
	ExecutorRun_hook = pltsql_ExecutorRun;

	prev_ExecutorFinish = ExecutorFinish_hook;
	ExecutorFinish_hook = pltsql_ExecutorFinish;

	prev_ExecutorEnd = ExecutorEnd_hook;
	ExecutorEnd_hook = pltsql_ExecutorEnd;

	prev_GetNewObjectId_hook = GetNewObjectId_hook;
	GetNewObjectId_hook = pltsql_GetNewObjectId;

	prev_GetNewTempObjectId_hook = GetNewTempObjectId_hook;
	GetNewTempObjectId_hook = pltsql_GetNewTempObjectId;

	prev_GetNewTempOidWithIndex_hook = GetNewTempOidWithIndex_hook;
	GetNewTempOidWithIndex_hook = pltsql_GetNewTempOidWithIndex;

	prev_inherit_view_constraints_from_table = inherit_view_constraints_from_table_hook;
	inherit_view_constraints_from_table_hook = preserve_view_constraints_from_base_table;
	TriggerRecuresiveCheck_hook = plsql_TriggerRecursiveCheck;

	prev_bbfViewHasInsteadofTrigger_hook = bbfViewHasInsteadofTrigger_hook;
	bbfViewHasInsteadofTrigger_hook = pltsql_bbfViewHasInsteadofTrigger;

	prev_detect_numeric_overflow_hook = detect_numeric_overflow_hook;
	detect_numeric_overflow_hook = pltsql_detect_numeric_overflow;

	prev_match_pltsql_func_call_hook = match_pltsql_func_call_hook;
	match_pltsql_func_call_hook = match_pltsql_func_call;

	prev_insert_pltsql_function_defaults_hook = insert_pltsql_function_defaults_hook;
	insert_pltsql_function_defaults_hook = insert_pltsql_function_defaults;

	prev_replace_pltsql_function_defaults_hook = replace_pltsql_function_defaults_hook;
	replace_pltsql_function_defaults_hook = replace_pltsql_function_defaults;

	prev_print_pltsql_function_arguments_hook = print_pltsql_function_arguments_hook;
	print_pltsql_function_arguments_hook = print_pltsql_function_arguments;

	prev_planner_hook = planner_hook;
	planner_hook = pltsql_planner_hook;
	prev_transform_check_constraint_expr_hook = transform_check_constraint_expr_hook;
	transform_check_constraint_expr_hook = transform_like_in_add_constraint;

	prev_validate_var_datatype_scale_hook = validate_var_datatype_scale_hook;
	validate_var_datatype_scale_hook = pltsql_validate_var_datatype_scale;

	prev_modify_RangeTblFunction_tupdesc_hook = modify_RangeTblFunction_tupdesc_hook;
	modify_RangeTblFunction_tupdesc_hook = modify_RangeTblFunction_tupdesc;

	prev_fill_missing_values_in_copyfrom_hook = fill_missing_values_in_copyfrom_hook;
	fill_missing_values_in_copyfrom_hook = fill_missing_values_in_copyfrom;
	prev_check_rowcount_hook = check_rowcount_hook;
	check_rowcount_hook = bbf_check_rowcount_hook;

	prev_bbfCustomProcessUtility_hook = bbfCustomProcessUtility_hook;
	bbfCustomProcessUtility_hook = pltsql_bbfCustomProcessUtility;

	prev_bbfSelectIntoUtility_hook = bbfSelectIntoUtility_hook;
	bbfSelectIntoUtility_hook = pltsql_bbfSelectIntoUtility; 

	prev_sortby_nulls_hook = sortby_nulls_hook;
	sortby_nulls_hook = sort_nulls_first;

	prev_table_variable_satisfies_update = table_variable_satisfies_update_hook;
	table_variable_satisfies_update_hook = TVHeapTupleSatisfiesUpdate;

	prev_table_variable_satisfies_visibility = table_variable_satisfies_visibility_hook;
	table_variable_satisfies_visibility_hook = TVHeapTupleSatisfiesVisibility;

	prev_table_variable_satisfies_vacuum = table_variable_satisfies_vacuum_hook;
	table_variable_satisfies_vacuum_hook = TVHeapTupleSatisfiesVacuum;

	prev_table_variable_satisfies_vacuum_horizon = table_variable_satisfies_vacuum_horizon_hook;
	table_variable_satisfies_vacuum_horizon_hook = TVHeapTupleSatisfiesVacuumHorizon;

	PrevIsToastRelationHook = IsToastRelationHook;
	IsToastRelationHook = IsPltsqlToastRelationHook;

	PrevIsToastClassHook = IsToastClassHook;
	IsToastClassHook = IsPltsqlToastClassHook;

	prev_drop_relation_refcnt_hook = drop_relation_refcnt_hook;
	drop_relation_refcnt_hook = pltsql_drop_relation_refcnt_hook;

	prev_set_local_schema_for_func_hook = set_local_schema_for_func_hook;
	set_local_schema_for_func_hook = get_local_schema_for_bbf_functions;

	prev_bbf_get_sysadmin_oid_hook = bbf_get_sysadmin_oid_hook;
	bbf_get_sysadmin_oid_hook = get_sysadmin_oid;

	get_bbf_admin_oid_hook = get_bbf_role_admin_oid;

	pre_transform_pivot_clause_hook = transform_pivot_clause_hook;
	transform_pivot_clause_hook = transform_pivot_clause;

	pre_pass_pivot_data_to_fcinfo_hook = pass_pivot_data_to_fcinfo_hook;
	pass_pivot_data_to_fcinfo_hook = pass_pivot_data_to_fcinfo;

	prev_optimize_explicit_cast_hook = optimize_explicit_cast_hook;
	optimize_explicit_cast_hook = optimize_explicit_cast;

	pre_called_from_tsql_insert_exec_hook = called_from_tsql_insert_exec_hook;
	called_from_tsql_insert_exec_hook = called_from_tsql_insert_exec;

	prev_called_for_tsql_itvf_func_hook = called_for_tsql_itvf_func_hook;
	called_for_tsql_itvf_func_hook = called_for_tsql_itvf_func;

	pre_exec_tsql_cast_value_hook = exec_tsql_cast_value_hook;
	exec_tsql_cast_value_hook = pltsql_exec_tsql_cast_value;

	bbf_InitializeParallelDSM_hook = babelfixedparallelstate_insert;
	bbf_ParallelWorkerMain_hook = babelfixedparallelstate_restore;

	prev_pltsql_pgstat_end_function_usage_hook = pltsql_pgstat_end_function_usage_hook;
	pltsql_pgstat_end_function_usage_hook = is_function_pg_stat_valid;

	prev_pltsql_unique_constraint_nulls_ordering_hook = pltsql_unique_constraint_nulls_ordering_hook;
	pltsql_unique_constraint_nulls_ordering_hook = unique_constraint_nulls_ordering;

	prev_pltsql_is_partitioned_table_reloptions_allowed_hook = pltsql_is_partitioned_table_reloptions_allowed_hook;
	pltsql_is_partitioned_table_reloptions_allowed_hook = is_partitioned_table_reloptions_allowed; 
}

void
UninstallExtendedHooks(void)
{
	IsExtendedCatalogHook = PrevIsExtendedCatalogHook;

	object_access_hook = prev_object_access_hook;

	core_yylex_hook = prev_core_yylex_hook;
	pre_transform_returning_hook = prev_pre_transform_returning_hook;
	pre_transform_insert_hook = prev_pre_transform_insert_hook;
	post_transform_insert_row_hook = prev_post_transform_insert_row_hook;
	pre_transform_setop_tree_hook = prev_pre_transform_setop_tree_hook;
	pre_transform_setop_sort_clause_hook = prev_pre_transform_setop_sort_clause_hook;
	pre_transform_target_entry_hook = prev_pre_transform_target_entry_hook;
	tle_name_comparison_hook = prev_tle_name_comparison_hook;
	get_trigger_object_address_hook = prev_get_trigger_object_address_hook;
	resolve_target_list_unknowns_hook = prev_resolve_target_list_unknowns_hook;
	find_attr_by_name_from_column_def_list_hook = prev_find_attr_by_name_from_column_def_list_hook;
	find_attr_by_name_from_relation_hook = prev_find_attr_by_name_from_relation_hook;
	report_proc_not_found_error_hook = prev_report_proc_not_found_error_hook;
	store_view_definition_hook = prev_store_view_definition_hook;
	logicalrep_modify_slot_hook = prev_logicalrep_modify_slot_hook;
	is_tsql_rowversion_or_timestamp_datatype_hook = prev_is_tsql_rowversion_or_timestamp_datatype_hook;
	ExecutorStart_hook = prev_ExecutorStart;
	ExecutorRun_hook = prev_ExecutorRun;
	ExecutorFinish_hook = prev_ExecutorFinish;
	ExecutorEnd_hook = prev_ExecutorEnd;
	GetNewObjectId_hook = prev_GetNewObjectId_hook;
	GetNewTempObjectId_hook = prev_GetNewTempObjectId_hook;
	GetNewTempOidWithIndex_hook = prev_GetNewTempOidWithIndex_hook;
	inherit_view_constraints_from_table_hook = prev_inherit_view_constraints_from_table;
	bbfViewHasInsteadofTrigger_hook = prev_bbfViewHasInsteadofTrigger_hook;
	detect_numeric_overflow_hook = prev_detect_numeric_overflow_hook;
	match_pltsql_func_call_hook = prev_match_pltsql_func_call_hook;
	insert_pltsql_function_defaults_hook = prev_insert_pltsql_function_defaults_hook;
	replace_pltsql_function_defaults_hook = prev_replace_pltsql_function_defaults_hook;
	print_pltsql_function_arguments_hook = prev_print_pltsql_function_arguments_hook;
	planner_hook = prev_planner_hook;
	transform_check_constraint_expr_hook = prev_transform_check_constraint_expr_hook;
	validate_var_datatype_scale_hook = prev_validate_var_datatype_scale_hook;
	modify_RangeTblFunction_tupdesc_hook = prev_modify_RangeTblFunction_tupdesc_hook;
	fill_missing_values_in_copyfrom_hook = prev_fill_missing_values_in_copyfrom_hook;
	check_rowcount_hook = prev_check_rowcount_hook;
	bbfCustomProcessUtility_hook = prev_bbfCustomProcessUtility_hook;
	bbfSelectIntoUtility_hook = prev_bbfSelectIntoUtility_hook;
	sortby_nulls_hook = prev_sortby_nulls_hook;
	table_variable_satisfies_visibility_hook = prev_table_variable_satisfies_visibility;
	table_variable_satisfies_update_hook = prev_table_variable_satisfies_update;
	table_variable_satisfies_vacuum_hook = prev_table_variable_satisfies_vacuum;
	table_variable_satisfies_vacuum_horizon_hook = prev_table_variable_satisfies_vacuum_horizon;
	IsToastRelationHook = PrevIsToastRelationHook;
	IsToastClassHook = PrevIsToastClassHook;
	drop_relation_refcnt_hook = prev_drop_relation_refcnt_hook;
	set_local_schema_for_func_hook = prev_set_local_schema_for_func_hook;
	bbf_get_sysadmin_oid_hook = prev_bbf_get_sysadmin_oid_hook;
	get_bbf_admin_oid_hook = prev_get_bbf_admin_oid_hook;
	transform_pivot_clause_hook = pre_transform_pivot_clause_hook;
	optimize_explicit_cast_hook = prev_optimize_explicit_cast_hook;
	called_from_tsql_insert_exec_hook = pre_called_from_tsql_insert_exec_hook;
	called_for_tsql_itvf_func_hook = prev_called_for_tsql_itvf_func_hook;
	pltsql_pgstat_end_function_usage_hook = prev_pltsql_pgstat_end_function_usage_hook;
	pltsql_unique_constraint_nulls_ordering_hook = prev_pltsql_unique_constraint_nulls_ordering_hook;
	pltsql_is_partitioned_table_reloptions_allowed_hook = prev_pltsql_is_partitioned_table_reloptions_allowed_hook;

	bbf_InitializeParallelDSM_hook = NULL;
	bbf_ParallelWorkerMain_hook = NULL;
}

/*****************************************
 * 			Hook Functions
 *****************************************/
static bool
pltsql_bbfCustomProcessUtility(ParseState *pstate, PlannedStmt *pstmt, const char *queryString, ProcessUtilityContext context, 
						  ParamListInfo params, QueryCompletion *qc)
{	
	Node	   *parsetree = pstmt->utilityStmt;

	switch (nodeTag(parsetree))
	{
		case T_CreateFunctionStmt:
	 	{
			return pltsql_createFunction(pstate, pstmt, queryString, context, params);
			break;
		}
		case T_CreatedbStmt:
		{
			if (sql_dialect == SQL_DIALECT_TSQL)
			{
				create_bbf_db(pstate, (CreatedbStmt *) parsetree);
				return true;
			}
			break;
		}
		case T_DropdbStmt:
		{
			if (sql_dialect == SQL_DIALECT_TSQL)
			{
				DropdbStmt *stmt = (DropdbStmt *) parsetree;
				drop_bbf_db(stmt->dbname, stmt->missing_ok, false);
				return true;
			}
			break;
		}
		case T_TransactionStmt:
		{
			if (NestedTranCount > 0 || (sql_dialect == SQL_DIALECT_TSQL && !IsTransactionBlockActive()))
			{
				PLTsqlProcessTransaction(parsetree, params, qc);
				return true;
			}
			break;
		}
		default:
			return false;
			break;
	}
	return false;
}									  

Oid prev_cache_collid;
pg_locale_t *prev_locale = NULL;

pg_locale_t *
collation_cache_entry_hook_function(Oid collid, pg_locale_t *locale)
{
	if(!locale)
	{
		if(prev_locale && prev_cache_collid==collid)
		{
			return prev_locale;
		}
	}
	else
	{
		prev_cache_collid = collid;
		prev_locale = locale;
	}
	return NULL;
}			

static void
pltsql_GetNewObjectId(VariableCache variableCache)
{
	Oid			minOid;

	if (!babelfish_dump_restore || !babelfish_dump_restore_min_oid)
		return;

	minOid = atooid(babelfish_dump_restore_min_oid);
	Assert(OidIsValid(minOid));
	if (ShmemVariableCache->nextOid >= minOid + 1)
		return;

	ShmemVariableCache->nextOid = minOid + 1;
	ShmemVariableCache->oidCount = 0;
}

static Oid
pltsql_GetNewTempObjectId()
{
	Oid			result;
	Oid			tempOidStart;
	static Oid 	nextTempOid = InvalidOid;

	/* safety check, we should never get this far in a HS standby */
	if (RecoveryInProgress())
		elog(ERROR, "cannot assign OIDs during recovery");

	/*
	 * temp_oid_buffer_size = 0 would indicate that the feature is 
	 * disabled, so we shouldn't even reach this code.
	 */
	if (temp_oid_buffer_size <= 0)
		elog(ERROR, "temp_oid_buffer use is disabled");

	if (!OidIsValid(BUFFER_START_TO_OID)) /* InvalidOid means it needs assigning */
	{
		/* First check to see if another connection has already picked a start, then update. */
		LWLockAcquire(OidGenLock, LW_EXCLUSIVE);
		if (OidIsValid(ShmemVariableCache->tempOidStart))
		{
			/*
			 * Persist the newfound value of temp_oid_buffer_start to disk (via pg_settings).
			 *
			 * If for whatever reason this fails, we will fallback to manually updating the GUC,
			 * which won't be crash-resilient, but won't cause loss of functionality.
			 */
			if (!set_and_persist_temp_oid_buffer_start(ShmemVariableCache->tempOidStart))
			{
				elog(WARNING, "unable to persist temp_oid_buffer_start");
				temp_oid_buffer_start = OID_TO_BUFFER_START(ShmemVariableCache->tempOidStart);
			}
			nextTempOid = ShmemVariableCache->tempOidStart;
		}
		else
		{
			/* We need to pick a new start for the buffer range. */
			tempOidStart = ShmemVariableCache->nextOid;

			/*
			 * Decrement ShmemVariableCache->oidCount to take into account the new buffer we're allocating
			 */
			if (ShmemVariableCache->oidCount < temp_oid_buffer_size)
				ShmemVariableCache->oidCount = 0;
			else
				ShmemVariableCache->oidCount -= temp_oid_buffer_size;

			/*
			 * If ShmemVariableCache->nextOid is below FirstNormalObjectId then we can start at FirstNormalObjectId here and
			 * GetNewObjectId will return the right value on the next call.  
			 */
			if (tempOidStart < FirstNormalObjectId)
				tempOidStart = FirstNormalObjectId;

			/* If the OID range would wraparound, start from beginning instead. */
			if (tempOidStart + temp_oid_buffer_size < tempOidStart)
			{
				tempOidStart = FirstNormalObjectId;

				/* As in GetNewObjectId - wraparound in standalone mode (unlikely but possible) */
				ShmemVariableCache->oidCount = 0;
			}

			if (!set_and_persist_temp_oid_buffer_start(tempOidStart))
			{
				elog(WARNING, "unable to persist temp_oid_buffer_start");
				temp_oid_buffer_start = OID_TO_BUFFER_START(ShmemVariableCache->tempOidStart);
			}
			ShmemVariableCache->tempOidStart = tempOidStart;

			nextTempOid = (Oid) tempOidStart;

			/* Skip nextOid ahead to end of range here as well. */
			ShmemVariableCache->nextOid = (Oid) (tempOidStart + temp_oid_buffer_size);
		}

		/*
		 * Invariant checks:
		 * 	- We should not be in the restricted OID range
		 *	- We should be continuous (IE the end of the buffer shouldn't wrap around to restricted OID range)
		 * 	- We should be separate from the normal OID range
		 */
		if ((BUFFER_START_TO_OID < FirstNormalObjectId)
		 || (((Oid) (BUFFER_START_TO_OID + temp_oid_buffer_size)) < BUFFER_START_TO_OID))
			elog(ERROR, "OID buffer start is invalid");
		if (ShmemVariableCache->nextOid < ((Oid) (BUFFER_START_TO_OID + temp_oid_buffer_size)) && ShmemVariableCache->nextOid > BUFFER_START_TO_OID)
			elog(ERROR, "Normal OID range and Temp OID buffer intersect");

		/* If we run out of logged for use oids then we must log more */
		if (ShmemVariableCache->oidCount == 0)
		{
			XLogPutNextOid(ShmemVariableCache->nextOid + GetVarOidPrefetch());
			ShmemVariableCache->oidCount = GetVarOidPrefetch();
		}
		
		LWLockRelease(OidGenLock);
	}

	/*
	 * Check for wraparound of the temp OID buffer.
	 */
	if (nextTempOid >= (Oid) (BUFFER_START_TO_OID + temp_oid_buffer_size) 
			|| nextTempOid < BUFFER_START_TO_OID)
	{
		/*
		 * Invariant checks:
		 * 	- We should not be in the restricted OID range
		 *	- We should be continuous (IE the end of the buffer shouldn't wrap around to restricted OID range)
		 * 	- We should be separate from the normal OID range
		 */
		Assert(BUFFER_START_TO_OID >= FirstNormalObjectId);
		Assert(((Oid) (BUFFER_START_TO_OID + temp_oid_buffer_size)) > BUFFER_START_TO_OID);
		Assert(BUFFER_START_TO_OID != ShmemVariableCache->nextOid);
	
		nextTempOid = BUFFER_START_TO_OID;
	}

	result = nextTempOid;
	nextTempOid++;

	return result;
}

Oid
pltsql_GetNewTempOidWithIndex(Relation relation, Oid indexId, AttrNumber oidcolumn)
{
	Oid			newOid;
	SysScanDesc scan;
	ScanKeyData key;
	bool		collides;
	uint64		retries = 0;

	/* Only system relations are supported */
	Assert(IsSystemRelation(relation));

	/*
	 * We should never be asked to generate a new pg_type OID during
	 * pg_upgrade; doing so would risk collisions with the OIDs it wants to
	 * assign.  Hitting this assert means there's some path where we failed to
	 * ensure that a type OID is determined by commands in the dump script.
	 */
	Assert(!IsBinaryUpgrade);

	/*
	 * temp_oid_buffer_size = 0 would indicate that the feature is 
	 * disabled, so we shouldn't even reach this code.
	 */
	Assert(temp_oid_buffer_size > 0);

	/* Generate new OIDs until we find one not in the table */
	do
	{
		CHECK_FOR_INTERRUPTS();

		newOid = pltsql_GetNewTempObjectId();

		ScanKeyInit(&key,
					oidcolumn,
					BTEqualStrategyNumber, F_OIDEQ,
					ObjectIdGetDatum(newOid));

		/* see notes above about using SnapshotAny */
		scan = systable_beginscan(relation, indexId, true,
								  SnapshotAny, 1, &key);

		collides = HeapTupleIsValid(systable_getnext(scan));

		systable_endscan(scan);

		/*
		 * Provide a useful error message about temp table OID usage if the entire buffer is used. 
		 */
		if (retries >= temp_oid_buffer_size)
			ereport(ERROR,
				(errmsg("Unable to allocate oid for temp table. Drop some temporary tables or start a new session.")));

		retries++;
	} while (collides);

	return newOid;
}

static void
pltsql_ExecutorStart(QueryDesc *queryDesc, int eflags)
{
	int			ef = pltsql_explain_only ? EXEC_FLAG_EXPLAIN_ONLY : eflags;

	if (pltsql_explain_analyze)
	{
		PLtsql_execstate *estate = get_current_tsql_estate();

		Assert(estate != NULL);
		INSTR_TIME_SET_CURRENT(estate->execution_start);
	}

	if (is_explain_analyze_mode())
	{
		if (pltsql_explain_timing)
			queryDesc->instrument_options |= INSTRUMENT_TIMER;
		else
			queryDesc->instrument_options |= INSTRUMENT_ROWS;
		if (pltsql_explain_buffers)
			queryDesc->instrument_options |= INSTRUMENT_BUFFERS;
		if (pltsql_explain_wal)
			queryDesc->instrument_options |= INSTRUMENT_WAL;
	}

	if (prev_ExecutorStart)
		prev_ExecutorStart(queryDesc, ef);
	else
		standard_ExecutorStart(queryDesc, ef);

	if (is_explain_analyze_mode() && !queryDesc->totaltime)
	{
		/*
		 * Set up to track total elapsed time in ExecutorRun. Make sure the
		 * space is allocated in the per-query context so it will go away at
		 * ExecutorEnd.
		 */
		MemoryContext oldcxt;

		oldcxt = MemoryContextSwitchTo(queryDesc->estate->es_query_cxt);
		queryDesc->totaltime = InstrAlloc(1, INSTRUMENT_ALL, false);
		MemoryContextSwitchTo(oldcxt);
	}
}

static void
pltsql_ExecutorRun(QueryDesc *queryDesc, ScanDirection direction, uint64 count, bool execute_once)
{
	if (pltsql_explain_only)
	{
		EState	   *estate;
		CmdType		operation;
		DestReceiver *dest;
		MemoryContext oldcontext;

		Assert(queryDesc != NULL);
		estate = queryDesc->estate;
		Assert(estate != NULL);

		oldcontext = MemoryContextSwitchTo(estate->es_query_cxt);
		operation = queryDesc->operation;
		dest = queryDesc->dest;

		/*
		 * startup tuple receiver, if we will be emitting tuples
		 */
		estate->es_processed = 0;
		if (operation == CMD_SELECT || queryDesc->plannedstmt->hasReturning)
		{
			dest->rStartup(dest, operation, queryDesc->tupDesc);
			dest->rShutdown(dest);
		}

		MemoryContextSwitchTo(oldcontext);
		return;
	}

	if ((count == 0 || (count > pltsql_rowcount && pltsql_rowcount != 0))
		 && queryDesc->operation == CMD_SELECT
		 && sql_dialect == SQL_DIALECT_TSQL)
		count = pltsql_rowcount;

	if (prev_ExecutorRun)
		prev_ExecutorRun(queryDesc, direction, count, execute_once);
	else
		standard_ExecutorRun(queryDesc, direction, count, execute_once);
}

static void
pltsql_ExecutorFinish(QueryDesc *queryDesc)
{
	if (pltsql_explain_only)
		return;

	if (prev_ExecutorFinish)
		prev_ExecutorFinish(queryDesc);
	else
		standard_ExecutorFinish(queryDesc);
}

static void
pltsql_ExecutorEnd(QueryDesc *queryDesc)
{
	append_explain_info(queryDesc, NULL);

	if (prev_ExecutorEnd)
		prev_ExecutorEnd(queryDesc);
	else
		standard_ExecutorEnd(queryDesc);
}

/**
 * @brief
 *  the function will depend on PLtsql_execstate to find whether
 *  the trigger is called before on this query stack, so that's why we
 *  have to add a hook into Postgres code to callback into babel code,
 *  since we need to get access to PLtsql_execstate to iterate the
 *  stack triggers
 *
 *  return true if it's a recursive call of trigger
 *  return false if it's not
 *
 * @param resultRelInfo
 * @return true
 * @return false
 */
static bool
plsql_TriggerRecursiveCheck(ResultRelInfo *resultRelInfo)
{
	int			i;
	PLExecStateCallStack *cur;
	PLtsql_execstate *estate;

	if (resultRelInfo->ri_TrigDesc == NULL)
		return false;
	if (pltsql_recursive_triggers)
		return false;
	cur = exec_state_call_stack;
	while (cur != NULL)
	{
		estate = cur->estate;
		if (estate->trigdata != NULL && estate->trigdata->tg_trigger != NULL
			&& resultRelInfo->ri_TrigDesc != NULL
			&& (resultRelInfo->ri_TrigDesc->trig_insert_instead_statement
				|| resultRelInfo->ri_TrigDesc->trig_delete_instead_statement
				|| resultRelInfo->ri_TrigDesc->trig_update_instead_statement))
		{
			for (i = 0; i < resultRelInfo->ri_TrigDesc->numtriggers; ++i)
			{
				Trigger    *trigger = &resultRelInfo->ri_TrigDesc->triggers[i];

				if (trigger->tgoid == estate->trigdata->tg_trigger->tgoid)
				{
					return true;
				}
			}
		}
		cur = cur->next;
	}
	return false;
}

/**
 * Hook function to skip rewriting VIEW with base table if the VIEW has an instead of trigger
 * Checks if view have an INSTEAD OF trigger at statement level
 * If it does, we don't want to treat it as auto-updatable.
 * This function also does error checking for recursive triggers
 * Reference - src/backend/rewrite/rewriteHandler.c view_has_instead_trigger
 */
static bool
pltsql_bbfViewHasInsteadofTrigger(Relation view, CmdType event)
{
	TriggerDesc *trigDesc = view->trigdesc;
	if (trigDesc && triggerInvocationSequence)
	{
		int i;
		for (i = 0; i < trigDesc->numtriggers; i++)
		{
			Trigger *trigger = &trigDesc->triggers[i];
			Oid current_tgoid = trigger->tgoid;
			Oid prev_tgoid = InvalidOid;
			prev_tgoid = lfirst_oid(list_tail(triggerInvocationSequence));
			if (prev_tgoid == current_tgoid)
			{
				return false; /** Loop trigger call by itself*/
			}
			else if (list_length(triggerInvocationSequence) > TRIGGER_MAX_NEST_LEVEL || list_member_oid(triggerInvocationSequence, current_tgoid))
			{
				/** Loop trigger call by another trigger */
				ereport(ERROR,
						(errcode(ERRCODE_PROGRAM_LIMIT_EXCEEDED),
						 errmsg("Maximum stored procedure, function, trigger, or view nesting level exceeded (limit %d)", TRIGGER_MAX_NEST_LEVEL)));
			}
		}
	}

	switch (event)
	{
		case CMD_INSERT:
			if (trigDesc && trigDesc->trig_insert_instead_statement)
				return true;
			break;
		case CMD_UPDATE:
			if (trigDesc && trigDesc->trig_update_instead_statement)
				return true;
			break;
		case CMD_DELETE:
			if (trigDesc && trigDesc->trig_delete_instead_statement)
				return true;
			break;
		default:
			elog(ERROR, "unrecognized CmdType: %d", (int)event);
			break;
	}
	return false;
}

/*
 * Wrapper function that calls the initilization function.
 * Calls the pre function call hook on the procname 
 * before invoking the initilization function. Performing a 
 * system cache search in case fcinfo isnull for getting the procname
 */

static char *
replace_with_underscore(const char *s)
{
	int			i,
				n = strlen(s);
	char	   *s_copy = palloc(n + 1);

	s_copy[0] = '\0';
	strncat(s_copy, s, n);

	for (i = 0; i < n; i++)
	{
		if (s_copy[i] == '.')
			s_copy[i] = '_';
	}

	return s_copy;
}

void
pre_wrapper_pgstat_init_function_usage(const char *funcName)
{
	if ((pltsql_instr_plugin_ptr &&
		 (*pltsql_instr_plugin_ptr) &&
		 (*pltsql_instr_plugin_ptr)->pltsql_instr_increment_func_metric))
	{
		char	   *prefix = "instr_tsql_";
		char	   *funcname_edited = replace_with_underscore(funcName);
		StringInfoData metricName;

		initStringInfo(&metricName);

		appendStringInfoString(&metricName, prefix);
		appendStringInfoString(&metricName, funcname_edited);

		if (!(*pltsql_instr_plugin_ptr)->pltsql_instr_increment_func_metric(metricName.data))
		{
			/* check with "unsupported" in prefix */
			prefix = "instr_unsupported_tsql_";

			resetStringInfo(&metricName);
			appendStringInfoString(&metricName, prefix);
			appendStringInfoString(&metricName, funcname_edited);
			(*pltsql_instr_plugin_ptr)->pltsql_instr_increment_func_metric(metricName.data);
		}

		if (funcname_edited != NULL)
			pfree(funcname_edited);
		if (metricName.data != NULL)
			pfree(metricName.data);
	}
}

void
pgstat_init_function_usage_wrapper(FunctionCallInfo fcinfo,
						   PgStat_FunctionCallUsage *fcusageptr, char *procname)
{

	if (IsTransactionState())
	{
		if(!(fcinfo->isnull))
		{
			pre_wrapper_pgstat_init_function_usage((procname));
		}
		else
		{
			HeapTuple proctup = SearchSysCache1(PROCOID, ObjectIdGetDatum(fcinfo->flinfo->fn_oid));
			if (HeapTupleIsValid(proctup))
			{
				Form_pg_proc proc = (Form_pg_proc) GETSTRUCT(proctup);
				pre_wrapper_pgstat_init_function_usage(NameStr(proc->proname));
				ReleaseSysCache(proctup);
			}
		}
	}
}

static Node *
output_update_self_join_transformation(ParseState *pstate, UpdateStmt *stmt, Query *query)
{
	Node	   *qual = NULL,
			   *pre_transform_qual = NULL;
	RangeVar   *from_table = NULL;
	ColumnRef  *l_expr,
			   *r_expr;
	A_Expr	   *where_ctid = NULL;
	Node	   *where_clone = NULL;

	/*
	 * Invoke transformWhereClause() to check for ambiguities in column name
	 * of the original query before self-join transformation.
	 */
	where_clone = copyObject(stmt->whereClause);
	pre_transform_qual = transformWhereClause(pstate, stmt->whereClause,
											  EXPR_KIND_WHERE, "WHERE");

	if (sql_dialect != SQL_DIALECT_TSQL)
		return pre_transform_qual;

	/* Support Update w/ TOP */
	query->limitCount = transformLimitClause(pstate, stmt->limitCount,
								EXPR_KIND_LIMIT, "LIMIT",
								LIMIT_OPTION_COUNT);
	query->limitOption = LIMIT_OPTION_COUNT;

	if (get_output_clause_transformation_info())
	{
		/*
		 * Unset the OUTPUT clause info variable to prevent unintended
		 * side-effects
		 */
		set_output_clause_transformation_info(false);

		/* Add target table with deleted alias to the from clause */
		from_table = makeRangeVar(NULL, stmt->relation->relname, -1);
		from_table->alias = makeAlias("deleted", NIL);
		stmt->fromClause = list_make1(from_table);
		transformFromClause(pstate, stmt->fromClause);

		/* Create the self-join condition based on ctid */
		l_expr = makeNode(ColumnRef);
		l_expr->fields = list_make2(makeString(stmt->relation->relname), makeString("ctid"));
		l_expr->location = -1;

		r_expr = makeNode(ColumnRef);
		r_expr->fields = list_make2(makeString("deleted"), makeString("ctid"));
		r_expr->location = -1;
		where_ctid = makeA_Expr(AEXPR_OP, list_make1(makeString("=")), (Node *) l_expr, (Node *) r_expr, -1);

		/* Add the self-join condition to the where clause */
		if (where_clone)
		{
			BoolExpr   *self_join_condition;

			self_join_condition = (BoolExpr *) makeBoolExpr(AND_EXPR, list_make2(where_clone, where_ctid), -1);
			stmt->whereClause = (Node *) self_join_condition;
		}
		else
			stmt->whereClause = (Node *) where_ctid;

		/*
		 * Set the OUTPUT clause info variable to be used in
		 * transformColumnRef()
		 */
		set_output_clause_transformation_info(true);

		/*
		 * We let transformWhereClause() be called before the invokation of
		 * this hook to handle ambiguity errors. If there are any ambiguous
		 * references in the query an error is thrown. At this point, we have
		 * cleared that check and know that there are no ambiguities.
		 * Therefore, we can go ahead with the where clause transformation
		 * without worrying about ambiguous references.
		 */
		qual = transformWhereClause(pstate, stmt->whereClause,
									EXPR_KIND_WHERE, "WHERE");

		/*
		 * Unset the OUTPUT clause info variable because we do not need it
		 * anymore
		 */
		set_output_clause_transformation_info(false);
	}
	else
		qual = pre_transform_qual;

	handle_returning_qualifiers(query, stmt->returningList, pstate);
	return qual;
}

static void
post_transform_delete(ParseState *pstate, DeleteStmt *stmt, Query *query)
{
	if (sql_dialect != SQL_DIALECT_TSQL)
		return;

	/* Handle DELETE TOP */
	query->limitCount = transformLimitClause(pstate, stmt->limitCount,
										EXPR_KIND_LIMIT, "LIMIT",
										LIMIT_OPTION_COUNT);
	query->limitOption = LIMIT_OPTION_COUNT;
}

static void
set_output_clause_transformation_info(bool enabled)
{
	output_update_transformation = enabled;
}

static bool
get_output_clause_transformation_info(void)
{
	return output_update_transformation;
}

static void
handle_returning_qualifiers(Query *query, List *returningList, ParseState *pstate)
{
	ListCell   *o_target,
			   *expr;
	Node	   *field1;
	char	   *qualifier = NULL;
	ParseNamespaceItem *nsitem = NULL;
	int			levels_up;
	bool		inserted = false,
				deleted = false;
	List	   *queue = NIL;
	CmdType		command = query->commandType;

	if (prev_pre_transform_returning_hook)
		prev_pre_transform_returning_hook(query, returningList, pstate);

	if (sql_dialect != SQL_DIALECT_TSQL)
		return;

	/*
	 * For UPDATE/DELETE statement, we'll need to update the result relation
	 * index after analyzing FROM clause and getting the final range table
	 * entries. post_parse_analyze hook, won't be triggered by CTE parse
	 * analyze. So we perform the operation here instead, which will be
	 * triggered by all INSERT/UPDATE/DELETE statements.
	 */
	if (command == CMD_DELETE || command == CMD_UPDATE)
		pltsql_update_query_result_relation(query, pstate->p_target_relation, pstate->p_rtable);

	if (returningList == NIL)
		return;

	if (command == CMD_INSERT || command == CMD_DELETE)
	{
		foreach(o_target, returningList)
		{
			ResTarget  *res = (ResTarget *) lfirst(o_target);

			queue = NIL;
			queue = list_make1(res->val);

			foreach(expr, queue)
			{
				Node	   *node = (Node *) lfirst(expr);

				if (IsA(node, ColumnRef))
				{
					ColumnRef  *cref = (ColumnRef *) node;

					if (command == CMD_INSERT)
						nsitem = refnameNamespaceItem(pstate, NULL, "inserted",
													  cref->location,
													  &levels_up);

					if (command == CMD_DELETE)
						nsitem = refnameNamespaceItem(pstate, NULL, "deleted",
													  cref->location,
													  &levels_up);

					if (nsitem)
						return;

					if (list_length(cref->fields) == 2)
					{
						field1 = (Node *) linitial(cref->fields);
						qualifier = strVal(field1);

						if (command == CMD_INSERT && !strcmp(qualifier, "inserted"))
							cref->fields = list_delete_first(cref->fields);
						else if (command == CMD_DELETE && !strcmp(qualifier, "deleted"))
						{
							Assert(pstate->p_target_nsitem->p_names->aliasname);
							linitial(cref->fields) = makeString(pstate->p_target_nsitem->p_names->aliasname);
						}
					}
				}
				else if (IsA(node, A_Expr))
				{
					A_Expr	   *a_expr = (A_Expr *) node;

					if (a_expr->lexpr)
						queue = lappend(queue, a_expr->lexpr);
					if (a_expr->rexpr)
						queue = lappend(queue, a_expr->rexpr);
				}
				else if (IsA(node, FuncCall))
				{
					FuncCall   *func_call = (FuncCall *) node;

					if (func_call->args)
						queue = list_concat(queue, func_call->args);
				}
			}
		}
	}
	else if (command == CMD_UPDATE)
	{
		foreach(o_target, returningList)
		{
			ResTarget  *res = (ResTarget *) lfirst(o_target);

			queue = NIL;
			queue = list_make1(res->val);

			foreach(expr, queue)
			{
				Node	   *node = (Node *) lfirst(expr);

				if (IsA(node, ColumnRef))
				{
					/*
					 * Checks for RTEs could have been performed outside of
					 * the loop but we need to perform them inside the loop so
					 * that we can pass cref->location to
					 * refnameRangeTblEntry() and keep error messages correct.
					 */
					ColumnRef  *cref = (ColumnRef *) node;

					nsitem = refnameNamespaceItem(pstate, NULL, "inserted",
												  cref->location,
												  &levels_up);

					if (nsitem)
						inserted = true;

					nsitem = refnameNamespaceItem(pstate, NULL, "deleted",
												  cref->location,
												  &levels_up);
					if (nsitem)
						deleted = true;

					if (inserted && deleted)
						break;
				}
				else if (IsA(node, A_Expr))
				{
					A_Expr	   *a_expr = (A_Expr *) node;

					if (a_expr->lexpr)
						queue = lappend(queue, a_expr->lexpr);
					if (a_expr->rexpr)
						queue = lappend(queue, a_expr->rexpr);
				}
				else if (IsA(node, FuncCall))
				{
					FuncCall   *func_call = (FuncCall *) node;

					if (func_call->args)
						queue = list_concat(queue, func_call->args);
				}
			}
		}
		foreach(o_target, returningList)
		{
			ResTarget  *res = (ResTarget *) lfirst(o_target);

			queue = NIL;
			queue = list_make1(res->val);

			foreach(expr, queue)
			{
				Node	   *node = (Node *) lfirst(expr);

				if (IsA(node, ColumnRef))
				{
					ColumnRef  *cref = (ColumnRef *) node;

					if (list_length(cref->fields) == 2)
					{
						field1 = (Node *) linitial(cref->fields);
						qualifier = strVal(field1);

						if ((!inserted && !strcmp(qualifier, "inserted")) || (!deleted && !strcmp(qualifier, "deleted")))
						{
							if (update_delete_target_alias)

								/*
								 * If target relation is specified by an alias
								 * in FROM clause, we should use the alias
								 * instead of the relation name, because
								 * otherwise "inserted" will still show the
								 * previous value.
								 */
								linitial(cref->fields) = makeString(update_delete_target_alias);
							else
								linitial(cref->fields) = makeString(RelationGetRelationName(pstate->p_target_relation));
						}
					}
				}
				else if (IsA(node, A_Expr))
				{
					A_Expr	   *a_expr = (A_Expr *) node;

					if (a_expr->lexpr)
						queue = lappend(queue, a_expr->lexpr);
					if (a_expr->rexpr)
						queue = lappend(queue, a_expr->rexpr);
				}
				else if (IsA(node, FuncCall))
				{
					FuncCall   *func_call = (FuncCall *) node;

					if (func_call->args)
						queue = list_concat(queue, func_call->args);
				}
			}
		}
	}
}

static void
check_insert_row(List *icolumns, List *exprList, Oid relid)
{
	/* Do not allow more target columns than expressions */
	if (exprList != NIL && list_length(exprList) < list_length(icolumns))
		ereport(ERROR,
				(errcode(ERRCODE_SYNTAX_ERROR),
				 errmsg("Number of given values does not match target table definition")));
}

char *
extract_identifier(const char *start)
{
	/*
	 * We will extract original identifier from source query string. 'start'
	 * is a char potiner to start of identifier, which is provided from caller
	 * based on location of each token. The remaning task is to find the end
	 * position of identifier. For this, we will mimic the lexer rule. This
	 * includes plain identifier (and un-reserved keyword) as well as
	 * delimited by double-quote and squared bracket (T-SQL).
	 *
	 * Please note that, this function assumes that identifier is already
	 * valid. (otherwise, syntax error should be already thrown).
	 */

	bool		dq = false;
	bool		sqb = false;
	bool		sq = false;
	int			i = 0;
	char	   *original_name = NULL;
	bool		valid = false;
	bool		found_escaped_in_dq = false;
	bool		found_escaped_in_sq = false;

	/* check identifier is delimited */
	Assert(start);
	if (start[0] == '"')
		dq = true;
	else if (start[0] == '[')
		sqb = true;
	else if (start[0] == '\'')
		sq = true;
	++i;						/* advance cursor by one. As it is already a
								 * valid identiifer, its length should be
								 * greater than 1 */

	/*
	 * Reaching here implies of valid identifier. It means we can reach
	 * identifier's end in both the cases of single and multibyte characters.
	 * If the identifier is not valid, the scanner should have already reported a syntax error.
	 */
	while (true)
	{
		char		c = start[i];

		if (!dq && !sqb && !sq)		/* normal case */
		{
			/* please see {tsql_ident_cont} in scan-tsql-decl.l */
			valid = is_identifier_char(c);
			if (!valid)
			{
				original_name = palloc(i + 1);
				memcpy(original_name, start, i);
				original_name[i] = '\0';
				return original_name;
			}
		}
		else if (dq)
		{
			/* please see xdinside in scan.l */
			valid = (c != '"');
			if (!valid && start[i + 1] == '"')	/* escaped */
			{
				++i;
				++i;			/* advance two characters */
				found_escaped_in_dq = true;
				continue;
			}

			if (!valid)
			{
				if (!found_escaped_in_dq)
				{
					/* no escaped character. copy whole string at once */
					original_name = palloc(i);	/* exclude first/last double
												 * quote */
					memcpy(original_name, start + 1, i - 1);
					original_name[i - 1] = '\0';
					return original_name;
				}
				else
				{
					/*
					 * there is escaped character. copy one by one to handle
					 * escaped character
					 */
					int			rcur = 1;	/* read-cursor */
					int			wcur = 0;	/* write-cursor */

					original_name = palloc(i);	/* exclude first/last double
												 * quote */
					for (; rcur < i; ++rcur, ++wcur)
					{
						original_name[wcur] = start[rcur];
						if (start[rcur] == '"')
							++rcur; /* skip next character */
					}
					original_name[wcur] = '\0';
					return original_name;
				}
			}
		}
		else if (sq)
		{
			/* please see xdinside in scan.l */
			valid = (c != '\'');
			if (!valid && start[i + 1] == '\'')	/* escaped */
			{
				++i;
				++i;			/* advance two characters */
				found_escaped_in_sq = true;
				continue;
			}

			if (!valid)
			{
				if (!found_escaped_in_sq)
				{
					/* no escaped character. copy whole string at once */
					original_name = palloc(i);	/* exclude first/last single
												 * quote */
					memcpy(original_name, start + 1, i - 1);
					original_name[i - 1] = '\0';
					return original_name;
				}
				else
				{
					/*
					 * there is escaped character. copy one by one to handle
					 * escaped character
					 */
					int			rcur = 1;	/* read-cursor */
					int			wcur = 0;	/* write-cursor */

					original_name = palloc(i);	/* exclude first/last single
												 * quote */
					for (; rcur < i; ++rcur, ++wcur)
					{
						original_name[wcur] = start[rcur];
						if (start[rcur] == '\'')
							++rcur; /* skip next character */
					}
					original_name[wcur] = '\0';
					return original_name;
				}
			}
		}
		else if (sqb)
		{
			/* please see xbrinside in scan-tsql-decl.l */
			valid = (c != ']');
			if (!valid)
			{
				original_name = palloc(i);	/* exclude first/last square
											 * bracket */
				memcpy(original_name, start + 1, i - 1);
				original_name[i - 1] = '\0';
				return original_name;
			}
		}

		++i;
	}

	return NULL;
}

extern const char *ATTOPTION_BBF_ORIGINAL_NAME;

static void
pltsql_post_transform_column_definition(ParseState *pstate, RangeVar *relation, ColumnDef *column, List **alist)
{
	/*
	 * add "ALTER TABLE ALTER COLUMN SET (bbf_original_name=<original_name>)"
	 * to alist so that original_name will be stored in
	 * pg_attribute.attoptions
	 */

	AlterTableStmt *stmt;
	AlterTableCmd *cmd;

	/*
	 * To get original column name, utilize location of ColumnDef and query
	 * string.
	 */
	const char *column_name_start = pstate->p_sourcetext + column->location;
	char	   *original_name = extract_identifier(column_name_start);

	if (original_name == NULL)
		ereport(ERROR,
				(errcode(ERRCODE_INTERNAL_ERROR),
				 errmsg("can't extract original column name")));


	cmd = makeNode(AlterTableCmd);
	cmd->subtype = AT_SetOptions;
	cmd->name = column->colname;
	cmd->def = (Node *) list_make1(makeDefElem(pstrdup(ATTOPTION_BBF_ORIGINAL_NAME), (Node *) makeString(pstrdup(original_name)), column->location));
	cmd->behavior = DROP_RESTRICT;
	cmd->missing_ok = false;

	stmt = makeNode(AlterTableStmt);
	stmt->relation = relation;
	stmt->cmds = NIL;
	stmt->objtype = OBJECT_TABLE;
	stmt->cmds = lappend(stmt->cmds, cmd);

	(*alist) = lappend(*alist, stmt);
}

extern const char *ATTOPTION_BBF_ORIGINAL_TABLE_NAME;
extern const char *ATTOPTION_BBF_TABLE_CREATE_DATE;

static void
pltsql_post_transform_table_definition(ParseState *pstate, RangeVar *relation, char *relname, List **alist)
{
	AlterTableStmt *stmt;
	AlterTableCmd *cmd_orig_name;
	AlterTableCmd *cmd_crdate;
	char	   *curr_datetime;

	/*
	 * To get original column name, utilize location of relation and query
	 * string.
	 */
	char	   *table_name_start,
			   *original_name,
			   *temp;

	/*
	 * Skip during restore since reloptions are also dumped using separate
	 * ALTER command
	 */
	if (babelfish_dump_restore)
		return;

	if (sql_dialect != SQL_DIALECT_TSQL)
		return;

	table_name_start = (char *) pstate->p_sourcetext + relation->location;

	/*
	 * Could be the case that the fully qualified name is included, so just
	 * find the text after '.' in the identifier. We need to be careful as
	 * there can be '.' in the table name itself, so we will break the loop if
	 * current string matches with actual relname.
	 */
	temp = strpbrk(table_name_start, ". ");
	while (temp && temp[0] != ' ' &&
		   strncasecmp(relname, table_name_start, strlen(relname)) != 0 &&
		   strncasecmp(relname, table_name_start + 1, strlen(relname)) != 0)	/* match after skipping
																				 * delimiter */
	{
		temp += 1;
		table_name_start = temp;
		temp = strpbrk(table_name_start, ". ");
	}

	original_name = extract_identifier(table_name_start);
	if (original_name == NULL)
		ereport(ERROR,
				(errcode(ERRCODE_INTERNAL_ERROR),
				 errmsg("can't extract original table name")));

	stmt = makeNode(AlterTableStmt);
	stmt->relation = relation;
	stmt->cmds = NIL;
	stmt->objtype = OBJECT_TABLE;

	/*
	 * Only store original_name if there's a difference, and if the difference
	 * is only in capitalization
	 */
	if (strncmp(relname, original_name, strlen(relname)) != 0 && strncasecmp(relname, original_name, strlen(relname)) == 0)
	{
		/*
		 * add "ALTER TABLE SET (bbf_original_table_name=<original_name>)" to
		 * alist so that original_name will be stored in pg_class.reloptions
		 */
		cmd_orig_name = makeNode(AlterTableCmd);
		cmd_orig_name->subtype = AT_SetRelOptions;
		cmd_orig_name->def = (Node *) list_make1(makeDefElem(pstrdup(ATTOPTION_BBF_ORIGINAL_TABLE_NAME), (Node *) makeString(pstrdup(original_name)), -1));
		cmd_orig_name->behavior = DROP_RESTRICT;
		cmd_orig_name->missing_ok = false;
		stmt->cmds = lappend(stmt->cmds, cmd_orig_name);
	}

	/*
	 * add "ALTER TABLE SET (bbf_rel_create_date=<datetime>)" to alist so that
	 * create_date will be stored in pg_class.reloptions
	 */
	curr_datetime = DatumGetCString(DirectFunctionCall1(timestamp_out, TimestampGetDatum(GetSQLLocalTimestamp(3))));
	cmd_crdate = makeNode(AlterTableCmd);
	cmd_crdate->subtype = AT_SetRelOptions;
	cmd_crdate->def = (Node *) list_make1(makeDefElem(pstrdup(ATTOPTION_BBF_TABLE_CREATE_DATE), (Node *) makeString(pstrdup(curr_datetime)), -1));
	cmd_crdate->behavior = DROP_RESTRICT;
	cmd_crdate->missing_ok = false;
	stmt->cmds = lappend(stmt->cmds, cmd_crdate);

	(*alist) = lappend(*alist, stmt);
}

static void
resolve_target_list_unknowns(ParseState *pstate, List *targetlist)
{
	ListCell   *l;

	if (sql_dialect != SQL_DIALECT_TSQL)
		return;

	foreach(l, targetlist)
	{
		Const	   *con;
		TargetEntry *tle = (TargetEntry *) lfirst(l);
		Oid			restype = exprType((Node *) tle->expr);

		if (restype != UNKNOWNOID)
			continue;

		if (!IsA(tle->expr, Const))
			continue;

		con = (Const *) tle->expr;
		if (con->constisnull)
		{
			/*
			 * In T-SQL, NULL const (without explicit datatype) should be
			 * resolved as INT4
			 */
			tle->expr = (Expr *) coerce_type(pstate, (Node *) con,
											 restype, INT4OID, -1,
											 COERCION_IMPLICIT,
											 COERCE_IMPLICIT_CAST,
											 -1);
		}
		else
		{
			Oid			sys_varchartypoid = get_sys_varcharoid();

			tle->expr = (Expr *) coerce_type(pstate, (Node *) con,
											 restype, sys_varchartypoid, -1,
											 COERCION_IMPLICIT,
											 COERCE_IMPLICIT_CAST,
											 -1);
		}
	}
}

static inline bool
is_identifier_char(unsigned char c)
{
	/* please see {tsql_ident_cont} in scan-tsql-decl.l */
	bool		valid = ((c >= 'A' && c <= 'Z') ||
						 (c >= 'a' && c <= 'z') ||
						 (c >= 0200 && c <= 0377) ||
						 (c >= '0' && c <= '9') ||
						 c == '_' || c == '$' || c == '#');

	return valid;
}

static int
find_attr_by_name_from_column_def_list(const char *attributeName, List *schema)
{
	char	   *attrname = downcase_identifier(attributeName, strlen(attributeName), false, false);
	int			attrlen = strlen(attrname);
	int			i = 1;
	ListCell   *s;

	foreach(s, schema)
	{
		ColumnDef  *def = lfirst(s);

		if (strlen(def->colname) == attrlen)
		{
			char	   *defname;

			if (strcmp(attributeName, def->colname) == 0)
				/* compare with original strings */
				return i;

			defname = downcase_identifier(def->colname, strlen(def->colname), false, false);
			if (strncmp(attrname, defname, attrlen) == 0)
				/* compare with downcased strings */
				return i;
		}
		i++;
	}

	return InvalidAttrNumber;
}

/* specialAttNum()
 *
 * Check attribute name to see if it is "special", e.g. "xmin".
 * - thomas 2000-02-07
 *
 * Note: this only discovers whether the name could be a system attribute.
 * Caller needs to ensure that it really is an attribute of the rel.
 */
static int
specialAttNum(const char *attname)
{
	const FormData_pg_attribute *sysatt;

	sysatt = SystemAttributeByName(attname);
	if (sysatt != NULL)
		return sysatt->attnum;
	return InvalidAttrNumber;
}

static int
find_attr_by_name_from_relation(Relation rd, const char *attname, bool sysColOK)
{
	int			i;

	for (i = 0; i < RelationGetNumberOfAttributes(rd); i++)
	{
		Form_pg_attribute att = TupleDescAttr(rd->rd_att, i);
		const char *origname = NameStr(att->attname);
		int			rdattlen = strlen(origname);
		const char *rdattname;

		if (strlen(attname) == rdattlen && !att->attisdropped)
		{
			if (namestrcmp(&(att->attname), attname) == 0)
				/* compare with original strings */
				return i + 1;

			/*
			 * Currently, we don't have any cases where attname needs to be
			 * downcased If exists, we have to take a deeper look whether the
			 * downcasing is needed here or gram.y
			 */
			rdattname = downcase_identifier(origname, rdattlen, false, false);
			if (strcmp(rdattname, attname) == 0)
				/* compare with downcased strings */
				return i + 1;
		}
	}

	if (sysColOK)
	{
		if ((i = specialAttNum(attname)) != InvalidAttrNumber)
			return i;
	}

	/* on failure */
	return InvalidAttrNumber;
}

static void
pre_transform_target_entry(ResTarget *res, ParseState *pstate,
						   ParseExprKind exprKind)
{
	if (prev_pre_transform_target_entry_hook)
		(*prev_pre_transform_target_entry_hook) (res, pstate, exprKind);

	/*
	 * In the TSQL dialect construct an AS clause for each target list item
	 * that is a column using the capitalization from the sourcetext.
	 */
	if (sql_dialect != SQL_DIALECT_TSQL)
		return;

	if (exprKind == EXPR_KIND_SELECT_TARGET)
	{
		int			alias_len = 0;
		const char *colname_start = NULL;
		const char *identifier_name = NULL;
		int			open_square_bracket = 0;
		int			double_quotes = 0;
		const char *last_dot;

		if (res->name == NULL && res->location != -1 &&
			IsA(res->val, ColumnRef))
		{
			ColumnRef  *cref = (ColumnRef *) res->val;

			/*
			 * If no alias is specified on a ColumnRef, then get the length of
			 * the name from the ColumnRef and copy the column name from the
			 * sourcetext. To prevent the server crash, res->location for queries
			 * with join statement should not be zero.
			 */
			if (res->location != 0 && (list_length(cref->fields) == 1 &&
				IsA(linitial(cref->fields), String)))
			{
				identifier_name = strVal(linitial(cref->fields));
				alias_len = strlen(identifier_name);
				colname_start = pstate->p_sourcetext + res->location;
			}
			/*
			 * This condition will preserve the case of column name when there are more than
			 * one cref->fields. For instance, Queries like 
			 * 1. select [database].[schema].[table].[column] from table.
			 * 2. select [schema].[table].[column] from table.
			 * 3. select [t].[column] from table as t
			 * Case 1: Handle the cases when column name is passed with no delimiters
			 * For example, select ABC from table
			 * Case 2: Handle the cases when column name is delimited with dq.
			 * In such cases, we are checking if no. of dq are even or not. When dq are odd,
			 * we are not tracing number of sqb and sq within dq.
			 * For instance, Queries like select "AF bjs'vs] " from table.
			 * Case 3: Handle the case when column name is delimited with sqb. When number of sqb
			 * are zero, it means we are out of sqb.
			 */
			else if(res->location != 0 && (list_length(cref->fields) > 1 &&
				IsA(llast(cref->fields), String)))
			{
				identifier_name = strVal(llast(cref->fields));
				alias_len = strlen(identifier_name);
				colname_start = pstate->p_sourcetext + res->location;
				last_dot = colname_start;
				while(*colname_start != '\0')
				{
					/*
					 * comment follow up with column like : 
					 *
					 * 'SELECT table1.c2--table1.REPGETTEXT('
					 * 
					 * will cause crash if we don't break the searching
					 * for the last_dot position
					 */
					if (*colname_start == '-' && *(colname_start+1) == '-')
						break;
					if(open_square_bracket == 0 && *colname_start == '"')
					{
						double_quotes++;
					}
					/* To check how many open sqb are present in sourcetext. */
					else if(double_quotes % 2 == 0 && *colname_start == '[')
					{
						open_square_bracket++;
					}
					else if(double_quotes % 2 == 0 && *colname_start == ']')
					{
						open_square_bracket--;
					}
					/*
					 * last_dot pointer is to trace the last dot in the sourcetext,
					 * as last dot indicates the starting of column name.
					 */
					else if(open_square_bracket == 0 && double_quotes % 2 == 0 && *colname_start == '.')
					{
						last_dot = colname_start;
					}
					/* 
					 * If there is no open sqb, there are even no. of sq or dq and colname_start is at
					 * space or comma, it means colname_start is at the end of column name.
					 */
					else if(open_square_bracket == 0 && double_quotes % 2 == 0 && (scanner_isspace(*colname_start) || *colname_start == ','))
					{
						last_dot++;
						colname_start = last_dot;
						break;
					}
					colname_start++;
				}
			}
		}
		else if (res->name != NULL && res->name_location != -1)
		{
			identifier_name = res->name;
			alias_len = strlen(res->name);
			colname_start = pstate->p_sourcetext + res->name_location;
		}
		else if (res->name == NULL && IsA(res->val, FuncCall) ){
			FuncCall *fc = (FuncCall *) res->val;
			if (strcasecmp(strVal(llast(fc->funcname)), "identity_into_bigint") == 0)
			{
				// throw error if Select Into-identity function is called without a column name
				ereport(ERROR,
					(errcode(ERRCODE_SYNTAX_ERROR), errmsg("Incorrect syntax near the keyword 'INTO'"),
						parser_errposition(pstate, res->location)));
			}
		}

		/*
		 * Case 1 : Handle both singlebyte and multibyte aliases when delimited by 
		 * square bracket(sqb) and double quoutes(dq) and single quotes(sq).
		 * For instance, queries like : SELECT 1 AS "您对“数据一览“中的车型，颜色，内饰，选选装";
		 * Case 2 : Preserve the case of aliases with ascii characters when there is no sq, sqb and dq.
		 * For instance, queries like: SELECT 1 AS ABCD;
		 * Case 3 : Handle both singlebyte and multibyte aliases whose length is
		 * more than or equals to 63 when not delimited by sq, sqb and dq.
		 * For example, queries like : SELECT 1 AS 您对您对您对您对您对您对您对您对您对您对您对您对您对;
		 */
		if (alias_len > 0)
		{
			char	   *alias = palloc0(alias_len + 1);
			const char	*original_name = NULL;
			int actual_alias_len = 0;

			/* To handle queries like SELECT ((<column_name>)) from <table_name> */
			while(*colname_start != '\0' && (*colname_start == '(' || scanner_isspace(*colname_start)))
			{
				colname_start++;
			}

			/* To extract the identifier name from the query.*/
			original_name = extract_identifier(colname_start);
			actual_alias_len = strlen(original_name);

			/* Maximum alias_len can be 63 after truncation. If alias_len is smaller than actual_alias_len,
			 * this means Identifier is truncated and it's last 32 bytes would be MD5 hash.
			 */
			if(actual_alias_len > alias_len)
			{
				/* First 32 characters of original_name are assigned to alias. */
				/* cppcheck-suppress invalidFunctionArg */
				memcpy(alias, original_name, (alias_len - 32));

				/* Last 32 characters of identifier_name are assigned to alias, as actual alias is truncated. */
				memcpy(alias + (alias_len - 32),
					   identifier_name + (alias_len - 32), 
	   				   32);

				alias[alias_len] = '\0';
			}
			else	/* Identifier is not truncated. */
			{
				memcpy(alias, original_name, actual_alias_len);
			}
			res->name = alias;
		}
	}
	/* Update table set qualified column name, resolve qualifiers here */
	else if (exprKind == EXPR_KIND_UPDATE_SOURCE && res->indirection)
	{
		Oid			relid = InvalidOid;
		Oid			targetRelid = InvalidOid;
		char	   *relname = NULL;
		char	   *schemaname = NULL;

		switch (list_length(res->indirection))
		{
			case 1:
				/* update t set x.y, try to resolve as t.c if it's not x[i] */
				if (!IsA(linitial(res->indirection), A_Indices))
				{
					relname = res->name;
				}
				break;
			case 2:
				/* if it's set x.y[i], try to resolve as t.c[i] */
				if (IsA(lsecond(res->indirection), A_Indices))
				{
					relname = res->name;
				}

				/*
				 * otherwise try to resolve as s.t.c. Do not resolve as t.c.f
				 * because we don't want to extend the legacy case c.f to have
				 * qualifiers.
				 */
				else
				{
					schemaname = res->name;
					relname = strVal(linitial(res->indirection));
				}
				break;
			case 3:

				/*
				 * if it's set x.y.z[i], try to resolve as s.t.c[i]. Do not
				 * resolve as t.c.f.ff because we don't want to extend the
				 * legecy case c.f.ff to have qualifiers.
				 */
				if (IsA(lthird(res->indirection), A_Indices))
				{
					schemaname = res->name;
					relname = strVal(linitial(res->indirection));
				}
				break;
			default:
				break;
		}

		/* Get relid either by s.t or t */
		if (schemaname && relname)
		{
			/* Get physical schema name from logical schema name */
			char *physical_schema_name = get_physical_schema_name(get_cur_db_name(), schemaname);
			/* Get relid using physical schema name and relname */
			relid = RangeVarGetRelid(makeRangeVar(physical_schema_name, relname, res->location),
									 NoLock,
									 true);
			pfree(physical_schema_name);
		}
		else if (relname)
		{
			/* 
			 * In case of schema name is not specified, To get the relid of table
			 * we will search for the table in schema of target relation.
			 */
			
			/* Get physical schema name of target relation */
			char *physical_schema_name = get_namespace_name(RelationGetNamespace(pstate->p_target_relation));
			/* Get relid using physical schema name and relname */
			relid = RangeVarGetRelid(makeRangeVar(physical_schema_name, relname, res->location),
									 NoLock,
									 true);
			pfree(physical_schema_name);
		}
		targetRelid = RelationGetRelid(pstate->p_target_relation);
		/* If relid matches or alias matches, try to resolve the qualifiers */
		if (relname
		/* relid matches */
			&& (targetRelid == relid
		/* or alias name matches */
				|| (!schemaname
					&& strcmp(pstate->p_target_nsitem->p_rte->eref->aliasname, relname) == 0)))
		{
			/*
			 * If set x.y... happens to match legacy case set c.f..., treat it
			 * as c.f... for backward compatability.
			 */
			AttrNumber	x_attnum = get_attnum(targetRelid, res->name);
			bool		isLegacy = false;
			Oid			atttype = get_atttype(targetRelid, x_attnum);

			/* If x is a column of target table t and x is a composite type */
			if (x_attnum != InvalidAttrNumber
				&& get_typtype(atttype) == TYPTYPE_COMPOSITE)
			{
				char	   *subfield = strVal(linitial(res->indirection));
				Oid			x_relid = get_typ_typrelid(atttype);
				AttrNumber	y_attnum = get_attnum(x_relid, subfield);

				/* Check if y is a subfield of composite type column x */
				if (y_attnum != InvalidAttrNumber)
				{
					/* set c.f.z, further check if it is c.f.ff */
					if (schemaname)
					{
						atttype = get_atttype(x_relid, y_attnum);
						/* If y is composite type */
						if (get_typtype(atttype) == TYPTYPE_COMPOSITE)
						{
							char	   *subsubfield = strVal(lsecond(res->indirection));
							Oid			y_relid = get_typ_typrelid(atttype);
							AttrNumber	z_attnum = get_attnum(y_relid, subsubfield);

							/* if z is a subfield of y */
							if (z_attnum != InvalidAttrNumber)
							{
								/*
								 * if z is also a column of the target table,
								 * then we face an ambiguity here: should do
								 * we interpret it (x.y.z) as s.t.z or c.f.ff?
								 * We don't know, log an ERROR to avoid silent
								 * data corruption.
								 */
								z_attnum = get_attnum(targetRelid, subsubfield);
								if (z_attnum != InvalidAttrNumber)
								{
									ereport(ERROR,
											(errcode(ERRCODE_AMBIGUOUS_COLUMN),
											 errmsg("\"%s\" can be interpreted either as a schema name or a column name.",
													res->name),
											 errdetail("\"%s.%s\" has column \"%s\" that is a composite type with \"%s\" as a subfield, " \
													   "which is a composite type with \"%s\" as a subfield, as well as column \"%s\".",
													   res->name,
													   subfield,
													   res->name,
													   subfield,
													   subsubfield,
													   res->name),
											 errhint("Use a table alias other than \"%s.%s\" to remove the ambiguity.",
													 res->name,
													 subfield),
											 parser_errposition(pstate, exprLocation((Node *) res))));
								}
								else
								{
									elog(DEBUG1,
										 "\"%s\" will be interpreted as a column name because it has a composite type and \"%s\" is a subfield "
										 "of \"%s\" and \"%s\" is a subfield of \"%s\".",
										 res->name, subfield, res->name, subsubfield, subfield);
									isLegacy = true;
								}
							}
						}
					}
					/* c.f */
					else
					{
						/*
						 * if y is also a column of the target table, then we
						 * face an ambiguity here: should do we interpret it
						 * (x.y) as t.y or c.y? We don't know, log an ERROR to
						 * avoid silent data corruption.
						 */
						y_attnum = get_attnum(targetRelid, subfield);
						if (y_attnum != InvalidAttrNumber)
						{
							ereport(ERROR,
									(errcode(ERRCODE_AMBIGUOUS_COLUMN),
									 errmsg("\"%s\" can be interpreted either as a table name or a column name.",
											res->name),
									 errdetail("\"%s\" has column \"%s\" that is a composite type with \"%s\" as a subfield, " \
											   "as well as column \"%s\".",
											   res->name,
											   res->name,
											   subfield,
											   subfield),
									 errhint("Use a table alias other than \"%s\" to remove the ambiguity.",
											 res->name),
									 parser_errposition(pstate, exprLocation((Node *) res))));
						}
						else
						{
							elog(DEBUG1,
								 "\"%s\" will be interpreted as a column name because it has a composite type and \"%s\" is a subfield of \"%s\".",
								 res->name, subfield, res->name);
							isLegacy = true;
						}
					}
				}
			}

			/*
			 * If it's not the legacy case then it's safe to resolve x.y... as
			 * qualified name
			 */
			if (!isLegacy)
			{
				if (schemaname)
				{
					res->name = strVal(lsecond(res->indirection));
					res->indirection = list_copy_tail(res->indirection, 2);
				}
				else
				{
					res->name = strVal(linitial(res->indirection));
					res->indirection = list_copy_tail(res->indirection, 1);
				}
			}
		}
		/* Otherwise keep the ResTarget as is */
	}
}

static bool
tle_name_comparison(const char *tlename, const char *identifier)
{
	if (sql_dialect == SQL_DIALECT_TSQL)
	{
		int			tlelen = strlen(tlename);

		if (tlelen != strlen(identifier))
			return false;

		if (pltsql_case_insensitive_identifiers)
			return (0 == strcmp(downcase_identifier(tlename, tlelen, false, false),
								downcase_identifier(identifier, tlelen, false, false)));
		else
			return (0 == strcmp(tlename, identifier));
	}
	else if (prev_tle_name_comparison_hook)
		return (*prev_tle_name_comparison_hook) (tlename, identifier);
	else
		return (0 == strcmp(tlename, identifier));
}

Oid
get_tsql_trigger_oid(List *object, const char *tsql_trigger_name, bool object_from_input)
{
	Oid			trigger_rel_oid = InvalidOid;
	Relation	tgrel;
	ScanKeyData key;
	SysScanDesc tgscan;
	HeapTuple	tuple;
	Oid			reloid;
	Relation	relation = NULL;
	const char *pg_trigger_physical_schema = NULL;
	const char *cur_physical_schema = NULL;
	const char *tsql_trigger_physical_schema = NULL;
	const char *tsql_trigger_logical_schema = NULL;
	List	   *search_path = fetch_search_path(false);

	if (list_length(object) == 1)
	{
		cur_physical_schema = get_namespace_name(linitial_oid(search_path));
		list_free(search_path);
	}
	else
	{
		if (object_from_input)
			tsql_trigger_logical_schema = ((String *) linitial(object))->sval;
		else
		{
			tsql_trigger_physical_schema = ((String *) linitial(object))->sval;
			tsql_trigger_logical_schema = get_logical_schema_name(tsql_trigger_physical_schema, true);
		}
		cur_physical_schema = get_physical_schema_name(get_cur_db_name(), tsql_trigger_logical_schema);
	}

	/*
	 * Get the table name of the trigger from pg_trigger. We know that trigger
	 * names are forced to be unique in the tsql dialect, so we can rely on
	 * searching for trigger name and schema name to find the corresponding
	 * relation name.
	 */
	tgrel = table_open(TriggerRelationId, AccessShareLock);
	ScanKeyInit(&key,
				Anum_pg_trigger_tgname,
				BTEqualStrategyNumber, F_NAMEEQ,
				CStringGetDatum(tsql_trigger_name));

	tgscan = systable_beginscan(tgrel, TriggerRelidNameIndexId, false,
								NULL, 1, &key);
	while (HeapTupleIsValid(tuple = systable_getnext(tgscan)))
	{
		Form_pg_trigger pg_trigger = (Form_pg_trigger) GETSTRUCT(tuple);

		if (!OidIsValid(pg_trigger->tgrelid))
		{
			break;
		}

		if (namestrcmp(&(pg_trigger->tgname), tsql_trigger_name) == 0)
		{
			reloid = pg_trigger->tgrelid;
			relation = RelationIdGetRelation(reloid);
			pg_trigger_physical_schema = get_namespace_name(get_rel_namespace(pg_trigger->tgrelid));
			if (pg_trigger_physical_schema == NULL)
			{
				return InvalidOid;
			}
			if (strcasecmp(pg_trigger_physical_schema, cur_physical_schema) == 0)
			{
				trigger_rel_oid = reloid;
				RelationClose(relation);
				break;
			}
			RelationClose(relation);
		}
	}

	systable_endscan(tgscan);
	table_close(tgrel, AccessShareLock);

	if (!OidIsValid(trigger_rel_oid))
	{
		relation = NULL;		/* department of accident prevention */
		return InvalidOid;
	}
	return trigger_rel_oid;
}

/*
* A special case of the get_object_address_relobject() function, specifically
* for the case of triggers in tsql dialect. We add a pg_trigger lookup to search
* for the relation that the trigger is associated with, since the relation name
* is not supplied by the user, and thus not a part of the *object list.
*/
static ObjectAddress
get_trigger_object_address(List *object, Relation *relp, bool missing_ok, bool object_from_input)
{
	ObjectAddress address;
	const char *depname;
	Oid			trigger_rel_oid = InvalidOid;


	address.classId = TriggerRelationId;
	address.objectId = InvalidOid;
	address.objectSubId = InvalidAttrNumber;

	if (sql_dialect != SQL_DIALECT_TSQL)
	{
		return address;
	}
	/* Extract name of dependent object. */
	depname = strVal(llast(object));

	if (prev_get_trigger_object_address_hook)
		return (*prev_get_trigger_object_address_hook) (object, relp, missing_ok, object_from_input);

	trigger_rel_oid = get_tsql_trigger_oid(object, depname, object_from_input);

	if (!OidIsValid(trigger_rel_oid))
		return address;

	address.objectId = get_trigger_oid(trigger_rel_oid, depname, missing_ok);
	address.objectSubId = 0;

	*relp = RelationIdGetRelation(trigger_rel_oid);
	RelationClose(*relp);
	return address;
}

/* Generate similar error message with SQL Server when function/procedure is not found if possible. */
void
pltsql_report_proc_not_found_error(List *names, List *given_argnames, Oid *input_typeids, int nargs, ParseState *pstate, int location, bool proc_call)
{
	FuncCandidateList candidates = NULL,
				current_candidate = NULL;
	int			max_nargs = -1;
	int			min_nargs = INT_MAX;
	int			ncandidates = 0;
	bool		found = false;
	char	   *schemaname;
	char	   *funcname;
	const char *obj_type = proc_call ? "procedure" : "function";

	candidates = FuncnameGetCandidates(names, -1, NIL, false, false, false, true);	/* search all possible
																					 * candidate regardless
																					 * of the # of arguments */
	if (candidates == NULL)
		return;					/* no candidates at all. let backend handle
								 * the proc-not-found error */

	for (current_candidate = candidates; current_candidate != NULL; current_candidate = current_candidate->next)
	{
		if (current_candidate->nargs == nargs)	/* Found the proc/func having
												 * the same number of
												 * arguments. */
			found = true;

		ncandidates++;
		min_nargs = (current_candidate->nargs < min_nargs) ? current_candidate->nargs : min_nargs;
		max_nargs = (current_candidate->nargs > max_nargs) ? current_candidate->nargs : max_nargs;
	}

	if (max_nargs == -1 || min_nargs == INT_MAX)	/* Unexpected number of
													 * arguments, let PG
													 * backend handle the
													 * error message */
		return;

	if (ncandidates > 1)		/* More than one candidates exist, throwing an
								 * error message with possible number of
								 * arguments */
	{
		const char *arg_str = (max_nargs < 2) ? "argument" : "arguments";

		/*
		 * Found the proc/func having the same number of arguments. possibly
		 * data-type mistmatch.
		 */
		if (found)
		{
			if (!proc_call)
			{
				/* deconstruct the names list */
				DeconstructQualifiedName(names, &schemaname, &funcname);

				/* 
				 * Check whether function is an special function or not, and 
				 * report appropriate error if applicable 
				 */
				validate_special_function(schemaname, funcname, nargs, input_typeids);
			}

			ereport(ERROR,
					(errcode(ERRCODE_UNDEFINED_FUNCTION),
					 errmsg("The %s %s is found but cannot be used. Possibly due to datatype mismatch and implicit casting is not allowed.", obj_type, NameListToString(names))),
					parser_errposition(pstate, location));
		}

		if (max_nargs == min_nargs)
		{
			if (max_nargs == 0)
			{
				ereport(ERROR,
						(errcode(ERRCODE_UNDEFINED_FUNCTION),
						 errmsg("%s %s has too many arguments specified.", obj_type, NameListToString(names))),
						parser_errposition(pstate, location));
			}
			else
			{
				ereport(ERROR,
						(errcode(ERRCODE_UNDEFINED_FUNCTION),
						 errmsg("The %s %s requires %d %s", NameListToString(names), obj_type, max_nargs, arg_str)),
						parser_errposition(pstate, location));
			}
		}
		else
		{
			ereport(ERROR,
					(errcode(ERRCODE_UNDEFINED_FUNCTION),
					 errmsg("The %s %s requires %d to %d %s", NameListToString(names), obj_type, min_nargs, max_nargs, arg_str)),
					parser_errposition(pstate, location));
		}
	}
	else						/* Only one candidate exists, */
	{
		HeapTuple	tup;
		bool		isnull;

		tup = SearchSysCache1(PROCOID, ObjectIdGetDatum(candidates->oid));
		if (HeapTupleIsValid(tup))
		{
			(void) SysCacheGetAttr(PROCOID, tup,
								   Anum_pg_proc_proargnames,
								   &isnull);

			if (!isnull)
			{
				Form_pg_proc procform = (Form_pg_proc) GETSTRUCT(tup);
				HeapTuple	bbffunctuple;
				int			pronargs = procform->pronargs;
				int			first_arg_with_default = pronargs - procform->pronargdefaults;
				int			pronallargs;
				int			ap;
				int			pp;
				int			numposargs = nargs - list_length(given_argnames);
				Oid		   *p_argtypes;
				char	  **p_argnames;
				char	   *p_argmodes;
				char	   *first_unknown_argname = NULL;
				bool		arggiven[FUNC_MAX_ARGS];
				bool		default_positions_available = false;
				List	   *default_positions = NIL;
				ListCell   *lc;
				char	   *langname = get_language_name(procform->prolang, true);

				if (nargs > pronargs)	/* Too many parameters provided. */
				{
					ereport(ERROR,
							(errcode(ERRCODE_UNDEFINED_FUNCTION),
							 errmsg("%s %s has too many arguments specified.", obj_type, NameListToString(names))),
							parser_errposition(pstate, location));
				}

				pronallargs = get_func_arg_info(tup,
												&p_argtypes,
												&p_argnames,
												&p_argmodes);
				memset(arggiven, false, pronargs * sizeof(bool));

				/* there are numposargs positional args before the named args */
				for (ap = 0; ap < numposargs; ap++)
					arggiven[ap] = true;

				foreach(lc, given_argnames)
				{
					char	   *argname = (char *) lfirst(lc);
					bool		match_found;
					int			i;

					pp = 0;
					match_found = false;
					for (i = 0; i < pronallargs; i++)
					{
						/* consider only input parameters */
						if (p_argmodes &&
							(p_argmodes[i] != FUNC_PARAM_IN &&
							 p_argmodes[i] != FUNC_PARAM_INOUT &&
							 p_argmodes[i] != FUNC_PARAM_VARIADIC))
							continue;
						if (p_argnames[i] && strcmp(p_argnames[i], argname) == 0)
						{
							arggiven[pp] = true;
							match_found = true;
							break;
						}
						/* increase pp only for input parameters */
						pp++;
					}
					/* Store first unknown parameter name. */
					if (!match_found && first_unknown_argname == NULL)
						first_unknown_argname = argname;
				}

				if (langname && pg_strcasecmp("pltsql", langname) == 0 && nargs < pronargs)
				{
					bbffunctuple = get_bbf_function_tuple_from_proctuple(tup);

					if (HeapTupleIsValid(bbffunctuple))
					{
						Datum		arg_default_positions;
						char	   *str;

						/* Fetch default positions */
						arg_default_positions = SysCacheGetAttr(PROCNAMENSPSIGNATURE,
																bbffunctuple,
																Anum_bbf_function_ext_default_positions,
																&isnull);

						if (!isnull)
						{
							str = TextDatumGetCString(arg_default_positions);
							default_positions = castNode(List, stringToNode(str));
							lc = list_head(default_positions);
							default_positions_available = true;
							pfree(str);
						}
						else
							heap_freetuple(bbffunctuple);
					}
				}

				/*
				 * Traverse arggiven list to check if a non-default parameter
				 * is not supplied.
				 */
				for (pp = numposargs; pp < pronargs; pp++)
				{
					if (arggiven[pp])
						continue;

					/*
					 * If the positions of default arguments are available
					 * then we need special handling. Look into
					 * default_positions list to find out the default
					 * expression for pp'th argument.
					 */
					if (default_positions_available)
					{
						bool		has_default = false;

						/*
						 * Iterate over argdefaults list to find out the
						 * default expression for current argument.
						 */
						while (lc != NULL)
						{
							int			position = intVal((Node *) lfirst(lc));

							if (position == pp)
							{
								has_default = true;
								lc = lnext(default_positions, lc);
								break;
							}
							else if (position > pp)
								break;
							lc = lnext(default_positions, lc);
						}

						if (!has_default)
							ereport(ERROR,
									(errcode(ERRCODE_UNDEFINED_FUNCTION),
									 errmsg("%s %s expects parameter \"%s\", which was not supplied.", obj_type, NameListToString(names), p_argnames[pp])),
									parser_errposition(pstate, location));
					}
					else if (pp < first_arg_with_default)
					{
						ereport(ERROR,
								(errcode(ERRCODE_UNDEFINED_FUNCTION),
								 errmsg("%s %s expects parameter \"%s\", which was not supplied.", obj_type, NameListToString(names), p_argnames[pp])),
								parser_errposition(pstate, location));
					}
				}

				/*
				 * Default arguments are also supplied but parameter name is
				 * unknown.
				 */
				if (first_unknown_argname)
				{
					ereport(ERROR,
							(errcode(ERRCODE_UNDEFINED_FUNCTION),
							 errmsg("\"%s\" is not an parameter for %s %s.", first_unknown_argname, obj_type, NameListToString(names))),
							parser_errposition(pstate, location));
				}

				/*
				 * Still no issue with the arguments provided, possibly
				 * data-type mistmatch.
				 */
				ereport(ERROR,
						(errcode(ERRCODE_UNDEFINED_FUNCTION),
						 errmsg("The %s %s is found but cannot be used. Possibly due to datatype mismatch and implicit casting is not allowed.", obj_type, NameListToString(names))),
						parser_errposition(pstate, location));

				if (default_positions_available)
				{
					heap_freetuple(bbffunctuple);
				}
				pfree(langname);
			}
			else if (nargs > 0) /* proargnames is NULL. Procedure/function has
								 * no parameters but arguments are specified. */
			{
				ereport(ERROR,
						(errcode(ERRCODE_UNDEFINED_FUNCTION),
						 errmsg("%s %s has no parameters and arguments were supplied.", obj_type, NameListToString(names))),
						parser_errposition(pstate, location));
			}
		}
		heap_freetuple(tup);
	}
}

/*
 * Perform necessary modification on a slot which is going to be inserted/updated
 * in the target relation by logical replication worker.
 */
static void
logicalrep_modify_slot(Relation rel, EState *estate, TupleTableSlot *slot)
{
	TupleDesc	desc = RelationGetDescr(rel);
	int			attnum;
	ExprContext *econtext;

	econtext = GetPerTupleExprContext(estate);

	for (attnum = 0; attnum < desc->natts; attnum++)
	{
		Form_pg_attribute attr = TupleDescAttr(desc, attnum);

		if (attr->attisdropped || attr->attgenerated)
			continue;

		/*
		 * If it is rowversion/timestamp column, then re-evaluate the column
		 * default and replace the slot with this new value.
		 */
		if ((*common_utility_plugin_ptr->is_tsql_rowversion_or_timestamp_datatype) (attr->atttypid))
		{
			Expr	   *defexpr;
			ExprState  *def;

			defexpr = (Expr *) build_column_default(rel, attnum + 1);

			if (defexpr != NULL)
			{
				/* Run the expression through planner */
				defexpr = expression_planner(defexpr);
				def = ExecInitExpr(defexpr, NULL);
				slot->tts_values[attnum] = ExecEvalExpr(def, econtext, &slot->tts_isnull[attnum]);

				/*
				 * No need to check for other columns since we can only have
				 * one rowversion/timestamp column in a table.
				 */
				break;
			}
		}
	}
}

static void
bbf_object_access_hook(ObjectAccessType access, Oid classId, Oid objectId, int subId, void *arg)
{
	/* Call previous hook if exists */
	if (prev_object_access_hook)
		(*prev_object_access_hook) (access, classId, objectId, subId, arg);

	if (access == OAT_DROP && classId == RelationRelationId)
		pltsql_drop_view_definition(objectId);

	if (access == OAT_DROP && classId == ProcedureRelationId)
		pltsql_drop_func_default_positions(objectId);

	if (sql_dialect != SQL_DIALECT_TSQL)
		return;

	if (access == OAT_DROP && classId == AuthIdRelationId)
		drop_bbf_roles(access, classId, objectId, subId, arg);

	if (access == OAT_POST_CREATE && classId == ProcedureRelationId)
		revoke_func_permission_from_public(objectId);
}

static void
revoke_func_permission_from_public(Oid objectId)
{
	const char *query;
	List	   *res;
	GrantStmt  *revoke;
	PlannedStmt *wrapper;
	const char *obj_name;
	Oid			phy_sch_oid;
	const char *phy_sch_name;
	const char *arg_list;
	char		kind;

	/* TSQL specific behavior */
	if (sql_dialect != SQL_DIALECT_TSQL)
		return;

	/* Advance command counter so new tuple can be seen by validator */
	CommandCounterIncrement();

	/* get properties */
	obj_name = get_func_name(objectId);
	phy_sch_oid = get_func_namespace(objectId);
	phy_sch_name = get_namespace_name(phy_sch_oid);
	kind = get_func_prokind(objectId);
	arg_list = gen_func_arg_list(objectId);

	/* prepare subcommand */
	if (kind == PROKIND_PROCEDURE)
		query = psprintf("REVOKE ALL ON PROCEDURE [%s].[%s](%s) FROM PUBLIC", phy_sch_name, obj_name, arg_list);
	else
		query = psprintf("REVOKE ALL ON FUNCTION [%s].[%s](%s) FROM PUBLIC", phy_sch_name, obj_name, arg_list);

	res = raw_parser(query, RAW_PARSE_DEFAULT);

	if (list_length(res) != 1)
		ereport(ERROR,
				(errcode(ERRCODE_SYNTAX_ERROR),
				 errmsg("Expected 1 statement but get %d statements after parsing",
						list_length(res))));

	revoke = (GrantStmt *) parsetree_nth_stmt(res, 0);

	wrapper = makeNode(PlannedStmt);
	wrapper->commandType = CMD_UTILITY;
	wrapper->canSetTag = false;
	wrapper->utilityStmt = (Node *) revoke;
	wrapper->stmt_location = 0;
	wrapper->stmt_len = 0;

	ProcessUtility(wrapper,
				   query,
				   false,
				   PROCESS_UTILITY_SUBCOMMAND,
				   NULL,
				   NULL,
				   None_Receiver,
				   NULL);

	/* Command Counter will be increased by validator */
}

char *
gen_func_arg_list(Oid objectId)
{
	Oid		   *argtypes;
	int			nargs = 0;
	StringInfoData arg_list;

	initStringInfo(&arg_list);

	get_func_signature(objectId, &argtypes, &nargs);

	for (int i = 0; i < nargs; i++)
	{
		Oid			typoid = argtypes[i];
		char	   *nsp_name;
		char	   *type_name;
		HeapTuple	typeTuple;

		typeTuple = SearchSysCache1(TYPEOID, ObjectIdGetDatum(typoid));

		if (!HeapTupleIsValid(typeTuple))
			return NULL;

		type_name = pstrdup(NameStr(((Form_pg_type) GETSTRUCT(typeTuple))->typname));
		nsp_name = get_namespace_name(((Form_pg_type) GETSTRUCT(typeTuple))->typnamespace);
		ReleaseSysCache(typeTuple);

		appendStringInfoString(&arg_list, nsp_name);
		appendStringInfoString(&arg_list, ".");
		appendStringInfoString(&arg_list, type_name);
		if (i < nargs - 1)
			appendStringInfoString(&arg_list, ", ");
	}

	return arg_list.data;
}

char * 
gen_func_arg_list_from_params(List* parameters)
{
	int	nargs = list_length(parameters);
	int i = 0;
	ListCell *l;
	StringInfoData arg_list;

	initStringInfo(&arg_list);


	foreach (l, parameters)
	{
		FunctionParameter	*fp = lfirst(l);
		TypeName 	*tn = fp->argType;

		appendStringInfoString(&arg_list, TypeNameToString(tn));
		if (i < nargs - 1)
			appendStringInfoString(&arg_list, ", ");
		i++;
	}
	return arg_list.data;
}

/*
* This function adds column names to the insert target relation in rewritten
* CTE for OUTPUT INTO clause.
*/
static void
modify_insert_stmt(InsertStmt *stmt, Oid relid)
{
	Relation	pg_attribute;
	ScanKeyData scankey;
	SysScanDesc scan;
	HeapTuple	tuple;
	List	   *insert_col_list = NIL,
			   *temp_col_list;
	char		relkind = get_rel_relkind(relid);

	if(relkind == RELKIND_VIEW || relkind == RELKIND_MATVIEW)
	{
		ereport(ERROR,
				(errcode(ERRCODE_WRONG_OBJECT_TYPE),
				 errmsg("The target '%s' of the OUTPUT INTO clause cannot be a view or common table expression.", stmt->relation->relname)));
	}

	if (!output_into_insert_transformation)
		return;

	if (stmt->cols != NIL)
		return;

	/* Get column names from the relation */
	ScanKeyInit(&scankey,
				Anum_pg_attribute_attrelid,
				BTEqualStrategyNumber, F_OIDEQ,
				ObjectIdGetDatum(relid));

	pg_attribute = table_open(AttributeRelationId, AccessShareLock);

	scan = systable_beginscan(pg_attribute, AttributeRelidNumIndexId, true,
							  NULL, 1, &scankey);

	while (HeapTupleIsValid(tuple = systable_getnext(scan)))
	{
		ResTarget  *col = makeNode(ResTarget);
		Form_pg_attribute att = (Form_pg_attribute) GETSTRUCT(tuple);

		temp_col_list = NIL;

		if (att->attnum > 0)
		{
			/*
 			* Do a deep copy of attname because tuple is a pointer 
 			* to a shared_buffer page which is released when scan
 			* is ended.
 			*/
			col->name = pstrdup(NameStr(att->attname));

			col->indirection = NIL;
			col->val = NULL;
			col->location = 1;
			col->name_location = 1;
			temp_col_list = list_make1(col);
			insert_col_list = list_concat(insert_col_list, temp_col_list);
		}
	}
	stmt->cols = insert_col_list;
	systable_endscan(scan);
	table_close(pg_attribute, AccessShareLock);

}

static void
pre_transform_insert(ParseState *pstate, InsertStmt *stmt, Query *query)
{
	if (prev_pre_transform_insert_hook)
		(*prev_pre_transform_insert_hook) (pstate, stmt, query);

	if (sql_dialect != SQL_DIALECT_TSQL)
		return;

	query->limitCount = transformLimitClause(pstate, stmt->limitCount,
											EXPR_KIND_LIMIT, "LIMIT",
											LIMIT_OPTION_COUNT);
	query->limitOption = LIMIT_OPTION_COUNT;

	if (stmt->withClause)
		modify_insert_stmt(stmt, RelationGetRelid(pstate->p_target_relation));
}

/*
 * Stores view object's TSQL definition to bbf_view_def catalog
 * Note: It won't store view info if view is created in TSQL dialect from PG
 * endpoint as dbid will be NULL in that case.
 */
static void
pltsql_store_view_definition(const char *queryString, ObjectAddress address)
{
	/* Store TSQL definition */
	Relation	bbf_view_def_rel;
	TupleDesc	bbf_view_def_rel_dsc;
	Datum		new_record[BBF_VIEW_DEF_NUM_COLS];
	bool		new_record_nulls[BBF_VIEW_DEF_NUM_COLS];
	HeapTuple	tuple,
				reltup;
	Form_pg_class form_reltup;
	int16		dbid;
	uint64		flag_values = 0,
				flag_validity = 0;
	char	   *physical_schemaname;
	const char *logical_schemaname;
	char	   *original_query = get_original_query_string();

	if (sql_dialect != SQL_DIALECT_TSQL)
		return;

	/* Skip if it is for sysdatabases while creating logical database */
	if (strcmp("(CREATE LOGICAL DATABASE )", queryString) == 0)
		return;

	/* Fetch the object details from Relation */
	reltup = SearchSysCache1(RELOID, ObjectIdGetDatum(address.objectId));
	form_reltup = (Form_pg_class) GETSTRUCT(reltup);

	physical_schemaname = get_namespace_name(form_reltup->relnamespace);
	if (physical_schemaname == NULL)
	{
		elog(ERROR,
			 "Could not find physical schemaname for %u",
			 form_reltup->relnamespace);
	}

	/*
	 * Do not store definition/data in case of sys, information_schema_tsql
	 * and other shared schemas.
	 */
	if (is_shared_schema(physical_schemaname))
	{
		pfree(physical_schemaname);
		ReleaseSysCache(reltup);
		return;
	}

	dbid = get_dbid_from_physical_schema_name(physical_schemaname, true);
	logical_schemaname = get_logical_schema_name(physical_schemaname, true);
	if (!DbidIsValid(dbid) || logical_schemaname == NULL)
	{
		ereport(ERROR,
				(errcode(ERRCODE_FEATURE_NOT_SUPPORTED),
				 errmsg("Could not find dbid or logical schema for this physical schema '%s'." \
						"CREATE VIEW from non-babelfish schema/db is not allowed in TSQL dialect.", physical_schemaname)));
	}

	bbf_view_def_rel = table_open(get_bbf_view_def_oid(), RowExclusiveLock);
	bbf_view_def_rel_dsc = RelationGetDescr(bbf_view_def_rel);

	MemSet(new_record_nulls, false, sizeof(new_record_nulls));

	/*
	 * To use particular flag bit to store certain flag, Set corresponding bit
	 * in flag_validity which tracks currently supported flag bits and then
	 * set/unset flag_values bit according to flag settings. Used
	 * !Transform_null_equals instead of pltsql_ansi_nulls because NULL is
	 * being inserted in catalog if it is used. Currently, Only two flags are
	 * supported.
	 */
	flag_validity |= BBF_VIEW_DEF_FLAG_IS_ANSI_NULLS_ON;
	if (!Transform_null_equals)
		flag_values |= BBF_VIEW_DEF_FLAG_IS_ANSI_NULLS_ON;
	flag_validity |= BBF_VIEW_DEF_FLAG_USES_QUOTED_IDENTIFIER;
	if (pltsql_quoted_identifier)
		flag_values |= BBF_VIEW_DEF_FLAG_USES_QUOTED_IDENTIFIER;

	/*
	 * Setting this flag bit to 0 to distinguish between the objects created
	 * in 2.x or 3.x for future references. Let's not use this bit in 3.x, as
	 * we are setting this to 1 in 2.x and will be reserved for MVU.
	 */
	flag_validity |= BBF_VIEW_DEF_FLAG_CREATED_IN_OR_AFTER_2_4;
	flag_values |= BBF_VIEW_DEF_FLAG_CREATED_IN_OR_AFTER_2_4;

	new_record[0] = Int16GetDatum(dbid);
	new_record[1] = CStringGetTextDatum(logical_schemaname);
	new_record[2] = CStringGetTextDatum(NameStr(form_reltup->relname));
	if (original_query)
		new_record[3] = CStringGetTextDatum(original_query);
	else
		new_record_nulls[3] = true;
	new_record[4] = UInt64GetDatum(flag_validity);
	new_record[5] = UInt64GetDatum(flag_values);
	new_record[6] = TimestampGetDatum(GetSQLLocalTimestamp(3));
	new_record[7] = TimestampGetDatum(GetSQLLocalTimestamp(3));

	tuple = heap_form_tuple(bbf_view_def_rel_dsc,
							new_record, new_record_nulls);

	CatalogTupleInsert(bbf_view_def_rel, tuple);

	pfree(physical_schemaname);
	pfree((char *) logical_schemaname);
	ReleaseSysCache(reltup);
	heap_freetuple(tuple);
	table_close(bbf_view_def_rel, RowExclusiveLock);
}

/*
 * Drops view object's TSQL definition from bbf_view_def catalog
 */
static void
pltsql_drop_view_definition(Oid objectId)
{
	Relation	bbf_view_def_rel;
	HeapTuple	reltuple,
				scantup;
	Form_pg_class form;
	int16		dbid;
	char	   *physical_schemaname,
			   *objectname;
	char	   *logical_schemaname;

	/* return if it is not a view */
	reltuple = SearchSysCache1(RELOID, ObjectIdGetDatum(objectId));
	if (!HeapTupleIsValid(reltuple))
		return;					/* concurrently dropped */
	form = (Form_pg_class) GETSTRUCT(reltuple);
	if (form->relkind != RELKIND_VIEW)
	{
		ReleaseSysCache(reltuple);
		return;
	}

	physical_schemaname = get_namespace_name(form->relnamespace);
	if (physical_schemaname == NULL)
	{
		elog(ERROR,
			 "Could not find physical schemaname for %u",
			 form->relnamespace);
	}
	dbid = get_dbid_from_physical_schema_name(physical_schemaname, true);
	logical_schemaname = (char *) get_logical_schema_name(physical_schemaname, true);
	objectname = NameStr(form->relname);

	/*
	 * If any of these entries are NULL then there must not be any entry in
	 * catalog
	 */
	if (!DbidIsValid(dbid) || logical_schemaname == NULL || objectname == NULL)
	{
		pfree(physical_schemaname);
		if (logical_schemaname)
			pfree(logical_schemaname);
		ReleaseSysCache(reltuple);
		return;
	}

	/* Fetch the relation */
	bbf_view_def_rel = table_open(get_bbf_view_def_oid(), RowExclusiveLock);

	scantup = search_bbf_view_def(bbf_view_def_rel, dbid, logical_schemaname, objectname);

	if (HeapTupleIsValid(scantup))
	{
		CatalogTupleDelete(bbf_view_def_rel,
						   &scantup->t_self);
		heap_freetuple(scantup);
	}

	pfree(physical_schemaname);
	pfree(logical_schemaname);
	ReleaseSysCache(reltuple);
	table_close(bbf_view_def_rel, RowExclusiveLock);
}

static void
preserve_view_constraints_from_base_table(ColumnDef *col, Oid tableOid, AttrNumber colId)
{
	/*
	 * In TSQL Dialect Preserve the constraints only for the internal view
	 * created by sp_describe_first_result_set procedure.
	 */
	if (sp_describe_first_result_set_inprogress && sql_dialect == SQL_DIALECT_TSQL)
	{
		HeapTuple	tp;
		Form_pg_attribute att_tup;

		tp = SearchSysCache2(ATTNUM,
							 ObjectIdGetDatum(tableOid),
							 Int16GetDatum(colId));

		if (HeapTupleIsValid(tp))
		{
			att_tup = (Form_pg_attribute) GETSTRUCT(tp);
			col->is_not_null = att_tup->attnotnull;
			col->identity = att_tup->attidentity;
			col->generated = att_tup->attgenerated;
			ReleaseSysCache(tp);
		}
	}
}

/*
 * detect_numeric_overflow() -
 * 	Calculate exact number of digits of any numeric data and report if numeric overflow occurs
 */
bool
pltsql_detect_numeric_overflow(int weight, int dscale, int first_block, int numeric_base)
{
	int			partially_filled_numeric_block = 0;
	int			total_digit_count = 0;

	if (sql_dialect != SQL_DIALECT_TSQL)
		return false;

	if (weight < 0)
	{
		/* weight < 0 means the integral part of the number is 0 */
		total_digit_count = dscale;
		return (total_digit_count > TDS_NUMERIC_MAX_PRECISION);
	}
	total_digit_count = weight * numeric_base;

	/*
	 * calculating exact #digits in the first partially filled numeric block,
	 * if any) Ex. - in 12345.12345 var is of type struct NumericVar;
	 * first_block = var->digits[0]= 1, var->digits[1] = 2345, var->digits[2]
	 * = 1234, var->digits[3] = 5000; numeric_base = 4, var->ndigits =
	 * #numeric blocks i.e., 4, var->weight = 1, var->dscale = 5
	 */
	partially_filled_numeric_block = first_block;

	/*
	 * check if the first numeric block is partially filled If yes, add those
	 * digit count Else if fully filled, Ignore as those digits might be already
	 * added to total_digit_count
	 */
	if (partially_filled_numeric_block < pow(10, numeric_base - 1))
	{
		if (partially_filled_numeric_block > 0)
		{
			int log_10 = (int) log10(partially_filled_numeric_block); // keep compiler happy
			total_digit_count += log_10 + 1;
		}
	}

	/*
	 * Add dscale or display scale, the nominal precision expressed as number
	 * of digits after the decimal point.
	 */
	total_digit_count += dscale;

	return (total_digit_count > TDS_NUMERIC_MAX_PRECISION);
}

/*
 * Stores argument positions of default values of a PL/tsql function to bbf_function_ext catalog
 * Updates the existing catalog entry if it already exists.
 */
void
pltsql_store_func_default_positions(ObjectAddress address, List *parameters, const char *queryString, int origname_location, bool with_recompile)
{
	Relation	bbf_function_ext_rel;
	TupleDesc	bbf_function_ext_rel_dsc;
	Datum		new_record[BBF_FUNCTION_EXT_NUM_COLS];
	bool		new_record_nulls[BBF_FUNCTION_EXT_NUM_COLS];
	bool		new_record_replaces[BBF_FUNCTION_EXT_NUM_COLS];
	HeapTuple	tuple,
				proctup,
				oldtup;
	Form_pg_proc form_proctup;
	NameData   *schema_name_NameData;
	char	   *physical_schemaname;
	char	   *func_signature;
	char	   *original_name = NULL;
	List	   *default_positions = NIL;
	ListCell   *x;
	int			idx;
	uint64		flag_values = 0,
				flag_validity = 0;
	char	   *original_query = get_original_query_string();

	/* Disallow extended catalog lookup during restore */
	if (babelfish_dump_restore)
		return;
	/* Fetch the object details from function */
	proctup = SearchSysCache1(PROCOID, ObjectIdGetDatum(address.objectId));
	if (!HeapTupleIsValid(proctup))
		return;

	form_proctup = (Form_pg_proc) GETSTRUCT(proctup);

	if (!is_pltsql_language_oid(form_proctup->prolang))
	{
		ReleaseSysCache(proctup);
		return;
	}

	physical_schemaname = get_namespace_name(form_proctup->pronamespace);
	if (physical_schemaname == NULL)
	{
		elog(ERROR,
			 "Could not find physical schemaname for %u",
			 form_proctup->pronamespace);
	}

	/*
	 * Do not store data in case of sys, information_schema_tsql and other
	 * shared schemas.
	 */
	if (is_shared_schema(physical_schemaname))
	{
		pfree(physical_schemaname);
		ReleaseSysCache(proctup);
		return;
	}

	func_signature = (char *) get_pltsql_function_signature_internal(NameStr(form_proctup->proname),
																	 form_proctup->pronargs,
																	 form_proctup->proargtypes.values);

	idx = 0;
	foreach(x, parameters)
	{
		FunctionParameter *fp = (FunctionParameter *) lfirst(x);

		if (fp->defexpr)
		{
			default_positions = lappend(default_positions, (Node *) makeInteger(idx));
		}
		idx++;
	}

	if (!OidIsValid(get_bbf_function_ext_idx_oid()))
	{
		pfree(func_signature);
		pfree(physical_schemaname);
		ReleaseSysCache(proctup);
		return;
	}

	bbf_function_ext_rel = table_open(get_bbf_function_ext_oid(), RowExclusiveLock);
	bbf_function_ext_rel_dsc = RelationGetDescr(bbf_function_ext_rel);

	MemSet(new_record_nulls, false, sizeof(new_record_nulls));
	MemSet(new_record_replaces, true, sizeof(new_record_replaces)); // if the entry already exists, we need to update it.

	if (origname_location != -1 && queryString)
	{
		/*
		 * To get original function name, utilize location of original name
		 * and query string.
		 */
		char	   *func_name_start,
				   *temp;
		const char *funcname = NameStr(form_proctup->proname);

		func_name_start = (char *) queryString + origname_location;

		/*
		 * Could be the case that the fully qualified name is included, so
		 * just find the text after '.' in the identifier. We need to be
		 * careful as there can be '.' in the function name itself, so we will
		 * break the loop if current string matches with actual funcname.
		 */
		temp = strpbrk(func_name_start, ". ");
		while (temp && temp[0] != ' ' &&
			   strncasecmp(funcname, func_name_start, strlen(funcname)) != 0 &&
			   strncasecmp(funcname, func_name_start + 1, strlen(funcname)) != 0)	/* match after skipping
																					 * delimiter */
		{
			temp += 1;
			func_name_start = temp;
			temp = strpbrk(func_name_start, ". ");
		}

		original_name = extract_identifier(func_name_start);
		if (original_name == NULL)
			ereport(ERROR,
					(errcode(ERRCODE_INTERNAL_ERROR),
					 errmsg("can't extract original function name.")));
	}

	/*
	 * To store a certain flag, set the corresponding bit in flag_validity which
	 * tracks currently supported flag bits and then set/unset flag_values bit
	 * according to flag settings. Used !Transform_null_equals instead of
	 * pltsql_ansi_nulls because NULL is being inserted in catalog if it is
	 * used. Currently, Only three flags are supported.
	 */
	flag_validity |= FLAG_IS_ANSI_NULLS_ON;
	if (!Transform_null_equals)
		flag_values |= FLAG_IS_ANSI_NULLS_ON;
	flag_validity |= FLAG_USES_QUOTED_IDENTIFIER;
	if (pltsql_quoted_identifier)
		flag_values |= FLAG_USES_QUOTED_IDENTIFIER;

	flag_validity |= FLAG_CREATED_WITH_RECOMPILE;	
	if (with_recompile)	
		flag_values |= FLAG_CREATED_WITH_RECOMPILE;		

	schema_name_NameData = (NameData *) palloc0(NAMEDATALEN);
	snprintf(schema_name_NameData->data, NAMEDATALEN, "%s", physical_schemaname);

	new_record[Anum_bbf_function_ext_nspname - 1] = NameGetDatum(schema_name_NameData);
	new_record[Anum_bbf_function_ext_funcname - 1] = NameGetDatum(&form_proctup->proname);
	if (original_name)
		new_record[Anum_bbf_function_ext_orig_name - 1] = CStringGetTextDatum(original_name);
	else
		new_record_nulls[Anum_bbf_function_ext_orig_name - 1] = true;	/* TODO: Fill users'
																		 * original input name */
	new_record[Anum_bbf_function_ext_funcsignature - 1] = CStringGetTextDatum(func_signature);
	if (default_positions != NIL)
		new_record[Anum_bbf_function_ext_default_positions - 1] = CStringGetTextDatum(nodeToString(default_positions));
	else
		new_record_nulls[Anum_bbf_function_ext_default_positions - 1] = true;
	new_record[Anum_bbf_function_ext_flag_validity - 1] = UInt64GetDatum(flag_validity);
	new_record[Anum_bbf_function_ext_flag_values - 1] = UInt64GetDatum(flag_values);
	new_record[Anum_bbf_function_ext_create_date - 1] = TimestampGetDatum(GetSQLLocalTimestamp(3));
	new_record_replaces[Anum_bbf_function_ext_create_date - 1] = false; // never overwrite create date
	new_record[Anum_bbf_function_ext_modify_date - 1] = TimestampGetDatum(GetSQLLocalTimestamp(3));

	/*
	 * Save the original query in the catalog.
	 */
	if (original_query)
		new_record[Anum_bbf_function_ext_definition - 1] = CStringGetTextDatum(original_query);
	else
		new_record_nulls[Anum_bbf_function_ext_definition - 1] = true;
	new_record_replaces[Anum_bbf_function_ext_default_positions - 1] = true;

	oldtup = get_bbf_function_tuple_from_proctuple(proctup);

	if (HeapTupleIsValid(oldtup))
	{
		tuple = heap_modify_tuple(oldtup, bbf_function_ext_rel_dsc,
								  new_record, new_record_nulls,
								  new_record_replaces);
		CatalogTupleUpdate(bbf_function_ext_rel, &tuple->t_self, tuple);
		heap_freetuple(oldtup);
	}
	else
	{
		ObjectAddress index;

		tuple = heap_form_tuple(bbf_function_ext_rel_dsc,
								new_record, new_record_nulls);

		CatalogTupleInsert(bbf_function_ext_rel, tuple);

		/*
		 * Add function's dependency on catalog table's index so that table
		 * gets restored before function during MVU.
		 */
		index.classId = IndexRelationId;
		index.objectId = get_bbf_function_ext_idx_oid();
		index.objectSubId = 0;
		recordDependencyOn(&address, &index, DEPENDENCY_NORMAL);
	}

	pfree(func_signature);
	pfree(physical_schemaname);
	pfree(schema_name_NameData);
	ReleaseSysCache(proctup);
	heap_freetuple(tuple);
	table_close(bbf_function_ext_rel, RowExclusiveLock);
}

/*
 * Update 'function_args' in 'sys.babelfish_schema_permissions' 
 */
void
alter_bbf_schema_permissions_catalog(ObjectWithArgs *owa, List *parameters, int objtypeInt, Oid oid)
{
	Relation	bbf_schema_rel;
	TupleDesc	bbf_schema_dsc;
	ScanKeyData key[4];
	HeapTuple	tuple_bbf_schema;
	HeapTuple	new_tuple;
	SysScanDesc scan;
	Datum		new_record_bbf_schema[BBF_SCHEMA_PERMS_NUM_OF_COLS] = {0};
	bool		new_record_nulls_bbf_schema[BBF_SCHEMA_PERMS_NUM_OF_COLS] = {false};
	bool		new_record_repl_bbf_schema[BBF_SCHEMA_PERMS_NUM_OF_COLS] = {false};
	char		*logical_schema_name = NULL;
	char		*physical_schema_name = NULL;
	char		*object_name = NULL;
	const char	*object_type = NULL;
	const char *func_args = NULL;
	int16		dbid = get_cur_db_id();

	/* open the catalog table */
	bbf_schema_rel = table_open(get_bbf_schema_perms_oid(), RowExclusiveLock);
	/* get the description of the table */
	bbf_schema_dsc = RelationGetDescr(bbf_schema_rel);

	// Only procedures and functions supported for now
	if (objtypeInt == OBJECT_PROCEDURE)
		object_type = OBJ_PROCEDURE;
	else if (objtypeInt == OBJECT_FUNCTION)
		object_type = OBJ_FUNCTION;
	DeconstructQualifiedName(owa->objname, &physical_schema_name, &object_name);
	if(physical_schema_name != NULL) {
		logical_schema_name = (char *) get_logical_schema_name(physical_schema_name, false);
		
		/* search for the row for update => build the key */
		ScanKeyInit(&key[0],
					Anum_bbf_schema_perms_dbid,
					BTEqualStrategyNumber, F_INT2EQ,
					Int16GetDatum(dbid));
		ScanKeyEntryInitialize(&key[1], 0,
					Anum_bbf_schema_perms_schema_name,
					BTEqualStrategyNumber, InvalidOid,
					tsql_get_server_collation_oid_internal(false),
					F_TEXTEQ, CStringGetTextDatum(logical_schema_name));
		ScanKeyEntryInitialize(&key[2], 0,
					Anum_bbf_schema_perms_object_name,
					BTEqualStrategyNumber, InvalidOid,
					tsql_get_server_collation_oid_internal(false),
					F_TEXTEQ, CStringGetTextDatum(object_name));
		ScanKeyEntryInitialize(&key[3], 0,
					Anum_bbf_schema_perms_object_type,
					BTEqualStrategyNumber,
					InvalidOid,
					tsql_get_server_collation_oid_internal(false),
					F_TEXTEQ,
					CStringGetTextDatum(object_type));

		/* scan */
		scan = systable_beginscan(bbf_schema_rel,
				get_bbf_schema_perms_oid(),
				false, NULL, 4, key);

		/* get the scan result -> original tuple */
		tuple_bbf_schema = systable_getnext(scan);

		/* Build updated parameter list */ 
		func_args = gen_func_arg_list_from_params(parameters);

		/*
		* If a permission on the same object is granted to multiple grantees,
		* there can be multiple rows in the catalog corresponding to each grantee name.
		* All such rows need to be updated with the new parameters.
		*
		* It is OK to not throw an error if an entry is not found in 'babelfish_schema_permissions'.
		* Explaination: An entry is added to 'babelfish_schema_permissions' only if an object has an explicit GRANT on it.
		* It is not necessary that each RENAME on an object has a GRANT of that object too.
		* Hence, there can be missing entries.
		*/
		while (HeapTupleIsValid(tuple_bbf_schema))
		{
			/* create new tuple to substitute */
			new_record_bbf_schema[Anum_bbf_schema_perms_function_args - 1] = CStringGetTextDatum(func_args);
			new_record_repl_bbf_schema[Anum_bbf_schema_perms_function_args - 1] = true;

			new_tuple = heap_modify_tuple(tuple_bbf_schema,
										bbf_schema_dsc,
										new_record_bbf_schema,
										new_record_nulls_bbf_schema,
										new_record_repl_bbf_schema);

			CatalogTupleUpdate(bbf_schema_rel, &new_tuple->t_self, new_tuple);

			heap_freetuple(new_tuple);
			tuple_bbf_schema = systable_getnext(scan);
		}
		if (physical_schema_name != NULL)
			pfree(physical_schema_name);
		if (logical_schema_name != NULL)
			pfree(logical_schema_name);
		if (object_name != NULL)
			pfree(object_name);

		systable_endscan(scan);
	}
	table_close(bbf_schema_rel, RowExclusiveLock);
}

/*
 * Drops argument positions of default values of a PL/tsql function from bbf_function_ext catalog
 */
static void
pltsql_drop_func_default_positions(Oid objectId)
{
	HeapTuple	proctuple,
				bbffunctuple;

	/* return if it is not a PL/tsql function */
	proctuple = SearchSysCache1(PROCOID, ObjectIdGetDatum(objectId));
	if (!HeapTupleIsValid(proctuple))
		return;					/* concurrently dropped */

	bbffunctuple = get_bbf_function_tuple_from_proctuple(proctuple);

	if (HeapTupleIsValid(bbffunctuple))
	{
		Relation	bbf_function_ext_rel;

		/* Fetch the relation */
		bbf_function_ext_rel = table_open(get_bbf_function_ext_oid(), RowExclusiveLock);

		CatalogTupleDelete(bbf_function_ext_rel,
						   &bbffunctuple->t_self);
		table_close(bbf_function_ext_rel, RowExclusiveLock);
		heap_freetuple(bbffunctuple);
	}

	ReleaseSysCache(proctuple);
}

static bool
match_pltsql_func_call(HeapTuple proctup, int nargs, List *argnames,
					   bool include_out_arguments, int **argnumbers,
					   List **defaults, bool expand_defaults, bool expand_variadic,
					   bool *use_defaults, bool *any_special,
					   bool *variadic, Oid *va_elem_type)
{
	Form_pg_proc procform = (Form_pg_proc) GETSTRUCT(proctup);
	int			pronargs = procform->pronargs;

	if (argnames != NIL)
	{
		/*
		 * Call uses named or mixed notation
		 *
		 * Named or mixed notation can match a variadic function only if
		 * expand_variadic is off; otherwise there is no way to match the
		 * presumed-nameless parameters expanded from the variadic array.
		 */
		if (OidIsValid(procform->provariadic) && expand_variadic)
			return false;
		*va_elem_type = InvalidOid;
		*variadic = false;

		/*
		 * Check argument count.
		 */
		Assert(nargs >= 0);		/* -1 not supported with argnames */

		if (pronargs > nargs && expand_defaults)
		{
			/* Ignore if not enough default expressions */
			if (nargs + procform->pronargdefaults < pronargs)
				return false;
			*use_defaults = true;
		}
		else
			*use_defaults = false;

		/* Ignore if it doesn't match requested argument count */
		if (pronargs != nargs && !(*use_defaults))
			return false;

		/* Check for argument name match, generate positional mapping */
		if (!PlTsqlMatchNamedCall(proctup, nargs, argnames,
								  include_out_arguments, pronargs,
								  argnumbers, defaults))
			return false;

		/* Named argument matching is always "special" */
		*any_special = true;
	}
	else
	{
		/*
		 * Call uses positional notation
		 *
		 * Check if function is variadic, and get variadic element type if so.
		 * If expand_variadic is false, we should just ignore variadic-ness.
		 */
		if (pronargs <= nargs && expand_variadic)
		{
			*va_elem_type = procform->provariadic;
			*variadic = OidIsValid(*va_elem_type);
			*any_special |= *variadic;
		}
		else
		{
			*va_elem_type = InvalidOid;
			*variadic = false;
		}

		/*
		 * Check if function can match by using parameter defaults.
		 */
		if (pronargs > nargs && expand_defaults)
		{
			/* Ignore if not enough default expressions */
			if (nargs + procform->pronargdefaults < pronargs)
				return false;
			*use_defaults = true;
			*any_special = true;
		}
		else
			*use_defaults = false;

		/* Ignore if it doesn't match requested argument count */
		if (nargs >= 0 && pronargs != nargs && !(*variadic) && !(*use_defaults))
			return false;

		/*
		 * If call uses all positional arguments, then validate if all the
		 * remaining arguments have defaults.
		 */
		if (*use_defaults)
		{
			HeapTuple	bbffunctuple = get_bbf_function_tuple_from_proctuple(proctup);

			if (HeapTupleIsValid(bbffunctuple))
			{
				Datum		arg_default_positions;
				bool		isnull;

				/* Fetch default positions */
				arg_default_positions = SysCacheGetAttr(PROCNAMENSPSIGNATURE,
														bbffunctuple,
														Anum_bbf_function_ext_default_positions,
														&isnull);

				if (!isnull)
				{
					char	   *str;
					List	   *default_positions = NIL;
					ListCell   *def_idx = NULL;
					int			idx = nargs;

					str = TextDatumGetCString(arg_default_positions);
					default_positions = castNode(List, stringToNode(str));
					pfree(str);

					foreach(def_idx, default_positions)
					{
						int			position = intVal((Node *) lfirst(def_idx));

						if (position == idx)
							idx++;
					}

					/* we could not find defaults for some arguments. */
					if (idx < pronargs)
					{
						heap_freetuple(bbffunctuple);
						return false;
					}
				}

				heap_freetuple(bbffunctuple);
			}
		}
	}

	return true;
}

/*
 * PlTsqlMatchNamedCall
 *		Given a pg_proc heap tuple of a PL/tsql function and a call's list of
 *		argument names, check whether the function could match the call.
 *
 * The call could match if all supplied argument names are accepted by
 * the function, in positions after the last positional argument, and there
 * are defaults for all unsupplied arguments.
 *
 * Most of the implementation of this function has been taken from backend's
 * MatchNamedCall function (see catalog/namespace.c) but it has been modified
 * to use babelfish_function_ext catalog to get the default positions, if
 * available.
 *
 * On match, return true and fill *argnumbers with a palloc'd array showing
 * the mapping from call argument positions to actual function argument
 * numbers. Defaulted arguments are included in this map, at positions
 * after the last supplied argument.
 * Additionally if default positions are available in babelfish_function_ext
 * catalog then fill *defaults with list of default expression nodes for
 * unsupplied arguments.
 */
static bool
PlTsqlMatchNamedCall(HeapTuple proctup, int nargs, List *argnames,
					 bool include_out_arguments, int pronargs,
					 int **argnumbers, List **defaults)
{
	Form_pg_proc procform = (Form_pg_proc) GETSTRUCT(proctup);
	int			numposargs = nargs - list_length(argnames);
	int			pronallargs;
	Oid		   *p_argtypes;
	char	  **p_argnames;
	char	   *p_argmodes;
	bool		arggiven[FUNC_MAX_ARGS];
	bool		isnull;
	int			ap;				/* call args position */
	int			pp;				/* proargs position */
	ListCell   *lc;

	Assert(argnames != NIL);
	Assert(numposargs >= 0);
	Assert(nargs <= pronargs);

	/* Ignore this function if its proargnames is null */
	(void) SysCacheGetAttr(PROCOID, proctup, Anum_pg_proc_proargnames,
						   &isnull);
	if (isnull)
		return false;

	/* OK, let's extract the argument names and types */
	pronallargs = get_func_arg_info(proctup,
									&p_argtypes, &p_argnames, &p_argmodes);
	Assert(p_argnames != NULL);

	Assert(include_out_arguments ? (pronargs == pronallargs) : (pronargs <= pronallargs));

	/* initialize state for matching */
	*argnumbers = (int *) palloc(pronargs * sizeof(int));
	memset(arggiven, false, pronargs * sizeof(bool));

	/* there are numposargs positional args before the named args */
	for (ap = 0; ap < numposargs; ap++)
	{
		(*argnumbers)[ap] = ap;
		arggiven[ap] = true;
	}

	/* now examine the named args */
	foreach(lc, argnames)
	{
		char	   *argname = (char *) lfirst(lc);
		bool		found;
		int			i;

		pp = 0;
		found = false;
		for (i = 0; i < pronallargs; i++)
		{
			/* consider only input params, except with include_out_arguments */
			if (!include_out_arguments &&
				p_argmodes &&
				(p_argmodes[i] != FUNC_PARAM_IN &&
				 p_argmodes[i] != FUNC_PARAM_INOUT &&
				 p_argmodes[i] != FUNC_PARAM_VARIADIC))
				continue;
			if (p_argnames[i] && strcmp(p_argnames[i], argname) == 0)
			{
				/* fail if argname matches a positional argument */
				if (arggiven[pp])
					return false;
				arggiven[pp] = true;
				(*argnumbers)[ap] = pp;
				found = true;
				break;
			}
			/* increase pp only for considered parameters */
			pp++;
		}
		/* if name isn't in proargnames, fail */
		if (!found)
			return false;
		ap++;
	}

	Assert(ap == nargs);		/* processed all actual parameters */

	/* Check for default arguments */
	*defaults = NIL;
	if (nargs < pronargs)
	{
		int			first_arg_with_default = pronargs - procform->pronargdefaults;
		HeapTuple	bbffunctuple = get_bbf_function_tuple_from_proctuple(proctup);
		List	   *argdefaults = NIL,
				   *default_positions = NIL;
		bool		default_positions_available = false;
		ListCell   *def_item = NULL,
				   *def_idx = NULL;
		bool		match_found = true;

		if (HeapTupleIsValid(bbffunctuple))
		{
			Datum		proargdefaults;
			Datum		arg_default_positions;

			/* Fetch argument defaults */
			proargdefaults = SysCacheGetAttr(PROCOID, proctup,
											 Anum_pg_proc_proargdefaults,
											 &isnull);

			if (!isnull)
			{
				char	   *str;

				str = TextDatumGetCString(proargdefaults);
				argdefaults = castNode(List, stringToNode(str));
				def_item = list_head(argdefaults);
				pfree(str);
			}

			/* Fetch default positions */
			arg_default_positions = SysCacheGetAttr(PROCNAMENSPSIGNATURE,
													bbffunctuple,
													Anum_bbf_function_ext_default_positions,
													&isnull);

			if (!isnull)
			{
				char	   *str;

				str = TextDatumGetCString(arg_default_positions);
				default_positions = castNode(List, stringToNode(str));
				def_idx = list_head(default_positions);
				default_positions_available = true;
				pfree(str);
			}
			else
				heap_freetuple(bbffunctuple);
		}

		for (pp = numposargs; pp < pronargs; pp++)
		{
			if (arggiven[pp])
				continue;

			/*
			 * If the positions of default arguments are available then we
			 * need special handling. Look into default_positions list to find
			 * out the default expression for pp'th argument.
			 */
			if (default_positions_available)
			{
				bool		has_default = false;

				/*
				 * Iterate over argdefaults list to find out the default
				 * expression for current argument.
				 */
				while (def_item != NULL && def_idx != NULL)
				{
					int			position = intVal((Node *) lfirst(def_idx));

					if (position == pp)
					{
						has_default = true;
						*defaults = lappend(*defaults, lfirst(def_item));
						def_item = lnext(argdefaults, def_item);
						def_idx = lnext(default_positions, def_idx);
						break;
					}
					else if (position > pp)
						break;
					def_item = lnext(argdefaults, def_item);
					def_idx = lnext(default_positions, def_idx);
				}

				if (!has_default)
				{
					match_found = false;
					break;
				}
				(*argnumbers)[ap++] = pp;
				continue;
			}
			/* fail if arg not given and no default available */
			else if (pp < first_arg_with_default)
			{
				match_found = false;
				break;
			}
			(*argnumbers)[ap++] = pp;
		}

		if (default_positions_available)
			heap_freetuple(bbffunctuple);

		if (!match_found)
			return false;
	}

	Assert(ap == pronargs);		/* processed all function parameters */

	return true;
}

static int getDefaultPosition(const List *default_positions, const ListCell *def_idx, int argPosition)
{
	int currPosition;
	if (default_positions == NIL || def_idx == NULL)
		return -1;
	currPosition = intVal((Node *) lfirst(def_idx));
	while (currPosition != argPosition)
	{
		def_idx = lnext(default_positions, def_idx);
		if (def_idx == NULL)
		{
			return -1;
		}
		currPosition = intVal((Node *) lfirst(def_idx));
	}
	return list_cell_number(default_positions, def_idx);
}

/**
 * @brief fetch the func input arg names
 * 
 * @param func_tuple or proc_tuple
 * @return char** list of input arg names
 */
static char** fetch_func_input_arg_names(HeapTuple func_tuple)
{
	Datum proargnames;
	Datum		proargmodes;
	char**		arg_names;
	bool 		isnull;

	proargnames = SysCacheGetAttr(PROCNAMEARGSNSP, func_tuple,
					Anum_pg_proc_proargnames,
					&isnull);

	proargmodes = SysCacheGetAttr(PROCNAMEARGSNSP, func_tuple,
					Anum_pg_proc_proargmodes,
					&isnull);

	if (isnull)
		proargmodes = PointerGetDatum(NULL);	/* just to be sure */

	get_func_input_arg_names(proargnames,
									proargmodes,
									&arg_names);
	return arg_names;
}

/**
 * @brief farg position default should get the corresponding default position value
 * 
 * @param func_tuple 
 * @param defaults can be NIL
 * @param fargs 
 * @return List* 
 */
static List*
replace_pltsql_function_defaults(HeapTuple func_tuple, List *defaults, List *fargs)

{
	HeapTuple	bbffunctuple;
	Form_pg_proc proc_form;

	if (sql_dialect != SQL_DIALECT_TSQL)
		return fargs;

	bbffunctuple = get_bbf_function_tuple_from_proctuple(func_tuple);
	proc_form = (Form_pg_proc) GETSTRUCT(func_tuple);

	if (HeapTupleIsValid(bbffunctuple))
	{
		Datum		arg_default_positions;
		bool		isnull;
		char	   *str;
		List	   *default_positions = NIL, *ret = NIL;
		ListCell   *def_idx;
		ListCell   *lc;
		char	  **arg_names;

		int		   position,i,j;

		/* Fetch default positions */
		arg_default_positions = SysCacheGetAttr(PROCNAMENSPSIGNATURE,
												bbffunctuple,
												Anum_bbf_function_ext_default_positions,
												&isnull);

		if (!isnull)
		{
			str =TextDatumGetCString(arg_default_positions);
			default_positions = castNode(List, stringToNode(str));
			pfree(str);

			def_idx = list_head(default_positions);
		}
		else
		{
			default_positions = NIL;
			def_idx = NULL;
		}
		i = 0;

		foreach(lc, fargs)
		{
			bool has_default = false;
			if (nodeTag((Node*)lfirst(lc)) == T_RelabelType &&
				nodeTag(((RelabelType*)lfirst(lc))->arg) == T_SetToDefault)
			{
				position = getDefaultPosition(default_positions, def_idx, i);
				if (position >= 0)
				{
					ret = lappend(ret, list_nth(defaults, position));
					has_default = true;
				}
				else if (proc_form->prokind == PROKIND_FUNCTION)
				{
					ret = lappend(ret, makeNullConst(proc_form->proargtypes.values[i], -1, InvalidOid));
					has_default = true;
				}
			}
			else if (nodeTag((Node*)lfirst(lc)) == T_FuncExpr && 
			((FuncExpr*)lfirst(lc))->funcformat == COERCE_IMPLICIT_CAST &&
					nodeTag(linitial(((FuncExpr*)lfirst(lc))->args)) == T_SetToDefault)
			{
				// We'll keep the implicit cast function when it needs implicit cast
				FuncExpr *funcExpr = (FuncExpr*)lfirst(lc);
				List *newArgs = NIL;
				position = getDefaultPosition(default_positions, def_idx, i);
				if (position >= 0)
				{
					newArgs = lappend(newArgs, list_nth(defaults, position));
					for (j = 1; j < list_length(funcExpr->args); ++j)
						newArgs = lappend(newArgs, list_nth(funcExpr->args, j));
					funcExpr->args = newArgs;
					ret = lappend(ret, funcExpr);
					has_default = true;
				}
				else if (proc_form->prokind == PROKIND_FUNCTION)
				{
					newArgs = lappend(newArgs, makeNullConst(proc_form->proargtypes.values[i], -1, InvalidOid));
					for (j = 1; j < list_length(funcExpr->args); ++j)
						newArgs = lappend(newArgs, list_nth(funcExpr->args, j));
					funcExpr->args = newArgs;
					ret = lappend(ret, funcExpr);
					has_default = true;
				}
			}
			else 
			{
				ret = lappend(ret, lfirst(lc));	
				has_default = true;
			}
			if (!has_default)
			{
				arg_names = fetch_func_input_arg_names(func_tuple);
				
				if (proc_form->prokind == PROKIND_PROCEDURE)
					ereport(ERROR,
						(errcode(ERRCODE_UNDEFINED_FUNCTION),
						errmsg("Procedure or function \'%s\' expects parameter \'%s\', which was not supplied.",
							NameStr(proc_form->proname), arg_names[i])));
			}
			++i;
		}
		heap_freetuple(bbffunctuple);

		return ret;
	}
	else
	{
		elog(ERROR, "Can't use default in this function or procedure");
	}
	
	return fargs;	
}

/*
 * insert_pltsql_function_defaults
 *		Given a pg_proc heap tuple of a PL/tsql function and list of defaults,
 *		fill missing arguments in *argarray with default expressions.
 *
 * If given PL/tsql function has default positions available from babelfish_function_ext
 * catalog then use them to fill *argarray, otherwise fallback to PG's way to
 * fill only last few arguments with defaults.
 */
static void
insert_pltsql_function_defaults(HeapTuple func_tuple, List *defaults, Node **argarray)
{
	HeapTuple	bbffunctuple;

	bbffunctuple = get_bbf_function_tuple_from_proctuple(func_tuple);

	if (HeapTupleIsValid(bbffunctuple))
	{
		Datum		arg_default_positions;
		bool		isnull;

		/* Fetch default positions */
		arg_default_positions = SysCacheGetAttr(PROCNAMENSPSIGNATURE,
												bbffunctuple,
												Anum_bbf_function_ext_default_positions,
												&isnull);

		if (!isnull)
		{
			char	   *str;
			List	   *default_positions = NIL;
			ListCell   *def_idx = NULL,
					   *def_item = NULL;

			str = TextDatumGetCString(arg_default_positions);
			default_positions = castNode(List, stringToNode(str));
			pfree(str);

			forboth(def_idx, default_positions, def_item, defaults)
			{
				int			position = intVal((Node *) lfirst(def_idx));

				if (argarray[position] == NULL)
					argarray[position] = (Node *) lfirst(def_item);
			}
		}

		heap_freetuple(bbffunctuple);
	}
	else
	{
		Form_pg_proc funcform = (Form_pg_proc) GETSTRUCT(func_tuple);
		int			i;
		ListCell   *lc = NULL;

		i = funcform->pronargs - funcform->pronargdefaults;
		foreach(lc, defaults)
		{
			if (argarray[i] == NULL)
				argarray[i] = (Node *) lfirst(lc);
			i++;
		}
	}
}

/*
 * Same as backend's print_function_arguments (see ruleutils.c)
 * but only for PL/tsql functions. If given function has default
 * positions available from babelfish_function_ext catalog then use
 * them to print default arguments.
 */
static int
print_pltsql_function_arguments(StringInfo buf, HeapTuple proctup,
								bool print_table_args, bool print_defaults)
{
	Form_pg_proc proc = (Form_pg_proc) GETSTRUCT(proctup);
	HeapTuple	bbffunctuple;
	int			numargs;
	Oid		   *argtypes;
	char	  **argnames;
	char	   *argmodes;
	int			insertorderbyat = -1;
	int			argsprinted;
	int			inputargno;
	bool		isnull;
	bool		default_positions_available = false;
	int			nlackdefaults;
	List	   *argdefaults = NIL;
	List	   *defaultpositions = NIL;
	ListCell   *nextargdefault = NULL;
	ListCell   *nextdefaultposition = NULL;
	int			i;

	numargs = get_func_arg_info(proctup,
								&argtypes, &argnames, &argmodes);

	nlackdefaults = numargs;
	if (print_defaults && proc->pronargdefaults > 0)
	{
		Datum		proargdefaults;

		proargdefaults = SysCacheGetAttr(PROCOID, proctup,
										 Anum_pg_proc_proargdefaults,
										 &isnull);
		if (!isnull)
		{
			char	   *str;

			str = TextDatumGetCString(proargdefaults);
			argdefaults = castNode(List, stringToNode(str));
			pfree(str);
			nextargdefault = list_head(argdefaults);
			/* nlackdefaults counts only *input* arguments lacking defaults */
			nlackdefaults = proc->pronargs - list_length(argdefaults);
		}
	}

	bbffunctuple = get_bbf_function_tuple_from_proctuple(proctup);

	if (HeapTupleIsValid(bbffunctuple))
	{
		Datum		arg_default_positions;
		char	   *str;

		/* Fetch default positions */
		arg_default_positions = SysCacheGetAttr(PROCNAMENSPSIGNATURE,
												bbffunctuple,
												Anum_bbf_function_ext_default_positions,
												&isnull);

		if (!isnull)
		{
			str = TextDatumGetCString(arg_default_positions);
			defaultpositions = castNode(List, stringToNode(str));
			nextdefaultposition = list_head(defaultpositions);
			default_positions_available = true;
			pfree(str);
		}
		else
			heap_freetuple(bbffunctuple);
	}

	/* Check for special treatment of ordered-set aggregates */
	if (proc->prokind == PROKIND_AGGREGATE)
	{
		HeapTuple	aggtup;
		Form_pg_aggregate agg;

		aggtup = SearchSysCache1(AGGFNOID, proc->oid);
		if (!HeapTupleIsValid(aggtup))
			elog(ERROR, "cache lookup failed for aggregate %u",
				 proc->oid);
		agg = (Form_pg_aggregate) GETSTRUCT(aggtup);
		if (AGGKIND_IS_ORDERED_SET(agg->aggkind))
			insertorderbyat = agg->aggnumdirectargs;
		ReleaseSysCache(aggtup);
	}

	argsprinted = 0;
	inputargno = 0;
	for (i = 0; i < numargs; i++)
	{
		Oid			argtype = argtypes[i];
		char	   *argname = argnames ? argnames[i] : NULL;
		char		argmode = argmodes ? argmodes[i] : PROARGMODE_IN;
		const char *modename;
		bool		isinput;

		switch (argmode)
		{
			case PROARGMODE_IN:

				/*
				 * For procedures, explicitly mark all argument modes, so as
				 * to avoid ambiguity with the SQL syntax for DROP PROCEDURE.
				 */
				if (proc->prokind == PROKIND_PROCEDURE)
					modename = "IN ";
				else
					modename = "";
				isinput = true;
				break;
			case PROARGMODE_INOUT:
				modename = "INOUT ";
				isinput = true;
				break;
			case PROARGMODE_OUT:
				modename = "OUT ";
				isinput = false;
				break;
			case PROARGMODE_VARIADIC:
				modename = "VARIADIC ";
				isinput = true;
				break;
			case PROARGMODE_TABLE:
				modename = "";
				isinput = false;
				break;
			default:
				elog(ERROR, "invalid parameter mode '%c'", argmode);
				modename = NULL;	/* keep compiler quiet */
				isinput = false;
				break;
		}
		if (isinput)
			inputargno++;		/* this is a 1-based counter */

		if (print_table_args != (argmode == PROARGMODE_TABLE))
			continue;

		if (argsprinted == insertorderbyat)
		{
			if (argsprinted)
				appendStringInfoChar(buf, ' ');
			appendStringInfoString(buf, "ORDER BY ");
		}
		else if (argsprinted)
			appendStringInfoString(buf, ", ");

		appendStringInfoString(buf, modename);
		if (argname && argname[0])
			appendStringInfo(buf, "%s ", quote_identifier(argname));
		appendStringInfoString(buf, format_type_be(argtype));
		if (print_defaults && isinput && default_positions_available)
		{
			if (nextdefaultposition != NULL)
			{
				int			position = intVal((Node *) lfirst(nextdefaultposition));
				Node	   *defexpr;

				Assert(nextargdefault != NULL);
				defexpr = (Node *) lfirst(nextargdefault);

				if (position == (inputargno - 1))
				{
					appendStringInfo(buf, " DEFAULT %s",
									 deparse_expression(defexpr, NIL, false, false));
					nextdefaultposition = lnext(defaultpositions, nextdefaultposition);
					nextargdefault = lnext(argdefaults, nextargdefault);
				}
			}
		}
		else if (print_defaults && isinput && inputargno > nlackdefaults)
		{
			Node	   *expr;

			Assert(nextargdefault != NULL);
			expr = (Node *) lfirst(nextargdefault);
			nextargdefault = lnext(argdefaults, nextargdefault);

			appendStringInfo(buf, " DEFAULT %s",
							 deparse_expression(expr, NIL, false, false));
		}
		argsprinted++;

		/* nasty hack: print the last arg twice for variadic ordered-set agg */
		if (argsprinted == insertorderbyat && i == numargs - 1)
		{
			i--;
			/* aggs shouldn't have defaults anyway, but just to be sure ... */
			print_defaults = false;
		}
	}

	if (default_positions_available)
		heap_freetuple(bbffunctuple);

	return argsprinted;
}

static PlannedStmt *
pltsql_planner_hook(Query *parse, const char *query_string, int cursorOptions, ParamListInfo boundParams)
{
	PlannedStmt *plan;
	PLtsql_execstate *estate = NULL;

	if (pltsql_explain_analyze)
	{
		estate = get_current_tsql_estate();
		Assert(estate != NULL);
		INSTR_TIME_SET_CURRENT(estate->planning_start);
	}
	if (prev_planner_hook)
		plan = prev_planner_hook(parse, query_string, cursorOptions, boundParams);
	else
		plan = standard_planner(parse, query_string, cursorOptions, boundParams);
	if (pltsql_explain_analyze)
	{
		INSTR_TIME_SET_CURRENT(estate->planning_end);
		INSTR_TIME_SUBTRACT(estate->planning_end, estate->planning_start);
	}

	return plan;
}

static Node *
transform_like_in_add_constraint(Node *node)
{
	PG_TRY();
	{
		if (!babelfish_dump_restore && current_query_is_create_tbl_check_constraint
			&& has_ilike_node_and_ci_as_coll(node))
		{
			ereport(ERROR,
					(errcode(ERRCODE_FEATURE_NOT_SUPPORTED),
					 errmsg("nondeterministic collations are not supported for ILIKE")));
		}
	}
	PG_FINALLY();
	{
		current_query_is_create_tbl_check_constraint = false;
	}
	PG_END_TRY();

	return pltsql_predicate_transformer(node);
}

/*
 * pltsql_validate_var_datatype_scale()
 * - Checks whether variable length datatypes like numeric, decimal, time, datetime2, datetimeoffset
 * are declared with permissible datalength at the time of table or stored procedure creation
 */
void
pltsql_validate_var_datatype_scale(const TypeName *typeName, Type typ)
{
	Oid			datatype_oid = InvalidOid;
	int			count = 0;
	ListCell   *l;
	int			scale[2] = {-1, -1};
	char	   *dataTypeName,
			   *schemaName;

	DeconstructQualifiedName(typeName->names, &schemaName, &dataTypeName);

	foreach(l, typeName->typmods)
	{
		Node	   *tm = (Node *) lfirst(l);

		if (IsA(tm, A_Const))
		{
			A_Const    *ac = (A_Const *) tm;

			if (IsA(&ac->val, Integer))
			{
				scale[count] = intVal(&ac->val);
				count++;
			}
		}
	}

	datatype_oid = ((Form_pg_type) GETSTRUCT(typ))->oid;

	if ((datatype_oid == DATEOID ||
		 (*common_utility_plugin_ptr->is_tsql_timestamp_datatype) (datatype_oid) ||
		 (*common_utility_plugin_ptr->is_tsql_smalldatetime_datatype) (datatype_oid)) &&
		scale[0] == -1)
	{
		ereport(ERROR,
				(errcode(ERRCODE_SYNTAX_ERROR),
				 errmsg("Cannot specify a column width on datatype \'%s\'",
						dataTypeName)));
	}
	else if ((datatype_oid == TIMEOID ||
			  (*common_utility_plugin_ptr->is_tsql_datetime2_datatype) (datatype_oid) ||
			  (*common_utility_plugin_ptr->is_tsql_datetimeoffset_datatype) (datatype_oid)) &&
			 (scale[0] < 0 || scale[0] > 7))
	{
		ereport(ERROR,
				(errcode(ERRCODE_INVALID_PARAMETER_VALUE),
				 errmsg("Specified scale %d is invalid. \'%s\' datatype must have scale between 0 and 7",
						scale[0], dataTypeName)));
	}
	else if (datatype_oid == NUMERICOID ||
			 (*common_utility_plugin_ptr->is_tsql_decimal_datatype) (datatype_oid))
	{
		/*
		 * Since numeric/decimal datatype stores precision in scale[0] and
		 * scale in scale[1]
		 */
		if (scale[0] < 1 || scale[0] > TDS_NUMERIC_MAX_PRECISION)
			ereport(ERROR,
					(errcode(ERRCODE_INVALID_PARAMETER_VALUE),
					 errmsg("Specified column precision %d for \'%s\' datatype must be within the range 1 to maximum precision(38)",
							scale[0], dataTypeName)));

		if (scale[1] < 0 || scale[1] > scale[0])
			ereport(ERROR,
					(errcode(ERRCODE_INVALID_PARAMETER_VALUE),
					 errmsg("The scale %d for \'%s\' datatype must be within the range 0 to precision %d",
							scale[1], dataTypeName, scale[0])));
	}
}

/*
 * To properly persist a new value of temp_oid_buffer_start, we must set it
 * in pg_settings, as it would in an ALTER DATABASE ... SET ... command.
 *
 * Returns true on success.
 */
static bool set_and_persist_temp_oid_buffer_start(Oid new_oid)
{
	HeapTuple	tuple, newtuple;
	Relation	rel;
	ScanKeyData scankey[2];
	SysScanDesc scan;
	const char *babelfish_db_name = NULL;
	char 	   *new_oid_str = NULL;
	Oid			babelfish_db_id = InvalidOid;
	int 		translated_oid = OID_TO_BUFFER_START(new_oid);
	Datum		repl_val[Natts_pg_db_role_setting];
	bool		repl_null[Natts_pg_db_role_setting];
	bool		repl_repl[Natts_pg_db_role_setting];
	Datum		datum;
	ArrayType  *a;

	babelfish_db_name = GetConfigOption("babelfishpg_tsql.database_name", true, false);
	if (!babelfish_db_name)
		return false;

	babelfish_db_id = get_database_oid(babelfish_db_name, true);

	if (!OidIsValid(babelfish_db_id))
		return false;

	new_oid_str = psprintf("%d", translated_oid);

	rel = table_open(DbRoleSettingRelationId, RowExclusiveLock);
	ScanKeyInit(&scankey[0],
				Anum_pg_db_role_setting_setdatabase,
				BTEqualStrategyNumber, F_OIDEQ,
				ObjectIdGetDatum(babelfish_db_id));
	ScanKeyInit(&scankey[1],
				Anum_pg_db_role_setting_setrole,
				BTEqualStrategyNumber, F_OIDEQ,
				ObjectIdGetDatum(InvalidOid));
	scan = systable_beginscan(rel, DbRoleSettingDatidRolidIndexId, true,
							  NULL, 2, scankey);
	tuple = systable_getnext(scan);

	/* temp_oid_buffer_start has a default setting, so it should be there already. */
	if (!HeapTupleIsValid(tuple))
		return false;

	memset(repl_repl, false, sizeof(repl_repl));
	repl_repl[Anum_pg_db_role_setting_setconfig - 1] = true;
	repl_null[Anum_pg_db_role_setting_setconfig - 1] = false;

	Assert(strlen(new_oid_str) > 0);
	datum = CStringGetTextDatum(psprintf("%s=%s", "babelfishpg_tsql.temp_oid_buffer_start", new_oid_str));
	a = construct_array(&datum, 1,
							TEXTOID,
							-1, false, TYPALIGN_INT);

	repl_val[Anum_pg_db_role_setting_setconfig - 1] =
		PointerGetDatum(a);

	newtuple = heap_modify_tuple(tuple, RelationGetDescr(rel),
									repl_val, repl_null, repl_repl);
	
	/*
	 * During unit tests, this will crash if it's executed multiple times in the same transaction since
	 * concurrent tuple updates are not allowed.
	 */
	if (!TEST_persist_temp_oid_buffer_start_disable_catalog_update)
		CatalogTupleUpdate(rel, &tuple->t_self, newtuple);

	systable_endscan(scan);

	table_close(rel, RowExclusiveLock);

	temp_oid_buffer_start = translated_oid;

	return true;
}

/*
 * Modify the Tuple Descriptor to match the expected
 * result set. Currently used only for T-SQL OPENQUERY.
 */
static void
modify_RangeTblFunction_tupdesc(char *funcname, Node *expr, TupleDesc *tupdesc)
{
	char	   *linked_server;
	char	   *query;

	FuncExpr   *funcexpr;
	List	   *arg_list;

	/*
	 * Only override tupdesc for T-SQL OPENQUERY
	 */
	if (!funcname || ((strlen(funcname) != 9 || strncasecmp(funcname, "openquery", 9) != 0) &&
		(strlen(funcname) != 18 || strncasecmp(funcname, "openquery_internal", 18) != 0)))
			return;

	funcexpr = (FuncExpr *) expr;
	arg_list = funcexpr->args;

	/*
	 * According to T-SQL OPENQUERY SQL definition, we will get linked server
	 * name and the query to execute as arguments.
	 */
	Assert(list_length(arg_list) == 2);

	linked_server = TextDatumGetCString(((Const *) linitial(arg_list))->constvalue);
	query = TextDatumGetCString(((Const *) lsecond(arg_list))->constvalue);

	GetOpenqueryTupdescFromMetadata(linked_server, query, tupdesc);

	if (linked_server)
		pfree(linked_server);

	if (query)
		pfree(query);
}

static int
pltsql_set_target_table_alternative(ParseState *pstate, Node *stmt, CmdType command)
{
	RangeVar   *target = NULL;
	RangeVar   *relation;
	bool		inh;
	AclMode		requiredPerms;

	switch (command)
	{
			/*
			 * For DELETE and UPDATE statement, we need to properly handle
			 * target table based on FROM clause and clean up the duplicate
			 * table references.
			 */
		case CMD_DELETE:
			{
				DeleteStmt *delete_stmt = (DeleteStmt *) stmt;

				relation = delete_stmt->relation;
				inh = delete_stmt->relation->inh;
				requiredPerms = ACL_DELETE;

				if (sql_dialect != SQL_DIALECT_TSQL || output_update_transformation)
					break;

				target = pltsql_get_target_table(relation, delete_stmt->usingClause);

				break;
			}
		case CMD_UPDATE:
			{
				UpdateStmt *update_stmt = (UpdateStmt *) stmt;

				relation = update_stmt->relation;
				inh = update_stmt->relation->inh;
				requiredPerms = ACL_UPDATE;

				if (sql_dialect != SQL_DIALECT_TSQL)
					break;

				if (!output_update_transformation)
					target = pltsql_get_target_table(relation, update_stmt->fromClause);

				/*
				 * Special handling when target table contains a rowversion
				 * column
				 */
				if (target)
					handle_rowversion_target_in_update_stmt(target, update_stmt);
				else
					handle_rowversion_target_in_update_stmt(relation, update_stmt);

				break;
			}
		default:
			ereport(ERROR,
					(errcode(ERRCODE_INTERNAL_ERROR),
					 errmsg("Unexpected command type")));
	}

	if (target)
	{
		int			res = setTargetTable(pstate, target, inh, false, requiredPerms);

		pstate->p_rtable = NIL;

		rewrite_update_outer_join(stmt, command, target);

		return res;
	}

	return setTargetTable(pstate, relation, inh, true, requiredPerms);
}

/*
 * Update values and nulls arrays with missing column values if any.
 * Mainly used for Babelfish catalog tables during restore.
 */
static void
fill_missing_values_in_copyfrom(Relation rel, Datum *values, bool *nulls)
{
	Oid			relid;

	if (!babelfish_dump_restore || IsBinaryUpgrade)
		return;

	relid = RelationGetRelid(rel);

	/*
	 * Insert new dbid column value in babelfish catalog if dump did not
	 * provide it.
	 */
	if (relid == sysdatabases_oid ||
		relid == namespace_ext_oid ||
		relid == bbf_view_def_oid ||
		relid == bbf_extended_properties_oid ||
		relid == bbf_schema_perms_oid ||
		relid == bbf_partition_scheme_oid ||
		relid == bbf_partition_depend_oid)
	{
		AttrNumber	attnum;

		attnum = (AttrNumber) attnameAttNum(rel, "dbid", false);
		Assert(attnum != InvalidAttrNumber);

		if (nulls[attnum - 1])
		{
			int16 dbid = getDbidForLogicalDbRestore(relid);
			values[attnum - 1] = Int16GetDatum(dbid);
			nulls[attnum - 1] = false;
		}
	}

	/*
	 * Populate owner column in babelfish_sysdatabases catalog table with
	 * SA of the current database.
	 */
	if (relid == sysdatabases_oid)
	{
		AttrNumber	attnum;

		attnum = (AttrNumber) attnameAttNum(rel, "owner", false);
		Assert(attnum != InvalidAttrNumber);

		if (nulls[attnum - 1])
		{
			const char *owner = GetUserNameFromId(get_sa_role_oid(), false);

			values[attnum - 1] = CStringGetDatum(owner);
			nulls[attnum - 1] = false;
		}
	}

	/*
	 * Insert new scheme_id column value in babelfish_partition_scheme
	 * if dump did not provide it.
	 */
	if (relid == bbf_partition_scheme_oid)
	{
		AttrNumber	attnum;

		attnum = (AttrNumber) attnameAttNum(rel, "scheme_id", false);
		Assert(attnum != InvalidAttrNumber);

		if (nulls[attnum - 1])
		{
			int32 scheme_id = get_available_partition_scheme_id();
			values[attnum - 1] = Int32GetDatum(scheme_id);
			nulls[attnum - 1] = false;
		}
	}
}

static bool
bbf_check_rowcount_hook(int es_processed)
{
	if (pltsql_rowcount == es_processed && es_processed > 0)
		return true;
	else
		return false;
}

static void
sort_nulls_first(SortGroupClause * sortcl, bool reverse)
{
	if (sql_dialect == SQL_DIALECT_TSQL)
	{
		/* Tsql NULLS FIRST is default for ASC; other way for DESC */
		sortcl->nulls_first = !reverse;
	}
}


static char *
get_local_schema_for_bbf_functions(Oid proc_nsp_oid)
{
	HeapTuple 	 	tuple;
	char 			*func_schema_name = NULL,
					*new_search_path = NULL;
	const char  	*func_dbo_schema,
					*cur_dbname = get_cur_db_name();
	
	tuple = SearchSysCache1(NAMESPACEOID,
						ObjectIdGetDatum(proc_nsp_oid));
	if(HeapTupleIsValid(tuple))
	{
		func_schema_name = NameStr(((Form_pg_namespace) GETSTRUCT(tuple))->nspname);
		func_dbo_schema = get_dbo_schema_name(cur_dbname);

		if(strcmp(func_schema_name, func_dbo_schema) != 0
			&& strcmp(func_schema_name, "sys") != 0)
			new_search_path = psprintf("%s, %s, \"$user\", sys, pg_catalog",
										quote_identifier(func_schema_name),
										quote_identifier(func_dbo_schema));
		
		ReleaseSysCache(tuple);
	}
	return new_search_path;
}

static ResTarget *
make_restarget_from_cstr_list(List * l)
{
	ResTarget 	*tempResTarget;
	ColumnRef	*tempColRef;

	tempResTarget = makeNode(ResTarget);
	tempColRef = makeNode(ColumnRef);
	tempColRef->location = -1;
	tempColRef->fields = l;
	tempResTarget->name = NULL;
	tempResTarget->name_location = -1;
	tempResTarget->indirection = NIL;
	tempResTarget->val = (Node *) tempColRef;
	tempResTarget->location = -1;
	return tempResTarget;
}

static void 
transform_pivot_clause(ParseState *pstate, SelectStmt *stmt)
{
	Query		*temp_src_query;
	List		*temp_src_targetlist;
	List		*new_src_sql_targetist;
	List		*new_pivot_aliaslist;
	List		*src_sql_groupbylist;
	List		*src_sql_sortbylist;
	List		*src_sql_fromClause_copy;
	List 		*pivot_context_list;
	char		*pivot_colstr;
	char		*value_colstr;
	String		*funcName;
	ColumnRef	*value_col;
	TargetEntry	*aggfunc_te;
	RangeFunction	*wrapperSelect_RangeFunction;
	SelectStmt 		*pivot_src_sql;
	RawStmt			*s_sql;
	RawStmt			*c_sql;
	FuncCall 		*pivot_func;
	WithClause		*with_clause;

	if (sql_dialect != SQL_DIALECT_TSQL)
		return;

	new_src_sql_targetist = NIL;
	new_pivot_aliaslist = NIL;
	src_sql_groupbylist = NIL;
	src_sql_sortbylist = NIL;

	with_clause = copyObject(stmt->withClause);
	pivot_src_sql =  makeNode(SelectStmt);
	pivot_src_sql->fromClause = copyObject(stmt->srcSql->fromClause);
	pivot_src_sql->withClause = copyObject(with_clause);

	((SelectStmt *)stmt->srcSql)->withClause = copyObject(with_clause);
	stmt->withClause = NULL;
	
	src_sql_fromClause_copy = copyObject(stmt->srcSql->fromClause);
	
	/*
	 * During pre_transform_target_entry, we only rewrote object references in pivot wrapper sql 
	 * and skipped stmt->srcSql rewriting. Here we rewrite srcSql to correct the right reference 
	 * for object with schema name
	 */
	if (enable_schema_mapping())
		rewrite_object_refs((Node *)stmt->srcSql);

	/* We execute first parse_sub_analyze to get the correct pivot_src_sql targetlist */
	temp_src_query = parse_sub_analyze((Node *) stmt->srcSql, pstate, NULL,
										false,
										false);
	temp_src_targetlist = temp_src_query->targetList;

	/* Get pivot column str & value column str from parser result */
	pivot_colstr = ((String *) llast(((ColumnRef *)stmt->pivotCol)->fields))->sval;
	value_col = list_nth_node(ColumnRef, ((FuncCall *)((ResTarget *)stmt->aggFunc)->val)->args, 0);
	funcName = list_nth_node(String, ((FuncCall *)((ResTarget *)stmt->aggFunc)->val)->funcname, 0);
	value_colstr = list_nth_node(String, value_col->fields, ((List *)value_col->fields)->length - 1)->sval;

	/* Get the targetList of the src table */
	for (int i = 0; i < temp_src_targetlist->length; i++)
	{
		ResTarget 	*tempResTarget;
		ColumnDef	*tempColDef;
		TargetEntry	*tempEntry = list_nth_node(TargetEntry, temp_src_targetlist, i);

		char *colName = tempEntry->resname;

		if (strcasecmp(colName, pivot_colstr) == 0 || strcasecmp(colName, value_colstr) == 0)
			continue;
		/* prepare src_sql's targetList */
		tempResTarget = make_restarget_from_cstr_list(list_make1(makeString(colName)));

		new_src_sql_targetist = lappend(new_src_sql_targetist, tempResTarget);
		
		/* prepare pivot sql's alias_clause */
		tempColDef = makeColumnDef(colName,
								((Var *)tempEntry->expr)->vartype, 
								((Var *)tempEntry->expr)->vartypmod,
								((Var *)tempEntry->expr)->varcollid
								);
		
		new_pivot_aliaslist = lappend(new_pivot_aliaslist, tempColDef);
	}

   	/* pivot_src_sql: non-pivot column + pivot colunm+ agg(value_col)*/	
	new_src_sql_targetist = lappend(new_src_sql_targetist, make_restarget_from_cstr_list(stmt->pivotCol->fields));
	new_src_sql_targetist = lappend(new_src_sql_targetist, (ResTarget *)stmt->aggFunc);
	pivot_src_sql->targetList = copyObject(new_src_sql_targetist);

	/*
	 *  We need second round of parse_sub_analyze to get the output type of 
	 *  pivot aggregation function, and therefore we can create correct alias
	 *  column names and datatypes for wrapper/outer sql.
	 */
	((SelectStmt *)stmt->srcSql)->targetList = new_src_sql_targetist;
	
	/* complete src_sql's groupby */
	for (int i = 0; i < new_src_sql_targetist->length - 1; i++)
	{
		A_Const		*tempAConst = makeNode(A_Const);
		SortBy 		*tempSortby = makeNode(SortBy);
		tempAConst->val.ival.type = T_Integer;
		tempAConst->val.ival.ival = i+1;
		tempAConst->location = -1;

		tempSortby->node = (Node* )copyObject(tempAConst);
		tempSortby->sortby_dir = 0;
		tempSortby->sortby_nulls = 0;
		tempSortby->useOp = NIL;
		tempSortby->location = -1;

		src_sql_groupbylist = lappend(src_sql_groupbylist, tempAConst);
		src_sql_sortbylist = lappend(src_sql_sortbylist, tempSortby);
	}
	((SelectStmt *)stmt->srcSql)->groupClause = src_sql_groupbylist;
	((SelectStmt *)stmt->srcSql)->sortClause = src_sql_sortbylist;
	pivot_src_sql->groupClause = copyObject(src_sql_groupbylist);
	pivot_src_sql->sortClause = copyObject(src_sql_sortbylist);
	
	/* use the copy of the orgininal fromClause and withClause to prevent double analyzing fromClause */
	((SelectStmt *)stmt->srcSql)->fromClause = src_sql_fromClause_copy;
	((SelectStmt *)stmt->srcSql)->withClause = with_clause;

	/* we rewrite srcSql object refereces again because we used a new copy of fromClause */
	if (enable_schema_mapping())
		rewrite_object_refs((Node *)stmt->srcSql);

	/* transform src_sql and get the output datatype of that agg function */
	temp_src_query = parse_sub_analyze((Node *) stmt->srcSql, pstate, NULL,
									false,
									false);

	/* 
	 * complete pivot outer wrapper sql's alias_clause
	 * asClause: non-pivot columns + value columns) 
	 * we can get the output data type of the aggregation function for later pivot columns 
	 */
	temp_src_targetlist = temp_src_query->targetList;
	aggfunc_te = list_nth_node(TargetEntry, temp_src_targetlist, temp_src_targetlist->length - 1);

	/* Rewrite the fromClause in the outer select to have correct alias column name and datatype */
	wrapperSelect_RangeFunction = list_nth_node(RangeFunction, stmt->fromClause, 0);
	for(int i = 0; i < stmt->value_col_strlist->length; i++)
	{
		ColumnDef	*tempColDef;
		tempColDef = makeColumnDef(((String *) list_nth(stmt->value_col_strlist, i))->sval,
									((Aggref *)aggfunc_te->expr)->aggtype, 
									-1,
									((Aggref *)aggfunc_te->expr)->aggcollid
									);

		new_pivot_aliaslist = lappend(new_pivot_aliaslist, tempColDef);
	}

	wrapperSelect_RangeFunction->coldeflist = new_pivot_aliaslist;


	s_sql = makeNode(RawStmt);
	c_sql = makeNode(RawStmt);
	s_sql->stmt = (Node *) pivot_src_sql;
	s_sql->stmt_location = 0;
	s_sql->stmt_len = 0;

	c_sql->stmt = (Node *) stmt->catSql;
	c_sql->stmt_location = 0;
	c_sql->stmt_len = 0;

	pivot_context_list = list_make3(list_make1(makeString("bbf_pivot_func")),
									list_make2((Node *) copyObject(s_sql),
												(Node *) copyObject(c_sql)
												),
									list_make2(makeString(pstrdup(pstate->p_sourcetext)),
												makeString(pstrdup(funcName->sval))
												)
									);

	/* Store pivot information in FuncCall to live through parser analyzer */
	pivot_func = makeFuncCall(list_make2(makeString("sys"), makeString("bbf_pivot")), NIL, COERCE_EXPLICIT_CALL, -1);
	pivot_func->context = (Node *) pivot_context_list;
	wrapperSelect_RangeFunction->functions = list_make1(list_make2((Node *) pivot_func, NIL));
}

static void
pass_pivot_data_to_fcinfo(FunctionCallInfo fcinfo, Expr *expr)
{
	/* if current FuncExpr is a bbf_pivot function, we set the fcinfo context to pivot data */
	if (sql_dialect != SQL_DIALECT_TSQL)
		return;

	if (IsA(expr, FuncExpr) 
		&& ((FuncExpr*) expr)->context != NULL
		&& (IsA(((FuncExpr*) expr)->context, List)))
	{
		Node *node;	
		node = list_nth((List *)((FuncExpr*) expr)->context, 0);
		if (IsA(node, List) 
				&& IsA(list_nth((List *)node, 0), String) 
				&& strcmp(((String *)list_nth((List *)node, 0))->sval, "bbf_pivot_func") == 0)
		{
			fcinfo->context = ((FuncExpr*) expr)->context;
		}
	}
}

static Node* optimize_explicit_cast(ParseState *pstate, Node *node)
{
	if (sql_dialect != SQL_DIALECT_TSQL)
		return node;
	if (node == NULL)
		return NULL;
	if (IsA(node, FuncExpr))
	{
		FuncExpr   *f = (FuncExpr *) node;
		if (f->funcformat == COERCE_EXPLICIT_CAST){
			Node* arg = (Node*)linitial(f->args);
			if (nodeTag(arg) == T_Var && 
			   ((Var*) arg)->vartype == INT4OID && 
			   f->funcresulttype == INT8OID)
				return optimize_explicit_cast(pstate, linitial(f->args));
		}
	}
	else if (IsA(node, BoolExpr))
	{
		BoolExpr *r = (BoolExpr *) node;
		ListCell *l;
		foreach (l , r->args)
		{
			optimize_explicit_cast(pstate, (Node*)lfirst(l));
		}
	}
	else if (IsA(node, OpExpr))
	{
		OpExpr *opExpr = (OpExpr*) node;
		Form_pg_operator form;
		HeapTuple	tuple;
		Node* node1 = optimize_explicit_cast(pstate, linitial(opExpr->args));
		Node* result = NULL;
		if (node1 != linitial(opExpr->args))
		{
			char	   *opname;

			tuple = SearchSysCache1(OPEROID, ObjectIdGetDatum(opExpr->opno));
			if (!HeapTupleIsValid(tuple))
				return node1; // no need to error out in here, stop transform and quite, keep the original node
			form = (Form_pg_operator) GETSTRUCT(tuple);

			opname = NameStr(form->oprname);
			if (strcmp(opname, "=") == 0)
			{
				result =(Node*)make_op(pstate, list_make1(makeString(opname)), node1, lsecond(opExpr->args), pstate->p_last_srf, -1);
			}
			ReleaseSysCache(tuple);
			if (result)
				return result;
		}
	}
	return node;
}

/*
 * Pltsql allows rolling back parent transaction/sub-transaction while executing
 * a procedure. The rollback will result into drop of all objects created in
 * parent transaction/sub-transaction including the procedure itself if it is
 * part of the active transaction. Also, PG will drop pg_stat entry for a
 * procedure as part of rollback if the procedure is created in the same
 * transaction. As a result, we can have a scenario where pg_stat entry for a
 * procedure becomes invalid by the time it ends due to rollback inside it.
 * This hook will validate if a pg_stat entry is valid before touching it.
 */
static void
is_function_pg_stat_valid(FunctionCallInfo fcinfo, PgStat_FunctionCallUsage *fcu, char prokind, bool finalize)
{
	/* stats not wanted */
	if (fcu->fs == NULL)
		return;

	/* check local hash entry if procedure or trigger */
	if ((prokind == PROKIND_PROCEDURE || CALLED_AS_TRIGGER(fcinfo))
	    && !lookup_pgstat_entry_in_cache(PGSTAT_KIND_FUNCTION,
										 MyDatabaseId,
										 fcinfo->flinfo->fn_oid))
	{
		return;
	}

	pgstat_end_function_usage(fcu, finalize);
}

static SortByNulls
unique_constraint_nulls_ordering(ConstrType constraint_type, SortByDir ordering)
{
	/*
	 * Ordering is only allowed when index has amcanorder = true (eg: btree)
	 * PRIMARY KEY and UNIQUE constraints currently only use btree indexes
	 * so we can be sure that setting nulls_order here is okay
	 */
	if (constraint_type == CONSTR_UNIQUE || constraint_type == CONSTR_PRIMARY)
	{
		switch (ordering)
		{
			case SORTBY_ASC:
			case SORTBY_DEFAULT:
				return SORTBY_NULLS_FIRST;
			case SORTBY_DESC:
				return SORTBY_NULLS_LAST;
			default:
				return SORTBY_NULLS_DEFAULT;
		}
	}

	return SORTBY_NULLS_DEFAULT;
}

/*
 * is_partitioned_table_reloptions_allowed
 * 	This function checks if the given reloptions are allowed or not for partitioned tables.
 * 	Returns true if allowed, false otherwise.
 * 
 * 	Only bbf_rel_create_date and bbf_original_rel_name reloptions
 * 	are allowed in TSQL dialect and while restoring babelfish database.
 */
static bool
is_partitioned_table_reloptions_allowed(Datum reloptions)
{
	if (sql_dialect == SQL_DIALECT_TSQL || babelfish_dump_restore)
	{
		List *options = untransformRelOptions(reloptions);
		ListCell *cell;

		foreach(cell, options)
		{
			DefElem  *defel = (DefElem *) lfirst(cell);

			if (pg_strcasecmp(defel->defname, ATTOPTION_BBF_TABLE_CREATE_DATE) != 0 &&
					pg_strcasecmp(defel->defname, ATTOPTION_BBF_ORIGINAL_TABLE_NAME) != 0)
				return false;

		}
	}
	return true;
}<|MERGE_RESOLUTION|>--- conflicted
+++ resolved
@@ -185,13 +185,7 @@
 
 static char *get_local_schema_for_bbf_functions(Oid proc_nsp_oid);
 extern bool called_from_tsql_insert_exec();
-<<<<<<< HEAD
-=======
 extern bool called_for_tsql_itvf_func();
-extern Datum pltsql_exec_tsql_cast_value(Datum value, bool *isnull,
-							 Oid valtype, int32 valtypmod,
-							 Oid reqtype, int32 reqtypmod);
->>>>>>> a1b5bce9
 static void is_function_pg_stat_valid(FunctionCallInfo fcinfo,
 									  PgStat_FunctionCallUsage *fcu,
 									  char prokind, bool finalize);
