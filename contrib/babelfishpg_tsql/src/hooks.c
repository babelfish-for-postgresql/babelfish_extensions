#include "postgres.h"

#include "access/genam.h"
#include "access/htup.h"
#include "access/table.h"
#include "catalog/heap.h"
#include "access/xact.h"
#include "access/relation.h"
#include "catalog/namespace.h"
#include "catalog/objectaccess.h"
#include "catalog/pg_aggregate.h"
#include "catalog/pg_attrdef_d.h"
#include "catalog/pg_authid.h"
#include "catalog/pg_namespace.h"
#include "catalog/pg_proc.h"
#include "catalog/pg_trigger.h"
#include "catalog/pg_trigger_d.h"
#include "catalog/pg_type.h"
#include "commands/copy.h"
#include "commands/explain.h"
#include "commands/tablecmds.h"
#include "commands/view.h"
#include "common/logging.h"
#include "funcapi.h"
#include "miscadmin.h"
#include "nodes/makefuncs.h"
#include "nodes/nodeFuncs.h"
#include "optimizer/clauses.h"
#include "optimizer/optimizer.h"
#include "optimizer/planner.h"
#include "parser/analyze.h"
#include "parser/parse_clause.h"
#include "parser/parse_coerce.h"
#include "parser/parse_expr.h"
#include "parser/parse_func.h"
#include "parser/parse_relation.h"
#include "parser/parse_utilcmd.h"
#include "parser/parse_target.h"
#include "parser/parse_type.h"
#include "parser/parser.h"
#include "parser/scanner.h"
#include "parser/scansup.h"
#include "replication/logical.h"
#include "rewrite/rewriteHandler.h"
#include "tcop/utility.h"
#include "utils/builtins.h"
#include "utils/date.h"
#include "utils/fmgroids.h"
#include "utils/lsyscache.h"
#include "utils/rel.h"
#include "utils/relcache.h"
#include "utils/ruleutils.h"
#include "utils/syscache.h"
#include "utils/numeric.h"
#include <math.h>
#include "executor/nodeFunctionscan.h"

#include "backend_parser/scanner.h"
#include "hooks.h"
#include "pltsql.h"
#include "pl_explain.h"
#include "catalog.h"
#include "dbcmds.h"
#include "rolecmds.h"
#include "session.h"
#include "multidb.h"
#include "tsql_analyze.h"
#include "table_variable_mvcc.h"

#define TDS_NUMERIC_MAX_PRECISION	38
extern bool babelfish_dump_restore;
extern char *babelfish_dump_restore_min_oid;
extern bool pltsql_quoted_identifier;
extern bool pltsql_ansi_nulls;

/*****************************************
 * 			Catalog Hooks
 *****************************************/
IsExtendedCatalogHookType PrevIsExtendedCatalogHook = NULL;
IsToastRelationHookType PrevIsToastRelationHook = NULL;
IsToastClassHookType PrevIsToastClassHook = NULL;

static bool PlTsqlMatchNamedCall(HeapTuple proctup, int nargs, List *argnames,
								 bool include_out_arguments, int pronargs,
								 int **argnumbers, List **defaults);
static bool match_pltsql_func_call(HeapTuple proctup, int nargs, List *argnames,
								   bool include_out_arguments, int **argnumbers,
								   List **defaults, bool expand_defaults, bool expand_variadic,
								   bool *use_defaults, bool *any_special,
								   bool *variadic, Oid *va_elem_type);
static ObjectAddress get_trigger_object_address(List *object, Relation *relp, bool missing_ok, bool object_from_input);
Oid			get_tsql_trigger_oid(List *object, const char *tsql_trigger_name, bool object_from_input);
static Node *transform_like_in_add_constraint(Node *node);

/*****************************************
 * 			Analyzer Hooks
 *****************************************/
static int	pltsql_set_target_table_alternative(ParseState *pstate, Node *stmt, CmdType command);
static void set_output_clause_transformation_info(bool enabled);
static bool get_output_clause_transformation_info(void);
static Node *output_update_self_join_transformation(ParseState *pstate, UpdateStmt *stmt, Query *query);
static void post_transform_delete(ParseState *pstate, DeleteStmt *stmt, Query *query);
static void handle_returning_qualifiers(Query *query, List *returningList, ParseState *pstate);
static void check_insert_row(List *icolumns, List *exprList, Oid relid);
static void pltsql_post_transform_column_definition(ParseState *pstate, RangeVar *relation, ColumnDef *column, List **alist);
static void pltsql_post_transform_table_definition(ParseState *pstate, RangeVar *relation, char *relname, List **alist);
static void pre_transform_target_entry(ResTarget *res, ParseState *pstate, ParseExprKind exprKind);
static bool tle_name_comparison(const char *tlename, const char *identifier);
static void resolve_target_list_unknowns(ParseState *pstate, List *targetlist);
static inline bool is_identifier_char(char c);
static int	find_attr_by_name_from_relation(Relation rd, const char *attname, bool sysColOK);
static void pre_transform_insert(ParseState *pstate, InsertStmt *stmt, Query *query);
static void modify_RangeTblFunction_tupdesc(char *funcname, Node *expr, TupleDesc *tupdesc);
static void sort_nulls_first(SortGroupClause * sortcl, bool reverse);

/*****************************************
 * 			Commands Hooks
 *****************************************/
static int	find_attr_by_name_from_column_def_list(const char *attributeName, List *schema);
static void pltsql_drop_func_default_positions(Oid objectId);
static void fill_missing_values_in_copyfrom(Relation rel, Datum *values, bool *nulls);

/*****************************************
 * 			Utility Hooks
 *****************************************/
static void pltsql_report_proc_not_found_error(List *names, List *argnames, int nargs, ParseState *pstate, int location, bool proc_call);
extern PLtsql_execstate *get_outermost_tsql_estate(int *nestlevel);
extern PLtsql_execstate *get_current_tsql_estate();
static void pltsql_store_view_definition(const char *queryString, ObjectAddress address);
static void pltsql_drop_view_definition(Oid objectId);
static void preserve_view_constraints_from_base_table(ColumnDef *col, Oid tableOid, AttrNumber colId);
static bool pltsql_detect_numeric_overflow(int weight, int dscale, int first_block, int numeric_base);
static void insert_pltsql_function_defaults(HeapTuple func_tuple, List *defaults, Node **argarray);
static int	print_pltsql_function_arguments(StringInfo buf, HeapTuple proctup, bool print_table_args, bool print_defaults);
static void pltsql_GetNewObjectId(VariableCache variableCache);
static void pltsql_validate_var_datatype_scale(const TypeName *typeName, Type typ);
static bool pltsql_bbfCustomProcessUtility(ParseState *pstate,
									  PlannedStmt *pstmt,
									  const char *queryString,
									  ProcessUtilityContext context,
									  ParamListInfo params, QueryCompletion *qc);
<<<<<<< HEAD
static void pltsql_parse_time_error(int dterr, const char *str, const char *datatype);
=======
static void pltsql_bbfSelectIntoAddIdentity(IntoClause *into,  List *tableElts);
extern void pltsql_bbfSelectIntoUtility(ParseState *pstate, PlannedStmt *pstmt, const char *queryString, 
					QueryEnvironment *queryEnv, ParamListInfo params, QueryCompletion *qc);
>>>>>>> c6269184

/*****************************************
 * 			Executor Hooks
 *****************************************/
static void pltsql_ExecutorStart(QueryDesc *queryDesc, int eflags);
static void pltsql_ExecutorRun(QueryDesc *queryDesc, ScanDirection direction, uint64 count, bool execute_once);
static void pltsql_ExecutorFinish(QueryDesc *queryDesc);
static void pltsql_ExecutorEnd(QueryDesc *queryDesc);

static bool plsql_TriggerRecursiveCheck(ResultRelInfo *resultRelInfo);
static bool bbf_check_rowcount_hook(int es_processed);

/*****************************************
 * 			Replication Hooks
 *****************************************/
static void logicalrep_modify_slot(Relation rel, EState *estate, TupleTableSlot *slot);

/*****************************************
 * 			Object Access Hook
 *****************************************/
static object_access_hook_type prev_object_access_hook = NULL;
static void bbf_object_access_hook(ObjectAccessType access, Oid classId, Oid objectId, int subId, void *arg);
static void revoke_func_permission_from_public(Oid objectId);
static char *gen_func_arg_list(Oid objectId);

/*****************************************
 * 			Planner Hook
 *****************************************/
static PlannedStmt *pltsql_planner_hook(Query *parse, const char *query_string, int cursorOptions, ParamListInfo boundParams);

/* Save hook values in case of unload */
static core_yylex_hook_type prev_core_yylex_hook = NULL;
static pre_transform_returning_hook_type prev_pre_transform_returning_hook = NULL;
static pre_transform_insert_hook_type prev_pre_transform_insert_hook = NULL;
static post_transform_insert_row_hook_type prev_post_transform_insert_row_hook = NULL;
static pre_transform_setop_tree_hook_type prev_pre_transform_setop_tree_hook = NULL;
static post_transform_sort_clause_hook_type prev_post_transform_sort_clause_hook = NULL;
static pre_transform_target_entry_hook_type prev_pre_transform_target_entry_hook = NULL;
static tle_name_comparison_hook_type prev_tle_name_comparison_hook = NULL;
static get_trigger_object_address_hook_type prev_get_trigger_object_address_hook = NULL;
static resolve_target_list_unknowns_hook_type prev_resolve_target_list_unknowns_hook = NULL;
static find_attr_by_name_from_column_def_list_hook_type prev_find_attr_by_name_from_column_def_list_hook = NULL;
static find_attr_by_name_from_relation_hook_type prev_find_attr_by_name_from_relation_hook = NULL;
static report_proc_not_found_error_hook_type prev_report_proc_not_found_error_hook = NULL;
static store_view_definition_hook_type prev_store_view_definition_hook = NULL;
static logicalrep_modify_slot_hook_type prev_logicalrep_modify_slot_hook = NULL;
static is_tsql_rowversion_or_timestamp_datatype_hook_type prev_is_tsql_rowversion_or_timestamp_datatype_hook = NULL;
static ExecutorStart_hook_type prev_ExecutorStart = NULL;
static ExecutorRun_hook_type prev_ExecutorRun = NULL;
static ExecutorFinish_hook_type prev_ExecutorFinish = NULL;
static ExecutorEnd_hook_type prev_ExecutorEnd = NULL;
static GetNewObjectId_hook_type prev_GetNewObjectId_hook = NULL;
static inherit_view_constraints_from_table_hook_type prev_inherit_view_constraints_from_table = NULL;
static detect_numeric_overflow_hook_type prev_detect_numeric_overflow_hook = NULL;
static match_pltsql_func_call_hook_type prev_match_pltsql_func_call_hook = NULL;
static insert_pltsql_function_defaults_hook_type prev_insert_pltsql_function_defaults_hook = NULL;
static print_pltsql_function_arguments_hook_type prev_print_pltsql_function_arguments_hook = NULL;
static planner_hook_type prev_planner_hook = NULL;
static transform_check_constraint_expr_hook_type prev_transform_check_constraint_expr_hook = NULL;
static validate_var_datatype_scale_hook_type prev_validate_var_datatype_scale_hook = NULL;
static modify_RangeTblFunction_tupdesc_hook_type prev_modify_RangeTblFunction_tupdesc_hook = NULL;
static fill_missing_values_in_copyfrom_hook_type prev_fill_missing_values_in_copyfrom_hook = NULL;
static check_rowcount_hook_type prev_check_rowcount_hook = NULL;
static bbfCustomProcessUtility_hook_type prev_bbfCustomProcessUtility_hook = NULL;
static bbfSelectIntoUtility_hook_type prev_bbfSelectIntoUtility_hook = NULL;
static bbfSelectIntoAddIdentity_hook_type prev_bbfSelectIntoAddIdentity_hook = NULL;
static sortby_nulls_hook_type prev_sortby_nulls_hook = NULL;
static table_variable_satisfies_visibility_hook_type prev_table_variable_satisfies_visibility = NULL;
static table_variable_satisfies_update_hook_type prev_table_variable_satisfies_update = NULL;
static table_variable_satisfies_vacuum_hook_type prev_table_variable_satisfies_vacuum = NULL;
static table_variable_satisfies_vacuum_horizon_hook_type prev_table_variable_satisfies_vacuum_horizon = NULL;
static drop_relation_refcnt_hook_type prev_drop_relation_refcnt_hook = NULL;
static time_hook_type prev_time_hook = NULL;

/*****************************************
 * 			Install / Uninstall
 *****************************************/
void
InstallExtendedHooks(void)
{
	if (IsExtendedCatalogHook)
		PrevIsExtendedCatalogHook = IsExtendedCatalogHook;
	IsExtendedCatalogHook = &IsPLtsqlExtendedCatalog;

	prev_object_access_hook = object_access_hook;
	object_access_hook = bbf_object_access_hook;

	prev_core_yylex_hook = core_yylex_hook;
	core_yylex_hook = pgtsql_core_yylex;

	set_target_table_alternative_hook = pltsql_set_target_table_alternative;
	get_output_clause_status_hook = get_output_clause_transformation_info;
	pre_output_clause_transformation_hook = output_update_self_join_transformation;

	post_transform_delete_hook = post_transform_delete;

	prev_pre_transform_returning_hook = pre_transform_returning_hook;
	pre_transform_returning_hook = handle_returning_qualifiers;

	prev_pre_transform_insert_hook = pre_transform_insert_hook;
	pre_transform_insert_hook = pre_transform_insert;

	prev_post_transform_insert_row_hook = post_transform_insert_row_hook;
	post_transform_insert_row_hook = check_insert_row;

	prev_pre_transform_setop_tree_hook = pre_transform_setop_tree_hook;
	pre_transform_setop_tree_hook = pre_transform_setop_tree;
	prev_post_transform_sort_clause_hook = post_transform_sort_clause_hook;
	post_transform_sort_clause_hook = post_transform_sort_clause;

	post_transform_column_definition_hook = pltsql_post_transform_column_definition;

	post_transform_table_definition_hook = pltsql_post_transform_table_definition;

	prev_pre_transform_target_entry_hook = pre_transform_target_entry_hook;
	pre_transform_target_entry_hook = pre_transform_target_entry;

	prev_tle_name_comparison_hook = tle_name_comparison_hook;
	tle_name_comparison_hook = tle_name_comparison;

	prev_get_trigger_object_address_hook = get_trigger_object_address_hook;
	get_trigger_object_address_hook = get_trigger_object_address;

	prev_resolve_target_list_unknowns_hook = resolve_target_list_unknowns_hook;
	resolve_target_list_unknowns_hook = resolve_target_list_unknowns;

	prev_find_attr_by_name_from_column_def_list_hook = find_attr_by_name_from_column_def_list_hook;
	find_attr_by_name_from_column_def_list_hook = find_attr_by_name_from_column_def_list;

	prev_find_attr_by_name_from_relation_hook = find_attr_by_name_from_relation_hook;
	find_attr_by_name_from_relation_hook = find_attr_by_name_from_relation;

	prev_report_proc_not_found_error_hook = report_proc_not_found_error_hook;
	report_proc_not_found_error_hook = pltsql_report_proc_not_found_error;

	prev_store_view_definition_hook = store_view_definition_hook;
	store_view_definition_hook = pltsql_store_view_definition;

	prev_logicalrep_modify_slot_hook = logicalrep_modify_slot_hook;
	logicalrep_modify_slot_hook = logicalrep_modify_slot;

	prev_is_tsql_rowversion_or_timestamp_datatype_hook = is_tsql_rowversion_or_timestamp_datatype_hook;
	is_tsql_rowversion_or_timestamp_datatype_hook = common_utility_plugin_ptr->is_tsql_rowversion_or_timestamp_datatype;

	prev_ExecutorStart = ExecutorStart_hook;
	ExecutorStart_hook = pltsql_ExecutorStart;

	prev_ExecutorRun = ExecutorRun_hook;
	ExecutorRun_hook = pltsql_ExecutorRun;

	prev_ExecutorFinish = ExecutorFinish_hook;
	ExecutorFinish_hook = pltsql_ExecutorFinish;

	prev_ExecutorEnd = ExecutorEnd_hook;
	ExecutorEnd_hook = pltsql_ExecutorEnd;

	prev_GetNewObjectId_hook = GetNewObjectId_hook;
	GetNewObjectId_hook = pltsql_GetNewObjectId;

	prev_inherit_view_constraints_from_table = inherit_view_constraints_from_table_hook;
	inherit_view_constraints_from_table_hook = preserve_view_constraints_from_base_table;
	TriggerRecuresiveCheck_hook = plsql_TriggerRecursiveCheck;

	prev_detect_numeric_overflow_hook = detect_numeric_overflow_hook;
	detect_numeric_overflow_hook = pltsql_detect_numeric_overflow;

	prev_match_pltsql_func_call_hook = match_pltsql_func_call_hook;
	match_pltsql_func_call_hook = match_pltsql_func_call;

	prev_insert_pltsql_function_defaults_hook = insert_pltsql_function_defaults_hook;
	insert_pltsql_function_defaults_hook = insert_pltsql_function_defaults;

	prev_print_pltsql_function_arguments_hook = print_pltsql_function_arguments_hook;
	print_pltsql_function_arguments_hook = print_pltsql_function_arguments;

	prev_planner_hook = planner_hook;
	planner_hook = pltsql_planner_hook;
	prev_transform_check_constraint_expr_hook = transform_check_constraint_expr_hook;
	transform_check_constraint_expr_hook = transform_like_in_add_constraint;

	prev_validate_var_datatype_scale_hook = validate_var_datatype_scale_hook;
	validate_var_datatype_scale_hook = pltsql_validate_var_datatype_scale;

	prev_modify_RangeTblFunction_tupdesc_hook = modify_RangeTblFunction_tupdesc_hook;
	modify_RangeTblFunction_tupdesc_hook = modify_RangeTblFunction_tupdesc;

	prev_fill_missing_values_in_copyfrom_hook = fill_missing_values_in_copyfrom_hook;
	fill_missing_values_in_copyfrom_hook = fill_missing_values_in_copyfrom;
	prev_check_rowcount_hook = check_rowcount_hook;
	check_rowcount_hook = bbf_check_rowcount_hook;

	prev_bbfCustomProcessUtility_hook = bbfCustomProcessUtility_hook;
	bbfCustomProcessUtility_hook = pltsql_bbfCustomProcessUtility;

	prev_bbfSelectIntoUtility_hook = bbfSelectIntoUtility_hook;
	bbfSelectIntoUtility_hook = pltsql_bbfSelectIntoUtility; 

	prev_bbfSelectIntoAddIdentity_hook = bbfSelectIntoAddIdentity_hook;
	bbfSelectIntoAddIdentity_hook = pltsql_bbfSelectIntoAddIdentity; 

	prev_sortby_nulls_hook = sortby_nulls_hook;
	sortby_nulls_hook = sort_nulls_first;

	prev_table_variable_satisfies_update = table_variable_satisfies_update_hook;
	table_variable_satisfies_update_hook = TVHeapTupleSatisfiesUpdate;

	prev_table_variable_satisfies_visibility = table_variable_satisfies_visibility_hook;
	table_variable_satisfies_visibility_hook = TVHeapTupleSatisfiesVisibility;

	prev_table_variable_satisfies_vacuum = table_variable_satisfies_vacuum_hook;
	table_variable_satisfies_vacuum_hook = TVHeapTupleSatisfiesVacuum;

	prev_table_variable_satisfies_vacuum_horizon = table_variable_satisfies_vacuum_horizon_hook;
	table_variable_satisfies_vacuum_horizon_hook = TVHeapTupleSatisfiesVacuumHorizon;

	PrevIsToastRelationHook = IsToastRelationHook;
	IsToastRelationHook = IsPltsqlToastRelationHook;

	PrevIsToastClassHook = IsToastClassHook;
	IsToastClassHook = IsPltsqlToastClassHook;

	prev_drop_relation_refcnt_hook = drop_relation_refcnt_hook;
	drop_relation_refcnt_hook = pltsql_drop_relation_refcnt_hook;

	prev_time_hook = time_hook;
	time_hook = pltsql_parse_time_error;
}

void
UninstallExtendedHooks(void)
{
	IsExtendedCatalogHook = PrevIsExtendedCatalogHook;

	object_access_hook = prev_object_access_hook;

	core_yylex_hook = prev_core_yylex_hook;
	set_target_table_alternative_hook = NULL;
	get_output_clause_status_hook = NULL;
	post_transform_delete_hook = NULL;
	pre_output_clause_transformation_hook = NULL;
	pre_transform_returning_hook = prev_pre_transform_returning_hook;
	pre_transform_insert_hook = prev_pre_transform_insert_hook;
	post_transform_insert_row_hook = prev_post_transform_insert_row_hook;
	pre_transform_setop_tree_hook = prev_pre_transform_setop_tree_hook;
	post_transform_sort_clause_hook = prev_post_transform_sort_clause_hook;
	post_transform_column_definition_hook = NULL;
	post_transform_table_definition_hook = NULL;
	pre_transform_target_entry_hook = prev_pre_transform_target_entry_hook;
	tle_name_comparison_hook = prev_tle_name_comparison_hook;
	get_trigger_object_address_hook = prev_get_trigger_object_address_hook;
	resolve_target_list_unknowns_hook = prev_resolve_target_list_unknowns_hook;
	find_attr_by_name_from_column_def_list_hook = prev_find_attr_by_name_from_column_def_list_hook;
	find_attr_by_name_from_relation_hook = prev_find_attr_by_name_from_relation_hook;
	report_proc_not_found_error_hook = prev_report_proc_not_found_error_hook;
	store_view_definition_hook = prev_store_view_definition_hook;
	logicalrep_modify_slot_hook = prev_logicalrep_modify_slot_hook;
	is_tsql_rowversion_or_timestamp_datatype_hook = prev_is_tsql_rowversion_or_timestamp_datatype_hook;
	ExecutorStart_hook = prev_ExecutorStart;
	ExecutorRun_hook = prev_ExecutorRun;
	ExecutorFinish_hook = prev_ExecutorFinish;
	ExecutorEnd_hook = prev_ExecutorEnd;
	GetNewObjectId_hook = prev_GetNewObjectId_hook;
	inherit_view_constraints_from_table_hook = prev_inherit_view_constraints_from_table;
	detect_numeric_overflow_hook = prev_detect_numeric_overflow_hook;
	match_pltsql_func_call_hook = prev_match_pltsql_func_call_hook;
	insert_pltsql_function_defaults_hook = prev_insert_pltsql_function_defaults_hook;
	print_pltsql_function_arguments_hook = prev_print_pltsql_function_arguments_hook;
	planner_hook = prev_planner_hook;
	transform_check_constraint_expr_hook = prev_transform_check_constraint_expr_hook;
	validate_var_datatype_scale_hook = prev_validate_var_datatype_scale_hook;
	modify_RangeTblFunction_tupdesc_hook = prev_modify_RangeTblFunction_tupdesc_hook;
	fill_missing_values_in_copyfrom_hook = prev_fill_missing_values_in_copyfrom_hook;
	check_rowcount_hook = prev_check_rowcount_hook;
	bbfCustomProcessUtility_hook = prev_bbfCustomProcessUtility_hook;
	bbfSelectIntoUtility_hook = prev_bbfSelectIntoUtility_hook;
	bbfSelectIntoAddIdentity_hook = prev_bbfSelectIntoAddIdentity_hook;
	sortby_nulls_hook = prev_sortby_nulls_hook;
	table_variable_satisfies_visibility_hook = prev_table_variable_satisfies_visibility;
	table_variable_satisfies_update_hook = prev_table_variable_satisfies_update;
	table_variable_satisfies_vacuum_hook = prev_table_variable_satisfies_vacuum;
	table_variable_satisfies_vacuum_horizon_hook = prev_table_variable_satisfies_vacuum_horizon;
	IsToastRelationHook = PrevIsToastRelationHook;
	IsToastClassHook = PrevIsToastClassHook;
	drop_relation_refcnt_hook = prev_drop_relation_refcnt_hook;
	time_hook = prev_time_hook;
}

/*****************************************
 * 			Hook Functions
 *****************************************/
static bool
pltsql_bbfCustomProcessUtility(ParseState *pstate, PlannedStmt *pstmt, const char *queryString, ProcessUtilityContext context, 
						  ParamListInfo params, QueryCompletion *qc)
{	
	Node	   *parsetree = pstmt->utilityStmt;

	switch (nodeTag(parsetree))
	{
		case T_CreateFunctionStmt:
	 	{
			return pltsql_createFunction(pstate, pstmt, queryString, context, params);
			break;
		}
		case T_CreatedbStmt:
		{
			if (sql_dialect == SQL_DIALECT_TSQL)
			{
				create_bbf_db(pstate, (CreatedbStmt *) parsetree);
				return true;
			}
			break;
		}
		case T_DropdbStmt:
		{
			if (sql_dialect == SQL_DIALECT_TSQL)
			{
				DropdbStmt *stmt = (DropdbStmt *) parsetree;
				drop_bbf_db(stmt->dbname, stmt->missing_ok, false);
				return true;
			}
			break;
		}
		case T_TransactionStmt:
		{
			if (NestedTranCount > 0 || (sql_dialect == SQL_DIALECT_TSQL && !IsTransactionBlockActive()))
			{
				PLTsqlProcessTransaction(parsetree, params, qc);
				return true;
			}
			break;
		}
		default:
			return false;
			break;
	}
	return false;
}									  
								

static void
pltsql_GetNewObjectId(VariableCache variableCache)
{
	Oid			minOid;

	if (!babelfish_dump_restore || !babelfish_dump_restore_min_oid)
		return;

	minOid = atooid(babelfish_dump_restore_min_oid);
	Assert(OidIsValid(minOid));
	if (ShmemVariableCache->nextOid >= minOid + 1)
		return;

	ShmemVariableCache->nextOid = minOid + 1;
	ShmemVariableCache->oidCount = 0;
}

static void
pltsql_ExecutorStart(QueryDesc *queryDesc, int eflags)
{
	int			ef = pltsql_explain_only ? EXEC_FLAG_EXPLAIN_ONLY : eflags;

	if (pltsql_explain_analyze)
	{
		PLtsql_execstate *estate = get_current_tsql_estate();

		Assert(estate != NULL);
		INSTR_TIME_SET_CURRENT(estate->execution_start);
	}

	if (is_explain_analyze_mode())
	{
		if (pltsql_explain_timing)
			queryDesc->instrument_options |= INSTRUMENT_TIMER;
		else
			queryDesc->instrument_options |= INSTRUMENT_ROWS;
		if (pltsql_explain_buffers)
			queryDesc->instrument_options |= INSTRUMENT_BUFFERS;
		if (pltsql_explain_wal)
			queryDesc->instrument_options |= INSTRUMENT_WAL;
	}

	if (prev_ExecutorStart)
		prev_ExecutorStart(queryDesc, ef);
	else
		standard_ExecutorStart(queryDesc, ef);

	if (is_explain_analyze_mode() && !queryDesc->totaltime)
	{
		/*
		 * Set up to track total elapsed time in ExecutorRun. Make sure the
		 * space is allocated in the per-query context so it will go away at
		 * ExecutorEnd.
		 */
		MemoryContext oldcxt;

		oldcxt = MemoryContextSwitchTo(queryDesc->estate->es_query_cxt);
		queryDesc->totaltime = InstrAlloc(1, INSTRUMENT_ALL, false);
		MemoryContextSwitchTo(oldcxt);
	}
}

static void
pltsql_ExecutorRun(QueryDesc *queryDesc, ScanDirection direction, uint64 count, bool execute_once)
{
	if (pltsql_explain_only)
	{
		EState	   *estate;
		CmdType		operation;
		DestReceiver *dest;
		MemoryContext oldcontext;

		Assert(queryDesc != NULL);
		estate = queryDesc->estate;
		Assert(estate != NULL);

		oldcontext = MemoryContextSwitchTo(estate->es_query_cxt);
		operation = queryDesc->operation;
		dest = queryDesc->dest;

		/*
		 * startup tuple receiver, if we will be emitting tuples
		 */
		estate->es_processed = 0;
		if (operation == CMD_SELECT || queryDesc->plannedstmt->hasReturning)
		{
			dest->rStartup(dest, operation, queryDesc->tupDesc);
			dest->rShutdown(dest);
		}

		MemoryContextSwitchTo(oldcontext);
		return;
	}

	if ((count == 0 || (count > pltsql_rowcount && pltsql_rowcount != 0))
		 && queryDesc->operation == CMD_SELECT
		 && sql_dialect == SQL_DIALECT_TSQL)
		count = pltsql_rowcount;

	if (prev_ExecutorRun)
		prev_ExecutorRun(queryDesc, direction, count, execute_once);
	else
		standard_ExecutorRun(queryDesc, direction, count, execute_once);
}

static void
pltsql_ExecutorFinish(QueryDesc *queryDesc)
{
	if (pltsql_explain_only)
		return;

	if (prev_ExecutorFinish)
		prev_ExecutorFinish(queryDesc);
	else
		standard_ExecutorFinish(queryDesc);
}

static void
pltsql_ExecutorEnd(QueryDesc *queryDesc)
{
	append_explain_info(queryDesc, NULL);

	if (prev_ExecutorEnd)
		prev_ExecutorEnd(queryDesc);
	else
		standard_ExecutorEnd(queryDesc);
}

/**
 * @brief
 *  the function will depend on PLtsql_execstate to find whether
 *  the trigger is called before on this query stack, so that's why we
 *  have to add a hook into Postgres code to callback into babel code,
 *  since we need to get access to PLtsql_execstate to iterate the
 *  stack triggers
 *
 *  return true if it's a recursive call of trigger
 *  return false if it's not
 *
 * @param resultRelInfo
 * @return true
 * @return false
 */
static bool
plsql_TriggerRecursiveCheck(ResultRelInfo *resultRelInfo)
{
	int			i;
	PLExecStateCallStack *cur;
	PLtsql_execstate *estate;

	if (resultRelInfo->ri_TrigDesc == NULL)
		return false;
	if (pltsql_recursive_triggers)
		return false;
	cur = exec_state_call_stack;
	while (cur != NULL)
	{
		estate = cur->estate;
		if (estate->trigdata != NULL && estate->trigdata->tg_trigger != NULL
			&& resultRelInfo->ri_TrigDesc != NULL
			&& (resultRelInfo->ri_TrigDesc->trig_insert_instead_statement
				|| resultRelInfo->ri_TrigDesc->trig_delete_instead_statement
				|| resultRelInfo->ri_TrigDesc->trig_update_instead_statement))
		{
			for (i = 0; i < resultRelInfo->ri_TrigDesc->numtriggers; ++i)
			{
				Trigger    *trigger = &resultRelInfo->ri_TrigDesc->triggers[i];

				if (trigger->tgoid == estate->trigdata->tg_trigger->tgoid)
				{
					return true;
				}
			}
		}
		cur = cur->next;
	}
	return false;
}

static Node *
output_update_self_join_transformation(ParseState *pstate, UpdateStmt *stmt, Query *query)
{
	Node	   *qual = NULL,
			   *pre_transform_qual = NULL;
	RangeVar   *from_table = NULL;
	ColumnRef  *l_expr,
			   *r_expr;
	A_Expr	   *where_ctid = NULL;
	Node	   *where_clone = NULL;

	/*
	 * Invoke transformWhereClause() to check for ambiguities in column name
	 * of the original query before self-join transformation.
	 */
	where_clone = copyObject(stmt->whereClause);
	pre_transform_qual = transformWhereClause(pstate, stmt->whereClause,
											  EXPR_KIND_WHERE, "WHERE");

	if (sql_dialect != SQL_DIALECT_TSQL)
		return pre_transform_qual;

	/* Support Update w/ TOP */
	query->limitCount = transformLimitClause(pstate, stmt->limitCount,
								EXPR_KIND_LIMIT, "LIMIT",
								LIMIT_OPTION_COUNT);
	query->limitOption = LIMIT_OPTION_COUNT;

	if (get_output_clause_transformation_info())
	{
		/*
		 * Unset the OUTPUT clause info variable to prevent unintended
		 * side-effects
		 */
		set_output_clause_transformation_info(false);

		/* Add target table with deleted alias to the from clause */
		from_table = makeRangeVar(NULL, stmt->relation->relname, -1);
		from_table->alias = makeAlias("deleted", NIL);
		stmt->fromClause = list_make1(from_table);
		transformFromClause(pstate, stmt->fromClause);

		/* Create the self-join condition based on ctid */
		l_expr = makeNode(ColumnRef);
		l_expr->fields = list_make2(makeString(stmt->relation->relname), makeString("ctid"));
		l_expr->location = -1;

		r_expr = makeNode(ColumnRef);
		r_expr->fields = list_make2(makeString("deleted"), makeString("ctid"));
		r_expr->location = -1;
		where_ctid = makeA_Expr(AEXPR_OP, list_make1(makeString("=")), (Node *) l_expr, (Node *) r_expr, -1);

		/* Add the self-join condition to the where clause */
		if (where_clone)
		{
			BoolExpr   *self_join_condition;

			self_join_condition = (BoolExpr *) makeBoolExpr(AND_EXPR, list_make2(where_clone, where_ctid), -1);
			stmt->whereClause = (Node *) self_join_condition;
		}
		else
			stmt->whereClause = (Node *) where_ctid;

		/*
		 * Set the OUTPUT clause info variable to be used in
		 * transformColumnRef()
		 */
		set_output_clause_transformation_info(true);

		/*
		 * We let transformWhereClause() be called before the invokation of
		 * this hook to handle ambiguity errors. If there are any ambiguous
		 * references in the query an error is thrown. At this point, we have
		 * cleared that check and know that there are no ambiguities.
		 * Therefore, we can go ahead with the where clause transformation
		 * without worrying about ambiguous references.
		 */
		qual = transformWhereClause(pstate, stmt->whereClause,
									EXPR_KIND_WHERE, "WHERE");

		/*
		 * Unset the OUTPUT clause info variable because we do not need it
		 * anymore
		 */
		set_output_clause_transformation_info(false);
	}
	else
		qual = pre_transform_qual;

	handle_returning_qualifiers(query, stmt->returningList, pstate);
	return qual;
}

static void
post_transform_delete(ParseState *pstate, DeleteStmt *stmt, Query *query)
{
	if (sql_dialect != SQL_DIALECT_TSQL)
		return;

	/* Handle DELETE TOP */
	query->limitCount = transformLimitClause(pstate, stmt->limitCount,
										EXPR_KIND_LIMIT, "LIMIT",
										LIMIT_OPTION_COUNT);
	query->limitOption = LIMIT_OPTION_COUNT;
}

static void
set_output_clause_transformation_info(bool enabled)
{
	output_update_transformation = enabled;
}

static bool
get_output_clause_transformation_info(void)
{
	return output_update_transformation;
}

static void
handle_returning_qualifiers(Query *query, List *returningList, ParseState *pstate)
{
	ListCell   *o_target,
			   *expr;
	Node	   *field1;
	char	   *qualifier = NULL;
	ParseNamespaceItem *nsitem = NULL;
	int			levels_up;
	bool		inserted = false,
				deleted = false;
	List	   *queue = NIL;
	CmdType		command = query->commandType;

	if (prev_pre_transform_returning_hook)
		prev_pre_transform_returning_hook(query, returningList, pstate);

	if (sql_dialect != SQL_DIALECT_TSQL)
		return;

	/*
	 * For UPDATE/DELETE statement, we'll need to update the result relation
	 * index after analyzing FROM clause and getting the final range table
	 * entries. post_parse_analyze hook, won't be triggered by CTE parse
	 * analyze. So we perform the operation here instead, which will be
	 * triggered by all INSERT/UPDATE/DELETE statements.
	 */
	if (command == CMD_DELETE || command == CMD_UPDATE)
		pltsql_update_query_result_relation(query, pstate->p_target_relation, pstate->p_rtable);

	if (returningList == NIL)
		return;

	if (command == CMD_INSERT || command == CMD_DELETE)
	{
		foreach(o_target, returningList)
		{
			ResTarget  *res = (ResTarget *) lfirst(o_target);

			queue = NIL;
			queue = list_make1(res->val);

			foreach(expr, queue)
			{
				Node	   *node = (Node *) lfirst(expr);

				if (IsA(node, ColumnRef))
				{
					ColumnRef  *cref = (ColumnRef *) node;

					if (command == CMD_INSERT)
						nsitem = refnameNamespaceItem(pstate, NULL, "inserted",
													  cref->location,
													  &levels_up);

					if (command == CMD_DELETE)
						nsitem = refnameNamespaceItem(pstate, NULL, "deleted",
													  cref->location,
													  &levels_up);

					if (nsitem)
						return;

					if (list_length(cref->fields) == 2)
					{
						field1 = (Node *) linitial(cref->fields);
						qualifier = strVal(field1);

						if ((command == CMD_INSERT && !strcmp(qualifier, "inserted"))
							|| (command == CMD_DELETE && !strcmp(qualifier, "deleted")))
							cref->fields = list_delete_first(cref->fields);
					}
				}
				else if (IsA(node, A_Expr))
				{
					A_Expr	   *a_expr = (A_Expr *) node;

					if (a_expr->lexpr)
						queue = lappend(queue, a_expr->lexpr);
					if (a_expr->rexpr)
						queue = lappend(queue, a_expr->rexpr);
				}
				else if (IsA(node, FuncCall))
				{
					FuncCall   *func_call = (FuncCall *) node;

					if (func_call->args)
						queue = list_concat(queue, func_call->args);
				}
			}
		}
	}
	else if (command == CMD_UPDATE)
	{
		foreach(o_target, returningList)
		{
			ResTarget  *res = (ResTarget *) lfirst(o_target);

			queue = NIL;
			queue = list_make1(res->val);

			foreach(expr, queue)
			{
				Node	   *node = (Node *) lfirst(expr);

				if (IsA(node, ColumnRef))
				{
					/*
					 * Checks for RTEs could have been performed outside of
					 * the loop but we need to perform them inside the loop so
					 * that we can pass cref->location to
					 * refnameRangeTblEntry() and keep error messages correct.
					 */
					ColumnRef  *cref = (ColumnRef *) node;

					nsitem = refnameNamespaceItem(pstate, NULL, "inserted",
												  cref->location,
												  &levels_up);

					if (nsitem)
						inserted = true;

					nsitem = refnameNamespaceItem(pstate, NULL, "deleted",
												  cref->location,
												  &levels_up);
					if (nsitem)
						deleted = true;

					if (inserted && deleted)
						break;
				}
				else if (IsA(node, A_Expr))
				{
					A_Expr	   *a_expr = (A_Expr *) node;

					if (a_expr->lexpr)
						queue = lappend(queue, a_expr->lexpr);
					if (a_expr->rexpr)
						queue = lappend(queue, a_expr->rexpr);
				}
				else if (IsA(node, FuncCall))
				{
					FuncCall   *func_call = (FuncCall *) node;

					if (func_call->args)
						queue = list_concat(queue, func_call->args);
				}
			}
		}
		foreach(o_target, returningList)
		{
			ResTarget  *res = (ResTarget *) lfirst(o_target);

			queue = NIL;
			queue = list_make1(res->val);

			foreach(expr, queue)
			{
				Node	   *node = (Node *) lfirst(expr);

				if (IsA(node, ColumnRef))
				{
					ColumnRef  *cref = (ColumnRef *) node;

					if (list_length(cref->fields) == 2)
					{
						field1 = (Node *) linitial(cref->fields);
						qualifier = strVal(field1);

						if ((!inserted && !strcmp(qualifier, "inserted")) || (!deleted && !strcmp(qualifier, "deleted")))
						{
							if (update_delete_target_alias)

								/*
								 * If target relation is specified by an alias
								 * in FROM clause, we should use the alias
								 * instead of the relation name, because
								 * otherwise "inserted" will still show the
								 * previous value.
								 */
								linitial(cref->fields) = makeString(update_delete_target_alias);
							else
								linitial(cref->fields) = makeString(RelationGetRelationName(pstate->p_target_relation));
						}
					}
				}
				else if (IsA(node, A_Expr))
				{
					A_Expr	   *a_expr = (A_Expr *) node;

					if (a_expr->lexpr)
						queue = lappend(queue, a_expr->lexpr);
					if (a_expr->rexpr)
						queue = lappend(queue, a_expr->rexpr);
				}
				else if (IsA(node, FuncCall))
				{
					FuncCall   *func_call = (FuncCall *) node;

					if (func_call->args)
						queue = list_concat(queue, func_call->args);
				}
			}
		}
	}
}

static void
check_insert_row(List *icolumns, List *exprList, Oid relid)
{
	/* Do not allow more target columns than expressions */
	if (exprList != NIL && list_length(exprList) < list_length(icolumns))
		ereport(ERROR,
				(errcode(ERRCODE_SYNTAX_ERROR),
				 errmsg("Number of given values does not match target table definition")));
}

char *
extract_identifier(const char *start)
{
	/*
	 * We will extract original identifier from source query string. 'start'
	 * is a char potiner to start of identifier, which is provided from caller
	 * based on location of each token. The remaning task is to find the end
	 * position of identifier. For this, we will mimic the lexer rule. This
	 * includes plain identifier (and un-reserved keyword) as well as
	 * delimited by double-quote and squared bracket (T-SQL).
	 *
	 * Please note that, this function assumes that identifier is already
	 * valid. (otherwise, syntax error should be already thrown).
	 */

	bool		dq = false;
	bool		sqb = false;
	int			i = 0;
	char	   *original_name = NULL;
	bool		valid = false;
	bool		found_escaped_in_dq = false;

	/* check identifier is delimited */
	Assert(start);
	if (start[0] == '"')
		dq = true;
	else if (start[0] == '[')
		sqb = true;
	++i;						/* advance cursor by one. As it is already a
								 * valid identiifer, its length should be
								 * greater than 1 */

	/*
	 * valid identifier cannot be longer than 258 (2*128+2) bytes. SQL server
	 * allows up to 128 bascially. And escape character can take additional
	 * one byte for each character in worst case. And additional 2 byes for
	 * delimiter
	 */
	while (i < 258)
	{
		char		c = start[i];

		if (!dq && !sqb)		/* normal case */
		{
			/* please see {tsql_ident_cont} in scan-tsql-decl.l */
			valid = is_identifier_char(c);
			if (!valid)
			{
				original_name = palloc(i + 1);
				memcpy(original_name, start, i);
				original_name[i] = '\0';
				return original_name;
			}
		}
		else if (dq)
		{
			/* please see xdinside in scan.l */
			valid = (c != '"');
			if (!valid && start[i + 1] == '"')	/* escaped */
			{
				++i;
				++i;			/* advance two characters */
				found_escaped_in_dq = true;
				continue;
			}

			if (!valid)
			{
				if (!found_escaped_in_dq)
				{
					/* no escaped character. copy whole string at once */
					original_name = palloc(i);	/* exclude first/last double
												 * quote */
					memcpy(original_name, start + 1, i - 1);
					original_name[i - 1] = '\0';
					return original_name;
				}
				else
				{
					/*
					 * there is escaped character. copy one by one to handle
					 * escaped character
					 */
					int			rcur = 1;	/* read-cursor */
					int			wcur = 0;	/* write-cursor */

					original_name = palloc(i);	/* exclude first/last double
												 * quote */
					for (; rcur < i; ++rcur, ++wcur)
					{
						original_name[wcur] = start[rcur];
						if (start[rcur] == '"')
							++rcur; /* skip next character */
					}
					original_name[wcur] = '\0';
					return original_name;
				}
			}
		}
		else if (sqb)
		{
			/* please see xbrinside in scan-tsql-decl.l */
			valid = (c != ']');
			if (!valid)
			{
				original_name = palloc(i);	/* exclude first/last square
											 * bracket */
				memcpy(original_name, start + 1, i - 1);
				original_name[i - 1] = '\0';
				return original_name;
			}
		}

		++i;
	}

	return NULL;
}

extern const char *ATTOPTION_BBF_ORIGINAL_NAME;

static void
pltsql_post_transform_column_definition(ParseState *pstate, RangeVar *relation, ColumnDef *column, List **alist)
{
	/*
	 * add "ALTER TABLE ALTER COLUMN SET (bbf_original_name=<original_name>)"
	 * to alist so that original_name will be stored in
	 * pg_attribute.attoptions
	 */

	AlterTableStmt *stmt;
	AlterTableCmd *cmd;

	/*
	 * To get original column name, utilize location of ColumnDef and query
	 * string.
	 */
	const char *column_name_start = pstate->p_sourcetext + column->location;
	char	   *original_name = extract_identifier(column_name_start);

	if (original_name == NULL)
		ereport(ERROR,
				(errcode(ERRCODE_INTERNAL_ERROR),
				 errmsg("can't extract original column name")));


	cmd = makeNode(AlterTableCmd);
	cmd->subtype = AT_SetOptions;
	cmd->name = column->colname;
	cmd->def = (Node *) list_make1(makeDefElem(pstrdup(ATTOPTION_BBF_ORIGINAL_NAME), (Node *) makeString(pstrdup(original_name)), column->location));
	cmd->behavior = DROP_RESTRICT;
	cmd->missing_ok = false;

	stmt = makeNode(AlterTableStmt);
	stmt->relation = relation;
	stmt->cmds = NIL;
	stmt->objtype = OBJECT_TABLE;
	stmt->cmds = lappend(stmt->cmds, cmd);

	(*alist) = lappend(*alist, stmt);
}

extern const char *ATTOPTION_BBF_ORIGINAL_TABLE_NAME;
extern const char *ATTOPTION_BBF_TABLE_CREATE_DATE;

static void
pltsql_post_transform_table_definition(ParseState *pstate, RangeVar *relation, char *relname, List **alist)
{
	AlterTableStmt *stmt;
	AlterTableCmd *cmd_orig_name;
	AlterTableCmd *cmd_crdate;
	char	   *curr_datetime;

	/*
	 * To get original column name, utilize location of relation and query
	 * string.
	 */
	char	   *table_name_start,
			   *original_name,
			   *temp;

	/*
	 * Skip during restore since reloptions are also dumped using separate
	 * ALTER command
	 */
	if (babelfish_dump_restore)
		return;

	table_name_start = (char *) pstate->p_sourcetext + relation->location;

	/*
	 * Could be the case that the fully qualified name is included, so just
	 * find the text after '.' in the identifier. We need to be careful as
	 * there can be '.' in the table name itself, so we will break the loop if
	 * current string matches with actual relname.
	 */
	temp = strpbrk(table_name_start, ". ");
	while (temp && temp[0] != ' ' &&
		   strncasecmp(relname, table_name_start, strlen(relname)) != 0 &&
		   strncasecmp(relname, table_name_start + 1, strlen(relname)) != 0)	/* match after skipping
																				 * delimiter */
	{
		temp += 1;
		table_name_start = temp;
		temp = strpbrk(table_name_start, ". ");
	}

	original_name = extract_identifier(table_name_start);
	if (original_name == NULL)
		ereport(ERROR,
				(errcode(ERRCODE_INTERNAL_ERROR),
				 errmsg("can't extract original table name")));

	stmt = makeNode(AlterTableStmt);
	stmt->relation = relation;
	stmt->cmds = NIL;
	stmt->objtype = OBJECT_TABLE;

	/*
	 * Only store original_name if there's a difference, and if the difference
	 * is only in capitalization
	 */
	if (strncmp(relname, original_name, strlen(relname)) != 0 && strncasecmp(relname, original_name, strlen(relname)) == 0)
	{
		/*
		 * add "ALTER TABLE SET (bbf_original_table_name=<original_name>)" to
		 * alist so that original_name will be stored in pg_class.reloptions
		 */
		cmd_orig_name = makeNode(AlterTableCmd);
		cmd_orig_name->subtype = AT_SetRelOptions;
		cmd_orig_name->def = (Node *) list_make1(makeDefElem(pstrdup(ATTOPTION_BBF_ORIGINAL_TABLE_NAME), (Node *) makeString(pstrdup(original_name)), -1));
		cmd_orig_name->behavior = DROP_RESTRICT;
		cmd_orig_name->missing_ok = false;
		stmt->cmds = lappend(stmt->cmds, cmd_orig_name);
	}

	/*
	 * add "ALTER TABLE SET (bbf_rel_create_date=<datetime>)" to alist so that
	 * create_date will be stored in pg_class.reloptions
	 */
	curr_datetime = DatumGetCString(DirectFunctionCall1(timestamp_out, TimestampGetDatum(GetSQLLocalTimestamp(3))));
	cmd_crdate = makeNode(AlterTableCmd);
	cmd_crdate->subtype = AT_SetRelOptions;
	cmd_crdate->def = (Node *) list_make1(makeDefElem(pstrdup(ATTOPTION_BBF_TABLE_CREATE_DATE), (Node *) makeString(pstrdup(curr_datetime)), -1));
	cmd_crdate->behavior = DROP_RESTRICT;
	cmd_crdate->missing_ok = false;
	stmt->cmds = lappend(stmt->cmds, cmd_crdate);

	(*alist) = lappend(*alist, stmt);
}

static void
resolve_target_list_unknowns(ParseState *pstate, List *targetlist)
{
	ListCell   *l;

	if (sql_dialect != SQL_DIALECT_TSQL)
		return;

	foreach(l, targetlist)
	{
		Const	   *con;
		TargetEntry *tle = (TargetEntry *) lfirst(l);
		Oid			restype = exprType((Node *) tle->expr);

		if (restype != UNKNOWNOID)
			continue;

		if (!IsA(tle->expr, Const))
			continue;

		con = (Const *) tle->expr;
		if (con->constisnull)
		{
			/*
			 * In T-SQL, NULL const (without explicit datatype) should be
			 * resolved as INT4
			 */
			tle->expr = (Expr *) coerce_type(pstate, (Node *) con,
											 restype, INT4OID, -1,
											 COERCION_IMPLICIT,
											 COERCE_IMPLICIT_CAST,
											 -1);
		}
		else
		{
			Oid			sys_nspoid = get_namespace_oid("sys", false);
			Oid			sys_varchartypoid = GetSysCacheOid2(TYPENAMENSP, Anum_pg_type_oid,
															CStringGetDatum("varchar"), ObjectIdGetDatum(sys_nspoid));

			tle->expr = (Expr *) coerce_type(pstate, (Node *) con,
											 restype, sys_varchartypoid, -1,
											 COERCION_IMPLICIT,
											 COERCE_IMPLICIT_CAST,
											 -1);
		}
	}
}

static inline bool
is_identifier_char(char c)
{
	/* please see {tsql_ident_cont} in scan-tsql-decl.l */
	bool		valid = ((c >= 'A' && c <= 'Z') ||
						 (c >= 'a' && c <= 'z') ||
						 (c >= 0200 && c <= 0377) ||
						 (c >= '0' && c <= '9') ||
						 c == '_' || c == '$' || c == '#');

	return valid;
}

static int
find_attr_by_name_from_column_def_list(const char *attributeName, List *schema)
{
	char	   *attrname = downcase_identifier(attributeName, strlen(attributeName), false, false);
	int			attrlen = strlen(attrname);
	int			i = 1;
	ListCell   *s;

	foreach(s, schema)
	{
		ColumnDef  *def = lfirst(s);

		if (strlen(def->colname) == attrlen)
		{
			char	   *defname;

			if (strcmp(attributeName, def->colname) == 0)
				/* compare with original strings */
				return i;

			defname = downcase_identifier(def->colname, strlen(def->colname), false, false);
			if (strncmp(attrname, defname, attrlen) == 0)
				/* compare with downcased strings */
				return i;
		}
		i++;
	}

	return InvalidAttrNumber;
}

/* specialAttNum()
 *
 * Check attribute name to see if it is "special", e.g. "xmin".
 * - thomas 2000-02-07
 *
 * Note: this only discovers whether the name could be a system attribute.
 * Caller needs to ensure that it really is an attribute of the rel.
 */
static int
specialAttNum(const char *attname)
{
	const FormData_pg_attribute *sysatt;

	sysatt = SystemAttributeByName(attname);
	if (sysatt != NULL)
		return sysatt->attnum;
	return InvalidAttrNumber;
}

static int
find_attr_by_name_from_relation(Relation rd, const char *attname, bool sysColOK)
{
	int			i;

	for (i = 0; i < RelationGetNumberOfAttributes(rd); i++)
	{
		Form_pg_attribute att = TupleDescAttr(rd->rd_att, i);
		const char *origname = NameStr(att->attname);
		int			rdattlen = strlen(origname);
		const char *rdattname;

		if (strlen(attname) == rdattlen && !att->attisdropped)
		{
			if (namestrcmp(&(att->attname), attname) == 0)
				/* compare with original strings */
				return i + 1;

			/*
			 * Currently, we don't have any cases where attname needs to be
			 * downcased If exists, we have to take a deeper look whether the
			 * downcasing is needed here or gram.y
			 */
			rdattname = downcase_identifier(origname, rdattlen, false, false);
			if (strcmp(rdattname, attname) == 0)
				/* compare with downcased strings */
				return i + 1;
		}
	}

	if (sysColOK)
	{
		if ((i = specialAttNum(attname)) != InvalidAttrNumber)
			return i;
	}

	/* on failure */
	return InvalidAttrNumber;
}

static void
pre_transform_target_entry(ResTarget *res, ParseState *pstate,
						   ParseExprKind exprKind)
{
	if (prev_pre_transform_target_entry_hook)
		(*prev_pre_transform_target_entry_hook) (res, pstate, exprKind);

	/*
	 * In the TSQL dialect construct an AS clause for each target list item
	 * that is a column using the capitalization from the sourcetext.
	 */
	if (sql_dialect != SQL_DIALECT_TSQL)
		return;

	if (exprKind == EXPR_KIND_SELECT_TARGET)
	{
		int			alias_len = 0;
		const char *colname_start;
		const char *identifier_name = NULL;

		if (res->name == NULL && res->location != -1 &&
			IsA(res->val, ColumnRef))
		{
			ColumnRef  *cref = (ColumnRef *) res->val;

			/*
			 * If no alias is specified on a ColumnRef, then get the length of
			 * the name from the ColumnRef and copy the column name from the
			 * sourcetext
			 */
			if (list_length(cref->fields) == 1 &&
				IsA(linitial(cref->fields), String))
			{
				identifier_name = strVal(linitial(cref->fields));
				alias_len = strlen(identifier_name);
				colname_start = pstate->p_sourcetext + res->location;
			}
		}
		else if (res->name != NULL && res->name_location != -1)
		{
			identifier_name = res->name;
			alias_len = strlen(res->name);
			colname_start = pstate->p_sourcetext + res->name_location;
		}
		else if (res->name == NULL && IsA(res->val, FuncCall) ){
			FuncCall *fc = (FuncCall *) res->val;
			if (strncasecmp(strVal(llast(fc->funcname)), "identity_into", strlen("identity_into")) == 0)
			{
				// throw error if Select Into-identity function is called without a column name
				ereport(ERROR,
					(errcode(ERRCODE_SYNTAX_ERROR), errmsg("Incorrect syntax near the keyword 'INTO'"),
						parser_errposition(pstate, res->location)));
			}
		}

		if (alias_len > 0)
		{
			char	   *alias = palloc0(alias_len + 1);
			bool		dq = *colname_start == '"';
			bool		sqb = *colname_start == '[';
			bool		sq = *colname_start == '\'';
			int			a = 0;
			const char *colname_end;
			bool		closing_quote_reached = false;

			if (dq || sqb || sq)
			{
				colname_start++;
			}

			if (dq || sq)
			{

				for (colname_end = colname_start; a < alias_len; colname_end++)
				{
					if (dq && *colname_end == '"')
					{
						if ((*(++colname_end) != '"'))
						{
							closing_quote_reached = true;
							break;	/* end of dbl-quoted identifier */
						}
					}
					else if (sq && *colname_end == '\'')
					{
						if ((*(++colname_end) != '\''))
						{
							closing_quote_reached = true;
							break;	/* end of single-quoted identifier */
						}
					}

					alias[a++] = *colname_end;
				}

				/* Assert(a == alias_len); */
			}
			else
			{
				colname_end = colname_start + alias_len;
				memcpy(alias, colname_start, alias_len);
			}

			/*
			 * If the end of the string is a uniquifier, then copy the
			 * uniquifier into the last 32 characters of the alias
			 */
			if (alias_len == NAMEDATALEN - 1 &&
				(((sq || dq) && !closing_quote_reached) ||
				 is_identifier_char(*colname_end)))

			{
				memcpy(alias + (NAMEDATALEN - 1) - 32,
					   identifier_name + (NAMEDATALEN - 1) - 32,
					   32);
				alias[NAMEDATALEN] = '\0';
			}

			res->name = alias;
		}
	}
	/* Update table set qualified column name, resolve qualifiers here */
	else if (exprKind == EXPR_KIND_UPDATE_SOURCE && res->indirection)
	{
		Oid			relid = InvalidOid;
		Oid			targetRelid = InvalidOid;
		char	   *relname = NULL;
		char	   *schemaname = NULL;

		switch (list_length(res->indirection))
		{
			case 1:
				/* update t set x.y, try to resolve as t.c if it's not x[i] */
				if (!IsA(linitial(res->indirection), A_Indices))
				{
					relname = res->name;
				}
				break;
			case 2:
				/* if it's set x.y[i], try to resolve as t.c[i] */
				if (IsA(lsecond(res->indirection), A_Indices))
				{
					relname = res->name;
				}

				/*
				 * otherwise try to resolve as s.t.c. Do not resolve as t.c.f
				 * because we don't want to extend the legacy case c.f to have
				 * qualifiers.
				 */
				else
				{
					schemaname = res->name;
					relname = strVal(linitial(res->indirection));
				}
				break;
			case 3:

				/*
				 * if it's set x.y.z[i], try to resolve as s.t.c[i]. Do not
				 * resolve as t.c.f.ff because we don't want to extend the
				 * legecy case c.f.ff to have qualifiers.
				 */
				if (IsA(lthird(res->indirection), A_Indices))
				{
					schemaname = res->name;
					relname = strVal(linitial(res->indirection));
				}
				break;
			default:
				break;
		}

		/* Get relid either by s.t or t */
		if (schemaname && relname)
		{
			relid = RangeVarGetRelid(makeRangeVar(schemaname, relname, res->location),
									 NoLock,
									 true);
		}
		else if (relname)
		{
			relid = RelnameGetRelid(relname);
		}
		targetRelid = RelationGetRelid(pstate->p_target_relation);
		/* If relid matches or alias matches, try to resolve the qualifiers */
		if (relname
		/* relid matches */
			&& (targetRelid == relid
		/* or alias name matches */
				|| (!schemaname
					&& strcmp(pstate->p_target_nsitem->p_rte->eref->aliasname, relname) == 0)))
		{
			/*
			 * If set x.y... happens to match legacy case set c.f..., treat it
			 * as c.f... for backward compatability.
			 */
			AttrNumber	x_attnum = get_attnum(targetRelid, res->name);
			bool		isLegacy = false;
			Oid			atttype = get_atttype(targetRelid, x_attnum);

			/* If x is a column of target table t and x is a composite type */
			if (x_attnum != InvalidAttrNumber
				&& get_typtype(atttype) == TYPTYPE_COMPOSITE)
			{
				char	   *subfield = strVal(linitial(res->indirection));
				Oid			x_relid = get_typ_typrelid(atttype);
				AttrNumber	y_attnum = get_attnum(x_relid, subfield);

				/* Check if y is a subfield of composite type column x */
				if (y_attnum != InvalidAttrNumber)
				{
					/* set c.f.z, further check if it is c.f.ff */
					if (schemaname)
					{
						atttype = get_atttype(x_relid, y_attnum);
						/* If y is composite type */
						if (get_typtype(atttype) == TYPTYPE_COMPOSITE)
						{
							char	   *subsubfield = strVal(lsecond(res->indirection));
							Oid			y_relid = get_typ_typrelid(atttype);
							AttrNumber	z_attnum = get_attnum(y_relid, subsubfield);

							/* if z is a subfield of y */
							if (z_attnum != InvalidAttrNumber)
							{
								/*
								 * if z is also a column of the target table,
								 * then we face an ambiguity here: should do
								 * we interpret it (x.y.z) as s.t.z or c.f.ff?
								 * We don't know, log an ERROR to avoid silent
								 * data corruption.
								 */
								z_attnum = get_attnum(targetRelid, subsubfield);
								if (z_attnum != InvalidAttrNumber)
								{
									ereport(ERROR,
											(errcode(ERRCODE_AMBIGUOUS_COLUMN),
											 errmsg("\"%s\" can be interpreted either as a schema name or a column name.",
													res->name),
											 errdetail("\"%s.%s\" has column \"%s\" that is a composite type with \"%s\" as a subfield, " \
													   "which is a composite type with \"%s\" as a subfield, as well as column \"%s\".",
													   res->name,
													   subfield,
													   res->name,
													   subfield,
													   subsubfield,
													   res->name),
											 errhint("Use a table alias other than \"%s.%s\" to remove the ambiguity.",
													 res->name,
													 subfield),
											 parser_errposition(pstate, exprLocation((Node *) res))));
								}
								else
								{
									elog(DEBUG1,
										 "\"%s\" will be interpreted as a column name because it has a composite type and \"%s\" is a subfield "
										 "of \"%s\" and \"%s\" is a subfield of \"%s\".",
										 res->name, subfield, res->name, subsubfield, subfield);
									isLegacy = true;
								}
							}
						}
					}
					/* c.f */
					else
					{
						/*
						 * if y is also a column of the target table, then we
						 * face an ambiguity here: should do we interpret it
						 * (x.y) as t.y or c.y? We don't know, log an ERROR to
						 * avoid silent data corruption.
						 */
						y_attnum = get_attnum(targetRelid, subfield);
						if (y_attnum != InvalidAttrNumber)
						{
							ereport(ERROR,
									(errcode(ERRCODE_AMBIGUOUS_COLUMN),
									 errmsg("\"%s\" can be interpreted either as a table name or a column name.",
											res->name),
									 errdetail("\"%s\" has column \"%s\" that is a composite type with \"%s\" as a subfield, " \
											   "as well as column \"%s\".",
											   res->name,
											   res->name,
											   subfield,
											   subfield),
									 errhint("Use a table alias other than \"%s\" to remove the ambiguity.",
											 res->name),
									 parser_errposition(pstate, exprLocation((Node *) res))));
						}
						else
						{
							elog(DEBUG1,
								 "\"%s\" will be interpreted as a column name because it has a composite type and \"%s\" is a subfield of \"%s\".",
								 res->name, subfield, res->name);
							isLegacy = true;
						}
					}
				}
			}

			/*
			 * If it's not the legacy case then it's safe to resolve x.y... as
			 * qualified name
			 */
			if (!isLegacy)
			{
				if (schemaname)
				{
					res->name = strVal(lsecond(res->indirection));
					res->indirection = list_copy_tail(res->indirection, 2);
				}
				else
				{
					res->name = strVal(linitial(res->indirection));
					res->indirection = list_copy_tail(res->indirection, 1);
				}
			}
		}
		/* Otherwise keep the ResTarget as is */
	}
}

static bool
tle_name_comparison(const char *tlename, const char *identifier)
{
	if (sql_dialect == SQL_DIALECT_TSQL)
	{
		int			tlelen = strlen(tlename);

		if (tlelen != strlen(identifier))
			return false;

		if (pltsql_case_insensitive_identifiers)
			return (0 == strcmp(downcase_identifier(tlename, tlelen, false, false),
								downcase_identifier(identifier, tlelen, false, false)));
		else
			return (0 == strcmp(tlename, identifier));
	}
	else if (prev_tle_name_comparison_hook)
		return (*prev_tle_name_comparison_hook) (tlename, identifier);
	else
		return (0 == strcmp(tlename, identifier));
}

Oid
get_tsql_trigger_oid(List *object, const char *tsql_trigger_name, bool object_from_input)
{
	Oid			trigger_rel_oid = InvalidOid;
	Relation	tgrel;
	ScanKeyData key;
	SysScanDesc tgscan;
	HeapTuple	tuple;
	Oid			reloid;
	Relation	relation = NULL;
	const char *pg_trigger_physical_schema = NULL;
	const char *cur_physical_schema = NULL;
	const char *tsql_trigger_physical_schema = NULL;
	const char *tsql_trigger_logical_schema = NULL;
	List	   *search_path = fetch_search_path(false);

	if (list_length(object) == 1)
	{
		cur_physical_schema = get_namespace_name(linitial_oid(search_path));
		list_free(search_path);
	}
	else
	{
		if (object_from_input)
			tsql_trigger_logical_schema = ((String *) linitial(object))->sval;
		else
		{
			tsql_trigger_physical_schema = ((String *) linitial(object))->sval;
			tsql_trigger_logical_schema = get_logical_schema_name(tsql_trigger_physical_schema, true);
		}
		cur_physical_schema = get_physical_schema_name(get_cur_db_name(), tsql_trigger_logical_schema);
	}

	/*
	 * Get the table name of the trigger from pg_trigger. We know that trigger
	 * names are forced to be unique in the tsql dialect, so we can rely on
	 * searching for trigger name and schema name to find the corresponding
	 * relation name.
	 */
	tgrel = table_open(TriggerRelationId, AccessShareLock);
	ScanKeyInit(&key,
				Anum_pg_trigger_tgname,
				BTEqualStrategyNumber, F_NAMEEQ,
				CStringGetDatum(tsql_trigger_name));

	tgscan = systable_beginscan(tgrel, TriggerRelidNameIndexId, false,
								NULL, 1, &key);
	while (HeapTupleIsValid(tuple = systable_getnext(tgscan)))
	{
		Form_pg_trigger pg_trigger = (Form_pg_trigger) GETSTRUCT(tuple);

		if (!OidIsValid(pg_trigger->tgrelid))
		{
			break;
		}

		if (namestrcmp(&(pg_trigger->tgname), tsql_trigger_name) == 0)
		{
			reloid = pg_trigger->tgrelid;
			relation = RelationIdGetRelation(reloid);
			pg_trigger_physical_schema = get_namespace_name(get_rel_namespace(pg_trigger->tgrelid));
			if (strcasecmp(pg_trigger_physical_schema, cur_physical_schema) == 0)
			{
				trigger_rel_oid = reloid;
				RelationClose(relation);
				break;
			}
			RelationClose(relation);
		}
	}

	systable_endscan(tgscan);
	table_close(tgrel, AccessShareLock);

	if (!OidIsValid(trigger_rel_oid))
	{
		relation = NULL;		/* department of accident prevention */
		return InvalidOid;
	}
	return trigger_rel_oid;
}

/*
* A special case of the get_object_address_relobject() function, specifically
* for the case of triggers in tsql dialect. We add a pg_trigger lookup to search
* for the relation that the trigger is associated with, since the relation name
* is not supplied by the user, and thus not a part of the *object list.
*/
static ObjectAddress
get_trigger_object_address(List *object, Relation *relp, bool missing_ok, bool object_from_input)
{
	ObjectAddress address;
	const char *depname;
	Oid			trigger_rel_oid = InvalidOid;


	address.classId = InvalidOid;
	address.objectId = InvalidOid;
	address.objectSubId = InvalidAttrNumber;

	if (sql_dialect != SQL_DIALECT_TSQL)
	{
		return address;
	}
	/* Extract name of dependent object. */
	depname = strVal(llast(object));

	if (prev_get_trigger_object_address_hook)
		return (*prev_get_trigger_object_address_hook) (object, relp, missing_ok, object_from_input);

	trigger_rel_oid = get_tsql_trigger_oid(object, depname, object_from_input);

	if (!OidIsValid(trigger_rel_oid))
		return address;

	address.classId = TriggerRelationId;
	address.objectId = get_trigger_oid(trigger_rel_oid, depname, missing_ok);
	address.objectSubId = 0;

	*relp = RelationIdGetRelation(trigger_rel_oid);
	RelationClose(*relp);
	return address;
}

/* Generate similar error message with SQL Server when function/procedure is not found if possible. */
void
pltsql_report_proc_not_found_error(List *names, List *given_argnames, int nargs, ParseState *pstate, int location, bool proc_call)
{
	FuncCandidateList candidates = NULL,
				current_candidate = NULL;
	int			max_nargs = -1;
	int			min_nargs = INT_MAX;
	int			ncandidates = 0;
	bool		found = false;
	const char *obj_type = proc_call ? "procedure" : "function";

	candidates = FuncnameGetCandidates(names, -1, NIL, false, false, false, true);	/* search all possible
																					 * candidate regardless
																					 * of the # of arguments */
	if (candidates == NULL)
		return;					/* no candidates at all. let backend handle
								 * the proc-not-found error */

	for (current_candidate = candidates; current_candidate != NULL; current_candidate = current_candidate->next)
	{
		if (current_candidate->nargs == nargs)	/* Found the proc/func having
												 * the same number of
												 * arguments. */
			found = true;

		ncandidates++;
		min_nargs = (current_candidate->nargs < min_nargs) ? current_candidate->nargs : min_nargs;
		max_nargs = (current_candidate->nargs > max_nargs) ? current_candidate->nargs : max_nargs;
	}

	if (max_nargs == -1 || min_nargs == INT_MAX)	/* Unexpected number of
													 * arguments, let PG
													 * backend handle the
													 * error message */
		return;

	if (ncandidates > 1)		/* More than one candidates exist, throwing an
								 * error message with possible number of
								 * arguments */
	{
		const char *arg_str = (max_nargs < 2) ? "argument" : "arguments";

		/*
		 * Found the proc/func having the same number of arguments. possibly
		 * data-type mistmatch.
		 */
		if (found)
		{
			ereport(ERROR,
					(errcode(ERRCODE_UNDEFINED_FUNCTION),
					 errmsg("The %s %s is found but cannot be used. Possibly due to datatype mismatch and implicit casting is not allowed.", obj_type, NameListToString(names))),
					parser_errposition(pstate, location));
		}

		if (max_nargs == min_nargs)
		{
			if (max_nargs == 0)
			{
				ereport(ERROR,
						(errcode(ERRCODE_UNDEFINED_FUNCTION),
						 errmsg("%s %s has too many arguments specified.", obj_type, NameListToString(names))),
						parser_errposition(pstate, location));
			}
			else
			{
				ereport(ERROR,
						(errcode(ERRCODE_UNDEFINED_FUNCTION),
						 errmsg("The %s %s requires %d %s", NameListToString(names), obj_type, max_nargs, arg_str)),
						parser_errposition(pstate, location));
			}
		}
		else
		{
			ereport(ERROR,
					(errcode(ERRCODE_UNDEFINED_FUNCTION),
					 errmsg("The %s %s requires %d to %d %s", NameListToString(names), obj_type, min_nargs, max_nargs, arg_str)),
					parser_errposition(pstate, location));
		}
	}
	else						/* Only one candidate exists, */
	{
		HeapTuple	tup;
		bool		isnull;

		tup = SearchSysCache1(PROCOID, ObjectIdGetDatum(candidates->oid));
		if (HeapTupleIsValid(tup))
		{
			(void) SysCacheGetAttr(PROCOID, tup,
								   Anum_pg_proc_proargnames,
								   &isnull);

			if (!isnull)
			{
				Form_pg_proc procform = (Form_pg_proc) GETSTRUCT(tup);
				HeapTuple	bbffunctuple;
				int			pronargs = procform->pronargs;
				int			first_arg_with_default = pronargs - procform->pronargdefaults;
				int			pronallargs;
				int			ap;
				int			pp;
				int			numposargs = nargs - list_length(given_argnames);
				Oid		   *p_argtypes;
				char	  **p_argnames;
				char	   *p_argmodes;
				char	   *first_unknown_argname = NULL;
				bool		arggiven[FUNC_MAX_ARGS];
				bool		default_positions_available = false;
				List	   *default_positions = NIL;
				ListCell   *lc;
				char	   *langname = get_language_name(procform->prolang, true);

				if (nargs > pronargs)	/* Too many parameters provided. */
				{
					ereport(ERROR,
							(errcode(ERRCODE_UNDEFINED_FUNCTION),
							 errmsg("%s %s has too many arguments specified.", obj_type, NameListToString(names))),
							parser_errposition(pstate, location));
				}

				pronallargs = get_func_arg_info(tup,
												&p_argtypes,
												&p_argnames,
												&p_argmodes);
				memset(arggiven, false, pronargs * sizeof(bool));

				/* there are numposargs positional args before the named args */
				for (ap = 0; ap < numposargs; ap++)
					arggiven[ap] = true;

				foreach(lc, given_argnames)
				{
					char	   *argname = (char *) lfirst(lc);
					bool		match_found;
					int			i;

					pp = 0;
					match_found = false;
					for (i = 0; i < pronallargs; i++)
					{
						/* consider only input parameters */
						if (p_argmodes &&
							(p_argmodes[i] != FUNC_PARAM_IN &&
							 p_argmodes[i] != FUNC_PARAM_INOUT &&
							 p_argmodes[i] != FUNC_PARAM_VARIADIC))
							continue;
						if (p_argnames[i] && strcmp(p_argnames[i], argname) == 0)
						{
							arggiven[pp] = true;
							match_found = true;
							break;
						}
						/* increase pp only for input parameters */
						pp++;
					}
					/* Store first unknown parameter name. */
					if (!match_found && first_unknown_argname == NULL)
						first_unknown_argname = argname;
				}

				if (langname && pg_strcasecmp("pltsql", langname) == 0 && nargs < pronargs)
				{
					bbffunctuple = get_bbf_function_tuple_from_proctuple(tup);

					if (HeapTupleIsValid(bbffunctuple))
					{
						Datum		arg_default_positions;
						char	   *str;

						/* Fetch default positions */
						arg_default_positions = SysCacheGetAttr(PROCNSPSIGNATURE,
																bbffunctuple,
																Anum_bbf_function_ext_default_positions,
																&isnull);

						if (!isnull)
						{
							str = TextDatumGetCString(arg_default_positions);
							default_positions = castNode(List, stringToNode(str));
							lc = list_head(default_positions);
							default_positions_available = true;
							pfree(str);
						}
						else
							ReleaseSysCache(bbffunctuple);
					}
				}

				/*
				 * Traverse arggiven list to check if a non-default parameter
				 * is not supplied.
				 */
				for (pp = numposargs; pp < pronargs; pp++)
				{
					if (arggiven[pp])
						continue;

					/*
					 * If the positions of default arguments are available
					 * then we need special handling. Look into
					 * default_positions list to find out the default
					 * expression for pp'th argument.
					 */
					if (default_positions_available)
					{
						bool		has_default = false;

						/*
						 * Iterate over argdefaults list to find out the
						 * default expression for current argument.
						 */
						while (lc != NULL)
						{
							int			position = intVal((Node *) lfirst(lc));

							if (position == pp)
							{
								has_default = true;
								lc = lnext(default_positions, lc);
								break;
							}
							else if (position > pp)
								break;
							lc = lnext(default_positions, lc);
						}

						if (!has_default)
							ereport(ERROR,
									(errcode(ERRCODE_UNDEFINED_FUNCTION),
									 errmsg("%s %s expects parameter \"%s\", which was not supplied.", obj_type, NameListToString(names), p_argnames[pp])),
									parser_errposition(pstate, location));
					}
					else if (pp < first_arg_with_default)
					{
						ereport(ERROR,
								(errcode(ERRCODE_UNDEFINED_FUNCTION),
								 errmsg("%s %s expects parameter \"%s\", which was not supplied.", obj_type, NameListToString(names), p_argnames[pp])),
								parser_errposition(pstate, location));
					}
				}

				/*
				 * Default arguments are also supplied but parameter name is
				 * unknown.
				 */
				if (first_unknown_argname)
				{
					ereport(ERROR,
							(errcode(ERRCODE_UNDEFINED_FUNCTION),
							 errmsg("\"%s\" is not an parameter for %s %s.", first_unknown_argname, obj_type, NameListToString(names))),
							parser_errposition(pstate, location));
				}

				/*
				 * Still no issue with the arguments provided, possibly
				 * data-type mistmatch.
				 */
				ereport(ERROR,
						(errcode(ERRCODE_UNDEFINED_FUNCTION),
						 errmsg("The %s %s is found but cannot be used. Possibly due to datatype mismatch and implicit casting is not allowed.", obj_type, NameListToString(names))),
						parser_errposition(pstate, location));

				if (default_positions_available)
				{
					ReleaseSysCache(bbffunctuple);
				}
				pfree(langname);
			}
			else if (nargs > 0) /* proargnames is NULL. Procedure/function has
								 * no parameters but arguments are specified. */
			{
				ereport(ERROR,
						(errcode(ERRCODE_UNDEFINED_FUNCTION),
						 errmsg("%s %s has no parameters and arguments were supplied.", obj_type, NameListToString(names))),
						parser_errposition(pstate, location));
			}
		}
		ReleaseSysCache(tup);
	}
}

/*
 * Perform necessary modification on a slot which is going to be inserted/updated
 * in the target relation by logical replication worker.
 */
static void
logicalrep_modify_slot(Relation rel, EState *estate, TupleTableSlot *slot)
{
	TupleDesc	desc = RelationGetDescr(rel);
	int			attnum;
	ExprContext *econtext;

	econtext = GetPerTupleExprContext(estate);

	for (attnum = 0; attnum < desc->natts; attnum++)
	{
		Form_pg_attribute attr = TupleDescAttr(desc, attnum);

		if (attr->attisdropped || attr->attgenerated)
			continue;

		/*
		 * If it is rowversion/timestamp column, then re-evaluate the column
		 * default and replace the slot with this new value.
		 */
		if ((*common_utility_plugin_ptr->is_tsql_rowversion_or_timestamp_datatype) (attr->atttypid))
		{
			Expr	   *defexpr;
			ExprState  *def;

			defexpr = (Expr *) build_column_default(rel, attnum + 1);

			if (defexpr != NULL)
			{
				/* Run the expression through planner */
				defexpr = expression_planner(defexpr);
				def = ExecInitExpr(defexpr, NULL);
				slot->tts_values[attnum] = ExecEvalExpr(def, econtext, &slot->tts_isnull[attnum]);

				/*
				 * No need to check for other columns since we can only have
				 * one rowversion/timestamp column in a table.
				 */
				break;
			}
		}
	}
}

static void
bbf_object_access_hook(ObjectAccessType access, Oid classId, Oid objectId, int subId, void *arg)
{
	/* Call previous hook if exists */
	if (prev_object_access_hook)
		(*prev_object_access_hook) (access, classId, objectId, subId, arg);

	if (access == OAT_DROP && classId == RelationRelationId)
		pltsql_drop_view_definition(objectId);

	if (access == OAT_DROP && classId == ProcedureRelationId)
		pltsql_drop_func_default_positions(objectId);

	if (sql_dialect != SQL_DIALECT_TSQL)
		return;

	if (access == OAT_DROP && classId == AuthIdRelationId)
		drop_bbf_roles(access, classId, objectId, subId, arg);

	if (access == OAT_POST_CREATE && classId == ProcedureRelationId)
		revoke_func_permission_from_public(objectId);
}

static void
revoke_func_permission_from_public(Oid objectId)
{
	const char *query;
	List	   *res;
	GrantStmt  *revoke;
	PlannedStmt *wrapper;
	const char *obj_name;
	Oid			phy_sch_oid;
	const char *phy_sch_name;
	const char *arg_list;
	char		kind;

	/* TSQL specific behavior */
	if (sql_dialect != SQL_DIALECT_TSQL)
		return;

	/* Advance command counter so new tuple can be seen by validator */
	CommandCounterIncrement();

	/* get properties */
	obj_name = get_func_name(objectId);
	phy_sch_oid = get_func_namespace(objectId);
	phy_sch_name = get_namespace_name(phy_sch_oid);
	kind = get_func_prokind(objectId);
	arg_list = gen_func_arg_list(objectId);

	/* prepare subcommand */
	if (kind == PROKIND_PROCEDURE)
		query = psprintf("REVOKE ALL ON PROCEDURE [%s].[%s](%s) FROM PUBLIC", phy_sch_name, obj_name, arg_list);
	else
		query = psprintf("REVOKE ALL ON FUNCTION [%s].[%s](%s) FROM PUBLIC", phy_sch_name, obj_name, arg_list);

	res = raw_parser(query, RAW_PARSE_DEFAULT);

	if (list_length(res) != 1)
		ereport(ERROR,
				(errcode(ERRCODE_SYNTAX_ERROR),
				 errmsg("Expected 1 statement but get %d statements after parsing",
						list_length(res))));

	revoke = (GrantStmt *) parsetree_nth_stmt(res, 0);

	wrapper = makeNode(PlannedStmt);
	wrapper->commandType = CMD_UTILITY;
	wrapper->canSetTag = false;
	wrapper->utilityStmt = (Node *) revoke;
	wrapper->stmt_location = 0;
	wrapper->stmt_len = 0;

	ProcessUtility(wrapper,
				   query,
				   false,
				   PROCESS_UTILITY_SUBCOMMAND,
				   NULL,
				   NULL,
				   None_Receiver,
				   NULL);

	/* Command Counter will be increased by validator */
}

static char *
gen_func_arg_list(Oid objectId)
{
	Oid		   *argtypes;
	int			nargs = 0;
	StringInfoData arg_list;

	initStringInfo(&arg_list);

	get_func_signature(objectId, &argtypes, &nargs);

	for (int i = 0; i < nargs; i++)
	{
		Oid			typoid = argtypes[i];
		char	   *nsp_name;
		char	   *type_name;
		HeapTuple	typeTuple;

		typeTuple = SearchSysCache1(TYPEOID, ObjectIdGetDatum(typoid));

		if (!HeapTupleIsValid(typeTuple))
			return NULL;

		type_name = pstrdup(NameStr(((Form_pg_type) GETSTRUCT(typeTuple))->typname));
		nsp_name = get_namespace_name(((Form_pg_type) GETSTRUCT(typeTuple))->typnamespace);
		ReleaseSysCache(typeTuple);

		appendStringInfoString(&arg_list, nsp_name);
		appendStringInfoString(&arg_list, ".");
		appendStringInfoString(&arg_list, type_name);
		if (i < nargs - 1)
			appendStringInfoString(&arg_list, ", ");
	}

	return arg_list.data;
}

/*
* This function adds column names to the insert target relation in rewritten
* CTE for OUTPUT INTO clause.
*/
static void
modify_insert_stmt(InsertStmt *stmt, Oid relid)
{
	Relation	pg_attribute;
	ScanKeyData scankey;
	SysScanDesc scan;
	HeapTuple	tuple;
	List	   *insert_col_list = NIL,
			   *temp_col_list;

	if (!output_into_insert_transformation)
		return;

	if (stmt->cols != NIL)
		return;

	/* Get column names from the relation */
	ScanKeyInit(&scankey,
				Anum_pg_attribute_attrelid,
				BTEqualStrategyNumber, F_OIDEQ,
				ObjectIdGetDatum(relid));

	pg_attribute = table_open(AttributeRelationId, AccessShareLock);

	scan = systable_beginscan(pg_attribute, AttributeRelidNumIndexId, true,
							  NULL, 1, &scankey);

	while (HeapTupleIsValid(tuple = systable_getnext(scan)))
	{
		ResTarget  *col = makeNode(ResTarget);
		Form_pg_attribute att = (Form_pg_attribute) GETSTRUCT(tuple);

		temp_col_list = NIL;

		if (att->attnum > 0)
		{
			col->name = NameStr(att->attname);
			col->indirection = NIL;
			col->val = NULL;
			col->location = 1;
			col->name_location = 1;
			temp_col_list = list_make1(col);
			insert_col_list = list_concat(insert_col_list, temp_col_list);
		}
	}
	stmt->cols = insert_col_list;
	systable_endscan(scan);
	table_close(pg_attribute, AccessShareLock);

}

static void
pre_transform_insert(ParseState *pstate, InsertStmt *stmt, Query *query)
{
	if (prev_pre_transform_insert_hook)
		(*prev_pre_transform_insert_hook) (pstate, stmt, query);

	if (sql_dialect != SQL_DIALECT_TSQL)
		return;

	query->limitCount = transformLimitClause(pstate, stmt->limitCount,
											EXPR_KIND_LIMIT, "LIMIT",
											LIMIT_OPTION_COUNT);
	query->limitOption = LIMIT_OPTION_COUNT;

	if (stmt->withClause)
		modify_insert_stmt(stmt, RelationGetRelid(pstate->p_target_relation));
}

/*
 * Stores view object's TSQL definition to bbf_view_def catalog
 * Note: It won't store view info if view is created in TSQL dialect from PG
 * endpoint as dbid will be NULL in that case.
 */
static void
pltsql_store_view_definition(const char *queryString, ObjectAddress address)
{
	/* Store TSQL definition */
	Relation	bbf_view_def_rel;
	TupleDesc	bbf_view_def_rel_dsc;
	Datum		new_record[BBF_VIEW_DEF_NUM_COLS];
	bool		new_record_nulls[BBF_VIEW_DEF_NUM_COLS];
	HeapTuple	tuple,
				reltup;
	Form_pg_class form_reltup;
	int16		dbid;
	uint64		flag_values = 0,
				flag_validity = 0;
	char	   *physical_schemaname;
	const char *logical_schemaname;
	char	   *original_query = get_original_query_string();

	if (sql_dialect != SQL_DIALECT_TSQL)
		return;

	/* Skip if it is for sysdatabases while creating logical database */
	if (strcmp("(CREATE LOGICAL DATABASE )", queryString) == 0)
		return;

	/* Fetch the object details from Relation */
	reltup = SearchSysCache1(RELOID, ObjectIdGetDatum(address.objectId));
	form_reltup = (Form_pg_class) GETSTRUCT(reltup);

	physical_schemaname = get_namespace_name(form_reltup->relnamespace);
	if (physical_schemaname == NULL)
	{
		elog(ERROR,
			 "Could not find physical schemaname for %u",
			 form_reltup->relnamespace);
	}

	/*
	 * Do not store definition/data in case of sys, information_schema_tsql
	 * and other shared schemas.
	 */
	if (is_shared_schema(physical_schemaname))
	{
		pfree(physical_schemaname);
		ReleaseSysCache(reltup);
		return;
	}

	dbid = get_dbid_from_physical_schema_name(physical_schemaname, true);
	logical_schemaname = get_logical_schema_name(physical_schemaname, true);
	if (!DbidIsValid(dbid) || logical_schemaname == NULL)
	{
		ereport(ERROR,
				(errcode(ERRCODE_FEATURE_NOT_SUPPORTED),
				 errmsg("Could not find dbid or logical schema for this physical schema '%s'." \
						"CREATE VIEW from non-babelfish schema/db is not allowed in TSQL dialect.", physical_schemaname)));
	}

	bbf_view_def_rel = table_open(get_bbf_view_def_oid(), RowExclusiveLock);
	bbf_view_def_rel_dsc = RelationGetDescr(bbf_view_def_rel);

	MemSet(new_record_nulls, false, sizeof(new_record_nulls));

	/*
	 * To use particular flag bit to store certain flag, Set corresponding bit
	 * in flag_validity which tracks currently supported flag bits and then
	 * set/unset flag_values bit according to flag settings. Used
	 * !Transform_null_equals instead of pltsql_ansi_nulls because NULL is
	 * being inserted in catalog if it is used. Currently, Only two flags are
	 * supported.
	 */
	flag_validity |= BBF_VIEW_DEF_FLAG_IS_ANSI_NULLS_ON;
	if (!Transform_null_equals)
		flag_values |= BBF_VIEW_DEF_FLAG_IS_ANSI_NULLS_ON;
	flag_validity |= BBF_VIEW_DEF_FLAG_USES_QUOTED_IDENTIFIER;
	if (pltsql_quoted_identifier)
		flag_values |= BBF_VIEW_DEF_FLAG_USES_QUOTED_IDENTIFIER;

	/*
	 * Setting this flag bit to 0 to distinguish between the objects created
	 * in 2.x or 3.x for future references. Let's not use this bit in 3.x, as
	 * we are setting this to 1 in 2.x and will be reserved for MVU.
	 */
	flag_validity |= BBF_VIEW_DEF_FLAG_CREATED_IN_OR_AFTER_2_4;
	flag_values |= BBF_VIEW_DEF_FLAG_CREATED_IN_OR_AFTER_2_4;

	new_record[0] = Int16GetDatum(dbid);
	new_record[1] = CStringGetTextDatum(logical_schemaname);
	new_record[2] = CStringGetTextDatum(NameStr(form_reltup->relname));
	if (original_query)
		new_record[3] = CStringGetTextDatum(original_query);
	else
		new_record_nulls[3] = true;
	new_record[4] = UInt64GetDatum(flag_validity);
	new_record[5] = UInt64GetDatum(flag_values);
	new_record[6] = TimestampGetDatum(GetSQLLocalTimestamp(3));
	new_record[7] = TimestampGetDatum(GetSQLLocalTimestamp(3));

	tuple = heap_form_tuple(bbf_view_def_rel_dsc,
							new_record, new_record_nulls);

	CatalogTupleInsert(bbf_view_def_rel, tuple);

	pfree(physical_schemaname);
	pfree((char *) logical_schemaname);
	ReleaseSysCache(reltup);
	heap_freetuple(tuple);
	table_close(bbf_view_def_rel, RowExclusiveLock);
}

/*
 * Drops view object's TSQL definition from bbf_view_def catalog
 */
static void
pltsql_drop_view_definition(Oid objectId)
{
	Relation	bbf_view_def_rel;
	HeapTuple	reltuple,
				scantup;
	Form_pg_class form;
	int16		dbid;
	char	   *physical_schemaname,
			   *objectname;
	char	   *logical_schemaname;

	/* return if it is not a view */
	reltuple = SearchSysCache1(RELOID, ObjectIdGetDatum(objectId));
	if (!HeapTupleIsValid(reltuple))
		return;					/* concurrently dropped */
	form = (Form_pg_class) GETSTRUCT(reltuple);
	if (form->relkind != RELKIND_VIEW)
	{
		ReleaseSysCache(reltuple);
		return;
	}

	physical_schemaname = get_namespace_name(form->relnamespace);
	if (physical_schemaname == NULL)
	{
		elog(ERROR,
			 "Could not find physical schemaname for %u",
			 form->relnamespace);
	}
	dbid = get_dbid_from_physical_schema_name(physical_schemaname, true);
	logical_schemaname = (char *) get_logical_schema_name(physical_schemaname, true);
	objectname = NameStr(form->relname);

	/*
	 * If any of these entries are NULL then there must not be any entry in
	 * catalog
	 */
	if (!DbidIsValid(dbid) || logical_schemaname == NULL || objectname == NULL)
	{
		pfree(physical_schemaname);
		if (logical_schemaname)
			pfree(logical_schemaname);
		ReleaseSysCache(reltuple);
		return;
	}

	/* Fetch the relation */
	bbf_view_def_rel = table_open(get_bbf_view_def_oid(), RowExclusiveLock);

	scantup = search_bbf_view_def(bbf_view_def_rel, dbid, logical_schemaname, objectname);

	if (HeapTupleIsValid(scantup))
	{
		CatalogTupleDelete(bbf_view_def_rel,
						   &scantup->t_self);
		heap_freetuple(scantup);
	}

	pfree(physical_schemaname);
	pfree(logical_schemaname);
	ReleaseSysCache(reltuple);
	table_close(bbf_view_def_rel, RowExclusiveLock);
}

static void
preserve_view_constraints_from_base_table(ColumnDef *col, Oid tableOid, AttrNumber colId)
{
	/*
	 * In TSQL Dialect Preserve the constraints only for the internal view
	 * created by sp_describe_first_result_set procedure.
	 */
	if (sp_describe_first_result_set_inprogress && sql_dialect == SQL_DIALECT_TSQL)
	{
		HeapTuple	tp;
		Form_pg_attribute att_tup;

		tp = SearchSysCache2(ATTNUM,
							 ObjectIdGetDatum(tableOid),
							 Int16GetDatum(colId));

		if (HeapTupleIsValid(tp))
		{
			att_tup = (Form_pg_attribute) GETSTRUCT(tp);
			col->is_not_null = att_tup->attnotnull;
			col->identity = att_tup->attidentity;
			col->generated = att_tup->attgenerated;
			ReleaseSysCache(tp);
		}
	}
}

/*
 * detect_numeric_overflow() -
 * 	Calculate exact number of digits of any numeric data and report if numeric overflow occurs
 */
bool
pltsql_detect_numeric_overflow(int weight, int dscale, int first_block, int numeric_base)
{
	int			partially_filled_numeric_block = 0;
	int			total_digit_count = 0;

	if (sql_dialect != SQL_DIALECT_TSQL)
		return false;

	total_digit_count = (dscale == 0) ? (weight * numeric_base) :
		((weight + 1) * numeric_base);

	/*
	 * calculating exact #digits in the first partially filled numeric block,
	 * if any) Ex. - in 12345.12345 var is of type struct NumericVar;
	 * first_block = var->digits[0]= 1, var->digits[1] = 2345, var->digits[2]
	 * = 1234, var->digits[3] = 5000; numeric_base = 4, var->ndigits =
	 * #numeric blocks i.e., 4, var->weight = 1, var->dscale = 5
	 */
	partially_filled_numeric_block = first_block;

	/*
	 * check if the first numeric block is partially filled If yes, add those
	 * digit count Else if fully filled, Ignore as those digits are already
	 * added to total_digit_count
	 */
	if (partially_filled_numeric_block < pow(10, numeric_base - 1))
		total_digit_count += (partially_filled_numeric_block > 0) ?
			log10(partially_filled_numeric_block) + 1 : 1;

	/*
	 * calculating exact #digits in last block if decimal point exists If
	 * dscale is an exact multiple of numeric_base, last block is not
	 * partially filled, then, ignore as those digits are already added to
	 * total_digit_count Else, add the remainder digits
	 */
	if (dscale > 0)
		total_digit_count += (dscale % numeric_base);

	return (total_digit_count > TDS_NUMERIC_MAX_PRECISION);
}

/*
 * Throw a common error message while casting to time datatype
 */
void pltsql_parse_time_error(int dterr, const char *str, const char *datatype)
{
	switch (dterr)
	{
		default:
			ereport(ERROR,
					(errcode(ERRCODE_INVALID_DATETIME_FORMAT),
					 errmsg("Conversion failed when converting date and/or time from character string.")));
			break;
	}
}

/*
 * Stores argument positions of default values of a PL/tsql function to bbf_function_ext catalog
 */
void
pltsql_store_func_default_positions(ObjectAddress address, List *parameters, const char *queryString, int origname_location)
{
	Relation	bbf_function_ext_rel;
	TupleDesc	bbf_function_ext_rel_dsc;
	Datum		new_record[BBF_FUNCTION_EXT_NUM_COLS];
	bool		new_record_nulls[BBF_FUNCTION_EXT_NUM_COLS];
	bool		new_record_replaces[BBF_FUNCTION_EXT_NUM_COLS];
	HeapTuple	tuple,
				proctup,
				oldtup;
	Form_pg_proc form_proctup;
	NameData   *schema_name_NameData;
	char	   *physical_schemaname;
	char	   *func_signature;
	char	   *original_name = NULL;
	List	   *default_positions = NIL;
	ListCell   *x;
	int			idx;
	uint64		flag_values = 0,
				flag_validity = 0;
	char	   *original_query = get_original_query_string();

	/* Disallow extended catalog lookup during restore */
	if (babelfish_dump_restore)
		return;
	/* Fetch the object details from function */
	proctup = SearchSysCache1(PROCOID, ObjectIdGetDatum(address.objectId));
	if (!HeapTupleIsValid(proctup))
		return;

	form_proctup = (Form_pg_proc) GETSTRUCT(proctup);

	if (!is_pltsql_language_oid(form_proctup->prolang))
	{
		ReleaseSysCache(proctup);
		return;
	}

	physical_schemaname = get_namespace_name(form_proctup->pronamespace);
	if (physical_schemaname == NULL)
	{
		elog(ERROR,
			 "Could not find physical schemaname for %u",
			 form_proctup->pronamespace);
	}

	/*
	 * Do not store data in case of sys, information_schema_tsql and other
	 * shared schemas.
	 */
	if (is_shared_schema(physical_schemaname))
	{
		pfree(physical_schemaname);
		ReleaseSysCache(proctup);
		return;
	}

	func_signature = (char *) get_pltsql_function_signature_internal(NameStr(form_proctup->proname),
																	 form_proctup->pronargs,
																	 form_proctup->proargtypes.values);

	idx = 0;
	foreach(x, parameters)
	{
		FunctionParameter *fp = (FunctionParameter *) lfirst(x);

		if (fp->defexpr)
		{
			default_positions = lappend(default_positions, (Node *) makeInteger(idx));
		}
		idx++;
	}

	if (!OidIsValid(get_bbf_function_ext_idx_oid()))
	{
		pfree(func_signature);
		pfree(physical_schemaname);
		ReleaseSysCache(proctup);
		return;
	}

	bbf_function_ext_rel = table_open(get_bbf_function_ext_oid(), RowExclusiveLock);
	bbf_function_ext_rel_dsc = RelationGetDescr(bbf_function_ext_rel);

	MemSet(new_record_nulls, false, sizeof(new_record_nulls));
	MemSet(new_record_replaces, false, sizeof(new_record_replaces));

	if (origname_location != -1 && queryString)
	{
		/*
		 * To get original function name, utilize location of original name
		 * and query string.
		 */
		char	   *func_name_start,
				   *temp;
		const char *funcname = NameStr(form_proctup->proname);

		func_name_start = (char *) queryString + origname_location;

		/*
		 * Could be the case that the fully qualified name is included, so
		 * just find the text after '.' in the identifier. We need to be
		 * careful as there can be '.' in the function name itself, so we will
		 * break the loop if current string matches with actual funcname.
		 */
		temp = strpbrk(func_name_start, ". ");
		while (temp && temp[0] != ' ' &&
			   strncasecmp(funcname, func_name_start, strlen(funcname)) != 0 &&
			   strncasecmp(funcname, func_name_start + 1, strlen(funcname)) != 0)	/* match after skipping
																					 * delimiter */
		{
			temp += 1;
			func_name_start = temp;
			temp = strpbrk(func_name_start, ". ");
		}

		original_name = extract_identifier(func_name_start);
		if (original_name == NULL)
			ereport(ERROR,
					(errcode(ERRCODE_INTERNAL_ERROR),
					 errmsg("can't extract original function name.")));
	}

	/*
	 * To store certain flag, Set corresponding bit in flag_validity which
	 * tracks currently supported flag bits and then set/unset flag_values bit
	 * according to flag settings. Used !Transform_null_equals instead of
	 * pltsql_ansi_nulls because NULL is being inserted in catalog if it is
	 * used. Currently, Only two flags are supported.
	 */
	flag_validity |= FLAG_IS_ANSI_NULLS_ON;
	if (!Transform_null_equals)
		flag_values |= FLAG_IS_ANSI_NULLS_ON;
	flag_validity |= FLAG_USES_QUOTED_IDENTIFIER;
	if (pltsql_quoted_identifier)
		flag_values |= FLAG_USES_QUOTED_IDENTIFIER;

	schema_name_NameData = (NameData *) palloc0(NAMEDATALEN);
	snprintf(schema_name_NameData->data, NAMEDATALEN, "%s", physical_schemaname);

	new_record[Anum_bbf_function_ext_nspname - 1] = NameGetDatum(schema_name_NameData);
	new_record[Anum_bbf_function_ext_funcname - 1] = NameGetDatum(&form_proctup->proname);
	if (original_name)
		new_record[Anum_bbf_function_ext_orig_name - 1] = CStringGetTextDatum(original_name);
	else
		new_record_nulls[Anum_bbf_function_ext_orig_name - 1] = true;	/* TODO: Fill users'
																		 * original input name */
	new_record[Anum_bbf_function_ext_funcsignature - 1] = CStringGetTextDatum(func_signature);
	if (default_positions != NIL)
		new_record[Anum_bbf_function_ext_default_positions - 1] = CStringGetTextDatum(nodeToString(default_positions));
	else
		new_record_nulls[Anum_bbf_function_ext_default_positions - 1] = true;
	new_record[Anum_bbf_function_ext_flag_validity - 1] = UInt64GetDatum(flag_validity);
	new_record[Anum_bbf_function_ext_flag_values - 1] = UInt64GetDatum(flag_values);
	new_record[Anum_bbf_function_ext_create_date - 1] = TimestampGetDatum(GetSQLLocalTimestamp(3));
	new_record[Anum_bbf_function_ext_modify_date - 1] = TimestampGetDatum(GetSQLLocalTimestamp(3));

	/*
	 * Save the original query in the catalog.
	 */
	if (original_query)
		new_record[Anum_bbf_function_ext_definition - 1] = CStringGetTextDatum(original_query);
	else
		new_record_nulls[Anum_bbf_function_ext_definition - 1] = true;
	new_record_replaces[Anum_bbf_function_ext_default_positions - 1] = true;

	oldtup = get_bbf_function_tuple_from_proctuple(proctup);

	if (HeapTupleIsValid(oldtup))
	{
		tuple = heap_modify_tuple(oldtup, bbf_function_ext_rel_dsc,
								  new_record, new_record_nulls,
								  new_record_replaces);
		CatalogTupleUpdate(bbf_function_ext_rel, &tuple->t_self, tuple);

		ReleaseSysCache(oldtup);
	}
	else
	{
		ObjectAddress index;

		tuple = heap_form_tuple(bbf_function_ext_rel_dsc,
								new_record, new_record_nulls);

		CatalogTupleInsert(bbf_function_ext_rel, tuple);

		/*
		 * Add function's dependency on catalog table's index so that table
		 * gets restored before function during MVU.
		 */
		index.classId = IndexRelationId;
		index.objectId = get_bbf_function_ext_idx_oid();
		index.objectSubId = 0;
		recordDependencyOn(&address, &index, DEPENDENCY_NORMAL);
	}

	pfree(physical_schemaname);
	pfree(func_signature);
	ReleaseSysCache(proctup);
	heap_freetuple(tuple);
	table_close(bbf_function_ext_rel, RowExclusiveLock);
}

/*
 * Drops argument positions of default values of a PL/tsql function from bbf_function_ext catalog
 */
static void
pltsql_drop_func_default_positions(Oid objectId)
{
	HeapTuple	proctuple,
				bbffunctuple;

	/* return if it is not a PL/tsql function */
	proctuple = SearchSysCache1(PROCOID, ObjectIdGetDatum(objectId));
	if (!HeapTupleIsValid(proctuple))
		return;					/* concurrently dropped */

	bbffunctuple = get_bbf_function_tuple_from_proctuple(proctuple);

	if (HeapTupleIsValid(bbffunctuple))
	{
		Relation	bbf_function_ext_rel;

		/* Fetch the relation */
		bbf_function_ext_rel = table_open(get_bbf_function_ext_oid(), RowExclusiveLock);

		CatalogTupleDelete(bbf_function_ext_rel,
						   &bbffunctuple->t_self);
		table_close(bbf_function_ext_rel, RowExclusiveLock);
		ReleaseSysCache(bbffunctuple);
	}

	ReleaseSysCache(proctuple);
}

static bool
match_pltsql_func_call(HeapTuple proctup, int nargs, List *argnames,
					   bool include_out_arguments, int **argnumbers,
					   List **defaults, bool expand_defaults, bool expand_variadic,
					   bool *use_defaults, bool *any_special,
					   bool *variadic, Oid *va_elem_type)
{
	Form_pg_proc procform = (Form_pg_proc) GETSTRUCT(proctup);
	int			pronargs = procform->pronargs;

	if (argnames != NIL)
	{
		/*
		 * Call uses named or mixed notation
		 *
		 * Named or mixed notation can match a variadic function only if
		 * expand_variadic is off; otherwise there is no way to match the
		 * presumed-nameless parameters expanded from the variadic array.
		 */
		if (OidIsValid(procform->provariadic) && expand_variadic)
			return false;
		*va_elem_type = InvalidOid;
		*variadic = false;

		/*
		 * Check argument count.
		 */
		Assert(nargs >= 0);		/* -1 not supported with argnames */

		if (pronargs > nargs && expand_defaults)
		{
			/* Ignore if not enough default expressions */
			if (nargs + procform->pronargdefaults < pronargs)
				return false;
			*use_defaults = true;
		}
		else
			*use_defaults = false;

		/* Ignore if it doesn't match requested argument count */
		if (pronargs != nargs && !(*use_defaults))
			return false;

		/* Check for argument name match, generate positional mapping */
		if (!PlTsqlMatchNamedCall(proctup, nargs, argnames,
								  include_out_arguments, pronargs,
								  argnumbers, defaults))
			return false;

		/* Named argument matching is always "special" */
		*any_special = true;
	}
	else
	{
		/*
		 * Call uses positional notation
		 *
		 * Check if function is variadic, and get variadic element type if so.
		 * If expand_variadic is false, we should just ignore variadic-ness.
		 */
		if (pronargs <= nargs && expand_variadic)
		{
			*va_elem_type = procform->provariadic;
			*variadic = OidIsValid(*va_elem_type);
			*any_special |= *variadic;
		}
		else
		{
			*va_elem_type = InvalidOid;
			*variadic = false;
		}

		/*
		 * Check if function can match by using parameter defaults.
		 */
		if (pronargs > nargs && expand_defaults)
		{
			/* Ignore if not enough default expressions */
			if (nargs + procform->pronargdefaults < pronargs)
				return false;
			*use_defaults = true;
			*any_special = true;
		}
		else
			*use_defaults = false;

		/* Ignore if it doesn't match requested argument count */
		if (nargs >= 0 && pronargs != nargs && !(*variadic) && !(*use_defaults))
			return false;

		/*
		 * If call uses all positional arguments, then validate if all the
		 * remaining arguments have defaults.
		 */
		if (*use_defaults)
		{
			HeapTuple	bbffunctuple = get_bbf_function_tuple_from_proctuple(proctup);

			if (HeapTupleIsValid(bbffunctuple))
			{
				Datum		arg_default_positions;
				bool		isnull;

				/* Fetch default positions */
				arg_default_positions = SysCacheGetAttr(PROCNSPSIGNATURE,
														bbffunctuple,
														Anum_bbf_function_ext_default_positions,
														&isnull);

				if (!isnull)
				{
					char	   *str;
					List	   *default_positions = NIL;
					ListCell   *def_idx = NULL;
					int			idx = nargs;

					str = TextDatumGetCString(arg_default_positions);
					default_positions = castNode(List, stringToNode(str));
					pfree(str);

					foreach(def_idx, default_positions)
					{
						int			position = intVal((Node *) lfirst(def_idx));

						if (position == idx)
							idx++;
					}

					/* we could not find defaults for some arguments. */
					if (idx < pronargs)
					{
						ReleaseSysCache(bbffunctuple);
						return false;
					}
				}

				ReleaseSysCache(bbffunctuple);
			}
		}
	}

	return true;
}

/*
 * PlTsqlMatchNamedCall
 *		Given a pg_proc heap tuple of a PL/tsql function and a call's list of
 *		argument names, check whether the function could match the call.
 *
 * The call could match if all supplied argument names are accepted by
 * the function, in positions after the last positional argument, and there
 * are defaults for all unsupplied arguments.
 *
 * Most of the implementation of this function has been taken from backend's
 * MatchNamedCall function (see catalog/namespace.c) but it has been modified
 * to use babelfish_function_ext catalog to get the default positions, if
 * available.
 *
 * On match, return true and fill *argnumbers with a palloc'd array showing
 * the mapping from call argument positions to actual function argument
 * numbers. Defaulted arguments are included in this map, at positions
 * after the last supplied argument.
 * Additionally if default positions are available in babelfish_function_ext
 * catalog then fill *defaults with list of default expression nodes for
 * unsupplied arguments.
 */
static bool
PlTsqlMatchNamedCall(HeapTuple proctup, int nargs, List *argnames,
					 bool include_out_arguments, int pronargs,
					 int **argnumbers, List **defaults)
{
	Form_pg_proc procform = (Form_pg_proc) GETSTRUCT(proctup);
	int			numposargs = nargs - list_length(argnames);
	int			pronallargs;
	Oid		   *p_argtypes;
	char	  **p_argnames;
	char	   *p_argmodes;
	bool		arggiven[FUNC_MAX_ARGS];
	bool		isnull;
	int			ap;				/* call args position */
	int			pp;				/* proargs position */
	ListCell   *lc;

	Assert(argnames != NIL);
	Assert(numposargs >= 0);
	Assert(nargs <= pronargs);

	/* Ignore this function if its proargnames is null */
	(void) SysCacheGetAttr(PROCOID, proctup, Anum_pg_proc_proargnames,
						   &isnull);
	if (isnull)
		return false;

	/* OK, let's extract the argument names and types */
	pronallargs = get_func_arg_info(proctup,
									&p_argtypes, &p_argnames, &p_argmodes);
	Assert(p_argnames != NULL);

	Assert(include_out_arguments ? (pronargs == pronallargs) : (pronargs <= pronallargs));

	/* initialize state for matching */
	*argnumbers = (int *) palloc(pronargs * sizeof(int));
	memset(arggiven, false, pronargs * sizeof(bool));

	/* there are numposargs positional args before the named args */
	for (ap = 0; ap < numposargs; ap++)
	{
		(*argnumbers)[ap] = ap;
		arggiven[ap] = true;
	}

	/* now examine the named args */
	foreach(lc, argnames)
	{
		char	   *argname = (char *) lfirst(lc);
		bool		found;
		int			i;

		pp = 0;
		found = false;
		for (i = 0; i < pronallargs; i++)
		{
			/* consider only input params, except with include_out_arguments */
			if (!include_out_arguments &&
				p_argmodes &&
				(p_argmodes[i] != FUNC_PARAM_IN &&
				 p_argmodes[i] != FUNC_PARAM_INOUT &&
				 p_argmodes[i] != FUNC_PARAM_VARIADIC))
				continue;
			if (p_argnames[i] && strcmp(p_argnames[i], argname) == 0)
			{
				/* fail if argname matches a positional argument */
				if (arggiven[pp])
					return false;
				arggiven[pp] = true;
				(*argnumbers)[ap] = pp;
				found = true;
				break;
			}
			/* increase pp only for considered parameters */
			pp++;
		}
		/* if name isn't in proargnames, fail */
		if (!found)
			return false;
		ap++;
	}

	Assert(ap == nargs);		/* processed all actual parameters */

	/* Check for default arguments */
	*defaults = NIL;
	if (nargs < pronargs)
	{
		int			first_arg_with_default = pronargs - procform->pronargdefaults;
		HeapTuple	bbffunctuple = get_bbf_function_tuple_from_proctuple(proctup);
		List	   *argdefaults = NIL,
				   *default_positions = NIL;
		bool		default_positions_available = false;
		ListCell   *def_item = NULL,
				   *def_idx = NULL;
		bool		match_found = true;

		if (HeapTupleIsValid(bbffunctuple))
		{
			Datum		proargdefaults;
			Datum		arg_default_positions;

			/* Fetch argument defaults */
			proargdefaults = SysCacheGetAttr(PROCOID, proctup,
											 Anum_pg_proc_proargdefaults,
											 &isnull);

			if (!isnull)
			{
				char	   *str;

				str = TextDatumGetCString(proargdefaults);
				argdefaults = castNode(List, stringToNode(str));
				def_item = list_head(argdefaults);
				pfree(str);
			}

			/* Fetch default positions */
			arg_default_positions = SysCacheGetAttr(PROCNSPSIGNATURE,
													bbffunctuple,
													Anum_bbf_function_ext_default_positions,
													&isnull);

			if (!isnull)
			{
				char	   *str;

				str = TextDatumGetCString(arg_default_positions);
				default_positions = castNode(List, stringToNode(str));
				def_idx = list_head(default_positions);
				default_positions_available = true;
				pfree(str);
			}
			else
				ReleaseSysCache(bbffunctuple);
		}

		for (pp = numposargs; pp < pronargs; pp++)
		{
			if (arggiven[pp])
				continue;

			/*
			 * If the positions of default arguments are available then we
			 * need special handling. Look into default_positions list to find
			 * out the default expression for pp'th argument.
			 */
			if (default_positions_available)
			{
				bool		has_default = false;

				/*
				 * Iterate over argdefaults list to find out the default
				 * expression for current argument.
				 */
				while (def_item != NULL && def_idx != NULL)
				{
					int			position = intVal((Node *) lfirst(def_idx));

					if (position == pp)
					{
						has_default = true;
						*defaults = lappend(*defaults, lfirst(def_item));
						def_item = lnext(argdefaults, def_item);
						def_idx = lnext(default_positions, def_idx);
						break;
					}
					else if (position > pp)
						break;
					def_item = lnext(argdefaults, def_item);
					def_idx = lnext(default_positions, def_idx);
				}

				if (!has_default)
				{
					match_found = false;
					break;
				}
				(*argnumbers)[ap++] = pp;
				continue;
			}
			/* fail if arg not given and no default available */
			else if (pp < first_arg_with_default)
			{
				match_found = false;
				break;
			}
			(*argnumbers)[ap++] = pp;
		}

		if (default_positions_available)
			ReleaseSysCache(bbffunctuple);

		if (!match_found)
			return false;
	}

	Assert(ap == pronargs);		/* processed all function parameters */

	return true;
}

/*
 * insert_pltsql_function_defaults
 *		Given a pg_proc heap tuple of a PL/tsql function and list of defaults,
 *		fill missing arguments in *argarray with default expressions.
 *
 * If given PL/tsql function has default positions available from babelfish_function_ext
 * catalog then use them to fill *argarray, otherwise fallback to PG's way to
 * fill only last few arguments with defaults.
 */
static void
insert_pltsql_function_defaults(HeapTuple func_tuple, List *defaults, Node **argarray)
{
	HeapTuple	bbffunctuple;

	bbffunctuple = get_bbf_function_tuple_from_proctuple(func_tuple);

	if (HeapTupleIsValid(bbffunctuple))
	{
		Datum		arg_default_positions;
		bool		isnull;

		/* Fetch default positions */
		arg_default_positions = SysCacheGetAttr(PROCNSPSIGNATURE,
												bbffunctuple,
												Anum_bbf_function_ext_default_positions,
												&isnull);

		if (!isnull)
		{
			char	   *str;
			List	   *default_positions = NIL;
			ListCell   *def_idx = NULL,
					   *def_item = NULL;

			str = TextDatumGetCString(arg_default_positions);
			default_positions = castNode(List, stringToNode(str));
			pfree(str);

			forboth(def_idx, default_positions, def_item, defaults)
			{
				int			position = intVal((Node *) lfirst(def_idx));

				if (argarray[position] == NULL)
					argarray[position] = (Node *) lfirst(def_item);
			}
		}

		ReleaseSysCache(bbffunctuple);
	}
	else
	{
		Form_pg_proc funcform = (Form_pg_proc) GETSTRUCT(func_tuple);
		int			i;
		ListCell   *lc = NULL;

		i = funcform->pronargs - funcform->pronargdefaults;
		foreach(lc, defaults)
		{
			if (argarray[i] == NULL)
				argarray[i] = (Node *) lfirst(lc);
			i++;
		}
	}
}

/*
 * Same as backend's print_function_arguments (see ruleutils.c)
 * but only for PL/tsql functions. If given function has default
 * positions available from babelfish_function_ext catalog then use
 * them to print default arguments.
 */
static int
print_pltsql_function_arguments(StringInfo buf, HeapTuple proctup,
								bool print_table_args, bool print_defaults)
{
	Form_pg_proc proc = (Form_pg_proc) GETSTRUCT(proctup);
	HeapTuple	bbffunctuple;
	int			numargs;
	Oid		   *argtypes;
	char	  **argnames;
	char	   *argmodes;
	int			insertorderbyat = -1;
	int			argsprinted;
	int			inputargno;
	bool		isnull;
	bool		default_positions_available = false;
	int			nlackdefaults;
	List	   *argdefaults = NIL;
	List	   *defaultpositions = NIL;
	ListCell   *nextargdefault = NULL;
	ListCell   *nextdefaultposition = NULL;
	int			i;

	numargs = get_func_arg_info(proctup,
								&argtypes, &argnames, &argmodes);

	nlackdefaults = numargs;
	if (print_defaults && proc->pronargdefaults > 0)
	{
		Datum		proargdefaults;

		proargdefaults = SysCacheGetAttr(PROCOID, proctup,
										 Anum_pg_proc_proargdefaults,
										 &isnull);
		if (!isnull)
		{
			char	   *str;

			str = TextDatumGetCString(proargdefaults);
			argdefaults = castNode(List, stringToNode(str));
			pfree(str);
			nextargdefault = list_head(argdefaults);
			/* nlackdefaults counts only *input* arguments lacking defaults */
			nlackdefaults = proc->pronargs - list_length(argdefaults);
		}
	}

	bbffunctuple = get_bbf_function_tuple_from_proctuple(proctup);

	if (HeapTupleIsValid(bbffunctuple))
	{
		Datum		arg_default_positions;
		char	   *str;

		/* Fetch default positions */
		arg_default_positions = SysCacheGetAttr(PROCNSPSIGNATURE,
												bbffunctuple,
												Anum_bbf_function_ext_default_positions,
												&isnull);

		if (!isnull)
		{
			str = TextDatumGetCString(arg_default_positions);
			defaultpositions = castNode(List, stringToNode(str));
			nextdefaultposition = list_head(defaultpositions);
			default_positions_available = true;
			pfree(str);
		}
		else
			ReleaseSysCache(bbffunctuple);
	}

	/* Check for special treatment of ordered-set aggregates */
	if (proc->prokind == PROKIND_AGGREGATE)
	{
		HeapTuple	aggtup;
		Form_pg_aggregate agg;

		aggtup = SearchSysCache1(AGGFNOID, proc->oid);
		if (!HeapTupleIsValid(aggtup))
			elog(ERROR, "cache lookup failed for aggregate %u",
				 proc->oid);
		agg = (Form_pg_aggregate) GETSTRUCT(aggtup);
		if (AGGKIND_IS_ORDERED_SET(agg->aggkind))
			insertorderbyat = agg->aggnumdirectargs;
		ReleaseSysCache(aggtup);
	}

	argsprinted = 0;
	inputargno = 0;
	for (i = 0; i < numargs; i++)
	{
		Oid			argtype = argtypes[i];
		char	   *argname = argnames ? argnames[i] : NULL;
		char		argmode = argmodes ? argmodes[i] : PROARGMODE_IN;
		const char *modename;
		bool		isinput;

		switch (argmode)
		{
			case PROARGMODE_IN:

				/*
				 * For procedures, explicitly mark all argument modes, so as
				 * to avoid ambiguity with the SQL syntax for DROP PROCEDURE.
				 */
				if (proc->prokind == PROKIND_PROCEDURE)
					modename = "IN ";
				else
					modename = "";
				isinput = true;
				break;
			case PROARGMODE_INOUT:
				modename = "INOUT ";
				isinput = true;
				break;
			case PROARGMODE_OUT:
				modename = "OUT ";
				isinput = false;
				break;
			case PROARGMODE_VARIADIC:
				modename = "VARIADIC ";
				isinput = true;
				break;
			case PROARGMODE_TABLE:
				modename = "";
				isinput = false;
				break;
			default:
				elog(ERROR, "invalid parameter mode '%c'", argmode);
				modename = NULL;	/* keep compiler quiet */
				isinput = false;
				break;
		}
		if (isinput)
			inputargno++;		/* this is a 1-based counter */

		if (print_table_args != (argmode == PROARGMODE_TABLE))
			continue;

		if (argsprinted == insertorderbyat)
		{
			if (argsprinted)
				appendStringInfoChar(buf, ' ');
			appendStringInfoString(buf, "ORDER BY ");
		}
		else if (argsprinted)
			appendStringInfoString(buf, ", ");

		appendStringInfoString(buf, modename);
		if (argname && argname[0])
			appendStringInfo(buf, "%s ", quote_identifier(argname));
		appendStringInfoString(buf, format_type_be(argtype));
		if (print_defaults && isinput && default_positions_available)
		{
			if (nextdefaultposition != NULL)
			{
				int			position = intVal((Node *) lfirst(nextdefaultposition));
				Node	   *defexpr;

				Assert(nextargdefault != NULL);
				defexpr = (Node *) lfirst(nextargdefault);

				if (position == (inputargno - 1))
				{
					appendStringInfo(buf, " DEFAULT %s",
									 deparse_expression(defexpr, NIL, false, false));
					nextdefaultposition = lnext(defaultpositions, nextdefaultposition);
					nextargdefault = lnext(argdefaults, nextargdefault);
				}
			}
		}
		else if (print_defaults && isinput && inputargno > nlackdefaults)
		{
			Node	   *expr;

			Assert(nextargdefault != NULL);
			expr = (Node *) lfirst(nextargdefault);
			nextargdefault = lnext(argdefaults, nextargdefault);

			appendStringInfo(buf, " DEFAULT %s",
							 deparse_expression(expr, NIL, false, false));
		}
		argsprinted++;

		/* nasty hack: print the last arg twice for variadic ordered-set agg */
		if (argsprinted == insertorderbyat && i == numargs - 1)
		{
			i--;
			/* aggs shouldn't have defaults anyway, but just to be sure ... */
			print_defaults = false;
		}
	}

	if (default_positions_available)
		ReleaseSysCache(bbffunctuple);

	return argsprinted;
}

static PlannedStmt *
pltsql_planner_hook(Query *parse, const char *query_string, int cursorOptions, ParamListInfo boundParams)
{
	PlannedStmt *plan;
	PLtsql_execstate *estate = NULL;

	if (pltsql_explain_analyze)
	{
		estate = get_current_tsql_estate();
		Assert(estate != NULL);
		INSTR_TIME_SET_CURRENT(estate->planning_start);
	}
	if (prev_planner_hook)
		plan = prev_planner_hook(parse, query_string, cursorOptions, boundParams);
	else
		plan = standard_planner(parse, query_string, cursorOptions, boundParams);
	if (pltsql_explain_analyze)
	{
		INSTR_TIME_SET_CURRENT(estate->planning_end);
		INSTR_TIME_SUBTRACT(estate->planning_end, estate->planning_start);
	}

	return plan;
}

static Node *
transform_like_in_add_constraint(Node *node)
{
	PG_TRY();
	{
		if (!babelfish_dump_restore && current_query_is_create_tbl_check_constraint
			&& has_ilike_node_and_ci_as_coll(node))
		{
			ereport(ERROR,
					(errcode(ERRCODE_FEATURE_NOT_SUPPORTED),
					 errmsg("nondeterministic collations are not supported for ILIKE")));
		}
	}
	PG_FINALLY();
	{
		current_query_is_create_tbl_check_constraint = false;
	}
	PG_END_TRY();

	return pltsql_predicate_transformer(node);
}

/*
 * pltsql_validate_var_datatype_scale()
 * - Checks whether variable length datatypes like numeric, decimal, time, datetime2, datetimeoffset
 * are declared with permissible datalength at the time of table or stored procedure creation
 */
void
pltsql_validate_var_datatype_scale(const TypeName *typeName, Type typ)
{
	Oid			datatype_oid = InvalidOid;
	int			count = 0;
	ListCell   *l;
	int			scale[2] = {-1, -1};
	char	   *dataTypeName,
			   *schemaName;

	DeconstructQualifiedName(typeName->names, &schemaName, &dataTypeName);

	foreach(l, typeName->typmods)
	{
		Node	   *tm = (Node *) lfirst(l);

		if (IsA(tm, A_Const))
		{
			A_Const    *ac = (A_Const *) tm;

			if (IsA(&ac->val, Integer))
			{
				scale[count] = intVal(&ac->val);
				count++;
			}
		}
	}

	datatype_oid = ((Form_pg_type) GETSTRUCT(typ))->oid;

	if ((datatype_oid == DATEOID ||
		 (*common_utility_plugin_ptr->is_tsql_timestamp_datatype) (datatype_oid) ||
		 (*common_utility_plugin_ptr->is_tsql_smalldatetime_datatype) (datatype_oid)) &&
		scale[0] == -1)
	{
		ereport(ERROR,
				(errcode(ERRCODE_SYNTAX_ERROR),
				 errmsg("Cannot specify a column width on datatype \'%s\'",
						dataTypeName)));
	}
	else if ((datatype_oid == TIMEOID ||
			  (*common_utility_plugin_ptr->is_tsql_datetime2_datatype) (datatype_oid) ||
			  (*common_utility_plugin_ptr->is_tsql_datetimeoffset_datatype) (datatype_oid)) &&
			 (scale[0] < 0 || scale[0] > 7))
	{
		ereport(ERROR,
				(errcode(ERRCODE_INVALID_PARAMETER_VALUE),
				 errmsg("Specified scale %d is invalid. \'%s\' datatype must have scale between 0 and 7",
						scale[0], dataTypeName)));
	}
	else if (datatype_oid == NUMERICOID ||
			 (*common_utility_plugin_ptr->is_tsql_decimal_datatype) (datatype_oid))
	{
		/*
		 * Since numeric/decimal datatype stores precision in scale[0] and
		 * scale in scale[1]
		 */
		if (scale[0] < 1 || scale[0] > TDS_NUMERIC_MAX_PRECISION)
			ereport(ERROR,
					(errcode(ERRCODE_INVALID_PARAMETER_VALUE),
					 errmsg("Specified column precision %d for \'%s\' datatype must be within the range 1 to maximum precision(38)",
							scale[0], dataTypeName)));

		if (scale[1] < 0 || scale[1] > scale[0])
			ereport(ERROR,
					(errcode(ERRCODE_INVALID_PARAMETER_VALUE),
					 errmsg("The scale %d for \'%s\' datatype must be within the range 0 to precision %d",
							scale[1], dataTypeName, scale[0])));
	}
}

/*
 * Modify the Tuple Descriptor to match the expected
 * result set. Currently used only for T-SQL OPENQUERY.
 */
static void
modify_RangeTblFunction_tupdesc(char *funcname, Node *expr, TupleDesc *tupdesc)
{
	char	   *linked_server;
	char	   *query;

	FuncExpr   *funcexpr;
	List	   *arg_list;

	/*
	 * Only override tupdesc for T-SQL OPENQUERY
	 */
	if (!funcname || ((strlen(funcname) != 9 || strncasecmp(funcname, "openquery", 9) != 0) &&
		(strlen(funcname) != 18 || strncasecmp(funcname, "openquery_internal", 18) != 0)))
			return;

	funcexpr = (FuncExpr *) expr;
	arg_list = funcexpr->args;

	/*
	 * According to T-SQL OPENQUERY SQL definition, we will get linked server
	 * name and the query to execute as arguments.
	 */
	Assert(list_length(arg_list) == 2);

	linked_server = TextDatumGetCString(((Const *) linitial(arg_list))->constvalue);
	query = TextDatumGetCString(((Const *) lsecond(arg_list))->constvalue);

	GetOpenqueryTupdescFromMetadata(linked_server, query, tupdesc);

	if (linked_server)
		pfree(linked_server);

	if (query)
		pfree(query);
}

static int
pltsql_set_target_table_alternative(ParseState *pstate, Node *stmt, CmdType command)
{
	RangeVar   *target = NULL;
	RangeVar   *relation;
	bool		inh;
	AclMode		requiredPerms;

	switch (command)
	{
			/*
			 * For DELETE and UPDATE statement, we need to properly handle
			 * target table based on FROM clause and clean up the duplicate
			 * table references.
			 */
		case CMD_DELETE:
			{
				DeleteStmt *delete_stmt = (DeleteStmt *) stmt;

				relation = delete_stmt->relation;
				inh = delete_stmt->relation->inh;
				requiredPerms = ACL_DELETE;

				if (sql_dialect != SQL_DIALECT_TSQL || output_update_transformation)
					break;

				target = pltsql_get_target_table(relation, delete_stmt->usingClause);

				break;
			}
		case CMD_UPDATE:
			{
				UpdateStmt *update_stmt = (UpdateStmt *) stmt;

				relation = update_stmt->relation;
				inh = update_stmt->relation->inh;
				requiredPerms = ACL_UPDATE;

				if (sql_dialect != SQL_DIALECT_TSQL)
					break;

				if (!output_update_transformation)
					target = pltsql_get_target_table(relation, update_stmt->fromClause);

				/*
				 * Special handling when target table contains a rowversion
				 * column
				 */
				if (target)
					handle_rowversion_target_in_update_stmt(target, update_stmt);
				else
					handle_rowversion_target_in_update_stmt(relation, update_stmt);

				break;
			}
		default:
			ereport(ERROR,
					(errcode(ERRCODE_INTERNAL_ERROR),
					 errmsg("Unexpected command type")));
	}

	if (target)
	{
		int			res = setTargetTable(pstate, target, inh, false, requiredPerms);

		pstate->p_rtable = NIL;

		rewrite_update_outer_join(stmt, command, target);

		return res;
	}

	return setTargetTable(pstate, relation, inh, true, requiredPerms);
}

/*
 * Update values and nulls arrays with missing column values if any.
 * Mainly used for Babelfish catalog tables during restore.
 */
static void
fill_missing_values_in_copyfrom(Relation rel, Datum *values, bool *nulls)
{
	Oid			relid;

	if (!babelfish_dump_restore || IsBinaryUpgrade)
		return;

	relid = RelationGetRelid(rel);

	/*
	 * Insert new dbid column value in babelfish catalog if dump did not
	 * provide it.
	 */
	if (relid == sysdatabases_oid ||
		relid == namespace_ext_oid ||
		relid == bbf_view_def_oid)
	{
		int16		dbid = 0;
		AttrNumber	attnum;

		attnum = (AttrNumber) attnameAttNum(rel, "dbid", false);
		Assert(attnum != InvalidAttrNumber);

		if (!nulls[attnum - 1])
			return;

		dbid = getDbidForLogicalDbRestore(relid);
		values[attnum - 1] = Int16GetDatum(dbid);
		nulls[attnum - 1] = false;
	}
}

static bool
bbf_check_rowcount_hook(int es_processed)
{
	if (pltsql_rowcount == es_processed && es_processed > 0)
		return true;
	else
		return false;
}

static void
sort_nulls_first(SortGroupClause * sortcl, bool reverse)
{
	if (sql_dialect == SQL_DIALECT_TSQL)
	{
		/* Tsql NULLS FIRST is default for ASC; other way for DESC */
		sortcl->nulls_first = !reverse;
	}
}

static void pltsql_bbfSelectIntoAddIdentity(IntoClause *into, List *tableElts)
{
	ListCell   *elements;
	foreach(elements, tableElts)
	{
		Node *element = lfirst(elements);
		if (nodeTag(element) == T_ColumnDef)
		{
			ColumnDef *column = (ColumnDef *) element;
			if(strcasecmp(column->colname, into->identityName) ==0){
				column->identity = ATTRIBUTE_IDENTITY_ALWAYS;
				column->is_not_null = true;
				column->typeName = typeStringToTypeName(into->identityType);
				break;
			}
		}
	}	
}<|MERGE_RESOLUTION|>--- conflicted
+++ resolved
@@ -139,13 +139,10 @@
 									  const char *queryString,
 									  ProcessUtilityContext context,
 									  ParamListInfo params, QueryCompletion *qc);
-<<<<<<< HEAD
 static void pltsql_parse_time_error(int dterr, const char *str, const char *datatype);
-=======
 static void pltsql_bbfSelectIntoAddIdentity(IntoClause *into,  List *tableElts);
 extern void pltsql_bbfSelectIntoUtility(ParseState *pstate, PlannedStmt *pstmt, const char *queryString, 
 					QueryEnvironment *queryEnv, ParamListInfo params, QueryCompletion *qc);
->>>>>>> c6269184
 
 /*****************************************
  * 			Executor Hooks
