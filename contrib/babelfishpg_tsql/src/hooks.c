--- conflicted
+++ resolved
@@ -85,12 +85,9 @@
  *****************************************/
 static void pltsql_report_proc_not_found_error(List *names, List *argnames, int nargs, ParseState *pstate, int location, bool proc_call);
 extern PLtsql_execstate *get_outermost_tsql_estate(int *nestlevel);
-<<<<<<< HEAD
 static void pltsql_store_view_definition(const char *queryString, ObjectAddress address);
 static void pltsql_drop_view_definition(Oid objectId);
-=======
 static void preserve_view_constraints_from_base_table(ColumnDef  *col, Oid tableOid, AttrNumber colId);
->>>>>>> 5291ef3a
 
 /*****************************************
  * 			Executor Hooks
@@ -1478,7 +1475,6 @@
 
 }
 
-<<<<<<< HEAD
 /*
  * Stores view object's TSQL definition to bbf_view_def catalog
  */
@@ -1621,7 +1617,8 @@
 
 	ReleaseSysCache(reltuple);
 	table_close(bbf_view_def_rel, RowExclusiveLock);
-=======
+}
+
 static void
 preserve_view_constraints_from_base_table(ColumnDef  *col, Oid tableOid, AttrNumber colId)
 {
@@ -1647,5 +1644,4 @@
 			ReleaseSysCache(tp);
 		}
 	}
->>>>>>> 5291ef3a
 }