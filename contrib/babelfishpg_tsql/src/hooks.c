#include "postgres.h"

#include "access/genam.h"
#include "access/htup.h"
#include "access/table.h"
#include "catalog/heap.h"
#include "utils/pg_locale.h"
#include "access/xact.h"
#include "access/relation.h"
#include "catalog/namespace.h"
#include "catalog/objectaccess.h"
#include "catalog/pg_aggregate.h"
#include "catalog/pg_attrdef_d.h"
#include "catalog/pg_authid.h"
#include "catalog/pg_namespace.h"
#include "catalog/pg_proc.h"
#include "catalog/pg_trigger.h"
#include "catalog/pg_trigger_d.h"
#include "catalog/pg_type.h"
#include "commands/copy.h"
#include "commands/explain.h"
#include "commands/tablecmds.h"
#include "commands/view.h"
#include "common/logging.h"
#include "funcapi.h"
#include "miscadmin.h"
#include "nodes/makefuncs.h"
#include "nodes/nodeFuncs.h"
#include "optimizer/clauses.h"
#include "optimizer/optimizer.h"
#include "optimizer/planner.h"
#include "parser/analyze.h"
#include "parser/parse_clause.h"
#include "parser/parse_coerce.h"
#include "parser/parse_expr.h"
#include "parser/parse_func.h"
#include "parser/parse_relation.h"
#include "parser/parse_utilcmd.h"
#include "parser/parse_target.h"
#include "parser/parse_type.h"
#include "parser/parser.h"
#include "parser/scanner.h"
#include "parser/scansup.h"
#include "replication/logical.h"
#include "rewrite/rewriteHandler.h"
#include "tcop/utility.h"
#include "utils/builtins.h"
#include "utils/fmgroids.h"
#include "utils/lsyscache.h"
#include "utils/rel.h"
#include "utils/relcache.h"
#include "utils/ruleutils.h"
#include "utils/syscache.h"
#include "utils/numeric.h"
#include <math.h>
#include "pgstat.h"
#include "executor/nodeFunctionscan.h"
#include "backend_parser/scanner.h"
#include "hooks.h"
#include "pltsql.h"
#include "pl_explain.h"
#include "catalog.h"
#include "dbcmds.h"
#include "rolecmds.h"
#include "session.h"
#include "multidb.h"
#include "tsql_analyze.h"
#include "table_variable_mvcc.h"

#define TDS_NUMERIC_MAX_PRECISION	38
extern bool babelfish_dump_restore;
extern char *babelfish_dump_restore_min_oid;
extern bool pltsql_quoted_identifier;
extern bool pltsql_ansi_nulls;

/*****************************************
 * 			Catalog Hooks
 *****************************************/
IsExtendedCatalogHookType PrevIsExtendedCatalogHook = NULL;
IsToastRelationHookType PrevIsToastRelationHook = NULL;
IsToastClassHookType PrevIsToastClassHook = NULL;

static bool PlTsqlMatchNamedCall(HeapTuple proctup, int nargs, List *argnames,
								 bool include_out_arguments, int pronargs,
								 int **argnumbers, List **defaults);
static bool match_pltsql_func_call(HeapTuple proctup, int nargs, List *argnames,
								   bool include_out_arguments, int **argnumbers,
								   List **defaults, bool expand_defaults, bool expand_variadic,
								   bool *use_defaults, bool *any_special,
								   bool *variadic, Oid *va_elem_type);
static ObjectAddress get_trigger_object_address(List *object, Relation *relp, bool missing_ok, bool object_from_input);
Oid			get_tsql_trigger_oid(List *object, const char *tsql_trigger_name, bool object_from_input);
static Node *transform_like_in_add_constraint(Node *node);

/*****************************************
 * 			Analyzer Hooks
 *****************************************/
static int	pltsql_set_target_table_alternative(ParseState *pstate, Node *stmt, CmdType command);
static void set_output_clause_transformation_info(bool enabled);
static bool get_output_clause_transformation_info(void);
static Node *output_update_self_join_transformation(ParseState *pstate, UpdateStmt *stmt, Query *query);
static void post_transform_delete(ParseState *pstate, DeleteStmt *stmt, Query *query);
static void handle_returning_qualifiers(Query *query, List *returningList, ParseState *pstate);
static void check_insert_row(List *icolumns, List *exprList, Oid relid);
static void pltsql_post_transform_column_definition(ParseState *pstate, RangeVar *relation, ColumnDef *column, List **alist);
static void pltsql_post_transform_table_definition(ParseState *pstate, RangeVar *relation, char *relname, List **alist);
static void pre_transform_target_entry(ResTarget *res, ParseState *pstate, ParseExprKind exprKind);
static bool tle_name_comparison(const char *tlename, const char *identifier);
static void resolve_target_list_unknowns(ParseState *pstate, List *targetlist);
static inline bool is_identifier_char(unsigned char c);
static int	find_attr_by_name_from_relation(Relation rd, const char *attname, bool sysColOK);
static void pre_transform_insert(ParseState *pstate, InsertStmt *stmt, Query *query);
static void modify_RangeTblFunction_tupdesc(char *funcname, Node *expr, TupleDesc *tupdesc);
static void sort_nulls_first(SortGroupClause * sortcl, bool reverse);

/*****************************************
 * 			Commands Hooks
 *****************************************/
static int	find_attr_by_name_from_column_def_list(const char *attributeName, List *schema);
static void pltsql_drop_func_default_positions(Oid objectId);
static void fill_missing_values_in_copyfrom(Relation rel, Datum *values, bool *nulls);

/*****************************************
 * 			Utility Hooks
 *****************************************/
static void pltsql_report_proc_not_found_error(List *names, List *argnames, int nargs, ParseState *pstate, int location, bool proc_call);
extern PLtsql_execstate *get_outermost_tsql_estate(int *nestlevel);
extern PLtsql_execstate *get_current_tsql_estate();
static void pltsql_store_view_definition(const char *queryString, ObjectAddress address);
static void pltsql_drop_view_definition(Oid objectId);
static void preserve_view_constraints_from_base_table(ColumnDef *col, Oid tableOid, AttrNumber colId);
static bool pltsql_detect_numeric_overflow(int weight, int dscale, int first_block, int numeric_base);
static void insert_pltsql_function_defaults(HeapTuple func_tuple, List *defaults, Node **argarray);
static int	print_pltsql_function_arguments(StringInfo buf, HeapTuple proctup, bool print_table_args, bool print_defaults);
static void pltsql_GetNewObjectId(VariableCache variableCache);
static void pltsql_validate_var_datatype_scale(const TypeName *typeName, Type typ);
static bool pltsql_bbfCustomProcessUtility(ParseState *pstate,
									  PlannedStmt *pstmt,
									  const char *queryString,
									  ProcessUtilityContext context,
									  ParamListInfo params, QueryCompletion *qc);
static void pltsql_bbfSelectIntoAddIdentity(IntoClause *into,  List *tableElts);
extern void pltsql_bbfSelectIntoUtility(ParseState *pstate, PlannedStmt *pstmt, const char *queryString, 
					QueryEnvironment *queryEnv, ParamListInfo params, QueryCompletion *qc);

/*****************************************
 * 			Executor Hooks
 *****************************************/
static void pltsql_ExecutorStart(QueryDesc *queryDesc, int eflags);
static void pltsql_ExecutorRun(QueryDesc *queryDesc, ScanDirection direction, uint64 count, bool execute_once);
static void pltsql_ExecutorFinish(QueryDesc *queryDesc);
static void pltsql_ExecutorEnd(QueryDesc *queryDesc);
static bool pltsql_bbfViewHasInsteadofTrigger(Relation view, CmdType event);

static bool plsql_TriggerRecursiveCheck(ResultRelInfo *resultRelInfo);
static bool bbf_check_rowcount_hook(int es_processed);

<<<<<<< HEAD
=======
static void declare_parameter_unquoted_string(Node *paramDft, ObjectType objtype);
static void declare_parameter_unquoted_string_reset(Node *paramDft);

static Node* call_argument_unquoted_string(Node *arg);
static void call_argument_unquoted_string_reset(Node *colref_arg);
static char *get_local_schema_for_bbf_functions(Oid proc_nsp_oid);

>>>>>>> 293e2e94
/*****************************************
 * 			Replication Hooks
 *****************************************/
static void logicalrep_modify_slot(Relation rel, EState *estate, TupleTableSlot *slot);

/*****************************************
 * 			Object Access Hook
 *****************************************/
static object_access_hook_type prev_object_access_hook = NULL;
static void bbf_object_access_hook(ObjectAccessType access, Oid classId, Oid objectId, int subId, void *arg);
static void revoke_func_permission_from_public(Oid objectId);
static char *gen_func_arg_list(Oid objectId);

/*****************************************
 * 			Planner Hook
 *****************************************/
static PlannedStmt *pltsql_planner_hook(Query *parse, const char *query_string, int cursorOptions, ParamListInfo boundParams);

/* Save hook values in case of unload */
static core_yylex_hook_type prev_core_yylex_hook = NULL;
static pre_transform_returning_hook_type prev_pre_transform_returning_hook = NULL;
static pre_transform_insert_hook_type prev_pre_transform_insert_hook = NULL;
static post_transform_insert_row_hook_type prev_post_transform_insert_row_hook = NULL;
static pre_transform_setop_tree_hook_type prev_pre_transform_setop_tree_hook = NULL;
static pre_transform_setop_sort_clause_hook_type prev_pre_transform_setop_sort_clause_hook = NULL;
static pre_transform_target_entry_hook_type prev_pre_transform_target_entry_hook = NULL;
static tle_name_comparison_hook_type prev_tle_name_comparison_hook = NULL;
static get_trigger_object_address_hook_type prev_get_trigger_object_address_hook = NULL;
static resolve_target_list_unknowns_hook_type prev_resolve_target_list_unknowns_hook = NULL;
static find_attr_by_name_from_column_def_list_hook_type prev_find_attr_by_name_from_column_def_list_hook = NULL;
static find_attr_by_name_from_relation_hook_type prev_find_attr_by_name_from_relation_hook = NULL;
static report_proc_not_found_error_hook_type prev_report_proc_not_found_error_hook = NULL;
static store_view_definition_hook_type prev_store_view_definition_hook = NULL;
static logicalrep_modify_slot_hook_type prev_logicalrep_modify_slot_hook = NULL;
static is_tsql_rowversion_or_timestamp_datatype_hook_type prev_is_tsql_rowversion_or_timestamp_datatype_hook = NULL;
static ExecutorStart_hook_type prev_ExecutorStart = NULL;
static ExecutorRun_hook_type prev_ExecutorRun = NULL;
static ExecutorFinish_hook_type prev_ExecutorFinish = NULL;
static ExecutorEnd_hook_type prev_ExecutorEnd = NULL;
static GetNewObjectId_hook_type prev_GetNewObjectId_hook = NULL;
static inherit_view_constraints_from_table_hook_type prev_inherit_view_constraints_from_table = NULL;
static bbfViewHasInsteadofTrigger_hook_type prev_bbfViewHasInsteadofTrigger_hook = NULL;
static detect_numeric_overflow_hook_type prev_detect_numeric_overflow_hook = NULL;
static match_pltsql_func_call_hook_type prev_match_pltsql_func_call_hook = NULL;
static insert_pltsql_function_defaults_hook_type prev_insert_pltsql_function_defaults_hook = NULL;
static print_pltsql_function_arguments_hook_type prev_print_pltsql_function_arguments_hook = NULL;
static planner_hook_type prev_planner_hook = NULL;
static transform_check_constraint_expr_hook_type prev_transform_check_constraint_expr_hook = NULL;
static validate_var_datatype_scale_hook_type prev_validate_var_datatype_scale_hook = NULL;
static modify_RangeTblFunction_tupdesc_hook_type prev_modify_RangeTblFunction_tupdesc_hook = NULL;
static fill_missing_values_in_copyfrom_hook_type prev_fill_missing_values_in_copyfrom_hook = NULL;
static check_rowcount_hook_type prev_check_rowcount_hook = NULL;
static bbfCustomProcessUtility_hook_type prev_bbfCustomProcessUtility_hook = NULL;
static bbfSelectIntoUtility_hook_type prev_bbfSelectIntoUtility_hook = NULL;
static bbfSelectIntoAddIdentity_hook_type prev_bbfSelectIntoAddIdentity_hook = NULL;
static sortby_nulls_hook_type prev_sortby_nulls_hook = NULL;
static table_variable_satisfies_visibility_hook_type prev_table_variable_satisfies_visibility = NULL;
static table_variable_satisfies_update_hook_type prev_table_variable_satisfies_update = NULL;
static table_variable_satisfies_vacuum_hook_type prev_table_variable_satisfies_vacuum = NULL;
static table_variable_satisfies_vacuum_horizon_hook_type prev_table_variable_satisfies_vacuum_horizon = NULL;
static drop_relation_refcnt_hook_type prev_drop_relation_refcnt_hook = NULL;
static set_local_schema_for_func_hook_type prev_set_local_schema_for_func_hook = NULL;

/*****************************************
 * 			Install / Uninstall
 *****************************************/
void
InstallExtendedHooks(void)
{
	if (IsExtendedCatalogHook)
		PrevIsExtendedCatalogHook = IsExtendedCatalogHook;
	IsExtendedCatalogHook = &IsPLtsqlExtendedCatalog;

	prev_object_access_hook = object_access_hook;
	object_access_hook = bbf_object_access_hook;

	prev_core_yylex_hook = core_yylex_hook;
	core_yylex_hook = pgtsql_core_yylex;

	set_target_table_alternative_hook = pltsql_set_target_table_alternative;
	get_output_clause_status_hook = get_output_clause_transformation_info;
	pre_output_clause_transformation_hook = output_update_self_join_transformation;

	post_transform_delete_hook = post_transform_delete;

	prev_pre_transform_returning_hook = pre_transform_returning_hook;
	pre_transform_returning_hook = handle_returning_qualifiers;

	prev_pre_transform_insert_hook = pre_transform_insert_hook;
	pre_transform_insert_hook = pre_transform_insert;

	prev_post_transform_insert_row_hook = post_transform_insert_row_hook;
	post_transform_insert_row_hook = check_insert_row;

	prev_pre_transform_setop_tree_hook = pre_transform_setop_tree_hook;
	pre_transform_setop_tree_hook = pre_transform_setop_tree;
	prev_pre_transform_setop_sort_clause_hook = pre_transform_setop_sort_clause_hook;
	pre_transform_setop_sort_clause_hook = pre_transform_setop_sort_clause;

	post_transform_column_definition_hook = pltsql_post_transform_column_definition;

	post_transform_table_definition_hook = pltsql_post_transform_table_definition;

	prev_pre_transform_target_entry_hook = pre_transform_target_entry_hook;
	pre_transform_target_entry_hook = pre_transform_target_entry;

	prev_tle_name_comparison_hook = tle_name_comparison_hook;
	tle_name_comparison_hook = tle_name_comparison;

	prev_get_trigger_object_address_hook = get_trigger_object_address_hook;
	get_trigger_object_address_hook = get_trigger_object_address;

	prev_resolve_target_list_unknowns_hook = resolve_target_list_unknowns_hook;
	resolve_target_list_unknowns_hook = resolve_target_list_unknowns;

	prev_find_attr_by_name_from_column_def_list_hook = find_attr_by_name_from_column_def_list_hook;
	find_attr_by_name_from_column_def_list_hook = find_attr_by_name_from_column_def_list;

	prev_find_attr_by_name_from_relation_hook = find_attr_by_name_from_relation_hook;
	find_attr_by_name_from_relation_hook = find_attr_by_name_from_relation;

	prev_report_proc_not_found_error_hook = report_proc_not_found_error_hook;
	report_proc_not_found_error_hook = pltsql_report_proc_not_found_error;

	prev_store_view_definition_hook = store_view_definition_hook;
	store_view_definition_hook = pltsql_store_view_definition;

	prev_logicalrep_modify_slot_hook = logicalrep_modify_slot_hook;
	logicalrep_modify_slot_hook = logicalrep_modify_slot;

	prev_is_tsql_rowversion_or_timestamp_datatype_hook = is_tsql_rowversion_or_timestamp_datatype_hook;
	is_tsql_rowversion_or_timestamp_datatype_hook = common_utility_plugin_ptr->is_tsql_rowversion_or_timestamp_datatype;

	prev_ExecutorStart = ExecutorStart_hook;
	ExecutorStart_hook = pltsql_ExecutorStart;

	prev_ExecutorRun = ExecutorRun_hook;
	ExecutorRun_hook = pltsql_ExecutorRun;

	prev_ExecutorFinish = ExecutorFinish_hook;
	ExecutorFinish_hook = pltsql_ExecutorFinish;

	prev_ExecutorEnd = ExecutorEnd_hook;
	ExecutorEnd_hook = pltsql_ExecutorEnd;

	prev_GetNewObjectId_hook = GetNewObjectId_hook;
	GetNewObjectId_hook = pltsql_GetNewObjectId;

	prev_inherit_view_constraints_from_table = inherit_view_constraints_from_table_hook;
	inherit_view_constraints_from_table_hook = preserve_view_constraints_from_base_table;
	TriggerRecuresiveCheck_hook = plsql_TriggerRecursiveCheck;

	prev_bbfViewHasInsteadofTrigger_hook = bbfViewHasInsteadofTrigger_hook;
	bbfViewHasInsteadofTrigger_hook = pltsql_bbfViewHasInsteadofTrigger; 

	prev_detect_numeric_overflow_hook = detect_numeric_overflow_hook;
	detect_numeric_overflow_hook = pltsql_detect_numeric_overflow;

	prev_match_pltsql_func_call_hook = match_pltsql_func_call_hook;
	match_pltsql_func_call_hook = match_pltsql_func_call;

	prev_insert_pltsql_function_defaults_hook = insert_pltsql_function_defaults_hook;
	insert_pltsql_function_defaults_hook = insert_pltsql_function_defaults;

	prev_print_pltsql_function_arguments_hook = print_pltsql_function_arguments_hook;
	print_pltsql_function_arguments_hook = print_pltsql_function_arguments;

	prev_planner_hook = planner_hook;
	planner_hook = pltsql_planner_hook;
	prev_transform_check_constraint_expr_hook = transform_check_constraint_expr_hook;
	transform_check_constraint_expr_hook = transform_like_in_add_constraint;

	prev_validate_var_datatype_scale_hook = validate_var_datatype_scale_hook;
	validate_var_datatype_scale_hook = pltsql_validate_var_datatype_scale;

	prev_modify_RangeTblFunction_tupdesc_hook = modify_RangeTblFunction_tupdesc_hook;
	modify_RangeTblFunction_tupdesc_hook = modify_RangeTblFunction_tupdesc;

	prev_fill_missing_values_in_copyfrom_hook = fill_missing_values_in_copyfrom_hook;
	fill_missing_values_in_copyfrom_hook = fill_missing_values_in_copyfrom;
	prev_check_rowcount_hook = check_rowcount_hook;
	check_rowcount_hook = bbf_check_rowcount_hook;

	prev_bbfCustomProcessUtility_hook = bbfCustomProcessUtility_hook;
	bbfCustomProcessUtility_hook = pltsql_bbfCustomProcessUtility;

	prev_bbfSelectIntoUtility_hook = bbfSelectIntoUtility_hook;
	bbfSelectIntoUtility_hook = pltsql_bbfSelectIntoUtility; 

	prev_bbfSelectIntoAddIdentity_hook = bbfSelectIntoAddIdentity_hook;
	bbfSelectIntoAddIdentity_hook = pltsql_bbfSelectIntoAddIdentity; 

	prev_sortby_nulls_hook = sortby_nulls_hook;
	sortby_nulls_hook = sort_nulls_first;

	prev_table_variable_satisfies_update = table_variable_satisfies_update_hook;
	table_variable_satisfies_update_hook = TVHeapTupleSatisfiesUpdate;

	prev_table_variable_satisfies_visibility = table_variable_satisfies_visibility_hook;
	table_variable_satisfies_visibility_hook = TVHeapTupleSatisfiesVisibility;

	prev_table_variable_satisfies_vacuum = table_variable_satisfies_vacuum_hook;
	table_variable_satisfies_vacuum_hook = TVHeapTupleSatisfiesVacuum;

	prev_table_variable_satisfies_vacuum_horizon = table_variable_satisfies_vacuum_horizon_hook;
	table_variable_satisfies_vacuum_horizon_hook = TVHeapTupleSatisfiesVacuumHorizon;

	PrevIsToastRelationHook = IsToastRelationHook;
	IsToastRelationHook = IsPltsqlToastRelationHook;

	PrevIsToastClassHook = IsToastClassHook;
	IsToastClassHook = IsPltsqlToastClassHook;

	prev_drop_relation_refcnt_hook = drop_relation_refcnt_hook;
	drop_relation_refcnt_hook = pltsql_drop_relation_refcnt_hook;

	prev_set_local_schema_for_func_hook = set_local_schema_for_func_hook;
	set_local_schema_for_func_hook = get_local_schema_for_bbf_functions;
}

void
UninstallExtendedHooks(void)
{
	IsExtendedCatalogHook = PrevIsExtendedCatalogHook;

	object_access_hook = prev_object_access_hook;

	core_yylex_hook = prev_core_yylex_hook;
	set_target_table_alternative_hook = NULL;
	get_output_clause_status_hook = NULL;
	post_transform_delete_hook = NULL;
	pre_output_clause_transformation_hook = NULL;
	pre_transform_returning_hook = prev_pre_transform_returning_hook;
	pre_transform_insert_hook = prev_pre_transform_insert_hook;
	post_transform_insert_row_hook = prev_post_transform_insert_row_hook;
	pre_transform_setop_tree_hook = prev_pre_transform_setop_tree_hook;
	pre_transform_setop_sort_clause_hook = prev_pre_transform_setop_sort_clause_hook;
	post_transform_column_definition_hook = NULL;
	post_transform_table_definition_hook = NULL;
	pre_transform_target_entry_hook = prev_pre_transform_target_entry_hook;
	tle_name_comparison_hook = prev_tle_name_comparison_hook;
	get_trigger_object_address_hook = prev_get_trigger_object_address_hook;
	resolve_target_list_unknowns_hook = prev_resolve_target_list_unknowns_hook;
	find_attr_by_name_from_column_def_list_hook = prev_find_attr_by_name_from_column_def_list_hook;
	find_attr_by_name_from_relation_hook = prev_find_attr_by_name_from_relation_hook;
	report_proc_not_found_error_hook = prev_report_proc_not_found_error_hook;
	store_view_definition_hook = prev_store_view_definition_hook;
	logicalrep_modify_slot_hook = prev_logicalrep_modify_slot_hook;
	is_tsql_rowversion_or_timestamp_datatype_hook = prev_is_tsql_rowversion_or_timestamp_datatype_hook;
	ExecutorStart_hook = prev_ExecutorStart;
	ExecutorRun_hook = prev_ExecutorRun;
	ExecutorFinish_hook = prev_ExecutorFinish;
	ExecutorEnd_hook = prev_ExecutorEnd;
	GetNewObjectId_hook = prev_GetNewObjectId_hook;
	inherit_view_constraints_from_table_hook = prev_inherit_view_constraints_from_table;
	bbfViewHasInsteadofTrigger_hook = prev_bbfViewHasInsteadofTrigger_hook;
	detect_numeric_overflow_hook = prev_detect_numeric_overflow_hook;
	match_pltsql_func_call_hook = prev_match_pltsql_func_call_hook;
	insert_pltsql_function_defaults_hook = prev_insert_pltsql_function_defaults_hook;
	print_pltsql_function_arguments_hook = prev_print_pltsql_function_arguments_hook;
	planner_hook = prev_planner_hook;
	transform_check_constraint_expr_hook = prev_transform_check_constraint_expr_hook;
	validate_var_datatype_scale_hook = prev_validate_var_datatype_scale_hook;
	modify_RangeTblFunction_tupdesc_hook = prev_modify_RangeTblFunction_tupdesc_hook;
	fill_missing_values_in_copyfrom_hook = prev_fill_missing_values_in_copyfrom_hook;
	check_rowcount_hook = prev_check_rowcount_hook;
	bbfCustomProcessUtility_hook = prev_bbfCustomProcessUtility_hook;
	bbfSelectIntoUtility_hook = prev_bbfSelectIntoUtility_hook;
	bbfSelectIntoAddIdentity_hook = prev_bbfSelectIntoAddIdentity_hook;
	sortby_nulls_hook = prev_sortby_nulls_hook;
	table_variable_satisfies_visibility_hook = prev_table_variable_satisfies_visibility;
	table_variable_satisfies_update_hook = prev_table_variable_satisfies_update;
	table_variable_satisfies_vacuum_hook = prev_table_variable_satisfies_vacuum;
	table_variable_satisfies_vacuum_horizon_hook = prev_table_variable_satisfies_vacuum_horizon;
	IsToastRelationHook = PrevIsToastRelationHook;
	IsToastClassHook = PrevIsToastClassHook;
	drop_relation_refcnt_hook = prev_drop_relation_refcnt_hook;
	set_local_schema_for_func_hook = prev_set_local_schema_for_func_hook;
}

/*****************************************
 * 			Hook Functions
 *****************************************/
static bool
pltsql_bbfCustomProcessUtility(ParseState *pstate, PlannedStmt *pstmt, const char *queryString, ProcessUtilityContext context, 
						  ParamListInfo params, QueryCompletion *qc)
{	
	Node	   *parsetree = pstmt->utilityStmt;

	switch (nodeTag(parsetree))
	{
		case T_CreateFunctionStmt:
	 	{
			return pltsql_createFunction(pstate, pstmt, queryString, context, params);
			break;
		}
		case T_CreatedbStmt:
		{
			if (sql_dialect == SQL_DIALECT_TSQL)
			{
				create_bbf_db(pstate, (CreatedbStmt *) parsetree);
				return true;
			}
			break;
		}
		case T_DropdbStmt:
		{
			if (sql_dialect == SQL_DIALECT_TSQL)
			{
				DropdbStmt *stmt = (DropdbStmt *) parsetree;
				drop_bbf_db(stmt->dbname, stmt->missing_ok, false);
				return true;
			}
			break;
		}
		case T_TransactionStmt:
		{
			if (NestedTranCount > 0 || (sql_dialect == SQL_DIALECT_TSQL && !IsTransactionBlockActive()))
			{
				PLTsqlProcessTransaction(parsetree, params, qc);
				return true;
			}
			break;
		}
		default:
			return false;
			break;
	}
	return false;
}									  

Oid prev_cache_collid;
pg_locale_t *prev_locale = NULL;

pg_locale_t *
collation_cache_entry_hook_function(Oid collid, pg_locale_t *locale)
{
	if(!locale)
	{
		if(prev_locale && prev_cache_collid==collid)
		{
			return prev_locale;
		}
	}
	else
	{
		prev_cache_collid = collid;
		prev_locale = locale;
	}
	return NULL;
}			

static void
pltsql_GetNewObjectId(VariableCache variableCache)
{
	Oid			minOid;

	if (!babelfish_dump_restore || !babelfish_dump_restore_min_oid)
		return;

	minOid = atooid(babelfish_dump_restore_min_oid);
	Assert(OidIsValid(minOid));
	if (ShmemVariableCache->nextOid >= minOid + 1)
		return;

	ShmemVariableCache->nextOid = minOid + 1;
	ShmemVariableCache->oidCount = 0;
}

static void
pltsql_ExecutorStart(QueryDesc *queryDesc, int eflags)
{
	int			ef = pltsql_explain_only ? EXEC_FLAG_EXPLAIN_ONLY : eflags;

	if (pltsql_explain_analyze)
	{
		PLtsql_execstate *estate = get_current_tsql_estate();

		Assert(estate != NULL);
		INSTR_TIME_SET_CURRENT(estate->execution_start);
	}

	if (is_explain_analyze_mode())
	{
		if (pltsql_explain_timing)
			queryDesc->instrument_options |= INSTRUMENT_TIMER;
		else
			queryDesc->instrument_options |= INSTRUMENT_ROWS;
		if (pltsql_explain_buffers)
			queryDesc->instrument_options |= INSTRUMENT_BUFFERS;
		if (pltsql_explain_wal)
			queryDesc->instrument_options |= INSTRUMENT_WAL;
	}

	if (prev_ExecutorStart)
		prev_ExecutorStart(queryDesc, ef);
	else
		standard_ExecutorStart(queryDesc, ef);

	if (is_explain_analyze_mode() && !queryDesc->totaltime)
	{
		/*
		 * Set up to track total elapsed time in ExecutorRun. Make sure the
		 * space is allocated in the per-query context so it will go away at
		 * ExecutorEnd.
		 */
		MemoryContext oldcxt;

		oldcxt = MemoryContextSwitchTo(queryDesc->estate->es_query_cxt);
		queryDesc->totaltime = InstrAlloc(1, INSTRUMENT_ALL, false);
		MemoryContextSwitchTo(oldcxt);
	}
}

static void
pltsql_ExecutorRun(QueryDesc *queryDesc, ScanDirection direction, uint64 count, bool execute_once)
{
	if (pltsql_explain_only)
	{
		EState	   *estate;
		CmdType		operation;
		DestReceiver *dest;
		MemoryContext oldcontext;

		Assert(queryDesc != NULL);
		estate = queryDesc->estate;
		Assert(estate != NULL);

		oldcontext = MemoryContextSwitchTo(estate->es_query_cxt);
		operation = queryDesc->operation;
		dest = queryDesc->dest;

		/*
		 * startup tuple receiver, if we will be emitting tuples
		 */
		estate->es_processed = 0;
		if (operation == CMD_SELECT || queryDesc->plannedstmt->hasReturning)
		{
			dest->rStartup(dest, operation, queryDesc->tupDesc);
			dest->rShutdown(dest);
		}

		MemoryContextSwitchTo(oldcontext);
		return;
	}

	if ((count == 0 || (count > pltsql_rowcount && pltsql_rowcount != 0))
		 && queryDesc->operation == CMD_SELECT
		 && sql_dialect == SQL_DIALECT_TSQL)
		count = pltsql_rowcount;

	if (prev_ExecutorRun)
		prev_ExecutorRun(queryDesc, direction, count, execute_once);
	else
		standard_ExecutorRun(queryDesc, direction, count, execute_once);
}

static void
pltsql_ExecutorFinish(QueryDesc *queryDesc)
{
	if (pltsql_explain_only)
		return;

	if (prev_ExecutorFinish)
		prev_ExecutorFinish(queryDesc);
	else
		standard_ExecutorFinish(queryDesc);
}

static void
pltsql_ExecutorEnd(QueryDesc *queryDesc)
{
	append_explain_info(queryDesc, NULL);

	if (prev_ExecutorEnd)
		prev_ExecutorEnd(queryDesc);
	else
		standard_ExecutorEnd(queryDesc);
}

/**
 * @brief
 *  the function will depend on PLtsql_execstate to find whether
 *  the trigger is called before on this query stack, so that's why we
 *  have to add a hook into Postgres code to callback into babel code,
 *  since we need to get access to PLtsql_execstate to iterate the
 *  stack triggers
 *
 *  return true if it's a recursive call of trigger
 *  return false if it's not
 *
 * @param resultRelInfo
 * @return true
 * @return false
 */
static bool
plsql_TriggerRecursiveCheck(ResultRelInfo *resultRelInfo)
{
	int			i;
	PLExecStateCallStack *cur;
	PLtsql_execstate *estate;

	if (resultRelInfo->ri_TrigDesc == NULL)
		return false;
	if (pltsql_recursive_triggers)
		return false;
	cur = exec_state_call_stack;
	while (cur != NULL)
	{
		estate = cur->estate;
		if (estate->trigdata != NULL && estate->trigdata->tg_trigger != NULL
			&& resultRelInfo->ri_TrigDesc != NULL
			&& (resultRelInfo->ri_TrigDesc->trig_insert_instead_statement
				|| resultRelInfo->ri_TrigDesc->trig_delete_instead_statement
				|| resultRelInfo->ri_TrigDesc->trig_update_instead_statement))
		{
			for (i = 0; i < resultRelInfo->ri_TrigDesc->numtriggers; ++i)
			{
				Trigger    *trigger = &resultRelInfo->ri_TrigDesc->triggers[i];

				if (trigger->tgoid == estate->trigdata->tg_trigger->tgoid)
				{
					return true;
				}
			}
		}
		cur = cur->next;
	}
	return false;
}

/**
 * Hook function to skip rewriting VIEW with base table if the VIEW has an instead of trigger
 * Checks if view have an INSTEAD OF trigger at statement level
 * If it does, we don't want to treat it as auto-updatable. 
 * Reference - src/backend/rewrite/rewriteHandler.c view_has_instead_trigger
*/
static bool
pltsql_bbfViewHasInsteadofTrigger(Relation view, CmdType event)
{
	TriggerDesc *trigDesc = view->trigdesc;

	switch (event)
	{
		case CMD_INSERT:
			if(trigDesc && trigDesc->trig_insert_instead_statement)
				return true;
			break;
		case CMD_UPDATE:
			if (trigDesc && trigDesc->trig_update_instead_statement)
				return true;
			break;
		case CMD_DELETE:
			if (trigDesc && trigDesc->trig_delete_instead_statement)
				return true;
			break;
		default:
			elog(ERROR, "unrecognized CmdType: %d", (int) event);
			break;
	}
	return false;
}

/*
 * Wrapper function that calls the initilization function.
 * Calls the pre function call hook on the procname 
 * before invoking the initilization function. Performing a 
 * system cache search in case fcinfo isnull for getting the procname
 */

static char *
replace_with_underscore(const char *s)
{
	int			i,
				n = strlen(s);
	char	   *s_copy = palloc(n + 1);

	s_copy[0] = '\0';
	strncat(s_copy, s, n);

	for (i = 0; i < n; i++)
	{
		if (s_copy[i] == '.')
			s_copy[i] = '_';
	}

	return s_copy;
}

void
pre_wrapper_pgstat_init_function_usage(const char *funcName)
{
	if ((pltsql_instr_plugin_ptr &&
		 (*pltsql_instr_plugin_ptr) &&
		 (*pltsql_instr_plugin_ptr)->pltsql_instr_increment_func_metric))
	{
		char	   *prefix = "instr_tsql_";
		char	   *funcname_edited = replace_with_underscore(funcName);
		StringInfoData metricName;

		initStringInfo(&metricName);

		appendStringInfoString(&metricName, prefix);
		appendStringInfoString(&metricName, funcname_edited);

		if (!(*pltsql_instr_plugin_ptr)->pltsql_instr_increment_func_metric(metricName.data))
		{
			/* check with "unsupported" in prefix */
			prefix = "instr_unsupported_tsql_";

			resetStringInfo(&metricName);
			appendStringInfoString(&metricName, prefix);
			appendStringInfoString(&metricName, funcname_edited);
			(*pltsql_instr_plugin_ptr)->pltsql_instr_increment_func_metric(metricName.data);
		}

		if (funcname_edited != NULL)
			pfree(funcname_edited);
		if (metricName.data != NULL)
			pfree(metricName.data);
	}
}

void
pgstat_init_function_usage_wrapper(FunctionCallInfo fcinfo,
						   PgStat_FunctionCallUsage *fcusageptr, char *procname)
{

	if (IsTransactionState())
	{
		if(!(fcinfo->isnull))
		{
			pre_wrapper_pgstat_init_function_usage((procname));
		}
		else
		{
			HeapTuple proctup = SearchSysCache1(PROCOID, ObjectIdGetDatum(fcinfo->flinfo->fn_oid));
			if (HeapTupleIsValid(proctup))
			{
				Form_pg_proc proc = (Form_pg_proc) GETSTRUCT(proctup);
				pre_wrapper_pgstat_init_function_usage(NameStr(proc->proname));
			}

			ReleaseSysCache(proctup);
		}
	}

}

static Node *
output_update_self_join_transformation(ParseState *pstate, UpdateStmt *stmt, Query *query)
{
	Node	   *qual = NULL,
			   *pre_transform_qual = NULL;
	RangeVar   *from_table = NULL;
	ColumnRef  *l_expr,
			   *r_expr;
	A_Expr	   *where_ctid = NULL;
	Node	   *where_clone = NULL;

	/*
	 * Invoke transformWhereClause() to check for ambiguities in column name
	 * of the original query before self-join transformation.
	 */
	where_clone = copyObject(stmt->whereClause);
	pre_transform_qual = transformWhereClause(pstate, stmt->whereClause,
											  EXPR_KIND_WHERE, "WHERE");

	if (sql_dialect != SQL_DIALECT_TSQL)
		return pre_transform_qual;

	/* Support Update w/ TOP */
	query->limitCount = transformLimitClause(pstate, stmt->limitCount,
								EXPR_KIND_LIMIT, "LIMIT",
								LIMIT_OPTION_COUNT);
	query->limitOption = LIMIT_OPTION_COUNT;

	if (get_output_clause_transformation_info())
	{
		/*
		 * Unset the OUTPUT clause info variable to prevent unintended
		 * side-effects
		 */
		set_output_clause_transformation_info(false);

		/* Add target table with deleted alias to the from clause */
		from_table = makeRangeVar(NULL, stmt->relation->relname, -1);
		from_table->alias = makeAlias("deleted", NIL);
		stmt->fromClause = list_make1(from_table);
		transformFromClause(pstate, stmt->fromClause);

		/* Create the self-join condition based on ctid */
		l_expr = makeNode(ColumnRef);
		l_expr->fields = list_make2(makeString(stmt->relation->relname), makeString("ctid"));
		l_expr->location = -1;

		r_expr = makeNode(ColumnRef);
		r_expr->fields = list_make2(makeString("deleted"), makeString("ctid"));
		r_expr->location = -1;
		where_ctid = makeA_Expr(AEXPR_OP, list_make1(makeString("=")), (Node *) l_expr, (Node *) r_expr, -1);

		/* Add the self-join condition to the where clause */
		if (where_clone)
		{
			BoolExpr   *self_join_condition;

			self_join_condition = (BoolExpr *) makeBoolExpr(AND_EXPR, list_make2(where_clone, where_ctid), -1);
			stmt->whereClause = (Node *) self_join_condition;
		}
		else
			stmt->whereClause = (Node *) where_ctid;

		/*
		 * Set the OUTPUT clause info variable to be used in
		 * transformColumnRef()
		 */
		set_output_clause_transformation_info(true);

		/*
		 * We let transformWhereClause() be called before the invokation of
		 * this hook to handle ambiguity errors. If there are any ambiguous
		 * references in the query an error is thrown. At this point, we have
		 * cleared that check and know that there are no ambiguities.
		 * Therefore, we can go ahead with the where clause transformation
		 * without worrying about ambiguous references.
		 */
		qual = transformWhereClause(pstate, stmt->whereClause,
									EXPR_KIND_WHERE, "WHERE");

		/*
		 * Unset the OUTPUT clause info variable because we do not need it
		 * anymore
		 */
		set_output_clause_transformation_info(false);
	}
	else
		qual = pre_transform_qual;

	handle_returning_qualifiers(query, stmt->returningList, pstate);
	return qual;
}

static void
post_transform_delete(ParseState *pstate, DeleteStmt *stmt, Query *query)
{
	if (sql_dialect != SQL_DIALECT_TSQL)
		return;

	/* Handle DELETE TOP */
	query->limitCount = transformLimitClause(pstate, stmt->limitCount,
										EXPR_KIND_LIMIT, "LIMIT",
										LIMIT_OPTION_COUNT);
	query->limitOption = LIMIT_OPTION_COUNT;
}

static void
set_output_clause_transformation_info(bool enabled)
{
	output_update_transformation = enabled;
}

static bool
get_output_clause_transformation_info(void)
{
	return output_update_transformation;
}

static void
handle_returning_qualifiers(Query *query, List *returningList, ParseState *pstate)
{
	ListCell   *o_target,
			   *expr;
	Node	   *field1;
	char	   *qualifier = NULL;
	ParseNamespaceItem *nsitem = NULL;
	int			levels_up;
	bool		inserted = false,
				deleted = false;
	List	   *queue = NIL;
	CmdType		command = query->commandType;

	if (prev_pre_transform_returning_hook)
		prev_pre_transform_returning_hook(query, returningList, pstate);

	if (sql_dialect != SQL_DIALECT_TSQL)
		return;

	/*
	 * For UPDATE/DELETE statement, we'll need to update the result relation
	 * index after analyzing FROM clause and getting the final range table
	 * entries. post_parse_analyze hook, won't be triggered by CTE parse
	 * analyze. So we perform the operation here instead, which will be
	 * triggered by all INSERT/UPDATE/DELETE statements.
	 */
	if (command == CMD_DELETE || command == CMD_UPDATE)
		pltsql_update_query_result_relation(query, pstate->p_target_relation, pstate->p_rtable);

	if (returningList == NIL)
		return;

	if (command == CMD_INSERT || command == CMD_DELETE)
	{
		foreach(o_target, returningList)
		{
			ResTarget  *res = (ResTarget *) lfirst(o_target);

			queue = NIL;
			queue = list_make1(res->val);

			foreach(expr, queue)
			{
				Node	   *node = (Node *) lfirst(expr);

				if (IsA(node, ColumnRef))
				{
					ColumnRef  *cref = (ColumnRef *) node;

					if (command == CMD_INSERT)
						nsitem = refnameNamespaceItem(pstate, NULL, "inserted",
													  cref->location,
													  &levels_up);

					if (command == CMD_DELETE)
						nsitem = refnameNamespaceItem(pstate, NULL, "deleted",
													  cref->location,
													  &levels_up);

					if (nsitem)
						return;

					if (list_length(cref->fields) == 2)
					{
						field1 = (Node *) linitial(cref->fields);
						qualifier = strVal(field1);

						if ((command == CMD_INSERT && !strcmp(qualifier, "inserted"))
							|| (command == CMD_DELETE && !strcmp(qualifier, "deleted")))
							cref->fields = list_delete_first(cref->fields);
					}
				}
				else if (IsA(node, A_Expr))
				{
					A_Expr	   *a_expr = (A_Expr *) node;

					if (a_expr->lexpr)
						queue = lappend(queue, a_expr->lexpr);
					if (a_expr->rexpr)
						queue = lappend(queue, a_expr->rexpr);
				}
				else if (IsA(node, FuncCall))
				{
					FuncCall   *func_call = (FuncCall *) node;

					if (func_call->args)
						queue = list_concat(queue, func_call->args);
				}
			}
		}
	}
	else if (command == CMD_UPDATE)
	{
		foreach(o_target, returningList)
		{
			ResTarget  *res = (ResTarget *) lfirst(o_target);

			queue = NIL;
			queue = list_make1(res->val);

			foreach(expr, queue)
			{
				Node	   *node = (Node *) lfirst(expr);

				if (IsA(node, ColumnRef))
				{
					/*
					 * Checks for RTEs could have been performed outside of
					 * the loop but we need to perform them inside the loop so
					 * that we can pass cref->location to
					 * refnameRangeTblEntry() and keep error messages correct.
					 */
					ColumnRef  *cref = (ColumnRef *) node;

					nsitem = refnameNamespaceItem(pstate, NULL, "inserted",
												  cref->location,
												  &levels_up);

					if (nsitem)
						inserted = true;

					nsitem = refnameNamespaceItem(pstate, NULL, "deleted",
												  cref->location,
												  &levels_up);
					if (nsitem)
						deleted = true;

					if (inserted && deleted)
						break;
				}
				else if (IsA(node, A_Expr))
				{
					A_Expr	   *a_expr = (A_Expr *) node;

					if (a_expr->lexpr)
						queue = lappend(queue, a_expr->lexpr);
					if (a_expr->rexpr)
						queue = lappend(queue, a_expr->rexpr);
				}
				else if (IsA(node, FuncCall))
				{
					FuncCall   *func_call = (FuncCall *) node;

					if (func_call->args)
						queue = list_concat(queue, func_call->args);
				}
			}
		}
		foreach(o_target, returningList)
		{
			ResTarget  *res = (ResTarget *) lfirst(o_target);

			queue = NIL;
			queue = list_make1(res->val);

			foreach(expr, queue)
			{
				Node	   *node = (Node *) lfirst(expr);

				if (IsA(node, ColumnRef))
				{
					ColumnRef  *cref = (ColumnRef *) node;

					if (list_length(cref->fields) == 2)
					{
						field1 = (Node *) linitial(cref->fields);
						qualifier = strVal(field1);

						if ((!inserted && !strcmp(qualifier, "inserted")) || (!deleted && !strcmp(qualifier, "deleted")))
						{
							if (update_delete_target_alias)

								/*
								 * If target relation is specified by an alias
								 * in FROM clause, we should use the alias
								 * instead of the relation name, because
								 * otherwise "inserted" will still show the
								 * previous value.
								 */
								linitial(cref->fields) = makeString(update_delete_target_alias);
							else
								linitial(cref->fields) = makeString(RelationGetRelationName(pstate->p_target_relation));
						}
					}
				}
				else if (IsA(node, A_Expr))
				{
					A_Expr	   *a_expr = (A_Expr *) node;

					if (a_expr->lexpr)
						queue = lappend(queue, a_expr->lexpr);
					if (a_expr->rexpr)
						queue = lappend(queue, a_expr->rexpr);
				}
				else if (IsA(node, FuncCall))
				{
					FuncCall   *func_call = (FuncCall *) node;

					if (func_call->args)
						queue = list_concat(queue, func_call->args);
				}
			}
		}
	}
}

static void
check_insert_row(List *icolumns, List *exprList, Oid relid)
{
	/* Do not allow more target columns than expressions */
	if (exprList != NIL && list_length(exprList) < list_length(icolumns))
		ereport(ERROR,
				(errcode(ERRCODE_SYNTAX_ERROR),
				 errmsg("Number of given values does not match target table definition")));
}

char *
extract_identifier(const char *start)
{
	/*
	 * We will extract original identifier from source query string. 'start'
	 * is a char potiner to start of identifier, which is provided from caller
	 * based on location of each token. The remaning task is to find the end
	 * position of identifier. For this, we will mimic the lexer rule. This
	 * includes plain identifier (and un-reserved keyword) as well as
	 * delimited by double-quote and squared bracket (T-SQL).
	 *
	 * Please note that, this function assumes that identifier is already
	 * valid. (otherwise, syntax error should be already thrown).
	 */

	bool		dq = false;
	bool		sqb = false;
	bool		sq = false;
	int			i = 0;
	char	   *original_name = NULL;
	bool		valid = false;
	bool		found_escaped_in_dq = false;
	bool		found_escaped_in_sq = false;

	/* check identifier is delimited */
	Assert(start);
	if (start[0] == '"')
		dq = true;
	else if (start[0] == '[')
		sqb = true;
	else if (start[0] == '\'')
		sq = true;
	++i;						/* advance cursor by one. As it is already a
								 * valid identiifer, its length should be
								 * greater than 1 */

	/*
	 * Reaching here implies of valid identifier. It means we can reach
	 * identifier's end in both the cases of single and multibyte characters.
	 * If the identifier is not valid, the scanner should have already reported a syntax error.
	 */
	while (true)
	{
		char		c = start[i];

		if (!dq && !sqb && !sq)		/* normal case */
		{
			/* please see {tsql_ident_cont} in scan-tsql-decl.l */
			valid = is_identifier_char(c);
			if (!valid)
			{
				original_name = palloc(i + 1);
				memcpy(original_name, start, i);
				original_name[i] = '\0';
				return original_name;
			}
		}
		else if (dq)
		{
			/* please see xdinside in scan.l */
			valid = (c != '"');
			if (!valid && start[i + 1] == '"')	/* escaped */
			{
				++i;
				++i;			/* advance two characters */
				found_escaped_in_dq = true;
				continue;
			}

			if (!valid)
			{
				if (!found_escaped_in_dq)
				{
					/* no escaped character. copy whole string at once */
					original_name = palloc(i);	/* exclude first/last double
												 * quote */
					memcpy(original_name, start + 1, i - 1);
					original_name[i - 1] = '\0';
					return original_name;
				}
				else
				{
					/*
					 * there is escaped character. copy one by one to handle
					 * escaped character
					 */
					int			rcur = 1;	/* read-cursor */
					int			wcur = 0;	/* write-cursor */

					original_name = palloc(i);	/* exclude first/last double
												 * quote */
					for (; rcur < i; ++rcur, ++wcur)
					{
						original_name[wcur] = start[rcur];
						if (start[rcur] == '"')
							++rcur; /* skip next character */
					}
					original_name[wcur] = '\0';
					return original_name;
				}
			}
		}
		else if (sq)
		{
			/* please see xdinside in scan.l */
			valid = (c != '\'');
			if (!valid && start[i + 1] == '\'')	/* escaped */
			{
				++i;
				++i;			/* advance two characters */
				found_escaped_in_sq = true;
				continue;
			}

			if (!valid)
			{
				if (!found_escaped_in_sq)
				{
					/* no escaped character. copy whole string at once */
					original_name = palloc(i);	/* exclude first/last single
												 * quote */
					memcpy(original_name, start + 1, i - 1);
					original_name[i - 1] = '\0';
					return original_name;
				}
				else
				{
					/*
					 * there is escaped character. copy one by one to handle
					 * escaped character
					 */
					int			rcur = 1;	/* read-cursor */
					int			wcur = 0;	/* write-cursor */

					original_name = palloc(i);	/* exclude first/last single
												 * quote */
					for (; rcur < i; ++rcur, ++wcur)
					{
						original_name[wcur] = start[rcur];
						if (start[rcur] == '\'')
							++rcur; /* skip next character */
					}
					original_name[wcur] = '\0';
					return original_name;
				}
			}
		}
		else if (sqb)
		{
			/* please see xbrinside in scan-tsql-decl.l */
			valid = (c != ']');
			if (!valid)
			{
				original_name = palloc(i);	/* exclude first/last square
											 * bracket */
				memcpy(original_name, start + 1, i - 1);
				original_name[i - 1] = '\0';
				return original_name;
			}
		}

		++i;
	}

	return NULL;
}

extern const char *ATTOPTION_BBF_ORIGINAL_NAME;

static void
pltsql_post_transform_column_definition(ParseState *pstate, RangeVar *relation, ColumnDef *column, List **alist)
{
	/*
	 * add "ALTER TABLE ALTER COLUMN SET (bbf_original_name=<original_name>)"
	 * to alist so that original_name will be stored in
	 * pg_attribute.attoptions
	 */

	AlterTableStmt *stmt;
	AlterTableCmd *cmd;

	/*
	 * To get original column name, utilize location of ColumnDef and query
	 * string.
	 */
	const char *column_name_start = pstate->p_sourcetext + column->location;
	char	   *original_name = extract_identifier(column_name_start);

	if (original_name == NULL)
		ereport(ERROR,
				(errcode(ERRCODE_INTERNAL_ERROR),
				 errmsg("can't extract original column name")));


	cmd = makeNode(AlterTableCmd);
	cmd->subtype = AT_SetOptions;
	cmd->name = column->colname;
	cmd->def = (Node *) list_make1(makeDefElem(pstrdup(ATTOPTION_BBF_ORIGINAL_NAME), (Node *) makeString(pstrdup(original_name)), column->location));
	cmd->behavior = DROP_RESTRICT;
	cmd->missing_ok = false;

	stmt = makeNode(AlterTableStmt);
	stmt->relation = relation;
	stmt->cmds = NIL;
	stmt->objtype = OBJECT_TABLE;
	stmt->cmds = lappend(stmt->cmds, cmd);

	(*alist) = lappend(*alist, stmt);
}

extern const char *ATTOPTION_BBF_ORIGINAL_TABLE_NAME;
extern const char *ATTOPTION_BBF_TABLE_CREATE_DATE;

static void
pltsql_post_transform_table_definition(ParseState *pstate, RangeVar *relation, char *relname, List **alist)
{
	AlterTableStmt *stmt;
	AlterTableCmd *cmd_orig_name;
	AlterTableCmd *cmd_crdate;
	char	   *curr_datetime;

	/*
	 * To get original column name, utilize location of relation and query
	 * string.
	 */
	char	   *table_name_start,
			   *original_name,
			   *temp;

	/*
	 * Skip during restore since reloptions are also dumped using separate
	 * ALTER command
	 */
	if (babelfish_dump_restore)
		return;

	table_name_start = (char *) pstate->p_sourcetext + relation->location;

	/*
	 * Could be the case that the fully qualified name is included, so just
	 * find the text after '.' in the identifier. We need to be careful as
	 * there can be '.' in the table name itself, so we will break the loop if
	 * current string matches with actual relname.
	 */
	temp = strpbrk(table_name_start, ". ");
	while (temp && temp[0] != ' ' &&
		   strncasecmp(relname, table_name_start, strlen(relname)) != 0 &&
		   strncasecmp(relname, table_name_start + 1, strlen(relname)) != 0)	/* match after skipping
																				 * delimiter */
	{
		temp += 1;
		table_name_start = temp;
		temp = strpbrk(table_name_start, ". ");
	}

	original_name = extract_identifier(table_name_start);
	if (original_name == NULL)
		ereport(ERROR,
				(errcode(ERRCODE_INTERNAL_ERROR),
				 errmsg("can't extract original table name")));

	stmt = makeNode(AlterTableStmt);
	stmt->relation = relation;
	stmt->cmds = NIL;
	stmt->objtype = OBJECT_TABLE;

	/*
	 * Only store original_name if there's a difference, and if the difference
	 * is only in capitalization
	 */
	if (strncmp(relname, original_name, strlen(relname)) != 0 && strncasecmp(relname, original_name, strlen(relname)) == 0)
	{
		/*
		 * add "ALTER TABLE SET (bbf_original_table_name=<original_name>)" to
		 * alist so that original_name will be stored in pg_class.reloptions
		 */
		cmd_orig_name = makeNode(AlterTableCmd);
		cmd_orig_name->subtype = AT_SetRelOptions;
		cmd_orig_name->def = (Node *) list_make1(makeDefElem(pstrdup(ATTOPTION_BBF_ORIGINAL_TABLE_NAME), (Node *) makeString(pstrdup(original_name)), -1));
		cmd_orig_name->behavior = DROP_RESTRICT;
		cmd_orig_name->missing_ok = false;
		stmt->cmds = lappend(stmt->cmds, cmd_orig_name);
	}

	/*
	 * add "ALTER TABLE SET (bbf_rel_create_date=<datetime>)" to alist so that
	 * create_date will be stored in pg_class.reloptions
	 */
	curr_datetime = DatumGetCString(DirectFunctionCall1(timestamp_out, TimestampGetDatum(GetSQLLocalTimestamp(3))));
	cmd_crdate = makeNode(AlterTableCmd);
	cmd_crdate->subtype = AT_SetRelOptions;
	cmd_crdate->def = (Node *) list_make1(makeDefElem(pstrdup(ATTOPTION_BBF_TABLE_CREATE_DATE), (Node *) makeString(pstrdup(curr_datetime)), -1));
	cmd_crdate->behavior = DROP_RESTRICT;
	cmd_crdate->missing_ok = false;
	stmt->cmds = lappend(stmt->cmds, cmd_crdate);

	(*alist) = lappend(*alist, stmt);
}

static void
resolve_target_list_unknowns(ParseState *pstate, List *targetlist)
{
	ListCell   *l;

	if (sql_dialect != SQL_DIALECT_TSQL)
		return;

	foreach(l, targetlist)
	{
		Const	   *con;
		TargetEntry *tle = (TargetEntry *) lfirst(l);
		Oid			restype = exprType((Node *) tle->expr);

		if (restype != UNKNOWNOID)
			continue;

		if (!IsA(tle->expr, Const))
			continue;

		con = (Const *) tle->expr;
		if (con->constisnull)
		{
			/*
			 * In T-SQL, NULL const (without explicit datatype) should be
			 * resolved as INT4
			 */
			tle->expr = (Expr *) coerce_type(pstate, (Node *) con,
											 restype, INT4OID, -1,
											 COERCION_IMPLICIT,
											 COERCE_IMPLICIT_CAST,
											 -1);
		}
		else
		{
			Oid			sys_varchartypoid = get_sys_varcharoid();

			tle->expr = (Expr *) coerce_type(pstate, (Node *) con,
											 restype, sys_varchartypoid, -1,
											 COERCION_IMPLICIT,
											 COERCE_IMPLICIT_CAST,
											 -1);
		}
	}
}

static inline bool
is_identifier_char(unsigned char c)
{
	/* please see {tsql_ident_cont} in scan-tsql-decl.l */
	bool		valid = ((c >= 'A' && c <= 'Z') ||
						 (c >= 'a' && c <= 'z') ||
						 (c >= 0200 && c <= 0377) ||
						 (c >= '0' && c <= '9') ||
						 c == '_' || c == '$' || c == '#');

	return valid;
}

static int
find_attr_by_name_from_column_def_list(const char *attributeName, List *schema)
{
	char	   *attrname = downcase_identifier(attributeName, strlen(attributeName), false, false);
	int			attrlen = strlen(attrname);
	int			i = 1;
	ListCell   *s;

	foreach(s, schema)
	{
		ColumnDef  *def = lfirst(s);

		if (strlen(def->colname) == attrlen)
		{
			char	   *defname;

			if (strcmp(attributeName, def->colname) == 0)
				/* compare with original strings */
				return i;

			defname = downcase_identifier(def->colname, strlen(def->colname), false, false);
			if (strncmp(attrname, defname, attrlen) == 0)
				/* compare with downcased strings */
				return i;
		}
		i++;
	}

	return InvalidAttrNumber;
}

/* specialAttNum()
 *
 * Check attribute name to see if it is "special", e.g. "xmin".
 * - thomas 2000-02-07
 *
 * Note: this only discovers whether the name could be a system attribute.
 * Caller needs to ensure that it really is an attribute of the rel.
 */
static int
specialAttNum(const char *attname)
{
	const FormData_pg_attribute *sysatt;

	sysatt = SystemAttributeByName(attname);
	if (sysatt != NULL)
		return sysatt->attnum;
	return InvalidAttrNumber;
}

static int
find_attr_by_name_from_relation(Relation rd, const char *attname, bool sysColOK)
{
	int			i;

	for (i = 0; i < RelationGetNumberOfAttributes(rd); i++)
	{
		Form_pg_attribute att = TupleDescAttr(rd->rd_att, i);
		const char *origname = NameStr(att->attname);
		int			rdattlen = strlen(origname);
		const char *rdattname;

		if (strlen(attname) == rdattlen && !att->attisdropped)
		{
			if (namestrcmp(&(att->attname), attname) == 0)
				/* compare with original strings */
				return i + 1;

			/*
			 * Currently, we don't have any cases where attname needs to be
			 * downcased If exists, we have to take a deeper look whether the
			 * downcasing is needed here or gram.y
			 */
			rdattname = downcase_identifier(origname, rdattlen, false, false);
			if (strcmp(rdattname, attname) == 0)
				/* compare with downcased strings */
				return i + 1;
		}
	}

	if (sysColOK)
	{
		if ((i = specialAttNum(attname)) != InvalidAttrNumber)
			return i;
	}

	/* on failure */
	return InvalidAttrNumber;
}

static void
pre_transform_target_entry(ResTarget *res, ParseState *pstate,
						   ParseExprKind exprKind)
{
	if (prev_pre_transform_target_entry_hook)
		(*prev_pre_transform_target_entry_hook) (res, pstate, exprKind);

	/*
	 * In the TSQL dialect construct an AS clause for each target list item
	 * that is a column using the capitalization from the sourcetext.
	 */
	if (sql_dialect != SQL_DIALECT_TSQL)
		return;

	if (exprKind == EXPR_KIND_SELECT_TARGET)
	{
		int			alias_len = 0;
		const char *colname_start;
		const char *identifier_name = NULL;
		int			open_square_bracket = 0;
		int			double_quotes = 0;
		const char *last_dot;

		if (res->name == NULL && res->location != -1 &&
			IsA(res->val, ColumnRef))
		{
			ColumnRef  *cref = (ColumnRef *) res->val;

			/*
			 * If no alias is specified on a ColumnRef, then get the length of
			 * the name from the ColumnRef and copy the column name from the
			 * sourcetext
			 */
			if (list_length(cref->fields) == 1 &&
				IsA(linitial(cref->fields), String)) 
			{
				identifier_name = strVal(linitial(cref->fields));
				alias_len = strlen(identifier_name);
				colname_start = pstate->p_sourcetext + res->location;
			}
			/*
			 * This condition will preserve the case of column name when there are more than
			 * one cref->fields. For instance, Queries like 
			 * 1. select [database].[schema].[table].[column] from table.
			 * 2. select [schema].[table].[column] from table.
			 * 3. select [t].[column] from table as t
			 * Case 1: Handle the cases when column name is passed with no delimiters
			 * For example, select ABC from table
			 * Case 2: Handle the cases when column name is delimited with dq.
			 * In such cases, we are checking if no. of dq are even or not. When dq are odd,
			 * we are not tracing number of sqb and sq within dq.
			 * For instance, Queries like select "AF bjs'vs] " from table.
			 * Case 3: Handle the case when column name is delimited with sqb. When number of sqb
			 * are zero, it means we are out of sqb.
			 */
			if(list_length(cref->fields) > 1 &&
				IsA(llast(cref->fields), String))
			{
				identifier_name = strVal(llast(cref->fields));
				alias_len = strlen(identifier_name);
				colname_start = pstate->p_sourcetext + res->location;
				while(true)
				{	
					if(open_square_bracket == 0 && *colname_start == '"')
					{
						double_quotes++;
					}
					/* To check how many open sqb are present in sourcetext. */
					else if(double_quotes % 2 == 0 && *colname_start == '[')
					{
						open_square_bracket++;
					}
					else if(double_quotes % 2 == 0 && *colname_start == ']')
					{
						open_square_bracket--;
					}
					/*
					 * last_dot pointer is to trace the last dot in the sourcetext,
					 * as last dot indicates the starting of column name.
					 */
					else if(open_square_bracket == 0 && double_quotes % 2 == 0 && *colname_start == '.')
					{
						last_dot = colname_start;
					}
					/* 
					 * If there is no open sqb, there are even no. of sq or dq and colname_start is at
					 * space or comma, it means colname_start is at the end of column name.
					 */
					else if(open_square_bracket == 0 && double_quotes % 2 == 0 && (*colname_start == ' ' || *colname_start == ','))
					{
						last_dot++;
						colname_start = last_dot;
						break;
					}
					colname_start++;
				}
			}
		}
		else if (res->name != NULL && res->name_location != -1)
		{
			identifier_name = res->name;
			alias_len = strlen(res->name);
			colname_start = pstate->p_sourcetext + res->name_location;
		}
		else if (res->name == NULL && IsA(res->val, FuncCall) ){
			FuncCall *fc = (FuncCall *) res->val;
			if (strncasecmp(strVal(llast(fc->funcname)), "identity_into", strlen("identity_into")) == 0)
			{
				// throw error if Select Into-identity function is called without a column name
				ereport(ERROR,
					(errcode(ERRCODE_SYNTAX_ERROR), errmsg("Incorrect syntax near the keyword 'INTO'"),
						parser_errposition(pstate, res->location)));
			}
		}

		/*
		 * Case 1 : Handle both singlebyte and multibyte aliases when delimited by 
		 * square bracket(sqb) and double quoutes(dq) and single quotes(sq).
		 * For instance, queries like : SELECT 1 AS "您对“数据一览“中的车型，颜色，内饰，选选装";
		 * Case 2 : Preserve the case of aliases with ascii characters when there is no sq, sqb and dq.
		 * For instance, queries like: SELECT 1 AS ABCD;
		 * Case 3 : Handle both singlebyte and multibyte aliases whose length is
		 * more than or equals to 63 when not delimited by sq, sqb and dq.
		 * For example, queries like : SELECT 1 AS 您对您对您对您对您对您对您对您对您对您对您对您对您对;
		 */
		if (alias_len > 0)
		{
			char	   *alias = palloc0(alias_len + 1);
			const char	*original_name = NULL;
			int actual_alias_len = 0;

			/* To handle queries like SELECT ((<column_name>)) from <table_name> */
			while(*colname_start == '(' || scanner_isspace(*colname_start))
			{
				colname_start++;
			}

			/* To extract the identifier name from the query.*/
			original_name = extract_identifier(colname_start);
			actual_alias_len = strlen(original_name);

			/* Maximum alias_len can be 63 after truncation. If alias_len is smaller than actual_alias_len,
			 * this means Identifier is truncated and it's last 32 bytes would be MD5 hash.
			 */
			if(actual_alias_len > alias_len)
			{
				/* First 32 characters of original_name are assigned to alias. */
				memcpy(alias, original_name, (alias_len - 32) );
				/* Last 32 characters of identifier_name are assigned to alias, as actual alias is truncated. */
				memcpy(alias + (alias_len) - 32,
				identifier_name + (alias_len) - 32, 
				32);
				alias[alias_len] = '\0';
			}
			/* Identifier is not truncated. */
			else
			{
				memcpy(alias, original_name, actual_alias_len);
			}
			res->name = alias;
		}
	}
	/* Update table set qualified column name, resolve qualifiers here */
	else if (exprKind == EXPR_KIND_UPDATE_SOURCE && res->indirection)
	{
		Oid			relid = InvalidOid;
		Oid			targetRelid = InvalidOid;
		char	   *relname = NULL;
		char	   *schemaname = NULL;

		switch (list_length(res->indirection))
		{
			case 1:
				/* update t set x.y, try to resolve as t.c if it's not x[i] */
				if (!IsA(linitial(res->indirection), A_Indices))
				{
					relname = res->name;
				}
				break;
			case 2:
				/* if it's set x.y[i], try to resolve as t.c[i] */
				if (IsA(lsecond(res->indirection), A_Indices))
				{
					relname = res->name;
				}

				/*
				 * otherwise try to resolve as s.t.c. Do not resolve as t.c.f
				 * because we don't want to extend the legacy case c.f to have
				 * qualifiers.
				 */
				else
				{
					schemaname = res->name;
					relname = strVal(linitial(res->indirection));
				}
				break;
			case 3:

				/*
				 * if it's set x.y.z[i], try to resolve as s.t.c[i]. Do not
				 * resolve as t.c.f.ff because we don't want to extend the
				 * legecy case c.f.ff to have qualifiers.
				 */
				if (IsA(lthird(res->indirection), A_Indices))
				{
					schemaname = res->name;
					relname = strVal(linitial(res->indirection));
				}
				break;
			default:
				break;
		}

		/* Get relid either by s.t or t */
		if (schemaname && relname)
		{
			/* Get physical schema name from logical schema name */
			char *physical_schema_name = get_physical_schema_name(get_cur_db_name(), schemaname);
			/* Get relid using physical schema name and relname */
			relid = RangeVarGetRelid(makeRangeVar(physical_schema_name, relname, res->location),
									 NoLock,
									 true);
			pfree(physical_schema_name);
		}
		else if (relname)
		{
			/* 
			 * In case of schema name is not specified, To get the relid of table
			 * we will search for the table in schema of target relation.
			 */
			
			/* Get physical schema name of target relation */
			char *physical_schema_name = get_namespace_name(RelationGetNamespace(pstate->p_target_relation));
			/* Get relid using physical schema name and relname */
			relid = RangeVarGetRelid(makeRangeVar(physical_schema_name, relname, res->location),
									 NoLock,
									 true);
			pfree(physical_schema_name);
		}
		targetRelid = RelationGetRelid(pstate->p_target_relation);
		/* If relid matches or alias matches, try to resolve the qualifiers */
		if (relname
		/* relid matches */
			&& (targetRelid == relid
		/* or alias name matches */
				|| (!schemaname
					&& strcmp(pstate->p_target_nsitem->p_rte->eref->aliasname, relname) == 0)))
		{
			/*
			 * If set x.y... happens to match legacy case set c.f..., treat it
			 * as c.f... for backward compatability.
			 */
			AttrNumber	x_attnum = get_attnum(targetRelid, res->name);
			bool		isLegacy = false;
			Oid			atttype = get_atttype(targetRelid, x_attnum);

			/* If x is a column of target table t and x is a composite type */
			if (x_attnum != InvalidAttrNumber
				&& get_typtype(atttype) == TYPTYPE_COMPOSITE)
			{
				char	   *subfield = strVal(linitial(res->indirection));
				Oid			x_relid = get_typ_typrelid(atttype);
				AttrNumber	y_attnum = get_attnum(x_relid, subfield);

				/* Check if y is a subfield of composite type column x */
				if (y_attnum != InvalidAttrNumber)
				{
					/* set c.f.z, further check if it is c.f.ff */
					if (schemaname)
					{
						atttype = get_atttype(x_relid, y_attnum);
						/* If y is composite type */
						if (get_typtype(atttype) == TYPTYPE_COMPOSITE)
						{
							char	   *subsubfield = strVal(lsecond(res->indirection));
							Oid			y_relid = get_typ_typrelid(atttype);
							AttrNumber	z_attnum = get_attnum(y_relid, subsubfield);

							/* if z is a subfield of y */
							if (z_attnum != InvalidAttrNumber)
							{
								/*
								 * if z is also a column of the target table,
								 * then we face an ambiguity here: should do
								 * we interpret it (x.y.z) as s.t.z or c.f.ff?
								 * We don't know, log an ERROR to avoid silent
								 * data corruption.
								 */
								z_attnum = get_attnum(targetRelid, subsubfield);
								if (z_attnum != InvalidAttrNumber)
								{
									ereport(ERROR,
											(errcode(ERRCODE_AMBIGUOUS_COLUMN),
											 errmsg("\"%s\" can be interpreted either as a schema name or a column name.",
													res->name),
											 errdetail("\"%s.%s\" has column \"%s\" that is a composite type with \"%s\" as a subfield, " \
													   "which is a composite type with \"%s\" as a subfield, as well as column \"%s\".",
													   res->name,
													   subfield,
													   res->name,
													   subfield,
													   subsubfield,
													   res->name),
											 errhint("Use a table alias other than \"%s.%s\" to remove the ambiguity.",
													 res->name,
													 subfield),
											 parser_errposition(pstate, exprLocation((Node *) res))));
								}
								else
								{
									elog(DEBUG1,
										 "\"%s\" will be interpreted as a column name because it has a composite type and \"%s\" is a subfield "
										 "of \"%s\" and \"%s\" is a subfield of \"%s\".",
										 res->name, subfield, res->name, subsubfield, subfield);
									isLegacy = true;
								}
							}
						}
					}
					/* c.f */
					else
					{
						/*
						 * if y is also a column of the target table, then we
						 * face an ambiguity here: should do we interpret it
						 * (x.y) as t.y or c.y? We don't know, log an ERROR to
						 * avoid silent data corruption.
						 */
						y_attnum = get_attnum(targetRelid, subfield);
						if (y_attnum != InvalidAttrNumber)
						{
							ereport(ERROR,
									(errcode(ERRCODE_AMBIGUOUS_COLUMN),
									 errmsg("\"%s\" can be interpreted either as a table name or a column name.",
											res->name),
									 errdetail("\"%s\" has column \"%s\" that is a composite type with \"%s\" as a subfield, " \
											   "as well as column \"%s\".",
											   res->name,
											   res->name,
											   subfield,
											   subfield),
									 errhint("Use a table alias other than \"%s\" to remove the ambiguity.",
											 res->name),
									 parser_errposition(pstate, exprLocation((Node *) res))));
						}
						else
						{
							elog(DEBUG1,
								 "\"%s\" will be interpreted as a column name because it has a composite type and \"%s\" is a subfield of \"%s\".",
								 res->name, subfield, res->name);
							isLegacy = true;
						}
					}
				}
			}

			/*
			 * If it's not the legacy case then it's safe to resolve x.y... as
			 * qualified name
			 */
			if (!isLegacy)
			{
				if (schemaname)
				{
					res->name = strVal(lsecond(res->indirection));
					res->indirection = list_copy_tail(res->indirection, 2);
				}
				else
				{
					res->name = strVal(linitial(res->indirection));
					res->indirection = list_copy_tail(res->indirection, 1);
				}
			}
		}
		/* Otherwise keep the ResTarget as is */
	}
}

static bool
tle_name_comparison(const char *tlename, const char *identifier)
{
	if (sql_dialect == SQL_DIALECT_TSQL)
	{
		int			tlelen = strlen(tlename);

		if (tlelen != strlen(identifier))
			return false;

		if (pltsql_case_insensitive_identifiers)
			return (0 == strcmp(downcase_identifier(tlename, tlelen, false, false),
								downcase_identifier(identifier, tlelen, false, false)));
		else
			return (0 == strcmp(tlename, identifier));
	}
	else if (prev_tle_name_comparison_hook)
		return (*prev_tle_name_comparison_hook) (tlename, identifier);
	else
		return (0 == strcmp(tlename, identifier));
}

Oid
get_tsql_trigger_oid(List *object, const char *tsql_trigger_name, bool object_from_input)
{
	Oid			trigger_rel_oid = InvalidOid;
	Relation	tgrel;
	ScanKeyData key;
	SysScanDesc tgscan;
	HeapTuple	tuple;
	Oid			reloid;
	Relation	relation = NULL;
	const char *pg_trigger_physical_schema = NULL;
	const char *cur_physical_schema = NULL;
	const char *tsql_trigger_physical_schema = NULL;
	const char *tsql_trigger_logical_schema = NULL;
	List	   *search_path = fetch_search_path(false);

	if (list_length(object) == 1)
	{
		cur_physical_schema = get_namespace_name(linitial_oid(search_path));
		list_free(search_path);
	}
	else
	{
		if (object_from_input)
			tsql_trigger_logical_schema = ((String *) linitial(object))->sval;
		else
		{
			tsql_trigger_physical_schema = ((String *) linitial(object))->sval;
			tsql_trigger_logical_schema = get_logical_schema_name(tsql_trigger_physical_schema, true);
		}
		cur_physical_schema = get_physical_schema_name(get_cur_db_name(), tsql_trigger_logical_schema);
	}

	/*
	 * Get the table name of the trigger from pg_trigger. We know that trigger
	 * names are forced to be unique in the tsql dialect, so we can rely on
	 * searching for trigger name and schema name to find the corresponding
	 * relation name.
	 */
	tgrel = table_open(TriggerRelationId, AccessShareLock);
	ScanKeyInit(&key,
				Anum_pg_trigger_tgname,
				BTEqualStrategyNumber, F_NAMEEQ,
				CStringGetDatum(tsql_trigger_name));

	tgscan = systable_beginscan(tgrel, TriggerRelidNameIndexId, false,
								NULL, 1, &key);
	while (HeapTupleIsValid(tuple = systable_getnext(tgscan)))
	{
		Form_pg_trigger pg_trigger = (Form_pg_trigger) GETSTRUCT(tuple);

		if (!OidIsValid(pg_trigger->tgrelid))
		{
			break;
		}

		if (namestrcmp(&(pg_trigger->tgname), tsql_trigger_name) == 0)
		{
			reloid = pg_trigger->tgrelid;
			relation = RelationIdGetRelation(reloid);
			pg_trigger_physical_schema = get_namespace_name(get_rel_namespace(pg_trigger->tgrelid));
			if (strcasecmp(pg_trigger_physical_schema, cur_physical_schema) == 0)
			{
				trigger_rel_oid = reloid;
				RelationClose(relation);
				break;
			}
			RelationClose(relation);
		}
	}

	systable_endscan(tgscan);
	table_close(tgrel, AccessShareLock);

	if (!OidIsValid(trigger_rel_oid))
	{
		relation = NULL;		/* department of accident prevention */
		return InvalidOid;
	}
	return trigger_rel_oid;
}

/*
* A special case of the get_object_address_relobject() function, specifically
* for the case of triggers in tsql dialect. We add a pg_trigger lookup to search
* for the relation that the trigger is associated with, since the relation name
* is not supplied by the user, and thus not a part of the *object list.
*/
static ObjectAddress
get_trigger_object_address(List *object, Relation *relp, bool missing_ok, bool object_from_input)
{
	ObjectAddress address;
	const char *depname;
	Oid			trigger_rel_oid = InvalidOid;


	address.classId = InvalidOid;
	address.objectId = InvalidOid;
	address.objectSubId = InvalidAttrNumber;

	if (sql_dialect != SQL_DIALECT_TSQL)
	{
		return address;
	}
	/* Extract name of dependent object. */
	depname = strVal(llast(object));

	if (prev_get_trigger_object_address_hook)
		return (*prev_get_trigger_object_address_hook) (object, relp, missing_ok, object_from_input);

	trigger_rel_oid = get_tsql_trigger_oid(object, depname, object_from_input);

	if (!OidIsValid(trigger_rel_oid))
		return address;

	address.classId = TriggerRelationId;
	address.objectId = get_trigger_oid(trigger_rel_oid, depname, missing_ok);
	address.objectSubId = 0;

	*relp = RelationIdGetRelation(trigger_rel_oid);
	RelationClose(*relp);
	return address;
}

/* Generate similar error message with SQL Server when function/procedure is not found if possible. */
void
pltsql_report_proc_not_found_error(List *names, List *given_argnames, int nargs, ParseState *pstate, int location, bool proc_call)
{
	FuncCandidateList candidates = NULL,
				current_candidate = NULL;
	int			max_nargs = -1;
	int			min_nargs = INT_MAX;
	int			ncandidates = 0;
	bool		found = false;
	const char *obj_type = proc_call ? "procedure" : "function";

	candidates = FuncnameGetCandidates(names, -1, NIL, false, false, false, true);	/* search all possible
																					 * candidate regardless
																					 * of the # of arguments */
	if (candidates == NULL)
		return;					/* no candidates at all. let backend handle
								 * the proc-not-found error */

	for (current_candidate = candidates; current_candidate != NULL; current_candidate = current_candidate->next)
	{
		if (current_candidate->nargs == nargs)	/* Found the proc/func having
												 * the same number of
												 * arguments. */
			found = true;

		ncandidates++;
		min_nargs = (current_candidate->nargs < min_nargs) ? current_candidate->nargs : min_nargs;
		max_nargs = (current_candidate->nargs > max_nargs) ? current_candidate->nargs : max_nargs;
	}

	if (max_nargs == -1 || min_nargs == INT_MAX)	/* Unexpected number of
													 * arguments, let PG
													 * backend handle the
													 * error message */
		return;

	if (ncandidates > 1)		/* More than one candidates exist, throwing an
								 * error message with possible number of
								 * arguments */
	{
		const char *arg_str = (max_nargs < 2) ? "argument" : "arguments";

		/*
		 * Found the proc/func having the same number of arguments. possibly
		 * data-type mistmatch.
		 */
		if (found)
		{
			ereport(ERROR,
					(errcode(ERRCODE_UNDEFINED_FUNCTION),
					 errmsg("The %s %s is found but cannot be used. Possibly due to datatype mismatch and implicit casting is not allowed.", obj_type, NameListToString(names))),
					parser_errposition(pstate, location));
		}

		if (max_nargs == min_nargs)
		{
			if (max_nargs == 0)
			{
				ereport(ERROR,
						(errcode(ERRCODE_UNDEFINED_FUNCTION),
						 errmsg("%s %s has too many arguments specified.", obj_type, NameListToString(names))),
						parser_errposition(pstate, location));
			}
			else
			{
				ereport(ERROR,
						(errcode(ERRCODE_UNDEFINED_FUNCTION),
						 errmsg("The %s %s requires %d %s", NameListToString(names), obj_type, max_nargs, arg_str)),
						parser_errposition(pstate, location));
			}
		}
		else
		{
			ereport(ERROR,
					(errcode(ERRCODE_UNDEFINED_FUNCTION),
					 errmsg("The %s %s requires %d to %d %s", NameListToString(names), obj_type, min_nargs, max_nargs, arg_str)),
					parser_errposition(pstate, location));
		}
	}
	else						/* Only one candidate exists, */
	{
		HeapTuple	tup;
		bool		isnull;

		tup = SearchSysCache1(PROCOID, ObjectIdGetDatum(candidates->oid));
		if (HeapTupleIsValid(tup))
		{
			(void) SysCacheGetAttr(PROCOID, tup,
								   Anum_pg_proc_proargnames,
								   &isnull);

			if (!isnull)
			{
				Form_pg_proc procform = (Form_pg_proc) GETSTRUCT(tup);
				HeapTuple	bbffunctuple;
				int			pronargs = procform->pronargs;
				int			first_arg_with_default = pronargs - procform->pronargdefaults;
				int			pronallargs;
				int			ap;
				int			pp;
				int			numposargs = nargs - list_length(given_argnames);
				Oid		   *p_argtypes;
				char	  **p_argnames;
				char	   *p_argmodes;
				char	   *first_unknown_argname = NULL;
				bool		arggiven[FUNC_MAX_ARGS];
				bool		default_positions_available = false;
				List	   *default_positions = NIL;
				ListCell   *lc;
				char	   *langname = get_language_name(procform->prolang, true);

				if (nargs > pronargs)	/* Too many parameters provided. */
				{
					ereport(ERROR,
							(errcode(ERRCODE_UNDEFINED_FUNCTION),
							 errmsg("%s %s has too many arguments specified.", obj_type, NameListToString(names))),
							parser_errposition(pstate, location));
				}

				pronallargs = get_func_arg_info(tup,
												&p_argtypes,
												&p_argnames,
												&p_argmodes);
				memset(arggiven, false, pronargs * sizeof(bool));

				/* there are numposargs positional args before the named args */
				for (ap = 0; ap < numposargs; ap++)
					arggiven[ap] = true;

				foreach(lc, given_argnames)
				{
					char	   *argname = (char *) lfirst(lc);
					bool		match_found;
					int			i;

					pp = 0;
					match_found = false;
					for (i = 0; i < pronallargs; i++)
					{
						/* consider only input parameters */
						if (p_argmodes &&
							(p_argmodes[i] != FUNC_PARAM_IN &&
							 p_argmodes[i] != FUNC_PARAM_INOUT &&
							 p_argmodes[i] != FUNC_PARAM_VARIADIC))
							continue;
						if (p_argnames[i] && strcmp(p_argnames[i], argname) == 0)
						{
							arggiven[pp] = true;
							match_found = true;
							break;
						}
						/* increase pp only for input parameters */
						pp++;
					}
					/* Store first unknown parameter name. */
					if (!match_found && first_unknown_argname == NULL)
						first_unknown_argname = argname;
				}

				if (langname && pg_strcasecmp("pltsql", langname) == 0 && nargs < pronargs)
				{
					bbffunctuple = get_bbf_function_tuple_from_proctuple(tup);

					if (HeapTupleIsValid(bbffunctuple))
					{
						Datum		arg_default_positions;
						char	   *str;

						/* Fetch default positions */
						arg_default_positions = SysCacheGetAttr(PROCNSPSIGNATURE,
																bbffunctuple,
																Anum_bbf_function_ext_default_positions,
																&isnull);

						if (!isnull)
						{
							str = TextDatumGetCString(arg_default_positions);
							default_positions = castNode(List, stringToNode(str));
							lc = list_head(default_positions);
							default_positions_available = true;
							pfree(str);
						}
						else
							ReleaseSysCache(bbffunctuple);
					}
				}

				/*
				 * Traverse arggiven list to check if a non-default parameter
				 * is not supplied.
				 */
				for (pp = numposargs; pp < pronargs; pp++)
				{
					if (arggiven[pp])
						continue;

					/*
					 * If the positions of default arguments are available
					 * then we need special handling. Look into
					 * default_positions list to find out the default
					 * expression for pp'th argument.
					 */
					if (default_positions_available)
					{
						bool		has_default = false;

						/*
						 * Iterate over argdefaults list to find out the
						 * default expression for current argument.
						 */
						while (lc != NULL)
						{
							int			position = intVal((Node *) lfirst(lc));

							if (position == pp)
							{
								has_default = true;
								lc = lnext(default_positions, lc);
								break;
							}
							else if (position > pp)
								break;
							lc = lnext(default_positions, lc);
						}

						if (!has_default)
							ereport(ERROR,
									(errcode(ERRCODE_UNDEFINED_FUNCTION),
									 errmsg("%s %s expects parameter \"%s\", which was not supplied.", obj_type, NameListToString(names), p_argnames[pp])),
									parser_errposition(pstate, location));
					}
					else if (pp < first_arg_with_default)
					{
						ereport(ERROR,
								(errcode(ERRCODE_UNDEFINED_FUNCTION),
								 errmsg("%s %s expects parameter \"%s\", which was not supplied.", obj_type, NameListToString(names), p_argnames[pp])),
								parser_errposition(pstate, location));
					}
				}

				/*
				 * Default arguments are also supplied but parameter name is
				 * unknown.
				 */
				if (first_unknown_argname)
				{
					ereport(ERROR,
							(errcode(ERRCODE_UNDEFINED_FUNCTION),
							 errmsg("\"%s\" is not an parameter for %s %s.", first_unknown_argname, obj_type, NameListToString(names))),
							parser_errposition(pstate, location));
				}

				/*
				 * Still no issue with the arguments provided, possibly
				 * data-type mistmatch.
				 */
				ereport(ERROR,
						(errcode(ERRCODE_UNDEFINED_FUNCTION),
						 errmsg("The %s %s is found but cannot be used. Possibly due to datatype mismatch and implicit casting is not allowed.", obj_type, NameListToString(names))),
						parser_errposition(pstate, location));

				if (default_positions_available)
				{
					ReleaseSysCache(bbffunctuple);
				}
				pfree(langname);
			}
			else if (nargs > 0) /* proargnames is NULL. Procedure/function has
								 * no parameters but arguments are specified. */
			{
				ereport(ERROR,
						(errcode(ERRCODE_UNDEFINED_FUNCTION),
						 errmsg("%s %s has no parameters and arguments were supplied.", obj_type, NameListToString(names))),
						parser_errposition(pstate, location));
			}
		}
		ReleaseSysCache(tup);
	}
}

/*
 * Perform necessary modification on a slot which is going to be inserted/updated
 * in the target relation by logical replication worker.
 */
static void
logicalrep_modify_slot(Relation rel, EState *estate, TupleTableSlot *slot)
{
	TupleDesc	desc = RelationGetDescr(rel);
	int			attnum;
	ExprContext *econtext;

	econtext = GetPerTupleExprContext(estate);

	for (attnum = 0; attnum < desc->natts; attnum++)
	{
		Form_pg_attribute attr = TupleDescAttr(desc, attnum);

		if (attr->attisdropped || attr->attgenerated)
			continue;

		/*
		 * If it is rowversion/timestamp column, then re-evaluate the column
		 * default and replace the slot with this new value.
		 */
		if ((*common_utility_plugin_ptr->is_tsql_rowversion_or_timestamp_datatype) (attr->atttypid))
		{
			Expr	   *defexpr;
			ExprState  *def;

			defexpr = (Expr *) build_column_default(rel, attnum + 1);

			if (defexpr != NULL)
			{
				/* Run the expression through planner */
				defexpr = expression_planner(defexpr);
				def = ExecInitExpr(defexpr, NULL);
				slot->tts_values[attnum] = ExecEvalExpr(def, econtext, &slot->tts_isnull[attnum]);

				/*
				 * No need to check for other columns since we can only have
				 * one rowversion/timestamp column in a table.
				 */
				break;
			}
		}
	}
}

static void
bbf_object_access_hook(ObjectAccessType access, Oid classId, Oid objectId, int subId, void *arg)
{
	/* Call previous hook if exists */
	if (prev_object_access_hook)
		(*prev_object_access_hook) (access, classId, objectId, subId, arg);

	if (access == OAT_DROP && classId == RelationRelationId)
		pltsql_drop_view_definition(objectId);

	if (access == OAT_DROP && classId == ProcedureRelationId)
		pltsql_drop_func_default_positions(objectId);

	if (sql_dialect != SQL_DIALECT_TSQL)
		return;

	if (access == OAT_DROP && classId == AuthIdRelationId)
		drop_bbf_roles(access, classId, objectId, subId, arg);

	if (access == OAT_POST_CREATE && classId == ProcedureRelationId)
		revoke_func_permission_from_public(objectId);
}

static void
revoke_func_permission_from_public(Oid objectId)
{
	const char *query;
	List	   *res;
	GrantStmt  *revoke;
	PlannedStmt *wrapper;
	const char *obj_name;
	Oid			phy_sch_oid;
	const char *phy_sch_name;
	const char *arg_list;
	char		kind;

	/* TSQL specific behavior */
	if (sql_dialect != SQL_DIALECT_TSQL)
		return;

	/* Advance command counter so new tuple can be seen by validator */
	CommandCounterIncrement();

	/* get properties */
	obj_name = get_func_name(objectId);
	phy_sch_oid = get_func_namespace(objectId);
	phy_sch_name = get_namespace_name(phy_sch_oid);
	kind = get_func_prokind(objectId);
	arg_list = gen_func_arg_list(objectId);

	/* prepare subcommand */
	if (kind == PROKIND_PROCEDURE)
		query = psprintf("REVOKE ALL ON PROCEDURE [%s].[%s](%s) FROM PUBLIC", phy_sch_name, obj_name, arg_list);
	else
		query = psprintf("REVOKE ALL ON FUNCTION [%s].[%s](%s) FROM PUBLIC", phy_sch_name, obj_name, arg_list);

	res = raw_parser(query, RAW_PARSE_DEFAULT);

	if (list_length(res) != 1)
		ereport(ERROR,
				(errcode(ERRCODE_SYNTAX_ERROR),
				 errmsg("Expected 1 statement but get %d statements after parsing",
						list_length(res))));

	revoke = (GrantStmt *) parsetree_nth_stmt(res, 0);

	wrapper = makeNode(PlannedStmt);
	wrapper->commandType = CMD_UTILITY;
	wrapper->canSetTag = false;
	wrapper->utilityStmt = (Node *) revoke;
	wrapper->stmt_location = 0;
	wrapper->stmt_len = 0;

	ProcessUtility(wrapper,
				   query,
				   false,
				   PROCESS_UTILITY_SUBCOMMAND,
				   NULL,
				   NULL,
				   None_Receiver,
				   NULL);

	/* Command Counter will be increased by validator */
}

static char *
gen_func_arg_list(Oid objectId)
{
	Oid		   *argtypes;
	int			nargs = 0;
	StringInfoData arg_list;

	initStringInfo(&arg_list);

	get_func_signature(objectId, &argtypes, &nargs);

	for (int i = 0; i < nargs; i++)
	{
		Oid			typoid = argtypes[i];
		char	   *nsp_name;
		char	   *type_name;
		HeapTuple	typeTuple;

		typeTuple = SearchSysCache1(TYPEOID, ObjectIdGetDatum(typoid));

		if (!HeapTupleIsValid(typeTuple))
			return NULL;

		type_name = pstrdup(NameStr(((Form_pg_type) GETSTRUCT(typeTuple))->typname));
		nsp_name = get_namespace_name(((Form_pg_type) GETSTRUCT(typeTuple))->typnamespace);
		ReleaseSysCache(typeTuple);

		appendStringInfoString(&arg_list, nsp_name);
		appendStringInfoString(&arg_list, ".");
		appendStringInfoString(&arg_list, type_name);
		if (i < nargs - 1)
			appendStringInfoString(&arg_list, ", ");
	}

	return arg_list.data;
}

/*
* This function adds column names to the insert target relation in rewritten
* CTE for OUTPUT INTO clause.
*/
static void
modify_insert_stmt(InsertStmt *stmt, Oid relid)
{
	Relation	pg_attribute;
	ScanKeyData scankey;
	SysScanDesc scan;
	HeapTuple	tuple;
	List	   *insert_col_list = NIL,
			   *temp_col_list;
	char		relkind = get_rel_relkind(relid);

	if(relkind == RELKIND_VIEW || relkind == RELKIND_MATVIEW)
	{
		ereport(ERROR,
				(errcode(ERRCODE_WRONG_OBJECT_TYPE),
				 errmsg("The target '%s' of the OUTPUT INTO clause cannot be a view or common table expression.", stmt->relation->relname)));
	}

	if (!output_into_insert_transformation)
		return;

	if (stmt->cols != NIL)
		return;

	/* Get column names from the relation */
	ScanKeyInit(&scankey,
				Anum_pg_attribute_attrelid,
				BTEqualStrategyNumber, F_OIDEQ,
				ObjectIdGetDatum(relid));

	pg_attribute = table_open(AttributeRelationId, AccessShareLock);

	scan = systable_beginscan(pg_attribute, AttributeRelidNumIndexId, true,
							  NULL, 1, &scankey);

	while (HeapTupleIsValid(tuple = systable_getnext(scan)))
	{
		ResTarget  *col = makeNode(ResTarget);
		Form_pg_attribute att = (Form_pg_attribute) GETSTRUCT(tuple);

		temp_col_list = NIL;

		if (att->attnum > 0)
		{
			col->name = NameStr(att->attname);
			col->indirection = NIL;
			col->val = NULL;
			col->location = 1;
			col->name_location = 1;
			temp_col_list = list_make1(col);
			insert_col_list = list_concat(insert_col_list, temp_col_list);
		}
	}
	stmt->cols = insert_col_list;
	systable_endscan(scan);
	table_close(pg_attribute, AccessShareLock);

}

static void
pre_transform_insert(ParseState *pstate, InsertStmt *stmt, Query *query)
{
	if (prev_pre_transform_insert_hook)
		(*prev_pre_transform_insert_hook) (pstate, stmt, query);

	if (sql_dialect != SQL_DIALECT_TSQL)
		return;

	query->limitCount = transformLimitClause(pstate, stmt->limitCount,
											EXPR_KIND_LIMIT, "LIMIT",
											LIMIT_OPTION_COUNT);
	query->limitOption = LIMIT_OPTION_COUNT;

	if (stmt->withClause)
		modify_insert_stmt(stmt, RelationGetRelid(pstate->p_target_relation));
}

/*
 * Stores view object's TSQL definition to bbf_view_def catalog
 * Note: It won't store view info if view is created in TSQL dialect from PG
 * endpoint as dbid will be NULL in that case.
 */
static void
pltsql_store_view_definition(const char *queryString, ObjectAddress address)
{
	/* Store TSQL definition */
	Relation	bbf_view_def_rel;
	TupleDesc	bbf_view_def_rel_dsc;
	Datum		new_record[BBF_VIEW_DEF_NUM_COLS];
	bool		new_record_nulls[BBF_VIEW_DEF_NUM_COLS];
	HeapTuple	tuple,
				reltup;
	Form_pg_class form_reltup;
	int16		dbid;
	uint64		flag_values = 0,
				flag_validity = 0;
	char	   *physical_schemaname;
	const char *logical_schemaname;
	char	   *original_query = get_original_query_string();

	if (sql_dialect != SQL_DIALECT_TSQL)
		return;

	/* Skip if it is for sysdatabases while creating logical database */
	if (strcmp("(CREATE LOGICAL DATABASE )", queryString) == 0)
		return;

	/* Fetch the object details from Relation */
	reltup = SearchSysCache1(RELOID, ObjectIdGetDatum(address.objectId));
	form_reltup = (Form_pg_class) GETSTRUCT(reltup);

	physical_schemaname = get_namespace_name(form_reltup->relnamespace);
	if (physical_schemaname == NULL)
	{
		elog(ERROR,
			 "Could not find physical schemaname for %u",
			 form_reltup->relnamespace);
	}

	/*
	 * Do not store definition/data in case of sys, information_schema_tsql
	 * and other shared schemas.
	 */
	if (is_shared_schema(physical_schemaname))
	{
		pfree(physical_schemaname);
		ReleaseSysCache(reltup);
		return;
	}

	dbid = get_dbid_from_physical_schema_name(physical_schemaname, true);
	logical_schemaname = get_logical_schema_name(physical_schemaname, true);
	if (!DbidIsValid(dbid) || logical_schemaname == NULL)
	{
		ereport(ERROR,
				(errcode(ERRCODE_FEATURE_NOT_SUPPORTED),
				 errmsg("Could not find dbid or logical schema for this physical schema '%s'." \
						"CREATE VIEW from non-babelfish schema/db is not allowed in TSQL dialect.", physical_schemaname)));
	}

	bbf_view_def_rel = table_open(get_bbf_view_def_oid(), RowExclusiveLock);
	bbf_view_def_rel_dsc = RelationGetDescr(bbf_view_def_rel);

	MemSet(new_record_nulls, false, sizeof(new_record_nulls));

	/*
	 * To use particular flag bit to store certain flag, Set corresponding bit
	 * in flag_validity which tracks currently supported flag bits and then
	 * set/unset flag_values bit according to flag settings. Used
	 * !Transform_null_equals instead of pltsql_ansi_nulls because NULL is
	 * being inserted in catalog if it is used. Currently, Only two flags are
	 * supported.
	 */
	flag_validity |= BBF_VIEW_DEF_FLAG_IS_ANSI_NULLS_ON;
	if (!Transform_null_equals)
		flag_values |= BBF_VIEW_DEF_FLAG_IS_ANSI_NULLS_ON;
	flag_validity |= BBF_VIEW_DEF_FLAG_USES_QUOTED_IDENTIFIER;
	if (pltsql_quoted_identifier)
		flag_values |= BBF_VIEW_DEF_FLAG_USES_QUOTED_IDENTIFIER;

	/*
	 * Setting this flag bit to 0 to distinguish between the objects created
	 * in 2.x or 3.x for future references. Let's not use this bit in 3.x, as
	 * we are setting this to 1 in 2.x and will be reserved for MVU.
	 */
	flag_validity |= BBF_VIEW_DEF_FLAG_CREATED_IN_OR_AFTER_2_4;
	flag_values |= BBF_VIEW_DEF_FLAG_CREATED_IN_OR_AFTER_2_4;

	new_record[0] = Int16GetDatum(dbid);
	new_record[1] = CStringGetTextDatum(logical_schemaname);
	new_record[2] = CStringGetTextDatum(NameStr(form_reltup->relname));
	if (original_query)
		new_record[3] = CStringGetTextDatum(original_query);
	else
		new_record_nulls[3] = true;
	new_record[4] = UInt64GetDatum(flag_validity);
	new_record[5] = UInt64GetDatum(flag_values);
	new_record[6] = TimestampGetDatum(GetSQLLocalTimestamp(3));
	new_record[7] = TimestampGetDatum(GetSQLLocalTimestamp(3));

	tuple = heap_form_tuple(bbf_view_def_rel_dsc,
							new_record, new_record_nulls);

	CatalogTupleInsert(bbf_view_def_rel, tuple);

	pfree(physical_schemaname);
	pfree((char *) logical_schemaname);
	ReleaseSysCache(reltup);
	heap_freetuple(tuple);
	table_close(bbf_view_def_rel, RowExclusiveLock);
}

/*
 * Drops view object's TSQL definition from bbf_view_def catalog
 */
static void
pltsql_drop_view_definition(Oid objectId)
{
	Relation	bbf_view_def_rel;
	HeapTuple	reltuple,
				scantup;
	Form_pg_class form;
	int16		dbid;
	char	   *physical_schemaname,
			   *objectname;
	char	   *logical_schemaname;

	/* return if it is not a view */
	reltuple = SearchSysCache1(RELOID, ObjectIdGetDatum(objectId));
	if (!HeapTupleIsValid(reltuple))
		return;					/* concurrently dropped */
	form = (Form_pg_class) GETSTRUCT(reltuple);
	if (form->relkind != RELKIND_VIEW)
	{
		ReleaseSysCache(reltuple);
		return;
	}

	physical_schemaname = get_namespace_name(form->relnamespace);
	if (physical_schemaname == NULL)
	{
		elog(ERROR,
			 "Could not find physical schemaname for %u",
			 form->relnamespace);
	}
	dbid = get_dbid_from_physical_schema_name(physical_schemaname, true);
	logical_schemaname = (char *) get_logical_schema_name(physical_schemaname, true);
	objectname = NameStr(form->relname);

	/*
	 * If any of these entries are NULL then there must not be any entry in
	 * catalog
	 */
	if (!DbidIsValid(dbid) || logical_schemaname == NULL || objectname == NULL)
	{
		pfree(physical_schemaname);
		if (logical_schemaname)
			pfree(logical_schemaname);
		ReleaseSysCache(reltuple);
		return;
	}

	/* Fetch the relation */
	bbf_view_def_rel = table_open(get_bbf_view_def_oid(), RowExclusiveLock);

	scantup = search_bbf_view_def(bbf_view_def_rel, dbid, logical_schemaname, objectname);

	if (HeapTupleIsValid(scantup))
	{
		CatalogTupleDelete(bbf_view_def_rel,
						   &scantup->t_self);
		heap_freetuple(scantup);
	}

	pfree(physical_schemaname);
	pfree(logical_schemaname);
	ReleaseSysCache(reltuple);
	table_close(bbf_view_def_rel, RowExclusiveLock);
}

static void
preserve_view_constraints_from_base_table(ColumnDef *col, Oid tableOid, AttrNumber colId)
{
	/*
	 * In TSQL Dialect Preserve the constraints only for the internal view
	 * created by sp_describe_first_result_set procedure.
	 */
	if (sp_describe_first_result_set_inprogress && sql_dialect == SQL_DIALECT_TSQL)
	{
		HeapTuple	tp;
		Form_pg_attribute att_tup;

		tp = SearchSysCache2(ATTNUM,
							 ObjectIdGetDatum(tableOid),
							 Int16GetDatum(colId));

		if (HeapTupleIsValid(tp))
		{
			att_tup = (Form_pg_attribute) GETSTRUCT(tp);
			col->is_not_null = att_tup->attnotnull;
			col->identity = att_tup->attidentity;
			col->generated = att_tup->attgenerated;
			ReleaseSysCache(tp);
		}
	}
}

/*
 * detect_numeric_overflow() -
 * 	Calculate exact number of digits of any numeric data and report if numeric overflow occurs
 */
bool
pltsql_detect_numeric_overflow(int weight, int dscale, int first_block, int numeric_base)
{
	int			partially_filled_numeric_block = 0;
	int			total_digit_count = 0;

	if (sql_dialect != SQL_DIALECT_TSQL)
		return false;

	total_digit_count = (dscale == 0) ? (weight * numeric_base) :
		((weight + 1) * numeric_base);

	/*
	 * calculating exact #digits in the first partially filled numeric block,
	 * if any) Ex. - in 12345.12345 var is of type struct NumericVar;
	 * first_block = var->digits[0]= 1, var->digits[1] = 2345, var->digits[2]
	 * = 1234, var->digits[3] = 5000; numeric_base = 4, var->ndigits =
	 * #numeric blocks i.e., 4, var->weight = 1, var->dscale = 5
	 */
	partially_filled_numeric_block = first_block;

	/*
	 * check if the first numeric block is partially filled If yes, add those
	 * digit count Else if fully filled, Ignore as those digits are already
	 * added to total_digit_count
	 */
	if (partially_filled_numeric_block < pow(10, numeric_base - 1))
	{
		if (partially_filled_numeric_block > 0)
		{
			int log_10 = (int) log10(partially_filled_numeric_block); // keep compiler happy
			total_digit_count += log_10 + 1;
		}
		else
			total_digit_count += 1;
	}

	/*
	 * calculating exact #digits in last block if decimal point exists If
	 * dscale is an exact multiple of numeric_base, last block is not
	 * partially filled, then, ignore as those digits are already added to
	 * total_digit_count Else, add the remainder digits
	 */
	if (dscale > 0)
		total_digit_count += (dscale % numeric_base);

	return (total_digit_count > TDS_NUMERIC_MAX_PRECISION);
}

/*
 * Stores argument positions of default values of a PL/tsql function to bbf_function_ext catalog
 */
void
pltsql_store_func_default_positions(ObjectAddress address, List *parameters, const char *queryString, int origname_location)
{
	Relation	bbf_function_ext_rel;
	TupleDesc	bbf_function_ext_rel_dsc;
	Datum		new_record[BBF_FUNCTION_EXT_NUM_COLS];
	bool		new_record_nulls[BBF_FUNCTION_EXT_NUM_COLS];
	bool		new_record_replaces[BBF_FUNCTION_EXT_NUM_COLS];
	HeapTuple	tuple,
				proctup,
				oldtup;
	Form_pg_proc form_proctup;
	NameData   *schema_name_NameData;
	char	   *physical_schemaname;
	char	   *func_signature;
	char	   *original_name = NULL;
	List	   *default_positions = NIL;
	ListCell   *x;
	int			idx;
	uint64		flag_values = 0,
				flag_validity = 0;
	char	   *original_query = get_original_query_string();

	/* Disallow extended catalog lookup during restore */
	if (babelfish_dump_restore)
		return;
	/* Fetch the object details from function */
	proctup = SearchSysCache1(PROCOID, ObjectIdGetDatum(address.objectId));
	if (!HeapTupleIsValid(proctup))
		return;

	form_proctup = (Form_pg_proc) GETSTRUCT(proctup);

	if (!is_pltsql_language_oid(form_proctup->prolang))
	{
		ReleaseSysCache(proctup);
		return;
	}

	physical_schemaname = get_namespace_name(form_proctup->pronamespace);
	if (physical_schemaname == NULL)
	{
		elog(ERROR,
			 "Could not find physical schemaname for %u",
			 form_proctup->pronamespace);
	}

	/*
	 * Do not store data in case of sys, information_schema_tsql and other
	 * shared schemas.
	 */
	if (is_shared_schema(physical_schemaname))
	{
		pfree(physical_schemaname);
		ReleaseSysCache(proctup);
		return;
	}

	func_signature = (char *) get_pltsql_function_signature_internal(NameStr(form_proctup->proname),
																	 form_proctup->pronargs,
																	 form_proctup->proargtypes.values);

	idx = 0;
	foreach(x, parameters)
	{
		FunctionParameter *fp = (FunctionParameter *) lfirst(x);

		if (fp->defexpr)
		{
			default_positions = lappend(default_positions, (Node *) makeInteger(idx));
		}
		idx++;
	}

	if (!OidIsValid(get_bbf_function_ext_idx_oid()))
	{
		pfree(func_signature);
		pfree(physical_schemaname);
		ReleaseSysCache(proctup);
		return;
	}

	bbf_function_ext_rel = table_open(get_bbf_function_ext_oid(), RowExclusiveLock);
	bbf_function_ext_rel_dsc = RelationGetDescr(bbf_function_ext_rel);

	MemSet(new_record_nulls, false, sizeof(new_record_nulls));
	MemSet(new_record_replaces, false, sizeof(new_record_replaces));

	if (origname_location != -1 && queryString)
	{
		/*
		 * To get original function name, utilize location of original name
		 * and query string.
		 */
		char	   *func_name_start,
				   *temp;
		const char *funcname = NameStr(form_proctup->proname);

		func_name_start = (char *) queryString + origname_location;

		/*
		 * Could be the case that the fully qualified name is included, so
		 * just find the text after '.' in the identifier. We need to be
		 * careful as there can be '.' in the function name itself, so we will
		 * break the loop if current string matches with actual funcname.
		 */
		temp = strpbrk(func_name_start, ". ");
		while (temp && temp[0] != ' ' &&
			   strncasecmp(funcname, func_name_start, strlen(funcname)) != 0 &&
			   strncasecmp(funcname, func_name_start + 1, strlen(funcname)) != 0)	/* match after skipping
																					 * delimiter */
		{
			temp += 1;
			func_name_start = temp;
			temp = strpbrk(func_name_start, ". ");
		}

		original_name = extract_identifier(func_name_start);
		if (original_name == NULL)
			ereport(ERROR,
					(errcode(ERRCODE_INTERNAL_ERROR),
					 errmsg("can't extract original function name.")));
	}

	/*
	 * To store certain flag, Set corresponding bit in flag_validity which
	 * tracks currently supported flag bits and then set/unset flag_values bit
	 * according to flag settings. Used !Transform_null_equals instead of
	 * pltsql_ansi_nulls because NULL is being inserted in catalog if it is
	 * used. Currently, Only two flags are supported.
	 */
	flag_validity |= FLAG_IS_ANSI_NULLS_ON;
	if (!Transform_null_equals)
		flag_values |= FLAG_IS_ANSI_NULLS_ON;
	flag_validity |= FLAG_USES_QUOTED_IDENTIFIER;
	if (pltsql_quoted_identifier)
		flag_values |= FLAG_USES_QUOTED_IDENTIFIER;

	schema_name_NameData = (NameData *) palloc0(NAMEDATALEN);
	snprintf(schema_name_NameData->data, NAMEDATALEN, "%s", physical_schemaname);

	new_record[Anum_bbf_function_ext_nspname - 1] = NameGetDatum(schema_name_NameData);
	new_record[Anum_bbf_function_ext_funcname - 1] = NameGetDatum(&form_proctup->proname);
	if (original_name)
		new_record[Anum_bbf_function_ext_orig_name - 1] = CStringGetTextDatum(original_name);
	else
		new_record_nulls[Anum_bbf_function_ext_orig_name - 1] = true;	/* TODO: Fill users'
																		 * original input name */
	new_record[Anum_bbf_function_ext_funcsignature - 1] = CStringGetTextDatum(func_signature);
	if (default_positions != NIL)
		new_record[Anum_bbf_function_ext_default_positions - 1] = CStringGetTextDatum(nodeToString(default_positions));
	else
		new_record_nulls[Anum_bbf_function_ext_default_positions - 1] = true;
	new_record[Anum_bbf_function_ext_flag_validity - 1] = UInt64GetDatum(flag_validity);
	new_record[Anum_bbf_function_ext_flag_values - 1] = UInt64GetDatum(flag_values);
	new_record[Anum_bbf_function_ext_create_date - 1] = TimestampGetDatum(GetSQLLocalTimestamp(3));
	new_record[Anum_bbf_function_ext_modify_date - 1] = TimestampGetDatum(GetSQLLocalTimestamp(3));

	/*
	 * Save the original query in the catalog.
	 */
	if (original_query)
		new_record[Anum_bbf_function_ext_definition - 1] = CStringGetTextDatum(original_query);
	else
		new_record_nulls[Anum_bbf_function_ext_definition - 1] = true;
	new_record_replaces[Anum_bbf_function_ext_default_positions - 1] = true;

	oldtup = get_bbf_function_tuple_from_proctuple(proctup);

	if (HeapTupleIsValid(oldtup))
	{
		tuple = heap_modify_tuple(oldtup, bbf_function_ext_rel_dsc,
								  new_record, new_record_nulls,
								  new_record_replaces);
		CatalogTupleUpdate(bbf_function_ext_rel, &tuple->t_self, tuple);

		ReleaseSysCache(oldtup);
	}
	else
	{
		ObjectAddress index;

		tuple = heap_form_tuple(bbf_function_ext_rel_dsc,
								new_record, new_record_nulls);

		CatalogTupleInsert(bbf_function_ext_rel, tuple);

		/*
		 * Add function's dependency on catalog table's index so that table
		 * gets restored before function during MVU.
		 */
		index.classId = IndexRelationId;
		index.objectId = get_bbf_function_ext_idx_oid();
		index.objectSubId = 0;
		recordDependencyOn(&address, &index, DEPENDENCY_NORMAL);
	}

	pfree(physical_schemaname);
	pfree(func_signature);
	ReleaseSysCache(proctup);
	heap_freetuple(tuple);
	table_close(bbf_function_ext_rel, RowExclusiveLock);
}

/*
 * Drops argument positions of default values of a PL/tsql function from bbf_function_ext catalog
 */
static void
pltsql_drop_func_default_positions(Oid objectId)
{
	HeapTuple	proctuple,
				bbffunctuple;

	/* return if it is not a PL/tsql function */
	proctuple = SearchSysCache1(PROCOID, ObjectIdGetDatum(objectId));
	if (!HeapTupleIsValid(proctuple))
		return;					/* concurrently dropped */

	bbffunctuple = get_bbf_function_tuple_from_proctuple(proctuple);

	if (HeapTupleIsValid(bbffunctuple))
	{
		Relation	bbf_function_ext_rel;

		/* Fetch the relation */
		bbf_function_ext_rel = table_open(get_bbf_function_ext_oid(), RowExclusiveLock);

		CatalogTupleDelete(bbf_function_ext_rel,
						   &bbffunctuple->t_self);
		table_close(bbf_function_ext_rel, RowExclusiveLock);
		ReleaseSysCache(bbffunctuple);
	}

	ReleaseSysCache(proctuple);
}

static bool
match_pltsql_func_call(HeapTuple proctup, int nargs, List *argnames,
					   bool include_out_arguments, int **argnumbers,
					   List **defaults, bool expand_defaults, bool expand_variadic,
					   bool *use_defaults, bool *any_special,
					   bool *variadic, Oid *va_elem_type)
{
	Form_pg_proc procform = (Form_pg_proc) GETSTRUCT(proctup);
	int			pronargs = procform->pronargs;

	if (argnames != NIL)
	{
		/*
		 * Call uses named or mixed notation
		 *
		 * Named or mixed notation can match a variadic function only if
		 * expand_variadic is off; otherwise there is no way to match the
		 * presumed-nameless parameters expanded from the variadic array.
		 */
		if (OidIsValid(procform->provariadic) && expand_variadic)
			return false;
		*va_elem_type = InvalidOid;
		*variadic = false;

		/*
		 * Check argument count.
		 */
		Assert(nargs >= 0);		/* -1 not supported with argnames */

		if (pronargs > nargs && expand_defaults)
		{
			/* Ignore if not enough default expressions */
			if (nargs + procform->pronargdefaults < pronargs)
				return false;
			*use_defaults = true;
		}
		else
			*use_defaults = false;

		/* Ignore if it doesn't match requested argument count */
		if (pronargs != nargs && !(*use_defaults))
			return false;

		/* Check for argument name match, generate positional mapping */
		if (!PlTsqlMatchNamedCall(proctup, nargs, argnames,
								  include_out_arguments, pronargs,
								  argnumbers, defaults))
			return false;

		/* Named argument matching is always "special" */
		*any_special = true;
	}
	else
	{
		/*
		 * Call uses positional notation
		 *
		 * Check if function is variadic, and get variadic element type if so.
		 * If expand_variadic is false, we should just ignore variadic-ness.
		 */
		if (pronargs <= nargs && expand_variadic)
		{
			*va_elem_type = procform->provariadic;
			*variadic = OidIsValid(*va_elem_type);
			*any_special |= *variadic;
		}
		else
		{
			*va_elem_type = InvalidOid;
			*variadic = false;
		}

		/*
		 * Check if function can match by using parameter defaults.
		 */
		if (pronargs > nargs && expand_defaults)
		{
			/* Ignore if not enough default expressions */
			if (nargs + procform->pronargdefaults < pronargs)
				return false;
			*use_defaults = true;
			*any_special = true;
		}
		else
			*use_defaults = false;

		/* Ignore if it doesn't match requested argument count */
		if (nargs >= 0 && pronargs != nargs && !(*variadic) && !(*use_defaults))
			return false;

		/*
		 * If call uses all positional arguments, then validate if all the
		 * remaining arguments have defaults.
		 */
		if (*use_defaults)
		{
			HeapTuple	bbffunctuple = get_bbf_function_tuple_from_proctuple(proctup);

			if (HeapTupleIsValid(bbffunctuple))
			{
				Datum		arg_default_positions;
				bool		isnull;

				/* Fetch default positions */
				arg_default_positions = SysCacheGetAttr(PROCNSPSIGNATURE,
														bbffunctuple,
														Anum_bbf_function_ext_default_positions,
														&isnull);

				if (!isnull)
				{
					char	   *str;
					List	   *default_positions = NIL;
					ListCell   *def_idx = NULL;
					int			idx = nargs;

					str = TextDatumGetCString(arg_default_positions);
					default_positions = castNode(List, stringToNode(str));
					pfree(str);

					foreach(def_idx, default_positions)
					{
						int			position = intVal((Node *) lfirst(def_idx));

						if (position == idx)
							idx++;
					}

					/* we could not find defaults for some arguments. */
					if (idx < pronargs)
					{
						ReleaseSysCache(bbffunctuple);
						return false;
					}
				}

				ReleaseSysCache(bbffunctuple);
			}
		}
	}

	return true;
}

/*
 * PlTsqlMatchNamedCall
 *		Given a pg_proc heap tuple of a PL/tsql function and a call's list of
 *		argument names, check whether the function could match the call.
 *
 * The call could match if all supplied argument names are accepted by
 * the function, in positions after the last positional argument, and there
 * are defaults for all unsupplied arguments.
 *
 * Most of the implementation of this function has been taken from backend's
 * MatchNamedCall function (see catalog/namespace.c) but it has been modified
 * to use babelfish_function_ext catalog to get the default positions, if
 * available.
 *
 * On match, return true and fill *argnumbers with a palloc'd array showing
 * the mapping from call argument positions to actual function argument
 * numbers. Defaulted arguments are included in this map, at positions
 * after the last supplied argument.
 * Additionally if default positions are available in babelfish_function_ext
 * catalog then fill *defaults with list of default expression nodes for
 * unsupplied arguments.
 */
static bool
PlTsqlMatchNamedCall(HeapTuple proctup, int nargs, List *argnames,
					 bool include_out_arguments, int pronargs,
					 int **argnumbers, List **defaults)
{
	Form_pg_proc procform = (Form_pg_proc) GETSTRUCT(proctup);
	int			numposargs = nargs - list_length(argnames);
	int			pronallargs;
	Oid		   *p_argtypes;
	char	  **p_argnames;
	char	   *p_argmodes;
	bool		arggiven[FUNC_MAX_ARGS];
	bool		isnull;
	int			ap;				/* call args position */
	int			pp;				/* proargs position */
	ListCell   *lc;

	Assert(argnames != NIL);
	Assert(numposargs >= 0);
	Assert(nargs <= pronargs);

	/* Ignore this function if its proargnames is null */
	(void) SysCacheGetAttr(PROCOID, proctup, Anum_pg_proc_proargnames,
						   &isnull);
	if (isnull)
		return false;

	/* OK, let's extract the argument names and types */
	pronallargs = get_func_arg_info(proctup,
									&p_argtypes, &p_argnames, &p_argmodes);
	Assert(p_argnames != NULL);

	Assert(include_out_arguments ? (pronargs == pronallargs) : (pronargs <= pronallargs));

	/* initialize state for matching */
	*argnumbers = (int *) palloc(pronargs * sizeof(int));
	memset(arggiven, false, pronargs * sizeof(bool));

	/* there are numposargs positional args before the named args */
	for (ap = 0; ap < numposargs; ap++)
	{
		(*argnumbers)[ap] = ap;
		arggiven[ap] = true;
	}

	/* now examine the named args */
	foreach(lc, argnames)
	{
		char	   *argname = (char *) lfirst(lc);
		bool		found;
		int			i;

		pp = 0;
		found = false;
		for (i = 0; i < pronallargs; i++)
		{
			/* consider only input params, except with include_out_arguments */
			if (!include_out_arguments &&
				p_argmodes &&
				(p_argmodes[i] != FUNC_PARAM_IN &&
				 p_argmodes[i] != FUNC_PARAM_INOUT &&
				 p_argmodes[i] != FUNC_PARAM_VARIADIC))
				continue;
			if (p_argnames[i] && strcmp(p_argnames[i], argname) == 0)
			{
				/* fail if argname matches a positional argument */
				if (arggiven[pp])
					return false;
				arggiven[pp] = true;
				(*argnumbers)[ap] = pp;
				found = true;
				break;
			}
			/* increase pp only for considered parameters */
			pp++;
		}
		/* if name isn't in proargnames, fail */
		if (!found)
			return false;
		ap++;
	}

	Assert(ap == nargs);		/* processed all actual parameters */

	/* Check for default arguments */
	*defaults = NIL;
	if (nargs < pronargs)
	{
		int			first_arg_with_default = pronargs - procform->pronargdefaults;
		HeapTuple	bbffunctuple = get_bbf_function_tuple_from_proctuple(proctup);
		List	   *argdefaults = NIL,
				   *default_positions = NIL;
		bool		default_positions_available = false;
		ListCell   *def_item = NULL,
				   *def_idx = NULL;
		bool		match_found = true;

		if (HeapTupleIsValid(bbffunctuple))
		{
			Datum		proargdefaults;
			Datum		arg_default_positions;

			/* Fetch argument defaults */
			proargdefaults = SysCacheGetAttr(PROCOID, proctup,
											 Anum_pg_proc_proargdefaults,
											 &isnull);

			if (!isnull)
			{
				char	   *str;

				str = TextDatumGetCString(proargdefaults);
				argdefaults = castNode(List, stringToNode(str));
				def_item = list_head(argdefaults);
				pfree(str);
			}

			/* Fetch default positions */
			arg_default_positions = SysCacheGetAttr(PROCNSPSIGNATURE,
													bbffunctuple,
													Anum_bbf_function_ext_default_positions,
													&isnull);

			if (!isnull)
			{
				char	   *str;

				str = TextDatumGetCString(arg_default_positions);
				default_positions = castNode(List, stringToNode(str));
				def_idx = list_head(default_positions);
				default_positions_available = true;
				pfree(str);
			}
			else
				ReleaseSysCache(bbffunctuple);
		}

		for (pp = numposargs; pp < pronargs; pp++)
		{
			if (arggiven[pp])
				continue;

			/*
			 * If the positions of default arguments are available then we
			 * need special handling. Look into default_positions list to find
			 * out the default expression for pp'th argument.
			 */
			if (default_positions_available)
			{
				bool		has_default = false;

				/*
				 * Iterate over argdefaults list to find out the default
				 * expression for current argument.
				 */
				while (def_item != NULL && def_idx != NULL)
				{
					int			position = intVal((Node *) lfirst(def_idx));

					if (position == pp)
					{
						has_default = true;
						*defaults = lappend(*defaults, lfirst(def_item));
						def_item = lnext(argdefaults, def_item);
						def_idx = lnext(default_positions, def_idx);
						break;
					}
					else if (position > pp)
						break;
					def_item = lnext(argdefaults, def_item);
					def_idx = lnext(default_positions, def_idx);
				}

				if (!has_default)
				{
					match_found = false;
					break;
				}
				(*argnumbers)[ap++] = pp;
				continue;
			}
			/* fail if arg not given and no default available */
			else if (pp < first_arg_with_default)
			{
				match_found = false;
				break;
			}
			(*argnumbers)[ap++] = pp;
		}

		if (default_positions_available)
			ReleaseSysCache(bbffunctuple);

		if (!match_found)
			return false;
	}

	Assert(ap == pronargs);		/* processed all function parameters */

	return true;
}

/*
 * insert_pltsql_function_defaults
 *		Given a pg_proc heap tuple of a PL/tsql function and list of defaults,
 *		fill missing arguments in *argarray with default expressions.
 *
 * If given PL/tsql function has default positions available from babelfish_function_ext
 * catalog then use them to fill *argarray, otherwise fallback to PG's way to
 * fill only last few arguments with defaults.
 */
static void
insert_pltsql_function_defaults(HeapTuple func_tuple, List *defaults, Node **argarray)
{
	HeapTuple	bbffunctuple;

	bbffunctuple = get_bbf_function_tuple_from_proctuple(func_tuple);

	if (HeapTupleIsValid(bbffunctuple))
	{
		Datum		arg_default_positions;
		bool		isnull;

		/* Fetch default positions */
		arg_default_positions = SysCacheGetAttr(PROCNSPSIGNATURE,
												bbffunctuple,
												Anum_bbf_function_ext_default_positions,
												&isnull);

		if (!isnull)
		{
			char	   *str;
			List	   *default_positions = NIL;
			ListCell   *def_idx = NULL,
					   *def_item = NULL;

			str = TextDatumGetCString(arg_default_positions);
			default_positions = castNode(List, stringToNode(str));
			pfree(str);

			forboth(def_idx, default_positions, def_item, defaults)
			{
				int			position = intVal((Node *) lfirst(def_idx));

				if (argarray[position] == NULL)
					argarray[position] = (Node *) lfirst(def_item);
			}
		}

		ReleaseSysCache(bbffunctuple);
	}
	else
	{
		Form_pg_proc funcform = (Form_pg_proc) GETSTRUCT(func_tuple);
		int			i;
		ListCell   *lc = NULL;

		i = funcform->pronargs - funcform->pronargdefaults;
		foreach(lc, defaults)
		{
			if (argarray[i] == NULL)
				argarray[i] = (Node *) lfirst(lc);
			i++;
		}
	}
}

/*
 * Same as backend's print_function_arguments (see ruleutils.c)
 * but only for PL/tsql functions. If given function has default
 * positions available from babelfish_function_ext catalog then use
 * them to print default arguments.
 */
static int
print_pltsql_function_arguments(StringInfo buf, HeapTuple proctup,
								bool print_table_args, bool print_defaults)
{
	Form_pg_proc proc = (Form_pg_proc) GETSTRUCT(proctup);
	HeapTuple	bbffunctuple;
	int			numargs;
	Oid		   *argtypes;
	char	  **argnames;
	char	   *argmodes;
	int			insertorderbyat = -1;
	int			argsprinted;
	int			inputargno;
	bool		isnull;
	bool		default_positions_available = false;
	int			nlackdefaults;
	List	   *argdefaults = NIL;
	List	   *defaultpositions = NIL;
	ListCell   *nextargdefault = NULL;
	ListCell   *nextdefaultposition = NULL;
	int			i;

	numargs = get_func_arg_info(proctup,
								&argtypes, &argnames, &argmodes);

	nlackdefaults = numargs;
	if (print_defaults && proc->pronargdefaults > 0)
	{
		Datum		proargdefaults;

		proargdefaults = SysCacheGetAttr(PROCOID, proctup,
										 Anum_pg_proc_proargdefaults,
										 &isnull);
		if (!isnull)
		{
			char	   *str;

			str = TextDatumGetCString(proargdefaults);
			argdefaults = castNode(List, stringToNode(str));
			pfree(str);
			nextargdefault = list_head(argdefaults);
			/* nlackdefaults counts only *input* arguments lacking defaults */
			nlackdefaults = proc->pronargs - list_length(argdefaults);
		}
	}

	bbffunctuple = get_bbf_function_tuple_from_proctuple(proctup);

	if (HeapTupleIsValid(bbffunctuple))
	{
		Datum		arg_default_positions;
		char	   *str;

		/* Fetch default positions */
		arg_default_positions = SysCacheGetAttr(PROCNSPSIGNATURE,
												bbffunctuple,
												Anum_bbf_function_ext_default_positions,
												&isnull);

		if (!isnull)
		{
			str = TextDatumGetCString(arg_default_positions);
			defaultpositions = castNode(List, stringToNode(str));
			nextdefaultposition = list_head(defaultpositions);
			default_positions_available = true;
			pfree(str);
		}
		else
			ReleaseSysCache(bbffunctuple);
	}

	/* Check for special treatment of ordered-set aggregates */
	if (proc->prokind == PROKIND_AGGREGATE)
	{
		HeapTuple	aggtup;
		Form_pg_aggregate agg;

		aggtup = SearchSysCache1(AGGFNOID, proc->oid);
		if (!HeapTupleIsValid(aggtup))
			elog(ERROR, "cache lookup failed for aggregate %u",
				 proc->oid);
		agg = (Form_pg_aggregate) GETSTRUCT(aggtup);
		if (AGGKIND_IS_ORDERED_SET(agg->aggkind))
			insertorderbyat = agg->aggnumdirectargs;
		ReleaseSysCache(aggtup);
	}

	argsprinted = 0;
	inputargno = 0;
	for (i = 0; i < numargs; i++)
	{
		Oid			argtype = argtypes[i];
		char	   *argname = argnames ? argnames[i] : NULL;
		char		argmode = argmodes ? argmodes[i] : PROARGMODE_IN;
		const char *modename;
		bool		isinput;

		switch (argmode)
		{
			case PROARGMODE_IN:

				/*
				 * For procedures, explicitly mark all argument modes, so as
				 * to avoid ambiguity with the SQL syntax for DROP PROCEDURE.
				 */
				if (proc->prokind == PROKIND_PROCEDURE)
					modename = "IN ";
				else
					modename = "";
				isinput = true;
				break;
			case PROARGMODE_INOUT:
				modename = "INOUT ";
				isinput = true;
				break;
			case PROARGMODE_OUT:
				modename = "OUT ";
				isinput = false;
				break;
			case PROARGMODE_VARIADIC:
				modename = "VARIADIC ";
				isinput = true;
				break;
			case PROARGMODE_TABLE:
				modename = "";
				isinput = false;
				break;
			default:
				elog(ERROR, "invalid parameter mode '%c'", argmode);
				modename = NULL;	/* keep compiler quiet */
				isinput = false;
				break;
		}
		if (isinput)
			inputargno++;		/* this is a 1-based counter */

		if (print_table_args != (argmode == PROARGMODE_TABLE))
			continue;

		if (argsprinted == insertorderbyat)
		{
			if (argsprinted)
				appendStringInfoChar(buf, ' ');
			appendStringInfoString(buf, "ORDER BY ");
		}
		else if (argsprinted)
			appendStringInfoString(buf, ", ");

		appendStringInfoString(buf, modename);
		if (argname && argname[0])
			appendStringInfo(buf, "%s ", quote_identifier(argname));
		appendStringInfoString(buf, format_type_be(argtype));
		if (print_defaults && isinput && default_positions_available)
		{
			if (nextdefaultposition != NULL)
			{
				int			position = intVal((Node *) lfirst(nextdefaultposition));
				Node	   *defexpr;

				Assert(nextargdefault != NULL);
				defexpr = (Node *) lfirst(nextargdefault);

				if (position == (inputargno - 1))
				{
					appendStringInfo(buf, " DEFAULT %s",
									 deparse_expression(defexpr, NIL, false, false));
					nextdefaultposition = lnext(defaultpositions, nextdefaultposition);
					nextargdefault = lnext(argdefaults, nextargdefault);
				}
			}
		}
		else if (print_defaults && isinput && inputargno > nlackdefaults)
		{
			Node	   *expr;

			Assert(nextargdefault != NULL);
			expr = (Node *) lfirst(nextargdefault);
			nextargdefault = lnext(argdefaults, nextargdefault);

			appendStringInfo(buf, " DEFAULT %s",
							 deparse_expression(expr, NIL, false, false));
		}
		argsprinted++;

		/* nasty hack: print the last arg twice for variadic ordered-set agg */
		if (argsprinted == insertorderbyat && i == numargs - 1)
		{
			i--;
			/* aggs shouldn't have defaults anyway, but just to be sure ... */
			print_defaults = false;
		}
	}

	if (default_positions_available)
		ReleaseSysCache(bbffunctuple);

	return argsprinted;
}

static PlannedStmt *
pltsql_planner_hook(Query *parse, const char *query_string, int cursorOptions, ParamListInfo boundParams)
{
	PlannedStmt *plan;
	PLtsql_execstate *estate = NULL;

	if (pltsql_explain_analyze)
	{
		estate = get_current_tsql_estate();
		Assert(estate != NULL);
		INSTR_TIME_SET_CURRENT(estate->planning_start);
	}
	if (prev_planner_hook)
		plan = prev_planner_hook(parse, query_string, cursorOptions, boundParams);
	else
		plan = standard_planner(parse, query_string, cursorOptions, boundParams);
	if (pltsql_explain_analyze)
	{
		INSTR_TIME_SET_CURRENT(estate->planning_end);
		INSTR_TIME_SUBTRACT(estate->planning_end, estate->planning_start);
	}

	return plan;
}

static Node *
transform_like_in_add_constraint(Node *node)
{
	PG_TRY();
	{
		if (!babelfish_dump_restore && current_query_is_create_tbl_check_constraint
			&& has_ilike_node_and_ci_as_coll(node))
		{
			ereport(ERROR,
					(errcode(ERRCODE_FEATURE_NOT_SUPPORTED),
					 errmsg("nondeterministic collations are not supported for ILIKE")));
		}
	}
	PG_FINALLY();
	{
		current_query_is_create_tbl_check_constraint = false;
	}
	PG_END_TRY();

	return pltsql_predicate_transformer(node);
}

/*
 * pltsql_validate_var_datatype_scale()
 * - Checks whether variable length datatypes like numeric, decimal, time, datetime2, datetimeoffset
 * are declared with permissible datalength at the time of table or stored procedure creation
 */
void
pltsql_validate_var_datatype_scale(const TypeName *typeName, Type typ)
{
	Oid			datatype_oid = InvalidOid;
	int			count = 0;
	ListCell   *l;
	int			scale[2] = {-1, -1};
	char	   *dataTypeName,
			   *schemaName;

	DeconstructQualifiedName(typeName->names, &schemaName, &dataTypeName);

	foreach(l, typeName->typmods)
	{
		Node	   *tm = (Node *) lfirst(l);

		if (IsA(tm, A_Const))
		{
			A_Const    *ac = (A_Const *) tm;

			if (IsA(&ac->val, Integer))
			{
				scale[count] = intVal(&ac->val);
				count++;
			}
		}
	}

	datatype_oid = ((Form_pg_type) GETSTRUCT(typ))->oid;

	if ((datatype_oid == DATEOID ||
		 (*common_utility_plugin_ptr->is_tsql_timestamp_datatype) (datatype_oid) ||
		 (*common_utility_plugin_ptr->is_tsql_smalldatetime_datatype) (datatype_oid)) &&
		scale[0] == -1)
	{
		ereport(ERROR,
				(errcode(ERRCODE_SYNTAX_ERROR),
				 errmsg("Cannot specify a column width on datatype \'%s\'",
						dataTypeName)));
	}
	else if ((datatype_oid == TIMEOID ||
			  (*common_utility_plugin_ptr->is_tsql_datetime2_datatype) (datatype_oid) ||
			  (*common_utility_plugin_ptr->is_tsql_datetimeoffset_datatype) (datatype_oid)) &&
			 (scale[0] < 0 || scale[0] > 7))
	{
		ereport(ERROR,
				(errcode(ERRCODE_INVALID_PARAMETER_VALUE),
				 errmsg("Specified scale %d is invalid. \'%s\' datatype must have scale between 0 and 7",
						scale[0], dataTypeName)));
	}
	else if (datatype_oid == NUMERICOID ||
			 (*common_utility_plugin_ptr->is_tsql_decimal_datatype) (datatype_oid))
	{
		/*
		 * Since numeric/decimal datatype stores precision in scale[0] and
		 * scale in scale[1]
		 */
		if (scale[0] < 1 || scale[0] > TDS_NUMERIC_MAX_PRECISION)
			ereport(ERROR,
					(errcode(ERRCODE_INVALID_PARAMETER_VALUE),
					 errmsg("Specified column precision %d for \'%s\' datatype must be within the range 1 to maximum precision(38)",
							scale[0], dataTypeName)));

		if (scale[1] < 0 || scale[1] > scale[0])
			ereport(ERROR,
					(errcode(ERRCODE_INVALID_PARAMETER_VALUE),
					 errmsg("The scale %d for \'%s\' datatype must be within the range 0 to precision %d",
							scale[1], dataTypeName, scale[0])));
	}
}

/*
 * Modify the Tuple Descriptor to match the expected
 * result set. Currently used only for T-SQL OPENQUERY.
 */
static void
modify_RangeTblFunction_tupdesc(char *funcname, Node *expr, TupleDesc *tupdesc)
{
	char	   *linked_server;
	char	   *query;

	FuncExpr   *funcexpr;
	List	   *arg_list;

	/*
	 * Only override tupdesc for T-SQL OPENQUERY
	 */
	if (!funcname || ((strlen(funcname) != 9 || strncasecmp(funcname, "openquery", 9) != 0) &&
		(strlen(funcname) != 18 || strncasecmp(funcname, "openquery_internal", 18) != 0)))
			return;

	funcexpr = (FuncExpr *) expr;
	arg_list = funcexpr->args;

	/*
	 * According to T-SQL OPENQUERY SQL definition, we will get linked server
	 * name and the query to execute as arguments.
	 */
	Assert(list_length(arg_list) == 2);

	linked_server = TextDatumGetCString(((Const *) linitial(arg_list))->constvalue);
	query = TextDatumGetCString(((Const *) lsecond(arg_list))->constvalue);

	GetOpenqueryTupdescFromMetadata(linked_server, query, tupdesc);

	if (linked_server)
		pfree(linked_server);

	if (query)
		pfree(query);
}

static int
pltsql_set_target_table_alternative(ParseState *pstate, Node *stmt, CmdType command)
{
	RangeVar   *target = NULL;
	RangeVar   *relation;
	bool		inh;
	AclMode		requiredPerms;

	switch (command)
	{
			/*
			 * For DELETE and UPDATE statement, we need to properly handle
			 * target table based on FROM clause and clean up the duplicate
			 * table references.
			 */
		case CMD_DELETE:
			{
				DeleteStmt *delete_stmt = (DeleteStmt *) stmt;

				relation = delete_stmt->relation;
				inh = delete_stmt->relation->inh;
				requiredPerms = ACL_DELETE;

				if (sql_dialect != SQL_DIALECT_TSQL || output_update_transformation)
					break;

				target = pltsql_get_target_table(relation, delete_stmt->usingClause);

				break;
			}
		case CMD_UPDATE:
			{
				UpdateStmt *update_stmt = (UpdateStmt *) stmt;

				relation = update_stmt->relation;
				inh = update_stmt->relation->inh;
				requiredPerms = ACL_UPDATE;

				if (sql_dialect != SQL_DIALECT_TSQL)
					break;

				if (!output_update_transformation)
					target = pltsql_get_target_table(relation, update_stmt->fromClause);

				/*
				 * Special handling when target table contains a rowversion
				 * column
				 */
				if (target)
					handle_rowversion_target_in_update_stmt(target, update_stmt);
				else
					handle_rowversion_target_in_update_stmt(relation, update_stmt);

				break;
			}
		default:
			ereport(ERROR,
					(errcode(ERRCODE_INTERNAL_ERROR),
					 errmsg("Unexpected command type")));
	}

	if (target)
	{
		int			res = setTargetTable(pstate, target, inh, false, requiredPerms);

		pstate->p_rtable = NIL;

		rewrite_update_outer_join(stmt, command, target);

		return res;
	}

	return setTargetTable(pstate, relation, inh, true, requiredPerms);
}

/*
 * Update values and nulls arrays with missing column values if any.
 * Mainly used for Babelfish catalog tables during restore.
 */
static void
fill_missing_values_in_copyfrom(Relation rel, Datum *values, bool *nulls)
{
	Oid			relid;

	if (!babelfish_dump_restore || IsBinaryUpgrade)
		return;

	relid = RelationGetRelid(rel);

	/*
	 * Insert new dbid column value in babelfish catalog if dump did not
	 * provide it.
	 */
	if (relid == sysdatabases_oid ||
		relid == namespace_ext_oid ||
		relid == bbf_view_def_oid)
	{
		AttrNumber	attnum;

		attnum = (AttrNumber) attnameAttNum(rel, "dbid", false);
		Assert(attnum != InvalidAttrNumber);

		if (nulls[attnum - 1])
		{
			int16 dbid = getDbidForLogicalDbRestore(relid);
			values[attnum - 1] = Int16GetDatum(dbid);
			nulls[attnum - 1] = false;
		}
	}

	/*
	 * Populate owner column in babelfish_sysdatabases catalog table with
	 * SA of the current database.
	 */
	if (relid == sysdatabases_oid)
	{
		AttrNumber	attnum;

		attnum = (AttrNumber) attnameAttNum(rel, "owner", false);
		Assert(attnum != InvalidAttrNumber);

		if (nulls[attnum - 1])
		{
			const char *owner = GetUserNameFromId(get_sa_role_oid(), false);

			values[attnum - 1] = CStringGetDatum(owner);
			nulls[attnum - 1] = false;
		}
	}
}

static bool
bbf_check_rowcount_hook(int es_processed)
{
	if (pltsql_rowcount == es_processed && es_processed > 0)
		return true;
	else
		return false;
}

static void
sort_nulls_first(SortGroupClause * sortcl, bool reverse)
{
	if (sql_dialect == SQL_DIALECT_TSQL)
	{
		/* Tsql NULLS FIRST is default for ASC; other way for DESC */
		sortcl->nulls_first = !reverse;
	}
}

static void pltsql_bbfSelectIntoAddIdentity(IntoClause *into, List *tableElts)
{
	ListCell   *elements;
	foreach(elements, tableElts)
	{
		Node *element = lfirst(elements);
		if (nodeTag(element) == T_ColumnDef)
		{
			ColumnDef *column = (ColumnDef *) element;
			if(strcasecmp(column->colname, into->identityName) ==0){
				column->identity = ATTRIBUTE_IDENTITY_ALWAYS;
				column->is_not_null = true;
				column->typeName = typeStringToTypeName(into->identityType);
				break;
			}
		}
	}	
<<<<<<< HEAD
=======
}


/*  
 * Hook functions for handling unquoted string defaults in parameter definitions
 * for T-SQL CREATE PROCEDURE/CREATE FUNCTION.
 */
static void declare_parameter_unquoted_string (Node *paramDft, ObjectType objtype)
{
	if (sql_dialect == SQL_DIALECT_TSQL && 
       (objtype == OBJECT_PROCEDURE || objtype == OBJECT_FUNCTION) && 
	   nodeTag(paramDft) == T_ColumnRef)
	{
		/* 
		 * The node could be for a variable, which should not be treated as a 
		 * an unquoted string, so verify it does not start with '@'.
		 * This will cause parameter defaults with local variables to 
		 * fail rather than to return the local variable name as a string,
		 * which is identical to Babelfish behaviour before the fix
		 * for unquoted string parameter.
		 */
		ColumnRef *colref = (ColumnRef *) paramDft;
		Node *colnameField = (Node *) linitial(colref->fields);			
		char *colname = strVal(colnameField);
		if (colname[0] != '@') 
		{
			paramDft->type = T_TSQL_UnquotedString;
		}		
	}	
	return;
}			

static void declare_parameter_unquoted_string_reset (Node *paramDft)
{
	/*
	 * In the case of an unquoted string, restore the original node type
	 * or we may run into an unknown node type downstream. 
	 */
	if (nodeTag(paramDft) == T_ColumnRef)
	{	
		paramDft->type = T_ColumnRef;
	}	
	return;	
}	

/*  
 * Hook functions for handling unquoted string arguments in
 * for T-SQL procedure calls.
 */
static Node* call_argument_unquoted_string (Node *arg)
{
	/*
	 * Intercept unquoted string arguments in T-SQL procedure calls.
	 * These arrive here as nodetype=T_ColumnRef. Temporarily change
	 * the node type to T_TSQL_UnquotedString, which is picked up and 
	 * handled in transformExprRecurse().
	 */
	Node *colref_arg = NULL; /* Points to temporarily modified node, if any. */
	if (sql_dialect == SQL_DIALECT_TSQL) 
	{
		if (nodeTag(arg) == T_ColumnRef)
		{
			/* 
			 * We get here for unnamed argument syntax, i.e. 
			 * exec myproc mystring 
			 * */
			colref_arg = arg;
		}
		else if (nodeTag(arg) == T_NamedArgExpr)
		{
			/* 
			 * We get here for named argument syntax, i.e. 
			 * exec myproc @p=mystring 
			 */
			NamedArgExpr *na = (NamedArgExpr *) arg;
			Assert(na->arg);
			if (nodeTag((Node *) na->arg) == T_ColumnRef) 
			{
				colref_arg = (Node *) na->arg;
			}
		}
		/* 
		 * The argument could be a variable, which should not be treated
		 * as an unquoted string, so verify it does not start with '@'.
		 */
		if (colref_arg) 					
		{
			ColumnRef *colref = (ColumnRef *) colref_arg;
			Node *colnameField = (Node *) linitial(colref->fields);			
			char *colname = strVal(colnameField);
			if (colname[0] != '@') 
			{
				colref_arg->type = T_TSQL_UnquotedString;
			}
		}		
	}
	return colref_arg;
}


static void call_argument_unquoted_string_reset (Node *colref_arg)
{
	/*
	 * In case of an unquoted string, restore original node type
	 * or we may run into an unknown node type downstream.
	 */
	if (colref_arg) 
	{
		if (nodeTag(colref_arg) == T_TSQL_UnquotedString)
		{
			colref_arg->type = T_ColumnRef;
		}
	}
	return;
}

static char *
get_local_schema_for_bbf_functions(Oid proc_nsp_oid)
{
	HeapTuple 	 	tuple;
	char 			*func_schema_name = NULL,
					*new_search_path = NULL;
	const char  	*func_dbo_schema,
					*cur_dbname = get_cur_db_name();
	
	tuple = SearchSysCache1(NAMESPACEOID,
						ObjectIdGetDatum(proc_nsp_oid));
	if(HeapTupleIsValid(tuple))
	{
		func_schema_name = NameStr(((Form_pg_namespace) GETSTRUCT(tuple))->nspname);
		func_dbo_schema = get_dbo_schema_name(cur_dbname);

		if(strcmp(func_schema_name, func_dbo_schema) != 0
			&& strcmp(func_schema_name, "sys") != 0)
			new_search_path = psprintf("%s, %s, \"$user\", sys, pg_catalog",
										quote_identifier(func_schema_name),
										quote_identifier(func_dbo_schema));
		
		ReleaseSysCache(tuple);
	}
	return new_search_path;
>>>>>>> 293e2e94
}<|MERGE_RESOLUTION|>--- conflicted
+++ resolved
@@ -155,16 +155,8 @@
 static bool plsql_TriggerRecursiveCheck(ResultRelInfo *resultRelInfo);
 static bool bbf_check_rowcount_hook(int es_processed);
 
-<<<<<<< HEAD
-=======
-static void declare_parameter_unquoted_string(Node *paramDft, ObjectType objtype);
-static void declare_parameter_unquoted_string_reset(Node *paramDft);
-
-static Node* call_argument_unquoted_string(Node *arg);
-static void call_argument_unquoted_string_reset(Node *colref_arg);
 static char *get_local_schema_for_bbf_functions(Oid proc_nsp_oid);
 
->>>>>>> 293e2e94
 /*****************************************
  * 			Replication Hooks
  *****************************************/
@@ -4125,122 +4117,6 @@
 			}
 		}
 	}	
-<<<<<<< HEAD
-=======
-}
-
-
-/*  
- * Hook functions for handling unquoted string defaults in parameter definitions
- * for T-SQL CREATE PROCEDURE/CREATE FUNCTION.
- */
-static void declare_parameter_unquoted_string (Node *paramDft, ObjectType objtype)
-{
-	if (sql_dialect == SQL_DIALECT_TSQL && 
-       (objtype == OBJECT_PROCEDURE || objtype == OBJECT_FUNCTION) && 
-	   nodeTag(paramDft) == T_ColumnRef)
-	{
-		/* 
-		 * The node could be for a variable, which should not be treated as a 
-		 * an unquoted string, so verify it does not start with '@'.
-		 * This will cause parameter defaults with local variables to 
-		 * fail rather than to return the local variable name as a string,
-		 * which is identical to Babelfish behaviour before the fix
-		 * for unquoted string parameter.
-		 */
-		ColumnRef *colref = (ColumnRef *) paramDft;
-		Node *colnameField = (Node *) linitial(colref->fields);			
-		char *colname = strVal(colnameField);
-		if (colname[0] != '@') 
-		{
-			paramDft->type = T_TSQL_UnquotedString;
-		}		
-	}	
-	return;
-}			
-
-static void declare_parameter_unquoted_string_reset (Node *paramDft)
-{
-	/*
-	 * In the case of an unquoted string, restore the original node type
-	 * or we may run into an unknown node type downstream. 
-	 */
-	if (nodeTag(paramDft) == T_ColumnRef)
-	{	
-		paramDft->type = T_ColumnRef;
-	}	
-	return;	
-}	
-
-/*  
- * Hook functions for handling unquoted string arguments in
- * for T-SQL procedure calls.
- */
-static Node* call_argument_unquoted_string (Node *arg)
-{
-	/*
-	 * Intercept unquoted string arguments in T-SQL procedure calls.
-	 * These arrive here as nodetype=T_ColumnRef. Temporarily change
-	 * the node type to T_TSQL_UnquotedString, which is picked up and 
-	 * handled in transformExprRecurse().
-	 */
-	Node *colref_arg = NULL; /* Points to temporarily modified node, if any. */
-	if (sql_dialect == SQL_DIALECT_TSQL) 
-	{
-		if (nodeTag(arg) == T_ColumnRef)
-		{
-			/* 
-			 * We get here for unnamed argument syntax, i.e. 
-			 * exec myproc mystring 
-			 * */
-			colref_arg = arg;
-		}
-		else if (nodeTag(arg) == T_NamedArgExpr)
-		{
-			/* 
-			 * We get here for named argument syntax, i.e. 
-			 * exec myproc @p=mystring 
-			 */
-			NamedArgExpr *na = (NamedArgExpr *) arg;
-			Assert(na->arg);
-			if (nodeTag((Node *) na->arg) == T_ColumnRef) 
-			{
-				colref_arg = (Node *) na->arg;
-			}
-		}
-		/* 
-		 * The argument could be a variable, which should not be treated
-		 * as an unquoted string, so verify it does not start with '@'.
-		 */
-		if (colref_arg) 					
-		{
-			ColumnRef *colref = (ColumnRef *) colref_arg;
-			Node *colnameField = (Node *) linitial(colref->fields);			
-			char *colname = strVal(colnameField);
-			if (colname[0] != '@') 
-			{
-				colref_arg->type = T_TSQL_UnquotedString;
-			}
-		}		
-	}
-	return colref_arg;
-}
-
-
-static void call_argument_unquoted_string_reset (Node *colref_arg)
-{
-	/*
-	 * In case of an unquoted string, restore original node type
-	 * or we may run into an unknown node type downstream.
-	 */
-	if (colref_arg) 
-	{
-		if (nodeTag(colref_arg) == T_TSQL_UnquotedString)
-		{
-			colref_arg->type = T_ColumnRef;
-		}
-	}
-	return;
 }
 
 static char *
@@ -4268,5 +4144,4 @@
 		ReleaseSysCache(tuple);
 	}
 	return new_search_path;
->>>>>>> 293e2e94
 }