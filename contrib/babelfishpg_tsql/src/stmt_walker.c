#include "stmt_walker.h"
#include "miscadmin.h"

/***********************************************************************************
 *                              BASIC APIS
 **********************************************************************************/

bool
stmt_walker(PLtsql_stmt *stmt, WalkerFunc walker, void *context)
{
	ListCell   *s;

	if (!stmt)
		return false;

	check_stack_depth();

	switch (stmt->cmd_type)
	{
		case PLTSQL_STMT_BLOCK:
			{
				PLtsql_stmt_block *stmt_block = (PLtsql_stmt_block *) stmt;

				foreach(s, stmt_block->body)
					if (walker((PLtsql_stmt *) lfirst(s), context))
					return true;
				break;
			}
		case PLTSQL_STMT_ASSIGN:
			break;
		case PLTSQL_STMT_IF:
			{
				PLtsql_stmt_if *stmt_if = (PLtsql_stmt_if *) stmt;

				if (walker(stmt_if->then_body, context))
					return true;

				if (stmt_if->else_body &&
					walker(stmt_if->else_body, context))
					return true;

				break;
			}
		case PLTSQL_STMT_WHILE:
			{
				PLtsql_stmt_while *stmt_while = (PLtsql_stmt_while *) stmt;

				foreach(s, stmt_while->body)
					if (walker((PLtsql_stmt *) lfirst(s), context))
					return true;

				break;
			}
		case PLTSQL_STMT_EXIT:
		case PLTSQL_STMT_RETURN:
		case PLTSQL_STMT_RETURN_QUERY:
		case PLTSQL_STMT_EXECSQL:
		case PLTSQL_STMT_OPEN:
		case PLTSQL_STMT_FETCH:
		case PLTSQL_STMT_CLOSE:
		case PLTSQL_STMT_COMMIT:
		case PLTSQL_STMT_ROLLBACK:
			break;

			/* TSQL-only statement types follow */
		case PLTSQL_STMT_GOTO:
		case PLTSQL_STMT_PRINT:
			break;
		case PLTSQL_STMT_KILL:
			break;
		case PLTSQL_STMT_INIT:
			{
				PLtsql_stmt_init *stmt_init = (PLtsql_stmt_init *) stmt;

				foreach(s, stmt_init->inits)
					if (walker((PLtsql_stmt *) lfirst(s), context))
					return true;

				break;
			}
		case PLTSQL_STMT_QUERY_SET:
			break;
		case PLTSQL_STMT_TRY_CATCH:
			{
				PLtsql_stmt_try_catch *stmt_try_catch = (PLtsql_stmt_try_catch *) stmt;

				if (walker(stmt_try_catch->body, context))
					return true;

				if (walker(stmt_try_catch->handler, context))
					return true;

				break;
			}
		case PLTSQL_STMT_PUSH_RESULT:
		case PLTSQL_STMT_EXEC:
		case PLTSQL_STMT_EXEC_BATCH:
		case PLTSQL_STMT_EXEC_SP:
		case PLTSQL_STMT_DECL_TABLE:
		case PLTSQL_STMT_RETURN_TABLE:
		case PLTSQL_STMT_DEALLOCATE:
		case PLTSQL_STMT_DECL_CURSOR:
		case PLTSQL_STMT_LABEL:
		case PLTSQL_STMT_RAISERROR:
		case PLTSQL_STMT_THROW:
		case PLTSQL_STMT_USEDB:
		case PLTSQL_STMT_INSERT_BULK:
		case PLTSQL_STMT_SET_EXPLAIN_MODE:
		case PLTSQL_STMT_GRANTDB:
<<<<<<< HEAD
		case PLTSQL_STMT_DBCC:

=======
		case PLTSQL_STMT_GRANTSCHEMA:
>>>>>>> e302bcac
			break;
			/* TSQL-only executable node */
		case PLTSQL_STMT_SAVE_CTX:
		case PLTSQL_STMT_RESTORE_CTX_FULL:
		case PLTSQL_STMT_RESTORE_CTX_PARTIAL:
			/* no child child statement */
			break;
		default:
			ereport(ERROR, (errcode(ERRCODE_FEATURE_NOT_SUPPORTED),
							errmsg("Unsupported statment type %s when adding child node",
								   pltsql_stmt_typename(stmt))));
	}
	return false;
}

/***********************************************************************************
 *                 General Walker Function and Template Context
 **********************************************************************************/

/* get template context */
Walker_context *
make_template_context(void)
{
	return palloc0(sizeof(Walker_context));
}

void
destroy_template_context(Walker_context *ctx)
{
	/* destroy extra context first */
	if (ctx->destroy_extra_ctx)
		ctx->destroy_extra_ctx(ctx->extra_ctx);

	pfree(ctx);
}

#define DISPATCH(T, f) \
    case PLTSQL_STMT_##T:\
    {\
        if (ctx->f##_act) \
            return ctx->f##_act(ctx, (PLtsql_stmt_##f *) stmt); \
        break; \
    }

/* dispatch each statement to its action defined in context */
bool
general_walker_func(PLtsql_stmt *stmt, void *context)
{
	Walker_context *ctx = (Walker_context *) context;

#if 1
	if (stmt == NULL)
		return false;
#endif

	switch (stmt->cmd_type)
	{
			DISPATCH(BLOCK, block)
				DISPATCH(ASSIGN, assign)
				DISPATCH(IF, if)
				DISPATCH(WHILE, while)
					DISPATCH(EXIT, exit)
						DISPATCH(RETURN, return)
						DISPATCH(RETURN_QUERY, return_query)
						DISPATCH(EXECSQL, execsql)
						DISPATCH(OPEN, open)
						DISPATCH(FETCH, fetch)
						DISPATCH(CLOSE, close)
						DISPATCH(COMMIT, commit)
						DISPATCH(ROLLBACK, rollback)

					/* TSQL-only statement types follow */
						DISPATCH(GOTO, goto)
						DISPATCH(PRINT, print)
						DISPATCH(INIT, init)
						DISPATCH(QUERY_SET, query_set)
						DISPATCH(TRY_CATCH, try_catch)
						DISPATCH(PUSH_RESULT, push_result)
						DISPATCH(EXEC, exec)
						DISPATCH(EXEC_BATCH, exec_batch)
						DISPATCH(EXEC_SP, exec_sp)
						DISPATCH(DECL_TABLE, decl_table)
		case PLTSQL_STMT_RETURN_TABLE:
				{
					if (ctx->return_table_act)
						return ctx->return_table_act(ctx, (PLtsql_stmt_return_query *) stmt);
					break;
				}
			DISPATCH(DEALLOCATE, deallocate)
				DISPATCH(DECL_CURSOR, decl_cursor)
				DISPATCH(LABEL, label)
				DISPATCH(RAISERROR, raiserror)
				DISPATCH(THROW, throw)
				DISPATCH(USEDB, usedb)
				DISPATCH(KILL, kill)
				DISPATCH(INSERT_BULK, insert_bulk)
				DISPATCH(SET_EXPLAIN_MODE, set_explain_mode)
				DISPATCH(GRANTDB, grantdb)
<<<<<<< HEAD
				DISPATCH(DBCC, dbcc)
=======
				DISPATCH(GRANTSCHEMA, grantschema)
>>>>>>> e302bcac

			/* TSQL-only executable node */
				DISPATCH(SAVE_CTX, save_ctx)
				DISPATCH(RESTORE_CTX_FULL, restore_ctx_full)
				DISPATCH(RESTORE_CTX_PARTIAL, restore_ctx_partial)
		default:
			ereport(ERROR,
					(errcode(ERRCODE_FEATURE_NOT_SUPPORTED),
					 errmsg("Unsupported statment type %d", stmt->cmd_type)));
	}
	if (ctx->default_act)
		return ctx->default_act(ctx, stmt);

	return stmt_walker(stmt, general_walker_func, context);
}<|MERGE_RESOLUTION|>--- conflicted
+++ resolved
@@ -107,12 +107,8 @@
 		case PLTSQL_STMT_INSERT_BULK:
 		case PLTSQL_STMT_SET_EXPLAIN_MODE:
 		case PLTSQL_STMT_GRANTDB:
-<<<<<<< HEAD
+		case PLTSQL_STMT_GRANTSCHEMA:
 		case PLTSQL_STMT_DBCC:
-
-=======
-		case PLTSQL_STMT_GRANTSCHEMA:
->>>>>>> e302bcac
 			break;
 			/* TSQL-only executable node */
 		case PLTSQL_STMT_SAVE_CTX:
@@ -211,11 +207,8 @@
 				DISPATCH(INSERT_BULK, insert_bulk)
 				DISPATCH(SET_EXPLAIN_MODE, set_explain_mode)
 				DISPATCH(GRANTDB, grantdb)
-<<<<<<< HEAD
 				DISPATCH(DBCC, dbcc)
-=======
 				DISPATCH(GRANTSCHEMA, grantschema)
->>>>>>> e302bcac
 
 			/* TSQL-only executable node */
 				DISPATCH(SAVE_CTX, save_ctx)
