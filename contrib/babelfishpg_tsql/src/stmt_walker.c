--- conflicted
+++ resolved
@@ -110,11 +110,8 @@
 		case PLTSQL_STMT_CHANGE_DBOWNER:
 		case PLTSQL_STMT_FULLTEXTINDEX:
 		case PLTSQL_STMT_DBCC:
-<<<<<<< HEAD
 		case PLTSQL_STMT_ALTER_DB:
-=======
 		case PLTSQL_STMT_GRANTSCHEMA:
->>>>>>> 4a1e451f
 			break;
 			/* TSQL-only executable node */
 		case PLTSQL_STMT_SAVE_CTX:
