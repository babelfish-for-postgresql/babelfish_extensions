--- conflicted
+++ resolved
@@ -79,15 +79,7 @@
 PG_FUNCTION_INFO_V1(bigint_degrees);
 PG_FUNCTION_INFO_V1(int_degrees);
 PG_FUNCTION_INFO_V1(smallint_degrees);
-<<<<<<< HEAD
-
-=======
-PG_FUNCTION_INFO_V1(bigint_radians);
-PG_FUNCTION_INFO_V1(int_radians);
-PG_FUNCTION_INFO_V1(smallint_radians);
-
-void* string_to_tsql_varchar(const char *input_str);
->>>>>>> 2ab02e2d
+
 void* get_servername_internal(void);
 void* get_servicename_internal(void);
 void* get_language(void);
@@ -1251,11 +1243,7 @@
 {
 	int16	arg1 = PG_GETARG_INT16(0);
 	float8	result;
-<<<<<<< HEAD
-	 
-=======
-
->>>>>>> 2ab02e2d
+
 	result = DatumGetFloat8(DirectFunctionCall1(degrees, Float8GetDatum((float8) arg1)));
 
 	if (result < 0)
@@ -1266,46 +1254,4 @@
 	/* skip range check, since it cannot overflow int32 */
 
 	PG_RETURN_INT32((int32) result);
-<<<<<<< HEAD
-=======
-}
-
-Datum
-bigint_radians(PG_FUNCTION_ARGS)
-{
-	int64    arg1 = PG_GETARG_INT64(0);
-	float8  result;
-
-	result = DatumGetFloat8(DirectFunctionCall1(radians, Float8GetDatum((float8) arg1)));
-
-	/* skip range check, since it cannot overflow int64 */
-
-	PG_RETURN_INT64((int64)result);
-}
-
-Datum
-int_radians(PG_FUNCTION_ARGS)
-{
-	int32    arg1 = PG_GETARG_INT32(0);
-	float8  result;
-
-	result = DatumGetFloat8(DirectFunctionCall1(radians, Float8GetDatum((float8) arg1)));
-
-	/* skip range check, since it cannot overflow int32 */
-
-	PG_RETURN_INT32((int32)result);
-}
-
-Datum
-smallint_radians(PG_FUNCTION_ARGS)
-{
-	int16    arg1 = PG_GETARG_INT16(0);
-	float8  result;
-
-	result = DatumGetFloat8(DirectFunctionCall1(radians, Float8GetDatum((float8) arg1)));
-
-	/* skip range check, since it cannot overflow int32 */
-
-	PG_RETURN_INT32((int32)result);
->>>>>>> 2ab02e2d
 }