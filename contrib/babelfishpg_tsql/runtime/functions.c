#include "postgres.h"
#include "port.h"
#include "funcapi.h"
#include "pgstat.h"

#include "access/detoast.h"
#include "access/htup_details.h"
#include "access/table.h"
#include "access/xact.h"
#include "catalog/namespace.h"
#include "catalog/pg_database.h"
#include "catalog/pg_namespace.h"
#include "catalog/pg_type.h"
#include "catalog/pg_attrdef.h"
#include "catalog/pg_depend.h"
#include "commands/dbcommands.h"
#include "commands/extension.h"
#include "common/md5.h"
#include "miscadmin.h"
#include "parser/scansup.h"
#include "tsearch/ts_locale.h"
#include "utils/acl.h"
#include "utils/builtins.h"
#include "utils/date.h"
#include "utils/datetime.h"
#include "utils/elog.h"
#include "utils/guc.h"
#include "utils/lsyscache.h"
#include "utils/memutils.h"
#include "utils/numeric.h"
#include "utils/rel.h"
#include "utils/syscache.h"
#include "utils/varlena.h"
#include "utils/queryenvironment.h"
#include "utils/float.h"
#include "utils/xid8.h"
#include <math.h>

#include "../src/babelfish_version.h"
#include "../src/datatype_info.h"
#include "../src/pltsql.h"
#include "../src/pltsql_instr.h"
#include "../src/multidb.h"
#include "../src/session.h"
#include "../src/catalog.h"
#include "../src/collation.h"
#include "../src/rolecmds.h"
#include "utils/fmgroids.h"
#include "utils/acl.h"
#include "access/table.h"
#include "access/genam.h"
#include "catalog/pg_proc.h"
#include "catalog/pg_trigger.h"
#include "catalog/pg_constraint.h"

#define TSQL_STAT_GET_ACTIVITY_COLS 26
#define SP_DATATYPE_INFO_HELPER_COLS 23
#define AGGREGATE_FUNCTION 1
#define CHECK_CONSTRAINT 2
#define DEFAULT_CONSTRAINT 3
#define FOREIGN_KEY_CONSTRAINT 4
#define TSQL_SCALAR_FUNCTION 5
#define ASSEMBLY_SCALAR_FUNCTION 6
#define ASSEMBLY_TABLE_VALUED_FUNCTION 7
#define TSQL_INLINE_TABLE_VALUED_FUNCTION 8
#define INTERNAL_TABLE 9
#define TSQL_STORED_PROCEDURE 10
#define ASSEMBLY_STORED_PROCEDURE 11
#define PLAN_GUIDE 12
#define PRIMARY_KEY_CONSTRAINT 13
#define RULE 14
#define REPLICATION_FILTER_PROCEDURE 15
#define SYSTEM_BASE_TABLE 16
#define SYNONYM 17
#define SEQUENCE_OBJECT 18
#define SERVICE_QUEUE 19
#define ASSEMBLY_DML_TRIGGER 20
#define TSQL_TABLE_VALUED_FUNCTION 21
#define TSQL_DML_TRIGGER 22
#define TABLE_TYPE 23
#define TABLE 24
#define UNIQUE_CONSTRAINT 25
#define VIEW 26
#define EXTENDED_STORED_PROCEDURE 27

PG_FUNCTION_INFO_V1(trancount);
PG_FUNCTION_INFO_V1(version);
PG_FUNCTION_INFO_V1(error);
PG_FUNCTION_INFO_V1(pgerror);
PG_FUNCTION_INFO_V1(datalength);
PG_FUNCTION_INFO_V1(EOMONTH);
PG_FUNCTION_INFO_V1(int_floor);
PG_FUNCTION_INFO_V1(int_ceiling);
PG_FUNCTION_INFO_V1(bit_floor);
PG_FUNCTION_INFO_V1(bit_ceiling);
PG_FUNCTION_INFO_V1(servername);
PG_FUNCTION_INFO_V1(servicename);
PG_FUNCTION_INFO_V1(xact_state);
PG_FUNCTION_INFO_V1(get_enr_list);
PG_FUNCTION_INFO_V1(tsql_random);
PG_FUNCTION_INFO_V1(is_member);
PG_FUNCTION_INFO_V1(schema_id);
PG_FUNCTION_INFO_V1(schema_name);
PG_FUNCTION_INFO_V1(datefirst);
PG_FUNCTION_INFO_V1(options);
PG_FUNCTION_INFO_V1(default_domain);
PG_FUNCTION_INFO_V1(tsql_exp);
PG_FUNCTION_INFO_V1(host_os);
PG_FUNCTION_INFO_V1(tsql_stat_get_activity_deprecated_in_2_2_0);
PG_FUNCTION_INFO_V1(tsql_stat_get_activity_deprecated_in_3_2_0);
PG_FUNCTION_INFO_V1(tsql_stat_get_activity);
PG_FUNCTION_INFO_V1(get_current_full_xact_id);
PG_FUNCTION_INFO_V1(checksum);
PG_FUNCTION_INFO_V1(has_dbaccess);
PG_FUNCTION_INFO_V1(object_id);
PG_FUNCTION_INFO_V1(object_name);
PG_FUNCTION_INFO_V1(sp_datatype_info_helper);
PG_FUNCTION_INFO_V1(language);
PG_FUNCTION_INFO_V1(identity_into_smallint);
PG_FUNCTION_INFO_V1(identity_into_int);
PG_FUNCTION_INFO_V1(identity_into_bigint);
PG_FUNCTION_INFO_V1(host_name);
PG_FUNCTION_INFO_V1(host_id);
PG_FUNCTION_INFO_V1(context_info);
PG_FUNCTION_INFO_V1(bbf_get_context_info);
PG_FUNCTION_INFO_V1(bbf_set_context_info);
PG_FUNCTION_INFO_V1(procid);
PG_FUNCTION_INFO_V1(babelfish_integrity_checker);
PG_FUNCTION_INFO_V1(bigint_degrees);
PG_FUNCTION_INFO_V1(int_degrees);
PG_FUNCTION_INFO_V1(smallint_degrees);
PG_FUNCTION_INFO_V1(bigint_radians);
PG_FUNCTION_INFO_V1(int_radians);
PG_FUNCTION_INFO_V1(smallint_radians);
PG_FUNCTION_INFO_V1(bigint_power);
PG_FUNCTION_INFO_V1(int_power);
PG_FUNCTION_INFO_V1(smallint_power);
PG_FUNCTION_INFO_V1(numeric_degrees);
PG_FUNCTION_INFO_V1(numeric_radians);
PG_FUNCTION_INFO_V1(object_schema_name);
PG_FUNCTION_INFO_V1(parsename);
PG_FUNCTION_INFO_V1(pg_extension_config_remove);
PG_FUNCTION_INFO_V1(objectproperty_internal);

void	   *string_to_tsql_varchar(const char *input_str);
void	   *get_servername_internal(void);
void	   *get_servicename_internal(void);
void	   *get_language(void);
void	   *get_host_id(void);
extern bool canCommitTransaction(void);
<<<<<<< HEAD
extern bool is_ms_shipped(char *object_name, int type, Oid schema_id);
=======
static int64 get_identity_next_value(void);
>>>>>>> 6e7f34b6

extern int	pltsql_datefirst;
extern bool pltsql_implicit_transactions;
extern bool pltsql_cursor_close_on_commit;
extern bool pltsql_ansi_warnings;
extern bool pltsql_ansi_padding;
extern bool pltsql_ansi_nulls;
extern bool pltsql_arithabort;
extern bool pltsql_arithignore;
extern bool pltsql_quoted_identifier;
extern bool pltsql_nocount;
extern bool pltsql_ansi_null_dflt_on;
extern bool pltsql_ansi_null_dflt_off;
extern bool pltsql_concat_null_yields_null;
extern bool pltsql_numeric_roundabort;
extern bool pltsql_xact_abort;
extern bool pltsql_case_insensitive_identifiers;
extern bool inited_ht_tsql_cast_info;
extern bool inited_ht_tsql_datatype_precedence_info;

char	   *bbf_servername = "BABELFISH";
const char *bbf_servicename = "MSSQLSERVER";
char	   *bbf_language = "us_english";
#define MD5_HASH_LEN 32

Datum
trancount(PG_FUNCTION_ARGS)
{
	PG_RETURN_UINT32(NestedTranCount);
}

Datum
procid(PG_FUNCTION_ARGS)
{
	PG_RETURN_OID(procid_var);
}

/*
 * This function will return following version string
 * Babelfish for PostgreSQL with SQL Server Compatibility - 12.0.2000.8
 * <Build Date> <Build Time>
 * Copyright (c) Amazon Web Services
 * PostgreSQL xx.xx on <host>
 */
Datum
version(PG_FUNCTION_ARGS)
{
	StringInfoData temp;
	void	   *info;
	const char *product_version;

	initStringInfo(&temp);

	if (pg_strcasecmp(pltsql_version, "default") == 0)
	{
		char	   *pg_version = pstrdup(PG_VERSION_STR);
		char	   *temp_str = pg_version;

		temp_str = strstr(temp_str, ", compiled by");
		*temp_str = '\0';
		product_version = GetConfigOption("babelfishpg_tds.product_version", true, false);

		Assert(product_version != NULL);
		if (pg_strcasecmp(product_version, "default") == 0)
			product_version = BABEL_COMPATIBILITY_VERSION;
		appendStringInfo(&temp,
						 "Babelfish for PostgreSQL with SQL Server Compatibility - %s"
						 "\n%s %s\nCopyright (c) Amazon Web Services\n%s (Babelfish %s)",
						 product_version,
						 __DATE__, __TIME__, pg_version, BABELFISH_VERSION_STR);
	}
	else
		appendStringInfoString(&temp, pltsql_version);

	/*
	 * TODO: Return Build number with version string as well.
	 */

	info = (*common_utility_plugin_ptr->tsql_varchar_input) (temp.data, temp.len, -1);
	pfree(temp.data);
	PG_RETURN_VARCHAR_P(info);
}

void *
string_to_tsql_varchar(const char *input_str)
{
	StringInfoData temp;
	void	   *info;

	initStringInfo(&temp);
	appendStringInfoString(&temp, input_str);

	info = (*common_utility_plugin_ptr->tsql_varchar_input) (temp.data, temp.len, -1);
	pfree(temp.data);
	return info;
}

void *
get_servername_internal()
{
	return string_to_tsql_varchar(bbf_servername);
}

void *
get_servicename_internal()
{
	return string_to_tsql_varchar(bbf_servicename);
}

void *
get_language()
{
	return string_to_tsql_varchar(bbf_language);
}

/*
 * This function will return the servername.
 */
Datum
servername(PG_FUNCTION_ARGS)
{
	PG_RETURN_VARCHAR_P(get_servername_internal());
}

/*
 * This function will return the servicename.
 */
Datum
servicename(PG_FUNCTION_ARGS)
{
	PG_RETURN_VARCHAR_P(get_servicename_internal());
}

Datum
error(PG_FUNCTION_ARGS)
{
	PG_RETURN_INT32(latest_error_code);
}

Datum
pgerror(PG_FUNCTION_ARGS)
{
	char	   *error_sqlstate = unpack_sql_state(latest_pg_error_code);

	PG_RETURN_VARCHAR_P((*common_utility_plugin_ptr->tsql_varchar_input) ((error_sqlstate), strlen(error_sqlstate), -1));
}


/* returns data length of one Datum
 * this function is very similar to pg_column_size, but returns untoasted data without header sizes for bytea objects
*/
Datum
datalength(PG_FUNCTION_ARGS)
{
	Datum		value = PG_GETARG_DATUM(0);
	int32 result;
	int			typlen;

	/* On first call, get the input type's typlen, and save at *fn_extra */
	if (fcinfo->flinfo->fn_extra == NULL)
	{
		/* Lookup the datatype of the supplied argument */
		Oid			argtypeid = get_fn_expr_argtype(fcinfo->flinfo, 0);

		typlen = get_typlen(argtypeid);
		if (typlen == 0)		/* should not happen */
			elog(ERROR, "cache lookup failed for type %u", argtypeid);

		fcinfo->flinfo->fn_extra = MemoryContextAlloc(fcinfo->flinfo->fn_mcxt,
													  sizeof(int));
		*((int *) fcinfo->flinfo->fn_extra) = typlen;
	}
	else
		typlen = *((int *) fcinfo->flinfo->fn_extra);

	if (typlen == -1)
	{
		/* varlena type, untoasted and without header */
		result = toast_raw_datum_size(value) - VARHDRSZ;
	}
	else if (typlen == -2)
	{
		/* cstring */
		result = strlen(DatumGetCString(value)) + 1;
	}
	else
	{
		/* ordinary fixed-width type */
		result = typlen;
	}

	PG_RETURN_INT32(result);
}

/*
* The int_floor() and int_ceiling() functions are made to just return the
* original argument because floor(int) and ceiling(int) are always equal to int
* itself. This can only be done for int types and we are sure that these
* functions only have int arguments because these functions are ONLY invoked
* from wrapper functions that accept bigint, int, smallint and tinyint arguments.
*/
Datum
int_floor(PG_FUNCTION_ARGS)
{
	int64		arg1 = PG_GETARG_INT64(0);

	/* Floor of an integer is the integer itself */
	PG_RETURN_INT64(arg1);
}

Datum
int_ceiling(PG_FUNCTION_ARGS)
{
	int64		arg1 = PG_GETARG_INT64(0);

	/* Ceiling of an integer is the integer itself */
	PG_RETURN_INT64(arg1);
}

/*
* Floor/ceiling of bit type returns FLOATNTYPE in tsql. By default, we
* return numeric for floor/ceiling of bit. This function is to return a double
* precision output for a bit input.
*/
Datum
bit_floor(PG_FUNCTION_ARGS)
{
	int16		arg1 = PG_GETARG_INT16(0);

	/* Floor of a bit is the bit itself */
	PG_RETURN_FLOAT8((float8) arg1);
}

Datum
bit_ceiling(PG_FUNCTION_ARGS)
{
	int16		arg1 = PG_GETARG_INT16(0);

	/* Ceiling of a bit is the bit itself */
	PG_RETURN_FLOAT8((float8) arg1);
}

Datum
xact_state(PG_FUNCTION_ARGS)
{
	if (NestedTranCount == 0)
	{
		PG_RETURN_INT16(0);
	}
	else if (canCommitTransaction())
	{
		PG_RETURN_INT16(1);
	}
	else
	{
		PG_RETURN_INT16(-1);
	}
}

Datum
get_enr_list(PG_FUNCTION_ARGS)
{
	ReturnSetInfo *rsinfo = (ReturnSetInfo *) fcinfo->resultinfo;
	TupleDesc	tupdesc;
	Tuplestorestate *tupstore;
	MemoryContext per_query_ctx;
	MemoryContext oldcontext;
	List	   *enr_list = get_namedRelList();
	ListCell   *lc;

	/* check to see if caller supports us returning a tuplestore */
	if (rsinfo == NULL || !IsA(rsinfo, ReturnSetInfo))
		ereport(ERROR,
				(errcode(ERRCODE_FEATURE_NOT_SUPPORTED),
				 errmsg("set-valued function called in context that cannot accept a set")));
	if (!(rsinfo->allowedModes & SFRM_Materialize))
		ereport(ERROR,
				(errcode(ERRCODE_FEATURE_NOT_SUPPORTED),
				 errmsg("materialize mode required, but it is not " \
						"allowed in this context")));

	/* need to build tuplestore in query context */
	per_query_ctx = rsinfo->econtext->ecxt_per_query_memory;
	oldcontext = MemoryContextSwitchTo(per_query_ctx);

	/* build tupdesc for result tuples. */
	tupdesc = CreateTemplateTupleDesc(2);
	TupleDescInitEntry(tupdesc, (AttrNumber) 1, "reloid",
					   INT4OID, -1, 0);
	TupleDescInitEntry(tupdesc, (AttrNumber) 2, "relname",
					   TEXTOID, -1, 0);

	tupstore =
		tuplestore_begin_heap(rsinfo->allowedModes & SFRM_Materialize_Random,
							  false, 1024);
	/* generate junk in short-term context */
	MemoryContextSwitchTo(oldcontext);

	/* scan all the variables in top estate */
	foreach(lc, enr_list)
	{
		Datum		values[2];
		bool		nulls[2];

		MemSet(nulls, 0, sizeof(nulls));

		values[0] = ((EphemeralNamedRelationMetadata) lfirst(lc))->reliddesc;
		values[1] = CStringGetTextDatum(((EphemeralNamedRelationMetadata) lfirst(lc))->name);

		tuplestore_putvalues(tupstore, tupdesc, values, nulls);
	}

	/* clean up and return the tuplestore */
	tuplestore_donestoring(tupstore);

	rsinfo->returnMode = SFRM_Materialize;
	rsinfo->setResult = tupstore;
	rsinfo->setDesc = tupdesc;

	PG_RETURN_NULL();
}

Datum
tsql_random(PG_FUNCTION_ARGS)
{
	LOCAL_FCINFO(fcinfo1, 0);
	int			seed = PG_GETARG_INT32(0);
	Datum result;

	/* set the seed first */
	DirectFunctionCall1(setseed, Float8GetDatum((double) seed / 2147483649));

	/* call PG's random function */
	InitFunctionCallInfoData(*fcinfo1, NULL, 0, InvalidOid, NULL, NULL);
	result = drandom(fcinfo1);

	return result;
}

Datum
is_member(PG_FUNCTION_ARGS)
{
	const char *role = text_to_cstring(PG_GETARG_TEXT_P(0));
	Oid			role_oid = get_role_oid(role, true);

	if (!OidIsValid(role_oid))
	{
		PG_RETURN_NULL();
	}

	if (is_member_of_role(GetUserId(), role_oid))
	{
		PG_RETURN_INT32(1);
	}
	else
	{
		PG_RETURN_INT32(0);
	}
}

Datum
schema_name(PG_FUNCTION_ARGS)
{
	Oid			oid = PG_GETARG_OID(0);
	HeapTuple	tup;
	Form_pg_namespace nspform;
	NameData	name;
	const char *logical_name;

	VarChar    *result;

	if (!OidIsValid(oid))
	{
		PG_RETURN_NULL();
	}

	tup = SearchSysCache1(NAMESPACEOID, ObjectIdGetDatum(oid));

	if (!HeapTupleIsValid(tup))
	{
		PG_RETURN_NULL();
	}

	nspform = (Form_pg_namespace) GETSTRUCT(tup);
	name = nspform->nspname;

	logical_name = get_logical_schema_name(name.data, true);
	if (logical_name)
		result = (*common_utility_plugin_ptr->tsql_varchar_input) (logical_name, strlen(logical_name), -1);

	else
		result = (*common_utility_plugin_ptr->tsql_varchar_input) (name.data, strlen(name.data), -1);

	ReleaseSysCache(tup);
	PG_RETURN_VARCHAR_P(result);
}

Datum
schema_id(PG_FUNCTION_ARGS)
{
	char	   *name = NULL;
	char	   *input_name;
	char	   *physical_name;
	int			id;

	/* when no argument is passed, then ID of default schema of the caller */
	if (PG_NARGS() == 0)
	{
		char	   *db_name = get_cur_db_name();
		const char *user = get_user_for_database(db_name);
		const char *guest_role_name = get_guest_role_name(db_name);

		if (!user)
		{
			pfree(db_name);
			PG_RETURN_NULL();
		}
		else if ((guest_role_name && strcmp(user, guest_role_name) == 0))
		{
			physical_name = pstrdup(get_guest_schema_name(db_name));
		}
		else
		{
			name = get_authid_user_ext_schema_name((const char *) db_name, user);
			physical_name = get_physical_schema_name(db_name, name);
		}
		pfree(db_name);
	}
	else
	{
		if (PG_ARGISNULL(0))
			PG_RETURN_NULL();

		input_name = text_to_cstring(PG_GETARG_TEXT_P(0));
		if (pltsql_case_insensitive_identifiers)
		{
			name = downcase_identifier(input_name, strlen(input_name), false, false);	/* no truncation here.
																						 * truncation will be
																						 * handled inside
																						 * get_physical_schema_name() */
			pfree(input_name);
		}
		else
			name = input_name;

		physical_name = get_physical_schema_name(get_cur_db_name(), name);
	}

	/*
	 * If physical schema name is empty or NULL for any reason then return
	 * NULL.
	 */
	if (physical_name == NULL || strlen(physical_name) == 0)
		PG_RETURN_NULL();

	id = get_namespace_oid(physical_name, true);

	if (name)
		pfree(name);
	pfree(physical_name);

	if (!OidIsValid(id))
		PG_RETURN_NULL();

	PG_RETURN_INT32(id);
}

Datum
datefirst(PG_FUNCTION_ARGS)
{
	PG_RETURN_UINT32(pltsql_datefirst);
}

/* @@OPTIONS returns a bitmap of the current boolean SET options */
Datum
options(PG_FUNCTION_ARGS)
{
	int			options = 0;

	/*
	 * 1st bit is for DISABLE_DEF_CNST_CHK, which is an obsolete setting and
	 * should always be 0
	 */

	/* 2nd bit: IMPLICIT_TRANSACTIONS */
	if (pltsql_implicit_transactions)
		options += 2;

	/* 3rd bit: CURSOR_CLOSE_ON_COMMIT */
	if (pltsql_cursor_close_on_commit)
		options += 4;

	/* 4th bit: ANSI_WARNINGS */
	if (pltsql_ansi_warnings)
		options += 8;

	/*
	 * 5th bit: ANSI_PADDING, this setting is WIP. We only support the default
	 * ON setting atm
	 */
	if (pltsql_ansi_padding)
		options += 16;

	/* 6th bit: ANSI_NULLS */
	if (pltsql_ansi_nulls)
		options += 32;

	/* 7th bit: ARITHABORT */
	if (pltsql_arithabort)
		options += 64;

	/* 8th bit: ARITHIGNORE */
	if (pltsql_arithignore)
		options += 128;

	/* 9th bit: QUOTED_IDENTIFIER */
	if (pltsql_quoted_identifier)
		options += 256;

	/* 10th bit: NOCOUNT */
	if (pltsql_nocount)
		options += 512;

	/* 11th bit: ANSI_NULL_DFLT_ON */
	if (pltsql_ansi_null_dflt_on)
		options += 1024;

	/* 12th bit: ANSI_NULL_DFLT_OFF */
	if (pltsql_ansi_null_dflt_off)
		options += 2048;

	/* 13th bit: CONCAT_NULL_YIELDS_NULL */
	if (pltsql_concat_null_yields_null)
		options += 4096;

	/* 14th bit: NUMERIC_ROUNDABORT */
	if (pltsql_numeric_roundabort)
		options += 8192;

	/* 15th bit: XACT_ABORT */
	if (pltsql_xact_abort)
		options += 16384;

	PG_RETURN_UINT32(options);
}

/* This function will return the default AD domain name */
Datum
default_domain(PG_FUNCTION_ARGS)
{
	char	   *login_domainname = NULL;

	if (*pltsql_protocol_plugin_ptr && (*pltsql_protocol_plugin_ptr)->get_login_domainname)
		login_domainname = (*pltsql_protocol_plugin_ptr)->get_login_domainname();

	if (login_domainname)
		PG_RETURN_VARCHAR_P((*common_utility_plugin_ptr->tsql_varchar_input) (login_domainname, strlen(login_domainname), -1));
	else
		PG_RETURN_NULL();
}

/*
 *		tsql_exp			- returns the exponential function of arg1
 */
Datum
tsql_exp(PG_FUNCTION_ARGS)
{
	float8		arg1 = PG_GETARG_FLOAT8(0);
	float8 result;

	errno = 0;
	result = exp(arg1);

	if (errno == ERANGE && result !=0 && !isinf(result))
		result = get_float8_infinity();

	if (unlikely(isinf(result)) && !isinf(arg1))
		float_overflow_error();
	PG_RETURN_FLOAT8(result);
}

Datum
host_os(PG_FUNCTION_ARGS)
{
	char	   *host_os_res,
			   *pg_version,
				host_str[256];
	void	   *info;

	/* filter out host info */
	pg_version = pstrdup(PG_VERSION_STR);
	sscanf(pg_version, "PostgreSQL %*s on %s, compiled by %*s", host_str);

	if (strstr(host_str, "w64") || strstr(host_str, "w32") || strstr(host_str, "mingw") || strstr(host_str, "visual studio"))
	{
		host_os_res = pstrdup("Windows");
	}
	else if (strstr(host_str, "linux"))
	{
		host_os_res = pstrdup("Linux");
	}
	else if (strstr(host_str, "mac"))
	{
		host_os_res = pstrdup("Mac");
	}
	else
		host_os_res = pstrdup("UNKNOWN");

	info = (*common_utility_plugin_ptr->tsql_varchar_input) (host_os_res, strlen(host_os_res), -1);
	if (pg_version)
		pfree(pg_version);
	if (host_os_res)
		pfree(host_os_res);
	PG_RETURN_VARCHAR_P(info);
}

/*
 * Returns activity of TDS backends.
 */
Datum
tsql_stat_get_activity_deprecated_in_2_2_0(PG_FUNCTION_ARGS)
{
	int			num_backends = pgstat_fetch_stat_numbackends();
	int			curr_backend;
	char	   *view_name = text_to_cstring(PG_GETARG_TEXT_PP(0));
	int			pid = -1;
	ReturnSetInfo *rsinfo = (ReturnSetInfo *) fcinfo->resultinfo;
	TupleDesc	tupdesc;
	Tuplestorestate *tupstore;
	MemoryContext per_query_ctx;
	MemoryContext oldcontext;

	/*
	 * For sys.dm_exec_sessions view: - If user is sysadmin, we show info of
	 * all the sessions - If user is not sysadmin, we only show info of
	 * current session For sys.dm_exec_connections view: - If user is
	 * sysadmin, we show info of all the connections - If user is not
	 * sysadmin, we throw an error since user does not have the required
	 * permissions to query this view
	 */
	if (strcmp(view_name, "sessions") == 0)
	{
		if (role_is_sa(GetSessionUserId()))
			pid = -1;
		else
			pid = MyProcPid;
	}
	else if (strcmp(view_name, "connections") == 0)
	{
		if (role_is_sa(GetSessionUserId()))
			pid = -1;
		else
			ereport(ERROR,
					(errcode(ERRCODE_INSUFFICIENT_PRIVILEGE),
					 errmsg("The user does not have permission to perform this action")));
	}

	/* check to see if caller supports us returning a tuplestore */
	if (rsinfo == NULL || !IsA(rsinfo, ReturnSetInfo))
		ereport(ERROR,
				(errcode(ERRCODE_FEATURE_NOT_SUPPORTED),
				 errmsg("set-valued function called in context that cannot accept a set")));

	if (!(rsinfo->allowedModes & SFRM_Materialize))
		ereport(ERROR,
				(errcode(ERRCODE_FEATURE_NOT_SUPPORTED),
				 errmsg("materialize mode required, but it is not allowed in this context")));

	/* Build tupdesc for result tuples. */
	tupdesc = CreateTemplateTupleDesc(TSQL_STAT_GET_ACTIVITY_COLS - 2);
	TupleDescInitEntry(tupdesc, (AttrNumber) 1, "procid", INT4OID, -1, 0);
	TupleDescInitEntry(tupdesc, (AttrNumber) 2, "client_version", INT4OID, -1, 0);
	TupleDescInitEntry(tupdesc, (AttrNumber) 3, "library_name", VARCHAROID, 32, 0);
	TupleDescInitEntry(tupdesc, (AttrNumber) 4, "language", VARCHAROID, 128, 0);
	TupleDescInitEntry(tupdesc, (AttrNumber) 5, "quoted_identifier", BOOLOID, -1, 0);
	TupleDescInitEntry(tupdesc, (AttrNumber) 6, "arithabort", BOOLOID, -1, 0);
	TupleDescInitEntry(tupdesc, (AttrNumber) 7, "ansi_null_dflt_on", BOOLOID, -1, 0);
	TupleDescInitEntry(tupdesc, (AttrNumber) 8, "ansi_defaults", BOOLOID, -1, 0);
	TupleDescInitEntry(tupdesc, (AttrNumber) 9, "ansi_warnings", BOOLOID, -1, 0);
	TupleDescInitEntry(tupdesc, (AttrNumber) 10, "ansi_padding", BOOLOID, -1, 0);
	TupleDescInitEntry(tupdesc, (AttrNumber) 11, "ansi_nulls", BOOLOID, -1, 0);
	TupleDescInitEntry(tupdesc, (AttrNumber) 12, "concat_null_yields_null", BOOLOID, -1, 0);
	TupleDescInitEntry(tupdesc, (AttrNumber) 13, "textsize", INT4OID, -1, 0);
	TupleDescInitEntry(tupdesc, (AttrNumber) 14, "datefirst", INT4OID, -1, 0);
	TupleDescInitEntry(tupdesc, (AttrNumber) 15, "lock_timeout", INT4OID, -1, 0);
	TupleDescInitEntry(tupdesc, (AttrNumber) 16, "transaction_isolation", INT2OID, -1, 0);
	TupleDescInitEntry(tupdesc, (AttrNumber) 17, "client_pid", INT4OID, -1, 0);
	TupleDescInitEntry(tupdesc, (AttrNumber) 18, "row_count", INT8OID, -1, 0);
	TupleDescInitEntry(tupdesc, (AttrNumber) 19, "prev_error", INT4OID, -1, 0);
	TupleDescInitEntry(tupdesc, (AttrNumber) 20, "trancount", INT4OID, -1, 0);
	TupleDescInitEntry(tupdesc, (AttrNumber) 21, "protocol_version", INT4OID, -1, 0);
	TupleDescInitEntry(tupdesc, (AttrNumber) 22, "packet_size", INT4OID, -1, 0);
	TupleDescInitEntry(tupdesc, (AttrNumber) 23, "encrypt_option", VARCHAROID, 40, 0);
	TupleDescInitEntry(tupdesc, (AttrNumber) 24, "database_id", INT2OID, -1, 0);
	tupdesc = BlessTupleDesc(tupdesc);

	per_query_ctx = rsinfo->econtext->ecxt_per_query_memory;
	oldcontext = MemoryContextSwitchTo(per_query_ctx);

	tupstore = tuplestore_begin_heap(true, false, work_mem);
	rsinfo->returnMode = SFRM_Materialize;
	rsinfo->setResult = tupstore;
	rsinfo->setDesc = tupdesc;

	MemoryContextSwitchTo(oldcontext);

	/* 1-based index */
	for (curr_backend = 1; curr_backend <= num_backends; curr_backend++)
	{
		/* for each row */
		Datum		values[TSQL_STAT_GET_ACTIVITY_COLS - 2];
		bool		nulls[TSQL_STAT_GET_ACTIVITY_COLS - 2];

		if (*pltsql_protocol_plugin_ptr && (*pltsql_protocol_plugin_ptr)->get_stat_values &&
			(*pltsql_protocol_plugin_ptr)->get_stat_values(values, nulls, TSQL_STAT_GET_ACTIVITY_COLS - 2, pid, curr_backend))
			tuplestore_putvalues(tupstore, tupdesc, values, nulls);
		else
			continue;

		/* If only a single backend was requested, and we found it, break. */
		if (pid != -1)
			break;
	}

	/* clean up and return the tuplestore */
	tuplestore_donestoring(tupstore);

	if (*pltsql_protocol_plugin_ptr && (*pltsql_protocol_plugin_ptr)->invalidate_stat_view)
		(*pltsql_protocol_plugin_ptr)->invalidate_stat_view();

	return (Datum) 0;
}

Datum
tsql_stat_get_activity_deprecated_in_3_2_0(PG_FUNCTION_ARGS)
{
	Oid			sysadmin_oid = get_role_oid("sysadmin", false);
	int			num_backends = pgstat_fetch_stat_numbackends();
	int			curr_backend;
	char	   *view_name = text_to_cstring(PG_GETARG_TEXT_PP(0));
	int			pid = -1;
	ReturnSetInfo *rsinfo = (ReturnSetInfo *) fcinfo->resultinfo;
	TupleDesc	tupdesc;
	Tuplestorestate *tupstore;
	MemoryContext per_query_ctx;
	MemoryContext oldcontext;

	/*
	 * For sys.dm_exec_sessions view: - If user is sysadmin, we show info of
	 * all the sessions - If user is not sysadmin, we only show info of
	 * current session For sys.dm_exec_connections view: - If user is
	 * sysadmin, we show info of all the connections - If user is not
	 * sysadmin, we throw an error since user does not have the required
	 * permissions to query this view
	 */
	if (strcmp(view_name, "sessions") == 0)
	{
		if (has_privs_of_role(GetSessionUserId(), sysadmin_oid))
			pid = -1;
		else
			pid = MyProcPid;
	}
	else if (strcmp(view_name, "connections") == 0)
	{
		if (has_privs_of_role(GetSessionUserId(), sysadmin_oid))
			pid = -1;
		else
			ereport(ERROR,
					(errcode(ERRCODE_INSUFFICIENT_PRIVILEGE),
					 errmsg("The user does not have permission to perform this action")));
	}

	/* check to see if caller supports us returning a tuplestore */
	if (rsinfo == NULL || !IsA(rsinfo, ReturnSetInfo))
		ereport(ERROR,
				(errcode(ERRCODE_FEATURE_NOT_SUPPORTED),
				 errmsg("set-valued function called in context that cannot accept a set")));

	if (!(rsinfo->allowedModes & SFRM_Materialize))
		ereport(ERROR,
				(errcode(ERRCODE_FEATURE_NOT_SUPPORTED),
				 errmsg("materialize mode required, but it is not allowed in this context")));

	/* Build tupdesc for result tuples. */
	tupdesc = CreateTemplateTupleDesc(TSQL_STAT_GET_ACTIVITY_COLS - 1);
	TupleDescInitEntry(tupdesc, (AttrNumber) 1, "procid", INT4OID, -1, 0);
	TupleDescInitEntry(tupdesc, (AttrNumber) 2, "client_version", INT4OID, -1, 0);
	TupleDescInitEntry(tupdesc, (AttrNumber) 3, "library_name", VARCHAROID, 32, 0);
	TupleDescInitEntry(tupdesc, (AttrNumber) 4, "language", VARCHAROID, 128, 0);
	TupleDescInitEntry(tupdesc, (AttrNumber) 5, "quoted_identifier", BOOLOID, -1, 0);
	TupleDescInitEntry(tupdesc, (AttrNumber) 6, "arithabort", BOOLOID, -1, 0);
	TupleDescInitEntry(tupdesc, (AttrNumber) 7, "ansi_null_dflt_on", BOOLOID, -1, 0);
	TupleDescInitEntry(tupdesc, (AttrNumber) 8, "ansi_defaults", BOOLOID, -1, 0);
	TupleDescInitEntry(tupdesc, (AttrNumber) 9, "ansi_warnings", BOOLOID, -1, 0);
	TupleDescInitEntry(tupdesc, (AttrNumber) 10, "ansi_padding", BOOLOID, -1, 0);
	TupleDescInitEntry(tupdesc, (AttrNumber) 11, "ansi_nulls", BOOLOID, -1, 0);
	TupleDescInitEntry(tupdesc, (AttrNumber) 12, "concat_null_yields_null", BOOLOID, -1, 0);
	TupleDescInitEntry(tupdesc, (AttrNumber) 13, "textsize", INT4OID, -1, 0);
	TupleDescInitEntry(tupdesc, (AttrNumber) 14, "datefirst", INT4OID, -1, 0);
	TupleDescInitEntry(tupdesc, (AttrNumber) 15, "lock_timeout", INT4OID, -1, 0);
	TupleDescInitEntry(tupdesc, (AttrNumber) 16, "transaction_isolation", INT2OID, -1, 0);
	TupleDescInitEntry(tupdesc, (AttrNumber) 17, "client_pid", INT4OID, -1, 0);
	TupleDescInitEntry(tupdesc, (AttrNumber) 18, "row_count", INT8OID, -1, 0);
	TupleDescInitEntry(tupdesc, (AttrNumber) 19, "prev_error", INT4OID, -1, 0);
	TupleDescInitEntry(tupdesc, (AttrNumber) 20, "trancount", INT4OID, -1, 0);
	TupleDescInitEntry(tupdesc, (AttrNumber) 21, "protocol_version", INT4OID, -1, 0);
	TupleDescInitEntry(tupdesc, (AttrNumber) 22, "packet_size", INT4OID, -1, 0);
	TupleDescInitEntry(tupdesc, (AttrNumber) 23, "encrypt_option", VARCHAROID, 40, 0);
	TupleDescInitEntry(tupdesc, (AttrNumber) 24, "database_id", INT2OID, -1, 0);
	TupleDescInitEntry(tupdesc, (AttrNumber) 25, "host_name", VARCHAROID, 128, 0);
	tupdesc = BlessTupleDesc(tupdesc);

	per_query_ctx = rsinfo->econtext->ecxt_per_query_memory;
	oldcontext = MemoryContextSwitchTo(per_query_ctx);

	tupstore = tuplestore_begin_heap(true, false, work_mem);
	rsinfo->returnMode = SFRM_Materialize;
	rsinfo->setResult = tupstore;
	rsinfo->setDesc = tupdesc;

	MemoryContextSwitchTo(oldcontext);

	/* 1-based index */
	for (curr_backend = 1; curr_backend <= num_backends; curr_backend++)
	{
		/* for each row */
		Datum		values[TSQL_STAT_GET_ACTIVITY_COLS - 1];
		bool		nulls[TSQL_STAT_GET_ACTIVITY_COLS - 1];

		if (*pltsql_protocol_plugin_ptr && (*pltsql_protocol_plugin_ptr)->get_stat_values &&
			(*pltsql_protocol_plugin_ptr)->get_stat_values(values, nulls, TSQL_STAT_GET_ACTIVITY_COLS - 1, pid, curr_backend))
			tuplestore_putvalues(tupstore, tupdesc, values, nulls);
		else
			continue;

		/* If only a single backend was requested, and we found it, break. */
		if (pid != -1)
			break;
	}

	/* clean up and return the tuplestore */
	tuplestore_donestoring(tupstore);

	if (*pltsql_protocol_plugin_ptr && (*pltsql_protocol_plugin_ptr)->invalidate_stat_view)
		(*pltsql_protocol_plugin_ptr)->invalidate_stat_view();

	return (Datum) 0;
}

Datum
tsql_stat_get_activity(PG_FUNCTION_ARGS)
{
	Oid			sysadmin_oid = get_role_oid("sysadmin", false);
	int			num_backends = pgstat_fetch_stat_numbackends();
	int			curr_backend;
	char	   *view_name = text_to_cstring(PG_GETARG_TEXT_PP(0));
	int			pid = -1;
	ReturnSetInfo *rsinfo = (ReturnSetInfo *) fcinfo->resultinfo;
	TupleDesc	tupdesc;
	Tuplestorestate *tupstore;
	MemoryContext per_query_ctx;
	MemoryContext oldcontext;

	/*
	 * For sys.dm_exec_sessions view: - If user is sysadmin, we show info of
	 * all the sessions - If user is not sysadmin, we only show info of
	 * current session For sys.dm_exec_connections view: - If user is
	 * sysadmin, we show info of all the connections - If user is not
	 * sysadmin, we throw an error since user does not have the required
	 * permissions to query this view
	 */
	if (strcmp(view_name, "sessions") == 0)
	{
		if (has_privs_of_role(GetSessionUserId(), sysadmin_oid))
			pid = -1;
		else
			pid = MyProcPid;
	}
	else if (strcmp(view_name, "connections") == 0)
	{
		if (has_privs_of_role(GetSessionUserId(), sysadmin_oid))
			pid = -1;
		else
			ereport(ERROR,
					(errcode(ERRCODE_INSUFFICIENT_PRIVILEGE),
					 errmsg("The user does not have permission to perform this action")));
	}

	/* check to see if caller supports us returning a tuplestore */
	if (rsinfo == NULL || !IsA(rsinfo, ReturnSetInfo))
		ereport(ERROR,
				(errcode(ERRCODE_FEATURE_NOT_SUPPORTED),
				 errmsg("set-valued function called in context that cannot accept a set")));

	if (!(rsinfo->allowedModes & SFRM_Materialize))
		ereport(ERROR,
				(errcode(ERRCODE_FEATURE_NOT_SUPPORTED),
				 errmsg("materialize mode required, but it is not allowed in this context")));

	/* Build tupdesc for result tuples. */
	tupdesc = CreateTemplateTupleDesc(TSQL_STAT_GET_ACTIVITY_COLS);
	TupleDescInitEntry(tupdesc, (AttrNumber) 1, "procid", INT4OID, -1, 0);
	TupleDescInitEntry(tupdesc, (AttrNumber) 2, "client_version", INT4OID, -1, 0);
	TupleDescInitEntry(tupdesc, (AttrNumber) 3, "library_name", VARCHAROID, 32, 0);
	TupleDescInitEntry(tupdesc, (AttrNumber) 4, "language", VARCHAROID, 128, 0);
	TupleDescInitEntry(tupdesc, (AttrNumber) 5, "quoted_identifier", BOOLOID, -1, 0);
	TupleDescInitEntry(tupdesc, (AttrNumber) 6, "arithabort", BOOLOID, -1, 0);
	TupleDescInitEntry(tupdesc, (AttrNumber) 7, "ansi_null_dflt_on", BOOLOID, -1, 0);
	TupleDescInitEntry(tupdesc, (AttrNumber) 8, "ansi_defaults", BOOLOID, -1, 0);
	TupleDescInitEntry(tupdesc, (AttrNumber) 9, "ansi_warnings", BOOLOID, -1, 0);
	TupleDescInitEntry(tupdesc, (AttrNumber) 10, "ansi_padding", BOOLOID, -1, 0);
	TupleDescInitEntry(tupdesc, (AttrNumber) 11, "ansi_nulls", BOOLOID, -1, 0);
	TupleDescInitEntry(tupdesc, (AttrNumber) 12, "concat_null_yields_null", BOOLOID, -1, 0);
	TupleDescInitEntry(tupdesc, (AttrNumber) 13, "textsize", INT4OID, -1, 0);
	TupleDescInitEntry(tupdesc, (AttrNumber) 14, "datefirst", INT4OID, -1, 0);
	TupleDescInitEntry(tupdesc, (AttrNumber) 15, "lock_timeout", INT4OID, -1, 0);
	TupleDescInitEntry(tupdesc, (AttrNumber) 16, "transaction_isolation", INT2OID, -1, 0);
	TupleDescInitEntry(tupdesc, (AttrNumber) 17, "client_pid", INT4OID, -1, 0);
	TupleDescInitEntry(tupdesc, (AttrNumber) 18, "row_count", INT8OID, -1, 0);
	TupleDescInitEntry(tupdesc, (AttrNumber) 19, "prev_error", INT4OID, -1, 0);
	TupleDescInitEntry(tupdesc, (AttrNumber) 20, "trancount", INT4OID, -1, 0);
	TupleDescInitEntry(tupdesc, (AttrNumber) 21, "protocol_version", INT4OID, -1, 0);
	TupleDescInitEntry(tupdesc, (AttrNumber) 22, "packet_size", INT4OID, -1, 0);
	TupleDescInitEntry(tupdesc, (AttrNumber) 23, "encrypt_option", VARCHAROID, 40, 0);
	TupleDescInitEntry(tupdesc, (AttrNumber) 24, "database_id", INT2OID, -1, 0);
	TupleDescInitEntry(tupdesc, (AttrNumber) 25, "host_name", VARCHAROID, 128, 0);
	TupleDescInitEntry(tupdesc, (AttrNumber) 26, "context_info", BYTEAOID, 128, 0);
	tupdesc = BlessTupleDesc(tupdesc);

	per_query_ctx = rsinfo->econtext->ecxt_per_query_memory;
	oldcontext = MemoryContextSwitchTo(per_query_ctx);

	tupstore = tuplestore_begin_heap(true, false, work_mem);
	rsinfo->returnMode = SFRM_Materialize;
	rsinfo->setResult = tupstore;
	rsinfo->setDesc = tupdesc;

	MemoryContextSwitchTo(oldcontext);

	/* 1-based index */
	for (curr_backend = 1; curr_backend <= num_backends; curr_backend++)
	{
		/* for each row */
		Datum		values[TSQL_STAT_GET_ACTIVITY_COLS];
		bool		nulls[TSQL_STAT_GET_ACTIVITY_COLS];

		if (*pltsql_protocol_plugin_ptr && (*pltsql_protocol_plugin_ptr)->get_stat_values &&
			(*pltsql_protocol_plugin_ptr)->get_stat_values(values, nulls, TSQL_STAT_GET_ACTIVITY_COLS, pid, curr_backend))
			tuplestore_putvalues(tupstore, tupdesc, values, nulls);
		else
			continue;

		/* If only a single backend was requested, and we found it, break. */
		if (pid != -1)
			break;
	}

	/* clean up and return the tuplestore */
	tuplestore_donestoring(tupstore);

	if (*pltsql_protocol_plugin_ptr && (*pltsql_protocol_plugin_ptr)->invalidate_stat_view)
		(*pltsql_protocol_plugin_ptr)->invalidate_stat_view();

	return (Datum) 0;
}

Datum
get_current_full_xact_id(PG_FUNCTION_ARGS)
{
	PreventCommandDuringRecovery("get_current_full_xact_id()");

	PG_RETURN_FULLTRANSACTIONID(GetCurrentFullTransactionId());
}

Datum
checksum(PG_FUNCTION_ARGS)
{
	int32 result = 0;
	int			nargs = PG_NARGS();
	StringInfoData buf;
	char		md5[MD5_HASH_LEN + 1];
	char	   *name;
	const char *errstr = NULL;
	bool		success;

	initStringInfo(&buf);
	if (nargs > 0)
	{
		ArrayType  *arr;
		Datum	   *values;
		bool	   *nulls;
		int			nelems;
		int			i;

		arr = PG_GETARG_ARRAYTYPE_P(0);
		deconstruct_array(arr, TEXTOID, -1, false, TYPALIGN_INT, &values, &nulls, &nelems);
		for (i = 0; i < nelems; i++)
		{
			name = nulls[i] ? "" : TextDatumGetCString(values[i]);
			if (strlen(name) == 0 && nelems == 1)
				PG_RETURN_INT32(0);
			else
				appendStringInfoString(&buf, name);
		}
	}

	/*
	 * We get hash value for md5 which is in hexadecimal. We are taking the
	 * first 8 characters of the md5 hash and converting it to int32.
	 */
	success = pg_md5_hash(buf.data, buf.len, md5, &errstr);
	if (success)
	{
		md5[8] = '\0';
		result = (int) strtol(md5, NULL, 16);
	}
	else
		ereport(ERROR,
				(errcode(ERRCODE_INTERNAL_ERROR),
				 errmsg("could not compute %s hash: %s", "MD5", errstr)));

	pfree(buf.data);

	PG_RETURN_INT32(result);
}

/*
 * object_id
 * 	Returns the object ID with object name and object type as input where object type is optional
 * Returns NULL
 * 	if input is NULL
 * 	if there is no such object
 * 	if user don't have right permission
 * 	if any error occured
 */
Datum
object_id(PG_FUNCTION_ARGS)
{
	char	   *db_name,
			   *schema_name,
			   *object_name;
	char	   *physical_schema_name;
	char	   *input;
	char	   *object_type = NULL;
	char	  **splited_object_name;
	Oid			schema_oid;
	Oid			user_id = GetUserId();
	Oid result = InvalidOid;
	bool		is_temp_object;
	int			i;

	if (PG_ARGISNULL(0))
		PG_RETURN_NULL();
	input = text_to_cstring(PG_GETARG_TEXT_P(0));

	if (!PG_ARGISNULL(1))
	{
		char	   *str = text_to_cstring(PG_GETARG_TEXT_P(1));

		i = strlen(str);
		if (i > 2)
		{
			pfree(input);
			pfree(str);
			PG_RETURN_NULL();
		}
		else if (i == 2 && isspace((unsigned char) str[1]))
		{
			str[1] = '\0';
		}
		object_type = downcase_identifier(str, strlen(str), false, false);
		pfree(str);
	}
	/* strip trailing whitespace from input */
	i = strlen(input);
	while (i > 0 && isspace((unsigned char) input[i - 1]))
		input[--i] = '\0';

	/* length should be restricted to 4000 */
	if (i > 4000)
		ereport(ERROR,
				(errcode(ERRCODE_STRING_DATA_LENGTH_MISMATCH),
				 errmsg("input value is too long for object name")));

	/* resolve the three part name */
	splited_object_name = split_object_name(input);
	db_name = splited_object_name[1];
	schema_name = splited_object_name[2];
	object_name = splited_object_name[3];

	/* downcase identifier if needed */
	if (pltsql_case_insensitive_identifiers)
	{
		db_name = downcase_identifier(db_name, strlen(db_name), false, false);
		schema_name = downcase_identifier(schema_name, strlen(schema_name), false, false);
		object_name = downcase_identifier(object_name, strlen(object_name), false, false);
		for (int i = 0; i < 4; i++)
			pfree(splited_object_name[i]);
	}
	else
		pfree(splited_object_name[0]);

	pfree(input);
	pfree(splited_object_name);

	/* truncate identifiers if needed */
	truncate_tsql_identifier(db_name);
	truncate_tsql_identifier(schema_name);
	truncate_tsql_identifier(object_name);

	if (!strcmp(db_name, ""))
		db_name = get_cur_db_name();
	else if (strcmp(db_name, get_cur_db_name()) && strcmp(db_name, "tempdb"))
	{
		/* cross database lookup */
		int			db_id = get_db_id(db_name);

		if (!DbidIsValid(db_id))
		{
			pfree(db_name);
			pfree(schema_name);
			pfree(object_name);
			if (object_type)
				pfree(object_type);
			PG_RETURN_NULL();
		}
		user_id = GetSessionUserId();
	}

	/* get physical schema name from logical schema name */
	if (!strcmp(schema_name, ""))
	{
		/*
		 * find the default schema for current user and get physical schema
		 * name
		 */
		const char *user = get_user_for_database(db_name);
		const char *guest_role_name = get_guest_role_name(db_name);

		if (!user)
		{
			pfree(db_name);
			pfree(schema_name);
			pfree(object_name);
			if (object_type)
				pfree(object_type);
			PG_RETURN_NULL();
		}
		else if ((guest_role_name && strcmp(user, guest_role_name) == 0))
		{
			physical_schema_name = pstrdup(get_guest_schema_name(db_name));
		}
		else
		{
			pfree(schema_name);
			schema_name = get_authid_user_ext_schema_name((const char *) db_name, user);
			physical_schema_name = get_physical_schema_name(db_name, schema_name);
		}
	}
	else
	{
		physical_schema_name = get_physical_schema_name(db_name, schema_name);
	}

	/*
	 * get schema oid from physical schema name, it will return InvalidOid if
	 * user don't have lookup access
	 */
	schema_oid = get_namespace_oid(physical_schema_name, true);

	/* free unnecessary pointers */
	pfree(db_name);
	pfree(schema_name);
	pfree(physical_schema_name);

	if (!OidIsValid(schema_oid) || pg_namespace_aclcheck(schema_oid, user_id, ACL_USAGE) != ACLCHECK_OK)
	{
		pfree(object_name);
		if (object_type)
			pfree(object_type);
		PG_RETURN_NULL();
	}

	/* check if looking for temp object */
	is_temp_object = (object_name[0] == '#' ? true : false);

	if (object_type)			/* "object_type" is specified in-argument */
	{
		if (is_temp_object)
		{
			if (!strcmp(object_type, "s") || !strcmp(object_type, "u") || !strcmp(object_type, "v") ||
				!strcmp(object_type, "it") || !strcmp(object_type, "et") || !strcmp(object_type, "so"))
			{
				/*
				 * search in list of ENRs registered in the current query
				 * environment by name
				 */
				EphemeralNamedRelation enr = get_ENR(currentQueryEnv, object_name);

				if (enr != NULL && enr->md.enrtype == ENR_TSQL_TEMP)
				{
					result = enr->md.reliddesc;
				}
			}
			else if (!strcmp(object_type, "r") || !strcmp(object_type, "ec") || !strcmp(object_type, "pg") ||
					 !strcmp(object_type, "sn") || !strcmp(object_type, "sq") || !strcmp(object_type, "tt"))
			{
				ereport(ERROR,
						(errcode(ERRCODE_FEATURE_NOT_SUPPORTED),
						 errmsg("Object type currently unsupported in Babelfish.")));
			}
		}
		else
		{
			if (!strcmp(object_type, "s") || !strcmp(object_type, "u") || !strcmp(object_type, "v") ||
				!strcmp(object_type, "it") || !strcmp(object_type, "et") || !strcmp(object_type, "so"))
			{
				/* search in pg_class by name and schema oid */
				Oid			relid = get_relname_relid((const char *) object_name, schema_oid);

				if (OidIsValid(relid) && pg_class_aclcheck(relid, user_id, ACL_SELECT) == ACLCHECK_OK)
				{
					result = relid;
				}
			}
			else if (!strcmp(object_type, "c") || !strcmp(object_type, "d") || !strcmp(object_type, "f") ||
					 !strcmp(object_type, "pk") || !strcmp(object_type, "uq"))
			{
				/* search in pg_constraint by name and schema oid */
				result = tsql_get_constraint_oid(object_name, schema_oid, user_id);
			}
			else if (!strcmp(object_type, "af") || !strcmp(object_type, "fn") || !strcmp(object_type, "fs") ||
					 !strcmp(object_type, "ft") || !strcmp(object_type, "if") || !strcmp(object_type, "p") ||
					 !strcmp(object_type, "pc") || !strcmp(object_type, "tf") || !strcmp(object_type, "rf") ||
					 !strcmp(object_type, "x"))
			{
				/* search in pg_proc by name and schema oid */
				result = tsql_get_proc_oid(object_name, schema_oid, user_id);
			}
			else if (!strcmp(object_type, "tr") || !strcmp(object_type, "ta"))
			{
				/* search in pg_trigger by name and schema oid */
				result = tsql_get_trigger_oid(object_name, schema_oid, user_id);
			}
			else if (!strcmp(object_type, "r") || !strcmp(object_type, "ec") || !strcmp(object_type, "pg") ||
					 !strcmp(object_type, "sn") || !strcmp(object_type, "sq") || !strcmp(object_type, "tt"))
			{
				ereport(ERROR,
						(errcode(ERRCODE_FEATURE_NOT_SUPPORTED),
						 errmsg("Object type currently unsupported in Babelfish.")));
			}
		}

	}
	else
	{
		if (is_temp_object)		/* temp object without "object_type"
								 * in-argument */
		{
			/*
			 * search in list of ENRs registered in the current query
			 * environment by name
			 */
			EphemeralNamedRelation enr = get_ENR(currentQueryEnv, object_name);

			if (enr != NULL && enr->md.enrtype == ENR_TSQL_TEMP)
			{
				result = enr->md.reliddesc;
			}
		}
		else
		{
			/* search in pg_class by name and schema oid */
			Oid			relid = get_relname_relid((const char *) object_name, schema_oid);

			if (OidIsValid(relid) && pg_class_aclcheck(relid, user_id, ACL_SELECT) == ACLCHECK_OK)
			{
				result = relid;
			}

			if (!OidIsValid(result))	/* search only if not found earlier */
			{
				/* search in pg_trigger by name and schema oid */
				result = tsql_get_trigger_oid(object_name, schema_oid, user_id);
			}

			if (!OidIsValid(result))
			{
				/* search in pg_proc by name and schema oid */
				result = tsql_get_proc_oid(object_name, schema_oid, user_id);
			}

			if (!OidIsValid(result))
			{
				/* search in pg_constraint by name and schema oid */
				result = tsql_get_constraint_oid(object_name, schema_oid, user_id);
			}
		}
	}
	pfree(object_name);
	if (object_type)
		pfree(object_type);

	if (OidIsValid(result))
		PG_RETURN_INT32(result);
	else
		PG_RETURN_NULL();
}

/*
 * object_name
 * 		returns the object name with object id and database id as input where database id is optional
 * Returns NULL
 * 		if there is no such object in specified database, if database id is not provided it will lookup in current database
 * 		if user don't have right permission
 */
Datum
object_name(PG_FUNCTION_ARGS)
{
	int32		input1 = PG_GETARG_INT32(0);
	Oid			object_id;
	Oid			database_id;
	Oid			user_id = GetUserId();
	Oid			schema_id = InvalidOid;
	HeapTuple	tuple;
	Relation	tgrel;
	ScanKeyData key;
	SysScanDesc tgscan;
	EphemeralNamedRelation enr;
	bool		found = false;
	char	   *result = NULL;

	if (input1 < 0)
		PG_RETURN_NULL();
	object_id = (Oid) input1;
	if (!PG_ARGISNULL(1))		/* if database id is provided */
	{
		int32		input2 = PG_GETARG_INT32(1);

		if (input2 < 0)
			PG_RETURN_NULL();
		database_id = (Oid) input2;
		if (database_id != get_cur_db_id()) /* cross-db lookup */
		{
			char	   *db_name = get_db_name(database_id);

			if (db_name == NULL)	/* database doesn't exist with given oid */
				PG_RETURN_NULL();
			user_id = GetSessionUserId();
			pfree(db_name);
		}
	}
	else						/* by default lookup in current database */
		database_id = get_cur_db_id();

	/*
	 * search in list of ENRs registered in the current query environment by
	 * object_id
	 */
	enr = get_ENR_withoid(currentQueryEnv, object_id, ENR_TSQL_TEMP);
	if (enr != NULL && enr->md.enrtype == ENR_TSQL_TEMP)
	{
		result = enr->md.name;

		PG_RETURN_VARCHAR_P((VarChar *) cstring_to_text(result));
	}

	/* search in pg_class by object_id */
	tuple = SearchSysCache1(RELOID, ObjectIdGetDatum(object_id));
	if (HeapTupleIsValid(tuple))
	{
		/* check if user have right permission on object */
		if (pg_class_aclcheck(object_id, user_id, ACL_SELECT) == ACLCHECK_OK)
		{
			Form_pg_class pg_class = (Form_pg_class) GETSTRUCT(tuple);
			result = NameStr(pg_class->relname);

			schema_id = pg_class->relnamespace;
		}
		ReleaseSysCache(tuple);
		found = true;
	}

	if (!found)
	{
		/* search in pg_proc by object_id */
		tuple = SearchSysCache1(PROCOID, ObjectIdGetDatum(object_id));
		if (HeapTupleIsValid(tuple))
		{
			/* check if user have right permission on object */
			if (pg_proc_aclcheck(object_id, user_id, ACL_EXECUTE) == ACLCHECK_OK)
			{
				Form_pg_proc procform = (Form_pg_proc) GETSTRUCT(tuple);
				result = NameStr(procform->proname);

				schema_id = procform->pronamespace;
			}
			ReleaseSysCache(tuple);
			found = true;
		}
	}

	if (!found)
	{
		/* search in pg_type by object_id */
		tuple = SearchSysCache1(TYPEOID, ObjectIdGetDatum(object_id));
		if (HeapTupleIsValid(tuple))
		{
			/* check if user have right permission on object */
			if (pg_type_aclcheck(object_id, user_id, ACL_USAGE) == ACLCHECK_OK)
			{
				Form_pg_type pg_type = (Form_pg_type) GETSTRUCT(tuple);
				result = NameStr(pg_type->typname);
			}
			ReleaseSysCache(tuple);
			found = true;
		}
	}

	if (!found)
	{
		/* search in pg_trigger by object_id */
		tgrel = table_open(TriggerRelationId, AccessShareLock);
		ScanKeyInit(&key,
					Anum_pg_trigger_oid,
					BTEqualStrategyNumber, F_OIDEQ,
					ObjectIdGetDatum(object_id));

		tgscan = systable_beginscan(tgrel, TriggerOidIndexId, true,
									NULL, 1, &key);

		tuple = systable_getnext(tgscan);
		if (HeapTupleIsValid(tuple))
		{
			Form_pg_trigger pg_trigger = (Form_pg_trigger) GETSTRUCT(tuple);

			/* check if user have right permission on object */
			if (OidIsValid(pg_trigger->tgrelid) &&
				pg_class_aclcheck(pg_trigger->tgrelid, user_id, ACL_SELECT) == ACLCHECK_OK)
			{
				result = NameStr(pg_trigger->tgname);

				schema_id = get_rel_namespace(pg_trigger->tgrelid);
			}
			found = true;
		}
		systable_endscan(tgscan);
		table_close(tgrel, AccessShareLock);
	}

	if (!found)
	{
		/* search in pg_constraint by object_id */
		tuple = SearchSysCache1(CONSTROID, ObjectIdGetDatum(object_id));
		if (HeapTupleIsValid(tuple))
		{
			Form_pg_constraint con = (Form_pg_constraint) GETSTRUCT(tuple);

			/* check if user have right permission on object */
			if (OidIsValid(con->conrelid) && (pg_class_aclcheck(con->conrelid, user_id, ACL_SELECT) == ACLCHECK_OK))
			{
				result = NameStr(con->conname);

				schema_id = con->connamespace;
			}
			ReleaseSysCache(tuple);
			found = true;
		}
	}

	if (result)
	{
		/*
		 * Check if schema corresponding to found object belongs to specified
		 * database, schema also can be shared schema like "sys" or
		 * "information_schema_tsql". In case of pg_type schema_id will be
		 * invalid.
		 */
		if (!OidIsValid(schema_id) || is_schema_from_db(schema_id, database_id)
			|| (schema_id == get_namespace_oid("sys", true)) || (schema_id == get_namespace_oid("information_schema_tsql", true)))
			PG_RETURN_VARCHAR_P((VarChar *) cstring_to_text(result));
	}
	PG_RETURN_NULL();
}

Datum
has_dbaccess(PG_FUNCTION_ARGS)
{
	char	   *db_name = text_to_cstring(PG_GETARG_TEXT_P(0));

	/*
	 * Ensure the database name input argument is lower-case, as all Babel
	 * table names are lower-case
	 */
	char	   *lowercase_db_name = lowerstr(db_name);

	/* Also strip trailing whitespace to mimic SQL Server behaviour */
	int			i;
	const char *user = NULL;
	const char *login;
	int16		db_id;

	i = strlen(lowercase_db_name);
	while (i > 0 && isspace((unsigned char) lowercase_db_name[i - 1]))
		lowercase_db_name[--i] = '\0';

	db_id = get_db_id(lowercase_db_name);

	if (!DbidIsValid(db_id))
		PG_RETURN_NULL();

	login = GetUserNameFromId(GetSessionUserId(), false);
	user = get_authid_user_ext_physical_name(lowercase_db_name, login);

	/*
	 * Special cases: Database Owner should always have access If this DB has
	 * guest roles, the guests should always have access
	 */
	if (!user)
	{
		Oid			datdba;

		datdba = get_role_oid("sysadmin", false);
		if (is_member_of_role(GetSessionUserId(), datdba))
			user = get_dbo_role_name(lowercase_db_name);
		else
		{
			/*
			 * Get the guest role name only if the guest is enabled on the
			 * current db.
			 */
			if (guest_has_dbaccess(lowercase_db_name))
				user = get_guest_role_name(lowercase_db_name);
			else
				user = NULL;
		}
	}

	if (!user)
		PG_RETURN_INT32(0);
	else
		PG_RETURN_INT32(1);
}

Datum
sp_datatype_info_helper(PG_FUNCTION_ARGS)
{

	int16		odbcVer = PG_GETARG_INT16(0);
	bool		is_100 = PG_GETARG_BOOL(1);

	ReturnSetInfo *rsinfo = (ReturnSetInfo *) fcinfo->resultinfo;
	TupleDesc	tupdesc;
	Tuplestorestate *tupstore;
	MemoryContext per_query_ctx;
	MemoryContext oldcontext;
	int			i;
	Oid			nspoid = get_namespace_oid("sys", false);
	Oid			sys_varcharoid = GetSysCacheOid2(TYPENAMENSP, Anum_pg_type_oid, CStringGetDatum("varchar"), ObjectIdGetDatum(nspoid));
	Oid			colloid = tsql_get_server_collation_oid_internal(false);

	/* check to see if caller supports us returning a tuplestore */
	if (rsinfo == NULL || !IsA(rsinfo, ReturnSetInfo))
		ereport(ERROR,
				(errcode(ERRCODE_FEATURE_NOT_SUPPORTED),
				 errmsg("set-valued function called in context that cannot accept a set")));

	if (!(rsinfo->allowedModes & SFRM_Materialize))
		ereport(ERROR,
				(errcode(ERRCODE_FEATURE_NOT_SUPPORTED),
				 errmsg("materialize mode required, but it is not allowed in this context")));

	/* Build tupdesc for result tuples. */
	tupdesc = CreateTemplateTupleDesc(SP_DATATYPE_INFO_HELPER_COLS);
	TupleDescInitEntry(tupdesc, (AttrNumber) 1, "TYPE_NAME", sys_varcharoid, 20, 0);
	TupleDescInitEntry(tupdesc, (AttrNumber) 2, "DATA_TYPE", INT4OID, -1, 0);
	TupleDescInitEntry(tupdesc, (AttrNumber) 3, "PRECISION", INT8OID, -1, 0);
	TupleDescInitEntry(tupdesc, (AttrNumber) 4, "LITERAL_PREFIX", sys_varcharoid, 20, 0);
	TupleDescInitEntry(tupdesc, (AttrNumber) 5, "LITERAL_SUFFIX", sys_varcharoid, 20, 0);
	TupleDescInitEntry(tupdesc, (AttrNumber) 6, "CREATE_PARAMS", sys_varcharoid, 20, 0);
	TupleDescInitEntry(tupdesc, (AttrNumber) 7, "NULLABLE", INT4OID, -1, 0);
	TupleDescInitEntry(tupdesc, (AttrNumber) 8, "CASE_SENSITIVE", INT4OID, -1, 0);
	TupleDescInitEntry(tupdesc, (AttrNumber) 9, "SEARCHABLE", INT4OID, -1, 0);
	TupleDescInitEntry(tupdesc, (AttrNumber) 10, "UNSIGNED_ATTRIBUTE", INT4OID, -1, 0);
	TupleDescInitEntry(tupdesc, (AttrNumber) 11, "MONEY", INT4OID, -1, 0);
	TupleDescInitEntry(tupdesc, (AttrNumber) 12, "AUTO_INCREMENT", INT4OID, -1, 0);
	TupleDescInitEntry(tupdesc, (AttrNumber) 13, "LOCAL_TYPE_NAME", sys_varcharoid, 20, 0);
	TupleDescInitEntry(tupdesc, (AttrNumber) 14, "MINIMUM_SCALE", INT4OID, -1, 0);
	TupleDescInitEntry(tupdesc, (AttrNumber) 15, "MAXIMUM_SCALE", INT4OID, -1, 0);
	TupleDescInitEntry(tupdesc, (AttrNumber) 16, "SQL_DATA_TYPE", INT4OID, -1, 0);
	TupleDescInitEntry(tupdesc, (AttrNumber) 17, "SQL_DATETIME_SUB", INT4OID, -1, 0);
	TupleDescInitEntry(tupdesc, (AttrNumber) 18, "NUM_PREC_RADIX", INT4OID, -1, 0);
	TupleDescInitEntry(tupdesc, (AttrNumber) 19, "INTERVAL_PRECISION", INT4OID, -1, 0);
	TupleDescInitEntry(tupdesc, (AttrNumber) 20, "USERTYPE", INT4OID, -1, 0);
	TupleDescInitEntry(tupdesc, (AttrNumber) 21, "LENGTH", INT4OID, -1, 0);
	TupleDescInitEntry(tupdesc, (AttrNumber) 22, "SS_DATA_TYPE", INT2OID, -1, 0);
	TupleDescInitEntry(tupdesc, (AttrNumber) 23, "PG_TYPE_NAME", sys_varcharoid, 20, 0);
	tupdesc = BlessTupleDesc(tupdesc);

	/* And set the correct collations to the required fields. */
	TupleDescInitEntryCollation(tupdesc, (AttrNumber) 1, colloid);
	TupleDescInitEntryCollation(tupdesc, (AttrNumber) 4, colloid);
	TupleDescInitEntryCollation(tupdesc, (AttrNumber) 5, colloid);
	TupleDescInitEntryCollation(tupdesc, (AttrNumber) 6, colloid);
	TupleDescInitEntryCollation(tupdesc, (AttrNumber) 13, colloid);
	TupleDescInitEntryCollation(tupdesc, (AttrNumber) 23, colloid);

	per_query_ctx = rsinfo->econtext->ecxt_per_query_memory;
	oldcontext = MemoryContextSwitchTo(per_query_ctx);

	tupstore = tuplestore_begin_heap(true, false, work_mem);
	rsinfo->returnMode = SFRM_Materialize;
	rsinfo->setResult = tupstore;
	rsinfo->setDesc = tupdesc;

	MemoryContextSwitchTo(oldcontext);

	for (i = 0; i < DATATYPE_INFO_TABLE_ROWS; i++)
	{
		/* for each row */
		Datum		values[SP_DATATYPE_INFO_HELPER_COLS];
		bool		nulls[SP_DATATYPE_INFO_HELPER_COLS];

		DatatypeInfo datatype_info_element = datatype_info_table[i];

		MemSet(nulls, false, SP_DATATYPE_INFO_HELPER_COLS);

		values[0] = CStringGetTextDatum(datatype_info_element.type_name);

		if (odbcVer == 3)
		{
			if (is_100)
				values[1] = Int32GetDatum(datatype_info_element.data_type_3_100);
			else
				values[1] = Int32GetDatum(datatype_info_element.data_type_3);
		}
		else
		{
			if (is_100)
				values[1] = Int32GetDatum(datatype_info_element.data_type_2_100);
			else
				values[1] = Int32GetDatum(datatype_info_element.data_type_2);
		}

		values[2] = Int64GetDatum(datatype_info_element.precision);

		if (strcmp(datatype_info_element.literal_prefix, NULLVAL_STR) == 0)
			nulls[3] = true;
		else
			values[3] = CStringGetTextDatum(datatype_info_element.literal_prefix);

		if (strcmp(datatype_info_element.literal_suffix, NULLVAL_STR) == 0)
			nulls[4] = true;
		else
			values[4] = CStringGetTextDatum(datatype_info_element.literal_suffix);

		if (strcmp(datatype_info_element.create_params, NULLVAL_STR) == 0)
			nulls[5] = true;
		else
			values[5] = CStringGetTextDatum(datatype_info_element.create_params);

		values[6] = Int32GetDatum(datatype_info_element.nullable);
		values[7] = Int32GetDatum(datatype_info_element.case_sensitive);
		values[8] = Int32GetDatum(datatype_info_element.searchable);

		if (datatype_info_element.unsigned_attribute == NULLVAL)
			nulls[9] = true;
		else
			values[9] = Int32GetDatum(datatype_info_element.unsigned_attribute);

		values[10] = Int32GetDatum(datatype_info_element.money);

		if (datatype_info_element.auto_increment == NULLVAL)
			nulls[11] = true;
		else
			values[11] = Int32GetDatum(datatype_info_element.auto_increment);

		values[12] = CStringGetTextDatum(datatype_info_element.local_type_name);

		if (datatype_info_element.minimum_scale == NULLVAL)
			nulls[13] = true;
		else
			values[13] = Int32GetDatum(datatype_info_element.minimum_scale);

		if (datatype_info_element.maximum_scale == NULLVAL)
			nulls[14] = true;
		else
			values[14] = Int32GetDatum(datatype_info_element.maximum_scale);

		values[15] = Int32GetDatum(datatype_info_element.sql_data_type);

		if (datatype_info_element.sql_datetime_sub == NULLVAL)
			nulls[16] = true;
		else
			values[16] = Int32GetDatum(datatype_info_element.sql_datetime_sub);

		if (datatype_info_element.num_prec_radix == NULLVAL)
			nulls[17] = true;
		else
			values[17] = Int32GetDatum(datatype_info_element.num_prec_radix);

		if (datatype_info_element.interval_precision == NULLVAL)
			nulls[18] = true;
		else
			values[18] = Int32GetDatum(datatype_info_element.interval_precision);

		values[19] = Int32GetDatum(datatype_info_element.usertype);
		values[20] = Int32GetDatum(datatype_info_element.length);
		values[21] = UInt8GetDatum(datatype_info_element.ss_data_type);

		if (strcmp(datatype_info_element.pg_type_name, NULLVAL_STR) == 0)
			nulls[22] = true;
		else
			values[22] = CStringGetTextDatum(datatype_info_element.pg_type_name);

		tuplestore_putvalues(tupstore, tupdesc, values, nulls);
	}

	/* clean up and return the tuplestore */
	tuplestore_donestoring(tupstore);

	return (Datum) 0;
}

Datum
language(PG_FUNCTION_ARGS)
{
	PG_RETURN_VARCHAR_P(get_language());
}

Datum
host_name(PG_FUNCTION_ARGS)
{
	if (*pltsql_protocol_plugin_ptr && (*pltsql_protocol_plugin_ptr)->get_host_name)
		PG_RETURN_VARCHAR_P(string_to_tsql_varchar((*pltsql_protocol_plugin_ptr)->get_host_name()));
	else
		PG_RETURN_NULL();
}

Datum
host_id(PG_FUNCTION_ARGS)
{
	if (*pltsql_protocol_plugin_ptr && (*pltsql_protocol_plugin_ptr)->get_client_pid) {
		char *host_id = psprintf("%d", (*pltsql_protocol_plugin_ptr)->get_client_pid());
		PG_RETURN_VARCHAR_P(string_to_tsql_varchar(host_id));
	}
	else
		PG_RETURN_NULL();
}

Datum
context_info(PG_FUNCTION_ARGS)
{
	return bbf_get_context_info(fcinfo);
}

Datum
bbf_get_context_info(PG_FUNCTION_ARGS)
{
	Datum		context_info = (Datum) 0;

	if (*pltsql_protocol_plugin_ptr && (*pltsql_protocol_plugin_ptr)->get_context_info)
		context_info = (*pltsql_protocol_plugin_ptr)->get_context_info();

	if (DatumGetPointer(context_info))
		PG_RETURN_DATUM(context_info);
	else
		PG_RETURN_NULL();
}

Datum
bbf_set_context_info(PG_FUNCTION_ARGS)
{
	if (PG_ARGISNULL(0))
		ereport(ERROR,
				(errcode(ERRCODE_INVALID_PARAMETER_VALUE),
				 errmsg("SET CONTEXT_INFO option requires varbinary (128) NOT NULL parameter.")));

	if (*pltsql_protocol_plugin_ptr && (*pltsql_protocol_plugin_ptr)->set_context_info)
		(*pltsql_protocol_plugin_ptr)->set_context_info(PG_GETARG_BYTEA_P(0));

	PG_RETURN_VOID();
}

/**
 * Common function to get next value of sequence for Identity function in Select Into
 */
static int64 
get_identity_next_value(void)
{
	int64 result;
	Assert(tsql_select_into_seq_oid != InvalidOid);
	result = nextval_internal(tsql_select_into_seq_oid, false);
	return result;
}

Datum 
identity_into_smallint(PG_FUNCTION_ARGS)
{
	PG_RETURN_INT16((int16)get_identity_next_value());
}

Datum
identity_into_int(PG_FUNCTION_ARGS)
{
	PG_RETURN_INT32((int32)get_identity_next_value());
}

Datum 
identity_into_bigint(PG_FUNCTION_ARGS)
{
	PG_RETURN_INT64((int64)get_identity_next_value());
}

/*
 * Execute various integrity checks.
 * Returns true if all the checks pass otherwise
 * raises an appropriate error message.
 */
Datum
babelfish_integrity_checker(PG_FUNCTION_ARGS)
{
	if (!inited_ht_tsql_cast_info)
	{
		ereport(ERROR,
				(errcode(ERRCODE_CHECK_VIOLATION),
				 errmsg("T-SQL cast info hash table is not properly initialized.")));
	}
	else if (!inited_ht_tsql_datatype_precedence_info)
	{
		ereport(ERROR,
				(errcode(ERRCODE_CHECK_VIOLATION),
				 errmsg("T-SQL datatype precedence hash table is not properly initialized.")));
	}

	PG_RETURN_BOOL(true);
}

Datum
bigint_degrees(PG_FUNCTION_ARGS)
{
	int64		arg1 = PG_GETARG_INT64(0);
	float8 result;

	result = DatumGetFloat8(DirectFunctionCall1(degrees, Float8GetDatum((float8) arg1)));

	if (result <0)
		result = ceil(result);

	else
		result = floor(result);

	/* Range check */
	if (unlikely(isnan(result) || !FLOAT8_FITS_IN_INT64(result)))
		ereport(ERROR,
				(errcode(ERRCODE_NUMERIC_VALUE_OUT_OF_RANGE),
				 errmsg("Arithmetic overflow error converting expression to data type bigint")));

	PG_RETURN_INT64((int64) result);
}

Datum
int_degrees(PG_FUNCTION_ARGS)
{
	int32		arg1 = PG_GETARG_INT32(0);
	float8 result;

	result = DatumGetFloat8(DirectFunctionCall1(degrees, Float8GetDatum((float8) arg1)));

	if (result <0)
		result = ceil(result);

	else
		result = floor(result);

	/* Range check */
	if (unlikely(isnan(result) || !FLOAT8_FITS_IN_INT32(result)))
		ereport(ERROR,
				(errcode(ERRCODE_NUMERIC_VALUE_OUT_OF_RANGE),
				 errmsg("Arithmetic overflow error converting expression to data type int")));

	PG_RETURN_INT32((int32) result);
}

Datum
smallint_degrees(PG_FUNCTION_ARGS)
{
	int16		arg1 = PG_GETARG_INT16(0);
	float8 result;

	result = DatumGetFloat8(DirectFunctionCall1(degrees, Float8GetDatum((float8) arg1)));

	if (result <0)
		result = ceil(result);

	else
		result = floor(result);

	/* skip range check, since it cannot overflow int32 */

	PG_RETURN_INT32((int32) result);
}

Datum
bigint_radians(PG_FUNCTION_ARGS)
{
	int64		arg1 = PG_GETARG_INT64(0);
	float8 result;

	result = DatumGetFloat8(DirectFunctionCall1(radians, Float8GetDatum((float8) arg1)));

	/* skip range check, since it cannot overflow int64 */

	PG_RETURN_INT64((int64) result);
}

Datum
int_radians(PG_FUNCTION_ARGS)
{
	int32		arg1 = PG_GETARG_INT32(0);
	float8 result;

	result = DatumGetFloat8(DirectFunctionCall1(radians, Float8GetDatum((float8) arg1)));

	/* skip range check, since it cannot overflow int32 */

	PG_RETURN_INT32((int32) result);
}

Datum
smallint_radians(PG_FUNCTION_ARGS)
{
	int16		arg1 = PG_GETARG_INT16(0);
	float8 result;

	result = DatumGetFloat8(DirectFunctionCall1(radians, Float8GetDatum((float8) arg1)));

	/* skip range check, since it cannot overflow int32 */

	PG_RETURN_INT32((int32) result);
}

Datum
bigint_power(PG_FUNCTION_ARGS)
{
	int64		arg1 = PG_GETARG_INT64(0);
	Numeric		arg2 = PG_GETARG_NUMERIC(1);
	int64 result;
	Numeric		arg1_numeric,
				result_numeric;

	arg1_numeric = DatumGetNumeric(DirectFunctionCall1(int8_numeric, arg1));
	result_numeric = DatumGetNumeric(DirectFunctionCall2(numeric_power, NumericGetDatum(arg1_numeric), NumericGetDatum(arg2)));

	result = DatumGetInt64(DirectFunctionCall1(numeric_int8, NumericGetDatum(result_numeric)));

	PG_RETURN_INT64(result);
}

Datum
int_power(PG_FUNCTION_ARGS)
{
	int32		arg1 = PG_GETARG_INT32(0);
	Numeric		arg2 = PG_GETARG_NUMERIC(1);
	int32 result;
	Numeric		arg1_numeric,
				result_numeric;

	arg1_numeric = DatumGetNumeric(DirectFunctionCall1(int4_numeric, arg1));
	result_numeric = DatumGetNumeric(DirectFunctionCall2(numeric_power, NumericGetDatum(arg1_numeric), NumericGetDatum(arg2)));

	result = DatumGetInt32(DirectFunctionCall1(numeric_int4, NumericGetDatum(result_numeric)));

	PG_RETURN_INT32(result);
}

Datum
smallint_power(PG_FUNCTION_ARGS)
{
	int16		arg1 = PG_GETARG_INT16(0);
	Numeric		arg2 = PG_GETARG_NUMERIC(1);
	int32 result;
	Numeric		arg1_numeric,
				result_numeric;

	arg1_numeric = DatumGetNumeric(DirectFunctionCall1(int2_numeric, arg1));
	result_numeric = DatumGetNumeric(DirectFunctionCall2(numeric_power, NumericGetDatum(arg1_numeric), Int16GetDatum(arg2)));

	result = DatumGetInt32(DirectFunctionCall1(numeric_int2, NumericGetDatum(result_numeric)));

	PG_RETURN_INT32(result);
}

Datum
numeric_degrees(PG_FUNCTION_ARGS)
{
	Numeric		arg1 = PG_GETARG_NUMERIC(0);
	Numeric		radians_per_degree,
	result;

	radians_per_degree = DatumGetNumeric(DirectFunctionCall1(float8_numeric, Float8GetDatum(RADIANS_PER_DEGREE)));

	result = DatumGetNumeric(DirectFunctionCall2(numeric_div, NumericGetDatum(arg1), NumericGetDatum(radians_per_degree)));

	PG_RETURN_NUMERIC(result);
}

Datum
numeric_radians(PG_FUNCTION_ARGS)
{
	Numeric		arg1 = PG_GETARG_NUMERIC(0);
	Numeric		radians_per_degree,
	result;

	radians_per_degree = DatumGetNumeric(DirectFunctionCall1(float8_numeric, Float8GetDatum(RADIANS_PER_DEGREE)));

	result = DatumGetNumeric(DirectFunctionCall2(numeric_mul, NumericGetDatum(arg1), NumericGetDatum(radians_per_degree)));

	PG_RETURN_NUMERIC(result);
}

/* 
* The PARSENAME() function in T-SQL is used to parse a string representing a four-part SQL Server object name, such as "database.schema.object.column".
* If we have an a single '[' ,']' or '"' its a syntax error.
* If object_name is inside brackets like [object_name] its should still return object_name without printing brackets.
* If object_name is inside double quotes like "object_name" its should still return object_name without printing double quotes.
*/
Datum
parsename(PG_FUNCTION_ARGS)
{
    text *object_name = PG_GETARG_TEXT_PP(0);
    int object_piece = PG_GETARG_INT32(1);
    char *object_name_str = text_to_cstring(object_name);
    int len = strlen(object_name_str);
    typedef enum
    {
        STATE_INITIAL,
        STATE_DEFAULT,
        STATE_IN_QUOTES,
        STATE_IN_BRACKETS
    } State;
	State initial_state[4] = {STATE_INITIAL};
    State state = STATE_DEFAULT;
    int consumed;
    int32_t code;
    int total_chars = 0;
    int total_length = 0;
    char c;
    char *start_positions[4] = {NULL};
    char *end_positions[4] = {NULL};
    // int initial_state[4] = {0};
    int current_part = 0;
    text *result;
    start_positions[current_part] = object_name_str;

    // object_piece should only have maximum of 4 parts.
    if (object_piece < 1 || object_piece > 4)
    {
        PG_RETURN_NULL();
    }

    for (int i = 0; i < len;)
    {
        code = (*common_utility_plugin_ptr->GetUTF8CodePoint)((const unsigned char *)&object_name_str[i], len - i, &consumed);
        c = object_name_str[i];
        if (total_chars > 128 || total_length > 256)
        {
            PG_RETURN_NULL();
        }

        if (state == STATE_DEFAULT)
        {
            if (c == '"')
            {
                if (total_chars > 0)
                {
                    PG_RETURN_NULL();
                }

                state = STATE_IN_QUOTES;
                // save the initial state so that we can escape the correct characters at the end.
                if (initial_state[current_part] == STATE_INITIAL)
                {
                    initial_state[current_part] = STATE_IN_QUOTES;
                }

                start_positions[current_part] = &object_name_str[i + 1];
                i += consumed;
                continue;
            }
            else if(c == ']')
            {
                PG_RETURN_NULL();
            }
            else if (c == '[')
            {
                if (total_chars > 0)
                {
                    PG_RETURN_NULL();
                }

                state = STATE_IN_BRACKETS;
                if (initial_state[current_part] == STATE_INITIAL)
                {
                    initial_state[current_part] = STATE_IN_BRACKETS;
                }

                start_positions[current_part] = &object_name_str[i + 1];
                i += consumed;
                continue;
            }
            else if (c == '.')
            {
                // do not update the value of end_positions[current_part] if there is already a value in end_postions[current_part] & previous character is " or ].
                if ( !((end_positions[current_part] != NULL) && (object_name_str[i - 1] == '"')) && !((end_positions[current_part] != NULL) && (object_name_str[i - 1] == ']')) )
                {
                    end_positions[current_part] = &object_name_str[i - 1];
                }

                current_part++;
                if (current_part > 3)
                {
                    PG_RETURN_NULL();
                }

                start_positions[current_part] = &object_name_str[i + 1];
                total_chars = 0;
                total_length = 0;
            }
        }
        else if (state == STATE_IN_QUOTES)
        {
            if (c == '"')
            {
                // is there a next character and is it double quotes?
                if (i + consumed < len && object_name_str[i + consumed] == '"')
                {
                    i += consumed;
                }
                else
                {
                    state = STATE_DEFAULT;
                    end_positions[current_part] = &object_name_str[i - 1];
                    if (i + 1 < len && object_name_str[i + 1] != '.')
                    {
                        PG_RETURN_NULL();
                    }
                    i += consumed;
                    continue;
                }
            }
        }
        else if (state == STATE_IN_BRACKETS)
        {
            if (c == ']')
            {
                // is there a next character and if it is there, is it closing brace?
                if (i + consumed < len && object_name_str[i + consumed] == ']')
                {
                    i += consumed;
                }
                else
                {
                    state = STATE_DEFAULT;
                    end_positions[current_part] = &object_name_str[i - 1];
                    if (i + 1 < len && object_name_str[i + 1] != '.')
                    {
                        PG_RETURN_NULL();
                    }
                    i += consumed;
                    continue;
                }
            }
        }

        // This line increments total_chars by 1 if the current character's Unicode code point is less than or equal to 0xFFFF (i.e., it can be represented in UTF-16), and by 2 otherwise.
        if (state > STATE_DEFAULT || (state == STATE_DEFAULT && c != '.'))
        {
            if (code <= 0xFFFF)
                total_chars += 1;
            else
                total_chars += 2;
            total_length += (code <= 0xFFFF) ? 2 : 4;
        }
        i += consumed;
    }

    if (state != STATE_DEFAULT)
    {
        PG_RETURN_NULL();
    }

    if (total_chars > 128 || total_length > 256)
    {
        PG_RETURN_NULL();
    }

    // if there is only 1 part and no '.', set the end position to length-1.
    if (end_positions[current_part] == NULL)
    {
        end_positions[current_part] = &object_name_str[len - 1];
    }

    // Reverse the object piece index
    object_piece = current_part + 1 - object_piece;
    if (object_piece < 0 || object_piece > current_part)
    {
        PG_RETURN_NULL();
    }
    
    if (object_piece >= 0 && object_piece <= current_part)
    {
        int part_length = end_positions[object_piece] - start_positions[object_piece] + 1;
        if (part_length > 0)
        {
            char *part = (char*) palloc(part_length + 1); // Allocate memory for part string
            int part_index = 0;
            for (int j = 0; j < part_length; j++)
            {
                // Copy part string with handling of escaped double quotes and closing brackets and checking initial state.
                if ( (initial_state[object_piece] == STATE_IN_QUOTES && start_positions[object_piece][j] == '"' && start_positions[object_piece][j + 1] == '"') ||
					 (initial_state[object_piece] == STATE_IN_BRACKETS && start_positions[object_piece][j] == ']' && start_positions[object_piece][j + 1] == ']'))
                {
                    part[part_index++] = start_positions[object_piece][j++];
                }
                else
                {
                    part[part_index++] = start_positions[object_piece][j];
                }
            }
            part[part_index] = '\0'; // Null-terminate part string
            result = cstring_to_text(part);
            pfree(part); // Free part string memory
            PG_RETURN_TEXT_P(result);
        }
    }

    PG_RETURN_NULL();
}

/* Returns the database schema name for schema-scoped objects. */
Datum
object_schema_name(PG_FUNCTION_ARGS)
{
	Oid			object_id;
	Oid			database_id;
	Oid			user_id = GetUserId();
	Oid			namespace_oid = InvalidOid;
	Oid			temp_nspid = InvalidOid;
	char	   *namespace_name;
	const char *schema_name;

	if (PG_ARGISNULL(0))
		PG_RETURN_NULL();
	else
		object_id = (Oid) PG_GETARG_INT32(0);

	if (PG_ARGISNULL(1))
		database_id = get_cur_db_id();
	else
	{
		database_id = (Oid) PG_GETARG_INT32(1);
		user_id = GetSessionUserId();
	}

	/* lookup namespace_oid in pg_class */
	temp_nspid = get_rel_namespace(object_id);
	if (OidIsValid(temp_nspid))
	{
		if (pg_class_aclcheck(object_id, user_id, ACL_SELECT) == ACLCHECK_OK)
			namespace_oid = temp_nspid;
		else
			PG_RETURN_NULL();
	}
	if (!OidIsValid(namespace_oid))
	{							/* if not found earlier */
		/* Lookup namespace_oid in pg_proc */
		temp_nspid = tsql_get_proc_nsp_oid(object_id);
		if (OidIsValid(temp_nspid))
		{
			if (pg_proc_aclcheck(object_id, user_id, ACL_EXECUTE) == ACLCHECK_OK)
				namespace_oid = temp_nspid;
			else
				PG_RETURN_NULL();
		}
	}
	if (!OidIsValid(namespace_oid))
	{							/* if not found earlier */
		/* Lookup namespace_oid in pg_trigger */
		temp_nspid = tsql_get_trigger_rel_oid(object_id);
		if (OidIsValid(temp_nspid))
		{
			/*
			 * Since pg_trigger does not contain namespace oid, we use the
			 * fact that the schema name of the trigger should be same as that
			 * of the table the trigger is on
			 */
			if (pg_class_aclcheck(temp_nspid, user_id, ACL_SELECT) == ACLCHECK_OK)
				namespace_oid = get_rel_namespace(temp_nspid);
			else
				PG_RETURN_NULL();
		}
	}
	if (!OidIsValid(namespace_oid))
	{							/* if not found earlier */
		/* Lookup namespace_oid in pg_constraint */
		namespace_oid = tsql_get_constraint_nsp_oid(object_id, user_id);
	}

	/* Find schema name from namespace_oid */
	if (OidIsValid(namespace_oid))
	{
		namespace_name = get_namespace_name(namespace_oid);
		if (pg_namespace_aclcheck(namespace_oid, user_id, ACL_USAGE) != ACLCHECK_OK ||
		/* database_id should be same as that of db_id of physical schema name */
			database_id != get_dbid_from_physical_schema_name(namespace_name, true))
			PG_RETURN_NULL();
		schema_name = get_logical_schema_name(namespace_name, true);
		pfree(namespace_name);
		PG_RETURN_TEXT_P(cstring_to_text(schema_name));
	}
	else
		PG_RETURN_NULL();
}

Datum
pg_extension_config_remove(PG_FUNCTION_ARGS)
{
	Oid			tableoid = PG_GETARG_OID(0);
	char	   *tablename = get_rel_name(tableoid);

	/*
	 * We only allow this to be called from an extension's SQL script. We
	 * shouldn't need any permissions check beyond that.
	 */
	if (!creating_extension)
		ereport(ERROR,
				(errcode(ERRCODE_FEATURE_NOT_SUPPORTED),
				 errmsg("%s can only be called from an SQL script executed by CREATE/ALTER EXTENSION",
						"pg_extension_config_remove()")));
	if (tablename == NULL)
		ereport(ERROR,
				(errcode(ERRCODE_UNDEFINED_TABLE),
				 errmsg("OID %u does not refer to a table", tableoid)));
	if (getExtensionOfObject(RelationRelationId, tableoid) !=
		CurrentExtensionObject)
		ereport(ERROR,
				(errcode(ERRCODE_OBJECT_NOT_IN_PREREQUISITE_STATE),
				 errmsg("table \"%s\" is not a member of the extension being created",
						tablename)));

	extension_config_remove_wrapper(CurrentExtensionObject, tableoid);

	PG_RETURN_VOID();
}

/*
 * The EOMONTH function is a Transact-SQL function in SQL Server that returns 
 * the last day of the month of a specified date, with an optional offset.
 */
Datum
EOMONTH(PG_FUNCTION_ARGS)
{
    int year, month, day;
    int offset = 0;
    DateADT date;
    bool isOffsetGiven = false;
    bool isOriginalDateOutsideTSQLEndLimit = false;

    if (PG_ARGISNULL(0))
    {
        PG_RETURN_NULL();
    }
    else
    {
        date = PG_GETARG_DATEADT(0);
    }

    if (!PG_ARGISNULL(1))
    {
        offset = PG_GETARG_INT32(1);
        isOffsetGiven = true;
    }

    /* Convert the date to year, month, day */
    j2date(date + POSTGRES_EPOCH_JDATE, &year, &month, &day);

    /* This flag is required later to check and throw the T-SQL compatibility error. */
    isOriginalDateOutsideTSQLEndLimit = year < 1 || year > 9999;

    /* Adjust the month based on the offset */
    month += offset;

    /* 
     * Check if the new month is greater than 0, which indicates a positive offset. 
     * If it is true, the months continue to increase one by one, until they reach 12. After this point, they revert back to 1 and 
     * if the months exceed 12, it signifies that we must also increment the year.
     * 
     * If it is false, the months continue to decrease one by one, until they reach 1. After this point, they will reset to 12 and 
     * if the months go below 1, it signifies that we must also decrement the year.
     */
    if(month > 0)
    {
        /* 
         * The year value is incremented by how many full sets of 12 months fit into the 'month' value.
         * Subtracting 1 from 'month' before dividing ensures we don't count an extra year when 'month' is exactly divisible by 12.
         * We are considering 12 months as a full year, so if we have exactly 12 months, we should not increment the year yet.
         */
        year += (month - 1) / 12;
		
        /* 
         * The new month value is calculated based on the remainder when divided by 12.
         * This makes sure the month value stays within the range of 1 to 12. The subtraction by 1 and addition by 1
         * ensure that the month value starts from 1 (January) rather than 0.
         */
        month = (month - 1) % 12 + 1; 
    }
    else
    {
        /* 
         * The year value is decremented based on how many full sets of 12 months fit into the 'month' value.
         * This calculates how many years to decrement given the total number of negative months.
         */
        year += month / 12 - 1;

        /* 
         * The new month value is calculated based on the modulus operation when divided by 12.
         * If the month value is negative, this operation makes sure the month value stays within the range of 1 to 12.
         */
        month = month % 12 + 12;
    }

    /* Now move to the first day of the next month */
    month++;

    /* If the new year is less than 1 or greater than 9999, report an error. */
    if (year < 1 || year > 9999)
    {
        /* If the offset was given by the user and the provided year was within T-SQL range, throw overflow error else throw T-SQL compatibility error. */
        if (isOffsetGiven && !isOriginalDateOutsideTSQLEndLimit)
        {
            ereport(ERROR,
                (errcode(ERRCODE_DATETIME_FIELD_OVERFLOW),
                 errmsg("Adding a value to a 'date' column caused an overflow.")));
        }
        else
        {
            ereport(ERROR,
                (errcode(ERRCODE_DATETIME_FIELD_OVERFLOW),
                 errmsg("The date exceeds T-SQL compatibility limits.")));
        }
    }

    /* 
     * Convert the year, month, and day (1st day of the new month) back date format, then subtract one day 
     * to get the last day of the "offset" month.
     */
    date = date2j(year, month, 1) - POSTGRES_EPOCH_JDATE - 1;
    PG_RETURN_DATEADT(date);
}

/*
 * Funtion used to check whether the object is MS shipped. This is being used in objectproperty_internal.
 */
bool is_ms_shipped(char *object_name, int type, Oid schema_id)
{
	int	i = 0;
	bool	is_ms_shipped = false;
	char	*namespace_name;
	/*
	 * This array contains information of objects that reside in a schema in one specfic database.
	 * For example, 'master_dbo' schema can only exist in the 'master' database.
	 */
	int	num_db_objects = 10;
	int	shipped_objects_not_in_sys_db_type[10] = {
		TSQL_STORED_PROCEDURE, TSQL_STORED_PROCEDURE,
		TSQL_STORED_PROCEDURE, TSQL_STORED_PROCEDURE,
		TSQL_STORED_PROCEDURE, TSQL_STORED_PROCEDURE,
		TSQL_STORED_PROCEDURE, TSQL_SCALAR_FUNCTION,
		VIEW, VIEW
	};
	char	*shipped_objects_not_in_sys_db[10][2] = {
		{"xp_qv","master_dbo"},
		{"xp_instance_regread","master_dbo"},
		{"sp_addlinkedserver", "master_dbo"},
		{"sp_addlinkedsrvlogin", "master_dbo"},
		{"sp_dropserver", "master_dbo"},
		{"sp_droplinkedsrvlogin", "master_dbo"},
		{"sp_testlinkedserver", "master_dbo"},
		{"fn_syspolicy_is_automation_enabled", "msdb_dbo"},
		{"syspolicy_configuration", "msdb_dbo"},
		{"syspolicy_system_health_state", "msdb_dbo"}
	};

	/*
	 * This array contains information of objects that reside in a schema in any number of databases.
     	 * For example, 'dbo' schema can exist in the 'master', 'tempdb', 'msdb', and any user created database.
	 */
	int	num_all_db_objects = 1;
	int	shipped_objects_not_in_sys_all_db_type[1] = {VIEW};
	char	*shipped_objects_not_in_sys_all_db[1][2] = {
		{"sysdatabases","dbo"}
	};

	Relation	rel;
	HeapTuple	tuple;
	ScanKeyData 	scanKey;
	SysScanDesc 	scan;
	Datum		datum;
	TupleDesc	dsc;


	namespace_name = get_namespace_name(schema_id);

	if (pg_strcasecmp(namespace_name, "sys") == 0)
		is_ms_shipped = true;
		

	/*
	 * Check whether the object is present in shipped_objects_not_in_sys_db.
	 */
	for (i = 0; i < num_db_objects; i++)
	{
		if (is_ms_shipped || (type == shipped_objects_not_in_sys_db_type[i] &&
			pg_strcasecmp(object_name, shipped_objects_not_in_sys_db[i][0]) == 0 &&
			pg_strcasecmp(namespace_name, shipped_objects_not_in_sys_db[i][1]) == 0))
		{
			is_ms_shipped = true;
			break;
		}
	}

	rel = table_open(namespace_ext_oid, AccessShareLock);
	dsc = RelationGetDescr(rel);

	/*
	 * Check whether the object is present in shipped_objects_not_in_sys_all_db.
	 * 
	 * As the objects in shipped_objects_not_in_sys_all_db can be present in any number of databases, 
	 * We scan the pg_namespace catalog to find the occurences in all the databases and find whether 
	 * any entry matches the object that we are looking for.
	 */
	for (i = 0; i < num_all_db_objects; i++)
	{
		char		*tempnspname;

		if (is_ms_shipped)
			break;
		if (type != shipped_objects_not_in_sys_all_db_type[i])
			continue;

		ScanKeyInit(&scanKey,
					Anum_namespace_ext_orig_name,
					BTEqualStrategyNumber, F_NAMEEQ,
					CStringGetDatum(shipped_objects_not_in_sys_all_db[i][1]));

		scan = systable_beginscan(rel, InvalidOid, false,
							  		NULL, 1, &scanKey);

		while (HeapTupleIsValid(tuple = systable_getnext(scan)))
		{
			datum = heap_getattr(tuple, Anum_namespace_ext_namespace, dsc, NULL);
			tempnspname = TextDatumGetCString(datum);
			if (pg_strcasecmp(namespace_name, tempnspname) == 0)
			{
				is_ms_shipped = true;
				break;
			}
		}

		systable_endscan(scan);
		if (tempnspname)
			pfree(tempnspname);
	}

	table_close(rel, AccessShareLock);

	return is_ms_shipped;
}

Datum
objectproperty_internal(PG_FUNCTION_ARGS)
{
	Oid		object_id;
	Oid		schema_id = InvalidOid;
	char		*property;
	Oid		user_id = GetUserId();
	HeapTuple	tuple;
	int		type = 0;
	char		*object_name = NULL;
	char		*nspname = NULL;

	if (PG_ARGISNULL(0) || PG_ARGISNULL(1))
		PG_RETURN_NULL();
	else
	{
		object_id = (Oid) PG_GETARG_INT32(0);
		property = text_to_cstring(PG_GETARG_TEXT_P(1));
		property = downcase_identifier(property, strlen(property), false, true);
		remove_trailing_spaces(property);
	}

	/*
	 * Search for the object_id in pg_class, pg_proc, pg_attrdef, pg_constraint.
	 * If the object_id is not found in any of the above catalogs, return NULL.
	 * Else, get the object name, type of the object and the schema_id in which 
	 * the object is present.
	 */

	/* pg_class */
	tuple = SearchSysCache1(RELOID, ObjectIdGetDatum(object_id));
	if (HeapTupleIsValid(tuple))
	{
		Form_pg_class pg_class = (Form_pg_class) GETSTRUCT(tuple);

		object_name = NameStr(pg_class->relname);

		if (pg_class_aclcheck(object_id, user_id, ACL_SELECT) == ACLCHECK_OK)
			schema_id = get_rel_namespace(object_id);

		/* 
		 * Get the type of the object 
		 */
		if ((pg_class->relpersistence == 'p' || pg_class->relpersistence == 'u' || pg_class->relpersistence == 't') &&
				(pg_class->relkind == 'r'))
		{
			/* 
			 * Check whether it is a Table type (TT) object.
			 * The reltype of the pg_class object should be there in pg_type. The pg_type object found
			 * should be of composite type (c) and the type of dependency should be DEPENDENCY_INTERNAL (i).
			 * We scan pg_depend catalog to find the type of the dependency.
			 */
			HeapTuple tp;
			tp = SearchSysCache1(TYPEOID, ObjectIdGetDatum(pg_class->reltype));
			if(HeapTupleIsValid(tp))
			{
				Form_pg_type typform = (Form_pg_type) GETSTRUCT(tp);

				if (typform->typtype == 'c')
				{
					Relation	depRel;
					ScanKeyData key[2];
					SysScanDesc scan;
					HeapTuple	tup;

					depRel = table_open(DependRelationId, RowExclusiveLock);

					ScanKeyInit(&key[0],
								Anum_pg_depend_objid,
								BTEqualStrategyNumber, F_OIDEQ,
								ObjectIdGetDatum(typform->typrelid));
					ScanKeyInit(&key[1],
								Anum_pg_depend_refobjid,
								BTEqualStrategyNumber, F_OIDEQ,
								ObjectIdGetDatum(typform->oid));

					scan = systable_beginscan(depRel, InvalidOid, false,
							  				NULL, 2, key);

					if (HeapTupleIsValid(tup = systable_getnext(scan)))
					{
						Form_pg_depend depform = (Form_pg_depend) GETSTRUCT(tup);

						if (depform->deptype == 'i')
							type = TABLE_TYPE;
					}

					systable_endscan(scan);

					table_close(depRel, RowExclusiveLock);
				}
			}
			/*
			 * If the object is not of Table type (TT), it should be user defined table (U)
			 */
			if (type == 0 || type != TABLE_TYPE)
				type = TABLE;
		}
		else if (pg_class->relkind == 'v')
			type = VIEW;
		else if (pg_class->relkind == 's')
			type = SEQUENCE_OBJECT;
	}
	/* pg_proc */
	if (!OidIsValid(schema_id))
	{
		tuple = SearchSysCache1(PROCOID, ObjectIdGetDatum(object_id));
		if (HeapTupleIsValid(tuple))
		{
			if (pg_proc_aclcheck(object_id, user_id, ACL_EXECUTE) == ACLCHECK_OK)
			{
				Form_pg_proc procform = (Form_pg_proc) GETSTRUCT(tuple);

				object_name = NameStr(procform->proname);

				schema_id = tsql_get_proc_nsp_oid(object_id);

				if (procform->prokind == 'p')
				type = TSQL_STORED_PROCEDURE;
				else if (procform->prokind == 'a')
					type = AGGREGATE_FUNCTION;
				else
				{
					/*
					 * Check whether the object is SQL DML trigger(TR), SQL table-valued-function (TF),
					 * SQL inline table-valued function (IF), SQL scalar function (FN).
					 */
					char	*temp = format_type_extended(procform->prorettype, -1, FORMAT_TYPE_ALLOW_INVALID);
					/*
					 * If the prorettype of the pg_proc object is "trigger", then the type of the object is "TR"
					 */
					if (pg_strcasecmp(temp, "trigger") == 0) 
						type = TSQL_DML_TRIGGER;
					/*
					 * For SQL table-valued-functions and SQL inline table-valued functions, re-implement the existing SQL.
					 */
					else if (procform->proretset)
					{
						HeapTuple tp;
						tp = SearchSysCache1(TYPEOID, ObjectIdGetDatum(procform->prorettype));
						if (HeapTupleIsValid(tp))
						{
							Form_pg_type typeform = (Form_pg_type) GETSTRUCT(tuple);

							if (typeform->typtype == 'c')
								type = TSQL_TABLE_VALUED_FUNCTION;
							else
								type = TSQL_INLINE_TABLE_VALUED_FUNCTION;
						}
					}
					else
						type = TSQL_SCALAR_FUNCTION;
					
					pfree(temp);
				}
			}
		}
	}
	/* pg_attrdef */
	if (!OidIsValid(schema_id))
	{
		Relation	attrdefrel;
		ScanKeyData key;
		SysScanDesc attrscan;

		attrdefrel = table_open(AttrDefaultRelationId, AccessShareLock);
		ScanKeyInit(&key,
					Anum_pg_attrdef_oid,
					BTEqualStrategyNumber, F_OIDEQ,
					ObjectIdGetDatum(object_id));

		attrscan = systable_beginscan(attrdefrel, AttrDefaultOidIndexId, true,
									NULL, 1, &key);

		tuple = systable_getnext(attrscan);
		if (HeapTupleIsValid(tuple))
		{
			/*
			 * scan pg_attribute catalog to find the corresponding row.
			 * This pg_attribute pbject will be helpful to check whether the object is DEFAULT (D)
			 * and to find the schema_id.
			 */
			Form_pg_attrdef atdform = (Form_pg_attrdef) GETSTRUCT(tuple);
			Relation	attrRel;
			ScanKeyData key[2];
			SysScanDesc scan;
			HeapTuple	tup;

			if (pg_attribute_aclcheck_ext(atdform->adrelid, atdform->adnum, user_id, ACL_SELECT, NULL) &&
				pg_attribute_aclcheck_ext(atdform->adrelid, atdform->adnum, user_id, ACL_INSERT, NULL) &&
				pg_attribute_aclcheck_ext(atdform->adrelid, atdform->adnum, user_id, ACL_UPDATE, NULL) &&
				pg_attribute_aclcheck_ext(atdform->adrelid, atdform->adnum, user_id, ACL_REFERENCES, NULL))
			{
				attrRel = table_open(AttributeRelationId, RowExclusiveLock);

				ScanKeyInit(&key[0],
							Anum_pg_attribute_attrelid,
							BTEqualStrategyNumber, F_OIDEQ,
							ObjectIdGetDatum(atdform->adrelid));
				ScanKeyInit(&key[1],
							Anum_pg_attribute_attnum,
							BTEqualStrategyNumber, F_INT2EQ,
							Int16GetDatum(atdform->adnum));

				scan = systable_beginscan(attrRel, AttributeRelidNumIndexId, true,
						  				NULL, 2, key);

				if (HeapTupleIsValid(tup = systable_getnext(scan)))
				{
					Form_pg_attribute attrform = (Form_pg_attribute) GETSTRUCT(tup);

					if (attrform->atthasdef && !attrform->attgenerated)
					{
						object_name = NameStr(attrform->attname);
						type = DEFAULT_CONSTRAINT;
						if (pg_class_aclcheck(atdform->adrelid, user_id, ACL_SELECT) == ACLCHECK_OK)
							schema_id = get_rel_namespace(atdform->adrelid);
					}
				}

				systable_endscan(scan);

				table_close(attrRel, RowExclusiveLock);
			}

		}
		systable_endscan(attrscan);
		table_close(attrdefrel, AccessShareLock);
	}
	/* pg_constraint */
	if (!OidIsValid(schema_id))
	{
		tuple = SearchSysCache1(CONSTROID, ObjectIdGetDatum(object_id));
		if (HeapTupleIsValid(tuple))
		{
			Form_pg_constraint con = (Form_pg_constraint) GETSTRUCT(tuple);
			object_name = NameStr(con->conname);
			schema_id = tsql_get_constraint_nsp_oid(object_id, user_id);
			/*
			 * If the contype is 'f' on the pg_constraint object, then it is a Foreign key constraint
			 */
			if (con->contype == 'f')
				type = FOREIGN_KEY_CONSTRAINT;
			/*
			 * If the contype is 'p' on the pg_constraint object, then it is a Primary key constraint
			 */
			else if (con->contype == 'p')
				type = PRIMARY_KEY_CONSTRAINT;
			/*
			 * Reimplemented the existing SQL .
			 * If the contype is 'c' and conrelid is 0 on the pg_constraint object, then it is a Check constraint
			 */
			else if (con->contype == 'c' && con->conrelid != 0)
				type = CHECK_CONSTRAINT;
		}
	}

	/*
	 * If the object_id is not found or user does not have enough privileges on the object and schema,
	 * Return NULL.
	 */
	if (!OidIsValid(schema_id) || pg_namespace_aclcheck(schema_id, user_id, ACL_USAGE) != ACLCHECK_OK)
	{
		pfree(property);
		PG_RETURN_NULL();
	}

	/*
	 * schema_id found should be in sys.schemas view except 'sys'.
	 */
	nspname = get_namespace_name(schema_id);

	if (!(nspname && pg_strcasecmp(nspname, "sys") == 0) && 
		(!nspname || pg_strcasecmp(nspname, "information_schema") == 0 ||
		pg_strcasecmp(nspname, "information_schema_tsql") == 0 ||
		pg_strcasecmp(nspname, "pg_catalog") == 0 ||
		pg_strcasecmp(nspname, "pg_toast") == 0 ||
		pg_strcasecmp(nspname, "public") == 0))
	{
		pfree(property);
		if (nspname)
			pfree(nspname);

		PG_RETURN_NULL();
	}

	pfree(nspname);

	/* OwnerId */
	if (pg_strcasecmp(property, "ownerid") == 0)
	{
		pfree(property);
		/*
		 * Search for schema_id in pg_namespace catalog. Return nspowner from 
		 * the found pg_namespace object.
		 */
		if (OidIsValid(schema_id))
		{
			HeapTuple	tp;
			int		result;

			tp = SearchSysCache1(NAMESPACEOID, ObjectIdGetDatum(schema_id));
			if (HeapTupleIsValid(tp))
			{
				Form_pg_namespace nsptup = (Form_pg_namespace) GETSTRUCT(tp);
				result = ((int) nsptup->nspowner);
				ReleaseSysCache(tp);
			}
			else
				PG_RETURN_NULL();

			PG_RETURN_INT32(result);
		}
	}
	/* IsDefaultCnst */
	else if (pg_strcasecmp(property, "isdefaultcnst") == 0)
	{
		/*
		 * The type of the object should be DEFAULT_CONSTRAINT.
		 */
		pfree(property);
		if (type == DEFAULT_CONSTRAINT)
			PG_RETURN_INT32(1);

		PG_RETURN_INT32(0);
	}
	/* ExecIsQuotedIdentOn, IsSchemaBound, ExecIsAnsiNullsOn */
	else if (pg_strcasecmp(property, "execisquotedidenton") == 0 ||
			pg_strcasecmp(property, "isschemabound") == 0 ||
			pg_strcasecmp(property, "execisansinullson") == 0)
	{
		/*
		 * These properties are only applicable to TSQL_STORED_PROCEDURE, REPLICATION_FILTER_PROCEDURE,
		 * VIEW, TSQL_DML_TRIGGER, TSQL_SCALAR_FUNCTION, TSQL_INLINE_TABLE_VALUED_FUNCTION, 
		 * TSQL_TABLE_VALUED_FUNCTION and RULE.
		 * Hence, return NULL if the object is not from the above types.
		 */
		if (type != TSQL_STORED_PROCEDURE && type != REPLICATION_FILTER_PROCEDURE &&
			type != VIEW && type != TSQL_DML_TRIGGER && type != TSQL_SCALAR_FUNCTION &&
			type != TSQL_INLINE_TABLE_VALUED_FUNCTION && type != TSQL_TABLE_VALUED_FUNCTION &&
			type != RULE)
		{
			pfree(property);
			PG_RETURN_NULL();
		}

		/*
		 * Currently, for IsSchemaBound property, we have hardcoded the value to 0
		 */
		if (pg_strcasecmp(property, "isschemabound") == 0)
		{
			pfree(property);
			PG_RETURN_INT32(0);
		}
		/*
		 * For ExecIsQuotedIdentOn and ExecIsAnsiNullsOn, we hardcoded it to 1
		 */
		pfree(property);
		PG_RETURN_INT32(1);
	}
	/* TableFullTextPopulateStatus, TableHasVarDecimalStorageFormat */
	else if (pg_strcasecmp(property, "tablefulltextpopulatestatus") == 0 ||
			pg_strcasecmp(property, "tablehasvardecimalstorageformat") == 0)
	{
		/*
		 * Currently, we have hardcoded the return value to 0.
		 */
		pfree(property);
		if (type == TABLE)
			PG_RETURN_INT32(0);
		/*
		 * These properties are only applicable if the type of the object is TABLE, 
		 * Hence, return NULL if the object is not a TABLE.
		 */
		PG_RETURN_NULL();		
	}
	/* IsMSShipped*/
	else if (pg_strcasecmp(property, "ismsshipped") == 0)
	{
		/*
		 * Check whether the object is MS shipped. We are using is_ms_shipped helper function
		 * to check the same.
		 */
		pfree(property);
		if (is_ms_shipped(object_name, type, schema_id))
			PG_RETURN_INT32(1);
		PG_RETURN_INT32(0);
	}
	/* IsDeterministic */
	else if (pg_strcasecmp(property, "isdeterministic") == 0)
	{
		/*
		 * Currently, we hardcoded the value to 0.
		 */
		pfree(property);
		PG_RETURN_INT32(0);
	}
	/* IsProcedure */
	else if (pg_strcasecmp(property, "isprocedure") == 0)
	{
		/*
		 * Check whether the type of the object is TSQL_STORED_PROCEDURE.
		 */
		pfree(property);
		if (type == TSQL_STORED_PROCEDURE)
			PG_RETURN_INT32(1);

		PG_RETURN_INT32(0);
	}
	/* IsTable */
	else if (pg_strcasecmp(property, "istable") == 0)
	{
		/*
		 * The type of the object should be INTERNAL_TABLE or TABLE_TYPE or
		 * TABLE or SYSTEM_BASE_TABLE.
		 */
		pfree(property);
		if (type == INTERNAL_TABLE || type == TABLE_TYPE ||
			type == TABLE || type == SYSTEM_BASE_TABLE)
			PG_RETURN_INT32(1);
		
		PG_RETURN_INT32(0);		
	}
	/* IsView */
	else if (pg_strcasecmp(property, "isview") == 0)
	{
		/*
		 * The type of the object should be VIEW.
		 */
		pfree(property);
		if (type == VIEW)
			PG_RETURN_INT32(1);

		PG_RETURN_INT32(0);
	}
	/* IsUserView */
	else if (pg_strcasecmp(property, "isusertable") == 0)
	{
		/*
		 * The object should be of the type TABLE and should not be MS shipped.
		 */
		pfree(property);
		if (type == TABLE && is_ms_shipped(object_name, type, schema_id) == 0)
			PG_RETURN_INT32(1);
		PG_RETURN_INT32(0);
	}
	/* IsTableFunction */
	else if (pg_strcasecmp(property, "istablefunction") == 0)
	{
		/*
		 * The object should be TSQL_INLINE_TABLE_VALUED_FUNCTION or TSQL_TABLE_VALUED_FUNCTION
		 * ASSEMBLY_TABLE_VALUED_FUNCTION.
		 */
		pfree(property);
		if (type == TSQL_INLINE_TABLE_VALUED_FUNCTION || type == TSQL_TABLE_VALUED_FUNCTION ||
			type == ASSEMBLY_TABLE_VALUED_FUNCTION)
			PG_RETURN_INT32(1);
		
		PG_RETURN_INT32(0);	
	}
	/* IsInlineFunction */
	else if (pg_strcasecmp(property, "isinlinefunction") == 0)
	{
		/*
		 * The object should be TSQL_INLINE_TABLE_VALUED_FUNCTION.
		 */
		pfree(property);
		if (type == TSQL_INLINE_TABLE_VALUED_FUNCTION)
			PG_RETURN_INT32(1);

		PG_RETURN_INT32(0);

	}
	/* IsScalarFunction */
	else if (pg_strcasecmp(property, "isscalarfunction") == 0)
	{
		/*
		 * The object should be either TSQL_SCALAR_FUNCTION or ASSEMBLY_SCALAR_FUNCTION.
		 */
		pfree(property);
		if (type == TSQL_SCALAR_FUNCTION || type == ASSEMBLY_SCALAR_FUNCTION)
			PG_RETURN_INT32(1);

		PG_RETURN_INT32(0);
	}
	/* IsPrimaryKey */
	else if (pg_strcasecmp(property, "isprimarykey") == 0)
	{
		/*
		 * The object should be a PRIMARY_KEY_CONSTRAINT.
		 */
		pfree(property);
		if (type == PRIMARY_KEY_CONSTRAINT)
			PG_RETURN_INT32(1);

		PG_RETURN_INT32(0);
	}
	/* IsIndexed */
	else if (pg_strcasecmp(property, "isindexed") == 0)
	{
		/*
		 * Search for object_id in pg_index catalog by indrelid column.
		 * The object is indexed if the entry exists in pg_index.
		 */
		Relation	indRel;
		ScanKeyData 	key;
		SysScanDesc 	scan;
		HeapTuple	tup;

		pfree(property);
		if (type != TABLE)
			PG_RETURN_INT32(0);

		indRel = table_open(IndexRelationId, RowExclusiveLock);

		ScanKeyInit(&key,
				Anum_pg_index_indrelid,
				BTEqualStrategyNumber, F_OIDEQ,
				ObjectIdGetDatum(object_id));

		scan = systable_beginscan(indRel, IndexIndrelidIndexId, true,
				  		NULL, 1, &key);

		if (HeapTupleIsValid(tup = systable_getnext(scan)))
		{
			systable_endscan(scan);
			table_close(indRel, RowExclusiveLock);
			PG_RETURN_INT32(1);
		}

		systable_endscan(scan);
		table_close(indRel, RowExclusiveLock);

		PG_RETURN_INT32(0);
	}
	/* IsDefault */
	else if (pg_strcasecmp(property, "isdefault") == 0)
	{
		/*
		 * Currently hardcoded to 0.
		 */
		pfree(property);
		PG_RETURN_INT32(0);
	}
	/* IsRule */
	else if (pg_strcasecmp(property, "isrule") == 0)
	{
		/*
		 * Currently hardcoded to 0.
		 */
		pfree(property);
		PG_RETURN_INT32(0);
	}
	/* IsTrigger */
	else if (pg_strcasecmp(property, "istrigger") == 0)
	{
		/*
		 * The type of the object should be ASSEMBLY_DML_TRIGGER.
		 */
		pfree(property);
		if (type == ASSEMBLY_DML_TRIGGER)
			PG_RETURN_INT32(1);

		PG_RETURN_INT32(0);
	}
	
	if (property)
		pfree(property);

	PG_RETURN_NULL();
}<|MERGE_RESOLUTION|>--- conflicted
+++ resolved
@@ -148,11 +148,8 @@
 void	   *get_language(void);
 void	   *get_host_id(void);
 extern bool canCommitTransaction(void);
-<<<<<<< HEAD
 extern bool is_ms_shipped(char *object_name, int type, Oid schema_id);
-=======
 static int64 get_identity_next_value(void);
->>>>>>> 6e7f34b6
 
 extern int	pltsql_datefirst;
 extern bool pltsql_implicit_transactions;
