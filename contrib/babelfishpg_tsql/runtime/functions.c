#include "postgres.h"
#include "port.h"
#include "funcapi.h"
#include "pgstat.h"

#include "postgres.h"
#include "access/hash.h"
#include "utils/builtins.h"
#include "utils/date.h"
#include "utils/datetime.h"
#include "libpq/pqformat.h"
#include "utils/timestamp.h"

#include "fmgr.h"
#include "miscadmin.h"
#include "../../babelfishpg_common/src/datetimeoffset.h"
#include "../../babelfishpg_common/src/datetime.h"
#include "../../babelfishpg_common/src/datetime2.h"

#include "access/detoast.h"
#include "access/htup_details.h"
#include "access/table.h"
#include "access/xact.h"
#include "catalog/namespace.h"
#include "catalog/pg_database.h"
#include "catalog/pg_namespace.h"
#include "catalog/pg_type.h"
#include "catalog/pg_attrdef.h"
#include "catalog/pg_depend.h"
#include "commands/dbcommands.h"
#include "commands/extension.h"
#include "common/md5.h"
#include "executor/spi.h"
#include "executor/spi_priv.h"
#include "miscadmin.h"
#include "parser/scansup.h"
#include "tsearch/ts_locale.h"
#include "utils/acl.h"
#include "utils/builtins.h"
#include "utils/date.h"
#include "utils/datetime.h"
#include "utils/elog.h"
#include "utils/guc.h"
#include "utils/lsyscache.h"
#include "utils/memutils.h"
#include "utils/numeric.h"
#include "utils/rel.h"
#include "utils/syscache.h"
#include "utils/varlena.h"
#include "utils/queryenvironment.h"
#include "utils/float.h"
#include "utils/xid8.h"
#include <math.h>

#include "../src/babelfish_version.h"
#include "../src/datatype_info.h"
#include "../src/pltsql.h"
#include "../src/pltsql_instr.h"
#include "../src/multidb.h"
#include "../src/session.h"
#include "../src/catalog.h"
#include "../src/timezone.h"
#include "../src/collation.h"
#include "../src/rolecmds.h"
#include "utils/fmgroids.h"
#include "utils/acl.h"
#include "access/table.h"
#include "access/genam.h"
#include "catalog/pg_proc.h"
#include "catalog/pg_trigger.h"
#include "catalog/pg_constraint.h"

#define TSQL_STAT_GET_ACTIVITY_COLS 26
#define SP_DATATYPE_INFO_HELPER_COLS 23

typedef enum
{
	OBJECT_TYPE_AGGREGATE_FUNCTION,
	OBJECT_TYPE_CHECK_CONSTRAINT,
	OBJECT_TYPE_DEFAULT_CONSTRAINT,
	OBJECT_TYPE_FOREIGN_KEY_CONSTRAINT,
	OBJECT_TYPE_TSQL_SCALAR_FUNCTION,
	OBJECT_TYPE_ASSEMBLY_SCALAR_FUNCTION,
	OBJECT_TYPE_ASSEMBLY_TABLE_VALUED_FUNCTION,
	OBJECT_TYPE_TSQL_INLINE_TABLE_VALUED_FUNCTION,
	OBJECT_TYPE_INTERNAL_TABLE,
	OBJECT_TYPE_TSQL_STORED_PROCEDURE,
	OBJECT_TYPE_ASSEMBLY_STORED_PROCEDURE,
	OBJECT_TYPE_PLAN_GUIDE,
	OBJECT_TYPE_PRIMARY_KEY_CONSTRAINT,
	OBJECT_TYPE_RULE,
	OBJECT_TYPE_REPLICATION_FILTER_PROCEDURE,
	OBJECT_TYPE_SYSTEM_BASE_TABLE,
	OBJECT_TYPE_SYNONYM,
	OBJECT_TYPE_SEQUENCE_OBJECT,
	OBJECT_TYPE_SERVICE_QUEUE,
	OBJECT_TYPE_ASSEMBLY_DML_TRIGGER,
	OBJECT_TYPE_TSQL_TABLE_VALUED_FUNCTION,
	OBJECT_TYPE_TSQL_DML_TRIGGER,
	OBJECT_TYPE_TABLE_TYPE,
	OBJECT_TYPE_TABLE,
	OBJECT_TYPE_UNIQUE_CONSTRAINT,
	OBJECT_TYPE_VIEW,
	OBJECT_TYPE_EXTENDED_STORED_PROCEDURE
} ObjectPropertyType;


PG_FUNCTION_INFO_V1(trancount);
PG_FUNCTION_INFO_V1(version);
PG_FUNCTION_INFO_V1(error);
PG_FUNCTION_INFO_V1(pgerror);
PG_FUNCTION_INFO_V1(datalength);
PG_FUNCTION_INFO_V1(EOMONTH);
PG_FUNCTION_INFO_V1(int_floor);
PG_FUNCTION_INFO_V1(int_ceiling);
PG_FUNCTION_INFO_V1(bit_floor);
PG_FUNCTION_INFO_V1(bit_ceiling);
PG_FUNCTION_INFO_V1(servername);
PG_FUNCTION_INFO_V1(servicename);
PG_FUNCTION_INFO_V1(xact_state);
PG_FUNCTION_INFO_V1(get_enr_list);
PG_FUNCTION_INFO_V1(tsql_random);
PG_FUNCTION_INFO_V1(timezone_mapping);
PG_FUNCTION_INFO_V1(is_member);
PG_FUNCTION_INFO_V1(schema_id);
PG_FUNCTION_INFO_V1(schema_name);
PG_FUNCTION_INFO_V1(datefirst);
PG_FUNCTION_INFO_V1(options);
PG_FUNCTION_INFO_V1(default_domain);
PG_FUNCTION_INFO_V1(tsql_exp);
PG_FUNCTION_INFO_V1(host_os);
PG_FUNCTION_INFO_V1(tsql_stat_get_activity_deprecated_in_2_2_0);
PG_FUNCTION_INFO_V1(tsql_stat_get_activity_deprecated_in_3_2_0);
PG_FUNCTION_INFO_V1(tsql_stat_get_activity);
PG_FUNCTION_INFO_V1(get_current_full_xact_id);
PG_FUNCTION_INFO_V1(checksum);
PG_FUNCTION_INFO_V1(has_dbaccess);
PG_FUNCTION_INFO_V1(object_id);
PG_FUNCTION_INFO_V1(object_name);
PG_FUNCTION_INFO_V1(sp_datatype_info_helper);
PG_FUNCTION_INFO_V1(language);
PG_FUNCTION_INFO_V1(identity_into_smallint);
PG_FUNCTION_INFO_V1(identity_into_int);
PG_FUNCTION_INFO_V1(identity_into_bigint);
PG_FUNCTION_INFO_V1(host_name);
PG_FUNCTION_INFO_V1(host_id);
PG_FUNCTION_INFO_V1(context_info);
PG_FUNCTION_INFO_V1(bbf_get_context_info);
PG_FUNCTION_INFO_V1(bbf_set_context_info);
PG_FUNCTION_INFO_V1(procid);
PG_FUNCTION_INFO_V1(babelfish_integrity_checker);
PG_FUNCTION_INFO_V1(bigint_degrees);
PG_FUNCTION_INFO_V1(int_degrees);
PG_FUNCTION_INFO_V1(smallint_degrees);
PG_FUNCTION_INFO_V1(bigint_radians);
PG_FUNCTION_INFO_V1(int_radians);
PG_FUNCTION_INFO_V1(smallint_radians);
PG_FUNCTION_INFO_V1(bigint_power);
PG_FUNCTION_INFO_V1(int_power);
PG_FUNCTION_INFO_V1(smallint_power);
PG_FUNCTION_INFO_V1(numeric_degrees);
PG_FUNCTION_INFO_V1(numeric_radians);
PG_FUNCTION_INFO_V1(object_schema_name);
PG_FUNCTION_INFO_V1(parsename);
PG_FUNCTION_INFO_V1(pg_extension_config_remove);
PG_FUNCTION_INFO_V1(objectproperty_internal);
PG_FUNCTION_INFO_V1(sysutcdatetime);
PG_FUNCTION_INFO_V1(getutcdate);
PG_FUNCTION_INFO_V1(babelfish_concat_wrapper);
// PG_FUNCTION_INFO_V1(datepart_internal);
PG_FUNCTION_INFO_V1(datepart_internal_date);
PG_FUNCTION_INFO_V1(datepart_internal_datetime);
PG_FUNCTION_INFO_V1(datepart_internal_smalldatetime);
PG_FUNCTION_INFO_V1(datepart_internal_datetimeoffset);
PG_FUNCTION_INFO_V1(datepart_internal_time);
PG_FUNCTION_INFO_V1(datepart_internal_interval);

void	   *string_to_tsql_varchar(const char *input_str);
void	   *get_servername_internal(void);
void	   *get_servicename_internal(void);
void	   *get_language(void);
void	   *get_host_id(void);
<<<<<<< HEAD
int			custom_date_part(const char* field, Timestamp timestamp);
int			custom_right(const char* source, int length);
int			datepart_internal(char *field , Timestamp timestamp , int df_tz);
=======
int 		SPI_execute_raw_parsetree(RawStmt *parsetree, bool read_only, long tcount);
static HTAB *load_categories_hash(RawStmt *cats_sql, MemoryContext per_query_ctx);
static Tuplestorestate *get_bbf_pivot_tuplestore(RawStmt *sql,
										HTAB *bbf_pivot_hash,
										TupleDesc tupdesc,
										bool randomAccess);
>>>>>>> ac08cff8
extern bool canCommitTransaction(void);
extern bool is_ms_shipped(char *object_name, int type, Oid schema_id);
static int64 get_identity_next_value(void);

extern int	pltsql_datefirst;
extern bool pltsql_implicit_transactions;
extern bool pltsql_cursor_close_on_commit;
extern bool pltsql_ansi_warnings;
extern bool pltsql_ansi_padding;
extern bool pltsql_ansi_nulls;
extern bool pltsql_arithabort;
extern bool pltsql_arithignore;
extern bool pltsql_quoted_identifier;
extern bool pltsql_nocount;
extern bool pltsql_ansi_null_dflt_on;
extern bool pltsql_ansi_null_dflt_off;
extern bool pltsql_concat_null_yields_null;
extern bool pltsql_numeric_roundabort;
extern bool pltsql_xact_abort;
extern bool pltsql_case_insensitive_identifiers;
extern bool inited_ht_tsql_cast_info;
extern bool inited_ht_tsql_datatype_precedence_info;
extern PLtsql_execstate *get_outermost_tsql_estate(int *nestlevel);

char	   *bbf_servername = "BABELFISH";
const char *bbf_servicename = "MSSQLSERVER";
char	   *bbf_language = "us_english";
#define MD5_HASH_LEN 32

#define MAX_CATNAME_LEN			NAMEDATALEN
#define INIT_CATS				64

/* stored info for a bbf_pivot category */
typedef struct bbf_pivot_cat_desc
{
	char	   *catname;		/* full category name */
	uint64		attidx;			/* zero based */
} bbf_pivot_cat_desc;

typedef struct bbf_pivot_hashent
{
	char		internal_catname[MAX_CATNAME_LEN];
	bbf_pivot_cat_desc *catdesc;
} bbf_pivot_HashEnt;

#define bbf_pivot_HashTableLookup(HASHTAB, CATNAME, CATDESC) \
do { \
	bbf_pivot_HashEnt *hentry; char key[MAX_CATNAME_LEN]; \
	\
	MemSet(key, 0, MAX_CATNAME_LEN); \
	snprintf(key, MAX_CATNAME_LEN - 1, "%s", CATNAME); \
	hentry = (bbf_pivot_HashEnt*) hash_search(HASHTAB, \
										 key, HASH_FIND, NULL); \
	if (hentry) \
		CATDESC = hentry->catdesc; \
	else \
		CATDESC = NULL; \
} while(0)

#define bbf_pivot_HashTableInsert(HASHTAB, CATDESC) \
do { \
	bbf_pivot_HashEnt *hentry; bool found; char key[MAX_CATNAME_LEN]; \
	\
	MemSet(key, 0, MAX_CATNAME_LEN); \
	snprintf(key, MAX_CATNAME_LEN - 1, "%s", CATDESC->catname); \
	hentry = (bbf_pivot_HashEnt*) hash_search(HASHTAB, \
										 key, HASH_ENTER, &found); \
	if (found) \
		ereport(ERROR, \
				(errcode(ERRCODE_DUPLICATE_OBJECT), \
				 errmsg("duplicate category name"))); \
	hentry->catdesc = CATDESC; \
} while(0)

#define xpfree(var_) \
	do { \
		if (var_ != NULL) \
		{ \
			pfree(var_); \
			var_ = NULL; \
		} \
	} while (0)

#define xpstrdup(tgtvar_, srcvar_) \
	do { \
		if (srcvar_) \
			tgtvar_ = pstrdup(srcvar_); \
		else \
			tgtvar_ = NULL; \
	} while (0)

#define xstreq(tgtvar_, srcvar_) \
	(((tgtvar_ == NULL) && (srcvar_ == NULL)) || \
	 ((tgtvar_ != NULL) && (srcvar_ != NULL) && (strcmp(tgtvar_, srcvar_) == 0)))


Datum
babelfish_concat_wrapper(PG_FUNCTION_ARGS)
{
	text		*arg1, *arg2, *new_text;
	int32		arg1_size, arg2_size, new_text_size;
	bool		first_param = PG_ARGISNULL(0);
	bool		second_param = PG_ARGISNULL(1);

	if (pltsql_concat_null_yields_null)
	{
		if(first_param || second_param)
		{
			PG_RETURN_NULL(); // If any is NULL, return NULL
		}
	}
	else
	{
		if (first_param && second_param)
		{
			PG_RETURN_NULL(); // If both are NULL, return NULL
		}
		else if (second_param)
		{
			PG_RETURN_TEXT_P(PG_GETARG_TEXT_PP(0)); // If only the second string is NULL, return the first string
		}
		else if (first_param)
		{
			PG_RETURN_TEXT_P(PG_GETARG_TEXT_PP(1)); // If only the first string is NULL, return the second string
		}
	}
	arg1 = PG_GETARG_TEXT_PP(0);
	arg2 = PG_GETARG_TEXT_PP(1);
	arg1_size = VARSIZE_ANY_EXHDR(arg1);
	arg2_size = VARSIZE_ANY_EXHDR(arg2);

	new_text_size = arg1_size + arg2_size + VARHDRSZ;
	new_text = (text *) palloc(new_text_size);

	SET_VARSIZE(new_text, new_text_size);

	if(arg1_size>0)
	{
		memcpy(VARDATA(new_text), VARDATA_ANY(arg1), arg1_size);
	}
	if(arg2_size>0)
	{
		memcpy(VARDATA(new_text) + arg1_size, VARDATA_ANY(arg2), arg2_size);
	}

	PG_RETURN_TEXT_P(new_text);
}

int
custom_date_part(const char* field, Timestamp timestamp)
{	
	fsec_t		fsec1;
	int64 		microseconds;
	// struct		tm timeinfo = {0};
	// time_t		time = mktime(&timeinfo);
	struct		pg_tm tt1, *tm = &tt1;
	// struct		tm *tmdow;
	// struct		tm* result = localtime(&time);

	int			first_day;
	int			first_week_end;
	// int			jan4Month = tm->tm_mon;
	// int			jan4DayOfYear, weekNumber;
	int			tz1, doy = 0, year, month, day, milliseconds;
	int			K, J, res = 0;
	int			daysInMonth[] = {0, 31, 28, 31, 30, 31, 30, 31, 31, 30, 31, 30, 31};
	if (timestamp2tm(timestamp, &tz1, tm, &fsec1, NULL, NULL) != 0)
	{
	ereport(ERROR,
		(errcode(ERRCODE_DATETIME_VALUE_OUT_OF_RANGE),
		errmsg("timestamp out of range")));
	}
	if (strcmp(field, "year") == 0)
		return tm->tm_year;
	else if (strcmp(field, "quarter") == 0)
		return (tm->tm_mon / 3) + 1;
	else if (strcmp(field, "month") == 0)
		return tm->tm_mon;
	else if (strcmp(field, "day") == 0)
		return tm->tm_mday;
	else if (strcmp(field, "hour") == 0)
		return tm->tm_hour;
	else if (strcmp(field, "millisecond") == 0)
	{
		microseconds = timestamp;
		milliseconds = (microseconds / 1000) % 1000;
		return milliseconds;
	}
	else if (strcmp(field, "minute") == 0)
		return tm->tm_min;
	else if (strcmp(field, "second") == 0)
		return tm->tm_sec;
	else if (strcmp(field, "doy") == 0)
	{
		// checking for leap year
		doy = tm->tm_mday;
		if (((tm->tm_year % 4 == 0 && tm->tm_year % 100 != 0) || tm->tm_year % 400 == 0) && tm->tm_mon > 2)
		{
			doy++;
		}
		for (int i = 1; i < tm->tm_mon; i++)
		{
			doy += daysInMonth[i];
		}
		return doy;
	}
	else if (strcmp(field, "dow") == 0)
	{
		year = tm->tm_year;
		month = tm->tm_mon;
		if (tm->tm_mon < 3)
		{
			month += 12;
			year -= 1;
		}
		//dow calculated using Zeller's Congruence
		day = tm->tm_mday;
		K = year % 100;
		J = month / 100;
		res = (day + ((13*(month+1))/5) + K + (K/4) + (J/4) + 5*J ) %7;
		// res = ((13*(month+1))/5) + K + (K/4) + (J/4) - 2*J;
		// if(res <= 0)
		// {
		// 	res+= 7;
		// }
		return (((res ) % 7) + 7 - pltsql_datefirst) == 0 ? 7 : (((res ) % 7) + 7 - pltsql_datefirst)%7 ;
		// return ( res + 7 ) % 7;
		// return (res % 7);
		// tmdow = pg_localtime(&timestamp2, log_timezone);
		// return tmdow->tm_wday;

		// return ((day += month < 3 ? year-- : year - 2, 23*month/9 + day + 4 + year/4- year/100 + year/400)+1)%7; 


			// m1 = (rulep->r_mon + 9) % 12 + 1;
			// yy0 = (rulep->r_mon <= 2) ? (year - 1) : year;
			// yy1 = yy0 / 100;
			// yy2 = yy0 % 100;
			// dow = ((26 * m1 - 2) / 10 +
			// 	   1 + yy2 + yy2 / 4 + yy1 / 4 - 2 * yy1) % 7;
			// if (dow < 0)
			// 	dow += DAYSPERWEEK;

	}
	else if (strcmp(field, "week") == 0 || strcasecmp(field , "tsql_week") == 0)
	{
		// year = tm->tm_year;
		// month = tm->tm_mon;
		// day = tm->tm_mday;

		// timeinfo.tm_year = year - 1900; // Years since 1900
		// timeinfo.tm_mon = month - 1;    // Month (0-11)
		// timeinfo.tm_mday = day;         // Day of the month (1-31)
	
		// if (jan4Weekday == 0) {
		// 	// Sunday is considered the last day of the previous week.
		// 	jan4Day -= 3;
		// } else {
		// 	// Calculate the day of the week for January 4th.
		// 	jan4Day += 4 - jan4Weekday;
		// }
		// // Calculate the day of the year for January 4th.
		// jan4DayOfYear = 1 + (jan4Day - 1) + 30 * (jan4Month) + (jan4Month / 2);
		// // Calculate the ISO week number.
		// weekNumber = (tm->tm_yday - jan4DayOfYear + 10) / 7;
		// return weekNumber;
		
		first_day = DirectFunctionCall3(make_date, tm->tm_year,1,1);
		first_week_end = 8 - datepart_internal("doy", first_day, 0);
		day = custom_date_part("doy",timestamp);
		if(day <= first_week_end) return 1;
		else return 2+(day-first_week_end-1)/7;

		// if (((tm->tm_year % 4 == 0 && tm->tm_year % 100 != 0) || tm->tm_year % 400 == 0) && tm->tm_mon > 2)
		// {
		// 	doy += 1;
		// }
		// for (int i = 1; i < tm->tm_mon; i++)
		// {
		// 	doy += daysInMonth[i];
		// }
		// return (doy + 6) / 7;
	}
	else
	{
		ereport(ERROR,
			(errcode(ERRCODE_INVALID_PARAMETER_VALUE),
			errmsg("'%s' is not a recognized datepart option",field)));
		return -1;
	}
}
int
custom_right(const char* source, int length)
{
	int		source_length = strlen(source);
	if (length >= source_length)
	{
		return atoi(source);
	}
	return atoi(source + source_length - length);
}

int
datepart_internal(char *field , Timestamp timestamp , int df_tz)
{
	// char		*field = text_to_cstring(PG_GETARG_TEXT_PP(0));
	// TimestampTz	timestamptz = 0;
	// Timestamp	timestamp;
	// Oid			argtypeoid = get_fn_expr_argtype(fcinfo->flinfo, 1);
	// int			df_tz = PG_GETARG_INT32(2);
	// Datum		arg = PG_GETARG_DATUM(1);
	int			tsql_datefirst = (int)pltsql_datefirst;
	int			result ; //, first_day, temp, first_week_end, day;
	// DateADT		date_arg;
	// Oid			outputfunc;
	// bool		flag;
	// char		*argStr;
	// text		*argText;
	// tsql_datetimeoffset	*datetime;

	PG_TRY();

	// convert anyelement into datetime, keep eveything in datetime
	// make use of datetime_in_str
	{
		// if(argtypeoid == TIMESTAMPOID || argtypeoid == 17453 || argtypeoid == 17565)   //arg is of type timestamp,datetime,datetime2
		// {
		// 	getTypeOutputInfo(argtypeoid, &outputfunc, &flag);

		// 	argStr = OidOutputFunctionCall(outputfunc, arg);

		// 	if(strcasestr(argStr , "+"))
		// 	{
		// 		datetime = DatumGetDatetimeoffset(datetime_in_str(argStr));
			
		// 		timestamp = datetime->tsql_ts + (int64) datetime->tsql_tz * SECS_PER_MINUTE * USECS_PER_SEC;

		// 	}
		// 	// make seperate functins for the 6 args of anyarg
		// 	else
		// 	{
		// 		timestamp = PG_GETARG_TIMESTAMPTZ(1);
		// 	}
		// 	// timestamp = timestamptz_to_time_t(timestamptz);
		// 	// datetime = DirectFunctionCall1(timestamp_datetime,timestamp);
		// }
		// else if(argtypeoid == 1082)    //arg is of type date
		// {
		// 	date_arg = PG_GETARG_DATEADT(1);
		// 	timestamp = DirectFunctionCall1(date_timestamptz, date_arg);
		// 	// datetime = DirectFunctionCall1(timestamp_datetime,timestamp);
		// 	// timestamp = timestamptz_to_time_t(timestamptz);
		// }
		// // else // if datetime with offset
		// // {
		// // 	getTypeOutputInfo(argtypeoid, &outputfunc, &flag);

		// // 	argStr = OidOutputFunctionCall(outputfunc, arg);
		// // 	// argText = cstring_to_text(argStr);

		// // 	datetime = PG_GETARG_DATETIMEOFFSET(datetime_in_str(argStr));
			
		// // 	timestamp = datetime->tsql_ts + (int64) datetime->tsql_tz * SECS_PER_MINUTE * USECS_PER_SEC;
		// // }
		
		// if(strcasecmp(field , "tsql_week") == 0)
		// {
		// 	temp = custom_date_part("year", timestamp);
		// 	first_day = DirectFunctionCall3(make_date,temp ,1 ,1);
		// 	first_week_end = 8 - (datepart_internal(("dow") ,first_day ,df_tz));
		// 	day = custom_date_part("doy", timestamp);
		// 	if(day <= first_week_end)
		// 	{
		// 		result = -1;
		// 	}
		// 	else
		// 	{
		// 		result = 2 + (day - first_week_end - 1) / 7;
		// 	}
		// }
		// else 
		if(strcasecmp(field , "millisecond") == 0)
		{
			int datePartValue = custom_date_part(field, timestamp);
			char *buffer = (char *) palloc(20);
			sprintf(buffer, "%d", datePartValue);
			result = custom_right(buffer, 3);
			pfree(buffer);
		}
		else if(strcasecmp(field , "microsecond") == 0)
		{
			int datePartValue = custom_date_part(field, timestamp);
			char *buffer = (char *) palloc(20);
			sprintf(buffer, "%d", datePartValue);
			result = custom_right(buffer, 6);
			pfree(buffer);
		}
		else if(strcasecmp(field , "nanosecond") == 0 && df_tz==0)
		{
			int datePartValue = custom_date_part(field, timestamp);
			char *buffer = (char *) palloc(20);
			sprintf(buffer, "%d", datePartValue);
			result = custom_right(buffer, 6) * 1000;
			pfree(buffer);
		}
		else if(strcasecmp(field , "nanosecond") == 0)
		{
			result = df_tz;
		}
		else
		{
			result = custom_date_part(field, timestamp);
		}
	}
	PG_CATCH();
	{
		if(strcasecmp(field , "year") == 0)
		result = 1900;
		else if(strcasecmp(field , "quarter") == 0)
		result = 1;
		else if(strcasecmp(field , "month") == 0)
		result = 1;
		else if(strcasecmp(field , "day") == 0)
		result = 1;
		else if(strcasecmp(field , "doy") == 0)
		result = 1;
		else if(strcasecmp(field , "y") == 0)
		result = 1;
		else if(strcasecmp(field , "tsql_week") == 0)
		result = 1;
		else if(strcasecmp(field , "week") == 0)
		result = 1;
		else if(strcasecmp(field , "tzoffset") == 0)
		result = 0;
		else if(strcasecmp(field , "dow") == 0)
		result = ((1 - tsql_datefirst + 7) % 7 + 1);
		else
		{
		ereport(ERROR,
			(errcode(ERRCODE_INVALID_PARAMETER_VALUE),
			errmsg("'%s' is not a recognized datepart option", field)));
			result = -1;
		}
	}
	PG_END_TRY();
	return (result);
}

Datum
datepart_internal_datetimeoffset(PG_FUNCTION_ARGS)
{
	char		*field = text_to_cstring(PG_GETARG_TEXT_PP(0));
	// TimestampTz	timestamptz = 0;
	Timestamp	timestamp;
	// Oid			argtypeoid = get_fn_expr_argtype(fcinfo->flinfo, 1);
	int			df_tz = PG_GETARG_INT32(2);
	// Datum		arg = PG_GETARG_DATUM(1);
	// int			tsql_datefirst = (int)pltsql_datefirst;
	// int			result, first_day, temp, first_week_end, day;
	// DateADT		date_arg;
	// Oid			outputfunc;
	// bool		flag;
	// char		*argStr;
	// text		*argText;
	tsql_datetimeoffset	*datetime;

	// PG_TRY();

	

	// convert anyelement into datetime, keep eveything in datetime
	// make use of datetime_in_str
	// {
		// else // if datetime with offset
		// {
			// getTypeOutputInfo(argtypeoid, &outputfunc, &flag);

			// argStr = OidOutputFunctionCall(outputfunc, arg);
			// argText = cstring_to_text(argStr);

			datetime = PG_GETARG_DATETIMEOFFSET(1);
			
			timestamp = datetime->tsql_ts + (int64) df_tz * 60 * 1000000L;

			if (!IS_VALID_DATETIME2(timestamp))
			{
				ereport(ERROR,
				(errcode(ERRCODE_DATETIME_VALUE_OUT_OF_RANGE),
				 errmsg("data out of range for datetime2")));
			}
		// }

		PG_RETURN_INT32(datepart_internal(field, timestamp, df_tz));
}

Datum
datepart_internal_date(PG_FUNCTION_ARGS)
{
	char		*field = text_to_cstring(PG_GETARG_TEXT_PP(0));
	// TimestampTz	timestamptz = 0;
	Timestamp	timestamp;
	// Oid			argtypeoid = get_fn_expr_argtype(fcinfo->flinfo, 1);
	int			df_tz = PG_GETARG_INT32(2);
	// Datum		arg = PG_GETARG_DATUM(1);
	// int			tsql_datefirst = (int)pltsql_datefirst;
	// int			result, first_day, temp, first_week_end, day;
	DateADT		date_arg;
	// Oid			outputfunc;
	// bool		flag;
	// char		*argStr;
	// text		*argText;
	// tsql_datetimeoffset	*datetime;

	// PG_TRY();

	date_arg = PG_GETARG_DATEADT(1);
	timestamp = DirectFunctionCall1(date_timestamptz, date_arg);

	PG_RETURN_INT32(datepart_internal(field, timestamp, df_tz));
}

Datum
datepart_internal_datetime(PG_FUNCTION_ARGS)
{
	char		*field = text_to_cstring(PG_GETARG_TEXT_PP(0));
	// TimestampTz	timestamptz = 0;
	Timestamp	timestamp;
	// Oid			argtypeoid = get_fn_expr_argtype(fcinfo->flinfo, 1);
	int			df_tz = PG_GETARG_INT32(2);
	// Datum		arg = PG_GETARG_DATUM(1);
	// int			tsql_datefirst = (int)pltsql_datefirst;
	// int			result, first_day, temp, first_week_end, day;
	// DateADT		date_arg;
	// Oid			outputfunc;
	// bool		flag;
	// char		*argStr;
	// text		*argText;
	// tsql_datetimeoffset	*datetime;

	// PG_TRY();

	// getTypeOutputInfo(argtypeoid, &outputfunc, &flag);

	// argStr = OidOutputFunctionCall(outputfunc, arg);

	timestamp = PG_GETARG_TIMESTAMPTZ(1);

	PG_RETURN_INT32(datepart_internal(field, timestamp, df_tz));
}

Datum
datepart_internal_smalldatetime(PG_FUNCTION_ARGS)
{
	char		*field = text_to_cstring(PG_GETARG_TEXT_PP(0));
	// TimestampTz	timestamptz = 0;
	Timestamp	timestamp;
	// Oid			argtypeoid = get_fn_expr_argtype(fcinfo->flinfo, 1);
	int			df_tz = PG_GETARG_INT32(2);
	// Datum		arg = PG_GETARG_DATUM(1);
	// int			tsql_datefirst = (int)pltsql_datefirst;
	// int			result, first_day, temp, first_week_end, day;
	// DateADT		date_arg;
	// Oid			outputfunc;
	// bool		flag;
	// char		*argStr;
	// text		*argText;
	// tsql_datetimeoffset	*datetime;

	// datetime = PG_GETARG_DATETIMEOFFSET(DirectFunctionCall1(smalldatetime_datetimeoffset , PG_GETARG_DATUM(1) ));

	// timestamp = datetime->tsql_ts + (int64) df_tz * 60 * 1000000L;

	timestamp = PG_GETARG_TIMESTAMP(1);

			if (!IS_VALID_DATETIME2(timestamp))
			{
				ereport(ERROR,
				(errcode(ERRCODE_DATETIME_VALUE_OUT_OF_RANGE),
				 errmsg("data out of range for datetime2")));
			}

	// PG_TRY();

	// convert anyelement into datetime, keep eveything in datetime
	// make use of datetime_in_str
	// {
		// else // if datetime with offset
		// {
			// getTypeOutputInfo(argtypeoid, &outputfunc, &flag);

			// argStr = OidOutputFunctionCall(outputfunc, arg);
			// argText = cstring_to_text(argStr);

		// 	datetime = PG_GETARG_DATETIMEOFFSET(1);
			
		// 	timestamp = datetime->tsql_ts + (int64) datetime->tsql_tz * SECS_PER_MINUTE * USECS_PER_SEC;
		// // }

		PG_RETURN_INT32(datepart_internal(field, timestamp, df_tz));
}

Datum
datepart_internal_time(PG_FUNCTION_ARGS)
{
	char		*field = text_to_cstring(PG_GETARG_TEXT_PP(0));
	// TimestampTz	timestamptz = 0;
	Timestamp	timestamp;
	// Oid			argtypeoid = get_fn_expr_argtype(fcinfo->flinfo, 1);
	int			df_tz = PG_GETARG_INT32(2);
	// time_t	time;
	// Datum		arg = PG_GETARG_DATUM(1);
	// int			tsql_datefirst = (int)pltsql_datefirst;
	// int			result, first_day, temp, first_week_end, day;
	// DateADT		date_arg;
	// Oid			outputfunc;
	// bool		flag;
	// char		*argStr;
	// text		*argText;
	// tsql_datetimeoffset	*datetime;

	// PG_TRY();

	// convert anyelement into datetime, keep eveything in datetime
	// make use of datetime_in_str
	// {
		// else // if datetime with offset
		// {
			// getTypeOutputInfo(argtypeoid, &outputfunc, &flag);

			// argStr = OidOutputFunctionCall(outputfunc, arg);
			// argText = cstring_to_text(argStr);

			// datetime = PG_GETARG_DATETIMEOFFSET(1);
			
			// timestamp = datetime->tsql_ts + (int64) datetime->tsql_tz * 60 * 1000000L;
		// }
		if (PG_ARGISNULL(1))
		{
			PG_RETURN_NULL();
		}

		// time = PG_GETARG_TIME(0);
		// timestamp = DirectFunctionCall2(timestamp, TimeADTGetTimeADT(time), PG_GETARG_DATUM(1));

		timestamp  = PG_GETARG_TIMESTAMP(1);


		PG_RETURN_INT32(datepart_internal(field, timestamp, df_tz));
}

Datum
datepart_internal_interval(PG_FUNCTION_ARGS)
{
	char		*field = text_to_cstring(PG_GETARG_TEXT_PP(0));
	// TimestampTz	timestamptz = 0;
	// Timestamp	timestamp;
	// Oid			argtypeoid = get_fn_expr_argtype(fcinfo->flinfo, 1);
	int			df_tz = PG_GETARG_INT32(2);
	Timestamp	result;
	struct		tm input_tm;

	Interval*	interval = PG_GETARG_INTERVAL_P(1);
	// Timestamp	result;

	int64	time = interval->time;
	int32	days = interval->day;
	int32	month = interval->month;

	memset(&input_tm, 0, sizeof(struct tm));
	input_tm.tm_year = month/12;
	input_tm.tm_mon = month%12;
	input_tm.tm_mday = days;
	input_tm.tm_hour = (time / 3600000) % 24;
	input_tm.tm_min = (time / 60000) % 60;     // Minutes
	input_tm.tm_sec = (time / 1000) % 60;      // Seconds
	result = DatumGetTimestamp(DirectFunctionCall6(make_timestamp,
														Int32GetDatum(input_tm.tm_year + 1900),
														Int32GetDatum(input_tm.tm_mon + 1),
														Int32GetDatum(input_tm.tm_mday),
														Int32GetDatum(input_tm.tm_hour),
														Int32GetDatum(input_tm.tm_min),
														Int32GetDatum(input_tm.tm_sec)));


	// 	/* Convert the input date to a TimestampTz */
	// if (interval->month != 0 || interval->day != 0) {
	// 		ereport(ERROR,
	// 			(errcode(ERRCODE_FEATURE_NOT_SUPPORTED),
	// 			errmsg("Not a time-based interval")));
	// 	PG_RETURN_NULL();
	// }
	// current_time = GetCurrentTransactionStartTimestamp();
	// result = timestamptz_timestamp(current_time);
	// result = timestamp_mi_interval(result, interval);
	PG_RETURN_INT32(datepart_internal(field, result, df_tz));

	//interval to datetimeofffset
	

}



Datum
trancount(PG_FUNCTION_ARGS)
{
	PG_RETURN_UINT32(NestedTranCount);
}

Datum
procid(PG_FUNCTION_ARGS)
{
	PG_RETURN_OID(procid_var);
}

/*
 * This function will return following version string
 * Babelfish for PostgreSQL with SQL Server Compatibility - 12.0.2000.8
 * <Build Date> <Build Time>
 * Copyright (c) Amazon Web Services
 * PostgreSQL xx.xx on <host>
 */
Datum
version(PG_FUNCTION_ARGS)
{
	StringInfoData temp;
	void	   *info;
	const char *product_version;

	initStringInfo(&temp);

	if (pg_strcasecmp(pltsql_version, "default") == 0)
	{
		char	   *pg_version = pstrdup(PG_VERSION_STR);
		char	   *temp_str = pg_version;

		temp_str = strstr(temp_str, ", compiled by");
		*temp_str = '\0';
		product_version = GetConfigOption("babelfishpg_tds.product_version", true, false);

		Assert(product_version != NULL);
		if (pg_strcasecmp(product_version, "default") == 0)
			product_version = BABEL_COMPATIBILITY_VERSION;
		appendStringInfo(&temp,
						 "Babelfish for PostgreSQL with SQL Server Compatibility - %s"
						 "\n%s %s\nCopyright (c) Amazon Web Services\n%s (Babelfish %s)",
						 product_version,
						 __DATE__, __TIME__, pg_version, BABELFISH_VERSION_STR);
	}
	else
		appendStringInfoString(&temp, pltsql_version);

	/*
	 * TODO: Return Build number with version string as well.
	 */

	info = (*common_utility_plugin_ptr->tsql_varchar_input) (temp.data, temp.len, -1);
	pfree(temp.data);
	PG_RETURN_VARCHAR_P(info);
}

Datum sysutcdatetime(PG_FUNCTION_ARGS)
{
    PG_RETURN_TIMESTAMP(DirectFunctionCall2(timestamptz_zone,CStringGetTextDatum("UTC"),
                                                            PointerGetDatum(GetCurrentStatementStartTimestamp())));
    
}

Datum getutcdate(PG_FUNCTION_ARGS)
{
    PG_RETURN_TIMESTAMP(DirectFunctionCall2(timestamp_trunc,CStringGetTextDatum("millisecond"),DirectFunctionCall2(timestamptz_zone,CStringGetTextDatum("UTC"),
                                                            PointerGetDatum(GetCurrentStatementStartTimestamp()))));
    
}

void *
string_to_tsql_varchar(const char *input_str)
{
	StringInfoData temp;
	void	   *info;

	initStringInfo(&temp);
	appendStringInfoString(&temp, input_str);

	info = (*common_utility_plugin_ptr->tsql_varchar_input) (temp.data, temp.len, -1);
	pfree(temp.data);
	return info;
}

void *
get_servername_internal()
{
	return string_to_tsql_varchar(bbf_servername);
}

void *
get_servicename_internal()
{
	return string_to_tsql_varchar(bbf_servicename);
}

void *
get_language()
{
	return string_to_tsql_varchar(bbf_language);
}

/*
 * This function will return the servername.
 */
Datum
servername(PG_FUNCTION_ARGS)
{
	PG_RETURN_VARCHAR_P(get_servername_internal());
}

/*
 * This function will return the servicename.
 */
Datum
servicename(PG_FUNCTION_ARGS)
{
	PG_RETURN_VARCHAR_P(get_servicename_internal());
}

Datum
error(PG_FUNCTION_ARGS)
{
	PG_RETURN_INT32(latest_error_code);
}

Datum
pgerror(PG_FUNCTION_ARGS)
{
	char	   *error_sqlstate = unpack_sql_state(latest_pg_error_code);

	PG_RETURN_VARCHAR_P((*common_utility_plugin_ptr->tsql_varchar_input) ((error_sqlstate), strlen(error_sqlstate), -1));
}


/* returns data length of one Datum
 * this function is very similar to pg_column_size, but returns untoasted data without header sizes for bytea objects
*/
Datum
datalength(PG_FUNCTION_ARGS)
{
	Datum		value = PG_GETARG_DATUM(0);
	int32 result;
	int			typlen;

	/* On first call, get the input type's typlen, and save at *fn_extra */
	if (fcinfo->flinfo->fn_extra == NULL)
	{
		/* Lookup the datatype of the supplied argument */
		Oid			argtypeid = get_fn_expr_argtype(fcinfo->flinfo, 0);

		typlen = get_typlen(argtypeid);
		if (typlen == 0)		/* should not happen */
			elog(ERROR, "cache lookup failed for type %u", argtypeid);

		fcinfo->flinfo->fn_extra = MemoryContextAlloc(fcinfo->flinfo->fn_mcxt,
													  sizeof(int));
		*((int *) fcinfo->flinfo->fn_extra) = typlen;
	}
	else
		typlen = *((int *) fcinfo->flinfo->fn_extra);

	if (typlen == -1)
	{
		/* varlena type, untoasted and without header */
		result = toast_raw_datum_size(value) - VARHDRSZ;
	}
	else if (typlen == -2)
	{
		/* cstring */
		result = strlen(DatumGetCString(value)) + 1;
	}
	else
	{
		/* ordinary fixed-width type */
		result = typlen;
	}

	PG_RETURN_INT32(result);
}

/*
* The int_floor() and int_ceiling() functions are made to just return the
* original argument because floor(int) and ceiling(int) are always equal to int
* itself. This can only be done for int types and we are sure that these
* functions only have int arguments because these functions are ONLY invoked
* from wrapper functions that accept bigint, int, smallint and tinyint arguments.
*/
Datum
int_floor(PG_FUNCTION_ARGS)
{
	int64		arg1 = PG_GETARG_INT64(0);

	/* Floor of an integer is the integer itself */
	PG_RETURN_INT64(arg1);
}

Datum
int_ceiling(PG_FUNCTION_ARGS)
{
	int64		arg1 = PG_GETARG_INT64(0);

	/* Ceiling of an integer is the integer itself */
	PG_RETURN_INT64(arg1);
}

/*
* Floor/ceiling of bit type returns FLOATNTYPE in tsql. By default, we
* return numeric for floor/ceiling of bit. This function is to return a double
* precision output for a bit input.
*/
Datum
bit_floor(PG_FUNCTION_ARGS)
{
	int16		arg1 = PG_GETARG_INT16(0);

	/* Floor of a bit is the bit itself */
	PG_RETURN_FLOAT8((float8) arg1);
}

Datum
bit_ceiling(PG_FUNCTION_ARGS)
{
	int16		arg1 = PG_GETARG_INT16(0);

	/* Ceiling of a bit is the bit itself */
	PG_RETURN_FLOAT8((float8) arg1);
}

Datum
xact_state(PG_FUNCTION_ARGS)
{
	if (NestedTranCount == 0)
	{
		PG_RETURN_INT16(0);
	}
	else if (canCommitTransaction())
	{
		PG_RETURN_INT16(1);
	}
	else
	{
		PG_RETURN_INT16(-1);
	}
}

Datum
get_enr_list(PG_FUNCTION_ARGS)
{
	ReturnSetInfo *rsinfo = (ReturnSetInfo *) fcinfo->resultinfo;
	TupleDesc	tupdesc;
	Tuplestorestate *tupstore;
	MemoryContext per_query_ctx;
	MemoryContext oldcontext;
	List	   *enr_list = get_namedRelList();
	ListCell   *lc;

	/* check to see if caller supports us returning a tuplestore */
	if (rsinfo == NULL || !IsA(rsinfo, ReturnSetInfo))
		ereport(ERROR,
				(errcode(ERRCODE_FEATURE_NOT_SUPPORTED),
				 errmsg("set-valued function called in context that cannot accept a set")));
	if (!(rsinfo->allowedModes & SFRM_Materialize))
		ereport(ERROR,
				(errcode(ERRCODE_FEATURE_NOT_SUPPORTED),
				 errmsg("materialize mode required, but it is not " \
						"allowed in this context")));

	/* need to build tuplestore in query context */
	per_query_ctx = rsinfo->econtext->ecxt_per_query_memory;
	oldcontext = MemoryContextSwitchTo(per_query_ctx);

	/* build tupdesc for result tuples. */
	tupdesc = CreateTemplateTupleDesc(2);
	TupleDescInitEntry(tupdesc, (AttrNumber) 1, "reloid",
					   INT4OID, -1, 0);
	TupleDescInitEntry(tupdesc, (AttrNumber) 2, "relname",
					   TEXTOID, -1, 0);

	tupstore =
		tuplestore_begin_heap(rsinfo->allowedModes & SFRM_Materialize_Random,
							  false, 1024);
	/* generate junk in short-term context */
	MemoryContextSwitchTo(oldcontext);

	/* scan all the variables in top estate */
	foreach(lc, enr_list)
	{
		Datum		values[2];
		bool		nulls[2];

		MemSet(nulls, 0, sizeof(nulls));

		values[0] = ((EphemeralNamedRelationMetadata) lfirst(lc))->reliddesc;
		values[1] = CStringGetTextDatum(((EphemeralNamedRelationMetadata) lfirst(lc))->name);

		tuplestore_putvalues(tupstore, tupdesc, values, nulls);
	}

	/* clean up and return the tuplestore */
	tuplestore_donestoring(tupstore);

	rsinfo->returnMode = SFRM_Materialize;
	rsinfo->setResult = tupstore;
	rsinfo->setDesc = tupdesc;

	PG_RETURN_NULL();
}

Datum
tsql_random(PG_FUNCTION_ARGS)
{
	LOCAL_FCINFO(fcinfo1, 0);
	int			seed = PG_GETARG_INT32(0);
	Datum result;

	/* set the seed first */
	DirectFunctionCall1(setseed, Float8GetDatum((double) seed / 2147483649));

	/* call PG's random function */
	InitFunctionCallInfoData(*fcinfo1, NULL, 0, InvalidOid, NULL, NULL);
	result = drandom(fcinfo1);

	return result;
}

Datum
timezone_mapping(PG_FUNCTION_ARGS)
{
	char *sqltmz = text_to_cstring(PG_GETARG_TEXT_P(0));
	VarChar    *result = cstring_to_text("NULL");
	int len = (sizeof(win32_tzmap) / sizeof(*(win32_tzmap)));
	for(int i=0;i<len;i++)
	{
		if(pg_strcasecmp(win32_tzmap[i].stdname,sqltmz) == 0)
		{
			result = cstring_to_text(win32_tzmap[i].pgtzname);
			break;
		}
	}
	PG_RETURN_VARCHAR_P(result);
}

Datum
is_member(PG_FUNCTION_ARGS)
{
	const char *role = text_to_cstring(PG_GETARG_TEXT_P(0));
	Oid			role_oid = get_role_oid(role, true);

	if (!OidIsValid(role_oid))
	{
		PG_RETURN_NULL();
	}

	if (is_member_of_role(GetUserId(), role_oid))
	{
		PG_RETURN_INT32(1);
	}
	else
	{
		PG_RETURN_INT32(0);
	}
}

Datum
schema_name(PG_FUNCTION_ARGS)
{
	Oid			oid = PG_GETARG_OID(0);
	HeapTuple	tup;
	Form_pg_namespace nspform;
	NameData	name;
	const char *logical_name;

	VarChar    *result;

	if (!OidIsValid(oid))
	{
		PG_RETURN_NULL();
	}

	tup = SearchSysCache1(NAMESPACEOID, ObjectIdGetDatum(oid));

	if (!HeapTupleIsValid(tup))
	{
		PG_RETURN_NULL();
	}

	nspform = (Form_pg_namespace) GETSTRUCT(tup);
	name = nspform->nspname;

	logical_name = get_logical_schema_name(name.data, true);
	if (logical_name)
		result = (*common_utility_plugin_ptr->tsql_varchar_input) (logical_name, strlen(logical_name), -1);

	else
		result = (*common_utility_plugin_ptr->tsql_varchar_input) (name.data, strlen(name.data), -1);

	ReleaseSysCache(tup);
	PG_RETURN_VARCHAR_P(result);
}

Datum
schema_id(PG_FUNCTION_ARGS)
{
	char	   *name = NULL;
	char	   *input_name;
	char	   *physical_name;
	int			id;

	/* when no argument is passed, then ID of default schema of the caller */
	if (PG_NARGS() == 0)
	{
		char	   *db_name = get_cur_db_name();
		const char *user = get_user_for_database(db_name);
		const char *guest_role_name = get_guest_role_name(db_name);

		if (!user)
		{
			pfree(db_name);
			PG_RETURN_NULL();
		}
		else if ((guest_role_name && strcmp(user, guest_role_name) == 0))
		{
			physical_name = pstrdup(get_guest_schema_name(db_name));
		}
		else
		{
			name = get_authid_user_ext_schema_name((const char *) db_name, user);
			physical_name = get_physical_schema_name(db_name, name);
		}
		pfree(db_name);
	}
	else
	{
		if (PG_ARGISNULL(0))
			PG_RETURN_NULL();

		input_name = text_to_cstring(PG_GETARG_TEXT_P(0));
		if (pltsql_case_insensitive_identifiers)
		{
			name = downcase_identifier(input_name, strlen(input_name), false, false);	/* no truncation here.
																						 * truncation will be
																						 * handled inside
																						 * get_physical_schema_name() */
			pfree(input_name);
		}
		else
			name = input_name;

		physical_name = get_physical_schema_name(get_cur_db_name(), name);
	}

	/*
	 * If physical schema name is empty or NULL for any reason then return
	 * NULL.
	 */
	if (physical_name == NULL || strlen(physical_name) == 0)
		PG_RETURN_NULL();

	id = get_namespace_oid(physical_name, true);

	if (name)
		pfree(name);
	pfree(physical_name);

	if (!OidIsValid(id))
		PG_RETURN_NULL();

	PG_RETURN_INT32(id);
}

Datum
datefirst(PG_FUNCTION_ARGS)
{
	PG_RETURN_UINT32(pltsql_datefirst);
}

/* @@OPTIONS returns a bitmap of the current boolean SET options */
Datum
options(PG_FUNCTION_ARGS)
{
	int			options = 0;

	/*
	 * 1st bit is for DISABLE_DEF_CNST_CHK, which is an obsolete setting and
	 * should always be 0
	 */

	/* 2nd bit: IMPLICIT_TRANSACTIONS */
	if (pltsql_implicit_transactions)
		options += 2;

	/* 3rd bit: CURSOR_CLOSE_ON_COMMIT */
	if (pltsql_cursor_close_on_commit)
		options += 4;

	/* 4th bit: ANSI_WARNINGS */
	if (pltsql_ansi_warnings)
		options += 8;

	/*
	 * 5th bit: ANSI_PADDING, this setting is WIP. We only support the default
	 * ON setting atm
	 */
	if (pltsql_ansi_padding)
		options += 16;

	/* 6th bit: ANSI_NULLS */
	if (pltsql_ansi_nulls)
		options += 32;

	/* 7th bit: ARITHABORT */
	if (pltsql_arithabort)
		options += 64;

	/* 8th bit: ARITHIGNORE */
	if (pltsql_arithignore)
		options += 128;

	/* 9th bit: QUOTED_IDENTIFIER */
	if (pltsql_quoted_identifier)
		options += 256;

	/* 10th bit: NOCOUNT */
	if (pltsql_nocount)
		options += 512;

	/* 11th bit: ANSI_NULL_DFLT_ON */
	if (pltsql_ansi_null_dflt_on)
		options += 1024;

	/* 12th bit: ANSI_NULL_DFLT_OFF */
	if (pltsql_ansi_null_dflt_off)
		options += 2048;

	/* 13th bit: CONCAT_NULL_YIELDS_NULL */
	if (pltsql_concat_null_yields_null)
		options += 4096;

	/* 14th bit: NUMERIC_ROUNDABORT */
	if (pltsql_numeric_roundabort)
		options += 8192;

	/* 15th bit: XACT_ABORT */
	if (pltsql_xact_abort)
		options += 16384;

	PG_RETURN_UINT32(options);
}

/* This function will return the default AD domain name */
Datum
default_domain(PG_FUNCTION_ARGS)
{
	char	   *login_domainname = NULL;

	if (*pltsql_protocol_plugin_ptr && (*pltsql_protocol_plugin_ptr)->get_login_domainname)
		login_domainname = (*pltsql_protocol_plugin_ptr)->get_login_domainname();

	if (login_domainname)
		PG_RETURN_VARCHAR_P((*common_utility_plugin_ptr->tsql_varchar_input) (login_domainname, strlen(login_domainname), -1));
	else
		PG_RETURN_NULL();
}

/*
 *		tsql_exp			- returns the exponential function of arg1
 */
Datum
tsql_exp(PG_FUNCTION_ARGS)
{
	float8		arg1 = PG_GETARG_FLOAT8(0);
	float8 result;

	errno = 0;
	result = exp(arg1);

	if (errno == ERANGE && result !=0 && !isinf(result))
		result = get_float8_infinity();

	if (unlikely(isinf(result)) && !isinf(arg1))
		float_overflow_error();
	PG_RETURN_FLOAT8(result);
}

Datum
host_os(PG_FUNCTION_ARGS)
{
	char	   *host_os_res,
			   *pg_version,
				host_str[256];
	void	   *info;

	/* filter out host info */
	pg_version = pstrdup(PG_VERSION_STR);
	sscanf(pg_version, "PostgreSQL %*s on %s, compiled by %*s", host_str);

	if (strstr(host_str, "w64") || strstr(host_str, "w32") || strstr(host_str, "mingw") || strstr(host_str, "visual studio"))
	{
		host_os_res = pstrdup("Windows");
	}
	else if (strstr(host_str, "linux"))
	{
		host_os_res = pstrdup("Linux");
	}
	else if (strstr(host_str, "mac"))
	{
		host_os_res = pstrdup("Mac");
	}
	else
		host_os_res = pstrdup("UNKNOWN");

	info = (*common_utility_plugin_ptr->tsql_varchar_input) (host_os_res, strlen(host_os_res), -1);
	if (pg_version)
		pfree(pg_version);
	if (host_os_res)
		pfree(host_os_res);
	PG_RETURN_VARCHAR_P(info);
}

/*
 * Returns activity of TDS backends.
 */
Datum
tsql_stat_get_activity_deprecated_in_2_2_0(PG_FUNCTION_ARGS)
{
	int			num_backends = pgstat_fetch_stat_numbackends();
	int			curr_backend;
	char	   *view_name = text_to_cstring(PG_GETARG_TEXT_PP(0));
	int			pid = -1;
	ReturnSetInfo *rsinfo = (ReturnSetInfo *) fcinfo->resultinfo;
	TupleDesc	tupdesc;
	Tuplestorestate *tupstore;
	MemoryContext per_query_ctx;
	MemoryContext oldcontext;

	/*
	 * For sys.dm_exec_sessions view: - If user is sysadmin, we show info of
	 * all the sessions - If user is not sysadmin, we only show info of
	 * current session For sys.dm_exec_connections view: - If user is
	 * sysadmin, we show info of all the connections - If user is not
	 * sysadmin, we throw an error since user does not have the required
	 * permissions to query this view
	 */
	if (strcmp(view_name, "sessions") == 0)
	{
		if (role_is_sa(GetSessionUserId()))
			pid = -1;
		else
			pid = MyProcPid;
	}
	else if (strcmp(view_name, "connections") == 0)
	{
		if (role_is_sa(GetSessionUserId()))
			pid = -1;
		else
			ereport(ERROR,
					(errcode(ERRCODE_INSUFFICIENT_PRIVILEGE),
					 errmsg("The user does not have permission to perform this action")));
	}

	/* check to see if caller supports us returning a tuplestore */
	if (rsinfo == NULL || !IsA(rsinfo, ReturnSetInfo))
		ereport(ERROR,
				(errcode(ERRCODE_FEATURE_NOT_SUPPORTED),
				 errmsg("set-valued function called in context that cannot accept a set")));

	if (!(rsinfo->allowedModes & SFRM_Materialize))
		ereport(ERROR,
				(errcode(ERRCODE_FEATURE_NOT_SUPPORTED),
				 errmsg("materialize mode required, but it is not allowed in this context")));

	/* Build tupdesc for result tuples. */
	tupdesc = CreateTemplateTupleDesc(TSQL_STAT_GET_ACTIVITY_COLS - 2);
	TupleDescInitEntry(tupdesc, (AttrNumber) 1, "procid", INT4OID, -1, 0);
	TupleDescInitEntry(tupdesc, (AttrNumber) 2, "client_version", INT4OID, -1, 0);
	TupleDescInitEntry(tupdesc, (AttrNumber) 3, "library_name", VARCHAROID, 32, 0);
	TupleDescInitEntry(tupdesc, (AttrNumber) 4, "language", VARCHAROID, 128, 0);
	TupleDescInitEntry(tupdesc, (AttrNumber) 5, "quoted_identifier", BOOLOID, -1, 0);
	TupleDescInitEntry(tupdesc, (AttrNumber) 6, "arithabort", BOOLOID, -1, 0);
	TupleDescInitEntry(tupdesc, (AttrNumber) 7, "ansi_null_dflt_on", BOOLOID, -1, 0);
	TupleDescInitEntry(tupdesc, (AttrNumber) 8, "ansi_defaults", BOOLOID, -1, 0);
	TupleDescInitEntry(tupdesc, (AttrNumber) 9, "ansi_warnings", BOOLOID, -1, 0);
	TupleDescInitEntry(tupdesc, (AttrNumber) 10, "ansi_padding", BOOLOID, -1, 0);
	TupleDescInitEntry(tupdesc, (AttrNumber) 11, "ansi_nulls", BOOLOID, -1, 0);
	TupleDescInitEntry(tupdesc, (AttrNumber) 12, "concat_null_yields_null", BOOLOID, -1, 0);
	TupleDescInitEntry(tupdesc, (AttrNumber) 13, "textsize", INT4OID, -1, 0);
	TupleDescInitEntry(tupdesc, (AttrNumber) 14, "datefirst", INT4OID, -1, 0);
	TupleDescInitEntry(tupdesc, (AttrNumber) 15, "lock_timeout", INT4OID, -1, 0);
	TupleDescInitEntry(tupdesc, (AttrNumber) 16, "transaction_isolation", INT2OID, -1, 0);
	TupleDescInitEntry(tupdesc, (AttrNumber) 17, "client_pid", INT4OID, -1, 0);
	TupleDescInitEntry(tupdesc, (AttrNumber) 18, "row_count", INT8OID, -1, 0);
	TupleDescInitEntry(tupdesc, (AttrNumber) 19, "prev_error", INT4OID, -1, 0);
	TupleDescInitEntry(tupdesc, (AttrNumber) 20, "trancount", INT4OID, -1, 0);
	TupleDescInitEntry(tupdesc, (AttrNumber) 21, "protocol_version", INT4OID, -1, 0);
	TupleDescInitEntry(tupdesc, (AttrNumber) 22, "packet_size", INT4OID, -1, 0);
	TupleDescInitEntry(tupdesc, (AttrNumber) 23, "encrypt_option", VARCHAROID, 40, 0);
	TupleDescInitEntry(tupdesc, (AttrNumber) 24, "database_id", INT2OID, -1, 0);
	tupdesc = BlessTupleDesc(tupdesc);

	per_query_ctx = rsinfo->econtext->ecxt_per_query_memory;
	oldcontext = MemoryContextSwitchTo(per_query_ctx);

	tupstore = tuplestore_begin_heap(true, false, work_mem);
	rsinfo->returnMode = SFRM_Materialize;
	rsinfo->setResult = tupstore;
	rsinfo->setDesc = tupdesc;

	MemoryContextSwitchTo(oldcontext);

	/* 1-based index */
	for (curr_backend = 1; curr_backend <= num_backends; curr_backend++)
	{
		/* for each row */
		Datum		values[TSQL_STAT_GET_ACTIVITY_COLS - 2];
		bool		nulls[TSQL_STAT_GET_ACTIVITY_COLS - 2];

		if (*pltsql_protocol_plugin_ptr && (*pltsql_protocol_plugin_ptr)->get_stat_values &&
			(*pltsql_protocol_plugin_ptr)->get_stat_values(values, nulls, TSQL_STAT_GET_ACTIVITY_COLS - 2, pid, curr_backend))
			tuplestore_putvalues(tupstore, tupdesc, values, nulls);
		else
			continue;

		/* If only a single backend was requested, and we found it, break. */
		if (pid != -1)
			break;
	}

	/* clean up and return the tuplestore */
	tuplestore_donestoring(tupstore);

	if (*pltsql_protocol_plugin_ptr && (*pltsql_protocol_plugin_ptr)->invalidate_stat_view)
		(*pltsql_protocol_plugin_ptr)->invalidate_stat_view();

	return (Datum) 0;
}

Datum
tsql_stat_get_activity_deprecated_in_3_2_0(PG_FUNCTION_ARGS)
{
	Oid			sysadmin_oid = get_role_oid("sysadmin", false);
	int			num_backends = pgstat_fetch_stat_numbackends();
	int			curr_backend;
	char	   *view_name = text_to_cstring(PG_GETARG_TEXT_PP(0));
	int			pid = -1;
	ReturnSetInfo *rsinfo = (ReturnSetInfo *) fcinfo->resultinfo;
	TupleDesc	tupdesc;
	Tuplestorestate *tupstore;
	MemoryContext per_query_ctx;
	MemoryContext oldcontext;

	/*
	 * For sys.dm_exec_sessions view: - If user is sysadmin, we show info of
	 * all the sessions - If user is not sysadmin, we only show info of
	 * current session For sys.dm_exec_connections view: - If user is
	 * sysadmin, we show info of all the connections - If user is not
	 * sysadmin, we throw an error since user does not have the required
	 * permissions to query this view
	 */
	if (strcmp(view_name, "sessions") == 0)
	{
		if (has_privs_of_role(GetSessionUserId(), sysadmin_oid))
			pid = -1;
		else
			pid = MyProcPid;
	}
	else if (strcmp(view_name, "connections") == 0)
	{
		if (has_privs_of_role(GetSessionUserId(), sysadmin_oid))
			pid = -1;
		else
			ereport(ERROR,
					(errcode(ERRCODE_INSUFFICIENT_PRIVILEGE),
					 errmsg("The user does not have permission to perform this action")));
	}

	/* check to see if caller supports us returning a tuplestore */
	if (rsinfo == NULL || !IsA(rsinfo, ReturnSetInfo))
		ereport(ERROR,
				(errcode(ERRCODE_FEATURE_NOT_SUPPORTED),
				 errmsg("set-valued function called in context that cannot accept a set")));

	if (!(rsinfo->allowedModes & SFRM_Materialize))
		ereport(ERROR,
				(errcode(ERRCODE_FEATURE_NOT_SUPPORTED),
				 errmsg("materialize mode required, but it is not allowed in this context")));

	/* Build tupdesc for result tuples. */
	tupdesc = CreateTemplateTupleDesc(TSQL_STAT_GET_ACTIVITY_COLS - 1);
	TupleDescInitEntry(tupdesc, (AttrNumber) 1, "procid", INT4OID, -1, 0);
	TupleDescInitEntry(tupdesc, (AttrNumber) 2, "client_version", INT4OID, -1, 0);
	TupleDescInitEntry(tupdesc, (AttrNumber) 3, "library_name", VARCHAROID, 32, 0);
	TupleDescInitEntry(tupdesc, (AttrNumber) 4, "language", VARCHAROID, 128, 0);
	TupleDescInitEntry(tupdesc, (AttrNumber) 5, "quoted_identifier", BOOLOID, -1, 0);
	TupleDescInitEntry(tupdesc, (AttrNumber) 6, "arithabort", BOOLOID, -1, 0);
	TupleDescInitEntry(tupdesc, (AttrNumber) 7, "ansi_null_dflt_on", BOOLOID, -1, 0);
	TupleDescInitEntry(tupdesc, (AttrNumber) 8, "ansi_defaults", BOOLOID, -1, 0);
	TupleDescInitEntry(tupdesc, (AttrNumber) 9, "ansi_warnings", BOOLOID, -1, 0);
	TupleDescInitEntry(tupdesc, (AttrNumber) 10, "ansi_padding", BOOLOID, -1, 0);
	TupleDescInitEntry(tupdesc, (AttrNumber) 11, "ansi_nulls", BOOLOID, -1, 0);
	TupleDescInitEntry(tupdesc, (AttrNumber) 12, "concat_null_yields_null", BOOLOID, -1, 0);
	TupleDescInitEntry(tupdesc, (AttrNumber) 13, "textsize", INT4OID, -1, 0);
	TupleDescInitEntry(tupdesc, (AttrNumber) 14, "datefirst", INT4OID, -1, 0);
	TupleDescInitEntry(tupdesc, (AttrNumber) 15, "lock_timeout", INT4OID, -1, 0);
	TupleDescInitEntry(tupdesc, (AttrNumber) 16, "transaction_isolation", INT2OID, -1, 0);
	TupleDescInitEntry(tupdesc, (AttrNumber) 17, "client_pid", INT4OID, -1, 0);
	TupleDescInitEntry(tupdesc, (AttrNumber) 18, "row_count", INT8OID, -1, 0);
	TupleDescInitEntry(tupdesc, (AttrNumber) 19, "prev_error", INT4OID, -1, 0);
	TupleDescInitEntry(tupdesc, (AttrNumber) 20, "trancount", INT4OID, -1, 0);
	TupleDescInitEntry(tupdesc, (AttrNumber) 21, "protocol_version", INT4OID, -1, 0);
	TupleDescInitEntry(tupdesc, (AttrNumber) 22, "packet_size", INT4OID, -1, 0);
	TupleDescInitEntry(tupdesc, (AttrNumber) 23, "encrypt_option", VARCHAROID, 40, 0);
	TupleDescInitEntry(tupdesc, (AttrNumber) 24, "database_id", INT2OID, -1, 0);
	TupleDescInitEntry(tupdesc, (AttrNumber) 25, "host_name", VARCHAROID, 128, 0);
	tupdesc = BlessTupleDesc(tupdesc);

	per_query_ctx = rsinfo->econtext->ecxt_per_query_memory;
	oldcontext = MemoryContextSwitchTo(per_query_ctx);

	tupstore = tuplestore_begin_heap(true, false, work_mem);
	rsinfo->returnMode = SFRM_Materialize;
	rsinfo->setResult = tupstore;
	rsinfo->setDesc = tupdesc;

	MemoryContextSwitchTo(oldcontext);

	/* 1-based index */
	for (curr_backend = 1; curr_backend <= num_backends; curr_backend++)
	{
		/* for each row */
		Datum		values[TSQL_STAT_GET_ACTIVITY_COLS - 1];
		bool		nulls[TSQL_STAT_GET_ACTIVITY_COLS - 1];

		if (*pltsql_protocol_plugin_ptr && (*pltsql_protocol_plugin_ptr)->get_stat_values &&
			(*pltsql_protocol_plugin_ptr)->get_stat_values(values, nulls, TSQL_STAT_GET_ACTIVITY_COLS - 1, pid, curr_backend))
			tuplestore_putvalues(tupstore, tupdesc, values, nulls);
		else
			continue;

		/* If only a single backend was requested, and we found it, break. */
		if (pid != -1)
			break;
	}

	/* clean up and return the tuplestore */
	tuplestore_donestoring(tupstore);

	if (*pltsql_protocol_plugin_ptr && (*pltsql_protocol_plugin_ptr)->invalidate_stat_view)
		(*pltsql_protocol_plugin_ptr)->invalidate_stat_view();

	return (Datum) 0;
}

Datum
tsql_stat_get_activity(PG_FUNCTION_ARGS)
{
	Oid			sysadmin_oid = get_role_oid("sysadmin", false);
	int			num_backends = pgstat_fetch_stat_numbackends();
	int			curr_backend;
	char	   *view_name = text_to_cstring(PG_GETARG_TEXT_PP(0));
	int			pid = -1;
	ReturnSetInfo *rsinfo = (ReturnSetInfo *) fcinfo->resultinfo;
	TupleDesc	tupdesc;
	Tuplestorestate *tupstore;
	MemoryContext per_query_ctx;
	MemoryContext oldcontext;

	/*
	 * For sys.dm_exec_sessions view: - If user is sysadmin, we show info of
	 * all the sessions - If user is not sysadmin, we only show info of
	 * current session For sys.dm_exec_connections view: - If user is
	 * sysadmin, we show info of all the connections - If user is not
	 * sysadmin, we throw an error since user does not have the required
	 * permissions to query this view
	 */
	if (strcmp(view_name, "sessions") == 0)
	{
		if (has_privs_of_role(GetSessionUserId(), sysadmin_oid))
			pid = -1;
		else
			pid = MyProcPid;
	}
	else if (strcmp(view_name, "connections") == 0)
	{
		if (has_privs_of_role(GetSessionUserId(), sysadmin_oid))
			pid = -1;
		else
			ereport(ERROR,
					(errcode(ERRCODE_INSUFFICIENT_PRIVILEGE),
					 errmsg("The user does not have permission to perform this action")));
	}

	/* check to see if caller supports us returning a tuplestore */
	if (rsinfo == NULL || !IsA(rsinfo, ReturnSetInfo))
		ereport(ERROR,
				(errcode(ERRCODE_FEATURE_NOT_SUPPORTED),
				 errmsg("set-valued function called in context that cannot accept a set")));

	if (!(rsinfo->allowedModes & SFRM_Materialize))
		ereport(ERROR,
				(errcode(ERRCODE_FEATURE_NOT_SUPPORTED),
				 errmsg("materialize mode required, but it is not allowed in this context")));

	/* Build tupdesc for result tuples. */
	tupdesc = CreateTemplateTupleDesc(TSQL_STAT_GET_ACTIVITY_COLS);
	TupleDescInitEntry(tupdesc, (AttrNumber) 1, "procid", INT4OID, -1, 0);
	TupleDescInitEntry(tupdesc, (AttrNumber) 2, "client_version", INT4OID, -1, 0);
	TupleDescInitEntry(tupdesc, (AttrNumber) 3, "library_name", VARCHAROID, 32, 0);
	TupleDescInitEntry(tupdesc, (AttrNumber) 4, "language", VARCHAROID, 128, 0);
	TupleDescInitEntry(tupdesc, (AttrNumber) 5, "quoted_identifier", BOOLOID, -1, 0);
	TupleDescInitEntry(tupdesc, (AttrNumber) 6, "arithabort", BOOLOID, -1, 0);
	TupleDescInitEntry(tupdesc, (AttrNumber) 7, "ansi_null_dflt_on", BOOLOID, -1, 0);
	TupleDescInitEntry(tupdesc, (AttrNumber) 8, "ansi_defaults", BOOLOID, -1, 0);
	TupleDescInitEntry(tupdesc, (AttrNumber) 9, "ansi_warnings", BOOLOID, -1, 0);
	TupleDescInitEntry(tupdesc, (AttrNumber) 10, "ansi_padding", BOOLOID, -1, 0);
	TupleDescInitEntry(tupdesc, (AttrNumber) 11, "ansi_nulls", BOOLOID, -1, 0);
	TupleDescInitEntry(tupdesc, (AttrNumber) 12, "concat_null_yields_null", BOOLOID, -1, 0);
	TupleDescInitEntry(tupdesc, (AttrNumber) 13, "textsize", INT4OID, -1, 0);
	TupleDescInitEntry(tupdesc, (AttrNumber) 14, "datefirst", INT4OID, -1, 0);
	TupleDescInitEntry(tupdesc, (AttrNumber) 15, "lock_timeout", INT4OID, -1, 0);
	TupleDescInitEntry(tupdesc, (AttrNumber) 16, "transaction_isolation", INT2OID, -1, 0);
	TupleDescInitEntry(tupdesc, (AttrNumber) 17, "client_pid", INT4OID, -1, 0);
	TupleDescInitEntry(tupdesc, (AttrNumber) 18, "row_count", INT8OID, -1, 0);
	TupleDescInitEntry(tupdesc, (AttrNumber) 19, "prev_error", INT4OID, -1, 0);
	TupleDescInitEntry(tupdesc, (AttrNumber) 20, "trancount", INT4OID, -1, 0);
	TupleDescInitEntry(tupdesc, (AttrNumber) 21, "protocol_version", INT4OID, -1, 0);
	TupleDescInitEntry(tupdesc, (AttrNumber) 22, "packet_size", INT4OID, -1, 0);
	TupleDescInitEntry(tupdesc, (AttrNumber) 23, "encrypt_option", VARCHAROID, 40, 0);
	TupleDescInitEntry(tupdesc, (AttrNumber) 24, "database_id", INT2OID, -1, 0);
	TupleDescInitEntry(tupdesc, (AttrNumber) 25, "host_name", VARCHAROID, 128, 0);
	TupleDescInitEntry(tupdesc, (AttrNumber) 26, "context_info", BYTEAOID, 128, 0);
	tupdesc = BlessTupleDesc(tupdesc);

	per_query_ctx = rsinfo->econtext->ecxt_per_query_memory;
	oldcontext = MemoryContextSwitchTo(per_query_ctx);

	tupstore = tuplestore_begin_heap(true, false, work_mem);
	rsinfo->returnMode = SFRM_Materialize;
	rsinfo->setResult = tupstore;
	rsinfo->setDesc = tupdesc;

	MemoryContextSwitchTo(oldcontext);

	/* 1-based index */
	for (curr_backend = 1; curr_backend <= num_backends; curr_backend++)
	{
		/* for each row */
		Datum		values[TSQL_STAT_GET_ACTIVITY_COLS];
		bool		nulls[TSQL_STAT_GET_ACTIVITY_COLS];

		if (*pltsql_protocol_plugin_ptr && (*pltsql_protocol_plugin_ptr)->get_stat_values &&
			(*pltsql_protocol_plugin_ptr)->get_stat_values(values, nulls, TSQL_STAT_GET_ACTIVITY_COLS, pid, curr_backend))
			tuplestore_putvalues(tupstore, tupdesc, values, nulls);
		else
			continue;

		/* If only a single backend was requested, and we found it, break. */
		if (pid != -1)
			break;
	}

	/* clean up and return the tuplestore */
	tuplestore_donestoring(tupstore);

	if (*pltsql_protocol_plugin_ptr && (*pltsql_protocol_plugin_ptr)->invalidate_stat_view)
		(*pltsql_protocol_plugin_ptr)->invalidate_stat_view();

	return (Datum) 0;
}

Datum
get_current_full_xact_id(PG_FUNCTION_ARGS)
{
	PreventCommandDuringRecovery("get_current_full_xact_id()");

	PG_RETURN_FULLTRANSACTIONID(GetCurrentFullTransactionId());
}

Datum
checksum(PG_FUNCTION_ARGS)
{
	int32 result = 0;
	int			nargs = PG_NARGS();
	StringInfoData buf;
	char		md5[MD5_HASH_LEN + 1];
	char	   *name;
	const char *errstr = NULL;
	bool		success;

	initStringInfo(&buf);
	if (nargs > 0)
	{
		ArrayType  *arr;
		Datum	   *values;
		bool	   *nulls;
		int			nelems;
		int			i;

		arr = PG_GETARG_ARRAYTYPE_P(0);
		deconstruct_array(arr, TEXTOID, -1, false, TYPALIGN_INT, &values, &nulls, &nelems);
		for (i = 0; i < nelems; i++)
		{
			name = nulls[i] ? "" : TextDatumGetCString(values[i]);
			if (strlen(name) == 0 && nelems == 1)
				PG_RETURN_INT32(0);
			else
				appendStringInfoString(&buf, name);
		}
	}

	/*
	 * We get hash value for md5 which is in hexadecimal. We are taking the
	 * first 8 characters of the md5 hash and converting it to int32.
	 */
	success = pg_md5_hash(buf.data, buf.len, md5, &errstr);
	if (success)
	{
		md5[8] = '\0';
		result = (int) strtol(md5, NULL, 16);
	}
	else
		ereport(ERROR,
				(errcode(ERRCODE_INTERNAL_ERROR),
				 errmsg("could not compute %s hash: %s", "MD5", errstr)));

	pfree(buf.data);

	PG_RETURN_INT32(result);
}

/*
 * object_id
 * 	Returns the object ID with object name and object type as input where object type is optional
 * Returns NULL
 * 	if input is NULL
 * 	if there is no such object
 * 	if user don't have right permission
 * 	if any error occured
 */
Datum
object_id(PG_FUNCTION_ARGS)
{
	char	   *db_name,
			   *schema_name,
			   *object_name;
	char	   *physical_schema_name;
	char	   *input;
	char	   *object_type = NULL;
	char	  **splited_object_name;
	Oid			schema_oid;
	Oid			user_id = GetUserId();
	Oid result = InvalidOid;
	bool		is_temp_object;
	int			i;

	if (PG_ARGISNULL(0))
		PG_RETURN_NULL();
	input = text_to_cstring(PG_GETARG_TEXT_P(0));

	if (!PG_ARGISNULL(1))
	{
		char	   *str = text_to_cstring(PG_GETARG_TEXT_P(1));

		i = strlen(str);
		if (i > 2)
		{
			pfree(input);
			pfree(str);
			PG_RETURN_NULL();
		}
		else if (i == 2 && isspace((unsigned char) str[1]))
		{
			str[1] = '\0';
		}
		object_type = downcase_identifier(str, strlen(str), false, false);
		pfree(str);
	}
	/* strip trailing whitespace from input */
	i = strlen(input);
	while (i > 0 && isspace((unsigned char) input[i - 1]))
		input[--i] = '\0';

	/* length should be restricted to 4000 */
	if (i > 4000)
		ereport(ERROR,
				(errcode(ERRCODE_STRING_DATA_LENGTH_MISMATCH),
				 errmsg("input value is too long for object name")));

	/* resolve the three part name */
	splited_object_name = split_object_name(input);
	db_name = splited_object_name[1];
	schema_name = splited_object_name[2];
	object_name = splited_object_name[3];

	/* downcase identifier if needed */
	if (pltsql_case_insensitive_identifiers)
	{
		db_name = downcase_identifier(db_name, strlen(db_name), false, false);
		schema_name = downcase_identifier(schema_name, strlen(schema_name), false, false);
		object_name = downcase_identifier(object_name, strlen(object_name), false, false);
		for (int i = 0; i < 4; i++)
			pfree(splited_object_name[i]);
	}
	else
		pfree(splited_object_name[0]);

	pfree(input);
	pfree(splited_object_name);

	/* truncate identifiers if needed */
	truncate_tsql_identifier(db_name);
	truncate_tsql_identifier(schema_name);
	truncate_tsql_identifier(object_name);

	if (!strcmp(db_name, ""))
		db_name = get_cur_db_name();
	else if (strcmp(db_name, get_cur_db_name()) && strcmp(db_name, "tempdb"))
	{
		/* cross database lookup */
		int			db_id = get_db_id(db_name);

		if (!DbidIsValid(db_id))
		{
			pfree(db_name);
			pfree(schema_name);
			pfree(object_name);
			if (object_type)
				pfree(object_type);
			PG_RETURN_NULL();
		}
		user_id = GetSessionUserId();
	}

	/* get physical schema name from logical schema name */
	if (!strcmp(schema_name, ""))
	{
		/*
		 * find the default schema for current user and get physical schema
		 * name
		 */
		const char *user = get_user_for_database(db_name);
		const char *guest_role_name = get_guest_role_name(db_name);

		if (!user)
		{
			pfree(db_name);
			pfree(schema_name);
			pfree(object_name);
			if (object_type)
				pfree(object_type);
			PG_RETURN_NULL();
		}
		else if ((guest_role_name && strcmp(user, guest_role_name) == 0))
		{
			physical_schema_name = pstrdup(get_guest_schema_name(db_name));
		}
		else
		{
			pfree(schema_name);
			schema_name = get_authid_user_ext_schema_name((const char *) db_name, user);
			physical_schema_name = get_physical_schema_name(db_name, schema_name);
		}
	}
	else
	{
		physical_schema_name = get_physical_schema_name(db_name, schema_name);
	}

	/*
	 * get schema oid from physical schema name, it will return InvalidOid if
	 * user don't have lookup access
	 */
	schema_oid = get_namespace_oid(physical_schema_name, true);

	/* free unnecessary pointers */
	pfree(db_name);
	pfree(schema_name);
	pfree(physical_schema_name);

	if (!OidIsValid(schema_oid) || pg_namespace_aclcheck(schema_oid, user_id, ACL_USAGE) != ACLCHECK_OK)
	{
		pfree(object_name);
		if (object_type)
			pfree(object_type);
		PG_RETURN_NULL();
	}

	/* check if looking for temp object */
	is_temp_object = (object_name[0] == '#' ? true : false);

	if (object_type)			/* "object_type" is specified in-argument */
	{
		if (is_temp_object)
		{
			if (!strcmp(object_type, "s") || !strcmp(object_type, "u") || !strcmp(object_type, "v") ||
				!strcmp(object_type, "it") || !strcmp(object_type, "et") || !strcmp(object_type, "so"))
			{
				/*
				 * search in list of ENRs registered in the current query
				 * environment by name
				 */
				EphemeralNamedRelation enr = get_ENR(currentQueryEnv, object_name);

				if (enr != NULL && enr->md.enrtype == ENR_TSQL_TEMP)
				{
					result = enr->md.reliddesc;
				}
			}
			else if (!strcmp(object_type, "r") || !strcmp(object_type, "ec") || !strcmp(object_type, "pg") ||
					 !strcmp(object_type, "sn") || !strcmp(object_type, "sq") || !strcmp(object_type, "tt"))
			{
				ereport(ERROR,
						(errcode(ERRCODE_FEATURE_NOT_SUPPORTED),
						 errmsg("Object type currently unsupported in Babelfish.")));
			}
		}
		else
		{
			if (!strcmp(object_type, "s") || !strcmp(object_type, "u") || !strcmp(object_type, "v") ||
				!strcmp(object_type, "it") || !strcmp(object_type, "et") || !strcmp(object_type, "so"))
			{
				/* search in pg_class by name and schema oid */
				Oid			relid = get_relname_relid((const char *) object_name, schema_oid);

				if (OidIsValid(relid) && pg_class_aclcheck(relid, user_id, ACL_SELECT) == ACLCHECK_OK)
				{
					result = relid;
				}
			}
			else if (!strcmp(object_type, "c") || !strcmp(object_type, "d") || !strcmp(object_type, "f") ||
					 !strcmp(object_type, "pk") || !strcmp(object_type, "uq"))
			{
				/* search in pg_constraint by name and schema oid */
				result = tsql_get_constraint_oid(object_name, schema_oid, user_id);
			}
			else if (!strcmp(object_type, "af") || !strcmp(object_type, "fn") || !strcmp(object_type, "fs") ||
					 !strcmp(object_type, "ft") || !strcmp(object_type, "if") || !strcmp(object_type, "p") ||
					 !strcmp(object_type, "pc") || !strcmp(object_type, "tf") || !strcmp(object_type, "rf") ||
					 !strcmp(object_type, "x"))
			{
				/* search in pg_proc by name and schema oid */
				result = tsql_get_proc_oid(object_name, schema_oid, user_id);
			}
			else if (!strcmp(object_type, "tr") || !strcmp(object_type, "ta"))
			{
				/* search in pg_trigger by name and schema oid */
				result = tsql_get_trigger_oid(object_name, schema_oid, user_id);
			}
			else if (!strcmp(object_type, "r") || !strcmp(object_type, "ec") || !strcmp(object_type, "pg") ||
					 !strcmp(object_type, "sn") || !strcmp(object_type, "sq") || !strcmp(object_type, "tt"))
			{
				ereport(ERROR,
						(errcode(ERRCODE_FEATURE_NOT_SUPPORTED),
						 errmsg("Object type currently unsupported in Babelfish.")));
			}
		}

	}
	else
	{
		if (is_temp_object)		/* temp object without "object_type"
								 * in-argument */
		{
			/*
			 * search in list of ENRs registered in the current query
			 * environment by name
			 */
			EphemeralNamedRelation enr = get_ENR(currentQueryEnv, object_name);

			if (enr != NULL && enr->md.enrtype == ENR_TSQL_TEMP)
			{
				result = enr->md.reliddesc;
			}
		}
		else
		{
			/* search in pg_class by name and schema oid */
			Oid			relid = get_relname_relid((const char *) object_name, schema_oid);

			if (OidIsValid(relid) && pg_class_aclcheck(relid, user_id, ACL_SELECT) == ACLCHECK_OK)
			{
				result = relid;
			}

			if (!OidIsValid(result))	/* search only if not found earlier */
			{
				/* search in pg_trigger by name and schema oid */
				result = tsql_get_trigger_oid(object_name, schema_oid, user_id);
			}

			if (!OidIsValid(result))
			{
				/* search in pg_proc by name and schema oid */
				result = tsql_get_proc_oid(object_name, schema_oid, user_id);
			}

			if (!OidIsValid(result))
			{
				/* search in pg_constraint by name and schema oid */
				result = tsql_get_constraint_oid(object_name, schema_oid, user_id);
			}
		}
	}
	pfree(object_name);
	if (object_type)
		pfree(object_type);

	if (OidIsValid(result))
		PG_RETURN_INT32(result);
	else
		PG_RETURN_NULL();
}

/*
 * object_name
 * 		returns the object name with object id and database id as input where database id is optional
 * Returns NULL
 * 		if there is no such object in specified database, if database id is not provided it will lookup in current database
 * 		if user don't have right permission
 */
Datum
object_name(PG_FUNCTION_ARGS)
{
	int32		input1 = PG_GETARG_INT32(0);
	Oid			object_id;
	Oid			database_id;
	Oid			user_id = GetUserId();
	Oid			schema_id = InvalidOid;
	HeapTuple	tuple;
	Relation	tgrel;
	ScanKeyData key;
	SysScanDesc tgscan;
	EphemeralNamedRelation enr;
	bool		found = false;
	text	   *result_text = NULL;

	if (input1 < 0)
		PG_RETURN_NULL();
	object_id = (Oid) input1;
	if (!PG_ARGISNULL(1))		/* if database id is provided */
	{
		int32		input2 = PG_GETARG_INT32(1);

		if (input2 < 0)
			PG_RETURN_NULL();
		database_id = (Oid) input2;
		if (database_id != get_cur_db_id()) /* cross-db lookup */
		{
			char	   *db_name = get_db_name(database_id);

			if (db_name == NULL)	/* database doesn't exist with given oid */
				PG_RETURN_NULL();
			user_id = GetSessionUserId();
			pfree(db_name);
		}
	}
	else						/* by default lookup in current database */
		database_id = get_cur_db_id();

	/*
	 * search in list of ENRs registered in the current query environment by
	 * object_id
	 */
	enr = get_ENR_withoid(currentQueryEnv, object_id, ENR_TSQL_TEMP);
	if (enr != NULL && enr->md.enrtype == ENR_TSQL_TEMP)
	{
		PG_RETURN_VARCHAR_P((VarChar *) cstring_to_text(enr->md.name));
	}

	/* search in pg_class by object_id */
	tuple = SearchSysCache1(RELOID, ObjectIdGetDatum(object_id));
	if (HeapTupleIsValid(tuple))
	{
		/* check if user have right permission on object */
		if (pg_class_aclcheck(object_id, user_id, ACL_SELECT) == ACLCHECK_OK)
		{
			Form_pg_class pg_class = (Form_pg_class) GETSTRUCT(tuple);
			result_text = cstring_to_text(NameStr(pg_class->relname)); // make a copy before releasing syscache
			schema_id = pg_class->relnamespace;
		}
		ReleaseSysCache(tuple);
		found = true;
	}

	if (!found)
	{
		/* search in pg_proc by object_id */
		tuple = SearchSysCache1(PROCOID, ObjectIdGetDatum(object_id));
		if (HeapTupleIsValid(tuple))
		{
			/* check if user have right permission on object */
			if (pg_proc_aclcheck(object_id, user_id, ACL_EXECUTE) == ACLCHECK_OK)
			{
				Form_pg_proc procform = (Form_pg_proc) GETSTRUCT(tuple);
				result_text = cstring_to_text(NameStr(procform->proname));
				schema_id = procform->pronamespace;
			}
			ReleaseSysCache(tuple);
			found = true;
		}
	}

	if (!found)
	{
		/* search in pg_type by object_id */
		tuple = SearchSysCache1(TYPEOID, ObjectIdGetDatum(object_id));
		if (HeapTupleIsValid(tuple))
		{
			/* check if user have right permission on object */
			if (pg_type_aclcheck(object_id, user_id, ACL_USAGE) == ACLCHECK_OK)
			{
				Form_pg_type pg_type = (Form_pg_type) GETSTRUCT(tuple);
				result_text = cstring_to_text(NameStr(pg_type->typname));
			}
			ReleaseSysCache(tuple);
			found = true;
		}
	}

	if (!found)
	{
		/* search in pg_trigger by object_id */
		tgrel = table_open(TriggerRelationId, AccessShareLock);
		ScanKeyInit(&key,
					Anum_pg_trigger_oid,
					BTEqualStrategyNumber, F_OIDEQ,
					ObjectIdGetDatum(object_id));

		tgscan = systable_beginscan(tgrel, TriggerOidIndexId, true,
									NULL, 1, &key);

		tuple = systable_getnext(tgscan);
		if (HeapTupleIsValid(tuple))
		{
			Form_pg_trigger pg_trigger = (Form_pg_trigger) GETSTRUCT(tuple);

			/* check if user have right permission on object */
			if (OidIsValid(pg_trigger->tgrelid) &&
				pg_class_aclcheck(pg_trigger->tgrelid, user_id, ACL_SELECT) == ACLCHECK_OK)
			{
				result_text = cstring_to_text(NameStr(pg_trigger->tgname));
				schema_id = get_rel_namespace(pg_trigger->tgrelid);
			}
			found = true;
		}
		systable_endscan(tgscan);
		table_close(tgrel, AccessShareLock);
	}

	if (!found)
	{
		/* search in pg_constraint by object_id */
		tuple = SearchSysCache1(CONSTROID, ObjectIdGetDatum(object_id));
		if (HeapTupleIsValid(tuple))
		{
			Form_pg_constraint con = (Form_pg_constraint) GETSTRUCT(tuple);

			/* check if user have right permission on object */
			if (OidIsValid(con->conrelid) && (pg_class_aclcheck(con->conrelid, user_id, ACL_SELECT) == ACLCHECK_OK))
			{
				result_text = cstring_to_text(NameStr(con->conname));
				schema_id = con->connamespace;
			}
			ReleaseSysCache(tuple);
			found = true;
		}
	}

	if (result_text)
	{
		/*
		 * Check if schema corresponding to found object belongs to specified
		 * database, schema also can be shared schema like "sys" or
		 * "information_schema_tsql". In case of pg_type schema_id will be
		 * invalid.
		 */
		if (!OidIsValid(schema_id) ||
			is_schema_from_db(schema_id, database_id) ||
			(schema_id == get_namespace_oid("sys", true)) ||
			(schema_id == get_namespace_oid("information_schema_tsql", true)))
		{
			PG_RETURN_VARCHAR_P((VarChar *) result_text);
		}
	}
	PG_RETURN_NULL();
}

Datum
has_dbaccess(PG_FUNCTION_ARGS)
{
	char	   *db_name = text_to_cstring(PG_GETARG_TEXT_P(0));

	/*
	 * Ensure the database name input argument is lower-case, as all Babel
	 * table names are lower-case
	 */
	char	   *lowercase_db_name = lowerstr(db_name);

	/* Also strip trailing whitespace to mimic SQL Server behaviour */
	int			i;
	const char *user = NULL;
	const char *login;
	int16		db_id;

	i = strlen(lowercase_db_name);
	while (i > 0 && isspace((unsigned char) lowercase_db_name[i - 1]))
		lowercase_db_name[--i] = '\0';

	db_id = get_db_id(lowercase_db_name);

	if (!DbidIsValid(db_id))
		PG_RETURN_NULL();

	login = GetUserNameFromId(GetSessionUserId(), false);
	user = get_authid_user_ext_physical_name(lowercase_db_name, login);

	/*
	 * Special cases: Database Owner should always have access If this DB has
	 * guest roles, the guests should always have access
	 */
	if (!user)
	{
		Oid			datdba;

		datdba = get_role_oid("sysadmin", false);
		if (is_member_of_role(GetSessionUserId(), datdba))
			user = get_dbo_role_name(lowercase_db_name);
		else
		{
			/*
			 * Get the guest role name only if the guest is enabled on the
			 * current db.
			 */
			if (guest_has_dbaccess(lowercase_db_name))
				user = get_guest_role_name(lowercase_db_name);
			else
				user = NULL;
		}
	}

	if (!user)
		PG_RETURN_INT32(0);
	else
		PG_RETURN_INT32(1);
}

Datum
sp_datatype_info_helper(PG_FUNCTION_ARGS)
{

	int16		odbcVer = PG_GETARG_INT16(0);
	bool		is_100 = PG_GETARG_BOOL(1);

	ReturnSetInfo *rsinfo = (ReturnSetInfo *) fcinfo->resultinfo;
	TupleDesc	tupdesc;
	Tuplestorestate *tupstore;
	MemoryContext per_query_ctx;
	MemoryContext oldcontext;
	int			i;
	Oid			sys_varcharoid = get_sys_varcharoid();
	Oid			colloid = tsql_get_server_collation_oid_internal(false);

	/* check to see if caller supports us returning a tuplestore */
	if (rsinfo == NULL || !IsA(rsinfo, ReturnSetInfo))
		ereport(ERROR,
				(errcode(ERRCODE_FEATURE_NOT_SUPPORTED),
				 errmsg("set-valued function called in context that cannot accept a set")));

	if (!(rsinfo->allowedModes & SFRM_Materialize))
		ereport(ERROR,
				(errcode(ERRCODE_FEATURE_NOT_SUPPORTED),
				 errmsg("materialize mode required, but it is not allowed in this context")));

	/* Build tupdesc for result tuples. */
	tupdesc = CreateTemplateTupleDesc(SP_DATATYPE_INFO_HELPER_COLS);
	TupleDescInitEntry(tupdesc, (AttrNumber) 1, "TYPE_NAME", sys_varcharoid, 20, 0);
	TupleDescInitEntry(tupdesc, (AttrNumber) 2, "DATA_TYPE", INT4OID, -1, 0);
	TupleDescInitEntry(tupdesc, (AttrNumber) 3, "PRECISION", INT8OID, -1, 0);
	TupleDescInitEntry(tupdesc, (AttrNumber) 4, "LITERAL_PREFIX", sys_varcharoid, 20, 0);
	TupleDescInitEntry(tupdesc, (AttrNumber) 5, "LITERAL_SUFFIX", sys_varcharoid, 20, 0);
	TupleDescInitEntry(tupdesc, (AttrNumber) 6, "CREATE_PARAMS", sys_varcharoid, 20, 0);
	TupleDescInitEntry(tupdesc, (AttrNumber) 7, "NULLABLE", INT4OID, -1, 0);
	TupleDescInitEntry(tupdesc, (AttrNumber) 8, "CASE_SENSITIVE", INT4OID, -1, 0);
	TupleDescInitEntry(tupdesc, (AttrNumber) 9, "SEARCHABLE", INT4OID, -1, 0);
	TupleDescInitEntry(tupdesc, (AttrNumber) 10, "UNSIGNED_ATTRIBUTE", INT4OID, -1, 0);
	TupleDescInitEntry(tupdesc, (AttrNumber) 11, "MONEY", INT4OID, -1, 0);
	TupleDescInitEntry(tupdesc, (AttrNumber) 12, "AUTO_INCREMENT", INT4OID, -1, 0);
	TupleDescInitEntry(tupdesc, (AttrNumber) 13, "LOCAL_TYPE_NAME", sys_varcharoid, 20, 0);
	TupleDescInitEntry(tupdesc, (AttrNumber) 14, "MINIMUM_SCALE", INT4OID, -1, 0);
	TupleDescInitEntry(tupdesc, (AttrNumber) 15, "MAXIMUM_SCALE", INT4OID, -1, 0);
	TupleDescInitEntry(tupdesc, (AttrNumber) 16, "SQL_DATA_TYPE", INT4OID, -1, 0);
	TupleDescInitEntry(tupdesc, (AttrNumber) 17, "SQL_DATETIME_SUB", INT4OID, -1, 0);
	TupleDescInitEntry(tupdesc, (AttrNumber) 18, "NUM_PREC_RADIX", INT4OID, -1, 0);
	TupleDescInitEntry(tupdesc, (AttrNumber) 19, "INTERVAL_PRECISION", INT4OID, -1, 0);
	TupleDescInitEntry(tupdesc, (AttrNumber) 20, "USERTYPE", INT4OID, -1, 0);
	TupleDescInitEntry(tupdesc, (AttrNumber) 21, "LENGTH", INT4OID, -1, 0);
	TupleDescInitEntry(tupdesc, (AttrNumber) 22, "SS_DATA_TYPE", INT2OID, -1, 0);
	TupleDescInitEntry(tupdesc, (AttrNumber) 23, "PG_TYPE_NAME", sys_varcharoid, 20, 0);
	tupdesc = BlessTupleDesc(tupdesc);

	/* And set the correct collations to the required fields. */
	TupleDescInitEntryCollation(tupdesc, (AttrNumber) 1, colloid);
	TupleDescInitEntryCollation(tupdesc, (AttrNumber) 4, colloid);
	TupleDescInitEntryCollation(tupdesc, (AttrNumber) 5, colloid);
	TupleDescInitEntryCollation(tupdesc, (AttrNumber) 6, colloid);
	TupleDescInitEntryCollation(tupdesc, (AttrNumber) 13, colloid);
	TupleDescInitEntryCollation(tupdesc, (AttrNumber) 23, colloid);

	per_query_ctx = rsinfo->econtext->ecxt_per_query_memory;
	oldcontext = MemoryContextSwitchTo(per_query_ctx);

	tupstore = tuplestore_begin_heap(true, false, work_mem);
	rsinfo->returnMode = SFRM_Materialize;
	rsinfo->setResult = tupstore;
	rsinfo->setDesc = tupdesc;

	MemoryContextSwitchTo(oldcontext);

	for (i = 0; i < DATATYPE_INFO_TABLE_ROWS; i++)
	{
		/* for each row */
		Datum		values[SP_DATATYPE_INFO_HELPER_COLS];
		bool		nulls[SP_DATATYPE_INFO_HELPER_COLS];

		DatatypeInfo datatype_info_element = datatype_info_table[i];

		MemSet(nulls, false, SP_DATATYPE_INFO_HELPER_COLS);

		values[0] = CStringGetTextDatum(datatype_info_element.type_name);

		if (odbcVer == 3)
		{
			if (is_100)
				values[1] = Int32GetDatum(datatype_info_element.data_type_3_100);
			else
				values[1] = Int32GetDatum(datatype_info_element.data_type_3);
		}
		else
		{
			if (is_100)
				values[1] = Int32GetDatum(datatype_info_element.data_type_2_100);
			else
				values[1] = Int32GetDatum(datatype_info_element.data_type_2);
		}

		values[2] = Int64GetDatum(datatype_info_element.precision);

		if (strcmp(datatype_info_element.literal_prefix, NULLVAL_STR) == 0)
			nulls[3] = true;
		else
			values[3] = CStringGetTextDatum(datatype_info_element.literal_prefix);

		if (strcmp(datatype_info_element.literal_suffix, NULLVAL_STR) == 0)
			nulls[4] = true;
		else
			values[4] = CStringGetTextDatum(datatype_info_element.literal_suffix);

		if (strcmp(datatype_info_element.create_params, NULLVAL_STR) == 0)
			nulls[5] = true;
		else
			values[5] = CStringGetTextDatum(datatype_info_element.create_params);

		values[6] = Int32GetDatum(datatype_info_element.nullable);
		values[7] = Int32GetDatum(datatype_info_element.case_sensitive);
		values[8] = Int32GetDatum(datatype_info_element.searchable);

		if (datatype_info_element.unsigned_attribute == NULLVAL)
			nulls[9] = true;
		else
			values[9] = Int32GetDatum(datatype_info_element.unsigned_attribute);

		values[10] = Int32GetDatum(datatype_info_element.money);

		if (datatype_info_element.auto_increment == NULLVAL)
			nulls[11] = true;
		else
			values[11] = Int32GetDatum(datatype_info_element.auto_increment);

		values[12] = CStringGetTextDatum(datatype_info_element.local_type_name);

		if (datatype_info_element.minimum_scale == NULLVAL)
			nulls[13] = true;
		else
			values[13] = Int32GetDatum(datatype_info_element.minimum_scale);

		if (datatype_info_element.maximum_scale == NULLVAL)
			nulls[14] = true;
		else
			values[14] = Int32GetDatum(datatype_info_element.maximum_scale);

		values[15] = Int32GetDatum(datatype_info_element.sql_data_type);

		if (datatype_info_element.sql_datetime_sub == NULLVAL)
			nulls[16] = true;
		else
			values[16] = Int32GetDatum(datatype_info_element.sql_datetime_sub);

		if (datatype_info_element.num_prec_radix == NULLVAL)
			nulls[17] = true;
		else
			values[17] = Int32GetDatum(datatype_info_element.num_prec_radix);

		if (datatype_info_element.interval_precision == NULLVAL)
			nulls[18] = true;
		else
			values[18] = Int32GetDatum(datatype_info_element.interval_precision);

		values[19] = Int32GetDatum(datatype_info_element.usertype);
		values[20] = Int32GetDatum(datatype_info_element.length);
		values[21] = UInt8GetDatum(datatype_info_element.ss_data_type);

		if (strcmp(datatype_info_element.pg_type_name, NULLVAL_STR) == 0)
			nulls[22] = true;
		else
			values[22] = CStringGetTextDatum(datatype_info_element.pg_type_name);

		tuplestore_putvalues(tupstore, tupdesc, values, nulls);
	}

	/* clean up and return the tuplestore */
	tuplestore_donestoring(tupstore);

	return (Datum) 0;
}

Datum
language(PG_FUNCTION_ARGS)
{
	PG_RETURN_VARCHAR_P(get_language());
}

Datum
host_name(PG_FUNCTION_ARGS)
{
	if (*pltsql_protocol_plugin_ptr && (*pltsql_protocol_plugin_ptr)->get_host_name)
		PG_RETURN_VARCHAR_P(string_to_tsql_varchar((*pltsql_protocol_plugin_ptr)->get_host_name()));
	else
		PG_RETURN_NULL();
}

Datum
host_id(PG_FUNCTION_ARGS)
{
	if (*pltsql_protocol_plugin_ptr && (*pltsql_protocol_plugin_ptr)->get_client_pid) {
		char *host_id = psprintf("%d", (*pltsql_protocol_plugin_ptr)->get_client_pid());
		PG_RETURN_VARCHAR_P(string_to_tsql_varchar(host_id));
	}
	else
		PG_RETURN_NULL();
}

Datum
context_info(PG_FUNCTION_ARGS)
{
	return bbf_get_context_info(fcinfo);
}

Datum
bbf_get_context_info(PG_FUNCTION_ARGS)
{
	Datum		context_info = (Datum) 0;

	if (*pltsql_protocol_plugin_ptr && (*pltsql_protocol_plugin_ptr)->get_context_info)
		context_info = (*pltsql_protocol_plugin_ptr)->get_context_info();

	if (DatumGetPointer(context_info))
		PG_RETURN_DATUM(context_info);
	else
		PG_RETURN_NULL();
}

Datum
bbf_set_context_info(PG_FUNCTION_ARGS)
{
	if (PG_ARGISNULL(0))
		ereport(ERROR,
				(errcode(ERRCODE_INVALID_PARAMETER_VALUE),
				 errmsg("SET CONTEXT_INFO option requires varbinary (128) NOT NULL parameter.")));

	if (*pltsql_protocol_plugin_ptr && (*pltsql_protocol_plugin_ptr)->set_context_info)
		(*pltsql_protocol_plugin_ptr)->set_context_info(PG_GETARG_BYTEA_P(0));

	PG_RETURN_VOID();
}

/**
 * Common function to get next value of sequence for Identity function in Select Into
 */
static int64 
get_identity_next_value(void)
{
	int64 result;
	Assert(tsql_select_into_seq_oid != InvalidOid);
	result = nextval_internal(tsql_select_into_seq_oid, false);
	return result;
}

Datum 
identity_into_smallint(PG_FUNCTION_ARGS)
{
	PG_RETURN_INT16((int16)get_identity_next_value());
}

Datum
identity_into_int(PG_FUNCTION_ARGS)
{
	PG_RETURN_INT32((int32)get_identity_next_value());
}

Datum 
identity_into_bigint(PG_FUNCTION_ARGS)
{
	PG_RETURN_INT64((int64)get_identity_next_value());
}

/*
 * Execute various integrity checks.
 * Returns true if all the checks pass otherwise
 * raises an appropriate error message.
 */
Datum
babelfish_integrity_checker(PG_FUNCTION_ARGS)
{
	if (!inited_ht_tsql_cast_info)
	{
		ereport(ERROR,
				(errcode(ERRCODE_CHECK_VIOLATION),
				 errmsg("T-SQL cast info hash table is not properly initialized.")));
	}
	else if (!inited_ht_tsql_datatype_precedence_info)
	{
		ereport(ERROR,
				(errcode(ERRCODE_CHECK_VIOLATION),
				 errmsg("T-SQL datatype precedence hash table is not properly initialized.")));
	}

	PG_RETURN_BOOL(true);
}

Datum
bigint_degrees(PG_FUNCTION_ARGS)
{
	int64		arg1 = PG_GETARG_INT64(0);
	float8 result;

	result = DatumGetFloat8(DirectFunctionCall1(degrees, Float8GetDatum((float8) arg1)));

	if (result <0)
		result = ceil(result);

	else
		result = floor(result);

	/* Range check */
	if (unlikely(isnan(result) || !FLOAT8_FITS_IN_INT64(result)))
		ereport(ERROR,
				(errcode(ERRCODE_NUMERIC_VALUE_OUT_OF_RANGE),
				 errmsg("Arithmetic overflow error converting expression to data type bigint")));

	PG_RETURN_INT64((int64) result);
}

Datum
int_degrees(PG_FUNCTION_ARGS)
{
	int32		arg1 = PG_GETARG_INT32(0);
	float8 result;

	result = DatumGetFloat8(DirectFunctionCall1(degrees, Float8GetDatum((float8) arg1)));

	if (result <0)
		result = ceil(result);

	else
		result = floor(result);

	/* Range check */
	if (unlikely(isnan(result) || !FLOAT8_FITS_IN_INT32(result)))
		ereport(ERROR,
				(errcode(ERRCODE_NUMERIC_VALUE_OUT_OF_RANGE),
				 errmsg("Arithmetic overflow error converting expression to data type int")));

	PG_RETURN_INT32((int32) result);
}

Datum
smallint_degrees(PG_FUNCTION_ARGS)
{
	int16		arg1 = PG_GETARG_INT16(0);
	float8 result;

	result = DatumGetFloat8(DirectFunctionCall1(degrees, Float8GetDatum((float8) arg1)));

	if (result <0)
		result = ceil(result);

	else
		result = floor(result);

	/* skip range check, since it cannot overflow int32 */

	PG_RETURN_INT32((int32) result);
}

Datum
bigint_radians(PG_FUNCTION_ARGS)
{
	int64		arg1 = PG_GETARG_INT64(0);
	float8 result;

	result = DatumGetFloat8(DirectFunctionCall1(radians, Float8GetDatum((float8) arg1)));

	/* skip range check, since it cannot overflow int64 */

	PG_RETURN_INT64((int64) result);
}

Datum
int_radians(PG_FUNCTION_ARGS)
{
	int32		arg1 = PG_GETARG_INT32(0);
	float8 result;

	result = DatumGetFloat8(DirectFunctionCall1(radians, Float8GetDatum((float8) arg1)));

	/* skip range check, since it cannot overflow int32 */

	PG_RETURN_INT32((int32) result);
}

Datum
smallint_radians(PG_FUNCTION_ARGS)
{
	int16		arg1 = PG_GETARG_INT16(0);
	float8 result;

	result = DatumGetFloat8(DirectFunctionCall1(radians, Float8GetDatum((float8) arg1)));

	/* skip range check, since it cannot overflow int32 */

	PG_RETURN_INT32((int32) result);
}

Datum
bigint_power(PG_FUNCTION_ARGS)
{
	int64		arg1 = PG_GETARG_INT64(0);
	Numeric		arg2 = PG_GETARG_NUMERIC(1);
	int64 result;
	Numeric		arg1_numeric,
				result_trunc,
				result_numeric;

	arg1_numeric = DatumGetNumeric(DirectFunctionCall1(int8_numeric, arg1));
	result_numeric = DatumGetNumeric(DirectFunctionCall2(numeric_power, NumericGetDatum(arg1_numeric), NumericGetDatum(arg2)));
	result_trunc = DatumGetNumeric(DirectFunctionCall2(numeric_trunc, NumericGetDatum(result_numeric), Int32GetDatum(0)));
	result = DatumGetInt64(DirectFunctionCall1(numeric_int8, NumericGetDatum(result_trunc)));

	PG_RETURN_INT64(result);
}

Datum
int_power(PG_FUNCTION_ARGS)
{
	int32		arg1 = PG_GETARG_INT32(0);
	Numeric		arg2 = PG_GETARG_NUMERIC(1);
	int32 result;
	Numeric		arg1_numeric,
				result_trunc,
				result_numeric;

	arg1_numeric = DatumGetNumeric(DirectFunctionCall1(int4_numeric, arg1));
	result_numeric = DatumGetNumeric(DirectFunctionCall2(numeric_power, NumericGetDatum(arg1_numeric), NumericGetDatum(arg2)));
	result_trunc = DatumGetNumeric(DirectFunctionCall2(numeric_trunc, NumericGetDatum(result_numeric), Int32GetDatum(0)));
	result = DatumGetInt32(DirectFunctionCall1(numeric_int4, NumericGetDatum(result_trunc)));

	PG_RETURN_INT32(result);
}

Datum
smallint_power(PG_FUNCTION_ARGS)
{
	int16		arg1 = PG_GETARG_INT16(0);
	Numeric		arg2 = PG_GETARG_NUMERIC(1);
	int32 result;
	Numeric		arg1_numeric,
				result_numeric,
				result_trunc;
				
	arg1_numeric = DatumGetNumeric(DirectFunctionCall1(int2_numeric, arg1));
	result_numeric = DatumGetNumeric(DirectFunctionCall2(numeric_power, NumericGetDatum(arg1_numeric), NumericGetDatum(arg2)));
	result_trunc = DatumGetNumeric(DirectFunctionCall2(numeric_trunc, NumericGetDatum(result_numeric), Int32GetDatum(0)));
	result = DatumGetInt32(DirectFunctionCall1(numeric_int4, NumericGetDatum(result_trunc)));
	PG_RETURN_INT32(result);
}

Datum
numeric_degrees(PG_FUNCTION_ARGS)
{
	Numeric		arg1 = PG_GETARG_NUMERIC(0);
	Numeric		radians_per_degree,
	result;

	radians_per_degree = DatumGetNumeric(DirectFunctionCall1(float8_numeric, Float8GetDatum(RADIANS_PER_DEGREE)));

	result = DatumGetNumeric(DirectFunctionCall2(numeric_div, NumericGetDatum(arg1), NumericGetDatum(radians_per_degree)));

	PG_RETURN_NUMERIC(result);
}

Datum
numeric_radians(PG_FUNCTION_ARGS)
{
	Numeric		arg1 = PG_GETARG_NUMERIC(0);
	Numeric		radians_per_degree,
	result;

	radians_per_degree = DatumGetNumeric(DirectFunctionCall1(float8_numeric, Float8GetDatum(RADIANS_PER_DEGREE)));

	result = DatumGetNumeric(DirectFunctionCall2(numeric_mul, NumericGetDatum(arg1), NumericGetDatum(radians_per_degree)));

	PG_RETURN_NUMERIC(result);
}

/* 
* The PARSENAME() function in T-SQL is used to parse a string representing a four-part SQL Server object name, such as "database.schema.object.column".
* If we have an a single '[' ,']' or '"' its a syntax error.
* If object_name is inside brackets like [object_name] its should still return object_name without printing brackets.
* If object_name is inside double quotes like "object_name" its should still return object_name without printing double quotes.
*/
Datum
parsename(PG_FUNCTION_ARGS)
{
    text *object_name = PG_GETARG_TEXT_PP(0);
    int object_piece = PG_GETARG_INT32(1);
    char *object_name_str = text_to_cstring(object_name);
    int len = strlen(object_name_str);
    typedef enum
    {
        STATE_INITIAL,
        STATE_DEFAULT,
        STATE_IN_QUOTES,
        STATE_IN_BRACKETS
    } State;
	State initial_state[4] = {STATE_INITIAL};
    State state = STATE_DEFAULT;
    int consumed;
    int32_t code;
    int total_chars = 0;
    int total_length = 0;
    char c;
    char *start_positions[4] = {NULL};
    char *end_positions[4] = {NULL};
    // int initial_state[4] = {0};
    int current_part = 0;
    text *result;
    start_positions[current_part] = object_name_str;

    // object_piece should only have maximum of 4 parts.
    if (object_piece < 1 || object_piece > 4)
    {
        PG_RETURN_NULL();
    }

    for (int i = 0; i < len;)
    {
        code = (*common_utility_plugin_ptr->GetUTF8CodePoint)((const unsigned char *)&object_name_str[i], len - i, &consumed);
        c = object_name_str[i];
        if (total_chars > 128 || total_length > 256)
        {
            PG_RETURN_NULL();
        }

        if (state == STATE_DEFAULT)
        {
            if (c == '"')
            {
                if (total_chars > 0)
                {
                    PG_RETURN_NULL();
                }

                state = STATE_IN_QUOTES;
                // save the initial state so that we can escape the correct characters at the end.
                if (initial_state[current_part] == STATE_INITIAL)
                {
                    initial_state[current_part] = STATE_IN_QUOTES;
                }

                start_positions[current_part] = &object_name_str[i + 1];
                i += consumed;
                continue;
            }
            else if(c == ']')
            {
                PG_RETURN_NULL();
            }
            else if (c == '[')
            {
                if (total_chars > 0)
                {
                    PG_RETURN_NULL();
                }

                state = STATE_IN_BRACKETS;
                if (initial_state[current_part] == STATE_INITIAL)
                {
                    initial_state[current_part] = STATE_IN_BRACKETS;
                }

                start_positions[current_part] = &object_name_str[i + 1];
                i += consumed;
                continue;
            }
            else if (c == '.')
            {
                // do not update the value of end_positions[current_part] if there is already a value in end_postions[current_part] & previous character is " or ].
                if ( !((end_positions[current_part] != NULL) && (object_name_str[i - 1] == '"')) && !((end_positions[current_part] != NULL) && (object_name_str[i - 1] == ']')) )
                {
                    end_positions[current_part] = &object_name_str[i - 1];
                }

                current_part++;
                if (current_part > 3)
                {
                    PG_RETURN_NULL();
                }

                start_positions[current_part] = &object_name_str[i + 1];
                total_chars = 0;
                total_length = 0;
            }
        }
        else if (state == STATE_IN_QUOTES)
        {
            if (c == '"')
            {
                // is there a next character and is it double quotes?
                if (i + consumed < len && object_name_str[i + consumed] == '"')
                {
                    i += consumed;
                }
                else
                {
                    state = STATE_DEFAULT;
                    end_positions[current_part] = &object_name_str[i - 1];
                    if (i + 1 < len && object_name_str[i + 1] != '.')
                    {
                        PG_RETURN_NULL();
                    }
                    i += consumed;
                    continue;
                }
            }
        }
        else if (state == STATE_IN_BRACKETS)
        {
            if (c == ']')
            {
                // is there a next character and if it is there, is it closing brace?
                if (i + consumed < len && object_name_str[i + consumed] == ']')
                {
                    i += consumed;
                }
                else
                {
                    state = STATE_DEFAULT;
                    end_positions[current_part] = &object_name_str[i - 1];
                    if (i + 1 < len && object_name_str[i + 1] != '.')
                    {
                        PG_RETURN_NULL();
                    }
                    i += consumed;
                    continue;
                }
            }
        }

        // This line increments total_chars by 1 if the current character's Unicode code point is less than or equal to 0xFFFF (i.e., it can be represented in UTF-16), and by 2 otherwise.
        if (state > STATE_DEFAULT || (state == STATE_DEFAULT && c != '.'))
        {
            if (code <= 0xFFFF)
                total_chars += 1;
            else
                total_chars += 2;
            total_length += (code <= 0xFFFF) ? 2 : 4;
        }
        i += consumed;
    }

    if (state != STATE_DEFAULT)
    {
        PG_RETURN_NULL();
    }

    if (total_chars > 128 || total_length > 256)
    {
        PG_RETURN_NULL();
    }

    // if there is only 1 part and no '.', set the end position to length-1.
    if (end_positions[current_part] == NULL)
    {
        end_positions[current_part] = &object_name_str[len - 1];
    }

    // Reverse the object piece index
    object_piece = current_part + 1 - object_piece;
    if (object_piece < 0 || object_piece > current_part)
    {
        PG_RETURN_NULL();
    }
    
    if (object_piece >= 0 && object_piece <= current_part)
    {
        int part_length = end_positions[object_piece] - start_positions[object_piece] + 1;
        if (part_length > 0)
        {
            char *part = (char*) palloc(part_length + 1); // Allocate memory for part string
            int part_index = 0;
            for (int j = 0; j < part_length; j++)
            {
                // Copy part string with handling of escaped double quotes and closing brackets and checking initial state.
                if ( (initial_state[object_piece] == STATE_IN_QUOTES && start_positions[object_piece][j] == '"' && start_positions[object_piece][j + 1] == '"') ||
					 (initial_state[object_piece] == STATE_IN_BRACKETS && start_positions[object_piece][j] == ']' && start_positions[object_piece][j + 1] == ']'))
                {
                    part[part_index++] = start_positions[object_piece][j++];
                }
                else
                {
                    part[part_index++] = start_positions[object_piece][j];
                }
            }
            part[part_index] = '\0'; // Null-terminate part string
            result = cstring_to_text(part);
            pfree(part); // Free part string memory
            PG_RETURN_TEXT_P(result);
        }
    }

    PG_RETURN_NULL();
}

/* Returns the database schema name for schema-scoped objects. */
Datum
object_schema_name(PG_FUNCTION_ARGS)
{
	Oid			object_id;
	Oid			database_id;
	Oid			user_id = GetUserId();
	Oid			namespace_oid = InvalidOid;
	Oid			temp_nspid = InvalidOid;
	char	   *namespace_name;
	const char *schema_name;

	if (PG_ARGISNULL(0))
		PG_RETURN_NULL();
	else
		object_id = (Oid) PG_GETARG_INT32(0);

	if (PG_ARGISNULL(1))
		database_id = get_cur_db_id();
	else
	{
		database_id = (Oid) PG_GETARG_INT32(1);
		user_id = GetSessionUserId();
	}

	/* lookup namespace_oid in pg_class */
	temp_nspid = get_rel_namespace(object_id);
	if (OidIsValid(temp_nspid))
	{
		if (pg_class_aclcheck(object_id, user_id, ACL_SELECT) == ACLCHECK_OK)
			namespace_oid = temp_nspid;
		else
			PG_RETURN_NULL();
	}
	if (!OidIsValid(namespace_oid))
	{							/* if not found earlier */
		/* Lookup namespace_oid in pg_proc */
		temp_nspid = tsql_get_proc_nsp_oid(object_id);
		if (OidIsValid(temp_nspid))
		{
			if (pg_proc_aclcheck(object_id, user_id, ACL_EXECUTE) == ACLCHECK_OK)
				namespace_oid = temp_nspid;
			else
				PG_RETURN_NULL();
		}
	}
	if (!OidIsValid(namespace_oid))
	{							/* if not found earlier */
		/* Lookup namespace_oid in pg_trigger */
		temp_nspid = tsql_get_trigger_rel_oid(object_id);
		if (OidIsValid(temp_nspid))
		{
			/*
			 * Since pg_trigger does not contain namespace oid, we use the
			 * fact that the schema name of the trigger should be same as that
			 * of the table the trigger is on
			 */
			if (pg_class_aclcheck(temp_nspid, user_id, ACL_SELECT) == ACLCHECK_OK)
				namespace_oid = get_rel_namespace(temp_nspid);
			else
				PG_RETURN_NULL();
		}
	}
	if (!OidIsValid(namespace_oid))
	{							/* if not found earlier */
		/* Lookup namespace_oid in pg_constraint */
		namespace_oid = tsql_get_constraint_nsp_oid(object_id, user_id);
	}

	/* Find schema name from namespace_oid */
	if (OidIsValid(namespace_oid))
	{
		namespace_name = get_namespace_name(namespace_oid);
		if (pg_namespace_aclcheck(namespace_oid, user_id, ACL_USAGE) != ACLCHECK_OK ||
		/* database_id should be same as that of db_id of physical schema name */
			database_id != get_dbid_from_physical_schema_name(namespace_name, true))
			PG_RETURN_NULL();
		schema_name = get_logical_schema_name(namespace_name, true);
		pfree(namespace_name);
		PG_RETURN_TEXT_P(cstring_to_text(schema_name));
	}
	else
		PG_RETURN_NULL();
}

Datum
pg_extension_config_remove(PG_FUNCTION_ARGS)
{
	Oid			tableoid = PG_GETARG_OID(0);
	char	   *tablename = get_rel_name(tableoid);

	/*
	 * We only allow this to be called from an extension's SQL script. We
	 * shouldn't need any permissions check beyond that.
	 */
	if (!creating_extension)
		ereport(ERROR,
				(errcode(ERRCODE_FEATURE_NOT_SUPPORTED),
				 errmsg("%s can only be called from an SQL script executed by CREATE/ALTER EXTENSION",
						"pg_extension_config_remove()")));
	if (tablename == NULL)
		ereport(ERROR,
				(errcode(ERRCODE_UNDEFINED_TABLE),
				 errmsg("OID %u does not refer to a table", tableoid)));
	if (getExtensionOfObject(RelationRelationId, tableoid) !=
		CurrentExtensionObject)
		ereport(ERROR,
				(errcode(ERRCODE_OBJECT_NOT_IN_PREREQUISITE_STATE),
				 errmsg("table \"%s\" is not a member of the extension being created",
						tablename)));

	extension_config_remove_wrapper(CurrentExtensionObject, tableoid);

	PG_RETURN_VOID();
}

/*
 * The EOMONTH function is a Transact-SQL function in SQL Server that returns 
 * the last day of the month of a specified date, with an optional offset.
 */
Datum
EOMONTH(PG_FUNCTION_ARGS)
{
    int year, month, day;
    int offset = 0;
    DateADT date;
    bool isOffsetGiven = false;
    bool isOriginalDateOutsideTSQLEndLimit = false;

    if (PG_ARGISNULL(0))
    {
        PG_RETURN_NULL();
    }
    else
    {
        date = PG_GETARG_DATEADT(0);
    }

    if (!PG_ARGISNULL(1))
    {
        offset = PG_GETARG_INT32(1);
        isOffsetGiven = true;
    }

    /* Convert the date to year, month, day */
    j2date(date + POSTGRES_EPOCH_JDATE, &year, &month, &day);

    /* This flag is required later to check and throw the T-SQL compatibility error. */
    isOriginalDateOutsideTSQLEndLimit = year < 1 || year > 9999;

    /* Adjust the month based on the offset */
    month += offset;

    /* 
     * Check if the new month is greater than 0, which indicates a positive offset. 
     * If it is true, the months continue to increase one by one, until they reach 12. After this point, they revert back to 1 and 
     * if the months exceed 12, it signifies that we must also increment the year.
     * 
     * If it is false, the months continue to decrease one by one, until they reach 1. After this point, they will reset to 12 and 
     * if the months go below 1, it signifies that we must also decrement the year.
     */
    if(month > 0)
    {
        /* 
         * The year value is incremented by how many full sets of 12 months fit into the 'month' value.
         * Subtracting 1 from 'month' before dividing ensures we don't count an extra year when 'month' is exactly divisible by 12.
         * We are considering 12 months as a full year, so if we have exactly 12 months, we should not increment the year yet.
         */
        year += (month - 1) / 12;
		
        /* 
         * The new month value is calculated based on the remainder when divided by 12.
         * This makes sure the month value stays within the range of 1 to 12. The subtraction by 1 and addition by 1
         * ensure that the month value starts from 1 (January) rather than 0.
         */
        month = (month - 1) % 12 + 1; 
    }
    else
    {
        /* 
         * The year value is decremented based on how many full sets of 12 months fit into the 'month' value.
         * This calculates how many years to decrement given the total number of negative months.
         */
        year += month / 12 - 1;

        /* 
         * The new month value is calculated based on the modulus operation when divided by 12.
         * If the month value is negative, this operation makes sure the month value stays within the range of 1 to 12.
         */
        month = month % 12 + 12;
    }

    /* Now move to the first day of the next month */
    month++;

    /* If the new year is less than 1 or greater than 9999, report an error. */
    if (year < 1 || year > 9999)
    {
        /* If the offset was given by the user and the provided year was within T-SQL range, throw overflow error else throw T-SQL compatibility error. */
        if (isOffsetGiven && !isOriginalDateOutsideTSQLEndLimit)
        {
            ereport(ERROR,
                (errcode(ERRCODE_DATETIME_FIELD_OVERFLOW),
                 errmsg("Adding a value to a 'date' column caused an overflow.")));
        }
        else
        {
            ereport(ERROR,
                (errcode(ERRCODE_DATETIME_FIELD_OVERFLOW),
                 errmsg("The date exceeds T-SQL compatibility limits.")));
        }
    }

    /* 
     * Convert the year, month, and day (1st day of the new month) back date format, then subtract one day 
     * to get the last day of the "offset" month.
     */
    date = date2j(year, month, 1) - POSTGRES_EPOCH_JDATE - 1;
    PG_RETURN_DATEADT(date);
}

/*
 * Funtion used to check whether the object is MS shipped. 
 * This is being used in objectproperty_internal.
 */
bool is_ms_shipped(char *object_name, int type, Oid schema_id)
{
	int	i = 0;
	bool	is_ms_shipped = false;
	char	*namespace_name = NULL;
	/*
	 * This array contains information of objects that reside in a schema in one specfic database.
	 * For example, 'master_dbo' schema can only exist in the 'master' database.
	 */
#define NUM_DB_OBJECTS 11
	int	shipped_objects_not_in_sys_db_type[NUM_DB_OBJECTS] = {
		OBJECT_TYPE_TSQL_STORED_PROCEDURE, OBJECT_TYPE_TSQL_STORED_PROCEDURE,
		OBJECT_TYPE_TSQL_STORED_PROCEDURE, OBJECT_TYPE_TSQL_STORED_PROCEDURE,
		OBJECT_TYPE_TSQL_STORED_PROCEDURE, OBJECT_TYPE_TSQL_STORED_PROCEDURE,
		OBJECT_TYPE_TSQL_STORED_PROCEDURE, OBJECT_TYPE_TSQL_SCALAR_FUNCTION,
		OBJECT_TYPE_VIEW, OBJECT_TYPE_VIEW, OBJECT_TYPE_TSQL_STORED_PROCEDURE
	};
	char	*shipped_objects_not_in_sys_db[NUM_DB_OBJECTS][2] = {
		{"xp_qv","master_dbo"},
		{"xp_instance_regread","master_dbo"},
		{"sp_addlinkedserver", "master_dbo"},
		{"sp_addlinkedsrvlogin", "master_dbo"},
		{"sp_dropserver", "master_dbo"},
		{"sp_droplinkedsrvlogin", "master_dbo"},
		{"sp_testlinkedserver", "master_dbo"},
		{"fn_syspolicy_is_automation_enabled", "msdb_dbo"},
		{"syspolicy_configuration", "msdb_dbo"},
		{"syspolicy_system_health_state", "msdb_dbo"},
		{"sp_enum_oledb_providers", "master_dbo"}
	};

	/*
	 * This array contains information of objects that reside in a schema in any number of databases.
     	 * For example, 'dbo' schema can exist in the 'master', 'tempdb', 'msdb', and any user created database.
	 */
#define NUM_ALL_DB_OBJECTS 1
	int	shipped_objects_not_in_sys_all_db_type[NUM_ALL_DB_OBJECTS] = {OBJECT_TYPE_VIEW};
	char	*shipped_objects_not_in_sys_all_db[NUM_ALL_DB_OBJECTS][2] = {
		{"sysdatabases","dbo"}
	};

	Relation	rel;
	HeapTuple	tuple;
	ScanKeyData 	scanKey;
	SysScanDesc 	scan;
	Datum		datum;
	TupleDesc	dsc;


	namespace_name = get_namespace_name(schema_id);

	if (pg_strcasecmp(namespace_name, "sys") == 0)
		is_ms_shipped = true;
		

	/*
	 * Check whether the object is present in shipped_objects_not_in_sys_db.
	 */
	for (i = 0; i < NUM_DB_OBJECTS; i++)
	{
		if (is_ms_shipped || (type == shipped_objects_not_in_sys_db_type[i] &&
			pg_strcasecmp(object_name, shipped_objects_not_in_sys_db[i][0]) == 0 &&
			pg_strcasecmp(namespace_name, shipped_objects_not_in_sys_db[i][1]) == 0))
		{
			is_ms_shipped = true;
			break;
		}
	}
#undef NUM_DB_OBJECTS

	rel = table_open(namespace_ext_oid, AccessShareLock);
	dsc = RelationGetDescr(rel);

	/*
	 * Check whether the object is present in shipped_objects_not_in_sys_all_db.
	 * 
	 * As the objects in shipped_objects_not_in_sys_all_db can be present in any number of databases, 
	 * We scan the pg_namespace catalog to find the occurences in all the databases and find whether 
	 * any entry matches the object that we are looking for.
	 */
	for (i = 0; i < NUM_ALL_DB_OBJECTS; i++)
	{
		char		*tempnspname = NULL;
		bool		isNull = false;

		if (is_ms_shipped)
			break;
		if (type != shipped_objects_not_in_sys_all_db_type[i])
			continue;

		ScanKeyInit(&scanKey,
					Anum_namespace_ext_orig_name,
					BTEqualStrategyNumber, F_NAMEEQ,
					CStringGetDatum(shipped_objects_not_in_sys_all_db[i][1]));

		scan = systable_beginscan(rel, InvalidOid, false,
							  		NULL, 1, &scanKey);

		while (HeapTupleIsValid(tuple = systable_getnext(scan)))
		{
			datum = heap_getattr(tuple, Anum_namespace_ext_namespace, dsc, &isNull);
			tempnspname = TextDatumGetCString(datum);
			if (pg_strcasecmp(namespace_name, tempnspname) == 0)
			{
				is_ms_shipped = true;
				break;
			}
		}

		systable_endscan(scan);
		if (tempnspname)
			pfree(tempnspname);
	}
#undef NUM_ALL_DB_OBJECTS

	table_close(rel, AccessShareLock);

	return is_ms_shipped;
}

Datum
objectproperty_internal(PG_FUNCTION_ARGS)
{
	Oid		object_id;
	Oid		schema_id = InvalidOid;
	char		*property;
	Oid		user_id = GetUserId();
	HeapTuple	tuple;
	int		type = 0;
	char		*object_name = NULL;
	char		*nspname = NULL;

	if (PG_ARGISNULL(0) || PG_ARGISNULL(1))
		PG_RETURN_NULL();
	else
	{
		object_id = (Oid) PG_GETARG_INT32(0);
		property = text_to_cstring(PG_GETARG_TEXT_P(1));
		property = downcase_identifier(property, strlen(property), false, true);
		remove_trailing_spaces(property);
	}

	/*
	 * Search for the object_id in pg_class, pg_proc, pg_attrdef, pg_constraint.
	 * If the object_id is not found in any of the above catalogs, return NULL.
	 * Else, get the object name, type of the object and the schema_id in which 
	 * the object is present.
	 */

	/* pg_class */
	tuple = SearchSysCache1(RELOID, ObjectIdGetDatum(object_id));
	if (HeapTupleIsValid(tuple))
	{
		Form_pg_class pg_class = (Form_pg_class) GETSTRUCT(tuple);

		object_name = NameStr(pg_class->relname);

		if (pg_class_aclcheck(object_id, user_id, ACL_SELECT) == ACLCHECK_OK)
			schema_id = get_rel_namespace(object_id);

		/* 
		 * Get the type of the object 
		 */
		if ((pg_class->relpersistence == 'p' || pg_class->relpersistence == 'u' || pg_class->relpersistence == 't') &&
				(pg_class->relkind == 'r'))
		{
			/* 
			 * Check whether it is a Table type (TT) object.
			 * The reltype of the pg_class object should be there in pg_type. The pg_type object found
			 * should be of composite type (c) and the type of dependency should be DEPENDENCY_INTERNAL (i).
			 * We scan pg_depend catalog to find the type of the dependency.
			 */
			HeapTuple tp;
			tp = SearchSysCache1(TYPEOID, ObjectIdGetDatum(pg_class->reltype));
			if(HeapTupleIsValid(tp))
			{
				Form_pg_type typform = (Form_pg_type) GETSTRUCT(tp);

				if (typform->typtype == 'c')
				{
					Relation	depRel;
					ScanKeyData key[2];
					SysScanDesc scan;
					HeapTuple	tup;

					depRel = table_open(DependRelationId, RowExclusiveLock);

					ScanKeyInit(&key[0],
								Anum_pg_depend_objid,
								BTEqualStrategyNumber, F_OIDEQ,
								ObjectIdGetDatum(typform->typrelid));
					ScanKeyInit(&key[1],
								Anum_pg_depend_refobjid,
								BTEqualStrategyNumber, F_OIDEQ,
								ObjectIdGetDatum(typform->oid));

					scan = systable_beginscan(depRel, InvalidOid, false,
							  				NULL, 2, key);

					if (HeapTupleIsValid(tup = systable_getnext(scan)))
					{
						Form_pg_depend depform = (Form_pg_depend) GETSTRUCT(tup);

						if (depform->deptype == 'i')
							type = OBJECT_TYPE_TABLE_TYPE;
					}

					systable_endscan(scan);

					table_close(depRel, RowExclusiveLock);
				}
				ReleaseSysCache(tp);
			}
			/*
			 * If the object is not of Table type (TT), it should be user defined table (U)
			 */
			if (type == 0 || type != OBJECT_TYPE_TABLE_TYPE)
				type = OBJECT_TYPE_TABLE;
		}
		else if (pg_class->relkind == 'v')
			type = OBJECT_TYPE_VIEW;
		else if (pg_class->relkind == 's')
			type = OBJECT_TYPE_SEQUENCE_OBJECT;

		ReleaseSysCache(tuple);
	}
	/* pg_proc */
	if (!schema_id)
	{
		tuple = SearchSysCache1(PROCOID, ObjectIdGetDatum(object_id));
		if (HeapTupleIsValid(tuple))
		{
			if (pg_proc_aclcheck(object_id, user_id, ACL_EXECUTE) == ACLCHECK_OK)
			{
				Form_pg_proc procform = (Form_pg_proc) GETSTRUCT(tuple);

				object_name = NameStr(procform->proname);

				schema_id = tsql_get_proc_nsp_oid(object_id);

				if (procform->prokind == 'p')
				type = OBJECT_TYPE_TSQL_STORED_PROCEDURE;
				else if (procform->prokind == 'a')
					type = OBJECT_TYPE_AGGREGATE_FUNCTION;
				else
				{
					/*
					 * Check whether the object is SQL DML trigger(TR), SQL table-valued-function (TF),
					 * SQL inline table-valued function (IF), SQL scalar function (FN).
					 */
					char	*temp = format_type_extended(procform->prorettype, -1, FORMAT_TYPE_ALLOW_INVALID);
					/*
					 * If the prorettype of the pg_proc object is "trigger", then the type of the object is "TR"
					 */
					if (pg_strcasecmp(temp, "trigger") == 0) 
						type = OBJECT_TYPE_TSQL_DML_TRIGGER;
					/*
					 * For SQL table-valued-functions and SQL inline table-valued functions, re-implement the existing SQL.
					 */
					else if (procform->proretset)
					{
						HeapTuple tp;
						tp = SearchSysCache1(TYPEOID, ObjectIdGetDatum(procform->prorettype));
						if (HeapTupleIsValid(tp))
						{
							Form_pg_type typeform = (Form_pg_type) GETSTRUCT(tuple);

							if (typeform->typtype == 'c')
								type = OBJECT_TYPE_TSQL_TABLE_VALUED_FUNCTION;
							else
								type = OBJECT_TYPE_TSQL_INLINE_TABLE_VALUED_FUNCTION;

							ReleaseSysCache(tp);
						}
					}
					else
						type = OBJECT_TYPE_TSQL_SCALAR_FUNCTION;
					
					pfree(temp);
				}
			}
			ReleaseSysCache(tuple);
		}
	}
	/* pg_attrdef */
	if (!schema_id)
	{
		Relation	attrdefrel;
		ScanKeyData key;
		SysScanDesc attrscan;

		attrdefrel = table_open(AttrDefaultRelationId, AccessShareLock);
		ScanKeyInit(&key,
					Anum_pg_attrdef_oid,
					BTEqualStrategyNumber, F_OIDEQ,
					ObjectIdGetDatum(object_id));

		attrscan = systable_beginscan(attrdefrel, AttrDefaultOidIndexId, true,
									NULL, 1, &key);

		tuple = systable_getnext(attrscan);
		if (HeapTupleIsValid(tuple))
		{
			/*
			 * scan pg_attribute catalog to find the corresponding row.
			 * This pg_attribute pbject will be helpful to check whether the object is DEFAULT (D)
			 * and to find the schema_id.
			 */
			Form_pg_attrdef atdform = (Form_pg_attrdef) GETSTRUCT(tuple);
			Relation	attrRel;
			ScanKeyData key[2];
			SysScanDesc scan;
			HeapTuple	tup;

			if (pg_attribute_aclmask(atdform->adrelid, atdform->adnum, user_id, ACL_SELECT, ACLMASK_ANY) == ACLCHECK_OK &&
				pg_attribute_aclmask(atdform->adrelid, atdform->adnum, user_id, ACL_INSERT, ACLMASK_ANY) == ACLCHECK_OK &&
				pg_attribute_aclmask(atdform->adrelid, atdform->adnum, user_id, ACL_UPDATE, ACLMASK_ANY) == ACLCHECK_OK &&
				pg_attribute_aclmask(atdform->adrelid, atdform->adnum, user_id, ACL_REFERENCES, ACLMASK_ANY) == ACLCHECK_OK)
			{
				attrRel = table_open(AttributeRelationId, RowExclusiveLock);

				ScanKeyInit(&key[0],
							Anum_pg_attribute_attrelid,
							BTEqualStrategyNumber, F_OIDEQ,
							ObjectIdGetDatum(atdform->adrelid));
				ScanKeyInit(&key[1],
							Anum_pg_attribute_attnum,
							BTEqualStrategyNumber, F_INT2EQ,
							Int16GetDatum(atdform->adnum));

				scan = systable_beginscan(attrRel, AttributeRelidNumIndexId, true,
						  				NULL, 2, key);

				if (HeapTupleIsValid(tup = systable_getnext(scan)))
				{
					Form_pg_attribute attrform = (Form_pg_attribute) GETSTRUCT(tup);

					if (attrform->atthasdef && !attrform->attgenerated)
					{
						object_name = NameStr(attrform->attname);
						type = OBJECT_TYPE_DEFAULT_CONSTRAINT;
						if (pg_class_aclcheck(atdform->adrelid, user_id, ACL_SELECT) == ACLCHECK_OK)
							schema_id = get_rel_namespace(atdform->adrelid);
					}
				}

				systable_endscan(scan);

				table_close(attrRel, RowExclusiveLock);
			}

		}
		systable_endscan(attrscan);
		table_close(attrdefrel, AccessShareLock);
	}
	/* pg_constraint */
	if (!schema_id)
	{
		tuple = SearchSysCache1(CONSTROID, ObjectIdGetDatum(object_id));
		if (HeapTupleIsValid(tuple))
		{
			Form_pg_constraint con = (Form_pg_constraint) GETSTRUCT(tuple);
			object_name = NameStr(con->conname);
			schema_id = tsql_get_constraint_nsp_oid(object_id, user_id);
			/*
			 * If the contype is 'f' on the pg_constraint object, then it is a Foreign key constraint
			 */
			if (con->contype == 'f')
				type = OBJECT_TYPE_FOREIGN_KEY_CONSTRAINT;
			/*
			 * If the contype is 'p' on the pg_constraint object, then it is a Primary key constraint
			 */
			else if (con->contype == 'p')
				type = OBJECT_TYPE_PRIMARY_KEY_CONSTRAINT;
			/*
			 * Reimplemented the existing SQL .
			 * If the contype is 'c' and conrelid is 0 on the pg_constraint object, then it is a Check constraint
			 */
			else if (con->contype == 'c' && con->conrelid != 0)
				type = OBJECT_TYPE_CHECK_CONSTRAINT;
			
			ReleaseSysCache(tuple);
		}
	}

	/*
	 * If the object_id is not found or user does not have enough privileges on the object and schema,
	 * Return NULL.
	 */
	if (!schema_id || pg_namespace_aclcheck(schema_id, user_id, ACL_USAGE) != ACLCHECK_OK)
	{
		pfree(property);
		PG_RETURN_NULL();
	}

	/*
	 * schema_id found should be in sys.schemas view except 'sys'.
	 */
	nspname = get_namespace_name(schema_id);

	if (!(nspname && pg_strcasecmp(nspname, "sys") == 0) && 
		(!nspname || pg_strcasecmp(nspname, "pg_catalog") == 0 ||
		pg_strcasecmp(nspname, "pg_toast") == 0 ||
		pg_strcasecmp(nspname, "public") == 0))
	{
		pfree(property);
		if (nspname)
			pfree(nspname);

		PG_RETURN_NULL();
	}

	pfree(nspname);

	/* OwnerId */
	if (pg_strcasecmp(property, "ownerid") == 0)
	{
		/*
		 * Search for schema_id in pg_namespace catalog. Return nspowner from 
		 * the found pg_namespace object.
		 */
		if (OidIsValid(schema_id))
		{
			HeapTuple	tp;
			int		result;

			tp = SearchSysCache1(NAMESPACEOID, ObjectIdGetDatum(schema_id));
			if (HeapTupleIsValid(tp))
			{
				Form_pg_namespace nsptup = (Form_pg_namespace) GETSTRUCT(tp);
				result = ((int) nsptup->nspowner);
				ReleaseSysCache(tp);
			}
			else
			{
				pfree(property);
				PG_RETURN_NULL();
			}
			pfree(property);
			PG_RETURN_INT32(result);
		}
	}
	/* IsDefaultCnst */
	else if (pg_strcasecmp(property, "isdefaultcnst") == 0)
	{
		/*
		 * The type of the object should be OBJECT_TYPE_DEFAULT_CONSTRAINT.
		 */
		if (type == OBJECT_TYPE_DEFAULT_CONSTRAINT)
		{
			pfree(property);
			PG_RETURN_INT32(1);
		}
		pfree(property);
		PG_RETURN_INT32(0);
	}
	/* ExecIsQuotedIdentOn, IsSchemaBound, ExecIsAnsiNullsOn */
	else if (pg_strcasecmp(property, "execisquotedidenton") == 0 ||
			pg_strcasecmp(property, "isschemabound") == 0 ||
			pg_strcasecmp(property, "execisansinullson") == 0)
	{
		/*
		 * These properties are only applicable to OBJECT_TYPE_TSQL_STORED_PROCEDURE, OBJECT_TYPE_REPLICATION_FILTER_PROCEDURE,
		 * OBJECT_TYPE_VIEW, OBJECT_TYPE_TSQL_DML_TRIGGER, OBJECT_TYPE_TSQL_SCALAR_FUNCTION, OBJECT_TYPE_TSQL_INLINE_TABLE_VALUED_FUNCTION, 
		 * OBJECT_TYPE_TSQL_TABLE_VALUED_FUNCTION and OBJECT_TYPE_RULE.
		 * Hence, return NULL if the object is not from the above types.
		 */
		if (!(type == OBJECT_TYPE_TSQL_STORED_PROCEDURE || type == OBJECT_TYPE_REPLICATION_FILTER_PROCEDURE ||
			type == OBJECT_TYPE_VIEW || type == OBJECT_TYPE_TSQL_DML_TRIGGER || type == OBJECT_TYPE_TSQL_SCALAR_FUNCTION ||
			type == OBJECT_TYPE_TSQL_INLINE_TABLE_VALUED_FUNCTION || type == OBJECT_TYPE_TSQL_TABLE_VALUED_FUNCTION ||
			type == OBJECT_TYPE_RULE))
		{
			pfree(property);
			PG_RETURN_NULL();
		}

		/*
		 * Currently, for IsSchemaBound property, we have hardcoded the value to 0
		 */
		if (pg_strcasecmp(property, "isschemabound") == 0)
		{
			pfree(property);
			PG_RETURN_INT32(0);
		}
		/*
		 * For ExecIsQuotedIdentOn and ExecIsAnsiNullsOn, we hardcoded it to 1
		 */
		pfree(property);
		PG_RETURN_INT32(1);
	}
	/* TableFullTextPopulateStatus, TableHasVarDecimalStorageFormat */
	else if (pg_strcasecmp(property, "tablefulltextpopulatestatus") == 0 ||
			pg_strcasecmp(property, "tablehasvardecimalstorageformat") == 0)
	{
		/*
		 * Currently, we have hardcoded the return value to 0.
		 */
		if (type == OBJECT_TYPE_TABLE)
		{
			pfree(property);
			PG_RETURN_INT32(0);
		}
		/*
		 * These properties are only applicable if the type of the object is TABLE, 
		 * Hence, return NULL if the object is not a TABLE.
		 */
		pfree(property);
		PG_RETURN_NULL();		
	}
	/* IsMSShipped*/
	else if (pg_strcasecmp(property, "ismsshipped") == 0)
	{
		/*
		 * Check whether the object is MS shipped. We are using is_ms_shipped helper function
		 * to check the same.
		 */
		if (is_ms_shipped(object_name, type, schema_id))
		{
			pfree(property);
			PG_RETURN_INT32(1);
		}
		pfree(property);
		PG_RETURN_INT32(0);
	}
	/* IsDeterministic */
	else if (pg_strcasecmp(property, "isdeterministic") == 0)
	{
		/*
		 * Currently, we hardcoded the value to 0.
		 */
		pfree(property);
		PG_RETURN_INT32(0);
	}
	/* IsProcedure */
	else if (pg_strcasecmp(property, "isprocedure") == 0)
	{
		/*
		 * Check whether the type of the object is OBJECT_TYPE_TSQL_STORED_PROCEDURE.
		 */
		if (type == OBJECT_TYPE_TSQL_STORED_PROCEDURE)
		{
			pfree(property);
			PG_RETURN_INT32(1);
		}
		pfree(property);
		PG_RETURN_INT32(0);
	}
	/* IsTable */
	else if (pg_strcasecmp(property, "istable") == 0)
	{
		/*
		 * The type of the object should be OBJECT_TYPE_INTERNAL_TABLE or OBJECT_TYPE_TABLE_TYPE or
		 * TABLE or OBJECT_TYPE_SYSTEM_BASE_TABLE.
		 */
		if (type == OBJECT_TYPE_INTERNAL_TABLE || type == OBJECT_TYPE_TABLE_TYPE ||
			type == OBJECT_TYPE_TABLE || type == OBJECT_TYPE_SYSTEM_BASE_TABLE)
		{
			pfree(property);
			PG_RETURN_INT32(1);
		}
		pfree(property);
		PG_RETURN_INT32(0);		
	}
	/* IsView */
	else if (pg_strcasecmp(property, "isview") == 0)
	{
		/*
		 * The type of the object should be OBJECT_TYPE_VIEW.
		 */
		if (type == OBJECT_TYPE_VIEW)
		{
			pfree(property);
			PG_RETURN_INT32(1);
		}
		pfree(property);
		PG_RETURN_INT32(0);
	}
	/* IsUserView */
	else if (pg_strcasecmp(property, "isusertable") == 0)
	{
		/*
		 * The object should be of the type TABLE and should not be MS shipped.
		 */
		if (type == OBJECT_TYPE_TABLE && is_ms_shipped(object_name, type, schema_id) == 0)
		{
			pfree(property);
			PG_RETURN_INT32(1);
		}
		pfree(property);
		PG_RETURN_INT32(0);
	}
	/* IsTableFunction */
	else if (pg_strcasecmp(property, "istablefunction") == 0)
	{
		/*
		 * The object should be OBJECT_TYPE_TSQL_INLINE_TABLE_VALUED_FUNCTION or OBJECT_TYPE_TSQL_TABLE_VALUED_FUNCTION
		 * OBJECT_TYPE_ASSEMBLY_TABLE_VALUED_FUNCTION.
		 */
		if (type == OBJECT_TYPE_TSQL_INLINE_TABLE_VALUED_FUNCTION || type == OBJECT_TYPE_TSQL_TABLE_VALUED_FUNCTION ||
			type == OBJECT_TYPE_ASSEMBLY_TABLE_VALUED_FUNCTION)
		{
			pfree(property);
			PG_RETURN_INT32(1);
		}
		pfree(property);
		PG_RETURN_INT32(0);	
	}
	/* IsInlineFunction */
	else if (pg_strcasecmp(property, "isinlinefunction") == 0)
	{
		/*
		 * The object should be OBJECT_TYPE_TSQL_INLINE_TABLE_VALUED_FUNCTION.
		 */
		if (type == OBJECT_TYPE_TSQL_INLINE_TABLE_VALUED_FUNCTION)
		{
			pfree(property);
			PG_RETURN_INT32(1);
		}
		pfree(property);
		PG_RETURN_INT32(0);

	}
	/* IsScalarFunction */
	else if (pg_strcasecmp(property, "isscalarfunction") == 0)
	{
		/*
		 * The object should be either OBJECT_TYPE_TSQL_SCALAR_FUNCTION or OBJECT_TYPE_ASSEMBLY_SCALAR_FUNCTION.
		 */
		if (type == OBJECT_TYPE_TSQL_SCALAR_FUNCTION || type == OBJECT_TYPE_ASSEMBLY_SCALAR_FUNCTION)
		{
			pfree(property);
			PG_RETURN_INT32(1);
		}
		pfree(property);
		PG_RETURN_INT32(0);
	}
	/* IsPrimaryKey */
	else if (pg_strcasecmp(property, "isprimarykey") == 0)
	{
		/*
		 * The object should be a OBJECT_TYPE_PRIMARY_KEY_CONSTRAINT.
		 */
		if (type == OBJECT_TYPE_PRIMARY_KEY_CONSTRAINT)
		{
			pfree(property);
			PG_RETURN_INT32(1);
		}
		pfree(property);
		PG_RETURN_INT32(0);
	}
	/* IsIndexed */
	else if (pg_strcasecmp(property, "isindexed") == 0)
	{
		/*
		 * Search for object_id in pg_index catalog by indrelid column.
		 * The object is indexed if the entry exists in pg_index.
		 */
		Relation	indRel;
		ScanKeyData 	key;
		SysScanDesc 	scan;
		HeapTuple	tup;

		if (type != OBJECT_TYPE_TABLE)
			PG_RETURN_INT32(0);

		indRel = table_open(IndexRelationId, RowExclusiveLock);

		ScanKeyInit(&key,
				Anum_pg_index_indrelid,
				BTEqualStrategyNumber, F_OIDEQ,
				ObjectIdGetDatum(object_id));

		scan = systable_beginscan(indRel, IndexIndrelidIndexId, true,
				  		NULL, 1, &key);

		if (HeapTupleIsValid(tup = systable_getnext(scan)))
		{
			systable_endscan(scan);
			table_close(indRel, RowExclusiveLock);
			pfree(property);
			PG_RETURN_INT32(1);
		}

		systable_endscan(scan);
		table_close(indRel, RowExclusiveLock);
		pfree(property);

		PG_RETURN_INT32(0);
	}
	/* IsDefault */
	else if (pg_strcasecmp(property, "isdefault") == 0)
	{
		/*
		 * Currently hardcoded to 0.
		 */
		pfree(property);
		PG_RETURN_INT32(0);
	}
	/* IsOBJECT_TYPE_RULE */
	else if (pg_strcasecmp(property, "isrule") == 0)
	{
		/*
		 * Currently hardcoded to 0.
		 */
		pfree(property);
		PG_RETURN_INT32(0);
	}
	/* IsTrigger */
	else if (pg_strcasecmp(property, "istrigger") == 0)
	{
		/*
		 * The type of the object should be OBJECT_TYPE_ASSEMBLY_DML_TRIGGER.
		 */
		if (type == OBJECT_TYPE_ASSEMBLY_DML_TRIGGER)
		{
			pfree(property);
			PG_RETURN_INT32(1);
		}
		pfree(property);
		PG_RETURN_INT32(0);
	}
	
	if (property)
		pfree(property);

	PG_RETURN_NULL();
}

/*
* We transformed tsql pivot stmt to 3 parsetree. The outer parsetree is a wrapper stmt
* while the other two are helper stmts. Since postgres does not natively support execute
* raw parsetree, and we can only get raw parsetree after the analyzer, we created this 
* SPI function to help execute raw parsetree.
*/
int 
SPI_execute_raw_parsetree(RawStmt *parsetree, bool read_only, long tcount)
{
	_SPI_plan			plan;
	int					ret;
	List				*plancache_list;
	CachedPlanSource	*plansource;
	int					prev_sql_dialect;

	if (parsetree == NULL || tcount < 0)
		return SPI_ERROR_ARGUMENT;
	
	/*
	 * set sql_dialect to tsql, which is needed for raw parsetree parsing 
	 * and processing
	 */
	prev_sql_dialect = sql_dialect;
	sql_dialect = SQL_DIALECT_TSQL;
	
	memset(&plan, 0, sizeof(_SPI_plan));
	plan.magic = _SPI_PLAN_MAGIC;
	plan.parse_mode = RAW_PARSE_DEFAULT;
	plan.cursor_options = CURSOR_OPT_PARALLEL_OK;

	/*
	 * Construct plancache entries, but don't do parse analysis yet.
	 */
	plancache_list = NIL;

	/* 
	 * src sql can be optained from pstate->p_sourcetext, but
	 * it is not important here
	 */
	plansource = CreateOneShotCachedPlan(parsetree,
										"SQL NOT AVAILABLE",
										CreateCommandTag(parsetree->stmt));

	plancache_list = lappend(plancache_list, plansource);
	plan.plancache_list = plancache_list;
	plan.oneshot = true;
	PG_TRY();
	{
		ret = SPI_execute_plan_with_paramlist(&plan, NULL, read_only, tcount);
	}
	PG_FINALLY();
	{
		/* reset sql_dialect */
		sql_dialect = prev_sql_dialect;
	}
	PG_END_TRY();

	return ret;
}

PG_FUNCTION_INFO_V1(bbf_pivot);
Datum
bbf_pivot(PG_FUNCTION_ARGS)
{	
	ReturnSetInfo   *rsinfo = (ReturnSetInfo *) fcinfo->resultinfo;
	TupleDesc		tupdesc;
	MemoryContext 	per_query_ctx;
	MemoryContext 	oldcontext;
	HTAB	   	   	*bbf_pivot_hash;

	MemoryContext 	tsql_outmost_context;
	PLtsql_execstate 	*tsql_outmost_estat;
	RawStmt	   		*bbf_pivot_src_sql;
	RawStmt	   		*bbf_pivot_cat_sql;
	int				nestlevel;
	List			*per_pivot_list;
	

	/* check to see if caller supports us returning a tuplestore */
	if (rsinfo == NULL || !IsA(rsinfo, ReturnSetInfo))
		ereport(ERROR,
				(errcode(ERRCODE_FEATURE_NOT_SUPPORTED),
				 errmsg("set-valued function called in context that cannot accept a set")));
	if (!(rsinfo->allowedModes & SFRM_Materialize) ||
		rsinfo->expectedDesc == NULL)
		ereport(ERROR,
				(errcode(ERRCODE_FEATURE_NOT_SUPPORTED),
				 errmsg("materialize mode required, but it is not allowed in this context")));

	/* 
	* Previously we saved two raw parsetrees in tsql outermost context
	* here we are retrieve those raw parsetree for pivot execution
	*/
	tsql_outmost_estat = get_outermost_tsql_estate(&nestlevel);
	tsql_outmost_context = tsql_outmost_estat->stmt_mcontext_parent;
	if (!tsql_outmost_context)
		ereport(ERROR,
			(errcode(ERRCODE_SYNTAX_ERROR),
				errmsg("pivot outer context not found")));
	
	oldcontext = MemoryContextSwitchTo(tsql_outmost_context);
	PG_TRY();
	{
		per_pivot_list = list_nth_node(List, tsql_outmost_estat->pivot_parsetree_list, tsql_outmost_estat->pivot_number - 1);
		Assert(list_length(per_pivot_list) >= 2);
		bbf_pivot_src_sql = list_nth_node(RawStmt, per_pivot_list, 0);
		bbf_pivot_cat_sql = list_nth_node(RawStmt, per_pivot_list, 1);
	}
	PG_FINALLY();
	{
		MemoryContextSwitchTo(oldcontext);
	}
	PG_END_TRY();

	per_query_ctx = rsinfo->econtext->ecxt_per_query_memory;
	oldcontext = MemoryContextSwitchTo(per_query_ctx);

	/* get the requested return tuple description */
	tupdesc = CreateTupleDescCopy(rsinfo->expectedDesc);

	/*
	 * Check to make sure we have a reasonable tuple descriptor
	 *
	 * Note we will attempt to coerce the values into whatever the return
	 * attribute type is and depend on the "in" function to complain if
	 * needed.
	 */
	if (tupdesc->natts < 2)
		ereport(ERROR,
				(errcode(ERRCODE_SYNTAX_ERROR),
				 errmsg("query-specified return tuple and " \
						"bbf_pivot function are not compatible")));

	/* load up the categories hash table */
	bbf_pivot_hash = load_categories_hash(bbf_pivot_cat_sql, per_query_ctx);

	/* let the caller know we're sending back a tuplestore */
	rsinfo->returnMode = SFRM_Materialize;

	/* now go build it */
	rsinfo->setResult = get_bbf_pivot_tuplestore(bbf_pivot_src_sql,
												bbf_pivot_hash,
												tupdesc,
												rsinfo->allowedModes & SFRM_Materialize_Random);

	/*
	 * SFRM_Materialize mode expects us to return a NULL Datum. The actual
	 * tuples are in our tuplestore and passed back through rsinfo->setResult.
	 * rsinfo->setDesc is set to the tuple description that we actually used
	 * to build our tuples with, so the caller can verify we did what it was
	 * expecting.
	 */
	rsinfo->setDesc = tupdesc;
	MemoryContextSwitchTo(oldcontext);

	oldcontext = MemoryContextSwitchTo(tsql_outmost_context);
	tsql_outmost_estat->pivot_parsetree_list = list_delete_nth_cell(tsql_outmost_estat->pivot_parsetree_list, tsql_outmost_estat->pivot_number - 1);
	tsql_outmost_estat->pivot_number--;
	MemoryContextSwitchTo(oldcontext);
	return (Datum) 0;
}

/*
 * load up the categories hash table
 */
static HTAB *
load_categories_hash(RawStmt *cats_sql, MemoryContext per_query_ctx)
{
	HTAB	   *bbf_pivot_hash;
	HASHCTL		ctl;
	int			ret;
	uint64		proc;
	MemoryContext SPIcontext;

	/* initialize the category hash table */
	ctl.keysize = MAX_CATNAME_LEN;
	ctl.entrysize = sizeof(bbf_pivot_HashEnt);
	ctl.hcxt = per_query_ctx;

	/*
	 * use INIT_CATS, defined above as a guess of how many hash table entries
	 * to create, initially
	 */
	bbf_pivot_hash = hash_create("bbf_pivot hash",
								INIT_CATS,
								&ctl,
								HASH_ELEM | HASH_STRINGS | HASH_CONTEXT);

	/* Connect to SPI manager */
	if ((ret = SPI_connect()) < 0)
		/* internal error */
		elog(ERROR, "load_categories_hash: SPI_connect returned %d", ret);

	/* Retrieve the category name rows */
	ret = SPI_execute_raw_parsetree(cats_sql, true, 0);
	proc = SPI_processed;

	/* Check for qualifying tuples */
	if ((ret == SPI_OK_SELECT) && (proc > 0))
	{
		SPITupleTable *spi_tuptable = SPI_tuptable;
		TupleDesc	spi_tupdesc = spi_tuptable->tupdesc;
		uint64		i;

		/*
		 * The provided categories SQL query must always return one column:
		 * category - the label or identifier for each column
		 */
		if (spi_tupdesc->natts != 1)
			ereport(ERROR,
					(errcode(ERRCODE_SYNTAX_ERROR),
					 errmsg("provided \"categories\" SQL must " \
							"return 1 column of at least one row")));

		for (i = 0; i < proc; i++)
		{
			bbf_pivot_cat_desc *catdesc;
			char	   *catname;
			HeapTuple	spi_tuple;

			/* get the next sql result tuple */
			spi_tuple = spi_tuptable->vals[i];

			/* get the category from the current sql result tuple */
			catname = SPI_getvalue(spi_tuple, spi_tupdesc, 1);
			if (catname == NULL)
				ereport(ERROR,
						(errcode(ERRCODE_SYNTAX_ERROR),
						 errmsg("provided \"categories\" SQL must " \
								"not return NULL values")));
			
			SPIcontext = MemoryContextSwitchTo(per_query_ctx);
			catdesc = (bbf_pivot_cat_desc *) palloc(sizeof(bbf_pivot_cat_desc));
			catdesc->catname = catname;
			catdesc->attidx = i;
			/* Add the proc description block to the hashtable */
			bbf_pivot_HashTableInsert(bbf_pivot_hash, catdesc);

			MemoryContextSwitchTo(SPIcontext);
		}
	}

	if (SPI_finish() != SPI_OK_FINISH)
		/* internal error */
		elog(ERROR, "load_categories_hash: SPI_finish() failed");

	return bbf_pivot_hash;
}



/*
 * create and populate the bbf_pivot tuplestore
 */
static Tuplestorestate *
get_bbf_pivot_tuplestore(RawStmt *sql,
						HTAB *bbf_pivot_hash,
						TupleDesc tupdesc,
						bool randomAccess)
{
	Tuplestorestate *tupstore;
	int			num_categories = hash_get_num_entries(bbf_pivot_hash);
	AttInMetadata *attinmeta = TupleDescGetAttInMetadata(tupdesc);
	char	  **values;
	HeapTuple	tuple;
	int			ret;
	uint64		proc;

	/* initialize our tuplestore (while still in query context!) */
	tupstore = tuplestore_begin_heap(randomAccess, false, work_mem);

	/* Connect to SPI manager */
	if ((ret = SPI_connect()) < 0)
		/* internal error */
		elog(ERROR, "get_bbf_pivot_tuplestore: SPI_connect returned %d", ret);

	/* Now retrieve the bbf_pivot source rows */
	ret = SPI_execute_raw_parsetree(sql, true, 0);
	proc = SPI_processed;

	/* Check for qualifying tuples */
	if ((ret == SPI_OK_SELECT) && (proc > 0))
	{
		SPITupleTable *spi_tuptable = SPI_tuptable;
		TupleDesc	spi_tupdesc = spi_tuptable->tupdesc;
		int			ncols = spi_tupdesc->natts;
		char	   **columngroup;
		char	   **lastcolumngroup = NULL;
		bool		firstpass = true;
		uint64		i;
		int			j;
		int			non_pivot_columns;
		int			result_ncols;

		if (num_categories == 0)
		{
			/* no qualifying category tuples */
			ereport(ERROR,
					(errcode(ERRCODE_SYNTAX_ERROR),
					 errmsg("provided \"categories\" SQL must " \
							"return 1 column of at least one row")));
		}

		if (ncols < 2)
			ereport(ERROR,
					(errcode(ERRCODE_INVALID_PARAMETER_VALUE),
					 errmsg("invalid source data SQL statement"),
					 errdetail("The provided SQL must return 2 " \
							   " columns; category, and values.")));

		/* 
		* The last 2 columns of the results are category column and value column
		* that will be used for later pivot operation. The remaining columns are 
		* non_pivot columns;
		*/
		non_pivot_columns = ncols - 2;
		result_ncols = non_pivot_columns + num_categories;

		/* Recheck to make sure we tuple descriptor still looks reasonable */
		if (tupdesc->natts != result_ncols)
			ereport(ERROR,
					(errcode(ERRCODE_SYNTAX_ERROR),
					 errmsg("invalid return type"),
					 errdetail("Query-specified return " \
							   "tuple has %d columns but bbf_pivot " \
							   "returns %d.", tupdesc->natts, result_ncols)));

		/* allocate space and make sure it's clear */
		values = (char **) palloc0(result_ncols * sizeof(char *));
		columngroup = (char **) palloc0(non_pivot_columns * sizeof(char *));
		lastcolumngroup = (char **) palloc0(non_pivot_columns * sizeof(char *));

		for (i = 0; i < proc; i++)
		{
			HeapTuple	spi_tuple;
			bbf_pivot_cat_desc *catdesc;
			char	   *catname;
			bool 	   	is_new_row = false;

			/* get the next sql result tuple */
			spi_tuple = spi_tuptable->vals[i];

			if (ncols > 2)
			{
				/* get the non-pivot column group from the current sql result tuple */
				for (j = 0; j < non_pivot_columns; j++)
				{	
					columngroup[j] = SPI_getvalue(spi_tuple, spi_tupdesc, j+1);
				}

				/*
				* if we're on a new output row, grab the column values up to
				* column N-2 now
				*/

				if (!firstpass)
				{
					for (j = 0; j < non_pivot_columns; j++)
					{	
						if (!xstreq(columngroup[j], lastcolumngroup[j]))
						{
							is_new_row = true;
							break;
						}
					}
				}

				if (firstpass || is_new_row)
				{
					/*
					* a new row means we need to flush the old one first, unless
					* we're on the very first row
					*/
					if (!firstpass)
					{
						for (j = 0; j < result_ncols; j++)
						{
							if (values[j] == NULL)
								values[j] = pstrdup("0");
						}
						/* rowid changed, flush the previous output row */
						tuple = BuildTupleFromCStrings(attinmeta, values);

						tuplestore_puttuple(tupstore, tuple);

						for (j = 0; j < result_ncols; j++)
							xpfree(values[j]);
					}

					for (j = 0; j < non_pivot_columns; j++)
						values[j] = SPI_getvalue(spi_tuple, spi_tupdesc, j + 1);

					/* we're no longer on the first pass */
					firstpass = false;
				}
			}

			/* look up the category and fill in the appropriate column */
			catname = SPI_getvalue(spi_tuple, spi_tupdesc, ncols - 1);

			if (catname != NULL)
			{
				bbf_pivot_HashTableLookup(bbf_pivot_hash, catname, catdesc);

				if (catdesc)
					values[catdesc->attidx + non_pivot_columns] =
						SPI_getvalue(spi_tuple, spi_tupdesc, ncols);
			}

			if (ncols > 2)
			{
				for (j = 0; j < non_pivot_columns; j++)
				{	
					xpfree(lastcolumngroup[j]);
					xpstrdup(lastcolumngroup[j], columngroup[j]);
				}
			}
		}

		/* flush the last output row */
		for (i = 0; i < result_ncols; i++)
		{
			if (values[i] == NULL)
				values[i] = pstrdup("0");
		}
		tuple = BuildTupleFromCStrings(attinmeta, values);
		tuplestore_puttuple(tupstore, tuple);
	}

	if (SPI_finish() != SPI_OK_FINISH)
		/* internal error */
		elog(ERROR, "get_bbf_pivot_tuplestore: SPI_finish() failed");

	return tupstore;
}<|MERGE_RESOLUTION|>--- conflicted
+++ resolved
@@ -180,18 +180,15 @@
 void	   *get_servicename_internal(void);
 void	   *get_language(void);
 void	   *get_host_id(void);
-<<<<<<< HEAD
 int			custom_date_part(const char* field, Timestamp timestamp);
 int			custom_right(const char* source, int length);
 int			datepart_internal(char *field , Timestamp timestamp , int df_tz);
-=======
 int 		SPI_execute_raw_parsetree(RawStmt *parsetree, bool read_only, long tcount);
 static HTAB *load_categories_hash(RawStmt *cats_sql, MemoryContext per_query_ctx);
 static Tuplestorestate *get_bbf_pivot_tuplestore(RawStmt *sql,
 										HTAB *bbf_pivot_hash,
 										TupleDesc tupdesc,
 										bool randomAccess);
->>>>>>> ac08cff8
 extern bool canCommitTransaction(void);
 extern bool is_ms_shipped(char *object_name, int type, Oid schema_id);
 static int64 get_identity_next_value(void);
