#include "postgres.h"
#include "port.h"
#include "funcapi.h"
#include "pgstat.h"

#include "access/detoast.h"
#include "access/htup_details.h"
#include "access/table.h"
#include "access/xact.h"
#include "catalog/namespace.h"
#include "catalog/pg_database.h"
#include "catalog/pg_namespace.h"
#include "catalog/pg_type.h"
#include "catalog/pg_proc.h"
#include "commands/dbcommands.h"
#include "common/md5.h"
#include "miscadmin.h"
#include "parser/scansup.h"
#include "tsearch/ts_locale.h"
#include "utils/acl.h"
#include "utils/builtins.h"
#include "utils/elog.h"
#include "utils/guc.h"
#include "utils/lsyscache.h"
#include "utils/syscache.h"
#include "utils/memutils.h"
#include "utils/rel.h"
#include "utils/syscache.h"
#include "utils/varlena.h"
#include "utils/queryenvironment.h"
#include "utils/float.h"
#include "utils/xid8.h"
#include <math.h>

#include "../src/babelfish_version.h"
#include "../src/datatype_info.h"
#include "../src/datatypes.h"
#include "../src/pltsql.h"
#include "../src/pltsql_instr.h"
#include "../src/multidb.h"
#include "../src/session.h"
#include "../src/catalog.h"
#include "../src/collation.h"
#include "../src/rolecmds.h"

#define TSQL_STAT_GET_ACTIVITY_COLS 25
#define SP_DATATYPE_INFO_HELPER_COLS 23

PG_FUNCTION_INFO_V1(trancount);
PG_FUNCTION_INFO_V1(version);
PG_FUNCTION_INFO_V1(error);
PG_FUNCTION_INFO_V1(pgerror);
PG_FUNCTION_INFO_V1(datalength);
PG_FUNCTION_INFO_V1(int_floor);
PG_FUNCTION_INFO_V1(int_ceiling);
PG_FUNCTION_INFO_V1(bit_floor);
PG_FUNCTION_INFO_V1(bit_ceiling);
PG_FUNCTION_INFO_V1(servername);
PG_FUNCTION_INFO_V1(servicename);
PG_FUNCTION_INFO_V1(xact_state);
PG_FUNCTION_INFO_V1(get_enr_list);
PG_FUNCTION_INFO_V1(tsql_random);
PG_FUNCTION_INFO_V1(is_member);
PG_FUNCTION_INFO_V1(schema_id);
PG_FUNCTION_INFO_V1(schema_name);
PG_FUNCTION_INFO_V1(datefirst);
PG_FUNCTION_INFO_V1(options);
PG_FUNCTION_INFO_V1(default_domain);
PG_FUNCTION_INFO_V1(tsql_exp);
PG_FUNCTION_INFO_V1(host_os);
PG_FUNCTION_INFO_V1(tsql_stat_get_activity_deprecated_in_2_2_0);
PG_FUNCTION_INFO_V1(tsql_stat_get_activity);
PG_FUNCTION_INFO_V1(get_current_full_xact_id);
PG_FUNCTION_INFO_V1(checksum);
PG_FUNCTION_INFO_V1(has_dbaccess);
PG_FUNCTION_INFO_V1(sp_datatype_info_helper);
PG_FUNCTION_INFO_V1(language);
PG_FUNCTION_INFO_V1(host_name);
PG_FUNCTION_INFO_V1(procid);
PG_FUNCTION_INFO_V1(babelfish_integrity_checker);
<<<<<<< HEAD
PG_FUNCTION_INFO_V1(volatility);

=======
PG_FUNCTION_INFO_V1(bigint_degrees);
PG_FUNCTION_INFO_V1(int_degrees);
PG_FUNCTION_INFO_V1(smallint_degrees);
PG_FUNCTION_INFO_V1(bigint_radians);
PG_FUNCTION_INFO_V1(int_radians);
PG_FUNCTION_INFO_V1(smallint_radians);

void* string_to_tsql_varchar(const char *input_str);
>>>>>>> 8deed127
void* get_servername_internal(void);
void* get_servicename_internal(void);
void* get_language(void);
extern bool canCommitTransaction(void);

extern int pltsql_datefirst;
extern bool pltsql_implicit_transactions;
extern bool pltsql_cursor_close_on_commit;
extern bool pltsql_ansi_warnings;
extern bool pltsql_ansi_padding;
extern bool pltsql_ansi_nulls;
extern bool pltsql_arithabort;
extern bool pltsql_arithignore;
extern bool pltsql_quoted_identifier;
extern bool pltsql_nocount;
extern bool pltsql_ansi_null_dflt_on;
extern bool pltsql_ansi_null_dflt_off;
extern bool pltsql_concat_null_yields_null;
extern bool pltsql_numeric_roundabort;
extern bool pltsql_xact_abort;
extern bool pltsql_case_insensitive_identifiers;
extern bool inited_ht_tsql_cast_info;
extern bool inited_ht_tsql_datatype_precedence_info;

char *bbf_servername = "BABELFISH";
const char *bbf_servicename = "MSSQLSERVER";
char *bbf_language = "us_english";
#define MD5_HASH_LEN 32

Datum
trancount(PG_FUNCTION_ARGS)
{
	PG_RETURN_UINT32(NestedTranCount);
}

Datum
procid(PG_FUNCTION_ARGS)
{
	PG_RETURN_OID(procid_var);
}

/*
 * This function will return following version string
 * Babelfish for PostgreSQL with SQL Server Compatibility - 12.0.2000.8
 * <Build Date> <Build Time>
 * Copyright (c) Amazon Web Services
 * PostgreSQL xx.xx on <host>
 */
Datum
version(PG_FUNCTION_ARGS)
{
	StringInfoData temp;
	void *info;

	initStringInfo(&temp);

	if (pg_strcasecmp(pltsql_version, "default") == 0)
	{
		char *pg_version = pstrdup(PG_VERSION_STR);
		char *temp_str = pg_version;

		temp_str = strstr(temp_str, ", compiled by");
		*temp_str = '\0';

		appendStringInfo(&temp,
						 "Babelfish for PostgreSQL with SQL Server Compatibility - %s"
						 "\n%s %s\nCopyright (c) Amazon Web Services\n%s (Babelfish %s)",
						 BABEL_COMPATIBILITY_VERSION,
						 __DATE__, __TIME__, pg_version, BABELFISH_VERSION_STR);
	}
	else
		appendStringInfoString(&temp, pltsql_version);

	/*
	 * TODO: Return Build number with version string as well.
	 */

	info = tsql_varchar_input(temp.data, temp.len, -1);
	pfree(temp.data);
	PG_RETURN_VARCHAR_P(info);
}

void* string_to_tsql_varchar(const char *input_str)
{
	StringInfoData temp;
	void* info;

	initStringInfo(&temp);
	appendStringInfoString(&temp, input_str);

	info = tsql_varchar_input(temp.data, temp.len, -1);
	pfree(temp.data);
	return info;
}

void* get_servername_internal()
{
	return string_to_tsql_varchar(bbf_servername);
}

void* get_servicename_internal()
{
	return string_to_tsql_varchar(bbf_servicename);
}

void* get_language()
{
		return string_to_tsql_varchar(bbf_language);
}

/*
 * This function will return the servername.
 */
Datum
servername(PG_FUNCTION_ARGS)
{
	PG_RETURN_VARCHAR_P(get_servername_internal());
}

/*
 * This function will return the servicename.
 */
Datum
servicename(PG_FUNCTION_ARGS)
{
	PG_RETURN_VARCHAR_P(get_servicename_internal());
}

Datum
error(PG_FUNCTION_ARGS)
{
    PG_RETURN_INT32(latest_error_code);
}

Datum
pgerror(PG_FUNCTION_ARGS)
{
	char *error_sqlstate = unpack_sql_state(latest_pg_error_code);
	PG_RETURN_VARCHAR_P(tsql_varchar_input((error_sqlstate), strlen(error_sqlstate), -1));
}


/* returns data length of one Datum
 * this function is very similar to pg_column_size, but returns untoasted data without header sizes for bytea objects
*/
Datum
datalength(PG_FUNCTION_ARGS)
{
	Datum		value = PG_GETARG_DATUM(0);
	int32		result;
	int			typlen;

	/* On first call, get the input type's typlen, and save at *fn_extra */
	if (fcinfo->flinfo->fn_extra == NULL)
	{
		/* Lookup the datatype of the supplied argument */
		Oid			argtypeid = get_fn_expr_argtype(fcinfo->flinfo, 0);

		typlen = get_typlen(argtypeid);
		if (typlen == 0)		/* should not happen */
			elog(ERROR, "cache lookup failed for type %u", argtypeid);

		fcinfo->flinfo->fn_extra = MemoryContextAlloc(fcinfo->flinfo->fn_mcxt,
													  sizeof(int));
		*((int *) fcinfo->flinfo->fn_extra) = typlen;
	}
	else
		typlen = *((int *) fcinfo->flinfo->fn_extra);

	if (typlen == -1)
	{
		/* varlena type, untoasted and without header*/
		result = toast_raw_datum_size(value) - VARHDRSZ;
	}
	else if (typlen == -2)
	{
		/* cstring */
		result = strlen(DatumGetCString(value)) + 1;
	}
	else
	{
		/* ordinary fixed-width type */
		result = typlen;
	}

	PG_RETURN_INT32(result);
}

/* 
* The int_floor() and int_ceiling() functions are made to just return the
* original argument because floor(int) and ceiling(int) are always equal to int
* itself. This can only be done for int types and we are sure that these
* functions only have int arguments because these functions are ONLY invoked 
* from wrapper functions that accept bigint, int, smallint and tinyint arguments.
*/
Datum
int_floor(PG_FUNCTION_ARGS)
{
	int64		arg1 = PG_GETARG_INT64(0);
	/* Floor of an integer is the integer itself */
	PG_RETURN_INT64(arg1);
}

Datum
int_ceiling(PG_FUNCTION_ARGS)
{
	int64		arg1 = PG_GETARG_INT64(0);
	/* Ceiling of an integer is the integer itself */
	PG_RETURN_INT64(arg1);
}

/*
* Floor/ceiling of bit type returns FLOATNTYPE in tsql. By default, we
* return numeric for floor/ceiling of bit. This function is to return a double
* precision output for a bit input. 
*/
Datum
bit_floor(PG_FUNCTION_ARGS)
{
	int16		arg1 = PG_GETARG_INT16(0);
	/* Floor of a bit is the bit itself */
	PG_RETURN_FLOAT8((float8) arg1);
}

Datum
bit_ceiling(PG_FUNCTION_ARGS)
{
	int16		arg1 = PG_GETARG_INT16(0);
	/* Ceiling of a bit is the bit itself */
	PG_RETURN_FLOAT8((float8) arg1);
}

Datum xact_state(PG_FUNCTION_ARGS)
{
	if (NestedTranCount == 0)
	{
		PG_RETURN_INT16(0);
	}
	else if (canCommitTransaction())
	{
		PG_RETURN_INT16(1);
	}
	else
	{
		PG_RETURN_INT16(-1);
	}
}

Datum
get_enr_list(PG_FUNCTION_ARGS)
{
    ReturnSetInfo *rsinfo = (ReturnSetInfo *) fcinfo->resultinfo;
    TupleDesc tupdesc;
    Tuplestorestate *tupstore;
    MemoryContext per_query_ctx;
    MemoryContext oldcontext;
	List *enr_list = get_namedRelList();
	ListCell *lc;

    /* check to see if caller supports us returning a tuplestore */
    if (rsinfo == NULL || !IsA(rsinfo, ReturnSetInfo))
        ereport(ERROR,
                (errcode(ERRCODE_FEATURE_NOT_SUPPORTED),
                 errmsg("set-valued function called in context that cannot accept a set")));
    if (!(rsinfo->allowedModes & SFRM_Materialize))
        ereport(ERROR,
                (errcode(ERRCODE_FEATURE_NOT_SUPPORTED),
                 errmsg("materialize mode required, but it is not " \
                        "allowed in this context")));

    /* need to build tuplestore in query context */
    per_query_ctx = rsinfo->econtext->ecxt_per_query_memory;
    oldcontext = MemoryContextSwitchTo(per_query_ctx);

    /* build tupdesc for result tuples. */
    tupdesc = CreateTemplateTupleDesc(2);
    TupleDescInitEntry(tupdesc, (AttrNumber) 1, "reloid",
                       INT4OID, -1, 0);
    TupleDescInitEntry(tupdesc, (AttrNumber) 2, "relname",
                       TEXTOID, -1, 0);

    tupstore =
        tuplestore_begin_heap(rsinfo->allowedModes & SFRM_Materialize_Random,
                              false, 1024);
    /* generate junk in short-term context */
    MemoryContextSwitchTo(oldcontext);

    /* scan all the variables in top estate */
	foreach(lc, enr_list)
    {
        Datum		values[2];
        bool		nulls[2];

        MemSet(nulls, 0, sizeof(nulls));

        values[0] = ((EphemeralNamedRelationMetadata)lfirst(lc))->reliddesc;
        values[1] = CStringGetTextDatum(((EphemeralNamedRelationMetadata)lfirst(lc))->name);

        tuplestore_putvalues(tupstore, tupdesc, values, nulls);
    }

    /* clean up and return the tuplestore */
    tuplestore_donestoring(tupstore);

    rsinfo->returnMode = SFRM_Materialize;
    rsinfo->setResult = tupstore;
    rsinfo->setDesc = tupdesc;

    PG_RETURN_NULL();
}

Datum
tsql_random(PG_FUNCTION_ARGS)
{
	LOCAL_FCINFO(fcinfo1, 0);
	int seed = PG_GETARG_INT32(0);
	Datum result;

	/* set the seed first */
	DirectFunctionCall1(setseed, Float8GetDatum((double) seed / 2147483649));

	/* call PG's random function */
	InitFunctionCallInfoData(*fcinfo1, NULL, 0, InvalidOid, NULL, NULL);
	result = drandom(fcinfo1);

	return result;
}

Datum
is_member(PG_FUNCTION_ARGS)
{
	const char *role = text_to_cstring(PG_GETARG_TEXT_P(0));
	Oid role_oid = get_role_oid(role, true);

	if (!OidIsValid(role_oid))
	{
		PG_RETURN_NULL();
	}

	if (is_member_of_role(GetUserId(), role_oid))
	{
		PG_RETURN_INT32(1);
	}
	else
	{
		PG_RETURN_INT32(0);
	}
}

Datum
schema_name(PG_FUNCTION_ARGS)
{
	Oid oid = PG_GETARG_OID(0);
	HeapTuple   tup;
	Form_pg_namespace nspform;
	NameData name;
	const char *logical_name;

	VarChar *result;

	if (!OidIsValid(oid))
	{
		PG_RETURN_NULL();
	}
	
	tup = SearchSysCache1(NAMESPACEOID, ObjectIdGetDatum(oid));

	if (!HeapTupleIsValid(tup))
	{
		PG_RETURN_NULL();
	}
	
	nspform = (Form_pg_namespace) GETSTRUCT(tup);
	name = nspform->nspname;

	logical_name = get_logical_schema_name(name.data, true);
	if (logical_name)
		result = tsql_varchar_input(logical_name, strlen(logical_name), -1);
	else 
		result = tsql_varchar_input(name.data, strlen(name.data), -1);

	ReleaseSysCache(tup);
	PG_RETURN_VARCHAR_P(result);
}

Datum
schema_id(PG_FUNCTION_ARGS)
{
	const char *name = text_to_cstring(PG_GETARG_TEXT_P(0));
	int id;
	HeapTuple   tup;
	Oid         nspOid;
	Form_pg_namespace nspform;
	const char *physical_name;

	if (pltsql_case_insensitive_identifiers)
		name = downcase_identifier(name, strlen(name), false, false); /* no truncation here. truncation will be handled inside get_physical_schema_name() */
	physical_name = get_physical_schema_name(get_cur_db_name(), name);

	/*
	 * If physical schema name is empty or NULL for any reason then return NULL.
	 */
	if (physical_name == NULL || strlen(physical_name) == 0)
		PG_RETURN_NULL();

	tup = SearchSysCache1(NAMESPACENAME, CStringGetDatum(physical_name));

	if (!HeapTupleIsValid(tup))
	{
		PG_RETURN_NULL();
	}

	nspform = (Form_pg_namespace) GETSTRUCT(tup);
	nspOid = nspform->oid;
	id = (int) nspOid;
	
	ReleaseSysCache(tup);
	PG_RETURN_INT32(id);
}

Datum
datefirst(PG_FUNCTION_ARGS)
{
	PG_RETURN_UINT32(pltsql_datefirst);
}

/* @@OPTIONS returns a bitmap of the current boolean SET options */
Datum
options(PG_FUNCTION_ARGS)
{
    int options = 0;

    /* 1st bit is for DISABLE_DEF_CNST_CHK, which is an obsolete setting and should always be 0 */

    /* 2nd bit: IMPLICIT_TRANSACTIONS */
    if (pltsql_implicit_transactions)
        options += 2;

    /* 3rd bit: CURSOR_CLOSE_ON_COMMIT */
    if (pltsql_cursor_close_on_commit)
        options += 4;

    /* 4th bit: ANSI_WARNINGS */
    if (pltsql_ansi_warnings)
        options += 8;

    /* 5th bit: ANSI_PADDING, this setting is WIP. We only support the default ON setting atm */
    if (pltsql_ansi_padding)
    options += 16;

    /* 6th bit: ANSI_NULLS */
    if (pltsql_ansi_nulls)
        options += 32;

    /* 7th bit: ARITHABORT */
    if (pltsql_arithabort)
        options += 64;

    /* 8th bit: ARITHIGNORE */
    if (pltsql_arithignore)
        options += 128;

    /* 9th bit: QUOTED_IDENTIFIER */
    if (pltsql_quoted_identifier)
        options += 256;

    /* 10th bit: NOCOUNT */
    if (pltsql_nocount)
        options += 512;

    /* 11th bit: ANSI_NULL_DFLT_ON */
    if (pltsql_ansi_null_dflt_on)
        options += 1024;

    /* 12th bit: ANSI_NULL_DFLT_OFF */
    if (pltsql_ansi_null_dflt_off)
        options += 2048;

    /* 13th bit: CONCAT_NULL_YIELDS_NULL */
    if (pltsql_concat_null_yields_null)
        options += 4096;

    /* 14th bit: NUMERIC_ROUNDABORT */
    if (pltsql_numeric_roundabort)
        options += 8192;

    /* 15th bit: XACT_ABORT */
    if (pltsql_xact_abort)
        options += 16384;

    PG_RETURN_UINT32(options);
}

/* This function will return the default AD domain name */
Datum
default_domain(PG_FUNCTION_ARGS)
{
	char* login_domainname = NULL;

	if (*pltsql_protocol_plugin_ptr && (*pltsql_protocol_plugin_ptr)->get_login_domainname)
		login_domainname = (*pltsql_protocol_plugin_ptr)->get_login_domainname();

	if (login_domainname)
		PG_RETURN_VARCHAR_P(tsql_varchar_input(login_domainname, strlen(login_domainname), -1));
	else
		PG_RETURN_NULL();
}

/*
 *		tsql_exp			- returns the exponential function of arg1
 */
Datum
tsql_exp(PG_FUNCTION_ARGS)
{
	float8		arg1 = PG_GETARG_FLOAT8(0);
	float8		result;

	errno = 0;
	result = exp(arg1);
	if (errno == ERANGE && result != 0 && !isinf(result))
		result = get_float8_infinity();

	if (unlikely(isinf(result)) && !isinf(arg1))
		float_overflow_error();
	PG_RETURN_FLOAT8(result);
}

Datum
host_os(PG_FUNCTION_ARGS)
{
	char *host_os_res, *pg_version, host_str[256];
	void *info;

	/* filter out host info */
	pg_version = pstrdup(PG_VERSION_STR);
	sscanf(pg_version, "PostgreSQL %*s on %s, compiled by %*s", host_str);

	if (strstr(host_str, "w64") || strstr(host_str, "w32") || strstr(host_str, "mingw") || strstr(host_str, "visual studio"))
	{
		host_os_res = pstrdup("Windows");
	}
	else if (strstr(host_str, "linux"))
	{
		host_os_res = pstrdup("Linux");
	}
	else if (strstr(host_str, "mac"))
	{
		host_os_res = pstrdup("Mac");
	}
	else
		host_os_res = pstrdup("UNKNOWN");

	info = tsql_varchar_input(host_os_res, strlen(host_os_res), -1);
	if (pg_version)
		pfree(pg_version);
	if (host_os_res)
		pfree(host_os_res);
	PG_RETURN_VARCHAR_P(info);
}

/*
 * Returns activity of TDS backends.
 */
Datum
tsql_stat_get_activity_deprecated_in_2_2_0(PG_FUNCTION_ARGS)
{
	int			num_backends = pgstat_fetch_stat_numbackends();
	int			curr_backend;
	char*			view_name = text_to_cstring(PG_GETARG_TEXT_PP(0));
	int			pid = -1;
	ReturnSetInfo *rsinfo = (ReturnSetInfo *) fcinfo->resultinfo;
	TupleDesc	tupdesc;
	Tuplestorestate *tupstore;
	MemoryContext per_query_ctx;
	MemoryContext oldcontext;

	/* For sys.dm_exec_sessions view:
	 *     - If user is sysadmin, we show info of all the sessions
	 *     - If user is not sysadmin, we only show info of current session
	 * For sys.dm_exec_connections view:
	 *     - If user is sysadmin, we show info of all the connections
	 *     - If user is not sysadmin, we throw an error since user does not
	 *       have the required permissions to query this view
	 */
	if (strcmp(view_name, "sessions") == 0)
	{
		if (role_is_sa(GetSessionUserId()))
			pid = -1;
		else
			pid = MyProcPid;
	}
	else if (strcmp(view_name, "connections") == 0)
	{
		if (role_is_sa(GetSessionUserId()))
			pid = -1;
		else
			ereport(ERROR,
				(errcode(ERRCODE_INSUFFICIENT_PRIVILEGE),
				 errmsg("The user does not have permission to perform this action")));
	}

	/* check to see if caller supports us returning a tuplestore */
	if (rsinfo == NULL || !IsA(rsinfo, ReturnSetInfo))
		ereport(ERROR,
				(errcode(ERRCODE_FEATURE_NOT_SUPPORTED),
				 errmsg("set-valued function called in context that cannot accept a set")));

	if (!(rsinfo->allowedModes & SFRM_Materialize))
		ereport(ERROR,
				(errcode(ERRCODE_FEATURE_NOT_SUPPORTED),
				 errmsg("materialize mode required, but it is not allowed in this context")));

	/* Build tupdesc for result tuples. */
	tupdesc = CreateTemplateTupleDesc(TSQL_STAT_GET_ACTIVITY_COLS - 1);
	TupleDescInitEntry(tupdesc, (AttrNumber) 1, "procid", INT4OID, -1, 0);
	TupleDescInitEntry(tupdesc, (AttrNumber) 2, "client_version", INT4OID, -1, 0);
	TupleDescInitEntry(tupdesc, (AttrNumber) 3, "library_name", VARCHAROID, 32, 0);
	TupleDescInitEntry(tupdesc, (AttrNumber) 4, "language", VARCHAROID, 128, 0);
	TupleDescInitEntry(tupdesc, (AttrNumber) 5, "quoted_identifier", BOOLOID, -1, 0);
	TupleDescInitEntry(tupdesc, (AttrNumber) 6, "arithabort", BOOLOID, -1, 0);
	TupleDescInitEntry(tupdesc, (AttrNumber) 7, "ansi_null_dflt_on", BOOLOID, -1, 0);
	TupleDescInitEntry(tupdesc, (AttrNumber) 8, "ansi_defaults", BOOLOID, -1, 0);
	TupleDescInitEntry(tupdesc, (AttrNumber) 9, "ansi_warnings", BOOLOID, -1, 0);
	TupleDescInitEntry(tupdesc, (AttrNumber) 10, "ansi_padding", BOOLOID, -1, 0);
	TupleDescInitEntry(tupdesc, (AttrNumber) 11, "ansi_nulls", BOOLOID, -1, 0);
	TupleDescInitEntry(tupdesc, (AttrNumber) 12, "concat_null_yields_null", BOOLOID, -1, 0);
	TupleDescInitEntry(tupdesc, (AttrNumber) 13, "textsize", INT4OID, -1, 0);
	TupleDescInitEntry(tupdesc, (AttrNumber) 14, "datefirst", INT4OID, -1, 0);
	TupleDescInitEntry(tupdesc, (AttrNumber) 15, "lock_timeout", INT4OID, -1, 0);
	TupleDescInitEntry(tupdesc, (AttrNumber) 16, "transaction_isolation", INT2OID, -1, 0);
	TupleDescInitEntry(tupdesc, (AttrNumber) 17, "client_pid", INT4OID, -1, 0);
	TupleDescInitEntry(tupdesc, (AttrNumber) 18, "row_count", INT8OID, -1, 0);
	TupleDescInitEntry(tupdesc, (AttrNumber) 19, "prev_error", INT4OID, -1, 0);
	TupleDescInitEntry(tupdesc, (AttrNumber) 20, "trancount", INT4OID, -1, 0);
	TupleDescInitEntry(tupdesc, (AttrNumber) 21, "protocol_version", INT4OID, -1, 0);
	TupleDescInitEntry(tupdesc, (AttrNumber) 22, "packet_size", INT4OID, -1, 0);
	TupleDescInitEntry(tupdesc, (AttrNumber) 23, "encrypt_option", VARCHAROID, 40, 0);
	TupleDescInitEntry(tupdesc, (AttrNumber) 24, "database_id", INT2OID, -1, 0);
	tupdesc = BlessTupleDesc(tupdesc);

	per_query_ctx = rsinfo->econtext->ecxt_per_query_memory;
	oldcontext = MemoryContextSwitchTo(per_query_ctx);

	tupstore = tuplestore_begin_heap(true, false, work_mem);
	rsinfo->returnMode = SFRM_Materialize;
	rsinfo->setResult = tupstore;
	rsinfo->setDesc = tupdesc;

	MemoryContextSwitchTo(oldcontext);

	/* 1-based index */
	for (curr_backend = 1; curr_backend <= num_backends; curr_backend++)
	{
		/* for each row */
		Datum		values[TSQL_STAT_GET_ACTIVITY_COLS - 1];
		bool		nulls[TSQL_STAT_GET_ACTIVITY_COLS - 1];

		if (*pltsql_protocol_plugin_ptr && (*pltsql_protocol_plugin_ptr)->get_stat_values &&
			(*pltsql_protocol_plugin_ptr)->get_stat_values(values, nulls, TSQL_STAT_GET_ACTIVITY_COLS, pid, curr_backend))
				tuplestore_putvalues(tupstore, tupdesc, values, nulls);
		else continue;

		/* If only a single backend was requested, and we found it, break. */
		if (pid != -1)
			break;
	}

	/* clean up and return the tuplestore */
	tuplestore_donestoring(tupstore);

	if (*pltsql_protocol_plugin_ptr && (*pltsql_protocol_plugin_ptr)->invalidate_stat_view)
				(*pltsql_protocol_plugin_ptr)->invalidate_stat_view();

	return (Datum) 0;
}

Datum
tsql_stat_get_activity(PG_FUNCTION_ARGS)
{
	Oid			sysadmin_oid = get_role_oid("sysadmin", false);
	int			num_backends = pgstat_fetch_stat_numbackends();
	int			curr_backend;
	char*			view_name = text_to_cstring(PG_GETARG_TEXT_PP(0));
	int			pid = -1;
	ReturnSetInfo *rsinfo = (ReturnSetInfo *) fcinfo->resultinfo;
	TupleDesc	tupdesc;
	Tuplestorestate *tupstore;
	MemoryContext per_query_ctx;
	MemoryContext oldcontext;

	/* For sys.dm_exec_sessions view:
	 *     - If user is sysadmin, we show info of all the sessions
	 *     - If user is not sysadmin, we only show info of current session
	 * For sys.dm_exec_connections view:
	 *     - If user is sysadmin, we show info of all the connections
	 *     - If user is not sysadmin, we throw an error since user does not
	 *       have the required permissions to query this view
	 */
	if (strcmp(view_name, "sessions") == 0)
	{
		if (has_privs_of_role(GetSessionUserId(), sysadmin_oid))
			pid = -1;
		else
			pid = MyProcPid;
	}
	else if (strcmp(view_name, "connections") == 0)
	{
		if (has_privs_of_role(GetSessionUserId(), sysadmin_oid))
			pid = -1;
		else
			ereport(ERROR,
				(errcode(ERRCODE_INSUFFICIENT_PRIVILEGE),
				 errmsg("The user does not have permission to perform this action")));
	}

	/* check to see if caller supports us returning a tuplestore */
	if (rsinfo == NULL || !IsA(rsinfo, ReturnSetInfo))
		ereport(ERROR,
				(errcode(ERRCODE_FEATURE_NOT_SUPPORTED),
				 errmsg("set-valued function called in context that cannot accept a set")));

	if (!(rsinfo->allowedModes & SFRM_Materialize))
		ereport(ERROR,
				(errcode(ERRCODE_FEATURE_NOT_SUPPORTED),
				 errmsg("materialize mode required, but it is not allowed in this context")));

	/* Build tupdesc for result tuples. */
	tupdesc = CreateTemplateTupleDesc(TSQL_STAT_GET_ACTIVITY_COLS);
	TupleDescInitEntry(tupdesc, (AttrNumber) 1, "procid", INT4OID, -1, 0);
	TupleDescInitEntry(tupdesc, (AttrNumber) 2, "client_version", INT4OID, -1, 0);
	TupleDescInitEntry(tupdesc, (AttrNumber) 3, "library_name", VARCHAROID, 32, 0);
	TupleDescInitEntry(tupdesc, (AttrNumber) 4, "language", VARCHAROID, 128, 0);
	TupleDescInitEntry(tupdesc, (AttrNumber) 5, "quoted_identifier", BOOLOID, -1, 0);
	TupleDescInitEntry(tupdesc, (AttrNumber) 6, "arithabort", BOOLOID, -1, 0);
	TupleDescInitEntry(tupdesc, (AttrNumber) 7, "ansi_null_dflt_on", BOOLOID, -1, 0);
	TupleDescInitEntry(tupdesc, (AttrNumber) 8, "ansi_defaults", BOOLOID, -1, 0);
	TupleDescInitEntry(tupdesc, (AttrNumber) 9, "ansi_warnings", BOOLOID, -1, 0);
	TupleDescInitEntry(tupdesc, (AttrNumber) 10, "ansi_padding", BOOLOID, -1, 0);
	TupleDescInitEntry(tupdesc, (AttrNumber) 11, "ansi_nulls", BOOLOID, -1, 0);
	TupleDescInitEntry(tupdesc, (AttrNumber) 12, "concat_null_yields_null", BOOLOID, -1, 0);
	TupleDescInitEntry(tupdesc, (AttrNumber) 13, "textsize", INT4OID, -1, 0);
	TupleDescInitEntry(tupdesc, (AttrNumber) 14, "datefirst", INT4OID, -1, 0);
	TupleDescInitEntry(tupdesc, (AttrNumber) 15, "lock_timeout", INT4OID, -1, 0);
	TupleDescInitEntry(tupdesc, (AttrNumber) 16, "transaction_isolation", INT2OID, -1, 0);
	TupleDescInitEntry(tupdesc, (AttrNumber) 17, "client_pid", INT4OID, -1, 0);
	TupleDescInitEntry(tupdesc, (AttrNumber) 18, "row_count", INT8OID, -1, 0);
	TupleDescInitEntry(tupdesc, (AttrNumber) 19, "prev_error", INT4OID, -1, 0);
	TupleDescInitEntry(tupdesc, (AttrNumber) 20, "trancount", INT4OID, -1, 0);
	TupleDescInitEntry(tupdesc, (AttrNumber) 21, "protocol_version", INT4OID, -1, 0);
	TupleDescInitEntry(tupdesc, (AttrNumber) 22, "packet_size", INT4OID, -1, 0);
	TupleDescInitEntry(tupdesc, (AttrNumber) 23, "encrypt_option", VARCHAROID, 40, 0);
	TupleDescInitEntry(tupdesc, (AttrNumber) 24, "database_id", INT2OID, -1, 0);
	TupleDescInitEntry(tupdesc, (AttrNumber) 25, "host_name", VARCHAROID, 128, 0);
	tupdesc = BlessTupleDesc(tupdesc);

	per_query_ctx = rsinfo->econtext->ecxt_per_query_memory;
	oldcontext = MemoryContextSwitchTo(per_query_ctx);

	tupstore = tuplestore_begin_heap(true, false, work_mem);
	rsinfo->returnMode = SFRM_Materialize;
	rsinfo->setResult = tupstore;
	rsinfo->setDesc = tupdesc;

	MemoryContextSwitchTo(oldcontext);

	/* 1-based index */
	for (curr_backend = 1; curr_backend <= num_backends; curr_backend++)
	{
		/* for each row */
		Datum		values[TSQL_STAT_GET_ACTIVITY_COLS];
		bool		nulls[TSQL_STAT_GET_ACTIVITY_COLS];

		if (*pltsql_protocol_plugin_ptr && (*pltsql_protocol_plugin_ptr)->get_stat_values &&
			(*pltsql_protocol_plugin_ptr)->get_stat_values(values, nulls, TSQL_STAT_GET_ACTIVITY_COLS, pid, curr_backend))
				tuplestore_putvalues(tupstore, tupdesc, values, nulls);
		else continue;

		/* If only a single backend was requested, and we found it, break. */
		if (pid != -1)
			break;
	}

	/* clean up and return the tuplestore */
	tuplestore_donestoring(tupstore);

	if (*pltsql_protocol_plugin_ptr && (*pltsql_protocol_plugin_ptr)->invalidate_stat_view)
				(*pltsql_protocol_plugin_ptr)->invalidate_stat_view();

	return (Datum) 0;
}

Datum
get_current_full_xact_id(PG_FUNCTION_ARGS)
{
	PreventCommandDuringRecovery("get_current_full_xact_id()");

	PG_RETURN_FULLTRANSACTIONID(GetCurrentFullTransactionId());
}

Datum
checksum(PG_FUNCTION_ARGS)
{
       int32 result = 0;
       int nargs = PG_NARGS();
       StringInfoData buf;
       char md5[MD5_HASH_LEN + 1];
       char *name;
       bool success;

       initStringInfo(&buf);
       if (nargs > 0)
       {
                ArrayType *arr;
                Datum *values;
                bool *nulls;
                int nelems;
                int i;
                arr = PG_GETARG_ARRAYTYPE_P(0);
                deconstruct_array(arr, TEXTOID, -1, false, TYPALIGN_INT, &values, &nulls, &nelems);
                for (i=0; i<nelems; i++)
                {
                        name = nulls[i] ? "": TextDatumGetCString(values[i]);
                        if (strlen(name) == 0 && nelems == 1)
                                PG_RETURN_INT32(0);
                        else
                                appendStringInfoString(&buf, name);
                }
        }

        /* We get hash value for md5 which is in hexadecimal.
         * We are taking the first 8 characters of the md5 hash
         * and converting it to int32.
         */
        success = pg_md5_hash(buf.data, buf.len, md5);
        if (success)
        {
                md5[8] = '\0';
                result = (int)strtol(md5, NULL, 16);
        }
        pfree(buf.data);

        PG_RETURN_INT32(result);
}

Datum
has_dbaccess(PG_FUNCTION_ARGS)
{
	char *db_name = text_to_cstring(PG_GETARG_TEXT_P(0));
	/* Ensure the database name input argument is lower-case, as all Babel table names are lower-case */
	char *lowercase_db_name = lowerstr(db_name);
	/* Also strip trailing whitespace to mimic SQL Server behaviour */
	int i;
	const char *user = NULL;
	const char *login;
	int16		db_id;

	i = strlen(lowercase_db_name);
	while (i > 0 && isspace((unsigned char) lowercase_db_name[i - 1]))
		lowercase_db_name[--i] = '\0';

	db_id = get_db_id(lowercase_db_name);

	if (!DbidIsValid(db_id))
		PG_RETURN_NULL();

	login = GetUserNameFromId(GetSessionUserId(), false);
	user = get_authid_user_ext_physical_name(lowercase_db_name, login);

	/* Special cases:
		Database Owner should always have access
		If this DB has guest roles, the guests should always have access
	*/
	if (!user)
	{
		Oid				datdba;

		datdba = get_role_oid("sysadmin", false);
		if (is_member_of_role(GetSessionUserId(), datdba))
			user = get_dbo_role_name(lowercase_db_name);
		else
		{
			/* Get the guest role name only if the guest is enabled on the current db.*/
			if (guest_has_dbaccess(lowercase_db_name))
				user = get_guest_role_name(lowercase_db_name);
			else
				user = NULL;
		}
	}

	if (!user)
		PG_RETURN_INT32(0);
	else
		PG_RETURN_INT32(1);
}

Datum
sp_datatype_info_helper(PG_FUNCTION_ARGS)
{

	int16		odbcVer = PG_GETARG_INT16(0);
	bool		is_100 = PG_GETARG_BOOL(1);

	ReturnSetInfo *rsinfo = (ReturnSetInfo *) fcinfo->resultinfo;
	TupleDesc	tupdesc;
	Tuplestorestate *tupstore;
	MemoryContext per_query_ctx;
	MemoryContext oldcontext;
	int i;
	Oid nspoid = get_namespace_oid("sys", false);
	Oid sys_varcharoid = GetSysCacheOid2(TYPENAMENSP, Anum_pg_type_oid, CStringGetDatum("varchar"), ObjectIdGetDatum(nspoid));
	Oid colloid = tsql_get_server_collation_oid_internal(false);

	/* check to see if caller supports us returning a tuplestore */
	if (rsinfo == NULL || !IsA(rsinfo, ReturnSetInfo))
		ereport(ERROR,
				(errcode(ERRCODE_FEATURE_NOT_SUPPORTED),
				 errmsg("set-valued function called in context that cannot accept a set")));

	if (!(rsinfo->allowedModes & SFRM_Materialize))
		ereport(ERROR,
				(errcode(ERRCODE_FEATURE_NOT_SUPPORTED),
				 errmsg("materialize mode required, but it is not allowed in this context")));

	/* Build tupdesc for result tuples. */
	tupdesc = CreateTemplateTupleDesc(SP_DATATYPE_INFO_HELPER_COLS);
	TupleDescInitEntry(tupdesc, (AttrNumber) 1, "TYPE_NAME", sys_varcharoid, 20, 0);
	TupleDescInitEntry(tupdesc, (AttrNumber) 2, "DATA_TYPE", INT4OID, -1, 0);
	TupleDescInitEntry(tupdesc, (AttrNumber) 3, "PRECISION", INT8OID, -1, 0);
	TupleDescInitEntry(tupdesc, (AttrNumber) 4, "LITERAL_PREFIX", sys_varcharoid, 20, 0);
	TupleDescInitEntry(tupdesc, (AttrNumber) 5, "LITERAL_SUFFIX", sys_varcharoid, 20, 0);
	TupleDescInitEntry(tupdesc, (AttrNumber) 6, "CREATE_PARAMS", sys_varcharoid, 20, 0);
	TupleDescInitEntry(tupdesc, (AttrNumber) 7, "NULLABLE", INT4OID, -1, 0);
	TupleDescInitEntry(tupdesc, (AttrNumber) 8, "CASE_SENSITIVE", INT4OID, -1, 0);
	TupleDescInitEntry(tupdesc, (AttrNumber) 9, "SEARCHABLE", INT4OID, -1, 0);
	TupleDescInitEntry(tupdesc, (AttrNumber) 10, "UNSIGNED_ATTRIBUTE", INT4OID, -1, 0);
	TupleDescInitEntry(tupdesc, (AttrNumber) 11, "MONEY", INT4OID, -1, 0);
	TupleDescInitEntry(tupdesc, (AttrNumber) 12, "AUTO_INCREMENT", INT4OID, -1, 0);
	TupleDescInitEntry(tupdesc, (AttrNumber) 13, "LOCAL_TYPE_NAME", sys_varcharoid, 20, 0);
	TupleDescInitEntry(tupdesc, (AttrNumber) 14, "MINIMUM_SCALE", INT4OID, -1, 0);
	TupleDescInitEntry(tupdesc, (AttrNumber) 15, "MAXIMUM_SCALE", INT4OID, -1, 0);
	TupleDescInitEntry(tupdesc, (AttrNumber) 16, "SQL_DATA_TYPE", INT4OID, -1, 0);
	TupleDescInitEntry(tupdesc, (AttrNumber) 17, "SQL_DATETIME_SUB", INT4OID, -1, 0);
	TupleDescInitEntry(tupdesc, (AttrNumber) 18, "NUM_PREC_RADIX", INT4OID, -1, 0);
	TupleDescInitEntry(tupdesc, (AttrNumber) 19, "INTERVAL_PRECISION", INT4OID, -1, 0);
	TupleDescInitEntry(tupdesc, (AttrNumber) 20, "USERTYPE", INT4OID, -1, 0);
	TupleDescInitEntry(tupdesc, (AttrNumber) 21, "LENGTH", INT4OID, -1, 0);
	TupleDescInitEntry(tupdesc, (AttrNumber) 22, "SS_DATA_TYPE", INT2OID, -1, 0);
	TupleDescInitEntry(tupdesc, (AttrNumber) 23, "PG_TYPE_NAME", sys_varcharoid, 20, 0);
	tupdesc = BlessTupleDesc(tupdesc);

	/* And set the correct collations to the required fields. */
	TupleDescInitEntryCollation(tupdesc, (AttrNumber) 1, colloid);
	TupleDescInitEntryCollation(tupdesc, (AttrNumber) 4, colloid);
	TupleDescInitEntryCollation(tupdesc, (AttrNumber) 5, colloid);
	TupleDescInitEntryCollation(tupdesc, (AttrNumber) 6, colloid);
	TupleDescInitEntryCollation(tupdesc, (AttrNumber) 13, colloid);
	TupleDescInitEntryCollation(tupdesc, (AttrNumber) 23, colloid);

	per_query_ctx = rsinfo->econtext->ecxt_per_query_memory;
	oldcontext = MemoryContextSwitchTo(per_query_ctx);

	tupstore = tuplestore_begin_heap(true, false, work_mem);
	rsinfo->returnMode = SFRM_Materialize;
	rsinfo->setResult = tupstore;
	rsinfo->setDesc = tupdesc;

	MemoryContextSwitchTo(oldcontext);

	for (i = 0; i < DATATYPE_INFO_TABLE_ROWS; i++)
	{
		/* for each row */
		Datum		values[SP_DATATYPE_INFO_HELPER_COLS];
		bool		nulls[SP_DATATYPE_INFO_HELPER_COLS];

		DatatypeInfo datatype_info_element = datatype_info_table[i];

		MemSet(nulls, false, SP_DATATYPE_INFO_HELPER_COLS);

		values[0] = CStringGetTextDatum(datatype_info_element.type_name);

		if (odbcVer == 3)
		{
			if (is_100)
				values[1] = Int32GetDatum(datatype_info_element.data_type_3_100);
			else
				values[1] = Int32GetDatum(datatype_info_element.data_type_3);
		}
		else
		{
			if (is_100)
				values[1] = Int32GetDatum(datatype_info_element.data_type_2_100);
			else
				values[1] = Int32GetDatum(datatype_info_element.data_type_2);
		}

		values[2] = Int64GetDatum(datatype_info_element.precision);

		if (strcmp(datatype_info_element.literal_prefix, NULLVAL_STR) == 0)
			nulls[3] = true;
		else
			values[3] = CStringGetTextDatum(datatype_info_element.literal_prefix);

		if (strcmp(datatype_info_element.literal_suffix, NULLVAL_STR) == 0)
			nulls[4] = true;
		else
			values[4] = CStringGetTextDatum(datatype_info_element.literal_suffix);

		if (strcmp(datatype_info_element.create_params, NULLVAL_STR) == 0)
			nulls[5] = true;
		else
			values[5] = CStringGetTextDatum(datatype_info_element.create_params);

		values[6] = Int32GetDatum(datatype_info_element.nullable);
		values[7] = Int32GetDatum(datatype_info_element.case_sensitive);
		values[8] = Int32GetDatum(datatype_info_element.searchable);

		if (datatype_info_element.unsigned_attribute == NULLVAL)
			nulls[9] = true;
		else
			values[9] = Int32GetDatum(datatype_info_element.unsigned_attribute);

		values[10] = Int32GetDatum(datatype_info_element.money);

		if (datatype_info_element.auto_increment == NULLVAL)
			nulls[11] = true;
		else
			values[11] = Int32GetDatum(datatype_info_element.auto_increment);

		values[12] = CStringGetTextDatum(datatype_info_element.local_type_name);

		if (datatype_info_element.minimum_scale == NULLVAL)
			nulls[13] = true;
		else
			values[13] = Int32GetDatum(datatype_info_element.minimum_scale);

		if (datatype_info_element.maximum_scale == NULLVAL)
			nulls[14] = true;
		else
			values[14] = Int32GetDatum(datatype_info_element.maximum_scale);

		values[15] = Int32GetDatum(datatype_info_element.sql_data_type);

		if (datatype_info_element.sql_datetime_sub == NULLVAL)
			nulls[16] = true;
		else
			values[16] = Int32GetDatum(datatype_info_element.sql_datetime_sub);

		if (datatype_info_element.num_prec_radix == NULLVAL)
			nulls[17] = true;
		else
			values[17] = Int32GetDatum(datatype_info_element.num_prec_radix);

		if (datatype_info_element.interval_precision == NULLVAL)
			nulls[18] = true;
		else
			values[18] = Int32GetDatum(datatype_info_element.interval_precision);

		values[19] = Int32GetDatum(datatype_info_element.usertype);
		values[20] = Int32GetDatum(datatype_info_element.length);
		values[21] = UInt8GetDatum(datatype_info_element.ss_data_type);

		if (strcmp(datatype_info_element.pg_type_name, NULLVAL_STR) == 0)
			nulls[22] = true;
		else
			values[22] = CStringGetTextDatum(datatype_info_element.pg_type_name);

		tuplestore_putvalues(tupstore, tupdesc, values, nulls);
	}

	/* clean up and return the tuplestore */
	tuplestore_donestoring(tupstore);

	return (Datum) 0;
}

Datum
language(PG_FUNCTION_ARGS)
{
	PG_RETURN_VARCHAR_P(get_language());
}

Datum
host_name(PG_FUNCTION_ARGS)
{
	if (*pltsql_protocol_plugin_ptr && (*pltsql_protocol_plugin_ptr)->get_host_name)
		PG_RETURN_VARCHAR_P(string_to_tsql_varchar((*pltsql_protocol_plugin_ptr)->get_host_name()));
	else
		PG_RETURN_NULL();
}

/*
 * Execute various integrity checks.
 * Returns true if all the checks pass otherwise
 * raises an appropriate error message.
 */
Datum
babelfish_integrity_checker(PG_FUNCTION_ARGS)
{
	if (!inited_ht_tsql_cast_info)
	{
		ereport(ERROR,
				(errcode(ERRCODE_CHECK_VIOLATION),
				 errmsg("T-SQL cast info hash table is not properly initialized.")));
	}
	else if (!inited_ht_tsql_datatype_precedence_info)
	{
		ereport(ERROR,
				(errcode(ERRCODE_CHECK_VIOLATION),
				 errmsg("T-SQL datatype precedence hash table is not properly initialized.")));
	}

	PG_RETURN_BOOL(true);
}

<<<<<<< HEAD
/*
 * Used to get or set Volatility(Volatile, Stable, Immutable) of the function
 * Returns the Volatility of the function
 */
Datum volatility(PG_FUNCTION_ARGS)
{	
	HeapTuple tp;
	Oid	result;
	char *s;
	VarChar *vol_name;
	int volatility;
	Form_pg_proc pg_proc;
	FuncCandidateList candidates = NULL;
	char *physical_schema = NULL;
	char *token;
	char *db_name;
	int len = 0;
	char *funcname = PG_ARGISNULL(0) ? NULL : TextDatumGetCString(PG_GETARG_TEXT_PP(0));
	/*
		reqtype = 0 specifies to get the volatility
		reqtype = 1 specifies to set the volatility
	*/
	int reqtype = PG_ARGISNULL(2) ? 0 : DatumGetUInt32(PG_GETARG_UINT32(2));
	char *temp = funcname;
	char *query = NULL;
	int rc = -1;
	

	/* 
	 * Resolve the three part name
	 * Get physical schema name from logical schema name
	 */
	while(*temp)
	{
		if(*temp == '.')
			len++;
		*temp++;
	}
	token = strtok(funcname,".");
	
	switch(len)
	{
		case 0:
			break;
		case 1:
			db_name = get_cur_db_name();
			physical_schema = get_physical_schema_name(db_name,token);
			token = strtok(NULL, ".");
			funcname = token;
			break;
		case 2:
			db_name = token;
			token = strtok(NULL, ".");
			physical_schema = get_physical_schema_name(db_name,token);
			token = strtok(NULL, ".");
			funcname = token;
			break;
		default:
			ereport(ERROR,
				(errcode(ERRCODE_UNDEFINED_OBJECT),
				 errmsg("%s function not found", funcname)));
	}

	/* get func id from function name*/
	if(physical_schema == NULL)
		candidates = FuncnameGetCandidates(list_make1(makeString(funcname)), -1, NIL, false, false, false, true);
	else
	{
		candidates = FuncnameGetCandidates(list_make2(makeString(physical_schema),makeString(funcname)), -1, NIL, false, false, false, true);
		funcname = psprintf("%s.%s", physical_schema, funcname);
	}

	if(candidates == NULL)
		ereport(ERROR,
				(errcode(ERRCODE_UNDEFINED_OBJECT),
				 errmsg("%s function not found", funcname)));

	tp = SearchSysCache1(PROCOID, ObjectIdGetDatum(candidates->oid));
	if (!HeapTupleIsValid(tp))
		ereport(ERROR,
				(errcode(ERRCODE_UNDEFINED_OBJECT),
				 errmsg("%s function not found", funcname)));

	pg_proc = ((Form_pg_proc) GETSTRUCT(tp));
	if(pg_proc->prokind != PROKIND_FUNCTION)
		ereport(ERROR,
				(errcode(ERRCODE_UNDEFINED_OBJECT),
				 errmsg("%s is not a function", funcname)));

	result = pg_proc->provolatile;
	ReleaseSysCache(tp);

	if(reqtype == 0)
	{	
		switch(result)
		{
			case PROVOLATILE_VOLATILE:
				s = "volatile";
				break;
			case PROVOLATILE_STABLE:
				s = "stable";
				break;
			case PROVOLATILE_IMMUTABLE:
				s = "immutable";
				break;
		}
	}
	else if(reqtype == 1)
	{
		volatility = PG_ARGISNULL(1) ? 0 : DatumGetUInt32(PG_GETARG_UINT32(1));
		/*
			volatility = 0 specify that volatility is VOLATILE
			volatility = 1 specify that volatility is STABLE
			volatility = 2 specify that volatility is IMMUTABLE
		*/
		switch(volatility)
		{
			case 0:
				result = PROVOLATILE_VOLATILE;
				s = "volatile";
				break;
			case 1:
				result = PROVOLATILE_STABLE;
				s = "stable";
				break;
			case 2:
				result = PROVOLATILE_IMMUTABLE;
				s = "immutable";
				break;
			default:
				ereport(ERROR,
					(errcode(ERRCODE_UNDEFINED_OBJECT),
					errmsg("Enter a valid volatility")));
		}
		
		query = psprintf("ALTER FUNCTION %s %s;", funcname, s);

		PG_TRY();
		{
			if ((rc = SPI_connect()) != SPI_OK_CONNECT)
				elog(ERROR, "SPI_connect failed: %s", SPI_result_code_string(rc));

			if ((rc = SPI_execute(query, false, 1)) < 0)
				elog(ERROR, "SPI_execute failed: %s", SPI_result_code_string(rc));

			if ((rc = SPI_finish()) != SPI_OK_FINISH)
				elog(ERROR, "SPI_finish failed: %s", SPI_result_code_string(rc));
		}
		PG_CATCH();
		{
			SPI_finish();
			PG_RE_THROW();
		}
		PG_END_TRY();
	}
	else
	{
		elog(ERROR, "Enter a valid Request type", funcname);
	}
	vol_name = (VarChar *) cstring_to_text(s);
	PG_RETURN_VARCHAR_P(vol_name);
=======
Datum
bigint_degrees(PG_FUNCTION_ARGS)
{
	int64	arg1 = PG_GETARG_INT64(0);
	float8	result;
	 
	result = DatumGetFloat8(DirectFunctionCall1(degrees, Float8GetDatum((float8) arg1)));

	if (result < 0)
		result = ceil(result);
	else
		result = floor(result);

	 /* Range check */
	if (unlikely(isnan(result) || !FLOAT8_FITS_IN_INT64(result)))
		ereport(ERROR,
				(errcode(ERRCODE_NUMERIC_VALUE_OUT_OF_RANGE),
				errmsg("Arithmetic overflow error converting expression to data type bigint")));

	PG_RETURN_INT64((int64)result);
}

Datum
int_degrees(PG_FUNCTION_ARGS)
{
	int32	arg1 = PG_GETARG_INT32(0);
	float8	result;
	 
	result = DatumGetFloat8(DirectFunctionCall1(degrees, Float8GetDatum((float8) arg1)));

	if (result < 0)
		result = ceil(result);
	else
		result = floor(result);

	 /* Range check */
	if (unlikely(isnan(result) || !FLOAT8_FITS_IN_INT32(result)))
		ereport(ERROR,
				(errcode(ERRCODE_NUMERIC_VALUE_OUT_OF_RANGE),
				errmsg("Arithmetic overflow error converting expression to data type int")));

	PG_RETURN_INT32((int32)result);
}

Datum
smallint_degrees(PG_FUNCTION_ARGS)
{
	int16	arg1 = PG_GETARG_INT16(0);
	float8	result;

	result = DatumGetFloat8(DirectFunctionCall1(degrees, Float8GetDatum((float8) arg1)));

	if (result < 0)
		result = ceil(result);
	else
		result = floor(result);

	/* skip range check, since it cannot overflow int32 */

	PG_RETURN_INT32((int32) result);
}

Datum
bigint_radians(PG_FUNCTION_ARGS)
{
	int64    arg1 = PG_GETARG_INT64(0);
	float8  result;

	result = DatumGetFloat8(DirectFunctionCall1(radians, Float8GetDatum((float8) arg1)));

	/* skip range check, since it cannot overflow int64 */

	PG_RETURN_INT64((int64)result);
}

Datum
int_radians(PG_FUNCTION_ARGS)
{
	int32    arg1 = PG_GETARG_INT32(0);
	float8  result;

	result = DatumGetFloat8(DirectFunctionCall1(radians, Float8GetDatum((float8) arg1)));

	/* skip range check, since it cannot overflow int32 */

	PG_RETURN_INT32((int32)result);
}

Datum
smallint_radians(PG_FUNCTION_ARGS)
{
	int16    arg1 = PG_GETARG_INT16(0);
	float8  result;

	result = DatumGetFloat8(DirectFunctionCall1(radians, Float8GetDatum((float8) arg1)));

	/* skip range check, since it cannot overflow int32 */

	PG_RETURN_INT32((int32)result);
>>>>>>> 8deed127
}<|MERGE_RESOLUTION|>--- conflicted
+++ resolved
@@ -78,19 +78,15 @@
 PG_FUNCTION_INFO_V1(host_name);
 PG_FUNCTION_INFO_V1(procid);
 PG_FUNCTION_INFO_V1(babelfish_integrity_checker);
-<<<<<<< HEAD
-PG_FUNCTION_INFO_V1(volatility);
-
-=======
 PG_FUNCTION_INFO_V1(bigint_degrees);
 PG_FUNCTION_INFO_V1(int_degrees);
 PG_FUNCTION_INFO_V1(smallint_degrees);
 PG_FUNCTION_INFO_V1(bigint_radians);
 PG_FUNCTION_INFO_V1(int_radians);
 PG_FUNCTION_INFO_V1(smallint_radians);
+PG_FUNCTION_INFO_V1(volatility);
 
 void* string_to_tsql_varchar(const char *input_str);
->>>>>>> 8deed127
 void* get_servername_internal(void);
 void* get_servicename_internal(void);
 void* get_language(void);
@@ -1205,7 +1201,107 @@
 	PG_RETURN_BOOL(true);
 }
 
-<<<<<<< HEAD
+Datum
+bigint_degrees(PG_FUNCTION_ARGS)
+{
+	int64	arg1 = PG_GETARG_INT64(0);
+	float8	result;
+	 
+	result = DatumGetFloat8(DirectFunctionCall1(degrees, Float8GetDatum((float8) arg1)));
+
+	if (result < 0)
+		result = ceil(result);
+	else
+		result = floor(result);
+
+	 /* Range check */
+	if (unlikely(isnan(result) || !FLOAT8_FITS_IN_INT64(result)))
+		ereport(ERROR,
+				(errcode(ERRCODE_NUMERIC_VALUE_OUT_OF_RANGE),
+				errmsg("Arithmetic overflow error converting expression to data type bigint")));
+
+	PG_RETURN_INT64((int64)result);
+}
+
+Datum
+int_degrees(PG_FUNCTION_ARGS)
+{
+	int32	arg1 = PG_GETARG_INT32(0);
+	float8	result;
+	 
+	result = DatumGetFloat8(DirectFunctionCall1(degrees, Float8GetDatum((float8) arg1)));
+
+	if (result < 0)
+		result = ceil(result);
+	else
+		result = floor(result);
+
+	 /* Range check */
+	if (unlikely(isnan(result) || !FLOAT8_FITS_IN_INT32(result)))
+		ereport(ERROR,
+				(errcode(ERRCODE_NUMERIC_VALUE_OUT_OF_RANGE),
+				errmsg("Arithmetic overflow error converting expression to data type int")));
+
+	PG_RETURN_INT32((int32)result);
+}
+
+Datum
+smallint_degrees(PG_FUNCTION_ARGS)
+{
+	int16	arg1 = PG_GETARG_INT16(0);
+	float8	result;
+
+	result = DatumGetFloat8(DirectFunctionCall1(degrees, Float8GetDatum((float8) arg1)));
+
+	if (result < 0)
+		result = ceil(result);
+	else
+		result = floor(result);
+
+	/* skip range check, since it cannot overflow int32 */
+
+	PG_RETURN_INT32((int32) result);
+}
+
+Datum
+bigint_radians(PG_FUNCTION_ARGS)
+{
+	int64    arg1 = PG_GETARG_INT64(0);
+	float8  result;
+
+	result = DatumGetFloat8(DirectFunctionCall1(radians, Float8GetDatum((float8) arg1)));
+
+	/* skip range check, since it cannot overflow int64 */
+
+	PG_RETURN_INT64((int64)result);
+}
+
+Datum
+int_radians(PG_FUNCTION_ARGS)
+{
+	int32    arg1 = PG_GETARG_INT32(0);
+	float8  result;
+
+	result = DatumGetFloat8(DirectFunctionCall1(radians, Float8GetDatum((float8) arg1)));
+
+	/* skip range check, since it cannot overflow int32 */
+
+	PG_RETURN_INT32((int32)result);
+}
+
+Datum
+smallint_radians(PG_FUNCTION_ARGS)
+{
+	int16    arg1 = PG_GETARG_INT16(0);
+	float8  result;
+
+	result = DatumGetFloat8(DirectFunctionCall1(radians, Float8GetDatum((float8) arg1)));
+
+	/* skip range check, since it cannot overflow int32 */
+
+	PG_RETURN_INT32((int32)result);
+}
+
 /*
  * Used to get or set Volatility(Volatile, Stable, Immutable) of the function
  * Returns the Volatility of the function
@@ -1367,105 +1463,4 @@
 	}
 	vol_name = (VarChar *) cstring_to_text(s);
 	PG_RETURN_VARCHAR_P(vol_name);
-=======
-Datum
-bigint_degrees(PG_FUNCTION_ARGS)
-{
-	int64	arg1 = PG_GETARG_INT64(0);
-	float8	result;
-	 
-	result = DatumGetFloat8(DirectFunctionCall1(degrees, Float8GetDatum((float8) arg1)));
-
-	if (result < 0)
-		result = ceil(result);
-	else
-		result = floor(result);
-
-	 /* Range check */
-	if (unlikely(isnan(result) || !FLOAT8_FITS_IN_INT64(result)))
-		ereport(ERROR,
-				(errcode(ERRCODE_NUMERIC_VALUE_OUT_OF_RANGE),
-				errmsg("Arithmetic overflow error converting expression to data type bigint")));
-
-	PG_RETURN_INT64((int64)result);
-}
-
-Datum
-int_degrees(PG_FUNCTION_ARGS)
-{
-	int32	arg1 = PG_GETARG_INT32(0);
-	float8	result;
-	 
-	result = DatumGetFloat8(DirectFunctionCall1(degrees, Float8GetDatum((float8) arg1)));
-
-	if (result < 0)
-		result = ceil(result);
-	else
-		result = floor(result);
-
-	 /* Range check */
-	if (unlikely(isnan(result) || !FLOAT8_FITS_IN_INT32(result)))
-		ereport(ERROR,
-				(errcode(ERRCODE_NUMERIC_VALUE_OUT_OF_RANGE),
-				errmsg("Arithmetic overflow error converting expression to data type int")));
-
-	PG_RETURN_INT32((int32)result);
-}
-
-Datum
-smallint_degrees(PG_FUNCTION_ARGS)
-{
-	int16	arg1 = PG_GETARG_INT16(0);
-	float8	result;
-
-	result = DatumGetFloat8(DirectFunctionCall1(degrees, Float8GetDatum((float8) arg1)));
-
-	if (result < 0)
-		result = ceil(result);
-	else
-		result = floor(result);
-
-	/* skip range check, since it cannot overflow int32 */
-
-	PG_RETURN_INT32((int32) result);
-}
-
-Datum
-bigint_radians(PG_FUNCTION_ARGS)
-{
-	int64    arg1 = PG_GETARG_INT64(0);
-	float8  result;
-
-	result = DatumGetFloat8(DirectFunctionCall1(radians, Float8GetDatum((float8) arg1)));
-
-	/* skip range check, since it cannot overflow int64 */
-
-	PG_RETURN_INT64((int64)result);
-}
-
-Datum
-int_radians(PG_FUNCTION_ARGS)
-{
-	int32    arg1 = PG_GETARG_INT32(0);
-	float8  result;
-
-	result = DatumGetFloat8(DirectFunctionCall1(radians, Float8GetDatum((float8) arg1)));
-
-	/* skip range check, since it cannot overflow int32 */
-
-	PG_RETURN_INT32((int32)result);
-}
-
-Datum
-smallint_radians(PG_FUNCTION_ARGS)
-{
-	int16    arg1 = PG_GETARG_INT16(0);
-	float8  result;
-
-	result = DatumGetFloat8(DirectFunctionCall1(radians, Float8GetDatum((float8) arg1)));
-
-	/* skip range check, since it cannot overflow int32 */
-
-	PG_RETURN_INT32((int32)result);
->>>>>>> 8deed127
 }