#include "postgres.h"
#include "port.h"
#include "funcapi.h"
#include "pgstat.h"

#include "access/detoast.h"
#include "access/htup_details.h"
#include "access/table.h"
#include "access/xact.h"
#include "catalog/namespace.h"
#include "catalog/pg_database.h"
#include "catalog/pg_namespace.h"
#include "catalog/pg_type.h"
#include "catalog/pg_attrdef.h"
#include "catalog/pg_depend.h"
#include "commands/dbcommands.h"
#include "common/md5.h"
#include "miscadmin.h"
#include "parser/scansup.h"
#include "tsearch/ts_locale.h"
#include "utils/acl.h"
#include "utils/builtins.h"
#include "utils/elog.h"
#include "utils/guc.h"
#include "utils/lsyscache.h"
#include "utils/memutils.h"
#include "utils/numeric.h"
#include "utils/rel.h"
#include "utils/syscache.h"
#include "utils/varlena.h"
#include "utils/queryenvironment.h"
#include "utils/float.h"
#include "utils/xid8.h"
#include <math.h>

#include "../src/babelfish_version.h"
#include "../src/datatype_info.h"
#include "../src/pltsql.h"
#include "../src/pltsql_instr.h"
#include "../src/multidb.h"
#include "../src/session.h"
#include "../src/catalog.h"
#include "../src/collation.h"
#include "../src/rolecmds.h"
#include "utils/fmgroids.h"
#include "utils/acl.h"
#include "access/table.h"
#include "access/genam.h"
#include "catalog/pg_proc.h"
#include "catalog/pg_trigger.h"
#include "catalog/pg_constraint.h"

#define TSQL_STAT_GET_ACTIVITY_COLS 25
#define SP_DATATYPE_INFO_HELPER_COLS 23

typedef enum
{
	OBJECT_TYPE_AGGREGATE_FUNCTION,
	OBJECT_TYPE_CHECK_CONSTRAINT,
	OBJECT_TYPE_DEFAULT_CONSTRAINT,
	OBJECT_TYPE_FOREIGN_KEY_CONSTRAINT,
	OBJECT_TYPE_TSQL_SCALAR_FUNCTION,
	OBJECT_TYPE_ASSEMBLY_SCALAR_FUNCTION,
	OBJECT_TYPE_ASSEMBLY_TABLE_VALUED_FUNCTION,
	OBJECT_TYPE_TSQL_INLINE_TABLE_VALUED_FUNCTION,
	OBJECT_TYPE_INTERNAL_TABLE,
	OBJECT_TYPE_TSQL_STORED_PROCEDURE,
	OBJECT_TYPE_ASSEMBLY_STORED_PROCEDURE,
	OBJECT_TYPE_PLAN_GUIDE,
	OBJECT_TYPE_PRIMARY_KEY_CONSTRAINT,
	OBJECT_TYPE_RULE,
	OBJECT_TYPE_REPLICATION_FILTER_PROCEDURE,
	OBJECT_TYPE_SYSTEM_BASE_TABLE,
	OBJECT_TYPE_SYNONYM,
	OBJECT_TYPE_SEQUENCE_OBJECT,
	OBJECT_TYPE_SERVICE_QUEUE,
	OBJECT_TYPE_ASSEMBLY_DML_TRIGGER,
	OBJECT_TYPE_TSQL_TABLE_VALUED_FUNCTION,
	OBJECT_TYPE_TSQL_DML_TRIGGER,
	OBJECT_TYPE_TABLE_TYPE,
	OBJECT_TYPE_TABLE,
	OBJECT_TYPE_UNIQUE_CONSTRAINT,
	OBJECT_TYPE_VIEW,
	OBJECT_TYPE_EXTENDED_STORED_PROCEDURE
} ObjectPropertyType;

PG_FUNCTION_INFO_V1(trancount);
PG_FUNCTION_INFO_V1(version);
PG_FUNCTION_INFO_V1(error);
PG_FUNCTION_INFO_V1(pgerror);
PG_FUNCTION_INFO_V1(datalength);
PG_FUNCTION_INFO_V1(int_floor);
PG_FUNCTION_INFO_V1(int_ceiling);
PG_FUNCTION_INFO_V1(bit_floor);
PG_FUNCTION_INFO_V1(bit_ceiling);
PG_FUNCTION_INFO_V1(servername);
PG_FUNCTION_INFO_V1(servicename);
PG_FUNCTION_INFO_V1(xact_state);
PG_FUNCTION_INFO_V1(get_enr_list);
PG_FUNCTION_INFO_V1(tsql_random);
PG_FUNCTION_INFO_V1(is_member);
PG_FUNCTION_INFO_V1(schema_id);
PG_FUNCTION_INFO_V1(schema_name);
PG_FUNCTION_INFO_V1(datefirst);
PG_FUNCTION_INFO_V1(options);
PG_FUNCTION_INFO_V1(default_domain);
PG_FUNCTION_INFO_V1(tsql_exp);
PG_FUNCTION_INFO_V1(host_os);
PG_FUNCTION_INFO_V1(tsql_stat_get_activity_deprecated_in_2_2_0);
PG_FUNCTION_INFO_V1(tsql_stat_get_activity);
PG_FUNCTION_INFO_V1(get_current_full_xact_id);
PG_FUNCTION_INFO_V1(checksum);
PG_FUNCTION_INFO_V1(has_dbaccess);
PG_FUNCTION_INFO_V1(object_id);
PG_FUNCTION_INFO_V1(object_name);
PG_FUNCTION_INFO_V1(sp_datatype_info_helper);
PG_FUNCTION_INFO_V1(language);
PG_FUNCTION_INFO_V1(host_name);
PG_FUNCTION_INFO_V1(procid);
PG_FUNCTION_INFO_V1(babelfish_integrity_checker);
PG_FUNCTION_INFO_V1(bigint_degrees);
PG_FUNCTION_INFO_V1(int_degrees);
PG_FUNCTION_INFO_V1(smallint_degrees);
PG_FUNCTION_INFO_V1(bigint_radians);
PG_FUNCTION_INFO_V1(int_radians);
PG_FUNCTION_INFO_V1(smallint_radians);
PG_FUNCTION_INFO_V1(bigint_power);
PG_FUNCTION_INFO_V1(int_power);
PG_FUNCTION_INFO_V1(smallint_power);
PG_FUNCTION_INFO_V1(numeric_degrees);
PG_FUNCTION_INFO_V1(numeric_radians);
PG_FUNCTION_INFO_V1(object_schema_name);
PG_FUNCTION_INFO_V1(objectproperty_internal);

void	   *string_to_tsql_varchar(const char *input_str);
void	   *get_servername_internal(void);
void	   *get_servicename_internal(void);
void	   *get_language(void);
extern bool canCommitTransaction(void);
extern bool is_ms_shipped(char *object_name, int type, Oid schema_id);

extern int	pltsql_datefirst;
extern bool pltsql_implicit_transactions;
extern bool pltsql_cursor_close_on_commit;
extern bool pltsql_ansi_warnings;
extern bool pltsql_ansi_padding;
extern bool pltsql_ansi_nulls;
extern bool pltsql_arithabort;
extern bool pltsql_arithignore;
extern bool pltsql_quoted_identifier;
extern bool pltsql_nocount;
extern bool pltsql_ansi_null_dflt_on;
extern bool pltsql_ansi_null_dflt_off;
extern bool pltsql_concat_null_yields_null;
extern bool pltsql_numeric_roundabort;
extern bool pltsql_xact_abort;
extern bool pltsql_case_insensitive_identifiers;
extern bool inited_ht_tsql_cast_info;
extern bool inited_ht_tsql_datatype_precedence_info;

char	   *bbf_servername = "BABELFISH";
const char *bbf_servicename = "MSSQLSERVER";
char	   *bbf_language = "us_english";
#define MD5_HASH_LEN 32

Datum
trancount(PG_FUNCTION_ARGS)
{
	PG_RETURN_UINT32(NestedTranCount);
}

Datum
procid(PG_FUNCTION_ARGS)
{
	PG_RETURN_OID(procid_var);
}

/*
 * This function will return following version string
 * Babelfish for PostgreSQL with SQL Server Compatibility - 12.0.2000.8
 * <Build Date> <Build Time>
 * Copyright (c) Amazon Web Services
 * PostgreSQL xx.xx on <host>
 */
Datum
version(PG_FUNCTION_ARGS)
{
	StringInfoData temp;
	void	   *info;
	const char *product_version;

	initStringInfo(&temp);

	if (pg_strcasecmp(pltsql_version, "default") == 0)
	{
		char	   *pg_version = pstrdup(PG_VERSION_STR);
		char	   *temp_str = pg_version;

		temp_str = strstr(temp_str, ", compiled by");
		*temp_str = '\0';
		product_version = GetConfigOption("babelfishpg_tds.product_version", true, false);

		Assert(product_version != NULL);
		if (pg_strcasecmp(product_version, "default") == 0)
			product_version = BABEL_COMPATIBILITY_VERSION;
		appendStringInfo(&temp,
						 "Babelfish for PostgreSQL with SQL Server Compatibility - %s"
						 "\n%s %s\nCopyright (c) Amazon Web Services\n%s (Babelfish %s)",
						 product_version,
						 __DATE__, __TIME__, pg_version, BABELFISH_VERSION_STR);
	}
	else
		appendStringInfoString(&temp, pltsql_version);

	/*
	 * TODO: Return Build number with version string as well.
	 */

	info = (*common_utility_plugin_ptr->tsql_varchar_input) (temp.data, temp.len, -1);
	pfree(temp.data);
	PG_RETURN_VARCHAR_P(info);
}

void *
string_to_tsql_varchar(const char *input_str)
{
	StringInfoData temp;
	void	   *info;

	initStringInfo(&temp);
	appendStringInfoString(&temp, input_str);

	info = (*common_utility_plugin_ptr->tsql_varchar_input) (temp.data, temp.len, -1);
	pfree(temp.data);
	return info;
}

void *
get_servername_internal()
{
	return string_to_tsql_varchar(bbf_servername);
}

void *
get_servicename_internal()
{
	return string_to_tsql_varchar(bbf_servicename);
}

void *
get_language()
{
	return string_to_tsql_varchar(bbf_language);
}

/*
 * This function will return the servername.
 */
Datum
servername(PG_FUNCTION_ARGS)
{
	PG_RETURN_VARCHAR_P(get_servername_internal());
}

/*
 * This function will return the servicename.
 */
Datum
servicename(PG_FUNCTION_ARGS)
{
	PG_RETURN_VARCHAR_P(get_servicename_internal());
}

Datum
error(PG_FUNCTION_ARGS)
{
	PG_RETURN_INT32(latest_error_code);
}

Datum
pgerror(PG_FUNCTION_ARGS)
{
	char	   *error_sqlstate = unpack_sql_state(latest_pg_error_code);

	PG_RETURN_VARCHAR_P((*common_utility_plugin_ptr->tsql_varchar_input) ((error_sqlstate), strlen(error_sqlstate), -1));
}


/* returns data length of one Datum
 * this function is very similar to pg_column_size, but returns untoasted data without header sizes for bytea objects
*/
Datum
datalength(PG_FUNCTION_ARGS)
{
	Datum		value = PG_GETARG_DATUM(0);
	int32 result;
	int			typlen;

	/* On first call, get the input type's typlen, and save at *fn_extra */
	if (fcinfo->flinfo->fn_extra == NULL)
	{
		/* Lookup the datatype of the supplied argument */
		Oid			argtypeid = get_fn_expr_argtype(fcinfo->flinfo, 0);

		typlen = get_typlen(argtypeid);
		if (typlen == 0)		/* should not happen */
			elog(ERROR, "cache lookup failed for type %u", argtypeid);

		fcinfo->flinfo->fn_extra = MemoryContextAlloc(fcinfo->flinfo->fn_mcxt,
													  sizeof(int));
		*((int *) fcinfo->flinfo->fn_extra) = typlen;
	}
	else
		typlen = *((int *) fcinfo->flinfo->fn_extra);

	if (typlen == -1)
	{
		/* varlena type, untoasted and without header */
		result = toast_raw_datum_size(value) - VARHDRSZ;
	}
	else if (typlen == -2)
	{
		/* cstring */
		result = strlen(DatumGetCString(value)) + 1;
	}
	else
	{
		/* ordinary fixed-width type */
		result = typlen;
	}

	PG_RETURN_INT32(result);
}

/*
* The int_floor() and int_ceiling() functions are made to just return the
* original argument because floor(int) and ceiling(int) are always equal to int
* itself. This can only be done for int types and we are sure that these
* functions only have int arguments because these functions are ONLY invoked
* from wrapper functions that accept bigint, int, smallint and tinyint arguments.
*/
Datum
int_floor(PG_FUNCTION_ARGS)
{
	int64		arg1 = PG_GETARG_INT64(0);

	/* Floor of an integer is the integer itself */
	PG_RETURN_INT64(arg1);
}

Datum
int_ceiling(PG_FUNCTION_ARGS)
{
	int64		arg1 = PG_GETARG_INT64(0);

	/* Ceiling of an integer is the integer itself */
	PG_RETURN_INT64(arg1);
}

/*
* Floor/ceiling of bit type returns FLOATNTYPE in tsql. By default, we
* return numeric for floor/ceiling of bit. This function is to return a double
* precision output for a bit input.
*/
Datum
bit_floor(PG_FUNCTION_ARGS)
{
	int16		arg1 = PG_GETARG_INT16(0);

	/* Floor of a bit is the bit itself */
	PG_RETURN_FLOAT8((float8) arg1);
}

Datum
bit_ceiling(PG_FUNCTION_ARGS)
{
	int16		arg1 = PG_GETARG_INT16(0);

	/* Ceiling of a bit is the bit itself */
	PG_RETURN_FLOAT8((float8) arg1);
}

Datum
xact_state(PG_FUNCTION_ARGS)
{
	if (NestedTranCount == 0)
	{
		PG_RETURN_INT16(0);
	}
	else if (canCommitTransaction())
	{
		PG_RETURN_INT16(1);
	}
	else
	{
		PG_RETURN_INT16(-1);
	}
}

Datum
get_enr_list(PG_FUNCTION_ARGS)
{
	ReturnSetInfo *rsinfo = (ReturnSetInfo *) fcinfo->resultinfo;
	TupleDesc	tupdesc;
	Tuplestorestate *tupstore;
	MemoryContext per_query_ctx;
	MemoryContext oldcontext;
	List	   *enr_list = get_namedRelList();
	ListCell   *lc;

	/* check to see if caller supports us returning a tuplestore */
	if (rsinfo == NULL || !IsA(rsinfo, ReturnSetInfo))
		ereport(ERROR,
				(errcode(ERRCODE_FEATURE_NOT_SUPPORTED),
				 errmsg("set-valued function called in context that cannot accept a set")));
	if (!(rsinfo->allowedModes & SFRM_Materialize))
		ereport(ERROR,
				(errcode(ERRCODE_FEATURE_NOT_SUPPORTED),
				 errmsg("materialize mode required, but it is not " \
						"allowed in this context")));

	/* need to build tuplestore in query context */
	per_query_ctx = rsinfo->econtext->ecxt_per_query_memory;
	oldcontext = MemoryContextSwitchTo(per_query_ctx);

	/* build tupdesc for result tuples. */
	tupdesc = CreateTemplateTupleDesc(2);
	TupleDescInitEntry(tupdesc, (AttrNumber) 1, "reloid",
					   INT4OID, -1, 0);
	TupleDescInitEntry(tupdesc, (AttrNumber) 2, "relname",
					   TEXTOID, -1, 0);

	tupstore =
		tuplestore_begin_heap(rsinfo->allowedModes & SFRM_Materialize_Random,
							  false, 1024);
	/* generate junk in short-term context */
	MemoryContextSwitchTo(oldcontext);

	/* scan all the variables in top estate */
	foreach(lc, enr_list)
	{
		Datum		values[2];
		bool		nulls[2];

		MemSet(nulls, 0, sizeof(nulls));

		values[0] = ((EphemeralNamedRelationMetadata) lfirst(lc))->reliddesc;
		values[1] = CStringGetTextDatum(((EphemeralNamedRelationMetadata) lfirst(lc))->name);

		tuplestore_putvalues(tupstore, tupdesc, values, nulls);
	}

	/* clean up and return the tuplestore */
	tuplestore_donestoring(tupstore);

	rsinfo->returnMode = SFRM_Materialize;
	rsinfo->setResult = tupstore;
	rsinfo->setDesc = tupdesc;

	PG_RETURN_NULL();
}

Datum
tsql_random(PG_FUNCTION_ARGS)
{
	LOCAL_FCINFO(fcinfo1, 0);
	int			seed = PG_GETARG_INT32(0);
	Datum result;

	/* set the seed first */
	DirectFunctionCall1(setseed, Float8GetDatum((double) seed / 2147483649));

	/* call PG's random function */
	InitFunctionCallInfoData(*fcinfo1, NULL, 0, InvalidOid, NULL, NULL);
	result = drandom(fcinfo1);

	return result;
}

Datum
is_member(PG_FUNCTION_ARGS)
{
	const char *role = text_to_cstring(PG_GETARG_TEXT_P(0));
	Oid			role_oid = get_role_oid(role, true);

	if (!OidIsValid(role_oid))
	{
		PG_RETURN_NULL();
	}

	if (is_member_of_role(GetUserId(), role_oid))
	{
		PG_RETURN_INT32(1);
	}
	else
	{
		PG_RETURN_INT32(0);
	}
}

Datum
schema_name(PG_FUNCTION_ARGS)
{
	Oid			oid = PG_GETARG_OID(0);
	HeapTuple	tup;
	Form_pg_namespace nspform;
	NameData	name;
	const char *logical_name;

	VarChar    *result;

	if (!OidIsValid(oid))
	{
		PG_RETURN_NULL();
	}

	tup = SearchSysCache1(NAMESPACEOID, ObjectIdGetDatum(oid));

	if (!HeapTupleIsValid(tup))
	{
		PG_RETURN_NULL();
	}

	nspform = (Form_pg_namespace) GETSTRUCT(tup);
	name = nspform->nspname;

	logical_name = get_logical_schema_name(name.data, true);
	if (logical_name)
		result = (*common_utility_plugin_ptr->tsql_varchar_input) (logical_name, strlen(logical_name), -1);

	else
		result = (*common_utility_plugin_ptr->tsql_varchar_input) (name.data, strlen(name.data), -1);

	ReleaseSysCache(tup);
	PG_RETURN_VARCHAR_P(result);
}

Datum
schema_id(PG_FUNCTION_ARGS)
{
	char	   *name;
	char	   *input_name;
	char	   *physical_name;
	int			id;

	/* when no argument is passed, then ID of default schema of the caller */
	if (PG_NARGS() == 0)
	{
		char	   *db_name = get_cur_db_name();
		const char *user = get_user_for_database(db_name);
		const char *guest_role_name = get_guest_role_name(db_name);

		if (!user)
		{
			pfree(db_name);
			PG_RETURN_NULL();
		}
		else if ((guest_role_name && strcmp(user, guest_role_name) == 0))
		{
			physical_name = pstrdup(get_guest_schema_name(db_name));
		}
		else
		{
			name = get_authid_user_ext_schema_name((const char *) db_name, user);
			physical_name = get_physical_schema_name(db_name, name);
		}
		pfree(db_name);
	}
	else
	{
		if (PG_ARGISNULL(0))
			PG_RETURN_NULL();

		input_name = text_to_cstring(PG_GETARG_TEXT_P(0));
		if (pltsql_case_insensitive_identifiers)
		{
			name = downcase_identifier(input_name, strlen(input_name), false, false);	/* no truncation here.
																						 * truncation will be
																						 * handled inside
																						 * get_physical_schema_name() */
			pfree(input_name);
		}
		else
			name = input_name;

		physical_name = get_physical_schema_name(get_cur_db_name(), name);
	}

	/*
	 * If physical schema name is empty or NULL for any reason then return
	 * NULL.
	 */
	if (physical_name == NULL || strlen(physical_name) == 0)
		PG_RETURN_NULL();

	id = get_namespace_oid(physical_name, true);

	pfree(name);
	pfree(physical_name);

	if (!OidIsValid(id))
		PG_RETURN_NULL();

	PG_RETURN_INT32(id);
}

Datum
datefirst(PG_FUNCTION_ARGS)
{
	PG_RETURN_UINT32(pltsql_datefirst);
}

/* @@OPTIONS returns a bitmap of the current boolean SET options */
Datum
options(PG_FUNCTION_ARGS)
{
	int			options = 0;

	/*
	 * 1st bit is for DISABLE_DEF_CNST_CHK, which is an obsolete setting and
	 * should always be 0
	 */

	/* 2nd bit: IMPLICIT_TRANSACTIONS */
	if (pltsql_implicit_transactions)
		options += 2;

	/* 3rd bit: CURSOR_CLOSE_ON_COMMIT */
	if (pltsql_cursor_close_on_commit)
		options += 4;

	/* 4th bit: ANSI_WARNINGS */
	if (pltsql_ansi_warnings)
		options += 8;

	/*
	 * 5th bit: ANSI_PADDING, this setting is WIP. We only support the default
	 * ON setting atm
	 */
	if (pltsql_ansi_padding)
		options += 16;

	/* 6th bit: ANSI_NULLS */
	if (pltsql_ansi_nulls)
		options += 32;

	/* 7th bit: ARITHABORT */
	if (pltsql_arithabort)
		options += 64;

	/* 8th bit: ARITHIGNORE */
	if (pltsql_arithignore)
		options += 128;

	/* 9th bit: QUOTED_IDENTIFIER */
	if (pltsql_quoted_identifier)
		options += 256;

	/* 10th bit: NOCOUNT */
	if (pltsql_nocount)
		options += 512;

	/* 11th bit: ANSI_NULL_DFLT_ON */
	if (pltsql_ansi_null_dflt_on)
		options += 1024;

	/* 12th bit: ANSI_NULL_DFLT_OFF */
	if (pltsql_ansi_null_dflt_off)
		options += 2048;

	/* 13th bit: CONCAT_NULL_YIELDS_NULL */
	if (pltsql_concat_null_yields_null)
		options += 4096;

	/* 14th bit: NUMERIC_ROUNDABORT */
	if (pltsql_numeric_roundabort)
		options += 8192;

	/* 15th bit: XACT_ABORT */
	if (pltsql_xact_abort)
		options += 16384;

	PG_RETURN_UINT32(options);
}

/* This function will return the default AD domain name */
Datum
default_domain(PG_FUNCTION_ARGS)
{
	char	   *login_domainname = NULL;

	if (*pltsql_protocol_plugin_ptr && (*pltsql_protocol_plugin_ptr)->get_login_domainname)
		login_domainname = (*pltsql_protocol_plugin_ptr)->get_login_domainname();

	if (login_domainname)
		PG_RETURN_VARCHAR_P((*common_utility_plugin_ptr->tsql_varchar_input) (login_domainname, strlen(login_domainname), -1));
	else
		PG_RETURN_NULL();
}

/*
 *		tsql_exp			- returns the exponential function of arg1
 */
Datum
tsql_exp(PG_FUNCTION_ARGS)
{
	float8		arg1 = PG_GETARG_FLOAT8(0);
	float8 result;

	errno = 0;
	result = exp(arg1);

	if (errno == ERANGE && result !=0 && !isinf(result))
		result = get_float8_infinity();

	if (unlikely(isinf(result)) && !isinf(arg1))
		float_overflow_error();
	PG_RETURN_FLOAT8(result);
}

Datum
host_os(PG_FUNCTION_ARGS)
{
	char	   *host_os_res,
			   *pg_version,
				host_str[256];
	void	   *info;

	/* filter out host info */
	pg_version = pstrdup(PG_VERSION_STR);
	sscanf(pg_version, "PostgreSQL %*s on %s, compiled by %*s", host_str);

	if (strstr(host_str, "w64") || strstr(host_str, "w32") || strstr(host_str, "mingw") || strstr(host_str, "visual studio"))
	{
		host_os_res = pstrdup("Windows");
	}
	else if (strstr(host_str, "linux"))
	{
		host_os_res = pstrdup("Linux");
	}
	else if (strstr(host_str, "mac"))
	{
		host_os_res = pstrdup("Mac");
	}
	else
		host_os_res = pstrdup("UNKNOWN");

	info = (*common_utility_plugin_ptr->tsql_varchar_input) (host_os_res, strlen(host_os_res), -1);
	if (pg_version)
		pfree(pg_version);
	if (host_os_res)
		pfree(host_os_res);
	PG_RETURN_VARCHAR_P(info);
}

/*
 * Returns activity of TDS backends.
 */
Datum
tsql_stat_get_activity_deprecated_in_2_2_0(PG_FUNCTION_ARGS)
{
	int			num_backends = pgstat_fetch_stat_numbackends();
	int			curr_backend;
	char	   *view_name = text_to_cstring(PG_GETARG_TEXT_PP(0));
	int			pid = -1;
	ReturnSetInfo *rsinfo = (ReturnSetInfo *) fcinfo->resultinfo;
	TupleDesc	tupdesc;
	Tuplestorestate *tupstore;
	MemoryContext per_query_ctx;
	MemoryContext oldcontext;

	/*
	 * For sys.dm_exec_sessions view: - If user is sysadmin, we show info of
	 * all the sessions - If user is not sysadmin, we only show info of
	 * current session For sys.dm_exec_connections view: - If user is
	 * sysadmin, we show info of all the connections - If user is not
	 * sysadmin, we throw an error since user does not have the required
	 * permissions to query this view
	 */
	if (strcmp(view_name, "sessions") == 0)
	{
		if (role_is_sa(GetSessionUserId()))
			pid = -1;
		else
			pid = MyProcPid;
	}
	else if (strcmp(view_name, "connections") == 0)
	{
		if (role_is_sa(GetSessionUserId()))
			pid = -1;
		else
			ereport(ERROR,
					(errcode(ERRCODE_INSUFFICIENT_PRIVILEGE),
					 errmsg("The user does not have permission to perform this action")));
	}

	/* check to see if caller supports us returning a tuplestore */
	if (rsinfo == NULL || !IsA(rsinfo, ReturnSetInfo))
		ereport(ERROR,
				(errcode(ERRCODE_FEATURE_NOT_SUPPORTED),
				 errmsg("set-valued function called in context that cannot accept a set")));

	if (!(rsinfo->allowedModes & SFRM_Materialize))
		ereport(ERROR,
				(errcode(ERRCODE_FEATURE_NOT_SUPPORTED),
				 errmsg("materialize mode required, but it is not allowed in this context")));

	/* Build tupdesc for result tuples. */
	tupdesc = CreateTemplateTupleDesc(TSQL_STAT_GET_ACTIVITY_COLS - 1);
	TupleDescInitEntry(tupdesc, (AttrNumber) 1, "procid", INT4OID, -1, 0);
	TupleDescInitEntry(tupdesc, (AttrNumber) 2, "client_version", INT4OID, -1, 0);
	TupleDescInitEntry(tupdesc, (AttrNumber) 3, "library_name", VARCHAROID, 32, 0);
	TupleDescInitEntry(tupdesc, (AttrNumber) 4, "language", VARCHAROID, 128, 0);
	TupleDescInitEntry(tupdesc, (AttrNumber) 5, "quoted_identifier", BOOLOID, -1, 0);
	TupleDescInitEntry(tupdesc, (AttrNumber) 6, "arithabort", BOOLOID, -1, 0);
	TupleDescInitEntry(tupdesc, (AttrNumber) 7, "ansi_null_dflt_on", BOOLOID, -1, 0);
	TupleDescInitEntry(tupdesc, (AttrNumber) 8, "ansi_defaults", BOOLOID, -1, 0);
	TupleDescInitEntry(tupdesc, (AttrNumber) 9, "ansi_warnings", BOOLOID, -1, 0);
	TupleDescInitEntry(tupdesc, (AttrNumber) 10, "ansi_padding", BOOLOID, -1, 0);
	TupleDescInitEntry(tupdesc, (AttrNumber) 11, "ansi_nulls", BOOLOID, -1, 0);
	TupleDescInitEntry(tupdesc, (AttrNumber) 12, "concat_null_yields_null", BOOLOID, -1, 0);
	TupleDescInitEntry(tupdesc, (AttrNumber) 13, "textsize", INT4OID, -1, 0);
	TupleDescInitEntry(tupdesc, (AttrNumber) 14, "datefirst", INT4OID, -1, 0);
	TupleDescInitEntry(tupdesc, (AttrNumber) 15, "lock_timeout", INT4OID, -1, 0);
	TupleDescInitEntry(tupdesc, (AttrNumber) 16, "transaction_isolation", INT2OID, -1, 0);
	TupleDescInitEntry(tupdesc, (AttrNumber) 17, "client_pid", INT4OID, -1, 0);
	TupleDescInitEntry(tupdesc, (AttrNumber) 18, "row_count", INT8OID, -1, 0);
	TupleDescInitEntry(tupdesc, (AttrNumber) 19, "prev_error", INT4OID, -1, 0);
	TupleDescInitEntry(tupdesc, (AttrNumber) 20, "trancount", INT4OID, -1, 0);
	TupleDescInitEntry(tupdesc, (AttrNumber) 21, "protocol_version", INT4OID, -1, 0);
	TupleDescInitEntry(tupdesc, (AttrNumber) 22, "packet_size", INT4OID, -1, 0);
	TupleDescInitEntry(tupdesc, (AttrNumber) 23, "encrypt_option", VARCHAROID, 40, 0);
	TupleDescInitEntry(tupdesc, (AttrNumber) 24, "database_id", INT2OID, -1, 0);
	tupdesc = BlessTupleDesc(tupdesc);

	per_query_ctx = rsinfo->econtext->ecxt_per_query_memory;
	oldcontext = MemoryContextSwitchTo(per_query_ctx);

	tupstore = tuplestore_begin_heap(true, false, work_mem);
	rsinfo->returnMode = SFRM_Materialize;
	rsinfo->setResult = tupstore;
	rsinfo->setDesc = tupdesc;

	MemoryContextSwitchTo(oldcontext);

	/* 1-based index */
	for (curr_backend = 1; curr_backend <= num_backends; curr_backend++)
	{
		/* for each row */
		Datum		values[TSQL_STAT_GET_ACTIVITY_COLS - 1];
		bool		nulls[TSQL_STAT_GET_ACTIVITY_COLS - 1];

		if (*pltsql_protocol_plugin_ptr && (*pltsql_protocol_plugin_ptr)->get_stat_values &&
			(*pltsql_protocol_plugin_ptr)->get_stat_values(values, nulls, TSQL_STAT_GET_ACTIVITY_COLS, pid, curr_backend))
			tuplestore_putvalues(tupstore, tupdesc, values, nulls);
		else
			continue;

		/* If only a single backend was requested, and we found it, break. */
		if (pid != -1)
			break;
	}

	/* clean up and return the tuplestore */
	tuplestore_donestoring(tupstore);

	if (*pltsql_protocol_plugin_ptr && (*pltsql_protocol_plugin_ptr)->invalidate_stat_view)
		(*pltsql_protocol_plugin_ptr)->invalidate_stat_view();

	return (Datum) 0;
}

Datum
tsql_stat_get_activity(PG_FUNCTION_ARGS)
{
	Oid			sysadmin_oid = get_role_oid("sysadmin", false);
	int			num_backends = pgstat_fetch_stat_numbackends();
	int			curr_backend;
	char	   *view_name = text_to_cstring(PG_GETARG_TEXT_PP(0));
	int			pid = -1;
	ReturnSetInfo *rsinfo = (ReturnSetInfo *) fcinfo->resultinfo;
	TupleDesc	tupdesc;
	Tuplestorestate *tupstore;
	MemoryContext per_query_ctx;
	MemoryContext oldcontext;

	/*
	 * For sys.dm_exec_sessions view: - If user is sysadmin, we show info of
	 * all the sessions - If user is not sysadmin, we only show info of
	 * current session For sys.dm_exec_connections view: - If user is
	 * sysadmin, we show info of all the connections - If user is not
	 * sysadmin, we throw an error since user does not have the required
	 * permissions to query this view
	 */
	if (strcmp(view_name, "sessions") == 0)
	{
		if (has_privs_of_role(GetSessionUserId(), sysadmin_oid))
			pid = -1;
		else
			pid = MyProcPid;
	}
	else if (strcmp(view_name, "connections") == 0)
	{
		if (has_privs_of_role(GetSessionUserId(), sysadmin_oid))
			pid = -1;
		else
			ereport(ERROR,
					(errcode(ERRCODE_INSUFFICIENT_PRIVILEGE),
					 errmsg("The user does not have permission to perform this action")));
	}

	/* check to see if caller supports us returning a tuplestore */
	if (rsinfo == NULL || !IsA(rsinfo, ReturnSetInfo))
		ereport(ERROR,
				(errcode(ERRCODE_FEATURE_NOT_SUPPORTED),
				 errmsg("set-valued function called in context that cannot accept a set")));

	if (!(rsinfo->allowedModes & SFRM_Materialize))
		ereport(ERROR,
				(errcode(ERRCODE_FEATURE_NOT_SUPPORTED),
				 errmsg("materialize mode required, but it is not allowed in this context")));

	/* Build tupdesc for result tuples. */
	tupdesc = CreateTemplateTupleDesc(TSQL_STAT_GET_ACTIVITY_COLS);
	TupleDescInitEntry(tupdesc, (AttrNumber) 1, "procid", INT4OID, -1, 0);
	TupleDescInitEntry(tupdesc, (AttrNumber) 2, "client_version", INT4OID, -1, 0);
	TupleDescInitEntry(tupdesc, (AttrNumber) 3, "library_name", VARCHAROID, 32, 0);
	TupleDescInitEntry(tupdesc, (AttrNumber) 4, "language", VARCHAROID, 128, 0);
	TupleDescInitEntry(tupdesc, (AttrNumber) 5, "quoted_identifier", BOOLOID, -1, 0);
	TupleDescInitEntry(tupdesc, (AttrNumber) 6, "arithabort", BOOLOID, -1, 0);
	TupleDescInitEntry(tupdesc, (AttrNumber) 7, "ansi_null_dflt_on", BOOLOID, -1, 0);
	TupleDescInitEntry(tupdesc, (AttrNumber) 8, "ansi_defaults", BOOLOID, -1, 0);
	TupleDescInitEntry(tupdesc, (AttrNumber) 9, "ansi_warnings", BOOLOID, -1, 0);
	TupleDescInitEntry(tupdesc, (AttrNumber) 10, "ansi_padding", BOOLOID, -1, 0);
	TupleDescInitEntry(tupdesc, (AttrNumber) 11, "ansi_nulls", BOOLOID, -1, 0);
	TupleDescInitEntry(tupdesc, (AttrNumber) 12, "concat_null_yields_null", BOOLOID, -1, 0);
	TupleDescInitEntry(tupdesc, (AttrNumber) 13, "textsize", INT4OID, -1, 0);
	TupleDescInitEntry(tupdesc, (AttrNumber) 14, "datefirst", INT4OID, -1, 0);
	TupleDescInitEntry(tupdesc, (AttrNumber) 15, "lock_timeout", INT4OID, -1, 0);
	TupleDescInitEntry(tupdesc, (AttrNumber) 16, "transaction_isolation", INT2OID, -1, 0);
	TupleDescInitEntry(tupdesc, (AttrNumber) 17, "client_pid", INT4OID, -1, 0);
	TupleDescInitEntry(tupdesc, (AttrNumber) 18, "row_count", INT8OID, -1, 0);
	TupleDescInitEntry(tupdesc, (AttrNumber) 19, "prev_error", INT4OID, -1, 0);
	TupleDescInitEntry(tupdesc, (AttrNumber) 20, "trancount", INT4OID, -1, 0);
	TupleDescInitEntry(tupdesc, (AttrNumber) 21, "protocol_version", INT4OID, -1, 0);
	TupleDescInitEntry(tupdesc, (AttrNumber) 22, "packet_size", INT4OID, -1, 0);
	TupleDescInitEntry(tupdesc, (AttrNumber) 23, "encrypt_option", VARCHAROID, 40, 0);
	TupleDescInitEntry(tupdesc, (AttrNumber) 24, "database_id", INT2OID, -1, 0);
	TupleDescInitEntry(tupdesc, (AttrNumber) 25, "host_name", VARCHAROID, 128, 0);
	tupdesc = BlessTupleDesc(tupdesc);

	per_query_ctx = rsinfo->econtext->ecxt_per_query_memory;
	oldcontext = MemoryContextSwitchTo(per_query_ctx);

	tupstore = tuplestore_begin_heap(true, false, work_mem);
	rsinfo->returnMode = SFRM_Materialize;
	rsinfo->setResult = tupstore;
	rsinfo->setDesc = tupdesc;

	MemoryContextSwitchTo(oldcontext);

	/* 1-based index */
	for (curr_backend = 1; curr_backend <= num_backends; curr_backend++)
	{
		/* for each row */
		Datum		values[TSQL_STAT_GET_ACTIVITY_COLS];
		bool		nulls[TSQL_STAT_GET_ACTIVITY_COLS];

		if (*pltsql_protocol_plugin_ptr && (*pltsql_protocol_plugin_ptr)->get_stat_values &&
			(*pltsql_protocol_plugin_ptr)->get_stat_values(values, nulls, TSQL_STAT_GET_ACTIVITY_COLS, pid, curr_backend))
			tuplestore_putvalues(tupstore, tupdesc, values, nulls);
		else
			continue;

		/* If only a single backend was requested, and we found it, break. */
		if (pid != -1)
			break;
	}

	/* clean up and return the tuplestore */
	tuplestore_donestoring(tupstore);

	if (*pltsql_protocol_plugin_ptr && (*pltsql_protocol_plugin_ptr)->invalidate_stat_view)
		(*pltsql_protocol_plugin_ptr)->invalidate_stat_view();

	return (Datum) 0;
}

Datum
get_current_full_xact_id(PG_FUNCTION_ARGS)
{
	PreventCommandDuringRecovery("get_current_full_xact_id()");

	PG_RETURN_FULLTRANSACTIONID(GetCurrentFullTransactionId());
}

Datum
checksum(PG_FUNCTION_ARGS)
{
	int32 result = 0;
	int			nargs = PG_NARGS();
	StringInfoData buf;
	char		md5[MD5_HASH_LEN + 1];
	char	   *name;
	bool		success;

	initStringInfo(&buf);
	if (nargs > 0)
	{
		ArrayType  *arr;
		Datum	   *values;
		bool	   *nulls;
		int			nelems;
		int			i;

		arr = PG_GETARG_ARRAYTYPE_P(0);
		deconstruct_array(arr, TEXTOID, -1, false, TYPALIGN_INT, &values, &nulls, &nelems);
		for (i = 0; i < nelems; i++)
		{
			name = nulls[i] ? "" : TextDatumGetCString(values[i]);
			if (strlen(name) == 0 && nelems == 1)
				PG_RETURN_INT32(0);
			else
				appendStringInfoString(&buf, name);
		}
	}

	/*
	 * We get hash value for md5 which is in hexadecimal. We are taking the
	 * first 8 characters of the md5 hash and converting it to int32.
	 */
	success = pg_md5_hash(buf.data, buf.len, md5);
	if (success)
	{
		md5[8] = '\0';
		result = (int) strtol(md5, NULL, 16);
	}
	pfree(buf.data);

	PG_RETURN_INT32(result);
}

/*
 * object_id
 * 	Returns the object ID with object name and object type as input where object type is optional
 * Returns NULL
 * 	if input is NULL
 * 	if there is no such object
 * 	if user don't have right permission
 * 	if any error occured
 */
Datum
object_id(PG_FUNCTION_ARGS)
{
	char	   *db_name,
			   *schema_name,
			   *object_name;
	char	   *physical_schema_name;
	char	   *input;
	char	   *object_type = NULL;
	char	  **splited_object_name;
	Oid			schema_oid;
	Oid			user_id = GetUserId();
	Oid result = InvalidOid;
	bool		is_temp_object;
	int			i;

	if (PG_ARGISNULL(0))
		PG_RETURN_NULL();
	input = text_to_cstring(PG_GETARG_TEXT_P(0));

	if (!PG_ARGISNULL(1))
	{
		char	   *str = text_to_cstring(PG_GETARG_TEXT_P(1));

		i = strlen(str);
		if (i > 2)
		{
			pfree(input);
			pfree(str);
			PG_RETURN_NULL();
		}
		else if (i == 2 && isspace((unsigned char) str[1]))
		{
			str[1] = '\0';
		}
		object_type = downcase_identifier(str, strlen(str), false, false);
		pfree(str);
	}
	/* strip trailing whitespace from input */
	i = strlen(input);
	while (i > 0 && isspace((unsigned char) input[i - 1]))
		input[--i] = '\0';

	/* length should be restricted to 4000 */
	if (i > 4000)
		ereport(ERROR,
				(errcode(ERRCODE_STRING_DATA_LENGTH_MISMATCH),
				 errmsg("input value is too long for object name")));

	/* resolve the three part name */
	splited_object_name = split_object_name(input);
	db_name = splited_object_name[1];
	schema_name = splited_object_name[2];
	object_name = splited_object_name[3];

	/* downcase identifier if needed */
	if (pltsql_case_insensitive_identifiers)
	{
		db_name = downcase_identifier(db_name, strlen(db_name), false, false);
		schema_name = downcase_identifier(schema_name, strlen(schema_name), false, false);
		object_name = downcase_identifier(object_name, strlen(object_name), false, false);
		for (int i = 0; i < 4; i++)
			pfree(splited_object_name[i]);
	}
	else
		pfree(splited_object_name[0]);

	pfree(input);
	pfree(splited_object_name);

	/* truncate identifiers if needed */
	truncate_tsql_identifier(db_name);
	truncate_tsql_identifier(schema_name);
	truncate_tsql_identifier(object_name);

	if (!strcmp(db_name, ""))
		db_name = get_cur_db_name();
	else if (strcmp(db_name, get_cur_db_name()) && strcmp(db_name, "tempdb"))
	{
		/* cross database lookup */
		int			db_id = get_db_id(db_name);

		if (!DbidIsValid(db_id))
		{
			pfree(db_name);
			pfree(schema_name);
			pfree(object_name);
			if (object_type)
				pfree(object_type);
			PG_RETURN_NULL();
		}
		user_id = GetSessionUserId();
	}

	/* get physical schema name from logical schema name */
	if (!strcmp(schema_name, ""))
	{
		/*
		 * find the default schema for current user and get physical schema
		 * name
		 */
		const char *user = get_user_for_database(db_name);
		const char *guest_role_name = get_guest_role_name(db_name);

		if (!user)
		{
			pfree(db_name);
			pfree(schema_name);
			pfree(object_name);
			if (object_type)
				pfree(object_type);
			PG_RETURN_NULL();
		}
		else if ((guest_role_name && strcmp(user, guest_role_name) == 0))
		{
			physical_schema_name = pstrdup(get_guest_schema_name(db_name));
		}
		else
		{
			pfree(schema_name);
			schema_name = get_authid_user_ext_schema_name((const char *) db_name, user);
			physical_schema_name = get_physical_schema_name(db_name, schema_name);
		}
	}
	else
	{
		physical_schema_name = get_physical_schema_name(db_name, schema_name);
	}

	/*
	 * get schema oid from physical schema name, it will return InvalidOid if
	 * user don't have lookup access
	 */
	schema_oid = get_namespace_oid(physical_schema_name, true);

	/* free unnecessary pointers */
	pfree(db_name);
	pfree(schema_name);
	pfree(physical_schema_name);

	if (!OidIsValid(schema_oid) || pg_namespace_aclcheck(schema_oid, user_id, ACL_USAGE) != ACLCHECK_OK)
	{
		pfree(object_name);
		if (object_type)
			pfree(object_type);
		PG_RETURN_NULL();
	}

	/* check if looking for temp object */
	is_temp_object = (object_name[0] == '#' ? true : false);

	if (object_type)			/* "object_type" is specified in-argument */
	{
		if (is_temp_object)
		{
			if (!strcmp(object_type, "s") || !strcmp(object_type, "u") || !strcmp(object_type, "v") ||
				!strcmp(object_type, "it") || !strcmp(object_type, "et") || !strcmp(object_type, "so"))
			{
				/*
				 * search in list of ENRs registered in the current query
				 * environment by name
				 */
				EphemeralNamedRelation enr = get_ENR(currentQueryEnv, object_name);

				if (enr != NULL && enr->md.enrtype == ENR_TSQL_TEMP)
				{
					result = enr->md.reliddesc;
				}
			}
			else if (!strcmp(object_type, "r") || !strcmp(object_type, "ec") || !strcmp(object_type, "pg") ||
					 !strcmp(object_type, "sn") || !strcmp(object_type, "sq") || !strcmp(object_type, "tt"))
			{
				ereport(ERROR,
						(errcode(ERRCODE_FEATURE_NOT_SUPPORTED),
						 errmsg("Object type currently unsupported in Babelfish.")));
			}
		}
		else
		{
			if (!strcmp(object_type, "s") || !strcmp(object_type, "u") || !strcmp(object_type, "v") ||
				!strcmp(object_type, "it") || !strcmp(object_type, "et") || !strcmp(object_type, "so"))
			{
				/* search in pg_class by name and schema oid */
				Oid			relid = get_relname_relid((const char *) object_name, schema_oid);

				if (OidIsValid(relid) && pg_class_aclcheck(relid, user_id, ACL_SELECT) == ACLCHECK_OK)
				{
					result = relid;
				}
			}
			else if (!strcmp(object_type, "c") || !strcmp(object_type, "d") || !strcmp(object_type, "f") ||
					 !strcmp(object_type, "pk") || !strcmp(object_type, "uq"))
			{
				/* search in pg_constraint by name and schema oid */
				result = tsql_get_constraint_oid(object_name, schema_oid, user_id);
			}
			else if (!strcmp(object_type, "af") || !strcmp(object_type, "fn") || !strcmp(object_type, "fs") ||
					 !strcmp(object_type, "ft") || !strcmp(object_type, "if") || !strcmp(object_type, "p") ||
					 !strcmp(object_type, "pc") || !strcmp(object_type, "tf") || !strcmp(object_type, "rf") ||
					 !strcmp(object_type, "x"))
			{
				/* search in pg_proc by name and schema oid */
				result = tsql_get_proc_oid(object_name, schema_oid, user_id);
			}
			else if (!strcmp(object_type, "tr") || !strcmp(object_type, "ta"))
			{
				/* search in pg_trigger by name and schema oid */
				result = tsql_get_trigger_oid(object_name, schema_oid, user_id);
			}
			else if (!strcmp(object_type, "r") || !strcmp(object_type, "ec") || !strcmp(object_type, "pg") ||
					 !strcmp(object_type, "sn") || !strcmp(object_type, "sq") || !strcmp(object_type, "tt"))
			{
				ereport(ERROR,
						(errcode(ERRCODE_FEATURE_NOT_SUPPORTED),
						 errmsg("Object type currently unsupported in Babelfish.")));
			}
		}

	}
	else
	{
		if (is_temp_object)		/* temp object without "object_type"
								 * in-argument */
		{
			/*
			 * search in list of ENRs registered in the current query
			 * environment by name
			 */
			EphemeralNamedRelation enr = get_ENR(currentQueryEnv, object_name);

			if (enr != NULL && enr->md.enrtype == ENR_TSQL_TEMP)
			{
				result = enr->md.reliddesc;
			}
		}
		else
		{
			/* search in pg_class by name and schema oid */
			Oid			relid = get_relname_relid((const char *) object_name, schema_oid);

			if (OidIsValid(relid) && pg_class_aclcheck(relid, user_id, ACL_SELECT) == ACLCHECK_OK)
			{
				result = relid;
			}

			if (!OidIsValid(result))	/* search only if not found earlier */
			{
				/* search in pg_trigger by name and schema oid */
				result = tsql_get_trigger_oid(object_name, schema_oid, user_id);
			}

			if (!OidIsValid(result))
			{
				/* search in pg_proc by name and schema oid */
				result = tsql_get_proc_oid(object_name, schema_oid, user_id);
			}

			if (!OidIsValid(result))
			{
				/* search in pg_constraint by name and schema oid */
				result = tsql_get_constraint_oid(object_name, schema_oid, user_id);
			}
		}
	}
	pfree(object_name);
	if (object_type)
		pfree(object_type);

	if (OidIsValid(result))
		PG_RETURN_INT32(result);
	else
		PG_RETURN_NULL();
}

/*
 * object_name
 * 		returns the object name with object id and database id as input where database id is optional
 * Returns NULL
 * 		if there is no such object in specified database, if database id is not provided it will lookup in current database
 * 		if user don't have right permission
 */
Datum
object_name(PG_FUNCTION_ARGS)
{
	int32		input1 = PG_GETARG_INT32(0);
	Oid			object_id;
	Oid			database_id;
	Oid			user_id = GetUserId();
	Oid			schema_id = InvalidOid;
	HeapTuple	tuple;
	Relation	tgrel;
	ScanKeyData key;
	SysScanDesc tgscan;
	EphemeralNamedRelation enr;
	bool		found = false;
	char	   *result = NULL;

	if (input1 < 0)
		PG_RETURN_NULL();
	object_id = (Oid) input1;
	if (!PG_ARGISNULL(1))		/* if database id is provided */
	{
		int32		input2 = PG_GETARG_INT32(1);

		if (input2 < 0)
			PG_RETURN_NULL();
		database_id = (Oid) input2;
		if (database_id != get_cur_db_id()) /* cross-db lookup */
		{
			char	   *db_name = get_db_name(database_id);

			if (db_name == NULL)	/* database doesn't exist with given oid */
				PG_RETURN_NULL();
			user_id = GetSessionUserId();
			pfree(db_name);
		}
	}
	else						/* by default lookup in current database */
		database_id = get_cur_db_id();

	/*
	 * search in list of ENRs registered in the current query environment by
	 * object_id
	 */
	enr = get_ENR_withoid(currentQueryEnv, object_id, ENR_TSQL_TEMP);
	if (enr != NULL && enr->md.enrtype == ENR_TSQL_TEMP)
	{
		result = enr->md.name;

		PG_RETURN_VARCHAR_P((VarChar *) cstring_to_text(result));
	}

	/* search in pg_class by object_id */
	tuple = SearchSysCache1(RELOID, ObjectIdGetDatum(object_id));
	if (HeapTupleIsValid(tuple))
	{
		/* check if user have right permission on object */
		if (pg_class_aclcheck(object_id, user_id, ACL_SELECT) == ACLCHECK_OK)
		{
			Form_pg_class pg_class = (Form_pg_class) GETSTRUCT(tuple);
			result = NameStr(pg_class->relname);

			schema_id = pg_class->relnamespace;
		}
		ReleaseSysCache(tuple);
		found = true;
	}

	if (!found)
	{
		/* search in pg_proc by object_id */
		tuple = SearchSysCache1(PROCOID, ObjectIdGetDatum(object_id));
		if (HeapTupleIsValid(tuple))
		{
			/* check if user have right permission on object */
			if (pg_proc_aclcheck(object_id, user_id, ACL_EXECUTE) == ACLCHECK_OK)
			{
				Form_pg_proc procform = (Form_pg_proc) GETSTRUCT(tuple);
				result = NameStr(procform->proname);

				schema_id = procform->pronamespace;
			}
			ReleaseSysCache(tuple);
			found = true;
		}
	}

	if (!found)
	{
		/* search in pg_type by object_id */
		tuple = SearchSysCache1(TYPEOID, ObjectIdGetDatum(object_id));
		if (HeapTupleIsValid(tuple))
		{
			/* check if user have right permission on object */
			if (pg_type_aclcheck(object_id, user_id, ACL_USAGE) == ACLCHECK_OK)
			{
				Form_pg_type pg_type = (Form_pg_type) GETSTRUCT(tuple);
				result = NameStr(pg_type->typname);
			}
			ReleaseSysCache(tuple);
			found = true;
		}
	}

	if (!found)
	{
		/* search in pg_trigger by object_id */
		tgrel = table_open(TriggerRelationId, AccessShareLock);
		ScanKeyInit(&key,
					Anum_pg_trigger_oid,
					BTEqualStrategyNumber, F_OIDEQ,
					ObjectIdGetDatum(object_id));

		tgscan = systable_beginscan(tgrel, TriggerOidIndexId, true,
									NULL, 1, &key);

		tuple = systable_getnext(tgscan);
		if (HeapTupleIsValid(tuple))
		{
			Form_pg_trigger pg_trigger = (Form_pg_trigger) GETSTRUCT(tuple);

			/* check if user have right permission on object */
			if (OidIsValid(pg_trigger->tgrelid) &&
				pg_class_aclcheck(pg_trigger->tgrelid, user_id, ACL_SELECT) == ACLCHECK_OK)
			{
				result = NameStr(pg_trigger->tgname);

				schema_id = get_rel_namespace(pg_trigger->tgrelid);
			}
			found = true;
		}
		systable_endscan(tgscan);
		table_close(tgrel, AccessShareLock);
	}

	if (!found)
	{
		/* search in pg_constraint by object_id */
		tuple = SearchSysCache1(CONSTROID, ObjectIdGetDatum(object_id));
		if (HeapTupleIsValid(tuple))
		{
			Form_pg_constraint con = (Form_pg_constraint) GETSTRUCT(tuple);

			/* check if user have right permission on object */
			if (OidIsValid(con->conrelid) && (pg_class_aclcheck(con->conrelid, user_id, ACL_SELECT) == ACLCHECK_OK))
			{
				result = NameStr(con->conname);

				schema_id = con->connamespace;
			}
			ReleaseSysCache(tuple);
			found = true;
		}
	}

	if (result)
	{
		/*
		 * Check if schema corresponding to found object belongs to specified
		 * database, schema also can be shared schema like "sys" or
		 * "information_schema_tsql". In case of pg_type schema_id will be
		 * invalid.
		 */
		if (!OidIsValid(schema_id) || is_schema_from_db(schema_id, database_id)
			|| (schema_id == get_namespace_oid("sys", true)) || (schema_id == get_namespace_oid("information_schema_tsql", true)))
			PG_RETURN_VARCHAR_P((VarChar *) cstring_to_text(result));
	}
	PG_RETURN_NULL();
}

Datum
has_dbaccess(PG_FUNCTION_ARGS)
{
	char	   *db_name = text_to_cstring(PG_GETARG_TEXT_P(0));

	/*
	 * Ensure the database name input argument is lower-case, as all Babel
	 * table names are lower-case
	 */
	char	   *lowercase_db_name = lowerstr(db_name);

	/* Also strip trailing whitespace to mimic SQL Server behaviour */
	int			i;
	const char *user = NULL;
	const char *login;
	int16		db_id;

	i = strlen(lowercase_db_name);
	while (i > 0 && isspace((unsigned char) lowercase_db_name[i - 1]))
		lowercase_db_name[--i] = '\0';

	db_id = get_db_id(lowercase_db_name);

	if (!DbidIsValid(db_id))
		PG_RETURN_NULL();

	login = GetUserNameFromId(GetSessionUserId(), false);
	user = get_authid_user_ext_physical_name(lowercase_db_name, login);

	/*
	 * Special cases: Database Owner should always have access If this DB has
	 * guest roles, the guests should always have access
	 */
	if (!user)
	{
		Oid			datdba;

		datdba = get_role_oid("sysadmin", false);
		if (is_member_of_role(GetSessionUserId(), datdba))
			user = get_dbo_role_name(lowercase_db_name);
		else
		{
			/*
			 * Get the guest role name only if the guest is enabled on the
			 * current db.
			 */
			if (guest_has_dbaccess(lowercase_db_name))
				user = get_guest_role_name(lowercase_db_name);
			else
				user = NULL;
		}
	}

	if (!user)
		PG_RETURN_INT32(0);
	else
		PG_RETURN_INT32(1);
}

Datum
sp_datatype_info_helper(PG_FUNCTION_ARGS)
{

	int16		odbcVer = PG_GETARG_INT16(0);
	bool		is_100 = PG_GETARG_BOOL(1);

	ReturnSetInfo *rsinfo = (ReturnSetInfo *) fcinfo->resultinfo;
	TupleDesc	tupdesc;
	Tuplestorestate *tupstore;
	MemoryContext per_query_ctx;
	MemoryContext oldcontext;
	int			i;
	Oid			nspoid = get_namespace_oid("sys", false);
	Oid			sys_varcharoid = GetSysCacheOid2(TYPENAMENSP, Anum_pg_type_oid, CStringGetDatum("varchar"), ObjectIdGetDatum(nspoid));
	Oid			colloid = tsql_get_server_collation_oid_internal(false);

	/* check to see if caller supports us returning a tuplestore */
	if (rsinfo == NULL || !IsA(rsinfo, ReturnSetInfo))
		ereport(ERROR,
				(errcode(ERRCODE_FEATURE_NOT_SUPPORTED),
				 errmsg("set-valued function called in context that cannot accept a set")));

	if (!(rsinfo->allowedModes & SFRM_Materialize))
		ereport(ERROR,
				(errcode(ERRCODE_FEATURE_NOT_SUPPORTED),
				 errmsg("materialize mode required, but it is not allowed in this context")));

	/* Build tupdesc for result tuples. */
	tupdesc = CreateTemplateTupleDesc(SP_DATATYPE_INFO_HELPER_COLS);
	TupleDescInitEntry(tupdesc, (AttrNumber) 1, "TYPE_NAME", sys_varcharoid, 20, 0);
	TupleDescInitEntry(tupdesc, (AttrNumber) 2, "DATA_TYPE", INT4OID, -1, 0);
	TupleDescInitEntry(tupdesc, (AttrNumber) 3, "PRECISION", INT8OID, -1, 0);
	TupleDescInitEntry(tupdesc, (AttrNumber) 4, "LITERAL_PREFIX", sys_varcharoid, 20, 0);
	TupleDescInitEntry(tupdesc, (AttrNumber) 5, "LITERAL_SUFFIX", sys_varcharoid, 20, 0);
	TupleDescInitEntry(tupdesc, (AttrNumber) 6, "CREATE_PARAMS", sys_varcharoid, 20, 0);
	TupleDescInitEntry(tupdesc, (AttrNumber) 7, "NULLABLE", INT4OID, -1, 0);
	TupleDescInitEntry(tupdesc, (AttrNumber) 8, "CASE_SENSITIVE", INT4OID, -1, 0);
	TupleDescInitEntry(tupdesc, (AttrNumber) 9, "SEARCHABLE", INT4OID, -1, 0);
	TupleDescInitEntry(tupdesc, (AttrNumber) 10, "UNSIGNED_ATTRIBUTE", INT4OID, -1, 0);
	TupleDescInitEntry(tupdesc, (AttrNumber) 11, "MONEY", INT4OID, -1, 0);
	TupleDescInitEntry(tupdesc, (AttrNumber) 12, "AUTO_INCREMENT", INT4OID, -1, 0);
	TupleDescInitEntry(tupdesc, (AttrNumber) 13, "LOCAL_TYPE_NAME", sys_varcharoid, 20, 0);
	TupleDescInitEntry(tupdesc, (AttrNumber) 14, "MINIMUM_SCALE", INT4OID, -1, 0);
	TupleDescInitEntry(tupdesc, (AttrNumber) 15, "MAXIMUM_SCALE", INT4OID, -1, 0);
	TupleDescInitEntry(tupdesc, (AttrNumber) 16, "SQL_DATA_TYPE", INT4OID, -1, 0);
	TupleDescInitEntry(tupdesc, (AttrNumber) 17, "SQL_DATETIME_SUB", INT4OID, -1, 0);
	TupleDescInitEntry(tupdesc, (AttrNumber) 18, "NUM_PREC_RADIX", INT4OID, -1, 0);
	TupleDescInitEntry(tupdesc, (AttrNumber) 19, "INTERVAL_PRECISION", INT4OID, -1, 0);
	TupleDescInitEntry(tupdesc, (AttrNumber) 20, "USERTYPE", INT4OID, -1, 0);
	TupleDescInitEntry(tupdesc, (AttrNumber) 21, "LENGTH", INT4OID, -1, 0);
	TupleDescInitEntry(tupdesc, (AttrNumber) 22, "SS_DATA_TYPE", INT2OID, -1, 0);
	TupleDescInitEntry(tupdesc, (AttrNumber) 23, "PG_TYPE_NAME", sys_varcharoid, 20, 0);
	tupdesc = BlessTupleDesc(tupdesc);

	/* And set the correct collations to the required fields. */
	TupleDescInitEntryCollation(tupdesc, (AttrNumber) 1, colloid);
	TupleDescInitEntryCollation(tupdesc, (AttrNumber) 4, colloid);
	TupleDescInitEntryCollation(tupdesc, (AttrNumber) 5, colloid);
	TupleDescInitEntryCollation(tupdesc, (AttrNumber) 6, colloid);
	TupleDescInitEntryCollation(tupdesc, (AttrNumber) 13, colloid);
	TupleDescInitEntryCollation(tupdesc, (AttrNumber) 23, colloid);

	per_query_ctx = rsinfo->econtext->ecxt_per_query_memory;
	oldcontext = MemoryContextSwitchTo(per_query_ctx);

	tupstore = tuplestore_begin_heap(true, false, work_mem);
	rsinfo->returnMode = SFRM_Materialize;
	rsinfo->setResult = tupstore;
	rsinfo->setDesc = tupdesc;

	MemoryContextSwitchTo(oldcontext);

	for (i = 0; i < DATATYPE_INFO_TABLE_ROWS; i++)
	{
		/* for each row */
		Datum		values[SP_DATATYPE_INFO_HELPER_COLS];
		bool		nulls[SP_DATATYPE_INFO_HELPER_COLS];

		DatatypeInfo datatype_info_element = datatype_info_table[i];

		MemSet(nulls, false, SP_DATATYPE_INFO_HELPER_COLS);

		values[0] = CStringGetTextDatum(datatype_info_element.type_name);

		if (odbcVer == 3)
		{
			if (is_100)
				values[1] = Int32GetDatum(datatype_info_element.data_type_3_100);
			else
				values[1] = Int32GetDatum(datatype_info_element.data_type_3);
		}
		else
		{
			if (is_100)
				values[1] = Int32GetDatum(datatype_info_element.data_type_2_100);
			else
				values[1] = Int32GetDatum(datatype_info_element.data_type_2);
		}

		values[2] = Int64GetDatum(datatype_info_element.precision);

		if (strcmp(datatype_info_element.literal_prefix, NULLVAL_STR) == 0)
			nulls[3] = true;
		else
			values[3] = CStringGetTextDatum(datatype_info_element.literal_prefix);

		if (strcmp(datatype_info_element.literal_suffix, NULLVAL_STR) == 0)
			nulls[4] = true;
		else
			values[4] = CStringGetTextDatum(datatype_info_element.literal_suffix);

		if (strcmp(datatype_info_element.create_params, NULLVAL_STR) == 0)
			nulls[5] = true;
		else
			values[5] = CStringGetTextDatum(datatype_info_element.create_params);

		values[6] = Int32GetDatum(datatype_info_element.nullable);
		values[7] = Int32GetDatum(datatype_info_element.case_sensitive);
		values[8] = Int32GetDatum(datatype_info_element.searchable);

		if (datatype_info_element.unsigned_attribute == NULLVAL)
			nulls[9] = true;
		else
			values[9] = Int32GetDatum(datatype_info_element.unsigned_attribute);

		values[10] = Int32GetDatum(datatype_info_element.money);

		if (datatype_info_element.auto_increment == NULLVAL)
			nulls[11] = true;
		else
			values[11] = Int32GetDatum(datatype_info_element.auto_increment);

		values[12] = CStringGetTextDatum(datatype_info_element.local_type_name);

		if (datatype_info_element.minimum_scale == NULLVAL)
			nulls[13] = true;
		else
			values[13] = Int32GetDatum(datatype_info_element.minimum_scale);

		if (datatype_info_element.maximum_scale == NULLVAL)
			nulls[14] = true;
		else
			values[14] = Int32GetDatum(datatype_info_element.maximum_scale);

		values[15] = Int32GetDatum(datatype_info_element.sql_data_type);

		if (datatype_info_element.sql_datetime_sub == NULLVAL)
			nulls[16] = true;
		else
			values[16] = Int32GetDatum(datatype_info_element.sql_datetime_sub);

		if (datatype_info_element.num_prec_radix == NULLVAL)
			nulls[17] = true;
		else
			values[17] = Int32GetDatum(datatype_info_element.num_prec_radix);

		if (datatype_info_element.interval_precision == NULLVAL)
			nulls[18] = true;
		else
			values[18] = Int32GetDatum(datatype_info_element.interval_precision);

		values[19] = Int32GetDatum(datatype_info_element.usertype);
		values[20] = Int32GetDatum(datatype_info_element.length);
		values[21] = UInt8GetDatum(datatype_info_element.ss_data_type);

		if (strcmp(datatype_info_element.pg_type_name, NULLVAL_STR) == 0)
			nulls[22] = true;
		else
			values[22] = CStringGetTextDatum(datatype_info_element.pg_type_name);

		tuplestore_putvalues(tupstore, tupdesc, values, nulls);
	}

	/* clean up and return the tuplestore */
	tuplestore_donestoring(tupstore);

	return (Datum) 0;
}

Datum
language(PG_FUNCTION_ARGS)
{
	PG_RETURN_VARCHAR_P(get_language());
}

Datum
host_name(PG_FUNCTION_ARGS)
{
	if (*pltsql_protocol_plugin_ptr && (*pltsql_protocol_plugin_ptr)->get_host_name)
		PG_RETURN_VARCHAR_P(string_to_tsql_varchar((*pltsql_protocol_plugin_ptr)->get_host_name()));
	else
		PG_RETURN_NULL();
}

/*
 * Execute various integrity checks.
 * Returns true if all the checks pass otherwise
 * raises an appropriate error message.
 */
Datum
babelfish_integrity_checker(PG_FUNCTION_ARGS)
{
	if (!inited_ht_tsql_cast_info)
	{
		ereport(ERROR,
				(errcode(ERRCODE_CHECK_VIOLATION),
				 errmsg("T-SQL cast info hash table is not properly initialized.")));
	}
	else if (!inited_ht_tsql_datatype_precedence_info)
	{
		ereport(ERROR,
				(errcode(ERRCODE_CHECK_VIOLATION),
				 errmsg("T-SQL datatype precedence hash table is not properly initialized.")));
	}

	PG_RETURN_BOOL(true);
}

Datum
bigint_degrees(PG_FUNCTION_ARGS)
{
	int64		arg1 = PG_GETARG_INT64(0);
	float8 result;

	result = DatumGetFloat8(DirectFunctionCall1(degrees, Float8GetDatum((float8) arg1)));

	if (result <0)
		result = ceil(result);

	else
		result = floor(result);

	/* Range check */
	if (unlikely(isnan(result) || !FLOAT8_FITS_IN_INT64(result)))
		ereport(ERROR,
				(errcode(ERRCODE_NUMERIC_VALUE_OUT_OF_RANGE),
				 errmsg("Arithmetic overflow error converting expression to data type bigint")));

	PG_RETURN_INT64((int64) result);
}

Datum
int_degrees(PG_FUNCTION_ARGS)
{
	int32		arg1 = PG_GETARG_INT32(0);
	float8 result;

	result = DatumGetFloat8(DirectFunctionCall1(degrees, Float8GetDatum((float8) arg1)));

	if (result <0)
		result = ceil(result);

	else
		result = floor(result);

	/* Range check */
	if (unlikely(isnan(result) || !FLOAT8_FITS_IN_INT32(result)))
		ereport(ERROR,
				(errcode(ERRCODE_NUMERIC_VALUE_OUT_OF_RANGE),
				 errmsg("Arithmetic overflow error converting expression to data type int")));

	PG_RETURN_INT32((int32) result);
}

Datum
smallint_degrees(PG_FUNCTION_ARGS)
{
	int16		arg1 = PG_GETARG_INT16(0);
	float8 result;

	result = DatumGetFloat8(DirectFunctionCall1(degrees, Float8GetDatum((float8) arg1)));

	if (result <0)
		result = ceil(result);

	else
		result = floor(result);

	/* skip range check, since it cannot overflow int32 */

	PG_RETURN_INT32((int32) result);
}

Datum
bigint_radians(PG_FUNCTION_ARGS)
{
	int64		arg1 = PG_GETARG_INT64(0);
	float8 result;

	result = DatumGetFloat8(DirectFunctionCall1(radians, Float8GetDatum((float8) arg1)));

	/* skip range check, since it cannot overflow int64 */

	PG_RETURN_INT64((int64) result);
}

Datum
int_radians(PG_FUNCTION_ARGS)
{
	int32		arg1 = PG_GETARG_INT32(0);
	float8 result;

	result = DatumGetFloat8(DirectFunctionCall1(radians, Float8GetDatum((float8) arg1)));

	/* skip range check, since it cannot overflow int32 */

	PG_RETURN_INT32((int32) result);
}

Datum
smallint_radians(PG_FUNCTION_ARGS)
{
	int16		arg1 = PG_GETARG_INT16(0);
	float8 result;

	result = DatumGetFloat8(DirectFunctionCall1(radians, Float8GetDatum((float8) arg1)));

	/* skip range check, since it cannot overflow int32 */

	PG_RETURN_INT32((int32) result);
}

Datum
bigint_power(PG_FUNCTION_ARGS)
{
	int64		arg1 = PG_GETARG_INT64(0);
	Numeric		arg2 = PG_GETARG_NUMERIC(1);
	int64 result;
	Numeric		arg1_numeric,
				result_numeric;

	arg1_numeric = DatumGetNumeric(DirectFunctionCall1(int8_numeric, arg1));
	result_numeric = DatumGetNumeric(DirectFunctionCall2(numeric_power, NumericGetDatum(arg1_numeric), NumericGetDatum(arg2)));

	result = DatumGetInt64(DirectFunctionCall1(numeric_int8, NumericGetDatum(result_numeric)));

	PG_RETURN_INT64(result);
}

Datum
int_power(PG_FUNCTION_ARGS)
{
	int32		arg1 = PG_GETARG_INT32(0);
	Numeric		arg2 = PG_GETARG_NUMERIC(1);
	int32 result;
	Numeric		arg1_numeric,
				result_numeric;

	arg1_numeric = DatumGetNumeric(DirectFunctionCall1(int4_numeric, arg1));
	result_numeric = DatumGetNumeric(DirectFunctionCall2(numeric_power, NumericGetDatum(arg1_numeric), NumericGetDatum(arg2)));

	result = DatumGetInt32(DirectFunctionCall1(numeric_int4, NumericGetDatum(result_numeric)));

	PG_RETURN_INT32(result);
}

Datum
smallint_power(PG_FUNCTION_ARGS)
{
	int16		arg1 = PG_GETARG_INT16(0);
	Numeric		arg2 = PG_GETARG_NUMERIC(1);
	int32 result;
	Numeric		arg1_numeric,
				result_numeric;

	arg1_numeric = DatumGetNumeric(DirectFunctionCall1(int2_numeric, arg1));
	result_numeric = DatumGetNumeric(DirectFunctionCall2(numeric_power, NumericGetDatum(arg1_numeric), Int16GetDatum(arg2)));

	result = DatumGetInt32(DirectFunctionCall1(numeric_int4, NumericGetDatum(result_numeric)));

	PG_RETURN_INT32(result);
}

Datum
numeric_degrees(PG_FUNCTION_ARGS)
{
	Numeric		arg1 = PG_GETARG_NUMERIC(0);
	Numeric		radians_per_degree,
	result;

	radians_per_degree = DatumGetNumeric(DirectFunctionCall1(float8_numeric, Float8GetDatum(RADIANS_PER_DEGREE)));

	result = DatumGetNumeric(DirectFunctionCall2(numeric_div, NumericGetDatum(arg1), NumericGetDatum(radians_per_degree)));

	PG_RETURN_NUMERIC(result);
}

Datum
numeric_radians(PG_FUNCTION_ARGS)
{
	Numeric		arg1 = PG_GETARG_NUMERIC(0);
	Numeric		radians_per_degree,
	result;

	radians_per_degree = DatumGetNumeric(DirectFunctionCall1(float8_numeric, Float8GetDatum(RADIANS_PER_DEGREE)));

	result = DatumGetNumeric(DirectFunctionCall2(numeric_mul, NumericGetDatum(arg1), NumericGetDatum(radians_per_degree)));

	PG_RETURN_NUMERIC(result);
}

/* Returns the database schema name for schema-scoped objects. */
Datum
object_schema_name(PG_FUNCTION_ARGS)
{
	Oid			object_id;
	Oid			database_id;
	Oid			user_id = GetUserId();
	Oid			namespace_oid = InvalidOid;
	Oid			temp_nspid = InvalidOid;
	char	   *namespace_name;
	const char *schema_name;

	if (PG_ARGISNULL(0))
		PG_RETURN_NULL();
	else
		object_id = (Oid) PG_GETARG_INT32(0);

	if (PG_ARGISNULL(1))
		database_id = get_cur_db_id();
	else
	{
		database_id = (Oid) PG_GETARG_INT32(1);
		user_id = GetSessionUserId();
	}

	/* lookup namespace_oid in pg_class */
	temp_nspid = get_rel_namespace(object_id);
	if (OidIsValid(temp_nspid))
	{
		if (pg_class_aclcheck(object_id, user_id, ACL_SELECT) == ACLCHECK_OK)
			namespace_oid = temp_nspid;
		else
			PG_RETURN_NULL();
	}
	if (!OidIsValid(namespace_oid))
	{							/* if not found earlier */
		/* Lookup namespace_oid in pg_proc */
		temp_nspid = tsql_get_proc_nsp_oid(object_id);
		if (OidIsValid(temp_nspid))
		{
			if (pg_proc_aclcheck(object_id, user_id, ACL_EXECUTE) == ACLCHECK_OK)
				namespace_oid = temp_nspid;
			else
				PG_RETURN_NULL();
		}
	}
	if (!OidIsValid(namespace_oid))
	{							/* if not found earlier */
		/* Lookup namespace_oid in pg_trigger */
		temp_nspid = tsql_get_trigger_rel_oid(object_id);
		if (OidIsValid(temp_nspid))
		{
			/*
			 * Since pg_trigger does not contain namespace oid, we use the
			 * fact that the schema name of the trigger should be same as that
			 * of the table the trigger is on
			 */
			if (pg_class_aclcheck(temp_nspid, user_id, ACL_SELECT) == ACLCHECK_OK)
				namespace_oid = get_rel_namespace(temp_nspid);
			else
				PG_RETURN_NULL();
		}
	}
	if (!OidIsValid(namespace_oid))
	{							/* if not found earlier */
		/* Lookup namespace_oid in pg_constraint */
		namespace_oid = tsql_get_constraint_nsp_oid(object_id, user_id);
	}

	/* Find schema name from namespace_oid */
	if (OidIsValid(namespace_oid))
	{
		namespace_name = get_namespace_name(namespace_oid);
		if (pg_namespace_aclcheck(namespace_oid, user_id, ACL_USAGE) != ACLCHECK_OK ||
		/* database_id should be same as that of db_id of physical schema name */
			database_id != get_dbid_from_physical_schema_name(namespace_name, true))
			PG_RETURN_NULL();
		schema_name = get_logical_schema_name(namespace_name, true);
		pfree(namespace_name);
		PG_RETURN_TEXT_P(cstring_to_text(schema_name));
	}
	else
		PG_RETURN_NULL();
}

/*
 * Funtion used to check whether the object is MS shipped. 
 * This is being used in objectproperty_internal.
 */
bool is_ms_shipped(char *object_name, int type, Oid schema_id)
{
	int	i = 0;
	bool	is_ms_shipped = false;
<<<<<<< HEAD
	char	*namespace_name = NULL;
=======
	char	*namespace_name;
>>>>>>> ab1ade47
	/*
	 * This array contains information of objects that reside in a schema in one specfic database.
	 * For example, 'master_dbo' schema can only exist in the 'master' database.
	 */
	int	num_db_objects = 10;
	int	shipped_objects_not_in_sys_db_type[10] = {
		OBJECT_TYPE_TSQL_STORED_PROCEDURE, OBJECT_TYPE_TSQL_STORED_PROCEDURE,
		OBJECT_TYPE_TSQL_STORED_PROCEDURE, OBJECT_TYPE_TSQL_STORED_PROCEDURE,
		OBJECT_TYPE_TSQL_STORED_PROCEDURE, OBJECT_TYPE_TSQL_STORED_PROCEDURE,
		OBJECT_TYPE_TSQL_STORED_PROCEDURE, OBJECT_TYPE_TSQL_SCALAR_FUNCTION,
		OBJECT_TYPE_VIEW, OBJECT_TYPE_VIEW
	};
	char	*shipped_objects_not_in_sys_db[10][2] = {
		{"xp_qv","master_dbo"},
		{"xp_instance_regread","master_dbo"},
		{"sp_addlinkedserver", "master_dbo"},
		{"sp_addlinkedsrvlogin", "master_dbo"},
		{"sp_dropserver", "master_dbo"},
		{"sp_droplinkedsrvlogin", "master_dbo"},
		{"sp_testlinkedserver", "master_dbo"},
		{"fn_syspolicy_is_automation_enabled", "msdb_dbo"},
		{"syspolicy_configuration", "msdb_dbo"},
		{"syspolicy_system_health_state", "msdb_dbo"}
	};

	/*
	 * This array contains information of objects that reside in a schema in any number of databases.
     	 * For example, 'dbo' schema can exist in the 'master', 'tempdb', 'msdb', and any user created database.
	 */
	int	num_all_db_objects = 1;
	int	shipped_objects_not_in_sys_all_db_type[1] = {OBJECT_TYPE_VIEW};
	char	*shipped_objects_not_in_sys_all_db[1][2] = {
		{"sysdatabases","dbo"}
	};

	Relation	rel;
	HeapTuple	tuple;
	ScanKeyData 	scanKey;
	SysScanDesc 	scan;
	Datum		datum;
	TupleDesc	dsc;


	namespace_name = get_namespace_name(schema_id);

	if (pg_strcasecmp(namespace_name, "sys") == 0)
		is_ms_shipped = true;
		

	/*
	 * Check whether the object is present in shipped_objects_not_in_sys_db.
	 */
	for (i = 0; i < num_db_objects; i++)
	{
		if (is_ms_shipped || (type == shipped_objects_not_in_sys_db_type[i] &&
			pg_strcasecmp(object_name, shipped_objects_not_in_sys_db[i][0]) == 0 &&
			pg_strcasecmp(namespace_name, shipped_objects_not_in_sys_db[i][1]) == 0))
		{
			is_ms_shipped = true;
			break;
		}
	}

	rel = table_open(namespace_ext_oid, AccessShareLock);
	dsc = RelationGetDescr(rel);

	/*
	 * Check whether the object is present in shipped_objects_not_in_sys_all_db.
	 * 
	 * As the objects in shipped_objects_not_in_sys_all_db can be present in any number of databases, 
	 * We scan the pg_namespace catalog to find the occurences in all the databases and find whether 
	 * any entry matches the object that we are looking for.
	 */
	for (i = 0; i < num_all_db_objects; i++)
	{
<<<<<<< HEAD
		char		*tempnspname = NULL;
		bool		isNull = false;
=======
		char		*tempnspname;
		bool		isNull;
>>>>>>> ab1ade47

		if (is_ms_shipped)
			break;
		if (type != shipped_objects_not_in_sys_all_db_type[i])
			continue;

		ScanKeyInit(&scanKey,
					Anum_namespace_ext_orig_name,
					BTEqualStrategyNumber, F_NAMEEQ,
					CStringGetDatum(shipped_objects_not_in_sys_all_db[i][1]));

		scan = systable_beginscan(rel, InvalidOid, false,
							  		NULL, 1, &scanKey);

		while (HeapTupleIsValid(tuple = systable_getnext(scan)))
		{
			datum = heap_getattr(tuple, Anum_namespace_ext_namespace, dsc, &isNull);
			tempnspname = TextDatumGetCString(datum);
			if (pg_strcasecmp(namespace_name, tempnspname) == 0)
			{
				is_ms_shipped = true;
				break;
			}
		}

		systable_endscan(scan);
		if (tempnspname)
			pfree(tempnspname);
	}

	table_close(rel, AccessShareLock);

	return is_ms_shipped;
}

Datum
objectproperty_internal(PG_FUNCTION_ARGS)
{
	Oid		object_id;
	Oid		schema_id = InvalidOid;
	char		*property;
	Oid		user_id = GetUserId();
	HeapTuple	tuple;
	int		type = 0;
	char		*object_name = NULL;
	char		*nspname = NULL;

	if (PG_ARGISNULL(0) || PG_ARGISNULL(1))
		PG_RETURN_NULL();
	else
	{
		object_id = (Oid) PG_GETARG_INT32(0);
		property = text_to_cstring(PG_GETARG_TEXT_P(1));
		property = downcase_identifier(property, strlen(property), false, true);
		remove_trailing_spaces(property);
	}

	/*
	 * Search for the object_id in pg_class, pg_proc, pg_attrdef, pg_constraint.
	 * If the object_id is not found in any of the above catalogs, return NULL.
	 * Else, get the object name, type of the object and the schema_id in which 
	 * the object is present.
	 */

	/* pg_class */
	tuple = SearchSysCache1(RELOID, ObjectIdGetDatum(object_id));
	if (HeapTupleIsValid(tuple))
	{
		Form_pg_class pg_class = (Form_pg_class) GETSTRUCT(tuple);

		object_name = NameStr(pg_class->relname);

		if (pg_class_aclcheck(object_id, user_id, ACL_SELECT) == ACLCHECK_OK)
			schema_id = get_rel_namespace(object_id);

		/* 
		 * Get the type of the object 
		 */
		if ((pg_class->relpersistence == 'p' || pg_class->relpersistence == 'u' || pg_class->relpersistence == 't') &&
				(pg_class->relkind == 'r'))
		{
			/* 
			 * Check whether it is a Table type (TT) object.
			 * The reltype of the pg_class object should be there in pg_type. The pg_type object found
			 * should be of composite type (c) and the type of dependency should be DEPENDENCY_INTERNAL (i).
			 * We scan pg_depend catalog to find the type of the dependency.
			 */
			HeapTuple tp;
			tp = SearchSysCache1(TYPEOID, ObjectIdGetDatum(pg_class->reltype));
			if(HeapTupleIsValid(tp))
			{
				Form_pg_type typform = (Form_pg_type) GETSTRUCT(tp);

				if (typform->typtype == 'c')
				{
					Relation	depRel;
					ScanKeyData key[2];
					SysScanDesc scan;
					HeapTuple	tup;

					depRel = table_open(DependRelationId, RowExclusiveLock);

					ScanKeyInit(&key[0],
								Anum_pg_depend_objid,
								BTEqualStrategyNumber, F_OIDEQ,
								ObjectIdGetDatum(typform->typrelid));
					ScanKeyInit(&key[1],
								Anum_pg_depend_refobjid,
								BTEqualStrategyNumber, F_OIDEQ,
								ObjectIdGetDatum(typform->oid));

					scan = systable_beginscan(depRel, InvalidOid, false,
							  				NULL, 2, key);

					if (HeapTupleIsValid(tup = systable_getnext(scan)))
					{
						Form_pg_depend depform = (Form_pg_depend) GETSTRUCT(tup);

						if (depform->deptype == 'i')
							type = OBJECT_TYPE_TABLE_TYPE;
					}

					systable_endscan(scan);

					table_close(depRel, RowExclusiveLock);
				}
			}
			/*
			 * If the object is not of Table type (TT), it should be user defined table (U)
			 */
			if (type == 0 || type != OBJECT_TYPE_TABLE_TYPE)
				type = OBJECT_TYPE_TABLE;
		}
		else if (pg_class->relkind == 'v')
			type = OBJECT_TYPE_VIEW;
		else if (pg_class->relkind == 's')
			type = OBJECT_TYPE_SEQUENCE_OBJECT;
	}
	/* pg_proc */
	if (!schema_id)
	{
		tuple = SearchSysCache1(PROCOID, ObjectIdGetDatum(object_id));
		if (HeapTupleIsValid(tuple))
		{
			if (pg_proc_aclcheck(object_id, user_id, ACL_EXECUTE) == ACLCHECK_OK)
			{
				Form_pg_proc procform = (Form_pg_proc) GETSTRUCT(tuple);

				object_name = NameStr(procform->proname);

				schema_id = tsql_get_proc_nsp_oid(object_id);

				if (procform->prokind == 'p')
				type = OBJECT_TYPE_TSQL_STORED_PROCEDURE;
				else if (procform->prokind == 'a')
					type = OBJECT_TYPE_AGGREGATE_FUNCTION;
				else
				{
					/*
					 * Check whether the object is SQL DML trigger(TR), SQL table-valued-function (TF),
					 * SQL inline table-valued function (IF), SQL scalar function (FN).
					 */
					char	*temp = format_type_extended(procform->prorettype, -1, FORMAT_TYPE_ALLOW_INVALID);
					/*
					 * If the prorettype of the pg_proc object is "trigger", then the type of the object is "TR"
					 */
					if (pg_strcasecmp(temp, "trigger") == 0) 
						type = OBJECT_TYPE_TSQL_DML_TRIGGER;
					/*
					 * For SQL table-valued-functions and SQL inline table-valued functions, re-implement the existing SQL.
					 */
					else if (procform->proretset)
					{
						HeapTuple tp;
						tp = SearchSysCache1(TYPEOID, ObjectIdGetDatum(procform->prorettype));
						if (HeapTupleIsValid(tp))
						{
							Form_pg_type typeform = (Form_pg_type) GETSTRUCT(tuple);

							if (typeform->typtype == 'c')
								type = OBJECT_TYPE_TSQL_TABLE_VALUED_FUNCTION;
							else
								type = OBJECT_TYPE_TSQL_INLINE_TABLE_VALUED_FUNCTION;
						}
					}
					else
						type = OBJECT_TYPE_TSQL_SCALAR_FUNCTION;
					
					pfree(temp);
				}
			}
		}
	}
	/* pg_attrdef */
	if (!schema_id)
	{
		Relation	attrdefrel;
		ScanKeyData key;
		SysScanDesc attrscan;

		attrdefrel = table_open(AttrDefaultRelationId, AccessShareLock);
		ScanKeyInit(&key,
					Anum_pg_attrdef_oid,
					BTEqualStrategyNumber, F_OIDEQ,
					ObjectIdGetDatum(object_id));

		attrscan = systable_beginscan(attrdefrel, AttrDefaultOidIndexId, true,
									NULL, 1, &key);

		tuple = systable_getnext(attrscan);
		if (HeapTupleIsValid(tuple))
		{
			/*
			 * scan pg_attribute catalog to find the corresponding row.
			 * This pg_attribute pbject will be helpful to check whether the object is DEFAULT (D)
			 * and to find the schema_id.
			 */
			Form_pg_attrdef atdform = (Form_pg_attrdef) GETSTRUCT(tuple);
			Relation	attrRel;
			ScanKeyData key[2];
			SysScanDesc scan;
			HeapTuple	tup;

			if (pg_attribute_aclmask(atdform->adrelid, atdform->adnum, user_id, ACL_SELECT, ACLMASK_ANY) == ACLCHECK_OK &&
				pg_attribute_aclmask(atdform->adrelid, atdform->adnum, user_id, ACL_INSERT, ACLMASK_ANY) == ACLCHECK_OK &&
				pg_attribute_aclmask(atdform->adrelid, atdform->adnum, user_id, ACL_UPDATE, ACLMASK_ANY) == ACLCHECK_OK &&
				pg_attribute_aclmask(atdform->adrelid, atdform->adnum, user_id, ACL_REFERENCES, ACLMASK_ANY) == ACLCHECK_OK)
			{
				attrRel = table_open(AttributeRelationId, RowExclusiveLock);

				ScanKeyInit(&key[0],
							Anum_pg_attribute_attrelid,
							BTEqualStrategyNumber, F_OIDEQ,
							ObjectIdGetDatum(atdform->adrelid));
				ScanKeyInit(&key[1],
							Anum_pg_attribute_attnum,
							BTEqualStrategyNumber, F_INT2EQ,
							Int16GetDatum(atdform->adnum));

				scan = systable_beginscan(attrRel, AttributeRelidNumIndexId, true,
						  				NULL, 2, key);

				if (HeapTupleIsValid(tup = systable_getnext(scan)))
				{
					Form_pg_attribute attrform = (Form_pg_attribute) GETSTRUCT(tup);

					if (attrform->atthasdef && !attrform->attgenerated)
					{
						object_name = NameStr(attrform->attname);
						type = OBJECT_TYPE_DEFAULT_CONSTRAINT;
						if (pg_class_aclcheck(atdform->adrelid, user_id, ACL_SELECT) == ACLCHECK_OK)
							schema_id = get_rel_namespace(atdform->adrelid);
					}
				}

				systable_endscan(scan);

				table_close(attrRel, RowExclusiveLock);
			}

		}
		systable_endscan(attrscan);
		table_close(attrdefrel, AccessShareLock);
	}
	/* pg_constraint */
	if (!schema_id)
	{
		tuple = SearchSysCache1(CONSTROID, ObjectIdGetDatum(object_id));
		if (HeapTupleIsValid(tuple))
		{
			Form_pg_constraint con = (Form_pg_constraint) GETSTRUCT(tuple);
			object_name = NameStr(con->conname);
			schema_id = tsql_get_constraint_nsp_oid(object_id, user_id);
			/*
			 * If the contype is 'f' on the pg_constraint object, then it is a Foreign key constraint
			 */
			if (con->contype == 'f')
				type = OBJECT_TYPE_FOREIGN_KEY_CONSTRAINT;
			/*
			 * If the contype is 'p' on the pg_constraint object, then it is a Primary key constraint
			 */
			else if (con->contype == 'p')
				type = OBJECT_TYPE_PRIMARY_KEY_CONSTRAINT;
			/*
			 * Reimplemented the existing SQL .
			 * If the contype is 'c' and conrelid is 0 on the pg_constraint object, then it is a Check constraint
			 */
			else if (con->contype == 'c' && con->conrelid != 0)
				type = OBJECT_TYPE_CHECK_CONSTRAINT;
		}
	}

	/*
	 * If the object_id is not found or user does not have enough privileges on the object and schema,
	 * Return NULL.
	 */
	if (!schema_id || pg_namespace_aclcheck(schema_id, user_id, ACL_USAGE) != ACLCHECK_OK)
	{
		pfree(property);
		PG_RETURN_NULL();
	}

	/*
	 * schema_id found should be in sys.schemas view except 'sys'.
	 */
	nspname = get_namespace_name(schema_id);

	if (!(nspname && pg_strcasecmp(nspname, "sys") == 0) && 
		(!nspname || pg_strcasecmp(nspname, "pg_catalog") == 0 ||
		pg_strcasecmp(nspname, "pg_toast") == 0 ||
		pg_strcasecmp(nspname, "public") == 0))
	{
		pfree(property);
		if (nspname)
			pfree(nspname);

		PG_RETURN_NULL();
	}

	pfree(nspname);

	/* OwnerId */
	if (pg_strcasecmp(property, "ownerid") == 0)
	{
		/*
		 * Search for schema_id in pg_namespace catalog. Return nspowner from 
		 * the found pg_namespace object.
		 */
		if (OidIsValid(schema_id))
		{
			HeapTuple	tp;
			int		result;

			tp = SearchSysCache1(NAMESPACEOID, ObjectIdGetDatum(schema_id));
			if (HeapTupleIsValid(tp))
			{
				Form_pg_namespace nsptup = (Form_pg_namespace) GETSTRUCT(tp);
				result = ((int) nsptup->nspowner);
				ReleaseSysCache(tp);
			}
			else
			{
				pfree(property);
				PG_RETURN_NULL();
			}
			pfree(property);
			PG_RETURN_INT32(result);
		}
	}
	/* IsDefaultCnst */
	else if (pg_strcasecmp(property, "isdefaultcnst") == 0)
	{
		/*
		 * The type of the object should be OBJECT_TYPE_DEFAULT_CONSTRAINT.
		 */
		if (type == OBJECT_TYPE_DEFAULT_CONSTRAINT)
		{
			pfree(property);
			PG_RETURN_INT32(1);
		}
		pfree(property);
		PG_RETURN_INT32(0);
	}
	/* ExecIsQuotedIdentOn, IsSchemaBound, ExecIsAnsiNullsOn */
	else if (pg_strcasecmp(property, "execisquotedidenton") == 0 ||
			pg_strcasecmp(property, "isschemabound") == 0 ||
			pg_strcasecmp(property, "execisansinullson") == 0)
	{
		/*
		 * These properties are only applicable to OBJECT_TYPE_TSQL_STORED_PROCEDURE, OBJECT_TYPE_REPLICATION_FILTER_PROCEDURE,
		 * OBJECT_TYPE_VIEW, OBJECT_TYPE_TSQL_DML_TRIGGER, OBJECT_TYPE_TSQL_SCALAR_FUNCTION, OBJECT_TYPE_TSQL_INLINE_TABLE_VALUED_FUNCTION, 
		 * OBJECT_TYPE_TSQL_TABLE_VALUED_FUNCTION and OBJECT_TYPE_RULE.
		 * Hence, return NULL if the object is not from the above types.
		 */
		if (!(type == OBJECT_TYPE_TSQL_STORED_PROCEDURE || type == OBJECT_TYPE_REPLICATION_FILTER_PROCEDURE ||
			type == OBJECT_TYPE_VIEW || type == OBJECT_TYPE_TSQL_DML_TRIGGER || type == OBJECT_TYPE_TSQL_SCALAR_FUNCTION ||
			type == OBJECT_TYPE_TSQL_INLINE_TABLE_VALUED_FUNCTION || type == OBJECT_TYPE_TSQL_TABLE_VALUED_FUNCTION ||
			type == OBJECT_TYPE_RULE))
		{
			pfree(property);
			PG_RETURN_NULL();
		}

		/*
		 * Currently, for IsSchemaBound property, we have hardcoded the value to 0
		 */
		if (pg_strcasecmp(property, "isschemabound") == 0)
		{
			pfree(property);
			PG_RETURN_INT32(0);
		}
		/*
		 * For ExecIsQuotedIdentOn and ExecIsAnsiNullsOn, we hardcoded it to 1
		 */
		pfree(property);
		PG_RETURN_INT32(1);
	}
	/* TableFullTextPopulateStatus, TableHasVarDecimalStorageFormat */
	else if (pg_strcasecmp(property, "tablefulltextpopulatestatus") == 0 ||
			pg_strcasecmp(property, "tablehasvardecimalstorageformat") == 0)
	{
		/*
		 * Currently, we have hardcoded the return value to 0.
		 */
		if (type == OBJECT_TYPE_TABLE)
		{
			pfree(property);
			PG_RETURN_INT32(0);
		}
		/*
		 * These properties are only applicable if the type of the object is TABLE, 
		 * Hence, return NULL if the object is not a TABLE.
		 */
		pfree(property);
		PG_RETURN_NULL();		
	}
	/* IsMSShipped*/
	else if (pg_strcasecmp(property, "ismsshipped") == 0)
	{
		/*
		 * Check whether the object is MS shipped. We are using is_ms_shipped helper function
		 * to check the same.
		 */
		if (is_ms_shipped(object_name, type, schema_id))
		{
			pfree(property);
			PG_RETURN_INT32(1);
		}
		pfree(property);
		PG_RETURN_INT32(0);
	}
	/* IsDeterministic */
	else if (pg_strcasecmp(property, "isdeterministic") == 0)
	{
		/*
		 * Currently, we hardcoded the value to 0.
		 */
		pfree(property);
		PG_RETURN_INT32(0);
	}
	/* IsProcedure */
	else if (pg_strcasecmp(property, "isprocedure") == 0)
	{
		/*
		 * Check whether the type of the object is OBJECT_TYPE_TSQL_STORED_PROCEDURE.
		 */
		if (type == OBJECT_TYPE_TSQL_STORED_PROCEDURE)
		{
			pfree(property);
			PG_RETURN_INT32(1);
		}
		pfree(property);
		PG_RETURN_INT32(0);
	}
	/* IsTable */
	else if (pg_strcasecmp(property, "istable") == 0)
	{
		/*
		 * The type of the object should be OBJECT_TYPE_INTERNAL_TABLE or OBJECT_TYPE_TABLE_TYPE or
		 * TABLE or OBJECT_TYPE_SYSTEM_BASE_TABLE.
		 */
		if (type == OBJECT_TYPE_INTERNAL_TABLE || type == OBJECT_TYPE_TABLE_TYPE ||
			type == OBJECT_TYPE_TABLE || type == OBJECT_TYPE_SYSTEM_BASE_TABLE)
		{
			pfree(property);
			PG_RETURN_INT32(1);
		}
		pfree(property);
		PG_RETURN_INT32(0);		
	}
	/* IsView */
	else if (pg_strcasecmp(property, "isview") == 0)
	{
		/*
		 * The type of the object should be OBJECT_TYPE_VIEW.
		 */
		if (type == OBJECT_TYPE_VIEW)
		{
			pfree(property);
			PG_RETURN_INT32(1);
		}
		pfree(property);
		PG_RETURN_INT32(0);
	}
	/* IsUserView */
	else if (pg_strcasecmp(property, "isusertable") == 0)
	{
		/*
		 * The object should be of the type TABLE and should not be MS shipped.
		 */
		if (type == OBJECT_TYPE_TABLE && is_ms_shipped(object_name, type, schema_id) == 0)
		{
			pfree(property);
			PG_RETURN_INT32(1);
		}
		pfree(property);
		PG_RETURN_INT32(0);
	}
	/* IsTableFunction */
	else if (pg_strcasecmp(property, "istablefunction") == 0)
	{
		/*
		 * The object should be OBJECT_TYPE_TSQL_INLINE_TABLE_VALUED_FUNCTION or OBJECT_TYPE_TSQL_TABLE_VALUED_FUNCTION
		 * OBJECT_TYPE_ASSEMBLY_TABLE_VALUED_FUNCTION.
		 */
		if (type == OBJECT_TYPE_TSQL_INLINE_TABLE_VALUED_FUNCTION || type == OBJECT_TYPE_TSQL_TABLE_VALUED_FUNCTION ||
			type == OBJECT_TYPE_ASSEMBLY_TABLE_VALUED_FUNCTION)
		{
			pfree(property);
			PG_RETURN_INT32(1);
		}
		pfree(property);
		PG_RETURN_INT32(0);	
	}
	/* IsInlineFunction */
	else if (pg_strcasecmp(property, "isinlinefunction") == 0)
	{
		/*
		 * The object should be OBJECT_TYPE_TSQL_INLINE_TABLE_VALUED_FUNCTION.
		 */
		if (type == OBJECT_TYPE_TSQL_INLINE_TABLE_VALUED_FUNCTION)
		{
			pfree(property);
			PG_RETURN_INT32(1);
		}
		pfree(property);
		PG_RETURN_INT32(0);

	}
	/* IsScalarFunction */
	else if (pg_strcasecmp(property, "isscalarfunction") == 0)
	{
		/*
		 * The object should be either OBJECT_TYPE_TSQL_SCALAR_FUNCTION or OBJECT_TYPE_ASSEMBLY_SCALAR_FUNCTION.
		 */
		if (type == OBJECT_TYPE_TSQL_SCALAR_FUNCTION || type == OBJECT_TYPE_ASSEMBLY_SCALAR_FUNCTION)
		{
			pfree(property);
			PG_RETURN_INT32(1);
		}
		pfree(property);
		PG_RETURN_INT32(0);
	}
	/* IsPrimaryKey */
	else if (pg_strcasecmp(property, "isprimarykey") == 0)
	{
		/*
		 * The object should be a OBJECT_TYPE_PRIMARY_KEY_CONSTRAINT.
		 */
		if (type == OBJECT_TYPE_PRIMARY_KEY_CONSTRAINT)
		{
			pfree(property);
			PG_RETURN_INT32(1);
		}
		pfree(property);
		PG_RETURN_INT32(0);
	}
	/* IsIndexed */
	else if (pg_strcasecmp(property, "isindexed") == 0)
	{
		/*
		 * Search for object_id in pg_index catalog by indrelid column.
		 * The object is indexed if the entry exists in pg_index.
		 */
		Relation	indRel;
		ScanKeyData 	key;
		SysScanDesc 	scan;
		HeapTuple	tup;

		if (type != OBJECT_TYPE_TABLE)
			PG_RETURN_INT32(0);

		indRel = table_open(IndexRelationId, RowExclusiveLock);

		ScanKeyInit(&key,
				Anum_pg_index_indrelid,
				BTEqualStrategyNumber, F_OIDEQ,
				ObjectIdGetDatum(object_id));

		scan = systable_beginscan(indRel, IndexIndrelidIndexId, true,
				  		NULL, 1, &key);

		if (HeapTupleIsValid(tup = systable_getnext(scan)))
		{
			systable_endscan(scan);
			table_close(indRel, RowExclusiveLock);
			pfree(property);
			PG_RETURN_INT32(1);
		}

		systable_endscan(scan);
		table_close(indRel, RowExclusiveLock);
		pfree(property);

		PG_RETURN_INT32(0);
	}
	/* IsDefault */
	else if (pg_strcasecmp(property, "isdefault") == 0)
	{
		/*
		 * Currently hardcoded to 0.
		 */
		pfree(property);
		PG_RETURN_INT32(0);
	}
	/* IsOBJECT_TYPE_RULE */
	else if (pg_strcasecmp(property, "isrule") == 0)
	{
		/*
		 * Currently hardcoded to 0.
		 */
		pfree(property);
		PG_RETURN_INT32(0);
	}
	/* IsTrigger */
	else if (pg_strcasecmp(property, "istrigger") == 0)
	{
		/*
		 * The type of the object should be OBJECT_TYPE_ASSEMBLY_DML_TRIGGER.
		 */
		if (type == OBJECT_TYPE_ASSEMBLY_DML_TRIGGER)
		{
			pfree(property);
			PG_RETURN_INT32(1);
		}
		pfree(property);
		PG_RETURN_INT32(0);
	}
	
	if (property)
		pfree(property);

	PG_RETURN_NULL();
}<|MERGE_RESOLUTION|>--- conflicted
+++ resolved
@@ -2053,11 +2053,8 @@
 {
 	int	i = 0;
 	bool	is_ms_shipped = false;
-<<<<<<< HEAD
 	char	*namespace_name = NULL;
-=======
-	char	*namespace_name;
->>>>>>> ab1ade47
+  
 	/*
 	 * This array contains information of objects that reside in a schema in one specfic database.
 	 * For example, 'master_dbo' schema can only exist in the 'master' database.
@@ -2133,13 +2130,8 @@
 	 */
 	for (i = 0; i < num_all_db_objects; i++)
 	{
-<<<<<<< HEAD
 		char		*tempnspname = NULL;
 		bool		isNull = false;
-=======
-		char		*tempnspname;
-		bool		isNull;
->>>>>>> ab1ade47
 
 		if (is_ms_shipped)
 			break;
