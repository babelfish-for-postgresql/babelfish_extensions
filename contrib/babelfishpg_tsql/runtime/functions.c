#include "postgres.h"
#include "port.h"
#include "funcapi.h"
#include "pgstat.h"

#include "access/detoast.h"
#include "access/htup_details.h"
#include "access/table.h"
#include "access/xact.h"
#include "catalog/namespace.h"
#include "catalog/pg_database.h"
#include "catalog/pg_namespace.h"
#include "catalog/pg_type.h"
#include "catalog/pg_attrdef.h"
#include "catalog/pg_depend.h"
#include "commands/dbcommands.h"
#include "commands/extension.h"
#include "common/md5.h"
#include "miscadmin.h"
#include "parser/scansup.h"
#include "tsearch/ts_locale.h"
#include "utils/acl.h"
#include "utils/builtins.h"
#include "utils/date.h"
#include "utils/datetime.h"
#include "utils/elog.h"
#include "utils/guc.h"
#include "utils/lsyscache.h"
#include "utils/memutils.h"
#include "utils/numeric.h"
#include "utils/rel.h"
#include "utils/syscache.h"
#include "utils/varlena.h"
#include "utils/queryenvironment.h"
#include "utils/float.h"
#include "utils/xid8.h"
#include <math.h>

#include "../src/babelfish_version.h"
#include "../src/datatype_info.h"
#include "../src/pltsql.h"
#include "../src/pltsql_instr.h"
#include "../src/multidb.h"
#include "../src/session.h"
#include "../src/catalog.h"
#include "../src/timezone.h"
#include "../src/collation.h"
#include "../src/rolecmds.h"
#include "utils/fmgroids.h"
#include "utils/acl.h"
#include "access/table.h"
#include "access/genam.h"
#include "catalog/pg_proc.h"
#include "catalog/pg_trigger.h"
#include "catalog/pg_constraint.h"

#define TSQL_STAT_GET_ACTIVITY_COLS 26
#define SP_DATATYPE_INFO_HELPER_COLS 23

typedef enum
{
	OBJECT_TYPE_AGGREGATE_FUNCTION,
	OBJECT_TYPE_CHECK_CONSTRAINT,
	OBJECT_TYPE_DEFAULT_CONSTRAINT,
	OBJECT_TYPE_FOREIGN_KEY_CONSTRAINT,
	OBJECT_TYPE_TSQL_SCALAR_FUNCTION,
	OBJECT_TYPE_ASSEMBLY_SCALAR_FUNCTION,
	OBJECT_TYPE_ASSEMBLY_TABLE_VALUED_FUNCTION,
	OBJECT_TYPE_TSQL_INLINE_TABLE_VALUED_FUNCTION,
	OBJECT_TYPE_INTERNAL_TABLE,
	OBJECT_TYPE_TSQL_STORED_PROCEDURE,
	OBJECT_TYPE_ASSEMBLY_STORED_PROCEDURE,
	OBJECT_TYPE_PLAN_GUIDE,
	OBJECT_TYPE_PRIMARY_KEY_CONSTRAINT,
	OBJECT_TYPE_RULE,
	OBJECT_TYPE_REPLICATION_FILTER_PROCEDURE,
	OBJECT_TYPE_SYSTEM_BASE_TABLE,
	OBJECT_TYPE_SYNONYM,
	OBJECT_TYPE_SEQUENCE_OBJECT,
	OBJECT_TYPE_SERVICE_QUEUE,
	OBJECT_TYPE_ASSEMBLY_DML_TRIGGER,
	OBJECT_TYPE_TSQL_TABLE_VALUED_FUNCTION,
	OBJECT_TYPE_TSQL_DML_TRIGGER,
	OBJECT_TYPE_TABLE_TYPE,
	OBJECT_TYPE_TABLE,
	OBJECT_TYPE_UNIQUE_CONSTRAINT,
	OBJECT_TYPE_VIEW,
	OBJECT_TYPE_EXTENDED_STORED_PROCEDURE
} ObjectPropertyType;

PG_FUNCTION_INFO_V1(babelfish_concat_wrapper);
PG_FUNCTION_INFO_V1(trancount);
PG_FUNCTION_INFO_V1(version);
PG_FUNCTION_INFO_V1(error);
PG_FUNCTION_INFO_V1(pgerror);
PG_FUNCTION_INFO_V1(datalength);
PG_FUNCTION_INFO_V1(EOMONTH);
PG_FUNCTION_INFO_V1(int_floor);
PG_FUNCTION_INFO_V1(int_ceiling);
PG_FUNCTION_INFO_V1(bit_floor);
PG_FUNCTION_INFO_V1(bit_ceiling);
PG_FUNCTION_INFO_V1(servername);
PG_FUNCTION_INFO_V1(servicename);
PG_FUNCTION_INFO_V1(xact_state);
PG_FUNCTION_INFO_V1(get_enr_list);
PG_FUNCTION_INFO_V1(tsql_random);
PG_FUNCTION_INFO_V1(timezone_mapping);
PG_FUNCTION_INFO_V1(is_member);
PG_FUNCTION_INFO_V1(schema_id);
PG_FUNCTION_INFO_V1(schema_name);
PG_FUNCTION_INFO_V1(datefirst);
PG_FUNCTION_INFO_V1(options);
PG_FUNCTION_INFO_V1(default_domain);
PG_FUNCTION_INFO_V1(tsql_exp);
PG_FUNCTION_INFO_V1(host_os);
PG_FUNCTION_INFO_V1(tsql_stat_get_activity_deprecated_in_2_2_0);
PG_FUNCTION_INFO_V1(tsql_stat_get_activity_deprecated_in_3_2_0);
PG_FUNCTION_INFO_V1(tsql_stat_get_activity);
PG_FUNCTION_INFO_V1(get_current_full_xact_id);
PG_FUNCTION_INFO_V1(checksum);
PG_FUNCTION_INFO_V1(has_dbaccess);
PG_FUNCTION_INFO_V1(object_id);
PG_FUNCTION_INFO_V1(object_name);
PG_FUNCTION_INFO_V1(sp_datatype_info_helper);
PG_FUNCTION_INFO_V1(language);
PG_FUNCTION_INFO_V1(identity_into_smallint);
PG_FUNCTION_INFO_V1(identity_into_int);
PG_FUNCTION_INFO_V1(identity_into_bigint);
PG_FUNCTION_INFO_V1(host_name);
PG_FUNCTION_INFO_V1(host_id);
PG_FUNCTION_INFO_V1(context_info);
PG_FUNCTION_INFO_V1(bbf_get_context_info);
PG_FUNCTION_INFO_V1(bbf_set_context_info);
PG_FUNCTION_INFO_V1(procid);
PG_FUNCTION_INFO_V1(babelfish_integrity_checker);
PG_FUNCTION_INFO_V1(bigint_degrees);
PG_FUNCTION_INFO_V1(int_degrees);
PG_FUNCTION_INFO_V1(smallint_degrees);
PG_FUNCTION_INFO_V1(bigint_radians);
PG_FUNCTION_INFO_V1(int_radians);
PG_FUNCTION_INFO_V1(smallint_radians);
PG_FUNCTION_INFO_V1(bigint_power);
PG_FUNCTION_INFO_V1(int_power);
PG_FUNCTION_INFO_V1(smallint_power);
PG_FUNCTION_INFO_V1(numeric_degrees);
PG_FUNCTION_INFO_V1(numeric_radians);
PG_FUNCTION_INFO_V1(object_schema_name);
PG_FUNCTION_INFO_V1(parsename);
PG_FUNCTION_INFO_V1(pg_extension_config_remove);
PG_FUNCTION_INFO_V1(objectproperty_internal);
PG_FUNCTION_INFO_V1(sysutcdatetime);
PG_FUNCTION_INFO_V1(getutcdate);
<<<<<<< HEAD
=======
PG_FUNCTION_INFO_V1(babelfish_concat_wrapper);
>>>>>>> 33b3ef8b

void	   *string_to_tsql_varchar(const char *input_str);
void	   *get_servername_internal(void);
void	   *get_servicename_internal(void);
void	   *get_language(void);
void	   *get_host_id(void);
extern bool canCommitTransaction(void);
extern bool is_ms_shipped(char *object_name, int type, Oid schema_id);
static int64 get_identity_next_value(void);

extern int	pltsql_datefirst;
extern bool pltsql_implicit_transactions;
extern bool pltsql_cursor_close_on_commit;
extern bool pltsql_ansi_warnings;
extern bool pltsql_ansi_padding;
extern bool pltsql_ansi_nulls;
extern bool pltsql_arithabort;
extern bool pltsql_arithignore;
extern bool pltsql_quoted_identifier;
extern bool pltsql_nocount;
extern bool pltsql_ansi_null_dflt_on;
extern bool pltsql_ansi_null_dflt_off;
extern bool pltsql_concat_null_yields_null;
extern bool pltsql_numeric_roundabort;
extern bool pltsql_xact_abort;
extern bool pltsql_case_insensitive_identifiers;
extern bool inited_ht_tsql_cast_info;
extern bool inited_ht_tsql_datatype_precedence_info;

char	   *bbf_servername = "BABELFISH";
const char *bbf_servicename = "MSSQLSERVER";
char	   *bbf_language = "us_english";
#define MD5_HASH_LEN 32

Datum
babelfish_concat_wrapper(PG_FUNCTION_ARGS)
{
	text		*arg1, *arg2, *new_text;
	int32		arg1_size, arg2_size, new_text_size;
	bool		first_param = PG_ARGISNULL(0);
	bool		second_param = PG_ARGISNULL(1);

	if (pltsql_concat_null_yields_null)
	{
		if(first_param || second_param)
		{
			PG_RETURN_NULL(); // If any is NULL, return NULL
		}
	}
	else
	{
		if (first_param && second_param)
		{
			PG_RETURN_NULL(); // If both are NULL, return NULL
		}
		else if (second_param)
		{
			PG_RETURN_TEXT_P(PG_GETARG_TEXT_PP(0)); // If only the second string is NULL, return the first string
		}
		else if (first_param)
		{
			PG_RETURN_TEXT_P(PG_GETARG_TEXT_PP(1)); // If only the first string is NULL, return the second string
		}
	}
	arg1 = PG_GETARG_TEXT_PP(0);
	arg2 = PG_GETARG_TEXT_PP(1);
	arg1_size = VARSIZE_ANY_EXHDR(arg1);
	arg2_size = VARSIZE_ANY_EXHDR(arg2);

	if((arg1_size>0)&&(arg2_size>0)&&((arg1_size + VARHDRSZ ) > INT_MAX - arg2_size))
	{
		//overflow detected
		ereport(ERROR,
					(errcode(ERRCODE_NUMERIC_VALUE_OUT_OF_RANGE),
					 errmsg("value overflows numeric format while adding")));
	}
	else if((arg1_size < 0) && (arg2_size < 0) && ((arg1_size + VARHDRSZ ) < INT_MIN - arg2_size))
	{
		//underflow detected
		ereport(ERROR,
				(errcode(ERRCODE_NUMERIC_VALUE_OUT_OF_RANGE),
				 errmsg("value underflows numeric format while adding")));
	}
	else
	{
		//safe to add
		new_text_size = arg1_size + arg2_size + VARHDRSZ;
	}

	new_text = (text *) palloc(new_text_size);

	SET_VARSIZE(new_text, new_text_size);

	if(arg1_size>0)
	{
		memcpy(VARDATA(new_text), VARDATA_ANY(arg1), arg1_size);
	}
	if(arg2_size>0)
	{
		memcpy(VARDATA(new_text) + arg1_size, VARDATA_ANY(arg2), arg2_size);
	}

	PG_RETURN_TEXT_P(new_text);
}

Datum
trancount(PG_FUNCTION_ARGS)
{
	PG_RETURN_UINT32(NestedTranCount);
}

Datum
babelfish_concat_wrapper(PG_FUNCTION_ARGS)
{
	text		*arg1, *arg2, *new_text;
	int32		arg1_size, arg2_size, new_text_size;
	bool		first_param = PG_ARGISNULL(0);
	bool		second_param = PG_ARGISNULL(1);
	
	if (pltsql_concat_null_yields_null)
	{
		if(first_param || second_param)
		{
			PG_RETURN_NULL(); // If any is NULL, return NULL
		}
	}
	else
	{
		if (first_param && second_param)
		{
			PG_RETURN_NULL(); // If both are NULL, return NULL
		}
		else if (second_param)
		{
			PG_RETURN_TEXT_P(PG_GETARG_TEXT_PP(0)); // If only the second string is NULL, return the first string
		}
		else if (first_param)
		{
			PG_RETURN_TEXT_P(PG_GETARG_TEXT_PP(1)); // If only the first string is NULL, return the second string
		}
	}
	arg1 = PG_GETARG_TEXT_PP(0);
	arg2 = PG_GETARG_TEXT_PP(1);
	arg1_size = VARSIZE_ANY_EXHDR(arg1);
	arg2_size = VARSIZE_ANY_EXHDR(arg2);

	new_text_size = arg1_size + arg2_size + VARHDRSZ;
	new_text = (text *) palloc(new_text_size);

	SET_VARSIZE(new_text, new_text_size);

	if(arg1_size>0)
	{
		memcpy(VARDATA(new_text), VARDATA_ANY(arg1), arg1_size);
	}
	if(arg2_size>0)
	{
		memcpy(VARDATA(new_text) + arg1_size, VARDATA_ANY(arg2), arg2_size);
	}
	
	PG_RETURN_TEXT_P(new_text);
}


Datum
procid(PG_FUNCTION_ARGS)
{
	PG_RETURN_OID(procid_var);
}

/*
 * This function will return following version string
 * Babelfish for PostgreSQL with SQL Server Compatibility - 12.0.2000.8
 * <Build Date> <Build Time>
 * Copyright (c) Amazon Web Services
 * PostgreSQL xx.xx on <host>
 */
Datum
version(PG_FUNCTION_ARGS)
{
	StringInfoData temp;
	void	   *info;
	const char *product_version;

	initStringInfo(&temp);

	if (pg_strcasecmp(pltsql_version, "default") == 0)
	{
		char	   *pg_version = pstrdup(PG_VERSION_STR);
		char	   *temp_str = pg_version;

		temp_str = strstr(temp_str, ", compiled by");
		*temp_str = '\0';
		product_version = GetConfigOption("babelfishpg_tds.product_version", true, false);

		Assert(product_version != NULL);
		if (pg_strcasecmp(product_version, "default") == 0)
			product_version = BABEL_COMPATIBILITY_VERSION;
		appendStringInfo(&temp,
						 "Babelfish for PostgreSQL with SQL Server Compatibility - %s"
						 "\n%s %s\nCopyright (c) Amazon Web Services\n%s (Babelfish %s)",
						 product_version,
						 __DATE__, __TIME__, pg_version, BABELFISH_VERSION_STR);
	}
	else
		appendStringInfoString(&temp, pltsql_version);

	/*
	 * TODO: Return Build number with version string as well.
	 */

	info = (*common_utility_plugin_ptr->tsql_varchar_input) (temp.data, temp.len, -1);
	pfree(temp.data);
	PG_RETURN_VARCHAR_P(info);
}

Datum sysutcdatetime(PG_FUNCTION_ARGS)
{
    PG_RETURN_TIMESTAMP(DirectFunctionCall2(timestamptz_zone,CStringGetTextDatum("UTC"),
                                                            PointerGetDatum(GetCurrentStatementStartTimestamp())));
    
}

Datum getutcdate(PG_FUNCTION_ARGS)
{
    PG_RETURN_TIMESTAMP(DirectFunctionCall2(timestamp_trunc,CStringGetTextDatum("millisecond"),DirectFunctionCall2(timestamptz_zone,CStringGetTextDatum("UTC"),
                                                            PointerGetDatum(GetCurrentStatementStartTimestamp()))));
    
}

void *
string_to_tsql_varchar(const char *input_str)
{
	StringInfoData temp;
	void	   *info;

	initStringInfo(&temp);
	appendStringInfoString(&temp, input_str);

	info = (*common_utility_plugin_ptr->tsql_varchar_input) (temp.data, temp.len, -1);
	pfree(temp.data);
	return info;
}

void *
get_servername_internal()
{
	return string_to_tsql_varchar(bbf_servername);
}

void *
get_servicename_internal()
{
	return string_to_tsql_varchar(bbf_servicename);
}

void *
get_language()
{
	return string_to_tsql_varchar(bbf_language);
}

/*
 * This function will return the servername.
 */
Datum
servername(PG_FUNCTION_ARGS)
{
	PG_RETURN_VARCHAR_P(get_servername_internal());
}

/*
 * This function will return the servicename.
 */
Datum
servicename(PG_FUNCTION_ARGS)
{
	PG_RETURN_VARCHAR_P(get_servicename_internal());
}

Datum
error(PG_FUNCTION_ARGS)
{
	PG_RETURN_INT32(latest_error_code);
}

Datum
pgerror(PG_FUNCTION_ARGS)
{
	char	   *error_sqlstate = unpack_sql_state(latest_pg_error_code);

	PG_RETURN_VARCHAR_P((*common_utility_plugin_ptr->tsql_varchar_input) ((error_sqlstate), strlen(error_sqlstate), -1));
}


/* returns data length of one Datum
 * this function is very similar to pg_column_size, but returns untoasted data without header sizes for bytea objects
*/
Datum
datalength(PG_FUNCTION_ARGS)
{
	Datum		value = PG_GETARG_DATUM(0);
	int32 result;
	int			typlen;

	/* On first call, get the input type's typlen, and save at *fn_extra */
	if (fcinfo->flinfo->fn_extra == NULL)
	{
		/* Lookup the datatype of the supplied argument */
		Oid			argtypeid = get_fn_expr_argtype(fcinfo->flinfo, 0);

		typlen = get_typlen(argtypeid);
		if (typlen == 0)		/* should not happen */
			elog(ERROR, "cache lookup failed for type %u", argtypeid);

		fcinfo->flinfo->fn_extra = MemoryContextAlloc(fcinfo->flinfo->fn_mcxt,
													  sizeof(int));
		*((int *) fcinfo->flinfo->fn_extra) = typlen;
	}
	else
		typlen = *((int *) fcinfo->flinfo->fn_extra);

	if (typlen == -1)
	{
		/* varlena type, untoasted and without header */
		result = toast_raw_datum_size(value) - VARHDRSZ;
	}
	else if (typlen == -2)
	{
		/* cstring */
		result = strlen(DatumGetCString(value)) + 1;
	}
	else
	{
		/* ordinary fixed-width type */
		result = typlen;
	}

	PG_RETURN_INT32(result);
}

/*
* The int_floor() and int_ceiling() functions are made to just return the
* original argument because floor(int) and ceiling(int) are always equal to int
* itself. This can only be done for int types and we are sure that these
* functions only have int arguments because these functions are ONLY invoked
* from wrapper functions that accept bigint, int, smallint and tinyint arguments.
*/
Datum
int_floor(PG_FUNCTION_ARGS)
{
	int64		arg1 = PG_GETARG_INT64(0);

	/* Floor of an integer is the integer itself */
	PG_RETURN_INT64(arg1);
}

Datum
int_ceiling(PG_FUNCTION_ARGS)
{
	int64		arg1 = PG_GETARG_INT64(0);

	/* Ceiling of an integer is the integer itself */
	PG_RETURN_INT64(arg1);
}

/*
* Floor/ceiling of bit type returns FLOATNTYPE in tsql. By default, we
* return numeric for floor/ceiling of bit. This function is to return a double
* precision output for a bit input.
*/
Datum
bit_floor(PG_FUNCTION_ARGS)
{
	int16		arg1 = PG_GETARG_INT16(0);

	/* Floor of a bit is the bit itself */
	PG_RETURN_FLOAT8((float8) arg1);
}

Datum
bit_ceiling(PG_FUNCTION_ARGS)
{
	int16		arg1 = PG_GETARG_INT16(0);

	/* Ceiling of a bit is the bit itself */
	PG_RETURN_FLOAT8((float8) arg1);
}

Datum
xact_state(PG_FUNCTION_ARGS)
{
	if (NestedTranCount == 0)
	{
		PG_RETURN_INT16(0);
	}
	else if (canCommitTransaction())
	{
		PG_RETURN_INT16(1);
	}
	else
	{
		PG_RETURN_INT16(-1);
	}
}

Datum
get_enr_list(PG_FUNCTION_ARGS)
{
	ReturnSetInfo *rsinfo = (ReturnSetInfo *) fcinfo->resultinfo;
	TupleDesc	tupdesc;
	Tuplestorestate *tupstore;
	MemoryContext per_query_ctx;
	MemoryContext oldcontext;
	List	   *enr_list = get_namedRelList();
	ListCell   *lc;

	/* check to see if caller supports us returning a tuplestore */
	if (rsinfo == NULL || !IsA(rsinfo, ReturnSetInfo))
		ereport(ERROR,
				(errcode(ERRCODE_FEATURE_NOT_SUPPORTED),
				 errmsg("set-valued function called in context that cannot accept a set")));
	if (!(rsinfo->allowedModes & SFRM_Materialize))
		ereport(ERROR,
				(errcode(ERRCODE_FEATURE_NOT_SUPPORTED),
				 errmsg("materialize mode required, but it is not " \
						"allowed in this context")));

	/* need to build tuplestore in query context */
	per_query_ctx = rsinfo->econtext->ecxt_per_query_memory;
	oldcontext = MemoryContextSwitchTo(per_query_ctx);

	/* build tupdesc for result tuples. */
	tupdesc = CreateTemplateTupleDesc(2);
	TupleDescInitEntry(tupdesc, (AttrNumber) 1, "reloid",
					   INT4OID, -1, 0);
	TupleDescInitEntry(tupdesc, (AttrNumber) 2, "relname",
					   TEXTOID, -1, 0);

	tupstore =
		tuplestore_begin_heap(rsinfo->allowedModes & SFRM_Materialize_Random,
							  false, 1024);
	/* generate junk in short-term context */
	MemoryContextSwitchTo(oldcontext);

	/* scan all the variables in top estate */
	foreach(lc, enr_list)
	{
		Datum		values[2];
		bool		nulls[2];

		MemSet(nulls, 0, sizeof(nulls));

		values[0] = ((EphemeralNamedRelationMetadata) lfirst(lc))->reliddesc;
		values[1] = CStringGetTextDatum(((EphemeralNamedRelationMetadata) lfirst(lc))->name);

		tuplestore_putvalues(tupstore, tupdesc, values, nulls);
	}

	/* clean up and return the tuplestore */
	tuplestore_donestoring(tupstore);

	rsinfo->returnMode = SFRM_Materialize;
	rsinfo->setResult = tupstore;
	rsinfo->setDesc = tupdesc;

	PG_RETURN_NULL();
}

Datum
tsql_random(PG_FUNCTION_ARGS)
{
	LOCAL_FCINFO(fcinfo1, 0);
	int			seed = PG_GETARG_INT32(0);
	Datum result;

	/* set the seed first */
	DirectFunctionCall1(setseed, Float8GetDatum((double) seed / 2147483649));

	/* call PG's random function */
	InitFunctionCallInfoData(*fcinfo1, NULL, 0, InvalidOid, NULL, NULL);
	result = drandom(fcinfo1);

	return result;
}

Datum
timezone_mapping(PG_FUNCTION_ARGS)
{
	char *sqltmz = text_to_cstring(PG_GETARG_TEXT_P(0));
	VarChar    *result = cstring_to_text("NULL");
	int len = (sizeof(win32_tzmap) / sizeof(*(win32_tzmap)));
	for(int i=0;i<len;i++)
	{
		if(pg_strcasecmp(win32_tzmap[i].stdname,sqltmz) == 0)
		{
			result = cstring_to_text(win32_tzmap[i].pgtzname);
			break;
		}
	}
	PG_RETURN_VARCHAR_P(result);
}

Datum
is_member(PG_FUNCTION_ARGS)
{
	const char *role = text_to_cstring(PG_GETARG_TEXT_P(0));
	Oid			role_oid = get_role_oid(role, true);

	if (!OidIsValid(role_oid))
	{
		PG_RETURN_NULL();
	}

	if (is_member_of_role(GetUserId(), role_oid))
	{
		PG_RETURN_INT32(1);
	}
	else
	{
		PG_RETURN_INT32(0);
	}
}

Datum
schema_name(PG_FUNCTION_ARGS)
{
	Oid			oid = PG_GETARG_OID(0);
	HeapTuple	tup;
	Form_pg_namespace nspform;
	NameData	name;
	const char *logical_name;

	VarChar    *result;

	if (!OidIsValid(oid))
	{
		PG_RETURN_NULL();
	}

	tup = SearchSysCache1(NAMESPACEOID, ObjectIdGetDatum(oid));

	if (!HeapTupleIsValid(tup))
	{
		PG_RETURN_NULL();
	}

	nspform = (Form_pg_namespace) GETSTRUCT(tup);
	name = nspform->nspname;

	logical_name = get_logical_schema_name(name.data, true);
	if (logical_name)
		result = (*common_utility_plugin_ptr->tsql_varchar_input) (logical_name, strlen(logical_name), -1);

	else
		result = (*common_utility_plugin_ptr->tsql_varchar_input) (name.data, strlen(name.data), -1);

	ReleaseSysCache(tup);
	PG_RETURN_VARCHAR_P(result);
}

Datum
schema_id(PG_FUNCTION_ARGS)
{
	char	   *name = NULL;
	char	   *input_name;
	char	   *physical_name;
	int			id;

	/* when no argument is passed, then ID of default schema of the caller */
	if (PG_NARGS() == 0)
	{
		char	   *db_name = get_cur_db_name();
		const char *user = get_user_for_database(db_name);
		const char *guest_role_name = get_guest_role_name(db_name);

		if (!user)
		{
			pfree(db_name);
			PG_RETURN_NULL();
		}
		else if ((guest_role_name && strcmp(user, guest_role_name) == 0))
		{
			physical_name = pstrdup(get_guest_schema_name(db_name));
		}
		else
		{
			name = get_authid_user_ext_schema_name((const char *) db_name, user);
			physical_name = get_physical_schema_name(db_name, name);
		}
		pfree(db_name);
	}
	else
	{
		if (PG_ARGISNULL(0))
			PG_RETURN_NULL();

		input_name = text_to_cstring(PG_GETARG_TEXT_P(0));
		if (pltsql_case_insensitive_identifiers)
		{
			name = downcase_identifier(input_name, strlen(input_name), false, false);	/* no truncation here.
																						 * truncation will be
																						 * handled inside
																						 * get_physical_schema_name() */
			pfree(input_name);
		}
		else
			name = input_name;

		physical_name = get_physical_schema_name(get_cur_db_name(), name);
	}

	/*
	 * If physical schema name is empty or NULL for any reason then return
	 * NULL.
	 */
	if (physical_name == NULL || strlen(physical_name) == 0)
		PG_RETURN_NULL();

	id = get_namespace_oid(physical_name, true);

	if (name)
		pfree(name);
	pfree(physical_name);

	if (!OidIsValid(id))
		PG_RETURN_NULL();

	PG_RETURN_INT32(id);
}

Datum
datefirst(PG_FUNCTION_ARGS)
{
	PG_RETURN_UINT32(pltsql_datefirst);
}

/* @@OPTIONS returns a bitmap of the current boolean SET options */
Datum
options(PG_FUNCTION_ARGS)
{
	int			options = 0;

	/*
	 * 1st bit is for DISABLE_DEF_CNST_CHK, which is an obsolete setting and
	 * should always be 0
	 */

	/* 2nd bit: IMPLICIT_TRANSACTIONS */
	if (pltsql_implicit_transactions)
		options += 2;

	/* 3rd bit: CURSOR_CLOSE_ON_COMMIT */
	if (pltsql_cursor_close_on_commit)
		options += 4;

	/* 4th bit: ANSI_WARNINGS */
	if (pltsql_ansi_warnings)
		options += 8;

	/*
	 * 5th bit: ANSI_PADDING, this setting is WIP. We only support the default
	 * ON setting atm
	 */
	if (pltsql_ansi_padding)
		options += 16;

	/* 6th bit: ANSI_NULLS */
	if (pltsql_ansi_nulls)
		options += 32;

	/* 7th bit: ARITHABORT */
	if (pltsql_arithabort)
		options += 64;

	/* 8th bit: ARITHIGNORE */
	if (pltsql_arithignore)
		options += 128;

	/* 9th bit: QUOTED_IDENTIFIER */
	if (pltsql_quoted_identifier)
		options += 256;

	/* 10th bit: NOCOUNT */
	if (pltsql_nocount)
		options += 512;

	/* 11th bit: ANSI_NULL_DFLT_ON */
	if (pltsql_ansi_null_dflt_on)
		options += 1024;

	/* 12th bit: ANSI_NULL_DFLT_OFF */
	if (pltsql_ansi_null_dflt_off)
		options += 2048;

	/* 13th bit: CONCAT_NULL_YIELDS_NULL */
	if (pltsql_concat_null_yields_null)
		options += 4096;

	/* 14th bit: NUMERIC_ROUNDABORT */
	if (pltsql_numeric_roundabort)
		options += 8192;

	/* 15th bit: XACT_ABORT */
	if (pltsql_xact_abort)
		options += 16384;

	PG_RETURN_UINT32(options);
}

/* This function will return the default AD domain name */
Datum
default_domain(PG_FUNCTION_ARGS)
{
	char	   *login_domainname = NULL;

	if (*pltsql_protocol_plugin_ptr && (*pltsql_protocol_plugin_ptr)->get_login_domainname)
		login_domainname = (*pltsql_protocol_plugin_ptr)->get_login_domainname();

	if (login_domainname)
		PG_RETURN_VARCHAR_P((*common_utility_plugin_ptr->tsql_varchar_input) (login_domainname, strlen(login_domainname), -1));
	else
		PG_RETURN_NULL();
}

/*
 *		tsql_exp			- returns the exponential function of arg1
 */
Datum
tsql_exp(PG_FUNCTION_ARGS)
{
	float8		arg1 = PG_GETARG_FLOAT8(0);
	float8 result;

	errno = 0;
	result = exp(arg1);

	if (errno == ERANGE && result !=0 && !isinf(result))
		result = get_float8_infinity();

	if (unlikely(isinf(result)) && !isinf(arg1))
		float_overflow_error();
	PG_RETURN_FLOAT8(result);
}

Datum
host_os(PG_FUNCTION_ARGS)
{
	char	   *host_os_res,
			   *pg_version,
				host_str[256];
	void	   *info;

	/* filter out host info */
	pg_version = pstrdup(PG_VERSION_STR);
	sscanf(pg_version, "PostgreSQL %*s on %s, compiled by %*s", host_str);

	if (strstr(host_str, "w64") || strstr(host_str, "w32") || strstr(host_str, "mingw") || strstr(host_str, "visual studio"))
	{
		host_os_res = pstrdup("Windows");
	}
	else if (strstr(host_str, "linux"))
	{
		host_os_res = pstrdup("Linux");
	}
	else if (strstr(host_str, "mac"))
	{
		host_os_res = pstrdup("Mac");
	}
	else
		host_os_res = pstrdup("UNKNOWN");

	info = (*common_utility_plugin_ptr->tsql_varchar_input) (host_os_res, strlen(host_os_res), -1);
	if (pg_version)
		pfree(pg_version);
	if (host_os_res)
		pfree(host_os_res);
	PG_RETURN_VARCHAR_P(info);
}

/*
 * Returns activity of TDS backends.
 */
Datum
tsql_stat_get_activity_deprecated_in_2_2_0(PG_FUNCTION_ARGS)
{
	int			num_backends = pgstat_fetch_stat_numbackends();
	int			curr_backend;
	char	   *view_name = text_to_cstring(PG_GETARG_TEXT_PP(0));
	int			pid = -1;
	ReturnSetInfo *rsinfo = (ReturnSetInfo *) fcinfo->resultinfo;
	TupleDesc	tupdesc;
	Tuplestorestate *tupstore;
	MemoryContext per_query_ctx;
	MemoryContext oldcontext;

	/*
	 * For sys.dm_exec_sessions view: - If user is sysadmin, we show info of
	 * all the sessions - If user is not sysadmin, we only show info of
	 * current session For sys.dm_exec_connections view: - If user is
	 * sysadmin, we show info of all the connections - If user is not
	 * sysadmin, we throw an error since user does not have the required
	 * permissions to query this view
	 */
	if (strcmp(view_name, "sessions") == 0)
	{
		if (role_is_sa(GetSessionUserId()))
			pid = -1;
		else
			pid = MyProcPid;
	}
	else if (strcmp(view_name, "connections") == 0)
	{
		if (role_is_sa(GetSessionUserId()))
			pid = -1;
		else
			ereport(ERROR,
					(errcode(ERRCODE_INSUFFICIENT_PRIVILEGE),
					 errmsg("The user does not have permission to perform this action")));
	}

	/* check to see if caller supports us returning a tuplestore */
	if (rsinfo == NULL || !IsA(rsinfo, ReturnSetInfo))
		ereport(ERROR,
				(errcode(ERRCODE_FEATURE_NOT_SUPPORTED),
				 errmsg("set-valued function called in context that cannot accept a set")));

	if (!(rsinfo->allowedModes & SFRM_Materialize))
		ereport(ERROR,
				(errcode(ERRCODE_FEATURE_NOT_SUPPORTED),
				 errmsg("materialize mode required, but it is not allowed in this context")));

	/* Build tupdesc for result tuples. */
	tupdesc = CreateTemplateTupleDesc(TSQL_STAT_GET_ACTIVITY_COLS - 2);
	TupleDescInitEntry(tupdesc, (AttrNumber) 1, "procid", INT4OID, -1, 0);
	TupleDescInitEntry(tupdesc, (AttrNumber) 2, "client_version", INT4OID, -1, 0);
	TupleDescInitEntry(tupdesc, (AttrNumber) 3, "library_name", VARCHAROID, 32, 0);
	TupleDescInitEntry(tupdesc, (AttrNumber) 4, "language", VARCHAROID, 128, 0);
	TupleDescInitEntry(tupdesc, (AttrNumber) 5, "quoted_identifier", BOOLOID, -1, 0);
	TupleDescInitEntry(tupdesc, (AttrNumber) 6, "arithabort", BOOLOID, -1, 0);
	TupleDescInitEntry(tupdesc, (AttrNumber) 7, "ansi_null_dflt_on", BOOLOID, -1, 0);
	TupleDescInitEntry(tupdesc, (AttrNumber) 8, "ansi_defaults", BOOLOID, -1, 0);
	TupleDescInitEntry(tupdesc, (AttrNumber) 9, "ansi_warnings", BOOLOID, -1, 0);
	TupleDescInitEntry(tupdesc, (AttrNumber) 10, "ansi_padding", BOOLOID, -1, 0);
	TupleDescInitEntry(tupdesc, (AttrNumber) 11, "ansi_nulls", BOOLOID, -1, 0);
	TupleDescInitEntry(tupdesc, (AttrNumber) 12, "concat_null_yields_null", BOOLOID, -1, 0);
	TupleDescInitEntry(tupdesc, (AttrNumber) 13, "textsize", INT4OID, -1, 0);
	TupleDescInitEntry(tupdesc, (AttrNumber) 14, "datefirst", INT4OID, -1, 0);
	TupleDescInitEntry(tupdesc, (AttrNumber) 15, "lock_timeout", INT4OID, -1, 0);
	TupleDescInitEntry(tupdesc, (AttrNumber) 16, "transaction_isolation", INT2OID, -1, 0);
	TupleDescInitEntry(tupdesc, (AttrNumber) 17, "client_pid", INT4OID, -1, 0);
	TupleDescInitEntry(tupdesc, (AttrNumber) 18, "row_count", INT8OID, -1, 0);
	TupleDescInitEntry(tupdesc, (AttrNumber) 19, "prev_error", INT4OID, -1, 0);
	TupleDescInitEntry(tupdesc, (AttrNumber) 20, "trancount", INT4OID, -1, 0);
	TupleDescInitEntry(tupdesc, (AttrNumber) 21, "protocol_version", INT4OID, -1, 0);
	TupleDescInitEntry(tupdesc, (AttrNumber) 22, "packet_size", INT4OID, -1, 0);
	TupleDescInitEntry(tupdesc, (AttrNumber) 23, "encrypt_option", VARCHAROID, 40, 0);
	TupleDescInitEntry(tupdesc, (AttrNumber) 24, "database_id", INT2OID, -1, 0);
	tupdesc = BlessTupleDesc(tupdesc);

	per_query_ctx = rsinfo->econtext->ecxt_per_query_memory;
	oldcontext = MemoryContextSwitchTo(per_query_ctx);

	tupstore = tuplestore_begin_heap(true, false, work_mem);
	rsinfo->returnMode = SFRM_Materialize;
	rsinfo->setResult = tupstore;
	rsinfo->setDesc = tupdesc;

	MemoryContextSwitchTo(oldcontext);

	/* 1-based index */
	for (curr_backend = 1; curr_backend <= num_backends; curr_backend++)
	{
		/* for each row */
		Datum		values[TSQL_STAT_GET_ACTIVITY_COLS - 2];
		bool		nulls[TSQL_STAT_GET_ACTIVITY_COLS - 2];

		if (*pltsql_protocol_plugin_ptr && (*pltsql_protocol_plugin_ptr)->get_stat_values &&
			(*pltsql_protocol_plugin_ptr)->get_stat_values(values, nulls, TSQL_STAT_GET_ACTIVITY_COLS - 2, pid, curr_backend))
			tuplestore_putvalues(tupstore, tupdesc, values, nulls);
		else
			continue;

		/* If only a single backend was requested, and we found it, break. */
		if (pid != -1)
			break;
	}

	/* clean up and return the tuplestore */
	tuplestore_donestoring(tupstore);

	if (*pltsql_protocol_plugin_ptr && (*pltsql_protocol_plugin_ptr)->invalidate_stat_view)
		(*pltsql_protocol_plugin_ptr)->invalidate_stat_view();

	return (Datum) 0;
}

Datum
tsql_stat_get_activity_deprecated_in_3_2_0(PG_FUNCTION_ARGS)
{
	Oid			sysadmin_oid = get_role_oid("sysadmin", false);
	int			num_backends = pgstat_fetch_stat_numbackends();
	int			curr_backend;
	char	   *view_name = text_to_cstring(PG_GETARG_TEXT_PP(0));
	int			pid = -1;
	ReturnSetInfo *rsinfo = (ReturnSetInfo *) fcinfo->resultinfo;
	TupleDesc	tupdesc;
	Tuplestorestate *tupstore;
	MemoryContext per_query_ctx;
	MemoryContext oldcontext;

	/*
	 * For sys.dm_exec_sessions view: - If user is sysadmin, we show info of
	 * all the sessions - If user is not sysadmin, we only show info of
	 * current session For sys.dm_exec_connections view: - If user is
	 * sysadmin, we show info of all the connections - If user is not
	 * sysadmin, we throw an error since user does not have the required
	 * permissions to query this view
	 */
	if (strcmp(view_name, "sessions") == 0)
	{
		if (has_privs_of_role(GetSessionUserId(), sysadmin_oid))
			pid = -1;
		else
			pid = MyProcPid;
	}
	else if (strcmp(view_name, "connections") == 0)
	{
		if (has_privs_of_role(GetSessionUserId(), sysadmin_oid))
			pid = -1;
		else
			ereport(ERROR,
					(errcode(ERRCODE_INSUFFICIENT_PRIVILEGE),
					 errmsg("The user does not have permission to perform this action")));
	}

	/* check to see if caller supports us returning a tuplestore */
	if (rsinfo == NULL || !IsA(rsinfo, ReturnSetInfo))
		ereport(ERROR,
				(errcode(ERRCODE_FEATURE_NOT_SUPPORTED),
				 errmsg("set-valued function called in context that cannot accept a set")));

	if (!(rsinfo->allowedModes & SFRM_Materialize))
		ereport(ERROR,
				(errcode(ERRCODE_FEATURE_NOT_SUPPORTED),
				 errmsg("materialize mode required, but it is not allowed in this context")));

	/* Build tupdesc for result tuples. */
	tupdesc = CreateTemplateTupleDesc(TSQL_STAT_GET_ACTIVITY_COLS - 1);
	TupleDescInitEntry(tupdesc, (AttrNumber) 1, "procid", INT4OID, -1, 0);
	TupleDescInitEntry(tupdesc, (AttrNumber) 2, "client_version", INT4OID, -1, 0);
	TupleDescInitEntry(tupdesc, (AttrNumber) 3, "library_name", VARCHAROID, 32, 0);
	TupleDescInitEntry(tupdesc, (AttrNumber) 4, "language", VARCHAROID, 128, 0);
	TupleDescInitEntry(tupdesc, (AttrNumber) 5, "quoted_identifier", BOOLOID, -1, 0);
	TupleDescInitEntry(tupdesc, (AttrNumber) 6, "arithabort", BOOLOID, -1, 0);
	TupleDescInitEntry(tupdesc, (AttrNumber) 7, "ansi_null_dflt_on", BOOLOID, -1, 0);
	TupleDescInitEntry(tupdesc, (AttrNumber) 8, "ansi_defaults", BOOLOID, -1, 0);
	TupleDescInitEntry(tupdesc, (AttrNumber) 9, "ansi_warnings", BOOLOID, -1, 0);
	TupleDescInitEntry(tupdesc, (AttrNumber) 10, "ansi_padding", BOOLOID, -1, 0);
	TupleDescInitEntry(tupdesc, (AttrNumber) 11, "ansi_nulls", BOOLOID, -1, 0);
	TupleDescInitEntry(tupdesc, (AttrNumber) 12, "concat_null_yields_null", BOOLOID, -1, 0);
	TupleDescInitEntry(tupdesc, (AttrNumber) 13, "textsize", INT4OID, -1, 0);
	TupleDescInitEntry(tupdesc, (AttrNumber) 14, "datefirst", INT4OID, -1, 0);
	TupleDescInitEntry(tupdesc, (AttrNumber) 15, "lock_timeout", INT4OID, -1, 0);
	TupleDescInitEntry(tupdesc, (AttrNumber) 16, "transaction_isolation", INT2OID, -1, 0);
	TupleDescInitEntry(tupdesc, (AttrNumber) 17, "client_pid", INT4OID, -1, 0);
	TupleDescInitEntry(tupdesc, (AttrNumber) 18, "row_count", INT8OID, -1, 0);
	TupleDescInitEntry(tupdesc, (AttrNumber) 19, "prev_error", INT4OID, -1, 0);
	TupleDescInitEntry(tupdesc, (AttrNumber) 20, "trancount", INT4OID, -1, 0);
	TupleDescInitEntry(tupdesc, (AttrNumber) 21, "protocol_version", INT4OID, -1, 0);
	TupleDescInitEntry(tupdesc, (AttrNumber) 22, "packet_size", INT4OID, -1, 0);
	TupleDescInitEntry(tupdesc, (AttrNumber) 23, "encrypt_option", VARCHAROID, 40, 0);
	TupleDescInitEntry(tupdesc, (AttrNumber) 24, "database_id", INT2OID, -1, 0);
	TupleDescInitEntry(tupdesc, (AttrNumber) 25, "host_name", VARCHAROID, 128, 0);
	tupdesc = BlessTupleDesc(tupdesc);

	per_query_ctx = rsinfo->econtext->ecxt_per_query_memory;
	oldcontext = MemoryContextSwitchTo(per_query_ctx);

	tupstore = tuplestore_begin_heap(true, false, work_mem);
	rsinfo->returnMode = SFRM_Materialize;
	rsinfo->setResult = tupstore;
	rsinfo->setDesc = tupdesc;

	MemoryContextSwitchTo(oldcontext);

	/* 1-based index */
	for (curr_backend = 1; curr_backend <= num_backends; curr_backend++)
	{
		/* for each row */
		Datum		values[TSQL_STAT_GET_ACTIVITY_COLS - 1];
		bool		nulls[TSQL_STAT_GET_ACTIVITY_COLS - 1];

		if (*pltsql_protocol_plugin_ptr && (*pltsql_protocol_plugin_ptr)->get_stat_values &&
			(*pltsql_protocol_plugin_ptr)->get_stat_values(values, nulls, TSQL_STAT_GET_ACTIVITY_COLS - 1, pid, curr_backend))
			tuplestore_putvalues(tupstore, tupdesc, values, nulls);
		else
			continue;

		/* If only a single backend was requested, and we found it, break. */
		if (pid != -1)
			break;
	}

	/* clean up and return the tuplestore */
	tuplestore_donestoring(tupstore);

	if (*pltsql_protocol_plugin_ptr && (*pltsql_protocol_plugin_ptr)->invalidate_stat_view)
		(*pltsql_protocol_plugin_ptr)->invalidate_stat_view();

	return (Datum) 0;
}

Datum
tsql_stat_get_activity(PG_FUNCTION_ARGS)
{
	Oid			sysadmin_oid = get_role_oid("sysadmin", false);
	int			num_backends = pgstat_fetch_stat_numbackends();
	int			curr_backend;
	char	   *view_name = text_to_cstring(PG_GETARG_TEXT_PP(0));
	int			pid = -1;
	ReturnSetInfo *rsinfo = (ReturnSetInfo *) fcinfo->resultinfo;
	TupleDesc	tupdesc;
	Tuplestorestate *tupstore;
	MemoryContext per_query_ctx;
	MemoryContext oldcontext;

	/*
	 * For sys.dm_exec_sessions view: - If user is sysadmin, we show info of
	 * all the sessions - If user is not sysadmin, we only show info of
	 * current session For sys.dm_exec_connections view: - If user is
	 * sysadmin, we show info of all the connections - If user is not
	 * sysadmin, we throw an error since user does not have the required
	 * permissions to query this view
	 */
	if (strcmp(view_name, "sessions") == 0)
	{
		if (has_privs_of_role(GetSessionUserId(), sysadmin_oid))
			pid = -1;
		else
			pid = MyProcPid;
	}
	else if (strcmp(view_name, "connections") == 0)
	{
		if (has_privs_of_role(GetSessionUserId(), sysadmin_oid))
			pid = -1;
		else
			ereport(ERROR,
					(errcode(ERRCODE_INSUFFICIENT_PRIVILEGE),
					 errmsg("The user does not have permission to perform this action")));
	}

	/* check to see if caller supports us returning a tuplestore */
	if (rsinfo == NULL || !IsA(rsinfo, ReturnSetInfo))
		ereport(ERROR,
				(errcode(ERRCODE_FEATURE_NOT_SUPPORTED),
				 errmsg("set-valued function called in context that cannot accept a set")));

	if (!(rsinfo->allowedModes & SFRM_Materialize))
		ereport(ERROR,
				(errcode(ERRCODE_FEATURE_NOT_SUPPORTED),
				 errmsg("materialize mode required, but it is not allowed in this context")));

	/* Build tupdesc for result tuples. */
	tupdesc = CreateTemplateTupleDesc(TSQL_STAT_GET_ACTIVITY_COLS);
	TupleDescInitEntry(tupdesc, (AttrNumber) 1, "procid", INT4OID, -1, 0);
	TupleDescInitEntry(tupdesc, (AttrNumber) 2, "client_version", INT4OID, -1, 0);
	TupleDescInitEntry(tupdesc, (AttrNumber) 3, "library_name", VARCHAROID, 32, 0);
	TupleDescInitEntry(tupdesc, (AttrNumber) 4, "language", VARCHAROID, 128, 0);
	TupleDescInitEntry(tupdesc, (AttrNumber) 5, "quoted_identifier", BOOLOID, -1, 0);
	TupleDescInitEntry(tupdesc, (AttrNumber) 6, "arithabort", BOOLOID, -1, 0);
	TupleDescInitEntry(tupdesc, (AttrNumber) 7, "ansi_null_dflt_on", BOOLOID, -1, 0);
	TupleDescInitEntry(tupdesc, (AttrNumber) 8, "ansi_defaults", BOOLOID, -1, 0);
	TupleDescInitEntry(tupdesc, (AttrNumber) 9, "ansi_warnings", BOOLOID, -1, 0);
	TupleDescInitEntry(tupdesc, (AttrNumber) 10, "ansi_padding", BOOLOID, -1, 0);
	TupleDescInitEntry(tupdesc, (AttrNumber) 11, "ansi_nulls", BOOLOID, -1, 0);
	TupleDescInitEntry(tupdesc, (AttrNumber) 12, "concat_null_yields_null", BOOLOID, -1, 0);
	TupleDescInitEntry(tupdesc, (AttrNumber) 13, "textsize", INT4OID, -1, 0);
	TupleDescInitEntry(tupdesc, (AttrNumber) 14, "datefirst", INT4OID, -1, 0);
	TupleDescInitEntry(tupdesc, (AttrNumber) 15, "lock_timeout", INT4OID, -1, 0);
	TupleDescInitEntry(tupdesc, (AttrNumber) 16, "transaction_isolation", INT2OID, -1, 0);
	TupleDescInitEntry(tupdesc, (AttrNumber) 17, "client_pid", INT4OID, -1, 0);
	TupleDescInitEntry(tupdesc, (AttrNumber) 18, "row_count", INT8OID, -1, 0);
	TupleDescInitEntry(tupdesc, (AttrNumber) 19, "prev_error", INT4OID, -1, 0);
	TupleDescInitEntry(tupdesc, (AttrNumber) 20, "trancount", INT4OID, -1, 0);
	TupleDescInitEntry(tupdesc, (AttrNumber) 21, "protocol_version", INT4OID, -1, 0);
	TupleDescInitEntry(tupdesc, (AttrNumber) 22, "packet_size", INT4OID, -1, 0);
	TupleDescInitEntry(tupdesc, (AttrNumber) 23, "encrypt_option", VARCHAROID, 40, 0);
	TupleDescInitEntry(tupdesc, (AttrNumber) 24, "database_id", INT2OID, -1, 0);
	TupleDescInitEntry(tupdesc, (AttrNumber) 25, "host_name", VARCHAROID, 128, 0);
	TupleDescInitEntry(tupdesc, (AttrNumber) 26, "context_info", BYTEAOID, 128, 0);
	tupdesc = BlessTupleDesc(tupdesc);

	per_query_ctx = rsinfo->econtext->ecxt_per_query_memory;
	oldcontext = MemoryContextSwitchTo(per_query_ctx);

	tupstore = tuplestore_begin_heap(true, false, work_mem);
	rsinfo->returnMode = SFRM_Materialize;
	rsinfo->setResult = tupstore;
	rsinfo->setDesc = tupdesc;

	MemoryContextSwitchTo(oldcontext);

	/* 1-based index */
	for (curr_backend = 1; curr_backend <= num_backends; curr_backend++)
	{
		/* for each row */
		Datum		values[TSQL_STAT_GET_ACTIVITY_COLS];
		bool		nulls[TSQL_STAT_GET_ACTIVITY_COLS];

		if (*pltsql_protocol_plugin_ptr && (*pltsql_protocol_plugin_ptr)->get_stat_values &&
			(*pltsql_protocol_plugin_ptr)->get_stat_values(values, nulls, TSQL_STAT_GET_ACTIVITY_COLS, pid, curr_backend))
			tuplestore_putvalues(tupstore, tupdesc, values, nulls);
		else
			continue;

		/* If only a single backend was requested, and we found it, break. */
		if (pid != -1)
			break;
	}

	/* clean up and return the tuplestore */
	tuplestore_donestoring(tupstore);

	if (*pltsql_protocol_plugin_ptr && (*pltsql_protocol_plugin_ptr)->invalidate_stat_view)
		(*pltsql_protocol_plugin_ptr)->invalidate_stat_view();

	return (Datum) 0;
}

Datum
get_current_full_xact_id(PG_FUNCTION_ARGS)
{
	PreventCommandDuringRecovery("get_current_full_xact_id()");

	PG_RETURN_FULLTRANSACTIONID(GetCurrentFullTransactionId());
}

Datum
checksum(PG_FUNCTION_ARGS)
{
	int32 result = 0;
	int			nargs = PG_NARGS();
	StringInfoData buf;
	char		md5[MD5_HASH_LEN + 1];
	char	   *name;
	const char *errstr = NULL;
	bool		success;

	initStringInfo(&buf);
	if (nargs > 0)
	{
		ArrayType  *arr;
		Datum	   *values;
		bool	   *nulls;
		int			nelems;
		int			i;

		arr = PG_GETARG_ARRAYTYPE_P(0);
		deconstruct_array(arr, TEXTOID, -1, false, TYPALIGN_INT, &values, &nulls, &nelems);
		for (i = 0; i < nelems; i++)
		{
			name = nulls[i] ? "" : TextDatumGetCString(values[i]);
			if (strlen(name) == 0 && nelems == 1)
				PG_RETURN_INT32(0);
			else
				appendStringInfoString(&buf, name);
		}
	}

	/*
	 * We get hash value for md5 which is in hexadecimal. We are taking the
	 * first 8 characters of the md5 hash and converting it to int32.
	 */
	success = pg_md5_hash(buf.data, buf.len, md5, &errstr);
	if (success)
	{
		md5[8] = '\0';
		result = (int) strtol(md5, NULL, 16);
	}
	else
		ereport(ERROR,
				(errcode(ERRCODE_INTERNAL_ERROR),
				 errmsg("could not compute %s hash: %s", "MD5", errstr)));

	pfree(buf.data);

	PG_RETURN_INT32(result);
}

/*
 * object_id
 * 	Returns the object ID with object name and object type as input where object type is optional
 * Returns NULL
 * 	if input is NULL
 * 	if there is no such object
 * 	if user don't have right permission
 * 	if any error occured
 */
Datum
object_id(PG_FUNCTION_ARGS)
{
	char	   *db_name,
			   *schema_name,
			   *object_name;
	char	   *physical_schema_name;
	char	   *input;
	char	   *object_type = NULL;
	char	  **splited_object_name;
	Oid			schema_oid;
	Oid			user_id = GetUserId();
	Oid result = InvalidOid;
	bool		is_temp_object;
	int			i;

	if (PG_ARGISNULL(0))
		PG_RETURN_NULL();
	input = text_to_cstring(PG_GETARG_TEXT_P(0));

	if (!PG_ARGISNULL(1))
	{
		char	   *str = text_to_cstring(PG_GETARG_TEXT_P(1));

		i = strlen(str);
		if (i > 2)
		{
			pfree(input);
			pfree(str);
			PG_RETURN_NULL();
		}
		else if (i == 2 && isspace((unsigned char) str[1]))
		{
			str[1] = '\0';
		}
		object_type = downcase_identifier(str, strlen(str), false, false);
		pfree(str);
	}
	/* strip trailing whitespace from input */
	i = strlen(input);
	while (i > 0 && isspace((unsigned char) input[i - 1]))
		input[--i] = '\0';

	/* length should be restricted to 4000 */
	if (i > 4000)
		ereport(ERROR,
				(errcode(ERRCODE_STRING_DATA_LENGTH_MISMATCH),
				 errmsg("input value is too long for object name")));

	/* resolve the three part name */
	splited_object_name = split_object_name(input);
	db_name = splited_object_name[1];
	schema_name = splited_object_name[2];
	object_name = splited_object_name[3];

	/* downcase identifier if needed */
	if (pltsql_case_insensitive_identifiers)
	{
		db_name = downcase_identifier(db_name, strlen(db_name), false, false);
		schema_name = downcase_identifier(schema_name, strlen(schema_name), false, false);
		object_name = downcase_identifier(object_name, strlen(object_name), false, false);
		for (int i = 0; i < 4; i++)
			pfree(splited_object_name[i]);
	}
	else
		pfree(splited_object_name[0]);

	pfree(input);
	pfree(splited_object_name);

	/* truncate identifiers if needed */
	truncate_tsql_identifier(db_name);
	truncate_tsql_identifier(schema_name);
	truncate_tsql_identifier(object_name);

	if (!strcmp(db_name, ""))
		db_name = get_cur_db_name();
	else if (strcmp(db_name, get_cur_db_name()) && strcmp(db_name, "tempdb"))
	{
		/* cross database lookup */
		int			db_id = get_db_id(db_name);

		if (!DbidIsValid(db_id))
		{
			pfree(db_name);
			pfree(schema_name);
			pfree(object_name);
			if (object_type)
				pfree(object_type);
			PG_RETURN_NULL();
		}
		user_id = GetSessionUserId();
	}

	/* get physical schema name from logical schema name */
	if (!strcmp(schema_name, ""))
	{
		/*
		 * find the default schema for current user and get physical schema
		 * name
		 */
		const char *user = get_user_for_database(db_name);
		const char *guest_role_name = get_guest_role_name(db_name);

		if (!user)
		{
			pfree(db_name);
			pfree(schema_name);
			pfree(object_name);
			if (object_type)
				pfree(object_type);
			PG_RETURN_NULL();
		}
		else if ((guest_role_name && strcmp(user, guest_role_name) == 0))
		{
			physical_schema_name = pstrdup(get_guest_schema_name(db_name));
		}
		else
		{
			pfree(schema_name);
			schema_name = get_authid_user_ext_schema_name((const char *) db_name, user);
			physical_schema_name = get_physical_schema_name(db_name, schema_name);
		}
	}
	else
	{
		physical_schema_name = get_physical_schema_name(db_name, schema_name);
	}

	/*
	 * get schema oid from physical schema name, it will return InvalidOid if
	 * user don't have lookup access
	 */
	schema_oid = get_namespace_oid(physical_schema_name, true);

	/* free unnecessary pointers */
	pfree(db_name);
	pfree(schema_name);
	pfree(physical_schema_name);

	if (!OidIsValid(schema_oid) || pg_namespace_aclcheck(schema_oid, user_id, ACL_USAGE) != ACLCHECK_OK)
	{
		pfree(object_name);
		if (object_type)
			pfree(object_type);
		PG_RETURN_NULL();
	}

	/* check if looking for temp object */
	is_temp_object = (object_name[0] == '#' ? true : false);

	if (object_type)			/* "object_type" is specified in-argument */
	{
		if (is_temp_object)
		{
			if (!strcmp(object_type, "s") || !strcmp(object_type, "u") || !strcmp(object_type, "v") ||
				!strcmp(object_type, "it") || !strcmp(object_type, "et") || !strcmp(object_type, "so"))
			{
				/*
				 * search in list of ENRs registered in the current query
				 * environment by name
				 */
				EphemeralNamedRelation enr = get_ENR(currentQueryEnv, object_name);

				if (enr != NULL && enr->md.enrtype == ENR_TSQL_TEMP)
				{
					result = enr->md.reliddesc;
				}
			}
			else if (!strcmp(object_type, "r") || !strcmp(object_type, "ec") || !strcmp(object_type, "pg") ||
					 !strcmp(object_type, "sn") || !strcmp(object_type, "sq") || !strcmp(object_type, "tt"))
			{
				ereport(ERROR,
						(errcode(ERRCODE_FEATURE_NOT_SUPPORTED),
						 errmsg("Object type currently unsupported in Babelfish.")));
			}
		}
		else
		{
			if (!strcmp(object_type, "s") || !strcmp(object_type, "u") || !strcmp(object_type, "v") ||
				!strcmp(object_type, "it") || !strcmp(object_type, "et") || !strcmp(object_type, "so"))
			{
				/* search in pg_class by name and schema oid */
				Oid			relid = get_relname_relid((const char *) object_name, schema_oid);

				if (OidIsValid(relid) && pg_class_aclcheck(relid, user_id, ACL_SELECT) == ACLCHECK_OK)
				{
					result = relid;
				}
			}
			else if (!strcmp(object_type, "c") || !strcmp(object_type, "d") || !strcmp(object_type, "f") ||
					 !strcmp(object_type, "pk") || !strcmp(object_type, "uq"))
			{
				/* search in pg_constraint by name and schema oid */
				result = tsql_get_constraint_oid(object_name, schema_oid, user_id);
			}
			else if (!strcmp(object_type, "af") || !strcmp(object_type, "fn") || !strcmp(object_type, "fs") ||
					 !strcmp(object_type, "ft") || !strcmp(object_type, "if") || !strcmp(object_type, "p") ||
					 !strcmp(object_type, "pc") || !strcmp(object_type, "tf") || !strcmp(object_type, "rf") ||
					 !strcmp(object_type, "x"))
			{
				/* search in pg_proc by name and schema oid */
				result = tsql_get_proc_oid(object_name, schema_oid, user_id);
			}
			else if (!strcmp(object_type, "tr") || !strcmp(object_type, "ta"))
			{
				/* search in pg_trigger by name and schema oid */
				result = tsql_get_trigger_oid(object_name, schema_oid, user_id);
			}
			else if (!strcmp(object_type, "r") || !strcmp(object_type, "ec") || !strcmp(object_type, "pg") ||
					 !strcmp(object_type, "sn") || !strcmp(object_type, "sq") || !strcmp(object_type, "tt"))
			{
				ereport(ERROR,
						(errcode(ERRCODE_FEATURE_NOT_SUPPORTED),
						 errmsg("Object type currently unsupported in Babelfish.")));
			}
		}

	}
	else
	{
		if (is_temp_object)		/* temp object without "object_type"
								 * in-argument */
		{
			/*
			 * search in list of ENRs registered in the current query
			 * environment by name
			 */
			EphemeralNamedRelation enr = get_ENR(currentQueryEnv, object_name);

			if (enr != NULL && enr->md.enrtype == ENR_TSQL_TEMP)
			{
				result = enr->md.reliddesc;
			}
		}
		else
		{
			/* search in pg_class by name and schema oid */
			Oid			relid = get_relname_relid((const char *) object_name, schema_oid);

			if (OidIsValid(relid) && pg_class_aclcheck(relid, user_id, ACL_SELECT) == ACLCHECK_OK)
			{
				result = relid;
			}

			if (!OidIsValid(result))	/* search only if not found earlier */
			{
				/* search in pg_trigger by name and schema oid */
				result = tsql_get_trigger_oid(object_name, schema_oid, user_id);
			}

			if (!OidIsValid(result))
			{
				/* search in pg_proc by name and schema oid */
				result = tsql_get_proc_oid(object_name, schema_oid, user_id);
			}

			if (!OidIsValid(result))
			{
				/* search in pg_constraint by name and schema oid */
				result = tsql_get_constraint_oid(object_name, schema_oid, user_id);
			}
		}
	}
	pfree(object_name);
	if (object_type)
		pfree(object_type);

	if (OidIsValid(result))
		PG_RETURN_INT32(result);
	else
		PG_RETURN_NULL();
}

/*
 * object_name
 * 		returns the object name with object id and database id as input where database id is optional
 * Returns NULL
 * 		if there is no such object in specified database, if database id is not provided it will lookup in current database
 * 		if user don't have right permission
 */
Datum
object_name(PG_FUNCTION_ARGS)
{
	int32		input1 = PG_GETARG_INT32(0);
	Oid			object_id;
	Oid			database_id;
	Oid			user_id = GetUserId();
	Oid			schema_id = InvalidOid;
	HeapTuple	tuple;
	Relation	tgrel;
	ScanKeyData key;
	SysScanDesc tgscan;
	EphemeralNamedRelation enr;
	bool		found = false;
	char	   *result = NULL;

	if (input1 < 0)
		PG_RETURN_NULL();
	object_id = (Oid) input1;
	if (!PG_ARGISNULL(1))		/* if database id is provided */
	{
		int32		input2 = PG_GETARG_INT32(1);

		if (input2 < 0)
			PG_RETURN_NULL();
		database_id = (Oid) input2;
		if (database_id != get_cur_db_id()) /* cross-db lookup */
		{
			char	   *db_name = get_db_name(database_id);

			if (db_name == NULL)	/* database doesn't exist with given oid */
				PG_RETURN_NULL();
			user_id = GetSessionUserId();
			pfree(db_name);
		}
	}
	else						/* by default lookup in current database */
		database_id = get_cur_db_id();

	/*
	 * search in list of ENRs registered in the current query environment by
	 * object_id
	 */
	enr = get_ENR_withoid(currentQueryEnv, object_id, ENR_TSQL_TEMP);
	if (enr != NULL && enr->md.enrtype == ENR_TSQL_TEMP)
	{
		result = enr->md.name;

		PG_RETURN_VARCHAR_P((VarChar *) cstring_to_text(result));
	}

	/* search in pg_class by object_id */
	tuple = SearchSysCache1(RELOID, ObjectIdGetDatum(object_id));
	if (HeapTupleIsValid(tuple))
	{
		/* check if user have right permission on object */
		if (pg_class_aclcheck(object_id, user_id, ACL_SELECT) == ACLCHECK_OK)
		{
			Form_pg_class pg_class = (Form_pg_class) GETSTRUCT(tuple);
			result = NameStr(pg_class->relname);

			schema_id = pg_class->relnamespace;
		}
		ReleaseSysCache(tuple);
		found = true;
	}

	if (!found)
	{
		/* search in pg_proc by object_id */
		tuple = SearchSysCache1(PROCOID, ObjectIdGetDatum(object_id));
		if (HeapTupleIsValid(tuple))
		{
			/* check if user have right permission on object */
			if (pg_proc_aclcheck(object_id, user_id, ACL_EXECUTE) == ACLCHECK_OK)
			{
				Form_pg_proc procform = (Form_pg_proc) GETSTRUCT(tuple);
				result = NameStr(procform->proname);

				schema_id = procform->pronamespace;
			}
			ReleaseSysCache(tuple);
			found = true;
		}
	}

	if (!found)
	{
		/* search in pg_type by object_id */
		tuple = SearchSysCache1(TYPEOID, ObjectIdGetDatum(object_id));
		if (HeapTupleIsValid(tuple))
		{
			/* check if user have right permission on object */
			if (pg_type_aclcheck(object_id, user_id, ACL_USAGE) == ACLCHECK_OK)
			{
				Form_pg_type pg_type = (Form_pg_type) GETSTRUCT(tuple);
				result = NameStr(pg_type->typname);
			}
			ReleaseSysCache(tuple);
			found = true;
		}
	}

	if (!found)
	{
		/* search in pg_trigger by object_id */
		tgrel = table_open(TriggerRelationId, AccessShareLock);
		ScanKeyInit(&key,
					Anum_pg_trigger_oid,
					BTEqualStrategyNumber, F_OIDEQ,
					ObjectIdGetDatum(object_id));

		tgscan = systable_beginscan(tgrel, TriggerOidIndexId, true,
									NULL, 1, &key);

		tuple = systable_getnext(tgscan);
		if (HeapTupleIsValid(tuple))
		{
			Form_pg_trigger pg_trigger = (Form_pg_trigger) GETSTRUCT(tuple);

			/* check if user have right permission on object */
			if (OidIsValid(pg_trigger->tgrelid) &&
				pg_class_aclcheck(pg_trigger->tgrelid, user_id, ACL_SELECT) == ACLCHECK_OK)
			{
				result = NameStr(pg_trigger->tgname);

				schema_id = get_rel_namespace(pg_trigger->tgrelid);
			}
			found = true;
		}
		systable_endscan(tgscan);
		table_close(tgrel, AccessShareLock);
	}

	if (!found)
	{
		/* search in pg_constraint by object_id */
		tuple = SearchSysCache1(CONSTROID, ObjectIdGetDatum(object_id));
		if (HeapTupleIsValid(tuple))
		{
			Form_pg_constraint con = (Form_pg_constraint) GETSTRUCT(tuple);

			/* check if user have right permission on object */
			if (OidIsValid(con->conrelid) && (pg_class_aclcheck(con->conrelid, user_id, ACL_SELECT) == ACLCHECK_OK))
			{
				result = NameStr(con->conname);

				schema_id = con->connamespace;
			}
			ReleaseSysCache(tuple);
			found = true;
		}
	}

	if (result)
	{
		/*
		 * Check if schema corresponding to found object belongs to specified
		 * database, schema also can be shared schema like "sys" or
		 * "information_schema_tsql". In case of pg_type schema_id will be
		 * invalid.
		 */
		if (!OidIsValid(schema_id) || is_schema_from_db(schema_id, database_id)
			|| (schema_id == get_namespace_oid("sys", true)) || (schema_id == get_namespace_oid("information_schema_tsql", true)))
			PG_RETURN_VARCHAR_P((VarChar *) cstring_to_text(result));
	}
	PG_RETURN_NULL();
}

Datum
has_dbaccess(PG_FUNCTION_ARGS)
{
	char	   *db_name = text_to_cstring(PG_GETARG_TEXT_P(0));

	/*
	 * Ensure the database name input argument is lower-case, as all Babel
	 * table names are lower-case
	 */
	char	   *lowercase_db_name = lowerstr(db_name);

	/* Also strip trailing whitespace to mimic SQL Server behaviour */
	int			i;
	const char *user = NULL;
	const char *login;
	int16		db_id;

	i = strlen(lowercase_db_name);
	while (i > 0 && isspace((unsigned char) lowercase_db_name[i - 1]))
		lowercase_db_name[--i] = '\0';

	db_id = get_db_id(lowercase_db_name);

	if (!DbidIsValid(db_id))
		PG_RETURN_NULL();

	login = GetUserNameFromId(GetSessionUserId(), false);
	user = get_authid_user_ext_physical_name(lowercase_db_name, login);

	/*
	 * Special cases: Database Owner should always have access If this DB has
	 * guest roles, the guests should always have access
	 */
	if (!user)
	{
		Oid			datdba;

		datdba = get_role_oid("sysadmin", false);
		if (is_member_of_role(GetSessionUserId(), datdba))
			user = get_dbo_role_name(lowercase_db_name);
		else
		{
			/*
			 * Get the guest role name only if the guest is enabled on the
			 * current db.
			 */
			if (guest_has_dbaccess(lowercase_db_name))
				user = get_guest_role_name(lowercase_db_name);
			else
				user = NULL;
		}
	}

	if (!user)
		PG_RETURN_INT32(0);
	else
		PG_RETURN_INT32(1);
}

Datum
sp_datatype_info_helper(PG_FUNCTION_ARGS)
{

	int16		odbcVer = PG_GETARG_INT16(0);
	bool		is_100 = PG_GETARG_BOOL(1);

	ReturnSetInfo *rsinfo = (ReturnSetInfo *) fcinfo->resultinfo;
	TupleDesc	tupdesc;
	Tuplestorestate *tupstore;
	MemoryContext per_query_ctx;
	MemoryContext oldcontext;
	int			i;
	Oid			sys_varcharoid = get_sys_varcharoid();
	Oid			colloid = tsql_get_server_collation_oid_internal(false);

	/* check to see if caller supports us returning a tuplestore */
	if (rsinfo == NULL || !IsA(rsinfo, ReturnSetInfo))
		ereport(ERROR,
				(errcode(ERRCODE_FEATURE_NOT_SUPPORTED),
				 errmsg("set-valued function called in context that cannot accept a set")));

	if (!(rsinfo->allowedModes & SFRM_Materialize))
		ereport(ERROR,
				(errcode(ERRCODE_FEATURE_NOT_SUPPORTED),
				 errmsg("materialize mode required, but it is not allowed in this context")));

	/* Build tupdesc for result tuples. */
	tupdesc = CreateTemplateTupleDesc(SP_DATATYPE_INFO_HELPER_COLS);
	TupleDescInitEntry(tupdesc, (AttrNumber) 1, "TYPE_NAME", sys_varcharoid, 20, 0);
	TupleDescInitEntry(tupdesc, (AttrNumber) 2, "DATA_TYPE", INT4OID, -1, 0);
	TupleDescInitEntry(tupdesc, (AttrNumber) 3, "PRECISION", INT8OID, -1, 0);
	TupleDescInitEntry(tupdesc, (AttrNumber) 4, "LITERAL_PREFIX", sys_varcharoid, 20, 0);
	TupleDescInitEntry(tupdesc, (AttrNumber) 5, "LITERAL_SUFFIX", sys_varcharoid, 20, 0);
	TupleDescInitEntry(tupdesc, (AttrNumber) 6, "CREATE_PARAMS", sys_varcharoid, 20, 0);
	TupleDescInitEntry(tupdesc, (AttrNumber) 7, "NULLABLE", INT4OID, -1, 0);
	TupleDescInitEntry(tupdesc, (AttrNumber) 8, "CASE_SENSITIVE", INT4OID, -1, 0);
	TupleDescInitEntry(tupdesc, (AttrNumber) 9, "SEARCHABLE", INT4OID, -1, 0);
	TupleDescInitEntry(tupdesc, (AttrNumber) 10, "UNSIGNED_ATTRIBUTE", INT4OID, -1, 0);
	TupleDescInitEntry(tupdesc, (AttrNumber) 11, "MONEY", INT4OID, -1, 0);
	TupleDescInitEntry(tupdesc, (AttrNumber) 12, "AUTO_INCREMENT", INT4OID, -1, 0);
	TupleDescInitEntry(tupdesc, (AttrNumber) 13, "LOCAL_TYPE_NAME", sys_varcharoid, 20, 0);
	TupleDescInitEntry(tupdesc, (AttrNumber) 14, "MINIMUM_SCALE", INT4OID, -1, 0);
	TupleDescInitEntry(tupdesc, (AttrNumber) 15, "MAXIMUM_SCALE", INT4OID, -1, 0);
	TupleDescInitEntry(tupdesc, (AttrNumber) 16, "SQL_DATA_TYPE", INT4OID, -1, 0);
	TupleDescInitEntry(tupdesc, (AttrNumber) 17, "SQL_DATETIME_SUB", INT4OID, -1, 0);
	TupleDescInitEntry(tupdesc, (AttrNumber) 18, "NUM_PREC_RADIX", INT4OID, -1, 0);
	TupleDescInitEntry(tupdesc, (AttrNumber) 19, "INTERVAL_PRECISION", INT4OID, -1, 0);
	TupleDescInitEntry(tupdesc, (AttrNumber) 20, "USERTYPE", INT4OID, -1, 0);
	TupleDescInitEntry(tupdesc, (AttrNumber) 21, "LENGTH", INT4OID, -1, 0);
	TupleDescInitEntry(tupdesc, (AttrNumber) 22, "SS_DATA_TYPE", INT2OID, -1, 0);
	TupleDescInitEntry(tupdesc, (AttrNumber) 23, "PG_TYPE_NAME", sys_varcharoid, 20, 0);
	tupdesc = BlessTupleDesc(tupdesc);

	/* And set the correct collations to the required fields. */
	TupleDescInitEntryCollation(tupdesc, (AttrNumber) 1, colloid);
	TupleDescInitEntryCollation(tupdesc, (AttrNumber) 4, colloid);
	TupleDescInitEntryCollation(tupdesc, (AttrNumber) 5, colloid);
	TupleDescInitEntryCollation(tupdesc, (AttrNumber) 6, colloid);
	TupleDescInitEntryCollation(tupdesc, (AttrNumber) 13, colloid);
	TupleDescInitEntryCollation(tupdesc, (AttrNumber) 23, colloid);

	per_query_ctx = rsinfo->econtext->ecxt_per_query_memory;
	oldcontext = MemoryContextSwitchTo(per_query_ctx);

	tupstore = tuplestore_begin_heap(true, false, work_mem);
	rsinfo->returnMode = SFRM_Materialize;
	rsinfo->setResult = tupstore;
	rsinfo->setDesc = tupdesc;

	MemoryContextSwitchTo(oldcontext);

	for (i = 0; i < DATATYPE_INFO_TABLE_ROWS; i++)
	{
		/* for each row */
		Datum		values[SP_DATATYPE_INFO_HELPER_COLS];
		bool		nulls[SP_DATATYPE_INFO_HELPER_COLS];

		DatatypeInfo datatype_info_element = datatype_info_table[i];

		MemSet(nulls, false, SP_DATATYPE_INFO_HELPER_COLS);

		values[0] = CStringGetTextDatum(datatype_info_element.type_name);

		if (odbcVer == 3)
		{
			if (is_100)
				values[1] = Int32GetDatum(datatype_info_element.data_type_3_100);
			else
				values[1] = Int32GetDatum(datatype_info_element.data_type_3);
		}
		else
		{
			if (is_100)
				values[1] = Int32GetDatum(datatype_info_element.data_type_2_100);
			else
				values[1] = Int32GetDatum(datatype_info_element.data_type_2);
		}

		values[2] = Int64GetDatum(datatype_info_element.precision);

		if (strcmp(datatype_info_element.literal_prefix, NULLVAL_STR) == 0)
			nulls[3] = true;
		else
			values[3] = CStringGetTextDatum(datatype_info_element.literal_prefix);

		if (strcmp(datatype_info_element.literal_suffix, NULLVAL_STR) == 0)
			nulls[4] = true;
		else
			values[4] = CStringGetTextDatum(datatype_info_element.literal_suffix);

		if (strcmp(datatype_info_element.create_params, NULLVAL_STR) == 0)
			nulls[5] = true;
		else
			values[5] = CStringGetTextDatum(datatype_info_element.create_params);

		values[6] = Int32GetDatum(datatype_info_element.nullable);
		values[7] = Int32GetDatum(datatype_info_element.case_sensitive);
		values[8] = Int32GetDatum(datatype_info_element.searchable);

		if (datatype_info_element.unsigned_attribute == NULLVAL)
			nulls[9] = true;
		else
			values[9] = Int32GetDatum(datatype_info_element.unsigned_attribute);

		values[10] = Int32GetDatum(datatype_info_element.money);

		if (datatype_info_element.auto_increment == NULLVAL)
			nulls[11] = true;
		else
			values[11] = Int32GetDatum(datatype_info_element.auto_increment);

		values[12] = CStringGetTextDatum(datatype_info_element.local_type_name);

		if (datatype_info_element.minimum_scale == NULLVAL)
			nulls[13] = true;
		else
			values[13] = Int32GetDatum(datatype_info_element.minimum_scale);

		if (datatype_info_element.maximum_scale == NULLVAL)
			nulls[14] = true;
		else
			values[14] = Int32GetDatum(datatype_info_element.maximum_scale);

		values[15] = Int32GetDatum(datatype_info_element.sql_data_type);

		if (datatype_info_element.sql_datetime_sub == NULLVAL)
			nulls[16] = true;
		else
			values[16] = Int32GetDatum(datatype_info_element.sql_datetime_sub);

		if (datatype_info_element.num_prec_radix == NULLVAL)
			nulls[17] = true;
		else
			values[17] = Int32GetDatum(datatype_info_element.num_prec_radix);

		if (datatype_info_element.interval_precision == NULLVAL)
			nulls[18] = true;
		else
			values[18] = Int32GetDatum(datatype_info_element.interval_precision);

		values[19] = Int32GetDatum(datatype_info_element.usertype);
		values[20] = Int32GetDatum(datatype_info_element.length);
		values[21] = UInt8GetDatum(datatype_info_element.ss_data_type);

		if (strcmp(datatype_info_element.pg_type_name, NULLVAL_STR) == 0)
			nulls[22] = true;
		else
			values[22] = CStringGetTextDatum(datatype_info_element.pg_type_name);

		tuplestore_putvalues(tupstore, tupdesc, values, nulls);
	}

	/* clean up and return the tuplestore */
	tuplestore_donestoring(tupstore);

	return (Datum) 0;
}

Datum
language(PG_FUNCTION_ARGS)
{
	PG_RETURN_VARCHAR_P(get_language());
}

Datum
host_name(PG_FUNCTION_ARGS)
{
	if (*pltsql_protocol_plugin_ptr && (*pltsql_protocol_plugin_ptr)->get_host_name)
		PG_RETURN_VARCHAR_P(string_to_tsql_varchar((*pltsql_protocol_plugin_ptr)->get_host_name()));
	else
		PG_RETURN_NULL();
}

Datum
host_id(PG_FUNCTION_ARGS)
{
	if (*pltsql_protocol_plugin_ptr && (*pltsql_protocol_plugin_ptr)->get_client_pid) {
		char *host_id = psprintf("%d", (*pltsql_protocol_plugin_ptr)->get_client_pid());
		PG_RETURN_VARCHAR_P(string_to_tsql_varchar(host_id));
	}
	else
		PG_RETURN_NULL();
}

Datum
context_info(PG_FUNCTION_ARGS)
{
	return bbf_get_context_info(fcinfo);
}

Datum
bbf_get_context_info(PG_FUNCTION_ARGS)
{
	Datum		context_info = (Datum) 0;

	if (*pltsql_protocol_plugin_ptr && (*pltsql_protocol_plugin_ptr)->get_context_info)
		context_info = (*pltsql_protocol_plugin_ptr)->get_context_info();

	if (DatumGetPointer(context_info))
		PG_RETURN_DATUM(context_info);
	else
		PG_RETURN_NULL();
}

Datum
bbf_set_context_info(PG_FUNCTION_ARGS)
{
	if (PG_ARGISNULL(0))
		ereport(ERROR,
				(errcode(ERRCODE_INVALID_PARAMETER_VALUE),
				 errmsg("SET CONTEXT_INFO option requires varbinary (128) NOT NULL parameter.")));

	if (*pltsql_protocol_plugin_ptr && (*pltsql_protocol_plugin_ptr)->set_context_info)
		(*pltsql_protocol_plugin_ptr)->set_context_info(PG_GETARG_BYTEA_P(0));

	PG_RETURN_VOID();
}

/**
 * Common function to get next value of sequence for Identity function in Select Into
 */
static int64 
get_identity_next_value(void)
{
	int64 result;
	Assert(tsql_select_into_seq_oid != InvalidOid);
	result = nextval_internal(tsql_select_into_seq_oid, false);
	return result;
}

Datum 
identity_into_smallint(PG_FUNCTION_ARGS)
{
	PG_RETURN_INT16((int16)get_identity_next_value());
}

Datum
identity_into_int(PG_FUNCTION_ARGS)
{
	PG_RETURN_INT32((int32)get_identity_next_value());
}

Datum 
identity_into_bigint(PG_FUNCTION_ARGS)
{
	PG_RETURN_INT64((int64)get_identity_next_value());
}

/*
 * Execute various integrity checks.
 * Returns true if all the checks pass otherwise
 * raises an appropriate error message.
 */
Datum
babelfish_integrity_checker(PG_FUNCTION_ARGS)
{
	if (!inited_ht_tsql_cast_info)
	{
		ereport(ERROR,
				(errcode(ERRCODE_CHECK_VIOLATION),
				 errmsg("T-SQL cast info hash table is not properly initialized.")));
	}
	else if (!inited_ht_tsql_datatype_precedence_info)
	{
		ereport(ERROR,
				(errcode(ERRCODE_CHECK_VIOLATION),
				 errmsg("T-SQL datatype precedence hash table is not properly initialized.")));
	}

	PG_RETURN_BOOL(true);
}

Datum
bigint_degrees(PG_FUNCTION_ARGS)
{
	int64		arg1 = PG_GETARG_INT64(0);
	float8 result;

	result = DatumGetFloat8(DirectFunctionCall1(degrees, Float8GetDatum((float8) arg1)));

	if (result <0)
		result = ceil(result);

	else
		result = floor(result);

	/* Range check */
	if (unlikely(isnan(result) || !FLOAT8_FITS_IN_INT64(result)))
		ereport(ERROR,
				(errcode(ERRCODE_NUMERIC_VALUE_OUT_OF_RANGE),
				 errmsg("Arithmetic overflow error converting expression to data type bigint")));

	PG_RETURN_INT64((int64) result);
}

Datum
int_degrees(PG_FUNCTION_ARGS)
{
	int32		arg1 = PG_GETARG_INT32(0);
	float8 result;

	result = DatumGetFloat8(DirectFunctionCall1(degrees, Float8GetDatum((float8) arg1)));

	if (result <0)
		result = ceil(result);

	else
		result = floor(result);

	/* Range check */
	if (unlikely(isnan(result) || !FLOAT8_FITS_IN_INT32(result)))
		ereport(ERROR,
				(errcode(ERRCODE_NUMERIC_VALUE_OUT_OF_RANGE),
				 errmsg("Arithmetic overflow error converting expression to data type int")));

	PG_RETURN_INT32((int32) result);
}

Datum
smallint_degrees(PG_FUNCTION_ARGS)
{
	int16		arg1 = PG_GETARG_INT16(0);
	float8 result;

	result = DatumGetFloat8(DirectFunctionCall1(degrees, Float8GetDatum((float8) arg1)));

	if (result <0)
		result = ceil(result);

	else
		result = floor(result);

	/* skip range check, since it cannot overflow int32 */

	PG_RETURN_INT32((int32) result);
}

Datum
bigint_radians(PG_FUNCTION_ARGS)
{
	int64		arg1 = PG_GETARG_INT64(0);
	float8 result;

	result = DatumGetFloat8(DirectFunctionCall1(radians, Float8GetDatum((float8) arg1)));

	/* skip range check, since it cannot overflow int64 */

	PG_RETURN_INT64((int64) result);
}

Datum
int_radians(PG_FUNCTION_ARGS)
{
	int32		arg1 = PG_GETARG_INT32(0);
	float8 result;

	result = DatumGetFloat8(DirectFunctionCall1(radians, Float8GetDatum((float8) arg1)));

	/* skip range check, since it cannot overflow int32 */

	PG_RETURN_INT32((int32) result);
}

Datum
smallint_radians(PG_FUNCTION_ARGS)
{
	int16		arg1 = PG_GETARG_INT16(0);
	float8 result;

	result = DatumGetFloat8(DirectFunctionCall1(radians, Float8GetDatum((float8) arg1)));

	/* skip range check, since it cannot overflow int32 */

	PG_RETURN_INT32((int32) result);
}

Datum
bigint_power(PG_FUNCTION_ARGS)
{
	int64		arg1 = PG_GETARG_INT64(0);
	Numeric		arg2 = PG_GETARG_NUMERIC(1);
	int64 result;
	Numeric		arg1_numeric,
				result_trunc,
				result_numeric;

	arg1_numeric = DatumGetNumeric(DirectFunctionCall1(int8_numeric, arg1));
	result_numeric = DatumGetNumeric(DirectFunctionCall2(numeric_power, NumericGetDatum(arg1_numeric), NumericGetDatum(arg2)));
	result_trunc = DatumGetNumeric(DirectFunctionCall2(numeric_trunc, NumericGetDatum(result_numeric), Int32GetDatum(0)));
	result = DatumGetInt64(DirectFunctionCall1(numeric_int8, NumericGetDatum(result_trunc)));

	PG_RETURN_INT64(result);
}

Datum
int_power(PG_FUNCTION_ARGS)
{
	int32		arg1 = PG_GETARG_INT32(0);
	Numeric		arg2 = PG_GETARG_NUMERIC(1);
	int32 result;
	Numeric		arg1_numeric,
				result_trunc,
				result_numeric;

	arg1_numeric = DatumGetNumeric(DirectFunctionCall1(int4_numeric, arg1));
	result_numeric = DatumGetNumeric(DirectFunctionCall2(numeric_power, NumericGetDatum(arg1_numeric), NumericGetDatum(arg2)));
	result_trunc = DatumGetNumeric(DirectFunctionCall2(numeric_trunc, NumericGetDatum(result_numeric), Int32GetDatum(0)));
	result = DatumGetInt32(DirectFunctionCall1(numeric_int4, NumericGetDatum(result_trunc)));

	PG_RETURN_INT32(result);
}

Datum
smallint_power(PG_FUNCTION_ARGS)
{
	int16		arg1 = PG_GETARG_INT16(0);
	Numeric		arg2 = PG_GETARG_NUMERIC(1);
	int32 result;
	Numeric		arg1_numeric,
				result_numeric,
				result_trunc;
				
	arg1_numeric = DatumGetNumeric(DirectFunctionCall1(int2_numeric, arg1));
	result_numeric = DatumGetNumeric(DirectFunctionCall2(numeric_power, NumericGetDatum(arg1_numeric), NumericGetDatum(arg2)));
	result_trunc = DatumGetNumeric(DirectFunctionCall2(numeric_trunc, NumericGetDatum(result_numeric), Int32GetDatum(0)));
	result = DatumGetInt32(DirectFunctionCall1(numeric_int4, NumericGetDatum(result_trunc)));
	PG_RETURN_INT32(result);
}

Datum
numeric_degrees(PG_FUNCTION_ARGS)
{
	Numeric		arg1 = PG_GETARG_NUMERIC(0);
	Numeric		radians_per_degree,
	result;

	radians_per_degree = DatumGetNumeric(DirectFunctionCall1(float8_numeric, Float8GetDatum(RADIANS_PER_DEGREE)));

	result = DatumGetNumeric(DirectFunctionCall2(numeric_div, NumericGetDatum(arg1), NumericGetDatum(radians_per_degree)));

	PG_RETURN_NUMERIC(result);
}

Datum
numeric_radians(PG_FUNCTION_ARGS)
{
	Numeric		arg1 = PG_GETARG_NUMERIC(0);
	Numeric		radians_per_degree,
	result;

	radians_per_degree = DatumGetNumeric(DirectFunctionCall1(float8_numeric, Float8GetDatum(RADIANS_PER_DEGREE)));

	result = DatumGetNumeric(DirectFunctionCall2(numeric_mul, NumericGetDatum(arg1), NumericGetDatum(radians_per_degree)));

	PG_RETURN_NUMERIC(result);
}

/* 
* The PARSENAME() function in T-SQL is used to parse a string representing a four-part SQL Server object name, such as "database.schema.object.column".
* If we have an a single '[' ,']' or '"' its a syntax error.
* If object_name is inside brackets like [object_name] its should still return object_name without printing brackets.
* If object_name is inside double quotes like "object_name" its should still return object_name without printing double quotes.
*/
Datum
parsename(PG_FUNCTION_ARGS)
{
    text *object_name = PG_GETARG_TEXT_PP(0);
    int object_piece = PG_GETARG_INT32(1);
    char *object_name_str = text_to_cstring(object_name);
    int len = strlen(object_name_str);
    typedef enum
    {
        STATE_INITIAL,
        STATE_DEFAULT,
        STATE_IN_QUOTES,
        STATE_IN_BRACKETS
    } State;
	State initial_state[4] = {STATE_INITIAL};
    State state = STATE_DEFAULT;
    int consumed;
    int32_t code;
    int total_chars = 0;
    int total_length = 0;
    char c;
    char *start_positions[4] = {NULL};
    char *end_positions[4] = {NULL};
    // int initial_state[4] = {0};
    int current_part = 0;
    text *result;
    start_positions[current_part] = object_name_str;

    // object_piece should only have maximum of 4 parts.
    if (object_piece < 1 || object_piece > 4)
    {
        PG_RETURN_NULL();
    }

    for (int i = 0; i < len;)
    {
        code = (*common_utility_plugin_ptr->GetUTF8CodePoint)((const unsigned char *)&object_name_str[i], len - i, &consumed);
        c = object_name_str[i];
        if (total_chars > 128 || total_length > 256)
        {
            PG_RETURN_NULL();
        }

        if (state == STATE_DEFAULT)
        {
            if (c == '"')
            {
                if (total_chars > 0)
                {
                    PG_RETURN_NULL();
                }

                state = STATE_IN_QUOTES;
                // save the initial state so that we can escape the correct characters at the end.
                if (initial_state[current_part] == STATE_INITIAL)
                {
                    initial_state[current_part] = STATE_IN_QUOTES;
                }

                start_positions[current_part] = &object_name_str[i + 1];
                i += consumed;
                continue;
            }
            else if(c == ']')
            {
                PG_RETURN_NULL();
            }
            else if (c == '[')
            {
                if (total_chars > 0)
                {
                    PG_RETURN_NULL();
                }

                state = STATE_IN_BRACKETS;
                if (initial_state[current_part] == STATE_INITIAL)
                {
                    initial_state[current_part] = STATE_IN_BRACKETS;
                }

                start_positions[current_part] = &object_name_str[i + 1];
                i += consumed;
                continue;
            }
            else if (c == '.')
            {
                // do not update the value of end_positions[current_part] if there is already a value in end_postions[current_part] & previous character is " or ].
                if ( !((end_positions[current_part] != NULL) && (object_name_str[i - 1] == '"')) && !((end_positions[current_part] != NULL) && (object_name_str[i - 1] == ']')) )
                {
                    end_positions[current_part] = &object_name_str[i - 1];
                }

                current_part++;
                if (current_part > 3)
                {
                    PG_RETURN_NULL();
                }

                start_positions[current_part] = &object_name_str[i + 1];
                total_chars = 0;
                total_length = 0;
            }
        }
        else if (state == STATE_IN_QUOTES)
        {
            if (c == '"')
            {
                // is there a next character and is it double quotes?
                if (i + consumed < len && object_name_str[i + consumed] == '"')
                {
                    i += consumed;
                }
                else
                {
                    state = STATE_DEFAULT;
                    end_positions[current_part] = &object_name_str[i - 1];
                    if (i + 1 < len && object_name_str[i + 1] != '.')
                    {
                        PG_RETURN_NULL();
                    }
                    i += consumed;
                    continue;
                }
            }
        }
        else if (state == STATE_IN_BRACKETS)
        {
            if (c == ']')
            {
                // is there a next character and if it is there, is it closing brace?
                if (i + consumed < len && object_name_str[i + consumed] == ']')
                {
                    i += consumed;
                }
                else
                {
                    state = STATE_DEFAULT;
                    end_positions[current_part] = &object_name_str[i - 1];
                    if (i + 1 < len && object_name_str[i + 1] != '.')
                    {
                        PG_RETURN_NULL();
                    }
                    i += consumed;
                    continue;
                }
            }
        }

        // This line increments total_chars by 1 if the current character's Unicode code point is less than or equal to 0xFFFF (i.e., it can be represented in UTF-16), and by 2 otherwise.
        if (state > STATE_DEFAULT || (state == STATE_DEFAULT && c != '.'))
        {
            if (code <= 0xFFFF)
                total_chars += 1;
            else
                total_chars += 2;
            total_length += (code <= 0xFFFF) ? 2 : 4;
        }
        i += consumed;
    }

    if (state != STATE_DEFAULT)
    {
        PG_RETURN_NULL();
    }

    if (total_chars > 128 || total_length > 256)
    {
        PG_RETURN_NULL();
    }

    // if there is only 1 part and no '.', set the end position to length-1.
    if (end_positions[current_part] == NULL)
    {
        end_positions[current_part] = &object_name_str[len - 1];
    }

    // Reverse the object piece index
    object_piece = current_part + 1 - object_piece;
    if (object_piece < 0 || object_piece > current_part)
    {
        PG_RETURN_NULL();
    }
    
    if (object_piece >= 0 && object_piece <= current_part)
    {
        int part_length = end_positions[object_piece] - start_positions[object_piece] + 1;
        if (part_length > 0)
        {
            char *part = (char*) palloc(part_length + 1); // Allocate memory for part string
            int part_index = 0;
            for (int j = 0; j < part_length; j++)
            {
                // Copy part string with handling of escaped double quotes and closing brackets and checking initial state.
                if ( (initial_state[object_piece] == STATE_IN_QUOTES && start_positions[object_piece][j] == '"' && start_positions[object_piece][j + 1] == '"') ||
					 (initial_state[object_piece] == STATE_IN_BRACKETS && start_positions[object_piece][j] == ']' && start_positions[object_piece][j + 1] == ']'))
                {
                    part[part_index++] = start_positions[object_piece][j++];
                }
                else
                {
                    part[part_index++] = start_positions[object_piece][j];
                }
            }
            part[part_index] = '\0'; // Null-terminate part string
            result = cstring_to_text(part);
            pfree(part); // Free part string memory
            PG_RETURN_TEXT_P(result);
        }
    }

    PG_RETURN_NULL();
}

/* Returns the database schema name for schema-scoped objects. */
Datum
object_schema_name(PG_FUNCTION_ARGS)
{
	Oid			object_id;
	Oid			database_id;
	Oid			user_id = GetUserId();
	Oid			namespace_oid = InvalidOid;
	Oid			temp_nspid = InvalidOid;
	char	   *namespace_name;
	const char *schema_name;

	if (PG_ARGISNULL(0))
		PG_RETURN_NULL();
	else
		object_id = (Oid) PG_GETARG_INT32(0);

	if (PG_ARGISNULL(1))
		database_id = get_cur_db_id();
	else
	{
		database_id = (Oid) PG_GETARG_INT32(1);
		user_id = GetSessionUserId();
	}

	/* lookup namespace_oid in pg_class */
	temp_nspid = get_rel_namespace(object_id);
	if (OidIsValid(temp_nspid))
	{
		if (pg_class_aclcheck(object_id, user_id, ACL_SELECT) == ACLCHECK_OK)
			namespace_oid = temp_nspid;
		else
			PG_RETURN_NULL();
	}
	if (!OidIsValid(namespace_oid))
	{							/* if not found earlier */
		/* Lookup namespace_oid in pg_proc */
		temp_nspid = tsql_get_proc_nsp_oid(object_id);
		if (OidIsValid(temp_nspid))
		{
			if (pg_proc_aclcheck(object_id, user_id, ACL_EXECUTE) == ACLCHECK_OK)
				namespace_oid = temp_nspid;
			else
				PG_RETURN_NULL();
		}
	}
	if (!OidIsValid(namespace_oid))
	{							/* if not found earlier */
		/* Lookup namespace_oid in pg_trigger */
		temp_nspid = tsql_get_trigger_rel_oid(object_id);
		if (OidIsValid(temp_nspid))
		{
			/*
			 * Since pg_trigger does not contain namespace oid, we use the
			 * fact that the schema name of the trigger should be same as that
			 * of the table the trigger is on
			 */
			if (pg_class_aclcheck(temp_nspid, user_id, ACL_SELECT) == ACLCHECK_OK)
				namespace_oid = get_rel_namespace(temp_nspid);
			else
				PG_RETURN_NULL();
		}
	}
	if (!OidIsValid(namespace_oid))
	{							/* if not found earlier */
		/* Lookup namespace_oid in pg_constraint */
		namespace_oid = tsql_get_constraint_nsp_oid(object_id, user_id);
	}

	/* Find schema name from namespace_oid */
	if (OidIsValid(namespace_oid))
	{
		namespace_name = get_namespace_name(namespace_oid);
		if (pg_namespace_aclcheck(namespace_oid, user_id, ACL_USAGE) != ACLCHECK_OK ||
		/* database_id should be same as that of db_id of physical schema name */
			database_id != get_dbid_from_physical_schema_name(namespace_name, true))
			PG_RETURN_NULL();
		schema_name = get_logical_schema_name(namespace_name, true);
		pfree(namespace_name);
		PG_RETURN_TEXT_P(cstring_to_text(schema_name));
	}
	else
		PG_RETURN_NULL();
}

Datum
pg_extension_config_remove(PG_FUNCTION_ARGS)
{
	Oid			tableoid = PG_GETARG_OID(0);
	char	   *tablename = get_rel_name(tableoid);

	/*
	 * We only allow this to be called from an extension's SQL script. We
	 * shouldn't need any permissions check beyond that.
	 */
	if (!creating_extension)
		ereport(ERROR,
				(errcode(ERRCODE_FEATURE_NOT_SUPPORTED),
				 errmsg("%s can only be called from an SQL script executed by CREATE/ALTER EXTENSION",
						"pg_extension_config_remove()")));
	if (tablename == NULL)
		ereport(ERROR,
				(errcode(ERRCODE_UNDEFINED_TABLE),
				 errmsg("OID %u does not refer to a table", tableoid)));
	if (getExtensionOfObject(RelationRelationId, tableoid) !=
		CurrentExtensionObject)
		ereport(ERROR,
				(errcode(ERRCODE_OBJECT_NOT_IN_PREREQUISITE_STATE),
				 errmsg("table \"%s\" is not a member of the extension being created",
						tablename)));

	extension_config_remove_wrapper(CurrentExtensionObject, tableoid);

	PG_RETURN_VOID();
}

/*
 * The EOMONTH function is a Transact-SQL function in SQL Server that returns 
 * the last day of the month of a specified date, with an optional offset.
 */
Datum
EOMONTH(PG_FUNCTION_ARGS)
{
    int year, month, day;
    int offset = 0;
    DateADT date;
    bool isOffsetGiven = false;
    bool isOriginalDateOutsideTSQLEndLimit = false;

    if (PG_ARGISNULL(0))
    {
        PG_RETURN_NULL();
    }
    else
    {
        date = PG_GETARG_DATEADT(0);
    }

    if (!PG_ARGISNULL(1))
    {
        offset = PG_GETARG_INT32(1);
        isOffsetGiven = true;
    }

    /* Convert the date to year, month, day */
    j2date(date + POSTGRES_EPOCH_JDATE, &year, &month, &day);

    /* This flag is required later to check and throw the T-SQL compatibility error. */
    isOriginalDateOutsideTSQLEndLimit = year < 1 || year > 9999;

    /* Adjust the month based on the offset */
    month += offset;

    /* 
     * Check if the new month is greater than 0, which indicates a positive offset. 
     * If it is true, the months continue to increase one by one, until they reach 12. After this point, they revert back to 1 and 
     * if the months exceed 12, it signifies that we must also increment the year.
     * 
     * If it is false, the months continue to decrease one by one, until they reach 1. After this point, they will reset to 12 and 
     * if the months go below 1, it signifies that we must also decrement the year.
     */
    if(month > 0)
    {
        /* 
         * The year value is incremented by how many full sets of 12 months fit into the 'month' value.
         * Subtracting 1 from 'month' before dividing ensures we don't count an extra year when 'month' is exactly divisible by 12.
         * We are considering 12 months as a full year, so if we have exactly 12 months, we should not increment the year yet.
         */
        year += (month - 1) / 12;
		
        /* 
         * The new month value is calculated based on the remainder when divided by 12.
         * This makes sure the month value stays within the range of 1 to 12. The subtraction by 1 and addition by 1
         * ensure that the month value starts from 1 (January) rather than 0.
         */
        month = (month - 1) % 12 + 1; 
    }
    else
    {
        /* 
         * The year value is decremented based on how many full sets of 12 months fit into the 'month' value.
         * This calculates how many years to decrement given the total number of negative months.
         */
        year += month / 12 - 1;

        /* 
         * The new month value is calculated based on the modulus operation when divided by 12.
         * If the month value is negative, this operation makes sure the month value stays within the range of 1 to 12.
         */
        month = month % 12 + 12;
    }

    /* Now move to the first day of the next month */
    month++;

    /* If the new year is less than 1 or greater than 9999, report an error. */
    if (year < 1 || year > 9999)
    {
        /* If the offset was given by the user and the provided year was within T-SQL range, throw overflow error else throw T-SQL compatibility error. */
        if (isOffsetGiven && !isOriginalDateOutsideTSQLEndLimit)
        {
            ereport(ERROR,
                (errcode(ERRCODE_DATETIME_FIELD_OVERFLOW),
                 errmsg("Adding a value to a 'date' column caused an overflow.")));
        }
        else
        {
            ereport(ERROR,
                (errcode(ERRCODE_DATETIME_FIELD_OVERFLOW),
                 errmsg("The date exceeds T-SQL compatibility limits.")));
        }
    }

    /* 
     * Convert the year, month, and day (1st day of the new month) back date format, then subtract one day 
     * to get the last day of the "offset" month.
     */
    date = date2j(year, month, 1) - POSTGRES_EPOCH_JDATE - 1;
    PG_RETURN_DATEADT(date);
}

/*
 * Funtion used to check whether the object is MS shipped. 
 * This is being used in objectproperty_internal.
 */
bool is_ms_shipped(char *object_name, int type, Oid schema_id)
{
	int	i = 0;
	bool	is_ms_shipped = false;
	char	*namespace_name = NULL;
	/*
	 * This array contains information of objects that reside in a schema in one specfic database.
	 * For example, 'master_dbo' schema can only exist in the 'master' database.
	 */
#define NUM_DB_OBJECTS 11
	int	shipped_objects_not_in_sys_db_type[NUM_DB_OBJECTS] = {
		OBJECT_TYPE_TSQL_STORED_PROCEDURE, OBJECT_TYPE_TSQL_STORED_PROCEDURE,
		OBJECT_TYPE_TSQL_STORED_PROCEDURE, OBJECT_TYPE_TSQL_STORED_PROCEDURE,
		OBJECT_TYPE_TSQL_STORED_PROCEDURE, OBJECT_TYPE_TSQL_STORED_PROCEDURE,
		OBJECT_TYPE_TSQL_STORED_PROCEDURE, OBJECT_TYPE_TSQL_SCALAR_FUNCTION,
		OBJECT_TYPE_VIEW, OBJECT_TYPE_VIEW, OBJECT_TYPE_TSQL_STORED_PROCEDURE
	};
	char	*shipped_objects_not_in_sys_db[NUM_DB_OBJECTS][2] = {
		{"xp_qv","master_dbo"},
		{"xp_instance_regread","master_dbo"},
		{"sp_addlinkedserver", "master_dbo"},
		{"sp_addlinkedsrvlogin", "master_dbo"},
		{"sp_dropserver", "master_dbo"},
		{"sp_droplinkedsrvlogin", "master_dbo"},
		{"sp_testlinkedserver", "master_dbo"},
		{"fn_syspolicy_is_automation_enabled", "msdb_dbo"},
		{"syspolicy_configuration", "msdb_dbo"},
		{"syspolicy_system_health_state", "msdb_dbo"},
		{"sp_enum_oledb_providers", "master_dbo"}
	};

	/*
	 * This array contains information of objects that reside in a schema in any number of databases.
     	 * For example, 'dbo' schema can exist in the 'master', 'tempdb', 'msdb', and any user created database.
	 */
#define NUM_ALL_DB_OBJECTS 1
	int	shipped_objects_not_in_sys_all_db_type[NUM_ALL_DB_OBJECTS] = {OBJECT_TYPE_VIEW};
	char	*shipped_objects_not_in_sys_all_db[NUM_ALL_DB_OBJECTS][2] = {
		{"sysdatabases","dbo"}
	};

	Relation	rel;
	HeapTuple	tuple;
	ScanKeyData 	scanKey;
	SysScanDesc 	scan;
	Datum		datum;
	TupleDesc	dsc;


	namespace_name = get_namespace_name(schema_id);

	if (pg_strcasecmp(namespace_name, "sys") == 0)
		is_ms_shipped = true;
		

	/*
	 * Check whether the object is present in shipped_objects_not_in_sys_db.
	 */
	for (i = 0; i < NUM_DB_OBJECTS; i++)
	{
		if (is_ms_shipped || (type == shipped_objects_not_in_sys_db_type[i] &&
			pg_strcasecmp(object_name, shipped_objects_not_in_sys_db[i][0]) == 0 &&
			pg_strcasecmp(namespace_name, shipped_objects_not_in_sys_db[i][1]) == 0))
		{
			is_ms_shipped = true;
			break;
		}
	}
#undef NUM_DB_OBJECTS

	rel = table_open(namespace_ext_oid, AccessShareLock);
	dsc = RelationGetDescr(rel);

	/*
	 * Check whether the object is present in shipped_objects_not_in_sys_all_db.
	 * 
	 * As the objects in shipped_objects_not_in_sys_all_db can be present in any number of databases, 
	 * We scan the pg_namespace catalog to find the occurences in all the databases and find whether 
	 * any entry matches the object that we are looking for.
	 */
	for (i = 0; i < NUM_ALL_DB_OBJECTS; i++)
	{
		char		*tempnspname = NULL;
		bool		isNull = false;

		if (is_ms_shipped)
			break;
		if (type != shipped_objects_not_in_sys_all_db_type[i])
			continue;

		ScanKeyInit(&scanKey,
					Anum_namespace_ext_orig_name,
					BTEqualStrategyNumber, F_NAMEEQ,
					CStringGetDatum(shipped_objects_not_in_sys_all_db[i][1]));

		scan = systable_beginscan(rel, InvalidOid, false,
							  		NULL, 1, &scanKey);

		while (HeapTupleIsValid(tuple = systable_getnext(scan)))
		{
			datum = heap_getattr(tuple, Anum_namespace_ext_namespace, dsc, &isNull);
			tempnspname = TextDatumGetCString(datum);
			if (pg_strcasecmp(namespace_name, tempnspname) == 0)
			{
				is_ms_shipped = true;
				break;
			}
		}

		systable_endscan(scan);
		if (tempnspname)
			pfree(tempnspname);
	}
#undef NUM_ALL_DB_OBJECTS

	table_close(rel, AccessShareLock);

	return is_ms_shipped;
}

Datum
objectproperty_internal(PG_FUNCTION_ARGS)
{
	Oid		object_id;
	Oid		schema_id = InvalidOid;
	char		*property;
	Oid		user_id = GetUserId();
	HeapTuple	tuple;
	int		type = 0;
	char		*object_name = NULL;
	char		*nspname = NULL;

	if (PG_ARGISNULL(0) || PG_ARGISNULL(1))
		PG_RETURN_NULL();
	else
	{
		object_id = (Oid) PG_GETARG_INT32(0);
		property = text_to_cstring(PG_GETARG_TEXT_P(1));
		property = downcase_identifier(property, strlen(property), false, true);
		remove_trailing_spaces(property);
	}

	/*
	 * Search for the object_id in pg_class, pg_proc, pg_attrdef, pg_constraint.
	 * If the object_id is not found in any of the above catalogs, return NULL.
	 * Else, get the object name, type of the object and the schema_id in which 
	 * the object is present.
	 */

	/* pg_class */
	tuple = SearchSysCache1(RELOID, ObjectIdGetDatum(object_id));
	if (HeapTupleIsValid(tuple))
	{
		Form_pg_class pg_class = (Form_pg_class) GETSTRUCT(tuple);

		object_name = NameStr(pg_class->relname);

		if (pg_class_aclcheck(object_id, user_id, ACL_SELECT) == ACLCHECK_OK)
			schema_id = get_rel_namespace(object_id);

		/* 
		 * Get the type of the object 
		 */
		if ((pg_class->relpersistence == 'p' || pg_class->relpersistence == 'u' || pg_class->relpersistence == 't') &&
				(pg_class->relkind == 'r'))
		{
			/* 
			 * Check whether it is a Table type (TT) object.
			 * The reltype of the pg_class object should be there in pg_type. The pg_type object found
			 * should be of composite type (c) and the type of dependency should be DEPENDENCY_INTERNAL (i).
			 * We scan pg_depend catalog to find the type of the dependency.
			 */
			HeapTuple tp;
			tp = SearchSysCache1(TYPEOID, ObjectIdGetDatum(pg_class->reltype));
			if(HeapTupleIsValid(tp))
			{
				Form_pg_type typform = (Form_pg_type) GETSTRUCT(tp);

				if (typform->typtype == 'c')
				{
					Relation	depRel;
					ScanKeyData key[2];
					SysScanDesc scan;
					HeapTuple	tup;

					depRel = table_open(DependRelationId, RowExclusiveLock);

					ScanKeyInit(&key[0],
								Anum_pg_depend_objid,
								BTEqualStrategyNumber, F_OIDEQ,
								ObjectIdGetDatum(typform->typrelid));
					ScanKeyInit(&key[1],
								Anum_pg_depend_refobjid,
								BTEqualStrategyNumber, F_OIDEQ,
								ObjectIdGetDatum(typform->oid));

					scan = systable_beginscan(depRel, InvalidOid, false,
							  				NULL, 2, key);

					if (HeapTupleIsValid(tup = systable_getnext(scan)))
					{
						Form_pg_depend depform = (Form_pg_depend) GETSTRUCT(tup);

						if (depform->deptype == 'i')
							type = OBJECT_TYPE_TABLE_TYPE;
					}

					systable_endscan(scan);

					table_close(depRel, RowExclusiveLock);
				}
				ReleaseSysCache(tp);
			}
			/*
			 * If the object is not of Table type (TT), it should be user defined table (U)
			 */
			if (type == 0 || type != OBJECT_TYPE_TABLE_TYPE)
				type = OBJECT_TYPE_TABLE;
		}
		else if (pg_class->relkind == 'v')
			type = OBJECT_TYPE_VIEW;
		else if (pg_class->relkind == 's')
			type = OBJECT_TYPE_SEQUENCE_OBJECT;

		ReleaseSysCache(tuple);
	}
	/* pg_proc */
	if (!schema_id)
	{
		tuple = SearchSysCache1(PROCOID, ObjectIdGetDatum(object_id));
		if (HeapTupleIsValid(tuple))
		{
			if (pg_proc_aclcheck(object_id, user_id, ACL_EXECUTE) == ACLCHECK_OK)
			{
				Form_pg_proc procform = (Form_pg_proc) GETSTRUCT(tuple);

				object_name = NameStr(procform->proname);

				schema_id = tsql_get_proc_nsp_oid(object_id);

				if (procform->prokind == 'p')
				type = OBJECT_TYPE_TSQL_STORED_PROCEDURE;
				else if (procform->prokind == 'a')
					type = OBJECT_TYPE_AGGREGATE_FUNCTION;
				else
				{
					/*
					 * Check whether the object is SQL DML trigger(TR), SQL table-valued-function (TF),
					 * SQL inline table-valued function (IF), SQL scalar function (FN).
					 */
					char	*temp = format_type_extended(procform->prorettype, -1, FORMAT_TYPE_ALLOW_INVALID);
					/*
					 * If the prorettype of the pg_proc object is "trigger", then the type of the object is "TR"
					 */
					if (pg_strcasecmp(temp, "trigger") == 0) 
						type = OBJECT_TYPE_TSQL_DML_TRIGGER;
					/*
					 * For SQL table-valued-functions and SQL inline table-valued functions, re-implement the existing SQL.
					 */
					else if (procform->proretset)
					{
						HeapTuple tp;
						tp = SearchSysCache1(TYPEOID, ObjectIdGetDatum(procform->prorettype));
						if (HeapTupleIsValid(tp))
						{
							Form_pg_type typeform = (Form_pg_type) GETSTRUCT(tuple);

							if (typeform->typtype == 'c')
								type = OBJECT_TYPE_TSQL_TABLE_VALUED_FUNCTION;
							else
								type = OBJECT_TYPE_TSQL_INLINE_TABLE_VALUED_FUNCTION;

							ReleaseSysCache(tp);
						}
					}
					else
						type = OBJECT_TYPE_TSQL_SCALAR_FUNCTION;
					
					pfree(temp);
				}
			}
			ReleaseSysCache(tuple);
		}
	}
	/* pg_attrdef */
	if (!schema_id)
	{
		Relation	attrdefrel;
		ScanKeyData key;
		SysScanDesc attrscan;

		attrdefrel = table_open(AttrDefaultRelationId, AccessShareLock);
		ScanKeyInit(&key,
					Anum_pg_attrdef_oid,
					BTEqualStrategyNumber, F_OIDEQ,
					ObjectIdGetDatum(object_id));

		attrscan = systable_beginscan(attrdefrel, AttrDefaultOidIndexId, true,
									NULL, 1, &key);

		tuple = systable_getnext(attrscan);
		if (HeapTupleIsValid(tuple))
		{
			/*
			 * scan pg_attribute catalog to find the corresponding row.
			 * This pg_attribute pbject will be helpful to check whether the object is DEFAULT (D)
			 * and to find the schema_id.
			 */
			Form_pg_attrdef atdform = (Form_pg_attrdef) GETSTRUCT(tuple);
			Relation	attrRel;
			ScanKeyData key[2];
			SysScanDesc scan;
			HeapTuple	tup;

			if (pg_attribute_aclmask(atdform->adrelid, atdform->adnum, user_id, ACL_SELECT, ACLMASK_ANY) == ACLCHECK_OK &&
				pg_attribute_aclmask(atdform->adrelid, atdform->adnum, user_id, ACL_INSERT, ACLMASK_ANY) == ACLCHECK_OK &&
				pg_attribute_aclmask(atdform->adrelid, atdform->adnum, user_id, ACL_UPDATE, ACLMASK_ANY) == ACLCHECK_OK &&
				pg_attribute_aclmask(atdform->adrelid, atdform->adnum, user_id, ACL_REFERENCES, ACLMASK_ANY) == ACLCHECK_OK)
			{
				attrRel = table_open(AttributeRelationId, RowExclusiveLock);

				ScanKeyInit(&key[0],
							Anum_pg_attribute_attrelid,
							BTEqualStrategyNumber, F_OIDEQ,
							ObjectIdGetDatum(atdform->adrelid));
				ScanKeyInit(&key[1],
							Anum_pg_attribute_attnum,
							BTEqualStrategyNumber, F_INT2EQ,
							Int16GetDatum(atdform->adnum));

				scan = systable_beginscan(attrRel, AttributeRelidNumIndexId, true,
						  				NULL, 2, key);

				if (HeapTupleIsValid(tup = systable_getnext(scan)))
				{
					Form_pg_attribute attrform = (Form_pg_attribute) GETSTRUCT(tup);

					if (attrform->atthasdef && !attrform->attgenerated)
					{
						object_name = NameStr(attrform->attname);
						type = OBJECT_TYPE_DEFAULT_CONSTRAINT;
						if (pg_class_aclcheck(atdform->adrelid, user_id, ACL_SELECT) == ACLCHECK_OK)
							schema_id = get_rel_namespace(atdform->adrelid);
					}
				}

				systable_endscan(scan);

				table_close(attrRel, RowExclusiveLock);
			}

		}
		systable_endscan(attrscan);
		table_close(attrdefrel, AccessShareLock);
	}
	/* pg_constraint */
	if (!schema_id)
	{
		tuple = SearchSysCache1(CONSTROID, ObjectIdGetDatum(object_id));
		if (HeapTupleIsValid(tuple))
		{
			Form_pg_constraint con = (Form_pg_constraint) GETSTRUCT(tuple);
			object_name = NameStr(con->conname);
			schema_id = tsql_get_constraint_nsp_oid(object_id, user_id);
			/*
			 * If the contype is 'f' on the pg_constraint object, then it is a Foreign key constraint
			 */
			if (con->contype == 'f')
				type = OBJECT_TYPE_FOREIGN_KEY_CONSTRAINT;
			/*
			 * If the contype is 'p' on the pg_constraint object, then it is a Primary key constraint
			 */
			else if (con->contype == 'p')
				type = OBJECT_TYPE_PRIMARY_KEY_CONSTRAINT;
			/*
			 * Reimplemented the existing SQL .
			 * If the contype is 'c' and conrelid is 0 on the pg_constraint object, then it is a Check constraint
			 */
			else if (con->contype == 'c' && con->conrelid != 0)
				type = OBJECT_TYPE_CHECK_CONSTRAINT;
			
			ReleaseSysCache(tuple);
		}
	}

	/*
	 * If the object_id is not found or user does not have enough privileges on the object and schema,
	 * Return NULL.
	 */
	if (!schema_id || pg_namespace_aclcheck(schema_id, user_id, ACL_USAGE) != ACLCHECK_OK)
	{
		pfree(property);
		PG_RETURN_NULL();
	}

	/*
	 * schema_id found should be in sys.schemas view except 'sys'.
	 */
	nspname = get_namespace_name(schema_id);

	if (!(nspname && pg_strcasecmp(nspname, "sys") == 0) && 
		(!nspname || pg_strcasecmp(nspname, "pg_catalog") == 0 ||
		pg_strcasecmp(nspname, "pg_toast") == 0 ||
		pg_strcasecmp(nspname, "public") == 0))
	{
		pfree(property);
		if (nspname)
			pfree(nspname);

		PG_RETURN_NULL();
	}

	pfree(nspname);

	/* OwnerId */
	if (pg_strcasecmp(property, "ownerid") == 0)
	{
		/*
		 * Search for schema_id in pg_namespace catalog. Return nspowner from 
		 * the found pg_namespace object.
		 */
		if (OidIsValid(schema_id))
		{
			HeapTuple	tp;
			int		result;

			tp = SearchSysCache1(NAMESPACEOID, ObjectIdGetDatum(schema_id));
			if (HeapTupleIsValid(tp))
			{
				Form_pg_namespace nsptup = (Form_pg_namespace) GETSTRUCT(tp);
				result = ((int) nsptup->nspowner);
				ReleaseSysCache(tp);
			}
			else
			{
				pfree(property);
				PG_RETURN_NULL();
			}
			pfree(property);
			PG_RETURN_INT32(result);
		}
	}
	/* IsDefaultCnst */
	else if (pg_strcasecmp(property, "isdefaultcnst") == 0)
	{
		/*
		 * The type of the object should be OBJECT_TYPE_DEFAULT_CONSTRAINT.
		 */
		if (type == OBJECT_TYPE_DEFAULT_CONSTRAINT)
		{
			pfree(property);
			PG_RETURN_INT32(1);
		}
		pfree(property);
		PG_RETURN_INT32(0);
	}
	/* ExecIsQuotedIdentOn, IsSchemaBound, ExecIsAnsiNullsOn */
	else if (pg_strcasecmp(property, "execisquotedidenton") == 0 ||
			pg_strcasecmp(property, "isschemabound") == 0 ||
			pg_strcasecmp(property, "execisansinullson") == 0)
	{
		/*
		 * These properties are only applicable to OBJECT_TYPE_TSQL_STORED_PROCEDURE, OBJECT_TYPE_REPLICATION_FILTER_PROCEDURE,
		 * OBJECT_TYPE_VIEW, OBJECT_TYPE_TSQL_DML_TRIGGER, OBJECT_TYPE_TSQL_SCALAR_FUNCTION, OBJECT_TYPE_TSQL_INLINE_TABLE_VALUED_FUNCTION, 
		 * OBJECT_TYPE_TSQL_TABLE_VALUED_FUNCTION and OBJECT_TYPE_RULE.
		 * Hence, return NULL if the object is not from the above types.
		 */
		if (!(type == OBJECT_TYPE_TSQL_STORED_PROCEDURE || type == OBJECT_TYPE_REPLICATION_FILTER_PROCEDURE ||
			type == OBJECT_TYPE_VIEW || type == OBJECT_TYPE_TSQL_DML_TRIGGER || type == OBJECT_TYPE_TSQL_SCALAR_FUNCTION ||
			type == OBJECT_TYPE_TSQL_INLINE_TABLE_VALUED_FUNCTION || type == OBJECT_TYPE_TSQL_TABLE_VALUED_FUNCTION ||
			type == OBJECT_TYPE_RULE))
		{
			pfree(property);
			PG_RETURN_NULL();
		}

		/*
		 * Currently, for IsSchemaBound property, we have hardcoded the value to 0
		 */
		if (pg_strcasecmp(property, "isschemabound") == 0)
		{
			pfree(property);
			PG_RETURN_INT32(0);
		}
		/*
		 * For ExecIsQuotedIdentOn and ExecIsAnsiNullsOn, we hardcoded it to 1
		 */
		pfree(property);
		PG_RETURN_INT32(1);
	}
	/* TableFullTextPopulateStatus, TableHasVarDecimalStorageFormat */
	else if (pg_strcasecmp(property, "tablefulltextpopulatestatus") == 0 ||
			pg_strcasecmp(property, "tablehasvardecimalstorageformat") == 0)
	{
		/*
		 * Currently, we have hardcoded the return value to 0.
		 */
		if (type == OBJECT_TYPE_TABLE)
		{
			pfree(property);
			PG_RETURN_INT32(0);
		}
		/*
		 * These properties are only applicable if the type of the object is TABLE, 
		 * Hence, return NULL if the object is not a TABLE.
		 */
		pfree(property);
		PG_RETURN_NULL();		
	}
	/* IsMSShipped*/
	else if (pg_strcasecmp(property, "ismsshipped") == 0)
	{
		/*
		 * Check whether the object is MS shipped. We are using is_ms_shipped helper function
		 * to check the same.
		 */
		if (is_ms_shipped(object_name, type, schema_id))
		{
			pfree(property);
			PG_RETURN_INT32(1);
		}
		pfree(property);
		PG_RETURN_INT32(0);
	}
	/* IsDeterministic */
	else if (pg_strcasecmp(property, "isdeterministic") == 0)
	{
		/*
		 * Currently, we hardcoded the value to 0.
		 */
		pfree(property);
		PG_RETURN_INT32(0);
	}
	/* IsProcedure */
	else if (pg_strcasecmp(property, "isprocedure") == 0)
	{
		/*
		 * Check whether the type of the object is OBJECT_TYPE_TSQL_STORED_PROCEDURE.
		 */
		if (type == OBJECT_TYPE_TSQL_STORED_PROCEDURE)
		{
			pfree(property);
			PG_RETURN_INT32(1);
		}
		pfree(property);
		PG_RETURN_INT32(0);
	}
	/* IsTable */
	else if (pg_strcasecmp(property, "istable") == 0)
	{
		/*
		 * The type of the object should be OBJECT_TYPE_INTERNAL_TABLE or OBJECT_TYPE_TABLE_TYPE or
		 * TABLE or OBJECT_TYPE_SYSTEM_BASE_TABLE.
		 */
		if (type == OBJECT_TYPE_INTERNAL_TABLE || type == OBJECT_TYPE_TABLE_TYPE ||
			type == OBJECT_TYPE_TABLE || type == OBJECT_TYPE_SYSTEM_BASE_TABLE)
		{
			pfree(property);
			PG_RETURN_INT32(1);
		}
		pfree(property);
		PG_RETURN_INT32(0);		
	}
	/* IsView */
	else if (pg_strcasecmp(property, "isview") == 0)
	{
		/*
		 * The type of the object should be OBJECT_TYPE_VIEW.
		 */
		if (type == OBJECT_TYPE_VIEW)
		{
			pfree(property);
			PG_RETURN_INT32(1);
		}
		pfree(property);
		PG_RETURN_INT32(0);
	}
	/* IsUserView */
	else if (pg_strcasecmp(property, "isusertable") == 0)
	{
		/*
		 * The object should be of the type TABLE and should not be MS shipped.
		 */
		if (type == OBJECT_TYPE_TABLE && is_ms_shipped(object_name, type, schema_id) == 0)
		{
			pfree(property);
			PG_RETURN_INT32(1);
		}
		pfree(property);
		PG_RETURN_INT32(0);
	}
	/* IsTableFunction */
	else if (pg_strcasecmp(property, "istablefunction") == 0)
	{
		/*
		 * The object should be OBJECT_TYPE_TSQL_INLINE_TABLE_VALUED_FUNCTION or OBJECT_TYPE_TSQL_TABLE_VALUED_FUNCTION
		 * OBJECT_TYPE_ASSEMBLY_TABLE_VALUED_FUNCTION.
		 */
		if (type == OBJECT_TYPE_TSQL_INLINE_TABLE_VALUED_FUNCTION || type == OBJECT_TYPE_TSQL_TABLE_VALUED_FUNCTION ||
			type == OBJECT_TYPE_ASSEMBLY_TABLE_VALUED_FUNCTION)
		{
			pfree(property);
			PG_RETURN_INT32(1);
		}
		pfree(property);
		PG_RETURN_INT32(0);	
	}
	/* IsInlineFunction */
	else if (pg_strcasecmp(property, "isinlinefunction") == 0)
	{
		/*
		 * The object should be OBJECT_TYPE_TSQL_INLINE_TABLE_VALUED_FUNCTION.
		 */
		if (type == OBJECT_TYPE_TSQL_INLINE_TABLE_VALUED_FUNCTION)
		{
			pfree(property);
			PG_RETURN_INT32(1);
		}
		pfree(property);
		PG_RETURN_INT32(0);

	}
	/* IsScalarFunction */
	else if (pg_strcasecmp(property, "isscalarfunction") == 0)
	{
		/*
		 * The object should be either OBJECT_TYPE_TSQL_SCALAR_FUNCTION or OBJECT_TYPE_ASSEMBLY_SCALAR_FUNCTION.
		 */
		if (type == OBJECT_TYPE_TSQL_SCALAR_FUNCTION || type == OBJECT_TYPE_ASSEMBLY_SCALAR_FUNCTION)
		{
			pfree(property);
			PG_RETURN_INT32(1);
		}
		pfree(property);
		PG_RETURN_INT32(0);
	}
	/* IsPrimaryKey */
	else if (pg_strcasecmp(property, "isprimarykey") == 0)
	{
		/*
		 * The object should be a OBJECT_TYPE_PRIMARY_KEY_CONSTRAINT.
		 */
		if (type == OBJECT_TYPE_PRIMARY_KEY_CONSTRAINT)
		{
			pfree(property);
			PG_RETURN_INT32(1);
		}
		pfree(property);
		PG_RETURN_INT32(0);
	}
	/* IsIndexed */
	else if (pg_strcasecmp(property, "isindexed") == 0)
	{
		/*
		 * Search for object_id in pg_index catalog by indrelid column.
		 * The object is indexed if the entry exists in pg_index.
		 */
		Relation	indRel;
		ScanKeyData 	key;
		SysScanDesc 	scan;
		HeapTuple	tup;

		if (type != OBJECT_TYPE_TABLE)
			PG_RETURN_INT32(0);

		indRel = table_open(IndexRelationId, RowExclusiveLock);

		ScanKeyInit(&key,
				Anum_pg_index_indrelid,
				BTEqualStrategyNumber, F_OIDEQ,
				ObjectIdGetDatum(object_id));

		scan = systable_beginscan(indRel, IndexIndrelidIndexId, true,
				  		NULL, 1, &key);

		if (HeapTupleIsValid(tup = systable_getnext(scan)))
		{
			systable_endscan(scan);
			table_close(indRel, RowExclusiveLock);
			pfree(property);
			PG_RETURN_INT32(1);
		}

		systable_endscan(scan);
		table_close(indRel, RowExclusiveLock);
		pfree(property);

		PG_RETURN_INT32(0);
	}
	/* IsDefault */
	else if (pg_strcasecmp(property, "isdefault") == 0)
	{
		/*
		 * Currently hardcoded to 0.
		 */
		pfree(property);
		PG_RETURN_INT32(0);
	}
	/* IsOBJECT_TYPE_RULE */
	else if (pg_strcasecmp(property, "isrule") == 0)
	{
		/*
		 * Currently hardcoded to 0.
		 */
		pfree(property);
		PG_RETURN_INT32(0);
	}
	/* IsTrigger */
	else if (pg_strcasecmp(property, "istrigger") == 0)
	{
		/*
		 * The type of the object should be OBJECT_TYPE_ASSEMBLY_DML_TRIGGER.
		 */
		if (type == OBJECT_TYPE_ASSEMBLY_DML_TRIGGER)
		{
			pfree(property);
			PG_RETURN_INT32(1);
		}
		pfree(property);
		PG_RETURN_INT32(0);
	}
	
	if (property)
		pfree(property);

	PG_RETURN_NULL();
}<|MERGE_RESOLUTION|>--- conflicted
+++ resolved
@@ -88,7 +88,7 @@
 	OBJECT_TYPE_EXTENDED_STORED_PROCEDURE
 } ObjectPropertyType;
 
-PG_FUNCTION_INFO_V1(babelfish_concat_wrapper);
+
 PG_FUNCTION_INFO_V1(trancount);
 PG_FUNCTION_INFO_V1(version);
 PG_FUNCTION_INFO_V1(error);
@@ -150,10 +150,7 @@
 PG_FUNCTION_INFO_V1(objectproperty_internal);
 PG_FUNCTION_INFO_V1(sysutcdatetime);
 PG_FUNCTION_INFO_V1(getutcdate);
-<<<<<<< HEAD
-=======
 PG_FUNCTION_INFO_V1(babelfish_concat_wrapper);
->>>>>>> 33b3ef8b
 
 void	   *string_to_tsql_varchar(const char *input_str);
 void	   *get_servername_internal(void);
@@ -188,6 +185,7 @@
 char	   *bbf_language = "us_english";
 #define MD5_HASH_LEN 32
 
+
 Datum
 babelfish_concat_wrapper(PG_FUNCTION_ARGS)
 {
@@ -264,59 +262,6 @@
 {
 	PG_RETURN_UINT32(NestedTranCount);
 }
-
-Datum
-babelfish_concat_wrapper(PG_FUNCTION_ARGS)
-{
-	text		*arg1, *arg2, *new_text;
-	int32		arg1_size, arg2_size, new_text_size;
-	bool		first_param = PG_ARGISNULL(0);
-	bool		second_param = PG_ARGISNULL(1);
-	
-	if (pltsql_concat_null_yields_null)
-	{
-		if(first_param || second_param)
-		{
-			PG_RETURN_NULL(); // If any is NULL, return NULL
-		}
-	}
-	else
-	{
-		if (first_param && second_param)
-		{
-			PG_RETURN_NULL(); // If both are NULL, return NULL
-		}
-		else if (second_param)
-		{
-			PG_RETURN_TEXT_P(PG_GETARG_TEXT_PP(0)); // If only the second string is NULL, return the first string
-		}
-		else if (first_param)
-		{
-			PG_RETURN_TEXT_P(PG_GETARG_TEXT_PP(1)); // If only the first string is NULL, return the second string
-		}
-	}
-	arg1 = PG_GETARG_TEXT_PP(0);
-	arg2 = PG_GETARG_TEXT_PP(1);
-	arg1_size = VARSIZE_ANY_EXHDR(arg1);
-	arg2_size = VARSIZE_ANY_EXHDR(arg2);
-
-	new_text_size = arg1_size + arg2_size + VARHDRSZ;
-	new_text = (text *) palloc(new_text_size);
-
-	SET_VARSIZE(new_text, new_text_size);
-
-	if(arg1_size>0)
-	{
-		memcpy(VARDATA(new_text), VARDATA_ANY(arg1), arg1_size);
-	}
-	if(arg2_size>0)
-	{
-		memcpy(VARDATA(new_text) + arg1_size, VARDATA_ANY(arg2), arg2_size);
-	}
-	
-	PG_RETURN_TEXT_P(new_text);
-}
-
 
 Datum
 procid(PG_FUNCTION_ARGS)
