--- conflicted
+++ resolved
@@ -162,18 +162,6 @@
   GRANT SELECT ON msdb_dbo.syspolicy_configuration TO PUBLIC;
   ALTER VIEW msdb_dbo.syspolicy_configuration OWNER TO sysadmin;
 
-<<<<<<< HEAD
-  CREATE OR REPLACE PROCEDURE sys.create_linked_server_procs_in_master_dbo()
-  LANGUAGE C
-  AS 'babelfishpg_tsql', 'create_linked_server_procs_in_master_dbo_internal';
-
-  CALL sys.create_linked_server_procs_in_master_dbo();
-  ALTER PROCEDURE master_dbo.sp_addlinkedserver OWNER TO sysadmin;
-  ALTER PROCEDURE master_dbo.sp_addlinkedsrvlogin OWNER TO sysadmin;
-  ALTER PROCEDURE master_dbo.sp_droplinkedsrvlogin OWNER TO sysadmin;
-  ALTER PROCEDURE master_dbo.sp_dropserver OWNER TO sysadmin;
-  DROP PROCEDURE sys.create_linked_server_procs_in_master_dbo;
-=======
   CREATE OR REPLACE PROCEDURE master_dbo.sp_addlinkedserver( IN "@server" sys.sysname,
                                                     IN "@srvproduct" sys.nvarchar(128) DEFAULT NULL,
                                                     IN "@provider" sys.nvarchar(128) DEFAULT 'SQLNCLI',
@@ -185,7 +173,6 @@
   LANGUAGE C;
 
   ALTER PROCEDURE master_dbo.sp_addlinkedserver OWNER TO sysadmin;
->>>>>>> bd82ad7b
 
 END
 $$;
