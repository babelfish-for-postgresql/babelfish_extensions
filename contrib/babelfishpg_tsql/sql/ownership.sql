-- BBF_SYSDATABASES
-- Note: change here requires change in FormData_sysdatabases too
CREATE TABLE sys.babelfish_sysdatabases (
	dbid SMALLINT NOT NULL UNIQUE,
	status INT NOT NULL,
	status2 INT NOT NULL,
	owner NAME NOT NULL,
	default_collation NAME NOT NULL,
	name TEXT NOT NULL COLLATE "C",
	crdate timestamptz NOT NULL,
	properties TEXT NOT NULL COLLATE "C",
	PRIMARY KEY (name)
);

GRANT SELECT on sys.babelfish_sysdatabases TO PUBLIC;

-- BABELFISH_FUNCTION_EXT
CREATE TABLE sys.babelfish_function_ext (
	nspname NAME NOT NULL,
	funcname NAME NOT NULL,
	orig_name sys.NVARCHAR(128), -- original input name of users
	funcsignature TEXT NOT NULL COLLATE "C",
	default_positions TEXT COLLATE "C",
	flag_validity BIGINT,
	flag_values BIGINT,
	create_date SYS.DATETIME NOT NULL,
	modify_date SYS.DATETIME NOT NULL,
	definition sys.NTEXT DEFAULT NULL,
	PRIMARY KEY(nspname, funcsignature)
);
GRANT SELECT ON sys.babelfish_function_ext TO PUBLIC;

SELECT pg_catalog.pg_extension_config_dump('sys.babelfish_function_ext', '');

-- BABELFISH_NAMESPACE_EXT
CREATE TABLE sys.babelfish_namespace_ext (
    nspname NAME NOT NULL,
    dbid SMALLINT NOT NULL,
    orig_name sys.NVARCHAR(128) NOT NULL,
	properties TEXT NOT NULL COLLATE "C",
    PRIMARY KEY (nspname)
);
GRANT SELECT ON sys.babelfish_namespace_ext TO PUBLIC;

-- SYSDATABASES
CREATE OR REPLACE VIEW sys.sysdatabases AS
SELECT
t.name,
sys.db_id(t.name) AS dbid,
CAST(CAST(r.oid AS int) AS SYS.VARBINARY(85)) AS sid,
CAST(0 AS SMALLINT) AS mode,
t.status,
t.status2,
CAST(t.crdate AS SYS.DATETIME) AS crdate,
CAST('1900-01-01 00:00:00.000' AS SYS.DATETIME) AS reserved,
CAST(0 AS INT) AS category,
CAST(120 AS SYS.TINYINT) AS cmptlevel,
CAST(NULL AS SYS.NVARCHAR(260)) AS filename,
CAST(NULL AS SMALLINT) AS version
FROM sys.babelfish_sysdatabases AS t
LEFT OUTER JOIN pg_catalog.pg_roles r on r.rolname = t.owner;

GRANT SELECT ON sys.sysdatabases TO PUBLIC;

-- PG_NAMESPACE_EXT
CREATE VIEW sys.pg_namespace_ext AS
SELECT BASE.* , DB.name as dbname FROM
pg_catalog.pg_namespace AS base
LEFT OUTER JOIN sys.babelfish_namespace_ext AS EXT on BASE.nspname = EXT.nspname
INNER JOIN sys.babelfish_sysdatabases AS DB ON EXT.dbid = DB.dbid;

GRANT SELECT ON sys.pg_namespace_ext TO PUBLIC;

-- Logical Schema Views
create or replace view sys.schemas as
select
  CAST(ext.orig_name as sys.SYSNAME) as name
  , base.oid as schema_id
  , base.nspowner as principal_id
from pg_catalog.pg_namespace base INNER JOIN sys.babelfish_namespace_ext ext on base.nspname = ext.nspname
where base.nspname not in ('information_schema', 'pg_catalog', 'pg_toast', 'sys', 'public')
and ext.dbid = cast(sys.db_id() as oid);
GRANT SELECT ON sys.schemas TO PUBLIC;
CREATE SEQUENCE sys.babelfish_db_seq MAXVALUE 32767 CYCLE;

-- CATALOG INITIALIZER
CREATE OR REPLACE PROCEDURE babel_catalog_initializer()
LANGUAGE C
AS 'babelfishpg_tsql', 'init_catalog';

CALL babel_catalog_initializer();

CREATE OR REPLACE PROCEDURE babel_create_builtin_dbs(IN login TEXT)
LANGUAGE C
AS 'babelfishpg_tsql', 'create_builtin_dbs';

CREATE OR REPLACE PROCEDURE sys.babel_drop_all_dbs()
LANGUAGE C
AS 'babelfishpg_tsql', 'drop_all_dbs';

CREATE OR REPLACE PROCEDURE sys.babel_initialize_logins(IN login TEXT)
LANGUAGE C
AS 'babelfishpg_tsql', 'initialize_logins';

CREATE OR REPLACE PROCEDURE sys.babel_drop_all_logins()
LANGUAGE C
AS 'babelfishpg_tsql', 'drop_all_logins';

-- The items in initialize_babel_extras procedure need to be initialized or created 
-- during babelfish initialization. They depend on the core babelfish to be initialized first.
CREATE OR REPLACE PROCEDURE initialize_babel_extras()
LANGUAGE plpgsql
AS $$
BEGIN
  CREATE OR REPLACE PROCEDURE sys.create_xp_qv_in_master_dbo()
  LANGUAGE C
  AS 'babelfishpg_tsql', 'create_xp_qv_in_master_dbo_internal';

  CREATE OR REPLACE PROCEDURE sys.create_xp_instance_regread_in_master_dbo()
  LANGUAGE C
  AS 'babelfishpg_tsql', 'create_xp_instance_regread_in_master_dbo_internal';

  CALL sys.create_xp_qv_in_master_dbo();
  ALTER PROCEDURE master_dbo.xp_qv OWNER TO sysadmin;
  DROP PROCEDURE sys.create_xp_qv_in_master_dbo;

  CALL sys.create_xp_instance_regread_in_master_dbo();
  ALTER PROCEDURE master_dbo.xp_instance_regread(sys.nvarchar(512), sys.sysname, sys.nvarchar(512), int) OWNER TO sysadmin;
  ALTER PROCEDURE master_dbo.xp_instance_regread(sys.nvarchar(512), sys.sysname, sys.nvarchar(512), sys.nvarchar(512)) OWNER TO sysadmin;
  DROP PROCEDURE sys.create_xp_instance_regread_in_master_dbo;

  CREATE OR REPLACE VIEW msdb_dbo.syspolicy_system_health_state
  AS
    SELECT 
      CAST(0 as BIGINT) AS health_state_id,
      CAST(0 as INT) AS policy_id,
      CAST(NULL AS sys.DATETIME) AS last_run_date,
      CAST('' AS sys.NVARCHAR(400)) AS target_query_expression_with_id,
      CAST('' AS sys.NVARCHAR) AS target_query_expression,
      CAST(1 as sys.BIT) AS result
    WHERE FALSE;
  GRANT SELECT ON msdb_dbo.syspolicy_system_health_state TO PUBLIC;
  ALTER VIEW msdb_dbo.syspolicy_system_health_state OWNER TO sysadmin;

  CREATE OR REPLACE FUNCTION msdb_dbo.fn_syspolicy_is_automation_enabled()
  RETURNS INTEGER
  AS 
  $fn_body$    
    SELECT 0;
  $fn_body$
  LANGUAGE SQL IMMUTABLE PARALLEL SAFE;
  ALTER FUNCTION msdb_dbo.fn_syspolicy_is_automation_enabled() OWNER TO sysadmin;

  CREATE OR REPLACE VIEW msdb_dbo.syspolicy_configuration
  AS
    SELECT CAST(t.name AS sys.sysname), CAST(t.current_value AS sys.sql_variant) FROM
    (
      VALUES
      ('Enabled', CAST(0 AS int)),
      ('HistoryRetentionInDays', CAST(0 AS int)),
      ('LogOnSuccess', CAST(0 AS int))
    )t (name, current_value);
  GRANT SELECT ON msdb_dbo.syspolicy_configuration TO PUBLIC;
  ALTER VIEW msdb_dbo.syspolicy_configuration OWNER TO sysadmin;

  CREATE OR REPLACE PROCEDURE master_dbo.sp_addlinkedserver( IN "@server" sys.sysname,
                                                    IN "@srvproduct" sys.nvarchar(128) DEFAULT NULL,
                                                    IN "@provider" sys.nvarchar(128) DEFAULT 'SQLNCLI',
                                                    IN "@datasrc" sys.nvarchar(4000) DEFAULT NULL,
                                                    IN "@location" sys.nvarchar(4000) DEFAULT NULL,
                                                    IN "@provstr" sys.nvarchar(4000) DEFAULT NULL,
                                                    IN "@catalog" sys.sysname DEFAULT NULL)
  AS 'babelfishpg_tsql', 'sp_addlinkedserver_internal'
  LANGUAGE C;

  ALTER PROCEDURE master_dbo.sp_addlinkedserver OWNER TO sysadmin;

  CREATE OR REPLACE PROCEDURE master_dbo.sp_addlinkedsrvlogin( IN "@rmtsrvname" sys.sysname,
                                                      IN "@useself" sys.varchar(8) DEFAULT 'TRUE',
                                                      IN "@locallogin" sys.sysname DEFAULT NULL,
                                                      IN "@rmtuser" sys.sysname DEFAULT NULL,
                                                      IN "@rmtpassword" sys.sysname DEFAULT NULL)
  AS 'babelfishpg_tsql', 'sp_addlinkedsrvlogin_internal'
  LANGUAGE C;

  ALTER PROCEDURE master_dbo.sp_addlinkedsrvlogin OWNER TO sysadmin;

<<<<<<< HEAD
  CREATE OR REPLACE PROCEDURE master_dbo.sp_droplinkedsrvlogin( IN "@rmtsrvname" sys.sysname,
                                                              IN "@locallogin" sys.sysname)
  AS 'babelfishpg_tsql', 'sp_droplinkedsrvlogin_internal'
  LANGUAGE C;

  ALTER PROCEDURE master_dbo.sp_droplinkedsrvlogin OWNER TO sysadmin;

=======
  CREATE OR REPLACE PROCEDURE master_dbo.sp_dropserver( IN "@server" sys.sysname,
                                                    IN "@droplogins" sys.bpchar(10) DEFAULT NULL)
  AS 'babelfishpg_tsql', 'sp_dropserver_internal'
  LANGUAGE C;

  ALTER PROCEDURE master_dbo.sp_dropserver OWNER TO sysadmin;
>>>>>>> a055a230
END
$$;

CREATE OR REPLACE PROCEDURE initialize_babelfish ( sa_name VARCHAR(128) )
LANGUAGE plpgsql
AS $$
DECLARE
	reserved_roles varchar[] := ARRAY['sysadmin', 'master_dbo', 'master_guest', 'master_db_owner', 'tempdb_dbo', 'tempdb_guest', 'tempdb_db_owner', 'msdb_dbo', 'msdb_guest', 'msdb_db_owner'];
	user_id  oid := -1;
	db_name  name := NULL;
	role_name varchar;
	dba_name varchar;
BEGIN
	-- check reserved roles
	FOREACH role_name IN ARRAY reserved_roles LOOP
	BEGIN
		SELECT oid INTO user_id FROM pg_roles WHERE rolname = role_name;
		IF user_id > 0 THEN
			SELECT datname INTO db_name FROM pg_shdepend AS s INNER JOIN pg_database AS d ON s.dbid = d.oid WHERE s.refobjid = user_id;
			IF db_name IS NOT NULL THEN
				RAISE E'Could not initialize babelfish in current database: Reserved role % used in database %.\nIf babelfish was initialized in %, please remove babelfish and try again.', role_name, db_name, db_name;
			ELSE
				RAISE E'Could not initialize babelfish in current database: Reserved role % exists. \nPlease rename or drop existing role and try again ', role_name;
			END IF;
		END IF;
	END;
	END LOOP;

	SELECT pg_get_userbyid(datdba) INTO dba_name FROM pg_database WHERE datname = CURRENT_DATABASE();
	IF sa_name <> dba_name THEN
		RAISE E'Could not initialize babelfish with given role name: % is not the DB owner of current database.', sa_name;
	END IF;

	EXECUTE format('CREATE ROLE sysadmin CREATEDB CREATEROLE INHERIT ROLE %I', sa_name);
	EXECUTE format('GRANT USAGE, SELECT ON SEQUENCE sys.babelfish_db_seq TO sysadmin WITH GRANT OPTION');
	EXECUTE format('GRANT CREATE, CONNECT, TEMPORARY ON DATABASE %s TO sysadmin WITH GRANT OPTION', CURRENT_DATABASE());
	EXECUTE format('ALTER DATABASE %s SET babelfishpg_tsql.enable_ownership_structure = true', CURRENT_DATABASE());
	EXECUTE 'SET babelfishpg_tsql.enable_ownership_structure = true';
	CALL sys.babel_initialize_logins(sa_name);
	CALL sys.babel_initialize_logins('sysadmin');
	CALL sys.babel_create_builtin_dbs(sa_name);
	CALL sys.initialize_babel_extras();
END
$$;

CREATE OR REPLACE PROCEDURE remove_babelfish ()
LANGUAGE plpgsql
AS $$
BEGIN
	CALL sys.babel_drop_all_dbs();
	CALL sys.babel_drop_all_logins();
	EXECUTE format('ALTER DATABASE %s SET babelfishpg_tsql.enable_ownership_structure = false', CURRENT_DATABASE());
	EXECUTE 'ALTER SEQUENCE sys.babelfish_db_seq RESTART';
	DROP OWNED BY sysadmin;
	DROP ROLE sysadmin;
END
$$;

-- LOGIN EXT
-- Note: change here requires change in FormData_authid_login_ext too
CREATE TABLE sys.babelfish_authid_login_ext (
rolname NAME NOT NULL, -- pg_authid.rolname
is_disabled INT NOT NULL DEFAULT 0, -- to support enable/disable login
type CHAR(1) NOT NULL DEFAULT 'S',
credential_id INT NOT NULL,
owning_principal_id INT NOT NULL,
is_fixed_role INT NOT NULL DEFAULT 0,
create_date timestamptz NOT NULL,
modify_date timestamptz NOT NULL,
default_database_name SYS.NVARCHAR(128) NOT NULL,
default_language_name SYS.NVARCHAR(128) NOT NULL,
properties JSONB,
PRIMARY KEY (rolname));
GRANT SELECT ON sys.babelfish_authid_login_ext TO PUBLIC;

SELECT pg_catalog.pg_extension_config_dump('sys.babelfish_sysdatabases', '');
SELECT pg_catalog.pg_extension_config_dump('sys.babelfish_db_seq', '');
SELECT pg_catalog.pg_extension_config_dump('sys.babelfish_namespace_ext', '');
SELECT pg_catalog.pg_extension_config_dump('sys.babelfish_authid_login_ext', '');
SELECT pg_catalog.pg_extension_config_dump('sys.babelfish_configurations', '');

-- SERVER_PRINCIPALS
CREATE OR REPLACE VIEW sys.server_principals
AS SELECT
CAST(Base.rolname AS sys.SYSNAME) AS name,
CAST(Base.oid As INT) AS principal_id,
CAST(CAST(Base.oid as INT) as sys.varbinary(85)) AS sid,
CAST(Ext.type AS CHAR(1)) as type,
CAST(CASE WHEN Ext.type = 'S' THEN 'SQL_LOGIN' 
WHEN Ext.type = 'R' THEN 'SERVER_ROLE'
ELSE NULL END AS NVARCHAR(60)) AS type_desc,
CAST(Ext.is_disabled AS INT) AS is_disabled,
CAST(Ext.create_date AS SYS.DATETIME) AS create_date,
CAST(Ext.modify_date AS SYS.DATETIME) AS modify_date,
CAST(CASE WHEN Ext.type = 'R' THEN NULL ELSE Ext.default_database_name END AS SYS.SYSNAME) AS default_database_name,
CAST(Ext.default_language_name AS SYS.SYSNAME) AS default_language_name,
CAST(CASE WHEN Ext.type = 'R' THEN NULL ELSE Ext.credential_id END AS INT) AS credential_id,
CAST(CASE WHEN Ext.type = 'R' THEN 1 ELSE Ext.owning_principal_id END AS INT) AS owning_principal_id,
CAST(CASE WHEN Ext.type = 'R' THEN 1 ELSE Ext.is_fixed_role END AS sys.BIT) AS is_fixed_role
FROM pg_catalog.pg_roles AS Base INNER JOIN sys.babelfish_authid_login_ext AS Ext ON Base.rolname = Ext.rolname;

GRANT SELECT ON sys.server_principals TO PUBLIC;

-- USER extension
CREATE TABLE sys.babelfish_authid_user_ext (
rolname NAME NOT NULL,
login_name NAME NOT NULL,
type CHAR(1) NOT NULL DEFAULT 'S',
owning_principal_id INT,
is_fixed_role INT NOT NULL DEFAULT 0,
authentication_type INT,
default_language_lcid INT,
allow_encrypted_value_modifications INT NOT NULL DEFAULT 0,
create_date timestamptz NOT NULL,
modify_date timestamptz NOT NULL,
orig_username SYS.NVARCHAR(128) NOT NULL,
database_name SYS.NVARCHAR(128) NOT NULL,
default_schema_name SYS.NVARCHAR(128) NOT NULL,
default_language_name SYS.NVARCHAR(128),
authentication_type_desc SYS.NVARCHAR(60),
user_can_connect INT NOT NULL DEFAULT 1,
PRIMARY KEY (rolname));

CREATE INDEX babelfish_authid_user_ext_login_db_idx ON sys.babelfish_authid_user_ext (login_name, database_name);

GRANT SELECT ON sys.babelfish_authid_user_ext TO PUBLIC;

-- DATABASE_PRINCIPALS
CREATE OR REPLACE VIEW sys.database_principals AS SELECT
CAST(Ext.orig_username AS SYS.SYSNAME) AS name,
CAST(Base.oid AS INT) AS principal_id,
CAST(Ext.type AS CHAR(1)) as type,
CAST(CASE WHEN Ext.type = 'S' THEN 'SQL_USER'
WHEN Ext.type = 'R' THEN 'DATABASE_ROLE'
ELSE NULL END AS SYS.NVARCHAR(60)) AS type_desc,
CAST(Ext.default_schema_name AS SYS.SYSNAME) AS default_schema_name,
CAST(Ext.create_date AS SYS.DATETIME) AS create_date,
CAST(Ext.modify_date AS SYS.DATETIME) AS modify_date,
CAST(Ext.owning_principal_id AS INT) AS owning_principal_id,
CAST(CAST(Base2.oid AS INT) AS SYS.VARBINARY(85)) AS SID,
CAST(Ext.is_fixed_role AS SYS.BIT) AS is_fixed_role,
CAST(Ext.authentication_type AS INT) AS authentication_type,
CAST(Ext.authentication_type_desc AS SYS.NVARCHAR(60)) AS authentication_type_desc,
CAST(Ext.default_language_name AS SYS.SYSNAME) AS default_language_name,
CAST(Ext.default_language_lcid AS INT) AS default_language_lcid,
CAST(Ext.allow_encrypted_value_modifications AS SYS.BIT) AS allow_encrypted_value_modifications
FROM pg_catalog.pg_roles AS Base INNER JOIN sys.babelfish_authid_user_ext AS Ext
ON Base.rolname = Ext.rolname
LEFT OUTER JOIN pg_catalog.pg_roles Base2
ON Ext.login_name = Base2.rolname
WHERE Ext.database_name = DB_NAME();

GRANT SELECT ON sys.database_principals TO PUBLIC;

-- DATABASE_ROLE_MEMBERS
CREATE OR REPLACE VIEW sys.database_role_members AS
SELECT
CAST(Auth1.oid AS INT) AS role_principal_id,
CAST(Auth2.oid AS INT) AS member_principal_id
FROM pg_catalog.pg_auth_members AS Authmbr
INNER JOIN pg_catalog.pg_roles AS Auth1 ON Auth1.oid = Authmbr.roleid
INNER JOIN pg_catalog.pg_roles AS Auth2 ON Auth2.oid = Authmbr.member
INNER JOIN sys.babelfish_authid_user_ext AS Ext1 ON Auth1.rolname = Ext1.rolname
INNER JOIN sys.babelfish_authid_user_ext AS Ext2 ON Auth2.rolname = Ext2.rolname
WHERE Ext1.database_name = DB_NAME() 
AND Ext2.database_name = DB_NAME()
AND Ext1.type = 'R'
AND Ext2.orig_username != 'db_owner';

GRANT SELECT ON sys.database_role_members TO PUBLIC;

-- internal table function for sp_helpdb with no arguments
CREATE OR REPLACE FUNCTION sys.babelfish_helpdb()
RETURNS table (
  name varchar(128),
  db_size varchar(13),
  owner varchar(128),
  dbid int,
  created varchar(11),
  status varchar(600),
  compatibility_level smallint
) AS 'babelfishpg_tsql', 'babelfish_helpdb' LANGUAGE C;

-- internal table function for helpdb with dbname as input
CREATE OR REPLACE FUNCTION sys.babelfish_helpdb(varchar)
RETURNS table (
  name varchar(128),
  db_size varchar(13),
  owner varchar(128),
  dbid int,
  created varchar(11),
  status varchar(600),
  compatibility_level smallint
) AS 'babelfishpg_tsql', 'babelfish_helpdb' LANGUAGE C;

create or replace view sys.databases as
select
  CAST(d.name as SYS.SYSNAME) as name
  , CAST(sys.db_id(d.name) as INT) as database_id
  , CAST(NULL as INT) as source_database_id
  , cast(s.sid as SYS.VARBINARY(85)) as owner_sid
  , CAST(d.crdate AS SYS.DATETIME) as create_date
  , CAST(s.cmptlevel AS SYS.TINYINT) as compatibility_level
  , CAST(c.collname as SYS.SYSNAME) as collation_name
  , CAST(0 AS SYS.TINYINT)  as user_access
  , CAST('MULTI_USER' AS SYS.NVARCHAR(60)) as user_access_desc
  , CAST(0 AS SYS.BIT) as is_read_only
  , CAST(0 AS SYS.BIT) as is_auto_close_on
  , CAST(0 AS SYS.BIT) as is_auto_shrink_on
  , CAST(0 AS SYS.TINYINT) as state
  , CAST('ONLINE' AS SYS.NVARCHAR(60)) as state_desc
  , CAST(
	  	CASE 
			WHEN pg_is_in_recovery() is false THEN 0 
			WHEN pg_is_in_recovery() is true THEN 1 
		END 
	AS SYS.BIT) as is_in_standby
  , CAST(0 AS SYS.BIT) as is_cleanly_shutdown
  , CAST(0 AS SYS.BIT) as is_supplemental_logging_enabled
  , CAST(1 AS SYS.TINYINT) as snapshot_isolation_state
  , CAST('ON' AS SYS.NVARCHAR(60)) as snapshot_isolation_state_desc
  , CAST(1 AS SYS.BIT) as is_read_committed_snapshot_on
  , CAST(1 AS SYS.TINYINT) as recovery_model
  , CAST('FULL' AS SYS.NVARCHAR(60)) as recovery_model_desc
  , CAST(0 AS SYS.TINYINT) as page_verify_option
  , CAST(NULL AS SYS.NVARCHAR(60)) as page_verify_option_desc
  , CAST(1 AS SYS.BIT) as is_auto_create_stats_on
  , CAST(0 AS SYS.BIT) as is_auto_create_stats_incremental_on
  , CAST(0 AS SYS.BIT) as is_auto_update_stats_on
  , CAST(0 AS SYS.BIT) as is_auto_update_stats_async_on
  , CAST(0 AS SYS.BIT) as is_ansi_null_default_on
  , CAST(0 AS SYS.BIT) as is_ansi_nulls_on
  , CAST(0 AS SYS.BIT) as is_ansi_padding_on
  , CAST(0 AS SYS.BIT) as is_ansi_warnings_on
  , CAST(0 AS SYS.BIT) as is_arithabort_on
  , CAST(0 AS SYS.BIT) as is_concat_null_yields_null_on
  , CAST(0 AS SYS.BIT) as is_numeric_roundabort_on
  , CAST(0 AS SYS.BIT) as is_quoted_identifier_on
  , CAST(0 AS SYS.BIT) as is_recursive_triggers_on
  , CAST(0 AS SYS.BIT) as is_cursor_close_on_commit_on
  , CAST(0 AS SYS.BIT) as is_local_cursor_default
  , CAST(0 AS SYS.BIT) as is_fulltext_enabled
  , CAST(0 AS SYS.BIT) as is_trustworthy_on
  , CAST(0 AS SYS.BIT) as is_db_chaining_on
  , CAST(0 AS SYS.BIT) as is_parameterization_forced
  , CAST(0 AS SYS.BIT) as is_master_key_encrypted_by_server
  , CAST(0 AS SYS.BIT) as is_query_store_on
  , CAST(0 AS SYS.BIT) as is_published
  , CAST(0 AS SYS.BIT) as is_subscribed
  , CAST(0 AS SYS.BIT) as is_merge_published
  , CAST(0 AS SYS.BIT) as is_distributor
  , CAST(0 AS SYS.BIT) as is_sync_with_backup
  , CAST(NULL AS SYS.UNIQUEIDENTIFIER) as service_broker_guid
  , CAST(0 AS SYS.BIT) as is_broker_enabled
  , CAST(0 AS SYS.TINYINT) as log_reuse_wait
  , CAST('NOTHING' AS SYS.NVARCHAR(60)) as log_reuse_wait_desc
  , CAST(0 AS SYS.BIT) as is_date_correlation_on
  , CAST(0 AS SYS.BIT) as is_cdc_enabled
  , CAST(0 AS SYS.BIT) as is_encrypted
  , CAST(0 AS SYS.BIT) as is_honor_broker_priority_on
  , CAST(NULL AS SYS.UNIQUEIDENTIFIER) as replica_id
  , CAST(NULL AS SYS.UNIQUEIDENTIFIER) as group_database_id
  , CAST(NULL AS INT) as resource_pool_id
  , CAST(NULL AS SMALLINT) as default_language_lcid
  , CAST(NULL AS SYS.NVARCHAR(128)) as default_language_name
  , CAST(NULL AS INT) as default_fulltext_language_lcid
  , CAST(NULL AS SYS.NVARCHAR(128)) as default_fulltext_language_name
  , CAST(NULL AS SYS.BIT) as is_nested_triggers_on
  , CAST(NULL AS SYS.BIT) as is_transform_noise_words_on
  , CAST(NULL AS SMALLINT) as two_digit_year_cutoff
  , CAST(0 AS SYS.TINYINT) as containment
  , CAST('NONE' AS SYS.NVARCHAR(60)) as containment_desc
  , CAST(0 AS INT) as target_recovery_time_in_seconds
  , CAST(0 AS INT) as delayed_durability
  , CAST(NULL AS SYS.NVARCHAR(60)) as delayed_durability_desc
  , CAST(0 AS SYS.BIT) as is_memory_optimized_elevate_to_snapshot_on
  , CAST(0 AS SYS.BIT) as is_federation_member
  , CAST(0 AS SYS.BIT) as is_remote_data_archive_enabled
  , CAST(0 AS SYS.BIT) as is_mixed_page_allocation_on
  , CAST(0 AS SYS.BIT) as is_temporal_history_retention_enabled
  , CAST(0 AS INT) as catalog_collation_type
  , CAST('Not Applicable' AS SYS.NVARCHAR(60)) as catalog_collation_type_desc
  , CAST(NULL AS SYS.NVARCHAR(128)) as physical_database_name
  , CAST(0 AS SYS.BIT) as is_result_set_caching_on
  , CAST(0 AS SYS.BIT) as is_accelerated_database_recovery_on
  , CAST(0 AS SYS.BIT) as is_tempdb_spill_to_remote_store
  , CAST(0 AS SYS.BIT) as is_stale_page_detection_on
  , CAST(0 AS SYS.BIT) as is_memory_optimized_enabled
  , CAST(0 AS SYS.BIT) as is_ledger_on
 from sys.babelfish_sysdatabases d 
 INNER JOIN sys.sysdatabases s on d.dbid = s.dbid
 LEFT OUTER JOIN pg_catalog.pg_collation c ON d.default_collation = c.collname;
GRANT SELECT ON sys.databases TO PUBLIC;

CREATE OR REPLACE FUNCTION sys.babelfish_inconsistent_metadata(return_consistency boolean default false)
RETURNS table (
  object_type varchar(32),
  schema_name varchar(128),
  object_name varchar(128),
  detail jsonb
) AS 'babelfishpg_tsql', 'babelfish_inconsistent_metadata' LANGUAGE C;


CREATE OR REPLACE FUNCTION sys.role_id(role_name SYS.SYSNAME)
RETURNS INT
AS 'babelfishpg_tsql', 'role_id'
LANGUAGE C STRICT IMMUTABLE PARALLEL SAFE;
GRANT EXECUTE ON FUNCTION sys.role_id TO PUBLIC;<|MERGE_RESOLUTION|>--- conflicted
+++ resolved
@@ -185,7 +185,6 @@
 
   ALTER PROCEDURE master_dbo.sp_addlinkedsrvlogin OWNER TO sysadmin;
 
-<<<<<<< HEAD
   CREATE OR REPLACE PROCEDURE master_dbo.sp_droplinkedsrvlogin( IN "@rmtsrvname" sys.sysname,
                                                               IN "@locallogin" sys.sysname)
   AS 'babelfishpg_tsql', 'sp_droplinkedsrvlogin_internal'
@@ -193,14 +192,13 @@
 
   ALTER PROCEDURE master_dbo.sp_droplinkedsrvlogin OWNER TO sysadmin;
 
-=======
   CREATE OR REPLACE PROCEDURE master_dbo.sp_dropserver( IN "@server" sys.sysname,
                                                     IN "@droplogins" sys.bpchar(10) DEFAULT NULL)
   AS 'babelfishpg_tsql', 'sp_dropserver_internal'
   LANGUAGE C;
 
   ALTER PROCEDURE master_dbo.sp_dropserver OWNER TO sysadmin;
->>>>>>> a055a230
+
 END
 $$;
 
