-- BBF_SYSDATABASES
-- Note: change here requires change in FormData_sysdatabases too
CREATE TABLE sys.babelfish_sysdatabases (
	dbid SMALLINT NOT NULL UNIQUE,
	status INT NOT NULL,
	status2 INT NOT NULL,
	owner NAME NOT NULL,
	default_collation NAME NOT NULL,
	name TEXT NOT NULL COLLATE "C",
	crdate timestamptz NOT NULL,
	properties TEXT NOT NULL COLLATE "C",
	PRIMARY KEY (name)
);

GRANT SELECT on sys.babelfish_sysdatabases TO PUBLIC;

-- BABELFISH_FUNCTION_EXT
CREATE TABLE sys.babelfish_function_ext (
	nspname NAME NOT NULL,
	funcname NAME NOT NULL,
	orig_name sys.NVARCHAR(128), -- original input name of users
	funcsignature TEXT NOT NULL COLLATE "C",
	default_positions TEXT COLLATE "C",
	flag_validity BIGINT,
	flag_values BIGINT,
	create_date SYS.DATETIME NOT NULL,
	modify_date SYS.DATETIME NOT NULL,
	PRIMARY KEY(nspname, funcsignature)
);
GRANT SELECT ON sys.babelfish_function_ext TO PUBLIC;

SELECT pg_catalog.pg_extension_config_dump('sys.babelfish_function_ext', '');

-- BABELFISH_NAMESPACE_EXT
CREATE TABLE sys.babelfish_namespace_ext (
    nspname NAME NOT NULL,
    dbid SMALLINT NOT NULL,
    orig_name sys.NVARCHAR(128) NOT NULL,
	properties TEXT NOT NULL COLLATE "C",
    PRIMARY KEY (nspname)
);
GRANT SELECT ON sys.babelfish_namespace_ext TO PUBLIC;

-- SYSDATABASES
CREATE OR REPLACE VIEW sys.sysdatabases AS
SELECT
t.name,
sys.db_id(t.name) AS dbid,
CAST(CAST(r.oid AS int) AS SYS.VARBINARY(85)) AS sid,
CAST(0 AS SMALLINT) AS mode,
t.status,
t.status2,
CAST(t.crdate AS SYS.DATETIME) AS crdate,
CAST('1900-01-01 00:00:00.000' AS SYS.DATETIME) AS reserved,
CAST(0 AS INT) AS category,
CAST(120 AS SYS.TINYINT) AS cmptlevel,
CAST(NULL AS SYS.NVARCHAR(260)) AS filename,
CAST(NULL AS SMALLINT) AS version
FROM sys.babelfish_sysdatabases AS t
LEFT OUTER JOIN pg_catalog.pg_roles r on r.rolname = t.owner;

GRANT SELECT ON sys.sysdatabases TO PUBLIC;

-- PG_NAMESPACE_EXT
CREATE VIEW sys.pg_namespace_ext AS
SELECT BASE.* , DB.name as dbname FROM
pg_catalog.pg_namespace AS base
LEFT OUTER JOIN sys.babelfish_namespace_ext AS EXT on BASE.nspname = EXT.nspname
INNER JOIN sys.babelfish_sysdatabases AS DB ON EXT.dbid = DB.dbid;

GRANT SELECT ON sys.pg_namespace_ext TO PUBLIC;

-- Logical Schema Views
create or replace view sys.schemas as
select
  CAST(ext.orig_name as sys.SYSNAME) as name
  , base.oid as schema_id
  , base.nspowner as principal_id
from pg_catalog.pg_namespace base INNER JOIN sys.babelfish_namespace_ext ext on base.nspname = ext.nspname
where base.nspname not in ('information_schema', 'pg_catalog', 'pg_toast', 'sys', 'public')
and ext.dbid = cast(sys.db_id() as oid);
GRANT SELECT ON sys.schemas TO PUBLIC;
CREATE SEQUENCE sys.babelfish_db_seq MAXVALUE 32767 CYCLE;

-- CATALOG INITIALIZER
CREATE OR REPLACE PROCEDURE babel_catalog_initializer()
LANGUAGE C
AS 'babelfishpg_tsql', 'init_catalog';

CALL babel_catalog_initializer();

CREATE OR REPLACE PROCEDURE babel_create_builtin_dbs(IN login TEXT)
LANGUAGE C
AS 'babelfishpg_tsql', 'create_builtin_dbs';

CREATE OR REPLACE PROCEDURE sys.babel_drop_all_dbs()
LANGUAGE C
AS 'babelfishpg_tsql', 'drop_all_dbs';

CREATE OR REPLACE PROCEDURE sys.babel_initialize_logins(IN login TEXT)
LANGUAGE C
AS 'babelfishpg_tsql', 'initialize_logins';

CREATE OR REPLACE PROCEDURE sys.babel_drop_all_logins()
LANGUAGE C
AS 'babelfishpg_tsql', 'drop_all_logins';

-- The items in initialize_babel_extras procedure need to be initialized or created 
-- during babelfish initialization. They depend on the core babelfish to be initialized first.
CREATE OR REPLACE PROCEDURE initialize_babel_extras()
LANGUAGE plpgsql
AS $$
BEGIN
  CREATE OR REPLACE PROCEDURE sys.create_xp_qv_in_master_dbo()
  LANGUAGE C
  AS 'babelfishpg_tsql', 'create_xp_qv_in_master_dbo_internal';

  CREATE OR REPLACE PROCEDURE sys.create_xp_instance_regread_in_master_dbo()
  LANGUAGE C
  AS 'babelfishpg_tsql', 'create_xp_instance_regread_in_master_dbo_internal';

  CALL sys.create_xp_qv_in_master_dbo();
  ALTER PROCEDURE master_dbo.xp_qv OWNER TO sysadmin;
  DROP PROCEDURE sys.create_xp_qv_in_master_dbo;

  CALL sys.create_xp_instance_regread_in_master_dbo();
  ALTER PROCEDURE master_dbo.xp_instance_regread(sys.nvarchar(512), sys.sysname, sys.nvarchar(512), int) OWNER TO sysadmin;
  ALTER PROCEDURE master_dbo.xp_instance_regread(sys.nvarchar(512), sys.sysname, sys.nvarchar(512), sys.nvarchar(512)) OWNER TO sysadmin;
  DROP PROCEDURE sys.create_xp_instance_regread_in_master_dbo;

  CREATE OR REPLACE VIEW msdb_dbo.syspolicy_system_health_state
  AS
    SELECT 
      CAST(0 as BIGINT) AS health_state_id,
      CAST(0 as INT) AS policy_id,
      CAST(NULL AS sys.DATETIME) AS last_run_date,
      CAST('' AS sys.NVARCHAR(400)) AS target_query_expression_with_id,
      CAST('' AS sys.NVARCHAR) AS target_query_expression,
      CAST(1 as sys.BIT) AS result
    WHERE FALSE;
  GRANT SELECT ON msdb_dbo.syspolicy_system_health_state TO PUBLIC;
  ALTER VIEW msdb_dbo.syspolicy_system_health_state OWNER TO sysadmin;

  CREATE OR REPLACE FUNCTION msdb_dbo.fn_syspolicy_is_automation_enabled()
  RETURNS INTEGER
  AS 
  $fn_body$    
    SELECT 0;
  $fn_body$
  LANGUAGE SQL IMMUTABLE PARALLEL SAFE;
  ALTER FUNCTION msdb_dbo.fn_syspolicy_is_automation_enabled() OWNER TO sysadmin;

  CREATE OR REPLACE VIEW msdb_dbo.syspolicy_configuration
  AS
    SELECT CAST(t.name AS sys.sysname), CAST(t.current_value AS sys.sql_variant) FROM
    (
      VALUES
      ('Enabled', CAST(0 AS int)),
      ('HistoryRetentionInDays', CAST(0 AS int)),
      ('LogOnSuccess', CAST(0 AS int))
    )t (name, current_value);
  GRANT SELECT ON msdb_dbo.syspolicy_configuration TO PUBLIC;
  ALTER VIEW msdb_dbo.syspolicy_configuration OWNER TO sysadmin;

  CREATE OR REPLACE PROCEDURE master_dbo.sp_addlinkedserver( IN "@server" sys.sysname,
                                                    IN "@srvproduct" sys.nvarchar(128) DEFAULT NULL,
                                                    IN "@provider" sys.nvarchar(128) DEFAULT 'SQLNCLI',
                                                    IN "@datasrc" sys.nvarchar(4000) DEFAULT NULL,
                                                    IN "@location" sys.nvarchar(4000) DEFAULT NULL,
                                                    IN "@provstr" sys.nvarchar(4000) DEFAULT NULL,
                                                    IN "@catalog" sys.sysname DEFAULT NULL)
  AS 'babelfishpg_tsql', 'sp_addlinkedserver_internal'
  LANGUAGE C;

  ALTER PROCEDURE master_dbo.sp_addlinkedserver OWNER TO sysadmin;

  CREATE OR REPLACE PROCEDURE master_dbo.sp_addlinkedsrvlogin( IN "@rmtsrvname" sys.sysname,
                                                      IN "@useself" sys.varchar(8) DEFAULT 'TRUE',
                                                      IN "@locallogin" sys.sysname DEFAULT NULL,
                                                      IN "@rmtuser" sys.sysname DEFAULT NULL,
                                                      IN "@rmtpassword" sys.sysname DEFAULT NULL)
  AS 'babelfishpg_tsql', 'sp_addlinkedsrvlogin_internal'
  LANGUAGE C;

  ALTER PROCEDURE master_dbo.sp_addlinkedsrvlogin OWNER TO sysadmin;

  CREATE OR REPLACE PROCEDURE master_dbo.sp_dropserver( IN "@server" sys.sysname,
<<<<<<< HEAD
                                                    IN "@droplogins" char(10) DEFAULT NULL)
=======
                                                    IN "@droplogins" sys.bpchar(10) DEFAULT NULL)
>>>>>>> 976c486f
  AS 'babelfishpg_tsql', 'sp_dropserver_internal'
  LANGUAGE C;

  ALTER PROCEDURE master_dbo.sp_dropserver OWNER TO sysadmin;
END
$$;

CREATE OR REPLACE PROCEDURE initialize_babelfish ( sa_name VARCHAR(128) )
LANGUAGE plpgsql
AS $$
DECLARE
	reserved_roles varchar[] := ARRAY['sysadmin', 'master_dbo', 'master_guest', 'master_db_owner', 'tempdb_dbo', 'tempdb_guest', 'tempdb_db_owner', 'msdb_dbo', 'msdb_guest', 'msdb_db_owner'];
	user_id  oid := -1;
	db_name  name := NULL;
	role_name varchar;
	dba_name varchar;
BEGIN
	-- check reserved roles
	FOREACH role_name IN ARRAY reserved_roles LOOP
	BEGIN
		SELECT oid INTO user_id FROM pg_roles WHERE rolname = role_name;
		IF user_id > 0 THEN
			SELECT datname INTO db_name FROM pg_shdepend AS s INNER JOIN pg_database AS d ON s.dbid = d.oid WHERE s.refobjid = user_id;
			IF db_name IS NOT NULL THEN
				RAISE E'Could not initialize babelfish in current database: Reserved role % used in database %.\nIf babelfish was initialized in %, please remove babelfish and try again.', role_name, db_name, db_name;
			ELSE
				RAISE E'Could not initialize babelfish in current database: Reserved role % exists. \nPlease rename or drop existing role and try again ', role_name;
			END IF;
		END IF;
	END;
	END LOOP;

	SELECT pg_get_userbyid(datdba) INTO dba_name FROM pg_database WHERE datname = CURRENT_DATABASE();
	IF sa_name <> dba_name THEN
		RAISE E'Could not initialize babelfish with given role name: % is not the DB owner of current database.', sa_name;
	END IF;

	EXECUTE format('CREATE ROLE sysadmin CREATEDB CREATEROLE INHERIT ROLE %I', sa_name);
	EXECUTE format('GRANT USAGE, SELECT ON SEQUENCE sys.babelfish_db_seq TO sysadmin WITH GRANT OPTION');
	EXECUTE format('GRANT CREATE, CONNECT, TEMPORARY ON DATABASE %s TO sysadmin WITH GRANT OPTION', CURRENT_DATABASE());
	EXECUTE format('ALTER DATABASE %s SET babelfishpg_tsql.enable_ownership_structure = true', CURRENT_DATABASE());
	EXECUTE 'SET babelfishpg_tsql.enable_ownership_structure = true';
	CALL sys.babel_initialize_logins(sa_name);
	CALL sys.babel_initialize_logins('sysadmin');
	CALL sys.babel_create_builtin_dbs(sa_name);
	CALL sys.initialize_babel_extras();
END
$$;

CREATE OR REPLACE PROCEDURE remove_babelfish ()
LANGUAGE plpgsql
AS $$
BEGIN
	CALL sys.babel_drop_all_dbs();
	CALL sys.babel_drop_all_logins();
	EXECUTE format('ALTER DATABASE %s SET babelfishpg_tsql.enable_ownership_structure = false', CURRENT_DATABASE());
	EXECUTE 'ALTER SEQUENCE sys.babelfish_db_seq RESTART';
	DROP OWNED BY sysadmin;
	DROP ROLE sysadmin;
END
$$;

-- LOGIN EXT
-- Note: change here requires change in FormData_authid_login_ext too
CREATE TABLE sys.babelfish_authid_login_ext (
rolname NAME NOT NULL, -- pg_authid.rolname
is_disabled INT NOT NULL DEFAULT 0, -- to support enable/disable login
type CHAR(1) NOT NULL DEFAULT 'S',
credential_id INT NOT NULL,
owning_principal_id INT NOT NULL,
is_fixed_role INT NOT NULL DEFAULT 0,
create_date timestamptz NOT NULL,
modify_date timestamptz NOT NULL,
default_database_name SYS.NVARCHAR(128) NOT NULL,
default_language_name SYS.NVARCHAR(128) NOT NULL,
properties JSONB,
PRIMARY KEY (rolname));
GRANT SELECT ON sys.babelfish_authid_login_ext TO PUBLIC;

SELECT pg_catalog.pg_extension_config_dump('sys.babelfish_sysdatabases', '');
SELECT pg_catalog.pg_extension_config_dump('sys.babelfish_db_seq', '');
SELECT pg_catalog.pg_extension_config_dump('sys.babelfish_namespace_ext', '');
SELECT pg_catalog.pg_extension_config_dump('sys.babelfish_authid_login_ext', '');
SELECT pg_catalog.pg_extension_config_dump('sys.babelfish_configurations', '');

-- SERVER_PRINCIPALS
CREATE OR REPLACE VIEW sys.server_principals
AS SELECT
CAST(Base.rolname AS sys.SYSNAME) AS name,
CAST(Base.oid As INT) AS principal_id,
CAST(CAST(Base.oid as INT) as sys.varbinary(85)) AS sid,
CAST(Ext.type AS CHAR(1)) as type,
CAST(CASE WHEN Ext.type = 'S' THEN 'SQL_LOGIN' 
WHEN Ext.type = 'R' THEN 'SERVER_ROLE'
ELSE NULL END AS NVARCHAR(60)) AS type_desc,
CAST(Ext.is_disabled AS INT) AS is_disabled,
CAST(Ext.create_date AS SYS.DATETIME) AS create_date,
CAST(Ext.modify_date AS SYS.DATETIME) AS modify_date,
CAST(CASE WHEN Ext.type = 'R' THEN NULL ELSE Ext.default_database_name END AS SYS.SYSNAME) AS default_database_name,
CAST(Ext.default_language_name AS SYS.SYSNAME) AS default_language_name,
CAST(CASE WHEN Ext.type = 'R' THEN NULL ELSE Ext.credential_id END AS INT) AS credential_id,
CAST(CASE WHEN Ext.type = 'R' THEN 1 ELSE Ext.owning_principal_id END AS INT) AS owning_principal_id,
CAST(CASE WHEN Ext.type = 'R' THEN 1 ELSE Ext.is_fixed_role END AS sys.BIT) AS is_fixed_role
FROM pg_catalog.pg_roles AS Base INNER JOIN sys.babelfish_authid_login_ext AS Ext ON Base.rolname = Ext.rolname;

GRANT SELECT ON sys.server_principals TO PUBLIC;

-- USER extension
CREATE TABLE sys.babelfish_authid_user_ext (
rolname NAME NOT NULL,
login_name NAME NOT NULL,
type CHAR(1) NOT NULL DEFAULT 'S',
owning_principal_id INT,
is_fixed_role INT NOT NULL DEFAULT 0,
authentication_type INT,
default_language_lcid INT,
allow_encrypted_value_modifications INT NOT NULL DEFAULT 0,
create_date timestamptz NOT NULL,
modify_date timestamptz NOT NULL,
orig_username SYS.NVARCHAR(128) NOT NULL,
database_name SYS.NVARCHAR(128) NOT NULL,
default_schema_name SYS.NVARCHAR(128) NOT NULL,
default_language_name SYS.NVARCHAR(128),
authentication_type_desc SYS.NVARCHAR(60),
user_can_connect INT NOT NULL DEFAULT 1,
PRIMARY KEY (rolname));

CREATE INDEX babelfish_authid_user_ext_login_db_idx ON sys.babelfish_authid_user_ext (login_name, database_name);

GRANT SELECT ON sys.babelfish_authid_user_ext TO PUBLIC;

-- DATABASE_PRINCIPALS
CREATE OR REPLACE VIEW sys.database_principals AS SELECT
CAST(Ext.orig_username AS SYS.SYSNAME) AS name,
CAST(Base.oid AS INT) AS principal_id,
CAST(Ext.type AS CHAR(1)) as type,
CAST(CASE WHEN Ext.type = 'S' THEN 'SQL_USER'
WHEN Ext.type = 'R' THEN 'DATABASE_ROLE'
ELSE NULL END AS SYS.NVARCHAR(60)) AS type_desc,
CAST(Ext.default_schema_name AS SYS.SYSNAME) AS default_schema_name,
CAST(Ext.create_date AS SYS.DATETIME) AS create_date,
CAST(Ext.modify_date AS SYS.DATETIME) AS modify_date,
CAST(Ext.owning_principal_id AS INT) AS owning_principal_id,
CAST(CAST(Base2.oid AS INT) AS SYS.VARBINARY(85)) AS SID,
CAST(Ext.is_fixed_role AS SYS.BIT) AS is_fixed_role,
CAST(Ext.authentication_type AS INT) AS authentication_type,
CAST(Ext.authentication_type_desc AS SYS.NVARCHAR(60)) AS authentication_type_desc,
CAST(Ext.default_language_name AS SYS.SYSNAME) AS default_language_name,
CAST(Ext.default_language_lcid AS INT) AS default_language_lcid,
CAST(Ext.allow_encrypted_value_modifications AS SYS.BIT) AS allow_encrypted_value_modifications
FROM pg_catalog.pg_roles AS Base INNER JOIN sys.babelfish_authid_user_ext AS Ext
ON Base.rolname = Ext.rolname
LEFT OUTER JOIN pg_catalog.pg_roles Base2
ON Ext.login_name = Base2.rolname
WHERE Ext.database_name = DB_NAME();

GRANT SELECT ON sys.database_principals TO PUBLIC;

-- DATABASE_ROLE_MEMBERS
CREATE OR REPLACE VIEW sys.database_role_members AS
SELECT
CAST(Auth1.oid AS INT) AS role_principal_id,
CAST(Auth2.oid AS INT) AS member_principal_id
FROM pg_catalog.pg_auth_members AS Authmbr
INNER JOIN pg_catalog.pg_roles AS Auth1 ON Auth1.oid = Authmbr.roleid
INNER JOIN pg_catalog.pg_roles AS Auth2 ON Auth2.oid = Authmbr.member
INNER JOIN sys.babelfish_authid_user_ext AS Ext1 ON Auth1.rolname = Ext1.rolname
INNER JOIN sys.babelfish_authid_user_ext AS Ext2 ON Auth2.rolname = Ext2.rolname
WHERE Ext1.database_name = DB_NAME() 
AND Ext2.database_name = DB_NAME()
AND Ext1.type = 'R'
AND Ext2.orig_username != 'db_owner';

GRANT SELECT ON sys.database_role_members TO PUBLIC;

-- internal table function for sp_helpdb with no arguments
CREATE OR REPLACE FUNCTION sys.babelfish_helpdb()
RETURNS table (
  name varchar(128),
  db_size varchar(13),
  owner varchar(128),
  dbid int,
  created varchar(11),
  status varchar(600),
  compatibility_level smallint
) AS 'babelfishpg_tsql', 'babelfish_helpdb' LANGUAGE C;

-- internal table function for helpdb with dbname as input
CREATE OR REPLACE FUNCTION sys.babelfish_helpdb(varchar)
RETURNS table (
  name varchar(128),
  db_size varchar(13),
  owner varchar(128),
  dbid int,
  created varchar(11),
  status varchar(600),
  compatibility_level smallint
) AS 'babelfishpg_tsql', 'babelfish_helpdb' LANGUAGE C;

create or replace view sys.databases as
select
  CAST(d.name as SYS.SYSNAME) as name
  , CAST(sys.db_id(d.name) as INT) as database_id
  , CAST(NULL as INT) as source_database_id
  , cast(s.sid as SYS.VARBINARY(85)) as owner_sid
  , CAST(d.crdate AS SYS.DATETIME) as create_date
  , CAST(s.cmptlevel AS SYS.TINYINT) as compatibility_level
  , CAST(c.collname as SYS.SYSNAME) as collation_name
  , CAST(0 AS SYS.TINYINT)  as user_access
  , CAST('MULTI_USER' AS SYS.NVARCHAR(60)) as user_access_desc
  , CAST(0 AS SYS.BIT) as is_read_only
  , CAST(0 AS SYS.BIT) as is_auto_close_on
  , CAST(0 AS SYS.BIT) as is_auto_shrink_on
  , CAST(0 AS SYS.TINYINT) as state
  , CAST('ONLINE' AS SYS.NVARCHAR(60)) as state_desc
  , CAST(
	  	CASE 
			WHEN pg_is_in_recovery() is false THEN 0 
			WHEN pg_is_in_recovery() is true THEN 1 
		END 
	AS SYS.BIT) as is_in_standby
  , CAST(0 AS SYS.BIT) as is_cleanly_shutdown
  , CAST(0 AS SYS.BIT) as is_supplemental_logging_enabled
  , CAST(1 AS SYS.TINYINT) as snapshot_isolation_state
  , CAST('ON' AS SYS.NVARCHAR(60)) as snapshot_isolation_state_desc
  , CAST(1 AS SYS.BIT) as is_read_committed_snapshot_on
  , CAST(1 AS SYS.TINYINT) as recovery_model
  , CAST('FULL' AS SYS.NVARCHAR(60)) as recovery_model_desc
  , CAST(0 AS SYS.TINYINT) as page_verify_option
  , CAST(NULL AS SYS.NVARCHAR(60)) as page_verify_option_desc
  , CAST(1 AS SYS.BIT) as is_auto_create_stats_on
  , CAST(0 AS SYS.BIT) as is_auto_create_stats_incremental_on
  , CAST(0 AS SYS.BIT) as is_auto_update_stats_on
  , CAST(0 AS SYS.BIT) as is_auto_update_stats_async_on
  , CAST(0 AS SYS.BIT) as is_ansi_null_default_on
  , CAST(0 AS SYS.BIT) as is_ansi_nulls_on
  , CAST(0 AS SYS.BIT) as is_ansi_padding_on
  , CAST(0 AS SYS.BIT) as is_ansi_warnings_on
  , CAST(0 AS SYS.BIT) as is_arithabort_on
  , CAST(0 AS SYS.BIT) as is_concat_null_yields_null_on
  , CAST(0 AS SYS.BIT) as is_numeric_roundabort_on
  , CAST(0 AS SYS.BIT) as is_quoted_identifier_on
  , CAST(0 AS SYS.BIT) as is_recursive_triggers_on
  , CAST(0 AS SYS.BIT) as is_cursor_close_on_commit_on
  , CAST(0 AS SYS.BIT) as is_local_cursor_default
  , CAST(0 AS SYS.BIT) as is_fulltext_enabled
  , CAST(0 AS SYS.BIT) as is_trustworthy_on
  , CAST(0 AS SYS.BIT) as is_db_chaining_on
  , CAST(0 AS SYS.BIT) as is_parameterization_forced
  , CAST(0 AS SYS.BIT) as is_master_key_encrypted_by_server
  , CAST(0 AS SYS.BIT) as is_query_store_on
  , CAST(0 AS SYS.BIT) as is_published
  , CAST(0 AS SYS.BIT) as is_subscribed
  , CAST(0 AS SYS.BIT) as is_merge_published
  , CAST(0 AS SYS.BIT) as is_distributor
  , CAST(0 AS SYS.BIT) as is_sync_with_backup
  , CAST(NULL AS SYS.UNIQUEIDENTIFIER) as service_broker_guid
  , CAST(0 AS SYS.BIT) as is_broker_enabled
  , CAST(0 AS SYS.TINYINT) as log_reuse_wait
  , CAST('NOTHING' AS SYS.NVARCHAR(60)) as log_reuse_wait_desc
  , CAST(0 AS SYS.BIT) as is_date_correlation_on
  , CAST(0 AS SYS.BIT) as is_cdc_enabled
  , CAST(0 AS SYS.BIT) as is_encrypted
  , CAST(0 AS SYS.BIT) as is_honor_broker_priority_on
  , CAST(NULL AS SYS.UNIQUEIDENTIFIER) as replica_id
  , CAST(NULL AS SYS.UNIQUEIDENTIFIER) as group_database_id
  , CAST(NULL AS INT) as resource_pool_id
  , CAST(NULL AS SMALLINT) as default_language_lcid
  , CAST(NULL AS SYS.NVARCHAR(128)) as default_language_name
  , CAST(NULL AS INT) as default_fulltext_language_lcid
  , CAST(NULL AS SYS.NVARCHAR(128)) as default_fulltext_language_name
  , CAST(NULL AS SYS.BIT) as is_nested_triggers_on
  , CAST(NULL AS SYS.BIT) as is_transform_noise_words_on
  , CAST(NULL AS SMALLINT) as two_digit_year_cutoff
  , CAST(0 AS SYS.TINYINT) as containment
  , CAST('NONE' AS SYS.NVARCHAR(60)) as containment_desc
  , CAST(0 AS INT) as target_recovery_time_in_seconds
  , CAST(0 AS INT) as delayed_durability
  , CAST(NULL AS SYS.NVARCHAR(60)) as delayed_durability_desc
  , CAST(0 AS SYS.BIT) as is_memory_optimized_elevate_to_snapshot_on
  , CAST(0 AS SYS.BIT) as is_federation_member
  , CAST(0 AS SYS.BIT) as is_remote_data_archive_enabled
  , CAST(0 AS SYS.BIT) as is_mixed_page_allocation_on
  , CAST(0 AS SYS.BIT) as is_temporal_history_retention_enabled
  , CAST(0 AS INT) as catalog_collation_type
  , CAST('Not Applicable' AS SYS.NVARCHAR(60)) as catalog_collation_type_desc
  , CAST(NULL AS SYS.NVARCHAR(128)) as physical_database_name
  , CAST(0 AS SYS.BIT) as is_result_set_caching_on
  , CAST(0 AS SYS.BIT) as is_accelerated_database_recovery_on
  , CAST(0 AS SYS.BIT) as is_tempdb_spill_to_remote_store
  , CAST(0 AS SYS.BIT) as is_stale_page_detection_on
  , CAST(0 AS SYS.BIT) as is_memory_optimized_enabled
  , CAST(0 AS SYS.BIT) as is_ledger_on
 from sys.babelfish_sysdatabases d 
 INNER JOIN sys.sysdatabases s on d.dbid = s.dbid
 LEFT OUTER JOIN pg_catalog.pg_collation c ON d.default_collation = c.collname;
GRANT SELECT ON sys.databases TO PUBLIC;

CREATE OR REPLACE FUNCTION sys.babelfish_inconsistent_metadata(return_consistency boolean default false)
RETURNS table (
  object_type varchar(32),
  schema_name varchar(128),
  object_name varchar(128),
  detail jsonb
) AS 'babelfishpg_tsql', 'babelfish_inconsistent_metadata' LANGUAGE C;


CREATE OR REPLACE FUNCTION sys.role_id(role_name SYS.SYSNAME)
RETURNS INT
AS 'babelfishpg_tsql', 'role_id'
LANGUAGE C STRICT IMMUTABLE PARALLEL SAFE;
GRANT EXECUTE ON FUNCTION sys.role_id TO PUBLIC;<|MERGE_RESOLUTION|>--- conflicted
+++ resolved
@@ -185,11 +185,7 @@
   ALTER PROCEDURE master_dbo.sp_addlinkedsrvlogin OWNER TO sysadmin;
 
   CREATE OR REPLACE PROCEDURE master_dbo.sp_dropserver( IN "@server" sys.sysname,
-<<<<<<< HEAD
-                                                    IN "@droplogins" char(10) DEFAULT NULL)
-=======
                                                     IN "@droplogins" sys.bpchar(10) DEFAULT NULL)
->>>>>>> 976c486f
   AS 'babelfishpg_tsql', 'sp_dropserver_internal'
   LANGUAGE C;
 
