-- BBF_SYSDATABASES
-- Note: change here requires change in FormData_sysdatabases too
CREATE TABLE sys.babelfish_sysdatabases (
	dbid SMALLINT NOT NULL UNIQUE,
	status INT NOT NULL,
	status2 INT NOT NULL,
	owner NAME NOT NULL,
	default_collation NAME NOT NULL,
	name TEXT NOT NULL COLLATE "C",
	crdate timestamptz NOT NULL,
	properties TEXT NOT NULL COLLATE "C",
	PRIMARY KEY (name)
);

GRANT SELECT on sys.babelfish_sysdatabases TO PUBLIC;

-- BABELFISH_FUNCTION_EXT
CREATE TABLE sys.babelfish_function_ext (
	nspname NAME NOT NULL,
	funcname NAME NOT NULL,
	orig_name sys.NVARCHAR(128), -- original input name of users
	funcsignature TEXT NOT NULL COLLATE "C",
	default_positions TEXT COLLATE "C",
	flag_validity BIGINT,
	flag_values BIGINT,
	create_date SYS.DATETIME NOT NULL,
	modify_date SYS.DATETIME NOT NULL,
	PRIMARY KEY(nspname, funcsignature)
);
GRANT SELECT ON sys.babelfish_function_ext TO PUBLIC;

SELECT pg_catalog.pg_extension_config_dump('sys.babelfish_function_ext', '');

-- BABELFISH_NAMESPACE_EXT
CREATE TABLE sys.babelfish_namespace_ext (
    nspname NAME NOT NULL,
    dbid SMALLINT NOT NULL,
    orig_name sys.NVARCHAR(128) NOT NULL,
	properties TEXT NOT NULL COLLATE "C",
    PRIMARY KEY (nspname)
);
GRANT SELECT ON sys.babelfish_namespace_ext TO PUBLIC;

-- SYSDATABASES
CREATE OR REPLACE VIEW sys.sysdatabases AS
SELECT
t.name,
sys.db_id(t.name) AS dbid,
CAST(CAST(r.oid AS int) AS SYS.VARBINARY(85)) AS sid,
CAST(0 AS SMALLINT) AS mode,
t.status,
t.status2,
CAST(t.crdate AS SYS.DATETIME) AS crdate,
CAST('1900-01-01 00:00:00.000' AS SYS.DATETIME) AS reserved,
CAST(0 AS INT) AS category,
CAST(120 AS SYS.TINYINT) AS cmptlevel,
CAST(NULL AS SYS.NVARCHAR(260)) AS filename,
CAST(NULL AS SMALLINT) AS version
FROM sys.babelfish_sysdatabases AS t
LEFT OUTER JOIN pg_catalog.pg_roles r on r.rolname = t.owner;

GRANT SELECT ON sys.sysdatabases TO PUBLIC;

-- PG_NAMESPACE_EXT
CREATE VIEW sys.pg_namespace_ext AS
SELECT BASE.* , DB.name as dbname FROM
pg_catalog.pg_namespace AS base
LEFT OUTER JOIN sys.babelfish_namespace_ext AS EXT on BASE.nspname = EXT.nspname
INNER JOIN sys.babelfish_sysdatabases AS DB ON EXT.dbid = DB.dbid;

GRANT SELECT ON sys.pg_namespace_ext TO PUBLIC;

-- Logical Schema Views
create or replace view sys.schemas as
select
  CAST(ext.orig_name as sys.SYSNAME) as name
  , base.oid as schema_id
  , base.nspowner as principal_id
from pg_catalog.pg_namespace base INNER JOIN sys.babelfish_namespace_ext ext on base.nspname = ext.nspname
where base.nspname not in ('information_schema', 'pg_catalog', 'pg_toast', 'sys', 'public')
and ext.dbid = cast(sys.db_id() as oid);
GRANT SELECT ON sys.schemas TO PUBLIC;
CREATE SEQUENCE sys.babelfish_db_seq MAXVALUE 32767 CYCLE;

-- CATALOG INITIALIZER
CREATE OR REPLACE PROCEDURE babel_catalog_initializer()
LANGUAGE C
AS 'babelfishpg_tsql', 'init_catalog';

CALL babel_catalog_initializer();

CREATE OR REPLACE PROCEDURE babel_create_builtin_dbs(IN login TEXT)
LANGUAGE C
AS 'babelfishpg_tsql', 'create_builtin_dbs';

CREATE OR REPLACE PROCEDURE sys.babel_drop_all_dbs()
LANGUAGE C
AS 'babelfishpg_tsql', 'drop_all_dbs';

CREATE OR REPLACE PROCEDURE sys.babel_initialize_logins(IN login TEXT)
LANGUAGE C
AS 'babelfishpg_tsql', 'initialize_logins';

CREATE OR REPLACE PROCEDURE sys.babel_drop_all_logins()
LANGUAGE C
AS 'babelfishpg_tsql', 'drop_all_logins';

-- The items in initialize_babel_extras procedure need to be initialized or created 
-- during babelfish initialization. They depend on the core babelfish to be initialized first.
CREATE OR REPLACE PROCEDURE initialize_babel_extras()
LANGUAGE plpgsql
AS $$
BEGIN
  CREATE OR REPLACE PROCEDURE sys.create_xp_qv_in_master_dbo()
  LANGUAGE C
  AS 'babelfishpg_tsql', 'create_xp_qv_in_master_dbo_internal';

  CREATE OR REPLACE PROCEDURE sys.create_xp_instance_regread_in_master_dbo()
  LANGUAGE C
  AS 'babelfishpg_tsql', 'create_xp_instance_regread_in_master_dbo_internal';

  CALL sys.create_xp_qv_in_master_dbo();
  ALTER PROCEDURE master_dbo.xp_qv OWNER TO sysadmin;
  DROP PROCEDURE sys.create_xp_qv_in_master_dbo;

  CALL sys.create_xp_instance_regread_in_master_dbo();
  ALTER PROCEDURE master_dbo.xp_instance_regread(sys.nvarchar(512), sys.sysname, sys.nvarchar(512), int) OWNER TO sysadmin;
  ALTER PROCEDURE master_dbo.xp_instance_regread(sys.nvarchar(512), sys.sysname, sys.nvarchar(512), sys.nvarchar(512)) OWNER TO sysadmin;
  DROP PROCEDURE sys.create_xp_instance_regread_in_master_dbo;

  CREATE OR REPLACE VIEW msdb_dbo.syspolicy_system_health_state
  AS
    SELECT 
      CAST(0 as BIGINT) AS health_state_id,
      CAST(0 as INT) AS policy_id,
      CAST(NULL AS sys.DATETIME) AS last_run_date,
      CAST('' AS sys.NVARCHAR(400)) AS target_query_expression_with_id,
      CAST('' AS sys.NVARCHAR) AS target_query_expression,
      CAST(1 as sys.BIT) AS result
    WHERE FALSE;
  GRANT SELECT ON msdb_dbo.syspolicy_system_health_state TO PUBLIC;
  ALTER VIEW msdb_dbo.syspolicy_system_health_state OWNER TO sysadmin;

  CREATE OR REPLACE FUNCTION msdb_dbo.fn_syspolicy_is_automation_enabled()
  RETURNS INTEGER
  AS 
  $fn_body$    
    SELECT 0;
  $fn_body$
  LANGUAGE SQL IMMUTABLE PARALLEL SAFE;
  ALTER FUNCTION msdb_dbo.fn_syspolicy_is_automation_enabled() OWNER TO sysadmin;

  CREATE OR REPLACE VIEW msdb_dbo.syspolicy_configuration
  AS
    SELECT CAST(t.name AS sys.sysname), CAST(t.current_value AS sys.sql_variant) FROM
    (
      VALUES
      ('Enabled', CAST(0 AS int)),
      ('HistoryRetentionInDays', CAST(0 AS int)),
      ('LogOnSuccess', CAST(0 AS int))
    )t (name, current_value);
  GRANT SELECT ON msdb_dbo.syspolicy_configuration TO PUBLIC;
  ALTER VIEW msdb_dbo.syspolicy_configuration OWNER TO sysadmin;

  CREATE OR REPLACE PROCEDURE master_dbo.sp_addlinkedserver( IN "@server" sys.sysname,
                                                    IN "@srvproduct" sys.nvarchar(128) DEFAULT NULL,
                                                    IN "@provider" sys.nvarchar(128) DEFAULT 'SQLNCLI',
                                                    IN "@datasrc" sys.nvarchar(4000) DEFAULT NULL,
                                                    IN "@location" sys.nvarchar(4000) DEFAULT NULL,
                                                    IN "@provstr" sys.nvarchar(4000) DEFAULT NULL,
                                                    IN "@catalog" sys.sysname DEFAULT NULL)
  AS 'babelfishpg_tsql', 'sp_addlinkedserver_internal'
  LANGUAGE C;

  ALTER PROCEDURE master_dbo.sp_addlinkedserver OWNER TO sysadmin;

<<<<<<< HEAD
  -- let sysadmin only to update babelfish_domain_mapping
  GRANT ALL ON TABLE sys.babelfish_domain_mapping TO sysadmin;
=======
  CREATE OR REPLACE PROCEDURE master_dbo.sp_addlinkedsrvlogin( IN "@rmtsrvname" sys.sysname,
                                                      IN "@useself" sys.varchar(8) DEFAULT 'TRUE',
                                                      IN "@locallogin" sys.sysname DEFAULT NULL,
                                                      IN "@rmtuser" sys.sysname DEFAULT NULL,
                                                      IN "@rmtpassword" sys.sysname DEFAULT NULL)
  AS 'babelfishpg_tsql', 'sp_addlinkedsrvlogin_internal'
  LANGUAGE C;

  ALTER PROCEDURE master_dbo.sp_addlinkedsrvlogin OWNER TO sysadmin;
>>>>>>> f6f092fb
END
$$;

CREATE OR REPLACE PROCEDURE initialize_babelfish ( sa_name VARCHAR(128) )
LANGUAGE plpgsql
AS $$
DECLARE
	reserved_roles varchar[] := ARRAY['sysadmin', 'master_dbo', 'master_guest', 'master_db_owner', 'tempdb_dbo', 'tempdb_guest', 'tempdb_db_owner', 'msdb_dbo', 'msdb_guest', 'msdb_db_owner'];
	user_id  oid := -1;
	db_name  name := NULL;
	role_name varchar;
	dba_name varchar;
BEGIN
	-- check reserved roles
	FOREACH role_name IN ARRAY reserved_roles LOOP
	BEGIN
		SELECT oid INTO user_id FROM pg_roles WHERE rolname = role_name;
		IF user_id > 0 THEN
			SELECT datname INTO db_name FROM pg_shdepend AS s INNER JOIN pg_database AS d ON s.dbid = d.oid WHERE s.refobjid = user_id;
			IF db_name IS NOT NULL THEN
				RAISE E'Could not initialize babelfish in current database: Reserved role % used in database %.\nIf babelfish was initialized in %, please remove babelfish and try again.', role_name, db_name, db_name;
			ELSE
				RAISE E'Could not initialize babelfish in current database: Reserved role % exists. \nPlease rename or drop existing role and try again ', role_name;
			END IF;
		END IF;
	END;
	END LOOP;

	SELECT pg_get_userbyid(datdba) INTO dba_name FROM pg_database WHERE datname = CURRENT_DATABASE();
	IF sa_name <> dba_name THEN
		RAISE E'Could not initialize babelfish with given role name: % is not the DB owner of current database.', sa_name;
	END IF;

	EXECUTE format('CREATE ROLE sysadmin CREATEDB CREATEROLE INHERIT ROLE %I', sa_name);
	EXECUTE format('GRANT USAGE, SELECT ON SEQUENCE sys.babelfish_db_seq TO sysadmin WITH GRANT OPTION');
	EXECUTE format('GRANT CREATE, CONNECT, TEMPORARY ON DATABASE %s TO sysadmin WITH GRANT OPTION', CURRENT_DATABASE());
	EXECUTE format('ALTER DATABASE %s SET babelfishpg_tsql.enable_ownership_structure = true', CURRENT_DATABASE());
	EXECUTE 'SET babelfishpg_tsql.enable_ownership_structure = true';
	CALL sys.babel_initialize_logins(sa_name);
	CALL sys.babel_initialize_logins('sysadmin');
	CALL sys.babel_create_builtin_dbs(sa_name);
	CALL sys.initialize_babel_extras();
END
$$;

CREATE OR REPLACE PROCEDURE remove_babelfish ()
LANGUAGE plpgsql
AS $$
BEGIN
	CALL sys.babel_drop_all_dbs();
	CALL sys.babel_drop_all_logins();
	EXECUTE format('ALTER DATABASE %s SET babelfishpg_tsql.enable_ownership_structure = false', CURRENT_DATABASE());
	EXECUTE 'ALTER SEQUENCE sys.babelfish_db_seq RESTART';
	DROP OWNED BY sysadmin;
	DROP ROLE sysadmin;
END
$$;

-- LOGIN EXT
-- Note: change here requires change in FormData_authid_login_ext too
CREATE TABLE sys.babelfish_authid_login_ext (
rolname NAME NOT NULL, -- pg_authid.rolname
is_disabled INT NOT NULL DEFAULT 0, -- to support enable/disable login
type CHAR(1) NOT NULL DEFAULT 'S',
credential_id INT NOT NULL,
owning_principal_id INT NOT NULL,
is_fixed_role INT NOT NULL DEFAULT 0,
create_date timestamptz NOT NULL,
modify_date timestamptz NOT NULL,
default_database_name SYS.NVARCHAR(128) NOT NULL,
default_language_name SYS.NVARCHAR(128) NOT NULL,
properties JSONB,
orig_loginname SYS.NVARCHAR(128) DEFAULT NULL,
PRIMARY KEY (rolname));
GRANT SELECT ON sys.babelfish_authid_login_ext TO PUBLIC;

SELECT pg_catalog.pg_extension_config_dump('sys.babelfish_sysdatabases', '');
SELECT pg_catalog.pg_extension_config_dump('sys.babelfish_db_seq', '');
SELECT pg_catalog.pg_extension_config_dump('sys.babelfish_namespace_ext', '');
SELECT pg_catalog.pg_extension_config_dump('sys.babelfish_authid_login_ext', '');
SELECT pg_catalog.pg_extension_config_dump('sys.babelfish_configurations', '');

-- SERVER_PRINCIPALS
CREATE OR REPLACE VIEW sys.server_principals
AS SELECT
CAST(Base.rolname AS sys.SYSNAME) AS name,
CAST(Base.oid As INT) AS principal_id,
CAST(CAST(Base.oid as INT) as sys.varbinary(85)) AS sid,
CAST(Ext.type AS CHAR(1)) as type,
CAST(CASE WHEN Ext.type = 'S' THEN 'SQL_LOGIN' 
WHEN Ext.type = 'R' THEN 'SERVER_ROLE'
ELSE NULL END AS NVARCHAR(60)) AS type_desc,
CAST(Ext.is_disabled AS INT) AS is_disabled,
CAST(Ext.create_date AS SYS.DATETIME) AS create_date,
CAST(Ext.modify_date AS SYS.DATETIME) AS modify_date,
CAST(CASE WHEN Ext.type = 'R' THEN NULL ELSE Ext.default_database_name END AS SYS.SYSNAME) AS default_database_name,
CAST(Ext.default_language_name AS SYS.SYSNAME) AS default_language_name,
CAST(CASE WHEN Ext.type = 'R' THEN NULL ELSE Ext.credential_id END AS INT) AS credential_id,
CAST(CASE WHEN Ext.type = 'R' THEN 1 ELSE Ext.owning_principal_id END AS INT) AS owning_principal_id,
CAST(CASE WHEN Ext.type = 'R' THEN 1 ELSE Ext.is_fixed_role END AS sys.BIT) AS is_fixed_role
FROM pg_catalog.pg_roles AS Base INNER JOIN sys.babelfish_authid_login_ext AS Ext ON Base.rolname = Ext.rolname;

GRANT SELECT ON sys.server_principals TO PUBLIC;

-- USER extension
CREATE TABLE sys.babelfish_authid_user_ext (
rolname NAME NOT NULL,
login_name NAME NOT NULL,
type CHAR(1) NOT NULL DEFAULT 'S',
owning_principal_id INT,
is_fixed_role INT NOT NULL DEFAULT 0,
authentication_type INT,
default_language_lcid INT,
allow_encrypted_value_modifications INT NOT NULL DEFAULT 0,
create_date timestamptz NOT NULL,
modify_date timestamptz NOT NULL,
orig_username SYS.NVARCHAR(128) NOT NULL,
database_name SYS.NVARCHAR(128) NOT NULL,
default_schema_name SYS.NVARCHAR(128) NOT NULL,
default_language_name SYS.NVARCHAR(128),
authentication_type_desc SYS.NVARCHAR(60),
user_can_connect INT NOT NULL DEFAULT 1,
PRIMARY KEY (rolname));

CREATE INDEX babelfish_authid_user_ext_login_db_idx ON sys.babelfish_authid_user_ext (login_name, database_name);

GRANT SELECT ON sys.babelfish_authid_user_ext TO PUBLIC;

-- DATABASE_PRINCIPALS
CREATE OR REPLACE VIEW sys.database_principals AS SELECT
CAST(Ext.orig_username AS SYS.SYSNAME) AS name,
CAST(Base.oid AS INT) AS principal_id,
CAST(Ext.type AS CHAR(1)) as type,
CAST(CASE WHEN Ext.type = 'S' THEN 'SQL_USER'
WHEN Ext.type = 'R' THEN 'DATABASE_ROLE'
ELSE NULL END AS SYS.NVARCHAR(60)) AS type_desc,
CAST(Ext.default_schema_name AS SYS.SYSNAME) AS default_schema_name,
CAST(Ext.create_date AS SYS.DATETIME) AS create_date,
CAST(Ext.modify_date AS SYS.DATETIME) AS modify_date,
CAST(Ext.owning_principal_id AS INT) AS owning_principal_id,
CAST(CAST(Base2.oid AS INT) AS SYS.VARBINARY(85)) AS SID,
CAST(Ext.is_fixed_role AS SYS.BIT) AS is_fixed_role,
CAST(Ext.authentication_type AS INT) AS authentication_type,
CAST(Ext.authentication_type_desc AS SYS.NVARCHAR(60)) AS authentication_type_desc,
CAST(Ext.default_language_name AS SYS.SYSNAME) AS default_language_name,
CAST(Ext.default_language_lcid AS INT) AS default_language_lcid,
CAST(Ext.allow_encrypted_value_modifications AS SYS.BIT) AS allow_encrypted_value_modifications
FROM pg_catalog.pg_roles AS Base INNER JOIN sys.babelfish_authid_user_ext AS Ext
ON Base.rolname = Ext.rolname
LEFT OUTER JOIN pg_catalog.pg_roles Base2
ON Ext.login_name = Base2.rolname
WHERE Ext.database_name = DB_NAME();

GRANT SELECT ON sys.database_principals TO PUBLIC;

-- DATABASE_ROLE_MEMBERS
CREATE OR REPLACE VIEW sys.database_role_members AS
SELECT
CAST(Auth1.oid AS INT) AS role_principal_id,
CAST(Auth2.oid AS INT) AS member_principal_id
FROM pg_catalog.pg_auth_members AS Authmbr
INNER JOIN pg_catalog.pg_roles AS Auth1 ON Auth1.oid = Authmbr.roleid
INNER JOIN pg_catalog.pg_roles AS Auth2 ON Auth2.oid = Authmbr.member
INNER JOIN sys.babelfish_authid_user_ext AS Ext1 ON Auth1.rolname = Ext1.rolname
INNER JOIN sys.babelfish_authid_user_ext AS Ext2 ON Auth2.rolname = Ext2.rolname
WHERE Ext1.database_name = DB_NAME() 
AND Ext2.database_name = DB_NAME()
AND Ext1.type = 'R'
AND Ext2.orig_username != 'db_owner';

GRANT SELECT ON sys.database_role_members TO PUBLIC;

-- internal table function for sp_helpdb with no arguments
CREATE OR REPLACE FUNCTION sys.babelfish_helpdb()
RETURNS table (
  name varchar(128),
  db_size varchar(13),
  owner varchar(128),
  dbid int,
  created varchar(11),
  status varchar(600),
  compatibility_level smallint
) AS 'babelfishpg_tsql', 'babelfish_helpdb' LANGUAGE C;

-- internal table function for helpdb with dbname as input
CREATE OR REPLACE FUNCTION sys.babelfish_helpdb(varchar)
RETURNS table (
  name varchar(128),
  db_size varchar(13),
  owner varchar(128),
  dbid int,
  created varchar(11),
  status varchar(600),
  compatibility_level smallint
) AS 'babelfishpg_tsql', 'babelfish_helpdb' LANGUAGE C;

create or replace view sys.databases as
select
  CAST(d.name as SYS.SYSNAME) as name
  , CAST(sys.db_id(d.name) as INT) as database_id
  , CAST(NULL as INT) as source_database_id
  , cast(s.sid as SYS.VARBINARY(85)) as owner_sid
  , CAST(d.crdate AS SYS.DATETIME) as create_date
  , CAST(s.cmptlevel AS SYS.TINYINT) as compatibility_level
  , CAST(c.collname as SYS.SYSNAME) as collation_name
  , CAST(0 AS SYS.TINYINT)  as user_access
  , CAST('MULTI_USER' AS SYS.NVARCHAR(60)) as user_access_desc
  , CAST(0 AS SYS.BIT) as is_read_only
  , CAST(0 AS SYS.BIT) as is_auto_close_on
  , CAST(0 AS SYS.BIT) as is_auto_shrink_on
  , CAST(0 AS SYS.TINYINT) as state
  , CAST('ONLINE' AS SYS.NVARCHAR(60)) as state_desc
  , CAST(
	  	CASE 
			WHEN pg_is_in_recovery() is false THEN 0 
			WHEN pg_is_in_recovery() is true THEN 1 
		END 
	AS SYS.BIT) as is_in_standby
  , CAST(0 AS SYS.BIT) as is_cleanly_shutdown
  , CAST(0 AS SYS.BIT) as is_supplemental_logging_enabled
  , CAST(1 AS SYS.TINYINT) as snapshot_isolation_state
  , CAST('ON' AS SYS.NVARCHAR(60)) as snapshot_isolation_state_desc
  , CAST(1 AS SYS.BIT) as is_read_committed_snapshot_on
  , CAST(1 AS SYS.TINYINT) as recovery_model
  , CAST('FULL' AS SYS.NVARCHAR(60)) as recovery_model_desc
  , CAST(0 AS SYS.TINYINT) as page_verify_option
  , CAST(NULL AS SYS.NVARCHAR(60)) as page_verify_option_desc
  , CAST(1 AS SYS.BIT) as is_auto_create_stats_on
  , CAST(0 AS SYS.BIT) as is_auto_create_stats_incremental_on
  , CAST(0 AS SYS.BIT) as is_auto_update_stats_on
  , CAST(0 AS SYS.BIT) as is_auto_update_stats_async_on
  , CAST(0 AS SYS.BIT) as is_ansi_null_default_on
  , CAST(0 AS SYS.BIT) as is_ansi_nulls_on
  , CAST(0 AS SYS.BIT) as is_ansi_padding_on
  , CAST(0 AS SYS.BIT) as is_ansi_warnings_on
  , CAST(0 AS SYS.BIT) as is_arithabort_on
  , CAST(0 AS SYS.BIT) as is_concat_null_yields_null_on
  , CAST(0 AS SYS.BIT) as is_numeric_roundabort_on
  , CAST(0 AS SYS.BIT) as is_quoted_identifier_on
  , CAST(0 AS SYS.BIT) as is_recursive_triggers_on
  , CAST(0 AS SYS.BIT) as is_cursor_close_on_commit_on
  , CAST(0 AS SYS.BIT) as is_local_cursor_default
  , CAST(0 AS SYS.BIT) as is_fulltext_enabled
  , CAST(0 AS SYS.BIT) as is_trustworthy_on
  , CAST(0 AS SYS.BIT) as is_db_chaining_on
  , CAST(0 AS SYS.BIT) as is_parameterization_forced
  , CAST(0 AS SYS.BIT) as is_master_key_encrypted_by_server
  , CAST(0 AS SYS.BIT) as is_query_store_on
  , CAST(0 AS SYS.BIT) as is_published
  , CAST(0 AS SYS.BIT) as is_subscribed
  , CAST(0 AS SYS.BIT) as is_merge_published
  , CAST(0 AS SYS.BIT) as is_distributor
  , CAST(0 AS SYS.BIT) as is_sync_with_backup
  , CAST(NULL AS SYS.UNIQUEIDENTIFIER) as service_broker_guid
  , CAST(0 AS SYS.BIT) as is_broker_enabled
  , CAST(0 AS SYS.TINYINT) as log_reuse_wait
  , CAST('NOTHING' AS SYS.NVARCHAR(60)) as log_reuse_wait_desc
  , CAST(0 AS SYS.BIT) as is_date_correlation_on
  , CAST(0 AS SYS.BIT) as is_cdc_enabled
  , CAST(0 AS SYS.BIT) as is_encrypted
  , CAST(0 AS SYS.BIT) as is_honor_broker_priority_on
  , CAST(NULL AS SYS.UNIQUEIDENTIFIER) as replica_id
  , CAST(NULL AS SYS.UNIQUEIDENTIFIER) as group_database_id
  , CAST(NULL AS INT) as resource_pool_id
  , CAST(NULL AS SMALLINT) as default_language_lcid
  , CAST(NULL AS SYS.NVARCHAR(128)) as default_language_name
  , CAST(NULL AS INT) as default_fulltext_language_lcid
  , CAST(NULL AS SYS.NVARCHAR(128)) as default_fulltext_language_name
  , CAST(NULL AS SYS.BIT) as is_nested_triggers_on
  , CAST(NULL AS SYS.BIT) as is_transform_noise_words_on
  , CAST(NULL AS SMALLINT) as two_digit_year_cutoff
  , CAST(0 AS SYS.TINYINT) as containment
  , CAST('NONE' AS SYS.NVARCHAR(60)) as containment_desc
  , CAST(0 AS INT) as target_recovery_time_in_seconds
  , CAST(0 AS INT) as delayed_durability
  , CAST(NULL AS SYS.NVARCHAR(60)) as delayed_durability_desc
  , CAST(0 AS SYS.BIT) as is_memory_optimized_elevate_to_snapshot_on
  , CAST(0 AS SYS.BIT) as is_federation_member
  , CAST(0 AS SYS.BIT) as is_remote_data_archive_enabled
  , CAST(0 AS SYS.BIT) as is_mixed_page_allocation_on
  , CAST(0 AS SYS.BIT) as is_temporal_history_retention_enabled
  , CAST(0 AS INT) as catalog_collation_type
  , CAST('Not Applicable' AS SYS.NVARCHAR(60)) as catalog_collation_type_desc
  , CAST(NULL AS SYS.NVARCHAR(128)) as physical_database_name
  , CAST(0 AS SYS.BIT) as is_result_set_caching_on
  , CAST(0 AS SYS.BIT) as is_accelerated_database_recovery_on
  , CAST(0 AS SYS.BIT) as is_tempdb_spill_to_remote_store
  , CAST(0 AS SYS.BIT) as is_stale_page_detection_on
  , CAST(0 AS SYS.BIT) as is_memory_optimized_enabled
  , CAST(0 AS SYS.BIT) as is_ledger_on
 from sys.babelfish_sysdatabases d 
 INNER JOIN sys.sysdatabases s on d.dbid = s.dbid
 LEFT OUTER JOIN pg_catalog.pg_collation c ON d.default_collation = c.collname;
GRANT SELECT ON sys.databases TO PUBLIC;

CREATE OR REPLACE FUNCTION sys.babelfish_inconsistent_metadata(return_consistency boolean default false)
RETURNS table (
  object_type varchar(32),
  schema_name varchar(128),
  object_name varchar(128),
  detail jsonb
) AS 'babelfishpg_tsql', 'babelfish_inconsistent_metadata' LANGUAGE C;


CREATE OR REPLACE FUNCTION sys.role_id(role_name SYS.SYSNAME)
RETURNS INT
AS 'babelfishpg_tsql', 'role_id'
LANGUAGE C STRICT IMMUTABLE PARALLEL SAFE;
GRANT EXECUTE ON FUNCTION sys.role_id TO PUBLIC;

CREATE TABLE sys.babelfish_domain_mapping (
  netbios_domain_name TEXT NOT NULL COLLATE sys.database_default, -- Netbios domain name
  fq_domain_name TEXT NOT NULL COLLATE sys.database_default, -- DNS domain name
  PRIMARY KEY (netbios_domain_name)
);
-- GRANT ALL ON TABLE sys.babelfish_domain_mapping TO sysadmin; -- should be in upgrade script
GRANT SELECT ON TABLE sys.babelfish_domain_mapping TO PUBLIC;

SELECT pg_catalog.pg_extension_config_dump('sys.babelfish_domain_mapping', '');

CREATE OR REPLACE PROCEDURE sys.babelfish_add_domain_mapping_entry(IN TEXT, IN TEXT)
  AS 'babelfishpg_tsql', 'babelfish_add_domain_mapping_entry_internal' LANGUAGE C;
GRANT EXECUTE ON PROCEDURE sys.babelfish_add_domain_mapping_entry TO PUBLIC;

CREATE OR REPLACE PROCEDURE sys.babelfish_remove_domain_mapping_entry(IN TEXT)
  AS 'babelfishpg_tsql', 'babelfish_remove_domain_mapping_entry_internal' LANGUAGE C;
GRANT EXECUTE ON PROCEDURE sys.babelfish_remove_domain_mapping_entry TO PUBLIC;

CREATE OR REPLACE PROCEDURE sys.babelfish_reset_domain_mapping()
  AS 'babelfishpg_tsql', 'babelfish_reset_domain_mapping_internal' LANGUAGE C;
GRANT EXECUTE ON PROCEDURE sys.babelfish_reset_domain_mapping TO PUBLIC;<|MERGE_RESOLUTION|>--- conflicted
+++ resolved
@@ -174,10 +174,6 @@
 
   ALTER PROCEDURE master_dbo.sp_addlinkedserver OWNER TO sysadmin;
 
-<<<<<<< HEAD
-  -- let sysadmin only to update babelfish_domain_mapping
-  GRANT ALL ON TABLE sys.babelfish_domain_mapping TO sysadmin;
-=======
   CREATE OR REPLACE PROCEDURE master_dbo.sp_addlinkedsrvlogin( IN "@rmtsrvname" sys.sysname,
                                                       IN "@useself" sys.varchar(8) DEFAULT 'TRUE',
                                                       IN "@locallogin" sys.sysname DEFAULT NULL,
@@ -187,7 +183,9 @@
   LANGUAGE C;
 
   ALTER PROCEDURE master_dbo.sp_addlinkedsrvlogin OWNER TO sysadmin;
->>>>>>> f6f092fb
+
+  -- let sysadmin only to update babelfish_domain_mapping
+  GRANT ALL ON TABLE sys.babelfish_domain_mapping TO sysadmin;
 END
 $$;
 
