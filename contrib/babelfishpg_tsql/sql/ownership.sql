-- BBF_SYSDATABASES
-- Note: change here requires change in FormData_sysdatabases too
CREATE TABLE sys.babelfish_sysdatabases (
	dbid SMALLINT NOT NULL UNIQUE,
	status INT NOT NULL,
	status2 INT NOT NULL,
	owner NAME NOT NULL,
	default_collation NAME NOT NULL,
	name TEXT NOT NULL COLLATE "C",
	crdate timestamptz NOT NULL,
	properties TEXT NOT NULL COLLATE "C",
	PRIMARY KEY (name)
);

GRANT SELECT on sys.babelfish_sysdatabases TO PUBLIC;

-- BABELFISH_FUNCTION_EXT
CREATE TABLE sys.babelfish_function_ext (
	nspname NAME NOT NULL,
	funcname NAME NOT NULL,
	orig_name sys.NVARCHAR(128), -- original input name of users
	funcsignature TEXT NOT NULL COLLATE "C",
	default_positions TEXT COLLATE "C",
	flag_validity BIGINT,
	flag_values BIGINT,
	create_date SYS.DATETIME NOT NULL,
	modify_date SYS.DATETIME NOT NULL,
	definition sys.NTEXT DEFAULT NULL,
	PRIMARY KEY(nspname, funcsignature)
);
GRANT SELECT ON sys.babelfish_function_ext TO PUBLIC;

SELECT pg_catalog.pg_extension_config_dump('sys.babelfish_function_ext', '');

-- BABELFISH_NAMESPACE_EXT
CREATE TABLE sys.babelfish_namespace_ext (
    nspname NAME NOT NULL,
    dbid SMALLINT NOT NULL,
    orig_name sys.NVARCHAR(128) NOT NULL,
	properties TEXT NOT NULL COLLATE "C",
    PRIMARY KEY (nspname)
);
GRANT SELECT ON sys.babelfish_namespace_ext TO PUBLIC;

-- SYSDATABASES
CREATE OR REPLACE VIEW sys.sysdatabases AS
SELECT
t.name,
sys.db_id(t.name) AS dbid,
CAST(CAST(r.oid AS int) AS SYS.VARBINARY(85)) AS sid,
CAST(0 AS SMALLINT) AS mode,
t.status,
t.status2,
CAST(t.crdate AS SYS.DATETIME) AS crdate,
CAST('1900-01-01 00:00:00.000' AS SYS.DATETIME) AS reserved,
CAST(0 AS INT) AS category,
CAST(120 AS SYS.TINYINT) AS cmptlevel,
CAST(NULL AS SYS.NVARCHAR(260)) AS filename,
CAST(NULL AS SMALLINT) AS version
FROM sys.babelfish_sysdatabases AS t
LEFT OUTER JOIN pg_catalog.pg_roles r on r.rolname = t.owner;

GRANT SELECT ON sys.sysdatabases TO PUBLIC;

-- PG_NAMESPACE_EXT
CREATE VIEW sys.pg_namespace_ext AS
SELECT BASE.* , DB.name as dbname FROM
pg_catalog.pg_namespace AS base
LEFT OUTER JOIN sys.babelfish_namespace_ext AS EXT on BASE.nspname = EXT.nspname
INNER JOIN sys.babelfish_sysdatabases AS DB ON EXT.dbid = DB.dbid;

GRANT SELECT ON sys.pg_namespace_ext TO PUBLIC;

-- Logical Schema Views
create or replace view sys.schemas as
select
  CAST(ext.orig_name as sys.SYSNAME) as name
  , base.oid as schema_id
  , base.nspowner as principal_id
from pg_catalog.pg_namespace base INNER JOIN sys.babelfish_namespace_ext ext on base.nspname = ext.nspname
where base.nspname not in ('information_schema', 'pg_catalog', 'pg_toast', 'sys', 'public')
and ext.dbid = cast(sys.db_id() as oid);
GRANT SELECT ON sys.schemas TO PUBLIC;
CREATE SEQUENCE sys.babelfish_db_seq MAXVALUE 32767 CYCLE;

-- CATALOG INITIALIZER
CREATE OR REPLACE PROCEDURE babel_catalog_initializer()
LANGUAGE C
AS 'babelfishpg_tsql', 'init_catalog';

CALL babel_catalog_initializer();

CREATE OR REPLACE PROCEDURE babel_create_builtin_dbs(IN login TEXT)
LANGUAGE C
AS 'babelfishpg_tsql', 'create_builtin_dbs';

CREATE OR REPLACE PROCEDURE sys.babel_drop_all_dbs()
LANGUAGE C
AS 'babelfishpg_tsql', 'drop_all_dbs';

CREATE OR REPLACE PROCEDURE sys.babel_initialize_logins(IN login TEXT)
LANGUAGE C
AS 'babelfishpg_tsql', 'initialize_logins';

CREATE OR REPLACE PROCEDURE sys.babel_drop_all_logins()
LANGUAGE C
AS 'babelfishpg_tsql', 'drop_all_logins';

-- The items in initialize_babel_extras procedure need to be initialized or created 
-- during babelfish initialization. They depend on the core babelfish to be initialized first.
CREATE OR REPLACE PROCEDURE initialize_babel_extras()
LANGUAGE plpgsql
AS $$
BEGIN
  CREATE OR REPLACE PROCEDURE sys.create_xp_qv_in_master_dbo()
  LANGUAGE C
  AS 'babelfishpg_tsql', 'create_xp_qv_in_master_dbo_internal';

  CREATE OR REPLACE PROCEDURE sys.create_xp_instance_regread_in_master_dbo()
  LANGUAGE C
  AS 'babelfishpg_tsql', 'create_xp_instance_regread_in_master_dbo_internal';

  CALL sys.create_xp_qv_in_master_dbo();
  ALTER PROCEDURE master_dbo.xp_qv OWNER TO sysadmin;
  DROP PROCEDURE sys.create_xp_qv_in_master_dbo;

  CALL sys.create_xp_instance_regread_in_master_dbo();
  ALTER PROCEDURE master_dbo.xp_instance_regread(sys.nvarchar(512), sys.sysname, sys.nvarchar(512), int) OWNER TO sysadmin;
  ALTER PROCEDURE master_dbo.xp_instance_regread(sys.nvarchar(512), sys.sysname, sys.nvarchar(512), sys.nvarchar(512)) OWNER TO sysadmin;
  DROP PROCEDURE sys.create_xp_instance_regread_in_master_dbo;

  CREATE OR REPLACE VIEW msdb_dbo.syspolicy_system_health_state
  AS
    SELECT 
      CAST(0 as BIGINT) AS health_state_id,
      CAST(0 as INT) AS policy_id,
      CAST(NULL AS sys.DATETIME) AS last_run_date,
      CAST('' AS sys.NVARCHAR(400)) AS target_query_expression_with_id,
      CAST('' AS sys.NVARCHAR) AS target_query_expression,
      CAST(1 as sys.BIT) AS result
    WHERE FALSE;
  GRANT SELECT ON msdb_dbo.syspolicy_system_health_state TO PUBLIC;
  ALTER VIEW msdb_dbo.syspolicy_system_health_state OWNER TO sysadmin;

  CREATE OR REPLACE FUNCTION msdb_dbo.fn_syspolicy_is_automation_enabled()
  RETURNS INTEGER
  AS 
  $fn_body$    
    SELECT 0;
  $fn_body$
  LANGUAGE SQL IMMUTABLE PARALLEL SAFE;
  ALTER FUNCTION msdb_dbo.fn_syspolicy_is_automation_enabled() OWNER TO sysadmin;

  CREATE OR REPLACE VIEW msdb_dbo.syspolicy_configuration
  AS
    SELECT CAST(t.name AS sys.sysname), CAST(t.current_value AS sys.sql_variant) FROM
    (
      VALUES
      ('Enabled', CAST(0 AS int)),
      ('HistoryRetentionInDays', CAST(0 AS int)),
      ('LogOnSuccess', CAST(0 AS int))
    )t (name, current_value);
  GRANT SELECT ON msdb_dbo.syspolicy_configuration TO PUBLIC;
  ALTER VIEW msdb_dbo.syspolicy_configuration OWNER TO sysadmin;

  CREATE OR REPLACE PROCEDURE master_dbo.sp_addlinkedserver( IN "@server" sys.sysname,
                                                    IN "@srvproduct" sys.nvarchar(128) DEFAULT NULL,
                                                    IN "@provider" sys.nvarchar(128) DEFAULT 'SQLNCLI',
                                                    IN "@datasrc" sys.nvarchar(4000) DEFAULT NULL,
                                                    IN "@location" sys.nvarchar(4000) DEFAULT NULL,
                                                    IN "@provstr" sys.nvarchar(4000) DEFAULT NULL,
                                                    IN "@catalog" sys.sysname DEFAULT NULL)
  AS 'babelfishpg_tsql', 'sp_addlinkedserver_internal'
  LANGUAGE C;

  ALTER PROCEDURE master_dbo.sp_addlinkedserver OWNER TO sysadmin;

  CREATE OR REPLACE PROCEDURE master_dbo.sp_addlinkedsrvlogin( IN "@rmtsrvname" sys.sysname,
                                                      IN "@useself" sys.varchar(8) DEFAULT 'TRUE',
                                                      IN "@locallogin" sys.sysname DEFAULT NULL,
                                                      IN "@rmtuser" sys.sysname DEFAULT NULL,
                                                      IN "@rmtpassword" sys.sysname DEFAULT NULL)
  AS 'babelfishpg_tsql', 'sp_addlinkedsrvlogin_internal'
  LANGUAGE C;

  ALTER PROCEDURE master_dbo.sp_addlinkedsrvlogin OWNER TO sysadmin;

<<<<<<< HEAD
  -- let sysadmin only to update babelfish_domain_mapping
  GRANT ALL ON TABLE sys.babelfish_domain_mapping TO sysadmin;
=======
>>>>>>> 1b6f674e
  CREATE OR REPLACE PROCEDURE master_dbo.sp_droplinkedsrvlogin( IN "@rmtsrvname" sys.sysname,
                                                              IN "@locallogin" sys.sysname)
  AS 'babelfishpg_tsql', 'sp_droplinkedsrvlogin_internal'
  LANGUAGE C;

  ALTER PROCEDURE master_dbo.sp_droplinkedsrvlogin OWNER TO sysadmin;

  CREATE OR REPLACE PROCEDURE master_dbo.sp_dropserver( IN "@server" sys.sysname,
                                                    IN "@droplogins" sys.bpchar(10) DEFAULT NULL)
  AS 'babelfishpg_tsql', 'sp_dropserver_internal'
  LANGUAGE C;

  ALTER PROCEDURE master_dbo.sp_dropserver OWNER TO sysadmin;
END
$$;

CREATE OR REPLACE PROCEDURE initialize_babelfish ( sa_name VARCHAR(128) )
LANGUAGE plpgsql
AS $$
DECLARE
	reserved_roles varchar[] := ARRAY['sysadmin', 'master_dbo', 'master_guest', 'master_db_owner', 'tempdb_dbo', 'tempdb_guest', 'tempdb_db_owner', 'msdb_dbo', 'msdb_guest', 'msdb_db_owner'];
	user_id  oid := -1;
	db_name  name := NULL;
	role_name varchar;
	dba_name varchar;
BEGIN
	-- check reserved roles
	FOREACH role_name IN ARRAY reserved_roles LOOP
	BEGIN
		SELECT oid INTO user_id FROM pg_roles WHERE rolname = role_name;
		IF user_id > 0 THEN
			SELECT datname INTO db_name FROM pg_shdepend AS s INNER JOIN pg_database AS d ON s.dbid = d.oid WHERE s.refobjid = user_id;
			IF db_name IS NOT NULL THEN
				RAISE E'Could not initialize babelfish in current database: Reserved role % used in database %.\nIf babelfish was initialized in %, please remove babelfish and try again.', role_name, db_name, db_name;
			ELSE
				RAISE E'Could not initialize babelfish in current database: Reserved role % exists. \nPlease rename or drop existing role and try again ', role_name;
			END IF;
		END IF;
	END;
	END LOOP;

	SELECT pg_get_userbyid(datdba) INTO dba_name FROM pg_database WHERE datname = CURRENT_DATABASE();
	IF sa_name <> dba_name THEN
		RAISE E'Could not initialize babelfish with given role name: % is not the DB owner of current database.', sa_name;
	END IF;

	EXECUTE format('CREATE ROLE sysadmin CREATEDB CREATEROLE INHERIT ROLE %I', sa_name);
	EXECUTE format('GRANT USAGE, SELECT ON SEQUENCE sys.babelfish_db_seq TO sysadmin WITH GRANT OPTION');
	EXECUTE format('GRANT CREATE, CONNECT, TEMPORARY ON DATABASE %s TO sysadmin WITH GRANT OPTION', CURRENT_DATABASE());
	EXECUTE format('ALTER DATABASE %s SET babelfishpg_tsql.enable_ownership_structure = true', CURRENT_DATABASE());
	EXECUTE 'SET babelfishpg_tsql.enable_ownership_structure = true';
	CALL sys.babel_initialize_logins(sa_name);
	CALL sys.babel_initialize_logins('sysadmin');
	CALL sys.babel_create_builtin_dbs(sa_name);
	CALL sys.initialize_babel_extras();
END
$$;

CREATE OR REPLACE PROCEDURE remove_babelfish ()
LANGUAGE plpgsql
AS $$
BEGIN
	CALL sys.babel_drop_all_dbs();
	CALL sys.babel_drop_all_logins();
	EXECUTE format('ALTER DATABASE %s SET babelfishpg_tsql.enable_ownership_structure = false', CURRENT_DATABASE());
	EXECUTE 'ALTER SEQUENCE sys.babelfish_db_seq RESTART';
	DROP OWNED BY sysadmin;
	DROP ROLE sysadmin;
END
$$;

-- LOGIN EXT
-- Note: change here requires change in FormData_authid_login_ext too
CREATE TABLE sys.babelfish_authid_login_ext (
rolname NAME NOT NULL, -- pg_authid.rolname
is_disabled INT NOT NULL DEFAULT 0, -- to support enable/disable login
type CHAR(1) NOT NULL DEFAULT 'S',
credential_id INT NOT NULL,
owning_principal_id INT NOT NULL,
is_fixed_role INT NOT NULL DEFAULT 0,
create_date timestamptz NOT NULL,
modify_date timestamptz NOT NULL,
default_database_name SYS.NVARCHAR(128) NOT NULL,
default_language_name SYS.NVARCHAR(128) NOT NULL,
properties JSONB,
orig_loginname SYS.NVARCHAR(128) NOT NULL,
PRIMARY KEY (rolname));
GRANT SELECT ON sys.babelfish_authid_login_ext TO PUBLIC;

SELECT pg_catalog.pg_extension_config_dump('sys.babelfish_sysdatabases', '');
SELECT pg_catalog.pg_extension_config_dump('sys.babelfish_db_seq', '');
SELECT pg_catalog.pg_extension_config_dump('sys.babelfish_namespace_ext', '');
SELECT pg_catalog.pg_extension_config_dump('sys.babelfish_authid_login_ext', '');
SELECT pg_catalog.pg_extension_config_dump('sys.babelfish_configurations', '');

-- SERVER_PRINCIPALS
CREATE OR REPLACE VIEW sys.server_principals
AS SELECT
CAST(Base.rolname AS sys.SYSNAME) AS name,
CAST(Base.oid As INT) AS principal_id,
CAST(CAST(Base.oid as INT) as sys.varbinary(85)) AS sid,
CAST(Ext.type AS CHAR(1)) as type,
CAST(CASE WHEN Ext.type = 'S' THEN 'SQL_LOGIN' 
WHEN Ext.type = 'R' THEN 'SERVER_ROLE'
ELSE NULL END AS NVARCHAR(60)) AS type_desc,
CAST(Ext.is_disabled AS INT) AS is_disabled,
CAST(Ext.create_date AS SYS.DATETIME) AS create_date,
CAST(Ext.modify_date AS SYS.DATETIME) AS modify_date,
CAST(CASE WHEN Ext.type = 'R' THEN NULL ELSE Ext.default_database_name END AS SYS.SYSNAME) AS default_database_name,
CAST(Ext.default_language_name AS SYS.SYSNAME) AS default_language_name,
CAST(CASE WHEN Ext.type = 'R' THEN NULL ELSE Ext.credential_id END AS INT) AS credential_id,
CAST(CASE WHEN Ext.type = 'R' THEN 1 ELSE Ext.owning_principal_id END AS INT) AS owning_principal_id,
CAST(CASE WHEN Ext.type = 'R' THEN 1 ELSE Ext.is_fixed_role END AS sys.BIT) AS is_fixed_role
FROM pg_catalog.pg_roles AS Base INNER JOIN sys.babelfish_authid_login_ext AS Ext ON Base.rolname = Ext.rolname;

GRANT SELECT ON sys.server_principals TO PUBLIC;

-- USER extension
CREATE TABLE sys.babelfish_authid_user_ext (
rolname NAME NOT NULL,
login_name NAME NOT NULL,
type CHAR(1) NOT NULL DEFAULT 'S',
owning_principal_id INT,
is_fixed_role INT NOT NULL DEFAULT 0,
authentication_type INT,
default_language_lcid INT,
allow_encrypted_value_modifications INT NOT NULL DEFAULT 0,
create_date timestamptz NOT NULL,
modify_date timestamptz NOT NULL,
orig_username SYS.NVARCHAR(128) NOT NULL,
database_name SYS.NVARCHAR(128) NOT NULL,
default_schema_name SYS.NVARCHAR(128) NOT NULL,
default_language_name SYS.NVARCHAR(128),
authentication_type_desc SYS.NVARCHAR(60),
user_can_connect INT NOT NULL DEFAULT 1,
PRIMARY KEY (rolname));

CREATE INDEX babelfish_authid_user_ext_login_db_idx ON sys.babelfish_authid_user_ext (login_name, database_name);

GRANT SELECT ON sys.babelfish_authid_user_ext TO PUBLIC;

-- DATABASE_PRINCIPALS
CREATE OR REPLACE VIEW sys.database_principals AS SELECT
CAST(Ext.orig_username AS SYS.SYSNAME) AS name,
CAST(Base.oid AS INT) AS principal_id,
CAST(Ext.type AS CHAR(1)) as type,
CAST(CASE WHEN Ext.type = 'S' THEN 'SQL_USER'
WHEN Ext.type = 'R' THEN 'DATABASE_ROLE'
ELSE NULL END AS SYS.NVARCHAR(60)) AS type_desc,
CAST(Ext.default_schema_name AS SYS.SYSNAME) AS default_schema_name,
CAST(Ext.create_date AS SYS.DATETIME) AS create_date,
CAST(Ext.modify_date AS SYS.DATETIME) AS modify_date,
CAST(Ext.owning_principal_id AS INT) AS owning_principal_id,
CAST(CAST(Base2.oid AS INT) AS SYS.VARBINARY(85)) AS SID,
CAST(Ext.is_fixed_role AS SYS.BIT) AS is_fixed_role,
CAST(Ext.authentication_type AS INT) AS authentication_type,
CAST(Ext.authentication_type_desc AS SYS.NVARCHAR(60)) AS authentication_type_desc,
CAST(Ext.default_language_name AS SYS.SYSNAME) AS default_language_name,
CAST(Ext.default_language_lcid AS INT) AS default_language_lcid,
CAST(Ext.allow_encrypted_value_modifications AS SYS.BIT) AS allow_encrypted_value_modifications
FROM pg_catalog.pg_roles AS Base INNER JOIN sys.babelfish_authid_user_ext AS Ext
ON Base.rolname = Ext.rolname
LEFT OUTER JOIN pg_catalog.pg_roles Base2
ON Ext.login_name = Base2.rolname
WHERE Ext.database_name = DB_NAME();

GRANT SELECT ON sys.database_principals TO PUBLIC;

-- DATABASE_ROLE_MEMBERS
CREATE OR REPLACE VIEW sys.database_role_members AS
SELECT
CAST(Auth1.oid AS INT) AS role_principal_id,
CAST(Auth2.oid AS INT) AS member_principal_id
FROM pg_catalog.pg_auth_members AS Authmbr
INNER JOIN pg_catalog.pg_roles AS Auth1 ON Auth1.oid = Authmbr.roleid
INNER JOIN pg_catalog.pg_roles AS Auth2 ON Auth2.oid = Authmbr.member
INNER JOIN sys.babelfish_authid_user_ext AS Ext1 ON Auth1.rolname = Ext1.rolname
INNER JOIN sys.babelfish_authid_user_ext AS Ext2 ON Auth2.rolname = Ext2.rolname
WHERE Ext1.database_name = DB_NAME() 
AND Ext2.database_name = DB_NAME()
AND Ext1.type = 'R'
AND Ext2.orig_username != 'db_owner';

GRANT SELECT ON sys.database_role_members TO PUBLIC;

-- internal table function for sp_helpdb with no arguments
CREATE OR REPLACE FUNCTION sys.babelfish_helpdb()
RETURNS table (
  name varchar(128),
  db_size varchar(13),
  owner varchar(128),
  dbid int,
  created varchar(11),
  status varchar(600),
  compatibility_level smallint
) AS 'babelfishpg_tsql', 'babelfish_helpdb' LANGUAGE C STABLE;

-- internal table function for helpdb with dbname as input
CREATE OR REPLACE FUNCTION sys.babelfish_helpdb(varchar)
RETURNS table (
  name varchar(128),
  db_size varchar(13),
  owner varchar(128),
  dbid int,
  created varchar(11),
  status varchar(600),
  compatibility_level smallint
) AS 'babelfishpg_tsql', 'babelfish_helpdb' LANGUAGE C STABLE;

create or replace view sys.databases as
select
  CAST(d.name as SYS.SYSNAME) as name
  , CAST(sys.db_id(d.name) as INT) as database_id
  , CAST(NULL as INT) as source_database_id
  , cast(s.sid as SYS.VARBINARY(85)) as owner_sid
  , CAST(d.crdate AS SYS.DATETIME) as create_date
  , CAST(s.cmptlevel AS SYS.TINYINT) as compatibility_level
  , CAST(c.collname as SYS.SYSNAME) as collation_name
  , CAST(0 AS SYS.TINYINT)  as user_access
  , CAST('MULTI_USER' AS SYS.NVARCHAR(60)) as user_access_desc
  , CAST(0 AS SYS.BIT) as is_read_only
  , CAST(0 AS SYS.BIT) as is_auto_close_on
  , CAST(0 AS SYS.BIT) as is_auto_shrink_on
  , CAST(0 AS SYS.TINYINT) as state
  , CAST('ONLINE' AS SYS.NVARCHAR(60)) as state_desc
  , CAST(
	  	CASE 
			WHEN pg_is_in_recovery() is false THEN 0 
			WHEN pg_is_in_recovery() is true THEN 1 
		END 
	AS SYS.BIT) as is_in_standby
  , CAST(0 AS SYS.BIT) as is_cleanly_shutdown
  , CAST(0 AS SYS.BIT) as is_supplemental_logging_enabled
  , CAST(1 AS SYS.TINYINT) as snapshot_isolation_state
  , CAST('ON' AS SYS.NVARCHAR(60)) as snapshot_isolation_state_desc
  , CAST(1 AS SYS.BIT) as is_read_committed_snapshot_on
  , CAST(1 AS SYS.TINYINT) as recovery_model
  , CAST('FULL' AS SYS.NVARCHAR(60)) as recovery_model_desc
  , CAST(0 AS SYS.TINYINT) as page_verify_option
  , CAST(NULL AS SYS.NVARCHAR(60)) as page_verify_option_desc
  , CAST(1 AS SYS.BIT) as is_auto_create_stats_on
  , CAST(0 AS SYS.BIT) as is_auto_create_stats_incremental_on
  , CAST(0 AS SYS.BIT) as is_auto_update_stats_on
  , CAST(0 AS SYS.BIT) as is_auto_update_stats_async_on
  , CAST(0 AS SYS.BIT) as is_ansi_null_default_on
  , CAST(0 AS SYS.BIT) as is_ansi_nulls_on
  , CAST(0 AS SYS.BIT) as is_ansi_padding_on
  , CAST(0 AS SYS.BIT) as is_ansi_warnings_on
  , CAST(0 AS SYS.BIT) as is_arithabort_on
  , CAST(0 AS SYS.BIT) as is_concat_null_yields_null_on
  , CAST(0 AS SYS.BIT) as is_numeric_roundabort_on
  , CAST(0 AS SYS.BIT) as is_quoted_identifier_on
  , CAST(0 AS SYS.BIT) as is_recursive_triggers_on
  , CAST(0 AS SYS.BIT) as is_cursor_close_on_commit_on
  , CAST(0 AS SYS.BIT) as is_local_cursor_default
  , CAST(0 AS SYS.BIT) as is_fulltext_enabled
  , CAST(0 AS SYS.BIT) as is_trustworthy_on
  , CAST(0 AS SYS.BIT) as is_db_chaining_on
  , CAST(0 AS SYS.BIT) as is_parameterization_forced
  , CAST(0 AS SYS.BIT) as is_master_key_encrypted_by_server
  , CAST(0 AS SYS.BIT) as is_query_store_on
  , CAST(0 AS SYS.BIT) as is_published
  , CAST(0 AS SYS.BIT) as is_subscribed
  , CAST(0 AS SYS.BIT) as is_merge_published
  , CAST(0 AS SYS.BIT) as is_distributor
  , CAST(0 AS SYS.BIT) as is_sync_with_backup
  , CAST(NULL AS SYS.UNIQUEIDENTIFIER) as service_broker_guid
  , CAST(0 AS SYS.BIT) as is_broker_enabled
  , CAST(0 AS SYS.TINYINT) as log_reuse_wait
  , CAST('NOTHING' AS SYS.NVARCHAR(60)) as log_reuse_wait_desc
  , CAST(0 AS SYS.BIT) as is_date_correlation_on
  , CAST(0 AS SYS.BIT) as is_cdc_enabled
  , CAST(0 AS SYS.BIT) as is_encrypted
  , CAST(0 AS SYS.BIT) as is_honor_broker_priority_on
  , CAST(NULL AS SYS.UNIQUEIDENTIFIER) as replica_id
  , CAST(NULL AS SYS.UNIQUEIDENTIFIER) as group_database_id
  , CAST(NULL AS INT) as resource_pool_id
  , CAST(NULL AS SMALLINT) as default_language_lcid
  , CAST(NULL AS SYS.NVARCHAR(128)) as default_language_name
  , CAST(NULL AS INT) as default_fulltext_language_lcid
  , CAST(NULL AS SYS.NVARCHAR(128)) as default_fulltext_language_name
  , CAST(NULL AS SYS.BIT) as is_nested_triggers_on
  , CAST(NULL AS SYS.BIT) as is_transform_noise_words_on
  , CAST(NULL AS SMALLINT) as two_digit_year_cutoff
  , CAST(0 AS SYS.TINYINT) as containment
  , CAST('NONE' AS SYS.NVARCHAR(60)) as containment_desc
  , CAST(0 AS INT) as target_recovery_time_in_seconds
  , CAST(0 AS INT) as delayed_durability
  , CAST(NULL AS SYS.NVARCHAR(60)) as delayed_durability_desc
  , CAST(0 AS SYS.BIT) as is_memory_optimized_elevate_to_snapshot_on
  , CAST(0 AS SYS.BIT) as is_federation_member
  , CAST(0 AS SYS.BIT) as is_remote_data_archive_enabled
  , CAST(0 AS SYS.BIT) as is_mixed_page_allocation_on
  , CAST(0 AS SYS.BIT) as is_temporal_history_retention_enabled
  , CAST(0 AS INT) as catalog_collation_type
  , CAST('Not Applicable' AS SYS.NVARCHAR(60)) as catalog_collation_type_desc
  , CAST(NULL AS SYS.NVARCHAR(128)) as physical_database_name
  , CAST(0 AS SYS.BIT) as is_result_set_caching_on
  , CAST(0 AS SYS.BIT) as is_accelerated_database_recovery_on
  , CAST(0 AS SYS.BIT) as is_tempdb_spill_to_remote_store
  , CAST(0 AS SYS.BIT) as is_stale_page_detection_on
  , CAST(0 AS SYS.BIT) as is_memory_optimized_enabled
  , CAST(0 AS SYS.BIT) as is_ledger_on
 from sys.babelfish_sysdatabases d 
 INNER JOIN sys.sysdatabases s on d.dbid = s.dbid
 LEFT OUTER JOIN pg_catalog.pg_collation c ON d.default_collation = c.collname;
GRANT SELECT ON sys.databases TO PUBLIC;

CREATE OR REPLACE FUNCTION sys.babelfish_inconsistent_metadata(return_consistency boolean default false)
RETURNS table (
  object_type varchar(32),
  schema_name varchar(128),
  object_name varchar(128),
  detail jsonb
) AS 'babelfishpg_tsql', 'babelfish_inconsistent_metadata' LANGUAGE C STABLE;


CREATE OR REPLACE FUNCTION sys.role_id(role_name SYS.SYSNAME)
RETURNS INT
AS 'babelfishpg_tsql', 'role_id'
LANGUAGE C STRICT IMMUTABLE PARALLEL SAFE;
GRANT EXECUTE ON FUNCTION sys.role_id TO PUBLIC;

CREATE TABLE sys.babelfish_domain_mapping (
  netbios_domain_name sys.VARCHAR(15) NOT NULL, -- Netbios domain name
  fq_domain_name sys.VARCHAR(128) NOT NULL, -- DNS domain name
  PRIMARY KEY (netbios_domain_name)
);
GRANT SELECT ON TABLE sys.babelfish_domain_mapping TO PUBLIC;

SELECT pg_catalog.pg_extension_config_dump('sys.babelfish_domain_mapping', '');

CREATE OR REPLACE PROCEDURE sys.babelfish_add_domain_mapping_entry(IN sys.VARCHAR(15), IN sys.VARCHAR(128))
  AS 'babelfishpg_tsql', 'babelfish_add_domain_mapping_entry_internal' LANGUAGE C;
GRANT EXECUTE ON PROCEDURE sys.babelfish_add_domain_mapping_entry TO PUBLIC;

CREATE OR REPLACE PROCEDURE sys.babelfish_remove_domain_mapping_entry(IN sys.VARCHAR(15))
  AS 'babelfishpg_tsql', 'babelfish_remove_domain_mapping_entry_internal' LANGUAGE C;
GRANT EXECUTE ON PROCEDURE sys.babelfish_remove_domain_mapping_entry TO PUBLIC;

CREATE OR REPLACE PROCEDURE sys.babelfish_truncate_domain_mapping_table()
  AS 'babelfishpg_tsql', 'babelfish_truncate_domain_mapping_table_internal' LANGUAGE C;
GRANT EXECUTE ON PROCEDURE sys.babelfish_truncate_domain_mapping_table TO PUBLIC;<|MERGE_RESOLUTION|>--- conflicted
+++ resolved
@@ -185,11 +185,9 @@
 
   ALTER PROCEDURE master_dbo.sp_addlinkedsrvlogin OWNER TO sysadmin;
 
-<<<<<<< HEAD
   -- let sysadmin only to update babelfish_domain_mapping
   GRANT ALL ON TABLE sys.babelfish_domain_mapping TO sysadmin;
-=======
->>>>>>> 1b6f674e
+
   CREATE OR REPLACE PROCEDURE master_dbo.sp_droplinkedsrvlogin( IN "@rmtsrvname" sys.sysname,
                                                               IN "@locallogin" sys.sysname)
   AS 'babelfishpg_tsql', 'sp_droplinkedsrvlogin_internal'
