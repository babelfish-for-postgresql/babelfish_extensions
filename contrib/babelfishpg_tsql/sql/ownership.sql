-- BBF_SYSDATABASES
-- Note: change here requires change in FormData_sysdatabases too
CREATE TABLE sys.babelfish_sysdatabases (
	dbid SMALLINT NOT NULL UNIQUE,
	status INT NOT NULL,
	status2 INT NOT NULL,
	owner NAME NOT NULL,
	default_collation NAME NOT NULL,
	name TEXT NOT NULL COLLATE "C",
	crdate timestamptz NOT NULL,
	properties TEXT NOT NULL COLLATE "C",
	PRIMARY KEY (name)
);

GRANT SELECT on sys.babelfish_sysdatabases TO PUBLIC;

-- BABELFISH_SCHEMA_PERMISSIONS
CREATE TABLE sys.babelfish_schema_permissions (
  dbid smallint NOT NULL,
<<<<<<< HEAD
  schema_name NAME NOT NULL,
  object_name NAME NOT NULL,
  permission SMALLINT,
  grantee NAME NOT NULL,
  object_type NAME,
  PRIMARY KEY(dbid, schema_name, object_name, grantee)
=======
  schema_name NAME NOT NULL COLLATE sys.database_default,
  object_name NAME NOT NULL COLLATE sys.database_default,
  permission NAME NOT NULL COLLATE sys.database_default,
  grantee NAME NOT NULL COLLATE sys.database_default,
  object_type NAME COLLATE sys.database_default,
  PRIMARY KEY(dbid, schema_name, object_name, permission, grantee)
>>>>>>> 0a4cb02c
);

-- BABELFISH_FUNCTION_EXT
CREATE TABLE sys.babelfish_function_ext (
	nspname NAME NOT NULL,
	funcname NAME NOT NULL,
	orig_name sys.NVARCHAR(128), -- original input name of users
	funcsignature TEXT NOT NULL COLLATE "C",
	default_positions TEXT COLLATE "C",
	flag_validity BIGINT,
	flag_values BIGINT,
	create_date SYS.DATETIME NOT NULL,
	modify_date SYS.DATETIME NOT NULL,
	definition sys.NTEXT DEFAULT NULL,
	PRIMARY KEY(nspname, funcsignature)
);
GRANT SELECT ON sys.babelfish_function_ext TO PUBLIC;

SELECT pg_catalog.pg_extension_config_dump('sys.babelfish_function_ext', '');

-- BABELFISH_NAMESPACE_EXT
CREATE TABLE sys.babelfish_namespace_ext (
    nspname NAME NOT NULL,
    dbid SMALLINT NOT NULL,
    orig_name sys.NVARCHAR(128) NOT NULL,
	properties TEXT NOT NULL COLLATE "C",
    PRIMARY KEY (nspname)
);
GRANT SELECT ON sys.babelfish_namespace_ext TO PUBLIC;

-- SYSDATABASES
CREATE OR REPLACE VIEW sys.sysdatabases AS
SELECT
t.name,
sys.db_id(t.name) AS dbid,
CAST(CAST(r.oid AS int) AS SYS.VARBINARY(85)) AS sid,
CAST(0 AS SMALLINT) AS mode,
t.status,
t.status2,
CAST(t.crdate AS SYS.DATETIME) AS crdate,
CAST('1900-01-01 00:00:00.000' AS SYS.DATETIME) AS reserved,
CAST(0 AS INT) AS category,
CAST(120 AS SYS.TINYINT) AS cmptlevel,
CAST(NULL AS SYS.NVARCHAR(260)) AS filename,
CAST(NULL AS SMALLINT) AS version
FROM sys.babelfish_sysdatabases AS t
LEFT OUTER JOIN pg_catalog.pg_roles r on r.rolname = t.owner;

GRANT SELECT ON sys.sysdatabases TO PUBLIC;

-- PG_NAMESPACE_EXT
CREATE VIEW sys.pg_namespace_ext AS
SELECT BASE.* , DB.name as dbname FROM
pg_catalog.pg_namespace AS base
LEFT OUTER JOIN sys.babelfish_namespace_ext AS EXT on BASE.nspname = EXT.nspname
INNER JOIN sys.babelfish_sysdatabases AS DB ON EXT.dbid = DB.dbid;

GRANT SELECT ON sys.pg_namespace_ext TO PUBLIC;

-- Logical Schema Views
create or replace view sys.schemas as
select
  CAST(ext.orig_name as sys.SYSNAME) as name
  , base.oid as schema_id
  , base.nspowner as principal_id
from pg_catalog.pg_namespace base 
inner join sys.babelfish_namespace_ext ext on base.nspname = ext.nspname
where ext.dbid = sys.db_id();
GRANT SELECT ON sys.schemas TO PUBLIC;
CREATE SEQUENCE sys.babelfish_db_seq MAXVALUE 32767 CYCLE;

-- CATALOG INITIALIZER
CREATE OR REPLACE PROCEDURE babel_catalog_initializer()
LANGUAGE C
AS 'babelfishpg_tsql', 'init_catalog';

CALL babel_catalog_initializer();

CREATE OR REPLACE PROCEDURE babel_create_builtin_dbs(IN login TEXT)
LANGUAGE C
AS 'babelfishpg_tsql', 'create_builtin_dbs';

CREATE OR REPLACE PROCEDURE sys.babel_drop_all_dbs()
LANGUAGE C
AS 'babelfishpg_tsql', 'drop_all_dbs';

CREATE OR REPLACE PROCEDURE sys.babel_initialize_logins(IN login TEXT)
LANGUAGE C
AS 'babelfishpg_tsql', 'initialize_logins';

CREATE OR REPLACE PROCEDURE sys.babel_drop_all_logins()
LANGUAGE C
AS 'babelfishpg_tsql', 'drop_all_logins';

-- The items in initialize_babel_extras procedure need to be initialized or created 
-- during babelfish initialization. They depend on the core babelfish to be initialized first.
CREATE OR REPLACE PROCEDURE initialize_babel_extras()
LANGUAGE plpgsql
AS $$
BEGIN
  CREATE OR REPLACE PROCEDURE sys.create_xp_qv_in_master_dbo()
  LANGUAGE C
  AS 'babelfishpg_tsql', 'create_xp_qv_in_master_dbo_internal';

  CREATE OR REPLACE PROCEDURE sys.create_xp_instance_regread_in_master_dbo()
  LANGUAGE C
  AS 'babelfishpg_tsql', 'create_xp_instance_regread_in_master_dbo_internal';

  CALL sys.create_xp_qv_in_master_dbo();
  ALTER PROCEDURE master_dbo.xp_qv OWNER TO sysadmin;
  DROP PROCEDURE sys.create_xp_qv_in_master_dbo;

  CALL sys.create_xp_instance_regread_in_master_dbo();
  ALTER PROCEDURE master_dbo.xp_instance_regread(sys.nvarchar(512), sys.sysname, sys.nvarchar(512), int) OWNER TO sysadmin;
  ALTER PROCEDURE master_dbo.xp_instance_regread(sys.nvarchar(512), sys.sysname, sys.nvarchar(512), sys.nvarchar(512)) OWNER TO sysadmin;
  DROP PROCEDURE sys.create_xp_instance_regread_in_master_dbo;

  CREATE OR REPLACE VIEW msdb_dbo.syspolicy_system_health_state
  AS
    SELECT 
      CAST(0 as BIGINT) AS health_state_id,
      CAST(0 as INT) AS policy_id,
      CAST(NULL AS sys.DATETIME) AS last_run_date,
      CAST('' AS sys.NVARCHAR(400)) AS target_query_expression_with_id,
      CAST('' AS sys.NVARCHAR) AS target_query_expression,
      CAST(1 as sys.BIT) AS result
    WHERE FALSE;
  GRANT SELECT ON msdb_dbo.syspolicy_system_health_state TO PUBLIC;
  ALTER VIEW msdb_dbo.syspolicy_system_health_state OWNER TO sysadmin;

  CREATE OR REPLACE FUNCTION msdb_dbo.fn_syspolicy_is_automation_enabled()
  RETURNS INTEGER
  AS 
  $fn_body$    
    SELECT 0;
  $fn_body$
  LANGUAGE SQL IMMUTABLE PARALLEL SAFE;
  ALTER FUNCTION msdb_dbo.fn_syspolicy_is_automation_enabled() OWNER TO sysadmin;

  CREATE OR REPLACE VIEW msdb_dbo.syspolicy_configuration
  AS
    SELECT CAST(t.name AS sys.sysname), CAST(t.current_value AS sys.sql_variant) FROM
    (
      VALUES
      ('Enabled', CAST(0 AS int)),
      ('HistoryRetentionInDays', CAST(0 AS int)),
      ('LogOnSuccess', CAST(0 AS int))
    )t (name, current_value);
  GRANT SELECT ON msdb_dbo.syspolicy_configuration TO PUBLIC;
  ALTER VIEW msdb_dbo.syspolicy_configuration OWNER TO sysadmin;

  CREATE OR REPLACE PROCEDURE master_dbo.sp_addlinkedserver( IN "@server" sys.sysname,
                                                    IN "@srvproduct" sys.nvarchar(128) DEFAULT NULL,
                                                    IN "@provider" sys.nvarchar(128) DEFAULT 'SQLNCLI',
                                                    IN "@datasrc" sys.nvarchar(4000) DEFAULT NULL,
                                                    IN "@location" sys.nvarchar(4000) DEFAULT NULL,
                                                    IN "@provstr" sys.nvarchar(4000) DEFAULT NULL,
                                                    IN "@catalog" sys.sysname DEFAULT NULL)
  AS 'babelfishpg_tsql', 'sp_addlinkedserver_internal'
  LANGUAGE C;

  ALTER PROCEDURE master_dbo.sp_addlinkedserver OWNER TO sysadmin;

  CREATE OR REPLACE PROCEDURE master_dbo.sp_addlinkedsrvlogin( IN "@rmtsrvname" sys.sysname,
                                                      IN "@useself" sys.varchar(8) DEFAULT 'TRUE',
                                                      IN "@locallogin" sys.sysname DEFAULT NULL,
                                                      IN "@rmtuser" sys.sysname DEFAULT NULL,
                                                      IN "@rmtpassword" sys.sysname DEFAULT NULL)
  AS 'babelfishpg_tsql', 'sp_addlinkedsrvlogin_internal'
  LANGUAGE C;

  ALTER PROCEDURE master_dbo.sp_addlinkedsrvlogin OWNER TO sysadmin;

  CREATE OR REPLACE PROCEDURE master_dbo.sp_droplinkedsrvlogin( IN "@rmtsrvname" sys.sysname,
                                                              IN "@locallogin" sys.sysname)
  AS 'babelfishpg_tsql', 'sp_droplinkedsrvlogin_internal'
  LANGUAGE C;

  ALTER PROCEDURE master_dbo.sp_droplinkedsrvlogin OWNER TO sysadmin;

  CREATE OR REPLACE PROCEDURE master_dbo.sp_dropserver( IN "@server" sys.sysname,
                                                    IN "@droplogins" sys.bpchar(10) DEFAULT NULL)
  AS 'babelfishpg_tsql', 'sp_dropserver_internal'
  LANGUAGE C;

  ALTER PROCEDURE master_dbo.sp_dropserver OWNER TO sysadmin;

  CREATE OR REPLACE PROCEDURE master_dbo.sp_testlinkedserver( IN "@servername" sys.sysname)
  AS 'babelfishpg_tsql', 'sp_testlinkedserver_internal'
  LANGUAGE C;

  ALTER PROCEDURE master_dbo.sp_testlinkedserver OWNER TO sysadmin;

  CREATE OR REPLACE PROCEDURE master_dbo.sp_enum_oledb_providers()
  AS 'babelfishpg_tsql', 'sp_enum_oledb_providers_internal'
  LANGUAGE C;

  ALTER PROCEDURE master_dbo.sp_enum_oledb_providers OWNER TO sysadmin;

  -- let sysadmin only to update babelfish_domain_mapping
  GRANT ALL ON TABLE sys.babelfish_domain_mapping TO sysadmin;
END
$$;

CREATE OR REPLACE PROCEDURE sys.analyze_babelfish_catalogs()
LANGUAGE plpgsql
AS $$ 
DECLARE 
	babelfish_catalog RECORD;
	schema_name varchar = 'sys';
	error_msg text;
BEGIN
	FOR babelfish_catalog IN (
		SELECT relname as name from pg_class t 
		INNER JOIN pg_namespace n on n.oid = t.relnamespace
		WHERE t.relkind = 'r' and n.nspname = schema_name
		)
	LOOP
		BEGIN
			EXECUTE format('ANALYZE %I.%I', schema_name, babelfish_catalog.name);
		EXCEPTION WHEN OTHERS THEN
			GET STACKED DIAGNOSTICS error_msg = MESSAGE_TEXT;
			RAISE WARNING 'ANALYZE for babelfish catalog %.% failed with error: %s', schema_name, babelfish_catalog.name, error_msg;
		END;
	END LOOP;
END;
$$;

CREATE OR REPLACE PROCEDURE initialize_babelfish ( sa_name VARCHAR(128) )
LANGUAGE plpgsql
AS $$
DECLARE
	reserved_roles varchar[] := ARRAY['sysadmin', 'master_dbo', 'master_guest', 'master_db_owner', 'tempdb_dbo', 'tempdb_guest', 'tempdb_db_owner', 'msdb_dbo', 'msdb_guest', 'msdb_db_owner'];
	user_id  oid := -1;
	db_name  name := NULL;
	role_name varchar;
	dba_name varchar;
BEGIN
	-- check reserved roles
	FOREACH role_name IN ARRAY reserved_roles LOOP
	BEGIN
		SELECT oid INTO user_id FROM pg_roles WHERE rolname = role_name;
		IF user_id > 0 THEN
			SELECT datname INTO db_name FROM pg_shdepend AS s INNER JOIN pg_database AS d ON s.dbid = d.oid WHERE s.refobjid = user_id;
			IF db_name IS NOT NULL THEN
				RAISE E'Could not initialize babelfish in current database: Reserved role % used in database %.\nIf babelfish was initialized in %, please remove babelfish and try again.', role_name, db_name, db_name;
			ELSE
				RAISE E'Could not initialize babelfish in current database: Reserved role % exists. \nPlease rename or drop existing role and try again ', role_name;
			END IF;
		END IF;
	END;
	END LOOP;

	SELECT pg_get_userbyid(datdba) INTO dba_name FROM pg_database WHERE datname = CURRENT_DATABASE();
	IF sa_name <> dba_name THEN
		RAISE E'Could not initialize babelfish with given role name: % is not the DB owner of current database.', sa_name;
	END IF;

	EXECUTE format('CREATE ROLE sysadmin CREATEDB CREATEROLE INHERIT ROLE %I', sa_name);
	EXECUTE format('GRANT USAGE, SELECT ON SEQUENCE sys.babelfish_db_seq TO sysadmin WITH GRANT OPTION');
	EXECUTE format('GRANT CREATE, CONNECT, TEMPORARY ON DATABASE %s TO sysadmin WITH GRANT OPTION', CURRENT_DATABASE());
	EXECUTE format('ALTER DATABASE %s SET babelfishpg_tsql.enable_ownership_structure = true', CURRENT_DATABASE());
	EXECUTE 'SET babelfishpg_tsql.enable_ownership_structure = true';
	CALL sys.babel_initialize_logins(sa_name);
	CALL sys.babel_initialize_logins('sysadmin');
	CALL sys.babel_create_builtin_dbs(sa_name);
	CALL sys.initialize_babel_extras();
	-- run analyze for all babelfish catalog
	CALL sys.analyze_babelfish_catalogs();
END
$$;

CREATE OR REPLACE PROCEDURE remove_babelfish ()
LANGUAGE plpgsql
AS $$
BEGIN
	CALL sys.babel_drop_all_dbs();
	CALL sys.babel_drop_all_logins();
	EXECUTE format('ALTER DATABASE %s SET babelfishpg_tsql.enable_ownership_structure = false', CURRENT_DATABASE());
	EXECUTE 'ALTER SEQUENCE sys.babelfish_db_seq RESTART';
	DROP OWNED BY sysadmin;
	DROP ROLE sysadmin;
END
$$;

-- LOGIN EXT
-- Note: change here requires change in FormData_authid_login_ext too
CREATE TABLE sys.babelfish_authid_login_ext (
rolname NAME NOT NULL, -- pg_authid.rolname
is_disabled INT NOT NULL DEFAULT 0, -- to support enable/disable login
type CHAR(1) NOT NULL DEFAULT 'S',
credential_id INT NOT NULL,
owning_principal_id INT NOT NULL,
is_fixed_role INT NOT NULL DEFAULT 0,
create_date timestamptz NOT NULL,
modify_date timestamptz NOT NULL,
default_database_name SYS.NVARCHAR(128) NOT NULL,
default_language_name SYS.NVARCHAR(128) NOT NULL,
properties JSONB,
orig_loginname SYS.NVARCHAR(128) NOT NULL,
PRIMARY KEY (rolname));
GRANT SELECT ON sys.babelfish_authid_login_ext TO PUBLIC;

-- SERVER_PRINCIPALS
CREATE OR REPLACE VIEW sys.server_principals
AS SELECT
CAST(Ext.orig_loginname AS sys.SYSNAME) AS name,
CAST(Base.oid As INT) AS principal_id,
CAST(CAST(Base.oid as INT) as sys.varbinary(85)) AS sid,
CAST(Ext.type AS CHAR(1)) as type,
CAST(
  CASE
    WHEN Ext.type = 'S' THEN 'SQL_LOGIN'
    WHEN Ext.type = 'R' THEN 'SERVER_ROLE'
    WHEN Ext.type = 'U' THEN 'WINDOWS_LOGIN'
    ELSE NULL
  END
  AS NVARCHAR(60)) AS type_desc,
CAST(Ext.is_disabled AS INT) AS is_disabled,
CAST(Ext.create_date AS SYS.DATETIME) AS create_date,
CAST(Ext.modify_date AS SYS.DATETIME) AS modify_date,
CAST(CASE WHEN Ext.type = 'R' THEN NULL ELSE Ext.default_database_name END AS SYS.SYSNAME) AS default_database_name,
CAST(Ext.default_language_name AS SYS.SYSNAME) AS default_language_name,
CAST(CASE WHEN Ext.type = 'R' THEN NULL ELSE Ext.credential_id END AS INT) AS credential_id,
CAST(CASE WHEN Ext.type = 'R' THEN 1 ELSE Ext.owning_principal_id END AS INT) AS owning_principal_id,
CAST(CASE WHEN Ext.type = 'R' THEN 1 ELSE Ext.is_fixed_role END AS sys.BIT) AS is_fixed_role
FROM pg_catalog.pg_roles AS Base INNER JOIN sys.babelfish_authid_login_ext AS Ext ON Base.rolname = Ext.rolname
WHERE pg_has_role(suser_id(), 'sysadmin'::TEXT, 'MEMBER')
OR Ext.orig_loginname = suser_name()
OR Ext.orig_loginname = (SELECT pg_get_userbyid(datdba) FROM pg_database WHERE datname = CURRENT_DATABASE()) COLLATE sys.database_default
OR Ext.type = 'R';

GRANT SELECT ON sys.server_principals TO PUBLIC;


-- USER extension
CREATE TABLE sys.babelfish_authid_user_ext (
rolname NAME NOT NULL,
login_name NAME NOT NULL,
type CHAR(1) NOT NULL DEFAULT 'S',
owning_principal_id INT,
is_fixed_role INT NOT NULL DEFAULT 0,
authentication_type INT,
default_language_lcid INT,
allow_encrypted_value_modifications INT NOT NULL DEFAULT 0,
create_date timestamptz NOT NULL,
modify_date timestamptz NOT NULL,
orig_username SYS.NVARCHAR(128) NOT NULL,
database_name SYS.NVARCHAR(128) NOT NULL,
default_schema_name SYS.NVARCHAR(128) NOT NULL,
default_language_name SYS.NVARCHAR(128),
authentication_type_desc SYS.NVARCHAR(60),
user_can_connect INT NOT NULL DEFAULT 1,
PRIMARY KEY (rolname));

CREATE INDEX babelfish_authid_user_ext_login_db_idx ON sys.babelfish_authid_user_ext (login_name, database_name);

GRANT SELECT ON sys.babelfish_authid_user_ext TO PUBLIC;

SELECT pg_catalog.pg_extension_config_dump('sys.babelfish_sysdatabases', '');
SELECT pg_catalog.pg_extension_config_dump('sys.babelfish_db_seq', '');
SELECT pg_catalog.pg_extension_config_dump('sys.babelfish_namespace_ext', '');
SELECT pg_catalog.pg_extension_config_dump('sys.babelfish_authid_login_ext', '');
SELECT pg_catalog.pg_extension_config_dump('sys.babelfish_authid_user_ext', '');

-- DATABASE_PRINCIPALS
CREATE OR REPLACE VIEW sys.database_principals AS
SELECT
CAST(Ext.orig_username AS SYS.SYSNAME) AS name,
CAST(Base.oid AS INT) AS principal_id,
CAST(Ext.type AS CHAR(1)) as type,
CAST(
  CASE
    WHEN Ext.type = 'S' THEN 'SQL_USER'
    WHEN Ext.type = 'R' THEN 'DATABASE_ROLE'
    WHEN Ext.type = 'U' THEN 'WINDOWS_USER'
    ELSE NULL
  END
  AS SYS.NVARCHAR(60)) AS type_desc,
CAST(Ext.default_schema_name AS SYS.SYSNAME) AS default_schema_name,
CAST(Ext.create_date AS SYS.DATETIME) AS create_date,
CAST(Ext.modify_date AS SYS.DATETIME) AS modify_date,
CAST(Ext.owning_principal_id AS INT) AS owning_principal_id,
CAST(CAST(Base2.oid AS INT) AS SYS.VARBINARY(85)) AS SID,
CAST(Ext.is_fixed_role AS SYS.BIT) AS is_fixed_role,
CAST(Ext.authentication_type AS INT) AS authentication_type,
CAST(Ext.authentication_type_desc AS SYS.NVARCHAR(60)) AS authentication_type_desc,
CAST(Ext.default_language_name AS SYS.SYSNAME) AS default_language_name,
CAST(Ext.default_language_lcid AS INT) AS default_language_lcid,
CAST(Ext.allow_encrypted_value_modifications AS SYS.BIT) AS allow_encrypted_value_modifications
FROM pg_catalog.pg_roles AS Base INNER JOIN sys.babelfish_authid_user_ext AS Ext
ON Base.rolname = Ext.rolname
LEFT OUTER JOIN pg_catalog.pg_roles Base2
ON Ext.login_name = Base2.rolname
WHERE Ext.database_name = DB_NAME()
UNION ALL
SELECT
CAST(name AS SYS.SYSNAME) AS name,
CAST(-1 AS INT) AS principal_id,
CAST(type AS CHAR(1)) as type,
CAST(
  CASE
    WHEN type = 'S' THEN 'SQL_USER'
    WHEN type = 'R' THEN 'DATABASE_ROLE'
    WHEN type = 'U' THEN 'WINDOWS_USER'
    ELSE NULL
  END
  AS SYS.NVARCHAR(60)) AS type_desc,
CAST(NULL AS SYS.SYSNAME) AS default_schema_name,
CAST(NULL AS SYS.DATETIME) AS create_date,
CAST(NULL AS SYS.DATETIME) AS modify_date,
CAST(-1 AS INT) AS owning_principal_id,
CAST(CAST(0 AS INT) AS SYS.VARBINARY(85)) AS SID,
CAST(0 AS SYS.BIT) AS is_fixed_role,
CAST(-1 AS INT) AS authentication_type,
CAST(NULL AS SYS.NVARCHAR(60)) AS authentication_type_desc,
CAST(NULL AS SYS.SYSNAME) AS default_language_name,
CAST(-1 AS INT) AS default_language_lcid,
CAST(0 AS SYS.BIT) AS allow_encrypted_value_modifications
FROM (VALUES ('public', 'R'), ('sys', 'S'), ('INFORMATION_SCHEMA', 'S')) as dummy_principals(name, type);

GRANT SELECT ON sys.database_principals TO PUBLIC;

-- SYSUSERS
CREATE OR REPLACE VIEW sys.sysusers AS SELECT
Dbp.principal_id AS uid,
CAST(0 AS INT) AS status,
Dbp.name AS name,
Dbp.sid AS sid,
CAST(NULL AS SYS.VARBINARY(2048)) AS roles,
Dbp.create_date AS createdate,
Dbp.modify_date AS updatedate,
CAST(0 AS INT) AS altuid,
CAST(NULL AS SYS.VARBINARY(256)) AS password,
CAST(0 AS INT) AS gid,
CAST(NULL AS SYS.VARCHAR(85)) AS environ,
CASE
  WHEN Dbp.name = 'INFORMATION_SCHEMA'
    OR Dbp.name = 'sys'
    OR Dbp.type_desc = 'DATABASE_ROLE'
    THEN 0
  WHEN (Dbp.type_desc = 'WINDOWS_USER' OR Dbp.type_desc = 'SQL_USER') AND Ext.user_can_connect = 1 THEN 1
  ELSE 0
END AS hasdbaccess,
CASE
  WHEN Dbp.name = 'INFORMATION_SCHEMA'
    OR Dbp.name = 'sys'
    OR Dbp.name = 'guest'
    OR Dbp.name = 'dbo' 
    THEN 1
  WHEN Dbp.type_desc = 'WINDOWS_USER' OR Dbp.type_desc = 'SQL_USER' THEN 1
  ELSE 0
END AS islogin,
CASE WHEN Dbp.type_desc = 'WINDOWS_USER' THEN 1 ELSE 0 END AS isntname,
CAST(0 AS INT) AS isntgroup,
CASE WHEN Dbp.type_desc = 'WINDOWS_USER' THEN 1 ELSE 0 END AS isntuser,
CASE WHEN Dbp.type_desc = 'SQL_USER' THEN 1 ELSE 0 END AS issqluser,
CAST(0 AS INT) AS isaliased,
CASE WHEN Dbp.type_desc = 'DATABASE_ROLE' THEN 1 ELSE 0 END AS issqlrole,
CAST(0 AS INT) AS isapprole
FROM sys.database_principals AS Dbp LEFT JOIN 
  (SELECT orig_username, user_can_connect FROM sys.babelfish_authid_user_ext 
    WHERE database_name = DB_NAME()) AS Ext
ON Dbp.name = Ext.orig_username;
 
GRANT SELECT ON sys.sysusers TO PUBLIC;

-- DATABASE_ROLE_MEMBERS
CREATE OR REPLACE VIEW sys.database_role_members AS
SELECT
CAST(Auth1.oid AS INT) AS role_principal_id,
CAST(Auth2.oid AS INT) AS member_principal_id
FROM pg_catalog.pg_auth_members AS Authmbr
INNER JOIN pg_catalog.pg_roles AS Auth1 ON Auth1.oid = Authmbr.roleid
INNER JOIN pg_catalog.pg_roles AS Auth2 ON Auth2.oid = Authmbr.member
INNER JOIN sys.babelfish_authid_user_ext AS Ext1 ON Auth1.rolname = Ext1.rolname
INNER JOIN sys.babelfish_authid_user_ext AS Ext2 ON Auth2.rolname = Ext2.rolname
WHERE Ext1.database_name = DB_NAME() 
AND Ext2.database_name = DB_NAME()
AND Ext1.type = 'R'
AND Ext2.orig_username != 'db_owner';

GRANT SELECT ON sys.database_role_members TO PUBLIC;

--SERVER_ROLE_MEMBER
CREATE OR REPLACE VIEW sys.server_role_members AS
SELECT
CAST(Authmbr.roleid AS INT) AS role_principal_id,
CAST(Authmbr.member AS INT) AS member_principal_id
FROM pg_catalog.pg_auth_members AS Authmbr
INNER JOIN pg_catalog.pg_roles AS Auth1 ON Auth1.oid = Authmbr.roleid
INNER JOIN pg_catalog.pg_roles AS Auth2 ON Auth2.oid = Authmbr.member
INNER JOIN sys.babelfish_authid_login_ext AS Ext1 ON Auth1.rolname = Ext1.rolname
INNER JOIN sys.babelfish_authid_login_ext AS Ext2 ON Auth2.rolname = Ext2.rolname
WHERE Ext1.type = 'R';

GRANT SELECT ON sys.server_role_members TO PUBLIC;

-- internal table function for sp_helpdb with no arguments
CREATE OR REPLACE FUNCTION sys.babelfish_helpdb()
RETURNS table (
  name varchar(128),
  db_size varchar(13),
  owner varchar(128),
  dbid int,
  created varchar(11),
  status varchar(600),
  compatibility_level smallint
) AS 'babelfishpg_tsql', 'babelfish_helpdb' LANGUAGE C STABLE;

-- internal table function for helpdb with dbname as input
CREATE OR REPLACE FUNCTION sys.babelfish_helpdb(varchar)
RETURNS table (
  name varchar(128),
  db_size varchar(13),
  owner varchar(128),
  dbid int,
  created varchar(11),
  status varchar(600),
  compatibility_level smallint
) AS 'babelfishpg_tsql', 'babelfish_helpdb' LANGUAGE C STABLE;

create or replace view sys.databases as
select
  CAST(d.name as SYS.SYSNAME) as name
  , CAST(sys.db_id(d.name) as INT) as database_id
  , CAST(NULL as INT) as source_database_id
  , cast(s.sid as SYS.VARBINARY(85)) as owner_sid
  , CAST(d.crdate AS SYS.DATETIME) as create_date
  , CAST(s.cmptlevel AS SYS.TINYINT) as compatibility_level
  , CAST(c.collname as SYS.SYSNAME) as collation_name
  , CAST(0 AS SYS.TINYINT)  as user_access
  , CAST('MULTI_USER' AS SYS.NVARCHAR(60)) as user_access_desc
  , CAST(0 AS SYS.BIT) as is_read_only
  , CAST(0 AS SYS.BIT) as is_auto_close_on
  , CAST(0 AS SYS.BIT) as is_auto_shrink_on
  , CAST(0 AS SYS.TINYINT) as state
  , CAST('ONLINE' AS SYS.NVARCHAR(60)) as state_desc
  , CAST(
	  	CASE 
			WHEN pg_is_in_recovery() is false THEN 0 
			WHEN pg_is_in_recovery() is true THEN 1 
		END 
	AS SYS.BIT) as is_in_standby
  , CAST(0 AS SYS.BIT) as is_cleanly_shutdown
  , CAST(0 AS SYS.BIT) as is_supplemental_logging_enabled
  , CAST(1 AS SYS.TINYINT) as snapshot_isolation_state
  , CAST('ON' AS SYS.NVARCHAR(60)) as snapshot_isolation_state_desc
  , CAST(1 AS SYS.BIT) as is_read_committed_snapshot_on
  , CAST(1 AS SYS.TINYINT) as recovery_model
  , CAST('FULL' AS SYS.NVARCHAR(60)) as recovery_model_desc
  , CAST(0 AS SYS.TINYINT) as page_verify_option
  , CAST(NULL AS SYS.NVARCHAR(60)) as page_verify_option_desc
  , CAST(1 AS SYS.BIT) as is_auto_create_stats_on
  , CAST(0 AS SYS.BIT) as is_auto_create_stats_incremental_on
  , CAST(0 AS SYS.BIT) as is_auto_update_stats_on
  , CAST(0 AS SYS.BIT) as is_auto_update_stats_async_on
  , CAST(0 AS SYS.BIT) as is_ansi_null_default_on
  , CAST(0 AS SYS.BIT) as is_ansi_nulls_on
  , CAST(0 AS SYS.BIT) as is_ansi_padding_on
  , CAST(0 AS SYS.BIT) as is_ansi_warnings_on
  , CAST(0 AS SYS.BIT) as is_arithabort_on
  , CAST(0 AS SYS.BIT) as is_concat_null_yields_null_on
  , CAST(0 AS SYS.BIT) as is_numeric_roundabort_on
  , CAST(0 AS SYS.BIT) as is_quoted_identifier_on
  , CAST(0 AS SYS.BIT) as is_recursive_triggers_on
  , CAST(0 AS SYS.BIT) as is_cursor_close_on_commit_on
  , CAST(0 AS SYS.BIT) as is_local_cursor_default
  , CAST(0 AS SYS.BIT) as is_fulltext_enabled
  , CAST(0 AS SYS.BIT) as is_trustworthy_on
  , CAST(0 AS SYS.BIT) as is_db_chaining_on
  , CAST(0 AS SYS.BIT) as is_parameterization_forced
  , CAST(0 AS SYS.BIT) as is_master_key_encrypted_by_server
  , CAST(0 AS SYS.BIT) as is_query_store_on
  , CAST(0 AS SYS.BIT) as is_published
  , CAST(0 AS SYS.BIT) as is_subscribed
  , CAST(0 AS SYS.BIT) as is_merge_published
  , CAST(0 AS SYS.BIT) as is_distributor
  , CAST(0 AS SYS.BIT) as is_sync_with_backup
  , CAST(NULL AS SYS.UNIQUEIDENTIFIER) as service_broker_guid
  , CAST(0 AS SYS.BIT) as is_broker_enabled
  , CAST(0 AS SYS.TINYINT) as log_reuse_wait
  , CAST('NOTHING' AS SYS.NVARCHAR(60)) as log_reuse_wait_desc
  , CAST(0 AS SYS.BIT) as is_date_correlation_on
  , CAST(0 AS SYS.BIT) as is_cdc_enabled
  , CAST(0 AS SYS.BIT) as is_encrypted
  , CAST(0 AS SYS.BIT) as is_honor_broker_priority_on
  , CAST(NULL AS SYS.UNIQUEIDENTIFIER) as replica_id
  , CAST(NULL AS SYS.UNIQUEIDENTIFIER) as group_database_id
  , CAST(NULL AS INT) as resource_pool_id
  , CAST(NULL AS SMALLINT) as default_language_lcid
  , CAST(NULL AS SYS.NVARCHAR(128)) as default_language_name
  , CAST(NULL AS INT) as default_fulltext_language_lcid
  , CAST(NULL AS SYS.NVARCHAR(128)) as default_fulltext_language_name
  , CAST(NULL AS SYS.BIT) as is_nested_triggers_on
  , CAST(NULL AS SYS.BIT) as is_transform_noise_words_on
  , CAST(NULL AS SMALLINT) as two_digit_year_cutoff
  , CAST(0 AS SYS.TINYINT) as containment
  , CAST('NONE' AS SYS.NVARCHAR(60)) as containment_desc
  , CAST(0 AS INT) as target_recovery_time_in_seconds
  , CAST(0 AS INT) as delayed_durability
  , CAST(NULL AS SYS.NVARCHAR(60)) as delayed_durability_desc
  , CAST(0 AS SYS.BIT) as is_memory_optimized_elevate_to_snapshot_on
  , CAST(0 AS SYS.BIT) as is_federation_member
  , CAST(0 AS SYS.BIT) as is_remote_data_archive_enabled
  , CAST(0 AS SYS.BIT) as is_mixed_page_allocation_on
  , CAST(0 AS SYS.BIT) as is_temporal_history_retention_enabled
  , CAST(0 AS INT) as catalog_collation_type
  , CAST('Not Applicable' AS SYS.NVARCHAR(60)) as catalog_collation_type_desc
  , CAST(NULL AS SYS.NVARCHAR(128)) as physical_database_name
  , CAST(0 AS SYS.BIT) as is_result_set_caching_on
  , CAST(0 AS SYS.BIT) as is_accelerated_database_recovery_on
  , CAST(0 AS SYS.BIT) as is_tempdb_spill_to_remote_store
  , CAST(0 AS SYS.BIT) as is_stale_page_detection_on
  , CAST(0 AS SYS.BIT) as is_memory_optimized_enabled
  , CAST(0 AS SYS.BIT) as is_ledger_on
 from sys.babelfish_sysdatabases d 
 INNER JOIN sys.sysdatabases s on d.dbid = s.dbid
 LEFT OUTER JOIN pg_catalog.pg_collation c ON d.default_collation = c.collname;
GRANT SELECT ON sys.databases TO PUBLIC;

CREATE OR REPLACE FUNCTION sys.babelfish_inconsistent_metadata(return_consistency boolean default false)
RETURNS table (
  object_type varchar(32),
  schema_name varchar(128),
  object_name varchar(128),
  detail jsonb
) AS 'babelfishpg_tsql', 'babelfish_inconsistent_metadata' LANGUAGE C STABLE;


CREATE OR REPLACE FUNCTION sys.role_id(role_name SYS.SYSNAME)
RETURNS INT
AS 'babelfishpg_tsql', 'role_id'
LANGUAGE C STRICT IMMUTABLE PARALLEL SAFE;
GRANT EXECUTE ON FUNCTION sys.role_id TO PUBLIC;

CREATE TABLE sys.babelfish_domain_mapping (
  netbios_domain_name sys.VARCHAR(15) NOT NULL, -- Netbios domain name
  fq_domain_name sys.VARCHAR(128) NOT NULL, -- DNS domain name
  PRIMARY KEY (netbios_domain_name)
);
GRANT SELECT ON TABLE sys.babelfish_domain_mapping TO PUBLIC;

SELECT pg_catalog.pg_extension_config_dump('sys.babelfish_domain_mapping', '');

CREATE OR REPLACE PROCEDURE sys.babelfish_add_domain_mapping_entry(IN sys.VARCHAR(15), IN sys.VARCHAR(128))
  AS 'babelfishpg_tsql', 'babelfish_add_domain_mapping_entry_internal' LANGUAGE C;
GRANT EXECUTE ON PROCEDURE sys.babelfish_add_domain_mapping_entry TO PUBLIC;

CREATE OR REPLACE PROCEDURE sys.babelfish_remove_domain_mapping_entry(IN sys.VARCHAR(15))
  AS 'babelfishpg_tsql', 'babelfish_remove_domain_mapping_entry_internal' LANGUAGE C;
GRANT EXECUTE ON PROCEDURE sys.babelfish_remove_domain_mapping_entry TO PUBLIC;

CREATE OR REPLACE PROCEDURE sys.babelfish_truncate_domain_mapping_table()
  AS 'babelfishpg_tsql', 'babelfish_truncate_domain_mapping_table_internal' LANGUAGE C;
GRANT EXECUTE ON PROCEDURE sys.babelfish_truncate_domain_mapping_table TO PUBLIC;

CREATE TABLE sys.babelfish_extended_properties (
  dbid smallint NOT NULL,
  schema_name name NOT NULL,
  major_name name NOT NULL,
  minor_name name NOT NULL,
  type sys.varchar(50) NOT NULL,
  name sys.sysname NOT NULL,
  orig_name sys.sysname NOT NULL,
  value sys.sql_variant,
  PRIMARY KEY (dbid, type, schema_name, major_name, minor_name, name)
);
SELECT pg_catalog.pg_extension_config_dump('sys.babelfish_extended_properties', '');

-- This view contains many outer joins that could potentially impair performance.
-- To optimize this, it may be beneficial to begin by acquiring the object identifier (OID) and verifying permissions.
CREATE OR REPLACE VIEW sys.extended_properties
AS
SELECT
	CAST((CASE
		WHEN ep.type = 'DATABASE' THEN 0
		WHEN ep.type = 'SCHEMA' THEN 3
		WHEN ep.type IN ('TABLE', 'TABLE COLUMN', 'VIEW', 'SEQUENCE', 'PROCEDURE', 'FUNCTION') THEN 1
		WHEN ep.type = 'TYPE' THEN 6
		END) AS sys.tinyint) AS class,
	CAST((CASE
		WHEN ep.type = 'DATABASE' THEN 'DATABASE'
		WHEN ep.type = 'SCHEMA' THEN 'SCHEMA'
		WHEN ep.type IN ('TABLE', 'TABLE COLUMN', 'VIEW', 'SEQUENCE', 'PROCEDURE', 'FUNCTION') THEN 'OBJECT_OR_COLUMN'
		WHEN ep.type = 'TYPE' THEN 'TYPE'
	END) AS sys.nvarchar(60)) AS class_desc,
	CAST((CASE
		WHEN ep.type = 'DATABASE' THEN 0
		WHEN ep.type = 'SCHEMA' THEN n.oid
		WHEN ep.type IN ('TABLE', 'TABLE COLUMN', 'VIEW', 'SEQUENCE') THEN c.oid
		WHEN ep.type IN ('PROCEDURE', 'FUNCTION') THEN p.oid
		WHEN ep.type = 'TYPE' THEN t.oid
	END) AS int) AS major_id,
	CAST((CASE
		WHEN ep.type = 'DATABASE' THEN 0
		WHEN ep.type = 'SCHEMA' THEN 0
		WHEN ep.type IN ('TABLE', 'VIEW', 'SEQUENCE', 'PROCEDURE', 'FUNCTION', 'TYPE') THEN 0
		WHEN ep.type = 'TABLE COLUMN' THEN a.attnum
	END) AS int) AS minor_id,
	ep.orig_name AS name, ep.value AS value
	FROM sys.babelfish_extended_properties ep
		LEFT JOIN pg_catalog.pg_namespace n ON n.nspname = ep.schema_name
		LEFT JOIN pg_catalog.pg_class c ON c.relname = ep.major_name AND c.relnamespace = n.oid
		LEFT JOIN pg_catalog.pg_proc p ON p.proname = ep.major_name AND p.pronamespace = n.oid
		LEFT JOIN pg_catalog.pg_type t ON t.typname = ep.major_name AND t.typnamespace = n.oid
		LEFT JOIN pg_catalog.pg_attribute a ON a.attrelid = c.oid AND a.attname = ep.minor_name
	WHERE ep.dbid = sys.db_id() AND
	(CASE
		WHEN ep.type = 'DATABASE' THEN true
		WHEN ep.type = 'SCHEMA' THEN has_schema_privilege(n.oid, 'USAGE, CREATE')
		WHEN ep.type IN ('TABLE', 'VIEW', 'SEQUENCE') THEN (has_table_privilege(c.oid, 'SELECT, INSERT, UPDATE, DELETE, TRUNCATE, REFERENCES, TRIGGER'))
		WHEN ep.type IN ('TABLE COLUMN') THEN (has_table_privilege(c.oid, 'SELECT, INSERT, UPDATE, DELETE, TRUNCATE, REFERENCES, TRIGGER') OR has_column_privilege(a.attrelid, a.attname, 'SELECT, INSERT, UPDATE, REFERENCES'))
		WHEN ep.type IN ('PROCEDURE', 'FUNCTION') THEN has_function_privilege(p.oid, 'EXECUTE')
		WHEN ep.type = 'TYPE' THEN has_type_privilege(t.oid, 'USAGE')
	END)
	ORDER BY class, class_desc, major_id, minor_id, ep.orig_name;
GRANT SELECT ON sys.extended_properties TO PUBLIC;<|MERGE_RESOLUTION|>--- conflicted
+++ resolved
@@ -17,21 +17,12 @@
 -- BABELFISH_SCHEMA_PERMISSIONS
 CREATE TABLE sys.babelfish_schema_permissions (
   dbid smallint NOT NULL,
-<<<<<<< HEAD
-  schema_name NAME NOT NULL,
-  object_name NAME NOT NULL,
-  permission SMALLINT,
-  grantee NAME NOT NULL,
-  object_type NAME,
-  PRIMARY KEY(dbid, schema_name, object_name, grantee)
-=======
   schema_name NAME NOT NULL COLLATE sys.database_default,
   object_name NAME NOT NULL COLLATE sys.database_default,
-  permission NAME NOT NULL COLLATE sys.database_default,
+  permission SMALLINT,
   grantee NAME NOT NULL COLLATE sys.database_default,
   object_type NAME COLLATE sys.database_default,
-  PRIMARY KEY(dbid, schema_name, object_name, permission, grantee)
->>>>>>> 0a4cb02c
+  PRIMARY KEY(dbid, schema_name, object_name, grantee)
 );
 
 -- BABELFISH_FUNCTION_EXT
