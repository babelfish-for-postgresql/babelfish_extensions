--- conflicted
+++ resolved
@@ -765,7 +765,6 @@
 
 GRANT SELECT ON information_schema_tsql.routines TO PUBLIC;
 
-<<<<<<< HEAD
 CREATE OR REPLACE VIEW information_schema_tsql.SEQUENCES AS
     SELECT CAST(nc.dbname AS sys.nvarchar(128)) AS "SEQUENCE_CATALOG",
             CAST(extc.orig_name AS sys.nvarchar(128)) AS "SEQUENCE_SCHEMA",
@@ -827,8 +826,6 @@
 
 GRANT SELECT ON information_schema_tsql.schemata TO PUBLIC;
 
-SELECT set_config('search_path', 'sys, '||current_setting('search_path'), false);
-=======
 SELECT set_config('search_path', 'sys, '||current_setting('search_path'), false);
 
 
@@ -873,5 +870,4 @@
      LEFT JOIN pg_namespace npkc ON pkc.connamespace = npkc.oid
   WHERE pg_has_role(c.relowner, 'USAGE'::text) OR has_table_privilege(c.oid, 'INSERT, UPDATE, DELETE, TRUNCATE, REFERENCES, TRIGGER'::text) OR has_any_column_privilege(c.oid, 'INSERT, UPDATE, REFERENCES'::text);
   
-  GRANT SELECT ON information_schema_tsql.referential_constraints TO PUBLIC;
->>>>>>> 140ae847
+  GRANT SELECT ON information_schema_tsql.referential_constraints TO PUBLIC;