
/*
 * TSQL Information Schema
 *
 * Copyright (c) 2003-2020, PostgreSQL Global Development Group
 *
 * contrib/babelfishpg_tsql/sql/information_schema_tsql.sql
 *
 */

/*
 * INFORMATION_SCHEMA_TSQL schema
 */

CREATE SCHEMA information_schema_tsql;
GRANT USAGE ON SCHEMA information_schema_tsql TO PUBLIC;
SET search_path TO information_schema_tsql;

/*
 * Introducing information_schema_tsql Utility functions;
 * Re-using most of the original functions provided by Postgres.
 */

CREATE OR REPLACE FUNCTION information_schema_tsql._pgtsql_truetypid(nt pg_namespace, at pg_attribute, tp pg_type) RETURNS oid
	LANGUAGE sql
	IMMUTABLE
	PARALLEL SAFE
	RETURNS NULL ON NULL INPUT
	AS
$$SELECT CASE WHEN nt.nspname = 'pg_catalog' OR nt.nspname = 'sys' THEN at.atttypid ELSE tp.typbasetype END$$;

CREATE OR REPLACE FUNCTION information_schema_tsql._pgtsql_truetypmod(nt pg_namespace, at pg_attribute, tp pg_type) RETURNS int4
	LANGUAGE sql
	IMMUTABLE
	PARALLEL SAFE
	RETURNS NULL ON NULL INPUT
	AS
$$SELECT CASE WHEN nt.nspname = 'pg_catalog' OR nt.nspname = 'sys' THEN at.atttypmod ELSE tp.typtypmod END$$;

-- these functions encapsulate knowledge about the encoding of typmod:

CREATE OR REPLACE FUNCTION information_schema_tsql._pgtsql_char_max_length(type text, typmod int4) RETURNS integer
	LANGUAGE sql
	IMMUTABLE
	PARALLEL SAFE
	RETURNS NULL ON NULL INPUT
	AS
$$SELECT
	CASE WHEN type IN ('char', 'nchar', 'varchar', 'nvarchar', 'binary', 'varbinary')
		THEN CASE WHEN typmod = -1
			THEN -1
			ELSE typmod - 4
			END
		WHEN type IN ('text', 'image')
		THEN 2147483647
		WHEN type = 'ntext'
		THEN 1073741823
		WHEN type = 'sysname'
		THEN 128
<<<<<<< HEAD
		WHEN type IN ('xml', 'vector')
=======
		WHEN type IN ('xml', 'geometry', 'geography')
>>>>>>> 1ea412a1
		THEN -1
		WHEN type = 'sql_variant'
		THEN 0
		ELSE null
	END$$;

CREATE OR REPLACE FUNCTION information_schema_tsql._pgtsql_char_octet_length(type text, typmod int4) RETURNS integer
	LANGUAGE sql
	IMMUTABLE
	PARALLEL SAFE
	RETURNS NULL ON NULL INPUT
	AS
$$SELECT
	CASE WHEN type IN ('char', 'varchar', 'binary', 'varbinary')
		THEN CASE WHEN typmod = -1 /* default typmod */
			THEN -1
			ELSE typmod - 4
			END
		WHEN type IN ('nchar', 'nvarchar')
		THEN CASE WHEN typmod = -1 /* default typmod */
			THEN -1
			ELSE (typmod - 4) * 2
			END
		WHEN type IN ('text', 'image')
		THEN 2147483647 /* 2^30 + 1 */
		WHEN type = 'ntext'
		THEN 2147483646 /* 2^30 */
		WHEN type = 'sysname'
		THEN 256
		WHEN type = 'sql_variant'
		THEN 0
		WHEN type IN ('xml', 'geometry', 'geography')
		THEN -1
	   ELSE null
  END$$;

CREATE OR REPLACE FUNCTION information_schema_tsql._pgtsql_char_max_length_for_routines(type text, typmod int4) RETURNS integer
        LANGUAGE sql
        IMMUTABLE
        PARALLEL SAFE
        RETURNS NULL ON NULL INPUT
        AS
$$SELECT
        CASE WHEN type IN ('char', 'nchar', 'varchar', 'nvarchar', 'binary', 'varbinary')
                THEN CASE WHEN typmod = -1
                        THEN 1
                        ELSE typmod - 4
                        END
                WHEN type IN ('text', 'image')
                THEN 2147483647
                WHEN type = 'ntext'
                THEN 1073741823
                WHEN type = 'sysname'
                THEN 128
                WHEN type IN ('xml', 'geometry', 'geography')
                THEN -1
                WHEN type = 'sql_variant'
                THEN 0
                ELSE null
        END$$;

CREATE OR REPLACE FUNCTION information_schema_tsql._pgtsql_char_octet_length_for_routines(type text, typmod int4) RETURNS integer
        LANGUAGE sql
        IMMUTABLE
        PARALLEL SAFE
        RETURNS NULL ON NULL INPUT
        AS
$$SELECT
        CASE WHEN type IN ('char', 'varchar', 'binary', 'varbinary')
                THEN CASE WHEN typmod = -1 /* default typmod */
                        THEN 1
                        ELSE typmod - 4
                        END
                WHEN type IN ('nchar', 'nvarchar')
                THEN CASE WHEN typmod = -1 /* default typmod */
                        THEN 2
                        ELSE (typmod - 4) * 2
                        END
                WHEN type IN ('text', 'image')
                THEN 2147483647 /* 2^30 + 1 */
                WHEN type = 'ntext'
                THEN 2147483646 /* 2^30 */
                WHEN type = 'sysname'
                THEN 256
                WHEN type = 'sql_variant'
                THEN 0
                WHEN type = 'xml'
                THEN -1
           ELSE null
  END$$;

CREATE OR REPLACE FUNCTION information_schema_tsql._pgtsql_numeric_precision(type text, typid oid, typmod int4) RETURNS integer
	LANGUAGE sql
	IMMUTABLE
	PARALLEL SAFE
	RETURNS NULL ON NULL INPUT
	AS
$$
	SELECT
	CASE typid
		WHEN 21 /*int2*/ THEN 5
		WHEN 23 /*int4*/ THEN 10
		WHEN 20 /*int8*/ THEN 19
		WHEN 1700 /*numeric*/ THEN
			CASE WHEN typmod = -1 THEN null
				ELSE ((typmod - 4) >> 16) & 65535
			END
		WHEN 700 /*float4*/ THEN 24
		WHEN 701 /*float8*/ THEN 53
		ELSE
			CASE WHEN type = 'tinyint' THEN 3
				WHEN type = 'money' THEN 19
				WHEN type = 'smallmoney' THEN 10
				WHEN type = 'decimal'	THEN
					CASE WHEN typmod = -1 THEN null
						ELSE ((typmod - 4) >> 16) & 65535
					END
				ELSE null
			END
	END
$$;

CREATE OR REPLACE FUNCTION information_schema_tsql._pgtsql_numeric_precision_radix(type text, typid oid, typmod int4) RETURNS integer
	LANGUAGE sql
	IMMUTABLE
	PARALLEL SAFE
	RETURNS NULL ON NULL INPUT
	AS
$$SELECT
	CASE WHEN typid IN (700, 701) THEN 2
		WHEN typid IN (20, 21, 23, 1700) THEN 10
		WHEN type IN ('tinyint', 'money', 'smallmoney') THEN 10
		ELSE null
	END$$;

CREATE OR REPLACE FUNCTION information_schema_tsql._pgtsql_numeric_scale(type text, typid oid, typmod int4) RETURNS integer
	LANGUAGE sql
	IMMUTABLE
	PARALLEL SAFE
	RETURNS NULL ON NULL INPUT
	AS
$$
	SELECT
	CASE WHEN typid IN (21, 23, 20) THEN 0
		WHEN typid IN (1700) THEN
			CASE WHEN typmod = -1 THEN null
				ELSE (typmod - 4) & 65535
			END
		WHEN type = 'tinyint' THEN 0
		WHEN type IN ('money', 'smallmoney') THEN 4
		WHEN type = 'decimal' THEN
			CASE WHEN typmod = -1 THEN NULL
				ELSE (typmod - 4) & 65535
			END
		ELSE null
	END
$$;

CREATE OR REPLACE FUNCTION information_schema_tsql._pgtsql_datetime_precision(type text, typmod int4) RETURNS integer
	LANGUAGE sql
	IMMUTABLE
	PARALLEL SAFE
	RETURNS NULL ON NULL INPUT
	AS
$$SELECT
  CASE WHEN type = 'date'
		   THEN 0
		WHEN type = 'datetime'
		THEN 3
	  WHEN type IN ('time', 'datetime2', 'smalldatetime', 'datetimeoffset')
			THEN CASE WHEN typmod < 0 THEN 6 ELSE typmod END
	  ELSE null
  END$$;


/*
 * COLUMNS view
 */

CREATE OR REPLACE VIEW information_schema_tsql.columns AS
	SELECT CAST(nc.dbname AS sys.nvarchar(128)) AS "TABLE_CATALOG",
			CAST(ext.orig_name AS sys.nvarchar(128)) AS "TABLE_SCHEMA",
			CAST(c.relname AS sys.nvarchar(128)) AS "TABLE_NAME",
			CAST(a.attname AS sys.nvarchar(128)) AS "COLUMN_NAME",
			CAST(a.attnum AS int) AS "ORDINAL_POSITION",
			CAST(CASE WHEN a.attgenerated = '' THEN pg_get_expr(ad.adbin, ad.adrelid) END AS sys.nvarchar(4000)) AS "COLUMN_DEFAULT",
			CAST(CASE WHEN a.attnotnull OR (t.typtype = 'd' AND t.typnotnull) THEN 'NO' ELSE 'YES' END
				AS varchar(3))
				AS "IS_NULLABLE",

			CAST(
				CASE WHEN tsql_type_name = 'sysname' THEN sys.translate_pg_type_to_tsql(t.typbasetype)
				WHEN tsql_type_name.tsql_type_name IS NULL THEN format_type(t.oid, NULL::integer)
				ELSE tsql_type_name END
				AS sys.nvarchar(128))
				AS "DATA_TYPE",

			CAST(
				information_schema_tsql._pgtsql_char_max_length(tsql_type_name, true_typmod)
				AS int)
				AS "CHARACTER_MAXIMUM_LENGTH",

			CAST(
				information_schema_tsql._pgtsql_char_octet_length(tsql_type_name, true_typmod)
				AS int)
				AS "CHARACTER_OCTET_LENGTH",

			CAST(
				/* Handle Tinyint separately */
				information_schema_tsql._pgtsql_numeric_precision(tsql_type_name, true_typid, true_typmod)
				AS sys.tinyint)
				AS "NUMERIC_PRECISION",

			CAST(
				information_schema_tsql._pgtsql_numeric_precision_radix(tsql_type_name, true_typid, true_typmod)
				AS smallint)
				AS "NUMERIC_PRECISION_RADIX",

			CAST(
				information_schema_tsql._pgtsql_numeric_scale(tsql_type_name, true_typid, true_typmod)
				AS int)
				AS "NUMERIC_SCALE",

			CAST(
				information_schema_tsql._pgtsql_datetime_precision(tsql_type_name, true_typmod)
				AS smallint)
				AS "DATETIME_PRECISION",

			CAST(null AS sys.nvarchar(128)) AS "CHARACTER_SET_CATALOG",
			CAST(null AS sys.nvarchar(128)) AS "CHARACTER_SET_SCHEMA",
			/*
			 * TODO: We need to first create mapping of collation name to char-set name;
			 * Until then return null.
			 */
			CAST(null AS sys.nvarchar(128)) AS "CHARACTER_SET_NAME",

			CAST(NULL as sys.nvarchar(128)) AS "COLLATION_CATALOG",
			CAST(NULL as sys.nvarchar(128)) AS "COLLATION_SCHEMA",

			/* Returns Babelfish specific collation name. */
			CAST(co.collname AS sys.nvarchar(128)) AS "COLLATION_NAME",

			CAST(CASE WHEN t.typtype = 'd' AND nt.nspname <> 'pg_catalog' AND nt.nspname <> 'sys'
				THEN nc.dbname ELSE null END
				AS sys.nvarchar(128)) AS "DOMAIN_CATALOG",
			CAST(CASE WHEN t.typtype = 'd' AND nt.nspname <> 'pg_catalog' AND nt.nspname <> 'sys'
				THEN ext.orig_name ELSE null END
				AS sys.nvarchar(128)) AS "DOMAIN_SCHEMA",
			CAST(CASE WHEN t.typtype = 'd' AND nt.nspname <> 'pg_catalog' AND nt.nspname <> 'sys'
				THEN t.typname ELSE null END
				AS sys.nvarchar(128)) AS "DOMAIN_NAME"

	FROM (pg_attribute a LEFT JOIN pg_attrdef ad ON attrelid = adrelid AND attnum = adnum)
		JOIN (pg_class c JOIN sys.pg_namespace_ext nc ON (c.relnamespace = nc.oid)) ON a.attrelid = c.oid
		JOIN (pg_type t JOIN pg_namespace nt ON (t.typnamespace = nt.oid)) ON a.atttypid = t.oid
		LEFT JOIN (pg_type bt JOIN pg_namespace nbt ON (bt.typnamespace = nbt.oid))
			ON (t.typtype = 'd' AND t.typbasetype = bt.oid)
		LEFT JOIN pg_collation co on co.oid = a.attcollation
		LEFT OUTER JOIN sys.babelfish_namespace_ext ext on nc.nspname = ext.nspname,
		information_schema_tsql._pgtsql_truetypid(nt, a, t) AS true_typid,
		information_schema_tsql._pgtsql_truetypmod(nt, a, t) AS true_typmod,
		sys.translate_pg_type_to_tsql(true_typid) AS tsql_type_name

	WHERE (NOT pg_is_other_temp_schema(nc.oid))
		AND a.attnum > 0 AND NOT a.attisdropped
		AND c.relkind IN ('r', 'v', 'p')
		AND (pg_has_role(c.relowner, 'USAGE')
			OR has_column_privilege(c.oid, a.attnum,
									'SELECT, INSERT, UPDATE, REFERENCES'))
		AND ext.dbid =sys.db_id();

GRANT SELECT ON information_schema_tsql.columns TO PUBLIC;

/*
 * DOMAINS view
 */

CREATE OR REPLACE VIEW information_schema_tsql.domains AS
	SELECT CAST(nc.dbname AS sys.nvarchar(128)) AS "DOMAIN_CATALOG",
		CAST(ext.orig_name AS sys.nvarchar(128)) AS "DOMAIN_SCHEMA",
		CAST(t.typname AS sys.sysname) AS "DOMAIN_NAME",
		CAST(case when is_tbl_type THEN 'table type' ELSE tsql_type_name END AS sys.sysname) AS "DATA_TYPE",

		CAST(information_schema_tsql._pgtsql_char_max_length(tsql_type_name, t.typtypmod)
			AS int)
		AS "CHARACTER_MAXIMUM_LENGTH",

		CAST(information_schema_tsql._pgtsql_char_octet_length(tsql_type_name, t.typtypmod)
			AS int)
		AS "CHARACTER_OCTET_LENGTH",

		CAST(NULL as sys.nvarchar(128)) AS "COLLATION_CATALOG",
		CAST(NULL as sys.nvarchar(128)) AS "COLLATION_SCHEMA",

		/* Returns Babelfish specific collation name. */
		CAST(
			CASE co.collname
				WHEN 'default' THEN current_setting('babelfishpg_tsql.server_collation_name')
				ELSE co.collname
			END
		AS sys.nvarchar(128)) AS "COLLATION_NAME",

		CAST(null AS sys.varchar(6)) AS "CHARACTER_SET_CATALOG",
		CAST(null AS sys.varchar(3)) AS "CHARACTER_SET_SCHEMA",
		/*
		 * TODO: We need to first create mapping of collation name to char-set name;
		 * Until then return null.
		 */
		CAST(null AS sys.nvarchar(128)) AS "CHARACTER_SET_NAME",

		CAST(information_schema_tsql._pgtsql_numeric_precision(tsql_type_name, t.typbasetype, t.typtypmod)
			AS sys.tinyint)
		AS "NUMERIC_PRECISION",

		CAST(information_schema_tsql._pgtsql_numeric_precision_radix(tsql_type_name, t.typbasetype, t.typtypmod)
			AS smallint)
		AS "NUMERIC_PRECISION_RADIX",

		CAST(information_schema_tsql._pgtsql_numeric_scale(tsql_type_name, t.typbasetype, t.typtypmod)
			AS int)
		AS "NUMERIC_SCALE",

		CAST(information_schema_tsql._pgtsql_datetime_precision(tsql_type_name, t.typtypmod)
			AS smallint)
		AS "DATETIME_PRECISION",

		CAST(case when is_tbl_type THEN NULL ELSE t.typdefault END AS sys.nvarchar(4000)) AS "DOMAIN_DEFAULT"

		FROM (pg_type t JOIN sys.pg_namespace_ext nc ON t.typnamespace = nc.oid)
		LEFT JOIN pg_collation co ON t.typcollation = co.oid
		LEFT JOIN sys.babelfish_namespace_ext ext on nc.nspname = ext.nspname,
		sys.translate_pg_type_to_tsql(t.typbasetype) AS tsql_type_name,
		sys.is_table_type(t.typrelid) as is_tbl_type

		WHERE (pg_has_role(t.typowner, 'USAGE')
			OR has_type_privilege(t.oid, 'USAGE'))
		AND (t.typtype = 'd' OR is_tbl_type)
		AND ext.dbid = sys.db_id();

GRANT SELECT ON information_schema_tsql.domains TO PUBLIC;

/*
 * TABLES view
 */

CREATE VIEW information_schema_tsql.tables AS
	SELECT CAST(nc.dbname AS sys.nvarchar(128)) AS "TABLE_CATALOG",
		   CAST(ext.orig_name AS sys.nvarchar(128)) AS "TABLE_SCHEMA",
		   CAST(
			 CASE WHEN c.reloptions[1] LIKE 'bbf_original_rel_name%' THEN substring(c.reloptions[1], 23)
                  ELSE c.relname END
			 AS sys._ci_sysname) AS "TABLE_NAME",

		   CAST(
			 CASE WHEN c.relkind IN ('r', 'p') THEN 'BASE TABLE'
				  WHEN c.relkind = 'v' THEN 'VIEW'
				  ELSE null END
			 AS sys.varchar(10)) COLLATE sys.database_default AS "TABLE_TYPE"

	FROM sys.pg_namespace_ext nc JOIN pg_class c ON (nc.oid = c.relnamespace)
		   LEFT OUTER JOIN sys.babelfish_namespace_ext ext on nc.nspname = ext.nspname
		   LEFT JOIN sys.table_types_internal tt on c.oid = tt.typrelid

	WHERE c.relkind IN ('r', 'v', 'p')
		AND (NOT pg_is_other_temp_schema(nc.oid))
		AND tt.typrelid IS NULL
		AND (pg_has_role(c.relowner, 'USAGE')
			OR has_table_privilege(c.oid, 'SELECT, INSERT, UPDATE, DELETE, TRUNCATE, REFERENCES, TRIGGER')
			OR has_any_column_privilege(c.oid, 'SELECT, INSERT, UPDATE, REFERENCES') )
		AND ext.dbid = sys.db_id()
		AND (NOT c.relname = 'sysdatabases');

GRANT SELECT ON information_schema_tsql.tables TO PUBLIC;

/*
 * TABLE_CONSTRAINTS view
 */

CREATE VIEW information_schema_tsql.table_constraints AS
    SELECT CAST(nc.dbname AS sys.nvarchar(128)) AS "CONSTRAINT_CATALOG",
           CAST(extc.orig_name AS sys.nvarchar(128)) AS "CONSTRAINT_SCHEMA",
           CAST(c.conname AS sys.sysname) AS "CONSTRAINT_NAME",
           CAST(nr.dbname AS sys.nvarchar(128)) AS "TABLE_CATALOG",
           CAST(extr.orig_name AS sys.nvarchar(128)) AS "TABLE_SCHEMA",
           CAST(r.relname AS sys.sysname) AS "TABLE_NAME",
           CAST(
             CASE c.contype WHEN 'c' THEN 'CHECK'
                            WHEN 'f' THEN 'FOREIGN KEY'
                            WHEN 'p' THEN 'PRIMARY KEY'
                            WHEN 'u' THEN 'UNIQUE' END
             AS sys.varchar(11)) COLLATE sys.database_default AS "CONSTRAINT_TYPE",
           CAST('NO' AS sys.varchar(2)) AS "IS_DEFERRABLE",
           CAST('NO' AS sys.varchar(2)) AS "INITIALLY_DEFERRED"

    FROM sys.pg_namespace_ext nc LEFT OUTER JOIN sys.babelfish_namespace_ext extc ON nc.nspname = extc.nspname,
         sys.pg_namespace_ext nr LEFT OUTER JOIN sys.babelfish_namespace_ext extr ON nr.nspname = extr.nspname,
         pg_constraint c,
         pg_class r

    WHERE nc.oid = c.connamespace AND nr.oid = r.relnamespace
          AND c.conrelid = r.oid
          AND c.contype NOT IN ('t', 'x')
          AND r.relkind IN ('r', 'p')
          AND (NOT pg_is_other_temp_schema(nr.oid))
          AND (pg_has_role(r.relowner, 'USAGE')
               OR has_table_privilege(r.oid, 'SELECT, INSERT, UPDATE, DELETE, TRUNCATE, REFERENCES, TRIGGER')
               OR has_any_column_privilege(r.oid, 'SELECT, INSERT, UPDATE, REFERENCES') )
		  AND  extc.dbid = sys.db_id();

GRANT SELECT ON information_schema_tsql.table_constraints TO PUBLIC;

/*
 * VIEWS view
 */

CREATE OR REPLACE VIEW information_schema_tsql.views AS
	SELECT CAST(nc.dbname AS sys.nvarchar(128)) AS "TABLE_CATALOG",
			CAST(ext.orig_name AS sys.nvarchar(128)) AS  "TABLE_SCHEMA",
			CAST(c.relname AS sys.nvarchar(128)) AS "TABLE_NAME",
			CAST(vd.definition AS sys.nvarchar(4000)) AS "VIEW_DEFINITION",

			CAST(
				CASE WHEN 'check_option=cascaded' = ANY (c.reloptions)
					THEN 'CASCADE'
					ELSE 'NONE' END
				AS sys.varchar(7)) COLLATE sys.database_default AS "CHECK_OPTION",

			CAST('NO' AS sys.varchar(2)) AS "IS_UPDATABLE"

	FROM sys.pg_namespace_ext nc JOIN pg_class c ON (nc.oid = c.relnamespace)
		LEFT OUTER JOIN sys.babelfish_namespace_ext ext
			ON (nc.nspname = ext.nspname COLLATE sys.database_default)
		LEFT OUTER JOIN sys.babelfish_view_def vd
			ON ext.dbid = vd.dbid
				AND (ext.orig_name = vd.schema_name COLLATE sys.database_default)
				AND (CAST(c.relname AS sys.nvarchar(128)) = vd.object_name COLLATE sys.database_default)
		LEFT JOIN sys.shipped_objects_not_in_sys nis on (nis.name = c.relname and nis.schemaid = nc.oid and nis.type = 'V')

	WHERE c.relkind = 'v'
		AND (NOT pg_is_other_temp_schema(nc.oid))
		AND nis.name is null
		AND (pg_has_role(c.relowner, 'USAGE')
			OR has_table_privilege(c.oid, 'SELECT, INSERT, UPDATE, DELETE, TRUNCATE, REFERENCES, TRIGGER')
			OR has_any_column_privilege(c.oid, 'SELECT, INSERT, UPDATE, REFERENCES') )
		AND ext.dbid = sys.db_id();

GRANT SELECT ON information_schema_tsql.views TO PUBLIC;

/*
 * CHECK_CONSTRAINTS view
 */

CREATE VIEW information_schema_tsql.check_constraints AS
    SELECT CAST(nc.dbname AS sys.nvarchar(128)) AS "CONSTRAINT_CATALOG",
	    CAST(extc.orig_name AS sys.nvarchar(128)) AS "CONSTRAINT_SCHEMA",
           CAST(c.conname AS sys.sysname) AS "CONSTRAINT_NAME",
	    CAST(sys.tsql_get_constraintdef(c.oid) AS sys.nvarchar(4000)) AS "CHECK_CLAUSE"

    FROM sys.pg_namespace_ext nc LEFT OUTER JOIN sys.babelfish_namespace_ext extc ON nc.nspname = extc.nspname,
         pg_constraint c,
         pg_class r

    WHERE nc.oid = c.connamespace AND nc.oid = r.relnamespace
          AND c.conrelid = r.oid
          AND c.contype = 'c'
          AND r.relkind IN ('r', 'p')
          AND (NOT pg_is_other_temp_schema(nc.oid))
          AND (pg_has_role(r.relowner, 'USAGE')
               OR has_table_privilege(r.oid, 'SELECT, INSERT, UPDATE, DELETE, TRUNCATE, REFERENCES, TRIGGER')
               OR has_any_column_privilege(r.oid, 'SELECT, INSERT, UPDATE, REFERENCES'))
		  AND  extc.dbid = sys.db_id();

GRANT SELECT ON information_schema_tsql.check_constraints TO PUBLIC;

/*
 * CONSTARINT_COLUMN_USAGE
 */

CREATE OR REPLACE VIEW information_schema_tsql.CONSTRAINT_COLUMN_USAGE AS
SELECT    CAST(tblcat AS sys.nvarchar(128)) AS "TABLE_CATALOG",
          CAST(tblschema AS sys.nvarchar(128)) AS "TABLE_SCHEMA",
          CAST(tblname AS sys.nvarchar(128)) AS "TABLE_NAME" ,
          CAST(colname AS sys.nvarchar(128)) AS "COLUMN_NAME",
          CAST(cstrcat AS sys.nvarchar(128)) AS "CONSTRAINT_CATALOG",
          CAST(cstrschema AS sys.nvarchar(128)) AS "CONSTRAINT_SCHEMA",
          CAST(cstrname AS sys.nvarchar(128)) AS "CONSTRAINT_NAME"

FROM (
        /* check constraints */
   SELECT DISTINCT extr.orig_name, r.relname, r.relowner, a.attname, extc.orig_name, c.conname, nr.dbname, nc.dbname
     FROM sys.pg_namespace_ext nc LEFT OUTER JOIN sys.babelfish_namespace_ext extc ON nc.nspname = extc.nspname,
          sys.pg_namespace_ext nr LEFT OUTER JOIN sys.babelfish_namespace_ext extr ON nr.nspname = extr.nspname,
          pg_attribute a,
          pg_constraint c,
          pg_class r, pg_depend d

     WHERE nr.oid = r.relnamespace
          AND r.oid = a.attrelid
          AND d.refclassid = 'pg_catalog.pg_class'::regclass
          AND d.refobjid = r.oid
          AND d.refobjsubid = a.attnum
          AND d.classid = 'pg_catalog.pg_constraint'::regclass
          AND d.objid = c.oid
          AND c.connamespace = nc.oid
          AND c.contype = 'c'
          AND r.relkind IN ('r', 'p')
          AND NOT a.attisdropped
	  AND (pg_has_role(r.relowner, 'USAGE')
		OR has_table_privilege(r.oid, 'SELECT, INSERT, UPDATE, DELETE, TRUNCATE, REFERENCES, TRIGGER')
		OR has_any_column_privilege(r.oid, 'SELECT, INSERT, UPDATE, REFERENCES'))

       UNION ALL

        /* unique/primary key/foreign key constraints */
   SELECT extr.orig_name, r.relname, r.relowner, a.attname, extc.orig_name, c.conname, nr.dbname, nc.dbname
     FROM sys.pg_namespace_ext nc LEFT OUTER JOIN sys.babelfish_namespace_ext extc ON nc.nspname = extc.nspname,
          sys.pg_namespace_ext nr LEFT OUTER JOIN sys.babelfish_namespace_ext extr ON nr.nspname = extr.nspname,
          pg_attribute a,
          pg_constraint c,
          pg_class r
     WHERE nr.oid = r.relnamespace
          AND r.oid = a.attrelid
          AND nc.oid = c.connamespace
          AND r.oid = c.conrelid
          AND a.attnum = ANY (c.conkey)
          AND NOT a.attisdropped
          AND c.contype IN ('p', 'u', 'f')
          AND r.relkind IN ('r', 'p')
	  AND (pg_has_role(r.relowner, 'USAGE')
		OR has_table_privilege(r.oid, 'SELECT, INSERT, UPDATE, DELETE, TRUNCATE, REFERENCES, TRIGGER')
		OR has_any_column_privilege(r.oid, 'SELECT, INSERT, UPDATE, REFERENCES'))

      ) AS x (tblschema, tblname, tblowner, colname, cstrschema, cstrname, tblcat, cstrcat);

GRANT SELECT ON information_schema_tsql.CONSTRAINT_COLUMN_USAGE TO PUBLIC;

/*
* COLUMN_DOMAIN_USAGE
*/

CREATE OR REPLACE VIEW information_schema_tsql.COLUMN_DOMAIN_USAGE AS
    SELECT isc_col."DOMAIN_CATALOG",
           isc_col."DOMAIN_SCHEMA" ,
           CAST(isc_col."DOMAIN_NAME" AS sys.sysname),
           isc_col."TABLE_CATALOG",
           isc_col."TABLE_SCHEMA",
           CAST(isc_col."TABLE_NAME" AS sys.sysname),
           CAST(isc_col."COLUMN_NAME" AS sys.sysname)

    FROM information_schema_tsql.columns AS isc_col
    WHERE isc_col."DOMAIN_NAME" IS NOT NULL;

GRANT SELECT ON information_schema_tsql.COLUMN_DOMAIN_USAGE TO PUBLIC;

/*
 *ISC routines view
 */
CREATE OR REPLACE VIEW information_schema_tsql.routines AS
    SELECT CAST(nc.dbname AS sys.nvarchar(128)) AS "SPECIFIC_CATALOG",
           CAST(ext.orig_name AS sys.nvarchar(128)) AS "SPECIFIC_SCHEMA",
           CAST(p.proname AS sys.nvarchar(128)) AS "SPECIFIC_NAME",
           CAST(nc.dbname AS sys.nvarchar(128)) AS "ROUTINE_CATALOG",
           CAST(ext.orig_name AS sys.nvarchar(128)) AS "ROUTINE_SCHEMA",
           CAST(p.proname AS sys.nvarchar(128)) AS "ROUTINE_NAME",
           CAST(CASE p.prokind WHEN 'f' THEN 'FUNCTION' WHEN 'p' THEN 'PROCEDURE' END
           	 AS sys.nvarchar(20)) AS "ROUTINE_TYPE",
           CAST(NULL AS sys.nvarchar(128)) AS "MODULE_CATALOG",
           CAST(NULL AS sys.nvarchar(128)) AS "MODULE_SCHEMA",
           CAST(NULL AS sys.nvarchar(128)) AS "MODULE_NAME",
           CAST(NULL AS sys.nvarchar(128)) AS "UDT_CATALOG",
           CAST(NULL AS sys.nvarchar(128)) AS "UDT_SCHEMA",
           CAST(NULL AS sys.nvarchar(128)) AS "UDT_NAME",
	   CAST(case when is_tbl_type THEN 'table' when p.prokind = 'p' THEN NULL ELSE tsql_type_name END AS sys.nvarchar(128)) AS "DATA_TYPE",
           CAST(information_schema_tsql._pgtsql_char_max_length_for_routines(tsql_type_name, true_typmod)
                 AS int)
           AS "CHARACTER_MAXIMUM_LENGTH",
           CAST(information_schema_tsql._pgtsql_char_octet_length_for_routines(tsql_type_name, true_typmod)
                 AS int)
           AS "CHARACTER_OCTET_LENGTH",
           CAST(NULL AS sys.nvarchar(128)) AS "COLLATION_CATALOG",
           CAST(NULL AS sys.nvarchar(128)) AS "COLLATION_SCHEMA",
           CAST(
                 CASE co.collname
                       WHEN 'default' THEN current_setting('babelfishpg_tsql.server_collation_name')
                       ELSE co.collname
                 END
            AS sys.nvarchar(128)) AS "COLLATION_NAME",
            CAST(NULL AS sys.nvarchar(128)) AS "CHARACTER_SET_CATALOG",
            CAST(NULL AS sys.nvarchar(128)) AS "CHARACTER_SET_SCHEMA",
	    /*
                 * TODO: We need to first create mapping of collation name to char-set name;
                 * Until then return null.
            */
	    CAST(case when tsql_type_name IN ('nchar','nvarchar') THEN 'UNICODE' when tsql_type_name IN ('char','varchar') THEN 'iso_1' ELSE NULL END AS sys.nvarchar(128)) AS "CHARACTER_SET_NAME",
	    CAST(information_schema_tsql._pgtsql_numeric_precision(tsql_type_name, t.oid, true_typmod)
                        AS smallint)
            AS "NUMERIC_PRECISION",
	    CAST(information_schema_tsql._pgtsql_numeric_precision_radix(tsql_type_name, case when t.typtype = 'd' THEN t.typbasetype ELSE t.oid END, true_typmod)
                        AS smallint)
            AS "NUMERIC_PRECISION_RADIX",
            CAST(information_schema_tsql._pgtsql_numeric_scale(tsql_type_name, t.oid, true_typmod)
                        AS smallint)
            AS "NUMERIC_SCALE",
            CAST(information_schema_tsql._pgtsql_datetime_precision(tsql_type_name, true_typmod)
                        AS smallint)
            AS "DATETIME_PRECISION",
	    CAST(NULL AS sys.nvarchar(30)) AS "INTERVAL_TYPE",
            CAST(NULL AS smallint) AS "INTERVAL_PRECISION",
            CAST(NULL AS sys.nvarchar(128)) AS "TYPE_UDT_CATALOG",
            CAST(NULL AS sys.nvarchar(128)) AS "TYPE_UDT_SCHEMA",
            CAST(NULL AS sys.nvarchar(128)) AS "TYPE_UDT_NAME",
            CAST(NULL AS sys.nvarchar(128)) AS "SCOPE_CATALOG",
            CAST(NULL AS sys.nvarchar(128)) AS "SCOPE_SCHEMA",
            CAST(NULL AS sys.nvarchar(128)) AS "SCOPE_NAME",
            CAST(NULL AS bigint) AS "MAXIMUM_CARDINALITY",
            CAST(NULL AS sys.nvarchar(128)) AS "DTD_IDENTIFIER",
            CAST(CASE WHEN l.lanname = 'sql' THEN 'SQL' WHEN l.lanname = 'pltsql' THEN 'SQL' ELSE 'EXTERNAL' END AS sys.nvarchar(30)) AS "ROUTINE_BODY",
            CAST(f.definition AS sys.nvarchar(4000)) AS "ROUTINE_DEFINITION",
            CAST(NULL AS sys.nvarchar(128)) AS "EXTERNAL_NAME",
            CAST(NULL AS sys.nvarchar(30)) AS "EXTERNAL_LANGUAGE",
            CAST(NULL AS sys.nvarchar(30)) AS "PARAMETER_STYLE",
            CAST(CASE WHEN p.provolatile = 'i' THEN 'YES' ELSE 'NO' END AS sys.nvarchar(10)) AS "IS_DETERMINISTIC",
	    CAST(CASE p.prokind WHEN 'p' THEN 'MODIFIES' ELSE 'READS' END AS sys.nvarchar(30)) AS "SQL_DATA_ACCESS",
            CAST(CASE WHEN p.prokind <> 'p' THEN
              CASE WHEN p.proisstrict THEN 'YES' ELSE 'NO' END END AS sys.nvarchar(10)) AS "IS_NULL_CALL",
            CAST(NULL AS sys.nvarchar(128)) AS "SQL_PATH",
            CAST('YES' AS sys.nvarchar(10)) AS "SCHEMA_LEVEL_ROUTINE",
            CAST(CASE p.prokind WHEN 'f' THEN 0 WHEN 'p' THEN -1 END AS smallint) AS "MAX_DYNAMIC_RESULT_SETS",
            CAST('NO' AS sys.nvarchar(10)) AS "IS_USER_DEFINED_CAST",
            CAST('NO' AS sys.nvarchar(10)) AS "IS_IMPLICITLY_INVOCABLE",
            CAST(NULL AS sys.datetime) AS "CREATED",
            CAST(NULL AS sys.datetime) AS "LAST_ALTERED"

       FROM sys.pg_namespace_ext nc LEFT JOIN sys.babelfish_namespace_ext ext ON nc.nspname = ext.nspname,
            pg_proc p inner join sys.schemas sch on sch.schema_id = p.pronamespace
	    inner join sys.all_objects ao on ao.object_id = CAST(p.oid AS INT)
		LEFT JOIN sys.babelfish_function_ext f ON p.proname = f.funcname AND sch.schema_id::regnamespace::name = f.nspname
			AND sys.babelfish_get_pltsql_function_signature(p.oid) = f.funcsignature COLLATE "C",
            pg_language l,
            pg_type t LEFT JOIN pg_collation co ON t.typcollation = co.oid,
            sys.translate_pg_type_to_tsql(t.oid) AS tsql_type_name,
            sys.tsql_get_returnTypmodValue(p.oid) AS true_typmod,
	    sys.is_table_type(t.typrelid) as is_tbl_type

       WHERE
            (case p.prokind 
	       when 'p' then true 
	       when 'a' then false
               else 
    	           (case format_type(p.prorettype, null) 
	   	      when 'trigger' then false 
	   	      else true 
   		    end) 
            end)  
            AND (NOT pg_is_other_temp_schema(nc.oid))
            AND has_function_privilege(p.oid, 'EXECUTE')
            AND (pg_has_role(t.typowner, 'USAGE')
            OR has_type_privilege(t.oid, 'USAGE'))
            AND ext.dbid = sys.db_id()
	    AND p.prolang = l.oid
            AND p.prorettype = t.oid
            AND p.pronamespace = nc.oid
	    AND CAST(ao.is_ms_shipped as INT) = 0;

GRANT SELECT ON information_schema_tsql.routines TO PUBLIC;

CREATE OR REPLACE VIEW information_schema_tsql.SEQUENCES AS
    SELECT CAST(nc.dbname AS sys.nvarchar(128)) AS "SEQUENCE_CATALOG",
            CAST(extc.orig_name AS sys.nvarchar(128)) AS "SEQUENCE_SCHEMA",
            CAST(r.relname AS sys.nvarchar(128)) AS "SEQUENCE_NAME",
            CAST(CASE WHEN tsql_type_name = 'sysname' THEN sys.translate_pg_type_to_tsql(t.typbasetype) ELSE tsql_type_name END
                    AS sys.nvarchar(128))AS "DATA_TYPE",  -- numeric and decimal data types are converted into bigint which is due to Postgres inherent implementation
            CAST(information_schema_tsql._pgtsql_numeric_precision(tsql_type_name, t.oid, -1)
                        AS smallint) AS "NUMERIC_PRECISION",
            CAST(information_schema_tsql._pgtsql_numeric_precision_radix(tsql_type_name, case when t.typtype = 'd' THEN t.typbasetype ELSE t.oid END, -1)
                        AS smallint) AS "NUMERIC_PRECISION_RADIX",
            CAST(information_schema_tsql._pgtsql_numeric_scale(tsql_type_name, t.oid, -1)
                        AS int) AS "NUMERIC_SCALE",
            CAST(s.seqstart AS sys.sql_variant) AS "START_VALUE",
            CAST(s.seqmin AS sys.sql_variant) AS "MINIMUM_VALUE",
            CAST(s.seqmax AS sys.sql_variant) AS "MAXIMUM_VALUE",
            CAST(s.seqincrement AS sys.sql_variant) AS "INCREMENT",
            CAST( CASE WHEN s.seqcycle = 't' THEN 1 ELSE 0 END AS int) AS "CYCLE_OPTION",
            CAST(NULL AS sys.nvarchar(128)) AS "DECLARED_DATA_TYPE",
            CAST(NULL AS int) AS "DECLARED_NUMERIC_PRECISION",
            CAST(NULL AS int) AS "DECLARED_NUMERIC_SCALE"
        FROM sys.pg_namespace_ext nc JOIN sys.babelfish_namespace_ext extc ON nc.nspname = extc.nspname,
            pg_sequence s join pg_class r on s.seqrelid = r.oid join pg_type t on s.seqtypid=t.oid,
            sys.translate_pg_type_to_tsql(s.seqtypid) AS tsql_type_name
        WHERE nc.oid = r.relnamespace
        AND extc.dbid = sys.db_id()
            AND r.relkind = 'S'
            AND (NOT pg_is_other_temp_schema(nc.oid))
            AND (pg_has_role(r.relowner, 'USAGE')
                OR has_sequence_privilege(r.oid, 'SELECT, UPDATE, USAGE'));

GRANT SELECT ON information_schema_tsql.sequences TO PUBLIC; 

CREATE OR REPLACE VIEW information_schema_tsql.key_column_usage AS
	SELECT
		CAST(nc.dbname AS sys.nvarchar(128)) AS "CONSTRAINT_CATALOG",
		CAST(ext.orig_name AS sys.nvarchar(128)) AS "CONSTRAINT_SCHEMA",
		CAST(c.conname AS sys.nvarchar(128)) AS "CONSTRAINT_NAME",
		CAST(nc.dbname AS sys.nvarchar(128)) AS "TABLE_CATALOG",
		CAST(ext.orig_name AS sys.nvarchar(128)) AS "TABLE_SCHEMA",
		CAST(r.relname AS sys.nvarchar(128)) AS "TABLE_NAME",
		CAST(a.attname AS sys.nvarchar(128)) AS "COLUMN_NAME",
		CAST(ord AS int) AS "ORDINAL_POSITION"	
	FROM
		pg_constraint c 
		JOIN pg_class r ON r.oid = c.conrelid AND c.contype in ('p','u','f') AND r.relkind in ('r','p')
		JOIN sys.pg_namespace_ext nc ON nc.oid = c.connamespace AND r.relnamespace = nc.oid 
		JOIN sys.babelfish_namespace_ext ext ON ext.nspname = nc.nspname AND ext.dbid = sys.db_id()
		CROSS JOIN unnest(c.conkey) WITH ORDINALITY AS ak(j,ord) 
		LEFT JOIN pg_attribute a ON a.attrelid = r.oid AND a.attnum = ak.j		
	WHERE
		pg_has_role(r.relowner, 'USAGE'::text) 
  		OR has_column_privilege(r.oid, a.attnum, 'SELECT, INSERT, UPDATE, REFERENCES'::text)
		AND NOT pg_is_other_temp_schema(nc.oid)
	;
GRANT SELECT ON information_schema_tsql.key_column_usage TO PUBLIC;

/*
 * SCHEMATA view
 */
CREATE OR REPLACE VIEW information_schema_tsql.schemata AS
	SELECT CAST(sys.db_name() AS sys.sysname) AS "CATALOG_NAME",
	CAST(CASE WHEN np.nspname LIKE CONCAT(sys.db_name(),'%') THEN RIGHT(np.nspname, LENGTH(np.nspname) - LENGTH(sys.db_name()) - 1)
	     ELSE np.nspname END AS sys.nvarchar(128)) AS "SCHEMA_NAME",
	-- For system-defined schemas, schema-owner name will be same as schema_name
	-- For user-defined schemas having default owner, schema-owner will be dbo
	-- For user-defined schemas with explicit owners, rolname contains dbname followed
	-- by owner name, so need to extract the owner name from rolname always.
	CAST(CASE WHEN sys.bbf_is_shared_schema(np.nspname) = TRUE THEN np.nspname
		  WHEN r.rolname LIKE CONCAT(sys.db_name(),'%') THEN
			CASE WHEN RIGHT(r.rolname, LENGTH(r.rolname) - LENGTH(sys.db_name()) - 1) = 'db_owner' THEN 'dbo'
			     ELSE RIGHT(r.rolname, LENGTH(r.rolname) - LENGTH(sys.db_name()) - 1) END ELSE 'dbo' END
			AS sys.nvarchar(128)) AS "SCHEMA_OWNER",
	CAST(null AS sys.varchar(6)) AS "DEFAULT_CHARACTER_SET_CATALOG",
	CAST(null AS sys.varchar(3)) AS "DEFAULT_CHARACTER_SET_SCHEMA",
	-- TODO: We need to first create mapping of collation name to char-set name;
	-- Until then return null for DEFAULT_CHARACTER_SET_NAME
	CAST(null AS sys.sysname) AS "DEFAULT_CHARACTER_SET_NAME"
	FROM ((pg_catalog.pg_namespace np LEFT JOIN sys.pg_namespace_ext nc on np.nspname = nc.nspname)
		LEFT JOIN pg_catalog.pg_roles r on r.oid = nc.nspowner) LEFT JOIN sys.babelfish_namespace_ext ext on nc.nspname = ext.nspname
	WHERE (ext.dbid = sys.db_id() OR np.nspname in ('sys', 'information_schema_tsql')) AND
	      (pg_has_role(np.nspowner, 'USAGE') OR has_schema_privilege(np.oid, 'CREATE, USAGE'))
	ORDER BY nc.nspname, np.nspname;

GRANT SELECT ON information_schema_tsql.schemata TO PUBLIC;

SELECT set_config('search_path', 'sys, '||current_setting('search_path'), false);<|MERGE_RESOLUTION|>--- conflicted
+++ resolved
@@ -57,11 +57,7 @@
 		THEN 1073741823
 		WHEN type = 'sysname'
 		THEN 128
-<<<<<<< HEAD
-		WHEN type IN ('xml', 'vector')
-=======
-		WHEN type IN ('xml', 'geometry', 'geography')
->>>>>>> 1ea412a1
+		WHEN type IN ('xml', 'vector', 'geometry', 'geography')
 		THEN -1
 		WHEN type = 'sql_variant'
 		THEN 0
