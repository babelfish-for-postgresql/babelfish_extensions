--- conflicted
+++ resolved
@@ -491,7 +491,24 @@
 
 GRANT SELECT ON information_schema_tsql.check_constraints TO PUBLIC;
 
-<<<<<<< HEAD
+/*
+* COLUMN_DOMAIN_USAGE
+*/
+
+CREATE OR REPLACE VIEW information_schema_tsql.COLUMN_DOMAIN_USAGE AS
+    SELECT isc_col."DOMAIN_CATALOG",
+           isc_col."DOMAIN_SCHEMA" ,
+           CAST(isc_col."DOMAIN_NAME" AS sys.sysname),
+           isc_col."TABLE_CATALOG",
+           isc_col."TABLE_SCHEMA",
+           CAST(isc_col."TABLE_NAME" AS sys.sysname),
+           CAST(isc_col."COLUMN_NAME" AS sys.sysname)
+
+    FROM information_schema_tsql.columns AS isc_col
+    WHERE isc_col."DOMAIN_NAME" IS NOT NULL;
+
+GRANT SELECT ON information_schema_tsql.COLUMN_DOMAIN_USAGE TO PUBLIC;
+
 SELECT set_config('search_path', 'sys, '||current_setting('search_path'), false);
 
 /*
@@ -600,25 +617,4 @@
             AND p.prorettype = t.oid
             AND p.pronamespace = nc.oid;
 
-GRANT SELECT ON information_schema_tsql.routines TO PUBLIC;
-=======
-/*
-* COLUMN_DOMAIN_USAGE
-*/
-
-CREATE OR REPLACE VIEW information_schema_tsql.COLUMN_DOMAIN_USAGE AS
-    SELECT isc_col."DOMAIN_CATALOG",
-           isc_col."DOMAIN_SCHEMA" ,
-           CAST(isc_col."DOMAIN_NAME" AS sys.sysname),
-           isc_col."TABLE_CATALOG",
-           isc_col."TABLE_SCHEMA",
-           CAST(isc_col."TABLE_NAME" AS sys.sysname),
-           CAST(isc_col."COLUMN_NAME" AS sys.sysname)
-
-    FROM information_schema_tsql.columns AS isc_col
-    WHERE isc_col."DOMAIN_NAME" IS NOT NULL;
-
-GRANT SELECT ON information_schema_tsql.COLUMN_DOMAIN_USAGE TO PUBLIC;
-
-SELECT set_config('search_path', 'sys, '||current_setting('search_path'), false);
->>>>>>> 8b351814
+GRANT SELECT ON information_schema_tsql.routines TO PUBLIC;