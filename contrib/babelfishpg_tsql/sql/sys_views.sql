/* Tsql system catalog views */

-- The sys.table_types_internal view mimics the logic used in sys.is_table_type function
create or replace view sys.table_types_internal as
SELECT pt.typrelid
    FROM pg_catalog.pg_type pt
    INNER JOIN pg_catalog.pg_depend dep
    ON pt.typrelid = dep.objid
    INNER JOIN pg_catalog.pg_class pc ON pc.oid = dep.objid
    WHERE 
    pt.typnamespace in (select schema_id from sys.schemas) 
    and (pt.typtype = 'c' AND dep.deptype = 'i'  AND pc.relkind = 'r')
;

create or replace view sys.tables as
select
  CAST(t.relname as sys._ci_sysname) as name
  , CAST(t.oid as int) as object_id
  , CAST(NULL as int) as principal_id
  , CAST(t.relnamespace  as int) as schema_id
  , 0 as parent_object_id
  , CAST('U' as CHAR(2)) as type
  , CAST('USER_TABLE' as sys.nvarchar(60)) as type_desc
  , CAST((select string_agg(
                  case
                  when option like 'bbf_rel_create_date=%%' then substring(option, 21)
                  else NULL
                  end, ',')
          from unnest(t.reloptions) as option)
        as sys.datetime) as create_date
  , CAST((select string_agg(
                  case
                  when option like 'bbf_rel_create_date=%%' then substring(option, 21)
                  else NULL
                  end, ',')
          from unnest(t.reloptions) as option)
        as sys.datetime) as modify_date
  , CAST(0 as sys.bit) as is_ms_shipped
  , CAST(0 as sys.bit) as is_published
  , CAST(0 as sys.bit) as is_schema_published
  , case reltoastrelid when 0 then 0 else 1 end as lob_data_space_id
  , CAST(NULL as int) as filestream_data_space_id
  , CAST(relnatts as int) as max_column_id_used
  , CAST(0 as sys.bit) as lock_on_bulk_load
  , CAST(1 as sys.bit) as uses_ansi_nulls
  , CAST(0 as sys.bit) as is_replicated
  , CAST(0 as sys.bit) as has_replication_filter
  , CAST(0 as sys.bit) as is_merge_published
  , CAST(0 as sys.bit) as is_sync_tran_subscribed
  , CAST(0 as sys.bit) as has_unchecked_assembly_data
  , 0 as text_in_row_limit
  , CAST(0 as sys.bit) as large_value_types_out_of_row
  , CAST(0 as sys.bit) as is_tracked_by_cdc
  , CAST(0 as sys.tinyint) as lock_escalation
  , CAST('TABLE' as sys.nvarchar(60)) as lock_escalation_desc
  , CAST(0 as sys.bit) as is_filetable
  , CAST(0 as sys.tinyint) as durability
  , CAST('SCHEMA_AND_DATA' as sys.nvarchar(60)) as durability_desc
  , CAST(0 as sys.bit) is_memory_optimized
  , case relpersistence when 't' then CAST(2 as sys.tinyint) else CAST(0 as sys.tinyint) end as temporal_type
  , case relpersistence when 't' then CAST('SYSTEM_VERSIONED_TEMPORAL_TABLE' as sys.nvarchar(60)) else CAST('NON_TEMPORAL_TABLE' as sys.nvarchar(60)) end as temporal_type_desc
  , CAST(null as integer) as history_table_id
  , CAST(0 as sys.bit) as is_remote_data_archive_enabled
  , CAST(0 as sys.bit) as is_external
from pg_class t 
where t.relnamespace in (select schema_id from sys.schemas)
and t.relpersistence in ('p', 'u', 't')
and t.relkind = 'r'
and t.oid not in (select typrelid from sys.table_types_internal)
and has_schema_privilege(t.relnamespace, 'USAGE')
and has_table_privilege(t.oid, 'SELECT,INSERT,UPDATE,DELETE,TRUNCATE,TRIGGER');
GRANT SELECT ON sys.tables TO PUBLIC;

create or replace view sys.views as 
select 
  t.relname as name
  , t.oid as object_id
  , null::integer as principal_id
  , sch.schema_id as schema_id
  , 0 as parent_object_id
  , 'V'::varchar(2) as type 
  , 'VIEW'::varchar(60) as type_desc
  , vd.create_date::timestamp as create_date
  , vd.create_date::timestamp as modify_date
  , 0 as is_ms_shipped 
  , 0 as is_published 
  , 0 as is_schema_published 
  , 0 as with_check_option 
  , 0 as is_date_correlation_view 
  , 0 as is_tracked_by_cdc 
from pg_class t inner join sys.schemas sch on t.relnamespace = sch.schema_id 
left outer join sys.babelfish_view_def vd on t.relname::sys.sysname = vd.object_name and sch.name = vd.schema_name and vd.dbid = sys.db_id() 
where t.relkind = 'v'
and has_schema_privilege(sch.schema_id, 'USAGE')
and has_table_privilege(t.oid, 'SELECT,INSERT,UPDATE,DELETE,TRUNCATE,TRIGGER');
GRANT SELECT ON sys.views TO PUBLIC;

CREATE OR REPLACE FUNCTION sys.tsql_type_scale_helper(IN type TEXT, IN typemod INT, IN return_null_for_rest bool) RETURNS sys.TINYINT
AS $$
DECLARE
	scale INT;
BEGIN
	IF type IS NULL THEN 
		RETURN -1;
	END IF;

	IF typemod = -1 THEN
		CASE type
		WHEN 'date' THEN scale = 0;
		WHEN 'datetime' THEN scale = 3;
		WHEN 'smalldatetime' THEN scale = 0;
		WHEN 'datetime2' THEN scale = 6;
		WHEN 'datetimeoffset' THEN scale = 6;
		WHEN 'decimal' THEN scale = 38;
		WHEN 'numeric' THEN scale = 38;
		WHEN 'money' THEN scale = 4;
		WHEN 'smallmoney' THEN scale = 4;
		WHEN 'time' THEN scale = 6;
		WHEN 'tinyint' THEN scale = 0;
		ELSE
			IF return_null_for_rest
				THEN scale = NULL;
			ELSE scale = 0;
			END IF;
		END CASE;
		RETURN scale;
	END IF;

	CASE type 
	WHEN 'decimal' THEN scale = (typemod - 4) & 65535;
	WHEN 'numeric' THEN scale = (typemod - 4) & 65535;
	WHEN 'smalldatetime' THEN scale = 0;
	WHEN 'datetime2' THEN
		CASE typemod 
		WHEN 0 THEN scale = 0;
		WHEN 1 THEN scale = 1;
		WHEN 2 THEN scale = 2;
		WHEN 3 THEN scale = 3;
		WHEN 4 THEN scale = 4;
		WHEN 5 THEN scale = 5;
		WHEN 6 THEN scale = 6;
		-- typemod = 7 is not possible for datetime2 in Babelfish but
		-- adding the case just in case we support it in future
		WHEN 7 THEN scale = 7;
		END CASE;
	WHEN 'datetimeoffset' THEN
		CASE typemod
		WHEN 0 THEN scale = 0;
		WHEN 1 THEN scale = 1;
		WHEN 2 THEN scale = 2;
		WHEN 3 THEN scale = 3;
		WHEN 4 THEN scale = 4;
		WHEN 5 THEN scale = 5;
		WHEN 6 THEN scale = 6;
		-- typemod = 7 is not possible for datetimeoffset in Babelfish
		-- but adding the case just in case we support it in future
		WHEN 7 THEN scale = 7;
		END CASE;
	WHEN 'time' THEN
		CASE typemod
		WHEN 0 THEN scale = 0;
		WHEN 1 THEN scale = 1;
		WHEN 2 THEN scale = 2;
		WHEN 3 THEN scale = 3;
		WHEN 4 THEN scale = 4;
		WHEN 5 THEN scale = 5;
		WHEN 6 THEN scale = 6;
		-- typemod = 7 is not possible for time in Babelfish but
		-- adding the case just in case we support it in future
		WHEN 7 THEN scale = 7;
		END CASE;
	ELSE
		IF return_null_for_rest
			THEN scale = NULL;
		ELSE scale = 0;
		END IF;
	END CASE;
	RETURN scale;
END;
$$ LANGUAGE plpgsql IMMUTABLE STRICT;

CREATE OR REPLACE FUNCTION sys.tsql_type_precision_helper(IN type TEXT, IN typemod INT) RETURNS sys.TINYINT
AS $$
DECLARE
	precision INT;
BEGIN
	IF type IS NULL THEN 
		RETURN -1;
	END IF;

	IF typemod = -1 THEN
		CASE type
		WHEN 'bigint' THEN precision = 19;
		WHEN 'bit' THEN precision = 1;
		WHEN 'date' THEN precision = 10;
		WHEN 'datetime' THEN precision = 23;
		WHEN 'datetime2' THEN precision = 26;
		WHEN 'datetimeoffset' THEN precision = 33;
		WHEN 'decimal' THEN precision = 38;
		WHEN 'numeric' THEN precision = 38;
		WHEN 'float' THEN precision = 53;
		WHEN 'int' THEN precision = 10;
		WHEN 'money' THEN precision = 19;
		WHEN 'real' THEN precision = 24;
		WHEN 'smalldatetime' THEN precision = 16;
		WHEN 'smallint' THEN precision = 5;
		WHEN 'smallmoney' THEN precision = 10;
		WHEN 'time' THEN precision = 15;
		WHEN 'tinyint' THEN precision = 3;
		ELSE precision = 0;
		END CASE;
		RETURN precision;
	END IF;

	CASE type
	WHEN 'numeric' THEN precision = ((typemod - 4) >> 16) & 65535;
	WHEN 'decimal' THEN precision = ((typemod - 4) >> 16) & 65535;
	WHEN 'smalldatetime' THEN precision = 16;
	WHEN 'datetime2' THEN 
		CASE typemod 
		WHEN 0 THEN precision = 19;
		WHEN 1 THEN precision = 21;
		WHEN 2 THEN precision = 22;
		WHEN 3 THEN precision = 23;
		WHEN 4 THEN precision = 24;
		WHEN 5 THEN precision = 25;
		WHEN 6 THEN precision = 26;
		-- typemod = 7 is not possible for datetime2 in Babelfish but
		-- adding the case just in case we support it in future
		WHEN 7 THEN precision = 27;
		END CASE;
	WHEN 'datetimeoffset' THEN
		CASE typemod
		WHEN 0 THEN precision = 26;
		WHEN 1 THEN precision = 28;
		WHEN 2 THEN precision = 29;
		WHEN 3 THEN precision = 30;
		WHEN 4 THEN precision = 31;
		WHEN 5 THEN precision = 32;
		WHEN 6 THEN precision = 33;
		-- typemod = 7 is not possible for datetimeoffset in Babelfish
		-- but adding the case just in case we support it in future
		WHEN 7 THEN precision = 34;
		END CASE;
	WHEN 'time' THEN
		CASE typemod
		WHEN 0 THEN precision = 8;
		WHEN 1 THEN precision = 10;
		WHEN 2 THEN precision = 11;
		WHEN 3 THEN precision = 12;
		WHEN 4 THEN precision = 13;
		WHEN 5 THEN precision = 14;
		WHEN 6 THEN precision = 15;
		-- typemod = 7 is not possible for time in Babelfish but
		-- adding the case just in case we support it in future
		WHEN 7 THEN precision = 16;
		END CASE;
	ELSE precision = 0;
	END CASE;
	RETURN precision;
END;
$$ LANGUAGE plpgsql IMMUTABLE STRICT;


CREATE OR REPLACE FUNCTION sys.tsql_type_max_length_helper(IN type TEXT, IN typelen INT, IN typemod INT, IN for_sys_types boolean DEFAULT false, IN used_typmod_array boolean DEFAULT false)
RETURNS SMALLINT
AS $$
DECLARE
	max_length SMALLINT;
	precision INT;
	v_type TEXT COLLATE sys.database_default := type;
BEGIN
	-- unknown tsql type
	IF v_type IS NULL THEN
		RETURN CAST(typelen as SMALLINT);
	END IF;

	-- if using typmod_array from pg_proc.probin
	IF used_typmod_array THEN
		IF v_type = 'sysname' THEN
			RETURN 256;
		ELSIF (v_type in ('char', 'bpchar', 'varchar', 'binary', 'varbinary', 'nchar', 'nvarchar'))
		THEN
			IF typemod < 0 THEN -- max value. 
				RETURN -1;
			ELSIF v_type in ('nchar', 'nvarchar') THEN
				RETURN (2 * typemod);
			ELSE
				RETURN typemod;
			END IF;
		END IF;
	END IF;

	IF typelen != -1 THEN
		CASE v_type 
		WHEN 'tinyint' THEN max_length = 1;
		WHEN 'date' THEN max_length = 3;
		WHEN 'smalldatetime' THEN max_length = 4;
		WHEN 'smallmoney' THEN max_length = 4;
		WHEN 'datetime2' THEN
			IF typemod = -1 THEN max_length = 8;
			ELSIF typemod <= 2 THEN max_length = 6;
			ELSIF typemod <= 4 THEN max_length = 7;
			ELSEIF typemod <= 7 THEN max_length = 8;
			-- typemod = 7 is not possible for datetime2 in Babel
			END IF;
		WHEN 'datetimeoffset' THEN
			IF typemod = -1 THEN max_length = 10;
			ELSIF typemod <= 2 THEN max_length = 8;
			ELSIF typemod <= 4 THEN max_length = 9;
			ELSIF typemod <= 7 THEN max_length = 10;
			-- typemod = 7 is not possible for datetimeoffset in Babel
			END IF;
		WHEN 'time' THEN
			IF typemod = -1 THEN max_length = 5;
			ELSIF typemod <= 2 THEN max_length = 3;
			ELSIF typemod <= 4 THEN max_length = 4;
			ELSIF typemod <= 7 THEN max_length = 5;
			END IF;
		WHEN 'timestamp' THEN max_length = 8;
		ELSE max_length = typelen;
		END CASE;
		RETURN max_length;
	END IF;

	IF typemod = -1 THEN
		CASE 
		WHEN v_type in ('image', 'text', 'ntext') THEN max_length = 16;
		WHEN v_type = 'sql_variant' THEN max_length = 8016;
		WHEN v_type in ('varbinary', 'varchar', 'nvarchar') THEN 
			IF for_sys_types THEN max_length = 8000;
			ELSE max_length = -1;
			END IF;
		WHEN v_type in ('binary', 'char', 'bpchar', 'nchar') THEN max_length = 8000;
		WHEN v_type in ('decimal', 'numeric') THEN max_length = 17;
		ELSE max_length = typemod;
		END CASE;
		RETURN max_length;
	END IF;

	CASE
	WHEN v_type in ('char', 'bpchar', 'varchar', 'binary', 'varbinary') THEN max_length = typemod - 4;
	WHEN v_type in ('nchar', 'nvarchar') THEN max_length = (typemod - 4) * 2;
	WHEN v_type = 'sysname' THEN max_length = (typemod - 4) * 2;
	WHEN v_type in ('numeric', 'decimal') THEN
		precision = ((typemod - 4) >> 16) & 65535;
		IF precision >= 1 and precision <= 9 THEN max_length = 5;
		ELSIF precision <= 19 THEN max_length = 9;
		ELSIF precision <= 28 THEN max_length = 13;
		ELSIF precision <= 38 THEN max_length = 17;
	ELSE max_length = typelen;
	END IF;
	ELSE
		max_length = typemod;
	END CASE;
	RETURN max_length;
END;
$$ LANGUAGE plpgsql IMMUTABLE STRICT;

create or replace view sys.all_columns as
select CAST(c.oid as int) as object_id
  , CAST(a.attname as sys.sysname) as name
  , CAST(a.attnum as int) as column_id
  , CAST(t.oid as int) as system_type_id
  , CAST(t.oid as int) as user_type_id
  , CAST(sys.tsql_type_max_length_helper(coalesce(tsql_type_name, tsql_base_type_name), a.attlen, a.atttypmod) as smallint) as max_length
  , CAST(case
      when a.atttypmod != -1 then 
        sys.tsql_type_precision_helper(coalesce(tsql_type_name, tsql_base_type_name), a.atttypmod)
      else 
        sys.tsql_type_precision_helper(coalesce(tsql_type_name, tsql_base_type_name), t.typtypmod)
    end as sys.tinyint) as precision
  , CAST(case
      when a.atttypmod != -1 THEN 
        sys.tsql_type_scale_helper(coalesce(tsql_type_name, tsql_base_type_name), a.atttypmod, false)
      else 
        sys.tsql_type_scale_helper(coalesce(tsql_type_name, tsql_base_type_name), t.typtypmod, false)
    end as sys.tinyint) as scale
  , CAST(coll.collname as sys.sysname) as collation_name
  , case when a.attnotnull then CAST(0 as sys.bit) else CAST(1 as sys.bit) end as is_nullable
  , CAST(0 as sys.bit) as is_ansi_padded
  , CAST(0 as sys.bit) as is_rowguidcol
  , CAST(0 as sys.bit) as is_identity
  , CAST(0 as sys.bit) as is_computed
  , CAST(0 as sys.bit) as is_filestream
  , CAST(0 as sys.bit) as is_replicated
  , CAST(0 as sys.bit) as is_non_sql_subscribed
  , CAST(0 as sys.bit) as is_merge_published
  , CAST(0 as sys.bit) as is_dts_replicated
  , CAST(0 as sys.bit) as is_xml_document
  , CAST(0 as int) as xml_collection_id
  , CAST(coalesce(d.oid, 0) as int) as default_object_id
  , CAST(coalesce((select oid from pg_constraint where conrelid = t.oid and contype = 'c' and a.attnum = any(conkey) limit 1), 0) as int) as rule_object_id
  , CAST(0 as sys.bit) as is_sparse
  , CAST(0 as sys.bit) as is_column_set
  , CAST(0 as sys.tinyint) as generated_always_type
  , CAST('NOT_APPLICABLE' as sys.nvarchar(60)) as generated_always_type_desc
from pg_attribute a
inner join pg_class c on c.oid = a.attrelid
inner join pg_type t on t.oid = a.atttypid
inner join pg_namespace s on s.oid = c.relnamespace
left join pg_attrdef d on c.oid = d.adrelid and a.attnum = d.adnum
left join pg_collation coll on coll.oid = a.attcollation
, sys.translate_pg_type_to_tsql(a.atttypid) AS tsql_type_name
, sys.translate_pg_type_to_tsql(t.typbasetype) AS tsql_base_type_name
where not a.attisdropped
and (s.oid in (select schema_id from sys.schemas) or s.nspname = 'sys')
-- r = ordinary table, i = index, S = sequence, t = TOAST table, v = view, m = materialized view, c = composite type, f = foreign table, p = partitioned table
and c.relkind in ('r', 'v', 'm', 'f', 'p')
and has_schema_privilege(s.oid, 'USAGE')
and has_column_privilege(quote_ident(s.nspname) ||'.'||quote_ident(c.relname), a.attname, 'SELECT,INSERT,UPDATE,REFERENCES')
and a.attnum > 0;
GRANT SELECT ON sys.all_columns TO PUBLIC;

-- internal function in order to workaround BABEL-1597
CREATE OR REPLACE FUNCTION sys.columns_internal()
RETURNS TABLE (
    out_object_id int,
    out_name sys.sysname,
    out_column_id int,
    out_system_type_id int,
    out_user_type_id int,
    out_max_length smallint,
    out_precision sys.tinyint,
    out_scale sys.tinyint,
    out_collation_name sys.sysname,
    out_collation_id int,
    out_offset smallint,
    out_is_nullable sys.bit,
    out_is_ansi_padded sys.bit,
    out_is_rowguidcol sys.bit,
    out_is_identity sys.bit,
    out_is_computed sys.bit,
    out_is_filestream sys.bit,
    out_is_replicated sys.bit,
    out_is_non_sql_subscribed sys.bit,
    out_is_merge_published sys.bit,
    out_is_dts_replicated sys.bit,
    out_is_xml_document sys.bit,
    out_xml_collection_id int,
    out_default_object_id int,
    out_rule_object_id int,
    out_is_sparse sys.bit,
    out_is_column_set sys.bit,
    out_generated_always_type sys.tinyint,
    out_generated_always_type_desc sys.nvarchar(60),
    out_encryption_type int,
    out_encryption_type_desc sys.nvarchar(64),
    out_encryption_algorithm_name sys.sysname,
    out_column_encryption_key_id int,
    out_column_encryption_key_database_name sys.sysname,
    out_is_hidden sys.bit,
    out_is_masked sys.bit,
    out_graph_type int,
    out_graph_type_desc sys.nvarchar(60)
)
AS
$$
BEGIN
	RETURN QUERY
		SELECT CAST(c.oid AS int),
			CAST(a.attname AS sys.sysname),
			CAST(a.attnum AS int),
			CASE 
			WHEN tsql_type_name IS NOT NULL OR t.typbasetype = 0 THEN
				-- either tsql or PG base type 
				CAST(a.atttypid AS int)
			ELSE 
				CAST(t.typbasetype AS int)
			END,
			CAST(a.atttypid AS int),
			CASE
			WHEN a.atttypmod != -1 THEN 
				sys.tsql_type_max_length_helper(coalesce(tsql_type_name, tsql_base_type_name), a.attlen, a.atttypmod)
			ELSE 
				sys.tsql_type_max_length_helper(coalesce(tsql_type_name, tsql_base_type_name), a.attlen, t.typtypmod)
			END,
			CASE
			WHEN a.atttypmod != -1 THEN 
				sys.tsql_type_precision_helper(coalesce(tsql_type_name, tsql_base_type_name), a.atttypmod)
			ELSE 
				sys.tsql_type_precision_helper(coalesce(tsql_type_name, tsql_base_type_name), t.typtypmod)
			END,
			CASE
			WHEN a.atttypmod != -1 THEN 
				sys.tsql_type_scale_helper(coalesce(tsql_type_name, tsql_base_type_name), a.atttypmod, false)
			ELSE 
				sys.tsql_type_scale_helper(coalesce(tsql_type_name, tsql_base_type_name), t.typtypmod, false)
			END,
			CAST(coll.collname AS sys.sysname),
			CAST(a.attcollation AS int),
			CAST(a.attnum AS smallint),
			CAST(case when a.attnotnull then 0 else 1 end AS sys.bit),
			CAST(case when t.typname in ('bpchar', 'nchar', 'binary') then 1 else 0 end AS sys.bit),
			CAST(0 AS sys.bit),
			CAST(case when a.attidentity <> ''::"char" then 1 else 0 end AS sys.bit),
			CAST(case when a.attgenerated <> ''::"char" then 1 else 0 end AS sys.bit),
			CAST(0 AS sys.bit),
			CAST(0 AS sys.bit),
			CAST(0 AS sys.bit),
			CAST(0 AS sys.bit),
			CAST(0 AS sys.bit),
			CAST(0 AS sys.bit),
			CAST(0 AS int),
			CAST(coalesce(d.oid, 0) AS int),
			CAST(coalesce((select oid from pg_constraint where conrelid = t.oid
						and contype = 'c' and a.attnum = any(conkey) limit 1), 0) AS int),
			CAST(0 AS sys.bit),
			CAST(0 AS sys.bit),
			CAST(0 AS sys.tinyint),
			CAST('NOT_APPLICABLE' AS sys.nvarchar(60)),
			CAST(null AS int),
			CAST(null AS sys.nvarchar(64)),
			CAST(null AS sys.sysname),
			CAST(null AS int),
			CAST(null AS sys.sysname),
			CAST(0 AS sys.bit),
			CAST(0 AS sys.bit),
			CAST(null AS int),
			CAST(null AS sys.nvarchar(60))
		FROM pg_attribute a
		INNER JOIN pg_class c ON c.oid = a.attrelid
		INNER JOIN pg_type t ON t.oid = a.atttypid
		INNER JOIN sys.schemas sch on c.relnamespace = sch.schema_id 
		INNER JOIN sys.pg_namespace_ext ext on sch.schema_id = ext.oid 
		LEFT JOIN pg_attrdef d ON c.oid = d.adrelid AND a.attnum = d.adnum
		LEFT JOIN pg_collation coll ON coll.oid = a.attcollation
		, sys.translate_pg_type_to_tsql(a.atttypid) AS tsql_type_name
		, sys.translate_pg_type_to_tsql(t.typbasetype) AS tsql_base_type_name
		WHERE NOT a.attisdropped
		AND a.attnum > 0
		-- r = ordinary table, i = index, S = sequence, t = TOAST table, v = view, m = materialized view, c = composite type, f = foreign table, p = partitioned table
		AND c.relkind IN ('r', 'v', 'm', 'f', 'p')
		AND has_schema_privilege(sch.schema_id, 'USAGE')
		AND has_column_privilege(a.attrelid, a.attname, 'SELECT,INSERT,UPDATE,REFERENCES')
		union all
		-- system tables information
		SELECT CAST(c.oid AS int),
			CAST(a.attname AS sys.sysname),
			CAST(a.attnum AS int),
			CASE 
			WHEN tsql_type_name IS NOT NULL OR t.typbasetype = 0 THEN
				-- either tsql or PG base type 
				CAST(a.atttypid AS int)
			ELSE 
				CAST(t.typbasetype AS int)
			END,
			CAST(a.atttypid AS int),
			CASE
			WHEN a.atttypmod != -1 THEN 
				sys.tsql_type_max_length_helper(coalesce(tsql_type_name, tsql_base_type_name), a.attlen, a.atttypmod)
			ELSE 
				sys.tsql_type_max_length_helper(coalesce(tsql_type_name, tsql_base_type_name), a.attlen, t.typtypmod)
			END,
			CASE
			WHEN a.atttypmod != -1 THEN 
				sys.tsql_type_precision_helper(coalesce(tsql_type_name, tsql_base_type_name), a.atttypmod)
			ELSE 
				sys.tsql_type_precision_helper(coalesce(tsql_type_name, tsql_base_type_name), t.typtypmod)
			END,
			CASE
			WHEN a.atttypmod != -1 THEN 
				sys.tsql_type_scale_helper(coalesce(tsql_type_name, tsql_base_type_name), a.atttypmod, false)
			ELSE 
				sys.tsql_type_scale_helper(coalesce(tsql_type_name, tsql_base_type_name), t.typtypmod, false)
			END,
			CAST(coll.collname AS sys.sysname),
			CAST(a.attcollation AS int),
			CAST(a.attnum AS smallint),
			CAST(case when a.attnotnull then 0 else 1 end AS sys.bit),
			CAST(case when t.typname in ('bpchar', 'nchar', 'binary') then 1 else 0 end AS sys.bit),
			CAST(0 AS sys.bit),
			CAST(case when a.attidentity <> ''::"char" then 1 else 0 end AS sys.bit),
			CAST(case when a.attgenerated <> ''::"char" then 1 else 0 end AS sys.bit),
			CAST(0 AS sys.bit),
			CAST(0 AS sys.bit),
			CAST(0 AS sys.bit),
			CAST(0 AS sys.bit),
			CAST(0 AS sys.bit),
			CAST(0 AS sys.bit),
			CAST(0 AS int),
			CAST(coalesce(d.oid, 0) AS int),
			CAST(coalesce((select oid from pg_constraint where conrelid = t.oid
						and contype = 'c' and a.attnum = any(conkey) limit 1), 0) AS int),
			CAST(0 AS sys.bit),
			CAST(0 AS sys.bit),
			CAST(0 AS sys.tinyint),
			CAST('NOT_APPLICABLE' AS sys.nvarchar(60)),
			CAST(null AS int),
			CAST(null AS sys.nvarchar(64)),
			CAST(null AS sys.sysname),
			CAST(null AS int),
			CAST(null AS sys.sysname),
			CAST(0 AS sys.bit),
			CAST(0 AS sys.bit),
			CAST(null AS int),
			CAST(null AS sys.nvarchar(60))
		FROM pg_attribute a
		INNER JOIN pg_class c ON c.oid = a.attrelid
		INNER JOIN pg_type t ON t.oid = a.atttypid
		INNER JOIN pg_namespace nsp ON (nsp.oid = c.relnamespace and nsp.nspname = 'sys')
		LEFT JOIN pg_attrdef d ON c.oid = d.adrelid AND a.attnum = d.adnum
		LEFT JOIN pg_collation coll ON coll.oid = a.attcollation
		, sys.translate_pg_type_to_tsql(a.atttypid) AS tsql_type_name
		, sys.translate_pg_type_to_tsql(t.typbasetype) AS tsql_base_type_name
		WHERE NOT a.attisdropped
		AND a.attnum > 0
		AND c.relkind = 'r'
		AND has_schema_privilege(nsp.oid, 'USAGE')
		AND has_column_privilege(a.attrelid, a.attname, 'SELECT,INSERT,UPDATE,REFERENCES');
END;
$$
language plpgsql;

create or replace view sys.columns AS
select out_object_id as object_id
  , out_name as name
  , out_column_id as column_id
  , out_system_type_id as system_type_id
  , out_user_type_id as user_type_id
  , out_max_length as max_length
  , out_precision as precision
  , out_scale as scale
  , out_collation_name as collation_name
  , out_is_nullable as is_nullable
  , out_is_ansi_padded as is_ansi_padded
  , out_is_rowguidcol as is_rowguidcol
  , out_is_identity as is_identity
  , out_is_computed as is_computed
  , out_is_filestream as is_filestream
  , out_is_replicated as is_replicated
  , out_is_non_sql_subscribed as is_non_sql_subscribed
  , out_is_merge_published as is_merge_published
  , out_is_dts_replicated as is_dts_replicated
  , out_is_xml_document as is_xml_document
  , out_xml_collection_id as xml_collection_id
  , out_default_object_id as default_object_id
  , out_rule_object_id as rule_object_id
  , out_is_sparse as is_sparse
  , out_is_column_set as is_column_set
  , out_generated_always_type as generated_always_type
  , out_generated_always_type_desc as generated_always_type_desc
  , out_encryption_type as encryption_type
  , out_encryption_type_desc as encryption_type_desc
  , out_encryption_algorithm_name as encryption_algorithm_name
  , out_column_encryption_key_id as column_encryption_key_id
  , out_column_encryption_key_database_name as column_encryption_key_database_name
  , out_is_hidden as is_hidden
  , out_is_masked as is_masked
  , out_graph_type as graph_type
  , out_graph_type_desc as graph_type_desc
from sys.columns_internal();
GRANT SELECT ON sys.columns TO PUBLIC;

CREATE OR replace view sys.foreign_key_columns as
SELECT DISTINCT
  CAST(c.oid AS INT) AS constraint_object_id
  ,CAST((generate_series(1,ARRAY_LENGTH(c.conkey,1))) AS INT) AS constraint_column_id
  ,CAST(c.conrelid AS INT) AS parent_object_id
  ,CAST((UNNEST (c.conkey)) AS INT) AS parent_column_id
  ,CAST(c.confrelid AS INT) AS referenced_object_id
  ,CAST((UNNEST(c.confkey)) AS INT) AS referenced_column_id
FROM pg_constraint c
WHERE c.contype = 'f'
AND (c.connamespace IN (SELECT schema_id FROM sys.schemas))
AND has_schema_privilege(c.connamespace, 'USAGE');
GRANT SELECT ON sys.foreign_key_columns TO PUBLIC;

CREATE OR replace view sys.foreign_keys AS
SELECT
  CAST(c.conname AS sys.SYSNAME) AS name
, CAST(c.oid AS INT) AS object_id
, CAST(NULL AS INT) AS principal_id
, CAST(sch.schema_id AS INT) AS schema_id
, CAST(c.conrelid AS INT) AS parent_object_id
, CAST('F' AS CHAR(2)) AS type
, CAST('FOREIGN_KEY_CONSTRAINT' AS NVARCHAR(60)) AS type_desc
, CAST(NULL AS sys.DATETIME) AS create_date
, CAST(NULL AS sys.DATETIME) AS modify_date
, CAST(0 AS sys.BIT) AS is_ms_shipped
, CAST(0 AS sys.BIT) AS is_published
, CAST(0 AS sys.BIT) as is_schema_published
, CAST(c.confrelid AS INT) AS referenced_object_id
, CAST(c.conindid AS INT) AS key_index_id
, CAST(0 AS sys.BIT) AS is_disabled
, CAST(0 AS sys.BIT) AS is_not_for_replication
, CAST(0 AS sys.BIT) AS is_not_trusted
, CAST(
    (CASE c.confdeltype
    WHEN 'a' THEN 0
    WHEN 'r' THEN 0
    WHEN 'c' THEN 1
    WHEN 'n' THEN 2
    WHEN 'd' THEN 3
    END) 
    AS sys.TINYINT) AS delete_referential_action
, CAST(
    (CASE c.confdeltype
    WHEN 'a' THEN 'NO_ACTION'
    WHEN 'r' THEN 'NO_ACTION'
    WHEN 'c' THEN 'CASCADE'
    WHEN 'n' THEN 'SET_NULL'
    WHEN 'd' THEN 'SET_DEFAULT'
    END) 
    AS sys.NVARCHAR(60)) AS delete_referential_action_desc
, CAST(
    (CASE c.confupdtype
    WHEN 'a' THEN 0
    WHEN 'r' THEN 0
    WHEN 'c' THEN 1
    WHEN 'n' THEN 2
    WHEN 'd' THEN 3
    END)
    AS sys.TINYINT) AS update_referential_action
, CAST(
    (CASE c.confupdtype
    WHEN 'a' THEN 'NO_ACTION'
    WHEN 'r' THEN 'NO_ACTION'
    WHEN 'c' THEN 'CASCADE'
    WHEN 'n' THEN 'SET_NULL'
    WHEN 'd' THEN 'SET_DEFAULT'
    END)
    AS sys.NVARCHAR(60)) update_referential_action_desc
, CAST(1 AS sys.BIT) AS is_system_named
FROM pg_constraint c
INNER JOIN sys.schemas sch ON sch.schema_id = c.connamespace
WHERE has_schema_privilege(sch.schema_id, 'USAGE')
AND c.contype = 'f';
GRANT SELECT ON sys.foreign_keys TO PUBLIC;

CREATE OR replace view sys.identity_columns AS
SELECT 
  CAST(out_object_id AS INT) AS object_id
  , CAST(out_name AS SYSNAME) AS name
  , CAST(out_column_id AS INT) AS column_id
  , CAST(out_system_type_id AS TINYINT) AS system_type_id
  , CAST(out_user_type_id AS INT) AS user_type_id
  , CAST(out_max_length AS SMALLINT) AS max_length
  , CAST(out_precision AS TINYINT) AS precision
  , CAST(out_scale AS TINYINT) AS scale
  , CAST(out_collation_name AS SYSNAME) AS collation_name
  , CAST(out_is_nullable AS sys.BIT) AS is_nullable
  , CAST(out_is_ansi_padded AS sys.BIT) AS is_ansi_padded
  , CAST(out_is_rowguidcol AS sys.BIT) AS is_rowguidcol
  , CAST(out_is_identity AS sys.BIT) AS is_identity
  , CAST(out_is_computed AS sys.BIT) AS is_computed
  , CAST(out_is_filestream AS sys.BIT) AS is_filestream
  , CAST(out_is_replicated AS sys.BIT) AS is_replicated
  , CAST(out_is_non_sql_subscribed AS sys.BIT) AS is_non_sql_subscribed
  , CAST(out_is_merge_published AS sys.BIT) AS is_merge_published
  , CAST(out_is_dts_replicated AS sys.BIT) AS is_dts_replicated
  , CAST(out_is_xml_document AS sys.BIT) AS is_xml_document
  , CAST(out_xml_collection_id AS INT) AS xml_collection_id
  , CAST(out_default_object_id AS INT) AS default_object_id
  , CAST(out_rule_object_id AS INT) AS rule_object_id
  , CAST(out_is_sparse AS sys.BIT) AS is_sparse
  , CAST(out_is_column_set AS sys.BIT) AS is_column_set
  , CAST(out_generated_always_type AS TINYINT) AS generated_always_type
  , CAST(out_generated_always_type_desc AS NVARCHAR(60)) AS generated_always_type_desc
  , CAST(out_encryption_type AS INT) AS encryption_type
  , CAST(out_encryption_type_desc AS NVARCHAR(60)) AS encryption_type_desc
  , CAST(out_encryption_algorithm_name AS SYSNAME) AS encryption_algorithm_name
  , CAST(out_column_encryption_key_id AS INT) column_encryption_key_id
  , CAST(out_column_encryption_key_database_name AS SYSNAME) AS column_encryption_key_database_name
  , CAST(out_is_hidden AS sys.BIT) AS is_hidden
  , CAST(out_is_masked AS sys.BIT) AS is_masked
  , CAST(sys.ident_seed(OBJECT_NAME(sc.out_object_id)) AS SQL_VARIANT) AS seed_value
  , CAST(sys.ident_incr(OBJECT_NAME(sc.out_object_id)) AS SQL_VARIANT) AS increment_value
  , CAST(sys.babelfish_get_sequence_value(pg_get_serial_sequence(quote_ident(ext.nspname)||'.'||quote_ident(c.relname), a.attname)) AS SQL_VARIANT) AS last_value
  , CAST(0 as sys.BIT) as is_not_for_replication
FROM sys.columns_internal() sc
INNER JOIN pg_attribute a ON sc.out_name = cast(a.attname as sys.sysname) AND sc.out_column_id = a.attnum
INNER JOIN pg_class c ON c.oid = a.attrelid
INNER JOIN sys.pg_namespace_ext ext ON ext.oid = c.relnamespace
WHERE NOT a.attisdropped
AND sc.out_is_identity::INTEGER = 1
AND pg_get_serial_sequence(quote_ident(ext.nspname)||'.'||quote_ident(c.relname), a.attname) IS NOT NULL
AND has_sequence_privilege(pg_get_serial_sequence(quote_ident(ext.nspname)||'.'||quote_ident(c.relname), a.attname), 'USAGE,SELECT,UPDATE');
GRANT SELECT ON sys.identity_columns TO PUBLIC;

create or replace view sys.indexes as
select 
  CAST(object_id as int)
  , CAST(name as sys.sysname)
  , CAST(type as sys.tinyint)
  , CAST(type_desc as sys.nvarchar(60))
  , CAST(is_unique as sys.bit)
  , CAST(data_space_id as int)
  , CAST(ignore_dup_key as sys.bit)
  , CAST(is_primary_key as sys.bit)
  , CAST(is_unique_constraint as sys.bit)
  , CAST(fill_factor as sys.tinyint)
  , CAST(is_padded as sys.bit)
  , CAST(is_disabled as sys.bit)
  , CAST(is_hypothetical as sys.bit)
  , CAST(allow_row_locks as sys.bit)
  , CAST(allow_page_locks as sys.bit)
  , CAST(has_filter as sys.bit)
  , CAST(filter_definition as sys.nvarchar)
  , CAST(auto_created as sys.bit)
  , CAST(index_id as int)
from 
(
  -- Get all indexes from all system and user tables
  select
    i.indrelid as object_id
    , c.relname as name
    , case when i.indisclustered then 1 else 2 end as type
    , case when i.indisclustered then 'CLUSTERED' else 'NONCLUSTERED' end as type_desc
    , case when i.indisunique then 1 else 0 end as is_unique
    , c.reltablespace as data_space_id
    , 0 as ignore_dup_key
    , case when i.indisprimary then 1 else 0 end as is_primary_key
    , case when (SELECT count(constr.oid) FROM pg_constraint constr WHERE constr.conindid = c.oid and constr.contype = 'u') > 0 then 1 else 0 end as is_unique_constraint
    , 0 as fill_factor
    , case when i.indpred is null then 0 else 1 end as is_padded
    , case when i.indisready then 0 else 1 end as is_disabled
    , 0 as is_hypothetical
    , 1 as allow_row_locks
    , 1 as allow_page_locks
    , 0 as has_filter
    , null as filter_definition
    , 0 as auto_created
    , case when i.indisclustered then 1 else c.oid end as index_id
  from pg_class c
  inner join pg_index i on i.indexrelid = c.oid
  where c.relkind = 'i' and i.indislive
  and (c.relnamespace in (select schema_id from sys.schemas) or c.relnamespace::regnamespace::text = 'sys')
  and has_schema_privilege(c.relnamespace, 'USAGE')

  union all 
  
  -- Create HEAP entries for each system and user table
  select distinct on (t.oid)
    t.oid as object_id
    , null as name
    , 0 as type
    , 'HEAP' as type_desc
    , 0 as is_unique
    , 1 as data_space_id
    , 0 as ignore_dup_key
    , 0 as is_primary_key
    , 0 as is_unique_constraint
    , 0 as fill_factor
    , 0 as is_padded
    , 0 as is_disabled
    , 0 as is_hypothetical
    , 1 as allow_row_locks
    , 1 as allow_page_locks
    , 0 as has_filter
    , null as filter_definition
    , 0 as auto_created
    , 0 as index_id
  from pg_class t 
  where t.relkind = 'r'
  and (t.relnamespace in (select schema_id from sys.schemas) or t.relnamespace::regnamespace::text = 'sys')
  and has_schema_privilege(t.relnamespace, 'USAGE')
  and has_table_privilege(t.oid, 'SELECT,INSERT,UPDATE,DELETE,TRUNCATE,TRIGGER')

) as indexes_select order by object_id, type_desc;
GRANT SELECT ON sys.indexes TO PUBLIC;

CREATE OR replace view sys.key_constraints AS
SELECT
    CAST(c.conname AS SYSNAME) AS name
  , CAST(c.oid AS INT) AS object_id
  , CAST(0 AS INT) AS principal_id
  , CAST(sch.schema_id AS INT) AS schema_id
  , CAST(c.conrelid AS INT) AS parent_object_id
  , CAST(
    (CASE contype
      WHEN 'p' THEN 'PK'
      WHEN 'u' THEN 'UQ'
    END) 
    AS CHAR(2)) AS type
  , CAST(
    (CASE contype
      WHEN 'p' THEN 'PRIMARY_KEY_CONSTRAINT'
      WHEN 'u' THEN 'UNIQUE_CONSTRAINT'
    END)
    AS NVARCHAR(60)) AS type_desc
  , CAST(NULL AS DATETIME) AS create_date
  , CAST(NULL AS DATETIME) AS modify_date
  , CAST(c.conindid AS INT) AS unique_index_id
  , CAST(0 AS sys.BIT) AS is_ms_shipped
  , CAST(0 AS sys.BIT) AS is_published
  , CAST(0 AS sys.BIT) AS is_schema_published
  , CAST(1 as sys.BIT) as is_system_named
FROM pg_constraint c
INNER JOIN sys.schemas sch ON sch.schema_id = c.connamespace
WHERE has_schema_privilege(sch.schema_id, 'USAGE')
AND c.contype IN ('p', 'u');
GRANT SELECT ON sys.key_constraints TO PUBLIC;

create or replace view sys.procedures as
select
  cast(p.proname as sys.sysname) as name
  , cast(p.oid as int) as object_id
  , cast(null as int) as principal_id
  , cast(sch.schema_id as int) as schema_id
  , cast (0 as int) as parent_object_id
  , cast(case p.prokind
      when 'p' then 'P'
      when 'a' then 'AF'
      else
        case format_type(p.prorettype, null) when 'trigger'
          then 'TR'
          else 'FN'
        end
    end as sys.bpchar(2)) COLLATE sys.database_default as type
  , cast(case p.prokind
      when 'p' then 'SQL_STORED_PROCEDURE'
      when 'a' then 'AGGREGATE_FUNCTION'
      else
        case format_type(p.prorettype, null) when 'trigger'
          then 'SQL_TRIGGER'
          else 'SQL_SCALAR_FUNCTION'
        end
    end as sys.nvarchar(60)) as type_desc
  , cast(f.create_date as sys.datetime) as create_date
  , cast(f.create_date as sys.datetime) as modify_date
  , cast(0 as sys.bit) as is_ms_shipped
  , cast(0 as sys.bit) as is_published
  , cast(0 as sys.bit) as is_schema_published
  , cast(0 as sys.bit) as is_auto_executed
  , cast(0 as sys.bit) as is_execution_replicated
  , cast(0 as sys.bit) as is_repl_serializable_only
  , cast(0 as sys.bit) as skips_repl_constraints
from pg_proc p
inner join sys.schemas sch on sch.schema_id = p.pronamespace
left join sys.babelfish_function_ext f on p.proname = f.funcname and sch.schema_id::regnamespace::name = f.nspname
and sys.babelfish_get_pltsql_function_signature(p.oid) = f.funcsignature collate "C"
where has_schema_privilege(sch.schema_id, 'USAGE')
and format_type(p.prorettype, null) <> 'trigger'
and has_function_privilege(p.oid, 'EXECUTE');
GRANT SELECT ON sys.procedures TO PUBLIC;

create or replace view sys.sysforeignkeys as
select
  c.conname as name
  , c.oid as object_id
  , c.conrelid as fkeyid
  , c.confrelid as rkeyid
  , a_con.attnum as fkey
  , a_conf.attnum as rkey
  , a_conf.attnum as keyno
from pg_constraint c
inner join pg_attribute a_con on a_con.attrelid = c.conrelid and a_con.attnum = any(c.conkey)
inner join pg_attribute a_conf on a_conf.attrelid = c.confrelid and a_conf.attnum = any(c.confkey)
where c.contype = 'f'
and (c.connamespace in (select schema_id from sys.schemas))
and has_schema_privilege(c.connamespace, 'USAGE');
GRANT SELECT ON sys.sysforeignkeys TO PUBLIC;

create or replace view  sys.sysindexes as
select
  i.object_id::integer as id
  , null::integer as status
  , null::binary(6) as first
  , i.type::smallint as indid
  , null::binary(6) as root
  , 0::smallint as minlen
  , 1::smallint as keycnt
  , null::smallint as groupid
  , 0 as dpages
  , 0 as reserved
  , 0 as used
  , 0::bigint as rowcnt
  , 0 as rowmodctr
  , 0 as reserved3
  , 0 as reserved4
  , 0::smallint as xmaxlen
  , null::smallint as maxirow
  , 90::sys.tinyint as "OrigFillFactor"
  , 0::sys.tinyint as "StatVersion"
  , 0 as reserved2
  , null::binary(6) as "FirstIAM"
  , 0::smallint as impid
  , 0::smallint as lockflags
  , 0 as pgmodctr
  , null::sys.varbinary(816) as keys
  , i.name::sys.sysname as name
  , null::sys.image as statblob
  , 0 as maxlen
  , 0 as rows
from sys.indexes i;
GRANT SELECT ON sys.sysindexes TO PUBLIC;

create or replace view sys.sysprocesses as
select
  a.pid as spid
  , null::integer as kpid
  , coalesce(blocking_activity.pid, 0) as blocked
  , null::bytea as waittype
  , 0 as waittime
  , a.wait_event_type as lastwaittype
  , null::text as waitresource
  , coalesce(t.database_id, 0)::oid as dbid
  , a.usesysid as uid
  , 0 as cpu
  , 0 as physical_io
  , 0 as memusage
  , a.backend_start as login_time
  , a.query_start as last_batch
  , 0 as ecid
  , 0 as open_tran
  , a.state as status
  , null::bytea as sid
  , CAST(t.host_name AS sys.nchar(128)) as hostname
  , a.application_name as program_name
  , null::varchar(10) as hostprocess
  , a.query as cmd
  , null::varchar(128) as nt_domain
  , null::varchar(128) as nt_username
  , null::varchar(12) as net_address
  , null::varchar(12) as net_library
  , a.usename as loginname
  , null::bytea as context_info
  , null::bytea as sql_handle
  , 0 as stmt_start
  , 0 as stmt_end
  , 0 as request_id
from pg_stat_activity a
left join sys.tsql_stat_get_activity('sessions') as t on a.pid = t.procid
left join pg_catalog.pg_locks as blocked_locks on a.pid = blocked_locks.pid
left join pg_catalog.pg_locks         blocking_locks
        ON blocking_locks.locktype = blocked_locks.locktype
        AND blocking_locks.DATABASE IS NOT DISTINCT FROM blocked_locks.DATABASE
        AND blocking_locks.relation IS NOT DISTINCT FROM blocked_locks.relation
        AND blocking_locks.page IS NOT DISTINCT FROM blocked_locks.page
        AND blocking_locks.tuple IS NOT DISTINCT FROM blocked_locks.tuple
        AND blocking_locks.virtualxid IS NOT DISTINCT FROM blocked_locks.virtualxid
        AND blocking_locks.transactionid IS NOT DISTINCT FROM blocked_locks.transactionid
        AND blocking_locks.classid IS NOT DISTINCT FROM blocked_locks.classid
        AND blocking_locks.objid IS NOT DISTINCT FROM blocked_locks.objid
        AND blocking_locks.objsubid IS NOT DISTINCT FROM blocked_locks.objsubid
        AND blocking_locks.pid != blocked_locks.pid
 left join pg_catalog.pg_stat_activity blocking_activity ON blocking_activity.pid = blocking_locks.pid
 where a.datname = current_database(); /* current physical database will always be babelfish database */
GRANT SELECT ON sys.sysprocesses TO PUBLIC;

create or replace view sys.types As
with type_code_list as
(
    select distinct  pg_typname as pg_type_name, tsql_typname as tsql_type_name
    from sys.babelfish_typecode_list()
)
-- For System types
select 
  ti.tsql_type_name as name
  , t.oid as system_type_id
  , t.oid as user_type_id
  , s.oid as schema_id
  , cast(NULL as INT) as principal_id
  , sys.tsql_type_max_length_helper(ti.tsql_type_name, t.typlen, t.typtypmod, true) as max_length
  , cast(sys.tsql_type_precision_helper(ti.tsql_type_name, t.typtypmod) as int) as precision
  , cast(sys.tsql_type_scale_helper(ti.tsql_type_name, t.typtypmod, false) as int) as scale
  , CASE c.collname
    WHEN 'default' THEN default_collation_name
    ELSE  c.collname
    END as collation_name
  , case when typnotnull then 0 else 1 end as is_nullable
  , 0 as is_user_defined
  , 0 as is_assembly_type
  , 0 as default_object_id
  , 0 as rule_object_id
  , 0 as is_table_type
from pg_type t
inner join pg_namespace s on s.oid = t.typnamespace
inner join type_code_list ti on t.typname = ti.pg_type_name
left join pg_collation c on c.oid = t.typcollation
,cast(current_setting('babelfishpg_tsql.server_collation_name') as name) as default_collation_name
where
ti.tsql_type_name IS NOT NULL  
and pg_type_is_visible(t.oid)
and (s.nspname = 'pg_catalog' OR s.nspname = 'sys')
union all 
-- For User Defined Types
select cast(t.typname as text) as name
  , t.typbasetype as system_type_id
  , t.oid as user_type_id
  , t.typnamespace as schema_id
  , null::integer as principal_id
  , case when tt.typrelid is not null then -1::smallint else sys.tsql_type_max_length_helper(tsql_base_type_name, t.typlen, t.typtypmod) end as max_length
  , case when tt.typrelid is not null then 0::smallint else cast(sys.tsql_type_precision_helper(tsql_base_type_name, t.typtypmod) as int) end as precision
  , case when tt.typrelid is not null then 0::smallint else cast(sys.tsql_type_scale_helper(tsql_base_type_name, t.typtypmod, false) as int) end as scale
  , CASE c.collname
    WHEN 'default' THEN default_collation_name
    ELSE  c.collname 
    END as collation_name
  , case when tt.typrelid is not null then 0
         else case when typnotnull then 0 else 1 end
    end
    as is_nullable
  -- CREATE TYPE ... FROM is implemented as CREATE DOMAIN in babel
  , 1 as is_user_defined
  , 0 as is_assembly_type
  , 0 as default_object_id
  , 0 as rule_object_id
  , case when tt.typrelid is not null then 1 else 0 end as is_table_type
from pg_type t
join sys.schemas sch on t.typnamespace = sch.schema_id
left join type_code_list ti on t.typname = ti.pg_type_name
left join pg_collation c on c.oid = t.typcollation
left join sys.table_types_internal tt on t.typrelid = tt.typrelid
, sys.translate_pg_type_to_tsql(t.typbasetype) AS tsql_base_type_name
, cast(current_setting('babelfishpg_tsql.server_collation_name') as name) as default_collation_name
-- we want to show details of user defined datatypes created under babelfish database
where 
 ti.tsql_type_name IS NULL
and
  (
    -- show all user defined datatypes created under babelfish database except table types
    t.typtype = 'd'
    or
    -- only for table types
    tt.typrelid is not null  
  );
GRANT SELECT ON sys.types TO PUBLIC;

create or replace view sys.table_types as
select st.*
  , pt.typrelid::int as type_table_object_id
  , 0::sys.bit as is_memory_optimized -- return 0 until we support in-memory tables
from sys.types st
inner join pg_catalog.pg_type pt on st.user_type_id = pt.oid
where is_table_type = 1;
GRANT SELECT ON sys.table_types TO PUBLIC;

create or replace view sys.default_constraints
AS
select CAST(('DF_' || tab.name || '_' || d.oid) as sys.sysname) as name
  , CAST(d.oid as int) as object_id
  , CAST(null as int) as principal_id
  , CAST(tab.schema_id as int) as schema_id
  , CAST(d.adrelid as int) as parent_object_id
  , CAST('D' as char(2)) as type
  , CAST('DEFAULT_CONSTRAINT' as sys.nvarchar(60)) AS type_desc
  , CAST(null as sys.datetime) as create_date
  , CAST(null as sys.datetime) as modified_date
  , CAST(0 as sys.bit) as is_ms_shipped
  , CAST(0 as sys.bit) as is_published
  , CAST(0 as sys.bit) as is_schema_published
  , CAST(d.adnum as int) as parent_column_id
  -- use a simple regex to strip the datatype and collation that pg_get_expr returns after a double-colon that is not expected in SQL Server
  , CAST(regexp_replace(pg_get_expr(d.adbin, d.adrelid), '::"?\w+"?| COLLATE "\w+"', '', 'g') as sys.nvarchar(4000)) as definition
  , CAST(1 as sys.bit) as is_system_named
from pg_catalog.pg_attrdef as d
inner join pg_attribute a on a.attrelid = d.adrelid and d.adnum = a.attnum
inner join sys.tables tab on d.adrelid = tab.object_id
WHERE a.atthasdef = 't' and a.attgenerated = ''
AND has_schema_privilege(tab.schema_id, 'USAGE')
AND has_column_privilege(a.attrelid, a.attname, 'SELECT,INSERT,UPDATE,REFERENCES');
GRANT SELECT ON sys.default_constraints TO PUBLIC;

CREATE or replace VIEW sys.check_constraints AS
SELECT CAST(c.conname as sys.sysname) as name
  , CAST(oid as integer) as object_id
  , CAST(NULL as integer) as principal_id 
  , CAST(c.connamespace as integer) as schema_id
  , CAST(conrelid as integer) as parent_object_id
  , CAST('C' as char(2)) as type
  , CAST('CHECK_CONSTRAINT' as sys.nvarchar(60)) as type_desc
  , CAST(null as sys.datetime) as create_date
  , CAST(null as sys.datetime) as modify_date
  , CAST(0 as sys.bit) as is_ms_shipped
  , CAST(0 as sys.bit) as is_published
  , CAST(0 as sys.bit) as is_schema_published
  , CAST(0 as sys.bit) as is_disabled
  , CAST(0 as sys.bit) as is_not_for_replication
  , CAST(0 as sys.bit) as is_not_trusted
  , CAST(c.conkey[1] as integer) AS parent_column_id
  , CAST(tsql_get_constraintdef(c.oid) as sys.nvarchar(4000)) AS definition
  , CAST(1 as sys.bit) as uses_database_collation
  , CAST(0 as sys.bit) as is_system_named
FROM pg_catalog.pg_constraint as c
INNER JOIN sys.schemas s on c.connamespace = s.schema_id
WHERE has_schema_privilege(s.schema_id, 'USAGE')
AND c.contype = 'c' and c.conrelid != 0;
GRANT SELECT ON sys.check_constraints TO PUBLIC;

create or replace view sys.shipped_objects_not_in_sys AS
-- This portion of view retrieves information on objects that reside in a schema in one specfic database.
-- For example, 'master_dbo' schema can only exist in the 'master' database.
-- Internally stored schema name (nspname) must be provided.
select t.name,t.type, ns.oid as schemaid from
(
  values
    ('xp_qv','master_dbo','P'),
    ('xp_instance_regread','master_dbo','P'),
    ('fn_syspolicy_is_automation_enabled', 'msdb_dbo', 'FN'),
    ('syspolicy_configuration', 'msdb_dbo', 'V'),
    ('syspolicy_system_health_state', 'msdb_dbo', 'V')
) t(name,schema_name, type)
inner join pg_catalog.pg_namespace ns on t.schema_name = ns.nspname

union all

-- This portion of view retrieves information on objects that reside in a schema in any number of databases.
-- For example, 'dbo' schema can exist in the 'master', 'tempdb', 'msdb', and any user created database.
select t.name,t.type, ns.oid as schemaid from
(
  values
    ('sysdatabases','dbo','V')
) t (name, schema_name, type)
inner join sys.babelfish_namespace_ext b on t.schema_name = b.orig_name
inner join pg_catalog.pg_namespace ns on b.nspname = ns.nspname;
GRANT SELECT ON sys.shipped_objects_not_in_sys TO PUBLIC;

create or replace view sys.all_objects as
select 
    cast (name as sys.sysname) collate sys.database_default
  , cast (object_id as integer) 
  , cast ( principal_id as integer)
  , cast (schema_id as integer)
  , cast (parent_object_id as integer)
  , cast (type as char(2)) collate sys.database_default
  , cast (type_desc as sys.nvarchar(60))
  , cast (create_date as sys.datetime)
  , cast (modify_date as sys.datetime)
  , cast (case when (schema_id::regnamespace::text = 'sys') then 1
          when name in (select name from sys.shipped_objects_not_in_sys nis 
                        where nis.name = name and nis.schemaid = schema_id and nis.type = type) then 1 
          else 0 end as sys.bit) as is_ms_shipped
  , cast (is_published as sys.bit)
  , cast (is_schema_published as sys.bit)
from
(
-- details of user defined and system tables
select
    t.relname as name
  , t.oid as object_id
  , null::integer as principal_id
  , s.oid as schema_id
  , 0 as parent_object_id
  , 'U' as type
  , 'USER_TABLE' as type_desc
  , null::timestamp as create_date
  , null::timestamp as modify_date
  , 0 as is_ms_shipped
  , 0 as is_published
  , 0 as is_schema_published
from pg_class t inner join pg_namespace s on s.oid = t.relnamespace
where t.relpersistence in ('p', 'u', 't')
and t.relkind = 'r'
and (s.oid in (select schema_id from sys.schemas) or s.nspname = 'sys')
and not sys.is_table_type(t.oid)
and has_schema_privilege(s.oid, 'USAGE')
and has_table_privilege(t.oid, 'SELECT,INSERT,UPDATE,DELETE,TRUNCATE,TRIGGER')
union all
-- details of user defined and system views
select
    t.relname as name
  , t.oid as object_id
  , null::integer as principal_id
  , s.oid as schema_id
  , 0 as parent_object_id
  , 'V'::varchar(2) as type
  , 'VIEW'::varchar(60) as type_desc
  , null::timestamp as create_date
  , null::timestamp as modify_date
  , 0 as is_ms_shipped
  , 0 as is_published
  , 0 as is_schema_published
from pg_class t inner join pg_namespace s on s.oid = t.relnamespace
where t.relkind = 'v'
and (s.oid in (select schema_id from sys.schemas) or s.nspname = 'sys')
and has_schema_privilege(s.oid, 'USAGE')
and has_table_privilege(quote_ident(s.nspname) ||'.'||quote_ident(t.relname), 'SELECT,INSERT,UPDATE,DELETE,TRUNCATE,TRIGGER')
union all
-- details of user defined and system foreign key constraints
select
    c.conname as name
  , c.oid as object_id
  , null::integer as principal_id
  , s.oid as schema_id
  , c.conrelid as parent_object_id
  , 'F' as type
  , 'FOREIGN_KEY_CONSTRAINT'
  , null::timestamp as create_date
  , null::timestamp as modify_date
  , 0 as is_ms_shipped
  , 0 as is_published
  , 0 as is_schema_published
from pg_constraint c
inner join pg_namespace s on s.oid = c.connamespace
where (s.oid in (select schema_id from sys.schemas) or s.nspname = 'sys')
and has_schema_privilege(s.oid, 'USAGE')
and c.contype = 'f'
union all
-- details of user defined and system primary key constraints
select
    c.conname as name
  , c.oid as object_id
  , null::integer as principal_id
  , s.oid as schema_id
  , c.conrelid as parent_object_id
  , 'PK' as type
  , 'PRIMARY_KEY_CONSTRAINT' as type_desc
  , null::timestamp as create_date
  , null::timestamp as modify_date
  , 0 as is_ms_shipped
  , 0 as is_published
  , 0 as is_schema_published
from pg_constraint c
inner join pg_namespace s on s.oid = c.connamespace
where (s.oid in (select schema_id from sys.schemas) or s.nspname = 'sys')
and has_schema_privilege(s.oid, 'USAGE')
and c.contype = 'p'
union all
-- details of user defined and system defined procedures
select
    p.proname as name 
  , p.oid as object_id
  , null::integer as principal_id
  , s.oid as schema_id
  , cast (case when tr.tgrelid is not null 
  		       then tr.tgrelid 
  		       else 0 end as int) 
    as parent_object_id
  , case p.prokind
      when 'p' then 'P'::varchar(2)
      when 'a' then 'AF'::varchar(2)
      else
        case 
          when pg_catalog.format_type(p.prorettype, null) = 'trigger'
            then 'TR'::varchar(2)
          when p.proretset then
            case 
              when t.typtype = 'c'
                then 'TF'::varchar(2)
              else 'IF'::varchar(2)
            end
          else 'FN'::varchar(2)
        end
    end as type
  , case p.prokind
      when 'p' then 'SQL_STORED_PROCEDURE'::varchar(60)
      when 'a' then 'AGGREGATE_FUNCTION'::varchar(60)
      else
        case 
          when pg_catalog.format_type(p.prorettype, null) = 'trigger'
            then 'SQL_TRIGGER'::varchar(60)
          when p.proretset then
            case 
              when t.typtype = 'c'
                then 'SQL_TABLE_VALUED_FUNCTION'::varchar(60)
              else 'SQL_INLINE_TABLE_VALUED_FUNCTION'::varchar(60)
            end
          else 'SQL_SCALAR_FUNCTION'::varchar(60)
        end
    end as type_desc
  , null::timestamp as create_date
  , null::timestamp as modify_date
  , 0 as is_ms_shipped
  , 0 as is_published
  , 0 as is_schema_published
from pg_proc p
inner join pg_namespace s on s.oid = p.pronamespace
inner join pg_catalog.pg_type t on t.oid = p.prorettype
left join pg_trigger tr on tr.tgfoid = p.oid
where (s.oid in (select schema_id from sys.schemas) or s.nspname = 'sys')
and has_schema_privilege(s.oid, 'USAGE')
and has_function_privilege(p.oid, 'EXECUTE')
union all
-- details of all default constraints
select
    ('DF_' || o.relname || '_' || d.oid)::name as name
  , d.oid as object_id
  , null::int as principal_id
  , o.relnamespace as schema_id
  , d.adrelid as parent_object_id
  , 'D'::char(2) as type
  , 'DEFAULT_CONSTRAINT'::sys.nvarchar(60) AS type_desc
  , null::timestamp as create_date
  , null::timestamp as modify_date
  , 0 as is_ms_shipped
  , 0 as is_published
  , 0 as is_schema_published
from pg_catalog.pg_attrdef d
inner join pg_attribute a on a.attrelid = d.adrelid and d.adnum = a.attnum
inner join pg_class o on d.adrelid = o.oid
inner join pg_namespace s on s.oid = o.relnamespace
where a.atthasdef = 't' and a.attgenerated = ''
and (s.oid in (select schema_id from sys.schemas) or s.nspname = 'sys')
and has_schema_privilege(s.oid, 'USAGE')
and has_column_privilege(a.attrelid, a.attname, 'SELECT,INSERT,UPDATE,REFERENCES')
union all
-- details of all check constraints
select
    c.conname::name
  , c.oid::integer as object_id
  , NULL::integer as principal_id 
  , c.connamespace::integer as schema_id
  , c.conrelid::integer as parent_object_id
  , 'C'::char(2) as type
  , 'CHECK_CONSTRAINT'::sys.nvarchar(60) as type_desc
  , null::sys.datetime as create_date
  , null::sys.datetime as modify_date
  , 0 as is_ms_shipped
  , 0 as is_published
  , 0 as is_schema_published
from pg_catalog.pg_constraint as c
inner join pg_namespace s on s.oid = c.connamespace
where (s.oid in (select schema_id from sys.schemas) or s.nspname = 'sys')
and has_schema_privilege(s.oid, 'USAGE')
and c.contype = 'c' and c.conrelid != 0
union all
-- details of user defined and system defined sequence objects
select
  p.relname as name
  , p.oid as object_id
  , null::integer as principal_id
  , s.oid as schema_id
  , 0 as parent_object_id
  , 'SO'::varchar(2) as type
  , 'SEQUENCE_OBJECT'::varchar(60) as type_desc
  , null::timestamp as create_date
  , null::timestamp as modify_date
  , 0 as is_ms_shipped
  , 0 as is_published
  , 0 as is_schema_published
from pg_class p
inner join pg_namespace s on s.oid = p.relnamespace
where p.relkind = 'S'
and (s.oid in (select schema_id from sys.schemas) or s.nspname = 'sys')
and has_schema_privilege(s.oid, 'USAGE')
union all
-- details of user defined table types
select
    ('TT_' || tt.name || '_' || tt.type_table_object_id)::name as name
  , tt.type_table_object_id as object_id
  , tt.principal_id as principal_id
  , tt.schema_id as schema_id
  , 0 as parent_object_id
  , 'TT'::varchar(2) as type
  , 'TABLE_TYPE'::varchar(60) as type_desc
  , null::timestamp as create_date
  , null::timestamp as modify_date
  , 1 as is_ms_shipped
  , 0 as is_published
  , 0 as is_schema_published
from sys.table_types tt
) ot;
GRANT SELECT ON sys.all_objects TO PUBLIC;

create or replace view sys.system_objects as
select * from sys.all_objects o
inner join pg_namespace s on s.oid = o.schema_id
where s.nspname = 'sys';
GRANT SELECT ON sys.system_objects TO PUBLIC;

create or replace view sys.all_views as
select
    CAST(t.name as sys.SYSNAME) AS name
  , CAST(t.object_id as int) AS object_id
  , CAST(t.principal_id as int) AS principal_id
  , CAST(t.schema_id as int) AS schema_id
  , CAST(t.parent_object_id as int) AS parent_object_id
  , CAST(t.type as sys.bpchar(2)) AS type
  , CAST(t.type_desc as sys.nvarchar(60)) AS type_desc
  , CAST(t.create_date as sys.datetime) AS create_date
  , CAST(t.modify_date as sys.datetime) AS modify_date
  , CAST(t.is_ms_shipped as sys.BIT) AS is_ms_shipped
  , CAST(t.is_published as sys.BIT) AS is_published
  , CAST(t.is_schema_published as sys.BIT) AS is_schema_published 
  , CAST(0 as sys.BIT) AS is_replicated
  , CAST(0 as sys.BIT) AS has_replication_filter
  , CAST(0 as sys.BIT) AS has_opaque_metadata
  , CAST(0 as sys.BIT) AS has_unchecked_assembly_data
  , CAST(
      CASE 
        WHEN (v.check_option = 'NONE') 
          THEN 0
        ELSE 1
      END
    AS sys.BIT) AS with_check_option
  , CAST(0 as sys.BIT) AS is_date_correlation_view
from sys.all_objects t
INNER JOIN pg_namespace ns ON t.schema_id = ns.oid
INNER JOIN information_schema.views v ON t.name = cast(v.table_name as sys.sysname) AND ns.nspname = v.table_schema
where t.type = 'V';
GRANT SELECT ON sys.all_views TO PUBLIC;

-- TODO: BABELFISH-506
CREATE OR REPLACE VIEW sys.triggers
AS
SELECT
  CAST(p.proname as sys.sysname) as name,
  CAST(p.oid as int) as object_id,
  CAST(1 as sys.tinyint) as parent_class,
  CAST('OBJECT_OR_COLUMN' as sys.nvarchar(60)) AS parent_class_desc,
  CAST(tr.tgrelid as int) AS parent_id,
  CAST('TR' as sys.bpchar(2)) AS type,
  CAST('SQL_TRIGGER' as sys.nvarchar(60)) AS type_desc,
  CAST(f.create_date as sys.datetime) AS create_date,
  CAST(f.create_date as sys.datetime) AS modify_date,
  CAST(0 as sys.bit) AS is_ms_shipped,
  CAST(
      CASE WHEN tr.tgenabled = 'D'
      THEN 1
      ELSE 0
      END
      AS sys.bit
  )	AS is_disabled,
  CAST(0 as sys.bit) AS is_not_for_replication,
  CAST(get_bit(CAST(CAST(tr.tgtype as int) as bit(7)),0) as sys.bit) AS is_instead_of_trigger
FROM pg_proc p
inner join sys.schemas sch on sch.schema_id = p.pronamespace
left join pg_trigger tr on tr.tgfoid = p.oid
left join sys.babelfish_function_ext f on p.proname = f.funcname and sch.schema_id::regnamespace::name = f.nspname
and sys.babelfish_get_pltsql_function_signature(p.oid) = f.funcsignature collate "C"
where has_schema_privilege(sch.schema_id, 'USAGE')
and has_function_privilege(p.oid, 'EXECUTE')
and p.prokind = 'f'
and format_type(p.prorettype, null) = 'trigger';
GRANT SELECT ON sys.triggers TO PUBLIC;

create or replace view sys.objects as
select
      CAST(t.name as sys.sysname) as name 
    , CAST(t.object_id as int) as object_id
    , CAST(t.principal_id as int) as principal_id
    , CAST(t.schema_id as int) as schema_id
    , CAST(t.parent_object_id as int) as parent_object_id
    , CAST('U' as char(2)) as type
    , CAST('USER_TABLE' as sys.nvarchar(60)) as type_desc
    , CAST(t.create_date as sys.datetime) as create_date
    , CAST(t.modify_date as sys.datetime) as modify_date
    , CAST(t.is_ms_shipped as sys.bit) as is_ms_shipped
    , CAST(t.is_published as sys.bit) as is_published
    , CAST(t.is_schema_published as sys.bit) as is_schema_published
from  sys.tables t
union all
select
      CAST(v.name as sys.sysname) as name
    , CAST(v.object_id as int) as object_id
    , CAST(v.principal_id as int) as principal_id
    , CAST(v.schema_id as int) as schema_id
    , CAST(v.parent_object_id as int) as parent_object_id
    , CAST('V' as char(2)) as type
    , CAST('VIEW' as sys.nvarchar(60)) as type_desc
    , CAST(v.create_date as sys.datetime) as create_date
    , CAST(v.modify_date as sys.datetime) as modify_date
    , CAST(v.is_ms_shipped as sys.bit) as is_ms_shipped
    , CAST(v.is_published as sys.bit) as is_published
    , CAST(v.is_schema_published as sys.bit) as is_schema_published
from  sys.views v
union all
select
      CAST(f.name as sys.sysname) as name
    , CAST(f.object_id as int) as object_id
    , CAST(f.principal_id as int) as principal_id
    , CAST(f.schema_id as int) as schema_id
    , CAST(f.parent_object_id as int) as parent_object_id
    , CAST('F' as char(2)) as type
    , CAST('FOREIGN_KEY_CONSTRAINT' as sys.nvarchar(60)) as type_desc
    , CAST(f.create_date as sys.datetime) as create_date
    , CAST(f.modify_date as sys.datetime) as modify_date
    , CAST(f.is_ms_shipped as sys.bit) as is_ms_shipped
    , CAST(f.is_published as sys.bit) as is_published
    , CAST(f.is_schema_published as sys.bit) as is_schema_published
 from sys.foreign_keys f
union all
select
      CAST(p.name as sys.sysname) as name
    , CAST(p.object_id as int) as object_id
    , CAST(p.principal_id as int) as principal_id
    , CAST(p.schema_id as int) as schema_id
    , CAST(p.parent_object_id as int) as parent_object_id
    , CAST('PK' as char(2)) as type
    , CAST('PRIMARY_KEY_CONSTRAINT' as sys.nvarchar(60)) as type_desc
    , CAST(p.create_date as sys.datetime) as create_date
    , CAST(p.modify_date as sys.datetime) as modify_date
    , CAST(p.is_ms_shipped as sys.bit) as is_ms_shipped
    , CAST(p.is_published as sys.bit) as is_published
    , CAST(p.is_schema_published as sys.bit) as is_schema_published
from sys.key_constraints p
where p.type = 'PK'
union all
select
      CAST(pr.name as sys.sysname) as name
    , CAST(pr.object_id as int) as object_id
    , CAST(pr.principal_id as int) as principal_id
    , CAST(pr.schema_id as int) as schema_id
    , CAST(pr.parent_object_id as int) as parent_object_id
    , CAST(pr.type as char(2)) as type
    , CAST(pr.type_desc as sys.nvarchar(60)) as type_desc
    , CAST(pr.create_date as sys.datetime) as create_date
    , CAST(pr.modify_date as sys.datetime) as modify_date
    , CAST(pr.is_ms_shipped as sys.bit) as is_ms_shipped
    , CAST(pr.is_published as sys.bit) as is_published
    , CAST(pr.is_schema_published as sys.bit) as is_schema_published
 from sys.procedures pr
union all
select
      CAST(tr.name as sys.sysname) as name
    , CAST(tr.object_id as int) as object_id
    , CAST(NULL as int) as principal_id
    , CAST(p.pronamespace as int) as schema_id
    , CAST(tr.parent_id as int) as parent_object_id
    , CAST(tr.type as char(2)) as type
    , CAST(tr.type_desc as sys.nvarchar(60)) as type_desc
    , CAST(tr.create_date as sys.datetime) as create_date
    , CAST(tr.modify_date as sys.datetime) as modify_date
    , CAST(tr.is_ms_shipped as sys.bit) as is_ms_shipped
    , CAST(0 as sys.bit) as is_published
    , CAST(0 as sys.bit) as is_schema_published
  from sys.triggers tr
  inner join pg_proc p on p.oid = tr.object_id
union all 
select
    CAST(def.name as sys.sysname) as name
  , CAST(def.object_id as int) as object_id
  , CAST(def.principal_id as int) as principal_id
  , CAST(def.schema_id as int) as schema_id
  , CAST(def.parent_object_id as int) as parent_object_id
  , CAST(def.type as char(2)) as type
  , CAST(def.type_desc as sys.nvarchar(60)) as type_desc
  , CAST(def.create_date as sys.datetime) as create_date
  , CAST(def.modified_date as sys.datetime) as modify_date
  , CAST(def.is_ms_shipped as sys.bit) as is_ms_shipped
  , CAST(def.is_published as sys.bit) as is_published
  , CAST(def.is_schema_published as sys.bit) as is_schema_published
  from sys.default_constraints def
union all
select
    CAST(chk.name as sys.sysname) as name
  , CAST(chk.object_id as int) as object_id
  , CAST(chk.principal_id as int) as principal_id
  , CAST(chk.schema_id as int) as schema_id
  , CAST(chk.parent_object_id as int) as parent_object_id
  , CAST(chk.type as char(2)) as type
  , CAST(chk.type_desc as sys.nvarchar(60)) as type_desc
  , CAST(chk.create_date as sys.datetime) as create_date
  , CAST(chk.modify_date as sys.datetime) as modify_date
  , CAST(chk.is_ms_shipped as sys.bit) as is_ms_shipped
  , CAST(chk.is_published as sys.bit) as is_published
  , CAST(chk.is_schema_published as sys.bit) as is_schema_published
  from sys.check_constraints chk
union all
select
    CAST(p.relname as sys.sysname) as name
  , CAST(p.oid as int) as object_id
  , CAST(null as int) as principal_id
  , CAST(s.schema_id as int) as schema_id
  , CAST(0 as int) as parent_object_id
  , CAST('SO' as char(2)) as type
  , CAST('SEQUENCE_OBJECT' as sys.nvarchar(60)) as type_desc
  , CAST(null as sys.datetime) as create_date
  , CAST(null as sys.datetime) as modify_date
  , CAST(0 as sys.bit) as is_ms_shipped
  , CAST(0 as sys.bit) as is_published
  , CAST(0 as sys.bit) as is_schema_published
from pg_class p
inner join sys.schemas s on s.schema_id = p.relnamespace
and p.relkind = 'S'
and has_schema_privilege(s.schema_id, 'USAGE')
union all
select
    CAST(('TT_' || tt.name collate "C" || '_' || tt.type_table_object_id) as sys.sysname) as name
  , CAST(tt.type_table_object_id as int) as object_id
  , CAST(tt.principal_id as int) as principal_id
  , CAST(tt.schema_id as int) as schema_id
  , CAST(0 as int) as parent_object_id
  , CAST('TT' as char(2)) as type
  , CAST('TABLE_TYPE' as sys.nvarchar(60)) as type_desc
  , CAST((select string_agg(
                    case
                    when option like 'bbf_rel_create_date=%%' then substring(option, 21)
                    else NULL
                    end, ',')
          from unnest(c.reloptions) as option)
     as sys.datetime) as create_date
  , CAST((select string_agg(
                    case
                    when option like 'bbf_rel_create_date=%%' then substring(option, 21)
                    else NULL
                    end, ',')
          from unnest(c.reloptions) as option)
     as sys.datetime) as modify_date
  , CAST(1 as sys.bit) as is_ms_shipped
  , CAST(0 as sys.bit) as is_published
  , CAST(0 as sys.bit) as is_schema_published
from sys.table_types tt
inner join pg_class c on tt.type_table_object_id = c.oid;
GRANT SELECT ON sys.objects TO PUBLIC;

create or replace view sys.sysobjects as
select
  CAST(s.name as sys._ci_sysname)
  , CAST(s.object_id as int) as id
  , CAST(s.type as sys.bpchar(2)) as xtype

  -- 'uid' is specified as type INT here, and not SMALLINT per SQL Server documentation.
  -- This is because if you routinely drop and recreate databases, it is possible for the
  -- dbo schema which relies on pg_catalog oid values to exceed the size of a smallint. 
  , CAST(s.schema_id as int) as uid
  , CAST(0 as smallint) as info
  , CAST(0 as int) as status
  , CAST(0 as int) as base_schema_ver
  , CAST(0 as int) as replinfo
  , CAST(s.parent_object_id as int) as parent_obj
  , CAST(s.create_date as sys.datetime) as crdate
  , CAST(0 as smallint) as ftcatid
  , CAST(0 as int) as schema_ver
  , CAST(0 as int) as stats_schema_ver
  , CAST(s.type as sys.bpchar(2)) as type
  , CAST(0 as smallint) as userstat
  , CAST(0 as smallint) as sysstat
  , CAST(0 as smallint) as indexdel
  , CAST(s.modify_date as sys.datetime) as refdate
  , CAST(0 as int) as version
  , CAST(0 as int) as deltrig
  , CAST(0 as int) as instrig
  , CAST(0 as int) as updtrig
  , CAST(0 as int) as seltrig
  , CAST(0 as int) as category
  , CAST(0 as smallint) as cache
from sys.objects s;
GRANT SELECT ON sys.sysobjects TO PUBLIC;

-- TODO: BABEL-3127
CREATE OR REPLACE VIEW sys.all_sql_modules_internal AS
SELECT
  ao.object_id AS object_id
  , CAST(
      CASE WHEN ao.type in ('P', 'FN', 'IN', 'TF', 'RF') THEN COALESCE(tsql_get_functiondef(ao.object_id), pg_get_functiondef(ao.object_id))
      WHEN ao.type = 'V' THEN COALESCE(bvd.definition, '')
      WHEN ao.type = 'TR' THEN NULL
      ELSE NULL
      END
    AS sys.nvarchar(4000)) AS definition  -- Object definition work in progress, will update definition with BABEL-3127 Jira.
  , CAST(1 as sys.bit)  AS uses_ansi_nulls
  , CAST(1 as sys.bit)  AS uses_quoted_identifier
  , CAST(0 as sys.bit)  AS is_schema_bound
  , CAST(0 as sys.bit)  AS uses_database_collation
  , CAST(0 as sys.bit)  AS is_recompiled
  , CAST(
      CASE WHEN ao.type IN ('P', 'FN', 'IN', 'TF', 'RF') THEN
        CASE WHEN p.proisstrict THEN 1
        ELSE 0 
        END
      ELSE 0
      END
    AS sys.bit) as null_on_null_input
  , null::integer as execute_as_principal_id
  , CAST(0 as sys.bit) as uses_native_compilation
  , CAST(ao.is_ms_shipped as INT) as is_ms_shipped
FROM sys.all_objects ao
LEFT OUTER JOIN sys.pg_namespace_ext nmext on ao.schema_id = nmext.oid
LEFT OUTER JOIN sys.babelfish_namespace_ext ext ON nmext.nspname = ext.nspname
LEFT OUTER JOIN sys.babelfish_view_def bvd 
 on (
      ext.orig_name = bvd.schema_name AND 
      ext.dbid = bvd.dbid AND
      ao.name = bvd.object_name 
   )
LEFT JOIN pg_proc p ON ao.object_id = CAST(p.oid AS INT)
WHERE ao.type in ('P', 'RF', 'V', 'TR', 'FN', 'IF', 'TF', 'R');
GRANT SELECT ON sys.all_sql_modules_internal TO PUBLIC;

CREATE OR REPLACE VIEW sys.all_sql_modules AS
SELECT
     CAST(t1.object_id as int)
    ,CAST(t1.definition as sys.nvarchar(4000))
    ,CAST(t1.uses_ansi_nulls as sys.bit)
    ,CAST(t1.uses_quoted_identifier as sys.bit)
    ,CAST(t1.is_schema_bound as sys.bit)
    ,CAST(t1.uses_database_collation as sys.bit)
    ,CAST(t1.is_recompiled as sys.bit)
    ,CAST(t1.null_on_null_input as sys.bit)
    ,CAST(t1.execute_as_principal_id as int)
    ,CAST(t1.uses_native_compilation as sys.bit)
FROM sys.all_sql_modules_internal t1;
GRANT SELECT ON sys.all_sql_modules TO PUBLIC;

CREATE OR REPLACE VIEW sys.system_sql_modules AS
SELECT
     CAST(t1.object_id as int)
    ,CAST(t1.definition as sys.nvarchar(4000))
    ,CAST(t1.uses_ansi_nulls as sys.bit)
    ,CAST(t1.uses_quoted_identifier as sys.bit)
    ,CAST(t1.is_schema_bound as sys.bit)
    ,CAST(t1.uses_database_collation as sys.bit)
    ,CAST(t1.is_recompiled as sys.bit)
    ,CAST(t1.null_on_null_input as sys.bit)
    ,CAST(t1.execute_as_principal_id as int)
    ,CAST(t1.uses_native_compilation as sys.bit)
FROM sys.all_sql_modules_internal t1
WHERE t1.is_ms_shipped = 1;
GRANT SELECT ON sys.system_sql_modules TO PUBLIC;

CREATE OR REPLACE VIEW sys.sql_modules AS
SELECT
     CAST(t1.object_id as int)
    ,CAST(t1.definition as sys.nvarchar(4000))
    ,CAST(t1.uses_ansi_nulls as sys.bit)
    ,CAST(t1.uses_quoted_identifier as sys.bit)
    ,CAST(t1.is_schema_bound as sys.bit)
    ,CAST(t1.uses_database_collation as sys.bit)
    ,CAST(t1.is_recompiled as sys.bit)
    ,CAST(t1.null_on_null_input as sys.bit)
    ,CAST(t1.execute_as_principal_id as int)
    ,CAST(t1.uses_native_compilation as sys.bit)
FROM sys.all_sql_modules_internal t1
WHERE t1.is_ms_shipped = 0;
GRANT SELECT ON sys.sql_modules TO PUBLIC;

CREATE VIEW sys.syscharsets
AS
SELECT 1001 as type,
  1 as id,
  0 as csid,
  0 as status,
  NULL::nvarchar(128) as name,
  NULL::nvarchar(255) as description ,
  NULL::varbinary(6000) binarydefinition ,
  NULL::image definition;
GRANT SELECT ON sys.syscharsets TO PUBLIC;

CREATE OR REPLACE VIEW sys.computed_columns
AS
SELECT out_object_id as object_id
  , out_name as name
  , out_column_id as column_id
  , out_system_type_id as system_type_id
  , out_user_type_id as user_type_id
  , out_max_length as max_length
  , out_precision as precision
  , out_scale as scale
  , out_collation_name as collation_name
  , out_is_nullable as is_nullable
  , out_is_ansi_padded as is_ansi_padded
  , out_is_rowguidcol as is_rowguidcol
  , out_is_identity as is_identity
  , out_is_computed as is_computed
  , out_is_filestream as is_filestream
  , out_is_replicated as is_replicated
  , out_is_non_sql_subscribed as is_non_sql_subscribed
  , out_is_merge_published as is_merge_published
  , out_is_dts_replicated as is_dts_replicated
  , out_is_xml_document as is_xml_document
  , out_xml_collection_id as xml_collection_id
  , out_default_object_id as default_object_id
  , out_rule_object_id as rule_object_id
  , out_is_sparse as is_sparse
  , out_is_column_set as is_column_set
  , out_generated_always_type as generated_always_type
  , out_generated_always_type_desc as generated_always_type_desc
  , out_encryption_type as encryption_type
  , out_encryption_type_desc as encryption_type_desc
  , out_encryption_algorithm_name as encryption_algorithm_name
  , out_column_encryption_key_id as column_encryption_key_id
  , out_column_encryption_key_database_name as column_encryption_key_database_name
  , out_is_hidden as is_hidden
  , out_is_masked as is_masked
  , out_graph_type as graph_type
  , out_graph_type_desc as graph_type_desc
  , substring(pg_get_expr(d.adbin, d.adrelid), 1, 4000)::sys.nvarchar(4000) AS definition
  , 1::sys.bit AS uses_database_collation
  , 0::sys.bit AS is_persisted
FROM sys.columns_internal() sc
INNER JOIN pg_attribute a ON sc.out_name = a.attname COLLATE sys.database_default AND sc.out_column_id = a.attnum
INNER JOIN pg_attrdef d ON d.adrelid = a.attrelid AND d.adnum = a.attnum
WHERE a.attgenerated = 's' AND sc.out_is_computed::integer = 1;
GRANT SELECT ON sys.computed_columns TO PUBLIC;

CREATE OR REPLACE VIEW sys.endpoints 
AS
SELECT CAST('TSQL Default TCP' AS sys.sysname) AS name
	, CAST(4 AS int) AS endpoint_id
	, CAST(1 AS int) AS principal_id
	, CAST(2 AS sys.tinyint) AS protocol
	, CAST('TCP' AS sys.nvarchar(60)) AS protocol_desc
	, CAST(2 AS sys.tinyint) AS type
  , CAST('TSQL' AS sys.nvarchar(60)) AS type_desc
  , CAST(0 AS tinyint) AS state
  , CAST('STARTED' AS sys.nvarchar(60)) AS state_desc
  , CAST(0 AS sys.bit) AS is_admin_endpoint;
GRANT SELECT ON sys.endpoints TO PUBLIC;

create or replace view sys.index_columns
as
select i.indrelid::integer as object_id
  , i.indexrelid::integer as index_id
  , a.attrelid::integer as index_column_id
  , a.attnum::integer as column_id
  , a.attnum::sys.tinyint as key_ordinal
  , 0::sys.tinyint as partition_ordinal
  , 0::sys.bit as is_descending_key
  , 1::sys.bit as is_included_column
from pg_index as i
inner join pg_catalog.pg_attribute a on i.indexrelid = a.attrelid
inner join pg_class c on i.indrelid = c.oid
inner join sys.schemas sch on sch.schema_id = c.relnamespace
where has_schema_privilege(sch.schema_id, 'USAGE')
and has_table_privilege(c.oid, 'SELECT,INSERT,UPDATE,DELETE,TRUNCATE,TRIGGER');
GRANT SELECT ON sys.index_columns TO PUBLIC;

-- internal function that returns relevant info needed
-- by sys.syscolumns view for all procedure parameters.
-- This separate function was needed to workaround BABEL-1597
CREATE OR REPLACE FUNCTION sys.proc_param_helper()
RETURNS TABLE (
    name sys.sysname,
    id int,
    xtype int,
    colid smallint,
    collationid int,
    prec smallint,
    scale int,
    isoutparam int,
    collation sys.sysname
)
AS
$$
BEGIN
RETURN QUERY
select params.parameter_name::sys.sysname
  , pgproc.oid::int
  , CAST(case when pgproc.proallargtypes is null then split_part(pgproc.proargtypes::varchar, ' ', params.ordinal_position)
    else split_part(btrim(pgproc.proallargtypes::text,'{}'), ',', params.ordinal_position) end AS int)
  , params.ordinal_position::smallint
  , coll.oid::int
  , params.numeric_precision::smallint
  , params.numeric_scale::int
  , case params.parameter_mode when 'OUT' then 1 when 'INOUT' then 1 else 0 end
  , params.collation_name::sys.sysname
from information_schema.routines routine
left join information_schema.parameters params
  on routine.specific_schema = params.specific_schema
  and routine.specific_name = params.specific_name
left join pg_collation coll on coll.collname = params.collation_name
/* assuming routine.specific_name is constructed by concatenating procedure name and oid */
left join pg_proc pgproc on routine.specific_name = nameconcatoid(pgproc.proname, pgproc.oid)
left join sys.schemas sch on sch.schema_id = pgproc.pronamespace
where has_schema_privilege(sch.schema_id, 'USAGE');
END;
$$
LANGUAGE plpgsql;

CREATE OR REPLACE VIEW sys.syscolumns AS
SELECT out_name as name
  , out_object_id as id
  , out_system_type_id as xtype
  , 0::sys.tinyint as typestat
  , (case when out_user_type_id < 32767 then out_user_type_id else null end)::smallint as xusertype
  , out_max_length as length
  , 0::sys.tinyint as xprec
  , 0::sys.tinyint as xscale
  , out_column_id::smallint as colid
  , 0::smallint as xoffset
  , 0::sys.tinyint as bitpos
  , 0::sys.tinyint as reserved
  , 0::smallint as colstat
  , out_default_object_id::int as cdefault
  , out_rule_object_id::int as domain
  , 0::smallint as number
  , 0::smallint as colorder
  , null::sys.varbinary(8000) as autoval
  , out_offset as offset
  , out_collation_id as collationid
  , (case out_is_nullable::int when 1 then 8    else 0 end +
     case out_is_identity::int when 1 then 128  else 0 end)::sys.tinyint as status
  , out_system_type_id as type
  , (case when out_user_type_id < 32767 then out_user_type_id else null end)::smallint as usertype
  , null::varchar(255) as printfmt
  , out_precision::smallint as prec
  , out_scale::int as scale
  , out_is_computed::int as iscomputed
  , 0::int as isoutparam
  , out_is_nullable::int as isnullable
  , out_collation_name::sys.sysname as collation
FROM sys.columns_internal()
union all
SELECT p.name
  , p.id
  , p.xtype
  , 0::sys.tinyint as typestat
  , (case when p.xtype < 32767 then p.xtype else null end)::smallint as xusertype
  , null as length
  , 0::sys.tinyint as xprec
  , 0::sys.tinyint as xscale
  , p.colid
  , 0::smallint as xoffset
  , 0::sys.tinyint as bitpos
  , 0::sys.tinyint as reserved
  , 0::smallint as colstat
  , null::int as cdefault
  , null::int as domain
  , 0::smallint as number
  , 0::smallint as colorder
  , null::sys.varbinary(8000) as autoval
  , 0::smallint as offset
  , collationid
  , (case p.isoutparam when 1 then 64 else 0 end)::sys.tinyint as status
  , p.xtype as type
  , (case when p.xtype < 32767 then p.xtype else null end)::smallint as usertype
  , null::varchar(255) as printfmt
  , p.prec
  , p.scale
  , 0::int as iscomputed
  , p.isoutparam
  , 1::int as isnullable
  , p.collation
FROM sys.proc_param_helper() as p;
GRANT SELECT ON sys.syscolumns TO PUBLIC;

create or replace view sys.dm_exec_sessions
  as
  select a.pid as session_id
    , a.backend_start::sys.datetime as login_time
    , d.host_name::sys.nvarchar(128) as host_name
    , a.application_name::sys.nvarchar(128) as program_name
    , d.client_pid as host_process_id
    , d.client_version as client_version
    , d.library_name::sys.nvarchar(32) as client_interface_name
    , null::sys.varbinary(85) as security_id
    , a.usename::sys.nvarchar(128) as login_name
    , (select sys.default_domain())::sys.nvarchar(128) as nt_domain
    , null::sys.nvarchar(128) as nt_user_name
    , a.state::sys.nvarchar(30) as status
    , null::sys.nvarchar(128) as context_info
    , null::integer as cpu_time
    , null::integer as memory_usage
    , null::integer as total_scheduled_time
    , null::integer as total_elapsed_time
    , a.client_port as endpoint_id
    , a.query_start::sys.datetime as last_request_start_time
    , a.state_change::sys.datetime as last_request_end_time
    , null::bigint as "reads"
    , null::bigint as "writes"
    , null::bigint as logical_reads
    , case when a.client_port > 0 then 1::sys.bit else 0::sys.bit end as is_user_process
    , d.textsize as text_size
    , d.language::sys.nvarchar(128) as language
    , 'ymd'::sys.nvarchar(3) as date_format-- Bld 173 lacks support for SET DATEFORMAT and always expects ymd
    , d.datefirst::smallint as date_first -- Bld 173 lacks support for SET DATEFIRST and always returns 7
    , CAST(CAST(d.quoted_identifier as integer) as sys.bit) as quoted_identifier
    , CAST(CAST(d.arithabort as integer) as sys.bit) as arithabort
    , CAST(CAST(d.ansi_null_dflt_on as integer) as sys.bit) as ansi_null_dflt_on
    , CAST(CAST(d.ansi_defaults as integer) as sys.bit) as ansi_defaults
    , CAST(CAST(d.ansi_warnings as integer) as sys.bit) as ansi_warnings
    , CAST(CAST(d.ansi_padding as integer) as sys.bit) as ansi_padding
    , CAST(CAST(d.ansi_nulls as integer) as sys.bit) as ansi_nulls
    , CAST(CAST(d.concat_null_yields_null as integer) as sys.bit) as concat_null_yields_null
    , d.transaction_isolation::smallint as transaction_isolation_level
    , d.lock_timeout as lock_timeout
    , 0 as deadlock_priority
    , d.row_count as row_count
    , d.error as prev_error
    , null::sys.varbinary(85) as original_security_id
    , a.usename::sys.nvarchar(128) as original_login_name
    , null::sys.datetime as last_successful_logon
    , null::sys.datetime as last_unsuccessful_logon
    , null::bigint as unsuccessful_logons
    , null::int as group_id
    , d.database_id::smallint as database_id
    , 0 as authenticating_database_id
    , d.trancount as open_transaction_count
  from pg_catalog.pg_stat_activity AS a
  RIGHT JOIN sys.tsql_stat_get_activity('sessions') AS d ON (a.pid = d.procid);
  GRANT SELECT ON sys.dm_exec_sessions TO PUBLIC;

create or replace view sys.dm_exec_connections
 as
 select a.pid as session_id
   , a.pid as most_recent_session_id
   , a.backend_start::sys.datetime as connect_time
   , 'TCP'::sys.nvarchar(40) as net_transport
   , 'TSQL'::sys.nvarchar(40) as protocol_type
   , d.protocol_version as protocol_version
   , 4 as endpoint_id
   , d.encrypyt_option::sys.nvarchar(40) as encrypt_option
   , null::sys.nvarchar(40) as auth_scheme
   , null::smallint as node_affinity
   , null::int as num_reads
   , null::int as num_writes
   , null::sys.datetime as last_read
   , null::sys.datetime as last_write
   , d.packet_size as net_packet_size
   , a.client_addr::varchar(48) as client_net_address
   , a.client_port as client_tcp_port
   , null::varchar(48) as local_net_address
   , null::int as local_tcp_port
   , null::sys.uniqueidentifier as connection_id
   , null::sys.uniqueidentifier as parent_connection_id
   , a.pid::sys.varbinary(64) as most_recent_sql_handle
 from pg_catalog.pg_stat_activity AS a
 RIGHT JOIN sys.tsql_stat_get_activity('connections') AS d ON (a.pid = d.procid);
 GRANT SELECT ON sys.dm_exec_connections TO PUBLIC;

CREATE OR REPLACE VIEW sys.configurations
AS
SELECT  configuration_id, 
        name, 
        value, 
        minimum, 
        maximum, 
        value_in_use, 
        description, 
        is_dynamic, 
        is_advanced 
FROM sys.babelfish_configurations;
GRANT SELECT ON sys.configurations TO PUBLIC;

CREATE OR REPLACE VIEW sys.syscurconfigs
AS
SELECT  value,
        configuration_id AS config,
        comment_syscurconfigs AS comment,
        CASE
        	WHEN CAST(is_advanced as int) = 0 AND CAST(is_dynamic as int) = 0 THEN CAST(0 as smallint)
        	WHEN CAST(is_advanced as int) = 0 AND CAST(is_dynamic as int) = 1 THEN CAST(1 as smallint)
        	WHEN CAST(is_advanced as int) = 1 AND CAST(is_dynamic as int) = 0 THEN CAST(2 as smallint)
        	WHEN CAST(is_advanced as int) = 1 AND CAST(is_dynamic as int) = 1 THEN CAST(3 as smallint)
        END AS status
FROM sys.babelfish_configurations;
GRANT SELECT ON sys.syscurconfigs TO PUBLIC;

CREATE OR REPLACE VIEW sys.sysconfigures
AS
SELECT  value_in_use AS value,
        configuration_id AS config,
        comment_sysconfigures AS comment,
        CASE
        	WHEN CAST(is_advanced as int) = 0 AND CAST(is_dynamic as int) = 0 THEN CAST(0 as smallint)
        	WHEN CAST(is_advanced as int) = 0 AND CAST(is_dynamic as int) = 1 THEN CAST(1 as smallint)
        	WHEN CAST(is_advanced as int) = 1 AND CAST(is_dynamic as int) = 0 THEN CAST(2 as smallint)
        	WHEN CAST(is_advanced as int) = 1 AND CAST(is_dynamic as int) = 1 THEN CAST(3 as smallint)
        END AS status
FROM sys.babelfish_configurations;
GRANT SELECT ON sys.sysconfigures TO PUBLIC;

CREATE OR REPLACE VIEW sys.syslanguages
AS
SELECT
    lang_id AS langid,
    CAST(lower(lang_data_jsonb ->> 'date_format') AS SYS.NCHAR(3)) AS dateformat,
    CAST(lang_data_jsonb -> 'date_first' AS SYS.TINYINT) AS datefirst,
    CAST(NULL AS INT) AS upgrade,
    CAST(coalesce(lang_name_mssql, lang_name_pg) AS SYS.SYSNAME) AS name,
    CAST(coalesce(lang_alias_mssql, lang_alias_pg) AS SYS.SYSNAME) AS alias,
    CAST(array_to_string(ARRAY(SELECT jsonb_array_elements_text(lang_data_jsonb -> 'months_names')), ',') AS SYS.NVARCHAR(372)) AS months,
    CAST(array_to_string(ARRAY(SELECT jsonb_array_elements_text(lang_data_jsonb -> 'months_shortnames')),',') AS SYS.NVARCHAR(132)) AS shortmonths,
    CAST(array_to_string(ARRAY(SELECT jsonb_array_elements_text(lang_data_jsonb -> 'days_shortnames')),',') AS SYS.NVARCHAR(217)) AS days,
    CAST(NULL AS INT) AS lcid,
    CAST(NULL AS SMALLINT) AS msglangid
FROM sys.babelfish_syslanguages;
GRANT SELECT ON sys.syslanguages TO PUBLIC;

CREATE OR REPLACE VIEW sys.xml_schema_collections
AS
SELECT
  CAST(NULL AS INT) as xml_collection_id,
  CAST(NULL AS INT) as schema_id,
  CAST(NULL AS INT) as principal_id,
  CAST('sys' AS sys.sysname) as name,
  CAST(NULL as sys.datetime) as create_date,
  CAST(NULL as sys.datetime) as modify_date
WHERE FALSE;
GRANT SELECT ON sys.xml_schema_collections TO PUBLIC;

CREATE OR REPLACE VIEW sys.dm_hadr_database_replica_states
AS
SELECT
   CAST(0 as INT) database_id
  ,CAST(NULL as sys.UNIQUEIDENTIFIER) as group_id
  ,CAST(NULL as sys.UNIQUEIDENTIFIER) as replica_id
  ,CAST(NULL as sys.UNIQUEIDENTIFIER) as group_database_id
  ,CAST(0 as sys.BIT) as is_local
  ,CAST(0 as sys.BIT) as is_primary_replica
  ,CAST(0 as sys.TINYINT) as synchronization_state
  ,CAST('' as sys.nvarchar(60)) as synchronization_state_desc
  ,CAST(0 as sys.BIT) as is_commit_participant
  ,CAST(0 as sys.TINYINT) as synchronization_health
  ,CAST('' as sys.nvarchar(60)) as synchronization_health_desc
  ,CAST(0 as sys.TINYINT) as database_state
  ,CAST('' as sys.nvarchar(60)) as database_state_desc
  ,CAST(0 as sys.BIT) as is_suspended
  ,CAST(0 as sys.TINYINT) as suspend_reason
  ,CAST('' as sys.nvarchar(60)) as suspend_reason_desc
  ,CAST(0.0 as numeric(25,0)) as truncation_lsn
  ,CAST(0.0 as numeric(25,0)) as recovery_lsn
  ,CAST(0.0 as numeric(25,0)) as last_sent_lsn
  ,CAST(NULL as sys.DATETIME) as last_sent_time
  ,CAST(0.0 as numeric(25,0)) as last_received_lsn
  ,CAST(NULL as sys.DATETIME) as last_received_time
  ,CAST(0.0 as numeric(25,0)) as last_hardened_lsn
  ,CAST(NULL as sys.DATETIME) as last_hardened_time
  ,CAST(0.0 as numeric(25,0)) as last_redone_lsn
  ,CAST(NULL as sys.DATETIME) as last_redone_time
  ,CAST(0 as sys.BIGINT) as log_send_queue_size
  ,CAST(0 as sys.BIGINT) as log_send_rate
  ,CAST(0 as sys.BIGINT) as redo_queue_size
  ,CAST(0 as sys.BIGINT) as redo_rate
  ,CAST(0 as sys.BIGINT) as filestream_send_rate
  ,CAST(0.0 as numeric(25,0)) as end_of_log_lsn
  ,CAST(0.0 as numeric(25,0)) as last_commit_lsn
  ,CAST(NULL as sys.DATETIME) as last_commit_time
  ,CAST(0 as sys.BIGINT) as low_water_mark_for_ghosts
  ,CAST(0 as sys.BIGINT) as secondary_lag_seconds
WHERE FALSE;
GRANT SELECT ON sys.dm_hadr_database_replica_states TO PUBLIC;

CREATE OR REPLACE VIEW sys.data_spaces
AS
SELECT 
  CAST('PRIMARY' as SYSNAME) AS name,
  CAST(1 as INT) AS data_space_id,
  CAST('FG' as CHAR(2)) AS type,
  CAST('ROWS_FILEGROUP' as NVARCHAR(60)) AS type_desc,
  CAST(1 as sys.BIT) AS is_default,
  CAST(0 as sys.BIT) AS is_system;
GRANT SELECT ON sys.data_spaces TO PUBLIC;

CREATE OR REPLACE VIEW sys.database_mirroring
AS
SELECT 
  CAST(database_id AS int) AS database_id,
	CAST(NULL AS sys.uniqueidentifier) AS mirroring_guid,
	CAST(NULL AS sys.tinyint) AS mirroring_state,
	CAST(NULL AS sys.nvarchar(60)) AS mirroring_state_desc,
	CAST(NULL AS sys.tinyint) AS mirroring_role,
	CAST(NULL AS sys.nvarchar(60)) AS mirroring_role_desc,
	CAST(NULL AS int) AS mirroring_role_sequence,
	CAST(NULL AS sys.tinyint) as mirroring_safety_level,
	CAST(NULL AS sys.nvarchar(60)) AS mirroring_safety_level_desc,
	CAST(NULL AS int) as mirroring_safety_sequence,
	CAST(NULL AS sys.nvarchar(128)) AS mirroring_partner_name,
	CAST(NULL AS sys.nvarchar(128)) AS mirroring_partner_instance,
	CAST(NULL AS sys.nvarchar(128)) AS mirroring_witness_name,
	CAST(NULL AS sys.tinyint) AS mirroring_witness_state,
	CAST(NULL AS sys.nvarchar(60)) AS mirroring_witness_state_desc,
	CAST(NULL AS numeric(25,0)) AS mirroring_failover_lsn,
	CAST(NULL AS int) AS mirroring_connection_timeout,
	CAST(NULL AS int) AS mirroring_redo_queue,
	CAST(NULL AS sys.nvarchar(60)) AS mirroring_redo_queue_type,
	CAST(NULL AS numeric(25,0)) AS mirroring_end_of_log_lsn,
	CAST(NULL AS numeric(25,0)) AS mirroring_replication_lsn
FROM sys.databases;
GRANT SELECT ON sys.database_mirroring TO PUBLIC;

CREATE OR REPLACE VIEW sys.database_files
AS
SELECT
    CAST(1 as INT) AS file_id,
    CAST(NULL as sys.uniqueidentifier) AS file_guid,
    CAST(0 as sys.TINYINT) AS type,
    CAST('' as sys.NVARCHAR(60)) AS type_desc,
    CAST(0 as INT) AS data_space_id,
    CAST('' as sys.SYSNAME) AS name,
    CAST('' as sys.NVARCHAR(260)) AS physical_name,
    CAST(0 as sys.TINYINT) AS state,
    CAST('' as sys.NVARCHAR(60)) AS state_desc,
    CAST(0 as INT) AS size,
    CAST(0 as INT) AS max_size,
    CAST(0 as INT) AS growth,
    CAST(0 as sys.BIT) AS is_media_read_only,
    CAST(0 as sys.BIT) AS is_read_only,
    CAST(0 as sys.BIT) AS is_sparse,
    CAST(0 as sys.BIT) AS is_percent_growth,
    CAST(0 as sys.BIT) AS is_name_reserved,
    CAST(0 as NUMERIC(25,0)) AS create_lsn,
    CAST(0 as NUMERIC(25,0)) AS drop_lsn,
    CAST(0 as NUMERIC(25,0)) AS read_only_lsn,
    CAST(0 as NUMERIC(25,0)) AS read_write_lsn,
    CAST(0 as NUMERIC(25,0)) AS differential_base_lsn,
    CAST(NULL as sys.uniqueidentifier) AS differential_base_guid,
    CAST(NULL as sys.datetime) AS differential_base_time,
    CAST(0 as NUMERIC(25,0)) AS redo_start_lsn,
    CAST(NULL as sys.uniqueidentifier) AS redo_start_fork_guid,
    CAST(0 as NUMERIC(25,0)) AS redo_target_lsn,
    CAST(NULL as sys.uniqueidentifier) AS redo_target_fork_guid,
    CAST(0 as NUMERIC(25,0)) AS backup_lsn
WHERE false;
GRANT SELECT ON sys.database_files TO PUBLIC;

CREATE OR REPLACE VIEW sys.hash_indexes
AS
SELECT 
  si.object_id,
  si.name,
  si.index_id,
  si.type,
  si.type_desc,
  si.is_unique,
  si.data_space_id,
  si.ignore_dup_key,
  si.is_primary_key,
  si.is_unique_constraint,
  si.fill_factor,
  si.is_padded,
  si.is_disabled,
  si.is_hypothetical,
  si.allow_row_locks,
  si.allow_page_locks,
  si.has_filter,
  si.filter_definition,
  CAST(0 as INT) AS bucket_count,
  si.auto_created
FROM sys.indexes si
WHERE FALSE;
GRANT SELECT ON sys.hash_indexes TO PUBLIC;

CREATE OR REPLACE VIEW sys.filetable_system_defined_objects
AS
SELECT 
  CAST(0 as INT) AS object_id,
  CAST(0 as INT) AS parent_object_id
  WHERE FALSE;
GRANT SELECT ON sys.filetable_system_defined_objects TO PUBLIC;

CREATE OR REPLACE VIEW sys.database_filestream_options
AS
SELECT
  CAST(0 as INT) AS database_id,
  CAST('' as NVARCHAR(255)) AS directory_name,
  CAST(0 as TINYINT) AS non_transacted_access,
  CAST('' as NVARCHAR(60)) AS non_transacted_access_desc
WHERE FALSE;
GRANT SELECT ON sys.database_filestream_options TO PUBLIC;

CREATE OR REPLACE VIEW sys.xml_indexes
AS
SELECT
    CAST(idx.object_id AS INT) AS object_id
  , CAST(idx.name AS sys.sysname) AS name
  , CAST(idx.index_id AS INT)  AS index_id
  , CAST(idx.type AS sys.tinyint) AS type
  , CAST(idx.type_desc AS sys.nvarchar(60)) AS type_desc
  , CAST(idx.is_unique AS sys.bit) AS is_unique
  , CAST(idx.data_space_id AS int) AS data_space_id
  , CAST(idx.ignore_dup_key AS sys.bit) AS ignore_dup_key
  , CAST(idx.is_primary_key AS sys.bit) AS is_primary_key
  , CAST(idx.is_unique_constraint AS sys.bit) AS is_unique_constraint
  , CAST(idx.fill_factor AS sys.tinyint) AS fill_factor
  , CAST(idx.is_padded AS sys.bit) AS is_padded
  , CAST(idx.is_disabled AS sys.bit) AS is_disabled
  , CAST(idx.is_hypothetical AS sys.bit) AS is_hypothetical
  , CAST(idx.allow_row_locks AS sys.bit) AS allow_row_locks
  , CAST(idx.allow_page_locks AS sys.bit) AS allow_page_locks
  , CAST(idx.has_filter AS sys.bit) AS has_filter
  , CAST(idx.filter_definition AS sys.nvarchar(4000)) AS filter_definition
  , CAST(idx.auto_created AS sys.bit) AS auto_created
  , CAST(NULL AS INT) AS using_xml_index_id
  , CAST(NULL AS char(1)) AS secondary_type
  , CAST(NULL AS sys.nvarchar(60)) AS secondary_type_desc
  , CAST(0 AS sys.tinyint) AS xml_index_type
  , CAST(NULL AS sys.nvarchar(60)) AS xml_index_type_description
  , CAST(NULL AS INT) AS path_id
FROM  sys.indexes idx
WHERE idx.type = 3; -- 3 is of type XML
GRANT SELECT ON sys.xml_indexes TO PUBLIC;

CREATE OR REPLACE VIEW sys.dm_hadr_cluster
AS
SELECT
   CAST('' as sys.nvarchar(128)) as cluster_name
  ,CAST(0 as sys.tinyint) as quorum_type
  ,CAST('NODE_MAJORITY' as sys.nvarchar(50)) as quorum_type_desc
  ,CAST(0 as sys.tinyint) as quorum_state
  ,CAST('NORMAL_QUORUM' as sys.nvarchar(50)) as quorum_state_desc;
GRANT SELECT ON sys.dm_hadr_cluster TO PUBLIC;

CREATE OR REPLACE VIEW sys.assembly_modules
AS
SELECT 
   CAST(0 as INT) AS object_id,
   CAST(0 as INT) AS assembly_id,
   CAST('' AS SYSNAME) AS assembly_class,
   CAST('' AS SYSNAME) AS assembly_method,
   CAST(0 AS sys.BIT) AS null_on_null_input,
   CAST(0 as INT) AS execute_as_principal_id
   WHERE FALSE;
GRANT SELECT ON sys.assembly_modules TO PUBLIC;

CREATE OR REPLACE VIEW sys.change_tracking_databases
AS
SELECT
   CAST(0 as INT) AS database_id,
   CAST(0 as sys.BIT) AS is_auto_cleanup_on,
   CAST(0 as INT) AS retention_period,
   CAST('' as NVARCHAR(60)) AS retention_period_units_desc,
   CAST(0 as TINYINT) AS retention_period_units
WHERE FALSE;
GRANT SELECT ON sys.change_tracking_databases TO PUBLIC;

CREATE OR REPLACE VIEW sys.database_recovery_status
AS
SELECT
   CAST(0 as INT) AS database_id,
   CAST(NULL as UNIQUEIDENTIFIER) AS database_guid,
   CAST(NULL as UNIQUEIDENTIFIER) AS family_guid,
   CAST(0 as NUMERIC(25,0)) AS last_log_backup_lsn,
   CAST(NULL as UNIQUEIDENTIFIER) AS recovery_fork_guid,
   CAST(NULL as UNIQUEIDENTIFIER) AS first_recovery_fork_guid,
   CAST(0 as NUMERIC(25,0)) AS fork_point_lsn
WHERE FALSE;
GRANT SELECT ON sys.database_recovery_status TO PUBLIC;

CREATE OR REPLACE VIEW sys.fulltext_languages
AS
SELECT 
   CAST(0 as INT) AS lcid,
   CAST('' as SYSNAME) AS name
WHERE FALSE;
GRANT SELECT ON sys.fulltext_languages TO PUBLIC;

CREATE OR REPLACE VIEW sys.fulltext_index_columns
AS
SELECT 
   CAST(0 as INT) AS object_id,
   CAST(0 as INT) AS column_id,
   CAST(0 as INT) AS type_column_id,
   CAST(0 as INT) AS language_id,
   CAST(0 as INT) AS statistical_semantics
WHERE FALSE;
GRANT SELECT ON sys.fulltext_index_columns TO PUBLIC;

CREATE OR REPLACE VIEW sys.selective_xml_index_paths
AS
SELECT 
   CAST(0 as INT) AS object_id,
   CAST(0 as INT) AS index_id,
   CAST(0 as INT) AS path_id,
   CAST('' as NVARCHAR(4000)) AS path,
   CAST('' as SYSNAME) AS name,
   CAST(0 as TINYINT) AS path_type,
   CAST(0 as SYSNAME) AS path_type_desc,
   CAST(0 as INT) AS xml_component_id,
   CAST('' as NVARCHAR(4000)) AS xquery_type_description,
   CAST(0 as sys.BIT) AS is_xquery_type_inferred,
   CAST(0 as SMALLINT) AS xquery_max_length,
   CAST(0 as sys.BIT) AS is_xquery_max_length_inferred,
   CAST(0 as sys.BIT) AS is_node,
   CAST(0 as TINYINT) AS system_type_id,
   CAST(0 as TINYINT) AS user_type_id,
   CAST(0 as SMALLINT) AS max_length,
   CAST(0 as TINYINT) AS precision,
   CAST(0 as TINYINT) AS scale,
   CAST('' as SYSNAME) AS collation_name,
   CAST(0 as sys.BIT) AS is_singleton
WHERE FALSE;
GRANT SELECT ON sys.selective_xml_index_paths TO PUBLIC;

CREATE OR REPLACE VIEW sys.spatial_indexes
AS
SELECT 
   object_id,
   name,
   index_id,
   type,
   type_desc,
   is_unique,
   data_space_id,
   ignore_dup_key,
   is_primary_key,
   is_unique_constraint,
   fill_factor,
   is_padded,
   is_disabled,
   is_hypothetical,
   allow_row_locks,
   allow_page_locks,
   CAST(1 as TINYINT) AS spatial_index_type,
   CAST('' as NVARCHAR(60)) AS spatial_index_type_desc,
   CAST('' as SYSNAME) AS tessellation_scheme,
   has_filter,
   filter_definition,
   auto_created
FROM sys.indexes WHERE FALSE;
GRANT SELECT ON sys.spatial_indexes TO PUBLIC;

CREATE OR REPLACE VIEW sys.filetables
AS
SELECT 
   CAST(0 AS INT) AS object_id,
   CAST(0 AS sys.BIT) AS is_enabled,
   CAST('' AS sys.VARCHAR(255)) AS directory_name,
   CAST(0 AS INT) AS filename_collation_id,
   CAST('' AS sys.VARCHAR) AS filename_collation_name
   WHERE FALSE;
GRANT SELECT ON sys.filetables TO PUBLIC;

CREATE OR REPLACE VIEW sys.registered_search_property_lists
AS
SELECT 
   CAST(0 AS INT) AS property_list_id,
   CAST('' AS SYSNAME) AS name,
   CAST(NULL AS DATETIME) AS create_date,
   CAST(NULL AS DATETIME) AS modify_date,
   CAST(0 AS INT) AS principal_id
WHERE FALSE;
GRANT SELECT ON sys.registered_search_property_lists TO PUBLIC;

CREATE OR REPLACE VIEW sys.filegroups
AS
SELECT 
   CAST(ds.name AS sys.SYSNAME),
   CAST(ds.data_space_id AS INT),
   CAST(ds.type AS sys.BPCHAR(2)) COLLATE sys.database_default,
   CAST(ds.type_desc AS sys.NVARCHAR(60)),
   CAST(ds.is_default AS sys.BIT),
   CAST(ds.is_system AS sys.BIT),
   CAST(NULL as sys.UNIQUEIDENTIFIER) AS filegroup_guid,
   CAST(0 as INT) AS log_filegroup_id,
   CAST(0 as sys.BIT) AS is_read_only,
   CAST(0 as sys.BIT) AS is_autogrow_all_files
FROM sys.data_spaces ds WHERE type = 'FG';
GRANT SELECT ON sys.filegroups TO PUBLIC;

CREATE OR REPLACE VIEW sys.master_files
AS
SELECT
    CAST(0 as INT) AS database_id,
    CAST(0 as INT) AS file_id,
    CAST(NULL as UNIQUEIDENTIFIER) AS file_guid,
    CAST(0 as sys.TINYINT) AS type,
    CAST('' as NVARCHAR(60)) AS type_desc,
    CAST(0 as INT) AS data_space_id,
    CAST('' as SYSNAME) AS name,
    CAST('' as NVARCHAR(260)) AS physical_name,
    CAST(0 as sys.TINYINT) AS state,
    CAST('' as NVARCHAR(60)) AS state_desc,
    CAST(0 as INT) AS size,
    CAST(0 as INT) AS max_size,
    CAST(0 as INT) AS growth,
    CAST(0 as sys.BIT) AS is_media_read_only,
    CAST(0 as sys.BIT) AS is_read_only,
    CAST(0 as sys.BIT) AS is_sparse,
    CAST(0 as sys.BIT) AS is_percent_growth,
    CAST(0 as sys.BIT) AS is_name_reserved,
    CAST(0 as NUMERIC(25,0)) AS create_lsn,
    CAST(0 as NUMERIC(25,0)) AS drop_lsn,
    CAST(0 as NUMERIC(25,0)) AS read_only_lsn,
    CAST(0 as NUMERIC(25,0)) AS read_write_lsn,
    CAST(0 as NUMERIC(25,0)) AS differential_base_lsn,
    CAST(NULL as UNIQUEIDENTIFIER) AS differential_base_guid,
    CAST(NULL as DATETIME) AS differential_base_time,
    CAST(0 as NUMERIC(25,0)) AS redo_start_lsn,
    CAST(NULL as UNIQUEIDENTIFIER) AS redo_start_fork_guid,
    CAST(0 as NUMERIC(25,0)) AS redo_target_lsn,
    CAST(NULL as UNIQUEIDENTIFIER) AS redo_target_fork_guid,
    CAST(0 as NUMERIC(25,0)) AS backup_lsn,
    CAST(0 as INT) AS credential_id
WHERE FALSE;
GRANT SELECT ON sys.master_files TO PUBLIC;

CREATE OR REPLACE VIEW sys.stats
AS
SELECT 
   CAST(0 as INT) AS object_id,
   CAST('' as SYSNAME) AS name,
   CAST(0 as INT) AS stats_id,
   CAST(0 as sys.BIT) AS auto_created,
   CAST(0 as sys.BIT) AS user_created,
   CAST(0 as sys.BIT) AS no_recompute,
   CAST(0 as sys.BIT) AS has_filter,
   CAST('' as sys.NVARCHAR(4000)) AS filter_definition,
   CAST(0 as sys.BIT) AS is_temporary,
   CAST(0 as sys.BIT) AS is_incremental,
   CAST(0 as sys.BIT) AS has_persisted_sample,
   CAST(0 as INT) AS stats_generation_method,
   CAST('' as VARCHAR(255)) AS stats_generation_method_desc
WHERE FALSE;
GRANT SELECT ON sys.stats TO PUBLIC;


CREATE OR REPLACE VIEW sys.change_tracking_tables
AS
SELECT 
   CAST(0 as INT) AS object_id,
   CAST(0 as sys.BIT) AS is_track_columns_updated_on,
   CAST(0 AS sys.BIGINT) AS begin_version,
   CAST(0 AS sys.BIGINT) AS cleanup_version,
   CAST(0 AS sys.BIGINT) AS min_valid_version
   WHERE FALSE;
GRANT SELECT ON sys.change_tracking_tables TO PUBLIC;


CREATE OR REPLACE VIEW sys.fulltext_catalogs
AS
SELECT 
   CAST(0 as INT) AS fulltext_catalog_id,
   CAST('' as SYSNAME) AS name,
   CAST('' as NVARCHAR(260)) AS path,
   CAST(0 as sys.BIT) AS is_default,
   CAST(0 as sys.BIT) AS is_accent_sensitivity_on,
   CAST(0 as INT) AS data_space_id,
   CAST(0 as INT) AS file_id,
   CAST(0 as INT) AS principal_id,
   CAST(2 as sys.BIT) AS is_importing
WHERE FALSE;
GRANT SELECT ON sys.fulltext_catalogs TO PUBLIC;

CREATE OR REPLACE VIEW sys.fulltext_stoplists
AS
SELECT 
   CAST(0 as INT) AS stoplist_id,
   CAST('' as SYSNAME) AS name,
   CAST(NULL as DATETIME) AS create_date,
   CAST(NULL as DATETIME) AS modify_date,
   CAST(0 as INT) AS Principal_id
WHERE FALSE;
GRANT SELECT ON sys.fulltext_stoplists TO PUBLIC;

CREATE OR REPLACE VIEW sys.fulltext_indexes
AS
SELECT 
   CAST(0 as INT) AS object_id,
   CAST(0 as INT) AS unique_index_id,
   CAST(0 as INT) AS fulltext_catalog_id,
   CAST(0 as sys.BIT) AS is_enabled,
   CAST('O' as sys.BPCHAR(1)) AS change_tracking_state,
   CAST('' as sys.NVARCHAR(60)) AS change_tracking_state_desc,
   CAST(0 as sys.BIT) AS has_crawl_completed,
   CAST('' as sys.BPCHAR(1)) AS crawl_type,
   CAST('' as sys.NVARCHAR(60)) AS crawl_type_desc,
   CAST(NULL as sys.DATETIME) AS crawl_start_date,
   CAST(NULL as sys.DATETIME) AS crawl_end_date,
   CAST(NULL as BINARY(8)) AS incremental_timestamp,
   CAST(0 as INT) AS stoplist_id,
   CAST(0 as INT) AS data_space_id,
   CAST(0 as INT) AS property_list_id
WHERE FALSE;
GRANT SELECT ON sys.fulltext_indexes TO PUBLIC;

CREATE OR REPLACE VIEW sys.synonyms
AS
SELECT 
    CAST(obj.name as sys.sysname) AS name
  , CAST(obj.object_id as int) AS object_id
  , CAST(obj.principal_id as int) AS principal_id
  , CAST(obj.schema_id as int) AS schema_id
  , CAST(obj.parent_object_id as int) AS parent_object_id
  , CAST(obj.type as sys.bpchar(2)) AS type
  , CAST(obj.type_desc as sys.nvarchar(60)) AS type_desc
  , CAST(obj.create_date as sys.datetime) as create_date
  , CAST(obj.modify_date as sys.datetime) as modify_date
  , CAST(obj.is_ms_shipped as sys.bit) as is_ms_shipped
  , CAST(obj.is_published as sys.bit) as is_published
  , CAST(obj.is_schema_published as sys.bit) as is_schema_published
  , CAST('' as sys.nvarchar(1035)) AS base_object_name
FROM sys.objects obj
WHERE type='SN';
GRANT SELECT ON sys.synonyms TO PUBLIC;
  
CREATE OR REPLACE VIEW sys.plan_guides
AS
SELECT 
    CAST(0 as int) AS plan_guide_id
  , CAST('' as sys.sysname) AS name
  , CAST(NULL as sys.datetime) as create_date
  , CAST(NULL as sys.datetime) as modify_date
  , CAST(0 as sys.bit) as is_disabled
  , CAST('' as sys.nvarchar(4000)) AS query_text
  , CAST(0 as sys.tinyint) AS scope_type
  , CAST('' as sys.nvarchar(60)) AS scope_type_desc
  , CAST(0 as int) AS scope_type_id
  , CAST('' as sys.nvarchar(4000)) AS scope_batch
  , CAST('' as sys.nvarchar(4000)) AS parameters
  , CAST('' as sys.nvarchar(4000)) AS hints
WHERE FALSE;
GRANT SELECT ON sys.plan_guides TO PUBLIC;

CREATE OR REPLACE VIEW sys.spatial_index_tessellations 
AS
SELECT 
    CAST(0 as int) AS object_id
  , CAST(0 as int) AS index_id
  , CAST('' as sys.sysname) AS tessellation_scheme
  , CAST(0 as float(53)) AS bounding_box_xmin
  , CAST(0 as float(53)) AS bounding_box_ymin
  , CAST(0 as float(53)) AS bounding_box_xmax
  , CAST(0 as float(53)) AS bounding_box_ymax
  , CAST(0 as smallint) as level_1_grid
  , CAST('' as sys.nvarchar(60)) AS level_1_grid_desc
  , CAST(0 as smallint) as level_2_grid
  , CAST('' as sys.nvarchar(60)) AS level_2_grid_desc
  , CAST(0 as smallint) as level_3_grid
  , CAST('' as sys.nvarchar(60)) AS level_3_grid_desc
  , CAST(0 as smallint) as level_4_grid
  , CAST('' as sys.nvarchar(60)) AS level_4_grid_desc
  , CAST(0 as int) as cells_per_object
WHERE FALSE;
GRANT SELECT ON sys.spatial_index_tessellations TO PUBLIC;

CREATE OR REPLACE VIEW sys.all_parameters
AS
SELECT
    CAST(ss.p_oid AS INT) AS object_id
  , CAST(COALESCE(ss.proargnames[(ss.x).n], '') AS sys.SYSNAME) AS name
  , CAST(
      CASE 
        WHEN is_out_scalar = 1 THEN 0 -- param_id = 0 for output of scalar function
        ELSE (ss.x).n
      END 
    AS INT) AS parameter_id
  -- 'system_type_id' is specified as type INT here, and not TINYINT per SQL Server documentation.
  -- This is because the IDs of system type values generated by
  -- Babelfish installation will exceed the size of TINYINT
  , CAST(st.system_type_id AS INT) AS system_type_id
  , CAST(st.user_type_id AS INT) AS user_type_id
  , CAST( 
      CASE
        WHEN st.is_table_type = 1 THEN -1 -- TVP case
        WHEN st.is_user_defined = 1 THEN st.max_length -- UDT case
        ELSE sys.tsql_type_max_length_helper(st.name, t.typlen, typmod, true, true)
      END
    AS smallint) AS max_length
  , CAST(
      CASE
        WHEN st.is_table_type = 1 THEN 0 -- TVP case
        WHEN st.is_user_defined = 1  THEN st.precision -- UDT case
        ELSE sys.tsql_type_precision_helper(st.name, typmod)
      END
    AS sys.tinyint) AS precision
  , CAST(
      CASE 
        WHEN st.is_table_type = 1 THEN 0 -- TVP case
        WHEN st.is_user_defined = 1  THEN st.scale
        ELSE sys.tsql_type_scale_helper(st.name, typmod,false)
      END
    AS sys.tinyint) AS scale
  , CAST(
      CASE
        WHEN is_out_scalar = 1 THEN 1 -- Output of a scalar function
        WHEN ss.proargmodes[(ss.x).n] in ('o', 'b', 't') THEN 1
        ELSE 0
      END 
    AS sys.bit) AS is_output
  , CAST(0 AS sys.bit) AS is_cursor_ref
  , CAST(0 AS sys.bit) AS has_default_value
  , CAST(0 AS sys.bit) AS is_xml_document
  , CAST(NULL AS sys.sql_variant) AS default_value
  , CAST(0 AS int) AS xml_collection_id
  , CAST(0 AS sys.bit) AS is_readonly
  , CAST(1 AS sys.bit) AS is_nullable
  , CAST(NULL AS int) AS encryption_type
  , CAST(NULL AS sys.nvarchar(64)) AS encryption_type_desc
  , CAST(NULL AS sys.sysname) AS encryption_algorithm_name
  , CAST(NULL AS int) AS column_encryption_key_id
  , CAST(NULL AS sys.sysname) AS column_encryption_key_database_name
FROM pg_type t
  INNER JOIN sys.types st ON st.user_type_id = t.oid
  INNER JOIN 
  (
    SELECT
      p.oid AS p_oid,
      p.proargnames,
      p.proargmodes,
      p.prokind,
      json_extract_path(CAST(p.probin as json), 'typmod_array') AS typmod_array,
      information_schema._pg_expandarray(
      COALESCE(p.proallargtypes,
        CASE 
          WHEN p.prokind = 'f' THEN (CAST( p.proargtypes AS oid[]) || p.prorettype) -- Adds return type if not present on proallargtypes
          ELSE CAST(p.proargtypes AS oid[])
        END
      )) AS x
    FROM pg_proc p
    WHERE (
      p.pronamespace in (select schema_id from sys.schemas union all select oid from pg_namespace where nspname = 'sys')
      AND (pg_has_role(p.proowner, 'USAGE') OR has_function_privilege(p.oid, 'EXECUTE'))
      AND p.probin like '{%typmod_array%}') -- Needs to have a typmod array in JSON format
  ) ss ON t.oid = (ss.x).x,
  COALESCE(pg_get_function_result(ss.p_oid), '') AS return_type,
  CAST(ss.typmod_array->>(ss.x).n-1 AS INT) AS typmod, 
  CAST(
    CASE
      WHEN ss.prokind = 'f' AND ss.proargnames[(ss.x).n] IS NULL THEN 1 -- checks if param is output of scalar function
      ELSE 0
    END 
  AS INT) AS is_out_scalar
WHERE ( -- If it is a Table function, we only want the inputs
      return_type NOT LIKE 'TABLE(%' OR 
      (return_type LIKE 'TABLE(%' AND ss.proargmodes[(ss.x).n] = 'i'));
GRANT SELECT ON sys.all_parameters TO PUBLIC;

CREATE OR REPLACE VIEW sys.numbered_procedures
AS
SELECT 
    CAST(0 as int) AS object_id
  , CAST(0 as smallint) AS procedure_number
  , CAST('' as sys.nvarchar(4000)) AS definition
WHERE FALSE; -- This condition will ensure that the view is empty
GRANT SELECT ON sys.numbered_procedures TO PUBLIC;

-- BABEL-3325: Revisit once DDL and/or CREATE EVENT NOTIFICATION is supported
CREATE OR REPLACE VIEW sys.events 
AS
SELECT 
  CAST(pt.tgfoid as int) AS object_id
  , CAST(
      CASE 
        WHEN tr.event_manipulation='INSERT' THEN 1
        WHEN tr.event_manipulation='UPDATE' THEN 2
        WHEN tr.event_manipulation='DELETE' THEN 3
        ELSE 1
      END as int
  ) AS type
  , CAST(tr.event_manipulation as sys.nvarchar(60)) AS type_desc
  , CAST(1 as sys.bit) AS  is_trigger_event
  , CAST(null as int) AS event_group_type
  , CAST(null as sys.nvarchar(60)) AS event_group_type_desc
FROM information_schema.triggers tr
JOIN pg_catalog.pg_namespace np ON tr.event_object_schema = np.nspname COLLATE sys.database_default
JOIN pg_class pc ON pc.relname = tr.event_object_table COLLATE sys.database_default AND pc.relnamespace = np.oid
JOIN pg_trigger pt ON pt.tgrelid = pc.oid AND tr.trigger_name = pt.tgname COLLATE sys.database_default
AND has_schema_privilege(pc.relnamespace, 'USAGE')
AND has_table_privilege(pc.oid, 'SELECT,INSERT,UPDATE,DELETE,TRUNCATE,TRIGGER');
GRANT SELECT ON sys.events TO PUBLIC;

CREATE OR REPLACE VIEW sys.trigger_events
AS
SELECT
  CAST(e.object_id as int) AS object_id,
  CAST(e.type as int) AS type,
  CAST(e.type_desc as sys.nvarchar(60)) AS type_desc,
  CAST(0 as sys.bit) AS is_first,
  CAST(0 as sys.bit) AS is_last,
  CAST(null as int) AS event_group_type,
  CAST(null as sys.nvarchar(60)) AS event_group_type_desc,
  CAST(e.is_trigger_event as sys.bit) AS is_trigger_event
FROM sys.events e
WHERE e.is_trigger_event = 1;
GRANT SELECT ON sys.trigger_events TO PUBLIC;

<<<<<<< HEAD
CREATE OR REPLACE VIEW sys.servers
AS
SELECT
  CAST(f.oid as int) AS server_id,
  CAST(f.srvname as sys.sysname) AS name,
  CAST('' as sys.sysname) AS product,
  CAST('tds_fdw' as sys.sysname) AS provider,
  CAST((select string_agg(
                  case
                  when option like 'servername=%%' then substring(option, 12)
                  else NULL
                  end, ',')
          from unnest(f.srvoptions) as option) as sys.nvarchar(4000)) AS data_source,
  CAST(NULL as sys.nvarchar(4000)) AS location,
  CAST(NULL as sys.nvarchar(4000)) AS provider_string,
  CAST((select string_agg(
                  case
                  when option like 'database=%%' then substring(option, 10)
                  else NULL
                  end, ',')
          from unnest(f.srvoptions) as option) as sys.sysname) AS catalog,
  CAST(0 as int) AS connect_timeout,
  CAST(0 as int) AS query_timeout,
  CAST(1 as sys.bit) AS is_linked,
  CAST(0 as sys.bit) AS is_remote_login_enabled,
  CAST(0 as sys.bit) AS is_rpc_out_enabled,
  CAST(1 as sys.bit) AS is_data_access_enabled,
  CAST(0 as sys.bit) AS is_collation_compatible,
  CAST(1 as sys.bit) AS uses_remote_collation,
  CAST(NULL as sys.sysname) AS collation_name,
  CAST(0 as sys.bit) AS lazy_schema_validation,
  CAST(0 as sys.bit) AS is_system,
  CAST(0 as sys.bit) AS is_publisher,
  CAST(0 as sys.bit) AS is_subscriber,
  CAST(0 as sys.bit) AS is_distributor,
  CAST(0 as sys.bit) AS is_nonsql_subscriber,
  CAST(1 as sys.bit) AS is_remote_proc_transaction_promotion_enabled,
  CAST(NULL as sys.datetime) AS modify_date,
  CAST(0 as sys.bit) AS is_rda_server
FROM pg_foreign_server AS f
LEFT JOIN pg_foreign_data_wrapper AS w ON f.srvfdw = w.oid
WHERE w.fdwname = 'tds_fdw';
GRANT SELECT ON sys.servers TO PUBLIC;

CREATE OR REPLACE VIEW sys.linked_logins
AS
SELECT
  CAST(u.srvid as int) AS server_id,
  CAST(0 as int) AS local_principal_id,
  CAST(0 as sys.bit) AS uses_self_credential,
  CAST(split_part(u.umoptions[1], 'username=', 2) as sys.sysname) AS remote_name,
  CAST(NULL as sys.datetime) AS modify_date
FROM pg_user_mappings AS U
LEFT JOIN pg_foreign_server AS f ON u.srvid = f.oid
LEFT JOIN pg_foreign_data_wrapper AS w ON f.srvfdw = w.oid
WHERE w.fdwname = 'tds_fdw';
GRANT SELECT ON sys.linked_logins TO PUBLIC;
=======
CREATE OR REPLACE VIEW sys.partitions AS
SELECT
 (to_char( i.object_id, 'FM9999999999' ) || to_char( i.index_id, 'FM9999999999' ) || '1')::bigint AS partition_id
 , i.object_id
 , i.index_id
 , 1::integer AS partition_number
 , 0::bigint AS hobt_id
 , c.reltuples::bigint AS "rows"
 , 0::smallint AS filestream_filegroup_id
 , 0::sys.tinyint AS data_compression
 , 'NONE'::sys.nvarchar(60) AS data_compression_desc
FROM sys.indexes AS i
INNER JOIN pg_catalog.pg_class AS c ON i.object_id = c."oid";
GRANT SELECT ON sys.partitions TO PUBLIC;
>>>>>>> e7e2a286
<|MERGE_RESOLUTION|>--- conflicted
+++ resolved
@@ -2828,7 +2828,6 @@
 WHERE e.is_trigger_event = 1;
 GRANT SELECT ON sys.trigger_events TO PUBLIC;
 
-<<<<<<< HEAD
 CREATE OR REPLACE VIEW sys.servers
 AS
 SELECT
@@ -2886,7 +2885,7 @@
 LEFT JOIN pg_foreign_data_wrapper AS w ON f.srvfdw = w.oid
 WHERE w.fdwname = 'tds_fdw';
 GRANT SELECT ON sys.linked_logins TO PUBLIC;
-=======
+
 CREATE OR REPLACE VIEW sys.partitions AS
 SELECT
  (to_char( i.object_id, 'FM9999999999' ) || to_char( i.index_id, 'FM9999999999' ) || '1')::bigint AS partition_id
@@ -2900,5 +2899,4 @@
  , 'NONE'::sys.nvarchar(60) AS data_compression_desc
 FROM sys.indexes AS i
 INNER JOIN pg_catalog.pg_class AS c ON i.object_id = c."oid";
-GRANT SELECT ON sys.partitions TO PUBLIC;
->>>>>>> e7e2a286
+GRANT SELECT ON sys.partitions TO PUBLIC;