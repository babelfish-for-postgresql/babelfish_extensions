--- conflicted
+++ resolved
@@ -2025,7 +2025,6 @@
 WHERE FALSE;
 GRANT SELECT ON sys.dm_hadr_database_replica_states TO PUBLIC;
 
-<<<<<<< HEAD
 CREATE OR REPLACE VIEW sys.data_spaces
 AS
 SELECT 
@@ -2036,7 +2035,7 @@
   CAST(1 as sys.BIT) AS is_default,
   CAST(0 as sys.BIT) AS is_system;
 GRANT SELECT ON sys.data_spaces TO PUBLIC;
-=======
+
 CREATE OR REPLACE VIEW sys.database_mirroring
 AS
 SELECT database_id,
@@ -2061,5 +2060,4 @@
 	CAST(NULL AS numeric(25,0)) AS mirroring_end_of_log_lsn,
 	CAST(NULL AS numeric(25,0)) AS mirroring_replication_lsn
 FROM sys.databases;
-GRANT SELECT ON sys.database_mirroring TO PUBLIC;
->>>>>>> cce243fa
+GRANT SELECT ON sys.database_mirroring TO PUBLIC;