--- conflicted
+++ resolved
@@ -2828,7 +2828,21 @@
 WHERE e.is_trigger_event = 1;
 GRANT SELECT ON sys.trigger_events TO PUBLIC;
 
-<<<<<<< HEAD
+CREATE OR REPLACE VIEW sys.partitions AS
+SELECT
+ (to_char( i.object_id, 'FM9999999999' ) || to_char( i.index_id, 'FM9999999999' ) || '1')::bigint AS partition_id
+ , i.object_id
+ , i.index_id
+ , 1::integer AS partition_number
+ , 0::bigint AS hobt_id
+ , c.reltuples::bigint AS "rows"
+ , 0::smallint AS filestream_filegroup_id
+ , 0::sys.tinyint AS data_compression
+ , 'NONE'::sys.nvarchar(60) AS data_compression_desc
+FROM sys.indexes AS i
+INNER JOIN pg_catalog.pg_class AS c ON i.object_id = c."oid";
+GRANT SELECT ON sys.partitions TO PUBLIC;
+
 CREATE OR REPLACE VIEW sys.servers
 AS
 SELECT
@@ -2871,20 +2885,4 @@
 FROM pg_foreign_server AS f
 LEFT JOIN pg_foreign_data_wrapper AS w ON f.srvfdw = w.oid
 WHERE w.fdwname = 'tds_fdw';
-GRANT SELECT ON sys.servers TO PUBLIC;
-=======
-CREATE OR REPLACE VIEW sys.partitions AS
-SELECT
- (to_char( i.object_id, 'FM9999999999' ) || to_char( i.index_id, 'FM9999999999' ) || '1')::bigint AS partition_id
- , i.object_id
- , i.index_id
- , 1::integer AS partition_number
- , 0::bigint AS hobt_id
- , c.reltuples::bigint AS "rows"
- , 0::smallint AS filestream_filegroup_id
- , 0::sys.tinyint AS data_compression
- , 'NONE'::sys.nvarchar(60) AS data_compression_desc
-FROM sys.indexes AS i
-INNER JOIN pg_catalog.pg_class AS c ON i.object_id = c."oid";
-GRANT SELECT ON sys.partitions TO PUBLIC;
->>>>>>> 565f4509
+GRANT SELECT ON sys.servers TO PUBLIC;