/* Tsql system catalog views */

-- The sys.table_types_internal view mimics the logic used in sys.is_table_type function
create or replace view sys.table_types_internal as
SELECT pt.typrelid
    FROM pg_catalog.pg_type pt
    INNER JOIN pg_catalog.pg_depend dep
    ON pt.typrelid = dep.objid
    INNER JOIN pg_catalog.pg_class pc ON pc.oid = dep.objid
    WHERE 
    pt.typnamespace in (select schema_id from sys.schemas) 
    and (pt.typtype = 'c' AND dep.deptype = 'i'  AND pc.relkind = 'r')
;

create or replace view sys.tables as
select
  CAST(t.relname as sys._ci_sysname) as name
  , CAST(t.oid as int) as object_id
  , CAST(NULL as int) as principal_id
  , CAST(t.relnamespace  as int) as schema_id
  , 0 as parent_object_id
  , CAST('U' as CHAR(2)) as type
  , CAST('USER_TABLE' as sys.nvarchar(60)) as type_desc
  , CAST((select string_agg(
                  case
                  when option like 'bbf_rel_create_date=%%' then substring(option, 21)
                  else NULL
                  end, ',')
          from unnest(t.reloptions) as option)
        as sys.datetime) as create_date
  , CAST((select string_agg(
                  case
                  when option like 'bbf_rel_create_date=%%' then substring(option, 21)
                  else NULL
                  end, ',')
          from unnest(t.reloptions) as option)
        as sys.datetime) as modify_date
  , CAST(0 as sys.bit) as is_ms_shipped
  , CAST(0 as sys.bit) as is_published
  , CAST(0 as sys.bit) as is_schema_published
  , case reltoastrelid when 0 then 0 else 1 end as lob_data_space_id
  , CAST(NULL as int) as filestream_data_space_id
  , CAST(relnatts as int) as max_column_id_used
  , CAST(0 as sys.bit) as lock_on_bulk_load
  , CAST(1 as sys.bit) as uses_ansi_nulls
  , CAST(0 as sys.bit) as is_replicated
  , CAST(0 as sys.bit) as has_replication_filter
  , CAST(0 as sys.bit) as is_merge_published
  , CAST(0 as sys.bit) as is_sync_tran_subscribed
  , CAST(0 as sys.bit) as has_unchecked_assembly_data
  , 0 as text_in_row_limit
  , CAST(0 as sys.bit) as large_value_types_out_of_row
  , CAST(0 as sys.bit) as is_tracked_by_cdc
  , CAST(0 as sys.tinyint) as lock_escalation
  , CAST('TABLE' as sys.nvarchar(60)) as lock_escalation_desc
  , CAST(0 as sys.bit) as is_filetable
  , CAST(0 as sys.tinyint) as durability
  , CAST('SCHEMA_AND_DATA' as sys.nvarchar(60)) as durability_desc
  , CAST(0 as sys.bit) is_memory_optimized
  , case relpersistence when 't' then CAST(2 as sys.tinyint) else CAST(0 as sys.tinyint) end as temporal_type
  , case relpersistence when 't' then CAST('SYSTEM_VERSIONED_TEMPORAL_TABLE' as sys.nvarchar(60)) else CAST('NON_TEMPORAL_TABLE' as sys.nvarchar(60)) end as temporal_type_desc
  , CAST(null as integer) as history_table_id
  , CAST(0 as sys.bit) as is_remote_data_archive_enabled
  , CAST(0 as sys.bit) as is_external
from pg_class t 
where t.relnamespace in (select schema_id from sys.schemas)
and t.relpersistence in ('p', 'u', 't')
and t.relkind = 'r'
and t.oid not in (select typrelid from sys.table_types_internal)
and has_schema_privilege(t.relnamespace, 'USAGE')
and has_table_privilege(t.oid, 'SELECT,INSERT,UPDATE,DELETE,TRUNCATE,TRIGGER');
GRANT SELECT ON sys.tables TO PUBLIC;

create or replace view sys.views as 
select 
  t.relname as name
  , t.oid as object_id
  , null::integer as principal_id
  , sch.schema_id as schema_id
  , 0 as parent_object_id
  , 'V'::varchar(2) as type 
  , 'VIEW'::varchar(60) as type_desc
  , vd.create_date::timestamp as create_date
  , vd.create_date::timestamp as modify_date
  , 0 as is_ms_shipped 
  , 0 as is_published 
  , 0 as is_schema_published 
  , 0 as with_check_option 
  , 0 as is_date_correlation_view 
  , 0 as is_tracked_by_cdc 
from pg_class t inner join sys.schemas sch on t.relnamespace = sch.schema_id 
left outer join sys.babelfish_view_def vd on t.relname COLLATE sys.database_default = vd.object_name and sch.name = vd.schema_name and vd.dbid = sys.db_id() 
where t.relkind = 'v'
and has_schema_privilege(sch.schema_id, 'USAGE')
and has_table_privilege(t.oid, 'SELECT,INSERT,UPDATE,DELETE,TRUNCATE,TRIGGER');
GRANT SELECT ON sys.views TO PUBLIC;

CREATE OR REPLACE FUNCTION sys.tsql_type_scale_helper(IN type TEXT, IN typemod INT, IN return_null_for_rest bool) RETURNS sys.TINYINT
AS $$
DECLARE
	scale INT;
BEGIN
	IF type IS NULL THEN 
		RETURN -1;
	END IF;

	IF typemod = -1 THEN
		CASE type
		WHEN 'date' THEN scale = 0;
		WHEN 'datetime' THEN scale = 3;
		WHEN 'smalldatetime' THEN scale = 0;
		WHEN 'datetime2' THEN scale = 6;
		WHEN 'datetimeoffset' THEN scale = 6;
		WHEN 'decimal' THEN scale = 38;
		WHEN 'numeric' THEN scale = 38;
		WHEN 'money' THEN scale = 4;
		WHEN 'smallmoney' THEN scale = 4;
		WHEN 'time' THEN scale = 6;
		WHEN 'tinyint' THEN scale = 0;
		ELSE
			IF return_null_for_rest
				THEN scale = NULL;
			ELSE scale = 0;
			END IF;
		END CASE;
		RETURN scale;
	END IF;

	CASE type 
	WHEN 'decimal' THEN scale = (typemod - 4) & 65535;
	WHEN 'numeric' THEN scale = (typemod - 4) & 65535;
	WHEN 'smalldatetime' THEN scale = 0;
	WHEN 'datetime2' THEN
		CASE typemod 
		WHEN 0 THEN scale = 0;
		WHEN 1 THEN scale = 1;
		WHEN 2 THEN scale = 2;
		WHEN 3 THEN scale = 3;
		WHEN 4 THEN scale = 4;
		WHEN 5 THEN scale = 5;
		WHEN 6 THEN scale = 6;
		-- typemod = 7 is not possible for datetime2 in Babelfish but
		-- adding the case just in case we support it in future
		WHEN 7 THEN scale = 7;
		END CASE;
	WHEN 'datetimeoffset' THEN
		CASE typemod
		WHEN 0 THEN scale = 0;
		WHEN 1 THEN scale = 1;
		WHEN 2 THEN scale = 2;
		WHEN 3 THEN scale = 3;
		WHEN 4 THEN scale = 4;
		WHEN 5 THEN scale = 5;
		WHEN 6 THEN scale = 6;
		-- typemod = 7 is not possible for datetimeoffset in Babelfish
		-- but adding the case just in case we support it in future
		WHEN 7 THEN scale = 7;
		END CASE;
	WHEN 'time' THEN
		CASE typemod
		WHEN 0 THEN scale = 0;
		WHEN 1 THEN scale = 1;
		WHEN 2 THEN scale = 2;
		WHEN 3 THEN scale = 3;
		WHEN 4 THEN scale = 4;
		WHEN 5 THEN scale = 5;
		WHEN 6 THEN scale = 6;
		-- typemod = 7 is not possible for time in Babelfish but
		-- adding the case just in case we support it in future
		WHEN 7 THEN scale = 7;
		END CASE;
	ELSE
		IF return_null_for_rest
			THEN scale = NULL;
		ELSE scale = 0;
		END IF;
	END CASE;
	RETURN scale;
END;
$$ LANGUAGE plpgsql IMMUTABLE STRICT;

CREATE OR REPLACE FUNCTION sys.tsql_type_precision_helper(IN type TEXT, IN typemod INT) RETURNS sys.TINYINT
AS $$
DECLARE
	precision INT;
BEGIN
	IF type IS NULL THEN 
		RETURN -1;
	END IF;

	IF typemod = -1 THEN
		CASE type
		WHEN 'bigint' THEN precision = 19;
		WHEN 'bit' THEN precision = 1;
		WHEN 'date' THEN precision = 10;
		WHEN 'datetime' THEN precision = 23;
		WHEN 'datetime2' THEN precision = 26;
		WHEN 'datetimeoffset' THEN precision = 33;
		WHEN 'decimal' THEN precision = 38;
		WHEN 'numeric' THEN precision = 38;
		WHEN 'float' THEN precision = 53;
		WHEN 'int' THEN precision = 10;
		WHEN 'money' THEN precision = 19;
		WHEN 'real' THEN precision = 24;
		WHEN 'smalldatetime' THEN precision = 16;
		WHEN 'smallint' THEN precision = 5;
		WHEN 'smallmoney' THEN precision = 10;
		WHEN 'time' THEN precision = 15;
		WHEN 'tinyint' THEN precision = 3;
		ELSE precision = 0;
		END CASE;
		RETURN precision;
	END IF;

	CASE type
	WHEN 'numeric' THEN precision = ((typemod - 4) >> 16) & 65535;
	WHEN 'decimal' THEN precision = ((typemod - 4) >> 16) & 65535;
	WHEN 'smalldatetime' THEN precision = 16;
	WHEN 'datetime2' THEN 
		CASE typemod 
		WHEN 0 THEN precision = 19;
		WHEN 1 THEN precision = 21;
		WHEN 2 THEN precision = 22;
		WHEN 3 THEN precision = 23;
		WHEN 4 THEN precision = 24;
		WHEN 5 THEN precision = 25;
		WHEN 6 THEN precision = 26;
		-- typemod = 7 is not possible for datetime2 in Babelfish but
		-- adding the case just in case we support it in future
		WHEN 7 THEN precision = 27;
		END CASE;
	WHEN 'datetimeoffset' THEN
		CASE typemod
		WHEN 0 THEN precision = 26;
		WHEN 1 THEN precision = 28;
		WHEN 2 THEN precision = 29;
		WHEN 3 THEN precision = 30;
		WHEN 4 THEN precision = 31;
		WHEN 5 THEN precision = 32;
		WHEN 6 THEN precision = 33;
		-- typemod = 7 is not possible for datetimeoffset in Babelfish
		-- but adding the case just in case we support it in future
		WHEN 7 THEN precision = 34;
		END CASE;
	WHEN 'time' THEN
		CASE typemod
		WHEN 0 THEN precision = 8;
		WHEN 1 THEN precision = 10;
		WHEN 2 THEN precision = 11;
		WHEN 3 THEN precision = 12;
		WHEN 4 THEN precision = 13;
		WHEN 5 THEN precision = 14;
		WHEN 6 THEN precision = 15;
		-- typemod = 7 is not possible for time in Babelfish but
		-- adding the case just in case we support it in future
		WHEN 7 THEN precision = 16;
		END CASE;
	ELSE precision = 0;
	END CASE;
	RETURN precision;
END;
$$ LANGUAGE plpgsql IMMUTABLE STRICT;


CREATE OR REPLACE FUNCTION sys.tsql_type_max_length_helper(IN type TEXT, IN typelen INT, IN typemod INT, IN for_sys_types boolean DEFAULT false, IN used_typmod_array boolean DEFAULT false)
RETURNS SMALLINT
AS $$
DECLARE
	max_length SMALLINT;
	precision INT;
	v_type TEXT COLLATE sys.database_default := type;
BEGIN
	-- unknown tsql type
	IF v_type IS NULL THEN
		RETURN CAST(typelen as SMALLINT);
	END IF;

	-- if using typmod_array from pg_proc.probin
	IF used_typmod_array THEN
		IF v_type = 'sysname' THEN
			RETURN 256;
		ELSIF (v_type in ('char', 'bpchar', 'varchar', 'binary', 'varbinary', 'nchar', 'nvarchar'))
		THEN
			IF typemod < 0 THEN -- max value. 
				RETURN -1;
			ELSIF v_type in ('nchar', 'nvarchar') THEN
				RETURN (2 * typemod);
			ELSE
				RETURN typemod;
			END IF;
		END IF;
	END IF;

	IF typelen != -1 THEN
		CASE v_type 
		WHEN 'tinyint' THEN max_length = 1;
		WHEN 'date' THEN max_length = 3;
		WHEN 'smalldatetime' THEN max_length = 4;
		WHEN 'smallmoney' THEN max_length = 4;
		WHEN 'datetime2' THEN
			IF typemod = -1 THEN max_length = 8;
			ELSIF typemod <= 2 THEN max_length = 6;
			ELSIF typemod <= 4 THEN max_length = 7;
			ELSEIF typemod <= 7 THEN max_length = 8;
			-- typemod = 7 is not possible for datetime2 in Babel
			END IF;
		WHEN 'datetimeoffset' THEN
			IF typemod = -1 THEN max_length = 10;
			ELSIF typemod <= 2 THEN max_length = 8;
			ELSIF typemod <= 4 THEN max_length = 9;
			ELSIF typemod <= 7 THEN max_length = 10;
			-- typemod = 7 is not possible for datetimeoffset in Babel
			END IF;
		WHEN 'time' THEN
			IF typemod = -1 THEN max_length = 5;
			ELSIF typemod <= 2 THEN max_length = 3;
			ELSIF typemod <= 4 THEN max_length = 4;
			ELSIF typemod <= 7 THEN max_length = 5;
			END IF;
		WHEN 'timestamp' THEN max_length = 8;
		ELSE max_length = typelen;
		END CASE;
		RETURN max_length;
	END IF;

	IF typemod = -1 THEN
		CASE 
		WHEN v_type collate sys.database_default in ('image', 'text', 'ntext') THEN max_length = 16;
		WHEN v_type collate sys.database_default = 'sql_variant' THEN max_length = 8016;
		WHEN v_type collate sys.database_default in ('varbinary', 'varchar', 'nvarchar') THEN 
			IF for_sys_types THEN max_length = 8000;
			ELSE max_length = -1;
			END IF;
		WHEN v_type collate sys.database_default in ('binary', 'char', 'bpchar', 'nchar') THEN max_length = 8000;
		WHEN v_type collate sys.database_default in ('decimal', 'numeric') THEN max_length = 17;
		ELSE max_length = typemod;
		END CASE;
		RETURN max_length;
	END IF;

	CASE
	WHEN v_type collate sys.database_default in ('char', 'bpchar', 'varchar', 'binary', 'varbinary') THEN max_length = typemod - 4;
	WHEN v_type collate sys.database_default in ('nchar', 'nvarchar') THEN max_length = (typemod - 4) * 2;
	WHEN v_type collate sys.database_default = 'sysname' THEN max_length = (typemod - 4) * 2;
	WHEN v_type collate sys.database_default in ('numeric', 'decimal') THEN
		precision = ((typemod - 4) >> 16) & 65535;
		IF precision >= 1 and precision <= 9 THEN max_length = 5;
		ELSIF precision <= 19 THEN max_length = 9;
		ELSIF precision <= 28 THEN max_length = 13;
		ELSIF precision <= 38 THEN max_length = 17;
	ELSE max_length = typelen;
	END IF;
	ELSE
		max_length = typemod;
	END CASE;
	RETURN max_length;
END;
$$ LANGUAGE plpgsql IMMUTABLE STRICT;

create or replace view sys.all_columns as
select CAST(c.oid as int) as object_id
  , CAST(a.attname as sys.sysname) as name
  , CAST(a.attnum as int) as column_id
  , CAST(t.oid as int) as system_type_id
  , CAST(t.oid as int) as user_type_id
  , CAST(sys.tsql_type_max_length_helper(coalesce(tsql_type_name, tsql_base_type_name), a.attlen, a.atttypmod) as smallint) as max_length
  , CAST(case
      when a.atttypmod != -1 then 
        sys.tsql_type_precision_helper(coalesce(tsql_type_name, tsql_base_type_name), a.atttypmod)
      else 
        sys.tsql_type_precision_helper(coalesce(tsql_type_name, tsql_base_type_name), t.typtypmod)
    end as sys.tinyint) as precision
  , CAST(case
      when a.atttypmod != -1 THEN 
        sys.tsql_type_scale_helper(coalesce(tsql_type_name, tsql_base_type_name), a.atttypmod, false)
      else 
        sys.tsql_type_scale_helper(coalesce(tsql_type_name, tsql_base_type_name), t.typtypmod, false)
    end as sys.tinyint) as scale
  , CAST(coll.collname as sys.sysname) as collation_name
  , case when a.attnotnull then CAST(0 as sys.bit) else CAST(1 as sys.bit) end as is_nullable
  , CAST(0 as sys.bit) as is_ansi_padded
  , CAST(0 as sys.bit) as is_rowguidcol
  , CAST(0 as sys.bit) as is_identity
  , CAST(0 as sys.bit) as is_computed
  , CAST(0 as sys.bit) as is_filestream
  , CAST(0 as sys.bit) as is_replicated
  , CAST(0 as sys.bit) as is_non_sql_subscribed
  , CAST(0 as sys.bit) as is_merge_published
  , CAST(0 as sys.bit) as is_dts_replicated
  , CAST(0 as sys.bit) as is_xml_document
  , CAST(0 as int) as xml_collection_id
  , CAST(coalesce(d.oid, 0) as int) as default_object_id
  , CAST(coalesce((select oid from pg_constraint where conrelid = t.oid and contype = 'c' and a.attnum = any(conkey) limit 1), 0) as int) as rule_object_id
  , CAST(0 as sys.bit) as is_sparse
  , CAST(0 as sys.bit) as is_column_set
  , CAST(0 as sys.tinyint) as generated_always_type
  , CAST('NOT_APPLICABLE' as sys.nvarchar(60)) as generated_always_type_desc
from pg_attribute a
inner join pg_class c on c.oid = a.attrelid
inner join pg_type t on t.oid = a.atttypid
inner join pg_namespace s on s.oid = c.relnamespace
left join pg_attrdef d on c.oid = d.adrelid and a.attnum = d.adnum
left join pg_collation coll on coll.oid = a.attcollation
, sys.translate_pg_type_to_tsql(a.atttypid) AS tsql_type_name
, sys.translate_pg_type_to_tsql(t.typbasetype) AS tsql_base_type_name
where not a.attisdropped
and (s.oid in (select schema_id from sys.schemas) or s.nspname = 'sys')
-- r = ordinary table, i = index, S = sequence, t = TOAST table, v = view, m = materialized view, c = composite type, f = foreign table, p = partitioned table
and c.relkind in ('r', 'v', 'm', 'f', 'p')
and has_schema_privilege(s.oid, 'USAGE')
and has_column_privilege(quote_ident(s.nspname) ||'.'||quote_ident(c.relname), a.attname, 'SELECT,INSERT,UPDATE,REFERENCES')
and a.attnum > 0;
GRANT SELECT ON sys.all_columns TO PUBLIC;

-- internal function in order to workaround BABEL-1597
CREATE OR REPLACE FUNCTION sys.columns_internal()
RETURNS TABLE (
    out_object_id int,
    out_name sys.sysname,
    out_column_id int,
    out_system_type_id int,
    out_user_type_id int,
    out_max_length smallint,
    out_precision sys.tinyint,
    out_scale sys.tinyint,
    out_collation_name sys.sysname,
    out_collation_id int,
    out_offset smallint,
    out_is_nullable sys.bit,
    out_is_ansi_padded sys.bit,
    out_is_rowguidcol sys.bit,
    out_is_identity sys.bit,
    out_is_computed sys.bit,
    out_is_filestream sys.bit,
    out_is_replicated sys.bit,
    out_is_non_sql_subscribed sys.bit,
    out_is_merge_published sys.bit,
    out_is_dts_replicated sys.bit,
    out_is_xml_document sys.bit,
    out_xml_collection_id int,
    out_default_object_id int,
    out_rule_object_id int,
    out_is_sparse sys.bit,
    out_is_column_set sys.bit,
    out_generated_always_type sys.tinyint,
    out_generated_always_type_desc sys.nvarchar(60),
    out_encryption_type int,
    out_encryption_type_desc sys.nvarchar(64),
    out_encryption_algorithm_name sys.sysname,
    out_column_encryption_key_id int,
    out_column_encryption_key_database_name sys.sysname,
    out_is_hidden sys.bit,
    out_is_masked sys.bit,
    out_graph_type int,
    out_graph_type_desc sys.nvarchar(60)
)
AS
$$
BEGIN
	RETURN QUERY
		SELECT CAST(c.oid AS int),
			CAST(a.attname AS sys.sysname),
			CAST(a.attnum AS int),
			CASE 
			WHEN tsql_type_name IS NOT NULL OR t.typbasetype = 0 THEN
				-- either tsql or PG base type 
				CAST(a.atttypid AS int)
			ELSE 
				CAST(t.typbasetype AS int)
			END,
			CAST(a.atttypid AS int),
			CASE
			WHEN a.atttypmod != -1 THEN 
				sys.tsql_type_max_length_helper(coalesce(tsql_type_name, tsql_base_type_name), a.attlen, a.atttypmod)
			ELSE 
				sys.tsql_type_max_length_helper(coalesce(tsql_type_name, tsql_base_type_name), a.attlen, t.typtypmod)
			END,
			CASE
			WHEN a.atttypmod != -1 THEN 
				sys.tsql_type_precision_helper(coalesce(tsql_type_name, tsql_base_type_name), a.atttypmod)
			ELSE 
				sys.tsql_type_precision_helper(coalesce(tsql_type_name, tsql_base_type_name), t.typtypmod)
			END,
			CASE
			WHEN a.atttypmod != -1 THEN 
				sys.tsql_type_scale_helper(coalesce(tsql_type_name, tsql_base_type_name), a.atttypmod, false)
			ELSE 
				sys.tsql_type_scale_helper(coalesce(tsql_type_name, tsql_base_type_name), t.typtypmod, false)
			END,
			CAST(coll.collname AS sys.sysname),
			CAST(a.attcollation AS int),
			CAST(a.attnum AS smallint),
			CAST(case when a.attnotnull then 0 else 1 end AS sys.bit),
			CAST(case when t.typname in ('bpchar', 'nchar', 'binary') then 1 else 0 end AS sys.bit),
			CAST(0 AS sys.bit),
			CAST(case when a.attidentity <> ''::"char" then 1 else 0 end AS sys.bit),
			CAST(case when a.attgenerated <> ''::"char" then 1 else 0 end AS sys.bit),
			CAST(0 AS sys.bit),
			CAST(0 AS sys.bit),
			CAST(0 AS sys.bit),
			CAST(0 AS sys.bit),
			CAST(0 AS sys.bit),
			CAST(0 AS sys.bit),
			CAST(0 AS int),
			CAST(coalesce(d.oid, 0) AS int),
			CAST(coalesce((select oid from pg_constraint where conrelid = t.oid
						and contype = 'c' and a.attnum = any(conkey) limit 1), 0) AS int),
			CAST(0 AS sys.bit),
			CAST(0 AS sys.bit),
			CAST(0 AS sys.tinyint),
			CAST('NOT_APPLICABLE' AS sys.nvarchar(60)),
			CAST(null AS int),
			CAST(null AS sys.nvarchar(64)),
			CAST(null AS sys.sysname),
			CAST(null AS int),
			CAST(null AS sys.sysname),
			CAST(0 AS sys.bit),
			CAST(0 AS sys.bit),
			CAST(null AS int),
			CAST(null AS sys.nvarchar(60))
		FROM pg_attribute a
		INNER JOIN pg_class c ON c.oid = a.attrelid
		INNER JOIN pg_type t ON t.oid = a.atttypid
		INNER JOIN sys.schemas sch on c.relnamespace = sch.schema_id 
		INNER JOIN sys.pg_namespace_ext ext on sch.schema_id = ext.oid 
		LEFT JOIN pg_attrdef d ON c.oid = d.adrelid AND a.attnum = d.adnum
		LEFT JOIN pg_collation coll ON coll.oid = a.attcollation
		, sys.translate_pg_type_to_tsql(a.atttypid) AS tsql_type_name
		, sys.translate_pg_type_to_tsql(t.typbasetype) AS tsql_base_type_name
		WHERE NOT a.attisdropped
		AND a.attnum > 0
		-- r = ordinary table, i = index, S = sequence, t = TOAST table, v = view, m = materialized view, c = composite type, f = foreign table, p = partitioned table
		AND c.relkind IN ('r', 'v', 'm', 'f', 'p')
		AND has_schema_privilege(sch.schema_id, 'USAGE')
		AND has_column_privilege(a.attrelid, a.attname, 'SELECT,INSERT,UPDATE,REFERENCES')
		union all
		-- system tables information
		SELECT CAST(c.oid AS int),
			CAST(a.attname AS sys.sysname),
			CAST(a.attnum AS int),
			CASE 
			WHEN tsql_type_name IS NOT NULL OR t.typbasetype = 0 THEN
				-- either tsql or PG base type 
				CAST(a.atttypid AS int)
			ELSE 
				CAST(t.typbasetype AS int)
			END,
			CAST(a.atttypid AS int),
			CASE
			WHEN a.atttypmod != -1 THEN 
				sys.tsql_type_max_length_helper(coalesce(tsql_type_name, tsql_base_type_name), a.attlen, a.atttypmod)
			ELSE 
				sys.tsql_type_max_length_helper(coalesce(tsql_type_name, tsql_base_type_name), a.attlen, t.typtypmod)
			END,
			CASE
			WHEN a.atttypmod != -1 THEN 
				sys.tsql_type_precision_helper(coalesce(tsql_type_name, tsql_base_type_name), a.atttypmod)
			ELSE 
				sys.tsql_type_precision_helper(coalesce(tsql_type_name, tsql_base_type_name), t.typtypmod)
			END,
			CASE
			WHEN a.atttypmod != -1 THEN 
				sys.tsql_type_scale_helper(coalesce(tsql_type_name, tsql_base_type_name), a.atttypmod, false)
			ELSE 
				sys.tsql_type_scale_helper(coalesce(tsql_type_name, tsql_base_type_name), t.typtypmod, false)
			END,
			CAST(coll.collname AS sys.sysname),
			CAST(a.attcollation AS int),
			CAST(a.attnum AS smallint),
			CAST(case when a.attnotnull then 0 else 1 end AS sys.bit),
			CAST(case when t.typname in ('bpchar', 'nchar', 'binary') then 1 else 0 end AS sys.bit),
			CAST(0 AS sys.bit),
			CAST(case when a.attidentity <> ''::"char" then 1 else 0 end AS sys.bit),
			CAST(case when a.attgenerated <> ''::"char" then 1 else 0 end AS sys.bit),
			CAST(0 AS sys.bit),
			CAST(0 AS sys.bit),
			CAST(0 AS sys.bit),
			CAST(0 AS sys.bit),
			CAST(0 AS sys.bit),
			CAST(0 AS sys.bit),
			CAST(0 AS int),
			CAST(coalesce(d.oid, 0) AS int),
			CAST(coalesce((select oid from pg_constraint where conrelid = t.oid
						and contype = 'c' and a.attnum = any(conkey) limit 1), 0) AS int),
			CAST(0 AS sys.bit),
			CAST(0 AS sys.bit),
			CAST(0 AS sys.tinyint),
			CAST('NOT_APPLICABLE' AS sys.nvarchar(60)),
			CAST(null AS int),
			CAST(null AS sys.nvarchar(64)),
			CAST(null AS sys.sysname),
			CAST(null AS int),
			CAST(null AS sys.sysname),
			CAST(0 AS sys.bit),
			CAST(0 AS sys.bit),
			CAST(null AS int),
			CAST(null AS sys.nvarchar(60))
		FROM pg_attribute a
		INNER JOIN pg_class c ON c.oid = a.attrelid
		INNER JOIN pg_type t ON t.oid = a.atttypid
		INNER JOIN pg_namespace nsp ON (nsp.oid = c.relnamespace and nsp.nspname = 'sys')
		LEFT JOIN pg_attrdef d ON c.oid = d.adrelid AND a.attnum = d.adnum
		LEFT JOIN pg_collation coll ON coll.oid = a.attcollation
		, sys.translate_pg_type_to_tsql(a.atttypid) AS tsql_type_name
		, sys.translate_pg_type_to_tsql(t.typbasetype) AS tsql_base_type_name
		WHERE NOT a.attisdropped
		AND a.attnum > 0
		AND c.relkind = 'r'
		AND has_schema_privilege(nsp.oid, 'USAGE')
		AND has_column_privilege(a.attrelid, a.attname, 'SELECT,INSERT,UPDATE,REFERENCES');
END;
$$
language plpgsql;

create or replace view sys.columns AS
select out_object_id as object_id
  , out_name as name
  , out_column_id as column_id
  , out_system_type_id as system_type_id
  , out_user_type_id as user_type_id
  , out_max_length as max_length
  , out_precision as precision
  , out_scale as scale
  , out_collation_name as collation_name
  , out_is_nullable as is_nullable
  , out_is_ansi_padded as is_ansi_padded
  , out_is_rowguidcol as is_rowguidcol
  , out_is_identity as is_identity
  , out_is_computed as is_computed
  , out_is_filestream as is_filestream
  , out_is_replicated as is_replicated
  , out_is_non_sql_subscribed as is_non_sql_subscribed
  , out_is_merge_published as is_merge_published
  , out_is_dts_replicated as is_dts_replicated
  , out_is_xml_document as is_xml_document
  , out_xml_collection_id as xml_collection_id
  , out_default_object_id as default_object_id
  , out_rule_object_id as rule_object_id
  , out_is_sparse as is_sparse
  , out_is_column_set as is_column_set
  , out_generated_always_type as generated_always_type
  , out_generated_always_type_desc as generated_always_type_desc
  , out_encryption_type as encryption_type
  , out_encryption_type_desc as encryption_type_desc
  , out_encryption_algorithm_name as encryption_algorithm_name
  , out_column_encryption_key_id as column_encryption_key_id
  , out_column_encryption_key_database_name as column_encryption_key_database_name
  , out_is_hidden as is_hidden
  , out_is_masked as is_masked
  , out_graph_type as graph_type
  , out_graph_type_desc as graph_type_desc
from sys.columns_internal();
GRANT SELECT ON sys.columns TO PUBLIC;

CREATE OR replace view sys.foreign_key_columns as
SELECT DISTINCT
  CAST(c.oid AS INT) AS constraint_object_id
  ,CAST((generate_series(1,ARRAY_LENGTH(c.conkey,1))) AS INT) AS constraint_column_id
  ,CAST(c.conrelid AS INT) AS parent_object_id
  ,CAST((UNNEST (c.conkey)) AS INT) AS parent_column_id
  ,CAST(c.confrelid AS INT) AS referenced_object_id
  ,CAST((UNNEST(c.confkey)) AS INT) AS referenced_column_id
FROM pg_constraint c
WHERE c.contype = 'f'
AND (c.connamespace IN (SELECT schema_id FROM sys.schemas))
AND has_schema_privilege(c.connamespace, 'USAGE');
GRANT SELECT ON sys.foreign_key_columns TO PUBLIC;

CREATE OR replace view sys.foreign_keys AS
SELECT
  CAST(c.conname AS sys.SYSNAME) AS name
, CAST(c.oid AS INT) AS object_id
, CAST(NULL AS INT) AS principal_id
, CAST(sch.schema_id AS INT) AS schema_id
, CAST(c.conrelid AS INT) AS parent_object_id
, CAST('F' AS CHAR(2)) AS type
, CAST('FOREIGN_KEY_CONSTRAINT' AS NVARCHAR(60)) AS type_desc
, CAST(NULL AS sys.DATETIME) AS create_date
, CAST(NULL AS sys.DATETIME) AS modify_date
, CAST(0 AS sys.BIT) AS is_ms_shipped
, CAST(0 AS sys.BIT) AS is_published
, CAST(0 AS sys.BIT) as is_schema_published
, CAST(c.confrelid AS INT) AS referenced_object_id
, CAST(c.conindid AS INT) AS key_index_id
, CAST(0 AS sys.BIT) AS is_disabled
, CAST(0 AS sys.BIT) AS is_not_for_replication
, CAST(0 AS sys.BIT) AS is_not_trusted
, CAST(
    (CASE c.confdeltype
    WHEN 'a' THEN 0
    WHEN 'r' THEN 0
    WHEN 'c' THEN 1
    WHEN 'n' THEN 2
    WHEN 'd' THEN 3
    END) 
    AS sys.TINYINT) AS delete_referential_action
, CAST(
    (CASE c.confdeltype
    WHEN 'a' THEN 'NO_ACTION'
    WHEN 'r' THEN 'NO_ACTION'
    WHEN 'c' THEN 'CASCADE'
    WHEN 'n' THEN 'SET_NULL'
    WHEN 'd' THEN 'SET_DEFAULT'
    END) 
    AS sys.NVARCHAR(60)) AS delete_referential_action_desc
, CAST(
    (CASE c.confupdtype
    WHEN 'a' THEN 0
    WHEN 'r' THEN 0
    WHEN 'c' THEN 1
    WHEN 'n' THEN 2
    WHEN 'd' THEN 3
    END)
    AS sys.TINYINT) AS update_referential_action
, CAST(
    (CASE c.confupdtype
    WHEN 'a' THEN 'NO_ACTION'
    WHEN 'r' THEN 'NO_ACTION'
    WHEN 'c' THEN 'CASCADE'
    WHEN 'n' THEN 'SET_NULL'
    WHEN 'd' THEN 'SET_DEFAULT'
    END)
    AS sys.NVARCHAR(60)) update_referential_action_desc
, CAST(1 AS sys.BIT) AS is_system_named
FROM pg_constraint c
INNER JOIN sys.schemas sch ON sch.schema_id = c.connamespace
WHERE has_schema_privilege(sch.schema_id, 'USAGE')
AND c.contype = 'f';
GRANT SELECT ON sys.foreign_keys TO PUBLIC;

CREATE OR replace view sys.identity_columns AS
SELECT 
  CAST(out_object_id AS INT) AS object_id
  , CAST(out_name AS SYSNAME) AS name
  , CAST(out_column_id AS INT) AS column_id
  , CAST(out_system_type_id AS TINYINT) AS system_type_id
  , CAST(out_user_type_id AS INT) AS user_type_id
  , CAST(out_max_length AS SMALLINT) AS max_length
  , CAST(out_precision AS TINYINT) AS precision
  , CAST(out_scale AS TINYINT) AS scale
  , CAST(out_collation_name AS SYSNAME) AS collation_name
  , CAST(out_is_nullable AS sys.BIT) AS is_nullable
  , CAST(out_is_ansi_padded AS sys.BIT) AS is_ansi_padded
  , CAST(out_is_rowguidcol AS sys.BIT) AS is_rowguidcol
  , CAST(out_is_identity AS sys.BIT) AS is_identity
  , CAST(out_is_computed AS sys.BIT) AS is_computed
  , CAST(out_is_filestream AS sys.BIT) AS is_filestream
  , CAST(out_is_replicated AS sys.BIT) AS is_replicated
  , CAST(out_is_non_sql_subscribed AS sys.BIT) AS is_non_sql_subscribed
  , CAST(out_is_merge_published AS sys.BIT) AS is_merge_published
  , CAST(out_is_dts_replicated AS sys.BIT) AS is_dts_replicated
  , CAST(out_is_xml_document AS sys.BIT) AS is_xml_document
  , CAST(out_xml_collection_id AS INT) AS xml_collection_id
  , CAST(out_default_object_id AS INT) AS default_object_id
  , CAST(out_rule_object_id AS INT) AS rule_object_id
  , CAST(out_is_sparse AS sys.BIT) AS is_sparse
  , CAST(out_is_column_set AS sys.BIT) AS is_column_set
  , CAST(out_generated_always_type AS TINYINT) AS generated_always_type
  , CAST(out_generated_always_type_desc AS NVARCHAR(60)) AS generated_always_type_desc
  , CAST(out_encryption_type AS INT) AS encryption_type
  , CAST(out_encryption_type_desc AS NVARCHAR(60)) AS encryption_type_desc
  , CAST(out_encryption_algorithm_name AS SYSNAME) AS encryption_algorithm_name
  , CAST(out_column_encryption_key_id AS INT) column_encryption_key_id
  , CAST(out_column_encryption_key_database_name AS SYSNAME) AS column_encryption_key_database_name
  , CAST(out_is_hidden AS sys.BIT) AS is_hidden
  , CAST(out_is_masked AS sys.BIT) AS is_masked
  , CAST(sys.ident_seed(OBJECT_NAME(sc.out_object_id)) AS SQL_VARIANT) AS seed_value
  , CAST(sys.ident_incr(OBJECT_NAME(sc.out_object_id)) AS SQL_VARIANT) AS increment_value
  , CAST(sys.babelfish_get_sequence_value(pg_get_serial_sequence(quote_ident(ext.nspname)||'.'||quote_ident(c.relname), a.attname)) AS SQL_VARIANT) AS last_value
  , CAST(0 as sys.BIT) as is_not_for_replication
FROM sys.columns_internal() sc
INNER JOIN pg_attribute a ON sc.out_name = cast(a.attname as sys.sysname) COLLATE sys.database_default AND sc.out_column_id = a.attnum
INNER JOIN pg_class c ON c.oid = a.attrelid
INNER JOIN sys.pg_namespace_ext ext ON ext.oid = c.relnamespace
WHERE NOT a.attisdropped
AND sc.out_is_identity::INTEGER = 1
AND pg_get_serial_sequence(quote_ident(ext.nspname)||'.'||quote_ident(c.relname), a.attname) IS NOT NULL
AND has_sequence_privilege(pg_get_serial_sequence(quote_ident(ext.nspname)||'.'||quote_ident(c.relname), a.attname), 'USAGE,SELECT,UPDATE');
GRANT SELECT ON sys.identity_columns TO PUBLIC;

create or replace view sys.indexes as
select 
  CAST(object_id as int)
  , CAST(name as sys.sysname)
  , CAST(type as sys.tinyint)
  , CAST(type_desc as sys.nvarchar(60))
  , CAST(is_unique as sys.bit)
  , CAST(data_space_id as int)
  , CAST(ignore_dup_key as sys.bit)
  , CAST(is_primary_key as sys.bit)
  , CAST(is_unique_constraint as sys.bit)
  , CAST(fill_factor as sys.tinyint)
  , CAST(is_padded as sys.bit)
  , CAST(is_disabled as sys.bit)
  , CAST(is_hypothetical as sys.bit)
  , CAST(allow_row_locks as sys.bit)
  , CAST(allow_page_locks as sys.bit)
  , CAST(has_filter as sys.bit)
  , CAST(filter_definition as sys.nvarchar)
  , CAST(auto_created as sys.bit)
  , CAST(index_id as int)
from 
(
  -- Get all indexes from all system and user tables
  select
    i.indrelid as object_id
    , c.relname as name
    , case when i.indisclustered then 1 else 2 end as type
    , case when i.indisclustered then 'CLUSTERED' else 'NONCLUSTERED' end as type_desc
    , case when i.indisunique then 1 else 0 end as is_unique
    , c.reltablespace as data_space_id
    , 0 as ignore_dup_key
    , case when i.indisprimary then 1 else 0 end as is_primary_key
    , case when (SELECT count(constr.oid) FROM pg_constraint constr WHERE constr.conindid = c.oid and constr.contype = 'u') > 0 then 1 else 0 end as is_unique_constraint
    , 0 as fill_factor
    , case when i.indpred is null then 0 else 1 end as is_padded
    , case when i.indisready then 0 else 1 end as is_disabled
    , 0 as is_hypothetical
    , 1 as allow_row_locks
    , 1 as allow_page_locks
    , 0 as has_filter
    , null as filter_definition
    , 0 as auto_created
    , case when i.indisclustered then 1 else c.oid end as index_id
  from pg_class c
  inner join pg_index i on i.indexrelid = c.oid
  where c.relkind = 'i' and i.indislive
  and (c.relnamespace in (select schema_id from sys.schemas) or c.relnamespace::regnamespace::text = 'sys')
  and has_schema_privilege(c.relnamespace, 'USAGE')

  union all 
  
  -- Create HEAP entries for each system and user table
  select distinct on (t.oid)
    t.oid as object_id
    , null as name
    , 0 as type
    , 'HEAP' as type_desc
    , 0 as is_unique
    , 1 as data_space_id
    , 0 as ignore_dup_key
    , 0 as is_primary_key
    , 0 as is_unique_constraint
    , 0 as fill_factor
    , 0 as is_padded
    , 0 as is_disabled
    , 0 as is_hypothetical
    , 1 as allow_row_locks
    , 1 as allow_page_locks
    , 0 as has_filter
    , null as filter_definition
    , 0 as auto_created
    , 0 as index_id
  from pg_class t 
  where t.relkind = 'r'
  and (t.relnamespace in (select schema_id from sys.schemas) or t.relnamespace::regnamespace::text = 'sys')
  and has_schema_privilege(t.relnamespace, 'USAGE')
  and has_table_privilege(t.oid, 'SELECT,INSERT,UPDATE,DELETE,TRUNCATE,TRIGGER')

) as indexes_select order by object_id, type_desc;
GRANT SELECT ON sys.indexes TO PUBLIC;

CREATE OR replace view sys.key_constraints AS
SELECT
    CAST(c.conname AS SYSNAME) AS name
  , CAST(c.oid AS INT) AS object_id
  , CAST(0 AS INT) AS principal_id
  , CAST(sch.schema_id AS INT) AS schema_id
  , CAST(c.conrelid AS INT) AS parent_object_id
  , CAST(
    (CASE contype
      WHEN 'p' THEN 'PK'
      WHEN 'u' THEN 'UQ'
    END) 
    AS CHAR(2)) AS type
  , CAST(
    (CASE contype
      WHEN 'p' THEN 'PRIMARY_KEY_CONSTRAINT'
      WHEN 'u' THEN 'UNIQUE_CONSTRAINT'
    END)
    AS NVARCHAR(60)) AS type_desc
  , CAST(NULL AS DATETIME) AS create_date
  , CAST(NULL AS DATETIME) AS modify_date
  , CAST(c.conindid AS INT) AS unique_index_id
  , CAST(0 AS sys.BIT) AS is_ms_shipped
  , CAST(0 AS sys.BIT) AS is_published
  , CAST(0 AS sys.BIT) AS is_schema_published
  , CAST(1 as sys.BIT) as is_system_named
FROM pg_constraint c
INNER JOIN sys.schemas sch ON sch.schema_id = c.connamespace
WHERE has_schema_privilege(sch.schema_id, 'USAGE')
AND c.contype IN ('p', 'u');
GRANT SELECT ON sys.key_constraints TO PUBLIC;

create or replace view sys.procedures as
select
  cast(p.proname as sys.sysname) as name
  , cast(p.oid as int) as object_id
  , cast(null as int) as principal_id
  , cast(sch.schema_id as int) as schema_id
  , cast (0 as int) as parent_object_id
  , cast(case p.prokind
      when 'p' then 'P'
      when 'a' then 'AF'
      else
        case format_type(p.prorettype, null) when 'trigger'
          then 'TR'
          else 'FN'
        end
    end as sys.bpchar(2)) COLLATE sys.database_default as type
  , cast(case p.prokind
      when 'p' then 'SQL_STORED_PROCEDURE'
      when 'a' then 'AGGREGATE_FUNCTION'
      else
        case format_type(p.prorettype, null) when 'trigger'
          then 'SQL_TRIGGER'
          else 'SQL_SCALAR_FUNCTION'
        end
    end as sys.nvarchar(60)) as type_desc
  , cast(f.create_date as sys.datetime) as create_date
  , cast(f.create_date as sys.datetime) as modify_date
  , cast(0 as sys.bit) as is_ms_shipped
  , cast(0 as sys.bit) as is_published
  , cast(0 as sys.bit) as is_schema_published
  , cast(0 as sys.bit) as is_auto_executed
  , cast(0 as sys.bit) as is_execution_replicated
  , cast(0 as sys.bit) as is_repl_serializable_only
  , cast(0 as sys.bit) as skips_repl_constraints
from pg_proc p
inner join sys.schemas sch on sch.schema_id = p.pronamespace
left join sys.babelfish_function_ext f on p.proname = f.funcname and sch.schema_id::regnamespace::name = f.nspname
and sys.babelfish_get_pltsql_function_signature(p.oid) = f.funcsignature collate "C"
where has_schema_privilege(sch.schema_id, 'USAGE')
and format_type(p.prorettype, null) <> 'trigger'
and has_function_privilege(p.oid, 'EXECUTE');
GRANT SELECT ON sys.procedures TO PUBLIC;

create or replace view sys.sysforeignkeys as
select
  c.conname as name
  , c.oid as object_id
  , c.conrelid as fkeyid
  , c.confrelid as rkeyid
  , a_con.attnum as fkey
  , a_conf.attnum as rkey
  , a_conf.attnum as keyno
from pg_constraint c
inner join pg_attribute a_con on a_con.attrelid = c.conrelid and a_con.attnum = any(c.conkey)
inner join pg_attribute a_conf on a_conf.attrelid = c.confrelid and a_conf.attnum = any(c.confkey)
where c.contype = 'f'
and (c.connamespace in (select schema_id from sys.schemas))
and has_schema_privilege(c.connamespace, 'USAGE');
GRANT SELECT ON sys.sysforeignkeys TO PUBLIC;

create or replace view  sys.sysindexes as
select
  i.object_id::integer as id
  , null::integer as status
  , null::binary(6) as first
  , i.type::smallint as indid
  , null::binary(6) as root
  , 0::smallint as minlen
  , 1::smallint as keycnt
  , null::smallint as groupid
  , 0 as dpages
  , 0 as reserved
  , 0 as used
  , 0::bigint as rowcnt
  , 0 as rowmodctr
  , 0 as reserved3
  , 0 as reserved4
  , 0::smallint as xmaxlen
  , null::smallint as maxirow
  , 90::sys.tinyint as "OrigFillFactor"
  , 0::sys.tinyint as "StatVersion"
  , 0 as reserved2
  , null::binary(6) as "FirstIAM"
  , 0::smallint as impid
  , 0::smallint as lockflags
  , 0 as pgmodctr
  , null::sys.varbinary(816) as keys
  , i.name::sys.sysname as name
  , null::sys.image as statblob
  , 0 as maxlen
  , 0 as rows
from sys.indexes i;
GRANT SELECT ON sys.sysindexes TO PUBLIC;

create or replace view sys.sysprocesses as
select
  a.pid as spid
  , null::integer as kpid
  , coalesce(blocking_activity.pid, 0) as blocked
  , null::bytea as waittype
  , 0 as waittime
  , a.wait_event_type as lastwaittype
  , null::text as waitresource
  , coalesce(t.database_id, 0)::oid as dbid
  , a.usesysid as uid
  , 0 as cpu
  , 0 as physical_io
  , 0 as memusage
  , a.backend_start as login_time
  , a.query_start as last_batch
  , 0 as ecid
  , 0 as open_tran
  , a.state as status
  , null::bytea as sid
  , CAST(t.host_name AS sys.nchar(128)) as hostname
  , a.application_name as program_name
  , null::varchar(10) as hostprocess
  , a.query as cmd
  , null::varchar(128) as nt_domain
  , null::varchar(128) as nt_username
  , null::varchar(12) as net_address
  , null::varchar(12) as net_library
  , a.usename as loginname
  , null::bytea as context_info
  , null::bytea as sql_handle
  , 0 as stmt_start
  , 0 as stmt_end
  , 0 as request_id
from pg_stat_activity a
left join sys.tsql_stat_get_activity('sessions') as t on a.pid = t.procid
left join pg_catalog.pg_locks as blocked_locks on a.pid = blocked_locks.pid
left join pg_catalog.pg_locks         blocking_locks
        ON blocking_locks.locktype = blocked_locks.locktype
        AND blocking_locks.DATABASE IS NOT DISTINCT FROM blocked_locks.DATABASE
        AND blocking_locks.relation IS NOT DISTINCT FROM blocked_locks.relation
        AND blocking_locks.page IS NOT DISTINCT FROM blocked_locks.page
        AND blocking_locks.tuple IS NOT DISTINCT FROM blocked_locks.tuple
        AND blocking_locks.virtualxid IS NOT DISTINCT FROM blocked_locks.virtualxid
        AND blocking_locks.transactionid IS NOT DISTINCT FROM blocked_locks.transactionid
        AND blocking_locks.classid IS NOT DISTINCT FROM blocked_locks.classid
        AND blocking_locks.objid IS NOT DISTINCT FROM blocked_locks.objid
        AND blocking_locks.objsubid IS NOT DISTINCT FROM blocked_locks.objsubid
        AND blocking_locks.pid != blocked_locks.pid
 left join pg_catalog.pg_stat_activity blocking_activity ON blocking_activity.pid = blocking_locks.pid
 where a.datname = current_database(); /* current physical database will always be babelfish database */
GRANT SELECT ON sys.sysprocesses TO PUBLIC;

create or replace view sys.types As
with type_code_list as
(
    select distinct  pg_typname as pg_type_name, tsql_typname as tsql_type_name
    from sys.babelfish_typecode_list()
)
-- For System types
<<<<<<< HEAD
select tsql_type_name collate sys.database_default as name
=======
select 
  ti.tsql_type_name as name
>>>>>>> 0d522cea
  , t.oid as system_type_id
  , t.oid as user_type_id
  , s.oid as schema_id
  , cast(NULL as INT) as principal_id
  , sys.tsql_type_max_length_helper(ti.tsql_type_name, t.typlen, t.typtypmod, true) as max_length
  , cast(sys.tsql_type_precision_helper(ti.tsql_type_name, t.typtypmod) as int) as precision
  , cast(sys.tsql_type_scale_helper(ti.tsql_type_name, t.typtypmod, false) as int) as scale
  , CASE c.collname
    WHEN 'default' THEN default_collation_name
    ELSE  c.collname
    END as collation_name
  , case when typnotnull then 0 else 1 end as is_nullable
  , 0 as is_user_defined
  , 0 as is_assembly_type
  , 0 as default_object_id
  , 0 as rule_object_id
  , 0 as is_table_type
from pg_type t
inner join pg_namespace s on s.oid = t.typnamespace
inner join type_code_list ti on t.typname = ti.pg_type_name
left join pg_collation c on c.oid = t.typcollation
,cast(current_setting('babelfishpg_tsql.server_collation_name') as name) as default_collation_name
where
ti.tsql_type_name IS NOT NULL  
and pg_type_is_visible(t.oid)
and (s.nspname = 'pg_catalog' OR s.nspname = 'sys')
union all 
-- For User Defined Types
select cast(t.typname as text) collate sys.database_default as name
  , t.typbasetype as system_type_id
  , t.oid as user_type_id
  , t.typnamespace as schema_id
  , null::integer as principal_id
  , case when tt.typrelid is not null then -1::smallint else sys.tsql_type_max_length_helper(tsql_base_type_name, t.typlen, t.typtypmod) end as max_length
  , case when tt.typrelid is not null then 0::smallint else cast(sys.tsql_type_precision_helper(tsql_base_type_name, t.typtypmod) as int) end as precision
  , case when tt.typrelid is not null then 0::smallint else cast(sys.tsql_type_scale_helper(tsql_base_type_name, t.typtypmod, false) as int) end as scale
  , CASE c.collname
    WHEN 'default' THEN default_collation_name
    ELSE  c.collname 
    END as collation_name
  , case when tt.typrelid is not null then 0
         else case when typnotnull then 0 else 1 end
    end
    as is_nullable
  -- CREATE TYPE ... FROM is implemented as CREATE DOMAIN in babel
  , 1 as is_user_defined
  , 0 as is_assembly_type
  , 0 as default_object_id
  , 0 as rule_object_id
  , case when tt.typrelid is not null then 1 else 0 end as is_table_type
from pg_type t
join sys.schemas sch on t.typnamespace = sch.schema_id
left join type_code_list ti on t.typname = ti.pg_type_name
left join pg_collation c on c.oid = t.typcollation
left join sys.table_types_internal tt on t.typrelid = tt.typrelid
, sys.translate_pg_type_to_tsql(t.typbasetype) AS tsql_base_type_name
, cast(current_setting('babelfishpg_tsql.server_collation_name') as name) as default_collation_name
-- we want to show details of user defined datatypes created under babelfish database
where 
 ti.tsql_type_name IS NULL
and
  (
    -- show all user defined datatypes created under babelfish database except table types
    t.typtype = 'd'
    or
    -- only for table types
    tt.typrelid is not null  
  );
GRANT SELECT ON sys.types TO PUBLIC;

create or replace view sys.table_types as
select st.*
  , pt.typrelid::int as type_table_object_id
  , 0::sys.bit as is_memory_optimized -- return 0 until we support in-memory tables
from sys.types st
inner join pg_catalog.pg_type pt on st.user_type_id = pt.oid
where is_table_type = 1;
GRANT SELECT ON sys.table_types TO PUBLIC;

create or replace view sys.default_constraints
AS
select CAST(('DF_' || tab.name collate "C" || '_' || d.oid) as sys.sysname) as name
  , CAST(d.oid as int) as object_id
  , CAST(null as int) as principal_id
  , CAST(tab.schema_id as int) as schema_id
  , CAST(d.adrelid as int) as parent_object_id
  , CAST('D' as char(2)) as type
  , CAST('DEFAULT_CONSTRAINT' as sys.nvarchar(60)) AS type_desc
  , CAST(null as sys.datetime) as create_date
  , CAST(null as sys.datetime) as modified_date
  , CAST(0 as sys.bit) as is_ms_shipped
  , CAST(0 as sys.bit) as is_published
  , CAST(0 as sys.bit) as is_schema_published
  , CAST(d.adnum as int) as  parent_column_id
  -- use a simple regex to strip the datatype and collation that pg_get_expr returns after a double-colon that is not expected in SQL Server
  , CAST(regexp_replace(pg_get_expr(d.adbin, d.adrelid), '::"?\w+"?| COLLATE "\w+"', '', 'g') as sys.nvarchar(4000)) as definition
  , CAST(1 as sys.bit) as is_system_named
from pg_catalog.pg_attrdef as d
inner join pg_attribute a on a.attrelid = d.adrelid and d.adnum = a.attnum
inner join sys.tables tab on d.adrelid = tab.object_id
WHERE a.atthasdef = 't' and a.attgenerated = ''
AND has_schema_privilege(tab.schema_id, 'USAGE')
AND has_column_privilege(a.attrelid, a.attname, 'SELECT,INSERT,UPDATE,REFERENCES');
GRANT SELECT ON sys.default_constraints TO PUBLIC;

CREATE or replace VIEW sys.check_constraints AS
SELECT CAST(c.conname as sys.sysname) as name
  , CAST(oid as integer) as object_id
  , CAST(NULL as integer) as principal_id 
  , CAST(c.connamespace as integer) as schema_id
  , CAST(conrelid as integer) as parent_object_id
  , CAST('C' as sys.bpchar(2)) as type
  , CAST('CHECK_CONSTRAINT' as sys.nvarchar(60)) as type_desc
  , CAST(null as sys.datetime) as create_date
  , CAST(null as sys.datetime) as modify_date
  , CAST(0 as sys.bit) as is_ms_shipped
  , CAST(0 as sys.bit) as is_published
  , CAST(0 as sys.bit) as is_schema_published
  , CAST(0 as sys.bit) as is_disabled
  , CAST(0 as sys.bit) as is_not_for_replication
  , CAST(0 as sys.bit) as is_not_trusted
  , CAST(c.conkey[1] as integer) AS parent_column_id
  -- use a simple regex to strip the datatype and collation that pg_get_constraintdef returns after a double-colon that is not expected in SQL Server
  , CAST(regexp_replace(substring(pg_get_constraintdef(c.oid) from 7), '::"?\w+"?| COLLATE "\w+"', '', 'g') as sys.nvarchar(4000)) AS definition
  , CAST(1 as sys.bit) as uses_database_collation
  , CAST(0 as sys.bit) as is_system_named
FROM pg_catalog.pg_constraint as c
INNER JOIN sys.schemas s on c.connamespace = s.schema_id
WHERE has_schema_privilege(s.schema_id, 'USAGE')
AND c.contype = 'c' and c.conrelid != 0;
GRANT SELECT ON sys.check_constraints TO PUBLIC;

create or replace view sys.shipped_objects_not_in_sys AS
-- This portion of view retrieves information on objects that reside in a schema in one specfic database.
-- For example, 'master_dbo' schema can only exist in the 'master' database.
-- Internally stored schema name (nspname) must be provided.
select t.name,t.type, ns.oid as schemaid from
(
  values 
    ('xp_qv','master_dbo','P'),
    ('xp_instance_regread','master_dbo','P'),
    ('fn_syspolicy_is_automation_enabled', 'msdb_dbo', 'FN'),
    ('syspolicy_configuration', 'msdb_dbo', 'V'),
    ('syspolicy_system_health_state', 'msdb_dbo', 'V')
) t(name,schema_name, type)
inner join pg_catalog.pg_namespace ns on cast(t.schema_name as sys.sysname) = cast(ns.nspname as sys.sysname)

union all 

-- This portion of view retrieves information on objects that reside in a schema in any number of databases.
-- For example, 'dbo' schema can exist in the 'master', 'tempdb', 'msdb', and any user created database.
select t.name,t.type, ns.oid  as schemaid from
(
  values 
    ('sysdatabases','dbo','V')
) t (name, schema_name, type)
inner join sys.babelfish_namespace_ext b on t.schema_name=b.orig_name COLLATE sys.database_default
inner join pg_catalog.pg_namespace ns on b.nspname = ns.nspname COLLATE sys.database_default;
GRANT SELECT ON sys.shipped_objects_not_in_sys TO PUBLIC;

create or replace view sys.all_objects as
select 
    cast (name as sys.sysname) collate sys.database_default
  , cast (object_id as integer) 
  , cast ( principal_id as integer)
  , cast (schema_id as integer)
  , cast (parent_object_id as integer)
  , cast (type as char(2)) collate sys.database_default
  , cast (type_desc as sys.nvarchar(60))
  , cast (create_date as sys.datetime)
  , cast (modify_date as sys.datetime)
  , cast (case when (schema_id::regnamespace::text = 'sys' collate sys.database_default) then 1
          when name in (select name from sys.shipped_objects_not_in_sys nis 
                        where nis.name = name collate sys.database_default and nis.schemaid = schema_id and nis.type = type collate sys.database_default) then 1 
          else 0 end as sys.bit) as is_ms_shipped
  , cast (is_published as sys.bit)
  , cast (is_schema_published as sys.bit)
from
(
-- details of user defined and system tables
select
    t.relname collate sys.database_default as name
  , t.oid as object_id
  , null::integer as principal_id
  , s.oid as schema_id
  , 0 as parent_object_id
  , 'U' as type
  , 'USER_TABLE' as type_desc
  , null::timestamp as create_date
  , null::timestamp as modify_date
  , 0 as is_ms_shipped
  , 0 as is_published
  , 0 as is_schema_published
from pg_class t inner join pg_namespace s on s.oid = t.relnamespace
where t.relpersistence in ('p', 'u', 't')
and t.relkind = 'r'
and (s.oid in (select schema_id from sys.schemas) or s.nspname = 'sys')
and not sys.is_table_type(t.oid)
and has_schema_privilege(s.oid, 'USAGE')
and has_table_privilege(t.oid, 'SELECT,INSERT,UPDATE,DELETE,TRUNCATE,TRIGGER')
union all
-- details of user defined and system views
select
    t.relname collate sys.database_default as name
  , t.oid as object_id
  , null::integer as principal_id
  , s.oid as schema_id
  , 0 as parent_object_id
  , 'V'::varchar(2) as type
  , 'VIEW'::varchar(60) as type_desc
  , null::timestamp as create_date
  , null::timestamp as modify_date
  , 0 as is_ms_shipped
  , 0 as is_published
  , 0 as is_schema_published
from pg_class t inner join pg_namespace s on s.oid = t.relnamespace
where t.relkind = 'v'
and (s.oid in (select schema_id from sys.schemas) or s.nspname = 'sys')
and has_schema_privilege(s.oid, 'USAGE')
and has_table_privilege(quote_ident(s.nspname) ||'.'||quote_ident(t.relname), 'SELECT,INSERT,UPDATE,DELETE,TRUNCATE,TRIGGER')
union all
-- details of user defined and system foreign key constraints
select
    c.conname  collate database_default as name
  , c.oid as object_id
  , null::integer as principal_id
  , s.oid as schema_id
  , c.conrelid as parent_object_id
  , 'F' as type
  , 'FOREIGN_KEY_CONSTRAINT'
  , null::timestamp as create_date
  , null::timestamp as modify_date
  , 0 as is_ms_shipped
  , 0 as is_published
  , 0 as is_schema_published
from pg_constraint c
inner join pg_namespace s on s.oid = c.connamespace
where (s.oid in (select schema_id from sys.schemas) or s.nspname = 'sys')
and has_schema_privilege(s.oid, 'USAGE')
and c.contype = 'f'
union all
-- details of user defined and system primary key constraints
select
    c.conname collate sys.database_default as name
  , c.oid as object_id
  , null::integer as principal_id
  , s.oid as schema_id
  , c.conrelid as parent_object_id
  , 'PK' as type
  , 'PRIMARY_KEY_CONSTRAINT' as type_desc
  , null::timestamp as create_date
  , null::timestamp as modify_date
  , 0 as is_ms_shipped
  , 0 as is_published
  , 0 as is_schema_published
from pg_constraint c
inner join pg_namespace s on s.oid = c.connamespace
where (s.oid in (select schema_id from sys.schemas) or s.nspname = 'sys')
and has_schema_privilege(s.oid, 'USAGE')
and c.contype = 'p'
union all
-- details of user defined and system defined procedures
select
    p.proname collate sys.database_default as name 
  , p.oid as object_id
  , null::integer as principal_id
  , s.oid as schema_id
  , cast (case when tr.tgrelid is not null 
  		       then tr.tgrelid 
  		       else 0 end as int) 
    as parent_object_id
  , case p.prokind
      when 'p' then 'P'::varchar(2)
      when 'a' then 'AF'::varchar(2)
      else
        case 
          when pg_catalog.format_type(p.prorettype, null) = 'trigger'
            then 'TR'::varchar(2)
          when p.proretset then
            case 
              when t.typtype = 'c'
                then 'TF'::varchar(2)
              else 'IF'::varchar(2)
            end
          else 'FN'::varchar(2)
        end
    end as type
  , case p.prokind
      when 'p' then 'SQL_STORED_PROCEDURE'::varchar(60)
      when 'a' then 'AGGREGATE_FUNCTION'::varchar(60)
      else
        case 
          when pg_catalog.format_type(p.prorettype, null) = 'trigger'
            then 'SQL_TRIGGER'::varchar(60)
          when p.proretset then
            case 
              when t.typtype = 'c'
                then 'SQL_TABLE_VALUED_FUNCTION'::varchar(60)
              else 'SQL_INLINE_TABLE_VALUED_FUNCTION'::varchar(60)
            end
          else 'SQL_SCALAR_FUNCTION'::varchar(60)
        end
    end as type_desc
  , null::timestamp as create_date
  , null::timestamp as modify_date
  , 0 as is_ms_shipped
  , 0 as is_published
  , 0 as is_schema_published
from pg_proc p
inner join pg_namespace s on s.oid = p.pronamespace
inner join pg_catalog.pg_type t on t.oid = p.prorettype
left join pg_trigger tr on tr.tgfoid = p.oid
where (s.oid in (select schema_id from sys.schemas) or s.nspname = 'sys')
and has_schema_privilege(s.oid, 'USAGE')
and has_function_privilege(p.oid, 'EXECUTE')
union all
-- details of all default constraints
select
    ('DF_' || o.relname collate sys.database_default || '_' || d.oid)::name collate sys.database_default as name
  , d.oid as object_id
  , null::int as principal_id
  , o.relnamespace as schema_id
  , d.adrelid as parent_object_id
  , 'D'::char(2) as type
  , 'DEFAULT_CONSTRAINT'::sys.nvarchar(60) AS type_desc
  , null::timestamp as create_date
  , null::timestamp as modify_date
  , 0 as is_ms_shipped
  , 0 as is_published
  , 0 as is_schema_published
from pg_catalog.pg_attrdef d
inner join pg_attribute a on a.attrelid = d.adrelid and d.adnum = a.attnum
inner join pg_class o on d.adrelid = o.oid
inner join pg_namespace s on s.oid = o.relnamespace
where a.atthasdef = 't' and a.attgenerated = ''
and (s.oid in (select schema_id from sys.schemas) or s.nspname = 'sys')
and has_schema_privilege(s.oid, 'USAGE')
and has_column_privilege(a.attrelid, a.attname, 'SELECT,INSERT,UPDATE,REFERENCES')
union all
-- details of all check constraints
select
    c.conname::name  collate sys.database_default
  , c.oid::integer as object_id
  , NULL::integer as principal_id 
  , c.connamespace::integer as schema_id
  , c.conrelid::integer as parent_object_id
  , 'C'::char(2) as type
  , 'CHECK_CONSTRAINT'::sys.nvarchar(60) as type_desc
  , null::sys.datetime as create_date
  , null::sys.datetime as modify_date
  , 0 as is_ms_shipped
  , 0 as is_published
  , 0 as is_schema_published
from pg_catalog.pg_constraint as c
inner join pg_namespace s on s.oid = c.connamespace
where (s.oid in (select schema_id from sys.schemas) or s.nspname = 'sys')
and has_schema_privilege(s.oid, 'USAGE')
and c.contype = 'c' and c.conrelid != 0
union all
-- details of user defined and system defined sequence objects
select
  p.relname collate sys.database_default as name
  , p.oid as object_id
  , null::integer as principal_id
  , s.oid as schema_id
  , 0 as parent_object_id
  , 'SO'::varchar(2) as type
  , 'SEQUENCE_OBJECT'::varchar(60) as type_desc
  , null::timestamp as create_date
  , null::timestamp as modify_date
  , 0 as is_ms_shipped
  , 0 as is_published
  , 0 as is_schema_published
from pg_class p
inner join pg_namespace s on s.oid = p.relnamespace
where p.relkind = 'S'
and (s.oid in (select schema_id from sys.schemas) or s.nspname = 'sys')
and has_schema_privilege(s.oid, 'USAGE')
union all
-- details of user defined table types
select
    ('TT_' || tt.name collate sys.database_default || '_' || tt.type_table_object_id)::name  collate sys.database_default as name
  , tt.type_table_object_id as object_id
  , tt.principal_id as principal_id
  , tt.schema_id as schema_id
  , 0 as parent_object_id
  , 'TT'::varchar(2) as type
  , 'TABLE_TYPE'::varchar(60) as type_desc
  , null::timestamp as create_date
  , null::timestamp as modify_date
  , 1 as is_ms_shipped
  , 0 as is_published
  , 0 as is_schema_published
from sys.table_types tt
) ot;
GRANT SELECT ON sys.all_objects TO PUBLIC;

create or replace view sys.system_objects as
select * from sys.all_objects o
inner join pg_namespace s on s.oid = o.schema_id
where s.nspname = 'sys';
GRANT SELECT ON sys.system_objects TO PUBLIC;

create or replace view sys.all_views as
select
    CAST(t.name as sys.SYSNAME) COLLATE sys.database_default AS name
  , CAST(t.object_id as int) AS object_id
  , CAST(t.principal_id as int) AS principal_id
  , CAST(t.schema_id as int) AS schema_id
  , CAST(t.parent_object_id as int) AS parent_object_id
  , CAST(t.type as sys.bpchar(2)) AS type
  , CAST(t.type_desc as sys.nvarchar(60)) AS type_desc
  , CAST(t.create_date as sys.datetime) AS create_date
  , CAST(t.modify_date as sys.datetime) AS modify_date
  , CAST(t.is_ms_shipped as sys.BIT) AS is_ms_shipped
  , CAST(t.is_published as sys.BIT) AS is_published
  , CAST(t.is_schema_published as sys.BIT) AS is_schema_published 
  , CAST(0 as sys.BIT) AS is_replicated
  , CAST(0 as sys.BIT) AS has_replication_filter
  , CAST(0 as sys.BIT) AS has_opaque_metadata
  , CAST(0 as sys.BIT) AS has_unchecked_assembly_data
  , CAST(
      CASE 
        WHEN (v.check_option = 'NONE') 
          THEN 0
        ELSE 1
      END
    AS sys.BIT) AS with_check_option
  , CAST(0 as sys.BIT) AS is_date_correlation_view
from sys.all_objects t
INNER JOIN pg_namespace ns ON t.schema_id = ns.oid
INNER JOIN information_schema.views v ON t.name = cast(v.table_name as sys.sysname) AND ns.nspname = v.table_schema
where t.type = 'V';
GRANT SELECT ON sys.all_views TO PUBLIC;

-- TODO: BABELFISH-506
CREATE OR REPLACE VIEW sys.triggers
AS
SELECT
  CAST(p.proname as sys.sysname) as name,
  CAST(p.oid as int) as object_id,
  CAST(1 as sys.tinyint) as parent_class,
  CAST('OBJECT_OR_COLUMN' as sys.nvarchar(60)) AS parent_class_desc,
  CAST(tr.tgrelid as int) AS parent_id,
  CAST('TR' as sys.bpchar(2)) AS type,
  CAST('SQL_TRIGGER' as sys.nvarchar(60)) AS type_desc,
  CAST(f.create_date as sys.datetime) AS create_date,
  CAST(f.create_date as sys.datetime) AS modify_date,
  CAST(0 as sys.bit) AS is_ms_shipped,
  CAST(
      CASE WHEN tr.tgenabled = 'D'
      THEN 1
      ELSE 0
      END
      AS sys.bit
  )	AS is_disabled,
  CAST(0 as sys.bit) AS is_not_for_replication,
  CAST(get_bit(CAST(CAST(tr.tgtype as int) as bit(7)),0) as sys.bit) AS is_instead_of_trigger
FROM pg_proc p
inner join sys.schemas sch on sch.schema_id = p.pronamespace
left join pg_trigger tr on tr.tgfoid = p.oid
left join sys.babelfish_function_ext f on p.proname = f.funcname and sch.schema_id::regnamespace::name = f.nspname
and sys.babelfish_get_pltsql_function_signature(p.oid) = f.funcsignature collate "C"
where has_schema_privilege(sch.schema_id, 'USAGE')
and has_function_privilege(p.oid, 'EXECUTE')
and p.prokind = 'f'
and format_type(p.prorettype, null) = 'trigger';
GRANT SELECT ON sys.triggers TO PUBLIC;

create or replace view sys.objects as
select
      CAST(t.name as sys.sysname) as name 
    , CAST(t.object_id as int) as object_id
    , CAST(t.principal_id as int) as principal_id
    , CAST(t.schema_id as int) as schema_id
    , CAST(t.parent_object_id as int) as parent_object_id
    , CAST('U' as char(2)) as type
    , CAST('USER_TABLE' as sys.nvarchar(60)) as type_desc
    , CAST(t.create_date as sys.datetime) as create_date
    , CAST(t.modify_date as sys.datetime) as modify_date
    , CAST(t.is_ms_shipped as sys.bit) as is_ms_shipped
    , CAST(t.is_published as sys.bit) as is_published
    , CAST(t.is_schema_published as sys.bit) as is_schema_published
from  sys.tables t
union all
select
      CAST(v.name as sys.sysname) as name
    , CAST(v.object_id as int) as object_id
    , CAST(v.principal_id as int) as principal_id
    , CAST(v.schema_id as int) as schema_id
    , CAST(v.parent_object_id as int) as parent_object_id
    , CAST('V' as char(2)) as type
    , CAST('VIEW' as sys.nvarchar(60)) as type_desc
    , CAST(v.create_date as sys.datetime) as create_date
    , CAST(v.modify_date as sys.datetime) as modify_date
    , CAST(v.is_ms_shipped as sys.bit) as is_ms_shipped
    , CAST(v.is_published as sys.bit) as is_published
    , CAST(v.is_schema_published as sys.bit) as is_schema_published
from  sys.views v
union all
select
      CAST(f.name as sys.sysname) as name
    , CAST(f.object_id as int) as object_id
    , CAST(f.principal_id as int) as principal_id
    , CAST(f.schema_id as int) as schema_id
    , CAST(f.parent_object_id as int) as parent_object_id
    , CAST('F' as char(2)) as type
    , CAST('FOREIGN_KEY_CONSTRAINT' as sys.nvarchar(60)) as type_desc
    , CAST(f.create_date as sys.datetime) as create_date
    , CAST(f.modify_date as sys.datetime) as modify_date
    , CAST(f.is_ms_shipped as sys.bit) as is_ms_shipped
    , CAST(f.is_published as sys.bit) as is_published
    , CAST(f.is_schema_published as sys.bit) as is_schema_published
 from sys.foreign_keys f
union all
select
      CAST(p.name as sys.sysname) as name
    , CAST(p.object_id as int) as object_id
    , CAST(p.principal_id as int) as principal_id
    , CAST(p.schema_id as int) as schema_id
    , CAST(p.parent_object_id as int) as parent_object_id
    , CAST('PK' as char(2)) as type
    , CAST('PRIMARY_KEY_CONSTRAINT' as sys.nvarchar(60)) as type_desc
    , CAST(p.create_date as sys.datetime) as create_date
    , CAST(p.modify_date as sys.datetime) as modify_date
    , CAST(p.is_ms_shipped as sys.bit) as is_ms_shipped
    , CAST(p.is_published as sys.bit) as is_published
    , CAST(p.is_schema_published as sys.bit) as is_schema_published
from sys.key_constraints p
where p.type = 'PK'
union all
select
      CAST(pr.name as sys.sysname) as name
    , CAST(pr.object_id as int) as object_id
    , CAST(pr.principal_id as int) as principal_id
    , CAST(pr.schema_id as int) as schema_id
    , CAST(pr.parent_object_id as int) as parent_object_id
    , CAST(pr.type as char(2)) as type
    , CAST(pr.type_desc as sys.nvarchar(60)) as type_desc
    , CAST(pr.create_date as sys.datetime) as create_date
    , CAST(pr.modify_date as sys.datetime) as modify_date
    , CAST(pr.is_ms_shipped as sys.bit) as is_ms_shipped
    , CAST(pr.is_published as sys.bit) as is_published
    , CAST(pr.is_schema_published as sys.bit) as is_schema_published
 from sys.procedures pr
union all
select
      CAST(tr.name as sys.sysname) as name
    , CAST(tr.object_id as int) as object_id
    , CAST(NULL as int) as principal_id
    , CAST(p.pronamespace as int) as schema_id
    , CAST(tr.parent_id as int) as parent_object_id
    , CAST(tr.type as char(2)) as type
    , CAST(tr.type_desc as sys.nvarchar(60)) as type_desc
    , CAST(tr.create_date as sys.datetime) as create_date
    , CAST(tr.modify_date as sys.datetime) as modify_date
    , CAST(tr.is_ms_shipped as sys.bit) as is_ms_shipped
    , CAST(0 as sys.bit) as is_published
    , CAST(0 as sys.bit) as is_schema_published
  from sys.triggers tr
  inner join pg_proc p on p.oid = tr.object_id
union all 
select
    CAST(def.name as sys.sysname) as name
  , CAST(def.object_id as int) as object_id
  , CAST(def.principal_id as int) as principal_id
  , CAST(def.schema_id as int) as schema_id
  , CAST(def.parent_object_id as int) as parent_object_id
  , CAST(def.type as char(2)) as type
  , CAST(def.type_desc as sys.nvarchar(60)) as type_desc
  , CAST(def.create_date as sys.datetime) as create_date
  , CAST(def.modified_date as sys.datetime) as modify_date
  , CAST(def.is_ms_shipped as sys.bit) as is_ms_shipped
  , CAST(def.is_published as sys.bit) as is_published
  , CAST(def.is_schema_published as sys.bit) as is_schema_published
  from sys.default_constraints def
union all
select
    CAST(chk.name as sys.sysname) as name
  , CAST(chk.object_id as int) as object_id
  , CAST(chk.principal_id as int) as principal_id
  , CAST(chk.schema_id as int) as schema_id
  , CAST(chk.parent_object_id as int) as parent_object_id
  , CAST(chk.type as char(2)) as type
  , CAST(chk.type_desc as sys.nvarchar(60)) as type_desc
  , CAST(chk.create_date as sys.datetime) as create_date
  , CAST(chk.modify_date as sys.datetime) as modify_date
  , CAST(chk.is_ms_shipped as sys.bit) as is_ms_shipped
  , CAST(chk.is_published as sys.bit) as is_published
  , CAST(chk.is_schema_published as sys.bit) as is_schema_published
  from sys.check_constraints chk
union all
select
    CAST(p.relname as sys.sysname) as name
  , CAST(p.oid as int) as object_id
  , CAST(null as int) as principal_id
  , CAST(s.schema_id as int) as schema_id
  , CAST(0 as int) as parent_object_id
  , CAST('SO' as char(2)) as type
  , CAST('SEQUENCE_OBJECT' as sys.nvarchar(60)) as type_desc
  , CAST(null as sys.datetime) as create_date
  , CAST(null as sys.datetime) as modify_date
  , CAST(0 as sys.bit) as is_ms_shipped
  , CAST(0 as sys.bit) as is_published
  , CAST(0 as sys.bit) as is_schema_published
from pg_class p
inner join sys.schemas s on s.schema_id = p.relnamespace
and p.relkind = 'S'
and has_schema_privilege(s.schema_id, 'USAGE')
union all
select
    CAST(('TT_' || tt.name collate "C" || '_' || tt.type_table_object_id) as sys.sysname) as name
  , CAST(tt.type_table_object_id as int) as object_id
  , CAST(tt.principal_id as int) as principal_id
  , CAST(tt.schema_id as int) as schema_id
  , CAST(0 as int) as parent_object_id
  , CAST('TT' as char(2)) as type
  , CAST('TABLE_TYPE' as sys.nvarchar(60)) as type_desc
  , CAST((select string_agg(
                    case
                    when option like 'bbf_rel_create_date=%%' then substring(option, 21)
                    else NULL
                    end, ',')
          from unnest(c.reloptions) as option)
     as sys.datetime) as create_date
  , CAST((select string_agg(
                    case
                    when option like 'bbf_rel_create_date=%%' then substring(option, 21)
                    else NULL
                    end, ',')
          from unnest(c.reloptions) as option)
     as sys.datetime) as modify_date
  , CAST(1 as sys.bit) as is_ms_shipped
  , CAST(0 as sys.bit) as is_published
  , CAST(0 as sys.bit) as is_schema_published
from sys.table_types tt
inner join pg_class c on tt.type_table_object_id = c.oid;
GRANT SELECT ON sys.objects TO PUBLIC;

create or replace view sys.sysobjects as
select
  CAST(s.name as sys._ci_sysname)
  , CAST(s.object_id as int) as id
  , CAST(s.type as sys.bpchar(2)) as xtype

  -- 'uid' is specified as type INT here, and not SMALLINT per SQL Server documentation.
  -- This is because if you routinely drop and recreate databases, it is possible for the
  -- dbo schema which relies on pg_catalog oid values to exceed the size of a smallint. 
  , CAST(s.schema_id as int) as uid
  , CAST(0 as smallint) as info
  , CAST(0 as int) as status
  , CAST(0 as int) as base_schema_ver
  , CAST(0 as int) as replinfo
  , CAST(s.parent_object_id as int) as parent_obj
  , CAST(s.create_date as sys.datetime) as crdate
  , CAST(0 as smallint) as ftcatid
  , CAST(0 as int) as schema_ver
  , CAST(0 as int) as stats_schema_ver
  , CAST(s.type as sys.bpchar(2)) as type
  , CAST(0 as smallint) as userstat
  , CAST(0 as smallint) as sysstat
  , CAST(0 as smallint) as indexdel
  , CAST(s.modify_date as sys.datetime) as refdate
  , CAST(0 as int) as version
  , CAST(0 as int) as deltrig
  , CAST(0 as int) as instrig
  , CAST(0 as int) as updtrig
  , CAST(0 as int) as seltrig
  , CAST(0 as int) as category
  , CAST(0 as smallint) as cache
from sys.objects s;
GRANT SELECT ON sys.sysobjects TO PUBLIC;

-- TODO: BABEL-3127
CREATE OR REPLACE VIEW sys.all_sql_modules_internal AS
SELECT
  ao.object_id AS object_id
  , CAST(
      CASE WHEN ao.type in ('P', 'FN', 'IN', 'TF', 'RF') THEN COALESCE(tsql_get_functiondef(ao.object_id), pg_get_functiondef(ao.object_id))
      WHEN ao.type = 'V' THEN COALESCE(bvd.definition, '')
      WHEN ao.type = 'TR' THEN NULL
      ELSE NULL
      END
    AS sys.nvarchar(4000)) AS definition  -- Object definition work in progress, will update definition with BABEL-3127 Jira.
  , CAST(1 as sys.bit)  AS uses_ansi_nulls
  , CAST(1 as sys.bit)  AS uses_quoted_identifier
  , CAST(0 as sys.bit)  AS is_schema_bound
  , CAST(0 as sys.bit)  AS uses_database_collation
  , CAST(0 as sys.bit)  AS is_recompiled
  , CAST(
      CASE WHEN ao.type IN ('P', 'FN', 'IN', 'TF', 'RF') THEN
        CASE WHEN p.proisstrict THEN 1
        ELSE 0 
        END
      ELSE 0
      END
    AS sys.bit) as null_on_null_input
  , null::integer as execute_as_principal_id
  , CAST(0 as sys.bit) as uses_native_compilation
  , CAST(ao.is_ms_shipped as INT) as is_ms_shipped
FROM sys.all_objects ao
LEFT OUTER JOIN sys.pg_namespace_ext nmext on ao.schema_id = nmext.oid
LEFT OUTER JOIN sys.babelfish_namespace_ext ext ON nmext.nspname = ext.nspname
LEFT OUTER JOIN sys.babelfish_view_def bvd 
 on (
      ext.orig_name = bvd.schema_name AND 
      ext.dbid = bvd.dbid AND
      ao.name = bvd.object_name 
   )
LEFT JOIN pg_proc p ON ao.object_id = CAST(p.oid AS INT)
WHERE ao.type in ('P', 'RF', 'V', 'TR', 'FN', 'IF', 'TF', 'R');
GRANT SELECT ON sys.all_sql_modules_internal TO PUBLIC;

CREATE OR REPLACE VIEW sys.all_sql_modules AS
SELECT
     CAST(t1.object_id as int)
    ,CAST(t1.definition as sys.nvarchar(4000))
    ,CAST(t1.uses_ansi_nulls as sys.bit)
    ,CAST(t1.uses_quoted_identifier as sys.bit)
    ,CAST(t1.is_schema_bound as sys.bit)
    ,CAST(t1.uses_database_collation as sys.bit)
    ,CAST(t1.is_recompiled as sys.bit)
    ,CAST(t1.null_on_null_input as sys.bit)
    ,CAST(t1.execute_as_principal_id as int)
    ,CAST(t1.uses_native_compilation as sys.bit)
FROM sys.all_sql_modules_internal t1;
GRANT SELECT ON sys.all_sql_modules TO PUBLIC;

CREATE OR REPLACE VIEW sys.system_sql_modules AS
SELECT
     CAST(t1.object_id as int)
    ,CAST(t1.definition as sys.nvarchar(4000))
    ,CAST(t1.uses_ansi_nulls as sys.bit)
    ,CAST(t1.uses_quoted_identifier as sys.bit)
    ,CAST(t1.is_schema_bound as sys.bit)
    ,CAST(t1.uses_database_collation as sys.bit)
    ,CAST(t1.is_recompiled as sys.bit)
    ,CAST(t1.null_on_null_input as sys.bit)
    ,CAST(t1.execute_as_principal_id as int)
    ,CAST(t1.uses_native_compilation as sys.bit)
FROM sys.all_sql_modules_internal t1
WHERE t1.is_ms_shipped = 1;
GRANT SELECT ON sys.system_sql_modules TO PUBLIC;

CREATE OR REPLACE VIEW sys.sql_modules AS
SELECT
     CAST(t1.object_id as int)
    ,CAST(t1.definition as sys.nvarchar(4000))
    ,CAST(t1.uses_ansi_nulls as sys.bit)
    ,CAST(t1.uses_quoted_identifier as sys.bit)
    ,CAST(t1.is_schema_bound as sys.bit)
    ,CAST(t1.uses_database_collation as sys.bit)
    ,CAST(t1.is_recompiled as sys.bit)
    ,CAST(t1.null_on_null_input as sys.bit)
    ,CAST(t1.execute_as_principal_id as int)
    ,CAST(t1.uses_native_compilation as sys.bit)
FROM sys.all_sql_modules_internal t1
WHERE t1.is_ms_shipped = 0;
GRANT SELECT ON sys.sql_modules TO PUBLIC;

CREATE VIEW sys.syscharsets
AS
SELECT 1001 as type,
  1 as id,
  0 as csid,
  0 as status,
  NULL::nvarchar(128) as name,
  NULL::nvarchar(255) as description ,
  NULL::varbinary(6000) binarydefinition ,
  NULL::image definition;
GRANT SELECT ON sys.syscharsets TO PUBLIC;

CREATE OR REPLACE VIEW sys.computed_columns
AS
SELECT out_object_id as object_id
  , out_name as name
  , out_column_id as column_id
  , out_system_type_id as system_type_id
  , out_user_type_id as user_type_id
  , out_max_length as max_length
  , out_precision as precision
  , out_scale as scale
  , out_collation_name as collation_name
  , out_is_nullable as is_nullable
  , out_is_ansi_padded as is_ansi_padded
  , out_is_rowguidcol as is_rowguidcol
  , out_is_identity as is_identity
  , out_is_computed as is_computed
  , out_is_filestream as is_filestream
  , out_is_replicated as is_replicated
  , out_is_non_sql_subscribed as is_non_sql_subscribed
  , out_is_merge_published as is_merge_published
  , out_is_dts_replicated as is_dts_replicated
  , out_is_xml_document as is_xml_document
  , out_xml_collection_id as xml_collection_id
  , out_default_object_id as default_object_id
  , out_rule_object_id as rule_object_id
  , out_is_sparse as is_sparse
  , out_is_column_set as is_column_set
  , out_generated_always_type as generated_always_type
  , out_generated_always_type_desc as generated_always_type_desc
  , out_encryption_type as encryption_type
  , out_encryption_type_desc as encryption_type_desc
  , out_encryption_algorithm_name as encryption_algorithm_name
  , out_column_encryption_key_id as column_encryption_key_id
  , out_column_encryption_key_database_name as column_encryption_key_database_name
  , out_is_hidden as is_hidden
  , out_is_masked as is_masked
  , out_graph_type as graph_type
  , out_graph_type_desc as graph_type_desc
  , substring(pg_get_expr(d.adbin, d.adrelid), 1, 4000)::sys.nvarchar(4000) AS definition
  , 1::sys.bit AS uses_database_collation
  , 0::sys.bit AS is_persisted
FROM sys.columns_internal() sc
INNER JOIN pg_attribute a ON sc.out_name = a.attname COLLATE sys.database_default AND sc.out_column_id = a.attnum
INNER JOIN pg_attrdef d ON d.adrelid = a.attrelid AND d.adnum = a.attnum
WHERE a.attgenerated = 's' AND sc.out_is_computed::integer = 1;
GRANT SELECT ON sys.computed_columns TO PUBLIC;

CREATE OR REPLACE VIEW sys.endpoints 
AS
SELECT CAST('TSQL Default TCP' AS sys.sysname) AS name
	, CAST(4 AS int) AS endpoint_id
	, CAST(1 AS int) AS principal_id
	, CAST(2 AS sys.tinyint) AS protocol
	, CAST('TCP' AS sys.nvarchar(60)) AS protocol_desc
	, CAST(2 AS sys.tinyint) AS type
  , CAST('TSQL' AS sys.nvarchar(60)) AS type_desc
  , CAST(0 AS tinyint) AS state
  , CAST('STARTED' AS sys.nvarchar(60)) AS state_desc
  , CAST(0 AS sys.bit) AS is_admin_endpoint;
GRANT SELECT ON sys.endpoints TO PUBLIC;

create or replace view sys.index_columns
as
select i.indrelid::integer as object_id
  , i.indexrelid::integer as index_id
  , a.attrelid::integer as index_column_id
  , a.attnum::integer as column_id
  , a.attnum::sys.tinyint as key_ordinal
  , 0::sys.tinyint as partition_ordinal
  , 0::sys.bit as is_descending_key
  , 1::sys.bit as is_included_column
from pg_index as i
inner join pg_catalog.pg_attribute a on i.indexrelid = a.attrelid
inner join pg_class c on i.indrelid = c.oid
inner join sys.schemas sch on sch.schema_id = c.relnamespace
where has_schema_privilege(sch.schema_id, 'USAGE')
and has_table_privilege(c.oid, 'SELECT,INSERT,UPDATE,DELETE,TRUNCATE,TRIGGER');
GRANT SELECT ON sys.index_columns TO PUBLIC;

-- internal function that returns relevant info needed
-- by sys.syscolumns view for all procedure parameters.
-- This separate function was needed to workaround BABEL-1597
CREATE OR REPLACE FUNCTION sys.proc_param_helper()
RETURNS TABLE (
    name sys.sysname,
    id int,
    xtype int,
    colid smallint,
    collationid int,
    prec smallint,
    scale int,
    isoutparam int,
    collation sys.sysname
)
AS
$$
BEGIN
RETURN QUERY
select params.parameter_name::sys.sysname
  , pgproc.oid::int
  , CAST(case when pgproc.proallargtypes is null then split_part(pgproc.proargtypes::varchar, ' ', params.ordinal_position)
    else split_part(btrim(pgproc.proallargtypes::text,'{}'), ',', params.ordinal_position) end AS int)
  , params.ordinal_position::smallint
  , coll.oid::int
  , params.numeric_precision::smallint
  , params.numeric_scale::int
  , case params.parameter_mode when 'OUT' COLLATE sys.database_default then 1 when 'INOUT' COLLATE sys.database_default then 1 else 0 end
  , params.collation_name::sys.sysname
from information_schema.routines routine
left join information_schema.parameters params
  on routine.specific_schema = params.specific_schema
  and routine.specific_name = params.specific_name
left join pg_collation coll on coll.collname = params.collation_name
/* assuming routine.specific_name is constructed by concatenating procedure name and oid */
left join pg_proc pgproc on routine.specific_name = nameconcatoid(pgproc.proname, pgproc.oid)
left join sys.schemas sch on sch.schema_id = pgproc.pronamespace
where has_schema_privilege(sch.schema_id, 'USAGE');
END;
$$
LANGUAGE plpgsql;

CREATE OR REPLACE VIEW sys.syscolumns AS
SELECT out_name as name
  , out_object_id as id
  , out_system_type_id as xtype
  , 0::sys.tinyint as typestat
  , (case when out_user_type_id < 32767 then out_user_type_id else null end)::smallint as xusertype
  , out_max_length as length
  , 0::sys.tinyint as xprec
  , 0::sys.tinyint as xscale
  , out_column_id::smallint as colid
  , 0::smallint as xoffset
  , 0::sys.tinyint as bitpos
  , 0::sys.tinyint as reserved
  , 0::smallint as colstat
  , out_default_object_id::int as cdefault
  , out_rule_object_id::int as domain
  , 0::smallint as number
  , 0::smallint as colorder
  , null::sys.varbinary(8000) as autoval
  , out_offset as offset
  , out_collation_id as collationid
  , (case out_is_nullable::int when 1 then 8    else 0 end +
     case out_is_identity::int when 1 then 128  else 0 end)::sys.tinyint as status
  , out_system_type_id as type
  , (case when out_user_type_id < 32767 then out_user_type_id else null end)::smallint as usertype
  , null::varchar(255) as printfmt
  , out_precision::smallint as prec
  , out_scale::int as scale
  , out_is_computed::int as iscomputed
  , 0::int as isoutparam
  , out_is_nullable::int as isnullable
  , out_collation_name::sys.sysname as collation
FROM sys.columns_internal()
union all
SELECT p.name
  , p.id
  , p.xtype
  , 0::sys.tinyint as typestat
  , (case when p.xtype < 32767 then p.xtype else null end)::smallint as xusertype
  , null as length
  , 0::sys.tinyint as xprec
  , 0::sys.tinyint as xscale
  , p.colid
  , 0::smallint as xoffset
  , 0::sys.tinyint as bitpos
  , 0::sys.tinyint as reserved
  , 0::smallint as colstat
  , null::int as cdefault
  , null::int as domain
  , 0::smallint as number
  , 0::smallint as colorder
  , null::sys.varbinary(8000) as autoval
  , 0::smallint as offset
  , collationid
  , (case p.isoutparam when 1 then 64 else 0 end)::sys.tinyint as status
  , p.xtype as type
  , (case when p.xtype < 32767 then p.xtype else null end)::smallint as usertype
  , null::varchar(255) as printfmt
  , p.prec
  , p.scale
  , 0::int as iscomputed
  , p.isoutparam
  , 1::int as isnullable
  , p.collation
FROM sys.proc_param_helper() as p;
GRANT SELECT ON sys.syscolumns TO PUBLIC;

create or replace view sys.dm_exec_sessions
  as
  select a.pid as session_id
    , a.backend_start::sys.datetime as login_time
    , d.host_name::sys.nvarchar(128) as host_name
    , a.application_name::sys.nvarchar(128) as program_name
    , d.client_pid as host_process_id
    , d.client_version as client_version
    , d.library_name::sys.nvarchar(32) as client_interface_name
    , null::sys.varbinary(85) as security_id
    , a.usename::sys.nvarchar(128) as login_name
    , (select sys.default_domain())::sys.nvarchar(128) as nt_domain
    , null::sys.nvarchar(128) as nt_user_name
    , a.state::sys.nvarchar(30) as status
    , null::sys.nvarchar(128) as context_info
    , null::integer as cpu_time
    , null::integer as memory_usage
    , null::integer as total_scheduled_time
    , null::integer as total_elapsed_time
    , a.client_port as endpoint_id
    , a.query_start::sys.datetime as last_request_start_time
    , a.state_change::sys.datetime as last_request_end_time
    , null::bigint as "reads"
    , null::bigint as "writes"
    , null::bigint as logical_reads
    , case when a.client_port > 0 then 1::sys.bit else 0::sys.bit end as is_user_process
    , d.textsize as text_size
    , d.language::sys.nvarchar(128) as language
    , 'ymd'::sys.nvarchar(3) as date_format-- Bld 173 lacks support for SET DATEFORMAT and always expects ymd
    , d.datefirst::smallint as date_first -- Bld 173 lacks support for SET DATEFIRST and always returns 7
    , CAST(CAST(d.quoted_identifier as integer) as sys.bit) as quoted_identifier
    , CAST(CAST(d.arithabort as integer) as sys.bit) as arithabort
    , CAST(CAST(d.ansi_null_dflt_on as integer) as sys.bit) as ansi_null_dflt_on
    , CAST(CAST(d.ansi_defaults as integer) as sys.bit) as ansi_defaults
    , CAST(CAST(d.ansi_warnings as integer) as sys.bit) as ansi_warnings
    , CAST(CAST(d.ansi_padding as integer) as sys.bit) as ansi_padding
    , CAST(CAST(d.ansi_nulls as integer) as sys.bit) as ansi_nulls
    , CAST(CAST(d.concat_null_yields_null as integer) as sys.bit) as concat_null_yields_null
    , d.transaction_isolation::smallint as transaction_isolation_level
    , d.lock_timeout as lock_timeout
    , 0 as deadlock_priority
    , d.row_count as row_count
    , d.error as prev_error
    , null::sys.varbinary(85) as original_security_id
    , a.usename::sys.nvarchar(128) as original_login_name
    , null::sys.datetime as last_successful_logon
    , null::sys.datetime as last_unsuccessful_logon
    , null::bigint as unsuccessful_logons
    , null::int as group_id
    , d.database_id::smallint as database_id
    , 0 as authenticating_database_id
    , d.trancount as open_transaction_count
  from pg_catalog.pg_stat_activity AS a
  RIGHT JOIN sys.tsql_stat_get_activity('sessions') AS d ON (a.pid = d.procid);
  GRANT SELECT ON sys.dm_exec_sessions TO PUBLIC;

create or replace view sys.dm_exec_connections
 as
 select a.pid as session_id
   , a.pid as most_recent_session_id
   , a.backend_start::sys.datetime as connect_time
   , 'TCP'::sys.nvarchar(40) as net_transport
   , 'TSQL'::sys.nvarchar(40) as protocol_type
   , d.protocol_version as protocol_version
   , 4 as endpoint_id
   , d.encrypyt_option::sys.nvarchar(40) as encrypt_option
   , null::sys.nvarchar(40) as auth_scheme
   , null::smallint as node_affinity
   , null::int as num_reads
   , null::int as num_writes
   , null::sys.datetime as last_read
   , null::sys.datetime as last_write
   , d.packet_size as net_packet_size
   , a.client_addr::varchar(48) as client_net_address
   , a.client_port as client_tcp_port
   , null::varchar(48) as local_net_address
   , null::int as local_tcp_port
   , null::sys.uniqueidentifier as connection_id
   , null::sys.uniqueidentifier as parent_connection_id
   , a.pid::sys.varbinary(64) as most_recent_sql_handle
 from pg_catalog.pg_stat_activity AS a
 RIGHT JOIN sys.tsql_stat_get_activity('connections') AS d ON (a.pid = d.procid);
 GRANT SELECT ON sys.dm_exec_connections TO PUBLIC;

CREATE OR REPLACE VIEW sys.configurations
AS
SELECT  configuration_id, 
        name, 
        value, 
        minimum, 
        maximum, 
        value_in_use, 
        description, 
        is_dynamic, 
        is_advanced 
FROM sys.babelfish_configurations;
GRANT SELECT ON sys.configurations TO PUBLIC;

CREATE OR REPLACE VIEW sys.syscurconfigs
AS
SELECT  value,
        configuration_id AS config,
        comment_syscurconfigs AS comment,
        CASE
        	WHEN CAST(is_advanced as int) = 0 AND CAST(is_dynamic as int) = 0 THEN CAST(0 as smallint)
        	WHEN CAST(is_advanced as int) = 0 AND CAST(is_dynamic as int) = 1 THEN CAST(1 as smallint)
        	WHEN CAST(is_advanced as int) = 1 AND CAST(is_dynamic as int) = 0 THEN CAST(2 as smallint)
        	WHEN CAST(is_advanced as int) = 1 AND CAST(is_dynamic as int) = 1 THEN CAST(3 as smallint)
        END AS status
FROM sys.babelfish_configurations;
GRANT SELECT ON sys.syscurconfigs TO PUBLIC;

CREATE OR REPLACE VIEW sys.sysconfigures
AS
SELECT  value_in_use AS value,
        configuration_id AS config,
        comment_sysconfigures AS comment,
        CASE
        	WHEN CAST(is_advanced as int) = 0 AND CAST(is_dynamic as int) = 0 THEN CAST(0 as smallint)
        	WHEN CAST(is_advanced as int) = 0 AND CAST(is_dynamic as int) = 1 THEN CAST(1 as smallint)
        	WHEN CAST(is_advanced as int) = 1 AND CAST(is_dynamic as int) = 0 THEN CAST(2 as smallint)
        	WHEN CAST(is_advanced as int) = 1 AND CAST(is_dynamic as int) = 1 THEN CAST(3 as smallint)
        END AS status
FROM sys.babelfish_configurations;
GRANT SELECT ON sys.sysconfigures TO PUBLIC;

CREATE OR REPLACE VIEW sys.syslanguages
AS
SELECT
    lang_id AS langid,
    CAST(lower(lang_data_jsonb ->> 'date_format') AS SYS.NCHAR(3)) AS dateformat,
    CAST(lang_data_jsonb -> 'date_first' AS SYS.TINYINT) AS datefirst,
    CAST(NULL AS INT) AS upgrade,
    CAST(coalesce(lang_name_mssql, lang_name_pg) AS SYS.SYSNAME) AS name,
    CAST(coalesce(lang_alias_mssql, lang_alias_pg) AS SYS.SYSNAME) AS alias,
    CAST(array_to_string(ARRAY(SELECT jsonb_array_elements_text(lang_data_jsonb -> 'months_names')), ',') AS SYS.NVARCHAR(372)) AS months,
    CAST(array_to_string(ARRAY(SELECT jsonb_array_elements_text(lang_data_jsonb -> 'months_shortnames')),',') AS SYS.NVARCHAR(132)) AS shortmonths,
    CAST(array_to_string(ARRAY(SELECT jsonb_array_elements_text(lang_data_jsonb -> 'days_shortnames')),',') AS SYS.NVARCHAR(217)) AS days,
    CAST(NULL AS INT) AS lcid,
    CAST(NULL AS SMALLINT) AS msglangid
FROM sys.babelfish_syslanguages;
GRANT SELECT ON sys.syslanguages TO PUBLIC;

CREATE OR REPLACE VIEW sys.xml_schema_collections
AS
SELECT
  CAST(NULL AS INT) as xml_collection_id,
  CAST(NULL AS INT) as schema_id,
  CAST(NULL AS INT) as principal_id,
  CAST('sys' AS sys.sysname) as name,
  CAST(NULL as sys.datetime) as create_date,
  CAST(NULL as sys.datetime) as modify_date
WHERE FALSE;
GRANT SELECT ON sys.xml_schema_collections TO PUBLIC;

CREATE OR REPLACE VIEW sys.dm_hadr_database_replica_states
AS
SELECT
   CAST(0 as INT) database_id
  ,CAST(NULL as sys.UNIQUEIDENTIFIER) as group_id
  ,CAST(NULL as sys.UNIQUEIDENTIFIER) as replica_id
  ,CAST(NULL as sys.UNIQUEIDENTIFIER) as group_database_id
  ,CAST(0 as sys.BIT) as is_local
  ,CAST(0 as sys.BIT) as is_primary_replica
  ,CAST(0 as sys.TINYINT) as synchronization_state
  ,CAST('' as sys.nvarchar(60)) as synchronization_state_desc
  ,CAST(0 as sys.BIT) as is_commit_participant
  ,CAST(0 as sys.TINYINT) as synchronization_health
  ,CAST('' as sys.nvarchar(60)) as synchronization_health_desc
  ,CAST(0 as sys.TINYINT) as database_state
  ,CAST('' as sys.nvarchar(60)) as database_state_desc
  ,CAST(0 as sys.BIT) as is_suspended
  ,CAST(0 as sys.TINYINT) as suspend_reason
  ,CAST('' as sys.nvarchar(60)) as suspend_reason_desc
  ,CAST(0.0 as numeric(25,0)) as truncation_lsn
  ,CAST(0.0 as numeric(25,0)) as recovery_lsn
  ,CAST(0.0 as numeric(25,0)) as last_sent_lsn
  ,CAST(NULL as sys.DATETIME) as last_sent_time
  ,CAST(0.0 as numeric(25,0)) as last_received_lsn
  ,CAST(NULL as sys.DATETIME) as last_received_time
  ,CAST(0.0 as numeric(25,0)) as last_hardened_lsn
  ,CAST(NULL as sys.DATETIME) as last_hardened_time
  ,CAST(0.0 as numeric(25,0)) as last_redone_lsn
  ,CAST(NULL as sys.DATETIME) as last_redone_time
  ,CAST(0 as sys.BIGINT) as log_send_queue_size
  ,CAST(0 as sys.BIGINT) as log_send_rate
  ,CAST(0 as sys.BIGINT) as redo_queue_size
  ,CAST(0 as sys.BIGINT) as redo_rate
  ,CAST(0 as sys.BIGINT) as filestream_send_rate
  ,CAST(0.0 as numeric(25,0)) as end_of_log_lsn
  ,CAST(0.0 as numeric(25,0)) as last_commit_lsn
  ,CAST(NULL as sys.DATETIME) as last_commit_time
  ,CAST(0 as sys.BIGINT) as low_water_mark_for_ghosts
  ,CAST(0 as sys.BIGINT) as secondary_lag_seconds
WHERE FALSE;
GRANT SELECT ON sys.dm_hadr_database_replica_states TO PUBLIC;

CREATE OR REPLACE VIEW sys.data_spaces
AS
SELECT 
  CAST('PRIMARY' as SYSNAME) AS name,
  CAST(1 as INT) AS data_space_id,
  CAST('FG' as CHAR(2)) AS type,
  CAST('ROWS_FILEGROUP' as NVARCHAR(60)) AS type_desc,
  CAST(1 as sys.BIT) AS is_default,
  CAST(0 as sys.BIT) AS is_system;
GRANT SELECT ON sys.data_spaces TO PUBLIC;

CREATE OR REPLACE VIEW sys.database_mirroring
AS
SELECT 
  CAST(database_id AS int) AS database_id,
	CAST(NULL AS sys.uniqueidentifier) AS mirroring_guid,
	CAST(NULL AS sys.tinyint) AS mirroring_state,
	CAST(NULL AS sys.nvarchar(60)) AS mirroring_state_desc,
	CAST(NULL AS sys.tinyint) AS mirroring_role,
	CAST(NULL AS sys.nvarchar(60)) AS mirroring_role_desc,
	CAST(NULL AS int) AS mirroring_role_sequence,
	CAST(NULL AS sys.tinyint) as mirroring_safety_level,
	CAST(NULL AS sys.nvarchar(60)) AS mirroring_safety_level_desc,
	CAST(NULL AS int) as mirroring_safety_sequence,
	CAST(NULL AS sys.nvarchar(128)) AS mirroring_partner_name,
	CAST(NULL AS sys.nvarchar(128)) AS mirroring_partner_instance,
	CAST(NULL AS sys.nvarchar(128)) AS mirroring_witness_name,
	CAST(NULL AS sys.tinyint) AS mirroring_witness_state,
	CAST(NULL AS sys.nvarchar(60)) AS mirroring_witness_state_desc,
	CAST(NULL AS numeric(25,0)) AS mirroring_failover_lsn,
	CAST(NULL AS int) AS mirroring_connection_timeout,
	CAST(NULL AS int) AS mirroring_redo_queue,
	CAST(NULL AS sys.nvarchar(60)) AS mirroring_redo_queue_type,
	CAST(NULL AS numeric(25,0)) AS mirroring_end_of_log_lsn,
	CAST(NULL AS numeric(25,0)) AS mirroring_replication_lsn
FROM sys.databases;
GRANT SELECT ON sys.database_mirroring TO PUBLIC;

CREATE OR REPLACE VIEW sys.database_files
AS
SELECT
    CAST(1 as INT) AS file_id,
    CAST(NULL as sys.uniqueidentifier) AS file_guid,
    CAST(0 as sys.TINYINT) AS type,
    CAST('' as sys.NVARCHAR(60)) AS type_desc,
    CAST(0 as INT) AS data_space_id,
    CAST('' as sys.SYSNAME) AS name,
    CAST('' as sys.NVARCHAR(260)) AS physical_name,
    CAST(0 as sys.TINYINT) AS state,
    CAST('' as sys.NVARCHAR(60)) AS state_desc,
    CAST(0 as INT) AS size,
    CAST(0 as INT) AS max_size,
    CAST(0 as INT) AS growth,
    CAST(0 as sys.BIT) AS is_media_read_only,
    CAST(0 as sys.BIT) AS is_read_only,
    CAST(0 as sys.BIT) AS is_sparse,
    CAST(0 as sys.BIT) AS is_percent_growth,
    CAST(0 as sys.BIT) AS is_name_reserved,
    CAST(0 as NUMERIC(25,0)) AS create_lsn,
    CAST(0 as NUMERIC(25,0)) AS drop_lsn,
    CAST(0 as NUMERIC(25,0)) AS read_only_lsn,
    CAST(0 as NUMERIC(25,0)) AS read_write_lsn,
    CAST(0 as NUMERIC(25,0)) AS differential_base_lsn,
    CAST(NULL as sys.uniqueidentifier) AS differential_base_guid,
    CAST(NULL as sys.datetime) AS differential_base_time,
    CAST(0 as NUMERIC(25,0)) AS redo_start_lsn,
    CAST(NULL as sys.uniqueidentifier) AS redo_start_fork_guid,
    CAST(0 as NUMERIC(25,0)) AS redo_target_lsn,
    CAST(NULL as sys.uniqueidentifier) AS redo_target_fork_guid,
    CAST(0 as NUMERIC(25,0)) AS backup_lsn
WHERE false;
GRANT SELECT ON sys.database_files TO PUBLIC;

CREATE OR REPLACE VIEW sys.hash_indexes
AS
SELECT 
  si.object_id,
  si.name,
  si.index_id,
  si.type,
  si.type_desc,
  si.is_unique,
  si.data_space_id,
  si.ignore_dup_key,
  si.is_primary_key,
  si.is_unique_constraint,
  si.fill_factor,
  si.is_padded,
  si.is_disabled,
  si.is_hypothetical,
  si.allow_row_locks,
  si.allow_page_locks,
  si.has_filter,
  si.filter_definition,
  CAST(0 as INT) AS bucket_count,
  si.auto_created
FROM sys.indexes si
WHERE FALSE;
GRANT SELECT ON sys.hash_indexes TO PUBLIC;

CREATE OR REPLACE VIEW sys.filetable_system_defined_objects
AS
SELECT 
  CAST(0 as INT) AS object_id,
  CAST(0 as INT) AS parent_object_id
  WHERE FALSE;
GRANT SELECT ON sys.filetable_system_defined_objects TO PUBLIC;

CREATE OR REPLACE VIEW sys.database_filestream_options
AS
SELECT
  CAST(0 as INT) AS database_id,
  CAST('' as NVARCHAR(255)) AS directory_name,
  CAST(0 as TINYINT) AS non_transacted_access,
  CAST('' as NVARCHAR(60)) AS non_transacted_access_desc
WHERE FALSE;
GRANT SELECT ON sys.database_filestream_options TO PUBLIC;

CREATE OR REPLACE VIEW sys.xml_indexes
AS
SELECT
    CAST(idx.object_id AS INT) AS object_id
  , CAST(idx.name AS sys.sysname) AS name
  , CAST(idx.index_id AS INT)  AS index_id
  , CAST(idx.type AS sys.tinyint) AS type
  , CAST(idx.type_desc AS sys.nvarchar(60)) AS type_desc
  , CAST(idx.is_unique AS sys.bit) AS is_unique
  , CAST(idx.data_space_id AS int) AS data_space_id
  , CAST(idx.ignore_dup_key AS sys.bit) AS ignore_dup_key
  , CAST(idx.is_primary_key AS sys.bit) AS is_primary_key
  , CAST(idx.is_unique_constraint AS sys.bit) AS is_unique_constraint
  , CAST(idx.fill_factor AS sys.tinyint) AS fill_factor
  , CAST(idx.is_padded AS sys.bit) AS is_padded
  , CAST(idx.is_disabled AS sys.bit) AS is_disabled
  , CAST(idx.is_hypothetical AS sys.bit) AS is_hypothetical
  , CAST(idx.allow_row_locks AS sys.bit) AS allow_row_locks
  , CAST(idx.allow_page_locks AS sys.bit) AS allow_page_locks
  , CAST(idx.has_filter AS sys.bit) AS has_filter
  , CAST(idx.filter_definition AS sys.nvarchar(4000)) AS filter_definition
  , CAST(idx.auto_created AS sys.bit) AS auto_created
  , CAST(NULL AS INT) AS using_xml_index_id
  , CAST(NULL AS char(1)) AS secondary_type
  , CAST(NULL AS sys.nvarchar(60)) AS secondary_type_desc
  , CAST(0 AS sys.tinyint) AS xml_index_type
  , CAST(NULL AS sys.nvarchar(60)) AS xml_index_type_description
  , CAST(NULL AS INT) AS path_id
FROM  sys.indexes idx
WHERE idx.type = 3; -- 3 is of type XML
GRANT SELECT ON sys.xml_indexes TO PUBLIC;

CREATE OR REPLACE VIEW sys.dm_hadr_cluster
AS
SELECT
   CAST('' as sys.nvarchar(128)) as cluster_name
  ,CAST(0 as sys.tinyint) as quorum_type
  ,CAST('NODE_MAJORITY' as sys.nvarchar(50)) as quorum_type_desc
  ,CAST(0 as sys.tinyint) as quorum_state
  ,CAST('NORMAL_QUORUM' as sys.nvarchar(50)) as quorum_state_desc;
GRANT SELECT ON sys.dm_hadr_cluster TO PUBLIC;

CREATE OR REPLACE VIEW sys.assembly_modules
AS
SELECT 
   CAST(0 as INT) AS object_id,
   CAST(0 as INT) AS assembly_id,
   CAST('' AS SYSNAME) AS assembly_class,
   CAST('' AS SYSNAME) AS assembly_method,
   CAST(0 AS sys.BIT) AS null_on_null_input,
   CAST(0 as INT) AS execute_as_principal_id
   WHERE FALSE;
GRANT SELECT ON sys.assembly_modules TO PUBLIC;

CREATE OR REPLACE VIEW sys.change_tracking_databases
AS
SELECT
   CAST(0 as INT) AS database_id,
   CAST(0 as sys.BIT) AS is_auto_cleanup_on,
   CAST(0 as INT) AS retention_period,
   CAST('' as NVARCHAR(60)) AS retention_period_units_desc,
   CAST(0 as TINYINT) AS retention_period_units
WHERE FALSE;
GRANT SELECT ON sys.change_tracking_databases TO PUBLIC;

CREATE OR REPLACE VIEW sys.database_recovery_status
AS
SELECT
   CAST(0 as INT) AS database_id,
   CAST(NULL as UNIQUEIDENTIFIER) AS database_guid,
   CAST(NULL as UNIQUEIDENTIFIER) AS family_guid,
   CAST(0 as NUMERIC(25,0)) AS last_log_backup_lsn,
   CAST(NULL as UNIQUEIDENTIFIER) AS recovery_fork_guid,
   CAST(NULL as UNIQUEIDENTIFIER) AS first_recovery_fork_guid,
   CAST(0 as NUMERIC(25,0)) AS fork_point_lsn
WHERE FALSE;
GRANT SELECT ON sys.database_recovery_status TO PUBLIC;

CREATE OR REPLACE VIEW sys.fulltext_languages
AS
SELECT 
   CAST(0 as INT) AS lcid,
   CAST('' as SYSNAME) AS name
WHERE FALSE;
GRANT SELECT ON sys.fulltext_languages TO PUBLIC;

CREATE OR REPLACE VIEW sys.fulltext_index_columns
AS
SELECT 
   CAST(0 as INT) AS object_id,
   CAST(0 as INT) AS column_id,
   CAST(0 as INT) AS type_column_id,
   CAST(0 as INT) AS language_id,
   CAST(0 as INT) AS statistical_semantics
WHERE FALSE;
GRANT SELECT ON sys.fulltext_index_columns TO PUBLIC;

CREATE OR REPLACE VIEW sys.selective_xml_index_paths
AS
SELECT 
   CAST(0 as INT) AS object_id,
   CAST(0 as INT) AS index_id,
   CAST(0 as INT) AS path_id,
   CAST('' as NVARCHAR(4000)) AS path,
   CAST('' as SYSNAME) AS name,
   CAST(0 as TINYINT) AS path_type,
   CAST(0 as SYSNAME) AS path_type_desc,
   CAST(0 as INT) AS xml_component_id,
   CAST('' as NVARCHAR(4000)) AS xquery_type_description,
   CAST(0 as sys.BIT) AS is_xquery_type_inferred,
   CAST(0 as SMALLINT) AS xquery_max_length,
   CAST(0 as sys.BIT) AS is_xquery_max_length_inferred,
   CAST(0 as sys.BIT) AS is_node,
   CAST(0 as TINYINT) AS system_type_id,
   CAST(0 as TINYINT) AS user_type_id,
   CAST(0 as SMALLINT) AS max_length,
   CAST(0 as TINYINT) AS precision,
   CAST(0 as TINYINT) AS scale,
   CAST('' as SYSNAME) AS collation_name,
   CAST(0 as sys.BIT) AS is_singleton
WHERE FALSE;
GRANT SELECT ON sys.selective_xml_index_paths TO PUBLIC;

CREATE OR REPLACE VIEW sys.spatial_indexes
AS
SELECT 
   object_id,
   name,
   index_id,
   type,
   type_desc,
   is_unique,
   data_space_id,
   ignore_dup_key,
   is_primary_key,
   is_unique_constraint,
   fill_factor,
   is_padded,
   is_disabled,
   is_hypothetical,
   allow_row_locks,
   allow_page_locks,
   CAST(1 as TINYINT) AS spatial_index_type,
   CAST('' as NVARCHAR(60)) AS spatial_index_type_desc,
   CAST('' as SYSNAME) AS tessellation_scheme,
   has_filter,
   filter_definition,
   auto_created
FROM sys.indexes WHERE FALSE;
GRANT SELECT ON sys.spatial_indexes TO PUBLIC;

CREATE OR REPLACE VIEW sys.filetables
AS
SELECT 
   CAST(0 AS INT) AS object_id,
   CAST(0 AS sys.BIT) AS is_enabled,
   CAST('' AS sys.VARCHAR(255)) AS directory_name,
   CAST(0 AS INT) AS filename_collation_id,
   CAST('' AS sys.VARCHAR) AS filename_collation_name
   WHERE FALSE;
GRANT SELECT ON sys.filetables TO PUBLIC;

CREATE OR REPLACE VIEW sys.registered_search_property_lists
AS
SELECT 
   CAST(0 AS INT) AS property_list_id,
   CAST('' AS SYSNAME) AS name,
   CAST(NULL AS DATETIME) AS create_date,
   CAST(NULL AS DATETIME) AS modify_date,
   CAST(0 AS INT) AS principal_id
WHERE FALSE;
GRANT SELECT ON sys.registered_search_property_lists TO PUBLIC;

CREATE OR REPLACE VIEW sys.filegroups
AS
SELECT 
   CAST(ds.name AS sys.SYSNAME),
   CAST(ds.data_space_id AS INT),
   CAST(ds.type AS sys.BPCHAR(2)) COLLATE sys.database_default,
   CAST(ds.type_desc AS sys.NVARCHAR(60)),
   CAST(ds.is_default AS sys.BIT),
   CAST(ds.is_system AS sys.BIT),
   CAST(NULL as sys.UNIQUEIDENTIFIER) AS filegroup_guid,
   CAST(0 as INT) AS log_filegroup_id,
   CAST(0 as sys.BIT) AS is_read_only,
   CAST(0 as sys.BIT) AS is_autogrow_all_files
FROM sys.data_spaces ds WHERE type = 'FG';
GRANT SELECT ON sys.filegroups TO PUBLIC;

CREATE OR REPLACE VIEW sys.master_files
AS
SELECT
    CAST(0 as INT) AS database_id,
    CAST(0 as INT) AS file_id,
    CAST(NULL as UNIQUEIDENTIFIER) AS file_guid,
    CAST(0 as sys.TINYINT) AS type,
    CAST('' as NVARCHAR(60)) AS type_desc,
    CAST(0 as INT) AS data_space_id,
    CAST('' as SYSNAME) AS name,
    CAST('' as NVARCHAR(260)) AS physical_name,
    CAST(0 as sys.TINYINT) AS state,
    CAST('' as NVARCHAR(60)) AS state_desc,
    CAST(0 as INT) AS size,
    CAST(0 as INT) AS max_size,
    CAST(0 as INT) AS growth,
    CAST(0 as sys.BIT) AS is_media_read_only,
    CAST(0 as sys.BIT) AS is_read_only,
    CAST(0 as sys.BIT) AS is_sparse,
    CAST(0 as sys.BIT) AS is_percent_growth,
    CAST(0 as sys.BIT) AS is_name_reserved,
    CAST(0 as NUMERIC(25,0)) AS create_lsn,
    CAST(0 as NUMERIC(25,0)) AS drop_lsn,
    CAST(0 as NUMERIC(25,0)) AS read_only_lsn,
    CAST(0 as NUMERIC(25,0)) AS read_write_lsn,
    CAST(0 as NUMERIC(25,0)) AS differential_base_lsn,
    CAST(NULL as UNIQUEIDENTIFIER) AS differential_base_guid,
    CAST(NULL as DATETIME) AS differential_base_time,
    CAST(0 as NUMERIC(25,0)) AS redo_start_lsn,
    CAST(NULL as UNIQUEIDENTIFIER) AS redo_start_fork_guid,
    CAST(0 as NUMERIC(25,0)) AS redo_target_lsn,
    CAST(NULL as UNIQUEIDENTIFIER) AS redo_target_fork_guid,
    CAST(0 as NUMERIC(25,0)) AS backup_lsn,
    CAST(0 as INT) AS credential_id
WHERE FALSE;
GRANT SELECT ON sys.master_files TO PUBLIC;

CREATE OR REPLACE VIEW sys.stats
AS
SELECT 
   CAST(0 as INT) AS object_id,
   CAST('' as SYSNAME) AS name,
   CAST(0 as INT) AS stats_id,
   CAST(0 as sys.BIT) AS auto_created,
   CAST(0 as sys.BIT) AS user_created,
   CAST(0 as sys.BIT) AS no_recompute,
   CAST(0 as sys.BIT) AS has_filter,
   CAST('' as sys.NVARCHAR(4000)) AS filter_definition,
   CAST(0 as sys.BIT) AS is_temporary,
   CAST(0 as sys.BIT) AS is_incremental,
   CAST(0 as sys.BIT) AS has_persisted_sample,
   CAST(0 as INT) AS stats_generation_method,
   CAST('' as VARCHAR(255)) AS stats_generation_method_desc
WHERE FALSE;
GRANT SELECT ON sys.stats TO PUBLIC;


CREATE OR REPLACE VIEW sys.change_tracking_tables
AS
SELECT 
   CAST(0 as INT) AS object_id,
   CAST(0 as sys.BIT) AS is_track_columns_updated_on,
   CAST(0 AS sys.BIGINT) AS begin_version,
   CAST(0 AS sys.BIGINT) AS cleanup_version,
   CAST(0 AS sys.BIGINT) AS min_valid_version
   WHERE FALSE;
GRANT SELECT ON sys.change_tracking_tables TO PUBLIC;


CREATE OR REPLACE VIEW sys.fulltext_catalogs
AS
SELECT 
   CAST(0 as INT) AS fulltext_catalog_id,
   CAST('' as SYSNAME) AS name,
   CAST('' as NVARCHAR(260)) AS path,
   CAST(0 as sys.BIT) AS is_default,
   CAST(0 as sys.BIT) AS is_accent_sensitivity_on,
   CAST(0 as INT) AS data_space_id,
   CAST(0 as INT) AS file_id,
   CAST(0 as INT) AS principal_id,
   CAST(2 as sys.BIT) AS is_importing
WHERE FALSE;
GRANT SELECT ON sys.fulltext_catalogs TO PUBLIC;

CREATE OR REPLACE VIEW sys.fulltext_stoplists
AS
SELECT 
   CAST(0 as INT) AS stoplist_id,
   CAST('' as SYSNAME) AS name,
   CAST(NULL as DATETIME) AS create_date,
   CAST(NULL as DATETIME) AS modify_date,
   CAST(0 as INT) AS Principal_id
WHERE FALSE;
GRANT SELECT ON sys.fulltext_stoplists TO PUBLIC;

CREATE OR REPLACE VIEW sys.fulltext_indexes
AS
SELECT 
   CAST(0 as INT) AS object_id,
   CAST(0 as INT) AS unique_index_id,
   CAST(0 as INT) AS fulltext_catalog_id,
   CAST(0 as sys.BIT) AS is_enabled,
   CAST('O' as sys.BPCHAR(1)) AS change_tracking_state,
   CAST('' as sys.NVARCHAR(60)) AS change_tracking_state_desc,
   CAST(0 as sys.BIT) AS has_crawl_completed,
   CAST('' as sys.BPCHAR(1)) AS crawl_type,
   CAST('' as sys.NVARCHAR(60)) AS crawl_type_desc,
   CAST(NULL as sys.DATETIME) AS crawl_start_date,
   CAST(NULL as sys.DATETIME) AS crawl_end_date,
   CAST(NULL as BINARY(8)) AS incremental_timestamp,
   CAST(0 as INT) AS stoplist_id,
   CAST(0 as INT) AS data_space_id,
   CAST(0 as INT) AS property_list_id
WHERE FALSE;
GRANT SELECT ON sys.fulltext_indexes TO PUBLIC;

CREATE OR REPLACE VIEW sys.synonyms
AS
SELECT 
    CAST(obj.name as sys.sysname) AS name
  , CAST(obj.object_id as int) AS object_id
  , CAST(obj.principal_id as int) AS principal_id
  , CAST(obj.schema_id as int) AS schema_id
  , CAST(obj.parent_object_id as int) AS parent_object_id
  , CAST(obj.type as sys.bpchar(2)) AS type
  , CAST(obj.type_desc as sys.nvarchar(60)) AS type_desc
  , CAST(obj.create_date as sys.datetime) as create_date
  , CAST(obj.modify_date as sys.datetime) as modify_date
  , CAST(obj.is_ms_shipped as sys.bit) as is_ms_shipped
  , CAST(obj.is_published as sys.bit) as is_published
  , CAST(obj.is_schema_published as sys.bit) as is_schema_published
  , CAST('' as sys.nvarchar(1035)) AS base_object_name
FROM sys.objects obj
WHERE type='SN';
GRANT SELECT ON sys.synonyms TO PUBLIC;
  
CREATE OR REPLACE VIEW sys.plan_guides
AS
SELECT 
    CAST(0 as int) AS plan_guide_id
  , CAST('' as sys.sysname) AS name
  , CAST(NULL as sys.datetime) as create_date
  , CAST(NULL as sys.datetime) as modify_date
  , CAST(0 as sys.bit) as is_disabled
  , CAST('' as sys.nvarchar(4000)) AS query_text
  , CAST(0 as sys.tinyint) AS scope_type
  , CAST('' as sys.nvarchar(60)) AS scope_type_desc
  , CAST(0 as int) AS scope_type_id
  , CAST('' as sys.nvarchar(4000)) AS scope_batch
  , CAST('' as sys.nvarchar(4000)) AS parameters
  , CAST('' as sys.nvarchar(4000)) AS hints
WHERE FALSE;
GRANT SELECT ON sys.plan_guides TO PUBLIC;

CREATE OR REPLACE VIEW sys.spatial_index_tessellations 
AS
SELECT 
    CAST(0 as int) AS object_id
  , CAST(0 as int) AS index_id
  , CAST('' as sys.sysname) AS tessellation_scheme
  , CAST(0 as float(53)) AS bounding_box_xmin
  , CAST(0 as float(53)) AS bounding_box_ymin
  , CAST(0 as float(53)) AS bounding_box_xmax
  , CAST(0 as float(53)) AS bounding_box_ymax
  , CAST(0 as smallint) as level_1_grid
  , CAST('' as sys.nvarchar(60)) AS level_1_grid_desc
  , CAST(0 as smallint) as level_2_grid
  , CAST('' as sys.nvarchar(60)) AS level_2_grid_desc
  , CAST(0 as smallint) as level_3_grid
  , CAST('' as sys.nvarchar(60)) AS level_3_grid_desc
  , CAST(0 as smallint) as level_4_grid
  , CAST('' as sys.nvarchar(60)) AS level_4_grid_desc
  , CAST(0 as int) as cells_per_object
WHERE FALSE;
GRANT SELECT ON sys.spatial_index_tessellations TO PUBLIC;

CREATE OR REPLACE VIEW sys.all_parameters
AS
SELECT
    CAST(ss.p_oid AS INT) AS object_id
  , CAST(COALESCE(ss.proargnames[(ss.x).n], '') AS sys.SYSNAME) AS name
  , CAST(
      CASE 
        WHEN is_out_scalar = 1 THEN 0 -- param_id = 0 for output of scalar function
        ELSE (ss.x).n
      END 
    AS INT) AS parameter_id
  -- 'system_type_id' is specified as type INT here, and not TINYINT per SQL Server documentation.
  -- This is because the IDs of system type values generated by
  -- Babelfish installation will exceed the size of TINYINT
  , CAST(st.system_type_id AS INT) AS system_type_id
  , CAST(st.user_type_id AS INT) AS user_type_id
  , CAST( 
      CASE
        WHEN st.is_table_type = 1 THEN -1 -- TVP case
        WHEN st.is_user_defined = 1 THEN st.max_length -- UDT case
        ELSE sys.tsql_type_max_length_helper(st.name, t.typlen, typmod, true, true)
      END
    AS smallint) AS max_length
  , CAST(
      CASE
        WHEN st.is_table_type = 1 THEN 0 -- TVP case
        WHEN st.is_user_defined = 1  THEN st.precision -- UDT case
        ELSE sys.tsql_type_precision_helper(st.name, typmod)
      END
    AS sys.tinyint) AS precision
  , CAST(
      CASE 
        WHEN st.is_table_type = 1 THEN 0 -- TVP case
        WHEN st.is_user_defined = 1  THEN st.scale
        ELSE sys.tsql_type_scale_helper(st.name, typmod,false)
      END
    AS sys.tinyint) AS scale
  , CAST(
      CASE
        WHEN is_out_scalar = 1 THEN 1 -- Output of a scalar function
        WHEN ss.proargmodes[(ss.x).n] in ('o', 'b', 't') THEN 1
        ELSE 0
      END 
    AS sys.bit) AS is_output
  , CAST(0 AS sys.bit) AS is_cursor_ref
  , CAST(0 AS sys.bit) AS has_default_value
  , CAST(0 AS sys.bit) AS is_xml_document
  , CAST(NULL AS sys.sql_variant) AS default_value
  , CAST(0 AS int) AS xml_collection_id
  , CAST(0 AS sys.bit) AS is_readonly
  , CAST(1 AS sys.bit) AS is_nullable
  , CAST(NULL AS int) AS encryption_type
  , CAST(NULL AS sys.nvarchar(64)) AS encryption_type_desc
  , CAST(NULL AS sys.sysname) AS encryption_algorithm_name
  , CAST(NULL AS int) AS column_encryption_key_id
  , CAST(NULL AS sys.sysname) AS column_encryption_key_database_name
FROM pg_type t
  INNER JOIN sys.types st ON st.user_type_id = t.oid
  INNER JOIN 
  (
    SELECT
      p.oid AS p_oid,
      p.proargnames,
      p.proargmodes,
      p.prokind,
      json_extract_path(CAST(p.probin as json), 'typmod_array') AS typmod_array,
      information_schema._pg_expandarray(
      COALESCE(p.proallargtypes,
        CASE 
          WHEN p.prokind = 'f' THEN (CAST( p.proargtypes AS oid[]) || p.prorettype) -- Adds return type if not present on proallargtypes
          ELSE CAST(p.proargtypes AS oid[])
        END
      )) AS x
    FROM pg_proc p
    WHERE (
      p.pronamespace in (select schema_id from sys.schemas union all select oid from pg_namespace where nspname = 'sys')
      AND (pg_has_role(p.proowner, 'USAGE') OR has_function_privilege(p.oid, 'EXECUTE'))
      AND p.probin like '{%typmod_array%}') -- Needs to have a typmod array in JSON format
  ) ss ON t.oid = (ss.x).x,
  COALESCE(pg_get_function_result(ss.p_oid), '') AS return_type,
  CAST(ss.typmod_array->>(ss.x).n-1 AS INT) AS typmod, 
  CAST(
    CASE
      WHEN ss.prokind = 'f' AND ss.proargnames[(ss.x).n] IS NULL THEN 1 -- checks if param is output of scalar function
      ELSE 0
    END 
  AS INT) AS is_out_scalar
WHERE ( -- If it's a Table function, we only want the inputs
      return_type NOT LIKE 'TABLE(%' OR 
      (return_type LIKE 'TABLE(%' AND ss.proargmodes[(ss.x).n] = 'i'));
GRANT SELECT ON sys.all_parameters TO PUBLIC;

CREATE OR REPLACE VIEW sys.numbered_procedures
AS
SELECT 
    CAST(0 as int) AS object_id
  , CAST(0 as smallint) AS procedure_number
  , CAST('' as sys.nvarchar(4000)) AS definition
WHERE FALSE; -- This condition will ensure that the view is empty
GRANT SELECT ON sys.numbered_procedures TO PUBLIC;

-- BABEL-3325: Revisit once DDL and/or CREATE EVENT NOTIFICATION is supported
CREATE OR REPLACE VIEW sys.events 
AS
SELECT 
  CAST(pt.tgfoid as int) AS object_id
  , CAST(
      CASE 
        WHEN tr.event_manipulation='INSERT' COLLATE sys.database_default THEN 1
        WHEN tr.event_manipulation='UPDATE' COLLATE sys.database_default THEN 2
        WHEN tr.event_manipulation='DELETE' COLLATE sys.database_default THEN 3
        ELSE 1
      END as int
  ) AS type
  , CAST(tr.event_manipulation as sys.nvarchar(60)) AS type_desc
  , CAST(1 as sys.bit) AS  is_trigger_event
  , CAST(null as int) AS event_group_type
  , CAST(null as sys.nvarchar(60)) AS event_group_type_desc
FROM information_schema.triggers tr
JOIN pg_catalog.pg_namespace np ON tr.event_object_schema = np.nspname COLLATE sys.database_default
JOIN pg_class pc ON pc.relname = tr.event_object_table COLLATE sys.database_default AND pc.relnamespace = np.oid
JOIN pg_trigger pt ON pt.tgrelid = pc.oid AND tr.trigger_name = pt.tgname COLLATE sys.database_default
AND has_schema_privilege(pc.relnamespace, 'USAGE')
AND has_table_privilege(pc.oid, 'SELECT,INSERT,UPDATE,DELETE,TRUNCATE,TRIGGER');
GRANT SELECT ON sys.events TO PUBLIC;

CREATE OR REPLACE VIEW sys.trigger_events
AS
SELECT
  CAST(e.object_id as int) AS object_id,
  CAST(e.type as int) AS type,
  CAST(e.type_desc as sys.nvarchar(60)) AS type_desc,
  CAST(0 as sys.bit) AS is_first,
  CAST(0 as sys.bit) AS is_last,
  CAST(null as int) AS event_group_type,
  CAST(null as sys.nvarchar(60)) AS event_group_type_desc,
  CAST(e.is_trigger_event as sys.bit) AS is_trigger_event
FROM sys.events e
WHERE e.is_trigger_event = 1;
GRANT SELECT ON sys.trigger_events TO PUBLIC;<|MERGE_RESOLUTION|>--- conflicted
+++ resolved
@@ -1046,12 +1046,8 @@
     from sys.babelfish_typecode_list()
 )
 -- For System types
-<<<<<<< HEAD
-select tsql_type_name collate sys.database_default as name
-=======
 select 
   ti.tsql_type_name as name
->>>>>>> 0d522cea
   , t.oid as system_type_id
   , t.oid as user_type_id
   , s.oid as schema_id
@@ -1104,7 +1100,7 @@
   , case when tt.typrelid is not null then 1 else 0 end as is_table_type
 from pg_type t
 join sys.schemas sch on t.typnamespace = sch.schema_id
-left join type_code_list ti on t.typname = ti.pg_type_name
+left join type_code_list ti on t.typname = ti.pg_type_name collate database_default
 left join pg_collation c on c.oid = t.typcollation
 left join sys.table_types_internal tt on t.typrelid = tt.typrelid
 , sys.translate_pg_type_to_tsql(t.typbasetype) AS tsql_base_type_name
