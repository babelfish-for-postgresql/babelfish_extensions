--- conflicted
+++ resolved
@@ -2723,7 +2723,6 @@
   , CAST('' as sys.nvarchar(4000)) AS definition
 WHERE FALSE; -- This condition will ensure that the view is empty
 GRANT SELECT ON sys.numbered_procedures TO PUBLIC;
-<<<<<<< HEAD
 
 -- BABEL-3325: Revisit once DDL and/or CREATE EVENT NOTIFICATION is supported
 CREATE OR REPLACE VIEW sys.events 
@@ -2763,6 +2762,4 @@
   CAST(e.is_trigger_event as sys.bit) AS is_trigger_event
 FROM sys.events e
 WHERE e.is_trigger_event = 1;
-GRANT SELECT ON sys.trigger_events TO PUBLIC;
-=======
->>>>>>> 511ed989
+GRANT SELECT ON sys.trigger_events TO PUBLIC;