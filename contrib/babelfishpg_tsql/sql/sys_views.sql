--- conflicted
+++ resolved
@@ -1103,12 +1103,8 @@
   , CAST(0 as sys.bit) as is_published
   , CAST(0 as sys.bit) as is_schema_published
   , CAST(d.adnum as int) as  parent_column_id
-<<<<<<< HEAD
-  , CAST(pg_get_expr(d.adbin, d.adrelid) COLLATE sys.database_default as sys.varchar) as definition
-=======
   -- use a simple regex to strip the datatype and collation that pg_get_expr returns after a double-colon that is not expected in SQL Server
   , CAST(regexp_replace(pg_get_expr(d.adbin, d.adrelid), '::"?\w+"?| COLLATE "\w+"', '', 'g') as sys.nvarchar(4000)) as definition
->>>>>>> 6ff10456
   , CAST(1 as sys.bit) as is_system_named
 from pg_catalog.pg_attrdef as d
 inner join pg_attribute a on a.attrelid = d.adrelid and d.adnum = a.attnum
