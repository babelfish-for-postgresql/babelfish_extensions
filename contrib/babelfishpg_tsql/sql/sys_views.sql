--- conflicted
+++ resolved
@@ -1917,7 +1917,6 @@
 FROM sys.babelfish_configurations;
 GRANT SELECT ON sys.sysconfigures TO PUBLIC;
 
-<<<<<<< HEAD
 CREATE OR REPLACE VIEW sys.syslanguages
 AS
 SELECT
@@ -1934,7 +1933,7 @@
     CAST(NULL AS SMALLINT) AS msglangid
 FROM sys.babelfish_syslanguages;
 GRANT SELECT ON sys.syslanguages TO PUBLIC;
-=======
+
 CREATE OR REPLACE VIEW sys.xml_schema_collections
 AS
 SELECT
@@ -1987,5 +1986,4 @@
   ,CAST(0 as sys.BIGINT) as low_water_mark_for_ghosts
   ,CAST(0 as sys.BIGINT) as secondary_lag_seconds
 WHERE FALSE;
-GRANT SELECT ON sys.dm_hadr_database_replica_states TO PUBLIC;
->>>>>>> 59a239c6
+GRANT SELECT ON sys.dm_hadr_database_replica_states TO PUBLIC;