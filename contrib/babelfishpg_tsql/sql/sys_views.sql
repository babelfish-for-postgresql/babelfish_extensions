--- conflicted
+++ resolved
@@ -2605,7 +2605,6 @@
   , CAST(0 as smallint) AS procedure_number
   , CAST('' as sys.nvarchar(4000)) AS definition
 WHERE FALSE; -- This condition will ensure that the view is empty
-<<<<<<< HEAD
 GRANT SELECT ON sys.numbered_procedures TO PUBLIC;
 
 -- BABEL-3325: Revisit once DDL and/or CREATE EVENT NOTIFICATION is supported
@@ -2646,7 +2645,4 @@
   CAST(e.is_trigger_event as sys.bit) AS is_trigger_event
 FROM sys.events e
 WHERE e.is_trigger_event = 1;
-GRANT SELECT ON sys.trigger_events TO PUBLIC;
-=======
-GRANT SELECT ON sys.numbered_procedures TO PUBLIC;
->>>>>>> 3f0dbeea
+GRANT SELECT ON sys.trigger_events TO PUBLIC;