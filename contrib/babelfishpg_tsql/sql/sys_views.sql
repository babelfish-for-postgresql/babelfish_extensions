--- conflicted
+++ resolved
@@ -2362,7 +2362,7 @@
 WHERE FALSE;
 GRANT SELECT ON sys.stats TO PUBLIC;
 
-<<<<<<< HEAD
+
 CREATE OR REPLACE VIEW sys.change_tracking_tables
 AS
 SELECT 
@@ -2373,7 +2373,8 @@
    CAST(0 AS sys.BIGINT) AS min_valid_version
    WHERE FALSE;
 GRANT SELECT ON sys.change_tracking_tables TO PUBLIC;
-=======
+
+
 CREATE OR REPLACE VIEW sys.fulltext_catalogs
 AS
 SELECT 
@@ -2419,5 +2420,4 @@
    CAST(0 as INT) AS data_space_id,
    CAST(0 as INT) AS property_list_id
 WHERE FALSE;
-GRANT SELECT ON sys.fulltext_indexes TO PUBLIC;
->>>>>>> 6fdcb72c
+GRANT SELECT ON sys.fulltext_indexes TO PUBLIC;