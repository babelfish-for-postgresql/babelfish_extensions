-- complain if script is sourced in psql, rather than via ALTER EXTENSION
\echo Use "ALTER EXTENSION ""babelfishpg_tsql"" UPDATE TO '2.7.0'" to load this file. \quit

-- add 'sys' to search path for the convenience
SELECT set_config('search_path', 'sys, '||current_setting('search_path'), false);

-- This is a temporary procedure which is called during upgrade to update guest schema
-- for the guest users in the already existing databases
CREATE OR REPLACE PROCEDURE sys.babelfish_update_user_catalog_for_guest_schema()
LANGUAGE C
AS 'babelfishpg_tsql', 'update_user_catalog_for_guest_schema';

CALL sys.babelfish_update_user_catalog_for_guest_schema();

-- Drop this procedure after it gets executed once.
DROP PROCEDURE sys.babelfish_update_user_catalog_for_guest_schema();

-- Drops an object if it does not have any dependent objects.
-- Is a temporary procedure for use by the upgrade script. Will be dropped at the end of the upgrade.
-- Please have this be one of the first statements executed in this upgrade script. 
CREATE OR REPLACE PROCEDURE babelfish_drop_deprecated_object(object_type varchar, schema_name varchar, object_name varchar) AS
$$
DECLARE
    error_msg text;
    query1 text;
    query2 text;
BEGIN

    query1 := pg_catalog.format('alter extension babelfishpg_tsql drop %s %s.%s', object_type, schema_name, object_name);
    query2 := pg_catalog.format('drop %s %s.%s', object_type, schema_name, object_name);

    execute query1;
    execute query2;
EXCEPTION
    when object_not_in_prerequisite_state then --if 'alter extension' statement fails
        GET STACKED DIAGNOSTICS error_msg = MESSAGE_TEXT;
        raise warning '%', error_msg;
    when dependent_objects_still_exist then --if 'drop view' statement fails
        GET STACKED DIAGNOSTICS error_msg = MESSAGE_TEXT;
        raise warning '%', error_msg;
end
$$
LANGUAGE plpgsql;

ALTER VIEW information_schema_tsql.tables RENAME TO tables_deprecated_in_2_7_0;

CREATE OR REPLACE VIEW information_schema_tsql.tables AS
	SELECT CAST(nc.dbname AS sys.nvarchar(128)) AS "TABLE_CATALOG",
		   CAST(ext.orig_name AS sys.nvarchar(128)) AS "TABLE_SCHEMA",
		   CAST(
			 CASE WHEN c.reloptions[1] LIKE 'bbf_original_rel_name%' THEN substring(c.reloptions[1], 23)
                  ELSE c.relname END
			 AS sys._ci_sysname) AS "TABLE_NAME",

		   CAST(
			 CASE WHEN c.relkind IN ('r', 'p') THEN 'BASE TABLE'
				  WHEN c.relkind = 'v' THEN 'VIEW'
				  ELSE null END
			 AS sys.varchar(10)) COLLATE sys.database_default AS "TABLE_TYPE"

	FROM sys.pg_namespace_ext nc JOIN pg_class c ON (nc.oid = c.relnamespace)
		   LEFT OUTER JOIN sys.babelfish_namespace_ext ext on nc.nspname = ext.nspname

	WHERE c.relkind IN ('r', 'v', 'p')
		AND (NOT pg_is_other_temp_schema(nc.oid))
		AND (pg_has_role(c.relowner, 'USAGE')
			OR has_table_privilege(c.oid, 'SELECT, INSERT, UPDATE, DELETE, TRUNCATE, REFERENCES, TRIGGER')
			OR has_any_column_privilege(c.oid, 'SELECT, INSERT, UPDATE, REFERENCES') )
		AND ext.dbid = cast(sys.db_id() as oid)
		AND (NOT c.relname = 'sysdatabases');

GRANT SELECT ON information_schema_tsql.tables TO PUBLIC;

CALL sys.babelfish_drop_deprecated_object('view', 'information_schema_tsql', 'tables_deprecated_in_2_7_0');


create or replace view sys.schemas as
select
  CAST(ext.orig_name as sys.SYSNAME) as name
  , base.oid as schema_id
  , base.nspowner as principal_id
from pg_catalog.pg_namespace base 
inner join sys.babelfish_namespace_ext ext on base.nspname = ext.nspname
where ext.dbid = sys.db_id();
GRANT SELECT ON sys.schemas TO PUBLIC;

create or replace view sys.table_types_internal as
SELECT pt.typrelid
    FROM pg_catalog.pg_type pt
    INNER JOIN pg_catalog.pg_depend dep ON pt.typrelid = dep.objid
    INNER JOIN pg_catalog.pg_class pc ON pc.oid = dep.objid
    WHERE pt.typtype = 'c' AND dep.deptype = 'i'  AND pc.relkind = 'r';

create or replace view sys.tables as
select
  CAST(t.relname as sys._ci_sysname) as name
  , CAST(t.oid as int) as object_id
  , CAST(NULL as int) as principal_id
  , CAST(t.relnamespace  as int) as schema_id
  , 0 as parent_object_id
  , CAST('U' as CHAR(2)) as type
  , CAST('USER_TABLE' as sys.nvarchar(60)) as type_desc
  , CAST((select string_agg(
                  case
                  when option like 'bbf_rel_create_date=%%' then substring(option, 21)
                  else NULL
                  end, ',')
          from unnest(t.reloptions) as option)
        as sys.datetime) as create_date
  , CAST((select string_agg(
                  case
                  when option like 'bbf_rel_create_date=%%' then substring(option, 21)
                  else NULL
                  end, ',')
          from unnest(t.reloptions) as option)
        as sys.datetime) as modify_date
  , CAST(0 as sys.bit) as is_ms_shipped
  , CAST(0 as sys.bit) as is_published
  , CAST(0 as sys.bit) as is_schema_published
  , case reltoastrelid when 0 then 0 else 1 end as lob_data_space_id
  , CAST(NULL as int) as filestream_data_space_id
  , CAST(relnatts as int) as max_column_id_used
  , CAST(0 as sys.bit) as lock_on_bulk_load
  , CAST(1 as sys.bit) as uses_ansi_nulls
  , CAST(0 as sys.bit) as is_replicated
  , CAST(0 as sys.bit) as has_replication_filter
  , CAST(0 as sys.bit) as is_merge_published
  , CAST(0 as sys.bit) as is_sync_tran_subscribed
  , CAST(0 as sys.bit) as has_unchecked_assembly_data
  , 0 as text_in_row_limit
  , CAST(0 as sys.bit) as large_value_types_out_of_row
  , CAST(0 as sys.bit) as is_tracked_by_cdc
  , CAST(0 as sys.tinyint) as lock_escalation
  , CAST('TABLE' as sys.nvarchar(60)) as lock_escalation_desc
  , CAST(0 as sys.bit) as is_filetable
  , CAST(0 as sys.tinyint) as durability
  , CAST('SCHEMA_AND_DATA' as sys.nvarchar(60)) as durability_desc
  , CAST(0 as sys.bit) is_memory_optimized
  , case relpersistence when 't' then CAST(2 as sys.tinyint) else CAST(0 as sys.tinyint) end as temporal_type
  , case relpersistence when 't' then CAST('SYSTEM_VERSIONED_TEMPORAL_TABLE' as sys.nvarchar(60)) else CAST('NON_TEMPORAL_TABLE' as sys.nvarchar(60)) end as temporal_type_desc
  , CAST(null as integer) as history_table_id
  , CAST(0 as sys.bit) as is_remote_data_archive_enabled
  , CAST(0 as sys.bit) as is_external
from pg_class t
inner join sys.schemas sch on sch.schema_id = t.relnamespace
left join sys.table_types_internal tt on t.oid = tt.typrelid
where tt.typrelid is null
and t.relkind = 'r'
and has_schema_privilege(t.relnamespace, 'USAGE')
and has_table_privilege(t.oid, 'SELECT,INSERT,UPDATE,DELETE,TRUNCATE,TRIGGER');
GRANT SELECT ON sys.tables TO PUBLIC;

create or replace view sys.all_columns as
select CAST(c.oid as int) as object_id
  , CAST(a.attname as sys.sysname) as name
  , CAST(a.attnum as int) as column_id
  , CAST(t.oid as int) as system_type_id
  , CAST(t.oid as int) as user_type_id
  , CAST(sys.tsql_type_max_length_helper(coalesce(tsql_type_name, tsql_base_type_name), a.attlen, a.atttypmod) as smallint) as max_length
  , CAST(case
      when a.atttypmod != -1 then 
        sys.tsql_type_precision_helper(coalesce(tsql_type_name, tsql_base_type_name), a.atttypmod)
      else 
        sys.tsql_type_precision_helper(coalesce(tsql_type_name, tsql_base_type_name), t.typtypmod)
    end as sys.tinyint) as precision
  , CAST(case
      when a.atttypmod != -1 THEN 
        sys.tsql_type_scale_helper(coalesce(tsql_type_name, tsql_base_type_name), a.atttypmod, false)
      else 
        sys.tsql_type_scale_helper(coalesce(tsql_type_name, tsql_base_type_name), t.typtypmod, false)
    end as sys.tinyint) as scale
  , CAST(coll.collname as sys.sysname) as collation_name
  , case when a.attnotnull then CAST(0 as sys.bit) else CAST(1 as sys.bit) end as is_nullable
  , CAST(0 as sys.bit) as is_ansi_padded
  , CAST(0 as sys.bit) as is_rowguidcol
  , CAST(case when a.attidentity <> ''::"char" then 1 else 0 end AS sys.bit) as is_identity
  , CAST(case when a.attgenerated <> ''::"char" then 1 else 0 end AS sys.bit) as is_computed
  , CAST(0 as sys.bit) as is_filestream
  , CAST(0 as sys.bit) as is_replicated
  , CAST(0 as sys.bit) as is_non_sql_subscribed
  , CAST(0 as sys.bit) as is_merge_published
  , CAST(0 as sys.bit) as is_dts_replicated
  , CAST(0 as sys.bit) as is_xml_document
  , CAST(0 as int) as xml_collection_id
  , CAST(coalesce(d.oid, 0) as int) as default_object_id
  , CAST(coalesce((select oid from pg_constraint where conrelid = t.oid and contype = 'c' and a.attnum = any(conkey) limit 1), 0) as int) as rule_object_id
  , CAST(0 as sys.bit) as is_sparse
  , CAST(0 as sys.bit) as is_column_set
  , CAST(0 as sys.tinyint) as generated_always_type
  , CAST('NOT_APPLICABLE' as sys.nvarchar(60)) as generated_always_type_desc
from pg_attribute a
inner join pg_class c on c.oid = a.attrelid
inner join pg_type t on t.oid = a.atttypid
inner join pg_namespace s on s.oid = c.relnamespace
left join sys.babelfish_namespace_ext ext on (s.nspname = ext.nspname and ext.dbid = sys.db_id())
left join pg_attrdef d on c.oid = d.adrelid and a.attnum = d.adnum
left join pg_collation coll on coll.oid = a.attcollation
, sys.translate_pg_type_to_tsql(a.atttypid) AS tsql_type_name
, sys.translate_pg_type_to_tsql(t.typbasetype) AS tsql_base_type_name
where not a.attisdropped
and (s.nspname = 'sys' or ext.nspname is not null)
-- r = ordinary table, i = index, S = sequence, t = TOAST table, v = view, m = materialized view, c = composite type, f = foreign table, p = partitioned table
and c.relkind in ('r', 'v', 'm', 'f', 'p')
and has_schema_privilege(s.oid, 'USAGE')
and has_column_privilege(quote_ident(s.nspname) ||'.'||quote_ident(c.relname), a.attname, 'SELECT,INSERT,UPDATE,REFERENCES')
and a.attnum > 0;
GRANT SELECT ON sys.all_columns TO PUBLIC;


create or replace view sys.types As
-- For System types
select 
  tsql_type_name as name
  , t.oid as system_type_id
  , t.oid as user_type_id
  , s.oid as schema_id
  , cast(NULL as INT) as principal_id
  , sys.tsql_type_max_length_helper(tsql_type_name, t.typlen, t.typtypmod, true) as max_length
  , cast(sys.tsql_type_precision_helper(tsql_type_name, t.typtypmod) as int) as precision
  , cast(sys.tsql_type_scale_helper(tsql_type_name, t.typtypmod, false) as int) as scale
  , CASE c.collname
    WHEN 'default' THEN default_collation_name
    ELSE  c.collname
    END as collation_name
  , case when typnotnull then 0 else 1 end as is_nullable
  , 0 as is_user_defined
  , 0 as is_assembly_type
  , 0 as default_object_id
  , 0 as rule_object_id
  , 0 as is_table_type
from pg_type t
inner join pg_namespace s on s.oid = t.typnamespace
left join pg_collation c on c.oid = t.typcollation
, sys.translate_pg_type_to_tsql(t.oid) AS tsql_type_name
,cast(current_setting('babelfishpg_tsql.server_collation_name') as name) as default_collation_name
where
tsql_type_name IS NOT NULL  
and pg_type_is_visible(t.oid)
and (s.nspname = 'pg_catalog' OR s.nspname = 'sys')
union all 
-- For User Defined Types
select cast(t.typname as text) as name
  , t.typbasetype as system_type_id
  , t.oid as user_type_id
  , t.typnamespace as schema_id
  , null::integer as principal_id
  , case when tt.typrelid is not null then -1::smallint else sys.tsql_type_max_length_helper(tsql_base_type_name, t.typlen, t.typtypmod) end as max_length
  , case when tt.typrelid is not null then 0::smallint else cast(sys.tsql_type_precision_helper(tsql_base_type_name, t.typtypmod) as int) end as precision
  , case when tt.typrelid is not null then 0::smallint else cast(sys.tsql_type_scale_helper(tsql_base_type_name, t.typtypmod, false) as int) end as scale
  , CASE c.collname
    WHEN 'default' THEN default_collation_name
    ELSE  c.collname 
    END as collation_name
  , case when tt.typrelid is not null then 0
         else case when typnotnull then 0 else 1 end
    end
    as is_nullable
  -- CREATE TYPE ... FROM is implemented as CREATE DOMAIN in babel
  , 1 as is_user_defined
  , 0 as is_assembly_type
  , 0 as default_object_id
  , 0 as rule_object_id
  , case when tt.typrelid is not null then 1 else 0 end as is_table_type
from pg_type t
join sys.schemas sch on t.typnamespace = sch.schema_id
left join pg_collation c on c.oid = t.typcollation
left join sys.table_types_internal tt on t.typrelid = tt.typrelid
, sys.translate_pg_type_to_tsql(t.oid) AS tsql_type_name
, sys.translate_pg_type_to_tsql(t.typbasetype) AS tsql_base_type_name
, cast(current_setting('babelfishpg_tsql.server_collation_name') as name) as default_collation_name
-- we want to show details of user defined datatypes created under babelfish database
where 
 tsql_type_name IS NULL
and
  (
    -- show all user defined datatypes created under babelfish database except table types
    t.typtype = 'd'
    or
    -- only for table types
    tt.typrelid is not null  
  );
GRANT SELECT ON sys.types TO PUBLIC;

CREATE OR REPLACE FUNCTION sys.has_perms_by_name(
    securable SYS.SYSNAME, 
    securable_class SYS.NVARCHAR(60), 
    permission SYS.SYSNAME,
    sub_securable SYS.SYSNAME DEFAULT NULL,
    sub_securable_class SYS.NVARCHAR(60) DEFAULT NULL
)
RETURNS integer
LANGUAGE plpgsql
STABLE
AS $$
DECLARE
    db_name text COLLATE sys.database_default; 
    bbf_schema_name text;
    pg_schema text COLLATE sys.database_default;
    implied_dbo_permissions boolean;
    fully_supported boolean;
    is_cross_db boolean := false;
    object_name text COLLATE sys.database_default;
    database_id smallint;
    namespace_id oid;
    userid oid;
    object_type text;
    function_signature text;
    qualified_name text;
    return_value integer;
    cs_as_securable text COLLATE "C" := securable;
    cs_as_securable_class text COLLATE "C" := securable_class;
    cs_as_permission text COLLATE "C" := permission;
    cs_as_sub_securable text COLLATE "C" := sub_securable;
    cs_as_sub_securable_class text COLLATE "C" := sub_securable_class;
BEGIN
    return_value := NULL;

    -- Lower-case to avoid case issues, remove trailing whitespace to match SQL SERVER behavior
    -- Objects created in Babelfish are stored in lower-case in pg_class/pg_proc
    cs_as_securable = lower(rtrim(cs_as_securable));
    cs_as_securable_class = lower(rtrim(cs_as_securable_class));
    cs_as_permission = lower(rtrim(cs_as_permission));
    cs_as_sub_securable = lower(rtrim(cs_as_sub_securable));
    cs_as_sub_securable_class = lower(rtrim(cs_as_sub_securable_class));

    -- Assert that sub_securable and sub_securable_class are either both NULL or both defined
    IF cs_as_sub_securable IS NOT NULL AND cs_as_sub_securable_class IS NULL THEN
        RETURN NULL;
    ELSIF cs_as_sub_securable IS NULL AND cs_as_sub_securable_class IS NOT NULL THEN
        RETURN NULL;
    -- If they are both defined, user must be evaluating column privileges.
    -- Check that inputs are valid for column privileges: sub_securable_class must 
    -- be column, securable_class must be object, and permission cannot be any.
    ELSIF cs_as_sub_securable_class IS NOT NULL 
            AND (cs_as_sub_securable_class != 'column' 
                    OR cs_as_securable_class IS NULL 
                    OR cs_as_securable_class != 'object' 
                    OR cs_as_permission = 'any') THEN
        RETURN NULL;

    -- If securable is null, securable_class must be null
    ELSIF cs_as_securable IS NULL AND cs_as_securable_class IS NOT NULL THEN
        RETURN NULL;
    -- If securable_class is null, securable must be null
    ELSIF cs_as_securable IS NOT NULL AND cs_as_securable_class IS NULL THEN
        RETURN NULL;
    END IF;

    IF cs_as_securable_class = 'server' THEN
        -- SQL Server does not permit a securable_class value of 'server'.
        -- securable_class should be NULL to evaluate server permissions.
        RETURN NULL;
    ELSIF cs_as_securable_class IS NULL THEN
        -- NULL indicates a server permission. Set this variable so that we can
        -- search for the matching entry in babelfish_has_perms_by_name_permissions
        cs_as_securable_class = 'server';
    END IF;

    IF cs_as_sub_securable IS NOT NULL THEN
        cs_as_sub_securable := babelfish_remove_delimiter_pair(cs_as_sub_securable);
        IF cs_as_sub_securable IS NULL THEN
            RETURN NULL;
        END IF;
    END IF;

    SELECT p.implied_dbo_permissions,p.fully_supported 
    INTO implied_dbo_permissions,fully_supported 
    FROM babelfish_has_perms_by_name_permissions p 
    WHERE p.securable_type = cs_as_securable_class AND p.permission_name = cs_as_permission;
    
    IF implied_dbo_permissions IS NULL OR fully_supported IS NULL THEN
        -- Securable class or permission is not valid, or permission is not valid for given securable
        RETURN NULL;
    END IF;

    IF cs_as_securable_class = 'database' AND cs_as_securable IS NOT NULL THEN
        db_name = babelfish_remove_delimiter_pair(cs_as_securable);
        IF db_name IS NULL THEN
            RETURN NULL;
        ELSIF (SELECT COUNT(name) FROM sys.databases WHERE name = db_name) != 1 THEN
            RETURN 0;
        END IF;
    ELSIF cs_as_securable_class = 'schema' THEN
        bbf_schema_name = babelfish_remove_delimiter_pair(cs_as_securable);
        IF bbf_schema_name IS NULL THEN
            RETURN NULL;
        ELSIF (SELECT COUNT(nspname) FROM sys.babelfish_namespace_ext ext
                WHERE ext.orig_name = bbf_schema_name 
                    AND ext.dbid = sys.db_id()) != 1 THEN
            RETURN 0;
        END IF;
    END IF;

    IF fully_supported = 'f' AND
		(SELECT orig_username FROM sys.babelfish_authid_user_ext WHERE rolname = CURRENT_USER) = 'dbo' THEN
        RETURN CAST(implied_dbo_permissions AS integer);
    ELSIF fully_supported = 'f' THEN
        RETURN 0;
    END IF;

    -- The only permissions that are fully supported belong to the OBJECT securable class.
    -- The block above has dealt with all permissions that are not fully supported, so 
    -- if we reach this point we know the securable class is OBJECT.
    SELECT s.db_name, s.schema_name, s.object_name INTO db_name, bbf_schema_name, object_name 
    FROM babelfish_split_object_name(cs_as_securable) s;

    -- Invalid securable name
    IF object_name IS NULL OR object_name = '' THEN
        RETURN NULL;
    END IF;

    -- If schema was not specified, use the default
    IF bbf_schema_name IS NULL OR bbf_schema_name = '' THEN
        bbf_schema_name := sys.schema_name();
    END IF;

    database_id := (
        SELECT CASE 
            WHEN db_name IS NULL OR db_name = '' THEN (sys.db_id())
            ELSE (sys.db_id(db_name))
        END);

	IF database_id <> sys.db_id() THEN
        is_cross_db = true;
	END IF;

	userid := (
        SELECT CASE
            WHEN is_cross_db THEN sys.suser_id()
            ELSE sys.user_id()
        END);
  
    -- Translate schema name from bbf to postgres, e.g. dbo -> master_dbo
    pg_schema := (SELECT nspname 
                    FROM sys.babelfish_namespace_ext ext 
                    WHERE ext.orig_name = bbf_schema_name 
                        AND CAST(ext.dbid AS oid) = CAST(database_id AS oid));

    IF pg_schema IS NULL THEN
        -- Shared schemas like sys and pg_catalog do not exist in the table above.
        -- These schemas do not need to be translated from Babelfish to Postgres
        pg_schema := bbf_schema_name;
    END IF;

    -- Surround with double-quotes to handle names that contain periods/spaces
    qualified_name := concat('"', pg_schema, '"."', object_name, '"');

    SELECT oid INTO namespace_id FROM pg_catalog.pg_namespace WHERE nspname = pg_schema COLLATE sys.database_default;

    object_type := (
        SELECT CASE
            WHEN cs_as_sub_securable_class = 'column'
                THEN CASE 
                    WHEN (SELECT count(a.attname)
                        FROM pg_attribute a
                        INNER JOIN pg_class c ON c.oid = a.attrelid
                        INNER JOIN pg_namespace s ON s.oid = c.relnamespace
                        WHERE
                        a.attname = cs_as_sub_securable COLLATE sys.database_default
                        AND c.relname = object_name COLLATE sys.database_default
                        AND s.nspname = pg_schema COLLATE sys.database_default
                        AND NOT a.attisdropped
                        AND (s.nspname IN (SELECT nspname FROM sys.babelfish_namespace_ext) OR s.nspname = 'sys')
                        -- r = ordinary table, i = index, S = sequence, t = TOAST table, v = view, m = materialized view, c = composite type, f = foreign table, p = partitioned table
                        AND c.relkind IN ('r', 'v', 'm', 'f', 'p')
                        AND a.attnum > 0) = 1
                                THEN 'column'
                    ELSE NULL
                END

            WHEN (SELECT count(relname) 
                    FROM pg_catalog.pg_class 
                    WHERE relname = object_name COLLATE sys.database_default
                        AND relnamespace = namespace_id) = 1
                THEN 'table'

            WHEN (SELECT count(proname) 
                    FROM pg_catalog.pg_proc 
                    WHERE proname = object_name COLLATE sys.database_default 
                        AND pronamespace = namespace_id
                        AND prokind = 'f') = 1
                THEN 'function'
                
            WHEN (SELECT count(proname) 
                    FROM pg_catalog.pg_proc 
                    WHERE proname = object_name COLLATE sys.database_default
                        AND pronamespace = namespace_id
                        AND prokind = 'p') = 1
                THEN 'procedure'
            ELSE NULL
        END
    );
    
    -- Object was not found
    IF object_type IS NULL THEN
        RETURN 0;
    END IF;
  
    -- Get signature for function-like objects
    IF object_type IN('function', 'procedure') THEN
        SELECT CAST(oid AS regprocedure) 
            INTO function_signature 
            FROM pg_catalog.pg_proc 
            WHERE proname = object_name COLLATE sys.database_default
                AND pronamespace = namespace_id;
    END IF;

    return_value := (
        SELECT CASE
            WHEN cs_as_permission = 'any' THEN babelfish_has_any_privilege(userid, object_type, pg_schema, object_name)

            WHEN object_type = 'column'
                THEN CASE
                    WHEN cs_as_permission IN('insert', 'delete', 'execute') THEN NULL
                    ELSE CAST(has_column_privilege(userid, qualified_name, cs_as_sub_securable, cs_as_permission) AS integer)
                END

            WHEN object_type = 'table'
                THEN CASE
                    WHEN cs_as_permission = 'execute' THEN 0
                    ELSE CAST(has_table_privilege(userid, qualified_name, cs_as_permission) AS integer)
                END

            WHEN object_type = 'function'
                THEN CASE
                    WHEN cs_as_permission IN('select', 'execute')
                        THEN CAST(has_function_privilege(userid, function_signature, 'execute') AS integer)
                    WHEN cs_as_permission IN('update', 'insert', 'delete', 'references')
                        THEN 0
                    ELSE NULL
                END

            WHEN object_type = 'procedure'
                THEN CASE
                    WHEN cs_as_permission = 'execute'
                        THEN CAST(has_function_privilege(userid, function_signature, 'execute') AS integer)
                    WHEN cs_as_permission IN('select', 'update', 'insert', 'delete', 'references')
                        THEN 0
                    ELSE NULL
                END

            ELSE NULL
        END
    );

    RETURN return_value;
    EXCEPTION WHEN OTHERS THEN RETURN NULL;
END;
$$;

GRANT EXECUTE ON FUNCTION sys.has_perms_by_name(
    securable sys.SYSNAME, 
    securable_class sys.nvarchar(60), 
    permission sys.SYSNAME, 
    sub_securable sys.SYSNAME,
    sub_securable_class sys.nvarchar(60)) TO PUBLIC;

CREATE OR REPLACE VIEW information_schema_tsql.columns AS
	SELECT CAST(nc.dbname AS sys.nvarchar(128)) AS "TABLE_CATALOG",
			CAST(ext.orig_name AS sys.nvarchar(128)) AS "TABLE_SCHEMA",
			CAST(c.relname AS sys.nvarchar(128)) AS "TABLE_NAME",
			CAST(a.attname AS sys.nvarchar(128)) AS "COLUMN_NAME",
			CAST(a.attnum AS int) AS "ORDINAL_POSITION",
			CAST(CASE WHEN a.attgenerated = '' THEN pg_get_expr(ad.adbin, ad.adrelid) END AS sys.nvarchar(4000)) AS "COLUMN_DEFAULT",
			CAST(CASE WHEN a.attnotnull OR (t.typtype = 'd' AND t.typnotnull) THEN 'NO' ELSE 'YES' END
				AS varchar(3))
				AS "IS_NULLABLE",

			CAST(
				CASE WHEN tsql_type_name = 'sysname' THEN sys.translate_pg_type_to_tsql(t.typbasetype)
				WHEN tsql_type_name.tsql_type_name IS NULL THEN format_type(t.oid, NULL::integer)
				ELSE tsql_type_name END
				AS sys.nvarchar(128))
				AS "DATA_TYPE",

			CAST(
				information_schema_tsql._pgtsql_char_max_length(tsql_type_name, true_typmod)
				AS int)
				AS "CHARACTER_MAXIMUM_LENGTH",

			CAST(
				information_schema_tsql._pgtsql_char_octet_length(tsql_type_name, true_typmod)
				AS int)
				AS "CHARACTER_OCTET_LENGTH",

			CAST(
				/* Handle Tinyint separately */
				information_schema_tsql._pgtsql_numeric_precision(tsql_type_name, true_typid, true_typmod)
				AS sys.tinyint)
				AS "NUMERIC_PRECISION",

			CAST(
				information_schema_tsql._pgtsql_numeric_precision_radix(tsql_type_name, true_typid, true_typmod)
				AS smallint)
				AS "NUMERIC_PRECISION_RADIX",

			CAST(
				information_schema_tsql._pgtsql_numeric_scale(tsql_type_name, true_typid, true_typmod)
				AS int)
				AS "NUMERIC_SCALE",

			CAST(
				information_schema_tsql._pgtsql_datetime_precision(tsql_type_name, true_typmod)
				AS smallint)
				AS "DATETIME_PRECISION",

			CAST(null AS sys.nvarchar(128)) AS "CHARACTER_SET_CATALOG",
			CAST(null AS sys.nvarchar(128)) AS "CHARACTER_SET_SCHEMA",
			/*
			 * TODO: We need to first create mapping of collation name to char-set name;
			 * Until then return null.
			 */
			CAST(null AS sys.nvarchar(128)) AS "CHARACTER_SET_NAME",

			CAST(NULL as sys.nvarchar(128)) AS "COLLATION_CATALOG",
			CAST(NULL as sys.nvarchar(128)) AS "COLLATION_SCHEMA",

			/* Returns Babelfish specific collation name. */
			CAST(co.collname AS sys.nvarchar(128)) AS "COLLATION_NAME",

			CAST(CASE WHEN t.typtype = 'd' AND nt.nspname <> 'pg_catalog' AND nt.nspname <> 'sys'
				THEN nc.dbname ELSE null END
				AS sys.nvarchar(128)) AS "DOMAIN_CATALOG",
			CAST(CASE WHEN t.typtype = 'd' AND nt.nspname <> 'pg_catalog' AND nt.nspname <> 'sys'
				THEN ext.orig_name ELSE null END
				AS sys.nvarchar(128)) AS "DOMAIN_SCHEMA",
			CAST(CASE WHEN t.typtype = 'd' AND nt.nspname <> 'pg_catalog' AND nt.nspname <> 'sys'
				THEN t.typname ELSE null END
				AS sys.nvarchar(128)) AS "DOMAIN_NAME"

	FROM (pg_attribute a LEFT JOIN pg_attrdef ad ON attrelid = adrelid AND attnum = adnum)
		JOIN (pg_class c JOIN sys.pg_namespace_ext nc ON (c.relnamespace = nc.oid)) ON a.attrelid = c.oid
		JOIN (pg_type t JOIN pg_namespace nt ON (t.typnamespace = nt.oid)) ON a.atttypid = t.oid
		LEFT JOIN (pg_type bt JOIN pg_namespace nbt ON (bt.typnamespace = nbt.oid))
			ON (t.typtype = 'd' AND t.typbasetype = bt.oid)
		LEFT JOIN pg_collation co on co.oid = a.attcollation
		LEFT OUTER JOIN sys.babelfish_namespace_ext ext on nc.nspname = ext.nspname,
		information_schema_tsql._pgtsql_truetypid(nt, a, t) AS true_typid,
		information_schema_tsql._pgtsql_truetypmod(nt, a, t) AS true_typmod,
		sys.translate_pg_type_to_tsql(true_typid) AS tsql_type_name

	WHERE (NOT pg_is_other_temp_schema(nc.oid))
		AND a.attnum > 0 AND NOT a.attisdropped
		AND c.relkind IN ('r', 'v', 'p')
		AND (pg_has_role(c.relowner, 'USAGE')
			OR has_column_privilege(c.oid, a.attnum,
									'SELECT, INSERT, UPDATE, REFERENCES'))
		AND ext.dbid =sys.db_id();

GRANT SELECT ON information_schema_tsql.columns TO PUBLIC;

CREATE OR REPLACE VIEW information_schema_tsql.domains AS
	SELECT CAST(nc.dbname AS sys.nvarchar(128)) AS "DOMAIN_CATALOG",
		CAST(ext.orig_name AS sys.nvarchar(128)) AS "DOMAIN_SCHEMA",
		CAST(t.typname AS sys.sysname) AS "DOMAIN_NAME",
		CAST(case when is_tbl_type THEN 'table type' ELSE tsql_type_name END AS sys.sysname) AS "DATA_TYPE",

		CAST(information_schema_tsql._pgtsql_char_max_length(tsql_type_name, t.typtypmod)
			AS int)
		AS "CHARACTER_MAXIMUM_LENGTH",

		CAST(information_schema_tsql._pgtsql_char_octet_length(tsql_type_name, t.typtypmod)
			AS int)
		AS "CHARACTER_OCTET_LENGTH",

		CAST(NULL as sys.nvarchar(128)) AS "COLLATION_CATALOG",
		CAST(NULL as sys.nvarchar(128)) AS "COLLATION_SCHEMA",

		/* Returns Babelfish specific collation name. */
		CAST(
			CASE co.collname
				WHEN 'default' THEN current_setting('babelfishpg_tsql.server_collation_name')
				ELSE co.collname
			END
		AS sys.nvarchar(128)) AS "COLLATION_NAME",

		CAST(null AS sys.varchar(6)) AS "CHARACTER_SET_CATALOG",
		CAST(null AS sys.varchar(3)) AS "CHARACTER_SET_SCHEMA",
		/*
		 * TODO: We need to first create mapping of collation name to char-set name;
		 * Until then return null.
		 */
		CAST(null AS sys.nvarchar(128)) AS "CHARACTER_SET_NAME",

		CAST(information_schema_tsql._pgtsql_numeric_precision(tsql_type_name, t.typbasetype, t.typtypmod)
			AS sys.tinyint)
		AS "NUMERIC_PRECISION",

		CAST(information_schema_tsql._pgtsql_numeric_precision_radix(tsql_type_name, t.typbasetype, t.typtypmod)
			AS smallint)
		AS "NUMERIC_PRECISION_RADIX",

		CAST(information_schema_tsql._pgtsql_numeric_scale(tsql_type_name, t.typbasetype, t.typtypmod)
			AS int)
		AS "NUMERIC_SCALE",

		CAST(information_schema_tsql._pgtsql_datetime_precision(tsql_type_name, t.typtypmod)
			AS smallint)
		AS "DATETIME_PRECISION",

		CAST(case when is_tbl_type THEN NULL ELSE t.typdefault END AS sys.nvarchar(4000)) AS "DOMAIN_DEFAULT"

		FROM (pg_type t JOIN sys.pg_namespace_ext nc ON t.typnamespace = nc.oid)
		LEFT JOIN pg_collation co ON t.typcollation = co.oid
		LEFT JOIN sys.babelfish_namespace_ext ext on nc.nspname = ext.nspname,
		sys.translate_pg_type_to_tsql(t.typbasetype) AS tsql_type_name,
		sys.is_table_type(t.typrelid) as is_tbl_type

		WHERE (pg_has_role(t.typowner, 'USAGE')
			OR has_type_privilege(t.oid, 'USAGE'))
		AND (t.typtype = 'd' OR is_tbl_type)
		AND ext.dbid = sys.db_id();

GRANT SELECT ON information_schema_tsql.domains TO PUBLIC;

CREATE OR REPLACE VIEW information_schema_tsql.tables AS
	SELECT CAST(nc.dbname AS sys.nvarchar(128)) AS "TABLE_CATALOG",
		   CAST(ext.orig_name AS sys.nvarchar(128)) AS "TABLE_SCHEMA",
		   CAST(
			 CASE WHEN c.reloptions[1] LIKE 'bbf_original_rel_name%' THEN substring(c.reloptions[1], 23)
                  ELSE c.relname END
			 AS sys._ci_sysname) AS "TABLE_NAME",

		   CAST(
			 CASE WHEN c.relkind IN ('r', 'p') THEN 'BASE TABLE'
				  WHEN c.relkind = 'v' THEN 'VIEW'
				  ELSE null END
			 AS sys.varchar(10)) COLLATE sys.database_default AS "TABLE_TYPE"

	FROM sys.pg_namespace_ext nc JOIN pg_class c ON (nc.oid = c.relnamespace)
		   LEFT OUTER JOIN sys.babelfish_namespace_ext ext on nc.nspname = ext.nspname

	WHERE c.relkind IN ('r', 'v', 'p')
		AND (NOT pg_is_other_temp_schema(nc.oid))
		AND (pg_has_role(c.relowner, 'USAGE')
			OR has_table_privilege(c.oid, 'SELECT, INSERT, UPDATE, DELETE, TRUNCATE, REFERENCES, TRIGGER')
			OR has_any_column_privilege(c.oid, 'SELECT, INSERT, UPDATE, REFERENCES') )
		AND ext.dbid = sys.db_id()
		AND (NOT c.relname = 'sysdatabases');

GRANT SELECT ON information_schema_tsql.tables TO PUBLIC;


CREATE OR REPLACE VIEW information_schema_tsql.table_constraints AS
    SELECT CAST(nc.dbname AS sys.nvarchar(128)) AS "CONSTRAINT_CATALOG",
           CAST(extc.orig_name AS sys.nvarchar(128)) AS "CONSTRAINT_SCHEMA",
           CAST(c.conname AS sys.sysname) AS "CONSTRAINT_NAME",
           CAST(nr.dbname AS sys.nvarchar(128)) AS "TABLE_CATALOG",
           CAST(extr.orig_name AS sys.nvarchar(128)) AS "TABLE_SCHEMA",
           CAST(r.relname AS sys.sysname) AS "TABLE_NAME",
           CAST(
             CASE c.contype WHEN 'c' THEN 'CHECK'
                            WHEN 'f' THEN 'FOREIGN KEY'
                            WHEN 'p' THEN 'PRIMARY KEY'
                            WHEN 'u' THEN 'UNIQUE' END
             AS sys.varchar(11)) COLLATE sys.database_default AS "CONSTRAINT_TYPE",
           CAST('NO' AS sys.varchar(2)) AS "IS_DEFERRABLE",
           CAST('NO' AS sys.varchar(2)) AS "INITIALLY_DEFERRED"

    FROM sys.pg_namespace_ext nc LEFT OUTER JOIN sys.babelfish_namespace_ext extc ON nc.nspname = extc.nspname,
         sys.pg_namespace_ext nr LEFT OUTER JOIN sys.babelfish_namespace_ext extr ON nr.nspname = extr.nspname,
         pg_constraint c,
         pg_class r

    WHERE nc.oid = c.connamespace AND nr.oid = r.relnamespace
          AND c.conrelid = r.oid
          AND c.contype NOT IN ('t', 'x')
          AND r.relkind IN ('r', 'p')
          AND (NOT pg_is_other_temp_schema(nr.oid))
          AND (pg_has_role(r.relowner, 'USAGE')
               OR has_table_privilege(r.oid, 'SELECT, INSERT, UPDATE, DELETE, TRUNCATE, REFERENCES, TRIGGER')
               OR has_any_column_privilege(r.oid, 'SELECT, INSERT, UPDATE, REFERENCES') )
		  AND  extc.dbid = sys.db_id();

GRANT SELECT ON information_schema_tsql.table_constraints TO PUBLIC;


CREATE OR REPLACE VIEW information_schema_tsql.views AS
	SELECT CAST(nc.dbname AS sys.nvarchar(128)) AS "TABLE_CATALOG",
			CAST(ext.orig_name AS sys.nvarchar(128)) AS  "TABLE_SCHEMA",
			CAST(c.relname AS sys.nvarchar(128)) AS "TABLE_NAME",
			CAST(vd.definition AS sys.nvarchar(4000)) AS "VIEW_DEFINITION",

			CAST(
				CASE WHEN 'check_option=cascaded' = ANY (c.reloptions)
					THEN 'CASCADE'
					ELSE 'NONE' END
				AS sys.varchar(7)) COLLATE sys.database_default AS "CHECK_OPTION",

			CAST('NO' AS sys.varchar(2)) AS "IS_UPDATABLE"

	FROM sys.pg_namespace_ext nc JOIN pg_class c ON (nc.oid = c.relnamespace)
		LEFT OUTER JOIN sys.babelfish_namespace_ext ext
			ON (nc.nspname = ext.nspname COLLATE sys.database_default)
		LEFT OUTER JOIN sys.babelfish_view_def vd
			ON ext.dbid = vd.dbid
				AND (ext.orig_name = vd.schema_name COLLATE sys.database_default)
				AND (CAST(c.relname AS sys.nvarchar(128)) = vd.object_name COLLATE sys.database_default)

	WHERE c.relkind = 'v'
		AND (NOT pg_is_other_temp_schema(nc.oid))
		AND (pg_has_role(c.relowner, 'USAGE')
			OR has_table_privilege(c.oid, 'SELECT, INSERT, UPDATE, DELETE, TRUNCATE, REFERENCES, TRIGGER')
			OR has_any_column_privilege(c.oid, 'SELECT, INSERT, UPDATE, REFERENCES') )
		AND ext.dbid = sys.db_id();

GRANT SELECT ON information_schema_tsql.views TO PUBLIC;

CREATE OR REPLACE VIEW information_schema_tsql.check_constraints AS
    SELECT CAST(nc.dbname AS sys.nvarchar(128)) AS "CONSTRAINT_CATALOG",
	    CAST(extc.orig_name AS sys.nvarchar(128)) AS "CONSTRAINT_SCHEMA",
           CAST(c.conname AS sys.sysname) AS "CONSTRAINT_NAME",
	    CAST(sys.tsql_get_constraintdef(c.oid) AS sys.nvarchar(4000)) AS "CHECK_CLAUSE"

    FROM sys.pg_namespace_ext nc LEFT OUTER JOIN sys.babelfish_namespace_ext extc ON nc.nspname = extc.nspname,
         pg_constraint c,
         pg_class r

    WHERE nc.oid = c.connamespace AND nc.oid = r.relnamespace
          AND c.conrelid = r.oid
          AND c.contype = 'c'
          AND r.relkind IN ('r', 'p')
          AND (NOT pg_is_other_temp_schema(nc.oid))
          AND (pg_has_role(r.relowner, 'USAGE')
               OR has_table_privilege(r.oid, 'SELECT, INSERT, UPDATE, DELETE, TRUNCATE, REFERENCES, TRIGGER')
               OR has_any_column_privilege(r.oid, 'SELECT, INSERT, UPDATE, REFERENCES'))
		  AND  extc.dbid = sys.db_id();

GRANT SELECT ON information_schema_tsql.check_constraints TO PUBLIC;

CREATE OR REPLACE VIEW information_schema_tsql.routines AS
    SELECT CAST(nc.dbname AS sys.nvarchar(128)) AS "SPECIFIC_CATALOG",
           CAST(ext.orig_name AS sys.nvarchar(128)) AS "SPECIFIC_SCHEMA",
           CAST(p.proname AS sys.nvarchar(128)) AS "SPECIFIC_NAME",
           CAST(nc.dbname AS sys.nvarchar(128)) AS "ROUTINE_CATALOG",
           CAST(ext.orig_name AS sys.nvarchar(128)) AS "ROUTINE_SCHEMA",
           CAST(p.proname AS sys.nvarchar(128)) AS "ROUTINE_NAME",
           CAST(CASE p.prokind WHEN 'f' THEN 'FUNCTION' WHEN 'p' THEN 'PROCEDURE' END
           	 AS sys.nvarchar(20)) AS "ROUTINE_TYPE",
           CAST(NULL AS sys.nvarchar(128)) AS "MODULE_CATALOG",
           CAST(NULL AS sys.nvarchar(128)) AS "MODULE_SCHEMA",
           CAST(NULL AS sys.nvarchar(128)) AS "MODULE_NAME",
           CAST(NULL AS sys.nvarchar(128)) AS "UDT_CATALOG",
           CAST(NULL AS sys.nvarchar(128)) AS "UDT_SCHEMA",
           CAST(NULL AS sys.nvarchar(128)) AS "UDT_NAME",
	   CAST(case when is_tbl_type THEN 'table' when p.prokind = 'p' THEN NULL ELSE tsql_type_name END AS sys.nvarchar(128)) AS "DATA_TYPE",
           CAST(information_schema_tsql._pgtsql_char_max_length_for_routines(tsql_type_name, true_typmod)
                 AS int)
           AS "CHARACTER_MAXIMUM_LENGTH",
           CAST(information_schema_tsql._pgtsql_char_octet_length_for_routines(tsql_type_name, true_typmod)
                 AS int)
           AS "CHARACTER_OCTET_LENGTH",
           CAST(NULL AS sys.nvarchar(128)) AS "COLLATION_CATALOG",
           CAST(NULL AS sys.nvarchar(128)) AS "COLLATION_SCHEMA",
           CAST(
                 CASE co.collname
                       WHEN 'default' THEN current_setting('babelfishpg_tsql.server_collation_name')
                       ELSE co.collname
                 END
            AS sys.nvarchar(128)) AS "COLLATION_NAME",
            CAST(NULL AS sys.nvarchar(128)) AS "CHARACTER_SET_CATALOG",
            CAST(NULL AS sys.nvarchar(128)) AS "CHARACTER_SET_SCHEMA",
	    /*
                 * TODO: We need to first create mapping of collation name to char-set name;
                 * Until then return null.
            */
	    CAST(case when tsql_type_name IN ('nchar','nvarchar') THEN 'UNICODE' when tsql_type_name IN ('char','varchar') THEN 'iso_1' ELSE NULL END AS sys.nvarchar(128)) AS "CHARACTER_SET_NAME",
	    CAST(information_schema_tsql._pgtsql_numeric_precision(tsql_type_name, t.oid, true_typmod)
                        AS smallint)
            AS "NUMERIC_PRECISION",
	    CAST(information_schema_tsql._pgtsql_numeric_precision_radix(tsql_type_name, case when t.typtype = 'd' THEN t.typbasetype ELSE t.oid END, true_typmod)
                        AS smallint)
            AS "NUMERIC_PRECISION_RADIX",
            CAST(information_schema_tsql._pgtsql_numeric_scale(tsql_type_name, t.oid, true_typmod)
                        AS smallint)
            AS "NUMERIC_SCALE",
            CAST(information_schema_tsql._pgtsql_datetime_precision(tsql_type_name, true_typmod)
                        AS smallint)
            AS "DATETIME_PRECISION",
	    CAST(NULL AS sys.nvarchar(30)) AS "INTERVAL_TYPE",
            CAST(NULL AS smallint) AS "INTERVAL_PRECISION",
            CAST(NULL AS sys.nvarchar(128)) AS "TYPE_UDT_CATALOG",
            CAST(NULL AS sys.nvarchar(128)) AS "TYPE_UDT_SCHEMA",
            CAST(NULL AS sys.nvarchar(128)) AS "TYPE_UDT_NAME",
            CAST(NULL AS sys.nvarchar(128)) AS "SCOPE_CATALOG",
            CAST(NULL AS sys.nvarchar(128)) AS "SCOPE_SCHEMA",
            CAST(NULL AS sys.nvarchar(128)) AS "SCOPE_NAME",
            CAST(NULL AS bigint) AS "MAXIMUM_CARDINALITY",
            CAST(NULL AS sys.nvarchar(128)) AS "DTD_IDENTIFIER",
            CAST(CASE WHEN l.lanname = 'sql' THEN 'SQL' WHEN l.lanname = 'pltsql' THEN 'SQL' ELSE 'EXTERNAL' END AS sys.nvarchar(30)) AS "ROUTINE_BODY",
            CAST(f.definition AS sys.nvarchar(4000)) AS "ROUTINE_DEFINITION",
            CAST(NULL AS sys.nvarchar(128)) AS "EXTERNAL_NAME",
            CAST(NULL AS sys.nvarchar(30)) AS "EXTERNAL_LANGUAGE",
            CAST(NULL AS sys.nvarchar(30)) AS "PARAMETER_STYLE",
            CAST(CASE WHEN p.provolatile = 'i' THEN 'YES' ELSE 'NO' END AS sys.nvarchar(10)) AS "IS_DETERMINISTIC",
	    CAST(CASE p.prokind WHEN 'p' THEN 'MODIFIES' ELSE 'READS' END AS sys.nvarchar(30)) AS "SQL_DATA_ACCESS",
            CAST(CASE WHEN p.prokind <> 'p' THEN
              CASE WHEN p.proisstrict THEN 'YES' ELSE 'NO' END END AS sys.nvarchar(10)) AS "IS_NULL_CALL",
            CAST(NULL AS sys.nvarchar(128)) AS "SQL_PATH",
            CAST('YES' AS sys.nvarchar(10)) AS "SCHEMA_LEVEL_ROUTINE",
            CAST(CASE p.prokind WHEN 'f' THEN 0 WHEN 'p' THEN -1 END AS smallint) AS "MAX_DYNAMIC_RESULT_SETS",
            CAST('NO' AS sys.nvarchar(10)) AS "IS_USER_DEFINED_CAST",
            CAST('NO' AS sys.nvarchar(10)) AS "IS_IMPLICITLY_INVOCABLE",
            CAST(NULL AS sys.datetime) AS "CREATED",
            CAST(NULL AS sys.datetime) AS "LAST_ALTERED"

       FROM sys.pg_namespace_ext nc LEFT JOIN sys.babelfish_namespace_ext ext ON nc.nspname = ext.nspname,
            pg_proc p inner join sys.schemas sch on sch.schema_id = p.pronamespace
	    inner join sys.all_objects ao on ao.object_id = CAST(p.oid AS INT)
		LEFT JOIN sys.babelfish_function_ext f ON p.proname = f.funcname AND sch.schema_id::regnamespace::name = f.nspname
			AND sys.babelfish_get_pltsql_function_signature(p.oid) = f.funcsignature COLLATE "C",
            pg_language l,
            pg_type t LEFT JOIN pg_collation co ON t.typcollation = co.oid,
            sys.translate_pg_type_to_tsql(t.oid) AS tsql_type_name,
            sys.tsql_get_returnTypmodValue(p.oid) AS true_typmod,
	    sys.is_table_type(t.typrelid) as is_tbl_type

       WHERE
            (case p.prokind 
	       when 'p' then true 
	       when 'a' then false
               else 
    	           (case format_type(p.prorettype, null) 
	   	      when 'trigger' then false 
	   	      else true 
   		    end) 
            end)  
            AND (NOT pg_is_other_temp_schema(nc.oid))
            AND has_function_privilege(p.oid, 'EXECUTE')
            AND (pg_has_role(t.typowner, 'USAGE')
            OR has_type_privilege(t.oid, 'USAGE'))
            AND ext.dbid = sys.db_id()
	    AND p.prolang = l.oid
            AND p.prorettype = t.oid
            AND p.pronamespace = nc.oid
	    AND CAST(ao.is_ms_shipped as INT) = 0;

GRANT SELECT ON information_schema_tsql.routines TO PUBLIC;

CREATE OR REPLACE VIEW information_schema_tsql.SEQUENCES AS
    SELECT CAST(nc.dbname AS sys.nvarchar(128)) AS "SEQUENCE_CATALOG",
            CAST(extc.orig_name AS sys.nvarchar(128)) AS "SEQUENCE_SCHEMA",
            CAST(r.relname AS sys.nvarchar(128)) AS "SEQUENCE_NAME",
            CAST(CASE WHEN tsql_type_name = 'sysname' THEN sys.translate_pg_type_to_tsql(t.typbasetype) ELSE tsql_type_name END
                    AS sys.nvarchar(128))AS "DATA_TYPE",  -- numeric and decimal data types are converted into bigint which is due to Postgres inherent implementation
            CAST(information_schema_tsql._pgtsql_numeric_precision(tsql_type_name, t.oid, -1)
                        AS smallint) AS "NUMERIC_PRECISION",
            CAST(information_schema_tsql._pgtsql_numeric_precision_radix(tsql_type_name, case when t.typtype = 'd' THEN t.typbasetype ELSE t.oid END, -1)
                        AS smallint) AS "NUMERIC_PRECISION_RADIX",
            CAST(information_schema_tsql._pgtsql_numeric_scale(tsql_type_name, t.oid, -1)
                        AS int) AS "NUMERIC_SCALE",
            CAST(s.seqstart AS sys.sql_variant) AS "START_VALUE",
            CAST(s.seqmin AS sys.sql_variant) AS "MINIMUM_VALUE",
            CAST(s.seqmax AS sys.sql_variant) AS "MAXIMUM_VALUE",
            CAST(s.seqincrement AS sys.sql_variant) AS "INCREMENT",
            CAST( CASE WHEN s.seqcycle = 't' THEN 1 ELSE 0 END AS int) AS "CYCLE_OPTION",
            CAST(NULL AS sys.nvarchar(128)) AS "DECLARED_DATA_TYPE",
            CAST(NULL AS int) AS "DECLARED_NUMERIC_PRECISION",
            CAST(NULL AS int) AS "DECLARED_NUMERIC_SCALE"
        FROM sys.pg_namespace_ext nc JOIN sys.babelfish_namespace_ext extc ON nc.nspname = extc.nspname,
            pg_sequence s join pg_class r on s.seqrelid = r.oid join pg_type t on s.seqtypid=t.oid,
            sys.translate_pg_type_to_tsql(s.seqtypid) AS tsql_type_name
        WHERE nc.oid = r.relnamespace
        AND extc.dbid = sys.db_id()
            AND r.relkind = 'S'
            AND (NOT pg_is_other_temp_schema(nc.oid))
            AND (pg_has_role(r.relowner, 'USAGE')
                OR has_sequence_privilege(r.oid, 'SELECT, UPDATE, USAGE'));

GRANT SELECT ON information_schema_tsql.sequences TO PUBLIC; 

CREATE OR REPLACE VIEW information_schema_tsql.schemata AS
	SELECT CAST(sys.db_name() AS sys.sysname) AS "CATALOG_NAME",
	CAST(CASE WHEN np.nspname LIKE CONCAT(sys.db_name(),'%') THEN RIGHT(np.nspname, LENGTH(np.nspname) - LENGTH(sys.db_name()) - 1)
	     ELSE np.nspname END AS sys.nvarchar(128)) AS "SCHEMA_NAME",
	-- For system-defined schemas, schema-owner name will be same as schema_name
	-- For user-defined schemas having default owner, schema-owner will be dbo
	-- For user-defined schemas with explicit owners, rolname contains dbname followed
	-- by owner name, so need to extract the owner name from rolname always.
	CAST(CASE WHEN sys.bbf_is_shared_schema(np.nspname) = TRUE THEN np.nspname
		  WHEN r.rolname LIKE CONCAT(sys.db_name(),'%') THEN
			CASE WHEN RIGHT(r.rolname, LENGTH(r.rolname) - LENGTH(sys.db_name()) - 1) = 'db_owner' THEN 'dbo'
			     ELSE RIGHT(r.rolname, LENGTH(r.rolname) - LENGTH(sys.db_name()) - 1) END ELSE 'dbo' END
			AS sys.nvarchar(128)) AS "SCHEMA_OWNER",
	CAST(null AS sys.varchar(6)) AS "DEFAULT_CHARACTER_SET_CATALOG",
	CAST(null AS sys.varchar(3)) AS "DEFAULT_CHARACTER_SET_SCHEMA",
	-- TODO: We need to first create mapping of collation name to char-set name;
	-- Until then return null for DEFAULT_CHARACTER_SET_NAME
	CAST(null AS sys.sysname) AS "DEFAULT_CHARACTER_SET_NAME"
	FROM ((pg_catalog.pg_namespace np LEFT JOIN sys.pg_namespace_ext nc on np.nspname = nc.nspname)
		LEFT JOIN pg_catalog.pg_roles r on r.oid = nc.nspowner) LEFT JOIN sys.babelfish_namespace_ext ext on nc.nspname = ext.nspname
	WHERE (ext.dbid = sys.db_id() OR np.nspname in ('sys', 'information_schema_tsql')) AND
	      (pg_has_role(np.nspowner, 'USAGE') OR has_schema_privilege(np.oid, 'CREATE, USAGE'))
	ORDER BY nc.nspname, np.nspname;

GRANT SELECT ON information_schema_tsql.schemata TO PUBLIC;

CREATE OR REPLACE VIEW sys.sp_columns_100_view AS
  SELECT 
  CAST(t4."TABLE_CATALOG" AS sys.sysname) AS TABLE_QUALIFIER,
  CAST(t4."TABLE_SCHEMA" AS sys.sysname) AS TABLE_OWNER,
  CAST(t4."TABLE_NAME" AS sys.sysname) AS TABLE_NAME,
  CAST(t4."COLUMN_NAME" AS sys.sysname) AS COLUMN_NAME,
  CAST(t5.data_type AS smallint) AS DATA_TYPE,
  CAST(coalesce(tsql_type_name, t.typname) AS sys.sysname) AS TYPE_NAME,

  CASE WHEN t4."CHARACTER_MAXIMUM_LENGTH" = -1 THEN 0::INT
    WHEN a.atttypmod != -1
    THEN
    CAST(coalesce(t4."NUMERIC_PRECISION", t4."CHARACTER_MAXIMUM_LENGTH", sys.tsql_type_precision_helper(t4."DATA_TYPE", a.atttypmod)) AS INT)
    WHEN tsql_type_name = 'timestamp'
    THEN 8
    ELSE
    CAST(coalesce(t4."NUMERIC_PRECISION", t4."CHARACTER_MAXIMUM_LENGTH", sys.tsql_type_precision_helper(t4."DATA_TYPE", t.typtypmod)) AS INT)
  END AS PRECISION,

  CASE WHEN a.atttypmod != -1
    THEN
    CAST(sys.tsql_type_length_for_sp_columns_helper(t4."DATA_TYPE", a.attlen, a.atttypmod) AS int)
    ELSE
    CAST(sys.tsql_type_length_for_sp_columns_helper(t4."DATA_TYPE", a.attlen, t.typtypmod) AS int)
  END AS LENGTH,


  CASE WHEN a.atttypmod != -1
    THEN
    CAST(coalesce(t4."NUMERIC_SCALE", sys.tsql_type_scale_helper(t4."DATA_TYPE", a.atttypmod, true)) AS smallint)
    ELSE
    CAST(coalesce(t4."NUMERIC_SCALE", sys.tsql_type_scale_helper(t4."DATA_TYPE", t.typtypmod, true)) AS smallint)
  END AS SCALE,


  CAST(coalesce(t4."NUMERIC_PRECISION_RADIX", sys.tsql_type_radix_for_sp_columns_helper(t4."DATA_TYPE")) AS smallint) AS RADIX,
  case
    when t4."IS_NULLABLE" = 'YES' then CAST(1 AS smallint)
    else CAST(0 AS smallint)
  end AS NULLABLE,

  CAST(NULL AS varchar(254)) AS remarks,
  CAST(t4."COLUMN_DEFAULT" AS sys.nvarchar(4000)) AS COLUMN_DEF,
  CAST(t5.sql_data_type AS smallint) AS SQL_DATA_TYPE,
  CAST(t5.SQL_DATETIME_SUB AS smallint) AS SQL_DATETIME_SUB,

  CASE WHEN t4."DATA_TYPE" = 'xml' THEN 0::INT
    WHEN t4."DATA_TYPE" = 'sql_variant' THEN 8000::INT
    WHEN t4."CHARACTER_MAXIMUM_LENGTH" = -1 THEN 0::INT
    ELSE CAST(t4."CHARACTER_OCTET_LENGTH" AS int)
  END AS CHAR_OCTET_LENGTH,

  CAST(t4."ORDINAL_POSITION" AS int) AS ORDINAL_POSITION,
  CAST(t4."IS_NULLABLE" AS varchar(254)) AS IS_NULLABLE,
  CAST(t5.ss_data_type AS sys.tinyint) AS SS_DATA_TYPE,
  CAST(0 AS smallint) AS SS_IS_SPARSE,
  CAST(0 AS smallint) AS SS_IS_COLUMN_SET,
  CAST(t6.is_computed as smallint) AS SS_IS_COMPUTED,
  CAST(t6.is_identity as smallint) AS SS_IS_IDENTITY,
  CAST(NULL AS varchar(254)) SS_UDT_CATALOG_NAME,
  CAST(NULL AS varchar(254)) SS_UDT_SCHEMA_NAME,
  CAST(NULL AS varchar(254)) SS_UDT_ASSEMBLY_TYPE_NAME,
  CAST(NULL AS varchar(254)) SS_XML_SCHEMACOLLECTION_CATALOG_NAME,
  CAST(NULL AS varchar(254)) SS_XML_SCHEMACOLLECTION_SCHEMA_NAME,
  CAST(NULL AS varchar(254)) SS_XML_SCHEMACOLLECTION_NAME

  FROM pg_catalog.pg_class t1
     JOIN sys.pg_namespace_ext t2 ON t1.relnamespace = t2.oid
     JOIN pg_catalog.pg_roles t3 ON t1.relowner = t3.oid
     LEFT OUTER JOIN sys.babelfish_namespace_ext ext on t2.nspname = ext.nspname
     JOIN information_schema_tsql.columns t4 ON (t1.relname::sys.nvarchar(128) = t4."TABLE_NAME" AND ext.orig_name = t4."TABLE_SCHEMA")
     LEFT JOIN pg_attribute a on a.attrelid = t1.oid AND a.attname::sys.nvarchar(128) = t4."COLUMN_NAME"
     LEFT JOIN pg_type t ON t.oid = a.atttypid
     LEFT JOIN sys.columns t6 ON
     (
      t1.oid = t6.object_id AND
      t4."ORDINAL_POSITION" = t6.column_id
     )
     , sys.translate_pg_type_to_tsql(a.atttypid) AS tsql_type_name
     , sys.spt_datatype_info_table AS t5
  WHERE (t4."DATA_TYPE" = CAST(t5.TYPE_NAME AS sys.nvarchar(128)) OR (t4."DATA_TYPE" = 'bytea' AND t5.TYPE_NAME = 'image'))
    AND ext.dbid = sys.db_id();

GRANT SELECT on sys.sp_columns_100_view TO PUBLIC;

CREATE OR REPLACE VIEW sys.sp_databases_view AS
	SELECT CAST(database_name AS sys.SYSNAME),
	-- DATABASE_SIZE returns a NULL value for databases larger than 2.15 TB
	CASE WHEN (sum(table_size)::NUMERIC/1024.0) > 2.15 * 1024.0 * 1024.0 * 1024.0 THEN NULL
		ELSE CAST((sum(table_size)::NUMERIC/1024.0) AS int) END as database_size,
	CAST(NULL AS sys.VARCHAR(254)) as remarks
	FROM (
		SELECT pg_catalog.pg_namespace.oid as schema_oid,
		pg_catalog.pg_namespace.nspname as schema_name,
		INT.name AS database_name,
		coalesce(pg_relation_size(pg_catalog.pg_class.oid), 0) as table_size
		FROM
		sys.babelfish_namespace_ext EXT
		JOIN sys.babelfish_sysdatabases INT ON EXT.dbid = INT.dbid
		JOIN pg_catalog.pg_namespace ON pg_catalog.pg_namespace.nspname = EXT.nspname
		LEFT JOIN pg_catalog.pg_class ON relnamespace = pg_catalog.pg_namespace.oid where pg_catalog.pg_class.relkind = 'r'
	) t
	GROUP BY database_name
	ORDER BY database_name;
GRANT SELECT on sys.sp_databases_view TO PUBLIC;

CREATE OR REPLACE PROCEDURE sys.sp_databases ()
AS $$
BEGIN
	SELECT database_name as "DATABASE_NAME",
		database_size as "DATABASE_SIZE", 
		remarks as "REMARKS" from sys.sp_databases_view;
END;
$$
LANGUAGE 'pltsql';
GRANT EXECUTE on PROCEDURE sys.sp_databases TO PUBLIC;

CREATE OR REPLACE VIEW sys.sp_pkeys_view AS
SELECT
CAST(t4."TABLE_CATALOG" AS sys.sysname) AS TABLE_QUALIFIER,
CAST(t4."TABLE_SCHEMA" AS sys.sysname) AS TABLE_OWNER,
CAST(t1.relname AS sys.sysname) AS TABLE_NAME,
CAST(t4."COLUMN_NAME" AS sys.sysname) AS COLUMN_NAME,
CAST(seq AS smallint) AS KEY_SEQ,
CAST(t5.conname AS sys.sysname) AS PK_NAME
FROM pg_catalog.pg_class t1 
	JOIN sys.pg_namespace_ext t2 ON t1.relnamespace = t2.oid
	JOIN pg_catalog.pg_roles t3 ON t1.relowner = t3.oid
  LEFT OUTER JOIN sys.babelfish_namespace_ext ext on t2.nspname = ext.nspname
	JOIN information_schema_tsql.columns t4 ON (t1.relname = t4."TABLE_NAME" COLLATE sys.database_default AND ext.orig_name = t4."TABLE_SCHEMA" )
	JOIN pg_constraint t5 ON t1.oid = t5.conrelid
	, generate_series(1,16) seq -- SQL server has max 16 columns per primary key
WHERE t5.contype = 'p'
	AND CAST(t4."ORDINAL_POSITION" AS smallint) = ANY (t5.conkey)
	AND CAST(t4."ORDINAL_POSITION" AS smallint) = t5.conkey[seq]
  AND ext.dbid = sys.db_id();

GRANT SELECT on sys.sp_pkeys_view TO PUBLIC;

CREATE OR REPLACE VIEW sys.sp_statistics_view AS
SELECT
CAST(t3."TABLE_CATALOG" AS sys.sysname) AS TABLE_QUALIFIER,
CAST(t3."TABLE_SCHEMA" AS sys.sysname) AS TABLE_OWNER,
CAST(t3."TABLE_NAME" AS sys.sysname) AS TABLE_NAME,
CAST(NULL AS smallint) AS NON_UNIQUE,
CAST(NULL AS sys.sysname) AS INDEX_QUALIFIER,
CAST(NULL AS sys.sysname) AS INDEX_NAME,
CAST(0 AS smallint) AS TYPE,
CAST(NULL AS smallint) AS SEQ_IN_INDEX,
CAST(NULL AS sys.sysname) AS COLUMN_NAME,
CAST(NULL AS sys.varchar(1)) AS COLLATION,
CAST(t1.reltuples AS int) AS CARDINALITY,
CAST(t1.relpages AS int) AS PAGES,
CAST(NULL AS sys.varchar(128)) AS FILTER_CONDITION
FROM pg_catalog.pg_class t1
    JOIN sys.schemas s1 ON s1.schema_id = t1.relnamespace
    JOIN information_schema_tsql.columns t3 ON (lower(t1.relname) = lower(t3."TABLE_NAME") COLLATE C AND s1.name = t3."TABLE_SCHEMA")
    , generate_series(0,31) seq -- SQL server has max 32 columns per index
UNION
SELECT
CAST(t4."TABLE_CATALOG" AS sys.sysname) AS TABLE_QUALIFIER,
CAST(t4."TABLE_SCHEMA" AS sys.sysname) AS TABLE_OWNER,
CAST(t4."TABLE_NAME" AS sys.sysname) AS TABLE_NAME,
CASE
WHEN t5.indisunique = 't' THEN CAST(0 AS smallint)
ELSE CAST(1 AS smallint)
END AS NON_UNIQUE,
CAST(t1.relname AS sys.sysname) AS INDEX_QUALIFIER,
-- the index name created by CREATE INDEX is re-mapped, find it (by checking
-- the ones not in pg_constraint) and restoring it back before display
CASE 
WHEN t8.oid > 0 THEN CAST(t6.relname AS sys.sysname)
ELSE CAST(SUBSTRING(t6.relname,1,LENGTH(t6.relname)-32-LENGTH(t1.relname)) AS sys.sysname) 
END AS INDEX_NAME,
CASE
WHEN t5.indisclustered = 't' THEN CAST(1 AS smallint)
ELSE CAST(3 AS smallint)
END AS TYPE,
CAST(seq + 1 AS smallint) AS SEQ_IN_INDEX,
CAST(t4."COLUMN_NAME" AS sys.sysname) AS COLUMN_NAME,
CAST('A' AS sys.varchar(1)) AS COLLATION,
CAST(t7.n_distinct AS int) AS CARDINALITY,
CAST(0 AS int) AS PAGES, --not supported
CAST(NULL AS sys.varchar(128)) AS FILTER_CONDITION
FROM pg_catalog.pg_class t1
    JOIN sys.schemas s1 ON s1.schema_id = t1.relnamespace
    JOIN pg_catalog.pg_roles t3 ON t1.relowner = t3.oid
    JOIN information_schema_tsql.columns t4 ON (lower(t1.relname) = lower(t4."TABLE_NAME") COLLATE C AND s1.name = t4."TABLE_SCHEMA")
	JOIN (pg_catalog.pg_index t5 JOIN
		pg_catalog.pg_class t6 ON t5.indexrelid = t6.oid) ON t1.oid = t5.indrelid
	JOIN pg_catalog.pg_namespace nsp ON (t1.relnamespace = nsp.oid)
	LEFT JOIN pg_catalog.pg_stats t7 ON (t1.relname = t7.tablename AND t7.schemaname = nsp.nspname)
	LEFT JOIN pg_catalog.pg_constraint t8 ON t5.indexrelid = t8.conindid
    , generate_series(0,31) seq -- SQL server has max 32 columns per index
WHERE CAST(t4."ORDINAL_POSITION" AS smallint) = ANY (t5.indkey)
    AND CAST(t4."ORDINAL_POSITION" AS smallint) = t5.indkey[seq];
GRANT SELECT on sys.sp_statistics_view TO PUBLIC;

<<<<<<< HEAD
CREATE OR REPLACE PROCEDURE sys.analyze_babelfish_catalogs()
LANGUAGE plpgsql
AS $$ 
DECLARE 
	babelfish_catalog RECORD;
	schema_name varchar = 'sys';
	error_msg text;
BEGIN
	FOR babelfish_catalog IN (
		SELECT relname as name from pg_class t 
		INNER JOIN pg_namespace n on n.oid = t.relnamespace
		WHERE t.relkind = 'r' and n.nspname = schema_name
		)
	LOOP
		BEGIN
			EXECUTE format('ANALYZE %I.%I', schema_name, babelfish_catalog.name);
		EXCEPTION WHEN OTHERS THEN
			GET STACKED DIAGNOSTICS error_msg = MESSAGE_TEXT;
			RAISE WARNING 'ANALYZE for babelfish catalog %.% failed with error: %s', schema_name, babelfish_catalog.name, error_msg;
		END;
	END LOOP;
END;
$$;
=======
CREATE OR REPLACE FUNCTION sys.format_datetime(IN value anyelement, IN format_pattern NVARCHAR,IN culture VARCHAR,  IN data_type VARCHAR DEFAULT '') RETURNS sys.nvarchar
AS 'babelfishpg_tsql', 'format_datetime' LANGUAGE C IMMUTABLE PARALLEL UNSAFE;
GRANT EXECUTE ON FUNCTION sys.format_datetime(IN anyelement, IN NVARCHAR, IN VARCHAR, IN VARCHAR) TO PUBLIC;

CREATE OR REPLACE FUNCTION sys.format_numeric(IN value anyelement, IN format_pattern NVARCHAR,IN culture VARCHAR,  IN data_type VARCHAR DEFAULT '', IN e_position INT DEFAULT -1) RETURNS sys.nvarchar
AS 'babelfishpg_tsql', 'format_numeric' LANGUAGE C IMMUTABLE PARALLEL UNSAFE;
GRANT EXECUTE ON FUNCTION sys.format_numeric(IN anyelement, IN NVARCHAR, IN VARCHAR, IN VARCHAR, IN INT) TO PUBLIC;

CREATE OR REPLACE FUNCTION sys.FORMAT(IN arg anyelement, IN p_format_pattern NVARCHAR, IN p_culture VARCHAR default 'en-us')
RETURNS sys.NVARCHAR
AS
$BODY$
DECLARE
    arg_type regtype;
    v_temp_integer INTEGER;
BEGIN
    arg_type := pg_typeof(arg);

    CASE
        WHEN arg_type IN ('time'::regtype ) THEN
            RETURN sys.format_datetime(arg, p_format_pattern, p_culture, 'time');

        WHEN arg_type IN ('date'::regtype, 'sys.datetime'::regtype, 'sys.smalldatetime'::regtype, 'sys.datetime2'::regtype ) THEN
            RETURN sys.format_datetime(arg::timestamp, p_format_pattern, p_culture);

        WHEN arg_type IN ('sys.tinyint'::regtype) THEN
            RETURN sys.format_numeric(arg::SMALLINT, p_format_pattern, p_culture, 'tinyint');

        WHEN arg_type IN ('smallint'::regtype) THEN
            RETURN sys.format_numeric(arg::SMALLINT, p_format_pattern, p_culture, 'smallint');

        WHEN arg_type IN ('integer'::regtype) THEN
            RETURN sys.format_numeric(arg, p_format_pattern, p_culture, 'integer');

         WHEN arg_type IN ('bigint'::regtype) THEN
            RETURN sys.format_numeric(arg, p_format_pattern, p_culture, 'bigint');

        WHEN arg_type IN ('numeric'::regtype) THEN
            RETURN sys.format_numeric(arg, p_format_pattern, p_culture, 'numeric');

        WHEN arg_type IN ('sys.decimal'::regtype) THEN
            RETURN sys.format_numeric(arg::numeric, p_format_pattern, p_culture, 'numeric');

        WHEN arg_type IN ('real'::regtype) THEN
            IF(p_format_pattern LIKE 'R%') THEN
                v_temp_integer := length(nullif((regexp_matches(arg::real::text, '(?<=\d*\.).*(?=[eE].*)')::text[])[1], ''));
            ELSE v_temp_integer:= -1;
            END IF;

            RETURN sys.format_numeric(arg, p_format_pattern, p_culture, 'real', v_temp_integer);

        WHEN arg_type IN ('float'::regtype) THEN
            RETURN sys.format_numeric(arg, p_format_pattern, p_culture, 'float');

        WHEN pg_typeof(arg) IN ('sys.smallmoney'::regtype, 'sys.money'::regtype) THEN
            RETURN sys.format_numeric(arg::numeric, p_format_pattern, p_culture, 'numeric');
        ELSE
            RAISE datatype_mismatch;
        END CASE;
EXCEPTION
	WHEN datatype_mismatch THEN
		RAISE USING MESSAGE := format('Argument data type % is invalid for argument 1 of format function.', pg_typeof(arg)),
					DETAIL := 'Invalid datatype.',
					HINT := 'Convert it to valid datatype and try again.';
END;
$BODY$
LANGUAGE plpgsql IMMUTABLE PARALLEL UNSAFE;
GRANT EXECUTE ON FUNCTION sys.FORMAT(IN anyelement, IN NVARCHAR, IN VARCHAR) TO PUBLIC;
>>>>>>> a0226849

-- Drops the temporary procedure used by the upgrade script.
-- Please have this be one of the last statements executed in this upgrade script.
DROP PROCEDURE sys.babelfish_drop_deprecated_object(varchar, varchar, varchar);

-- After upgrade, always run analyze for all babelfish catalogs.
CALL sys.analyze_babelfish_catalogs();

-- Reset search_path to not affect any subsequent scripts
SELECT set_config('search_path', trim(leading 'sys, ' from current_setting('search_path')), false);<|MERGE_RESOLUTION|>--- conflicted
+++ resolved
@@ -1193,7 +1193,75 @@
     AND CAST(t4."ORDINAL_POSITION" AS smallint) = t5.indkey[seq];
 GRANT SELECT on sys.sp_statistics_view TO PUBLIC;
 
-<<<<<<< HEAD
+CREATE OR REPLACE FUNCTION sys.format_datetime(IN value anyelement, IN format_pattern NVARCHAR,IN culture VARCHAR,  IN data_type VARCHAR DEFAULT '') RETURNS sys.nvarchar
+AS 'babelfishpg_tsql', 'format_datetime' LANGUAGE C IMMUTABLE PARALLEL UNSAFE;
+GRANT EXECUTE ON FUNCTION sys.format_datetime(IN anyelement, IN NVARCHAR, IN VARCHAR, IN VARCHAR) TO PUBLIC;
+
+CREATE OR REPLACE FUNCTION sys.format_numeric(IN value anyelement, IN format_pattern NVARCHAR,IN culture VARCHAR,  IN data_type VARCHAR DEFAULT '', IN e_position INT DEFAULT -1) RETURNS sys.nvarchar
+AS 'babelfishpg_tsql', 'format_numeric' LANGUAGE C IMMUTABLE PARALLEL UNSAFE;
+GRANT EXECUTE ON FUNCTION sys.format_numeric(IN anyelement, IN NVARCHAR, IN VARCHAR, IN VARCHAR, IN INT) TO PUBLIC;
+
+CREATE OR REPLACE FUNCTION sys.FORMAT(IN arg anyelement, IN p_format_pattern NVARCHAR, IN p_culture VARCHAR default 'en-us')
+RETURNS sys.NVARCHAR
+AS
+$BODY$
+DECLARE
+    arg_type regtype;
+    v_temp_integer INTEGER;
+BEGIN
+    arg_type := pg_typeof(arg);
+
+    CASE
+        WHEN arg_type IN ('time'::regtype ) THEN
+            RETURN sys.format_datetime(arg, p_format_pattern, p_culture, 'time');
+
+        WHEN arg_type IN ('date'::regtype, 'sys.datetime'::regtype, 'sys.smalldatetime'::regtype, 'sys.datetime2'::regtype ) THEN
+            RETURN sys.format_datetime(arg::timestamp, p_format_pattern, p_culture);
+
+        WHEN arg_type IN ('sys.tinyint'::regtype) THEN
+            RETURN sys.format_numeric(arg::SMALLINT, p_format_pattern, p_culture, 'tinyint');
+
+        WHEN arg_type IN ('smallint'::regtype) THEN
+            RETURN sys.format_numeric(arg::SMALLINT, p_format_pattern, p_culture, 'smallint');
+
+        WHEN arg_type IN ('integer'::regtype) THEN
+            RETURN sys.format_numeric(arg, p_format_pattern, p_culture, 'integer');
+
+         WHEN arg_type IN ('bigint'::regtype) THEN
+            RETURN sys.format_numeric(arg, p_format_pattern, p_culture, 'bigint');
+
+        WHEN arg_type IN ('numeric'::regtype) THEN
+            RETURN sys.format_numeric(arg, p_format_pattern, p_culture, 'numeric');
+
+        WHEN arg_type IN ('sys.decimal'::regtype) THEN
+            RETURN sys.format_numeric(arg::numeric, p_format_pattern, p_culture, 'numeric');
+
+        WHEN arg_type IN ('real'::regtype) THEN
+            IF(p_format_pattern LIKE 'R%') THEN
+                v_temp_integer := length(nullif((regexp_matches(arg::real::text, '(?<=\d*\.).*(?=[eE].*)')::text[])[1], ''));
+            ELSE v_temp_integer:= -1;
+            END IF;
+
+            RETURN sys.format_numeric(arg, p_format_pattern, p_culture, 'real', v_temp_integer);
+
+        WHEN arg_type IN ('float'::regtype) THEN
+            RETURN sys.format_numeric(arg, p_format_pattern, p_culture, 'float');
+
+        WHEN pg_typeof(arg) IN ('sys.smallmoney'::regtype, 'sys.money'::regtype) THEN
+            RETURN sys.format_numeric(arg::numeric, p_format_pattern, p_culture, 'numeric');
+        ELSE
+            RAISE datatype_mismatch;
+        END CASE;
+EXCEPTION
+	WHEN datatype_mismatch THEN
+		RAISE USING MESSAGE := format('Argument data type % is invalid for argument 1 of format function.', pg_typeof(arg)),
+					DETAIL := 'Invalid datatype.',
+					HINT := 'Convert it to valid datatype and try again.';
+END;
+$BODY$
+LANGUAGE plpgsql IMMUTABLE PARALLEL UNSAFE;
+GRANT EXECUTE ON FUNCTION sys.FORMAT(IN anyelement, IN NVARCHAR, IN VARCHAR) TO PUBLIC;
+
 CREATE OR REPLACE PROCEDURE sys.analyze_babelfish_catalogs()
 LANGUAGE plpgsql
 AS $$ 
@@ -1217,76 +1285,6 @@
 	END LOOP;
 END;
 $$;
-=======
-CREATE OR REPLACE FUNCTION sys.format_datetime(IN value anyelement, IN format_pattern NVARCHAR,IN culture VARCHAR,  IN data_type VARCHAR DEFAULT '') RETURNS sys.nvarchar
-AS 'babelfishpg_tsql', 'format_datetime' LANGUAGE C IMMUTABLE PARALLEL UNSAFE;
-GRANT EXECUTE ON FUNCTION sys.format_datetime(IN anyelement, IN NVARCHAR, IN VARCHAR, IN VARCHAR) TO PUBLIC;
-
-CREATE OR REPLACE FUNCTION sys.format_numeric(IN value anyelement, IN format_pattern NVARCHAR,IN culture VARCHAR,  IN data_type VARCHAR DEFAULT '', IN e_position INT DEFAULT -1) RETURNS sys.nvarchar
-AS 'babelfishpg_tsql', 'format_numeric' LANGUAGE C IMMUTABLE PARALLEL UNSAFE;
-GRANT EXECUTE ON FUNCTION sys.format_numeric(IN anyelement, IN NVARCHAR, IN VARCHAR, IN VARCHAR, IN INT) TO PUBLIC;
-
-CREATE OR REPLACE FUNCTION sys.FORMAT(IN arg anyelement, IN p_format_pattern NVARCHAR, IN p_culture VARCHAR default 'en-us')
-RETURNS sys.NVARCHAR
-AS
-$BODY$
-DECLARE
-    arg_type regtype;
-    v_temp_integer INTEGER;
-BEGIN
-    arg_type := pg_typeof(arg);
-
-    CASE
-        WHEN arg_type IN ('time'::regtype ) THEN
-            RETURN sys.format_datetime(arg, p_format_pattern, p_culture, 'time');
-
-        WHEN arg_type IN ('date'::regtype, 'sys.datetime'::regtype, 'sys.smalldatetime'::regtype, 'sys.datetime2'::regtype ) THEN
-            RETURN sys.format_datetime(arg::timestamp, p_format_pattern, p_culture);
-
-        WHEN arg_type IN ('sys.tinyint'::regtype) THEN
-            RETURN sys.format_numeric(arg::SMALLINT, p_format_pattern, p_culture, 'tinyint');
-
-        WHEN arg_type IN ('smallint'::regtype) THEN
-            RETURN sys.format_numeric(arg::SMALLINT, p_format_pattern, p_culture, 'smallint');
-
-        WHEN arg_type IN ('integer'::regtype) THEN
-            RETURN sys.format_numeric(arg, p_format_pattern, p_culture, 'integer');
-
-         WHEN arg_type IN ('bigint'::regtype) THEN
-            RETURN sys.format_numeric(arg, p_format_pattern, p_culture, 'bigint');
-
-        WHEN arg_type IN ('numeric'::regtype) THEN
-            RETURN sys.format_numeric(arg, p_format_pattern, p_culture, 'numeric');
-
-        WHEN arg_type IN ('sys.decimal'::regtype) THEN
-            RETURN sys.format_numeric(arg::numeric, p_format_pattern, p_culture, 'numeric');
-
-        WHEN arg_type IN ('real'::regtype) THEN
-            IF(p_format_pattern LIKE 'R%') THEN
-                v_temp_integer := length(nullif((regexp_matches(arg::real::text, '(?<=\d*\.).*(?=[eE].*)')::text[])[1], ''));
-            ELSE v_temp_integer:= -1;
-            END IF;
-
-            RETURN sys.format_numeric(arg, p_format_pattern, p_culture, 'real', v_temp_integer);
-
-        WHEN arg_type IN ('float'::regtype) THEN
-            RETURN sys.format_numeric(arg, p_format_pattern, p_culture, 'float');
-
-        WHEN pg_typeof(arg) IN ('sys.smallmoney'::regtype, 'sys.money'::regtype) THEN
-            RETURN sys.format_numeric(arg::numeric, p_format_pattern, p_culture, 'numeric');
-        ELSE
-            RAISE datatype_mismatch;
-        END CASE;
-EXCEPTION
-	WHEN datatype_mismatch THEN
-		RAISE USING MESSAGE := format('Argument data type % is invalid for argument 1 of format function.', pg_typeof(arg)),
-					DETAIL := 'Invalid datatype.',
-					HINT := 'Convert it to valid datatype and try again.';
-END;
-$BODY$
-LANGUAGE plpgsql IMMUTABLE PARALLEL UNSAFE;
-GRANT EXECUTE ON FUNCTION sys.FORMAT(IN anyelement, IN NVARCHAR, IN VARCHAR) TO PUBLIC;
->>>>>>> a0226849
 
 -- Drops the temporary procedure used by the upgrade script.
 -- Please have this be one of the last statements executed in this upgrade script.
