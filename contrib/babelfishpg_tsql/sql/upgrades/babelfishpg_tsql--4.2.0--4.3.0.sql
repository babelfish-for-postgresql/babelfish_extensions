--- conflicted
+++ resolved
@@ -328,7 +328,6 @@
   ps.dbid = sys.db_id();
 GRANT SELECT ON sys.partition_schemes TO PUBLIC;
 
-<<<<<<< HEAD
 CREATE OR REPLACE FUNCTION sys.is_collated_ai(IN input_string TEXT) RETURNS BOOL
 AS 'babelfishpg_tsql', 'is_collated_ai_internal'
 LANGUAGE C VOLATILE PARALLEL SAFE;
@@ -374,7 +373,7 @@
 $BODY$
 STRICT
 LANGUAGE SQL IMMUTABLE;
-=======
+
 create or replace function sys.get_tds_id(
 	datatype sys.varchar(50)
 )
@@ -551,7 +550,6 @@
 	RETURN max_length;
 END;
 $$ LANGUAGE plpgsql IMMUTABLE STRICT;
->>>>>>> 60746325
 
 CREATE OR REPLACE VIEW sys.database_principals AS
 SELECT
