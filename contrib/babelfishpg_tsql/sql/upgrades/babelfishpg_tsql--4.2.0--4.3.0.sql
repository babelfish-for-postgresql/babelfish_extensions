--- conflicted
+++ resolved
@@ -5475,28 +5475,6 @@
 AS 'babelfishpg_tsql', 'get_immediate_base_type_of_UDT'
 LANGUAGE C IMMUTABLE STRICT PARALLEL SAFE;
 
-<<<<<<< HEAD
-CREATE OR REPLACE VIEW sys.sequences 
-AS SELECT 
-    so.*,
-    CAST(0 as sys.sql_variant) AS start_value
-    , CAST(0 as sys.sql_variant) AS increment
-    , CAST(0 as sys.sql_variant) AS minimum_value
-    , CAST(0 as sys.sql_variant) AS maximum_value
-    , CAST(0 as sys.BIT) AS is_cycling
-    , CAST(0 as sys.BIT) AS is_cached
-    , CAST(0 as INT) AS cache_size
-    , CAST(0 as INT) AS system_type_id
-    , CAST(0 as INT) AS user_type_id
-    , CAST(0 as sys.TINYINT) AS precision
-    , CAST(0 as sys.TINYINT) AS scale
-    , CAST(0 as sys.sql_variant) AS current_value
-    , CAST(0 as sys.BIT) AS is_exhausted
-    , CAST(0 as sys.sql_variant) AS last_used_value
-FROM sys.objects so
-WHERE FALSE;
-GRANT SELECT ON sys.sequences TO PUBLIC;
-=======
 
 create or replace view sys.tables as
 with tt_internal as MATERIALIZED
@@ -6770,7 +6748,27 @@
 END;
 $$
 LANGUAGE 'pltsql';
->>>>>>> f9f90882
+
+CREATE OR REPLACE VIEW sys.sequences 
+AS SELECT 
+    so.*,
+    CAST(0 as sys.sql_variant) AS start_value
+    , CAST(0 as sys.sql_variant) AS increment
+    , CAST(0 as sys.sql_variant) AS minimum_value
+    , CAST(0 as sys.sql_variant) AS maximum_value
+    , CAST(0 as sys.BIT) AS is_cycling
+    , CAST(0 as sys.BIT) AS is_cached
+    , CAST(0 as INT) AS cache_size
+    , CAST(0 as INT) AS system_type_id
+    , CAST(0 as INT) AS user_type_id
+    , CAST(0 as sys.TINYINT) AS precision
+    , CAST(0 as sys.TINYINT) AS scale
+    , CAST(0 as sys.sql_variant) AS current_value
+    , CAST(0 as sys.BIT) AS is_exhausted
+    , CAST(0 as sys.sql_variant) AS last_used_value
+FROM sys.objects so
+WHERE FALSE;
+GRANT SELECT ON sys.sequences TO PUBLIC;
 
 -- Drops the temporary procedure used by the upgrade script.
 -- Please have this be one of the last statements executed in this upgrade script.
