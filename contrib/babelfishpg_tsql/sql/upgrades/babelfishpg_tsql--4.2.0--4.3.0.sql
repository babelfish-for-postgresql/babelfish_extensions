-- complain if script is sourced in psql, rather than via ALTER EXTENSION
\echo Use "ALTER EXTENSION ""babelfishpg_tsql"" UPDATE TO '4.3.0'" to load this file. \quit

-- add 'sys' to search path for the convenience
SELECT set_config('search_path', 'sys, '||current_setting('search_path'), false);

-- Drops an object if it does not have any dependent objects.
-- Is a temporary procedure for use by the upgrade script. Will be dropped at the end of the upgrade.
-- Please have this be one of the first statements executed in this upgrade script. 
CREATE OR REPLACE PROCEDURE babelfish_drop_deprecated_object(object_type varchar, schema_name varchar, object_name varchar) AS
$$
DECLARE
    error_msg text;
    query1 text;
    query2 text;
BEGIN

    query1 := pg_catalog.format('alter extension babelfishpg_tsql drop %s %s.%s', object_type, schema_name, object_name);
    query2 := pg_catalog.format('drop %s %s.%s', object_type, schema_name, object_name);

    execute query1;
    execute query2;
EXCEPTION
    when object_not_in_prerequisite_state then --if 'alter extension' statement fails
        GET STACKED DIAGNOSTICS error_msg = MESSAGE_TEXT;
        raise warning '%', error_msg;
    when dependent_objects_still_exist then --if 'drop view' statement fails
        GET STACKED DIAGNOSTICS error_msg = MESSAGE_TEXT;
        raise warning '%', error_msg;
end
$$
LANGUAGE plpgsql;

-- Please add your SQLs here
/*
 * Note: These SQL statements may get executed multiple times specially when some features get backpatched.
 * So make sure that any SQL statement (DDL/DML) being added here can be executed multiple times without affecting
 * final behaviour.
 */

-- Babelfish catalog tables are marked system tables and postgres does not normally allow modification on
-- system tables so need to temporarily set allow_system_table_mods to update the primary key of babelfish_function_ext.
SET allow_system_table_mods = ON;
ALTER TABLE sys.babelfish_function_ext DROP CONSTRAINT babelfish_function_ext_pkey;
ALTER TABLE sys.babelfish_function_ext ADD CONSTRAINT babelfish_function_ext_pkey PRIMARY KEY (funcname, nspname, funcsignature);
RESET allow_system_table_mods;

CREATE OR REPLACE FUNCTION sys.sp_tables_internal(
	in_table_name sys.nvarchar(384) = NULL,
	in_table_owner sys.nvarchar(384) = NULL, 
	in_table_qualifier sys.sysname = NULL,
	in_table_type sys.varchar(100) = NULL,
	in_fusepattern sys.bit = '1')
	RETURNS TABLE (
		out_table_qualifier sys.sysname,
		out_table_owner sys.sysname,
		out_table_name sys.sysname,
		out_table_type sys.varchar(32),
		out_remarks sys.varchar(254)
	)
	AS $$
		DECLARE opt_table sys.varchar(16) = '';
		DECLARE opt_view sys.varchar(16) = '';
		DECLARE cs_as_in_table_type varchar COLLATE "C" = in_table_type;
	BEGIN
		IF upper(cs_as_in_table_type) LIKE '%''TABLE''%' THEN
			opt_table = 'TABLE';
		END IF;
		IF upper(cs_as_in_table_type) LIKE '%''VIEW''%' THEN
			opt_view = 'VIEW';
		END IF;
		IF in_fusepattern = 1 THEN
			RETURN query
			SELECT 
			CAST(table_qualifier AS sys.sysname) AS TABLE_QUALIFIER,
			CAST(table_owner AS sys.sysname) AS TABLE_OWNER,
			CAST(table_name AS sys.sysname) AS TABLE_NAME,
			CAST(table_type AS sys.varchar(32)) AS TABLE_TYPE,
			CAST(remarks AS sys.varchar(254)) AS REMARKS
			FROM sys.sp_tables_view
			WHERE (in_table_name IS NULL OR table_name LIKE in_table_name collate sys.database_default)
			AND (in_table_owner IS NULL OR table_owner LIKE in_table_owner collate sys.database_default)
			AND (in_table_qualifier IS NULL OR table_qualifier LIKE in_table_qualifier collate sys.database_default)
			AND (cs_as_in_table_type IS NULL OR table_type = opt_table OR table_type = opt_view)
			ORDER BY table_qualifier, table_owner, table_name;
		ELSE 
			RETURN query
			SELECT 
			CAST(table_qualifier AS sys.sysname) AS TABLE_QUALIFIER,
			CAST(table_owner AS sys.sysname) AS TABLE_OWNER,
			CAST(table_name AS sys.sysname) AS TABLE_NAME,
			CAST(table_type AS sys.varchar(32)) AS TABLE_TYPE,
			CAST(remarks AS sys.varchar(254)) AS REMARKS
			FROM sys.sp_tables_view
			WHERE (in_table_name IS NULL OR table_name = in_table_name collate sys.database_default)
			AND (in_table_owner IS NULL OR table_owner = in_table_owner collate sys.database_default)
			AND (in_table_qualifier IS NULL OR table_qualifier = in_table_qualifier collate sys.database_default)
			AND (cs_as_in_table_type IS NULL OR table_type = opt_table OR table_type = opt_view)
			ORDER BY table_qualifier, table_owner, table_name;
		END IF;
	END;
$$
LANGUAGE plpgsql STABLE;

CREATE OR REPLACE PROCEDURE sys.sp_tables (
    "@table_name" sys.nvarchar(384) = NULL,
    "@table_owner" sys.nvarchar(384) = NULL, 
    "@table_qualifier" sys.sysname = NULL,
    "@table_type" sys.nvarchar(100) = NULL,
    "@fusepattern" sys.bit = '1')
AS $$
BEGIN

	-- Handle special case: Enumerate all databases when name and owner are blank but qualifier is '%'
	IF (@table_qualifier = '%' AND @table_owner = '' AND @table_name = '')
	BEGIN
		SELECT
			d.name AS TABLE_QUALIFIER,
			CAST(NULL AS sys.sysname) AS TABLE_OWNER,
			CAST(NULL AS sys.sysname) AS TABLE_NAME,
			CAST(NULL AS sys.varchar(32)) AS TABLE_TYPE,
			CAST(NULL AS sys.varchar(254)) AS REMARKS
		FROM sys.databases d ORDER BY TABLE_QUALIFIER;
		
		RETURN;
	END;

	IF (@table_qualifier != '' AND LOWER(@table_qualifier) != LOWER(sys.db_name()))
	BEGIN
		THROW 33557097, N'The database name component of the object qualifier must be the name of the current database.', 1;
	END
	
	SELECT
	CAST(out_table_qualifier AS sys.sysname) AS TABLE_QUALIFIER,
	CAST(out_table_owner AS sys.sysname) AS TABLE_OWNER,
	CAST(out_table_name AS sys.sysname) AS TABLE_NAME,
	CAST(out_table_type AS sys.varchar(32)) AS TABLE_TYPE,
	CAST(out_remarks AS sys.varchar(254)) AS REMARKS
	FROM sys.sp_tables_internal(@table_name, @table_owner, @table_qualifier, CAST(@table_type AS varchar(100)), @fusepattern);
END;
$$
LANGUAGE 'pltsql';
GRANT EXECUTE ON PROCEDURE sys.sp_tables TO PUBLIC;

-- BBF_PARTITION_FUNCTION
-- This catalog stores the metadata of partition funtions.
CREATE TABLE sys.babelfish_partition_function
(
  dbid SMALLINT NOT NULL, -- to maintain separation b/w databases
  function_id INT NOT NULL UNIQUE, -- globally unique ID of partition function
  partition_function_name sys.NVARCHAR(128) NOT NULL COLLATE sys.database_default,
  input_parameter_type sys.sysname, -- data type of the column which will be used for partitioning
  partition_option sys.bit, -- whether boundary option is LEFT or RIGHT
  range_values sys.sql_variant[] CHECK (array_length(range_values, 1) < 15000), -- boundary values
  create_date SYS.DATETIME NOT NULL,
  modify_date SYS.DATETIME NOT NULL,
  PRIMARY KEY(dbid, partition_function_name)
);

-- SEQUENCE to maintain the ID of partition function.
CREATE SEQUENCE sys.babelfish_partition_function_seq MAXVALUE 2147483647 CYCLE;

-- BBF_PARTITION_SCHEME
-- This catalog stores the metadata of partition schemes.
CREATE TABLE sys.babelfish_partition_scheme
(
  dbid SMALLINT NOT NULL, -- to maintain separation between databases
  scheme_id INT NOT NULL UNIQUE, -- globally unique ID of partition scheme
  partition_scheme_name sys.NVARCHAR(128) NOT NULL COLLATE sys.database_default,
  partition_function_name sys.NVARCHAR(128) NOT NULL COLLATE sys.database_default,
  next_used sys.bit, -- next used filegroup is specified or not during creation
  PRIMARY KEY(dbid, partition_scheme_name)
);

-- SEQUENCE to maintain the ID of partition scheme.
-- The combination of the partition scheme ID and filegroup ID are used as
-- DATA_SPACE_ID, where the value 1 is reseverd for [PRIMARY] filegroup.
CREATE SEQUENCE sys.babelfish_partition_scheme_seq START 2 MAXVALUE 2147483647 CYCLE;

-- BBF_PARTITION_DEPEND
-- This catalog tracks the dependecy between partition scheme and partitioned tables created using that.
CREATE TABLE sys.babelfish_partition_depend
(
  dbid SMALLINT NOT NULL, -- to maintain separation between databases
  partition_scheme_name sys.NVARCHAR(128) NOT NULL COLLATE sys.database_default,
  schema_name sys.NVARCHAR(128) NOT NULL COLLATE sys.database_default,
  table_name sys.NVARCHAR(128) NOT NULL COLLATE sys.database_default,
  PRIMARY KEY(dbid, schema_name, table_name)
);

SELECT pg_catalog.pg_extension_config_dump('sys.babelfish_partition_function', '');
SELECT pg_catalog.pg_extension_config_dump('sys.babelfish_partition_scheme', '');
SELECT pg_catalog.pg_extension_config_dump('sys.babelfish_partition_depend', '');
SELECT pg_catalog.pg_extension_config_dump('sys.babelfish_partition_function_seq', '');
SELECT pg_catalog.pg_extension_config_dump('sys.babelfish_partition_scheme_seq', '');


CREATE OR REPLACE PROCEDURE initialize_babelfish ( sa_name VARCHAR(128) )
LANGUAGE plpgsql
AS $$
DECLARE
	reserved_roles varchar[] := ARRAY['sysadmin', 'master_dbo', 'master_guest', 'master_db_owner', 'tempdb_dbo', 'tempdb_guest', 'tempdb_db_owner', 'msdb_dbo', 'msdb_guest', 'msdb_db_owner'];
	user_id  oid := -1;
	db_name  name := NULL;
	role_name varchar;
	dba_name varchar;
BEGIN
	-- check reserved roles
	FOREACH role_name IN ARRAY reserved_roles LOOP
	BEGIN
		SELECT oid INTO user_id FROM pg_roles WHERE rolname = role_name;
		IF user_id > 0 THEN
			SELECT datname INTO db_name FROM pg_shdepend AS s INNER JOIN pg_database AS d ON s.dbid = d.oid WHERE s.refobjid = user_id;
			IF db_name IS NOT NULL THEN
				RAISE E'Could not initialize babelfish in current database: Reserved role % used in database %.\nIf babelfish was initialized in %, please remove babelfish and try again.', role_name, db_name, db_name;
			ELSE
				RAISE E'Could not initialize babelfish in current database: Reserved role % exists. \nPlease rename or drop existing role and try again ', role_name;
			END IF;
		END IF;
	END;
	END LOOP;

	SELECT pg_get_userbyid(datdba) INTO dba_name FROM pg_database WHERE datname = CURRENT_DATABASE();
	IF sa_name <> dba_name THEN
		RAISE E'Could not initialize babelfish with given role name: % is not the DB owner of current database.', sa_name;
	END IF;

	EXECUTE format('CREATE ROLE bbf_role_admin CREATEDB CREATEROLE INHERIT PASSWORD NULL');
	EXECUTE format('GRANT CREATE ON DATABASE %s TO bbf_role_admin WITH GRANT OPTION', CURRENT_DATABASE());
	EXECUTE format('GRANT %I to bbf_role_admin WITH ADMIN TRUE;', sa_name);
	EXECUTE format('CREATE ROLE sysadmin CREATEDB CREATEROLE INHERIT ROLE %I', sa_name);
	EXECUTE format('GRANT sysadmin TO bbf_role_admin WITH ADMIN TRUE');
	EXECUTE format('GRANT USAGE, SELECT ON SEQUENCE sys.babelfish_partition_function_seq TO sysadmin WITH GRANT OPTION');
	EXECUTE format('GRANT USAGE, SELECT ON SEQUENCE sys.babelfish_partition_scheme_seq TO sysadmin WITH GRANT OPTION');
	EXECUTE format('GRANT USAGE, SELECT ON SEQUENCE sys.babelfish_db_seq TO sysadmin WITH GRANT OPTION');
	EXECUTE format('GRANT CREATE, CONNECT, TEMPORARY ON DATABASE %s TO sysadmin WITH GRANT OPTION', CURRENT_DATABASE());
	EXECUTE format('ALTER DATABASE %s SET babelfishpg_tsql.enable_ownership_structure = true', CURRENT_DATABASE());
	EXECUTE 'SET babelfishpg_tsql.enable_ownership_structure = true';
	CALL sys.babel_initialize_logins(sa_name);
	CALL sys.babel_initialize_logins('sysadmin');
	CALL sys.babel_initialize_logins('bbf_role_admin');
	CALL sys.babel_create_builtin_dbs(sa_name);
	CALL sys.initialize_babel_extras();
	-- run analyze for all babelfish catalog
	CALL sys.analyze_babelfish_catalogs();
END
$$;

CREATE OR REPLACE PROCEDURE remove_babelfish ()
LANGUAGE plpgsql
AS $$
BEGIN
	CALL sys.babel_drop_all_dbs();
	CALL sys.babel_drop_all_logins();
	EXECUTE format('ALTER DATABASE %s SET babelfishpg_tsql.enable_ownership_structure = false', CURRENT_DATABASE());
	EXECUTE 'ALTER SEQUENCE sys.babelfish_db_seq RESTART';
	EXECUTE 'ALTER SEQUENCE sys.babelfish_partition_function_seq RESTART';
	EXECUTE 'ALTER SEQUENCE sys.babelfish_partition_scheme_seq RESTART';
	DROP OWNED BY sysadmin;
	DROP ROLE sysadmin;
	DROP OWNED BY bbf_role_admin;
	DROP ROLE bbf_role_admin;
END
$$;

CREATE OR REPLACE VIEW sys.partition_functions AS
SELECT
  partition_function_name as name,
  function_id,
  CAST('R' as sys.bpchar(2)) as type,
  CAST('RANGE' as sys.nvarchar(60)) as type_desc,
  CAST(ARRAY_LENGTH(range_values, 1)+1 as int) fanout,
  CAST(partition_option as sys.bit) as boundary_value_on_right,
  CAST(0 as sys.bit) as is_system,
  create_date,
  modify_date
FROM
  sys.babelfish_partition_function
WHERE
  dbid = sys.db_id();
GRANT SELECT ON sys.partition_functions TO PUBLIC;

CREATE OR REPLACE VIEW sys.partition_range_values AS
SELECT
  function_id,
  CAST(1 as int) as parameter_id,
  CAST(t.boundary_id as int),
  t.value
FROM
  sys.babelfish_partition_function,
  unnest(range_values) WITH ORDINALITY as t(value, boundary_id)
where
  dbid = sys.db_id();
GRANT SELECT ON sys.partition_range_values TO PUBLIC;

CREATE OR REPLACE VIEW sys.partition_parameters AS
SELECT
  function_id,
  cast(1 as int) as parameter_id,
  st.system_type_id,
  st.max_length,
  st.precision,
  st.scale,
  st.collation_name,
  st.user_type_id
FROM
  sys.babelfish_partition_function pf
INNER JOIN
  sys.types st on (pf.input_parameter_type = st.name and st.user_type_id = st.system_type_id)
WHERE
  dbid = sys.db_id();
GRANT SELECT ON  sys.partition_parameters TO PUBLIC;

CREATE OR REPLACE VIEW sys.partition_schemes AS
SELECT
  partition_scheme_name as name,
  scheme_id as data_space_id,
  CAST('PS' as sys.bpchar(2)) as type,
  CAST('PARTITION_SCHEME' as sys.nvarchar(60)) as type_desc,
  CAST(0 as sys.bit) as is_default,
  CAST(0 as sys.bit) as is_system,
  pf.function_id
FROM
  sys.babelfish_partition_scheme ps
INNER JOIN
  sys.babelfish_partition_function pf ON (pf.partition_function_name = ps.partition_function_name and ps.dbid = pf.dbid)
WHERE
  ps.dbid = sys.db_id();
GRANT SELECT ON sys.partition_schemes TO PUBLIC;

create or replace function sys.get_tds_id(
	datatype sys.varchar(50)
)
returns INT
AS $$
DECLARE
	tds_id INT;
BEGIN
	IF datatype IS NULL THEN
		RETURN 0;
	END IF;
	CASE datatype
		WHEN 'text' THEN tds_id = 35;
		WHEN 'uniqueidentifier' THEN tds_id = 36;
		WHEN 'tinyint' THEN tds_id = 38;
		WHEN 'smallint' THEN tds_id = 38;
		WHEN 'int' THEN tds_id = 38;
		WHEN 'bigint' THEN tds_id = 38;
		WHEN 'ntext' THEN tds_id = 99;
		WHEN 'bit' THEN tds_id = 104;
		WHEN 'float' THEN tds_id = 109;
		WHEN 'real' THEN tds_id = 109;
		WHEN 'varchar' THEN tds_id = 167;
		WHEN 'nvarchar' THEN tds_id = 231;
		WHEN 'nchar' THEN tds_id = 239;
		WHEN 'money' THEN tds_id = 110;
		WHEN 'smallmoney' THEN tds_id = 110;
		WHEN 'char' THEN tds_id = 175;
		WHEN 'date' THEN tds_id = 40;
		WHEN 'datetime' THEN tds_id = 111;
		WHEN 'smalldatetime' THEN tds_id = 111;
		WHEN 'numeric' THEN tds_id = 108;
		WHEN 'xml' THEN tds_id = 241;
		WHEN 'decimal' THEN tds_id = 106;
		WHEN 'varbinary' THEN tds_id = 165;
		WHEN 'binary' THEN tds_id = 173;
		WHEN 'image' THEN tds_id = 34;
		WHEN 'time' THEN tds_id = 41;
		WHEN 'datetime2' THEN tds_id = 42;
		WHEN 'sql_variant' THEN tds_id = 98;
		WHEN 'datetimeoffset' THEN tds_id = 43;
		WHEN 'timestamp' THEN tds_id = 173;
		WHEN 'vector' THEN tds_id = 167; -- Same as varchar 
		WHEN 'sparsevec' THEN tds_id = 167; -- Same as varchar 
		WHEN 'halfvec' THEN tds_id = 167; -- Same as varchar 
		WHEN 'geometry' THEN tds_id = 240;
		WHEN 'geography' THEN tds_id = 240;
		ELSE tds_id = 0;
	END CASE;
	RETURN tds_id;
END;
$$ LANGUAGE plpgsql IMMUTABLE STRICT;

CREATE OR REPLACE FUNCTION information_schema_tsql._pgtsql_char_max_length(type text, typmod int4) RETURNS integer
	LANGUAGE sql
	IMMUTABLE
	PARALLEL SAFE
	RETURNS NULL ON NULL INPUT
	AS
$$SELECT
	CASE WHEN type IN ('char', 'nchar', 'varchar', 'nvarchar', 'binary', 'varbinary')
		THEN CASE WHEN typmod = -1
			THEN -1
			ELSE typmod - 4
			END
		WHEN type IN ('text', 'image')
		THEN 2147483647
		WHEN type = 'ntext'
		THEN 1073741823
		WHEN type = 'sysname'
		THEN 128
		WHEN type IN ('xml', 'vector', 'halfvec', 'sparsevec', 'geometry', 'geography')
		THEN -1
		WHEN type = 'sql_variant'
		THEN 0
		ELSE null
	END$$;

CREATE OR REPLACE FUNCTION sys.tsql_type_max_length_helper(IN type TEXT, IN typelen INT, IN typemod INT, IN for_sys_types boolean DEFAULT false, IN used_typmod_array boolean DEFAULT false)
RETURNS SMALLINT
AS $$
DECLARE
	max_length SMALLINT;
	precision INT;
	v_type TEXT COLLATE sys.database_default := type;
BEGIN
	-- unknown tsql type
	IF v_type IS NULL THEN
		RETURN CAST(typelen as SMALLINT);
	END IF;

	-- if using typmod_array from pg_proc.probin
	IF used_typmod_array THEN
		IF v_type = 'sysname' THEN
			RETURN 256;
		ELSIF (v_type in ('char', 'bpchar', 'varchar', 'binary', 'varbinary', 'nchar', 'nvarchar'))
		THEN
			IF typemod < 0 THEN -- max value. 
				RETURN -1;
			ELSIF v_type in ('nchar', 'nvarchar') THEN
				RETURN (2 * typemod);
			ELSE
				RETURN typemod;
			END IF;
		END IF;
	END IF;

	IF typelen != -1 THEN
		CASE v_type 
		WHEN 'tinyint' THEN max_length = 1;
		WHEN 'date' THEN max_length = 3;
		WHEN 'smalldatetime' THEN max_length = 4;
		WHEN 'smallmoney' THEN max_length = 4;
		WHEN 'datetime2' THEN
			IF typemod = -1 THEN max_length = 8;
			ELSIF typemod <= 2 THEN max_length = 6;
			ELSIF typemod <= 4 THEN max_length = 7;
			ELSEIF typemod <= 7 THEN max_length = 8;
			-- typemod = 7 is not possible for datetime2 in Babel
			END IF;
		WHEN 'datetimeoffset' THEN
			IF typemod = -1 THEN max_length = 10;
			ELSIF typemod <= 2 THEN max_length = 8;
			ELSIF typemod <= 4 THEN max_length = 9;
			ELSIF typemod <= 7 THEN max_length = 10;
			-- typemod = 7 is not possible for datetimeoffset in Babel
			END IF;
		WHEN 'time' THEN
			IF typemod = -1 THEN max_length = 5;
			ELSIF typemod <= 2 THEN max_length = 3;
			ELSIF typemod <= 4 THEN max_length = 4;
			ELSIF typemod <= 7 THEN max_length = 5;
			END IF;
		WHEN 'timestamp' THEN max_length = 8;
		WHEN 'vector' THEN max_length = -1; -- dummy as varchar max
    WHEN 'halfvec' THEN max_length = -1; -- dummy as varchar max
    WHEN 'sparsevec' THEN max_length = -1; -- dummy as varchar max
		ELSE max_length = typelen;
		END CASE;
		RETURN max_length;
	END IF;

	IF typemod = -1 THEN
		CASE 
		WHEN v_type in ('image', 'text', 'ntext') THEN max_length = 16;
		WHEN v_type = 'sql_variant' THEN max_length = 8016;
		WHEN v_type in ('varbinary', 'varchar', 'nvarchar') THEN 
			IF for_sys_types THEN max_length = 8000;
			ELSE max_length = -1;
			END IF;
		WHEN v_type in ('binary', 'char', 'bpchar', 'nchar') THEN max_length = 8000;
		WHEN v_type in ('decimal', 'numeric') THEN max_length = 17;
		WHEN v_type in ('geometry', 'geography') THEN max_length = -1;
		ELSE max_length = typemod;
		END CASE;
		RETURN max_length;
	END IF;

	CASE
	WHEN v_type in ('char', 'bpchar', 'varchar', 'binary', 'varbinary') THEN max_length = typemod - 4;
	WHEN v_type in ('nchar', 'nvarchar') THEN max_length = (typemod - 4) * 2;
	WHEN v_type = 'sysname' THEN max_length = (typemod - 4) * 2;
	WHEN v_type in ('numeric', 'decimal') THEN
		precision = ((typemod - 4) >> 16) & 65535;
		IF precision >= 1 and precision <= 9 THEN max_length = 5;
		ELSIF precision <= 19 THEN max_length = 9;
		ELSIF precision <= 28 THEN max_length = 13;
		ELSIF precision <= 38 THEN max_length = 17;
	ELSE max_length = typelen;
	END IF;
	ELSE
		max_length = typemod;
	END CASE;
	RETURN max_length;
END;
$$ LANGUAGE plpgsql IMMUTABLE STRICT;

CREATE OR REPLACE VIEW sys.database_principals AS
SELECT
CAST(Ext.orig_username AS SYS.SYSNAME) AS name,
CAST(Base.oid AS INT) AS principal_id,
CAST(Ext.type AS CHAR(1)) as type,
CAST(
  CASE
    WHEN Ext.type = 'S' THEN 'SQL_USER'
    WHEN Ext.type = 'R' THEN 'DATABASE_ROLE'
    WHEN Ext.type = 'U' THEN 'WINDOWS_USER'
    ELSE NULL
  END
  AS SYS.NVARCHAR(60)) AS type_desc,
CAST(Ext.default_schema_name AS SYS.SYSNAME) AS default_schema_name,
CAST(Ext.create_date AS SYS.DATETIME) AS create_date,
CAST(Ext.modify_date AS SYS.DATETIME) AS modify_date,
CAST(Ext.owning_principal_id AS INT) AS owning_principal_id,
CAST(CAST(Base2.oid AS INT) AS SYS.VARBINARY(85)) AS SID,
CAST(Ext.is_fixed_role AS SYS.BIT) AS is_fixed_role,
CAST(Ext.authentication_type AS INT) AS authentication_type,
CAST(Ext.authentication_type_desc AS SYS.NVARCHAR(60)) AS authentication_type_desc,
CAST(Ext.default_language_name AS SYS.SYSNAME) AS default_language_name,
CAST(Ext.default_language_lcid AS INT) AS default_language_lcid,
CAST(Ext.allow_encrypted_value_modifications AS SYS.BIT) AS allow_encrypted_value_modifications
FROM pg_catalog.pg_roles AS Base INNER JOIN sys.babelfish_authid_user_ext AS Ext
ON Base.rolname = Ext.rolname
LEFT OUTER JOIN pg_catalog.pg_roles Base2
ON Ext.login_name = Base2.rolname
WHERE Ext.database_name = DB_NAME()
  AND (Ext.orig_username IN ('dbo', 'db_owner', 'guest') -- system users should always be visible
  OR pg_has_role(Ext.rolname, 'MEMBER')) -- Current user should be able to see users it has permission of
UNION ALL
SELECT
CAST(name AS SYS.SYSNAME) AS name,
CAST(-1 AS INT) AS principal_id,
CAST(type AS CHAR(1)) as type,
CAST(
  CASE
    WHEN type = 'S' THEN 'SQL_USER'
    WHEN type = 'R' THEN 'DATABASE_ROLE'
    WHEN type = 'U' THEN 'WINDOWS_USER'
    ELSE NULL
  END
  AS SYS.NVARCHAR(60)) AS type_desc,
CAST(NULL AS SYS.SYSNAME) AS default_schema_name,
CAST(NULL AS SYS.DATETIME) AS create_date,
CAST(NULL AS SYS.DATETIME) AS modify_date,
CAST(-1 AS INT) AS owning_principal_id,
CAST(CAST(0 AS INT) AS SYS.VARBINARY(85)) AS SID,
CAST(0 AS SYS.BIT) AS is_fixed_role,
CAST(-1 AS INT) AS authentication_type,
CAST(NULL AS SYS.NVARCHAR(60)) AS authentication_type_desc,
CAST(NULL AS SYS.SYSNAME) AS default_language_name,
CAST(-1 AS INT) AS default_language_lcid,
CAST(0 AS SYS.BIT) AS allow_encrypted_value_modifications
FROM (VALUES ('public', 'R'), ('sys', 'S'), ('INFORMATION_SCHEMA', 'S')) as dummy_principals(name, type);

CREATE OR REPLACE VIEW sys.user_token AS
SELECT
CAST(Base.oid AS INT) AS principal_id,
CAST(CAST(Base2.oid AS INT) AS SYS.VARBINARY(85)) AS SID,
CAST(Ext.orig_username AS SYS.NVARCHAR(128)) AS NAME,
CAST(CASE
WHEN Ext.type = 'U' THEN 'WINDOWS LOGIN'
WHEN Ext.type = 'R' THEN 'ROLE'
ELSE 'SQL USER' END
AS SYS.NVARCHAR(128)) AS TYPE,
CAST('GRANT OR DENY' as SYS.NVARCHAR(128)) as USAGE
FROM pg_catalog.pg_roles AS Base INNER JOIN sys.babelfish_authid_user_ext AS Ext
ON Base.rolname = Ext.rolname
LEFT OUTER JOIN pg_catalog.pg_roles Base2
ON Ext.login_name = Base2.rolname
WHERE Ext.database_name = sys.DB_NAME()
AND ((Ext.rolname = CURRENT_USER AND Ext.type in ('S','U')) OR
((SELECT orig_username FROM sys.babelfish_authid_user_ext WHERE rolname = CURRENT_USER) != 'dbo' AND Ext.type = 'R' AND pg_has_role(current_user, Ext.rolname, 'MEMBER')))
UNION ALL
SELECT
CAST(-1 AS INT) AS principal_id,
CAST(CAST(-1 AS INT) AS SYS.VARBINARY(85)) AS SID,
CAST('public' AS SYS.NVARCHAR(128)) AS NAME,
CAST('ROLE' AS SYS.NVARCHAR(128)) AS TYPE,
CAST('GRANT OR DENY' as SYS.NVARCHAR(128)) as USAGE
WHERE (SELECT orig_username FROM sys.babelfish_authid_user_ext WHERE rolname = CURRENT_USER) != 'dbo';

GRANT SELECT ON sys.user_token TO PUBLIC;

CREATE OR REPLACE FUNCTION sys.is_member(IN role sys.SYSNAME)
RETURNS INT AS
$$
DECLARE
    is_windows_grp boolean := (CHARINDEX('\', role) != 0);
BEGIN
    -- Always return 1 for 'public'
    IF (role = 'public')
    THEN RETURN 1;
    END IF;
    IF EXISTS (SELECT orig_loginname FROM sys.babelfish_authid_login_ext WHERE orig_loginname = role AND type != 'S') -- do not consider sql logins
    THEN
        IF ((EXISTS (SELECT name FROM sys.login_token WHERE name = role AND type IN ('SERVER ROLE', 'SQL LOGIN'))) OR is_windows_grp) -- do not consider sql logins, server roles
        THEN RETURN NULL; -- Also return NULL if session is not a windows auth session but argument is a windows group
        ELSIF EXISTS (SELECT name FROM sys.login_token WHERE name = role AND type NOT IN ('SERVER ROLE', 'SQL LOGIN'))
        THEN RETURN 1; -- Return 1 if current session user is a member of role or windows group
        ELSE RETURN 0; -- Return 0 if current session user is not a member of role or windows group
        END IF;
    ELSIF EXISTS (SELECT orig_username FROM sys.babelfish_authid_user_ext WHERE orig_username = role)
    THEN
        IF EXISTS (SELECT name FROM sys.user_token WHERE name = role)
        THEN RETURN 1; -- Return 1 if current session user is a member of role or windows group
        ELSIF (is_windows_grp)
        THEN RETURN NULL; -- Return NULL if session is not a windows auth session but argument is a windows group
        ELSE RETURN 0; -- Return 0 if current session user is not a member of role or windows group
        END IF;
    ELSE RETURN NULL; -- Return NULL if role/group does not exist
    END IF;
END;
$$
LANGUAGE plpgsql STRICT STABLE;

<<<<<<< HEAD
CREATE OR REPLACE FUNCTION sys.space(IN number INTEGER, OUT result SYS.VARCHAR) AS $$
BEGIN
    IF number < 0 THEN
        result := NULL;
    ELSE
        result := PG_CATALOG.repeat(' ',number);
    END IF;
END;
$$
STRICT
LANGUAGE plpgsql;
=======
-- Update deprecated object_id function(s) since left function now restricts TEXT datatype
DO $$
BEGIN
    -- Update body of object_id_deprecated_in_2_4_0 to use PG_CATALOG.LEFT instead, if function exists
    IF EXISTS(SELECT count(*) 
                FROM pg_proc p 
                JOIN pg_namespace nsp 
                    ON p.pronamespace = nsp.oid 
                WHERE p.proname='object_id_deprecated_in_2_4_0' AND nsp.nspname='sys') THEN
        
        CREATE OR REPLACE FUNCTION sys.object_id_deprecated_in_2_4_0(IN object_name TEXT, IN object_type char(2) DEFAULT '')
        RETURNS INTEGER AS
        $BODY$
        DECLARE
            id oid;
            db_name text collate "C";
            bbf_schema_name text collate "C";
            schema_name text collate "C";
            schema_oid oid;
            obj_name text collate "C";
            is_temp_object boolean;
            obj_type char(2) collate "C";
            cs_as_object_name text collate "C" := object_name;
        BEGIN
            obj_type = object_type;
            id = null;
            schema_oid = NULL;

            SELECT s.db_name, s.schema_name, s.object_name INTO db_name, bbf_schema_name, obj_name 
            FROM babelfish_split_object_name(cs_as_object_name) s;

            -- Invalid object_name
            IF obj_name IS NULL OR obj_name = '' collate sys.database_default THEN
                RETURN NULL;
            END IF;

            IF bbf_schema_name IS NULL OR bbf_schema_name = '' collate sys.database_default THEN
                bbf_schema_name := sys.schema_name();
            END IF;

            schema_name := sys.bbf_get_current_physical_schema_name(bbf_schema_name);

            -- Check if looking for temp object.
            is_temp_object = PG_CATALOG.left(obj_name, 1) = '#' collate sys.database_default;

            -- Can only search in current database. Allowing tempdb for temp objects.
            IF db_name IS NOT NULL AND db_name collate sys.database_default <> db_name() AND db_name collate sys.database_default <> 'tempdb' THEN
                RAISE EXCEPTION 'Can only do lookup in current database.';
            END IF;

            IF schema_name IS NULL OR schema_name = '' collate sys.database_default THEN
                RETURN NULL;
            END IF;

            -- Searching within a schema. Get schema oid.
            schema_oid = (SELECT oid FROM pg_namespace WHERE nspname = schema_name);
            IF schema_oid IS NULL THEN
                RETURN NULL;
            END IF;

            if obj_type <> '' then
                case
                    -- Schema does not apply as much to temp objects.
                    when upper(object_type) in ('S', 'U', 'V', 'IT', 'ET', 'SO') and is_temp_object then
                    id := (select reloid from sys.babelfish_get_enr_list() where lower(relname) collate sys.database_default = obj_name limit 1);

                    when upper(object_type) in ('S', 'U', 'V', 'IT', 'ET', 'SO') and not is_temp_object then
                    id := (select oid from pg_class where lower(relname) collate sys.database_default = obj_name 
                                and relnamespace = schema_oid limit 1);

                    when upper(object_type) in ('C', 'D', 'F', 'PK', 'UQ') then
                    id := (select oid from pg_constraint where lower(conname) collate sys.database_default = obj_name 
                                and connamespace = schema_oid limit 1);

                    when upper(object_type) in ('AF', 'FN', 'FS', 'FT', 'IF', 'P', 'PC', 'TF', 'RF', 'X') then
                    id := (select oid from pg_proc where lower(proname) collate sys.database_default = obj_name 
                                and pronamespace = schema_oid limit 1);

                    when upper(object_type) in ('TR', 'TA') then
                    id := (select oid from pg_trigger where lower(tgname) collate sys.database_default = obj_name limit 1);

                    -- Throwing exception as a reminder to add support in the future.
                    when upper(object_type) collate sys.database_default in ('R', 'EC', 'PG', 'SN', 'SQ', 'TT') then
                        RAISE EXCEPTION 'Object type currently unsupported.';

                    -- unsupported obj_type
                    else id := null;
                end case;
            else
                if not is_temp_object then 
                    id := (
                        select oid from pg_class where lower(relname) = obj_name
                            and relnamespace = schema_oid
                        union
                        select oid from pg_constraint where lower(conname) = obj_name
                            and connamespace = schema_oid
                        union
                        select oid from pg_proc where lower(proname) = obj_name
                            and pronamespace = schema_oid
                        union
                        select oid from pg_trigger where lower(tgname) = obj_name
                        limit 1
                    );
                else
                    -- temp object without "object_type" in-argument
                    id := (select reloid from sys.babelfish_get_enr_list() where lower(relname) collate sys.database_default = obj_name limit 1);
                end if;
            end if;

            RETURN id::integer;
        END;
        $BODY$
        LANGUAGE plpgsql STABLE RETURNS NULL ON NULL INPUT;
    END IF;

    -- Update body of object_id_deprecated_in_3_1_0 to use PG_CATALOG.LEFT instead, if function exists
    IF EXISTS(SELECT count(*) 
                FROM pg_proc p 
                JOIN pg_namespace nsp 
                    ON p.pronamespace = nsp.oid 
                WHERE p.proname='object_id_deprecated_in_3_1_0' AND nsp.nspname='sys') THEN
        
        CREATE OR REPLACE FUNCTION sys.object_id_deprecated_in_3_1_0(IN object_name TEXT, IN object_type char(2) DEFAULT '')
        RETURNS INTEGER AS
        $BODY$
        DECLARE
            id oid;
            db_name text collate "C";
            bbf_schema_name text collate "C";
            schema_name text collate "C";
            schema_oid oid;
            obj_name text collate "C";
            is_temp_object boolean;
            obj_type char(2) collate "C";
            cs_as_object_name text collate "C" := object_name;
        BEGIN
            obj_type = object_type;
            id = null;
            schema_oid = NULL;

            SELECT s.db_name, s.schema_name, s.object_name INTO db_name, bbf_schema_name, obj_name 
            FROM babelfish_split_object_name(cs_as_object_name) s;

            -- Invalid object_name
            IF obj_name IS NULL OR obj_name = '' collate sys.database_default THEN
                RETURN NULL;
            END IF;

            IF bbf_schema_name IS NULL OR bbf_schema_name = '' collate sys.database_default THEN
                bbf_schema_name := sys.schema_name();
            END IF;

            schema_name := sys.bbf_get_current_physical_schema_name(bbf_schema_name);

            -- Check if looking for temp object.
            is_temp_object = PG_CATALOG.left(obj_name, 1) = '#' collate sys.database_default;

            -- Can only search in current database. Allowing tempdb for temp objects.
            IF db_name IS NOT NULL AND db_name collate sys.database_default <> db_name() AND db_name collate sys.database_default <> 'tempdb' THEN
                RAISE EXCEPTION 'Can only do lookup in current database.';
            END IF;

            IF schema_name IS NULL OR schema_name = '' collate sys.database_default THEN
                RETURN NULL;
            END IF;

            -- Searching within a schema. Get schema oid.
            schema_oid = (SELECT oid FROM pg_namespace WHERE nspname = schema_name);
            IF schema_oid IS NULL THEN
                RETURN NULL;
            END IF;

            if obj_type <> '' then
                case
                    -- Schema does not apply as much to temp objects.
                    when upper(object_type) in ('S', 'U', 'V', 'IT', 'ET', 'SO') and is_temp_object then
                    id := (select reloid from sys.babelfish_get_enr_list() where lower(relname) collate sys.database_default = obj_name limit 1);

                    when upper(object_type) in ('S', 'U', 'V', 'IT', 'ET', 'SO') and not is_temp_object then
                    id := (select oid from pg_class where lower(relname) collate sys.database_default = obj_name 
                                and relnamespace = schema_oid limit 1);

                    when upper(object_type) in ('C', 'D', 'F', 'PK', 'UQ') then
                    id := (select oid from pg_constraint where lower(conname) collate sys.database_default = obj_name 
                                and connamespace = schema_oid limit 1);

                    when upper(object_type) in ('AF', 'FN', 'FS', 'FT', 'IF', 'P', 'PC', 'TF', 'RF', 'X') then
                    id := (select oid from pg_proc where lower(proname) collate sys.database_default = obj_name 
                                and pronamespace = schema_oid limit 1);

                    when upper(object_type) in ('TR', 'TA') then
                    id := (select oid from pg_trigger where lower(tgname) collate sys.database_default = obj_name limit 1);

                    -- Throwing exception as a reminder to add support in the future.
                    when upper(object_type) collate sys.database_default in ('R', 'EC', 'PG', 'SN', 'SQ', 'TT') then
                        RAISE EXCEPTION 'Object type currently unsupported.';

                    -- unsupported obj_type
                    else id := null;
                end case;
            else
                if not is_temp_object then 
                    id := (
                        select oid from pg_class where lower(relname) = obj_name
                            and relnamespace = schema_oid
                        union
                        select oid from pg_constraint where lower(conname) = obj_name
                            and connamespace = schema_oid
                        union
                        select oid from pg_proc where lower(proname) = obj_name
                            and pronamespace = schema_oid
                        union
                        select oid from pg_trigger where lower(tgname) = obj_name
                        limit 1
                    );
                else
                    -- temp object without "object_type" in-argument
                    id := (select reloid from sys.babelfish_get_enr_list() where lower(relname) collate sys.database_default = obj_name limit 1);
                end if;
            end if;

            RETURN id::integer;
        END;
        $BODY$
        LANGUAGE plpgsql STABLE RETURNS NULL ON NULL INPUT;
    END IF;
END;
$$;

-- wrapper functions for TRIM
CREATE OR REPLACE FUNCTION sys.TRIM(string sys.BPCHAR)
RETURNS sys.VARCHAR
AS 
$BODY$
BEGIN
    RETURN PG_CATALOG.btrim(string);
END;
$BODY$
LANGUAGE plpgsql IMMUTABLE STRICT PARALLEL SAFE;

CREATE OR REPLACE FUNCTION sys.TRIM(string sys.VARCHAR)
RETURNS sys.VARCHAR
AS 
$BODY$
BEGIN
    RETURN PG_CATALOG.btrim(string);
END;
$BODY$
LANGUAGE plpgsql IMMUTABLE STRICT PARALLEL SAFE;

CREATE OR REPLACE FUNCTION sys.TRIM(string sys.NCHAR)
RETURNS sys.NVARCHAR
AS 
$BODY$
BEGIN
    RETURN PG_CATALOG.btrim(string);
END;
$BODY$
LANGUAGE plpgsql IMMUTABLE STRICT PARALLEL SAFE;

CREATE OR REPLACE FUNCTION sys.TRIM(string sys.NVARCHAR)
RETURNS sys.NVARCHAR
AS 
$BODY$
BEGIN
    RETURN PG_CATALOG.btrim(string);
END;
$BODY$
LANGUAGE plpgsql IMMUTABLE STRICT PARALLEL SAFE;

CREATE OR REPLACE FUNCTION sys.TRIM(string ANYELEMENT)
RETURNS sys.VARCHAR
AS 
$BODY$
DECLARE
    string_arg_datatype text;
    string_basetype oid;
BEGIN
    string_arg_datatype := sys.translate_pg_type_to_tsql(pg_typeof(string)::oid);
    IF string_arg_datatype IS NULL THEN
        -- for User Defined Datatype, use immediate base type to check for argument datatype validation
        string_basetype := sys.bbf_get_immediate_base_type_of_UDT(pg_typeof(string)::oid);
        string_arg_datatype := sys.translate_pg_type_to_tsql(string_basetype);
    END IF;

    -- restricting arguments with invalid datatypes for trim function
    IF string_arg_datatype NOT IN ('char', 'varchar', 'nchar', 'nvarchar', 'text', 'ntext') THEN
        RAISE EXCEPTION 'Argument data type % is invalid for argument 1 of Trim function.', string_arg_datatype;
    END IF;

    IF string IS NULL THEN
        RETURN NULL;
    END IF;

    RETURN PG_CATALOG.btrim(string::sys.varchar);
END;
$BODY$
LANGUAGE plpgsql IMMUTABLE PARALLEL SAFE;

-- Additional handling is added for TRIM function with 2 arguments, 
-- hence only following two definitions are required.
CREATE OR REPLACE FUNCTION sys.TRIM(characters sys.VARCHAR, string sys.NVARCHAR)
RETURNS sys.NVARCHAR
AS 
$BODY$
BEGIN
    RETURN PG_CATALOG.btrim(string, characters);
END;
$BODY$
LANGUAGE plpgsql IMMUTABLE STRICT PARALLEL SAFE;

CREATE OR REPLACE FUNCTION sys.TRIM(characters sys.VARCHAR, string sys.VARCHAR)
RETURNS sys.VARCHAR
AS 
$BODY$
BEGIN
    RETURN PG_CATALOG.btrim(string, characters);
END;
$BODY$
LANGUAGE plpgsql IMMUTABLE STRICT PARALLEL SAFE;

-- wrapper functions for LTRIM
CREATE OR REPLACE FUNCTION sys.LTRIM(string ANYELEMENT)
RETURNS sys.VARCHAR
AS
$BODY$
DECLARE
    string_arg_datatype text;
    string_basetype oid;
BEGIN
    string_arg_datatype := sys.translate_pg_type_to_tsql(pg_typeof(string)::oid);
    IF string_arg_datatype IS NULL THEN
        -- for User Defined Datatype, use immediate base type to check for argument datatype validation
        string_basetype := sys.bbf_get_immediate_base_type_of_UDT(pg_typeof(string)::oid);
        string_arg_datatype := sys.translate_pg_type_to_tsql(string_basetype);
    END IF;

    -- restricting arguments with invalid datatypes for ltrim function
    IF string_arg_datatype IN ('image', 'sql_variant', 'xml', 'geometry', 'geography') THEN
        RAISE EXCEPTION 'Argument data type % is invalid for argument 1 of ltrim function.', string_arg_datatype;
    END IF;

    IF string IS NULL THEN
        RETURN NULL;
    END IF;

    RETURN PG_CATALOG.ltrim(string::sys.varchar);
END;
$BODY$
LANGUAGE plpgsql IMMUTABLE PARALLEL SAFE;

CREATE OR REPLACE FUNCTION sys.LTRIM(string sys.BPCHAR)
RETURNS sys.VARCHAR
AS
$BODY$
BEGIN
    RETURN PG_CATALOG.ltrim(string);
END;
$BODY$
LANGUAGE plpgsql IMMUTABLE STRICT PARALLEL SAFE;

CREATE OR REPLACE FUNCTION sys.LTRIM(string sys.VARCHAR)
RETURNS sys.VARCHAR
AS
$BODY$
BEGIN
    RETURN PG_CATALOG.ltrim(string);
END;
$BODY$
LANGUAGE plpgsql IMMUTABLE STRICT PARALLEL SAFE;

CREATE OR REPLACE FUNCTION sys.LTRIM(string sys.NCHAR)
RETURNS sys.NVARCHAR
AS
$BODY$
BEGIN
    RETURN PG_CATALOG.ltrim(string);
END;
$BODY$
LANGUAGE plpgsql IMMUTABLE STRICT PARALLEL SAFE;

CREATE OR REPLACE FUNCTION sys.LTRIM(string sys.NVARCHAR)
RETURNS sys.NVARCHAR
AS
$BODY$
BEGIN
    RETURN PG_CATALOG.ltrim(string);
END;
$BODY$
LANGUAGE plpgsql IMMUTABLE STRICT PARALLEL SAFE;

-- Adding following definition will make sure that ltrim with text input
-- will use following definition instead of PG ltrim
CREATE OR REPLACE FUNCTION sys.LTRIM(string TEXT)
RETURNS sys.VARCHAR
AS
$BODY$
BEGIN
    RETURN PG_CATALOG.ltrim(string);
END;
$BODY$
LANGUAGE plpgsql IMMUTABLE STRICT PARALLEL SAFE;

-- Adding following definition will make sure that ltrim with ntext input
-- will use following definition instead of PG ltrim
CREATE OR REPLACE FUNCTION sys.LTRIM(string NTEXT)
RETURNS sys.NVARCHAR
AS
$BODY$
BEGIN
    RETURN PG_CATALOG.ltrim(string);
END;
$BODY$
LANGUAGE plpgsql IMMUTABLE STRICT PARALLEL SAFE;

-- wrapper functions for RTRIM
CREATE OR REPLACE FUNCTION sys.RTRIM(string ANYELEMENT)
RETURNS sys.VARCHAR
AS
$BODY$
DECLARE
    string_arg_datatype text;
    string_basetype oid;
BEGIN
    string_arg_datatype := sys.translate_pg_type_to_tsql(pg_typeof(string)::oid);
    IF string_arg_datatype IS NULL THEN
        -- for User Defined Datatype, use immediate base type to check for argument datatype validation
        string_basetype := sys.bbf_get_immediate_base_type_of_UDT(pg_typeof(string)::oid);
        string_arg_datatype := sys.translate_pg_type_to_tsql(string_basetype);
    END IF;

    -- restricting arguments with invalid datatypes for rtrim function
    IF string_arg_datatype IN ('image', 'sql_variant', 'xml', 'geometry', 'geography') THEN
        RAISE EXCEPTION 'Argument data type % is invalid for argument 1 of rtrim function.', string_arg_datatype;
    END IF;

    IF string IS NULL THEN
        RETURN NULL;
    END IF;

    RETURN PG_CATALOG.rtrim(string::sys.varchar);
END;
$BODY$
LANGUAGE plpgsql IMMUTABLE PARALLEL SAFE;

CREATE OR REPLACE FUNCTION sys.RTRIM(string sys.BPCHAR)
RETURNS sys.VARCHAR
AS
$BODY$
BEGIN
    RETURN PG_CATALOG.rtrim(string);
END;
$BODY$
LANGUAGE plpgsql IMMUTABLE STRICT PARALLEL SAFE;

CREATE OR REPLACE FUNCTION sys.RTRIM(string sys.VARCHAR)
RETURNS sys.VARCHAR
AS
$BODY$
BEGIN
    RETURN PG_CATALOG.rtrim(string);
END;
$BODY$
LANGUAGE plpgsql IMMUTABLE STRICT PARALLEL SAFE;

CREATE OR REPLACE FUNCTION sys.RTRIM(string sys.NCHAR)
RETURNS sys.NVARCHAR
AS
$BODY$
BEGIN
    RETURN PG_CATALOG.rtrim(string);
END;
$BODY$
LANGUAGE plpgsql IMMUTABLE STRICT PARALLEL SAFE;

CREATE OR REPLACE FUNCTION sys.RTRIM(string sys.NVARCHAR)
RETURNS sys.NVARCHAR
AS
$BODY$
BEGIN
    RETURN PG_CATALOG.rtrim(string);
END;
$BODY$
LANGUAGE plpgsql IMMUTABLE STRICT PARALLEL SAFE;

-- Adding following definition will make sure that rtrim with text input
-- will use following definition instead of PG rtrim
CREATE OR REPLACE FUNCTION sys.RTRIM(string TEXT)
RETURNS sys.VARCHAR
AS
$BODY$
BEGIN
    RETURN PG_CATALOG.rtrim(string);
END;
$BODY$
LANGUAGE plpgsql IMMUTABLE STRICT PARALLEL SAFE;

-- Adding following definition will make sure that rtrim with ntext input
-- will use following definition instead of PG rtrim
CREATE OR REPLACE FUNCTION sys.RTRIM(string NTEXT)
RETURNS sys.NVARCHAR
AS
$BODY$
BEGIN
    RETURN PG_CATALOG.rtrim(string);
END;
$BODY$
LANGUAGE plpgsql IMMUTABLE STRICT PARALLEL SAFE;


-- wrapper functions for LEFT
CREATE OR REPLACE FUNCTION sys.LEFT(string ANYELEMENT, i INTEGER)
RETURNS sys.VARCHAR
AS
$BODY$
DECLARE
    string_arg_datatype text;
    string_basetype oid;
BEGIN
    string_arg_datatype := sys.translate_pg_type_to_tsql(pg_typeof(string)::oid);
    IF string_arg_datatype IS NULL THEN
        -- for User Defined Datatype, use immediate base type to check for argument datatype validation
        string_basetype := sys.bbf_get_immediate_base_type_of_UDT(pg_typeof(string)::oid);
        string_arg_datatype := sys.translate_pg_type_to_tsql(string_basetype);
    END IF;

    -- restricting arguments with invalid datatypes for left function
    IF string_arg_datatype IN ('image', 'sql_variant', 'xml', 'geometry', 'geography') THEN
        RAISE EXCEPTION 'Argument data type % is invalid for argument 1 of left function.', string_arg_datatype;
    END IF;

    IF i IS NULL THEN
        RETURN NULL;
    END IF;

    IF i < 0 THEN
        RAISE EXCEPTION 'Invalid length parameter passed to the left function.';
    END IF;

    IF string IS NULL THEN
        RETURN NULL;
    END IF;

    RETURN PG_CATALOG.left(string::sys.varchar, i);
END;
$BODY$
LANGUAGE plpgsql IMMUTABLE PARALLEL SAFE;

CREATE OR REPLACE FUNCTION sys.LEFT(string sys.BPCHAR, i INTEGER)
RETURNS sys.VARCHAR
AS
$BODY$
BEGIN
    IF i IS NULL THEN
        RETURN NULL;
    END IF;

    IF i < 0 THEN
        RAISE EXCEPTION 'Invalid length parameter passed to the left function.';
    END IF;

    IF string IS NULL THEN
        RETURN NULL;
    END IF;

    RETURN PG_CATALOG.left(string, i);
END;
$BODY$
LANGUAGE plpgsql IMMUTABLE PARALLEL SAFE;

CREATE OR REPLACE FUNCTION sys.LEFT(string sys.VARCHAR, i INTEGER)
RETURNS sys.VARCHAR
AS
$BODY$
BEGIN
    IF i IS NULL THEN
        RETURN NULL;
    END IF;

    IF i < 0 THEN
        RAISE EXCEPTION 'Invalid length parameter passed to the left function.';
    END IF;

    IF string IS NULL THEN
        RETURN NULL;
    END IF;

    RETURN PG_CATALOG.left(string, i);
END;
$BODY$
LANGUAGE plpgsql IMMUTABLE PARALLEL SAFE;

CREATE OR REPLACE FUNCTION sys.LEFT(string sys.NCHAR, i INTEGER)
RETURNS sys.NVARCHAR
AS
$BODY$
BEGIN
    IF i IS NULL THEN
        RETURN NULL;
    END IF;

    IF i < 0 THEN
        RAISE EXCEPTION 'Invalid length parameter passed to the left function.';
    END IF;

    IF string IS NULL THEN
        RETURN NULL;
    END IF;

    RETURN PG_CATALOG.left(string, i);
END;
$BODY$
LANGUAGE plpgsql IMMUTABLE PARALLEL SAFE;

CREATE OR REPLACE FUNCTION sys.LEFT(string sys.NVARCHAR, i INTEGER)
RETURNS sys.NVARCHAR
AS
$BODY$
BEGIN
    IF i IS NULL THEN
        RETURN NULL;
    END IF;

    IF i < 0 THEN
        RAISE EXCEPTION 'Invalid length parameter passed to the left function.';
    END IF;

    IF string IS NULL THEN
        RETURN NULL;
    END IF;

    RETURN PG_CATALOG.left(string, i);
END;
$BODY$
LANGUAGE plpgsql IMMUTABLE PARALLEL SAFE;

-- Adding following definition will make sure that left with text input
-- will use following definition instead of PG left
CREATE OR REPLACE FUNCTION sys.LEFT(string TEXT, i INTEGER)
RETURNS sys.VARCHAR
AS
$BODY$
BEGIN
    IF i IS NULL THEN
        RETURN NULL;
    END IF;

    IF i < 0 THEN
        RAISE EXCEPTION 'Invalid length parameter passed to the left function.';
    END IF;

    IF string IS NULL THEN
        RETURN NULL;
    END IF;

    RETURN PG_CATALOG.left(string, i);
END;
$BODY$
LANGUAGE plpgsql IMMUTABLE PARALLEL SAFE;

-- Adding following definition will make sure that left with ntext input
-- will use following definition instead of PG left
CREATE OR REPLACE FUNCTION sys.LEFT(string NTEXT, i INTEGER)
RETURNS sys.NVARCHAR
AS
$BODY$
BEGIN
    IF i IS NULL THEN
        RETURN NULL;
    END IF;

    IF i < 0 THEN
        RAISE EXCEPTION 'Invalid length parameter passed to the left function.';
    END IF;

    IF string IS NULL THEN
        RETURN NULL;
    END IF;

    RETURN PG_CATALOG.left(string, i);
END;
$BODY$
LANGUAGE plpgsql IMMUTABLE PARALLEL SAFE;


-- wrapper functions for RIGHT
CREATE OR REPLACE FUNCTION sys.RIGHT(string ANYELEMENT, i INTEGER)
RETURNS sys.VARCHAR
AS
$BODY$
DECLARE
    string_arg_datatype text;
    string_basetype oid;
BEGIN
    string_arg_datatype := sys.translate_pg_type_to_tsql(pg_typeof(string)::oid);
    IF string_arg_datatype IS NULL THEN
        -- for User Defined Datatype, use immediate base type to check for argument datatype validation
        string_basetype := sys.bbf_get_immediate_base_type_of_UDT(pg_typeof(string)::oid);
        string_arg_datatype := sys.translate_pg_type_to_tsql(string_basetype);
    END IF;

    -- restricting arguments with invalid datatypes for right function
    IF string_arg_datatype IN ('image', 'sql_variant', 'xml', 'geometry', 'geography') THEN
        RAISE EXCEPTION 'Argument data type % is invalid for argument 1 of right function.', string_arg_datatype;
    END IF;

    IF i IS NULL THEN
        RETURN NULL;
    END IF;

    IF i < 0 THEN
        RAISE EXCEPTION 'Invalid length parameter passed to the right function.';
    END IF;

    IF string IS NULL THEN
        RETURN NULL;
    END IF;
    RETURN PG_CATALOG.right(string::sys.varchar, i);
END;
$BODY$
LANGUAGE plpgsql IMMUTABLE PARALLEL SAFE;

CREATE OR REPLACE FUNCTION sys.RIGHT(string sys.BPCHAR, i INTEGER)
RETURNS sys.VARCHAR
AS
$BODY$
BEGIN
    IF i IS NULL THEN
        RETURN NULL;
    END IF;

    IF i < 0 THEN
        RAISE EXCEPTION 'Invalid length parameter passed to the right function.';
    END IF;

    IF string IS NULL THEN
        RETURN NULL;
    END IF;

    RETURN PG_CATALOG.right(string, i);
END;
$BODY$
LANGUAGE plpgsql IMMUTABLE PARALLEL SAFE;

CREATE OR REPLACE FUNCTION sys.RIGHT(string sys.VARCHAR, i INTEGER)
RETURNS sys.VARCHAR
AS
$BODY$
BEGIN
    IF i IS NULL THEN
        RETURN NULL;
    END IF;

    IF i < 0 THEN
        RAISE EXCEPTION 'Invalid length parameter passed to the right function.';
    END IF;

    IF string IS NULL THEN
        RETURN NULL;
    END IF;

    RETURN PG_CATALOG.right(string, i);
END;
$BODY$
LANGUAGE plpgsql IMMUTABLE PARALLEL SAFE;

CREATE OR REPLACE FUNCTION sys.RIGHT(string sys.NCHAR, i INTEGER)
RETURNS sys.NVARCHAR
AS
$BODY$
BEGIN
    IF i IS NULL THEN
        RETURN NULL;
    END IF;

    IF i < 0 THEN
        RAISE EXCEPTION 'Invalid length parameter passed to the right function.';
    END IF;

    IF string IS NULL THEN
        RETURN NULL;
    END IF;

    RETURN PG_CATALOG.right(string, i);
END;
$BODY$
LANGUAGE plpgsql IMMUTABLE PARALLEL SAFE;

CREATE OR REPLACE FUNCTION sys.RIGHT(string sys.NVARCHAR, i INTEGER)
RETURNS sys.NVARCHAR
AS
$BODY$
BEGIN
    IF i IS NULL THEN
        RETURN NULL;
    END IF;

    IF i < 0 THEN
        RAISE EXCEPTION 'Invalid length parameter passed to the right function.';
    END IF;

    IF string IS NULL THEN
        RETURN NULL;
    END IF;

    RETURN PG_CATALOG.right(string, i);
END;
$BODY$
LANGUAGE plpgsql IMMUTABLE PARALLEL SAFE;

-- Adding following definition will make sure that right with text input
-- will use following definition instead of PG right
CREATE OR REPLACE FUNCTION sys.RIGHT(string TEXT, i INTEGER)
RETURNS sys.VARCHAR
AS
$BODY$
BEGIN
    IF i IS NULL THEN
        RETURN NULL;
    END IF;

    IF i < 0 THEN
        RAISE EXCEPTION 'Invalid length parameter passed to the right function.';
    END IF;

    IF string IS NULL THEN
        RETURN NULL;
    END IF;

    RETURN PG_CATALOG.right(string, i);
END;
$BODY$
LANGUAGE plpgsql IMMUTABLE PARALLEL SAFE;

-- Adding following definition will make sure that right with ntext input
-- will use following definition instead of PG right
CREATE OR REPLACE FUNCTION sys.RIGHT(string NTEXT, i INTEGER)
RETURNS sys.NVARCHAR
AS
$BODY$
BEGIN
    IF i IS NULL THEN
        RETURN NULL;
    END IF;

    IF i < 0 THEN
        RAISE EXCEPTION 'Invalid length parameter passed to the right function.';
    END IF;

    IF string IS NULL THEN
        RETURN NULL;
    END IF;

    RETURN PG_CATALOG.right(string, i);
END;
$BODY$
LANGUAGE plpgsql IMMUTABLE PARALLEL SAFE;

CREATE OR REPLACE PROCEDURE sys.sp_who(
	IN "@loginame" sys.sysname DEFAULT NULL,
	IN "@option"   sys.VARCHAR(30) DEFAULT NULL)
LANGUAGE 'pltsql'
AS $$
BEGIN
	SET NOCOUNT ON
	DECLARE @msg sys.VARCHAR(200)
	DECLARE @show_pg BIT = 0
	DECLARE @hide_col sys.VARCHAR(50) 
	
	IF @option IS NOT NULL
	BEGIN
		IF LOWER(TRIM(@option)) <> 'postgres' 
		BEGIN
			RAISERROR('Parameter @option can only be ''postgres''', 16, 1)
			RETURN			
		END
	END
	
	-- Take a copy of sysprocesses so that we reference it only once
	SELECT DISTINCT * INTO #sp_who_sysprocesses FROM sys.sysprocesses

	-- Get the executing statement for each spid and extract the main stmt type
	-- This is for informational purposes only
	SELECT pid, CAST(query AS sys.VARCHAR(MAX)) INTO #sp_who_tmp FROM pg_stat_activity pgsa
	
	UPDATE #sp_who_tmp SET query = ' ' + TRIM(CAST(UPPER(query) AS sys.VARCHAR(MAX)))
	UPDATE #sp_who_tmp SET query = sys.REPLACE(query,  chr(9), ' ')
	UPDATE #sp_who_tmp SET query = sys.REPLACE(query,  chr(10), ' ')
	UPDATE #sp_who_tmp SET query = sys.REPLACE(query,  chr(13), ' ')
	WHILE (SELECT count(*) FROM #sp_who_tmp WHERE sys.CHARINDEX('  ',query)>0) > 0 
	BEGIN
		UPDATE #sp_who_tmp SET query = sys.REPLACE(query, '  ', ' ')
	END

	-- Determine type of stmt to report by sp_who: very basic only
	-- NB: not handling presence of comments in the query string
	UPDATE #sp_who_tmp 
	SET query = 
	    CASE 
			WHEN PATINDEX('%[^a-zA-Z0-9_]UPDATE[^a-zA-Z0-9_]%', query) > 0 THEN 'UPDATE'
			WHEN PATINDEX('%[^a-zA-Z0-9_]DELETE[^a-zA-Z0-9_]%', query) > 0 THEN 'DELETE'
			WHEN PATINDEX('%[^a-zA-Z0-9_]INSERT[^a-zA-Z0-9_]%', query) > 0 THEN 'INSERT'
			WHEN PATINDEX('%[^a-zA-Z0-9_]SELECT[^a-zA-Z0-9_]%', query) > 0 THEN 'SELECT'
			WHEN PATINDEX('%[^a-zA-Z0-9_]WAITFOR[^a-zA-Z0-9_]%', query) > 0 THEN 'WAITFOR'
			WHEN PATINDEX('%[^a-zA-Z0-9_]CREATE ]%', query) > 0 THEN sys.SUBSTRING(query,1,sys.CHARINDEX('CREATE ', query))
			WHEN PATINDEX('%[^a-zA-Z0-9_]ALTER ]%', query) > 0 THEN sys.SUBSTRING(query,1,sys.CHARINDEX('ALTER ', query))
			WHEN PATINDEX('%[^a-zA-Z0-9_]DROP ]%', query) > 0 THEN sys.SUBSTRING(query,1,sys.CHARINDEX('DROP ', query))
			ELSE sys.SUBSTRING(query, 1, sys.CHARINDEX(' ', query))
		END

	UPDATE #sp_who_tmp 
	SET query = sys.SUBSTRING(query,1, 8-1 + sys.CHARINDEX(' ', sys.SUBSTRING(query,8,99)))
	WHERE query LIKE 'CREATE %' OR query LIKE 'ALTER %' OR query LIKE 'DROP %'	

	-- The executing spid is always shown as doing a SELECT
	UPDATE #sp_who_tmp SET query = 'SELECT' WHERE pid = @@spid
	UPDATE #sp_who_tmp SET query = TRIM(query)

	-- Get all current connections
	SELECT 
		spid, 
		MAX(blocked) AS blocked, 
		0 AS ecid, 
		CAST('' AS sys.VARCHAR(100)) AS status,
		CAST('' AS sys.VARCHAR(100)) AS loginname,
		CAST('' AS sys.VARCHAR(100)) AS hostname,
		0 AS dbid,
		CAST('' AS sys.VARCHAR(100)) AS cmd,
		0 AS request_id,
		CAST('TDS' AS sys.VARCHAR(20)) AS connection,
		hostprocess
	INTO #sp_who_proc
	FROM #sp_who_sysprocesses
		GROUP BY spid, status, hostprocess
		
	-- Add attributes to each connection
	UPDATE #sp_who_proc
	SET ecid = sp.ecid,
		status = sp.status,
		loginname = sp.loginname,
		hostname = sp.hostname,
		dbid = sp.dbid,
		request_id = sp.request_id
	FROM #sp_who_sysprocesses sp
		WHERE #sp_who_proc.spid = sp.spid				

	-- Identify PG connections: the hostprocess PID comes from the TDS login packet 
	-- and therefore PG connections do not have a value here
	UPDATE #sp_who_proc
	SET connection = 'PostgreSQL'
	WHERE hostprocess IS NULL 

	-- Keep or delete PG connections
	IF (LOWER(@loginame) = 'postgres' OR LOWER(@option) = 'postgres')
	begin    
		-- Show PG connections; these have dbid = 0
		-- This is a Babelfish-specific enhancement, since PG connections may also be active in the Babelfish DB
		-- and it may be useful to see these displayed
		SET @show_pg = 1
		
		-- blank out the loginame parameter for the tests below
		IF LOWER(@loginame) = 'postgres' SET @loginame = NULL
	END
	
	-- By default, do not show the column indicating the connection type since SQL Server does not have this column
	SET @hide_col = 'connection' 
	
	IF (@show_pg = 1) 
	BEGIN
		SET @hide_col = ''
	END
	ELSE 
	BEGIN
		-- Delete PG connections
		DELETE #sp_who_proc
		WHERE dbid = 0
	END
			
	-- Apply filter if specified
	IF (@loginame IS NOT NULL)
	BEGIN
		IF (TRIM(@loginame) = '')
		BEGIN
			-- Raise error
			SET @msg = ''''+@loginame+''' is not a valid login or you do not have permission.'
			RAISERROR(@msg, 16, 1)
			RETURN
		END
		
		IF (sys.ISNUMERIC(@loginame) = 1)
		BEGIN
			-- Remove all connections except the specified one
			DELETE #sp_who_proc
			WHERE spid <> CAST(@loginame AS INT)
		END
		ELSE 
		BEGIN	
			IF (LOWER(@loginame) = 'active')
			BEGIN
				-- Remove all 'idle' connections 
				DELETE #sp_who_proc
				WHERE status = 'idle'
			END
			ELSE 
			BEGIN
				-- Verify the specified login name exists
				IF (sys.SUSER_ID(@loginame) IS NULL)
				BEGIN
					SET @msg = ''''+@loginame+''' is not a valid login or you do not have permission.'
					RAISERROR(@msg, 16, 1)
					RETURN					
				END
				ELSE 
				BEGIN
					-- Keep only connections for the specified login
					DELETE #sp_who_proc
					WHERE sys.SUSER_ID(loginname) <> sys.SUSER_ID(@loginame)
				END
			END
		END
	END			
			
	-- Create final result set; use DISTINCT since there are usually duplicate rows from the PG catalogs
	SELECT distinct 
		p.spid AS spid, 
		p.ecid AS ecid, 
		CAST(LEFT(p.status,20) AS sys.VARCHAR(20)) AS status,
		CAST(LEFT(p.loginname,40) AS sys.VARCHAR(40)) AS loginame,
		CAST(LEFT(p.hostname,60) AS sys.VARCHAR(60)) AS hostname,
		p.blocked AS blk, 
		CAST(LEFT(db_name(p.dbid),40) AS sys.VARCHAR(40)) AS dbname,
		CAST(LEFT(#sp_who_tmp.query,30)as sys.VARCHAR(30)) AS cmd,
		p.request_id AS request_id,
		connection
	INTO #sp_who_tmp2
	FROM #sp_who_proc p, #sp_who_tmp
		WHERE p.spid = #sp_who_tmp.pid
		ORDER BY spid		
	
	-- Patch up remaining cases
	UPDATE #sp_who_tmp2
	SET cmd = 'AWAITING COMMAND'
	WHERE TRIM(ISNULL(cmd,'')) = '' AND status = 'idle'
	
	UPDATE #sp_who_tmp2
	SET cmd = 'UNKNOWN'
	WHERE TRIM(cmd) = ''	
	
	-- Format the result set as narrow as possible for readability
	SET @hide_col += ',hostprocess'
	EXECUTE sys.sp_babelfish_autoformat @tab='#sp_who_tmp2', @orderby='ORDER BY spid', @hiddencols=@hide_col, @printrc=0
	RETURN
END	
$$;
GRANT EXECUTE ON PROCEDURE sys.sp_who(IN sys.sysname, IN sys.VARCHAR(30)) TO PUBLIC;

CREATE OR REPLACE PROCEDURE sys.sp_stored_procedures(
    "@sp_name" sys.nvarchar(390) = '',
    "@sp_owner" sys.nvarchar(384) = '',
    "@sp_qualifier" sys.sysname = '',
    "@fusepattern" sys.bit = '1'
)
AS $$
BEGIN
	IF (@sp_qualifier != '') AND LOWER(sys.db_name()) != LOWER(@sp_qualifier)
	BEGIN
		THROW 33557097, N'The database name component of the object qualifier must be the name of the current database.', 1;
	END
	
	-- If @sp_name or @sp_owner = '%', it gets converted to NULL or '' regardless of @fusepattern 
	IF @sp_name = '%'
	BEGIN
		SELECT @sp_name = ''
	END
	
	IF @sp_owner = '%'
	BEGIN
		SELECT @sp_owner = ''
	END
	
	-- Changes fusepattern to 0 if no wildcards are used. NOTE: Need to add [] wildcard pattern when it is implemented. Wait for BABEL-2452
	IF @fusepattern = 1
	BEGIN
		IF (CHARINDEX('%', @sp_name) != 0 AND CHARINDEX('_', @sp_name) != 0 AND CHARINDEX('%', @sp_owner) != 0 AND CHARINDEX('_', @sp_owner) != 0 )
		BEGIN
			SELECT @fusepattern = 0;
		END
	END
	
	-- Condition for when sp_name argument is not given or is null, or is just a wildcard (same order)
	IF COALESCE(@sp_name, '') = ''
	BEGIN
		IF @fusepattern=1 
		BEGIN
			SELECT 
			PROCEDURE_QUALIFIER,
			PROCEDURE_OWNER,
			PROCEDURE_NAME,
			NUM_INPUT_PARAMS,
			NUM_OUTPUT_PARAMS,
			NUM_RESULT_SETS,
			REMARKS,
			PROCEDURE_TYPE FROM sys.sp_stored_procedures_view
			WHERE ((SELECT COALESCE(@sp_owner,'')) = '' OR LOWER(procedure_owner) LIKE LOWER(@sp_owner))
			ORDER BY procedure_qualifier, procedure_owner, procedure_name;
		END
		ELSE
		BEGIN
			SELECT 
			PROCEDURE_QUALIFIER,
			PROCEDURE_OWNER,
			PROCEDURE_NAME,
			NUM_INPUT_PARAMS,
			NUM_OUTPUT_PARAMS,
			NUM_RESULT_SETS,
			REMARKS,
			PROCEDURE_TYPE FROM sys.sp_stored_procedures_view
			WHERE ((SELECT COALESCE(@sp_owner,'')) = '' OR LOWER(procedure_owner) LIKE LOWER(@sp_owner))
			ORDER BY procedure_qualifier, procedure_owner, procedure_name;
		END
	END
	-- When @sp_name is not null
	ELSE
	BEGIN
		-- When sp_owner is null and fusepattern = 0
		IF (@fusepattern = 0 AND  COALESCE(@sp_owner,'') = '') 
		BEGIN
			IF EXISTS ( -- Search in the sys schema 
					SELECT * FROM sys.sp_stored_procedures_view
					WHERE (LOWER(LEFT(procedure_name, LEN(procedure_name)-2)) = LOWER(@sp_name))
						AND (LOWER(procedure_owner) = 'sys'))
			BEGIN
				SELECT PROCEDURE_QUALIFIER,
				PROCEDURE_OWNER,
				PROCEDURE_NAME,
				NUM_INPUT_PARAMS,
				NUM_OUTPUT_PARAMS,
				NUM_RESULT_SETS,
				REMARKS,
				PROCEDURE_TYPE FROM sys.sp_stored_procedures_view
				WHERE (LOWER(LEFT(procedure_name, LEN(procedure_name)-2)) = LOWER(@sp_name))
					AND (LOWER(procedure_owner) = 'sys')
				ORDER BY procedure_qualifier, procedure_owner, procedure_name;
			END
			ELSE IF EXISTS ( 
				SELECT * FROM sys.sp_stored_procedures_view
				WHERE (LOWER(LEFT(procedure_name, LEN(procedure_name)-2)) = LOWER(@sp_name))
					AND (LOWER(procedure_owner) = LOWER(SCHEMA_NAME()))
					)
			BEGIN
				SELECT PROCEDURE_QUALIFIER,
				PROCEDURE_OWNER,
				PROCEDURE_NAME,
				NUM_INPUT_PARAMS,
				NUM_OUTPUT_PARAMS,
				NUM_RESULT_SETS,
				REMARKS,
				PROCEDURE_TYPE FROM sys.sp_stored_procedures_view
				WHERE (LOWER(LEFT(procedure_name, LEN(procedure_name)-2)) = LOWER(@sp_name))
					AND (LOWER(procedure_owner) = LOWER(SCHEMA_NAME()))
				ORDER BY procedure_qualifier, procedure_owner, procedure_name;
			END
			ELSE -- Search in the dbo schema (if nothing exists it should just return nothing). 
			BEGIN
				SELECT PROCEDURE_QUALIFIER,
				PROCEDURE_OWNER,
				PROCEDURE_NAME,
				NUM_INPUT_PARAMS,
				NUM_OUTPUT_PARAMS,
				NUM_RESULT_SETS,
				REMARKS,
				PROCEDURE_TYPE FROM sys.sp_stored_procedures_view
				WHERE (LOWER(LEFT(procedure_name, LEN(procedure_name)-2)) = LOWER(@sp_name))
					AND (LOWER(procedure_owner) = 'dbo')
				ORDER BY procedure_qualifier, procedure_owner, procedure_name;
			END
			
		END
		ELSE IF (@fusepattern = 0 AND  COALESCE(@sp_owner,'') != '')
		BEGIN
			SELECT 
			PROCEDURE_QUALIFIER,
			PROCEDURE_OWNER,
			PROCEDURE_NAME,
			NUM_INPUT_PARAMS,
			NUM_OUTPUT_PARAMS,
			NUM_RESULT_SETS,
			REMARKS,
			PROCEDURE_TYPE FROM sys.sp_stored_procedures_view
			WHERE (LOWER(LEFT(procedure_name, LEN(procedure_name)-2)) = LOWER(@sp_name))
				AND (LOWER(procedure_owner) = LOWER(@sp_owner))
			ORDER BY procedure_qualifier, procedure_owner, procedure_name;
		END
		ELSE -- fusepattern = 1
		BEGIN
			SELECT 
			PROCEDURE_QUALIFIER,
			PROCEDURE_OWNER,
			PROCEDURE_NAME,
			NUM_INPUT_PARAMS,
			NUM_OUTPUT_PARAMS,
			NUM_RESULT_SETS,
			REMARKS,
			PROCEDURE_TYPE FROM sys.sp_stored_procedures_view
			WHERE ((SELECT COALESCE(@sp_name,'')) = '' OR LOWER(LEFT(procedure_name, LEN(procedure_name)-2)) LIKE LOWER(@sp_name))
				AND ((SELECT COALESCE(@sp_owner,'')) = '' OR LOWER(procedure_owner) LIKE LOWER(@sp_owner))
			ORDER BY procedure_qualifier, procedure_owner, procedure_name;
		END
	END	
END; 
$$
LANGUAGE 'pltsql';
GRANT EXECUTE on PROCEDURE sys.sp_stored_procedures TO PUBLIC;

CREATE OR REPLACE FUNCTION sys.babelfish_conv_date_to_string(IN p_datatype TEXT,
                                                                 IN p_dateval DATE,
                                                                 IN p_style NUMERIC DEFAULT 20)
RETURNS TEXT
AS
$BODY$
DECLARE
    v_day VARCHAR COLLATE "C";
    v_dateval DATE;
    v_style SMALLINT;
    v_month SMALLINT;
    v_resmask VARCHAR COLLATE "C";
    v_datatype VARCHAR COLLATE "C";
    v_language VARCHAR COLLATE "C";
    v_monthname VARCHAR COLLATE "C";
    v_resstring VARCHAR COLLATE "C";
    v_lengthexpr VARCHAR COLLATE "C";
    v_maxlength SMALLINT;
    v_res_length SMALLINT;
    v_err_message VARCHAR COLLATE "C";
    v_res_datatype VARCHAR COLLATE "C";
    v_lang_metadata_json JSONB;
    VARCHAR_MAX CONSTANT SMALLINT := 8000;
    NVARCHAR_MAX CONSTANT SMALLINT := 4000;
    CONVERSION_LANG CONSTANT VARCHAR COLLATE "C" := '';
    DATATYPE_REGEXP CONSTANT VARCHAR COLLATE "C" := '^\s*(CHAR|NCHAR|VARCHAR|NVARCHAR|CHARACTER VARYING)\s*$';
    DATATYPE_MASK_REGEXP CONSTANT VARCHAR COLLATE "C" := '^\s*(?:CHAR|NCHAR|VARCHAR|NVARCHAR|CHARACTER VARYING)\s*\(\s*(\d+|MAX)\s*\)\s*$';
BEGIN
    v_datatype := upper(trim(p_datatype));
    v_style := floor(p_style)::SMALLINT;

    IF (scale(p_style) > 0) THEN
        RAISE most_specific_type_mismatch;
    ELSIF (NOT ((v_style BETWEEN 0 AND 13) OR
                (v_style BETWEEN 20 AND 25) OR
                (v_style BETWEEN 100 AND 113) OR
                v_style IN (120, 121, 126, 127, 130, 131)))
    THEN
        RAISE invalid_parameter_value;
    ELSIF (v_style IN (8, 24, 108)) THEN
        RAISE invalid_datetime_format;
    END IF;

    IF (v_datatype ~* DATATYPE_MASK_REGEXP) THEN
        v_res_datatype := PG_CATALOG.rtrim(split_part(v_datatype, '(', 1));

        v_maxlength := CASE
                          WHEN (v_res_datatype IN ('CHAR', 'VARCHAR')) THEN VARCHAR_MAX
                          ELSE NVARCHAR_MAX
                       END;

        v_lengthexpr := substring(v_datatype, DATATYPE_MASK_REGEXP);

        IF (v_lengthexpr <> 'MAX' AND char_length(v_lengthexpr) > 4) THEN
            RAISE interval_field_overflow;
        END IF;

        v_res_length := CASE v_lengthexpr
                           WHEN 'MAX' THEN v_maxlength
                           ELSE v_lengthexpr::SMALLINT
                        END;
    ELSIF (v_datatype ~* DATATYPE_REGEXP) THEN
        v_res_datatype := v_datatype;
    ELSE
        RAISE datatype_mismatch;
    END IF;

    v_dateval := CASE
                    WHEN (v_style NOT IN (130, 131)) THEN p_dateval
                    ELSE sys.babelfish_conv_greg_to_hijri(p_dateval) + 1
                 END;

    v_day := PG_CATALOG.ltrim(to_char(v_dateval, 'DD'), '0');
    v_month := to_char(v_dateval, 'MM')::SMALLINT;

    v_language := CASE
                     WHEN (v_style IN (130, 131)) THEN 'HIJRI'
                     ELSE CONVERSION_LANG
                  END;
 RAISE NOTICE 'v_language=[%]', v_language;		  
    BEGIN
        v_lang_metadata_json := sys.babelfish_get_lang_metadata_json(v_language);
    EXCEPTION
        WHEN OTHERS THEN
        RAISE invalid_character_value_for_cast;
    END;

    v_monthname := (v_lang_metadata_json -> 'months_shortnames') ->> v_month - 1;

    v_resmask := CASE
                    WHEN (v_style IN (1, 22)) THEN 'MM/DD/YY'
                    WHEN (v_style = 101) THEN 'MM/DD/YYYY'
                    WHEN (v_style = 2) THEN 'YY.MM.DD'
                    WHEN (v_style = 102) THEN 'YYYY.MM.DD'
                    WHEN (v_style = 3) THEN 'DD/MM/YY'
                    WHEN (v_style = 103) THEN 'DD/MM/YYYY'
                    WHEN (v_style = 4) THEN 'DD.MM.YY'
                    WHEN (v_style = 104) THEN 'DD.MM.YYYY'
                    WHEN (v_style = 5) THEN 'DD-MM-YY'
                    WHEN (v_style = 105) THEN 'DD-MM-YYYY'
                    WHEN (v_style = 6) THEN 'DD $mnme$ YY'
                    WHEN (v_style IN (13, 106, 113)) THEN 'DD $mnme$ YYYY'
                    WHEN (v_style = 7) THEN '$mnme$ DD, YY'
                    WHEN (v_style = 107) THEN '$mnme$ DD, YYYY'
                    WHEN (v_style = 10) THEN 'MM-DD-YY'
                    WHEN (v_style = 110) THEN 'MM-DD-YYYY'
                    WHEN (v_style = 11) THEN 'YY/MM/DD'
                    WHEN (v_style = 111) THEN 'YYYY/MM/DD'
                    WHEN (v_style = 12) THEN 'YYMMDD'
                    WHEN (v_style = 112) THEN 'YYYYMMDD'
                    WHEN (v_style IN (20, 21, 23, 25, 120, 121, 126, 127)) THEN 'YYYY-MM-DD'
                    WHEN (v_style = 130) THEN 'DD $mnme$ YYYY'
                    WHEN (v_style = 131) THEN pg_catalog.format('%s/MM/YYYY', lpad(v_day, 2, ' '))
                    WHEN (v_style IN (0, 9, 100, 109)) THEN pg_catalog.format('$mnme$ %s YYYY', lpad(v_day, 2, ' '))
                 END;

    v_resstring := to_char(v_dateval, v_resmask);
    v_resstring := pg_catalog.replace(v_resstring, '$mnme$', v_monthname);
    v_resstring := substring(v_resstring, 1, coalesce(v_res_length, char_length(v_resstring)));
    v_res_length := coalesce(v_res_length,
                             CASE v_res_datatype
                                WHEN 'CHAR' THEN 30
                                ELSE 60
                             END);
    RETURN CASE
              WHEN (v_res_datatype NOT IN ('CHAR', 'NCHAR')) THEN v_resstring
              ELSE rpad(v_resstring, v_res_length, ' ')
           END;
EXCEPTION
    WHEN most_specific_type_mismatch THEN
        RAISE USING MESSAGE := 'Argument data type NUMERIC is invalid for argument 3 of convert function.',
                    DETAIL := 'Use of incorrect "style" parameter value during conversion process.',
                    HINT := 'Change "style" parameter to the proper value and try again.';

    WHEN invalid_parameter_value THEN
        RAISE USING MESSAGE := pg_catalog.format('%s is not a valid style number when converting from DATE to a character string.', v_style),
                    DETAIL := 'Use of incorrect "style" parameter value during conversion process.',
                    HINT := 'Change "style" parameter to the proper value and try again.';

    WHEN invalid_datetime_format THEN
        RAISE USING MESSAGE := pg_catalog.format('Error converting data type DATE to %s.', trim(p_datatype)),
                    DETAIL := 'Incorrect using of pair of input parameters values during conversion process.',
                    HINT := 'Check the input parameters values, correct them if needed, and try again.';

   WHEN interval_field_overflow THEN
       RAISE USING MESSAGE := pg_catalog.format('The size (%s) given to the convert specification ''%s'' exceeds the maximum allowed for any data type (%s).',
                                     v_lengthexpr,
                                     lower(v_res_datatype),
                                     v_maxlength),
                   DETAIL := 'Use of incorrect size value of data type parameter during conversion process.',
                   HINT := 'Change size component of data type parameter to the allowable value and try again.';

    WHEN datatype_mismatch THEN
        RAISE USING MESSAGE := 'Data type should be one of these values: ''CHAR(n|MAX)'', ''NCHAR(n|MAX)'', ''VARCHAR(n|MAX)'', ''NVARCHAR(n|MAX)''.',
                    DETAIL := 'Use of incorrect "datatype" parameter value during conversion process.',
                    HINT := 'Change "datatype" parameter to the proper value and try again.';

    WHEN invalid_character_value_for_cast THEN
        RAISE USING MESSAGE := pg_catalog.format('Invalid CONVERSION_LANG constant value - ''%s''. Allowed values are: ''English'', ''Deutsch'', etc.',
                                      CONVERSION_LANG),
                    DETAIL := 'Compiled incorrect CONVERSION_LANG constant value in function''s body.',
                    HINT := 'Correct CONVERSION_LANG constant value in function''s body, recompile it and try again.';

    WHEN invalid_text_representation THEN
        GET STACKED DIAGNOSTICS v_err_message = MESSAGE_TEXT;
        v_err_message := substring(lower(v_err_message), 'integer\:\s\"(.*)\"');

        RAISE USING MESSAGE := pg_catalog.format('Error while trying to convert "%s" value to SMALLINT (or INTEGER) data type.',
                                      v_err_message),
                    DETAIL := 'Supplied value contains illegal characters.',
                    HINT := 'Correct supplied value, remove all illegal characters.';
END;
$BODY$
LANGUAGE plpgsql
STABLE
RETURNS NULL ON NULL INPUT;

CREATE OR REPLACE FUNCTION sys.babelfish_conv_datetime_to_string(IN p_datatype TEXT,
                                                                     IN p_src_datatype TEXT,
                                                                     IN p_datetimeval TIMESTAMP(6) WITHOUT TIME ZONE,
                                                                     IN p_style NUMERIC DEFAULT -1)
RETURNS TEXT
AS
$BODY$
DECLARE
    v_day VARCHAR COLLATE "C";
    v_hour VARCHAR COLLATE "C";
    v_month SMALLINT;
    v_style SMALLINT;
    v_scale SMALLINT;
    v_resmask VARCHAR COLLATE "C";
    v_language VARCHAR COLLATE "C";
    v_datatype VARCHAR COLLATE "C";
    v_fseconds VARCHAR COLLATE "C";
    v_fractsep VARCHAR COLLATE "C";
    v_monthname VARCHAR COLLATE "C";
    v_resstring VARCHAR COLLATE "C";
    v_lengthexpr VARCHAR COLLATE "C";
    v_maxlength SMALLINT;
    v_res_length SMALLINT;
    v_err_message VARCHAR COLLATE "C";
    v_src_datatype VARCHAR COLLATE "C";
    v_res_datatype VARCHAR COLLATE "C";
    v_lang_metadata_json JSONB;
    VARCHAR_MAX CONSTANT SMALLINT := 8000;
    NVARCHAR_MAX CONSTANT SMALLINT := 4000;
    CONVERSION_LANG CONSTANT VARCHAR COLLATE "C" := '';
    DATATYPE_REGEXP CONSTANT VARCHAR COLLATE "C" := '^\s*(CHAR|NCHAR|VARCHAR|NVARCHAR|CHARACTER VARYING)\s*$';
    SRCDATATYPE_MASK_REGEXP VARCHAR COLLATE "C" := '^(?:DATETIME|SMALLDATETIME|DATETIME2)\s*(?:\s*\(\s*(\d+)\s*\)\s*)?$';
    DATATYPE_MASK_REGEXP CONSTANT VARCHAR COLLATE "C" := '^\s*(?:CHAR|NCHAR|VARCHAR|NVARCHAR|CHARACTER VARYING)\s*\(\s*(\d+|MAX)\s*\)\s*$';
    v_datetimeval TIMESTAMP(6) WITHOUT TIME ZONE;
BEGIN
    v_datatype := upper(trim(p_datatype));
    v_src_datatype := upper(trim(p_src_datatype));
    v_style := floor(p_style)::SMALLINT;

    IF (v_src_datatype ~* SRCDATATYPE_MASK_REGEXP)
    THEN
        v_scale := substring(v_src_datatype, SRCDATATYPE_MASK_REGEXP)::SMALLINT;

        v_src_datatype := PG_CATALOG.rtrim(split_part(v_src_datatype, '(', 1));

        IF (v_src_datatype <> 'DATETIME2' AND v_scale IS NOT NULL) THEN
            RAISE invalid_indicator_parameter_value;
        ELSIF (v_scale NOT BETWEEN 0 AND 7) THEN
            RAISE invalid_regular_expression;
        END IF;

        v_scale := coalesce(v_scale, 7);
    ELSE
        RAISE most_specific_type_mismatch;
    END IF;

    IF (scale(p_style) > 0) THEN
        RAISE escape_character_conflict;
    ELSIF (NOT ((v_style BETWEEN 0 AND 14) OR
                (v_style BETWEEN 20 AND 25) OR
                (v_style BETWEEN 100 AND 114) OR
                v_style IN (-1, 120, 121, 126, 127, 130, 131)))
    THEN
        RAISE invalid_parameter_value;
    END IF;

    IF (v_datatype ~* DATATYPE_MASK_REGEXP) THEN
        v_res_datatype := PG_CATALOG.rtrim(split_part(v_datatype, '(', 1));

        v_maxlength := CASE
                          WHEN (v_res_datatype IN ('CHAR', 'VARCHAR')) THEN VARCHAR_MAX
                          ELSE NVARCHAR_MAX
                       END;

        v_lengthexpr := substring(v_datatype, DATATYPE_MASK_REGEXP);

        IF (v_lengthexpr <> 'MAX' AND char_length(v_lengthexpr) > 4)
        THEN
            RAISE interval_field_overflow;
        END IF;

        v_res_length := CASE v_lengthexpr
                           WHEN 'MAX' THEN v_maxlength
                           ELSE v_lengthexpr::SMALLINT
                        END;
    ELSIF (v_datatype ~* DATATYPE_REGEXP) THEN
        v_res_datatype := v_datatype;
    ELSE
        RAISE datatype_mismatch;
    END IF;

    v_datetimeval := CASE
                        WHEN (v_style NOT IN (130, 131)) THEN p_datetimeval
                        ELSE sys.babelfish_conv_greg_to_hijri(p_datetimeval) + INTERVAL '1 day'
                     END;

    v_day := PG_CATALOG.ltrim(to_char(v_datetimeval, 'DD'), '0');
    v_hour := PG_CATALOG.ltrim(to_char(v_datetimeval, 'HH12'), '0');
    v_month := to_char(v_datetimeval, 'MM')::SMALLINT;

    v_language := CASE
                     WHEN (v_style IN (130, 131)) THEN 'HIJRI'
                     ELSE CONVERSION_LANG
                  END;
    BEGIN
        v_lang_metadata_json := sys.babelfish_get_lang_metadata_json(v_language);
    EXCEPTION
        WHEN OTHERS THEN
        RAISE invalid_character_value_for_cast;
    END;

    v_monthname := (v_lang_metadata_json -> 'months_shortnames') ->> v_month - 1;

    IF (v_src_datatype IN ('DATETIME', 'SMALLDATETIME')) THEN
        v_fseconds := sys.babelfish_round_fractseconds(to_char(v_datetimeval, 'MS'));

        IF (v_fseconds::INTEGER = 1000) THEN
            v_fseconds := '000';
            v_datetimeval := v_datetimeval + INTERVAL '1 second';
        ELSE
            v_fseconds := lpad(v_fseconds, 3, '0');
        END IF;
    ELSE
        v_fseconds := sys.babelfish_get_microsecs_from_fractsecs(to_char(v_datetimeval, 'US'), v_scale);

        IF (v_scale = 7) THEN
            v_fseconds := concat(v_fseconds, '0');
        END IF;
    END IF;

    v_fractsep := CASE v_src_datatype
                     WHEN 'DATETIME2' THEN '.'
                     ELSE ':'
                  END;

    IF ((v_style = -1 AND v_src_datatype <> 'DATETIME2') OR
        v_style IN (0, 9, 100, 109))
    THEN
        v_resmask := pg_catalog.format('$mnme$ %s YYYY %s:MI%s',
                            lpad(v_day, 2, ' '),
                            lpad(v_hour, 2, ' '),
                            CASE
                               WHEN (v_style IN (-1, 0, 100)) THEN 'AM'
                               ELSE pg_catalog.format(':SS:%sAM', v_fseconds)
                            END);
    ELSIF (v_style = 1) THEN
        v_resmask := 'MM/DD/YY';
    ELSIF (v_style = 101) THEN
        v_resmask := 'MM/DD/YYYY';
    ELSIF (v_style = 2) THEN
        v_resmask := 'YY.MM.DD';
    ELSIF (v_style = 102) THEN
        v_resmask := 'YYYY.MM.DD';
    ELSIF (v_style = 3) THEN
        v_resmask := 'DD/MM/YY';
    ELSIF (v_style = 103) THEN
        v_resmask := 'DD/MM/YYYY';
    ELSIF (v_style = 4) THEN
        v_resmask := 'DD.MM.YY';
    ELSIF (v_style = 104) THEN
        v_resmask := 'DD.MM.YYYY';
    ELSIF (v_style = 5) THEN
        v_resmask := 'DD-MM-YY';
    ELSIF (v_style = 105) THEN
        v_resmask := 'DD-MM-YYYY';
    ELSIF (v_style = 6) THEN
        v_resmask := 'DD $mnme$ YY';
    ELSIF (v_style = 106) THEN
        v_resmask := 'DD $mnme$ YYYY';
    ELSIF (v_style = 7) THEN
        v_resmask := '$mnme$ DD, YY';
    ELSIF (v_style = 107) THEN
        v_resmask := '$mnme$ DD, YYYY';
    ELSIF (v_style IN (8, 24, 108)) THEN
        v_resmask := 'HH24:MI:SS';
    ELSIF (v_style = 10) THEN
        v_resmask := 'MM-DD-YY';
    ELSIF (v_style = 110) THEN
        v_resmask := 'MM-DD-YYYY';
    ELSIF (v_style = 11) THEN
        v_resmask := 'YY/MM/DD';
    ELSIF (v_style = 111) THEN
        v_resmask := 'YYYY/MM/DD';
    ELSIF (v_style = 12) THEN
        v_resmask := 'YYMMDD';
    ELSIF (v_style = 112) THEN
        v_resmask := 'YYYYMMDD';
    ELSIF (v_style IN (13, 113)) THEN
        v_resmask := pg_catalog.format('DD $mnme$ YYYY HH24:MI:SS%s%s', v_fractsep, v_fseconds);
    ELSIF (v_style IN (14, 114)) THEN
        v_resmask := pg_catalog.format('HH24:MI:SS%s%s', v_fractsep, v_fseconds);
    ELSIF (v_style IN (20, 120)) THEN
        v_resmask := 'YYYY-MM-DD HH24:MI:SS';
    ELSIF ((v_style = -1 AND v_src_datatype = 'DATETIME2') OR
           v_style IN (21, 25, 121))
    THEN
        v_resmask := pg_catalog.format('YYYY-MM-DD HH24:MI:SS.%s', v_fseconds);
    ELSIF (v_style = 22) THEN
        v_resmask := pg_catalog.format('MM/DD/YY %s:MI:SS AM', lpad(v_hour, 2, ' '));
    ELSIF (v_style = 23) THEN
        v_resmask := 'YYYY-MM-DD';
    ELSIF (v_style IN (126, 127)) THEN
        v_resmask := CASE v_src_datatype
                        WHEN 'SMALLDATETIME' THEN 'YYYY-MM-DDT$rem$HH24:MI:SS'
                        ELSE pg_catalog.format('YYYY-MM-DDT$rem$HH24:MI:SS.%s', v_fseconds)
                     END;
    ELSIF (v_style IN (130, 131)) THEN
        v_resmask := concat(CASE p_style
                               WHEN 131 THEN pg_catalog.format('%s/MM/YYYY ', lpad(v_day, 2, ' '))
                               ELSE pg_catalog.format('%s $mnme$ YYYY ', lpad(v_day, 2, ' '))
                            END,
                            pg_catalog.format('%s:MI:SS%s%sAM', lpad(v_hour, 2, ' '), v_fractsep, v_fseconds));
    END IF;

    v_resstring := to_char(v_datetimeval, v_resmask);
    v_resstring := pg_catalog.replace(v_resstring, '$mnme$', v_monthname);
    v_resstring := pg_catalog.replace(v_resstring, '$rem$', '');

    v_resstring := substring(v_resstring, 1, coalesce(v_res_length, char_length(v_resstring)));
    v_res_length := coalesce(v_res_length,
                             CASE v_res_datatype
                                WHEN 'CHAR' THEN 30
                                ELSE 60
                             END);
    RETURN CASE
              WHEN (v_res_datatype NOT IN ('CHAR', 'NCHAR')) THEN v_resstring
              ELSE rpad(v_resstring, v_res_length, ' ')
           END;
EXCEPTION
    WHEN most_specific_type_mismatch THEN
        RAISE USING MESSAGE := 'Source data type should be one of these values: ''DATETIME'', ''SMALLDATETIME'', ''DATETIME2'' or ''DATETIME2(n)''.',
                    DETAIL := 'Use of incorrect "src_datatype" parameter value during conversion process.',
                    HINT := 'Change "srcdatatype" parameter to the proper value and try again.';

   WHEN invalid_regular_expression THEN
       RAISE USING MESSAGE := pg_catalog.format('The source data type scale (%s) given to the convert specification exceeds the maximum allowable value (7).',
                                     v_scale),
                   DETAIL := 'Use of incorrect scale value of source data type parameter during conversion process.',
                   HINT := 'Change scale component of source data type parameter to the allowable value and try again.';

    WHEN invalid_indicator_parameter_value THEN
        RAISE USING MESSAGE := pg_catalog.format('Invalid attributes specified for data type %s.', v_src_datatype),
                    DETAIL := 'Use of incorrect scale value, which is not corresponding to specified data type.',
                    HINT := 'Change data type scale component or select different data type and try again.';

    WHEN escape_character_conflict THEN
        RAISE USING MESSAGE := 'Argument data type NUMERIC is invalid for argument 4 of convert function.',
                    DETAIL := 'Use of incorrect "style" parameter value during conversion process.',
                    HINT := 'Change "style" parameter to the proper value and try again.';

    WHEN invalid_parameter_value THEN
        RAISE USING MESSAGE := pg_catalog.format('%s is not a valid style number when converting from %s to a character string.',
                                      v_style, v_src_datatype),
                    DETAIL := 'Use of incorrect "style" parameter value during conversion process.',
                    HINT := 'Change "style" parameter to the proper value and try again.';

    WHEN interval_field_overflow THEN
        RAISE USING MESSAGE := pg_catalog.format('The size (%s) given to the convert specification ''%s'' exceeds the maximum allowed for any data type (%s).',
                                      v_lengthexpr, lower(v_res_datatype), v_maxlength),
                    DETAIL := 'Use of incorrect size value of data type parameter during conversion process.',
                    HINT := 'Change size component of data type parameter to the allowable value and try again.';

    WHEN datatype_mismatch THEN
        RAISE USING MESSAGE := 'Data type should be one of these values: ''CHAR(n|MAX)'', ''NCHAR(n|MAX)'', ''VARCHAR(n|MAX)'', ''NVARCHAR(n|MAX)''.',
                    DETAIL := 'Use of incorrect "datatype" parameter value during conversion process.',
                    HINT := 'Change "datatype" parameter to the proper value and try again.';

    WHEN invalid_character_value_for_cast THEN
        RAISE USING MESSAGE := pg_catalog.format('Invalid CONVERSION_LANG constant value - ''%s''. Allowed values are: ''English'', ''Deutsch'', etc.',
                                      CONVERSION_LANG),
                    DETAIL := 'Compiled incorrect CONVERSION_LANG constant value in function''s body.',
                    HINT := 'Correct CONVERSION_LANG constant value in function''s body, recompile it and try again.';

    WHEN invalid_text_representation THEN
        GET STACKED DIAGNOSTICS v_err_message = MESSAGE_TEXT;
        v_err_message := substring(lower(v_err_message), 'integer\:\s\"(.*)\"');

        RAISE USING MESSAGE := pg_catalog.format('Error while trying to convert "%s" value to SMALLINT data type.',
                                      v_err_message),
                    DETAIL := 'Supplied value contains illegal characters.',
                    HINT := 'Correct supplied value, remove all illegal characters.';
END;
$BODY$
LANGUAGE plpgsql
STABLE
RETURNS NULL ON NULL INPUT;

CREATE OR REPLACE FUNCTION sys.babelfish_conv_time_to_string(IN p_datatype TEXT,
                                                                 IN p_src_datatype TEXT,
                                                                 IN p_timeval TIME(6) WITHOUT TIME ZONE,
                                                                 IN p_style NUMERIC DEFAULT 25)
RETURNS TEXT
AS
$BODY$
DECLARE
    v_hours VARCHAR COLLATE "C";
    v_style SMALLINT;
    v_scale SMALLINT;
    v_resmask VARCHAR COLLATE "C";
    v_fseconds VARCHAR COLLATE "C";
    v_datatype VARCHAR COLLATE "C";
    v_resstring VARCHAR COLLATE "C";
    v_lengthexpr VARCHAR COLLATE "C";
    v_res_length SMALLINT;
    v_res_datatype VARCHAR COLLATE "C";
    v_src_datatype VARCHAR COLLATE "C";
    v_res_maxlength SMALLINT;
    VARCHAR_MAX CONSTANT SMALLINT := 8000;
    NVARCHAR_MAX CONSTANT SMALLINT := 4000;
    -- We use the regex below to make sure input p_datatype is one of them
    DATATYPE_REGEXP CONSTANT VARCHAR COLLATE "C" := '^\s*(CHAR|NCHAR|VARCHAR|NVARCHAR|CHARACTER VARYING)\s*$';
    -- We use the regex below to get the length of the datatype, if specified
    -- For example, to get the '10' out of 'varchar(10)'
    DATATYPE_MASK_REGEXP CONSTANT VARCHAR COLLATE "C" := '^\s*(?:CHAR|NCHAR|VARCHAR|NVARCHAR|CHARACTER VARYING)\s*\(\s*(\d+|MAX)\s*\)\s*$';
    SRCDATATYPE_MASK_REGEXP VARCHAR COLLATE "C" := '^\s*(?:TIME)\s*(?:\s*\(\s*(\d+)\s*\)\s*)?\s*$';
BEGIN
    v_datatype := upper(trim(p_datatype));
    v_src_datatype := upper(trim(p_src_datatype));
    v_style := floor(p_style)::SMALLINT;

    IF (v_src_datatype ~* SRCDATATYPE_MASK_REGEXP)
    THEN
        v_scale := coalesce(substring(v_src_datatype, SRCDATATYPE_MASK_REGEXP)::SMALLINT, 7);

        IF (v_scale NOT BETWEEN 0 AND 7) THEN
            RAISE invalid_regular_expression;
        END IF;
    ELSE
        RAISE most_specific_type_mismatch;
    END IF;

    IF (v_datatype ~* DATATYPE_MASK_REGEXP)
    THEN
        v_res_datatype := PG_CATALOG.rtrim(split_part(v_datatype, '(', 1));

        v_res_maxlength := CASE
                              WHEN (v_res_datatype IN ('CHAR', 'VARCHAR')) THEN VARCHAR_MAX
                              ELSE NVARCHAR_MAX
                           END;

        v_lengthexpr := substring(v_datatype, DATATYPE_MASK_REGEXP);

        IF (v_lengthexpr <> 'MAX' AND char_length(v_lengthexpr) > 4) THEN
            RAISE interval_field_overflow;
        END IF;

        v_res_length := CASE v_lengthexpr
                           WHEN 'MAX' THEN v_res_maxlength
                           ELSE v_lengthexpr::SMALLINT
                        END;
    ELSIF (v_datatype ~* DATATYPE_REGEXP) THEN
        v_res_datatype := v_datatype;
    ELSE
        RAISE datatype_mismatch;
    END IF;

    IF (scale(p_style) > 0) THEN
        RAISE escape_character_conflict;
    ELSIF (NOT ((v_style BETWEEN 0 AND 14) OR
                (v_style BETWEEN 20 AND 25) OR
                (v_style BETWEEN 100 AND 114) OR
                v_style IN (120, 121, 126, 127, 130, 131)))
    THEN
        RAISE invalid_parameter_value;
    ELSIF ((v_style BETWEEN 1 AND 7) OR
           (v_style BETWEEN 10 AND 12) OR
           (v_style BETWEEN 101 AND 107) OR
           (v_style BETWEEN 110 AND 112) OR
           v_style = 23)
    THEN
        RAISE invalid_datetime_format;
    END IF;

    v_hours := PG_CATALOG.ltrim(to_char(p_timeval, 'HH12'), '0');
    v_fseconds := sys.babelfish_get_microsecs_from_fractsecs(to_char(p_timeval, 'US'), v_scale);

    IF (v_scale = 7) THEN
        v_fseconds := concat(v_fseconds, '0');
    END IF;

    IF (v_style IN (0, 100))
    THEN
        v_resmask := concat(v_hours, ':MIAM');
    ELSIF (v_style IN (8, 20, 24, 108, 120))
    THEN
        v_resmask := 'HH24:MI:SS';
    ELSIF (v_style IN (9, 109))
    THEN
        v_resmask := CASE
                        WHEN (char_length(v_fseconds) = 0) THEN concat(v_hours, ':MI:SSAM')
                        ELSE pg_catalog.format('%s:MI:SS.%sAM', v_hours, v_fseconds)
                     END;
    ELSIF (v_style IN (13, 14, 21, 25, 113, 114, 121, 126, 127))
    THEN
        v_resmask := CASE
                        WHEN (char_length(v_fseconds) = 0) THEN 'HH24:MI:SS'
                        ELSE concat('HH24:MI:SS.', v_fseconds)
                     END;
    ELSIF (v_style = 22)
    THEN
        v_resmask := pg_catalog.format('%s:MI:SS AM', lpad(v_hours, 2, ' '));
    ELSIF (v_style IN (130, 131))
    THEN
        v_resmask := CASE
                        WHEN (char_length(v_fseconds) = 0) THEN concat(lpad(v_hours, 2, ' '), ':MI:SSAM')
                        ELSE pg_catalog.format('%s:MI:SS.%sAM', lpad(v_hours, 2, ' '), v_fseconds)
                     END;
    END IF;

    v_resstring := to_char(p_timeval, v_resmask);

    v_resstring := substring(v_resstring, 1, coalesce(v_res_length, char_length(v_resstring)));
    v_res_length := coalesce(v_res_length,
                             CASE v_res_datatype
                                WHEN 'CHAR' THEN 30
                                ELSE 60
                             END);
    RETURN CASE
              WHEN (v_res_datatype NOT IN ('CHAR', 'NCHAR')) THEN v_resstring
              ELSE rpad(v_resstring, v_res_length, ' ')
           END;
EXCEPTION
    WHEN most_specific_type_mismatch THEN
        RAISE USING MESSAGE := 'Source data type should be ''TIME'' or ''TIME(n)''.',
                    DETAIL := 'Use of incorrect "src_datatype" parameter value during conversion process.',
                    HINT := 'Change "src_datatype" parameter to the proper value and try again.';

   WHEN invalid_regular_expression THEN
       RAISE USING MESSAGE := pg_catalog.format('The source data type scale (%s) given to the convert specification exceeds the maximum allowable value (7).',
                                     v_scale),
                   DETAIL := 'Use of incorrect scale value of source data type parameter during conversion process.',
                   HINT := 'Change scale component of source data type parameter to the allowable value and try again.';

   WHEN interval_field_overflow THEN
       RAISE USING MESSAGE := pg_catalog.format('The size (%s) given to the convert specification ''%s'' exceeds the maximum allowed for any data type (%s).',
                                     v_lengthexpr, lower(v_res_datatype), v_res_maxlength),
                   DETAIL := 'Use of incorrect size value of target data type parameter during conversion process.',
                   HINT := 'Change size component of data type parameter to the allowable value and try again.';

    WHEN escape_character_conflict THEN
        RAISE USING MESSAGE := 'Argument data type NUMERIC is invalid for argument 4 of convert function.',
                    DETAIL := 'Use of incorrect "style" parameter value during conversion process.',
                    HINT := 'Change "style" parameter to the proper value and try again.';

    WHEN invalid_parameter_value THEN
        RAISE USING MESSAGE := pg_catalog.format('%s is not a valid style number when converting from TIME to a character string.', v_style),
                    DETAIL := 'Use of incorrect "style" parameter value during conversion process.',
                    HINT := 'Change "style" parameter to the proper value and try again.';

    WHEN datatype_mismatch THEN
        RAISE USING MESSAGE := 'Data type should be one of these values: ''CHAR(n|MAX)'', ''NCHAR(n|MAX)'', ''VARCHAR(n|MAX)'', ''NVARCHAR(n|MAX)''.',
                    DETAIL := 'Use of incorrect "datatype" parameter value during conversion process.',
                    HINT := 'Change "datatype" parameter to the proper value and try again.';

    WHEN invalid_datetime_format THEN
        RAISE USING MESSAGE := pg_catalog.format('Error converting data type TIME to %s.',
                                      PG_CATALOG.rtrim(split_part(trim(p_datatype), '(', 1))),
                    DETAIL := 'Incorrect using of pair of input parameters values during conversion process.',
                    HINT := 'Check the input parameters values, correct them if needed, and try again.';
END;
$BODY$
LANGUAGE plpgsql
STABLE
RETURNS NULL ON NULL INPUT;

CREATE OR REPLACE FUNCTION babelfish_remove_delimiter_pair(IN name TEXT)
RETURNS TEXT AS
$BODY$
BEGIN
    IF name IN('[' COLLATE "C", ']' COLLATE "C", '"' COLLATE "C") THEN
        RETURN NULL;

    ELSIF length(name) >= 2 AND PG_CATALOG.left(name, 1) = '[' COLLATE "C" AND PG_CATALOG.right(name, 1) = ']' COLLATE "C" THEN
        IF length(name) = 2 THEN
            RETURN '';
        ELSE
            RETURN substring(name from 2 for length(name)-2);
        END IF;
    ELSIF length(name) >= 2 AND PG_CATALOG.left(name, 1) = '[' COLLATE "C" AND PG_CATALOG.right(name, 1) != ']' COLLATE "C" THEN
        RETURN NULL;
    ELSIF length(name) >= 2 AND PG_CATALOG.left(name, 1) != '[' COLLATE "C" AND PG_CATALOG.right(name, 1) = ']' COLLATE "C" THEN
        RETURN NULL;

    ELSIF length(name) >= 2 AND PG_CATALOG.left(name, 1) = '"' COLLATE "C" AND PG_CATALOG.right(name, 1) = '"' COLLATE "C" THEN
        IF length(name) = 2 THEN
            RETURN '';
        ELSE
            RETURN substring(name from 2 for length(name)-2);
        END IF;
    ELSIF length(name) >= 2 AND PG_CATALOG.left(name, 1) = '"' COLLATE "C" AND PG_CATALOG.right(name, 1) != '"' COLLATE "C" THEN
        RETURN NULL;
    ELSIF length(name) >= 2 AND PG_CATALOG.left(name, 1) != '"' COLLATE "C" AND PG_CATALOG.right(name, 1) = '"' COLLATE "C" THEN
        RETURN NULL;
    
    END IF;
    RETURN name;
END;
$BODY$
LANGUAGE plpgsql
STABLE;

CREATE OR REPLACE FUNCTION sys.babelfish_sp_add_job (
  par_job_name varchar,
  par_enabled smallint = 1,
  par_description varchar = NULL::character varying,
  par_start_step_id integer = 1,
  par_category_name varchar = NULL::character varying,
  par_category_id integer = NULL::integer,
  par_owner_login_name varchar = NULL::character varying,
  par_notify_level_eventlog integer = 2,
  par_notify_level_email integer = 0,
  par_notify_level_netsend integer = 0,
  par_notify_level_page integer = 0,
  par_notify_email_operator_name varchar = NULL::character varying,
  par_notify_netsend_operator_name varchar = NULL::character varying,
  par_notify_page_operator_name varchar = NULL::character varying,
  par_delete_level integer = 0,
  inout par_job_id integer = NULL::integer,
  par_originating_server varchar = NULL::character varying,
  out returncode integer
)
RETURNS record AS
$body$
DECLARE
  var_retval INT DEFAULT 0;
  var_notify_email_operator_id INT DEFAULT 0;
  var_notify_email_operator_name VARCHAR(128);
  var_notify_netsend_operator_id INT DEFAULT 0;
  var_notify_page_operator_id INT DEFAULT 0;
  var_owner_sid CHAR(85) ;
  var_originating_server_id INT DEFAULT 0;
BEGIN
  /* Remove any leading/trailing spaces from parameters (except @owner_login_name) */
  SELECT UPPER(PG_CATALOG.LTRIM(PG_CATALOG.RTRIM(par_originating_server))) INTO par_originating_server;
  SELECT PG_CATALOG.LTRIM(PG_CATALOG.RTRIM(par_job_name)) INTO par_job_name;
  SELECT PG_CATALOG.LTRIM(PG_CATALOG.RTRIM(par_description)) INTO par_description;
  SELECT '[Uncategorized (Local)]' INTO par_category_name;
  SELECT 0 INTO par_category_id;
  SELECT PG_CATALOG.LTRIM(PG_CATALOG.RTRIM(par_notify_email_operator_name)) INTO par_notify_email_operator_name;
  SELECT PG_CATALOG.LTRIM(PG_CATALOG.RTRIM(par_notify_netsend_operator_name)) INTO par_notify_netsend_operator_name;
  SELECT PG_CATALOG.LTRIM(PG_CATALOG.RTRIM(par_notify_page_operator_name)) INTO par_notify_page_operator_name;
  SELECT NULL INTO var_originating_server_id; /* Turn [nullable] empty string parameters into NULLs */
  SELECT NULL INTO par_job_id;

  IF (par_originating_server = '')
  THEN
    SELECT NULL INTO par_originating_server;
  END IF;

  IF (par_description = '')
  THEN
    SELECT NULL INTO par_description;
  END IF;

  IF (par_category_name = '')
  THEN
    SELECT NULL INTO par_category_name;
  END IF;

  IF (par_notify_email_operator_name = '')
  THEN
    SELECT NULL INTO par_notify_email_operator_name;
  END IF;

  IF (par_notify_netsend_operator_name = '')
  THEN
    SELECT NULL INTO par_notify_netsend_operator_name;
  END IF;

  IF (par_notify_page_operator_name = '')
  THEN
    SELECT NULL INTO par_notify_page_operator_name;
  END IF;

  /* Check parameters */
  SELECT t.par_owner_sid
       , t.par_notify_level_email
       , t.par_notify_level_netsend
       , t.par_notify_level_page
       , t.par_category_id
       , t.par_notify_email_operator_id
       , t.par_notify_netsend_operator_id
       , t.par_notify_page_operator_id
       , t.par_originating_server
       , t.returncode
    FROM sys.babelfish_sp_verify_job(
         par_job_id /* NULL::integer */
       , par_job_name
       , par_enabled
       , par_start_step_id
       , par_category_name
       , var_owner_sid /* par_owner_sid */
       , par_notify_level_eventlog
       , par_notify_level_email
       , par_notify_level_netsend
       , par_notify_level_page
       , par_notify_email_operator_name
       , par_notify_netsend_operator_name
       , par_notify_page_operator_name
       , par_delete_level
       , par_category_id
       , var_notify_email_operator_id /* par_notify_email_operator_id */
       , var_notify_netsend_operator_id /* par_notify_netsend_operator_id */
       , var_notify_page_operator_id /* par_notify_page_operator_id */
       , par_originating_server
       ) t
    INTO var_owner_sid
       , par_notify_level_email
       , par_notify_level_netsend
       , par_notify_level_page
       , par_category_id
       , var_notify_email_operator_id
       , var_notify_netsend_operator_id
       , var_notify_page_operator_id
       , par_originating_server
       , var_retval;

  IF (var_retval <> 0)  /* Failure */
  THEN
    returncode := 1;
    RETURN;
  END IF;

  var_notify_email_operator_name := par_notify_email_operator_name;

  /* Default the description (if not supplied) */
  IF (par_description IS NULL)
  THEN
    SELECT 'No description available.' INTO par_description;
  END IF;

  var_originating_server_id := 0;
  var_owner_sid := '';

  INSERT
    INTO sys.sysjobs (
         originating_server_id
       , name
       , enabled
       , description
       , start_step_id
       , category_id
       , owner_sid
       , notify_level_eventlog
       , notify_level_email
       , notify_level_netsend
       , notify_level_page
       , notify_email_operator_id
       , notify_email_operator_name
       , notify_netsend_operator_id
       , notify_page_operator_id
       , delete_level
       , version_number
    )
  VALUES (
         var_originating_server_id
       , par_job_name
       , par_enabled
       , par_description
       , par_start_step_id
       , par_category_id
       , var_owner_sid
       , par_notify_level_eventlog
       , par_notify_level_email
       , par_notify_level_netsend
       , par_notify_level_page
       , var_notify_email_operator_id
       , var_notify_email_operator_name
       , var_notify_netsend_operator_id
       , var_notify_page_operator_id
       , par_delete_level
       , 1);

  /* scope_identity() */
  SELECT LASTVAL() INTO par_job_id;

  /* Version number 1 */
  /* SELECT @retval = @@error */
  /* 0 means success */
  returncode := var_retval;
  RETURN;

END;
$body$
LANGUAGE 'plpgsql';

CREATE OR REPLACE FUNCTION sys.babelfish_sp_add_schedule (
  par_schedule_name varchar,
  par_enabled smallint = 1,
  par_freq_type integer = 0,
  par_freq_interval integer = 0,
  par_freq_subday_type integer = 0,
  par_freq_subday_interval integer = 0,
  par_freq_relative_interval integer = 0,
  par_freq_recurrence_factor integer = 0,
  par_active_start_date integer = NULL::integer,
  par_active_end_date integer = 99991231,
  par_active_start_time integer = 0,
  par_active_end_time integer = 235959,
  par_owner_login_name varchar = NULL::character varying,
  inout par_schedule_uid char = NULL::bpchar,
  inout par_schedule_id integer = NULL::integer,
  par_originating_server varchar = NULL::character varying,
  out returncode integer
)
AS
$body$
DECLARE
  var_retval INT;
  var_owner_sid CHAR(85);
  var_orig_server_id INT;
BEGIN
  /* Remove any leading/trailing spaces from parameters */
  SELECT PG_CATALOG.LTRIM(PG_CATALOG.RTRIM(par_schedule_name))
       , PG_CATALOG.LTRIM(PG_CATALOG.RTRIM(par_owner_login_name))
       , UPPER(PG_CATALOG.LTRIM(PG_CATALOG.RTRIM(par_originating_server)))
       , 0
    INTO par_schedule_name
       , par_owner_login_name
       , par_originating_server
       , par_schedule_id;

  /* Check schedule (frequency and owner) parameters */
  SELECT t.par_freq_interval
       , t.par_freq_subday_type
       , t.par_freq_subday_interval
       , t.par_freq_relative_interval
       , t.par_freq_recurrence_factor
       , t.par_active_start_date
       , t.par_active_start_time
       , t.par_active_end_date
       , t.par_active_end_time
       , t.returncode
    FROM sys.babelfish_sp_verify_schedule(
         NULL::integer /* @schedule_id  -- schedule_id does not exist for the new schedule */
       , par_schedule_name /* @name */
       , par_enabled /* @enabled */
       , par_freq_type /* @freq_type */
       , par_freq_interval /* @freq_interval */
       , par_freq_subday_type /* @freq_subday_type */
       , par_freq_subday_interval /* @freq_subday_interval */
       , par_freq_relative_interval /* @freq_relative_interval */
       , par_freq_recurrence_factor /* @freq_recurrence_factor */
       , par_active_start_date /* @active_start_date */
       , par_active_start_time /* @active_start_time */
       , par_active_end_date /* @active_end_date */
       , par_active_end_time /* @active_end_time */
       , var_owner_sid
       ) t
    INTO par_freq_interval
       , par_freq_subday_type
       , par_freq_subday_interval
       , par_freq_relative_interval
       , par_freq_recurrence_factor
       , par_active_start_date
       , par_active_start_time
       , par_active_end_date
       , par_active_end_time
       , var_retval /* @owner_sid */;

  IF (var_retval <> 0) THEN /* Failure */
    returncode := 1;
        RETURN;
    END IF;

  IF (par_schedule_uid IS NULL)
  THEN /* Assign the GUID */
    /* uuid without extensions uuid-ossp (cheat) */
    SELECT uuid_in(md5(random()::text || clock_timestamp()::text)::cstring) INTO par_schedule_uid;
  END IF;

  var_orig_server_id := 0;
  var_owner_sid := uuid_in(md5(random()::text || clock_timestamp()::text)::cstring);


  INSERT
    INTO sys.sysschedules (
         schedule_uid
       , originating_server_id
       , name
       , owner_sid
       , enabled
       , freq_type
       , freq_interval
       , freq_subday_type
       , freq_subday_interval
       , freq_relative_interval
       , freq_recurrence_factor
       , active_start_date
       , active_end_date
       , active_start_time
       , active_end_time
   )
  VALUES (
         par_schedule_uid
       , var_orig_server_id
       , par_schedule_name
       , var_owner_sid
       , par_enabled
       , par_freq_type
       , par_freq_interval
       , par_freq_subday_type
       , par_freq_subday_interval
       , par_freq_relative_interval
       , par_freq_recurrence_factor
       , par_active_start_date
       , par_active_end_date
       , par_active_start_time
       , par_active_end_time
  );

  /* ZZZ */
  SELECT 0 /* @@ERROR, */, LASTVAL()
    INTO var_retval, par_schedule_id;

  /* 0 means success */
  returncode := var_retval;
  RETURN;
END;
$body$
LANGUAGE 'plpgsql';

CREATE OR REPLACE FUNCTION sys.babelfish_sp_delete_jobschedule (
  par_job_id integer = NULL::integer,
  par_job_name varchar = NULL::character varying,
  par_name varchar = NULL::character varying,
  par_keep_schedule integer = 0,
  par_automatic_post smallint = 1,
  out returncode integer
)
RETURNS integer AS
$body$
DECLARE
  var_retval INT;
  var_sched_count INT;
  var_schedule_id INT;
  var_job_owner_sid CHAR(85);
BEGIN
  /* Remove any leading/trailing spaces from parameters */
  SELECT PG_CATALOG.LTRIM(PG_CATALOG.RTRIM(par_name)) INTO par_name;

  /* Check that we can uniquely identify the job */
  SELECT t.par_job_name
       , t.par_job_id
       , t.par_owner_sid
       , t.returncode
    FROM sys.babelfish_sp_verify_job_identifiers(
         '@job_name'
       , '@job_id'
       , par_job_name
       , par_job_id
       , 'TEST'
       , var_job_owner_sid
       ) t
    INTO par_job_name
       , par_job_id
       , var_job_owner_sid
       , var_retval;

  IF (var_retval <> 0) THEN /* Failure */
    returncode := 1;
    RETURN;
  END IF;

  IF (LOWER(UPPER(par_name)) = LOWER('ALL'))
  THEN
    SELECT - 1 INTO var_schedule_id;

    /* We use this in the call to sp_sqlagent_notify */
    /* Delete the schedule(s) if it isn't being used by other jobs */
    CREATE TEMPORARY TABLE "#temp_schedules_to_delete" (schedule_id INT NOT NULL)
    /* If user requests that the schedules be removed (the legacy behavoir) */
    /* make sure it isnt being used by other jobs */;

    IF (par_keep_schedule = 0)
    THEN
      /* Get the list of schedules to delete */
      INSERT INTO "#temp_schedules_to_delete"
      SELECT DISTINCT schedule_id
        FROM sys.sysschedules
       WHERE (schedule_id IN (SELECT schedule_id
                                FROM sys.sysjobschedules
                               WHERE (job_id = par_job_id)));
      /* make sure no other jobs use these schedules */
      IF (EXISTS (SELECT *
                    FROM sys.sysjobschedules
                   WHERE (job_id <> par_job_id)
                     AND (schedule_id IN (SELECT schedule_id
                                            FROM "#temp_schedules_to_delete"))))
      THEN /* Failure */
        RAISE 'One or more schedules were not deleted because they are being used by at least one other job. Use "sp_detach_schedule" to remove schedules from a job.' USING ERRCODE := '50000';
        returncode := 1;
        RETURN;
      END IF;
    END IF;

    /* OK to delete the jobschedule */
    DELETE FROM sys.sysjobschedules
     WHERE (job_id = par_job_id);

    /* OK to delete the schedule - temp_schedules_to_delete is empty if @keep_schedule <> 0 */
    DELETE FROM sys.sysschedules
     WHERE schedule_id IN (SELECT schedule_id FROM "#temp_schedules_to_delete");
  ELSE ---- IF (LOWER(UPPER(par_name)) = LOWER('ALL'))

    -- Need to use sp_detach_schedule to remove this ambiguous schedule name
    IF(var_sched_count > 1) /* Failure */
    THEN
      RAISE 'More than one schedule named "%" is attached to job "%". Use "sp_detach_schedule" to remove schedules from a job.', par_name, par_job_name  USING ERRCODE := '50000';
      returncode := 1;
      RETURN;
    END IF;

    --If user requests that the schedule be removed (the legacy behavoir)
    --make sure it isnt being used by another job
    IF (par_keep_schedule = 0)
    THEN
      IF(EXISTS(SELECT *
                  FROM sys.sysjobschedules
                 WHERE (schedule_id = var_schedule_id)
                   AND (job_id <> par_job_id)))
      THEN /* Failure */
        RAISE 'Schedule "%" was not deleted because it is being used by at least one other job. Use "sp_detach_schedule" to remove schedules from a job.', par_name USING ERRCODE := '50000';
        returncode := 1;
        RETURN;
      END IF;
    END IF;

    /* Delete the job schedule link first */
    DELETE FROM sys.sysjobschedules
     WHERE (job_id = par_job_id)
       AND (schedule_id = var_schedule_id);

    /* Delete schedule if required */
    IF (par_keep_schedule = 0)
    THEN
      /* Now delete the schedule if required */
      DELETE FROM sys.sysschedules
       WHERE (schedule_id = var_schedule_id);
    END IF;

    SELECT t.returncode
    FROM sys.babelfish_sp_aws_del_jobschedule(par_job_id, var_schedule_id) t
    INTO var_retval;


  END IF;

  /* Update the job's version/last-modified information */
  UPDATE sys.sysjobs
     SET version_number = version_number + 1
       -- , date_modified = GETDATE() /
   WHERE job_id = par_job_id;

  DROP TABLE IF EXISTS "#temp_schedules_to_delete";


  /* 0 means success */
  returncode := var_retval;
  RETURN;
END;
$body$
LANGUAGE 'plpgsql';

CREATE OR REPLACE FUNCTION sys.babelfish_sp_update_job (
  par_job_id integer = NULL::integer,
  par_job_name varchar = NULL::character varying,
  par_new_name varchar = NULL::character varying,
  par_enabled smallint = NULL::smallint,
  par_description varchar = NULL::character varying,
  par_start_step_id integer = NULL::integer,
  par_category_name varchar = NULL::character varying,
  par_owner_login_name varchar = NULL::character varying,
  par_notify_level_eventlog integer = NULL::integer,
  par_notify_level_email integer = NULL::integer,
  par_notify_level_netsend integer = NULL::integer,
  par_notify_level_page integer = NULL::integer,
  par_notify_email_operator_name varchar = NULL::character varying,
  par_notify_netsend_operator_name varchar = NULL::character varying,
  par_notify_page_operator_name varchar = NULL::character varying,
  par_delete_level integer = NULL::integer,
  par_automatic_post smallint = 1,
  out returncode integer
)
RETURNS integer AS
$body$
DECLARE
    var_retval INT;
    var_category_id INT;
    var_notify_email_operator_id INT;
    var_notify_netsend_operator_id INT;
    var_notify_page_operator_id INT;
    var_owner_sid CHAR(85);
    var_alert_id INT;
    var_cached_attribute_modified INT;
    var_is_sysadmin INT;
    var_current_owner VARCHAR(128);
    var_enable_only_used INT;
    var_x_new_name VARCHAR(128);
    var_x_enabled SMALLINT;
    var_x_description VARCHAR(512);
    var_x_start_step_id INT;
    var_x_category_name VARCHAR(128);
    var_x_category_id INT;
    var_x_owner_sid CHAR(85);
    var_x_notify_level_eventlog INT;
    var_x_notify_level_email INT;
    var_x_notify_level_netsend INT;
    var_x_notify_level_page INT;
    var_x_notify_email_operator_name VARCHAR(128);
    var_x_notify_netsnd_operator_name VARCHAR(128);
    var_x_notify_page_operator_name VARCHAR(128);
    var_x_delete_level INT;
    var_x_originating_server_id INT;
    var_x_master_server SMALLINT;
BEGIN
    /* Not updatable */
    /* Remove any leading/trailing spaces from parameters (except @owner_login_name) */
    SELECT
        PG_CATALOG.LTRIM(PG_CATALOG.RTRIM(par_job_name))
        INTO par_job_name;
    SELECT
        PG_CATALOG.LTRIM(PG_CATALOG.RTRIM(par_new_name))
        INTO par_new_name;
    SELECT
        PG_CATALOG.LTRIM(PG_CATALOG.RTRIM(par_description))
        INTO par_description;
    SELECT
        PG_CATALOG.LTRIM(PG_CATALOG.RTRIM(par_category_name))
        INTO par_category_name;
    SELECT
        PG_CATALOG.LTRIM(PG_CATALOG.RTRIM(par_notify_email_operator_name))
        INTO par_notify_email_operator_name;
    SELECT
        PG_CATALOG.LTRIM(PG_CATALOG.RTRIM(par_notify_netsend_operator_name))
        INTO par_notify_netsend_operator_name;
    SELECT
        PG_CATALOG.LTRIM(PG_CATALOG.RTRIM(par_notify_page_operator_name))
        INTO par_notify_page_operator_name
    /* Are we modifying an attribute which tsql agent caches? */;

    IF ((par_new_name IS NOT NULL) OR (par_enabled IS NOT NULL) OR (par_start_step_id IS NOT NULL) OR (par_owner_login_name IS NOT NULL) OR (par_notify_level_eventlog IS NOT NULL) OR (par_notify_level_email IS NOT NULL) OR (par_notify_level_netsend IS NOT NULL) OR (par_notify_level_page IS NOT NULL) OR (par_notify_email_operator_name IS NOT NULL) OR (par_notify_netsend_operator_name IS NOT NULL) OR (par_notify_page_operator_name IS NOT NULL) OR (par_delete_level IS NOT NULL)) THEN
        SELECT
            1
            INTO var_cached_attribute_modified;
    ELSE
        SELECT
            0
            INTO var_cached_attribute_modified;
    END IF
    /* Is @enable the only parameter used beside jobname and jobid? */;

    IF ((par_enabled IS NOT NULL) AND (par_new_name IS NULL) AND (par_description IS NULL) AND (par_start_step_id IS NULL) AND (par_category_name IS NULL) AND (par_owner_login_name IS NULL) AND (par_notify_level_eventlog IS NULL) AND (par_notify_level_email IS NULL) AND (par_notify_level_netsend IS NULL) AND (par_notify_level_page IS NULL) AND (par_notify_email_operator_name IS NULL) AND (par_notify_netsend_operator_name IS NULL) AND (par_notify_page_operator_name IS NULL) AND (par_delete_level IS NULL)) THEN
        SELECT
            1
            INTO var_enable_only_used;
    ELSE
        SELECT
            0
            INTO var_enable_only_used;
    END IF;

    IF (par_new_name = '') THEN
        SELECT
            NULL
            INTO par_new_name;
    END IF
    /* Fill out the values for all non-supplied parameters from the existing values */;

    IF (par_new_name IS NULL) THEN
        SELECT
            var_x_new_name
            INTO par_new_name;
    END IF;

    IF (par_enabled IS NULL) THEN
        SELECT
            var_x_enabled
            INTO par_enabled;
    END IF;

    IF (par_description IS NULL) THEN
        SELECT
            var_x_description
            INTO par_description;
    END IF;

    IF (par_start_step_id IS NULL) THEN
        SELECT
            var_x_start_step_id
            INTO par_start_step_id;
    END IF;

    IF (par_category_name IS NULL) THEN
        SELECT
            var_x_category_name
            INTO par_category_name;
    END IF;

    IF (var_owner_sid IS NULL) THEN
        SELECT
            var_x_owner_sid
            INTO var_owner_sid;
    END IF;

    IF (par_notify_level_eventlog IS NULL) THEN
        SELECT
            var_x_notify_level_eventlog
            INTO par_notify_level_eventlog;
    END IF;

    IF (par_notify_level_email IS NULL) THEN
        SELECT
            var_x_notify_level_email
            INTO par_notify_level_email;
    END IF;

    IF (par_notify_level_netsend IS NULL) THEN
        SELECT
            var_x_notify_level_netsend
            INTO par_notify_level_netsend;
    END IF;

    IF (par_notify_level_page IS NULL) THEN
        SELECT
            var_x_notify_level_page
            INTO par_notify_level_page;
    END IF;

    IF (par_notify_email_operator_name IS NULL) THEN
        SELECT
            var_x_notify_email_operator_name
            INTO par_notify_email_operator_name;
    END IF;

    IF (par_notify_netsend_operator_name IS NULL) THEN
        SELECT
            var_x_notify_netsnd_operator_name
            INTO par_notify_netsend_operator_name;
    END IF;

    IF (par_notify_page_operator_name IS NULL) THEN
        SELECT
            var_x_notify_page_operator_name
            INTO par_notify_page_operator_name;
    END IF;

    IF (par_delete_level IS NULL) THEN
        SELECT
            var_x_delete_level
            INTO par_delete_level;
    END IF
    /* Turn [nullable] empty string parameters into NULLs */;

    IF (LOWER(par_description) = LOWER('')) THEN
        SELECT
            NULL
            INTO par_description;
    END IF;

    IF (par_category_name = '') THEN
        SELECT
            NULL
            INTO par_category_name;
    END IF;

    IF (par_notify_email_operator_name = '') THEN
        SELECT
            NULL
            INTO par_notify_email_operator_name;
    END IF;

    IF (par_notify_netsend_operator_name = '') THEN
        SELECT
            NULL
            INTO par_notify_netsend_operator_name;
    END IF;

    IF (par_notify_page_operator_name = '') THEN
        SELECT
            NULL
            INTO par_notify_page_operator_name;
    END IF
    /* Check new values */;
    SELECT
        t.par_owner_sid, t.par_notify_level_email, t.par_notify_level_netsend, t.par_notify_level_page,
        t.par_category_id, t.par_notify_email_operator_id, t.par_notify_netsend_operator_id, t.par_notify_page_operator_id, t.par_originating_server, t.ReturnCode
        FROM sys.babelfish_sp_verify_job(par_job_id, par_new_name, par_enabled, par_start_step_id, par_category_name, var_owner_sid, par_notify_level_eventlog, par_notify_level_email, par_notify_level_netsend, par_notify_level_page, par_notify_email_operator_name, par_notify_netsend_operator_name, par_notify_page_operator_name, par_delete_level, var_category_id, var_notify_email_operator_id, var_notify_netsend_operator_id, var_notify_page_operator_id, NULL) t
        INTO var_owner_sid, par_notify_level_email, par_notify_level_netsend, par_notify_level_page, var_category_id, var_notify_email_operator_id, var_notify_netsend_operator_id, var_notify_page_operator_id, var_retval;

    IF (var_retval <> 0) THEN
        ReturnCode := (1);
        RETURN;
    END IF
    /* Failure */
    /* BEGIN TRANSACTION */
    /* If the job is being re-assigned, modify sysjobsteps.database_user_name as necessary */;

    IF (par_owner_login_name IS NOT NULL) THEN
        IF (EXISTS (SELECT
            1
            FROM sys.sysjobsteps
            WHERE (job_id = par_job_id) AND (LOWER(subsystem) = LOWER('TSQL')))) THEN
            /* The job is being re-assigned to an non-SA */
            UPDATE sys.sysjobsteps
            SET database_user_name = NULL
                WHERE (job_id = par_job_id) AND (LOWER(subsystem) = LOWER('TSQL'));
        END IF;
    END IF;
    UPDATE sys.sysjobs
    SET name = par_new_name, enabled = par_enabled, description = par_description, start_step_id = par_start_step_id, category_id = var_category_id
    /* Returned from sp_verify_job */, owner_sid = var_owner_sid, notify_level_eventlog = par_notify_level_eventlog, notify_level_email = par_notify_level_email, notify_level_netsend = par_notify_level_netsend, notify_level_page = par_notify_level_page, notify_email_operator_id = var_notify_email_operator_id
    /* Returned from sp_verify_job */, notify_netsend_operator_id = var_notify_netsend_operator_id
    /* Returned from sp_verify_job */, notify_page_operator_id = var_notify_page_operator_id
    /* Returned from sp_verify_job */, delete_level = par_delete_level, version_number = version_number + 1
    /* ,  -- Update the job's version */
    /* date_modified              = GETDATE()            -- Update the job's last-modified information */
        WHERE (job_id = par_job_id);
    SELECT
        0
        INTO var_retval
    /* @@error */
    /* COMMIT TRANSACTION */;
    ReturnCode := (var_retval);
    RETURN
    /* 0 means success */;
END;
$body$
LANGUAGE 'plpgsql';

CREATE OR REPLACE FUNCTION sys.babelfish_sp_update_jobschedule (
  par_job_id integer = NULL::integer,
  par_job_name varchar = NULL::character varying,
  par_name varchar = NULL::character varying,
  par_new_name varchar = NULL::character varying,
  par_enabled smallint = NULL::smallint,
  par_freq_type integer = NULL::integer,
  par_freq_interval integer = NULL::integer,
  par_freq_subday_type integer = NULL::integer,
  par_freq_subday_interval integer = NULL::integer,
  par_freq_relative_interval integer = NULL::integer,
  par_freq_recurrence_factor integer = NULL::integer,
  par_active_start_date integer = NULL::integer,
  par_active_end_date integer = NULL::integer,
  par_active_start_time integer = NULL::integer,
  par_active_end_time integer = NULL::integer,
  par_automatic_post smallint = 1,
  out returncode integer
)
RETURNS integer AS
$body$
DECLARE
    var_retval INT;
    var_sched_count INT;
    var_schedule_id INT;
    var_job_owner_sid CHAR(85);
    var_enable_only_used INT;
    var_x_name VARCHAR(128);
    var_x_enabled SMALLINT;
    var_x_freq_type INT;
    var_x_freq_interval INT;
    var_x_freq_subday_type INT;
    var_x_freq_subday_interval INT;
    var_x_freq_relative_interval INT;
    var_x_freq_recurrence_factor INT;
    var_x_active_start_date INT;
    var_x_active_end_date INT;
    var_x_active_start_time INT;
    var_x_active_end_time INT;
    var_owner_sid CHAR(85);
BEGIN
    /* Remove any leading/trailing spaces from parameters */
    SELECT
        PG_CATALOG.LTRIM(PG_CATALOG.RTRIM(par_name))
        INTO par_name;
    SELECT
        PG_CATALOG.LTRIM(PG_CATALOG.RTRIM(par_new_name))
        INTO par_new_name
    /* Turn [nullable] empty string parameters into NULLs */;

    IF (par_new_name = '') THEN
        SELECT
            NULL
            INTO par_new_name;
    END IF
    /* Check that we can uniquely identify the job */;
    SELECT
        t.par_job_name, t.par_job_id, t.par_owner_sid, t.ReturnCode
        FROM sys.babelfish_sp_verify_job_identifiers('@job_name', '@job_id', par_job_name, par_job_id, 'TEST', var_job_owner_sid) t
        INTO par_job_name, par_job_id, var_job_owner_sid, var_retval;

    IF (var_retval <> 0) THEN
        ReturnCode := (1);
        RETURN;
    END IF
    /* Failure */
    /* Is @enable the only parameter used beside jobname and jobid? */;

    IF ((par_enabled IS NOT NULL) AND (par_name IS NULL) AND (par_new_name IS NULL) AND (par_freq_type IS NULL) AND (par_freq_interval IS NULL) AND (par_freq_subday_type IS NULL) AND (par_freq_subday_interval IS NULL) AND (par_freq_relative_interval IS NULL) AND (par_freq_recurrence_factor IS NULL) AND (par_active_start_date IS NULL) AND (par_active_end_date IS NULL) AND (par_active_start_time IS NULL) AND (par_active_end_time IS NULL)) THEN
        SELECT
            1
            INTO var_enable_only_used;
    ELSE
        SELECT
            0
            INTO var_enable_only_used;
    END IF;

    IF (par_new_name IS NULL) THEN
        SELECT
            var_x_name
            INTO par_new_name;
    END IF;

    IF (par_enabled IS NULL) THEN
        SELECT
            var_x_enabled
            INTO par_enabled;
    END IF;

    IF (par_freq_type IS NULL) THEN
        SELECT
            var_x_freq_type
            INTO par_freq_type;
    END IF;

    IF (par_freq_interval IS NULL) THEN
        SELECT
            var_x_freq_interval
            INTO par_freq_interval;
    END IF;

    IF (par_freq_subday_type IS NULL) THEN
        SELECT
            var_x_freq_subday_type
            INTO par_freq_subday_type;
    END IF;

    IF (par_freq_subday_interval IS NULL) THEN
        SELECT
            var_x_freq_subday_interval
            INTO par_freq_subday_interval;
    END IF;

    IF (par_freq_relative_interval IS NULL) THEN
        SELECT
            var_x_freq_relative_interval
            INTO par_freq_relative_interval;
    END IF;

    IF (par_freq_recurrence_factor IS NULL) THEN
        SELECT
            var_x_freq_recurrence_factor
            INTO par_freq_recurrence_factor;
    END IF;

    IF (par_active_start_date IS NULL) THEN
        SELECT
            var_x_active_start_date
            INTO par_active_start_date;
    END IF;

    IF (par_active_end_date IS NULL) THEN
        SELECT
            var_x_active_end_date
            INTO par_active_end_date;
    END IF;

    IF (par_active_start_time IS NULL) THEN
        SELECT
            var_x_active_start_time
            INTO par_active_start_time;
    END IF;

    IF (par_active_end_time IS NULL) THEN
        SELECT
            var_x_active_end_time
            INTO par_active_end_time;
    END IF
    /* Check schedule (frequency and owner) parameters */;
    SELECT
        t.par_freq_interval, t.par_freq_subday_type, t.par_freq_subday_interval, t.par_freq_relative_interval, t.par_freq_recurrence_factor, t.par_active_start_date, t.par_active_start_time,
        t.par_active_end_date, t.par_active_end_time, t.ReturnCode
        FROM sys.babelfish_sp_verify_schedule(var_schedule_id
        /* @schedule_id */, par_new_name
        /* @name */, par_enabled
        /* @enabled */, par_freq_type
        /* @freq_type */, par_freq_interval
        /* @freq_interval */, par_freq_subday_type
        /* @freq_subday_type */, par_freq_subday_interval
        /* @freq_subday_interval */, par_freq_relative_interval
        /* @freq_relative_interval */, par_freq_recurrence_factor
        /* @freq_recurrence_factor */, par_active_start_date
        /* @active_start_date */, par_active_start_time
        /* @active_start_time */, par_active_end_date
        /* @active_end_date */, par_active_end_time
        /* @active_end_time */, var_owner_sid) t
        INTO par_freq_interval, par_freq_subday_type, par_freq_subday_interval, par_freq_relative_interval, par_freq_recurrence_factor, par_active_start_date, par_active_start_time, par_active_end_date, par_active_end_time, var_retval /* @owner_sid */;

    IF (var_retval <> 0) THEN
        ReturnCode := (1);
        RETURN;
    END IF
    /* Failure */
    /* Update the JobSchedule */;
    UPDATE sys.sysschedules
    SET name = par_new_name, enabled = par_enabled, freq_type = par_freq_type, freq_interval = par_freq_interval, freq_subday_type = par_freq_subday_type, freq_subday_interval = par_freq_subday_interval, freq_relative_interval = par_freq_relative_interval, freq_recurrence_factor = par_freq_recurrence_factor, active_start_date = par_active_start_date, active_end_date = par_active_end_date, active_start_time = par_active_start_time, active_end_time = par_active_end_time
    /* date_modified          = GETDATE(), */, version_number = version_number + 1
        WHERE (schedule_id = var_schedule_id);
    SELECT
        0
        INTO var_retval
    /* @@error */
    /* Update the job's version/last-modified information */;
    UPDATE sys.sysjobs
    SET version_number = version_number + 1
    /* date_modified = GETDATE() */
        WHERE (job_id = par_job_id);
    ReturnCode := (var_retval);
    RETURN
    /* 0 means success */;
END;
$body$
LANGUAGE 'plpgsql';

CREATE OR REPLACE FUNCTION sys.babelfish_sp_update_jobstep (
  par_job_id integer = NULL::integer,
  par_job_name varchar = NULL::character varying,
  par_step_id integer = NULL::integer,
  par_step_name varchar = NULL::character varying,
  par_subsystem varchar = NULL::character varying,
  par_command text = NULL::text,
  par_additional_parameters text = NULL::text,
  par_cmdexec_success_code integer = NULL::integer,
  par_on_success_action smallint = NULL::smallint,
  par_on_success_step_id integer = NULL::integer,
  par_on_fail_action smallint = NULL::smallint,
  par_on_fail_step_id integer = NULL::integer,
  par_server varchar = NULL::character varying,
  par_database_name varchar = NULL::character varying,
  par_database_user_name varchar = NULL::character varying,
  par_retry_attempts integer = NULL::integer,
  par_retry_interval integer = NULL::integer,
  par_os_run_priority integer = NULL::integer,
  par_output_file_name varchar = NULL::character varying,
  par_flags integer = NULL::integer,
  par_proxy_id integer = NULL::integer,
  par_proxy_name varchar = NULL::character varying,
  out returncode integer
)
RETURNS integer AS
$body$
DECLARE
    var_retval INT;
    var_os_run_priority_code INT;
    var_step_id_as_char VARCHAR(10);
    var_new_step_name VARCHAR(128);
    var_x_step_name VARCHAR(128);
    var_x_subsystem VARCHAR(40);
    var_x_command TEXT;
    var_x_flags INT;
    var_x_cmdexec_success_code INT;
    var_x_on_success_action SMALLINT;
    var_x_on_success_step_id INT;
    var_x_on_fail_action SMALLINT;
    var_x_on_fail_step_id INT;
    var_x_server VARCHAR(128);
    var_x_database_name VARCHAR(128);
    var_x_database_user_name VARCHAR(128);
    var_x_retry_attempts INT;
    var_x_retry_interval INT;
    var_x_os_run_priority INT;
    var_x_output_file_name VARCHAR(200);
    var_x_proxy_id INT;
    var_x_last_run_outcome SMALLINT;
    var_x_last_run_duration INT;
    var_x_last_run_retries INT;
    var_x_last_run_date INT;
    var_x_last_run_time INT;
    var_new_proxy_id INT;
    var_subsystem_id INT;
    var_auto_proxy_name VARCHAR(128);
    var_job_owner_sid CHAR(85);
    var_step_uid CHAR(85);
BEGIN
    SELECT NULL INTO var_new_proxy_id;
    /* Remove any leading/trailing spaces from parameters */
    SELECT PG_CATALOG.LTRIM(PG_CATALOG.RTRIM(par_step_name)) INTO par_step_name;
    SELECT PG_CATALOG.LTRIM(PG_CATALOG.RTRIM(par_subsystem)) INTO par_subsystem;
    SELECT PG_CATALOG.LTRIM(PG_CATALOG.RTRIM(par_command)) INTO par_command;
    SELECT PG_CATALOG.LTRIM(PG_CATALOG.RTRIM(par_server)) INTO par_server;
    SELECT PG_CATALOG.LTRIM(PG_CATALOG.RTRIM(par_database_name)) INTO par_database_name;
    SELECT PG_CATALOG.LTRIM(PG_CATALOG.RTRIM(par_database_user_name)) INTO par_database_user_name;
    SELECT PG_CATALOG.LTRIM(PG_CATALOG.RTRIM(par_output_file_name)) INTO par_output_file_name;
    SELECT PG_CATALOG.LTRIM(PG_CATALOG.RTRIM(par_proxy_name)) INTO par_proxy_name;
    /* Make sure Dts is translated into new subsystem's name SSIS */
    /* IF (@subsystem IS NOT NULL AND UPPER(@subsystem collate SQL_Latin1_General_CP1_CS_AS) = N'DTS') */
    /* BEGIN */
    /* SET @subsystem = N'SSIS' */
    /* END */
    SELECT
        t.par_job_name, t.par_job_id, t.par_owner_sid, t.ReturnCode
        FROM sys.babelfish_sp_verify_job_identifiers('@job_name'
        /* @name_of_name_parameter */, '@job_id'
        /* @name_of_id_parameter */, par_job_name
        /* @job_name */, par_job_id
        /* @job_id */, 'TEST'
        /* @sqlagent_starting_test */, var_job_owner_sid)
        INTO par_job_name, par_job_id, var_job_owner_sid, var_retval
    /* @owner_sid */;

    IF (var_retval <> 0) THEN
        ReturnCode := (1);
        RETURN;
    END IF;
    /* Failure */
    /* Check that the step exists */

    IF (NOT EXISTS (SELECT
        *
        FROM sys.sysjobsteps
        WHERE (job_id = par_job_id) AND (step_id = par_step_id))) THEN
        SELECT
            CAST (par_step_id AS VARCHAR(10))
            INTO var_step_id_as_char;
        RAISE 'Error %, severity %, state % was raised. Message: %. Argument: %. Argument: %', '50000', 0, 0, 'The specified %s ("%s") does not exist.', '@step_id', var_step_id_as_char USING ERRCODE := '50000';
        ReturnCode := (1);
        RETURN;
        /* Failure */
    END IF;
    /* Set the x_ (existing) variables */
    SELECT
        step_name, subsystem, command, flags, cmdexec_success_code, on_success_action, on_success_step_id, on_fail_action, on_fail_step_id, server, database_name, database_user_name, retry_attempts, retry_interval, os_run_priority, output_file_name, proxy_id, last_run_outcome, last_run_duration, last_run_retries, last_run_date, last_run_time
        INTO var_x_step_name, var_x_subsystem, var_x_command, var_x_flags, var_x_cmdexec_success_code, var_x_on_success_action, var_x_on_success_step_id, var_x_on_fail_action, var_x_on_fail_step_id, var_x_server, var_x_database_name, var_x_database_user_name, var_x_retry_attempts, var_x_retry_interval, var_x_os_run_priority, var_x_output_file_name, var_x_proxy_id, var_x_last_run_outcome, var_x_last_run_duration, var_x_last_run_retries, var_x_last_run_date, var_x_last_run_time
        FROM sys.sysjobsteps
        WHERE (job_id = par_job_id) AND (step_id = par_step_id);

    IF ((par_step_name IS NOT NULL) AND (par_step_name <> var_x_step_name)) THEN
        SELECT
            par_step_name
            INTO var_new_step_name;
    END IF;
    /* Fill out the values for all non-supplied parameters from the existing values */

    IF (par_step_name IS NULL) THEN
        SELECT var_x_step_name INTO par_step_name;
    END IF;

    IF (par_subsystem IS NULL) THEN
        SELECT var_x_subsystem INTO par_subsystem;
    END IF;

    IF (par_command IS NULL) THEN
        SELECT var_x_command INTO par_command;
    END IF;

    IF (par_flags IS NULL) THEN
        SELECT var_x_flags INTO par_flags;
    END IF;

    IF (par_cmdexec_success_code IS NULL) THEN
        SELECT var_x_cmdexec_success_code INTO par_cmdexec_success_code;
    END IF;

    IF (par_on_success_action IS NULL) THEN
        SELECT var_x_on_success_action INTO par_on_success_action;
    END IF;

    IF (par_on_success_step_id IS NULL) THEN
        SELECT var_x_on_success_step_id INTO par_on_success_step_id;
    END IF;

    IF (par_on_fail_action IS NULL) THEN
        SELECT var_x_on_fail_action INTO par_on_fail_action;
    END IF;

    IF (par_on_fail_step_id IS NULL) THEN
        SELECT var_x_on_fail_step_id INTO par_on_fail_step_id;
    END IF;

    IF (par_server IS NULL) THEN
        SELECT var_x_server INTO par_server;
    END IF;

    IF (par_database_name IS NULL) THEN
        SELECT var_x_database_name INTO par_database_name;
    END IF;

    IF (par_database_user_name IS NULL) THEN
        SELECT var_x_database_user_name INTO par_database_user_name;
    END IF;

    IF (par_retry_attempts IS NULL) THEN
        SELECT var_x_retry_attempts INTO par_retry_attempts;
    END IF;

    IF (par_retry_interval IS NULL) THEN
        SELECT var_x_retry_interval INTO par_retry_interval;
    END IF;

    IF (par_os_run_priority IS NULL) THEN
        SELECT var_x_os_run_priority INTO par_os_run_priority;
    END IF;

    IF (par_output_file_name IS NULL) THEN
        SELECT var_x_output_file_name INTO par_output_file_name;
    END IF;

    IF (par_proxy_id IS NULL) THEN
        SELECT var_x_proxy_id INTO var_new_proxy_id;
    END IF;
    /* if an empty proxy_name is supplied the proxy is removed */

    IF par_proxy_name = '' THEN
        SELECT NULL INTO var_new_proxy_id;
    END IF;
    /* Turn [nullable] empty string parameters into NULLs */

    IF (LOWER(par_command) = LOWER('')) THEN
        SELECT NULL INTO par_command;
    END IF;

    IF (par_server = '') THEN
        SELECT NULL INTO par_server;
    END IF;

    IF (par_database_name = '') THEN
        SELECT NULL INTO par_database_name;
    END IF;

    IF (par_database_user_name = '') THEN
        SELECT NULL INTO par_database_user_name;
    END IF;

    IF (LOWER(par_output_file_name) = LOWER('')) THEN
        SELECT NULL INTO par_output_file_name;
    END IF
    /* Check new values */;
    SELECT
        t.par_database_name, t.par_database_user_name, t.ReturnCode
        FROM sys.babelfish_sp_verify_jobstep(par_job_id, par_step_id, var_new_step_name, par_subsystem, par_command, par_server, par_on_success_action, par_on_success_step_id, par_on_fail_action, par_on_fail_step_id, par_os_run_priority, par_database_name, par_database_user_name, par_flags, par_output_file_name, var_new_proxy_id) t
        INTO par_database_name, par_database_user_name, var_retval;

    IF (var_retval <> 0) THEN
        ReturnCode := (1);
        RETURN;
    END IF
    /* Failure */
    /* Update the job's version/last-modified information */;
    UPDATE sys.sysjobs
    SET version_number = version_number + 1
    /* date_modified = GETDATE() */
        WHERE (job_id = par_job_id)
    /* Update the step */;
    UPDATE sys.sysjobsteps
    SET step_name = par_step_name, subsystem = par_subsystem, command = par_command, flags = par_flags, additional_parameters = par_additional_parameters, cmdexec_success_code = par_cmdexec_success_code, on_success_action = par_on_success_action, on_success_step_id = par_on_success_step_id, on_fail_action = par_on_fail_action, on_fail_step_id = par_on_fail_step_id, server = par_server, database_name = par_database_name, database_user_name = par_database_user_name, retry_attempts = par_retry_attempts, retry_interval = par_retry_interval, os_run_priority = par_os_run_priority, output_file_name = par_output_file_name, last_run_outcome = var_x_last_run_outcome, last_run_duration = var_x_last_run_duration, last_run_retries = var_x_last_run_retries, last_run_date = var_x_last_run_date, last_run_time = var_x_last_run_time, proxy_id = var_new_proxy_id
        WHERE (job_id = par_job_id) AND (step_id = par_step_id);

    SELECT step_uid
    FROM sys.sysjobsteps
    WHERE job_id = par_job_id AND step_id = par_step_id
    INTO var_step_uid;

    -- PERFORM sys.sp_jobstep_create_proc (var_step_uid);

    ReturnCode := (0);
    RETURN
    /* Success */;
END;
$body$
LANGUAGE 'plpgsql';

CREATE OR REPLACE FUNCTION sys.babelfish_sp_update_schedule (
  par_schedule_id integer = NULL::integer,
  par_name varchar = NULL::character varying,
  par_new_name varchar = NULL::character varying,
  par_enabled smallint = NULL::smallint,
  par_freq_type integer = NULL::integer,
  par_freq_interval integer = NULL::integer,
  par_freq_subday_type integer = NULL::integer,
  par_freq_subday_interval integer = NULL::integer,
  par_freq_relative_interval integer = NULL::integer,
  par_freq_recurrence_factor integer = NULL::integer,
  par_active_start_date integer = NULL::integer,
  par_active_end_date integer = NULL::integer,
  par_active_start_time integer = NULL::integer,
  par_active_end_time integer = NULL::integer,
  par_owner_login_name varchar = NULL::character varying,
  par_automatic_post smallint = 1,
  out returncode integer
)
RETURNS integer AS
$body$
DECLARE
    var_retval INT;
    var_owner_sid CHAR(85);
    var_cur_owner_sid CHAR(85);
    var_x_name VARCHAR(128);
    var_enable_only_used INT;
    var_x_enabled SMALLINT;
    var_x_freq_type INT;
    var_x_freq_interval INT;
    var_x_freq_subday_type INT;
    var_x_freq_subday_interval INT;
    var_x_freq_relative_interval INT;
    var_x_freq_recurrence_factor INT;
    var_x_active_start_date INT;
    var_x_active_end_date INT;
    var_x_active_start_time INT;
    var_x_active_end_time INT;
    var_schedule_uid CHAR(38);
BEGIN
    /* Remove any leading/trailing spaces from parameters */
    SELECT
        PG_CATALOG.LTRIM(PG_CATALOG.RTRIM(par_name))
        INTO par_name;
    SELECT
        PG_CATALOG.LTRIM(PG_CATALOG.RTRIM(par_new_name))
        INTO par_new_name;
    SELECT
        PG_CATALOG.LTRIM(PG_CATALOG.RTRIM(par_owner_login_name))
        INTO par_owner_login_name
    /* Turn [nullable] empty string parameters into NULLs */;

    IF (par_new_name = '') THEN
        SELECT
            NULL
            INTO par_new_name;
    END IF
    /* Check that we can uniquely identify the schedule. This only returns a schedule that is visible to this user */;
    SELECT
        t.par_schedule_name, t.par_schedule_id, t.par_owner_sid, t.par_orig_server_id, t.ReturnCode
        FROM sys.babelfish_sp_verify_schedule_identifiers('@name'
        /* @name_of_name_parameter */, '@schedule_id'
        /* @name_of_id_parameter */, par_name
        /* @schedule_name */, par_schedule_id
        /* @schedule_id */, var_cur_owner_sid
        /* @owner_sid */, NULL
        /* @orig_server_id */, NULL) t
        INTO par_name, par_schedule_id, var_cur_owner_sid, var_retval
    /* @job_id_filter */;

    IF (var_retval <> 0) THEN
        ReturnCode := (1);
        RETURN;
    END IF
    /* Failure */
    /* Is @enable the only parameter used beside jobname and jobid? */;

    IF ((par_enabled IS NOT NULL) AND (par_new_name IS NULL) AND (par_freq_type IS NULL) AND (par_freq_interval IS NULL) AND (par_freq_subday_type IS NULL) AND (par_freq_subday_interval IS NULL) AND (par_freq_relative_interval IS NULL) AND (par_freq_recurrence_factor IS NULL) AND (par_active_start_date IS NULL) AND (par_active_end_date IS NULL) AND (par_active_start_time IS NULL) AND (par_active_end_time IS NULL) AND (par_owner_login_name IS NULL)) THEN
        SELECT
            1
            INTO var_enable_only_used;
    ELSE
        SELECT
            0
            INTO var_enable_only_used;
    END IF
    /* If the param @owner_login_name is null or doesn't get resolved by SUSER_SID() set it to the current owner of the schedule */;

    IF (var_owner_sid IS NULL) THEN
        SELECT
            var_cur_owner_sid
            INTO var_owner_sid;
    END IF
    /* Set the x_ (existing) variables */;
    SELECT
        name, enabled, freq_type, freq_interval, freq_subday_type, freq_subday_interval, freq_relative_interval, freq_recurrence_factor, active_start_date, active_end_date, active_start_time, active_end_time
        INTO var_x_name, var_x_enabled, var_x_freq_type, var_x_freq_interval, var_x_freq_subday_type, var_x_freq_subday_interval, var_x_freq_relative_interval, var_x_freq_recurrence_factor, var_x_active_start_date, var_x_active_end_date, var_x_active_start_time, var_x_active_end_time
        FROM sys.sysschedules
        WHERE (schedule_id = par_schedule_id)
    /* Fill out the values for all non-supplied parameters from the existing values */;

    IF (par_new_name IS NULL) THEN
        SELECT
            var_x_name
            INTO par_new_name;
    END IF;

    IF (par_enabled IS NULL) THEN
        SELECT
            var_x_enabled
            INTO par_enabled;
    END IF;

    IF (par_freq_type IS NULL) THEN
        SELECT
            var_x_freq_type
            INTO par_freq_type;
    END IF;

    IF (par_freq_interval IS NULL) THEN
        SELECT
            var_x_freq_interval
            INTO par_freq_interval;
    END IF;

    IF (par_freq_subday_type IS NULL) THEN
        SELECT
            var_x_freq_subday_type
            INTO par_freq_subday_type;
    END IF;

    IF (par_freq_subday_interval IS NULL) THEN
        SELECT
            var_x_freq_subday_interval
            INTO par_freq_subday_interval;
    END IF;

    IF (par_freq_relative_interval IS NULL) THEN
        SELECT
            var_x_freq_relative_interval
            INTO par_freq_relative_interval;
    END IF;

    IF (par_freq_recurrence_factor IS NULL) THEN
        SELECT
            var_x_freq_recurrence_factor
            INTO par_freq_recurrence_factor;
    END IF;

    IF (par_active_start_date IS NULL) THEN
        SELECT
            var_x_active_start_date
            INTO par_active_start_date;
    END IF;

    IF (par_active_end_date IS NULL) THEN
        SELECT
            var_x_active_end_date
            INTO par_active_end_date;
    END IF;

    IF (par_active_start_time IS NULL) THEN
        SELECT
            var_x_active_start_time
            INTO par_active_start_time;
    END IF;

    IF (par_active_end_time IS NULL) THEN
        SELECT
            var_x_active_end_time
            INTO par_active_end_time;
    END IF
    /* Check schedule (frequency and owner) parameters */;
    SELECT
        t.par_freq_interval, t.par_freq_subday_type, t.par_freq_subday_interval, t.par_freq_relative_interval, t.par_freq_recurrence_factor, t.par_active_start_date,
        t.par_active_start_time, t.par_active_end_date, t.par_active_end_time, t.ReturnCode
        FROM sys.babelfish_sp_verify_schedule(par_schedule_id
        /* @schedule_id */, par_new_name
        /* @name */, par_enabled
        /* @enabled */, par_freq_type
        /* @freq_type */, par_freq_interval
        /* @freq_interval */, par_freq_subday_type
        /* @freq_subday_type */, par_freq_subday_interval
        /* @freq_subday_interval */, par_freq_relative_interval
        /* @freq_relative_interval */, par_freq_recurrence_factor
        /* @freq_recurrence_factor */, par_active_start_date
        /* @active_start_date */, par_active_start_time
        /* @active_start_time */, par_active_end_date
        /* @active_end_date */, par_active_end_time
        /* @active_end_time */, var_owner_sid) t
        INTO par_freq_interval, par_freq_subday_type, par_freq_subday_interval, par_freq_relative_interval, par_freq_recurrence_factor, par_active_start_date, par_active_start_time, par_active_end_date, par_active_end_time, var_retval /* @owner_sid */;

    IF (var_retval <> 0) THEN
        ReturnCode := (1);
        RETURN;
    END IF
    /* Failure */
    /* Update the sysschedules table */;
    UPDATE sys.sysschedules
    SET name = par_new_name, owner_sid = var_owner_sid, enabled = par_enabled, freq_type = par_freq_type, freq_interval = par_freq_interval, freq_subday_type = par_freq_subday_type, freq_subday_interval = par_freq_subday_interval, freq_relative_interval = par_freq_relative_interval, freq_recurrence_factor = par_freq_recurrence_factor, active_start_date = par_active_start_date, active_end_date = par_active_end_date, active_start_time = par_active_start_time, active_end_time = par_active_end_time
    /* date_modified          = GETDATE(), */, version_number = version_number + 1
        WHERE (schedule_id = par_schedule_id);
    SELECT
        0
        INTO var_retval;

    ReturnCode := (var_retval);
    RETURN
    /* 0 means success */;
END;
$body$
LANGUAGE 'plpgsql';

CREATE OR REPLACE FUNCTION sys.babelfish_sp_verify_job (
  par_job_id integer,
  par_name varchar,
  par_enabled smallint,
  par_start_step_id integer,
  par_category_name varchar,
  inout par_owner_sid char,
  par_notify_level_eventlog integer,
  inout par_notify_level_email integer,
  inout par_notify_level_netsend integer,
  inout par_notify_level_page integer,
  par_notify_email_operator_name varchar,
  par_notify_netsend_operator_name varchar,
  par_notify_page_operator_name varchar,
  par_delete_level integer,
  inout par_category_id integer,
  inout par_notify_email_operator_id integer,
  inout par_notify_netsend_operator_id integer,
  inout par_notify_page_operator_id integer,
  inout par_originating_server varchar,
  out returncode integer
)
RETURNS record AS
$body$
DECLARE
  var_job_type INT;
  var_retval INT;
  var_current_date INT;
  var_res_valid_range VARCHAR(200);
  var_max_step_id INT;
  var_valid_range VARCHAR(50);
BEGIN
  /* Remove any leading/trailing spaces from parameters */
  SELECT PG_CATALOG.LTRIM(PG_CATALOG.RTRIM(par_name)) INTO par_name;
  SELECT PG_CATALOG.LTRIM(PG_CATALOG.RTRIM(par_category_name)) INTO par_category_name;
  SELECT UPPER(PG_CATALOG.LTRIM(PG_CATALOG.RTRIM(par_originating_server))) INTO par_originating_server;

  IF (
    EXISTS (
      SELECT *
        FROM sys.sysjobs AS job
       WHERE (name = par_name)
      /* AND (job_id <> ISNULL(@job_id, 0x911)))) -- When adding a new job @job_id is NULL */
    )
  )
  THEN /* Failure */
    RAISE 'The specified % ("%") already exists.', 'par_name', par_name USING ERRCODE := '50000';
      returncode := 1;
      RETURN;
  END IF;

  /* Check enabled state */
  IF (par_enabled <> 0) AND (par_enabled <> 1) THEN /* Failure */
    RAISE 'The specified "%" is invalid (valid values are: %).', 'par_enabled', '0, 1' USING ERRCODE := '50000';
      returncode := 1;
      RETURN;
  END IF;

  /* Check start step */

  IF (par_job_id IS NULL) THEN /* New job */
    IF (par_start_step_id <> 1) THEN /* Failure */
      RAISE 'The specified "%" is invalid (valid values are: %).', 'par_start_step_id', '1' USING ERRCODE := '50000';
        returncode := 1;
        RETURN;
    END IF;
  ELSE /* Existing job */
    /* Get current maximum step id */
    SELECT COALESCE(MAX(step_id), 0)
      INTO var_max_step_id
      FROM sys.sysjobsteps
     WHERE (job_id = par_job_id);

    IF (par_start_step_id < 1) OR (par_start_step_id > var_max_step_id + 1) THEN /* Failure */
      SELECT '1..' || CAST (var_max_step_id + 1 AS VARCHAR(1))
        INTO var_valid_range;
      RAISE 'The specified "%" is invalid (valid values are: %).', 'par_start_step_id', var_valid_range USING ERRCODE := '50000';
      returncode := 1;
      RETURN;
    END IF;
  END IF;

  /* Get the category_id, handling any special-cases as appropriate */
  SELECT NULL INTO par_category_id;

  IF (par_category_name = '[DEFAULT]') /* User wants to revert to the default job category */
  THEN
    SELECT
      CASE COALESCE(var_job_type, 1)
        WHEN 1 THEN 0 /* [Uncategorized (Local)] */
        WHEN 2 THEN 2 /* [Uncategorized (Multi-Server)] */
      END
      INTO par_category_id;
  ELSE
    SELECT 0 INTO par_category_id;
  END IF;

  returncode := (0); /* Success */
  RETURN;
END;
$body$
LANGUAGE 'plpgsql'
STABLE;

CREATE OR REPLACE FUNCTION sys.babelfish_sp_verify_job_date (
  par_date integer,
  par_date_name varchar = 'date'::character varying,
  out returncode integer
)
RETURNS integer AS
$body$
BEGIN
  /* Remove any leading/trailing spaces from parameters */
  SELECT PG_CATALOG.LTRIM(PG_CATALOG.RTRIM(par_date_name)) INTO par_date_name;

  /* Success */
  returncode := 0;
  RETURN;
END;
$body$
LANGUAGE 'plpgsql'
STABLE;

CREATE OR REPLACE FUNCTION sys.babelfish_sp_verify_job_identifiers (
  par_name_of_name_parameter varchar,
  par_name_of_id_parameter varchar,
  inout par_job_name varchar,
  inout par_job_id integer,
  par_sqlagent_starting_test varchar = 'TEST'::character varying,
  inout par_owner_sid char = NULL::bpchar,
  out returncode integer
)
RETURNS record AS
$body$
DECLARE
  var_retval INT;
  var_job_id_as_char VARCHAR(36);
BEGIN
  /* Remove any leading/trailing spaces from parameters */
  SELECT PG_CATALOG.LTRIM(PG_CATALOG.RTRIM(par_name_of_name_parameter)) INTO par_name_of_name_parameter;
  SELECT PG_CATALOG.LTRIM(PG_CATALOG.RTRIM(par_name_of_id_parameter)) INTO par_name_of_id_parameter;
  SELECT PG_CATALOG.LTRIM(PG_CATALOG.RTRIM(par_job_name)) INTO par_job_name;

  IF (par_job_name = '')
  THEN
    SELECT NULL INTO par_job_name;
  END IF;

  IF ((par_job_name IS NULL) AND (par_job_id IS NULL)) OR ((par_job_name IS NOT NULL) AND (par_job_id IS NOT NULL))
  THEN /* Failure */
    RAISE 'Supply either % or % to identify the job.', par_name_of_id_parameter, par_name_of_name_parameter USING ERRCODE := '50000';
    returncode := 1;
    RETURN;
  END IF;

  /* Check job id */
  IF (par_job_id IS NOT NULL)
  THEN
    SELECT name
         , owner_sid
      INTO par_job_name
         , par_owner_sid
      FROM sys.sysjobs
     WHERE (job_id = par_job_id);

    /* the view would take care of all the permissions issues. */
    IF (par_job_name IS NULL)
    THEN /* Failure */
      SELECT CAST (par_job_id AS VARCHAR(36))
        INTO var_job_id_as_char;

      RAISE 'The specified % ("%") does not exist.', 'job_id', var_job_id_as_char USING ERRCODE := '50000';
      returncode := 1;
      RETURN;
    END IF;
  ELSE
    /* Check job name */
    IF (par_job_name IS NOT NULL)
    THEN
      /* Check if the job name is ambiguous */
      IF (SELECT COUNT(*) FROM sys.sysjobs WHERE name = par_job_name) > 1
      THEN /* Failure */
        RAISE 'There are two or more jobs named "%". Specify % instead of % to uniquely identify the job.', par_job_name, par_name_of_id_parameter, par_name_of_name_parameter USING ERRCODE := '50000';
        returncode := 1;
        RETURN;
      END IF;

      /* The name is not ambiguous, so get the corresponding job_id (if the job exists) */
      SELECT job_id
           , owner_sid
        INTO par_job_id
           , par_owner_sid
        FROM sys.sysjobs
       WHERE (name = par_job_name);

      /* the view would take care of all the permissions issues. */
      IF (par_job_id IS NULL)
      THEN /* Failure */
        RAISE 'The specified % ("%") does not exist.', 'job_name', par_job_name USING ERRCODE := '50000';
        returncode := 1;
        RETURN;
      END IF;
    END IF;
  END IF;

  /* Success */
  returncode := 0;
  RETURN;
END;
$body$
LANGUAGE 'plpgsql'
STABLE;

CREATE OR REPLACE FUNCTION sys.babelfish_sp_verify_job_time (
  par_time integer,
  par_time_name varchar = 'time'::character varying,
  out returncode integer
)
RETURNS integer AS
$body$
DECLARE
  var_hour INT;
  var_minute INT;
  var_second INT;
BEGIN
  /* Remove any leading/trailing spaces from parameters */
  SELECT PG_CATALOG.LTRIM(PG_CATALOG.RTRIM(par_time_name)) INTO par_time_name;

  IF ((par_time < 0) OR (par_time > 235959))
  THEN
    RAISE 'The specified "%" is invalid (valid values are: %).', par_time_name, '000000..235959' USING ERRCODE := '50000';
    returncode := 1;
    RETURN;
  END IF;

  SELECT (par_time / 10000) INTO var_hour;
  SELECT (par_time % 10000) / 100 INTO var_minute;
  SELECT (par_time % 100) INTO var_second;

  /* Check hour range */
  IF (var_hour > 23) THEN
    RAISE 'The "%" supplied has an invalid %.', par_time_name, 'hour' USING ERRCODE := '50000';
    returncode := 1;
    RETURN;
  END IF;

  /* Check minute range */
  IF (var_minute > 59) THEN
    RAISE 'The "%" supplied has an invalid %.', par_time_name, 'minute' USING ERRCODE := '50000';
    returncode := 1;
    RETURN;
  END IF;

  /* Check second range */
  IF (var_second > 59) THEN
     RAISE 'The "%" supplied has an invalid %.', par_time_name, 'second' USING ERRCODE := '50000';
     returncode := 1;
     RETURN;
  END IF;

  returncode := 0;
  RETURN;
END;
$body$
LANGUAGE 'plpgsql'
STABLE;

CREATE OR REPLACE FUNCTION sys.babelfish_sp_verify_jobstep (
  par_job_id integer,
  par_step_id integer,
  par_step_name varchar,
  par_subsystem varchar,
  par_command text,
  par_server varchar,
  par_on_success_action smallint,
  par_on_success_step_id integer,
  par_on_fail_action smallint,
  par_on_fail_step_id integer,
  par_os_run_priority integer,
  par_flags integer,
  par_output_file_name varchar,
  par_proxy_id integer,
  out returncode integer
)
AS
$body$
DECLARE
  var_max_step_id INT;
  var_retval INT;
  var_valid_values VARCHAR(50);
  var_database_name_temp VARCHAR(258);
  var_database_user_name_temp VARCHAR(256);
  var_temp_command TEXT;
  var_iPos INT;
  var_create_count INT;
  var_destroy_count INT;
  var_is_olap_subsystem SMALLINT;
  var_owner_sid CHAR(85);
  var_owner_name VARCHAR(128);
BEGIN
  /* Remove any leading/trailing spaces from parameters */
  SELECT PG_CATALOG.LTRIM(PG_CATALOG.RTRIM(par_subsystem)) INTO par_subsystem;
  SELECT PG_CATALOG.LTRIM(PG_CATALOG.RTRIM(par_server)) INTO par_server;
  SELECT PG_CATALOG.LTRIM(PG_CATALOG.RTRIM(par_output_file_name)) INTO par_output_file_name;

  /* Get current maximum step id */
  SELECT COALESCE(MAX(step_id), 0)
    INTO var_max_step_id
    FROM sys.sysjobsteps
   WHERE (job_id = par_job_id);

  /* Check step id */
  IF (par_step_id < 1) OR (par_step_id > var_max_step_id + 1)  /* Failure */
  THEN
    SELECT '1..' || CAST (var_max_step_id + 1 AS VARCHAR(1)) INTO var_valid_values;
      RAISE 'The specified "%" is invalid (valid values are: %).', '@step_id', var_valid_values USING ERRCODE := '50000';
      returncode := 1;
      RETURN;
  END IF;

  /* Check step name */
  IF (
    EXISTS (
      SELECT *
        FROM sys.sysjobsteps
       WHERE (job_id = par_job_id) AND (step_name = par_step_name)
    )
  )
  THEN /* Failure */
    RAISE 'The specified % ("%") already exists.', 'step_name', par_step_name USING ERRCODE := '50000';
    returncode := 1;
    RETURN;
  END IF;

  /* Check on-success action/step */
  IF (par_on_success_action <> 1) /* Quit Qith Success */
    AND (par_on_success_action <> 2) /* Quit Qith Failure */
    AND (par_on_success_action <> 3) /* Goto Next Step */
    AND (par_on_success_action <> 4) /* Goto Step */
  THEN /* Failure */
    RAISE 'The specified "%" is invalid (valid values are: %).', 'on_success_action', '1, 2, 3, 4' USING ERRCODE := '50000';
    returncode := 1;
    RETURN;
  END IF;

  IF (par_on_success_action = 4) AND ((par_on_success_step_id < 1) OR (par_on_success_step_id = par_step_id))
  THEN /* Failure */
    RAISE 'The specified "%" is invalid (valid values are greater than 0 but excluding %ld).', 'on_success_step', par_step_id USING ERRCODE := '50000';
    returncode := 1;
    RETURN;
  END IF;

  /* Check on-fail action/step */
  IF (par_on_fail_action <> 1) /* Quit With Success */
    AND (par_on_fail_action <> 2) /* Quit With Failure */
    AND (par_on_fail_action <> 3) /* Goto Next Step */
    AND (par_on_fail_action <> 4) /* Goto Step */
  THEN /* Failure */
    RAISE 'The specified "%" is invalid (valid values are: %).', 'on_failure_action', '1, 2, 3, 4' USING ERRCODE := '50000';
    returncode := 1;
    RETURN;
  END IF;

  IF (par_on_fail_action = 4) AND ((par_on_fail_step_id < 1) OR (par_on_fail_step_id = par_step_id))
  THEN /* Failure */
    RAISE 'The specified "%" is invalid (valid values are greater than 0 but excluding %).', 'on_failure_step', par_step_id USING ERRCODE := '50000';
    returncode := 1;
    RETURN;
  END IF;

  /* Warn the user about forward references */
  IF ((par_on_success_action = 4) AND (par_on_success_step_id > var_max_step_id))
  THEN
    RAISE 'Warning: Non-existent step referenced by %.', 'on_success_step_id' USING ERRCODE := '50000';
  END IF;

  IF ((par_on_fail_action = 4) AND (par_on_fail_step_id > var_max_step_id))
  THEN
    RAISE 'Warning: Non-existent step referenced by %.', '@on_fail_step_id' USING ERRCODE := '50000';
  END IF;

  /* Check run priority: must be a valid value to pass to SetThreadPriority: */
  /* [-15 = IDLE, -1 = BELOW_NORMAL, 0 = NORMAL, 1 = ABOVE_NORMAL, 15 = TIME_CRITICAL] */
  IF (par_os_run_priority NOT IN (- 15, - 1, 0, 1, 15))
  THEN /* Failure */
    RAISE 'The specified "%" is invalid (valid values are: %).', '@os_run_priority', '-15, -1, 0, 1, 15' USING ERRCODE := '50000';
    returncode := 1;
    RETURN;
  END IF;

  /* Check flags */
  IF ((par_flags < 0) OR (par_flags > 114)) THEN /* Failure */
    RAISE 'The specified "%" is invalid (valid values are: %).', '@flags', '0..114' USING ERRCODE := '50000';
    returncode := 1;
    RETURN;
  END IF;

  IF (LOWER(UPPER(par_subsystem)) <> LOWER('TSQL')) THEN /* Failure */
    RAISE 'The specified "%" is invalid (valid values are: %).', '@subsystem', 'TSQL' USING ERRCODE := '50000';
    returncode := (1);
    RETURN;
  END IF;

  /* Success */
  returncode := 0;
  RETURN;
END;
$body$
LANGUAGE 'plpgsql'
STABLE;

CREATE OR REPLACE FUNCTION sys.babelfish_sp_verify_schedule (
  par_schedule_id integer,
  par_name varchar,
  par_enabled smallint,
  par_freq_type integer,
  inout par_freq_interval integer,
  inout par_freq_subday_type integer,
  inout par_freq_subday_interval integer,
  inout par_freq_relative_interval integer,
  inout par_freq_recurrence_factor integer,
  inout par_active_start_date integer,
  inout par_active_start_time integer,
  inout par_active_end_date integer,
  inout par_active_end_time integer,
  par_owner_sid char,
  out returncode integer
)
RETURNS record AS
$body$
DECLARE
  var_return_code INT;
  var_isAdmin INT;
BEGIN
  /* Remove any leading/trailing spaces from parameters */
  SELECT PG_CATALOG.LTRIM(PG_CATALOG.RTRIM(par_name)) INTO par_name;

  /* Make sure that NULL input/output parameters - if NULL - are initialized to 0 */
  SELECT COALESCE(par_freq_interval, 0) INTO par_freq_interval;
  SELECT COALESCE(par_freq_subday_type, 0) INTO par_freq_subday_type;
  SELECT COALESCE(par_freq_subday_interval, 0) INTO par_freq_subday_interval;
  SELECT COALESCE(par_freq_relative_interval, 0) INTO par_freq_relative_interval;
  SELECT COALESCE(par_freq_recurrence_factor, 0) INTO par_freq_recurrence_factor;
  SELECT COALESCE(par_active_start_date, 0) INTO par_active_start_date;
  SELECT COALESCE(par_active_start_time, 0) INTO par_active_start_time;
  SELECT COALESCE(par_active_end_date, 0) INTO par_active_end_date;
  SELECT COALESCE(par_active_end_time, 0) INTO par_active_end_time;

  /* Verify name (we disallow schedules called 'ALL' since this has special meaning in sp_delete_jobschedules) */
  SELECT 0 INTO var_isAdmin;

  IF (
    EXISTS (
      SELECT *
        FROM sys.sysschedules
       WHERE (name = par_name)
    )
  )
  THEN /* Failure */
    RAISE 'The specified % ("%") already exists.', 'par_name', par_name USING ERRCODE := '50000';
      returncode := 1;
      RETURN;
  END IF;

  IF (UPPER(par_name) = 'ALL')
  THEN /* Failure */
    RAISE 'The specified "%" is invalid.', 'name' USING ERRCODE := '50000';
    returncode := 1;
    RETURN;
  END IF;

  /* Verify enabled state */
  IF (par_enabled <> 0) AND (par_enabled <> 1)
  THEN /* Failure */
    RAISE 'The specified "%" is invalid (valid values are: %).', '@enabled', '0, 1' USING ERRCODE := '50000';
    returncode := 1;
    RETURN;
  END IF;

  /* Verify frequency type */
  IF (par_freq_type = 2) /* OnDemand is no longer supported */
  THEN /* Failure */
    RAISE 'Frequency Type 0x2 (OnDemand) is no longer supported.' USING ERRCODE := '50000';
    returncode := 1;
    RETURN;
  END IF;

  IF (par_freq_type NOT IN (1, 4, 8, 16, 32, 64, 128))
  THEN /* Failure */
    RAISE 'The specified "%" is invalid (valid values are: %).', 'freq_type', '1, 4, 8, 16, 32, 64, 128' USING ERRCODE := '50000';
    returncode := 1;
    RETURN;
  END IF;

  /* Verify frequency sub-day type */
  IF (par_freq_subday_type <> 0) AND (par_freq_subday_type NOT IN (1, 2, 4, 8))
  THEN /* Failure */
    RAISE 'The specified "%" is invalid (valid values are: %).', 'freq_subday_type', '1, 2, 4, 8' USING ERRCODE := '50000';
    returncode := 1;
    RETURN;
  END IF;

  /* Default active start/end date/times (if not supplied, or supplied as NULLs or 0) */
  IF (par_active_start_date = 0)
  THEN
    SELECT date_part('year', NOW()::TIMESTAMP) * 10000 + date_part('month', NOW()::TIMESTAMP) * 100 + date_part('day', NOW()::TIMESTAMP)
      INTO par_active_start_date;
  END IF;

  /* This is an ISO format: "yyyymmdd" */
  IF (par_active_end_date = 0)
  THEN
    /* December 31st 9999 */
    SELECT 99991231 INTO par_active_end_date;
  END IF;

  IF (par_active_start_time = 0)
  THEN
    /* 12:00:00 am */
    SELECT 000000 INTO par_active_start_time;
  END IF;

  IF (par_active_end_time = 0)
  THEN
    /* 11:59:59 pm */
    SELECT 235959 INTO par_active_end_time;
  END IF;

  /* Verify active start/end dates */
  IF (par_active_end_date = 0)
  THEN
    SELECT 99991231 INTO par_active_end_date;
  END IF;

  SELECT t.returncode
    FROM sys.babelfish_sp_verify_job_date(par_active_end_date, 'active_end_date') t
    INTO var_return_code;

  IF (var_return_code <> 0)
  THEN /* Failure */
    returncode := 1;
    RETURN;
  END IF;

  SELECT t.returncode
    FROM sys.babelfish_sp_verify_job_date(par_active_start_date, '@active_start_date') t
    INTO var_return_code;

  IF (var_return_code <> 0)
  THEN /* Failure */
    returncode := 1;
    RETURN;
  END IF;

  IF (par_active_end_date < par_active_start_date)
  THEN /* Failure */
    RAISE '% cannot be before %.', 'active_end_date', 'active_start_date' USING ERRCODE := '50000';
    returncode := 1;
    RETURN;
  END IF;

  SELECT t.returncode
    FROM sys.babelfish_sp_verify_job_time(par_active_end_time, '@active_end_time') t
    INTO var_return_code;

  IF (var_return_code <> 0)
  THEN /* Failure */
    returncode := 1;
    RETURN;
  END IF;

  SELECT t.returncode
    FROM sys.babelfish_sp_verify_job_time(par_active_start_time, '@active_start_time') t
    INTO var_return_code;

  IF (var_return_code <> 0)
  THEN /* Failure */
    returncode := 1;
    RETURN;
  END IF;

  IF (par_active_start_time = par_active_end_time AND (par_freq_subday_type IN (2, 4, 8)))
  THEN /* Failure */
    RAISE 'The specified "%" is invalid (valid values are: %).', 'active_end_time', 'before or after active_start_time' USING ERRCODE := '50000';
    returncode := 1;
    RETURN;
  END IF;

  IF ((par_freq_type = 1) /* FREQTYPE_ONETIME */
    OR (par_freq_type = 64) /* FREQTYPE_AUTOSTART */
    OR (par_freq_type = 128)) /* FREQTYPE_ONIDLE */
  THEN /* Set standard defaults for non-required parameters */
    SELECT 0 INTO par_freq_interval;
    SELECT 0 INTO par_freq_subday_type;
    SELECT 0 INTO par_freq_subday_interval;
    SELECT 0 INTO par_freq_relative_interval;
    SELECT 0 INTO par_freq_recurrence_factor;
    /* Success */
    returncode := 0;
    RETURN;
  END IF;

  IF (par_freq_subday_type = 0) /* FREQSUBTYPE_ONCE */
  THEN
    SELECT 1 INTO par_freq_subday_type;
  END IF;

  IF ((par_freq_subday_type <> 1) /* FREQSUBTYPE_ONCE */
    AND (par_freq_subday_type <> 2) /* FREQSUBTYPE_SECOND */
    AND (par_freq_subday_type <> 4) /* FREQSUBTYPE_MINUTE */
    AND (par_freq_subday_type <> 8)) /* FREQSUBTYPE_HOUR */
  THEN /* Failure */
    RAISE 'The schedule for this job is invalid (reason: The specified @freq_subday_type is invalid (valid values are: 0x1, 0x2, 0x4, 0x8).).' USING ERRCODE := '50000';
    returncode := 1;
    RETURN;
  END IF;

  IF ((par_freq_subday_type <> 1) AND (par_freq_subday_interval < 1)) /* FREQSUBTYPE_ONCE and less than 1 interval */
    OR ((par_freq_subday_type = 2) AND (par_freq_subday_interval < 10)) /* FREQSUBTYPE_SECOND and less than 10 seconds (see MIN_SCHEDULE_GRANULARITY in SqlAgent source code) */
  THEN /* Failure */
    RAISE 'The schedule for this job is invalid (reason: The specified @freq_subday_interval is invalid).' USING ERRCODE := '50000';
    returncode := 1;
    RETURN;
  END IF;

  IF (par_freq_type = 4) /* FREQTYPE_DAILY */
  THEN
    SELECT 0 INTO par_freq_recurrence_factor;

    IF (par_freq_interval < 1) THEN /* Failure */
      RAISE 'The schedule for this job is invalid (reason: @freq_interval must be at least 1 for a daily job.).' USING ERRCODE := '50000';
      returncode := 1;
      RETURN;
    END IF;
  END IF;

  IF (par_freq_type = 8) /* FREQTYPE_WEEKLY */
  THEN
    IF (par_freq_interval < 1) OR (par_freq_interval > 127) /* (2^7)-1 [freq_interval is a bitmap (Sun=1..Sat=64)] */
    THEN /* Failure */
      RAISE 'The schedule for this job is invalid (reason: @freq_interval must be a valid day of the week bitmask [Sunday = 1 .. Saturday = 64] for a weekly job.).' USING ERRCODE := '50000';
      returncode := 1;
      RETURN;
    END IF;
  END IF;

  IF (par_freq_type = 16) /* FREQTYPE_MONTHLY */
  THEN
    IF (par_freq_interval < 1) OR (par_freq_interval > 31)
    THEN /* Failure */
      RAISE 'The schedule for this job is invalid (reason: @freq_interval must be between 1 and 31 for a monthly job.).' USING ERRCODE := '50000';
      returncode := 1;
      RETURN;
    END IF;
  END IF;

  IF (par_freq_type = 32) /* FREQTYPE_MONTHLYRELATIVE */
  THEN
    IF (par_freq_relative_interval <> 1) /* RELINT_1ST */
      AND (par_freq_relative_interval <> 2) /* RELINT_2ND */
      AND (par_freq_relative_interval <> 4) /* RELINT_3RD */
      AND (par_freq_relative_interval <> 8) /* RELINT_4TH */
      AND (par_freq_relative_interval <> 16) /* RELINT_LAST */
    THEN /* Failure */
      RAISE 'The schedule for this job is invalid (reason: @freq_relative_interval must be one of 1st (0x1), 2nd (0x2), 3rd [0x4], 4th (0x8) or Last (0x10).).' USING ERRCODE := '50000';
      returncode := 1;
      RETURN;
    END IF;
  END IF;

  IF (par_freq_type = 32) /* FREQTYPE_MONTHLYRELATIVE */
  THEN
    IF (par_freq_interval <> 1) /* RELATIVE_SUN */
      AND (par_freq_interval <> 2) /* RELATIVE_MON */
      AND (par_freq_interval <> 3) /* RELATIVE_TUE */
      AND (par_freq_interval <> 4) /* RELATIVE_WED */
      AND (par_freq_interval <> 5) /* RELATIVE_THU */
      AND (par_freq_interval <> 6) /* RELATIVE_FRI */
      AND (par_freq_interval <> 7) /* RELATIVE_SAT */
      AND (par_freq_interval <> 8) /* RELATIVE_DAY */
      AND (par_freq_interval <> 9) /* RELATIVE_WEEKDAY */
      AND (par_freq_interval <> 10) /* RELATIVE_WEEKENDDAY */
    THEN /* Failure */
      RAISE 'The schedule for this job is invalid (reason: @freq_interval must be between 1 and 10 (1 = Sunday .. 7 = Saturday, 8 = Day, 9 = Weekday, 10 = Weekend-day) for a monthly-relative job.).' USING ERRCODE := '50000';
      returncode := 1;
      RETURN;
    END IF;
  END IF;

  IF ((par_freq_type = 8) /* FREQTYPE_WEEKLY */
    OR (par_freq_type = 16) /* FREQTYPE_MONTHLY */
    OR (par_freq_type = 32)) /* FREQTYPE_MONTHLYRELATIVE */
    AND (par_freq_recurrence_factor < 1)
  THEN /* Failure */
    RAISE 'The schedule for this job is invalid (reason: @freq_recurrence_factor must be at least 1.).' USING ERRCODE := '50000';
      returncode := 1;
      RETURN;
  END IF;
  /* Success */
  returncode := 0;
  RETURN;
END;
$body$
LANGUAGE 'plpgsql'
STABLE;

CREATE OR REPLACE FUNCTION sys.babelfish_sp_verify_schedule_identifiers (
  par_name_of_name_parameter varchar,
  par_name_of_id_parameter varchar,
  inout par_schedule_name varchar,
  inout par_schedule_id integer,
  inout par_owner_sid char,
  inout par_orig_server_id integer,
  par_job_id_filter integer = NULL::integer,
  out returncode integer
)
AS
$body$
DECLARE
  var_retval INT;
  var_schedule_id_as_char VARCHAR(36);
  var_sch_name_count INT;
BEGIN
  /* Remove any leading/trailing spaces from parameters */
  SELECT PG_CATALOG.LTRIM(PG_CATALOG.RTRIM(par_name_of_name_parameter)) INTO par_name_of_name_parameter;
  SELECT PG_CATALOG.LTRIM(PG_CATALOG.RTRIM(par_name_of_id_parameter)) INTO par_name_of_id_parameter;
  SELECT PG_CATALOG.LTRIM(PG_CATALOG.RTRIM(par_schedule_name)) INTO par_schedule_name;
  SELECT 0 INTO var_sch_name_count;

  IF (par_schedule_name = '')
  THEN
    SELECT NULL INTO par_schedule_name;
  END IF;

  IF ((par_schedule_name IS NULL) AND (par_schedule_id IS NULL)) OR ((par_schedule_name IS NOT NULL) AND (par_schedule_id IS NOT NULL))
  THEN /* Failure */
    RAISE 'Supply either % or % to identify the schedule.', par_name_of_id_parameter, par_name_of_name_parameter USING ERRCODE := '50000';
    returncode := 1;
    RETURN;
  END IF;

  /* Check schedule id */
  IF (par_schedule_id IS NOT NULL)
  THEN
    /* Look at all schedules */
    SELECT name
         , owner_sid
         , originating_server_id
      INTO par_schedule_name
         , par_owner_sid
         , par_orig_server_id
      FROM sys.sysschedules
     WHERE (schedule_id = par_schedule_id);

    IF (par_schedule_name IS NULL)
    THEN /* Failure */
      SELECT CAST (par_schedule_id AS VARCHAR(36))
        INTO var_schedule_id_as_char;

      RAISE 'The specified % ("%") does not exist.', 'schedule_id', var_schedule_id_as_char USING ERRCODE := '50000';
      returncode := 1;
      RETURN;
    END IF;
  ELSE
    IF (par_schedule_name IS NOT NULL)
    THEN
      /* Check if the schedule name is ambiguous */
      IF (SELECT COUNT(*) FROM sys.sysschedules WHERE name = par_schedule_name) > 1
      THEN /* Failure */
        RAISE 'There are two or more sysschedules named "%". Specify % instead of % to uniquely identify the sysschedules.', par_job_name, par_name_of_id_parameter, par_name_of_name_parameter USING ERRCODE := '50000';
        returncode := 1;
        RETURN;
      END IF;

      /* The name is not ambiguous, so get the corresponding job_id (if the job exists) */
      SELECT schedule_id
           , owner_sid
        INTO par_schedule_id, par_owner_sid
        FROM sys.sysschedules
       WHERE (name = par_schedule_name);

      /* the view would take care of all the permissions issues. */
      IF (par_schedule_id IS NULL)
      THEN /* Failure */
        RAISE 'The specified % ("%") does not exist.', 'par_schedule_name', par_schedule_name USING ERRCODE := '50000';
        returncode := 1;
        RETURN;
      END IF;
    END IF;
  END IF;

  /* Success */
  returncode := 0;
  RETURN;
END;
$body$
LANGUAGE 'plpgsql'
STABLE;

CREATE OR REPLACE FUNCTION babelfish_get_name_delimiter_pos(name TEXT)
RETURNS INTEGER
AS $$
DECLARE
    pos int;
BEGIN
    IF (length(name) <= 2 AND (position('"' IN name) != 0 OR position(']' IN name) != 0 OR position('[' IN name) != 0))
        -- invalid name
        THEN RETURN 0;
    ELSIF PG_CATALOG.left(name, 1) = '[' THEN
        pos = position('].' IN name);
        IF pos = 0 THEN 
            -- invalid name
            RETURN 0;
        ELSE
            RETURN pos + 1;
        END IF;
    ELSIF PG_CATALOG.left(name, 1) = '"' THEN
        -- search from position 1 in case name starts with a double quote.
        pos = position('".' IN PG_CATALOG.right(name, length(name) - 1));
        IF pos = 0 THEN
            -- invalid name
            RETURN 0;
        ELSE
            RETURN pos + 2;
        END IF;
    ELSE
        RETURN position('.' IN name);
    END IF;
END;
$$
LANGUAGE plpgsql
STABLE;

-- valid names are db_name.schema_name.object_name or schema_name.object_name or object_name
CREATE OR REPLACE FUNCTION sys.babelfish_split_object_name(
    name TEXT, 
    OUT db_name TEXT, 
    OUT schema_name TEXT, 
    OUT object_name TEXT)
AS $$
DECLARE
    lower_object_name text;
    names text[2];
    counter int;
    cur_pos int;
BEGIN
    lower_object_name = lower(PG_CATALOG.rtrim(name));

    counter = 1;
    cur_pos = babelfish_get_name_delimiter_pos(lower_object_name);

    -- Parse user input into names split by '.'
    WHILE cur_pos > 0 LOOP
        IF counter > 3 THEN
            -- Too many names provided
            RETURN;
        END IF;

        names[counter] = babelfish_remove_delimiter_pair(PG_CATALOG.rtrim(PG_CATALOG.left(lower_object_name, cur_pos - 1)));
        
        -- invalid name
        IF names[counter] IS NULL THEN
            RETURN;
        END IF;

        lower_object_name = substring(lower_object_name from cur_pos + 1);
        counter = counter + 1;
        cur_pos = babelfish_get_name_delimiter_pos(lower_object_name);
    END LOOP;

    CASE counter
        WHEN 1 THEN
            db_name = NULL;
            schema_name = NULL;
        WHEN 2 THEN
            db_name = NULL;
            schema_name = sys.babelfish_truncate_identifier(names[1]);
        WHEN 3 THEN
            db_name = sys.babelfish_truncate_identifier(names[1]);
            schema_name = sys.babelfish_truncate_identifier(names[2]);
        ELSE
            RETURN;
    END CASE;

    -- Assign each name accordingly
    object_name = sys.babelfish_truncate_identifier(babelfish_remove_delimiter_pair(PG_CATALOG.rtrim(lower_object_name)));
END;
$$
LANGUAGE plpgsql
STABLE;

CREATE OR REPLACE FUNCTION sys.timezone(IN tzzone PG_CATALOG.TEXT , IN input_expr anyelement)
RETURNS sys.datetimeoffset
AS
$BODY$
DECLARE
    tz_offset PG_CATALOG.TEXT;
    tz_name PG_CATALOG.TEXT;
    lower_tzn PG_CATALOG.TEXT;
    prev_res PG_CATALOG.TEXT;
    result PG_CATALOG.TEXT;
    is_dstt bool;
    tz_diff PG_CATALOG.TEXT;
    input_expr_tx PG_CATALOG.TEXT;
    input_expr_tmz TIMESTAMPTZ;
BEGIN
    IF input_expr IS NULL OR tzzone IS NULL THEN 
    	RETURN NULL;
    END IF;

    lower_tzn := lower(tzzone);
    IF lower_tzn <> 'utc' THEN
        tz_name := sys.babelfish_timezone_mapping(lower_tzn);
    ELSE
        tz_name := 'utc';
    END IF;

    IF tz_name = 'NULL' THEN
        RAISE USING MESSAGE := format('Argument data type or the parameter %s provided to AT TIME ZONE clause is invalid.', tzzone);
    END IF;

    IF pg_typeof(input_expr) IN ('sys.smalldatetime'::regtype, 'sys.datetime'::regtype, 'sys.datetime2'::regtype) THEN
        input_expr_tx := input_expr::TEXT;
        input_expr_tmz := input_expr_tx :: TIMESTAMPTZ;

        result := (SELECT input_expr_tmz AT TIME ZONE tz_name)::TEXT;
        tz_diff := (SELECT result::TIMESTAMPTZ - input_expr_tmz)::TEXT;
        if PG_CATALOG.LEFT(tz_diff,1) <> '-' THEN
            tz_diff := concat('+',tz_diff);
        END IF;
        tz_offset := PG_CATALOG.left(tz_diff,6);
        input_expr_tx := concat(input_expr_tx,tz_offset);
        return cast(input_expr_tx as sys.datetimeoffset);
    ELSIF  pg_typeof(input_expr) = 'sys.DATETIMEOFFSET'::regtype THEN
        input_expr_tx := input_expr::TEXT;
        input_expr_tmz := input_expr_tx :: TIMESTAMPTZ;
        result := (SELECT input_expr_tmz  AT TIME ZONE tz_name)::TEXT;
        tz_diff := (SELECT result::TIMESTAMPTZ - input_expr_tmz)::TEXT;
        if PG_CATALOG.LEFT(tz_diff,1) <> '-' THEN
            tz_diff := concat('+',tz_diff);
        END IF;
        tz_offset := PG_CATALOG.left(tz_diff,6);
        result := concat(result,tz_offset);
        return cast(result as sys.datetimeoffset);
    ELSE
        RAISE USING MESSAGE := 'Argument data type varchar is invalid for argument 1 of AT TIME ZONE function.'; 
    END IF;
       
END;
$BODY$
LANGUAGE 'plpgsql' STABLE;

create or replace function sys.PATINDEX(in pattern varchar, in expression varchar) returns bigint as
$body$
declare
  v_find_result VARCHAR;
  v_pos bigint;
  v_regexp_pattern VARCHAR;
begin
  if pattern is null or expression is null then
    return null;
  end if;
  if PG_CATALOG.left(pattern, 1) = '%' collate sys.database_default then
    v_regexp_pattern := regexp_replace(pattern, '^%', '%#"', 'i');
  else
    v_regexp_pattern := '#"' || pattern;
  end if;

  if PG_CATALOG.right(pattern, 1) = '%' collate sys.database_default then
    v_regexp_pattern := regexp_replace(v_regexp_pattern, '%$', '#"%', 'i');
  else
   v_regexp_pattern := v_regexp_pattern || '#"';
  end if;
  v_find_result := substring(expression, v_regexp_pattern, '#');
  if v_find_result <> '' collate sys.database_default then
    v_pos := strpos(expression, v_find_result);
  else
    v_pos := 0;
  end if;
  return v_pos;
end;
$body$
language plpgsql immutable returns null on null input;

CREATE OR REPLACE FUNCTION sys.has_perms_by_name(
    securable SYS.SYSNAME, 
    securable_class SYS.NVARCHAR(60), 
    permission SYS.SYSNAME,
    sub_securable SYS.SYSNAME DEFAULT NULL,
    sub_securable_class SYS.NVARCHAR(60) DEFAULT NULL
)
RETURNS integer
LANGUAGE plpgsql
STABLE
AS $$
DECLARE
    db_name text COLLATE sys.database_default; 
    bbf_schema_name text;
    pg_schema text COLLATE sys.database_default;
    implied_dbo_permissions boolean;
    fully_supported boolean;
    is_cross_db boolean := false;
    object_name text COLLATE sys.database_default;
    database_id smallint;
    namespace_id oid;
    userid oid;
    object_type text;
    function_signature text;
    qualified_name text;
    return_value integer;
    cs_as_securable text COLLATE "C" := securable;
    cs_as_securable_class text COLLATE "C" := securable_class;
    cs_as_permission text COLLATE "C" := permission;
    cs_as_sub_securable text COLLATE "C" := sub_securable;
    cs_as_sub_securable_class text COLLATE "C" := sub_securable_class;
BEGIN
    return_value := NULL;

    -- Lower-case to avoid case issues, remove trailing whitespace to match SQL SERVER behavior
    -- Objects created in Babelfish are stored in lower-case in pg_class/pg_proc
    cs_as_securable = lower(PG_CATALOG.rtrim(cs_as_securable));
    cs_as_securable_class = lower(PG_CATALOG.rtrim(cs_as_securable_class));
    cs_as_permission = lower(PG_CATALOG.rtrim(cs_as_permission));
    cs_as_sub_securable = lower(PG_CATALOG.rtrim(cs_as_sub_securable));
    cs_as_sub_securable_class = lower(PG_CATALOG.rtrim(cs_as_sub_securable_class));

    -- Assert that sub_securable and sub_securable_class are either both NULL or both defined
    IF cs_as_sub_securable IS NOT NULL AND cs_as_sub_securable_class IS NULL THEN
        RETURN NULL;
    ELSIF cs_as_sub_securable IS NULL AND cs_as_sub_securable_class IS NOT NULL THEN
        RETURN NULL;
    -- If they are both defined, user must be evaluating column privileges.
    -- Check that inputs are valid for column privileges: sub_securable_class must 
    -- be column, securable_class must be object, and permission cannot be any.
    ELSIF cs_as_sub_securable_class IS NOT NULL 
            AND (cs_as_sub_securable_class != 'column' 
                    OR cs_as_securable_class IS NULL 
                    OR cs_as_securable_class != 'object' 
                    OR cs_as_permission = 'any') THEN
        RETURN NULL;

    -- If securable is null, securable_class must be null
    ELSIF cs_as_securable IS NULL AND cs_as_securable_class IS NOT NULL THEN
        RETURN NULL;
    -- If securable_class is null, securable must be null
    ELSIF cs_as_securable IS NOT NULL AND cs_as_securable_class IS NULL THEN
        RETURN NULL;
    END IF;

    IF cs_as_securable_class = 'server' THEN
        -- SQL Server does not permit a securable_class value of 'server'.
        -- securable_class should be NULL to evaluate server permissions.
        RETURN NULL;
    ELSIF cs_as_securable_class IS NULL THEN
        -- NULL indicates a server permission. Set this variable so that we can
        -- search for the matching entry in babelfish_has_perms_by_name_permissions
        cs_as_securable_class = 'server';
    END IF;

    IF cs_as_sub_securable IS NOT NULL THEN
        cs_as_sub_securable := babelfish_remove_delimiter_pair(cs_as_sub_securable);
        IF cs_as_sub_securable IS NULL THEN
            RETURN NULL;
        END IF;
    END IF;

    SELECT p.implied_dbo_permissions,p.fully_supported 
    INTO implied_dbo_permissions,fully_supported 
    FROM babelfish_has_perms_by_name_permissions p 
    WHERE p.securable_type = cs_as_securable_class AND p.permission_name = cs_as_permission;
    
    IF implied_dbo_permissions IS NULL OR fully_supported IS NULL THEN
        -- Securable class or permission is not valid, or permission is not valid for given securable
        RETURN NULL;
    END IF;

    IF cs_as_securable_class = 'database' AND cs_as_securable IS NOT NULL THEN
        db_name = babelfish_remove_delimiter_pair(cs_as_securable);
        IF db_name IS NULL THEN
            RETURN NULL;
        ELSIF (SELECT COUNT(name) FROM sys.databases WHERE name = db_name) != 1 THEN
            RETURN 0;
        END IF;
    ELSIF cs_as_securable_class = 'schema' THEN
        bbf_schema_name = babelfish_remove_delimiter_pair(cs_as_securable);
        IF bbf_schema_name IS NULL THEN
            RETURN NULL;
        ELSIF (SELECT COUNT(nspname) FROM sys.babelfish_namespace_ext ext
                WHERE ext.orig_name = bbf_schema_name 
                    AND ext.dbid = sys.db_id()) != 1 THEN
            RETURN 0;
        END IF;
    END IF;

    IF fully_supported = 'f' AND
		(SELECT orig_username FROM sys.babelfish_authid_user_ext WHERE rolname = CURRENT_USER) = 'dbo' THEN
        RETURN CAST(implied_dbo_permissions AS integer);
    ELSIF fully_supported = 'f' THEN
        RETURN 0;
    END IF;

    -- The only permissions that are fully supported belong to the OBJECT securable class.
    -- The block above has dealt with all permissions that are not fully supported, so 
    -- if we reach this point we know the securable class is OBJECT.
    SELECT s.db_name, s.schema_name, s.object_name INTO db_name, bbf_schema_name, object_name 
    FROM babelfish_split_object_name(cs_as_securable) s;

    -- Invalid securable name
    IF object_name IS NULL OR object_name = '' THEN
        RETURN NULL;
    END IF;

    -- If schema was not specified, use the default
    IF bbf_schema_name IS NULL OR bbf_schema_name = '' THEN
        bbf_schema_name := sys.schema_name();
    END IF;

    database_id := (
        SELECT CASE 
            WHEN db_name IS NULL OR db_name = '' THEN (sys.db_id())
            ELSE (sys.db_id(db_name))
        END);

	IF database_id <> sys.db_id() THEN
        is_cross_db = true;
	END IF;

	userid := (
        SELECT CASE
            WHEN is_cross_db THEN sys.suser_id()
            ELSE sys.user_id()
        END);
  
    -- Translate schema name from bbf to postgres, e.g. dbo -> master_dbo
    pg_schema := (SELECT nspname 
                    FROM sys.babelfish_namespace_ext ext 
                    WHERE ext.orig_name = bbf_schema_name 
                        AND CAST(ext.dbid AS oid) = CAST(database_id AS oid));

    IF pg_schema IS NULL THEN
        -- Shared schemas like sys and pg_catalog do not exist in the table above.
        -- These schemas do not need to be translated from Babelfish to Postgres
        pg_schema := bbf_schema_name;
    END IF;

    -- Surround with double-quotes to handle names that contain periods/spaces
    qualified_name := concat('"', pg_schema, '"."', object_name, '"');

    SELECT oid INTO namespace_id FROM pg_catalog.pg_namespace WHERE nspname = pg_schema COLLATE sys.database_default;

    object_type := (
        SELECT CASE
            WHEN cs_as_sub_securable_class = 'column'
                THEN CASE 
                    WHEN (SELECT count(a.attname)
                        FROM pg_attribute a
                        INNER JOIN pg_class c ON c.oid = a.attrelid
                        INNER JOIN pg_namespace s ON s.oid = c.relnamespace
                        WHERE
                        a.attname = cs_as_sub_securable COLLATE sys.database_default
                        AND c.relname = object_name COLLATE sys.database_default
                        AND s.nspname = pg_schema COLLATE sys.database_default
                        AND NOT a.attisdropped
                        AND (s.nspname IN (SELECT nspname FROM sys.babelfish_namespace_ext) OR s.nspname = 'sys')
                        -- r = ordinary table, i = index, S = sequence, t = TOAST table, v = view, m = materialized view, c = composite type, f = foreign table, p = partitioned table
                        AND c.relkind IN ('r', 'v', 'm', 'f', 'p')
                        AND a.attnum > 0) = 1
                                THEN 'column'
                    ELSE NULL
                END

            WHEN (SELECT count(relname) 
                    FROM pg_catalog.pg_class 
                    WHERE relname = object_name COLLATE sys.database_default
                        AND relnamespace = namespace_id) = 1
                THEN 'table'

            WHEN (SELECT count(proname) 
                    FROM pg_catalog.pg_proc 
                    WHERE proname = object_name COLLATE sys.database_default 
                        AND pronamespace = namespace_id
                        AND prokind = 'f') = 1
                THEN 'function'
                
            WHEN (SELECT count(proname) 
                    FROM pg_catalog.pg_proc 
                    WHERE proname = object_name COLLATE sys.database_default
                        AND pronamespace = namespace_id
                        AND prokind = 'p') = 1
                THEN 'procedure'
            ELSE NULL
        END
    );
    
    -- Object was not found
    IF object_type IS NULL THEN
        RETURN 0;
    END IF;
  
    -- Get signature for function-like objects
    IF object_type IN('function', 'procedure') THEN
        SELECT CAST(oid AS regprocedure) 
            INTO function_signature 
            FROM pg_catalog.pg_proc 
            WHERE proname = object_name COLLATE sys.database_default
                AND pronamespace = namespace_id;
    END IF;

    return_value := (
        SELECT CASE
            WHEN cs_as_permission = 'any' THEN babelfish_has_any_privilege(userid, object_type, pg_schema, object_name)

            WHEN object_type = 'column'
                THEN CASE
                    WHEN cs_as_permission IN('insert', 'delete', 'execute') THEN NULL
                    ELSE CAST(has_column_privilege(userid, qualified_name, cs_as_sub_securable, cs_as_permission) AS integer)
                END

            WHEN object_type = 'table'
                THEN CASE
                    WHEN cs_as_permission = 'execute' THEN 0
                    ELSE CAST(has_table_privilege(userid, qualified_name, cs_as_permission) AS integer)
                END

            WHEN object_type = 'function'
                THEN CASE
                    WHEN cs_as_permission IN('select', 'execute')
                        THEN CAST(has_function_privilege(userid, function_signature, 'execute') AS integer)
                    WHEN cs_as_permission IN('update', 'insert', 'delete', 'references')
                        THEN 0
                    ELSE NULL
                END

            WHEN object_type = 'procedure'
                THEN CASE
                    WHEN cs_as_permission = 'execute'
                        THEN CAST(has_function_privilege(userid, function_signature, 'execute') AS integer)
                    WHEN cs_as_permission IN('select', 'update', 'insert', 'delete', 'references')
                        THEN 0
                    ELSE NULL
                END

            ELSE NULL
        END
    );

    RETURN return_value;
    EXCEPTION WHEN OTHERS THEN RETURN NULL;
END;
$$;

CREATE OR REPLACE FUNCTION OBJECTPROPERTYEX(
    id INT,
    property SYS.VARCHAR
)
RETURNS SYS.SQL_VARIANT
AS $$
BEGIN
	property := PG_CATALOG.RTRIM(LOWER(COALESCE(property, '')));
	
	IF NOT EXISTS(SELECT ao.object_id FROM sys.all_objects ao WHERE object_id = id)
	THEN
		RETURN NULL;
	END IF;

	IF property = 'basetype' -- BaseType
	THEN
		RETURN (SELECT CAST(ao.type AS SYS.SQL_VARIANT) 
                FROM sys.all_objects ao
                WHERE ao.object_id = id
                LIMIT 1
                );
    END IF;

    RETURN CAST(OBJECTPROPERTY(id, property) AS SYS.SQL_VARIANT);
END
$$
LANGUAGE plpgsql STABLE;

CREATE OR REPLACE FUNCTION sys.date_bucket(IN datepart PG_CATALOG.TEXT, IN number INTEGER, IN date ANYELEMENT, IN origin ANYELEMENT default NULL) RETURNS ANYELEMENT 
AS 
$body$
DECLARE
    required_bucket INT;
    years_diff INT;
    quarters_diff INT;
    months_diff INT;
    hours_diff INT;
    minutes_diff INT;
    seconds_diff INT;
    milliseconds_diff INT;
    timezone INT;
    result_time time;
    result_date timestamp;
    offset_string PG_CATALOG.text;
    date_difference_interval INTERVAL;
    millisec_trunc_diff_interval INTERVAL;
    date_arg_datatype regtype;
    is_valid boolean;
BEGIN
    BEGIN
        date_arg_datatype := pg_typeof(date);
        is_valid := sys.date_bucket_internal_helper(datepart, number, true, true, date);

        -- If optional argument origin's value is not provided by user then set it's default value of valid datatype.
        IF origin IS NULL THEN
                IF date_arg_datatype = 'sys.datetime'::regtype THEN
                    origin := CAST('1900-01-01 00:00:00.000' AS sys.datetime);
                ELSIF date_arg_datatype = 'sys.datetime2'::regtype THEN
                    origin := CAST('1900-01-01 00:00:00.000' AS sys.datetime2);
                ELSIF date_arg_datatype = 'sys.datetimeoffset'::regtype THEN
                    origin := CAST('1900-01-01 00:00:00.000' AS sys.datetimeoffset);
                ELSIF date_arg_datatype = 'sys.smalldatetime'::regtype THEN
                    origin := CAST('1900-01-01 00:00:00.000' AS sys.smalldatetime);
                ELSIF date_arg_datatype = 'date'::regtype THEN
                    origin := CAST('1900-01-01 00:00:00.000' AS pg_catalog.date);
                ELSIF date_arg_datatype = 'time'::regtype THEN
                    origin := CAST('00:00:00.000' AS pg_catalog.time);
                END IF;
        END IF;
    END;

    /* support of date_bucket() for different kinds of date datatype starts here */
    -- support of date_bucket() when date is of 'time' datatype
    IF date_arg_datatype = 'time'::regtype THEN
        -- Find interval between date and origin and extract hour, minute, second, millisecond from the interval
        date_difference_interval := date_trunc('millisecond', date) - date_trunc('millisecond', origin);
        hours_diff := EXTRACT('hour' from date_difference_interval)::INT;
        minutes_diff := EXTRACT('minute' from date_difference_interval)::INT;
        seconds_diff := FLOOR(EXTRACT('second' from date_difference_interval))::INT;
        milliseconds_diff := FLOOR(EXTRACT('millisecond' from date_difference_interval))::INT;
        CASE datepart
            WHEN 'hour' THEN
                -- Here we are finding how many buckets we have to add in the origin so that we can reach to a bucket in which date belongs.
                -- For cases where origin > date, we might end up in a bucket which exceeds date by 1 bucket. 
                -- For Ex. 'date_bucket(hour, 2, '01:00:00', '08:00:00')' hence check if the result_time is greater then date
                -- For comparision we are trunceting the result_time to milliseconds
                required_bucket := hours_diff/number;
                result_time := origin + make_interval(hours => required_bucket * number);
                IF date_trunc('millisecond', result_time) > date THEN
                    RETURN result_time - make_interval(hours => number);
                END IF;
                RETURN result_time;

            WHEN 'minute' THEN
                required_bucket := (hours_diff * 60 + minutes_diff)/number;
                result_time := origin + make_interval(mins => required_bucket * number);
                IF date_trunc('millisecond', result_time) > date THEN
                    RETURN result_time - make_interval(mins => number);
                END IF;
                RETURN result_time;

            WHEN 'second' THEN
                required_bucket := ((hours_diff * 60 + minutes_diff) * 60 + seconds_diff)/number;
                result_time := origin + make_interval(secs => required_bucket * number);
                IF date_trunc('millisecond', result_time) > date THEN
                    RETURN result_time - make_interval(secs => number);
                END IF;
                RETURN result_time;

            WHEN 'millisecond' THEN
                required_bucket := (((hours_diff * 60 + minutes_diff) * 60) * 1000 + milliseconds_diff)/number;
                result_time := origin + make_interval(secs => ((required_bucket * number)::numeric) * 0.001);
                IF date_trunc('millisecond', result_time) > date THEN
                    RETURN result_time - make_interval(secs => (number::numeric) * 0.001);
                END IF;
                RETURN result_time;
        END CASE;

    -- support of date_bucket() when date is of {'datetime2', 'datetimeoffset'} datatype
    -- handling separately because both the datatypes have precision in milliseconds
    ELSIF date_arg_datatype IN ('sys.datetime2'::regtype, 'sys.datetimeoffset'::regtype) THEN
        -- when datepart is {year, quarter, month} make use of AGE() function to find number of buckets
        IF datepart IN ('year', 'quarter', 'month') THEN
            date_difference_interval := AGE(date_trunc('day', date::timestamp), date_trunc('day', origin::timestamp));
            years_diff := EXTRACT('Year' from date_difference_interval)::INT;
            months_diff := EXTRACT('Month' from date_difference_interval)::INT;
            CASE datepart
                WHEN 'year' THEN
                    -- Here we are finding how many buckets we have to add in the origin so that we can reach to a bucket in which date belongs.
                    -- For cases where origin > date, we might end up in a bucket which exceeds date by 1 bucket. 
                    -- For Ex. date_bucket(year, 2, '2010-01-01', '2019-01-01')) hence check if the result_time is greater then date.
                    -- For comparision we are trunceting the result_time to milliseconds
                    required_bucket := years_diff/number;
                    result_date := origin::timestamp + make_interval(years => required_bucket * number);
                    IF result_date > date::timestamp THEN
                        result_date = result_date - make_interval(years => number);
                    END IF;

                WHEN 'month' THEN
                    required_bucket := (12 * years_diff + months_diff)/number;
                    result_date := origin::timestamp + make_interval(months => required_bucket * number);
                    IF result_date > date::timestamp THEN
                        result_date = result_date - make_interval(months => number);
                    END IF;

                WHEN 'quarter' THEN
                    quarters_diff := (12 * years_diff + months_diff)/3;
                    required_bucket := quarters_diff/number;
                    result_date := origin::timestamp + make_interval(months => required_bucket * number * 3);
                    IF result_date > date::timestamp THEN
                        result_date = result_date - make_interval(months => number*3);
                    END IF;
            END CASE;  
        
        -- when datepart is {week, day, hour, minute, second, millisecond} make use of built-in date_bin() postgresql function. 
        ELSE
            -- trunceting origin to millisecond before passing it to date_bin() function. 
            -- store the difference between origin and trunceted origin to add it in the result of date_bin() function
            date_difference_interval := concat(number, ' ', datepart)::INTERVAL;
            millisec_trunc_diff_interval := (origin::timestamp - date_trunc('millisecond', origin::timestamp))::interval;
            result_date = date_bin(date_difference_interval, date::timestamp, date_trunc('millisecond', origin::timestamp)) + millisec_trunc_diff_interval;

            -- Filetering cases where the required bucket ends at date then date_bin() gives start point of this bucket as result.
            IF result_date + date_difference_interval <= date::timestamp THEN
                result_date = result_date + date_difference_interval;
            END IF;
        END IF;

        -- All the above operations are performed by converting every date datatype into TIMESTAMPS. 
        -- datetimeoffset is typecasted into TIMESTAMPS that changes the value. 
        -- Ex. '2023-02-23 09:19:21.23 +10:12'::sys.datetimeoffset::timestamp => '2023-02-22 23:07:21.23'
        -- The output of date_bucket() for datetimeoffset datatype will always be in the same time-zone as of provided date argument. 
        -- Here, converting TIMESTAMP into datetimeoffset datatype with the same timezone as of date argument.
        IF date_arg_datatype = 'sys.datetimeoffset'::regtype THEN
            timezone = sys.babelfish_get_datetimeoffset_tzoffset(date)::INTEGER;
            offset_string = PG_CATALOG.right(date::PG_CATALOG.TEXT, 6);
            result_date = result_date + make_interval(mins => timezone);
            RETURN concat(result_date, ' ', offset_string)::sys.datetimeoffset;
        ELSE
            RETURN result_date;
        END IF;

    -- support of date_bucket() when date is of {'date', 'datetime', 'smalldatetime'} datatype
    ELSE
        -- Round datetime to fixed bins (e.g. .000, .003, .007)
        IF date_arg_datatype = 'sys.datetime'::regtype THEN
            date := sys.babelfish_conv_string_to_datetime('DATETIME', date::TEXT)::sys.datetime;
            origin := sys.babelfish_conv_string_to_datetime('DATETIME', origin::TEXT)::sys.datetime;
        END IF;
        -- when datepart is {year, quarter, month} make use of AGE() function to find number of buckets
        IF datepart IN ('year', 'quarter', 'month') THEN
            date_difference_interval := AGE(date_trunc('day', date::timestamp), date_trunc('day', origin::timestamp));
            years_diff := EXTRACT('Year' from date_difference_interval)::INT;
            months_diff := EXTRACT('Month' from date_difference_interval)::INT;
            CASE datepart
                WHEN 'year' THEN
                    -- Here we are finding how many buckets we have to add in the origin so that we can reach to a bucket in which date belongs.
                    -- For cases where origin > date, we might end up in a bucket which exceeds date by 1 bucket. 
                    -- For Example. date_bucket(year, 2, '2010-01-01', '2019-01-01') hence check if the result_time is greater then date.
                    -- For comparision we are trunceting the result_time to milliseconds
                    required_bucket := years_diff/number;
                    result_date := origin::timestamp + make_interval(years => required_bucket * number);
                    IF result_date > date::timestamp THEN
                        result_date = result_date - make_interval(years => number);
                    END IF;

                WHEN 'month' THEN
                    required_bucket := (12 * years_diff + months_diff)/number;
                    result_date := origin::timestamp + make_interval(months => required_bucket * number);
                    IF result_date > date::timestamp THEN
                        result_date = result_date - make_interval(months => number);
                    END IF;

                WHEN 'quarter' THEN
                    quarters_diff := (12 * years_diff + months_diff)/3;
                    required_bucket := quarters_diff/number;
                    result_date := origin::timestamp + make_interval(months => required_bucket * number * 3);
                    IF result_date > date::timestamp THEN
                        result_date = result_date - make_interval(months => number * 3);
                    END IF;
            END CASE;
            RETURN result_date;
        
        -- when datepart is {week, day, hour, minute, second, millisecond} make use of built-in date_bin() postgresql function.
        ELSE
            -- trunceting origin to millisecond before passing it to date_bin() function. 
            -- store the difference between origin and trunceted origin to add it in the result of date_bin() function
            date_difference_interval := concat(number, ' ', datepart)::INTERVAL;
            result_date = date_bin(date_difference_interval, date::TIMESTAMP, origin::TIMESTAMP);
            -- Filetering cases where the required bucket ends at date then date_bin() gives start point of this bucket as result. 
            IF result_date + date_difference_interval <= date::TIMESTAMP THEN
                result_date = result_date + date_difference_interval;
            END IF;
            RETURN result_date;
        END IF;
    END IF;
END;
$body$
LANGUAGE plpgsql IMMUTABLE;

CREATE OR REPLACE FUNCTION sys.DATETRUNC(IN datepart PG_CATALOG.TEXT, IN date ANYELEMENT) RETURNS ANYELEMENT AS
$body$
DECLARE
    days_offset INT;
    v_day INT;
    result_date timestamp;
    input_expr_timestamp timestamp;
    date_arg_datatype regtype;
    offset_string PG_CATALOG.TEXT;
    datefirst_value INT;
BEGIN
    BEGIN
        /* perform input validation */
        date_arg_datatype := pg_typeof(date);
        IF datepart NOT IN ('year', 'quarter', 'month', 'week', 'tsql_week', 'hour', 'minute', 'second', 'millisecond', 'microsecond', 
                            'doy', 'day', 'nanosecond', 'tzoffset') THEN
            RAISE EXCEPTION '''%'' is not a recognized datetrunc option.', datepart;
        ELSIF date_arg_datatype NOT IN ('date'::regtype, 'time'::regtype, 'sys.datetime'::regtype, 'sys.datetime2'::regtype,
                                        'sys.datetimeoffset'::regtype, 'sys.smalldatetime'::regtype) THEN
            RAISE EXCEPTION 'Argument data type ''%'' is invalid for argument 2 of datetrunc function.', date_arg_datatype;
        ELSIF datepart IN ('nanosecond', 'tzoffset') THEN
            RAISE EXCEPTION 'The datepart ''%'' is not supported by date function datetrunc for data type ''%''.',datepart, date_arg_datatype;
        ELSIF datepart IN ('dow') THEN
            RAISE EXCEPTION 'The datepart ''weekday'' is not supported by date function datetrunc for data type ''%''.', date_arg_datatype;
        ELSIF date_arg_datatype = 'date'::regtype AND datepart IN ('hour', 'minute', 'second', 'millisecond', 'microsecond') THEN
            RAISE EXCEPTION 'The datepart ''%'' is not supported by date function datetrunc for data type ''date''.', datepart;
        ELSIF date_arg_datatype = 'datetime'::regtype AND datepart IN ('microsecond') THEN
            RAISE EXCEPTION 'The datepart ''%'' is not supported by date function datetrunc for data type ''datetime''.', datepart;
        ELSIF date_arg_datatype = 'smalldatetime'::regtype AND datepart IN ('millisecond', 'microsecond') THEN
            RAISE EXCEPTION 'The datepart ''%'' is not supported by date function datetrunc for data type ''smalldatetime''.', datepart;
        ELSIF date_arg_datatype = 'time'::regtype THEN
            IF datepart IN ('year', 'quarter', 'month', 'doy', 'day', 'week', 'tsql_week') THEN
                RAISE EXCEPTION 'The datepart ''%'' is not supported by date function datetrunc for data type ''time''.', datepart;
            END IF;
            -- Limitation in determining if the specified fractional scale (if provided any) for time datatype is 
            -- insufficient to support provided datepart (millisecond, microsecond) value
        ELSIF date_arg_datatype IN ('datetime2'::regtype, 'datetimeoffset'::regtype) THEN
            -- Limitation in determining if the specified fractional scale (if provided any) for the above datatype is
            -- insufficient to support for provided datepart (millisecond, microsecond) value
        END IF;

        /* input validation is complete, proceed with result calculation. */
        IF date_arg_datatype = 'time'::regtype THEN
            RETURN date_trunc(datepart, date);
        ELSE
            input_expr_timestamp = date::timestamp;
            -- preserving offset_string value in the case of datetimeoffset datatype before converting it to timestamps 
            IF date_arg_datatype = 'sys.datetimeoffset'::regtype THEN
                offset_string = PG_CATALOG.RIGHT(date::PG_CATALOG.TEXT, 6);
                input_expr_timestamp := PG_CATALOG.LEFT(date::PG_CATALOG.TEXT, -6)::timestamp;
            END IF;
            CASE
                WHEN datepart IN ('year', 'quarter', 'month', 'week', 'hour', 'minute', 'second', 'millisecond', 'microsecond')  THEN
                    result_date := date_trunc(datepart, input_expr_timestamp);
                WHEN datepart IN ('doy', 'day') THEN
                    result_date := date_trunc('day', input_expr_timestamp);
                WHEN datepart IN ('tsql_week') THEN
                -- sql server datepart 'iso_week' is similar to postgres 'week' datepart
                -- handle sql server datepart 'week' here based on the value of set variable 'DATEFIRST'
                    v_day := EXTRACT(dow from input_expr_timestamp)::INT;
                    datefirst_value := current_setting('babelfishpg_tsql.datefirst')::INT;
                    IF v_day = 0 THEN
                        v_day := 7;
                    END IF;
                    result_date := date_trunc('day', input_expr_timestamp);
                    days_offset := (7 + v_day - datefirst_value)%7;
                    result_date := result_date - make_interval(days => days_offset);
            END CASE;
            -- concat offset_string to result_date in case of datetimeoffset before converting it to datetimeoffset datatype.
            IF date_arg_datatype = 'sys.datetimeoffset'::regtype THEN
                RETURN concat(result_date, ' ', offset_string)::sys.datetimeoffset;
            ELSE
                RETURN result_date;
            END IF;
        END IF;
    END;
END;
$body$
LANGUAGE plpgsql STABLE;

CREATE OR REPLACE FUNCTION sys.bbf_get_immediate_base_type_of_UDT(OID)
RETURNS OID
AS 'babelfishpg_tsql', 'get_immediate_base_type_of_UDT'
LANGUAGE C IMMUTABLE STRICT PARALLEL SAFE;


create or replace view sys.tables as
with tt_internal as MATERIALIZED
(
  select * from sys.table_types_internal
)
select
  CAST(t.relname as sys._ci_sysname) as name
  , CAST(t.oid as int) as object_id
  , CAST(NULL as int) as principal_id
  , CAST(t.relnamespace  as int) as schema_id
  , 0 as parent_object_id
  , CAST('U' as sys.bpchar(2)) as type
  , CAST('USER_TABLE' as sys.nvarchar(60)) as type_desc
  , CAST((select string_agg(
                  case
                  when option like 'bbf_rel_create_date=%%' then substring(option, 21)
                  else NULL
                  end, ',')
          from unnest(t.reloptions) as option)
        as sys.datetime) as create_date
  , CAST((select string_agg(
                  case
                  when option like 'bbf_rel_create_date=%%' then substring(option, 21)
                  else NULL
                  end, ',')
          from unnest(t.reloptions) as option)
        as sys.datetime) as modify_date
  , CAST(0 as sys.bit) as is_ms_shipped
  , CAST(0 as sys.bit) as is_published
  , CAST(0 as sys.bit) as is_schema_published
  , case reltoastrelid when 0 then 0 else 1 end as lob_data_space_id
  , CAST(NULL as int) as filestream_data_space_id
  , CAST(relnatts as int) as max_column_id_used
  , CAST(0 as sys.bit) as lock_on_bulk_load
  , CAST(1 as sys.bit) as uses_ansi_nulls
  , CAST(0 as sys.bit) as is_replicated
  , CAST(0 as sys.bit) as has_replication_filter
  , CAST(0 as sys.bit) as is_merge_published
  , CAST(0 as sys.bit) as is_sync_tran_subscribed
  , CAST(0 as sys.bit) as has_unchecked_assembly_data
  , 0 as text_in_row_limit
  , CAST(0 as sys.bit) as large_value_types_out_of_row
  , CAST(0 as sys.bit) as is_tracked_by_cdc
  , CAST(0 as sys.tinyint) as lock_escalation
  , CAST('TABLE' as sys.nvarchar(60)) as lock_escalation_desc
  , CAST(0 as sys.bit) as is_filetable
  , CAST(0 as sys.tinyint) as durability
  , CAST('SCHEMA_AND_DATA' as sys.nvarchar(60)) as durability_desc
  , CAST(0 as sys.bit) is_memory_optimized
  , case relpersistence when 't' then CAST(2 as sys.tinyint) else CAST(0 as sys.tinyint) end as temporal_type
  , case relpersistence when 't' then CAST('SYSTEM_VERSIONED_TEMPORAL_TABLE' as sys.nvarchar(60)) else CAST('NON_TEMPORAL_TABLE' as sys.nvarchar(60)) end as temporal_type_desc
  , CAST(null as integer) as history_table_id
  , CAST(0 as sys.bit) as is_remote_data_archive_enabled
  , CAST(0 as sys.bit) as is_external
from pg_class t
inner join sys.schemas sch on sch.schema_id = t.relnamespace
left join tt_internal tt on t.oid = tt.typrelid
where tt.typrelid is null
and (t.relkind = 'r' or t.relkind = 'p')
and t.relispartition = false
and has_schema_privilege(t.relnamespace, 'USAGE')
and has_table_privilege(t.oid, 'SELECT,INSERT,UPDATE,DELETE,TRUNCATE,TRIGGER');
GRANT SELECT ON sys.tables TO PUBLIC;

create or replace view sys.all_columns as
select CAST(c.oid as int) as object_id
  , CAST(a.attname as sys.sysname) as name
  , CAST(a.attnum as int) as column_id
  , CAST(t.oid as int) as system_type_id
  , CAST(t.oid as int) as user_type_id
  , CAST(sys.tsql_type_max_length_helper(coalesce(tsql_type_name, tsql_base_type_name), a.attlen, a.atttypmod) as smallint) as max_length
  , CAST(case
      when a.atttypmod != -1 then 
        sys.tsql_type_precision_helper(coalesce(tsql_type_name, tsql_base_type_name), a.atttypmod)
      else 
        sys.tsql_type_precision_helper(coalesce(tsql_type_name, tsql_base_type_name), t.typtypmod)
    end as sys.tinyint) as precision
  , CAST(case
      when a.atttypmod != -1 THEN 
        sys.tsql_type_scale_helper(coalesce(tsql_type_name, tsql_base_type_name), a.atttypmod, false)
      else 
        sys.tsql_type_scale_helper(coalesce(tsql_type_name, tsql_base_type_name), t.typtypmod, false)
    end as sys.tinyint) as scale
  , CAST(coll.collname as sys.sysname) as collation_name
  , case when a.attnotnull then CAST(0 as sys.bit) else CAST(1 as sys.bit) end as is_nullable
  , CAST(0 as sys.bit) as is_ansi_padded
  , CAST(0 as sys.bit) as is_rowguidcol
  , CAST(case when a.attidentity <> ''::"char" then 1 else 0 end AS sys.bit) as is_identity
  , CAST(case when a.attgenerated <> ''::"char" then 1 else 0 end AS sys.bit) as is_computed
  , CAST(0 as sys.bit) as is_filestream
  , CAST(0 as sys.bit) as is_replicated
  , CAST(0 as sys.bit) as is_non_sql_subscribed
  , CAST(0 as sys.bit) as is_merge_published
  , CAST(0 as sys.bit) as is_dts_replicated
  , CAST(0 as sys.bit) as is_xml_document
  , CAST(0 as int) as xml_collection_id
  , CAST(coalesce(d.oid, 0) as int) as default_object_id
  , CAST(coalesce((select oid from pg_constraint where conrelid = t.oid and contype = 'c' and a.attnum = any(conkey) limit 1), 0) as int) as rule_object_id
  , CAST(0 as sys.bit) as is_sparse
  , CAST(0 as sys.bit) as is_column_set
  , CAST(0 as sys.tinyint) as generated_always_type
  , CAST('NOT_APPLICABLE' as sys.nvarchar(60)) as generated_always_type_desc
from pg_attribute a
inner join pg_class c on c.oid = a.attrelid
inner join pg_type t on t.oid = a.atttypid
inner join pg_namespace s on s.oid = c.relnamespace
left join sys.babelfish_namespace_ext ext on (s.nspname = ext.nspname and ext.dbid = sys.db_id())
left join pg_attrdef d on c.oid = d.adrelid and a.attnum = d.adnum
left join pg_collation coll on coll.oid = a.attcollation
, sys.translate_pg_type_to_tsql(a.atttypid) AS tsql_type_name
, sys.translate_pg_type_to_tsql(t.typbasetype) AS tsql_base_type_name
where not a.attisdropped
and (s.nspname = 'sys' or ext.nspname is not null)
-- r = ordinary table, i = index, S = sequence, t = TOAST table, v = view, m = materialized view, c = composite type, f = foreign table, p = partitioned table
and c.relkind in ('r', 'v', 'm', 'f', 'p')
and c.relispartition = false
and has_schema_privilege(s.oid, 'USAGE')
and has_column_privilege(quote_ident(s.nspname) ||'.'||quote_ident(c.relname), a.attname, 'SELECT,INSERT,UPDATE,REFERENCES')
and a.attnum > 0;
GRANT SELECT ON sys.all_columns TO PUBLIC;


-- internal function in order to workaround BABEL-1597
CREATE OR REPLACE FUNCTION sys.columns_internal()
RETURNS TABLE (
    out_object_id int,
    out_name sys.sysname,
    out_column_id int,
    out_system_type_id int,
    out_user_type_id int,
    out_max_length smallint,
    out_precision sys.tinyint,
    out_scale sys.tinyint,
    out_collation_name sys.sysname,
    out_collation_id int,
    out_offset smallint,
    out_is_nullable sys.bit,
    out_is_ansi_padded sys.bit,
    out_is_rowguidcol sys.bit,
    out_is_identity sys.bit,
    out_is_computed sys.bit,
    out_is_filestream sys.bit,
    out_is_replicated sys.bit,
    out_is_non_sql_subscribed sys.bit,
    out_is_merge_published sys.bit,
    out_is_dts_replicated sys.bit,
    out_is_xml_document sys.bit,
    out_xml_collection_id int,
    out_default_object_id int,
    out_rule_object_id int,
    out_is_sparse sys.bit,
    out_is_column_set sys.bit,
    out_generated_always_type sys.tinyint,
    out_generated_always_type_desc sys.nvarchar(60),
    out_encryption_type int,
    out_encryption_type_desc sys.nvarchar(64),
    out_encryption_algorithm_name sys.sysname,
    out_column_encryption_key_id int,
    out_column_encryption_key_database_name sys.sysname,
    out_is_hidden sys.bit,
    out_is_masked sys.bit,
    out_graph_type int,
    out_graph_type_desc sys.nvarchar(60)
)
AS
$$
BEGIN
	RETURN QUERY
		SELECT CAST(c.oid AS int),
			CAST(a.attname AS sys.sysname),
			CAST(a.attnum AS int),
			CASE 
			WHEN tsql_type_name IS NOT NULL OR t.typbasetype = 0 THEN
				-- either tsql or PG base type 
				CAST(a.atttypid AS int)
			ELSE 
				CAST(t.typbasetype AS int)
			END,
			CAST(a.atttypid AS int),
			CASE
			WHEN a.atttypmod != -1 THEN 
				sys.tsql_type_max_length_helper(coalesce(tsql_type_name, tsql_base_type_name), a.attlen, a.atttypmod)
			ELSE 
				sys.tsql_type_max_length_helper(coalesce(tsql_type_name, tsql_base_type_name), a.attlen, t.typtypmod)
			END,
			CASE
			WHEN a.atttypmod != -1 THEN 
				sys.tsql_type_precision_helper(coalesce(tsql_type_name, tsql_base_type_name), a.atttypmod)
			ELSE 
				sys.tsql_type_precision_helper(coalesce(tsql_type_name, tsql_base_type_name), t.typtypmod)
			END,
			CASE
			WHEN a.atttypmod != -1 THEN 
				sys.tsql_type_scale_helper(coalesce(tsql_type_name, tsql_base_type_name), a.atttypmod, false)
			ELSE 
				sys.tsql_type_scale_helper(coalesce(tsql_type_name, tsql_base_type_name), t.typtypmod, false)
			END,
			CAST(coll.collname AS sys.sysname),
			CAST(a.attcollation AS int),
			CAST(a.attnum AS smallint),
			CAST(case when a.attnotnull then 0 else 1 end AS sys.bit),
			CAST(case when t.typname in ('bpchar', 'nchar', 'binary') then 1 else 0 end AS sys.bit),
			CAST(0 AS sys.bit),
			CAST(case when a.attidentity <> ''::"char" then 1 else 0 end AS sys.bit),
			CAST(case when a.attgenerated <> ''::"char" then 1 else 0 end AS sys.bit),
			CAST(0 AS sys.bit),
			CAST(0 AS sys.bit),
			CAST(0 AS sys.bit),
			CAST(0 AS sys.bit),
			CAST(0 AS sys.bit),
			CAST(0 AS sys.bit),
			CAST(0 AS int),
			CAST(coalesce(d.oid, 0) AS int),
			CAST(coalesce((select oid from pg_constraint where conrelid = t.oid
						and contype = 'c' and a.attnum = any(conkey) limit 1), 0) AS int),
			CAST(0 AS sys.bit),
			CAST(0 AS sys.bit),
			CAST(0 AS sys.tinyint),
			CAST('NOT_APPLICABLE' AS sys.nvarchar(60)),
			CAST(null AS int),
			CAST(null AS sys.nvarchar(64)),
			CAST(null AS sys.sysname),
			CAST(null AS int),
			CAST(null AS sys.sysname),
			CAST(0 AS sys.bit),
			CAST(0 AS sys.bit),
			CAST(null AS int),
			CAST(null AS sys.nvarchar(60))
		FROM pg_attribute a
		INNER JOIN pg_class c ON c.oid = a.attrelid
		INNER JOIN pg_type t ON t.oid = a.atttypid
		INNER JOIN sys.schemas sch on c.relnamespace = sch.schema_id 
		INNER JOIN sys.pg_namespace_ext ext on sch.schema_id = ext.oid 
		LEFT JOIN pg_attrdef d ON c.oid = d.adrelid AND a.attnum = d.adnum
		LEFT JOIN pg_collation coll ON coll.oid = a.attcollation
		, sys.translate_pg_type_to_tsql(a.atttypid) AS tsql_type_name
		, sys.translate_pg_type_to_tsql(t.typbasetype) AS tsql_base_type_name
		WHERE NOT a.attisdropped
		AND a.attnum > 0
		-- r = ordinary table, i = index, S = sequence, t = TOAST table, v = view, m = materialized view, c = composite type, f = foreign table, p = partitioned table
		AND c.relkind IN ('r', 'v', 'm', 'f', 'p')
		AND c.relispartition = false
		AND has_schema_privilege(sch.schema_id, 'USAGE')
		AND has_column_privilege(a.attrelid, a.attname, 'SELECT,INSERT,UPDATE,REFERENCES')
		union all
		-- system tables information
		SELECT CAST(c.oid AS int),
			CAST(a.attname AS sys.sysname),
			CAST(a.attnum AS int),
			CASE 
			WHEN tsql_type_name IS NOT NULL OR t.typbasetype = 0 THEN
				-- either tsql or PG base type 
				CAST(a.atttypid AS int)
			ELSE 
				CAST(t.typbasetype AS int)
			END,
			CAST(a.atttypid AS int),
			CASE
			WHEN a.atttypmod != -1 THEN 
				sys.tsql_type_max_length_helper(coalesce(tsql_type_name, tsql_base_type_name), a.attlen, a.atttypmod)
			ELSE 
				sys.tsql_type_max_length_helper(coalesce(tsql_type_name, tsql_base_type_name), a.attlen, t.typtypmod)
			END,
			CASE
			WHEN a.atttypmod != -1 THEN 
				sys.tsql_type_precision_helper(coalesce(tsql_type_name, tsql_base_type_name), a.atttypmod)
			ELSE 
				sys.tsql_type_precision_helper(coalesce(tsql_type_name, tsql_base_type_name), t.typtypmod)
			END,
			CASE
			WHEN a.atttypmod != -1 THEN 
				sys.tsql_type_scale_helper(coalesce(tsql_type_name, tsql_base_type_name), a.atttypmod, false)
			ELSE 
				sys.tsql_type_scale_helper(coalesce(tsql_type_name, tsql_base_type_name), t.typtypmod, false)
			END,
			CAST(coll.collname AS sys.sysname),
			CAST(a.attcollation AS int),
			CAST(a.attnum AS smallint),
			CAST(case when a.attnotnull then 0 else 1 end AS sys.bit),
			CAST(case when t.typname in ('bpchar', 'nchar', 'binary') then 1 else 0 end AS sys.bit),
			CAST(0 AS sys.bit),
			CAST(case when a.attidentity <> ''::"char" then 1 else 0 end AS sys.bit),
			CAST(case when a.attgenerated <> ''::"char" then 1 else 0 end AS sys.bit),
			CAST(0 AS sys.bit),
			CAST(0 AS sys.bit),
			CAST(0 AS sys.bit),
			CAST(0 AS sys.bit),
			CAST(0 AS sys.bit),
			CAST(0 AS sys.bit),
			CAST(0 AS int),
			CAST(coalesce(d.oid, 0) AS int),
			CAST(coalesce((select oid from pg_constraint where conrelid = t.oid
						and contype = 'c' and a.attnum = any(conkey) limit 1), 0) AS int),
			CAST(0 AS sys.bit),
			CAST(0 AS sys.bit),
			CAST(0 AS sys.tinyint),
			CAST('NOT_APPLICABLE' AS sys.nvarchar(60)),
			CAST(null AS int),
			CAST(null AS sys.nvarchar(64)),
			CAST(null AS sys.sysname),
			CAST(null AS int),
			CAST(null AS sys.sysname),
			CAST(0 AS sys.bit),
			CAST(0 AS sys.bit),
			CAST(null AS int),
			CAST(null AS sys.nvarchar(60))
		FROM pg_attribute a
		INNER JOIN pg_class c ON c.oid = a.attrelid
		INNER JOIN pg_type t ON t.oid = a.atttypid
		INNER JOIN pg_namespace nsp ON (nsp.oid = c.relnamespace and nsp.nspname = 'sys')
		LEFT JOIN pg_attrdef d ON c.oid = d.adrelid AND a.attnum = d.adnum
		LEFT JOIN pg_collation coll ON coll.oid = a.attcollation
		, sys.translate_pg_type_to_tsql(a.atttypid) AS tsql_type_name
		, sys.translate_pg_type_to_tsql(t.typbasetype) AS tsql_base_type_name
		WHERE NOT a.attisdropped
		AND a.attnum > 0
		AND c.relkind = 'r'
		AND has_schema_privilege(nsp.oid, 'USAGE')
		AND has_column_privilege(a.attrelid, a.attname, 'SELECT,INSERT,UPDATE,REFERENCES');
END;
$$
language plpgsql STABLE;

create or replace view sys.indexes as
-- Get all indexes from all system and user tables
with index_id_map as MATERIALIZED(
  select
    indexrelid,
    case
      when indisclustered then 1
      else 1+row_number() over(partition by indrelid order by indexrelid)
    end as index_id
  from pg_index
)
select
  cast(X.indrelid as int) as object_id
  , cast(I.relname as sys.sysname) as name
  , cast(case when X.indisclustered then 1 else 2 end as sys.tinyint) as type
  , cast(case when X.indisclustered then 'CLUSTERED' else 'NONCLUSTERED' end as sys.nvarchar(60)) as type_desc
  , cast(case when X.indisunique then 1 else 0 end as sys.bit) as is_unique
  , cast(I.reltablespace as int) as data_space_id
  , cast(0 as sys.bit) as ignore_dup_key
  , cast(case when X.indisprimary then 1 else 0 end as sys.bit) as is_primary_key
  , cast(case when const.oid is null then 0 else 1 end as sys.bit) as is_unique_constraint
  , cast(0 as sys.tinyint) as fill_factor
  , cast(case when X.indpred is null then 0 else 1 end as sys.bit) as is_padded
  , cast(case when X.indisready then 0 else 1 end as sys.bit) as is_disabled
  , cast(0 as sys.bit) as is_hypothetical
  , cast(1 as sys.bit) as allow_row_locks
  , cast(1 as sys.bit) as allow_page_locks
  , cast(0 as sys.bit) as has_filter
  , cast(null as sys.nvarchar) as filter_definition
  , cast(0 as sys.bit) as auto_created
  , cast(imap.index_id as int) as index_id
from pg_index X 
inner join index_id_map imap on imap.indexrelid = X.indexrelid
inner join pg_class I on I.oid = X.indexrelid and (I.relkind = 'i' or I.relkind = 'I') and I.relispartition = false
inner join pg_namespace nsp on nsp.oid = I.relnamespace
left join sys.babelfish_namespace_ext ext on (nsp.nspname = ext.nspname and ext.dbid = sys.db_id())
-- check if index is a unique constraint
left join pg_constraint const on const.conindid = I.oid and const.contype = 'u'
where has_schema_privilege(I.relnamespace, 'USAGE')
-- index is active
and X.indislive 
-- filter to get all the objects that belong to sys or babelfish schemas
and (nsp.nspname = 'sys' or ext.nspname is not null)

union all 
-- Create HEAP entries for each system and user table
select
  cast(t.oid as int) as object_id
  , cast(null as sys.sysname) as name
  , cast(0 as sys.tinyint) as type
  , cast('HEAP' as sys.nvarchar(60)) as type_desc
  , cast(0 as sys.bit) as is_unique
  , cast(1 as int) as data_space_id
  , cast(0 as sys.bit) as ignore_dup_key
  , cast(0 as sys.bit) as is_primary_key
  , cast(0 as sys.bit) as is_unique_constraint
  , cast(0 as sys.tinyint) as fill_factor
  , cast(0 as sys.bit) as is_padded
  , cast(0 as sys.bit) as is_disabled
  , cast(0 as sys.bit) as is_hypothetical
  , cast(1 as sys.bit) as allow_row_locks
  , cast(1 as sys.bit) as allow_page_locks
  , cast(0 as sys.bit) as has_filter
  , cast(null as sys.nvarchar) as filter_definition
  , cast(0 as sys.bit) as auto_created
  , cast(0 as int) as index_id
from pg_class t
inner join pg_namespace nsp on nsp.oid = t.relnamespace
left join sys.babelfish_namespace_ext ext on (nsp.nspname = ext.nspname and ext.dbid = sys.db_id())
where (t.relkind = 'r' or t.relkind = 'p')
and t.relispartition = false
-- filter to get all the objects that belong to sys or babelfish schemas
and (nsp.nspname = 'sys' or ext.nspname is not null)
and has_schema_privilege(t.relnamespace, 'USAGE')
and has_table_privilege(t.oid, 'SELECT,INSERT,UPDATE,DELETE,TRUNCATE,TRIGGER')
order by object_id, type_desc;
GRANT SELECT ON sys.indexes TO PUBLIC;

create or replace view sys.all_objects as
select 
    name collate sys.database_default
  , cast (object_id as integer) 
  , cast ( principal_id as integer)
  , cast (schema_id as integer)
  , cast (parent_object_id as integer)
  , type collate sys.database_default
  , cast (type_desc as sys.nvarchar(60))
  , cast (create_date as sys.datetime)
  , cast (modify_date as sys.datetime)
  , is_ms_shipped
  , cast (is_published as sys.bit)
  , cast (is_schema_published as sys.bit)
from
(
-- Currently for pg_class, pg_proc UNIONs, we separated user defined objects and system objects because the 
-- optimiser will be able to make a better estimation of number of rows(in case the query contains a filter on 
-- is_ms_shipped column) and in turn chooses a better query plan. 

-- details of system tables
select
    t.relname::sys.sysname as name
  , t.oid as object_id
  , null::integer as principal_id
  , s.oid as schema_id
  , 0 as parent_object_id
  , 'U'::char(2) as type
  , 'USER_TABLE' as type_desc
  , null::timestamp as create_date
  , null::timestamp as modify_date
  , 1::sys.bit as is_ms_shipped
  , 0 as is_published
  , 0 as is_schema_published
from pg_class t inner join pg_namespace s on s.oid = t.relnamespace
left join sys.table_types_internal tt on t.oid = tt.typrelid
left join sys.babelfish_namespace_ext ext on (s.nspname = ext.nspname and ext.dbid = sys.db_id())
left join sys.shipped_objects_not_in_sys nis on nis.name = t.relname and nis.schemaid = s.oid and nis.type = 'U'
where t.relpersistence in ('p', 'u', 't')
and t.relkind = 'r'
and (s.nspname = 'sys' or (nis.name is not null and ext.nspname is not null))
and tt.typrelid is null
and has_schema_privilege(s.oid, 'USAGE')
and has_table_privilege(t.oid, 'SELECT,INSERT,UPDATE,DELETE,TRUNCATE,TRIGGER')
 
union all
-- details of user defined tables
select
    t.relname::sys.sysname as name
  , t.oid as object_id
  , null::integer as principal_id
  , s.oid as schema_id
  , 0 as parent_object_id
  , 'U'::char(2) as type
  , 'USER_TABLE' as type_desc
  , null::timestamp as create_date
  , null::timestamp as modify_date
  , 0::sys.bit as is_ms_shipped
  , 0 as is_published
  , 0 as is_schema_published
from pg_class t inner join pg_namespace s on s.oid = t.relnamespace
left join sys.table_types_internal tt on t.oid = tt.typrelid
left join sys.babelfish_namespace_ext ext on (s.nspname = ext.nspname and ext.dbid = sys.db_id())
left join sys.shipped_objects_not_in_sys nis on nis.name = t.relname and nis.schemaid = s.oid and nis.type = 'U'
where t.relpersistence in ('p', 'u', 't')
and (t.relkind = 'r' or t.relkind = 'p')
and t.relispartition = false
and s.nspname <> 'sys' and nis.name is null
and ext.nspname is not null
and tt.typrelid is null
and has_schema_privilege(s.oid, 'USAGE')
and has_table_privilege(t.oid, 'SELECT,INSERT,UPDATE,DELETE,TRUNCATE,TRIGGER')
 
union all
-- details of system views
select
    t.relname::sys.sysname as name
  , t.oid as object_id
  , null::integer as principal_id
  , s.oid as schema_id
  , 0 as parent_object_id
  , 'V'::char(2) as type
  , 'VIEW'::varchar(60) as type_desc
  , null::timestamp as create_date
  , null::timestamp as modify_date
  , 1::sys.bit as is_ms_shipped
  , 0 as is_published
  , 0 as is_schema_published
from pg_class t inner join pg_namespace s on s.oid = t.relnamespace
left join sys.babelfish_namespace_ext ext on (s.nspname = ext.nspname and ext.dbid = sys.db_id())
left join sys.shipped_objects_not_in_sys nis on nis.name = t.relname and nis.schemaid = s.oid and nis.type = 'V'
where t.relkind = 'v'
and (s.nspname = 'sys' or (nis.name is not null and ext.nspname is not null))
and has_schema_privilege(s.oid, 'USAGE')
and has_table_privilege(t.oid, 'SELECT,INSERT,UPDATE,DELETE,TRUNCATE,TRIGGER')
union all
-- Details of user defined views
select
    t.relname::sys.sysname as name
  , t.oid as object_id
  , null::integer as principal_id
  , s.oid as schema_id
  , 0 as parent_object_id
  , 'V'::char(2) as type
  , 'VIEW'::varchar(60) as type_desc
  , null::timestamp as create_date
  , null::timestamp as modify_date
  , 0::sys.bit as is_ms_shipped
  , 0 as is_published
  , 0 as is_schema_published
from pg_class t inner join pg_namespace s on s.oid = t.relnamespace
left join sys.babelfish_namespace_ext ext on (s.nspname = ext.nspname and ext.dbid = sys.db_id())
left join sys.shipped_objects_not_in_sys nis on nis.name = t.relname and nis.schemaid = s.oid and nis.type = 'V'
where t.relkind = 'v'
and s.nspname <> 'sys' and nis.name is null
and ext.nspname is not null
and has_schema_privilege(s.oid, 'USAGE')
and has_table_privilege(t.oid, 'SELECT,INSERT,UPDATE,DELETE,TRUNCATE,TRIGGER')
union all
-- details of user defined and system foreign key constraints
select
    c.conname::sys.sysname as name
  , c.oid as object_id
  , null::integer as principal_id
  , s.oid as schema_id
  , c.conrelid as parent_object_id
  , 'F'::char(2) as type
  , 'FOREIGN_KEY_CONSTRAINT'
  , null::timestamp as create_date
  , null::timestamp as modify_date
  , CAST (case when (s.nspname = 'sys' or nis.name is not null) then 1
         else 0 end as sys.bit ) as is_ms_shipped
  , 0 as is_published
  , 0 as is_schema_published
from pg_constraint c
inner join pg_namespace s on s.oid = c.connamespace
left join sys.babelfish_namespace_ext ext on (s.nspname = ext.nspname and ext.dbid = sys.db_id())
left join sys.shipped_objects_not_in_sys nis on nis.name = c.conname and nis.schemaid = s.oid and nis.type = 'F'
where has_schema_privilege(s.oid, 'USAGE')
and c.contype = 'f'
and (s.nspname = 'sys' or ext.nspname is not null)
union all
-- details of user defined and system primary key constraints
select
    c.conname::sys.sysname as name
  , c.oid as object_id
  , null::integer as principal_id
  , s.oid as schema_id
  , c.conrelid as parent_object_id
  , 'PK'::char(2) as type
  , 'PRIMARY_KEY_CONSTRAINT' as type_desc
  , null::timestamp as create_date
  , null::timestamp as modify_date
  , CAST (case when (s.nspname = 'sys' or nis.name is not null) then 1
         else 0 end as sys.bit ) as is_ms_shipped
  , 0 as is_published
  , 0 as is_schema_published
from pg_constraint c
inner join pg_namespace s on s.oid = c.connamespace
left join sys.babelfish_namespace_ext ext on (s.nspname = ext.nspname and ext.dbid = sys.db_id())
left join sys.shipped_objects_not_in_sys nis on nis.name = c.conname and nis.schemaid = s.oid and nis.type = 'PK'
where has_schema_privilege(s.oid, 'USAGE')
and c.contype = 'p'
and (s.nspname = 'sys' or ext.nspname is not null)
union all
-- details of system defined procedures
select
    p.proname::sys.sysname as name 
  , p.oid as object_id
  , null::integer as principal_id
  , s.oid as schema_id
  , cast (case when tr.tgrelid is not null 
  		       then tr.tgrelid 
  		       else 0 end as int) 
    as parent_object_id
  , case p.prokind
      when 'p' then 'P'::char(2)
      when 'a' then 'AF'::char(2)
      else
        case 
          when t.typname = 'trigger'
            then 'TR'::char(2)
          when p.proretset then
            case 
              when t.typtype = 'c'
                then 'TF'::char(2)
              else 'IF'::char(2)
            end
          else 'FN'::char(2)
        end
    end as type
  , case p.prokind
      when 'p' then 'SQL_STORED_PROCEDURE'::varchar(60)
      when 'a' then 'AGGREGATE_FUNCTION'::varchar(60)
      else
        case 
          when t.typname = 'trigger'
            then 'SQL_TRIGGER'::varchar(60)
          when p.proretset then
            case 
              when t.typtype = 'c'
                then 'SQL_TABLE_VALUED_FUNCTION'::varchar(60)
              else 'SQL_INLINE_TABLE_VALUED_FUNCTION'::varchar(60)
            end
          else 'SQL_SCALAR_FUNCTION'::varchar(60)
        end
    end as type_desc
  , null::timestamp as create_date
  , null::timestamp as modify_date
  , 1::sys.bit as is_ms_shipped
  , 0 as is_published
  , 0 as is_schema_published
from pg_proc p
inner join pg_namespace s on s.oid = p.pronamespace
inner join pg_catalog.pg_type t on t.oid = p.prorettype
left join pg_trigger tr on tr.tgfoid = p.oid
left join sys.babelfish_namespace_ext ext on (s.nspname = ext.nspname and ext.dbid = sys.db_id())
left join sys.shipped_objects_not_in_sys nis on nis.name = p.proname and nis.schemaid = s.oid 
and nis.type = (case p.prokind
      when 'p' then 'P'::char(2)
      when 'a' then 'AF'::char(2)
      else
        case 
          when t.typname = 'trigger'
            then 'TR'::char(2)
          when p.proretset then
            case 
              when t.typtype = 'c'
                then 'TF'::char(2)
              else 'IF'::char(2)
            end
          else 'FN'::char(2)
        end
    end)
where (s.nspname = 'sys' or (nis.name is not null and ext.nspname is not null))
and has_schema_privilege(s.oid, 'USAGE')
and has_function_privilege(p.oid, 'EXECUTE')
and p.proname != 'pltsql_call_handler'
 
union all
-- details of user defined procedures
select
    p.proname::sys.sysname as name 
  , p.oid as object_id
  , null::integer as principal_id
  , s.oid as schema_id
  , cast (case when tr.tgrelid is not null 
  		       then tr.tgrelid 
  		       else 0 end as int) 
    as parent_object_id
  , case p.prokind
      when 'p' then 'P'::char(2)
      when 'a' then 'AF'::char(2)
      else
        case 
          when t.typname = 'trigger'
            then 'TR'::char(2)
          when p.proretset then
            case 
              when t.typtype = 'c'
                then 'TF'::char(2)
              else 'IF'::char(2)
            end
          else 'FN'::char(2)
        end
    end as type
  , case p.prokind
      when 'p' then 'SQL_STORED_PROCEDURE'::varchar(60)
      when 'a' then 'AGGREGATE_FUNCTION'::varchar(60)
      else
        case 
          when t.typname = 'trigger'
            then 'SQL_TRIGGER'::varchar(60)
          when p.proretset then
            case 
              when t.typtype = 'c'
                then 'SQL_TABLE_VALUED_FUNCTION'::varchar(60)
              else 'SQL_INLINE_TABLE_VALUED_FUNCTION'::varchar(60)
            end
          else 'SQL_SCALAR_FUNCTION'::varchar(60)
        end
    end as type_desc
  , null::timestamp as create_date
  , null::timestamp as modify_date
  , 0::sys.bit as is_ms_shipped
  , 0 as is_published
  , 0 as is_schema_published
from pg_proc p
inner join pg_namespace s on s.oid = p.pronamespace
inner join pg_catalog.pg_type t on t.oid = p.prorettype
left join pg_trigger tr on tr.tgfoid = p.oid
left join sys.babelfish_namespace_ext ext on (s.nspname = ext.nspname and ext.dbid = sys.db_id())
left join sys.shipped_objects_not_in_sys nis on nis.name = p.proname and nis.schemaid = s.oid 
and nis.type = (case p.prokind
      when 'p' then 'P'::char(2)
      when 'a' then 'AF'::char(2)
      else
        case 
          when t.typname = 'trigger'
            then 'TR'::char(2)
          when p.proretset then
            case 
              when t.typtype = 'c'
                then 'TF'::char(2)
              else 'IF'::char(2)
            end
          else 'FN'::char(2)
        end
    end)
where s.nspname <> 'sys' and nis.name is null
and ext.nspname is not null
and has_schema_privilege(s.oid, 'USAGE')
and has_function_privilege(p.oid, 'EXECUTE')
 
union all
-- details of all default constraints
select
    ('DF_' || o.relname || '_' || d.oid)::sys.sysname as name
  , d.oid as object_id
  , null::int as principal_id
  , o.relnamespace as schema_id
  , d.adrelid as parent_object_id
  , 'D'::char(2) as type
  , 'DEFAULT_CONSTRAINT'::sys.nvarchar(60) AS type_desc
  , null::timestamp as create_date
  , null::timestamp as modify_date
  , CAST (case when (s.nspname = 'sys' or nis.name is not null) then 1
         else 0 end as sys.bit ) as is_ms_shipped
  , 0 as is_published
  , 0 as is_schema_published
from pg_catalog.pg_attrdef d
inner join pg_attribute a on a.attrelid = d.adrelid and d.adnum = a.attnum
inner join pg_class o on d.adrelid = o.oid
inner join pg_namespace s on s.oid = o.relnamespace
left join sys.babelfish_namespace_ext ext on (s.nspname = ext.nspname and ext.dbid = sys.db_id())
left join sys.shipped_objects_not_in_sys nis on nis.name = ('DF_' || o.relname || '_' || d.oid) and nis.schemaid = s.oid and nis.type = 'D'
where a.atthasdef = 't' and a.attgenerated = ''
and (s.nspname = 'sys' or ext.nspname is not null)
and has_schema_privilege(s.oid, 'USAGE')
and has_column_privilege(a.attrelid, a.attname, 'SELECT,INSERT,UPDATE,REFERENCES')
union all
-- details of all check constraints
select
    c.conname::sys.sysname
  , c.oid::integer as object_id
  , NULL::integer as principal_id 
  , s.oid as schema_id
  , c.conrelid::integer as parent_object_id
  , 'C'::char(2) as type
  , 'CHECK_CONSTRAINT'::sys.nvarchar(60) as type_desc
  , null::sys.datetime as create_date
  , null::sys.datetime as modify_date
  , CAST (case when (s.nspname = 'sys' or nis.name is not null) then 1
         else 0 end as sys.bit ) as is_ms_shipped
  , 0 as is_published
  , 0 as is_schema_published
from pg_catalog.pg_constraint as c
inner join pg_namespace s on s.oid = c.connamespace
left join sys.babelfish_namespace_ext ext on (s.nspname = ext.nspname and ext.dbid = sys.db_id())
left join sys.shipped_objects_not_in_sys nis on nis.name = c.conname and nis.schemaid = s.oid and nis.type = 'C'
where has_schema_privilege(s.oid, 'USAGE')
and c.contype = 'c' and c.conrelid != 0
and (s.nspname = 'sys' or ext.nspname is not null)
union all
-- details of user defined and system defined sequence objects
select
  p.relname::sys.sysname as name
  , p.oid as object_id
  , null::integer as principal_id
  , s.oid as schema_id
  , 0 as parent_object_id
  , 'SO'::char(2) as type
  , 'SEQUENCE_OBJECT'::varchar(60) as type_desc
  , null::timestamp as create_date
  , null::timestamp as modify_date
  , CAST (case when (s.nspname = 'sys' or nis.name is not null) then 1
         else 0 end as sys.bit ) as is_ms_shipped
  , 0 as is_published
  , 0 as is_schema_published
from pg_class p
inner join pg_namespace s on s.oid = p.relnamespace
left join sys.babelfish_namespace_ext ext on (s.nspname = ext.nspname and ext.dbid = sys.db_id())
left join sys.shipped_objects_not_in_sys nis on nis.name = p.relname and nis.schemaid = s.oid and nis.type = 'SO'
where p.relkind = 'S'
and (s.nspname = 'sys' or ext.nspname is not null)
and has_schema_privilege(s.oid, 'USAGE')
union all
-- details of user defined table types
select
    ('TT_' || tt.name || '_' || tt.type_table_object_id)::sys.sysname as name
  , tt.type_table_object_id as object_id
  , tt.principal_id as principal_id
  , tt.schema_id as schema_id
  , 0 as parent_object_id
  , 'TT'::char(2) as type
  , 'TABLE_TYPE'::varchar(60) as type_desc
  , null::timestamp as create_date
  , null::timestamp as modify_date
  , CAST (case when (tt.schema_id::regnamespace::text = 'sys' or nis.name is not null) then 1
         else 0 end as sys.bit ) as is_ms_shipped
  , 0 as is_published
  , 0 as is_schema_published
from sys.table_types tt
left join sys.shipped_objects_not_in_sys nis on nis.name = ('TT_' || tt.name || '_' || tt.type_table_object_id)::name and nis.schemaid = tt.schema_id and nis.type = 'TT'
) ot;
GRANT SELECT ON sys.all_objects TO PUBLIC;

CREATE OR REPLACE VIEW sys.index_columns
AS
WITH index_id_map AS MATERIALIZED (
  SELECT
    indexrelid,
    CASE
      WHEN indisclustered THEN 1
      ELSE 1+row_number() OVER(PARTITION BY indrelid ORDER BY indexrelid)
    END AS index_id
  FROM pg_index
)
SELECT
    CAST(i.indrelid AS INT) AS object_id,
    -- should match index_id of sys.indexes 
    CAST(imap.index_id AS INT) AS index_id,
    CAST(a.index_column_id AS INT) AS index_column_id,
    CAST(a.attnum AS INT) AS column_id,
    CAST(CASE
            WHEN a.index_column_id <= i.indnkeyatts THEN a.index_column_id
            ELSE 0
         END AS SYS.TINYINT) AS key_ordinal,
    CAST(0 AS SYS.TINYINT) AS partition_ordinal,
    CAST(CASE
            WHEN i.indoption[a.index_column_id-1] & 1 = 1 THEN 1
            ELSE 0 
         END AS SYS.BIT) AS is_descending_key,
    CAST(CASE
            WHEN a.index_column_id > i.indnkeyatts THEN 1
            ELSE 0
         END AS SYS.BIT) AS is_included_column
FROM
    pg_index i
    INNER JOIN index_id_map imap ON imap.indexrelid = i.indexrelid
    INNER JOIN pg_class c ON i.indrelid = c.oid and c.relispartition = false
    INNER JOIN pg_namespace nsp ON nsp.oid = c.relnamespace
    LEFT JOIN sys.babelfish_namespace_ext ext ON (nsp.nspname = ext.nspname AND ext.dbid = sys.db_id())
    LEFT JOIN unnest(i.indkey) WITH ORDINALITY AS a(attnum, index_column_id) ON true
WHERE
    has_schema_privilege(c.relnamespace, 'USAGE') AND
    has_table_privilege(c.oid, 'SELECT,INSERT,UPDATE,DELETE,TRUNCATE,TRIGGER') AND
    (nsp.nspname = 'sys' OR ext.nspname is not null) AND
    i.indislive;
GRANT SELECT ON sys.index_columns TO PUBLIC;

/*
 * COLUMNS view internal
 */

CREATE OR REPLACE VIEW information_schema_tsql.columns_internal AS
	SELECT c.oid AS "TABLE_OID",
			CAST(nc.dbname AS sys.nvarchar(128)) AS "TABLE_CATALOG",
			CAST(ext.orig_name AS sys.nvarchar(128)) AS "TABLE_SCHEMA",
			CAST(
				COALESCE(
					(SELECT string_agg(
						CASE
						WHEN option LIKE 'bbf_original_rel_name=%' THEN substring(option, 23 /* prefix length */)
						ELSE NULL
						END, ',')
					FROM unnest(c.reloptions) AS option),
				  c.relname)
			  AS sys.nvarchar(128)) AS "TABLE_NAME",

			CAST(
				COALESCE(
					(SELECT string_agg(
						CASE
						WHEN option LIKE 'bbf_original_name=%' THEN substring(option, 19 /* prefix length */)
						ELSE NULL
						END, ',')
					FROM unnest(a.attoptions) AS option),
				  a.attname)
			  AS sys.nvarchar(128)) AS "COLUMN_NAME",

			CAST(a.attnum AS int) AS "ORDINAL_POSITION",
			CAST(CASE WHEN a.attgenerated = '' THEN pg_get_expr(ad.adbin, ad.adrelid) END AS sys.nvarchar(4000)) AS "COLUMN_DEFAULT",
			CAST(CASE WHEN a.attnotnull OR (t.typtype = 'd' AND t.typnotnull) THEN 'NO' ELSE 'YES' END
				AS varchar(3))
				AS "IS_NULLABLE",

			CAST(
				CASE WHEN tsql_type_name = 'sysname' THEN sys.translate_pg_type_to_tsql(t.typbasetype)
				WHEN tsql_type_name.tsql_type_name IS NULL THEN format_type(t.oid, NULL::integer)
				ELSE tsql_type_name END
				AS sys.nvarchar(128))
				AS "DATA_TYPE",

			CAST(
				information_schema_tsql._pgtsql_char_max_length(tsql_type_name, true_typmod)
				AS int)
				AS "CHARACTER_MAXIMUM_LENGTH",

			CAST(
				information_schema_tsql._pgtsql_char_octet_length(tsql_type_name, true_typmod)
				AS int)
				AS "CHARACTER_OCTET_LENGTH",

			CAST(
				/* Handle Tinyint separately */
				information_schema_tsql._pgtsql_numeric_precision(tsql_type_name, true_typid, true_typmod)
				AS sys.tinyint)
				AS "NUMERIC_PRECISION",

			CAST(
				information_schema_tsql._pgtsql_numeric_precision_radix(tsql_type_name, true_typid, true_typmod)
				AS smallint)
				AS "NUMERIC_PRECISION_RADIX",

			CAST(
				information_schema_tsql._pgtsql_numeric_scale(tsql_type_name, true_typid, true_typmod)
				AS int)
				AS "NUMERIC_SCALE",

			CAST(
				information_schema_tsql._pgtsql_datetime_precision(tsql_type_name, true_typmod)
				AS smallint)
				AS "DATETIME_PRECISION",

			CAST(null AS sys.nvarchar(128)) AS "CHARACTER_SET_CATALOG",
			CAST(null AS sys.nvarchar(128)) AS "CHARACTER_SET_SCHEMA",
			/*
			 * TODO: We need to first create mapping of collation name to char-set name;
			 * Until then return null.
			 */
			CAST(null AS sys.nvarchar(128)) AS "CHARACTER_SET_NAME",

			CAST(NULL as sys.nvarchar(128)) AS "COLLATION_CATALOG",
			CAST(NULL as sys.nvarchar(128)) AS "COLLATION_SCHEMA",

			/* Returns Babelfish specific collation name. */
			CAST(co.collname AS sys.nvarchar(128)) AS "COLLATION_NAME",

			CAST(CASE WHEN t.typtype = 'd' AND nt.nspname <> 'pg_catalog' AND nt.nspname <> 'sys'
				THEN nc.dbname ELSE null END
				AS sys.nvarchar(128)) AS "DOMAIN_CATALOG",
			CAST(CASE WHEN t.typtype = 'd' AND nt.nspname <> 'pg_catalog' AND nt.nspname <> 'sys'
				THEN ext.orig_name ELSE null END
				AS sys.nvarchar(128)) AS "DOMAIN_SCHEMA",
			CAST(CASE WHEN t.typtype = 'd' AND nt.nspname <> 'pg_catalog' AND nt.nspname <> 'sys'
				THEN t.typname ELSE null END
				AS sys.nvarchar(128)) AS "DOMAIN_NAME"

	FROM (pg_attribute a LEFT JOIN pg_attrdef ad ON attrelid = adrelid AND attnum = adnum)
		JOIN (pg_class c JOIN sys.pg_namespace_ext nc ON (c.relnamespace = nc.oid)) ON a.attrelid = c.oid
		JOIN (pg_type t JOIN pg_namespace nt ON (t.typnamespace = nt.oid)) ON a.atttypid = t.oid
		LEFT JOIN (pg_type bt JOIN pg_namespace nbt ON (bt.typnamespace = nbt.oid))
			ON (t.typtype = 'd' AND t.typbasetype = bt.oid)
		LEFT JOIN pg_collation co on co.oid = a.attcollation
		LEFT OUTER JOIN sys.babelfish_namespace_ext ext on nc.nspname = ext.nspname,
		information_schema_tsql._pgtsql_truetypid(nt, a, t) AS true_typid,
		information_schema_tsql._pgtsql_truetypmod(nt, a, t) AS true_typmod,
		sys.translate_pg_type_to_tsql(true_typid) AS tsql_type_name

	WHERE (NOT pg_is_other_temp_schema(nc.oid))
		AND a.attnum > 0 AND NOT a.attisdropped
		AND c.relkind IN ('r', 'v', 'p')
		AND c.relispartition = false
		AND (pg_has_role(c.relowner, 'USAGE')
			OR has_column_privilege(c.oid, a.attnum,
									'SELECT, INSERT, UPDATE, REFERENCES'))
		AND ext.dbid =sys.db_id();

/*
 * TABLES view
 */

CREATE OR REPLACE VIEW information_schema_tsql.tables AS
	SELECT CAST(nc.dbname AS sys.nvarchar(128)) AS "TABLE_CATALOG",
		   CAST(ext.orig_name AS sys.nvarchar(128)) AS "TABLE_SCHEMA",
		   CAST(
				COALESCE(
					(SELECT string_agg(
						CASE
						WHEN option LIKE 'bbf_original_rel_name=%' THEN substring(option, 23)
						ELSE NULL
						END, ',')
					FROM unnest(c.reloptions) AS option),
				c.relname)
			AS sys._ci_sysname) AS "TABLE_NAME",

		   CAST(
			 CASE WHEN c.relkind IN ('r', 'p') THEN 'BASE TABLE'
				  WHEN c.relkind = 'v' THEN 'VIEW'
				  ELSE null END
			 AS sys.varchar(10)) COLLATE sys.database_default AS "TABLE_TYPE"

	FROM sys.pg_namespace_ext nc JOIN pg_class c ON (nc.oid = c.relnamespace)
		   LEFT OUTER JOIN sys.babelfish_namespace_ext ext on nc.nspname = ext.nspname
		   LEFT JOIN sys.table_types_internal tt on c.oid = tt.typrelid

	WHERE c.relkind IN ('r', 'v', 'p')
		AND c.relispartition = false
		AND (NOT pg_is_other_temp_schema(nc.oid))
		AND tt.typrelid IS NULL
		AND (pg_has_role(c.relowner, 'USAGE')
			OR has_table_privilege(c.oid, 'SELECT, INSERT, UPDATE, DELETE, TRUNCATE, REFERENCES, TRIGGER')
			OR has_any_column_privilege(c.oid, 'SELECT, INSERT, UPDATE, REFERENCES') )
		AND ext.dbid = sys.db_id()
		AND (NOT c.relname = 'sysdatabases');

GRANT SELECT ON information_schema_tsql.tables TO PUBLIC;

/*
 * TABLE_CONSTRAINTS view
 */

CREATE OR REPLACE VIEW information_schema_tsql.table_constraints AS
    SELECT CAST(nc.dbname AS sys.nvarchar(128)) AS "CONSTRAINT_CATALOG",
           CAST(extc.orig_name AS sys.nvarchar(128)) AS "CONSTRAINT_SCHEMA",
           CAST(c.conname AS sys.sysname) AS "CONSTRAINT_NAME",
           CAST(nr.dbname AS sys.nvarchar(128)) AS "TABLE_CATALOG",
           CAST(extr.orig_name AS sys.nvarchar(128)) AS "TABLE_SCHEMA",
           CAST(r.relname AS sys.sysname) AS "TABLE_NAME",
           CAST(
             CASE c.contype WHEN 'c' THEN 'CHECK'
                            WHEN 'f' THEN 'FOREIGN KEY'
                            WHEN 'p' THEN 'PRIMARY KEY'
                            WHEN 'u' THEN 'UNIQUE' END
             AS sys.varchar(11)) COLLATE sys.database_default AS "CONSTRAINT_TYPE",
           CAST('NO' AS sys.varchar(2)) AS "IS_DEFERRABLE",
           CAST('NO' AS sys.varchar(2)) AS "INITIALLY_DEFERRED"

    FROM sys.pg_namespace_ext nc LEFT OUTER JOIN sys.babelfish_namespace_ext extc ON nc.nspname = extc.nspname,
         sys.pg_namespace_ext nr LEFT OUTER JOIN sys.babelfish_namespace_ext extr ON nr.nspname = extr.nspname,
         pg_constraint c,
         pg_class r

    WHERE nc.oid = c.connamespace AND nr.oid = r.relnamespace
          AND c.conrelid = r.oid
          AND c.contype NOT IN ('t', 'x')
          AND r.relkind IN ('r', 'p')
          AND relispartition = false
          AND (NOT pg_is_other_temp_schema(nr.oid))
          AND (pg_has_role(r.relowner, 'USAGE')
               OR has_table_privilege(r.oid, 'SELECT, INSERT, UPDATE, DELETE, TRUNCATE, REFERENCES, TRIGGER')
               OR has_any_column_privilege(r.oid, 'SELECT, INSERT, UPDATE, REFERENCES') )
		  AND  extc.dbid = sys.db_id();

GRANT SELECT ON information_schema_tsql.table_constraints TO PUBLIC;

/*
 * CHECK_CONSTRAINTS view
 */

CREATE OR REPLACE VIEW information_schema_tsql.check_constraints AS
    SELECT CAST(nc.dbname AS sys.nvarchar(128)) AS "CONSTRAINT_CATALOG",
	    CAST(extc.orig_name AS sys.nvarchar(128)) AS "CONSTRAINT_SCHEMA",
           CAST(c.conname AS sys.sysname) AS "CONSTRAINT_NAME",
	    CAST(sys.tsql_get_constraintdef(c.oid) AS sys.nvarchar(4000)) AS "CHECK_CLAUSE"

    FROM sys.pg_namespace_ext nc LEFT OUTER JOIN sys.babelfish_namespace_ext extc ON nc.nspname = extc.nspname,
         pg_constraint c,
         pg_class r

    WHERE nc.oid = c.connamespace AND nc.oid = r.relnamespace
          AND c.conrelid = r.oid
          AND c.contype = 'c'
          AND r.relkind IN ('r', 'p')
          AND r.relispartition = false
          AND (NOT pg_is_other_temp_schema(nc.oid))
          AND (pg_has_role(r.relowner, 'USAGE')
               OR has_table_privilege(r.oid, 'SELECT, INSERT, UPDATE, DELETE, TRUNCATE, REFERENCES, TRIGGER')
               OR has_any_column_privilege(r.oid, 'SELECT, INSERT, UPDATE, REFERENCES'))
		  AND  extc.dbid = sys.db_id();

GRANT SELECT ON information_schema_tsql.check_constraints TO PUBLIC;

/*
 * CONSTARINT_COLUMN_USAGE
 */

CREATE OR REPLACE VIEW information_schema_tsql.CONSTRAINT_COLUMN_USAGE AS
SELECT    CAST(tblcat AS sys.nvarchar(128)) AS "TABLE_CATALOG",
          CAST(tblschema AS sys.nvarchar(128)) AS "TABLE_SCHEMA",
          CAST(tblname AS sys.nvarchar(128)) AS "TABLE_NAME" ,
          CAST(colname AS sys.nvarchar(128)) AS "COLUMN_NAME",
          CAST(cstrcat AS sys.nvarchar(128)) AS "CONSTRAINT_CATALOG",
          CAST(cstrschema AS sys.nvarchar(128)) AS "CONSTRAINT_SCHEMA",
          CAST(cstrname AS sys.nvarchar(128)) AS "CONSTRAINT_NAME"

FROM (
        /* check constraints */
   SELECT DISTINCT extr.orig_name, r.relname, r.relowner, a.attname, extc.orig_name, c.conname, nr.dbname, nc.dbname
     FROM sys.pg_namespace_ext nc LEFT OUTER JOIN sys.babelfish_namespace_ext extc ON nc.nspname = extc.nspname,
          sys.pg_namespace_ext nr LEFT OUTER JOIN sys.babelfish_namespace_ext extr ON nr.nspname = extr.nspname,
          pg_attribute a,
          pg_constraint c,
          pg_class r, pg_depend d

     WHERE nr.oid = r.relnamespace
          AND r.oid = a.attrelid
          AND d.refclassid = 'pg_catalog.pg_class'::regclass
          AND d.refobjid = r.oid
          AND d.refobjsubid = a.attnum
          AND d.classid = 'pg_catalog.pg_constraint'::regclass
          AND d.objid = c.oid
          AND c.connamespace = nc.oid
          AND c.contype = 'c'
          AND r.relkind IN ('r', 'p')
          AND r.relispartition = false
          AND NOT a.attisdropped
	  AND (pg_has_role(r.relowner, 'USAGE')
		OR has_table_privilege(r.oid, 'SELECT, INSERT, UPDATE, DELETE, TRUNCATE, REFERENCES, TRIGGER')
		OR has_any_column_privilege(r.oid, 'SELECT, INSERT, UPDATE, REFERENCES'))

       UNION ALL

        /* unique/primary key/foreign key constraints */
   SELECT extr.orig_name, r.relname, r.relowner, a.attname, extc.orig_name, c.conname, nr.dbname, nc.dbname
     FROM sys.pg_namespace_ext nc LEFT OUTER JOIN sys.babelfish_namespace_ext extc ON nc.nspname = extc.nspname,
          sys.pg_namespace_ext nr LEFT OUTER JOIN sys.babelfish_namespace_ext extr ON nr.nspname = extr.nspname,
          pg_attribute a,
          pg_constraint c,
          pg_class r
     WHERE nr.oid = r.relnamespace
          AND r.oid = a.attrelid
          AND nc.oid = c.connamespace
          AND r.oid = c.conrelid
          AND a.attnum = ANY (c.conkey)
          AND NOT a.attisdropped
          AND c.contype IN ('p', 'u', 'f')
          AND r.relkind IN ('r', 'p')
          AND r.relispartition = false
	  AND (pg_has_role(r.relowner, 'USAGE')
		OR has_table_privilege(r.oid, 'SELECT, INSERT, UPDATE, DELETE, TRUNCATE, REFERENCES, TRIGGER')
		OR has_any_column_privilege(r.oid, 'SELECT, INSERT, UPDATE, REFERENCES'))

      ) AS x (tblschema, tblname, tblowner, colname, cstrschema, cstrname, tblcat, cstrcat);

GRANT SELECT ON information_schema_tsql.CONSTRAINT_COLUMN_USAGE TO PUBLIC;

CREATE OR REPLACE VIEW information_schema_tsql.key_column_usage AS
	SELECT
		CAST(nc.dbname AS sys.nvarchar(128)) AS "CONSTRAINT_CATALOG",
		CAST(ext.orig_name AS sys.nvarchar(128)) AS "CONSTRAINT_SCHEMA",
		CAST(c.conname AS sys.nvarchar(128)) AS "CONSTRAINT_NAME",
		CAST(nc.dbname AS sys.nvarchar(128)) AS "TABLE_CATALOG",
		CAST(ext.orig_name AS sys.nvarchar(128)) AS "TABLE_SCHEMA",
		CAST(r.relname AS sys.nvarchar(128)) AS "TABLE_NAME",
		CAST(a.attname AS sys.nvarchar(128)) AS "COLUMN_NAME",
		CAST(ord AS int) AS "ORDINAL_POSITION"	
	FROM
		pg_constraint c 
		JOIN pg_class r ON r.oid = c.conrelid AND c.contype in ('p','u','f') AND r.relkind in ('r','p') AND r.relispartition = false
		JOIN sys.pg_namespace_ext nc ON nc.oid = c.connamespace AND r.relnamespace = nc.oid 
		JOIN sys.babelfish_namespace_ext ext ON ext.nspname = nc.nspname AND ext.dbid = sys.db_id()
		CROSS JOIN unnest(c.conkey) WITH ORDINALITY AS ak(j,ord) 
		LEFT JOIN pg_attribute a ON a.attrelid = r.oid AND a.attnum = ak.j		
	WHERE
		pg_has_role(r.relowner, 'USAGE'::text) 
  		OR has_column_privilege(r.oid, a.attnum, 'SELECT, INSERT, UPDATE, REFERENCES'::text)
		AND NOT pg_is_other_temp_schema(nc.oid)
	;
GRANT SELECT ON information_schema_tsql.key_column_usage TO PUBLIC;

CREATE OR REPLACE VIEW sys.sp_tables_view AS
SELECT
t2.dbname AS TABLE_QUALIFIER,
CAST(t3.name AS name) AS TABLE_OWNER,
t1.relname AS TABLE_NAME,

CASE 
WHEN t1.relkind = 'v' 
	THEN 'VIEW'
ELSE 'TABLE'
END AS TABLE_TYPE,

CAST(NULL AS varchar(254)) AS remarks
FROM pg_catalog.pg_class AS t1, sys.pg_namespace_ext AS t2, sys.schemas AS t3
WHERE t1.relnamespace = t3.schema_id AND t1.relnamespace = t2.oid AND t1.relkind IN ('r','p','v','m') 
AND t1.relispartition = false
AND has_schema_privilege(t1.relnamespace, 'USAGE')
AND has_table_privilege(t1.oid, 'SELECT,INSERT,UPDATE,DELETE,TRUNCATE,TRIGGER');
GRANT SELECT ON sys.sp_tables_view TO PUBLIC;

CREATE OR REPLACE FUNCTION sys.babelfish_split_identifier(IN identifier VARCHAR, OUT value VARCHAR)
RETURNS SETOF VARCHAR AS 'babelfishpg_tsql', 'split_identifier_internal'
LANGUAGE C IMMUTABLE STRICT PARALLEL SAFE;

CREATE OR REPLACE PROCEDURE sys.babelfish_sp_rename_word_parse(
	IN "@input" sys.nvarchar(776),
	IN "@objtype" sys.varchar(13),
	INOUT "@subname" sys.nvarchar(776),
	INOUT "@curr_relname" sys.nvarchar(776),
	INOUT "@schemaname" sys.nvarchar(776),
	INOUT "@dbname" sys.nvarchar(776)
)
AS $$
BEGIN
	SELECT (ROW_NUMBER() OVER (ORDER BY NULL)) as row, * 
	INTO #sp_rename_temptable 
	FROM sys.babelfish_split_identifier(@input) ORDER BY row DESC;

	SELECT (ROW_NUMBER() OVER (ORDER BY NULL)) as id, * 
	INTO #sp_rename_temptable2 
	FROM #sp_rename_temptable;
	
	DECLARE @row_count INT;
	SELECT @row_count = COUNT(*) FROM #sp_rename_temptable2;

	IF @objtype = 'COLUMN'
		BEGIN
			IF @row_count = 1
				BEGIN
					THROW 33557097, N'Either the parameter @objname is ambiguous or the claimed @objtype (COLUMN) is wrong.', 1;
				END
			ELSE IF @row_count > 4
				BEGIN
					THROW 33557097, N'No item by the given @objname could be found in the current database', 1;
				END
			ELSE
				BEGIN
					IF @row_count > 1
						BEGIN
							SELECT @subname = value FROM #sp_rename_temptable2 WHERE id = 1;
							SELECT @curr_relname = value FROM #sp_rename_temptable2 WHERE id = 2;
							SET @schemaname = sys.schema_name();

						END
					IF @row_count > 2
						BEGIN
							SELECT @schemaname = value FROM #sp_rename_temptable2 WHERE id = 3;
						END
					IF @row_count > 3
						BEGIN
							SELECT @dbname = value FROM #sp_rename_temptable2 WHERE id = 4;
							IF @dbname != sys.db_name()
								BEGIN
									THROW 33557097, N'No item by the given @objname could be found in the current database', 1;
								END
						END
				END
		END
	ELSE
		BEGIN
			IF @row_count > 3
				BEGIN
					THROW 33557097, N'No item by the given @objname could be found in the current database', 1;
				END
			ELSE
				BEGIN
					SET @curr_relname = NULL;
					IF @row_count > 0
						BEGIN
							SELECT @subname = value FROM #sp_rename_temptable2 WHERE id = 1;
							SET @schemaname = sys.schema_name();
						END
					IF @row_count > 1
						BEGIN
							SELECT @schemaname = value FROM #sp_rename_temptable2 WHERE id = 2;
						END
					IF @row_count > 2
						BEGIN
							SELECT @dbname = value FROM #sp_rename_temptable2 WHERE id = 3;
							IF @dbname != sys.db_name()
								BEGIN
									THROW 33557097, N'No item by the given @objname could be found in the current database', 1;
								END
						END
				END
		END
END;
$$
LANGUAGE 'pltsql';
>>>>>>> f9f90882

-- Drops the temporary procedure used by the upgrade script.
-- Please have this be one of the last statements executed in this upgrade script.
DROP PROCEDURE sys.babelfish_drop_deprecated_object(varchar, varchar, varchar);

-- After upgrade, always run analyze for all babelfish catalogs.
CALL sys.analyze_babelfish_catalogs();

-- Reset search_path to not affect any subsequent scripts
SELECT set_config('search_path', trim(leading 'sys, ' from current_setting('search_path')), false);<|MERGE_RESOLUTION|>--- conflicted
+++ resolved
@@ -623,19 +623,6 @@
 $$
 LANGUAGE plpgsql STRICT STABLE;
 
-<<<<<<< HEAD
-CREATE OR REPLACE FUNCTION sys.space(IN number INTEGER, OUT result SYS.VARCHAR) AS $$
-BEGIN
-    IF number < 0 THEN
-        result := NULL;
-    ELSE
-        result := PG_CATALOG.repeat(' ',number);
-    END IF;
-END;
-$$
-STRICT
-LANGUAGE plpgsql;
-=======
 -- Update deprecated object_id function(s) since left function now restricts TEXT datatype
 DO $$
 BEGIN
@@ -6761,7 +6748,18 @@
 END;
 $$
 LANGUAGE 'pltsql';
->>>>>>> f9f90882
+
+CREATE OR REPLACE FUNCTION sys.space(IN number INTEGER, OUT result SYS.VARCHAR) AS $$
+BEGIN
+    IF number < 0 THEN
+        result := NULL;
+    ELSE
+        result := PG_CATALOG.repeat(' ',number);
+    END IF;
+END;
+$$
+STRICT
+LANGUAGE plpgsql;
 
 -- Drops the temporary procedure used by the upgrade script.
 -- Please have this be one of the last statements executed in this upgrade script.
