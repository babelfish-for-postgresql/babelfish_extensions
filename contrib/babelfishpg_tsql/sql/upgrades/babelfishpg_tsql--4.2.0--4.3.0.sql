--- conflicted
+++ resolved
@@ -231,7 +231,6 @@
   ps.dbid = sys.db_id();
 GRANT SELECT ON sys.partition_schemes TO PUBLIC;
 
-<<<<<<< HEAD
 create or replace function sys.get_tds_id(
 	datatype sys.varchar(50)
 )
@@ -408,7 +407,7 @@
 	RETURN max_length;
 END;
 $$ LANGUAGE plpgsql IMMUTABLE STRICT;
-=======
+
 CREATE OR REPLACE VIEW sys.database_principals AS
 SELECT
 CAST(Ext.orig_username AS SYS.SYSNAME) AS name,
@@ -526,7 +525,6 @@
 END;
 $$
 LANGUAGE plpgsql STRICT STABLE;
->>>>>>> 8ddd794c
 
 -- Drops the temporary procedure used by the upgrade script.
 -- Please have this be one of the last statements executed in this upgrade script.
