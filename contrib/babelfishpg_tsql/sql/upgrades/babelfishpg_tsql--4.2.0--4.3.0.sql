--- conflicted
+++ resolved
@@ -231,13 +231,11 @@
   ps.dbid = sys.db_id();
 GRANT SELECT ON sys.partition_schemes TO PUBLIC;
 
-<<<<<<< HEAD
 CREATE OR REPLACE FUNCTION sys.remove_accents_internal_using_icu(IN TEXT) RETURNS sys.NVARCHAR
 AS 'babelfishpg_tsql', 'remove_accents_internal_using_icu'
 LANGUAGE C
 IMMUTABLE STRICT PARALLEL SAFE;
 
-=======
 CREATE OR REPLACE VIEW sys.database_principals AS
 SELECT
 CAST(Ext.orig_username AS SYS.SYSNAME) AS name,
@@ -355,7 +353,6 @@
 END;
 $$
 LANGUAGE plpgsql STRICT STABLE;
->>>>>>> 8ddd794c
 
 -- Drops the temporary procedure used by the upgrade script.
 -- Please have this be one of the last statements executed in this upgrade script.
