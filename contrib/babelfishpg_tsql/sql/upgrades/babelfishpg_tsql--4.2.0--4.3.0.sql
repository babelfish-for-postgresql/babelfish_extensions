-- complain if script is sourced in psql, rather than via ALTER EXTENSION
\echo Use "ALTER EXTENSION ""babelfishpg_tsql"" UPDATE TO '4.3.0'" to load this file. \quit

-- add 'sys' to search path for the convenience
SELECT set_config('search_path', 'sys, '||current_setting('search_path'), false);

-- Drops an object if it does not have any dependent objects.
-- Is a temporary procedure for use by the upgrade script. Will be dropped at the end of the upgrade.
-- Please have this be one of the first statements executed in this upgrade script. 
CREATE OR REPLACE PROCEDURE babelfish_drop_deprecated_object(object_type varchar, schema_name varchar, object_name varchar) AS
$$
DECLARE
    error_msg text;
    query1 text;
    query2 text;
BEGIN

    query1 := pg_catalog.format('alter extension babelfishpg_tsql drop %s %s.%s', object_type, schema_name, object_name);
    query2 := pg_catalog.format('drop %s %s.%s', object_type, schema_name, object_name);

    execute query1;
    execute query2;
EXCEPTION
    when object_not_in_prerequisite_state then --if 'alter extension' statement fails
        GET STACKED DIAGNOSTICS error_msg = MESSAGE_TEXT;
        raise warning '%', error_msg;
    when dependent_objects_still_exist then --if 'drop view' statement fails
        GET STACKED DIAGNOSTICS error_msg = MESSAGE_TEXT;
        raise warning '%', error_msg;
end
$$
LANGUAGE plpgsql;

-- Please add your SQLs here
/*
 * Note: These SQL statements may get executed multiple times specially when some features get backpatched.
 * So make sure that any SQL statement (DDL/DML) being added here can be executed multiple times without affecting
 * final behaviour.
 */

-- Babelfish catalog tables are marked system tables and postgres does not normally allow modification on
-- system tables so need to temporarily set allow_system_table_mods to update the primary key of babelfish_function_ext.
SET allow_system_table_mods = ON;
ALTER TABLE sys.babelfish_function_ext DROP CONSTRAINT babelfish_function_ext_pkey;
ALTER TABLE sys.babelfish_function_ext ADD CONSTRAINT babelfish_function_ext_pkey PRIMARY KEY (funcname, nspname, funcsignature);
RESET allow_system_table_mods;

CREATE OR REPLACE FUNCTION sys.sp_tables_internal(
	in_table_name sys.nvarchar(384) = NULL,
	in_table_owner sys.nvarchar(384) = NULL, 
	in_table_qualifier sys.sysname = NULL,
	in_table_type sys.varchar(100) = NULL,
	in_fusepattern sys.bit = '1')
	RETURNS TABLE (
		out_table_qualifier sys.sysname,
		out_table_owner sys.sysname,
		out_table_name sys.sysname,
		out_table_type sys.varchar(32),
		out_remarks sys.varchar(254)
	)
	AS $$
		DECLARE opt_table sys.varchar(16) = '';
		DECLARE opt_view sys.varchar(16) = '';
		DECLARE cs_as_in_table_type varchar COLLATE "C" = in_table_type;
	BEGIN
		IF upper(cs_as_in_table_type) LIKE '%''TABLE''%' THEN
			opt_table = 'TABLE';
		END IF;
		IF upper(cs_as_in_table_type) LIKE '%''VIEW''%' THEN
			opt_view = 'VIEW';
		END IF;
		IF in_fusepattern = 1 THEN
			RETURN query
			SELECT 
			CAST(table_qualifier AS sys.sysname) AS TABLE_QUALIFIER,
			CAST(table_owner AS sys.sysname) AS TABLE_OWNER,
			CAST(table_name AS sys.sysname) AS TABLE_NAME,
			CAST(table_type AS sys.varchar(32)) AS TABLE_TYPE,
			CAST(remarks AS sys.varchar(254)) AS REMARKS
			FROM sys.sp_tables_view
			WHERE (in_table_name IS NULL OR table_name LIKE in_table_name collate sys.database_default)
			AND (in_table_owner IS NULL OR table_owner LIKE in_table_owner collate sys.database_default)
			AND (in_table_qualifier IS NULL OR table_qualifier LIKE in_table_qualifier collate sys.database_default)
			AND (cs_as_in_table_type IS NULL OR table_type = opt_table OR table_type = opt_view)
			ORDER BY table_qualifier, table_owner, table_name;
		ELSE 
			RETURN query
			SELECT 
			CAST(table_qualifier AS sys.sysname) AS TABLE_QUALIFIER,
			CAST(table_owner AS sys.sysname) AS TABLE_OWNER,
			CAST(table_name AS sys.sysname) AS TABLE_NAME,
			CAST(table_type AS sys.varchar(32)) AS TABLE_TYPE,
			CAST(remarks AS sys.varchar(254)) AS REMARKS
			FROM sys.sp_tables_view
			WHERE (in_table_name IS NULL OR table_name = in_table_name collate sys.database_default)
			AND (in_table_owner IS NULL OR table_owner = in_table_owner collate sys.database_default)
			AND (in_table_qualifier IS NULL OR table_qualifier = in_table_qualifier collate sys.database_default)
			AND (cs_as_in_table_type IS NULL OR table_type = opt_table OR table_type = opt_view)
			ORDER BY table_qualifier, table_owner, table_name;
		END IF;
	END;
$$
LANGUAGE plpgsql STABLE;

CREATE OR REPLACE PROCEDURE sys.sp_tables (
    "@table_name" sys.nvarchar(384) = NULL,
    "@table_owner" sys.nvarchar(384) = NULL, 
    "@table_qualifier" sys.sysname = NULL,
    "@table_type" sys.nvarchar(100) = NULL,
    "@fusepattern" sys.bit = '1')
AS $$
BEGIN

	-- Handle special case: Enumerate all databases when name and owner are blank but qualifier is '%'
	IF (@table_qualifier = '%' AND @table_owner = '' AND @table_name = '')
	BEGIN
		SELECT
			d.name AS TABLE_QUALIFIER,
			CAST(NULL AS sys.sysname) AS TABLE_OWNER,
			CAST(NULL AS sys.sysname) AS TABLE_NAME,
			CAST(NULL AS sys.varchar(32)) AS TABLE_TYPE,
			CAST(NULL AS sys.varchar(254)) AS REMARKS
		FROM sys.databases d ORDER BY TABLE_QUALIFIER;
		
		RETURN;
	END;

	IF (@table_qualifier != '' AND LOWER(@table_qualifier) != LOWER(sys.db_name()))
	BEGIN
		THROW 33557097, N'The database name component of the object qualifier must be the name of the current database.', 1;
	END
	
	SELECT
	CAST(out_table_qualifier AS sys.sysname) AS TABLE_QUALIFIER,
	CAST(out_table_owner AS sys.sysname) AS TABLE_OWNER,
	CAST(out_table_name AS sys.sysname) AS TABLE_NAME,
	CAST(out_table_type AS sys.varchar(32)) AS TABLE_TYPE,
	CAST(out_remarks AS sys.varchar(254)) AS REMARKS
	FROM sys.sp_tables_internal(@table_name, @table_owner, @table_qualifier, CAST(@table_type AS varchar(100)), @fusepattern);
END;
$$
LANGUAGE 'pltsql';
GRANT EXECUTE ON PROCEDURE sys.sp_tables TO PUBLIC;

-- BBF_PARTITION_FUNCTION
-- This catalog stores the metadata of partition funtions.
CREATE TABLE sys.babelfish_partition_function
(
  dbid SMALLINT NOT NULL, -- to maintain separation b/w databases
  function_id INT NOT NULL UNIQUE, -- globally unique ID of partition function
  partition_function_name sys.NVARCHAR(128) NOT NULL COLLATE sys.database_default,
  input_parameter_type sys.sysname, -- data type of the column which will be used for partitioning
  partition_option sys.bit, -- whether boundary option is LEFT or RIGHT
  range_values sys.sql_variant[] CHECK (array_length(range_values, 1) < 15000), -- boundary values
  create_date SYS.DATETIME NOT NULL,
  modify_date SYS.DATETIME NOT NULL,
  PRIMARY KEY(dbid, partition_function_name)
);

-- SEQUENCE to maintain the ID of partition function.
CREATE SEQUENCE sys.babelfish_partition_function_seq MAXVALUE 2147483647 CYCLE;

-- BBF_PARTITION_SCHEME
-- This catalog stores the metadata of partition schemes.
CREATE TABLE sys.babelfish_partition_scheme
(
  dbid SMALLINT NOT NULL, -- to maintain separation between databases
  scheme_id INT NOT NULL UNIQUE, -- globally unique ID of partition scheme
  partition_scheme_name sys.NVARCHAR(128) NOT NULL COLLATE sys.database_default,
  partition_function_name sys.NVARCHAR(128) NOT NULL COLLATE sys.database_default,
  next_used sys.bit, -- next used filegroup is specified or not during creation
  PRIMARY KEY(dbid, partition_scheme_name)
);

-- SEQUENCE to maintain the ID of partition scheme.
-- The combination of the partition scheme ID and filegroup ID are used as
-- DATA_SPACE_ID, where the value 1 is reseverd for [PRIMARY] filegroup.
CREATE SEQUENCE sys.babelfish_partition_scheme_seq START 2 MAXVALUE 2147483647 CYCLE;

-- BBF_PARTITION_DEPEND
-- This catalog tracks the dependecy between partition scheme and partitioned tables created using that.
CREATE TABLE sys.babelfish_partition_depend
(
  dbid SMALLINT NOT NULL, -- to maintain separation between databases
  partition_scheme_name sys.NVARCHAR(128) NOT NULL COLLATE sys.database_default,
  schema_name sys.NVARCHAR(128) NOT NULL COLLATE sys.database_default,
  table_name sys.NVARCHAR(128) NOT NULL COLLATE sys.database_default,
  PRIMARY KEY(dbid, schema_name, table_name)
);

SELECT pg_catalog.pg_extension_config_dump('sys.babelfish_partition_function', '');
SELECT pg_catalog.pg_extension_config_dump('sys.babelfish_partition_scheme', '');
SELECT pg_catalog.pg_extension_config_dump('sys.babelfish_partition_depend', '');
SELECT pg_catalog.pg_extension_config_dump('sys.babelfish_partition_function_seq', '');
SELECT pg_catalog.pg_extension_config_dump('sys.babelfish_partition_scheme_seq', '');


CREATE OR REPLACE PROCEDURE initialize_babelfish ( sa_name VARCHAR(128) )
LANGUAGE plpgsql
AS $$
DECLARE
	reserved_roles varchar[] := ARRAY['sysadmin', 'master_dbo', 'master_guest', 'master_db_owner', 'tempdb_dbo', 'tempdb_guest', 'tempdb_db_owner', 'msdb_dbo', 'msdb_guest', 'msdb_db_owner'];
	user_id  oid := -1;
	db_name  name := NULL;
	role_name varchar;
	dba_name varchar;
BEGIN
	-- check reserved roles
	FOREACH role_name IN ARRAY reserved_roles LOOP
	BEGIN
		SELECT oid INTO user_id FROM pg_roles WHERE rolname = role_name;
		IF user_id > 0 THEN
			SELECT datname INTO db_name FROM pg_shdepend AS s INNER JOIN pg_database AS d ON s.dbid = d.oid WHERE s.refobjid = user_id;
			IF db_name IS NOT NULL THEN
				RAISE E'Could not initialize babelfish in current database: Reserved role % used in database %.\nIf babelfish was initialized in %, please remove babelfish and try again.', role_name, db_name, db_name;
			ELSE
				RAISE E'Could not initialize babelfish in current database: Reserved role % exists. \nPlease rename or drop existing role and try again ', role_name;
			END IF;
		END IF;
	END;
	END LOOP;

	SELECT pg_get_userbyid(datdba) INTO dba_name FROM pg_database WHERE datname = CURRENT_DATABASE();
	IF sa_name <> dba_name THEN
		RAISE E'Could not initialize babelfish with given role name: % is not the DB owner of current database.', sa_name;
	END IF;

	EXECUTE format('CREATE ROLE bbf_role_admin CREATEDB CREATEROLE INHERIT PASSWORD NULL');
	EXECUTE format('GRANT CREATE ON DATABASE %s TO bbf_role_admin WITH GRANT OPTION', CURRENT_DATABASE());
	EXECUTE format('GRANT %I to bbf_role_admin WITH ADMIN TRUE;', sa_name);
	EXECUTE format('CREATE ROLE sysadmin CREATEDB CREATEROLE INHERIT ROLE %I', sa_name);
	EXECUTE format('GRANT sysadmin TO bbf_role_admin WITH ADMIN TRUE');
	EXECUTE format('GRANT USAGE, SELECT ON SEQUENCE sys.babelfish_partition_function_seq TO sysadmin WITH GRANT OPTION');
	EXECUTE format('GRANT USAGE, SELECT ON SEQUENCE sys.babelfish_partition_scheme_seq TO sysadmin WITH GRANT OPTION');
	EXECUTE format('GRANT USAGE, SELECT ON SEQUENCE sys.babelfish_db_seq TO sysadmin WITH GRANT OPTION');
	EXECUTE format('GRANT CREATE, CONNECT, TEMPORARY ON DATABASE %s TO sysadmin WITH GRANT OPTION', CURRENT_DATABASE());
	EXECUTE format('ALTER DATABASE %s SET babelfishpg_tsql.enable_ownership_structure = true', CURRENT_DATABASE());
	EXECUTE 'SET babelfishpg_tsql.enable_ownership_structure = true';
	CALL sys.babel_initialize_logins(sa_name);
	CALL sys.babel_initialize_logins('sysadmin');
	CALL sys.babel_initialize_logins('bbf_role_admin');
	CALL sys.babel_create_builtin_dbs(sa_name);
	CALL sys.initialize_babel_extras();
	-- run analyze for all babelfish catalog
	CALL sys.analyze_babelfish_catalogs();
END
$$;

CREATE OR REPLACE PROCEDURE remove_babelfish ()
LANGUAGE plpgsql
AS $$
BEGIN
	CALL sys.babel_drop_all_dbs();
	CALL sys.babel_drop_all_logins();
	EXECUTE format('ALTER DATABASE %s SET babelfishpg_tsql.enable_ownership_structure = false', CURRENT_DATABASE());
	EXECUTE 'ALTER SEQUENCE sys.babelfish_db_seq RESTART';
	EXECUTE 'ALTER SEQUENCE sys.babelfish_partition_function_seq RESTART';
	EXECUTE 'ALTER SEQUENCE sys.babelfish_partition_scheme_seq RESTART';
	DROP OWNED BY sysadmin;
	DROP ROLE sysadmin;
	DROP OWNED BY bbf_role_admin;
	DROP ROLE bbf_role_admin;
END
$$;

CREATE OR REPLACE VIEW sys.partition_functions AS
SELECT
  partition_function_name as name,
  function_id,
  CAST('R' as sys.bpchar(2)) as type,
  CAST('RANGE' as sys.nvarchar(60)) as type_desc,
  CAST(ARRAY_LENGTH(range_values, 1)+1 as int) fanout,
  CAST(partition_option as sys.bit) as boundary_value_on_right,
  CAST(0 as sys.bit) as is_system,
  create_date,
  modify_date
FROM
  sys.babelfish_partition_function
WHERE
  dbid = sys.db_id();
GRANT SELECT ON sys.partition_functions TO PUBLIC;

CREATE OR REPLACE VIEW sys.partition_range_values AS
SELECT
  function_id,
  CAST(1 as int) as parameter_id,
  CAST(t.boundary_id as int),
  t.value
FROM
  sys.babelfish_partition_function,
  unnest(range_values) WITH ORDINALITY as t(value, boundary_id)
where
  dbid = sys.db_id();
GRANT SELECT ON sys.partition_range_values TO PUBLIC;

CREATE OR REPLACE VIEW sys.partition_parameters AS
SELECT
  function_id,
  cast(1 as int) as parameter_id,
  st.system_type_id,
  st.max_length,
  st.precision,
  st.scale,
  st.collation_name,
  st.user_type_id
FROM
  sys.babelfish_partition_function pf
INNER JOIN
  sys.types st on (pf.input_parameter_type = st.name and st.user_type_id = st.system_type_id)
WHERE
  dbid = sys.db_id();
GRANT SELECT ON  sys.partition_parameters TO PUBLIC;

CREATE OR REPLACE VIEW sys.partition_schemes AS
SELECT
  partition_scheme_name as name,
  scheme_id as data_space_id,
  CAST('PS' as sys.bpchar(2)) as type,
  CAST('PARTITION_SCHEME' as sys.nvarchar(60)) as type_desc,
  CAST(0 as sys.bit) as is_default,
  CAST(0 as sys.bit) as is_system,
  pf.function_id
FROM
  sys.babelfish_partition_scheme ps
INNER JOIN
  sys.babelfish_partition_function pf ON (pf.partition_function_name = ps.partition_function_name and ps.dbid = pf.dbid)
WHERE
  ps.dbid = sys.db_id();
GRANT SELECT ON sys.partition_schemes TO PUBLIC;

<<<<<<< HEAD
CREATE OR REPLACE FUNCTION sys.remove_accents_internal_using_cache(IN TEXT) RETURNS sys.NVARCHAR
AS 'babelfishpg_tsql', 'remove_accents_internal_using_cache'
LANGUAGE C
IMMUTABLE STRICT PARALLEL SAFE;

CREATE OR REPLACE FUNCTION sys.get_icu_major_version() RETURNS INT4
AS 'babelfishpg_tsql', 'get_icu_major_version'
LANGUAGE C
IMMUTABLE STRICT PARALLEL SAFE;

CREATE OR REPLACE FUNCTION sys.get_icu_minor_version() RETURNS INT4
AS 'babelfishpg_tsql', 'get_icu_minor_version'
LANGUAGE C
IMMUTABLE STRICT PARALLEL SAFE;
=======
CREATE OR REPLACE FUNCTION sys.is_collated_ai(IN input_string TEXT) RETURNS BOOL
AS 'babelfishpg_tsql', 'is_collated_ai_internal'
LANGUAGE C VOLATILE PARALLEL SAFE;


CREATE OR REPLACE FUNCTION sys.replace (in input_string text, in pattern text, in replacement text) returns TEXT as
$body$
begin
   if pattern is null or replacement is null then
       return null;
   elsif pattern = '' then
       return input_string;
   elsif sys.is_collated_ai(input_string) then
       return pg_catalog.replace(input_string, pattern, replacement);
   elsif sys.is_collated_ci_as(input_string) then
       return regexp_replace(input_string, '***=' || pattern, replacement, 'ig');
   else
       return regexp_replace(input_string, '***=' || pattern, replacement, 'g');
   end if;
end
$body$
LANGUAGE plpgsql IMMUTABLE PARALLEL SAFE STRICT;

CREATE OR REPLACE FUNCTION sys.charindex(expressionToFind PG_CATALOG.TEXT,
										 expressionToSearch PG_CATALOG.TEXT,
										 start_location INTEGER DEFAULT 0)
RETURNS INTEGER AS
$BODY$
SELECT
CASE
WHEN expressionToFind = '' THEN
    0
WHEN start_location <= 0 THEN
	strpos(expressionToSearch, expressionToFind)
ELSE
	CASE
	WHEN strpos(substr(expressionToSearch, start_location), expressionToFind) = 0 THEN
		0
	ELSE
		strpos(substr(expressionToSearch, start_location), expressionToFind) + start_location - 1
	END
END;
$BODY$
STRICT
LANGUAGE SQL IMMUTABLE;
>>>>>>> 97e9f203

create or replace function sys.get_tds_id(
	datatype sys.varchar(50)
)
returns INT
AS $$
DECLARE
	tds_id INT;
BEGIN
	IF datatype IS NULL THEN
		RETURN 0;
	END IF;
	CASE datatype
		WHEN 'text' THEN tds_id = 35;
		WHEN 'uniqueidentifier' THEN tds_id = 36;
		WHEN 'tinyint' THEN tds_id = 38;
		WHEN 'smallint' THEN tds_id = 38;
		WHEN 'int' THEN tds_id = 38;
		WHEN 'bigint' THEN tds_id = 38;
		WHEN 'ntext' THEN tds_id = 99;
		WHEN 'bit' THEN tds_id = 104;
		WHEN 'float' THEN tds_id = 109;
		WHEN 'real' THEN tds_id = 109;
		WHEN 'varchar' THEN tds_id = 167;
		WHEN 'nvarchar' THEN tds_id = 231;
		WHEN 'nchar' THEN tds_id = 239;
		WHEN 'money' THEN tds_id = 110;
		WHEN 'smallmoney' THEN tds_id = 110;
		WHEN 'char' THEN tds_id = 175;
		WHEN 'date' THEN tds_id = 40;
		WHEN 'datetime' THEN tds_id = 111;
		WHEN 'smalldatetime' THEN tds_id = 111;
		WHEN 'numeric' THEN tds_id = 108;
		WHEN 'xml' THEN tds_id = 241;
		WHEN 'decimal' THEN tds_id = 106;
		WHEN 'varbinary' THEN tds_id = 165;
		WHEN 'binary' THEN tds_id = 173;
		WHEN 'image' THEN tds_id = 34;
		WHEN 'time' THEN tds_id = 41;
		WHEN 'datetime2' THEN tds_id = 42;
		WHEN 'sql_variant' THEN tds_id = 98;
		WHEN 'datetimeoffset' THEN tds_id = 43;
		WHEN 'timestamp' THEN tds_id = 173;
		WHEN 'vector' THEN tds_id = 167; -- Same as varchar 
		WHEN 'sparsevec' THEN tds_id = 167; -- Same as varchar 
		WHEN 'halfvec' THEN tds_id = 167; -- Same as varchar 
		WHEN 'geometry' THEN tds_id = 240;
		WHEN 'geography' THEN tds_id = 240;
		ELSE tds_id = 0;
	END CASE;
	RETURN tds_id;
END;
$$ LANGUAGE plpgsql IMMUTABLE STRICT;

CREATE OR REPLACE FUNCTION information_schema_tsql._pgtsql_char_max_length(type text, typmod int4) RETURNS integer
	LANGUAGE sql
	IMMUTABLE
	PARALLEL SAFE
	RETURNS NULL ON NULL INPUT
	AS
$$SELECT
	CASE WHEN type IN ('char', 'nchar', 'varchar', 'nvarchar', 'binary', 'varbinary')
		THEN CASE WHEN typmod = -1
			THEN -1
			ELSE typmod - 4
			END
		WHEN type IN ('text', 'image')
		THEN 2147483647
		WHEN type = 'ntext'
		THEN 1073741823
		WHEN type = 'sysname'
		THEN 128
		WHEN type IN ('xml', 'vector', 'halfvec', 'sparsevec', 'geometry', 'geography')
		THEN -1
		WHEN type = 'sql_variant'
		THEN 0
		ELSE null
	END$$;

CREATE OR REPLACE FUNCTION sys.tsql_type_max_length_helper(IN type TEXT, IN typelen INT, IN typemod INT, IN for_sys_types boolean DEFAULT false, IN used_typmod_array boolean DEFAULT false)
RETURNS SMALLINT
AS $$
DECLARE
	max_length SMALLINT;
	precision INT;
	v_type TEXT COLLATE sys.database_default := type;
BEGIN
	-- unknown tsql type
	IF v_type IS NULL THEN
		RETURN CAST(typelen as SMALLINT);
	END IF;

	-- if using typmod_array from pg_proc.probin
	IF used_typmod_array THEN
		IF v_type = 'sysname' THEN
			RETURN 256;
		ELSIF (v_type in ('char', 'bpchar', 'varchar', 'binary', 'varbinary', 'nchar', 'nvarchar'))
		THEN
			IF typemod < 0 THEN -- max value. 
				RETURN -1;
			ELSIF v_type in ('nchar', 'nvarchar') THEN
				RETURN (2 * typemod);
			ELSE
				RETURN typemod;
			END IF;
		END IF;
	END IF;

	IF typelen != -1 THEN
		CASE v_type 
		WHEN 'tinyint' THEN max_length = 1;
		WHEN 'date' THEN max_length = 3;
		WHEN 'smalldatetime' THEN max_length = 4;
		WHEN 'smallmoney' THEN max_length = 4;
		WHEN 'datetime2' THEN
			IF typemod = -1 THEN max_length = 8;
			ELSIF typemod <= 2 THEN max_length = 6;
			ELSIF typemod <= 4 THEN max_length = 7;
			ELSEIF typemod <= 7 THEN max_length = 8;
			-- typemod = 7 is not possible for datetime2 in Babel
			END IF;
		WHEN 'datetimeoffset' THEN
			IF typemod = -1 THEN max_length = 10;
			ELSIF typemod <= 2 THEN max_length = 8;
			ELSIF typemod <= 4 THEN max_length = 9;
			ELSIF typemod <= 7 THEN max_length = 10;
			-- typemod = 7 is not possible for datetimeoffset in Babel
			END IF;
		WHEN 'time' THEN
			IF typemod = -1 THEN max_length = 5;
			ELSIF typemod <= 2 THEN max_length = 3;
			ELSIF typemod <= 4 THEN max_length = 4;
			ELSIF typemod <= 7 THEN max_length = 5;
			END IF;
		WHEN 'timestamp' THEN max_length = 8;
		WHEN 'vector' THEN max_length = -1; -- dummy as varchar max
    WHEN 'halfvec' THEN max_length = -1; -- dummy as varchar max
    WHEN 'sparsevec' THEN max_length = -1; -- dummy as varchar max
		ELSE max_length = typelen;
		END CASE;
		RETURN max_length;
	END IF;

	IF typemod = -1 THEN
		CASE 
		WHEN v_type in ('image', 'text', 'ntext') THEN max_length = 16;
		WHEN v_type = 'sql_variant' THEN max_length = 8016;
		WHEN v_type in ('varbinary', 'varchar', 'nvarchar') THEN 
			IF for_sys_types THEN max_length = 8000;
			ELSE max_length = -1;
			END IF;
		WHEN v_type in ('binary', 'char', 'bpchar', 'nchar') THEN max_length = 8000;
		WHEN v_type in ('decimal', 'numeric') THEN max_length = 17;
		WHEN v_type in ('geometry', 'geography') THEN max_length = -1;
		ELSE max_length = typemod;
		END CASE;
		RETURN max_length;
	END IF;

	CASE
	WHEN v_type in ('char', 'bpchar', 'varchar', 'binary', 'varbinary') THEN max_length = typemod - 4;
	WHEN v_type in ('nchar', 'nvarchar') THEN max_length = (typemod - 4) * 2;
	WHEN v_type = 'sysname' THEN max_length = (typemod - 4) * 2;
	WHEN v_type in ('numeric', 'decimal') THEN
		precision = ((typemod - 4) >> 16) & 65535;
		IF precision >= 1 and precision <= 9 THEN max_length = 5;
		ELSIF precision <= 19 THEN max_length = 9;
		ELSIF precision <= 28 THEN max_length = 13;
		ELSIF precision <= 38 THEN max_length = 17;
	ELSE max_length = typelen;
	END IF;
	ELSE
		max_length = typemod;
	END CASE;
	RETURN max_length;
END;
$$ LANGUAGE plpgsql IMMUTABLE STRICT;

CREATE OR REPLACE VIEW sys.database_principals AS
SELECT
CAST(Ext.orig_username AS SYS.SYSNAME) AS name,
CAST(Base.oid AS INT) AS principal_id,
CAST(Ext.type AS CHAR(1)) as type,
CAST(
  CASE
    WHEN Ext.type = 'S' THEN 'SQL_USER'
    WHEN Ext.type = 'R' THEN 'DATABASE_ROLE'
    WHEN Ext.type = 'U' THEN 'WINDOWS_USER'
    ELSE NULL
  END
  AS SYS.NVARCHAR(60)) AS type_desc,
CAST(Ext.default_schema_name AS SYS.SYSNAME) AS default_schema_name,
CAST(Ext.create_date AS SYS.DATETIME) AS create_date,
CAST(Ext.modify_date AS SYS.DATETIME) AS modify_date,
CAST(Ext.owning_principal_id AS INT) AS owning_principal_id,
CAST(CAST(Base2.oid AS INT) AS SYS.VARBINARY(85)) AS SID,
CAST(Ext.is_fixed_role AS SYS.BIT) AS is_fixed_role,
CAST(Ext.authentication_type AS INT) AS authentication_type,
CAST(Ext.authentication_type_desc AS SYS.NVARCHAR(60)) AS authentication_type_desc,
CAST(Ext.default_language_name AS SYS.SYSNAME) AS default_language_name,
CAST(Ext.default_language_lcid AS INT) AS default_language_lcid,
CAST(Ext.allow_encrypted_value_modifications AS SYS.BIT) AS allow_encrypted_value_modifications
FROM pg_catalog.pg_roles AS Base INNER JOIN sys.babelfish_authid_user_ext AS Ext
ON Base.rolname = Ext.rolname
LEFT OUTER JOIN pg_catalog.pg_roles Base2
ON Ext.login_name = Base2.rolname
WHERE Ext.database_name = DB_NAME()
  AND (Ext.orig_username IN ('dbo', 'db_owner', 'guest') -- system users should always be visible
  OR pg_has_role(Ext.rolname, 'MEMBER')) -- Current user should be able to see users it has permission of
UNION ALL
SELECT
CAST(name AS SYS.SYSNAME) AS name,
CAST(-1 AS INT) AS principal_id,
CAST(type AS CHAR(1)) as type,
CAST(
  CASE
    WHEN type = 'S' THEN 'SQL_USER'
    WHEN type = 'R' THEN 'DATABASE_ROLE'
    WHEN type = 'U' THEN 'WINDOWS_USER'
    ELSE NULL
  END
  AS SYS.NVARCHAR(60)) AS type_desc,
CAST(NULL AS SYS.SYSNAME) AS default_schema_name,
CAST(NULL AS SYS.DATETIME) AS create_date,
CAST(NULL AS SYS.DATETIME) AS modify_date,
CAST(-1 AS INT) AS owning_principal_id,
CAST(CAST(0 AS INT) AS SYS.VARBINARY(85)) AS SID,
CAST(0 AS SYS.BIT) AS is_fixed_role,
CAST(-1 AS INT) AS authentication_type,
CAST(NULL AS SYS.NVARCHAR(60)) AS authentication_type_desc,
CAST(NULL AS SYS.SYSNAME) AS default_language_name,
CAST(-1 AS INT) AS default_language_lcid,
CAST(0 AS SYS.BIT) AS allow_encrypted_value_modifications
FROM (VALUES ('public', 'R'), ('sys', 'S'), ('INFORMATION_SCHEMA', 'S')) as dummy_principals(name, type);

CREATE OR REPLACE VIEW sys.user_token AS
SELECT
CAST(Base.oid AS INT) AS principal_id,
CAST(CAST(Base2.oid AS INT) AS SYS.VARBINARY(85)) AS SID,
CAST(Ext.orig_username AS SYS.NVARCHAR(128)) AS NAME,
CAST(CASE
WHEN Ext.type = 'U' THEN 'WINDOWS LOGIN'
WHEN Ext.type = 'R' THEN 'ROLE'
ELSE 'SQL USER' END
AS SYS.NVARCHAR(128)) AS TYPE,
CAST('GRANT OR DENY' as SYS.NVARCHAR(128)) as USAGE
FROM pg_catalog.pg_roles AS Base INNER JOIN sys.babelfish_authid_user_ext AS Ext
ON Base.rolname = Ext.rolname
LEFT OUTER JOIN pg_catalog.pg_roles Base2
ON Ext.login_name = Base2.rolname
WHERE Ext.database_name = sys.DB_NAME()
AND ((Ext.rolname = CURRENT_USER AND Ext.type in ('S','U')) OR
((SELECT orig_username FROM sys.babelfish_authid_user_ext WHERE rolname = CURRENT_USER) != 'dbo' AND Ext.type = 'R' AND pg_has_role(current_user, Ext.rolname, 'MEMBER')))
UNION ALL
SELECT
CAST(-1 AS INT) AS principal_id,
CAST(CAST(-1 AS INT) AS SYS.VARBINARY(85)) AS SID,
CAST('public' AS SYS.NVARCHAR(128)) AS NAME,
CAST('ROLE' AS SYS.NVARCHAR(128)) AS TYPE,
CAST('GRANT OR DENY' as SYS.NVARCHAR(128)) as USAGE
WHERE (SELECT orig_username FROM sys.babelfish_authid_user_ext WHERE rolname = CURRENT_USER) != 'dbo';

GRANT SELECT ON sys.user_token TO PUBLIC;

CREATE OR REPLACE FUNCTION sys.is_member(IN role sys.SYSNAME)
RETURNS INT AS
$$
DECLARE
    is_windows_grp boolean := (CHARINDEX('\', role) != 0);
BEGIN
    -- Always return 1 for 'public'
    IF (role = 'public')
    THEN RETURN 1;
    END IF;
    IF EXISTS (SELECT orig_loginname FROM sys.babelfish_authid_login_ext WHERE orig_loginname = role AND type != 'S') -- do not consider sql logins
    THEN
        IF ((EXISTS (SELECT name FROM sys.login_token WHERE name = role AND type IN ('SERVER ROLE', 'SQL LOGIN'))) OR is_windows_grp) -- do not consider sql logins, server roles
        THEN RETURN NULL; -- Also return NULL if session is not a windows auth session but argument is a windows group
        ELSIF EXISTS (SELECT name FROM sys.login_token WHERE name = role AND type NOT IN ('SERVER ROLE', 'SQL LOGIN'))
        THEN RETURN 1; -- Return 1 if current session user is a member of role or windows group
        ELSE RETURN 0; -- Return 0 if current session user is not a member of role or windows group
        END IF;
    ELSIF EXISTS (SELECT orig_username FROM sys.babelfish_authid_user_ext WHERE orig_username = role)
    THEN
        IF EXISTS (SELECT name FROM sys.user_token WHERE name = role)
        THEN RETURN 1; -- Return 1 if current session user is a member of role or windows group
        ELSIF (is_windows_grp)
        THEN RETURN NULL; -- Return NULL if session is not a windows auth session but argument is a windows group
        ELSE RETURN 0; -- Return 0 if current session user is not a member of role or windows group
        END IF;
    ELSE RETURN NULL; -- Return NULL if role/group does not exist
    END IF;
END;
$$
LANGUAGE plpgsql STRICT STABLE;

-- Update deprecated object_id function(s) since left function now restricts TEXT datatype
DO $$
BEGIN
    -- Update body of object_id_deprecated_in_2_4_0 to use PG_CATALOG.LEFT instead, if function exists
    IF EXISTS(SELECT count(*) 
                FROM pg_proc p 
                JOIN pg_namespace nsp 
                    ON p.pronamespace = nsp.oid 
                WHERE p.proname='object_id_deprecated_in_2_4_0' AND nsp.nspname='sys') THEN
        
        CREATE OR REPLACE FUNCTION sys.object_id_deprecated_in_2_4_0(IN object_name TEXT, IN object_type char(2) DEFAULT '')
        RETURNS INTEGER AS
        $BODY$
        DECLARE
            id oid;
            db_name text collate "C";
            bbf_schema_name text collate "C";
            schema_name text collate "C";
            schema_oid oid;
            obj_name text collate "C";
            is_temp_object boolean;
            obj_type char(2) collate "C";
            cs_as_object_name text collate "C" := object_name;
        BEGIN
            obj_type = object_type;
            id = null;
            schema_oid = NULL;

            SELECT s.db_name, s.schema_name, s.object_name INTO db_name, bbf_schema_name, obj_name 
            FROM babelfish_split_object_name(cs_as_object_name) s;

            -- Invalid object_name
            IF obj_name IS NULL OR obj_name = '' collate sys.database_default THEN
                RETURN NULL;
            END IF;

            IF bbf_schema_name IS NULL OR bbf_schema_name = '' collate sys.database_default THEN
                bbf_schema_name := sys.schema_name();
            END IF;

            schema_name := sys.bbf_get_current_physical_schema_name(bbf_schema_name);

            -- Check if looking for temp object.
            is_temp_object = PG_CATALOG.left(obj_name, 1) = '#' collate sys.database_default;

            -- Can only search in current database. Allowing tempdb for temp objects.
            IF db_name IS NOT NULL AND db_name collate sys.database_default <> db_name() AND db_name collate sys.database_default <> 'tempdb' THEN
                RAISE EXCEPTION 'Can only do lookup in current database.';
            END IF;

            IF schema_name IS NULL OR schema_name = '' collate sys.database_default THEN
                RETURN NULL;
            END IF;

            -- Searching within a schema. Get schema oid.
            schema_oid = (SELECT oid FROM pg_namespace WHERE nspname = schema_name);
            IF schema_oid IS NULL THEN
                RETURN NULL;
            END IF;

            if obj_type <> '' then
                case
                    -- Schema does not apply as much to temp objects.
                    when upper(object_type) in ('S', 'U', 'V', 'IT', 'ET', 'SO') and is_temp_object then
                    id := (select reloid from sys.babelfish_get_enr_list() where lower(relname) collate sys.database_default = obj_name limit 1);

                    when upper(object_type) in ('S', 'U', 'V', 'IT', 'ET', 'SO') and not is_temp_object then
                    id := (select oid from pg_class where lower(relname) collate sys.database_default = obj_name 
                                and relnamespace = schema_oid limit 1);

                    when upper(object_type) in ('C', 'D', 'F', 'PK', 'UQ') then
                    id := (select oid from pg_constraint where lower(conname) collate sys.database_default = obj_name 
                                and connamespace = schema_oid limit 1);

                    when upper(object_type) in ('AF', 'FN', 'FS', 'FT', 'IF', 'P', 'PC', 'TF', 'RF', 'X') then
                    id := (select oid from pg_proc where lower(proname) collate sys.database_default = obj_name 
                                and pronamespace = schema_oid limit 1);

                    when upper(object_type) in ('TR', 'TA') then
                    id := (select oid from pg_trigger where lower(tgname) collate sys.database_default = obj_name limit 1);

                    -- Throwing exception as a reminder to add support in the future.
                    when upper(object_type) collate sys.database_default in ('R', 'EC', 'PG', 'SN', 'SQ', 'TT') then
                        RAISE EXCEPTION 'Object type currently unsupported.';

                    -- unsupported obj_type
                    else id := null;
                end case;
            else
                if not is_temp_object then 
                    id := (
                        select oid from pg_class where lower(relname) = obj_name
                            and relnamespace = schema_oid
                        union
                        select oid from pg_constraint where lower(conname) = obj_name
                            and connamespace = schema_oid
                        union
                        select oid from pg_proc where lower(proname) = obj_name
                            and pronamespace = schema_oid
                        union
                        select oid from pg_trigger where lower(tgname) = obj_name
                        limit 1
                    );
                else
                    -- temp object without "object_type" in-argument
                    id := (select reloid from sys.babelfish_get_enr_list() where lower(relname) collate sys.database_default = obj_name limit 1);
                end if;
            end if;

            RETURN id::integer;
        END;
        $BODY$
        LANGUAGE plpgsql STABLE RETURNS NULL ON NULL INPUT;
    END IF;

    -- Update body of object_id_deprecated_in_3_1_0 to use PG_CATALOG.LEFT instead, if function exists
    IF EXISTS(SELECT count(*) 
                FROM pg_proc p 
                JOIN pg_namespace nsp 
                    ON p.pronamespace = nsp.oid 
                WHERE p.proname='object_id_deprecated_in_3_1_0' AND nsp.nspname='sys') THEN
        
        CREATE OR REPLACE FUNCTION sys.object_id_deprecated_in_3_1_0(IN object_name TEXT, IN object_type char(2) DEFAULT '')
        RETURNS INTEGER AS
        $BODY$
        DECLARE
            id oid;
            db_name text collate "C";
            bbf_schema_name text collate "C";
            schema_name text collate "C";
            schema_oid oid;
            obj_name text collate "C";
            is_temp_object boolean;
            obj_type char(2) collate "C";
            cs_as_object_name text collate "C" := object_name;
        BEGIN
            obj_type = object_type;
            id = null;
            schema_oid = NULL;

            SELECT s.db_name, s.schema_name, s.object_name INTO db_name, bbf_schema_name, obj_name 
            FROM babelfish_split_object_name(cs_as_object_name) s;

            -- Invalid object_name
            IF obj_name IS NULL OR obj_name = '' collate sys.database_default THEN
                RETURN NULL;
            END IF;

            IF bbf_schema_name IS NULL OR bbf_schema_name = '' collate sys.database_default THEN
                bbf_schema_name := sys.schema_name();
            END IF;

            schema_name := sys.bbf_get_current_physical_schema_name(bbf_schema_name);

            -- Check if looking for temp object.
            is_temp_object = PG_CATALOG.left(obj_name, 1) = '#' collate sys.database_default;

            -- Can only search in current database. Allowing tempdb for temp objects.
            IF db_name IS NOT NULL AND db_name collate sys.database_default <> db_name() AND db_name collate sys.database_default <> 'tempdb' THEN
                RAISE EXCEPTION 'Can only do lookup in current database.';
            END IF;

            IF schema_name IS NULL OR schema_name = '' collate sys.database_default THEN
                RETURN NULL;
            END IF;

            -- Searching within a schema. Get schema oid.
            schema_oid = (SELECT oid FROM pg_namespace WHERE nspname = schema_name);
            IF schema_oid IS NULL THEN
                RETURN NULL;
            END IF;

            if obj_type <> '' then
                case
                    -- Schema does not apply as much to temp objects.
                    when upper(object_type) in ('S', 'U', 'V', 'IT', 'ET', 'SO') and is_temp_object then
                    id := (select reloid from sys.babelfish_get_enr_list() where lower(relname) collate sys.database_default = obj_name limit 1);

                    when upper(object_type) in ('S', 'U', 'V', 'IT', 'ET', 'SO') and not is_temp_object then
                    id := (select oid from pg_class where lower(relname) collate sys.database_default = obj_name 
                                and relnamespace = schema_oid limit 1);

                    when upper(object_type) in ('C', 'D', 'F', 'PK', 'UQ') then
                    id := (select oid from pg_constraint where lower(conname) collate sys.database_default = obj_name 
                                and connamespace = schema_oid limit 1);

                    when upper(object_type) in ('AF', 'FN', 'FS', 'FT', 'IF', 'P', 'PC', 'TF', 'RF', 'X') then
                    id := (select oid from pg_proc where lower(proname) collate sys.database_default = obj_name 
                                and pronamespace = schema_oid limit 1);

                    when upper(object_type) in ('TR', 'TA') then
                    id := (select oid from pg_trigger where lower(tgname) collate sys.database_default = obj_name limit 1);

                    -- Throwing exception as a reminder to add support in the future.
                    when upper(object_type) collate sys.database_default in ('R', 'EC', 'PG', 'SN', 'SQ', 'TT') then
                        RAISE EXCEPTION 'Object type currently unsupported.';

                    -- unsupported obj_type
                    else id := null;
                end case;
            else
                if not is_temp_object then 
                    id := (
                        select oid from pg_class where lower(relname) = obj_name
                            and relnamespace = schema_oid
                        union
                        select oid from pg_constraint where lower(conname) = obj_name
                            and connamespace = schema_oid
                        union
                        select oid from pg_proc where lower(proname) = obj_name
                            and pronamespace = schema_oid
                        union
                        select oid from pg_trigger where lower(tgname) = obj_name
                        limit 1
                    );
                else
                    -- temp object without "object_type" in-argument
                    id := (select reloid from sys.babelfish_get_enr_list() where lower(relname) collate sys.database_default = obj_name limit 1);
                end if;
            end if;

            RETURN id::integer;
        END;
        $BODY$
        LANGUAGE plpgsql STABLE RETURNS NULL ON NULL INPUT;
    END IF;
END;
$$;

-- wrapper functions for TRIM
CREATE OR REPLACE FUNCTION sys.TRIM(string sys.BPCHAR)
RETURNS sys.VARCHAR
AS 
$BODY$
BEGIN
    RETURN PG_CATALOG.btrim(string);
END;
$BODY$
LANGUAGE plpgsql IMMUTABLE STRICT PARALLEL SAFE;

CREATE OR REPLACE FUNCTION sys.TRIM(string sys.VARCHAR)
RETURNS sys.VARCHAR
AS 
$BODY$
BEGIN
    RETURN PG_CATALOG.btrim(string);
END;
$BODY$
LANGUAGE plpgsql IMMUTABLE STRICT PARALLEL SAFE;

CREATE OR REPLACE FUNCTION sys.TRIM(string sys.NCHAR)
RETURNS sys.NVARCHAR
AS 
$BODY$
BEGIN
    RETURN PG_CATALOG.btrim(string);
END;
$BODY$
LANGUAGE plpgsql IMMUTABLE STRICT PARALLEL SAFE;

CREATE OR REPLACE FUNCTION sys.TRIM(string sys.NVARCHAR)
RETURNS sys.NVARCHAR
AS 
$BODY$
BEGIN
    RETURN PG_CATALOG.btrim(string);
END;
$BODY$
LANGUAGE plpgsql IMMUTABLE STRICT PARALLEL SAFE;

CREATE OR REPLACE FUNCTION sys.TRIM(string ANYELEMENT)
RETURNS sys.VARCHAR
AS 
$BODY$
DECLARE
    string_arg_datatype text;
    string_basetype oid;
BEGIN
    string_arg_datatype := sys.translate_pg_type_to_tsql(pg_typeof(string)::oid);
    IF string_arg_datatype IS NULL THEN
        -- for User Defined Datatype, use immediate base type to check for argument datatype validation
        string_basetype := sys.bbf_get_immediate_base_type_of_UDT(pg_typeof(string)::oid);
        string_arg_datatype := sys.translate_pg_type_to_tsql(string_basetype);
    END IF;

    -- restricting arguments with invalid datatypes for trim function
    IF string_arg_datatype NOT IN ('char', 'varchar', 'nchar', 'nvarchar', 'text', 'ntext') THEN
        RAISE EXCEPTION 'Argument data type % is invalid for argument 1 of Trim function.', string_arg_datatype;
    END IF;

    IF string IS NULL THEN
        RETURN NULL;
    END IF;

    RETURN PG_CATALOG.btrim(string::sys.varchar);
END;
$BODY$
LANGUAGE plpgsql IMMUTABLE PARALLEL SAFE;

-- Additional handling is added for TRIM function with 2 arguments, 
-- hence only following two definitions are required.
CREATE OR REPLACE FUNCTION sys.TRIM(characters sys.VARCHAR, string sys.NVARCHAR)
RETURNS sys.NVARCHAR
AS 
$BODY$
BEGIN
    RETURN PG_CATALOG.btrim(string, characters);
END;
$BODY$
LANGUAGE plpgsql IMMUTABLE STRICT PARALLEL SAFE;

CREATE OR REPLACE FUNCTION sys.TRIM(characters sys.VARCHAR, string sys.VARCHAR)
RETURNS sys.VARCHAR
AS 
$BODY$
BEGIN
    RETURN PG_CATALOG.btrim(string, characters);
END;
$BODY$
LANGUAGE plpgsql IMMUTABLE STRICT PARALLEL SAFE;

-- wrapper functions for LTRIM
CREATE OR REPLACE FUNCTION sys.LTRIM(string ANYELEMENT)
RETURNS sys.VARCHAR
AS
$BODY$
DECLARE
    string_arg_datatype text;
    string_basetype oid;
BEGIN
    string_arg_datatype := sys.translate_pg_type_to_tsql(pg_typeof(string)::oid);
    IF string_arg_datatype IS NULL THEN
        -- for User Defined Datatype, use immediate base type to check for argument datatype validation
        string_basetype := sys.bbf_get_immediate_base_type_of_UDT(pg_typeof(string)::oid);
        string_arg_datatype := sys.translate_pg_type_to_tsql(string_basetype);
    END IF;

    -- restricting arguments with invalid datatypes for ltrim function
    IF string_arg_datatype IN ('image', 'sql_variant', 'xml', 'geometry', 'geography') THEN
        RAISE EXCEPTION 'Argument data type % is invalid for argument 1 of ltrim function.', string_arg_datatype;
    END IF;

    IF string IS NULL THEN
        RETURN NULL;
    END IF;

    RETURN PG_CATALOG.ltrim(string::sys.varchar);
END;
$BODY$
LANGUAGE plpgsql IMMUTABLE PARALLEL SAFE;

CREATE OR REPLACE FUNCTION sys.LTRIM(string sys.BPCHAR)
RETURNS sys.VARCHAR
AS
$BODY$
BEGIN
    RETURN PG_CATALOG.ltrim(string);
END;
$BODY$
LANGUAGE plpgsql IMMUTABLE STRICT PARALLEL SAFE;

CREATE OR REPLACE FUNCTION sys.LTRIM(string sys.VARCHAR)
RETURNS sys.VARCHAR
AS
$BODY$
BEGIN
    RETURN PG_CATALOG.ltrim(string);
END;
$BODY$
LANGUAGE plpgsql IMMUTABLE STRICT PARALLEL SAFE;

CREATE OR REPLACE FUNCTION sys.LTRIM(string sys.NCHAR)
RETURNS sys.NVARCHAR
AS
$BODY$
BEGIN
    RETURN PG_CATALOG.ltrim(string);
END;
$BODY$
LANGUAGE plpgsql IMMUTABLE STRICT PARALLEL SAFE;

CREATE OR REPLACE FUNCTION sys.LTRIM(string sys.NVARCHAR)
RETURNS sys.NVARCHAR
AS
$BODY$
BEGIN
    RETURN PG_CATALOG.ltrim(string);
END;
$BODY$
LANGUAGE plpgsql IMMUTABLE STRICT PARALLEL SAFE;

-- Adding following definition will make sure that ltrim with text input
-- will use following definition instead of PG ltrim
CREATE OR REPLACE FUNCTION sys.LTRIM(string TEXT)
RETURNS sys.VARCHAR
AS
$BODY$
BEGIN
    RETURN PG_CATALOG.ltrim(string);
END;
$BODY$
LANGUAGE plpgsql IMMUTABLE STRICT PARALLEL SAFE;

-- Adding following definition will make sure that ltrim with ntext input
-- will use following definition instead of PG ltrim
CREATE OR REPLACE FUNCTION sys.LTRIM(string NTEXT)
RETURNS sys.NVARCHAR
AS
$BODY$
BEGIN
    RETURN PG_CATALOG.ltrim(string);
END;
$BODY$
LANGUAGE plpgsql IMMUTABLE STRICT PARALLEL SAFE;

-- wrapper functions for RTRIM
CREATE OR REPLACE FUNCTION sys.RTRIM(string ANYELEMENT)
RETURNS sys.VARCHAR
AS
$BODY$
DECLARE
    string_arg_datatype text;
    string_basetype oid;
BEGIN
    string_arg_datatype := sys.translate_pg_type_to_tsql(pg_typeof(string)::oid);
    IF string_arg_datatype IS NULL THEN
        -- for User Defined Datatype, use immediate base type to check for argument datatype validation
        string_basetype := sys.bbf_get_immediate_base_type_of_UDT(pg_typeof(string)::oid);
        string_arg_datatype := sys.translate_pg_type_to_tsql(string_basetype);
    END IF;

    -- restricting arguments with invalid datatypes for rtrim function
    IF string_arg_datatype IN ('image', 'sql_variant', 'xml', 'geometry', 'geography') THEN
        RAISE EXCEPTION 'Argument data type % is invalid for argument 1 of rtrim function.', string_arg_datatype;
    END IF;

    IF string IS NULL THEN
        RETURN NULL;
    END IF;

    RETURN PG_CATALOG.rtrim(string::sys.varchar);
END;
$BODY$
LANGUAGE plpgsql IMMUTABLE PARALLEL SAFE;

CREATE OR REPLACE FUNCTION sys.RTRIM(string sys.BPCHAR)
RETURNS sys.VARCHAR
AS
$BODY$
BEGIN
    RETURN PG_CATALOG.rtrim(string);
END;
$BODY$
LANGUAGE plpgsql IMMUTABLE STRICT PARALLEL SAFE;

CREATE OR REPLACE FUNCTION sys.RTRIM(string sys.VARCHAR)
RETURNS sys.VARCHAR
AS
$BODY$
BEGIN
    RETURN PG_CATALOG.rtrim(string);
END;
$BODY$
LANGUAGE plpgsql IMMUTABLE STRICT PARALLEL SAFE;

CREATE OR REPLACE FUNCTION sys.RTRIM(string sys.NCHAR)
RETURNS sys.NVARCHAR
AS
$BODY$
BEGIN
    RETURN PG_CATALOG.rtrim(string);
END;
$BODY$
LANGUAGE plpgsql IMMUTABLE STRICT PARALLEL SAFE;

CREATE OR REPLACE FUNCTION sys.RTRIM(string sys.NVARCHAR)
RETURNS sys.NVARCHAR
AS
$BODY$
BEGIN
    RETURN PG_CATALOG.rtrim(string);
END;
$BODY$
LANGUAGE plpgsql IMMUTABLE STRICT PARALLEL SAFE;

-- Adding following definition will make sure that rtrim with text input
-- will use following definition instead of PG rtrim
CREATE OR REPLACE FUNCTION sys.RTRIM(string TEXT)
RETURNS sys.VARCHAR
AS
$BODY$
BEGIN
    RETURN PG_CATALOG.rtrim(string);
END;
$BODY$
LANGUAGE plpgsql IMMUTABLE STRICT PARALLEL SAFE;

-- Adding following definition will make sure that rtrim with ntext input
-- will use following definition instead of PG rtrim
CREATE OR REPLACE FUNCTION sys.RTRIM(string NTEXT)
RETURNS sys.NVARCHAR
AS
$BODY$
BEGIN
    RETURN PG_CATALOG.rtrim(string);
END;
$BODY$
LANGUAGE plpgsql IMMUTABLE STRICT PARALLEL SAFE;


-- wrapper functions for LEFT
CREATE OR REPLACE FUNCTION sys.LEFT(string ANYELEMENT, i INTEGER)
RETURNS sys.VARCHAR
AS
$BODY$
DECLARE
    string_arg_datatype text;
    string_basetype oid;
BEGIN
    string_arg_datatype := sys.translate_pg_type_to_tsql(pg_typeof(string)::oid);
    IF string_arg_datatype IS NULL THEN
        -- for User Defined Datatype, use immediate base type to check for argument datatype validation
        string_basetype := sys.bbf_get_immediate_base_type_of_UDT(pg_typeof(string)::oid);
        string_arg_datatype := sys.translate_pg_type_to_tsql(string_basetype);
    END IF;

    -- restricting arguments with invalid datatypes for left function
    IF string_arg_datatype IN ('image', 'sql_variant', 'xml', 'geometry', 'geography') THEN
        RAISE EXCEPTION 'Argument data type % is invalid for argument 1 of left function.', string_arg_datatype;
    END IF;

    IF i IS NULL THEN
        RETURN NULL;
    END IF;

    IF i < 0 THEN
        RAISE EXCEPTION 'Invalid length parameter passed to the left function.';
    END IF;

    IF string IS NULL THEN
        RETURN NULL;
    END IF;

    RETURN PG_CATALOG.left(string::sys.varchar, i);
END;
$BODY$
LANGUAGE plpgsql IMMUTABLE PARALLEL SAFE;

CREATE OR REPLACE FUNCTION sys.LEFT(string sys.BPCHAR, i INTEGER)
RETURNS sys.VARCHAR
AS
$BODY$
BEGIN
    IF i IS NULL THEN
        RETURN NULL;
    END IF;

    IF i < 0 THEN
        RAISE EXCEPTION 'Invalid length parameter passed to the left function.';
    END IF;

    IF string IS NULL THEN
        RETURN NULL;
    END IF;

    RETURN PG_CATALOG.left(string, i);
END;
$BODY$
LANGUAGE plpgsql IMMUTABLE PARALLEL SAFE;

CREATE OR REPLACE FUNCTION sys.LEFT(string sys.VARCHAR, i INTEGER)
RETURNS sys.VARCHAR
AS
$BODY$
BEGIN
    IF i IS NULL THEN
        RETURN NULL;
    END IF;

    IF i < 0 THEN
        RAISE EXCEPTION 'Invalid length parameter passed to the left function.';
    END IF;

    IF string IS NULL THEN
        RETURN NULL;
    END IF;

    RETURN PG_CATALOG.left(string, i);
END;
$BODY$
LANGUAGE plpgsql IMMUTABLE PARALLEL SAFE;

CREATE OR REPLACE FUNCTION sys.LEFT(string sys.NCHAR, i INTEGER)
RETURNS sys.NVARCHAR
AS
$BODY$
BEGIN
    IF i IS NULL THEN
        RETURN NULL;
    END IF;

    IF i < 0 THEN
        RAISE EXCEPTION 'Invalid length parameter passed to the left function.';
    END IF;

    IF string IS NULL THEN
        RETURN NULL;
    END IF;

    RETURN PG_CATALOG.left(string, i);
END;
$BODY$
LANGUAGE plpgsql IMMUTABLE PARALLEL SAFE;

CREATE OR REPLACE FUNCTION sys.LEFT(string sys.NVARCHAR, i INTEGER)
RETURNS sys.NVARCHAR
AS
$BODY$
BEGIN
    IF i IS NULL THEN
        RETURN NULL;
    END IF;

    IF i < 0 THEN
        RAISE EXCEPTION 'Invalid length parameter passed to the left function.';
    END IF;

    IF string IS NULL THEN
        RETURN NULL;
    END IF;

    RETURN PG_CATALOG.left(string, i);
END;
$BODY$
LANGUAGE plpgsql IMMUTABLE PARALLEL SAFE;

-- Adding following definition will make sure that left with text input
-- will use following definition instead of PG left
CREATE OR REPLACE FUNCTION sys.LEFT(string TEXT, i INTEGER)
RETURNS sys.VARCHAR
AS
$BODY$
BEGIN
    IF i IS NULL THEN
        RETURN NULL;
    END IF;

    IF i < 0 THEN
        RAISE EXCEPTION 'Invalid length parameter passed to the left function.';
    END IF;

    IF string IS NULL THEN
        RETURN NULL;
    END IF;

    RETURN PG_CATALOG.left(string, i);
END;
$BODY$
LANGUAGE plpgsql IMMUTABLE PARALLEL SAFE;

-- Adding following definition will make sure that left with ntext input
-- will use following definition instead of PG left
CREATE OR REPLACE FUNCTION sys.LEFT(string NTEXT, i INTEGER)
RETURNS sys.NVARCHAR
AS
$BODY$
BEGIN
    IF i IS NULL THEN
        RETURN NULL;
    END IF;

    IF i < 0 THEN
        RAISE EXCEPTION 'Invalid length parameter passed to the left function.';
    END IF;

    IF string IS NULL THEN
        RETURN NULL;
    END IF;

    RETURN PG_CATALOG.left(string, i);
END;
$BODY$
LANGUAGE plpgsql IMMUTABLE PARALLEL SAFE;


-- wrapper functions for RIGHT
CREATE OR REPLACE FUNCTION sys.RIGHT(string ANYELEMENT, i INTEGER)
RETURNS sys.VARCHAR
AS
$BODY$
DECLARE
    string_arg_datatype text;
    string_basetype oid;
BEGIN
    string_arg_datatype := sys.translate_pg_type_to_tsql(pg_typeof(string)::oid);
    IF string_arg_datatype IS NULL THEN
        -- for User Defined Datatype, use immediate base type to check for argument datatype validation
        string_basetype := sys.bbf_get_immediate_base_type_of_UDT(pg_typeof(string)::oid);
        string_arg_datatype := sys.translate_pg_type_to_tsql(string_basetype);
    END IF;

    -- restricting arguments with invalid datatypes for right function
    IF string_arg_datatype IN ('image', 'sql_variant', 'xml', 'geometry', 'geography') THEN
        RAISE EXCEPTION 'Argument data type % is invalid for argument 1 of right function.', string_arg_datatype;
    END IF;

    IF i IS NULL THEN
        RETURN NULL;
    END IF;

    IF i < 0 THEN
        RAISE EXCEPTION 'Invalid length parameter passed to the right function.';
    END IF;

    IF string IS NULL THEN
        RETURN NULL;
    END IF;
    RETURN PG_CATALOG.right(string::sys.varchar, i);
END;
$BODY$
LANGUAGE plpgsql IMMUTABLE PARALLEL SAFE;

CREATE OR REPLACE FUNCTION sys.RIGHT(string sys.BPCHAR, i INTEGER)
RETURNS sys.VARCHAR
AS
$BODY$
BEGIN
    IF i IS NULL THEN
        RETURN NULL;
    END IF;

    IF i < 0 THEN
        RAISE EXCEPTION 'Invalid length parameter passed to the right function.';
    END IF;

    IF string IS NULL THEN
        RETURN NULL;
    END IF;

    RETURN PG_CATALOG.right(string, i);
END;
$BODY$
LANGUAGE plpgsql IMMUTABLE PARALLEL SAFE;

CREATE OR REPLACE FUNCTION sys.RIGHT(string sys.VARCHAR, i INTEGER)
RETURNS sys.VARCHAR
AS
$BODY$
BEGIN
    IF i IS NULL THEN
        RETURN NULL;
    END IF;

    IF i < 0 THEN
        RAISE EXCEPTION 'Invalid length parameter passed to the right function.';
    END IF;

    IF string IS NULL THEN
        RETURN NULL;
    END IF;

    RETURN PG_CATALOG.right(string, i);
END;
$BODY$
LANGUAGE plpgsql IMMUTABLE PARALLEL SAFE;

CREATE OR REPLACE FUNCTION sys.RIGHT(string sys.NCHAR, i INTEGER)
RETURNS sys.NVARCHAR
AS
$BODY$
BEGIN
    IF i IS NULL THEN
        RETURN NULL;
    END IF;

    IF i < 0 THEN
        RAISE EXCEPTION 'Invalid length parameter passed to the right function.';
    END IF;

    IF string IS NULL THEN
        RETURN NULL;
    END IF;

    RETURN PG_CATALOG.right(string, i);
END;
$BODY$
LANGUAGE plpgsql IMMUTABLE PARALLEL SAFE;

CREATE OR REPLACE FUNCTION sys.RIGHT(string sys.NVARCHAR, i INTEGER)
RETURNS sys.NVARCHAR
AS
$BODY$
BEGIN
    IF i IS NULL THEN
        RETURN NULL;
    END IF;

    IF i < 0 THEN
        RAISE EXCEPTION 'Invalid length parameter passed to the right function.';
    END IF;

    IF string IS NULL THEN
        RETURN NULL;
    END IF;

    RETURN PG_CATALOG.right(string, i);
END;
$BODY$
LANGUAGE plpgsql IMMUTABLE PARALLEL SAFE;

-- Adding following definition will make sure that right with text input
-- will use following definition instead of PG right
CREATE OR REPLACE FUNCTION sys.RIGHT(string TEXT, i INTEGER)
RETURNS sys.VARCHAR
AS
$BODY$
BEGIN
    IF i IS NULL THEN
        RETURN NULL;
    END IF;

    IF i < 0 THEN
        RAISE EXCEPTION 'Invalid length parameter passed to the right function.';
    END IF;

    IF string IS NULL THEN
        RETURN NULL;
    END IF;

    RETURN PG_CATALOG.right(string, i);
END;
$BODY$
LANGUAGE plpgsql IMMUTABLE PARALLEL SAFE;

-- Adding following definition will make sure that right with ntext input
-- will use following definition instead of PG right
CREATE OR REPLACE FUNCTION sys.RIGHT(string NTEXT, i INTEGER)
RETURNS sys.NVARCHAR
AS
$BODY$
BEGIN
    IF i IS NULL THEN
        RETURN NULL;
    END IF;

    IF i < 0 THEN
        RAISE EXCEPTION 'Invalid length parameter passed to the right function.';
    END IF;

    IF string IS NULL THEN
        RETURN NULL;
    END IF;

    RETURN PG_CATALOG.right(string, i);
END;
$BODY$
LANGUAGE plpgsql IMMUTABLE PARALLEL SAFE;

CREATE OR REPLACE PROCEDURE sys.sp_who(
	IN "@loginame" sys.sysname DEFAULT NULL,
	IN "@option"   sys.VARCHAR(30) DEFAULT NULL)
LANGUAGE 'pltsql'
AS $$
BEGIN
	SET NOCOUNT ON
	DECLARE @msg sys.VARCHAR(200)
	DECLARE @show_pg BIT = 0
	DECLARE @hide_col sys.VARCHAR(50) 
	
	IF @option IS NOT NULL
	BEGIN
		IF LOWER(TRIM(@option)) <> 'postgres' 
		BEGIN
			RAISERROR('Parameter @option can only be ''postgres''', 16, 1)
			RETURN			
		END
	END
	
	-- Take a copy of sysprocesses so that we reference it only once
	SELECT DISTINCT * INTO #sp_who_sysprocesses FROM sys.sysprocesses

	-- Get the executing statement for each spid and extract the main stmt type
	-- This is for informational purposes only
	SELECT pid, CAST(query AS sys.VARCHAR(MAX)) INTO #sp_who_tmp FROM pg_stat_activity pgsa
	
	UPDATE #sp_who_tmp SET query = ' ' + TRIM(CAST(UPPER(query) AS sys.VARCHAR(MAX)))
	UPDATE #sp_who_tmp SET query = sys.REPLACE(query,  chr(9), ' ')
	UPDATE #sp_who_tmp SET query = sys.REPLACE(query,  chr(10), ' ')
	UPDATE #sp_who_tmp SET query = sys.REPLACE(query,  chr(13), ' ')
	WHILE (SELECT count(*) FROM #sp_who_tmp WHERE sys.CHARINDEX('  ',query)>0) > 0 
	BEGIN
		UPDATE #sp_who_tmp SET query = sys.REPLACE(query, '  ', ' ')
	END

	-- Determine type of stmt to report by sp_who: very basic only
	-- NB: not handling presence of comments in the query string
	UPDATE #sp_who_tmp 
	SET query = 
	    CASE 
			WHEN PATINDEX('%[^a-zA-Z0-9_]UPDATE[^a-zA-Z0-9_]%', query) > 0 THEN 'UPDATE'
			WHEN PATINDEX('%[^a-zA-Z0-9_]DELETE[^a-zA-Z0-9_]%', query) > 0 THEN 'DELETE'
			WHEN PATINDEX('%[^a-zA-Z0-9_]INSERT[^a-zA-Z0-9_]%', query) > 0 THEN 'INSERT'
			WHEN PATINDEX('%[^a-zA-Z0-9_]SELECT[^a-zA-Z0-9_]%', query) > 0 THEN 'SELECT'
			WHEN PATINDEX('%[^a-zA-Z0-9_]WAITFOR[^a-zA-Z0-9_]%', query) > 0 THEN 'WAITFOR'
			WHEN PATINDEX('%[^a-zA-Z0-9_]CREATE ]%', query) > 0 THEN sys.SUBSTRING(query,1,sys.CHARINDEX('CREATE ', query))
			WHEN PATINDEX('%[^a-zA-Z0-9_]ALTER ]%', query) > 0 THEN sys.SUBSTRING(query,1,sys.CHARINDEX('ALTER ', query))
			WHEN PATINDEX('%[^a-zA-Z0-9_]DROP ]%', query) > 0 THEN sys.SUBSTRING(query,1,sys.CHARINDEX('DROP ', query))
			ELSE sys.SUBSTRING(query, 1, sys.CHARINDEX(' ', query))
		END

	UPDATE #sp_who_tmp 
	SET query = sys.SUBSTRING(query,1, 8-1 + sys.CHARINDEX(' ', sys.SUBSTRING(query,8,99)))
	WHERE query LIKE 'CREATE %' OR query LIKE 'ALTER %' OR query LIKE 'DROP %'	

	-- The executing spid is always shown as doing a SELECT
	UPDATE #sp_who_tmp SET query = 'SELECT' WHERE pid = @@spid
	UPDATE #sp_who_tmp SET query = TRIM(query)

	-- Get all current connections
	SELECT 
		spid, 
		MAX(blocked) AS blocked, 
		0 AS ecid, 
		CAST('' AS sys.VARCHAR(100)) AS status,
		CAST('' AS sys.VARCHAR(100)) AS loginname,
		CAST('' AS sys.VARCHAR(100)) AS hostname,
		0 AS dbid,
		CAST('' AS sys.VARCHAR(100)) AS cmd,
		0 AS request_id,
		CAST('TDS' AS sys.VARCHAR(20)) AS connection,
		hostprocess
	INTO #sp_who_proc
	FROM #sp_who_sysprocesses
		GROUP BY spid, status, hostprocess
		
	-- Add attributes to each connection
	UPDATE #sp_who_proc
	SET ecid = sp.ecid,
		status = sp.status,
		loginname = sp.loginname,
		hostname = sp.hostname,
		dbid = sp.dbid,
		request_id = sp.request_id
	FROM #sp_who_sysprocesses sp
		WHERE #sp_who_proc.spid = sp.spid				

	-- Identify PG connections: the hostprocess PID comes from the TDS login packet 
	-- and therefore PG connections do not have a value here
	UPDATE #sp_who_proc
	SET connection = 'PostgreSQL'
	WHERE hostprocess IS NULL 

	-- Keep or delete PG connections
	IF (LOWER(@loginame) = 'postgres' OR LOWER(@option) = 'postgres')
	begin    
		-- Show PG connections; these have dbid = 0
		-- This is a Babelfish-specific enhancement, since PG connections may also be active in the Babelfish DB
		-- and it may be useful to see these displayed
		SET @show_pg = 1
		
		-- blank out the loginame parameter for the tests below
		IF LOWER(@loginame) = 'postgres' SET @loginame = NULL
	END
	
	-- By default, do not show the column indicating the connection type since SQL Server does not have this column
	SET @hide_col = 'connection' 
	
	IF (@show_pg = 1) 
	BEGIN
		SET @hide_col = ''
	END
	ELSE 
	BEGIN
		-- Delete PG connections
		DELETE #sp_who_proc
		WHERE dbid = 0
	END
			
	-- Apply filter if specified
	IF (@loginame IS NOT NULL)
	BEGIN
		IF (TRIM(@loginame) = '')
		BEGIN
			-- Raise error
			SET @msg = ''''+@loginame+''' is not a valid login or you do not have permission.'
			RAISERROR(@msg, 16, 1)
			RETURN
		END
		
		IF (sys.ISNUMERIC(@loginame) = 1)
		BEGIN
			-- Remove all connections except the specified one
			DELETE #sp_who_proc
			WHERE spid <> CAST(@loginame AS INT)
		END
		ELSE 
		BEGIN	
			IF (LOWER(@loginame) = 'active')
			BEGIN
				-- Remove all 'idle' connections 
				DELETE #sp_who_proc
				WHERE status = 'idle'
			END
			ELSE 
			BEGIN
				-- Verify the specified login name exists
				IF (sys.SUSER_ID(@loginame) IS NULL)
				BEGIN
					SET @msg = ''''+@loginame+''' is not a valid login or you do not have permission.'
					RAISERROR(@msg, 16, 1)
					RETURN					
				END
				ELSE 
				BEGIN
					-- Keep only connections for the specified login
					DELETE #sp_who_proc
					WHERE sys.SUSER_ID(loginname) <> sys.SUSER_ID(@loginame)
				END
			END
		END
	END			
			
	-- Create final result set; use DISTINCT since there are usually duplicate rows from the PG catalogs
	SELECT distinct 
		p.spid AS spid, 
		p.ecid AS ecid, 
		CAST(LEFT(p.status,20) AS sys.VARCHAR(20)) AS status,
		CAST(LEFT(p.loginname,40) AS sys.VARCHAR(40)) AS loginame,
		CAST(LEFT(p.hostname,60) AS sys.VARCHAR(60)) AS hostname,
		p.blocked AS blk, 
		CAST(LEFT(db_name(p.dbid),40) AS sys.VARCHAR(40)) AS dbname,
		CAST(LEFT(#sp_who_tmp.query,30)as sys.VARCHAR(30)) AS cmd,
		p.request_id AS request_id,
		connection
	INTO #sp_who_tmp2
	FROM #sp_who_proc p, #sp_who_tmp
		WHERE p.spid = #sp_who_tmp.pid
		ORDER BY spid		
	
	-- Patch up remaining cases
	UPDATE #sp_who_tmp2
	SET cmd = 'AWAITING COMMAND'
	WHERE TRIM(ISNULL(cmd,'')) = '' AND status = 'idle'
	
	UPDATE #sp_who_tmp2
	SET cmd = 'UNKNOWN'
	WHERE TRIM(cmd) = ''	
	
	-- Format the result set as narrow as possible for readability
	SET @hide_col += ',hostprocess'
	EXECUTE sys.sp_babelfish_autoformat @tab='#sp_who_tmp2', @orderby='ORDER BY spid', @hiddencols=@hide_col, @printrc=0
	RETURN
END	
$$;
GRANT EXECUTE ON PROCEDURE sys.sp_who(IN sys.sysname, IN sys.VARCHAR(30)) TO PUBLIC;

CREATE OR REPLACE PROCEDURE sys.sp_stored_procedures(
    "@sp_name" sys.nvarchar(390) = '',
    "@sp_owner" sys.nvarchar(384) = '',
    "@sp_qualifier" sys.sysname = '',
    "@fusepattern" sys.bit = '1'
)
AS $$
BEGIN
	IF (@sp_qualifier != '') AND LOWER(sys.db_name()) != LOWER(@sp_qualifier)
	BEGIN
		THROW 33557097, N'The database name component of the object qualifier must be the name of the current database.', 1;
	END
	
	-- If @sp_name or @sp_owner = '%', it gets converted to NULL or '' regardless of @fusepattern 
	IF @sp_name = '%'
	BEGIN
		SELECT @sp_name = ''
	END
	
	IF @sp_owner = '%'
	BEGIN
		SELECT @sp_owner = ''
	END
	
	-- Changes fusepattern to 0 if no wildcards are used. NOTE: Need to add [] wildcard pattern when it is implemented. Wait for BABEL-2452
	IF @fusepattern = 1
	BEGIN
		IF (CHARINDEX('%', @sp_name) != 0 AND CHARINDEX('_', @sp_name) != 0 AND CHARINDEX('%', @sp_owner) != 0 AND CHARINDEX('_', @sp_owner) != 0 )
		BEGIN
			SELECT @fusepattern = 0;
		END
	END
	
	-- Condition for when sp_name argument is not given or is null, or is just a wildcard (same order)
	IF COALESCE(@sp_name, '') = ''
	BEGIN
		IF @fusepattern=1 
		BEGIN
			SELECT 
			PROCEDURE_QUALIFIER,
			PROCEDURE_OWNER,
			PROCEDURE_NAME,
			NUM_INPUT_PARAMS,
			NUM_OUTPUT_PARAMS,
			NUM_RESULT_SETS,
			REMARKS,
			PROCEDURE_TYPE FROM sys.sp_stored_procedures_view
			WHERE ((SELECT COALESCE(@sp_owner,'')) = '' OR LOWER(procedure_owner) LIKE LOWER(@sp_owner))
			ORDER BY procedure_qualifier, procedure_owner, procedure_name;
		END
		ELSE
		BEGIN
			SELECT 
			PROCEDURE_QUALIFIER,
			PROCEDURE_OWNER,
			PROCEDURE_NAME,
			NUM_INPUT_PARAMS,
			NUM_OUTPUT_PARAMS,
			NUM_RESULT_SETS,
			REMARKS,
			PROCEDURE_TYPE FROM sys.sp_stored_procedures_view
			WHERE ((SELECT COALESCE(@sp_owner,'')) = '' OR LOWER(procedure_owner) LIKE LOWER(@sp_owner))
			ORDER BY procedure_qualifier, procedure_owner, procedure_name;
		END
	END
	-- When @sp_name is not null
	ELSE
	BEGIN
		-- When sp_owner is null and fusepattern = 0
		IF (@fusepattern = 0 AND  COALESCE(@sp_owner,'') = '') 
		BEGIN
			IF EXISTS ( -- Search in the sys schema 
					SELECT * FROM sys.sp_stored_procedures_view
					WHERE (LOWER(LEFT(procedure_name, LEN(procedure_name)-2)) = LOWER(@sp_name))
						AND (LOWER(procedure_owner) = 'sys'))
			BEGIN
				SELECT PROCEDURE_QUALIFIER,
				PROCEDURE_OWNER,
				PROCEDURE_NAME,
				NUM_INPUT_PARAMS,
				NUM_OUTPUT_PARAMS,
				NUM_RESULT_SETS,
				REMARKS,
				PROCEDURE_TYPE FROM sys.sp_stored_procedures_view
				WHERE (LOWER(LEFT(procedure_name, LEN(procedure_name)-2)) = LOWER(@sp_name))
					AND (LOWER(procedure_owner) = 'sys')
				ORDER BY procedure_qualifier, procedure_owner, procedure_name;
			END
			ELSE IF EXISTS ( 
				SELECT * FROM sys.sp_stored_procedures_view
				WHERE (LOWER(LEFT(procedure_name, LEN(procedure_name)-2)) = LOWER(@sp_name))
					AND (LOWER(procedure_owner) = LOWER(SCHEMA_NAME()))
					)
			BEGIN
				SELECT PROCEDURE_QUALIFIER,
				PROCEDURE_OWNER,
				PROCEDURE_NAME,
				NUM_INPUT_PARAMS,
				NUM_OUTPUT_PARAMS,
				NUM_RESULT_SETS,
				REMARKS,
				PROCEDURE_TYPE FROM sys.sp_stored_procedures_view
				WHERE (LOWER(LEFT(procedure_name, LEN(procedure_name)-2)) = LOWER(@sp_name))
					AND (LOWER(procedure_owner) = LOWER(SCHEMA_NAME()))
				ORDER BY procedure_qualifier, procedure_owner, procedure_name;
			END
			ELSE -- Search in the dbo schema (if nothing exists it should just return nothing). 
			BEGIN
				SELECT PROCEDURE_QUALIFIER,
				PROCEDURE_OWNER,
				PROCEDURE_NAME,
				NUM_INPUT_PARAMS,
				NUM_OUTPUT_PARAMS,
				NUM_RESULT_SETS,
				REMARKS,
				PROCEDURE_TYPE FROM sys.sp_stored_procedures_view
				WHERE (LOWER(LEFT(procedure_name, LEN(procedure_name)-2)) = LOWER(@sp_name))
					AND (LOWER(procedure_owner) = 'dbo')
				ORDER BY procedure_qualifier, procedure_owner, procedure_name;
			END
			
		END
		ELSE IF (@fusepattern = 0 AND  COALESCE(@sp_owner,'') != '')
		BEGIN
			SELECT 
			PROCEDURE_QUALIFIER,
			PROCEDURE_OWNER,
			PROCEDURE_NAME,
			NUM_INPUT_PARAMS,
			NUM_OUTPUT_PARAMS,
			NUM_RESULT_SETS,
			REMARKS,
			PROCEDURE_TYPE FROM sys.sp_stored_procedures_view
			WHERE (LOWER(LEFT(procedure_name, LEN(procedure_name)-2)) = LOWER(@sp_name))
				AND (LOWER(procedure_owner) = LOWER(@sp_owner))
			ORDER BY procedure_qualifier, procedure_owner, procedure_name;
		END
		ELSE -- fusepattern = 1
		BEGIN
			SELECT 
			PROCEDURE_QUALIFIER,
			PROCEDURE_OWNER,
			PROCEDURE_NAME,
			NUM_INPUT_PARAMS,
			NUM_OUTPUT_PARAMS,
			NUM_RESULT_SETS,
			REMARKS,
			PROCEDURE_TYPE FROM sys.sp_stored_procedures_view
			WHERE ((SELECT COALESCE(@sp_name,'')) = '' OR LOWER(LEFT(procedure_name, LEN(procedure_name)-2)) LIKE LOWER(@sp_name))
				AND ((SELECT COALESCE(@sp_owner,'')) = '' OR LOWER(procedure_owner) LIKE LOWER(@sp_owner))
			ORDER BY procedure_qualifier, procedure_owner, procedure_name;
		END
	END	
END; 
$$
LANGUAGE 'pltsql';
GRANT EXECUTE on PROCEDURE sys.sp_stored_procedures TO PUBLIC;

CREATE OR REPLACE FUNCTION sys.babelfish_conv_date_to_string(IN p_datatype TEXT,
                                                                 IN p_dateval DATE,
                                                                 IN p_style NUMERIC DEFAULT 20)
RETURNS TEXT
AS
$BODY$
DECLARE
    v_day VARCHAR COLLATE "C";
    v_dateval DATE;
    v_style SMALLINT;
    v_month SMALLINT;
    v_resmask VARCHAR COLLATE "C";
    v_datatype VARCHAR COLLATE "C";
    v_language VARCHAR COLLATE "C";
    v_monthname VARCHAR COLLATE "C";
    v_resstring VARCHAR COLLATE "C";
    v_lengthexpr VARCHAR COLLATE "C";
    v_maxlength SMALLINT;
    v_res_length SMALLINT;
    v_err_message VARCHAR COLLATE "C";
    v_res_datatype VARCHAR COLLATE "C";
    v_lang_metadata_json JSONB;
    VARCHAR_MAX CONSTANT SMALLINT := 8000;
    NVARCHAR_MAX CONSTANT SMALLINT := 4000;
    CONVERSION_LANG CONSTANT VARCHAR COLLATE "C" := '';
    DATATYPE_REGEXP CONSTANT VARCHAR COLLATE "C" := '^\s*(CHAR|NCHAR|VARCHAR|NVARCHAR|CHARACTER VARYING)\s*$';
    DATATYPE_MASK_REGEXP CONSTANT VARCHAR COLLATE "C" := '^\s*(?:CHAR|NCHAR|VARCHAR|NVARCHAR|CHARACTER VARYING)\s*\(\s*(\d+|MAX)\s*\)\s*$';
BEGIN
    v_datatype := upper(trim(p_datatype));
    v_style := floor(p_style)::SMALLINT;

    IF (scale(p_style) > 0) THEN
        RAISE most_specific_type_mismatch;
    ELSIF (NOT ((v_style BETWEEN 0 AND 13) OR
                (v_style BETWEEN 20 AND 25) OR
                (v_style BETWEEN 100 AND 113) OR
                v_style IN (120, 121, 126, 127, 130, 131)))
    THEN
        RAISE invalid_parameter_value;
    ELSIF (v_style IN (8, 24, 108)) THEN
        RAISE invalid_datetime_format;
    END IF;

    IF (v_datatype ~* DATATYPE_MASK_REGEXP) THEN
        v_res_datatype := PG_CATALOG.rtrim(split_part(v_datatype, '(', 1));

        v_maxlength := CASE
                          WHEN (v_res_datatype IN ('CHAR', 'VARCHAR')) THEN VARCHAR_MAX
                          ELSE NVARCHAR_MAX
                       END;

        v_lengthexpr := substring(v_datatype, DATATYPE_MASK_REGEXP);

        IF (v_lengthexpr <> 'MAX' AND char_length(v_lengthexpr) > 4) THEN
            RAISE interval_field_overflow;
        END IF;

        v_res_length := CASE v_lengthexpr
                           WHEN 'MAX' THEN v_maxlength
                           ELSE v_lengthexpr::SMALLINT
                        END;
    ELSIF (v_datatype ~* DATATYPE_REGEXP) THEN
        v_res_datatype := v_datatype;
    ELSE
        RAISE datatype_mismatch;
    END IF;

    v_dateval := CASE
                    WHEN (v_style NOT IN (130, 131)) THEN p_dateval
                    ELSE sys.babelfish_conv_greg_to_hijri(p_dateval) + 1
                 END;

    v_day := PG_CATALOG.ltrim(to_char(v_dateval, 'DD'), '0');
    v_month := to_char(v_dateval, 'MM')::SMALLINT;

    v_language := CASE
                     WHEN (v_style IN (130, 131)) THEN 'HIJRI'
                     ELSE CONVERSION_LANG
                  END;
 RAISE NOTICE 'v_language=[%]', v_language;		  
    BEGIN
        v_lang_metadata_json := sys.babelfish_get_lang_metadata_json(v_language);
    EXCEPTION
        WHEN OTHERS THEN
        RAISE invalid_character_value_for_cast;
    END;

    v_monthname := (v_lang_metadata_json -> 'months_shortnames') ->> v_month - 1;

    v_resmask := CASE
                    WHEN (v_style IN (1, 22)) THEN 'MM/DD/YY'
                    WHEN (v_style = 101) THEN 'MM/DD/YYYY'
                    WHEN (v_style = 2) THEN 'YY.MM.DD'
                    WHEN (v_style = 102) THEN 'YYYY.MM.DD'
                    WHEN (v_style = 3) THEN 'DD/MM/YY'
                    WHEN (v_style = 103) THEN 'DD/MM/YYYY'
                    WHEN (v_style = 4) THEN 'DD.MM.YY'
                    WHEN (v_style = 104) THEN 'DD.MM.YYYY'
                    WHEN (v_style = 5) THEN 'DD-MM-YY'
                    WHEN (v_style = 105) THEN 'DD-MM-YYYY'
                    WHEN (v_style = 6) THEN 'DD $mnme$ YY'
                    WHEN (v_style IN (13, 106, 113)) THEN 'DD $mnme$ YYYY'
                    WHEN (v_style = 7) THEN '$mnme$ DD, YY'
                    WHEN (v_style = 107) THEN '$mnme$ DD, YYYY'
                    WHEN (v_style = 10) THEN 'MM-DD-YY'
                    WHEN (v_style = 110) THEN 'MM-DD-YYYY'
                    WHEN (v_style = 11) THEN 'YY/MM/DD'
                    WHEN (v_style = 111) THEN 'YYYY/MM/DD'
                    WHEN (v_style = 12) THEN 'YYMMDD'
                    WHEN (v_style = 112) THEN 'YYYYMMDD'
                    WHEN (v_style IN (20, 21, 23, 25, 120, 121, 126, 127)) THEN 'YYYY-MM-DD'
                    WHEN (v_style = 130) THEN 'DD $mnme$ YYYY'
                    WHEN (v_style = 131) THEN pg_catalog.format('%s/MM/YYYY', lpad(v_day, 2, ' '))
                    WHEN (v_style IN (0, 9, 100, 109)) THEN pg_catalog.format('$mnme$ %s YYYY', lpad(v_day, 2, ' '))
                 END;

    v_resstring := to_char(v_dateval, v_resmask);
    v_resstring := pg_catalog.replace(v_resstring, '$mnme$', v_monthname);
    v_resstring := substring(v_resstring, 1, coalesce(v_res_length, char_length(v_resstring)));
    v_res_length := coalesce(v_res_length,
                             CASE v_res_datatype
                                WHEN 'CHAR' THEN 30
                                ELSE 60
                             END);
    RETURN CASE
              WHEN (v_res_datatype NOT IN ('CHAR', 'NCHAR')) THEN v_resstring
              ELSE rpad(v_resstring, v_res_length, ' ')
           END;
EXCEPTION
    WHEN most_specific_type_mismatch THEN
        RAISE USING MESSAGE := 'Argument data type NUMERIC is invalid for argument 3 of convert function.',
                    DETAIL := 'Use of incorrect "style" parameter value during conversion process.',
                    HINT := 'Change "style" parameter to the proper value and try again.';

    WHEN invalid_parameter_value THEN
        RAISE USING MESSAGE := pg_catalog.format('%s is not a valid style number when converting from DATE to a character string.', v_style),
                    DETAIL := 'Use of incorrect "style" parameter value during conversion process.',
                    HINT := 'Change "style" parameter to the proper value and try again.';

    WHEN invalid_datetime_format THEN
        RAISE USING MESSAGE := pg_catalog.format('Error converting data type DATE to %s.', trim(p_datatype)),
                    DETAIL := 'Incorrect using of pair of input parameters values during conversion process.',
                    HINT := 'Check the input parameters values, correct them if needed, and try again.';

   WHEN interval_field_overflow THEN
       RAISE USING MESSAGE := pg_catalog.format('The size (%s) given to the convert specification ''%s'' exceeds the maximum allowed for any data type (%s).',
                                     v_lengthexpr,
                                     lower(v_res_datatype),
                                     v_maxlength),
                   DETAIL := 'Use of incorrect size value of data type parameter during conversion process.',
                   HINT := 'Change size component of data type parameter to the allowable value and try again.';

    WHEN datatype_mismatch THEN
        RAISE USING MESSAGE := 'Data type should be one of these values: ''CHAR(n|MAX)'', ''NCHAR(n|MAX)'', ''VARCHAR(n|MAX)'', ''NVARCHAR(n|MAX)''.',
                    DETAIL := 'Use of incorrect "datatype" parameter value during conversion process.',
                    HINT := 'Change "datatype" parameter to the proper value and try again.';

    WHEN invalid_character_value_for_cast THEN
        RAISE USING MESSAGE := pg_catalog.format('Invalid CONVERSION_LANG constant value - ''%s''. Allowed values are: ''English'', ''Deutsch'', etc.',
                                      CONVERSION_LANG),
                    DETAIL := 'Compiled incorrect CONVERSION_LANG constant value in function''s body.',
                    HINT := 'Correct CONVERSION_LANG constant value in function''s body, recompile it and try again.';

    WHEN invalid_text_representation THEN
        GET STACKED DIAGNOSTICS v_err_message = MESSAGE_TEXT;
        v_err_message := substring(lower(v_err_message), 'integer\:\s\"(.*)\"');

        RAISE USING MESSAGE := pg_catalog.format('Error while trying to convert "%s" value to SMALLINT (or INTEGER) data type.',
                                      v_err_message),
                    DETAIL := 'Supplied value contains illegal characters.',
                    HINT := 'Correct supplied value, remove all illegal characters.';
END;
$BODY$
LANGUAGE plpgsql
STABLE
RETURNS NULL ON NULL INPUT;

CREATE OR REPLACE FUNCTION sys.babelfish_conv_datetime_to_string(IN p_datatype TEXT,
                                                                     IN p_src_datatype TEXT,
                                                                     IN p_datetimeval TIMESTAMP(6) WITHOUT TIME ZONE,
                                                                     IN p_style NUMERIC DEFAULT -1)
RETURNS TEXT
AS
$BODY$
DECLARE
    v_day VARCHAR COLLATE "C";
    v_hour VARCHAR COLLATE "C";
    v_month SMALLINT;
    v_style SMALLINT;
    v_scale SMALLINT;
    v_resmask VARCHAR COLLATE "C";
    v_language VARCHAR COLLATE "C";
    v_datatype VARCHAR COLLATE "C";
    v_fseconds VARCHAR COLLATE "C";
    v_fractsep VARCHAR COLLATE "C";
    v_monthname VARCHAR COLLATE "C";
    v_resstring VARCHAR COLLATE "C";
    v_lengthexpr VARCHAR COLLATE "C";
    v_maxlength SMALLINT;
    v_res_length SMALLINT;
    v_err_message VARCHAR COLLATE "C";
    v_src_datatype VARCHAR COLLATE "C";
    v_res_datatype VARCHAR COLLATE "C";
    v_lang_metadata_json JSONB;
    VARCHAR_MAX CONSTANT SMALLINT := 8000;
    NVARCHAR_MAX CONSTANT SMALLINT := 4000;
    CONVERSION_LANG CONSTANT VARCHAR COLLATE "C" := '';
    DATATYPE_REGEXP CONSTANT VARCHAR COLLATE "C" := '^\s*(CHAR|NCHAR|VARCHAR|NVARCHAR|CHARACTER VARYING)\s*$';
    SRCDATATYPE_MASK_REGEXP VARCHAR COLLATE "C" := '^(?:DATETIME|SMALLDATETIME|DATETIME2)\s*(?:\s*\(\s*(\d+)\s*\)\s*)?$';
    DATATYPE_MASK_REGEXP CONSTANT VARCHAR COLLATE "C" := '^\s*(?:CHAR|NCHAR|VARCHAR|NVARCHAR|CHARACTER VARYING)\s*\(\s*(\d+|MAX)\s*\)\s*$';
    v_datetimeval TIMESTAMP(6) WITHOUT TIME ZONE;
BEGIN
    v_datatype := upper(trim(p_datatype));
    v_src_datatype := upper(trim(p_src_datatype));
    v_style := floor(p_style)::SMALLINT;

    IF (v_src_datatype ~* SRCDATATYPE_MASK_REGEXP)
    THEN
        v_scale := substring(v_src_datatype, SRCDATATYPE_MASK_REGEXP)::SMALLINT;

        v_src_datatype := PG_CATALOG.rtrim(split_part(v_src_datatype, '(', 1));

        IF (v_src_datatype <> 'DATETIME2' AND v_scale IS NOT NULL) THEN
            RAISE invalid_indicator_parameter_value;
        ELSIF (v_scale NOT BETWEEN 0 AND 7) THEN
            RAISE invalid_regular_expression;
        END IF;

        v_scale := coalesce(v_scale, 7);
    ELSE
        RAISE most_specific_type_mismatch;
    END IF;

    IF (scale(p_style) > 0) THEN
        RAISE escape_character_conflict;
    ELSIF (NOT ((v_style BETWEEN 0 AND 14) OR
                (v_style BETWEEN 20 AND 25) OR
                (v_style BETWEEN 100 AND 114) OR
                v_style IN (-1, 120, 121, 126, 127, 130, 131)))
    THEN
        RAISE invalid_parameter_value;
    END IF;

    IF (v_datatype ~* DATATYPE_MASK_REGEXP) THEN
        v_res_datatype := PG_CATALOG.rtrim(split_part(v_datatype, '(', 1));

        v_maxlength := CASE
                          WHEN (v_res_datatype IN ('CHAR', 'VARCHAR')) THEN VARCHAR_MAX
                          ELSE NVARCHAR_MAX
                       END;

        v_lengthexpr := substring(v_datatype, DATATYPE_MASK_REGEXP);

        IF (v_lengthexpr <> 'MAX' AND char_length(v_lengthexpr) > 4)
        THEN
            RAISE interval_field_overflow;
        END IF;

        v_res_length := CASE v_lengthexpr
                           WHEN 'MAX' THEN v_maxlength
                           ELSE v_lengthexpr::SMALLINT
                        END;
    ELSIF (v_datatype ~* DATATYPE_REGEXP) THEN
        v_res_datatype := v_datatype;
    ELSE
        RAISE datatype_mismatch;
    END IF;

    v_datetimeval := CASE
                        WHEN (v_style NOT IN (130, 131)) THEN p_datetimeval
                        ELSE sys.babelfish_conv_greg_to_hijri(p_datetimeval) + INTERVAL '1 day'
                     END;

    v_day := PG_CATALOG.ltrim(to_char(v_datetimeval, 'DD'), '0');
    v_hour := PG_CATALOG.ltrim(to_char(v_datetimeval, 'HH12'), '0');
    v_month := to_char(v_datetimeval, 'MM')::SMALLINT;

    v_language := CASE
                     WHEN (v_style IN (130, 131)) THEN 'HIJRI'
                     ELSE CONVERSION_LANG
                  END;
    BEGIN
        v_lang_metadata_json := sys.babelfish_get_lang_metadata_json(v_language);
    EXCEPTION
        WHEN OTHERS THEN
        RAISE invalid_character_value_for_cast;
    END;

    v_monthname := (v_lang_metadata_json -> 'months_shortnames') ->> v_month - 1;

    IF (v_src_datatype IN ('DATETIME', 'SMALLDATETIME')) THEN
        v_fseconds := sys.babelfish_round_fractseconds(to_char(v_datetimeval, 'MS'));

        IF (v_fseconds::INTEGER = 1000) THEN
            v_fseconds := '000';
            v_datetimeval := v_datetimeval + INTERVAL '1 second';
        ELSE
            v_fseconds := lpad(v_fseconds, 3, '0');
        END IF;
    ELSE
        v_fseconds := sys.babelfish_get_microsecs_from_fractsecs(to_char(v_datetimeval, 'US'), v_scale);

        IF (v_scale = 7) THEN
            v_fseconds := concat(v_fseconds, '0');
        END IF;
    END IF;

    v_fractsep := CASE v_src_datatype
                     WHEN 'DATETIME2' THEN '.'
                     ELSE ':'
                  END;

    IF ((v_style = -1 AND v_src_datatype <> 'DATETIME2') OR
        v_style IN (0, 9, 100, 109))
    THEN
        v_resmask := pg_catalog.format('$mnme$ %s YYYY %s:MI%s',
                            lpad(v_day, 2, ' '),
                            lpad(v_hour, 2, ' '),
                            CASE
                               WHEN (v_style IN (-1, 0, 100)) THEN 'AM'
                               ELSE pg_catalog.format(':SS:%sAM', v_fseconds)
                            END);
    ELSIF (v_style = 1) THEN
        v_resmask := 'MM/DD/YY';
    ELSIF (v_style = 101) THEN
        v_resmask := 'MM/DD/YYYY';
    ELSIF (v_style = 2) THEN
        v_resmask := 'YY.MM.DD';
    ELSIF (v_style = 102) THEN
        v_resmask := 'YYYY.MM.DD';
    ELSIF (v_style = 3) THEN
        v_resmask := 'DD/MM/YY';
    ELSIF (v_style = 103) THEN
        v_resmask := 'DD/MM/YYYY';
    ELSIF (v_style = 4) THEN
        v_resmask := 'DD.MM.YY';
    ELSIF (v_style = 104) THEN
        v_resmask := 'DD.MM.YYYY';
    ELSIF (v_style = 5) THEN
        v_resmask := 'DD-MM-YY';
    ELSIF (v_style = 105) THEN
        v_resmask := 'DD-MM-YYYY';
    ELSIF (v_style = 6) THEN
        v_resmask := 'DD $mnme$ YY';
    ELSIF (v_style = 106) THEN
        v_resmask := 'DD $mnme$ YYYY';
    ELSIF (v_style = 7) THEN
        v_resmask := '$mnme$ DD, YY';
    ELSIF (v_style = 107) THEN
        v_resmask := '$mnme$ DD, YYYY';
    ELSIF (v_style IN (8, 24, 108)) THEN
        v_resmask := 'HH24:MI:SS';
    ELSIF (v_style = 10) THEN
        v_resmask := 'MM-DD-YY';
    ELSIF (v_style = 110) THEN
        v_resmask := 'MM-DD-YYYY';
    ELSIF (v_style = 11) THEN
        v_resmask := 'YY/MM/DD';
    ELSIF (v_style = 111) THEN
        v_resmask := 'YYYY/MM/DD';
    ELSIF (v_style = 12) THEN
        v_resmask := 'YYMMDD';
    ELSIF (v_style = 112) THEN
        v_resmask := 'YYYYMMDD';
    ELSIF (v_style IN (13, 113)) THEN
        v_resmask := pg_catalog.format('DD $mnme$ YYYY HH24:MI:SS%s%s', v_fractsep, v_fseconds);
    ELSIF (v_style IN (14, 114)) THEN
        v_resmask := pg_catalog.format('HH24:MI:SS%s%s', v_fractsep, v_fseconds);
    ELSIF (v_style IN (20, 120)) THEN
        v_resmask := 'YYYY-MM-DD HH24:MI:SS';
    ELSIF ((v_style = -1 AND v_src_datatype = 'DATETIME2') OR
           v_style IN (21, 25, 121))
    THEN
        v_resmask := pg_catalog.format('YYYY-MM-DD HH24:MI:SS.%s', v_fseconds);
    ELSIF (v_style = 22) THEN
        v_resmask := pg_catalog.format('MM/DD/YY %s:MI:SS AM', lpad(v_hour, 2, ' '));
    ELSIF (v_style = 23) THEN
        v_resmask := 'YYYY-MM-DD';
    ELSIF (v_style IN (126, 127)) THEN
        v_resmask := CASE v_src_datatype
                        WHEN 'SMALLDATETIME' THEN 'YYYY-MM-DDT$rem$HH24:MI:SS'
                        ELSE pg_catalog.format('YYYY-MM-DDT$rem$HH24:MI:SS.%s', v_fseconds)
                     END;
    ELSIF (v_style IN (130, 131)) THEN
        v_resmask := concat(CASE p_style
                               WHEN 131 THEN pg_catalog.format('%s/MM/YYYY ', lpad(v_day, 2, ' '))
                               ELSE pg_catalog.format('%s $mnme$ YYYY ', lpad(v_day, 2, ' '))
                            END,
                            pg_catalog.format('%s:MI:SS%s%sAM', lpad(v_hour, 2, ' '), v_fractsep, v_fseconds));
    END IF;

    v_resstring := to_char(v_datetimeval, v_resmask);
    v_resstring := pg_catalog.replace(v_resstring, '$mnme$', v_monthname);
    v_resstring := pg_catalog.replace(v_resstring, '$rem$', '');

    v_resstring := substring(v_resstring, 1, coalesce(v_res_length, char_length(v_resstring)));
    v_res_length := coalesce(v_res_length,
                             CASE v_res_datatype
                                WHEN 'CHAR' THEN 30
                                ELSE 60
                             END);
    RETURN CASE
              WHEN (v_res_datatype NOT IN ('CHAR', 'NCHAR')) THEN v_resstring
              ELSE rpad(v_resstring, v_res_length, ' ')
           END;
EXCEPTION
    WHEN most_specific_type_mismatch THEN
        RAISE USING MESSAGE := 'Source data type should be one of these values: ''DATETIME'', ''SMALLDATETIME'', ''DATETIME2'' or ''DATETIME2(n)''.',
                    DETAIL := 'Use of incorrect "src_datatype" parameter value during conversion process.',
                    HINT := 'Change "srcdatatype" parameter to the proper value and try again.';

   WHEN invalid_regular_expression THEN
       RAISE USING MESSAGE := pg_catalog.format('The source data type scale (%s) given to the convert specification exceeds the maximum allowable value (7).',
                                     v_scale),
                   DETAIL := 'Use of incorrect scale value of source data type parameter during conversion process.',
                   HINT := 'Change scale component of source data type parameter to the allowable value and try again.';

    WHEN invalid_indicator_parameter_value THEN
        RAISE USING MESSAGE := pg_catalog.format('Invalid attributes specified for data type %s.', v_src_datatype),
                    DETAIL := 'Use of incorrect scale value, which is not corresponding to specified data type.',
                    HINT := 'Change data type scale component or select different data type and try again.';

    WHEN escape_character_conflict THEN
        RAISE USING MESSAGE := 'Argument data type NUMERIC is invalid for argument 4 of convert function.',
                    DETAIL := 'Use of incorrect "style" parameter value during conversion process.',
                    HINT := 'Change "style" parameter to the proper value and try again.';

    WHEN invalid_parameter_value THEN
        RAISE USING MESSAGE := pg_catalog.format('%s is not a valid style number when converting from %s to a character string.',
                                      v_style, v_src_datatype),
                    DETAIL := 'Use of incorrect "style" parameter value during conversion process.',
                    HINT := 'Change "style" parameter to the proper value and try again.';

    WHEN interval_field_overflow THEN
        RAISE USING MESSAGE := pg_catalog.format('The size (%s) given to the convert specification ''%s'' exceeds the maximum allowed for any data type (%s).',
                                      v_lengthexpr, lower(v_res_datatype), v_maxlength),
                    DETAIL := 'Use of incorrect size value of data type parameter during conversion process.',
                    HINT := 'Change size component of data type parameter to the allowable value and try again.';

    WHEN datatype_mismatch THEN
        RAISE USING MESSAGE := 'Data type should be one of these values: ''CHAR(n|MAX)'', ''NCHAR(n|MAX)'', ''VARCHAR(n|MAX)'', ''NVARCHAR(n|MAX)''.',
                    DETAIL := 'Use of incorrect "datatype" parameter value during conversion process.',
                    HINT := 'Change "datatype" parameter to the proper value and try again.';

    WHEN invalid_character_value_for_cast THEN
        RAISE USING MESSAGE := pg_catalog.format('Invalid CONVERSION_LANG constant value - ''%s''. Allowed values are: ''English'', ''Deutsch'', etc.',
                                      CONVERSION_LANG),
                    DETAIL := 'Compiled incorrect CONVERSION_LANG constant value in function''s body.',
                    HINT := 'Correct CONVERSION_LANG constant value in function''s body, recompile it and try again.';

    WHEN invalid_text_representation THEN
        GET STACKED DIAGNOSTICS v_err_message = MESSAGE_TEXT;
        v_err_message := substring(lower(v_err_message), 'integer\:\s\"(.*)\"');

        RAISE USING MESSAGE := pg_catalog.format('Error while trying to convert "%s" value to SMALLINT data type.',
                                      v_err_message),
                    DETAIL := 'Supplied value contains illegal characters.',
                    HINT := 'Correct supplied value, remove all illegal characters.';
END;
$BODY$
LANGUAGE plpgsql
STABLE
RETURNS NULL ON NULL INPUT;

CREATE OR REPLACE FUNCTION sys.babelfish_conv_time_to_string(IN p_datatype TEXT,
                                                                 IN p_src_datatype TEXT,
                                                                 IN p_timeval TIME(6) WITHOUT TIME ZONE,
                                                                 IN p_style NUMERIC DEFAULT 25)
RETURNS TEXT
AS
$BODY$
DECLARE
    v_hours VARCHAR COLLATE "C";
    v_style SMALLINT;
    v_scale SMALLINT;
    v_resmask VARCHAR COLLATE "C";
    v_fseconds VARCHAR COLLATE "C";
    v_datatype VARCHAR COLLATE "C";
    v_resstring VARCHAR COLLATE "C";
    v_lengthexpr VARCHAR COLLATE "C";
    v_res_length SMALLINT;
    v_res_datatype VARCHAR COLLATE "C";
    v_src_datatype VARCHAR COLLATE "C";
    v_res_maxlength SMALLINT;
    VARCHAR_MAX CONSTANT SMALLINT := 8000;
    NVARCHAR_MAX CONSTANT SMALLINT := 4000;
    -- We use the regex below to make sure input p_datatype is one of them
    DATATYPE_REGEXP CONSTANT VARCHAR COLLATE "C" := '^\s*(CHAR|NCHAR|VARCHAR|NVARCHAR|CHARACTER VARYING)\s*$';
    -- We use the regex below to get the length of the datatype, if specified
    -- For example, to get the '10' out of 'varchar(10)'
    DATATYPE_MASK_REGEXP CONSTANT VARCHAR COLLATE "C" := '^\s*(?:CHAR|NCHAR|VARCHAR|NVARCHAR|CHARACTER VARYING)\s*\(\s*(\d+|MAX)\s*\)\s*$';
    SRCDATATYPE_MASK_REGEXP VARCHAR COLLATE "C" := '^\s*(?:TIME)\s*(?:\s*\(\s*(\d+)\s*\)\s*)?\s*$';
BEGIN
    v_datatype := upper(trim(p_datatype));
    v_src_datatype := upper(trim(p_src_datatype));
    v_style := floor(p_style)::SMALLINT;

    IF (v_src_datatype ~* SRCDATATYPE_MASK_REGEXP)
    THEN
        v_scale := coalesce(substring(v_src_datatype, SRCDATATYPE_MASK_REGEXP)::SMALLINT, 7);

        IF (v_scale NOT BETWEEN 0 AND 7) THEN
            RAISE invalid_regular_expression;
        END IF;
    ELSE
        RAISE most_specific_type_mismatch;
    END IF;

    IF (v_datatype ~* DATATYPE_MASK_REGEXP)
    THEN
        v_res_datatype := PG_CATALOG.rtrim(split_part(v_datatype, '(', 1));

        v_res_maxlength := CASE
                              WHEN (v_res_datatype IN ('CHAR', 'VARCHAR')) THEN VARCHAR_MAX
                              ELSE NVARCHAR_MAX
                           END;

        v_lengthexpr := substring(v_datatype, DATATYPE_MASK_REGEXP);

        IF (v_lengthexpr <> 'MAX' AND char_length(v_lengthexpr) > 4) THEN
            RAISE interval_field_overflow;
        END IF;

        v_res_length := CASE v_lengthexpr
                           WHEN 'MAX' THEN v_res_maxlength
                           ELSE v_lengthexpr::SMALLINT
                        END;
    ELSIF (v_datatype ~* DATATYPE_REGEXP) THEN
        v_res_datatype := v_datatype;
    ELSE
        RAISE datatype_mismatch;
    END IF;

    IF (scale(p_style) > 0) THEN
        RAISE escape_character_conflict;
    ELSIF (NOT ((v_style BETWEEN 0 AND 14) OR
                (v_style BETWEEN 20 AND 25) OR
                (v_style BETWEEN 100 AND 114) OR
                v_style IN (120, 121, 126, 127, 130, 131)))
    THEN
        RAISE invalid_parameter_value;
    ELSIF ((v_style BETWEEN 1 AND 7) OR
           (v_style BETWEEN 10 AND 12) OR
           (v_style BETWEEN 101 AND 107) OR
           (v_style BETWEEN 110 AND 112) OR
           v_style = 23)
    THEN
        RAISE invalid_datetime_format;
    END IF;

    v_hours := PG_CATALOG.ltrim(to_char(p_timeval, 'HH12'), '0');
    v_fseconds := sys.babelfish_get_microsecs_from_fractsecs(to_char(p_timeval, 'US'), v_scale);

    IF (v_scale = 7) THEN
        v_fseconds := concat(v_fseconds, '0');
    END IF;

    IF (v_style IN (0, 100))
    THEN
        v_resmask := concat(v_hours, ':MIAM');
    ELSIF (v_style IN (8, 20, 24, 108, 120))
    THEN
        v_resmask := 'HH24:MI:SS';
    ELSIF (v_style IN (9, 109))
    THEN
        v_resmask := CASE
                        WHEN (char_length(v_fseconds) = 0) THEN concat(v_hours, ':MI:SSAM')
                        ELSE pg_catalog.format('%s:MI:SS.%sAM', v_hours, v_fseconds)
                     END;
    ELSIF (v_style IN (13, 14, 21, 25, 113, 114, 121, 126, 127))
    THEN
        v_resmask := CASE
                        WHEN (char_length(v_fseconds) = 0) THEN 'HH24:MI:SS'
                        ELSE concat('HH24:MI:SS.', v_fseconds)
                     END;
    ELSIF (v_style = 22)
    THEN
        v_resmask := pg_catalog.format('%s:MI:SS AM', lpad(v_hours, 2, ' '));
    ELSIF (v_style IN (130, 131))
    THEN
        v_resmask := CASE
                        WHEN (char_length(v_fseconds) = 0) THEN concat(lpad(v_hours, 2, ' '), ':MI:SSAM')
                        ELSE pg_catalog.format('%s:MI:SS.%sAM', lpad(v_hours, 2, ' '), v_fseconds)
                     END;
    END IF;

    v_resstring := to_char(p_timeval, v_resmask);

    v_resstring := substring(v_resstring, 1, coalesce(v_res_length, char_length(v_resstring)));
    v_res_length := coalesce(v_res_length,
                             CASE v_res_datatype
                                WHEN 'CHAR' THEN 30
                                ELSE 60
                             END);
    RETURN CASE
              WHEN (v_res_datatype NOT IN ('CHAR', 'NCHAR')) THEN v_resstring
              ELSE rpad(v_resstring, v_res_length, ' ')
           END;
EXCEPTION
    WHEN most_specific_type_mismatch THEN
        RAISE USING MESSAGE := 'Source data type should be ''TIME'' or ''TIME(n)''.',
                    DETAIL := 'Use of incorrect "src_datatype" parameter value during conversion process.',
                    HINT := 'Change "src_datatype" parameter to the proper value and try again.';

   WHEN invalid_regular_expression THEN
       RAISE USING MESSAGE := pg_catalog.format('The source data type scale (%s) given to the convert specification exceeds the maximum allowable value (7).',
                                     v_scale),
                   DETAIL := 'Use of incorrect scale value of source data type parameter during conversion process.',
                   HINT := 'Change scale component of source data type parameter to the allowable value and try again.';

   WHEN interval_field_overflow THEN
       RAISE USING MESSAGE := pg_catalog.format('The size (%s) given to the convert specification ''%s'' exceeds the maximum allowed for any data type (%s).',
                                     v_lengthexpr, lower(v_res_datatype), v_res_maxlength),
                   DETAIL := 'Use of incorrect size value of target data type parameter during conversion process.',
                   HINT := 'Change size component of data type parameter to the allowable value and try again.';

    WHEN escape_character_conflict THEN
        RAISE USING MESSAGE := 'Argument data type NUMERIC is invalid for argument 4 of convert function.',
                    DETAIL := 'Use of incorrect "style" parameter value during conversion process.',
                    HINT := 'Change "style" parameter to the proper value and try again.';

    WHEN invalid_parameter_value THEN
        RAISE USING MESSAGE := pg_catalog.format('%s is not a valid style number when converting from TIME to a character string.', v_style),
                    DETAIL := 'Use of incorrect "style" parameter value during conversion process.',
                    HINT := 'Change "style" parameter to the proper value and try again.';

    WHEN datatype_mismatch THEN
        RAISE USING MESSAGE := 'Data type should be one of these values: ''CHAR(n|MAX)'', ''NCHAR(n|MAX)'', ''VARCHAR(n|MAX)'', ''NVARCHAR(n|MAX)''.',
                    DETAIL := 'Use of incorrect "datatype" parameter value during conversion process.',
                    HINT := 'Change "datatype" parameter to the proper value and try again.';

    WHEN invalid_datetime_format THEN
        RAISE USING MESSAGE := pg_catalog.format('Error converting data type TIME to %s.',
                                      PG_CATALOG.rtrim(split_part(trim(p_datatype), '(', 1))),
                    DETAIL := 'Incorrect using of pair of input parameters values during conversion process.',
                    HINT := 'Check the input parameters values, correct them if needed, and try again.';
END;
$BODY$
LANGUAGE plpgsql
STABLE
RETURNS NULL ON NULL INPUT;

CREATE OR REPLACE FUNCTION babelfish_remove_delimiter_pair(IN name TEXT)
RETURNS TEXT AS
$BODY$
BEGIN
    IF name IN('[' COLLATE "C", ']' COLLATE "C", '"' COLLATE "C") THEN
        RETURN NULL;

    ELSIF length(name) >= 2 AND PG_CATALOG.left(name, 1) = '[' COLLATE "C" AND PG_CATALOG.right(name, 1) = ']' COLLATE "C" THEN
        IF length(name) = 2 THEN
            RETURN '';
        ELSE
            RETURN substring(name from 2 for length(name)-2);
        END IF;
    ELSIF length(name) >= 2 AND PG_CATALOG.left(name, 1) = '[' COLLATE "C" AND PG_CATALOG.right(name, 1) != ']' COLLATE "C" THEN
        RETURN NULL;
    ELSIF length(name) >= 2 AND PG_CATALOG.left(name, 1) != '[' COLLATE "C" AND PG_CATALOG.right(name, 1) = ']' COLLATE "C" THEN
        RETURN NULL;

    ELSIF length(name) >= 2 AND PG_CATALOG.left(name, 1) = '"' COLLATE "C" AND PG_CATALOG.right(name, 1) = '"' COLLATE "C" THEN
        IF length(name) = 2 THEN
            RETURN '';
        ELSE
            RETURN substring(name from 2 for length(name)-2);
        END IF;
    ELSIF length(name) >= 2 AND PG_CATALOG.left(name, 1) = '"' COLLATE "C" AND PG_CATALOG.right(name, 1) != '"' COLLATE "C" THEN
        RETURN NULL;
    ELSIF length(name) >= 2 AND PG_CATALOG.left(name, 1) != '"' COLLATE "C" AND PG_CATALOG.right(name, 1) = '"' COLLATE "C" THEN
        RETURN NULL;
    
    END IF;
    RETURN name;
END;
$BODY$
LANGUAGE plpgsql
STABLE;

CREATE OR REPLACE FUNCTION sys.babelfish_sp_add_job (
  par_job_name varchar,
  par_enabled smallint = 1,
  par_description varchar = NULL::character varying,
  par_start_step_id integer = 1,
  par_category_name varchar = NULL::character varying,
  par_category_id integer = NULL::integer,
  par_owner_login_name varchar = NULL::character varying,
  par_notify_level_eventlog integer = 2,
  par_notify_level_email integer = 0,
  par_notify_level_netsend integer = 0,
  par_notify_level_page integer = 0,
  par_notify_email_operator_name varchar = NULL::character varying,
  par_notify_netsend_operator_name varchar = NULL::character varying,
  par_notify_page_operator_name varchar = NULL::character varying,
  par_delete_level integer = 0,
  inout par_job_id integer = NULL::integer,
  par_originating_server varchar = NULL::character varying,
  out returncode integer
)
RETURNS record AS
$body$
DECLARE
  var_retval INT DEFAULT 0;
  var_notify_email_operator_id INT DEFAULT 0;
  var_notify_email_operator_name VARCHAR(128);
  var_notify_netsend_operator_id INT DEFAULT 0;
  var_notify_page_operator_id INT DEFAULT 0;
  var_owner_sid CHAR(85) ;
  var_originating_server_id INT DEFAULT 0;
BEGIN
  /* Remove any leading/trailing spaces from parameters (except @owner_login_name) */
  SELECT UPPER(PG_CATALOG.LTRIM(PG_CATALOG.RTRIM(par_originating_server))) INTO par_originating_server;
  SELECT PG_CATALOG.LTRIM(PG_CATALOG.RTRIM(par_job_name)) INTO par_job_name;
  SELECT PG_CATALOG.LTRIM(PG_CATALOG.RTRIM(par_description)) INTO par_description;
  SELECT '[Uncategorized (Local)]' INTO par_category_name;
  SELECT 0 INTO par_category_id;
  SELECT PG_CATALOG.LTRIM(PG_CATALOG.RTRIM(par_notify_email_operator_name)) INTO par_notify_email_operator_name;
  SELECT PG_CATALOG.LTRIM(PG_CATALOG.RTRIM(par_notify_netsend_operator_name)) INTO par_notify_netsend_operator_name;
  SELECT PG_CATALOG.LTRIM(PG_CATALOG.RTRIM(par_notify_page_operator_name)) INTO par_notify_page_operator_name;
  SELECT NULL INTO var_originating_server_id; /* Turn [nullable] empty string parameters into NULLs */
  SELECT NULL INTO par_job_id;

  IF (par_originating_server = '')
  THEN
    SELECT NULL INTO par_originating_server;
  END IF;

  IF (par_description = '')
  THEN
    SELECT NULL INTO par_description;
  END IF;

  IF (par_category_name = '')
  THEN
    SELECT NULL INTO par_category_name;
  END IF;

  IF (par_notify_email_operator_name = '')
  THEN
    SELECT NULL INTO par_notify_email_operator_name;
  END IF;

  IF (par_notify_netsend_operator_name = '')
  THEN
    SELECT NULL INTO par_notify_netsend_operator_name;
  END IF;

  IF (par_notify_page_operator_name = '')
  THEN
    SELECT NULL INTO par_notify_page_operator_name;
  END IF;

  /* Check parameters */
  SELECT t.par_owner_sid
       , t.par_notify_level_email
       , t.par_notify_level_netsend
       , t.par_notify_level_page
       , t.par_category_id
       , t.par_notify_email_operator_id
       , t.par_notify_netsend_operator_id
       , t.par_notify_page_operator_id
       , t.par_originating_server
       , t.returncode
    FROM sys.babelfish_sp_verify_job(
         par_job_id /* NULL::integer */
       , par_job_name
       , par_enabled
       , par_start_step_id
       , par_category_name
       , var_owner_sid /* par_owner_sid */
       , par_notify_level_eventlog
       , par_notify_level_email
       , par_notify_level_netsend
       , par_notify_level_page
       , par_notify_email_operator_name
       , par_notify_netsend_operator_name
       , par_notify_page_operator_name
       , par_delete_level
       , par_category_id
       , var_notify_email_operator_id /* par_notify_email_operator_id */
       , var_notify_netsend_operator_id /* par_notify_netsend_operator_id */
       , var_notify_page_operator_id /* par_notify_page_operator_id */
       , par_originating_server
       ) t
    INTO var_owner_sid
       , par_notify_level_email
       , par_notify_level_netsend
       , par_notify_level_page
       , par_category_id
       , var_notify_email_operator_id
       , var_notify_netsend_operator_id
       , var_notify_page_operator_id
       , par_originating_server
       , var_retval;

  IF (var_retval <> 0)  /* Failure */
  THEN
    returncode := 1;
    RETURN;
  END IF;

  var_notify_email_operator_name := par_notify_email_operator_name;

  /* Default the description (if not supplied) */
  IF (par_description IS NULL)
  THEN
    SELECT 'No description available.' INTO par_description;
  END IF;

  var_originating_server_id := 0;
  var_owner_sid := '';

  INSERT
    INTO sys.sysjobs (
         originating_server_id
       , name
       , enabled
       , description
       , start_step_id
       , category_id
       , owner_sid
       , notify_level_eventlog
       , notify_level_email
       , notify_level_netsend
       , notify_level_page
       , notify_email_operator_id
       , notify_email_operator_name
       , notify_netsend_operator_id
       , notify_page_operator_id
       , delete_level
       , version_number
    )
  VALUES (
         var_originating_server_id
       , par_job_name
       , par_enabled
       , par_description
       , par_start_step_id
       , par_category_id
       , var_owner_sid
       , par_notify_level_eventlog
       , par_notify_level_email
       , par_notify_level_netsend
       , par_notify_level_page
       , var_notify_email_operator_id
       , var_notify_email_operator_name
       , var_notify_netsend_operator_id
       , var_notify_page_operator_id
       , par_delete_level
       , 1);

  /* scope_identity() */
  SELECT LASTVAL() INTO par_job_id;

  /* Version number 1 */
  /* SELECT @retval = @@error */
  /* 0 means success */
  returncode := var_retval;
  RETURN;

END;
$body$
LANGUAGE 'plpgsql';

CREATE OR REPLACE FUNCTION sys.babelfish_sp_add_schedule (
  par_schedule_name varchar,
  par_enabled smallint = 1,
  par_freq_type integer = 0,
  par_freq_interval integer = 0,
  par_freq_subday_type integer = 0,
  par_freq_subday_interval integer = 0,
  par_freq_relative_interval integer = 0,
  par_freq_recurrence_factor integer = 0,
  par_active_start_date integer = NULL::integer,
  par_active_end_date integer = 99991231,
  par_active_start_time integer = 0,
  par_active_end_time integer = 235959,
  par_owner_login_name varchar = NULL::character varying,
  inout par_schedule_uid char = NULL::bpchar,
  inout par_schedule_id integer = NULL::integer,
  par_originating_server varchar = NULL::character varying,
  out returncode integer
)
AS
$body$
DECLARE
  var_retval INT;
  var_owner_sid CHAR(85);
  var_orig_server_id INT;
BEGIN
  /* Remove any leading/trailing spaces from parameters */
  SELECT PG_CATALOG.LTRIM(PG_CATALOG.RTRIM(par_schedule_name))
       , PG_CATALOG.LTRIM(PG_CATALOG.RTRIM(par_owner_login_name))
       , UPPER(PG_CATALOG.LTRIM(PG_CATALOG.RTRIM(par_originating_server)))
       , 0
    INTO par_schedule_name
       , par_owner_login_name
       , par_originating_server
       , par_schedule_id;

  /* Check schedule (frequency and owner) parameters */
  SELECT t.par_freq_interval
       , t.par_freq_subday_type
       , t.par_freq_subday_interval
       , t.par_freq_relative_interval
       , t.par_freq_recurrence_factor
       , t.par_active_start_date
       , t.par_active_start_time
       , t.par_active_end_date
       , t.par_active_end_time
       , t.returncode
    FROM sys.babelfish_sp_verify_schedule(
         NULL::integer /* @schedule_id  -- schedule_id does not exist for the new schedule */
       , par_schedule_name /* @name */
       , par_enabled /* @enabled */
       , par_freq_type /* @freq_type */
       , par_freq_interval /* @freq_interval */
       , par_freq_subday_type /* @freq_subday_type */
       , par_freq_subday_interval /* @freq_subday_interval */
       , par_freq_relative_interval /* @freq_relative_interval */
       , par_freq_recurrence_factor /* @freq_recurrence_factor */
       , par_active_start_date /* @active_start_date */
       , par_active_start_time /* @active_start_time */
       , par_active_end_date /* @active_end_date */
       , par_active_end_time /* @active_end_time */
       , var_owner_sid
       ) t
    INTO par_freq_interval
       , par_freq_subday_type
       , par_freq_subday_interval
       , par_freq_relative_interval
       , par_freq_recurrence_factor
       , par_active_start_date
       , par_active_start_time
       , par_active_end_date
       , par_active_end_time
       , var_retval /* @owner_sid */;

  IF (var_retval <> 0) THEN /* Failure */
    returncode := 1;
        RETURN;
    END IF;

  IF (par_schedule_uid IS NULL)
  THEN /* Assign the GUID */
    /* uuid without extensions uuid-ossp (cheat) */
    SELECT uuid_in(md5(random()::text || clock_timestamp()::text)::cstring) INTO par_schedule_uid;
  END IF;

  var_orig_server_id := 0;
  var_owner_sid := uuid_in(md5(random()::text || clock_timestamp()::text)::cstring);


  INSERT
    INTO sys.sysschedules (
         schedule_uid
       , originating_server_id
       , name
       , owner_sid
       , enabled
       , freq_type
       , freq_interval
       , freq_subday_type
       , freq_subday_interval
       , freq_relative_interval
       , freq_recurrence_factor
       , active_start_date
       , active_end_date
       , active_start_time
       , active_end_time
   )
  VALUES (
         par_schedule_uid
       , var_orig_server_id
       , par_schedule_name
       , var_owner_sid
       , par_enabled
       , par_freq_type
       , par_freq_interval
       , par_freq_subday_type
       , par_freq_subday_interval
       , par_freq_relative_interval
       , par_freq_recurrence_factor
       , par_active_start_date
       , par_active_end_date
       , par_active_start_time
       , par_active_end_time
  );

  /* ZZZ */
  SELECT 0 /* @@ERROR, */, LASTVAL()
    INTO var_retval, par_schedule_id;

  /* 0 means success */
  returncode := var_retval;
  RETURN;
END;
$body$
LANGUAGE 'plpgsql';

CREATE OR REPLACE FUNCTION sys.babelfish_sp_delete_jobschedule (
  par_job_id integer = NULL::integer,
  par_job_name varchar = NULL::character varying,
  par_name varchar = NULL::character varying,
  par_keep_schedule integer = 0,
  par_automatic_post smallint = 1,
  out returncode integer
)
RETURNS integer AS
$body$
DECLARE
  var_retval INT;
  var_sched_count INT;
  var_schedule_id INT;
  var_job_owner_sid CHAR(85);
BEGIN
  /* Remove any leading/trailing spaces from parameters */
  SELECT PG_CATALOG.LTRIM(PG_CATALOG.RTRIM(par_name)) INTO par_name;

  /* Check that we can uniquely identify the job */
  SELECT t.par_job_name
       , t.par_job_id
       , t.par_owner_sid
       , t.returncode
    FROM sys.babelfish_sp_verify_job_identifiers(
         '@job_name'
       , '@job_id'
       , par_job_name
       , par_job_id
       , 'TEST'
       , var_job_owner_sid
       ) t
    INTO par_job_name
       , par_job_id
       , var_job_owner_sid
       , var_retval;

  IF (var_retval <> 0) THEN /* Failure */
    returncode := 1;
    RETURN;
  END IF;

  IF (LOWER(UPPER(par_name)) = LOWER('ALL'))
  THEN
    SELECT - 1 INTO var_schedule_id;

    /* We use this in the call to sp_sqlagent_notify */
    /* Delete the schedule(s) if it isn't being used by other jobs */
    CREATE TEMPORARY TABLE "#temp_schedules_to_delete" (schedule_id INT NOT NULL)
    /* If user requests that the schedules be removed (the legacy behavoir) */
    /* make sure it isnt being used by other jobs */;

    IF (par_keep_schedule = 0)
    THEN
      /* Get the list of schedules to delete */
      INSERT INTO "#temp_schedules_to_delete"
      SELECT DISTINCT schedule_id
        FROM sys.sysschedules
       WHERE (schedule_id IN (SELECT schedule_id
                                FROM sys.sysjobschedules
                               WHERE (job_id = par_job_id)));
      /* make sure no other jobs use these schedules */
      IF (EXISTS (SELECT *
                    FROM sys.sysjobschedules
                   WHERE (job_id <> par_job_id)
                     AND (schedule_id IN (SELECT schedule_id
                                            FROM "#temp_schedules_to_delete"))))
      THEN /* Failure */
        RAISE 'One or more schedules were not deleted because they are being used by at least one other job. Use "sp_detach_schedule" to remove schedules from a job.' USING ERRCODE := '50000';
        returncode := 1;
        RETURN;
      END IF;
    END IF;

    /* OK to delete the jobschedule */
    DELETE FROM sys.sysjobschedules
     WHERE (job_id = par_job_id);

    /* OK to delete the schedule - temp_schedules_to_delete is empty if @keep_schedule <> 0 */
    DELETE FROM sys.sysschedules
     WHERE schedule_id IN (SELECT schedule_id FROM "#temp_schedules_to_delete");
  ELSE ---- IF (LOWER(UPPER(par_name)) = LOWER('ALL'))

    -- Need to use sp_detach_schedule to remove this ambiguous schedule name
    IF(var_sched_count > 1) /* Failure */
    THEN
      RAISE 'More than one schedule named "%" is attached to job "%". Use "sp_detach_schedule" to remove schedules from a job.', par_name, par_job_name  USING ERRCODE := '50000';
      returncode := 1;
      RETURN;
    END IF;

    --If user requests that the schedule be removed (the legacy behavoir)
    --make sure it isnt being used by another job
    IF (par_keep_schedule = 0)
    THEN
      IF(EXISTS(SELECT *
                  FROM sys.sysjobschedules
                 WHERE (schedule_id = var_schedule_id)
                   AND (job_id <> par_job_id)))
      THEN /* Failure */
        RAISE 'Schedule "%" was not deleted because it is being used by at least one other job. Use "sp_detach_schedule" to remove schedules from a job.', par_name USING ERRCODE := '50000';
        returncode := 1;
        RETURN;
      END IF;
    END IF;

    /* Delete the job schedule link first */
    DELETE FROM sys.sysjobschedules
     WHERE (job_id = par_job_id)
       AND (schedule_id = var_schedule_id);

    /* Delete schedule if required */
    IF (par_keep_schedule = 0)
    THEN
      /* Now delete the schedule if required */
      DELETE FROM sys.sysschedules
       WHERE (schedule_id = var_schedule_id);
    END IF;

    SELECT t.returncode
    FROM sys.babelfish_sp_aws_del_jobschedule(par_job_id, var_schedule_id) t
    INTO var_retval;


  END IF;

  /* Update the job's version/last-modified information */
  UPDATE sys.sysjobs
     SET version_number = version_number + 1
       -- , date_modified = GETDATE() /
   WHERE job_id = par_job_id;

  DROP TABLE IF EXISTS "#temp_schedules_to_delete";


  /* 0 means success */
  returncode := var_retval;
  RETURN;
END;
$body$
LANGUAGE 'plpgsql';

CREATE OR REPLACE FUNCTION sys.babelfish_sp_update_job (
  par_job_id integer = NULL::integer,
  par_job_name varchar = NULL::character varying,
  par_new_name varchar = NULL::character varying,
  par_enabled smallint = NULL::smallint,
  par_description varchar = NULL::character varying,
  par_start_step_id integer = NULL::integer,
  par_category_name varchar = NULL::character varying,
  par_owner_login_name varchar = NULL::character varying,
  par_notify_level_eventlog integer = NULL::integer,
  par_notify_level_email integer = NULL::integer,
  par_notify_level_netsend integer = NULL::integer,
  par_notify_level_page integer = NULL::integer,
  par_notify_email_operator_name varchar = NULL::character varying,
  par_notify_netsend_operator_name varchar = NULL::character varying,
  par_notify_page_operator_name varchar = NULL::character varying,
  par_delete_level integer = NULL::integer,
  par_automatic_post smallint = 1,
  out returncode integer
)
RETURNS integer AS
$body$
DECLARE
    var_retval INT;
    var_category_id INT;
    var_notify_email_operator_id INT;
    var_notify_netsend_operator_id INT;
    var_notify_page_operator_id INT;
    var_owner_sid CHAR(85);
    var_alert_id INT;
    var_cached_attribute_modified INT;
    var_is_sysadmin INT;
    var_current_owner VARCHAR(128);
    var_enable_only_used INT;
    var_x_new_name VARCHAR(128);
    var_x_enabled SMALLINT;
    var_x_description VARCHAR(512);
    var_x_start_step_id INT;
    var_x_category_name VARCHAR(128);
    var_x_category_id INT;
    var_x_owner_sid CHAR(85);
    var_x_notify_level_eventlog INT;
    var_x_notify_level_email INT;
    var_x_notify_level_netsend INT;
    var_x_notify_level_page INT;
    var_x_notify_email_operator_name VARCHAR(128);
    var_x_notify_netsnd_operator_name VARCHAR(128);
    var_x_notify_page_operator_name VARCHAR(128);
    var_x_delete_level INT;
    var_x_originating_server_id INT;
    var_x_master_server SMALLINT;
BEGIN
    /* Not updatable */
    /* Remove any leading/trailing spaces from parameters (except @owner_login_name) */
    SELECT
        PG_CATALOG.LTRIM(PG_CATALOG.RTRIM(par_job_name))
        INTO par_job_name;
    SELECT
        PG_CATALOG.LTRIM(PG_CATALOG.RTRIM(par_new_name))
        INTO par_new_name;
    SELECT
        PG_CATALOG.LTRIM(PG_CATALOG.RTRIM(par_description))
        INTO par_description;
    SELECT
        PG_CATALOG.LTRIM(PG_CATALOG.RTRIM(par_category_name))
        INTO par_category_name;
    SELECT
        PG_CATALOG.LTRIM(PG_CATALOG.RTRIM(par_notify_email_operator_name))
        INTO par_notify_email_operator_name;
    SELECT
        PG_CATALOG.LTRIM(PG_CATALOG.RTRIM(par_notify_netsend_operator_name))
        INTO par_notify_netsend_operator_name;
    SELECT
        PG_CATALOG.LTRIM(PG_CATALOG.RTRIM(par_notify_page_operator_name))
        INTO par_notify_page_operator_name
    /* Are we modifying an attribute which tsql agent caches? */;

    IF ((par_new_name IS NOT NULL) OR (par_enabled IS NOT NULL) OR (par_start_step_id IS NOT NULL) OR (par_owner_login_name IS NOT NULL) OR (par_notify_level_eventlog IS NOT NULL) OR (par_notify_level_email IS NOT NULL) OR (par_notify_level_netsend IS NOT NULL) OR (par_notify_level_page IS NOT NULL) OR (par_notify_email_operator_name IS NOT NULL) OR (par_notify_netsend_operator_name IS NOT NULL) OR (par_notify_page_operator_name IS NOT NULL) OR (par_delete_level IS NOT NULL)) THEN
        SELECT
            1
            INTO var_cached_attribute_modified;
    ELSE
        SELECT
            0
            INTO var_cached_attribute_modified;
    END IF
    /* Is @enable the only parameter used beside jobname and jobid? */;

    IF ((par_enabled IS NOT NULL) AND (par_new_name IS NULL) AND (par_description IS NULL) AND (par_start_step_id IS NULL) AND (par_category_name IS NULL) AND (par_owner_login_name IS NULL) AND (par_notify_level_eventlog IS NULL) AND (par_notify_level_email IS NULL) AND (par_notify_level_netsend IS NULL) AND (par_notify_level_page IS NULL) AND (par_notify_email_operator_name IS NULL) AND (par_notify_netsend_operator_name IS NULL) AND (par_notify_page_operator_name IS NULL) AND (par_delete_level IS NULL)) THEN
        SELECT
            1
            INTO var_enable_only_used;
    ELSE
        SELECT
            0
            INTO var_enable_only_used;
    END IF;

    IF (par_new_name = '') THEN
        SELECT
            NULL
            INTO par_new_name;
    END IF
    /* Fill out the values for all non-supplied parameters from the existing values */;

    IF (par_new_name IS NULL) THEN
        SELECT
            var_x_new_name
            INTO par_new_name;
    END IF;

    IF (par_enabled IS NULL) THEN
        SELECT
            var_x_enabled
            INTO par_enabled;
    END IF;

    IF (par_description IS NULL) THEN
        SELECT
            var_x_description
            INTO par_description;
    END IF;

    IF (par_start_step_id IS NULL) THEN
        SELECT
            var_x_start_step_id
            INTO par_start_step_id;
    END IF;

    IF (par_category_name IS NULL) THEN
        SELECT
            var_x_category_name
            INTO par_category_name;
    END IF;

    IF (var_owner_sid IS NULL) THEN
        SELECT
            var_x_owner_sid
            INTO var_owner_sid;
    END IF;

    IF (par_notify_level_eventlog IS NULL) THEN
        SELECT
            var_x_notify_level_eventlog
            INTO par_notify_level_eventlog;
    END IF;

    IF (par_notify_level_email IS NULL) THEN
        SELECT
            var_x_notify_level_email
            INTO par_notify_level_email;
    END IF;

    IF (par_notify_level_netsend IS NULL) THEN
        SELECT
            var_x_notify_level_netsend
            INTO par_notify_level_netsend;
    END IF;

    IF (par_notify_level_page IS NULL) THEN
        SELECT
            var_x_notify_level_page
            INTO par_notify_level_page;
    END IF;

    IF (par_notify_email_operator_name IS NULL) THEN
        SELECT
            var_x_notify_email_operator_name
            INTO par_notify_email_operator_name;
    END IF;

    IF (par_notify_netsend_operator_name IS NULL) THEN
        SELECT
            var_x_notify_netsnd_operator_name
            INTO par_notify_netsend_operator_name;
    END IF;

    IF (par_notify_page_operator_name IS NULL) THEN
        SELECT
            var_x_notify_page_operator_name
            INTO par_notify_page_operator_name;
    END IF;

    IF (par_delete_level IS NULL) THEN
        SELECT
            var_x_delete_level
            INTO par_delete_level;
    END IF
    /* Turn [nullable] empty string parameters into NULLs */;

    IF (LOWER(par_description) = LOWER('')) THEN
        SELECT
            NULL
            INTO par_description;
    END IF;

    IF (par_category_name = '') THEN
        SELECT
            NULL
            INTO par_category_name;
    END IF;

    IF (par_notify_email_operator_name = '') THEN
        SELECT
            NULL
            INTO par_notify_email_operator_name;
    END IF;

    IF (par_notify_netsend_operator_name = '') THEN
        SELECT
            NULL
            INTO par_notify_netsend_operator_name;
    END IF;

    IF (par_notify_page_operator_name = '') THEN
        SELECT
            NULL
            INTO par_notify_page_operator_name;
    END IF
    /* Check new values */;
    SELECT
        t.par_owner_sid, t.par_notify_level_email, t.par_notify_level_netsend, t.par_notify_level_page,
        t.par_category_id, t.par_notify_email_operator_id, t.par_notify_netsend_operator_id, t.par_notify_page_operator_id, t.par_originating_server, t.ReturnCode
        FROM sys.babelfish_sp_verify_job(par_job_id, par_new_name, par_enabled, par_start_step_id, par_category_name, var_owner_sid, par_notify_level_eventlog, par_notify_level_email, par_notify_level_netsend, par_notify_level_page, par_notify_email_operator_name, par_notify_netsend_operator_name, par_notify_page_operator_name, par_delete_level, var_category_id, var_notify_email_operator_id, var_notify_netsend_operator_id, var_notify_page_operator_id, NULL) t
        INTO var_owner_sid, par_notify_level_email, par_notify_level_netsend, par_notify_level_page, var_category_id, var_notify_email_operator_id, var_notify_netsend_operator_id, var_notify_page_operator_id, var_retval;

    IF (var_retval <> 0) THEN
        ReturnCode := (1);
        RETURN;
    END IF
    /* Failure */
    /* BEGIN TRANSACTION */
    /* If the job is being re-assigned, modify sysjobsteps.database_user_name as necessary */;

    IF (par_owner_login_name IS NOT NULL) THEN
        IF (EXISTS (SELECT
            1
            FROM sys.sysjobsteps
            WHERE (job_id = par_job_id) AND (LOWER(subsystem) = LOWER('TSQL')))) THEN
            /* The job is being re-assigned to an non-SA */
            UPDATE sys.sysjobsteps
            SET database_user_name = NULL
                WHERE (job_id = par_job_id) AND (LOWER(subsystem) = LOWER('TSQL'));
        END IF;
    END IF;
    UPDATE sys.sysjobs
    SET name = par_new_name, enabled = par_enabled, description = par_description, start_step_id = par_start_step_id, category_id = var_category_id
    /* Returned from sp_verify_job */, owner_sid = var_owner_sid, notify_level_eventlog = par_notify_level_eventlog, notify_level_email = par_notify_level_email, notify_level_netsend = par_notify_level_netsend, notify_level_page = par_notify_level_page, notify_email_operator_id = var_notify_email_operator_id
    /* Returned from sp_verify_job */, notify_netsend_operator_id = var_notify_netsend_operator_id
    /* Returned from sp_verify_job */, notify_page_operator_id = var_notify_page_operator_id
    /* Returned from sp_verify_job */, delete_level = par_delete_level, version_number = version_number + 1
    /* ,  -- Update the job's version */
    /* date_modified              = GETDATE()            -- Update the job's last-modified information */
        WHERE (job_id = par_job_id);
    SELECT
        0
        INTO var_retval
    /* @@error */
    /* COMMIT TRANSACTION */;
    ReturnCode := (var_retval);
    RETURN
    /* 0 means success */;
END;
$body$
LANGUAGE 'plpgsql';

CREATE OR REPLACE FUNCTION sys.babelfish_sp_update_jobschedule (
  par_job_id integer = NULL::integer,
  par_job_name varchar = NULL::character varying,
  par_name varchar = NULL::character varying,
  par_new_name varchar = NULL::character varying,
  par_enabled smallint = NULL::smallint,
  par_freq_type integer = NULL::integer,
  par_freq_interval integer = NULL::integer,
  par_freq_subday_type integer = NULL::integer,
  par_freq_subday_interval integer = NULL::integer,
  par_freq_relative_interval integer = NULL::integer,
  par_freq_recurrence_factor integer = NULL::integer,
  par_active_start_date integer = NULL::integer,
  par_active_end_date integer = NULL::integer,
  par_active_start_time integer = NULL::integer,
  par_active_end_time integer = NULL::integer,
  par_automatic_post smallint = 1,
  out returncode integer
)
RETURNS integer AS
$body$
DECLARE
    var_retval INT;
    var_sched_count INT;
    var_schedule_id INT;
    var_job_owner_sid CHAR(85);
    var_enable_only_used INT;
    var_x_name VARCHAR(128);
    var_x_enabled SMALLINT;
    var_x_freq_type INT;
    var_x_freq_interval INT;
    var_x_freq_subday_type INT;
    var_x_freq_subday_interval INT;
    var_x_freq_relative_interval INT;
    var_x_freq_recurrence_factor INT;
    var_x_active_start_date INT;
    var_x_active_end_date INT;
    var_x_active_start_time INT;
    var_x_active_end_time INT;
    var_owner_sid CHAR(85);
BEGIN
    /* Remove any leading/trailing spaces from parameters */
    SELECT
        PG_CATALOG.LTRIM(PG_CATALOG.RTRIM(par_name))
        INTO par_name;
    SELECT
        PG_CATALOG.LTRIM(PG_CATALOG.RTRIM(par_new_name))
        INTO par_new_name
    /* Turn [nullable] empty string parameters into NULLs */;

    IF (par_new_name = '') THEN
        SELECT
            NULL
            INTO par_new_name;
    END IF
    /* Check that we can uniquely identify the job */;
    SELECT
        t.par_job_name, t.par_job_id, t.par_owner_sid, t.ReturnCode
        FROM sys.babelfish_sp_verify_job_identifiers('@job_name', '@job_id', par_job_name, par_job_id, 'TEST', var_job_owner_sid) t
        INTO par_job_name, par_job_id, var_job_owner_sid, var_retval;

    IF (var_retval <> 0) THEN
        ReturnCode := (1);
        RETURN;
    END IF
    /* Failure */
    /* Is @enable the only parameter used beside jobname and jobid? */;

    IF ((par_enabled IS NOT NULL) AND (par_name IS NULL) AND (par_new_name IS NULL) AND (par_freq_type IS NULL) AND (par_freq_interval IS NULL) AND (par_freq_subday_type IS NULL) AND (par_freq_subday_interval IS NULL) AND (par_freq_relative_interval IS NULL) AND (par_freq_recurrence_factor IS NULL) AND (par_active_start_date IS NULL) AND (par_active_end_date IS NULL) AND (par_active_start_time IS NULL) AND (par_active_end_time IS NULL)) THEN
        SELECT
            1
            INTO var_enable_only_used;
    ELSE
        SELECT
            0
            INTO var_enable_only_used;
    END IF;

    IF (par_new_name IS NULL) THEN
        SELECT
            var_x_name
            INTO par_new_name;
    END IF;

    IF (par_enabled IS NULL) THEN
        SELECT
            var_x_enabled
            INTO par_enabled;
    END IF;

    IF (par_freq_type IS NULL) THEN
        SELECT
            var_x_freq_type
            INTO par_freq_type;
    END IF;

    IF (par_freq_interval IS NULL) THEN
        SELECT
            var_x_freq_interval
            INTO par_freq_interval;
    END IF;

    IF (par_freq_subday_type IS NULL) THEN
        SELECT
            var_x_freq_subday_type
            INTO par_freq_subday_type;
    END IF;

    IF (par_freq_subday_interval IS NULL) THEN
        SELECT
            var_x_freq_subday_interval
            INTO par_freq_subday_interval;
    END IF;

    IF (par_freq_relative_interval IS NULL) THEN
        SELECT
            var_x_freq_relative_interval
            INTO par_freq_relative_interval;
    END IF;

    IF (par_freq_recurrence_factor IS NULL) THEN
        SELECT
            var_x_freq_recurrence_factor
            INTO par_freq_recurrence_factor;
    END IF;

    IF (par_active_start_date IS NULL) THEN
        SELECT
            var_x_active_start_date
            INTO par_active_start_date;
    END IF;

    IF (par_active_end_date IS NULL) THEN
        SELECT
            var_x_active_end_date
            INTO par_active_end_date;
    END IF;

    IF (par_active_start_time IS NULL) THEN
        SELECT
            var_x_active_start_time
            INTO par_active_start_time;
    END IF;

    IF (par_active_end_time IS NULL) THEN
        SELECT
            var_x_active_end_time
            INTO par_active_end_time;
    END IF
    /* Check schedule (frequency and owner) parameters */;
    SELECT
        t.par_freq_interval, t.par_freq_subday_type, t.par_freq_subday_interval, t.par_freq_relative_interval, t.par_freq_recurrence_factor, t.par_active_start_date, t.par_active_start_time,
        t.par_active_end_date, t.par_active_end_time, t.ReturnCode
        FROM sys.babelfish_sp_verify_schedule(var_schedule_id
        /* @schedule_id */, par_new_name
        /* @name */, par_enabled
        /* @enabled */, par_freq_type
        /* @freq_type */, par_freq_interval
        /* @freq_interval */, par_freq_subday_type
        /* @freq_subday_type */, par_freq_subday_interval
        /* @freq_subday_interval */, par_freq_relative_interval
        /* @freq_relative_interval */, par_freq_recurrence_factor
        /* @freq_recurrence_factor */, par_active_start_date
        /* @active_start_date */, par_active_start_time
        /* @active_start_time */, par_active_end_date
        /* @active_end_date */, par_active_end_time
        /* @active_end_time */, var_owner_sid) t
        INTO par_freq_interval, par_freq_subday_type, par_freq_subday_interval, par_freq_relative_interval, par_freq_recurrence_factor, par_active_start_date, par_active_start_time, par_active_end_date, par_active_end_time, var_retval /* @owner_sid */;

    IF (var_retval <> 0) THEN
        ReturnCode := (1);
        RETURN;
    END IF
    /* Failure */
    /* Update the JobSchedule */;
    UPDATE sys.sysschedules
    SET name = par_new_name, enabled = par_enabled, freq_type = par_freq_type, freq_interval = par_freq_interval, freq_subday_type = par_freq_subday_type, freq_subday_interval = par_freq_subday_interval, freq_relative_interval = par_freq_relative_interval, freq_recurrence_factor = par_freq_recurrence_factor, active_start_date = par_active_start_date, active_end_date = par_active_end_date, active_start_time = par_active_start_time, active_end_time = par_active_end_time
    /* date_modified          = GETDATE(), */, version_number = version_number + 1
        WHERE (schedule_id = var_schedule_id);
    SELECT
        0
        INTO var_retval
    /* @@error */
    /* Update the job's version/last-modified information */;
    UPDATE sys.sysjobs
    SET version_number = version_number + 1
    /* date_modified = GETDATE() */
        WHERE (job_id = par_job_id);
    ReturnCode := (var_retval);
    RETURN
    /* 0 means success */;
END;
$body$
LANGUAGE 'plpgsql';

CREATE OR REPLACE FUNCTION sys.babelfish_sp_update_jobstep (
  par_job_id integer = NULL::integer,
  par_job_name varchar = NULL::character varying,
  par_step_id integer = NULL::integer,
  par_step_name varchar = NULL::character varying,
  par_subsystem varchar = NULL::character varying,
  par_command text = NULL::text,
  par_additional_parameters text = NULL::text,
  par_cmdexec_success_code integer = NULL::integer,
  par_on_success_action smallint = NULL::smallint,
  par_on_success_step_id integer = NULL::integer,
  par_on_fail_action smallint = NULL::smallint,
  par_on_fail_step_id integer = NULL::integer,
  par_server varchar = NULL::character varying,
  par_database_name varchar = NULL::character varying,
  par_database_user_name varchar = NULL::character varying,
  par_retry_attempts integer = NULL::integer,
  par_retry_interval integer = NULL::integer,
  par_os_run_priority integer = NULL::integer,
  par_output_file_name varchar = NULL::character varying,
  par_flags integer = NULL::integer,
  par_proxy_id integer = NULL::integer,
  par_proxy_name varchar = NULL::character varying,
  out returncode integer
)
RETURNS integer AS
$body$
DECLARE
    var_retval INT;
    var_os_run_priority_code INT;
    var_step_id_as_char VARCHAR(10);
    var_new_step_name VARCHAR(128);
    var_x_step_name VARCHAR(128);
    var_x_subsystem VARCHAR(40);
    var_x_command TEXT;
    var_x_flags INT;
    var_x_cmdexec_success_code INT;
    var_x_on_success_action SMALLINT;
    var_x_on_success_step_id INT;
    var_x_on_fail_action SMALLINT;
    var_x_on_fail_step_id INT;
    var_x_server VARCHAR(128);
    var_x_database_name VARCHAR(128);
    var_x_database_user_name VARCHAR(128);
    var_x_retry_attempts INT;
    var_x_retry_interval INT;
    var_x_os_run_priority INT;
    var_x_output_file_name VARCHAR(200);
    var_x_proxy_id INT;
    var_x_last_run_outcome SMALLINT;
    var_x_last_run_duration INT;
    var_x_last_run_retries INT;
    var_x_last_run_date INT;
    var_x_last_run_time INT;
    var_new_proxy_id INT;
    var_subsystem_id INT;
    var_auto_proxy_name VARCHAR(128);
    var_job_owner_sid CHAR(85);
    var_step_uid CHAR(85);
BEGIN
    SELECT NULL INTO var_new_proxy_id;
    /* Remove any leading/trailing spaces from parameters */
    SELECT PG_CATALOG.LTRIM(PG_CATALOG.RTRIM(par_step_name)) INTO par_step_name;
    SELECT PG_CATALOG.LTRIM(PG_CATALOG.RTRIM(par_subsystem)) INTO par_subsystem;
    SELECT PG_CATALOG.LTRIM(PG_CATALOG.RTRIM(par_command)) INTO par_command;
    SELECT PG_CATALOG.LTRIM(PG_CATALOG.RTRIM(par_server)) INTO par_server;
    SELECT PG_CATALOG.LTRIM(PG_CATALOG.RTRIM(par_database_name)) INTO par_database_name;
    SELECT PG_CATALOG.LTRIM(PG_CATALOG.RTRIM(par_database_user_name)) INTO par_database_user_name;
    SELECT PG_CATALOG.LTRIM(PG_CATALOG.RTRIM(par_output_file_name)) INTO par_output_file_name;
    SELECT PG_CATALOG.LTRIM(PG_CATALOG.RTRIM(par_proxy_name)) INTO par_proxy_name;
    /* Make sure Dts is translated into new subsystem's name SSIS */
    /* IF (@subsystem IS NOT NULL AND UPPER(@subsystem collate SQL_Latin1_General_CP1_CS_AS) = N'DTS') */
    /* BEGIN */
    /* SET @subsystem = N'SSIS' */
    /* END */
    SELECT
        t.par_job_name, t.par_job_id, t.par_owner_sid, t.ReturnCode
        FROM sys.babelfish_sp_verify_job_identifiers('@job_name'
        /* @name_of_name_parameter */, '@job_id'
        /* @name_of_id_parameter */, par_job_name
        /* @job_name */, par_job_id
        /* @job_id */, 'TEST'
        /* @sqlagent_starting_test */, var_job_owner_sid)
        INTO par_job_name, par_job_id, var_job_owner_sid, var_retval
    /* @owner_sid */;

    IF (var_retval <> 0) THEN
        ReturnCode := (1);
        RETURN;
    END IF;
    /* Failure */
    /* Check that the step exists */

    IF (NOT EXISTS (SELECT
        *
        FROM sys.sysjobsteps
        WHERE (job_id = par_job_id) AND (step_id = par_step_id))) THEN
        SELECT
            CAST (par_step_id AS VARCHAR(10))
            INTO var_step_id_as_char;
        RAISE 'Error %, severity %, state % was raised. Message: %. Argument: %. Argument: %', '50000', 0, 0, 'The specified %s ("%s") does not exist.', '@step_id', var_step_id_as_char USING ERRCODE := '50000';
        ReturnCode := (1);
        RETURN;
        /* Failure */
    END IF;
    /* Set the x_ (existing) variables */
    SELECT
        step_name, subsystem, command, flags, cmdexec_success_code, on_success_action, on_success_step_id, on_fail_action, on_fail_step_id, server, database_name, database_user_name, retry_attempts, retry_interval, os_run_priority, output_file_name, proxy_id, last_run_outcome, last_run_duration, last_run_retries, last_run_date, last_run_time
        INTO var_x_step_name, var_x_subsystem, var_x_command, var_x_flags, var_x_cmdexec_success_code, var_x_on_success_action, var_x_on_success_step_id, var_x_on_fail_action, var_x_on_fail_step_id, var_x_server, var_x_database_name, var_x_database_user_name, var_x_retry_attempts, var_x_retry_interval, var_x_os_run_priority, var_x_output_file_name, var_x_proxy_id, var_x_last_run_outcome, var_x_last_run_duration, var_x_last_run_retries, var_x_last_run_date, var_x_last_run_time
        FROM sys.sysjobsteps
        WHERE (job_id = par_job_id) AND (step_id = par_step_id);

    IF ((par_step_name IS NOT NULL) AND (par_step_name <> var_x_step_name)) THEN
        SELECT
            par_step_name
            INTO var_new_step_name;
    END IF;
    /* Fill out the values for all non-supplied parameters from the existing values */

    IF (par_step_name IS NULL) THEN
        SELECT var_x_step_name INTO par_step_name;
    END IF;

    IF (par_subsystem IS NULL) THEN
        SELECT var_x_subsystem INTO par_subsystem;
    END IF;

    IF (par_command IS NULL) THEN
        SELECT var_x_command INTO par_command;
    END IF;

    IF (par_flags IS NULL) THEN
        SELECT var_x_flags INTO par_flags;
    END IF;

    IF (par_cmdexec_success_code IS NULL) THEN
        SELECT var_x_cmdexec_success_code INTO par_cmdexec_success_code;
    END IF;

    IF (par_on_success_action IS NULL) THEN
        SELECT var_x_on_success_action INTO par_on_success_action;
    END IF;

    IF (par_on_success_step_id IS NULL) THEN
        SELECT var_x_on_success_step_id INTO par_on_success_step_id;
    END IF;

    IF (par_on_fail_action IS NULL) THEN
        SELECT var_x_on_fail_action INTO par_on_fail_action;
    END IF;

    IF (par_on_fail_step_id IS NULL) THEN
        SELECT var_x_on_fail_step_id INTO par_on_fail_step_id;
    END IF;

    IF (par_server IS NULL) THEN
        SELECT var_x_server INTO par_server;
    END IF;

    IF (par_database_name IS NULL) THEN
        SELECT var_x_database_name INTO par_database_name;
    END IF;

    IF (par_database_user_name IS NULL) THEN
        SELECT var_x_database_user_name INTO par_database_user_name;
    END IF;

    IF (par_retry_attempts IS NULL) THEN
        SELECT var_x_retry_attempts INTO par_retry_attempts;
    END IF;

    IF (par_retry_interval IS NULL) THEN
        SELECT var_x_retry_interval INTO par_retry_interval;
    END IF;

    IF (par_os_run_priority IS NULL) THEN
        SELECT var_x_os_run_priority INTO par_os_run_priority;
    END IF;

    IF (par_output_file_name IS NULL) THEN
        SELECT var_x_output_file_name INTO par_output_file_name;
    END IF;

    IF (par_proxy_id IS NULL) THEN
        SELECT var_x_proxy_id INTO var_new_proxy_id;
    END IF;
    /* if an empty proxy_name is supplied the proxy is removed */

    IF par_proxy_name = '' THEN
        SELECT NULL INTO var_new_proxy_id;
    END IF;
    /* Turn [nullable] empty string parameters into NULLs */

    IF (LOWER(par_command) = LOWER('')) THEN
        SELECT NULL INTO par_command;
    END IF;

    IF (par_server = '') THEN
        SELECT NULL INTO par_server;
    END IF;

    IF (par_database_name = '') THEN
        SELECT NULL INTO par_database_name;
    END IF;

    IF (par_database_user_name = '') THEN
        SELECT NULL INTO par_database_user_name;
    END IF;

    IF (LOWER(par_output_file_name) = LOWER('')) THEN
        SELECT NULL INTO par_output_file_name;
    END IF
    /* Check new values */;
    SELECT
        t.par_database_name, t.par_database_user_name, t.ReturnCode
        FROM sys.babelfish_sp_verify_jobstep(par_job_id, par_step_id, var_new_step_name, par_subsystem, par_command, par_server, par_on_success_action, par_on_success_step_id, par_on_fail_action, par_on_fail_step_id, par_os_run_priority, par_database_name, par_database_user_name, par_flags, par_output_file_name, var_new_proxy_id) t
        INTO par_database_name, par_database_user_name, var_retval;

    IF (var_retval <> 0) THEN
        ReturnCode := (1);
        RETURN;
    END IF
    /* Failure */
    /* Update the job's version/last-modified information */;
    UPDATE sys.sysjobs
    SET version_number = version_number + 1
    /* date_modified = GETDATE() */
        WHERE (job_id = par_job_id)
    /* Update the step */;
    UPDATE sys.sysjobsteps
    SET step_name = par_step_name, subsystem = par_subsystem, command = par_command, flags = par_flags, additional_parameters = par_additional_parameters, cmdexec_success_code = par_cmdexec_success_code, on_success_action = par_on_success_action, on_success_step_id = par_on_success_step_id, on_fail_action = par_on_fail_action, on_fail_step_id = par_on_fail_step_id, server = par_server, database_name = par_database_name, database_user_name = par_database_user_name, retry_attempts = par_retry_attempts, retry_interval = par_retry_interval, os_run_priority = par_os_run_priority, output_file_name = par_output_file_name, last_run_outcome = var_x_last_run_outcome, last_run_duration = var_x_last_run_duration, last_run_retries = var_x_last_run_retries, last_run_date = var_x_last_run_date, last_run_time = var_x_last_run_time, proxy_id = var_new_proxy_id
        WHERE (job_id = par_job_id) AND (step_id = par_step_id);

    SELECT step_uid
    FROM sys.sysjobsteps
    WHERE job_id = par_job_id AND step_id = par_step_id
    INTO var_step_uid;

    -- PERFORM sys.sp_jobstep_create_proc (var_step_uid);

    ReturnCode := (0);
    RETURN
    /* Success */;
END;
$body$
LANGUAGE 'plpgsql';

CREATE OR REPLACE FUNCTION sys.babelfish_sp_update_schedule (
  par_schedule_id integer = NULL::integer,
  par_name varchar = NULL::character varying,
  par_new_name varchar = NULL::character varying,
  par_enabled smallint = NULL::smallint,
  par_freq_type integer = NULL::integer,
  par_freq_interval integer = NULL::integer,
  par_freq_subday_type integer = NULL::integer,
  par_freq_subday_interval integer = NULL::integer,
  par_freq_relative_interval integer = NULL::integer,
  par_freq_recurrence_factor integer = NULL::integer,
  par_active_start_date integer = NULL::integer,
  par_active_end_date integer = NULL::integer,
  par_active_start_time integer = NULL::integer,
  par_active_end_time integer = NULL::integer,
  par_owner_login_name varchar = NULL::character varying,
  par_automatic_post smallint = 1,
  out returncode integer
)
RETURNS integer AS
$body$
DECLARE
    var_retval INT;
    var_owner_sid CHAR(85);
    var_cur_owner_sid CHAR(85);
    var_x_name VARCHAR(128);
    var_enable_only_used INT;
    var_x_enabled SMALLINT;
    var_x_freq_type INT;
    var_x_freq_interval INT;
    var_x_freq_subday_type INT;
    var_x_freq_subday_interval INT;
    var_x_freq_relative_interval INT;
    var_x_freq_recurrence_factor INT;
    var_x_active_start_date INT;
    var_x_active_end_date INT;
    var_x_active_start_time INT;
    var_x_active_end_time INT;
    var_schedule_uid CHAR(38);
BEGIN
    /* Remove any leading/trailing spaces from parameters */
    SELECT
        PG_CATALOG.LTRIM(PG_CATALOG.RTRIM(par_name))
        INTO par_name;
    SELECT
        PG_CATALOG.LTRIM(PG_CATALOG.RTRIM(par_new_name))
        INTO par_new_name;
    SELECT
        PG_CATALOG.LTRIM(PG_CATALOG.RTRIM(par_owner_login_name))
        INTO par_owner_login_name
    /* Turn [nullable] empty string parameters into NULLs */;

    IF (par_new_name = '') THEN
        SELECT
            NULL
            INTO par_new_name;
    END IF
    /* Check that we can uniquely identify the schedule. This only returns a schedule that is visible to this user */;
    SELECT
        t.par_schedule_name, t.par_schedule_id, t.par_owner_sid, t.par_orig_server_id, t.ReturnCode
        FROM sys.babelfish_sp_verify_schedule_identifiers('@name'
        /* @name_of_name_parameter */, '@schedule_id'
        /* @name_of_id_parameter */, par_name
        /* @schedule_name */, par_schedule_id
        /* @schedule_id */, var_cur_owner_sid
        /* @owner_sid */, NULL
        /* @orig_server_id */, NULL) t
        INTO par_name, par_schedule_id, var_cur_owner_sid, var_retval
    /* @job_id_filter */;

    IF (var_retval <> 0) THEN
        ReturnCode := (1);
        RETURN;
    END IF
    /* Failure */
    /* Is @enable the only parameter used beside jobname and jobid? */;

    IF ((par_enabled IS NOT NULL) AND (par_new_name IS NULL) AND (par_freq_type IS NULL) AND (par_freq_interval IS NULL) AND (par_freq_subday_type IS NULL) AND (par_freq_subday_interval IS NULL) AND (par_freq_relative_interval IS NULL) AND (par_freq_recurrence_factor IS NULL) AND (par_active_start_date IS NULL) AND (par_active_end_date IS NULL) AND (par_active_start_time IS NULL) AND (par_active_end_time IS NULL) AND (par_owner_login_name IS NULL)) THEN
        SELECT
            1
            INTO var_enable_only_used;
    ELSE
        SELECT
            0
            INTO var_enable_only_used;
    END IF
    /* If the param @owner_login_name is null or doesn't get resolved by SUSER_SID() set it to the current owner of the schedule */;

    IF (var_owner_sid IS NULL) THEN
        SELECT
            var_cur_owner_sid
            INTO var_owner_sid;
    END IF
    /* Set the x_ (existing) variables */;
    SELECT
        name, enabled, freq_type, freq_interval, freq_subday_type, freq_subday_interval, freq_relative_interval, freq_recurrence_factor, active_start_date, active_end_date, active_start_time, active_end_time
        INTO var_x_name, var_x_enabled, var_x_freq_type, var_x_freq_interval, var_x_freq_subday_type, var_x_freq_subday_interval, var_x_freq_relative_interval, var_x_freq_recurrence_factor, var_x_active_start_date, var_x_active_end_date, var_x_active_start_time, var_x_active_end_time
        FROM sys.sysschedules
        WHERE (schedule_id = par_schedule_id)
    /* Fill out the values for all non-supplied parameters from the existing values */;

    IF (par_new_name IS NULL) THEN
        SELECT
            var_x_name
            INTO par_new_name;
    END IF;

    IF (par_enabled IS NULL) THEN
        SELECT
            var_x_enabled
            INTO par_enabled;
    END IF;

    IF (par_freq_type IS NULL) THEN
        SELECT
            var_x_freq_type
            INTO par_freq_type;
    END IF;

    IF (par_freq_interval IS NULL) THEN
        SELECT
            var_x_freq_interval
            INTO par_freq_interval;
    END IF;

    IF (par_freq_subday_type IS NULL) THEN
        SELECT
            var_x_freq_subday_type
            INTO par_freq_subday_type;
    END IF;

    IF (par_freq_subday_interval IS NULL) THEN
        SELECT
            var_x_freq_subday_interval
            INTO par_freq_subday_interval;
    END IF;

    IF (par_freq_relative_interval IS NULL) THEN
        SELECT
            var_x_freq_relative_interval
            INTO par_freq_relative_interval;
    END IF;

    IF (par_freq_recurrence_factor IS NULL) THEN
        SELECT
            var_x_freq_recurrence_factor
            INTO par_freq_recurrence_factor;
    END IF;

    IF (par_active_start_date IS NULL) THEN
        SELECT
            var_x_active_start_date
            INTO par_active_start_date;
    END IF;

    IF (par_active_end_date IS NULL) THEN
        SELECT
            var_x_active_end_date
            INTO par_active_end_date;
    END IF;

    IF (par_active_start_time IS NULL) THEN
        SELECT
            var_x_active_start_time
            INTO par_active_start_time;
    END IF;

    IF (par_active_end_time IS NULL) THEN
        SELECT
            var_x_active_end_time
            INTO par_active_end_time;
    END IF
    /* Check schedule (frequency and owner) parameters */;
    SELECT
        t.par_freq_interval, t.par_freq_subday_type, t.par_freq_subday_interval, t.par_freq_relative_interval, t.par_freq_recurrence_factor, t.par_active_start_date,
        t.par_active_start_time, t.par_active_end_date, t.par_active_end_time, t.ReturnCode
        FROM sys.babelfish_sp_verify_schedule(par_schedule_id
        /* @schedule_id */, par_new_name
        /* @name */, par_enabled
        /* @enabled */, par_freq_type
        /* @freq_type */, par_freq_interval
        /* @freq_interval */, par_freq_subday_type
        /* @freq_subday_type */, par_freq_subday_interval
        /* @freq_subday_interval */, par_freq_relative_interval
        /* @freq_relative_interval */, par_freq_recurrence_factor
        /* @freq_recurrence_factor */, par_active_start_date
        /* @active_start_date */, par_active_start_time
        /* @active_start_time */, par_active_end_date
        /* @active_end_date */, par_active_end_time
        /* @active_end_time */, var_owner_sid) t
        INTO par_freq_interval, par_freq_subday_type, par_freq_subday_interval, par_freq_relative_interval, par_freq_recurrence_factor, par_active_start_date, par_active_start_time, par_active_end_date, par_active_end_time, var_retval /* @owner_sid */;

    IF (var_retval <> 0) THEN
        ReturnCode := (1);
        RETURN;
    END IF
    /* Failure */
    /* Update the sysschedules table */;
    UPDATE sys.sysschedules
    SET name = par_new_name, owner_sid = var_owner_sid, enabled = par_enabled, freq_type = par_freq_type, freq_interval = par_freq_interval, freq_subday_type = par_freq_subday_type, freq_subday_interval = par_freq_subday_interval, freq_relative_interval = par_freq_relative_interval, freq_recurrence_factor = par_freq_recurrence_factor, active_start_date = par_active_start_date, active_end_date = par_active_end_date, active_start_time = par_active_start_time, active_end_time = par_active_end_time
    /* date_modified          = GETDATE(), */, version_number = version_number + 1
        WHERE (schedule_id = par_schedule_id);
    SELECT
        0
        INTO var_retval;

    ReturnCode := (var_retval);
    RETURN
    /* 0 means success */;
END;
$body$
LANGUAGE 'plpgsql';

CREATE OR REPLACE FUNCTION sys.babelfish_sp_verify_job (
  par_job_id integer,
  par_name varchar,
  par_enabled smallint,
  par_start_step_id integer,
  par_category_name varchar,
  inout par_owner_sid char,
  par_notify_level_eventlog integer,
  inout par_notify_level_email integer,
  inout par_notify_level_netsend integer,
  inout par_notify_level_page integer,
  par_notify_email_operator_name varchar,
  par_notify_netsend_operator_name varchar,
  par_notify_page_operator_name varchar,
  par_delete_level integer,
  inout par_category_id integer,
  inout par_notify_email_operator_id integer,
  inout par_notify_netsend_operator_id integer,
  inout par_notify_page_operator_id integer,
  inout par_originating_server varchar,
  out returncode integer
)
RETURNS record AS
$body$
DECLARE
  var_job_type INT;
  var_retval INT;
  var_current_date INT;
  var_res_valid_range VARCHAR(200);
  var_max_step_id INT;
  var_valid_range VARCHAR(50);
BEGIN
  /* Remove any leading/trailing spaces from parameters */
  SELECT PG_CATALOG.LTRIM(PG_CATALOG.RTRIM(par_name)) INTO par_name;
  SELECT PG_CATALOG.LTRIM(PG_CATALOG.RTRIM(par_category_name)) INTO par_category_name;
  SELECT UPPER(PG_CATALOG.LTRIM(PG_CATALOG.RTRIM(par_originating_server))) INTO par_originating_server;

  IF (
    EXISTS (
      SELECT *
        FROM sys.sysjobs AS job
       WHERE (name = par_name)
      /* AND (job_id <> ISNULL(@job_id, 0x911)))) -- When adding a new job @job_id is NULL */
    )
  )
  THEN /* Failure */
    RAISE 'The specified % ("%") already exists.', 'par_name', par_name USING ERRCODE := '50000';
      returncode := 1;
      RETURN;
  END IF;

  /* Check enabled state */
  IF (par_enabled <> 0) AND (par_enabled <> 1) THEN /* Failure */
    RAISE 'The specified "%" is invalid (valid values are: %).', 'par_enabled', '0, 1' USING ERRCODE := '50000';
      returncode := 1;
      RETURN;
  END IF;

  /* Check start step */

  IF (par_job_id IS NULL) THEN /* New job */
    IF (par_start_step_id <> 1) THEN /* Failure */
      RAISE 'The specified "%" is invalid (valid values are: %).', 'par_start_step_id', '1' USING ERRCODE := '50000';
        returncode := 1;
        RETURN;
    END IF;
  ELSE /* Existing job */
    /* Get current maximum step id */
    SELECT COALESCE(MAX(step_id), 0)
      INTO var_max_step_id
      FROM sys.sysjobsteps
     WHERE (job_id = par_job_id);

    IF (par_start_step_id < 1) OR (par_start_step_id > var_max_step_id + 1) THEN /* Failure */
      SELECT '1..' || CAST (var_max_step_id + 1 AS VARCHAR(1))
        INTO var_valid_range;
      RAISE 'The specified "%" is invalid (valid values are: %).', 'par_start_step_id', var_valid_range USING ERRCODE := '50000';
      returncode := 1;
      RETURN;
    END IF;
  END IF;

  /* Get the category_id, handling any special-cases as appropriate */
  SELECT NULL INTO par_category_id;

  IF (par_category_name = '[DEFAULT]') /* User wants to revert to the default job category */
  THEN
    SELECT
      CASE COALESCE(var_job_type, 1)
        WHEN 1 THEN 0 /* [Uncategorized (Local)] */
        WHEN 2 THEN 2 /* [Uncategorized (Multi-Server)] */
      END
      INTO par_category_id;
  ELSE
    SELECT 0 INTO par_category_id;
  END IF;

  returncode := (0); /* Success */
  RETURN;
END;
$body$
LANGUAGE 'plpgsql'
STABLE;

CREATE OR REPLACE FUNCTION sys.babelfish_sp_verify_job_date (
  par_date integer,
  par_date_name varchar = 'date'::character varying,
  out returncode integer
)
RETURNS integer AS
$body$
BEGIN
  /* Remove any leading/trailing spaces from parameters */
  SELECT PG_CATALOG.LTRIM(PG_CATALOG.RTRIM(par_date_name)) INTO par_date_name;

  /* Success */
  returncode := 0;
  RETURN;
END;
$body$
LANGUAGE 'plpgsql'
STABLE;

CREATE OR REPLACE FUNCTION sys.babelfish_sp_verify_job_identifiers (
  par_name_of_name_parameter varchar,
  par_name_of_id_parameter varchar,
  inout par_job_name varchar,
  inout par_job_id integer,
  par_sqlagent_starting_test varchar = 'TEST'::character varying,
  inout par_owner_sid char = NULL::bpchar,
  out returncode integer
)
RETURNS record AS
$body$
DECLARE
  var_retval INT;
  var_job_id_as_char VARCHAR(36);
BEGIN
  /* Remove any leading/trailing spaces from parameters */
  SELECT PG_CATALOG.LTRIM(PG_CATALOG.RTRIM(par_name_of_name_parameter)) INTO par_name_of_name_parameter;
  SELECT PG_CATALOG.LTRIM(PG_CATALOG.RTRIM(par_name_of_id_parameter)) INTO par_name_of_id_parameter;
  SELECT PG_CATALOG.LTRIM(PG_CATALOG.RTRIM(par_job_name)) INTO par_job_name;

  IF (par_job_name = '')
  THEN
    SELECT NULL INTO par_job_name;
  END IF;

  IF ((par_job_name IS NULL) AND (par_job_id IS NULL)) OR ((par_job_name IS NOT NULL) AND (par_job_id IS NOT NULL))
  THEN /* Failure */
    RAISE 'Supply either % or % to identify the job.', par_name_of_id_parameter, par_name_of_name_parameter USING ERRCODE := '50000';
    returncode := 1;
    RETURN;
  END IF;

  /* Check job id */
  IF (par_job_id IS NOT NULL)
  THEN
    SELECT name
         , owner_sid
      INTO par_job_name
         , par_owner_sid
      FROM sys.sysjobs
     WHERE (job_id = par_job_id);

    /* the view would take care of all the permissions issues. */
    IF (par_job_name IS NULL)
    THEN /* Failure */
      SELECT CAST (par_job_id AS VARCHAR(36))
        INTO var_job_id_as_char;

      RAISE 'The specified % ("%") does not exist.', 'job_id', var_job_id_as_char USING ERRCODE := '50000';
      returncode := 1;
      RETURN;
    END IF;
  ELSE
    /* Check job name */
    IF (par_job_name IS NOT NULL)
    THEN
      /* Check if the job name is ambiguous */
      IF (SELECT COUNT(*) FROM sys.sysjobs WHERE name = par_job_name) > 1
      THEN /* Failure */
        RAISE 'There are two or more jobs named "%". Specify % instead of % to uniquely identify the job.', par_job_name, par_name_of_id_parameter, par_name_of_name_parameter USING ERRCODE := '50000';
        returncode := 1;
        RETURN;
      END IF;

      /* The name is not ambiguous, so get the corresponding job_id (if the job exists) */
      SELECT job_id
           , owner_sid
        INTO par_job_id
           , par_owner_sid
        FROM sys.sysjobs
       WHERE (name = par_job_name);

      /* the view would take care of all the permissions issues. */
      IF (par_job_id IS NULL)
      THEN /* Failure */
        RAISE 'The specified % ("%") does not exist.', 'job_name', par_job_name USING ERRCODE := '50000';
        returncode := 1;
        RETURN;
      END IF;
    END IF;
  END IF;

  /* Success */
  returncode := 0;
  RETURN;
END;
$body$
LANGUAGE 'plpgsql'
STABLE;

CREATE OR REPLACE FUNCTION sys.babelfish_sp_verify_job_time (
  par_time integer,
  par_time_name varchar = 'time'::character varying,
  out returncode integer
)
RETURNS integer AS
$body$
DECLARE
  var_hour INT;
  var_minute INT;
  var_second INT;
BEGIN
  /* Remove any leading/trailing spaces from parameters */
  SELECT PG_CATALOG.LTRIM(PG_CATALOG.RTRIM(par_time_name)) INTO par_time_name;

  IF ((par_time < 0) OR (par_time > 235959))
  THEN
    RAISE 'The specified "%" is invalid (valid values are: %).', par_time_name, '000000..235959' USING ERRCODE := '50000';
    returncode := 1;
    RETURN;
  END IF;

  SELECT (par_time / 10000) INTO var_hour;
  SELECT (par_time % 10000) / 100 INTO var_minute;
  SELECT (par_time % 100) INTO var_second;

  /* Check hour range */
  IF (var_hour > 23) THEN
    RAISE 'The "%" supplied has an invalid %.', par_time_name, 'hour' USING ERRCODE := '50000';
    returncode := 1;
    RETURN;
  END IF;

  /* Check minute range */
  IF (var_minute > 59) THEN
    RAISE 'The "%" supplied has an invalid %.', par_time_name, 'minute' USING ERRCODE := '50000';
    returncode := 1;
    RETURN;
  END IF;

  /* Check second range */
  IF (var_second > 59) THEN
     RAISE 'The "%" supplied has an invalid %.', par_time_name, 'second' USING ERRCODE := '50000';
     returncode := 1;
     RETURN;
  END IF;

  returncode := 0;
  RETURN;
END;
$body$
LANGUAGE 'plpgsql'
STABLE;

CREATE OR REPLACE FUNCTION sys.babelfish_sp_verify_jobstep (
  par_job_id integer,
  par_step_id integer,
  par_step_name varchar,
  par_subsystem varchar,
  par_command text,
  par_server varchar,
  par_on_success_action smallint,
  par_on_success_step_id integer,
  par_on_fail_action smallint,
  par_on_fail_step_id integer,
  par_os_run_priority integer,
  par_flags integer,
  par_output_file_name varchar,
  par_proxy_id integer,
  out returncode integer
)
AS
$body$
DECLARE
  var_max_step_id INT;
  var_retval INT;
  var_valid_values VARCHAR(50);
  var_database_name_temp VARCHAR(258);
  var_database_user_name_temp VARCHAR(256);
  var_temp_command TEXT;
  var_iPos INT;
  var_create_count INT;
  var_destroy_count INT;
  var_is_olap_subsystem SMALLINT;
  var_owner_sid CHAR(85);
  var_owner_name VARCHAR(128);
BEGIN
  /* Remove any leading/trailing spaces from parameters */
  SELECT PG_CATALOG.LTRIM(PG_CATALOG.RTRIM(par_subsystem)) INTO par_subsystem;
  SELECT PG_CATALOG.LTRIM(PG_CATALOG.RTRIM(par_server)) INTO par_server;
  SELECT PG_CATALOG.LTRIM(PG_CATALOG.RTRIM(par_output_file_name)) INTO par_output_file_name;

  /* Get current maximum step id */
  SELECT COALESCE(MAX(step_id), 0)
    INTO var_max_step_id
    FROM sys.sysjobsteps
   WHERE (job_id = par_job_id);

  /* Check step id */
  IF (par_step_id < 1) OR (par_step_id > var_max_step_id + 1)  /* Failure */
  THEN
    SELECT '1..' || CAST (var_max_step_id + 1 AS VARCHAR(1)) INTO var_valid_values;
      RAISE 'The specified "%" is invalid (valid values are: %).', '@step_id', var_valid_values USING ERRCODE := '50000';
      returncode := 1;
      RETURN;
  END IF;

  /* Check step name */
  IF (
    EXISTS (
      SELECT *
        FROM sys.sysjobsteps
       WHERE (job_id = par_job_id) AND (step_name = par_step_name)
    )
  )
  THEN /* Failure */
    RAISE 'The specified % ("%") already exists.', 'step_name', par_step_name USING ERRCODE := '50000';
    returncode := 1;
    RETURN;
  END IF;

  /* Check on-success action/step */
  IF (par_on_success_action <> 1) /* Quit Qith Success */
    AND (par_on_success_action <> 2) /* Quit Qith Failure */
    AND (par_on_success_action <> 3) /* Goto Next Step */
    AND (par_on_success_action <> 4) /* Goto Step */
  THEN /* Failure */
    RAISE 'The specified "%" is invalid (valid values are: %).', 'on_success_action', '1, 2, 3, 4' USING ERRCODE := '50000';
    returncode := 1;
    RETURN;
  END IF;

  IF (par_on_success_action = 4) AND ((par_on_success_step_id < 1) OR (par_on_success_step_id = par_step_id))
  THEN /* Failure */
    RAISE 'The specified "%" is invalid (valid values are greater than 0 but excluding %ld).', 'on_success_step', par_step_id USING ERRCODE := '50000';
    returncode := 1;
    RETURN;
  END IF;

  /* Check on-fail action/step */
  IF (par_on_fail_action <> 1) /* Quit With Success */
    AND (par_on_fail_action <> 2) /* Quit With Failure */
    AND (par_on_fail_action <> 3) /* Goto Next Step */
    AND (par_on_fail_action <> 4) /* Goto Step */
  THEN /* Failure */
    RAISE 'The specified "%" is invalid (valid values are: %).', 'on_failure_action', '1, 2, 3, 4' USING ERRCODE := '50000';
    returncode := 1;
    RETURN;
  END IF;

  IF (par_on_fail_action = 4) AND ((par_on_fail_step_id < 1) OR (par_on_fail_step_id = par_step_id))
  THEN /* Failure */
    RAISE 'The specified "%" is invalid (valid values are greater than 0 but excluding %).', 'on_failure_step', par_step_id USING ERRCODE := '50000';
    returncode := 1;
    RETURN;
  END IF;

  /* Warn the user about forward references */
  IF ((par_on_success_action = 4) AND (par_on_success_step_id > var_max_step_id))
  THEN
    RAISE 'Warning: Non-existent step referenced by %.', 'on_success_step_id' USING ERRCODE := '50000';
  END IF;

  IF ((par_on_fail_action = 4) AND (par_on_fail_step_id > var_max_step_id))
  THEN
    RAISE 'Warning: Non-existent step referenced by %.', '@on_fail_step_id' USING ERRCODE := '50000';
  END IF;

  /* Check run priority: must be a valid value to pass to SetThreadPriority: */
  /* [-15 = IDLE, -1 = BELOW_NORMAL, 0 = NORMAL, 1 = ABOVE_NORMAL, 15 = TIME_CRITICAL] */
  IF (par_os_run_priority NOT IN (- 15, - 1, 0, 1, 15))
  THEN /* Failure */
    RAISE 'The specified "%" is invalid (valid values are: %).', '@os_run_priority', '-15, -1, 0, 1, 15' USING ERRCODE := '50000';
    returncode := 1;
    RETURN;
  END IF;

  /* Check flags */
  IF ((par_flags < 0) OR (par_flags > 114)) THEN /* Failure */
    RAISE 'The specified "%" is invalid (valid values are: %).', '@flags', '0..114' USING ERRCODE := '50000';
    returncode := 1;
    RETURN;
  END IF;

  IF (LOWER(UPPER(par_subsystem)) <> LOWER('TSQL')) THEN /* Failure */
    RAISE 'The specified "%" is invalid (valid values are: %).', '@subsystem', 'TSQL' USING ERRCODE := '50000';
    returncode := (1);
    RETURN;
  END IF;

  /* Success */
  returncode := 0;
  RETURN;
END;
$body$
LANGUAGE 'plpgsql'
STABLE;

CREATE OR REPLACE FUNCTION sys.babelfish_sp_verify_schedule (
  par_schedule_id integer,
  par_name varchar,
  par_enabled smallint,
  par_freq_type integer,
  inout par_freq_interval integer,
  inout par_freq_subday_type integer,
  inout par_freq_subday_interval integer,
  inout par_freq_relative_interval integer,
  inout par_freq_recurrence_factor integer,
  inout par_active_start_date integer,
  inout par_active_start_time integer,
  inout par_active_end_date integer,
  inout par_active_end_time integer,
  par_owner_sid char,
  out returncode integer
)
RETURNS record AS
$body$
DECLARE
  var_return_code INT;
  var_isAdmin INT;
BEGIN
  /* Remove any leading/trailing spaces from parameters */
  SELECT PG_CATALOG.LTRIM(PG_CATALOG.RTRIM(par_name)) INTO par_name;

  /* Make sure that NULL input/output parameters - if NULL - are initialized to 0 */
  SELECT COALESCE(par_freq_interval, 0) INTO par_freq_interval;
  SELECT COALESCE(par_freq_subday_type, 0) INTO par_freq_subday_type;
  SELECT COALESCE(par_freq_subday_interval, 0) INTO par_freq_subday_interval;
  SELECT COALESCE(par_freq_relative_interval, 0) INTO par_freq_relative_interval;
  SELECT COALESCE(par_freq_recurrence_factor, 0) INTO par_freq_recurrence_factor;
  SELECT COALESCE(par_active_start_date, 0) INTO par_active_start_date;
  SELECT COALESCE(par_active_start_time, 0) INTO par_active_start_time;
  SELECT COALESCE(par_active_end_date, 0) INTO par_active_end_date;
  SELECT COALESCE(par_active_end_time, 0) INTO par_active_end_time;

  /* Verify name (we disallow schedules called 'ALL' since this has special meaning in sp_delete_jobschedules) */
  SELECT 0 INTO var_isAdmin;

  IF (
    EXISTS (
      SELECT *
        FROM sys.sysschedules
       WHERE (name = par_name)
    )
  )
  THEN /* Failure */
    RAISE 'The specified % ("%") already exists.', 'par_name', par_name USING ERRCODE := '50000';
      returncode := 1;
      RETURN;
  END IF;

  IF (UPPER(par_name) = 'ALL')
  THEN /* Failure */
    RAISE 'The specified "%" is invalid.', 'name' USING ERRCODE := '50000';
    returncode := 1;
    RETURN;
  END IF;

  /* Verify enabled state */
  IF (par_enabled <> 0) AND (par_enabled <> 1)
  THEN /* Failure */
    RAISE 'The specified "%" is invalid (valid values are: %).', '@enabled', '0, 1' USING ERRCODE := '50000';
    returncode := 1;
    RETURN;
  END IF;

  /* Verify frequency type */
  IF (par_freq_type = 2) /* OnDemand is no longer supported */
  THEN /* Failure */
    RAISE 'Frequency Type 0x2 (OnDemand) is no longer supported.' USING ERRCODE := '50000';
    returncode := 1;
    RETURN;
  END IF;

  IF (par_freq_type NOT IN (1, 4, 8, 16, 32, 64, 128))
  THEN /* Failure */
    RAISE 'The specified "%" is invalid (valid values are: %).', 'freq_type', '1, 4, 8, 16, 32, 64, 128' USING ERRCODE := '50000';
    returncode := 1;
    RETURN;
  END IF;

  /* Verify frequency sub-day type */
  IF (par_freq_subday_type <> 0) AND (par_freq_subday_type NOT IN (1, 2, 4, 8))
  THEN /* Failure */
    RAISE 'The specified "%" is invalid (valid values are: %).', 'freq_subday_type', '1, 2, 4, 8' USING ERRCODE := '50000';
    returncode := 1;
    RETURN;
  END IF;

  /* Default active start/end date/times (if not supplied, or supplied as NULLs or 0) */
  IF (par_active_start_date = 0)
  THEN
    SELECT date_part('year', NOW()::TIMESTAMP) * 10000 + date_part('month', NOW()::TIMESTAMP) * 100 + date_part('day', NOW()::TIMESTAMP)
      INTO par_active_start_date;
  END IF;

  /* This is an ISO format: "yyyymmdd" */
  IF (par_active_end_date = 0)
  THEN
    /* December 31st 9999 */
    SELECT 99991231 INTO par_active_end_date;
  END IF;

  IF (par_active_start_time = 0)
  THEN
    /* 12:00:00 am */
    SELECT 000000 INTO par_active_start_time;
  END IF;

  IF (par_active_end_time = 0)
  THEN
    /* 11:59:59 pm */
    SELECT 235959 INTO par_active_end_time;
  END IF;

  /* Verify active start/end dates */
  IF (par_active_end_date = 0)
  THEN
    SELECT 99991231 INTO par_active_end_date;
  END IF;

  SELECT t.returncode
    FROM sys.babelfish_sp_verify_job_date(par_active_end_date, 'active_end_date') t
    INTO var_return_code;

  IF (var_return_code <> 0)
  THEN /* Failure */
    returncode := 1;
    RETURN;
  END IF;

  SELECT t.returncode
    FROM sys.babelfish_sp_verify_job_date(par_active_start_date, '@active_start_date') t
    INTO var_return_code;

  IF (var_return_code <> 0)
  THEN /* Failure */
    returncode := 1;
    RETURN;
  END IF;

  IF (par_active_end_date < par_active_start_date)
  THEN /* Failure */
    RAISE '% cannot be before %.', 'active_end_date', 'active_start_date' USING ERRCODE := '50000';
    returncode := 1;
    RETURN;
  END IF;

  SELECT t.returncode
    FROM sys.babelfish_sp_verify_job_time(par_active_end_time, '@active_end_time') t
    INTO var_return_code;

  IF (var_return_code <> 0)
  THEN /* Failure */
    returncode := 1;
    RETURN;
  END IF;

  SELECT t.returncode
    FROM sys.babelfish_sp_verify_job_time(par_active_start_time, '@active_start_time') t
    INTO var_return_code;

  IF (var_return_code <> 0)
  THEN /* Failure */
    returncode := 1;
    RETURN;
  END IF;

  IF (par_active_start_time = par_active_end_time AND (par_freq_subday_type IN (2, 4, 8)))
  THEN /* Failure */
    RAISE 'The specified "%" is invalid (valid values are: %).', 'active_end_time', 'before or after active_start_time' USING ERRCODE := '50000';
    returncode := 1;
    RETURN;
  END IF;

  IF ((par_freq_type = 1) /* FREQTYPE_ONETIME */
    OR (par_freq_type = 64) /* FREQTYPE_AUTOSTART */
    OR (par_freq_type = 128)) /* FREQTYPE_ONIDLE */
  THEN /* Set standard defaults for non-required parameters */
    SELECT 0 INTO par_freq_interval;
    SELECT 0 INTO par_freq_subday_type;
    SELECT 0 INTO par_freq_subday_interval;
    SELECT 0 INTO par_freq_relative_interval;
    SELECT 0 INTO par_freq_recurrence_factor;
    /* Success */
    returncode := 0;
    RETURN;
  END IF;

  IF (par_freq_subday_type = 0) /* FREQSUBTYPE_ONCE */
  THEN
    SELECT 1 INTO par_freq_subday_type;
  END IF;

  IF ((par_freq_subday_type <> 1) /* FREQSUBTYPE_ONCE */
    AND (par_freq_subday_type <> 2) /* FREQSUBTYPE_SECOND */
    AND (par_freq_subday_type <> 4) /* FREQSUBTYPE_MINUTE */
    AND (par_freq_subday_type <> 8)) /* FREQSUBTYPE_HOUR */
  THEN /* Failure */
    RAISE 'The schedule for this job is invalid (reason: The specified @freq_subday_type is invalid (valid values are: 0x1, 0x2, 0x4, 0x8).).' USING ERRCODE := '50000';
    returncode := 1;
    RETURN;
  END IF;

  IF ((par_freq_subday_type <> 1) AND (par_freq_subday_interval < 1)) /* FREQSUBTYPE_ONCE and less than 1 interval */
    OR ((par_freq_subday_type = 2) AND (par_freq_subday_interval < 10)) /* FREQSUBTYPE_SECOND and less than 10 seconds (see MIN_SCHEDULE_GRANULARITY in SqlAgent source code) */
  THEN /* Failure */
    RAISE 'The schedule for this job is invalid (reason: The specified @freq_subday_interval is invalid).' USING ERRCODE := '50000';
    returncode := 1;
    RETURN;
  END IF;

  IF (par_freq_type = 4) /* FREQTYPE_DAILY */
  THEN
    SELECT 0 INTO par_freq_recurrence_factor;

    IF (par_freq_interval < 1) THEN /* Failure */
      RAISE 'The schedule for this job is invalid (reason: @freq_interval must be at least 1 for a daily job.).' USING ERRCODE := '50000';
      returncode := 1;
      RETURN;
    END IF;
  END IF;

  IF (par_freq_type = 8) /* FREQTYPE_WEEKLY */
  THEN
    IF (par_freq_interval < 1) OR (par_freq_interval > 127) /* (2^7)-1 [freq_interval is a bitmap (Sun=1..Sat=64)] */
    THEN /* Failure */
      RAISE 'The schedule for this job is invalid (reason: @freq_interval must be a valid day of the week bitmask [Sunday = 1 .. Saturday = 64] for a weekly job.).' USING ERRCODE := '50000';
      returncode := 1;
      RETURN;
    END IF;
  END IF;

  IF (par_freq_type = 16) /* FREQTYPE_MONTHLY */
  THEN
    IF (par_freq_interval < 1) OR (par_freq_interval > 31)
    THEN /* Failure */
      RAISE 'The schedule for this job is invalid (reason: @freq_interval must be between 1 and 31 for a monthly job.).' USING ERRCODE := '50000';
      returncode := 1;
      RETURN;
    END IF;
  END IF;

  IF (par_freq_type = 32) /* FREQTYPE_MONTHLYRELATIVE */
  THEN
    IF (par_freq_relative_interval <> 1) /* RELINT_1ST */
      AND (par_freq_relative_interval <> 2) /* RELINT_2ND */
      AND (par_freq_relative_interval <> 4) /* RELINT_3RD */
      AND (par_freq_relative_interval <> 8) /* RELINT_4TH */
      AND (par_freq_relative_interval <> 16) /* RELINT_LAST */
    THEN /* Failure */
      RAISE 'The schedule for this job is invalid (reason: @freq_relative_interval must be one of 1st (0x1), 2nd (0x2), 3rd [0x4], 4th (0x8) or Last (0x10).).' USING ERRCODE := '50000';
      returncode := 1;
      RETURN;
    END IF;
  END IF;

  IF (par_freq_type = 32) /* FREQTYPE_MONTHLYRELATIVE */
  THEN
    IF (par_freq_interval <> 1) /* RELATIVE_SUN */
      AND (par_freq_interval <> 2) /* RELATIVE_MON */
      AND (par_freq_interval <> 3) /* RELATIVE_TUE */
      AND (par_freq_interval <> 4) /* RELATIVE_WED */
      AND (par_freq_interval <> 5) /* RELATIVE_THU */
      AND (par_freq_interval <> 6) /* RELATIVE_FRI */
      AND (par_freq_interval <> 7) /* RELATIVE_SAT */
      AND (par_freq_interval <> 8) /* RELATIVE_DAY */
      AND (par_freq_interval <> 9) /* RELATIVE_WEEKDAY */
      AND (par_freq_interval <> 10) /* RELATIVE_WEEKENDDAY */
    THEN /* Failure */
      RAISE 'The schedule for this job is invalid (reason: @freq_interval must be between 1 and 10 (1 = Sunday .. 7 = Saturday, 8 = Day, 9 = Weekday, 10 = Weekend-day) for a monthly-relative job.).' USING ERRCODE := '50000';
      returncode := 1;
      RETURN;
    END IF;
  END IF;

  IF ((par_freq_type = 8) /* FREQTYPE_WEEKLY */
    OR (par_freq_type = 16) /* FREQTYPE_MONTHLY */
    OR (par_freq_type = 32)) /* FREQTYPE_MONTHLYRELATIVE */
    AND (par_freq_recurrence_factor < 1)
  THEN /* Failure */
    RAISE 'The schedule for this job is invalid (reason: @freq_recurrence_factor must be at least 1.).' USING ERRCODE := '50000';
      returncode := 1;
      RETURN;
  END IF;
  /* Success */
  returncode := 0;
  RETURN;
END;
$body$
LANGUAGE 'plpgsql'
STABLE;

CREATE OR REPLACE FUNCTION sys.babelfish_sp_verify_schedule_identifiers (
  par_name_of_name_parameter varchar,
  par_name_of_id_parameter varchar,
  inout par_schedule_name varchar,
  inout par_schedule_id integer,
  inout par_owner_sid char,
  inout par_orig_server_id integer,
  par_job_id_filter integer = NULL::integer,
  out returncode integer
)
AS
$body$
DECLARE
  var_retval INT;
  var_schedule_id_as_char VARCHAR(36);
  var_sch_name_count INT;
BEGIN
  /* Remove any leading/trailing spaces from parameters */
  SELECT PG_CATALOG.LTRIM(PG_CATALOG.RTRIM(par_name_of_name_parameter)) INTO par_name_of_name_parameter;
  SELECT PG_CATALOG.LTRIM(PG_CATALOG.RTRIM(par_name_of_id_parameter)) INTO par_name_of_id_parameter;
  SELECT PG_CATALOG.LTRIM(PG_CATALOG.RTRIM(par_schedule_name)) INTO par_schedule_name;
  SELECT 0 INTO var_sch_name_count;

  IF (par_schedule_name = '')
  THEN
    SELECT NULL INTO par_schedule_name;
  END IF;

  IF ((par_schedule_name IS NULL) AND (par_schedule_id IS NULL)) OR ((par_schedule_name IS NOT NULL) AND (par_schedule_id IS NOT NULL))
  THEN /* Failure */
    RAISE 'Supply either % or % to identify the schedule.', par_name_of_id_parameter, par_name_of_name_parameter USING ERRCODE := '50000';
    returncode := 1;
    RETURN;
  END IF;

  /* Check schedule id */
  IF (par_schedule_id IS NOT NULL)
  THEN
    /* Look at all schedules */
    SELECT name
         , owner_sid
         , originating_server_id
      INTO par_schedule_name
         , par_owner_sid
         , par_orig_server_id
      FROM sys.sysschedules
     WHERE (schedule_id = par_schedule_id);

    IF (par_schedule_name IS NULL)
    THEN /* Failure */
      SELECT CAST (par_schedule_id AS VARCHAR(36))
        INTO var_schedule_id_as_char;

      RAISE 'The specified % ("%") does not exist.', 'schedule_id', var_schedule_id_as_char USING ERRCODE := '50000';
      returncode := 1;
      RETURN;
    END IF;
  ELSE
    IF (par_schedule_name IS NOT NULL)
    THEN
      /* Check if the schedule name is ambiguous */
      IF (SELECT COUNT(*) FROM sys.sysschedules WHERE name = par_schedule_name) > 1
      THEN /* Failure */
        RAISE 'There are two or more sysschedules named "%". Specify % instead of % to uniquely identify the sysschedules.', par_job_name, par_name_of_id_parameter, par_name_of_name_parameter USING ERRCODE := '50000';
        returncode := 1;
        RETURN;
      END IF;

      /* The name is not ambiguous, so get the corresponding job_id (if the job exists) */
      SELECT schedule_id
           , owner_sid
        INTO par_schedule_id, par_owner_sid
        FROM sys.sysschedules
       WHERE (name = par_schedule_name);

      /* the view would take care of all the permissions issues. */
      IF (par_schedule_id IS NULL)
      THEN /* Failure */
        RAISE 'The specified % ("%") does not exist.', 'par_schedule_name', par_schedule_name USING ERRCODE := '50000';
        returncode := 1;
        RETURN;
      END IF;
    END IF;
  END IF;

  /* Success */
  returncode := 0;
  RETURN;
END;
$body$
LANGUAGE 'plpgsql'
STABLE;

CREATE OR REPLACE FUNCTION babelfish_get_name_delimiter_pos(name TEXT)
RETURNS INTEGER
AS $$
DECLARE
    pos int;
BEGIN
    IF (length(name) <= 2 AND (position('"' IN name) != 0 OR position(']' IN name) != 0 OR position('[' IN name) != 0))
        -- invalid name
        THEN RETURN 0;
    ELSIF PG_CATALOG.left(name, 1) = '[' THEN
        pos = position('].' IN name);
        IF pos = 0 THEN 
            -- invalid name
            RETURN 0;
        ELSE
            RETURN pos + 1;
        END IF;
    ELSIF PG_CATALOG.left(name, 1) = '"' THEN
        -- search from position 1 in case name starts with a double quote.
        pos = position('".' IN PG_CATALOG.right(name, length(name) - 1));
        IF pos = 0 THEN
            -- invalid name
            RETURN 0;
        ELSE
            RETURN pos + 2;
        END IF;
    ELSE
        RETURN position('.' IN name);
    END IF;
END;
$$
LANGUAGE plpgsql
STABLE;

-- valid names are db_name.schema_name.object_name or schema_name.object_name or object_name
CREATE OR REPLACE FUNCTION sys.babelfish_split_object_name(
    name TEXT, 
    OUT db_name TEXT, 
    OUT schema_name TEXT, 
    OUT object_name TEXT)
AS $$
DECLARE
    lower_object_name text;
    names text[2];
    counter int;
    cur_pos int;
BEGIN
    lower_object_name = lower(PG_CATALOG.rtrim(name));

    counter = 1;
    cur_pos = babelfish_get_name_delimiter_pos(lower_object_name);

    -- Parse user input into names split by '.'
    WHILE cur_pos > 0 LOOP
        IF counter > 3 THEN
            -- Too many names provided
            RETURN;
        END IF;

        names[counter] = babelfish_remove_delimiter_pair(PG_CATALOG.rtrim(PG_CATALOG.left(lower_object_name, cur_pos - 1)));
        
        -- invalid name
        IF names[counter] IS NULL THEN
            RETURN;
        END IF;

        lower_object_name = substring(lower_object_name from cur_pos + 1);
        counter = counter + 1;
        cur_pos = babelfish_get_name_delimiter_pos(lower_object_name);
    END LOOP;

    CASE counter
        WHEN 1 THEN
            db_name = NULL;
            schema_name = NULL;
        WHEN 2 THEN
            db_name = NULL;
            schema_name = sys.babelfish_truncate_identifier(names[1]);
        WHEN 3 THEN
            db_name = sys.babelfish_truncate_identifier(names[1]);
            schema_name = sys.babelfish_truncate_identifier(names[2]);
        ELSE
            RETURN;
    END CASE;

    -- Assign each name accordingly
    object_name = sys.babelfish_truncate_identifier(babelfish_remove_delimiter_pair(PG_CATALOG.rtrim(lower_object_name)));
END;
$$
LANGUAGE plpgsql
STABLE;

CREATE OR REPLACE FUNCTION sys.timezone(IN tzzone PG_CATALOG.TEXT , IN input_expr anyelement)
RETURNS sys.datetimeoffset
AS
$BODY$
DECLARE
    tz_offset PG_CATALOG.TEXT;
    tz_name PG_CATALOG.TEXT;
    lower_tzn PG_CATALOG.TEXT;
    prev_res PG_CATALOG.TEXT;
    result PG_CATALOG.TEXT;
    is_dstt bool;
    tz_diff PG_CATALOG.TEXT;
    input_expr_tx PG_CATALOG.TEXT;
    input_expr_tmz TIMESTAMPTZ;
BEGIN
    IF input_expr IS NULL OR tzzone IS NULL THEN 
    	RETURN NULL;
    END IF;

    lower_tzn := lower(tzzone);
    IF lower_tzn <> 'utc' THEN
        tz_name := sys.babelfish_timezone_mapping(lower_tzn);
    ELSE
        tz_name := 'utc';
    END IF;

    IF tz_name = 'NULL' THEN
        RAISE USING MESSAGE := format('Argument data type or the parameter %s provided to AT TIME ZONE clause is invalid.', tzzone);
    END IF;

    IF pg_typeof(input_expr) IN ('sys.smalldatetime'::regtype, 'sys.datetime'::regtype, 'sys.datetime2'::regtype) THEN
        input_expr_tx := input_expr::TEXT;
        input_expr_tmz := input_expr_tx :: TIMESTAMPTZ;

        result := (SELECT input_expr_tmz AT TIME ZONE tz_name)::TEXT;
        tz_diff := (SELECT result::TIMESTAMPTZ - input_expr_tmz)::TEXT;
        if PG_CATALOG.LEFT(tz_diff,1) <> '-' THEN
            tz_diff := concat('+',tz_diff);
        END IF;
        tz_offset := PG_CATALOG.left(tz_diff,6);
        input_expr_tx := concat(input_expr_tx,tz_offset);
        return cast(input_expr_tx as sys.datetimeoffset);
    ELSIF  pg_typeof(input_expr) = 'sys.DATETIMEOFFSET'::regtype THEN
        input_expr_tx := input_expr::TEXT;
        input_expr_tmz := input_expr_tx :: TIMESTAMPTZ;
        result := (SELECT input_expr_tmz  AT TIME ZONE tz_name)::TEXT;
        tz_diff := (SELECT result::TIMESTAMPTZ - input_expr_tmz)::TEXT;
        if PG_CATALOG.LEFT(tz_diff,1) <> '-' THEN
            tz_diff := concat('+',tz_diff);
        END IF;
        tz_offset := PG_CATALOG.left(tz_diff,6);
        result := concat(result,tz_offset);
        return cast(result as sys.datetimeoffset);
    ELSE
        RAISE USING MESSAGE := 'Argument data type varchar is invalid for argument 1 of AT TIME ZONE function.'; 
    END IF;
       
END;
$BODY$
LANGUAGE 'plpgsql' STABLE;

create or replace function sys.PATINDEX(in pattern varchar, in expression varchar) returns bigint as
$body$
declare
  v_find_result VARCHAR;
  v_pos bigint;
  v_regexp_pattern VARCHAR;
begin
  if pattern is null or expression is null then
    return null;
  end if;
  if PG_CATALOG.left(pattern, 1) = '%' collate sys.database_default then
    v_regexp_pattern := regexp_replace(pattern, '^%', '%#"', 'i');
  else
    v_regexp_pattern := '#"' || pattern;
  end if;

  if PG_CATALOG.right(pattern, 1) = '%' collate sys.database_default then
    v_regexp_pattern := regexp_replace(v_regexp_pattern, '%$', '#"%', 'i');
  else
   v_regexp_pattern := v_regexp_pattern || '#"';
  end if;
  v_find_result := substring(expression, v_regexp_pattern, '#');
  if v_find_result <> '' collate sys.database_default then
    v_pos := strpos(expression, v_find_result);
  else
    v_pos := 0;
  end if;
  return v_pos;
end;
$body$
language plpgsql immutable returns null on null input;

CREATE OR REPLACE FUNCTION sys.has_perms_by_name(
    securable SYS.SYSNAME, 
    securable_class SYS.NVARCHAR(60), 
    permission SYS.SYSNAME,
    sub_securable SYS.SYSNAME DEFAULT NULL,
    sub_securable_class SYS.NVARCHAR(60) DEFAULT NULL
)
RETURNS integer
LANGUAGE plpgsql
STABLE
AS $$
DECLARE
    db_name text COLLATE sys.database_default; 
    bbf_schema_name text;
    pg_schema text COLLATE sys.database_default;
    implied_dbo_permissions boolean;
    fully_supported boolean;
    is_cross_db boolean := false;
    object_name text COLLATE sys.database_default;
    database_id smallint;
    namespace_id oid;
    userid oid;
    object_type text;
    function_signature text;
    qualified_name text;
    return_value integer;
    cs_as_securable text COLLATE "C" := securable;
    cs_as_securable_class text COLLATE "C" := securable_class;
    cs_as_permission text COLLATE "C" := permission;
    cs_as_sub_securable text COLLATE "C" := sub_securable;
    cs_as_sub_securable_class text COLLATE "C" := sub_securable_class;
BEGIN
    return_value := NULL;

    -- Lower-case to avoid case issues, remove trailing whitespace to match SQL SERVER behavior
    -- Objects created in Babelfish are stored in lower-case in pg_class/pg_proc
    cs_as_securable = lower(PG_CATALOG.rtrim(cs_as_securable));
    cs_as_securable_class = lower(PG_CATALOG.rtrim(cs_as_securable_class));
    cs_as_permission = lower(PG_CATALOG.rtrim(cs_as_permission));
    cs_as_sub_securable = lower(PG_CATALOG.rtrim(cs_as_sub_securable));
    cs_as_sub_securable_class = lower(PG_CATALOG.rtrim(cs_as_sub_securable_class));

    -- Assert that sub_securable and sub_securable_class are either both NULL or both defined
    IF cs_as_sub_securable IS NOT NULL AND cs_as_sub_securable_class IS NULL THEN
        RETURN NULL;
    ELSIF cs_as_sub_securable IS NULL AND cs_as_sub_securable_class IS NOT NULL THEN
        RETURN NULL;
    -- If they are both defined, user must be evaluating column privileges.
    -- Check that inputs are valid for column privileges: sub_securable_class must 
    -- be column, securable_class must be object, and permission cannot be any.
    ELSIF cs_as_sub_securable_class IS NOT NULL 
            AND (cs_as_sub_securable_class != 'column' 
                    OR cs_as_securable_class IS NULL 
                    OR cs_as_securable_class != 'object' 
                    OR cs_as_permission = 'any') THEN
        RETURN NULL;

    -- If securable is null, securable_class must be null
    ELSIF cs_as_securable IS NULL AND cs_as_securable_class IS NOT NULL THEN
        RETURN NULL;
    -- If securable_class is null, securable must be null
    ELSIF cs_as_securable IS NOT NULL AND cs_as_securable_class IS NULL THEN
        RETURN NULL;
    END IF;

    IF cs_as_securable_class = 'server' THEN
        -- SQL Server does not permit a securable_class value of 'server'.
        -- securable_class should be NULL to evaluate server permissions.
        RETURN NULL;
    ELSIF cs_as_securable_class IS NULL THEN
        -- NULL indicates a server permission. Set this variable so that we can
        -- search for the matching entry in babelfish_has_perms_by_name_permissions
        cs_as_securable_class = 'server';
    END IF;

    IF cs_as_sub_securable IS NOT NULL THEN
        cs_as_sub_securable := babelfish_remove_delimiter_pair(cs_as_sub_securable);
        IF cs_as_sub_securable IS NULL THEN
            RETURN NULL;
        END IF;
    END IF;

    SELECT p.implied_dbo_permissions,p.fully_supported 
    INTO implied_dbo_permissions,fully_supported 
    FROM babelfish_has_perms_by_name_permissions p 
    WHERE p.securable_type = cs_as_securable_class AND p.permission_name = cs_as_permission;
    
    IF implied_dbo_permissions IS NULL OR fully_supported IS NULL THEN
        -- Securable class or permission is not valid, or permission is not valid for given securable
        RETURN NULL;
    END IF;

    IF cs_as_securable_class = 'database' AND cs_as_securable IS NOT NULL THEN
        db_name = babelfish_remove_delimiter_pair(cs_as_securable);
        IF db_name IS NULL THEN
            RETURN NULL;
        ELSIF (SELECT COUNT(name) FROM sys.databases WHERE name = db_name) != 1 THEN
            RETURN 0;
        END IF;
    ELSIF cs_as_securable_class = 'schema' THEN
        bbf_schema_name = babelfish_remove_delimiter_pair(cs_as_securable);
        IF bbf_schema_name IS NULL THEN
            RETURN NULL;
        ELSIF (SELECT COUNT(nspname) FROM sys.babelfish_namespace_ext ext
                WHERE ext.orig_name = bbf_schema_name 
                    AND ext.dbid = sys.db_id()) != 1 THEN
            RETURN 0;
        END IF;
    END IF;

    IF fully_supported = 'f' AND
		(SELECT orig_username FROM sys.babelfish_authid_user_ext WHERE rolname = CURRENT_USER) = 'dbo' THEN
        RETURN CAST(implied_dbo_permissions AS integer);
    ELSIF fully_supported = 'f' THEN
        RETURN 0;
    END IF;

    -- The only permissions that are fully supported belong to the OBJECT securable class.
    -- The block above has dealt with all permissions that are not fully supported, so 
    -- if we reach this point we know the securable class is OBJECT.
    SELECT s.db_name, s.schema_name, s.object_name INTO db_name, bbf_schema_name, object_name 
    FROM babelfish_split_object_name(cs_as_securable) s;

    -- Invalid securable name
    IF object_name IS NULL OR object_name = '' THEN
        RETURN NULL;
    END IF;

    -- If schema was not specified, use the default
    IF bbf_schema_name IS NULL OR bbf_schema_name = '' THEN
        bbf_schema_name := sys.schema_name();
    END IF;

    database_id := (
        SELECT CASE 
            WHEN db_name IS NULL OR db_name = '' THEN (sys.db_id())
            ELSE (sys.db_id(db_name))
        END);

	IF database_id <> sys.db_id() THEN
        is_cross_db = true;
	END IF;

	userid := (
        SELECT CASE
            WHEN is_cross_db THEN sys.suser_id()
            ELSE sys.user_id()
        END);
  
    -- Translate schema name from bbf to postgres, e.g. dbo -> master_dbo
    pg_schema := (SELECT nspname 
                    FROM sys.babelfish_namespace_ext ext 
                    WHERE ext.orig_name = bbf_schema_name 
                        AND CAST(ext.dbid AS oid) = CAST(database_id AS oid));

    IF pg_schema IS NULL THEN
        -- Shared schemas like sys and pg_catalog do not exist in the table above.
        -- These schemas do not need to be translated from Babelfish to Postgres
        pg_schema := bbf_schema_name;
    END IF;

    -- Surround with double-quotes to handle names that contain periods/spaces
    qualified_name := concat('"', pg_schema, '"."', object_name, '"');

    SELECT oid INTO namespace_id FROM pg_catalog.pg_namespace WHERE nspname = pg_schema COLLATE sys.database_default;

    object_type := (
        SELECT CASE
            WHEN cs_as_sub_securable_class = 'column'
                THEN CASE 
                    WHEN (SELECT count(a.attname)
                        FROM pg_attribute a
                        INNER JOIN pg_class c ON c.oid = a.attrelid
                        INNER JOIN pg_namespace s ON s.oid = c.relnamespace
                        WHERE
                        a.attname = cs_as_sub_securable COLLATE sys.database_default
                        AND c.relname = object_name COLLATE sys.database_default
                        AND s.nspname = pg_schema COLLATE sys.database_default
                        AND NOT a.attisdropped
                        AND (s.nspname IN (SELECT nspname FROM sys.babelfish_namespace_ext) OR s.nspname = 'sys')
                        -- r = ordinary table, i = index, S = sequence, t = TOAST table, v = view, m = materialized view, c = composite type, f = foreign table, p = partitioned table
                        AND c.relkind IN ('r', 'v', 'm', 'f', 'p')
                        AND a.attnum > 0) = 1
                                THEN 'column'
                    ELSE NULL
                END

            WHEN (SELECT count(relname) 
                    FROM pg_catalog.pg_class 
                    WHERE relname = object_name COLLATE sys.database_default
                        AND relnamespace = namespace_id) = 1
                THEN 'table'

            WHEN (SELECT count(proname) 
                    FROM pg_catalog.pg_proc 
                    WHERE proname = object_name COLLATE sys.database_default 
                        AND pronamespace = namespace_id
                        AND prokind = 'f') = 1
                THEN 'function'
                
            WHEN (SELECT count(proname) 
                    FROM pg_catalog.pg_proc 
                    WHERE proname = object_name COLLATE sys.database_default
                        AND pronamespace = namespace_id
                        AND prokind = 'p') = 1
                THEN 'procedure'
            ELSE NULL
        END
    );
    
    -- Object was not found
    IF object_type IS NULL THEN
        RETURN 0;
    END IF;
  
    -- Get signature for function-like objects
    IF object_type IN('function', 'procedure') THEN
        SELECT CAST(oid AS regprocedure) 
            INTO function_signature 
            FROM pg_catalog.pg_proc 
            WHERE proname = object_name COLLATE sys.database_default
                AND pronamespace = namespace_id;
    END IF;

    return_value := (
        SELECT CASE
            WHEN cs_as_permission = 'any' THEN babelfish_has_any_privilege(userid, object_type, pg_schema, object_name)

            WHEN object_type = 'column'
                THEN CASE
                    WHEN cs_as_permission IN('insert', 'delete', 'execute') THEN NULL
                    ELSE CAST(has_column_privilege(userid, qualified_name, cs_as_sub_securable, cs_as_permission) AS integer)
                END

            WHEN object_type = 'table'
                THEN CASE
                    WHEN cs_as_permission = 'execute' THEN 0
                    ELSE CAST(has_table_privilege(userid, qualified_name, cs_as_permission) AS integer)
                END

            WHEN object_type = 'function'
                THEN CASE
                    WHEN cs_as_permission IN('select', 'execute')
                        THEN CAST(has_function_privilege(userid, function_signature, 'execute') AS integer)
                    WHEN cs_as_permission IN('update', 'insert', 'delete', 'references')
                        THEN 0
                    ELSE NULL
                END

            WHEN object_type = 'procedure'
                THEN CASE
                    WHEN cs_as_permission = 'execute'
                        THEN CAST(has_function_privilege(userid, function_signature, 'execute') AS integer)
                    WHEN cs_as_permission IN('select', 'update', 'insert', 'delete', 'references')
                        THEN 0
                    ELSE NULL
                END

            ELSE NULL
        END
    );

    RETURN return_value;
    EXCEPTION WHEN OTHERS THEN RETURN NULL;
END;
$$;

CREATE OR REPLACE FUNCTION OBJECTPROPERTYEX(
    id INT,
    property SYS.VARCHAR
)
RETURNS SYS.SQL_VARIANT
AS $$
BEGIN
	property := PG_CATALOG.RTRIM(LOWER(COALESCE(property, '')));
	
	IF NOT EXISTS(SELECT ao.object_id FROM sys.all_objects ao WHERE object_id = id)
	THEN
		RETURN NULL;
	END IF;

	IF property = 'basetype' -- BaseType
	THEN
		RETURN (SELECT CAST(ao.type AS SYS.SQL_VARIANT) 
                FROM sys.all_objects ao
                WHERE ao.object_id = id
                LIMIT 1
                );
    END IF;

    RETURN CAST(OBJECTPROPERTY(id, property) AS SYS.SQL_VARIANT);
END
$$
LANGUAGE plpgsql STABLE;

CREATE OR REPLACE FUNCTION sys.date_bucket(IN datepart PG_CATALOG.TEXT, IN number INTEGER, IN date ANYELEMENT, IN origin ANYELEMENT default NULL) RETURNS ANYELEMENT 
AS 
$body$
DECLARE
    required_bucket INT;
    years_diff INT;
    quarters_diff INT;
    months_diff INT;
    hours_diff INT;
    minutes_diff INT;
    seconds_diff INT;
    milliseconds_diff INT;
    timezone INT;
    result_time time;
    result_date timestamp;
    offset_string PG_CATALOG.text;
    date_difference_interval INTERVAL;
    millisec_trunc_diff_interval INTERVAL;
    date_arg_datatype regtype;
    is_valid boolean;
BEGIN
    BEGIN
        date_arg_datatype := pg_typeof(date);
        is_valid := sys.date_bucket_internal_helper(datepart, number, true, true, date);

        -- If optional argument origin's value is not provided by user then set it's default value of valid datatype.
        IF origin IS NULL THEN
                IF date_arg_datatype = 'sys.datetime'::regtype THEN
                    origin := CAST('1900-01-01 00:00:00.000' AS sys.datetime);
                ELSIF date_arg_datatype = 'sys.datetime2'::regtype THEN
                    origin := CAST('1900-01-01 00:00:00.000' AS sys.datetime2);
                ELSIF date_arg_datatype = 'sys.datetimeoffset'::regtype THEN
                    origin := CAST('1900-01-01 00:00:00.000' AS sys.datetimeoffset);
                ELSIF date_arg_datatype = 'sys.smalldatetime'::regtype THEN
                    origin := CAST('1900-01-01 00:00:00.000' AS sys.smalldatetime);
                ELSIF date_arg_datatype = 'date'::regtype THEN
                    origin := CAST('1900-01-01 00:00:00.000' AS pg_catalog.date);
                ELSIF date_arg_datatype = 'time'::regtype THEN
                    origin := CAST('00:00:00.000' AS pg_catalog.time);
                END IF;
        END IF;
    END;

    /* support of date_bucket() for different kinds of date datatype starts here */
    -- support of date_bucket() when date is of 'time' datatype
    IF date_arg_datatype = 'time'::regtype THEN
        -- Find interval between date and origin and extract hour, minute, second, millisecond from the interval
        date_difference_interval := date_trunc('millisecond', date) - date_trunc('millisecond', origin);
        hours_diff := EXTRACT('hour' from date_difference_interval)::INT;
        minutes_diff := EXTRACT('minute' from date_difference_interval)::INT;
        seconds_diff := FLOOR(EXTRACT('second' from date_difference_interval))::INT;
        milliseconds_diff := FLOOR(EXTRACT('millisecond' from date_difference_interval))::INT;
        CASE datepart
            WHEN 'hour' THEN
                -- Here we are finding how many buckets we have to add in the origin so that we can reach to a bucket in which date belongs.
                -- For cases where origin > date, we might end up in a bucket which exceeds date by 1 bucket. 
                -- For Ex. 'date_bucket(hour, 2, '01:00:00', '08:00:00')' hence check if the result_time is greater then date
                -- For comparision we are trunceting the result_time to milliseconds
                required_bucket := hours_diff/number;
                result_time := origin + make_interval(hours => required_bucket * number);
                IF date_trunc('millisecond', result_time) > date THEN
                    RETURN result_time - make_interval(hours => number);
                END IF;
                RETURN result_time;

            WHEN 'minute' THEN
                required_bucket := (hours_diff * 60 + minutes_diff)/number;
                result_time := origin + make_interval(mins => required_bucket * number);
                IF date_trunc('millisecond', result_time) > date THEN
                    RETURN result_time - make_interval(mins => number);
                END IF;
                RETURN result_time;

            WHEN 'second' THEN
                required_bucket := ((hours_diff * 60 + minutes_diff) * 60 + seconds_diff)/number;
                result_time := origin + make_interval(secs => required_bucket * number);
                IF date_trunc('millisecond', result_time) > date THEN
                    RETURN result_time - make_interval(secs => number);
                END IF;
                RETURN result_time;

            WHEN 'millisecond' THEN
                required_bucket := (((hours_diff * 60 + minutes_diff) * 60) * 1000 + milliseconds_diff)/number;
                result_time := origin + make_interval(secs => ((required_bucket * number)::numeric) * 0.001);
                IF date_trunc('millisecond', result_time) > date THEN
                    RETURN result_time - make_interval(secs => (number::numeric) * 0.001);
                END IF;
                RETURN result_time;
        END CASE;

    -- support of date_bucket() when date is of {'datetime2', 'datetimeoffset'} datatype
    -- handling separately because both the datatypes have precision in milliseconds
    ELSIF date_arg_datatype IN ('sys.datetime2'::regtype, 'sys.datetimeoffset'::regtype) THEN
        -- when datepart is {year, quarter, month} make use of AGE() function to find number of buckets
        IF datepart IN ('year', 'quarter', 'month') THEN
            date_difference_interval := AGE(date_trunc('day', date::timestamp), date_trunc('day', origin::timestamp));
            years_diff := EXTRACT('Year' from date_difference_interval)::INT;
            months_diff := EXTRACT('Month' from date_difference_interval)::INT;
            CASE datepart
                WHEN 'year' THEN
                    -- Here we are finding how many buckets we have to add in the origin so that we can reach to a bucket in which date belongs.
                    -- For cases where origin > date, we might end up in a bucket which exceeds date by 1 bucket. 
                    -- For Ex. date_bucket(year, 2, '2010-01-01', '2019-01-01')) hence check if the result_time is greater then date.
                    -- For comparision we are trunceting the result_time to milliseconds
                    required_bucket := years_diff/number;
                    result_date := origin::timestamp + make_interval(years => required_bucket * number);
                    IF result_date > date::timestamp THEN
                        result_date = result_date - make_interval(years => number);
                    END IF;

                WHEN 'month' THEN
                    required_bucket := (12 * years_diff + months_diff)/number;
                    result_date := origin::timestamp + make_interval(months => required_bucket * number);
                    IF result_date > date::timestamp THEN
                        result_date = result_date - make_interval(months => number);
                    END IF;

                WHEN 'quarter' THEN
                    quarters_diff := (12 * years_diff + months_diff)/3;
                    required_bucket := quarters_diff/number;
                    result_date := origin::timestamp + make_interval(months => required_bucket * number * 3);
                    IF result_date > date::timestamp THEN
                        result_date = result_date - make_interval(months => number*3);
                    END IF;
            END CASE;  
        
        -- when datepart is {week, day, hour, minute, second, millisecond} make use of built-in date_bin() postgresql function. 
        ELSE
            -- trunceting origin to millisecond before passing it to date_bin() function. 
            -- store the difference between origin and trunceted origin to add it in the result of date_bin() function
            date_difference_interval := concat(number, ' ', datepart)::INTERVAL;
            millisec_trunc_diff_interval := (origin::timestamp - date_trunc('millisecond', origin::timestamp))::interval;
            result_date = date_bin(date_difference_interval, date::timestamp, date_trunc('millisecond', origin::timestamp)) + millisec_trunc_diff_interval;

            -- Filetering cases where the required bucket ends at date then date_bin() gives start point of this bucket as result.
            IF result_date + date_difference_interval <= date::timestamp THEN
                result_date = result_date + date_difference_interval;
            END IF;
        END IF;

        -- All the above operations are performed by converting every date datatype into TIMESTAMPS. 
        -- datetimeoffset is typecasted into TIMESTAMPS that changes the value. 
        -- Ex. '2023-02-23 09:19:21.23 +10:12'::sys.datetimeoffset::timestamp => '2023-02-22 23:07:21.23'
        -- The output of date_bucket() for datetimeoffset datatype will always be in the same time-zone as of provided date argument. 
        -- Here, converting TIMESTAMP into datetimeoffset datatype with the same timezone as of date argument.
        IF date_arg_datatype = 'sys.datetimeoffset'::regtype THEN
            timezone = sys.babelfish_get_datetimeoffset_tzoffset(date)::INTEGER;
            offset_string = PG_CATALOG.right(date::PG_CATALOG.TEXT, 6);
            result_date = result_date + make_interval(mins => timezone);
            RETURN concat(result_date, ' ', offset_string)::sys.datetimeoffset;
        ELSE
            RETURN result_date;
        END IF;

    -- support of date_bucket() when date is of {'date', 'datetime', 'smalldatetime'} datatype
    ELSE
        -- Round datetime to fixed bins (e.g. .000, .003, .007)
        IF date_arg_datatype = 'sys.datetime'::regtype THEN
            date := sys.babelfish_conv_string_to_datetime('DATETIME', date::TEXT)::sys.datetime;
            origin := sys.babelfish_conv_string_to_datetime('DATETIME', origin::TEXT)::sys.datetime;
        END IF;
        -- when datepart is {year, quarter, month} make use of AGE() function to find number of buckets
        IF datepart IN ('year', 'quarter', 'month') THEN
            date_difference_interval := AGE(date_trunc('day', date::timestamp), date_trunc('day', origin::timestamp));
            years_diff := EXTRACT('Year' from date_difference_interval)::INT;
            months_diff := EXTRACT('Month' from date_difference_interval)::INT;
            CASE datepart
                WHEN 'year' THEN
                    -- Here we are finding how many buckets we have to add in the origin so that we can reach to a bucket in which date belongs.
                    -- For cases where origin > date, we might end up in a bucket which exceeds date by 1 bucket. 
                    -- For Example. date_bucket(year, 2, '2010-01-01', '2019-01-01') hence check if the result_time is greater then date.
                    -- For comparision we are trunceting the result_time to milliseconds
                    required_bucket := years_diff/number;
                    result_date := origin::timestamp + make_interval(years => required_bucket * number);
                    IF result_date > date::timestamp THEN
                        result_date = result_date - make_interval(years => number);
                    END IF;

                WHEN 'month' THEN
                    required_bucket := (12 * years_diff + months_diff)/number;
                    result_date := origin::timestamp + make_interval(months => required_bucket * number);
                    IF result_date > date::timestamp THEN
                        result_date = result_date - make_interval(months => number);
                    END IF;

                WHEN 'quarter' THEN
                    quarters_diff := (12 * years_diff + months_diff)/3;
                    required_bucket := quarters_diff/number;
                    result_date := origin::timestamp + make_interval(months => required_bucket * number * 3);
                    IF result_date > date::timestamp THEN
                        result_date = result_date - make_interval(months => number * 3);
                    END IF;
            END CASE;
            RETURN result_date;
        
        -- when datepart is {week, day, hour, minute, second, millisecond} make use of built-in date_bin() postgresql function.
        ELSE
            -- trunceting origin to millisecond before passing it to date_bin() function. 
            -- store the difference between origin and trunceted origin to add it in the result of date_bin() function
            date_difference_interval := concat(number, ' ', datepart)::INTERVAL;
            result_date = date_bin(date_difference_interval, date::TIMESTAMP, origin::TIMESTAMP);
            -- Filetering cases where the required bucket ends at date then date_bin() gives start point of this bucket as result. 
            IF result_date + date_difference_interval <= date::TIMESTAMP THEN
                result_date = result_date + date_difference_interval;
            END IF;
            RETURN result_date;
        END IF;
    END IF;
END;
$body$
LANGUAGE plpgsql IMMUTABLE;

CREATE OR REPLACE FUNCTION sys.DATETRUNC(IN datepart PG_CATALOG.TEXT, IN date ANYELEMENT) RETURNS ANYELEMENT AS
$body$
DECLARE
    days_offset INT;
    v_day INT;
    result_date timestamp;
    input_expr_timestamp timestamp;
    date_arg_datatype regtype;
    offset_string PG_CATALOG.TEXT;
    datefirst_value INT;
BEGIN
    BEGIN
        /* perform input validation */
        date_arg_datatype := pg_typeof(date);
        IF datepart NOT IN ('year', 'quarter', 'month', 'week', 'tsql_week', 'hour', 'minute', 'second', 'millisecond', 'microsecond', 
                            'doy', 'day', 'nanosecond', 'tzoffset') THEN
            RAISE EXCEPTION '''%'' is not a recognized datetrunc option.', datepart;
        ELSIF date_arg_datatype NOT IN ('date'::regtype, 'time'::regtype, 'sys.datetime'::regtype, 'sys.datetime2'::regtype,
                                        'sys.datetimeoffset'::regtype, 'sys.smalldatetime'::regtype) THEN
            RAISE EXCEPTION 'Argument data type ''%'' is invalid for argument 2 of datetrunc function.', date_arg_datatype;
        ELSIF datepart IN ('nanosecond', 'tzoffset') THEN
            RAISE EXCEPTION 'The datepart ''%'' is not supported by date function datetrunc for data type ''%''.',datepart, date_arg_datatype;
        ELSIF datepart IN ('dow') THEN
            RAISE EXCEPTION 'The datepart ''weekday'' is not supported by date function datetrunc for data type ''%''.', date_arg_datatype;
        ELSIF date_arg_datatype = 'date'::regtype AND datepart IN ('hour', 'minute', 'second', 'millisecond', 'microsecond') THEN
            RAISE EXCEPTION 'The datepart ''%'' is not supported by date function datetrunc for data type ''date''.', datepart;
        ELSIF date_arg_datatype = 'datetime'::regtype AND datepart IN ('microsecond') THEN
            RAISE EXCEPTION 'The datepart ''%'' is not supported by date function datetrunc for data type ''datetime''.', datepart;
        ELSIF date_arg_datatype = 'smalldatetime'::regtype AND datepart IN ('millisecond', 'microsecond') THEN
            RAISE EXCEPTION 'The datepart ''%'' is not supported by date function datetrunc for data type ''smalldatetime''.', datepart;
        ELSIF date_arg_datatype = 'time'::regtype THEN
            IF datepart IN ('year', 'quarter', 'month', 'doy', 'day', 'week', 'tsql_week') THEN
                RAISE EXCEPTION 'The datepart ''%'' is not supported by date function datetrunc for data type ''time''.', datepart;
            END IF;
            -- Limitation in determining if the specified fractional scale (if provided any) for time datatype is 
            -- insufficient to support provided datepart (millisecond, microsecond) value
        ELSIF date_arg_datatype IN ('datetime2'::regtype, 'datetimeoffset'::regtype) THEN
            -- Limitation in determining if the specified fractional scale (if provided any) for the above datatype is
            -- insufficient to support for provided datepart (millisecond, microsecond) value
        END IF;

        /* input validation is complete, proceed with result calculation. */
        IF date_arg_datatype = 'time'::regtype THEN
            RETURN date_trunc(datepart, date);
        ELSE
            input_expr_timestamp = date::timestamp;
            -- preserving offset_string value in the case of datetimeoffset datatype before converting it to timestamps 
            IF date_arg_datatype = 'sys.datetimeoffset'::regtype THEN
                offset_string = PG_CATALOG.RIGHT(date::PG_CATALOG.TEXT, 6);
                input_expr_timestamp := PG_CATALOG.LEFT(date::PG_CATALOG.TEXT, -6)::timestamp;
            END IF;
            CASE
                WHEN datepart IN ('year', 'quarter', 'month', 'week', 'hour', 'minute', 'second', 'millisecond', 'microsecond')  THEN
                    result_date := date_trunc(datepart, input_expr_timestamp);
                WHEN datepart IN ('doy', 'day') THEN
                    result_date := date_trunc('day', input_expr_timestamp);
                WHEN datepart IN ('tsql_week') THEN
                -- sql server datepart 'iso_week' is similar to postgres 'week' datepart
                -- handle sql server datepart 'week' here based on the value of set variable 'DATEFIRST'
                    v_day := EXTRACT(dow from input_expr_timestamp)::INT;
                    datefirst_value := current_setting('babelfishpg_tsql.datefirst')::INT;
                    IF v_day = 0 THEN
                        v_day := 7;
                    END IF;
                    result_date := date_trunc('day', input_expr_timestamp);
                    days_offset := (7 + v_day - datefirst_value)%7;
                    result_date := result_date - make_interval(days => days_offset);
            END CASE;
            -- concat offset_string to result_date in case of datetimeoffset before converting it to datetimeoffset datatype.
            IF date_arg_datatype = 'sys.datetimeoffset'::regtype THEN
                RETURN concat(result_date, ' ', offset_string)::sys.datetimeoffset;
            ELSE
                RETURN result_date;
            END IF;
        END IF;
    END;
END;
$body$
LANGUAGE plpgsql STABLE;

CREATE OR REPLACE FUNCTION sys.bbf_get_immediate_base_type_of_UDT(OID)
RETURNS OID
AS 'babelfishpg_tsql', 'get_immediate_base_type_of_UDT'
LANGUAGE C IMMUTABLE STRICT PARALLEL SAFE;

-- wrapper functions for reverse
CREATE OR REPLACE FUNCTION sys.reverse(string ANYELEMENT)
RETURNS sys.VARCHAR
AS
$BODY$
DECLARE
    string_arg_datatype text;
    string_arg_typeid oid;
    string_basetype oid;
BEGIN
    string_arg_typeid := pg_typeof(string)::oid;
    string_arg_datatype := sys.translate_pg_type_to_tsql(string_arg_typeid);
    IF string_arg_datatype IS NULL THEN
        -- for User Defined Datatype, use immediate base type to check for argument datatype validation
        string_basetype := sys.bbf_get_immediate_base_type_of_UDT(string_arg_typeid);
        string_arg_datatype := sys.translate_pg_type_to_tsql(string_basetype);
    END IF;

    -- restricting arguments with invalid datatypes for reverse function
    IF string_arg_datatype IN ('image', 'sql_variant', 'xml', 'geometry', 'geography') THEN
        RAISE EXCEPTION 'Argument data type % is invalid for argument 1 of reverse function.', string_arg_datatype;
    END IF;

    IF string IS NULL THEN
        RETURN NULL;
    END IF;

    RETURN PG_CATALOG.reverse(string::sys.varchar);
END;
$BODY$
LANGUAGE plpgsql IMMUTABLE PARALLEL SAFE;

CREATE OR REPLACE FUNCTION sys.reverse(string sys.NCHAR)
RETURNS sys.NVARCHAR
AS
$BODY$
BEGIN
    RETURN PG_CATALOG.reverse(string);
END;
$BODY$
LANGUAGE plpgsql IMMUTABLE STRICT PARALLEL SAFE;

CREATE OR REPLACE FUNCTION sys.reverse(string sys.NVARCHAR)
RETURNS sys.NVARCHAR
AS
$BODY$
BEGIN
    RETURN PG_CATALOG.reverse(string);
END;
$BODY$
LANGUAGE plpgsql IMMUTABLE STRICT PARALLEL SAFE;

-- Adding following definition will make sure that reverse with text input
-- will use following definition instead of PG reverse
CREATE OR REPLACE FUNCTION sys.reverse(string TEXT)
RETURNS sys.VARCHAR
AS
$BODY$
BEGIN
    RETURN PG_CATALOG.reverse(string);
END;
$BODY$
LANGUAGE plpgsql IMMUTABLE PARALLEL SAFE;

-- Adding following definition will make sure that reverse with ntext input
-- will use following definition instead of PG reverse
CREATE OR REPLACE FUNCTION sys.reverse(string NTEXT)
RETURNS sys.NVARCHAR
AS
$BODY$
BEGIN
    RETURN PG_CATALOG.reverse(string);
END;
$BODY$
LANGUAGE plpgsql IMMUTABLE PARALLEL SAFE;

create or replace view sys.tables as
with tt_internal as MATERIALIZED
(
  select * from sys.table_types_internal
)
select
  CAST(t.relname as sys._ci_sysname) as name
  , CAST(t.oid as int) as object_id
  , CAST(NULL as int) as principal_id
  , CAST(t.relnamespace  as int) as schema_id
  , 0 as parent_object_id
  , CAST('U' as sys.bpchar(2)) as type
  , CAST('USER_TABLE' as sys.nvarchar(60)) as type_desc
  , CAST((select string_agg(
                  case
                  when option like 'bbf_rel_create_date=%%' then substring(option, 21)
                  else NULL
                  end, ',')
          from unnest(t.reloptions) as option)
        as sys.datetime) as create_date
  , CAST((select string_agg(
                  case
                  when option like 'bbf_rel_create_date=%%' then substring(option, 21)
                  else NULL
                  end, ',')
          from unnest(t.reloptions) as option)
        as sys.datetime) as modify_date
  , CAST(0 as sys.bit) as is_ms_shipped
  , CAST(0 as sys.bit) as is_published
  , CAST(0 as sys.bit) as is_schema_published
  , case reltoastrelid when 0 then 0 else 1 end as lob_data_space_id
  , CAST(NULL as int) as filestream_data_space_id
  , CAST(relnatts as int) as max_column_id_used
  , CAST(0 as sys.bit) as lock_on_bulk_load
  , CAST(1 as sys.bit) as uses_ansi_nulls
  , CAST(0 as sys.bit) as is_replicated
  , CAST(0 as sys.bit) as has_replication_filter
  , CAST(0 as sys.bit) as is_merge_published
  , CAST(0 as sys.bit) as is_sync_tran_subscribed
  , CAST(0 as sys.bit) as has_unchecked_assembly_data
  , 0 as text_in_row_limit
  , CAST(0 as sys.bit) as large_value_types_out_of_row
  , CAST(0 as sys.bit) as is_tracked_by_cdc
  , CAST(0 as sys.tinyint) as lock_escalation
  , CAST('TABLE' as sys.nvarchar(60)) as lock_escalation_desc
  , CAST(0 as sys.bit) as is_filetable
  , CAST(0 as sys.tinyint) as durability
  , CAST('SCHEMA_AND_DATA' as sys.nvarchar(60)) as durability_desc
  , CAST(0 as sys.bit) is_memory_optimized
  , case relpersistence when 't' then CAST(2 as sys.tinyint) else CAST(0 as sys.tinyint) end as temporal_type
  , case relpersistence when 't' then CAST('SYSTEM_VERSIONED_TEMPORAL_TABLE' as sys.nvarchar(60)) else CAST('NON_TEMPORAL_TABLE' as sys.nvarchar(60)) end as temporal_type_desc
  , CAST(null as integer) as history_table_id
  , CAST(0 as sys.bit) as is_remote_data_archive_enabled
  , CAST(0 as sys.bit) as is_external
from pg_class t
inner join sys.schemas sch on sch.schema_id = t.relnamespace
left join tt_internal tt on t.oid = tt.typrelid
where tt.typrelid is null
and (t.relkind = 'r' or t.relkind = 'p')
and t.relispartition = false
and has_schema_privilege(t.relnamespace, 'USAGE')
and has_table_privilege(t.oid, 'SELECT,INSERT,UPDATE,DELETE,TRUNCATE,TRIGGER');
GRANT SELECT ON sys.tables TO PUBLIC;

create or replace view sys.all_columns as
select CAST(c.oid as int) as object_id
  , CAST(a.attname as sys.sysname) as name
  , CAST(a.attnum as int) as column_id
  , CAST(t.oid as int) as system_type_id
  , CAST(t.oid as int) as user_type_id
  , CAST(sys.tsql_type_max_length_helper(coalesce(tsql_type_name, tsql_base_type_name), a.attlen, a.atttypmod) as smallint) as max_length
  , CAST(case
      when a.atttypmod != -1 then 
        sys.tsql_type_precision_helper(coalesce(tsql_type_name, tsql_base_type_name), a.atttypmod)
      else 
        sys.tsql_type_precision_helper(coalesce(tsql_type_name, tsql_base_type_name), t.typtypmod)
    end as sys.tinyint) as precision
  , CAST(case
      when a.atttypmod != -1 THEN 
        sys.tsql_type_scale_helper(coalesce(tsql_type_name, tsql_base_type_name), a.atttypmod, false)
      else 
        sys.tsql_type_scale_helper(coalesce(tsql_type_name, tsql_base_type_name), t.typtypmod, false)
    end as sys.tinyint) as scale
  , CAST(coll.collname as sys.sysname) as collation_name
  , case when a.attnotnull then CAST(0 as sys.bit) else CAST(1 as sys.bit) end as is_nullable
  , CAST(0 as sys.bit) as is_ansi_padded
  , CAST(0 as sys.bit) as is_rowguidcol
  , CAST(case when a.attidentity <> ''::"char" then 1 else 0 end AS sys.bit) as is_identity
  , CAST(case when a.attgenerated <> ''::"char" then 1 else 0 end AS sys.bit) as is_computed
  , CAST(0 as sys.bit) as is_filestream
  , CAST(0 as sys.bit) as is_replicated
  , CAST(0 as sys.bit) as is_non_sql_subscribed
  , CAST(0 as sys.bit) as is_merge_published
  , CAST(0 as sys.bit) as is_dts_replicated
  , CAST(0 as sys.bit) as is_xml_document
  , CAST(0 as int) as xml_collection_id
  , CAST(coalesce(d.oid, 0) as int) as default_object_id
  , CAST(coalesce((select oid from pg_constraint where conrelid = t.oid and contype = 'c' and a.attnum = any(conkey) limit 1), 0) as int) as rule_object_id
  , CAST(0 as sys.bit) as is_sparse
  , CAST(0 as sys.bit) as is_column_set
  , CAST(0 as sys.tinyint) as generated_always_type
  , CAST('NOT_APPLICABLE' as sys.nvarchar(60)) as generated_always_type_desc
from pg_attribute a
inner join pg_class c on c.oid = a.attrelid
inner join pg_type t on t.oid = a.atttypid
inner join pg_namespace s on s.oid = c.relnamespace
left join sys.babelfish_namespace_ext ext on (s.nspname = ext.nspname and ext.dbid = sys.db_id())
left join pg_attrdef d on c.oid = d.adrelid and a.attnum = d.adnum
left join pg_collation coll on coll.oid = a.attcollation
, sys.translate_pg_type_to_tsql(a.atttypid) AS tsql_type_name
, sys.translate_pg_type_to_tsql(t.typbasetype) AS tsql_base_type_name
where not a.attisdropped
and (s.nspname = 'sys' or ext.nspname is not null)
-- r = ordinary table, i = index, S = sequence, t = TOAST table, v = view, m = materialized view, c = composite type, f = foreign table, p = partitioned table
and c.relkind in ('r', 'v', 'm', 'f', 'p')
and c.relispartition = false
and has_schema_privilege(s.oid, 'USAGE')
and has_column_privilege(quote_ident(s.nspname) ||'.'||quote_ident(c.relname), a.attname, 'SELECT,INSERT,UPDATE,REFERENCES')
and a.attnum > 0;
GRANT SELECT ON sys.all_columns TO PUBLIC;


-- internal function in order to workaround BABEL-1597
CREATE OR REPLACE FUNCTION sys.columns_internal()
RETURNS TABLE (
    out_object_id int,
    out_name sys.sysname,
    out_column_id int,
    out_system_type_id int,
    out_user_type_id int,
    out_max_length smallint,
    out_precision sys.tinyint,
    out_scale sys.tinyint,
    out_collation_name sys.sysname,
    out_collation_id int,
    out_offset smallint,
    out_is_nullable sys.bit,
    out_is_ansi_padded sys.bit,
    out_is_rowguidcol sys.bit,
    out_is_identity sys.bit,
    out_is_computed sys.bit,
    out_is_filestream sys.bit,
    out_is_replicated sys.bit,
    out_is_non_sql_subscribed sys.bit,
    out_is_merge_published sys.bit,
    out_is_dts_replicated sys.bit,
    out_is_xml_document sys.bit,
    out_xml_collection_id int,
    out_default_object_id int,
    out_rule_object_id int,
    out_is_sparse sys.bit,
    out_is_column_set sys.bit,
    out_generated_always_type sys.tinyint,
    out_generated_always_type_desc sys.nvarchar(60),
    out_encryption_type int,
    out_encryption_type_desc sys.nvarchar(64),
    out_encryption_algorithm_name sys.sysname,
    out_column_encryption_key_id int,
    out_column_encryption_key_database_name sys.sysname,
    out_is_hidden sys.bit,
    out_is_masked sys.bit,
    out_graph_type int,
    out_graph_type_desc sys.nvarchar(60)
)
AS
$$
BEGIN
	RETURN QUERY
		SELECT CAST(c.oid AS int),
			CAST(a.attname AS sys.sysname),
			CAST(a.attnum AS int),
			CASE 
			WHEN tsql_type_name IS NOT NULL OR t.typbasetype = 0 THEN
				-- either tsql or PG base type 
				CAST(a.atttypid AS int)
			ELSE 
				CAST(t.typbasetype AS int)
			END,
			CAST(a.atttypid AS int),
			CASE
			WHEN a.atttypmod != -1 THEN 
				sys.tsql_type_max_length_helper(coalesce(tsql_type_name, tsql_base_type_name), a.attlen, a.atttypmod)
			ELSE 
				sys.tsql_type_max_length_helper(coalesce(tsql_type_name, tsql_base_type_name), a.attlen, t.typtypmod)
			END,
			CASE
			WHEN a.atttypmod != -1 THEN 
				sys.tsql_type_precision_helper(coalesce(tsql_type_name, tsql_base_type_name), a.atttypmod)
			ELSE 
				sys.tsql_type_precision_helper(coalesce(tsql_type_name, tsql_base_type_name), t.typtypmod)
			END,
			CASE
			WHEN a.atttypmod != -1 THEN 
				sys.tsql_type_scale_helper(coalesce(tsql_type_name, tsql_base_type_name), a.atttypmod, false)
			ELSE 
				sys.tsql_type_scale_helper(coalesce(tsql_type_name, tsql_base_type_name), t.typtypmod, false)
			END,
			CAST(coll.collname AS sys.sysname),
			CAST(a.attcollation AS int),
			CAST(a.attnum AS smallint),
			CAST(case when a.attnotnull then 0 else 1 end AS sys.bit),
			CAST(case when t.typname in ('bpchar', 'nchar', 'binary') then 1 else 0 end AS sys.bit),
			CAST(0 AS sys.bit),
			CAST(case when a.attidentity <> ''::"char" then 1 else 0 end AS sys.bit),
			CAST(case when a.attgenerated <> ''::"char" then 1 else 0 end AS sys.bit),
			CAST(0 AS sys.bit),
			CAST(0 AS sys.bit),
			CAST(0 AS sys.bit),
			CAST(0 AS sys.bit),
			CAST(0 AS sys.bit),
			CAST(0 AS sys.bit),
			CAST(0 AS int),
			CAST(coalesce(d.oid, 0) AS int),
			CAST(coalesce((select oid from pg_constraint where conrelid = t.oid
						and contype = 'c' and a.attnum = any(conkey) limit 1), 0) AS int),
			CAST(0 AS sys.bit),
			CAST(0 AS sys.bit),
			CAST(0 AS sys.tinyint),
			CAST('NOT_APPLICABLE' AS sys.nvarchar(60)),
			CAST(null AS int),
			CAST(null AS sys.nvarchar(64)),
			CAST(null AS sys.sysname),
			CAST(null AS int),
			CAST(null AS sys.sysname),
			CAST(0 AS sys.bit),
			CAST(0 AS sys.bit),
			CAST(null AS int),
			CAST(null AS sys.nvarchar(60))
		FROM pg_attribute a
		INNER JOIN pg_class c ON c.oid = a.attrelid
		INNER JOIN pg_type t ON t.oid = a.atttypid
		INNER JOIN sys.schemas sch on c.relnamespace = sch.schema_id 
		INNER JOIN sys.pg_namespace_ext ext on sch.schema_id = ext.oid 
		LEFT JOIN pg_attrdef d ON c.oid = d.adrelid AND a.attnum = d.adnum
		LEFT JOIN pg_collation coll ON coll.oid = a.attcollation
		, sys.translate_pg_type_to_tsql(a.atttypid) AS tsql_type_name
		, sys.translate_pg_type_to_tsql(t.typbasetype) AS tsql_base_type_name
		WHERE NOT a.attisdropped
		AND a.attnum > 0
		-- r = ordinary table, i = index, S = sequence, t = TOAST table, v = view, m = materialized view, c = composite type, f = foreign table, p = partitioned table
		AND c.relkind IN ('r', 'v', 'm', 'f', 'p')
		AND c.relispartition = false
		AND has_schema_privilege(sch.schema_id, 'USAGE')
		AND has_column_privilege(a.attrelid, a.attname, 'SELECT,INSERT,UPDATE,REFERENCES')
		union all
		-- system tables information
		SELECT CAST(c.oid AS int),
			CAST(a.attname AS sys.sysname),
			CAST(a.attnum AS int),
			CASE 
			WHEN tsql_type_name IS NOT NULL OR t.typbasetype = 0 THEN
				-- either tsql or PG base type 
				CAST(a.atttypid AS int)
			ELSE 
				CAST(t.typbasetype AS int)
			END,
			CAST(a.atttypid AS int),
			CASE
			WHEN a.atttypmod != -1 THEN 
				sys.tsql_type_max_length_helper(coalesce(tsql_type_name, tsql_base_type_name), a.attlen, a.atttypmod)
			ELSE 
				sys.tsql_type_max_length_helper(coalesce(tsql_type_name, tsql_base_type_name), a.attlen, t.typtypmod)
			END,
			CASE
			WHEN a.atttypmod != -1 THEN 
				sys.tsql_type_precision_helper(coalesce(tsql_type_name, tsql_base_type_name), a.atttypmod)
			ELSE 
				sys.tsql_type_precision_helper(coalesce(tsql_type_name, tsql_base_type_name), t.typtypmod)
			END,
			CASE
			WHEN a.atttypmod != -1 THEN 
				sys.tsql_type_scale_helper(coalesce(tsql_type_name, tsql_base_type_name), a.atttypmod, false)
			ELSE 
				sys.tsql_type_scale_helper(coalesce(tsql_type_name, tsql_base_type_name), t.typtypmod, false)
			END,
			CAST(coll.collname AS sys.sysname),
			CAST(a.attcollation AS int),
			CAST(a.attnum AS smallint),
			CAST(case when a.attnotnull then 0 else 1 end AS sys.bit),
			CAST(case when t.typname in ('bpchar', 'nchar', 'binary') then 1 else 0 end AS sys.bit),
			CAST(0 AS sys.bit),
			CAST(case when a.attidentity <> ''::"char" then 1 else 0 end AS sys.bit),
			CAST(case when a.attgenerated <> ''::"char" then 1 else 0 end AS sys.bit),
			CAST(0 AS sys.bit),
			CAST(0 AS sys.bit),
			CAST(0 AS sys.bit),
			CAST(0 AS sys.bit),
			CAST(0 AS sys.bit),
			CAST(0 AS sys.bit),
			CAST(0 AS int),
			CAST(coalesce(d.oid, 0) AS int),
			CAST(coalesce((select oid from pg_constraint where conrelid = t.oid
						and contype = 'c' and a.attnum = any(conkey) limit 1), 0) AS int),
			CAST(0 AS sys.bit),
			CAST(0 AS sys.bit),
			CAST(0 AS sys.tinyint),
			CAST('NOT_APPLICABLE' AS sys.nvarchar(60)),
			CAST(null AS int),
			CAST(null AS sys.nvarchar(64)),
			CAST(null AS sys.sysname),
			CAST(null AS int),
			CAST(null AS sys.sysname),
			CAST(0 AS sys.bit),
			CAST(0 AS sys.bit),
			CAST(null AS int),
			CAST(null AS sys.nvarchar(60))
		FROM pg_attribute a
		INNER JOIN pg_class c ON c.oid = a.attrelid
		INNER JOIN pg_type t ON t.oid = a.atttypid
		INNER JOIN pg_namespace nsp ON (nsp.oid = c.relnamespace and nsp.nspname = 'sys')
		LEFT JOIN pg_attrdef d ON c.oid = d.adrelid AND a.attnum = d.adnum
		LEFT JOIN pg_collation coll ON coll.oid = a.attcollation
		, sys.translate_pg_type_to_tsql(a.atttypid) AS tsql_type_name
		, sys.translate_pg_type_to_tsql(t.typbasetype) AS tsql_base_type_name
		WHERE NOT a.attisdropped
		AND a.attnum > 0
		AND c.relkind = 'r'
		AND has_schema_privilege(nsp.oid, 'USAGE')
		AND has_column_privilege(a.attrelid, a.attname, 'SELECT,INSERT,UPDATE,REFERENCES');
END;
$$
language plpgsql STABLE;

create or replace view sys.indexes as
-- Get all indexes from all system and user tables
with index_id_map as MATERIALIZED(
  select
    indexrelid,
    case
      when indisclustered then 1
      else 1+row_number() over(partition by indrelid order by indexrelid)
    end as index_id
  from pg_index
)
select
  cast(X.indrelid as int) as object_id
  , cast(I.relname as sys.sysname) as name
  , cast(case when X.indisclustered then 1 else 2 end as sys.tinyint) as type
  , cast(case when X.indisclustered then 'CLUSTERED' else 'NONCLUSTERED' end as sys.nvarchar(60)) as type_desc
  , cast(case when X.indisunique then 1 else 0 end as sys.bit) as is_unique
  , cast(I.reltablespace as int) as data_space_id
  , cast(0 as sys.bit) as ignore_dup_key
  , cast(case when X.indisprimary then 1 else 0 end as sys.bit) as is_primary_key
  , cast(case when const.oid is null then 0 else 1 end as sys.bit) as is_unique_constraint
  , cast(0 as sys.tinyint) as fill_factor
  , cast(case when X.indpred is null then 0 else 1 end as sys.bit) as is_padded
  , cast(case when X.indisready then 0 else 1 end as sys.bit) as is_disabled
  , cast(0 as sys.bit) as is_hypothetical
  , cast(1 as sys.bit) as allow_row_locks
  , cast(1 as sys.bit) as allow_page_locks
  , cast(0 as sys.bit) as has_filter
  , cast(null as sys.nvarchar) as filter_definition
  , cast(0 as sys.bit) as auto_created
  , cast(imap.index_id as int) as index_id
from pg_index X 
inner join index_id_map imap on imap.indexrelid = X.indexrelid
inner join pg_class I on I.oid = X.indexrelid and (I.relkind = 'i' or I.relkind = 'I') and I.relispartition = false
inner join pg_namespace nsp on nsp.oid = I.relnamespace
left join sys.babelfish_namespace_ext ext on (nsp.nspname = ext.nspname and ext.dbid = sys.db_id())
-- check if index is a unique constraint
left join pg_constraint const on const.conindid = I.oid and const.contype = 'u'
where has_schema_privilege(I.relnamespace, 'USAGE')
-- index is active
and X.indislive 
-- filter to get all the objects that belong to sys or babelfish schemas
and (nsp.nspname = 'sys' or ext.nspname is not null)

union all 
-- Create HEAP entries for each system and user table
select
  cast(t.oid as int) as object_id
  , cast(null as sys.sysname) as name
  , cast(0 as sys.tinyint) as type
  , cast('HEAP' as sys.nvarchar(60)) as type_desc
  , cast(0 as sys.bit) as is_unique
  , cast(1 as int) as data_space_id
  , cast(0 as sys.bit) as ignore_dup_key
  , cast(0 as sys.bit) as is_primary_key
  , cast(0 as sys.bit) as is_unique_constraint
  , cast(0 as sys.tinyint) as fill_factor
  , cast(0 as sys.bit) as is_padded
  , cast(0 as sys.bit) as is_disabled
  , cast(0 as sys.bit) as is_hypothetical
  , cast(1 as sys.bit) as allow_row_locks
  , cast(1 as sys.bit) as allow_page_locks
  , cast(0 as sys.bit) as has_filter
  , cast(null as sys.nvarchar) as filter_definition
  , cast(0 as sys.bit) as auto_created
  , cast(0 as int) as index_id
from pg_class t
inner join pg_namespace nsp on nsp.oid = t.relnamespace
left join sys.babelfish_namespace_ext ext on (nsp.nspname = ext.nspname and ext.dbid = sys.db_id())
where (t.relkind = 'r' or t.relkind = 'p')
and t.relispartition = false
-- filter to get all the objects that belong to sys or babelfish schemas
and (nsp.nspname = 'sys' or ext.nspname is not null)
and has_schema_privilege(t.relnamespace, 'USAGE')
and has_table_privilege(t.oid, 'SELECT,INSERT,UPDATE,DELETE,TRUNCATE,TRIGGER')
order by object_id, type_desc;
GRANT SELECT ON sys.indexes TO PUBLIC;

create or replace view sys.all_objects as
select 
    name collate sys.database_default
  , cast (object_id as integer) 
  , cast ( principal_id as integer)
  , cast (schema_id as integer)
  , cast (parent_object_id as integer)
  , type collate sys.database_default
  , cast (type_desc as sys.nvarchar(60))
  , cast (create_date as sys.datetime)
  , cast (modify_date as sys.datetime)
  , is_ms_shipped
  , cast (is_published as sys.bit)
  , cast (is_schema_published as sys.bit)
from
(
-- Currently for pg_class, pg_proc UNIONs, we separated user defined objects and system objects because the 
-- optimiser will be able to make a better estimation of number of rows(in case the query contains a filter on 
-- is_ms_shipped column) and in turn chooses a better query plan. 

-- details of system tables
select
    t.relname::sys.sysname as name
  , t.oid as object_id
  , null::integer as principal_id
  , s.oid as schema_id
  , 0 as parent_object_id
  , 'U'::char(2) as type
  , 'USER_TABLE' as type_desc
  , null::timestamp as create_date
  , null::timestamp as modify_date
  , 1::sys.bit as is_ms_shipped
  , 0 as is_published
  , 0 as is_schema_published
from pg_class t inner join pg_namespace s on s.oid = t.relnamespace
left join sys.table_types_internal tt on t.oid = tt.typrelid
left join sys.babelfish_namespace_ext ext on (s.nspname = ext.nspname and ext.dbid = sys.db_id())
left join sys.shipped_objects_not_in_sys nis on nis.name = t.relname and nis.schemaid = s.oid and nis.type = 'U'
where t.relpersistence in ('p', 'u', 't')
and t.relkind = 'r'
and (s.nspname = 'sys' or (nis.name is not null and ext.nspname is not null))
and tt.typrelid is null
and has_schema_privilege(s.oid, 'USAGE')
and has_table_privilege(t.oid, 'SELECT,INSERT,UPDATE,DELETE,TRUNCATE,TRIGGER')
 
union all
-- details of user defined tables
select
    t.relname::sys.sysname as name
  , t.oid as object_id
  , null::integer as principal_id
  , s.oid as schema_id
  , 0 as parent_object_id
  , 'U'::char(2) as type
  , 'USER_TABLE' as type_desc
  , null::timestamp as create_date
  , null::timestamp as modify_date
  , 0::sys.bit as is_ms_shipped
  , 0 as is_published
  , 0 as is_schema_published
from pg_class t inner join pg_namespace s on s.oid = t.relnamespace
left join sys.table_types_internal tt on t.oid = tt.typrelid
left join sys.babelfish_namespace_ext ext on (s.nspname = ext.nspname and ext.dbid = sys.db_id())
left join sys.shipped_objects_not_in_sys nis on nis.name = t.relname and nis.schemaid = s.oid and nis.type = 'U'
where t.relpersistence in ('p', 'u', 't')
and (t.relkind = 'r' or t.relkind = 'p')
and t.relispartition = false
and s.nspname <> 'sys' and nis.name is null
and ext.nspname is not null
and tt.typrelid is null
and has_schema_privilege(s.oid, 'USAGE')
and has_table_privilege(t.oid, 'SELECT,INSERT,UPDATE,DELETE,TRUNCATE,TRIGGER')
 
union all
-- details of system views
select
    t.relname::sys.sysname as name
  , t.oid as object_id
  , null::integer as principal_id
  , s.oid as schema_id
  , 0 as parent_object_id
  , 'V'::char(2) as type
  , 'VIEW'::varchar(60) as type_desc
  , null::timestamp as create_date
  , null::timestamp as modify_date
  , 1::sys.bit as is_ms_shipped
  , 0 as is_published
  , 0 as is_schema_published
from pg_class t inner join pg_namespace s on s.oid = t.relnamespace
left join sys.babelfish_namespace_ext ext on (s.nspname = ext.nspname and ext.dbid = sys.db_id())
left join sys.shipped_objects_not_in_sys nis on nis.name = t.relname and nis.schemaid = s.oid and nis.type = 'V'
where t.relkind = 'v'
and (s.nspname = 'sys' or (nis.name is not null and ext.nspname is not null))
and has_schema_privilege(s.oid, 'USAGE')
and has_table_privilege(t.oid, 'SELECT,INSERT,UPDATE,DELETE,TRUNCATE,TRIGGER')
union all
-- Details of user defined views
select
    t.relname::sys.sysname as name
  , t.oid as object_id
  , null::integer as principal_id
  , s.oid as schema_id
  , 0 as parent_object_id
  , 'V'::char(2) as type
  , 'VIEW'::varchar(60) as type_desc
  , null::timestamp as create_date
  , null::timestamp as modify_date
  , 0::sys.bit as is_ms_shipped
  , 0 as is_published
  , 0 as is_schema_published
from pg_class t inner join pg_namespace s on s.oid = t.relnamespace
left join sys.babelfish_namespace_ext ext on (s.nspname = ext.nspname and ext.dbid = sys.db_id())
left join sys.shipped_objects_not_in_sys nis on nis.name = t.relname and nis.schemaid = s.oid and nis.type = 'V'
where t.relkind = 'v'
and s.nspname <> 'sys' and nis.name is null
and ext.nspname is not null
and has_schema_privilege(s.oid, 'USAGE')
and has_table_privilege(t.oid, 'SELECT,INSERT,UPDATE,DELETE,TRUNCATE,TRIGGER')
union all
-- details of user defined and system foreign key constraints
select
    c.conname::sys.sysname as name
  , c.oid as object_id
  , null::integer as principal_id
  , s.oid as schema_id
  , c.conrelid as parent_object_id
  , 'F'::char(2) as type
  , 'FOREIGN_KEY_CONSTRAINT'
  , null::timestamp as create_date
  , null::timestamp as modify_date
  , CAST (case when (s.nspname = 'sys' or nis.name is not null) then 1
         else 0 end as sys.bit ) as is_ms_shipped
  , 0 as is_published
  , 0 as is_schema_published
from pg_constraint c
inner join pg_namespace s on s.oid = c.connamespace
left join sys.babelfish_namespace_ext ext on (s.nspname = ext.nspname and ext.dbid = sys.db_id())
left join sys.shipped_objects_not_in_sys nis on nis.name = c.conname and nis.schemaid = s.oid and nis.type = 'F'
where has_schema_privilege(s.oid, 'USAGE')
and c.contype = 'f'
and (s.nspname = 'sys' or ext.nspname is not null)
union all
-- details of user defined and system primary key constraints
select
    c.conname::sys.sysname as name
  , c.oid as object_id
  , null::integer as principal_id
  , s.oid as schema_id
  , c.conrelid as parent_object_id
  , 'PK'::char(2) as type
  , 'PRIMARY_KEY_CONSTRAINT' as type_desc
  , null::timestamp as create_date
  , null::timestamp as modify_date
  , CAST (case when (s.nspname = 'sys' or nis.name is not null) then 1
         else 0 end as sys.bit ) as is_ms_shipped
  , 0 as is_published
  , 0 as is_schema_published
from pg_constraint c
inner join pg_namespace s on s.oid = c.connamespace
left join sys.babelfish_namespace_ext ext on (s.nspname = ext.nspname and ext.dbid = sys.db_id())
left join sys.shipped_objects_not_in_sys nis on nis.name = c.conname and nis.schemaid = s.oid and nis.type = 'PK'
where has_schema_privilege(s.oid, 'USAGE')
and c.contype = 'p'
and (s.nspname = 'sys' or ext.nspname is not null)
union all
-- details of system defined procedures
select
    p.proname::sys.sysname as name 
  , p.oid as object_id
  , null::integer as principal_id
  , s.oid as schema_id
  , cast (case when tr.tgrelid is not null 
  		       then tr.tgrelid 
  		       else 0 end as int) 
    as parent_object_id
  , case p.prokind
      when 'p' then 'P'::char(2)
      when 'a' then 'AF'::char(2)
      else
        case 
          when t.typname = 'trigger'
            then 'TR'::char(2)
          when p.proretset then
            case 
              when t.typtype = 'c'
                then 'TF'::char(2)
              else 'IF'::char(2)
            end
          else 'FN'::char(2)
        end
    end as type
  , case p.prokind
      when 'p' then 'SQL_STORED_PROCEDURE'::varchar(60)
      when 'a' then 'AGGREGATE_FUNCTION'::varchar(60)
      else
        case 
          when t.typname = 'trigger'
            then 'SQL_TRIGGER'::varchar(60)
          when p.proretset then
            case 
              when t.typtype = 'c'
                then 'SQL_TABLE_VALUED_FUNCTION'::varchar(60)
              else 'SQL_INLINE_TABLE_VALUED_FUNCTION'::varchar(60)
            end
          else 'SQL_SCALAR_FUNCTION'::varchar(60)
        end
    end as type_desc
  , null::timestamp as create_date
  , null::timestamp as modify_date
  , 1::sys.bit as is_ms_shipped
  , 0 as is_published
  , 0 as is_schema_published
from pg_proc p
inner join pg_namespace s on s.oid = p.pronamespace
inner join pg_catalog.pg_type t on t.oid = p.prorettype
left join pg_trigger tr on tr.tgfoid = p.oid
left join sys.babelfish_namespace_ext ext on (s.nspname = ext.nspname and ext.dbid = sys.db_id())
left join sys.shipped_objects_not_in_sys nis on nis.name = p.proname and nis.schemaid = s.oid 
and nis.type = (case p.prokind
      when 'p' then 'P'::char(2)
      when 'a' then 'AF'::char(2)
      else
        case 
          when t.typname = 'trigger'
            then 'TR'::char(2)
          when p.proretset then
            case 
              when t.typtype = 'c'
                then 'TF'::char(2)
              else 'IF'::char(2)
            end
          else 'FN'::char(2)
        end
    end)
where (s.nspname = 'sys' or (nis.name is not null and ext.nspname is not null))
and has_schema_privilege(s.oid, 'USAGE')
and has_function_privilege(p.oid, 'EXECUTE')
and p.proname != 'pltsql_call_handler'
 
union all
-- details of user defined procedures
select
    p.proname::sys.sysname as name 
  , p.oid as object_id
  , null::integer as principal_id
  , s.oid as schema_id
  , cast (case when tr.tgrelid is not null 
  		       then tr.tgrelid 
  		       else 0 end as int) 
    as parent_object_id
  , case p.prokind
      when 'p' then 'P'::char(2)
      when 'a' then 'AF'::char(2)
      else
        case 
          when t.typname = 'trigger'
            then 'TR'::char(2)
          when p.proretset then
            case 
              when t.typtype = 'c'
                then 'TF'::char(2)
              else 'IF'::char(2)
            end
          else 'FN'::char(2)
        end
    end as type
  , case p.prokind
      when 'p' then 'SQL_STORED_PROCEDURE'::varchar(60)
      when 'a' then 'AGGREGATE_FUNCTION'::varchar(60)
      else
        case 
          when t.typname = 'trigger'
            then 'SQL_TRIGGER'::varchar(60)
          when p.proretset then
            case 
              when t.typtype = 'c'
                then 'SQL_TABLE_VALUED_FUNCTION'::varchar(60)
              else 'SQL_INLINE_TABLE_VALUED_FUNCTION'::varchar(60)
            end
          else 'SQL_SCALAR_FUNCTION'::varchar(60)
        end
    end as type_desc
  , null::timestamp as create_date
  , null::timestamp as modify_date
  , 0::sys.bit as is_ms_shipped
  , 0 as is_published
  , 0 as is_schema_published
from pg_proc p
inner join pg_namespace s on s.oid = p.pronamespace
inner join pg_catalog.pg_type t on t.oid = p.prorettype
left join pg_trigger tr on tr.tgfoid = p.oid
left join sys.babelfish_namespace_ext ext on (s.nspname = ext.nspname and ext.dbid = sys.db_id())
left join sys.shipped_objects_not_in_sys nis on nis.name = p.proname and nis.schemaid = s.oid 
and nis.type = (case p.prokind
      when 'p' then 'P'::char(2)
      when 'a' then 'AF'::char(2)
      else
        case 
          when t.typname = 'trigger'
            then 'TR'::char(2)
          when p.proretset then
            case 
              when t.typtype = 'c'
                then 'TF'::char(2)
              else 'IF'::char(2)
            end
          else 'FN'::char(2)
        end
    end)
where s.nspname <> 'sys' and nis.name is null
and ext.nspname is not null
and has_schema_privilege(s.oid, 'USAGE')
and has_function_privilege(p.oid, 'EXECUTE')
 
union all
-- details of all default constraints
select
    ('DF_' || o.relname || '_' || d.oid)::sys.sysname as name
  , d.oid as object_id
  , null::int as principal_id
  , o.relnamespace as schema_id
  , d.adrelid as parent_object_id
  , 'D'::char(2) as type
  , 'DEFAULT_CONSTRAINT'::sys.nvarchar(60) AS type_desc
  , null::timestamp as create_date
  , null::timestamp as modify_date
  , CAST (case when (s.nspname = 'sys' or nis.name is not null) then 1
         else 0 end as sys.bit ) as is_ms_shipped
  , 0 as is_published
  , 0 as is_schema_published
from pg_catalog.pg_attrdef d
inner join pg_attribute a on a.attrelid = d.adrelid and d.adnum = a.attnum
inner join pg_class o on d.adrelid = o.oid
inner join pg_namespace s on s.oid = o.relnamespace
left join sys.babelfish_namespace_ext ext on (s.nspname = ext.nspname and ext.dbid = sys.db_id())
left join sys.shipped_objects_not_in_sys nis on nis.name = ('DF_' || o.relname || '_' || d.oid) and nis.schemaid = s.oid and nis.type = 'D'
where a.atthasdef = 't' and a.attgenerated = ''
and (s.nspname = 'sys' or ext.nspname is not null)
and has_schema_privilege(s.oid, 'USAGE')
and has_column_privilege(a.attrelid, a.attname, 'SELECT,INSERT,UPDATE,REFERENCES')
union all
-- details of all check constraints
select
    c.conname::sys.sysname
  , c.oid::integer as object_id
  , NULL::integer as principal_id 
  , s.oid as schema_id
  , c.conrelid::integer as parent_object_id
  , 'C'::char(2) as type
  , 'CHECK_CONSTRAINT'::sys.nvarchar(60) as type_desc
  , null::sys.datetime as create_date
  , null::sys.datetime as modify_date
  , CAST (case when (s.nspname = 'sys' or nis.name is not null) then 1
         else 0 end as sys.bit ) as is_ms_shipped
  , 0 as is_published
  , 0 as is_schema_published
from pg_catalog.pg_constraint as c
inner join pg_namespace s on s.oid = c.connamespace
left join sys.babelfish_namespace_ext ext on (s.nspname = ext.nspname and ext.dbid = sys.db_id())
left join sys.shipped_objects_not_in_sys nis on nis.name = c.conname and nis.schemaid = s.oid and nis.type = 'C'
where has_schema_privilege(s.oid, 'USAGE')
and c.contype = 'c' and c.conrelid != 0
and (s.nspname = 'sys' or ext.nspname is not null)
union all
-- details of user defined and system defined sequence objects
select
  p.relname::sys.sysname as name
  , p.oid as object_id
  , null::integer as principal_id
  , s.oid as schema_id
  , 0 as parent_object_id
  , 'SO'::char(2) as type
  , 'SEQUENCE_OBJECT'::varchar(60) as type_desc
  , null::timestamp as create_date
  , null::timestamp as modify_date
  , CAST (case when (s.nspname = 'sys' or nis.name is not null) then 1
         else 0 end as sys.bit ) as is_ms_shipped
  , 0 as is_published
  , 0 as is_schema_published
from pg_class p
inner join pg_namespace s on s.oid = p.relnamespace
left join sys.babelfish_namespace_ext ext on (s.nspname = ext.nspname and ext.dbid = sys.db_id())
left join sys.shipped_objects_not_in_sys nis on nis.name = p.relname and nis.schemaid = s.oid and nis.type = 'SO'
where p.relkind = 'S'
and (s.nspname = 'sys' or ext.nspname is not null)
and has_schema_privilege(s.oid, 'USAGE')
union all
-- details of user defined table types
select
    ('TT_' || tt.name || '_' || tt.type_table_object_id)::sys.sysname as name
  , tt.type_table_object_id as object_id
  , tt.principal_id as principal_id
  , tt.schema_id as schema_id
  , 0 as parent_object_id
  , 'TT'::char(2) as type
  , 'TABLE_TYPE'::varchar(60) as type_desc
  , null::timestamp as create_date
  , null::timestamp as modify_date
  , CAST (case when (tt.schema_id::regnamespace::text = 'sys' or nis.name is not null) then 1
         else 0 end as sys.bit ) as is_ms_shipped
  , 0 as is_published
  , 0 as is_schema_published
from sys.table_types tt
left join sys.shipped_objects_not_in_sys nis on nis.name = ('TT_' || tt.name || '_' || tt.type_table_object_id)::name and nis.schemaid = tt.schema_id and nis.type = 'TT'
) ot;
GRANT SELECT ON sys.all_objects TO PUBLIC;

CREATE OR REPLACE VIEW sys.index_columns
AS
WITH index_id_map AS MATERIALIZED (
  SELECT
    indexrelid,
    CASE
      WHEN indisclustered THEN 1
      ELSE 1+row_number() OVER(PARTITION BY indrelid ORDER BY indexrelid)
    END AS index_id
  FROM pg_index
)
SELECT
    CAST(i.indrelid AS INT) AS object_id,
    -- should match index_id of sys.indexes 
    CAST(imap.index_id AS INT) AS index_id,
    CAST(a.index_column_id AS INT) AS index_column_id,
    CAST(a.attnum AS INT) AS column_id,
    CAST(CASE
            WHEN a.index_column_id <= i.indnkeyatts THEN a.index_column_id
            ELSE 0
         END AS SYS.TINYINT) AS key_ordinal,
    CAST(0 AS SYS.TINYINT) AS partition_ordinal,
    CAST(CASE
            WHEN i.indoption[a.index_column_id-1] & 1 = 1 THEN 1
            ELSE 0 
         END AS SYS.BIT) AS is_descending_key,
    CAST(CASE
            WHEN a.index_column_id > i.indnkeyatts THEN 1
            ELSE 0
         END AS SYS.BIT) AS is_included_column
FROM
    pg_index i
    INNER JOIN index_id_map imap ON imap.indexrelid = i.indexrelid
    INNER JOIN pg_class c ON i.indrelid = c.oid and c.relispartition = false
    INNER JOIN pg_namespace nsp ON nsp.oid = c.relnamespace
    LEFT JOIN sys.babelfish_namespace_ext ext ON (nsp.nspname = ext.nspname AND ext.dbid = sys.db_id())
    LEFT JOIN unnest(i.indkey) WITH ORDINALITY AS a(attnum, index_column_id) ON true
WHERE
    has_schema_privilege(c.relnamespace, 'USAGE') AND
    has_table_privilege(c.oid, 'SELECT,INSERT,UPDATE,DELETE,TRUNCATE,TRIGGER') AND
    (nsp.nspname = 'sys' OR ext.nspname is not null) AND
    i.indislive;
GRANT SELECT ON sys.index_columns TO PUBLIC;

/*
 * COLUMNS view internal
 */

CREATE OR REPLACE VIEW information_schema_tsql.columns_internal AS
	SELECT c.oid AS "TABLE_OID",
			CAST(nc.dbname AS sys.nvarchar(128)) AS "TABLE_CATALOG",
			CAST(ext.orig_name AS sys.nvarchar(128)) AS "TABLE_SCHEMA",
			CAST(
				COALESCE(
					(SELECT string_agg(
						CASE
						WHEN option LIKE 'bbf_original_rel_name=%' THEN substring(option, 23 /* prefix length */)
						ELSE NULL
						END, ',')
					FROM unnest(c.reloptions) AS option),
				  c.relname)
			  AS sys.nvarchar(128)) AS "TABLE_NAME",

			CAST(
				COALESCE(
					(SELECT string_agg(
						CASE
						WHEN option LIKE 'bbf_original_name=%' THEN substring(option, 19 /* prefix length */)
						ELSE NULL
						END, ',')
					FROM unnest(a.attoptions) AS option),
				  a.attname)
			  AS sys.nvarchar(128)) AS "COLUMN_NAME",

			CAST(a.attnum AS int) AS "ORDINAL_POSITION",
			CAST(CASE WHEN a.attgenerated = '' THEN pg_get_expr(ad.adbin, ad.adrelid) END AS sys.nvarchar(4000)) AS "COLUMN_DEFAULT",
			CAST(CASE WHEN a.attnotnull OR (t.typtype = 'd' AND t.typnotnull) THEN 'NO' ELSE 'YES' END
				AS varchar(3))
				AS "IS_NULLABLE",

			CAST(
				CASE WHEN tsql_type_name = 'sysname' THEN sys.translate_pg_type_to_tsql(t.typbasetype)
				WHEN tsql_type_name.tsql_type_name IS NULL THEN format_type(t.oid, NULL::integer)
				ELSE tsql_type_name END
				AS sys.nvarchar(128))
				AS "DATA_TYPE",

			CAST(
				information_schema_tsql._pgtsql_char_max_length(tsql_type_name, true_typmod)
				AS int)
				AS "CHARACTER_MAXIMUM_LENGTH",

			CAST(
				information_schema_tsql._pgtsql_char_octet_length(tsql_type_name, true_typmod)
				AS int)
				AS "CHARACTER_OCTET_LENGTH",

			CAST(
				/* Handle Tinyint separately */
				information_schema_tsql._pgtsql_numeric_precision(tsql_type_name, true_typid, true_typmod)
				AS sys.tinyint)
				AS "NUMERIC_PRECISION",

			CAST(
				information_schema_tsql._pgtsql_numeric_precision_radix(tsql_type_name, true_typid, true_typmod)
				AS smallint)
				AS "NUMERIC_PRECISION_RADIX",

			CAST(
				information_schema_tsql._pgtsql_numeric_scale(tsql_type_name, true_typid, true_typmod)
				AS int)
				AS "NUMERIC_SCALE",

			CAST(
				information_schema_tsql._pgtsql_datetime_precision(tsql_type_name, true_typmod)
				AS smallint)
				AS "DATETIME_PRECISION",

			CAST(null AS sys.nvarchar(128)) AS "CHARACTER_SET_CATALOG",
			CAST(null AS sys.nvarchar(128)) AS "CHARACTER_SET_SCHEMA",
			/*
			 * TODO: We need to first create mapping of collation name to char-set name;
			 * Until then return null.
			 */
			CAST(null AS sys.nvarchar(128)) AS "CHARACTER_SET_NAME",

			CAST(NULL as sys.nvarchar(128)) AS "COLLATION_CATALOG",
			CAST(NULL as sys.nvarchar(128)) AS "COLLATION_SCHEMA",

			/* Returns Babelfish specific collation name. */
			CAST(co.collname AS sys.nvarchar(128)) AS "COLLATION_NAME",

			CAST(CASE WHEN t.typtype = 'd' AND nt.nspname <> 'pg_catalog' AND nt.nspname <> 'sys'
				THEN nc.dbname ELSE null END
				AS sys.nvarchar(128)) AS "DOMAIN_CATALOG",
			CAST(CASE WHEN t.typtype = 'd' AND nt.nspname <> 'pg_catalog' AND nt.nspname <> 'sys'
				THEN ext.orig_name ELSE null END
				AS sys.nvarchar(128)) AS "DOMAIN_SCHEMA",
			CAST(CASE WHEN t.typtype = 'd' AND nt.nspname <> 'pg_catalog' AND nt.nspname <> 'sys'
				THEN t.typname ELSE null END
				AS sys.nvarchar(128)) AS "DOMAIN_NAME"

	FROM (pg_attribute a LEFT JOIN pg_attrdef ad ON attrelid = adrelid AND attnum = adnum)
		JOIN (pg_class c JOIN sys.pg_namespace_ext nc ON (c.relnamespace = nc.oid)) ON a.attrelid = c.oid
		JOIN (pg_type t JOIN pg_namespace nt ON (t.typnamespace = nt.oid)) ON a.atttypid = t.oid
		LEFT JOIN (pg_type bt JOIN pg_namespace nbt ON (bt.typnamespace = nbt.oid))
			ON (t.typtype = 'd' AND t.typbasetype = bt.oid)
		LEFT JOIN pg_collation co on co.oid = a.attcollation
		LEFT OUTER JOIN sys.babelfish_namespace_ext ext on nc.nspname = ext.nspname,
		information_schema_tsql._pgtsql_truetypid(nt, a, t) AS true_typid,
		information_schema_tsql._pgtsql_truetypmod(nt, a, t) AS true_typmod,
		sys.translate_pg_type_to_tsql(true_typid) AS tsql_type_name

	WHERE (NOT pg_is_other_temp_schema(nc.oid))
		AND a.attnum > 0 AND NOT a.attisdropped
		AND c.relkind IN ('r', 'v', 'p')
		AND c.relispartition = false
		AND (pg_has_role(c.relowner, 'USAGE')
			OR has_column_privilege(c.oid, a.attnum,
									'SELECT, INSERT, UPDATE, REFERENCES'))
		AND ext.dbid =sys.db_id();

/*
 * TABLES view
 */

CREATE OR REPLACE VIEW information_schema_tsql.tables AS
	SELECT CAST(nc.dbname AS sys.nvarchar(128)) AS "TABLE_CATALOG",
		   CAST(ext.orig_name AS sys.nvarchar(128)) AS "TABLE_SCHEMA",
		   CAST(
				COALESCE(
					(SELECT string_agg(
						CASE
						WHEN option LIKE 'bbf_original_rel_name=%' THEN substring(option, 23)
						ELSE NULL
						END, ',')
					FROM unnest(c.reloptions) AS option),
				c.relname)
			AS sys._ci_sysname) AS "TABLE_NAME",

		   CAST(
			 CASE WHEN c.relkind IN ('r', 'p') THEN 'BASE TABLE'
				  WHEN c.relkind = 'v' THEN 'VIEW'
				  ELSE null END
			 AS sys.varchar(10)) COLLATE sys.database_default AS "TABLE_TYPE"

	FROM sys.pg_namespace_ext nc JOIN pg_class c ON (nc.oid = c.relnamespace)
		   LEFT OUTER JOIN sys.babelfish_namespace_ext ext on nc.nspname = ext.nspname
		   LEFT JOIN sys.table_types_internal tt on c.oid = tt.typrelid

	WHERE c.relkind IN ('r', 'v', 'p')
		AND c.relispartition = false
		AND (NOT pg_is_other_temp_schema(nc.oid))
		AND tt.typrelid IS NULL
		AND (pg_has_role(c.relowner, 'USAGE')
			OR has_table_privilege(c.oid, 'SELECT, INSERT, UPDATE, DELETE, TRUNCATE, REFERENCES, TRIGGER')
			OR has_any_column_privilege(c.oid, 'SELECT, INSERT, UPDATE, REFERENCES') )
		AND ext.dbid = sys.db_id()
		AND (NOT c.relname = 'sysdatabases');

GRANT SELECT ON information_schema_tsql.tables TO PUBLIC;

/*
 * TABLE_CONSTRAINTS view
 */

CREATE OR REPLACE VIEW information_schema_tsql.table_constraints AS
    SELECT CAST(nc.dbname AS sys.nvarchar(128)) AS "CONSTRAINT_CATALOG",
           CAST(extc.orig_name AS sys.nvarchar(128)) AS "CONSTRAINT_SCHEMA",
           CAST(c.conname AS sys.sysname) AS "CONSTRAINT_NAME",
           CAST(nr.dbname AS sys.nvarchar(128)) AS "TABLE_CATALOG",
           CAST(extr.orig_name AS sys.nvarchar(128)) AS "TABLE_SCHEMA",
           CAST(r.relname AS sys.sysname) AS "TABLE_NAME",
           CAST(
             CASE c.contype WHEN 'c' THEN 'CHECK'
                            WHEN 'f' THEN 'FOREIGN KEY'
                            WHEN 'p' THEN 'PRIMARY KEY'
                            WHEN 'u' THEN 'UNIQUE' END
             AS sys.varchar(11)) COLLATE sys.database_default AS "CONSTRAINT_TYPE",
           CAST('NO' AS sys.varchar(2)) AS "IS_DEFERRABLE",
           CAST('NO' AS sys.varchar(2)) AS "INITIALLY_DEFERRED"

    FROM sys.pg_namespace_ext nc LEFT OUTER JOIN sys.babelfish_namespace_ext extc ON nc.nspname = extc.nspname,
         sys.pg_namespace_ext nr LEFT OUTER JOIN sys.babelfish_namespace_ext extr ON nr.nspname = extr.nspname,
         pg_constraint c,
         pg_class r

    WHERE nc.oid = c.connamespace AND nr.oid = r.relnamespace
          AND c.conrelid = r.oid
          AND c.contype NOT IN ('t', 'x')
          AND r.relkind IN ('r', 'p')
          AND relispartition = false
          AND (NOT pg_is_other_temp_schema(nr.oid))
          AND (pg_has_role(r.relowner, 'USAGE')
               OR has_table_privilege(r.oid, 'SELECT, INSERT, UPDATE, DELETE, TRUNCATE, REFERENCES, TRIGGER')
               OR has_any_column_privilege(r.oid, 'SELECT, INSERT, UPDATE, REFERENCES') )
		  AND  extc.dbid = sys.db_id();

GRANT SELECT ON information_schema_tsql.table_constraints TO PUBLIC;

/*
 * CHECK_CONSTRAINTS view
 */

CREATE OR REPLACE VIEW information_schema_tsql.check_constraints AS
    SELECT CAST(nc.dbname AS sys.nvarchar(128)) AS "CONSTRAINT_CATALOG",
	    CAST(extc.orig_name AS sys.nvarchar(128)) AS "CONSTRAINT_SCHEMA",
           CAST(c.conname AS sys.sysname) AS "CONSTRAINT_NAME",
	    CAST(sys.tsql_get_constraintdef(c.oid) AS sys.nvarchar(4000)) AS "CHECK_CLAUSE"

    FROM sys.pg_namespace_ext nc LEFT OUTER JOIN sys.babelfish_namespace_ext extc ON nc.nspname = extc.nspname,
         pg_constraint c,
         pg_class r

    WHERE nc.oid = c.connamespace AND nc.oid = r.relnamespace
          AND c.conrelid = r.oid
          AND c.contype = 'c'
          AND r.relkind IN ('r', 'p')
          AND r.relispartition = false
          AND (NOT pg_is_other_temp_schema(nc.oid))
          AND (pg_has_role(r.relowner, 'USAGE')
               OR has_table_privilege(r.oid, 'SELECT, INSERT, UPDATE, DELETE, TRUNCATE, REFERENCES, TRIGGER')
               OR has_any_column_privilege(r.oid, 'SELECT, INSERT, UPDATE, REFERENCES'))
		  AND  extc.dbid = sys.db_id();

GRANT SELECT ON information_schema_tsql.check_constraints TO PUBLIC;

/*
 * CONSTARINT_COLUMN_USAGE
 */

CREATE OR REPLACE VIEW information_schema_tsql.CONSTRAINT_COLUMN_USAGE AS
SELECT    CAST(tblcat AS sys.nvarchar(128)) AS "TABLE_CATALOG",
          CAST(tblschema AS sys.nvarchar(128)) AS "TABLE_SCHEMA",
          CAST(tblname AS sys.nvarchar(128)) AS "TABLE_NAME" ,
          CAST(colname AS sys.nvarchar(128)) AS "COLUMN_NAME",
          CAST(cstrcat AS sys.nvarchar(128)) AS "CONSTRAINT_CATALOG",
          CAST(cstrschema AS sys.nvarchar(128)) AS "CONSTRAINT_SCHEMA",
          CAST(cstrname AS sys.nvarchar(128)) AS "CONSTRAINT_NAME"

FROM (
        /* check constraints */
   SELECT DISTINCT extr.orig_name, r.relname, r.relowner, a.attname, extc.orig_name, c.conname, nr.dbname, nc.dbname
     FROM sys.pg_namespace_ext nc LEFT OUTER JOIN sys.babelfish_namespace_ext extc ON nc.nspname = extc.nspname,
          sys.pg_namespace_ext nr LEFT OUTER JOIN sys.babelfish_namespace_ext extr ON nr.nspname = extr.nspname,
          pg_attribute a,
          pg_constraint c,
          pg_class r, pg_depend d

     WHERE nr.oid = r.relnamespace
          AND r.oid = a.attrelid
          AND d.refclassid = 'pg_catalog.pg_class'::regclass
          AND d.refobjid = r.oid
          AND d.refobjsubid = a.attnum
          AND d.classid = 'pg_catalog.pg_constraint'::regclass
          AND d.objid = c.oid
          AND c.connamespace = nc.oid
          AND c.contype = 'c'
          AND r.relkind IN ('r', 'p')
          AND r.relispartition = false
          AND NOT a.attisdropped
	  AND (pg_has_role(r.relowner, 'USAGE')
		OR has_table_privilege(r.oid, 'SELECT, INSERT, UPDATE, DELETE, TRUNCATE, REFERENCES, TRIGGER')
		OR has_any_column_privilege(r.oid, 'SELECT, INSERT, UPDATE, REFERENCES'))

       UNION ALL

        /* unique/primary key/foreign key constraints */
   SELECT extr.orig_name, r.relname, r.relowner, a.attname, extc.orig_name, c.conname, nr.dbname, nc.dbname
     FROM sys.pg_namespace_ext nc LEFT OUTER JOIN sys.babelfish_namespace_ext extc ON nc.nspname = extc.nspname,
          sys.pg_namespace_ext nr LEFT OUTER JOIN sys.babelfish_namespace_ext extr ON nr.nspname = extr.nspname,
          pg_attribute a,
          pg_constraint c,
          pg_class r
     WHERE nr.oid = r.relnamespace
          AND r.oid = a.attrelid
          AND nc.oid = c.connamespace
          AND r.oid = c.conrelid
          AND a.attnum = ANY (c.conkey)
          AND NOT a.attisdropped
          AND c.contype IN ('p', 'u', 'f')
          AND r.relkind IN ('r', 'p')
          AND r.relispartition = false
	  AND (pg_has_role(r.relowner, 'USAGE')
		OR has_table_privilege(r.oid, 'SELECT, INSERT, UPDATE, DELETE, TRUNCATE, REFERENCES, TRIGGER')
		OR has_any_column_privilege(r.oid, 'SELECT, INSERT, UPDATE, REFERENCES'))

      ) AS x (tblschema, tblname, tblowner, colname, cstrschema, cstrname, tblcat, cstrcat);

GRANT SELECT ON information_schema_tsql.CONSTRAINT_COLUMN_USAGE TO PUBLIC;

CREATE OR REPLACE VIEW information_schema_tsql.key_column_usage AS
	SELECT
		CAST(nc.dbname AS sys.nvarchar(128)) AS "CONSTRAINT_CATALOG",
		CAST(ext.orig_name AS sys.nvarchar(128)) AS "CONSTRAINT_SCHEMA",
		CAST(c.conname AS sys.nvarchar(128)) AS "CONSTRAINT_NAME",
		CAST(nc.dbname AS sys.nvarchar(128)) AS "TABLE_CATALOG",
		CAST(ext.orig_name AS sys.nvarchar(128)) AS "TABLE_SCHEMA",
		CAST(r.relname AS sys.nvarchar(128)) AS "TABLE_NAME",
		CAST(a.attname AS sys.nvarchar(128)) AS "COLUMN_NAME",
		CAST(ord AS int) AS "ORDINAL_POSITION"	
	FROM
		pg_constraint c 
		JOIN pg_class r ON r.oid = c.conrelid AND c.contype in ('p','u','f') AND r.relkind in ('r','p') AND r.relispartition = false
		JOIN sys.pg_namespace_ext nc ON nc.oid = c.connamespace AND r.relnamespace = nc.oid 
		JOIN sys.babelfish_namespace_ext ext ON ext.nspname = nc.nspname AND ext.dbid = sys.db_id()
		CROSS JOIN unnest(c.conkey) WITH ORDINALITY AS ak(j,ord) 
		LEFT JOIN pg_attribute a ON a.attrelid = r.oid AND a.attnum = ak.j		
	WHERE
		pg_has_role(r.relowner, 'USAGE'::text) 
  		OR has_column_privilege(r.oid, a.attnum, 'SELECT, INSERT, UPDATE, REFERENCES'::text)
		AND NOT pg_is_other_temp_schema(nc.oid)
	;
GRANT SELECT ON information_schema_tsql.key_column_usage TO PUBLIC;

CREATE OR REPLACE VIEW sys.sp_tables_view AS
SELECT
t2.dbname AS TABLE_QUALIFIER,
CAST(t3.name AS name) AS TABLE_OWNER,
t1.relname AS TABLE_NAME,

CASE 
WHEN t1.relkind = 'v' 
	THEN 'VIEW'
ELSE 'TABLE'
END AS TABLE_TYPE,

CAST(NULL AS varchar(254)) AS remarks
FROM pg_catalog.pg_class AS t1, sys.pg_namespace_ext AS t2, sys.schemas AS t3
WHERE t1.relnamespace = t3.schema_id AND t1.relnamespace = t2.oid AND t1.relkind IN ('r','p','v','m') 
AND t1.relispartition = false
AND has_schema_privilege(t1.relnamespace, 'USAGE')
AND has_table_privilege(t1.oid, 'SELECT,INSERT,UPDATE,DELETE,TRUNCATE,TRIGGER');
GRANT SELECT ON sys.sp_tables_view TO PUBLIC;

CREATE OR REPLACE FUNCTION sys.babelfish_split_identifier(IN identifier VARCHAR, OUT value VARCHAR)
RETURNS SETOF VARCHAR AS 'babelfishpg_tsql', 'split_identifier_internal'
LANGUAGE C IMMUTABLE STRICT PARALLEL SAFE;

CREATE OR REPLACE PROCEDURE sys.babelfish_sp_rename_word_parse(
	IN "@input" sys.nvarchar(776),
	IN "@objtype" sys.varchar(13),
	INOUT "@subname" sys.nvarchar(776),
	INOUT "@curr_relname" sys.nvarchar(776),
	INOUT "@schemaname" sys.nvarchar(776),
	INOUT "@dbname" sys.nvarchar(776)
)
AS $$
BEGIN
	SELECT (ROW_NUMBER() OVER (ORDER BY NULL)) as row, * 
	INTO #sp_rename_temptable 
	FROM sys.babelfish_split_identifier(@input) ORDER BY row DESC;

	SELECT (ROW_NUMBER() OVER (ORDER BY NULL)) as id, * 
	INTO #sp_rename_temptable2 
	FROM #sp_rename_temptable;
	
	DECLARE @row_count INT;
	SELECT @row_count = COUNT(*) FROM #sp_rename_temptable2;

	IF @objtype = 'COLUMN'
		BEGIN
			IF @row_count = 1
				BEGIN
					THROW 33557097, N'Either the parameter @objname is ambiguous or the claimed @objtype (COLUMN) is wrong.', 1;
				END
			ELSE IF @row_count > 4
				BEGIN
					THROW 33557097, N'No item by the given @objname could be found in the current database', 1;
				END
			ELSE
				BEGIN
					IF @row_count > 1
						BEGIN
							SELECT @subname = value FROM #sp_rename_temptable2 WHERE id = 1;
							SELECT @curr_relname = value FROM #sp_rename_temptable2 WHERE id = 2;
							SET @schemaname = sys.schema_name();

						END
					IF @row_count > 2
						BEGIN
							SELECT @schemaname = value FROM #sp_rename_temptable2 WHERE id = 3;
						END
					IF @row_count > 3
						BEGIN
							SELECT @dbname = value FROM #sp_rename_temptable2 WHERE id = 4;
							IF @dbname != sys.db_name()
								BEGIN
									THROW 33557097, N'No item by the given @objname could be found in the current database', 1;
								END
						END
				END
		END
	ELSE
		BEGIN
			IF @row_count > 3
				BEGIN
					THROW 33557097, N'No item by the given @objname could be found in the current database', 1;
				END
			ELSE
				BEGIN
					SET @curr_relname = NULL;
					IF @row_count > 0
						BEGIN
							SELECT @subname = value FROM #sp_rename_temptable2 WHERE id = 1;
							SET @schemaname = sys.schema_name();
						END
					IF @row_count > 1
						BEGIN
							SELECT @schemaname = value FROM #sp_rename_temptable2 WHERE id = 2;
						END
					IF @row_count > 2
						BEGIN
							SELECT @dbname = value FROM #sp_rename_temptable2 WHERE id = 3;
							IF @dbname != sys.db_name()
								BEGIN
									THROW 33557097, N'No item by the given @objname could be found in the current database', 1;
								END
						END
				END
		END
END;
$$
LANGUAGE 'pltsql';

CREATE OR REPLACE VIEW sys.sequences 
AS SELECT 
    so.*,
    CAST(0 as sys.sql_variant) AS start_value
    , CAST(0 as sys.sql_variant) AS increment
    , CAST(0 as sys.sql_variant) AS minimum_value
    , CAST(0 as sys.sql_variant) AS maximum_value
    , CAST(0 as sys.BIT) AS is_cycling
    , CAST(0 as sys.BIT) AS is_cached
    , CAST(0 as INT) AS cache_size
    , CAST(0 as INT) AS system_type_id
    , CAST(0 as INT) AS user_type_id
    , CAST(0 as sys.TINYINT) AS precision
    , CAST(0 as sys.TINYINT) AS scale
    , CAST(0 as sys.sql_variant) AS current_value
    , CAST(0 as sys.BIT) AS is_exhausted
    , CAST(0 as sys.sql_variant) AS last_used_value
FROM sys.objects so
WHERE FALSE;
GRANT SELECT ON sys.sequences TO PUBLIC;

-- Drops the temporary procedure used by the upgrade script.
-- Please have this be one of the last statements executed in this upgrade script.
DROP PROCEDURE sys.babelfish_drop_deprecated_object(varchar, varchar, varchar);

-- After upgrade, always run analyze for all babelfish catalogs.
CALL sys.analyze_babelfish_catalogs();

-- Reset search_path to not affect any subsequent scripts
SELECT set_config('search_path', trim(leading 'sys, ' from current_setting('search_path')), false);<|MERGE_RESOLUTION|>--- conflicted
+++ resolved
@@ -328,7 +328,6 @@
   ps.dbid = sys.db_id();
 GRANT SELECT ON sys.partition_schemes TO PUBLIC;
 
-<<<<<<< HEAD
 CREATE OR REPLACE FUNCTION sys.remove_accents_internal_using_cache(IN TEXT) RETURNS sys.NVARCHAR
 AS 'babelfishpg_tsql', 'remove_accents_internal_using_cache'
 LANGUAGE C
@@ -343,7 +342,7 @@
 AS 'babelfishpg_tsql', 'get_icu_minor_version'
 LANGUAGE C
 IMMUTABLE STRICT PARALLEL SAFE;
-=======
+
 CREATE OR REPLACE FUNCTION sys.is_collated_ai(IN input_string TEXT) RETURNS BOOL
 AS 'babelfishpg_tsql', 'is_collated_ai_internal'
 LANGUAGE C VOLATILE PARALLEL SAFE;
@@ -389,7 +388,6 @@
 $BODY$
 STRICT
 LANGUAGE SQL IMMUTABLE;
->>>>>>> 97e9f203
 
 create or replace function sys.get_tds_id(
 	datatype sys.varchar(50)
