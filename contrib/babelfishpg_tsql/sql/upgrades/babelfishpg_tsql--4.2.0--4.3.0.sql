--- conflicted
+++ resolved
@@ -5298,8 +5298,6 @@
 AS 'babelfishpg_tsql', 'get_immediate_base_type_of_UDT'
 LANGUAGE C IMMUTABLE STRICT PARALLEL SAFE;
 
-<<<<<<< HEAD
-=======
 
 create or replace view sys.tables as
 with tt_internal as MATERIALIZED
@@ -6157,12 +6155,10 @@
  * COLUMNS view internal
  */
 
->>>>>>> f03c712a
 CREATE OR REPLACE VIEW information_schema_tsql.columns_internal AS
 	SELECT c.oid AS "TABLE_OID",
 			CAST(nc.dbname AS sys.nvarchar(128)) AS "TABLE_CATALOG",
 			CAST(ext.orig_name AS sys.nvarchar(128)) AS "TABLE_SCHEMA",
-<<<<<<< HEAD
 			CAST(
 				COALESCE(
 					(SELECT string_agg(
@@ -6185,18 +6181,6 @@
 				  a.attname)
 			  AS sys.nvarchar(128)) AS "COLUMN_NAME",
 
-=======
-			CAST(CASE
-				 	WHEN c.reloptions[1] LIKE 'bbf_original_rel_name=%' THEN substring(c.reloptions[1], 23)
-				 	ELSE c.relname
-			     END AS sys.nvarchar(128)) AS "TABLE_NAME",
-
-			CAST(CASE
-				 	WHEN a.attoptions[1] LIKE 'bbf_original_name=%' THEN substring(a.attoptions[1], 19)
-				 	ELSE a.attname 
-			     END AS sys.nvarchar(128)) AS "COLUMN_NAME",
-			
->>>>>>> f03c712a
 			CAST(a.attnum AS int) AS "ORDINAL_POSITION",
 			CAST(CASE WHEN a.attgenerated = '' THEN pg_get_expr(ad.adbin, ad.adrelid) END AS sys.nvarchar(4000)) AS "COLUMN_DEFAULT",
 			CAST(CASE WHEN a.attnotnull OR (t.typtype = 'd' AND t.typnotnull) THEN 'NO' ELSE 'YES' END
@@ -6279,27 +6263,20 @@
 	WHERE (NOT pg_is_other_temp_schema(nc.oid))
 		AND a.attnum > 0 AND NOT a.attisdropped
 		AND c.relkind IN ('r', 'v', 'p')
-<<<<<<< HEAD
-=======
 		AND c.relispartition = false
->>>>>>> f03c712a
 		AND (pg_has_role(c.relowner, 'USAGE')
 			OR has_column_privilege(c.oid, a.attnum,
 									'SELECT, INSERT, UPDATE, REFERENCES'))
 		AND ext.dbid =sys.db_id();
 
-<<<<<<< HEAD
-=======
 /*
  * TABLES view
  */
 
->>>>>>> f03c712a
 CREATE OR REPLACE VIEW information_schema_tsql.tables AS
 	SELECT CAST(nc.dbname AS sys.nvarchar(128)) AS "TABLE_CATALOG",
 		   CAST(ext.orig_name AS sys.nvarchar(128)) AS "TABLE_SCHEMA",
 		   CAST(
-<<<<<<< HEAD
 				COALESCE(
 					(SELECT string_agg(
 						CASE
@@ -6309,11 +6286,6 @@
 					FROM unnest(c.reloptions) AS option),
 				c.relname)
 			AS sys._ci_sysname) AS "TABLE_NAME",
-=======
-			 CASE WHEN c.reloptions[1] LIKE 'bbf_original_rel_name%' THEN substring(c.reloptions[1], 23)
-                  ELSE c.relname END
-			 AS sys._ci_sysname) AS "TABLE_NAME",
->>>>>>> f03c712a
 
 		   CAST(
 			 CASE WHEN c.relkind IN ('r', 'p') THEN 'BASE TABLE'
@@ -6326,10 +6298,7 @@
 		   LEFT JOIN sys.table_types_internal tt on c.oid = tt.typrelid
 
 	WHERE c.relkind IN ('r', 'v', 'p')
-<<<<<<< HEAD
-=======
 		AND c.relispartition = false
->>>>>>> f03c712a
 		AND (NOT pg_is_other_temp_schema(nc.oid))
 		AND tt.typrelid IS NULL
 		AND (pg_has_role(c.relowner, 'USAGE')
@@ -6338,7 +6307,181 @@
 		AND ext.dbid = sys.db_id()
 		AND (NOT c.relname = 'sysdatabases');
 
-<<<<<<< HEAD
+GRANT SELECT ON information_schema_tsql.tables TO PUBLIC;
+
+/*
+ * TABLE_CONSTRAINTS view
+ */
+
+CREATE OR REPLACE VIEW information_schema_tsql.table_constraints AS
+    SELECT CAST(nc.dbname AS sys.nvarchar(128)) AS "CONSTRAINT_CATALOG",
+           CAST(extc.orig_name AS sys.nvarchar(128)) AS "CONSTRAINT_SCHEMA",
+           CAST(c.conname AS sys.sysname) AS "CONSTRAINT_NAME",
+           CAST(nr.dbname AS sys.nvarchar(128)) AS "TABLE_CATALOG",
+           CAST(extr.orig_name AS sys.nvarchar(128)) AS "TABLE_SCHEMA",
+           CAST(r.relname AS sys.sysname) AS "TABLE_NAME",
+           CAST(
+             CASE c.contype WHEN 'c' THEN 'CHECK'
+                            WHEN 'f' THEN 'FOREIGN KEY'
+                            WHEN 'p' THEN 'PRIMARY KEY'
+                            WHEN 'u' THEN 'UNIQUE' END
+             AS sys.varchar(11)) COLLATE sys.database_default AS "CONSTRAINT_TYPE",
+           CAST('NO' AS sys.varchar(2)) AS "IS_DEFERRABLE",
+           CAST('NO' AS sys.varchar(2)) AS "INITIALLY_DEFERRED"
+
+    FROM sys.pg_namespace_ext nc LEFT OUTER JOIN sys.babelfish_namespace_ext extc ON nc.nspname = extc.nspname,
+         sys.pg_namespace_ext nr LEFT OUTER JOIN sys.babelfish_namespace_ext extr ON nr.nspname = extr.nspname,
+         pg_constraint c,
+         pg_class r
+
+    WHERE nc.oid = c.connamespace AND nr.oid = r.relnamespace
+          AND c.conrelid = r.oid
+          AND c.contype NOT IN ('t', 'x')
+          AND r.relkind IN ('r', 'p')
+          AND relispartition = false
+          AND (NOT pg_is_other_temp_schema(nr.oid))
+          AND (pg_has_role(r.relowner, 'USAGE')
+               OR has_table_privilege(r.oid, 'SELECT, INSERT, UPDATE, DELETE, TRUNCATE, REFERENCES, TRIGGER')
+               OR has_any_column_privilege(r.oid, 'SELECT, INSERT, UPDATE, REFERENCES') )
+		  AND  extc.dbid = sys.db_id();
+
+GRANT SELECT ON information_schema_tsql.table_constraints TO PUBLIC;
+
+/*
+ * CHECK_CONSTRAINTS view
+ */
+
+CREATE OR REPLACE VIEW information_schema_tsql.check_constraints AS
+    SELECT CAST(nc.dbname AS sys.nvarchar(128)) AS "CONSTRAINT_CATALOG",
+	    CAST(extc.orig_name AS sys.nvarchar(128)) AS "CONSTRAINT_SCHEMA",
+           CAST(c.conname AS sys.sysname) AS "CONSTRAINT_NAME",
+	    CAST(sys.tsql_get_constraintdef(c.oid) AS sys.nvarchar(4000)) AS "CHECK_CLAUSE"
+
+    FROM sys.pg_namespace_ext nc LEFT OUTER JOIN sys.babelfish_namespace_ext extc ON nc.nspname = extc.nspname,
+         pg_constraint c,
+         pg_class r
+
+    WHERE nc.oid = c.connamespace AND nc.oid = r.relnamespace
+          AND c.conrelid = r.oid
+          AND c.contype = 'c'
+          AND r.relkind IN ('r', 'p')
+          AND r.relispartition = false
+          AND (NOT pg_is_other_temp_schema(nc.oid))
+          AND (pg_has_role(r.relowner, 'USAGE')
+               OR has_table_privilege(r.oid, 'SELECT, INSERT, UPDATE, DELETE, TRUNCATE, REFERENCES, TRIGGER')
+               OR has_any_column_privilege(r.oid, 'SELECT, INSERT, UPDATE, REFERENCES'))
+		  AND  extc.dbid = sys.db_id();
+
+GRANT SELECT ON information_schema_tsql.check_constraints TO PUBLIC;
+
+/*
+ * CONSTARINT_COLUMN_USAGE
+ */
+
+CREATE OR REPLACE VIEW information_schema_tsql.CONSTRAINT_COLUMN_USAGE AS
+SELECT    CAST(tblcat AS sys.nvarchar(128)) AS "TABLE_CATALOG",
+          CAST(tblschema AS sys.nvarchar(128)) AS "TABLE_SCHEMA",
+          CAST(tblname AS sys.nvarchar(128)) AS "TABLE_NAME" ,
+          CAST(colname AS sys.nvarchar(128)) AS "COLUMN_NAME",
+          CAST(cstrcat AS sys.nvarchar(128)) AS "CONSTRAINT_CATALOG",
+          CAST(cstrschema AS sys.nvarchar(128)) AS "CONSTRAINT_SCHEMA",
+          CAST(cstrname AS sys.nvarchar(128)) AS "CONSTRAINT_NAME"
+
+FROM (
+        /* check constraints */
+   SELECT DISTINCT extr.orig_name, r.relname, r.relowner, a.attname, extc.orig_name, c.conname, nr.dbname, nc.dbname
+     FROM sys.pg_namespace_ext nc LEFT OUTER JOIN sys.babelfish_namespace_ext extc ON nc.nspname = extc.nspname,
+          sys.pg_namespace_ext nr LEFT OUTER JOIN sys.babelfish_namespace_ext extr ON nr.nspname = extr.nspname,
+          pg_attribute a,
+          pg_constraint c,
+          pg_class r, pg_depend d
+
+     WHERE nr.oid = r.relnamespace
+          AND r.oid = a.attrelid
+          AND d.refclassid = 'pg_catalog.pg_class'::regclass
+          AND d.refobjid = r.oid
+          AND d.refobjsubid = a.attnum
+          AND d.classid = 'pg_catalog.pg_constraint'::regclass
+          AND d.objid = c.oid
+          AND c.connamespace = nc.oid
+          AND c.contype = 'c'
+          AND r.relkind IN ('r', 'p')
+          AND r.relispartition = false
+          AND NOT a.attisdropped
+	  AND (pg_has_role(r.relowner, 'USAGE')
+		OR has_table_privilege(r.oid, 'SELECT, INSERT, UPDATE, DELETE, TRUNCATE, REFERENCES, TRIGGER')
+		OR has_any_column_privilege(r.oid, 'SELECT, INSERT, UPDATE, REFERENCES'))
+
+       UNION ALL
+
+        /* unique/primary key/foreign key constraints */
+   SELECT extr.orig_name, r.relname, r.relowner, a.attname, extc.orig_name, c.conname, nr.dbname, nc.dbname
+     FROM sys.pg_namespace_ext nc LEFT OUTER JOIN sys.babelfish_namespace_ext extc ON nc.nspname = extc.nspname,
+          sys.pg_namespace_ext nr LEFT OUTER JOIN sys.babelfish_namespace_ext extr ON nr.nspname = extr.nspname,
+          pg_attribute a,
+          pg_constraint c,
+          pg_class r
+     WHERE nr.oid = r.relnamespace
+          AND r.oid = a.attrelid
+          AND nc.oid = c.connamespace
+          AND r.oid = c.conrelid
+          AND a.attnum = ANY (c.conkey)
+          AND NOT a.attisdropped
+          AND c.contype IN ('p', 'u', 'f')
+          AND r.relkind IN ('r', 'p')
+          AND r.relispartition = false
+	  AND (pg_has_role(r.relowner, 'USAGE')
+		OR has_table_privilege(r.oid, 'SELECT, INSERT, UPDATE, DELETE, TRUNCATE, REFERENCES, TRIGGER')
+		OR has_any_column_privilege(r.oid, 'SELECT, INSERT, UPDATE, REFERENCES'))
+
+      ) AS x (tblschema, tblname, tblowner, colname, cstrschema, cstrname, tblcat, cstrcat);
+
+GRANT SELECT ON information_schema_tsql.CONSTRAINT_COLUMN_USAGE TO PUBLIC;
+
+CREATE OR REPLACE VIEW information_schema_tsql.key_column_usage AS
+	SELECT
+		CAST(nc.dbname AS sys.nvarchar(128)) AS "CONSTRAINT_CATALOG",
+		CAST(ext.orig_name AS sys.nvarchar(128)) AS "CONSTRAINT_SCHEMA",
+		CAST(c.conname AS sys.nvarchar(128)) AS "CONSTRAINT_NAME",
+		CAST(nc.dbname AS sys.nvarchar(128)) AS "TABLE_CATALOG",
+		CAST(ext.orig_name AS sys.nvarchar(128)) AS "TABLE_SCHEMA",
+		CAST(r.relname AS sys.nvarchar(128)) AS "TABLE_NAME",
+		CAST(a.attname AS sys.nvarchar(128)) AS "COLUMN_NAME",
+		CAST(ord AS int) AS "ORDINAL_POSITION"	
+	FROM
+		pg_constraint c 
+		JOIN pg_class r ON r.oid = c.conrelid AND c.contype in ('p','u','f') AND r.relkind in ('r','p') AND r.relispartition = false
+		JOIN sys.pg_namespace_ext nc ON nc.oid = c.connamespace AND r.relnamespace = nc.oid 
+		JOIN sys.babelfish_namespace_ext ext ON ext.nspname = nc.nspname AND ext.dbid = sys.db_id()
+		CROSS JOIN unnest(c.conkey) WITH ORDINALITY AS ak(j,ord) 
+		LEFT JOIN pg_attribute a ON a.attrelid = r.oid AND a.attnum = ak.j		
+	WHERE
+		pg_has_role(r.relowner, 'USAGE'::text) 
+  		OR has_column_privilege(r.oid, a.attnum, 'SELECT, INSERT, UPDATE, REFERENCES'::text)
+		AND NOT pg_is_other_temp_schema(nc.oid)
+	;
+GRANT SELECT ON information_schema_tsql.key_column_usage TO PUBLIC;
+
+CREATE OR REPLACE VIEW sys.sp_tables_view AS
+SELECT
+t2.dbname AS TABLE_QUALIFIER,
+CAST(t3.name AS name) AS TABLE_OWNER,
+t1.relname AS TABLE_NAME,
+
+CASE 
+WHEN t1.relkind = 'v' 
+	THEN 'VIEW'
+ELSE 'TABLE'
+END AS TABLE_TYPE,
+
+CAST(NULL AS varchar(254)) AS remarks
+FROM pg_catalog.pg_class AS t1, sys.pg_namespace_ext AS t2, sys.schemas AS t3
+WHERE t1.relnamespace = t3.schema_id AND t1.relnamespace = t2.oid AND t1.relkind IN ('r','p','v','m') 
+AND t1.relispartition = false
+AND has_schema_privilege(t1.relnamespace, 'USAGE')
+AND has_table_privilege(t1.oid, 'SELECT,INSERT,UPDATE,DELETE,TRUNCATE,TRIGGER');
+GRANT SELECT ON sys.sp_tables_view TO PUBLIC;
+
 CREATE OR REPLACE FUNCTION sys.babelfish_split_identifier(IN identifier VARCHAR, OUT value VARCHAR)
 RETURNS SETOF VARCHAR AS 'babelfishpg_tsql', 'split_identifier_internal'
 LANGUAGE C IMMUTABLE STRICT PARALLEL SAFE;
@@ -6428,182 +6571,6 @@
 END;
 $$
 LANGUAGE 'pltsql';
-=======
-GRANT SELECT ON information_schema_tsql.tables TO PUBLIC;
-
-/*
- * TABLE_CONSTRAINTS view
- */
-
-CREATE OR REPLACE VIEW information_schema_tsql.table_constraints AS
-    SELECT CAST(nc.dbname AS sys.nvarchar(128)) AS "CONSTRAINT_CATALOG",
-           CAST(extc.orig_name AS sys.nvarchar(128)) AS "CONSTRAINT_SCHEMA",
-           CAST(c.conname AS sys.sysname) AS "CONSTRAINT_NAME",
-           CAST(nr.dbname AS sys.nvarchar(128)) AS "TABLE_CATALOG",
-           CAST(extr.orig_name AS sys.nvarchar(128)) AS "TABLE_SCHEMA",
-           CAST(r.relname AS sys.sysname) AS "TABLE_NAME",
-           CAST(
-             CASE c.contype WHEN 'c' THEN 'CHECK'
-                            WHEN 'f' THEN 'FOREIGN KEY'
-                            WHEN 'p' THEN 'PRIMARY KEY'
-                            WHEN 'u' THEN 'UNIQUE' END
-             AS sys.varchar(11)) COLLATE sys.database_default AS "CONSTRAINT_TYPE",
-           CAST('NO' AS sys.varchar(2)) AS "IS_DEFERRABLE",
-           CAST('NO' AS sys.varchar(2)) AS "INITIALLY_DEFERRED"
-
-    FROM sys.pg_namespace_ext nc LEFT OUTER JOIN sys.babelfish_namespace_ext extc ON nc.nspname = extc.nspname,
-         sys.pg_namespace_ext nr LEFT OUTER JOIN sys.babelfish_namespace_ext extr ON nr.nspname = extr.nspname,
-         pg_constraint c,
-         pg_class r
-
-    WHERE nc.oid = c.connamespace AND nr.oid = r.relnamespace
-          AND c.conrelid = r.oid
-          AND c.contype NOT IN ('t', 'x')
-          AND r.relkind IN ('r', 'p')
-          AND relispartition = false
-          AND (NOT pg_is_other_temp_schema(nr.oid))
-          AND (pg_has_role(r.relowner, 'USAGE')
-               OR has_table_privilege(r.oid, 'SELECT, INSERT, UPDATE, DELETE, TRUNCATE, REFERENCES, TRIGGER')
-               OR has_any_column_privilege(r.oid, 'SELECT, INSERT, UPDATE, REFERENCES') )
-		  AND  extc.dbid = sys.db_id();
-
-GRANT SELECT ON information_schema_tsql.table_constraints TO PUBLIC;
-
-/*
- * CHECK_CONSTRAINTS view
- */
-
-CREATE OR REPLACE VIEW information_schema_tsql.check_constraints AS
-    SELECT CAST(nc.dbname AS sys.nvarchar(128)) AS "CONSTRAINT_CATALOG",
-	    CAST(extc.orig_name AS sys.nvarchar(128)) AS "CONSTRAINT_SCHEMA",
-           CAST(c.conname AS sys.sysname) AS "CONSTRAINT_NAME",
-	    CAST(sys.tsql_get_constraintdef(c.oid) AS sys.nvarchar(4000)) AS "CHECK_CLAUSE"
-
-    FROM sys.pg_namespace_ext nc LEFT OUTER JOIN sys.babelfish_namespace_ext extc ON nc.nspname = extc.nspname,
-         pg_constraint c,
-         pg_class r
-
-    WHERE nc.oid = c.connamespace AND nc.oid = r.relnamespace
-          AND c.conrelid = r.oid
-          AND c.contype = 'c'
-          AND r.relkind IN ('r', 'p')
-          AND r.relispartition = false
-          AND (NOT pg_is_other_temp_schema(nc.oid))
-          AND (pg_has_role(r.relowner, 'USAGE')
-               OR has_table_privilege(r.oid, 'SELECT, INSERT, UPDATE, DELETE, TRUNCATE, REFERENCES, TRIGGER')
-               OR has_any_column_privilege(r.oid, 'SELECT, INSERT, UPDATE, REFERENCES'))
-		  AND  extc.dbid = sys.db_id();
-
-GRANT SELECT ON information_schema_tsql.check_constraints TO PUBLIC;
-
-/*
- * CONSTARINT_COLUMN_USAGE
- */
-
-CREATE OR REPLACE VIEW information_schema_tsql.CONSTRAINT_COLUMN_USAGE AS
-SELECT    CAST(tblcat AS sys.nvarchar(128)) AS "TABLE_CATALOG",
-          CAST(tblschema AS sys.nvarchar(128)) AS "TABLE_SCHEMA",
-          CAST(tblname AS sys.nvarchar(128)) AS "TABLE_NAME" ,
-          CAST(colname AS sys.nvarchar(128)) AS "COLUMN_NAME",
-          CAST(cstrcat AS sys.nvarchar(128)) AS "CONSTRAINT_CATALOG",
-          CAST(cstrschema AS sys.nvarchar(128)) AS "CONSTRAINT_SCHEMA",
-          CAST(cstrname AS sys.nvarchar(128)) AS "CONSTRAINT_NAME"
-
-FROM (
-        /* check constraints */
-   SELECT DISTINCT extr.orig_name, r.relname, r.relowner, a.attname, extc.orig_name, c.conname, nr.dbname, nc.dbname
-     FROM sys.pg_namespace_ext nc LEFT OUTER JOIN sys.babelfish_namespace_ext extc ON nc.nspname = extc.nspname,
-          sys.pg_namespace_ext nr LEFT OUTER JOIN sys.babelfish_namespace_ext extr ON nr.nspname = extr.nspname,
-          pg_attribute a,
-          pg_constraint c,
-          pg_class r, pg_depend d
-
-     WHERE nr.oid = r.relnamespace
-          AND r.oid = a.attrelid
-          AND d.refclassid = 'pg_catalog.pg_class'::regclass
-          AND d.refobjid = r.oid
-          AND d.refobjsubid = a.attnum
-          AND d.classid = 'pg_catalog.pg_constraint'::regclass
-          AND d.objid = c.oid
-          AND c.connamespace = nc.oid
-          AND c.contype = 'c'
-          AND r.relkind IN ('r', 'p')
-          AND r.relispartition = false
-          AND NOT a.attisdropped
-	  AND (pg_has_role(r.relowner, 'USAGE')
-		OR has_table_privilege(r.oid, 'SELECT, INSERT, UPDATE, DELETE, TRUNCATE, REFERENCES, TRIGGER')
-		OR has_any_column_privilege(r.oid, 'SELECT, INSERT, UPDATE, REFERENCES'))
-
-       UNION ALL
-
-        /* unique/primary key/foreign key constraints */
-   SELECT extr.orig_name, r.relname, r.relowner, a.attname, extc.orig_name, c.conname, nr.dbname, nc.dbname
-     FROM sys.pg_namespace_ext nc LEFT OUTER JOIN sys.babelfish_namespace_ext extc ON nc.nspname = extc.nspname,
-          sys.pg_namespace_ext nr LEFT OUTER JOIN sys.babelfish_namespace_ext extr ON nr.nspname = extr.nspname,
-          pg_attribute a,
-          pg_constraint c,
-          pg_class r
-     WHERE nr.oid = r.relnamespace
-          AND r.oid = a.attrelid
-          AND nc.oid = c.connamespace
-          AND r.oid = c.conrelid
-          AND a.attnum = ANY (c.conkey)
-          AND NOT a.attisdropped
-          AND c.contype IN ('p', 'u', 'f')
-          AND r.relkind IN ('r', 'p')
-          AND r.relispartition = false
-	  AND (pg_has_role(r.relowner, 'USAGE')
-		OR has_table_privilege(r.oid, 'SELECT, INSERT, UPDATE, DELETE, TRUNCATE, REFERENCES, TRIGGER')
-		OR has_any_column_privilege(r.oid, 'SELECT, INSERT, UPDATE, REFERENCES'))
-
-      ) AS x (tblschema, tblname, tblowner, colname, cstrschema, cstrname, tblcat, cstrcat);
-
-GRANT SELECT ON information_schema_tsql.CONSTRAINT_COLUMN_USAGE TO PUBLIC;
-
-CREATE OR REPLACE VIEW information_schema_tsql.key_column_usage AS
-	SELECT
-		CAST(nc.dbname AS sys.nvarchar(128)) AS "CONSTRAINT_CATALOG",
-		CAST(ext.orig_name AS sys.nvarchar(128)) AS "CONSTRAINT_SCHEMA",
-		CAST(c.conname AS sys.nvarchar(128)) AS "CONSTRAINT_NAME",
-		CAST(nc.dbname AS sys.nvarchar(128)) AS "TABLE_CATALOG",
-		CAST(ext.orig_name AS sys.nvarchar(128)) AS "TABLE_SCHEMA",
-		CAST(r.relname AS sys.nvarchar(128)) AS "TABLE_NAME",
-		CAST(a.attname AS sys.nvarchar(128)) AS "COLUMN_NAME",
-		CAST(ord AS int) AS "ORDINAL_POSITION"	
-	FROM
-		pg_constraint c 
-		JOIN pg_class r ON r.oid = c.conrelid AND c.contype in ('p','u','f') AND r.relkind in ('r','p') AND r.relispartition = false
-		JOIN sys.pg_namespace_ext nc ON nc.oid = c.connamespace AND r.relnamespace = nc.oid 
-		JOIN sys.babelfish_namespace_ext ext ON ext.nspname = nc.nspname AND ext.dbid = sys.db_id()
-		CROSS JOIN unnest(c.conkey) WITH ORDINALITY AS ak(j,ord) 
-		LEFT JOIN pg_attribute a ON a.attrelid = r.oid AND a.attnum = ak.j		
-	WHERE
-		pg_has_role(r.relowner, 'USAGE'::text) 
-  		OR has_column_privilege(r.oid, a.attnum, 'SELECT, INSERT, UPDATE, REFERENCES'::text)
-		AND NOT pg_is_other_temp_schema(nc.oid)
-	;
-GRANT SELECT ON information_schema_tsql.key_column_usage TO PUBLIC;
-
-CREATE OR REPLACE VIEW sys.sp_tables_view AS
-SELECT
-t2.dbname AS TABLE_QUALIFIER,
-CAST(t3.name AS name) AS TABLE_OWNER,
-t1.relname AS TABLE_NAME,
-
-CASE 
-WHEN t1.relkind = 'v' 
-	THEN 'VIEW'
-ELSE 'TABLE'
-END AS TABLE_TYPE,
-
-CAST(NULL AS varchar(254)) AS remarks
-FROM pg_catalog.pg_class AS t1, sys.pg_namespace_ext AS t2, sys.schemas AS t3
-WHERE t1.relnamespace = t3.schema_id AND t1.relnamespace = t2.oid AND t1.relkind IN ('r','p','v','m') 
-AND t1.relispartition = false
-AND has_schema_privilege(t1.relnamespace, 'USAGE')
-AND has_table_privilege(t1.oid, 'SELECT,INSERT,UPDATE,DELETE,TRUNCATE,TRIGGER');
-GRANT SELECT ON sys.sp_tables_view TO PUBLIC;
->>>>>>> f03c712a
 
 -- Drops the temporary procedure used by the upgrade script.
 -- Please have this be one of the last statements executed in this upgrade script.
