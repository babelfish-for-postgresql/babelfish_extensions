-- complain if script is sourced in psql, rather than via ALTER EXTENSION
\echo Use "ALTER EXTENSION ""babelfishpg_tsql"" UPDATE TO '4.3.0'" to load this file. \quit

-- add 'sys' to search path for the convenience
SELECT set_config('search_path', 'sys, '||current_setting('search_path'), false);

-- Drops an object if it does not have any dependent objects.
-- Is a temporary procedure for use by the upgrade script. Will be dropped at the end of the upgrade.
-- Please have this be one of the first statements executed in this upgrade script. 
CREATE OR REPLACE PROCEDURE babelfish_drop_deprecated_object(object_type varchar, schema_name varchar, object_name varchar) AS
$$
DECLARE
    error_msg text;
    query1 text;
    query2 text;
BEGIN

    query1 := pg_catalog.format('alter extension babelfishpg_tsql drop %s %s.%s', object_type, schema_name, object_name);
    query2 := pg_catalog.format('drop %s %s.%s', object_type, schema_name, object_name);

    execute query1;
    execute query2;
EXCEPTION
    when object_not_in_prerequisite_state then --if 'alter extension' statement fails
        GET STACKED DIAGNOSTICS error_msg = MESSAGE_TEXT;
        raise warning '%', error_msg;
    when dependent_objects_still_exist then --if 'drop view' statement fails
        GET STACKED DIAGNOSTICS error_msg = MESSAGE_TEXT;
        raise warning '%', error_msg;
end
$$
LANGUAGE plpgsql;

-- Please add your SQLs here
/*
 * Note: These SQL statements may get executed multiple times specially when some features get backpatched.
 * So make sure that any SQL statement (DDL/DML) being added here can be executed multiple times without affecting
 * final behaviour.
 */

-- Babelfish catalog tables are marked system tables and postgres does not normally allow modification on
-- system tables so need to temporarily set allow_system_table_mods to update the primary key of babelfish_function_ext.
SET allow_system_table_mods = ON;
ALTER TABLE sys.babelfish_function_ext DROP CONSTRAINT babelfish_function_ext_pkey;
ALTER TABLE sys.babelfish_function_ext ADD CONSTRAINT babelfish_function_ext_pkey PRIMARY KEY (funcname, nspname, funcsignature);
RESET allow_system_table_mods;

-- BBF_PARTITION_FUNCTION
-- This catalog stores the metadata of partition funtions.
CREATE TABLE sys.babelfish_partition_function
(
  dbid SMALLINT NOT NULL, -- to maintain separation b/w databases
  function_id INT NOT NULL UNIQUE, -- globally unique ID of partition function
  partition_function_name sys.NVARCHAR(128) NOT NULL COLLATE sys.database_default,
  input_parameter_type sys.sysname, -- data type of the column which will be used for partitioning
  partition_option sys.bit, -- whether boundary option is LEFT or RIGHT
  range_values sys.sql_variant[] CHECK (array_length(range_values, 1) < 15000), -- boundary values
  create_date SYS.DATETIME NOT NULL,
  modify_date SYS.DATETIME NOT NULL,
  PRIMARY KEY(dbid, partition_function_name)
);

-- SEQUENCE to maintain the ID of partition function.
CREATE SEQUENCE sys.babelfish_partition_function_seq MAXVALUE 2147483647 CYCLE;

-- BBF_PARTITION_SCHEME
-- This catalog stores the metadata of partition schemes.
CREATE TABLE sys.babelfish_partition_scheme
(
  dbid SMALLINT NOT NULL, -- to maintain separation between databases
  scheme_id INT NOT NULL UNIQUE, -- globally unique ID of partition scheme
  partition_scheme_name sys.NVARCHAR(128) NOT NULL COLLATE sys.database_default,
  partition_function_name sys.NVARCHAR(128) NOT NULL COLLATE sys.database_default,
  next_used sys.bit, -- next used filegroup is specified or not during creation
  PRIMARY KEY(dbid, partition_scheme_name)
);

-- SEQUENCE to maintain the ID of partition scheme.
-- The combination of the partition scheme ID and filegroup ID are used as
-- DATA_SPACE_ID, where the value 1 is reseverd for [PRIMARY] filegroup.
CREATE SEQUENCE sys.babelfish_partition_scheme_seq START 2 MAXVALUE 2147483647 CYCLE;

-- BBF_PARTITION_DEPEND
-- This catalog tracks the dependecy between partition scheme and partitioned tables created using that.
CREATE TABLE sys.babelfish_partition_depend
(
  dbid SMALLINT NOT NULL, -- to maintain separation between databases
  partition_scheme_name sys.NVARCHAR(128) NOT NULL COLLATE sys.database_default,
  schema_name sys.NVARCHAR(128) NOT NULL COLLATE sys.database_default,
  table_name sys.NVARCHAR(128) NOT NULL COLLATE sys.database_default,
  PRIMARY KEY(dbid, schema_name, table_name)
);

SELECT pg_catalog.pg_extension_config_dump('sys.babelfish_partition_function', '');
SELECT pg_catalog.pg_extension_config_dump('sys.babelfish_partition_scheme', '');
SELECT pg_catalog.pg_extension_config_dump('sys.babelfish_partition_depend', '');
SELECT pg_catalog.pg_extension_config_dump('sys.babelfish_partition_function_seq', '');
SELECT pg_catalog.pg_extension_config_dump('sys.babelfish_partition_scheme_seq', '');


CREATE OR REPLACE PROCEDURE initialize_babelfish ( sa_name VARCHAR(128) )
LANGUAGE plpgsql
AS $$
DECLARE
	reserved_roles varchar[] := ARRAY['sysadmin', 'master_dbo', 'master_guest', 'master_db_owner', 'tempdb_dbo', 'tempdb_guest', 'tempdb_db_owner', 'msdb_dbo', 'msdb_guest', 'msdb_db_owner'];
	user_id  oid := -1;
	db_name  name := NULL;
	role_name varchar;
	dba_name varchar;
BEGIN
	-- check reserved roles
	FOREACH role_name IN ARRAY reserved_roles LOOP
	BEGIN
		SELECT oid INTO user_id FROM pg_roles WHERE rolname = role_name;
		IF user_id > 0 THEN
			SELECT datname INTO db_name FROM pg_shdepend AS s INNER JOIN pg_database AS d ON s.dbid = d.oid WHERE s.refobjid = user_id;
			IF db_name IS NOT NULL THEN
				RAISE E'Could not initialize babelfish in current database: Reserved role % used in database %.\nIf babelfish was initialized in %, please remove babelfish and try again.', role_name, db_name, db_name;
			ELSE
				RAISE E'Could not initialize babelfish in current database: Reserved role % exists. \nPlease rename or drop existing role and try again ', role_name;
			END IF;
		END IF;
	END;
	END LOOP;

	SELECT pg_get_userbyid(datdba) INTO dba_name FROM pg_database WHERE datname = CURRENT_DATABASE();
	IF sa_name <> dba_name THEN
		RAISE E'Could not initialize babelfish with given role name: % is not the DB owner of current database.', sa_name;
	END IF;

	EXECUTE format('CREATE ROLE bbf_role_admin CREATEDB CREATEROLE INHERIT PASSWORD NULL');
	EXECUTE format('GRANT CREATE ON DATABASE %s TO bbf_role_admin WITH GRANT OPTION', CURRENT_DATABASE());
	EXECUTE format('GRANT %I to bbf_role_admin WITH ADMIN TRUE;', sa_name);
	EXECUTE format('CREATE ROLE sysadmin CREATEDB CREATEROLE INHERIT ROLE %I', sa_name);
	EXECUTE format('GRANT sysadmin TO bbf_role_admin WITH ADMIN TRUE');
	EXECUTE format('GRANT USAGE, SELECT ON SEQUENCE sys.babelfish_partition_function_seq TO sysadmin WITH GRANT OPTION');
	EXECUTE format('GRANT USAGE, SELECT ON SEQUENCE sys.babelfish_partition_scheme_seq TO sysadmin WITH GRANT OPTION');
	EXECUTE format('GRANT USAGE, SELECT ON SEQUENCE sys.babelfish_db_seq TO sysadmin WITH GRANT OPTION');
	EXECUTE format('GRANT CREATE, CONNECT, TEMPORARY ON DATABASE %s TO sysadmin WITH GRANT OPTION', CURRENT_DATABASE());
	EXECUTE format('ALTER DATABASE %s SET babelfishpg_tsql.enable_ownership_structure = true', CURRENT_DATABASE());
	EXECUTE 'SET babelfishpg_tsql.enable_ownership_structure = true';
	CALL sys.babel_initialize_logins(sa_name);
	CALL sys.babel_initialize_logins('sysadmin');
	CALL sys.babel_initialize_logins('bbf_role_admin');
	CALL sys.babel_create_builtin_dbs(sa_name);
	CALL sys.initialize_babel_extras();
	-- run analyze for all babelfish catalog
	CALL sys.analyze_babelfish_catalogs();
END
$$;

CREATE OR REPLACE PROCEDURE remove_babelfish ()
LANGUAGE plpgsql
AS $$
BEGIN
	CALL sys.babel_drop_all_dbs();
	CALL sys.babel_drop_all_logins();
	EXECUTE format('ALTER DATABASE %s SET babelfishpg_tsql.enable_ownership_structure = false', CURRENT_DATABASE());
	EXECUTE 'ALTER SEQUENCE sys.babelfish_db_seq RESTART';
	EXECUTE 'ALTER SEQUENCE sys.babelfish_partition_function_seq RESTART';
	EXECUTE 'ALTER SEQUENCE sys.babelfish_partition_scheme_seq RESTART';
	DROP OWNED BY sysadmin;
	DROP ROLE sysadmin;
	DROP OWNED BY bbf_role_admin;
	DROP ROLE bbf_role_admin;
END
$$;

CREATE OR REPLACE VIEW sys.partition_functions AS
SELECT
  partition_function_name as name,
  function_id,
  CAST('R' as sys.bpchar(2)) as type,
  CAST('RANGE' as sys.nvarchar(60)) as type_desc,
  CAST(ARRAY_LENGTH(range_values, 1)+1 as int) fanout,
  CAST(partition_option as sys.bit) as boundary_value_on_right,
  CAST(0 as sys.bit) as is_system,
  create_date,
  modify_date
FROM
  sys.babelfish_partition_function
WHERE
  dbid = sys.db_id();
GRANT SELECT ON sys.partition_functions TO PUBLIC;

CREATE OR REPLACE VIEW sys.partition_range_values AS
SELECT
  function_id,
  CAST(1 as int) as parameter_id,
  CAST(t.boundary_id as int),
  t.value
FROM
  sys.babelfish_partition_function,
  unnest(range_values) WITH ORDINALITY as t(value, boundary_id)
where
  dbid = sys.db_id();
GRANT SELECT ON sys.partition_range_values TO PUBLIC;

CREATE OR REPLACE VIEW sys.partition_parameters AS
SELECT
  function_id,
  cast(1 as int) as parameter_id,
  st.system_type_id,
  st.max_length,
  st.precision,
  st.scale,
  st.collation_name,
  st.user_type_id
FROM
  sys.babelfish_partition_function pf
INNER JOIN
  sys.types st on (pf.input_parameter_type = st.name and st.user_type_id = st.system_type_id)
WHERE
  dbid = sys.db_id();
GRANT SELECT ON  sys.partition_parameters TO PUBLIC;

CREATE OR REPLACE VIEW sys.partition_schemes AS
SELECT
  partition_scheme_name as name,
  scheme_id as data_space_id,
  CAST('PS' as sys.bpchar(2)) as type,
  CAST('PARTITION_SCHEME' as sys.nvarchar(60)) as type_desc,
  CAST(0 as sys.bit) as is_default,
  CAST(0 as sys.bit) as is_system,
  pf.function_id
FROM
  sys.babelfish_partition_scheme ps
INNER JOIN
  sys.babelfish_partition_function pf ON (pf.partition_function_name = ps.partition_function_name and ps.dbid = pf.dbid)
WHERE
  ps.dbid = sys.db_id();
GRANT SELECT ON sys.partition_schemes TO PUBLIC;

<<<<<<< HEAD
create or replace view sys.tables as
with tt_internal as MATERIALIZED
(
  select * from sys.table_types_internal
)
select
  CAST(t.relname as sys._ci_sysname) as name
  , CAST(t.oid as int) as object_id
  , CAST(NULL as int) as principal_id
  , CAST(t.relnamespace  as int) as schema_id
  , 0 as parent_object_id
  , CAST('U' as sys.bpchar(2)) as type
  , CAST('USER_TABLE' as sys.nvarchar(60)) as type_desc
  , CAST((select string_agg(
                  case
                  when option like 'bbf_rel_create_date=%%' then substring(option, 21)
                  else NULL
                  end, ',')
          from unnest(t.reloptions) as option)
        as sys.datetime) as create_date
  , CAST((select string_agg(
                  case
                  when option like 'bbf_rel_create_date=%%' then substring(option, 21)
                  else NULL
                  end, ',')
          from unnest(t.reloptions) as option)
        as sys.datetime) as modify_date
  , CAST(0 as sys.bit) as is_ms_shipped
  , CAST(0 as sys.bit) as is_published
  , CAST(0 as sys.bit) as is_schema_published
  , case reltoastrelid when 0 then 0 else 1 end as lob_data_space_id
  , CAST(NULL as int) as filestream_data_space_id
  , CAST(relnatts as int) as max_column_id_used
  , CAST(0 as sys.bit) as lock_on_bulk_load
  , CAST(1 as sys.bit) as uses_ansi_nulls
  , CAST(0 as sys.bit) as is_replicated
  , CAST(0 as sys.bit) as has_replication_filter
  , CAST(0 as sys.bit) as is_merge_published
  , CAST(0 as sys.bit) as is_sync_tran_subscribed
  , CAST(0 as sys.bit) as has_unchecked_assembly_data
  , 0 as text_in_row_limit
  , CAST(0 as sys.bit) as large_value_types_out_of_row
  , CAST(0 as sys.bit) as is_tracked_by_cdc
  , CAST(0 as sys.tinyint) as lock_escalation
  , CAST('TABLE' as sys.nvarchar(60)) as lock_escalation_desc
  , CAST(0 as sys.bit) as is_filetable
  , CAST(0 as sys.tinyint) as durability
  , CAST('SCHEMA_AND_DATA' as sys.nvarchar(60)) as durability_desc
  , CAST(0 as sys.bit) is_memory_optimized
  , case relpersistence when 't' then CAST(2 as sys.tinyint) else CAST(0 as sys.tinyint) end as temporal_type
  , case relpersistence when 't' then CAST('SYSTEM_VERSIONED_TEMPORAL_TABLE' as sys.nvarchar(60)) else CAST('NON_TEMPORAL_TABLE' as sys.nvarchar(60)) end as temporal_type_desc
  , CAST(null as integer) as history_table_id
  , CAST(0 as sys.bit) as is_remote_data_archive_enabled
  , CAST(0 as sys.bit) as is_external
from pg_class t
inner join sys.schemas sch on sch.schema_id = t.relnamespace
left join tt_internal tt on t.oid = tt.typrelid
where tt.typrelid is null
and (t.relkind = 'r' or t.relkind = 'p')
and t.relispartition = false
and has_schema_privilege(t.relnamespace, 'USAGE')
and has_table_privilege(t.oid, 'SELECT,INSERT,UPDATE,DELETE,TRUNCATE,TRIGGER');
GRANT SELECT ON sys.tables TO PUBLIC;

create or replace view sys.all_columns as
select CAST(c.oid as int) as object_id
  , CAST(a.attname as sys.sysname) as name
  , CAST(a.attnum as int) as column_id
  , CAST(t.oid as int) as system_type_id
  , CAST(t.oid as int) as user_type_id
  , CAST(sys.tsql_type_max_length_helper(coalesce(tsql_type_name, tsql_base_type_name), a.attlen, a.atttypmod) as smallint) as max_length
  , CAST(case
      when a.atttypmod != -1 then 
        sys.tsql_type_precision_helper(coalesce(tsql_type_name, tsql_base_type_name), a.atttypmod)
      else 
        sys.tsql_type_precision_helper(coalesce(tsql_type_name, tsql_base_type_name), t.typtypmod)
    end as sys.tinyint) as precision
  , CAST(case
      when a.atttypmod != -1 THEN 
        sys.tsql_type_scale_helper(coalesce(tsql_type_name, tsql_base_type_name), a.atttypmod, false)
      else 
        sys.tsql_type_scale_helper(coalesce(tsql_type_name, tsql_base_type_name), t.typtypmod, false)
    end as sys.tinyint) as scale
  , CAST(coll.collname as sys.sysname) as collation_name
  , case when a.attnotnull then CAST(0 as sys.bit) else CAST(1 as sys.bit) end as is_nullable
  , CAST(0 as sys.bit) as is_ansi_padded
  , CAST(0 as sys.bit) as is_rowguidcol
  , CAST(case when a.attidentity <> ''::"char" then 1 else 0 end AS sys.bit) as is_identity
  , CAST(case when a.attgenerated <> ''::"char" then 1 else 0 end AS sys.bit) as is_computed
  , CAST(0 as sys.bit) as is_filestream
  , CAST(0 as sys.bit) as is_replicated
  , CAST(0 as sys.bit) as is_non_sql_subscribed
  , CAST(0 as sys.bit) as is_merge_published
  , CAST(0 as sys.bit) as is_dts_replicated
  , CAST(0 as sys.bit) as is_xml_document
  , CAST(0 as int) as xml_collection_id
  , CAST(coalesce(d.oid, 0) as int) as default_object_id
  , CAST(coalesce((select oid from pg_constraint where conrelid = t.oid and contype = 'c' and a.attnum = any(conkey) limit 1), 0) as int) as rule_object_id
  , CAST(0 as sys.bit) as is_sparse
  , CAST(0 as sys.bit) as is_column_set
  , CAST(0 as sys.tinyint) as generated_always_type
  , CAST('NOT_APPLICABLE' as sys.nvarchar(60)) as generated_always_type_desc
from pg_attribute a
inner join pg_class c on c.oid = a.attrelid
inner join pg_type t on t.oid = a.atttypid
inner join pg_namespace s on s.oid = c.relnamespace
left join sys.babelfish_namespace_ext ext on (s.nspname = ext.nspname and ext.dbid = sys.db_id())
left join pg_attrdef d on c.oid = d.adrelid and a.attnum = d.adnum
left join pg_collation coll on coll.oid = a.attcollation
, sys.translate_pg_type_to_tsql(a.atttypid) AS tsql_type_name
, sys.translate_pg_type_to_tsql(t.typbasetype) AS tsql_base_type_name
where not a.attisdropped
and (s.nspname = 'sys' or ext.nspname is not null)
-- r = ordinary table, i = index, S = sequence, t = TOAST table, v = view, m = materialized view, c = composite type, f = foreign table, p = partitioned table
and c.relkind in ('r', 'v', 'm', 'f', 'p')
and c.relispartition = false
and has_schema_privilege(s.oid, 'USAGE')
and has_column_privilege(quote_ident(s.nspname) ||'.'||quote_ident(c.relname), a.attname, 'SELECT,INSERT,UPDATE,REFERENCES')
and a.attnum > 0;
GRANT SELECT ON sys.all_columns TO PUBLIC;


-- internal function in order to workaround BABEL-1597
CREATE OR REPLACE FUNCTION sys.columns_internal()
RETURNS TABLE (
    out_object_id int,
    out_name sys.sysname,
    out_column_id int,
    out_system_type_id int,
    out_user_type_id int,
    out_max_length smallint,
    out_precision sys.tinyint,
    out_scale sys.tinyint,
    out_collation_name sys.sysname,
    out_collation_id int,
    out_offset smallint,
    out_is_nullable sys.bit,
    out_is_ansi_padded sys.bit,
    out_is_rowguidcol sys.bit,
    out_is_identity sys.bit,
    out_is_computed sys.bit,
    out_is_filestream sys.bit,
    out_is_replicated sys.bit,
    out_is_non_sql_subscribed sys.bit,
    out_is_merge_published sys.bit,
    out_is_dts_replicated sys.bit,
    out_is_xml_document sys.bit,
    out_xml_collection_id int,
    out_default_object_id int,
    out_rule_object_id int,
    out_is_sparse sys.bit,
    out_is_column_set sys.bit,
    out_generated_always_type sys.tinyint,
    out_generated_always_type_desc sys.nvarchar(60),
    out_encryption_type int,
    out_encryption_type_desc sys.nvarchar(64),
    out_encryption_algorithm_name sys.sysname,
    out_column_encryption_key_id int,
    out_column_encryption_key_database_name sys.sysname,
    out_is_hidden sys.bit,
    out_is_masked sys.bit,
    out_graph_type int,
    out_graph_type_desc sys.nvarchar(60)
)
AS
$$
BEGIN
	RETURN QUERY
		SELECT CAST(c.oid AS int),
			CAST(a.attname AS sys.sysname),
			CAST(a.attnum AS int),
			CASE 
			WHEN tsql_type_name IS NOT NULL OR t.typbasetype = 0 THEN
				-- either tsql or PG base type 
				CAST(a.atttypid AS int)
			ELSE 
				CAST(t.typbasetype AS int)
			END,
			CAST(a.atttypid AS int),
			CASE
			WHEN a.atttypmod != -1 THEN 
				sys.tsql_type_max_length_helper(coalesce(tsql_type_name, tsql_base_type_name), a.attlen, a.atttypmod)
			ELSE 
				sys.tsql_type_max_length_helper(coalesce(tsql_type_name, tsql_base_type_name), a.attlen, t.typtypmod)
			END,
			CASE
			WHEN a.atttypmod != -1 THEN 
				sys.tsql_type_precision_helper(coalesce(tsql_type_name, tsql_base_type_name), a.atttypmod)
			ELSE 
				sys.tsql_type_precision_helper(coalesce(tsql_type_name, tsql_base_type_name), t.typtypmod)
			END,
			CASE
			WHEN a.atttypmod != -1 THEN 
				sys.tsql_type_scale_helper(coalesce(tsql_type_name, tsql_base_type_name), a.atttypmod, false)
			ELSE 
				sys.tsql_type_scale_helper(coalesce(tsql_type_name, tsql_base_type_name), t.typtypmod, false)
			END,
			CAST(coll.collname AS sys.sysname),
			CAST(a.attcollation AS int),
			CAST(a.attnum AS smallint),
			CAST(case when a.attnotnull then 0 else 1 end AS sys.bit),
			CAST(case when t.typname in ('bpchar', 'nchar', 'binary') then 1 else 0 end AS sys.bit),
			CAST(0 AS sys.bit),
			CAST(case when a.attidentity <> ''::"char" then 1 else 0 end AS sys.bit),
			CAST(case when a.attgenerated <> ''::"char" then 1 else 0 end AS sys.bit),
			CAST(0 AS sys.bit),
			CAST(0 AS sys.bit),
			CAST(0 AS sys.bit),
			CAST(0 AS sys.bit),
			CAST(0 AS sys.bit),
			CAST(0 AS sys.bit),
			CAST(0 AS int),
			CAST(coalesce(d.oid, 0) AS int),
			CAST(coalesce((select oid from pg_constraint where conrelid = t.oid
						and contype = 'c' and a.attnum = any(conkey) limit 1), 0) AS int),
			CAST(0 AS sys.bit),
			CAST(0 AS sys.bit),
			CAST(0 AS sys.tinyint),
			CAST('NOT_APPLICABLE' AS sys.nvarchar(60)),
			CAST(null AS int),
			CAST(null AS sys.nvarchar(64)),
			CAST(null AS sys.sysname),
			CAST(null AS int),
			CAST(null AS sys.sysname),
			CAST(0 AS sys.bit),
			CAST(0 AS sys.bit),
			CAST(null AS int),
			CAST(null AS sys.nvarchar(60))
		FROM pg_attribute a
		INNER JOIN pg_class c ON c.oid = a.attrelid
		INNER JOIN pg_type t ON t.oid = a.atttypid
		INNER JOIN sys.schemas sch on c.relnamespace = sch.schema_id 
		INNER JOIN sys.pg_namespace_ext ext on sch.schema_id = ext.oid 
		LEFT JOIN pg_attrdef d ON c.oid = d.adrelid AND a.attnum = d.adnum
		LEFT JOIN pg_collation coll ON coll.oid = a.attcollation
		, sys.translate_pg_type_to_tsql(a.atttypid) AS tsql_type_name
		, sys.translate_pg_type_to_tsql(t.typbasetype) AS tsql_base_type_name
		WHERE NOT a.attisdropped
		AND a.attnum > 0
		-- r = ordinary table, i = index, S = sequence, t = TOAST table, v = view, m = materialized view, c = composite type, f = foreign table, p = partitioned table
		AND c.relkind IN ('r', 'v', 'm', 'f', 'p')
		AND c.relispartition = false
		AND has_schema_privilege(sch.schema_id, 'USAGE')
		AND has_column_privilege(a.attrelid, a.attname, 'SELECT,INSERT,UPDATE,REFERENCES')
		union all
		-- system tables information
		SELECT CAST(c.oid AS int),
			CAST(a.attname AS sys.sysname),
			CAST(a.attnum AS int),
			CASE 
			WHEN tsql_type_name IS NOT NULL OR t.typbasetype = 0 THEN
				-- either tsql or PG base type 
				CAST(a.atttypid AS int)
			ELSE 
				CAST(t.typbasetype AS int)
			END,
			CAST(a.atttypid AS int),
			CASE
			WHEN a.atttypmod != -1 THEN 
				sys.tsql_type_max_length_helper(coalesce(tsql_type_name, tsql_base_type_name), a.attlen, a.atttypmod)
			ELSE 
				sys.tsql_type_max_length_helper(coalesce(tsql_type_name, tsql_base_type_name), a.attlen, t.typtypmod)
			END,
			CASE
			WHEN a.atttypmod != -1 THEN 
				sys.tsql_type_precision_helper(coalesce(tsql_type_name, tsql_base_type_name), a.atttypmod)
			ELSE 
				sys.tsql_type_precision_helper(coalesce(tsql_type_name, tsql_base_type_name), t.typtypmod)
			END,
			CASE
			WHEN a.atttypmod != -1 THEN 
				sys.tsql_type_scale_helper(coalesce(tsql_type_name, tsql_base_type_name), a.atttypmod, false)
			ELSE 
				sys.tsql_type_scale_helper(coalesce(tsql_type_name, tsql_base_type_name), t.typtypmod, false)
			END,
			CAST(coll.collname AS sys.sysname),
			CAST(a.attcollation AS int),
			CAST(a.attnum AS smallint),
			CAST(case when a.attnotnull then 0 else 1 end AS sys.bit),
			CAST(case when t.typname in ('bpchar', 'nchar', 'binary') then 1 else 0 end AS sys.bit),
			CAST(0 AS sys.bit),
			CAST(case when a.attidentity <> ''::"char" then 1 else 0 end AS sys.bit),
			CAST(case when a.attgenerated <> ''::"char" then 1 else 0 end AS sys.bit),
			CAST(0 AS sys.bit),
			CAST(0 AS sys.bit),
			CAST(0 AS sys.bit),
			CAST(0 AS sys.bit),
			CAST(0 AS sys.bit),
			CAST(0 AS sys.bit),
			CAST(0 AS int),
			CAST(coalesce(d.oid, 0) AS int),
			CAST(coalesce((select oid from pg_constraint where conrelid = t.oid
						and contype = 'c' and a.attnum = any(conkey) limit 1), 0) AS int),
			CAST(0 AS sys.bit),
			CAST(0 AS sys.bit),
			CAST(0 AS sys.tinyint),
			CAST('NOT_APPLICABLE' AS sys.nvarchar(60)),
			CAST(null AS int),
			CAST(null AS sys.nvarchar(64)),
			CAST(null AS sys.sysname),
			CAST(null AS int),
			CAST(null AS sys.sysname),
			CAST(0 AS sys.bit),
			CAST(0 AS sys.bit),
			CAST(null AS int),
			CAST(null AS sys.nvarchar(60))
		FROM pg_attribute a
		INNER JOIN pg_class c ON c.oid = a.attrelid
		INNER JOIN pg_type t ON t.oid = a.atttypid
		INNER JOIN pg_namespace nsp ON (nsp.oid = c.relnamespace and nsp.nspname = 'sys')
		LEFT JOIN pg_attrdef d ON c.oid = d.adrelid AND a.attnum = d.adnum
		LEFT JOIN pg_collation coll ON coll.oid = a.attcollation
		, sys.translate_pg_type_to_tsql(a.atttypid) AS tsql_type_name
		, sys.translate_pg_type_to_tsql(t.typbasetype) AS tsql_base_type_name
		WHERE NOT a.attisdropped
		AND a.attnum > 0
		AND c.relkind = 'r'
		AND has_schema_privilege(nsp.oid, 'USAGE')
		AND has_column_privilege(a.attrelid, a.attname, 'SELECT,INSERT,UPDATE,REFERENCES');
END;
$$
language plpgsql STABLE;

create or replace view sys.indexes as
-- Get all indexes from all system and user tables
with index_id_map as MATERIALIZED(
  select
    indexrelid,
    case
      when indisclustered then 1
      else 1+row_number() over(partition by indrelid order by indexrelid)
    end as index_id
  from pg_index
)
select
  cast(X.indrelid as int) as object_id
  , cast(I.relname as sys.sysname) as name
  , cast(case when X.indisclustered then 1 else 2 end as sys.tinyint) as type
  , cast(case when X.indisclustered then 'CLUSTERED' else 'NONCLUSTERED' end as sys.nvarchar(60)) as type_desc
  , cast(case when X.indisunique then 1 else 0 end as sys.bit) as is_unique
  , cast(I.reltablespace as int) as data_space_id
  , cast(0 as sys.bit) as ignore_dup_key
  , cast(case when X.indisprimary then 1 else 0 end as sys.bit) as is_primary_key
  , cast(case when const.oid is null then 0 else 1 end as sys.bit) as is_unique_constraint
  , cast(0 as sys.tinyint) as fill_factor
  , cast(case when X.indpred is null then 0 else 1 end as sys.bit) as is_padded
  , cast(case when X.indisready then 0 else 1 end as sys.bit) as is_disabled
  , cast(0 as sys.bit) as is_hypothetical
  , cast(1 as sys.bit) as allow_row_locks
  , cast(1 as sys.bit) as allow_page_locks
  , cast(0 as sys.bit) as has_filter
  , cast(null as sys.nvarchar) as filter_definition
  , cast(0 as sys.bit) as auto_created
  , cast(imap.index_id as int) as index_id
from pg_index X 
inner join index_id_map imap on imap.indexrelid = X.indexrelid
inner join pg_class I on I.oid = X.indexrelid and (I.relkind = 'i' or I.relkind = 'I') and I.relispartition = false
inner join pg_namespace nsp on nsp.oid = I.relnamespace
left join sys.babelfish_namespace_ext ext on (nsp.nspname = ext.nspname and ext.dbid = sys.db_id())
-- check if index is a unique constraint
left join pg_constraint const on const.conindid = I.oid and const.contype = 'u'
where has_schema_privilege(I.relnamespace, 'USAGE')
-- index is active
and X.indislive 
-- filter to get all the objects that belong to sys or babelfish schemas
and (nsp.nspname = 'sys' or ext.nspname is not null)

union all 
-- Create HEAP entries for each system and user table
select
  cast(t.oid as int) as object_id
  , cast(null as sys.sysname) as name
  , cast(0 as sys.tinyint) as type
  , cast('HEAP' as sys.nvarchar(60)) as type_desc
  , cast(0 as sys.bit) as is_unique
  , cast(1 as int) as data_space_id
  , cast(0 as sys.bit) as ignore_dup_key
  , cast(0 as sys.bit) as is_primary_key
  , cast(0 as sys.bit) as is_unique_constraint
  , cast(0 as sys.tinyint) as fill_factor
  , cast(0 as sys.bit) as is_padded
  , cast(0 as sys.bit) as is_disabled
  , cast(0 as sys.bit) as is_hypothetical
  , cast(1 as sys.bit) as allow_row_locks
  , cast(1 as sys.bit) as allow_page_locks
  , cast(0 as sys.bit) as has_filter
  , cast(null as sys.nvarchar) as filter_definition
  , cast(0 as sys.bit) as auto_created
  , cast(0 as int) as index_id
from pg_class t
inner join pg_namespace nsp on nsp.oid = t.relnamespace
left join sys.babelfish_namespace_ext ext on (nsp.nspname = ext.nspname and ext.dbid = sys.db_id())
where (t.relkind = 'r' or t.relkind = 'p')
and t.relispartition = false
-- filter to get all the objects that belong to sys or babelfish schemas
and (nsp.nspname = 'sys' or ext.nspname is not null)
and has_schema_privilege(t.relnamespace, 'USAGE')
and has_table_privilege(t.oid, 'SELECT,INSERT,UPDATE,DELETE,TRUNCATE,TRIGGER')
order by object_id, type_desc;
GRANT SELECT ON sys.indexes TO PUBLIC;

create or replace view sys.all_objects as
select 
    name collate sys.database_default
  , cast (object_id as integer) 
  , cast ( principal_id as integer)
  , cast (schema_id as integer)
  , cast (parent_object_id as integer)
  , type collate sys.database_default
  , cast (type_desc as sys.nvarchar(60))
  , cast (create_date as sys.datetime)
  , cast (modify_date as sys.datetime)
  , is_ms_shipped
  , cast (is_published as sys.bit)
  , cast (is_schema_published as sys.bit)
from
(
-- Currently for pg_class, pg_proc UNIONs, we separated user defined objects and system objects because the 
-- optimiser will be able to make a better estimation of number of rows(in case the query contains a filter on 
-- is_ms_shipped column) and in turn chooses a better query plan. 

-- details of system tables
select
    t.relname::sys.sysname as name
  , t.oid as object_id
  , null::integer as principal_id
  , s.oid as schema_id
  , 0 as parent_object_id
  , 'U'::char(2) as type
  , 'USER_TABLE' as type_desc
  , null::timestamp as create_date
  , null::timestamp as modify_date
  , 1::sys.bit as is_ms_shipped
  , 0 as is_published
  , 0 as is_schema_published
from pg_class t inner join pg_namespace s on s.oid = t.relnamespace
left join sys.table_types_internal tt on t.oid = tt.typrelid
left join sys.babelfish_namespace_ext ext on (s.nspname = ext.nspname and ext.dbid = sys.db_id())
left join sys.shipped_objects_not_in_sys nis on nis.name = t.relname and nis.schemaid = s.oid and nis.type = 'U'
where t.relpersistence in ('p', 'u', 't')
and t.relkind = 'r'
and (s.nspname = 'sys' or (nis.name is not null and ext.nspname is not null))
and tt.typrelid is null
and has_schema_privilege(s.oid, 'USAGE')
and has_table_privilege(t.oid, 'SELECT,INSERT,UPDATE,DELETE,TRUNCATE,TRIGGER')
 
union all
-- details of user defined tables
select
    t.relname::sys.sysname as name
  , t.oid as object_id
  , null::integer as principal_id
  , s.oid as schema_id
  , 0 as parent_object_id
  , 'U'::char(2) as type
  , 'USER_TABLE' as type_desc
  , null::timestamp as create_date
  , null::timestamp as modify_date
  , 0::sys.bit as is_ms_shipped
  , 0 as is_published
  , 0 as is_schema_published
from pg_class t inner join pg_namespace s on s.oid = t.relnamespace
left join sys.table_types_internal tt on t.oid = tt.typrelid
left join sys.babelfish_namespace_ext ext on (s.nspname = ext.nspname and ext.dbid = sys.db_id())
left join sys.shipped_objects_not_in_sys nis on nis.name = t.relname and nis.schemaid = s.oid and nis.type = 'U'
where t.relpersistence in ('p', 'u', 't')
and (t.relkind = 'r' or t.relkind = 'p')
and t.relispartition = false
and s.nspname <> 'sys' and nis.name is null
and ext.nspname is not null
and tt.typrelid is null
and has_schema_privilege(s.oid, 'USAGE')
and has_table_privilege(t.oid, 'SELECT,INSERT,UPDATE,DELETE,TRUNCATE,TRIGGER')
 
union all
-- details of system views
select
    t.relname::sys.sysname as name
  , t.oid as object_id
  , null::integer as principal_id
  , s.oid as schema_id
  , 0 as parent_object_id
  , 'V'::char(2) as type
  , 'VIEW'::varchar(60) as type_desc
  , null::timestamp as create_date
  , null::timestamp as modify_date
  , 1::sys.bit as is_ms_shipped
  , 0 as is_published
  , 0 as is_schema_published
from pg_class t inner join pg_namespace s on s.oid = t.relnamespace
left join sys.babelfish_namespace_ext ext on (s.nspname = ext.nspname and ext.dbid = sys.db_id())
left join sys.shipped_objects_not_in_sys nis on nis.name = t.relname and nis.schemaid = s.oid and nis.type = 'V'
where t.relkind = 'v'
and (s.nspname = 'sys' or (nis.name is not null and ext.nspname is not null))
and has_schema_privilege(s.oid, 'USAGE')
and has_table_privilege(t.oid, 'SELECT,INSERT,UPDATE,DELETE,TRUNCATE,TRIGGER')
union all
-- Details of user defined views
select
    t.relname::sys.sysname as name
  , t.oid as object_id
  , null::integer as principal_id
  , s.oid as schema_id
  , 0 as parent_object_id
  , 'V'::char(2) as type
  , 'VIEW'::varchar(60) as type_desc
  , null::timestamp as create_date
  , null::timestamp as modify_date
  , 0::sys.bit as is_ms_shipped
  , 0 as is_published
  , 0 as is_schema_published
from pg_class t inner join pg_namespace s on s.oid = t.relnamespace
left join sys.babelfish_namespace_ext ext on (s.nspname = ext.nspname and ext.dbid = sys.db_id())
left join sys.shipped_objects_not_in_sys nis on nis.name = t.relname and nis.schemaid = s.oid and nis.type = 'V'
where t.relkind = 'v'
and s.nspname <> 'sys' and nis.name is null
and ext.nspname is not null
and has_schema_privilege(s.oid, 'USAGE')
and has_table_privilege(t.oid, 'SELECT,INSERT,UPDATE,DELETE,TRUNCATE,TRIGGER')
union all
-- details of user defined and system foreign key constraints
select
    c.conname::sys.sysname as name
  , c.oid as object_id
  , null::integer as principal_id
  , s.oid as schema_id
  , c.conrelid as parent_object_id
  , 'F'::char(2) as type
  , 'FOREIGN_KEY_CONSTRAINT'
  , null::timestamp as create_date
  , null::timestamp as modify_date
  , CAST (case when (s.nspname = 'sys' or nis.name is not null) then 1
         else 0 end as sys.bit ) as is_ms_shipped
  , 0 as is_published
  , 0 as is_schema_published
from pg_constraint c
inner join pg_namespace s on s.oid = c.connamespace
left join sys.babelfish_namespace_ext ext on (s.nspname = ext.nspname and ext.dbid = sys.db_id())
left join sys.shipped_objects_not_in_sys nis on nis.name = c.conname and nis.schemaid = s.oid and nis.type = 'F'
where has_schema_privilege(s.oid, 'USAGE')
and c.contype = 'f'
and (s.nspname = 'sys' or ext.nspname is not null)
union all
-- details of user defined and system primary key constraints
select
    c.conname::sys.sysname as name
  , c.oid as object_id
  , null::integer as principal_id
  , s.oid as schema_id
  , c.conrelid as parent_object_id
  , 'PK'::char(2) as type
  , 'PRIMARY_KEY_CONSTRAINT' as type_desc
  , null::timestamp as create_date
  , null::timestamp as modify_date
  , CAST (case when (s.nspname = 'sys' or nis.name is not null) then 1
         else 0 end as sys.bit ) as is_ms_shipped
  , 0 as is_published
  , 0 as is_schema_published
from pg_constraint c
inner join pg_namespace s on s.oid = c.connamespace
left join sys.babelfish_namespace_ext ext on (s.nspname = ext.nspname and ext.dbid = sys.db_id())
left join sys.shipped_objects_not_in_sys nis on nis.name = c.conname and nis.schemaid = s.oid and nis.type = 'PK'
where has_schema_privilege(s.oid, 'USAGE')
and c.contype = 'p'
and (s.nspname = 'sys' or ext.nspname is not null)
union all
-- details of system defined procedures
select
    p.proname::sys.sysname as name 
  , p.oid as object_id
  , null::integer as principal_id
  , s.oid as schema_id
  , cast (case when tr.tgrelid is not null 
  		       then tr.tgrelid 
  		       else 0 end as int) 
    as parent_object_id
  , case p.prokind
      when 'p' then 'P'::char(2)
      when 'a' then 'AF'::char(2)
      else
        case 
          when t.typname = 'trigger'
            then 'TR'::char(2)
          when p.proretset then
            case 
              when t.typtype = 'c'
                then 'TF'::char(2)
              else 'IF'::char(2)
            end
          else 'FN'::char(2)
        end
    end as type
  , case p.prokind
      when 'p' then 'SQL_STORED_PROCEDURE'::varchar(60)
      when 'a' then 'AGGREGATE_FUNCTION'::varchar(60)
      else
        case 
          when t.typname = 'trigger'
            then 'SQL_TRIGGER'::varchar(60)
          when p.proretset then
            case 
              when t.typtype = 'c'
                then 'SQL_TABLE_VALUED_FUNCTION'::varchar(60)
              else 'SQL_INLINE_TABLE_VALUED_FUNCTION'::varchar(60)
            end
          else 'SQL_SCALAR_FUNCTION'::varchar(60)
        end
    end as type_desc
  , null::timestamp as create_date
  , null::timestamp as modify_date
  , 1::sys.bit as is_ms_shipped
  , 0 as is_published
  , 0 as is_schema_published
from pg_proc p
inner join pg_namespace s on s.oid = p.pronamespace
inner join pg_catalog.pg_type t on t.oid = p.prorettype
left join pg_trigger tr on tr.tgfoid = p.oid
left join sys.babelfish_namespace_ext ext on (s.nspname = ext.nspname and ext.dbid = sys.db_id())
left join sys.shipped_objects_not_in_sys nis on nis.name = p.proname and nis.schemaid = s.oid 
and nis.type = (case p.prokind
      when 'p' then 'P'::char(2)
      when 'a' then 'AF'::char(2)
      else
        case 
          when t.typname = 'trigger'
            then 'TR'::char(2)
          when p.proretset then
            case 
              when t.typtype = 'c'
                then 'TF'::char(2)
              else 'IF'::char(2)
            end
          else 'FN'::char(2)
        end
    end)
where (s.nspname = 'sys' or (nis.name is not null and ext.nspname is not null))
and has_schema_privilege(s.oid, 'USAGE')
and has_function_privilege(p.oid, 'EXECUTE')
and p.proname != 'pltsql_call_handler'
 
union all
-- details of user defined procedures
select
    p.proname::sys.sysname as name 
  , p.oid as object_id
  , null::integer as principal_id
  , s.oid as schema_id
  , cast (case when tr.tgrelid is not null 
  		       then tr.tgrelid 
  		       else 0 end as int) 
    as parent_object_id
  , case p.prokind
      when 'p' then 'P'::char(2)
      when 'a' then 'AF'::char(2)
      else
        case 
          when t.typname = 'trigger'
            then 'TR'::char(2)
          when p.proretset then
            case 
              when t.typtype = 'c'
                then 'TF'::char(2)
              else 'IF'::char(2)
            end
          else 'FN'::char(2)
        end
    end as type
  , case p.prokind
      when 'p' then 'SQL_STORED_PROCEDURE'::varchar(60)
      when 'a' then 'AGGREGATE_FUNCTION'::varchar(60)
      else
        case 
          when t.typname = 'trigger'
            then 'SQL_TRIGGER'::varchar(60)
          when p.proretset then
            case 
              when t.typtype = 'c'
                then 'SQL_TABLE_VALUED_FUNCTION'::varchar(60)
              else 'SQL_INLINE_TABLE_VALUED_FUNCTION'::varchar(60)
            end
          else 'SQL_SCALAR_FUNCTION'::varchar(60)
        end
    end as type_desc
  , null::timestamp as create_date
  , null::timestamp as modify_date
  , 0::sys.bit as is_ms_shipped
  , 0 as is_published
  , 0 as is_schema_published
from pg_proc p
inner join pg_namespace s on s.oid = p.pronamespace
inner join pg_catalog.pg_type t on t.oid = p.prorettype
left join pg_trigger tr on tr.tgfoid = p.oid
left join sys.babelfish_namespace_ext ext on (s.nspname = ext.nspname and ext.dbid = sys.db_id())
left join sys.shipped_objects_not_in_sys nis on nis.name = p.proname and nis.schemaid = s.oid 
and nis.type = (case p.prokind
      when 'p' then 'P'::char(2)
      when 'a' then 'AF'::char(2)
      else
        case 
          when t.typname = 'trigger'
            then 'TR'::char(2)
          when p.proretset then
            case 
              when t.typtype = 'c'
                then 'TF'::char(2)
              else 'IF'::char(2)
            end
          else 'FN'::char(2)
        end
    end)
where s.nspname <> 'sys' and nis.name is null
and ext.nspname is not null
and has_schema_privilege(s.oid, 'USAGE')
and has_function_privilege(p.oid, 'EXECUTE')
 
union all
-- details of all default constraints
select
    ('DF_' || o.relname || '_' || d.oid)::sys.sysname as name
  , d.oid as object_id
  , null::int as principal_id
  , o.relnamespace as schema_id
  , d.adrelid as parent_object_id
  , 'D'::char(2) as type
  , 'DEFAULT_CONSTRAINT'::sys.nvarchar(60) AS type_desc
  , null::timestamp as create_date
  , null::timestamp as modify_date
  , CAST (case when (s.nspname = 'sys' or nis.name is not null) then 1
         else 0 end as sys.bit ) as is_ms_shipped
  , 0 as is_published
  , 0 as is_schema_published
from pg_catalog.pg_attrdef d
inner join pg_attribute a on a.attrelid = d.adrelid and d.adnum = a.attnum
inner join pg_class o on d.adrelid = o.oid
inner join pg_namespace s on s.oid = o.relnamespace
left join sys.babelfish_namespace_ext ext on (s.nspname = ext.nspname and ext.dbid = sys.db_id())
left join sys.shipped_objects_not_in_sys nis on nis.name = ('DF_' || o.relname || '_' || d.oid) and nis.schemaid = s.oid and nis.type = 'D'
where a.atthasdef = 't' and a.attgenerated = ''
and (s.nspname = 'sys' or ext.nspname is not null)
and has_schema_privilege(s.oid, 'USAGE')
and has_column_privilege(a.attrelid, a.attname, 'SELECT,INSERT,UPDATE,REFERENCES')
union all
-- details of all check constraints
select
    c.conname::sys.sysname
  , c.oid::integer as object_id
  , NULL::integer as principal_id 
  , s.oid as schema_id
  , c.conrelid::integer as parent_object_id
  , 'C'::char(2) as type
  , 'CHECK_CONSTRAINT'::sys.nvarchar(60) as type_desc
  , null::sys.datetime as create_date
  , null::sys.datetime as modify_date
  , CAST (case when (s.nspname = 'sys' or nis.name is not null) then 1
         else 0 end as sys.bit ) as is_ms_shipped
  , 0 as is_published
  , 0 as is_schema_published
from pg_catalog.pg_constraint as c
inner join pg_namespace s on s.oid = c.connamespace
left join sys.babelfish_namespace_ext ext on (s.nspname = ext.nspname and ext.dbid = sys.db_id())
left join sys.shipped_objects_not_in_sys nis on nis.name = c.conname and nis.schemaid = s.oid and nis.type = 'C'
where has_schema_privilege(s.oid, 'USAGE')
and c.contype = 'c' and c.conrelid != 0
and (s.nspname = 'sys' or ext.nspname is not null)
union all
-- details of user defined and system defined sequence objects
select
  p.relname::sys.sysname as name
  , p.oid as object_id
  , null::integer as principal_id
  , s.oid as schema_id
  , 0 as parent_object_id
  , 'SO'::char(2) as type
  , 'SEQUENCE_OBJECT'::varchar(60) as type_desc
  , null::timestamp as create_date
  , null::timestamp as modify_date
  , CAST (case when (s.nspname = 'sys' or nis.name is not null) then 1
         else 0 end as sys.bit ) as is_ms_shipped
  , 0 as is_published
  , 0 as is_schema_published
from pg_class p
inner join pg_namespace s on s.oid = p.relnamespace
left join sys.babelfish_namespace_ext ext on (s.nspname = ext.nspname and ext.dbid = sys.db_id())
left join sys.shipped_objects_not_in_sys nis on nis.name = p.relname and nis.schemaid = s.oid and nis.type = 'SO'
where p.relkind = 'S'
and (s.nspname = 'sys' or ext.nspname is not null)
and has_schema_privilege(s.oid, 'USAGE')
union all
-- details of user defined table types
select
    ('TT_' || tt.name || '_' || tt.type_table_object_id)::sys.sysname as name
  , tt.type_table_object_id as object_id
  , tt.principal_id as principal_id
  , tt.schema_id as schema_id
  , 0 as parent_object_id
  , 'TT'::char(2) as type
  , 'TABLE_TYPE'::varchar(60) as type_desc
  , null::timestamp as create_date
  , null::timestamp as modify_date
  , CAST (case when (tt.schema_id::regnamespace::text = 'sys' or nis.name is not null) then 1
         else 0 end as sys.bit ) as is_ms_shipped
  , 0 as is_published
  , 0 as is_schema_published
from sys.table_types tt
left join sys.shipped_objects_not_in_sys nis on nis.name = ('TT_' || tt.name || '_' || tt.type_table_object_id)::name and nis.schemaid = tt.schema_id and nis.type = 'TT'
) ot;
GRANT SELECT ON sys.all_objects TO PUBLIC;

CREATE OR REPLACE VIEW sys.index_columns
AS
WITH index_id_map AS MATERIALIZED (
  SELECT
    indexrelid,
    CASE
      WHEN indisclustered THEN 1
      ELSE 1+row_number() OVER(PARTITION BY indrelid ORDER BY indexrelid)
    END AS index_id
  FROM pg_index
)
SELECT
    CAST(i.indrelid AS INT) AS object_id,
    -- should match index_id of sys.indexes 
    CAST(imap.index_id AS INT) AS index_id,
    CAST(a.index_column_id AS INT) AS index_column_id,
    CAST(a.attnum AS INT) AS column_id,
    CAST(CASE
            WHEN a.index_column_id <= i.indnkeyatts THEN a.index_column_id
            ELSE 0
         END AS SYS.TINYINT) AS key_ordinal,
    CAST(0 AS SYS.TINYINT) AS partition_ordinal,
    CAST(CASE
            WHEN i.indoption[a.index_column_id-1] & 1 = 1 THEN 1
            ELSE 0 
         END AS SYS.BIT) AS is_descending_key,
    CAST(CASE
            WHEN a.index_column_id > i.indnkeyatts THEN 1
            ELSE 0
         END AS SYS.BIT) AS is_included_column
FROM
    pg_index i
    INNER JOIN index_id_map imap ON imap.indexrelid = i.indexrelid
    INNER JOIN pg_class c ON i.indrelid = c.oid and c.relispartition = false
    INNER JOIN pg_namespace nsp ON nsp.oid = c.relnamespace
    LEFT JOIN sys.babelfish_namespace_ext ext ON (nsp.nspname = ext.nspname AND ext.dbid = sys.db_id())
    LEFT JOIN unnest(i.indkey) WITH ORDINALITY AS a(attnum, index_column_id) ON true
WHERE
    has_schema_privilege(c.relnamespace, 'USAGE') AND
    has_table_privilege(c.oid, 'SELECT,INSERT,UPDATE,DELETE,TRUNCATE,TRIGGER') AND
    (nsp.nspname = 'sys' OR ext.nspname is not null) AND
    i.indislive;
GRANT SELECT ON sys.index_columns TO PUBLIC;

/*
 * COLUMNS view internal
 */

CREATE OR REPLACE VIEW information_schema_tsql.columns_internal AS
	SELECT c.oid AS "TABLE_OID",
			CAST(nc.dbname AS sys.nvarchar(128)) AS "TABLE_CATALOG",
			CAST(ext.orig_name AS sys.nvarchar(128)) AS "TABLE_SCHEMA",
			CAST(CASE
				 	WHEN c.reloptions[1] LIKE 'bbf_original_rel_name=%' THEN substring(c.reloptions[1], 23)
				 	ELSE c.relname
			     END AS sys.nvarchar(128)) AS "TABLE_NAME",

			CAST(CASE
				 	WHEN a.attoptions[1] LIKE 'bbf_original_name=%' THEN substring(a.attoptions[1], 19)
				 	ELSE a.attname 
			     END AS sys.nvarchar(128)) AS "COLUMN_NAME",
			
			CAST(a.attnum AS int) AS "ORDINAL_POSITION",
			CAST(CASE WHEN a.attgenerated = '' THEN pg_get_expr(ad.adbin, ad.adrelid) END AS sys.nvarchar(4000)) AS "COLUMN_DEFAULT",
			CAST(CASE WHEN a.attnotnull OR (t.typtype = 'd' AND t.typnotnull) THEN 'NO' ELSE 'YES' END
				AS varchar(3))
				AS "IS_NULLABLE",

			CAST(
				CASE WHEN tsql_type_name = 'sysname' THEN sys.translate_pg_type_to_tsql(t.typbasetype)
				WHEN tsql_type_name.tsql_type_name IS NULL THEN format_type(t.oid, NULL::integer)
				ELSE tsql_type_name END
				AS sys.nvarchar(128))
				AS "DATA_TYPE",

			CAST(
				information_schema_tsql._pgtsql_char_max_length(tsql_type_name, true_typmod)
				AS int)
				AS "CHARACTER_MAXIMUM_LENGTH",

			CAST(
				information_schema_tsql._pgtsql_char_octet_length(tsql_type_name, true_typmod)
				AS int)
				AS "CHARACTER_OCTET_LENGTH",

			CAST(
				/* Handle Tinyint separately */
				information_schema_tsql._pgtsql_numeric_precision(tsql_type_name, true_typid, true_typmod)
				AS sys.tinyint)
				AS "NUMERIC_PRECISION",

			CAST(
				information_schema_tsql._pgtsql_numeric_precision_radix(tsql_type_name, true_typid, true_typmod)
				AS smallint)
				AS "NUMERIC_PRECISION_RADIX",

			CAST(
				information_schema_tsql._pgtsql_numeric_scale(tsql_type_name, true_typid, true_typmod)
				AS int)
				AS "NUMERIC_SCALE",

			CAST(
				information_schema_tsql._pgtsql_datetime_precision(tsql_type_name, true_typmod)
				AS smallint)
				AS "DATETIME_PRECISION",

			CAST(null AS sys.nvarchar(128)) AS "CHARACTER_SET_CATALOG",
			CAST(null AS sys.nvarchar(128)) AS "CHARACTER_SET_SCHEMA",
			/*
			 * TODO: We need to first create mapping of collation name to char-set name;
			 * Until then return null.
			 */
			CAST(null AS sys.nvarchar(128)) AS "CHARACTER_SET_NAME",

			CAST(NULL as sys.nvarchar(128)) AS "COLLATION_CATALOG",
			CAST(NULL as sys.nvarchar(128)) AS "COLLATION_SCHEMA",

			/* Returns Babelfish specific collation name. */
			CAST(co.collname AS sys.nvarchar(128)) AS "COLLATION_NAME",

			CAST(CASE WHEN t.typtype = 'd' AND nt.nspname <> 'pg_catalog' AND nt.nspname <> 'sys'
				THEN nc.dbname ELSE null END
				AS sys.nvarchar(128)) AS "DOMAIN_CATALOG",
			CAST(CASE WHEN t.typtype = 'd' AND nt.nspname <> 'pg_catalog' AND nt.nspname <> 'sys'
				THEN ext.orig_name ELSE null END
				AS sys.nvarchar(128)) AS "DOMAIN_SCHEMA",
			CAST(CASE WHEN t.typtype = 'd' AND nt.nspname <> 'pg_catalog' AND nt.nspname <> 'sys'
				THEN t.typname ELSE null END
				AS sys.nvarchar(128)) AS "DOMAIN_NAME"

	FROM (pg_attribute a LEFT JOIN pg_attrdef ad ON attrelid = adrelid AND attnum = adnum)
		JOIN (pg_class c JOIN sys.pg_namespace_ext nc ON (c.relnamespace = nc.oid)) ON a.attrelid = c.oid
		JOIN (pg_type t JOIN pg_namespace nt ON (t.typnamespace = nt.oid)) ON a.atttypid = t.oid
		LEFT JOIN (pg_type bt JOIN pg_namespace nbt ON (bt.typnamespace = nbt.oid))
			ON (t.typtype = 'd' AND t.typbasetype = bt.oid)
		LEFT JOIN pg_collation co on co.oid = a.attcollation
		LEFT OUTER JOIN sys.babelfish_namespace_ext ext on nc.nspname = ext.nspname,
		information_schema_tsql._pgtsql_truetypid(nt, a, t) AS true_typid,
		information_schema_tsql._pgtsql_truetypmod(nt, a, t) AS true_typmod,
		sys.translate_pg_type_to_tsql(true_typid) AS tsql_type_name

	WHERE (NOT pg_is_other_temp_schema(nc.oid))
		AND a.attnum > 0 AND NOT a.attisdropped
		AND c.relkind IN ('r', 'v', 'p')
		AND c.relispartition = false
		AND (pg_has_role(c.relowner, 'USAGE')
			OR has_column_privilege(c.oid, a.attnum,
									'SELECT, INSERT, UPDATE, REFERENCES'))
		AND ext.dbid =sys.db_id();

/*
 * TABLES view
 */

CREATE OR REPLACE VIEW information_schema_tsql.tables AS
	SELECT CAST(nc.dbname AS sys.nvarchar(128)) AS "TABLE_CATALOG",
		   CAST(ext.orig_name AS sys.nvarchar(128)) AS "TABLE_SCHEMA",
		   CAST(
			 CASE WHEN c.reloptions[1] LIKE 'bbf_original_rel_name%' THEN substring(c.reloptions[1], 23)
                  ELSE c.relname END
			 AS sys._ci_sysname) AS "TABLE_NAME",

		   CAST(
			 CASE WHEN c.relkind IN ('r', 'p') THEN 'BASE TABLE'
				  WHEN c.relkind = 'v' THEN 'VIEW'
				  ELSE null END
			 AS sys.varchar(10)) COLLATE sys.database_default AS "TABLE_TYPE"

	FROM sys.pg_namespace_ext nc JOIN pg_class c ON (nc.oid = c.relnamespace)
		   LEFT OUTER JOIN sys.babelfish_namespace_ext ext on nc.nspname = ext.nspname
		   LEFT JOIN sys.table_types_internal tt on c.oid = tt.typrelid

	WHERE c.relkind IN ('r', 'v', 'p')
		AND c.relispartition = false
		AND (NOT pg_is_other_temp_schema(nc.oid))
		AND tt.typrelid IS NULL
		AND (pg_has_role(c.relowner, 'USAGE')
			OR has_table_privilege(c.oid, 'SELECT, INSERT, UPDATE, DELETE, TRUNCATE, REFERENCES, TRIGGER')
			OR has_any_column_privilege(c.oid, 'SELECT, INSERT, UPDATE, REFERENCES') )
		AND ext.dbid = sys.db_id()
		AND (NOT c.relname = 'sysdatabases');

GRANT SELECT ON information_schema_tsql.tables TO PUBLIC;

/*
 * TABLE_CONSTRAINTS view
 */

CREATE OR REPLACE VIEW information_schema_tsql.table_constraints AS
    SELECT CAST(nc.dbname AS sys.nvarchar(128)) AS "CONSTRAINT_CATALOG",
           CAST(extc.orig_name AS sys.nvarchar(128)) AS "CONSTRAINT_SCHEMA",
           CAST(c.conname AS sys.sysname) AS "CONSTRAINT_NAME",
           CAST(nr.dbname AS sys.nvarchar(128)) AS "TABLE_CATALOG",
           CAST(extr.orig_name AS sys.nvarchar(128)) AS "TABLE_SCHEMA",
           CAST(r.relname AS sys.sysname) AS "TABLE_NAME",
           CAST(
             CASE c.contype WHEN 'c' THEN 'CHECK'
                            WHEN 'f' THEN 'FOREIGN KEY'
                            WHEN 'p' THEN 'PRIMARY KEY'
                            WHEN 'u' THEN 'UNIQUE' END
             AS sys.varchar(11)) COLLATE sys.database_default AS "CONSTRAINT_TYPE",
           CAST('NO' AS sys.varchar(2)) AS "IS_DEFERRABLE",
           CAST('NO' AS sys.varchar(2)) AS "INITIALLY_DEFERRED"

    FROM sys.pg_namespace_ext nc LEFT OUTER JOIN sys.babelfish_namespace_ext extc ON nc.nspname = extc.nspname,
         sys.pg_namespace_ext nr LEFT OUTER JOIN sys.babelfish_namespace_ext extr ON nr.nspname = extr.nspname,
         pg_constraint c,
         pg_class r

    WHERE nc.oid = c.connamespace AND nr.oid = r.relnamespace
          AND c.conrelid = r.oid
          AND c.contype NOT IN ('t', 'x')
          AND r.relkind IN ('r', 'p')
          AND relispartition = false
          AND (NOT pg_is_other_temp_schema(nr.oid))
          AND (pg_has_role(r.relowner, 'USAGE')
               OR has_table_privilege(r.oid, 'SELECT, INSERT, UPDATE, DELETE, TRUNCATE, REFERENCES, TRIGGER')
               OR has_any_column_privilege(r.oid, 'SELECT, INSERT, UPDATE, REFERENCES') )
		  AND  extc.dbid = sys.db_id();

GRANT SELECT ON information_schema_tsql.table_constraints TO PUBLIC;

/*
 * CHECK_CONSTRAINTS view
 */

CREATE OR REPLACE VIEW information_schema_tsql.check_constraints AS
    SELECT CAST(nc.dbname AS sys.nvarchar(128)) AS "CONSTRAINT_CATALOG",
	    CAST(extc.orig_name AS sys.nvarchar(128)) AS "CONSTRAINT_SCHEMA",
           CAST(c.conname AS sys.sysname) AS "CONSTRAINT_NAME",
	    CAST(sys.tsql_get_constraintdef(c.oid) AS sys.nvarchar(4000)) AS "CHECK_CLAUSE"

    FROM sys.pg_namespace_ext nc LEFT OUTER JOIN sys.babelfish_namespace_ext extc ON nc.nspname = extc.nspname,
         pg_constraint c,
         pg_class r

    WHERE nc.oid = c.connamespace AND nc.oid = r.relnamespace
          AND c.conrelid = r.oid
          AND c.contype = 'c'
          AND r.relkind IN ('r', 'p')
          AND r.relispartition = false
          AND (NOT pg_is_other_temp_schema(nc.oid))
          AND (pg_has_role(r.relowner, 'USAGE')
               OR has_table_privilege(r.oid, 'SELECT, INSERT, UPDATE, DELETE, TRUNCATE, REFERENCES, TRIGGER')
               OR has_any_column_privilege(r.oid, 'SELECT, INSERT, UPDATE, REFERENCES'))
		  AND  extc.dbid = sys.db_id();

GRANT SELECT ON information_schema_tsql.check_constraints TO PUBLIC;

/*
 * CONSTARINT_COLUMN_USAGE
 */

CREATE OR REPLACE VIEW information_schema_tsql.CONSTRAINT_COLUMN_USAGE AS
SELECT    CAST(tblcat AS sys.nvarchar(128)) AS "TABLE_CATALOG",
          CAST(tblschema AS sys.nvarchar(128)) AS "TABLE_SCHEMA",
          CAST(tblname AS sys.nvarchar(128)) AS "TABLE_NAME" ,
          CAST(colname AS sys.nvarchar(128)) AS "COLUMN_NAME",
          CAST(cstrcat AS sys.nvarchar(128)) AS "CONSTRAINT_CATALOG",
          CAST(cstrschema AS sys.nvarchar(128)) AS "CONSTRAINT_SCHEMA",
          CAST(cstrname AS sys.nvarchar(128)) AS "CONSTRAINT_NAME"

FROM (
        /* check constraints */
   SELECT DISTINCT extr.orig_name, r.relname, r.relowner, a.attname, extc.orig_name, c.conname, nr.dbname, nc.dbname
     FROM sys.pg_namespace_ext nc LEFT OUTER JOIN sys.babelfish_namespace_ext extc ON nc.nspname = extc.nspname,
          sys.pg_namespace_ext nr LEFT OUTER JOIN sys.babelfish_namespace_ext extr ON nr.nspname = extr.nspname,
          pg_attribute a,
          pg_constraint c,
          pg_class r, pg_depend d

     WHERE nr.oid = r.relnamespace
          AND r.oid = a.attrelid
          AND d.refclassid = 'pg_catalog.pg_class'::regclass
          AND d.refobjid = r.oid
          AND d.refobjsubid = a.attnum
          AND d.classid = 'pg_catalog.pg_constraint'::regclass
          AND d.objid = c.oid
          AND c.connamespace = nc.oid
          AND c.contype = 'c'
          AND r.relkind IN ('r', 'p')
          AND r.relispartition = false
          AND NOT a.attisdropped
	  AND (pg_has_role(r.relowner, 'USAGE')
		OR has_table_privilege(r.oid, 'SELECT, INSERT, UPDATE, DELETE, TRUNCATE, REFERENCES, TRIGGER')
		OR has_any_column_privilege(r.oid, 'SELECT, INSERT, UPDATE, REFERENCES'))

       UNION ALL

        /* unique/primary key/foreign key constraints */
   SELECT extr.orig_name, r.relname, r.relowner, a.attname, extc.orig_name, c.conname, nr.dbname, nc.dbname
     FROM sys.pg_namespace_ext nc LEFT OUTER JOIN sys.babelfish_namespace_ext extc ON nc.nspname = extc.nspname,
          sys.pg_namespace_ext nr LEFT OUTER JOIN sys.babelfish_namespace_ext extr ON nr.nspname = extr.nspname,
          pg_attribute a,
          pg_constraint c,
          pg_class r
     WHERE nr.oid = r.relnamespace
          AND r.oid = a.attrelid
          AND nc.oid = c.connamespace
          AND r.oid = c.conrelid
          AND a.attnum = ANY (c.conkey)
          AND NOT a.attisdropped
          AND c.contype IN ('p', 'u', 'f')
          AND r.relkind IN ('r', 'p')
          AND r.relispartition = false
	  AND (pg_has_role(r.relowner, 'USAGE')
		OR has_table_privilege(r.oid, 'SELECT, INSERT, UPDATE, DELETE, TRUNCATE, REFERENCES, TRIGGER')
		OR has_any_column_privilege(r.oid, 'SELECT, INSERT, UPDATE, REFERENCES'))

      ) AS x (tblschema, tblname, tblowner, colname, cstrschema, cstrname, tblcat, cstrcat);

GRANT SELECT ON information_schema_tsql.CONSTRAINT_COLUMN_USAGE TO PUBLIC;

CREATE OR REPLACE VIEW information_schema_tsql.key_column_usage AS
	SELECT
		CAST(nc.dbname AS sys.nvarchar(128)) AS "CONSTRAINT_CATALOG",
		CAST(ext.orig_name AS sys.nvarchar(128)) AS "CONSTRAINT_SCHEMA",
		CAST(c.conname AS sys.nvarchar(128)) AS "CONSTRAINT_NAME",
		CAST(nc.dbname AS sys.nvarchar(128)) AS "TABLE_CATALOG",
		CAST(ext.orig_name AS sys.nvarchar(128)) AS "TABLE_SCHEMA",
		CAST(r.relname AS sys.nvarchar(128)) AS "TABLE_NAME",
		CAST(a.attname AS sys.nvarchar(128)) AS "COLUMN_NAME",
		CAST(ord AS int) AS "ORDINAL_POSITION"	
	FROM
		pg_constraint c 
		JOIN pg_class r ON r.oid = c.conrelid AND c.contype in ('p','u','f') AND r.relkind in ('r','p') AND r.relispartition = false
		JOIN sys.pg_namespace_ext nc ON nc.oid = c.connamespace AND r.relnamespace = nc.oid 
		JOIN sys.babelfish_namespace_ext ext ON ext.nspname = nc.nspname AND ext.dbid = sys.db_id()
		CROSS JOIN unnest(c.conkey) WITH ORDINALITY AS ak(j,ord) 
		LEFT JOIN pg_attribute a ON a.attrelid = r.oid AND a.attnum = ak.j		
	WHERE
		pg_has_role(r.relowner, 'USAGE'::text) 
  		OR has_column_privilege(r.oid, a.attnum, 'SELECT, INSERT, UPDATE, REFERENCES'::text)
		AND NOT pg_is_other_temp_schema(nc.oid)
	;
GRANT SELECT ON information_schema_tsql.key_column_usage TO PUBLIC;

CREATE OR REPLACE VIEW sys.sp_tables_view AS
SELECT
t2.dbname AS TABLE_QUALIFIER,
CAST(t3.name AS name) AS TABLE_OWNER,
t1.relname AS TABLE_NAME,

CASE 
WHEN t1.relkind = 'v' 
	THEN 'VIEW'
ELSE 'TABLE'
END AS TABLE_TYPE,

CAST(NULL AS varchar(254)) AS remarks
FROM pg_catalog.pg_class AS t1, sys.pg_namespace_ext AS t2, sys.schemas AS t3
WHERE t1.relnamespace = t3.schema_id AND t1.relnamespace = t2.oid AND t1.relkind IN ('r','p','v','m') 
AND t1.relispartition = false
AND has_schema_privilege(t1.relnamespace, 'USAGE')
AND has_table_privilege(t1.oid, 'SELECT,INSERT,UPDATE,DELETE,TRUNCATE,TRIGGER');
GRANT SELECT ON sys.sp_tables_view TO PUBLIC;
=======
CREATE OR REPLACE VIEW sys.database_principals AS
SELECT
CAST(Ext.orig_username AS SYS.SYSNAME) AS name,
CAST(Base.oid AS INT) AS principal_id,
CAST(Ext.type AS CHAR(1)) as type,
CAST(
  CASE
    WHEN Ext.type = 'S' THEN 'SQL_USER'
    WHEN Ext.type = 'R' THEN 'DATABASE_ROLE'
    WHEN Ext.type = 'U' THEN 'WINDOWS_USER'
    ELSE NULL
  END
  AS SYS.NVARCHAR(60)) AS type_desc,
CAST(Ext.default_schema_name AS SYS.SYSNAME) AS default_schema_name,
CAST(Ext.create_date AS SYS.DATETIME) AS create_date,
CAST(Ext.modify_date AS SYS.DATETIME) AS modify_date,
CAST(Ext.owning_principal_id AS INT) AS owning_principal_id,
CAST(CAST(Base2.oid AS INT) AS SYS.VARBINARY(85)) AS SID,
CAST(Ext.is_fixed_role AS SYS.BIT) AS is_fixed_role,
CAST(Ext.authentication_type AS INT) AS authentication_type,
CAST(Ext.authentication_type_desc AS SYS.NVARCHAR(60)) AS authentication_type_desc,
CAST(Ext.default_language_name AS SYS.SYSNAME) AS default_language_name,
CAST(Ext.default_language_lcid AS INT) AS default_language_lcid,
CAST(Ext.allow_encrypted_value_modifications AS SYS.BIT) AS allow_encrypted_value_modifications
FROM pg_catalog.pg_roles AS Base INNER JOIN sys.babelfish_authid_user_ext AS Ext
ON Base.rolname = Ext.rolname
LEFT OUTER JOIN pg_catalog.pg_roles Base2
ON Ext.login_name = Base2.rolname
WHERE Ext.database_name = DB_NAME()
  AND (Ext.orig_username IN ('dbo', 'db_owner', 'guest') -- system users should always be visible
  OR pg_has_role(Ext.rolname, 'MEMBER')) -- Current user should be able to see users it has permission of
UNION ALL
SELECT
CAST(name AS SYS.SYSNAME) AS name,
CAST(-1 AS INT) AS principal_id,
CAST(type AS CHAR(1)) as type,
CAST(
  CASE
    WHEN type = 'S' THEN 'SQL_USER'
    WHEN type = 'R' THEN 'DATABASE_ROLE'
    WHEN type = 'U' THEN 'WINDOWS_USER'
    ELSE NULL
  END
  AS SYS.NVARCHAR(60)) AS type_desc,
CAST(NULL AS SYS.SYSNAME) AS default_schema_name,
CAST(NULL AS SYS.DATETIME) AS create_date,
CAST(NULL AS SYS.DATETIME) AS modify_date,
CAST(-1 AS INT) AS owning_principal_id,
CAST(CAST(0 AS INT) AS SYS.VARBINARY(85)) AS SID,
CAST(0 AS SYS.BIT) AS is_fixed_role,
CAST(-1 AS INT) AS authentication_type,
CAST(NULL AS SYS.NVARCHAR(60)) AS authentication_type_desc,
CAST(NULL AS SYS.SYSNAME) AS default_language_name,
CAST(-1 AS INT) AS default_language_lcid,
CAST(0 AS SYS.BIT) AS allow_encrypted_value_modifications
FROM (VALUES ('public', 'R'), ('sys', 'S'), ('INFORMATION_SCHEMA', 'S')) as dummy_principals(name, type);

CREATE OR REPLACE VIEW sys.user_token AS
SELECT
CAST(Base.oid AS INT) AS principal_id,
CAST(CAST(Base2.oid AS INT) AS SYS.VARBINARY(85)) AS SID,
CAST(Ext.orig_username AS SYS.NVARCHAR(128)) AS NAME,
CAST(CASE
WHEN Ext.type = 'U' THEN 'WINDOWS LOGIN'
WHEN Ext.type = 'R' THEN 'ROLE'
ELSE 'SQL USER' END
AS SYS.NVARCHAR(128)) AS TYPE,
CAST('GRANT OR DENY' as SYS.NVARCHAR(128)) as USAGE
FROM pg_catalog.pg_roles AS Base INNER JOIN sys.babelfish_authid_user_ext AS Ext
ON Base.rolname = Ext.rolname
LEFT OUTER JOIN pg_catalog.pg_roles Base2
ON Ext.login_name = Base2.rolname
WHERE Ext.database_name = sys.DB_NAME()
AND ((Ext.rolname = CURRENT_USER AND Ext.type in ('S','U')) OR
((SELECT orig_username FROM sys.babelfish_authid_user_ext WHERE rolname = CURRENT_USER) != 'dbo' AND Ext.type = 'R' AND pg_has_role(current_user, Ext.rolname, 'MEMBER')))
UNION ALL
SELECT
CAST(-1 AS INT) AS principal_id,
CAST(CAST(-1 AS INT) AS SYS.VARBINARY(85)) AS SID,
CAST('public' AS SYS.NVARCHAR(128)) AS NAME,
CAST('ROLE' AS SYS.NVARCHAR(128)) AS TYPE,
CAST('GRANT OR DENY' as SYS.NVARCHAR(128)) as USAGE
WHERE (SELECT orig_username FROM sys.babelfish_authid_user_ext WHERE rolname = CURRENT_USER) != 'dbo';

GRANT SELECT ON sys.user_token TO PUBLIC;

CREATE OR REPLACE FUNCTION sys.is_member(IN role sys.SYSNAME)
RETURNS INT AS
$$
DECLARE
    is_windows_grp boolean := (CHARINDEX('\', role) != 0);
BEGIN
    -- Always return 1 for 'public'
    IF (role = 'public')
    THEN RETURN 1;
    END IF;
    IF EXISTS (SELECT orig_loginname FROM sys.babelfish_authid_login_ext WHERE orig_loginname = role AND type != 'S') -- do not consider sql logins
    THEN
        IF ((EXISTS (SELECT name FROM sys.login_token WHERE name = role AND type IN ('SERVER ROLE', 'SQL LOGIN'))) OR is_windows_grp) -- do not consider sql logins, server roles
        THEN RETURN NULL; -- Also return NULL if session is not a windows auth session but argument is a windows group
        ELSIF EXISTS (SELECT name FROM sys.login_token WHERE name = role AND type NOT IN ('SERVER ROLE', 'SQL LOGIN'))
        THEN RETURN 1; -- Return 1 if current session user is a member of role or windows group
        ELSE RETURN 0; -- Return 0 if current session user is not a member of role or windows group
        END IF;
    ELSIF EXISTS (SELECT orig_username FROM sys.babelfish_authid_user_ext WHERE orig_username = role)
    THEN
        IF EXISTS (SELECT name FROM sys.user_token WHERE name = role)
        THEN RETURN 1; -- Return 1 if current session user is a member of role or windows group
        ELSIF (is_windows_grp)
        THEN RETURN NULL; -- Return NULL if session is not a windows auth session but argument is a windows group
        ELSE RETURN 0; -- Return 0 if current session user is not a member of role or windows group
        END IF;
    ELSE RETURN NULL; -- Return NULL if role/group does not exist
    END IF;
END;
$$
LANGUAGE plpgsql STRICT STABLE;
>>>>>>> 8ddd794c

-- Drops the temporary procedure used by the upgrade script.
-- Please have this be one of the last statements executed in this upgrade script.
DROP PROCEDURE sys.babelfish_drop_deprecated_object(varchar, varchar, varchar);

-- After upgrade, always run analyze for all babelfish catalogs.
CALL sys.analyze_babelfish_catalogs();

-- Reset search_path to not affect any subsequent scripts
SELECT set_config('search_path', trim(leading 'sys, ' from current_setting('search_path')), false);<|MERGE_RESOLUTION|>--- conflicted
+++ resolved
@@ -231,7 +231,125 @@
   ps.dbid = sys.db_id();
 GRANT SELECT ON sys.partition_schemes TO PUBLIC;
 
-<<<<<<< HEAD
+CREATE OR REPLACE VIEW sys.database_principals AS
+SELECT
+CAST(Ext.orig_username AS SYS.SYSNAME) AS name,
+CAST(Base.oid AS INT) AS principal_id,
+CAST(Ext.type AS CHAR(1)) as type,
+CAST(
+  CASE
+    WHEN Ext.type = 'S' THEN 'SQL_USER'
+    WHEN Ext.type = 'R' THEN 'DATABASE_ROLE'
+    WHEN Ext.type = 'U' THEN 'WINDOWS_USER'
+    ELSE NULL
+  END
+  AS SYS.NVARCHAR(60)) AS type_desc,
+CAST(Ext.default_schema_name AS SYS.SYSNAME) AS default_schema_name,
+CAST(Ext.create_date AS SYS.DATETIME) AS create_date,
+CAST(Ext.modify_date AS SYS.DATETIME) AS modify_date,
+CAST(Ext.owning_principal_id AS INT) AS owning_principal_id,
+CAST(CAST(Base2.oid AS INT) AS SYS.VARBINARY(85)) AS SID,
+CAST(Ext.is_fixed_role AS SYS.BIT) AS is_fixed_role,
+CAST(Ext.authentication_type AS INT) AS authentication_type,
+CAST(Ext.authentication_type_desc AS SYS.NVARCHAR(60)) AS authentication_type_desc,
+CAST(Ext.default_language_name AS SYS.SYSNAME) AS default_language_name,
+CAST(Ext.default_language_lcid AS INT) AS default_language_lcid,
+CAST(Ext.allow_encrypted_value_modifications AS SYS.BIT) AS allow_encrypted_value_modifications
+FROM pg_catalog.pg_roles AS Base INNER JOIN sys.babelfish_authid_user_ext AS Ext
+ON Base.rolname = Ext.rolname
+LEFT OUTER JOIN pg_catalog.pg_roles Base2
+ON Ext.login_name = Base2.rolname
+WHERE Ext.database_name = DB_NAME()
+  AND (Ext.orig_username IN ('dbo', 'db_owner', 'guest') -- system users should always be visible
+  OR pg_has_role(Ext.rolname, 'MEMBER')) -- Current user should be able to see users it has permission of
+UNION ALL
+SELECT
+CAST(name AS SYS.SYSNAME) AS name,
+CAST(-1 AS INT) AS principal_id,
+CAST(type AS CHAR(1)) as type,
+CAST(
+  CASE
+    WHEN type = 'S' THEN 'SQL_USER'
+    WHEN type = 'R' THEN 'DATABASE_ROLE'
+    WHEN type = 'U' THEN 'WINDOWS_USER'
+    ELSE NULL
+  END
+  AS SYS.NVARCHAR(60)) AS type_desc,
+CAST(NULL AS SYS.SYSNAME) AS default_schema_name,
+CAST(NULL AS SYS.DATETIME) AS create_date,
+CAST(NULL AS SYS.DATETIME) AS modify_date,
+CAST(-1 AS INT) AS owning_principal_id,
+CAST(CAST(0 AS INT) AS SYS.VARBINARY(85)) AS SID,
+CAST(0 AS SYS.BIT) AS is_fixed_role,
+CAST(-1 AS INT) AS authentication_type,
+CAST(NULL AS SYS.NVARCHAR(60)) AS authentication_type_desc,
+CAST(NULL AS SYS.SYSNAME) AS default_language_name,
+CAST(-1 AS INT) AS default_language_lcid,
+CAST(0 AS SYS.BIT) AS allow_encrypted_value_modifications
+FROM (VALUES ('public', 'R'), ('sys', 'S'), ('INFORMATION_SCHEMA', 'S')) as dummy_principals(name, type);
+
+CREATE OR REPLACE VIEW sys.user_token AS
+SELECT
+CAST(Base.oid AS INT) AS principal_id,
+CAST(CAST(Base2.oid AS INT) AS SYS.VARBINARY(85)) AS SID,
+CAST(Ext.orig_username AS SYS.NVARCHAR(128)) AS NAME,
+CAST(CASE
+WHEN Ext.type = 'U' THEN 'WINDOWS LOGIN'
+WHEN Ext.type = 'R' THEN 'ROLE'
+ELSE 'SQL USER' END
+AS SYS.NVARCHAR(128)) AS TYPE,
+CAST('GRANT OR DENY' as SYS.NVARCHAR(128)) as USAGE
+FROM pg_catalog.pg_roles AS Base INNER JOIN sys.babelfish_authid_user_ext AS Ext
+ON Base.rolname = Ext.rolname
+LEFT OUTER JOIN pg_catalog.pg_roles Base2
+ON Ext.login_name = Base2.rolname
+WHERE Ext.database_name = sys.DB_NAME()
+AND ((Ext.rolname = CURRENT_USER AND Ext.type in ('S','U')) OR
+((SELECT orig_username FROM sys.babelfish_authid_user_ext WHERE rolname = CURRENT_USER) != 'dbo' AND Ext.type = 'R' AND pg_has_role(current_user, Ext.rolname, 'MEMBER')))
+UNION ALL
+SELECT
+CAST(-1 AS INT) AS principal_id,
+CAST(CAST(-1 AS INT) AS SYS.VARBINARY(85)) AS SID,
+CAST('public' AS SYS.NVARCHAR(128)) AS NAME,
+CAST('ROLE' AS SYS.NVARCHAR(128)) AS TYPE,
+CAST('GRANT OR DENY' as SYS.NVARCHAR(128)) as USAGE
+WHERE (SELECT orig_username FROM sys.babelfish_authid_user_ext WHERE rolname = CURRENT_USER) != 'dbo';
+
+GRANT SELECT ON sys.user_token TO PUBLIC;
+
+CREATE OR REPLACE FUNCTION sys.is_member(IN role sys.SYSNAME)
+RETURNS INT AS
+$$
+DECLARE
+    is_windows_grp boolean := (CHARINDEX('\', role) != 0);
+BEGIN
+    -- Always return 1 for 'public'
+    IF (role = 'public')
+    THEN RETURN 1;
+    END IF;
+    IF EXISTS (SELECT orig_loginname FROM sys.babelfish_authid_login_ext WHERE orig_loginname = role AND type != 'S') -- do not consider sql logins
+    THEN
+        IF ((EXISTS (SELECT name FROM sys.login_token WHERE name = role AND type IN ('SERVER ROLE', 'SQL LOGIN'))) OR is_windows_grp) -- do not consider sql logins, server roles
+        THEN RETURN NULL; -- Also return NULL if session is not a windows auth session but argument is a windows group
+        ELSIF EXISTS (SELECT name FROM sys.login_token WHERE name = role AND type NOT IN ('SERVER ROLE', 'SQL LOGIN'))
+        THEN RETURN 1; -- Return 1 if current session user is a member of role or windows group
+        ELSE RETURN 0; -- Return 0 if current session user is not a member of role or windows group
+        END IF;
+    ELSIF EXISTS (SELECT orig_username FROM sys.babelfish_authid_user_ext WHERE orig_username = role)
+    THEN
+        IF EXISTS (SELECT name FROM sys.user_token WHERE name = role)
+        THEN RETURN 1; -- Return 1 if current session user is a member of role or windows group
+        ELSIF (is_windows_grp)
+        THEN RETURN NULL; -- Return NULL if session is not a windows auth session but argument is a windows group
+        ELSE RETURN 0; -- Return 0 if current session user is not a member of role or windows group
+        END IF;
+    ELSE RETURN NULL; -- Return NULL if role/group does not exist
+    END IF;
+END;
+$$
+LANGUAGE plpgsql STRICT STABLE;
+
+
 create or replace view sys.tables as
 with tt_internal as MATERIALIZED
 (
@@ -1396,125 +1514,6 @@
 AND has_schema_privilege(t1.relnamespace, 'USAGE')
 AND has_table_privilege(t1.oid, 'SELECT,INSERT,UPDATE,DELETE,TRUNCATE,TRIGGER');
 GRANT SELECT ON sys.sp_tables_view TO PUBLIC;
-=======
-CREATE OR REPLACE VIEW sys.database_principals AS
-SELECT
-CAST(Ext.orig_username AS SYS.SYSNAME) AS name,
-CAST(Base.oid AS INT) AS principal_id,
-CAST(Ext.type AS CHAR(1)) as type,
-CAST(
-  CASE
-    WHEN Ext.type = 'S' THEN 'SQL_USER'
-    WHEN Ext.type = 'R' THEN 'DATABASE_ROLE'
-    WHEN Ext.type = 'U' THEN 'WINDOWS_USER'
-    ELSE NULL
-  END
-  AS SYS.NVARCHAR(60)) AS type_desc,
-CAST(Ext.default_schema_name AS SYS.SYSNAME) AS default_schema_name,
-CAST(Ext.create_date AS SYS.DATETIME) AS create_date,
-CAST(Ext.modify_date AS SYS.DATETIME) AS modify_date,
-CAST(Ext.owning_principal_id AS INT) AS owning_principal_id,
-CAST(CAST(Base2.oid AS INT) AS SYS.VARBINARY(85)) AS SID,
-CAST(Ext.is_fixed_role AS SYS.BIT) AS is_fixed_role,
-CAST(Ext.authentication_type AS INT) AS authentication_type,
-CAST(Ext.authentication_type_desc AS SYS.NVARCHAR(60)) AS authentication_type_desc,
-CAST(Ext.default_language_name AS SYS.SYSNAME) AS default_language_name,
-CAST(Ext.default_language_lcid AS INT) AS default_language_lcid,
-CAST(Ext.allow_encrypted_value_modifications AS SYS.BIT) AS allow_encrypted_value_modifications
-FROM pg_catalog.pg_roles AS Base INNER JOIN sys.babelfish_authid_user_ext AS Ext
-ON Base.rolname = Ext.rolname
-LEFT OUTER JOIN pg_catalog.pg_roles Base2
-ON Ext.login_name = Base2.rolname
-WHERE Ext.database_name = DB_NAME()
-  AND (Ext.orig_username IN ('dbo', 'db_owner', 'guest') -- system users should always be visible
-  OR pg_has_role(Ext.rolname, 'MEMBER')) -- Current user should be able to see users it has permission of
-UNION ALL
-SELECT
-CAST(name AS SYS.SYSNAME) AS name,
-CAST(-1 AS INT) AS principal_id,
-CAST(type AS CHAR(1)) as type,
-CAST(
-  CASE
-    WHEN type = 'S' THEN 'SQL_USER'
-    WHEN type = 'R' THEN 'DATABASE_ROLE'
-    WHEN type = 'U' THEN 'WINDOWS_USER'
-    ELSE NULL
-  END
-  AS SYS.NVARCHAR(60)) AS type_desc,
-CAST(NULL AS SYS.SYSNAME) AS default_schema_name,
-CAST(NULL AS SYS.DATETIME) AS create_date,
-CAST(NULL AS SYS.DATETIME) AS modify_date,
-CAST(-1 AS INT) AS owning_principal_id,
-CAST(CAST(0 AS INT) AS SYS.VARBINARY(85)) AS SID,
-CAST(0 AS SYS.BIT) AS is_fixed_role,
-CAST(-1 AS INT) AS authentication_type,
-CAST(NULL AS SYS.NVARCHAR(60)) AS authentication_type_desc,
-CAST(NULL AS SYS.SYSNAME) AS default_language_name,
-CAST(-1 AS INT) AS default_language_lcid,
-CAST(0 AS SYS.BIT) AS allow_encrypted_value_modifications
-FROM (VALUES ('public', 'R'), ('sys', 'S'), ('INFORMATION_SCHEMA', 'S')) as dummy_principals(name, type);
-
-CREATE OR REPLACE VIEW sys.user_token AS
-SELECT
-CAST(Base.oid AS INT) AS principal_id,
-CAST(CAST(Base2.oid AS INT) AS SYS.VARBINARY(85)) AS SID,
-CAST(Ext.orig_username AS SYS.NVARCHAR(128)) AS NAME,
-CAST(CASE
-WHEN Ext.type = 'U' THEN 'WINDOWS LOGIN'
-WHEN Ext.type = 'R' THEN 'ROLE'
-ELSE 'SQL USER' END
-AS SYS.NVARCHAR(128)) AS TYPE,
-CAST('GRANT OR DENY' as SYS.NVARCHAR(128)) as USAGE
-FROM pg_catalog.pg_roles AS Base INNER JOIN sys.babelfish_authid_user_ext AS Ext
-ON Base.rolname = Ext.rolname
-LEFT OUTER JOIN pg_catalog.pg_roles Base2
-ON Ext.login_name = Base2.rolname
-WHERE Ext.database_name = sys.DB_NAME()
-AND ((Ext.rolname = CURRENT_USER AND Ext.type in ('S','U')) OR
-((SELECT orig_username FROM sys.babelfish_authid_user_ext WHERE rolname = CURRENT_USER) != 'dbo' AND Ext.type = 'R' AND pg_has_role(current_user, Ext.rolname, 'MEMBER')))
-UNION ALL
-SELECT
-CAST(-1 AS INT) AS principal_id,
-CAST(CAST(-1 AS INT) AS SYS.VARBINARY(85)) AS SID,
-CAST('public' AS SYS.NVARCHAR(128)) AS NAME,
-CAST('ROLE' AS SYS.NVARCHAR(128)) AS TYPE,
-CAST('GRANT OR DENY' as SYS.NVARCHAR(128)) as USAGE
-WHERE (SELECT orig_username FROM sys.babelfish_authid_user_ext WHERE rolname = CURRENT_USER) != 'dbo';
-
-GRANT SELECT ON sys.user_token TO PUBLIC;
-
-CREATE OR REPLACE FUNCTION sys.is_member(IN role sys.SYSNAME)
-RETURNS INT AS
-$$
-DECLARE
-    is_windows_grp boolean := (CHARINDEX('\', role) != 0);
-BEGIN
-    -- Always return 1 for 'public'
-    IF (role = 'public')
-    THEN RETURN 1;
-    END IF;
-    IF EXISTS (SELECT orig_loginname FROM sys.babelfish_authid_login_ext WHERE orig_loginname = role AND type != 'S') -- do not consider sql logins
-    THEN
-        IF ((EXISTS (SELECT name FROM sys.login_token WHERE name = role AND type IN ('SERVER ROLE', 'SQL LOGIN'))) OR is_windows_grp) -- do not consider sql logins, server roles
-        THEN RETURN NULL; -- Also return NULL if session is not a windows auth session but argument is a windows group
-        ELSIF EXISTS (SELECT name FROM sys.login_token WHERE name = role AND type NOT IN ('SERVER ROLE', 'SQL LOGIN'))
-        THEN RETURN 1; -- Return 1 if current session user is a member of role or windows group
-        ELSE RETURN 0; -- Return 0 if current session user is not a member of role or windows group
-        END IF;
-    ELSIF EXISTS (SELECT orig_username FROM sys.babelfish_authid_user_ext WHERE orig_username = role)
-    THEN
-        IF EXISTS (SELECT name FROM sys.user_token WHERE name = role)
-        THEN RETURN 1; -- Return 1 if current session user is a member of role or windows group
-        ELSIF (is_windows_grp)
-        THEN RETURN NULL; -- Return NULL if session is not a windows auth session but argument is a windows group
-        ELSE RETURN 0; -- Return 0 if current session user is not a member of role or windows group
-        END IF;
-    ELSE RETURN NULL; -- Return NULL if role/group does not exist
-    END IF;
-END;
-$$
-LANGUAGE plpgsql STRICT STABLE;
->>>>>>> 8ddd794c
 
 -- Drops the temporary procedure used by the upgrade script.
 -- Please have this be one of the last statements executed in this upgrade script.
