--- conflicted
+++ resolved
@@ -6534,180 +6534,6 @@
 AND has_table_privilege(t1.oid, 'SELECT,INSERT,UPDATE,DELETE,TRUNCATE,TRIGGER');
 GRANT SELECT ON sys.sp_tables_view TO PUBLIC;
 
-<<<<<<< HEAD
-
-CREATE OR REPLACE VIEW sys.destination_data_spaces as
-SELECT
-  ps.scheme_id as partition_scheme_id,
-  cast(s.n as int) as destination_id,
-  cast(1 as int) as data_space_id -- primary filegroup
-FROM 
-  sys.babelfish_partition_scheme ps
-INNER JOIN 
-  sys.partition_functions pf ON pf.name = ps.partition_function_name
-CROSS JOIN 
-  generate_series(1, pf.fanout + cast(ps.next_used as int)) s(n)
-WHERE
-  ps.dbid = sys.db_id();
-GRANT SELECT ON sys.destination_data_spaces TO PUBLIC;
-
-
-ALTER VIEW sys.data_spaces RENAME TO sys_data_spaces_deprecated_4_3_0;
-
-CREATE OR REPLACE VIEW sys.data_spaces
-AS
--- entry for [PRIMARY] filegroup
-SELECT 
-  CAST('PRIMARY' as sys.NVARCHAR(128)) AS name,
-  CAST(1 as INT) AS data_space_id,
-  CAST('FG' as sys.bpchar(2)) AS type,
-  CAST('ROWS_FILEGROUP' as sys.NVARCHAR(60)) AS type_desc,
-  CAST(1 as sys.BIT) AS is_default,
-  CAST(0 as sys.BIT) AS is_system
-UNION ALL
--- entries for Partition Schemes
-SELECT
-  name,
-  data_space_id,
-  type,
-  type_desc,
-  is_default,
-  is_system
-FROM sys.partition_schemes;
-GRANT SELECT ON sys.data_spaces TO PUBLIC;
-
-ALTER VIEW sys.filegroups RENAME TO sys_filegroups_deprecated_4_3_0;
-
-CREATE OR REPLACE VIEW sys.filegroups
-AS
-SELECT 
-   CAST(ds.name AS sys.NVARCHAR(128)),
-   CAST(ds.data_space_id AS INT),
-   CAST(ds.type AS sys.BPCHAR(2)) COLLATE sys.database_default,
-   CAST(ds.type_desc AS sys.NVARCHAR(60)),
-   CAST(ds.is_default AS sys.BIT),
-   CAST(ds.is_system AS sys.BIT),
-   CAST(NULL as sys.UNIQUEIDENTIFIER) AS filegroup_guid,
-   CAST(0 as INT) AS log_filegroup_id,
-   CAST(0 as sys.BIT) AS is_read_only,
-   CAST(0 as sys.BIT) AS is_autogrow_all_files
-FROM sys.data_spaces ds WHERE type = 'FG';
-GRANT SELECT ON sys.filegroups TO PUBLIC;
-
-ALTER VIEW sys.partitions RENAME TO sys_partitions_deprecated_4_3_0;
-
--- Note that: sys.partitions also list the entries for non-partitioned
--- tables/indexes apart from partitioned tables/indexes
-CREATE OR REPLACE VIEW sys.partitions AS
-with index_id_map as MATERIALIZED(
-  select
-    indexrelid,
-    case
-      when indisclustered then 1
-      else 1+row_number() over(partition by indrelid order by indexrelid)
-    end as index_id
-  from pg_index
-),
-tt_internal as MATERIALIZED
-(
-  select * from sys.table_types_internal
-)
--- entries for non-partitioned tables
-SELECT
-  CAST(t.oid as sys.BIGINT) as partition_id,
-  CAST(t.oid as int) as object_id,
-  CAST(0 as int) as index_id,
-  CAST(1 as int) as partition_number,
-  CAST(0 as sys.bigint) AS hobt_id,
-  CAST(case when t.reltuples = -1 then 0 else t.reltuples end as sys.bigint) AS rows,
-  CAST(0 as smallint) as filestream_filegroup_id,
-  CAST(0 as sys.tinyint) as data_compression,
-  CAST('NONE' as sys.nvarchar(60)) as data_compression_desc,
-  CAST(0 as sys.bit) as xml_compression,
-  CAST('OFF' as sys.varchar(3)) as xml_compression_desc
-FROM pg_class t
-INNER JOIN sys.schemas sch on sch.schema_id = t.relnamespace
-LEFT JOIN tt_internal tt on t.oid = tt.typrelid
-WHERE tt.typrelid is null
-AND t.relkind = 'r'
-AND t.relispartition = false
-AND has_schema_privilege(t.relnamespace, 'USAGE')
-AND has_table_privilege(t.oid, 'SELECT,INSERT,UPDATE,DELETE,TRUNCATE,TRIGGER')
-
-UNION ALL
--- entries for non-partitioned indexes
-SELECT
-  CAST(idx.indexrelid as sys.BIGINT) as partition_id,
-  CAST(idx.indrelid as int) as object_id,
-  CAST(imap.index_id as int) as index_id,
-  CAST(1 as int) as partition_number,
-  CAST(0 as sys.bigint) AS hobt_id,
-  CAST(case when t.reltuples = -1 then 0 else t.reltuples end as sys.bigint) AS rows,
-  CAST(0 as smallint) as filestream_filegroup_id,
-  CAST(0 as sys.tinyint) as data_compression,
-  CAST('NONE' as sys.nvarchar(60)) as data_compression_desc,
-  CAST(0 as sys.bit) as xml_compression,
-  CAST('OFF' as sys.varchar(3)) as xml_compression_desc
-FROM pg_index idx
-INNER JOIN index_id_map imap on imap.indexrelid = idx.indexrelid
-INNER JOIN pg_class t on t.oid = idx.indrelid and t.relkind = 'r' and t.relispartition = false
-INNER JOIN sys.schemas sch on sch.schema_id = t.relnamespace
-where idx.indislive
-and has_schema_privilege(t.relnamespace, 'USAGE')
-
-UNION ALL
--- entries for partitions of partitioned tables
-SELECT
-  CAST(pgi.inhrelid as sys.BIGINT) as partition_id,
-  CAST(pgi.inhparent as int) as object_id,
-  CAST(0 as int) as index_id,
-  CAST(row_number() over(partition by pgi.inhparent order by ctbl.relname) as int) as partition_number,
-  CAST(0 as sys.bigint) AS hobt_id,
-  CAST(case when ctbl.reltuples = -1 then 0 else ctbl.reltuples end as sys.bigint) AS rows,
-  CAST(0 as smallint) as filestream_filegroup_id,
-  CAST(0 as sys.tinyint) as data_compression,
-  CAST('NONE' as sys.nvarchar(60)) as data_compression_desc,
-  CAST(0 as sys.bit) as xml_compression,
-  CAST('OFF' as sys.varchar(3)) as xml_compression_desc
-FROM pg_inherits pgi
-INNER JOIN pg_class ctbl on ctbl.oid = pgi.inhrelid
-INNER JOIN pg_class ptbl on ptbl.oid = pgi.inhparent
-INNER JOIN sys.schemas sch on sch.schema_id = ptbl.relnamespace
-WHERE ptbl.relkind = 'p'
-AND has_schema_privilege(ptbl.relnamespace, 'USAGE')
-AND has_table_privilege(ptbl.oid, 'SELECT,INSERT,UPDATE,DELETE,TRUNCATE,TRIGGER')
-
-UNION ALL
--- entries for partitions of partitioned indexes
-SELECT
-  CAST(pgi.inhrelid as sys.BIGINT) as partition_id,
-  CAST(pidx.indrelid as int) as object_id,
-  CAST(imap.index_id as int) as index_id,
-  CAST(row_number() over(partition by pgi.inhparent order by ctbl.relname) as int) as partition_number,
-  CAST(0 as sys.bigint) AS hobt_id,
-  CAST(case when ctbl.reltuples = -1 then 0 else ctbl.reltuples end as sys.bigint) AS rows,
-  CAST(0 as smallint) as filestream_filegroup_id,
-  CAST(0 as sys.tinyint) as data_compression,
-  CAST('NONE' as sys.nvarchar(60)) as data_compression_desc,
-  CAST(0 as sys.bit) as xml_compression,
-  CAST('OFF' as sys.varchar(3)) as xml_compression_desc
-FROM pg_inherits pgi
-INNER JOIN pg_index cidx on cidx.indexrelid = pgi.inhrelid
-INNER JOIN pg_index pidx on pidx.indexrelid = pgi.inhparent
-INNER JOIN pg_class ctbl on ctbl.oid = cidx.indrelid
-INNER JOIN index_id_map imap on imap.indexrelid = cidx.indexrelid
-INNER JOIN sys.schemas sch on sch.schema_id = ctbl.relnamespace
-WHERE cidx.indislive
-AND ctbl.relkind = 'r'
-AND ctbl.relispartition
-AND has_schema_privilege(ctbl.relnamespace, 'USAGE');
-GRANT SELECT ON sys.partitions TO PUBLIC;
-
-CALL sys.babelfish_drop_deprecated_object('view', 'sys', 'sys_partitions_deprecated_4_3_0');
-CALL sys.babelfish_drop_deprecated_object('view', 'sys', 'sys_filegroups_deprecated_4_3_0');
-CALL sys.babelfish_drop_deprecated_object('view', 'sys', 'sys_data_spaces_deprecated_4_3_0');
-
-=======
 CREATE OR REPLACE FUNCTION sys.babelfish_split_identifier(IN identifier VARCHAR, OUT value VARCHAR)
 RETURNS SETOF VARCHAR AS 'babelfishpg_tsql', 'split_identifier_internal'
 LANGUAGE C IMMUTABLE STRICT PARALLEL SAFE;
@@ -6797,7 +6623,179 @@
 END;
 $$
 LANGUAGE 'pltsql';
->>>>>>> 1e57a7e7
+
+
+CREATE OR REPLACE VIEW sys.destination_data_spaces as
+SELECT
+  ps.scheme_id as partition_scheme_id,
+  cast(s.n as int) as destination_id,
+  cast(1 as int) as data_space_id -- primary filegroup
+FROM 
+  sys.babelfish_partition_scheme ps
+INNER JOIN 
+  sys.partition_functions pf ON pf.name = ps.partition_function_name
+CROSS JOIN 
+  generate_series(1, pf.fanout + cast(ps.next_used as int)) s(n)
+WHERE
+  ps.dbid = sys.db_id();
+GRANT SELECT ON sys.destination_data_spaces TO PUBLIC;
+
+
+ALTER VIEW sys.data_spaces RENAME TO sys_data_spaces_deprecated_4_3_0;
+
+CREATE OR REPLACE VIEW sys.data_spaces
+AS
+-- entry for [PRIMARY] filegroup
+SELECT 
+  CAST('PRIMARY' as sys.NVARCHAR(128)) AS name,
+  CAST(1 as INT) AS data_space_id,
+  CAST('FG' as sys.bpchar(2)) AS type,
+  CAST('ROWS_FILEGROUP' as sys.NVARCHAR(60)) AS type_desc,
+  CAST(1 as sys.BIT) AS is_default,
+  CAST(0 as sys.BIT) AS is_system
+UNION ALL
+-- entries for Partition Schemes
+SELECT
+  name,
+  data_space_id,
+  type,
+  type_desc,
+  is_default,
+  is_system
+FROM sys.partition_schemes;
+GRANT SELECT ON sys.data_spaces TO PUBLIC;
+
+ALTER VIEW sys.filegroups RENAME TO sys_filegroups_deprecated_4_3_0;
+
+CREATE OR REPLACE VIEW sys.filegroups
+AS
+SELECT 
+   CAST(ds.name AS sys.NVARCHAR(128)),
+   CAST(ds.data_space_id AS INT),
+   CAST(ds.type AS sys.BPCHAR(2)) COLLATE sys.database_default,
+   CAST(ds.type_desc AS sys.NVARCHAR(60)),
+   CAST(ds.is_default AS sys.BIT),
+   CAST(ds.is_system AS sys.BIT),
+   CAST(NULL as sys.UNIQUEIDENTIFIER) AS filegroup_guid,
+   CAST(0 as INT) AS log_filegroup_id,
+   CAST(0 as sys.BIT) AS is_read_only,
+   CAST(0 as sys.BIT) AS is_autogrow_all_files
+FROM sys.data_spaces ds WHERE type = 'FG';
+GRANT SELECT ON sys.filegroups TO PUBLIC;
+
+ALTER VIEW sys.partitions RENAME TO sys_partitions_deprecated_4_3_0;
+
+-- Note that: sys.partitions also list the entries for non-partitioned
+-- tables/indexes apart from partitioned tables/indexes
+CREATE OR REPLACE VIEW sys.partitions AS
+with index_id_map as MATERIALIZED(
+  select
+    indexrelid,
+    case
+      when indisclustered then 1
+      else 1+row_number() over(partition by indrelid order by indexrelid)
+    end as index_id
+  from pg_index
+),
+tt_internal as MATERIALIZED
+(
+  select * from sys.table_types_internal
+)
+-- entries for non-partitioned tables
+SELECT
+  CAST(t.oid as sys.BIGINT) as partition_id,
+  CAST(t.oid as int) as object_id,
+  CAST(0 as int) as index_id,
+  CAST(1 as int) as partition_number,
+  CAST(0 as sys.bigint) AS hobt_id,
+  CAST(case when t.reltuples = -1 then 0 else t.reltuples end as sys.bigint) AS rows,
+  CAST(0 as smallint) as filestream_filegroup_id,
+  CAST(0 as sys.tinyint) as data_compression,
+  CAST('NONE' as sys.nvarchar(60)) as data_compression_desc,
+  CAST(0 as sys.bit) as xml_compression,
+  CAST('OFF' as sys.varchar(3)) as xml_compression_desc
+FROM pg_class t
+INNER JOIN sys.schemas sch on sch.schema_id = t.relnamespace
+LEFT JOIN tt_internal tt on t.oid = tt.typrelid
+WHERE tt.typrelid is null
+AND t.relkind = 'r'
+AND t.relispartition = false
+AND has_schema_privilege(t.relnamespace, 'USAGE')
+AND has_table_privilege(t.oid, 'SELECT,INSERT,UPDATE,DELETE,TRUNCATE,TRIGGER')
+
+UNION ALL
+-- entries for non-partitioned indexes
+SELECT
+  CAST(idx.indexrelid as sys.BIGINT) as partition_id,
+  CAST(idx.indrelid as int) as object_id,
+  CAST(imap.index_id as int) as index_id,
+  CAST(1 as int) as partition_number,
+  CAST(0 as sys.bigint) AS hobt_id,
+  CAST(case when t.reltuples = -1 then 0 else t.reltuples end as sys.bigint) AS rows,
+  CAST(0 as smallint) as filestream_filegroup_id,
+  CAST(0 as sys.tinyint) as data_compression,
+  CAST('NONE' as sys.nvarchar(60)) as data_compression_desc,
+  CAST(0 as sys.bit) as xml_compression,
+  CAST('OFF' as sys.varchar(3)) as xml_compression_desc
+FROM pg_index idx
+INNER JOIN index_id_map imap on imap.indexrelid = idx.indexrelid
+INNER JOIN pg_class t on t.oid = idx.indrelid and t.relkind = 'r' and t.relispartition = false
+INNER JOIN sys.schemas sch on sch.schema_id = t.relnamespace
+where idx.indislive
+and has_schema_privilege(t.relnamespace, 'USAGE')
+
+UNION ALL
+-- entries for partitions of partitioned tables
+SELECT
+  CAST(pgi.inhrelid as sys.BIGINT) as partition_id,
+  CAST(pgi.inhparent as int) as object_id,
+  CAST(0 as int) as index_id,
+  CAST(row_number() over(partition by pgi.inhparent order by ctbl.relname) as int) as partition_number,
+  CAST(0 as sys.bigint) AS hobt_id,
+  CAST(case when ctbl.reltuples = -1 then 0 else ctbl.reltuples end as sys.bigint) AS rows,
+  CAST(0 as smallint) as filestream_filegroup_id,
+  CAST(0 as sys.tinyint) as data_compression,
+  CAST('NONE' as sys.nvarchar(60)) as data_compression_desc,
+  CAST(0 as sys.bit) as xml_compression,
+  CAST('OFF' as sys.varchar(3)) as xml_compression_desc
+FROM pg_inherits pgi
+INNER JOIN pg_class ctbl on ctbl.oid = pgi.inhrelid
+INNER JOIN pg_class ptbl on ptbl.oid = pgi.inhparent
+INNER JOIN sys.schemas sch on sch.schema_id = ptbl.relnamespace
+WHERE ptbl.relkind = 'p'
+AND has_schema_privilege(ptbl.relnamespace, 'USAGE')
+AND has_table_privilege(ptbl.oid, 'SELECT,INSERT,UPDATE,DELETE,TRUNCATE,TRIGGER')
+
+UNION ALL
+-- entries for partitions of partitioned indexes
+SELECT
+  CAST(pgi.inhrelid as sys.BIGINT) as partition_id,
+  CAST(pidx.indrelid as int) as object_id,
+  CAST(imap.index_id as int) as index_id,
+  CAST(row_number() over(partition by pgi.inhparent order by ctbl.relname) as int) as partition_number,
+  CAST(0 as sys.bigint) AS hobt_id,
+  CAST(case when ctbl.reltuples = -1 then 0 else ctbl.reltuples end as sys.bigint) AS rows,
+  CAST(0 as smallint) as filestream_filegroup_id,
+  CAST(0 as sys.tinyint) as data_compression,
+  CAST('NONE' as sys.nvarchar(60)) as data_compression_desc,
+  CAST(0 as sys.bit) as xml_compression,
+  CAST('OFF' as sys.varchar(3)) as xml_compression_desc
+FROM pg_inherits pgi
+INNER JOIN pg_index cidx on cidx.indexrelid = pgi.inhrelid
+INNER JOIN pg_index pidx on pidx.indexrelid = pgi.inhparent
+INNER JOIN pg_class ctbl on ctbl.oid = cidx.indrelid
+INNER JOIN index_id_map imap on imap.indexrelid = cidx.indexrelid
+INNER JOIN sys.schemas sch on sch.schema_id = ctbl.relnamespace
+WHERE cidx.indislive
+AND ctbl.relkind = 'r'
+AND ctbl.relispartition
+AND has_schema_privilege(ctbl.relnamespace, 'USAGE');
+GRANT SELECT ON sys.partitions TO PUBLIC;
+
+CALL sys.babelfish_drop_deprecated_object('view', 'sys', 'sys_partitions_deprecated_4_3_0');
+CALL sys.babelfish_drop_deprecated_object('view', 'sys', 'sys_filegroups_deprecated_4_3_0');
+CALL sys.babelfish_drop_deprecated_object('view', 'sys', 'sys_data_spaces_deprecated_4_3_0');
+
 
 -- Drops the temporary procedure used by the upgrade script.
 -- Please have this be one of the last statements executed in this upgrade script.
