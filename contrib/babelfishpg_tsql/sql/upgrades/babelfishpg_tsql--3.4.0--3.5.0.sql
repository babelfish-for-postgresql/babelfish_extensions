--- conflicted
+++ resolved
@@ -2587,7 +2587,25 @@
 ) ot;
 GRANT SELECT ON sys.all_objects TO PUBLIC;
 
-<<<<<<< HEAD
+CREATE OR REPLACE VIEW sys.spt_tablecollations_view AS
+    SELECT
+        c.object_id                      AS object_id,
+        CAST(p.relnamespace AS int)      AS schema_id,
+        c.column_id                      AS colid,
+        CAST(c.name AS sys.varchar)      AS name,
+        CAST(CollationProperty(c.collation_name,'tdscollation') AS binary(5)) AS tds_collation_28,
+        CAST(CollationProperty(c.collation_name,'tdscollation') AS binary(5)) AS tds_collation_90,
+        CAST(CollationProperty(c.collation_name,'tdscollation') AS binary(5)) AS tds_collation_100,
+        CAST(c.collation_name AS nvarchar(128)) AS collation_28,
+        CAST(c.collation_name AS nvarchar(128)) AS collation_90,
+        CAST(c.collation_name AS nvarchar(128)) AS collation_100
+    FROM
+        sys.all_columns c
+        INNER JOIN pg_catalog.pg_class p ON (c.object_id = p.oid)
+    WHERE
+        c.is_sparse = 0;
+GRANT SELECT ON sys.spt_tablecollations_view TO PUBLIC;
+
 CREATE OR REPLACE VIEW information_schema_tsql.columns_internal AS
 	SELECT c.oid AS "TABLE_OID",
       CAST(nc.dbname AS sys.nvarchar(128)) AS "TABLE_CATALOG",
@@ -2947,26 +2965,6 @@
     WHERE CAST("COLUMN_NAME" AS sys.nvarchar(128)) NOT IN ('cmin', 'cmax', 'xmin', 'xmax', 'ctid', 'tableoid');
 GRANT SELECT ON sys.spt_columns_view_managed TO PUBLIC;
 
-=======
-CREATE OR REPLACE VIEW sys.spt_tablecollations_view AS
-    SELECT
-        c.object_id                      AS object_id,
-        CAST(p.relnamespace AS int)      AS schema_id,
-        c.column_id                      AS colid,
-        CAST(c.name AS sys.varchar)      AS name,
-        CAST(CollationProperty(c.collation_name,'tdscollation') AS binary(5)) AS tds_collation_28,
-        CAST(CollationProperty(c.collation_name,'tdscollation') AS binary(5)) AS tds_collation_90,
-        CAST(CollationProperty(c.collation_name,'tdscollation') AS binary(5)) AS tds_collation_100,
-        CAST(c.collation_name AS nvarchar(128)) AS collation_28,
-        CAST(c.collation_name AS nvarchar(128)) AS collation_90,
-        CAST(c.collation_name AS nvarchar(128)) AS collation_100
-    FROM
-        sys.all_columns c
-        INNER JOIN pg_catalog.pg_class p ON (c.object_id = p.oid)
-    WHERE
-        c.is_sparse = 0;
-GRANT SELECT ON sys.spt_tablecollations_view TO PUBLIC;
->>>>>>> 61b2ee56
 
 CALL sys.babelfish_drop_deprecated_object('view', 'sys', 'sysforeignkeys_deprecated_3_5_0');
 CALL sys.babelfish_drop_deprecated_object('view', 'sys', 'system_objects_deprecated_3_5_0');
