--- conflicted
+++ resolved
@@ -2201,7 +2201,6 @@
 WHERE FALSE;
 GRANT SELECT ON sys.availability_groups TO PUBLIC;
 
-<<<<<<< HEAD
 CREATE OR REPLACE PROCEDURE sys.sp_procedure_params_100_managed(IN "@procedure_name" sys.sysname, 
                                                                 IN "@group_number" integer DEFAULT 1, 
                                                                 IN "@procedure_schema" sys.sysname DEFAULT 'dbo'::sys."varchar", 
@@ -2280,7 +2279,7 @@
 END;
 $$ LANGUAGE pltsql;
 GRANT ALL PRIVILEGES ON PROCEDURE sys.sp_procedure_params_100_managed TO PUBLIC;
-=======
+
 create or replace view sys.all_objects as
 select 
     name collate sys.database_default
@@ -2705,7 +2704,6 @@
     WHERE
         c.is_sparse = 0;
 GRANT SELECT ON sys.spt_tablecollations_view TO PUBLIC;
->>>>>>> 61b2ee56
 
 CALL sys.babelfish_drop_deprecated_object('view', 'sys', 'sysforeignkeys_deprecated_3_5_0');
 CALL sys.babelfish_drop_deprecated_object('view', 'sys', 'system_objects_deprecated_3_5_0');
