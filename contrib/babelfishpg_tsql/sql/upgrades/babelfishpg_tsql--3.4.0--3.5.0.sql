-- complain if script is sourced in psql, rather than via ALTER EXTENSION
\echo Use "ALTER EXTENSION ""babelfishpg_tsql"" UPDATE TO '3.5.0'" to load this file. \quit

-- add 'sys' to search path for the convenience
SELECT set_config('search_path', 'sys, '||current_setting('search_path'), false);

-- Drops an object if it does not have any dependent objects.
-- Is a temporary procedure for use by the upgrade script. Will be dropped at the end of the upgrade.
-- Please have this be one of the first statements executed in this upgrade script. 
CREATE OR REPLACE PROCEDURE babelfish_drop_deprecated_object(object_type varchar, schema_name varchar, object_name varchar) AS
$$
DECLARE
    error_msg text;
    query1 text;
    query2 text;
BEGIN

    query1 := pg_catalog.format('alter extension babelfishpg_tsql drop %s %s.%s', object_type, schema_name, object_name);
    query2 := pg_catalog.format('drop %s %s.%s', object_type, schema_name, object_name);

    execute query1;
    execute query2;
EXCEPTION
    when object_not_in_prerequisite_state then --if 'alter extension' statement fails
        GET STACKED DIAGNOSTICS error_msg = MESSAGE_TEXT;
        raise warning '%', error_msg;
    when dependent_objects_still_exist then --if 'drop view' statement fails
        GET STACKED DIAGNOSTICS error_msg = MESSAGE_TEXT;
        raise warning '%', error_msg;
end
$$
LANGUAGE plpgsql;

-- Please add your SQLs here
/*
 * Note: These SQL statements may get executed multiple times specially when some features get backpatched.
 * So make sure that any SQL statement (DDL/DML) being added here can be executed multiple times without affecting
 * final behaviour.
 */
CREATE OR REPLACE FUNCTION sys.bbf_log(IN arg1 FLOAT)
RETURNS FLOAT  AS 'babelfishpg_tsql','numeric_log_natural' LANGUAGE C STRICT IMMUTABLE PARALLEL SAFE;

CREATE OR REPLACE FUNCTION sys.bbf_log(IN arg1 FLOAT, IN arg2 INT)
RETURNS FLOAT  AS 'babelfishpg_tsql','numeric_log_base' LANGUAGE C STRICT IMMUTABLE PARALLEL SAFE;

CREATE OR REPLACE FUNCTION sys.bbf_log10(IN arg1 FLOAT)
RETURNS FLOAT  AS 'babelfishpg_tsql','numeric_log10' LANGUAGE C STRICT IMMUTABLE PARALLEL SAFE;

DO $$
DECLARE
    exception_message text;
BEGIN

    ALTER FUNCTION sys.datepart_internal(PG_CATALOG.TEXT, anyelement, INTEGER) RENAME TO datepart_internal_deprecated_3_5;

    CREATE OR REPLACE FUNCTION sys.datepart_internal(field text, datapart_date sys.BIT ,df_tz INTEGER DEFAULT 0)
    RETURNS INTEGER
    AS 'babelfishpg_tsql', 'datepart_internal_int'
    LANGUAGE C STRICT IMMUTABLE PARALLEL SAFE;

    CREATE OR REPLACE FUNCTION sys.datepart_internal(field text, datapart_date sys.TINYINT ,df_tz INTEGER DEFAULT 0)
    RETURNS INTEGER
    AS 'babelfishpg_tsql', 'datepart_internal_int'
    LANGUAGE C STRICT IMMUTABLE PARALLEL SAFE;

    CREATE OR REPLACE FUNCTION sys.datepart_internal(field text, datapart_date SMALLINT ,df_tz INTEGER DEFAULT 0)
    RETURNS INTEGER
    AS 'babelfishpg_tsql', 'datepart_internal_int'
    LANGUAGE C STRICT IMMUTABLE PARALLEL SAFE;

    CREATE OR REPLACE FUNCTION sys.datepart_internal(field text, datapart_date INT ,df_tz INTEGER DEFAULT 0)
    RETURNS INTEGER
    AS 'babelfishpg_tsql', 'datepart_internal_int'
    LANGUAGE C STRICT IMMUTABLE PARALLEL SAFE;

    CREATE OR REPLACE FUNCTION sys.datepart_internal(field text, datapart_date BIGINT ,df_tz INTEGER DEFAULT 0)
    RETURNS INTEGER
    AS 'babelfishpg_tsql', 'datepart_internal_int'
    LANGUAGE C STRICT IMMUTABLE PARALLEL SAFE;

    CREATE OR REPLACE FUNCTION sys.datepart_internal(field text, datapart_date sys.MONEY ,df_tz INTEGER DEFAULT 0)
    RETURNS INTEGER
    AS 'babelfishpg_tsql', 'datepart_internal_money'
    LANGUAGE C STRICT IMMUTABLE PARALLEL SAFE;

    CREATE OR REPLACE FUNCTION sys.datepart_internal(field text, datapart_date sys.SMALLMONEY ,df_tz INTEGER DEFAULT 0)
    RETURNS INTEGER
    AS 'babelfishpg_tsql', 'datepart_internal_money'
    LANGUAGE C STRICT IMMUTABLE PARALLEL SAFE;

    CREATE OR REPLACE FUNCTION sys.datepart_internal(field text, datapart_date date ,df_tz INTEGER DEFAULT 0)
    RETURNS INTEGER
    AS 'babelfishpg_tsql', 'datepart_internal_date'
    LANGUAGE C STRICT IMMUTABLE PARALLEL SAFE;

    CREATE OR REPLACE FUNCTION sys.datepart_internal(field text, datapart_date sys.datetime ,df_tz INTEGER DEFAULT 0)
    RETURNS INTEGER
    AS 'babelfishpg_tsql', 'datepart_internal_datetime'
    LANGUAGE C STRICT IMMUTABLE PARALLEL SAFE;

    CREATE OR REPLACE FUNCTION sys.datepart_internal(field text, datapart_date sys.datetime2 ,df_tz INTEGER DEFAULT 0)
    RETURNS INTEGER
    AS 'babelfishpg_tsql', 'datepart_internal_datetime'
    LANGUAGE C STRICT IMMUTABLE PARALLEL SAFE;

    CREATE OR REPLACE FUNCTION sys.datepart_internal(field text, datapart_date sys.smalldatetime ,df_tz INTEGER DEFAULT 0)
    RETURNS INTEGER
    AS 'babelfishpg_tsql', 'datepart_internal_datetime'
    LANGUAGE C STRICT IMMUTABLE PARALLEL SAFE;

    CREATE OR REPLACE FUNCTION sys.datepart_internal(field text, datapart_date sys.DATETIMEOFFSET ,df_tz INTEGER DEFAULT 0)
    RETURNS INTEGER
    AS 'babelfishpg_tsql', 'datepart_internal_datetimeoffset'
    LANGUAGE C STRICT IMMUTABLE PARALLEL SAFE;

    CREATE OR REPLACE FUNCTION sys.datepart_internal(field text, datapart_date time ,df_tz INTEGER DEFAULT 0)
    RETURNS INTEGER
    AS 'babelfishpg_tsql', 'datepart_internal_time'
    LANGUAGE C STRICT IMMUTABLE PARALLEL SAFE;

    CREATE OR REPLACE FUNCTION sys.datepart_internal(field text, datapart_date INTERVAL ,df_tz INTEGER DEFAULT 0)
    RETURNS INTEGER
    AS 'babelfishpg_tsql', 'datepart_internal_interval'
    LANGUAGE C STRICT IMMUTABLE PARALLEL SAFE;

    CREATE OR REPLACE FUNCTION sys.datepart_internal(field text, datapart_date sys.DECIMAL ,df_tz INTEGER DEFAULT 0)
    RETURNS INTEGER
    AS 'babelfishpg_tsql', 'datepart_internal_decimal'
    LANGUAGE C STRICT IMMUTABLE PARALLEL SAFE;

    CREATE OR REPLACE FUNCTION sys.datepart_internal(field text, datapart_date NUMERIC ,df_tz INTEGER DEFAULT 0)
    RETURNS INTEGER
    AS 'babelfishpg_tsql', 'datepart_internal_decimal'
    LANGUAGE C STRICT IMMUTABLE PARALLEL SAFE;

    CREATE OR REPLACE FUNCTION sys.datepart_internal(field text, datapart_date REAL ,df_tz INTEGER DEFAULT 0)
    RETURNS INTEGER
    AS 'babelfishpg_tsql', 'datepart_internal_real'
    LANGUAGE C STRICT IMMUTABLE PARALLEL SAFE;

    CREATE OR REPLACE FUNCTION sys.datepart_internal(field text, datapart_date FLOAT ,df_tz INTEGER DEFAULT 0)
    RETURNS INTEGER
    AS 'babelfishpg_tsql', 'datepart_internal_float'
    LANGUAGE C STRICT IMMUTABLE PARALLEL SAFE;

     CALL sys.babelfish_drop_deprecated_object('function', 'sys', 'datepart_internal_deprecated_3_5');

EXCEPTION WHEN OTHERS THEN
    GET STACKED DIAGNOSTICS
    exception_message = MESSAGE_TEXT;
    RAISE WARNING '%', exception_message;
END;
$$;


ALTER VIEW sys.sysforeignkeys RENAME TO sysforeignkeys_deprecated_3_5_0;

create or replace view sys.sysforeignkeys as
select
  CAST(c.oid as int) as constid
  , CAST(c.conrelid as int) as fkeyid
  , CAST(c.confrelid as int) as rkeyid
  , a_con.attnum as fkey
  , a_conf.attnum as rkey
  , a_conf.attnum as keyno
from pg_constraint c
inner join pg_attribute a_con on a_con.attrelid = c.conrelid and a_con.attnum = any(c.conkey)
inner join pg_attribute a_conf on a_conf.attrelid = c.confrelid and a_conf.attnum = any(c.confkey)
where c.contype = 'f'
and (c.connamespace in (select schema_id from sys.schemas))
and has_schema_privilege(c.connamespace, 'USAGE');
GRANT SELECT ON sys.sysforeignkeys TO PUBLIC;

ALTER VIEW sys.system_objects RENAME TO system_objects_deprecated_3_5_0;

create or replace view sys.system_objects as
select
  name, object_id, principal_id, schema_id, 
  parent_object_id, type, type_desc, create_date, 
  modify_date, is_ms_shipped, is_published, is_schema_published
 from sys.all_objects o
inner join pg_namespace s on s.oid = o.schema_id
where s.nspname = 'sys';
GRANT SELECT ON sys.system_objects TO PUBLIC;

ALTER VIEW sys.syscolumns RENAME TO syscolumns_deprecated_3_5_0;

CREATE OR REPLACE VIEW sys.syscolumns AS
SELECT out_name as name
  , out_object_id as id
  , out_system_type_id as xtype
  , 0::sys.tinyint as typestat
  , (case when out_user_type_id < 32767 then out_user_type_id else null end)::smallint as xusertype
  , out_max_length as length
  , 0::sys.tinyint as xprec
  , 0::sys.tinyint as xscale
  , out_column_id::smallint as colid
  , 0::smallint as xoffset
  , 0::sys.tinyint as bitpos
  , 0::sys.tinyint as reserved
  , 0::smallint as colstat
  , out_default_object_id::int as cdefault
  , out_rule_object_id::int as domain
  , 0::smallint as number
  , 0::smallint as colorder
  , null::sys.varbinary(8000) as autoval
  , out_offset as offset
  , out_collation_id as collationid
  , (case out_is_nullable::int when 1 then 8    else 0 end +
     case out_is_identity::int when 1 then 128  else 0 end)::sys.tinyint as status
  , out_system_type_id as type
  , (case when out_user_type_id < 32767 then out_user_type_id else null end)::smallint as usertype
  , null::sys.varchar(255) as printfmt
  , out_precision::smallint as prec
  , out_scale::int as scale
  , out_is_computed::int as iscomputed
  , 0::int as isoutparam
  , out_is_nullable::int as isnullable
  , out_collation_name::sys.sysname as collation
FROM sys.columns_internal()
union all
SELECT p.name
  , p.id
  , p.xtype
  , 0::sys.tinyint as typestat
  , (case when p.xtype < 32767 then p.xtype else null end)::smallint as xusertype
  , null as length
  , 0::sys.tinyint as xprec
  , 0::sys.tinyint as xscale
  , p.colid
  , 0::smallint as xoffset
  , 0::sys.tinyint as bitpos
  , 0::sys.tinyint as reserved
  , 0::smallint as colstat
  , null::int as cdefault
  , null::int as domain
  , 0::smallint as number
  , 0::smallint as colorder
  , null::sys.varbinary(8000) as autoval
  , 0::smallint as offset
  , collationid
  , (case p.isoutparam when 1 then 64 else 0 end)::sys.tinyint as status
  , p.xtype type
  , (case when p.xtype < 32767 then p.xtype else null end)::smallint as usertype
  , null::varchar(255) as printfmt
  , p.prec
  , p.scale
  , 0::int as iscomputed
  , p.isoutparam
  , 1::int as isnullable
  , p.collation
FROM sys.proc_param_helper() as p;
GRANT SELECT ON sys.syscolumns TO PUBLIC;

ALTER VIEW sys.dm_exec_connections RENAME TO dm_exec_connections_deprecated_3_5_0;

create or replace view sys.dm_exec_connections
 as
 select a.pid as session_id
   , a.pid as most_recent_session_id
   , a.backend_start::sys.datetime as connect_time
   , 'TCP'::sys.nvarchar(40) as net_transport
   , 'TSQL'::sys.nvarchar(40) as protocol_type
   , d.protocol_version as protocol_version
   , CAST(4 as int) as endpoint_id
   , d.encrypyt_option::sys.nvarchar(40) as encrypt_option
   , null::sys.nvarchar(40) as auth_scheme
   , null::smallint as node_affinity
   , null::int as num_reads
   , null::int as num_writes
   , null::sys.datetime as last_read
   , null::sys.datetime as last_write
   , d.packet_size as net_packet_size
   , a.client_addr::sys.varchar(48) as client_net_address
   , a.client_port as client_tcp_port
   , null::sys.varchar(48) as local_net_address
   , null::int as local_tcp_port
   , null::sys.uniqueidentifier as connection_id
   , null::sys.uniqueidentifier as parent_connection_id
   , a.pid::sys.varbinary(64) as most_recent_sql_handle
 from pg_catalog.pg_stat_activity AS a
 RIGHT JOIN sys.tsql_stat_get_activity('connections') AS d ON (a.pid = d.procid);
 GRANT SELECT ON sys.dm_exec_connections TO PUBLIC;

ALTER VIEW sys.xml_indexes RENAME TO xml_indexes_connections_deprecated_3_5_0;

CREATE OR REPLACE VIEW sys.xml_indexes
AS
SELECT
    CAST(idx.object_id AS INT) AS object_id
  , CAST(idx.name AS sys.sysname) AS name
  , CAST(idx.index_id AS INT)  AS index_id
  , CAST(idx.type AS sys.tinyint) AS type
  , CAST(idx.type_desc AS sys.nvarchar(60)) AS type_desc
  , CAST(idx.is_unique AS sys.bit) AS is_unique
  , CAST(idx.data_space_id AS int) AS data_space_id
  , CAST(idx.ignore_dup_key AS sys.bit) AS ignore_dup_key
  , CAST(idx.is_primary_key AS sys.bit) AS is_primary_key
  , CAST(idx.is_unique_constraint AS sys.bit) AS is_unique_constraint
  , CAST(idx.fill_factor AS sys.tinyint) AS fill_factor
  , CAST(idx.is_padded AS sys.bit) AS is_padded
  , CAST(idx.is_disabled AS sys.bit) AS is_disabled
  , CAST(idx.is_hypothetical AS sys.bit) AS is_hypothetical
  , CAST(idx.allow_row_locks AS sys.bit) AS allow_row_locks
  , CAST(idx.allow_page_locks AS sys.bit) AS allow_page_locks
  , CAST(idx.has_filter AS sys.bit) AS has_filter
  , CAST(idx.filter_definition AS sys.nvarchar(4000)) AS filter_definition
  , CAST(idx.auto_created AS sys.bit) AS auto_created
  , CAST(NULL AS INT) AS using_xml_index_id
  , CAST(NULL AS sys.bpchar(1)) AS secondary_type
  , CAST(NULL AS sys.nvarchar(60)) AS secondary_type_desc
  , CAST(0 AS sys.tinyint) AS xml_index_type
  , CAST(NULL AS sys.nvarchar(60)) AS xml_index_type_description
  , CAST(NULL AS INT) AS path_id
FROM  sys.indexes idx
WHERE idx.type = 3; -- 3 is of type XML
GRANT SELECT ON sys.xml_indexes TO PUBLIC;

ALTER VIEW sys.stats RENAME TO stats__deprecated_3_5_0;

CREATE OR REPLACE VIEW sys.stats
AS
SELECT 
   CAST(0 as INT) AS object_id,
   CAST('' as SYSNAME) AS name,
   CAST(0 as INT) AS stats_id,
   CAST(0 as sys.BIT) AS auto_created,
   CAST(0 as sys.BIT) AS user_created,
   CAST(0 as sys.BIT) AS no_recompute,
   CAST(0 as sys.BIT) AS has_filter,
   CAST('' as sys.NVARCHAR(4000)) AS filter_definition,
   CAST(0 as sys.BIT) AS is_temporary,
   CAST(0 as sys.BIT) AS is_incremental,
   CAST(0 as sys.BIT) AS has_persisted_sample,
   CAST(0 as INT) AS stats_generation_method,
   CAST('' as sys.VARCHAR(255)) AS stats_generation_method_desc
WHERE FALSE;
GRANT SELECT ON sys.stats TO PUBLIC;

ALTER VIEW sys.data_spaces RENAME TO data_spaces_deprecated_3_5_0;

CREATE OR REPLACE VIEW sys.data_spaces
AS
SELECT 
  CAST('PRIMARY' as SYSNAME) AS name,
  CAST(1 as INT) AS data_space_id,
  CAST('FG' as sys.bpchar(2)) AS type,
  CAST('ROWS_FILEGROUP' as NVARCHAR(60)) AS type_desc,
  CAST(1 as sys.BIT) AS is_default,
  CAST(0 as sys.BIT) AS is_system;
GRANT SELECT ON sys.data_spaces TO PUBLIC;

CREATE OR REPLACE VIEW sys.filegroups
AS
SELECT 
   CAST(ds.name AS sys.SYSNAME),
   CAST(ds.data_space_id AS INT),
   CAST(ds.type AS sys.BPCHAR(2)) COLLATE sys.database_default,
   CAST(ds.type_desc AS sys.NVARCHAR(60)),
   CAST(ds.is_default AS sys.BIT),
   CAST(ds.is_system AS sys.BIT),
   CAST(NULL as sys.UNIQUEIDENTIFIER) AS filegroup_guid,
   CAST(0 as INT) AS log_filegroup_id,
   CAST(0 as sys.BIT) AS is_read_only,
   CAST(0 as sys.BIT) AS is_autogrow_all_files
FROM sys.data_spaces ds WHERE type = 'FG';
GRANT SELECT ON sys.filegroups TO PUBLIC;

ALTER VIEW sys.sysprocesses RENAME TO sysprocesses_deprecated_3_5_0;

create or replace view sys.sysprocesses as
select
  a.pid as spid
  , null::smallint as kpid
  , coalesce(blocking_activity.pid, 0) as blocked
  , null::sys.binary(2) as waittype
  , 0::bigint as waittime
  , CAST(a.wait_event_type as sys.nchar(32)) as lastwaittype
  , null::sys.nchar(256) as waitresource
  , coalesce(t.database_id, 0)::int as dbid
  , a.usesysid as uid
  , 0::int as cpu
  , 0::bigint as physical_io
  , 0::int as memusage
  , cast(a.backend_start as sys.datetime) as login_time
  , cast(a.query_start as sys.datetime) as last_batch
  , 0::smallint as ecid
  , 0::smallint as open_tran
  , CAST(a.state as sys.nchar(30)) as status
  , null::sys.binary(86) as sid
  , CAST(t.host_name AS sys.nchar(128)) as hostname
  , CAST(a.application_name as sys.nchar(128)) as program_name
  , t.client_pid::sys.nchar(10) as hostprocess
  , CAST(a.query as sys.nchar(52)) as cmd
  , null::sys.nchar(128) as nt_domain
  , null::sys.nchar(128) as nt_username
  , null::sys.nchar(12) as net_address
  , null::sys.nchar(12) as net_library
  , CAST(a.usename as sys.nchar(128)) as loginname
  , t.context_info as context_info
  , null::sys.binary(20) as sql_handle
  , 0::int as stmt_start
  , 0::int as stmt_end
  , 0::int as request_id
from pg_stat_activity a
left join sys.tsql_stat_get_activity('sessions') as t on a.pid = t.procid
left join pg_catalog.pg_locks as blocked_locks on a.pid = blocked_locks.pid
left join pg_catalog.pg_locks         blocking_locks
        ON blocking_locks.locktype = blocked_locks.locktype
        AND blocking_locks.DATABASE IS NOT DISTINCT FROM blocked_locks.DATABASE
        AND blocking_locks.relation IS NOT DISTINCT FROM blocked_locks.relation
        AND blocking_locks.page IS NOT DISTINCT FROM blocked_locks.page
        AND blocking_locks.tuple IS NOT DISTINCT FROM blocked_locks.tuple
        AND blocking_locks.virtualxid IS NOT DISTINCT FROM blocked_locks.virtualxid
        AND blocking_locks.transactionid IS NOT DISTINCT FROM blocked_locks.transactionid
        AND blocking_locks.classid IS NOT DISTINCT FROM blocked_locks.classid
        AND blocking_locks.objid IS NOT DISTINCT FROM blocked_locks.objid
        AND blocking_locks.objsubid IS NOT DISTINCT FROM blocked_locks.objsubid
        AND blocking_locks.pid != blocked_locks.pid
 left join pg_catalog.pg_stat_activity blocking_activity ON blocking_activity.pid = blocking_locks.pid
 where a.datname = current_database(); /* current physical database will always be babelfish database */
GRANT SELECT ON sys.sysprocesses TO PUBLIC;

CREATE OR REPLACE PROCEDURE sys.sp_who(
	IN "@loginame" sys.sysname DEFAULT NULL,
	IN "@option"   sys.VARCHAR(30) DEFAULT NULL)
LANGUAGE 'pltsql'
AS $$
BEGIN
	SET NOCOUNT ON
	DECLARE @msg sys.VARCHAR(200)
	DECLARE @show_pg BIT = 0
	DECLARE @hide_col sys.VARCHAR(50) 
	
	IF @option IS NOT NULL
	BEGIN
		IF LOWER(TRIM(@option)) <> 'postgres' 
		BEGIN
			RAISERROR('Parameter @option can only be ''postgres''', 16, 1)
			RETURN			
		END
	END
	
	-- Take a copy of sysprocesses so that we reference it only once
	SELECT DISTINCT * INTO #sp_who_sysprocesses FROM sys.sysprocesses

	-- Get the executing statement for each spid and extract the main stmt type
	-- This is for informational purposes only
	SELECT pid, query INTO #sp_who_tmp FROM pg_stat_activity pgsa
	
	UPDATE #sp_who_tmp SET query = ' ' + TRIM(UPPER(query))
	UPDATE #sp_who_tmp SET query = sys.REPLACE(query,  chr(9), ' ')
	UPDATE #sp_who_tmp SET query = sys.REPLACE(query,  chr(10), ' ')
	UPDATE #sp_who_tmp SET query = sys.REPLACE(query,  chr(13), ' ')
	WHILE (SELECT count(*) FROM #sp_who_tmp WHERE sys.CHARINDEX('  ',query)>0) > 0 
	BEGIN
		UPDATE #sp_who_tmp SET query = sys.REPLACE(query, '  ', ' ')
	END

	-- Determine type of stmt to report by sp_who: very basic only
	-- NB: not handling presence of comments in the query string
	UPDATE #sp_who_tmp 
	SET query = 
	    CASE 
			WHEN PATINDEX('%[^a-zA-Z0-9_]UPDATE[^a-zA-Z0-9_]%', query) > 0 THEN 'UPDATE'
			WHEN PATINDEX('%[^a-zA-Z0-9_]DELETE[^a-zA-Z0-9_]%', query) > 0 THEN 'DELETE'
			WHEN PATINDEX('%[^a-zA-Z0-9_]INSERT[^a-zA-Z0-9_]%', query) > 0 THEN 'INSERT'
			WHEN PATINDEX('%[^a-zA-Z0-9_]SELECT[^a-zA-Z0-9_]%', query) > 0 THEN 'SELECT'
			WHEN PATINDEX('%[^a-zA-Z0-9_]WAITFOR[^a-zA-Z0-9_]%', query) > 0 THEN 'WAITFOR'
			WHEN PATINDEX('%[^a-zA-Z0-9_]CREATE ]%', query) > 0 THEN sys.SUBSTRING(query,1,sys.CHARINDEX('CREATE ', query))
			WHEN PATINDEX('%[^a-zA-Z0-9_]ALTER ]%', query) > 0 THEN sys.SUBSTRING(query,1,sys.CHARINDEX('ALTER ', query))
			WHEN PATINDEX('%[^a-zA-Z0-9_]DROP ]%', query) > 0 THEN sys.SUBSTRING(query,1,sys.CHARINDEX('DROP ', query))
			ELSE sys.SUBSTRING(query, 1, sys.CHARINDEX(' ', query))
		END

	UPDATE #sp_who_tmp 
	SET query = sys.SUBSTRING(query,1, 8-1 + sys.CHARINDEX(' ', sys.SUBSTRING(query,8,99)))
	WHERE query LIKE 'CREATE %' OR query LIKE 'ALTER %' OR query LIKE 'DROP %'	

	-- The executing spid is always shown as doing a SELECT
	UPDATE #sp_who_tmp SET query = 'SELECT' WHERE pid = @@spid
	UPDATE #sp_who_tmp SET query = TRIM(query)

	-- Get all current connections
	SELECT 
		spid, 
		MAX(blocked) AS blocked, 
		0 AS ecid, 
		CAST('' AS sys.VARCHAR(100)) AS status,
		CAST('' AS sys.VARCHAR(100)) AS loginname,
		CAST('' AS sys.VARCHAR(100)) AS hostname,
		0 AS dbid,
		CAST('' AS sys.VARCHAR(100)) AS cmd,
		0 AS request_id,
		CAST('TDS' AS sys.VARCHAR(20)) AS connection,
		hostprocess
	INTO #sp_who_proc
	FROM #sp_who_sysprocesses
		GROUP BY spid, status, hostprocess
		
	-- Add attributes to each connection
	UPDATE #sp_who_proc
	SET ecid = sp.ecid,
		status = sp.status,
		loginname = sp.loginname,
		hostname = sp.hostname,
		dbid = sp.dbid,
		request_id = sp.request_id
	FROM #sp_who_sysprocesses sp
		WHERE #sp_who_proc.spid = sp.spid				

	-- Identify PG connections: the hostprocess PID comes from the TDS login packet 
	-- and therefore PG connections do not have a value here
	UPDATE #sp_who_proc
	SET connection = 'PostgreSQL'
	WHERE hostprocess IS NULL 

	-- Keep or delete PG connections
	IF (LOWER(@loginame) = 'postgres' OR LOWER(@option) = 'postgres')
	begin    
		-- Show PG connections; these have dbid = 0
		-- This is a Babelfish-specific enhancement, since PG connections may also be active in the Babelfish DB
		-- and it may be useful to see these displayed
		SET @show_pg = 1
		
		-- blank out the loginame parameter for the tests below
		IF LOWER(@loginame) = 'postgres' SET @loginame = NULL
	END
	
	-- By default, do not show the column indicating the connection type since SQL Server does not have this column
	SET @hide_col = 'connection' 
	
	IF (@show_pg = 1) 
	BEGIN
		SET @hide_col = ''
	END
	ELSE 
	BEGIN
		-- Delete PG connections
		DELETE #sp_who_proc
		WHERE dbid = 0
	END
			
	-- Apply filter if specified
	IF (@loginame IS NOT NULL)
	BEGIN
		IF (TRIM(@loginame) = '')
		BEGIN
			-- Raise error
			SET @msg = ''''+@loginame+''' is not a valid login or you do not have permission.'
			RAISERROR(@msg, 16, 1)
			RETURN
		END
		
		IF (sys.ISNUMERIC(@loginame) = 1)
		BEGIN
			-- Remove all connections except the specified one
			DELETE #sp_who_proc
			WHERE spid <> CAST(@loginame AS INT)
		END
		ELSE 
		BEGIN	
			IF (LOWER(@loginame) = 'active')
			BEGIN
				-- Remove all 'idle' connections 
				DELETE #sp_who_proc
				WHERE status = 'idle'
			END
			ELSE 
			BEGIN
				-- Verify the specified login name exists
				IF (sys.SUSER_ID(@loginame) IS NULL)
				BEGIN
					SET @msg = ''''+@loginame+''' is not a valid login or you do not have permission.'
					RAISERROR(@msg, 16, 1)
					RETURN					
				END
				ELSE 
				BEGIN
					-- Keep only connections for the specified login
					DELETE #sp_who_proc
					WHERE sys.SUSER_ID(loginname) <> sys.SUSER_ID(@loginame)
				END
			END
		END
	END			
			
	-- Create final result set; use DISTINCT since there are usually duplicate rows from the PG catalogs
	SELECT distinct 
		p.spid AS spid, 
		p.ecid AS ecid, 
		CAST(LEFT(p.status,20) AS sys.VARCHAR(20)) AS status,
		CAST(LEFT(p.loginname,40) AS sys.VARCHAR(40)) AS loginame,
		CAST(LEFT(p.hostname,60) AS sys.VARCHAR(60)) AS hostname,
		p.blocked AS blk, 
		CAST(LEFT(db_name(p.dbid),40) AS sys.VARCHAR(40)) AS dbname,
		CAST(LEFT(#sp_who_tmp.query,30)as sys.VARCHAR(30)) AS cmd,
		p.request_id AS request_id,
		connection
	INTO #sp_who_tmp2
	FROM #sp_who_proc p, #sp_who_tmp
		WHERE p.spid = #sp_who_tmp.pid
		ORDER BY spid		
	
	-- Patch up remaining cases
	UPDATE #sp_who_tmp2
	SET cmd = 'AWAITING COMMAND'
	WHERE TRIM(ISNULL(cmd,'')) = '' AND status = 'idle'
	
	UPDATE #sp_who_tmp2
	SET cmd = 'UNKNOWN'
	WHERE TRIM(cmd) = ''	
	
	-- Format the result set as narrow as possible for readability
	SET @hide_col += ',hostprocess'
	EXECUTE sys.sp_babelfish_autoformat @tab='#sp_who_tmp2', @orderby='ORDER BY spid', @hiddencols=@hide_col, @printrc=0
	RETURN
END	
$$;
GRANT EXECUTE ON PROCEDURE sys.sp_who(IN sys.sysname, IN sys.VARCHAR(30)) TO PUBLIC;

ALTER VIEW sys.foreign_keys RENAME TO foreign_keys_deprecated_3_5_0;

CREATE OR replace view sys.foreign_keys AS
SELECT
  CAST(c.conname AS sys.SYSNAME) AS name
, CAST(c.oid AS INT) AS object_id
, CAST(NULL AS INT) AS principal_id
, CAST(sch.schema_id AS INT) AS schema_id
, CAST(c.conrelid AS INT) AS parent_object_id
, CAST('F' AS sys.bpchar(2)) AS type
, CAST('FOREIGN_KEY_CONSTRAINT' AS NVARCHAR(60)) AS type_desc
, CAST(NULL AS sys.DATETIME) AS create_date
, CAST(NULL AS sys.DATETIME) AS modify_date
, CAST(0 AS sys.BIT) AS is_ms_shipped
, CAST(0 AS sys.BIT) AS is_published
, CAST(0 AS sys.BIT) as is_schema_published
, CAST(c.confrelid AS INT) AS referenced_object_id
, CAST(c.conindid AS INT) AS key_index_id
, CAST(0 AS sys.BIT) AS is_disabled
, CAST(0 AS sys.BIT) AS is_not_for_replication
, CAST(0 AS sys.BIT) AS is_not_trusted
, CAST(
    (CASE c.confdeltype
    WHEN 'a' THEN 0
    WHEN 'r' THEN 0
    WHEN 'c' THEN 1
    WHEN 'n' THEN 2
    WHEN 'd' THEN 3
    END) 
    AS sys.TINYINT) AS delete_referential_action
, CAST(
    (CASE c.confdeltype
    WHEN 'a' THEN 'NO_ACTION'
    WHEN 'r' THEN 'NO_ACTION'
    WHEN 'c' THEN 'CASCADE'
    WHEN 'n' THEN 'SET_NULL'
    WHEN 'd' THEN 'SET_DEFAULT'
    END) 
    AS sys.NVARCHAR(60)) AS delete_referential_action_desc
, CAST(
    (CASE c.confupdtype
    WHEN 'a' THEN 0
    WHEN 'r' THEN 0
    WHEN 'c' THEN 1
    WHEN 'n' THEN 2
    WHEN 'd' THEN 3
    END)
    AS sys.TINYINT) AS update_referential_action
, CAST(
    (CASE c.confupdtype
    WHEN 'a' THEN 'NO_ACTION'
    WHEN 'r' THEN 'NO_ACTION'
    WHEN 'c' THEN 'CASCADE'
    WHEN 'n' THEN 'SET_NULL'
    WHEN 'd' THEN 'SET_DEFAULT'
    END)
    AS sys.NVARCHAR(60)) update_referential_action_desc
, CAST(1 AS sys.BIT) AS is_system_named
FROM pg_constraint c
INNER JOIN sys.schemas sch ON sch.schema_id = c.connamespace
WHERE has_schema_privilege(sch.schema_id, 'USAGE')
AND c.contype = 'f';
GRANT SELECT ON sys.foreign_keys TO PUBLIC;

ALTER VIEW sys.key_constraints RENAME TO key_constraints_deprecated_3_5_0;

CREATE OR replace view sys.key_constraints AS
SELECT
    CAST(c.conname AS SYSNAME) AS name
  , CAST(c.oid AS INT) AS object_id
  , CAST(0 AS INT) AS principal_id
  , CAST(sch.schema_id AS INT) AS schema_id
  , CAST(c.conrelid AS INT) AS parent_object_id
  , CAST(
    (CASE contype
      WHEN 'p' THEN CAST('PK' as sys.bpchar(2))
      WHEN 'u' THEN CAST('UQ' as sys.bpchar(2))
    END) 
    AS sys.bpchar(2)) AS type
  , CAST(
    (CASE contype
      WHEN 'p' THEN 'PRIMARY_KEY_CONSTRAINT'
      WHEN 'u' THEN 'UNIQUE_CONSTRAINT'
    END)
    AS NVARCHAR(60)) AS type_desc
  , CAST(NULL AS DATETIME) AS create_date
  , CAST(NULL AS DATETIME) AS modify_date
  , CAST(c.conindid AS INT) AS unique_index_id
  , CAST(0 AS sys.BIT) AS is_ms_shipped
  , CAST(0 AS sys.BIT) AS is_published
  , CAST(0 AS sys.BIT) AS is_schema_published
  , CAST(1 as sys.BIT) as is_system_named
FROM pg_constraint c
INNER JOIN sys.schemas sch ON sch.schema_id = c.connamespace
WHERE has_schema_privilege(sch.schema_id, 'USAGE')
AND c.contype IN ('p', 'u');
GRANT SELECT ON sys.key_constraints TO PUBLIC;

ALTER VIEW sys.views RENAME TO views_deprecated_3_5_0;

create or replace view sys.views as 
select 
  CAST(t.relname as sys.sysname) as name
  , t.oid::int as object_id
  , null::integer as principal_id
  , sch.schema_id::int as schema_id
  , 0 as parent_object_id
  , 'V'::sys.bpchar(2) as type
  , 'VIEW'::sys.nvarchar(60) as type_desc
  , vd.create_date::sys.datetime as create_date
  , vd.create_date::sys.datetime as modify_date
  , CAST(0 as sys.BIT) as is_ms_shipped 
  , CAST(0 as sys.BIT) as is_published 
  , CAST(0 as sys.BIT) as is_schema_published 
  , CAST(0 as sys.BIT) as with_check_option 
  , CAST(0 as sys.BIT) as is_date_correlation_view 
  , CAST(0 as sys.BIT) as is_tracked_by_cdc
from pg_class t inner join sys.schemas sch on (t.relnamespace = sch.schema_id)
left join sys.shipped_objects_not_in_sys nis on (nis.name = t.relname and nis.schemaid = sch.schema_id and nis.type = 'V')
left outer join sys.babelfish_view_def vd on t.relname::sys.sysname = vd.object_name and sch.name = vd.schema_name and vd.dbid = sys.db_id() 
where t.relkind = 'v'
and nis.name is null
and has_schema_privilege(sch.schema_id, 'USAGE')
and has_table_privilege(t.oid, 'SELECT,INSERT,UPDATE,DELETE,TRUNCATE,TRIGGER');
GRANT SELECT ON sys.views TO PUBLIC;

ALTER VIEW sys.tables RENAME TO tables_deprecated_3_5_0;

create or replace view sys.tables as
select
  CAST(t.relname as sys._ci_sysname) as name
  , CAST(t.oid as int) as object_id
  , CAST(NULL as int) as principal_id
  , CAST(t.relnamespace  as int) as schema_id
  , 0 as parent_object_id
  , CAST('U' as sys.bpchar(2)) as type
  , CAST('USER_TABLE' as sys.nvarchar(60)) as type_desc
  , CAST((select string_agg(
                  case
                  when option like 'bbf_rel_create_date=%%' then substring(option, 21)
                  else NULL
                  end, ',')
          from unnest(t.reloptions) as option)
        as sys.datetime) as create_date
  , CAST((select string_agg(
                  case
                  when option like 'bbf_rel_create_date=%%' then substring(option, 21)
                  else NULL
                  end, ',')
          from unnest(t.reloptions) as option)
        as sys.datetime) as modify_date
  , CAST(0 as sys.bit) as is_ms_shipped
  , CAST(0 as sys.bit) as is_published
  , CAST(0 as sys.bit) as is_schema_published
  , case reltoastrelid when 0 then 0 else 1 end as lob_data_space_id
  , CAST(NULL as int) as filestream_data_space_id
  , CAST(relnatts as int) as max_column_id_used
  , CAST(0 as sys.bit) as lock_on_bulk_load
  , CAST(1 as sys.bit) as uses_ansi_nulls
  , CAST(0 as sys.bit) as is_replicated
  , CAST(0 as sys.bit) as has_replication_filter
  , CAST(0 as sys.bit) as is_merge_published
  , CAST(0 as sys.bit) as is_sync_tran_subscribed
  , CAST(0 as sys.bit) as has_unchecked_assembly_data
  , 0 as text_in_row_limit
  , CAST(0 as sys.bit) as large_value_types_out_of_row
  , CAST(0 as sys.bit) as is_tracked_by_cdc
  , CAST(0 as sys.tinyint) as lock_escalation
  , CAST('TABLE' as sys.nvarchar(60)) as lock_escalation_desc
  , CAST(0 as sys.bit) as is_filetable
  , CAST(0 as sys.tinyint) as durability
  , CAST('SCHEMA_AND_DATA' as sys.nvarchar(60)) as durability_desc
  , CAST(0 as sys.bit) is_memory_optimized
  , case relpersistence when 't' then CAST(2 as sys.tinyint) else CAST(0 as sys.tinyint) end as temporal_type
  , case relpersistence when 't' then CAST('SYSTEM_VERSIONED_TEMPORAL_TABLE' as sys.nvarchar(60)) else CAST('NON_TEMPORAL_TABLE' as sys.nvarchar(60)) end as temporal_type_desc
  , CAST(null as integer) as history_table_id
  , CAST(0 as sys.bit) as is_remote_data_archive_enabled
  , CAST(0 as sys.bit) as is_external
from pg_class t
inner join sys.schemas sch on sch.schema_id = t.relnamespace
left join sys.table_types_internal tt on t.oid = tt.typrelid
where tt.typrelid is null
and t.relkind = 'r'
and has_schema_privilege(t.relnamespace, 'USAGE')
and has_table_privilege(t.oid, 'SELECT,INSERT,UPDATE,DELETE,TRUNCATE,TRIGGER');
GRANT SELECT ON sys.tables TO PUBLIC;

ALTER VIEW sys.default_constraints RENAME TO default_constraints_deprecated_3_5_0;

create or replace view sys.default_constraints
AS
select CAST(('DF_' || tab.name || '_' || d.oid) as sys.sysname) as name
  , CAST(d.oid as int) as object_id
  , CAST(null as int) as principal_id
  , CAST(tab.schema_id as int) as schema_id
  , CAST(d.adrelid as int) as parent_object_id
  , CAST('D' as sys.bpchar(2)) as type
  , CAST('DEFAULT_CONSTRAINT' as sys.nvarchar(60)) AS type_desc
  , CAST(null as sys.datetime) as create_date
  , CAST(null as sys.datetime) as modified_date
  , CAST(0 as sys.bit) as is_ms_shipped
  , CAST(0 as sys.bit) as is_published
  , CAST(0 as sys.bit) as is_schema_published
  , CAST(d.adnum as int) as parent_column_id
  , CAST(tsql_get_expr(d.adbin, d.adrelid) as sys.nvarchar(4000)) as definition
  , CAST(1 as sys.bit) as is_system_named
from pg_catalog.pg_attrdef as d
inner join pg_attribute a on a.attrelid = d.adrelid and d.adnum = a.attnum
inner join sys.tables tab on d.adrelid = tab.object_id
WHERE a.atthasdef = 't' and a.attgenerated = ''
AND has_schema_privilege(tab.schema_id, 'USAGE')
AND has_column_privilege(a.attrelid, a.attname, 'SELECT,INSERT,UPDATE,REFERENCES');
GRANT SELECT ON sys.default_constraints TO PUBLIC;

ALTER VIEW sys.check_constraints RENAME TO check_constraints_deprecated_3_5_0;

CREATE or replace VIEW sys.check_constraints AS
SELECT CAST(c.conname as sys.sysname) as name
  , CAST(oid as integer) as object_id
  , CAST(NULL as integer) as principal_id 
  , CAST(c.connamespace as integer) as schema_id
  , CAST(conrelid as integer) as parent_object_id
  , CAST('C' as sys.bpchar(2)) as type
  , CAST('CHECK_CONSTRAINT' as sys.nvarchar(60)) as type_desc
  , CAST(null as sys.datetime) as create_date
  , CAST(null as sys.datetime) as modify_date
  , CAST(0 as sys.bit) as is_ms_shipped
  , CAST(0 as sys.bit) as is_published
  , CAST(0 as sys.bit) as is_schema_published
  , CAST(0 as sys.bit) as is_disabled
  , CAST(0 as sys.bit) as is_not_for_replication
  , CAST(0 as sys.bit) as is_not_trusted
  , CAST(c.conkey[1] as integer) AS parent_column_id
  , CAST(tsql_get_constraintdef(c.oid) as sys.nvarchar(4000)) AS definition
  , CAST(1 as sys.bit) as uses_database_collation
  , CAST(0 as sys.bit) as is_system_named
FROM pg_catalog.pg_constraint as c
INNER JOIN sys.schemas s on c.connamespace = s.schema_id
WHERE has_schema_privilege(s.schema_id, 'USAGE')
AND c.contype = 'c' and c.conrelid != 0;
GRANT SELECT ON sys.check_constraints TO PUBLIC;

ALTER VIEW sys.types RENAME TO types_deprecated_3_5_0;

create or replace view sys.types As
-- For System types
select
  CAST(tsql_type_name as sys.sysname) as name
  , cast(t.oid as int) as system_type_id
  , cast(t.oid as int) as user_type_id
  , cast(s.oid as int) as schema_id
  , cast(NULL as INT) as principal_id
  , sys.tsql_type_max_length_helper(tsql_type_name, t.typlen, t.typtypmod, true) as max_length
  , sys.tsql_type_precision_helper(tsql_type_name, t.typtypmod) as precision
  , sys.tsql_type_scale_helper(tsql_type_name, t.typtypmod, false) as scale
  , CASE c.collname
    WHEN 'default' THEN default_collation_name
    ELSE  CAST(c.collname as sys.sysname)
    END as collation_name
  , case when typnotnull then cast(0 as sys.bit) else cast(1 as sys.bit) end as is_nullable
  , CAST(0 as sys.bit) as is_user_defined
  , CAST(0 as sys.bit) as is_assembly_type
  , CAST(0 as int) as default_object_id
  , CAST(0 as int) as rule_object_id
  , CAST(0 as sys.bit) as is_table_type
from pg_type t
inner join pg_namespace s on s.oid = t.typnamespace
left join pg_collation c on c.oid = t.typcollation
, sys.translate_pg_type_to_tsql(t.oid) AS tsql_type_name
,cast(current_setting('babelfishpg_tsql.server_collation_name') as sys.sysname) as default_collation_name
where
tsql_type_name IS NOT NULL
and pg_type_is_visible(t.oid)
and (s.nspname = 'pg_catalog' OR s.nspname = 'sys')
union all 
-- For User Defined Types
select cast(t.typname as sys.sysname) as name
  , cast(t.typbasetype as int) as system_type_id
  , cast(t.oid as int) as user_type_id
  , cast(t.typnamespace as int) as schema_id
  , null::integer as principal_id
  , case when tt.typrelid is not null then -1::smallint else sys.tsql_type_max_length_helper(tsql_base_type_name, t.typlen, t.typtypmod) end as max_length
  , case when tt.typrelid is not null then 0::sys.tinyint else sys.tsql_type_precision_helper(tsql_base_type_name, t.typtypmod) end as precision
  , case when tt.typrelid is not null then 0::sys.tinyint else sys.tsql_type_scale_helper(tsql_base_type_name, t.typtypmod, false) end as scale
  , CASE c.collname
    WHEN 'default' THEN default_collation_name
    ELSE  CAST(c.collname as sys.sysname)
    END as collation_name
  , case when tt.typrelid is not null then cast(0 as sys.bit)
         else case when typnotnull then cast(0 as sys.bit) else cast(1 as sys.bit) end
    end
    as is_nullable
  -- CREATE TYPE ... FROM is implemented as CREATE DOMAIN in babel
  , CAST(1 as sys.bit) as is_user_defined
  , CAST(0 as sys.bit) as is_assembly_type
  , CAST(0 as int) as default_object_id
  , CAST(0 as int) as rule_object_id
  , case when tt.typrelid is not null then CAST(1 as sys.bit) else CAST(0 as sys.bit) end as is_table_type
from pg_type t
join sys.schemas sch on t.typnamespace = sch.schema_id
left join pg_collation c on c.oid = t.typcollation
left join sys.table_types_internal tt on t.typrelid = tt.typrelid
, sys.translate_pg_type_to_tsql(t.oid) AS tsql_type_name
, sys.translate_pg_type_to_tsql(t.typbasetype) AS tsql_base_type_name
, cast(current_setting('babelfishpg_tsql.server_collation_name') as sys.sysname) as default_collation_name
-- we want to show details of user defined datatypes created under babelfish database
where 
 tsql_type_name IS NULL
and
  (
    -- show all user defined datatypes created under babelfish database except table types
    t.typtype = 'd'
    or
    -- only for table types
    tt.typrelid is not null  
  );
GRANT SELECT ON sys.types TO PUBLIC;

CREATE OR REPLACE VIEW sys.sp_special_columns_view AS
SELECT
CAST(1 AS SMALLINT) AS SCOPE,
CAST(coalesce (split_part(a.attoptions[1] COLLATE "C", '=', 2) ,a.attname) AS sys.sysname) AS COLUMN_NAME, -- get original column name if exists
CAST(t6.data_type AS SMALLINT) AS DATA_TYPE,

CASE -- cases for when they are of type identity. 
	WHEN  a.attidentity <> ''::"char" AND (t1.name = 'decimal' OR t1.name = 'numeric')
	THEN CAST(CONCAT(t1.name, '() identity') AS sys.sysname)
	WHEN  a.attidentity <> ''::"char" AND (t1.name != 'decimal' AND t1.name != 'numeric')
	THEN CAST(CONCAT(t1.name, ' identity') AS sys.sysname)
	ELSE CAST(t1.name AS sys.sysname)
END AS TYPE_NAME,

CAST(sys.sp_special_columns_precision_helper(COALESCE(tsql_type_name, tsql_base_type_name), c1.precision, c1.max_length, t6."PRECISION") AS INT) AS PRECISION,
CAST(sys.sp_special_columns_length_helper(coalesce(tsql_type_name, tsql_base_type_name), c1.precision, c1.max_length, t6."PRECISION") AS INT) AS LENGTH,
CAST(sys.sp_special_columns_scale_helper(coalesce(tsql_type_name, tsql_base_type_name), c1.scale) AS SMALLINT) AS SCALE,
CAST(1 AS smallint) AS PSEUDO_COLUMN,
CASE
	WHEN a.attnotnull
	THEN CAST(0 AS INT)
	ELSE CAST(1 AS INT) END
AS IS_NULLABLE,
CAST(nsp_ext.dbname AS sys.sysname) AS TABLE_QUALIFIER,
CAST(s1.name AS sys.sysname) AS TABLE_OWNER,
CAST(C.relname AS sys.sysname) AS TABLE_NAME,

CASE 
	WHEN X.indisprimary
	THEN CAST('p' AS sys.sysname)
	ELSE CAST('u' AS sys.sysname) -- if it is a unique index, then we should cast it as 'u' for filtering purposes
END AS CONSTRAINT_TYPE,
CAST(I.relname AS sys.sysname) CONSTRAINT_NAME,
CAST(X.indexrelid AS int) AS INDEX_ID

FROM( pg_index X
JOIN pg_class C ON X.indrelid = C.oid
JOIN pg_class I ON I.oid = X.indexrelid
CROSS JOIN LATERAL unnest(X.indkey) AS ak(k)
        LEFT JOIN pg_attribute a
                       ON (a.attrelid = X.indrelid AND a.attnum = ak.k)
)
LEFT JOIN sys.pg_namespace_ext nsp_ext ON C.relnamespace = nsp_ext.oid
LEFT JOIN sys.schemas s1 ON s1.schema_id = C.relnamespace
LEFT JOIN sys.columns c1 ON c1.object_id = X.indrelid AND cast(a.attname AS sys.sysname) = c1.name COLLATE sys.database_default
LEFT JOIN pg_catalog.pg_type AS T ON T.oid = c1.system_type_id
LEFT JOIN sys.types AS t1 ON a.atttypid = t1.user_type_id
LEFT JOIN sys.sp_datatype_info_helper(2::smallint, false) AS t6 ON T.typname = t6.pg_type_name OR T.typname = t6.type_name --need in order to get accurate DATA_TYPE value
, sys.translate_pg_type_to_tsql(t1.user_type_id) AS tsql_type_name
, sys.translate_pg_type_to_tsql(t1.system_type_id) AS tsql_base_type_name
WHERE has_schema_privilege(s1.schema_id, 'USAGE')
AND X.indislive ;

GRANT SELECT ON sys.sp_special_columns_view TO PUBLIC;  

CREATE OR REPLACE VIEW sys.assembly_types
AS
SELECT
   t.name AS name,
   -- 'system_type_id' is specified as type INT here, and not TINYINT per SQL Server documentation.
   -- This is because the IDs of generated SQL Server system type values generated by B
   -- Babelfish installation will exceed the size of TINYINT.
   CAST(t.system_type_id as int) AS system_type_id,
   CAST(t.user_type_id as int) AS user_type_id,
   CAST(t.schema_id as int) AS schema_id,
   CAST(t.principal_id as int) AS principal_id,
   CAST(t.max_length as smallint) AS max_length,
   CAST(t.precision as sys.tinyint) AS precision,
   CAST(t.scale as sys.tinyint) AS scale,
   t.collation_name AS collation_name,
   CAST(t.is_nullable as sys.bit) AS is_nullable,
   CAST(t.is_user_defined as sys.bit) AS is_user_defined,
   CAST(t.is_assembly_type as sys.bit) AS is_assembly_type,
   CAST(t.default_object_id as int) AS default_object_id,
   CAST(t.rule_object_id as int) AS rule_object_id,
   CAST(NULL as int) AS assembly_id,
   CAST(NULL as sys.sysname) AS assembly_class,
   CAST(NULL as sys.bit) AS is_binary_ordered,
   CAST(NULL as sys.bit) AS is_fixed_length,
   CAST(NULL as sys.nvarchar(40)) AS prog_id,
   CAST(NULL as sys.nvarchar(4000)) AS assembly_qualified_name,
   CAST(t.is_table_type as sys.bit) AS is_table_type
FROM sys.types t
WHERE t.is_assembly_type = 1;
GRANT SELECT ON sys.assembly_types TO PUBLIC;

ALTER VIEW sys.systypes RENAME TO systypes_deprecated_3_5_0;

CREATE OR REPLACE VIEW sys.systypes AS
SELECT name
  , CAST(system_type_id as int) as xtype
  , CAST((case when is_nullable = 1 then 0 else 1 end) as sys.tinyint) as status
  , CAST((case when user_type_id < 32767 then user_type_id::int else null end) as smallint) as xusertype
  , max_length as length
  , CAST(precision as sys.tinyint) as xprec
  , CAST(scale as sys.tinyint) as xscale
  , CAST(default_object_id as int) as tdefault
  , CAST(rule_object_id as int) as domain
  , CAST((case when schema_id < 32767 then schema_id::int else null end) as smallint) as uid
  , CAST(0 as smallint) as reserved
  , CAST(sys.CollationProperty(collation_name, 'CollationId') as int) as collationid
  , CAST((case when user_type_id < 32767 then user_type_id::int else null end) as smallint) as usertype
  , CAST((case when (coalesce(sys.translate_pg_type_to_tsql(system_type_id), sys.translate_pg_type_to_tsql(user_type_id)) 
            in ('nvarchar', 'varchar', 'sysname', 'varbinary')) then 1 
          else 0 end) as sys.bit) as variable
  , CAST(is_nullable as sys.bit) as allownulls
  , CAST(system_type_id as int) as type
  , CAST(null as sys.varchar(255)) as printfmt
  , (case when precision <> 0::sys.tinyint then precision::smallint
      else sys.systypes_precision_helper(sys.translate_pg_type_to_tsql(system_type_id), max_length) end) as prec
  , CAST(scale as sys.tinyint) as scale
  , collation_name as collation
FROM sys.types;
GRANT SELECT ON sys.systypes TO PUBLIC;

CREATE OR REPLACE PROCEDURE sys.sp_babelfish_autoformat(
	IN "@tab"        sys.VARCHAR(257) DEFAULT NULL,
	IN "@orderby"    sys.VARCHAR(1000) DEFAULT '',
	IN "@printrc"    sys.bit DEFAULT 1,
	IN "@hiddencols" sys.VARCHAR(1000) DEFAULT NULL)
LANGUAGE 'pltsql'
AS $$
BEGIN
	SET NOCOUNT ON
	DECLARE @rc INT
	DECLARE @id INT
	DECLARE @objtype sys.VARCHAR(2)	
	DECLARE @msg sys.VARCHAR(200)	
	
	IF @tab IS NULL
	BEGIN
		RAISERROR('Must specify table name', 16, 1)
		RETURN		
	END
	
	IF TRIM(@tab) = ''
	BEGIN
		RAISERROR('Must specify table name', 16, 1)
		RETURN		
	END	
	
	-- Since we cannot find #tmp tables in the Babelfish catalogs, we cannot check 
	-- their existence other than by trying to select from them
	-- Function sys.babelfish_get_enr_list() could be used to determine if a #tmp table
	-- exists but the columns and datatypes can still not be retrieved, it would be of 
	-- little use here. 
	-- NB: not handling uncommon but valid T-SQL syntax '<schemaname>.#tmp' for #tmp tables
	IF sys.SUBSTRING(@tab,1,1) <> '#'
	BEGIN
		SET @id = sys.OBJECT_ID(@tab)
		IF @id IS NULL
		BEGIN
			IF sys.SUBSTRING(UPPER(@tab),1,4) = 'DBO.'
			BEGIN
				SET @id = sys.OBJECT_ID('SYS.' + sys.SUBSTRING(@tab,5))
			END
			IF @id IS NULL
			BEGIN		
				SET @msg = 'Table or view '''+@tab+''' not found'
				RAISERROR(@msg, 16, 1)
				RETURN		
			END
		END
	END
	
	SELECT @objtype = type COLLATE DATABASE_DEFAULT FROM sys.sysobjects WHERE id = @id 
	IF @objtype NOT IN ('U', 'S', 'V') 
	BEGIN
		SET @msg = ''''+@tab+''' is not a table or view'
		RAISERROR(@msg, 16, 1)
		RETURN		
	END
	
	-- check for 'ORDER BY', if specified
	SET @orderby = TRIM(@orderby)
	IF @orderby <> ''
	BEGIN
		IF UPPER(@orderby) NOT LIKE 'ORDER BY%'
		BEGIN
			RAISERROR('@orderby parameter must start with ''ORDER BY''', 16, 1)
			RETURN
		END
	END
	
	-- columns to hide in final client output
	-- assuming delimited column names do not contain spaces or commas inside the name
	-- remove any spaces around the commas:
	WHILE (sys.CHARINDEX(' ,', @hiddencols) > 0) or (sys.CHARINDEX(', ', @hiddencols) > 0)
	BEGIN
		SET @hiddencols = sys.REPLACE(@hiddencols, ' ,', ',')
		SET @hiddencols = sys.REPLACE(@hiddencols, ', ', ',')
	END
	IF sys.LEN(@hiddencols) IS NOT NULL SET @hiddencols = ',' + @hiddencols + ','
	SET @hiddencols = UPPER(@hiddencols)	

	-- Need to use a guaranteed-uniquely named table as intermediate step since we cannot 
	-- access the metadata in case a #tmp table is passed as argument
	-- But when we copy the #tmp table into another table, we get all the attributes and metadata
	DECLARE @tmptab sys.VARCHAR(63) = 'sp_babelfish_autoformat' + sys.REPLACE(NEWID(), '-', '')
	DECLARE @tmptab2 sys.VARCHAR(63) = 'sp_babelfish_autoformat' + sys.REPLACE(NEWID(), '-', '')
	DECLARE @cmd sys.VARCHAR(1000) = 'SELECT * INTO ' + @tmptab + ' FROM ' + @tab
	
	BEGIN TRY
		-- create the first work table
		EXECUTE(@cmd)

		-- Get the columns
		SELECT 
		   c.name AS colname, c.colid AS colid, t.name AS basetype, 0 AS maxlen
		INTO #sp_bbf_autoformat
		FROM sys.syscolumns c left join sys.systypes t 
		ON c.xusertype = t.xusertype		
		WHERE c.id = sys.OBJECT_ID(@tmptab)
		ORDER BY c.colid

		-- Get max length for each column based on the data
		DECLARE @colname sys.VARCHAR(63), @basetype sys.VARCHAR(63), @maxlen int
		DECLARE c CURSOR FOR SELECT colname, basetype, maxlen FROM #sp_bbf_autoformat ORDER BY colid
		OPEN c
		WHILE 1=1
		BEGIN
			FETCH c INTO @colname, @basetype, @maxlen
			IF @@fetch_status <> 0 BREAK
			SET @cmd = 'DECLARE @i INT SELECT @i=ISNULL(MAX(sys.LEN(CAST([' + @colname + '] AS sys.VARCHAR(500)))),4) FROM ' + @tmptab + ' UPDATE #sp_bbf_autoformat SET maxlen = @i WHERE colname = ''' + @colname + ''''
			EXECUTE(@cmd)
		END
		CLOSE c
		DEALLOCATE c

		-- Generate the final SELECT
		DECLARE @selectlist sys.VARCHAR(8000) = ''
		DECLARE @collist sys.VARCHAR(8000) = ''
		DECLARE @fmtstart sys.VARCHAR(30) = ''
		DECLARE @fmtend sys.VARCHAR(30) = ''
		OPEN c
		WHILE 1=1
		BEGIN
			FETCH c INTO @colname, @basetype, @maxlen
			IF @@fetch_status <> 0 BREAK
			IF sys.LEN(@colname) > @maxlen SET @maxlen = sys.LEN(@colname)
			IF @maxlen <= 0 SET @maxlen = 1
			
			IF (sys.CHARINDEX(',' + UPPER(@colname) + ',', @hiddencols) > 0) OR (sys.CHARINDEX(',[' + UPPER(@colname) + '],', @hiddencols) > 0) 
			BEGIN
				SET @selectlist += ' [' + @colname + '],'			
			END
			ELSE 
			BEGIN
				SET @fmtstart = ''
				SET @fmtend = ''
				IF @basetype IN ('tinyint', 'smallint', 'int', 'bigint', 'decimal', 'numeric', 'real', 'float') 
				BEGIN
					SET @fmtstart = 'CAST(right(space('+CAST(@maxlen AS sys.VARCHAR)+')+'
					SET @fmtend = ','+CAST(@maxlen AS sys.VARCHAR)+') AS sys.VARCHAR(' + CAST(@maxlen AS sys.VARCHAR) + '))'
				END

				SET @selectlist += ' '+@fmtstart+'CAST([' + @colname + '] AS sys.VARCHAR(' + CAST(@maxlen AS sys.VARCHAR) + '))'+@fmtend+' AS [' + @colname + '],'
				SET @collist += '['+@colname + '],'
			END
		END
		CLOSE c
		DEALLOCATE c

		-- Remove redundant commas
		SET @collist = sys.SUBSTRING(@collist, 1, sys.LEN(@collist)-1)
		SET @selectlist = sys.SUBSTRING(@selectlist, 1, sys.LEN(@selectlist)-1)	
		SET @selectlist = 'SELECT ' + @selectlist + ' INTO ' + @tmptab2 + ' FROM ' + @tmptab + ' ' + @orderby
		
		-- create the second work table
		EXECUTE(@selectlist)
		
		-- perform the final SELECT to generate the result set for the client
		EXECUTE('SELECT ' + @collist + ' FROM ' + @tmptab2)
			
		-- PRINT rowcount if desired
		SET @rc = @@rowcount
		IF @printrc = 1
		BEGIN
			PRINT '   '
			SET @cmd = '(' + CAST(@rc AS sys.VARCHAR) + ' rows affected)'
			PRINT @cmd
		END
		
		-- Cleanup: these work tables are permanent tables after all
		EXECUTE('DROP TABLE IF EXISTS ' + @tmptab)
		EXECUTE('DROP TABLE IF EXISTS ' + @tmptab2)	
	END TRY	
	BEGIN CATCH
		-- Cleanup in case of an unexpected error
		EXECUTE('DROP TABLE IF EXISTS ' + @tmptab)
		EXECUTE('DROP TABLE IF EXISTS ' + @tmptab2)		
	END CATCH

	RETURN
END
$$;
GRANT EXECUTE ON PROCEDURE sys.sp_babelfish_autoformat(IN sys.VARCHAR(257), IN sys.VARCHAR(1000), sys.bit, sys.VARCHAR(1000)) TO PUBLIC;

ALTER VIEW sys.table_types RENAME TO table_types_deprecated_3_5_0;

create or replace view sys.table_types as
select st.*
  , pt.typrelid::int as type_table_object_id
  , 0::sys.bit as is_memory_optimized -- return 0 until we support in-memory tables
from sys.types st
inner join pg_catalog.pg_type pt on st.user_type_id = pt.oid
where is_table_type = 1;
GRANT SELECT ON sys.table_types TO PUBLIC;

--  sys.all_objects and sys.objects
create or replace view sys.all_objects as
select 
    name collate sys.database_default
  , cast (object_id as integer) 
  , cast ( principal_id as integer)
  , cast (schema_id as integer)
  , cast (parent_object_id as integer)
  , type collate sys.database_default
  , cast (type_desc as sys.nvarchar(60))
  , cast (create_date as sys.datetime)
  , cast (modify_date as sys.datetime)
  , is_ms_shipped
  , cast (is_published as sys.bit)
  , cast (is_schema_published as sys.bit)
from
(
-- Currently for pg_class, pg_proc UNIONs, we separated user defined objects and system objects because the 
-- optimiser will be able to make a better estimation of number of rows(in case the query contains a filter on 
-- is_ms_shipped column) and in turn chooses a better query plan. 

-- details of system tables
select
    t.relname::sys.sysname as name
  , t.oid as object_id
  , null::integer as principal_id
  , s.oid as schema_id
  , 0 as parent_object_id
  , 'U'::char(2) as type
  , 'USER_TABLE' as type_desc
  , null::timestamp as create_date
  , null::timestamp as modify_date
  , 1::sys.bit as is_ms_shipped
  , 0 as is_published
  , 0 as is_schema_published
from pg_class t inner join pg_namespace s on s.oid = t.relnamespace
left join sys.table_types_internal tt on t.oid = tt.typrelid
left join sys.babelfish_namespace_ext ext on (s.nspname = ext.nspname and ext.dbid = sys.db_id())
left join sys.shipped_objects_not_in_sys nis on nis.name = t.relname and nis.schemaid = s.oid and nis.type = 'U'
where t.relpersistence in ('p', 'u', 't')
and t.relkind = 'r'
and (s.nspname = 'sys' or (nis.name is not null and ext.nspname is not null))
and tt.typrelid is null
and has_schema_privilege(s.oid, 'USAGE')
and has_table_privilege(t.oid, 'SELECT,INSERT,UPDATE,DELETE,TRUNCATE,TRIGGER')
 
union all
-- details of user defined tables
select
    t.relname::sys.sysname as name
  , t.oid as object_id
  , null::integer as principal_id
  , s.oid as schema_id
  , 0 as parent_object_id
  , 'U'::char(2) as type
  , 'USER_TABLE' as type_desc
  , null::timestamp as create_date
  , null::timestamp as modify_date
  , 0::sys.bit as is_ms_shipped
  , 0 as is_published
  , 0 as is_schema_published
from pg_class t inner join pg_namespace s on s.oid = t.relnamespace
left join sys.table_types_internal tt on t.oid = tt.typrelid
left join sys.babelfish_namespace_ext ext on (s.nspname = ext.nspname and ext.dbid = sys.db_id())
left join sys.shipped_objects_not_in_sys nis on nis.name = t.relname and nis.schemaid = s.oid and nis.type = 'U'
where t.relpersistence in ('p', 'u', 't')
and t.relkind = 'r'
and s.nspname <> 'sys' and nis.name is null
and ext.nspname is not null
and tt.typrelid is null
and has_schema_privilege(s.oid, 'USAGE')
and has_table_privilege(t.oid, 'SELECT,INSERT,UPDATE,DELETE,TRUNCATE,TRIGGER')
 
union all
-- details of system views
select
    t.relname::sys.sysname as name
  , t.oid as object_id
  , null::integer as principal_id
  , s.oid as schema_id
  , 0 as parent_object_id
  , 'V'::char(2) as type
  , 'VIEW'::varchar(60) as type_desc
  , null::timestamp as create_date
  , null::timestamp as modify_date
  , 1::sys.bit as is_ms_shipped
  , 0 as is_published
  , 0 as is_schema_published
from pg_class t inner join pg_namespace s on s.oid = t.relnamespace
left join sys.babelfish_namespace_ext ext on (s.nspname = ext.nspname and ext.dbid = sys.db_id())
left join sys.shipped_objects_not_in_sys nis on nis.name = t.relname and nis.schemaid = s.oid and nis.type = 'V'
where t.relkind = 'v'
and (s.nspname = 'sys' or (nis.name is not null and ext.nspname is not null))
and has_schema_privilege(s.oid, 'USAGE')
and has_table_privilege(t.oid, 'SELECT,INSERT,UPDATE,DELETE,TRUNCATE,TRIGGER')
union all
-- Details of user defined views
select
    t.relname::sys.sysname as name
  , t.oid as object_id
  , null::integer as principal_id
  , s.oid as schema_id
  , 0 as parent_object_id
  , 'V'::char(2) as type
  , 'VIEW'::varchar(60) as type_desc
  , null::timestamp as create_date
  , null::timestamp as modify_date
  , 0::sys.bit as is_ms_shipped
  , 0 as is_published
  , 0 as is_schema_published
from pg_class t inner join pg_namespace s on s.oid = t.relnamespace
left join sys.babelfish_namespace_ext ext on (s.nspname = ext.nspname and ext.dbid = sys.db_id())
left join sys.shipped_objects_not_in_sys nis on nis.name = t.relname and nis.schemaid = s.oid and nis.type = 'V'
where t.relkind = 'v'
and s.nspname <> 'sys' and nis.name is null
and ext.nspname is not null
and has_schema_privilege(s.oid, 'USAGE')
and has_table_privilege(t.oid, 'SELECT,INSERT,UPDATE,DELETE,TRUNCATE,TRIGGER')
union all
-- details of user defined and system foreign key constraints
select
    c.conname::sys.sysname as name
  , c.oid as object_id
  , null::integer as principal_id
  , s.oid as schema_id
  , c.conrelid as parent_object_id
  , 'F'::char(2) as type
  , 'FOREIGN_KEY_CONSTRAINT'
  , null::timestamp as create_date
  , null::timestamp as modify_date
  , CAST (case when (s.nspname = 'sys' or nis.name is not null) then 1
         else 0 end as sys.bit ) as is_ms_shipped
  , 0 as is_published
  , 0 as is_schema_published
from pg_constraint c
inner join pg_namespace s on s.oid = c.connamespace
left join sys.babelfish_namespace_ext ext on (s.nspname = ext.nspname and ext.dbid = sys.db_id())
left join sys.shipped_objects_not_in_sys nis on nis.name = c.conname and nis.schemaid = s.oid and nis.type = 'F'
where has_schema_privilege(s.oid, 'USAGE')
and c.contype = 'f'
and (s.nspname = 'sys' or ext.nspname is not null)
union all
-- details of user defined and system primary key constraints
select
    c.conname::sys.sysname as name
  , c.oid as object_id
  , null::integer as principal_id
  , s.oid as schema_id
  , c.conrelid as parent_object_id
  , 'PK'::char(2) as type
  , 'PRIMARY_KEY_CONSTRAINT' as type_desc
  , null::timestamp as create_date
  , null::timestamp as modify_date
  , CAST (case when (s.nspname = 'sys' or nis.name is not null) then 1
         else 0 end as sys.bit ) as is_ms_shipped
  , 0 as is_published
  , 0 as is_schema_published
from pg_constraint c
inner join pg_namespace s on s.oid = c.connamespace
left join sys.babelfish_namespace_ext ext on (s.nspname = ext.nspname and ext.dbid = sys.db_id())
left join sys.shipped_objects_not_in_sys nis on nis.name = c.conname and nis.schemaid = s.oid and nis.type = 'PK'
where has_schema_privilege(s.oid, 'USAGE')
and c.contype = 'p'
and (s.nspname = 'sys' or ext.nspname is not null)
union all
-- details of system defined procedures
select
    p.proname::sys.sysname as name 
  , p.oid as object_id
  , null::integer as principal_id
  , s.oid as schema_id
  , cast (case when tr.tgrelid is not null 
  		       then tr.tgrelid 
  		       else 0 end as int) 
    as parent_object_id
  , case p.prokind
      when 'p' then 'P'::char(2)
      when 'a' then 'AF'::char(2)
      else
        case 
          when t.typname = 'trigger'
            then 'TR'::char(2)
          when p.proretset then
            case 
              when t.typtype = 'c'
                then 'TF'::char(2)
              else 'IF'::char(2)
            end
          else 'FN'::char(2)
        end
    end as type
  , case p.prokind
      when 'p' then 'SQL_STORED_PROCEDURE'::varchar(60)
      when 'a' then 'AGGREGATE_FUNCTION'::varchar(60)
      else
        case 
          when t.typname = 'trigger'
            then 'SQL_TRIGGER'::varchar(60)
          when p.proretset then
            case 
              when t.typtype = 'c'
                then 'SQL_TABLE_VALUED_FUNCTION'::varchar(60)
              else 'SQL_INLINE_TABLE_VALUED_FUNCTION'::varchar(60)
            end
          else 'SQL_SCALAR_FUNCTION'::varchar(60)
        end
    end as type_desc
  , null::timestamp as create_date
  , null::timestamp as modify_date
  , 1::sys.bit as is_ms_shipped
  , 0 as is_published
  , 0 as is_schema_published
from pg_proc p
inner join pg_namespace s on s.oid = p.pronamespace
inner join pg_catalog.pg_type t on t.oid = p.prorettype
left join pg_trigger tr on tr.tgfoid = p.oid
left join sys.babelfish_namespace_ext ext on (s.nspname = ext.nspname and ext.dbid = sys.db_id())
left join sys.shipped_objects_not_in_sys nis on nis.name = p.proname and nis.schemaid = s.oid 
and nis.type = (case p.prokind
      when 'p' then 'P'::char(2)
      when 'a' then 'AF'::char(2)
      else
        case 
          when t.typname = 'trigger'
            then 'TR'::char(2)
          when p.proretset then
            case 
              when t.typtype = 'c'
                then 'TF'::char(2)
              else 'IF'::char(2)
            end
          else 'FN'::char(2)
        end
    end)
where (s.nspname = 'sys' or (nis.name is not null and ext.nspname is not null))
and has_schema_privilege(s.oid, 'USAGE')
and has_function_privilege(p.oid, 'EXECUTE')
 
union all
-- details of user defined procedures
select
    p.proname::sys.sysname as name 
  , p.oid as object_id
  , null::integer as principal_id
  , s.oid as schema_id
  , cast (case when tr.tgrelid is not null 
  		       then tr.tgrelid 
  		       else 0 end as int) 
    as parent_object_id
  , case p.prokind
      when 'p' then 'P'::char(2)
      when 'a' then 'AF'::char(2)
      else
        case 
          when t.typname = 'trigger'
            then 'TR'::char(2)
          when p.proretset then
            case 
              when t.typtype = 'c'
                then 'TF'::char(2)
              else 'IF'::char(2)
            end
          else 'FN'::char(2)
        end
    end as type
  , case p.prokind
      when 'p' then 'SQL_STORED_PROCEDURE'::varchar(60)
      when 'a' then 'AGGREGATE_FUNCTION'::varchar(60)
      else
        case 
          when t.typname = 'trigger'
            then 'SQL_TRIGGER'::varchar(60)
          when p.proretset then
            case 
              when t.typtype = 'c'
                then 'SQL_TABLE_VALUED_FUNCTION'::varchar(60)
              else 'SQL_INLINE_TABLE_VALUED_FUNCTION'::varchar(60)
            end
          else 'SQL_SCALAR_FUNCTION'::varchar(60)
        end
    end as type_desc
  , null::timestamp as create_date
  , null::timestamp as modify_date
  , 0::sys.bit as is_ms_shipped
  , 0 as is_published
  , 0 as is_schema_published
from pg_proc p
inner join pg_namespace s on s.oid = p.pronamespace
inner join pg_catalog.pg_type t on t.oid = p.prorettype
left join pg_trigger tr on tr.tgfoid = p.oid
left join sys.babelfish_namespace_ext ext on (s.nspname = ext.nspname and ext.dbid = sys.db_id())
left join sys.shipped_objects_not_in_sys nis on nis.name = p.proname and nis.schemaid = s.oid 
and nis.type = (case p.prokind
      when 'p' then 'P'::char(2)
      when 'a' then 'AF'::char(2)
      else
        case 
          when t.typname = 'trigger'
            then 'TR'::char(2)
          when p.proretset then
            case 
              when t.typtype = 'c'
                then 'TF'::char(2)
              else 'IF'::char(2)
            end
          else 'FN'::char(2)
        end
    end)
where s.nspname <> 'sys' and nis.name is null
and ext.nspname is not null
and has_schema_privilege(s.oid, 'USAGE')
and has_function_privilege(p.oid, 'EXECUTE')
 
union all
-- details of all default constraints
select
    ('DF_' || o.relname || '_' || d.oid)::sys.sysname as name
  , d.oid as object_id
  , null::int as principal_id
  , o.relnamespace as schema_id
  , d.adrelid as parent_object_id
  , 'D'::char(2) as type
  , 'DEFAULT_CONSTRAINT'::sys.nvarchar(60) AS type_desc
  , null::timestamp as create_date
  , null::timestamp as modify_date
  , CAST (case when (s.nspname = 'sys' or nis.name is not null) then 1
         else 0 end as sys.bit ) as is_ms_shipped
  , 0 as is_published
  , 0 as is_schema_published
from pg_catalog.pg_attrdef d
inner join pg_attribute a on a.attrelid = d.adrelid and d.adnum = a.attnum
inner join pg_class o on d.adrelid = o.oid
inner join pg_namespace s on s.oid = o.relnamespace
left join sys.babelfish_namespace_ext ext on (s.nspname = ext.nspname and ext.dbid = sys.db_id())
left join sys.shipped_objects_not_in_sys nis on nis.name = ('DF_' || o.relname || '_' || d.oid) and nis.schemaid = s.oid and nis.type = 'D'
where a.atthasdef = 't' and a.attgenerated = ''
and (s.nspname = 'sys' or ext.nspname is not null)
and has_schema_privilege(s.oid, 'USAGE')
and has_column_privilege(a.attrelid, a.attname, 'SELECT,INSERT,UPDATE,REFERENCES')
union all
-- details of all check constraints
select
    c.conname::sys.sysname
  , c.oid::integer as object_id
  , NULL::integer as principal_id 
  , s.oid as schema_id
  , c.conrelid::integer as parent_object_id
  , 'C'::char(2) as type
  , 'CHECK_CONSTRAINT'::sys.nvarchar(60) as type_desc
  , null::sys.datetime as create_date
  , null::sys.datetime as modify_date
  , CAST (case when (s.nspname = 'sys' or nis.name is not null) then 1
         else 0 end as sys.bit ) as is_ms_shipped
  , 0 as is_published
  , 0 as is_schema_published
from pg_catalog.pg_constraint as c
inner join pg_namespace s on s.oid = c.connamespace
left join sys.babelfish_namespace_ext ext on (s.nspname = ext.nspname and ext.dbid = sys.db_id())
left join sys.shipped_objects_not_in_sys nis on nis.name = c.conname and nis.schemaid = s.oid and nis.type = 'C'
where has_schema_privilege(s.oid, 'USAGE')
and c.contype = 'c' and c.conrelid != 0
and (s.nspname = 'sys' or ext.nspname is not null)
union all
-- details of user defined and system defined sequence objects
select
  p.relname::sys.sysname as name
  , p.oid as object_id
  , null::integer as principal_id
  , s.oid as schema_id
  , 0 as parent_object_id
  , 'SO'::char(2) as type
  , 'SEQUENCE_OBJECT'::varchar(60) as type_desc
  , null::timestamp as create_date
  , null::timestamp as modify_date
  , CAST (case when (s.nspname = 'sys' or nis.name is not null) then 1
         else 0 end as sys.bit ) as is_ms_shipped
  , 0 as is_published
  , 0 as is_schema_published
from pg_class p
inner join pg_namespace s on s.oid = p.relnamespace
left join sys.babelfish_namespace_ext ext on (s.nspname = ext.nspname and ext.dbid = sys.db_id())
left join sys.shipped_objects_not_in_sys nis on nis.name = p.relname and nis.schemaid = s.oid and nis.type = 'SO'
where p.relkind = 'S'
and (s.nspname = 'sys' or ext.nspname is not null)
and has_schema_privilege(s.oid, 'USAGE')
union all
-- details of user defined table types
select
    ('TT_' || tt.name || '_' || tt.type_table_object_id)::sys.sysname as name
  , tt.type_table_object_id as object_id
  , tt.principal_id as principal_id
  , tt.schema_id as schema_id
  , 0 as parent_object_id
  , 'TT'::char(2) as type
  , 'TABLE_TYPE'::varchar(60) as type_desc
  , null::timestamp as create_date
  , null::timestamp as modify_date
  , CAST (case when (tt.schema_id::regnamespace::text = 'sys' or nis.name is not null) then 1
         else 0 end as sys.bit ) as is_ms_shipped
  , 0 as is_published
  , 0 as is_schema_published
from sys.table_types tt
left join sys.shipped_objects_not_in_sys nis on nis.name = ('TT_' || tt.name || '_' || tt.type_table_object_id)::name and nis.schemaid = tt.schema_id and nis.type = 'TT'
) ot;
GRANT SELECT ON sys.all_objects TO PUBLIC;

create or replace view sys.objects as
select
      CAST(t.name as sys.sysname) as name 
    , CAST(t.object_id as int) as object_id
    , CAST(t.principal_id as int) as principal_id
    , CAST(t.schema_id as int) as schema_id
    , CAST(t.parent_object_id as int) as parent_object_id
    , CAST('U' as char(2)) as type
    , CAST('USER_TABLE' as sys.nvarchar(60)) as type_desc
    , CAST(t.create_date as sys.datetime) as create_date
    , CAST(t.modify_date as sys.datetime) as modify_date
    , CAST(t.is_ms_shipped as sys.bit) as is_ms_shipped
    , CAST(t.is_published as sys.bit) as is_published
    , CAST(t.is_schema_published as sys.bit) as is_schema_published
from  sys.tables t
union all
select
      CAST(v.name as sys.sysname) as name
    , CAST(v.object_id as int) as object_id
    , CAST(v.principal_id as int) as principal_id
    , CAST(v.schema_id as int) as schema_id
    , CAST(v.parent_object_id as int) as parent_object_id
    , CAST('V' as char(2)) as type
    , CAST('VIEW' as sys.nvarchar(60)) as type_desc
    , CAST(v.create_date as sys.datetime) as create_date
    , CAST(v.modify_date as sys.datetime) as modify_date
    , CAST(v.is_ms_shipped as sys.bit) as is_ms_shipped
    , CAST(v.is_published as sys.bit) as is_published
    , CAST(v.is_schema_published as sys.bit) as is_schema_published
from  sys.views v
union all
select
      CAST(f.name as sys.sysname) as name
    , CAST(f.object_id as int) as object_id
    , CAST(f.principal_id as int) as principal_id
    , CAST(f.schema_id as int) as schema_id
    , CAST(f.parent_object_id as int) as parent_object_id
    , CAST('F' as char(2)) as type
    , CAST('FOREIGN_KEY_CONSTRAINT' as sys.nvarchar(60)) as type_desc
    , CAST(f.create_date as sys.datetime) as create_date
    , CAST(f.modify_date as sys.datetime) as modify_date
    , CAST(f.is_ms_shipped as sys.bit) as is_ms_shipped
    , CAST(f.is_published as sys.bit) as is_published
    , CAST(f.is_schema_published as sys.bit) as is_schema_published
 from sys.foreign_keys f
union all
select
      CAST(p.name as sys.sysname) as name
    , CAST(p.object_id as int) as object_id
    , CAST(p.principal_id as int) as principal_id
    , CAST(p.schema_id as int) as schema_id
    , CAST(p.parent_object_id as int) as parent_object_id
    , CAST('PK' as char(2)) as type
    , CAST('PRIMARY_KEY_CONSTRAINT' as sys.nvarchar(60)) as type_desc
    , CAST(p.create_date as sys.datetime) as create_date
    , CAST(p.modify_date as sys.datetime) as modify_date
    , CAST(p.is_ms_shipped as sys.bit) as is_ms_shipped
    , CAST(p.is_published as sys.bit) as is_published
    , CAST(p.is_schema_published as sys.bit) as is_schema_published
from sys.key_constraints p
where p.type = 'PK'
union all
select
      CAST(pr.name as sys.sysname) as name
    , CAST(pr.object_id as int) as object_id
    , CAST(pr.principal_id as int) as principal_id
    , CAST(pr.schema_id as int) as schema_id
    , CAST(pr.parent_object_id as int) as parent_object_id
    , CAST(pr.type as char(2)) as type
    , CAST(pr.type_desc as sys.nvarchar(60)) as type_desc
    , CAST(pr.create_date as sys.datetime) as create_date
    , CAST(pr.modify_date as sys.datetime) as modify_date
    , CAST(pr.is_ms_shipped as sys.bit) as is_ms_shipped
    , CAST(pr.is_published as sys.bit) as is_published
    , CAST(pr.is_schema_published as sys.bit) as is_schema_published
 from sys.procedures pr
union all
select
      CAST(tr.name as sys.sysname) as name
    , CAST(tr.object_id as int) as object_id
    , CAST(NULL as int) as principal_id
    , CAST(p.pronamespace as int) as schema_id
    , CAST(tr.parent_id as int) as parent_object_id
    , CAST(tr.type as char(2)) as type
    , CAST(tr.type_desc as sys.nvarchar(60)) as type_desc
    , CAST(tr.create_date as sys.datetime) as create_date
    , CAST(tr.modify_date as sys.datetime) as modify_date
    , CAST(tr.is_ms_shipped as sys.bit) as is_ms_shipped
    , CAST(0 as sys.bit) as is_published
    , CAST(0 as sys.bit) as is_schema_published
  from sys.triggers tr
  inner join pg_proc p on p.oid = tr.object_id
union all 
select
    CAST(def.name as sys.sysname) as name
  , CAST(def.object_id as int) as object_id
  , CAST(def.principal_id as int) as principal_id
  , CAST(def.schema_id as int) as schema_id
  , CAST(def.parent_object_id as int) as parent_object_id
  , CAST(def.type as char(2)) as type
  , CAST(def.type_desc as sys.nvarchar(60)) as type_desc
  , CAST(def.create_date as sys.datetime) as create_date
  , CAST(def.modified_date as sys.datetime) as modify_date
  , CAST(def.is_ms_shipped as sys.bit) as is_ms_shipped
  , CAST(def.is_published as sys.bit) as is_published
  , CAST(def.is_schema_published as sys.bit) as is_schema_published
  from sys.default_constraints def
union all
select
    CAST(chk.name as sys.sysname) as name
  , CAST(chk.object_id as int) as object_id
  , CAST(chk.principal_id as int) as principal_id
  , CAST(chk.schema_id as int) as schema_id
  , CAST(chk.parent_object_id as int) as parent_object_id
  , CAST(chk.type as char(2)) as type
  , CAST(chk.type_desc as sys.nvarchar(60)) as type_desc
  , CAST(chk.create_date as sys.datetime) as create_date
  , CAST(chk.modify_date as sys.datetime) as modify_date
  , CAST(chk.is_ms_shipped as sys.bit) as is_ms_shipped
  , CAST(chk.is_published as sys.bit) as is_published
  , CAST(chk.is_schema_published as sys.bit) as is_schema_published
  from sys.check_constraints chk
union all
select
    CAST(p.relname as sys.sysname) as name
  , CAST(p.oid as int) as object_id
  , CAST(null as int) as principal_id
  , CAST(s.schema_id as int) as schema_id
  , CAST(0 as int) as parent_object_id
  , CAST('SO' as char(2)) as type
  , CAST('SEQUENCE_OBJECT' as sys.nvarchar(60)) as type_desc
  , CAST(null as sys.datetime) as create_date
  , CAST(null as sys.datetime) as modify_date
  , CAST(0 as sys.bit) as is_ms_shipped
  , CAST(0 as sys.bit) as is_published
  , CAST(0 as sys.bit) as is_schema_published
from pg_class p
inner join sys.schemas s on s.schema_id = p.relnamespace
and p.relkind = 'S'
and has_schema_privilege(s.schema_id, 'USAGE')
union all
select
    CAST(('TT_' || tt.name collate "C" || '_' || tt.type_table_object_id) as sys.sysname) as name
  , CAST(tt.type_table_object_id as int) as object_id
  , CAST(tt.principal_id as int) as principal_id
  , CAST(tt.schema_id as int) as schema_id
  , CAST(0 as int) as parent_object_id
  , CAST('TT' as char(2)) as type
  , CAST('TABLE_TYPE' as sys.nvarchar(60)) as type_desc
  , CAST((select string_agg(
                    case
                    when option like 'bbf_rel_create_date=%%' then substring(option, 21)
                    else NULL
                    end, ',')
          from unnest(c.reloptions) as option)
     as sys.datetime) as create_date
  , CAST((select string_agg(
                    case
                    when option like 'bbf_rel_create_date=%%' then substring(option, 21)
                    else NULL
                    end, ',')
          from unnest(c.reloptions) as option)
     as sys.datetime) as modify_date
  , CAST(1 as sys.bit) as is_ms_shipped
  , CAST(0 as sys.bit) as is_published
  , CAST(0 as sys.bit) as is_schema_published
from sys.table_types tt
inner join pg_class c on tt.type_table_object_id = c.oid;
GRANT SELECT ON sys.objects TO PUBLIC;

CREATE OR REPLACE VIEW sys.all_parameters
AS
SELECT
    CAST(ss.p_oid AS INT) AS object_id
  , CAST(COALESCE(ss.proargnames[(ss.x).n], '') AS sys.SYSNAME) AS name
  , CAST(
      CASE 
        WHEN is_out_scalar = 1 THEN 0 -- param_id = 0 for output of scalar function
        ELSE (ss.x).n
      END 
    AS INT) AS parameter_id
  -- 'system_type_id' is specified as type INT here, and not TINYINT per SQL Server documentation.
  -- This is because the IDs of system type values generated by
  -- Babelfish installation will exceed the size of TINYINT
  , CAST(st.system_type_id AS INT) AS system_type_id
  , CAST(st.user_type_id AS INT) AS user_type_id
  , CAST( 
      CASE
        WHEN st.is_table_type = 1 THEN -1 -- TVP case
        WHEN st.is_user_defined = 1 THEN st.max_length -- UDT case
        ELSE sys.tsql_type_max_length_helper(st.name, t.typlen, typmod, true, true)
      END
    AS smallint) AS max_length
  , CAST(
      CASE
        WHEN st.is_table_type = 1 THEN 0 -- TVP case
        WHEN st.is_user_defined = 1  THEN st.precision -- UDT case
        ELSE sys.tsql_type_precision_helper(st.name, typmod)
      END
    AS sys.tinyint) AS precision
  , CAST(
      CASE 
        WHEN st.is_table_type = 1 THEN 0 -- TVP case
        WHEN st.is_user_defined = 1  THEN st.scale
        ELSE sys.tsql_type_scale_helper(st.name, typmod,false)
      END
    AS sys.tinyint) AS scale
  , CAST(
      CASE
        WHEN is_out_scalar = 1 THEN 1 -- Output of a scalar function
        WHEN ss.proargmodes[(ss.x).n] in ('o', 'b', 't') THEN 1
        ELSE 0
      END 
    AS sys.bit) AS is_output
  , CAST(0 AS sys.bit) AS is_cursor_ref
  , CAST(0 AS sys.bit) AS has_default_value
  , CAST(0 AS sys.bit) AS is_xml_document
  , CAST(NULL AS sys.sql_variant) AS default_value
  , CAST(0 AS int) AS xml_collection_id
  , CAST(0 AS sys.bit) AS is_readonly
  , CAST(1 AS sys.bit) AS is_nullable
  , CAST(NULL AS int) AS encryption_type
  , CAST(NULL AS sys.nvarchar(64)) AS encryption_type_desc
  , CAST(NULL AS sys.sysname) AS encryption_algorithm_name
  , CAST(NULL AS int) AS column_encryption_key_id
  , CAST(NULL AS sys.sysname) AS column_encryption_key_database_name
FROM pg_type t
  INNER JOIN sys.types st ON st.user_type_id = t.oid
  INNER JOIN 
  (
    SELECT
      p.oid AS p_oid,
      p.proargnames,
      p.proargmodes,
      p.prokind,
      json_extract_path(CAST(p.probin as json), 'typmod_array') AS typmod_array,
      information_schema._pg_expandarray(
      COALESCE(p.proallargtypes,
        CASE 
          WHEN p.prokind = 'f' THEN (CAST( p.proargtypes AS oid[]) || p.prorettype) -- Adds return type if not present on proallargtypes
          ELSE CAST(p.proargtypes AS oid[])
        END
      )) AS x
    FROM pg_proc p
    WHERE (
      p.pronamespace in (select schema_id from sys.schemas union all select oid from pg_namespace where nspname = 'sys')
      AND (pg_has_role(p.proowner, 'USAGE') OR has_function_privilege(p.oid, 'EXECUTE'))
      AND p.probin like '{%typmod_array%}') -- Needs to have a typmod array in JSON format
  ) ss ON t.oid = (ss.x).x,
  COALESCE(pg_get_function_result(ss.p_oid), '') AS return_type,
  CAST(ss.typmod_array->>(ss.x).n-1 AS INT) AS typmod, 
  CAST(
    CASE
      WHEN ss.prokind = 'f' AND ss.proargnames[(ss.x).n] IS NULL THEN 1 -- checks if param is output of scalar function
      ELSE 0
    END 
  AS INT) AS is_out_scalar
WHERE ( -- If it is a Table function, we only want the inputs
      return_type NOT LIKE 'TABLE(%' OR 
      (return_type LIKE 'TABLE(%' AND ss.proargmodes[(ss.x).n] = 'i'));
GRANT SELECT ON sys.all_parameters TO PUBLIC;

CREATE OR REPLACE PROCEDURE sys.sp_rename(
	IN "@objname" sys.nvarchar(776) = NULL,
	IN "@newname" sys.SYSNAME = NULL,
	IN "@objtype" sys.varchar(13) DEFAULT NULL
)
LANGUAGE 'pltsql'
AS $$
BEGIN
	If @objtype IS NULL
		BEGIN
			THROW 33557097, N'Please provide @objtype that is supported in Babelfish', 1;
		END
	ELSE IF @objtype = 'INDEX'
		BEGIN
			THROW 33557097, N'Feature not supported: renaming object type Index', 1;
		END
	ELSE IF @objtype = 'STATISTICS'
		BEGIN
			THROW 33557097, N'Feature not supported: renaming object type Statistics', 1;
		END
	ELSE
		BEGIN
			DECLARE @subname sys.nvarchar(776);
			DECLARE @schemaname sys.nvarchar(776);
			DECLARE @dbname sys.nvarchar(776);
			DECLARE @curr_relname sys.nvarchar(776);
			
			EXEC sys.babelfish_sp_rename_word_parse @objname, @objtype, @subname OUT, @curr_relname OUT, @schemaname OUT, @dbname OUT;

			DECLARE @currtype char(2);

			IF @objtype = 'COLUMN'
				BEGIN
					DECLARE @col_count INT;
					SELECT @col_count = COUNT(*)FROM INFORMATION_SCHEMA.COLUMNS WHERE TABLE_NAME = @curr_relname and COLUMN_NAME = @subname;
					IF @col_count < 0
						BEGIN
							THROW 33557097, N'There is no object with the given @objname.', 1;
						END
					SET @currtype = 'CO';
				END
			ELSE IF @objtype = 'USERDATATYPE'
				BEGIN
					DECLARE @alias_count INT;
					SELECT @alias_count = COUNT(*) FROM sys.types t1 INNER JOIN sys.schemas s1 ON t1.schema_id = s1.schema_id 
					WHERE s1.name = @schemaname AND t1.name = @subname;
					IF @alias_count > 1
						BEGIN
							THROW 33557097, N'There are multiple objects with the given @objname.', 1;
						END
					IF @alias_count < 1
						BEGIN
							THROW 33557097, N'There is no object with the given @objname.', 1;
						END
					SET @currtype = 'AL';				
				END
			ELSE IF @objtype = 'OBJECT'
				BEGIN
					DECLARE @count INT;
					SELECT type INTO #tempTable FROM sys.objects o1 INNER JOIN sys.schemas s1 ON o1.schema_id = s1.schema_id 
					WHERE s1.name = @schemaname AND o1.name = @subname;
					SELECT @count = COUNT(*) FROM #tempTable;

					IF @count > 1
						BEGIN
							THROW 33557097, N'There are multiple objects with the given @objname.', 1;
						END
					IF @count < 1
						BEGIN
							-- TABLE TYPE: check if there is a match in sys.table_types (if we cannot alter sys.objects table_type naming)
							SELECT @count = COUNT(*) FROM sys.table_types tt1 INNER JOIN sys.schemas s1 ON tt1.schema_id = s1.schema_id 
							WHERE s1.name = @schemaname AND tt1.name = @subname;
							IF @count > 1
								BEGIN
									THROW 33557097, N'There are multiple objects with the given @objname.', 1;
								END
							ELSE IF @count < 1
								BEGIN
									THROW 33557097, N'There is no object with the given @objname.', 1;
								END
							ELSE
								BEGIN
									SET @currtype = 'TT'
								END
						END
					IF @currtype IS NULL
						BEGIN
							SELECT @currtype = type from #tempTable;
						END
					IF @currtype = 'TR' OR @currtype = 'TA'
						BEGIN
							DECLARE @physical_schema_name sys.nvarchar(776) = '';
							SELECT @physical_schema_name = nspname FROM sys.babelfish_namespace_ext WHERE dbid = sys.db_id() AND orig_name = @schemaname;
							SELECT @curr_relname = relname FROM pg_catalog.pg_trigger tr LEFT JOIN pg_catalog.pg_class c ON tr.tgrelid = c.oid LEFT JOIN pg_catalog.pg_namespace n ON c.relnamespace = n.oid 
							WHERE tr.tgname = @subname AND n.nspname = @physical_schema_name;
						END
				END
			ELSE
				BEGIN
					THROW 33557097, N'Provided @objtype is not currently supported in Babelfish', 1;
				END
			EXEC sys.babelfish_sp_rename_internal @subname, @newname, @schemaname, @currtype, @curr_relname;
			PRINT 'Caution: Changing any part of an object name could break scripts and stored procedures.';
		END
END;
$$;
GRANT EXECUTE on PROCEDURE sys.sp_rename(IN sys.nvarchar(776), IN sys.SYSNAME, IN sys.varchar(13)) TO PUBLIC;

CREATE OR REPLACE VIEW sys.sp_pkeys_view AS
SELECT
CAST(t4."TABLE_CATALOG" AS sys.sysname) AS TABLE_QUALIFIER,
CAST(t4."TABLE_SCHEMA" AS sys.sysname) AS TABLE_OWNER,
CAST(t1.relname AS sys.sysname) AS TABLE_NAME,
CAST(t4."COLUMN_NAME" AS sys.sysname) AS COLUMN_NAME,
CAST(seq AS smallint) AS KEY_SEQ,
CAST(t5.conname AS sys.sysname) AS PK_NAME
FROM pg_catalog.pg_class t1 
	JOIN sys.pg_namespace_ext t2 ON t1.relnamespace = t2.oid
	JOIN pg_catalog.pg_roles t3 ON t1.relowner = t3.oid
  LEFT OUTER JOIN sys.babelfish_namespace_ext ext on t2.nspname = ext.nspname
	JOIN information_schema_tsql.columns t4 ON (cast(t1.relname as sys.nvarchar(128)) = t4."TABLE_NAME" AND ext.orig_name = t4."TABLE_SCHEMA" )
	JOIN pg_constraint t5 ON t1.oid = t5.conrelid
	, generate_series(1,16) seq -- SQL server has max 16 columns per primary key
WHERE t5.contype = 'p'
	AND CAST(t4."ORDINAL_POSITION" AS smallint) = ANY (t5.conkey)
	AND CAST(t4."ORDINAL_POSITION" AS smallint) = t5.conkey[seq]
  AND ext.dbid = sys.db_id();

-- Rename functions for dependencies
DO $$
DECLARE
  exception_message text;
BEGIN
  -- Rename parsename for dependencies
  ALTER FUNCTION sys.parsename(sys.VARCHAR, INT) RENAME TO parsename_deprecated_in_3_5_0_0;

EXCEPTION WHEN OTHERS THEN
  GET STACKED DIAGNOSTICS
  exception_message = MESSAGE_TEXT;
  RAISE WARNING '%', exception_message;
END;
$$;

DO $$
DECLARE
  exception_message text;
BEGIN
  -- Rename sp_set_session_context for dependencies
  ALTER PROCEDURE sys.sp_set_session_context(sys.SYSNAME, sys.SQL_VARIANT, sys.BIT) RENAME TO sp_set_session_context_deprecated_in_3_5_0_0;

EXCEPTION WHEN OTHERS THEN
  GET STACKED DIAGNOSTICS
  exception_message = MESSAGE_TEXT;
  RAISE WARNING '%', exception_message;
END;
$$;

DO $$
DECLARE
  exception_message text;
BEGIN
  -- Rename session_context for dependencies
  ALTER FUNCTION sys.session_context(sys.SYSNAME) RENAME TO session_context_deprecated_in_3_5_0_0;

EXCEPTION WHEN OTHERS THEN
  GET STACKED DIAGNOSTICS
  exception_message = MESSAGE_TEXT;
  RAISE WARNING '%', exception_message;
END;
$$;

CREATE OR REPLACE FUNCTION sys.parsename(object_name sys.NVARCHAR, object_piece int)
RETURNS sys.NVARCHAR(128)
AS 'babelfishpg_tsql', 'parsename'
LANGUAGE C IMMUTABLE STRICT;

CREATE OR REPLACE PROCEDURE sys.sp_set_session_context ("@key" sys.NVARCHAR(128), 
	"@value" sys.SQL_VARIANT, "@read_only" sys.bit = 0)
AS 'babelfishpg_tsql', 'sp_set_session_context'
LANGUAGE C;
GRANT EXECUTE ON PROCEDURE sys.sp_set_session_context TO PUBLIC;

CREATE OR REPLACE FUNCTION sys.session_context ("@key" sys.NVARCHAR(128))
RETURNS sys.SQL_VARIANT 
AS 'babelfishpg_tsql', 'session_context' 
LANGUAGE C;
GRANT EXECUTE ON FUNCTION sys.session_context TO PUBLIC;

-- Update existing logins to remove createrole privilege
CREATE OR REPLACE PROCEDURE sys.bbf_remove_createrole_from_logins()
LANGUAGE C
AS 'babelfishpg_tsql', 'remove_createrole_from_logins';
CALL sys.bbf_remove_createrole_from_logins();

-- === DROP deprecated functions (if exists)
DO $$
DECLARE
    exception_message text;
BEGIN
    -- === DROP parsename_deprecated_in_3_5_0_0
    CALL sys.babelfish_drop_deprecated_object('function', 'sys', 'parsename_deprecated_in_3_5_0_0');

EXCEPTION WHEN OTHERS THEN
    GET STACKED DIAGNOSTICS
    exception_message = MESSAGE_TEXT;
    RAISE WARNING '%', exception_message;
END;
$$;

DO $$
DECLARE
    exception_message text;
BEGIN
    -- === DROP sp_set_session_context_deprecated_in_3_5_0_0
    CALL sys.babelfish_drop_deprecated_object('procedure', 'sys', 'sp_set_session_context_deprecated_in_3_5_0_0');

EXCEPTION WHEN OTHERS THEN
    GET STACKED DIAGNOSTICS
    exception_message = MESSAGE_TEXT;
    RAISE WARNING '%', exception_message;
END;
$$;

DO $$
DECLARE
    exception_message text;
BEGIN
    -- === DROP session_context_deprecated_in_3_5_0_0
    CALL sys.babelfish_drop_deprecated_object('function', 'sys', 'session_context_deprecated_in_3_5_0_0');

EXCEPTION WHEN OTHERS THEN
    GET STACKED DIAGNOSTICS
    exception_message = MESSAGE_TEXT;
    RAISE WARNING '%', exception_message;
END;
$$;

CREATE OR REPLACE VIEW sys.availability_replicas 
AS SELECT  
    CAST(NULL as sys.UNIQUEIDENTIFIER) AS replica_id
    , CAST(NULL as sys.UNIQUEIDENTIFIER) AS group_id
    , CAST(0 as INT) AS replica_metadata_id
    , CAST(NULL as sys.NVARCHAR(256)) AS replica_server_name
    , CAST(NULL as sys.VARBINARY(85)) AS owner_sid
    , CAST(NULL as sys.NVARCHAR(128)) AS endpoint_url
    , CAST(0 as sys.TINYINT) AS availability_mode
    , CAST(NULL as sys.NVARCHAR(60)) AS availability_mode_desc
    , CAST(0 as sys.TINYINT) AS failover_mode
    , CAST(NULL as sys.NVARCHAR(60)) AS failover_mode_desc
    , CAST(0 as INT) AS session_timeout
    , CAST(0 as sys.TINYINT) AS primary_role_allow_connections
    , CAST(NULL as sys.NVARCHAR(60)) AS primary_role_allow_connections_desc
    , CAST(0 as sys.TINYINT) AS secondary_role_allow_connections
    , CAST(NULL as sys.NVARCHAR(60)) AS secondary_role_allow_connections_desc
    , CAST(NULL as sys.DATETIME) AS create_date
    , CAST(NULL as sys.DATETIME) AS modify_date
    , CAST(0 as INT) AS backup_priority
    , CAST(NULL as sys.NVARCHAR(256)) AS read_only_routing_url
    , CAST(NULL as sys.NVARCHAR(256)) AS read_write_routing_url
    , CAST(0 as sys.TINYINT) AS seeding_mode
    , CAST(NULL as sys.NVARCHAR(60)) AS seeding_mode_desc
WHERE FALSE;
GRANT SELECT ON sys.availability_replicas TO PUBLIC;

CREATE OR REPLACE VIEW sys.availability_groups 
AS SELECT  
    CAST(NULL as sys.UNIQUEIDENTIFIER) AS group_id
    , CAST(NULL as sys.SYSNAME) AS name
    , CAST(NULL as sys.NVARCHAR(40)) AS resource_id
    , CAST(NULL as sys.NVARCHAR(40)) AS resource_group_id
    , CAST(0 as INT) AS failure_condition_level
    , CAST(0 as INT) AS health_check_timeout
    , CAST(0 as sys.TINYINT) AS automated_backup_preference
    , CAST(NULL as sys.NVARCHAR(60)) AS automated_backup_preference_desc
    , CAST(0 as SMALLINT) AS version
    , CAST(0 as sys.BIT) AS basic_features
    , CAST(0 as sys.BIT) AS dtc_support
    , CAST(0 as sys.BIT) AS db_failover
    , CAST(0 as sys.BIT) AS is_distributed
    , CAST(0 as sys.TINYINT) AS cluster_type
    , CAST(NULL as sys.NVARCHAR(60)) AS cluster_type_desc
    , CAST(0 as INT) AS required_synchronized_secondaries_to_commit
    , CAST(0 as sys.BIGINT) AS sequence_number
    , CAST(0 as sys.BIT) AS is_contained
WHERE FALSE;
GRANT SELECT ON sys.availability_groups TO PUBLIC;

<<<<<<< HEAD
CREATE OR REPLACE VIEW sys.spt_tablecollations_view AS
    SELECT
        c.object_id                      AS object_id,
        CAST(p.relnamespace AS int)      AS schema_id,
        c.column_id                      AS colid,
        CAST(c.name AS sys.varchar)      AS name,
        CAST(CollationProperty(c.collation_name,'tdscollation') AS binary(5)) AS tds_collation_28,
        CAST(CollationProperty(c.collation_name,'tdscollation') AS binary(5)) AS tds_collation_90,
        CAST(CollationProperty(c.collation_name,'tdscollation') AS binary(5)) AS tds_collation_100,
        CAST(c.collation_name AS nvarchar(128)) AS collation_28,
        CAST(c.collation_name AS nvarchar(128)) AS collation_90,
        CAST(c.collation_name AS nvarchar(128)) AS collation_100
    FROM
        sys.all_columns c
        INNER JOIN pg_catalog.pg_class p ON (c.object_id = p.oid)
    WHERE
        c.is_sparse = 0;
GRANT SELECT ON sys.spt_tablecollations_view TO PUBLIC;
=======
create or replace view sys.all_objects as
select 
    name collate sys.database_default
  , cast (object_id as integer) 
  , cast ( principal_id as integer)
  , cast (schema_id as integer)
  , cast (parent_object_id as integer)
  , type collate sys.database_default
  , cast (type_desc as sys.nvarchar(60))
  , cast (create_date as sys.datetime)
  , cast (modify_date as sys.datetime)
  , is_ms_shipped
  , cast (is_published as sys.bit)
  , cast (is_schema_published as sys.bit)
from
(
-- Currently for pg_class, pg_proc UNIONs, we separated user defined objects and system objects because the 
-- optimiser will be able to make a better estimation of number of rows(in case the query contains a filter on 
-- is_ms_shipped column) and in turn chooses a better query plan. 

-- details of system tables
select
    t.relname::sys.sysname as name
  , t.oid as object_id
  , null::integer as principal_id
  , s.oid as schema_id
  , 0 as parent_object_id
  , 'U'::char(2) as type
  , 'USER_TABLE' as type_desc
  , null::timestamp as create_date
  , null::timestamp as modify_date
  , 1::sys.bit as is_ms_shipped
  , 0 as is_published
  , 0 as is_schema_published
from pg_class t inner join pg_namespace s on s.oid = t.relnamespace
left join sys.table_types_internal tt on t.oid = tt.typrelid
left join sys.babelfish_namespace_ext ext on (s.nspname = ext.nspname and ext.dbid = sys.db_id())
left join sys.shipped_objects_not_in_sys nis on nis.name = t.relname and nis.schemaid = s.oid and nis.type = 'U'
where t.relpersistence in ('p', 'u', 't')
and t.relkind = 'r'
and (s.nspname = 'sys' or (nis.name is not null and ext.nspname is not null))
and tt.typrelid is null
and has_schema_privilege(s.oid, 'USAGE')
and has_table_privilege(t.oid, 'SELECT,INSERT,UPDATE,DELETE,TRUNCATE,TRIGGER')
 
union all
-- details of user defined tables
select
    t.relname::sys.sysname as name
  , t.oid as object_id
  , null::integer as principal_id
  , s.oid as schema_id
  , 0 as parent_object_id
  , 'U'::char(2) as type
  , 'USER_TABLE' as type_desc
  , null::timestamp as create_date
  , null::timestamp as modify_date
  , 0::sys.bit as is_ms_shipped
  , 0 as is_published
  , 0 as is_schema_published
from pg_class t inner join pg_namespace s on s.oid = t.relnamespace
left join sys.table_types_internal tt on t.oid = tt.typrelid
left join sys.babelfish_namespace_ext ext on (s.nspname = ext.nspname and ext.dbid = sys.db_id())
left join sys.shipped_objects_not_in_sys nis on nis.name = t.relname and nis.schemaid = s.oid and nis.type = 'U'
where t.relpersistence in ('p', 'u', 't')
and t.relkind = 'r'
and s.nspname <> 'sys' and nis.name is null
and ext.nspname is not null
and tt.typrelid is null
and has_schema_privilege(s.oid, 'USAGE')
and has_table_privilege(t.oid, 'SELECT,INSERT,UPDATE,DELETE,TRUNCATE,TRIGGER')
 
union all
-- details of system views
select
    t.relname::sys.sysname as name
  , t.oid as object_id
  , null::integer as principal_id
  , s.oid as schema_id
  , 0 as parent_object_id
  , 'V'::char(2) as type
  , 'VIEW'::varchar(60) as type_desc
  , null::timestamp as create_date
  , null::timestamp as modify_date
  , 1::sys.bit as is_ms_shipped
  , 0 as is_published
  , 0 as is_schema_published
from pg_class t inner join pg_namespace s on s.oid = t.relnamespace
left join sys.babelfish_namespace_ext ext on (s.nspname = ext.nspname and ext.dbid = sys.db_id())
left join sys.shipped_objects_not_in_sys nis on nis.name = t.relname and nis.schemaid = s.oid and nis.type = 'V'
where t.relkind = 'v'
and (s.nspname = 'sys' or (nis.name is not null and ext.nspname is not null))
and has_schema_privilege(s.oid, 'USAGE')
and has_table_privilege(t.oid, 'SELECT,INSERT,UPDATE,DELETE,TRUNCATE,TRIGGER')
union all
-- Details of user defined views
select
    t.relname::sys.sysname as name
  , t.oid as object_id
  , null::integer as principal_id
  , s.oid as schema_id
  , 0 as parent_object_id
  , 'V'::char(2) as type
  , 'VIEW'::varchar(60) as type_desc
  , null::timestamp as create_date
  , null::timestamp as modify_date
  , 0::sys.bit as is_ms_shipped
  , 0 as is_published
  , 0 as is_schema_published
from pg_class t inner join pg_namespace s on s.oid = t.relnamespace
left join sys.babelfish_namespace_ext ext on (s.nspname = ext.nspname and ext.dbid = sys.db_id())
left join sys.shipped_objects_not_in_sys nis on nis.name = t.relname and nis.schemaid = s.oid and nis.type = 'V'
where t.relkind = 'v'
and s.nspname <> 'sys' and nis.name is null
and ext.nspname is not null
and has_schema_privilege(s.oid, 'USAGE')
and has_table_privilege(t.oid, 'SELECT,INSERT,UPDATE,DELETE,TRUNCATE,TRIGGER')
union all
-- details of user defined and system foreign key constraints
select
    c.conname::sys.sysname as name
  , c.oid as object_id
  , null::integer as principal_id
  , s.oid as schema_id
  , c.conrelid as parent_object_id
  , 'F'::char(2) as type
  , 'FOREIGN_KEY_CONSTRAINT'
  , null::timestamp as create_date
  , null::timestamp as modify_date
  , CAST (case when (s.nspname = 'sys' or nis.name is not null) then 1
         else 0 end as sys.bit ) as is_ms_shipped
  , 0 as is_published
  , 0 as is_schema_published
from pg_constraint c
inner join pg_namespace s on s.oid = c.connamespace
left join sys.babelfish_namespace_ext ext on (s.nspname = ext.nspname and ext.dbid = sys.db_id())
left join sys.shipped_objects_not_in_sys nis on nis.name = c.conname and nis.schemaid = s.oid and nis.type = 'F'
where has_schema_privilege(s.oid, 'USAGE')
and c.contype = 'f'
and (s.nspname = 'sys' or ext.nspname is not null)
union all
-- details of user defined and system primary key constraints
select
    c.conname::sys.sysname as name
  , c.oid as object_id
  , null::integer as principal_id
  , s.oid as schema_id
  , c.conrelid as parent_object_id
  , 'PK'::char(2) as type
  , 'PRIMARY_KEY_CONSTRAINT' as type_desc
  , null::timestamp as create_date
  , null::timestamp as modify_date
  , CAST (case when (s.nspname = 'sys' or nis.name is not null) then 1
         else 0 end as sys.bit ) as is_ms_shipped
  , 0 as is_published
  , 0 as is_schema_published
from pg_constraint c
inner join pg_namespace s on s.oid = c.connamespace
left join sys.babelfish_namespace_ext ext on (s.nspname = ext.nspname and ext.dbid = sys.db_id())
left join sys.shipped_objects_not_in_sys nis on nis.name = c.conname and nis.schemaid = s.oid and nis.type = 'PK'
where has_schema_privilege(s.oid, 'USAGE')
and c.contype = 'p'
and (s.nspname = 'sys' or ext.nspname is not null)
union all
-- details of system defined procedures
select
    p.proname::sys.sysname as name 
  , p.oid as object_id
  , null::integer as principal_id
  , s.oid as schema_id
  , cast (case when tr.tgrelid is not null 
  		       then tr.tgrelid 
  		       else 0 end as int) 
    as parent_object_id
  , case p.prokind
      when 'p' then 'P'::char(2)
      when 'a' then 'AF'::char(2)
      else
        case 
          when t.typname = 'trigger'
            then 'TR'::char(2)
          when p.proretset then
            case 
              when t.typtype = 'c'
                then 'TF'::char(2)
              else 'IF'::char(2)
            end
          else 'FN'::char(2)
        end
    end as type
  , case p.prokind
      when 'p' then 'SQL_STORED_PROCEDURE'::varchar(60)
      when 'a' then 'AGGREGATE_FUNCTION'::varchar(60)
      else
        case 
          when t.typname = 'trigger'
            then 'SQL_TRIGGER'::varchar(60)
          when p.proretset then
            case 
              when t.typtype = 'c'
                then 'SQL_TABLE_VALUED_FUNCTION'::varchar(60)
              else 'SQL_INLINE_TABLE_VALUED_FUNCTION'::varchar(60)
            end
          else 'SQL_SCALAR_FUNCTION'::varchar(60)
        end
    end as type_desc
  , null::timestamp as create_date
  , null::timestamp as modify_date
  , 1::sys.bit as is_ms_shipped
  , 0 as is_published
  , 0 as is_schema_published
from pg_proc p
inner join pg_namespace s on s.oid = p.pronamespace
inner join pg_catalog.pg_type t on t.oid = p.prorettype
left join pg_trigger tr on tr.tgfoid = p.oid
left join sys.babelfish_namespace_ext ext on (s.nspname = ext.nspname and ext.dbid = sys.db_id())
left join sys.shipped_objects_not_in_sys nis on nis.name = p.proname and nis.schemaid = s.oid 
and nis.type = (case p.prokind
      when 'p' then 'P'::char(2)
      when 'a' then 'AF'::char(2)
      else
        case 
          when t.typname = 'trigger'
            then 'TR'::char(2)
          when p.proretset then
            case 
              when t.typtype = 'c'
                then 'TF'::char(2)
              else 'IF'::char(2)
            end
          else 'FN'::char(2)
        end
    end)
where (s.nspname = 'sys' or (nis.name is not null and ext.nspname is not null))
and has_schema_privilege(s.oid, 'USAGE')
and has_function_privilege(p.oid, 'EXECUTE')
and p.proname != 'pltsql_call_handler'
 
union all
-- details of user defined procedures
select
    p.proname::sys.sysname as name 
  , p.oid as object_id
  , null::integer as principal_id
  , s.oid as schema_id
  , cast (case when tr.tgrelid is not null 
  		       then tr.tgrelid 
  		       else 0 end as int) 
    as parent_object_id
  , case p.prokind
      when 'p' then 'P'::char(2)
      when 'a' then 'AF'::char(2)
      else
        case 
          when t.typname = 'trigger'
            then 'TR'::char(2)
          when p.proretset then
            case 
              when t.typtype = 'c'
                then 'TF'::char(2)
              else 'IF'::char(2)
            end
          else 'FN'::char(2)
        end
    end as type
  , case p.prokind
      when 'p' then 'SQL_STORED_PROCEDURE'::varchar(60)
      when 'a' then 'AGGREGATE_FUNCTION'::varchar(60)
      else
        case 
          when t.typname = 'trigger'
            then 'SQL_TRIGGER'::varchar(60)
          when p.proretset then
            case 
              when t.typtype = 'c'
                then 'SQL_TABLE_VALUED_FUNCTION'::varchar(60)
              else 'SQL_INLINE_TABLE_VALUED_FUNCTION'::varchar(60)
            end
          else 'SQL_SCALAR_FUNCTION'::varchar(60)
        end
    end as type_desc
  , null::timestamp as create_date
  , null::timestamp as modify_date
  , 0::sys.bit as is_ms_shipped
  , 0 as is_published
  , 0 as is_schema_published
from pg_proc p
inner join pg_namespace s on s.oid = p.pronamespace
inner join pg_catalog.pg_type t on t.oid = p.prorettype
left join pg_trigger tr on tr.tgfoid = p.oid
left join sys.babelfish_namespace_ext ext on (s.nspname = ext.nspname and ext.dbid = sys.db_id())
left join sys.shipped_objects_not_in_sys nis on nis.name = p.proname and nis.schemaid = s.oid 
and nis.type = (case p.prokind
      when 'p' then 'P'::char(2)
      when 'a' then 'AF'::char(2)
      else
        case 
          when t.typname = 'trigger'
            then 'TR'::char(2)
          when p.proretset then
            case 
              when t.typtype = 'c'
                then 'TF'::char(2)
              else 'IF'::char(2)
            end
          else 'FN'::char(2)
        end
    end)
where s.nspname <> 'sys' and nis.name is null
and ext.nspname is not null
and has_schema_privilege(s.oid, 'USAGE')
and has_function_privilege(p.oid, 'EXECUTE')
 
union all
-- details of all default constraints
select
    ('DF_' || o.relname || '_' || d.oid)::sys.sysname as name
  , d.oid as object_id
  , null::int as principal_id
  , o.relnamespace as schema_id
  , d.adrelid as parent_object_id
  , 'D'::char(2) as type
  , 'DEFAULT_CONSTRAINT'::sys.nvarchar(60) AS type_desc
  , null::timestamp as create_date
  , null::timestamp as modify_date
  , CAST (case when (s.nspname = 'sys' or nis.name is not null) then 1
         else 0 end as sys.bit ) as is_ms_shipped
  , 0 as is_published
  , 0 as is_schema_published
from pg_catalog.pg_attrdef d
inner join pg_attribute a on a.attrelid = d.adrelid and d.adnum = a.attnum
inner join pg_class o on d.adrelid = o.oid
inner join pg_namespace s on s.oid = o.relnamespace
left join sys.babelfish_namespace_ext ext on (s.nspname = ext.nspname and ext.dbid = sys.db_id())
left join sys.shipped_objects_not_in_sys nis on nis.name = ('DF_' || o.relname || '_' || d.oid) and nis.schemaid = s.oid and nis.type = 'D'
where a.atthasdef = 't' and a.attgenerated = ''
and (s.nspname = 'sys' or ext.nspname is not null)
and has_schema_privilege(s.oid, 'USAGE')
and has_column_privilege(a.attrelid, a.attname, 'SELECT,INSERT,UPDATE,REFERENCES')
union all
-- details of all check constraints
select
    c.conname::sys.sysname
  , c.oid::integer as object_id
  , NULL::integer as principal_id 
  , s.oid as schema_id
  , c.conrelid::integer as parent_object_id
  , 'C'::char(2) as type
  , 'CHECK_CONSTRAINT'::sys.nvarchar(60) as type_desc
  , null::sys.datetime as create_date
  , null::sys.datetime as modify_date
  , CAST (case when (s.nspname = 'sys' or nis.name is not null) then 1
         else 0 end as sys.bit ) as is_ms_shipped
  , 0 as is_published
  , 0 as is_schema_published
from pg_catalog.pg_constraint as c
inner join pg_namespace s on s.oid = c.connamespace
left join sys.babelfish_namespace_ext ext on (s.nspname = ext.nspname and ext.dbid = sys.db_id())
left join sys.shipped_objects_not_in_sys nis on nis.name = c.conname and nis.schemaid = s.oid and nis.type = 'C'
where has_schema_privilege(s.oid, 'USAGE')
and c.contype = 'c' and c.conrelid != 0
and (s.nspname = 'sys' or ext.nspname is not null)
union all
-- details of user defined and system defined sequence objects
select
  p.relname::sys.sysname as name
  , p.oid as object_id
  , null::integer as principal_id
  , s.oid as schema_id
  , 0 as parent_object_id
  , 'SO'::char(2) as type
  , 'SEQUENCE_OBJECT'::varchar(60) as type_desc
  , null::timestamp as create_date
  , null::timestamp as modify_date
  , CAST (case when (s.nspname = 'sys' or nis.name is not null) then 1
         else 0 end as sys.bit ) as is_ms_shipped
  , 0 as is_published
  , 0 as is_schema_published
from pg_class p
inner join pg_namespace s on s.oid = p.relnamespace
left join sys.babelfish_namespace_ext ext on (s.nspname = ext.nspname and ext.dbid = sys.db_id())
left join sys.shipped_objects_not_in_sys nis on nis.name = p.relname and nis.schemaid = s.oid and nis.type = 'SO'
where p.relkind = 'S'
and (s.nspname = 'sys' or ext.nspname is not null)
and has_schema_privilege(s.oid, 'USAGE')
union all
-- details of user defined table types
select
    ('TT_' || tt.name || '_' || tt.type_table_object_id)::sys.sysname as name
  , tt.type_table_object_id as object_id
  , tt.principal_id as principal_id
  , tt.schema_id as schema_id
  , 0 as parent_object_id
  , 'TT'::char(2) as type
  , 'TABLE_TYPE'::varchar(60) as type_desc
  , null::timestamp as create_date
  , null::timestamp as modify_date
  , CAST (case when (tt.schema_id::regnamespace::text = 'sys' or nis.name is not null) then 1
         else 0 end as sys.bit ) as is_ms_shipped
  , 0 as is_published
  , 0 as is_schema_published
from sys.table_types tt
left join sys.shipped_objects_not_in_sys nis on nis.name = ('TT_' || tt.name || '_' || tt.type_table_object_id)::name and nis.schemaid = tt.schema_id and nis.type = 'TT'
) ot;
GRANT SELECT ON sys.all_objects TO PUBLIC;
>>>>>>> 675ecc14

CALL sys.babelfish_drop_deprecated_object('view', 'sys', 'sysforeignkeys_deprecated_3_5_0');
CALL sys.babelfish_drop_deprecated_object('view', 'sys', 'system_objects_deprecated_3_5_0');
CALL sys.babelfish_drop_deprecated_object('view', 'sys', 'syscolumns_deprecated_3_5_0');
CALL sys.babelfish_drop_deprecated_object('view', 'sys', 'dm_exec_connections_deprecated_3_5_0');
CALL sys.babelfish_drop_deprecated_object('view', 'sys', 'xml_indexes_connections_deprecated_3_5_0');
CALL sys.babelfish_drop_deprecated_object('view', 'sys', 'stats__deprecated_3_5_0');
CALL sys.babelfish_drop_deprecated_object('view', 'sys', 'data_spaces_deprecated_3_5_0');
CALL sys.babelfish_drop_deprecated_object('view', 'sys', 'sysprocesses_deprecated_3_5_0');
CALL sys.babelfish_drop_deprecated_object('view', 'sys', 'key_constraints_deprecated_3_5_0');
CALL sys.babelfish_drop_deprecated_object('view', 'sys', 'foreign_keys_deprecated_3_5_0');
CALL sys.babelfish_drop_deprecated_object('view', 'sys', 'views_deprecated_3_5_0');
CALL sys.babelfish_drop_deprecated_object('view', 'sys', 'tables_deprecated_3_5_0');
CALL sys.babelfish_drop_deprecated_object('view', 'sys', 'default_constraints_deprecated_3_5_0');
CALL sys.babelfish_drop_deprecated_object('view', 'sys', 'check_constraints_deprecated_3_5_0');
CALL sys.babelfish_drop_deprecated_object('view', 'sys', 'types_deprecated_3_5_0');
CALL sys.babelfish_drop_deprecated_object('view', 'sys', 'table_types_deprecated_3_5_0');
CALL sys.babelfish_drop_deprecated_object('view', 'sys', 'systypes_deprecated_3_5_0');

-- Drops the temporary procedure used by the upgrade script.
-- Please have this be one of the last statements executed in this upgrade script.
DROP PROCEDURE sys.babelfish_drop_deprecated_object(varchar, varchar, varchar);

-- After upgrade, always run analyze for all babelfish catalogs.
CALL sys.analyze_babelfish_catalogs();

-- Reset search_path to not affect any subsequent scripts
SELECT set_config('search_path', trim(leading 'sys, ' from current_setting('search_path')), false);<|MERGE_RESOLUTION|>--- conflicted
+++ resolved
@@ -2201,26 +2201,6 @@
 WHERE FALSE;
 GRANT SELECT ON sys.availability_groups TO PUBLIC;
 
-<<<<<<< HEAD
-CREATE OR REPLACE VIEW sys.spt_tablecollations_view AS
-    SELECT
-        c.object_id                      AS object_id,
-        CAST(p.relnamespace AS int)      AS schema_id,
-        c.column_id                      AS colid,
-        CAST(c.name AS sys.varchar)      AS name,
-        CAST(CollationProperty(c.collation_name,'tdscollation') AS binary(5)) AS tds_collation_28,
-        CAST(CollationProperty(c.collation_name,'tdscollation') AS binary(5)) AS tds_collation_90,
-        CAST(CollationProperty(c.collation_name,'tdscollation') AS binary(5)) AS tds_collation_100,
-        CAST(c.collation_name AS nvarchar(128)) AS collation_28,
-        CAST(c.collation_name AS nvarchar(128)) AS collation_90,
-        CAST(c.collation_name AS nvarchar(128)) AS collation_100
-    FROM
-        sys.all_columns c
-        INNER JOIN pg_catalog.pg_class p ON (c.object_id = p.oid)
-    WHERE
-        c.is_sparse = 0;
-GRANT SELECT ON sys.spt_tablecollations_view TO PUBLIC;
-=======
 create or replace view sys.all_objects as
 select 
     name collate sys.database_default
@@ -2626,7 +2606,25 @@
 left join sys.shipped_objects_not_in_sys nis on nis.name = ('TT_' || tt.name || '_' || tt.type_table_object_id)::name and nis.schemaid = tt.schema_id and nis.type = 'TT'
 ) ot;
 GRANT SELECT ON sys.all_objects TO PUBLIC;
->>>>>>> 675ecc14
+
+CREATE OR REPLACE VIEW sys.spt_tablecollations_view AS
+    SELECT
+        c.object_id                      AS object_id,
+        CAST(p.relnamespace AS int)      AS schema_id,
+        c.column_id                      AS colid,
+        CAST(c.name AS sys.varchar)      AS name,
+        CAST(CollationProperty(c.collation_name,'tdscollation') AS binary(5)) AS tds_collation_28,
+        CAST(CollationProperty(c.collation_name,'tdscollation') AS binary(5)) AS tds_collation_90,
+        CAST(CollationProperty(c.collation_name,'tdscollation') AS binary(5)) AS tds_collation_100,
+        CAST(c.collation_name AS nvarchar(128)) AS collation_28,
+        CAST(c.collation_name AS nvarchar(128)) AS collation_90,
+        CAST(c.collation_name AS nvarchar(128)) AS collation_100
+    FROM
+        sys.all_columns c
+        INNER JOIN pg_catalog.pg_class p ON (c.object_id = p.oid)
+    WHERE
+        c.is_sparse = 0;
+GRANT SELECT ON sys.spt_tablecollations_view TO PUBLIC;
 
 CALL sys.babelfish_drop_deprecated_object('view', 'sys', 'sysforeignkeys_deprecated_3_5_0');
 CALL sys.babelfish_drop_deprecated_object('view', 'sys', 'system_objects_deprecated_3_5_0');
