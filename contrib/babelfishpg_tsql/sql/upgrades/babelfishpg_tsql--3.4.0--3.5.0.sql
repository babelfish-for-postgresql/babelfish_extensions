-- complain if script is sourced in psql, rather than via ALTER EXTENSION
\echo Use "ALTER EXTENSION ""babelfishpg_tsql"" UPDATE TO '3.5.0'" to load this file. \quit

-- add 'sys' to search path for the convenience
SELECT set_config('search_path', 'sys, '||current_setting('search_path'), false);

-- Drops an object if it does not have any dependent objects.
-- Is a temporary procedure for use by the upgrade script. Will be dropped at the end of the upgrade.
-- Please have this be one of the first statements executed in this upgrade script. 
CREATE OR REPLACE PROCEDURE babelfish_drop_deprecated_object(object_type varchar, schema_name varchar, object_name varchar) AS
$$
DECLARE
    error_msg text;
    query1 text;
    query2 text;
BEGIN

    query1 := pg_catalog.format('alter extension babelfishpg_tsql drop %s %s.%s', object_type, schema_name, object_name);
    query2 := pg_catalog.format('drop %s %s.%s', object_type, schema_name, object_name);

    execute query1;
    execute query2;
EXCEPTION
    when object_not_in_prerequisite_state then --if 'alter extension' statement fails
        GET STACKED DIAGNOSTICS error_msg = MESSAGE_TEXT;
        raise warning '%', error_msg;
    when dependent_objects_still_exist then --if 'drop view' statement fails
        GET STACKED DIAGNOSTICS error_msg = MESSAGE_TEXT;
        raise warning '%', error_msg;
end
$$
LANGUAGE plpgsql;

-- Please add your SQLs here
/*
 * Note: These SQL statements may get executed multiple times specially when some features get backpatched.
 * So make sure that any SQL statement (DDL/DML) being added here can be executed multiple times without affecting
 * final behaviour.
 */
CREATE OR REPLACE FUNCTION sys.bbf_log(IN arg1 FLOAT)
RETURNS FLOAT  AS 'babelfishpg_tsql','numeric_log_natural' LANGUAGE C STRICT IMMUTABLE PARALLEL SAFE;

CREATE OR REPLACE FUNCTION sys.bbf_log(IN arg1 FLOAT, IN arg2 INT)
RETURNS FLOAT  AS 'babelfishpg_tsql','numeric_log_base' LANGUAGE C STRICT IMMUTABLE PARALLEL SAFE;

CREATE OR REPLACE FUNCTION sys.bbf_log10(IN arg1 FLOAT)
RETURNS FLOAT  AS 'babelfishpg_tsql','numeric_log10' LANGUAGE C STRICT IMMUTABLE PARALLEL SAFE;

DO $$
DECLARE
    exception_message text;
BEGIN

    ALTER FUNCTION sys.datepart_internal(PG_CATALOG.TEXT, anyelement, INTEGER) RENAME TO datepart_internal_deprecated_3_5;

    CREATE OR REPLACE FUNCTION sys.datepart_internal(field text, datapart_date sys.BIT ,df_tz INTEGER DEFAULT 0)
    RETURNS INTEGER
    AS 'babelfishpg_tsql', 'datepart_internal_int'
    LANGUAGE C STRICT IMMUTABLE PARALLEL SAFE;

    CREATE OR REPLACE FUNCTION sys.datepart_internal(field text, datapart_date sys.TINYINT ,df_tz INTEGER DEFAULT 0)
    RETURNS INTEGER
    AS 'babelfishpg_tsql', 'datepart_internal_int'
    LANGUAGE C STRICT IMMUTABLE PARALLEL SAFE;

    CREATE OR REPLACE FUNCTION sys.datepart_internal(field text, datapart_date SMALLINT ,df_tz INTEGER DEFAULT 0)
    RETURNS INTEGER
    AS 'babelfishpg_tsql', 'datepart_internal_int'
    LANGUAGE C STRICT IMMUTABLE PARALLEL SAFE;

    CREATE OR REPLACE FUNCTION sys.datepart_internal(field text, datapart_date INT ,df_tz INTEGER DEFAULT 0)
    RETURNS INTEGER
    AS 'babelfishpg_tsql', 'datepart_internal_int'
    LANGUAGE C STRICT IMMUTABLE PARALLEL SAFE;

    CREATE OR REPLACE FUNCTION sys.datepart_internal(field text, datapart_date BIGINT ,df_tz INTEGER DEFAULT 0)
    RETURNS INTEGER
    AS 'babelfishpg_tsql', 'datepart_internal_int'
    LANGUAGE C STRICT IMMUTABLE PARALLEL SAFE;

    CREATE OR REPLACE FUNCTION sys.datepart_internal(field text, datapart_date sys.MONEY ,df_tz INTEGER DEFAULT 0)
    RETURNS INTEGER
    AS 'babelfishpg_tsql', 'datepart_internal_money'
    LANGUAGE C STRICT IMMUTABLE PARALLEL SAFE;

    CREATE OR REPLACE FUNCTION sys.datepart_internal(field text, datapart_date sys.SMALLMONEY ,df_tz INTEGER DEFAULT 0)
    RETURNS INTEGER
    AS 'babelfishpg_tsql', 'datepart_internal_money'
    LANGUAGE C STRICT IMMUTABLE PARALLEL SAFE;

    CREATE OR REPLACE FUNCTION sys.datepart_internal(field text, datapart_date date ,df_tz INTEGER DEFAULT 0)
    RETURNS INTEGER
    AS 'babelfishpg_tsql', 'datepart_internal_date'
    LANGUAGE C STRICT IMMUTABLE PARALLEL SAFE;

    CREATE OR REPLACE FUNCTION sys.datepart_internal(field text, datapart_date sys.datetime ,df_tz INTEGER DEFAULT 0)
    RETURNS INTEGER
    AS 'babelfishpg_tsql', 'datepart_internal_datetime'
    LANGUAGE C STRICT IMMUTABLE PARALLEL SAFE;

    CREATE OR REPLACE FUNCTION sys.datepart_internal(field text, datapart_date sys.datetime2 ,df_tz INTEGER DEFAULT 0)
    RETURNS INTEGER
    AS 'babelfishpg_tsql', 'datepart_internal_datetime'
    LANGUAGE C STRICT IMMUTABLE PARALLEL SAFE;

    CREATE OR REPLACE FUNCTION sys.datepart_internal(field text, datapart_date sys.smalldatetime ,df_tz INTEGER DEFAULT 0)
    RETURNS INTEGER
    AS 'babelfishpg_tsql', 'datepart_internal_datetime'
    LANGUAGE C STRICT IMMUTABLE PARALLEL SAFE;

    CREATE OR REPLACE FUNCTION sys.datepart_internal(field text, datapart_date sys.DATETIMEOFFSET ,df_tz INTEGER DEFAULT 0)
    RETURNS INTEGER
    AS 'babelfishpg_tsql', 'datepart_internal_datetimeoffset'
    LANGUAGE C STRICT IMMUTABLE PARALLEL SAFE;

    CREATE OR REPLACE FUNCTION sys.datepart_internal(field text, datapart_date time ,df_tz INTEGER DEFAULT 0)
    RETURNS INTEGER
    AS 'babelfishpg_tsql', 'datepart_internal_time'
    LANGUAGE C STRICT IMMUTABLE PARALLEL SAFE;

    CREATE OR REPLACE FUNCTION sys.datepart_internal(field text, datapart_date INTERVAL ,df_tz INTEGER DEFAULT 0)
    RETURNS INTEGER
    AS 'babelfishpg_tsql', 'datepart_internal_interval'
    LANGUAGE C STRICT IMMUTABLE PARALLEL SAFE;

    CREATE OR REPLACE FUNCTION sys.datepart_internal(field text, datapart_date sys.DECIMAL ,df_tz INTEGER DEFAULT 0)
    RETURNS INTEGER
    AS 'babelfishpg_tsql', 'datepart_internal_decimal'
    LANGUAGE C STRICT IMMUTABLE PARALLEL SAFE;

    CREATE OR REPLACE FUNCTION sys.datepart_internal(field text, datapart_date NUMERIC ,df_tz INTEGER DEFAULT 0)
    RETURNS INTEGER
    AS 'babelfishpg_tsql', 'datepart_internal_decimal'
    LANGUAGE C STRICT IMMUTABLE PARALLEL SAFE;

    CREATE OR REPLACE FUNCTION sys.datepart_internal(field text, datapart_date REAL ,df_tz INTEGER DEFAULT 0)
    RETURNS INTEGER
    AS 'babelfishpg_tsql', 'datepart_internal_real'
    LANGUAGE C STRICT IMMUTABLE PARALLEL SAFE;

    CREATE OR REPLACE FUNCTION sys.datepart_internal(field text, datapart_date FLOAT ,df_tz INTEGER DEFAULT 0)
    RETURNS INTEGER
    AS 'babelfishpg_tsql', 'datepart_internal_float'
    LANGUAGE C STRICT IMMUTABLE PARALLEL SAFE;

     CALL sys.babelfish_drop_deprecated_object('function', 'sys', 'datepart_internal_deprecated_3_5');

EXCEPTION WHEN OTHERS THEN
    GET STACKED DIAGNOSTICS
    exception_message = MESSAGE_TEXT;
    RAISE WARNING '%', exception_message;
END;
$$;


ALTER VIEW sys.sysforeignkeys RENAME TO sysforeignkeys_deprecated_3_5_0;

create or replace view sys.sysforeignkeys as
select
  CAST(c.oid as int) as constid
  , CAST(c.conrelid as int) as fkeyid
  , CAST(c.confrelid as int) as rkeyid
  , a_con.attnum as fkey
  , a_conf.attnum as rkey
  , a_conf.attnum as keyno
from pg_constraint c
inner join pg_attribute a_con on a_con.attrelid = c.conrelid and a_con.attnum = any(c.conkey)
inner join pg_attribute a_conf on a_conf.attrelid = c.confrelid and a_conf.attnum = any(c.confkey)
where c.contype = 'f'
and (c.connamespace in (select schema_id from sys.schemas))
and has_schema_privilege(c.connamespace, 'USAGE');
GRANT SELECT ON sys.sysforeignkeys TO PUBLIC;

ALTER VIEW sys.system_objects RENAME TO system_objects_deprecated_3_5_0;

create or replace view sys.system_objects as
select
  name, object_id, principal_id, schema_id, 
  parent_object_id, type, type_desc, create_date, 
  modify_date, is_ms_shipped, is_published, is_schema_published
 from sys.all_objects o
inner join pg_namespace s on s.oid = o.schema_id
where s.nspname = 'sys';
GRANT SELECT ON sys.system_objects TO PUBLIC;

ALTER VIEW sys.syscolumns RENAME TO syscolumns_deprecated_3_5_0;

CREATE OR REPLACE VIEW sys.syscolumns AS
SELECT out_name as name
  , out_object_id as id
  , out_system_type_id as xtype
  , 0::sys.tinyint as typestat
  , (case when out_user_type_id < 32767 then out_user_type_id else null end)::smallint as xusertype
  , out_max_length as length
  , 0::sys.tinyint as xprec
  , 0::sys.tinyint as xscale
  , out_column_id::smallint as colid
  , 0::smallint as xoffset
  , 0::sys.tinyint as bitpos
  , 0::sys.tinyint as reserved
  , 0::smallint as colstat
  , out_default_object_id::int as cdefault
  , out_rule_object_id::int as domain
  , 0::smallint as number
  , 0::smallint as colorder
  , null::sys.varbinary(8000) as autoval
  , out_offset as offset
  , out_collation_id as collationid
  , (case out_is_nullable::int when 1 then 8    else 0 end +
     case out_is_identity::int when 1 then 128  else 0 end)::sys.tinyint as status
  , out_system_type_id as type
  , (case when out_user_type_id < 32767 then out_user_type_id else null end)::smallint as usertype
  , null::sys.varchar(255) as printfmt
  , out_precision::smallint as prec
  , out_scale::int as scale
  , out_is_computed::int as iscomputed
  , 0::int as isoutparam
  , out_is_nullable::int as isnullable
  , out_collation_name::sys.sysname as collation
FROM sys.columns_internal()
union all
SELECT p.name
  , p.id
  , p.xtype
  , 0::sys.tinyint as typestat
  , (case when p.xtype < 32767 then p.xtype else null end)::smallint as xusertype
  , null as length
  , 0::sys.tinyint as xprec
  , 0::sys.tinyint as xscale
  , p.colid
  , 0::smallint as xoffset
  , 0::sys.tinyint as bitpos
  , 0::sys.tinyint as reserved
  , 0::smallint as colstat
  , null::int as cdefault
  , null::int as domain
  , 0::smallint as number
  , 0::smallint as colorder
  , null::sys.varbinary(8000) as autoval
  , 0::smallint as offset
  , collationid
  , (case p.isoutparam when 1 then 64 else 0 end)::sys.tinyint as status
  , p.xtype type
  , (case when p.xtype < 32767 then p.xtype else null end)::smallint as usertype
  , null::varchar(255) as printfmt
  , p.prec
  , p.scale
  , 0::int as iscomputed
  , p.isoutparam
  , 1::int as isnullable
  , p.collation
FROM sys.proc_param_helper() as p;
GRANT SELECT ON sys.syscolumns TO PUBLIC;

ALTER VIEW sys.dm_exec_connections RENAME TO dm_exec_connections_deprecated_3_5_0;

create or replace view sys.dm_exec_connections
 as
 select a.pid as session_id
   , a.pid as most_recent_session_id
   , a.backend_start::sys.datetime as connect_time
   , 'TCP'::sys.nvarchar(40) as net_transport
   , 'TSQL'::sys.nvarchar(40) as protocol_type
   , d.protocol_version as protocol_version
   , CAST(4 as int) as endpoint_id
   , d.encrypyt_option::sys.nvarchar(40) as encrypt_option
   , null::sys.nvarchar(40) as auth_scheme
   , null::smallint as node_affinity
   , null::int as num_reads
   , null::int as num_writes
   , null::sys.datetime as last_read
   , null::sys.datetime as last_write
   , d.packet_size as net_packet_size
   , a.client_addr::sys.varchar(48) as client_net_address
   , a.client_port as client_tcp_port
   , null::sys.varchar(48) as local_net_address
   , null::int as local_tcp_port
   , null::sys.uniqueidentifier as connection_id
   , null::sys.uniqueidentifier as parent_connection_id
   , a.pid::sys.varbinary(64) as most_recent_sql_handle
 from pg_catalog.pg_stat_activity AS a
 RIGHT JOIN sys.tsql_stat_get_activity('connections') AS d ON (a.pid = d.procid);
 GRANT SELECT ON sys.dm_exec_connections TO PUBLIC;

ALTER VIEW sys.xml_indexes RENAME TO xml_indexes_connections_deprecated_3_5_0;

CREATE OR REPLACE VIEW sys.xml_indexes
AS
SELECT
    CAST(idx.object_id AS INT) AS object_id
  , CAST(idx.name AS sys.sysname) AS name
  , CAST(idx.index_id AS INT)  AS index_id
  , CAST(idx.type AS sys.tinyint) AS type
  , CAST(idx.type_desc AS sys.nvarchar(60)) AS type_desc
  , CAST(idx.is_unique AS sys.bit) AS is_unique
  , CAST(idx.data_space_id AS int) AS data_space_id
  , CAST(idx.ignore_dup_key AS sys.bit) AS ignore_dup_key
  , CAST(idx.is_primary_key AS sys.bit) AS is_primary_key
  , CAST(idx.is_unique_constraint AS sys.bit) AS is_unique_constraint
  , CAST(idx.fill_factor AS sys.tinyint) AS fill_factor
  , CAST(idx.is_padded AS sys.bit) AS is_padded
  , CAST(idx.is_disabled AS sys.bit) AS is_disabled
  , CAST(idx.is_hypothetical AS sys.bit) AS is_hypothetical
  , CAST(idx.allow_row_locks AS sys.bit) AS allow_row_locks
  , CAST(idx.allow_page_locks AS sys.bit) AS allow_page_locks
  , CAST(idx.has_filter AS sys.bit) AS has_filter
  , CAST(idx.filter_definition AS sys.nvarchar(4000)) AS filter_definition
  , CAST(idx.auto_created AS sys.bit) AS auto_created
  , CAST(NULL AS INT) AS using_xml_index_id
  , CAST(NULL AS sys.bpchar(1)) AS secondary_type
  , CAST(NULL AS sys.nvarchar(60)) AS secondary_type_desc
  , CAST(0 AS sys.tinyint) AS xml_index_type
  , CAST(NULL AS sys.nvarchar(60)) AS xml_index_type_description
  , CAST(NULL AS INT) AS path_id
FROM  sys.indexes idx
WHERE idx.type = 3; -- 3 is of type XML
GRANT SELECT ON sys.xml_indexes TO PUBLIC;

ALTER VIEW sys.stats RENAME TO stats__deprecated_3_5_0;

CREATE OR REPLACE VIEW sys.stats
AS
SELECT 
   CAST(0 as INT) AS object_id,
   CAST('' as SYSNAME) AS name,
   CAST(0 as INT) AS stats_id,
   CAST(0 as sys.BIT) AS auto_created,
   CAST(0 as sys.BIT) AS user_created,
   CAST(0 as sys.BIT) AS no_recompute,
   CAST(0 as sys.BIT) AS has_filter,
   CAST('' as sys.NVARCHAR(4000)) AS filter_definition,
   CAST(0 as sys.BIT) AS is_temporary,
   CAST(0 as sys.BIT) AS is_incremental,
   CAST(0 as sys.BIT) AS has_persisted_sample,
   CAST(0 as INT) AS stats_generation_method,
   CAST('' as sys.VARCHAR(255)) AS stats_generation_method_desc
WHERE FALSE;
GRANT SELECT ON sys.stats TO PUBLIC;

ALTER VIEW sys.data_spaces RENAME TO data_spaces_deprecated_3_5_0;

CREATE OR REPLACE VIEW sys.data_spaces
AS
SELECT 
  CAST('PRIMARY' as SYSNAME) AS name,
  CAST(1 as INT) AS data_space_id,
  CAST('FG' as sys.bpchar(2)) AS type,
  CAST('ROWS_FILEGROUP' as NVARCHAR(60)) AS type_desc,
  CAST(1 as sys.BIT) AS is_default,
  CAST(0 as sys.BIT) AS is_system;
GRANT SELECT ON sys.data_spaces TO PUBLIC;

CREATE OR REPLACE VIEW sys.filegroups
AS
SELECT 
   CAST(ds.name AS sys.SYSNAME),
   CAST(ds.data_space_id AS INT),
   CAST(ds.type AS sys.BPCHAR(2)) COLLATE sys.database_default,
   CAST(ds.type_desc AS sys.NVARCHAR(60)),
   CAST(ds.is_default AS sys.BIT),
   CAST(ds.is_system AS sys.BIT),
   CAST(NULL as sys.UNIQUEIDENTIFIER) AS filegroup_guid,
   CAST(0 as INT) AS log_filegroup_id,
   CAST(0 as sys.BIT) AS is_read_only,
   CAST(0 as sys.BIT) AS is_autogrow_all_files
FROM sys.data_spaces ds WHERE type = 'FG';
GRANT SELECT ON sys.filegroups TO PUBLIC;

ALTER VIEW sys.sysprocesses RENAME TO sysprocesses_deprecated_3_5_0;

create or replace view sys.sysprocesses as
select
  a.pid as spid
  , null::smallint as kpid
  , coalesce(blocking_activity.pid, 0) as blocked
  , null::sys.binary(2) as waittype
  , 0::bigint as waittime
  , CAST(a.wait_event_type as sys.nchar(32)) as lastwaittype
  , null::sys.nchar(256) as waitresource
  , coalesce(t.database_id, 0)::int as dbid
  , a.usesysid as uid
  , 0::int as cpu
  , 0::bigint as physical_io
  , 0::int as memusage
  , cast(a.backend_start as sys.datetime) as login_time
  , cast(a.query_start as sys.datetime) as last_batch
  , 0::smallint as ecid
  , 0::smallint as open_tran
  , CAST(a.state as sys.nchar(30)) as status
  , null::sys.binary(86) as sid
  , CAST(t.host_name AS sys.nchar(128)) as hostname
  , CAST(a.application_name as sys.nchar(128)) as program_name
  , t.client_pid::sys.nchar(10) as hostprocess
  , CAST(a.query as sys.nchar(52)) as cmd
  , null::sys.nchar(128) as nt_domain
  , null::sys.nchar(128) as nt_username
  , null::sys.nchar(12) as net_address
  , null::sys.nchar(12) as net_library
  , CAST(a.usename as sys.nchar(128)) as loginname
  , t.context_info as context_info
  , null::sys.binary(20) as sql_handle
  , 0::int as stmt_start
  , 0::int as stmt_end
  , 0::int as request_id
from pg_stat_activity a
left join sys.tsql_stat_get_activity('sessions') as t on a.pid = t.procid
left join pg_catalog.pg_locks as blocked_locks on a.pid = blocked_locks.pid
left join pg_catalog.pg_locks         blocking_locks
        ON blocking_locks.locktype = blocked_locks.locktype
        AND blocking_locks.DATABASE IS NOT DISTINCT FROM blocked_locks.DATABASE
        AND blocking_locks.relation IS NOT DISTINCT FROM blocked_locks.relation
        AND blocking_locks.page IS NOT DISTINCT FROM blocked_locks.page
        AND blocking_locks.tuple IS NOT DISTINCT FROM blocked_locks.tuple
        AND blocking_locks.virtualxid IS NOT DISTINCT FROM blocked_locks.virtualxid
        AND blocking_locks.transactionid IS NOT DISTINCT FROM blocked_locks.transactionid
        AND blocking_locks.classid IS NOT DISTINCT FROM blocked_locks.classid
        AND blocking_locks.objid IS NOT DISTINCT FROM blocked_locks.objid
        AND blocking_locks.objsubid IS NOT DISTINCT FROM blocked_locks.objsubid
        AND blocking_locks.pid != blocked_locks.pid
 left join pg_catalog.pg_stat_activity blocking_activity ON blocking_activity.pid = blocking_locks.pid
 where a.datname = current_database(); /* current physical database will always be babelfish database */
GRANT SELECT ON sys.sysprocesses TO PUBLIC;

CREATE OR REPLACE PROCEDURE sys.sp_who(
	IN "@loginame" sys.sysname DEFAULT NULL,
	IN "@option"   sys.VARCHAR(30) DEFAULT NULL)
LANGUAGE 'pltsql'
AS $$
BEGIN
	SET NOCOUNT ON
	DECLARE @msg sys.VARCHAR(200)
	DECLARE @show_pg BIT = 0
	DECLARE @hide_col sys.VARCHAR(50) 
	
	IF @option IS NOT NULL
	BEGIN
		IF LOWER(TRIM(@option)) <> 'postgres' 
		BEGIN
			RAISERROR('Parameter @option can only be ''postgres''', 16, 1)
			RETURN			
		END
	END
	
	-- Take a copy of sysprocesses so that we reference it only once
	SELECT DISTINCT * INTO #sp_who_sysprocesses FROM sys.sysprocesses

	-- Get the executing statement for each spid and extract the main stmt type
	-- This is for informational purposes only
	SELECT pid, query INTO #sp_who_tmp FROM pg_stat_activity pgsa
	
	UPDATE #sp_who_tmp SET query = ' ' + TRIM(UPPER(query))
	UPDATE #sp_who_tmp SET query = sys.REPLACE(query,  chr(9), ' ')
	UPDATE #sp_who_tmp SET query = sys.REPLACE(query,  chr(10), ' ')
	UPDATE #sp_who_tmp SET query = sys.REPLACE(query,  chr(13), ' ')
	WHILE (SELECT count(*) FROM #sp_who_tmp WHERE sys.CHARINDEX('  ',query)>0) > 0 
	BEGIN
		UPDATE #sp_who_tmp SET query = sys.REPLACE(query, '  ', ' ')
	END

	-- Determine type of stmt to report by sp_who: very basic only
	-- NB: not handling presence of comments in the query string
	UPDATE #sp_who_tmp 
	SET query = 
	    CASE 
			WHEN PATINDEX('%[^a-zA-Z0-9_]UPDATE[^a-zA-Z0-9_]%', query) > 0 THEN 'UPDATE'
			WHEN PATINDEX('%[^a-zA-Z0-9_]DELETE[^a-zA-Z0-9_]%', query) > 0 THEN 'DELETE'
			WHEN PATINDEX('%[^a-zA-Z0-9_]INSERT[^a-zA-Z0-9_]%', query) > 0 THEN 'INSERT'
			WHEN PATINDEX('%[^a-zA-Z0-9_]SELECT[^a-zA-Z0-9_]%', query) > 0 THEN 'SELECT'
			WHEN PATINDEX('%[^a-zA-Z0-9_]WAITFOR[^a-zA-Z0-9_]%', query) > 0 THEN 'WAITFOR'
			WHEN PATINDEX('%[^a-zA-Z0-9_]CREATE ]%', query) > 0 THEN sys.SUBSTRING(query,1,sys.CHARINDEX('CREATE ', query))
			WHEN PATINDEX('%[^a-zA-Z0-9_]ALTER ]%', query) > 0 THEN sys.SUBSTRING(query,1,sys.CHARINDEX('ALTER ', query))
			WHEN PATINDEX('%[^a-zA-Z0-9_]DROP ]%', query) > 0 THEN sys.SUBSTRING(query,1,sys.CHARINDEX('DROP ', query))
			ELSE sys.SUBSTRING(query, 1, sys.CHARINDEX(' ', query))
		END

	UPDATE #sp_who_tmp 
	SET query = sys.SUBSTRING(query,1, 8-1 + sys.CHARINDEX(' ', sys.SUBSTRING(query,8,99)))
	WHERE query LIKE 'CREATE %' OR query LIKE 'ALTER %' OR query LIKE 'DROP %'	

	-- The executing spid is always shown as doing a SELECT
	UPDATE #sp_who_tmp SET query = 'SELECT' WHERE pid = @@spid
	UPDATE #sp_who_tmp SET query = TRIM(query)

	-- Get all current connections
	SELECT 
		spid, 
		MAX(blocked) AS blocked, 
		0 AS ecid, 
		CAST('' AS sys.VARCHAR(100)) AS status,
		CAST('' AS sys.VARCHAR(100)) AS loginname,
		CAST('' AS sys.VARCHAR(100)) AS hostname,
		0 AS dbid,
		CAST('' AS sys.VARCHAR(100)) AS cmd,
		0 AS request_id,
		CAST('TDS' AS sys.VARCHAR(20)) AS connection,
		hostprocess
	INTO #sp_who_proc
	FROM #sp_who_sysprocesses
		GROUP BY spid, status, hostprocess
		
	-- Add attributes to each connection
	UPDATE #sp_who_proc
	SET ecid = sp.ecid,
		status = sp.status,
		loginname = sp.loginname,
		hostname = sp.hostname,
		dbid = sp.dbid,
		request_id = sp.request_id
	FROM #sp_who_sysprocesses sp
		WHERE #sp_who_proc.spid = sp.spid				

	-- Identify PG connections: the hostprocess PID comes from the TDS login packet 
	-- and therefore PG connections do not have a value here
	UPDATE #sp_who_proc
	SET connection = 'PostgreSQL'
	WHERE hostprocess IS NULL 

	-- Keep or delete PG connections
	IF (LOWER(@loginame) = 'postgres' OR LOWER(@option) = 'postgres')
	begin    
		-- Show PG connections; these have dbid = 0
		-- This is a Babelfish-specific enhancement, since PG connections may also be active in the Babelfish DB
		-- and it may be useful to see these displayed
		SET @show_pg = 1
		
		-- blank out the loginame parameter for the tests below
		IF LOWER(@loginame) = 'postgres' SET @loginame = NULL
	END
	
	-- By default, do not show the column indicating the connection type since SQL Server does not have this column
	SET @hide_col = 'connection' 
	
	IF (@show_pg = 1) 
	BEGIN
		SET @hide_col = ''
	END
	ELSE 
	BEGIN
		-- Delete PG connections
		DELETE #sp_who_proc
		WHERE dbid = 0
	END
			
	-- Apply filter if specified
	IF (@loginame IS NOT NULL)
	BEGIN
		IF (TRIM(@loginame) = '')
		BEGIN
			-- Raise error
			SET @msg = ''''+@loginame+''' is not a valid login or you do not have permission.'
			RAISERROR(@msg, 16, 1)
			RETURN
		END
		
		IF (sys.ISNUMERIC(@loginame) = 1)
		BEGIN
			-- Remove all connections except the specified one
			DELETE #sp_who_proc
			WHERE spid <> CAST(@loginame AS INT)
		END
		ELSE 
		BEGIN	
			IF (LOWER(@loginame) = 'active')
			BEGIN
				-- Remove all 'idle' connections 
				DELETE #sp_who_proc
				WHERE status = 'idle'
			END
			ELSE 
			BEGIN
				-- Verify the specified login name exists
				IF (sys.SUSER_ID(@loginame) IS NULL)
				BEGIN
					SET @msg = ''''+@loginame+''' is not a valid login or you do not have permission.'
					RAISERROR(@msg, 16, 1)
					RETURN					
				END
				ELSE 
				BEGIN
					-- Keep only connections for the specified login
					DELETE #sp_who_proc
					WHERE sys.SUSER_ID(loginname) <> sys.SUSER_ID(@loginame)
				END
			END
		END
	END			
			
	-- Create final result set; use DISTINCT since there are usually duplicate rows from the PG catalogs
	SELECT distinct 
		p.spid AS spid, 
		p.ecid AS ecid, 
		CAST(LEFT(p.status,20) AS sys.VARCHAR(20)) AS status,
		CAST(LEFT(p.loginname,40) AS sys.VARCHAR(40)) AS loginame,
		CAST(LEFT(p.hostname,60) AS sys.VARCHAR(60)) AS hostname,
		p.blocked AS blk, 
		CAST(LEFT(db_name(p.dbid),40) AS sys.VARCHAR(40)) AS dbname,
		CAST(LEFT(#sp_who_tmp.query,30)as sys.VARCHAR(30)) AS cmd,
		p.request_id AS request_id,
		connection
	INTO #sp_who_tmp2
	FROM #sp_who_proc p, #sp_who_tmp
		WHERE p.spid = #sp_who_tmp.pid
		ORDER BY spid		
	
	-- Patch up remaining cases
	UPDATE #sp_who_tmp2
	SET cmd = 'AWAITING COMMAND'
	WHERE TRIM(ISNULL(cmd,'')) = '' AND status = 'idle'
	
	UPDATE #sp_who_tmp2
	SET cmd = 'UNKNOWN'
	WHERE TRIM(cmd) = ''	
	
	-- Format the result set as narrow as possible for readability
	SET @hide_col += ',hostprocess'
	EXECUTE sys.sp_babelfish_autoformat @tab='#sp_who_tmp2', @orderby='ORDER BY spid', @hiddencols=@hide_col, @printrc=0
	RETURN
END	
$$;
GRANT EXECUTE ON PROCEDURE sys.sp_who(IN sys.sysname, IN sys.VARCHAR(30)) TO PUBLIC;

ALTER VIEW sys.foreign_keys RENAME TO foreign_keys_deprecated_3_5_0;

CREATE OR replace view sys.foreign_keys AS
SELECT
  CAST(c.conname AS sys.SYSNAME) AS name
, CAST(c.oid AS INT) AS object_id
, CAST(NULL AS INT) AS principal_id
, CAST(sch.schema_id AS INT) AS schema_id
, CAST(c.conrelid AS INT) AS parent_object_id
, CAST('F' AS sys.bpchar(2)) AS type
, CAST('FOREIGN_KEY_CONSTRAINT' AS NVARCHAR(60)) AS type_desc
, CAST(NULL AS sys.DATETIME) AS create_date
, CAST(NULL AS sys.DATETIME) AS modify_date
, CAST(0 AS sys.BIT) AS is_ms_shipped
, CAST(0 AS sys.BIT) AS is_published
, CAST(0 AS sys.BIT) as is_schema_published
, CAST(c.confrelid AS INT) AS referenced_object_id
, CAST(c.conindid AS INT) AS key_index_id
, CAST(0 AS sys.BIT) AS is_disabled
, CAST(0 AS sys.BIT) AS is_not_for_replication
, CAST(0 AS sys.BIT) AS is_not_trusted
, CAST(
    (CASE c.confdeltype
    WHEN 'a' THEN 0
    WHEN 'r' THEN 0
    WHEN 'c' THEN 1
    WHEN 'n' THEN 2
    WHEN 'd' THEN 3
    END) 
    AS sys.TINYINT) AS delete_referential_action
, CAST(
    (CASE c.confdeltype
    WHEN 'a' THEN 'NO_ACTION'
    WHEN 'r' THEN 'NO_ACTION'
    WHEN 'c' THEN 'CASCADE'
    WHEN 'n' THEN 'SET_NULL'
    WHEN 'd' THEN 'SET_DEFAULT'
    END) 
    AS sys.NVARCHAR(60)) AS delete_referential_action_desc
, CAST(
    (CASE c.confupdtype
    WHEN 'a' THEN 0
    WHEN 'r' THEN 0
    WHEN 'c' THEN 1
    WHEN 'n' THEN 2
    WHEN 'd' THEN 3
    END)
    AS sys.TINYINT) AS update_referential_action
, CAST(
    (CASE c.confupdtype
    WHEN 'a' THEN 'NO_ACTION'
    WHEN 'r' THEN 'NO_ACTION'
    WHEN 'c' THEN 'CASCADE'
    WHEN 'n' THEN 'SET_NULL'
    WHEN 'd' THEN 'SET_DEFAULT'
    END)
    AS sys.NVARCHAR(60)) update_referential_action_desc
, CAST(1 AS sys.BIT) AS is_system_named
FROM pg_constraint c
INNER JOIN sys.schemas sch ON sch.schema_id = c.connamespace
WHERE has_schema_privilege(sch.schema_id, 'USAGE')
AND c.contype = 'f';
GRANT SELECT ON sys.foreign_keys TO PUBLIC;

ALTER VIEW sys.key_constraints RENAME TO key_constraints_deprecated_3_5_0;

CREATE OR replace view sys.key_constraints AS
SELECT
    CAST(c.conname AS SYSNAME) AS name
  , CAST(c.oid AS INT) AS object_id
  , CAST(0 AS INT) AS principal_id
  , CAST(sch.schema_id AS INT) AS schema_id
  , CAST(c.conrelid AS INT) AS parent_object_id
  , CAST(
    (CASE contype
      WHEN 'p' THEN CAST('PK' as sys.bpchar(2))
      WHEN 'u' THEN CAST('UQ' as sys.bpchar(2))
    END) 
    AS sys.bpchar(2)) AS type
  , CAST(
    (CASE contype
      WHEN 'p' THEN 'PRIMARY_KEY_CONSTRAINT'
      WHEN 'u' THEN 'UNIQUE_CONSTRAINT'
    END)
    AS NVARCHAR(60)) AS type_desc
  , CAST(NULL AS DATETIME) AS create_date
  , CAST(NULL AS DATETIME) AS modify_date
  , CAST(c.conindid AS INT) AS unique_index_id
  , CAST(0 AS sys.BIT) AS is_ms_shipped
  , CAST(0 AS sys.BIT) AS is_published
  , CAST(0 AS sys.BIT) AS is_schema_published
  , CAST(1 as sys.BIT) as is_system_named
FROM pg_constraint c
INNER JOIN sys.schemas sch ON sch.schema_id = c.connamespace
WHERE has_schema_privilege(sch.schema_id, 'USAGE')
AND c.contype IN ('p', 'u');
GRANT SELECT ON sys.key_constraints TO PUBLIC;

ALTER VIEW sys.views RENAME TO views_deprecated_3_5_0;

create or replace view sys.views as 
select 
  CAST(t.relname as sys.sysname) as name
  , t.oid::int as object_id
  , null::integer as principal_id
  , sch.schema_id::int as schema_id
  , 0 as parent_object_id
  , 'V'::sys.bpchar(2) as type
  , 'VIEW'::sys.nvarchar(60) as type_desc
  , vd.create_date::sys.datetime as create_date
  , vd.create_date::sys.datetime as modify_date
  , CAST(0 as sys.BIT) as is_ms_shipped 
  , CAST(0 as sys.BIT) as is_published 
  , CAST(0 as sys.BIT) as is_schema_published 
  , CAST(0 as sys.BIT) as with_check_option 
  , CAST(0 as sys.BIT) as is_date_correlation_view 
  , CAST(0 as sys.BIT) as is_tracked_by_cdc
from pg_class t inner join sys.schemas sch on (t.relnamespace = sch.schema_id)
left join sys.shipped_objects_not_in_sys nis on (nis.name = t.relname and nis.schemaid = sch.schema_id and nis.type = 'V')
left outer join sys.babelfish_view_def vd on t.relname::sys.sysname = vd.object_name and sch.name = vd.schema_name and vd.dbid = sys.db_id() 
where t.relkind = 'v'
and nis.name is null
and has_schema_privilege(sch.schema_id, 'USAGE')
and has_table_privilege(t.oid, 'SELECT,INSERT,UPDATE,DELETE,TRUNCATE,TRIGGER');
GRANT SELECT ON sys.views TO PUBLIC;

ALTER VIEW sys.tables RENAME TO tables_deprecated_3_5_0;

create or replace view sys.tables as
select
  CAST(t.relname as sys._ci_sysname) as name
  , CAST(t.oid as int) as object_id
  , CAST(NULL as int) as principal_id
  , CAST(t.relnamespace  as int) as schema_id
  , 0 as parent_object_id
  , CAST('U' as sys.bpchar(2)) as type
  , CAST('USER_TABLE' as sys.nvarchar(60)) as type_desc
  , CAST((select string_agg(
                  case
                  when option like 'bbf_rel_create_date=%%' then substring(option, 21)
                  else NULL
                  end, ',')
          from unnest(t.reloptions) as option)
        as sys.datetime) as create_date
  , CAST((select string_agg(
                  case
                  when option like 'bbf_rel_create_date=%%' then substring(option, 21)
                  else NULL
                  end, ',')
          from unnest(t.reloptions) as option)
        as sys.datetime) as modify_date
  , CAST(0 as sys.bit) as is_ms_shipped
  , CAST(0 as sys.bit) as is_published
  , CAST(0 as sys.bit) as is_schema_published
  , case reltoastrelid when 0 then 0 else 1 end as lob_data_space_id
  , CAST(NULL as int) as filestream_data_space_id
  , CAST(relnatts as int) as max_column_id_used
  , CAST(0 as sys.bit) as lock_on_bulk_load
  , CAST(1 as sys.bit) as uses_ansi_nulls
  , CAST(0 as sys.bit) as is_replicated
  , CAST(0 as sys.bit) as has_replication_filter
  , CAST(0 as sys.bit) as is_merge_published
  , CAST(0 as sys.bit) as is_sync_tran_subscribed
  , CAST(0 as sys.bit) as has_unchecked_assembly_data
  , 0 as text_in_row_limit
  , CAST(0 as sys.bit) as large_value_types_out_of_row
  , CAST(0 as sys.bit) as is_tracked_by_cdc
  , CAST(0 as sys.tinyint) as lock_escalation
  , CAST('TABLE' as sys.nvarchar(60)) as lock_escalation_desc
  , CAST(0 as sys.bit) as is_filetable
  , CAST(0 as sys.tinyint) as durability
  , CAST('SCHEMA_AND_DATA' as sys.nvarchar(60)) as durability_desc
  , CAST(0 as sys.bit) is_memory_optimized
  , case relpersistence when 't' then CAST(2 as sys.tinyint) else CAST(0 as sys.tinyint) end as temporal_type
  , case relpersistence when 't' then CAST('SYSTEM_VERSIONED_TEMPORAL_TABLE' as sys.nvarchar(60)) else CAST('NON_TEMPORAL_TABLE' as sys.nvarchar(60)) end as temporal_type_desc
  , CAST(null as integer) as history_table_id
  , CAST(0 as sys.bit) as is_remote_data_archive_enabled
  , CAST(0 as sys.bit) as is_external
from pg_class t
inner join sys.schemas sch on sch.schema_id = t.relnamespace
left join sys.table_types_internal tt on t.oid = tt.typrelid
where tt.typrelid is null
and t.relkind = 'r'
and has_schema_privilege(t.relnamespace, 'USAGE')
and has_table_privilege(t.oid, 'SELECT,INSERT,UPDATE,DELETE,TRUNCATE,TRIGGER');
GRANT SELECT ON sys.tables TO PUBLIC;

ALTER VIEW sys.default_constraints RENAME TO default_constraints_deprecated_3_5_0;

create or replace view sys.default_constraints
AS
select CAST(('DF_' || tab.name || '_' || d.oid) as sys.sysname) as name
  , CAST(d.oid as int) as object_id
  , CAST(null as int) as principal_id
  , CAST(tab.schema_id as int) as schema_id
  , CAST(d.adrelid as int) as parent_object_id
  , CAST('D' as sys.bpchar(2)) as type
  , CAST('DEFAULT_CONSTRAINT' as sys.nvarchar(60)) AS type_desc
  , CAST(null as sys.datetime) as create_date
  , CAST(null as sys.datetime) as modified_date
  , CAST(0 as sys.bit) as is_ms_shipped
  , CAST(0 as sys.bit) as is_published
  , CAST(0 as sys.bit) as is_schema_published
  , CAST(d.adnum as int) as parent_column_id
  , CAST(tsql_get_expr(d.adbin, d.adrelid) as sys.nvarchar(4000)) as definition
  , CAST(1 as sys.bit) as is_system_named
from pg_catalog.pg_attrdef as d
inner join pg_attribute a on a.attrelid = d.adrelid and d.adnum = a.attnum
inner join sys.tables tab on d.adrelid = tab.object_id
WHERE a.atthasdef = 't' and a.attgenerated = ''
AND has_schema_privilege(tab.schema_id, 'USAGE')
AND has_column_privilege(a.attrelid, a.attname, 'SELECT,INSERT,UPDATE,REFERENCES');
GRANT SELECT ON sys.default_constraints TO PUBLIC;

ALTER VIEW sys.check_constraints RENAME TO check_constraints_deprecated_3_5_0;

CREATE or replace VIEW sys.check_constraints AS
SELECT CAST(c.conname as sys.sysname) as name
  , CAST(oid as integer) as object_id
  , CAST(NULL as integer) as principal_id 
  , CAST(c.connamespace as integer) as schema_id
  , CAST(conrelid as integer) as parent_object_id
  , CAST('C' as sys.bpchar(2)) as type
  , CAST('CHECK_CONSTRAINT' as sys.nvarchar(60)) as type_desc
  , CAST(null as sys.datetime) as create_date
  , CAST(null as sys.datetime) as modify_date
  , CAST(0 as sys.bit) as is_ms_shipped
  , CAST(0 as sys.bit) as is_published
  , CAST(0 as sys.bit) as is_schema_published
  , CAST(0 as sys.bit) as is_disabled
  , CAST(0 as sys.bit) as is_not_for_replication
  , CAST(0 as sys.bit) as is_not_trusted
  , CAST(c.conkey[1] as integer) AS parent_column_id
  , CAST(tsql_get_constraintdef(c.oid) as sys.nvarchar(4000)) AS definition
  , CAST(1 as sys.bit) as uses_database_collation
  , CAST(0 as sys.bit) as is_system_named
FROM pg_catalog.pg_constraint as c
INNER JOIN sys.schemas s on c.connamespace = s.schema_id
WHERE has_schema_privilege(s.schema_id, 'USAGE')
AND c.contype = 'c' and c.conrelid != 0;
GRANT SELECT ON sys.check_constraints TO PUBLIC;

ALTER VIEW sys.types RENAME TO types_deprecated_3_5_0;

create or replace view sys.types As
-- For System types
select
  CAST(tsql_type_name as sys.sysname) as name
  , cast(t.oid as int) as system_type_id
  , cast(t.oid as int) as user_type_id
  , cast(s.oid as int) as schema_id
  , cast(NULL as INT) as principal_id
  , sys.tsql_type_max_length_helper(tsql_type_name, t.typlen, t.typtypmod, true) as max_length
  , sys.tsql_type_precision_helper(tsql_type_name, t.typtypmod) as precision
  , sys.tsql_type_scale_helper(tsql_type_name, t.typtypmod, false) as scale
  , CASE c.collname
    WHEN 'default' THEN default_collation_name
    ELSE  CAST(c.collname as sys.sysname)
    END as collation_name
  , case when typnotnull then cast(0 as sys.bit) else cast(1 as sys.bit) end as is_nullable
  , CAST(0 as sys.bit) as is_user_defined
  , CASE tsql_type_name
    -- CLR UDT have is_assembly_type = 1
    WHEN 'geometry' THEN CAST(1 as sys.bit)
    WHEN 'geography' THEN CAST(1 as sys.bit)
    ELSE  CAST(0 as sys.bit)
    END as is_assembly_type
  , CAST(0 as int) as default_object_id
  , CAST(0 as int) as rule_object_id
  , CAST(0 as sys.bit) as is_table_type
from pg_type t
inner join pg_namespace s on s.oid = t.typnamespace
left join pg_collation c on c.oid = t.typcollation
, sys.translate_pg_type_to_tsql(t.oid) AS tsql_type_name
,cast(current_setting('babelfishpg_tsql.server_collation_name') as sys.sysname) as default_collation_name
where
tsql_type_name IS NOT NULL
and pg_type_is_visible(t.oid)
and (s.nspname = 'pg_catalog' OR s.nspname = 'sys')
union all 
-- For User Defined Types
select cast(t.typname as sys.sysname) as name
  , cast(t.typbasetype as int) as system_type_id
  , cast(t.oid as int) as user_type_id
  , cast(t.typnamespace as int) as schema_id
  , null::integer as principal_id
  , case when tt.typrelid is not null then -1::smallint else sys.tsql_type_max_length_helper(tsql_base_type_name, t.typlen, t.typtypmod) end as max_length
  , case when tt.typrelid is not null then 0::sys.tinyint else sys.tsql_type_precision_helper(tsql_base_type_name, t.typtypmod) end as precision
  , case when tt.typrelid is not null then 0::sys.tinyint else sys.tsql_type_scale_helper(tsql_base_type_name, t.typtypmod, false) end as scale
  , CASE c.collname
    WHEN 'default' THEN default_collation_name
    ELSE  CAST(c.collname as sys.sysname)
    END as collation_name
  , case when tt.typrelid is not null then cast(0 as sys.bit)
         else case when typnotnull then cast(0 as sys.bit) else cast(1 as sys.bit) end
    end
    as is_nullable
  -- CREATE TYPE ... FROM is implemented as CREATE DOMAIN in babel
  , CAST(1 as sys.bit) as is_user_defined
  , CASE tsql_type_name
    -- CLR UDT have is_assembly_type = 1
    WHEN 'geometry' THEN CAST(1 as sys.bit)
    WHEN 'geography' THEN CAST(1 as sys.bit)
    ELSE  CAST(0 as sys.bit)
    END as is_assembly_type
  , CAST(0 as int) as default_object_id
  , CAST(0 as int) as rule_object_id
  , case when tt.typrelid is not null then CAST(1 as sys.bit) else CAST(0 as sys.bit) end as is_table_type
from pg_type t
join sys.schemas sch on t.typnamespace = sch.schema_id
left join pg_collation c on c.oid = t.typcollation
left join sys.table_types_internal tt on t.typrelid = tt.typrelid
, sys.translate_pg_type_to_tsql(t.oid) AS tsql_type_name
, sys.translate_pg_type_to_tsql(t.typbasetype) AS tsql_base_type_name
, cast(current_setting('babelfishpg_tsql.server_collation_name') as sys.sysname) as default_collation_name
-- we want to show details of user defined datatypes created under babelfish database
where 
 tsql_type_name IS NULL
and
  (
    -- show all user defined datatypes created under babelfish database except table types
    t.typtype = 'd'
    or
    -- only for table types
    tt.typrelid is not null  
  );
GRANT SELECT ON sys.types TO PUBLIC;

CREATE OR REPLACE VIEW sys.sp_special_columns_view AS
SELECT
CAST(1 AS SMALLINT) AS SCOPE,
CAST(coalesce (split_part(a.attoptions[1] COLLATE "C", '=', 2) ,a.attname) AS sys.sysname) AS COLUMN_NAME, -- get original column name if exists
CAST(t6.data_type AS SMALLINT) AS DATA_TYPE,

CASE -- cases for when they are of type identity. 
	WHEN  a.attidentity <> ''::"char" AND (t1.name = 'decimal' OR t1.name = 'numeric')
	THEN CAST(CONCAT(t1.name, '() identity') AS sys.sysname)
	WHEN  a.attidentity <> ''::"char" AND (t1.name != 'decimal' AND t1.name != 'numeric')
	THEN CAST(CONCAT(t1.name, ' identity') AS sys.sysname)
	ELSE CAST(t1.name AS sys.sysname)
END AS TYPE_NAME,

CAST(sys.sp_special_columns_precision_helper(COALESCE(tsql_type_name, tsql_base_type_name), c1.precision, c1.max_length, t6."PRECISION") AS INT) AS PRECISION,
CAST(sys.sp_special_columns_length_helper(coalesce(tsql_type_name, tsql_base_type_name), c1.precision, c1.max_length, t6."PRECISION") AS INT) AS LENGTH,
CAST(sys.sp_special_columns_scale_helper(coalesce(tsql_type_name, tsql_base_type_name), c1.scale) AS SMALLINT) AS SCALE,
CAST(1 AS smallint) AS PSEUDO_COLUMN,
CASE
	WHEN a.attnotnull
	THEN CAST(0 AS INT)
	ELSE CAST(1 AS INT) END
AS IS_NULLABLE,
CAST(nsp_ext.dbname AS sys.sysname) AS TABLE_QUALIFIER,
CAST(s1.name AS sys.sysname) AS TABLE_OWNER,
CAST(C.relname AS sys.sysname) AS TABLE_NAME,

CASE 
	WHEN X.indisprimary
	THEN CAST('p' AS sys.sysname)
	ELSE CAST('u' AS sys.sysname) -- if it is a unique index, then we should cast it as 'u' for filtering purposes
END AS CONSTRAINT_TYPE,
CAST(I.relname AS sys.sysname) CONSTRAINT_NAME,
CAST(X.indexrelid AS int) AS INDEX_ID

FROM( pg_index X
JOIN pg_class C ON X.indrelid = C.oid
JOIN pg_class I ON I.oid = X.indexrelid
CROSS JOIN LATERAL unnest(X.indkey) AS ak(k)
        LEFT JOIN pg_attribute a
                       ON (a.attrelid = X.indrelid AND a.attnum = ak.k)
)
LEFT JOIN sys.pg_namespace_ext nsp_ext ON C.relnamespace = nsp_ext.oid
LEFT JOIN sys.schemas s1 ON s1.schema_id = C.relnamespace
LEFT JOIN sys.columns c1 ON c1.object_id = X.indrelid AND cast(a.attname AS sys.sysname) = c1.name COLLATE sys.database_default
LEFT JOIN pg_catalog.pg_type AS T ON T.oid = c1.system_type_id
LEFT JOIN sys.types AS t1 ON a.atttypid = t1.user_type_id
LEFT JOIN sys.sp_datatype_info_helper(2::smallint, false) AS t6 ON T.typname = t6.pg_type_name OR T.typname = t6.type_name --need in order to get accurate DATA_TYPE value
, sys.translate_pg_type_to_tsql(t1.user_type_id) AS tsql_type_name
, sys.translate_pg_type_to_tsql(t1.system_type_id) AS tsql_base_type_name
WHERE has_schema_privilege(s1.schema_id, 'USAGE')
AND X.indislive ;

GRANT SELECT ON sys.sp_special_columns_view TO PUBLIC;  

CREATE OR REPLACE VIEW sys.assembly_types
AS
SELECT
   t.name AS name,
   -- 'system_type_id' is specified as type INT here, and not TINYINT per SQL Server documentation.
   -- This is because the IDs of generated SQL Server system type values generated by B
   -- Babelfish installation will exceed the size of TINYINT.
   CAST(t.system_type_id as int) AS system_type_id,
   CAST(t.user_type_id as int) AS user_type_id,
   CAST(t.schema_id as int) AS schema_id,
   CAST(t.principal_id as int) AS principal_id,
   CAST(t.max_length as smallint) AS max_length,
   CAST(t.precision as sys.tinyint) AS precision,
   CAST(t.scale as sys.tinyint) AS scale,
   t.collation_name AS collation_name,
   CAST(t.is_nullable as sys.bit) AS is_nullable,
   CAST(t.is_user_defined as sys.bit) AS is_user_defined,
   CAST(t.is_assembly_type as sys.bit) AS is_assembly_type,
   CAST(t.default_object_id as int) AS default_object_id,
   CAST(t.rule_object_id as int) AS rule_object_id,
   CAST(NULL as int) AS assembly_id,
   CAST(NULL as sys.sysname) AS assembly_class,
   CAST(NULL as sys.bit) AS is_binary_ordered,
   CAST(NULL as sys.bit) AS is_fixed_length,
   CAST(NULL as sys.nvarchar(40)) AS prog_id,
   CAST(NULL as sys.nvarchar(4000)) AS assembly_qualified_name,
   CAST(t.is_table_type as sys.bit) AS is_table_type
FROM sys.types t
WHERE t.is_assembly_type = 1;
GRANT SELECT ON sys.assembly_types TO PUBLIC;

ALTER VIEW sys.systypes RENAME TO systypes_deprecated_3_5_0;

CREATE OR REPLACE VIEW sys.systypes AS
SELECT name
  , CAST(system_type_id as int) as xtype
  , CAST((case when is_nullable = 1 then 0 else 1 end) as sys.tinyint) as status
  , CAST((case when user_type_id < 32767 then user_type_id::int else null end) as smallint) as xusertype
  , max_length as length
  , CAST(precision as sys.tinyint) as xprec
  , CAST(scale as sys.tinyint) as xscale
  , CAST(default_object_id as int) as tdefault
  , CAST(rule_object_id as int) as domain
  , CAST((case when schema_id < 32767 then schema_id::int else null end) as smallint) as uid
  , CAST(0 as smallint) as reserved
  , CAST(sys.CollationProperty(collation_name, 'CollationId') as int) as collationid
  , CAST((case when user_type_id < 32767 then user_type_id::int else null end) as smallint) as usertype
  , CAST((case when (coalesce(sys.translate_pg_type_to_tsql(system_type_id), sys.translate_pg_type_to_tsql(user_type_id)) 
            in ('nvarchar', 'varchar', 'sysname', 'varbinary')) then 1 
          else 0 end) as sys.bit) as variable
  , CAST(is_nullable as sys.bit) as allownulls
  , CAST(system_type_id as int) as type
  , CAST(null as sys.varchar(255)) as printfmt
  , (case when precision <> 0::sys.tinyint then precision::smallint
      else sys.systypes_precision_helper(sys.translate_pg_type_to_tsql(system_type_id), max_length) end) as prec
  , CAST(scale as sys.tinyint) as scale
  , collation_name as collation
FROM sys.types;
GRANT SELECT ON sys.systypes TO PUBLIC;

CREATE OR REPLACE PROCEDURE sys.sp_babelfish_autoformat(
	IN "@tab"        sys.VARCHAR(257) DEFAULT NULL,
	IN "@orderby"    sys.VARCHAR(1000) DEFAULT '',
	IN "@printrc"    sys.bit DEFAULT 1,
	IN "@hiddencols" sys.VARCHAR(1000) DEFAULT NULL)
LANGUAGE 'pltsql'
AS $$
BEGIN
	SET NOCOUNT ON
	DECLARE @rc INT
	DECLARE @id INT
	DECLARE @objtype sys.VARCHAR(2)	
	DECLARE @msg sys.VARCHAR(200)	
	
	IF @tab IS NULL
	BEGIN
		RAISERROR('Must specify table name', 16, 1)
		RETURN		
	END
	
	IF TRIM(@tab) = ''
	BEGIN
		RAISERROR('Must specify table name', 16, 1)
		RETURN		
	END	
	
	-- Since we cannot find #tmp tables in the Babelfish catalogs, we cannot check 
	-- their existence other than by trying to select from them
	-- Function sys.babelfish_get_enr_list() could be used to determine if a #tmp table
	-- exists but the columns and datatypes can still not be retrieved, it would be of 
	-- little use here. 
	-- NB: not handling uncommon but valid T-SQL syntax '<schemaname>.#tmp' for #tmp tables
	IF sys.SUBSTRING(@tab,1,1) <> '#'
	BEGIN
		SET @id = sys.OBJECT_ID(@tab)
		IF @id IS NULL
		BEGIN
			IF sys.SUBSTRING(UPPER(@tab),1,4) = 'DBO.'
			BEGIN
				SET @id = sys.OBJECT_ID('SYS.' + sys.SUBSTRING(@tab,5))
			END
			IF @id IS NULL
			BEGIN		
				SET @msg = 'Table or view '''+@tab+''' not found'
				RAISERROR(@msg, 16, 1)
				RETURN		
			END
		END
	END
	
	SELECT @objtype = type COLLATE DATABASE_DEFAULT FROM sys.sysobjects WHERE id = @id 
	IF @objtype NOT IN ('U', 'S', 'V') 
	BEGIN
		SET @msg = ''''+@tab+''' is not a table or view'
		RAISERROR(@msg, 16, 1)
		RETURN		
	END
	
	-- check for 'ORDER BY', if specified
	SET @orderby = TRIM(@orderby)
	IF @orderby <> ''
	BEGIN
		IF UPPER(@orderby) NOT LIKE 'ORDER BY%'
		BEGIN
			RAISERROR('@orderby parameter must start with ''ORDER BY''', 16, 1)
			RETURN
		END
	END
	
	-- columns to hide in final client output
	-- assuming delimited column names do not contain spaces or commas inside the name
	-- remove any spaces around the commas:
	WHILE (sys.CHARINDEX(' ,', @hiddencols) > 0) or (sys.CHARINDEX(', ', @hiddencols) > 0)
	BEGIN
		SET @hiddencols = sys.REPLACE(@hiddencols, ' ,', ',')
		SET @hiddencols = sys.REPLACE(@hiddencols, ', ', ',')
	END
	IF sys.LEN(@hiddencols) IS NOT NULL SET @hiddencols = ',' + @hiddencols + ','
	SET @hiddencols = UPPER(@hiddencols)	

	-- Need to use a guaranteed-uniquely named table as intermediate step since we cannot 
	-- access the metadata in case a #tmp table is passed as argument
	-- But when we copy the #tmp table into another table, we get all the attributes and metadata
	DECLARE @tmptab sys.VARCHAR(63) = 'sp_babelfish_autoformat' + sys.REPLACE(NEWID(), '-', '')
	DECLARE @tmptab2 sys.VARCHAR(63) = 'sp_babelfish_autoformat' + sys.REPLACE(NEWID(), '-', '')
	DECLARE @cmd sys.VARCHAR(1000) = 'SELECT * INTO ' + @tmptab + ' FROM ' + @tab
	
	BEGIN TRY
		-- create the first work table
		EXECUTE(@cmd)

		-- Get the columns
		SELECT 
		   c.name AS colname, c.colid AS colid, t.name AS basetype, 0 AS maxlen
		INTO #sp_bbf_autoformat
		FROM sys.syscolumns c left join sys.systypes t 
		ON c.xusertype = t.xusertype		
		WHERE c.id = sys.OBJECT_ID(@tmptab)
		ORDER BY c.colid

		-- Get max length for each column based on the data
		DECLARE @colname sys.VARCHAR(63), @basetype sys.VARCHAR(63), @maxlen int
		DECLARE c CURSOR FOR SELECT colname, basetype, maxlen FROM #sp_bbf_autoformat ORDER BY colid
		OPEN c
		WHILE 1=1
		BEGIN
			FETCH c INTO @colname, @basetype, @maxlen
			IF @@fetch_status <> 0 BREAK
			SET @cmd = 'DECLARE @i INT SELECT @i=ISNULL(MAX(sys.LEN(CAST([' + @colname + '] AS sys.VARCHAR(500)))),4) FROM ' + @tmptab + ' UPDATE #sp_bbf_autoformat SET maxlen = @i WHERE colname = ''' + @colname + ''''
			EXECUTE(@cmd)
		END
		CLOSE c
		DEALLOCATE c

		-- Generate the final SELECT
		DECLARE @selectlist sys.VARCHAR(8000) = ''
		DECLARE @collist sys.VARCHAR(8000) = ''
		DECLARE @fmtstart sys.VARCHAR(30) = ''
		DECLARE @fmtend sys.VARCHAR(30) = ''
		OPEN c
		WHILE 1=1
		BEGIN
			FETCH c INTO @colname, @basetype, @maxlen
			IF @@fetch_status <> 0 BREAK
			IF sys.LEN(@colname) > @maxlen SET @maxlen = sys.LEN(@colname)
			IF @maxlen <= 0 SET @maxlen = 1
			
			IF (sys.CHARINDEX(',' + UPPER(@colname) + ',', @hiddencols) > 0) OR (sys.CHARINDEX(',[' + UPPER(@colname) + '],', @hiddencols) > 0) 
			BEGIN
				SET @selectlist += ' [' + @colname + '],'			
			END
			ELSE 
			BEGIN
				SET @fmtstart = ''
				SET @fmtend = ''
				IF @basetype IN ('tinyint', 'smallint', 'int', 'bigint', 'decimal', 'numeric', 'real', 'float') 
				BEGIN
					SET @fmtstart = 'CAST(right(space('+CAST(@maxlen AS sys.VARCHAR)+')+'
					SET @fmtend = ','+CAST(@maxlen AS sys.VARCHAR)+') AS sys.VARCHAR(' + CAST(@maxlen AS sys.VARCHAR) + '))'
				END

				SET @selectlist += ' '+@fmtstart+'CAST([' + @colname + '] AS sys.VARCHAR(' + CAST(@maxlen AS sys.VARCHAR) + '))'+@fmtend+' AS [' + @colname + '],'
				SET @collist += '['+@colname + '],'
			END
		END
		CLOSE c
		DEALLOCATE c

		-- Remove redundant commas
		SET @collist = sys.SUBSTRING(@collist, 1, sys.LEN(@collist)-1)
		SET @selectlist = sys.SUBSTRING(@selectlist, 1, sys.LEN(@selectlist)-1)	
		SET @selectlist = 'SELECT ' + @selectlist + ' INTO ' + @tmptab2 + ' FROM ' + @tmptab + ' ' + @orderby
		
		-- create the second work table
		EXECUTE(@selectlist)
		
		-- perform the final SELECT to generate the result set for the client
		EXECUTE('SELECT ' + @collist + ' FROM ' + @tmptab2)
			
		-- PRINT rowcount if desired
		SET @rc = @@rowcount
		IF @printrc = 1
		BEGIN
			PRINT '   '
			SET @cmd = '(' + CAST(@rc AS sys.VARCHAR) + ' rows affected)'
			PRINT @cmd
		END
		
		-- Cleanup: these work tables are permanent tables after all
		EXECUTE('DROP TABLE IF EXISTS ' + @tmptab)
		EXECUTE('DROP TABLE IF EXISTS ' + @tmptab2)	
	END TRY	
	BEGIN CATCH
		-- Cleanup in case of an unexpected error
		EXECUTE('DROP TABLE IF EXISTS ' + @tmptab)
		EXECUTE('DROP TABLE IF EXISTS ' + @tmptab2)		
	END CATCH

	RETURN
END
$$;
GRANT EXECUTE ON PROCEDURE sys.sp_babelfish_autoformat(IN sys.VARCHAR(257), IN sys.VARCHAR(1000), sys.bit, sys.VARCHAR(1000)) TO PUBLIC;

ALTER VIEW sys.table_types RENAME TO table_types_deprecated_3_5_0;

create or replace view sys.table_types as
select st.*
  , pt.typrelid::int as type_table_object_id
  , 0::sys.bit as is_memory_optimized -- return 0 until we support in-memory tables
from sys.types st
inner join pg_catalog.pg_type pt on st.user_type_id = pt.oid
where is_table_type = 1;
GRANT SELECT ON sys.table_types TO PUBLIC;

--  sys.all_objects and sys.objects
create or replace view sys.all_objects as
select 
    name collate sys.database_default
  , cast (object_id as integer) 
  , cast ( principal_id as integer)
  , cast (schema_id as integer)
  , cast (parent_object_id as integer)
  , type collate sys.database_default
  , cast (type_desc as sys.nvarchar(60))
  , cast (create_date as sys.datetime)
  , cast (modify_date as sys.datetime)
  , is_ms_shipped
  , cast (is_published as sys.bit)
  , cast (is_schema_published as sys.bit)
from
(
-- Currently for pg_class, pg_proc UNIONs, we separated user defined objects and system objects because the 
-- optimiser will be able to make a better estimation of number of rows(in case the query contains a filter on 
-- is_ms_shipped column) and in turn chooses a better query plan. 

-- details of system tables
select
    t.relname::sys.sysname as name
  , t.oid as object_id
  , null::integer as principal_id
  , s.oid as schema_id
  , 0 as parent_object_id
  , 'U'::char(2) as type
  , 'USER_TABLE' as type_desc
  , null::timestamp as create_date
  , null::timestamp as modify_date
  , 1::sys.bit as is_ms_shipped
  , 0 as is_published
  , 0 as is_schema_published
from pg_class t inner join pg_namespace s on s.oid = t.relnamespace
left join sys.table_types_internal tt on t.oid = tt.typrelid
left join sys.babelfish_namespace_ext ext on (s.nspname = ext.nspname and ext.dbid = sys.db_id())
left join sys.shipped_objects_not_in_sys nis on nis.name = t.relname and nis.schemaid = s.oid and nis.type = 'U'
where t.relpersistence in ('p', 'u', 't')
and t.relkind = 'r'
and (s.nspname = 'sys' or (nis.name is not null and ext.nspname is not null))
and tt.typrelid is null
and has_schema_privilege(s.oid, 'USAGE')
and has_table_privilege(t.oid, 'SELECT,INSERT,UPDATE,DELETE,TRUNCATE,TRIGGER')
 
union all
-- details of user defined tables
select
    t.relname::sys.sysname as name
  , t.oid as object_id
  , null::integer as principal_id
  , s.oid as schema_id
  , 0 as parent_object_id
  , 'U'::char(2) as type
  , 'USER_TABLE' as type_desc
  , null::timestamp as create_date
  , null::timestamp as modify_date
  , 0::sys.bit as is_ms_shipped
  , 0 as is_published
  , 0 as is_schema_published
from pg_class t inner join pg_namespace s on s.oid = t.relnamespace
left join sys.table_types_internal tt on t.oid = tt.typrelid
left join sys.babelfish_namespace_ext ext on (s.nspname = ext.nspname and ext.dbid = sys.db_id())
left join sys.shipped_objects_not_in_sys nis on nis.name = t.relname and nis.schemaid = s.oid and nis.type = 'U'
where t.relpersistence in ('p', 'u', 't')
and t.relkind = 'r'
and s.nspname <> 'sys' and nis.name is null
and ext.nspname is not null
and tt.typrelid is null
and has_schema_privilege(s.oid, 'USAGE')
and has_table_privilege(t.oid, 'SELECT,INSERT,UPDATE,DELETE,TRUNCATE,TRIGGER')
 
union all
-- details of system views
select
    t.relname::sys.sysname as name
  , t.oid as object_id
  , null::integer as principal_id
  , s.oid as schema_id
  , 0 as parent_object_id
  , 'V'::char(2) as type
  , 'VIEW'::varchar(60) as type_desc
  , null::timestamp as create_date
  , null::timestamp as modify_date
  , 1::sys.bit as is_ms_shipped
  , 0 as is_published
  , 0 as is_schema_published
from pg_class t inner join pg_namespace s on s.oid = t.relnamespace
left join sys.babelfish_namespace_ext ext on (s.nspname = ext.nspname and ext.dbid = sys.db_id())
left join sys.shipped_objects_not_in_sys nis on nis.name = t.relname and nis.schemaid = s.oid and nis.type = 'V'
where t.relkind = 'v'
and (s.nspname = 'sys' or (nis.name is not null and ext.nspname is not null))
and has_schema_privilege(s.oid, 'USAGE')
and has_table_privilege(t.oid, 'SELECT,INSERT,UPDATE,DELETE,TRUNCATE,TRIGGER')
union all
-- Details of user defined views
select
    t.relname::sys.sysname as name
  , t.oid as object_id
  , null::integer as principal_id
  , s.oid as schema_id
  , 0 as parent_object_id
  , 'V'::char(2) as type
  , 'VIEW'::varchar(60) as type_desc
  , null::timestamp as create_date
  , null::timestamp as modify_date
  , 0::sys.bit as is_ms_shipped
  , 0 as is_published
  , 0 as is_schema_published
from pg_class t inner join pg_namespace s on s.oid = t.relnamespace
left join sys.babelfish_namespace_ext ext on (s.nspname = ext.nspname and ext.dbid = sys.db_id())
left join sys.shipped_objects_not_in_sys nis on nis.name = t.relname and nis.schemaid = s.oid and nis.type = 'V'
where t.relkind = 'v'
and s.nspname <> 'sys' and nis.name is null
and ext.nspname is not null
and has_schema_privilege(s.oid, 'USAGE')
and has_table_privilege(t.oid, 'SELECT,INSERT,UPDATE,DELETE,TRUNCATE,TRIGGER')
union all
-- details of user defined and system foreign key constraints
select
    c.conname::sys.sysname as name
  , c.oid as object_id
  , null::integer as principal_id
  , s.oid as schema_id
  , c.conrelid as parent_object_id
  , 'F'::char(2) as type
  , 'FOREIGN_KEY_CONSTRAINT'
  , null::timestamp as create_date
  , null::timestamp as modify_date
  , CAST (case when (s.nspname = 'sys' or nis.name is not null) then 1
         else 0 end as sys.bit ) as is_ms_shipped
  , 0 as is_published
  , 0 as is_schema_published
from pg_constraint c
inner join pg_namespace s on s.oid = c.connamespace
left join sys.babelfish_namespace_ext ext on (s.nspname = ext.nspname and ext.dbid = sys.db_id())
left join sys.shipped_objects_not_in_sys nis on nis.name = c.conname and nis.schemaid = s.oid and nis.type = 'F'
where has_schema_privilege(s.oid, 'USAGE')
and c.contype = 'f'
and (s.nspname = 'sys' or ext.nspname is not null)
union all
-- details of user defined and system primary key constraints
select
    c.conname::sys.sysname as name
  , c.oid as object_id
  , null::integer as principal_id
  , s.oid as schema_id
  , c.conrelid as parent_object_id
  , 'PK'::char(2) as type
  , 'PRIMARY_KEY_CONSTRAINT' as type_desc
  , null::timestamp as create_date
  , null::timestamp as modify_date
  , CAST (case when (s.nspname = 'sys' or nis.name is not null) then 1
         else 0 end as sys.bit ) as is_ms_shipped
  , 0 as is_published
  , 0 as is_schema_published
from pg_constraint c
inner join pg_namespace s on s.oid = c.connamespace
left join sys.babelfish_namespace_ext ext on (s.nspname = ext.nspname and ext.dbid = sys.db_id())
left join sys.shipped_objects_not_in_sys nis on nis.name = c.conname and nis.schemaid = s.oid and nis.type = 'PK'
where has_schema_privilege(s.oid, 'USAGE')
and c.contype = 'p'
and (s.nspname = 'sys' or ext.nspname is not null)
union all
-- details of system defined procedures
select
    p.proname::sys.sysname as name 
  , p.oid as object_id
  , null::integer as principal_id
  , s.oid as schema_id
  , cast (case when tr.tgrelid is not null 
  		       then tr.tgrelid 
  		       else 0 end as int) 
    as parent_object_id
  , case p.prokind
      when 'p' then 'P'::char(2)
      when 'a' then 'AF'::char(2)
      else
        case 
          when t.typname = 'trigger'
            then 'TR'::char(2)
          when p.proretset then
            case 
              when t.typtype = 'c'
                then 'TF'::char(2)
              else 'IF'::char(2)
            end
          else 'FN'::char(2)
        end
    end as type
  , case p.prokind
      when 'p' then 'SQL_STORED_PROCEDURE'::varchar(60)
      when 'a' then 'AGGREGATE_FUNCTION'::varchar(60)
      else
        case 
          when t.typname = 'trigger'
            then 'SQL_TRIGGER'::varchar(60)
          when p.proretset then
            case 
              when t.typtype = 'c'
                then 'SQL_TABLE_VALUED_FUNCTION'::varchar(60)
              else 'SQL_INLINE_TABLE_VALUED_FUNCTION'::varchar(60)
            end
          else 'SQL_SCALAR_FUNCTION'::varchar(60)
        end
    end as type_desc
  , null::timestamp as create_date
  , null::timestamp as modify_date
  , 1::sys.bit as is_ms_shipped
  , 0 as is_published
  , 0 as is_schema_published
from pg_proc p
inner join pg_namespace s on s.oid = p.pronamespace
inner join pg_catalog.pg_type t on t.oid = p.prorettype
left join pg_trigger tr on tr.tgfoid = p.oid
left join sys.babelfish_namespace_ext ext on (s.nspname = ext.nspname and ext.dbid = sys.db_id())
left join sys.shipped_objects_not_in_sys nis on nis.name = p.proname and nis.schemaid = s.oid 
and nis.type = (case p.prokind
      when 'p' then 'P'::char(2)
      when 'a' then 'AF'::char(2)
      else
        case 
          when t.typname = 'trigger'
            then 'TR'::char(2)
          when p.proretset then
            case 
              when t.typtype = 'c'
                then 'TF'::char(2)
              else 'IF'::char(2)
            end
          else 'FN'::char(2)
        end
    end)
where (s.nspname = 'sys' or (nis.name is not null and ext.nspname is not null))
and has_schema_privilege(s.oid, 'USAGE')
and has_function_privilege(p.oid, 'EXECUTE')
 
union all
-- details of user defined procedures
select
    p.proname::sys.sysname as name 
  , p.oid as object_id
  , null::integer as principal_id
  , s.oid as schema_id
  , cast (case when tr.tgrelid is not null 
  		       then tr.tgrelid 
  		       else 0 end as int) 
    as parent_object_id
  , case p.prokind
      when 'p' then 'P'::char(2)
      when 'a' then 'AF'::char(2)
      else
        case 
          when t.typname = 'trigger'
            then 'TR'::char(2)
          when p.proretset then
            case 
              when t.typtype = 'c'
                then 'TF'::char(2)
              else 'IF'::char(2)
            end
          else 'FN'::char(2)
        end
    end as type
  , case p.prokind
      when 'p' then 'SQL_STORED_PROCEDURE'::varchar(60)
      when 'a' then 'AGGREGATE_FUNCTION'::varchar(60)
      else
        case 
          when t.typname = 'trigger'
            then 'SQL_TRIGGER'::varchar(60)
          when p.proretset then
            case 
              when t.typtype = 'c'
                then 'SQL_TABLE_VALUED_FUNCTION'::varchar(60)
              else 'SQL_INLINE_TABLE_VALUED_FUNCTION'::varchar(60)
            end
          else 'SQL_SCALAR_FUNCTION'::varchar(60)
        end
    end as type_desc
  , null::timestamp as create_date
  , null::timestamp as modify_date
  , 0::sys.bit as is_ms_shipped
  , 0 as is_published
  , 0 as is_schema_published
from pg_proc p
inner join pg_namespace s on s.oid = p.pronamespace
inner join pg_catalog.pg_type t on t.oid = p.prorettype
left join pg_trigger tr on tr.tgfoid = p.oid
left join sys.babelfish_namespace_ext ext on (s.nspname = ext.nspname and ext.dbid = sys.db_id())
left join sys.shipped_objects_not_in_sys nis on nis.name = p.proname and nis.schemaid = s.oid 
and nis.type = (case p.prokind
      when 'p' then 'P'::char(2)
      when 'a' then 'AF'::char(2)
      else
        case 
          when t.typname = 'trigger'
            then 'TR'::char(2)
          when p.proretset then
            case 
              when t.typtype = 'c'
                then 'TF'::char(2)
              else 'IF'::char(2)
            end
          else 'FN'::char(2)
        end
    end)
where s.nspname <> 'sys' and nis.name is null
and ext.nspname is not null
and has_schema_privilege(s.oid, 'USAGE')
and has_function_privilege(p.oid, 'EXECUTE')
 
union all
-- details of all default constraints
select
    ('DF_' || o.relname || '_' || d.oid)::sys.sysname as name
  , d.oid as object_id
  , null::int as principal_id
  , o.relnamespace as schema_id
  , d.adrelid as parent_object_id
  , 'D'::char(2) as type
  , 'DEFAULT_CONSTRAINT'::sys.nvarchar(60) AS type_desc
  , null::timestamp as create_date
  , null::timestamp as modify_date
  , CAST (case when (s.nspname = 'sys' or nis.name is not null) then 1
         else 0 end as sys.bit ) as is_ms_shipped
  , 0 as is_published
  , 0 as is_schema_published
from pg_catalog.pg_attrdef d
inner join pg_attribute a on a.attrelid = d.adrelid and d.adnum = a.attnum
inner join pg_class o on d.adrelid = o.oid
inner join pg_namespace s on s.oid = o.relnamespace
left join sys.babelfish_namespace_ext ext on (s.nspname = ext.nspname and ext.dbid = sys.db_id())
left join sys.shipped_objects_not_in_sys nis on nis.name = ('DF_' || o.relname || '_' || d.oid) and nis.schemaid = s.oid and nis.type = 'D'
where a.atthasdef = 't' and a.attgenerated = ''
and (s.nspname = 'sys' or ext.nspname is not null)
and has_schema_privilege(s.oid, 'USAGE')
and has_column_privilege(a.attrelid, a.attname, 'SELECT,INSERT,UPDATE,REFERENCES')
union all
-- details of all check constraints
select
    c.conname::sys.sysname
  , c.oid::integer as object_id
  , NULL::integer as principal_id 
  , s.oid as schema_id
  , c.conrelid::integer as parent_object_id
  , 'C'::char(2) as type
  , 'CHECK_CONSTRAINT'::sys.nvarchar(60) as type_desc
  , null::sys.datetime as create_date
  , null::sys.datetime as modify_date
  , CAST (case when (s.nspname = 'sys' or nis.name is not null) then 1
         else 0 end as sys.bit ) as is_ms_shipped
  , 0 as is_published
  , 0 as is_schema_published
from pg_catalog.pg_constraint as c
inner join pg_namespace s on s.oid = c.connamespace
left join sys.babelfish_namespace_ext ext on (s.nspname = ext.nspname and ext.dbid = sys.db_id())
left join sys.shipped_objects_not_in_sys nis on nis.name = c.conname and nis.schemaid = s.oid and nis.type = 'C'
where has_schema_privilege(s.oid, 'USAGE')
and c.contype = 'c' and c.conrelid != 0
and (s.nspname = 'sys' or ext.nspname is not null)
union all
-- details of user defined and system defined sequence objects
select
  p.relname::sys.sysname as name
  , p.oid as object_id
  , null::integer as principal_id
  , s.oid as schema_id
  , 0 as parent_object_id
  , 'SO'::char(2) as type
  , 'SEQUENCE_OBJECT'::varchar(60) as type_desc
  , null::timestamp as create_date
  , null::timestamp as modify_date
  , CAST (case when (s.nspname = 'sys' or nis.name is not null) then 1
         else 0 end as sys.bit ) as is_ms_shipped
  , 0 as is_published
  , 0 as is_schema_published
from pg_class p
inner join pg_namespace s on s.oid = p.relnamespace
left join sys.babelfish_namespace_ext ext on (s.nspname = ext.nspname and ext.dbid = sys.db_id())
left join sys.shipped_objects_not_in_sys nis on nis.name = p.relname and nis.schemaid = s.oid and nis.type = 'SO'
where p.relkind = 'S'
and (s.nspname = 'sys' or ext.nspname is not null)
and has_schema_privilege(s.oid, 'USAGE')
union all
-- details of user defined table types
select
    ('TT_' || tt.name || '_' || tt.type_table_object_id)::sys.sysname as name
  , tt.type_table_object_id as object_id
  , tt.principal_id as principal_id
  , tt.schema_id as schema_id
  , 0 as parent_object_id
  , 'TT'::char(2) as type
  , 'TABLE_TYPE'::varchar(60) as type_desc
  , null::timestamp as create_date
  , null::timestamp as modify_date
  , CAST (case when (tt.schema_id::regnamespace::text = 'sys' or nis.name is not null) then 1
         else 0 end as sys.bit ) as is_ms_shipped
  , 0 as is_published
  , 0 as is_schema_published
from sys.table_types tt
left join sys.shipped_objects_not_in_sys nis on nis.name = ('TT_' || tt.name || '_' || tt.type_table_object_id)::name and nis.schemaid = tt.schema_id and nis.type = 'TT'
) ot;
GRANT SELECT ON sys.all_objects TO PUBLIC;

create or replace view sys.objects as
select
      CAST(t.name as sys.sysname) as name 
    , CAST(t.object_id as int) as object_id
    , CAST(t.principal_id as int) as principal_id
    , CAST(t.schema_id as int) as schema_id
    , CAST(t.parent_object_id as int) as parent_object_id
    , CAST('U' as char(2)) as type
    , CAST('USER_TABLE' as sys.nvarchar(60)) as type_desc
    , CAST(t.create_date as sys.datetime) as create_date
    , CAST(t.modify_date as sys.datetime) as modify_date
    , CAST(t.is_ms_shipped as sys.bit) as is_ms_shipped
    , CAST(t.is_published as sys.bit) as is_published
    , CAST(t.is_schema_published as sys.bit) as is_schema_published
from  sys.tables t
union all
select
      CAST(v.name as sys.sysname) as name
    , CAST(v.object_id as int) as object_id
    , CAST(v.principal_id as int) as principal_id
    , CAST(v.schema_id as int) as schema_id
    , CAST(v.parent_object_id as int) as parent_object_id
    , CAST('V' as char(2)) as type
    , CAST('VIEW' as sys.nvarchar(60)) as type_desc
    , CAST(v.create_date as sys.datetime) as create_date
    , CAST(v.modify_date as sys.datetime) as modify_date
    , CAST(v.is_ms_shipped as sys.bit) as is_ms_shipped
    , CAST(v.is_published as sys.bit) as is_published
    , CAST(v.is_schema_published as sys.bit) as is_schema_published
from  sys.views v
union all
select
      CAST(f.name as sys.sysname) as name
    , CAST(f.object_id as int) as object_id
    , CAST(f.principal_id as int) as principal_id
    , CAST(f.schema_id as int) as schema_id
    , CAST(f.parent_object_id as int) as parent_object_id
    , CAST('F' as char(2)) as type
    , CAST('FOREIGN_KEY_CONSTRAINT' as sys.nvarchar(60)) as type_desc
    , CAST(f.create_date as sys.datetime) as create_date
    , CAST(f.modify_date as sys.datetime) as modify_date
    , CAST(f.is_ms_shipped as sys.bit) as is_ms_shipped
    , CAST(f.is_published as sys.bit) as is_published
    , CAST(f.is_schema_published as sys.bit) as is_schema_published
 from sys.foreign_keys f
union all
select
      CAST(p.name as sys.sysname) as name
    , CAST(p.object_id as int) as object_id
    , CAST(p.principal_id as int) as principal_id
    , CAST(p.schema_id as int) as schema_id
    , CAST(p.parent_object_id as int) as parent_object_id
    , CAST('PK' as char(2)) as type
    , CAST('PRIMARY_KEY_CONSTRAINT' as sys.nvarchar(60)) as type_desc
    , CAST(p.create_date as sys.datetime) as create_date
    , CAST(p.modify_date as sys.datetime) as modify_date
    , CAST(p.is_ms_shipped as sys.bit) as is_ms_shipped
    , CAST(p.is_published as sys.bit) as is_published
    , CAST(p.is_schema_published as sys.bit) as is_schema_published
from sys.key_constraints p
where p.type = 'PK'
union all
select
      CAST(pr.name as sys.sysname) as name
    , CAST(pr.object_id as int) as object_id
    , CAST(pr.principal_id as int) as principal_id
    , CAST(pr.schema_id as int) as schema_id
    , CAST(pr.parent_object_id as int) as parent_object_id
    , CAST(pr.type as char(2)) as type
    , CAST(pr.type_desc as sys.nvarchar(60)) as type_desc
    , CAST(pr.create_date as sys.datetime) as create_date
    , CAST(pr.modify_date as sys.datetime) as modify_date
    , CAST(pr.is_ms_shipped as sys.bit) as is_ms_shipped
    , CAST(pr.is_published as sys.bit) as is_published
    , CAST(pr.is_schema_published as sys.bit) as is_schema_published
 from sys.procedures pr
union all
select
      CAST(tr.name as sys.sysname) as name
    , CAST(tr.object_id as int) as object_id
    , CAST(NULL as int) as principal_id
    , CAST(p.pronamespace as int) as schema_id
    , CAST(tr.parent_id as int) as parent_object_id
    , CAST(tr.type as char(2)) as type
    , CAST(tr.type_desc as sys.nvarchar(60)) as type_desc
    , CAST(tr.create_date as sys.datetime) as create_date
    , CAST(tr.modify_date as sys.datetime) as modify_date
    , CAST(tr.is_ms_shipped as sys.bit) as is_ms_shipped
    , CAST(0 as sys.bit) as is_published
    , CAST(0 as sys.bit) as is_schema_published
  from sys.triggers tr
  inner join pg_proc p on p.oid = tr.object_id
union all 
select
    CAST(def.name as sys.sysname) as name
  , CAST(def.object_id as int) as object_id
  , CAST(def.principal_id as int) as principal_id
  , CAST(def.schema_id as int) as schema_id
  , CAST(def.parent_object_id as int) as parent_object_id
  , CAST(def.type as char(2)) as type
  , CAST(def.type_desc as sys.nvarchar(60)) as type_desc
  , CAST(def.create_date as sys.datetime) as create_date
  , CAST(def.modified_date as sys.datetime) as modify_date
  , CAST(def.is_ms_shipped as sys.bit) as is_ms_shipped
  , CAST(def.is_published as sys.bit) as is_published
  , CAST(def.is_schema_published as sys.bit) as is_schema_published
  from sys.default_constraints def
union all
select
    CAST(chk.name as sys.sysname) as name
  , CAST(chk.object_id as int) as object_id
  , CAST(chk.principal_id as int) as principal_id
  , CAST(chk.schema_id as int) as schema_id
  , CAST(chk.parent_object_id as int) as parent_object_id
  , CAST(chk.type as char(2)) as type
  , CAST(chk.type_desc as sys.nvarchar(60)) as type_desc
  , CAST(chk.create_date as sys.datetime) as create_date
  , CAST(chk.modify_date as sys.datetime) as modify_date
  , CAST(chk.is_ms_shipped as sys.bit) as is_ms_shipped
  , CAST(chk.is_published as sys.bit) as is_published
  , CAST(chk.is_schema_published as sys.bit) as is_schema_published
  from sys.check_constraints chk
union all
select
    CAST(p.relname as sys.sysname) as name
  , CAST(p.oid as int) as object_id
  , CAST(null as int) as principal_id
  , CAST(s.schema_id as int) as schema_id
  , CAST(0 as int) as parent_object_id
  , CAST('SO' as char(2)) as type
  , CAST('SEQUENCE_OBJECT' as sys.nvarchar(60)) as type_desc
  , CAST(null as sys.datetime) as create_date
  , CAST(null as sys.datetime) as modify_date
  , CAST(0 as sys.bit) as is_ms_shipped
  , CAST(0 as sys.bit) as is_published
  , CAST(0 as sys.bit) as is_schema_published
from pg_class p
inner join sys.schemas s on s.schema_id = p.relnamespace
and p.relkind = 'S'
and has_schema_privilege(s.schema_id, 'USAGE')
union all
select
    CAST(('TT_' || tt.name collate "C" || '_' || tt.type_table_object_id) as sys.sysname) as name
  , CAST(tt.type_table_object_id as int) as object_id
  , CAST(tt.principal_id as int) as principal_id
  , CAST(tt.schema_id as int) as schema_id
  , CAST(0 as int) as parent_object_id
  , CAST('TT' as char(2)) as type
  , CAST('TABLE_TYPE' as sys.nvarchar(60)) as type_desc
  , CAST((select string_agg(
                    case
                    when option like 'bbf_rel_create_date=%%' then substring(option, 21)
                    else NULL
                    end, ',')
          from unnest(c.reloptions) as option)
     as sys.datetime) as create_date
  , CAST((select string_agg(
                    case
                    when option like 'bbf_rel_create_date=%%' then substring(option, 21)
                    else NULL
                    end, ',')
          from unnest(c.reloptions) as option)
     as sys.datetime) as modify_date
  , CAST(1 as sys.bit) as is_ms_shipped
  , CAST(0 as sys.bit) as is_published
  , CAST(0 as sys.bit) as is_schema_published
from sys.table_types tt
inner join pg_class c on tt.type_table_object_id = c.oid;
GRANT SELECT ON sys.objects TO PUBLIC;

CREATE OR REPLACE VIEW sys.all_parameters
AS
SELECT
    CAST(ss.p_oid AS INT) AS object_id
  , CAST(COALESCE(ss.proargnames[(ss.x).n], '') AS sys.SYSNAME) AS name
  , CAST(
      CASE 
        WHEN is_out_scalar = 1 THEN 0 -- param_id = 0 for output of scalar function
        ELSE (ss.x).n
      END 
    AS INT) AS parameter_id
  -- 'system_type_id' is specified as type INT here, and not TINYINT per SQL Server documentation.
  -- This is because the IDs of system type values generated by
  -- Babelfish installation will exceed the size of TINYINT
  , CAST(st.system_type_id AS INT) AS system_type_id
  , CAST(st.user_type_id AS INT) AS user_type_id
  , CAST( 
      CASE
        WHEN st.is_table_type = 1 THEN -1 -- TVP case
        WHEN st.is_user_defined = 1 THEN st.max_length -- UDT case
        ELSE sys.tsql_type_max_length_helper(st.name, t.typlen, typmod, true, true)
      END
    AS smallint) AS max_length
  , CAST(
      CASE
        WHEN st.is_table_type = 1 THEN 0 -- TVP case
        WHEN st.is_user_defined = 1  THEN st.precision -- UDT case
        ELSE sys.tsql_type_precision_helper(st.name, typmod)
      END
    AS sys.tinyint) AS precision
  , CAST(
      CASE 
        WHEN st.is_table_type = 1 THEN 0 -- TVP case
        WHEN st.is_user_defined = 1  THEN st.scale
        ELSE sys.tsql_type_scale_helper(st.name, typmod,false)
      END
    AS sys.tinyint) AS scale
  , CAST(
      CASE
        WHEN is_out_scalar = 1 THEN 1 -- Output of a scalar function
        WHEN ss.proargmodes[(ss.x).n] in ('o', 'b', 't') THEN 1
        ELSE 0
      END 
    AS sys.bit) AS is_output
  , CAST(0 AS sys.bit) AS is_cursor_ref
  , CAST(0 AS sys.bit) AS has_default_value
  , CAST(0 AS sys.bit) AS is_xml_document
  , CAST(NULL AS sys.sql_variant) AS default_value
  , CAST(0 AS int) AS xml_collection_id
  , CAST(0 AS sys.bit) AS is_readonly
  , CAST(1 AS sys.bit) AS is_nullable
  , CAST(NULL AS int) AS encryption_type
  , CAST(NULL AS sys.nvarchar(64)) AS encryption_type_desc
  , CAST(NULL AS sys.sysname) AS encryption_algorithm_name
  , CAST(NULL AS int) AS column_encryption_key_id
  , CAST(NULL AS sys.sysname) AS column_encryption_key_database_name
FROM pg_type t
  INNER JOIN sys.types st ON st.user_type_id = t.oid
  INNER JOIN 
  (
    SELECT
      p.oid AS p_oid,
      p.proargnames,
      p.proargmodes,
      p.prokind,
      json_extract_path(CAST(p.probin as json), 'typmod_array') AS typmod_array,
      information_schema._pg_expandarray(
      COALESCE(p.proallargtypes,
        CASE 
          WHEN p.prokind = 'f' THEN (CAST( p.proargtypes AS oid[]) || p.prorettype) -- Adds return type if not present on proallargtypes
          ELSE CAST(p.proargtypes AS oid[])
        END
      )) AS x
    FROM pg_proc p
    WHERE (
      p.pronamespace in (select schema_id from sys.schemas union all select oid from pg_namespace where nspname = 'sys')
      AND (pg_has_role(p.proowner, 'USAGE') OR has_function_privilege(p.oid, 'EXECUTE'))
      AND p.probin like '{%typmod_array%}') -- Needs to have a typmod array in JSON format
  ) ss ON t.oid = (ss.x).x,
  COALESCE(pg_get_function_result(ss.p_oid), '') AS return_type,
  CAST(ss.typmod_array->>(ss.x).n-1 AS INT) AS typmod, 
  CAST(
    CASE
      WHEN ss.prokind = 'f' AND ss.proargnames[(ss.x).n] IS NULL THEN 1 -- checks if param is output of scalar function
      ELSE 0
    END 
  AS INT) AS is_out_scalar
WHERE ( -- If it is a Table function, we only want the inputs
      return_type NOT LIKE 'TABLE(%' OR 
      (return_type LIKE 'TABLE(%' AND ss.proargmodes[(ss.x).n] = 'i'));
GRANT SELECT ON sys.all_parameters TO PUBLIC;

CREATE OR REPLACE PROCEDURE sys.sp_rename(
	IN "@objname" sys.nvarchar(776) = NULL,
	IN "@newname" sys.SYSNAME = NULL,
	IN "@objtype" sys.varchar(13) DEFAULT NULL
)
LANGUAGE 'pltsql'
AS $$
BEGIN
	If @objtype IS NULL
		BEGIN
			THROW 33557097, N'Please provide @objtype that is supported in Babelfish', 1;
		END
	ELSE IF @objtype = 'INDEX'
		BEGIN
			THROW 33557097, N'Feature not supported: renaming object type Index', 1;
		END
	ELSE IF @objtype = 'STATISTICS'
		BEGIN
			THROW 33557097, N'Feature not supported: renaming object type Statistics', 1;
		END
	ELSE
		BEGIN
			DECLARE @subname sys.nvarchar(776);
			DECLARE @schemaname sys.nvarchar(776);
			DECLARE @dbname sys.nvarchar(776);
			DECLARE @curr_relname sys.nvarchar(776);
			
			EXEC sys.babelfish_sp_rename_word_parse @objname, @objtype, @subname OUT, @curr_relname OUT, @schemaname OUT, @dbname OUT;

			DECLARE @currtype char(2);

			IF @objtype = 'COLUMN'
				BEGIN
					DECLARE @col_count INT;
					SELECT @col_count = COUNT(*)FROM INFORMATION_SCHEMA.COLUMNS WHERE TABLE_NAME = @curr_relname and COLUMN_NAME = @subname;
					IF @col_count < 0
						BEGIN
							THROW 33557097, N'There is no object with the given @objname.', 1;
						END
					SET @currtype = 'CO';
				END
			ELSE IF @objtype = 'USERDATATYPE'
				BEGIN
					DECLARE @alias_count INT;
					SELECT @alias_count = COUNT(*) FROM sys.types t1 INNER JOIN sys.schemas s1 ON t1.schema_id = s1.schema_id 
					WHERE s1.name = @schemaname AND t1.name = @subname;
					IF @alias_count > 1
						BEGIN
							THROW 33557097, N'There are multiple objects with the given @objname.', 1;
						END
					IF @alias_count < 1
						BEGIN
							THROW 33557097, N'There is no object with the given @objname.', 1;
						END
					SET @currtype = 'AL';				
				END
			ELSE IF @objtype = 'OBJECT'
				BEGIN
					DECLARE @count INT;
					SELECT type INTO #tempTable FROM sys.objects o1 INNER JOIN sys.schemas s1 ON o1.schema_id = s1.schema_id 
					WHERE s1.name = @schemaname AND o1.name = @subname;
					SELECT @count = COUNT(*) FROM #tempTable;

					IF @count > 1
						BEGIN
							THROW 33557097, N'There are multiple objects with the given @objname.', 1;
						END
					IF @count < 1
						BEGIN
							-- TABLE TYPE: check if there is a match in sys.table_types (if we cannot alter sys.objects table_type naming)
							SELECT @count = COUNT(*) FROM sys.table_types tt1 INNER JOIN sys.schemas s1 ON tt1.schema_id = s1.schema_id 
							WHERE s1.name = @schemaname AND tt1.name = @subname;
							IF @count > 1
								BEGIN
									THROW 33557097, N'There are multiple objects with the given @objname.', 1;
								END
							ELSE IF @count < 1
								BEGIN
									THROW 33557097, N'There is no object with the given @objname.', 1;
								END
							ELSE
								BEGIN
									SET @currtype = 'TT'
								END
						END
					IF @currtype IS NULL
						BEGIN
							SELECT @currtype = type from #tempTable;
						END
					IF @currtype = 'TR' OR @currtype = 'TA'
						BEGIN
							DECLARE @physical_schema_name sys.nvarchar(776) = '';
							SELECT @physical_schema_name = nspname FROM sys.babelfish_namespace_ext WHERE dbid = sys.db_id() AND orig_name = @schemaname;
							SELECT @curr_relname = relname FROM pg_catalog.pg_trigger tr LEFT JOIN pg_catalog.pg_class c ON tr.tgrelid = c.oid LEFT JOIN pg_catalog.pg_namespace n ON c.relnamespace = n.oid 
							WHERE tr.tgname = @subname AND n.nspname = @physical_schema_name;
						END
				END
			ELSE
				BEGIN
					THROW 33557097, N'Provided @objtype is not currently supported in Babelfish', 1;
				END
			EXEC sys.babelfish_sp_rename_internal @subname, @newname, @schemaname, @currtype, @curr_relname;
			PRINT 'Caution: Changing any part of an object name could break scripts and stored procedures.';
		END
END;
$$;
GRANT EXECUTE on PROCEDURE sys.sp_rename(IN sys.nvarchar(776), IN sys.SYSNAME, IN sys.varchar(13)) TO PUBLIC;

CREATE OR REPLACE VIEW sys.sp_pkeys_view AS
SELECT
CAST(t4."TABLE_CATALOG" AS sys.sysname) AS TABLE_QUALIFIER,
CAST(t4."TABLE_SCHEMA" AS sys.sysname) AS TABLE_OWNER,
CAST(t1.relname AS sys.sysname) AS TABLE_NAME,
CAST(t4."COLUMN_NAME" AS sys.sysname) AS COLUMN_NAME,
CAST(seq AS smallint) AS KEY_SEQ,
CAST(t5.conname AS sys.sysname) AS PK_NAME
FROM pg_catalog.pg_class t1 
	JOIN sys.pg_namespace_ext t2 ON t1.relnamespace = t2.oid
	JOIN pg_catalog.pg_roles t3 ON t1.relowner = t3.oid
  LEFT OUTER JOIN sys.babelfish_namespace_ext ext on t2.nspname = ext.nspname
	JOIN information_schema_tsql.columns t4 ON (cast(t1.relname as sys.nvarchar(128)) = t4."TABLE_NAME" AND ext.orig_name = t4."TABLE_SCHEMA" )
	JOIN pg_constraint t5 ON t1.oid = t5.conrelid
	, generate_series(1,16) seq -- SQL server has max 16 columns per primary key
WHERE t5.contype = 'p'
	AND CAST(t4."ORDINAL_POSITION" AS smallint) = ANY (t5.conkey)
	AND CAST(t4."ORDINAL_POSITION" AS smallint) = t5.conkey[seq]
  AND ext.dbid = sys.db_id();

-- Rename functions for dependencies
DO $$
DECLARE
  exception_message text;
BEGIN
  -- Rename parsename for dependencies
  ALTER FUNCTION sys.parsename(sys.VARCHAR, INT) RENAME TO parsename_deprecated_in_3_5_0_0;

EXCEPTION WHEN OTHERS THEN
  GET STACKED DIAGNOSTICS
  exception_message = MESSAGE_TEXT;
  RAISE WARNING '%', exception_message;
END;
$$;

DO $$
DECLARE
  exception_message text;
BEGIN
  -- Rename sp_set_session_context for dependencies
  ALTER PROCEDURE sys.sp_set_session_context(sys.SYSNAME, sys.SQL_VARIANT, sys.BIT) RENAME TO sp_set_session_context_deprecated_in_3_5_0_0;

EXCEPTION WHEN OTHERS THEN
  GET STACKED DIAGNOSTICS
  exception_message = MESSAGE_TEXT;
  RAISE WARNING '%', exception_message;
END;
$$;

DO $$
DECLARE
  exception_message text;
BEGIN
  -- Rename session_context for dependencies
  ALTER FUNCTION sys.session_context(sys.SYSNAME) RENAME TO session_context_deprecated_in_3_5_0_0;

EXCEPTION WHEN OTHERS THEN
  GET STACKED DIAGNOSTICS
  exception_message = MESSAGE_TEXT;
  RAISE WARNING '%', exception_message;
END;
$$;

CREATE OR REPLACE FUNCTION sys.parsename(object_name sys.NVARCHAR, object_piece int)
RETURNS sys.NVARCHAR(128)
AS 'babelfishpg_tsql', 'parsename'
LANGUAGE C IMMUTABLE STRICT;

CREATE OR REPLACE PROCEDURE sys.sp_set_session_context ("@key" sys.NVARCHAR(128), 
	"@value" sys.SQL_VARIANT, "@read_only" sys.bit = 0)
AS 'babelfishpg_tsql', 'sp_set_session_context'
LANGUAGE C;
GRANT EXECUTE ON PROCEDURE sys.sp_set_session_context TO PUBLIC;

CREATE OR REPLACE FUNCTION sys.session_context ("@key" sys.NVARCHAR(128))
RETURNS sys.SQL_VARIANT 
AS 'babelfishpg_tsql', 'session_context' 
LANGUAGE C;
GRANT EXECUTE ON FUNCTION sys.session_context TO PUBLIC;

-- Update existing logins to remove createrole privilege
CREATE OR REPLACE PROCEDURE sys.bbf_remove_createrole_from_logins()
LANGUAGE C
AS 'babelfishpg_tsql', 'remove_createrole_from_logins';
CALL sys.bbf_remove_createrole_from_logins();

-- === DROP deprecated functions (if exists)
DO $$
DECLARE
    exception_message text;
BEGIN
    -- === DROP parsename_deprecated_in_3_5_0_0
    CALL sys.babelfish_drop_deprecated_object('function', 'sys', 'parsename_deprecated_in_3_5_0_0');

EXCEPTION WHEN OTHERS THEN
    GET STACKED DIAGNOSTICS
    exception_message = MESSAGE_TEXT;
    RAISE WARNING '%', exception_message;
END;
$$;

DO $$
DECLARE
    exception_message text;
BEGIN
    -- === DROP sp_set_session_context_deprecated_in_3_5_0_0
    CALL sys.babelfish_drop_deprecated_object('procedure', 'sys', 'sp_set_session_context_deprecated_in_3_5_0_0');

EXCEPTION WHEN OTHERS THEN
    GET STACKED DIAGNOSTICS
    exception_message = MESSAGE_TEXT;
    RAISE WARNING '%', exception_message;
END;
$$;

DO $$
DECLARE
    exception_message text;
BEGIN
    -- === DROP session_context_deprecated_in_3_5_0_0
    CALL sys.babelfish_drop_deprecated_object('function', 'sys', 'session_context_deprecated_in_3_5_0_0');

EXCEPTION WHEN OTHERS THEN
    GET STACKED DIAGNOSTICS
    exception_message = MESSAGE_TEXT;
    RAISE WARNING '%', exception_message;
END;
$$;

CREATE OR REPLACE VIEW sys.availability_replicas 
AS SELECT  
    CAST(NULL as sys.UNIQUEIDENTIFIER) AS replica_id
    , CAST(NULL as sys.UNIQUEIDENTIFIER) AS group_id
    , CAST(0 as INT) AS replica_metadata_id
    , CAST(NULL as sys.NVARCHAR(256)) AS replica_server_name
    , CAST(NULL as sys.VARBINARY(85)) AS owner_sid
    , CAST(NULL as sys.NVARCHAR(128)) AS endpoint_url
    , CAST(0 as sys.TINYINT) AS availability_mode
    , CAST(NULL as sys.NVARCHAR(60)) AS availability_mode_desc
    , CAST(0 as sys.TINYINT) AS failover_mode
    , CAST(NULL as sys.NVARCHAR(60)) AS failover_mode_desc
    , CAST(0 as INT) AS session_timeout
    , CAST(0 as sys.TINYINT) AS primary_role_allow_connections
    , CAST(NULL as sys.NVARCHAR(60)) AS primary_role_allow_connections_desc
    , CAST(0 as sys.TINYINT) AS secondary_role_allow_connections
    , CAST(NULL as sys.NVARCHAR(60)) AS secondary_role_allow_connections_desc
    , CAST(NULL as sys.DATETIME) AS create_date
    , CAST(NULL as sys.DATETIME) AS modify_date
    , CAST(0 as INT) AS backup_priority
    , CAST(NULL as sys.NVARCHAR(256)) AS read_only_routing_url
    , CAST(NULL as sys.NVARCHAR(256)) AS read_write_routing_url
    , CAST(0 as sys.TINYINT) AS seeding_mode
    , CAST(NULL as sys.NVARCHAR(60)) AS seeding_mode_desc
WHERE FALSE;
GRANT SELECT ON sys.availability_replicas TO PUBLIC;

CREATE OR REPLACE VIEW sys.availability_groups 
AS SELECT  
    CAST(NULL as sys.UNIQUEIDENTIFIER) AS group_id
    , CAST(NULL as sys.SYSNAME) AS name
    , CAST(NULL as sys.NVARCHAR(40)) AS resource_id
    , CAST(NULL as sys.NVARCHAR(40)) AS resource_group_id
    , CAST(0 as INT) AS failure_condition_level
    , CAST(0 as INT) AS health_check_timeout
    , CAST(0 as sys.TINYINT) AS automated_backup_preference
    , CAST(NULL as sys.NVARCHAR(60)) AS automated_backup_preference_desc
    , CAST(0 as SMALLINT) AS version
    , CAST(0 as sys.BIT) AS basic_features
    , CAST(0 as sys.BIT) AS dtc_support
    , CAST(0 as sys.BIT) AS db_failover
    , CAST(0 as sys.BIT) AS is_distributed
    , CAST(0 as sys.TINYINT) AS cluster_type
    , CAST(NULL as sys.NVARCHAR(60)) AS cluster_type_desc
    , CAST(0 as INT) AS required_synchronized_secondaries_to_commit
    , CAST(0 as sys.BIGINT) AS sequence_number
    , CAST(0 as sys.BIT) AS is_contained
WHERE FALSE;
GRANT SELECT ON sys.availability_groups TO PUBLIC;

<<<<<<< HEAD
CREATE OR REPLACE FUNCTION sys.tsql_type_max_length_helper(IN type TEXT, IN typelen INT, IN typemod INT, IN for_sys_types boolean DEFAULT false, IN used_typmod_array boolean DEFAULT false)
RETURNS SMALLINT
AS $$
DECLARE
	max_length SMALLINT;
	precision INT;
	v_type TEXT COLLATE sys.database_default := type;
BEGIN
	-- unknown tsql type
	IF v_type IS NULL THEN
		RETURN CAST(typelen as SMALLINT);
	END IF;

	-- if using typmod_array from pg_proc.probin
	IF used_typmod_array THEN
		IF v_type = 'sysname' THEN
			RETURN 256;
		ELSIF (v_type in ('char', 'bpchar', 'varchar', 'binary', 'varbinary', 'nchar', 'nvarchar'))
		THEN
			IF typemod < 0 THEN -- max value. 
				RETURN -1;
			ELSIF v_type in ('nchar', 'nvarchar') THEN
				RETURN (2 * typemod);
			ELSE
				RETURN typemod;
			END IF;
		END IF;
	END IF;

	IF typelen != -1 THEN
		CASE v_type 
		WHEN 'tinyint' THEN max_length = 1;
		WHEN 'date' THEN max_length = 3;
		WHEN 'smalldatetime' THEN max_length = 4;
		WHEN 'smallmoney' THEN max_length = 4;
		WHEN 'datetime2' THEN
			IF typemod = -1 THEN max_length = 8;
			ELSIF typemod <= 2 THEN max_length = 6;
			ELSIF typemod <= 4 THEN max_length = 7;
			ELSEIF typemod <= 7 THEN max_length = 8;
			-- typemod = 7 is not possible for datetime2 in Babel
			END IF;
		WHEN 'datetimeoffset' THEN
			IF typemod = -1 THEN max_length = 10;
			ELSIF typemod <= 2 THEN max_length = 8;
			ELSIF typemod <= 4 THEN max_length = 9;
			ELSIF typemod <= 7 THEN max_length = 10;
			-- typemod = 7 is not possible for datetimeoffset in Babel
			END IF;
		WHEN 'time' THEN
			IF typemod = -1 THEN max_length = 5;
			ELSIF typemod <= 2 THEN max_length = 3;
			ELSIF typemod <= 4 THEN max_length = 4;
			ELSIF typemod <= 7 THEN max_length = 5;
			END IF;
		WHEN 'timestamp' THEN max_length = 8;
    WHEN 'vector' THEN max_length = -1; -- dummy as varchar max
		ELSE max_length = typelen;
		END CASE;
		RETURN max_length;
	END IF;

	IF typemod = -1 THEN
		CASE 
		WHEN v_type in ('image', 'text', 'ntext') THEN max_length = 16;
		WHEN v_type = 'sql_variant' THEN max_length = 8016;
		WHEN v_type in ('varbinary', 'varchar', 'nvarchar') THEN 
			IF for_sys_types THEN max_length = 8000;
			ELSE max_length = -1;
			END IF;
		WHEN v_type in ('binary', 'char', 'bpchar', 'nchar') THEN max_length = 8000;
		WHEN v_type in ('decimal', 'numeric') THEN max_length = 17;
		ELSE max_length = typemod;
		END CASE;
		RETURN max_length;
	END IF;

	CASE
	WHEN v_type in ('char', 'bpchar', 'varchar', 'binary', 'varbinary') THEN max_length = typemod - 4;
	WHEN v_type in ('nchar', 'nvarchar') THEN max_length = (typemod - 4) * 2;
	WHEN v_type = 'sysname' THEN max_length = (typemod - 4) * 2;
	WHEN v_type in ('numeric', 'decimal') THEN
		precision = ((typemod - 4) >> 16) & 65535;
		IF precision >= 1 and precision <= 9 THEN max_length = 5;
		ELSIF precision <= 19 THEN max_length = 9;
		ELSIF precision <= 28 THEN max_length = 13;
		ELSIF precision <= 38 THEN max_length = 17;
	ELSE max_length = typelen;
	END IF;
	ELSE
		max_length = typemod;
	END CASE;
	RETURN max_length;
END;
$$ LANGUAGE plpgsql IMMUTABLE STRICT;

create or replace function sys.get_tds_id(
	datatype sys.varchar(50)
)
returns INT
AS $$
DECLARE
	tds_id INT;
BEGIN
	IF datatype IS NULL THEN
		RETURN 0;
	END IF;
	CASE datatype
		WHEN 'text' THEN tds_id = 35;
		WHEN 'uniqueidentifier' THEN tds_id = 36;
		WHEN 'tinyint' THEN tds_id = 38;
		WHEN 'smallint' THEN tds_id = 38;
		WHEN 'int' THEN tds_id = 38;
		WHEN 'bigint' THEN tds_id = 38;
		WHEN 'ntext' THEN tds_id = 99;
		WHEN 'bit' THEN tds_id = 104;
		WHEN 'float' THEN tds_id = 109;
		WHEN 'real' THEN tds_id = 109;
		WHEN 'varchar' THEN tds_id = 167;
		WHEN 'nvarchar' THEN tds_id = 231;
		WHEN 'nchar' THEN tds_id = 239;
		WHEN 'money' THEN tds_id = 110;
		WHEN 'smallmoney' THEN tds_id = 110;
		WHEN 'char' THEN tds_id = 175;
		WHEN 'date' THEN tds_id = 40;
		WHEN 'datetime' THEN tds_id = 111;
		WHEN 'smalldatetime' THEN tds_id = 111;
		WHEN 'numeric' THEN tds_id = 108;
		WHEN 'xml' THEN tds_id = 241;
		WHEN 'decimal' THEN tds_id = 106;
		WHEN 'varbinary' THEN tds_id = 165;
		WHEN 'binary' THEN tds_id = 173;
		WHEN 'image' THEN tds_id = 34;
		WHEN 'time' THEN tds_id = 41;
		WHEN 'datetime2' THEN tds_id = 42;
		WHEN 'sql_variant' THEN tds_id = 98;
		WHEN 'datetimeoffset' THEN tds_id = 43;
		WHEN 'timestamp' THEN tds_id = 173;
		WHEN 'vector' THEN tds_id = 167; -- Same as varchar 
		ELSE tds_id = 0;
	END CASE;
	RETURN tds_id;
END;
$$ LANGUAGE plpgsql IMMUTABLE STRICT;

CREATE OR REPLACE FUNCTION information_schema_tsql._pgtsql_char_max_length(type text, typmod int4) RETURNS integer
	LANGUAGE sql
	IMMUTABLE
	PARALLEL SAFE
	RETURNS NULL ON NULL INPUT
	AS
$$SELECT
	CASE WHEN type IN ('char', 'nchar', 'varchar', 'nvarchar', 'binary', 'varbinary')
		THEN CASE WHEN typmod = -1
			THEN -1
			ELSE typmod - 4
			END
		WHEN type IN ('text', 'image')
		THEN 2147483647
		WHEN type = 'ntext'
		THEN 1073741823
		WHEN type = 'sysname'
		THEN 128
		WHEN type IN ('xml', 'vector')
		THEN -1
		WHEN type = 'sql_variant'
		THEN 0
		ELSE null
	END$$;
=======
-- BABELFISH_SCHEMA_PERMISSIONS
CREATE TABLE IF NOT EXISTS sys.babelfish_schema_permissions (
  dbid smallint NOT NULL,
  schema_name sys.NVARCHAR(128) NOT NULL COLLATE sys.database_default,
  object_name sys.NVARCHAR(128) NOT NULL COLLATE sys.database_default,
  permission INT NOT NULL,
  grantee sys.NVARCHAR(128) NOT NULL COLLATE sys.database_default,
  object_type CHAR(1) NOT NULL COLLATE sys.database_default,
  PRIMARY KEY(dbid, schema_name, object_name, grantee, object_type)
);
>>>>>>> 1ea412a1

create or replace view sys.all_objects as
select 
    name collate sys.database_default
  , cast (object_id as integer) 
  , cast ( principal_id as integer)
  , cast (schema_id as integer)
  , cast (parent_object_id as integer)
  , type collate sys.database_default
  , cast (type_desc as sys.nvarchar(60))
  , cast (create_date as sys.datetime)
  , cast (modify_date as sys.datetime)
  , is_ms_shipped
  , cast (is_published as sys.bit)
  , cast (is_schema_published as sys.bit)
from
(
-- Currently for pg_class, pg_proc UNIONs, we separated user defined objects and system objects because the 
-- optimiser will be able to make a better estimation of number of rows(in case the query contains a filter on 
-- is_ms_shipped column) and in turn chooses a better query plan. 

-- details of system tables
select
    t.relname::sys.sysname as name
  , t.oid as object_id
  , null::integer as principal_id
  , s.oid as schema_id
  , 0 as parent_object_id
  , 'U'::char(2) as type
  , 'USER_TABLE' as type_desc
  , null::timestamp as create_date
  , null::timestamp as modify_date
  , 1::sys.bit as is_ms_shipped
  , 0 as is_published
  , 0 as is_schema_published
from pg_class t inner join pg_namespace s on s.oid = t.relnamespace
left join sys.table_types_internal tt on t.oid = tt.typrelid
left join sys.babelfish_namespace_ext ext on (s.nspname = ext.nspname and ext.dbid = sys.db_id())
left join sys.shipped_objects_not_in_sys nis on nis.name = t.relname and nis.schemaid = s.oid and nis.type = 'U'
where t.relpersistence in ('p', 'u', 't')
and t.relkind = 'r'
and (s.nspname = 'sys' or (nis.name is not null and ext.nspname is not null))
and tt.typrelid is null
and has_schema_privilege(s.oid, 'USAGE')
and has_table_privilege(t.oid, 'SELECT,INSERT,UPDATE,DELETE,TRUNCATE,TRIGGER')
 
union all
-- details of user defined tables
select
    t.relname::sys.sysname as name
  , t.oid as object_id
  , null::integer as principal_id
  , s.oid as schema_id
  , 0 as parent_object_id
  , 'U'::char(2) as type
  , 'USER_TABLE' as type_desc
  , null::timestamp as create_date
  , null::timestamp as modify_date
  , 0::sys.bit as is_ms_shipped
  , 0 as is_published
  , 0 as is_schema_published
from pg_class t inner join pg_namespace s on s.oid = t.relnamespace
left join sys.table_types_internal tt on t.oid = tt.typrelid
left join sys.babelfish_namespace_ext ext on (s.nspname = ext.nspname and ext.dbid = sys.db_id())
left join sys.shipped_objects_not_in_sys nis on nis.name = t.relname and nis.schemaid = s.oid and nis.type = 'U'
where t.relpersistence in ('p', 'u', 't')
and t.relkind = 'r'
and s.nspname <> 'sys' and nis.name is null
and ext.nspname is not null
and tt.typrelid is null
and has_schema_privilege(s.oid, 'USAGE')
and has_table_privilege(t.oid, 'SELECT,INSERT,UPDATE,DELETE,TRUNCATE,TRIGGER')
 
union all
-- details of system views
select
    t.relname::sys.sysname as name
  , t.oid as object_id
  , null::integer as principal_id
  , s.oid as schema_id
  , 0 as parent_object_id
  , 'V'::char(2) as type
  , 'VIEW'::varchar(60) as type_desc
  , null::timestamp as create_date
  , null::timestamp as modify_date
  , 1::sys.bit as is_ms_shipped
  , 0 as is_published
  , 0 as is_schema_published
from pg_class t inner join pg_namespace s on s.oid = t.relnamespace
left join sys.babelfish_namespace_ext ext on (s.nspname = ext.nspname and ext.dbid = sys.db_id())
left join sys.shipped_objects_not_in_sys nis on nis.name = t.relname and nis.schemaid = s.oid and nis.type = 'V'
where t.relkind = 'v'
and (s.nspname = 'sys' or (nis.name is not null and ext.nspname is not null))
and has_schema_privilege(s.oid, 'USAGE')
and has_table_privilege(t.oid, 'SELECT,INSERT,UPDATE,DELETE,TRUNCATE,TRIGGER')
union all
-- Details of user defined views
select
    t.relname::sys.sysname as name
  , t.oid as object_id
  , null::integer as principal_id
  , s.oid as schema_id
  , 0 as parent_object_id
  , 'V'::char(2) as type
  , 'VIEW'::varchar(60) as type_desc
  , null::timestamp as create_date
  , null::timestamp as modify_date
  , 0::sys.bit as is_ms_shipped
  , 0 as is_published
  , 0 as is_schema_published
from pg_class t inner join pg_namespace s on s.oid = t.relnamespace
left join sys.babelfish_namespace_ext ext on (s.nspname = ext.nspname and ext.dbid = sys.db_id())
left join sys.shipped_objects_not_in_sys nis on nis.name = t.relname and nis.schemaid = s.oid and nis.type = 'V'
where t.relkind = 'v'
and s.nspname <> 'sys' and nis.name is null
and ext.nspname is not null
and has_schema_privilege(s.oid, 'USAGE')
and has_table_privilege(t.oid, 'SELECT,INSERT,UPDATE,DELETE,TRUNCATE,TRIGGER')
union all
-- details of user defined and system foreign key constraints
select
    c.conname::sys.sysname as name
  , c.oid as object_id
  , null::integer as principal_id
  , s.oid as schema_id
  , c.conrelid as parent_object_id
  , 'F'::char(2) as type
  , 'FOREIGN_KEY_CONSTRAINT'
  , null::timestamp as create_date
  , null::timestamp as modify_date
  , CAST (case when (s.nspname = 'sys' or nis.name is not null) then 1
         else 0 end as sys.bit ) as is_ms_shipped
  , 0 as is_published
  , 0 as is_schema_published
from pg_constraint c
inner join pg_namespace s on s.oid = c.connamespace
left join sys.babelfish_namespace_ext ext on (s.nspname = ext.nspname and ext.dbid = sys.db_id())
left join sys.shipped_objects_not_in_sys nis on nis.name = c.conname and nis.schemaid = s.oid and nis.type = 'F'
where has_schema_privilege(s.oid, 'USAGE')
and c.contype = 'f'
and (s.nspname = 'sys' or ext.nspname is not null)
union all
-- details of user defined and system primary key constraints
select
    c.conname::sys.sysname as name
  , c.oid as object_id
  , null::integer as principal_id
  , s.oid as schema_id
  , c.conrelid as parent_object_id
  , 'PK'::char(2) as type
  , 'PRIMARY_KEY_CONSTRAINT' as type_desc
  , null::timestamp as create_date
  , null::timestamp as modify_date
  , CAST (case when (s.nspname = 'sys' or nis.name is not null) then 1
         else 0 end as sys.bit ) as is_ms_shipped
  , 0 as is_published
  , 0 as is_schema_published
from pg_constraint c
inner join pg_namespace s on s.oid = c.connamespace
left join sys.babelfish_namespace_ext ext on (s.nspname = ext.nspname and ext.dbid = sys.db_id())
left join sys.shipped_objects_not_in_sys nis on nis.name = c.conname and nis.schemaid = s.oid and nis.type = 'PK'
where has_schema_privilege(s.oid, 'USAGE')
and c.contype = 'p'
and (s.nspname = 'sys' or ext.nspname is not null)
union all
-- details of system defined procedures
select
    p.proname::sys.sysname as name 
  , p.oid as object_id
  , null::integer as principal_id
  , s.oid as schema_id
  , cast (case when tr.tgrelid is not null 
  		       then tr.tgrelid 
  		       else 0 end as int) 
    as parent_object_id
  , case p.prokind
      when 'p' then 'P'::char(2)
      when 'a' then 'AF'::char(2)
      else
        case 
          when t.typname = 'trigger'
            then 'TR'::char(2)
          when p.proretset then
            case 
              when t.typtype = 'c'
                then 'TF'::char(2)
              else 'IF'::char(2)
            end
          else 'FN'::char(2)
        end
    end as type
  , case p.prokind
      when 'p' then 'SQL_STORED_PROCEDURE'::varchar(60)
      when 'a' then 'AGGREGATE_FUNCTION'::varchar(60)
      else
        case 
          when t.typname = 'trigger'
            then 'SQL_TRIGGER'::varchar(60)
          when p.proretset then
            case 
              when t.typtype = 'c'
                then 'SQL_TABLE_VALUED_FUNCTION'::varchar(60)
              else 'SQL_INLINE_TABLE_VALUED_FUNCTION'::varchar(60)
            end
          else 'SQL_SCALAR_FUNCTION'::varchar(60)
        end
    end as type_desc
  , null::timestamp as create_date
  , null::timestamp as modify_date
  , 1::sys.bit as is_ms_shipped
  , 0 as is_published
  , 0 as is_schema_published
from pg_proc p
inner join pg_namespace s on s.oid = p.pronamespace
inner join pg_catalog.pg_type t on t.oid = p.prorettype
left join pg_trigger tr on tr.tgfoid = p.oid
left join sys.babelfish_namespace_ext ext on (s.nspname = ext.nspname and ext.dbid = sys.db_id())
left join sys.shipped_objects_not_in_sys nis on nis.name = p.proname and nis.schemaid = s.oid 
and nis.type = (case p.prokind
      when 'p' then 'P'::char(2)
      when 'a' then 'AF'::char(2)
      else
        case 
          when t.typname = 'trigger'
            then 'TR'::char(2)
          when p.proretset then
            case 
              when t.typtype = 'c'
                then 'TF'::char(2)
              else 'IF'::char(2)
            end
          else 'FN'::char(2)
        end
    end)
where (s.nspname = 'sys' or (nis.name is not null and ext.nspname is not null))
and has_schema_privilege(s.oid, 'USAGE')
and has_function_privilege(p.oid, 'EXECUTE')
and p.proname != 'pltsql_call_handler'
 
union all
-- details of user defined procedures
select
    p.proname::sys.sysname as name 
  , p.oid as object_id
  , null::integer as principal_id
  , s.oid as schema_id
  , cast (case when tr.tgrelid is not null 
  		       then tr.tgrelid 
  		       else 0 end as int) 
    as parent_object_id
  , case p.prokind
      when 'p' then 'P'::char(2)
      when 'a' then 'AF'::char(2)
      else
        case 
          when t.typname = 'trigger'
            then 'TR'::char(2)
          when p.proretset then
            case 
              when t.typtype = 'c'
                then 'TF'::char(2)
              else 'IF'::char(2)
            end
          else 'FN'::char(2)
        end
    end as type
  , case p.prokind
      when 'p' then 'SQL_STORED_PROCEDURE'::varchar(60)
      when 'a' then 'AGGREGATE_FUNCTION'::varchar(60)
      else
        case 
          when t.typname = 'trigger'
            then 'SQL_TRIGGER'::varchar(60)
          when p.proretset then
            case 
              when t.typtype = 'c'
                then 'SQL_TABLE_VALUED_FUNCTION'::varchar(60)
              else 'SQL_INLINE_TABLE_VALUED_FUNCTION'::varchar(60)
            end
          else 'SQL_SCALAR_FUNCTION'::varchar(60)
        end
    end as type_desc
  , null::timestamp as create_date
  , null::timestamp as modify_date
  , 0::sys.bit as is_ms_shipped
  , 0 as is_published
  , 0 as is_schema_published
from pg_proc p
inner join pg_namespace s on s.oid = p.pronamespace
inner join pg_catalog.pg_type t on t.oid = p.prorettype
left join pg_trigger tr on tr.tgfoid = p.oid
left join sys.babelfish_namespace_ext ext on (s.nspname = ext.nspname and ext.dbid = sys.db_id())
left join sys.shipped_objects_not_in_sys nis on nis.name = p.proname and nis.schemaid = s.oid 
and nis.type = (case p.prokind
      when 'p' then 'P'::char(2)
      when 'a' then 'AF'::char(2)
      else
        case 
          when t.typname = 'trigger'
            then 'TR'::char(2)
          when p.proretset then
            case 
              when t.typtype = 'c'
                then 'TF'::char(2)
              else 'IF'::char(2)
            end
          else 'FN'::char(2)
        end
    end)
where s.nspname <> 'sys' and nis.name is null
and ext.nspname is not null
and has_schema_privilege(s.oid, 'USAGE')
and has_function_privilege(p.oid, 'EXECUTE')
 
union all
-- details of all default constraints
select
    ('DF_' || o.relname || '_' || d.oid)::sys.sysname as name
  , d.oid as object_id
  , null::int as principal_id
  , o.relnamespace as schema_id
  , d.adrelid as parent_object_id
  , 'D'::char(2) as type
  , 'DEFAULT_CONSTRAINT'::sys.nvarchar(60) AS type_desc
  , null::timestamp as create_date
  , null::timestamp as modify_date
  , CAST (case when (s.nspname = 'sys' or nis.name is not null) then 1
         else 0 end as sys.bit ) as is_ms_shipped
  , 0 as is_published
  , 0 as is_schema_published
from pg_catalog.pg_attrdef d
inner join pg_attribute a on a.attrelid = d.adrelid and d.adnum = a.attnum
inner join pg_class o on d.adrelid = o.oid
inner join pg_namespace s on s.oid = o.relnamespace
left join sys.babelfish_namespace_ext ext on (s.nspname = ext.nspname and ext.dbid = sys.db_id())
left join sys.shipped_objects_not_in_sys nis on nis.name = ('DF_' || o.relname || '_' || d.oid) and nis.schemaid = s.oid and nis.type = 'D'
where a.atthasdef = 't' and a.attgenerated = ''
and (s.nspname = 'sys' or ext.nspname is not null)
and has_schema_privilege(s.oid, 'USAGE')
and has_column_privilege(a.attrelid, a.attname, 'SELECT,INSERT,UPDATE,REFERENCES')
union all
-- details of all check constraints
select
    c.conname::sys.sysname
  , c.oid::integer as object_id
  , NULL::integer as principal_id 
  , s.oid as schema_id
  , c.conrelid::integer as parent_object_id
  , 'C'::char(2) as type
  , 'CHECK_CONSTRAINT'::sys.nvarchar(60) as type_desc
  , null::sys.datetime as create_date
  , null::sys.datetime as modify_date
  , CAST (case when (s.nspname = 'sys' or nis.name is not null) then 1
         else 0 end as sys.bit ) as is_ms_shipped
  , 0 as is_published
  , 0 as is_schema_published
from pg_catalog.pg_constraint as c
inner join pg_namespace s on s.oid = c.connamespace
left join sys.babelfish_namespace_ext ext on (s.nspname = ext.nspname and ext.dbid = sys.db_id())
left join sys.shipped_objects_not_in_sys nis on nis.name = c.conname and nis.schemaid = s.oid and nis.type = 'C'
where has_schema_privilege(s.oid, 'USAGE')
and c.contype = 'c' and c.conrelid != 0
and (s.nspname = 'sys' or ext.nspname is not null)
union all
-- details of user defined and system defined sequence objects
select
  p.relname::sys.sysname as name
  , p.oid as object_id
  , null::integer as principal_id
  , s.oid as schema_id
  , 0 as parent_object_id
  , 'SO'::char(2) as type
  , 'SEQUENCE_OBJECT'::varchar(60) as type_desc
  , null::timestamp as create_date
  , null::timestamp as modify_date
  , CAST (case when (s.nspname = 'sys' or nis.name is not null) then 1
         else 0 end as sys.bit ) as is_ms_shipped
  , 0 as is_published
  , 0 as is_schema_published
from pg_class p
inner join pg_namespace s on s.oid = p.relnamespace
left join sys.babelfish_namespace_ext ext on (s.nspname = ext.nspname and ext.dbid = sys.db_id())
left join sys.shipped_objects_not_in_sys nis on nis.name = p.relname and nis.schemaid = s.oid and nis.type = 'SO'
where p.relkind = 'S'
and (s.nspname = 'sys' or ext.nspname is not null)
and has_schema_privilege(s.oid, 'USAGE')
union all
-- details of user defined table types
select
    ('TT_' || tt.name || '_' || tt.type_table_object_id)::sys.sysname as name
  , tt.type_table_object_id as object_id
  , tt.principal_id as principal_id
  , tt.schema_id as schema_id
  , 0 as parent_object_id
  , 'TT'::char(2) as type
  , 'TABLE_TYPE'::varchar(60) as type_desc
  , null::timestamp as create_date
  , null::timestamp as modify_date
  , CAST (case when (tt.schema_id::regnamespace::text = 'sys' or nis.name is not null) then 1
         else 0 end as sys.bit ) as is_ms_shipped
  , 0 as is_published
  , 0 as is_schema_published
from sys.table_types tt
left join sys.shipped_objects_not_in_sys nis on nis.name = ('TT_' || tt.name || '_' || tt.type_table_object_id)::name and nis.schemaid = tt.schema_id and nis.type = 'TT'
) ot;
GRANT SELECT ON sys.all_objects TO PUBLIC;

CREATE OR REPLACE VIEW sys.spt_tablecollations_view AS
    SELECT
        c.object_id                      AS object_id,
        CAST(p.relnamespace AS int)      AS schema_id,
        c.column_id                      AS colid,
        CAST(c.name AS sys.varchar)      AS name,
        CAST(CollationProperty(c.collation_name,'tdscollation') AS binary(5)) AS tds_collation_28,
        CAST(CollationProperty(c.collation_name,'tdscollation') AS binary(5)) AS tds_collation_90,
        CAST(CollationProperty(c.collation_name,'tdscollation') AS binary(5)) AS tds_collation_100,
        CAST(c.collation_name AS nvarchar(128)) AS collation_28,
        CAST(c.collation_name AS nvarchar(128)) AS collation_90,
        CAST(c.collation_name AS nvarchar(128)) AS collation_100
    FROM
        sys.all_columns c
        INNER JOIN pg_catalog.pg_class p ON (c.object_id = p.oid)
    WHERE
        c.is_sparse = 0;
GRANT SELECT ON sys.spt_tablecollations_view TO PUBLIC;

CREATE OR REPLACE FUNCTION sys.tsql_type_max_length_helper(IN type TEXT, IN typelen INT, IN typemod INT, IN for_sys_types boolean DEFAULT false, IN used_typmod_array boolean DEFAULT false)
RETURNS SMALLINT
AS $$
DECLARE
	max_length SMALLINT;
	precision INT;
	v_type TEXT COLLATE sys.database_default := type;
BEGIN
	-- unknown tsql type
	IF v_type IS NULL THEN
		RETURN CAST(typelen as SMALLINT);
	END IF;

	-- if using typmod_array from pg_proc.probin
	IF used_typmod_array THEN
		IF v_type = 'sysname' THEN
			RETURN 256;
		ELSIF (v_type in ('char', 'bpchar', 'varchar', 'binary', 'varbinary', 'nchar', 'nvarchar'))
		THEN
			IF typemod < 0 THEN -- max value. 
				RETURN -1;
			ELSIF v_type in ('nchar', 'nvarchar') THEN
				RETURN (2 * typemod);
			ELSE
				RETURN typemod;
			END IF;
		END IF;
	END IF;

	IF typelen != -1 THEN
		CASE v_type 
		WHEN 'tinyint' THEN max_length = 1;
		WHEN 'date' THEN max_length = 3;
		WHEN 'smalldatetime' THEN max_length = 4;
		WHEN 'smallmoney' THEN max_length = 4;
		WHEN 'datetime2' THEN
			IF typemod = -1 THEN max_length = 8;
			ELSIF typemod <= 2 THEN max_length = 6;
			ELSIF typemod <= 4 THEN max_length = 7;
			ELSEIF typemod <= 7 THEN max_length = 8;
			-- typemod = 7 is not possible for datetime2 in Babel
			END IF;
		WHEN 'datetimeoffset' THEN
			IF typemod = -1 THEN max_length = 10;
			ELSIF typemod <= 2 THEN max_length = 8;
			ELSIF typemod <= 4 THEN max_length = 9;
			ELSIF typemod <= 7 THEN max_length = 10;
			-- typemod = 7 is not possible for datetimeoffset in Babel
			END IF;
		WHEN 'time' THEN
			IF typemod = -1 THEN max_length = 5;
			ELSIF typemod <= 2 THEN max_length = 3;
			ELSIF typemod <= 4 THEN max_length = 4;
			ELSIF typemod <= 7 THEN max_length = 5;
			END IF;
		WHEN 'timestamp' THEN max_length = 8;
		ELSE max_length = typelen;
		END CASE;
		RETURN max_length;
	END IF;

	IF typemod = -1 THEN
		CASE 
		WHEN v_type in ('image', 'text', 'ntext') THEN max_length = 16;
		WHEN v_type = 'sql_variant' THEN max_length = 8016;
		WHEN v_type in ('varbinary', 'varchar', 'nvarchar') THEN 
			IF for_sys_types THEN max_length = 8000;
			ELSE max_length = -1;
			END IF;
		WHEN v_type in ('binary', 'char', 'bpchar', 'nchar') THEN max_length = 8000;
		WHEN v_type in ('decimal', 'numeric') THEN max_length = 17;
		WHEN v_type in ('geometry', 'geography') THEN max_length = -1;
		ELSE max_length = typemod;
		END CASE;
		RETURN max_length;
	END IF;

	CASE
	WHEN v_type in ('char', 'bpchar', 'varchar', 'binary', 'varbinary') THEN max_length = typemod - 4;
	WHEN v_type in ('nchar', 'nvarchar') THEN max_length = (typemod - 4) * 2;
	WHEN v_type = 'sysname' THEN max_length = (typemod - 4) * 2;
	WHEN v_type in ('numeric', 'decimal') THEN
		precision = ((typemod - 4) >> 16) & 65535;
		IF precision >= 1 and precision <= 9 THEN max_length = 5;
		ELSIF precision <= 19 THEN max_length = 9;
		ELSIF precision <= 28 THEN max_length = 13;
		ELSIF precision <= 38 THEN max_length = 17;
	ELSE max_length = typelen;
	END IF;
	ELSE
		max_length = typemod;
	END CASE;
	RETURN max_length;
END;
$$ LANGUAGE plpgsql IMMUTABLE STRICT;

CREATE OR REPLACE FUNCTION information_schema_tsql._pgtsql_char_max_length(type text, typmod int4) RETURNS integer
	LANGUAGE sql
	IMMUTABLE
	PARALLEL SAFE
	RETURNS NULL ON NULL INPUT
	AS
$$SELECT
	CASE WHEN type IN ('char', 'nchar', 'varchar', 'nvarchar', 'binary', 'varbinary')
		THEN CASE WHEN typmod = -1
			THEN -1
			ELSE typmod - 4
			END
		WHEN type IN ('text', 'image')
		THEN 2147483647
		WHEN type = 'ntext'
		THEN 1073741823
		WHEN type = 'sysname'
		THEN 128
		WHEN type IN ('xml', 'geometry', 'geography')
		THEN -1
		WHEN type = 'sql_variant'
		THEN 0
		ELSE null
	END$$;

create or replace function sys.get_tds_id(
	datatype sys.varchar(50)
)
returns INT
AS $$
DECLARE
	tds_id INT;
BEGIN
	IF datatype IS NULL THEN
		RETURN 0;
	END IF;
	CASE datatype
		WHEN 'text' THEN tds_id = 35;
		WHEN 'uniqueidentifier' THEN tds_id = 36;
		WHEN 'tinyint' THEN tds_id = 38;
		WHEN 'smallint' THEN tds_id = 38;
		WHEN 'int' THEN tds_id = 38;
		WHEN 'bigint' THEN tds_id = 38;
		WHEN 'ntext' THEN tds_id = 99;
		WHEN 'bit' THEN tds_id = 104;
		WHEN 'float' THEN tds_id = 109;
		WHEN 'real' THEN tds_id = 109;
		WHEN 'varchar' THEN tds_id = 167;
		WHEN 'nvarchar' THEN tds_id = 231;
		WHEN 'nchar' THEN tds_id = 239;
		WHEN 'money' THEN tds_id = 110;
		WHEN 'smallmoney' THEN tds_id = 110;
		WHEN 'char' THEN tds_id = 175;
		WHEN 'date' THEN tds_id = 40;
		WHEN 'datetime' THEN tds_id = 111;
		WHEN 'smalldatetime' THEN tds_id = 111;
		WHEN 'numeric' THEN tds_id = 108;
		WHEN 'xml' THEN tds_id = 241;
		WHEN 'decimal' THEN tds_id = 106;
		WHEN 'varbinary' THEN tds_id = 165;
		WHEN 'binary' THEN tds_id = 173;
		WHEN 'image' THEN tds_id = 34;
		WHEN 'time' THEN tds_id = 41;
		WHEN 'datetime2' THEN tds_id = 42;
		WHEN 'sql_variant' THEN tds_id = 98;
		WHEN 'datetimeoffset' THEN tds_id = 43;
		WHEN 'timestamp' THEN tds_id = 173;
		WHEN 'geometry' THEN tds_id = 240;
		WHEN 'geography' THEN tds_id = 240;
		ELSE tds_id = 0;
	END CASE;
	RETURN tds_id;
END;
$$ LANGUAGE plpgsql IMMUTABLE STRICT;

CREATE OR REPLACE FUNCTION information_schema_tsql._pgtsql_char_octet_length(type text, typmod int4) RETURNS integer
	LANGUAGE sql
	IMMUTABLE
	PARALLEL SAFE
	RETURNS NULL ON NULL INPUT
	AS
$$SELECT
	CASE WHEN type IN ('char', 'varchar', 'binary', 'varbinary')
		THEN CASE WHEN typmod = -1 /* default typmod */
			THEN -1
			ELSE typmod - 4
			END
		WHEN type IN ('nchar', 'nvarchar')
		THEN CASE WHEN typmod = -1 /* default typmod */
			THEN -1
			ELSE (typmod - 4) * 2
			END
		WHEN type IN ('text', 'image')
		THEN 2147483647 /* 2^30 + 1 */
		WHEN type = 'ntext'
		THEN 2147483646 /* 2^30 */
		WHEN type = 'sysname'
		THEN 256
		WHEN type = 'sql_variant'
		THEN 0
		WHEN type IN ('xml', 'geometry', 'geography')
		THEN -1
	   ELSE null
  END$$;

CREATE OR REPLACE FUNCTION information_schema_tsql._pgtsql_char_max_length_for_routines(type text, typmod int4) RETURNS integer
        LANGUAGE sql
        IMMUTABLE
        PARALLEL SAFE
        RETURNS NULL ON NULL INPUT
        AS
$$SELECT
        CASE WHEN type IN ('char', 'nchar', 'varchar', 'nvarchar', 'binary', 'varbinary')
                THEN CASE WHEN typmod = -1
                        THEN 1
                        ELSE typmod - 4
                        END
                WHEN type IN ('text', 'image')
                THEN 2147483647
                WHEN type = 'ntext'
                THEN 1073741823
                WHEN type = 'sysname'
                THEN 128
                WHEN type IN ('xml', 'geometry', 'geography')
                THEN -1
                WHEN type = 'sql_variant'
                THEN 0
                ELSE null
        END$$;

CREATE OR REPLACE FUNCTION sys.tsql_type_length_for_sp_columns_helper(IN type TEXT, IN typelen INT, IN typemod INT)
RETURNS INT
AS $$
DECLARE
  length INT;
  precision INT;
BEGIN
  -- unknown tsql type
  IF type IS NULL THEN
    RETURN typelen::INT;
  END IF;

  IF typemod = -1 AND (type = 'varchar' OR type = 'nvarchar' OR type = 'varbinary') THEN
    length = 0;
    RETURN length;
  END IF;

  IF typelen != -1 THEN
    CASE type
    WHEN 'tinyint' THEN length = 1;
    WHEN 'date' THEN length = 6;
    WHEN 'smalldatetime' THEN length = 16;
    WHEN 'smallmoney' THEN length = 12;
    WHEN 'money' THEN length = 21;
    WHEN 'datetime' THEN length = 16;
    WHEN 'datetime2' THEN length = 16;
    WHEN 'datetimeoffset' THEN length = 20;
    WHEN 'time' THEN length = 12;
    WHEN 'timestamp' THEN length = 8;
    ELSE length = typelen;
    END CASE;
    RETURN length;
  END IF;

  CASE
  WHEN type in ('char', 'bpchar', 'varchar', 'binary', 'varbinary') THEN length = typemod - 4;
  WHEN type in ('nchar', 'nvarchar') THEN length = (typemod - 4) * 2;
  WHEN type in ('text', 'image') THEN length = 2147483647;
  WHEN type = 'ntext' THEN length = 2147483646;
  WHEN type = 'xml' THEN length = 0;
  WHEN type IN ('geometry', 'geography') THEN length = -1;
  WHEN type = 'sql_variant' THEN length = 8000;
  WHEN type = 'money' THEN length = 21;
  WHEN type = 'sysname' THEN length = (typemod - 4) * 2;
  WHEN type in ('numeric', 'decimal') THEN
    precision = ((typemod - 4) >> 16) & 65535;
    length = precision + 2;
  ELSE
    length = typemod;
  END CASE;
  RETURN length;
END;
$$ LANGUAGE plpgsql IMMUTABLE STRICT;

DO $$
BEGIN
  IF NOT EXISTS (SELECT 1 FROM sys.spt_datatype_info_table WHERE TYPE_NAME = N'geometry') THEN
    BEGIN
        INSERT INTO sys.spt_datatype_info_table VALUES (N'geometry', -151, 0, NULL, NULL, NULL, 1, 1, 0, NULL, 0, NULL, N'geometry', NULL, NULL, -151, NULL, NULL, NULL, 0, 2147483646, 23, NULL);
    END;
  END IF;
  IF NOT EXISTS (SELECT 1 FROM sys.spt_datatype_info_table WHERE TYPE_NAME = N'geography') THEN
    BEGIN
        INSERT INTO sys.spt_datatype_info_table VALUES (N'geography', -151, 0, NULL, NULL, NULL, 1, 1, 0, NULL, 0, NULL, N'geography', NULL, NULL, -151, NULL, NULL, NULL, 0, 2147483646, 23, NULL);
    END;
  END IF;
END;
$$ LANGUAGE plpgsql;

CALL sys.babelfish_drop_deprecated_object('view', 'sys', 'sysforeignkeys_deprecated_3_5_0');
CALL sys.babelfish_drop_deprecated_object('view', 'sys', 'system_objects_deprecated_3_5_0');
CALL sys.babelfish_drop_deprecated_object('view', 'sys', 'syscolumns_deprecated_3_5_0');
CALL sys.babelfish_drop_deprecated_object('view', 'sys', 'dm_exec_connections_deprecated_3_5_0');
CALL sys.babelfish_drop_deprecated_object('view', 'sys', 'xml_indexes_connections_deprecated_3_5_0');
CALL sys.babelfish_drop_deprecated_object('view', 'sys', 'stats__deprecated_3_5_0');
CALL sys.babelfish_drop_deprecated_object('view', 'sys', 'data_spaces_deprecated_3_5_0');
CALL sys.babelfish_drop_deprecated_object('view', 'sys', 'sysprocesses_deprecated_3_5_0');
CALL sys.babelfish_drop_deprecated_object('view', 'sys', 'key_constraints_deprecated_3_5_0');
CALL sys.babelfish_drop_deprecated_object('view', 'sys', 'foreign_keys_deprecated_3_5_0');
CALL sys.babelfish_drop_deprecated_object('view', 'sys', 'views_deprecated_3_5_0');
CALL sys.babelfish_drop_deprecated_object('view', 'sys', 'tables_deprecated_3_5_0');
CALL sys.babelfish_drop_deprecated_object('view', 'sys', 'default_constraints_deprecated_3_5_0');
CALL sys.babelfish_drop_deprecated_object('view', 'sys', 'check_constraints_deprecated_3_5_0');
CALL sys.babelfish_drop_deprecated_object('view', 'sys', 'types_deprecated_3_5_0');
CALL sys.babelfish_drop_deprecated_object('view', 'sys', 'table_types_deprecated_3_5_0');
CALL sys.babelfish_drop_deprecated_object('view', 'sys', 'systypes_deprecated_3_5_0');

-- Drops the temporary procedure used by the upgrade script.
-- Please have this be one of the last statements executed in this upgrade script.
DROP PROCEDURE sys.babelfish_drop_deprecated_object(varchar, varchar, varchar);

-- After upgrade, always run analyze for all babelfish catalogs.
CALL sys.analyze_babelfish_catalogs();

-- Reset search_path to not affect any subsequent scripts
SELECT set_config('search_path', trim(leading 'sys, ' from current_setting('search_path')), false);<|MERGE_RESOLUTION|>--- conflicted
+++ resolved
@@ -2211,177 +2211,7 @@
 WHERE FALSE;
 GRANT SELECT ON sys.availability_groups TO PUBLIC;
 
-<<<<<<< HEAD
-CREATE OR REPLACE FUNCTION sys.tsql_type_max_length_helper(IN type TEXT, IN typelen INT, IN typemod INT, IN for_sys_types boolean DEFAULT false, IN used_typmod_array boolean DEFAULT false)
-RETURNS SMALLINT
-AS $$
-DECLARE
-	max_length SMALLINT;
-	precision INT;
-	v_type TEXT COLLATE sys.database_default := type;
-BEGIN
-	-- unknown tsql type
-	IF v_type IS NULL THEN
-		RETURN CAST(typelen as SMALLINT);
-	END IF;
-
-	-- if using typmod_array from pg_proc.probin
-	IF used_typmod_array THEN
-		IF v_type = 'sysname' THEN
-			RETURN 256;
-		ELSIF (v_type in ('char', 'bpchar', 'varchar', 'binary', 'varbinary', 'nchar', 'nvarchar'))
-		THEN
-			IF typemod < 0 THEN -- max value. 
-				RETURN -1;
-			ELSIF v_type in ('nchar', 'nvarchar') THEN
-				RETURN (2 * typemod);
-			ELSE
-				RETURN typemod;
-			END IF;
-		END IF;
-	END IF;
-
-	IF typelen != -1 THEN
-		CASE v_type 
-		WHEN 'tinyint' THEN max_length = 1;
-		WHEN 'date' THEN max_length = 3;
-		WHEN 'smalldatetime' THEN max_length = 4;
-		WHEN 'smallmoney' THEN max_length = 4;
-		WHEN 'datetime2' THEN
-			IF typemod = -1 THEN max_length = 8;
-			ELSIF typemod <= 2 THEN max_length = 6;
-			ELSIF typemod <= 4 THEN max_length = 7;
-			ELSEIF typemod <= 7 THEN max_length = 8;
-			-- typemod = 7 is not possible for datetime2 in Babel
-			END IF;
-		WHEN 'datetimeoffset' THEN
-			IF typemod = -1 THEN max_length = 10;
-			ELSIF typemod <= 2 THEN max_length = 8;
-			ELSIF typemod <= 4 THEN max_length = 9;
-			ELSIF typemod <= 7 THEN max_length = 10;
-			-- typemod = 7 is not possible for datetimeoffset in Babel
-			END IF;
-		WHEN 'time' THEN
-			IF typemod = -1 THEN max_length = 5;
-			ELSIF typemod <= 2 THEN max_length = 3;
-			ELSIF typemod <= 4 THEN max_length = 4;
-			ELSIF typemod <= 7 THEN max_length = 5;
-			END IF;
-		WHEN 'timestamp' THEN max_length = 8;
-    WHEN 'vector' THEN max_length = -1; -- dummy as varchar max
-		ELSE max_length = typelen;
-		END CASE;
-		RETURN max_length;
-	END IF;
-
-	IF typemod = -1 THEN
-		CASE 
-		WHEN v_type in ('image', 'text', 'ntext') THEN max_length = 16;
-		WHEN v_type = 'sql_variant' THEN max_length = 8016;
-		WHEN v_type in ('varbinary', 'varchar', 'nvarchar') THEN 
-			IF for_sys_types THEN max_length = 8000;
-			ELSE max_length = -1;
-			END IF;
-		WHEN v_type in ('binary', 'char', 'bpchar', 'nchar') THEN max_length = 8000;
-		WHEN v_type in ('decimal', 'numeric') THEN max_length = 17;
-		ELSE max_length = typemod;
-		END CASE;
-		RETURN max_length;
-	END IF;
-
-	CASE
-	WHEN v_type in ('char', 'bpchar', 'varchar', 'binary', 'varbinary') THEN max_length = typemod - 4;
-	WHEN v_type in ('nchar', 'nvarchar') THEN max_length = (typemod - 4) * 2;
-	WHEN v_type = 'sysname' THEN max_length = (typemod - 4) * 2;
-	WHEN v_type in ('numeric', 'decimal') THEN
-		precision = ((typemod - 4) >> 16) & 65535;
-		IF precision >= 1 and precision <= 9 THEN max_length = 5;
-		ELSIF precision <= 19 THEN max_length = 9;
-		ELSIF precision <= 28 THEN max_length = 13;
-		ELSIF precision <= 38 THEN max_length = 17;
-	ELSE max_length = typelen;
-	END IF;
-	ELSE
-		max_length = typemod;
-	END CASE;
-	RETURN max_length;
-END;
-$$ LANGUAGE plpgsql IMMUTABLE STRICT;
-
-create or replace function sys.get_tds_id(
-	datatype sys.varchar(50)
-)
-returns INT
-AS $$
-DECLARE
-	tds_id INT;
-BEGIN
-	IF datatype IS NULL THEN
-		RETURN 0;
-	END IF;
-	CASE datatype
-		WHEN 'text' THEN tds_id = 35;
-		WHEN 'uniqueidentifier' THEN tds_id = 36;
-		WHEN 'tinyint' THEN tds_id = 38;
-		WHEN 'smallint' THEN tds_id = 38;
-		WHEN 'int' THEN tds_id = 38;
-		WHEN 'bigint' THEN tds_id = 38;
-		WHEN 'ntext' THEN tds_id = 99;
-		WHEN 'bit' THEN tds_id = 104;
-		WHEN 'float' THEN tds_id = 109;
-		WHEN 'real' THEN tds_id = 109;
-		WHEN 'varchar' THEN tds_id = 167;
-		WHEN 'nvarchar' THEN tds_id = 231;
-		WHEN 'nchar' THEN tds_id = 239;
-		WHEN 'money' THEN tds_id = 110;
-		WHEN 'smallmoney' THEN tds_id = 110;
-		WHEN 'char' THEN tds_id = 175;
-		WHEN 'date' THEN tds_id = 40;
-		WHEN 'datetime' THEN tds_id = 111;
-		WHEN 'smalldatetime' THEN tds_id = 111;
-		WHEN 'numeric' THEN tds_id = 108;
-		WHEN 'xml' THEN tds_id = 241;
-		WHEN 'decimal' THEN tds_id = 106;
-		WHEN 'varbinary' THEN tds_id = 165;
-		WHEN 'binary' THEN tds_id = 173;
-		WHEN 'image' THEN tds_id = 34;
-		WHEN 'time' THEN tds_id = 41;
-		WHEN 'datetime2' THEN tds_id = 42;
-		WHEN 'sql_variant' THEN tds_id = 98;
-		WHEN 'datetimeoffset' THEN tds_id = 43;
-		WHEN 'timestamp' THEN tds_id = 173;
-		WHEN 'vector' THEN tds_id = 167; -- Same as varchar 
-		ELSE tds_id = 0;
-	END CASE;
-	RETURN tds_id;
-END;
-$$ LANGUAGE plpgsql IMMUTABLE STRICT;
-
-CREATE OR REPLACE FUNCTION information_schema_tsql._pgtsql_char_max_length(type text, typmod int4) RETURNS integer
-	LANGUAGE sql
-	IMMUTABLE
-	PARALLEL SAFE
-	RETURNS NULL ON NULL INPUT
-	AS
-$$SELECT
-	CASE WHEN type IN ('char', 'nchar', 'varchar', 'nvarchar', 'binary', 'varbinary')
-		THEN CASE WHEN typmod = -1
-			THEN -1
-			ELSE typmod - 4
-			END
-		WHEN type IN ('text', 'image')
-		THEN 2147483647
-		WHEN type = 'ntext'
-		THEN 1073741823
-		WHEN type = 'sysname'
-		THEN 128
-		WHEN type IN ('xml', 'vector')
-		THEN -1
-		WHEN type = 'sql_variant'
-		THEN 0
-		ELSE null
-	END$$;
-=======
+
 -- BABELFISH_SCHEMA_PERMISSIONS
 CREATE TABLE IF NOT EXISTS sys.babelfish_schema_permissions (
   dbid smallint NOT NULL,
@@ -2392,7 +2222,6 @@
   object_type CHAR(1) NOT NULL COLLATE sys.database_default,
   PRIMARY KEY(dbid, schema_name, object_name, grantee, object_type)
 );
->>>>>>> 1ea412a1
 
 create or replace view sys.all_objects as
 select 
@@ -2875,6 +2704,7 @@
 			ELSIF typemod <= 7 THEN max_length = 5;
 			END IF;
 		WHEN 'timestamp' THEN max_length = 8;
+    WHEN 'vector' THEN max_length = -1; -- dummy as varchar max
 		ELSE max_length = typelen;
 		END CASE;
 		RETURN max_length;
@@ -2933,7 +2763,7 @@
 		THEN 1073741823
 		WHEN type = 'sysname'
 		THEN 128
-		WHEN type IN ('xml', 'geometry', 'geography')
+		WHEN type IN ('xml', 'vector', 'geometry', 'geography')
 		THEN -1
 		WHEN type = 'sql_variant'
 		THEN 0
@@ -2982,6 +2812,7 @@
 		WHEN 'sql_variant' THEN tds_id = 98;
 		WHEN 'datetimeoffset' THEN tds_id = 43;
 		WHEN 'timestamp' THEN tds_id = 173;
+		WHEN 'vector' THEN tds_id = 167; -- Same as varchar 
 		WHEN 'geometry' THEN tds_id = 240;
 		WHEN 'geography' THEN tds_id = 240;
 		ELSE tds_id = 0;
