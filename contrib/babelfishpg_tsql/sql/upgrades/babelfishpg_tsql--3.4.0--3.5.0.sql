-- complain if script is sourced in psql, rather than via ALTER EXTENSION
\echo Use "ALTER EXTENSION ""babelfishpg_tsql"" UPDATE TO '3.4.0'" to load this file. \quit

-- add 'sys' to search path for the convenience
SELECT set_config('search_path', 'sys, '||current_setting('search_path'), false);

-- Drops an object if it does not have any dependent objects.
-- Is a temporary procedure for use by the upgrade script. Will be dropped at the end of the upgrade.
-- Please have this be one of the first statements executed in this upgrade script. 
CREATE OR REPLACE PROCEDURE babelfish_drop_deprecated_object(object_type varchar, schema_name varchar, object_name varchar) AS
$$
DECLARE
    error_msg text;
    query1 text;
    query2 text;
BEGIN

    query1 := pg_catalog.format('alter extension babelfishpg_tsql drop %s %s.%s', object_type, schema_name, object_name);
    query2 := pg_catalog.format('drop %s %s.%s', object_type, schema_name, object_name);

    execute query1;
    execute query2;
EXCEPTION
    when object_not_in_prerequisite_state then --if 'alter extension' statement fails
        GET STACKED DIAGNOSTICS error_msg = MESSAGE_TEXT;
        raise warning '%', error_msg;
    when dependent_objects_still_exist then --if 'drop view' statement fails
        GET STACKED DIAGNOSTICS error_msg = MESSAGE_TEXT;
        raise warning '%', error_msg;
end
$$
LANGUAGE plpgsql;

-- Please add your SQLs here
/*
 * Note: These SQL statements may get executed multiple times specially when some features get backpatched.
 * So make sure that any SQL statement (DDL/DML) being added here can be executed multiple times without affecting
 * final behaviour.
 */

<<<<<<< HEAD
ALTER VIEW sys.sysforeignkeys RENAME TO sysforeignkeys_deprecated_3_4;

create or replace view sys.sysforeignkeys as
select
  c.oid as constid
  , c.conrelid as fkeyid
  , c.confrelid as rkeyid
  , a_con.attnum as fkey
  , a_conf.attnum as rkey
  , a_conf.attnum as keyno
from pg_constraint c
inner join pg_attribute a_con on a_con.attrelid = c.conrelid and a_con.attnum = any(c.conkey)
inner join pg_attribute a_conf on a_conf.attrelid = c.confrelid and a_conf.attnum = any(c.confkey)
where c.contype = 'f'
and (c.connamespace in (select schema_id from sys.schemas))
and has_schema_privilege(c.connamespace, 'USAGE');
GRANT SELECT ON sys.sysforeignkeys TO PUBLIC;

CALL sys.babelfish_drop_deprecated_object('view', 'sys', 'sysforeignkeys_deprecated_3_4');

ALTER VIEW sys.system_objects RENAME TO system_objects_deprecated_3_4;

create or replace view sys.system_objects as
select
  name, object_id, principal_id, schema_id, 
  parent_object_id, type, type_desc, create_date, 
  modify_date, is_ms_shipped, is_published, is_schema_published
 from sys.all_objects o
inner join pg_namespace s on s.oid = o.schema_id
where s.nspname = 'sys';
GRANT SELECT ON sys.system_objects TO PUBLIC;

CALL sys.babelfish_drop_deprecated_object('view', 'sys', 'system_objects_deprecated_3_4');

ALTER VIEW sys.syscolumns RENAME TO syscolumns_deprecated_3_4;

CREATE OR REPLACE VIEW sys.syscolumns AS
SELECT out_name as name
  , out_object_id as id
  , out_system_type_id as xtype
  , 0::sys.tinyint as typestat
  , (case when out_user_type_id < 32767 then out_user_type_id else null end)::smallint as xusertype
  , out_max_length as length
  , 0::sys.tinyint as xprec
  , 0::sys.tinyint as xscale
  , out_column_id::smallint as colid
  , 0::smallint as xoffset
  , 0::sys.tinyint as bitpos
  , 0::sys.tinyint as reserved
  , 0::smallint as colstat
  , out_default_object_id::int as cdefault
  , out_rule_object_id::int as domain
  , 0::smallint as number
  , 0::smallint as colorder
  , null::sys.varbinary(8000) as autoval
  , out_offset as offset
  , out_collation_id as collationid
  , (case out_is_nullable::int when 1 then 8    else 0 end +
     case out_is_identity::int when 1 then 128  else 0 end)::sys.tinyint as status
  , out_system_type_id as type
  , (case when out_user_type_id < 32767 then out_user_type_id else null end)::smallint as usertype
  , null::sys.varchar(255) as printfmt
  , out_precision::smallint as prec
  , out_scale::int as scale
  , out_is_computed::int as iscomputed
  , 0::int as isoutparam
  , out_is_nullable::int as isnullable
  , out_collation_name::sys.sysname as collation
FROM sys.columns_internal()
union all
SELECT p.name
  , p.id
  , p.xtype
  , 0::sys.tinyint as typestat
  , (case when p.xtype < 32767 then p.xtype else null end)::smallint as xusertype
  , null as length
  , 0::sys.tinyint as xprec
  , 0::sys.tinyint as xscale
  , p.colid
  , 0::smallint as xoffset
  , 0::sys.tinyint as bitpos
  , 0::sys.tinyint as reserved
  , 0::smallint as colstat
  , null::int as cdefault
  , null::int as domain
  , 0::smallint as number
  , 0::smallint as colorder
  , null::sys.varbinary(8000) as autoval
  , 0::smallint as offset
  , collationid
  , (case p.isoutparam when 1 then 64 else 0 end)::sys.tinyint as status
  , p.xtype as type
  , (case when p.xtype < 32767 then p.xtype else null end)::smallint as usertype
  , null::varchar(255) as printfmt
  , p.prec
  , p.scale
  , 0::int as iscomputed
  , p.isoutparam
  , 1::int as isnullable
  , p.collation
FROM sys.proc_param_helper() as p;
GRANT SELECT ON sys.syscolumns TO PUBLIC;

CALL sys.babelfish_drop_deprecated_object('view', 'sys', 'syscolumns_deprecated_3_4');

ALTER VIEW sys.dm_exec_connections RENAME TO dm_exec_connections_deprecated_3_4;

create or replace view sys.dm_exec_connections
 as
 select a.pid as session_id
   , a.pid as most_recent_session_id
   , a.backend_start::sys.datetime as connect_time
   , 'TCP'::sys.nvarchar(40) as net_transport
   , 'TSQL'::sys.nvarchar(40) as protocol_type
   , d.protocol_version as protocol_version
   , 4 as endpoint_id
   , d.encrypyt_option::sys.nvarchar(40) as encrypt_option
   , null::sys.nvarchar(40) as auth_scheme
   , null::smallint as node_affinity
   , null::int as num_reads
   , null::int as num_writes
   , null::sys.datetime as last_read
   , null::sys.datetime as last_write
   , d.packet_size as net_packet_size
   , a.client_addr::sys.varchar(48) as client_net_address
   , a.client_port as client_tcp_port
   , null::sys.varchar(48) as local_net_address
   , null::int as local_tcp_port
   , null::sys.uniqueidentifier as connection_id
   , null::sys.uniqueidentifier as parent_connection_id
   , a.pid::sys.varbinary(64) as most_recent_sql_handle
 from pg_catalog.pg_stat_activity AS a
 RIGHT JOIN sys.tsql_stat_get_activity('connections') AS d ON (a.pid = d.procid);
 GRANT SELECT ON sys.dm_exec_connections TO PUBLIC;

CALL sys.babelfish_drop_deprecated_object('view', 'sys', 'dm_exec_connections_deprecated_3_4');

ALTER VIEW sys.xml_indexes RENAME TO xml_indexes_connections_deprecated_3_4;

CREATE OR REPLACE VIEW sys.xml_indexes
AS
SELECT
    CAST(idx.object_id AS INT) AS object_id
  , CAST(idx.name AS sys.sysname) AS name
  , CAST(idx.index_id AS INT)  AS index_id
  , CAST(idx.type AS sys.tinyint) AS type
  , CAST(idx.type_desc AS sys.nvarchar(60)) AS type_desc
  , CAST(idx.is_unique AS sys.bit) AS is_unique
  , CAST(idx.data_space_id AS int) AS data_space_id
  , CAST(idx.ignore_dup_key AS sys.bit) AS ignore_dup_key
  , CAST(idx.is_primary_key AS sys.bit) AS is_primary_key
  , CAST(idx.is_unique_constraint AS sys.bit) AS is_unique_constraint
  , CAST(idx.fill_factor AS sys.tinyint) AS fill_factor
  , CAST(idx.is_padded AS sys.bit) AS is_padded
  , CAST(idx.is_disabled AS sys.bit) AS is_disabled
  , CAST(idx.is_hypothetical AS sys.bit) AS is_hypothetical
  , CAST(idx.allow_row_locks AS sys.bit) AS allow_row_locks
  , CAST(idx.allow_page_locks AS sys.bit) AS allow_page_locks
  , CAST(idx.has_filter AS sys.bit) AS has_filter
  , CAST(idx.filter_definition AS sys.nvarchar(4000)) AS filter_definition
  , CAST(idx.auto_created AS sys.bit) AS auto_created
  , CAST(NULL AS INT) AS using_xml_index_id
  , CAST(NULL AS sys.bpchar(1)) AS secondary_type
  , CAST(NULL AS sys.nvarchar(60)) AS secondary_type_desc
  , CAST(0 AS sys.tinyint) AS xml_index_type
  , CAST(NULL AS sys.nvarchar(60)) AS xml_index_type_description
  , CAST(NULL AS INT) AS path_id
FROM  sys.indexes idx
WHERE idx.type = 3; -- 3 is of type XML
GRANT SELECT ON sys.xml_indexes TO PUBLIC;

CALL sys.babelfish_drop_deprecated_object('view', 'sys', 'xml_indexes_connections_deprecated_3_4');

ALTER VIEW sys.stats RENAME TO stats__deprecated_3_4;

CREATE OR REPLACE VIEW sys.stats
AS
SELECT 
   CAST(0 as INT) AS object_id,
   CAST('' as SYSNAME) AS name,
   CAST(0 as INT) AS stats_id,
   CAST(0 as sys.BIT) AS auto_created,
   CAST(0 as sys.BIT) AS user_created,
   CAST(0 as sys.BIT) AS no_recompute,
   CAST(0 as sys.BIT) AS has_filter,
   CAST('' as sys.NVARCHAR(4000)) AS filter_definition,
   CAST(0 as sys.BIT) AS is_temporary,
   CAST(0 as sys.BIT) AS is_incremental,
   CAST(0 as sys.BIT) AS has_persisted_sample,
   CAST(0 as INT) AS stats_generation_method,
   CAST('' as sys.VARCHAR(255)) AS stats_generation_method_desc
WHERE FALSE;
GRANT SELECT ON sys.stats TO PUBLIC;

CALL sys.babelfish_drop_deprecated_object('view', 'sys', 'stats__deprecated_3_4');

ALTER VIEW sys.data_spaces RENAME TO data_spaces_deprecated_3_4;


CREATE OR REPLACE VIEW sys.data_spaces
AS
SELECT 
  CAST('PRIMARY' as SYSNAME) AS name,
  CAST(1 as INT) AS data_space_id,
  CAST('FG' as sys.bpchar(2)) AS type,
  CAST('ROWS_FILEGROUP' as NVARCHAR(60)) AS type_desc,
  CAST(1 as sys.BIT) AS is_default,
  CAST(0 as sys.BIT) AS is_system;
GRANT SELECT ON sys.data_spaces TO PUBLIC;

CREATE OR REPLACE VIEW sys.filegroups
AS
SELECT 
   CAST(ds.name AS sys.SYSNAME),
   CAST(ds.data_space_id AS INT),
   CAST(ds.type AS sys.BPCHAR(2)) COLLATE sys.database_default,
   CAST(ds.type_desc AS sys.NVARCHAR(60)),
   CAST(ds.is_default AS sys.BIT),
   CAST(ds.is_system AS sys.BIT),
   CAST(NULL as sys.UNIQUEIDENTIFIER) AS filegroup_guid,
   CAST(0 as INT) AS log_filegroup_id,
   CAST(0 as sys.BIT) AS is_read_only,
   CAST(0 as sys.BIT) AS is_autogrow_all_files
FROM sys.data_spaces ds WHERE type = 'FG';
GRANT SELECT ON sys.filegroups TO PUBLIC;

CALL sys.babelfish_drop_deprecated_object('view', 'sys', 'data_spaces_deprecated_3_4');

ALTER VIEW sys.sysprocesses RENAME TO sysprocesses_deprecated_3_4;

create or replace view sys.sysprocesses as
select
  a.pid as spid
  , null::integer as kpid
  , coalesce(blocking_activity.pid, 0) as blocked
  , null::bytea as waittype
  , 0 as waittime
  , CAST(a.wait_event_type as sys.nchar(32)) as lastwaittype
  , null::sys.nchar(256) as waitresource
  , coalesce(t.database_id, 0)::oid as dbid
  , a.usesysid as uid
  , 0 as cpu
  , 0 as physical_io
  , 0 as memusage
  , a.backend_start as login_time
  , a.query_start as last_batch
  , 0 as ecid
  , 0 as open_tran
  , CAST(a.state as sys.nchar(30)) as status
  , null::bytea as sid
  , CAST(t.host_name AS sys.nchar(128)) as hostname
  , CAST(a.application_name as sys.nchar(128)) as program_name
  , t.client_pid::sys.nchar(10) as hostprocess
  , CAST(a.query as sys.nchar(52)) as cmd
  , null::sys.nchar(128) as nt_domain
  , null::sys.nchar(128) as nt_username
  , null::sys.nchar(12) as net_address
  , null::sys.nchar(12) as net_library
  , CAST(a.usename as sys.nchar(128)) as loginname
  , t.context_info::bytea as context_info
  , null::bytea as sql_handle
  , 0 as stmt_start
  , 0 as stmt_end
  , 0 as request_id
from pg_stat_activity a
left join sys.tsql_stat_get_activity('sessions') as t on a.pid = t.procid
left join pg_catalog.pg_locks as blocked_locks on a.pid = blocked_locks.pid
left join pg_catalog.pg_locks         blocking_locks
        ON blocking_locks.locktype = blocked_locks.locktype
        AND blocking_locks.DATABASE IS NOT DISTINCT FROM blocked_locks.DATABASE
        AND blocking_locks.relation IS NOT DISTINCT FROM blocked_locks.relation
        AND blocking_locks.page IS NOT DISTINCT FROM blocked_locks.page
        AND blocking_locks.tuple IS NOT DISTINCT FROM blocked_locks.tuple
        AND blocking_locks.virtualxid IS NOT DISTINCT FROM blocked_locks.virtualxid
        AND blocking_locks.transactionid IS NOT DISTINCT FROM blocked_locks.transactionid
        AND blocking_locks.classid IS NOT DISTINCT FROM blocked_locks.classid
        AND blocking_locks.objid IS NOT DISTINCT FROM blocked_locks.objid
        AND blocking_locks.objsubid IS NOT DISTINCT FROM blocked_locks.objsubid
        AND blocking_locks.pid != blocked_locks.pid
 left join pg_catalog.pg_stat_activity blocking_activity ON blocking_activity.pid = blocking_locks.pid
 where a.datname = current_database(); /* current physical database will always be babelfish database */
GRANT SELECT ON sys.sysprocesses TO PUBLIC;

CREATE OR REPLACE PROCEDURE sys.sp_who(
	IN "@loginame" sys.sysname DEFAULT NULL,
	IN "@option"   sys.VARCHAR(30) DEFAULT NULL)
LANGUAGE 'pltsql'
AS $$
BEGIN
	SET NOCOUNT ON
	DECLARE @msg sys.VARCHAR(200)
	DECLARE @show_pg BIT = 0
	DECLARE @hide_col sys.VARCHAR(50) 
	
	IF @option IS NOT NULL
	BEGIN
		IF LOWER(TRIM(@option)) <> 'postgres' 
		BEGIN
			RAISERROR('Parameter @option can only be ''postgres''', 16, 1)
			RETURN			
		END
	END
	
	-- Take a copy of sysprocesses so that we reference it only once
	SELECT DISTINCT * INTO #sp_who_sysprocesses FROM sys.sysprocesses

	-- Get the executing statement for each spid and extract the main stmt type
	-- This is for informational purposes only
	SELECT pid, query INTO #sp_who_tmp FROM pg_stat_activity pgsa
	
	UPDATE #sp_who_tmp SET query = ' ' + TRIM(UPPER(query))
	UPDATE #sp_who_tmp SET query = sys.REPLACE(query,  chr(9), ' ')
	UPDATE #sp_who_tmp SET query = sys.REPLACE(query,  chr(10), ' ')
	UPDATE #sp_who_tmp SET query = sys.REPLACE(query,  chr(13), ' ')
	WHILE (SELECT count(*) FROM #sp_who_tmp WHERE sys.CHARINDEX('  ',query)>0) > 0 
	BEGIN
		UPDATE #sp_who_tmp SET query = sys.REPLACE(query, '  ', ' ')
	END

	-- Determine type of stmt to report by sp_who: very basic only
	-- NB: not handling presence of comments in the query string
	UPDATE #sp_who_tmp 
	SET query = 
	    CASE 
			WHEN PATINDEX('%[^a-zA-Z0-9_]UPDATE[^a-zA-Z0-9_]%', query) > 0 THEN 'UPDATE'
			WHEN PATINDEX('%[^a-zA-Z0-9_]DELETE[^a-zA-Z0-9_]%', query) > 0 THEN 'DELETE'
			WHEN PATINDEX('%[^a-zA-Z0-9_]INSERT[^a-zA-Z0-9_]%', query) > 0 THEN 'INSERT'
			WHEN PATINDEX('%[^a-zA-Z0-9_]SELECT[^a-zA-Z0-9_]%', query) > 0 THEN 'SELECT'
			WHEN PATINDEX('%[^a-zA-Z0-9_]WAITFOR[^a-zA-Z0-9_]%', query) > 0 THEN 'WAITFOR'
			WHEN PATINDEX('%[^a-zA-Z0-9_]CREATE ]%', query) > 0 THEN sys.SUBSTRING(query,1,sys.CHARINDEX('CREATE ', query))
			WHEN PATINDEX('%[^a-zA-Z0-9_]ALTER ]%', query) > 0 THEN sys.SUBSTRING(query,1,sys.CHARINDEX('ALTER ', query))
			WHEN PATINDEX('%[^a-zA-Z0-9_]DROP ]%', query) > 0 THEN sys.SUBSTRING(query,1,sys.CHARINDEX('DROP ', query))
			ELSE sys.SUBSTRING(query, 1, sys.CHARINDEX(' ', query))
		END

	UPDATE #sp_who_tmp 
	SET query = sys.SUBSTRING(query,1, 8-1 + sys.CHARINDEX(' ', sys.SUBSTRING(query,8,99)))
	WHERE query LIKE 'CREATE %' OR query LIKE 'ALTER %' OR query LIKE 'DROP %'	

	-- The executing spid is always shown as doing a SELECT
	UPDATE #sp_who_tmp SET query = 'SELECT' WHERE pid = @@spid
	UPDATE #sp_who_tmp SET query = TRIM(query)

	-- Get all current connections
	SELECT 
		spid, 
		MAX(blocked) AS blocked, 
		0 AS ecid, 
		CAST('' AS sys.VARCHAR(100)) AS status,
		CAST('' AS sys.VARCHAR(100)) AS loginname,
		CAST('' AS sys.VARCHAR(100)) AS hostname,
		0 AS dbid,
		CAST('' AS sys.VARCHAR(100)) AS cmd,
		0 AS request_id,
		CAST('TDS' AS sys.VARCHAR(20)) AS connection,
		hostprocess
	INTO #sp_who_proc
	FROM #sp_who_sysprocesses
		GROUP BY spid, status, hostprocess
		
	-- Add attributes to each connection
	UPDATE #sp_who_proc
	SET ecid = sp.ecid,
		status = sp.status,
		loginname = sp.loginname,
		hostname = sp.hostname,
		dbid = sp.dbid,
		request_id = sp.request_id
	FROM #sp_who_sysprocesses sp
		WHERE #sp_who_proc.spid = sp.spid				

	-- Identify PG connections: the hostprocess PID comes from the TDS login packet 
	-- and therefore PG connections do not have a value here
	UPDATE #sp_who_proc
	SET connection = 'PostgreSQL'
	WHERE hostprocess IS NULL 

	-- Keep or delete PG connections
	IF (LOWER(@loginame) = 'postgres' OR LOWER(@option) = 'postgres')
	begin    
		-- Show PG connections; these have dbid = 0
		-- This is a Babelfish-specific enhancement, since PG connections may also be active in the Babelfish DB
		-- and it may be useful to see these displayed
		SET @show_pg = 1
		
		-- blank out the loginame parameter for the tests below
		IF LOWER(@loginame) = 'postgres' SET @loginame = NULL
	END
	
	-- By default, do not show the column indicating the connection type since SQL Server does not have this column
	SET @hide_col = 'connection' 
	
	IF (@show_pg = 1) 
	BEGIN
		SET @hide_col = ''
	END
	ELSE 
	BEGIN
		-- Delete PG connections
		DELETE #sp_who_proc
		WHERE dbid = 0
	END
			
	-- Apply filter if specified
	IF (@loginame IS NOT NULL)
	BEGIN
		IF (TRIM(@loginame) = '')
		BEGIN
			-- Raise error
			SET @msg = ''''+@loginame+''' is not a valid login or you do not have permission.'
			RAISERROR(@msg, 16, 1)
			RETURN
		END
		
		IF (sys.ISNUMERIC(@loginame) = 1)
		BEGIN
			-- Remove all connections except the specified one
			DELETE #sp_who_proc
			WHERE spid <> CAST(@loginame AS INT)
		END
		ELSE 
		BEGIN	
			IF (LOWER(@loginame) = 'active')
			BEGIN
				-- Remove all 'idle' connections 
				DELETE #sp_who_proc
				WHERE status = 'idle'
			END
			ELSE 
			BEGIN
				-- Verify the specified login name exists
				IF (sys.SUSER_ID(@loginame) IS NULL)
				BEGIN
					SET @msg = ''''+@loginame+''' is not a valid login or you do not have permission.'
					RAISERROR(@msg, 16, 1)
					RETURN					
				END
				ELSE 
				BEGIN
					-- Keep only connections for the specified login
					DELETE #sp_who_proc
					WHERE sys.SUSER_ID(loginname) <> sys.SUSER_ID(@loginame)
				END
			END
		END
	END			
			
	-- Create final result set; use DISTINCT since there are usually duplicate rows from the PG catalogs
	SELECT distinct 
		p.spid AS spid, 
		p.ecid AS ecid, 
		CAST(LEFT(p.status,20) AS sys.VARCHAR(20)) AS status,
		CAST(LEFT(p.loginname,40) AS sys.VARCHAR(40)) AS loginame,
		CAST(LEFT(p.hostname,60) AS sys.VARCHAR(60)) AS hostname,
		p.blocked AS blk, 
		CAST(LEFT(db_name(p.dbid),40) AS sys.VARCHAR(40)) AS dbname,
		CAST(LEFT(#sp_who_tmp.query,30)as sys.VARCHAR(30)) AS cmd,
		p.request_id AS request_id,
		connection
	INTO #sp_who_tmp2
	FROM #sp_who_proc p, #sp_who_tmp
		WHERE p.spid = #sp_who_tmp.pid
		ORDER BY spid		
	
	-- Patch up remaining cases
	UPDATE #sp_who_tmp2
	SET cmd = 'AWAITING COMMAND'
	WHERE TRIM(ISNULL(cmd,'')) = '' AND status = 'idle'
	
	UPDATE #sp_who_tmp2
	SET cmd = 'UNKNOWN'
	WHERE TRIM(cmd) = ''	
	
	-- Format the result set as narrow as possible for readability
	SET @hide_col += ',hostprocess'
	EXECUTE sys.sp_babelfish_autoformat @tab='#sp_who_tmp2', @orderby='ORDER BY spid', @hiddencols=@hide_col, @printrc=0
	RETURN
END	
$$;
GRANT EXECUTE ON PROCEDURE sys.sp_who(IN sys.sysname, IN sys.VARCHAR(30)) TO PUBLIC;

CALL sys.babelfish_drop_deprecated_object('view', 'sys', 'sysprocesses_deprecated_3_4');

ALTER VIEW sys.foreign_keys RENAME TO foreign_keys_deprecated_3_4;

CREATE OR replace view sys.foreign_keys AS
SELECT
  CAST(c.conname AS sys.SYSNAME) AS name
, CAST(c.oid AS INT) AS object_id
, CAST(NULL AS INT) AS principal_id
, CAST(sch.schema_id AS INT) AS schema_id
, CAST(c.conrelid AS INT) AS parent_object_id
, CAST('F' AS sys.bpchar(2)) AS type
, CAST('FOREIGN_KEY_CONSTRAINT' AS NVARCHAR(60)) AS type_desc
, CAST(NULL AS sys.DATETIME) AS create_date
, CAST(NULL AS sys.DATETIME) AS modify_date
, CAST(0 AS sys.BIT) AS is_ms_shipped
, CAST(0 AS sys.BIT) AS is_published
, CAST(0 AS sys.BIT) as is_schema_published
, CAST(c.confrelid AS INT) AS referenced_object_id
, CAST(c.conindid AS INT) AS key_index_id
, CAST(0 AS sys.BIT) AS is_disabled
, CAST(0 AS sys.BIT) AS is_not_for_replication
, CAST(0 AS sys.BIT) AS is_not_trusted
, CAST(
    (CASE c.confdeltype
    WHEN 'a' THEN 0
    WHEN 'r' THEN 0
    WHEN 'c' THEN 1
    WHEN 'n' THEN 2
    WHEN 'd' THEN 3
    END) 
    AS sys.TINYINT) AS delete_referential_action
, CAST(
    (CASE c.confdeltype
    WHEN 'a' THEN 'NO_ACTION'
    WHEN 'r' THEN 'NO_ACTION'
    WHEN 'c' THEN 'CASCADE'
    WHEN 'n' THEN 'SET_NULL'
    WHEN 'd' THEN 'SET_DEFAULT'
    END) 
    AS sys.NVARCHAR(60)) AS delete_referential_action_desc
, CAST(
    (CASE c.confupdtype
    WHEN 'a' THEN 0
    WHEN 'r' THEN 0
    WHEN 'c' THEN 1
    WHEN 'n' THEN 2
    WHEN 'd' THEN 3
    END)
    AS sys.TINYINT) AS update_referential_action
, CAST(
    (CASE c.confupdtype
    WHEN 'a' THEN 'NO_ACTION'
    WHEN 'r' THEN 'NO_ACTION'
    WHEN 'c' THEN 'CASCADE'
    WHEN 'n' THEN 'SET_NULL'
    WHEN 'd' THEN 'SET_DEFAULT'
    END)
    AS sys.NVARCHAR(60)) update_referential_action_desc
, CAST(1 AS sys.BIT) AS is_system_named
FROM pg_constraint c
INNER JOIN sys.schemas sch ON sch.schema_id = c.connamespace
WHERE has_schema_privilege(sch.schema_id, 'USAGE')
AND c.contype = 'f';
GRANT SELECT ON sys.foreign_keys TO PUBLIC;

ALTER VIEW sys.key_constraints RENAME TO key_constraints_deprecated_3_4;

CREATE OR replace view sys.key_constraints AS
SELECT
    CAST(c.conname AS SYSNAME) AS name
  , CAST(c.oid AS INT) AS object_id
  , CAST(0 AS INT) AS principal_id
  , CAST(sch.schema_id AS INT) AS schema_id
  , CAST(c.conrelid AS INT) AS parent_object_id
  , CASE contype
      WHEN 'p' THEN CAST('PK' as sys.bpchar(2))
      WHEN 'u' THEN CAST('UQ' as sys.bpchar(2))
    END AS type
  , CAST(
    (CASE contype
      WHEN 'p' THEN 'PRIMARY_KEY_CONSTRAINT'
      WHEN 'u' THEN 'UNIQUE_CONSTRAINT'
    END)
    AS NVARCHAR(60)) AS type_desc
  , CAST(NULL AS DATETIME) AS create_date
  , CAST(NULL AS DATETIME) AS modify_date
  , CAST(c.conindid AS INT) AS unique_index_id
  , CAST(0 AS sys.BIT) AS is_ms_shipped
  , CAST(0 AS sys.BIT) AS is_published
  , CAST(0 AS sys.BIT) AS is_schema_published
  , CAST(1 as sys.BIT) as is_system_named
FROM pg_constraint c
INNER JOIN sys.schemas sch ON sch.schema_id = c.connamespace
WHERE has_schema_privilege(sch.schema_id, 'USAGE')
AND c.contype IN ('p', 'u');
GRANT SELECT ON sys.key_constraints TO PUBLIC;

ALTER VIEW sys.views RENAME TO views_deprecated_3_4;

create or replace view sys.views as 
select 
  CAST(t.relname as sys.sysname) as name
  , t.oid as object_id
  , null::integer as principal_id
  , sch.schema_id as schema_id
  , 0 as parent_object_id
  , 'V'::sys.bpchar(2) as type
  , 'VIEW'::sys.nvarchar(60) as type_desc
  , vd.create_date::timestamp as create_date
  , vd.create_date::timestamp as modify_date
  , 0 as is_ms_shipped 
  , 0 as is_published 
  , 0 as is_schema_published 
  , 0 as with_check_option 
  , 0 as is_date_correlation_view 
  , 0 as is_tracked_by_cdc 
from pg_class t inner join sys.schemas sch on (t.relnamespace = sch.schema_id)
left join sys.shipped_objects_not_in_sys nis on (nis.name = t.relname and nis.schemaid = sch.schema_id and nis.type = 'V')
left outer join sys.babelfish_view_def vd on t.relname::sys.sysname = vd.object_name and sch.name = vd.schema_name and vd.dbid = sys.db_id() 
where t.relkind = 'v'
and nis.name is null
and has_schema_privilege(sch.schema_id, 'USAGE')
and has_table_privilege(t.oid, 'SELECT,INSERT,UPDATE,DELETE,TRUNCATE,TRIGGER');
GRANT SELECT ON sys.views TO PUBLIC;

ALTER VIEW sys.tables RENAME TO tables_deprecated_3_4;

create or replace view sys.tables as
select
  CAST(t.relname as sys._ci_sysname) as name
  , CAST(t.oid as int) as object_id
  , CAST(NULL as int) as principal_id
  , CAST(t.relnamespace  as int) as schema_id
  , 0 as parent_object_id
  , CAST('U' as sys.bpchar(2)) as type
  , CAST('USER_TABLE' as sys.nvarchar(60)) as type_desc
  , CAST((select string_agg(
                  case
                  when option like 'bbf_rel_create_date=%%' then substring(option, 21)
                  else NULL
                  end, ',')
          from unnest(t.reloptions) as option)
        as sys.datetime) as create_date
  , CAST((select string_agg(
                  case
                  when option like 'bbf_rel_create_date=%%' then substring(option, 21)
                  else NULL
                  end, ',')
          from unnest(t.reloptions) as option)
        as sys.datetime) as modify_date
  , CAST(0 as sys.bit) as is_ms_shipped
  , CAST(0 as sys.bit) as is_published
  , CAST(0 as sys.bit) as is_schema_published
  , case reltoastrelid when 0 then 0 else 1 end as lob_data_space_id
  , CAST(NULL as int) as filestream_data_space_id
  , CAST(relnatts as int) as max_column_id_used
  , CAST(0 as sys.bit) as lock_on_bulk_load
  , CAST(1 as sys.bit) as uses_ansi_nulls
  , CAST(0 as sys.bit) as is_replicated
  , CAST(0 as sys.bit) as has_replication_filter
  , CAST(0 as sys.bit) as is_merge_published
  , CAST(0 as sys.bit) as is_sync_tran_subscribed
  , CAST(0 as sys.bit) as has_unchecked_assembly_data
  , 0 as text_in_row_limit
  , CAST(0 as sys.bit) as large_value_types_out_of_row
  , CAST(0 as sys.bit) as is_tracked_by_cdc
  , CAST(0 as sys.tinyint) as lock_escalation
  , CAST('TABLE' as sys.nvarchar(60)) as lock_escalation_desc
  , CAST(0 as sys.bit) as is_filetable
  , CAST(0 as sys.tinyint) as durability
  , CAST('SCHEMA_AND_DATA' as sys.nvarchar(60)) as durability_desc
  , CAST(0 as sys.bit) is_memory_optimized
  , case relpersistence when 't' then CAST(2 as sys.tinyint) else CAST(0 as sys.tinyint) end as temporal_type
  , case relpersistence when 't' then CAST('SYSTEM_VERSIONED_TEMPORAL_TABLE' as sys.nvarchar(60)) else CAST('NON_TEMPORAL_TABLE' as sys.nvarchar(60)) end as temporal_type_desc
  , CAST(null as integer) as history_table_id
  , CAST(0 as sys.bit) as is_remote_data_archive_enabled
  , CAST(0 as sys.bit) as is_external
from pg_class t
inner join sys.schemas sch on sch.schema_id = t.relnamespace
left join sys.table_types_internal tt on t.oid = tt.typrelid
where tt.typrelid is null
and t.relkind = 'r'
and has_schema_privilege(t.relnamespace, 'USAGE')
and has_table_privilege(t.oid, 'SELECT,INSERT,UPDATE,DELETE,TRUNCATE,TRIGGER');
GRANT SELECT ON sys.tables TO PUBLIC;

ALTER VIEW sys.default_constraints RENAME TO default_constraints_deprecated_3_4;

create or replace view sys.default_constraints
AS
select CAST(('DF_' || tab.name || '_' || d.oid) as sys.sysname) as name
  , CAST(d.oid as int) as object_id
  , CAST(null as int) as principal_id
  , CAST(tab.schema_id as int) as schema_id
  , CAST(d.adrelid as int) as parent_object_id
  , CAST('D' as sys.bpchar(2)) as type
  , CAST('DEFAULT_CONSTRAINT' as sys.nvarchar(60)) AS type_desc
  , CAST(null as sys.datetime) as create_date
  , CAST(null as sys.datetime) as modified_date
  , CAST(0 as sys.bit) as is_ms_shipped
  , CAST(0 as sys.bit) as is_published
  , CAST(0 as sys.bit) as is_schema_published
  , CAST(d.adnum as int) as parent_column_id
  , CAST(tsql_get_expr(d.adbin, d.adrelid) as sys.nvarchar(4000)) as definition
  , CAST(1 as sys.bit) as is_system_named
from pg_catalog.pg_attrdef as d
inner join pg_attribute a on a.attrelid = d.adrelid and d.adnum = a.attnum
inner join sys.tables tab on d.adrelid = tab.object_id
WHERE a.atthasdef = 't' and a.attgenerated = ''
AND has_schema_privilege(tab.schema_id, 'USAGE')
AND has_column_privilege(a.attrelid, a.attname, 'SELECT,INSERT,UPDATE,REFERENCES');
GRANT SELECT ON sys.default_constraints TO PUBLIC;

ALTER VIEW sys.check_constraints RENAME TO check_constraints_deprecated_3_4;

CREATE or replace VIEW sys.check_constraints AS
SELECT CAST(c.conname as sys.sysname) as name
  , CAST(oid as integer) as object_id
  , CAST(NULL as integer) as principal_id 
  , CAST(c.connamespace as integer) as schema_id
  , CAST(conrelid as integer) as parent_object_id
  , CAST('C' as sys.bpchar(2)) as type
  , CAST('CHECK_CONSTRAINT' as sys.nvarchar(60)) as type_desc
  , CAST(null as sys.datetime) as create_date
  , CAST(null as sys.datetime) as modify_date
  , CAST(0 as sys.bit) as is_ms_shipped
  , CAST(0 as sys.bit) as is_published
  , CAST(0 as sys.bit) as is_schema_published
  , CAST(0 as sys.bit) as is_disabled
  , CAST(0 as sys.bit) as is_not_for_replication
  , CAST(0 as sys.bit) as is_not_trusted
  , CAST(c.conkey[1] as integer) AS parent_column_id
  , CAST(tsql_get_constraintdef(c.oid) as sys.nvarchar(4000)) AS definition
  , CAST(1 as sys.bit) as uses_database_collation
  , CAST(0 as sys.bit) as is_system_named
FROM pg_catalog.pg_constraint as c
INNER JOIN sys.schemas s on c.connamespace = s.schema_id
WHERE has_schema_privilege(s.schema_id, 'USAGE')
AND c.contype = 'c' and c.conrelid != 0;
GRANT SELECT ON sys.check_constraints TO PUBLIC;

CALL sys.babelfish_drop_deprecated_object('view', 'sys', 'key_constraints_deprecated_3_4');
CALL sys.babelfish_drop_deprecated_object('view', 'sys', 'foreign_keys_deprecated_3_4');
CALL sys.babelfish_drop_deprecated_object('view', 'sys', 'views_deprecated_3_4');
CALL sys.babelfish_drop_deprecated_object('view', 'sys', 'tables_deprecated_3_4');
CALL sys.babelfish_drop_deprecated_object('view', 'sys', 'default_constraints_deprecated_3_4');
CALL sys.babelfish_drop_deprecated_object('view', 'sys', 'check_constraints_deprecated_3_4');

ALTER VIEW sys.types  RENAME TO types_deprecated_3_4;

create or replace view sys.types As
-- For System types
select
  CAST(tsql_type_name as sys.sysname) as name
  , t.oid as system_type_id
  , t.oid as user_type_id
  , s.oid as schema_id
  , cast(NULL as INT) as principal_id
  , sys.tsql_type_max_length_helper(tsql_type_name, t.typlen, t.typtypmod, true) as max_length
  , cast(sys.tsql_type_precision_helper(tsql_type_name, t.typtypmod) as int) as precision
  , cast(sys.tsql_type_scale_helper(tsql_type_name, t.typtypmod, false) as int) as scale
  , CASE c.collname
    WHEN 'default' THEN default_collation_name
    ELSE  CAST(c.collname as sys.sysname)
    END as collation_name
  , case when typnotnull then cast(0 as sys.bit) else cast(1 as sys.bit) end as is_nullable
  , 0 as is_user_defined
  , 0 as is_assembly_type
  , 0 as default_object_id
  , 0 as rule_object_id
  , 0 as is_table_type
from pg_type t
inner join pg_namespace s on s.oid = t.typnamespace
left join pg_collation c on c.oid = t.typcollation
, sys.translate_pg_type_to_tsql(t.oid) AS tsql_type_name
,cast(current_setting('babelfishpg_tsql.server_collation_name') as sys.sysname) as default_collation_name
where
tsql_type_name IS NOT NULL
and pg_type_is_visible(t.oid)
and (s.nspname = 'pg_catalog' OR s.nspname = 'sys')
union all 
-- For User Defined Types
select cast(t.typname as sys.sysname) as name
  , t.typbasetype as system_type_id
  , t.oid as user_type_id
  , t.typnamespace as schema_id
  , null::integer as principal_id
  , case when tt.typrelid is not null then -1::smallint else sys.tsql_type_max_length_helper(tsql_base_type_name, t.typlen, t.typtypmod) end as max_length
  , case when tt.typrelid is not null then 0::smallint else cast(sys.tsql_type_precision_helper(tsql_base_type_name, t.typtypmod) as int) end as precision
  , case when tt.typrelid is not null then 0::smallint else cast(sys.tsql_type_scale_helper(tsql_base_type_name, t.typtypmod, false) as int) end as scale
  , CASE c.collname
    WHEN 'default' THEN default_collation_name
    ELSE  CAST(c.collname as sys.sysname)
    END as collation_name
  , case when tt.typrelid is not null then cast(0 as sys.bit)
         else case when typnotnull then cast(0 as sys.bit) else cast(1 as sys.bit) end
    end
    as is_nullable
  -- CREATE TYPE ... FROM is implemented as CREATE DOMAIN in babel
  , 1 as is_user_defined
  , 0 as is_assembly_type
  , 0 as default_object_id
  , 0 as rule_object_id
  , case when tt.typrelid is not null then 1 else 0 end as is_table_type
from pg_type t
join sys.schemas sch on t.typnamespace = sch.schema_id
left join pg_collation c on c.oid = t.typcollation
left join sys.table_types_internal tt on t.typrelid = tt.typrelid
, sys.translate_pg_type_to_tsql(t.oid) AS tsql_type_name
, sys.translate_pg_type_to_tsql(t.typbasetype) AS tsql_base_type_name
, cast(current_setting('babelfishpg_tsql.server_collation_name') as sys.sysname) as default_collation_name
-- we want to show details of user defined datatypes created under babelfish database
where 
 tsql_type_name IS NULL
and
  (
    -- show all user defined datatypes created under babelfish database except table types
    t.typtype = 'd'
    or
    -- only for table types
    tt.typrelid is not null  
  );
GRANT SELECT ON sys.types TO PUBLIC;

CREATE OR REPLACE VIEW sys.sp_special_columns_view AS
SELECT
CAST(1 AS SMALLINT) AS SCOPE,
CAST(coalesce (split_part(a.attoptions[1] COLLATE "C", '=', 2) ,a.attname) AS sys.sysname) AS COLUMN_NAME, -- get original column name if exists
CAST(t6.data_type AS SMALLINT) AS DATA_TYPE,

CASE -- cases for when they are of type identity. 
	WHEN  a.attidentity <> ''::"char" AND (t1.name = 'decimal' OR t1.name = 'numeric')
	THEN CAST(CONCAT(t1.name, '() identity') AS sys.sysname)
	WHEN  a.attidentity <> ''::"char" AND (t1.name != 'decimal' AND t1.name != 'numeric')
	THEN CAST(CONCAT(t1.name, ' identity') AS sys.sysname)
	ELSE CAST(t1.name AS sys.sysname)
END AS TYPE_NAME,

CAST(sys.sp_special_columns_precision_helper(COALESCE(tsql_type_name, tsql_base_type_name), c1.precision, c1.max_length, t6."PRECISION") AS INT) AS PRECISION,
CAST(sys.sp_special_columns_length_helper(coalesce(tsql_type_name, tsql_base_type_name), c1.precision, c1.max_length, t6."PRECISION") AS INT) AS LENGTH,
CAST(sys.sp_special_columns_scale_helper(coalesce(tsql_type_name, tsql_base_type_name), c1.scale) AS SMALLINT) AS SCALE,
CAST(1 AS smallint) AS PSEUDO_COLUMN,
CASE
	WHEN a.attnotnull
	THEN CAST(0 AS INT)
	ELSE CAST(1 AS INT) END
AS IS_NULLABLE,
CAST(nsp_ext.dbname AS sys.sysname) AS TABLE_QUALIFIER,
CAST(s1.name AS sys.sysname) AS TABLE_OWNER,
CAST(C.relname AS sys.sysname) AS TABLE_NAME,

CASE 
	WHEN X.indisprimary
	THEN CAST('p' AS sys.sysname)
	ELSE CAST('u' AS sys.sysname) -- if it is a unique index, then we should cast it as 'u' for filtering purposes
END AS CONSTRAINT_TYPE,
CAST(I.relname AS sys.sysname) CONSTRAINT_NAME,
CAST(X.indexrelid AS int) AS INDEX_ID

FROM( pg_index X
JOIN pg_class C ON X.indrelid = C.oid
JOIN pg_class I ON I.oid = X.indexrelid
CROSS JOIN LATERAL unnest(X.indkey) AS ak(k)
        LEFT JOIN pg_attribute a
                       ON (a.attrelid = X.indrelid AND a.attnum = ak.k)
)
LEFT JOIN sys.pg_namespace_ext nsp_ext ON C.relnamespace = nsp_ext.oid
LEFT JOIN sys.schemas s1 ON s1.schema_id = C.relnamespace
LEFT JOIN sys.columns c1 ON c1.object_id = X.indrelid AND cast(a.attname AS sys.sysname) = c1.name COLLATE sys.database_default
LEFT JOIN pg_catalog.pg_type AS T ON T.oid = c1.system_type_id
LEFT JOIN sys.types AS t1 ON a.atttypid = t1.user_type_id
LEFT JOIN sys.sp_datatype_info_helper(2::smallint, false) AS t6 ON T.typname = t6.pg_type_name OR T.typname = t6.type_name --need in order to get accurate DATA_TYPE value
, sys.translate_pg_type_to_tsql(t1.user_type_id) AS tsql_type_name
, sys.translate_pg_type_to_tsql(t1.system_type_id) AS tsql_base_type_name
WHERE has_schema_privilege(s1.schema_id, 'USAGE')
AND X.indislive ;

GRANT SELECT ON sys.sp_special_columns_view TO PUBLIC;  

CREATE OR REPLACE VIEW sys.sp_sproc_columns_view
AS
SELECT
CAST(sys.db_name() AS sys.sysname) AS PROCEDURE_QUALIFIER -- This will always be objects in current database
, CAST(ss.schema_name AS sys.sysname) AS PROCEDURE_OWNER
, CAST(
CASE
  WHEN ss.prokind = 'p' THEN CONCAT(ss.proname, ';1')
  ELSE CONCAT(ss.proname, ';0')
END
AS sys.nvarchar(134)) AS PROCEDURE_NAME
, CAST(
CASE 
  WHEN ss.n IS NULL THEN
    CASE
      WHEN ss.proretset THEN '@TABLE_RETURN_VALUE'
    ELSE '@RETURN_VALUE'
  END 
ELSE COALESCE(ss.proargnames[n], '')
END
AS sys.SYSNAME) AS COLUMN_NAME
, CAST(
CASE
WHEN ss.n IS NULL THEN
  CASE 
    WHEN ss.proretset THEN 3
    ELSE 5
  END
WHEN ss.proargmodes[n] in ('o', 'b') THEN 2
ELSE 1
END
AS smallint) AS COLUMN_TYPE
, CAST(
CASE
  WHEN ss.n IS NULL THEN
    CASE
      WHEN ss.prokind = 'p' THEN (SELECT data_type FROM sys.spt_datatype_info_table  WHERE type_name = 'int')
    WHEN ss.proretset THEN NULL
    ELSE sdit.data_type 
    END
  WHEN st.is_table_type = 1 THEN -153
  ELSE sdit.data_type 
END
AS smallint) AS DATA_TYPE
, CAST(
CASE 
  WHEN ss.n IS NULL THEN
    CASE 
      WHEN ss.proretset THEN 'table' 
      WHEN ss.prokind = 'p' THEN 'int'
      ELSE st.name
    END
  ELSE st.name
END
AS sys.sysname) AS TYPE_NAME
, CAST(
CASE
  WHEN ss.n IS NULL THEN
    CASE 
      WHEN ss.proretset THEN 0 
    WHEN ss.prokind = 'p' THEN (SELECT precision FROM sys.types WHERE name = 'int')
    ELSE st.precision
  END
  WHEN st.is_table_type = 1 THEN 0
  ELSE st.precision 
END 
AS sys.int) AS PRECISION
, CAST(
CASE
  WHEN ss.n IS NULL THEN
    CASE
      WHEN ss.proretset THEN 0
    WHEN ss.prokind = 'p' THEN (SELECT max_length FROM sys.types WHERE name = 'int')
    ELSE st.max_length
  END
  WHEN st.is_table_type = 1 THEN 2147483647
  ELSE st.max_length 
END
AS sys.int) AS LENGTH
, CAST(
CASE
  WHEN ss.n IS NULL THEN 
    CASE
      WHEN ss.proretset THEN 0 
      WHEN ss.prokind = 'p' THEN (SELECT scale FROM sys.types WHERE name = 'int')
      ELSE st.scale
    END
  WHEN st.is_table_type = 1 THEN NULL
  ELSE st.scale
END
AS smallint) AS SCALE
, CAST(
CASE
  WHEN ss.n IS NULL THEN
    CASE
      WHEN ss.proretset THEN 0
    WHEN ss.prokind = 'p' THEN (SELECT num_prec_radix FROM sys.spt_datatype_info_table WHERE type_name = 'int')
    ELSE sdit.num_prec_radix
  END
  WHEN st.is_table_type = 1 THEN NULL
  ELSE sdit.num_prec_radix
END
AS smallint) AS RADIX
, CAST(
CASE
  WHEN ss.n IS NULL THEN
    CASE 
      WHEN ss.proretset OR ss.prokind = 'p' THEN 0
      ELSE sdit.nullable 
    END
  WHEN st.is_table_type = 1 THEN 1
  ELSE sdit.nullable 
END
AS smallint) AS NULLABLE
, CAST(
CASE 
  WHEN ss.n IS NULL AND ss.proretset THEN 'Result table returned by table valued function'
  ELSE NULL
END
AS sys.varchar(254)) COLLATE sys.database_default AS REMARKS
, CAST(NULL AS sys.nvarchar(4000)) AS COLUMN_DEF
, CAST(
CASE
  WHEN ss.n IS NULL THEN
    CASE
      WHEN ss.proretset THEN NULL
      WHEN ss.prokind = 'p' THEN (SELECT sql_data_type FROM sys.spt_datatype_info_table WHERE type_name = 'int')
      ELSE sdit.sql_data_type
    END
  WHEN st.is_table_type = 1 THEN -153
  ELSE sdit.sql_data_type 
END
AS smallint) AS SQL_DATA_TYPE
, CAST(
CASE
  WHEN ss.n IS NULL THEN
    CASE 
      WHEN ss.proretset THEN 0
      WHEN ss.prokind = 'p' THEN (SELECT sql_datetime_sub FROM sys.spt_datatype_info_table WHERE type_name = 'int')
      ELSE sdit.sql_datetime_sub
    END
  ELSE sdit.sql_datetime_sub 
END 
AS smallint) AS SQL_DATETIME_SUB
, CAST(
CASE
  WHEN ss.n IS NOT NULL AND st.is_table_type = 1 THEN 2147483647
  ELSE NULL
END
AS sys.int) AS CHAR_OCTET_LENGTH
, CAST(
CASE
  WHEN ss.n IS NULL THEN 0
  ELSE n 
END 
AS sys.int) AS ORDINAL_POSITION
, CAST(
CASE
  WHEN ss.n IS NULL AND ss.proretset THEN 'NO'
  WHEN st.is_table_type = 1 THEN 'YES'
  WHEN sdit.nullable = 1 THEN 'YES'
  ELSE 'NO'
END
AS sys.varchar(254)) COLLATE sys.database_default AS IS_NULLABLE
, CAST(
CASE
  WHEN ss.n IS NULL THEN
    CASE
      WHEN ss.proretset THEN 0
      WHEN ss.prokind = 'p' THEN 56
      ELSE sdit.ss_data_type
    END
  WHEN st.is_table_type = 1 THEN 0
  ELSE sdit.ss_data_type
END
AS sys.tinyint) AS SS_DATA_TYPE
, CAST(ss.proname AS sys.sysname) AS original_procedure_name
FROM 
( 
  -- CTE to query procedures related to bbf
  WITH bbf_proc AS (
    SELECT
      p.proname as proname,
      p.proargnames as proargnames,
      p.proargmodes as proargmodes,
      p.prokind as prokind,
      p.proretset as proretset,
      p.prorettype as prorettype,
      p.proallargtypes as proallargtypes,
      p.proargtypes as proargtypes,
      s.name as schema_name
    FROM 
      pg_proc p
    INNER JOIN (
      SELECT name as name, schema_id as id  FROM sys.schemas 
      UNION ALL 
      SELECT CAST(nspname as sys.sysname) as name, CAST(oid as int) as id 
        from pg_namespace WHERE nspname in ('sys', 'information_schema')
    ) as s ON p.pronamespace = s.id
    WHERE (
      (pg_has_role(p.proowner, 'USAGE') OR has_function_privilege(p.oid, 'EXECUTE'))
      AND (s.name != 'sys' 
        OR p.proname like 'sp\_%' -- filter out internal babelfish-specific procs in sys schema
        OR p.proname like 'xp\_%'
        OR p.proname like 'dm\_%'
        OR p.proname like 'fn\_%'))
  )

  SELECT *
  FROM ( 
    SELECT -- Selects all parameters (input and output), but NOT return values
    p.proname as proname,
    p.proargnames as proargnames,
    p.proargmodes as proargmodes,
    p.prokind as prokind,
    p.proretset as proretset,
    p.prorettype as prorettype,
    p.schema_name as schema_name,
    (information_schema._pg_expandarray(
    COALESCE(p.proallargtypes,
      CASE 
        WHEN p.prokind = 'f' THEN (CAST(p.proargtypes AS oid[]))
        ELSE CAST(p.proargtypes AS oid[])
      END
    ))).x AS x,
    (information_schema._pg_expandarray(
    COALESCE(p.proallargtypes,
      CASE 
        WHEN p.prokind = 'f' THEN (CAST(p.proargtypes AS oid[]))
        ELSE CAST(p.proargtypes AS oid[])
      END
    ))).n AS n
    FROM bbf_proc p) AS t
  WHERE (t.proargmodes[t.n] in ('i', 'o', 'b') OR t.proargmodes is NULL)

  UNION ALL

  SELECT -- Selects all return values (this is because inline-table functions could cause duplicate outputs)
  p.proname as proname,
  p.proargnames as proargnames,
  p.proargmodes as proargmodes,
  p.prokind as prokind,
  p.proretset as proretset,
  p.prorettype as prorettype,
  p.schema_name as schema_name,
  p.prorettype AS x, 
  NULL AS n -- null value indicates that we are retrieving the return values of the proc/func
  FROM bbf_proc p
) ss
LEFT JOIN sys.types st ON ss.x = st.user_type_id -- left joined because return type of table-valued functions may not have an entry in sys.types
-- Because spt_datatype_info_table does contain user-defind types and their names,
-- the join below allows us to retrieve the name of the base type of the user-defined type
LEFT JOIN sys.spt_datatype_info_table sdit ON sdit.type_name = sys.translate_pg_type_to_tsql(st.system_type_id);
GRANT SELECT ON sys.sp_sproc_columns_view TO PUBLIC;

CREATE OR REPLACE VIEW sys.assembly_types
AS
SELECT
   t.name AS name,
   -- 'system_type_id' is specified as type INT here, and not TINYINT per SQL Server documentation.
   -- This is because the IDs of generated SQL Server system type values generated by B
   -- Babelfish installation will exceed the size of TINYINT.
   CAST(t.system_type_id as int) AS system_type_id,
   CAST(t.user_type_id as int) AS user_type_id,
   CAST(t.schema_id as int) AS schema_id,
   CAST(t.principal_id as int) AS principal_id,
   CAST(t.max_length as smallint) AS max_length,
   CAST(t.precision as sys.tinyint) AS precision,
   CAST(t.scale as sys.tinyint) AS scale,
   t.collation_name AS collation_name,
   CAST(t.is_nullable as sys.bit) AS is_nullable,
   CAST(t.is_user_defined as sys.bit) AS is_user_defined,
   CAST(t.is_assembly_type as sys.bit) AS is_assembly_type,
   CAST(t.default_object_id as int) AS default_object_id,
   CAST(t.rule_object_id as int) AS rule_object_id,
   CAST(NULL as int) AS assembly_id,
   CAST(NULL as sys.sysname) AS assembly_class,
   CAST(NULL as sys.bit) AS is_binary_ordered,
   CAST(NULL as sys.bit) AS is_fixed_length,
   CAST(NULL as sys.nvarchar(40)) AS prog_id,
   CAST(NULL as sys.nvarchar(4000)) AS assembly_qualified_name,
   CAST(t.is_table_type as sys.bit) AS is_table_type
FROM sys.types t
WHERE t.is_assembly_type = 1;
GRANT SELECT ON sys.assembly_types TO PUBLIC;

CREATE OR REPLACE VIEW sys.systypes AS
SELECT name
  , CAST(system_type_id as int) as xtype
  , CAST((case when is_nullable = 1 then 0 else 1 end) as sys.tinyint) as status
  , CAST((case when user_type_id < 32767 then user_type_id::int else null end) as smallint) as xusertype
  , max_length as length
  , CAST(precision as sys.tinyint) as xprec
  , CAST(scale as sys.tinyint) as xscale
  , CAST(default_object_id as int) as tdefault
  , CAST(rule_object_id as int) as domain
  , CAST((case when schema_id < 32767 then schema_id::int else null end) as smallint) as uid
  , CAST(0 as smallint) as reserved
  , CAST(sys.CollationProperty(collation_name, 'CollationId') as int) as collationid
  , CAST((case when user_type_id < 32767 then user_type_id::int else null end) as smallint) as usertype
  , CAST((case when (coalesce(sys.translate_pg_type_to_tsql(system_type_id), sys.translate_pg_type_to_tsql(user_type_id)) 
            in ('nvarchar', 'varchar', 'sysname', 'varbinary')) then 1 
          else 0 end) as sys.bit) as variable
  , CAST(is_nullable as sys.bit) as allownulls
  , CAST(system_type_id as int) as type
  , CAST(null as sys.varchar(255)) as printfmt
  , (case when precision <> 0::smallint then precision 
      else sys.systypes_precision_helper(sys.translate_pg_type_to_tsql(system_type_id), max_length) end) as prec
  , CAST(scale as sys.tinyint) as scale
  , collation_name as collation
FROM sys.types;
GRANT SELECT ON sys.systypes TO PUBLIC;

ALTER VIEW sys.table_types RENAME TO table_types_deprecated_3_4;

create or replace view sys.table_types as
select st.*
  , pt.typrelid::int as type_table_object_id
  , 0::sys.bit as is_memory_optimized -- return 0 until we support in-memory tables
from sys.types st
inner join pg_catalog.pg_type pt on st.user_type_id = pt.oid
where is_table_type = 1;
GRANT SELECT ON sys.table_types TO PUBLIC;

--  sys.all_objects and sys.objects
create or replace view sys.all_objects as
select 
    name collate sys.database_default
  , cast (object_id as integer) 
  , cast ( principal_id as integer)
  , cast (schema_id as integer)
  , cast (parent_object_id as integer)
  , type collate sys.database_default
  , cast (type_desc as sys.nvarchar(60))
  , cast (create_date as sys.datetime)
  , cast (modify_date as sys.datetime)
  , is_ms_shipped
  , cast (is_published as sys.bit)
  , cast (is_schema_published as sys.bit)
from
(
-- Currently for pg_class, pg_proc UNIONs, we separated user defined objects and system objects because the 
-- optimiser will be able to make a better estimation of number of rows(in case the query contains a filter on 
-- is_ms_shipped column) and in turn chooses a better query plan. 

-- details of system tables
select
    t.relname::sys.sysname as name
  , t.oid as object_id
  , null::integer as principal_id
  , s.oid as schema_id
  , 0 as parent_object_id
  , 'U'::char(2) as type
  , 'USER_TABLE' as type_desc
  , null::timestamp as create_date
  , null::timestamp as modify_date
  , 1::sys.bit as is_ms_shipped
  , 0 as is_published
  , 0 as is_schema_published
from pg_class t inner join pg_namespace s on s.oid = t.relnamespace
left join sys.table_types_internal tt on t.oid = tt.typrelid
left join sys.babelfish_namespace_ext ext on (s.nspname = ext.nspname and ext.dbid = sys.db_id())
left join sys.shipped_objects_not_in_sys nis on nis.name = t.relname and nis.schemaid = s.oid and nis.type = 'U'
where t.relpersistence in ('p', 'u', 't')
and t.relkind = 'r'
and (s.nspname = 'sys' or (nis.name is not null and ext.nspname is not null))
and tt.typrelid is null
and has_schema_privilege(s.oid, 'USAGE')
and has_table_privilege(t.oid, 'SELECT,INSERT,UPDATE,DELETE,TRUNCATE,TRIGGER')
 
union all
-- details of user defined tables
select
    t.relname::sys.sysname as name
  , t.oid as object_id
  , null::integer as principal_id
  , s.oid as schema_id
  , 0 as parent_object_id
  , 'U'::char(2) as type
  , 'USER_TABLE' as type_desc
  , null::timestamp as create_date
  , null::timestamp as modify_date
  , 0::sys.bit as is_ms_shipped
  , 0 as is_published
  , 0 as is_schema_published
from pg_class t inner join pg_namespace s on s.oid = t.relnamespace
left join sys.table_types_internal tt on t.oid = tt.typrelid
left join sys.babelfish_namespace_ext ext on (s.nspname = ext.nspname and ext.dbid = sys.db_id())
left join sys.shipped_objects_not_in_sys nis on nis.name = t.relname and nis.schemaid = s.oid and nis.type = 'U'
where t.relpersistence in ('p', 'u', 't')
and t.relkind = 'r'
and s.nspname <> 'sys' and nis.name is null
and ext.nspname is not null
and tt.typrelid is null
and has_schema_privilege(s.oid, 'USAGE')
and has_table_privilege(t.oid, 'SELECT,INSERT,UPDATE,DELETE,TRUNCATE,TRIGGER')
 
union all
-- details of system views
select
    t.relname::sys.sysname as name
  , t.oid as object_id
  , null::integer as principal_id
  , s.oid as schema_id
  , 0 as parent_object_id
  , 'V'::char(2) as type
  , 'VIEW'::varchar(60) as type_desc
  , null::timestamp as create_date
  , null::timestamp as modify_date
  , 1::sys.bit as is_ms_shipped
  , 0 as is_published
  , 0 as is_schema_published
from pg_class t inner join pg_namespace s on s.oid = t.relnamespace
left join sys.babelfish_namespace_ext ext on (s.nspname = ext.nspname and ext.dbid = sys.db_id())
left join sys.shipped_objects_not_in_sys nis on nis.name = t.relname and nis.schemaid = s.oid and nis.type = 'V'
where t.relkind = 'v'
and (s.nspname = 'sys' or (nis.name is not null and ext.nspname is not null))
and has_schema_privilege(s.oid, 'USAGE')
and has_table_privilege(t.oid, 'SELECT,INSERT,UPDATE,DELETE,TRUNCATE,TRIGGER')
union all
-- Details of user defined views
select
    t.relname::sys.sysname as name
  , t.oid as object_id
  , null::integer as principal_id
  , s.oid as schema_id
  , 0 as parent_object_id
  , 'V'::char(2) as type
  , 'VIEW'::varchar(60) as type_desc
  , null::timestamp as create_date
  , null::timestamp as modify_date
  , 0::sys.bit as is_ms_shipped
  , 0 as is_published
  , 0 as is_schema_published
from pg_class t inner join pg_namespace s on s.oid = t.relnamespace
left join sys.babelfish_namespace_ext ext on (s.nspname = ext.nspname and ext.dbid = sys.db_id())
left join sys.shipped_objects_not_in_sys nis on nis.name = t.relname and nis.schemaid = s.oid and nis.type = 'V'
where t.relkind = 'v'
and s.nspname <> 'sys' and nis.name is null
and ext.nspname is not null
and has_schema_privilege(s.oid, 'USAGE')
and has_table_privilege(t.oid, 'SELECT,INSERT,UPDATE,DELETE,TRUNCATE,TRIGGER')
union all
-- details of user defined and system foreign key constraints
select
    c.conname::sys.sysname as name
  , c.oid as object_id
  , null::integer as principal_id
  , s.oid as schema_id
  , c.conrelid as parent_object_id
  , 'F'::char(2) as type
  , 'FOREIGN_KEY_CONSTRAINT'
  , null::timestamp as create_date
  , null::timestamp as modify_date
  , CAST (case when (s.nspname = 'sys' or nis.name is not null) then 1
         else 0 end as sys.bit ) as is_ms_shipped
  , 0 as is_published
  , 0 as is_schema_published
from pg_constraint c
inner join pg_namespace s on s.oid = c.connamespace
left join sys.babelfish_namespace_ext ext on (s.nspname = ext.nspname and ext.dbid = sys.db_id())
left join sys.shipped_objects_not_in_sys nis on nis.name = c.conname and nis.schemaid = s.oid and nis.type = 'F'
where has_schema_privilege(s.oid, 'USAGE')
and c.contype = 'f'
and (s.nspname = 'sys' or ext.nspname is not null)
union all
-- details of user defined and system primary key constraints
select
    c.conname::sys.sysname as name
  , c.oid as object_id
  , null::integer as principal_id
  , s.oid as schema_id
  , c.conrelid as parent_object_id
  , 'PK'::char(2) as type
  , 'PRIMARY_KEY_CONSTRAINT' as type_desc
  , null::timestamp as create_date
  , null::timestamp as modify_date
  , CAST (case when (s.nspname = 'sys' or nis.name is not null) then 1
         else 0 end as sys.bit ) as is_ms_shipped
  , 0 as is_published
  , 0 as is_schema_published
from pg_constraint c
inner join pg_namespace s on s.oid = c.connamespace
left join sys.babelfish_namespace_ext ext on (s.nspname = ext.nspname and ext.dbid = sys.db_id())
left join sys.shipped_objects_not_in_sys nis on nis.name = c.conname and nis.schemaid = s.oid and nis.type = 'PK'
where has_schema_privilege(s.oid, 'USAGE')
and c.contype = 'p'
and (s.nspname = 'sys' or ext.nspname is not null)
union all
-- details of system defined procedures
select
    p.proname::sys.sysname as name 
  , p.oid as object_id
  , null::integer as principal_id
  , s.oid as schema_id
  , cast (case when tr.tgrelid is not null 
  		       then tr.tgrelid 
  		       else 0 end as int) 
    as parent_object_id
  , case p.prokind
      when 'p' then 'P'::char(2)
      when 'a' then 'AF'::char(2)
      else
        case 
          when t.typname = 'trigger'
            then 'TR'::char(2)
          when p.proretset then
            case 
              when t.typtype = 'c'
                then 'TF'::char(2)
              else 'IF'::char(2)
            end
          else 'FN'::char(2)
        end
    end as type
  , case p.prokind
      when 'p' then 'SQL_STORED_PROCEDURE'::varchar(60)
      when 'a' then 'AGGREGATE_FUNCTION'::varchar(60)
      else
        case 
          when t.typname = 'trigger'
            then 'SQL_TRIGGER'::varchar(60)
          when p.proretset then
            case 
              when t.typtype = 'c'
                then 'SQL_TABLE_VALUED_FUNCTION'::varchar(60)
              else 'SQL_INLINE_TABLE_VALUED_FUNCTION'::varchar(60)
            end
          else 'SQL_SCALAR_FUNCTION'::varchar(60)
        end
    end as type_desc
  , null::timestamp as create_date
  , null::timestamp as modify_date
  , 1::sys.bit as is_ms_shipped
  , 0 as is_published
  , 0 as is_schema_published
from pg_proc p
inner join pg_namespace s on s.oid = p.pronamespace
inner join pg_catalog.pg_type t on t.oid = p.prorettype
left join pg_trigger tr on tr.tgfoid = p.oid
left join sys.babelfish_namespace_ext ext on (s.nspname = ext.nspname and ext.dbid = sys.db_id())
left join sys.shipped_objects_not_in_sys nis on nis.name = p.proname and nis.schemaid = s.oid 
and nis.type = (case p.prokind
      when 'p' then 'P'::char(2)
      when 'a' then 'AF'::char(2)
      else
        case 
          when t.typname = 'trigger'
            then 'TR'::char(2)
          when p.proretset then
            case 
              when t.typtype = 'c'
                then 'TF'::char(2)
              else 'IF'::char(2)
            end
          else 'FN'::char(2)
        end
    end)
where (s.nspname = 'sys' or (nis.name is not null and ext.nspname is not null))
and has_schema_privilege(s.oid, 'USAGE')
and has_function_privilege(p.oid, 'EXECUTE')
 
union all
-- details of user defined procedures
select
    p.proname::sys.sysname as name 
  , p.oid as object_id
  , null::integer as principal_id
  , s.oid as schema_id
  , cast (case when tr.tgrelid is not null 
  		       then tr.tgrelid 
  		       else 0 end as int) 
    as parent_object_id
  , case p.prokind
      when 'p' then 'P'::char(2)
      when 'a' then 'AF'::char(2)
      else
        case 
          when t.typname = 'trigger'
            then 'TR'::char(2)
          when p.proretset then
            case 
              when t.typtype = 'c'
                then 'TF'::char(2)
              else 'IF'::char(2)
            end
          else 'FN'::char(2)
        end
    end as type
  , case p.prokind
      when 'p' then 'SQL_STORED_PROCEDURE'::varchar(60)
      when 'a' then 'AGGREGATE_FUNCTION'::varchar(60)
      else
        case 
          when t.typname = 'trigger'
            then 'SQL_TRIGGER'::varchar(60)
          when p.proretset then
            case 
              when t.typtype = 'c'
                then 'SQL_TABLE_VALUED_FUNCTION'::varchar(60)
              else 'SQL_INLINE_TABLE_VALUED_FUNCTION'::varchar(60)
            end
          else 'SQL_SCALAR_FUNCTION'::varchar(60)
        end
    end as type_desc
  , null::timestamp as create_date
  , null::timestamp as modify_date
  , 0::sys.bit as is_ms_shipped
  , 0 as is_published
  , 0 as is_schema_published
from pg_proc p
inner join pg_namespace s on s.oid = p.pronamespace
inner join pg_catalog.pg_type t on t.oid = p.prorettype
left join pg_trigger tr on tr.tgfoid = p.oid
left join sys.babelfish_namespace_ext ext on (s.nspname = ext.nspname and ext.dbid = sys.db_id())
left join sys.shipped_objects_not_in_sys nis on nis.name = p.proname and nis.schemaid = s.oid 
and nis.type = (case p.prokind
      when 'p' then 'P'::char(2)
      when 'a' then 'AF'::char(2)
      else
        case 
          when t.typname = 'trigger'
            then 'TR'::char(2)
          when p.proretset then
            case 
              when t.typtype = 'c'
                then 'TF'::char(2)
              else 'IF'::char(2)
            end
          else 'FN'::char(2)
        end
    end)
where s.nspname <> 'sys' and nis.name is null
and ext.nspname is not null
and has_schema_privilege(s.oid, 'USAGE')
and has_function_privilege(p.oid, 'EXECUTE')
 
union all
-- details of all default constraints
select
    ('DF_' || o.relname || '_' || d.oid)::sys.sysname as name
  , d.oid as object_id
  , null::int as principal_id
  , o.relnamespace as schema_id
  , d.adrelid as parent_object_id
  , 'D'::char(2) as type
  , 'DEFAULT_CONSTRAINT'::sys.nvarchar(60) AS type_desc
  , null::timestamp as create_date
  , null::timestamp as modify_date
  , CAST (case when (s.nspname = 'sys' or nis.name is not null) then 1
         else 0 end as sys.bit ) as is_ms_shipped
  , 0 as is_published
  , 0 as is_schema_published
from pg_catalog.pg_attrdef d
inner join pg_attribute a on a.attrelid = d.adrelid and d.adnum = a.attnum
inner join pg_class o on d.adrelid = o.oid
inner join pg_namespace s on s.oid = o.relnamespace
left join sys.babelfish_namespace_ext ext on (s.nspname = ext.nspname and ext.dbid = sys.db_id())
left join sys.shipped_objects_not_in_sys nis on nis.name = ('DF_' || o.relname || '_' || d.oid) and nis.schemaid = s.oid and nis.type = 'D'
where a.atthasdef = 't' and a.attgenerated = ''
and (s.nspname = 'sys' or ext.nspname is not null)
and has_schema_privilege(s.oid, 'USAGE')
and has_column_privilege(a.attrelid, a.attname, 'SELECT,INSERT,UPDATE,REFERENCES')
union all
-- details of all check constraints
select
    c.conname::sys.sysname
  , c.oid::integer as object_id
  , NULL::integer as principal_id 
  , s.oid as schema_id
  , c.conrelid::integer as parent_object_id
  , 'C'::char(2) as type
  , 'CHECK_CONSTRAINT'::sys.nvarchar(60) as type_desc
  , null::sys.datetime as create_date
  , null::sys.datetime as modify_date
  , CAST (case when (s.nspname = 'sys' or nis.name is not null) then 1
         else 0 end as sys.bit ) as is_ms_shipped
  , 0 as is_published
  , 0 as is_schema_published
from pg_catalog.pg_constraint as c
inner join pg_namespace s on s.oid = c.connamespace
left join sys.babelfish_namespace_ext ext on (s.nspname = ext.nspname and ext.dbid = sys.db_id())
left join sys.shipped_objects_not_in_sys nis on nis.name = c.conname and nis.schemaid = s.oid and nis.type = 'C'
where has_schema_privilege(s.oid, 'USAGE')
and c.contype = 'c' and c.conrelid != 0
and (s.nspname = 'sys' or ext.nspname is not null)
union all
-- details of user defined and system defined sequence objects
select
  p.relname::sys.sysname as name
  , p.oid as object_id
  , null::integer as principal_id
  , s.oid as schema_id
  , 0 as parent_object_id
  , 'SO'::char(2) as type
  , 'SEQUENCE_OBJECT'::varchar(60) as type_desc
  , null::timestamp as create_date
  , null::timestamp as modify_date
  , CAST (case when (s.nspname = 'sys' or nis.name is not null) then 1
         else 0 end as sys.bit ) as is_ms_shipped
  , 0 as is_published
  , 0 as is_schema_published
from pg_class p
inner join pg_namespace s on s.oid = p.relnamespace
left join sys.babelfish_namespace_ext ext on (s.nspname = ext.nspname and ext.dbid = sys.db_id())
left join sys.shipped_objects_not_in_sys nis on nis.name = p.relname and nis.schemaid = s.oid and nis.type = 'SO'
where p.relkind = 'S'
and (s.nspname = 'sys' or ext.nspname is not null)
and has_schema_privilege(s.oid, 'USAGE')
union all
-- details of user defined table types
select
    ('TT_' || tt.name || '_' || tt.type_table_object_id)::sys.sysname as name
  , tt.type_table_object_id as object_id
  , tt.principal_id as principal_id
  , tt.schema_id as schema_id
  , 0 as parent_object_id
  , 'TT'::char(2) as type
  , 'TABLE_TYPE'::varchar(60) as type_desc
  , null::timestamp as create_date
  , null::timestamp as modify_date
  , CAST (case when (tt.schema_id::regnamespace::text = 'sys' or nis.name is not null) then 1
         else 0 end as sys.bit ) as is_ms_shipped
  , 0 as is_published
  , 0 as is_schema_published
from sys.table_types tt
left join sys.shipped_objects_not_in_sys nis on nis.name = ('TT_' || tt.name || '_' || tt.type_table_object_id)::name and nis.schemaid = tt.schema_id and nis.type = 'TT'
) ot;
GRANT SELECT ON sys.all_objects TO PUBLIC;

create or replace view sys.objects as
select
      CAST(t.name as sys.sysname) as name 
    , CAST(t.object_id as int) as object_id
    , CAST(t.principal_id as int) as principal_id
    , CAST(t.schema_id as int) as schema_id
    , CAST(t.parent_object_id as int) as parent_object_id
    , CAST('U' as char(2)) as type
    , CAST('USER_TABLE' as sys.nvarchar(60)) as type_desc
    , CAST(t.create_date as sys.datetime) as create_date
    , CAST(t.modify_date as sys.datetime) as modify_date
    , CAST(t.is_ms_shipped as sys.bit) as is_ms_shipped
    , CAST(t.is_published as sys.bit) as is_published
    , CAST(t.is_schema_published as sys.bit) as is_schema_published
from  sys.tables t
union all
select
      CAST(v.name as sys.sysname) as name
    , CAST(v.object_id as int) as object_id
    , CAST(v.principal_id as int) as principal_id
    , CAST(v.schema_id as int) as schema_id
    , CAST(v.parent_object_id as int) as parent_object_id
    , CAST('V' as char(2)) as type
    , CAST('VIEW' as sys.nvarchar(60)) as type_desc
    , CAST(v.create_date as sys.datetime) as create_date
    , CAST(v.modify_date as sys.datetime) as modify_date
    , CAST(v.is_ms_shipped as sys.bit) as is_ms_shipped
    , CAST(v.is_published as sys.bit) as is_published
    , CAST(v.is_schema_published as sys.bit) as is_schema_published
from  sys.views v
union all
select
      CAST(f.name as sys.sysname) as name
    , CAST(f.object_id as int) as object_id
    , CAST(f.principal_id as int) as principal_id
    , CAST(f.schema_id as int) as schema_id
    , CAST(f.parent_object_id as int) as parent_object_id
    , CAST('F' as char(2)) as type
    , CAST('FOREIGN_KEY_CONSTRAINT' as sys.nvarchar(60)) as type_desc
    , CAST(f.create_date as sys.datetime) as create_date
    , CAST(f.modify_date as sys.datetime) as modify_date
    , CAST(f.is_ms_shipped as sys.bit) as is_ms_shipped
    , CAST(f.is_published as sys.bit) as is_published
    , CAST(f.is_schema_published as sys.bit) as is_schema_published
 from sys.foreign_keys f
union all
select
      CAST(p.name as sys.sysname) as name
    , CAST(p.object_id as int) as object_id
    , CAST(p.principal_id as int) as principal_id
    , CAST(p.schema_id as int) as schema_id
    , CAST(p.parent_object_id as int) as parent_object_id
    , CAST('PK' as char(2)) as type
    , CAST('PRIMARY_KEY_CONSTRAINT' as sys.nvarchar(60)) as type_desc
    , CAST(p.create_date as sys.datetime) as create_date
    , CAST(p.modify_date as sys.datetime) as modify_date
    , CAST(p.is_ms_shipped as sys.bit) as is_ms_shipped
    , CAST(p.is_published as sys.bit) as is_published
    , CAST(p.is_schema_published as sys.bit) as is_schema_published
from sys.key_constraints p
where p.type = 'PK'
union all
select
      CAST(pr.name as sys.sysname) as name
    , CAST(pr.object_id as int) as object_id
    , CAST(pr.principal_id as int) as principal_id
    , CAST(pr.schema_id as int) as schema_id
    , CAST(pr.parent_object_id as int) as parent_object_id
    , CAST(pr.type as char(2)) as type
    , CAST(pr.type_desc as sys.nvarchar(60)) as type_desc
    , CAST(pr.create_date as sys.datetime) as create_date
    , CAST(pr.modify_date as sys.datetime) as modify_date
    , CAST(pr.is_ms_shipped as sys.bit) as is_ms_shipped
    , CAST(pr.is_published as sys.bit) as is_published
    , CAST(pr.is_schema_published as sys.bit) as is_schema_published
 from sys.procedures pr
union all
select
      CAST(tr.name as sys.sysname) as name
    , CAST(tr.object_id as int) as object_id
    , CAST(NULL as int) as principal_id
    , CAST(p.pronamespace as int) as schema_id
    , CAST(tr.parent_id as int) as parent_object_id
    , CAST(tr.type as char(2)) as type
    , CAST(tr.type_desc as sys.nvarchar(60)) as type_desc
    , CAST(tr.create_date as sys.datetime) as create_date
    , CAST(tr.modify_date as sys.datetime) as modify_date
    , CAST(tr.is_ms_shipped as sys.bit) as is_ms_shipped
    , CAST(0 as sys.bit) as is_published
    , CAST(0 as sys.bit) as is_schema_published
  from sys.triggers tr
  inner join pg_proc p on p.oid = tr.object_id
union all 
select
    CAST(def.name as sys.sysname) as name
  , CAST(def.object_id as int) as object_id
  , CAST(def.principal_id as int) as principal_id
  , CAST(def.schema_id as int) as schema_id
  , CAST(def.parent_object_id as int) as parent_object_id
  , CAST(def.type as char(2)) as type
  , CAST(def.type_desc as sys.nvarchar(60)) as type_desc
  , CAST(def.create_date as sys.datetime) as create_date
  , CAST(def.modified_date as sys.datetime) as modify_date
  , CAST(def.is_ms_shipped as sys.bit) as is_ms_shipped
  , CAST(def.is_published as sys.bit) as is_published
  , CAST(def.is_schema_published as sys.bit) as is_schema_published
  from sys.default_constraints def
union all
select
    CAST(chk.name as sys.sysname) as name
  , CAST(chk.object_id as int) as object_id
  , CAST(chk.principal_id as int) as principal_id
  , CAST(chk.schema_id as int) as schema_id
  , CAST(chk.parent_object_id as int) as parent_object_id
  , CAST(chk.type as char(2)) as type
  , CAST(chk.type_desc as sys.nvarchar(60)) as type_desc
  , CAST(chk.create_date as sys.datetime) as create_date
  , CAST(chk.modify_date as sys.datetime) as modify_date
  , CAST(chk.is_ms_shipped as sys.bit) as is_ms_shipped
  , CAST(chk.is_published as sys.bit) as is_published
  , CAST(chk.is_schema_published as sys.bit) as is_schema_published
  from sys.check_constraints chk
union all
select
    CAST(p.relname as sys.sysname) as name
  , CAST(p.oid as int) as object_id
  , CAST(null as int) as principal_id
  , CAST(s.schema_id as int) as schema_id
  , CAST(0 as int) as parent_object_id
  , CAST('SO' as char(2)) as type
  , CAST('SEQUENCE_OBJECT' as sys.nvarchar(60)) as type_desc
  , CAST(null as sys.datetime) as create_date
  , CAST(null as sys.datetime) as modify_date
  , CAST(0 as sys.bit) as is_ms_shipped
  , CAST(0 as sys.bit) as is_published
  , CAST(0 as sys.bit) as is_schema_published
from pg_class p
inner join sys.schemas s on s.schema_id = p.relnamespace
and p.relkind = 'S'
and has_schema_privilege(s.schema_id, 'USAGE')
union all
select
    CAST(('TT_' || tt.name collate "C" || '_' || tt.type_table_object_id) as sys.sysname) as name
  , CAST(tt.type_table_object_id as int) as object_id
  , CAST(tt.principal_id as int) as principal_id
  , CAST(tt.schema_id as int) as schema_id
  , CAST(0 as int) as parent_object_id
  , CAST('TT' as char(2)) as type
  , CAST('TABLE_TYPE' as sys.nvarchar(60)) as type_desc
  , CAST((select string_agg(
                    case
                    when option like 'bbf_rel_create_date=%%' then substring(option, 21)
                    else NULL
                    end, ',')
          from unnest(c.reloptions) as option)
     as sys.datetime) as create_date
  , CAST((select string_agg(
                    case
                    when option like 'bbf_rel_create_date=%%' then substring(option, 21)
                    else NULL
                    end, ',')
          from unnest(c.reloptions) as option)
     as sys.datetime) as modify_date
  , CAST(1 as sys.bit) as is_ms_shipped
  , CAST(0 as sys.bit) as is_published
  , CAST(0 as sys.bit) as is_schema_published
from sys.table_types tt
inner join pg_class c on tt.type_table_object_id = c.oid;
GRANT SELECT ON sys.objects TO PUBLIC;

CREATE OR REPLACE VIEW sys.all_parameters
AS
SELECT
    CAST(ss.p_oid AS INT) AS object_id
  , CAST(COALESCE(ss.proargnames[(ss.x).n], '') AS sys.SYSNAME) AS name
  , CAST(
      CASE 
        WHEN is_out_scalar = 1 THEN 0 -- param_id = 0 for output of scalar function
        ELSE (ss.x).n
      END 
    AS INT) AS parameter_id
  -- 'system_type_id' is specified as type INT here, and not TINYINT per SQL Server documentation.
  -- This is because the IDs of system type values generated by
  -- Babelfish installation will exceed the size of TINYINT
  , CAST(st.system_type_id AS INT) AS system_type_id
  , CAST(st.user_type_id AS INT) AS user_type_id
  , CAST( 
      CASE
        WHEN st.is_table_type = 1 THEN -1 -- TVP case
        WHEN st.is_user_defined = 1 THEN st.max_length -- UDT case
        ELSE sys.tsql_type_max_length_helper(st.name, t.typlen, typmod, true, true)
      END
    AS smallint) AS max_length
  , CAST(
      CASE
        WHEN st.is_table_type = 1 THEN 0 -- TVP case
        WHEN st.is_user_defined = 1  THEN st.precision -- UDT case
        ELSE sys.tsql_type_precision_helper(st.name, typmod)
      END
    AS sys.tinyint) AS precision
  , CAST(
      CASE 
        WHEN st.is_table_type = 1 THEN 0 -- TVP case
        WHEN st.is_user_defined = 1  THEN st.scale
        ELSE sys.tsql_type_scale_helper(st.name, typmod,false)
      END
    AS sys.tinyint) AS scale
  , CAST(
      CASE
        WHEN is_out_scalar = 1 THEN 1 -- Output of a scalar function
        WHEN ss.proargmodes[(ss.x).n] in ('o', 'b', 't') THEN 1
        ELSE 0
      END 
    AS sys.bit) AS is_output
  , CAST(0 AS sys.bit) AS is_cursor_ref
  , CAST(0 AS sys.bit) AS has_default_value
  , CAST(0 AS sys.bit) AS is_xml_document
  , CAST(NULL AS sys.sql_variant) AS default_value
  , CAST(0 AS int) AS xml_collection_id
  , CAST(0 AS sys.bit) AS is_readonly
  , CAST(1 AS sys.bit) AS is_nullable
  , CAST(NULL AS int) AS encryption_type
  , CAST(NULL AS sys.nvarchar(64)) AS encryption_type_desc
  , CAST(NULL AS sys.sysname) AS encryption_algorithm_name
  , CAST(NULL AS int) AS column_encryption_key_id
  , CAST(NULL AS sys.sysname) AS column_encryption_key_database_name
FROM pg_type t
  INNER JOIN sys.types st ON st.user_type_id = t.oid
  INNER JOIN 
  (
    SELECT
      p.oid AS p_oid,
      p.proargnames,
      p.proargmodes,
      p.prokind,
      json_extract_path(CAST(p.probin as json), 'typmod_array') AS typmod_array,
      information_schema._pg_expandarray(
      COALESCE(p.proallargtypes,
        CASE 
          WHEN p.prokind = 'f' THEN (CAST( p.proargtypes AS oid[]) || p.prorettype) -- Adds return type if not present on proallargtypes
          ELSE CAST(p.proargtypes AS oid[])
        END
      )) AS x
    FROM pg_proc p
    WHERE (
      p.pronamespace in (select schema_id from sys.schemas union all select oid from pg_namespace where nspname = 'sys')
      AND (pg_has_role(p.proowner, 'USAGE') OR has_function_privilege(p.oid, 'EXECUTE'))
      AND p.probin like '{%typmod_array%}') -- Needs to have a typmod array in JSON format
  ) ss ON t.oid = (ss.x).x,
  COALESCE(pg_get_function_result(ss.p_oid), '') AS return_type,
  CAST(ss.typmod_array->>(ss.x).n-1 AS INT) AS typmod, 
  CAST(
    CASE
      WHEN ss.prokind = 'f' AND ss.proargnames[(ss.x).n] IS NULL THEN 1 -- checks if param is output of scalar function
      ELSE 0
    END 
  AS INT) AS is_out_scalar
WHERE ( -- If it is a Table function, we only want the inputs
      return_type NOT LIKE 'TABLE(%' OR 
      (return_type LIKE 'TABLE(%' AND ss.proargmodes[(ss.x).n] = 'i'));
GRANT SELECT ON sys.all_parameters TO PUBLIC;

CREATE OR REPLACE PROCEDURE sys.sp_rename(
	IN "@objname" sys.nvarchar(776) = NULL,
	IN "@newname" sys.SYSNAME = NULL,
	IN "@objtype" sys.varchar(13) DEFAULT NULL
)
LANGUAGE 'pltsql'
AS $$
BEGIN
	If @objtype IS NULL
		BEGIN
			THROW 33557097, N'Please provide @objtype that is supported in Babelfish', 1;
		END
	ELSE IF @objtype = 'INDEX'
		BEGIN
			THROW 33557097, N'Feature not supported: renaming object type Index', 1;
		END
	ELSE IF @objtype = 'STATISTICS'
		BEGIN
			THROW 33557097, N'Feature not supported: renaming object type Statistics', 1;
		END
	ELSE
		BEGIN
			DECLARE @subname sys.nvarchar(776);
			DECLARE @schemaname sys.nvarchar(776);
			DECLARE @dbname sys.nvarchar(776);
			DECLARE @curr_relname sys.nvarchar(776);
			
			EXEC sys.babelfish_sp_rename_word_parse @objname, @objtype, @subname OUT, @curr_relname OUT, @schemaname OUT, @dbname OUT;

			DECLARE @currtype char(2);

			IF @objtype = 'COLUMN'
				BEGIN
					DECLARE @col_count INT;
					SELECT @col_count = COUNT(*)FROM INFORMATION_SCHEMA.COLUMNS WHERE TABLE_NAME = @curr_relname and COLUMN_NAME = @subname;
					IF @col_count < 0
						BEGIN
							THROW 33557097, N'There is no object with the given @objname.', 1;
						END
					SET @currtype = 'CO';
				END
			ELSE IF @objtype = 'USERDATATYPE'
				BEGIN
					DECLARE @alias_count INT;
					SELECT @alias_count = COUNT(*) FROM sys.types t1 INNER JOIN sys.schemas s1 ON t1.schema_id = s1.schema_id 
					WHERE s1.name = @schemaname AND t1.name = @subname;
					IF @alias_count > 1
						BEGIN
							THROW 33557097, N'There are multiple objects with the given @objname.', 1;
						END
					IF @alias_count < 1
						BEGIN
							THROW 33557097, N'There is no object with the given @objname.', 1;
						END
					SET @currtype = 'AL';				
				END
			ELSE IF @objtype = 'OBJECT'
				BEGIN
					DECLARE @count INT;
					SELECT type INTO #tempTable FROM sys.objects o1 INNER JOIN sys.schemas s1 ON o1.schema_id = s1.schema_id 
					WHERE s1.name = @schemaname AND o1.name = @subname;
					SELECT @count = COUNT(*) FROM #tempTable;

					IF @count > 1
						BEGIN
							THROW 33557097, N'There are multiple objects with the given @objname.', 1;
						END
					IF @count < 1
						BEGIN
							-- TABLE TYPE: check if there is a match in sys.table_types (if we cannot alter sys.objects table_type naming)
							SELECT @count = COUNT(*) FROM sys.table_types tt1 INNER JOIN sys.schemas s1 ON tt1.schema_id = s1.schema_id 
							WHERE s1.name = @schemaname AND tt1.name = @subname;
							IF @count > 1
								BEGIN
									THROW 33557097, N'There are multiple objects with the given @objname.', 1;
								END
							ELSE IF @count < 1
								BEGIN
									THROW 33557097, N'There is no object with the given @objname.', 1;
								END
							ELSE
								BEGIN
									SET @currtype = 'TT'
								END
						END
					IF @currtype IS NULL
						BEGIN
							SELECT @currtype = type from #tempTable;
						END
					IF @currtype = 'TR' OR @currtype = 'TA'
						BEGIN
							DECLARE @physical_schema_name sys.nvarchar(776) = '';
							SELECT @physical_schema_name = nspname FROM sys.babelfish_namespace_ext WHERE dbid = sys.db_id() AND orig_name = @schemaname;
							SELECT @curr_relname = relname FROM pg_catalog.pg_trigger tr LEFT JOIN pg_catalog.pg_class c ON tr.tgrelid = c.oid LEFT JOIN pg_catalog.pg_namespace n ON c.relnamespace = n.oid 
							WHERE tr.tgname = @subname AND n.nspname = @physical_schema_name;
						END
				END
			ELSE
				BEGIN
					THROW 33557097, N'Provided @objtype is not currently supported in Babelfish', 1;
				END
			EXEC sys.babelfish_sp_rename_internal @subname, @newname, @schemaname, @currtype, @curr_relname;
			PRINT 'Caution: Changing any part of an object name could break scripts and stored procedures.';
		END
END;
$$;
GRANT EXECUTE on PROCEDURE sys.sp_rename(IN sys.nvarchar(776), IN sys.SYSNAME, IN sys.varchar(13)) TO PUBLIC;

CALL sys.babelfish_drop_deprecated_object('view', 'sys', 'types_deprecated_3_4');
=======
CREATE OR REPLACE VIEW sys.sp_pkeys_view AS
SELECT
CAST(t4."TABLE_CATALOG" AS sys.sysname) AS TABLE_QUALIFIER,
CAST(t4."TABLE_SCHEMA" AS sys.sysname) AS TABLE_OWNER,
CAST(t1.relname AS sys.sysname) AS TABLE_NAME,
CAST(t4."COLUMN_NAME" AS sys.sysname) AS COLUMN_NAME,
CAST(seq AS smallint) AS KEY_SEQ,
CAST(t5.conname AS sys.sysname) AS PK_NAME
FROM pg_catalog.pg_class t1 
	JOIN sys.pg_namespace_ext t2 ON t1.relnamespace = t2.oid
	JOIN pg_catalog.pg_roles t3 ON t1.relowner = t3.oid
  LEFT OUTER JOIN sys.babelfish_namespace_ext ext on t2.nspname = ext.nspname
	JOIN information_schema_tsql.columns t4 ON (cast(t1.relname as sys.nvarchar(128)) = t4."TABLE_NAME" AND ext.orig_name = t4."TABLE_SCHEMA" )
	JOIN pg_constraint t5 ON t1.oid = t5.conrelid
	, generate_series(1,16) seq -- SQL server has max 16 columns per primary key
WHERE t5.contype = 'p'
	AND CAST(t4."ORDINAL_POSITION" AS smallint) = ANY (t5.conkey)
	AND CAST(t4."ORDINAL_POSITION" AS smallint) = t5.conkey[seq]
  AND ext.dbid = sys.db_id();

>>>>>>> 3f629a7c

-- Drops the temporary procedure used by the upgrade script.
-- Please have this be one of the last statements executed in this upgrade script.
DROP PROCEDURE sys.babelfish_drop_deprecated_object(varchar, varchar, varchar);

-- After upgrade, always run analyze for all babelfish catalogs.
CALL sys.analyze_babelfish_catalogs();

-- Reset search_path to not affect any subsequent scripts
SELECT set_config('search_path', trim(leading 'sys, ' from current_setting('search_path')), false);<|MERGE_RESOLUTION|>--- conflicted
+++ resolved
@@ -38,7 +38,7 @@
  * final behaviour.
  */
 
-<<<<<<< HEAD
+
 ALTER VIEW sys.sysforeignkeys RENAME TO sysforeignkeys_deprecated_3_4;
 
 create or replace view sys.sysforeignkeys as
@@ -2001,7 +2001,8 @@
 GRANT EXECUTE on PROCEDURE sys.sp_rename(IN sys.nvarchar(776), IN sys.SYSNAME, IN sys.varchar(13)) TO PUBLIC;
 
 CALL sys.babelfish_drop_deprecated_object('view', 'sys', 'types_deprecated_3_4');
-=======
+
+
 CREATE OR REPLACE VIEW sys.sp_pkeys_view AS
 SELECT
 CAST(t4."TABLE_CATALOG" AS sys.sysname) AS TABLE_QUALIFIER,
@@ -2022,7 +2023,7 @@
 	AND CAST(t4."ORDINAL_POSITION" AS smallint) = t5.conkey[seq]
   AND ext.dbid = sys.db_id();
 
->>>>>>> 3f629a7c
+
 
 -- Drops the temporary procedure used by the upgrade script.
 -- Please have this be one of the last statements executed in this upgrade script.
