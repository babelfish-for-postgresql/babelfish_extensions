--- conflicted
+++ resolved
@@ -79,7 +79,6 @@
 LANGUAGE plpgsql
 IMMUTABLE;
 
-<<<<<<< HEAD
 CREATE OR REPLACE PROCEDURE sys.sp_describe_first_result_set (
 	"@tsql" sys.nvarchar(8000),
     "@params" sys.nvarchar(8000) = NULL, 
@@ -91,7 +90,7 @@
 $$
 LANGUAGE 'pltsql';
 GRANT ALL on PROCEDURE sys.sp_describe_first_result_set TO PUBLIC;
-=======
+
 CREATE OR REPLACE FUNCTION objectproperty(
     id INT,
     property SYS.VARCHAR
@@ -99,7 +98,6 @@
 RETURNS INT AS
 'babelfishpg_tsql', 'objectproperty_internal'
 LANGUAGE C STABLE;
->>>>>>> ab1ade47
 
 -- Reset search_path to not affect any subsequent scripts
 SELECT set_config('search_path', trim(leading 'sys, ' from current_setting('search_path')), false);