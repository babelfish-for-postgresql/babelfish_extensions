--- conflicted
+++ resolved
@@ -1107,14 +1107,11 @@
 'babelfishpg_tsql', 'object_id'
 LANGUAGE C STABLE;
 
-<<<<<<< HEAD
 CREATE OR REPLACE FUNCTION sys.OBJECT_NAME(IN object_id INT, IN database_id INT DEFAULT NULL)
 RETURNS sys.SYSNAME AS
 'babelfishpg_tsql', 'object_name'
 LANGUAGE C STABLE;
 
-=======
->>>>>>> 19780eb9
 -- Drops the temporary procedure used by the upgrade script.
 -- Please have this be one of the last statements executed in this upgrade script.
 DROP PROCEDURE sys.babelfish_drop_deprecated_object(varchar, varchar, varchar);
