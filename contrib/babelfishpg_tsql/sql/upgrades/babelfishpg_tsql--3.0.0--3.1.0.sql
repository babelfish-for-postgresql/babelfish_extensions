-- complain if script is sourced in psql, rather than via ALTER EXTENSION
\echo Use "ALTER EXTENSION ""babelfishpg_tsql"" UPDATE TO '3.1.0'" to load this file. \quit

-- add 'sys' to search path for the convenience
SELECT set_config('search_path', 'sys, '||current_setting('search_path'), false);

-- Drops an object if it does not have any dependent objects.
-- Is a temporary procedure for use by the upgrade script. Will be dropped at the end of the upgrade.
-- Please have this be one of the first statements executed in this upgrade script. 
CREATE OR REPLACE PROCEDURE babelfish_drop_deprecated_object(object_type varchar, schema_name varchar, object_name varchar) AS
$$
DECLARE
    error_msg text;
    query1 text;
    query2 text;
BEGIN

    query1 := pg_catalog.format('alter extension babelfishpg_tsql drop %s %s.%s', object_type, schema_name, object_name);
    query2 := pg_catalog.format('drop %s %s.%s', object_type, schema_name, object_name);

    execute query1;
    execute query2;
EXCEPTION
    when object_not_in_prerequisite_state then --if 'alter extension' statement fails
        GET STACKED DIAGNOSTICS error_msg = MESSAGE_TEXT;
        raise warning '%', error_msg;
    when dependent_objects_still_exist then --if 'drop view' statement fails
        GET STACKED DIAGNOSTICS error_msg = MESSAGE_TEXT;
        raise warning '%', error_msg;
end
$$
LANGUAGE plpgsql;

-- please add your SQL here
/*
 * Note: These SQL statements may get executed multiple times specially when some features get backpatched.
 * So make sure that any SQL statement (DDL/DML) being added here can be executed multiple times without affecting
 * final behaviour.
 */

create or replace view sys.views as 
select 
  t.relname as name
  , t.oid as object_id
  , null::integer as principal_id
  , sch.schema_id as schema_id
  , 0 as parent_object_id
  , 'V'::varchar(2) as type 
  , 'VIEW'::varchar(60) as type_desc
  , vd.create_date::timestamp as create_date
  , vd.create_date::timestamp as modify_date
  , 0 as is_ms_shipped 
  , 0 as is_published 
  , 0 as is_schema_published 
  , 0 as with_check_option 
  , 0 as is_date_correlation_view 
  , 0 as is_tracked_by_cdc 
from pg_class t inner join sys.schemas sch on t.relnamespace = sch.schema_id 
left outer join sys.babelfish_view_def vd on t.relname::sys.sysname = vd.object_name and sch.name = vd.schema_name and vd.dbid = sys.db_id() 
where t.relkind = 'v'
and has_schema_privilege(sch.schema_id, 'USAGE')
and has_table_privilege(t.oid, 'SELECT,INSERT,UPDATE,DELETE,TRUNCATE,TRIGGER');
GRANT SELECT ON sys.views TO PUBLIC;

CREATE OR REPLACE FUNCTION sys.atn2(IN x SYS.FLOAT, IN y SYS.FLOAT) RETURNS SYS.FLOAT
AS
$$
DECLARE
    res SYS.FLOAT;
BEGIN
    IF x = 0 AND y = 0 THEN
        RAISE EXCEPTION 'An invalid floating point operation occurred.';
    ELSE
        res = PG_CATALOG.atan2(x, y);
        RETURN res;
    END IF;
END;
$$
LANGUAGE plpgsql PARALLEL SAFE IMMUTABLE RETURNS NULL ON NULL INPUT;

ALTER FUNCTION sys.num_days_in_date RENAME TO num_days_in_date_deprecated_in_3_1_0;
CALL sys.babelfish_drop_deprecated_object('function', 'sys', 'num_days_in_date_deprecated_in_3_1_0');
CREATE OR REPLACE FUNCTION sys.num_days_in_date(IN d1 BIGINT, IN m1 BIGINT, IN y1 BIGINT) RETURNS BIGINT AS $$
DECLARE
	i BIGINT;
	n1 BIGINT;
BEGIN
	n1 = y1 * 365 + d1;
	FOR i in 0 .. m1-2 LOOP
		IF (i = 0 OR i = 2 OR i = 4 OR i = 6 OR i = 7 OR i = 9 OR i = 11) THEN
			n1 = n1 + 31;
		ELSIF (i = 3 OR i = 5 OR i = 8 OR i = 10) THEN
			n1 = n1 + 30;
		ELSIF (i = 1) THEN
			n1 = n1 + 28;
		END IF;
	END LOOP;
	IF m1 <= 2 THEN
		y1 = y1 - 1;
	END IF;
	n1 = n1 + (y1/4 - y1/100 + y1/400);

	return n1;
END
$$
LANGUAGE plpgsql IMMUTABLE;

ALTER FUNCTION sys.datediff_internal_df RENAME TO datediff_internal_df_deprecated_in_3_1_0;
CALL sys.babelfish_drop_deprecated_object('function', 'sys', 'datediff_internal_df_deprecated_in_3_1_0');
CREATE OR REPLACE FUNCTION sys.datediff_internal_df(IN datepart PG_CATALOG.TEXT, IN startdate anyelement, IN enddate anyelement) RETURNS BIGINT AS $$
DECLARE
	result BIGINT;
	year_diff BIGINT;
	month_diff BIGINT;
	day_diff BIGINT;
	hour_diff BIGINT;
	minute_diff BIGINT;
	second_diff BIGINT;
	millisecond_diff BIGINT;
	microsecond_diff BIGINT;
	y1 BIGINT;
	m1 BIGINT;
	d1 BIGINT;
	y2 BIGINT;
	m2 BIGINT;
	d2 BIGINT;
BEGIN
	CASE datepart
	WHEN 'year' THEN
		year_diff = sys.datepart('year', enddate) - sys.datepart('year', startdate);
		result = year_diff;
	WHEN 'quarter' THEN
		year_diff = sys.datepart('year', enddate) - sys.datepart('year', startdate);
		month_diff = sys.datepart('month', enddate) - sys.datepart('month', startdate);
		result = (year_diff * 12 + month_diff) / 3;
	WHEN 'month' THEN
		year_diff = sys.datepart('year', enddate) - sys.datepart('year', startdate);
		month_diff = sys.datepart('month', enddate) - sys.datepart('month', startdate);
		result = year_diff * 12 + month_diff;
	WHEN 'doy', 'y' THEN
		day_diff = sys.datepart('day', enddate OPERATOR(sys.-) startdate);
		result = day_diff;
	WHEN 'day' THEN
		y1 = sys.datepart('year', enddate);
		m1 = sys.datepart('month', enddate);
		d1 = sys.datepart('day', enddate);
		y2 = sys.datepart('year', startdate);
		m2 = sys.datepart('month', startdate);
		d2 = sys.datepart('day', startdate);
		result = sys.num_days_in_date(d1, m1, y1) - sys.num_days_in_date(d2, m2, y2);
	WHEN 'week' THEN
		day_diff = sys.datepart('day', enddate OPERATOR(sys.-) startdate);
		result = day_diff / 7;
	WHEN 'hour' THEN
		y1 = sys.datepart('year', enddate);
		m1 = sys.datepart('month', enddate);
		d1 = sys.datepart('day', enddate);
		y2 = sys.datepart('year', startdate);
		m2 = sys.datepart('month', startdate);
		d2 = sys.datepart('day', startdate);
		day_diff = sys.num_days_in_date(d1, m1, y1) - sys.num_days_in_date(d2, m2, y2);
		hour_diff = sys.datepart('hour', enddate) - sys.datepart('hour', startdate);
		result = day_diff * 24 + hour_diff;
	WHEN 'minute' THEN
		day_diff = sys.datepart('day', enddate OPERATOR(sys.-) startdate);
		hour_diff = sys.datepart('hour', enddate OPERATOR(sys.-) startdate);
		minute_diff = sys.datepart('minute', enddate OPERATOR(sys.-) startdate);
		result = (day_diff * 24 + hour_diff) * 60 + minute_diff;
	WHEN 'second' THEN
		day_diff = sys.datepart('day', enddate OPERATOR(sys.-) startdate);
		hour_diff = sys.datepart('hour', enddate OPERATOR(sys.-) startdate);
		minute_diff = sys.datepart('minute', enddate OPERATOR(sys.-) startdate);
		second_diff = TRUNC(sys.datepart('second', enddate OPERATOR(sys.-) startdate));
		result = ((day_diff * 24 + hour_diff) * 60 + minute_diff) * 60 + second_diff;
	WHEN 'millisecond' THEN
		-- millisecond result from date_part by default contains second value,
		-- so we do not need to add second_diff again
		day_diff = sys.datepart('day', enddate OPERATOR(sys.-) startdate);
		hour_diff = sys.datepart('hour', enddate OPERATOR(sys.-) startdate);
		minute_diff = sys.datepart('minute', enddate OPERATOR(sys.-) startdate);
		second_diff = TRUNC(sys.datepart('second', enddate OPERATOR(sys.-) startdate));
		millisecond_diff = TRUNC(sys.datepart('millisecond', enddate OPERATOR(sys.-) startdate));
		result = (((day_diff * 24 + hour_diff) * 60 + minute_diff) * 60) * 1000 + millisecond_diff;
	WHEN 'microsecond' THEN
		-- microsecond result from date_part by default contains second and millisecond values,
		-- so we do not need to add second_diff and millisecond_diff again
		day_diff = sys.datepart('day', enddate OPERATOR(sys.-) startdate);
		hour_diff = sys.datepart('hour', enddate OPERATOR(sys.-) startdate);
		minute_diff = sys.datepart('minute', enddate OPERATOR(sys.-) startdate);
		second_diff = TRUNC(sys.datepart('second', enddate OPERATOR(sys.-) startdate));
		millisecond_diff = TRUNC(sys.datepart('millisecond', enddate OPERATOR(sys.-) startdate));
		microsecond_diff = TRUNC(sys.datepart('microsecond', enddate OPERATOR(sys.-) startdate));
		result = ((((day_diff * 24 + hour_diff) * 60 + minute_diff) * 60) * 1000) * 1000 + microsecond_diff;
	WHEN 'nanosecond' THEN
		-- Best we can do - Postgres does not support nanosecond precision
		day_diff = sys.datepart('day', enddate - startdate);
		hour_diff = sys.datepart('hour', enddate OPERATOR(sys.-) startdate);
		minute_diff = sys.datepart('minute', enddate OPERATOR(sys.-) startdate);
		second_diff = TRUNC(sys.datepart('second', enddate OPERATOR(sys.-) startdate));
		millisecond_diff = TRUNC(sys.datepart('millisecond', enddate OPERATOR(sys.-) startdate));
		microsecond_diff = TRUNC(sys.datepart('microsecond', enddate OPERATOR(sys.-) startdate));
		result = (((((day_diff * 24 + hour_diff) * 60 + minute_diff) * 60) * 1000) * 1000 + microsecond_diff) * 1000;
	ELSE
		RAISE EXCEPTION '"%" is not a recognized datediff option.', datepart;
	END CASE;

	return result;
END;
$$
STRICT
LANGUAGE plpgsql IMMUTABLE;

ALTER FUNCTION sys.datediff_internal_date RENAME TO datediff_internal_date_deprecated_in_3_1_0;
CALL sys.babelfish_drop_deprecated_object('function', 'sys', 'datediff_internal_date_deprecated_in_3_1_0');
CREATE OR REPLACE FUNCTION sys.datediff_internal_date(IN datepart PG_CATALOG.TEXT, IN startdate PG_CATALOG.date, IN enddate PG_CATALOG.date) RETURNS BIGINT AS $$
DECLARE
	result BIGINT;
	year_diff BIGINT;
	month_diff BIGINT;
	day_diff BIGINT;
	hour_diff BIGINT;
	minute_diff BIGINT;
	second_diff BIGINT;
	millisecond_diff BIGINT;
	microsecond_diff BIGINT;
BEGIN
	CASE datepart
	WHEN 'year' THEN
		year_diff = date_part('year', enddate)::BIGINT - date_part('year', startdate)::BIGINT;
		result = year_diff;
	WHEN 'quarter' THEN
		year_diff = date_part('year', enddate)::BIGINT - date_part('year', startdate)::BIGINT;
		month_diff = date_part('month', enddate)::BIGINT - date_part('month', startdate)::BIGINT;
		result = (year_diff * 12 + month_diff) / 3;
	WHEN 'month' THEN
		year_diff = date_part('year', enddate)::BIGINT - date_part('year', startdate)::BIGINT;
		month_diff = date_part('month', enddate)::BIGINT - date_part('month', startdate)::BIGINT;
		result = year_diff * 12 + month_diff;
	-- for all intervals smaller than month, (DATE - DATE) already returns the integer number of days
	-- between the dates, so just use that directly as the day_diff. There is no finer resolution
	-- than days with the DATE type anyways.
	WHEN 'doy', 'y' THEN
		day_diff = enddate - startdate;
		result = day_diff;
	WHEN 'day' THEN
		day_diff = enddate - startdate;
		result = day_diff;
	WHEN 'week' THEN
		day_diff = enddate - startdate;
		result = day_diff / 7;
	WHEN 'hour' THEN
		day_diff = enddate - startdate;
		result = day_diff * 24;
	WHEN 'minute' THEN
		day_diff = enddate - startdate;
		result = day_diff * 24 * 60;
	WHEN 'second' THEN
		day_diff = enddate - startdate;
		result = day_diff * 24 * 60 * 60;
	WHEN 'millisecond' THEN
		-- millisecond result from date_part by default contains second value,
		-- so we do not need to add second_diff again
		day_diff = enddate - startdate;
		result = day_diff * 24 * 60 * 60 * 1000;
	WHEN 'microsecond' THEN
		-- microsecond result from date_part by default contains second and millisecond values,
		-- so we do not need to add second_diff and millisecond_diff again
		day_diff = enddate - startdate;
		result = day_diff * 24 * 60 * 60 * 1000 * 1000;
	WHEN 'nanosecond' THEN
		-- Best we can do - Postgres does not support nanosecond precision
		day_diff = enddate - startdate;
		result = day_diff * 24 * 60 * 60 * 1000 * 1000 * 1000;
	ELSE
		RAISE EXCEPTION '"%" is not a recognized datediff option.', datepart;
	END CASE;

	return result;
END;
$$
STRICT
LANGUAGE plpgsql IMMUTABLE;

ALTER FUNCTION sys.datediff_internal RENAME TO datediff_internal_deprecated_in_3_1_0;
CALL sys.babelfish_drop_deprecated_object('function', 'sys', 'datediff_internal_deprecated_in_3_1_0');
CREATE OR REPLACE FUNCTION sys.datediff_internal(IN datepart PG_CATALOG.TEXT, IN startdate anyelement, IN enddate anyelement) RETURNS BIGINT AS $$
DECLARE
	result BIGINT;
	year_diff BIGINT;
	month_diff BIGINT;
	day_diff BIGINT;
	hour_diff BIGINT;
	minute_diff BIGINT;
	second_diff BIGINT;
	millisecond_diff BIGINT;
	microsecond_diff BIGINT;
	y1 BIGINT;
	m1 BIGINT;
	d1 BIGINT;
	y2 BIGINT;
	m2 BIGINT;
	d2 BIGINT;
BEGIN
	CASE datepart
	WHEN 'year' THEN
		year_diff = date_part('year', enddate)::BIGINT - date_part('year', startdate)::BIGINT;
		result = year_diff;
	WHEN 'quarter' THEN
		year_diff = date_part('year', enddate)::BIGINT - date_part('year', startdate)::BIGINT;
		month_diff = date_part('month', enddate)::BIGINT - date_part('month', startdate)::BIGINT;
		result = (year_diff * 12 + month_diff) / 3;
	WHEN 'month' THEN
		year_diff = date_part('year', enddate)::BIGINT - date_part('year', startdate)::BIGINT;
		month_diff = date_part('month', enddate)::BIGINT - date_part('month', startdate)::BIGINT;
		result = year_diff * 12 + month_diff;
	WHEN 'doy', 'y' THEN
		day_diff = date_part('day', enddate OPERATOR(sys.-) startdate)::BIGINT;
		result = day_diff;
	WHEN 'day' THEN
		y1 = date_part('year', enddate)::BIGINT;
		m1 = date_part('month', enddate)::BIGINT;
		d1 = date_part('day', enddate)::BIGINT;
		y2 = date_part('year', startdate)::BIGINT;
		m2 = date_part('month', startdate)::BIGINT;
		d2 = date_part('day', startdate)::BIGINT;
		result = sys.num_days_in_date(d1, m1, y1) - sys.num_days_in_date(d2, m2, y2);
	WHEN 'week' THEN
		day_diff = date_part('day', enddate OPERATOR(sys.-) startdate)::BIGINT;
		result = day_diff / 7;
	WHEN 'hour' THEN
		y1 = date_part('year', enddate)::BIGINT;
		m1 = date_part('month', enddate)::BIGINT;
		d1 = date_part('day', enddate)::BIGINT;
		y2 = date_part('year', startdate)::BIGINT;
		m2 = date_part('month', startdate)::BIGINT;
		d2 = date_part('day', startdate)::BIGINT;
		day_diff = sys.num_days_in_date(d1, m1, y1) - sys.num_days_in_date(d2, m2, y2);
		hour_diff = date_part('hour', enddate)::BIGINT - date_part('hour', startdate)::BIGINT;
		result = day_diff * 24 + hour_diff;
	WHEN 'minute' THEN
		day_diff = date_part('day', enddate OPERATOR(sys.-) startdate)::BIGINT;
		hour_diff = date_part('hour', enddate OPERATOR(sys.-) startdate)::BIGINT;
		minute_diff = date_part('minute', enddate OPERATOR(sys.-) startdate)::BIGINT;
		result = (day_diff * 24 + hour_diff) * 60 + minute_diff;
	WHEN 'second' THEN
		day_diff = date_part('day', enddate OPERATOR(sys.-) startdate)::BIGINT;
		hour_diff = date_part('hour', enddate OPERATOR(sys.-) startdate)::BIGINT;
		minute_diff = date_part('minute', enddate OPERATOR(sys.-) startdate)::BIGINT;
		second_diff = TRUNC(date_part('second', enddate OPERATOR(sys.-) startdate));
		result = ((day_diff * 24 + hour_diff) * 60 + minute_diff) * 60 + second_diff;
	WHEN 'millisecond' THEN
		-- millisecond result from date_part by default contains second value,
		-- so we do not need to add second_diff again
		day_diff = date_part('day', enddate OPERATOR(sys.-) startdate)::BIGINT;
		hour_diff = date_part('hour', enddate OPERATOR(sys.-) startdate)::BIGINT;
		minute_diff = date_part('minute', enddate OPERATOR(sys.-) startdate)::BIGINT;
		second_diff = TRUNC(date_part('second', enddate OPERATOR(sys.-) startdate));
		millisecond_diff = TRUNC(date_part('millisecond', enddate OPERATOR(sys.-) startdate));
		result = (((day_diff * 24 + hour_diff) * 60 + minute_diff) * 60) * 1000 + millisecond_diff;
	WHEN 'microsecond' THEN
		-- microsecond result from date_part by default contains second and millisecond values,
		-- so we do not need to add second_diff and millisecond_diff again
		day_diff = date_part('day', enddate OPERATOR(sys.-) startdate)::BIGINT;
		hour_diff = date_part('hour', enddate OPERATOR(sys.-) startdate)::BIGINT;
		minute_diff = date_part('minute', enddate OPERATOR(sys.-) startdate)::BIGINT;
		second_diff = TRUNC(date_part('second', enddate OPERATOR(sys.-) startdate));
		millisecond_diff = TRUNC(date_part('millisecond', enddate OPERATOR(sys.-) startdate));
		microsecond_diff = TRUNC(date_part('microsecond', enddate OPERATOR(sys.-) startdate));
		result = ((((day_diff * 24 + hour_diff) * 60 + minute_diff) * 60) * 1000) * 1000 + microsecond_diff;
	WHEN 'nanosecond' THEN
		-- Best we can do - Postgres does not support nanosecond precision
		day_diff = date_part('day', enddate OPERATOR(sys.-) startdate)::BIGINT;
		hour_diff = date_part('hour', enddate OPERATOR(sys.-) startdate)::BIGINT;
		minute_diff = date_part('minute', enddate OPERATOR(sys.-) startdate)::BIGINT;
		second_diff = TRUNC(date_part('second', enddate OPERATOR(sys.-) startdate));
		millisecond_diff = TRUNC(date_part('millisecond', enddate OPERATOR(sys.-) startdate));
		microsecond_diff = TRUNC(date_part('microsecond', enddate OPERATOR(sys.-) startdate));
		result = (((((day_diff * 24 + hour_diff) * 60 + minute_diff) * 60) * 1000) * 1000 + microsecond_diff) * 1000;
	ELSE
		RAISE EXCEPTION '"%" is not a recognized datediff option.', datepart;
	END CASE;

	return result;
END;
$$
STRICT
LANGUAGE plpgsql IMMUTABLE;

CREATE OR REPLACE FUNCTION sys.datediff(IN datepart PG_CATALOG.TEXT, IN startdate PG_CATALOG.date, IN enddate PG_CATALOG.date) RETURNS INTEGER
AS
$body$
BEGIN
    return CAST(sys.datediff_internal_date(datepart, startdate, enddate) AS INTEGER);
END
$body$
LANGUAGE plpgsql IMMUTABLE;

CREATE OR REPLACE FUNCTION sys.datediff(IN datepart PG_CATALOG.TEXT, IN startdate sys.datetime, IN enddate sys.datetime) RETURNS INTEGER
AS
$body$
BEGIN
    return CAST(sys.datediff_internal(datepart, startdate::TIMESTAMP, enddate::TIMESTAMP) AS INTEGER);
END
$body$
LANGUAGE plpgsql IMMUTABLE;

CREATE OR REPLACE FUNCTION sys.datediff(IN datepart PG_CATALOG.TEXT, IN startdate sys.datetimeoffset, IN enddate sys.datetimeoffset) RETURNS INTEGER
AS
$body$
BEGIN
    return CAST(sys.datediff_internal_df(datepart, startdate, enddate) AS INTEGER);
END
$body$
LANGUAGE plpgsql IMMUTABLE;

CREATE OR REPLACE FUNCTION sys.datediff(IN datepart PG_CATALOG.TEXT, IN startdate sys.datetime2, IN enddate sys.datetime2) RETURNS INTEGER
AS
$body$
BEGIN
    return CAST(sys.datediff_internal(datepart, startdate::TIMESTAMP, enddate::TIMESTAMP) AS INTEGER);
END
$body$
LANGUAGE plpgsql IMMUTABLE;

CREATE OR REPLACE FUNCTION sys.datediff(IN datepart PG_CATALOG.TEXT, IN startdate sys.smalldatetime, IN enddate sys.smalldatetime) RETURNS INTEGER
AS
$body$
BEGIN
    return CAST(sys.datediff_internal(datepart, startdate::TIMESTAMP, enddate::TIMESTAMP) AS INTEGER);
END
$body$
LANGUAGE plpgsql IMMUTABLE;

CREATE OR REPLACE FUNCTION sys.datediff(IN datepart PG_CATALOG.TEXT, IN startdate PG_CATALOG.time, IN enddate PG_CATALOG.time) RETURNS INTEGER
AS
$body$
BEGIN
    return CAST(sys.datediff_internal(datepart, startdate, enddate) AS INTEGER);
END
$body$
LANGUAGE plpgsql IMMUTABLE;

-- datediff big
CREATE OR REPLACE FUNCTION sys.datediff_big(IN datepart PG_CATALOG.TEXT, IN startdate PG_CATALOG.date, IN enddate PG_CATALOG.date) RETURNS BIGINT
AS
$body$
BEGIN
    return sys.datediff_internal_date(datepart, startdate, enddate);
END
$body$
LANGUAGE plpgsql IMMUTABLE;

CREATE OR REPLACE FUNCTION sys.datediff_big(IN datepart PG_CATALOG.TEXT, IN startdate sys.datetime, IN enddate sys.datetime) RETURNS BIGINT
AS
$body$
BEGIN
    return sys.datediff_internal(datepart, startdate::TIMESTAMP, enddate::TIMESTAMP);
END
$body$
LANGUAGE plpgsql IMMUTABLE;

CREATE OR REPLACE FUNCTION sys.datediff_big(IN datepart PG_CATALOG.TEXT, IN startdate sys.datetimeoffset, IN enddate sys.datetimeoffset) RETURNS BIGINT
AS
$body$
BEGIN
    return sys.datediff_internal_df(datepart, startdate, enddate);
END
$body$
LANGUAGE plpgsql IMMUTABLE;

CREATE OR REPLACE FUNCTION sys.datediff_big(IN datepart PG_CATALOG.TEXT, IN startdate sys.datetime2, IN enddate sys.datetime2) RETURNS BIGINT
AS
$body$
BEGIN
    return sys.datediff_internal(datepart, startdate::TIMESTAMP, enddate::TIMESTAMP);
END
$body$
LANGUAGE plpgsql IMMUTABLE;

CREATE OR REPLACE FUNCTION sys.datediff_big(IN datepart PG_CATALOG.TEXT, IN startdate sys.smalldatetime, IN enddate sys.smalldatetime) RETURNS BIGINT
AS
$body$
BEGIN
    return sys.datediff_internal(datepart, startdate::TIMESTAMP, enddate::TIMESTAMP);
END
$body$
LANGUAGE plpgsql IMMUTABLE;

CREATE OR REPLACE FUNCTION sys.datediff_big(IN datepart PG_CATALOG.TEXT, IN startdate PG_CATALOG.time, IN enddate PG_CATALOG.time) RETURNS BIGINT
AS
$body$
BEGIN
    return sys.datediff_internal(datepart, startdate, enddate);
END
$body$
LANGUAGE plpgsql IMMUTABLE;

CREATE OR REPLACE VIEW sys.sp_columns_100_view AS
  SELECT 
  CAST(t4."TABLE_CATALOG" AS sys.sysname) AS TABLE_QUALIFIER,
  CAST(t4."TABLE_SCHEMA" AS sys.sysname) AS TABLE_OWNER,
  CAST(t4."TABLE_NAME" AS sys.sysname) AS TABLE_NAME,
  CAST(t4."COLUMN_NAME" AS sys.sysname) AS COLUMN_NAME,
  CAST(t5.data_type AS smallint) AS DATA_TYPE,
  CAST(coalesce(tsql_type_name, t.typname) AS sys.sysname) AS TYPE_NAME,

  CASE WHEN t4."CHARACTER_MAXIMUM_LENGTH" = -1 THEN 0::INT
    WHEN a.atttypmod != -1
    THEN
    CAST(coalesce(t4."NUMERIC_PRECISION", t4."CHARACTER_MAXIMUM_LENGTH", sys.tsql_type_precision_helper(t4."DATA_TYPE", a.atttypmod)) AS INT)
    WHEN tsql_type_name = 'timestamp'
    THEN 8
    ELSE
    CAST(coalesce(t4."NUMERIC_PRECISION", t4."CHARACTER_MAXIMUM_LENGTH", sys.tsql_type_precision_helper(t4."DATA_TYPE", t.typtypmod)) AS INT)
  END AS PRECISION,

  CASE WHEN a.atttypmod != -1
    THEN
    CAST(sys.tsql_type_length_for_sp_columns_helper(t4."DATA_TYPE", a.attlen, a.atttypmod) AS int)
    ELSE
    CAST(sys.tsql_type_length_for_sp_columns_helper(t4."DATA_TYPE", a.attlen, t.typtypmod) AS int)
  END AS LENGTH,


  CASE WHEN a.atttypmod != -1
    THEN
    CAST(coalesce(t4."NUMERIC_SCALE", sys.tsql_type_scale_helper(t4."DATA_TYPE", a.atttypmod, true)) AS smallint)
    ELSE
    CAST(coalesce(t4."NUMERIC_SCALE", sys.tsql_type_scale_helper(t4."DATA_TYPE", t.typtypmod, true)) AS smallint)
  END AS SCALE,


  CAST(coalesce(t4."NUMERIC_PRECISION_RADIX", sys.tsql_type_radix_for_sp_columns_helper(t4."DATA_TYPE")) AS smallint) AS RADIX,
  case
    when t4."IS_NULLABLE" = 'YES' then CAST(1 AS smallint)
    else CAST(0 AS smallint)
  end AS NULLABLE,

  CAST(NULL AS varchar(254)) AS remarks,
  CAST(t4."COLUMN_DEFAULT" AS sys.nvarchar(4000)) AS COLUMN_DEF,
  CAST(t5.sql_data_type AS smallint) AS SQL_DATA_TYPE,
  CAST(t5.SQL_DATETIME_SUB AS smallint) AS SQL_DATETIME_SUB,

  CASE WHEN t4."DATA_TYPE" = 'xml' THEN 0::INT
    WHEN t4."DATA_TYPE" = 'sql_variant' THEN 8000::INT
    WHEN t4."CHARACTER_MAXIMUM_LENGTH" = -1 THEN 0::INT
    ELSE CAST(t4."CHARACTER_OCTET_LENGTH" AS int)
  END AS CHAR_OCTET_LENGTH,

  CAST(t4."ORDINAL_POSITION" AS int) AS ORDINAL_POSITION,
  CAST(t4."IS_NULLABLE" AS varchar(254)) AS IS_NULLABLE,
  CAST(t5.ss_data_type AS sys.tinyint) AS SS_DATA_TYPE,
  CAST(0 AS smallint) AS SS_IS_SPARSE,
  CAST(0 AS smallint) AS SS_IS_COLUMN_SET,
  CAST(t6.is_computed as smallint) AS SS_IS_COMPUTED,
  CAST(t6.is_identity as smallint) AS SS_IS_IDENTITY,
  CAST(NULL AS varchar(254)) SS_UDT_CATALOG_NAME,
  CAST(NULL AS varchar(254)) SS_UDT_SCHEMA_NAME,
  CAST(NULL AS varchar(254)) SS_UDT_ASSEMBLY_TYPE_NAME,
  CAST(NULL AS varchar(254)) SS_XML_SCHEMACOLLECTION_CATALOG_NAME,
  CAST(NULL AS varchar(254)) SS_XML_SCHEMACOLLECTION_SCHEMA_NAME,
  CAST(NULL AS varchar(254)) SS_XML_SCHEMACOLLECTION_NAME

  FROM pg_catalog.pg_class t1
     JOIN sys.pg_namespace_ext t2 ON t1.relnamespace = t2.oid
     JOIN pg_catalog.pg_roles t3 ON t1.relowner = t3.oid
     LEFT OUTER JOIN sys.babelfish_namespace_ext ext on t2.nspname = ext.nspname
     JOIN information_schema_tsql.columns t4 ON (t1.relname::sys.nvarchar(128) = t4."TABLE_NAME" AND ext.orig_name = t4."TABLE_SCHEMA")
     LEFT JOIN pg_attribute a on a.attrelid = t1.oid AND a.attname::sys.nvarchar(128) = t4."COLUMN_NAME"
     LEFT JOIN pg_type t ON t.oid = a.atttypid
     LEFT JOIN sys.columns t6 ON
     (
      t1.oid = t6.object_id AND
      t4."ORDINAL_POSITION" = t6.column_id
     )
     , sys.translate_pg_type_to_tsql(a.atttypid) AS tsql_type_name
     , sys.spt_datatype_info_table AS t5
  WHERE (t4."DATA_TYPE" = CAST(t5.TYPE_NAME AS sys.nvarchar(128)))
    AND ext.dbid = cast(sys.db_id() as oid);
GRANT SELECT on sys.sp_columns_100_view TO PUBLIC;

CREATE OR REPLACE FUNCTION sys.APP_NAME() RETURNS SYS.NVARCHAR(128)
AS
$$
    SELECT current_setting('application_name');
$$
LANGUAGE sql PARALLEL SAFE STABLE;

CREATE OR REPLACE FUNCTION sys.tsql_get_expr(IN text_expr text DEFAULT NULL , IN function_id OID DEFAULT NULL)
RETURNS text AS 'babelfishpg_tsql', 'tsql_get_expr' LANGUAGE C IMMUTABLE PARALLEL SAFE;

CREATE OR REPLACE VIEW sys.computed_columns
AS
SELECT out_object_id as object_id
  , out_name as name
  , out_column_id as column_id
  , out_system_type_id as system_type_id
  , out_user_type_id as user_type_id
  , out_max_length as max_length
  , out_precision as precision
  , out_scale as scale
  , out_collation_name as collation_name
  , out_is_nullable as is_nullable
  , out_is_ansi_padded as is_ansi_padded
  , out_is_rowguidcol as is_rowguidcol
  , out_is_identity as is_identity
  , out_is_computed as is_computed
  , out_is_filestream as is_filestream
  , out_is_replicated as is_replicated
  , out_is_non_sql_subscribed as is_non_sql_subscribed
  , out_is_merge_published as is_merge_published
  , out_is_dts_replicated as is_dts_replicated
  , out_is_xml_document as is_xml_document
  , out_xml_collection_id as xml_collection_id
  , out_default_object_id as default_object_id
  , out_rule_object_id as rule_object_id
  , out_is_sparse as is_sparse
  , out_is_column_set as is_column_set
  , out_generated_always_type as generated_always_type
  , out_generated_always_type_desc as generated_always_type_desc
  , out_encryption_type as encryption_type
  , out_encryption_type_desc as encryption_type_desc
  , out_encryption_algorithm_name as encryption_algorithm_name
  , out_column_encryption_key_id as column_encryption_key_id
  , out_column_encryption_key_database_name as column_encryption_key_database_name
  , out_is_hidden as is_hidden
  , out_is_masked as is_masked
  , out_graph_type as graph_type
  , out_graph_type_desc as graph_type_desc
  , cast(tsql_get_expr(d.adbin, d.adrelid) AS sys.nvarchar(4000)) AS definition
  , 1::sys.bit AS uses_database_collation
  , 0::sys.bit AS is_persisted
FROM sys.columns_internal() sc
INNER JOIN pg_attribute a ON sc.out_name = a.attname COLLATE sys.database_default AND sc.out_column_id = a.attnum
INNER JOIN pg_attrdef d ON d.adrelid = a.attrelid AND d.adnum = a.attnum
WHERE a.attgenerated = 's' AND sc.out_is_computed::integer = 1;
GRANT SELECT ON sys.computed_columns TO PUBLIC;

create or replace view sys.default_constraints
AS
select CAST(('DF_' || tab.name || '_' || d.oid) as sys.sysname) as name
  , CAST(d.oid as int) as object_id
  , CAST(null as int) as principal_id
  , CAST(tab.schema_id as int) as schema_id
  , CAST(d.adrelid as int) as parent_object_id
  , CAST('D' as char(2)) as type
  , CAST('DEFAULT_CONSTRAINT' as sys.nvarchar(60)) AS type_desc
  , CAST(null as sys.datetime) as create_date
  , CAST(null as sys.datetime) as modified_date
  , CAST(0 as sys.bit) as is_ms_shipped
  , CAST(0 as sys.bit) as is_published
  , CAST(0 as sys.bit) as is_schema_published
  , CAST(d.adnum as int) as parent_column_id
  , CAST(tsql_get_expr(d.adbin, d.adrelid) as sys.nvarchar(4000)) as definition
  , CAST(1 as sys.bit) as is_system_named
from pg_catalog.pg_attrdef as d
inner join pg_attribute a on a.attrelid = d.adrelid and d.adnum = a.attnum
inner join sys.tables tab on d.adrelid = tab.object_id
WHERE a.atthasdef = 't' and a.attgenerated = ''
AND has_schema_privilege(tab.schema_id, 'USAGE')
AND has_column_privilege(a.attrelid, a.attname, 'SELECT,INSERT,UPDATE,REFERENCES');
GRANT SELECT ON sys.default_constraints TO PUBLIC;

create or replace view sys.all_columns as
select CAST(c.oid as int) as object_id
  , CAST(a.attname as sys.sysname) as name
  , CAST(a.attnum as int) as column_id
  , CAST(t.oid as int) as system_type_id
  , CAST(t.oid as int) as user_type_id
  , CAST(sys.tsql_type_max_length_helper(coalesce(tsql_type_name, tsql_base_type_name), a.attlen, a.atttypmod) as smallint) as max_length
  , CAST(case
      when a.atttypmod != -1 then
        sys.tsql_type_precision_helper(coalesce(tsql_type_name, tsql_base_type_name), a.atttypmod)
      else
        sys.tsql_type_precision_helper(coalesce(tsql_type_name, tsql_base_type_name), t.typtypmod)
    end as sys.tinyint) as precision
  , CAST(case
      when a.atttypmod != -1 THEN
        sys.tsql_type_scale_helper(coalesce(tsql_type_name, tsql_base_type_name), a.atttypmod, false)
      else
        sys.tsql_type_scale_helper(coalesce(tsql_type_name, tsql_base_type_name), t.typtypmod, false)
    end as sys.tinyint) as scale
  , CAST(coll.collname as sys.sysname) as collation_name
  , case when a.attnotnull then CAST(0 as sys.bit) else CAST(1 as sys.bit) end as is_nullable
  , CAST(0 as sys.bit) as is_ansi_padded
  , CAST(0 as sys.bit) as is_rowguidcol
  , CAST(case when a.attidentity <> ''::"char" then 1 else 0 end AS sys.bit) as is_identity
  , CAST(case when a.attgenerated <> ''::"char" then 1 else 0 end AS sys.bit) as is_computed
  , CAST(0 as sys.bit) as is_filestream
  , CAST(0 as sys.bit) as is_replicated
  , CAST(0 as sys.bit) as is_non_sql_subscribed
  , CAST(0 as sys.bit) as is_merge_published
  , CAST(0 as sys.bit) as is_dts_replicated
  , CAST(0 as sys.bit) as is_xml_document
  , CAST(0 as int) as xml_collection_id
  , CAST(coalesce(d.oid, 0) as int) as default_object_id
  , CAST(coalesce((select oid from pg_constraint where conrelid = t.oid and contype = 'c' and a.attnum = any(conkey) limit 1), 0) as int) as rule_object_id
  , CAST(0 as sys.bit) as is_sparse
  , CAST(0 as sys.bit) as is_column_set
  , CAST(0 as sys.tinyint) as generated_always_type
  , CAST('NOT_APPLICABLE' as sys.nvarchar(60)) as generated_always_type_desc
from pg_attribute a
inner join pg_class c on c.oid = a.attrelid
inner join pg_type t on t.oid = a.atttypid
inner join pg_namespace s on s.oid = c.relnamespace
left join pg_attrdef d on c.oid = d.adrelid and a.attnum = d.adnum
left join pg_collation coll on coll.oid = a.attcollation
, sys.translate_pg_type_to_tsql(a.atttypid) AS tsql_type_name
, sys.translate_pg_type_to_tsql(t.typbasetype) AS tsql_base_type_name
where not a.attisdropped
and (s.oid in (select schema_id from sys.schemas) or s.nspname = 'sys')
-- r = ordinary table, i = index, S = sequence, t = TOAST table, v = view, m = materialized view, c = composite type, f = foreign table, p = partitioned table
and c.relkind in ('r', 'v', 'm', 'f', 'p')
and has_schema_privilege(s.oid, 'USAGE')
and has_column_privilege(quote_ident(s.nspname) ||'.'||quote_ident(c.relname), a.attname, 'SELECT,INSERT,UPDATE,REFERENCES')
and a.attnum > 0;
GRANT SELECT ON sys.all_columns TO PUBLIC;

CREATE OR REPLACE FUNCTION sys.STR(IN float_expression NUMERIC, IN length INTEGER DEFAULT 10, IN decimal_point INTEGER DEFAULT 0) RETURNS VARCHAR 
AS
'babelfishpg_tsql', 'float_str' LANGUAGE C IMMUTABLE PARALLEL SAFE;
GRANT EXECUTE ON FUNCTION sys.STR(IN NUMERIC, IN INTEGER, IN INTEGER) TO PUBLIC;

CREATE or replace VIEW sys.check_constraints AS
SELECT CAST(c.conname as sys.sysname) as name
  , CAST(oid as integer) as object_id
  , CAST(NULL as integer) as principal_id
  , CAST(c.connamespace as integer) as schema_id
  , CAST(conrelid as integer) as parent_object_id
  , CAST('C' as char(2)) as type
  , CAST('CHECK_CONSTRAINT' as sys.nvarchar(60)) as type_desc
  , CAST(null as sys.datetime) as create_date
  , CAST(null as sys.datetime) as modify_date
  , CAST(0 as sys.bit) as is_ms_shipped
  , CAST(0 as sys.bit) as is_published
  , CAST(0 as sys.bit) as is_schema_published
  , CAST(0 as sys.bit) as is_disabled
  , CAST(0 as sys.bit) as is_not_for_replication
  , CAST(0 as sys.bit) as is_not_trusted
  , CAST(c.conkey[1] as integer) AS parent_column_id
  , CAST(tsql_get_constraintdef(c.oid) as sys.nvarchar(4000)) AS definition
  , CAST(1 as sys.bit) as uses_database_collation
  , CAST(0 as sys.bit) as is_system_named
FROM pg_catalog.pg_constraint as c
INNER JOIN sys.schemas s on c.connamespace = s.schema_id
WHERE has_schema_privilege(s.schema_id, 'USAGE')
AND c.contype = 'c' and c.conrelid != 0;
GRANT SELECT ON sys.check_constraints TO PUBLIC;

CREATE OR REPLACE FUNCTION sys.degrees(IN arg1 BIGINT)
RETURNS bigint  AS 'babelfishpg_tsql','bigint_degrees' LANGUAGE C STRICT IMMUTABLE PARALLEL SAFE;
GRANT EXECUTE ON FUNCTION sys.degrees(BIGINT) TO PUBLIC;

CREATE OR REPLACE FUNCTION sys.degrees(IN arg1 INT)
RETURNS int AS 'babelfishpg_tsql','int_degrees' LANGUAGE C STRICT IMMUTABLE PARALLEL SAFE;
GRANT EXECUTE ON FUNCTION sys.degrees(INT) TO PUBLIC;

CREATE OR REPLACE FUNCTION sys.degrees(IN arg1 SMALLINT)
RETURNS int AS 'babelfishpg_tsql','smallint_degrees' LANGUAGE C STRICT IMMUTABLE PARALLEL SAFE;
GRANT EXECUTE ON FUNCTION sys.degrees(SMALLINT) TO PUBLIC;

CREATE OR REPLACE FUNCTION sys.degrees(IN arg1 TINYINT)
RETURNS int AS 'babelfishpg_tsql','smallint_degrees' LANGUAGE C STRICT IMMUTABLE PARALLEL SAFE;
GRANT EXECUTE ON FUNCTION sys.degrees(TINYINT) TO PUBLIC;

CREATE OR REPLACE FUNCTION sys.radians(IN arg1 INT)
RETURNS int  AS 'babelfishpg_tsql','int_radians' LANGUAGE C STRICT IMMUTABLE PARALLEL SAFE;
GRANT EXECUTE ON FUNCTION sys.radians(INT) TO PUBLIC;

CREATE OR REPLACE FUNCTION sys.radians(IN arg1 BIGINT)
RETURNS bigint  AS 'babelfishpg_tsql','bigint_radians' LANGUAGE C STRICT IMMUTABLE PARALLEL SAFE;
GRANT EXECUTE ON FUNCTION sys.radians(BIGINT) TO PUBLIC;

CREATE OR REPLACE FUNCTION sys.radians(IN arg1 SMALLINT)
RETURNS int  AS 'babelfishpg_tsql','smallint_radians' LANGUAGE C STRICT IMMUTABLE PARALLEL SAFE;
GRANT EXECUTE ON FUNCTION sys.radians(SMALLINT) TO PUBLIC;

CREATE OR REPLACE FUNCTION sys.radians(IN arg1 TINYINT)
RETURNS int  AS 'babelfishpg_tsql','smallint_radians' LANGUAGE C STRICT IMMUTABLE PARALLEL SAFE;
GRANT EXECUTE ON FUNCTION sys.radians(TINYINT) TO PUBLIC;

CREATE OR REPLACE FUNCTION sys.power(IN arg1 BIGINT, IN arg2 NUMERIC)
RETURNS bigint  AS 'babelfishpg_tsql','bigint_power' LANGUAGE C IMMUTABLE PARALLEL SAFE;
GRANT EXECUTE ON FUNCTION sys.power(BIGINT,NUMERIC) TO PUBLIC;

CREATE OR REPLACE FUNCTION sys.power(IN arg1 INT, IN arg2 NUMERIC)
RETURNS int  AS 'babelfishpg_tsql','int_power' LANGUAGE C IMMUTABLE PARALLEL SAFE;
GRANT EXECUTE ON FUNCTION sys.power(INT,NUMERIC) TO PUBLIC;

CREATE OR REPLACE FUNCTION sys.power(IN arg1 SMALLINT, IN arg2 NUMERIC)
RETURNS int  AS 'babelfishpg_tsql','smallint_power' LANGUAGE C IMMUTABLE PARALLEL SAFE;
GRANT EXECUTE ON FUNCTION sys.power(SMALLINT,NUMERIC) TO PUBLIC;

CREATE OR REPLACE FUNCTION sys.power(IN arg1 TINYINT, IN arg2 NUMERIC)
RETURNS int  AS 'babelfishpg_tsql','smallint_power' LANGUAGE C IMMUTABLE PARALLEL SAFE;
GRANT EXECUTE ON FUNCTION sys.power(TINYINT,NUMERIC) TO PUBLIC;

CREATE OR REPLACE FUNCTION sys.degrees(IN arg1 NUMERIC)
RETURNS numeric  AS 'babelfishpg_tsql','numeric_degrees' LANGUAGE C STRICT IMMUTABLE PARALLEL SAFE;
GRANT EXECUTE ON FUNCTION sys.degrees(NUMERIC) TO PUBLIC;

CREATE OR REPLACE FUNCTION sys.radians(IN arg1 NUMERIC)
RETURNS numeric  AS 'babelfishpg_tsql','numeric_radians' LANGUAGE C STRICT IMMUTABLE PARALLEL SAFE;
GRANT EXECUTE ON FUNCTION sys.radians(NUMERIC) TO PUBLIC;

CREATE OR REPLACE VIEW sys.partitions AS
SELECT
 (to_char( i.object_id, 'FM9999999999' ) || to_char( i.index_id, 'FM9999999999' ) || '1')::bigint AS partition_id
 , i.object_id
 , i.index_id
 , 1::integer AS partition_number
 , 0::bigint AS hobt_id
 , c.reltuples::bigint AS "rows"
 , 0::smallint AS filestream_filegroup_id
 , 0::sys.tinyint AS data_compression
 , 'NONE'::sys.nvarchar(60) AS data_compression_desc
FROM sys.indexes AS i
INNER JOIN pg_catalog.pg_class AS c ON i.object_id = c."oid";
GRANT SELECT ON sys.partitions TO PUBLIC;

CREATE OR REPLACE PROCEDURE sys.sp_addlinkedserver( IN "@server" sys.sysname,
                                                    IN "@srvproduct" sys.nvarchar(128) DEFAULT NULL,
                                                    IN "@provider" sys.nvarchar(128) DEFAULT 'SQLNCLI',
                                                    IN "@datasrc" sys.nvarchar(4000) DEFAULT NULL,
                                                    IN "@location" sys.nvarchar(4000) DEFAULT NULL,
                                                    IN "@provstr" sys.nvarchar(4000) DEFAULT NULL,
                                                    IN "@catalog" sys.sysname DEFAULT NULL)
AS 'babelfishpg_tsql', 'sp_addlinkedserver_internal'
LANGUAGE C;

GRANT EXECUTE ON PROCEDURE sys.sp_addlinkedserver(IN sys.sysname,
                                                  IN sys.nvarchar(128),
                                                  IN sys.nvarchar(128),
                                                  IN sys.nvarchar(4000),
                                                  IN sys.nvarchar(4000),
                                                  IN sys.nvarchar(4000),
                                                  IN sys.sysname)
TO PUBLIC;

CREATE OR REPLACE PROCEDURE master_dbo.sp_addlinkedserver( IN "@server" sys.sysname,
                                                  IN "@srvproduct" sys.nvarchar(128) DEFAULT NULL,
                                                  IN "@provider" sys.nvarchar(128) DEFAULT 'SQLNCLI',
                                                  IN "@datasrc" sys.nvarchar(4000) DEFAULT NULL,
                                                  IN "@location" sys.nvarchar(4000) DEFAULT NULL,
                                                  IN "@provstr" sys.nvarchar(4000) DEFAULT NULL,
                                                  IN "@catalog" sys.sysname DEFAULT NULL)
AS 'babelfishpg_tsql', 'sp_addlinkedserver_internal'
LANGUAGE C;

ALTER PROCEDURE master_dbo.sp_addlinkedserver OWNER TO sysadmin;

CREATE OR REPLACE VIEW sys.servers
AS
SELECT
  CAST(f.oid as int) AS server_id,
  CAST(f.srvname as sys.sysname) AS name,
  CAST('' as sys.sysname) AS product,
  CAST('tds_fdw' as sys.sysname) AS provider,
  CAST((select string_agg(
                  case
                  when option like 'servername=%%' then substring(option, 12)
                  else NULL
                  end, ',')
          from unnest(f.srvoptions) as option) as sys.nvarchar(4000)) AS data_source,
  CAST(NULL as sys.nvarchar(4000)) AS location,
  CAST(NULL as sys.nvarchar(4000)) AS provider_string,
  CAST((select string_agg(
                  case
                  when option like 'database=%%' then substring(option, 10)
                  else NULL
                  end, ',')
          from unnest(f.srvoptions) as option) as sys.sysname) AS catalog,
  CAST(0 as int) AS connect_timeout,
  CAST(0 as int) AS query_timeout,
  CAST(1 as sys.bit) AS is_linked,
  CAST(0 as sys.bit) AS is_remote_login_enabled,
  CAST(0 as sys.bit) AS is_rpc_out_enabled,
  CAST(1 as sys.bit) AS is_data_access_enabled,
  CAST(0 as sys.bit) AS is_collation_compatible,
  CAST(1 as sys.bit) AS uses_remote_collation,
  CAST(NULL as sys.sysname) AS collation_name,
  CAST(0 as sys.bit) AS lazy_schema_validation,
  CAST(0 as sys.bit) AS is_system,
  CAST(0 as sys.bit) AS is_publisher,
  CAST(0 as sys.bit) AS is_subscriber,
  CAST(0 as sys.bit) AS is_distributor,
  CAST(0 as sys.bit) AS is_nonsql_subscriber,
  CAST(1 as sys.bit) AS is_remote_proc_transaction_promotion_enabled,
  CAST(NULL as sys.datetime) AS modify_date,
  CAST(0 as sys.bit) AS is_rda_server
FROM pg_foreign_server AS f
LEFT JOIN pg_foreign_data_wrapper AS w ON f.srvfdw = w.oid
WHERE w.fdwname = 'tds_fdw';
GRANT SELECT ON sys.servers TO PUBLIC;

CREATE OR REPLACE VIEW information_schema_tsql.SEQUENCES AS
    SELECT CAST(nc.dbname AS sys.nvarchar(128)) AS "SEQUENCE_CATALOG",
            CAST(extc.orig_name AS sys.nvarchar(128)) AS "SEQUENCE_SCHEMA",
            CAST(r.relname AS sys.nvarchar(128)) AS "SEQUENCE_NAME",
            CAST(CASE WHEN tsql_type_name = 'sysname' THEN sys.translate_pg_type_to_tsql(t.typbasetype) ELSE tsql_type_name END
                    AS sys.nvarchar(128))AS "DATA_TYPE",  -- numeric and decimal data types are converted into bigint which is due to Postgres inherent implementation
            CAST(information_schema_tsql._pgtsql_numeric_precision(tsql_type_name, t.oid, -1)
                        AS smallint) AS "NUMERIC_PRECISION",
            CAST(information_schema_tsql._pgtsql_numeric_precision_radix(tsql_type_name, case when t.typtype = 'd' THEN t.typbasetype ELSE t.oid END, -1)
                        AS smallint) AS "NUMERIC_PRECISION_RADIX",
            CAST(information_schema_tsql._pgtsql_numeric_scale(tsql_type_name, t.oid, -1)
                        AS int) AS "NUMERIC_SCALE",
            CAST(s.seqstart AS sys.sql_variant) AS "START_VALUE",
            CAST(s.seqmin AS sys.sql_variant) AS "MINIMUM_VALUE",
            CAST(s.seqmax AS sys.sql_variant) AS "MAXIMUM_VALUE",
            CAST(s.seqincrement AS sys.sql_variant) AS "INCREMENT",
            CAST( CASE WHEN s.seqcycle = 't' THEN 1 ELSE 0 END AS int) AS "CYCLE_OPTION",
            CAST(NULL AS sys.nvarchar(128)) AS "DECLARED_DATA_TYPE",
            CAST(NULL AS int) AS "DECLARED_NUMERIC_PRECISION",
            CAST(NULL AS int) AS "DECLARED_NUMERIC_SCALE"
        FROM sys.pg_namespace_ext nc JOIN sys.babelfish_namespace_ext extc ON nc.nspname = extc.nspname,
            pg_sequence s join pg_class r on s.seqrelid = r.oid join pg_type t on s.seqtypid=t.oid,
            sys.translate_pg_type_to_tsql(s.seqtypid) AS tsql_type_name
        WHERE nc.oid = r.relnamespace
        AND extc.dbid = cast(sys.db_id() as oid)
            AND r.relkind = 'S'
            AND (NOT pg_is_other_temp_schema(nc.oid))
            AND (pg_has_role(r.relowner, 'USAGE')
                OR has_sequence_privilege(r.oid, 'SELECT, UPDATE, USAGE'));

GRANT SELECT ON information_schema_tsql.SEQUENCES TO PUBLIC;

CREATE OR REPLACE VIEW information_schema_tsql.tables AS
	SELECT CAST(nc.dbname AS sys.nvarchar(128)) AS "TABLE_CATALOG",
		   CAST(ext.orig_name AS sys.nvarchar(128)) AS "TABLE_SCHEMA",
		   CAST(
			 CASE WHEN c.reloptions[1] LIKE 'bbf_original_rel_name%' THEN substring(c.reloptions[1], 23)
                  ELSE c.relname END
			 AS sys._ci_sysname) AS "TABLE_NAME",

		   CAST(
			 CASE WHEN c.relkind IN ('r', 'p') THEN 'BASE TABLE'
				  WHEN c.relkind = 'v' THEN 'VIEW'
				  ELSE null END
			 AS varchar(10)) AS "TABLE_TYPE"

	FROM sys.pg_namespace_ext nc JOIN pg_class c ON (nc.oid = c.relnamespace)
		   LEFT OUTER JOIN sys.babelfish_namespace_ext ext on nc.nspname = ext.nspname

	WHERE c.relkind IN ('r', 'v', 'p')
		AND (NOT pg_is_other_temp_schema(nc.oid))
		AND (pg_has_role(c.relowner, 'USAGE')
			OR has_table_privilege(c.oid, 'SELECT, INSERT, UPDATE, DELETE, TRUNCATE, REFERENCES, TRIGGER')
			OR has_any_column_privilege(c.oid, 'SELECT, INSERT, UPDATE, REFERENCES') )
		AND ext.dbid = cast(sys.db_id() as oid)
		AND (NOT c.relname = 'sysdatabases');

GRANT SELECT ON information_schema_tsql.tables TO PUBLIC;

CREATE OR REPLACE PROCEDURE sys.sp_updatestats(IN "@resample" VARCHAR(8) DEFAULT 'NO')
AS $$
BEGIN
  IF sys.user_name() != 'dbo' THEN
    RAISE EXCEPTION 'user does not have permission';
  END IF;

  IF lower("@resample") = 'resample' THEN
    RAISE NOTICE 'ignoring resample option';
  ELSIF lower("@resample") != 'no' THEN
    RAISE EXCEPTION 'Invalid option name %', "@resample";
  END IF;

  ANALYZE;

  CALL sys.printarg('Statistics for all tables have been updated. Refer logs for details.');
END;
$$ LANGUAGE plpgsql;
GRANT EXECUTE on PROCEDURE sys.sp_updatestats(IN "@resample" VARCHAR(8)) TO PUBLIC;

CREATE OR REPLACE FUNCTION sys.babelfish_has_any_privilege(
    userid oid,
    perm_target_type text,
    schema_name text,
    object_name text)
RETURNS INTEGER
AS
$BODY$
DECLARE
    relevant_permissions text[];
    namespace_id oid;
    function_signature text;
    qualified_name text;
    permission text;
BEGIN
 IF perm_target_type IS NULL OR perm_target_type COLLATE sys.database_default NOT IN('table', 'function', 'procedure')
        THEN RETURN NULL;
    END IF;

    relevant_permissions := (
        SELECT CASE
            WHEN perm_target_type = 'table' COLLATE sys.database_default
                THEN '{"select", "insert", "update", "delete", "references"}'
            WHEN perm_target_type = 'column' COLLATE sys.database_default
                THEN '{"select", "update", "references"}'
            WHEN perm_target_type COLLATE sys.database_default IN ('function', 'procedure')
                THEN '{"execute"}'
        END
    );

    SELECT oid INTO namespace_id FROM pg_catalog.pg_namespace WHERE nspname = schema_name COLLATE sys.database_default;

    IF perm_target_type COLLATE sys.database_default IN ('function', 'procedure')
        THEN SELECT oid::regprocedure
                INTO function_signature
                FROM pg_catalog.pg_proc
                WHERE proname = object_name COLLATE sys.database_default
                    AND pronamespace = namespace_id;
    END IF;

    -- Surround with double-quotes to handle names that contain periods/spaces
    qualified_name := concat('"', schema_name, '"."', object_name, '"');

    FOREACH permission IN ARRAY relevant_permissions
    LOOP
        IF perm_target_type = 'table' COLLATE sys.database_default AND has_table_privilege(userid, qualified_name, permission)::integer = 1
            THEN RETURN 1;
        ELSIF perm_target_type COLLATE sys.database_default IN ('function', 'procedure') AND has_function_privilege(userid, function_signature, permission)::integer = 1
            THEN RETURN 1;
        END IF;
    END LOOP;
    RETURN 0;
END
$BODY$
LANGUAGE plpgsql;

CREATE OR REPLACE FUNCTION sys.has_perms_by_name(
    securable SYS.SYSNAME, 
    securable_class SYS.NVARCHAR(60), 
    permission SYS.SYSNAME,
    sub_securable SYS.SYSNAME DEFAULT NULL,
    sub_securable_class SYS.NVARCHAR(60) DEFAULT NULL
)
RETURNS integer
LANGUAGE plpgsql
AS $$
DECLARE
    db_name text COLLATE sys.database_default; 
    bbf_schema_name text;
    pg_schema text COLLATE sys.database_default;
    implied_dbo_permissions boolean;
    fully_supported boolean;
    is_cross_db boolean := false;
    object_name text COLLATE sys.database_default;
    database_id smallint;
    namespace_id oid;
    userid oid;
    object_type text;
    function_signature text;
    qualified_name text;
    return_value integer;
    cs_as_securable text COLLATE "C" := securable;
    cs_as_securable_class text COLLATE "C" := securable_class;
    cs_as_permission text COLLATE "C" := permission;
    cs_as_sub_securable text COLLATE "C" := sub_securable;
    cs_as_sub_securable_class text COLLATE "C" := sub_securable_class;
BEGIN
    return_value := NULL;

    -- Lower-case to avoid case issues, remove trailing whitespace to match SQL SERVER behavior
    -- Objects created in Babelfish are stored in lower-case in pg_class/pg_proc
    cs_as_securable = lower(rtrim(cs_as_securable));
    cs_as_securable_class = lower(rtrim(cs_as_securable_class));
    cs_as_permission = lower(rtrim(cs_as_permission));
    cs_as_sub_securable = lower(rtrim(cs_as_sub_securable));
    cs_as_sub_securable_class = lower(rtrim(cs_as_sub_securable_class));

    -- Assert that sub_securable and sub_securable_class are either both NULL or both defined
    IF cs_as_sub_securable IS NOT NULL AND cs_as_sub_securable_class IS NULL THEN
        RETURN NULL;
    ELSIF cs_as_sub_securable IS NULL AND cs_as_sub_securable_class IS NOT NULL THEN
        RETURN NULL;
    -- If they are both defined, user must be evaluating column privileges.
    -- Check that inputs are valid for column privileges: sub_securable_class must 
    -- be column, securable_class must be object, and permission cannot be any.
    ELSIF cs_as_sub_securable_class IS NOT NULL 
            AND (cs_as_sub_securable_class != 'column' 
                    OR cs_as_securable_class IS NULL 
                    OR cs_as_securable_class != 'object' 
                    OR cs_as_permission = 'any') THEN
        RETURN NULL;

    -- If securable is null, securable_class must be null
    ELSIF cs_as_securable IS NULL AND cs_as_securable_class IS NOT NULL THEN
        RETURN NULL;
    -- If securable_class is null, securable must be null
    ELSIF cs_as_securable IS NOT NULL AND cs_as_securable_class IS NULL THEN
        RETURN NULL;
    END IF;

    IF cs_as_securable_class = 'server' THEN
        -- SQL Server does not permit a securable_class value of 'server'.
        -- securable_class should be NULL to evaluate server permissions.
        RETURN NULL;
    ELSIF cs_as_securable_class IS NULL THEN
        -- NULL indicates a server permission. Set this variable so that we can
        -- search for the matching entry in babelfish_has_perms_by_name_permissions
        cs_as_securable_class = 'server';
    END IF;

    IF cs_as_sub_securable IS NOT NULL THEN
        cs_as_sub_securable := babelfish_remove_delimiter_pair(cs_as_sub_securable);
        IF cs_as_sub_securable IS NULL THEN
            RETURN NULL;
        END IF;
    END IF;

    SELECT p.implied_dbo_permissions,p.fully_supported 
    INTO implied_dbo_permissions,fully_supported 
    FROM babelfish_has_perms_by_name_permissions p 
    WHERE p.securable_type = cs_as_securable_class AND p.permission_name = cs_as_permission;
    
    IF implied_dbo_permissions IS NULL OR fully_supported IS NULL THEN
        -- Securable class or permission is not valid, or permission is not valid for given securable
        RETURN NULL;
    END IF;

    IF cs_as_securable_class = 'database' AND cs_as_securable IS NOT NULL THEN
        db_name = babelfish_remove_delimiter_pair(cs_as_securable);
        IF db_name IS NULL THEN
            RETURN NULL;
        ELSIF (SELECT COUNT(name) FROM sys.databases WHERE name = db_name) != 1 THEN
            RETURN 0;
        END IF;
    ELSIF cs_as_securable_class = 'schema' THEN
        bbf_schema_name = babelfish_remove_delimiter_pair(cs_as_securable);
        IF bbf_schema_name IS NULL THEN
            RETURN NULL;
        ELSIF (SELECT COUNT(nspname) FROM sys.babelfish_namespace_ext ext
                WHERE ext.orig_name = bbf_schema_name 
                    AND CAST(ext.dbid AS oid) = CAST(sys.db_id() AS oid)) != 1 THEN
            RETURN 0;
        END IF;
    END IF;

    IF fully_supported = 'f' AND
		(SELECT orig_username FROM sys.babelfish_authid_user_ext WHERE rolname = CURRENT_USER) = 'dbo' THEN
        RETURN CAST(implied_dbo_permissions AS integer);
    ELSIF fully_supported = 'f' THEN
        RETURN 0;
    END IF;

    -- The only permissions that are fully supported belong to the OBJECT securable class.
    -- The block above has dealt with all permissions that are not fully supported, so 
    -- if we reach this point we know the securable class is OBJECT.
    SELECT s.db_name, s.schema_name, s.object_name INTO db_name, bbf_schema_name, object_name 
    FROM babelfish_split_object_name(cs_as_securable) s;

    -- Invalid securable name
    IF object_name IS NULL OR object_name = '' THEN
        RETURN NULL;
    END IF;

    -- If schema was not specified, use the default
    IF bbf_schema_name IS NULL OR bbf_schema_name = '' THEN
        bbf_schema_name := sys.schema_name();
    END IF;

    database_id := (
        SELECT CASE 
            WHEN db_name IS NULL OR db_name = '' THEN (sys.db_id())
            ELSE (sys.db_id(db_name))
        END);

	IF database_id <> sys.db_id() THEN
        is_cross_db = true;
	END IF;

	userid := (
        SELECT CASE
            WHEN is_cross_db THEN sys.suser_id()
            ELSE sys.user_id()
        END);
  
    -- Translate schema name from bbf to postgres, e.g. dbo -> master_dbo
    pg_schema := (SELECT nspname 
                    FROM sys.babelfish_namespace_ext ext 
                    WHERE ext.orig_name = bbf_schema_name 
                        AND CAST(ext.dbid AS oid) = CAST(database_id AS oid));

    IF pg_schema IS NULL THEN
        -- Shared schemas like sys and pg_catalog do not exist in the table above.
        -- These schemas do not need to be translated from Babelfish to Postgres
        pg_schema := bbf_schema_name;
    END IF;

    -- Surround with double-quotes to handle names that contain periods/spaces
    qualified_name := concat('"', pg_schema, '"."', object_name, '"');

    SELECT oid INTO namespace_id FROM pg_catalog.pg_namespace WHERE nspname = pg_schema COLLATE sys.database_default;

    object_type := (
        SELECT CASE
            WHEN cs_as_sub_securable_class = 'column'
                THEN CASE 
                    WHEN (SELECT count(a.attname)
                        FROM pg_attribute a
                        INNER JOIN pg_class c ON c.oid = a.attrelid
                        INNER JOIN pg_namespace s ON s.oid = c.relnamespace
                        WHERE
                        a.attname = cs_as_sub_securable COLLATE sys.database_default
                        AND c.relname = object_name COLLATE sys.database_default
                        AND s.nspname = pg_schema COLLATE sys.database_default
                        AND NOT a.attisdropped
                        AND (s.nspname IN (SELECT nspname FROM sys.babelfish_namespace_ext) OR s.nspname = 'sys')
                        -- r = ordinary table, i = index, S = sequence, t = TOAST table, v = view, m = materialized view, c = composite type, f = foreign table, p = partitioned table
                        AND c.relkind IN ('r', 'v', 'm', 'f', 'p')
                        AND a.attnum > 0) = 1
                                THEN 'column'
                    ELSE NULL
                END

            WHEN (SELECT count(relname) 
                    FROM pg_catalog.pg_class 
                    WHERE relname = object_name COLLATE sys.database_default
                        AND relnamespace = namespace_id) = 1
                THEN 'table'

            WHEN (SELECT count(proname) 
                    FROM pg_catalog.pg_proc 
                    WHERE proname = object_name COLLATE sys.database_default 
                        AND pronamespace = namespace_id
                        AND prokind = 'f') = 1
                THEN 'function'
                
            WHEN (SELECT count(proname) 
                    FROM pg_catalog.pg_proc 
                    WHERE proname = object_name COLLATE sys.database_default
                        AND pronamespace = namespace_id
                        AND prokind = 'p') = 1
                THEN 'procedure'
            ELSE NULL
        END
    );
    
    -- Object was not found
    IF object_type IS NULL THEN
        RETURN 0;
    END IF;
  
    -- Get signature for function-like objects
    IF object_type IN('function', 'procedure') THEN
        SELECT CAST(oid AS regprocedure) 
            INTO function_signature 
            FROM pg_catalog.pg_proc 
            WHERE proname = object_name COLLATE sys.database_default
                AND pronamespace = namespace_id;
    END IF;

    return_value := (
        SELECT CASE
            WHEN cs_as_permission = 'any' THEN babelfish_has_any_privilege(userid, object_type, pg_schema, object_name)

            WHEN object_type = 'column'
                THEN CASE
                    WHEN cs_as_permission IN('insert', 'delete', 'execute') THEN NULL
                    ELSE CAST(has_column_privilege(userid, qualified_name, cs_as_sub_securable, cs_as_permission) AS integer)
                END

            WHEN object_type = 'table'
                THEN CASE
                    WHEN cs_as_permission = 'execute' THEN 0
                    ELSE CAST(has_table_privilege(userid, qualified_name, cs_as_permission) AS integer)
                END

            WHEN object_type = 'function'
                THEN CASE
                    WHEN cs_as_permission IN('select', 'execute')
                        THEN CAST(has_function_privilege(userid, function_signature, 'execute') AS integer)
                    WHEN cs_as_permission IN('update', 'insert', 'delete', 'references')
                        THEN 0
                    ELSE NULL
                END

            WHEN object_type = 'procedure'
                THEN CASE
                    WHEN cs_as_permission = 'execute'
                        THEN CAST(has_function_privilege(userid, function_signature, 'execute') AS integer)
                    WHEN cs_as_permission IN('select', 'update', 'insert', 'delete', 'references')
                        THEN 0
                    ELSE NULL
                END

            ELSE NULL
        END
    );

    RETURN return_value;
    EXCEPTION WHEN OTHERS THEN RETURN NULL;
END;
$$;

GRANT EXECUTE ON FUNCTION sys.has_perms_by_name(
    securable sys.SYSNAME, 
    securable_class sys.nvarchar(60), 
    permission sys.SYSNAME, 
    sub_securable sys.SYSNAME,
    sub_securable_class sys.nvarchar(60)) TO PUBLIC;

create or replace view sys.table_types_internal as
SELECT pt.typrelid
    FROM pg_catalog.pg_type pt
    INNER join sys.schemas sch on pt.typnamespace = sch.schema_id
    INNER JOIN pg_catalog.pg_depend dep ON pt.typrelid = dep.objid
    INNER JOIN pg_catalog.pg_class pc ON pc.oid = dep.objid
    WHERE pt.typtype = 'c' AND dep.deptype = 'i'  AND pc.relkind = 'r';

create or replace view sys.types As
with RECURSIVE type_code_list as
(
    select distinct  pg_typname as pg_type_name, tsql_typname as tsql_type_name
    from sys.babelfish_typecode_list()
),
tt_internal as MATERIALIZED
(
  Select * from sys.table_types_internal
)
-- For System types
select 
  ti.tsql_type_name as name
  , t.oid as system_type_id
  , t.oid as user_type_id
  , s.oid as schema_id
  , cast(NULL as INT) as principal_id
  , sys.tsql_type_max_length_helper(ti.tsql_type_name, t.typlen, t.typtypmod, true) as max_length
  , cast(sys.tsql_type_precision_helper(ti.tsql_type_name, t.typtypmod) as int) as precision
  , cast(sys.tsql_type_scale_helper(ti.tsql_type_name, t.typtypmod, false) as int) as scale
  , CASE c.collname
    WHEN 'default' THEN default_collation_name
    ELSE  c.collname
    END as collation_name
  , case when typnotnull then 0 else 1 end as is_nullable
  , 0 as is_user_defined
  , 0 as is_assembly_type
  , 0 as default_object_id
  , 0 as rule_object_id
  , 0 as is_table_type
from pg_type t
inner join pg_namespace s on s.oid = t.typnamespace
inner join type_code_list ti on t.typname = ti.pg_type_name
left join pg_collation c on c.oid = t.typcollation
,cast(current_setting('babelfishpg_tsql.server_collation_name') as name) as default_collation_name
where
ti.tsql_type_name IS NOT NULL  
and pg_type_is_visible(t.oid)
and (s.nspname = 'pg_catalog' OR s.nspname = 'sys')
union all 
-- For User Defined Types
select cast(t.typname as text) as name
  , t.typbasetype as system_type_id
  , t.oid as user_type_id
  , t.typnamespace as schema_id
  , null::integer as principal_id
  , case when tt.typrelid is not null then -1::smallint else sys.tsql_type_max_length_helper(tsql_base_type_name, t.typlen, t.typtypmod) end as max_length
  , case when tt.typrelid is not null then 0::smallint else cast(sys.tsql_type_precision_helper(tsql_base_type_name, t.typtypmod) as int) end as precision
  , case when tt.typrelid is not null then 0::smallint else cast(sys.tsql_type_scale_helper(tsql_base_type_name, t.typtypmod, false) as int) end as scale
  , CASE c.collname
    WHEN 'default' THEN default_collation_name
    ELSE  c.collname 
    END as collation_name
  , case when tt.typrelid is not null then 0
         else case when typnotnull then 0 else 1 end
    end
    as is_nullable
  -- CREATE TYPE ... FROM is implemented as CREATE DOMAIN in babel
  , 1 as is_user_defined
  , 0 as is_assembly_type
  , 0 as default_object_id
  , 0 as rule_object_id
  , case when tt.typrelid is not null then 1 else 0 end as is_table_type
from pg_type t
join sys.schemas sch on t.typnamespace = sch.schema_id
left join type_code_list ti on t.typname = ti.pg_type_name
left join pg_collation c on c.oid = t.typcollation
left join tt_internal tt on t.typrelid = tt.typrelid
, sys.translate_pg_type_to_tsql(t.typbasetype) AS tsql_base_type_name
, cast(current_setting('babelfishpg_tsql.server_collation_name') as name) as default_collation_name
-- we want to show details of user defined datatypes created under babelfish database
where 
 ti.tsql_type_name IS NULL
and
  (
    -- show all user defined datatypes created under babelfish database except table types
    t.typtype = 'd'
    or
    -- only for table types
    tt.typrelid is not null  
  );
GRANT SELECT ON sys.types TO PUBLIC;

CREATE OR REPLACE PROCEDURE sys.sp_addlinkedsrvlogin( IN "@rmtsrvname" sys.sysname,
                                                      IN "@useself" sys.varchar(8) DEFAULT 'TRUE',
                                                      IN "@locallogin" sys.sysname DEFAULT NULL,
                                                      IN "@rmtuser" sys.sysname DEFAULT NULL,
                                                      IN "@rmtpassword" sys.sysname DEFAULT NULL)
AS 'babelfishpg_tsql', 'sp_addlinkedsrvlogin_internal'
LANGUAGE C;

GRANT EXECUTE ON PROCEDURE sys.sp_addlinkedsrvlogin(IN sys.sysname,
                                                    IN sys.varchar(8),
                                                    IN sys.sysname,
                                                    IN sys.sysname,
                                                    IN sys.sysname)
TO PUBLIC;

CREATE OR REPLACE PROCEDURE master_dbo.sp_addlinkedsrvlogin( IN "@rmtsrvname" sys.sysname,
                                                      IN "@useself" sys.varchar(8) DEFAULT 'TRUE',
                                                      IN "@locallogin" sys.sysname DEFAULT NULL,
                                                      IN "@rmtuser" sys.sysname DEFAULT NULL,
                                                      IN "@rmtpassword" sys.sysname DEFAULT NULL)
AS 'babelfishpg_tsql', 'sp_addlinkedsrvlogin_internal'
LANGUAGE C;

ALTER PROCEDURE master_dbo.sp_addlinkedsrvlogin OWNER TO sysadmin;

CREATE OR REPLACE VIEW sys.linked_logins
AS
SELECT
  CAST(u.srvid as int) AS server_id,
  CAST(0 as int) AS local_principal_id,
  CAST(0 as sys.bit) AS uses_self_credential,
  CAST((select string_agg(
                  case
                  when option like 'username=%%' then substring(option, 10)
                  else NULL
                  end, ',')
          from unnest(u.umoptions) as option) as sys.sysname) AS remote_name,
  CAST(NULL as sys.datetime) AS modify_date
FROM pg_user_mappings AS U
LEFT JOIN pg_foreign_server AS f ON u.srvid = f.oid
LEFT JOIN pg_foreign_data_wrapper AS w ON f.srvfdw = w.oid
WHERE w.fdwname = 'tds_fdw';
GRANT SELECT ON sys.linked_logins TO PUBLIC;

/*
 * SCHEMATA view
 */
CREATE OR REPLACE FUNCTION sys.bbf_is_shared_schema(IN schemaname TEXT)
RETURNS BOOL
AS 'babelfishpg_tsql', 'is_shared_schema_wrapper'
LANGUAGE C STABLE STRICT;

CREATE OR REPLACE VIEW information_schema_tsql.schemata AS
	SELECT CAST(sys.db_name() AS sys.sysname) AS "CATALOG_NAME",
	CAST(CASE WHEN np.nspname LIKE CONCAT(sys.db_name(),'%') THEN RIGHT(np.nspname, LENGTH(np.nspname) - LENGTH(sys.db_name()) - 1)
	     ELSE np.nspname END AS sys.nvarchar(128)) AS "SCHEMA_NAME",
	-- For system-defined schemas, schema-owner name will be same as schema_name
	-- For user-defined schemas having default owner, schema-owner will be dbo
	-- For user-defined schemas with explicit owners, rolname contains dbname followed
	-- by owner name, so need to extract the owner name from rolname always.
	CAST(CASE WHEN sys.bbf_is_shared_schema(np.nspname) = TRUE THEN np.nspname
		  WHEN r.rolname LIKE CONCAT(sys.db_name(),'%') THEN
			CASE WHEN RIGHT(r.rolname, LENGTH(r.rolname) - LENGTH(sys.db_name()) - 1) = 'db_owner' THEN 'dbo'
			     ELSE RIGHT(r.rolname, LENGTH(r.rolname) - LENGTH(sys.db_name()) - 1) END ELSE 'dbo' END
			AS sys.nvarchar(128)) AS "SCHEMA_OWNER",
	CAST(null AS sys.varchar(6)) AS "DEFAULT_CHARACTER_SET_CATALOG",
	CAST(null AS sys.varchar(3)) AS "DEFAULT_CHARACTER_SET_SCHEMA",
	-- TODO: We need to first create mapping of collation name to char-set name;
	-- Until then return null for DEFAULT_CHARACTER_SET_NAME
	CAST(null AS sys.sysname) AS "DEFAULT_CHARACTER_SET_NAME"
	FROM ((pg_catalog.pg_namespace np LEFT JOIN sys.pg_namespace_ext nc on np.nspname = nc.nspname)
		LEFT JOIN pg_catalog.pg_roles r on r.oid = nc.nspowner) LEFT JOIN sys.babelfish_namespace_ext ext on nc.nspname = ext.nspname
	WHERE (ext.dbid = cast(sys.db_id() as oid) OR np.nspname in ('sys', 'information_schema_tsql')) AND
	      (pg_has_role(np.nspowner, 'USAGE') OR has_schema_privilege(np.oid, 'CREATE, USAGE'))
	ORDER BY nc.nspname, np.nspname;

GRANT SELECT ON information_schema_tsql.schemata TO PUBLIC;

CREATE TABLE sys.babelfish_domain_mapping (
  netbios_domain_name sys.VARCHAR(15) NOT NULL, -- Netbios domain name
  fq_domain_name sys.VARCHAR(128) NOT NULL, -- DNS domain name
  PRIMARY KEY (netbios_domain_name)
);

GRANT ALL ON TABLE sys.babelfish_domain_mapping TO sysadmin;
GRANT SELECT ON TABLE sys.babelfish_domain_mapping TO PUBLIC;

SELECT pg_catalog.pg_extension_config_dump('sys.babelfish_domain_mapping', '');

CREATE OR REPLACE PROCEDURE sys.babelfish_add_domain_mapping_entry(IN sys.VARCHAR(15), IN sys.VARCHAR(128))
  AS 'babelfishpg_tsql', 'babelfish_add_domain_mapping_entry_internal' LANGUAGE C;
GRANT EXECUTE ON PROCEDURE sys.babelfish_add_domain_mapping_entry TO PUBLIC;

CREATE OR REPLACE PROCEDURE sys.babelfish_remove_domain_mapping_entry(IN sys.VARCHAR(15))
  AS 'babelfishpg_tsql', 'babelfish_remove_domain_mapping_entry_internal' LANGUAGE C;
GRANT EXECUTE ON PROCEDURE sys.babelfish_remove_domain_mapping_entry TO PUBLIC;

CREATE OR REPLACE PROCEDURE sys.babelfish_truncate_domain_mapping_table()
  AS 'babelfishpg_tsql', 'babelfish_truncate_domain_mapping_table_internal' LANGUAGE C;
GRANT EXECUTE ON PROCEDURE sys.babelfish_truncate_domain_mapping_table TO PUBLIC;

-- For all the views created on previous versions(except 2.4 and onwards), the definition in the catalog should be NULL.
UPDATE sys.babelfish_view_def AS bvd
SET definition = NULL
WHERE (SELECT get_bit(CAST(bvd.flag_validity AS bit(7)),4) = 0);

CREATE OR REPLACE PROCEDURE sys.sp_droplinkedsrvlogin(  IN "@rmtsrvname" sys.sysname,
                                                        IN "@locallogin" sys.sysname)
AS 'babelfishpg_tsql', 'sp_droplinkedsrvlogin_internal'
LANGUAGE C;

GRANT EXECUTE ON PROCEDURE sys.sp_droplinkedsrvlogin( IN sys.sysname,
                                                      IN sys.sysname)
TO PUBLIC;

CREATE OR REPLACE PROCEDURE master_dbo.sp_droplinkedsrvlogin( IN "@rmtsrvname" sys.sysname,
                                                              IN "@locallogin" sys.sysname)
AS 'babelfishpg_tsql', 'sp_droplinkedsrvlogin_internal'
LANGUAGE C;

ALTER PROCEDURE master_dbo.sp_droplinkedsrvlogin OWNER TO sysadmin;

-- Add one column to store definition of the function in the table.
SET allow_system_table_mods = on;
ALTER TABLE sys.babelfish_function_ext add COLUMN IF NOT EXISTS definition sys.NTEXT DEFAULT NULL;
RESET allow_system_table_mods;

GRANT SELECT ON sys.babelfish_function_ext TO PUBLIC;

SELECT pg_catalog.pg_extension_config_dump('sys.babelfish_function_ext', '');

CREATE OR REPLACE VIEW information_schema_tsql.routines AS
    SELECT CAST(nc.dbname AS sys.nvarchar(128)) AS "SPECIFIC_CATALOG",
           CAST(ext.orig_name AS sys.nvarchar(128)) AS "SPECIFIC_SCHEMA",
           CAST(p.proname AS sys.nvarchar(128)) AS "SPECIFIC_NAME",
           CAST(nc.dbname AS sys.nvarchar(128)) AS "ROUTINE_CATALOG",
           CAST(ext.orig_name AS sys.nvarchar(128)) AS "ROUTINE_SCHEMA",
           CAST(p.proname AS sys.nvarchar(128)) AS "ROUTINE_NAME",
           CAST(CASE p.prokind WHEN 'f' THEN 'FUNCTION' WHEN 'p' THEN 'PROCEDURE' END
           	 AS sys.nvarchar(20)) AS "ROUTINE_TYPE",
           CAST(NULL AS sys.nvarchar(128)) AS "MODULE_CATALOG",
           CAST(NULL AS sys.nvarchar(128)) AS "MODULE_SCHEMA",
           CAST(NULL AS sys.nvarchar(128)) AS "MODULE_NAME",
           CAST(NULL AS sys.nvarchar(128)) AS "UDT_CATALOG",
           CAST(NULL AS sys.nvarchar(128)) AS "UDT_SCHEMA",
           CAST(NULL AS sys.nvarchar(128)) AS "UDT_NAME",
	   CAST(case when is_tbl_type THEN 'table' when p.prokind = 'p' THEN NULL ELSE tsql_type_name END AS sys.nvarchar(128)) AS "DATA_TYPE",
           CAST(information_schema_tsql._pgtsql_char_max_length_for_routines(tsql_type_name, true_typmod)
                 AS int)
           AS "CHARACTER_MAXIMUM_LENGTH",
           CAST(information_schema_tsql._pgtsql_char_octet_length_for_routines(tsql_type_name, true_typmod)
                 AS int)
           AS "CHARACTER_OCTET_LENGTH",
           CAST(NULL AS sys.nvarchar(128)) AS "COLLATION_CATALOG",
           CAST(NULL AS sys.nvarchar(128)) AS "COLLATION_SCHEMA",
           CAST(
                 CASE co.collname
                       WHEN 'default' THEN current_setting('babelfishpg_tsql.server_collation_name')
                       ELSE co.collname
                 END
            AS sys.nvarchar(128)) AS "COLLATION_NAME",
            CAST(NULL AS sys.nvarchar(128)) AS "CHARACTER_SET_CATALOG",
            CAST(NULL AS sys.nvarchar(128)) AS "CHARACTER_SET_SCHEMA",
	    /*
                 * TODO: We need to first create mapping of collation name to char-set name;
                 * Until then return null.
            */
	    CAST(case when tsql_type_name IN ('nchar','nvarchar') THEN 'UNICODE' when tsql_type_name IN ('char','varchar') THEN 'iso_1' ELSE NULL END AS sys.nvarchar(128)) AS "CHARACTER_SET_NAME",
	    CAST(information_schema_tsql._pgtsql_numeric_precision(tsql_type_name, t.oid, true_typmod)
                        AS smallint)
            AS "NUMERIC_PRECISION",
	    CAST(information_schema_tsql._pgtsql_numeric_precision_radix(tsql_type_name, case when t.typtype = 'd' THEN t.typbasetype ELSE t.oid END, true_typmod)
                        AS smallint)
            AS "NUMERIC_PRECISION_RADIX",
            CAST(information_schema_tsql._pgtsql_numeric_scale(tsql_type_name, t.oid, true_typmod)
                        AS smallint)
            AS "NUMERIC_SCALE",
            CAST(information_schema_tsql._pgtsql_datetime_precision(tsql_type_name, true_typmod)
                        AS smallint)
            AS "DATETIME_PRECISION",
	    CAST(NULL AS sys.nvarchar(30)) AS "INTERVAL_TYPE",
            CAST(NULL AS smallint) AS "INTERVAL_PRECISION",
            CAST(NULL AS sys.nvarchar(128)) AS "TYPE_UDT_CATALOG",
            CAST(NULL AS sys.nvarchar(128)) AS "TYPE_UDT_SCHEMA",
            CAST(NULL AS sys.nvarchar(128)) AS "TYPE_UDT_NAME",
            CAST(NULL AS sys.nvarchar(128)) AS "SCOPE_CATALOG",
            CAST(NULL AS sys.nvarchar(128)) AS "SCOPE_SCHEMA",
            CAST(NULL AS sys.nvarchar(128)) AS "SCOPE_NAME",
            CAST(NULL AS bigint) AS "MAXIMUM_CARDINALITY",
            CAST(NULL AS sys.nvarchar(128)) AS "DTD_IDENTIFIER",
            CAST(CASE WHEN l.lanname = 'sql' THEN 'SQL' WHEN l.lanname = 'pltsql' THEN 'SQL' ELSE 'EXTERNAL' END AS sys.nvarchar(30)) AS "ROUTINE_BODY",
            CAST(f.definition AS sys.nvarchar(4000)) AS "ROUTINE_DEFINITION",
            CAST(NULL AS sys.nvarchar(128)) AS "EXTERNAL_NAME",
            CAST(NULL AS sys.nvarchar(30)) AS "EXTERNAL_LANGUAGE",
            CAST(NULL AS sys.nvarchar(30)) AS "PARAMETER_STYLE",
            CAST(CASE WHEN p.provolatile = 'i' THEN 'YES' ELSE 'NO' END AS sys.nvarchar(10)) AS "IS_DETERMINISTIC",
	    CAST(CASE p.prokind WHEN 'p' THEN 'MODIFIES' ELSE 'READS' END AS sys.nvarchar(30)) AS "SQL_DATA_ACCESS",
            CAST(CASE WHEN p.prokind <> 'p' THEN
              CASE WHEN p.proisstrict THEN 'YES' ELSE 'NO' END END AS sys.nvarchar(10)) AS "IS_NULL_CALL",
            CAST(NULL AS sys.nvarchar(128)) AS "SQL_PATH",
            CAST('YES' AS sys.nvarchar(10)) AS "SCHEMA_LEVEL_ROUTINE",
            CAST(CASE p.prokind WHEN 'f' THEN 0 WHEN 'p' THEN -1 END AS smallint) AS "MAX_DYNAMIC_RESULT_SETS",
            CAST('NO' AS sys.nvarchar(10)) AS "IS_USER_DEFINED_CAST",
            CAST('NO' AS sys.nvarchar(10)) AS "IS_IMPLICITLY_INVOCABLE",
            CAST(NULL AS sys.datetime) AS "CREATED",
            CAST(NULL AS sys.datetime) AS "LAST_ALTERED"

       FROM sys.pg_namespace_ext nc LEFT JOIN sys.babelfish_namespace_ext ext ON nc.nspname = ext.nspname,
            pg_proc p inner join sys.schemas sch on sch.schema_id = p.pronamespace
	    inner join sys.all_objects ao on ao.object_id = CAST(p.oid AS INT)
		LEFT JOIN sys.babelfish_function_ext f ON p.proname = f.funcname AND sch.schema_id::regnamespace::name = f.nspname
			AND sys.babelfish_get_pltsql_function_signature(p.oid) = f.funcsignature COLLATE "C",
            pg_language l,
            pg_type t LEFT JOIN pg_collation co ON t.typcollation = co.oid,
            sys.translate_pg_type_to_tsql(t.oid) AS tsql_type_name,
            sys.tsql_get_returnTypmodValue(p.oid) AS true_typmod,
	    sys.is_table_type(t.typrelid) as is_tbl_type

       WHERE
            (case p.prokind
	       when 'p' then true
	       when 'a' then false
               else
    	           (case format_type(p.prorettype, null)
	   	      when 'trigger' then false
	   	      else true
   		    end)
            end)
            AND (NOT pg_is_other_temp_schema(nc.oid))
            AND has_function_privilege(p.oid, 'EXECUTE')
            AND (pg_has_role(t.typowner, 'USAGE')
            OR has_type_privilege(t.oid, 'USAGE'))
            AND ext.dbid = cast(sys.db_id() as oid)
	    AND p.prolang = l.oid
            AND p.prorettype = t.oid
            AND p.pronamespace = nc.oid
	    AND CAST(ao.is_ms_shipped as INT) = 0;

GRANT SELECT ON information_schema_tsql.routines TO PUBLIC;

CREATE OR REPLACE VIEW sys.all_sql_modules_internal AS
SELECT
  ao.object_id AS object_id
  , CAST(
      CASE WHEN ao.type in ('P', 'FN', 'IN', 'TF', 'RF', 'IF', 'TR') THEN COALESCE(f.definition, '')
      WHEN ao.type = 'V' THEN COALESCE(bvd.definition, '')
      ELSE NULL
      END
    AS sys.nvarchar(4000)) AS definition  -- Object definition work in progress, will update definition with BABEL-3127 Jira.
  , CAST(1 as sys.bit)  AS uses_ansi_nulls
  , CAST(1 as sys.bit)  AS uses_quoted_identifier
  , CAST(0 as sys.bit)  AS is_schema_bound
  , CAST(0 as sys.bit)  AS uses_database_collation
  , CAST(0 as sys.bit)  AS is_recompiled
  , CAST(
      CASE WHEN ao.type IN ('P', 'FN', 'IN', 'TF', 'RF', 'IF') THEN
        CASE WHEN p.proisstrict THEN 1
        ELSE 0
        END
      ELSE 0
      END
    AS sys.bit) as null_on_null_input
  , null::integer as execute_as_principal_id
  , CAST(0 as sys.bit) as uses_native_compilation
  , CAST(ao.is_ms_shipped as INT) as is_ms_shipped
FROM sys.all_objects ao
LEFT OUTER JOIN sys.pg_namespace_ext nmext on ao.schema_id = nmext.oid
LEFT OUTER JOIN sys.babelfish_namespace_ext ext ON nmext.nspname = ext.nspname
LEFT OUTER JOIN sys.babelfish_view_def bvd
 on (
      ext.orig_name = bvd.schema_name AND
      ext.dbid = bvd.dbid AND
      ao.name = bvd.object_name
   )
LEFT JOIN pg_proc p ON ao.object_id = CAST(p.oid AS INT)
LEFT JOIN sys.babelfish_function_ext f ON ao.name = f.funcname COLLATE "C" AND ao.schema_id::regnamespace::name = f.nspname
AND sys.babelfish_get_pltsql_function_signature(ao.object_id) = f.funcsignature COLLATE "C"
WHERE ao.type in ('P', 'RF', 'V', 'TR', 'FN', 'IF', 'TF', 'R');
GRANT SELECT ON sys.all_sql_modules_internal TO PUBLIC;

-- deprecate old FOR XML/JSON functions if they exist - if this install came from an upgrade path that did
-- not contain v2.4+, then they WILL exist. Otherwise (v2.3->v3.0 OR v3.0->v3.1) they WILL NOT exist.
DO $$
BEGIN
ALTER FUNCTION sys.tsql_query_to_xml(text, int, text, boolean, text) RENAME TO tsql_query_to_xml_deprecated_in_3_1_0;
CALL sys.babelfish_drop_deprecated_object('function', 'sys', 'tsql_query_to_xml_deprecated_in_3_1_0');
EXCEPTION
    WHEN OTHERS THEN
        -- Do nothing
END $$;

DO $$
BEGIN
ALTER FUNCTION sys.tsql_query_to_xml_text(text, int, text, boolean, text) RENAME TO tsql_query_to_xml_text_deprecated_in_3_1_0;
CALL sys.babelfish_drop_deprecated_object('function', 'sys', 'tsql_query_to_xml_text_deprecated_in_3_1_0');
EXCEPTION
    WHEN OTHERS THEN
        -- Do nothing
END $$;

DO $$
BEGIN
ALTER FUNCTION sys.tsql_query_to_json_text(text, int, boolean, boolean, text) RENAME TO tsql_query_to_json_text_deprecated_in_3_1_0;
CALL sys.babelfish_drop_deprecated_object('function', 'sys', 'tsql_query_to_json_text_deprecated_in_3_1_0');
EXCEPTION
    WHEN OTHERS THEN
        -- Do nothing
END $$;

-- SELECT FOR XML
CREATE OR REPLACE FUNCTION sys.tsql_query_to_xml_sfunc(
    state INTERNAL,
    rec ANYELEMENT,
    mode int,
    element_name text,
    binary_base64 boolean,
    root_name text
) RETURNS INTERNAL
AS 'babelfishpg_tsql', 'tsql_query_to_xml_sfunc'
LANGUAGE C STABLE;

CREATE OR REPLACE FUNCTION sys.tsql_query_to_xml_ffunc(
    state INTERNAL
)
RETURNS XML AS
'babelfishpg_tsql', 'tsql_query_to_xml_ffunc'
LANGUAGE C IMMUTABLE STRICT;

CREATE OR REPLACE FUNCTION sys.tsql_query_to_xml_text_ffunc(
    state INTERNAL
)
RETURNS NTEXT AS
'babelfishpg_tsql', 'tsql_query_to_xml_text_ffunc'
LANGUAGE C IMMUTABLE STRICT;

CREATE OR REPLACE AGGREGATE sys.tsql_select_for_xml_agg(
    rec ANYELEMENT,
    mode int,
    element_name text,
    binary_base64 boolean,
    root_name text)
(
    STYPE = INTERNAL,
    SFUNC = tsql_query_to_xml_sfunc,
    FINALFUNC = tsql_query_to_xml_ffunc
);

CREATE OR REPLACE AGGREGATE sys.tsql_select_for_xml_text_agg(
    rec ANYELEMENT,
    mode int,
    element_name text,
    binary_base64 boolean,
    root_name text)
(
    STYPE = INTERNAL,
    SFUNC = tsql_query_to_xml_sfunc,
    FINALFUNC = tsql_query_to_xml_text_ffunc
);

-- SELECT FOR JSON
CREATE OR REPLACE FUNCTION sys.tsql_query_to_json_sfunc(
    state INTERNAL,
    rec ANYELEMENT,
    mode INT,
    include_null_values BOOLEAN,
    without_array_wrapper BOOLEAN,
    root_name TEXT
) RETURNS INTERNAL
AS 'babelfishpg_tsql', 'tsql_query_to_json_sfunc'
LANGUAGE C STABLE;

CREATE OR REPLACE FUNCTION sys.tsql_query_to_json_ffunc(
    state INTERNAL
)
RETURNS sys.NVARCHAR AS
'babelfishpg_tsql', 'tsql_query_to_json_ffunc'
LANGUAGE C IMMUTABLE STRICT;

CREATE OR REPLACE AGGREGATE sys.tsql_select_for_json_agg(
    rec ANYELEMENT,
    mode INT,
    include_null_values BOOLEAN,
    without_array_wrapper BOOLEAN,
    root_name TEXT)
(
    STYPE = INTERNAL,
    SFUNC = tsql_query_to_json_sfunc,
    FINALFUNC = tsql_query_to_json_ffunc
);

-- function sys.object_id(object_name, object_type) needs to change input type to sys.VARCHAR if not changed already
DO $$
BEGIN IF (SELECT count(*) FROM pg_proc as p where p.proname = 'object_id' AND (p.pronargs = 2 AND p.proargtypes[0] = 'sys.varchar'::regtype AND p.proargtypes[1] = 'sys.varchar'::regtype)) = 0 THEN
    ALTER FUNCTION sys.object_id RENAME TO object_id_deprecated_in_3_1_0;
    CALL sys.babelfish_drop_deprecated_object('function', 'sys', 'object_id_deprecated_in_3_1_0');
END IF;
END $$;

CREATE OR REPLACE FUNCTION sys.object_id(IN object_name sys.VARCHAR, IN object_type sys.VARCHAR DEFAULT NULL)
RETURNS INTEGER AS
'babelfishpg_tsql', 'object_id'
LANGUAGE C STABLE;

<<<<<<< HEAD
=======
CREATE OR REPLACE PROCEDURE sys.sp_helplinkedsrvlogin(
	IN "@rmtsrvname" sysname DEFAULT NULL,
	IN "@locallogin" sysname DEFAULT NULL
)
AS $$
DECLARE @server_id INT;
DECLARE @local_principal_id INT;
BEGIN
	IF @rmtsrvname IS NOT NULL
		BEGIN
			SELECT @server_id = server_id FROM sys.servers WHERE name = @rmtsrvname;

			IF @server_id IS NULL
				BEGIN
					RAISERROR('The server ''%s'' does not exist', 16, 1, @rmtsrvname);
        				RETURN 1;
				END
		END

	IF @locallogin IS NOT NULL
		BEGIN
			SELECT @local_principal_id = usesysid FROM pg_user WHERE CAST(usename as sys.sysname) = @locallogin;
		END
	
	SELECT
		s.name AS "Linked Server",
		CAST(u.usename as sys.sysname) AS "Local Login", 
		CAST(0 as smallint) AS "Is Self Mapping", 
		l.remote_name AS "Remote Login"
	FROM sys.linked_logins AS l 
	LEFT JOIN sys.servers AS s ON l.server_id = s.server_id
	LEFT JOIN pg_user AS u ON l.local_principal_id = u.usesysid
	WHERE (@server_id is NULL or @server_id = s.server_id) AND ((@local_principal_id is NULL AND @locallogin IS NULL) or @local_principal_id = l.local_principal_id);
END;
$$ LANGUAGE pltsql;
GRANT EXECUTE ON PROCEDURE sys.sp_helplinkedsrvlogin TO PUBLIC;

>>>>>>> 20137b2d
CREATE OR REPLACE PROCEDURE sys.babelfish_sp_rename_internal(
	IN "@objname" sys.nvarchar(776),
	IN "@newname" sys.SYSNAME,
	IN "@schemaname" sys.nvarchar(776),
	IN "@objtype" char(2) DEFAULT NULL
) AS 'babelfishpg_tsql', 'sp_rename_internal' LANGUAGE C;
GRANT EXECUTE on PROCEDURE sys.babelfish_sp_rename_internal TO PUBLIC;

CREATE OR REPLACE PROCEDURE sys.sp_rename(
	IN "@objname" sys.nvarchar(776),
	IN "@newname" sys.SYSNAME,
	IN "@objtype" sys.varchar(13) DEFAULT NULL
)
LANGUAGE 'pltsql'
AS $$
BEGIN
	If @objtype IS NULL
		BEGIN
			THROW 33557097, N'Please provide @objtype that is supported in Babelfish', 1;
		END
	IF @objtype IS NOT NULL AND (@objtype != 'OBJECT')
		BEGIN
			THROW 33557097, N'Provided @objtype is not currently supported in Babelfish', 1;
		END
	DECLARE @name_count INT;
	DECLARE @subname sys.nvarchar(776) = '';
	DECLARE @schemaname sys.nvarchar(776) = '';
	DECLARE @dbname sys.nvarchar(776) = '';
	SELECT @name_count = COUNT(*) FROM STRING_SPLIT(@objname, '.');
	IF @name_count > 3
		BEGIN
			THROW 33557097, N'No item by the given @objname could be found in the current database', 1;
		END
	IF @name_count = 3
		BEGIN
			WITH myTableWithRows AS (
				SELECT (ROW_NUMBER() OVER (ORDER BY NULL)) as row,*
				FROM STRING_SPLIT(@objname, '.'))
			SELECT @dbname = value FROM myTableWithRows WHERE row = 1;
			PRINT 'db_name:  ';
			PRINT sys.db_name();
			IF @dbname != sys.db_name()
				BEGIN
					THROW 33557097, N'No item by the given @objname could be found in the current database', 1;
				END
			WITH myTableWithRows AS (
				SELECT (ROW_NUMBER() OVER (ORDER BY NULL)) as row,*
				FROM STRING_SPLIT(@objname, '.'))
			SELECT @schemaname = value FROM myTableWithRows WHERE row = 2;
			WITH myTableWithRows AS (
				SELECT (ROW_NUMBER() OVER (ORDER BY NULL)) as row,*
				FROM STRING_SPLIT(@objname, '.'))
			SELECT @subname = value FROM myTableWithRows WHERE row = 3;
		END
	IF @name_count = 2
		BEGIN
			WITH myTableWithRows AS (
				SELECT (ROW_NUMBER() OVER (ORDER BY NULL)) as row,*
				FROM STRING_SPLIT(@objname, '.'))
			SELECT @schemaname = value FROM myTableWithRows WHERE row = 1;
			WITH myTableWithRows AS (
				SELECT (ROW_NUMBER() OVER (ORDER BY NULL)) as row,*
				FROM STRING_SPLIT(@objname, '.'))
			SELECT @subname = value FROM myTableWithRows WHERE row = 2;
		END
	IF @name_count = 1
		BEGIN
			SET @schemaname = sys.schema_name();
			SET @subname = @objname;
		END
	
	DECLARE @count INT;
	DECLARE @currtype char(2);
	SELECT @count = COUNT(*) FROM sys.objects o1 INNER JOIN sys.schemas s1 ON o1.schema_id = s1.schema_id 
	WHERE s1.name = @schemaname AND o1.name = @subname;
	IF @count > 1
		BEGIN
			THROW 33557097, N'There are multiple objects with the given @objname.', 1;
		END
	IF @count < 1
		BEGIN
			THROW 33557097, N'There is no object with the given @objname.', 1;
		END
	SELECT @currtype = type FROM sys.objects o1 INNER JOIN sys.schemas s1 ON o1.schema_id = s1.schema_id 
	WHERE s1.name = @schemaname AND o1.name = @subname;
	EXEC sys.babelfish_sp_rename_internal @subname, @newname, @schemaname, @currtype;
END;
$$;
GRANT EXECUTE on PROCEDURE sys.sp_rename(IN sys.nvarchar(776), IN sys.SYSNAME, IN sys.varchar(13)) TO PUBLIC;
<<<<<<< HEAD
=======

>>>>>>> 20137b2d
CREATE OR REPLACE VIEW sys.sp_fkeys_view AS
SELECT
CAST(nsp_ext2.dbname AS sys.sysname) AS PKTABLE_QUALIFIER,
CAST(bbf_nsp2.orig_name AS sys.sysname) AS PKTABLE_OWNER ,
CAST(c2.relname AS sys.sysname) AS PKTABLE_NAME,
CAST(COALESCE(split_part(a2.attoptions[1] COLLATE "C", '=', 2),a2.attname) AS sys.sysname) AS PKCOLUMN_NAME,
CAST(nsp_ext.dbname AS sys.sysname) AS FKTABLE_QUALIFIER,
CAST(bbf_nsp.orig_name AS sys.sysname) AS FKTABLE_OWNER ,
CAST(c.relname AS sys.sysname) AS FKTABLE_NAME,
CAST(COALESCE(split_part(a.attoptions[1] COLLATE "C", '=', 2),a.attname) AS sys.sysname) AS FKCOLUMN_NAME,
CAST(nr AS smallint) AS KEY_SEQ,
CASE
   WHEN const1.confupdtype = 'c' THEN CAST(0 AS smallint) -- cascade
   WHEN const1.confupdtype = 'a' THEN CAST(1 AS smallint) -- no action
   WHEN const1.confupdtype = 'n' THEN CAST(2 AS smallint) -- set null
   WHEN const1.confupdtype = 'd' THEN CAST(3 AS smallint) -- set default
END AS UPDATE_RULE,

CASE
   WHEN const1.confdeltype = 'c' THEN CAST(0 AS smallint) -- cascade
   WHEN const1.confdeltype = 'a' THEN CAST(1 AS smallint) -- no action
   WHEN const1.confdeltype = 'n' THEN CAST(2 AS smallint) -- set null
   WHEN const1.confdeltype = 'd' THEN CAST(3 AS smallint) -- set default
   ELSE CAST(0 AS smallint)
END AS DELETE_RULE,
CAST(const1.conname AS sys.sysname) AS FK_NAME,
CAST(const2.conname AS sys.sysname) AS PK_NAME,
CASE
   WHEN const1.condeferrable = false THEN CAST(7 as smallint) -- not deferrable
   ELSE (CASE WHEN const1.condeferred = false THEN CAST(6 as smallint) --  not deferred by default
              ELSE CAST(5 as smallint) -- deferred by default
         END)
END AS DEFERRABILITY

FROM (pg_constraint const1
-- join with nsp_Ext to get constraints in current namespace
JOIN sys.pg_namespace_ext nsp_ext ON nsp_ext.oid = const1.connamespace
--get the table names corresponding to foreign keys
JOIN pg_class c ON const1.conrelid = c.oid AND const1.contype ='f'
-- join wiht bbf_nsp to get all constraint related to tsql endpoint and the owner of foreign key
JOIN sys.babelfish_namespace_ext bbf_nsp ON bbf_nsp.nspname = nsp_ext.nspname AND bbf_nsp.dbid = sys.db_id()
-- lateral join to use the conkey and confkey to join with pg_attribute to get column names
CROSS JOIN LATERAL unnest(const1.conkey,const1.confkey) WITH ORDINALITY AS ak(j, k, nr)
            LEFT JOIN pg_attribute a
                       ON (a.attrelid = const1.conrelid AND a.attnum = ak.j)
            LEFT JOIN pg_attribute a2
                       ON (a2.attrelid = const1.confrelid AND a2.attnum = ak.k)
)
-- get the index that foreign key depends on
LEFT JOIN pg_depend d1 ON d1.objid = const1.oid AND d1.classid = 'pg_constraint'::regclass
           AND d1.refclassid = 'pg_class'::regclass AND d1.refobjsubid = 0
-- get the pkey/ukey constraint for this index
LEFT JOIN pg_depend d2 ON d2.refclassid = 'pg_constraint'::regclass AND d2.classid = 'pg_class'::regclass AND d2.objid = d1.refobjid AND d2.objsubid = 0 AND d2.deptype = 'i'
-- get the constraint name from new pg_constraint
LEFT JOIN pg_constraint const2 ON const2.oid = d2.refobjid AND const2.contype IN ('p', 'u') AND const2.conrelid = const1.confrelid
-- get the namespace name for primary key
LEFT JOIN sys.pg_namespace_ext nsp_ext2 ON const2.connamespace = nsp_ext2.oid
-- get the owner name for primary key
LEFT JOIN sys.babelfish_namespace_ext bbf_nsp2 ON bbf_nsp2.nspname = nsp_ext2.nspname AND bbf_nsp2.dbid = sys.db_id()
-- get the table name for primary key
LEFT JOIN pg_class c2 ON const2.conrelid = c2.oid AND const2.contype IN ('p', 'u');

GRANT SELECT ON sys.sp_fkeys_view TO PUBLIC;

CREATE OR REPLACE PROCEDURE sys.sp_fkeys(
	"@pktable_name" sys.sysname = '',
	"@pktable_owner" sys.sysname = '',
	"@pktable_qualifier" sys.sysname = '',
	"@fktable_name" sys.sysname = '',
	"@fktable_owner" sys.sysname = '',
	"@fktable_qualifier" sys.sysname = ''
)
AS $$
BEGIN
	
	IF coalesce(@pktable_name,'') = '' AND coalesce(@fktable_name,'') = '' 
	BEGIN
		THROW 33557097, N'Primary or foreign key table name must be given.', 1;
	END
	
	IF (@pktable_qualifier != '' AND (SELECT sys.db_name()) != @pktable_qualifier) OR 
		(@fktable_qualifier != '' AND (SELECT sys.db_name()) != @fktable_qualifier) 
	BEGIN
		THROW 33557097, N'The database name component of the object qualifier must be the name of the current database.', 1;
  	END
  	
  	SELECT 
	PKTABLE_QUALIFIER,
	PKTABLE_OWNER,
	PKTABLE_NAME,
	PKCOLUMN_NAME,
	FKTABLE_QUALIFIER,
	FKTABLE_OWNER,
	FKTABLE_NAME,
	FKCOLUMN_NAME,
	KEY_SEQ,
	UPDATE_RULE,
	DELETE_RULE,
	FK_NAME,
	PK_NAME,
	DEFERRABILITY
	FROM sys.sp_fkeys_view
	WHERE ((SELECT coalesce(@pktable_name,'')) = '' OR LOWER(pktable_name) = LOWER(@pktable_name))
		AND ((SELECT coalesce(@fktable_name,'')) = '' OR LOWER(fktable_name) = LOWER(@fktable_name))
		AND ((SELECT coalesce(@pktable_owner,'')) = '' OR LOWER(pktable_owner) = LOWER(@pktable_owner))
		AND ((SELECT coalesce(@pktable_qualifier,'')) = '' OR LOWER(pktable_qualifier) = LOWER(@pktable_qualifier))
		AND ((SELECT coalesce(@fktable_owner,'')) = '' OR LOWER(fktable_owner) = LOWER(@fktable_owner))
		AND ((SELECT coalesce(@fktable_qualifier,'')) = '' OR LOWER(fktable_qualifier) = LOWER(@fktable_qualifier))
	ORDER BY fktable_qualifier, fktable_owner, fktable_name, key_seq;

END; 
$$
LANGUAGE 'pltsql';
GRANT EXECUTE ON PROCEDURE sys.sp_fkeys TO PUBLIC;

CREATE OR REPLACE PROCEDURE sys.sp_linkedservers()
AS $$
BEGIN
    SELECT 
		name AS "SRV_NAME", 
		CAST(provider AS sys.nvarchar(128)) AS "SRV_PROVIDERNAME", 
		CAST(product AS sys.nvarchar(128)) AS "SRV_PRODUCT", 
		data_source AS "SRV_DATASOURCE",
		provider_string AS "SRV_PROVIDERSTRING",
		location AS "SRV_LOCATION",
		catalog AS "SRV_CAT" 
	FROM sys.servers
	ORDER BY SRV_NAME
END;
$$ LANGUAGE 'pltsql';
GRANT EXECUTE ON PROCEDURE sys.sp_linkedservers TO PUBLIC;

ALTER TABLE sys.babelfish_authid_login_ext ADD COLUMN IF NOT EXISTS orig_loginname SYS.NVARCHAR(128);

UPDATE sys.babelfish_authid_login_ext SET orig_loginname = rolname WHERE orig_loginname IS NULL;

ALTER TABLE sys.babelfish_authid_login_ext ALTER COLUMN orig_loginname SET NOT NULL;

CREATE OR REPLACE FUNCTION sys.DBTS()
RETURNS sys.ROWVERSION AS
$$
DECLARE
    eh_setting text;
BEGIN
    eh_setting = (select s.setting FROM pg_catalog.pg_settings s where name = 'babelfishpg_tsql.escape_hatch_rowversion');
    IF eh_setting = 'strict' THEN
        RAISE EXCEPTION 'To use @@DBTS, set ''babelfishpg_tsql.escape_hatch_rowversion'' to ''ignore''';
    ELSE
        RETURN sys.get_current_full_xact_id()::sys.ROWVERSION;
    END IF;
END;
$$
STRICT
LANGUAGE plpgsql;

CREATE OR REPLACE PROCEDURE sys.sp_dropserver( IN "@server" sys.sysname,
                                                    IN "@droplogins" sys.bpchar(10) DEFAULT NULL)
AS 'babelfishpg_tsql', 'sp_dropserver_internal'
LANGUAGE C;

GRANT EXECUTE ON PROCEDURE sys.sp_dropserver( IN "@server" sys.sysname,
                                                    IN "@droplogins" sys.bpchar(10))
TO PUBLIC;

CREATE OR REPLACE PROCEDURE master_dbo.sp_dropserver( IN "@server" sys.sysname,
                                                    IN "@droplogins" sys.bpchar(10) DEFAULT NULL)
AS 'babelfishpg_tsql', 'sp_dropserver_internal'
LANGUAGE C;

ALTER PROCEDURE master_dbo.sp_dropserver OWNER TO sysadmin;


create or replace view sys.all_views as
SELECT
    CAST(c.relname AS sys.SYSNAME) as name
  , CAST(c.oid AS INT) as object_id
  , CAST(null AS INT) as principal_id
  , CAST(c.relnamespace as INT) as schema_id
  , CAST(0 as INT) as parent_object_id
  , CAST('V' as sys.bpchar(2)) as type
  , CAST('VIEW'as sys.nvarchar(60)) as type_desc
  , CAST(null as sys.datetime) as create_date
  , CAST(null as sys.datetime) as modify_date
  , CAST(0 as sys.bit) as is_ms_shipped
  , CAST(0 as sys.bit) as is_published
  , CAST(0 as sys.bit) as is_schema_published
  , CAST(0 as sys.BIT) AS is_replicated
  , CAST(0 as sys.BIT) AS has_replication_filter
  , CAST(0 as sys.BIT) AS has_opaque_metadata
  , CAST(0 as sys.BIT) AS has_unchecked_assembly_data
  , CAST(
      CASE 
        WHEN (v.check_option = 'NONE') 
          THEN 0
        ELSE 1
      END
    AS sys.BIT) AS with_check_option
  , CAST(0 as sys.BIT) AS is_date_correlation_view
FROM pg_catalog.pg_namespace AS ns
INNER JOIN pg_class c ON ns.oid = c.relnamespace
INNER JOIN information_schema.views v ON c.relname = v.table_name AND ns.nspname = v.table_schema
WHERE c.relkind = 'v' AND ns.nspname in 
  (SELECT nspname from sys.babelfish_namespace_ext where dbid = sys.db_id() UNION ALL SELECT CAST('sys' AS NAME))
AND pg_is_other_temp_schema(ns.oid) = false
AND (pg_has_role(c.relowner, 'USAGE') = true
OR has_table_privilege(c.oid, 'SELECT, INSERT, UPDATE, DELETE, TRUNCATE, REFERENCES, TRIGGER') = true
OR has_any_column_privilege(c.oid, 'SELECT, INSERT, UPDATE, REFERENCES') = true);
GRANT SELECT ON sys.all_views TO PUBLIC;

CREATE OR REPLACE PROCEDURE sys.sp_set_session_context ("@key" sys.sysname, 
	"@value" sys.SQL_VARIANT, "@read_only" sys.bit = 0)
AS 'babelfishpg_tsql', 'sp_set_session_context'
LANGUAGE C;
GRANT EXECUTE ON PROCEDURE sys.sp_set_session_context TO PUBLIC;

CREATE OR REPLACE FUNCTION sys.session_context ("@key" sys.sysname)
	RETURNS sys.SQL_VARIANT AS 'babelfishpg_tsql', 'session_context' LANGUAGE C;
GRANT EXECUTE ON FUNCTION sys.session_context TO PUBLIC;

CREATE OR REPLACE PROCEDURE sys.sp_babelfish_volatility(IN "@function_name" sys.varchar DEFAULT NULL, IN "@volatility" sys.varchar DEFAULT NULL)
AS 'babelfishpg_tsql', 'sp_babelfish_volatility' LANGUAGE C;
GRANT EXECUTE on PROCEDURE sys.sp_babelfish_volatility(IN sys.varchar, IN sys.varchar) TO PUBLIC;

CREATE OR REPLACE PROCEDURE sys.babel_create_guest_schemas()
LANGUAGE C
AS 'babelfishpg_tsql', 'create_guest_schema_for_all_dbs';

CALL sys.babel_create_guest_schemas();

DROP PROCEDURE sys.babel_create_guest_schemas();

/* set sys functions as STABLE */
ALTER FUNCTION sys.schema_id() STABLE;
ALTER FUNCTION sys.schema_name() STABLE;
ALTER FUNCTION sys.sp_columns_100_internal(
	in_table_name sys.nvarchar(384),
    in_table_owner sys.nvarchar(384), 
    in_table_qualifier sys.nvarchar(384),
    in_column_name sys.nvarchar(384),
	in_NameScope int,
    in_ODBCVer int,
    in_fusepattern smallint)
STABLE;
ALTER FUNCTION sys.sp_columns_managed_internal(
    in_catalog sys.nvarchar(128), 
    in_owner sys.nvarchar(128),
    in_table sys.nvarchar(128),
    in_column sys.nvarchar(128),
    in_schematype int)
STABLE;
ALTER FUNCTION sys.sp_pkeys_internal(
	in_table_name sys.nvarchar(384),
	in_table_owner sys.nvarchar(384),
	in_table_qualifier sys.nvarchar(384)
)
STABLE;
ALTER FUNCTION sys.sp_statistics_internal(
    in_table_name sys.sysname,
    in_table_owner sys.sysname,
    in_table_qualifier sys.sysname,
    in_index_name sys.sysname,
	in_is_unique char,
	in_accuracy char
)
STABLE;
ALTER FUNCTION sys.sp_tables_internal(
	in_table_name sys.nvarchar(384),
	in_table_owner sys.nvarchar(384), 
	in_table_qualifier sys.sysname,
	in_table_type sys.varchar(100),
	in_fusepattern sys.bit)
STABLE;
ALTER FUNCTION sys.trigger_nestlevel() STABLE;
ALTER FUNCTION sys.proc_param_helper() STABLE;
ALTER FUNCTION sys.original_login() STABLE; 
ALTER FUNCTION sys.objectproperty(id INT, property SYS.VARCHAR) STABLE;
ALTER FUNCTION sys.OBJECTPROPERTYEX(id INT, property SYS.VARCHAR) STABLE;
ALTER FUNCTION sys.nestlevel() STABLE;
ALTER FUNCTION sys.max_connections() STABLE;
ALTER FUNCTION sys.lock_timeout() STABLE;
ALTER FUNCTION sys.json_modify(in expression sys.NVARCHAR,in path_json TEXT, in new_value TEXT) STABLE;
ALTER FUNCTION sys.isnumeric(IN expr ANYELEMENT) STABLE;
ALTER FUNCTION sys.isnumeric(IN expr TEXT) STABLE;
ALTER FUNCTION sys.isdate(v text) STABLE;
ALTER FUNCTION sys.is_srvrolemember(role sys.SYSNAME, login sys.SYSNAME) STABLE;
ALTER FUNCTION sys.INDEXPROPERTY(IN object_id INT, IN index_or_statistics_name sys.nvarchar(128), IN property sys.varchar(128)) STABLE;
ALTER FUNCTION sys.has_perms_by_name(
    securable SYS.SYSNAME, 
    securable_class SYS.NVARCHAR(60), 
    permission SYS.SYSNAME,
    sub_securable SYS.SYSNAME,
    sub_securable_class SYS.NVARCHAR(60)
)
STABLE;
ALTER FUNCTION sys.fn_listextendedproperty (
property_name varchar(128),
level0_object_type varchar(128),
level0_object_name varchar(128),
level1_object_type varchar(128),
level1_object_name varchar(128),
level2_object_type varchar(128),
level2_object_name varchar(128)
)
STABLE;
ALTER FUNCTION sys.fn_helpcollations() STABLE;
ALTER FUNCTION sys.DBTS() STABLE;
ALTER FUNCTION sys.columns_internal() STABLE;
ALTER FUNCTION sys.columnproperty(object_id oid, property name, property_name text) STABLE;
ALTER FUNCTION sys.babelfish_get_id_by_name(object_name text) STABLE;
ALTER FUNCTION sys.babelfish_get_sequence_value(in sequence_name character varying) STABLE;
ALTER FUNCTION sys.babelfish_conv_date_to_string(IN p_datatype TEXT, IN p_dateval DATE, IN p_style NUMERIC) STABLE;
ALTER FUNCTION sys.babelfish_conv_datetime_to_string(IN p_datatype TEXT, IN p_src_datatype TEXT, IN p_datetimeval TIMESTAMP(6) WITHOUT TIME ZONE, IN p_style NUMERIC) STABLE;
ALTER FUNCTION sys.babelfish_conv_greg_to_hijri(IN p_dateval DATE) STABLE;
ALTER FUNCTION sys.babelfish_conv_greg_to_hijri(IN p_day NUMERIC, IN p_month NUMERIC, IN p_year NUMERIC) STABLE;
ALTER FUNCTION sys.babelfish_conv_greg_to_hijri(IN p_day TEXT, IN p_month TEXT, IN p_year TEXT) STABLE;
ALTER FUNCTION sys.babelfish_conv_greg_to_hijri(IN p_datetimeval TIMESTAMP WITHOUT TIME ZONE) STABLE;
ALTER FUNCTION sys.babelfish_conv_hijri_to_greg(IN p_dateval DATE) STABLE;
ALTER FUNCTION sys.babelfish_conv_hijri_to_greg(IN p_day NUMERIC, IN p_month NUMERIC, IN p_year NUMERIC) STABLE;
ALTER FUNCTION sys.babelfish_conv_hijri_to_greg(IN p_day TEXT, IN p_month TEXT, IN p_year TEXT) STABLE;
ALTER FUNCTION sys.babelfish_conv_hijri_to_greg(IN p_datetimeval TIMESTAMP WITHOUT TIME ZONE) STABLE;
ALTER FUNCTION sys.babelfish_conv_string_to_date(IN p_datestring TEXT, IN p_style NUMERIC) STABLE;
ALTER FUNCTION sys.babelfish_conv_string_to_datetime(IN p_datatype TEXT, IN p_datetimestring TEXT, IN p_style NUMERIC) STABLE;
ALTER FUNCTION sys.babelfish_conv_string_to_time(IN p_datatype TEXT, IN p_timestring TEXT, IN p_style NUMERIC) STABLE;
ALTER FUNCTION sys.babelfish_conv_time_to_string(IN p_datatype TEXT, IN p_src_datatype TEXT, IN p_timeval TIME(6) WITHOUT TIME ZONE, IN p_style NUMERIC) STABLE;
ALTER FUNCTION sys.babelfish_dbts() STABLE;
ALTER FUNCTION sys.babelfish_get_jobs() STABLE;
ALTER FUNCTION sys.babelfish_get_lang_metadata_json(IN p_lang_spec_culture TEXT) STABLE;
ALTER FUNCTION sys.babelfish_get_service_setting ( IN p_service sys.service_settings.service%TYPE , IN p_setting sys.service_settings.setting%TYPE ) STABLE;
ALTER FUNCTION sys.babelfish_get_version(pComponentName VARCHAR(256)) STABLE;
ALTER FUNCTION sys.babelfish_is_ossp_present() STABLE;
ALTER FUNCTION sys.babelfish_is_spatial_present() STABLE;
ALTER FUNCTION sys.babelfish_istime(v text) STABLE;
ALTER FUNCTION babelfish_remove_delimiter_pair(IN name TEXT) STABLE;
ALTER FUNCTION sys.babelfish_openxml(IN DocHandle BIGINT) STABLE;
ALTER FUNCTION sys.babelfish_parse_to_date(IN p_datestring TEXT, IN p_culture TEXT) STABLE;
ALTER FUNCTION sys.babelfish_parse_to_datetime(IN p_datatype TEXT, IN p_datetimestring TEXT, IN p_culture TEXT) STABLE;
ALTER FUNCTION sys.babelfish_parse_to_time(IN p_datatype TEXT, IN p_srctimestring TEXT, IN p_culture TEXT) STABLE;
ALTER FUNCTION sys.babelfish_ROUND3(x in numeric, y in int, z in int) STABLE;
ALTER FUNCTION sys.babelfish_sp_aws_add_jobschedule (par_job_id integer, par_schedule_id integer, out returncode integer) STABLE;
ALTER FUNCTION sys.babelfish_sp_aws_del_jobschedule (par_job_id integer, par_schedule_id integer, out returncode integer )STABLE;
ALTER FUNCTION sys.babelfish_sp_schedule_to_cron (par_job_id integer, par_schedule_id integer, out cron_expression varchar )STABLE;
ALTER FUNCTION sys.babelfish_sp_sequence_get_range(
  in par_sequence_name text,
  in par_range_size bigint,
  out par_range_first_value bigint,
  out par_range_last_value bigint,
  out par_range_cycle_count bigint,
  out par_sequence_increment bigint,
  out par_sequence_min_value bigint,
  out par_sequence_max_value bigint
)  
STABLE;
ALTER FUNCTION sys.babelfish_sp_verify_job (
  par_job_id integer,
  par_name varchar,
  par_enabled smallint,
  par_start_step_id integer,
  par_category_name varchar,
  inout par_owner_sid char,
  par_notify_level_eventlog integer,
  inout par_notify_level_email integer,
  inout par_notify_level_netsend integer,
  inout par_notify_level_page integer,
  par_notify_email_operator_name varchar,
  par_notify_netsend_operator_name varchar,
  par_notify_page_operator_name varchar,
  par_delete_level integer,
  inout par_category_id integer,
  inout par_notify_email_operator_id integer,
  inout par_notify_netsend_operator_id integer,
  inout par_notify_page_operator_id integer,
  inout par_originating_server varchar,
  out returncode integer
)
STABLE;
ALTER FUNCTION sys.babelfish_sp_verify_job_date (par_date integer, par_date_name varchar, out returncode integer) STABLE;
ALTER FUNCTION sys.babelfish_sp_verify_job_identifiers (
  par_name_of_name_parameter varchar,
  par_name_of_id_parameter varchar,
  inout par_job_name varchar,
  inout par_job_id integer,
  par_sqlagent_starting_test varchar,
  inout par_owner_sid char,
  out returncode integer
)
STABLE;
ALTER FUNCTION sys.babelfish_sp_verify_job_time (
  par_time integer,
  par_time_name varchar,
  out returncode integer
)
STABLE;
ALTER FUNCTION sys.babelfish_sp_verify_jobstep (
  par_job_id integer,
  par_step_id integer,
  par_step_name varchar,
  par_subsystem varchar,
  par_command text,
  par_server varchar,
  par_on_success_action smallint,
  par_on_success_step_id integer,
  par_on_fail_action smallint,
  par_on_fail_step_id integer,
  par_os_run_priority integer,
  par_flags integer,
  par_output_file_name varchar,
  par_proxy_id integer,
  out returncode integer
)
STABLE;
ALTER FUNCTION sys.babelfish_sp_verify_schedule (
  par_schedule_id integer,
  par_name varchar,
  par_enabled smallint,
  par_freq_type integer,
  inout par_freq_interval integer,
  inout par_freq_subday_type integer,
  inout par_freq_subday_interval integer,
  inout par_freq_relative_interval integer,
  inout par_freq_recurrence_factor integer,
  inout par_active_start_date integer,
  inout par_active_start_time integer,
  inout par_active_end_date integer,
  inout par_active_end_time integer,
  par_owner_sid char,
  out returncode integer
)
STABLE;
ALTER FUNCTION sys.babelfish_sp_verify_schedule_identifiers (
  par_name_of_name_parameter varchar,
  par_name_of_id_parameter varchar,
  inout par_schedule_name varchar,
  inout par_schedule_id integer,
  inout par_owner_sid char,
  inout par_orig_server_id integer,
  par_job_id_filter integer,
  out returncode integer
)
STABLE;
ALTER FUNCTION sys.babelfish_STRPOS3(p_str text, p_substr text, p_loc int) STABLE;
ALTER FUNCTION sys.babelfish_tomsbit(in_str NUMERIC) STABLE;
ALTER FUNCTION sys.babelfish_tomsbit(in_str VARCHAR) STABLE;
ALTER FUNCTION sys.babelfish_try_conv_date_to_string(IN p_datatype TEXT, IN p_dateval DATE, IN p_style NUMERIC) STABLE;
ALTER FUNCTION sys.babelfish_try_conv_datetime_to_string(IN p_datatype TEXT, IN p_src_datatype TEXT, IN p_datetimeval TIMESTAMP WITHOUT TIME ZONE, IN p_style NUMERIC) STABLE;
ALTER FUNCTION sys.babelfish_try_conv_string_to_date(IN p_datestring TEXT, IN p_style NUMERIC) STABLE;
ALTER FUNCTION sys.babelfish_try_conv_string_to_datetime(IN p_datatype TEXT, IN p_datetimestring TEXT, IN p_style NUMERIC) STABLE;
ALTER FUNCTION sys.babelfish_try_conv_string_to_time(IN p_datatype TEXT, IN p_timestring TEXT, IN p_style NUMERIC) STABLE;
ALTER FUNCTION sys.babelfish_try_conv_time_to_string(IN p_datatype TEXT, IN p_src_datatype TEXT, IN p_timeval TIME WITHOUT TIME ZONE, IN p_style NUMERIC) STABLE;
ALTER FUNCTION sys.babelfish_conv_helper_to_date(IN arg TEXT, IN try BOOL, IN p_style NUMERIC) STABLE;
ALTER FUNCTION sys.babelfish_conv_helper_to_date(IN arg anyelement, IN try BOOL, IN p_style NUMERIC) STABLE;
ALTER FUNCTION sys.babelfish_try_conv_to_date(IN arg anyelement) STABLE;
ALTER FUNCTION sys.babelfish_conv_helper_to_time(IN arg TEXT, IN try BOOL, IN p_style NUMERIC) STABLE;
ALTER FUNCTION sys.babelfish_conv_helper_to_time(IN arg anyelement, IN try BOOL, IN p_style NUMERIC) STABLE;
ALTER FUNCTION sys.babelfish_try_conv_to_time(IN arg anyelement) STABLE;
ALTER FUNCTION sys.babelfish_conv_helper_to_datetime(IN arg TEXT, IN try BOOL, IN p_style NUMERIC) STABLE;
ALTER FUNCTION sys.babelfish_try_conv_to_datetime(IN arg anyelement) STABLE;
ALTER FUNCTION sys.babelfish_parse_helper_to_date(IN arg TEXT, IN try BOOL, IN culture TEXT) STABLE;
ALTER FUNCTION sys.babelfish_parse_helper_to_time(IN arg TEXT, IN try BOOL, IN culture TEXT) STABLE;
ALTER FUNCTION sys.babelfish_parse_helper_to_datetime(IN arg TEXT, IN try BOOL, IN culture TEXT) STABLE;
ALTER FUNCTION sys.babelfish_try_conv_money_to_string(IN p_datatype TEXT, IN p_moneyval PG_CATALOG.MONEY, IN p_style NUMERIC) STABLE;
ALTER FUNCTION sys.babelfish_try_conv_float_to_string(IN p_datatype TEXT, IN p_floatval FLOAT, IN p_style NUMERIC) STABLE;
ALTER FUNCTION sys.babelfish_try_parse_to_date(IN p_datestring TEXT, IN p_culture TEXT) STABLE;
ALTER FUNCTION sys.babelfish_try_parse_to_datetime(IN p_datatype TEXT, IN p_datetimestring TEXT, IN p_culture TEXT) STABLE;
ALTER FUNCTION sys.babelfish_try_parse_to_time(IN p_datatype TEXT, IN p_srctimestring TEXT, IN p_culture TEXT) STABLE;
ALTER FUNCTION babelfish_get_name_delimiter_pos(name TEXT) STABLE;
ALTER FUNCTION sys.babelfish_split_object_name(name TEXT, OUT db_name TEXT, OUT schema_name TEXT, OUT object_name TEXT) STABLE;
ALTER FUNCTION sys.babelfish_has_any_privilege(userid oid, perm_target_type text, schema_name text, object_name text) STABLE;
ALTER FUNCTION sys.babelfish_cast_floor_smallint(IN arg TEXT) STABLE;
ALTER FUNCTION sys.babelfish_cast_floor_smallint(IN arg ANYELEMENT) STABLE;
ALTER FUNCTION sys.babelfish_cast_floor_int(IN arg TEXT) STABLE;
ALTER FUNCTION sys.babelfish_cast_floor_int(IN arg ANYELEMENT) STABLE;
ALTER FUNCTION sys.babelfish_cast_floor_bigint(IN arg TEXT) STABLE;
ALTER FUNCTION sys.babelfish_cast_floor_bigint(IN arg ANYELEMENT) STABLE;
ALTER FUNCTION sys.babelfish_try_cast_to_datetime2(IN arg TEXT, IN typmod INTEGER) STABLE;
ALTER FUNCTION sys.babelfish_try_cast_to_datetime2(IN arg ANYELEMENT, IN typmod INTEGER) STABLE;
ALTER FUNCTION sys.sysdatetimeoffset() STABLE;
ALTER FUNCTION sys.sysutcdatetime() STABLE;
ALTER FUNCTION sys.getdate() STABLE;
ALTER FUNCTION sys.GETUTCDATE() STABLE;
ALTER FUNCTION sys.isnull(text,text) STABLE;
ALTER FUNCTION sys.isnull(boolean,boolean) STABLE;
ALTER FUNCTION sys.isnull(smallint,smallint) STABLE;
ALTER FUNCTION sys.isnull(integer,integer) STABLE;
ALTER FUNCTION sys.isnull(bigint,bigint) STABLE;
ALTER FUNCTION sys.isnull(real,real) STABLE;
ALTER FUNCTION sys.isnull(double precision, double precision) STABLE;
ALTER FUNCTION sys.isnull(numeric,numeric) STABLE;
ALTER FUNCTION sys.isnull(date, date) STABLE;
ALTER FUNCTION sys.isnull(timestamp,timestamp) STABLE;
ALTER FUNCTION sys.isnull(timestamp with time zone,timestamp with time zone) STABLE;
ALTER FUNCTION sys.is_table_type(object_id oid) STABLE;
ALTER FUNCTION sys.rand() STABLE;
ALTER FUNCTION sys.spid() STABLE;
ALTER FUNCTION sys.APPLOCK_MODE(IN "@dbprincipal" varchar(32), IN "@resource" varchar(255), IN "@lockowner" varchar(32)) STABLE;
ALTER FUNCTION sys.APPLOCK_TEST(IN "@dbprincipal" varchar(32), IN "@resource" varchar(255), IN "@lockmode" varchar(32), IN "@lockowner" varchar(32)) STABLE;
ALTER FUNCTION sys.has_dbaccess(database_name SYSNAME) STABLE;
ALTER FUNCTION sys.language() STABLE;
ALTER FUNCTION sys.rowcount() STABLE;
ALTER FUNCTION sys.error() STABLE;
ALTER FUNCTION sys.pgerror() STABLE;
ALTER FUNCTION sys.trancount() STABLE;
ALTER FUNCTION sys.datefirst() STABLE;
ALTER FUNCTION sys.options() STABLE;
ALTER FUNCTION sys.version() STABLE;
ALTER FUNCTION sys.servername() STABLE;
ALTER FUNCTION sys.servicename() STABLE;
ALTER FUNCTION sys.fetch_status() STABLE;
ALTER FUNCTION sys.cursor_rows() STABLE;
ALTER FUNCTION sys.cursor_status(text, text) STABLE;
ALTER FUNCTION sys.xact_state() STABLE;
ALTER FUNCTION sys.error_line() STABLE;
ALTER FUNCTION sys.error_message() STABLE;
ALTER FUNCTION sys.error_number() STABLE;
ALTER FUNCTION sys.error_procedure() STABLE;
ALTER FUNCTION sys.error_severity() STABLE;
ALTER FUNCTION sys.error_state() STABLE;
ALTER FUNCTION sys.babelfish_get_identity_param(IN tablename TEXT, IN optionname TEXT) STABLE;
ALTER FUNCTION sys.babelfish_get_identity_current(IN tablename TEXT) STABLE;
ALTER FUNCTION sys.babelfish_get_login_default_db(IN login_name TEXT) STABLE;
-- internal table function for querying the registered ENRs
ALTER FUNCTION sys.babelfish_get_enr_list() STABLE;
-- internal table function for collation_list
ALTER FUNCTION sys.babelfish_collation_list() STABLE;
-- internal table function for sp_cursor_list and sp_decribe_cursor
ALTER FUNCTION sys.babelfish_cursor_list(cursor_source integer) STABLE;
-- internal table function for sp_helpdb with no arguments
ALTER FUNCTION sys.babelfish_helpdb() STABLE;
-- internal table function for helpdb with dbname as input
ALTER FUNCTION sys.babelfish_helpdb(varchar) STABLE;

ALTER FUNCTION sys.babelfish_inconsistent_metadata(return_consistency boolean) STABLE;
ALTER FUNCTION COLUMNS_UPDATED () STABLE;
ALTER FUNCTION sys.ident_seed(IN tablename TEXT) STABLE;
ALTER FUNCTION sys.ident_incr(IN tablename TEXT) STABLE;
ALTER FUNCTION sys.ident_current(IN tablename TEXT) STABLE;
ALTER FUNCTION sys.babelfish_waitfor_delay(time_to_pass TEXT) STABLE;
ALTER FUNCTION sys.babelfish_waitfor_delay(time_to_pass TIMESTAMP WITHOUT TIME ZONE) STABLE;
ALTER FUNCTION sys.user_name_sysname() STABLE;
ALTER FUNCTION sys.system_user() STABLE;
ALTER FUNCTION sys.session_user() STABLE;
ALTER FUNCTION UPDATE (TEXT) STABLE;

CREATE OR REPLACE FUNCTION sys.OBJECT_NAME(IN object_id INT, IN database_id INT DEFAULT NULL)
RETURNS sys.SYSNAME AS
'babelfishpg_tsql', 'object_name'
LANGUAGE C STABLE;

create or replace view sys.indexes as
select 
  CAST(object_id as int)
  , CAST(name as sys.sysname)
  , CAST(type as sys.tinyint)
  , CAST(type_desc as sys.nvarchar(60))
  , CAST(is_unique as sys.bit)
  , CAST(data_space_id as int)
  , CAST(ignore_dup_key as sys.bit)
  , CAST(is_primary_key as sys.bit)
  , CAST(is_unique_constraint as sys.bit)
  , CAST(fill_factor as sys.tinyint)
  , CAST(is_padded as sys.bit)
  , CAST(is_disabled as sys.bit)
  , CAST(is_hypothetical as sys.bit)
  , CAST(allow_row_locks as sys.bit)
  , CAST(allow_page_locks as sys.bit)
  , CAST(has_filter as sys.bit)
  , CAST(filter_definition as sys.nvarchar)
  , CAST(auto_created as sys.bit)
  , CAST(index_id as int)
from 
(
  -- Get all indexes from all system and user tables
  select
    X.indrelid as object_id
    , I.relname as name
    , case when X.indisclustered then 1 else 2 end as type
    , case when X.indisclustered then 'CLUSTERED' else 'NONCLUSTERED' end as type_desc
    , case when X.indisunique then 1 else 0 end as is_unique
    , I.reltablespace as data_space_id
    , 0 as ignore_dup_key
    , case when X.indisprimary then 1 else 0 end as is_primary_key
    , case when const.oid is null then 0 else 1 end as is_unique_constraint
    , 0 as fill_factor
    , case when X.indpred is null then 0 else 1 end as is_padded
    , case when X.indisready then 0 else 1 end as is_disabled
    , 0 as is_hypothetical
    , 1 as allow_row_locks
    , 1 as allow_page_locks
    , 0 as has_filter
    , null as filter_definition
    , 0 as auto_created
    , case when X.indisclustered then 1 else 1+row_number() over(partition by C.oid) end as index_id -- use rownumber to get index_id scoped on each objects
  from (pg_index X 
  -- get all the objects on which indexes can be created
  join pg_class C on C.oid=X.indrelid and C.relkind in ('r', 'm', 'p')
  -- get list of all indexes grouped by objects
  cross join pg_class I  
  )
  -- to get namespace information
  left join sys.schemas sch on I.relnamespace = sch.schema_id
  -- check if index is a unique constraint
  left join pg_constraint const on const.conindid = I.oid and const.contype = 'u'
  where has_schema_privilege(I.relnamespace, 'USAGE')
  and I.oid = X.indexrelid 
  and I.relkind = 'i' 
  -- index is active
  and X.indislive 
  -- filter to get all the objects that belong to sys or babelfish schemas
  and (sch.schema_id is not null or I.relnamespace::regnamespace::text = 'sys')

  union all 
  
-- Create HEAP entries for each system and user table
  select distinct on (t.oid)
    t.oid as object_id
    , null as name
    , 0 as type
    , 'HEAP' as type_desc
    , 0 as is_unique
    , 1 as data_space_id
    , 0 as ignore_dup_key
    , 0 as is_primary_key
    , 0 as is_unique_constraint
    , 0 as fill_factor
    , 0 as is_padded
    , 0 as is_disabled
    , 0 as is_hypothetical
    , 1 as allow_row_locks
    , 1 as allow_page_locks
    , 0 as has_filter
    , null as filter_definition
    , 0 as auto_created
    , 0 as index_id
  from pg_class t
  left join sys.schemas sch on t.relnamespace = sch.schema_id
  where t.relkind = 'r'
  -- filter to get all the objects that belong to sys or babelfish schemas
  and (sch.schema_id is not null or t.relnamespace::regnamespace::text = 'sys')
  and has_schema_privilege(t.relnamespace, 'USAGE')
  and has_table_privilege(t.oid, 'SELECT,INSERT,UPDATE,DELETE,TRUNCATE,TRIGGER')

) as indexes_select order by object_id, type_desc;
GRANT SELECT ON sys.indexes TO PUBLIC;

create or replace view  sys.sysindexes as
select
  i.object_id::integer as id
  , null::integer as status
  , null::binary(6) as first
  , i.index_id::smallint as indid
  , null::binary(6) as root
  , 0::smallint as minlen
  , 1::smallint as keycnt
  , null::smallint as groupid
  , 0 as dpages
  , 0 as reserved
  , 0 as used
  , 0::bigint as rowcnt
  , 0 as rowmodctr
  , 0 as reserved3
  , 0 as reserved4
  , 0::smallint as xmaxlen
  , null::smallint as maxirow
  , 90::sys.tinyint as "OrigFillFactor"
  , 0::sys.tinyint as "StatVersion"
  , 0 as reserved2
  , null::binary(6) as "FirstIAM"
  , 0::smallint as impid
  , 0::smallint as lockflags
  , 0 as pgmodctr
  , null::sys.varbinary(816) as keys
  , i.name::sys.sysname as name
  , null::sys.image as statblob
  , 0 as maxlen
  , 0 as rows
from sys.indexes i;
GRANT SELECT ON sys.sysindexes TO PUBLIC;

CREATE OR REPLACE VIEW sys.sp_special_columns_view AS
SELECT
CAST(1 AS SMALLINT) AS SCOPE,
CAST(coalesce (split_part(a.attoptions[1] COLLATE "C", '=', 2) ,a.attname) AS sys.sysname) AS COLUMN_NAME, -- get original column name if exists
CAST(t6.data_type AS SMALLINT) AS DATA_TYPE,

CASE -- cases for when they are of type identity. 
	WHEN  a.attidentity <> ''::"char" AND (t1.name = 'decimal' OR t1.name = 'numeric')
	THEN CAST(CONCAT(t1.name, '() identity') AS sys.sysname)
	WHEN  a.attidentity <> ''::"char" AND (t1.name != 'decimal' AND t1.name != 'numeric')
	THEN CAST(CONCAT(t1.name, ' identity') AS sys.sysname)
	ELSE CAST(t1.name AS sys.sysname)
END AS TYPE_NAME,

CAST(sys.sp_special_columns_precision_helper(COALESCE(tsql_type_name, tsql_base_type_name), c1.precision, c1.max_length, t6."PRECISION") AS INT) AS PRECISION,
CAST(sys.sp_special_columns_length_helper(coalesce(tsql_type_name, tsql_base_type_name), c1.precision, c1.max_length, t6."PRECISION") AS INT) AS LENGTH,
CAST(sys.sp_special_columns_scale_helper(coalesce(tsql_type_name, tsql_base_type_name), c1.scale) AS SMALLINT) AS SCALE,
CAST(1 AS smallint) AS PSEUDO_COLUMN,
CASE
	WHEN a.attnotnull
	THEN CAST(0 AS INT)
	ELSE CAST(1 AS INT) END
AS IS_NULLABLE,
CAST(nsp_ext.dbname AS sys.sysname) AS TABLE_QUALIFIER,
CAST(s1.name AS sys.sysname) AS TABLE_OWNER,
CAST(C.relname AS sys.sysname) AS TABLE_NAME,

CASE 
	WHEN X.indisprimary
	THEN CAST('p' AS sys.sysname)
	ELSE CAST('u' AS sys.sysname) -- if it is a unique index, then we should cast it as 'u' for filtering purposes
END AS CONSTRAINT_TYPE,
CAST(I.relname AS sys.sysname) CONSTRAINT_NAME,
CAST(X.indexrelid AS int) AS INDEX_ID

FROM( pg_index X
JOIN pg_class C ON X.indrelid = C.oid
JOIN pg_class I ON I.oid = X.indexrelid
CROSS JOIN LATERAL unnest(X.indkey) AS ak(k)
        LEFT JOIN pg_attribute a
                       ON (a.attrelid = X.indrelid AND a.attnum = ak.k)
)
LEFT JOIN sys.pg_namespace_ext nsp_ext ON C.relnamespace = nsp_ext.oid
LEFT JOIN sys.schemas s1 ON s1.schema_id = C.relnamespace
LEFT JOIN sys.columns c1 ON c1.object_id = X.indrelid AND cast(a.attname AS sys.sysname) = c1.name COLLATE sys.database_default
LEFT JOIN pg_catalog.pg_type AS T ON T.oid = c1.system_type_id
LEFT JOIN sys.types AS t1 ON a.atttypid = t1.user_type_id
LEFT JOIN sys.sp_datatype_info_helper(2::smallint, false) AS t6 ON T.typname = t6.pg_type_name OR T.typname = t6.type_name --need in order to get accurate DATA_TYPE value
, sys.translate_pg_type_to_tsql(t1.user_type_id) AS tsql_type_name
, sys.translate_pg_type_to_tsql(t1.system_type_id) AS tsql_base_type_name
WHERE has_schema_privilege(s1.schema_id, 'USAGE')
AND X.indislive ;

GRANT SELECT ON sys.sp_special_columns_view TO PUBLIC; 

CREATE OR REPLACE VIEW sys.server_principals
AS SELECT
CAST(Ext.orig_loginname AS sys.SYSNAME) AS name,
CAST(Base.oid As INT) AS principal_id,
CAST(CAST(Base.oid as INT) as sys.varbinary(85)) AS sid,
CAST(Ext.type AS CHAR(1)) as type,
CAST(
  CASE
    WHEN Ext.type = 'S' THEN 'SQL_LOGIN' 
    WHEN Ext.type = 'R' THEN 'SERVER_ROLE'
    WHEN Ext.type = 'U' THEN 'WINDOWS_LOGIN'
    ELSE NULL 
  END
  AS NVARCHAR(60)) AS type_desc,
CAST(Ext.is_disabled AS INT) AS is_disabled,
CAST(Ext.create_date AS SYS.DATETIME) AS create_date,
CAST(Ext.modify_date AS SYS.DATETIME) AS modify_date,
CAST(CASE WHEN Ext.type = 'R' THEN NULL ELSE Ext.default_database_name END AS SYS.SYSNAME) AS default_database_name,
CAST(Ext.default_language_name AS SYS.SYSNAME) AS default_language_name,
CAST(CASE WHEN Ext.type = 'R' THEN NULL ELSE Ext.credential_id END AS INT) AS credential_id,
CAST(CASE WHEN Ext.type = 'R' THEN 1 ELSE Ext.owning_principal_id END AS INT) AS owning_principal_id,
CAST(CASE WHEN Ext.type = 'R' THEN 1 ELSE Ext.is_fixed_role END AS sys.BIT) AS is_fixed_role
FROM pg_catalog.pg_roles AS Base INNER JOIN sys.babelfish_authid_login_ext AS Ext ON Base.rolname = Ext.rolname;

CREATE OR REPLACE VIEW sys.database_principals AS SELECT
CAST(Ext.orig_username AS SYS.SYSNAME) AS name,
CAST(Base.oid AS INT) AS principal_id,
CAST(Ext.type AS CHAR(1)) as type,
CAST(
  CASE 
    WHEN Ext.type = 'S' THEN 'SQL_USER'
    WHEN Ext.type = 'R' THEN 'DATABASE_ROLE'
    WHEN Ext.type = 'U' THEN 'WINDOWS_USER'
    ELSE NULL 
  END 
  AS SYS.NVARCHAR(60)) AS type_desc,
CAST(Ext.default_schema_name AS SYS.SYSNAME) AS default_schema_name,
CAST(Ext.create_date AS SYS.DATETIME) AS create_date,
CAST(Ext.modify_date AS SYS.DATETIME) AS modify_date,
CAST(Ext.owning_principal_id AS INT) AS owning_principal_id,
CAST(CAST(Base2.oid AS INT) AS SYS.VARBINARY(85)) AS SID,
CAST(Ext.is_fixed_role AS SYS.BIT) AS is_fixed_role,
CAST(Ext.authentication_type AS INT) AS authentication_type,
CAST(Ext.authentication_type_desc AS SYS.NVARCHAR(60)) AS authentication_type_desc,
CAST(Ext.default_language_name AS SYS.SYSNAME) AS default_language_name,
CAST(Ext.default_language_lcid AS INT) AS default_language_lcid,
CAST(Ext.allow_encrypted_value_modifications AS SYS.BIT) AS allow_encrypted_value_modifications
FROM pg_catalog.pg_roles AS Base INNER JOIN sys.babelfish_authid_user_ext AS Ext
ON Base.rolname = Ext.rolname
LEFT OUTER JOIN pg_catalog.pg_roles Base2
ON Ext.login_name = Base2.rolname
WHERE Ext.database_name = DB_NAME();

CREATE OR REPLACE FUNCTION sys.original_login()
RETURNS sys.sysname
LANGUAGE plpgsql
STABLE STRICT
AS $$
declare return_value text;
begin
  RETURN (select orig_loginname from sys.babelfish_authid_login_ext where rolname = session_user)::sys.sysname;
EXCEPTION 
  WHEN others THEN
    RETURN NULL;
END;
$$;

CREATE OR REPLACE FUNCTION sys.systypes_precision_helper(IN type TEXT, IN max_length SMALLINT)
RETURNS SMALLINT
AS $$
DECLARE
	precision SMALLINT;
	v_type TEXT COLLATE sys.database_default := type;
BEGIN
	CASE
	WHEN v_type in ('text', 'ntext', 'image') THEN precision = CAST(NULL AS SMALLINT);
	WHEN v_type in ('nchar', 'nvarchar', 'sysname') THEN precision = max_length/2;
	WHEN v_type = 'sql_variant' THEN precision = 0;
	ELSE
		precision = max_length;
	END CASE;
	RETURN precision;
END;
$$ LANGUAGE plpgsql IMMUTABLE STRICT;

CREATE OR REPLACE VIEW sys.systypes AS
SELECT CAST(name as sys.sysname) as name
  , CAST(system_type_id as int) as xtype
  , CAST((case when is_nullable = 1 then 0 else 1 end) as sys.tinyint) as status
  , CAST((case when user_type_id < 32767 then user_type_id::int else null end) as smallint) as xusertype
  , max_length as length
  , CAST(precision as sys.tinyint) as xprec
  , CAST(scale as sys.tinyint) as xscale
  , CAST(default_object_id as int) as tdefault
  , CAST(rule_object_id as int) as domain
  , CAST((case when schema_id < 32767 then schema_id::int else null end) as smallint) as uid
  , CAST(0 as smallint) as reserved
  , CAST(sys.CollationProperty(collation_name, 'CollationId') as int) as collationid
  , CAST((case when user_type_id < 32767 then user_type_id::int else null end) as smallint) as usertype
  , CAST((case when (coalesce(sys.translate_pg_type_to_tsql(system_type_id), sys.translate_pg_type_to_tsql(user_type_id)) 
            in ('nvarchar', 'varchar', 'sysname', 'varbinary')) then 1 
          else 0 end) as sys.bit) as variable
  , CAST(is_nullable as sys.bit) as allownulls
  , CAST(system_type_id as int) as type
  , CAST(null as sys.varchar(255)) as printfmt
  , (case when precision <> 0::smallint then precision 
      else sys.systypes_precision_helper(sys.translate_pg_type_to_tsql(system_type_id), max_length) end) as prec
  , CAST(scale as sys.tinyint) as scale
  , CAST(collation_name as sys.sysname) as collation
FROM sys.types;
GRANT SELECT ON sys.systypes TO PUBLIC;

CREATE OR REPLACE FUNCTION OBJECT_DEFINITION(IN object_id INT)
RETURNS sys.NVARCHAR(4000)
AS $$
DECLARE
    definition sys.nvarchar(4000);
BEGIN

    definition = (SELECT cc.definition FROM sys.check_constraints cc WHERE cc.object_id = $1);
    IF (definition IS NULL)
    THEN
        definition = (SELECT dc.definition FROM sys.default_constraints dc WHERE dc.object_id = $1);
        IF (definition IS NULL)
        THEN
            definition = (SELECT asm.definition FROM sys.all_sql_modules asm WHERE asm.object_id = $1);
            IF (definition IS NULL)
            THEN
                RETURN NULL;
            END IF;
        END IF;
    END IF;

    RETURN definition;
END;
$$
LANGUAGE plpgsql STABLE;

CREATE OR REPLACE FUNCTION sys.openquery(
IN linked_server text,
IN query text)
RETURNS SETOF RECORD
AS 'babelfishpg_tsql', 'openquery_internal'
LANGUAGE C VOLATILE;

CREATE OR REPLACE FUNCTION sys.OBJECT_SCHEMA_NAME(IN object_id INT, IN database_id INT DEFAULT NULL)
RETURNS sys.SYSNAME AS
'babelfishpg_tsql', 'object_schema_name'
LANGUAGE C STABLE;

CREATE OR REPLACE PROCEDURE sys.sp_helpuser("@name_in_db" sys.SYSNAME = NULL) AS
$$
BEGIN
	-- If security account is not specified, return info about all users
	IF @name_in_db IS NULL
	BEGIN
		SELECT CAST(Ext1.orig_username AS SYS.SYSNAME) AS 'UserName',
			   CAST(CASE WHEN Ext1.orig_username = 'dbo' THEN 'db_owner' 
					WHEN Ext2.orig_username IS NULL THEN 'public'
					ELSE Ext2.orig_username END 
					AS SYS.SYSNAME) AS 'RoleName',
			   CAST(CASE WHEN Ext1.orig_username = 'dbo' THEN Base4.rolname
					ELSE LogExt.orig_loginname END
					AS SYS.SYSNAME) AS 'LoginName',
			   CAST(LogExt.default_database_name AS SYS.SYSNAME) AS 'DefDBName',
			   CAST(Ext1.default_schema_name AS SYS.SYSNAME) AS 'DefSchemaName',
			   CAST(Base1.oid AS INT) AS 'UserID',
			   CAST(CASE WHEN Ext1.orig_username = 'dbo' THEN CAST(Base4.oid AS INT)
					WHEN Ext1.orig_username = 'guest' THEN CAST(0 AS INT)
					ELSE CAST(Base3.oid AS INT) END
					AS SYS.VARBINARY(85)) AS 'SID'
		FROM sys.babelfish_authid_user_ext AS Ext1
		INNER JOIN pg_catalog.pg_roles AS Base1 ON Base1.rolname = Ext1.rolname
		LEFT OUTER JOIN pg_catalog.pg_auth_members AS Authmbr ON Base1.oid = Authmbr.member
		LEFT OUTER JOIN pg_catalog.pg_roles AS Base2 ON Base2.oid = Authmbr.roleid
		LEFT OUTER JOIN sys.babelfish_authid_user_ext AS Ext2 ON Base2.rolname = Ext2.rolname
		LEFT OUTER JOIN sys.babelfish_authid_login_ext As LogExt ON LogExt.rolname = Ext1.login_name
		LEFT OUTER JOIN pg_catalog.pg_roles AS Base3 ON Base3.rolname = LogExt.rolname
		LEFT OUTER JOIN sys.babelfish_sysdatabases AS Bsdb ON Bsdb.name = DB_NAME()
		LEFT OUTER JOIN pg_catalog.pg_roles AS Base4 ON Base4.rolname = Bsdb.owner
		WHERE Ext1.database_name = DB_NAME()
		AND Ext1.type != 'R'
		AND Ext1.orig_username != 'db_owner'
		ORDER BY UserName, RoleName;
	END
	-- If the security account is the db fixed role - db_owner
    ELSE IF @name_in_db = 'db_owner'
	BEGIN
		-- TODO: Need to change after we can add/drop members to/from db_owner
		SELECT CAST('db_owner' AS SYS.SYSNAME) AS 'Role_name',
			   ROLE_ID('db_owner') AS 'Role_id',
			   CAST('dbo' AS SYS.SYSNAME) AS 'Users_in_role',
			   USER_ID('dbo') AS 'Userid';
	END
	-- If the security account is a db role
	ELSE IF EXISTS (SELECT 1
					FROM sys.babelfish_authid_user_ext
					WHERE (orig_username = @name_in_db
					OR lower(orig_username) = lower(@name_in_db))
					AND database_name = DB_NAME()
					AND type = 'R')
	BEGIN
		SELECT CAST(Ext1.orig_username AS SYS.SYSNAME) AS 'Role_name',
			   CAST(Base1.oid AS INT) AS 'Role_id',
			   CAST(Ext2.orig_username AS SYS.SYSNAME) AS 'Users_in_role',
			   CAST(Base2.oid AS INT) AS 'Userid'
		FROM sys.babelfish_authid_user_ext AS Ext2
		INNER JOIN pg_catalog.pg_roles AS Base2 ON Base2.rolname = Ext2.rolname
		INNER JOIN pg_catalog.pg_auth_members AS Authmbr ON Base2.oid = Authmbr.member
		LEFT OUTER JOIN pg_catalog.pg_roles AS Base1 ON Base1.oid = Authmbr.roleid
		LEFT OUTER JOIN sys.babelfish_authid_user_ext AS Ext1 ON Base1.rolname = Ext1.rolname
		WHERE Ext1.database_name = DB_NAME()
		AND Ext2.database_name = DB_NAME()
		AND Ext1.type = 'R'
		AND Ext2.orig_username != 'db_owner'
		AND (Ext1.orig_username = @name_in_db OR lower(Ext1.orig_username) = lower(@name_in_db))
		ORDER BY Role_name, Users_in_role;
	END
	-- If the security account is a user
	ELSE IF EXISTS (SELECT 1
					FROM sys.babelfish_authid_user_ext
					WHERE (orig_username = @name_in_db
					OR lower(orig_username) = lower(@name_in_db))
					AND database_name = DB_NAME()
					AND type != 'R')
	BEGIN
		SELECT CAST(Ext1.orig_username AS SYS.SYSNAME) AS 'UserName',
			   CAST(CASE WHEN Ext1.orig_username = 'dbo' THEN 'db_owner' 
					WHEN Ext2.orig_username IS NULL THEN 'public' 
					ELSE Ext2.orig_username END 
					AS SYS.SYSNAME) AS 'RoleName',
			   CAST(CASE WHEN Ext1.orig_username = 'dbo' THEN Base4.rolname
					ELSE LogExt.orig_loginname END
					AS SYS.SYSNAME) AS 'LoginName',
			   CAST(LogExt.default_database_name AS SYS.SYSNAME) AS 'DefDBName',
			   CAST(Ext1.default_schema_name AS SYS.SYSNAME) AS 'DefSchemaName',
			   CAST(Base1.oid AS INT) AS 'UserID',
			   CAST(CASE WHEN Ext1.orig_username = 'dbo' THEN CAST(Base4.oid AS INT)
					WHEN Ext1.orig_username = 'guest' THEN CAST(0 AS INT)
					ELSE CAST(Base3.oid AS INT) END
					AS SYS.VARBINARY(85)) AS 'SID'
		FROM sys.babelfish_authid_user_ext AS Ext1
		INNER JOIN pg_catalog.pg_roles AS Base1 ON Base1.rolname = Ext1.rolname
		LEFT OUTER JOIN pg_catalog.pg_auth_members AS Authmbr ON Base1.oid = Authmbr.member
		LEFT OUTER JOIN pg_catalog.pg_roles AS Base2 ON Base2.oid = Authmbr.roleid
		LEFT OUTER JOIN sys.babelfish_authid_user_ext AS Ext2 ON Base2.rolname = Ext2.rolname
		LEFT OUTER JOIN sys.babelfish_authid_login_ext As LogExt ON LogExt.rolname = Ext1.login_name
		LEFT OUTER JOIN pg_catalog.pg_roles AS Base3 ON Base3.rolname = LogExt.rolname
		LEFT OUTER JOIN sys.babelfish_sysdatabases AS Bsdb ON Bsdb.name = DB_NAME()
		LEFT OUTER JOIN pg_catalog.pg_roles AS Base4 ON Base4.rolname = Bsdb.owner
		WHERE Ext1.database_name = DB_NAME()
		AND Ext1.type != 'R'
		AND Ext1.orig_username != 'db_owner'
		AND (Ext1.orig_username = @name_in_db OR lower(Ext1.orig_username) = lower(@name_in_db))
		ORDER BY UserName, RoleName;
	END
	-- If the security account is not valid
	ELSE 
		RAISERROR ( 'The name supplied (%s) is not a user, role, or aliased login.', 16, 1, @name_in_db);
END;
$$
LANGUAGE 'pltsql';
GRANT EXECUTE on PROCEDURE sys.sp_helpuser TO PUBLIC;

CREATE OR REPLACE FUNCTION sys.babelfish_conv_helper_to_varchar(IN typename TEXT,
                                                        IN arg TEXT,
                                                        IN try BOOL,
                                                        IN p_style NUMERIC DEFAULT -1)
RETURNS sys.VARCHAR
AS
$BODY$
BEGIN
	IF try THEN
	    RETURN sys.babelfish_try_conv_to_varchar(typename, arg, p_style);
    ELSE
	    RETURN sys.babelfish_conv_to_varchar(typename, arg, p_style);
    END IF;
END;
$BODY$
LANGUAGE plpgsql
STABLE;

CREATE OR REPLACE FUNCTION sys.babelfish_conv_helper_to_varchar(IN typename TEXT,
                                                        IN arg ANYELEMENT,
                                                        IN try BOOL,
                                                        IN p_style NUMERIC DEFAULT -1)
RETURNS sys.VARCHAR
AS
$BODY$
BEGIN
	IF try THEN
	    RETURN sys.babelfish_try_conv_to_varchar(typename, arg, p_style);
    ELSE
	    RETURN sys.babelfish_conv_to_varchar(typename, arg, p_style);
    END IF;
END;
$BODY$
LANGUAGE plpgsql
STABLE;

CREATE OR REPLACE FUNCTION sys.babelfish_conv_to_varchar(IN typename TEXT,
														IN arg TEXT,
														IN p_style NUMERIC DEFAULT -1)
RETURNS sys.VARCHAR
AS
$BODY$
BEGIN
    RETURN CAST(arg AS sys.VARCHAR);
END;
$BODY$
LANGUAGE plpgsql
STABLE;

CREATE OR REPLACE FUNCTION sys.babelfish_conv_to_varchar(IN typename TEXT,
														IN arg anyelement,
														IN p_style NUMERIC DEFAULT -1)
RETURNS sys.VARCHAR
AS
$BODY$
DECLARE
	v_style SMALLINT;
BEGIN
	v_style := floor(p_style)::SMALLINT;

	CASE pg_typeof(arg)
	WHEN 'date'::regtype THEN
		IF v_style = -1 THEN
			RETURN sys.babelfish_try_conv_date_to_string(typename, arg);
		ELSE
			RETURN sys.babelfish_try_conv_date_to_string(typename, arg, p_style);
		END IF;
	WHEN 'time'::regtype THEN
		IF v_style = -1 THEN
			RETURN sys.babelfish_try_conv_time_to_string(typename, 'TIME', arg);
		ELSE
			RETURN sys.babelfish_try_conv_time_to_string(typename, 'TIME', arg, p_style);
		END IF;
	WHEN 'sys.datetime'::regtype THEN
		IF v_style = -1 THEN
			RETURN sys.babelfish_try_conv_datetime_to_string(typename, 'DATETIME', arg::timestamp);
		ELSE
			RETURN sys.babelfish_try_conv_datetime_to_string(typename, 'DATETIME', arg::timestamp, p_style);
		END IF;
	WHEN 'float'::regtype THEN
		IF v_style = -1 THEN
			RETURN sys.babelfish_try_conv_float_to_string(typename, arg);
		ELSE
			RETURN sys.babelfish_try_conv_float_to_string(typename, arg, p_style);
		END IF;
	WHEN 'sys.money'::regtype THEN
		IF v_style = -1 THEN
			RETURN sys.babelfish_try_conv_money_to_string(typename, arg::numeric(19,4)::pg_catalog.money);
		ELSE
			RETURN sys.babelfish_try_conv_money_to_string(typename, arg::numeric(19,4)::pg_catalog.money, p_style);
		END IF;
	ELSE
		RETURN CAST(arg AS sys.VARCHAR);
	END CASE;
END;
$BODY$
LANGUAGE plpgsql
STABLE;

CREATE OR REPLACE FUNCTION sys.babelfish_try_conv_to_varchar(IN typename TEXT,
														IN arg TEXT,
														IN p_style NUMERIC DEFAULT -1)
RETURNS sys.VARCHAR
AS
$BODY$
BEGIN
    RETURN sys.babelfish_conv_to_varchar(typename, arg, p_style);
    EXCEPTION
        WHEN OTHERS THEN
            RETURN NULL;
END;
$BODY$
LANGUAGE plpgsql
STABLE;

CREATE OR REPLACE FUNCTION sys.babelfish_try_conv_to_varchar(IN typename TEXT,
														IN arg anyelement,
														IN p_style NUMERIC DEFAULT -1)
RETURNS sys.VARCHAR
AS
$BODY$
BEGIN
    RETURN sys.babelfish_conv_to_varchar(typename, arg, p_style);
    EXCEPTION
        WHEN OTHERS THEN
            RETURN NULL;
END;
$BODY$
LANGUAGE plpgsql
STABLE;

-- Drops the temporary procedure used by the upgrade script.
-- Please have this be one of the last statements executed in this upgrade script.
DROP PROCEDURE sys.babelfish_drop_deprecated_object(varchar, varchar, varchar);

-- Reset search_path to not affect any subsequent scripts
SELECT set_config('search_path', trim(leading 'sys, ' from current_setting('search_path')), false);<|MERGE_RESOLUTION|>--- conflicted
+++ resolved
@@ -1795,8 +1795,6 @@
 'babelfishpg_tsql', 'object_id'
 LANGUAGE C STABLE;
 
-<<<<<<< HEAD
-=======
 CREATE OR REPLACE PROCEDURE sys.sp_helplinkedsrvlogin(
 	IN "@rmtsrvname" sysname DEFAULT NULL,
 	IN "@locallogin" sysname DEFAULT NULL
@@ -1834,7 +1832,6 @@
 $$ LANGUAGE pltsql;
 GRANT EXECUTE ON PROCEDURE sys.sp_helplinkedsrvlogin TO PUBLIC;
 
->>>>>>> 20137b2d
 CREATE OR REPLACE PROCEDURE sys.babelfish_sp_rename_internal(
 	IN "@objname" sys.nvarchar(776),
 	IN "@newname" sys.SYSNAME,
@@ -1924,10 +1921,7 @@
 END;
 $$;
 GRANT EXECUTE on PROCEDURE sys.sp_rename(IN sys.nvarchar(776), IN sys.SYSNAME, IN sys.varchar(13)) TO PUBLIC;
-<<<<<<< HEAD
-=======
-
->>>>>>> 20137b2d
+
 CREATE OR REPLACE VIEW sys.sp_fkeys_view AS
 SELECT
 CAST(nsp_ext2.dbname AS sys.sysname) AS PKTABLE_QUALIFIER,
