-- complain if script is sourced in psql, rather than via ALTER EXTENSION
\echo Use "ALTER EXTENSION ""babelfishpg_tsql"" UPDATE TO '3.1.0'" to load this file. \quit

-- add 'sys' to search path for the convenience
SELECT set_config('search_path', 'sys, '||current_setting('search_path'), false);

-- Drops an object if it does not have any dependent objects.
-- Is a temporary procedure for use by the upgrade script. Will be dropped at the end of the upgrade.
-- Please have this be one of the first statements executed in this upgrade script. 
CREATE OR REPLACE PROCEDURE babelfish_drop_deprecated_object(object_type varchar, schema_name varchar, object_name varchar) AS
$$
DECLARE
    error_msg text;
    query1 text;
    query2 text;
BEGIN

    query1 := pg_catalog.format('alter extension babelfishpg_tsql drop %s %s.%s', object_type, schema_name, object_name);
    query2 := pg_catalog.format('drop %s %s.%s', object_type, schema_name, object_name);

    execute query1;
    execute query2;
EXCEPTION
    when object_not_in_prerequisite_state then --if 'alter extension' statement fails
        GET STACKED DIAGNOSTICS error_msg = MESSAGE_TEXT;
        raise warning '%', error_msg;
    when dependent_objects_still_exist then --if 'drop view' statement fails
        GET STACKED DIAGNOSTICS error_msg = MESSAGE_TEXT;
        raise warning '%', error_msg;
end
$$
LANGUAGE plpgsql;

-- please add your SQL here
/*
 * Note: These SQL statements may get executed multiple times specially when some features get backpatched.
 * So make sure that any SQL statement (DDL/DML) being added here can be executed multiple times without affecting
 * final behaviour.
 */
create or replace view sys.views as 
select 
  t.relname as name
  , t.oid as object_id
  , null::integer as principal_id
  , sch.schema_id as schema_id
  , 0 as parent_object_id
  , 'V'::varchar(2) as type 
  , 'VIEW'::varchar(60) as type_desc
  , vd.create_date::timestamp as create_date
  , vd.create_date::timestamp as modify_date
  , 0 as is_ms_shipped 
  , 0 as is_published 
  , 0 as is_schema_published 
  , 0 as with_check_option 
  , 0 as is_date_correlation_view 
  , 0 as is_tracked_by_cdc 
from pg_class t inner join sys.schemas sch on t.relnamespace = sch.schema_id 
left outer join sys.babelfish_view_def vd on t.relname::sys.sysname = vd.object_name and sch.name = vd.schema_name and vd.dbid = sys.db_id() 
where t.relkind = 'v'
and has_schema_privilege(sch.schema_id, 'USAGE')
and has_table_privilege(t.oid, 'SELECT,INSERT,UPDATE,DELETE,TRUNCATE,TRIGGER');
GRANT SELECT ON sys.views TO PUBLIC;

CREATE OR REPLACE FUNCTION sys.atn2(IN x SYS.FLOAT, IN y SYS.FLOAT) RETURNS SYS.FLOAT
AS
$$
DECLARE
    res SYS.FLOAT;
BEGIN
    IF x = 0 AND y = 0 THEN
        RAISE EXCEPTION 'An invalid floating point operation occurred.';
    ELSE
        res = PG_CATALOG.atan2(x, y);
        RETURN res;
    END IF;
END;
$$
LANGUAGE plpgsql PARALLEL SAFE IMMUTABLE RETURNS NULL ON NULL INPUT;

CREATE OR REPLACE VIEW sys.sp_columns_100_view AS
  SELECT 
  CAST(t4."TABLE_CATALOG" AS sys.sysname) AS TABLE_QUALIFIER,
  CAST(t4."TABLE_SCHEMA" AS sys.sysname) AS TABLE_OWNER,
  CAST(t4."TABLE_NAME" AS sys.sysname) AS TABLE_NAME,
  CAST(t4."COLUMN_NAME" AS sys.sysname) AS COLUMN_NAME,
  CAST(t5.data_type AS smallint) AS DATA_TYPE,
  CAST(coalesce(tsql_type_name, t.typname) AS sys.sysname) AS TYPE_NAME,

  CASE WHEN t4."CHARACTER_MAXIMUM_LENGTH" = -1 THEN 0::INT
    WHEN a.atttypmod != -1
    THEN
    CAST(coalesce(t4."NUMERIC_PRECISION", t4."CHARACTER_MAXIMUM_LENGTH", sys.tsql_type_precision_helper(t4."DATA_TYPE", a.atttypmod)) AS INT)
    WHEN tsql_type_name = 'timestamp'
    THEN 8
    ELSE
    CAST(coalesce(t4."NUMERIC_PRECISION", t4."CHARACTER_MAXIMUM_LENGTH", sys.tsql_type_precision_helper(t4."DATA_TYPE", t.typtypmod)) AS INT)
  END AS PRECISION,

  CASE WHEN a.atttypmod != -1
    THEN
    CAST(sys.tsql_type_length_for_sp_columns_helper(t4."DATA_TYPE", a.attlen, a.atttypmod) AS int)
    ELSE
    CAST(sys.tsql_type_length_for_sp_columns_helper(t4."DATA_TYPE", a.attlen, t.typtypmod) AS int)
  END AS LENGTH,


  CASE WHEN a.atttypmod != -1
    THEN
    CAST(coalesce(t4."NUMERIC_SCALE", sys.tsql_type_scale_helper(t4."DATA_TYPE", a.atttypmod, true)) AS smallint)
    ELSE
    CAST(coalesce(t4."NUMERIC_SCALE", sys.tsql_type_scale_helper(t4."DATA_TYPE", t.typtypmod, true)) AS smallint)
  END AS SCALE,


  CAST(coalesce(t4."NUMERIC_PRECISION_RADIX", sys.tsql_type_radix_for_sp_columns_helper(t4."DATA_TYPE")) AS smallint) AS RADIX,
  case
    when t4."IS_NULLABLE" = 'YES' then CAST(1 AS smallint)
    else CAST(0 AS smallint)
  end AS NULLABLE,

  CAST(NULL AS varchar(254)) AS remarks,
  CAST(t4."COLUMN_DEFAULT" AS sys.nvarchar(4000)) AS COLUMN_DEF,
  CAST(t5.sql_data_type AS smallint) AS SQL_DATA_TYPE,
  CAST(t5.SQL_DATETIME_SUB AS smallint) AS SQL_DATETIME_SUB,

  CASE WHEN t4."DATA_TYPE" = 'xml' THEN 0::INT
    WHEN t4."DATA_TYPE" = 'sql_variant' THEN 8000::INT
    WHEN t4."CHARACTER_MAXIMUM_LENGTH" = -1 THEN 0::INT
    ELSE CAST(t4."CHARACTER_OCTET_LENGTH" AS int)
  END AS CHAR_OCTET_LENGTH,

  CAST(t4."ORDINAL_POSITION" AS int) AS ORDINAL_POSITION,
  CAST(t4."IS_NULLABLE" AS varchar(254)) AS IS_NULLABLE,
  CAST(t5.ss_data_type AS sys.tinyint) AS SS_DATA_TYPE,
  CAST(0 AS smallint) AS SS_IS_SPARSE,
  CAST(0 AS smallint) AS SS_IS_COLUMN_SET,
  CAST(t6.is_computed as smallint) AS SS_IS_COMPUTED,
  CAST(t6.is_identity as smallint) AS SS_IS_IDENTITY,
  CAST(NULL AS varchar(254)) SS_UDT_CATALOG_NAME,
  CAST(NULL AS varchar(254)) SS_UDT_SCHEMA_NAME,
  CAST(NULL AS varchar(254)) SS_UDT_ASSEMBLY_TYPE_NAME,
  CAST(NULL AS varchar(254)) SS_XML_SCHEMACOLLECTION_CATALOG_NAME,
  CAST(NULL AS varchar(254)) SS_XML_SCHEMACOLLECTION_SCHEMA_NAME,
  CAST(NULL AS varchar(254)) SS_XML_SCHEMACOLLECTION_NAME

  FROM pg_catalog.pg_class t1
     JOIN sys.pg_namespace_ext t2 ON t1.relnamespace = t2.oid
     JOIN pg_catalog.pg_roles t3 ON t1.relowner = t3.oid
     LEFT OUTER JOIN sys.babelfish_namespace_ext ext on t2.nspname = ext.nspname
     JOIN information_schema_tsql.columns t4 ON (t1.relname::sys.nvarchar(128) = t4."TABLE_NAME" AND ext.orig_name = t4."TABLE_SCHEMA")
     LEFT JOIN pg_attribute a on a.attrelid = t1.oid AND a.attname::sys.nvarchar(128) = t4."COLUMN_NAME"
     LEFT JOIN pg_type t ON t.oid = a.atttypid
     LEFT JOIN sys.columns t6 ON
     (
      t1.oid = t6.object_id AND
      t4."ORDINAL_POSITION" = t6.column_id
     )
     , sys.translate_pg_type_to_tsql(a.atttypid) AS tsql_type_name
     , sys.spt_datatype_info_table AS t5
  WHERE (t4."DATA_TYPE" = CAST(t5.TYPE_NAME AS sys.nvarchar(128)))
    AND ext.dbid = cast(sys.db_id() as oid);
GRANT SELECT on sys.sp_columns_100_view TO PUBLIC;

CREATE OR REPLACE FUNCTION sys.APP_NAME() RETURNS SYS.NVARCHAR(128)
AS
$$
    SELECT current_setting('application_name');
$$
LANGUAGE sql PARALLEL SAFE STABLE;

CREATE or replace VIEW sys.check_constraints AS
SELECT CAST(c.conname as sys.sysname) as name
  , CAST(oid as integer) as object_id
  , CAST(NULL as integer) as principal_id
  , CAST(c.connamespace as integer) as schema_id
  , CAST(conrelid as integer) as parent_object_id
  , CAST('C' as char(2)) as type
  , CAST('CHECK_CONSTRAINT' as sys.nvarchar(60)) as type_desc
  , CAST(null as sys.datetime) as create_date
  , CAST(null as sys.datetime) as modify_date
  , CAST(0 as sys.bit) as is_ms_shipped
  , CAST(0 as sys.bit) as is_published
  , CAST(0 as sys.bit) as is_schema_published
  , CAST(0 as sys.bit) as is_disabled
  , CAST(0 as sys.bit) as is_not_for_replication
  , CAST(0 as sys.bit) as is_not_trusted
  , CAST(c.conkey[1] as integer) AS parent_column_id
  , CAST(tsql_get_constraintdef(c.oid) as sys.nvarchar(4000)) AS definition
  , CAST(1 as sys.bit) as uses_database_collation
  , CAST(0 as sys.bit) as is_system_named
FROM pg_catalog.pg_constraint as c
INNER JOIN sys.schemas s on c.connamespace = s.schema_id
WHERE has_schema_privilege(s.schema_id, 'USAGE')
AND c.contype = 'c' and c.conrelid != 0;
GRANT SELECT ON sys.check_constraints TO PUBLIC;

<<<<<<< HEAD
CREATE OR REPLACE PROCEDURE sys.sp_addlinkedserver( IN "@server" sys.sysname,
                                                    IN "@srvproduct" sys.nvarchar(128) DEFAULT NULL,
                                                    IN "@provider" sys.nvarchar(128) DEFAULT 'SQLNCLI',
                                                    IN "@datasrc" sys.nvarchar(4000) DEFAULT NULL,
                                                    IN "@location" sys.nvarchar(4000) DEFAULT NULL,
                                                    IN "@provstr" sys.nvarchar(4000) DEFAULT NULL,
                                                    IN "@catalog" sys.sysname DEFAULT NULL)
AS 'babelfishpg_tsql', 'sp_addlinkedserver_internal'
LANGUAGE C;

GRANT EXECUTE ON PROCEDURE sys.sp_addlinkedserver(IN sys.sysname,
                                                  IN sys.nvarchar(128),
                                                  IN sys.nvarchar(128),
                                                  IN sys.nvarchar(4000),
                                                  IN sys.nvarchar(4000),
                                                  IN sys.nvarchar(4000),
                                                  IN sys.sysname)
TO PUBLIC;

CREATE OR REPLACE PROCEDURE master_dbo.sp_addlinkedserver( IN "@server" sys.sysname,
                                                  IN "@srvproduct" sys.nvarchar(128) DEFAULT NULL,
                                                  IN "@provider" sys.nvarchar(128) DEFAULT 'SQLNCLI',
                                                  IN "@datasrc" sys.nvarchar(4000) DEFAULT NULL,
                                                  IN "@location" sys.nvarchar(4000) DEFAULT NULL,
                                                  IN "@provstr" sys.nvarchar(4000) DEFAULT NULL,
                                                  IN "@catalog" sys.sysname DEFAULT NULL)
AS 'babelfishpg_tsql', 'sp_addlinkedserver_internal'
LANGUAGE C;

ALTER PROCEDURE master_dbo.sp_addlinkedserver OWNER TO sysadmin;

CREATE OR REPLACE VIEW sys.servers
AS
SELECT
  CAST(f.oid as int) AS server_id,
  CAST(f.srvname as sys.sysname) AS name,
  CAST('' as sys.sysname) AS product,
  CAST('tds_fdw' as sys.sysname) AS provider,
  CAST(split_part(f.srvoptions[1], 'servername=', 2) as sys.nvarchar(4000)) AS data_source,
  CAST(NULL as sys.nvarchar(4000)) AS location,
  CAST(NULL as sys.nvarchar(4000)) AS provider_string,
  CAST(split_part(f.srvoptions[2], 'database=', 2) as sys.sysname) AS catalog,
  CAST(0 as int) AS connect_timeout,
  CAST(0 as int) AS query_timeout,
  CAST(1 as sys.bit) AS is_linked,
  CAST(0 as sys.bit) AS is_remote_login_enabled,
  CAST(0 as sys.bit) AS is_rpc_out_enabled,
  CAST(1 as sys.bit) AS is_data_access_enabled,
  CAST(0 as sys.bit) AS is_collation_compatible,
  CAST(1 as sys.bit) AS uses_remote_collation,
  CAST(NULL as sys.sysname) AS collation_name,
  CAST(0 as sys.bit) AS lazy_schema_validation,
  CAST(0 as sys.bit) AS is_system,
  CAST(0 as sys.bit) AS is_publisher,
  CAST(0 as sys.bit) AS is_subscriber,
  CAST(0 as sys.bit) AS is_distributor,
  CAST(0 as sys.bit) AS is_nonsql_subscriber,
  CAST(1 as sys.bit) AS is_remote_proc_transaction_promotion_enabled,
  CAST(NULL as sys.datetime) AS modify_date,
  CAST(0 as sys.bit) AS is_rda_server
FROM pg_foreign_server AS f
LEFT JOIN pg_foreign_data_wrapper AS w ON f.srvfdw = w.oid
WHERE w.fdwname = 'tds_fdw';
GRANT SELECT ON sys.servers TO PUBLIC;
=======
CREATE OR REPLACE FUNCTION sys.degrees(IN arg1 BIGINT)
RETURNS bigint  AS 'babelfishpg_tsql','bigint_degrees' LANGUAGE C STRICT IMMUTABLE PARALLEL SAFE;
GRANT EXECUTE ON FUNCTION sys.degrees(BIGINT) TO PUBLIC;

CREATE OR REPLACE FUNCTION sys.degrees(IN arg1 INT)
RETURNS int AS 'babelfishpg_tsql','int_degrees' LANGUAGE C STRICT IMMUTABLE PARALLEL SAFE;
GRANT EXECUTE ON FUNCTION sys.degrees(INT) TO PUBLIC;

CREATE OR REPLACE FUNCTION sys.degrees(IN arg1 SMALLINT)
RETURNS int AS 'babelfishpg_tsql','smallint_degrees' LANGUAGE C STRICT IMMUTABLE PARALLEL SAFE;
GRANT EXECUTE ON FUNCTION sys.degrees(SMALLINT) TO PUBLIC;

CREATE OR REPLACE FUNCTION sys.degrees(IN arg1 TINYINT)
RETURNS int AS 'babelfishpg_tsql','smallint_degrees' LANGUAGE C STRICT IMMUTABLE PARALLEL SAFE;
GRANT EXECUTE ON FUNCTION sys.degrees(TINYINT) TO PUBLIC;
>>>>>>> 8b57ecd3

-- Drops the temporary procedure used by the upgrade script.
-- Please have this be one of the last statements executed in this upgrade script.
DROP PROCEDURE sys.babelfish_drop_deprecated_object(varchar, varchar, varchar);

-- Reset search_path to not affect any subsequent scripts
SELECT set_config('search_path', trim(leading 'sys, ' from current_setting('search_path')), false);<|MERGE_RESOLUTION|>--- conflicted
+++ resolved
@@ -194,7 +194,6 @@
 AND c.contype = 'c' and c.conrelid != 0;
 GRANT SELECT ON sys.check_constraints TO PUBLIC;
 
-<<<<<<< HEAD
 CREATE OR REPLACE PROCEDURE sys.sp_addlinkedserver( IN "@server" sys.sysname,
                                                     IN "@srvproduct" sys.nvarchar(128) DEFAULT NULL,
                                                     IN "@provider" sys.nvarchar(128) DEFAULT 'SQLNCLI',
@@ -259,23 +258,6 @@
 LEFT JOIN pg_foreign_data_wrapper AS w ON f.srvfdw = w.oid
 WHERE w.fdwname = 'tds_fdw';
 GRANT SELECT ON sys.servers TO PUBLIC;
-=======
-CREATE OR REPLACE FUNCTION sys.degrees(IN arg1 BIGINT)
-RETURNS bigint  AS 'babelfishpg_tsql','bigint_degrees' LANGUAGE C STRICT IMMUTABLE PARALLEL SAFE;
-GRANT EXECUTE ON FUNCTION sys.degrees(BIGINT) TO PUBLIC;
-
-CREATE OR REPLACE FUNCTION sys.degrees(IN arg1 INT)
-RETURNS int AS 'babelfishpg_tsql','int_degrees' LANGUAGE C STRICT IMMUTABLE PARALLEL SAFE;
-GRANT EXECUTE ON FUNCTION sys.degrees(INT) TO PUBLIC;
-
-CREATE OR REPLACE FUNCTION sys.degrees(IN arg1 SMALLINT)
-RETURNS int AS 'babelfishpg_tsql','smallint_degrees' LANGUAGE C STRICT IMMUTABLE PARALLEL SAFE;
-GRANT EXECUTE ON FUNCTION sys.degrees(SMALLINT) TO PUBLIC;
-
-CREATE OR REPLACE FUNCTION sys.degrees(IN arg1 TINYINT)
-RETURNS int AS 'babelfishpg_tsql','smallint_degrees' LANGUAGE C STRICT IMMUTABLE PARALLEL SAFE;
-GRANT EXECUTE ON FUNCTION sys.degrees(TINYINT) TO PUBLIC;
->>>>>>> 8b57ecd3
 
 -- Drops the temporary procedure used by the upgrade script.
 -- Please have this be one of the last statements executed in this upgrade script.
