--- conflicted
+++ resolved
@@ -1344,7 +1344,6 @@
 'babelfishpg_tsql', 'object_id'
 LANGUAGE C STABLE;
 
-<<<<<<< HEAD
 CREATE OR REPLACE PROCEDURE sys.sp_rename_internal(
     IN "@objname" sys.nvarchar(776),
     IN "@newname" sys.SYSNAME,
@@ -1403,7 +1402,6 @@
 END;
 $$;
 GRANT EXECUTE on PROCEDURE sys.sp_rename(IN sys.nvarchar(776), IN sys.SYSNAME, IN sys.varchar(13)) TO PUBLIC;
-=======
 CREATE OR REPLACE VIEW sys.sp_fkeys_view AS
 SELECT
 CAST(nsp_ext2.dbname AS sys.sysname) AS PKTABLE_QUALIFIER,
@@ -1534,7 +1532,6 @@
 END;
 $$ LANGUAGE 'pltsql';
 GRANT EXECUTE ON PROCEDURE sys.sp_linkedservers TO PUBLIC;
->>>>>>> 1e4e6260
 
 ALTER TABLE sys.babelfish_authid_login_ext ADD COLUMN IF NOT EXISTS orig_loginname SYS.NVARCHAR(128);
 
