--- conflicted
+++ resolved
@@ -495,7 +495,6 @@
 
 GRANT SELECT ON information_schema_tsql.SEQUENCES TO PUBLIC;
 
-<<<<<<< HEAD
 CREATE OR REPLACE VIEW information_schema_tsql.tables AS
 	SELECT CAST(nc.dbname AS sys.nvarchar(128)) AS "TABLE_CATALOG",
 		   CAST(ext.orig_name AS sys.nvarchar(128)) AS "TABLE_SCHEMA",
@@ -522,7 +521,7 @@
 		AND (NOT c.relname = 'sysdatabases');
 
 GRANT SELECT ON information_schema_tsql.tables TO PUBLIC;
-=======
+
 CREATE OR REPLACE PROCEDURE sys.sp_updatestats(IN "@resample" VARCHAR(8) DEFAULT 'NO')
 AS $$
 BEGIN
@@ -543,7 +542,6 @@
 $$ LANGUAGE plpgsql;
 GRANT EXECUTE on PROCEDURE sys.sp_updatestats(IN "@resample" VARCHAR(8)) TO PUBLIC;
 
->>>>>>> 1b6f674e
 CREATE OR REPLACE FUNCTION sys.babelfish_has_any_privilege(
     userid oid,
     perm_target_type text,
