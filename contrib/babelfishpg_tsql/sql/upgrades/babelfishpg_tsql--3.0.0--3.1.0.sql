-- complain if script is sourced in psql, rather than via ALTER EXTENSION
\echo Use "ALTER EXTENSION ""babelfishpg_tsql"" UPDATE TO '3.1.0'" to load this file. \quit

-- add 'sys' to search path for the convenience
SELECT set_config('search_path', 'sys, '||current_setting('search_path'), false);

-- Drops an object if it does not have any dependent objects.
-- Is a temporary procedure for use by the upgrade script. Will be dropped at the end of the upgrade.
-- Please have this be one of the first statements executed in this upgrade script. 
CREATE OR REPLACE PROCEDURE babelfish_drop_deprecated_object(object_type varchar, schema_name varchar, object_name varchar) AS
$$
DECLARE
    error_msg text;
    query1 text;
    query2 text;
BEGIN

    query1 := pg_catalog.format('alter extension babelfishpg_tsql drop %s %s.%s', object_type, schema_name, object_name);
    query2 := pg_catalog.format('drop %s %s.%s', object_type, schema_name, object_name);

    execute query1;
    execute query2;
EXCEPTION
    when object_not_in_prerequisite_state then --if 'alter extension' statement fails
        GET STACKED DIAGNOSTICS error_msg = MESSAGE_TEXT;
        raise warning '%', error_msg;
    when dependent_objects_still_exist then --if 'drop view' statement fails
        GET STACKED DIAGNOSTICS error_msg = MESSAGE_TEXT;
        raise warning '%', error_msg;
end
$$
LANGUAGE plpgsql;

-- please add your SQL here
/*
 * Note: These SQL statements may get executed multiple times specially when some features get backpatched.
 * So make sure that any SQL statement (DDL/DML) being added here can be executed multiple times without affecting
 * final behaviour.
 */
create or replace view sys.views as 
select 
  t.relname as name
  , t.oid as object_id
  , null::integer as principal_id
  , sch.schema_id as schema_id
  , 0 as parent_object_id
  , 'V'::varchar(2) as type 
  , 'VIEW'::varchar(60) as type_desc
  , vd.create_date::timestamp as create_date
  , vd.create_date::timestamp as modify_date
  , 0 as is_ms_shipped 
  , 0 as is_published 
  , 0 as is_schema_published 
  , 0 as with_check_option 
  , 0 as is_date_correlation_view 
  , 0 as is_tracked_by_cdc 
from pg_class t inner join sys.schemas sch on t.relnamespace = sch.schema_id 
left outer join sys.babelfish_view_def vd on t.relname::sys.sysname = vd.object_name and sch.name = vd.schema_name and vd.dbid = sys.db_id() 
where t.relkind = 'v'
and has_schema_privilege(sch.schema_id, 'USAGE')
and has_table_privilege(t.oid, 'SELECT,INSERT,UPDATE,DELETE,TRUNCATE,TRIGGER');
GRANT SELECT ON sys.views TO PUBLIC;

CREATE OR REPLACE VIEW sys.sp_columns_100_view AS
  SELECT 
  CAST(t4."TABLE_CATALOG" AS sys.sysname) AS TABLE_QUALIFIER,
  CAST(t4."TABLE_SCHEMA" AS sys.sysname) AS TABLE_OWNER,
  CAST(t4."TABLE_NAME" AS sys.sysname) AS TABLE_NAME,
  CAST(t4."COLUMN_NAME" AS sys.sysname) AS COLUMN_NAME,
  CAST(t5.data_type AS smallint) AS DATA_TYPE,
  CAST(coalesce(tsql_type_name, t.typname) AS sys.sysname) AS TYPE_NAME,

  CASE WHEN t4."CHARACTER_MAXIMUM_LENGTH" = -1 THEN 0::INT
    WHEN a.atttypmod != -1
    THEN
    CAST(coalesce(t4."NUMERIC_PRECISION", t4."CHARACTER_MAXIMUM_LENGTH", sys.tsql_type_precision_helper(t4."DATA_TYPE", a.atttypmod)) AS INT)
    WHEN tsql_type_name = 'timestamp'
    THEN 8
    ELSE
    CAST(coalesce(t4."NUMERIC_PRECISION", t4."CHARACTER_MAXIMUM_LENGTH", sys.tsql_type_precision_helper(t4."DATA_TYPE", t.typtypmod)) AS INT)
  END AS PRECISION,

  CASE WHEN a.atttypmod != -1
    THEN
    CAST(sys.tsql_type_length_for_sp_columns_helper(t4."DATA_TYPE", a.attlen, a.atttypmod) AS int)
    ELSE
    CAST(sys.tsql_type_length_for_sp_columns_helper(t4."DATA_TYPE", a.attlen, t.typtypmod) AS int)
  END AS LENGTH,


  CASE WHEN a.atttypmod != -1
    THEN
    CAST(coalesce(t4."NUMERIC_SCALE", sys.tsql_type_scale_helper(t4."DATA_TYPE", a.atttypmod, true)) AS smallint)
    ELSE
    CAST(coalesce(t4."NUMERIC_SCALE", sys.tsql_type_scale_helper(t4."DATA_TYPE", t.typtypmod, true)) AS smallint)
  END AS SCALE,


  CAST(coalesce(t4."NUMERIC_PRECISION_RADIX", sys.tsql_type_radix_for_sp_columns_helper(t4."DATA_TYPE")) AS smallint) AS RADIX,
  case
    when t4."IS_NULLABLE" = 'YES' then CAST(1 AS smallint)
    else CAST(0 AS smallint)
  end AS NULLABLE,

  CAST(NULL AS varchar(254)) AS remarks,
  CAST(t4."COLUMN_DEFAULT" AS sys.nvarchar(4000)) AS COLUMN_DEF,
  CAST(t5.sql_data_type AS smallint) AS SQL_DATA_TYPE,
  CAST(t5.SQL_DATETIME_SUB AS smallint) AS SQL_DATETIME_SUB,

  CASE WHEN t4."DATA_TYPE" = 'xml' THEN 0::INT
    WHEN t4."DATA_TYPE" = 'sql_variant' THEN 8000::INT
    WHEN t4."CHARACTER_MAXIMUM_LENGTH" = -1 THEN 0::INT
    ELSE CAST(t4."CHARACTER_OCTET_LENGTH" AS int)
  END AS CHAR_OCTET_LENGTH,

  CAST(t4."ORDINAL_POSITION" AS int) AS ORDINAL_POSITION,
  CAST(t4."IS_NULLABLE" AS varchar(254)) AS IS_NULLABLE,
  CAST(t5.ss_data_type AS sys.tinyint) AS SS_DATA_TYPE,
  CAST(0 AS smallint) AS SS_IS_SPARSE,
  CAST(0 AS smallint) AS SS_IS_COLUMN_SET,
  CAST(t6.is_computed as smallint) AS SS_IS_COMPUTED,
  CAST(t6.is_identity as smallint) AS SS_IS_IDENTITY,
  CAST(NULL AS varchar(254)) SS_UDT_CATALOG_NAME,
  CAST(NULL AS varchar(254)) SS_UDT_SCHEMA_NAME,
  CAST(NULL AS varchar(254)) SS_UDT_ASSEMBLY_TYPE_NAME,
  CAST(NULL AS varchar(254)) SS_XML_SCHEMACOLLECTION_CATALOG_NAME,
  CAST(NULL AS varchar(254)) SS_XML_SCHEMACOLLECTION_SCHEMA_NAME,
  CAST(NULL AS varchar(254)) SS_XML_SCHEMACOLLECTION_NAME

  FROM pg_catalog.pg_class t1
     JOIN sys.pg_namespace_ext t2 ON t1.relnamespace = t2.oid
     JOIN pg_catalog.pg_roles t3 ON t1.relowner = t3.oid
     LEFT OUTER JOIN sys.babelfish_namespace_ext ext on t2.nspname = ext.nspname
     JOIN information_schema_tsql.columns t4 ON (t1.relname::sys.nvarchar(128) = t4."TABLE_NAME" AND ext.orig_name = t4."TABLE_SCHEMA")
     LEFT JOIN pg_attribute a on a.attrelid = t1.oid AND a.attname::sys.nvarchar(128) = t4."COLUMN_NAME"
     LEFT JOIN pg_type t ON t.oid = a.atttypid
     LEFT JOIN sys.columns t6 ON
     (
      t1.oid = t6.object_id AND
      t4."ORDINAL_POSITION" = t6.column_id
     )
     , sys.translate_pg_type_to_tsql(a.atttypid) AS tsql_type_name
     , sys.spt_datatype_info_table AS t5
  WHERE (t4."DATA_TYPE" = CAST(t5.TYPE_NAME AS sys.nvarchar(128)))
    AND ext.dbid = cast(sys.db_id() as oid);
GRANT SELECT on sys.sp_columns_100_view TO PUBLIC;

<<<<<<< HEAD
CREATE OR REPLACE PROCEDURE sys.sp_addlinkedserver( IN "@server" sys.sysname,
                                                    IN "@srvproduct" sys.nvarchar(128) DEFAULT NULL,
                                                    IN "@provider" sys.nvarchar(128) DEFAULT 'SQLNCLI',
                                                    IN "@datasrc" sys.nvarchar(4000) DEFAULT NULL,
                                                    IN "@location" sys.nvarchar(4000) DEFAULT NULL,
                                                    IN "@provstr" sys.nvarchar(4000) DEFAULT NULL,
                                                    IN "@catalog" sys.sysname DEFAULT NULL)
AS 'babelfishpg_tsql', 'sp_addlinkedserver_internal'
LANGUAGE C;

GRANT EXECUTE ON PROCEDURE sys.sp_addlinkedserver(IN sys.sysname,
                                                  IN sys.nvarchar(128),
                                                  IN sys.nvarchar(128),
                                                  IN sys.nvarchar(4000),
                                                  IN sys.nvarchar(4000),
                                                  IN sys.nvarchar(4000),
                                                  IN sys.sysname)
TO PUBLIC;

CREATE OR REPLACE PROCEDURE master_dbo.sp_addlinkedserver( IN "@server" sys.sysname,
                                                  IN "@srvproduct" sys.nvarchar(128) DEFAULT NULL,
                                                  IN "@provider" sys.nvarchar(128) DEFAULT 'SQLNCLI',
                                                  IN "@datasrc" sys.nvarchar(4000) DEFAULT NULL,
                                                  IN "@location" sys.nvarchar(4000) DEFAULT NULL,
                                                  IN "@provstr" sys.nvarchar(4000) DEFAULT NULL,
                                                  IN "@catalog" sys.sysname DEFAULT NULL)
AS 'babelfishpg_tsql', 'sp_addlinkedserver_internal'
LANGUAGE C;

ALTER PROCEDURE master_dbo.sp_addlinkedserver OWNER TO sysadmin;

CREATE OR REPLACE VIEW sys.servers
AS
SELECT
  CAST(f.oid as int) AS server_id,
  CAST(f.srvname as sys.sysname) AS name,
  CAST('' as sys.sysname) AS product,
  CAST('tds_fdw' as sys.sysname) AS provider,
  CAST(split_part(f.srvoptions[1], 'servername=', 2) as sys.nvarchar(4000)) AS data_source,
  CAST(NULL as sys.nvarchar(4000)) AS location,
  CAST(NULL as sys.nvarchar(4000)) AS provider_string,
  CAST(split_part(f.srvoptions[2], 'database=', 2) as sys.sysname) AS catalog,
  CAST(0 as int) AS connect_timeout,
  CAST(0 as int) AS query_timeout,
  CAST(1 as sys.bit) AS is_linked,
  CAST(0 as sys.bit) AS is_remote_login_enabled,
  CAST(0 as sys.bit) AS is_rpc_out_enabled,
  CAST(1 as sys.bit) AS is_data_access_enabled,
  CAST(0 as sys.bit) AS is_collation_compatible,
  CAST(1 as sys.bit) AS uses_remote_collation,
  CAST(NULL as sys.sysname) AS collation_name,
  CAST(0 as sys.bit) AS lazy_schema_validation,
  CAST(0 as sys.bit) AS is_system,
  CAST(0 as sys.bit) AS is_publisher,
  CAST(0 as sys.bit) AS is_subscriber,
  CAST(0 as sys.bit) AS is_distributor,
  CAST(0 as sys.bit) AS is_nonsql_subscriber,
  CAST(1 as sys.bit) AS is_remote_proc_transaction_promotion_enabled,
  CAST(NULL as sys.datetime) AS modify_date,
  CAST(0 as sys.bit) AS is_rda_server
FROM pg_foreign_server AS f
LEFT JOIN pg_foreign_data_wrapper AS w ON f.srvfdw = w.oid
WHERE w.fdwname = 'tds_fdw';
GRANT SELECT ON sys.servers TO PUBLIC;
=======
CREATE or replace VIEW sys.check_constraints AS
SELECT CAST(c.conname as sys.sysname) as name
  , CAST(oid as integer) as object_id
  , CAST(NULL as integer) as principal_id
  , CAST(c.connamespace as integer) as schema_id
  , CAST(conrelid as integer) as parent_object_id
  , CAST('C' as char(2)) as type
  , CAST('CHECK_CONSTRAINT' as sys.nvarchar(60)) as type_desc
  , CAST(null as sys.datetime) as create_date
  , CAST(null as sys.datetime) as modify_date
  , CAST(0 as sys.bit) as is_ms_shipped
  , CAST(0 as sys.bit) as is_published
  , CAST(0 as sys.bit) as is_schema_published
  , CAST(0 as sys.bit) as is_disabled
  , CAST(0 as sys.bit) as is_not_for_replication
  , CAST(0 as sys.bit) as is_not_trusted
  , CAST(c.conkey[1] as integer) AS parent_column_id
  , CAST(tsql_get_constraintdef(c.oid) as sys.nvarchar(4000)) AS definition
  , CAST(1 as sys.bit) as uses_database_collation
  , CAST(0 as sys.bit) as is_system_named
FROM pg_catalog.pg_constraint as c
INNER JOIN sys.schemas s on c.connamespace = s.schema_id
WHERE has_schema_privilege(s.schema_id, 'USAGE')
AND c.contype = 'c' and c.conrelid != 0;
GRANT SELECT ON sys.check_constraints TO PUBLIC;
>>>>>>> c5c950be

-- Drops the temporary procedure used by the upgrade script.
-- Please have this be one of the last statements executed in this upgrade script.
DROP PROCEDURE sys.babelfish_drop_deprecated_object(varchar, varchar, varchar);

-- Reset search_path to not affect any subsequent scripts
SELECT set_config('search_path', trim(leading 'sys, ' from current_setting('search_path')), false);<|MERGE_RESOLUTION|>--- conflicted
+++ resolved
@@ -145,7 +145,32 @@
     AND ext.dbid = cast(sys.db_id() as oid);
 GRANT SELECT on sys.sp_columns_100_view TO PUBLIC;
 
-<<<<<<< HEAD
+CREATE or replace VIEW sys.check_constraints AS
+SELECT CAST(c.conname as sys.sysname) as name
+  , CAST(oid as integer) as object_id
+  , CAST(NULL as integer) as principal_id
+  , CAST(c.connamespace as integer) as schema_id
+  , CAST(conrelid as integer) as parent_object_id
+  , CAST('C' as char(2)) as type
+  , CAST('CHECK_CONSTRAINT' as sys.nvarchar(60)) as type_desc
+  , CAST(null as sys.datetime) as create_date
+  , CAST(null as sys.datetime) as modify_date
+  , CAST(0 as sys.bit) as is_ms_shipped
+  , CAST(0 as sys.bit) as is_published
+  , CAST(0 as sys.bit) as is_schema_published
+  , CAST(0 as sys.bit) as is_disabled
+  , CAST(0 as sys.bit) as is_not_for_replication
+  , CAST(0 as sys.bit) as is_not_trusted
+  , CAST(c.conkey[1] as integer) AS parent_column_id
+  , CAST(tsql_get_constraintdef(c.oid) as sys.nvarchar(4000)) AS definition
+  , CAST(1 as sys.bit) as uses_database_collation
+  , CAST(0 as sys.bit) as is_system_named
+FROM pg_catalog.pg_constraint as c
+INNER JOIN sys.schemas s on c.connamespace = s.schema_id
+WHERE has_schema_privilege(s.schema_id, 'USAGE')
+AND c.contype = 'c' and c.conrelid != 0;
+GRANT SELECT ON sys.check_constraints TO PUBLIC;
+
 CREATE OR REPLACE PROCEDURE sys.sp_addlinkedserver( IN "@server" sys.sysname,
                                                     IN "@srvproduct" sys.nvarchar(128) DEFAULT NULL,
                                                     IN "@provider" sys.nvarchar(128) DEFAULT 'SQLNCLI',
@@ -210,33 +235,6 @@
 LEFT JOIN pg_foreign_data_wrapper AS w ON f.srvfdw = w.oid
 WHERE w.fdwname = 'tds_fdw';
 GRANT SELECT ON sys.servers TO PUBLIC;
-=======
-CREATE or replace VIEW sys.check_constraints AS
-SELECT CAST(c.conname as sys.sysname) as name
-  , CAST(oid as integer) as object_id
-  , CAST(NULL as integer) as principal_id
-  , CAST(c.connamespace as integer) as schema_id
-  , CAST(conrelid as integer) as parent_object_id
-  , CAST('C' as char(2)) as type
-  , CAST('CHECK_CONSTRAINT' as sys.nvarchar(60)) as type_desc
-  , CAST(null as sys.datetime) as create_date
-  , CAST(null as sys.datetime) as modify_date
-  , CAST(0 as sys.bit) as is_ms_shipped
-  , CAST(0 as sys.bit) as is_published
-  , CAST(0 as sys.bit) as is_schema_published
-  , CAST(0 as sys.bit) as is_disabled
-  , CAST(0 as sys.bit) as is_not_for_replication
-  , CAST(0 as sys.bit) as is_not_trusted
-  , CAST(c.conkey[1] as integer) AS parent_column_id
-  , CAST(tsql_get_constraintdef(c.oid) as sys.nvarchar(4000)) AS definition
-  , CAST(1 as sys.bit) as uses_database_collation
-  , CAST(0 as sys.bit) as is_system_named
-FROM pg_catalog.pg_constraint as c
-INNER JOIN sys.schemas s on c.connamespace = s.schema_id
-WHERE has_schema_privilege(s.schema_id, 'USAGE')
-AND c.contype = 'c' and c.conrelid != 0;
-GRANT SELECT ON sys.check_constraints TO PUBLIC;
->>>>>>> c5c950be
 
 -- Drops the temporary procedure used by the upgrade script.
 -- Please have this be one of the last statements executed in this upgrade script.
