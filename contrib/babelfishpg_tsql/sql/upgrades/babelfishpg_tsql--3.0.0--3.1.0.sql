-- complain if script is sourced in psql, rather than via ALTER EXTENSION
\echo Use "ALTER EXTENSION ""babelfishpg_tsql"" UPDATE TO '3.1.0'" to load this file. \quit

-- add 'sys' to search path for the convenience
SELECT set_config('search_path', 'sys, '||current_setting('search_path'), false);

-- Drops an object if it does not have any dependent objects.
-- Is a temporary procedure for use by the upgrade script. Will be dropped at the end of the upgrade.
-- Please have this be one of the first statements executed in this upgrade script. 
CREATE OR REPLACE PROCEDURE babelfish_drop_deprecated_object(object_type varchar, schema_name varchar, object_name varchar) AS
$$
DECLARE
    error_msg text;
    query1 text;
    query2 text;
BEGIN

    query1 := pg_catalog.format('alter extension babelfishpg_tsql drop %s %s.%s', object_type, schema_name, object_name);
    query2 := pg_catalog.format('drop %s %s.%s', object_type, schema_name, object_name);

    execute query1;
    execute query2;
EXCEPTION
    when object_not_in_prerequisite_state then --if 'alter extension' statement fails
        GET STACKED DIAGNOSTICS error_msg = MESSAGE_TEXT;
        raise warning '%', error_msg;
    when dependent_objects_still_exist then --if 'drop view' statement fails
        GET STACKED DIAGNOSTICS error_msg = MESSAGE_TEXT;
        raise warning '%', error_msg;
end
$$
LANGUAGE plpgsql;

-- please add your SQL here
/*
 * Note: These SQL statements may get executed multiple times specially when some features get backpatched.
 * So make sure that any SQL statement (DDL/DML) being added here can be executed multiple times without affecting
 * final behaviour.
 */

create or replace view sys.views as 
select 
  t.relname as name
  , t.oid as object_id
  , null::integer as principal_id
  , sch.schema_id as schema_id
  , 0 as parent_object_id
  , 'V'::varchar(2) as type 
  , 'VIEW'::varchar(60) as type_desc
  , vd.create_date::timestamp as create_date
  , vd.create_date::timestamp as modify_date
  , 0 as is_ms_shipped 
  , 0 as is_published 
  , 0 as is_schema_published 
  , 0 as with_check_option 
  , 0 as is_date_correlation_view 
  , 0 as is_tracked_by_cdc 
from pg_class t inner join sys.schemas sch on t.relnamespace = sch.schema_id 
left outer join sys.babelfish_view_def vd on t.relname::sys.sysname = vd.object_name and sch.name = vd.schema_name and vd.dbid = sys.db_id() 
where t.relkind = 'v'
and has_schema_privilege(sch.schema_id, 'USAGE')
and has_table_privilege(t.oid, 'SELECT,INSERT,UPDATE,DELETE,TRUNCATE,TRIGGER');
GRANT SELECT ON sys.views TO PUBLIC;

CREATE OR REPLACE FUNCTION sys.atn2(IN x SYS.FLOAT, IN y SYS.FLOAT) RETURNS SYS.FLOAT
AS
$$
DECLARE
    res SYS.FLOAT;
BEGIN
    IF x = 0 AND y = 0 THEN
        RAISE EXCEPTION 'An invalid floating point operation occurred.';
    ELSE
        res = PG_CATALOG.atan2(x, y);
        RETURN res;
    END IF;
END;
$$
LANGUAGE plpgsql PARALLEL SAFE IMMUTABLE RETURNS NULL ON NULL INPUT;

CREATE OR REPLACE VIEW sys.sp_columns_100_view AS
  SELECT 
  CAST(t4."TABLE_CATALOG" AS sys.sysname) AS TABLE_QUALIFIER,
  CAST(t4."TABLE_SCHEMA" AS sys.sysname) AS TABLE_OWNER,
  CAST(t4."TABLE_NAME" AS sys.sysname) AS TABLE_NAME,
  CAST(t4."COLUMN_NAME" AS sys.sysname) AS COLUMN_NAME,
  CAST(t5.data_type AS smallint) AS DATA_TYPE,
  CAST(coalesce(tsql_type_name, t.typname) AS sys.sysname) AS TYPE_NAME,

  CASE WHEN t4."CHARACTER_MAXIMUM_LENGTH" = -1 THEN 0::INT
    WHEN a.atttypmod != -1
    THEN
    CAST(coalesce(t4."NUMERIC_PRECISION", t4."CHARACTER_MAXIMUM_LENGTH", sys.tsql_type_precision_helper(t4."DATA_TYPE", a.atttypmod)) AS INT)
    WHEN tsql_type_name = 'timestamp'
    THEN 8
    ELSE
    CAST(coalesce(t4."NUMERIC_PRECISION", t4."CHARACTER_MAXIMUM_LENGTH", sys.tsql_type_precision_helper(t4."DATA_TYPE", t.typtypmod)) AS INT)
  END AS PRECISION,

  CASE WHEN a.atttypmod != -1
    THEN
    CAST(sys.tsql_type_length_for_sp_columns_helper(t4."DATA_TYPE", a.attlen, a.atttypmod) AS int)
    ELSE
    CAST(sys.tsql_type_length_for_sp_columns_helper(t4."DATA_TYPE", a.attlen, t.typtypmod) AS int)
  END AS LENGTH,


  CASE WHEN a.atttypmod != -1
    THEN
    CAST(coalesce(t4."NUMERIC_SCALE", sys.tsql_type_scale_helper(t4."DATA_TYPE", a.atttypmod, true)) AS smallint)
    ELSE
    CAST(coalesce(t4."NUMERIC_SCALE", sys.tsql_type_scale_helper(t4."DATA_TYPE", t.typtypmod, true)) AS smallint)
  END AS SCALE,


  CAST(coalesce(t4."NUMERIC_PRECISION_RADIX", sys.tsql_type_radix_for_sp_columns_helper(t4."DATA_TYPE")) AS smallint) AS RADIX,
  case
    when t4."IS_NULLABLE" = 'YES' then CAST(1 AS smallint)
    else CAST(0 AS smallint)
  end AS NULLABLE,

  CAST(NULL AS varchar(254)) AS remarks,
  CAST(t4."COLUMN_DEFAULT" AS sys.nvarchar(4000)) AS COLUMN_DEF,
  CAST(t5.sql_data_type AS smallint) AS SQL_DATA_TYPE,
  CAST(t5.SQL_DATETIME_SUB AS smallint) AS SQL_DATETIME_SUB,

  CASE WHEN t4."DATA_TYPE" = 'xml' THEN 0::INT
    WHEN t4."DATA_TYPE" = 'sql_variant' THEN 8000::INT
    WHEN t4."CHARACTER_MAXIMUM_LENGTH" = -1 THEN 0::INT
    ELSE CAST(t4."CHARACTER_OCTET_LENGTH" AS int)
  END AS CHAR_OCTET_LENGTH,

  CAST(t4."ORDINAL_POSITION" AS int) AS ORDINAL_POSITION,
  CAST(t4."IS_NULLABLE" AS varchar(254)) AS IS_NULLABLE,
  CAST(t5.ss_data_type AS sys.tinyint) AS SS_DATA_TYPE,
  CAST(0 AS smallint) AS SS_IS_SPARSE,
  CAST(0 AS smallint) AS SS_IS_COLUMN_SET,
  CAST(t6.is_computed as smallint) AS SS_IS_COMPUTED,
  CAST(t6.is_identity as smallint) AS SS_IS_IDENTITY,
  CAST(NULL AS varchar(254)) SS_UDT_CATALOG_NAME,
  CAST(NULL AS varchar(254)) SS_UDT_SCHEMA_NAME,
  CAST(NULL AS varchar(254)) SS_UDT_ASSEMBLY_TYPE_NAME,
  CAST(NULL AS varchar(254)) SS_XML_SCHEMACOLLECTION_CATALOG_NAME,
  CAST(NULL AS varchar(254)) SS_XML_SCHEMACOLLECTION_SCHEMA_NAME,
  CAST(NULL AS varchar(254)) SS_XML_SCHEMACOLLECTION_NAME

  FROM pg_catalog.pg_class t1
     JOIN sys.pg_namespace_ext t2 ON t1.relnamespace = t2.oid
     JOIN pg_catalog.pg_roles t3 ON t1.relowner = t3.oid
     LEFT OUTER JOIN sys.babelfish_namespace_ext ext on t2.nspname = ext.nspname
     JOIN information_schema_tsql.columns t4 ON (t1.relname::sys.nvarchar(128) = t4."TABLE_NAME" AND ext.orig_name = t4."TABLE_SCHEMA")
     LEFT JOIN pg_attribute a on a.attrelid = t1.oid AND a.attname::sys.nvarchar(128) = t4."COLUMN_NAME"
     LEFT JOIN pg_type t ON t.oid = a.atttypid
     LEFT JOIN sys.columns t6 ON
     (
      t1.oid = t6.object_id AND
      t4."ORDINAL_POSITION" = t6.column_id
     )
     , sys.translate_pg_type_to_tsql(a.atttypid) AS tsql_type_name
     , sys.spt_datatype_info_table AS t5
  WHERE (t4."DATA_TYPE" = CAST(t5.TYPE_NAME AS sys.nvarchar(128)))
    AND ext.dbid = cast(sys.db_id() as oid);
GRANT SELECT on sys.sp_columns_100_view TO PUBLIC;

CREATE OR REPLACE FUNCTION sys.APP_NAME() RETURNS SYS.NVARCHAR(128)
AS
$$
    SELECT current_setting('application_name');
$$
LANGUAGE sql PARALLEL SAFE STABLE;

CREATE OR REPLACE FUNCTION sys.tsql_get_expr(IN text_expr text DEFAULT NULL , IN function_id OID DEFAULT NULL)
RETURNS text AS 'babelfishpg_tsql', 'tsql_get_expr' LANGUAGE C IMMUTABLE PARALLEL SAFE;

CREATE OR REPLACE VIEW sys.computed_columns
AS
SELECT out_object_id as object_id
  , out_name as name
  , out_column_id as column_id
  , out_system_type_id as system_type_id
  , out_user_type_id as user_type_id
  , out_max_length as max_length
  , out_precision as precision
  , out_scale as scale
  , out_collation_name as collation_name
  , out_is_nullable as is_nullable
  , out_is_ansi_padded as is_ansi_padded
  , out_is_rowguidcol as is_rowguidcol
  , out_is_identity as is_identity
  , out_is_computed as is_computed
  , out_is_filestream as is_filestream
  , out_is_replicated as is_replicated
  , out_is_non_sql_subscribed as is_non_sql_subscribed
  , out_is_merge_published as is_merge_published
  , out_is_dts_replicated as is_dts_replicated
  , out_is_xml_document as is_xml_document
  , out_xml_collection_id as xml_collection_id
  , out_default_object_id as default_object_id
  , out_rule_object_id as rule_object_id
  , out_is_sparse as is_sparse
  , out_is_column_set as is_column_set
  , out_generated_always_type as generated_always_type
  , out_generated_always_type_desc as generated_always_type_desc
  , out_encryption_type as encryption_type
  , out_encryption_type_desc as encryption_type_desc
  , out_encryption_algorithm_name as encryption_algorithm_name
  , out_column_encryption_key_id as column_encryption_key_id
  , out_column_encryption_key_database_name as column_encryption_key_database_name
  , out_is_hidden as is_hidden
  , out_is_masked as is_masked
  , out_graph_type as graph_type
  , out_graph_type_desc as graph_type_desc
  , cast(tsql_get_expr(d.adbin, d.adrelid) AS sys.nvarchar(4000)) AS definition
  , 1::sys.bit AS uses_database_collation
  , 0::sys.bit AS is_persisted
FROM sys.columns_internal() sc
INNER JOIN pg_attribute a ON sc.out_name = a.attname COLLATE sys.database_default AND sc.out_column_id = a.attnum
INNER JOIN pg_attrdef d ON d.adrelid = a.attrelid AND d.adnum = a.attnum
WHERE a.attgenerated = 's' AND sc.out_is_computed::integer = 1;
GRANT SELECT ON sys.computed_columns TO PUBLIC;

create or replace view sys.default_constraints
AS
select CAST(('DF_' || tab.name || '_' || d.oid) as sys.sysname) as name
  , CAST(d.oid as int) as object_id
  , CAST(null as int) as principal_id
  , CAST(tab.schema_id as int) as schema_id
  , CAST(d.adrelid as int) as parent_object_id
  , CAST('D' as char(2)) as type
  , CAST('DEFAULT_CONSTRAINT' as sys.nvarchar(60)) AS type_desc
  , CAST(null as sys.datetime) as create_date
  , CAST(null as sys.datetime) as modified_date
  , CAST(0 as sys.bit) as is_ms_shipped
  , CAST(0 as sys.bit) as is_published
  , CAST(0 as sys.bit) as is_schema_published
  , CAST(d.adnum as int) as parent_column_id
  , CAST(tsql_get_expr(d.adbin, d.adrelid) as sys.nvarchar(4000)) as definition
  , CAST(1 as sys.bit) as is_system_named
from pg_catalog.pg_attrdef as d
inner join pg_attribute a on a.attrelid = d.adrelid and d.adnum = a.attnum
inner join sys.tables tab on d.adrelid = tab.object_id
WHERE a.atthasdef = 't' and a.attgenerated = ''
AND has_schema_privilege(tab.schema_id, 'USAGE')
AND has_column_privilege(a.attrelid, a.attname, 'SELECT,INSERT,UPDATE,REFERENCES');
GRANT SELECT ON sys.default_constraints TO PUBLIC;

create or replace view sys.all_columns as
select CAST(c.oid as int) as object_id
  , CAST(a.attname as sys.sysname) as name
  , CAST(a.attnum as int) as column_id
  , CAST(t.oid as int) as system_type_id
  , CAST(t.oid as int) as user_type_id
  , CAST(sys.tsql_type_max_length_helper(coalesce(tsql_type_name, tsql_base_type_name), a.attlen, a.atttypmod) as smallint) as max_length
  , CAST(case
      when a.atttypmod != -1 then
        sys.tsql_type_precision_helper(coalesce(tsql_type_name, tsql_base_type_name), a.atttypmod)
      else
        sys.tsql_type_precision_helper(coalesce(tsql_type_name, tsql_base_type_name), t.typtypmod)
    end as sys.tinyint) as precision
  , CAST(case
      when a.atttypmod != -1 THEN
        sys.tsql_type_scale_helper(coalesce(tsql_type_name, tsql_base_type_name), a.atttypmod, false)
      else
        sys.tsql_type_scale_helper(coalesce(tsql_type_name, tsql_base_type_name), t.typtypmod, false)
    end as sys.tinyint) as scale
  , CAST(coll.collname as sys.sysname) as collation_name
  , case when a.attnotnull then CAST(0 as sys.bit) else CAST(1 as sys.bit) end as is_nullable
  , CAST(0 as sys.bit) as is_ansi_padded
  , CAST(0 as sys.bit) as is_rowguidcol
  , CAST(case when a.attidentity <> ''::"char" then 1 else 0 end AS sys.bit) as is_identity
  , CAST(case when a.attgenerated <> ''::"char" then 1 else 0 end AS sys.bit) as is_computed
  , CAST(0 as sys.bit) as is_filestream
  , CAST(0 as sys.bit) as is_replicated
  , CAST(0 as sys.bit) as is_non_sql_subscribed
  , CAST(0 as sys.bit) as is_merge_published
  , CAST(0 as sys.bit) as is_dts_replicated
  , CAST(0 as sys.bit) as is_xml_document
  , CAST(0 as int) as xml_collection_id
  , CAST(coalesce(d.oid, 0) as int) as default_object_id
  , CAST(coalesce((select oid from pg_constraint where conrelid = t.oid and contype = 'c' and a.attnum = any(conkey) limit 1), 0) as int) as rule_object_id
  , CAST(0 as sys.bit) as is_sparse
  , CAST(0 as sys.bit) as is_column_set
  , CAST(0 as sys.tinyint) as generated_always_type
  , CAST('NOT_APPLICABLE' as sys.nvarchar(60)) as generated_always_type_desc
from pg_attribute a
inner join pg_class c on c.oid = a.attrelid
inner join pg_type t on t.oid = a.atttypid
inner join pg_namespace s on s.oid = c.relnamespace
left join pg_attrdef d on c.oid = d.adrelid and a.attnum = d.adnum
left join pg_collation coll on coll.oid = a.attcollation
, sys.translate_pg_type_to_tsql(a.atttypid) AS tsql_type_name
, sys.translate_pg_type_to_tsql(t.typbasetype) AS tsql_base_type_name
where not a.attisdropped
and (s.oid in (select schema_id from sys.schemas) or s.nspname = 'sys')
-- r = ordinary table, i = index, S = sequence, t = TOAST table, v = view, m = materialized view, c = composite type, f = foreign table, p = partitioned table
and c.relkind in ('r', 'v', 'm', 'f', 'p')
and has_schema_privilege(s.oid, 'USAGE')
and has_column_privilege(quote_ident(s.nspname) ||'.'||quote_ident(c.relname), a.attname, 'SELECT,INSERT,UPDATE,REFERENCES')
and a.attnum > 0;
GRANT SELECT ON sys.all_columns TO PUBLIC;

CREATE OR REPLACE FUNCTION sys.STR(IN float_expression NUMERIC, IN length INTEGER DEFAULT 10, IN decimal_point INTEGER DEFAULT 0) RETURNS VARCHAR 
AS
'babelfishpg_tsql', 'float_str' LANGUAGE C IMMUTABLE PARALLEL SAFE;
GRANT EXECUTE ON FUNCTION sys.STR(IN NUMERIC, IN INTEGER, IN INTEGER) TO PUBLIC;

CREATE or replace VIEW sys.check_constraints AS
SELECT CAST(c.conname as sys.sysname) as name
  , CAST(oid as integer) as object_id
  , CAST(NULL as integer) as principal_id
  , CAST(c.connamespace as integer) as schema_id
  , CAST(conrelid as integer) as parent_object_id
  , CAST('C' as char(2)) as type
  , CAST('CHECK_CONSTRAINT' as sys.nvarchar(60)) as type_desc
  , CAST(null as sys.datetime) as create_date
  , CAST(null as sys.datetime) as modify_date
  , CAST(0 as sys.bit) as is_ms_shipped
  , CAST(0 as sys.bit) as is_published
  , CAST(0 as sys.bit) as is_schema_published
  , CAST(0 as sys.bit) as is_disabled
  , CAST(0 as sys.bit) as is_not_for_replication
  , CAST(0 as sys.bit) as is_not_trusted
  , CAST(c.conkey[1] as integer) AS parent_column_id
  , CAST(tsql_get_constraintdef(c.oid) as sys.nvarchar(4000)) AS definition
  , CAST(1 as sys.bit) as uses_database_collation
  , CAST(0 as sys.bit) as is_system_named
FROM pg_catalog.pg_constraint as c
INNER JOIN sys.schemas s on c.connamespace = s.schema_id
WHERE has_schema_privilege(s.schema_id, 'USAGE')
AND c.contype = 'c' and c.conrelid != 0;
GRANT SELECT ON sys.check_constraints TO PUBLIC;

CREATE OR REPLACE FUNCTION sys.degrees(IN arg1 BIGINT)
RETURNS bigint  AS 'babelfishpg_tsql','bigint_degrees' LANGUAGE C STRICT IMMUTABLE PARALLEL SAFE;
GRANT EXECUTE ON FUNCTION sys.degrees(BIGINT) TO PUBLIC;

CREATE OR REPLACE FUNCTION sys.degrees(IN arg1 INT)
RETURNS int AS 'babelfishpg_tsql','int_degrees' LANGUAGE C STRICT IMMUTABLE PARALLEL SAFE;
GRANT EXECUTE ON FUNCTION sys.degrees(INT) TO PUBLIC;

CREATE OR REPLACE FUNCTION sys.degrees(IN arg1 SMALLINT)
RETURNS int AS 'babelfishpg_tsql','smallint_degrees' LANGUAGE C STRICT IMMUTABLE PARALLEL SAFE;
GRANT EXECUTE ON FUNCTION sys.degrees(SMALLINT) TO PUBLIC;

CREATE OR REPLACE FUNCTION sys.degrees(IN arg1 TINYINT)
RETURNS int AS 'babelfishpg_tsql','smallint_degrees' LANGUAGE C STRICT IMMUTABLE PARALLEL SAFE;
GRANT EXECUTE ON FUNCTION sys.degrees(TINYINT) TO PUBLIC;

CREATE OR REPLACE FUNCTION sys.radians(IN arg1 INT)
RETURNS int  AS 'babelfishpg_tsql','int_radians' LANGUAGE C STRICT IMMUTABLE PARALLEL SAFE;
GRANT EXECUTE ON FUNCTION sys.radians(INT) TO PUBLIC;

CREATE OR REPLACE FUNCTION sys.radians(IN arg1 BIGINT)
RETURNS bigint  AS 'babelfishpg_tsql','bigint_radians' LANGUAGE C STRICT IMMUTABLE PARALLEL SAFE;
GRANT EXECUTE ON FUNCTION sys.radians(BIGINT) TO PUBLIC;

CREATE OR REPLACE FUNCTION sys.radians(IN arg1 SMALLINT)
RETURNS int  AS 'babelfishpg_tsql','smallint_radians' LANGUAGE C STRICT IMMUTABLE PARALLEL SAFE;
GRANT EXECUTE ON FUNCTION sys.radians(SMALLINT) TO PUBLIC;

CREATE OR REPLACE FUNCTION sys.radians(IN arg1 TINYINT)
RETURNS int  AS 'babelfishpg_tsql','smallint_radians' LANGUAGE C STRICT IMMUTABLE PARALLEL SAFE;
GRANT EXECUTE ON FUNCTION sys.radians(TINYINT) TO PUBLIC;

CREATE OR REPLACE FUNCTION sys.power(IN arg1 BIGINT, IN arg2 NUMERIC)
RETURNS bigint  AS 'babelfishpg_tsql','bigint_power' LANGUAGE C IMMUTABLE PARALLEL SAFE;
GRANT EXECUTE ON FUNCTION sys.power(BIGINT,NUMERIC) TO PUBLIC;

CREATE OR REPLACE FUNCTION sys.power(IN arg1 INT, IN arg2 NUMERIC)
RETURNS int  AS 'babelfishpg_tsql','int_power' LANGUAGE C IMMUTABLE PARALLEL SAFE;
GRANT EXECUTE ON FUNCTION sys.power(INT,NUMERIC) TO PUBLIC;

CREATE OR REPLACE FUNCTION sys.power(IN arg1 SMALLINT, IN arg2 NUMERIC)
RETURNS int  AS 'babelfishpg_tsql','smallint_power' LANGUAGE C IMMUTABLE PARALLEL SAFE;
GRANT EXECUTE ON FUNCTION sys.power(SMALLINT,NUMERIC) TO PUBLIC;

CREATE OR REPLACE FUNCTION sys.power(IN arg1 TINYINT, IN arg2 NUMERIC)
RETURNS int  AS 'babelfishpg_tsql','smallint_power' LANGUAGE C IMMUTABLE PARALLEL SAFE;
GRANT EXECUTE ON FUNCTION sys.power(TINYINT,NUMERIC) TO PUBLIC;

CREATE OR REPLACE FUNCTION sys.degrees(IN arg1 NUMERIC)
RETURNS numeric  AS 'babelfishpg_tsql','numeric_degrees' LANGUAGE C STRICT IMMUTABLE PARALLEL SAFE;
GRANT EXECUTE ON FUNCTION sys.degrees(NUMERIC) TO PUBLIC;

CREATE OR REPLACE FUNCTION sys.radians(IN arg1 NUMERIC)
RETURNS numeric  AS 'babelfishpg_tsql','numeric_radians' LANGUAGE C STRICT IMMUTABLE PARALLEL SAFE;
GRANT EXECUTE ON FUNCTION sys.radians(NUMERIC) TO PUBLIC;

CREATE OR REPLACE VIEW sys.partitions AS
SELECT
 (to_char( i.object_id, 'FM9999999999' ) || to_char( i.index_id, 'FM9999999999' ) || '1')::bigint AS partition_id
 , i.object_id
 , i.index_id
 , 1::integer AS partition_number
 , 0::bigint AS hobt_id
 , c.reltuples::bigint AS "rows"
 , 0::smallint AS filestream_filegroup_id
 , 0::sys.tinyint AS data_compression
 , 'NONE'::sys.nvarchar(60) AS data_compression_desc
FROM sys.indexes AS i
INNER JOIN pg_catalog.pg_class AS c ON i.object_id = c."oid";
GRANT SELECT ON sys.partitions TO PUBLIC;

CREATE OR REPLACE PROCEDURE sys.sp_addlinkedserver( IN "@server" sys.sysname,
                                                    IN "@srvproduct" sys.nvarchar(128) DEFAULT NULL,
                                                    IN "@provider" sys.nvarchar(128) DEFAULT 'SQLNCLI',
                                                    IN "@datasrc" sys.nvarchar(4000) DEFAULT NULL,
                                                    IN "@location" sys.nvarchar(4000) DEFAULT NULL,
                                                    IN "@provstr" sys.nvarchar(4000) DEFAULT NULL,
                                                    IN "@catalog" sys.sysname DEFAULT NULL)
AS 'babelfishpg_tsql', 'sp_addlinkedserver_internal'
LANGUAGE C;

GRANT EXECUTE ON PROCEDURE sys.sp_addlinkedserver(IN sys.sysname,
                                                  IN sys.nvarchar(128),
                                                  IN sys.nvarchar(128),
                                                  IN sys.nvarchar(4000),
                                                  IN sys.nvarchar(4000),
                                                  IN sys.nvarchar(4000),
                                                  IN sys.sysname)
TO PUBLIC;

CREATE OR REPLACE PROCEDURE master_dbo.sp_addlinkedserver( IN "@server" sys.sysname,
                                                  IN "@srvproduct" sys.nvarchar(128) DEFAULT NULL,
                                                  IN "@provider" sys.nvarchar(128) DEFAULT 'SQLNCLI',
                                                  IN "@datasrc" sys.nvarchar(4000) DEFAULT NULL,
                                                  IN "@location" sys.nvarchar(4000) DEFAULT NULL,
                                                  IN "@provstr" sys.nvarchar(4000) DEFAULT NULL,
                                                  IN "@catalog" sys.sysname DEFAULT NULL)
AS 'babelfishpg_tsql', 'sp_addlinkedserver_internal'
LANGUAGE C;

ALTER PROCEDURE master_dbo.sp_addlinkedserver OWNER TO sysadmin;

CREATE OR REPLACE VIEW sys.servers
AS
SELECT
  CAST(f.oid as int) AS server_id,
  CAST(f.srvname as sys.sysname) AS name,
  CAST('' as sys.sysname) AS product,
  CAST('tds_fdw' as sys.sysname) AS provider,
  CAST((select string_agg(
                  case
                  when option like 'servername=%%' then substring(option, 12)
                  else NULL
                  end, ',')
          from unnest(f.srvoptions) as option) as sys.nvarchar(4000)) AS data_source,
  CAST(NULL as sys.nvarchar(4000)) AS location,
  CAST(NULL as sys.nvarchar(4000)) AS provider_string,
  CAST((select string_agg(
                  case
                  when option like 'database=%%' then substring(option, 10)
                  else NULL
                  end, ',')
          from unnest(f.srvoptions) as option) as sys.sysname) AS catalog,
  CAST(0 as int) AS connect_timeout,
  CAST(0 as int) AS query_timeout,
  CAST(1 as sys.bit) AS is_linked,
  CAST(0 as sys.bit) AS is_remote_login_enabled,
  CAST(0 as sys.bit) AS is_rpc_out_enabled,
  CAST(1 as sys.bit) AS is_data_access_enabled,
  CAST(0 as sys.bit) AS is_collation_compatible,
  CAST(1 as sys.bit) AS uses_remote_collation,
  CAST(NULL as sys.sysname) AS collation_name,
  CAST(0 as sys.bit) AS lazy_schema_validation,
  CAST(0 as sys.bit) AS is_system,
  CAST(0 as sys.bit) AS is_publisher,
  CAST(0 as sys.bit) AS is_subscriber,
  CAST(0 as sys.bit) AS is_distributor,
  CAST(0 as sys.bit) AS is_nonsql_subscriber,
  CAST(1 as sys.bit) AS is_remote_proc_transaction_promotion_enabled,
  CAST(NULL as sys.datetime) AS modify_date,
  CAST(0 as sys.bit) AS is_rda_server
FROM pg_foreign_server AS f
LEFT JOIN pg_foreign_data_wrapper AS w ON f.srvfdw = w.oid
WHERE w.fdwname = 'tds_fdw';
GRANT SELECT ON sys.servers TO PUBLIC;

CREATE OR REPLACE VIEW information_schema_tsql.SEQUENCES AS
    SELECT CAST(nc.dbname AS sys.nvarchar(128)) AS "SEQUENCE_CATALOG",
            CAST(extc.orig_name AS sys.nvarchar(128)) AS "SEQUENCE_SCHEMA",
            CAST(r.relname AS sys.nvarchar(128)) AS "SEQUENCE_NAME",
            CAST(CASE WHEN tsql_type_name = 'sysname' THEN sys.translate_pg_type_to_tsql(t.typbasetype) ELSE tsql_type_name END
                    AS sys.nvarchar(128))AS "DATA_TYPE",  -- numeric and decimal data types are converted into bigint which is due to Postgres inherent implementation
            CAST(information_schema_tsql._pgtsql_numeric_precision(tsql_type_name, t.oid, -1)
                        AS smallint) AS "NUMERIC_PRECISION",
            CAST(information_schema_tsql._pgtsql_numeric_precision_radix(tsql_type_name, case when t.typtype = 'd' THEN t.typbasetype ELSE t.oid END, -1)
                        AS smallint) AS "NUMERIC_PRECISION_RADIX",
            CAST(information_schema_tsql._pgtsql_numeric_scale(tsql_type_name, t.oid, -1)
                        AS int) AS "NUMERIC_SCALE",
            CAST(s.seqstart AS sys.sql_variant) AS "START_VALUE",
            CAST(s.seqmin AS sys.sql_variant) AS "MINIMUM_VALUE",
            CAST(s.seqmax AS sys.sql_variant) AS "MAXIMUM_VALUE",
            CAST(s.seqincrement AS sys.sql_variant) AS "INCREMENT",
            CAST( CASE WHEN s.seqcycle = 't' THEN 1 ELSE 0 END AS int) AS "CYCLE_OPTION",
            CAST(NULL AS sys.nvarchar(128)) AS "DECLARED_DATA_TYPE",
            CAST(NULL AS int) AS "DECLARED_NUMERIC_PRECISION",
            CAST(NULL AS int) AS "DECLARED_NUMERIC_SCALE"
        FROM sys.pg_namespace_ext nc JOIN sys.babelfish_namespace_ext extc ON nc.nspname = extc.nspname,
            pg_sequence s join pg_class r on s.seqrelid = r.oid join pg_type t on s.seqtypid=t.oid,
            sys.translate_pg_type_to_tsql(s.seqtypid) AS tsql_type_name
        WHERE nc.oid = r.relnamespace
        AND extc.dbid = cast(sys.db_id() as oid)
            AND r.relkind = 'S'
            AND (NOT pg_is_other_temp_schema(nc.oid))
            AND (pg_has_role(r.relowner, 'USAGE')
                OR has_sequence_privilege(r.oid, 'SELECT, UPDATE, USAGE'));

GRANT SELECT ON information_schema_tsql.SEQUENCES TO PUBLIC;

CREATE OR REPLACE VIEW information_schema_tsql.tables AS
	SELECT CAST(nc.dbname AS sys.nvarchar(128)) AS "TABLE_CATALOG",
		   CAST(ext.orig_name AS sys.nvarchar(128)) AS "TABLE_SCHEMA",
		   CAST(
			 CASE WHEN c.reloptions[1] LIKE 'bbf_original_rel_name%' THEN substring(c.reloptions[1], 23)
                  ELSE c.relname END
			 AS sys._ci_sysname) AS "TABLE_NAME",

		   CAST(
			 CASE WHEN c.relkind IN ('r', 'p') THEN 'BASE TABLE'
				  WHEN c.relkind = 'v' THEN 'VIEW'
				  ELSE null END
			 AS varchar(10)) AS "TABLE_TYPE"

	FROM sys.pg_namespace_ext nc JOIN pg_class c ON (nc.oid = c.relnamespace)
		   LEFT OUTER JOIN sys.babelfish_namespace_ext ext on nc.nspname = ext.nspname

	WHERE c.relkind IN ('r', 'v', 'p')
		AND (NOT pg_is_other_temp_schema(nc.oid))
		AND (pg_has_role(c.relowner, 'USAGE')
			OR has_table_privilege(c.oid, 'SELECT, INSERT, UPDATE, DELETE, TRUNCATE, REFERENCES, TRIGGER')
			OR has_any_column_privilege(c.oid, 'SELECT, INSERT, UPDATE, REFERENCES') )
		AND ext.dbid = cast(sys.db_id() as oid)
		AND (NOT c.relname = 'sysdatabases');

GRANT SELECT ON information_schema_tsql.tables TO PUBLIC;

CREATE OR REPLACE PROCEDURE sys.sp_updatestats(IN "@resample" VARCHAR(8) DEFAULT 'NO')
AS $$
BEGIN
  IF sys.user_name() != 'dbo' THEN
    RAISE EXCEPTION 'user does not have permission';
  END IF;

  IF lower("@resample") = 'resample' THEN
    RAISE NOTICE 'ignoring resample option';
  ELSIF lower("@resample") != 'no' THEN
    RAISE EXCEPTION 'Invalid option name %', "@resample";
  END IF;

  ANALYZE;

  CALL sys.printarg('Statistics for all tables have been updated. Refer logs for details.');
END;
$$ LANGUAGE plpgsql;
GRANT EXECUTE on PROCEDURE sys.sp_updatestats(IN "@resample" VARCHAR(8)) TO PUBLIC;

CREATE OR REPLACE FUNCTION sys.babelfish_has_any_privilege(
    userid oid,
    perm_target_type text,
    schema_name text,
    object_name text)
RETURNS INTEGER
AS
$BODY$
DECLARE
    relevant_permissions text[];
    namespace_id oid;
    function_signature text;
    qualified_name text;
    permission text;
BEGIN
 IF perm_target_type IS NULL OR perm_target_type COLLATE sys.database_default NOT IN('table', 'function', 'procedure')
        THEN RETURN NULL;
    END IF;

    relevant_permissions := (
        SELECT CASE
            WHEN perm_target_type = 'table' COLLATE sys.database_default
                THEN '{"select", "insert", "update", "delete", "references"}'
            WHEN perm_target_type = 'column' COLLATE sys.database_default
                THEN '{"select", "update", "references"}'
            WHEN perm_target_type COLLATE sys.database_default IN ('function', 'procedure')
                THEN '{"execute"}'
        END
    );

    SELECT oid INTO namespace_id FROM pg_catalog.pg_namespace WHERE nspname = schema_name COLLATE sys.database_default;

    IF perm_target_type COLLATE sys.database_default IN ('function', 'procedure')
        THEN SELECT oid::regprocedure
                INTO function_signature
                FROM pg_catalog.pg_proc
                WHERE proname = object_name COLLATE sys.database_default
                    AND pronamespace = namespace_id;
    END IF;

    -- Surround with double-quotes to handle names that contain periods/spaces
    qualified_name := concat('"', schema_name, '"."', object_name, '"');

    FOREACH permission IN ARRAY relevant_permissions
    LOOP
        IF perm_target_type = 'table' COLLATE sys.database_default AND has_table_privilege(userid, qualified_name, permission)::integer = 1
            THEN RETURN 1;
        ELSIF perm_target_type COLLATE sys.database_default IN ('function', 'procedure') AND has_function_privilege(userid, function_signature, permission)::integer = 1
            THEN RETURN 1;
        END IF;
    END LOOP;
    RETURN 0;
END
$BODY$
LANGUAGE plpgsql;

CREATE OR REPLACE FUNCTION sys.has_perms_by_name(
    securable SYS.SYSNAME, 
    securable_class SYS.NVARCHAR(60), 
    permission SYS.SYSNAME,
    sub_securable SYS.SYSNAME DEFAULT NULL,
    sub_securable_class SYS.NVARCHAR(60) DEFAULT NULL
)
RETURNS integer
LANGUAGE plpgsql
AS $$
DECLARE
    db_name text COLLATE sys.database_default; 
    bbf_schema_name text;
    pg_schema text COLLATE sys.database_default;
    implied_dbo_permissions boolean;
    fully_supported boolean;
    is_cross_db boolean := false;
    object_name text COLLATE sys.database_default;
    database_id smallint;
    namespace_id oid;
    userid oid;
    object_type text;
    function_signature text;
    qualified_name text;
    return_value integer;
    cs_as_securable text COLLATE "C" := securable;
    cs_as_securable_class text COLLATE "C" := securable_class;
    cs_as_permission text COLLATE "C" := permission;
    cs_as_sub_securable text COLLATE "C" := sub_securable;
    cs_as_sub_securable_class text COLLATE "C" := sub_securable_class;
BEGIN
    return_value := NULL;

    -- Lower-case to avoid case issues, remove trailing whitespace to match SQL SERVER behavior
    -- Objects created in Babelfish are stored in lower-case in pg_class/pg_proc
    cs_as_securable = lower(rtrim(cs_as_securable));
    cs_as_securable_class = lower(rtrim(cs_as_securable_class));
    cs_as_permission = lower(rtrim(cs_as_permission));
    cs_as_sub_securable = lower(rtrim(cs_as_sub_securable));
    cs_as_sub_securable_class = lower(rtrim(cs_as_sub_securable_class));

    -- Assert that sub_securable and sub_securable_class are either both NULL or both defined
    IF cs_as_sub_securable IS NOT NULL AND cs_as_sub_securable_class IS NULL THEN
        RETURN NULL;
    ELSIF cs_as_sub_securable IS NULL AND cs_as_sub_securable_class IS NOT NULL THEN
        RETURN NULL;
    -- If they are both defined, user must be evaluating column privileges.
    -- Check that inputs are valid for column privileges: sub_securable_class must 
    -- be column, securable_class must be object, and permission cannot be any.
    ELSIF cs_as_sub_securable_class IS NOT NULL 
            AND (cs_as_sub_securable_class != 'column' 
                    OR cs_as_securable_class IS NULL 
                    OR cs_as_securable_class != 'object' 
                    OR cs_as_permission = 'any') THEN
        RETURN NULL;

    -- If securable is null, securable_class must be null
    ELSIF cs_as_securable IS NULL AND cs_as_securable_class IS NOT NULL THEN
        RETURN NULL;
    -- If securable_class is null, securable must be null
    ELSIF cs_as_securable IS NOT NULL AND cs_as_securable_class IS NULL THEN
        RETURN NULL;
    END IF;

    IF cs_as_securable_class = 'server' THEN
        -- SQL Server does not permit a securable_class value of 'server'.
        -- securable_class should be NULL to evaluate server permissions.
        RETURN NULL;
    ELSIF cs_as_securable_class IS NULL THEN
        -- NULL indicates a server permission. Set this variable so that we can
        -- search for the matching entry in babelfish_has_perms_by_name_permissions
        cs_as_securable_class = 'server';
    END IF;

    IF cs_as_sub_securable IS NOT NULL THEN
        cs_as_sub_securable := babelfish_remove_delimiter_pair(cs_as_sub_securable);
        IF cs_as_sub_securable IS NULL THEN
            RETURN NULL;
        END IF;
    END IF;

    SELECT p.implied_dbo_permissions,p.fully_supported 
    INTO implied_dbo_permissions,fully_supported 
    FROM babelfish_has_perms_by_name_permissions p 
    WHERE p.securable_type = cs_as_securable_class AND p.permission_name = cs_as_permission;
    
    IF implied_dbo_permissions IS NULL OR fully_supported IS NULL THEN
        -- Securable class or permission is not valid, or permission is not valid for given securable
        RETURN NULL;
    END IF;

    IF cs_as_securable_class = 'database' AND cs_as_securable IS NOT NULL THEN
        db_name = babelfish_remove_delimiter_pair(cs_as_securable);
        IF db_name IS NULL THEN
            RETURN NULL;
        ELSIF (SELECT COUNT(name) FROM sys.databases WHERE name = db_name) != 1 THEN
            RETURN 0;
        END IF;
    ELSIF cs_as_securable_class = 'schema' THEN
        bbf_schema_name = babelfish_remove_delimiter_pair(cs_as_securable);
        IF bbf_schema_name IS NULL THEN
            RETURN NULL;
        ELSIF (SELECT COUNT(nspname) FROM sys.babelfish_namespace_ext ext
                WHERE ext.orig_name = bbf_schema_name 
                    AND CAST(ext.dbid AS oid) = CAST(sys.db_id() AS oid)) != 1 THEN
            RETURN 0;
        END IF;
    END IF;

    IF fully_supported = 'f' AND
		(SELECT orig_username FROM sys.babelfish_authid_user_ext WHERE rolname = CURRENT_USER) = 'dbo' THEN
        RETURN CAST(implied_dbo_permissions AS integer);
    ELSIF fully_supported = 'f' THEN
        RETURN 0;
    END IF;

    -- The only permissions that are fully supported belong to the OBJECT securable class.
    -- The block above has dealt with all permissions that are not fully supported, so 
    -- if we reach this point we know the securable class is OBJECT.
    SELECT s.db_name, s.schema_name, s.object_name INTO db_name, bbf_schema_name, object_name 
    FROM babelfish_split_object_name(cs_as_securable) s;

    -- Invalid securable name
    IF object_name IS NULL OR object_name = '' THEN
        RETURN NULL;
    END IF;

    -- If schema was not specified, use the default
    IF bbf_schema_name IS NULL OR bbf_schema_name = '' THEN
        bbf_schema_name := sys.schema_name();
    END IF;

    database_id := (
        SELECT CASE 
            WHEN db_name IS NULL OR db_name = '' THEN (sys.db_id())
            ELSE (sys.db_id(db_name))
        END);

	IF database_id <> sys.db_id() THEN
        is_cross_db = true;
	END IF;

	userid := (
        SELECT CASE
            WHEN is_cross_db THEN sys.suser_id()
            ELSE sys.user_id()
        END);
  
    -- Translate schema name from bbf to postgres, e.g. dbo -> master_dbo
    pg_schema := (SELECT nspname 
                    FROM sys.babelfish_namespace_ext ext 
                    WHERE ext.orig_name = bbf_schema_name 
                        AND CAST(ext.dbid AS oid) = CAST(database_id AS oid));

    IF pg_schema IS NULL THEN
        -- Shared schemas like sys and pg_catalog do not exist in the table above.
        -- These schemas do not need to be translated from Babelfish to Postgres
        pg_schema := bbf_schema_name;
    END IF;

    -- Surround with double-quotes to handle names that contain periods/spaces
    qualified_name := concat('"', pg_schema, '"."', object_name, '"');

    SELECT oid INTO namespace_id FROM pg_catalog.pg_namespace WHERE nspname = pg_schema COLLATE sys.database_default;

    object_type := (
        SELECT CASE
            WHEN cs_as_sub_securable_class = 'column'
                THEN CASE 
                    WHEN (SELECT count(a.attname)
                        FROM pg_attribute a
                        INNER JOIN pg_class c ON c.oid = a.attrelid
                        INNER JOIN pg_namespace s ON s.oid = c.relnamespace
                        WHERE
                        a.attname = cs_as_sub_securable COLLATE sys.database_default
                        AND c.relname = object_name COLLATE sys.database_default
                        AND s.nspname = pg_schema COLLATE sys.database_default
                        AND NOT a.attisdropped
                        AND (s.nspname IN (SELECT nspname FROM sys.babelfish_namespace_ext) OR s.nspname = 'sys')
                        -- r = ordinary table, i = index, S = sequence, t = TOAST table, v = view, m = materialized view, c = composite type, f = foreign table, p = partitioned table
                        AND c.relkind IN ('r', 'v', 'm', 'f', 'p')
                        AND a.attnum > 0) = 1
                                THEN 'column'
                    ELSE NULL
                END

            WHEN (SELECT count(relname) 
                    FROM pg_catalog.pg_class 
                    WHERE relname = object_name COLLATE sys.database_default
                        AND relnamespace = namespace_id) = 1
                THEN 'table'

            WHEN (SELECT count(proname) 
                    FROM pg_catalog.pg_proc 
                    WHERE proname = object_name COLLATE sys.database_default 
                        AND pronamespace = namespace_id
                        AND prokind = 'f') = 1
                THEN 'function'
                
            WHEN (SELECT count(proname) 
                    FROM pg_catalog.pg_proc 
                    WHERE proname = object_name COLLATE sys.database_default
                        AND pronamespace = namespace_id
                        AND prokind = 'p') = 1
                THEN 'procedure'
            ELSE NULL
        END
    );
    
    -- Object was not found
    IF object_type IS NULL THEN
        RETURN 0;
    END IF;
  
    -- Get signature for function-like objects
    IF object_type IN('function', 'procedure') THEN
        SELECT CAST(oid AS regprocedure) 
            INTO function_signature 
            FROM pg_catalog.pg_proc 
            WHERE proname = object_name COLLATE sys.database_default
                AND pronamespace = namespace_id;
    END IF;

    return_value := (
        SELECT CASE
            WHEN cs_as_permission = 'any' THEN babelfish_has_any_privilege(userid, object_type, pg_schema, object_name)

            WHEN object_type = 'column'
                THEN CASE
                    WHEN cs_as_permission IN('insert', 'delete', 'execute') THEN NULL
                    ELSE CAST(has_column_privilege(userid, qualified_name, cs_as_sub_securable, cs_as_permission) AS integer)
                END

            WHEN object_type = 'table'
                THEN CASE
                    WHEN cs_as_permission = 'execute' THEN 0
                    ELSE CAST(has_table_privilege(userid, qualified_name, cs_as_permission) AS integer)
                END

            WHEN object_type = 'function'
                THEN CASE
                    WHEN cs_as_permission IN('select', 'execute')
                        THEN CAST(has_function_privilege(userid, function_signature, 'execute') AS integer)
                    WHEN cs_as_permission IN('update', 'insert', 'delete', 'references')
                        THEN 0
                    ELSE NULL
                END

            WHEN object_type = 'procedure'
                THEN CASE
                    WHEN cs_as_permission = 'execute'
                        THEN CAST(has_function_privilege(userid, function_signature, 'execute') AS integer)
                    WHEN cs_as_permission IN('select', 'update', 'insert', 'delete', 'references')
                        THEN 0
                    ELSE NULL
                END

            ELSE NULL
        END
    );

    RETURN return_value;
    EXCEPTION WHEN OTHERS THEN RETURN NULL;
END;
$$;

GRANT EXECUTE ON FUNCTION sys.has_perms_by_name(
    securable sys.SYSNAME, 
    securable_class sys.nvarchar(60), 
    permission sys.SYSNAME, 
    sub_securable sys.SYSNAME,
    sub_securable_class sys.nvarchar(60)) TO PUBLIC;

create or replace view sys.table_types_internal as
SELECT pt.typrelid
    FROM pg_catalog.pg_type pt
    INNER join sys.schemas sch on pt.typnamespace = sch.schema_id
    INNER JOIN pg_catalog.pg_depend dep ON pt.typrelid = dep.objid
    INNER JOIN pg_catalog.pg_class pc ON pc.oid = dep.objid
    WHERE pt.typtype = 'c' AND dep.deptype = 'i'  AND pc.relkind = 'r';

create or replace view sys.types As
with RECURSIVE type_code_list as
(
    select distinct  pg_typname as pg_type_name, tsql_typname as tsql_type_name
    from sys.babelfish_typecode_list()
),
tt_internal as MATERIALIZED
(
  Select * from sys.table_types_internal
)
-- For System types
select 
  ti.tsql_type_name as name
  , t.oid as system_type_id
  , t.oid as user_type_id
  , s.oid as schema_id
  , cast(NULL as INT) as principal_id
  , sys.tsql_type_max_length_helper(ti.tsql_type_name, t.typlen, t.typtypmod, true) as max_length
  , cast(sys.tsql_type_precision_helper(ti.tsql_type_name, t.typtypmod) as int) as precision
  , cast(sys.tsql_type_scale_helper(ti.tsql_type_name, t.typtypmod, false) as int) as scale
  , CASE c.collname
    WHEN 'default' THEN default_collation_name
    ELSE  c.collname
    END as collation_name
  , case when typnotnull then 0 else 1 end as is_nullable
  , 0 as is_user_defined
  , 0 as is_assembly_type
  , 0 as default_object_id
  , 0 as rule_object_id
  , 0 as is_table_type
from pg_type t
inner join pg_namespace s on s.oid = t.typnamespace
inner join type_code_list ti on t.typname = ti.pg_type_name
left join pg_collation c on c.oid = t.typcollation
,cast(current_setting('babelfishpg_tsql.server_collation_name') as name) as default_collation_name
where
ti.tsql_type_name IS NOT NULL  
and pg_type_is_visible(t.oid)
and (s.nspname = 'pg_catalog' OR s.nspname = 'sys')
union all 
-- For User Defined Types
select cast(t.typname as text) as name
  , t.typbasetype as system_type_id
  , t.oid as user_type_id
  , t.typnamespace as schema_id
  , null::integer as principal_id
  , case when tt.typrelid is not null then -1::smallint else sys.tsql_type_max_length_helper(tsql_base_type_name, t.typlen, t.typtypmod) end as max_length
  , case when tt.typrelid is not null then 0::smallint else cast(sys.tsql_type_precision_helper(tsql_base_type_name, t.typtypmod) as int) end as precision
  , case when tt.typrelid is not null then 0::smallint else cast(sys.tsql_type_scale_helper(tsql_base_type_name, t.typtypmod, false) as int) end as scale
  , CASE c.collname
    WHEN 'default' THEN default_collation_name
    ELSE  c.collname 
    END as collation_name
  , case when tt.typrelid is not null then 0
         else case when typnotnull then 0 else 1 end
    end
    as is_nullable
  -- CREATE TYPE ... FROM is implemented as CREATE DOMAIN in babel
  , 1 as is_user_defined
  , 0 as is_assembly_type
  , 0 as default_object_id
  , 0 as rule_object_id
  , case when tt.typrelid is not null then 1 else 0 end as is_table_type
from pg_type t
join sys.schemas sch on t.typnamespace = sch.schema_id
left join type_code_list ti on t.typname = ti.pg_type_name
left join pg_collation c on c.oid = t.typcollation
left join tt_internal tt on t.typrelid = tt.typrelid
, sys.translate_pg_type_to_tsql(t.typbasetype) AS tsql_base_type_name
, cast(current_setting('babelfishpg_tsql.server_collation_name') as name) as default_collation_name
-- we want to show details of user defined datatypes created under babelfish database
where 
 ti.tsql_type_name IS NULL
and
  (
    -- show all user defined datatypes created under babelfish database except table types
    t.typtype = 'd'
    or
    -- only for table types
    tt.typrelid is not null  
  );
GRANT SELECT ON sys.types TO PUBLIC;

CREATE OR REPLACE PROCEDURE sys.sp_addlinkedsrvlogin( IN "@rmtsrvname" sys.sysname,
                                                      IN "@useself" sys.varchar(8) DEFAULT 'TRUE',
                                                      IN "@locallogin" sys.sysname DEFAULT NULL,
                                                      IN "@rmtuser" sys.sysname DEFAULT NULL,
                                                      IN "@rmtpassword" sys.sysname DEFAULT NULL)
AS 'babelfishpg_tsql', 'sp_addlinkedsrvlogin_internal'
LANGUAGE C;

GRANT EXECUTE ON PROCEDURE sys.sp_addlinkedsrvlogin(IN sys.sysname,
                                                    IN sys.varchar(8),
                                                    IN sys.sysname,
                                                    IN sys.sysname,
                                                    IN sys.sysname)
TO PUBLIC;

CREATE OR REPLACE PROCEDURE master_dbo.sp_addlinkedsrvlogin( IN "@rmtsrvname" sys.sysname,
                                                      IN "@useself" sys.varchar(8) DEFAULT 'TRUE',
                                                      IN "@locallogin" sys.sysname DEFAULT NULL,
                                                      IN "@rmtuser" sys.sysname DEFAULT NULL,
                                                      IN "@rmtpassword" sys.sysname DEFAULT NULL)
AS 'babelfishpg_tsql', 'sp_addlinkedsrvlogin_internal'
LANGUAGE C;

ALTER PROCEDURE master_dbo.sp_addlinkedsrvlogin OWNER TO sysadmin;

CREATE OR REPLACE VIEW sys.linked_logins
AS
SELECT
  CAST(u.srvid as int) AS server_id,
  CAST(0 as int) AS local_principal_id,
  CAST(0 as sys.bit) AS uses_self_credential,
  CAST((select string_agg(
                  case
                  when option like 'username=%%' then substring(option, 10)
                  else NULL
                  end, ',')
          from unnest(u.umoptions) as option) as sys.sysname) AS remote_name,
  CAST(NULL as sys.datetime) AS modify_date
FROM pg_user_mappings AS U
LEFT JOIN pg_foreign_server AS f ON u.srvid = f.oid
LEFT JOIN pg_foreign_data_wrapper AS w ON f.srvfdw = w.oid
WHERE w.fdwname = 'tds_fdw';
GRANT SELECT ON sys.linked_logins TO PUBLIC;

CREATE TABLE sys.babelfish_domain_mapping (
  netbios_domain_name sys.VARCHAR(15) NOT NULL, -- Netbios domain name
  fq_domain_name sys.VARCHAR(128) NOT NULL, -- DNS domain name
  PRIMARY KEY (netbios_domain_name)
);

GRANT ALL ON TABLE sys.babelfish_domain_mapping TO sysadmin;
GRANT SELECT ON TABLE sys.babelfish_domain_mapping TO PUBLIC;

SELECT pg_catalog.pg_extension_config_dump('sys.babelfish_domain_mapping', '');

CREATE OR REPLACE PROCEDURE sys.babelfish_add_domain_mapping_entry(IN sys.VARCHAR(15), IN sys.VARCHAR(128))
  AS 'babelfishpg_tsql', 'babelfish_add_domain_mapping_entry_internal' LANGUAGE C;
GRANT EXECUTE ON PROCEDURE sys.babelfish_add_domain_mapping_entry TO PUBLIC;

CREATE OR REPLACE PROCEDURE sys.babelfish_remove_domain_mapping_entry(IN sys.VARCHAR(15))
  AS 'babelfishpg_tsql', 'babelfish_remove_domain_mapping_entry_internal' LANGUAGE C;
GRANT EXECUTE ON PROCEDURE sys.babelfish_remove_domain_mapping_entry TO PUBLIC;

CREATE OR REPLACE PROCEDURE sys.babelfish_truncate_domain_mapping_table()
  AS 'babelfishpg_tsql', 'babelfish_truncate_domain_mapping_table_internal' LANGUAGE C;
GRANT EXECUTE ON PROCEDURE sys.babelfish_truncate_domain_mapping_table TO PUBLIC;

-- For all the views created on previous versions(except 2.4 and onwards), the definition in the catalog should be NULL.
UPDATE sys.babelfish_view_def AS bvd
SET definition = NULL
WHERE (SELECT get_bit(CAST(bvd.flag_validity AS bit(7)),4) = 0);

CREATE OR REPLACE PROCEDURE sys.sp_droplinkedsrvlogin(  IN "@rmtsrvname" sys.sysname,
                                                        IN "@locallogin" sys.sysname)
AS 'babelfishpg_tsql', 'sp_droplinkedsrvlogin_internal'
LANGUAGE C;

GRANT EXECUTE ON PROCEDURE sys.sp_droplinkedsrvlogin( IN sys.sysname,
                                                      IN sys.sysname)
TO PUBLIC;

CREATE OR REPLACE PROCEDURE master_dbo.sp_droplinkedsrvlogin( IN "@rmtsrvname" sys.sysname,
                                                              IN "@locallogin" sys.sysname)
AS 'babelfishpg_tsql', 'sp_droplinkedsrvlogin_internal'
LANGUAGE C;

ALTER PROCEDURE master_dbo.sp_droplinkedsrvlogin OWNER TO sysadmin;

-- Add one column to store definition of the function in the table.
SET allow_system_table_mods = on;
ALTER TABLE sys.babelfish_function_ext add COLUMN IF NOT EXISTS definition sys.NTEXT DEFAULT NULL;
RESET allow_system_table_mods;

GRANT SELECT ON sys.babelfish_function_ext TO PUBLIC;

SELECT pg_catalog.pg_extension_config_dump('sys.babelfish_function_ext', '');

CREATE OR REPLACE VIEW information_schema_tsql.routines AS
    SELECT CAST(nc.dbname AS sys.nvarchar(128)) AS "SPECIFIC_CATALOG",
           CAST(ext.orig_name AS sys.nvarchar(128)) AS "SPECIFIC_SCHEMA",
           CAST(p.proname AS sys.nvarchar(128)) AS "SPECIFIC_NAME",
           CAST(nc.dbname AS sys.nvarchar(128)) AS "ROUTINE_CATALOG",
           CAST(ext.orig_name AS sys.nvarchar(128)) AS "ROUTINE_SCHEMA",
           CAST(p.proname AS sys.nvarchar(128)) AS "ROUTINE_NAME",
           CAST(CASE p.prokind WHEN 'f' THEN 'FUNCTION' WHEN 'p' THEN 'PROCEDURE' END
           	 AS sys.nvarchar(20)) AS "ROUTINE_TYPE",
           CAST(NULL AS sys.nvarchar(128)) AS "MODULE_CATALOG",
           CAST(NULL AS sys.nvarchar(128)) AS "MODULE_SCHEMA",
           CAST(NULL AS sys.nvarchar(128)) AS "MODULE_NAME",
           CAST(NULL AS sys.nvarchar(128)) AS "UDT_CATALOG",
           CAST(NULL AS sys.nvarchar(128)) AS "UDT_SCHEMA",
           CAST(NULL AS sys.nvarchar(128)) AS "UDT_NAME",
	   CAST(case when is_tbl_type THEN 'table' when p.prokind = 'p' THEN NULL ELSE tsql_type_name END AS sys.nvarchar(128)) AS "DATA_TYPE",
           CAST(information_schema_tsql._pgtsql_char_max_length_for_routines(tsql_type_name, true_typmod)
                 AS int)
           AS "CHARACTER_MAXIMUM_LENGTH",
           CAST(information_schema_tsql._pgtsql_char_octet_length_for_routines(tsql_type_name, true_typmod)
                 AS int)
           AS "CHARACTER_OCTET_LENGTH",
           CAST(NULL AS sys.nvarchar(128)) AS "COLLATION_CATALOG",
           CAST(NULL AS sys.nvarchar(128)) AS "COLLATION_SCHEMA",
           CAST(
                 CASE co.collname
                       WHEN 'default' THEN current_setting('babelfishpg_tsql.server_collation_name')
                       ELSE co.collname
                 END
            AS sys.nvarchar(128)) AS "COLLATION_NAME",
            CAST(NULL AS sys.nvarchar(128)) AS "CHARACTER_SET_CATALOG",
            CAST(NULL AS sys.nvarchar(128)) AS "CHARACTER_SET_SCHEMA",
	    /*
                 * TODO: We need to first create mapping of collation name to char-set name;
                 * Until then return null.
            */
	    CAST(case when tsql_type_name IN ('nchar','nvarchar') THEN 'UNICODE' when tsql_type_name IN ('char','varchar') THEN 'iso_1' ELSE NULL END AS sys.nvarchar(128)) AS "CHARACTER_SET_NAME",
	    CAST(information_schema_tsql._pgtsql_numeric_precision(tsql_type_name, t.oid, true_typmod)
                        AS smallint)
            AS "NUMERIC_PRECISION",
	    CAST(information_schema_tsql._pgtsql_numeric_precision_radix(tsql_type_name, case when t.typtype = 'd' THEN t.typbasetype ELSE t.oid END, true_typmod)
                        AS smallint)
            AS "NUMERIC_PRECISION_RADIX",
            CAST(information_schema_tsql._pgtsql_numeric_scale(tsql_type_name, t.oid, true_typmod)
                        AS smallint)
            AS "NUMERIC_SCALE",
            CAST(information_schema_tsql._pgtsql_datetime_precision(tsql_type_name, true_typmod)
                        AS smallint)
            AS "DATETIME_PRECISION",
	    CAST(NULL AS sys.nvarchar(30)) AS "INTERVAL_TYPE",
            CAST(NULL AS smallint) AS "INTERVAL_PRECISION",
            CAST(NULL AS sys.nvarchar(128)) AS "TYPE_UDT_CATALOG",
            CAST(NULL AS sys.nvarchar(128)) AS "TYPE_UDT_SCHEMA",
            CAST(NULL AS sys.nvarchar(128)) AS "TYPE_UDT_NAME",
            CAST(NULL AS sys.nvarchar(128)) AS "SCOPE_CATALOG",
            CAST(NULL AS sys.nvarchar(128)) AS "SCOPE_SCHEMA",
            CAST(NULL AS sys.nvarchar(128)) AS "SCOPE_NAME",
            CAST(NULL AS bigint) AS "MAXIMUM_CARDINALITY",
            CAST(NULL AS sys.nvarchar(128)) AS "DTD_IDENTIFIER",
            CAST(CASE WHEN l.lanname = 'sql' THEN 'SQL' WHEN l.lanname = 'pltsql' THEN 'SQL' ELSE 'EXTERNAL' END AS sys.nvarchar(30)) AS "ROUTINE_BODY",
            CAST(f.definition AS sys.nvarchar(4000)) AS "ROUTINE_DEFINITION",
            CAST(NULL AS sys.nvarchar(128)) AS "EXTERNAL_NAME",
            CAST(NULL AS sys.nvarchar(30)) AS "EXTERNAL_LANGUAGE",
            CAST(NULL AS sys.nvarchar(30)) AS "PARAMETER_STYLE",
            CAST(CASE WHEN p.provolatile = 'i' THEN 'YES' ELSE 'NO' END AS sys.nvarchar(10)) AS "IS_DETERMINISTIC",
	    CAST(CASE p.prokind WHEN 'p' THEN 'MODIFIES' ELSE 'READS' END AS sys.nvarchar(30)) AS "SQL_DATA_ACCESS",
            CAST(CASE WHEN p.prokind <> 'p' THEN
              CASE WHEN p.proisstrict THEN 'YES' ELSE 'NO' END END AS sys.nvarchar(10)) AS "IS_NULL_CALL",
            CAST(NULL AS sys.nvarchar(128)) AS "SQL_PATH",
            CAST('YES' AS sys.nvarchar(10)) AS "SCHEMA_LEVEL_ROUTINE",
            CAST(CASE p.prokind WHEN 'f' THEN 0 WHEN 'p' THEN -1 END AS smallint) AS "MAX_DYNAMIC_RESULT_SETS",
            CAST('NO' AS sys.nvarchar(10)) AS "IS_USER_DEFINED_CAST",
            CAST('NO' AS sys.nvarchar(10)) AS "IS_IMPLICITLY_INVOCABLE",
            CAST(NULL AS sys.datetime) AS "CREATED",
            CAST(NULL AS sys.datetime) AS "LAST_ALTERED"

       FROM sys.pg_namespace_ext nc LEFT JOIN sys.babelfish_namespace_ext ext ON nc.nspname = ext.nspname,
            pg_proc p inner join sys.schemas sch on sch.schema_id = p.pronamespace
	    inner join sys.all_objects ao on ao.object_id = CAST(p.oid AS INT)
		LEFT JOIN sys.babelfish_function_ext f ON p.proname = f.funcname AND sch.schema_id::regnamespace::name = f.nspname
			AND sys.babelfish_get_pltsql_function_signature(p.oid) = f.funcsignature COLLATE "C",
            pg_language l,
            pg_type t LEFT JOIN pg_collation co ON t.typcollation = co.oid,
            sys.translate_pg_type_to_tsql(t.oid) AS tsql_type_name,
            sys.tsql_get_returnTypmodValue(p.oid) AS true_typmod,
	    sys.is_table_type(t.typrelid) as is_tbl_type

       WHERE
            (case p.prokind
	       when 'p' then true
	       when 'a' then false
               else
    	           (case format_type(p.prorettype, null)
	   	      when 'trigger' then false
	   	      else true
   		    end)
            end)
            AND (NOT pg_is_other_temp_schema(nc.oid))
            AND has_function_privilege(p.oid, 'EXECUTE')
            AND (pg_has_role(t.typowner, 'USAGE')
            OR has_type_privilege(t.oid, 'USAGE'))
            AND ext.dbid = cast(sys.db_id() as oid)
	    AND p.prolang = l.oid
            AND p.prorettype = t.oid
            AND p.pronamespace = nc.oid
	    AND CAST(ao.is_ms_shipped as INT) = 0;

GRANT SELECT ON information_schema_tsql.routines TO PUBLIC;

CREATE OR REPLACE VIEW sys.all_sql_modules_internal AS
SELECT
  ao.object_id AS object_id
  , CAST(
      CASE WHEN ao.type in ('P', 'FN', 'IN', 'TF', 'RF', 'IF', 'TR') THEN COALESCE(f.definition, '')
      WHEN ao.type = 'V' THEN COALESCE(bvd.definition, '')
      ELSE NULL
      END
    AS sys.nvarchar(4000)) AS definition  -- Object definition work in progress, will update definition with BABEL-3127 Jira.
  , CAST(1 as sys.bit)  AS uses_ansi_nulls
  , CAST(1 as sys.bit)  AS uses_quoted_identifier
  , CAST(0 as sys.bit)  AS is_schema_bound
  , CAST(0 as sys.bit)  AS uses_database_collation
  , CAST(0 as sys.bit)  AS is_recompiled
  , CAST(
      CASE WHEN ao.type IN ('P', 'FN', 'IN', 'TF', 'RF', 'IF') THEN
        CASE WHEN p.proisstrict THEN 1
        ELSE 0
        END
      ELSE 0
      END
    AS sys.bit) as null_on_null_input
  , null::integer as execute_as_principal_id
  , CAST(0 as sys.bit) as uses_native_compilation
  , CAST(ao.is_ms_shipped as INT) as is_ms_shipped
FROM sys.all_objects ao
LEFT OUTER JOIN sys.pg_namespace_ext nmext on ao.schema_id = nmext.oid
LEFT OUTER JOIN sys.babelfish_namespace_ext ext ON nmext.nspname = ext.nspname
LEFT OUTER JOIN sys.babelfish_view_def bvd
 on (
      ext.orig_name = bvd.schema_name AND
      ext.dbid = bvd.dbid AND
      ao.name = bvd.object_name
   )
LEFT JOIN pg_proc p ON ao.object_id = CAST(p.oid AS INT)
LEFT JOIN sys.babelfish_function_ext f ON ao.name = f.funcname COLLATE "C" AND ao.schema_id::regnamespace::name = f.nspname
AND sys.babelfish_get_pltsql_function_signature(ao.object_id) = f.funcsignature COLLATE "C"
WHERE ao.type in ('P', 'RF', 'V', 'TR', 'FN', 'IF', 'TF', 'R');
GRANT SELECT ON sys.all_sql_modules_internal TO PUBLIC;

-- deprecate old FOR XML/JSON functions if they exist - if this install came from an upgrade path that did
-- not contain v2.4+, then they WILL exist. Otherwise (v2.3->v3.0 OR v3.0->v3.1) they WILL NOT exist.
DO $$
BEGIN
ALTER FUNCTION sys.tsql_query_to_xml(text, int, text, boolean, text) RENAME TO tsql_query_to_xml_deprecated_in_3_1_0;
CALL sys.babelfish_drop_deprecated_object('function', 'sys', 'tsql_query_to_xml_deprecated_in_3_1_0');
EXCEPTION
    WHEN OTHERS THEN
        -- Do nothing
END $$;

DO $$
BEGIN
ALTER FUNCTION sys.tsql_query_to_xml_text(text, int, text, boolean, text) RENAME TO tsql_query_to_xml_text_deprecated_in_3_1_0;
CALL sys.babelfish_drop_deprecated_object('function', 'sys', 'tsql_query_to_xml_text_deprecated_in_3_1_0');
EXCEPTION
    WHEN OTHERS THEN
        -- Do nothing
END $$;

DO $$
BEGIN
ALTER FUNCTION sys.tsql_query_to_json_text(text, int, boolean, boolean, text) RENAME TO tsql_query_to_json_text_deprecated_in_3_1_0;
CALL sys.babelfish_drop_deprecated_object('function', 'sys', 'tsql_query_to_json_text_deprecated_in_3_1_0');
EXCEPTION
    WHEN OTHERS THEN
        -- Do nothing
END $$;

-- SELECT FOR XML
CREATE OR REPLACE FUNCTION sys.tsql_query_to_xml_sfunc(
    state INTERNAL,
    rec ANYELEMENT,
    mode int,
    element_name text,
    binary_base64 boolean,
    root_name text
) RETURNS INTERNAL
AS 'babelfishpg_tsql', 'tsql_query_to_xml_sfunc'
LANGUAGE C STABLE;

CREATE OR REPLACE FUNCTION sys.tsql_query_to_xml_ffunc(
    state INTERNAL
)
RETURNS XML AS
'babelfishpg_tsql', 'tsql_query_to_xml_ffunc'
LANGUAGE C IMMUTABLE STRICT;

CREATE OR REPLACE FUNCTION sys.tsql_query_to_xml_text_ffunc(
    state INTERNAL
)
RETURNS NTEXT AS
'babelfishpg_tsql', 'tsql_query_to_xml_text_ffunc'
LANGUAGE C IMMUTABLE STRICT;

CREATE OR REPLACE AGGREGATE sys.tsql_select_for_xml_agg(
    rec ANYELEMENT,
    mode int,
    element_name text,
    binary_base64 boolean,
    root_name text)
(
    STYPE = INTERNAL,
    SFUNC = tsql_query_to_xml_sfunc,
    FINALFUNC = tsql_query_to_xml_ffunc
);

CREATE OR REPLACE AGGREGATE sys.tsql_select_for_xml_text_agg(
    rec ANYELEMENT,
    mode int,
    element_name text,
    binary_base64 boolean,
    root_name text)
(
    STYPE = INTERNAL,
    SFUNC = tsql_query_to_xml_sfunc,
    FINALFUNC = tsql_query_to_xml_text_ffunc
);

-- SELECT FOR JSON
CREATE OR REPLACE FUNCTION sys.tsql_query_to_json_sfunc(
    state INTERNAL,
    rec ANYELEMENT,
    mode INT,
    include_null_values BOOLEAN,
    without_array_wrapper BOOLEAN,
    root_name TEXT
) RETURNS INTERNAL
AS 'babelfishpg_tsql', 'tsql_query_to_json_sfunc'
LANGUAGE C STABLE;

CREATE OR REPLACE FUNCTION sys.tsql_query_to_json_ffunc(
    state INTERNAL
)
RETURNS sys.NVARCHAR AS
'babelfishpg_tsql', 'tsql_query_to_json_ffunc'
LANGUAGE C IMMUTABLE STRICT;

CREATE OR REPLACE AGGREGATE sys.tsql_select_for_json_agg(
    rec ANYELEMENT,
    mode INT,
    include_null_values BOOLEAN,
    without_array_wrapper BOOLEAN,
    root_name TEXT)
(
    STYPE = INTERNAL,
    SFUNC = tsql_query_to_json_sfunc,
    FINALFUNC = tsql_query_to_json_ffunc
);

-- function sys.object_id(object_name, object_type) needs to change input type to sys.VARCHAR if not changed already
DO $$
BEGIN IF (SELECT count(*) FROM pg_proc as p where p.proname = 'object_id' AND (p.pronargs = 2 AND p.proargtypes[0] = 'sys.varchar'::regtype AND p.proargtypes[1] = 'sys.varchar'::regtype)) = 0 THEN
    ALTER FUNCTION sys.object_id RENAME TO object_id_deprecated_in_3_1_0;
    CALL sys.babelfish_drop_deprecated_object('function', 'sys', 'object_id_deprecated_in_3_1_0');
END IF;
END $$;

CREATE OR REPLACE FUNCTION sys.object_id(IN object_name sys.VARCHAR, IN object_type sys.VARCHAR DEFAULT NULL)
RETURNS INTEGER AS
'babelfishpg_tsql', 'object_id'
LANGUAGE C STABLE;

CREATE OR REPLACE PROCEDURE sys.sp_linkedservers()
AS $$
BEGIN
    SELECT 
		name AS "SRV_NAME", 
		CAST(provider AS sys.nvarchar(128)) AS "SRV_PROVIDERNAME", 
		CAST(product AS sys.nvarchar(128)) AS "SRV_PRODUCT", 
		data_source AS "SRV_DATASOURCE",
		provider_string AS "SRV_PROVIDERSTRING",
		location AS "SRV_LOCATION",
		catalog AS "SRV_CAT" 
	FROM sys.servers
	ORDER BY SRV_NAME
END;
$$ LANGUAGE 'pltsql';
GRANT EXECUTE ON PROCEDURE sys.sp_linkedservers TO PUBLIC;

ALTER TABLE sys.babelfish_authid_login_ext ADD COLUMN IF NOT EXISTS orig_loginname SYS.NVARCHAR(128);

UPDATE sys.babelfish_authid_login_ext SET orig_loginname = rolname WHERE orig_loginname IS NULL;

ALTER TABLE sys.babelfish_authid_login_ext ALTER COLUMN orig_loginname SET NOT NULL;

CREATE OR REPLACE FUNCTION sys.DBTS()
RETURNS sys.ROWVERSION AS
$$
DECLARE
    eh_setting text;
BEGIN
    eh_setting = (select s.setting FROM pg_catalog.pg_settings s where name = 'babelfishpg_tsql.escape_hatch_rowversion');
    IF eh_setting = 'strict' THEN
        RAISE EXCEPTION 'To use @@DBTS, set ''babelfishpg_tsql.escape_hatch_rowversion'' to ''ignore''';
    ELSE
        RETURN sys.get_current_full_xact_id()::sys.ROWVERSION;
    END IF;
END;
$$
STRICT
LANGUAGE plpgsql;

CREATE OR REPLACE PROCEDURE sys.sp_dropserver( IN "@server" sys.sysname,
                                                    IN "@droplogins" sys.bpchar(10) DEFAULT NULL)
AS 'babelfishpg_tsql', 'sp_dropserver_internal'
LANGUAGE C;

GRANT EXECUTE ON PROCEDURE sys.sp_dropserver( IN "@server" sys.sysname,
                                                    IN "@droplogins" sys.bpchar(10))
TO PUBLIC;

CREATE OR REPLACE PROCEDURE master_dbo.sp_dropserver( IN "@server" sys.sysname,
                                                    IN "@droplogins" sys.bpchar(10) DEFAULT NULL)
AS 'babelfishpg_tsql', 'sp_dropserver_internal'
LANGUAGE C;

ALTER PROCEDURE master_dbo.sp_dropserver OWNER TO sysadmin;

<<<<<<< HEAD
create or replace view sys.all_views as
SELECT
    CAST(c.relname AS sys.SYSNAME) as name
  , CAST(c.oid AS INT) as object_id
  , CAST(null AS INT) as principal_id
  , CAST(c.relnamespace as INT) as schema_id
  , CAST(0 as INT) as parent_object_id
  , CAST('V' as sys.bpchar(2)) as type
  , CAST('VIEW'as sys.nvarchar(60)) as type_desc
  , CAST(null as sys.datetime) as create_date
  , CAST(null as sys.datetime) as modify_date
  , CAST(0 as sys.bit) as is_ms_shipped
  , CAST(0 as sys.bit) as is_published
  , CAST(0 as sys.bit) as is_schema_published
  , CAST(0 as sys.BIT) AS is_replicated
  , CAST(0 as sys.BIT) AS has_replication_filter
  , CAST(0 as sys.BIT) AS has_opaque_metadata
  , CAST(0 as sys.BIT) AS has_unchecked_assembly_data
  , CAST(
      CASE 
        WHEN (v.check_option = 'NONE') 
          THEN 0
        ELSE 1
      END
    AS sys.BIT) AS with_check_option
  , CAST(0 as sys.BIT) AS is_date_correlation_view
FROM pg_catalog.pg_namespace AS ns
INNER JOIN pg_class c ON ns.oid = c.relnamespace
INNER JOIN information_schema.views v ON c.relname = v.table_name AND ns.nspname = v.table_schema
WHERE c.relkind = 'v' AND ns.nspname in 
  (SELECT nspname from sys.babelfish_namespace_ext where dbid = sys.db_id() UNION ALL SELECT CAST('sys' AS NAME))
AND pg_is_other_temp_schema(ns.oid) = false
AND (pg_has_role(c.relowner, 'USAGE') = true
OR has_table_privilege(c.oid, 'SELECT, INSERT, UPDATE, DELETE, TRUNCATE, REFERENCES, TRIGGER') = true
OR has_any_column_privilege(c.oid, 'SELECT, INSERT, UPDATE, REFERENCES') = true);
GRANT SELECT ON sys.all_views TO PUBLIC;
=======

CREATE OR REPLACE PROCEDURE sys.sp_set_session_context ("@key" sys.sysname, 
	"@value" sys.SQL_VARIANT, "@read_only" sys.bit = 0)
AS 'babelfishpg_tsql', 'sp_set_session_context'
LANGUAGE C;
GRANT EXECUTE ON PROCEDURE sys.sp_set_session_context TO PUBLIC;

CREATE OR REPLACE FUNCTION sys.session_context ("@key" sys.sysname)
	RETURNS sys.SQL_VARIANT AS 'babelfishpg_tsql', 'session_context' LANGUAGE C;
GRANT EXECUTE ON FUNCTION sys.session_context TO PUBLIC;
>>>>>>> cab214d6


/* set sys functions as STABLE */
ALTER FUNCTION sys.schema_id() STABLE;
ALTER FUNCTION sys.schema_name() STABLE;
ALTER FUNCTION sys.sp_columns_100_internal(
	in_table_name sys.nvarchar(384),
    in_table_owner sys.nvarchar(384), 
    in_table_qualifier sys.nvarchar(384),
    in_column_name sys.nvarchar(384),
	in_NameScope int,
    in_ODBCVer int,
    in_fusepattern smallint)
STABLE;
ALTER FUNCTION sys.sp_columns_managed_internal(
    in_catalog sys.nvarchar(128), 
    in_owner sys.nvarchar(128),
    in_table sys.nvarchar(128),
    in_column sys.nvarchar(128),
    in_schematype int)
STABLE;
ALTER FUNCTION sys.sp_pkeys_internal(
	in_table_name sys.nvarchar(384),
	in_table_owner sys.nvarchar(384),
	in_table_qualifier sys.nvarchar(384)
)
STABLE;
ALTER FUNCTION sys.sp_statistics_internal(
    in_table_name sys.sysname,
    in_table_owner sys.sysname,
    in_table_qualifier sys.sysname,
    in_index_name sys.sysname,
	in_is_unique char,
	in_accuracy char
)
STABLE;
ALTER FUNCTION sys.sp_tables_internal(
	in_table_name sys.nvarchar(384),
	in_table_owner sys.nvarchar(384), 
	in_table_qualifier sys.sysname,
	in_table_type sys.varchar(100),
	in_fusepattern sys.bit)
STABLE;
ALTER FUNCTION sys.trigger_nestlevel() STABLE;
ALTER FUNCTION sys.proc_param_helper() STABLE;
ALTER FUNCTION sys.original_login() STABLE; 
ALTER FUNCTION sys.objectproperty(id INT, property SYS.VARCHAR) STABLE;
ALTER FUNCTION sys.OBJECTPROPERTYEX(id INT, property SYS.VARCHAR) STABLE;
ALTER FUNCTION sys.num_days_in_date(IN d1 INTEGER, IN m1 INTEGER, IN y1 INTEGER) STABLE;
ALTER FUNCTION sys.nestlevel() STABLE;
ALTER FUNCTION sys.max_connections() STABLE;
ALTER FUNCTION sys.lock_timeout() STABLE;
ALTER FUNCTION sys.json_modify(in expression sys.NVARCHAR,in path_json TEXT, in new_value TEXT) STABLE;
ALTER FUNCTION sys.isnumeric(IN expr ANYELEMENT) STABLE;
ALTER FUNCTION sys.isnumeric(IN expr TEXT) STABLE;
ALTER FUNCTION sys.isdate(v text) STABLE;
ALTER FUNCTION sys.is_srvrolemember(role sys.SYSNAME, login sys.SYSNAME) STABLE;
ALTER FUNCTION sys.INDEXPROPERTY(IN object_id INT, IN index_or_statistics_name sys.nvarchar(128), IN property sys.varchar(128)) STABLE;
ALTER FUNCTION sys.has_perms_by_name(
    securable SYS.SYSNAME, 
    securable_class SYS.NVARCHAR(60), 
    permission SYS.SYSNAME,
    sub_securable SYS.SYSNAME,
    sub_securable_class SYS.NVARCHAR(60)
)
STABLE;
ALTER FUNCTION sys.fn_listextendedproperty (
property_name varchar(128),
level0_object_type varchar(128),
level0_object_name varchar(128),
level1_object_type varchar(128),
level1_object_name varchar(128),
level2_object_type varchar(128),
level2_object_name varchar(128)
)
STABLE;
ALTER FUNCTION sys.fn_helpcollations() STABLE;
ALTER FUNCTION sys.DBTS() STABLE;
ALTER FUNCTION sys.columns_internal() STABLE;
ALTER FUNCTION sys.columnproperty(object_id oid, property name, property_name text) STABLE;
ALTER FUNCTION sys.babelfish_get_id_by_name(object_name text) STABLE;
ALTER FUNCTION sys.babelfish_get_sequence_value(in sequence_name character varying) STABLE;
ALTER FUNCTION sys.babelfish_conv_date_to_string(IN p_datatype TEXT, IN p_dateval DATE, IN p_style NUMERIC) STABLE;
ALTER FUNCTION sys.babelfish_conv_datetime_to_string(IN p_datatype TEXT, IN p_src_datatype TEXT, IN p_datetimeval TIMESTAMP(6) WITHOUT TIME ZONE, IN p_style NUMERIC) STABLE;
ALTER FUNCTION sys.babelfish_conv_greg_to_hijri(IN p_dateval DATE) STABLE;
ALTER FUNCTION sys.babelfish_conv_greg_to_hijri(IN p_day NUMERIC, IN p_month NUMERIC, IN p_year NUMERIC) STABLE;
ALTER FUNCTION sys.babelfish_conv_greg_to_hijri(IN p_day TEXT, IN p_month TEXT, IN p_year TEXT) STABLE;
ALTER FUNCTION sys.babelfish_conv_greg_to_hijri(IN p_datetimeval TIMESTAMP WITHOUT TIME ZONE) STABLE;
ALTER FUNCTION sys.babelfish_conv_hijri_to_greg(IN p_dateval DATE) STABLE;
ALTER FUNCTION sys.babelfish_conv_hijri_to_greg(IN p_day NUMERIC, IN p_month NUMERIC, IN p_year NUMERIC) STABLE;
ALTER FUNCTION sys.babelfish_conv_hijri_to_greg(IN p_day TEXT, IN p_month TEXT, IN p_year TEXT) STABLE;
ALTER FUNCTION sys.babelfish_conv_hijri_to_greg(IN p_datetimeval TIMESTAMP WITHOUT TIME ZONE) STABLE;
ALTER FUNCTION sys.babelfish_conv_string_to_date(IN p_datestring TEXT, IN p_style NUMERIC) STABLE;
ALTER FUNCTION sys.babelfish_conv_string_to_datetime(IN p_datatype TEXT, IN p_datetimestring TEXT, IN p_style NUMERIC) STABLE;
ALTER FUNCTION sys.babelfish_conv_string_to_time(IN p_datatype TEXT, IN p_timestring TEXT, IN p_style NUMERIC) STABLE;
ALTER FUNCTION sys.babelfish_conv_time_to_string(IN p_datatype TEXT, IN p_src_datatype TEXT, IN p_timeval TIME(6) WITHOUT TIME ZONE, IN p_style NUMERIC) STABLE;
ALTER FUNCTION sys.babelfish_dbts() STABLE;
ALTER FUNCTION sys.babelfish_get_jobs() STABLE;
ALTER FUNCTION sys.babelfish_get_lang_metadata_json(IN p_lang_spec_culture TEXT) STABLE;
ALTER FUNCTION sys.babelfish_get_service_setting ( IN p_service sys.service_settings.service%TYPE , IN p_setting sys.service_settings.setting%TYPE ) STABLE;
ALTER FUNCTION sys.babelfish_get_version(pComponentName VARCHAR(256)) STABLE;
ALTER FUNCTION sys.babelfish_is_ossp_present() STABLE;
ALTER FUNCTION sys.babelfish_is_spatial_present() STABLE;
ALTER FUNCTION sys.babelfish_istime(v text) STABLE;
ALTER FUNCTION babelfish_remove_delimiter_pair(IN name TEXT) STABLE;
ALTER FUNCTION sys.babelfish_openxml(IN DocHandle BIGINT) STABLE;
ALTER FUNCTION sys.babelfish_parse_to_date(IN p_datestring TEXT, IN p_culture TEXT) STABLE;
ALTER FUNCTION sys.babelfish_parse_to_datetime(IN p_datatype TEXT, IN p_datetimestring TEXT, IN p_culture TEXT) STABLE;
ALTER FUNCTION sys.babelfish_parse_to_time(IN p_datatype TEXT, IN p_srctimestring TEXT, IN p_culture TEXT) STABLE;
ALTER FUNCTION sys.babelfish_ROUND3(x in numeric, y in int, z in int) STABLE;
ALTER FUNCTION sys.babelfish_sp_aws_add_jobschedule (par_job_id integer, par_schedule_id integer, out returncode integer) STABLE;
ALTER FUNCTION sys.babelfish_sp_aws_del_jobschedule (par_job_id integer, par_schedule_id integer, out returncode integer )STABLE;
ALTER FUNCTION sys.babelfish_sp_schedule_to_cron (par_job_id integer, par_schedule_id integer, out cron_expression varchar )STABLE;
ALTER FUNCTION sys.babelfish_sp_sequence_get_range(
  in par_sequence_name text,
  in par_range_size bigint,
  out par_range_first_value bigint,
  out par_range_last_value bigint,
  out par_range_cycle_count bigint,
  out par_sequence_increment bigint,
  out par_sequence_min_value bigint,
  out par_sequence_max_value bigint
)  
STABLE;
ALTER FUNCTION sys.babelfish_sp_verify_job (
  par_job_id integer,
  par_name varchar,
  par_enabled smallint,
  par_start_step_id integer,
  par_category_name varchar,
  inout par_owner_sid char,
  par_notify_level_eventlog integer,
  inout par_notify_level_email integer,
  inout par_notify_level_netsend integer,
  inout par_notify_level_page integer,
  par_notify_email_operator_name varchar,
  par_notify_netsend_operator_name varchar,
  par_notify_page_operator_name varchar,
  par_delete_level integer,
  inout par_category_id integer,
  inout par_notify_email_operator_id integer,
  inout par_notify_netsend_operator_id integer,
  inout par_notify_page_operator_id integer,
  inout par_originating_server varchar,
  out returncode integer
)
STABLE;
ALTER FUNCTION sys.babelfish_sp_verify_job_date (par_date integer, par_date_name varchar, out returncode integer) STABLE;
ALTER FUNCTION sys.babelfish_sp_verify_job_identifiers (
  par_name_of_name_parameter varchar,
  par_name_of_id_parameter varchar,
  inout par_job_name varchar,
  inout par_job_id integer,
  par_sqlagent_starting_test varchar,
  inout par_owner_sid char,
  out returncode integer
)
STABLE;
ALTER FUNCTION sys.babelfish_sp_verify_job_time (
  par_time integer,
  par_time_name varchar,
  out returncode integer
)
STABLE;
ALTER FUNCTION sys.babelfish_sp_verify_jobstep (
  par_job_id integer,
  par_step_id integer,
  par_step_name varchar,
  par_subsystem varchar,
  par_command text,
  par_server varchar,
  par_on_success_action smallint,
  par_on_success_step_id integer,
  par_on_fail_action smallint,
  par_on_fail_step_id integer,
  par_os_run_priority integer,
  par_flags integer,
  par_output_file_name varchar,
  par_proxy_id integer,
  out returncode integer
)
STABLE;
ALTER FUNCTION sys.babelfish_sp_verify_schedule (
  par_schedule_id integer,
  par_name varchar,
  par_enabled smallint,
  par_freq_type integer,
  inout par_freq_interval integer,
  inout par_freq_subday_type integer,
  inout par_freq_subday_interval integer,
  inout par_freq_relative_interval integer,
  inout par_freq_recurrence_factor integer,
  inout par_active_start_date integer,
  inout par_active_start_time integer,
  inout par_active_end_date integer,
  inout par_active_end_time integer,
  par_owner_sid char,
  out returncode integer
)
STABLE;
ALTER FUNCTION sys.babelfish_sp_verify_schedule_identifiers (
  par_name_of_name_parameter varchar,
  par_name_of_id_parameter varchar,
  inout par_schedule_name varchar,
  inout par_schedule_id integer,
  inout par_owner_sid char,
  inout par_orig_server_id integer,
  par_job_id_filter integer,
  out returncode integer
)
STABLE;
ALTER FUNCTION sys.babelfish_STRPOS3(p_str text, p_substr text, p_loc int) STABLE;
ALTER FUNCTION sys.babelfish_tomsbit(in_str NUMERIC) STABLE;
ALTER FUNCTION sys.babelfish_tomsbit(in_str VARCHAR) STABLE;
ALTER FUNCTION sys.babelfish_try_conv_date_to_string(IN p_datatype TEXT, IN p_dateval DATE, IN p_style NUMERIC) STABLE;
ALTER FUNCTION sys.babelfish_try_conv_datetime_to_string(IN p_datatype TEXT, IN p_src_datatype TEXT, IN p_datetimeval TIMESTAMP WITHOUT TIME ZONE, IN p_style NUMERIC) STABLE;
ALTER FUNCTION sys.babelfish_try_conv_string_to_date(IN p_datestring TEXT, IN p_style NUMERIC) STABLE;
ALTER FUNCTION sys.babelfish_try_conv_string_to_datetime(IN p_datatype TEXT, IN p_datetimestring TEXT, IN p_style NUMERIC) STABLE;
ALTER FUNCTION sys.babelfish_try_conv_string_to_time(IN p_datatype TEXT, IN p_timestring TEXT, IN p_style NUMERIC) STABLE;
ALTER FUNCTION sys.babelfish_try_conv_time_to_string(IN p_datatype TEXT, IN p_src_datatype TEXT, IN p_timeval TIME WITHOUT TIME ZONE, IN p_style NUMERIC) STABLE;
ALTER FUNCTION sys.babelfish_conv_helper_to_date(IN arg TEXT, IN try BOOL, IN p_style NUMERIC) STABLE;
ALTER FUNCTION sys.babelfish_conv_helper_to_date(IN arg anyelement, IN try BOOL, IN p_style NUMERIC) STABLE;
ALTER FUNCTION sys.babelfish_try_conv_to_date(IN arg anyelement) STABLE;
ALTER FUNCTION sys.babelfish_conv_helper_to_time(IN arg TEXT, IN try BOOL, IN p_style NUMERIC) STABLE;
ALTER FUNCTION sys.babelfish_conv_helper_to_time(IN arg anyelement, IN try BOOL, IN p_style NUMERIC) STABLE;
ALTER FUNCTION sys.babelfish_try_conv_to_time(IN arg anyelement) STABLE;
ALTER FUNCTION sys.babelfish_conv_helper_to_datetime(IN arg TEXT, IN try BOOL, IN p_style NUMERIC) STABLE;
ALTER FUNCTION sys.babelfish_try_conv_to_datetime(IN arg anyelement) STABLE;
ALTER FUNCTION sys.babelfish_conv_helper_to_varchar(IN typename TEXT, IN arg TEXT, IN try BOOL, IN p_style NUMERIC) STABLE;
ALTER FUNCTION sys.babelfish_conv_helper_to_varchar(IN typename TEXT, IN arg ANYELEMENT, IN try BOOL, IN p_style NUMERIC) STABLE;
ALTER FUNCTION sys.babelfish_conv_to_varchar(IN typename TEXT, IN arg TEXT, IN p_style NUMERIC) STABLE;
ALTER FUNCTION sys.babelfish_conv_to_varchar(IN typename TEXT, IN arg anyelement, IN p_style NUMERIC) STABLE;
ALTER FUNCTION sys.babelfish_try_conv_to_varchar(IN typename TEXT, IN arg TEXT, IN p_style NUMERIC) STABLE;
ALTER FUNCTION sys.babelfish_try_conv_to_varchar(IN typename TEXT, IN arg anyelement, IN p_style NUMERIC) STABLE;
ALTER FUNCTION sys.babelfish_parse_helper_to_date(IN arg TEXT, IN try BOOL, IN culture TEXT) STABLE;
ALTER FUNCTION sys.babelfish_parse_helper_to_time(IN arg TEXT, IN try BOOL, IN culture TEXT) STABLE;
ALTER FUNCTION sys.babelfish_parse_helper_to_datetime(IN arg TEXT, IN try BOOL, IN culture TEXT) STABLE;
ALTER FUNCTION sys.babelfish_try_conv_money_to_string(IN p_datatype TEXT, IN p_moneyval PG_CATALOG.MONEY, IN p_style NUMERIC) STABLE;
ALTER FUNCTION sys.babelfish_try_conv_float_to_string(IN p_datatype TEXT, IN p_floatval FLOAT, IN p_style NUMERIC) STABLE;
ALTER FUNCTION sys.babelfish_try_parse_to_date(IN p_datestring TEXT, IN p_culture TEXT) STABLE;
ALTER FUNCTION sys.babelfish_try_parse_to_datetime(IN p_datatype TEXT, IN p_datetimestring TEXT, IN p_culture TEXT) STABLE;
ALTER FUNCTION sys.babelfish_try_parse_to_time(IN p_datatype TEXT, IN p_srctimestring TEXT, IN p_culture TEXT) STABLE;
ALTER FUNCTION babelfish_get_name_delimiter_pos(name TEXT) STABLE;
ALTER FUNCTION sys.babelfish_split_object_name(name TEXT, OUT db_name TEXT, OUT schema_name TEXT, OUT object_name TEXT) STABLE;
ALTER FUNCTION sys.babelfish_has_any_privilege(userid oid, perm_target_type text, schema_name text, object_name text) STABLE;
ALTER FUNCTION sys.babelfish_cast_floor_smallint(IN arg TEXT) STABLE;
ALTER FUNCTION sys.babelfish_cast_floor_smallint(IN arg ANYELEMENT) STABLE;
ALTER FUNCTION sys.babelfish_cast_floor_int(IN arg TEXT) STABLE;
ALTER FUNCTION sys.babelfish_cast_floor_int(IN arg ANYELEMENT) STABLE;
ALTER FUNCTION sys.babelfish_cast_floor_bigint(IN arg TEXT) STABLE;
ALTER FUNCTION sys.babelfish_cast_floor_bigint(IN arg ANYELEMENT) STABLE;
ALTER FUNCTION sys.babelfish_try_cast_to_datetime2(IN arg TEXT, IN typmod INTEGER) STABLE;
ALTER FUNCTION sys.babelfish_try_cast_to_datetime2(IN arg ANYELEMENT, IN typmod INTEGER) STABLE;
ALTER FUNCTION sys.sysdatetimeoffset() STABLE;
ALTER FUNCTION sys.sysutcdatetime() STABLE;
ALTER FUNCTION sys.getdate() STABLE;
ALTER FUNCTION sys.GETUTCDATE() STABLE;
ALTER FUNCTION sys.isnull(text,text) STABLE;
ALTER FUNCTION sys.isnull(boolean,boolean) STABLE;
ALTER FUNCTION sys.isnull(smallint,smallint) STABLE;
ALTER FUNCTION sys.isnull(integer,integer) STABLE;
ALTER FUNCTION sys.isnull(bigint,bigint) STABLE;
ALTER FUNCTION sys.isnull(real,real) STABLE;
ALTER FUNCTION sys.isnull(double precision, double precision) STABLE;
ALTER FUNCTION sys.isnull(numeric,numeric) STABLE;
ALTER FUNCTION sys.isnull(date, date) STABLE;
ALTER FUNCTION sys.isnull(timestamp,timestamp) STABLE;
ALTER FUNCTION sys.isnull(timestamp with time zone,timestamp with time zone) STABLE;
ALTER FUNCTION sys.is_table_type(object_id oid) STABLE;
ALTER FUNCTION sys.rand() STABLE;
ALTER FUNCTION sys.spid() STABLE;
ALTER FUNCTION sys.APPLOCK_MODE(IN "@dbprincipal" varchar(32), IN "@resource" varchar(255), IN "@lockowner" varchar(32)) STABLE;
ALTER FUNCTION sys.APPLOCK_TEST(IN "@dbprincipal" varchar(32), IN "@resource" varchar(255), IN "@lockmode" varchar(32), IN "@lockowner" varchar(32)) STABLE;
ALTER FUNCTION sys.has_dbaccess(database_name SYSNAME) STABLE;
ALTER FUNCTION sys.language() STABLE;
ALTER FUNCTION sys.rowcount() STABLE;
ALTER FUNCTION sys.error() STABLE;
ALTER FUNCTION sys.pgerror() STABLE;
ALTER FUNCTION sys.trancount() STABLE;
ALTER FUNCTION sys.datefirst() STABLE;
ALTER FUNCTION sys.options() STABLE;
ALTER FUNCTION sys.version() STABLE;
ALTER FUNCTION sys.servername() STABLE;
ALTER FUNCTION sys.servicename() STABLE;
ALTER FUNCTION sys.fetch_status() STABLE;
ALTER FUNCTION sys.cursor_rows() STABLE;
ALTER FUNCTION sys.cursor_status(text, text) STABLE;
ALTER FUNCTION sys.xact_state() STABLE;
ALTER FUNCTION sys.error_line() STABLE;
ALTER FUNCTION sys.error_message() STABLE;
ALTER FUNCTION sys.error_number() STABLE;
ALTER FUNCTION sys.error_procedure() STABLE;
ALTER FUNCTION sys.error_severity() STABLE;
ALTER FUNCTION sys.error_state() STABLE;
ALTER FUNCTION sys.babelfish_get_identity_param(IN tablename TEXT, IN optionname TEXT) STABLE;
ALTER FUNCTION sys.babelfish_get_identity_current(IN tablename TEXT) STABLE;
ALTER FUNCTION sys.babelfish_get_login_default_db(IN login_name TEXT) STABLE;
-- internal table function for querying the registered ENRs
ALTER FUNCTION sys.babelfish_get_enr_list() STABLE;
-- internal table function for collation_list
ALTER FUNCTION sys.babelfish_collation_list() STABLE;
-- internal table function for sp_cursor_list and sp_decribe_cursor
ALTER FUNCTION sys.babelfish_cursor_list(cursor_source integer) STABLE;
-- internal table function for sp_helpdb with no arguments
ALTER FUNCTION sys.babelfish_helpdb() STABLE;
-- internal table function for helpdb with dbname as input
ALTER FUNCTION sys.babelfish_helpdb(varchar) STABLE;

ALTER FUNCTION sys.babelfish_inconsistent_metadata(return_consistency boolean) STABLE;
ALTER FUNCTION COLUMNS_UPDATED () STABLE;
ALTER FUNCTION sys.ident_seed(IN tablename TEXT) STABLE;
ALTER FUNCTION sys.ident_incr(IN tablename TEXT) STABLE;
ALTER FUNCTION sys.ident_current(IN tablename TEXT) STABLE;
ALTER FUNCTION sys.babelfish_waitfor_delay(time_to_pass TEXT) STABLE;
ALTER FUNCTION sys.babelfish_waitfor_delay(time_to_pass TIMESTAMP WITHOUT TIME ZONE) STABLE;
ALTER FUNCTION sys.user_name_sysname() STABLE;
ALTER FUNCTION sys.system_user() STABLE;
ALTER FUNCTION sys.session_user() STABLE;
ALTER FUNCTION UPDATE (TEXT) STABLE;

CREATE OR REPLACE FUNCTION sys.OBJECT_NAME(IN object_id INT, IN database_id INT DEFAULT NULL)
RETURNS sys.SYSNAME AS
'babelfishpg_tsql', 'object_name'
LANGUAGE C STABLE;

-- Drops the temporary procedure used by the upgrade script.
-- Please have this be one of the last statements executed in this upgrade script.
DROP PROCEDURE sys.babelfish_drop_deprecated_object(varchar, varchar, varchar);

-- Reset search_path to not affect any subsequent scripts
SELECT set_config('search_path', trim(leading 'sys, ' from current_setting('search_path')), false);<|MERGE_RESOLUTION|>--- conflicted
+++ resolved
@@ -1400,7 +1400,7 @@
 
 ALTER PROCEDURE master_dbo.sp_dropserver OWNER TO sysadmin;
 
-<<<<<<< HEAD
+
 create or replace view sys.all_views as
 SELECT
     CAST(c.relname AS sys.SYSNAME) as name
@@ -1437,7 +1437,6 @@
 OR has_table_privilege(c.oid, 'SELECT, INSERT, UPDATE, DELETE, TRUNCATE, REFERENCES, TRIGGER') = true
 OR has_any_column_privilege(c.oid, 'SELECT, INSERT, UPDATE, REFERENCES') = true);
 GRANT SELECT ON sys.all_views TO PUBLIC;
-=======
 
 CREATE OR REPLACE PROCEDURE sys.sp_set_session_context ("@key" sys.sysname, 
 	"@value" sys.SQL_VARIANT, "@read_only" sys.bit = 0)
@@ -1448,7 +1447,6 @@
 CREATE OR REPLACE FUNCTION sys.session_context ("@key" sys.sysname)
 	RETURNS sys.SQL_VARIANT AS 'babelfishpg_tsql', 'session_context' LANGUAGE C;
 GRANT EXECUTE ON FUNCTION sys.session_context TO PUBLIC;
->>>>>>> cab214d6
 
 
 /* set sys functions as STABLE */
