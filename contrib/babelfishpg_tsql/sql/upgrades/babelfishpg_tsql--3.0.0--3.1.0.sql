-- complain if script is sourced in psql, rather than via ALTER EXTENSION
\echo Use "ALTER EXTENSION ""babelfishpg_tsql"" UPDATE TO '3.1.0'" to load this file. \quit

-- add 'sys' to search path for the convenience
SELECT set_config('search_path', 'sys, '||current_setting('search_path'), false);

-- Drops an object if it does not have any dependent objects.
-- Is a temporary procedure for use by the upgrade script. Will be dropped at the end of the upgrade.
-- Please have this be one of the first statements executed in this upgrade script. 
CREATE OR REPLACE PROCEDURE babelfish_drop_deprecated_object(object_type varchar, schema_name varchar, object_name varchar) AS
$$
DECLARE
    error_msg text;
    query1 text;
    query2 text;
BEGIN

    query1 := pg_catalog.format('alter extension babelfishpg_tsql drop %s %s.%s', object_type, schema_name, object_name);
    query2 := pg_catalog.format('drop %s %s.%s', object_type, schema_name, object_name);

    execute query1;
    execute query2;
EXCEPTION
    when object_not_in_prerequisite_state then --if 'alter extension' statement fails
        GET STACKED DIAGNOSTICS error_msg = MESSAGE_TEXT;
        raise warning '%', error_msg;
    when dependent_objects_still_exist then --if 'drop view' statement fails
        GET STACKED DIAGNOSTICS error_msg = MESSAGE_TEXT;
        raise warning '%', error_msg;
end
$$
LANGUAGE plpgsql;

-- please add your SQL here
/*
 * Note: These SQL statements may get executed multiple times specially when some features get backpatched.
 * So make sure that any SQL statement (DDL/DML) being added here can be executed multiple times without affecting
 * final behaviour.
 */
create or replace view sys.views as 
select 
  t.relname as name
  , t.oid as object_id
  , null::integer as principal_id
  , sch.schema_id as schema_id
  , 0 as parent_object_id
  , 'V'::varchar(2) as type 
  , 'VIEW'::varchar(60) as type_desc
  , vd.create_date::timestamp as create_date
  , vd.create_date::timestamp as modify_date
  , 0 as is_ms_shipped 
  , 0 as is_published 
  , 0 as is_schema_published 
  , 0 as with_check_option 
  , 0 as is_date_correlation_view 
  , 0 as is_tracked_by_cdc 
from pg_class t inner join sys.schemas sch on t.relnamespace = sch.schema_id 
left outer join sys.babelfish_view_def vd on t.relname::sys.sysname = vd.object_name and sch.name = vd.schema_name and vd.dbid = sys.db_id() 
where t.relkind = 'v'
and has_schema_privilege(sch.schema_id, 'USAGE')
and has_table_privilege(t.oid, 'SELECT,INSERT,UPDATE,DELETE,TRUNCATE,TRIGGER');
GRANT SELECT ON sys.views TO PUBLIC;

CREATE OR REPLACE FUNCTION sys.atn2(IN x SYS.FLOAT, IN y SYS.FLOAT) RETURNS SYS.FLOAT
AS
$$
DECLARE
    res SYS.FLOAT;
BEGIN
    IF x = 0 AND y = 0 THEN
        RAISE EXCEPTION 'An invalid floating point operation occurred.';
    ELSE
        res = PG_CATALOG.atan2(x, y);
        RETURN res;
    END IF;
END;
$$
LANGUAGE plpgsql PARALLEL SAFE IMMUTABLE RETURNS NULL ON NULL INPUT;

CREATE OR REPLACE VIEW sys.sp_columns_100_view AS
  SELECT 
  CAST(t4."TABLE_CATALOG" AS sys.sysname) AS TABLE_QUALIFIER,
  CAST(t4."TABLE_SCHEMA" AS sys.sysname) AS TABLE_OWNER,
  CAST(t4."TABLE_NAME" AS sys.sysname) AS TABLE_NAME,
  CAST(t4."COLUMN_NAME" AS sys.sysname) AS COLUMN_NAME,
  CAST(t5.data_type AS smallint) AS DATA_TYPE,
  CAST(coalesce(tsql_type_name, t.typname) AS sys.sysname) AS TYPE_NAME,

  CASE WHEN t4."CHARACTER_MAXIMUM_LENGTH" = -1 THEN 0::INT
    WHEN a.atttypmod != -1
    THEN
    CAST(coalesce(t4."NUMERIC_PRECISION", t4."CHARACTER_MAXIMUM_LENGTH", sys.tsql_type_precision_helper(t4."DATA_TYPE", a.atttypmod)) AS INT)
    WHEN tsql_type_name = 'timestamp'
    THEN 8
    ELSE
    CAST(coalesce(t4."NUMERIC_PRECISION", t4."CHARACTER_MAXIMUM_LENGTH", sys.tsql_type_precision_helper(t4."DATA_TYPE", t.typtypmod)) AS INT)
  END AS PRECISION,

  CASE WHEN a.atttypmod != -1
    THEN
    CAST(sys.tsql_type_length_for_sp_columns_helper(t4."DATA_TYPE", a.attlen, a.atttypmod) AS int)
    ELSE
    CAST(sys.tsql_type_length_for_sp_columns_helper(t4."DATA_TYPE", a.attlen, t.typtypmod) AS int)
  END AS LENGTH,


  CASE WHEN a.atttypmod != -1
    THEN
    CAST(coalesce(t4."NUMERIC_SCALE", sys.tsql_type_scale_helper(t4."DATA_TYPE", a.atttypmod, true)) AS smallint)
    ELSE
    CAST(coalesce(t4."NUMERIC_SCALE", sys.tsql_type_scale_helper(t4."DATA_TYPE", t.typtypmod, true)) AS smallint)
  END AS SCALE,


  CAST(coalesce(t4."NUMERIC_PRECISION_RADIX", sys.tsql_type_radix_for_sp_columns_helper(t4."DATA_TYPE")) AS smallint) AS RADIX,
  case
    when t4."IS_NULLABLE" = 'YES' then CAST(1 AS smallint)
    else CAST(0 AS smallint)
  end AS NULLABLE,

  CAST(NULL AS varchar(254)) AS remarks,
  CAST(t4."COLUMN_DEFAULT" AS sys.nvarchar(4000)) AS COLUMN_DEF,
  CAST(t5.sql_data_type AS smallint) AS SQL_DATA_TYPE,
  CAST(t5.SQL_DATETIME_SUB AS smallint) AS SQL_DATETIME_SUB,

  CASE WHEN t4."DATA_TYPE" = 'xml' THEN 0::INT
    WHEN t4."DATA_TYPE" = 'sql_variant' THEN 8000::INT
    WHEN t4."CHARACTER_MAXIMUM_LENGTH" = -1 THEN 0::INT
    ELSE CAST(t4."CHARACTER_OCTET_LENGTH" AS int)
  END AS CHAR_OCTET_LENGTH,

  CAST(t4."ORDINAL_POSITION" AS int) AS ORDINAL_POSITION,
  CAST(t4."IS_NULLABLE" AS varchar(254)) AS IS_NULLABLE,
  CAST(t5.ss_data_type AS sys.tinyint) AS SS_DATA_TYPE,
  CAST(0 AS smallint) AS SS_IS_SPARSE,
  CAST(0 AS smallint) AS SS_IS_COLUMN_SET,
  CAST(t6.is_computed as smallint) AS SS_IS_COMPUTED,
  CAST(t6.is_identity as smallint) AS SS_IS_IDENTITY,
  CAST(NULL AS varchar(254)) SS_UDT_CATALOG_NAME,
  CAST(NULL AS varchar(254)) SS_UDT_SCHEMA_NAME,
  CAST(NULL AS varchar(254)) SS_UDT_ASSEMBLY_TYPE_NAME,
  CAST(NULL AS varchar(254)) SS_XML_SCHEMACOLLECTION_CATALOG_NAME,
  CAST(NULL AS varchar(254)) SS_XML_SCHEMACOLLECTION_SCHEMA_NAME,
  CAST(NULL AS varchar(254)) SS_XML_SCHEMACOLLECTION_NAME

  FROM pg_catalog.pg_class t1
     JOIN sys.pg_namespace_ext t2 ON t1.relnamespace = t2.oid
     JOIN pg_catalog.pg_roles t3 ON t1.relowner = t3.oid
     LEFT OUTER JOIN sys.babelfish_namespace_ext ext on t2.nspname = ext.nspname
     JOIN information_schema_tsql.columns t4 ON (t1.relname::sys.nvarchar(128) = t4."TABLE_NAME" AND ext.orig_name = t4."TABLE_SCHEMA")
     LEFT JOIN pg_attribute a on a.attrelid = t1.oid AND a.attname::sys.nvarchar(128) = t4."COLUMN_NAME"
     LEFT JOIN pg_type t ON t.oid = a.atttypid
     LEFT JOIN sys.columns t6 ON
     (
      t1.oid = t6.object_id AND
      t4."ORDINAL_POSITION" = t6.column_id
     )
     , sys.translate_pg_type_to_tsql(a.atttypid) AS tsql_type_name
     , sys.spt_datatype_info_table AS t5
  WHERE (t4."DATA_TYPE" = CAST(t5.TYPE_NAME AS sys.nvarchar(128)))
    AND ext.dbid = cast(sys.db_id() as oid);
GRANT SELECT on sys.sp_columns_100_view TO PUBLIC;

CREATE OR REPLACE FUNCTION sys.APP_NAME() RETURNS SYS.NVARCHAR(128)
AS
$$
    SELECT current_setting('application_name');
$$
LANGUAGE sql PARALLEL SAFE STABLE;

CREATE OR REPLACE FUNCTION sys.tsql_get_expr(IN text_expr text DEFAULT NULL , IN function_id OID DEFAULT NULL)
RETURNS text AS 'babelfishpg_tsql', 'tsql_get_expr' LANGUAGE C IMMUTABLE PARALLEL SAFE;

CREATE OR REPLACE VIEW sys.computed_columns
AS
SELECT out_object_id as object_id
  , out_name as name
  , out_column_id as column_id
  , out_system_type_id as system_type_id
  , out_user_type_id as user_type_id
  , out_max_length as max_length
  , out_precision as precision
  , out_scale as scale
  , out_collation_name as collation_name
  , out_is_nullable as is_nullable
  , out_is_ansi_padded as is_ansi_padded
  , out_is_rowguidcol as is_rowguidcol
  , out_is_identity as is_identity
  , out_is_computed as is_computed
  , out_is_filestream as is_filestream
  , out_is_replicated as is_replicated
  , out_is_non_sql_subscribed as is_non_sql_subscribed
  , out_is_merge_published as is_merge_published
  , out_is_dts_replicated as is_dts_replicated
  , out_is_xml_document as is_xml_document
  , out_xml_collection_id as xml_collection_id
  , out_default_object_id as default_object_id
  , out_rule_object_id as rule_object_id
  , out_is_sparse as is_sparse
  , out_is_column_set as is_column_set
  , out_generated_always_type as generated_always_type
  , out_generated_always_type_desc as generated_always_type_desc
  , out_encryption_type as encryption_type
  , out_encryption_type_desc as encryption_type_desc
  , out_encryption_algorithm_name as encryption_algorithm_name
  , out_column_encryption_key_id as column_encryption_key_id
  , out_column_encryption_key_database_name as column_encryption_key_database_name
  , out_is_hidden as is_hidden
  , out_is_masked as is_masked
  , out_graph_type as graph_type
  , out_graph_type_desc as graph_type_desc
  , cast(tsql_get_expr(d.adbin, d.adrelid) AS sys.nvarchar(4000)) AS definition
  , 1::sys.bit AS uses_database_collation
  , 0::sys.bit AS is_persisted
FROM sys.columns_internal() sc
INNER JOIN pg_attribute a ON sc.out_name = a.attname COLLATE sys.database_default AND sc.out_column_id = a.attnum
INNER JOIN pg_attrdef d ON d.adrelid = a.attrelid AND d.adnum = a.attnum
WHERE a.attgenerated = 's' AND sc.out_is_computed::integer = 1;
GRANT SELECT ON sys.computed_columns TO PUBLIC;

create or replace view sys.default_constraints
AS
select CAST(('DF_' || tab.name || '_' || d.oid) as sys.sysname) as name
  , CAST(d.oid as int) as object_id
  , CAST(null as int) as principal_id
  , CAST(tab.schema_id as int) as schema_id
  , CAST(d.adrelid as int) as parent_object_id
  , CAST('D' as char(2)) as type
  , CAST('DEFAULT_CONSTRAINT' as sys.nvarchar(60)) AS type_desc
  , CAST(null as sys.datetime) as create_date
  , CAST(null as sys.datetime) as modified_date
  , CAST(0 as sys.bit) as is_ms_shipped
  , CAST(0 as sys.bit) as is_published
  , CAST(0 as sys.bit) as is_schema_published
  , CAST(d.adnum as int) as parent_column_id
  , CAST(tsql_get_expr(d.adbin, d.adrelid) as sys.nvarchar(4000)) as definition
  , CAST(1 as sys.bit) as is_system_named
from pg_catalog.pg_attrdef as d
inner join pg_attribute a on a.attrelid = d.adrelid and d.adnum = a.attnum
inner join sys.tables tab on d.adrelid = tab.object_id
WHERE a.atthasdef = 't' and a.attgenerated = ''
AND has_schema_privilege(tab.schema_id, 'USAGE')
AND has_column_privilege(a.attrelid, a.attname, 'SELECT,INSERT,UPDATE,REFERENCES');
GRANT SELECT ON sys.default_constraints TO PUBLIC;

create or replace view sys.all_columns as
select CAST(c.oid as int) as object_id
  , CAST(a.attname as sys.sysname) as name
  , CAST(a.attnum as int) as column_id
  , CAST(t.oid as int) as system_type_id
  , CAST(t.oid as int) as user_type_id
  , CAST(sys.tsql_type_max_length_helper(coalesce(tsql_type_name, tsql_base_type_name), a.attlen, a.atttypmod) as smallint) as max_length
  , CAST(case
      when a.atttypmod != -1 then
        sys.tsql_type_precision_helper(coalesce(tsql_type_name, tsql_base_type_name), a.atttypmod)
      else
        sys.tsql_type_precision_helper(coalesce(tsql_type_name, tsql_base_type_name), t.typtypmod)
    end as sys.tinyint) as precision
  , CAST(case
      when a.atttypmod != -1 THEN
        sys.tsql_type_scale_helper(coalesce(tsql_type_name, tsql_base_type_name), a.atttypmod, false)
      else
        sys.tsql_type_scale_helper(coalesce(tsql_type_name, tsql_base_type_name), t.typtypmod, false)
    end as sys.tinyint) as scale
  , CAST(coll.collname as sys.sysname) as collation_name
  , case when a.attnotnull then CAST(0 as sys.bit) else CAST(1 as sys.bit) end as is_nullable
  , CAST(0 as sys.bit) as is_ansi_padded
  , CAST(0 as sys.bit) as is_rowguidcol
  , CAST(case when a.attidentity <> ''::"char" then 1 else 0 end AS sys.bit) as is_identity
  , CAST(case when a.attgenerated <> ''::"char" then 1 else 0 end AS sys.bit) as is_computed
  , CAST(0 as sys.bit) as is_filestream
  , CAST(0 as sys.bit) as is_replicated
  , CAST(0 as sys.bit) as is_non_sql_subscribed
  , CAST(0 as sys.bit) as is_merge_published
  , CAST(0 as sys.bit) as is_dts_replicated
  , CAST(0 as sys.bit) as is_xml_document
  , CAST(0 as int) as xml_collection_id
  , CAST(coalesce(d.oid, 0) as int) as default_object_id
  , CAST(coalesce((select oid from pg_constraint where conrelid = t.oid and contype = 'c' and a.attnum = any(conkey) limit 1), 0) as int) as rule_object_id
  , CAST(0 as sys.bit) as is_sparse
  , CAST(0 as sys.bit) as is_column_set
  , CAST(0 as sys.tinyint) as generated_always_type
  , CAST('NOT_APPLICABLE' as sys.nvarchar(60)) as generated_always_type_desc
from pg_attribute a
inner join pg_class c on c.oid = a.attrelid
inner join pg_type t on t.oid = a.atttypid
inner join pg_namespace s on s.oid = c.relnamespace
left join pg_attrdef d on c.oid = d.adrelid and a.attnum = d.adnum
left join pg_collation coll on coll.oid = a.attcollation
, sys.translate_pg_type_to_tsql(a.atttypid) AS tsql_type_name
, sys.translate_pg_type_to_tsql(t.typbasetype) AS tsql_base_type_name
where not a.attisdropped
and (s.oid in (select schema_id from sys.schemas) or s.nspname = 'sys')
-- r = ordinary table, i = index, S = sequence, t = TOAST table, v = view, m = materialized view, c = composite type, f = foreign table, p = partitioned table
and c.relkind in ('r', 'v', 'm', 'f', 'p')
and has_schema_privilege(s.oid, 'USAGE')
and has_column_privilege(quote_ident(s.nspname) ||'.'||quote_ident(c.relname), a.attname, 'SELECT,INSERT,UPDATE,REFERENCES')
and a.attnum > 0;
GRANT SELECT ON sys.all_columns TO PUBLIC;

CREATE or replace VIEW sys.check_constraints AS
SELECT CAST(c.conname as sys.sysname) as name
  , CAST(oid as integer) as object_id
  , CAST(NULL as integer) as principal_id
  , CAST(c.connamespace as integer) as schema_id
  , CAST(conrelid as integer) as parent_object_id
  , CAST('C' as char(2)) as type
  , CAST('CHECK_CONSTRAINT' as sys.nvarchar(60)) as type_desc
  , CAST(null as sys.datetime) as create_date
  , CAST(null as sys.datetime) as modify_date
  , CAST(0 as sys.bit) as is_ms_shipped
  , CAST(0 as sys.bit) as is_published
  , CAST(0 as sys.bit) as is_schema_published
  , CAST(0 as sys.bit) as is_disabled
  , CAST(0 as sys.bit) as is_not_for_replication
  , CAST(0 as sys.bit) as is_not_trusted
  , CAST(c.conkey[1] as integer) AS parent_column_id
  , CAST(tsql_get_constraintdef(c.oid) as sys.nvarchar(4000)) AS definition
  , CAST(1 as sys.bit) as uses_database_collation
  , CAST(0 as sys.bit) as is_system_named
FROM pg_catalog.pg_constraint as c
INNER JOIN sys.schemas s on c.connamespace = s.schema_id
WHERE has_schema_privilege(s.schema_id, 'USAGE')
AND c.contype = 'c' and c.conrelid != 0;
GRANT SELECT ON sys.check_constraints TO PUBLIC;

CREATE OR REPLACE FUNCTION sys.degrees(IN arg1 BIGINT)
RETURNS bigint  AS 'babelfishpg_tsql','bigint_degrees' LANGUAGE C STRICT IMMUTABLE PARALLEL SAFE;
GRANT EXECUTE ON FUNCTION sys.degrees(BIGINT) TO PUBLIC;

CREATE OR REPLACE FUNCTION sys.degrees(IN arg1 INT)
RETURNS int AS 'babelfishpg_tsql','int_degrees' LANGUAGE C STRICT IMMUTABLE PARALLEL SAFE;
GRANT EXECUTE ON FUNCTION sys.degrees(INT) TO PUBLIC;

CREATE OR REPLACE FUNCTION sys.degrees(IN arg1 SMALLINT)
RETURNS int AS 'babelfishpg_tsql','smallint_degrees' LANGUAGE C STRICT IMMUTABLE PARALLEL SAFE;
GRANT EXECUTE ON FUNCTION sys.degrees(SMALLINT) TO PUBLIC;

CREATE OR REPLACE FUNCTION sys.degrees(IN arg1 TINYINT)
RETURNS int AS 'babelfishpg_tsql','smallint_degrees' LANGUAGE C STRICT IMMUTABLE PARALLEL SAFE;
GRANT EXECUTE ON FUNCTION sys.degrees(TINYINT) TO PUBLIC;

CREATE OR REPLACE FUNCTION sys.radians(IN arg1 INT)
RETURNS int  AS 'babelfishpg_tsql','int_radians' LANGUAGE C STRICT IMMUTABLE PARALLEL SAFE;
GRANT EXECUTE ON FUNCTION sys.radians(INT) TO PUBLIC;

CREATE OR REPLACE FUNCTION sys.radians(IN arg1 BIGINT)
RETURNS bigint  AS 'babelfishpg_tsql','bigint_radians' LANGUAGE C STRICT IMMUTABLE PARALLEL SAFE;
GRANT EXECUTE ON FUNCTION sys.radians(BIGINT) TO PUBLIC;

CREATE OR REPLACE FUNCTION sys.radians(IN arg1 SMALLINT)
RETURNS int  AS 'babelfishpg_tsql','smallint_radians' LANGUAGE C STRICT IMMUTABLE PARALLEL SAFE;
GRANT EXECUTE ON FUNCTION sys.radians(SMALLINT) TO PUBLIC;

CREATE OR REPLACE FUNCTION sys.radians(IN arg1 TINYINT)
RETURNS int  AS 'babelfishpg_tsql','smallint_radians' LANGUAGE C STRICT IMMUTABLE PARALLEL SAFE;
GRANT EXECUTE ON FUNCTION sys.radians(TINYINT) TO PUBLIC;

CREATE OR REPLACE VIEW sys.partitions AS
SELECT
 (to_char( i.object_id, 'FM9999999999' ) || to_char( i.index_id, 'FM9999999999' ) || '1')::bigint AS partition_id
 , i.object_id
 , i.index_id
 , 1::integer AS partition_number
 , 0::bigint AS hobt_id
 , c.reltuples::bigint AS "rows"
 , 0::smallint AS filestream_filegroup_id
 , 0::sys.tinyint AS data_compression
 , 'NONE'::sys.nvarchar(60) AS data_compression_desc
FROM sys.indexes AS i
INNER JOIN pg_catalog.pg_class AS c ON i.object_id = c."oid";
GRANT SELECT ON sys.partitions TO PUBLIC;

CREATE OR REPLACE PROCEDURE sys.sp_addlinkedserver( IN "@server" sys.sysname,
                                                    IN "@srvproduct" sys.nvarchar(128) DEFAULT NULL,
                                                    IN "@provider" sys.nvarchar(128) DEFAULT 'SQLNCLI',
                                                    IN "@datasrc" sys.nvarchar(4000) DEFAULT NULL,
                                                    IN "@location" sys.nvarchar(4000) DEFAULT NULL,
                                                    IN "@provstr" sys.nvarchar(4000) DEFAULT NULL,
                                                    IN "@catalog" sys.sysname DEFAULT NULL)
AS 'babelfishpg_tsql', 'sp_addlinkedserver_internal'
LANGUAGE C;

GRANT EXECUTE ON PROCEDURE sys.sp_addlinkedserver(IN sys.sysname,
                                                  IN sys.nvarchar(128),
                                                  IN sys.nvarchar(128),
                                                  IN sys.nvarchar(4000),
                                                  IN sys.nvarchar(4000),
                                                  IN sys.nvarchar(4000),
                                                  IN sys.sysname)
TO PUBLIC;

CREATE OR REPLACE PROCEDURE master_dbo.sp_addlinkedserver( IN "@server" sys.sysname,
                                                  IN "@srvproduct" sys.nvarchar(128) DEFAULT NULL,
                                                  IN "@provider" sys.nvarchar(128) DEFAULT 'SQLNCLI',
                                                  IN "@datasrc" sys.nvarchar(4000) DEFAULT NULL,
                                                  IN "@location" sys.nvarchar(4000) DEFAULT NULL,
                                                  IN "@provstr" sys.nvarchar(4000) DEFAULT NULL,
                                                  IN "@catalog" sys.sysname DEFAULT NULL)
AS 'babelfishpg_tsql', 'sp_addlinkedserver_internal'
LANGUAGE C;

ALTER PROCEDURE master_dbo.sp_addlinkedserver OWNER TO sysadmin;

CREATE OR REPLACE VIEW sys.servers
AS
SELECT
  CAST(f.oid as int) AS server_id,
  CAST(f.srvname as sys.sysname) AS name,
  CAST('' as sys.sysname) AS product,
  CAST('tds_fdw' as sys.sysname) AS provider,
  CAST((select string_agg(
                  case
                  when option like 'servername=%%' then substring(option, 12)
                  else NULL
                  end, ',')
          from unnest(f.srvoptions) as option) as sys.nvarchar(4000)) AS data_source,
  CAST(NULL as sys.nvarchar(4000)) AS location,
  CAST(NULL as sys.nvarchar(4000)) AS provider_string,
  CAST((select string_agg(
                  case
                  when option like 'database=%%' then substring(option, 10)
                  else NULL
                  end, ',')
          from unnest(f.srvoptions) as option) as sys.sysname) AS catalog,
  CAST(0 as int) AS connect_timeout,
  CAST(0 as int) AS query_timeout,
  CAST(1 as sys.bit) AS is_linked,
  CAST(0 as sys.bit) AS is_remote_login_enabled,
  CAST(0 as sys.bit) AS is_rpc_out_enabled,
  CAST(1 as sys.bit) AS is_data_access_enabled,
  CAST(0 as sys.bit) AS is_collation_compatible,
  CAST(1 as sys.bit) AS uses_remote_collation,
  CAST(NULL as sys.sysname) AS collation_name,
  CAST(0 as sys.bit) AS lazy_schema_validation,
  CAST(0 as sys.bit) AS is_system,
  CAST(0 as sys.bit) AS is_publisher,
  CAST(0 as sys.bit) AS is_subscriber,
  CAST(0 as sys.bit) AS is_distributor,
  CAST(0 as sys.bit) AS is_nonsql_subscriber,
  CAST(1 as sys.bit) AS is_remote_proc_transaction_promotion_enabled,
  CAST(NULL as sys.datetime) AS modify_date,
  CAST(0 as sys.bit) AS is_rda_server
FROM pg_foreign_server AS f
LEFT JOIN pg_foreign_data_wrapper AS w ON f.srvfdw = w.oid
WHERE w.fdwname = 'tds_fdw';
GRANT SELECT ON sys.servers TO PUBLIC;
<<<<<<< HEAD
=======
CREATE OR REPLACE VIEW information_schema_tsql.SEQUENCES AS
    SELECT CAST(nc.dbname AS sys.nvarchar(128)) AS "SEQUENCE_CATALOG",
            CAST(extc.orig_name AS sys.nvarchar(128)) AS "SEQUENCE_SCHEMA",
            CAST(r.relname AS sys.nvarchar(128)) AS "SEQUENCE_NAME",
            CAST(CASE WHEN tsql_type_name = 'sysname' THEN sys.translate_pg_type_to_tsql(t.typbasetype) ELSE tsql_type_name END
                    AS sys.nvarchar(128))AS "DATA_TYPE",  -- numeric and decimal data types are converted into bigint which is due to Postgres inherent implementation
            CAST(information_schema_tsql._pgtsql_numeric_precision(tsql_type_name, t.oid, -1)
                        AS smallint) AS "NUMERIC_PRECISION",
            CAST(information_schema_tsql._pgtsql_numeric_precision_radix(tsql_type_name, case when t.typtype = 'd' THEN t.typbasetype ELSE t.oid END, -1)
                        AS smallint) AS "NUMERIC_PRECISION_RADIX",
            CAST(information_schema_tsql._pgtsql_numeric_scale(tsql_type_name, t.oid, -1)
                        AS int) AS "NUMERIC_SCALE",
            CAST(s.seqstart AS sys.sql_variant) AS "START_VALUE",
            CAST(s.seqmin AS sys.sql_variant) AS "MINIMUM_VALUE",
            CAST(s.seqmax AS sys.sql_variant) AS "MAXIMUM_VALUE",
            CAST(s.seqincrement AS sys.sql_variant) AS "INCREMENT",
            CAST( CASE WHEN s.seqcycle = 't' THEN 1 ELSE 0 END AS int) AS "CYCLE_OPTION",
            CAST(NULL AS sys.nvarchar(128)) AS "DECLARED_DATA_TYPE",
            CAST(NULL AS int) AS "DECLARED_NUMERIC_PRECISION",
            CAST(NULL AS int) AS "DECLARED_NUMERIC_SCALE"
        FROM sys.pg_namespace_ext nc JOIN sys.babelfish_namespace_ext extc ON nc.nspname = extc.nspname,
            pg_sequence s join pg_class r on s.seqrelid = r.oid join pg_type t on s.seqtypid=t.oid,
            sys.translate_pg_type_to_tsql(s.seqtypid) AS tsql_type_name
        WHERE nc.oid = r.relnamespace
        AND extc.dbid = cast(sys.db_id() as oid)
            AND r.relkind = 'S'
            AND (NOT pg_is_other_temp_schema(nc.oid))
            AND (pg_has_role(r.relowner, 'USAGE')
                OR has_sequence_privilege(r.oid, 'SELECT, UPDATE, USAGE'));

GRANT SELECT ON information_schema_tsql.SEQUENCES TO PUBLIC;
>>>>>>> 00d5d915

CREATE OR REPLACE PROCEDURE sys.sp_addlinkedsrvlogin( IN "@rmtsrvname" sys.sysname,
                                                      IN "@useself" sys.varchar(8) DEFAULT 'TRUE',
                                                      IN "@locallogin" sys.sysname DEFAULT NULL,
                                                      IN "@rmtuser" sys.sysname DEFAULT NULL,
                                                      IN "@rmtpassword" sys.sysname DEFAULT NULL)
AS 'babelfishpg_tsql', 'sp_addlinkedsrvlogin_internal'
LANGUAGE C;

GRANT EXECUTE ON PROCEDURE sys.sp_addlinkedsrvlogin(IN sys.sysname,
                                                    IN sys.varchar(8),
                                                    IN sys.sysname,
                                                    IN sys.sysname,
                                                    IN sys.sysname)
TO PUBLIC;

CREATE OR REPLACE PROCEDURE master_dbo.sp_addlinkedsrvlogin( IN "@rmtsrvname" sys.sysname,
                                                      IN "@useself" sys.varchar(8) DEFAULT 'TRUE',
                                                      IN "@locallogin" sys.sysname DEFAULT NULL,
                                                      IN "@rmtuser" sys.sysname DEFAULT NULL,
                                                      IN "@rmtpassword" sys.sysname DEFAULT NULL)
AS 'babelfishpg_tsql', 'sp_addlinkedsrvlogin_internal'
LANGUAGE C;

ALTER PROCEDURE master_dbo.sp_addlinkedsrvlogin OWNER TO sysadmin;

CREATE OR REPLACE VIEW sys.linked_logins
AS
SELECT
  CAST(u.srvid as int) AS server_id,
  CAST(0 as int) AS local_principal_id,
  CAST(0 as sys.bit) AS uses_self_credential,
  CAST((select string_agg(
                  case
                  when option like 'username=%%' then substring(option, 10)
                  else NULL
                  end, ',')
          from unnest(u.umoptions) as option) as sys.sysname) AS remote_name,
  CAST(NULL as sys.datetime) AS modify_date
FROM pg_user_mappings AS U
LEFT JOIN pg_foreign_server AS f ON u.srvid = f.oid
LEFT JOIN pg_foreign_data_wrapper AS w ON f.srvfdw = w.oid
WHERE w.fdwname = 'tds_fdw';
GRANT SELECT ON sys.linked_logins TO PUBLIC;

<<<<<<< HEAD
CREATE OR REPLACE PROCEDURE sys.sp_dropserver( IN "@server" sys.sysname,
                                                    IN "@droplogins" char(10) DEFAULT NULL)
AS 'babelfishpg_tsql', 'sp_dropserver_internal'
LANGUAGE C;

GRANT EXECUTE ON PROCEDURE sys.sp_dropserver( IN "@server" sys.sysname,
                                                    IN "@droplogins" char(10))
TO PUBLIC;

CREATE OR REPLACE PROCEDURE master_dbo.sp_dropserver( IN "@server" sys.sysname,
                                                    IN "@droplogins" char(10) DEFAULT NULL)
AS 'babelfishpg_tsql', 'sp_dropserver_internal'
LANGUAGE C;

ALTER PROCEDURE master_dbo.sp_dropserver OWNER TO sysadmin;

=======
>>>>>>> 00d5d915
-- Drops the temporary procedure used by the upgrade script.
-- Please have this be one of the last statements executed in this upgrade script.
DROP PROCEDURE sys.babelfish_drop_deprecated_object(varchar, varchar, varchar);

-- Reset search_path to not affect any subsequent scripts
SELECT set_config('search_path', trim(leading 'sys, ' from current_setting('search_path')), false);<|MERGE_RESOLUTION|>--- conflicted
+++ resolved
@@ -445,8 +445,7 @@
 LEFT JOIN pg_foreign_data_wrapper AS w ON f.srvfdw = w.oid
 WHERE w.fdwname = 'tds_fdw';
 GRANT SELECT ON sys.servers TO PUBLIC;
-<<<<<<< HEAD
-=======
+
 CREATE OR REPLACE VIEW information_schema_tsql.SEQUENCES AS
     SELECT CAST(nc.dbname AS sys.nvarchar(128)) AS "SEQUENCE_CATALOG",
             CAST(extc.orig_name AS sys.nvarchar(128)) AS "SEQUENCE_SCHEMA",
@@ -478,7 +477,6 @@
                 OR has_sequence_privilege(r.oid, 'SELECT, UPDATE, USAGE'));
 
 GRANT SELECT ON information_schema_tsql.SEQUENCES TO PUBLIC;
->>>>>>> 00d5d915
 
 CREATE OR REPLACE PROCEDURE sys.sp_addlinkedsrvlogin( IN "@rmtsrvname" sys.sysname,
                                                       IN "@useself" sys.varchar(8) DEFAULT 'TRUE',
@@ -524,7 +522,6 @@
 WHERE w.fdwname = 'tds_fdw';
 GRANT SELECT ON sys.linked_logins TO PUBLIC;
 
-<<<<<<< HEAD
 CREATE OR REPLACE PROCEDURE sys.sp_dropserver( IN "@server" sys.sysname,
                                                     IN "@droplogins" char(10) DEFAULT NULL)
 AS 'babelfishpg_tsql', 'sp_dropserver_internal'
@@ -541,8 +538,6 @@
 
 ALTER PROCEDURE master_dbo.sp_dropserver OWNER TO sysadmin;
 
-=======
->>>>>>> 00d5d915
 -- Drops the temporary procedure used by the upgrade script.
 -- Please have this be one of the last statements executed in this upgrade script.
 DROP PROCEDURE sys.babelfish_drop_deprecated_object(varchar, varchar, varchar);
