-- complain if script is sourced in psql, rather than via ALTER EXTENSION
\echo Use "ALTER EXTENSION ""babelfishpg_tsql"" UPDATE TO '3.1.0'" to load this file. \quit

-- add 'sys' to search path for the convenience
SELECT set_config('search_path', 'sys, '||current_setting('search_path'), false);

-- Drops an object if it does not have any dependent objects.
-- Is a temporary procedure for use by the upgrade script. Will be dropped at the end of the upgrade.
-- Please have this be one of the first statements executed in this upgrade script. 
CREATE OR REPLACE PROCEDURE babelfish_drop_deprecated_object(object_type varchar, schema_name varchar, object_name varchar) AS
$$
DECLARE
    error_msg text;
    query1 text;
    query2 text;
BEGIN

    query1 := pg_catalog.format('alter extension babelfishpg_tsql drop %s %s.%s', object_type, schema_name, object_name);
    query2 := pg_catalog.format('drop %s %s.%s', object_type, schema_name, object_name);

    execute query1;
    execute query2;
EXCEPTION
    when object_not_in_prerequisite_state then --if 'alter extension' statement fails
        GET STACKED DIAGNOSTICS error_msg = MESSAGE_TEXT;
        raise warning '%', error_msg;
    when dependent_objects_still_exist then --if 'drop view' statement fails
        GET STACKED DIAGNOSTICS error_msg = MESSAGE_TEXT;
        raise warning '%', error_msg;
end
$$
LANGUAGE plpgsql;

-- please add your SQL here
/*
 * Note: These SQL statements may get executed multiple times specially when some features get backpatched.
 * So make sure that any SQL statement (DDL/DML) being added here can be executed multiple times without affecting
 * final behaviour.
 */

create or replace view sys.views as 
select 
  t.relname as name
  , t.oid as object_id
  , null::integer as principal_id
  , sch.schema_id as schema_id
  , 0 as parent_object_id
  , 'V'::varchar(2) as type 
  , 'VIEW'::varchar(60) as type_desc
  , vd.create_date::timestamp as create_date
  , vd.create_date::timestamp as modify_date
  , 0 as is_ms_shipped 
  , 0 as is_published 
  , 0 as is_schema_published 
  , 0 as with_check_option 
  , 0 as is_date_correlation_view 
  , 0 as is_tracked_by_cdc 
from pg_class t inner join sys.schemas sch on t.relnamespace = sch.schema_id 
left outer join sys.babelfish_view_def vd on t.relname::sys.sysname = vd.object_name and sch.name = vd.schema_name and vd.dbid = sys.db_id() 
where t.relkind = 'v'
and has_schema_privilege(sch.schema_id, 'USAGE')
and has_table_privilege(t.oid, 'SELECT,INSERT,UPDATE,DELETE,TRUNCATE,TRIGGER');
GRANT SELECT ON sys.views TO PUBLIC;

CREATE OR REPLACE FUNCTION sys.atn2(IN x SYS.FLOAT, IN y SYS.FLOAT) RETURNS SYS.FLOAT
AS
$$
DECLARE
    res SYS.FLOAT;
BEGIN
    IF x = 0 AND y = 0 THEN
        RAISE EXCEPTION 'An invalid floating point operation occurred.';
    ELSE
        res = PG_CATALOG.atan2(x, y);
        RETURN res;
    END IF;
END;
$$
LANGUAGE plpgsql PARALLEL SAFE IMMUTABLE RETURNS NULL ON NULL INPUT;

CREATE OR REPLACE VIEW sys.sp_columns_100_view AS
  SELECT 
  CAST(t4."TABLE_CATALOG" AS sys.sysname) AS TABLE_QUALIFIER,
  CAST(t4."TABLE_SCHEMA" AS sys.sysname) AS TABLE_OWNER,
  CAST(t4."TABLE_NAME" AS sys.sysname) AS TABLE_NAME,
  CAST(t4."COLUMN_NAME" AS sys.sysname) AS COLUMN_NAME,
  CAST(t5.data_type AS smallint) AS DATA_TYPE,
  CAST(coalesce(tsql_type_name, t.typname) AS sys.sysname) AS TYPE_NAME,

  CASE WHEN t4."CHARACTER_MAXIMUM_LENGTH" = -1 THEN 0::INT
    WHEN a.atttypmod != -1
    THEN
    CAST(coalesce(t4."NUMERIC_PRECISION", t4."CHARACTER_MAXIMUM_LENGTH", sys.tsql_type_precision_helper(t4."DATA_TYPE", a.atttypmod)) AS INT)
    WHEN tsql_type_name = 'timestamp'
    THEN 8
    ELSE
    CAST(coalesce(t4."NUMERIC_PRECISION", t4."CHARACTER_MAXIMUM_LENGTH", sys.tsql_type_precision_helper(t4."DATA_TYPE", t.typtypmod)) AS INT)
  END AS PRECISION,

  CASE WHEN a.atttypmod != -1
    THEN
    CAST(sys.tsql_type_length_for_sp_columns_helper(t4."DATA_TYPE", a.attlen, a.atttypmod) AS int)
    ELSE
    CAST(sys.tsql_type_length_for_sp_columns_helper(t4."DATA_TYPE", a.attlen, t.typtypmod) AS int)
  END AS LENGTH,


  CASE WHEN a.atttypmod != -1
    THEN
    CAST(coalesce(t4."NUMERIC_SCALE", sys.tsql_type_scale_helper(t4."DATA_TYPE", a.atttypmod, true)) AS smallint)
    ELSE
    CAST(coalesce(t4."NUMERIC_SCALE", sys.tsql_type_scale_helper(t4."DATA_TYPE", t.typtypmod, true)) AS smallint)
  END AS SCALE,


  CAST(coalesce(t4."NUMERIC_PRECISION_RADIX", sys.tsql_type_radix_for_sp_columns_helper(t4."DATA_TYPE")) AS smallint) AS RADIX,
  case
    when t4."IS_NULLABLE" = 'YES' then CAST(1 AS smallint)
    else CAST(0 AS smallint)
  end AS NULLABLE,

  CAST(NULL AS varchar(254)) AS remarks,
  CAST(t4."COLUMN_DEFAULT" AS sys.nvarchar(4000)) AS COLUMN_DEF,
  CAST(t5.sql_data_type AS smallint) AS SQL_DATA_TYPE,
  CAST(t5.SQL_DATETIME_SUB AS smallint) AS SQL_DATETIME_SUB,

  CASE WHEN t4."DATA_TYPE" = 'xml' THEN 0::INT
    WHEN t4."DATA_TYPE" = 'sql_variant' THEN 8000::INT
    WHEN t4."CHARACTER_MAXIMUM_LENGTH" = -1 THEN 0::INT
    ELSE CAST(t4."CHARACTER_OCTET_LENGTH" AS int)
  END AS CHAR_OCTET_LENGTH,

  CAST(t4."ORDINAL_POSITION" AS int) AS ORDINAL_POSITION,
  CAST(t4."IS_NULLABLE" AS varchar(254)) AS IS_NULLABLE,
  CAST(t5.ss_data_type AS sys.tinyint) AS SS_DATA_TYPE,
  CAST(0 AS smallint) AS SS_IS_SPARSE,
  CAST(0 AS smallint) AS SS_IS_COLUMN_SET,
  CAST(t6.is_computed as smallint) AS SS_IS_COMPUTED,
  CAST(t6.is_identity as smallint) AS SS_IS_IDENTITY,
  CAST(NULL AS varchar(254)) SS_UDT_CATALOG_NAME,
  CAST(NULL AS varchar(254)) SS_UDT_SCHEMA_NAME,
  CAST(NULL AS varchar(254)) SS_UDT_ASSEMBLY_TYPE_NAME,
  CAST(NULL AS varchar(254)) SS_XML_SCHEMACOLLECTION_CATALOG_NAME,
  CAST(NULL AS varchar(254)) SS_XML_SCHEMACOLLECTION_SCHEMA_NAME,
  CAST(NULL AS varchar(254)) SS_XML_SCHEMACOLLECTION_NAME

  FROM pg_catalog.pg_class t1
     JOIN sys.pg_namespace_ext t2 ON t1.relnamespace = t2.oid
     JOIN pg_catalog.pg_roles t3 ON t1.relowner = t3.oid
     LEFT OUTER JOIN sys.babelfish_namespace_ext ext on t2.nspname = ext.nspname
     JOIN information_schema_tsql.columns t4 ON (t1.relname::sys.nvarchar(128) = t4."TABLE_NAME" AND ext.orig_name = t4."TABLE_SCHEMA")
     LEFT JOIN pg_attribute a on a.attrelid = t1.oid AND a.attname::sys.nvarchar(128) = t4."COLUMN_NAME"
     LEFT JOIN pg_type t ON t.oid = a.atttypid
     LEFT JOIN sys.columns t6 ON
     (
      t1.oid = t6.object_id AND
      t4."ORDINAL_POSITION" = t6.column_id
     )
     , sys.translate_pg_type_to_tsql(a.atttypid) AS tsql_type_name
     , sys.spt_datatype_info_table AS t5
  WHERE (t4."DATA_TYPE" = CAST(t5.TYPE_NAME AS sys.nvarchar(128)))
    AND ext.dbid = cast(sys.db_id() as oid);
GRANT SELECT on sys.sp_columns_100_view TO PUBLIC;

CREATE OR REPLACE FUNCTION sys.APP_NAME() RETURNS SYS.NVARCHAR(128)
AS
$$
    SELECT current_setting('application_name');
$$
LANGUAGE sql PARALLEL SAFE STABLE;

CREATE OR REPLACE FUNCTION sys.tsql_get_expr(IN text_expr text DEFAULT NULL , IN function_id OID DEFAULT NULL)
RETURNS text AS 'babelfishpg_tsql', 'tsql_get_expr' LANGUAGE C IMMUTABLE PARALLEL SAFE;

CREATE OR REPLACE VIEW sys.computed_columns
AS
SELECT out_object_id as object_id
  , out_name as name
  , out_column_id as column_id
  , out_system_type_id as system_type_id
  , out_user_type_id as user_type_id
  , out_max_length as max_length
  , out_precision as precision
  , out_scale as scale
  , out_collation_name as collation_name
  , out_is_nullable as is_nullable
  , out_is_ansi_padded as is_ansi_padded
  , out_is_rowguidcol as is_rowguidcol
  , out_is_identity as is_identity
  , out_is_computed as is_computed
  , out_is_filestream as is_filestream
  , out_is_replicated as is_replicated
  , out_is_non_sql_subscribed as is_non_sql_subscribed
  , out_is_merge_published as is_merge_published
  , out_is_dts_replicated as is_dts_replicated
  , out_is_xml_document as is_xml_document
  , out_xml_collection_id as xml_collection_id
  , out_default_object_id as default_object_id
  , out_rule_object_id as rule_object_id
  , out_is_sparse as is_sparse
  , out_is_column_set as is_column_set
  , out_generated_always_type as generated_always_type
  , out_generated_always_type_desc as generated_always_type_desc
  , out_encryption_type as encryption_type
  , out_encryption_type_desc as encryption_type_desc
  , out_encryption_algorithm_name as encryption_algorithm_name
  , out_column_encryption_key_id as column_encryption_key_id
  , out_column_encryption_key_database_name as column_encryption_key_database_name
  , out_is_hidden as is_hidden
  , out_is_masked as is_masked
  , out_graph_type as graph_type
  , out_graph_type_desc as graph_type_desc
  , cast(tsql_get_expr(d.adbin, d.adrelid) AS sys.nvarchar(4000)) AS definition
  , 1::sys.bit AS uses_database_collation
  , 0::sys.bit AS is_persisted
FROM sys.columns_internal() sc
INNER JOIN pg_attribute a ON sc.out_name = a.attname COLLATE sys.database_default AND sc.out_column_id = a.attnum
INNER JOIN pg_attrdef d ON d.adrelid = a.attrelid AND d.adnum = a.attnum
WHERE a.attgenerated = 's' AND sc.out_is_computed::integer = 1;
GRANT SELECT ON sys.computed_columns TO PUBLIC;

create or replace view sys.default_constraints
AS
select CAST(('DF_' || tab.name || '_' || d.oid) as sys.sysname) as name
  , CAST(d.oid as int) as object_id
  , CAST(null as int) as principal_id
  , CAST(tab.schema_id as int) as schema_id
  , CAST(d.adrelid as int) as parent_object_id
  , CAST('D' as char(2)) as type
  , CAST('DEFAULT_CONSTRAINT' as sys.nvarchar(60)) AS type_desc
  , CAST(null as sys.datetime) as create_date
  , CAST(null as sys.datetime) as modified_date
  , CAST(0 as sys.bit) as is_ms_shipped
  , CAST(0 as sys.bit) as is_published
  , CAST(0 as sys.bit) as is_schema_published
  , CAST(d.adnum as int) as parent_column_id
  , CAST(tsql_get_expr(d.adbin, d.adrelid) as sys.nvarchar(4000)) as definition
  , CAST(1 as sys.bit) as is_system_named
from pg_catalog.pg_attrdef as d
inner join pg_attribute a on a.attrelid = d.adrelid and d.adnum = a.attnum
inner join sys.tables tab on d.adrelid = tab.object_id
WHERE a.atthasdef = 't' and a.attgenerated = ''
AND has_schema_privilege(tab.schema_id, 'USAGE')
AND has_column_privilege(a.attrelid, a.attname, 'SELECT,INSERT,UPDATE,REFERENCES');
GRANT SELECT ON sys.default_constraints TO PUBLIC;

create or replace view sys.all_columns as
select CAST(c.oid as int) as object_id
  , CAST(a.attname as sys.sysname) as name
  , CAST(a.attnum as int) as column_id
  , CAST(t.oid as int) as system_type_id
  , CAST(t.oid as int) as user_type_id
  , CAST(sys.tsql_type_max_length_helper(coalesce(tsql_type_name, tsql_base_type_name), a.attlen, a.atttypmod) as smallint) as max_length
  , CAST(case
      when a.atttypmod != -1 then
        sys.tsql_type_precision_helper(coalesce(tsql_type_name, tsql_base_type_name), a.atttypmod)
      else
        sys.tsql_type_precision_helper(coalesce(tsql_type_name, tsql_base_type_name), t.typtypmod)
    end as sys.tinyint) as precision
  , CAST(case
      when a.atttypmod != -1 THEN
        sys.tsql_type_scale_helper(coalesce(tsql_type_name, tsql_base_type_name), a.atttypmod, false)
      else
        sys.tsql_type_scale_helper(coalesce(tsql_type_name, tsql_base_type_name), t.typtypmod, false)
    end as sys.tinyint) as scale
  , CAST(coll.collname as sys.sysname) as collation_name
  , case when a.attnotnull then CAST(0 as sys.bit) else CAST(1 as sys.bit) end as is_nullable
  , CAST(0 as sys.bit) as is_ansi_padded
  , CAST(0 as sys.bit) as is_rowguidcol
  , CAST(case when a.attidentity <> ''::"char" then 1 else 0 end AS sys.bit) as is_identity
  , CAST(case when a.attgenerated <> ''::"char" then 1 else 0 end AS sys.bit) as is_computed
  , CAST(0 as sys.bit) as is_filestream
  , CAST(0 as sys.bit) as is_replicated
  , CAST(0 as sys.bit) as is_non_sql_subscribed
  , CAST(0 as sys.bit) as is_merge_published
  , CAST(0 as sys.bit) as is_dts_replicated
  , CAST(0 as sys.bit) as is_xml_document
  , CAST(0 as int) as xml_collection_id
  , CAST(coalesce(d.oid, 0) as int) as default_object_id
  , CAST(coalesce((select oid from pg_constraint where conrelid = t.oid and contype = 'c' and a.attnum = any(conkey) limit 1), 0) as int) as rule_object_id
  , CAST(0 as sys.bit) as is_sparse
  , CAST(0 as sys.bit) as is_column_set
  , CAST(0 as sys.tinyint) as generated_always_type
  , CAST('NOT_APPLICABLE' as sys.nvarchar(60)) as generated_always_type_desc
from pg_attribute a
inner join pg_class c on c.oid = a.attrelid
inner join pg_type t on t.oid = a.atttypid
inner join pg_namespace s on s.oid = c.relnamespace
left join pg_attrdef d on c.oid = d.adrelid and a.attnum = d.adnum
left join pg_collation coll on coll.oid = a.attcollation
, sys.translate_pg_type_to_tsql(a.atttypid) AS tsql_type_name
, sys.translate_pg_type_to_tsql(t.typbasetype) AS tsql_base_type_name
where not a.attisdropped
and (s.oid in (select schema_id from sys.schemas) or s.nspname = 'sys')
-- r = ordinary table, i = index, S = sequence, t = TOAST table, v = view, m = materialized view, c = composite type, f = foreign table, p = partitioned table
and c.relkind in ('r', 'v', 'm', 'f', 'p')
and has_schema_privilege(s.oid, 'USAGE')
and has_column_privilege(quote_ident(s.nspname) ||'.'||quote_ident(c.relname), a.attname, 'SELECT,INSERT,UPDATE,REFERENCES')
and a.attnum > 0;
GRANT SELECT ON sys.all_columns TO PUBLIC;

CREATE OR REPLACE FUNCTION sys.STR(IN float_expression NUMERIC, IN length INTEGER DEFAULT 10, IN decimal_point INTEGER DEFAULT 0) RETURNS VARCHAR 
AS
'babelfishpg_tsql', 'float_str' LANGUAGE C IMMUTABLE PARALLEL SAFE;
GRANT EXECUTE ON FUNCTION sys.STR(IN NUMERIC, IN INTEGER, IN INTEGER) TO PUBLIC;

CREATE or replace VIEW sys.check_constraints AS
SELECT CAST(c.conname as sys.sysname) as name
  , CAST(oid as integer) as object_id
  , CAST(NULL as integer) as principal_id
  , CAST(c.connamespace as integer) as schema_id
  , CAST(conrelid as integer) as parent_object_id
  , CAST('C' as char(2)) as type
  , CAST('CHECK_CONSTRAINT' as sys.nvarchar(60)) as type_desc
  , CAST(null as sys.datetime) as create_date
  , CAST(null as sys.datetime) as modify_date
  , CAST(0 as sys.bit) as is_ms_shipped
  , CAST(0 as sys.bit) as is_published
  , CAST(0 as sys.bit) as is_schema_published
  , CAST(0 as sys.bit) as is_disabled
  , CAST(0 as sys.bit) as is_not_for_replication
  , CAST(0 as sys.bit) as is_not_trusted
  , CAST(c.conkey[1] as integer) AS parent_column_id
  , CAST(tsql_get_constraintdef(c.oid) as sys.nvarchar(4000)) AS definition
  , CAST(1 as sys.bit) as uses_database_collation
  , CAST(0 as sys.bit) as is_system_named
FROM pg_catalog.pg_constraint as c
INNER JOIN sys.schemas s on c.connamespace = s.schema_id
WHERE has_schema_privilege(s.schema_id, 'USAGE')
AND c.contype = 'c' and c.conrelid != 0;
GRANT SELECT ON sys.check_constraints TO PUBLIC;

CREATE OR REPLACE FUNCTION sys.degrees(IN arg1 BIGINT)
RETURNS bigint  AS 'babelfishpg_tsql','bigint_degrees' LANGUAGE C STRICT IMMUTABLE PARALLEL SAFE;
GRANT EXECUTE ON FUNCTION sys.degrees(BIGINT) TO PUBLIC;

CREATE OR REPLACE FUNCTION sys.degrees(IN arg1 INT)
RETURNS int AS 'babelfishpg_tsql','int_degrees' LANGUAGE C STRICT IMMUTABLE PARALLEL SAFE;
GRANT EXECUTE ON FUNCTION sys.degrees(INT) TO PUBLIC;

CREATE OR REPLACE FUNCTION sys.degrees(IN arg1 SMALLINT)
RETURNS int AS 'babelfishpg_tsql','smallint_degrees' LANGUAGE C STRICT IMMUTABLE PARALLEL SAFE;
GRANT EXECUTE ON FUNCTION sys.degrees(SMALLINT) TO PUBLIC;

CREATE OR REPLACE FUNCTION sys.degrees(IN arg1 TINYINT)
RETURNS int AS 'babelfishpg_tsql','smallint_degrees' LANGUAGE C STRICT IMMUTABLE PARALLEL SAFE;
GRANT EXECUTE ON FUNCTION sys.degrees(TINYINT) TO PUBLIC;

CREATE OR REPLACE FUNCTION sys.radians(IN arg1 INT)
RETURNS int  AS 'babelfishpg_tsql','int_radians' LANGUAGE C STRICT IMMUTABLE PARALLEL SAFE;
GRANT EXECUTE ON FUNCTION sys.radians(INT) TO PUBLIC;

CREATE OR REPLACE FUNCTION sys.radians(IN arg1 BIGINT)
RETURNS bigint  AS 'babelfishpg_tsql','bigint_radians' LANGUAGE C STRICT IMMUTABLE PARALLEL SAFE;
GRANT EXECUTE ON FUNCTION sys.radians(BIGINT) TO PUBLIC;

CREATE OR REPLACE FUNCTION sys.radians(IN arg1 SMALLINT)
RETURNS int  AS 'babelfishpg_tsql','smallint_radians' LANGUAGE C STRICT IMMUTABLE PARALLEL SAFE;
GRANT EXECUTE ON FUNCTION sys.radians(SMALLINT) TO PUBLIC;

CREATE OR REPLACE FUNCTION sys.radians(IN arg1 TINYINT)
RETURNS int  AS 'babelfishpg_tsql','smallint_radians' LANGUAGE C STRICT IMMUTABLE PARALLEL SAFE;
GRANT EXECUTE ON FUNCTION sys.radians(TINYINT) TO PUBLIC;

CREATE OR REPLACE FUNCTION sys.power(IN arg1 BIGINT, IN arg2 NUMERIC)
RETURNS bigint  AS 'babelfishpg_tsql','bigint_power' LANGUAGE C IMMUTABLE PARALLEL SAFE;
GRANT EXECUTE ON FUNCTION sys.power(BIGINT,NUMERIC) TO PUBLIC;

CREATE OR REPLACE FUNCTION sys.power(IN arg1 INT, IN arg2 NUMERIC)
RETURNS int  AS 'babelfishpg_tsql','int_power' LANGUAGE C IMMUTABLE PARALLEL SAFE;
GRANT EXECUTE ON FUNCTION sys.power(INT,NUMERIC) TO PUBLIC;

CREATE OR REPLACE FUNCTION sys.power(IN arg1 SMALLINT, IN arg2 NUMERIC)
RETURNS int  AS 'babelfishpg_tsql','smallint_power' LANGUAGE C IMMUTABLE PARALLEL SAFE;
GRANT EXECUTE ON FUNCTION sys.power(SMALLINT,NUMERIC) TO PUBLIC;

CREATE OR REPLACE FUNCTION sys.power(IN arg1 TINYINT, IN arg2 NUMERIC)
RETURNS int  AS 'babelfishpg_tsql','smallint_power' LANGUAGE C IMMUTABLE PARALLEL SAFE;
GRANT EXECUTE ON FUNCTION sys.power(TINYINT,NUMERIC) TO PUBLIC;

CREATE OR REPLACE FUNCTION sys.degrees(IN arg1 NUMERIC)
RETURNS numeric  AS 'babelfishpg_tsql','numeric_degrees' LANGUAGE C STRICT IMMUTABLE PARALLEL SAFE;
GRANT EXECUTE ON FUNCTION sys.degrees(NUMERIC) TO PUBLIC;

CREATE OR REPLACE FUNCTION sys.radians(IN arg1 NUMERIC)
RETURNS numeric  AS 'babelfishpg_tsql','numeric_radians' LANGUAGE C STRICT IMMUTABLE PARALLEL SAFE;
GRANT EXECUTE ON FUNCTION sys.radians(NUMERIC) TO PUBLIC;

CREATE OR REPLACE VIEW sys.partitions AS
SELECT
 (to_char( i.object_id, 'FM9999999999' ) || to_char( i.index_id, 'FM9999999999' ) || '1')::bigint AS partition_id
 , i.object_id
 , i.index_id
 , 1::integer AS partition_number
 , 0::bigint AS hobt_id
 , c.reltuples::bigint AS "rows"
 , 0::smallint AS filestream_filegroup_id
 , 0::sys.tinyint AS data_compression
 , 'NONE'::sys.nvarchar(60) AS data_compression_desc
FROM sys.indexes AS i
INNER JOIN pg_catalog.pg_class AS c ON i.object_id = c."oid";
GRANT SELECT ON sys.partitions TO PUBLIC;

CREATE OR REPLACE PROCEDURE sys.sp_addlinkedserver( IN "@server" sys.sysname,
                                                    IN "@srvproduct" sys.nvarchar(128) DEFAULT NULL,
                                                    IN "@provider" sys.nvarchar(128) DEFAULT 'SQLNCLI',
                                                    IN "@datasrc" sys.nvarchar(4000) DEFAULT NULL,
                                                    IN "@location" sys.nvarchar(4000) DEFAULT NULL,
                                                    IN "@provstr" sys.nvarchar(4000) DEFAULT NULL,
                                                    IN "@catalog" sys.sysname DEFAULT NULL)
AS 'babelfishpg_tsql', 'sp_addlinkedserver_internal'
LANGUAGE C;

GRANT EXECUTE ON PROCEDURE sys.sp_addlinkedserver(IN sys.sysname,
                                                  IN sys.nvarchar(128),
                                                  IN sys.nvarchar(128),
                                                  IN sys.nvarchar(4000),
                                                  IN sys.nvarchar(4000),
                                                  IN sys.nvarchar(4000),
                                                  IN sys.sysname)
TO PUBLIC;

CREATE OR REPLACE PROCEDURE master_dbo.sp_addlinkedserver( IN "@server" sys.sysname,
                                                  IN "@srvproduct" sys.nvarchar(128) DEFAULT NULL,
                                                  IN "@provider" sys.nvarchar(128) DEFAULT 'SQLNCLI',
                                                  IN "@datasrc" sys.nvarchar(4000) DEFAULT NULL,
                                                  IN "@location" sys.nvarchar(4000) DEFAULT NULL,
                                                  IN "@provstr" sys.nvarchar(4000) DEFAULT NULL,
                                                  IN "@catalog" sys.sysname DEFAULT NULL)
AS 'babelfishpg_tsql', 'sp_addlinkedserver_internal'
LANGUAGE C;

ALTER PROCEDURE master_dbo.sp_addlinkedserver OWNER TO sysadmin;

CREATE OR REPLACE VIEW sys.servers
AS
SELECT
  CAST(f.oid as int) AS server_id,
  CAST(f.srvname as sys.sysname) AS name,
  CAST('' as sys.sysname) AS product,
  CAST('tds_fdw' as sys.sysname) AS provider,
  CAST((select string_agg(
                  case
                  when option like 'servername=%%' then substring(option, 12)
                  else NULL
                  end, ',')
          from unnest(f.srvoptions) as option) as sys.nvarchar(4000)) AS data_source,
  CAST(NULL as sys.nvarchar(4000)) AS location,
  CAST(NULL as sys.nvarchar(4000)) AS provider_string,
  CAST((select string_agg(
                  case
                  when option like 'database=%%' then substring(option, 10)
                  else NULL
                  end, ',')
          from unnest(f.srvoptions) as option) as sys.sysname) AS catalog,
  CAST(0 as int) AS connect_timeout,
  CAST(0 as int) AS query_timeout,
  CAST(1 as sys.bit) AS is_linked,
  CAST(0 as sys.bit) AS is_remote_login_enabled,
  CAST(0 as sys.bit) AS is_rpc_out_enabled,
  CAST(1 as sys.bit) AS is_data_access_enabled,
  CAST(0 as sys.bit) AS is_collation_compatible,
  CAST(1 as sys.bit) AS uses_remote_collation,
  CAST(NULL as sys.sysname) AS collation_name,
  CAST(0 as sys.bit) AS lazy_schema_validation,
  CAST(0 as sys.bit) AS is_system,
  CAST(0 as sys.bit) AS is_publisher,
  CAST(0 as sys.bit) AS is_subscriber,
  CAST(0 as sys.bit) AS is_distributor,
  CAST(0 as sys.bit) AS is_nonsql_subscriber,
  CAST(1 as sys.bit) AS is_remote_proc_transaction_promotion_enabled,
  CAST(NULL as sys.datetime) AS modify_date,
  CAST(0 as sys.bit) AS is_rda_server
FROM pg_foreign_server AS f
LEFT JOIN pg_foreign_data_wrapper AS w ON f.srvfdw = w.oid
WHERE w.fdwname = 'tds_fdw';
GRANT SELECT ON sys.servers TO PUBLIC;

CREATE OR REPLACE VIEW information_schema_tsql.SEQUENCES AS
    SELECT CAST(nc.dbname AS sys.nvarchar(128)) AS "SEQUENCE_CATALOG",
            CAST(extc.orig_name AS sys.nvarchar(128)) AS "SEQUENCE_SCHEMA",
            CAST(r.relname AS sys.nvarchar(128)) AS "SEQUENCE_NAME",
            CAST(CASE WHEN tsql_type_name = 'sysname' THEN sys.translate_pg_type_to_tsql(t.typbasetype) ELSE tsql_type_name END
                    AS sys.nvarchar(128))AS "DATA_TYPE",  -- numeric and decimal data types are converted into bigint which is due to Postgres inherent implementation
            CAST(information_schema_tsql._pgtsql_numeric_precision(tsql_type_name, t.oid, -1)
                        AS smallint) AS "NUMERIC_PRECISION",
            CAST(information_schema_tsql._pgtsql_numeric_precision_radix(tsql_type_name, case when t.typtype = 'd' THEN t.typbasetype ELSE t.oid END, -1)
                        AS smallint) AS "NUMERIC_PRECISION_RADIX",
            CAST(information_schema_tsql._pgtsql_numeric_scale(tsql_type_name, t.oid, -1)
                        AS int) AS "NUMERIC_SCALE",
            CAST(s.seqstart AS sys.sql_variant) AS "START_VALUE",
            CAST(s.seqmin AS sys.sql_variant) AS "MINIMUM_VALUE",
            CAST(s.seqmax AS sys.sql_variant) AS "MAXIMUM_VALUE",
            CAST(s.seqincrement AS sys.sql_variant) AS "INCREMENT",
            CAST( CASE WHEN s.seqcycle = 't' THEN 1 ELSE 0 END AS int) AS "CYCLE_OPTION",
            CAST(NULL AS sys.nvarchar(128)) AS "DECLARED_DATA_TYPE",
            CAST(NULL AS int) AS "DECLARED_NUMERIC_PRECISION",
            CAST(NULL AS int) AS "DECLARED_NUMERIC_SCALE"
        FROM sys.pg_namespace_ext nc JOIN sys.babelfish_namespace_ext extc ON nc.nspname = extc.nspname,
            pg_sequence s join pg_class r on s.seqrelid = r.oid join pg_type t on s.seqtypid=t.oid,
            sys.translate_pg_type_to_tsql(s.seqtypid) AS tsql_type_name
        WHERE nc.oid = r.relnamespace
        AND extc.dbid = cast(sys.db_id() as oid)
            AND r.relkind = 'S'
            AND (NOT pg_is_other_temp_schema(nc.oid))
            AND (pg_has_role(r.relowner, 'USAGE')
                OR has_sequence_privilege(r.oid, 'SELECT, UPDATE, USAGE'));

GRANT SELECT ON information_schema_tsql.SEQUENCES TO PUBLIC;

CREATE OR REPLACE VIEW information_schema_tsql.tables AS
	SELECT CAST(nc.dbname AS sys.nvarchar(128)) AS "TABLE_CATALOG",
		   CAST(ext.orig_name AS sys.nvarchar(128)) AS "TABLE_SCHEMA",
		   CAST(
			 CASE WHEN c.reloptions[1] LIKE 'bbf_original_rel_name%' THEN substring(c.reloptions[1], 23)
                  ELSE c.relname END
			 AS sys._ci_sysname) AS "TABLE_NAME",

		   CAST(
			 CASE WHEN c.relkind IN ('r', 'p') THEN 'BASE TABLE'
				  WHEN c.relkind = 'v' THEN 'VIEW'
				  ELSE null END
			 AS varchar(10)) AS "TABLE_TYPE"

	FROM sys.pg_namespace_ext nc JOIN pg_class c ON (nc.oid = c.relnamespace)
		   LEFT OUTER JOIN sys.babelfish_namespace_ext ext on nc.nspname = ext.nspname

	WHERE c.relkind IN ('r', 'v', 'p')
		AND (NOT pg_is_other_temp_schema(nc.oid))
		AND (pg_has_role(c.relowner, 'USAGE')
			OR has_table_privilege(c.oid, 'SELECT, INSERT, UPDATE, DELETE, TRUNCATE, REFERENCES, TRIGGER')
			OR has_any_column_privilege(c.oid, 'SELECT, INSERT, UPDATE, REFERENCES') )
		AND ext.dbid = cast(sys.db_id() as oid)
		AND (NOT c.relname = 'sysdatabases');

GRANT SELECT ON information_schema_tsql.tables TO PUBLIC;

CREATE OR REPLACE PROCEDURE sys.sp_updatestats(IN "@resample" VARCHAR(8) DEFAULT 'NO')
AS $$
BEGIN
  IF sys.user_name() != 'dbo' THEN
    RAISE EXCEPTION 'user does not have permission';
  END IF;

  IF lower("@resample") = 'resample' THEN
    RAISE NOTICE 'ignoring resample option';
  ELSIF lower("@resample") != 'no' THEN
    RAISE EXCEPTION 'Invalid option name %', "@resample";
  END IF;

  ANALYZE;

  CALL sys.printarg('Statistics for all tables have been updated. Refer logs for details.');
END;
$$ LANGUAGE plpgsql;
GRANT EXECUTE on PROCEDURE sys.sp_updatestats(IN "@resample" VARCHAR(8)) TO PUBLIC;

CREATE OR REPLACE FUNCTION sys.babelfish_has_any_privilege(
    userid oid,
    perm_target_type text,
    schema_name text,
    object_name text)
RETURNS INTEGER
AS
$BODY$
DECLARE
    relevant_permissions text[];
    namespace_id oid;
    function_signature text;
    qualified_name text;
    permission text;
BEGIN
 IF perm_target_type IS NULL OR perm_target_type COLLATE sys.database_default NOT IN('table', 'function', 'procedure')
        THEN RETURN NULL;
    END IF;

    relevant_permissions := (
        SELECT CASE
            WHEN perm_target_type = 'table' COLLATE sys.database_default
                THEN '{"select", "insert", "update", "delete", "references"}'
            WHEN perm_target_type = 'column' COLLATE sys.database_default
                THEN '{"select", "update", "references"}'
            WHEN perm_target_type COLLATE sys.database_default IN ('function', 'procedure')
                THEN '{"execute"}'
        END
    );

    SELECT oid INTO namespace_id FROM pg_catalog.pg_namespace WHERE nspname = schema_name COLLATE sys.database_default;

    IF perm_target_type COLLATE sys.database_default IN ('function', 'procedure')
        THEN SELECT oid::regprocedure
                INTO function_signature
                FROM pg_catalog.pg_proc
                WHERE proname = object_name COLLATE sys.database_default
                    AND pronamespace = namespace_id;
    END IF;

    -- Surround with double-quotes to handle names that contain periods/spaces
    qualified_name := concat('"', schema_name, '"."', object_name, '"');

    FOREACH permission IN ARRAY relevant_permissions
    LOOP
        IF perm_target_type = 'table' COLLATE sys.database_default AND has_table_privilege(userid, qualified_name, permission)::integer = 1
            THEN RETURN 1;
        ELSIF perm_target_type COLLATE sys.database_default IN ('function', 'procedure') AND has_function_privilege(userid, function_signature, permission)::integer = 1
            THEN RETURN 1;
        END IF;
    END LOOP;
    RETURN 0;
END
$BODY$
LANGUAGE plpgsql;

CREATE OR REPLACE FUNCTION sys.has_perms_by_name(
    securable SYS.SYSNAME, 
    securable_class SYS.NVARCHAR(60), 
    permission SYS.SYSNAME,
    sub_securable SYS.SYSNAME DEFAULT NULL,
    sub_securable_class SYS.NVARCHAR(60) DEFAULT NULL
)
RETURNS integer
LANGUAGE plpgsql
AS $$
DECLARE
    db_name text COLLATE sys.database_default; 
    bbf_schema_name text;
    pg_schema text COLLATE sys.database_default;
    implied_dbo_permissions boolean;
    fully_supported boolean;
    is_cross_db boolean := false;
    object_name text COLLATE sys.database_default;
    database_id smallint;
    namespace_id oid;
    userid oid;
    object_type text;
    function_signature text;
    qualified_name text;
    return_value integer;
    cs_as_securable text COLLATE "C" := securable;
    cs_as_securable_class text COLLATE "C" := securable_class;
    cs_as_permission text COLLATE "C" := permission;
    cs_as_sub_securable text COLLATE "C" := sub_securable;
    cs_as_sub_securable_class text COLLATE "C" := sub_securable_class;
BEGIN
    return_value := NULL;

    -- Lower-case to avoid case issues, remove trailing whitespace to match SQL SERVER behavior
    -- Objects created in Babelfish are stored in lower-case in pg_class/pg_proc
    cs_as_securable = lower(rtrim(cs_as_securable));
    cs_as_securable_class = lower(rtrim(cs_as_securable_class));
    cs_as_permission = lower(rtrim(cs_as_permission));
    cs_as_sub_securable = lower(rtrim(cs_as_sub_securable));
    cs_as_sub_securable_class = lower(rtrim(cs_as_sub_securable_class));

    -- Assert that sub_securable and sub_securable_class are either both NULL or both defined
    IF cs_as_sub_securable IS NOT NULL AND cs_as_sub_securable_class IS NULL THEN
        RETURN NULL;
    ELSIF cs_as_sub_securable IS NULL AND cs_as_sub_securable_class IS NOT NULL THEN
        RETURN NULL;
    -- If they are both defined, user must be evaluating column privileges.
    -- Check that inputs are valid for column privileges: sub_securable_class must 
    -- be column, securable_class must be object, and permission cannot be any.
    ELSIF cs_as_sub_securable_class IS NOT NULL 
            AND (cs_as_sub_securable_class != 'column' 
                    OR cs_as_securable_class IS NULL 
                    OR cs_as_securable_class != 'object' 
                    OR cs_as_permission = 'any') THEN
        RETURN NULL;

    -- If securable is null, securable_class must be null
    ELSIF cs_as_securable IS NULL AND cs_as_securable_class IS NOT NULL THEN
        RETURN NULL;
    -- If securable_class is null, securable must be null
    ELSIF cs_as_securable IS NOT NULL AND cs_as_securable_class IS NULL THEN
        RETURN NULL;
    END IF;

    IF cs_as_securable_class = 'server' THEN
        -- SQL Server does not permit a securable_class value of 'server'.
        -- securable_class should be NULL to evaluate server permissions.
        RETURN NULL;
    ELSIF cs_as_securable_class IS NULL THEN
        -- NULL indicates a server permission. Set this variable so that we can
        -- search for the matching entry in babelfish_has_perms_by_name_permissions
        cs_as_securable_class = 'server';
    END IF;

    IF cs_as_sub_securable IS NOT NULL THEN
        cs_as_sub_securable := babelfish_remove_delimiter_pair(cs_as_sub_securable);
        IF cs_as_sub_securable IS NULL THEN
            RETURN NULL;
        END IF;
    END IF;

    SELECT p.implied_dbo_permissions,p.fully_supported 
    INTO implied_dbo_permissions,fully_supported 
    FROM babelfish_has_perms_by_name_permissions p 
    WHERE p.securable_type = cs_as_securable_class AND p.permission_name = cs_as_permission;
    
    IF implied_dbo_permissions IS NULL OR fully_supported IS NULL THEN
        -- Securable class or permission is not valid, or permission is not valid for given securable
        RETURN NULL;
    END IF;

    IF cs_as_securable_class = 'database' AND cs_as_securable IS NOT NULL THEN
        db_name = babelfish_remove_delimiter_pair(cs_as_securable);
        IF db_name IS NULL THEN
            RETURN NULL;
        ELSIF (SELECT COUNT(name) FROM sys.databases WHERE name = db_name) != 1 THEN
            RETURN 0;
        END IF;
    ELSIF cs_as_securable_class = 'schema' THEN
        bbf_schema_name = babelfish_remove_delimiter_pair(cs_as_securable);
        IF bbf_schema_name IS NULL THEN
            RETURN NULL;
        ELSIF (SELECT COUNT(nspname) FROM sys.babelfish_namespace_ext ext
                WHERE ext.orig_name = bbf_schema_name 
                    AND CAST(ext.dbid AS oid) = CAST(sys.db_id() AS oid)) != 1 THEN
            RETURN 0;
        END IF;
    END IF;

    IF fully_supported = 'f' AND
		(SELECT orig_username FROM sys.babelfish_authid_user_ext WHERE rolname = CURRENT_USER) = 'dbo' THEN
        RETURN CAST(implied_dbo_permissions AS integer);
    ELSIF fully_supported = 'f' THEN
        RETURN 0;
    END IF;

    -- The only permissions that are fully supported belong to the OBJECT securable class.
    -- The block above has dealt with all permissions that are not fully supported, so 
    -- if we reach this point we know the securable class is OBJECT.
    SELECT s.db_name, s.schema_name, s.object_name INTO db_name, bbf_schema_name, object_name 
    FROM babelfish_split_object_name(cs_as_securable) s;

    -- Invalid securable name
    IF object_name IS NULL OR object_name = '' THEN
        RETURN NULL;
    END IF;

    -- If schema was not specified, use the default
    IF bbf_schema_name IS NULL OR bbf_schema_name = '' THEN
        bbf_schema_name := sys.schema_name();
    END IF;

    database_id := (
        SELECT CASE 
            WHEN db_name IS NULL OR db_name = '' THEN (sys.db_id())
            ELSE (sys.db_id(db_name))
        END);

	IF database_id <> sys.db_id() THEN
        is_cross_db = true;
	END IF;

	userid := (
        SELECT CASE
            WHEN is_cross_db THEN sys.suser_id()
            ELSE sys.user_id()
        END);
  
    -- Translate schema name from bbf to postgres, e.g. dbo -> master_dbo
    pg_schema := (SELECT nspname 
                    FROM sys.babelfish_namespace_ext ext 
                    WHERE ext.orig_name = bbf_schema_name 
                        AND CAST(ext.dbid AS oid) = CAST(database_id AS oid));

    IF pg_schema IS NULL THEN
        -- Shared schemas like sys and pg_catalog do not exist in the table above.
        -- These schemas do not need to be translated from Babelfish to Postgres
        pg_schema := bbf_schema_name;
    END IF;

    -- Surround with double-quotes to handle names that contain periods/spaces
    qualified_name := concat('"', pg_schema, '"."', object_name, '"');

    SELECT oid INTO namespace_id FROM pg_catalog.pg_namespace WHERE nspname = pg_schema COLLATE sys.database_default;

    object_type := (
        SELECT CASE
            WHEN cs_as_sub_securable_class = 'column'
                THEN CASE 
                    WHEN (SELECT count(a.attname)
                        FROM pg_attribute a
                        INNER JOIN pg_class c ON c.oid = a.attrelid
                        INNER JOIN pg_namespace s ON s.oid = c.relnamespace
                        WHERE
                        a.attname = cs_as_sub_securable COLLATE sys.database_default
                        AND c.relname = object_name COLLATE sys.database_default
                        AND s.nspname = pg_schema COLLATE sys.database_default
                        AND NOT a.attisdropped
                        AND (s.nspname IN (SELECT nspname FROM sys.babelfish_namespace_ext) OR s.nspname = 'sys')
                        -- r = ordinary table, i = index, S = sequence, t = TOAST table, v = view, m = materialized view, c = composite type, f = foreign table, p = partitioned table
                        AND c.relkind IN ('r', 'v', 'm', 'f', 'p')
                        AND a.attnum > 0) = 1
                                THEN 'column'
                    ELSE NULL
                END

            WHEN (SELECT count(relname) 
                    FROM pg_catalog.pg_class 
                    WHERE relname = object_name COLLATE sys.database_default
                        AND relnamespace = namespace_id) = 1
                THEN 'table'

            WHEN (SELECT count(proname) 
                    FROM pg_catalog.pg_proc 
                    WHERE proname = object_name COLLATE sys.database_default 
                        AND pronamespace = namespace_id
                        AND prokind = 'f') = 1
                THEN 'function'
                
            WHEN (SELECT count(proname) 
                    FROM pg_catalog.pg_proc 
                    WHERE proname = object_name COLLATE sys.database_default
                        AND pronamespace = namespace_id
                        AND prokind = 'p') = 1
                THEN 'procedure'
            ELSE NULL
        END
    );
    
    -- Object was not found
    IF object_type IS NULL THEN
        RETURN 0;
    END IF;
  
    -- Get signature for function-like objects
    IF object_type IN('function', 'procedure') THEN
        SELECT CAST(oid AS regprocedure) 
            INTO function_signature 
            FROM pg_catalog.pg_proc 
            WHERE proname = object_name COLLATE sys.database_default
                AND pronamespace = namespace_id;
    END IF;

    return_value := (
        SELECT CASE
            WHEN cs_as_permission = 'any' THEN babelfish_has_any_privilege(userid, object_type, pg_schema, object_name)

            WHEN object_type = 'column'
                THEN CASE
                    WHEN cs_as_permission IN('insert', 'delete', 'execute') THEN NULL
                    ELSE CAST(has_column_privilege(userid, qualified_name, cs_as_sub_securable, cs_as_permission) AS integer)
                END

            WHEN object_type = 'table'
                THEN CASE
                    WHEN cs_as_permission = 'execute' THEN 0
                    ELSE CAST(has_table_privilege(userid, qualified_name, cs_as_permission) AS integer)
                END

            WHEN object_type = 'function'
                THEN CASE
                    WHEN cs_as_permission IN('select', 'execute')
                        THEN CAST(has_function_privilege(userid, function_signature, 'execute') AS integer)
                    WHEN cs_as_permission IN('update', 'insert', 'delete', 'references')
                        THEN 0
                    ELSE NULL
                END

            WHEN object_type = 'procedure'
                THEN CASE
                    WHEN cs_as_permission = 'execute'
                        THEN CAST(has_function_privilege(userid, function_signature, 'execute') AS integer)
                    WHEN cs_as_permission IN('select', 'update', 'insert', 'delete', 'references')
                        THEN 0
                    ELSE NULL
                END

            ELSE NULL
        END
    );

    RETURN return_value;
    EXCEPTION WHEN OTHERS THEN RETURN NULL;
END;
$$;

GRANT EXECUTE ON FUNCTION sys.has_perms_by_name(
    securable sys.SYSNAME, 
    securable_class sys.nvarchar(60), 
    permission sys.SYSNAME, 
    sub_securable sys.SYSNAME,
    sub_securable_class sys.nvarchar(60)) TO PUBLIC;

create or replace view sys.table_types_internal as
SELECT pt.typrelid
    FROM pg_catalog.pg_type pt
    INNER join sys.schemas sch on pt.typnamespace = sch.schema_id
    INNER JOIN pg_catalog.pg_depend dep ON pt.typrelid = dep.objid
    INNER JOIN pg_catalog.pg_class pc ON pc.oid = dep.objid
    WHERE pt.typtype = 'c' AND dep.deptype = 'i'  AND pc.relkind = 'r';

create or replace view sys.types As
with RECURSIVE type_code_list as
(
    select distinct  pg_typname as pg_type_name, tsql_typname as tsql_type_name
    from sys.babelfish_typecode_list()
),
tt_internal as MATERIALIZED
(
  Select * from sys.table_types_internal
)
-- For System types
select 
  ti.tsql_type_name as name
  , t.oid as system_type_id
  , t.oid as user_type_id
  , s.oid as schema_id
  , cast(NULL as INT) as principal_id
  , sys.tsql_type_max_length_helper(ti.tsql_type_name, t.typlen, t.typtypmod, true) as max_length
  , cast(sys.tsql_type_precision_helper(ti.tsql_type_name, t.typtypmod) as int) as precision
  , cast(sys.tsql_type_scale_helper(ti.tsql_type_name, t.typtypmod, false) as int) as scale
  , CASE c.collname
    WHEN 'default' THEN default_collation_name
    ELSE  c.collname
    END as collation_name
  , case when typnotnull then 0 else 1 end as is_nullable
  , 0 as is_user_defined
  , 0 as is_assembly_type
  , 0 as default_object_id
  , 0 as rule_object_id
  , 0 as is_table_type
from pg_type t
inner join pg_namespace s on s.oid = t.typnamespace
inner join type_code_list ti on t.typname = ti.pg_type_name
left join pg_collation c on c.oid = t.typcollation
,cast(current_setting('babelfishpg_tsql.server_collation_name') as name) as default_collation_name
where
ti.tsql_type_name IS NOT NULL  
and pg_type_is_visible(t.oid)
and (s.nspname = 'pg_catalog' OR s.nspname = 'sys')
union all 
-- For User Defined Types
select cast(t.typname as text) as name
  , t.typbasetype as system_type_id
  , t.oid as user_type_id
  , t.typnamespace as schema_id
  , null::integer as principal_id
  , case when tt.typrelid is not null then -1::smallint else sys.tsql_type_max_length_helper(tsql_base_type_name, t.typlen, t.typtypmod) end as max_length
  , case when tt.typrelid is not null then 0::smallint else cast(sys.tsql_type_precision_helper(tsql_base_type_name, t.typtypmod) as int) end as precision
  , case when tt.typrelid is not null then 0::smallint else cast(sys.tsql_type_scale_helper(tsql_base_type_name, t.typtypmod, false) as int) end as scale
  , CASE c.collname
    WHEN 'default' THEN default_collation_name
    ELSE  c.collname 
    END as collation_name
  , case when tt.typrelid is not null then 0
         else case when typnotnull then 0 else 1 end
    end
    as is_nullable
  -- CREATE TYPE ... FROM is implemented as CREATE DOMAIN in babel
  , 1 as is_user_defined
  , 0 as is_assembly_type
  , 0 as default_object_id
  , 0 as rule_object_id
  , case when tt.typrelid is not null then 1 else 0 end as is_table_type
from pg_type t
join sys.schemas sch on t.typnamespace = sch.schema_id
left join type_code_list ti on t.typname = ti.pg_type_name
left join pg_collation c on c.oid = t.typcollation
left join tt_internal tt on t.typrelid = tt.typrelid
, sys.translate_pg_type_to_tsql(t.typbasetype) AS tsql_base_type_name
, cast(current_setting('babelfishpg_tsql.server_collation_name') as name) as default_collation_name
-- we want to show details of user defined datatypes created under babelfish database
where 
 ti.tsql_type_name IS NULL
and
  (
    -- show all user defined datatypes created under babelfish database except table types
    t.typtype = 'd'
    or
    -- only for table types
    tt.typrelid is not null  
  );
GRANT SELECT ON sys.types TO PUBLIC;

CREATE OR REPLACE PROCEDURE sys.sp_addlinkedsrvlogin( IN "@rmtsrvname" sys.sysname,
                                                      IN "@useself" sys.varchar(8) DEFAULT 'TRUE',
                                                      IN "@locallogin" sys.sysname DEFAULT NULL,
                                                      IN "@rmtuser" sys.sysname DEFAULT NULL,
                                                      IN "@rmtpassword" sys.sysname DEFAULT NULL)
AS 'babelfishpg_tsql', 'sp_addlinkedsrvlogin_internal'
LANGUAGE C;

GRANT EXECUTE ON PROCEDURE sys.sp_addlinkedsrvlogin(IN sys.sysname,
                                                    IN sys.varchar(8),
                                                    IN sys.sysname,
                                                    IN sys.sysname,
                                                    IN sys.sysname)
TO PUBLIC;

CREATE OR REPLACE PROCEDURE master_dbo.sp_addlinkedsrvlogin( IN "@rmtsrvname" sys.sysname,
                                                      IN "@useself" sys.varchar(8) DEFAULT 'TRUE',
                                                      IN "@locallogin" sys.sysname DEFAULT NULL,
                                                      IN "@rmtuser" sys.sysname DEFAULT NULL,
                                                      IN "@rmtpassword" sys.sysname DEFAULT NULL)
AS 'babelfishpg_tsql', 'sp_addlinkedsrvlogin_internal'
LANGUAGE C;

ALTER PROCEDURE master_dbo.sp_addlinkedsrvlogin OWNER TO sysadmin;

CREATE OR REPLACE VIEW sys.linked_logins
AS
SELECT
  CAST(u.srvid as int) AS server_id,
  CAST(0 as int) AS local_principal_id,
  CAST(0 as sys.bit) AS uses_self_credential,
  CAST((select string_agg(
                  case
                  when option like 'username=%%' then substring(option, 10)
                  else NULL
                  end, ',')
          from unnest(u.umoptions) as option) as sys.sysname) AS remote_name,
  CAST(NULL as sys.datetime) AS modify_date
FROM pg_user_mappings AS U
LEFT JOIN pg_foreign_server AS f ON u.srvid = f.oid
LEFT JOIN pg_foreign_data_wrapper AS w ON f.srvfdw = w.oid
WHERE w.fdwname = 'tds_fdw';
GRANT SELECT ON sys.linked_logins TO PUBLIC;

<<<<<<< HEAD
/*
 * SCHEMATA view
 */
CREATE OR REPLACE FUNCTION sys.bbf_is_shared_schema(IN schemaname TEXT)
RETURNS BOOL
AS 'babelfishpg_tsql', 'is_shared_schema_wrapper'
LANGUAGE C STABLE STRICT;

CREATE OR REPLACE VIEW information_schema_tsql.schemata AS
	SELECT CAST(sys.db_name() AS sys.sysname) AS "CATALOG_NAME",
	CAST(CASE WHEN np.nspname LIKE CONCAT(sys.db_name(),'%') THEN RIGHT(np.nspname, LENGTH(np.nspname) - LENGTH(sys.db_name()) - 1)
	     ELSE np.nspname END AS sys.nvarchar(128)) AS "SCHEMA_NAME",
	-- For system-defined schemas, schema-owner name will be same as schema_name
	-- For user-defined schemas having default owner, schema-owner will be dbo
	-- For user-defined schemas with explicit owners, rolname contains dbname followed
	-- by owner name, so need to extract the owner name from rolname always.
	CAST(CASE WHEN sys.bbf_is_shared_schema(np.nspname) = TRUE THEN np.nspname
		  WHEN r.rolname LIKE CONCAT(sys.db_name(),'%') THEN
			CASE WHEN RIGHT(r.rolname, LENGTH(r.rolname) - LENGTH(sys.db_name()) - 1) = 'db_owner' THEN 'dbo'
			     ELSE RIGHT(r.rolname, LENGTH(r.rolname) - LENGTH(sys.db_name()) - 1) END ELSE 'dbo' END
			AS sys.nvarchar(128)) AS "SCHEMA_OWNER",
	CAST(null AS sys.varchar(6)) AS "DEFAULT_CHARACTER_SET_CATALOG",
	CAST(null AS sys.varchar(3)) AS "DEFAULT_CHARACTER_SET_SCHEMA",
	-- TODO: We need to first create mapping of collation name to char-set name;
	-- Until then return null for DEFAULT_CHARACTER_SET_NAME
	CAST(null AS sys.sysname) AS "DEFAULT_CHARACTER_SET_NAME"
	FROM ((pg_catalog.pg_namespace np LEFT JOIN sys.pg_namespace_ext nc on np.nspname = nc.nspname)
		LEFT JOIN pg_catalog.pg_roles r on r.oid = nc.nspowner) LEFT JOIN sys.babelfish_namespace_ext ext on nc.nspname = ext.nspname
	WHERE (ext.dbid = cast(sys.db_id() as oid) OR np.nspname in ('sys', 'information_schema_tsql')) AND
	      (pg_has_role(np.nspowner, 'USAGE') OR has_schema_privilege(np.oid, 'CREATE, USAGE'))
	ORDER BY nc.nspname, np.nspname;

GRANT SELECT ON information_schema_tsql.schemata TO PUBLIC;
=======
CREATE TABLE sys.babelfish_domain_mapping (
  netbios_domain_name sys.VARCHAR(15) NOT NULL, -- Netbios domain name
  fq_domain_name sys.VARCHAR(128) NOT NULL, -- DNS domain name
  PRIMARY KEY (netbios_domain_name)
);

GRANT ALL ON TABLE sys.babelfish_domain_mapping TO sysadmin;
GRANT SELECT ON TABLE sys.babelfish_domain_mapping TO PUBLIC;

SELECT pg_catalog.pg_extension_config_dump('sys.babelfish_domain_mapping', '');

CREATE OR REPLACE PROCEDURE sys.babelfish_add_domain_mapping_entry(IN sys.VARCHAR(15), IN sys.VARCHAR(128))
  AS 'babelfishpg_tsql', 'babelfish_add_domain_mapping_entry_internal' LANGUAGE C;
GRANT EXECUTE ON PROCEDURE sys.babelfish_add_domain_mapping_entry TO PUBLIC;

CREATE OR REPLACE PROCEDURE sys.babelfish_remove_domain_mapping_entry(IN sys.VARCHAR(15))
  AS 'babelfishpg_tsql', 'babelfish_remove_domain_mapping_entry_internal' LANGUAGE C;
GRANT EXECUTE ON PROCEDURE sys.babelfish_remove_domain_mapping_entry TO PUBLIC;

CREATE OR REPLACE PROCEDURE sys.babelfish_truncate_domain_mapping_table()
  AS 'babelfishpg_tsql', 'babelfish_truncate_domain_mapping_table_internal' LANGUAGE C;
GRANT EXECUTE ON PROCEDURE sys.babelfish_truncate_domain_mapping_table TO PUBLIC;

-- For all the views created on previous versions(except 2.4 and onwards), the definition in the catalog should be NULL.
UPDATE sys.babelfish_view_def AS bvd
SET definition = NULL
WHERE (SELECT get_bit(CAST(bvd.flag_validity AS bit(7)),4) = 0);

CREATE OR REPLACE PROCEDURE sys.sp_droplinkedsrvlogin(  IN "@rmtsrvname" sys.sysname,
                                                        IN "@locallogin" sys.sysname)
AS 'babelfishpg_tsql', 'sp_droplinkedsrvlogin_internal'
LANGUAGE C;

GRANT EXECUTE ON PROCEDURE sys.sp_droplinkedsrvlogin( IN sys.sysname,
                                                      IN sys.sysname)
TO PUBLIC;

CREATE OR REPLACE PROCEDURE master_dbo.sp_droplinkedsrvlogin( IN "@rmtsrvname" sys.sysname,
                                                              IN "@locallogin" sys.sysname)
AS 'babelfishpg_tsql', 'sp_droplinkedsrvlogin_internal'
LANGUAGE C;

ALTER PROCEDURE master_dbo.sp_droplinkedsrvlogin OWNER TO sysadmin;
>>>>>>> d57b5dd1

-- Add one column to store definition of the function in the table.
SET allow_system_table_mods = on;
ALTER TABLE sys.babelfish_function_ext add COLUMN IF NOT EXISTS definition sys.NTEXT DEFAULT NULL;
RESET allow_system_table_mods;

GRANT SELECT ON sys.babelfish_function_ext TO PUBLIC;

SELECT pg_catalog.pg_extension_config_dump('sys.babelfish_function_ext', '');

CREATE OR REPLACE VIEW information_schema_tsql.routines AS
    SELECT CAST(nc.dbname AS sys.nvarchar(128)) AS "SPECIFIC_CATALOG",
           CAST(ext.orig_name AS sys.nvarchar(128)) AS "SPECIFIC_SCHEMA",
           CAST(p.proname AS sys.nvarchar(128)) AS "SPECIFIC_NAME",
           CAST(nc.dbname AS sys.nvarchar(128)) AS "ROUTINE_CATALOG",
           CAST(ext.orig_name AS sys.nvarchar(128)) AS "ROUTINE_SCHEMA",
           CAST(p.proname AS sys.nvarchar(128)) AS "ROUTINE_NAME",
           CAST(CASE p.prokind WHEN 'f' THEN 'FUNCTION' WHEN 'p' THEN 'PROCEDURE' END
           	 AS sys.nvarchar(20)) AS "ROUTINE_TYPE",
           CAST(NULL AS sys.nvarchar(128)) AS "MODULE_CATALOG",
           CAST(NULL AS sys.nvarchar(128)) AS "MODULE_SCHEMA",
           CAST(NULL AS sys.nvarchar(128)) AS "MODULE_NAME",
           CAST(NULL AS sys.nvarchar(128)) AS "UDT_CATALOG",
           CAST(NULL AS sys.nvarchar(128)) AS "UDT_SCHEMA",
           CAST(NULL AS sys.nvarchar(128)) AS "UDT_NAME",
	   CAST(case when is_tbl_type THEN 'table' when p.prokind = 'p' THEN NULL ELSE tsql_type_name END AS sys.nvarchar(128)) AS "DATA_TYPE",
           CAST(information_schema_tsql._pgtsql_char_max_length_for_routines(tsql_type_name, true_typmod)
                 AS int)
           AS "CHARACTER_MAXIMUM_LENGTH",
           CAST(information_schema_tsql._pgtsql_char_octet_length_for_routines(tsql_type_name, true_typmod)
                 AS int)
           AS "CHARACTER_OCTET_LENGTH",
           CAST(NULL AS sys.nvarchar(128)) AS "COLLATION_CATALOG",
           CAST(NULL AS sys.nvarchar(128)) AS "COLLATION_SCHEMA",
           CAST(
                 CASE co.collname
                       WHEN 'default' THEN current_setting('babelfishpg_tsql.server_collation_name')
                       ELSE co.collname
                 END
            AS sys.nvarchar(128)) AS "COLLATION_NAME",
            CAST(NULL AS sys.nvarchar(128)) AS "CHARACTER_SET_CATALOG",
            CAST(NULL AS sys.nvarchar(128)) AS "CHARACTER_SET_SCHEMA",
	    /*
                 * TODO: We need to first create mapping of collation name to char-set name;
                 * Until then return null.
            */
	    CAST(case when tsql_type_name IN ('nchar','nvarchar') THEN 'UNICODE' when tsql_type_name IN ('char','varchar') THEN 'iso_1' ELSE NULL END AS sys.nvarchar(128)) AS "CHARACTER_SET_NAME",
	    CAST(information_schema_tsql._pgtsql_numeric_precision(tsql_type_name, t.oid, true_typmod)
                        AS smallint)
            AS "NUMERIC_PRECISION",
	    CAST(information_schema_tsql._pgtsql_numeric_precision_radix(tsql_type_name, case when t.typtype = 'd' THEN t.typbasetype ELSE t.oid END, true_typmod)
                        AS smallint)
            AS "NUMERIC_PRECISION_RADIX",
            CAST(information_schema_tsql._pgtsql_numeric_scale(tsql_type_name, t.oid, true_typmod)
                        AS smallint)
            AS "NUMERIC_SCALE",
            CAST(information_schema_tsql._pgtsql_datetime_precision(tsql_type_name, true_typmod)
                        AS smallint)
            AS "DATETIME_PRECISION",
	    CAST(NULL AS sys.nvarchar(30)) AS "INTERVAL_TYPE",
            CAST(NULL AS smallint) AS "INTERVAL_PRECISION",
            CAST(NULL AS sys.nvarchar(128)) AS "TYPE_UDT_CATALOG",
            CAST(NULL AS sys.nvarchar(128)) AS "TYPE_UDT_SCHEMA",
            CAST(NULL AS sys.nvarchar(128)) AS "TYPE_UDT_NAME",
            CAST(NULL AS sys.nvarchar(128)) AS "SCOPE_CATALOG",
            CAST(NULL AS sys.nvarchar(128)) AS "SCOPE_SCHEMA",
            CAST(NULL AS sys.nvarchar(128)) AS "SCOPE_NAME",
            CAST(NULL AS bigint) AS "MAXIMUM_CARDINALITY",
            CAST(NULL AS sys.nvarchar(128)) AS "DTD_IDENTIFIER",
            CAST(CASE WHEN l.lanname = 'sql' THEN 'SQL' WHEN l.lanname = 'pltsql' THEN 'SQL' ELSE 'EXTERNAL' END AS sys.nvarchar(30)) AS "ROUTINE_BODY",
            CAST(f.definition AS sys.nvarchar(4000)) AS "ROUTINE_DEFINITION",
            CAST(NULL AS sys.nvarchar(128)) AS "EXTERNAL_NAME",
            CAST(NULL AS sys.nvarchar(30)) AS "EXTERNAL_LANGUAGE",
            CAST(NULL AS sys.nvarchar(30)) AS "PARAMETER_STYLE",
            CAST(CASE WHEN p.provolatile = 'i' THEN 'YES' ELSE 'NO' END AS sys.nvarchar(10)) AS "IS_DETERMINISTIC",
	    CAST(CASE p.prokind WHEN 'p' THEN 'MODIFIES' ELSE 'READS' END AS sys.nvarchar(30)) AS "SQL_DATA_ACCESS",
            CAST(CASE WHEN p.prokind <> 'p' THEN
              CASE WHEN p.proisstrict THEN 'YES' ELSE 'NO' END END AS sys.nvarchar(10)) AS "IS_NULL_CALL",
            CAST(NULL AS sys.nvarchar(128)) AS "SQL_PATH",
            CAST('YES' AS sys.nvarchar(10)) AS "SCHEMA_LEVEL_ROUTINE",
            CAST(CASE p.prokind WHEN 'f' THEN 0 WHEN 'p' THEN -1 END AS smallint) AS "MAX_DYNAMIC_RESULT_SETS",
            CAST('NO' AS sys.nvarchar(10)) AS "IS_USER_DEFINED_CAST",
            CAST('NO' AS sys.nvarchar(10)) AS "IS_IMPLICITLY_INVOCABLE",
            CAST(NULL AS sys.datetime) AS "CREATED",
            CAST(NULL AS sys.datetime) AS "LAST_ALTERED"

       FROM sys.pg_namespace_ext nc LEFT JOIN sys.babelfish_namespace_ext ext ON nc.nspname = ext.nspname,
            pg_proc p inner join sys.schemas sch on sch.schema_id = p.pronamespace
	    inner join sys.all_objects ao on ao.object_id = CAST(p.oid AS INT)
		LEFT JOIN sys.babelfish_function_ext f ON p.proname = f.funcname AND sch.schema_id::regnamespace::name = f.nspname
			AND sys.babelfish_get_pltsql_function_signature(p.oid) = f.funcsignature COLLATE "C",
            pg_language l,
            pg_type t LEFT JOIN pg_collation co ON t.typcollation = co.oid,
            sys.translate_pg_type_to_tsql(t.oid) AS tsql_type_name,
            sys.tsql_get_returnTypmodValue(p.oid) AS true_typmod,
	    sys.is_table_type(t.typrelid) as is_tbl_type

       WHERE
            (case p.prokind
	       when 'p' then true
	       when 'a' then false
               else
    	           (case format_type(p.prorettype, null)
	   	      when 'trigger' then false
	   	      else true
   		    end)
            end)
            AND (NOT pg_is_other_temp_schema(nc.oid))
            AND has_function_privilege(p.oid, 'EXECUTE')
            AND (pg_has_role(t.typowner, 'USAGE')
            OR has_type_privilege(t.oid, 'USAGE'))
            AND ext.dbid = cast(sys.db_id() as oid)
	    AND p.prolang = l.oid
            AND p.prorettype = t.oid
            AND p.pronamespace = nc.oid
	    AND CAST(ao.is_ms_shipped as INT) = 0;

GRANT SELECT ON information_schema_tsql.routines TO PUBLIC;

CREATE OR REPLACE VIEW sys.all_sql_modules_internal AS
SELECT
  ao.object_id AS object_id
  , CAST(
      CASE WHEN ao.type in ('P', 'FN', 'IN', 'TF', 'RF', 'IF', 'TR') THEN COALESCE(f.definition, '')
      WHEN ao.type = 'V' THEN COALESCE(bvd.definition, '')
      ELSE NULL
      END
    AS sys.nvarchar(4000)) AS definition  -- Object definition work in progress, will update definition with BABEL-3127 Jira.
  , CAST(1 as sys.bit)  AS uses_ansi_nulls
  , CAST(1 as sys.bit)  AS uses_quoted_identifier
  , CAST(0 as sys.bit)  AS is_schema_bound
  , CAST(0 as sys.bit)  AS uses_database_collation
  , CAST(0 as sys.bit)  AS is_recompiled
  , CAST(
      CASE WHEN ao.type IN ('P', 'FN', 'IN', 'TF', 'RF', 'IF') THEN
        CASE WHEN p.proisstrict THEN 1
        ELSE 0
        END
      ELSE 0
      END
    AS sys.bit) as null_on_null_input
  , null::integer as execute_as_principal_id
  , CAST(0 as sys.bit) as uses_native_compilation
  , CAST(ao.is_ms_shipped as INT) as is_ms_shipped
FROM sys.all_objects ao
LEFT OUTER JOIN sys.pg_namespace_ext nmext on ao.schema_id = nmext.oid
LEFT OUTER JOIN sys.babelfish_namespace_ext ext ON nmext.nspname = ext.nspname
LEFT OUTER JOIN sys.babelfish_view_def bvd
 on (
      ext.orig_name = bvd.schema_name AND
      ext.dbid = bvd.dbid AND
      ao.name = bvd.object_name
   )
LEFT JOIN pg_proc p ON ao.object_id = CAST(p.oid AS INT)
LEFT JOIN sys.babelfish_function_ext f ON ao.name = f.funcname COLLATE "C" AND ao.schema_id::regnamespace::name = f.nspname
AND sys.babelfish_get_pltsql_function_signature(ao.object_id) = f.funcsignature COLLATE "C"
WHERE ao.type in ('P', 'RF', 'V', 'TR', 'FN', 'IF', 'TF', 'R');
GRANT SELECT ON sys.all_sql_modules_internal TO PUBLIC;

-- deprecate old FOR XML/JSON functions if they exist - if this install came from an upgrade path that did
-- not contain v2.4+, then they WILL exist. Otherwise (v2.3->v3.0 OR v3.0->v3.1) they WILL NOT exist.
DO $$
BEGIN
ALTER FUNCTION sys.tsql_query_to_xml(text, int, text, boolean, text) RENAME TO tsql_query_to_xml_deprecated_in_3_1_0;
CALL sys.babelfish_drop_deprecated_object('function', 'sys', 'tsql_query_to_xml_deprecated_in_3_1_0');
EXCEPTION
    WHEN OTHERS THEN
        -- Do nothing
END $$;

DO $$
BEGIN
ALTER FUNCTION sys.tsql_query_to_xml_text(text, int, text, boolean, text) RENAME TO tsql_query_to_xml_text_deprecated_in_3_1_0;
CALL sys.babelfish_drop_deprecated_object('function', 'sys', 'tsql_query_to_xml_text_deprecated_in_3_1_0');
EXCEPTION
    WHEN OTHERS THEN
        -- Do nothing
END $$;

DO $$
BEGIN
ALTER FUNCTION sys.tsql_query_to_json_text(text, int, boolean, boolean, text) RENAME TO tsql_query_to_json_text_deprecated_in_3_1_0;
CALL sys.babelfish_drop_deprecated_object('function', 'sys', 'tsql_query_to_json_text_deprecated_in_3_1_0');
EXCEPTION
    WHEN OTHERS THEN
        -- Do nothing
END $$;

-- SELECT FOR XML
CREATE OR REPLACE FUNCTION sys.tsql_query_to_xml_sfunc(
    state INTERNAL,
    rec ANYELEMENT,
    mode int,
    element_name text,
    binary_base64 boolean,
    root_name text
) RETURNS INTERNAL
AS 'babelfishpg_tsql', 'tsql_query_to_xml_sfunc'
LANGUAGE C STABLE;

CREATE OR REPLACE FUNCTION sys.tsql_query_to_xml_ffunc(
    state INTERNAL
)
RETURNS XML AS
'babelfishpg_tsql', 'tsql_query_to_xml_ffunc'
LANGUAGE C IMMUTABLE STRICT;

CREATE OR REPLACE FUNCTION sys.tsql_query_to_xml_text_ffunc(
    state INTERNAL
)
RETURNS NTEXT AS
'babelfishpg_tsql', 'tsql_query_to_xml_text_ffunc'
LANGUAGE C IMMUTABLE STRICT;

CREATE OR REPLACE AGGREGATE sys.tsql_select_for_xml_agg(
    rec ANYELEMENT,
    mode int,
    element_name text,
    binary_base64 boolean,
    root_name text)
(
    STYPE = INTERNAL,
    SFUNC = tsql_query_to_xml_sfunc,
    FINALFUNC = tsql_query_to_xml_ffunc
);

CREATE OR REPLACE AGGREGATE sys.tsql_select_for_xml_text_agg(
    rec ANYELEMENT,
    mode int,
    element_name text,
    binary_base64 boolean,
    root_name text)
(
    STYPE = INTERNAL,
    SFUNC = tsql_query_to_xml_sfunc,
    FINALFUNC = tsql_query_to_xml_text_ffunc
);

-- SELECT FOR JSON
CREATE OR REPLACE FUNCTION sys.tsql_query_to_json_sfunc(
    state INTERNAL,
    rec ANYELEMENT,
    mode INT,
    include_null_values BOOLEAN,
    without_array_wrapper BOOLEAN,
    root_name TEXT
) RETURNS INTERNAL
AS 'babelfishpg_tsql', 'tsql_query_to_json_sfunc'
LANGUAGE C STABLE;

CREATE OR REPLACE FUNCTION sys.tsql_query_to_json_ffunc(
    state INTERNAL
)
RETURNS sys.NVARCHAR AS
'babelfishpg_tsql', 'tsql_query_to_json_ffunc'
LANGUAGE C IMMUTABLE STRICT;

CREATE OR REPLACE AGGREGATE sys.tsql_select_for_json_agg(
    rec ANYELEMENT,
    mode INT,
    include_null_values BOOLEAN,
    without_array_wrapper BOOLEAN,
    root_name TEXT)
(
    STYPE = INTERNAL,
    SFUNC = tsql_query_to_json_sfunc,
    FINALFUNC = tsql_query_to_json_ffunc
);

-- function sys.object_id(object_name, object_type) needs to change input type to sys.VARCHAR if not changed already
DO $$
BEGIN IF (SELECT count(*) FROM pg_proc as p where p.proname = 'object_id' AND (p.pronargs = 2 AND p.proargtypes[0] = 'sys.varchar'::regtype AND p.proargtypes[1] = 'sys.varchar'::regtype)) = 0 THEN
    ALTER FUNCTION sys.object_id RENAME TO object_id_deprecated_in_3_1_0;
    CALL sys.babelfish_drop_deprecated_object('function', 'sys', 'object_id_deprecated_in_3_1_0');
END IF;
END $$;

CREATE OR REPLACE FUNCTION sys.object_id(IN object_name sys.VARCHAR, IN object_type sys.VARCHAR DEFAULT NULL)
RETURNS INTEGER AS
'babelfishpg_tsql', 'object_id'
LANGUAGE C STABLE;


ALTER TABLE sys.babelfish_authid_login_ext ADD COLUMN IF NOT EXISTS orig_loginname SYS.NVARCHAR(128);

UPDATE sys.babelfish_authid_login_ext SET orig_loginname = rolname WHERE orig_loginname IS NULL;

ALTER TABLE sys.babelfish_authid_login_ext ALTER COLUMN orig_loginname SET NOT NULL;

CREATE OR REPLACE FUNCTION sys.DBTS()
RETURNS sys.ROWVERSION AS
$$
DECLARE
    eh_setting text;
BEGIN
    eh_setting = (select s.setting FROM pg_catalog.pg_settings s where name = 'babelfishpg_tsql.escape_hatch_rowversion');
    IF eh_setting = 'strict' THEN
        RAISE EXCEPTION 'To use @@DBTS, set ''babelfishpg_tsql.escape_hatch_rowversion'' to ''ignore''';
    ELSE
        RETURN sys.get_current_full_xact_id()::sys.ROWVERSION;
    END IF;
END;
$$
STRICT
LANGUAGE plpgsql;

CREATE OR REPLACE PROCEDURE sys.sp_dropserver( IN "@server" sys.sysname,
                                                    IN "@droplogins" sys.bpchar(10) DEFAULT NULL)
AS 'babelfishpg_tsql', 'sp_dropserver_internal'
LANGUAGE C;

GRANT EXECUTE ON PROCEDURE sys.sp_dropserver( IN "@server" sys.sysname,
                                                    IN "@droplogins" sys.bpchar(10))
TO PUBLIC;

CREATE OR REPLACE PROCEDURE master_dbo.sp_dropserver( IN "@server" sys.sysname,
                                                    IN "@droplogins" sys.bpchar(10) DEFAULT NULL)
AS 'babelfishpg_tsql', 'sp_dropserver_internal'
LANGUAGE C;

ALTER PROCEDURE master_dbo.sp_dropserver OWNER TO sysadmin;


CREATE OR REPLACE PROCEDURE sys.sp_set_session_context ("@key" sys.sysname, 
	"@value" sys.SQL_VARIANT, "@read_only" sys.bit = 0)
AS 'babelfishpg_tsql', 'sp_set_session_context'
LANGUAGE C;
GRANT EXECUTE ON PROCEDURE sys.sp_set_session_context TO PUBLIC;

CREATE OR REPLACE FUNCTION sys.session_context ("@key" sys.sysname)
	RETURNS sys.SQL_VARIANT AS 'babelfishpg_tsql', 'session_context' LANGUAGE C;
GRANT EXECUTE ON FUNCTION sys.session_context TO PUBLIC;


/* set sys functions as STABLE */
ALTER FUNCTION sys.schema_id() STABLE;
ALTER FUNCTION sys.schema_name() STABLE;
ALTER FUNCTION sys.sp_columns_100_internal(
	in_table_name sys.nvarchar(384),
    in_table_owner sys.nvarchar(384), 
    in_table_qualifier sys.nvarchar(384),
    in_column_name sys.nvarchar(384),
	in_NameScope int,
    in_ODBCVer int,
    in_fusepattern smallint)
STABLE;
ALTER FUNCTION sys.sp_columns_managed_internal(
    in_catalog sys.nvarchar(128), 
    in_owner sys.nvarchar(128),
    in_table sys.nvarchar(128),
    in_column sys.nvarchar(128),
    in_schematype int)
STABLE;
ALTER FUNCTION sys.sp_pkeys_internal(
	in_table_name sys.nvarchar(384),
	in_table_owner sys.nvarchar(384),
	in_table_qualifier sys.nvarchar(384)
)
STABLE;
ALTER FUNCTION sys.sp_statistics_internal(
    in_table_name sys.sysname,
    in_table_owner sys.sysname,
    in_table_qualifier sys.sysname,
    in_index_name sys.sysname,
	in_is_unique char,
	in_accuracy char
)
STABLE;
ALTER FUNCTION sys.sp_tables_internal(
	in_table_name sys.nvarchar(384),
	in_table_owner sys.nvarchar(384), 
	in_table_qualifier sys.sysname,
	in_table_type sys.varchar(100),
	in_fusepattern sys.bit)
STABLE;
ALTER FUNCTION sys.trigger_nestlevel() STABLE;
ALTER FUNCTION sys.proc_param_helper() STABLE;
ALTER FUNCTION sys.original_login() STABLE; 
ALTER FUNCTION sys.objectproperty(id INT, property SYS.VARCHAR) STABLE;
ALTER FUNCTION sys.OBJECTPROPERTYEX(id INT, property SYS.VARCHAR) STABLE;
ALTER FUNCTION sys.num_days_in_date(IN d1 INTEGER, IN m1 INTEGER, IN y1 INTEGER) STABLE;
ALTER FUNCTION sys.nestlevel() STABLE;
ALTER FUNCTION sys.max_connections() STABLE;
ALTER FUNCTION sys.lock_timeout() STABLE;
ALTER FUNCTION sys.json_modify(in expression sys.NVARCHAR,in path_json TEXT, in new_value TEXT) STABLE;
ALTER FUNCTION sys.isnumeric(IN expr ANYELEMENT) STABLE;
ALTER FUNCTION sys.isnumeric(IN expr TEXT) STABLE;
ALTER FUNCTION sys.isdate(v text) STABLE;
ALTER FUNCTION sys.is_srvrolemember(role sys.SYSNAME, login sys.SYSNAME) STABLE;
ALTER FUNCTION sys.INDEXPROPERTY(IN object_id INT, IN index_or_statistics_name sys.nvarchar(128), IN property sys.varchar(128)) STABLE;
ALTER FUNCTION sys.has_perms_by_name(
    securable SYS.SYSNAME, 
    securable_class SYS.NVARCHAR(60), 
    permission SYS.SYSNAME,
    sub_securable SYS.SYSNAME,
    sub_securable_class SYS.NVARCHAR(60)
)
STABLE;
ALTER FUNCTION sys.fn_listextendedproperty (
property_name varchar(128),
level0_object_type varchar(128),
level0_object_name varchar(128),
level1_object_type varchar(128),
level1_object_name varchar(128),
level2_object_type varchar(128),
level2_object_name varchar(128)
)
STABLE;
ALTER FUNCTION sys.fn_helpcollations() STABLE;
ALTER FUNCTION sys.DBTS() STABLE;
ALTER FUNCTION sys.columns_internal() STABLE;
ALTER FUNCTION sys.columnproperty(object_id oid, property name, property_name text) STABLE;
ALTER FUNCTION sys.babelfish_get_id_by_name(object_name text) STABLE;
ALTER FUNCTION sys.babelfish_get_sequence_value(in sequence_name character varying) STABLE;
ALTER FUNCTION sys.babelfish_conv_date_to_string(IN p_datatype TEXT, IN p_dateval DATE, IN p_style NUMERIC) STABLE;
ALTER FUNCTION sys.babelfish_conv_datetime_to_string(IN p_datatype TEXT, IN p_src_datatype TEXT, IN p_datetimeval TIMESTAMP(6) WITHOUT TIME ZONE, IN p_style NUMERIC) STABLE;
ALTER FUNCTION sys.babelfish_conv_greg_to_hijri(IN p_dateval DATE) STABLE;
ALTER FUNCTION sys.babelfish_conv_greg_to_hijri(IN p_day NUMERIC, IN p_month NUMERIC, IN p_year NUMERIC) STABLE;
ALTER FUNCTION sys.babelfish_conv_greg_to_hijri(IN p_day TEXT, IN p_month TEXT, IN p_year TEXT) STABLE;
ALTER FUNCTION sys.babelfish_conv_greg_to_hijri(IN p_datetimeval TIMESTAMP WITHOUT TIME ZONE) STABLE;
ALTER FUNCTION sys.babelfish_conv_hijri_to_greg(IN p_dateval DATE) STABLE;
ALTER FUNCTION sys.babelfish_conv_hijri_to_greg(IN p_day NUMERIC, IN p_month NUMERIC, IN p_year NUMERIC) STABLE;
ALTER FUNCTION sys.babelfish_conv_hijri_to_greg(IN p_day TEXT, IN p_month TEXT, IN p_year TEXT) STABLE;
ALTER FUNCTION sys.babelfish_conv_hijri_to_greg(IN p_datetimeval TIMESTAMP WITHOUT TIME ZONE) STABLE;
ALTER FUNCTION sys.babelfish_conv_string_to_date(IN p_datestring TEXT, IN p_style NUMERIC) STABLE;
ALTER FUNCTION sys.babelfish_conv_string_to_datetime(IN p_datatype TEXT, IN p_datetimestring TEXT, IN p_style NUMERIC) STABLE;
ALTER FUNCTION sys.babelfish_conv_string_to_time(IN p_datatype TEXT, IN p_timestring TEXT, IN p_style NUMERIC) STABLE;
ALTER FUNCTION sys.babelfish_conv_time_to_string(IN p_datatype TEXT, IN p_src_datatype TEXT, IN p_timeval TIME(6) WITHOUT TIME ZONE, IN p_style NUMERIC) STABLE;
ALTER FUNCTION sys.babelfish_dbts() STABLE;
ALTER FUNCTION sys.babelfish_get_jobs() STABLE;
ALTER FUNCTION sys.babelfish_get_lang_metadata_json(IN p_lang_spec_culture TEXT) STABLE;
ALTER FUNCTION sys.babelfish_get_service_setting ( IN p_service sys.service_settings.service%TYPE , IN p_setting sys.service_settings.setting%TYPE ) STABLE;
ALTER FUNCTION sys.babelfish_get_version(pComponentName VARCHAR(256)) STABLE;
ALTER FUNCTION sys.babelfish_is_ossp_present() STABLE;
ALTER FUNCTION sys.babelfish_is_spatial_present() STABLE;
ALTER FUNCTION sys.babelfish_istime(v text) STABLE;
ALTER FUNCTION babelfish_remove_delimiter_pair(IN name TEXT) STABLE;
ALTER FUNCTION sys.babelfish_openxml(IN DocHandle BIGINT) STABLE;
ALTER FUNCTION sys.babelfish_parse_to_date(IN p_datestring TEXT, IN p_culture TEXT) STABLE;
ALTER FUNCTION sys.babelfish_parse_to_datetime(IN p_datatype TEXT, IN p_datetimestring TEXT, IN p_culture TEXT) STABLE;
ALTER FUNCTION sys.babelfish_parse_to_time(IN p_datatype TEXT, IN p_srctimestring TEXT, IN p_culture TEXT) STABLE;
ALTER FUNCTION sys.babelfish_ROUND3(x in numeric, y in int, z in int) STABLE;
ALTER FUNCTION sys.babelfish_sp_aws_add_jobschedule (par_job_id integer, par_schedule_id integer, out returncode integer) STABLE;
ALTER FUNCTION sys.babelfish_sp_aws_del_jobschedule (par_job_id integer, par_schedule_id integer, out returncode integer )STABLE;
ALTER FUNCTION sys.babelfish_sp_schedule_to_cron (par_job_id integer, par_schedule_id integer, out cron_expression varchar )STABLE;
ALTER FUNCTION sys.babelfish_sp_sequence_get_range(
  in par_sequence_name text,
  in par_range_size bigint,
  out par_range_first_value bigint,
  out par_range_last_value bigint,
  out par_range_cycle_count bigint,
  out par_sequence_increment bigint,
  out par_sequence_min_value bigint,
  out par_sequence_max_value bigint
)  
STABLE;
ALTER FUNCTION sys.babelfish_sp_verify_job (
  par_job_id integer,
  par_name varchar,
  par_enabled smallint,
  par_start_step_id integer,
  par_category_name varchar,
  inout par_owner_sid char,
  par_notify_level_eventlog integer,
  inout par_notify_level_email integer,
  inout par_notify_level_netsend integer,
  inout par_notify_level_page integer,
  par_notify_email_operator_name varchar,
  par_notify_netsend_operator_name varchar,
  par_notify_page_operator_name varchar,
  par_delete_level integer,
  inout par_category_id integer,
  inout par_notify_email_operator_id integer,
  inout par_notify_netsend_operator_id integer,
  inout par_notify_page_operator_id integer,
  inout par_originating_server varchar,
  out returncode integer
)
STABLE;
ALTER FUNCTION sys.babelfish_sp_verify_job_date (par_date integer, par_date_name varchar, out returncode integer) STABLE;
ALTER FUNCTION sys.babelfish_sp_verify_job_identifiers (
  par_name_of_name_parameter varchar,
  par_name_of_id_parameter varchar,
  inout par_job_name varchar,
  inout par_job_id integer,
  par_sqlagent_starting_test varchar,
  inout par_owner_sid char,
  out returncode integer
)
STABLE;
ALTER FUNCTION sys.babelfish_sp_verify_job_time (
  par_time integer,
  par_time_name varchar,
  out returncode integer
)
STABLE;
ALTER FUNCTION sys.babelfish_sp_verify_jobstep (
  par_job_id integer,
  par_step_id integer,
  par_step_name varchar,
  par_subsystem varchar,
  par_command text,
  par_server varchar,
  par_on_success_action smallint,
  par_on_success_step_id integer,
  par_on_fail_action smallint,
  par_on_fail_step_id integer,
  par_os_run_priority integer,
  par_flags integer,
  par_output_file_name varchar,
  par_proxy_id integer,
  out returncode integer
)
STABLE;
ALTER FUNCTION sys.babelfish_sp_verify_schedule (
  par_schedule_id integer,
  par_name varchar,
  par_enabled smallint,
  par_freq_type integer,
  inout par_freq_interval integer,
  inout par_freq_subday_type integer,
  inout par_freq_subday_interval integer,
  inout par_freq_relative_interval integer,
  inout par_freq_recurrence_factor integer,
  inout par_active_start_date integer,
  inout par_active_start_time integer,
  inout par_active_end_date integer,
  inout par_active_end_time integer,
  par_owner_sid char,
  out returncode integer
)
STABLE;
ALTER FUNCTION sys.babelfish_sp_verify_schedule_identifiers (
  par_name_of_name_parameter varchar,
  par_name_of_id_parameter varchar,
  inout par_schedule_name varchar,
  inout par_schedule_id integer,
  inout par_owner_sid char,
  inout par_orig_server_id integer,
  par_job_id_filter integer,
  out returncode integer
)
STABLE;
ALTER FUNCTION sys.babelfish_STRPOS3(p_str text, p_substr text, p_loc int) STABLE;
ALTER FUNCTION sys.babelfish_tomsbit(in_str NUMERIC) STABLE;
ALTER FUNCTION sys.babelfish_tomsbit(in_str VARCHAR) STABLE;
ALTER FUNCTION sys.babelfish_try_conv_date_to_string(IN p_datatype TEXT, IN p_dateval DATE, IN p_style NUMERIC) STABLE;
ALTER FUNCTION sys.babelfish_try_conv_datetime_to_string(IN p_datatype TEXT, IN p_src_datatype TEXT, IN p_datetimeval TIMESTAMP WITHOUT TIME ZONE, IN p_style NUMERIC) STABLE;
ALTER FUNCTION sys.babelfish_try_conv_string_to_date(IN p_datestring TEXT, IN p_style NUMERIC) STABLE;
ALTER FUNCTION sys.babelfish_try_conv_string_to_datetime(IN p_datatype TEXT, IN p_datetimestring TEXT, IN p_style NUMERIC) STABLE;
ALTER FUNCTION sys.babelfish_try_conv_string_to_time(IN p_datatype TEXT, IN p_timestring TEXT, IN p_style NUMERIC) STABLE;
ALTER FUNCTION sys.babelfish_try_conv_time_to_string(IN p_datatype TEXT, IN p_src_datatype TEXT, IN p_timeval TIME WITHOUT TIME ZONE, IN p_style NUMERIC) STABLE;
ALTER FUNCTION sys.babelfish_conv_helper_to_date(IN arg TEXT, IN try BOOL, IN p_style NUMERIC) STABLE;
ALTER FUNCTION sys.babelfish_conv_helper_to_date(IN arg anyelement, IN try BOOL, IN p_style NUMERIC) STABLE;
ALTER FUNCTION sys.babelfish_try_conv_to_date(IN arg anyelement) STABLE;
ALTER FUNCTION sys.babelfish_conv_helper_to_time(IN arg TEXT, IN try BOOL, IN p_style NUMERIC) STABLE;
ALTER FUNCTION sys.babelfish_conv_helper_to_time(IN arg anyelement, IN try BOOL, IN p_style NUMERIC) STABLE;
ALTER FUNCTION sys.babelfish_try_conv_to_time(IN arg anyelement) STABLE;
ALTER FUNCTION sys.babelfish_conv_helper_to_datetime(IN arg TEXT, IN try BOOL, IN p_style NUMERIC) STABLE;
ALTER FUNCTION sys.babelfish_try_conv_to_datetime(IN arg anyelement) STABLE;
ALTER FUNCTION sys.babelfish_conv_helper_to_varchar(IN typename TEXT, IN arg TEXT, IN try BOOL, IN p_style NUMERIC) STABLE;
ALTER FUNCTION sys.babelfish_conv_helper_to_varchar(IN typename TEXT, IN arg ANYELEMENT, IN try BOOL, IN p_style NUMERIC) STABLE;
ALTER FUNCTION sys.babelfish_conv_to_varchar(IN typename TEXT, IN arg TEXT, IN p_style NUMERIC) STABLE;
ALTER FUNCTION sys.babelfish_conv_to_varchar(IN typename TEXT, IN arg anyelement, IN p_style NUMERIC) STABLE;
ALTER FUNCTION sys.babelfish_try_conv_to_varchar(IN typename TEXT, IN arg TEXT, IN p_style NUMERIC) STABLE;
ALTER FUNCTION sys.babelfish_try_conv_to_varchar(IN typename TEXT, IN arg anyelement, IN p_style NUMERIC) STABLE;
ALTER FUNCTION sys.babelfish_parse_helper_to_date(IN arg TEXT, IN try BOOL, IN culture TEXT) STABLE;
ALTER FUNCTION sys.babelfish_parse_helper_to_time(IN arg TEXT, IN try BOOL, IN culture TEXT) STABLE;
ALTER FUNCTION sys.babelfish_parse_helper_to_datetime(IN arg TEXT, IN try BOOL, IN culture TEXT) STABLE;
ALTER FUNCTION sys.babelfish_try_conv_money_to_string(IN p_datatype TEXT, IN p_moneyval PG_CATALOG.MONEY, IN p_style NUMERIC) STABLE;
ALTER FUNCTION sys.babelfish_try_conv_float_to_string(IN p_datatype TEXT, IN p_floatval FLOAT, IN p_style NUMERIC) STABLE;
ALTER FUNCTION sys.babelfish_try_parse_to_date(IN p_datestring TEXT, IN p_culture TEXT) STABLE;
ALTER FUNCTION sys.babelfish_try_parse_to_datetime(IN p_datatype TEXT, IN p_datetimestring TEXT, IN p_culture TEXT) STABLE;
ALTER FUNCTION sys.babelfish_try_parse_to_time(IN p_datatype TEXT, IN p_srctimestring TEXT, IN p_culture TEXT) STABLE;
ALTER FUNCTION babelfish_get_name_delimiter_pos(name TEXT) STABLE;
ALTER FUNCTION sys.babelfish_split_object_name(name TEXT, OUT db_name TEXT, OUT schema_name TEXT, OUT object_name TEXT) STABLE;
ALTER FUNCTION sys.babelfish_has_any_privilege(userid oid, perm_target_type text, schema_name text, object_name text) STABLE;
ALTER FUNCTION sys.babelfish_cast_floor_smallint(IN arg TEXT) STABLE;
ALTER FUNCTION sys.babelfish_cast_floor_smallint(IN arg ANYELEMENT) STABLE;
ALTER FUNCTION sys.babelfish_cast_floor_int(IN arg TEXT) STABLE;
ALTER FUNCTION sys.babelfish_cast_floor_int(IN arg ANYELEMENT) STABLE;
ALTER FUNCTION sys.babelfish_cast_floor_bigint(IN arg TEXT) STABLE;
ALTER FUNCTION sys.babelfish_cast_floor_bigint(IN arg ANYELEMENT) STABLE;
ALTER FUNCTION sys.babelfish_try_cast_to_datetime2(IN arg TEXT, IN typmod INTEGER) STABLE;
ALTER FUNCTION sys.babelfish_try_cast_to_datetime2(IN arg ANYELEMENT, IN typmod INTEGER) STABLE;
ALTER FUNCTION sys.sysdatetimeoffset() STABLE;
ALTER FUNCTION sys.sysutcdatetime() STABLE;
ALTER FUNCTION sys.getdate() STABLE;
ALTER FUNCTION sys.GETUTCDATE() STABLE;
ALTER FUNCTION sys.isnull(text,text) STABLE;
ALTER FUNCTION sys.isnull(boolean,boolean) STABLE;
ALTER FUNCTION sys.isnull(smallint,smallint) STABLE;
ALTER FUNCTION sys.isnull(integer,integer) STABLE;
ALTER FUNCTION sys.isnull(bigint,bigint) STABLE;
ALTER FUNCTION sys.isnull(real,real) STABLE;
ALTER FUNCTION sys.isnull(double precision, double precision) STABLE;
ALTER FUNCTION sys.isnull(numeric,numeric) STABLE;
ALTER FUNCTION sys.isnull(date, date) STABLE;
ALTER FUNCTION sys.isnull(timestamp,timestamp) STABLE;
ALTER FUNCTION sys.isnull(timestamp with time zone,timestamp with time zone) STABLE;
ALTER FUNCTION sys.is_table_type(object_id oid) STABLE;
ALTER FUNCTION sys.rand() STABLE;
ALTER FUNCTION sys.spid() STABLE;
ALTER FUNCTION sys.APPLOCK_MODE(IN "@dbprincipal" varchar(32), IN "@resource" varchar(255), IN "@lockowner" varchar(32)) STABLE;
ALTER FUNCTION sys.APPLOCK_TEST(IN "@dbprincipal" varchar(32), IN "@resource" varchar(255), IN "@lockmode" varchar(32), IN "@lockowner" varchar(32)) STABLE;
ALTER FUNCTION sys.has_dbaccess(database_name SYSNAME) STABLE;
ALTER FUNCTION sys.language() STABLE;
ALTER FUNCTION sys.rowcount() STABLE;
ALTER FUNCTION sys.error() STABLE;
ALTER FUNCTION sys.pgerror() STABLE;
ALTER FUNCTION sys.trancount() STABLE;
ALTER FUNCTION sys.datefirst() STABLE;
ALTER FUNCTION sys.options() STABLE;
ALTER FUNCTION sys.version() STABLE;
ALTER FUNCTION sys.servername() STABLE;
ALTER FUNCTION sys.servicename() STABLE;
ALTER FUNCTION sys.fetch_status() STABLE;
ALTER FUNCTION sys.cursor_rows() STABLE;
ALTER FUNCTION sys.cursor_status(text, text) STABLE;
ALTER FUNCTION sys.xact_state() STABLE;
ALTER FUNCTION sys.error_line() STABLE;
ALTER FUNCTION sys.error_message() STABLE;
ALTER FUNCTION sys.error_number() STABLE;
ALTER FUNCTION sys.error_procedure() STABLE;
ALTER FUNCTION sys.error_severity() STABLE;
ALTER FUNCTION sys.error_state() STABLE;
ALTER FUNCTION sys.babelfish_get_identity_param(IN tablename TEXT, IN optionname TEXT) STABLE;
ALTER FUNCTION sys.babelfish_get_identity_current(IN tablename TEXT) STABLE;
ALTER FUNCTION sys.babelfish_get_login_default_db(IN login_name TEXT) STABLE;
-- internal table function for querying the registered ENRs
ALTER FUNCTION sys.babelfish_get_enr_list() STABLE;
-- internal table function for collation_list
ALTER FUNCTION sys.babelfish_collation_list() STABLE;
-- internal table function for sp_cursor_list and sp_decribe_cursor
ALTER FUNCTION sys.babelfish_cursor_list(cursor_source integer) STABLE;
-- internal table function for sp_helpdb with no arguments
ALTER FUNCTION sys.babelfish_helpdb() STABLE;
-- internal table function for helpdb with dbname as input
ALTER FUNCTION sys.babelfish_helpdb(varchar) STABLE;

ALTER FUNCTION sys.babelfish_inconsistent_metadata(return_consistency boolean) STABLE;
ALTER FUNCTION COLUMNS_UPDATED () STABLE;
ALTER FUNCTION sys.ident_seed(IN tablename TEXT) STABLE;
ALTER FUNCTION sys.ident_incr(IN tablename TEXT) STABLE;
ALTER FUNCTION sys.ident_current(IN tablename TEXT) STABLE;
ALTER FUNCTION sys.babelfish_waitfor_delay(time_to_pass TEXT) STABLE;
ALTER FUNCTION sys.babelfish_waitfor_delay(time_to_pass TIMESTAMP WITHOUT TIME ZONE) STABLE;
ALTER FUNCTION sys.user_name_sysname() STABLE;
ALTER FUNCTION sys.system_user() STABLE;
ALTER FUNCTION sys.session_user() STABLE;
ALTER FUNCTION UPDATE (TEXT) STABLE;

CREATE OR REPLACE FUNCTION sys.OBJECT_NAME(IN object_id INT, IN database_id INT DEFAULT NULL)
RETURNS sys.SYSNAME AS
'babelfishpg_tsql', 'object_name'
LANGUAGE C STABLE;

-- Drops the temporary procedure used by the upgrade script.
-- Please have this be one of the last statements executed in this upgrade script.
DROP PROCEDURE sys.babelfish_drop_deprecated_object(varchar, varchar, varchar);

-- Reset search_path to not affect any subsequent scripts
SELECT set_config('search_path', trim(leading 'sys, ' from current_setting('search_path')), false);<|MERGE_RESOLUTION|>--- conflicted
+++ resolved
@@ -1019,7 +1019,6 @@
 WHERE w.fdwname = 'tds_fdw';
 GRANT SELECT ON sys.linked_logins TO PUBLIC;
 
-<<<<<<< HEAD
 /*
  * SCHEMATA view
  */
@@ -1053,7 +1052,7 @@
 	ORDER BY nc.nspname, np.nspname;
 
 GRANT SELECT ON information_schema_tsql.schemata TO PUBLIC;
-=======
+
 CREATE TABLE sys.babelfish_domain_mapping (
   netbios_domain_name sys.VARCHAR(15) NOT NULL, -- Netbios domain name
   fq_domain_name sys.VARCHAR(128) NOT NULL, -- DNS domain name
@@ -1097,7 +1096,6 @@
 LANGUAGE C;
 
 ALTER PROCEDURE master_dbo.sp_droplinkedsrvlogin OWNER TO sysadmin;
->>>>>>> d57b5dd1
 
 -- Add one column to store definition of the function in the table.
 SET allow_system_table_mods = on;
