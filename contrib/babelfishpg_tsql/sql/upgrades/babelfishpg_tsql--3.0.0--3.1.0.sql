-- complain if script is sourced in psql, rather than via ALTER EXTENSION
\echo Use "ALTER EXTENSION ""babelfishpg_tsql"" UPDATE TO '3.1.0'" to load this file. \quit

-- add 'sys' to search path for the convenience
SELECT set_config('search_path', 'sys, '||current_setting('search_path'), false);

-- Drops an object if it does not have any dependent objects.
-- Is a temporary procedure for use by the upgrade script. Will be dropped at the end of the upgrade.
-- Please have this be one of the first statements executed in this upgrade script. 
CREATE OR REPLACE PROCEDURE babelfish_drop_deprecated_object(object_type varchar, schema_name varchar, object_name varchar) AS
$$
DECLARE
    error_msg text;
    query1 text;
    query2 text;
BEGIN

    query1 := pg_catalog.format('alter extension babelfishpg_tsql drop %s %s.%s', object_type, schema_name, object_name);
    query2 := pg_catalog.format('drop %s %s.%s', object_type, schema_name, object_name);

    execute query1;
    execute query2;
EXCEPTION
    when object_not_in_prerequisite_state then --if 'alter extension' statement fails
        GET STACKED DIAGNOSTICS error_msg = MESSAGE_TEXT;
        raise warning '%', error_msg;
    when dependent_objects_still_exist then --if 'drop view' statement fails
        GET STACKED DIAGNOSTICS error_msg = MESSAGE_TEXT;
        raise warning '%', error_msg;
end
$$
LANGUAGE plpgsql;

-- please add your SQL here
/*
 * Note: These SQL statements may get executed multiple times specially when some features get backpatched.
 * So make sure that any SQL statement (DDL/DML) being added here can be executed multiple times without affecting
 * final behaviour.
 */
create or replace view sys.views as 
select 
  t.relname as name
  , t.oid as object_id
  , null::integer as principal_id
  , sch.schema_id as schema_id
  , 0 as parent_object_id
  , 'V'::varchar(2) as type 
  , 'VIEW'::varchar(60) as type_desc
  , vd.create_date::timestamp as create_date
  , vd.create_date::timestamp as modify_date
  , 0 as is_ms_shipped 
  , 0 as is_published 
  , 0 as is_schema_published 
  , 0 as with_check_option 
  , 0 as is_date_correlation_view 
  , 0 as is_tracked_by_cdc 
from pg_class t inner join sys.schemas sch on t.relnamespace = sch.schema_id 
left outer join sys.babelfish_view_def vd on t.relname::sys.sysname = vd.object_name and sch.name = vd.schema_name and vd.dbid = sys.db_id() 
where t.relkind = 'v'
and has_schema_privilege(sch.schema_id, 'USAGE')
and has_table_privilege(t.oid, 'SELECT,INSERT,UPDATE,DELETE,TRUNCATE,TRIGGER');
GRANT SELECT ON sys.views TO PUBLIC;

CREATE OR REPLACE FUNCTION sys.atn2(IN x SYS.FLOAT, IN y SYS.FLOAT) RETURNS SYS.FLOAT
AS
$$
DECLARE
    res SYS.FLOAT;
BEGIN
    IF x = 0 AND y = 0 THEN
        RAISE EXCEPTION 'An invalid floating point operation occurred.';
    ELSE
        res = PG_CATALOG.atan2(x, y);
        RETURN res;
    END IF;
END;
$$
LANGUAGE plpgsql PARALLEL SAFE IMMUTABLE RETURNS NULL ON NULL INPUT;

CREATE OR REPLACE VIEW sys.sp_columns_100_view AS
  SELECT 
  CAST(t4."TABLE_CATALOG" AS sys.sysname) AS TABLE_QUALIFIER,
  CAST(t4."TABLE_SCHEMA" AS sys.sysname) AS TABLE_OWNER,
  CAST(t4."TABLE_NAME" AS sys.sysname) AS TABLE_NAME,
  CAST(t4."COLUMN_NAME" AS sys.sysname) AS COLUMN_NAME,
  CAST(t5.data_type AS smallint) AS DATA_TYPE,
  CAST(coalesce(tsql_type_name, t.typname) AS sys.sysname) AS TYPE_NAME,

  CASE WHEN t4."CHARACTER_MAXIMUM_LENGTH" = -1 THEN 0::INT
    WHEN a.atttypmod != -1
    THEN
    CAST(coalesce(t4."NUMERIC_PRECISION", t4."CHARACTER_MAXIMUM_LENGTH", sys.tsql_type_precision_helper(t4."DATA_TYPE", a.atttypmod)) AS INT)
    WHEN tsql_type_name = 'timestamp'
    THEN 8
    ELSE
    CAST(coalesce(t4."NUMERIC_PRECISION", t4."CHARACTER_MAXIMUM_LENGTH", sys.tsql_type_precision_helper(t4."DATA_TYPE", t.typtypmod)) AS INT)
  END AS PRECISION,

  CASE WHEN a.atttypmod != -1
    THEN
    CAST(sys.tsql_type_length_for_sp_columns_helper(t4."DATA_TYPE", a.attlen, a.atttypmod) AS int)
    ELSE
    CAST(sys.tsql_type_length_for_sp_columns_helper(t4."DATA_TYPE", a.attlen, t.typtypmod) AS int)
  END AS LENGTH,


  CASE WHEN a.atttypmod != -1
    THEN
    CAST(coalesce(t4."NUMERIC_SCALE", sys.tsql_type_scale_helper(t4."DATA_TYPE", a.atttypmod, true)) AS smallint)
    ELSE
    CAST(coalesce(t4."NUMERIC_SCALE", sys.tsql_type_scale_helper(t4."DATA_TYPE", t.typtypmod, true)) AS smallint)
  END AS SCALE,


  CAST(coalesce(t4."NUMERIC_PRECISION_RADIX", sys.tsql_type_radix_for_sp_columns_helper(t4."DATA_TYPE")) AS smallint) AS RADIX,
  case
    when t4."IS_NULLABLE" = 'YES' then CAST(1 AS smallint)
    else CAST(0 AS smallint)
  end AS NULLABLE,

  CAST(NULL AS varchar(254)) AS remarks,
  CAST(t4."COLUMN_DEFAULT" AS sys.nvarchar(4000)) AS COLUMN_DEF,
  CAST(t5.sql_data_type AS smallint) AS SQL_DATA_TYPE,
  CAST(t5.SQL_DATETIME_SUB AS smallint) AS SQL_DATETIME_SUB,

  CASE WHEN t4."DATA_TYPE" = 'xml' THEN 0::INT
    WHEN t4."DATA_TYPE" = 'sql_variant' THEN 8000::INT
    WHEN t4."CHARACTER_MAXIMUM_LENGTH" = -1 THEN 0::INT
    ELSE CAST(t4."CHARACTER_OCTET_LENGTH" AS int)
  END AS CHAR_OCTET_LENGTH,

  CAST(t4."ORDINAL_POSITION" AS int) AS ORDINAL_POSITION,
  CAST(t4."IS_NULLABLE" AS varchar(254)) AS IS_NULLABLE,
  CAST(t5.ss_data_type AS sys.tinyint) AS SS_DATA_TYPE,
  CAST(0 AS smallint) AS SS_IS_SPARSE,
  CAST(0 AS smallint) AS SS_IS_COLUMN_SET,
  CAST(t6.is_computed as smallint) AS SS_IS_COMPUTED,
  CAST(t6.is_identity as smallint) AS SS_IS_IDENTITY,
  CAST(NULL AS varchar(254)) SS_UDT_CATALOG_NAME,
  CAST(NULL AS varchar(254)) SS_UDT_SCHEMA_NAME,
  CAST(NULL AS varchar(254)) SS_UDT_ASSEMBLY_TYPE_NAME,
  CAST(NULL AS varchar(254)) SS_XML_SCHEMACOLLECTION_CATALOG_NAME,
  CAST(NULL AS varchar(254)) SS_XML_SCHEMACOLLECTION_SCHEMA_NAME,
  CAST(NULL AS varchar(254)) SS_XML_SCHEMACOLLECTION_NAME

  FROM pg_catalog.pg_class t1
     JOIN sys.pg_namespace_ext t2 ON t1.relnamespace = t2.oid
     JOIN pg_catalog.pg_roles t3 ON t1.relowner = t3.oid
     LEFT OUTER JOIN sys.babelfish_namespace_ext ext on t2.nspname = ext.nspname
     JOIN information_schema_tsql.columns t4 ON (t1.relname::sys.nvarchar(128) = t4."TABLE_NAME" AND ext.orig_name = t4."TABLE_SCHEMA")
     LEFT JOIN pg_attribute a on a.attrelid = t1.oid AND a.attname::sys.nvarchar(128) = t4."COLUMN_NAME"
     LEFT JOIN pg_type t ON t.oid = a.atttypid
     LEFT JOIN sys.columns t6 ON
     (
      t1.oid = t6.object_id AND
      t4."ORDINAL_POSITION" = t6.column_id
     )
     , sys.translate_pg_type_to_tsql(a.atttypid) AS tsql_type_name
     , sys.spt_datatype_info_table AS t5
  WHERE (t4."DATA_TYPE" = CAST(t5.TYPE_NAME AS sys.nvarchar(128)))
    AND ext.dbid = cast(sys.db_id() as oid);
GRANT SELECT on sys.sp_columns_100_view TO PUBLIC;

CREATE OR REPLACE FUNCTION sys.APP_NAME() RETURNS SYS.NVARCHAR(128)
AS
$$
    SELECT current_setting('application_name');
$$
LANGUAGE sql PARALLEL SAFE STABLE;

CREATE or replace VIEW sys.check_constraints AS
SELECT CAST(c.conname as sys.sysname) as name
  , CAST(oid as integer) as object_id
  , CAST(NULL as integer) as principal_id
  , CAST(c.connamespace as integer) as schema_id
  , CAST(conrelid as integer) as parent_object_id
  , CAST('C' as char(2)) as type
  , CAST('CHECK_CONSTRAINT' as sys.nvarchar(60)) as type_desc
  , CAST(null as sys.datetime) as create_date
  , CAST(null as sys.datetime) as modify_date
  , CAST(0 as sys.bit) as is_ms_shipped
  , CAST(0 as sys.bit) as is_published
  , CAST(0 as sys.bit) as is_schema_published
  , CAST(0 as sys.bit) as is_disabled
  , CAST(0 as sys.bit) as is_not_for_replication
  , CAST(0 as sys.bit) as is_not_trusted
  , CAST(c.conkey[1] as integer) AS parent_column_id
  , CAST(tsql_get_constraintdef(c.oid) as sys.nvarchar(4000)) AS definition
  , CAST(1 as sys.bit) as uses_database_collation
  , CAST(0 as sys.bit) as is_system_named
FROM pg_catalog.pg_constraint as c
INNER JOIN sys.schemas s on c.connamespace = s.schema_id
WHERE has_schema_privilege(s.schema_id, 'USAGE')
AND c.contype = 'c' and c.conrelid != 0;
GRANT SELECT ON sys.check_constraints TO PUBLIC;

<<<<<<< HEAD
=======
CREATE OR REPLACE FUNCTION sys.degrees(IN arg1 BIGINT)
RETURNS bigint  AS 'babelfishpg_tsql','bigint_degrees' LANGUAGE C STRICT IMMUTABLE PARALLEL SAFE;
GRANT EXECUTE ON FUNCTION sys.degrees(BIGINT) TO PUBLIC;

CREATE OR REPLACE FUNCTION sys.degrees(IN arg1 INT)
RETURNS int AS 'babelfishpg_tsql','int_degrees' LANGUAGE C STRICT IMMUTABLE PARALLEL SAFE;
GRANT EXECUTE ON FUNCTION sys.degrees(INT) TO PUBLIC;

CREATE OR REPLACE FUNCTION sys.degrees(IN arg1 SMALLINT)
RETURNS int AS 'babelfishpg_tsql','smallint_degrees' LANGUAGE C STRICT IMMUTABLE PARALLEL SAFE;
GRANT EXECUTE ON FUNCTION sys.degrees(SMALLINT) TO PUBLIC;

CREATE OR REPLACE FUNCTION sys.degrees(IN arg1 TINYINT)
RETURNS int AS 'babelfishpg_tsql','smallint_degrees' LANGUAGE C STRICT IMMUTABLE PARALLEL SAFE;
GRANT EXECUTE ON FUNCTION sys.degrees(TINYINT) TO PUBLIC;
>>>>>>> 1c138784

-- Drops the temporary procedure used by the upgrade script.
-- Please have this be one of the last statements executed in this upgrade script.
DROP PROCEDURE sys.babelfish_drop_deprecated_object(varchar, varchar, varchar);

-- Reset search_path to not affect any subsequent scripts
SELECT set_config('search_path', trim(leading 'sys, ' from current_setting('search_path')), false);<|MERGE_RESOLUTION|>--- conflicted
+++ resolved
@@ -194,8 +194,6 @@
 AND c.contype = 'c' and c.conrelid != 0;
 GRANT SELECT ON sys.check_constraints TO PUBLIC;
 
-<<<<<<< HEAD
-=======
 CREATE OR REPLACE FUNCTION sys.degrees(IN arg1 BIGINT)
 RETURNS bigint  AS 'babelfishpg_tsql','bigint_degrees' LANGUAGE C STRICT IMMUTABLE PARALLEL SAFE;
 GRANT EXECUTE ON FUNCTION sys.degrees(BIGINT) TO PUBLIC;
@@ -211,7 +209,6 @@
 CREATE OR REPLACE FUNCTION sys.degrees(IN arg1 TINYINT)
 RETURNS int AS 'babelfishpg_tsql','smallint_degrees' LANGUAGE C STRICT IMMUTABLE PARALLEL SAFE;
 GRANT EXECUTE ON FUNCTION sys.degrees(TINYINT) TO PUBLIC;
->>>>>>> 1c138784
 
 -- Drops the temporary procedure used by the upgrade script.
 -- Please have this be one of the last statements executed in this upgrade script.
