-- complain if script is sourced in psql, rather than via ALTER EXTENSION
\echo Use "ALTER EXTENSION ""babelfishpg_tsql"" UPDATE TO '3.1.0'" to load this file. \quit

-- add 'sys' to search path for the convenience
SELECT set_config('search_path', 'sys, '||current_setting('search_path'), false);

-- Drops an object if it does not have any dependent objects.
-- Is a temporary procedure for use by the upgrade script. Will be dropped at the end of the upgrade.
-- Please have this be one of the first statements executed in this upgrade script. 
CREATE OR REPLACE PROCEDURE babelfish_drop_deprecated_object(object_type varchar, schema_name varchar, object_name varchar) AS
$$
DECLARE
    error_msg text;
    query1 text;
    query2 text;
BEGIN

    query1 := pg_catalog.format('alter extension babelfishpg_tsql drop %s %s.%s', object_type, schema_name, object_name);
    query2 := pg_catalog.format('drop %s %s.%s', object_type, schema_name, object_name);

    execute query1;
    execute query2;
EXCEPTION
    when object_not_in_prerequisite_state then --if 'alter extension' statement fails
        GET STACKED DIAGNOSTICS error_msg = MESSAGE_TEXT;
        raise warning '%', error_msg;
    when dependent_objects_still_exist then --if 'drop view' statement fails
        GET STACKED DIAGNOSTICS error_msg = MESSAGE_TEXT;
        raise warning '%', error_msg;
end
$$
LANGUAGE plpgsql;

-- please add your SQL here
/*
 * Note: These SQL statements may get executed multiple times specially when some features get backpatched.
 * So make sure that any SQL statement (DDL/DML) being added here can be executed multiple times without affecting
 * final behaviour.
 */

create or replace view sys.views as 
select 
  t.relname as name
  , t.oid as object_id
  , null::integer as principal_id
  , sch.schema_id as schema_id
  , 0 as parent_object_id
  , 'V'::varchar(2) as type 
  , 'VIEW'::varchar(60) as type_desc
  , vd.create_date::timestamp as create_date
  , vd.create_date::timestamp as modify_date
  , 0 as is_ms_shipped 
  , 0 as is_published 
  , 0 as is_schema_published 
  , 0 as with_check_option 
  , 0 as is_date_correlation_view 
  , 0 as is_tracked_by_cdc 
from pg_class t inner join sys.schemas sch on t.relnamespace = sch.schema_id 
left outer join sys.babelfish_view_def vd on t.relname::sys.sysname = vd.object_name and sch.name = vd.schema_name and vd.dbid = sys.db_id() 
where t.relkind = 'v'
and has_schema_privilege(sch.schema_id, 'USAGE')
and has_table_privilege(t.oid, 'SELECT,INSERT,UPDATE,DELETE,TRUNCATE,TRIGGER');
GRANT SELECT ON sys.views TO PUBLIC;

CREATE OR REPLACE FUNCTION sys.atn2(IN x SYS.FLOAT, IN y SYS.FLOAT) RETURNS SYS.FLOAT
AS
$$
DECLARE
    res SYS.FLOAT;
BEGIN
    IF x = 0 AND y = 0 THEN
        RAISE EXCEPTION 'An invalid floating point operation occurred.';
    ELSE
        res = PG_CATALOG.atan2(x, y);
        RETURN res;
    END IF;
END;
$$
LANGUAGE plpgsql PARALLEL SAFE IMMUTABLE RETURNS NULL ON NULL INPUT;

CREATE OR REPLACE VIEW sys.sp_columns_100_view AS
  SELECT 
  CAST(t4."TABLE_CATALOG" AS sys.sysname) AS TABLE_QUALIFIER,
  CAST(t4."TABLE_SCHEMA" AS sys.sysname) AS TABLE_OWNER,
  CAST(t4."TABLE_NAME" AS sys.sysname) AS TABLE_NAME,
  CAST(t4."COLUMN_NAME" AS sys.sysname) AS COLUMN_NAME,
  CAST(t5.data_type AS smallint) AS DATA_TYPE,
  CAST(coalesce(tsql_type_name, t.typname) AS sys.sysname) AS TYPE_NAME,

  CASE WHEN t4."CHARACTER_MAXIMUM_LENGTH" = -1 THEN 0::INT
    WHEN a.atttypmod != -1
    THEN
    CAST(coalesce(t4."NUMERIC_PRECISION", t4."CHARACTER_MAXIMUM_LENGTH", sys.tsql_type_precision_helper(t4."DATA_TYPE", a.atttypmod)) AS INT)
    WHEN tsql_type_name = 'timestamp'
    THEN 8
    ELSE
    CAST(coalesce(t4."NUMERIC_PRECISION", t4."CHARACTER_MAXIMUM_LENGTH", sys.tsql_type_precision_helper(t4."DATA_TYPE", t.typtypmod)) AS INT)
  END AS PRECISION,

  CASE WHEN a.atttypmod != -1
    THEN
    CAST(sys.tsql_type_length_for_sp_columns_helper(t4."DATA_TYPE", a.attlen, a.atttypmod) AS int)
    ELSE
    CAST(sys.tsql_type_length_for_sp_columns_helper(t4."DATA_TYPE", a.attlen, t.typtypmod) AS int)
  END AS LENGTH,


  CASE WHEN a.atttypmod != -1
    THEN
    CAST(coalesce(t4."NUMERIC_SCALE", sys.tsql_type_scale_helper(t4."DATA_TYPE", a.atttypmod, true)) AS smallint)
    ELSE
    CAST(coalesce(t4."NUMERIC_SCALE", sys.tsql_type_scale_helper(t4."DATA_TYPE", t.typtypmod, true)) AS smallint)
  END AS SCALE,


  CAST(coalesce(t4."NUMERIC_PRECISION_RADIX", sys.tsql_type_radix_for_sp_columns_helper(t4."DATA_TYPE")) AS smallint) AS RADIX,
  case
    when t4."IS_NULLABLE" = 'YES' then CAST(1 AS smallint)
    else CAST(0 AS smallint)
  end AS NULLABLE,

  CAST(NULL AS varchar(254)) AS remarks,
  CAST(t4."COLUMN_DEFAULT" AS sys.nvarchar(4000)) AS COLUMN_DEF,
  CAST(t5.sql_data_type AS smallint) AS SQL_DATA_TYPE,
  CAST(t5.SQL_DATETIME_SUB AS smallint) AS SQL_DATETIME_SUB,

  CASE WHEN t4."DATA_TYPE" = 'xml' THEN 0::INT
    WHEN t4."DATA_TYPE" = 'sql_variant' THEN 8000::INT
    WHEN t4."CHARACTER_MAXIMUM_LENGTH" = -1 THEN 0::INT
    ELSE CAST(t4."CHARACTER_OCTET_LENGTH" AS int)
  END AS CHAR_OCTET_LENGTH,

  CAST(t4."ORDINAL_POSITION" AS int) AS ORDINAL_POSITION,
  CAST(t4."IS_NULLABLE" AS varchar(254)) AS IS_NULLABLE,
  CAST(t5.ss_data_type AS sys.tinyint) AS SS_DATA_TYPE,
  CAST(0 AS smallint) AS SS_IS_SPARSE,
  CAST(0 AS smallint) AS SS_IS_COLUMN_SET,
  CAST(t6.is_computed as smallint) AS SS_IS_COMPUTED,
  CAST(t6.is_identity as smallint) AS SS_IS_IDENTITY,
  CAST(NULL AS varchar(254)) SS_UDT_CATALOG_NAME,
  CAST(NULL AS varchar(254)) SS_UDT_SCHEMA_NAME,
  CAST(NULL AS varchar(254)) SS_UDT_ASSEMBLY_TYPE_NAME,
  CAST(NULL AS varchar(254)) SS_XML_SCHEMACOLLECTION_CATALOG_NAME,
  CAST(NULL AS varchar(254)) SS_XML_SCHEMACOLLECTION_SCHEMA_NAME,
  CAST(NULL AS varchar(254)) SS_XML_SCHEMACOLLECTION_NAME

  FROM pg_catalog.pg_class t1
     JOIN sys.pg_namespace_ext t2 ON t1.relnamespace = t2.oid
     JOIN pg_catalog.pg_roles t3 ON t1.relowner = t3.oid
     LEFT OUTER JOIN sys.babelfish_namespace_ext ext on t2.nspname = ext.nspname
     JOIN information_schema_tsql.columns t4 ON (t1.relname::sys.nvarchar(128) = t4."TABLE_NAME" AND ext.orig_name = t4."TABLE_SCHEMA")
     LEFT JOIN pg_attribute a on a.attrelid = t1.oid AND a.attname::sys.nvarchar(128) = t4."COLUMN_NAME"
     LEFT JOIN pg_type t ON t.oid = a.atttypid
     LEFT JOIN sys.columns t6 ON
     (
      t1.oid = t6.object_id AND
      t4."ORDINAL_POSITION" = t6.column_id
     )
     , sys.translate_pg_type_to_tsql(a.atttypid) AS tsql_type_name
     , sys.spt_datatype_info_table AS t5
  WHERE (t4."DATA_TYPE" = CAST(t5.TYPE_NAME AS sys.nvarchar(128)))
    AND ext.dbid = cast(sys.db_id() as oid);
GRANT SELECT on sys.sp_columns_100_view TO PUBLIC;

CREATE OR REPLACE FUNCTION sys.APP_NAME() RETURNS SYS.NVARCHAR(128)
AS
$$
    SELECT current_setting('application_name');
$$
LANGUAGE sql PARALLEL SAFE STABLE;

CREATE OR REPLACE FUNCTION sys.tsql_get_expr(IN text_expr text DEFAULT NULL , IN function_id OID DEFAULT NULL)
RETURNS text AS 'babelfishpg_tsql', 'tsql_get_expr' LANGUAGE C IMMUTABLE PARALLEL SAFE;

CREATE OR REPLACE VIEW sys.computed_columns
AS
SELECT out_object_id as object_id
  , out_name as name
  , out_column_id as column_id
  , out_system_type_id as system_type_id
  , out_user_type_id as user_type_id
  , out_max_length as max_length
  , out_precision as precision
  , out_scale as scale
  , out_collation_name as collation_name
  , out_is_nullable as is_nullable
  , out_is_ansi_padded as is_ansi_padded
  , out_is_rowguidcol as is_rowguidcol
  , out_is_identity as is_identity
  , out_is_computed as is_computed
  , out_is_filestream as is_filestream
  , out_is_replicated as is_replicated
  , out_is_non_sql_subscribed as is_non_sql_subscribed
  , out_is_merge_published as is_merge_published
  , out_is_dts_replicated as is_dts_replicated
  , out_is_xml_document as is_xml_document
  , out_xml_collection_id as xml_collection_id
  , out_default_object_id as default_object_id
  , out_rule_object_id as rule_object_id
  , out_is_sparse as is_sparse
  , out_is_column_set as is_column_set
  , out_generated_always_type as generated_always_type
  , out_generated_always_type_desc as generated_always_type_desc
  , out_encryption_type as encryption_type
  , out_encryption_type_desc as encryption_type_desc
  , out_encryption_algorithm_name as encryption_algorithm_name
  , out_column_encryption_key_id as column_encryption_key_id
  , out_column_encryption_key_database_name as column_encryption_key_database_name
  , out_is_hidden as is_hidden
  , out_is_masked as is_masked
  , out_graph_type as graph_type
  , out_graph_type_desc as graph_type_desc
  , cast(tsql_get_expr(d.adbin, d.adrelid) AS sys.nvarchar(4000)) AS definition
  , 1::sys.bit AS uses_database_collation
  , 0::sys.bit AS is_persisted
FROM sys.columns_internal() sc
INNER JOIN pg_attribute a ON sc.out_name = a.attname COLLATE sys.database_default AND sc.out_column_id = a.attnum
INNER JOIN pg_attrdef d ON d.adrelid = a.attrelid AND d.adnum = a.attnum
WHERE a.attgenerated = 's' AND sc.out_is_computed::integer = 1;
GRANT SELECT ON sys.computed_columns TO PUBLIC;

create or replace view sys.default_constraints
AS
select CAST(('DF_' || tab.name || '_' || d.oid) as sys.sysname) as name
  , CAST(d.oid as int) as object_id
  , CAST(null as int) as principal_id
  , CAST(tab.schema_id as int) as schema_id
  , CAST(d.adrelid as int) as parent_object_id
  , CAST('D' as char(2)) as type
  , CAST('DEFAULT_CONSTRAINT' as sys.nvarchar(60)) AS type_desc
  , CAST(null as sys.datetime) as create_date
  , CAST(null as sys.datetime) as modified_date
  , CAST(0 as sys.bit) as is_ms_shipped
  , CAST(0 as sys.bit) as is_published
  , CAST(0 as sys.bit) as is_schema_published
  , CAST(d.adnum as int) as parent_column_id
  , CAST(tsql_get_expr(d.adbin, d.adrelid) as sys.nvarchar(4000)) as definition
  , CAST(1 as sys.bit) as is_system_named
from pg_catalog.pg_attrdef as d
inner join pg_attribute a on a.attrelid = d.adrelid and d.adnum = a.attnum
inner join sys.tables tab on d.adrelid = tab.object_id
WHERE a.atthasdef = 't' and a.attgenerated = ''
AND has_schema_privilege(tab.schema_id, 'USAGE')
AND has_column_privilege(a.attrelid, a.attname, 'SELECT,INSERT,UPDATE,REFERENCES');
GRANT SELECT ON sys.default_constraints TO PUBLIC;

create or replace view sys.all_columns as
select CAST(c.oid as int) as object_id
  , CAST(a.attname as sys.sysname) as name
  , CAST(a.attnum as int) as column_id
  , CAST(t.oid as int) as system_type_id
  , CAST(t.oid as int) as user_type_id
  , CAST(sys.tsql_type_max_length_helper(coalesce(tsql_type_name, tsql_base_type_name), a.attlen, a.atttypmod) as smallint) as max_length
  , CAST(case
      when a.atttypmod != -1 then
        sys.tsql_type_precision_helper(coalesce(tsql_type_name, tsql_base_type_name), a.atttypmod)
      else
        sys.tsql_type_precision_helper(coalesce(tsql_type_name, tsql_base_type_name), t.typtypmod)
    end as sys.tinyint) as precision
  , CAST(case
      when a.atttypmod != -1 THEN
        sys.tsql_type_scale_helper(coalesce(tsql_type_name, tsql_base_type_name), a.atttypmod, false)
      else
        sys.tsql_type_scale_helper(coalesce(tsql_type_name, tsql_base_type_name), t.typtypmod, false)
    end as sys.tinyint) as scale
  , CAST(coll.collname as sys.sysname) as collation_name
  , case when a.attnotnull then CAST(0 as sys.bit) else CAST(1 as sys.bit) end as is_nullable
  , CAST(0 as sys.bit) as is_ansi_padded
  , CAST(0 as sys.bit) as is_rowguidcol
  , CAST(case when a.attidentity <> ''::"char" then 1 else 0 end AS sys.bit) as is_identity
  , CAST(case when a.attgenerated <> ''::"char" then 1 else 0 end AS sys.bit) as is_computed
  , CAST(0 as sys.bit) as is_filestream
  , CAST(0 as sys.bit) as is_replicated
  , CAST(0 as sys.bit) as is_non_sql_subscribed
  , CAST(0 as sys.bit) as is_merge_published
  , CAST(0 as sys.bit) as is_dts_replicated
  , CAST(0 as sys.bit) as is_xml_document
  , CAST(0 as int) as xml_collection_id
  , CAST(coalesce(d.oid, 0) as int) as default_object_id
  , CAST(coalesce((select oid from pg_constraint where conrelid = t.oid and contype = 'c' and a.attnum = any(conkey) limit 1), 0) as int) as rule_object_id
  , CAST(0 as sys.bit) as is_sparse
  , CAST(0 as sys.bit) as is_column_set
  , CAST(0 as sys.tinyint) as generated_always_type
  , CAST('NOT_APPLICABLE' as sys.nvarchar(60)) as generated_always_type_desc
from pg_attribute a
inner join pg_class c on c.oid = a.attrelid
inner join pg_type t on t.oid = a.atttypid
inner join pg_namespace s on s.oid = c.relnamespace
left join pg_attrdef d on c.oid = d.adrelid and a.attnum = d.adnum
left join pg_collation coll on coll.oid = a.attcollation
, sys.translate_pg_type_to_tsql(a.atttypid) AS tsql_type_name
, sys.translate_pg_type_to_tsql(t.typbasetype) AS tsql_base_type_name
where not a.attisdropped
and (s.oid in (select schema_id from sys.schemas) or s.nspname = 'sys')
-- r = ordinary table, i = index, S = sequence, t = TOAST table, v = view, m = materialized view, c = composite type, f = foreign table, p = partitioned table
and c.relkind in ('r', 'v', 'm', 'f', 'p')
and has_schema_privilege(s.oid, 'USAGE')
and has_column_privilege(quote_ident(s.nspname) ||'.'||quote_ident(c.relname), a.attname, 'SELECT,INSERT,UPDATE,REFERENCES')
and a.attnum > 0;
GRANT SELECT ON sys.all_columns TO PUBLIC;

CREATE or replace VIEW sys.check_constraints AS
SELECT CAST(c.conname as sys.sysname) as name
  , CAST(oid as integer) as object_id
  , CAST(NULL as integer) as principal_id
  , CAST(c.connamespace as integer) as schema_id
  , CAST(conrelid as integer) as parent_object_id
  , CAST('C' as char(2)) as type
  , CAST('CHECK_CONSTRAINT' as sys.nvarchar(60)) as type_desc
  , CAST(null as sys.datetime) as create_date
  , CAST(null as sys.datetime) as modify_date
  , CAST(0 as sys.bit) as is_ms_shipped
  , CAST(0 as sys.bit) as is_published
  , CAST(0 as sys.bit) as is_schema_published
  , CAST(0 as sys.bit) as is_disabled
  , CAST(0 as sys.bit) as is_not_for_replication
  , CAST(0 as sys.bit) as is_not_trusted
  , CAST(c.conkey[1] as integer) AS parent_column_id
  , CAST(tsql_get_constraintdef(c.oid) as sys.nvarchar(4000)) AS definition
  , CAST(1 as sys.bit) as uses_database_collation
  , CAST(0 as sys.bit) as is_system_named
FROM pg_catalog.pg_constraint as c
INNER JOIN sys.schemas s on c.connamespace = s.schema_id
WHERE has_schema_privilege(s.schema_id, 'USAGE')
AND c.contype = 'c' and c.conrelid != 0;
GRANT SELECT ON sys.check_constraints TO PUBLIC;

CREATE OR REPLACE FUNCTION sys.degrees(IN arg1 BIGINT)
RETURNS bigint  AS 'babelfishpg_tsql','bigint_degrees' LANGUAGE C STRICT IMMUTABLE PARALLEL SAFE;
GRANT EXECUTE ON FUNCTION sys.degrees(BIGINT) TO PUBLIC;

CREATE OR REPLACE FUNCTION sys.degrees(IN arg1 INT)
RETURNS int AS 'babelfishpg_tsql','int_degrees' LANGUAGE C STRICT IMMUTABLE PARALLEL SAFE;
GRANT EXECUTE ON FUNCTION sys.degrees(INT) TO PUBLIC;

CREATE OR REPLACE FUNCTION sys.degrees(IN arg1 SMALLINT)
RETURNS int AS 'babelfishpg_tsql','smallint_degrees' LANGUAGE C STRICT IMMUTABLE PARALLEL SAFE;
GRANT EXECUTE ON FUNCTION sys.degrees(SMALLINT) TO PUBLIC;

CREATE OR REPLACE FUNCTION sys.degrees(IN arg1 TINYINT)
RETURNS int AS 'babelfishpg_tsql','smallint_degrees' LANGUAGE C STRICT IMMUTABLE PARALLEL SAFE;
GRANT EXECUTE ON FUNCTION sys.degrees(TINYINT) TO PUBLIC;

CREATE OR REPLACE FUNCTION sys.radians(IN arg1 INT)
RETURNS int  AS 'babelfishpg_tsql','int_radians' LANGUAGE C STRICT IMMUTABLE PARALLEL SAFE;
GRANT EXECUTE ON FUNCTION sys.radians(INT) TO PUBLIC;

CREATE OR REPLACE FUNCTION sys.radians(IN arg1 BIGINT)
RETURNS bigint  AS 'babelfishpg_tsql','bigint_radians' LANGUAGE C STRICT IMMUTABLE PARALLEL SAFE;
GRANT EXECUTE ON FUNCTION sys.radians(BIGINT) TO PUBLIC;

CREATE OR REPLACE FUNCTION sys.radians(IN arg1 SMALLINT)
RETURNS int  AS 'babelfishpg_tsql','smallint_radians' LANGUAGE C STRICT IMMUTABLE PARALLEL SAFE;
GRANT EXECUTE ON FUNCTION sys.radians(SMALLINT) TO PUBLIC;

CREATE OR REPLACE FUNCTION sys.radians(IN arg1 TINYINT)
RETURNS int  AS 'babelfishpg_tsql','smallint_radians' LANGUAGE C STRICT IMMUTABLE PARALLEL SAFE;
GRANT EXECUTE ON FUNCTION sys.radians(TINYINT) TO PUBLIC;

CREATE OR REPLACE VIEW sys.partitions AS
SELECT
 (to_char( i.object_id, 'FM9999999999' ) || to_char( i.index_id, 'FM9999999999' ) || '1')::bigint AS partition_id
 , i.object_id
 , i.index_id
 , 1::integer AS partition_number
 , 0::bigint AS hobt_id
 , c.reltuples::bigint AS "rows"
 , 0::smallint AS filestream_filegroup_id
 , 0::sys.tinyint AS data_compression
 , 'NONE'::sys.nvarchar(60) AS data_compression_desc
FROM sys.indexes AS i
INNER JOIN pg_catalog.pg_class AS c ON i.object_id = c."oid";
GRANT SELECT ON sys.partitions TO PUBLIC;

CREATE OR REPLACE PROCEDURE sys.sp_addlinkedserver( IN "@server" sys.sysname,
                                                    IN "@srvproduct" sys.nvarchar(128) DEFAULT NULL,
                                                    IN "@provider" sys.nvarchar(128) DEFAULT 'SQLNCLI',
                                                    IN "@datasrc" sys.nvarchar(4000) DEFAULT NULL,
                                                    IN "@location" sys.nvarchar(4000) DEFAULT NULL,
                                                    IN "@provstr" sys.nvarchar(4000) DEFAULT NULL,
                                                    IN "@catalog" sys.sysname DEFAULT NULL)
AS 'babelfishpg_tsql', 'sp_addlinkedserver_internal'
LANGUAGE C;

GRANT EXECUTE ON PROCEDURE sys.sp_addlinkedserver(IN sys.sysname,
                                                  IN sys.nvarchar(128),
                                                  IN sys.nvarchar(128),
                                                  IN sys.nvarchar(4000),
                                                  IN sys.nvarchar(4000),
                                                  IN sys.nvarchar(4000),
                                                  IN sys.sysname)
TO PUBLIC;

CREATE OR REPLACE PROCEDURE master_dbo.sp_addlinkedserver( IN "@server" sys.sysname,
                                                  IN "@srvproduct" sys.nvarchar(128) DEFAULT NULL,
                                                  IN "@provider" sys.nvarchar(128) DEFAULT 'SQLNCLI',
                                                  IN "@datasrc" sys.nvarchar(4000) DEFAULT NULL,
                                                  IN "@location" sys.nvarchar(4000) DEFAULT NULL,
                                                  IN "@provstr" sys.nvarchar(4000) DEFAULT NULL,
                                                  IN "@catalog" sys.sysname DEFAULT NULL)
AS 'babelfishpg_tsql', 'sp_addlinkedserver_internal'
LANGUAGE C;

ALTER PROCEDURE master_dbo.sp_addlinkedserver OWNER TO sysadmin;

CREATE OR REPLACE VIEW sys.servers
AS
SELECT
  CAST(f.oid as int) AS server_id,
  CAST(f.srvname as sys.sysname) AS name,
  CAST('' as sys.sysname) AS product,
  CAST('tds_fdw' as sys.sysname) AS provider,
  CAST((select string_agg(
                  case
                  when option like 'servername=%%' then substring(option, 12)
                  else NULL
                  end, ',')
          from unnest(f.srvoptions) as option) as sys.nvarchar(4000)) AS data_source,
  CAST(NULL as sys.nvarchar(4000)) AS location,
  CAST(NULL as sys.nvarchar(4000)) AS provider_string,
  CAST((select string_agg(
                  case
                  when option like 'database=%%' then substring(option, 10)
                  else NULL
                  end, ',')
          from unnest(f.srvoptions) as option) as sys.sysname) AS catalog,
  CAST(0 as int) AS connect_timeout,
  CAST(0 as int) AS query_timeout,
  CAST(1 as sys.bit) AS is_linked,
  CAST(0 as sys.bit) AS is_remote_login_enabled,
  CAST(0 as sys.bit) AS is_rpc_out_enabled,
  CAST(1 as sys.bit) AS is_data_access_enabled,
  CAST(0 as sys.bit) AS is_collation_compatible,
  CAST(1 as sys.bit) AS uses_remote_collation,
  CAST(NULL as sys.sysname) AS collation_name,
  CAST(0 as sys.bit) AS lazy_schema_validation,
  CAST(0 as sys.bit) AS is_system,
  CAST(0 as sys.bit) AS is_publisher,
  CAST(0 as sys.bit) AS is_subscriber,
  CAST(0 as sys.bit) AS is_distributor,
  CAST(0 as sys.bit) AS is_nonsql_subscriber,
  CAST(1 as sys.bit) AS is_remote_proc_transaction_promotion_enabled,
  CAST(NULL as sys.datetime) AS modify_date,
  CAST(0 as sys.bit) AS is_rda_server
FROM pg_foreign_server AS f
LEFT JOIN pg_foreign_data_wrapper AS w ON f.srvfdw = w.oid
WHERE w.fdwname = 'tds_fdw';
GRANT SELECT ON sys.servers TO PUBLIC;

CREATE OR REPLACE VIEW information_schema_tsql.SEQUENCES AS
    SELECT CAST(nc.dbname AS sys.nvarchar(128)) AS "SEQUENCE_CATALOG",
            CAST(extc.orig_name AS sys.nvarchar(128)) AS "SEQUENCE_SCHEMA",
            CAST(r.relname AS sys.nvarchar(128)) AS "SEQUENCE_NAME",
            CAST(CASE WHEN tsql_type_name = 'sysname' THEN sys.translate_pg_type_to_tsql(t.typbasetype) ELSE tsql_type_name END
                    AS sys.nvarchar(128))AS "DATA_TYPE",  -- numeric and decimal data types are converted into bigint which is due to Postgres inherent implementation
            CAST(information_schema_tsql._pgtsql_numeric_precision(tsql_type_name, t.oid, -1)
                        AS smallint) AS "NUMERIC_PRECISION",
            CAST(information_schema_tsql._pgtsql_numeric_precision_radix(tsql_type_name, case when t.typtype = 'd' THEN t.typbasetype ELSE t.oid END, -1)
                        AS smallint) AS "NUMERIC_PRECISION_RADIX",
            CAST(information_schema_tsql._pgtsql_numeric_scale(tsql_type_name, t.oid, -1)
                        AS int) AS "NUMERIC_SCALE",
            CAST(s.seqstart AS sys.sql_variant) AS "START_VALUE",
            CAST(s.seqmin AS sys.sql_variant) AS "MINIMUM_VALUE",
            CAST(s.seqmax AS sys.sql_variant) AS "MAXIMUM_VALUE",
            CAST(s.seqincrement AS sys.sql_variant) AS "INCREMENT",
            CAST( CASE WHEN s.seqcycle = 't' THEN 1 ELSE 0 END AS int) AS "CYCLE_OPTION",
            CAST(NULL AS sys.nvarchar(128)) AS "DECLARED_DATA_TYPE",
            CAST(NULL AS int) AS "DECLARED_NUMERIC_PRECISION",
            CAST(NULL AS int) AS "DECLARED_NUMERIC_SCALE"
        FROM sys.pg_namespace_ext nc JOIN sys.babelfish_namespace_ext extc ON nc.nspname = extc.nspname,
            pg_sequence s join pg_class r on s.seqrelid = r.oid join pg_type t on s.seqtypid=t.oid,
            sys.translate_pg_type_to_tsql(s.seqtypid) AS tsql_type_name
        WHERE nc.oid = r.relnamespace
        AND extc.dbid = cast(sys.db_id() as oid)
            AND r.relkind = 'S'
            AND (NOT pg_is_other_temp_schema(nc.oid))
            AND (pg_has_role(r.relowner, 'USAGE')
                OR has_sequence_privilege(r.oid, 'SELECT, UPDATE, USAGE'));

GRANT SELECT ON information_schema_tsql.SEQUENCES TO PUBLIC;

CREATE OR REPLACE FUNCTION sys.babelfish_has_any_privilege(
    userid oid,
    perm_target_type text,
    schema_name text,
    object_name text)
RETURNS INTEGER
AS
$BODY$
DECLARE
    relevant_permissions text[];
    namespace_id oid;
    function_signature text;
    qualified_name text;
    permission text;
BEGIN
 IF perm_target_type IS NULL OR perm_target_type COLLATE sys.database_default NOT IN('table', 'function', 'procedure')
        THEN RETURN NULL;
    END IF;

    relevant_permissions := (
        SELECT CASE
            WHEN perm_target_type = 'table' COLLATE sys.database_default
                THEN '{"select", "insert", "update", "delete", "references"}'
            WHEN perm_target_type = 'column' COLLATE sys.database_default
                THEN '{"select", "update", "references"}'
            WHEN perm_target_type COLLATE sys.database_default IN ('function', 'procedure')
                THEN '{"execute"}'
        END
    );

    SELECT oid INTO namespace_id FROM pg_catalog.pg_namespace WHERE nspname = schema_name COLLATE sys.database_default;

    IF perm_target_type COLLATE sys.database_default IN ('function', 'procedure')
        THEN SELECT oid::regprocedure
                INTO function_signature
                FROM pg_catalog.pg_proc
                WHERE proname = object_name COLLATE sys.database_default
                    AND pronamespace = namespace_id;
    END IF;

    -- Surround with double-quotes to handle names that contain periods/spaces
    qualified_name := concat('"', schema_name, '"."', object_name, '"');

    FOREACH permission IN ARRAY relevant_permissions
    LOOP
        IF perm_target_type = 'table' COLLATE sys.database_default AND has_table_privilege(userid, qualified_name, permission)::integer = 1
            THEN RETURN 1;
        ELSIF perm_target_type COLLATE sys.database_default IN ('function', 'procedure') AND has_function_privilege(userid, function_signature, permission)::integer = 1
            THEN RETURN 1;
        END IF;
    END LOOP;
    RETURN 0;
END
$BODY$
LANGUAGE plpgsql;

CREATE OR REPLACE FUNCTION sys.has_perms_by_name(
    securable SYS.SYSNAME, 
    securable_class SYS.NVARCHAR(60), 
    permission SYS.SYSNAME,
    sub_securable SYS.SYSNAME DEFAULT NULL,
    sub_securable_class SYS.NVARCHAR(60) DEFAULT NULL
)
RETURNS integer
LANGUAGE plpgsql
AS $$
DECLARE
    db_name text COLLATE sys.database_default; 
    bbf_schema_name text;
    pg_schema text COLLATE sys.database_default;
    implied_dbo_permissions boolean;
    fully_supported boolean;
    is_cross_db boolean := false;
    object_name text COLLATE sys.database_default;
    database_id smallint;
    namespace_id oid;
    userid oid;
    object_type text;
    function_signature text;
    qualified_name text;
    return_value integer;
    cs_as_securable text COLLATE "C" := securable;
    cs_as_securable_class text COLLATE "C" := securable_class;
    cs_as_permission text COLLATE "C" := permission;
    cs_as_sub_securable text COLLATE "C" := sub_securable;
    cs_as_sub_securable_class text COLLATE "C" := sub_securable_class;
BEGIN
    return_value := NULL;

    -- Lower-case to avoid case issues, remove trailing whitespace to match SQL SERVER behavior
    -- Objects created in Babelfish are stored in lower-case in pg_class/pg_proc
    cs_as_securable = lower(rtrim(cs_as_securable));
    cs_as_securable_class = lower(rtrim(cs_as_securable_class));
    cs_as_permission = lower(rtrim(cs_as_permission));
    cs_as_sub_securable = lower(rtrim(cs_as_sub_securable));
    cs_as_sub_securable_class = lower(rtrim(cs_as_sub_securable_class));

    -- Assert that sub_securable and sub_securable_class are either both NULL or both defined
    IF cs_as_sub_securable IS NOT NULL AND cs_as_sub_securable_class IS NULL THEN
        RETURN NULL;
    ELSIF cs_as_sub_securable IS NULL AND cs_as_sub_securable_class IS NOT NULL THEN
        RETURN NULL;
    -- If they are both defined, user must be evaluating column privileges.
    -- Check that inputs are valid for column privileges: sub_securable_class must 
    -- be column, securable_class must be object, and permission cannot be any.
    ELSIF cs_as_sub_securable_class IS NOT NULL 
            AND (cs_as_sub_securable_class != 'column' 
                    OR cs_as_securable_class IS NULL 
                    OR cs_as_securable_class != 'object' 
                    OR cs_as_permission = 'any') THEN
        RETURN NULL;

    -- If securable is null, securable_class must be null
    ELSIF cs_as_securable IS NULL AND cs_as_securable_class IS NOT NULL THEN
        RETURN NULL;
    -- If securable_class is null, securable must be null
    ELSIF cs_as_securable IS NOT NULL AND cs_as_securable_class IS NULL THEN
        RETURN NULL;
    END IF;

    IF cs_as_securable_class = 'server' THEN
        -- SQL Server does not permit a securable_class value of 'server'.
        -- securable_class should be NULL to evaluate server permissions.
        RETURN NULL;
    ELSIF cs_as_securable_class IS NULL THEN
        -- NULL indicates a server permission. Set this variable so that we can
        -- search for the matching entry in babelfish_has_perms_by_name_permissions
        cs_as_securable_class = 'server';
    END IF;

    IF cs_as_sub_securable IS NOT NULL THEN
        cs_as_sub_securable := babelfish_remove_delimiter_pair(cs_as_sub_securable);
        IF cs_as_sub_securable IS NULL THEN
            RETURN NULL;
        END IF;
    END IF;

    SELECT p.implied_dbo_permissions,p.fully_supported 
    INTO implied_dbo_permissions,fully_supported 
    FROM babelfish_has_perms_by_name_permissions p 
    WHERE p.securable_type = cs_as_securable_class AND p.permission_name = cs_as_permission;
    
    IF implied_dbo_permissions IS NULL OR fully_supported IS NULL THEN
        -- Securable class or permission is not valid, or permission is not valid for given securable
        RETURN NULL;
    END IF;

    IF cs_as_securable_class = 'database' AND cs_as_securable IS NOT NULL THEN
        db_name = babelfish_remove_delimiter_pair(cs_as_securable);
        IF db_name IS NULL THEN
            RETURN NULL;
        ELSIF (SELECT COUNT(name) FROM sys.databases WHERE name = db_name) != 1 THEN
            RETURN 0;
        END IF;
    ELSIF cs_as_securable_class = 'schema' THEN
        bbf_schema_name = babelfish_remove_delimiter_pair(cs_as_securable);
        IF bbf_schema_name IS NULL THEN
            RETURN NULL;
        ELSIF (SELECT COUNT(nspname) FROM sys.babelfish_namespace_ext ext
                WHERE ext.orig_name = bbf_schema_name 
                    AND CAST(ext.dbid AS oid) = CAST(sys.db_id() AS oid)) != 1 THEN
            RETURN 0;
        END IF;
    END IF;

    IF fully_supported = 'f' AND
		(SELECT orig_username FROM sys.babelfish_authid_user_ext WHERE rolname = CURRENT_USER) = 'dbo' THEN
        RETURN CAST(implied_dbo_permissions AS integer);
    ELSIF fully_supported = 'f' THEN
        RETURN 0;
    END IF;

    -- The only permissions that are fully supported belong to the OBJECT securable class.
    -- The block above has dealt with all permissions that are not fully supported, so 
    -- if we reach this point we know the securable class is OBJECT.
    SELECT s.db_name, s.schema_name, s.object_name INTO db_name, bbf_schema_name, object_name 
    FROM babelfish_split_object_name(cs_as_securable) s;

    -- Invalid securable name
    IF object_name IS NULL OR object_name = '' THEN
        RETURN NULL;
    END IF;

    -- If schema was not specified, use the default
    IF bbf_schema_name IS NULL OR bbf_schema_name = '' THEN
        bbf_schema_name := sys.schema_name();
    END IF;

    database_id := (
        SELECT CASE 
            WHEN db_name IS NULL OR db_name = '' THEN (sys.db_id())
            ELSE (sys.db_id(db_name))
        END);

	IF database_id <> sys.db_id() THEN
        is_cross_db = true;
	END IF;

	userid := (
        SELECT CASE
            WHEN is_cross_db THEN sys.suser_id()
            ELSE sys.user_id()
        END);
  
    -- Translate schema name from bbf to postgres, e.g. dbo -> master_dbo
    pg_schema := (SELECT nspname 
                    FROM sys.babelfish_namespace_ext ext 
                    WHERE ext.orig_name = bbf_schema_name 
                        AND CAST(ext.dbid AS oid) = CAST(database_id AS oid));

    IF pg_schema IS NULL THEN
        -- Shared schemas like sys and pg_catalog do not exist in the table above.
        -- These schemas do not need to be translated from Babelfish to Postgres
        pg_schema := bbf_schema_name;
    END IF;

    -- Surround with double-quotes to handle names that contain periods/spaces
    qualified_name := concat('"', pg_schema, '"."', object_name, '"');

    SELECT oid INTO namespace_id FROM pg_catalog.pg_namespace WHERE nspname = pg_schema COLLATE sys.database_default;

    object_type := (
        SELECT CASE
            WHEN cs_as_sub_securable_class = 'column'
                THEN CASE 
                    WHEN (SELECT count(a.attname)
                        FROM pg_attribute a
                        INNER JOIN pg_class c ON c.oid = a.attrelid
                        INNER JOIN pg_namespace s ON s.oid = c.relnamespace
                        WHERE
                        a.attname = cs_as_sub_securable COLLATE sys.database_default
                        AND c.relname = object_name COLLATE sys.database_default
                        AND s.nspname = pg_schema COLLATE sys.database_default
                        AND NOT a.attisdropped
                        AND (s.nspname IN (SELECT nspname FROM sys.babelfish_namespace_ext) OR s.nspname = 'sys')
                        -- r = ordinary table, i = index, S = sequence, t = TOAST table, v = view, m = materialized view, c = composite type, f = foreign table, p = partitioned table
                        AND c.relkind IN ('r', 'v', 'm', 'f', 'p')
                        AND a.attnum > 0) = 1
                                THEN 'column'
                    ELSE NULL
                END

            WHEN (SELECT count(relname) 
                    FROM pg_catalog.pg_class 
                    WHERE relname = object_name COLLATE sys.database_default
                        AND relnamespace = namespace_id) = 1
                THEN 'table'

            WHEN (SELECT count(proname) 
                    FROM pg_catalog.pg_proc 
                    WHERE proname = object_name COLLATE sys.database_default 
                        AND pronamespace = namespace_id
                        AND prokind = 'f') = 1
                THEN 'function'
                
            WHEN (SELECT count(proname) 
                    FROM pg_catalog.pg_proc 
                    WHERE proname = object_name COLLATE sys.database_default
                        AND pronamespace = namespace_id
                        AND prokind = 'p') = 1
                THEN 'procedure'
            ELSE NULL
        END
    );
    
    -- Object was not found
    IF object_type IS NULL THEN
        RETURN 0;
    END IF;
  
    -- Get signature for function-like objects
    IF object_type IN('function', 'procedure') THEN
        SELECT CAST(oid AS regprocedure) 
            INTO function_signature 
            FROM pg_catalog.pg_proc 
            WHERE proname = object_name COLLATE sys.database_default
                AND pronamespace = namespace_id;
    END IF;

    return_value := (
        SELECT CASE
            WHEN cs_as_permission = 'any' THEN babelfish_has_any_privilege(userid, object_type, pg_schema, object_name)

            WHEN object_type = 'column'
                THEN CASE
                    WHEN cs_as_permission IN('insert', 'delete', 'execute') THEN NULL
                    ELSE CAST(has_column_privilege(userid, qualified_name, cs_as_sub_securable, cs_as_permission) AS integer)
                END

            WHEN object_type = 'table'
                THEN CASE
                    WHEN cs_as_permission = 'execute' THEN 0
                    ELSE CAST(has_table_privilege(userid, qualified_name, cs_as_permission) AS integer)
                END

            WHEN object_type = 'function'
                THEN CASE
                    WHEN cs_as_permission IN('select', 'execute')
                        THEN CAST(has_function_privilege(userid, function_signature, 'execute') AS integer)
                    WHEN cs_as_permission IN('update', 'insert', 'delete', 'references')
                        THEN 0
                    ELSE NULL
                END

            WHEN object_type = 'procedure'
                THEN CASE
                    WHEN cs_as_permission = 'execute'
                        THEN CAST(has_function_privilege(userid, function_signature, 'execute') AS integer)
                    WHEN cs_as_permission IN('select', 'update', 'insert', 'delete', 'references')
                        THEN 0
                    ELSE NULL
                END

            ELSE NULL
        END
    );

    RETURN return_value;
    EXCEPTION WHEN OTHERS THEN RETURN NULL;
END;
$$;

GRANT EXECUTE ON FUNCTION sys.has_perms_by_name(
    securable sys.SYSNAME, 
    securable_class sys.nvarchar(60), 
    permission sys.SYSNAME, 
    sub_securable sys.SYSNAME,
    sub_securable_class sys.nvarchar(60)) TO PUBLIC;

create or replace view sys.table_types_internal as
SELECT pt.typrelid
    FROM pg_catalog.pg_type pt
    INNER join sys.schemas sch on pt.typnamespace = sch.schema_id
    INNER JOIN pg_catalog.pg_depend dep ON pt.typrelid = dep.objid
    INNER JOIN pg_catalog.pg_class pc ON pc.oid = dep.objid
    WHERE pt.typtype = 'c' AND dep.deptype = 'i'  AND pc.relkind = 'r';

create or replace view sys.types As
with RECURSIVE type_code_list as
(
    select distinct  pg_typname as pg_type_name, tsql_typname as tsql_type_name
    from sys.babelfish_typecode_list()
),
tt_internal as MATERIALIZED
(
  Select * from sys.table_types_internal
)
-- For System types
select 
  ti.tsql_type_name as name
  , t.oid as system_type_id
  , t.oid as user_type_id
  , s.oid as schema_id
  , cast(NULL as INT) as principal_id
  , sys.tsql_type_max_length_helper(ti.tsql_type_name, t.typlen, t.typtypmod, true) as max_length
  , cast(sys.tsql_type_precision_helper(ti.tsql_type_name, t.typtypmod) as int) as precision
  , cast(sys.tsql_type_scale_helper(ti.tsql_type_name, t.typtypmod, false) as int) as scale
  , CASE c.collname
    WHEN 'default' THEN default_collation_name
    ELSE  c.collname
    END as collation_name
  , case when typnotnull then 0 else 1 end as is_nullable
  , 0 as is_user_defined
  , 0 as is_assembly_type
  , 0 as default_object_id
  , 0 as rule_object_id
  , 0 as is_table_type
from pg_type t
inner join pg_namespace s on s.oid = t.typnamespace
inner join type_code_list ti on t.typname = ti.pg_type_name
left join pg_collation c on c.oid = t.typcollation
,cast(current_setting('babelfishpg_tsql.server_collation_name') as name) as default_collation_name
where
ti.tsql_type_name IS NOT NULL  
and pg_type_is_visible(t.oid)
and (s.nspname = 'pg_catalog' OR s.nspname = 'sys')
union all 
-- For User Defined Types
select cast(t.typname as text) as name
  , t.typbasetype as system_type_id
  , t.oid as user_type_id
  , t.typnamespace as schema_id
  , null::integer as principal_id
  , case when tt.typrelid is not null then -1::smallint else sys.tsql_type_max_length_helper(tsql_base_type_name, t.typlen, t.typtypmod) end as max_length
  , case when tt.typrelid is not null then 0::smallint else cast(sys.tsql_type_precision_helper(tsql_base_type_name, t.typtypmod) as int) end as precision
  , case when tt.typrelid is not null then 0::smallint else cast(sys.tsql_type_scale_helper(tsql_base_type_name, t.typtypmod, false) as int) end as scale
  , CASE c.collname
    WHEN 'default' THEN default_collation_name
    ELSE  c.collname 
    END as collation_name
  , case when tt.typrelid is not null then 0
         else case when typnotnull then 0 else 1 end
    end
    as is_nullable
  -- CREATE TYPE ... FROM is implemented as CREATE DOMAIN in babel
  , 1 as is_user_defined
  , 0 as is_assembly_type
  , 0 as default_object_id
  , 0 as rule_object_id
  , case when tt.typrelid is not null then 1 else 0 end as is_table_type
from pg_type t
join sys.schemas sch on t.typnamespace = sch.schema_id
left join type_code_list ti on t.typname = ti.pg_type_name
left join pg_collation c on c.oid = t.typcollation
left join tt_internal tt on t.typrelid = tt.typrelid
, sys.translate_pg_type_to_tsql(t.typbasetype) AS tsql_base_type_name
, cast(current_setting('babelfishpg_tsql.server_collation_name') as name) as default_collation_name
-- we want to show details of user defined datatypes created under babelfish database
where 
 ti.tsql_type_name IS NULL
and
  (
    -- show all user defined datatypes created under babelfish database except table types
    t.typtype = 'd'
    or
    -- only for table types
    tt.typrelid is not null  
  );
GRANT SELECT ON sys.types TO PUBLIC;

CREATE OR REPLACE PROCEDURE sys.sp_addlinkedsrvlogin( IN "@rmtsrvname" sys.sysname,
                                                      IN "@useself" sys.varchar(8) DEFAULT 'TRUE',
                                                      IN "@locallogin" sys.sysname DEFAULT NULL,
                                                      IN "@rmtuser" sys.sysname DEFAULT NULL,
                                                      IN "@rmtpassword" sys.sysname DEFAULT NULL)
AS 'babelfishpg_tsql', 'sp_addlinkedsrvlogin_internal'
LANGUAGE C;

GRANT EXECUTE ON PROCEDURE sys.sp_addlinkedsrvlogin(IN sys.sysname,
                                                    IN sys.varchar(8),
                                                    IN sys.sysname,
                                                    IN sys.sysname,
                                                    IN sys.sysname)
TO PUBLIC;

CREATE OR REPLACE PROCEDURE master_dbo.sp_addlinkedsrvlogin( IN "@rmtsrvname" sys.sysname,
                                                      IN "@useself" sys.varchar(8) DEFAULT 'TRUE',
                                                      IN "@locallogin" sys.sysname DEFAULT NULL,
                                                      IN "@rmtuser" sys.sysname DEFAULT NULL,
                                                      IN "@rmtpassword" sys.sysname DEFAULT NULL)
AS 'babelfishpg_tsql', 'sp_addlinkedsrvlogin_internal'
LANGUAGE C;

ALTER PROCEDURE master_dbo.sp_addlinkedsrvlogin OWNER TO sysadmin;

CREATE OR REPLACE VIEW sys.linked_logins
AS
SELECT
  CAST(u.srvid as int) AS server_id,
  CAST(0 as int) AS local_principal_id,
  CAST(0 as sys.bit) AS uses_self_credential,
  CAST((select string_agg(
                  case
                  when option like 'username=%%' then substring(option, 10)
                  else NULL
                  end, ',')
          from unnest(u.umoptions) as option) as sys.sysname) AS remote_name,
  CAST(NULL as sys.datetime) AS modify_date
FROM pg_user_mappings AS U
LEFT JOIN pg_foreign_server AS f ON u.srvid = f.oid
LEFT JOIN pg_foreign_data_wrapper AS w ON f.srvfdw = w.oid
WHERE w.fdwname = 'tds_fdw';
GRANT SELECT ON sys.linked_logins TO PUBLIC;

<<<<<<< HEAD
-- For all the views created on previous versions(except 2.4 and onwards), the definition in the catalog should be NULL.
UPDATE sys.babelfish_view_def AS bvd
SET definition = NULL
WHERE (SELECT get_bit(CAST(bvd.flag_validity AS bit(7)),4) = 0);
=======
CREATE OR REPLACE PROCEDURE sys.sp_droplinkedsrvlogin(  IN "@rmtsrvname" sys.sysname,
                                                        IN "@locallogin" sys.sysname)
AS 'babelfishpg_tsql', 'sp_droplinkedsrvlogin_internal'
LANGUAGE C;

GRANT EXECUTE ON PROCEDURE sys.sp_droplinkedsrvlogin( IN sys.sysname,
                                                      IN sys.sysname)
TO PUBLIC;

CREATE OR REPLACE PROCEDURE master_dbo.sp_droplinkedsrvlogin( IN "@rmtsrvname" sys.sysname,
                                                              IN "@locallogin" sys.sysname)
AS 'babelfishpg_tsql', 'sp_droplinkedsrvlogin_internal'
LANGUAGE C;

ALTER PROCEDURE master_dbo.sp_droplinkedsrvlogin OWNER TO sysadmin;
>>>>>>> 01257cdc

-- Add one column to store definition of the function in the table.
SET allow_system_table_mods = on;
ALTER TABLE sys.babelfish_function_ext add COLUMN IF NOT EXISTS definition sys.NTEXT DEFAULT NULL;
RESET allow_system_table_mods;

GRANT SELECT ON sys.babelfish_function_ext TO PUBLIC;

SELECT pg_catalog.pg_extension_config_dump('sys.babelfish_function_ext', '');

CREATE OR REPLACE VIEW information_schema_tsql.routines AS
    SELECT CAST(nc.dbname AS sys.nvarchar(128)) AS "SPECIFIC_CATALOG",
           CAST(ext.orig_name AS sys.nvarchar(128)) AS "SPECIFIC_SCHEMA",
           CAST(p.proname AS sys.nvarchar(128)) AS "SPECIFIC_NAME",
           CAST(nc.dbname AS sys.nvarchar(128)) AS "ROUTINE_CATALOG",
           CAST(ext.orig_name AS sys.nvarchar(128)) AS "ROUTINE_SCHEMA",
           CAST(p.proname AS sys.nvarchar(128)) AS "ROUTINE_NAME",
           CAST(CASE p.prokind WHEN 'f' THEN 'FUNCTION' WHEN 'p' THEN 'PROCEDURE' END
           	 AS sys.nvarchar(20)) AS "ROUTINE_TYPE",
           CAST(NULL AS sys.nvarchar(128)) AS "MODULE_CATALOG",
           CAST(NULL AS sys.nvarchar(128)) AS "MODULE_SCHEMA",
           CAST(NULL AS sys.nvarchar(128)) AS "MODULE_NAME",
           CAST(NULL AS sys.nvarchar(128)) AS "UDT_CATALOG",
           CAST(NULL AS sys.nvarchar(128)) AS "UDT_SCHEMA",
           CAST(NULL AS sys.nvarchar(128)) AS "UDT_NAME",
	   CAST(case when is_tbl_type THEN 'table' when p.prokind = 'p' THEN NULL ELSE tsql_type_name END AS sys.nvarchar(128)) AS "DATA_TYPE",
           CAST(information_schema_tsql._pgtsql_char_max_length_for_routines(tsql_type_name, true_typmod)
                 AS int)
           AS "CHARACTER_MAXIMUM_LENGTH",
           CAST(information_schema_tsql._pgtsql_char_octet_length_for_routines(tsql_type_name, true_typmod)
                 AS int)
           AS "CHARACTER_OCTET_LENGTH",
           CAST(NULL AS sys.nvarchar(128)) AS "COLLATION_CATALOG",
           CAST(NULL AS sys.nvarchar(128)) AS "COLLATION_SCHEMA",
           CAST(
                 CASE co.collname
                       WHEN 'default' THEN current_setting('babelfishpg_tsql.server_collation_name')
                       ELSE co.collname
                 END
            AS sys.nvarchar(128)) AS "COLLATION_NAME",
            CAST(NULL AS sys.nvarchar(128)) AS "CHARACTER_SET_CATALOG",
            CAST(NULL AS sys.nvarchar(128)) AS "CHARACTER_SET_SCHEMA",
	    /*
                 * TODO: We need to first create mapping of collation name to char-set name;
                 * Until then return null.
            */
	    CAST(case when tsql_type_name IN ('nchar','nvarchar') THEN 'UNICODE' when tsql_type_name IN ('char','varchar') THEN 'iso_1' ELSE NULL END AS sys.nvarchar(128)) AS "CHARACTER_SET_NAME",
	    CAST(information_schema_tsql._pgtsql_numeric_precision(tsql_type_name, t.oid, true_typmod)
                        AS smallint)
            AS "NUMERIC_PRECISION",
	    CAST(information_schema_tsql._pgtsql_numeric_precision_radix(tsql_type_name, case when t.typtype = 'd' THEN t.typbasetype ELSE t.oid END, true_typmod)
                        AS smallint)
            AS "NUMERIC_PRECISION_RADIX",
            CAST(information_schema_tsql._pgtsql_numeric_scale(tsql_type_name, t.oid, true_typmod)
                        AS smallint)
            AS "NUMERIC_SCALE",
            CAST(information_schema_tsql._pgtsql_datetime_precision(tsql_type_name, true_typmod)
                        AS smallint)
            AS "DATETIME_PRECISION",
	    CAST(NULL AS sys.nvarchar(30)) AS "INTERVAL_TYPE",
            CAST(NULL AS smallint) AS "INTERVAL_PRECISION",
            CAST(NULL AS sys.nvarchar(128)) AS "TYPE_UDT_CATALOG",
            CAST(NULL AS sys.nvarchar(128)) AS "TYPE_UDT_SCHEMA",
            CAST(NULL AS sys.nvarchar(128)) AS "TYPE_UDT_NAME",
            CAST(NULL AS sys.nvarchar(128)) AS "SCOPE_CATALOG",
            CAST(NULL AS sys.nvarchar(128)) AS "SCOPE_SCHEMA",
            CAST(NULL AS sys.nvarchar(128)) AS "SCOPE_NAME",
            CAST(NULL AS bigint) AS "MAXIMUM_CARDINALITY",
            CAST(NULL AS sys.nvarchar(128)) AS "DTD_IDENTIFIER",
            CAST(CASE WHEN l.lanname = 'sql' THEN 'SQL' WHEN l.lanname = 'pltsql' THEN 'SQL' ELSE 'EXTERNAL' END AS sys.nvarchar(30)) AS "ROUTINE_BODY",
            CAST(f.definition AS sys.nvarchar(4000)) AS "ROUTINE_DEFINITION",
            CAST(NULL AS sys.nvarchar(128)) AS "EXTERNAL_NAME",
            CAST(NULL AS sys.nvarchar(30)) AS "EXTERNAL_LANGUAGE",
            CAST(NULL AS sys.nvarchar(30)) AS "PARAMETER_STYLE",
            CAST(CASE WHEN p.provolatile = 'i' THEN 'YES' ELSE 'NO' END AS sys.nvarchar(10)) AS "IS_DETERMINISTIC",
	    CAST(CASE p.prokind WHEN 'p' THEN 'MODIFIES' ELSE 'READS' END AS sys.nvarchar(30)) AS "SQL_DATA_ACCESS",
            CAST(CASE WHEN p.prokind <> 'p' THEN
              CASE WHEN p.proisstrict THEN 'YES' ELSE 'NO' END END AS sys.nvarchar(10)) AS "IS_NULL_CALL",
            CAST(NULL AS sys.nvarchar(128)) AS "SQL_PATH",
            CAST('YES' AS sys.nvarchar(10)) AS "SCHEMA_LEVEL_ROUTINE",
            CAST(CASE p.prokind WHEN 'f' THEN 0 WHEN 'p' THEN -1 END AS smallint) AS "MAX_DYNAMIC_RESULT_SETS",
            CAST('NO' AS sys.nvarchar(10)) AS "IS_USER_DEFINED_CAST",
            CAST('NO' AS sys.nvarchar(10)) AS "IS_IMPLICITLY_INVOCABLE",
            CAST(NULL AS sys.datetime) AS "CREATED",
            CAST(NULL AS sys.datetime) AS "LAST_ALTERED"

       FROM sys.pg_namespace_ext nc LEFT JOIN sys.babelfish_namespace_ext ext ON nc.nspname = ext.nspname,
            pg_proc p inner join sys.schemas sch on sch.schema_id = p.pronamespace
	    inner join sys.all_objects ao on ao.object_id = CAST(p.oid AS INT)
		LEFT JOIN sys.babelfish_function_ext f ON p.proname = f.funcname AND sch.schema_id::regnamespace::name = f.nspname
			AND sys.babelfish_get_pltsql_function_signature(p.oid) = f.funcsignature COLLATE "C",
            pg_language l,
            pg_type t LEFT JOIN pg_collation co ON t.typcollation = co.oid,
            sys.translate_pg_type_to_tsql(t.oid) AS tsql_type_name,
            sys.tsql_get_returnTypmodValue(p.oid) AS true_typmod,
	    sys.is_table_type(t.typrelid) as is_tbl_type

       WHERE
            (case p.prokind
	       when 'p' then true
	       when 'a' then false
               else
    	           (case format_type(p.prorettype, null)
	   	      when 'trigger' then false
	   	      else true
   		    end)
            end)
            AND (NOT pg_is_other_temp_schema(nc.oid))
            AND has_function_privilege(p.oid, 'EXECUTE')
            AND (pg_has_role(t.typowner, 'USAGE')
            OR has_type_privilege(t.oid, 'USAGE'))
            AND ext.dbid = cast(sys.db_id() as oid)
	    AND p.prolang = l.oid
            AND p.prorettype = t.oid
            AND p.pronamespace = nc.oid
	    AND CAST(ao.is_ms_shipped as INT) = 0;

GRANT SELECT ON information_schema_tsql.routines TO PUBLIC;

CREATE OR REPLACE VIEW sys.all_sql_modules_internal AS
SELECT
  ao.object_id AS object_id
  , CAST(
      CASE WHEN ao.type in ('P', 'FN', 'IN', 'TF', 'RF', 'IF', 'TR') THEN COALESCE(f.definition, '')
      WHEN ao.type = 'V' THEN COALESCE(bvd.definition, '')
      ELSE NULL
      END
    AS sys.nvarchar(4000)) AS definition  -- Object definition work in progress, will update definition with BABEL-3127 Jira.
  , CAST(1 as sys.bit)  AS uses_ansi_nulls
  , CAST(1 as sys.bit)  AS uses_quoted_identifier
  , CAST(0 as sys.bit)  AS is_schema_bound
  , CAST(0 as sys.bit)  AS uses_database_collation
  , CAST(0 as sys.bit)  AS is_recompiled
  , CAST(
      CASE WHEN ao.type IN ('P', 'FN', 'IN', 'TF', 'RF', 'IF') THEN
        CASE WHEN p.proisstrict THEN 1
        ELSE 0
        END
      ELSE 0
      END
    AS sys.bit) as null_on_null_input
  , null::integer as execute_as_principal_id
  , CAST(0 as sys.bit) as uses_native_compilation
  , CAST(ao.is_ms_shipped as INT) as is_ms_shipped
FROM sys.all_objects ao
LEFT OUTER JOIN sys.pg_namespace_ext nmext on ao.schema_id = nmext.oid
LEFT OUTER JOIN sys.babelfish_namespace_ext ext ON nmext.nspname = ext.nspname
LEFT OUTER JOIN sys.babelfish_view_def bvd
 on (
      ext.orig_name = bvd.schema_name AND
      ext.dbid = bvd.dbid AND
      ao.name = bvd.object_name
   )
LEFT JOIN pg_proc p ON ao.object_id = CAST(p.oid AS INT)
LEFT JOIN sys.babelfish_function_ext f ON ao.name = f.funcname COLLATE "C" AND ao.schema_id::regnamespace::name = f.nspname
AND sys.babelfish_get_pltsql_function_signature(ao.object_id) = f.funcsignature COLLATE "C"
WHERE ao.type in ('P', 'RF', 'V', 'TR', 'FN', 'IF', 'TF', 'R');
GRANT SELECT ON sys.all_sql_modules_internal TO PUBLIC;

-- function sys.object_id(object_name, object_type) needs to change input type to sys.VARCHAR if not changed already
DO $$
BEGIN IF (SELECT count(*) FROM pg_proc as p where p.proname = 'object_id' AND (p.pronargs = 2 AND p.proargtypes[0] = 'sys.varchar'::regtype AND p.proargtypes[1] = 'sys.varchar'::regtype)) = 0 THEN
    ALTER FUNCTION sys.object_id RENAME TO object_id_deprecated_in_3_1_0;
    CALL sys.babelfish_drop_deprecated_object('function', 'sys', 'object_id_deprecated_in_3_1_0');
END IF;
END $$;

CREATE OR REPLACE FUNCTION sys.object_id(IN object_name sys.VARCHAR, IN object_type sys.VARCHAR DEFAULT NULL)
RETURNS INTEGER AS
'babelfishpg_tsql', 'object_id'
LANGUAGE C STABLE;


ALTER TABLE sys.babelfish_authid_login_ext ADD COLUMN IF NOT EXISTS orig_loginname SYS.NVARCHAR(128);

UPDATE sys.babelfish_authid_login_ext SET orig_loginname = rolname WHERE orig_loginname IS NULL;

ALTER TABLE sys.babelfish_authid_login_ext ALTER COLUMN orig_loginname SET NOT NULL;

CREATE OR REPLACE FUNCTION sys.DBTS()
RETURNS sys.ROWVERSION AS
$$
DECLARE
    eh_setting text;
BEGIN
    eh_setting = (select s.setting FROM pg_catalog.pg_settings s where name = 'babelfishpg_tsql.escape_hatch_rowversion');
    IF eh_setting = 'strict' THEN
        RAISE EXCEPTION 'To use @@DBTS, set ''babelfishpg_tsql.escape_hatch_rowversion'' to ''ignore''';
    ELSE
        RETURN sys.get_current_full_xact_id()::sys.ROWVERSION;
    END IF;
END;
$$
STRICT
LANGUAGE plpgsql;

CREATE OR REPLACE PROCEDURE sys.sp_dropserver( IN "@server" sys.sysname,
                                                    IN "@droplogins" sys.bpchar(10) DEFAULT NULL)
AS 'babelfishpg_tsql', 'sp_dropserver_internal'
LANGUAGE C;

GRANT EXECUTE ON PROCEDURE sys.sp_dropserver( IN "@server" sys.sysname,
                                                    IN "@droplogins" sys.bpchar(10))
TO PUBLIC;

CREATE OR REPLACE PROCEDURE master_dbo.sp_dropserver( IN "@server" sys.sysname,
                                                    IN "@droplogins" sys.bpchar(10) DEFAULT NULL)
AS 'babelfishpg_tsql', 'sp_dropserver_internal'
LANGUAGE C;

ALTER PROCEDURE master_dbo.sp_dropserver OWNER TO sysadmin;

-- Drops the temporary procedure used by the upgrade script.
-- Please have this be one of the last statements executed in this upgrade script.
DROP PROCEDURE sys.babelfish_drop_deprecated_object(varchar, varchar, varchar);

-- Reset search_path to not affect any subsequent scripts
SELECT set_config('search_path', trim(leading 'sys, ' from current_setting('search_path')), false);<|MERGE_RESOLUTION|>--- conflicted
+++ resolved
@@ -943,12 +943,11 @@
 WHERE w.fdwname = 'tds_fdw';
 GRANT SELECT ON sys.linked_logins TO PUBLIC;
 
-<<<<<<< HEAD
 -- For all the views created on previous versions(except 2.4 and onwards), the definition in the catalog should be NULL.
 UPDATE sys.babelfish_view_def AS bvd
 SET definition = NULL
 WHERE (SELECT get_bit(CAST(bvd.flag_validity AS bit(7)),4) = 0);
-=======
+
 CREATE OR REPLACE PROCEDURE sys.sp_droplinkedsrvlogin(  IN "@rmtsrvname" sys.sysname,
                                                         IN "@locallogin" sys.sysname)
 AS 'babelfishpg_tsql', 'sp_droplinkedsrvlogin_internal'
@@ -964,7 +963,6 @@
 LANGUAGE C;
 
 ALTER PROCEDURE master_dbo.sp_droplinkedsrvlogin OWNER TO sysadmin;
->>>>>>> 01257cdc
 
 -- Add one column to store definition of the function in the table.
 SET allow_system_table_mods = on;
