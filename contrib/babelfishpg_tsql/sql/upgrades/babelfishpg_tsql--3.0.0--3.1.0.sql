--- conflicted
+++ resolved
@@ -477,7 +477,6 @@
 
 GRANT SELECT ON information_schema_tsql.SEQUENCES TO PUBLIC;
 
-<<<<<<< HEAD
 CREATE OR REPLACE FUNCTION sys.babelfish_has_any_privilege(
     userid oid,
     perm_target_type text,
@@ -800,7 +799,7 @@
     permission sys.SYSNAME, 
     sub_securable sys.SYSNAME,
     sub_securable_class sys.nvarchar(60)) TO PUBLIC;
-=======
+
 CREATE OR REPLACE PROCEDURE sys.sp_addlinkedsrvlogin( IN "@rmtsrvname" sys.sysname,
                                                       IN "@useself" sys.varchar(8) DEFAULT 'TRUE',
                                                       IN "@locallogin" sys.sysname DEFAULT NULL,
@@ -844,7 +843,6 @@
 LEFT JOIN pg_foreign_data_wrapper AS w ON f.srvfdw = w.oid
 WHERE w.fdwname = 'tds_fdw';
 GRANT SELECT ON sys.linked_logins TO PUBLIC;
->>>>>>> 00d5d915
 
 -- Drops the temporary procedure used by the upgrade script.
 -- Please have this be one of the last statements executed in this upgrade script.
