-- complain if script is sourced in psql, rather than via ALTER EXTENSION
\echo Use "ALTER EXTENSION ""babelfishpg_tsql"" UPDATE TO '3.1.0'" to load this file. \quit

-- add 'sys' to search path for the convenience
SELECT set_config('search_path', 'sys, '||current_setting('search_path'), false);

-- Drops an object if it does not have any dependent objects.
-- Is a temporary procedure for use by the upgrade script. Will be dropped at the end of the upgrade.
-- Please have this be one of the first statements executed in this upgrade script. 
CREATE OR REPLACE PROCEDURE babelfish_drop_deprecated_object(object_type varchar, schema_name varchar, object_name varchar) AS
$$
DECLARE
    error_msg text;
    query1 text;
    query2 text;
BEGIN

    query1 := pg_catalog.format('alter extension babelfishpg_tsql drop %s %s.%s', object_type, schema_name, object_name);
    query2 := pg_catalog.format('drop %s %s.%s', object_type, schema_name, object_name);

    execute query1;
    execute query2;
EXCEPTION
    when object_not_in_prerequisite_state then --if 'alter extension' statement fails
        GET STACKED DIAGNOSTICS error_msg = MESSAGE_TEXT;
        raise warning '%', error_msg;
    when dependent_objects_still_exist then --if 'drop view' statement fails
        GET STACKED DIAGNOSTICS error_msg = MESSAGE_TEXT;
        raise warning '%', error_msg;
end
$$
LANGUAGE plpgsql;

-- please add your SQL here
/*
 * Note: These SQL statements may get executed multiple times specially when some features get backpatched.
 * So make sure that any SQL statement (DDL/DML) being added here can be executed multiple times without affecting
 * final behaviour.
 */

<<<<<<< HEAD
ALTER TABLE sys.babelfish_authid_login_ext ADD COLUMN IF NOT EXISTS orig_loginname SYS.NVARCHAR(128) DEFAULT NULL;

=======
>>>>>>> 82902f42
create or replace view sys.views as 
select 
  t.relname as name
  , t.oid as object_id
  , null::integer as principal_id
  , sch.schema_id as schema_id
  , 0 as parent_object_id
  , 'V'::varchar(2) as type 
  , 'VIEW'::varchar(60) as type_desc
  , vd.create_date::timestamp as create_date
  , vd.create_date::timestamp as modify_date
  , 0 as is_ms_shipped 
  , 0 as is_published 
  , 0 as is_schema_published 
  , 0 as with_check_option 
  , 0 as is_date_correlation_view 
  , 0 as is_tracked_by_cdc 
from pg_class t inner join sys.schemas sch on t.relnamespace = sch.schema_id 
left outer join sys.babelfish_view_def vd on t.relname::sys.sysname = vd.object_name and sch.name = vd.schema_name and vd.dbid = sys.db_id() 
where t.relkind = 'v'
and has_schema_privilege(sch.schema_id, 'USAGE')
and has_table_privilege(t.oid, 'SELECT,INSERT,UPDATE,DELETE,TRUNCATE,TRIGGER');
GRANT SELECT ON sys.views TO PUBLIC;

CREATE OR REPLACE FUNCTION sys.atn2(IN x SYS.FLOAT, IN y SYS.FLOAT) RETURNS SYS.FLOAT
AS
$$
DECLARE
    res SYS.FLOAT;
BEGIN
    IF x = 0 AND y = 0 THEN
        RAISE EXCEPTION 'An invalid floating point operation occurred.';
    ELSE
        res = PG_CATALOG.atan2(x, y);
        RETURN res;
    END IF;
END;
$$
LANGUAGE plpgsql PARALLEL SAFE IMMUTABLE RETURNS NULL ON NULL INPUT;

CREATE OR REPLACE VIEW sys.sp_columns_100_view AS
  SELECT 
  CAST(t4."TABLE_CATALOG" AS sys.sysname) AS TABLE_QUALIFIER,
  CAST(t4."TABLE_SCHEMA" AS sys.sysname) AS TABLE_OWNER,
  CAST(t4."TABLE_NAME" AS sys.sysname) AS TABLE_NAME,
  CAST(t4."COLUMN_NAME" AS sys.sysname) AS COLUMN_NAME,
  CAST(t5.data_type AS smallint) AS DATA_TYPE,
  CAST(coalesce(tsql_type_name, t.typname) AS sys.sysname) AS TYPE_NAME,

  CASE WHEN t4."CHARACTER_MAXIMUM_LENGTH" = -1 THEN 0::INT
    WHEN a.atttypmod != -1
    THEN
    CAST(coalesce(t4."NUMERIC_PRECISION", t4."CHARACTER_MAXIMUM_LENGTH", sys.tsql_type_precision_helper(t4."DATA_TYPE", a.atttypmod)) AS INT)
    WHEN tsql_type_name = 'timestamp'
    THEN 8
    ELSE
    CAST(coalesce(t4."NUMERIC_PRECISION", t4."CHARACTER_MAXIMUM_LENGTH", sys.tsql_type_precision_helper(t4."DATA_TYPE", t.typtypmod)) AS INT)
  END AS PRECISION,

  CASE WHEN a.atttypmod != -1
    THEN
    CAST(sys.tsql_type_length_for_sp_columns_helper(t4."DATA_TYPE", a.attlen, a.atttypmod) AS int)
    ELSE
    CAST(sys.tsql_type_length_for_sp_columns_helper(t4."DATA_TYPE", a.attlen, t.typtypmod) AS int)
  END AS LENGTH,


  CASE WHEN a.atttypmod != -1
    THEN
    CAST(coalesce(t4."NUMERIC_SCALE", sys.tsql_type_scale_helper(t4."DATA_TYPE", a.atttypmod, true)) AS smallint)
    ELSE
    CAST(coalesce(t4."NUMERIC_SCALE", sys.tsql_type_scale_helper(t4."DATA_TYPE", t.typtypmod, true)) AS smallint)
  END AS SCALE,


  CAST(coalesce(t4."NUMERIC_PRECISION_RADIX", sys.tsql_type_radix_for_sp_columns_helper(t4."DATA_TYPE")) AS smallint) AS RADIX,
  case
    when t4."IS_NULLABLE" = 'YES' then CAST(1 AS smallint)
    else CAST(0 AS smallint)
  end AS NULLABLE,

  CAST(NULL AS varchar(254)) AS remarks,
  CAST(t4."COLUMN_DEFAULT" AS sys.nvarchar(4000)) AS COLUMN_DEF,
  CAST(t5.sql_data_type AS smallint) AS SQL_DATA_TYPE,
  CAST(t5.SQL_DATETIME_SUB AS smallint) AS SQL_DATETIME_SUB,

  CASE WHEN t4."DATA_TYPE" = 'xml' THEN 0::INT
    WHEN t4."DATA_TYPE" = 'sql_variant' THEN 8000::INT
    WHEN t4."CHARACTER_MAXIMUM_LENGTH" = -1 THEN 0::INT
    ELSE CAST(t4."CHARACTER_OCTET_LENGTH" AS int)
  END AS CHAR_OCTET_LENGTH,

  CAST(t4."ORDINAL_POSITION" AS int) AS ORDINAL_POSITION,
  CAST(t4."IS_NULLABLE" AS varchar(254)) AS IS_NULLABLE,
  CAST(t5.ss_data_type AS sys.tinyint) AS SS_DATA_TYPE,
  CAST(0 AS smallint) AS SS_IS_SPARSE,
  CAST(0 AS smallint) AS SS_IS_COLUMN_SET,
  CAST(t6.is_computed as smallint) AS SS_IS_COMPUTED,
  CAST(t6.is_identity as smallint) AS SS_IS_IDENTITY,
  CAST(NULL AS varchar(254)) SS_UDT_CATALOG_NAME,
  CAST(NULL AS varchar(254)) SS_UDT_SCHEMA_NAME,
  CAST(NULL AS varchar(254)) SS_UDT_ASSEMBLY_TYPE_NAME,
  CAST(NULL AS varchar(254)) SS_XML_SCHEMACOLLECTION_CATALOG_NAME,
  CAST(NULL AS varchar(254)) SS_XML_SCHEMACOLLECTION_SCHEMA_NAME,
  CAST(NULL AS varchar(254)) SS_XML_SCHEMACOLLECTION_NAME

  FROM pg_catalog.pg_class t1
     JOIN sys.pg_namespace_ext t2 ON t1.relnamespace = t2.oid
     JOIN pg_catalog.pg_roles t3 ON t1.relowner = t3.oid
     LEFT OUTER JOIN sys.babelfish_namespace_ext ext on t2.nspname = ext.nspname
     JOIN information_schema_tsql.columns t4 ON (t1.relname::sys.nvarchar(128) = t4."TABLE_NAME" AND ext.orig_name = t4."TABLE_SCHEMA")
     LEFT JOIN pg_attribute a on a.attrelid = t1.oid AND a.attname::sys.nvarchar(128) = t4."COLUMN_NAME"
     LEFT JOIN pg_type t ON t.oid = a.atttypid
     LEFT JOIN sys.columns t6 ON
     (
      t1.oid = t6.object_id AND
      t4."ORDINAL_POSITION" = t6.column_id
     )
     , sys.translate_pg_type_to_tsql(a.atttypid) AS tsql_type_name
     , sys.spt_datatype_info_table AS t5
  WHERE (t4."DATA_TYPE" = CAST(t5.TYPE_NAME AS sys.nvarchar(128)))
    AND ext.dbid = cast(sys.db_id() as oid);
GRANT SELECT on sys.sp_columns_100_view TO PUBLIC;

CREATE OR REPLACE FUNCTION sys.APP_NAME() RETURNS SYS.NVARCHAR(128)
AS
$$
    SELECT current_setting('application_name');
$$
LANGUAGE sql PARALLEL SAFE STABLE;

CREATE OR REPLACE FUNCTION sys.tsql_get_expr(IN text_expr text DEFAULT NULL , IN function_id OID DEFAULT NULL)
RETURNS text AS 'babelfishpg_tsql', 'tsql_get_expr' LANGUAGE C IMMUTABLE PARALLEL SAFE;

CREATE OR REPLACE VIEW sys.computed_columns
AS
SELECT out_object_id as object_id
  , out_name as name
  , out_column_id as column_id
  , out_system_type_id as system_type_id
  , out_user_type_id as user_type_id
  , out_max_length as max_length
  , out_precision as precision
  , out_scale as scale
  , out_collation_name as collation_name
  , out_is_nullable as is_nullable
  , out_is_ansi_padded as is_ansi_padded
  , out_is_rowguidcol as is_rowguidcol
  , out_is_identity as is_identity
  , out_is_computed as is_computed
  , out_is_filestream as is_filestream
  , out_is_replicated as is_replicated
  , out_is_non_sql_subscribed as is_non_sql_subscribed
  , out_is_merge_published as is_merge_published
  , out_is_dts_replicated as is_dts_replicated
  , out_is_xml_document as is_xml_document
  , out_xml_collection_id as xml_collection_id
  , out_default_object_id as default_object_id
  , out_rule_object_id as rule_object_id
  , out_is_sparse as is_sparse
  , out_is_column_set as is_column_set
  , out_generated_always_type as generated_always_type
  , out_generated_always_type_desc as generated_always_type_desc
  , out_encryption_type as encryption_type
  , out_encryption_type_desc as encryption_type_desc
  , out_encryption_algorithm_name as encryption_algorithm_name
  , out_column_encryption_key_id as column_encryption_key_id
  , out_column_encryption_key_database_name as column_encryption_key_database_name
  , out_is_hidden as is_hidden
  , out_is_masked as is_masked
  , out_graph_type as graph_type
  , out_graph_type_desc as graph_type_desc
  , cast(tsql_get_expr(d.adbin, d.adrelid) AS sys.nvarchar(4000)) AS definition
  , 1::sys.bit AS uses_database_collation
  , 0::sys.bit AS is_persisted
FROM sys.columns_internal() sc
INNER JOIN pg_attribute a ON sc.out_name = a.attname COLLATE sys.database_default AND sc.out_column_id = a.attnum
INNER JOIN pg_attrdef d ON d.adrelid = a.attrelid AND d.adnum = a.attnum
WHERE a.attgenerated = 's' AND sc.out_is_computed::integer = 1;
GRANT SELECT ON sys.computed_columns TO PUBLIC;

create or replace view sys.default_constraints
AS
select CAST(('DF_' || tab.name || '_' || d.oid) as sys.sysname) as name
  , CAST(d.oid as int) as object_id
  , CAST(null as int) as principal_id
  , CAST(tab.schema_id as int) as schema_id
  , CAST(d.adrelid as int) as parent_object_id
  , CAST('D' as char(2)) as type
  , CAST('DEFAULT_CONSTRAINT' as sys.nvarchar(60)) AS type_desc
  , CAST(null as sys.datetime) as create_date
  , CAST(null as sys.datetime) as modified_date
  , CAST(0 as sys.bit) as is_ms_shipped
  , CAST(0 as sys.bit) as is_published
  , CAST(0 as sys.bit) as is_schema_published
  , CAST(d.adnum as int) as parent_column_id
  , CAST(tsql_get_expr(d.adbin, d.adrelid) as sys.nvarchar(4000)) as definition
  , CAST(1 as sys.bit) as is_system_named
from pg_catalog.pg_attrdef as d
inner join pg_attribute a on a.attrelid = d.adrelid and d.adnum = a.attnum
inner join sys.tables tab on d.adrelid = tab.object_id
WHERE a.atthasdef = 't' and a.attgenerated = ''
AND has_schema_privilege(tab.schema_id, 'USAGE')
AND has_column_privilege(a.attrelid, a.attname, 'SELECT,INSERT,UPDATE,REFERENCES');
GRANT SELECT ON sys.default_constraints TO PUBLIC;

create or replace view sys.all_columns as
select CAST(c.oid as int) as object_id
  , CAST(a.attname as sys.sysname) as name
  , CAST(a.attnum as int) as column_id
  , CAST(t.oid as int) as system_type_id
  , CAST(t.oid as int) as user_type_id
  , CAST(sys.tsql_type_max_length_helper(coalesce(tsql_type_name, tsql_base_type_name), a.attlen, a.atttypmod) as smallint) as max_length
  , CAST(case
      when a.atttypmod != -1 then
        sys.tsql_type_precision_helper(coalesce(tsql_type_name, tsql_base_type_name), a.atttypmod)
      else
        sys.tsql_type_precision_helper(coalesce(tsql_type_name, tsql_base_type_name), t.typtypmod)
    end as sys.tinyint) as precision
  , CAST(case
      when a.atttypmod != -1 THEN
        sys.tsql_type_scale_helper(coalesce(tsql_type_name, tsql_base_type_name), a.atttypmod, false)
      else
        sys.tsql_type_scale_helper(coalesce(tsql_type_name, tsql_base_type_name), t.typtypmod, false)
    end as sys.tinyint) as scale
  , CAST(coll.collname as sys.sysname) as collation_name
  , case when a.attnotnull then CAST(0 as sys.bit) else CAST(1 as sys.bit) end as is_nullable
  , CAST(0 as sys.bit) as is_ansi_padded
  , CAST(0 as sys.bit) as is_rowguidcol
  , CAST(case when a.attidentity <> ''::"char" then 1 else 0 end AS sys.bit) as is_identity
  , CAST(case when a.attgenerated <> ''::"char" then 1 else 0 end AS sys.bit) as is_computed
  , CAST(0 as sys.bit) as is_filestream
  , CAST(0 as sys.bit) as is_replicated
  , CAST(0 as sys.bit) as is_non_sql_subscribed
  , CAST(0 as sys.bit) as is_merge_published
  , CAST(0 as sys.bit) as is_dts_replicated
  , CAST(0 as sys.bit) as is_xml_document
  , CAST(0 as int) as xml_collection_id
  , CAST(coalesce(d.oid, 0) as int) as default_object_id
  , CAST(coalesce((select oid from pg_constraint where conrelid = t.oid and contype = 'c' and a.attnum = any(conkey) limit 1), 0) as int) as rule_object_id
  , CAST(0 as sys.bit) as is_sparse
  , CAST(0 as sys.bit) as is_column_set
  , CAST(0 as sys.tinyint) as generated_always_type
  , CAST('NOT_APPLICABLE' as sys.nvarchar(60)) as generated_always_type_desc
from pg_attribute a
inner join pg_class c on c.oid = a.attrelid
inner join pg_type t on t.oid = a.atttypid
inner join pg_namespace s on s.oid = c.relnamespace
left join pg_attrdef d on c.oid = d.adrelid and a.attnum = d.adnum
left join pg_collation coll on coll.oid = a.attcollation
, sys.translate_pg_type_to_tsql(a.atttypid) AS tsql_type_name
, sys.translate_pg_type_to_tsql(t.typbasetype) AS tsql_base_type_name
where not a.attisdropped
and (s.oid in (select schema_id from sys.schemas) or s.nspname = 'sys')
-- r = ordinary table, i = index, S = sequence, t = TOAST table, v = view, m = materialized view, c = composite type, f = foreign table, p = partitioned table
and c.relkind in ('r', 'v', 'm', 'f', 'p')
and has_schema_privilege(s.oid, 'USAGE')
and has_column_privilege(quote_ident(s.nspname) ||'.'||quote_ident(c.relname), a.attname, 'SELECT,INSERT,UPDATE,REFERENCES')
and a.attnum > 0;
GRANT SELECT ON sys.all_columns TO PUBLIC;

CREATE or replace VIEW sys.check_constraints AS
SELECT CAST(c.conname as sys.sysname) as name
  , CAST(oid as integer) as object_id
  , CAST(NULL as integer) as principal_id
  , CAST(c.connamespace as integer) as schema_id
  , CAST(conrelid as integer) as parent_object_id
  , CAST('C' as char(2)) as type
  , CAST('CHECK_CONSTRAINT' as sys.nvarchar(60)) as type_desc
  , CAST(null as sys.datetime) as create_date
  , CAST(null as sys.datetime) as modify_date
  , CAST(0 as sys.bit) as is_ms_shipped
  , CAST(0 as sys.bit) as is_published
  , CAST(0 as sys.bit) as is_schema_published
  , CAST(0 as sys.bit) as is_disabled
  , CAST(0 as sys.bit) as is_not_for_replication
  , CAST(0 as sys.bit) as is_not_trusted
  , CAST(c.conkey[1] as integer) AS parent_column_id
  , CAST(tsql_get_constraintdef(c.oid) as sys.nvarchar(4000)) AS definition
  , CAST(1 as sys.bit) as uses_database_collation
  , CAST(0 as sys.bit) as is_system_named
FROM pg_catalog.pg_constraint as c
INNER JOIN sys.schemas s on c.connamespace = s.schema_id
WHERE has_schema_privilege(s.schema_id, 'USAGE')
AND c.contype = 'c' and c.conrelid != 0;
GRANT SELECT ON sys.check_constraints TO PUBLIC;

CREATE OR REPLACE FUNCTION sys.degrees(IN arg1 BIGINT)
RETURNS bigint  AS 'babelfishpg_tsql','bigint_degrees' LANGUAGE C STRICT IMMUTABLE PARALLEL SAFE;
GRANT EXECUTE ON FUNCTION sys.degrees(BIGINT) TO PUBLIC;

CREATE OR REPLACE FUNCTION sys.degrees(IN arg1 INT)
RETURNS int AS 'babelfishpg_tsql','int_degrees' LANGUAGE C STRICT IMMUTABLE PARALLEL SAFE;
GRANT EXECUTE ON FUNCTION sys.degrees(INT) TO PUBLIC;

CREATE OR REPLACE FUNCTION sys.degrees(IN arg1 SMALLINT)
RETURNS int AS 'babelfishpg_tsql','smallint_degrees' LANGUAGE C STRICT IMMUTABLE PARALLEL SAFE;
GRANT EXECUTE ON FUNCTION sys.degrees(SMALLINT) TO PUBLIC;

CREATE OR REPLACE FUNCTION sys.degrees(IN arg1 TINYINT)
RETURNS int AS 'babelfishpg_tsql','smallint_degrees' LANGUAGE C STRICT IMMUTABLE PARALLEL SAFE;
GRANT EXECUTE ON FUNCTION sys.degrees(TINYINT) TO PUBLIC;

CREATE OR REPLACE FUNCTION sys.radians(IN arg1 INT)
RETURNS int  AS 'babelfishpg_tsql','int_radians' LANGUAGE C STRICT IMMUTABLE PARALLEL SAFE;
GRANT EXECUTE ON FUNCTION sys.radians(INT) TO PUBLIC;

CREATE OR REPLACE FUNCTION sys.radians(IN arg1 BIGINT)
RETURNS bigint  AS 'babelfishpg_tsql','bigint_radians' LANGUAGE C STRICT IMMUTABLE PARALLEL SAFE;
GRANT EXECUTE ON FUNCTION sys.radians(BIGINT) TO PUBLIC;

CREATE OR REPLACE FUNCTION sys.radians(IN arg1 SMALLINT)
RETURNS int  AS 'babelfishpg_tsql','smallint_radians' LANGUAGE C STRICT IMMUTABLE PARALLEL SAFE;
GRANT EXECUTE ON FUNCTION sys.radians(SMALLINT) TO PUBLIC;

CREATE OR REPLACE FUNCTION sys.radians(IN arg1 TINYINT)
RETURNS int  AS 'babelfishpg_tsql','smallint_radians' LANGUAGE C STRICT IMMUTABLE PARALLEL SAFE;
GRANT EXECUTE ON FUNCTION sys.radians(TINYINT) TO PUBLIC;

CREATE OR REPLACE VIEW sys.partitions AS
SELECT
 (to_char( i.object_id, 'FM9999999999' ) || to_char( i.index_id, 'FM9999999999' ) || '1')::bigint AS partition_id
 , i.object_id
 , i.index_id
 , 1::integer AS partition_number
 , 0::bigint AS hobt_id
 , c.reltuples::bigint AS "rows"
 , 0::smallint AS filestream_filegroup_id
 , 0::sys.tinyint AS data_compression
 , 'NONE'::sys.nvarchar(60) AS data_compression_desc
FROM sys.indexes AS i
INNER JOIN pg_catalog.pg_class AS c ON i.object_id = c."oid";
GRANT SELECT ON sys.partitions TO PUBLIC;

CREATE OR REPLACE PROCEDURE sys.sp_addlinkedserver( IN "@server" sys.sysname,
                                                    IN "@srvproduct" sys.nvarchar(128) DEFAULT NULL,
                                                    IN "@provider" sys.nvarchar(128) DEFAULT 'SQLNCLI',
                                                    IN "@datasrc" sys.nvarchar(4000) DEFAULT NULL,
                                                    IN "@location" sys.nvarchar(4000) DEFAULT NULL,
                                                    IN "@provstr" sys.nvarchar(4000) DEFAULT NULL,
                                                    IN "@catalog" sys.sysname DEFAULT NULL)
AS 'babelfishpg_tsql', 'sp_addlinkedserver_internal'
LANGUAGE C;

GRANT EXECUTE ON PROCEDURE sys.sp_addlinkedserver(IN sys.sysname,
                                                  IN sys.nvarchar(128),
                                                  IN sys.nvarchar(128),
                                                  IN sys.nvarchar(4000),
                                                  IN sys.nvarchar(4000),
                                                  IN sys.nvarchar(4000),
                                                  IN sys.sysname)
TO PUBLIC;

CREATE OR REPLACE PROCEDURE master_dbo.sp_addlinkedserver( IN "@server" sys.sysname,
                                                  IN "@srvproduct" sys.nvarchar(128) DEFAULT NULL,
                                                  IN "@provider" sys.nvarchar(128) DEFAULT 'SQLNCLI',
                                                  IN "@datasrc" sys.nvarchar(4000) DEFAULT NULL,
                                                  IN "@location" sys.nvarchar(4000) DEFAULT NULL,
                                                  IN "@provstr" sys.nvarchar(4000) DEFAULT NULL,
                                                  IN "@catalog" sys.sysname DEFAULT NULL)
AS 'babelfishpg_tsql', 'sp_addlinkedserver_internal'
LANGUAGE C;

ALTER PROCEDURE master_dbo.sp_addlinkedserver OWNER TO sysadmin;

CREATE OR REPLACE VIEW sys.servers
AS
SELECT
  CAST(f.oid as int) AS server_id,
  CAST(f.srvname as sys.sysname) AS name,
  CAST('' as sys.sysname) AS product,
  CAST('tds_fdw' as sys.sysname) AS provider,
  CAST((select string_agg(
                  case
                  when option like 'servername=%%' then substring(option, 12)
                  else NULL
                  end, ',')
          from unnest(f.srvoptions) as option) as sys.nvarchar(4000)) AS data_source,
  CAST(NULL as sys.nvarchar(4000)) AS location,
  CAST(NULL as sys.nvarchar(4000)) AS provider_string,
  CAST((select string_agg(
                  case
                  when option like 'database=%%' then substring(option, 10)
                  else NULL
                  end, ',')
          from unnest(f.srvoptions) as option) as sys.sysname) AS catalog,
  CAST(0 as int) AS connect_timeout,
  CAST(0 as int) AS query_timeout,
  CAST(1 as sys.bit) AS is_linked,
  CAST(0 as sys.bit) AS is_remote_login_enabled,
  CAST(0 as sys.bit) AS is_rpc_out_enabled,
  CAST(1 as sys.bit) AS is_data_access_enabled,
  CAST(0 as sys.bit) AS is_collation_compatible,
  CAST(1 as sys.bit) AS uses_remote_collation,
  CAST(NULL as sys.sysname) AS collation_name,
  CAST(0 as sys.bit) AS lazy_schema_validation,
  CAST(0 as sys.bit) AS is_system,
  CAST(0 as sys.bit) AS is_publisher,
  CAST(0 as sys.bit) AS is_subscriber,
  CAST(0 as sys.bit) AS is_distributor,
  CAST(0 as sys.bit) AS is_nonsql_subscriber,
  CAST(1 as sys.bit) AS is_remote_proc_transaction_promotion_enabled,
  CAST(NULL as sys.datetime) AS modify_date,
  CAST(0 as sys.bit) AS is_rda_server
FROM pg_foreign_server AS f
LEFT JOIN pg_foreign_data_wrapper AS w ON f.srvfdw = w.oid
WHERE w.fdwname = 'tds_fdw';
GRANT SELECT ON sys.servers TO PUBLIC;

CREATE OR REPLACE VIEW information_schema_tsql.SEQUENCES AS
    SELECT CAST(nc.dbname AS sys.nvarchar(128)) AS "SEQUENCE_CATALOG",
            CAST(extc.orig_name AS sys.nvarchar(128)) AS "SEQUENCE_SCHEMA",
            CAST(r.relname AS sys.nvarchar(128)) AS "SEQUENCE_NAME",
            CAST(CASE WHEN tsql_type_name = 'sysname' THEN sys.translate_pg_type_to_tsql(t.typbasetype) ELSE tsql_type_name END
                    AS sys.nvarchar(128))AS "DATA_TYPE",  -- numeric and decimal data types are converted into bigint which is due to Postgres inherent implementation
            CAST(information_schema_tsql._pgtsql_numeric_precision(tsql_type_name, t.oid, -1)
                        AS smallint) AS "NUMERIC_PRECISION",
            CAST(information_schema_tsql._pgtsql_numeric_precision_radix(tsql_type_name, case when t.typtype = 'd' THEN t.typbasetype ELSE t.oid END, -1)
                        AS smallint) AS "NUMERIC_PRECISION_RADIX",
            CAST(information_schema_tsql._pgtsql_numeric_scale(tsql_type_name, t.oid, -1)
                        AS int) AS "NUMERIC_SCALE",
            CAST(s.seqstart AS sys.sql_variant) AS "START_VALUE",
            CAST(s.seqmin AS sys.sql_variant) AS "MINIMUM_VALUE",
            CAST(s.seqmax AS sys.sql_variant) AS "MAXIMUM_VALUE",
            CAST(s.seqincrement AS sys.sql_variant) AS "INCREMENT",
            CAST( CASE WHEN s.seqcycle = 't' THEN 1 ELSE 0 END AS int) AS "CYCLE_OPTION",
            CAST(NULL AS sys.nvarchar(128)) AS "DECLARED_DATA_TYPE",
            CAST(NULL AS int) AS "DECLARED_NUMERIC_PRECISION",
            CAST(NULL AS int) AS "DECLARED_NUMERIC_SCALE"
        FROM sys.pg_namespace_ext nc JOIN sys.babelfish_namespace_ext extc ON nc.nspname = extc.nspname,
            pg_sequence s join pg_class r on s.seqrelid = r.oid join pg_type t on s.seqtypid=t.oid,
            sys.translate_pg_type_to_tsql(s.seqtypid) AS tsql_type_name
        WHERE nc.oid = r.relnamespace
        AND extc.dbid = cast(sys.db_id() as oid)
            AND r.relkind = 'S'
            AND (NOT pg_is_other_temp_schema(nc.oid))
            AND (pg_has_role(r.relowner, 'USAGE')
                OR has_sequence_privilege(r.oid, 'SELECT, UPDATE, USAGE'));

GRANT SELECT ON information_schema_tsql.SEQUENCES TO PUBLIC;

CREATE OR REPLACE FUNCTION sys.babelfish_has_any_privilege(
    userid oid,
    perm_target_type text,
    schema_name text,
    object_name text)
RETURNS INTEGER
AS
$BODY$
DECLARE
    relevant_permissions text[];
    namespace_id oid;
    function_signature text;
    qualified_name text;
    permission text;
BEGIN
 IF perm_target_type IS NULL OR perm_target_type COLLATE sys.database_default NOT IN('table', 'function', 'procedure')
        THEN RETURN NULL;
    END IF;

    relevant_permissions := (
        SELECT CASE
            WHEN perm_target_type = 'table' COLLATE sys.database_default
                THEN '{"select", "insert", "update", "delete", "references"}'
            WHEN perm_target_type = 'column' COLLATE sys.database_default
                THEN '{"select", "update", "references"}'
            WHEN perm_target_type COLLATE sys.database_default IN ('function', 'procedure')
                THEN '{"execute"}'
        END
    );

    SELECT oid INTO namespace_id FROM pg_catalog.pg_namespace WHERE nspname = schema_name COLLATE sys.database_default;

    IF perm_target_type COLLATE sys.database_default IN ('function', 'procedure')
        THEN SELECT oid::regprocedure
                INTO function_signature
                FROM pg_catalog.pg_proc
                WHERE proname = object_name COLLATE sys.database_default
                    AND pronamespace = namespace_id;
    END IF;

    -- Surround with double-quotes to handle names that contain periods/spaces
    qualified_name := concat('"', schema_name, '"."', object_name, '"');

    FOREACH permission IN ARRAY relevant_permissions
    LOOP
        IF perm_target_type = 'table' COLLATE sys.database_default AND has_table_privilege(userid, qualified_name, permission)::integer = 1
            THEN RETURN 1;
        ELSIF perm_target_type COLLATE sys.database_default IN ('function', 'procedure') AND has_function_privilege(userid, function_signature, permission)::integer = 1
            THEN RETURN 1;
        END IF;
    END LOOP;
    RETURN 0;
END
$BODY$
LANGUAGE plpgsql;

CREATE OR REPLACE FUNCTION sys.has_perms_by_name(
    securable SYS.SYSNAME, 
    securable_class SYS.NVARCHAR(60), 
    permission SYS.SYSNAME,
    sub_securable SYS.SYSNAME DEFAULT NULL,
    sub_securable_class SYS.NVARCHAR(60) DEFAULT NULL
)
RETURNS integer
LANGUAGE plpgsql
AS $$
DECLARE
    db_name text COLLATE sys.database_default; 
    bbf_schema_name text;
    pg_schema text COLLATE sys.database_default;
    implied_dbo_permissions boolean;
    fully_supported boolean;
    is_cross_db boolean := false;
    object_name text COLLATE sys.database_default;
    database_id smallint;
    namespace_id oid;
    userid oid;
    object_type text;
    function_signature text;
    qualified_name text;
    return_value integer;
    cs_as_securable text COLLATE "C" := securable;
    cs_as_securable_class text COLLATE "C" := securable_class;
    cs_as_permission text COLLATE "C" := permission;
    cs_as_sub_securable text COLLATE "C" := sub_securable;
    cs_as_sub_securable_class text COLLATE "C" := sub_securable_class;
BEGIN
    return_value := NULL;

    -- Lower-case to avoid case issues, remove trailing whitespace to match SQL SERVER behavior
    -- Objects created in Babelfish are stored in lower-case in pg_class/pg_proc
    cs_as_securable = lower(rtrim(cs_as_securable));
    cs_as_securable_class = lower(rtrim(cs_as_securable_class));
    cs_as_permission = lower(rtrim(cs_as_permission));
    cs_as_sub_securable = lower(rtrim(cs_as_sub_securable));
    cs_as_sub_securable_class = lower(rtrim(cs_as_sub_securable_class));

    -- Assert that sub_securable and sub_securable_class are either both NULL or both defined
    IF cs_as_sub_securable IS NOT NULL AND cs_as_sub_securable_class IS NULL THEN
        RETURN NULL;
    ELSIF cs_as_sub_securable IS NULL AND cs_as_sub_securable_class IS NOT NULL THEN
        RETURN NULL;
    -- If they are both defined, user must be evaluating column privileges.
    -- Check that inputs are valid for column privileges: sub_securable_class must 
    -- be column, securable_class must be object, and permission cannot be any.
    ELSIF cs_as_sub_securable_class IS NOT NULL 
            AND (cs_as_sub_securable_class != 'column' 
                    OR cs_as_securable_class IS NULL 
                    OR cs_as_securable_class != 'object' 
                    OR cs_as_permission = 'any') THEN
        RETURN NULL;

    -- If securable is null, securable_class must be null
    ELSIF cs_as_securable IS NULL AND cs_as_securable_class IS NOT NULL THEN
        RETURN NULL;
    -- If securable_class is null, securable must be null
    ELSIF cs_as_securable IS NOT NULL AND cs_as_securable_class IS NULL THEN
        RETURN NULL;
    END IF;

    IF cs_as_securable_class = 'server' THEN
        -- SQL Server does not permit a securable_class value of 'server'.
        -- securable_class should be NULL to evaluate server permissions.
        RETURN NULL;
    ELSIF cs_as_securable_class IS NULL THEN
        -- NULL indicates a server permission. Set this variable so that we can
        -- search for the matching entry in babelfish_has_perms_by_name_permissions
        cs_as_securable_class = 'server';
    END IF;

    IF cs_as_sub_securable IS NOT NULL THEN
        cs_as_sub_securable := babelfish_remove_delimiter_pair(cs_as_sub_securable);
        IF cs_as_sub_securable IS NULL THEN
            RETURN NULL;
        END IF;
    END IF;

    SELECT p.implied_dbo_permissions,p.fully_supported 
    INTO implied_dbo_permissions,fully_supported 
    FROM babelfish_has_perms_by_name_permissions p 
    WHERE p.securable_type = cs_as_securable_class AND p.permission_name = cs_as_permission;
    
    IF implied_dbo_permissions IS NULL OR fully_supported IS NULL THEN
        -- Securable class or permission is not valid, or permission is not valid for given securable
        RETURN NULL;
    END IF;

    IF cs_as_securable_class = 'database' AND cs_as_securable IS NOT NULL THEN
        db_name = babelfish_remove_delimiter_pair(cs_as_securable);
        IF db_name IS NULL THEN
            RETURN NULL;
        ELSIF (SELECT COUNT(name) FROM sys.databases WHERE name = db_name) != 1 THEN
            RETURN 0;
        END IF;
    ELSIF cs_as_securable_class = 'schema' THEN
        bbf_schema_name = babelfish_remove_delimiter_pair(cs_as_securable);
        IF bbf_schema_name IS NULL THEN
            RETURN NULL;
        ELSIF (SELECT COUNT(nspname) FROM sys.babelfish_namespace_ext ext
                WHERE ext.orig_name = bbf_schema_name 
                    AND CAST(ext.dbid AS oid) = CAST(sys.db_id() AS oid)) != 1 THEN
            RETURN 0;
        END IF;
    END IF;

    IF fully_supported = 'f' AND
		(SELECT orig_username FROM sys.babelfish_authid_user_ext WHERE rolname = CURRENT_USER) = 'dbo' THEN
        RETURN CAST(implied_dbo_permissions AS integer);
    ELSIF fully_supported = 'f' THEN
        RETURN 0;
    END IF;

    -- The only permissions that are fully supported belong to the OBJECT securable class.
    -- The block above has dealt with all permissions that are not fully supported, so 
    -- if we reach this point we know the securable class is OBJECT.
    SELECT s.db_name, s.schema_name, s.object_name INTO db_name, bbf_schema_name, object_name 
    FROM babelfish_split_object_name(cs_as_securable) s;

    -- Invalid securable name
    IF object_name IS NULL OR object_name = '' THEN
        RETURN NULL;
    END IF;

    -- If schema was not specified, use the default
    IF bbf_schema_name IS NULL OR bbf_schema_name = '' THEN
        bbf_schema_name := sys.schema_name();
    END IF;

    database_id := (
        SELECT CASE 
            WHEN db_name IS NULL OR db_name = '' THEN (sys.db_id())
            ELSE (sys.db_id(db_name))
        END);

	IF database_id <> sys.db_id() THEN
        is_cross_db = true;
	END IF;

	userid := (
        SELECT CASE
            WHEN is_cross_db THEN sys.suser_id()
            ELSE sys.user_id()
        END);
  
    -- Translate schema name from bbf to postgres, e.g. dbo -> master_dbo
    pg_schema := (SELECT nspname 
                    FROM sys.babelfish_namespace_ext ext 
                    WHERE ext.orig_name = bbf_schema_name 
                        AND CAST(ext.dbid AS oid) = CAST(database_id AS oid));

    IF pg_schema IS NULL THEN
        -- Shared schemas like sys and pg_catalog do not exist in the table above.
        -- These schemas do not need to be translated from Babelfish to Postgres
        pg_schema := bbf_schema_name;
    END IF;

    -- Surround with double-quotes to handle names that contain periods/spaces
    qualified_name := concat('"', pg_schema, '"."', object_name, '"');

    SELECT oid INTO namespace_id FROM pg_catalog.pg_namespace WHERE nspname = pg_schema COLLATE sys.database_default;

    object_type := (
        SELECT CASE
            WHEN cs_as_sub_securable_class = 'column'
                THEN CASE 
                    WHEN (SELECT count(a.attname)
                        FROM pg_attribute a
                        INNER JOIN pg_class c ON c.oid = a.attrelid
                        INNER JOIN pg_namespace s ON s.oid = c.relnamespace
                        WHERE
                        a.attname = cs_as_sub_securable COLLATE sys.database_default
                        AND c.relname = object_name COLLATE sys.database_default
                        AND s.nspname = pg_schema COLLATE sys.database_default
                        AND NOT a.attisdropped
                        AND (s.nspname IN (SELECT nspname FROM sys.babelfish_namespace_ext) OR s.nspname = 'sys')
                        -- r = ordinary table, i = index, S = sequence, t = TOAST table, v = view, m = materialized view, c = composite type, f = foreign table, p = partitioned table
                        AND c.relkind IN ('r', 'v', 'm', 'f', 'p')
                        AND a.attnum > 0) = 1
                                THEN 'column'
                    ELSE NULL
                END

            WHEN (SELECT count(relname) 
                    FROM pg_catalog.pg_class 
                    WHERE relname = object_name COLLATE sys.database_default
                        AND relnamespace = namespace_id) = 1
                THEN 'table'

            WHEN (SELECT count(proname) 
                    FROM pg_catalog.pg_proc 
                    WHERE proname = object_name COLLATE sys.database_default 
                        AND pronamespace = namespace_id
                        AND prokind = 'f') = 1
                THEN 'function'
                
            WHEN (SELECT count(proname) 
                    FROM pg_catalog.pg_proc 
                    WHERE proname = object_name COLLATE sys.database_default
                        AND pronamespace = namespace_id
                        AND prokind = 'p') = 1
                THEN 'procedure'
            ELSE NULL
        END
    );
    
    -- Object was not found
    IF object_type IS NULL THEN
        RETURN 0;
    END IF;
  
    -- Get signature for function-like objects
    IF object_type IN('function', 'procedure') THEN
        SELECT CAST(oid AS regprocedure) 
            INTO function_signature 
            FROM pg_catalog.pg_proc 
            WHERE proname = object_name COLLATE sys.database_default
                AND pronamespace = namespace_id;
    END IF;

    return_value := (
        SELECT CASE
            WHEN cs_as_permission = 'any' THEN babelfish_has_any_privilege(userid, object_type, pg_schema, object_name)

            WHEN object_type = 'column'
                THEN CASE
                    WHEN cs_as_permission IN('insert', 'delete', 'execute') THEN NULL
                    ELSE CAST(has_column_privilege(userid, qualified_name, cs_as_sub_securable, cs_as_permission) AS integer)
                END

            WHEN object_type = 'table'
                THEN CASE
                    WHEN cs_as_permission = 'execute' THEN 0
                    ELSE CAST(has_table_privilege(userid, qualified_name, cs_as_permission) AS integer)
                END

            WHEN object_type = 'function'
                THEN CASE
                    WHEN cs_as_permission IN('select', 'execute')
                        THEN CAST(has_function_privilege(userid, function_signature, 'execute') AS integer)
                    WHEN cs_as_permission IN('update', 'insert', 'delete', 'references')
                        THEN 0
                    ELSE NULL
                END

            WHEN object_type = 'procedure'
                THEN CASE
                    WHEN cs_as_permission = 'execute'
                        THEN CAST(has_function_privilege(userid, function_signature, 'execute') AS integer)
                    WHEN cs_as_permission IN('select', 'update', 'insert', 'delete', 'references')
                        THEN 0
                    ELSE NULL
                END

            ELSE NULL
        END
    );

    RETURN return_value;
    EXCEPTION WHEN OTHERS THEN RETURN NULL;
END;
$$;

GRANT EXECUTE ON FUNCTION sys.has_perms_by_name(
    securable sys.SYSNAME, 
    securable_class sys.nvarchar(60), 
    permission sys.SYSNAME, 
    sub_securable sys.SYSNAME,
    sub_securable_class sys.nvarchar(60)) TO PUBLIC;

create or replace view sys.table_types_internal as
SELECT pt.typrelid
    FROM pg_catalog.pg_type pt
    INNER join sys.schemas sch on pt.typnamespace = sch.schema_id
    INNER JOIN pg_catalog.pg_depend dep ON pt.typrelid = dep.objid
    INNER JOIN pg_catalog.pg_class pc ON pc.oid = dep.objid
    WHERE pt.typtype = 'c' AND dep.deptype = 'i'  AND pc.relkind = 'r';

create or replace view sys.types As
with RECURSIVE type_code_list as
(
    select distinct  pg_typname as pg_type_name, tsql_typname as tsql_type_name
    from sys.babelfish_typecode_list()
),
tt_internal as MATERIALIZED
(
  Select * from sys.table_types_internal
)
-- For System types
select 
  ti.tsql_type_name as name
  , t.oid as system_type_id
  , t.oid as user_type_id
  , s.oid as schema_id
  , cast(NULL as INT) as principal_id
  , sys.tsql_type_max_length_helper(ti.tsql_type_name, t.typlen, t.typtypmod, true) as max_length
  , cast(sys.tsql_type_precision_helper(ti.tsql_type_name, t.typtypmod) as int) as precision
  , cast(sys.tsql_type_scale_helper(ti.tsql_type_name, t.typtypmod, false) as int) as scale
  , CASE c.collname
    WHEN 'default' THEN default_collation_name
    ELSE  c.collname
    END as collation_name
  , case when typnotnull then 0 else 1 end as is_nullable
  , 0 as is_user_defined
  , 0 as is_assembly_type
  , 0 as default_object_id
  , 0 as rule_object_id
  , 0 as is_table_type
from pg_type t
inner join pg_namespace s on s.oid = t.typnamespace
inner join type_code_list ti on t.typname = ti.pg_type_name
left join pg_collation c on c.oid = t.typcollation
,cast(current_setting('babelfishpg_tsql.server_collation_name') as name) as default_collation_name
where
ti.tsql_type_name IS NOT NULL  
and pg_type_is_visible(t.oid)
and (s.nspname = 'pg_catalog' OR s.nspname = 'sys')
union all 
-- For User Defined Types
select cast(t.typname as text) as name
  , t.typbasetype as system_type_id
  , t.oid as user_type_id
  , t.typnamespace as schema_id
  , null::integer as principal_id
  , case when tt.typrelid is not null then -1::smallint else sys.tsql_type_max_length_helper(tsql_base_type_name, t.typlen, t.typtypmod) end as max_length
  , case when tt.typrelid is not null then 0::smallint else cast(sys.tsql_type_precision_helper(tsql_base_type_name, t.typtypmod) as int) end as precision
  , case when tt.typrelid is not null then 0::smallint else cast(sys.tsql_type_scale_helper(tsql_base_type_name, t.typtypmod, false) as int) end as scale
  , CASE c.collname
    WHEN 'default' THEN default_collation_name
    ELSE  c.collname 
    END as collation_name
  , case when tt.typrelid is not null then 0
         else case when typnotnull then 0 else 1 end
    end
    as is_nullable
  -- CREATE TYPE ... FROM is implemented as CREATE DOMAIN in babel
  , 1 as is_user_defined
  , 0 as is_assembly_type
  , 0 as default_object_id
  , 0 as rule_object_id
  , case when tt.typrelid is not null then 1 else 0 end as is_table_type
from pg_type t
join sys.schemas sch on t.typnamespace = sch.schema_id
left join type_code_list ti on t.typname = ti.pg_type_name
left join pg_collation c on c.oid = t.typcollation
left join tt_internal tt on t.typrelid = tt.typrelid
, sys.translate_pg_type_to_tsql(t.typbasetype) AS tsql_base_type_name
, cast(current_setting('babelfishpg_tsql.server_collation_name') as name) as default_collation_name
-- we want to show details of user defined datatypes created under babelfish database
where 
 ti.tsql_type_name IS NULL
and
  (
    -- show all user defined datatypes created under babelfish database except table types
    t.typtype = 'd'
    or
    -- only for table types
    tt.typrelid is not null  
  );
GRANT SELECT ON sys.types TO PUBLIC;

CREATE OR REPLACE PROCEDURE sys.sp_addlinkedsrvlogin( IN "@rmtsrvname" sys.sysname,
                                                      IN "@useself" sys.varchar(8) DEFAULT 'TRUE',
                                                      IN "@locallogin" sys.sysname DEFAULT NULL,
                                                      IN "@rmtuser" sys.sysname DEFAULT NULL,
                                                      IN "@rmtpassword" sys.sysname DEFAULT NULL)
AS 'babelfishpg_tsql', 'sp_addlinkedsrvlogin_internal'
LANGUAGE C;

GRANT EXECUTE ON PROCEDURE sys.sp_addlinkedsrvlogin(IN sys.sysname,
                                                    IN sys.varchar(8),
                                                    IN sys.sysname,
                                                    IN sys.sysname,
                                                    IN sys.sysname)
TO PUBLIC;

CREATE OR REPLACE PROCEDURE master_dbo.sp_addlinkedsrvlogin( IN "@rmtsrvname" sys.sysname,
                                                      IN "@useself" sys.varchar(8) DEFAULT 'TRUE',
                                                      IN "@locallogin" sys.sysname DEFAULT NULL,
                                                      IN "@rmtuser" sys.sysname DEFAULT NULL,
                                                      IN "@rmtpassword" sys.sysname DEFAULT NULL)
AS 'babelfishpg_tsql', 'sp_addlinkedsrvlogin_internal'
LANGUAGE C;

ALTER PROCEDURE master_dbo.sp_addlinkedsrvlogin OWNER TO sysadmin;

CREATE OR REPLACE VIEW sys.linked_logins
AS
SELECT
  CAST(u.srvid as int) AS server_id,
  CAST(0 as int) AS local_principal_id,
  CAST(0 as sys.bit) AS uses_self_credential,
  CAST((select string_agg(
                  case
                  when option like 'username=%%' then substring(option, 10)
                  else NULL
                  end, ',')
          from unnest(u.umoptions) as option) as sys.sysname) AS remote_name,
  CAST(NULL as sys.datetime) AS modify_date
FROM pg_user_mappings AS U
LEFT JOIN pg_foreign_server AS f ON u.srvid = f.oid
LEFT JOIN pg_foreign_data_wrapper AS w ON f.srvfdw = w.oid
WHERE w.fdwname = 'tds_fdw';
GRANT SELECT ON sys.linked_logins TO PUBLIC;

CREATE TABLE sys.babelfish_domain_mapping (
  netbios_domain_name TEXT NOT NULL COLLATE sys.database_default, -- Netbios domain name
  fq_domain_name TEXT NOT NULL COLLATE sys.database_default, -- DNS domain name
  PRIMARY KEY (netbios_domain_name)
);

GRANT ALL ON TABLE sys.babelfish_domain_mapping TO sysadmin;
GRANT SELECT ON TABLE sys.babelfish_domain_mapping TO PUBLIC;

SELECT pg_catalog.pg_extension_config_dump('sys.babelfish_domain_mapping', '');

CREATE OR REPLACE PROCEDURE sys.babelfish_add_domain_mapping_entry(IN TEXT, IN TEXT)
  AS 'babelfishpg_tsql', 'babelfish_add_domain_mapping_entry_internal' LANGUAGE C;
GRANT EXECUTE ON PROCEDURE sys.babelfish_add_domain_mapping_entry TO PUBLIC;

CREATE OR REPLACE PROCEDURE sys.babelfish_remove_domain_mapping_entry(IN TEXT)
  AS 'babelfishpg_tsql', 'babelfish_remove_domain_mapping_entry_internal' LANGUAGE C;
GRANT EXECUTE ON PROCEDURE sys.babelfish_remove_domain_mapping_entry TO PUBLIC;

CREATE OR REPLACE PROCEDURE sys.babelfish_reset_domain_mapping()
  AS 'babelfishpg_tsql', 'babelfish_reset_domain_mapping_internal' LANGUAGE C;
GRANT EXECUTE ON PROCEDURE sys.babelfish_reset_domain_mapping TO PUBLIC;

-- Add one column to store definition of the function in the table.
SET allow_system_table_mods = on;
ALTER TABLE sys.babelfish_function_ext add COLUMN IF NOT EXISTS definition sys.NTEXT DEFAULT NULL;
RESET allow_system_table_mods;

GRANT SELECT ON sys.babelfish_function_ext TO PUBLIC;

SELECT pg_catalog.pg_extension_config_dump('sys.babelfish_function_ext', '');

CREATE OR REPLACE VIEW information_schema_tsql.routines AS
    SELECT CAST(nc.dbname AS sys.nvarchar(128)) AS "SPECIFIC_CATALOG",
           CAST(ext.orig_name AS sys.nvarchar(128)) AS "SPECIFIC_SCHEMA",
           CAST(p.proname AS sys.nvarchar(128)) AS "SPECIFIC_NAME",
           CAST(nc.dbname AS sys.nvarchar(128)) AS "ROUTINE_CATALOG",
           CAST(ext.orig_name AS sys.nvarchar(128)) AS "ROUTINE_SCHEMA",
           CAST(p.proname AS sys.nvarchar(128)) AS "ROUTINE_NAME",
           CAST(CASE p.prokind WHEN 'f' THEN 'FUNCTION' WHEN 'p' THEN 'PROCEDURE' END
           	 AS sys.nvarchar(20)) AS "ROUTINE_TYPE",
           CAST(NULL AS sys.nvarchar(128)) AS "MODULE_CATALOG",
           CAST(NULL AS sys.nvarchar(128)) AS "MODULE_SCHEMA",
           CAST(NULL AS sys.nvarchar(128)) AS "MODULE_NAME",
           CAST(NULL AS sys.nvarchar(128)) AS "UDT_CATALOG",
           CAST(NULL AS sys.nvarchar(128)) AS "UDT_SCHEMA",
           CAST(NULL AS sys.nvarchar(128)) AS "UDT_NAME",
	   CAST(case when is_tbl_type THEN 'table' when p.prokind = 'p' THEN NULL ELSE tsql_type_name END AS sys.nvarchar(128)) AS "DATA_TYPE",
           CAST(information_schema_tsql._pgtsql_char_max_length_for_routines(tsql_type_name, true_typmod)
                 AS int)
           AS "CHARACTER_MAXIMUM_LENGTH",
           CAST(information_schema_tsql._pgtsql_char_octet_length_for_routines(tsql_type_name, true_typmod)
                 AS int)
           AS "CHARACTER_OCTET_LENGTH",
           CAST(NULL AS sys.nvarchar(128)) AS "COLLATION_CATALOG",
           CAST(NULL AS sys.nvarchar(128)) AS "COLLATION_SCHEMA",
           CAST(
                 CASE co.collname
                       WHEN 'default' THEN current_setting('babelfishpg_tsql.server_collation_name')
                       ELSE co.collname
                 END
            AS sys.nvarchar(128)) AS "COLLATION_NAME",
            CAST(NULL AS sys.nvarchar(128)) AS "CHARACTER_SET_CATALOG",
            CAST(NULL AS sys.nvarchar(128)) AS "CHARACTER_SET_SCHEMA",
	    /*
                 * TODO: We need to first create mapping of collation name to char-set name;
                 * Until then return null.
            */
	    CAST(case when tsql_type_name IN ('nchar','nvarchar') THEN 'UNICODE' when tsql_type_name IN ('char','varchar') THEN 'iso_1' ELSE NULL END AS sys.nvarchar(128)) AS "CHARACTER_SET_NAME",
	    CAST(information_schema_tsql._pgtsql_numeric_precision(tsql_type_name, t.oid, true_typmod)
                        AS smallint)
            AS "NUMERIC_PRECISION",
	    CAST(information_schema_tsql._pgtsql_numeric_precision_radix(tsql_type_name, case when t.typtype = 'd' THEN t.typbasetype ELSE t.oid END, true_typmod)
                        AS smallint)
            AS "NUMERIC_PRECISION_RADIX",
            CAST(information_schema_tsql._pgtsql_numeric_scale(tsql_type_name, t.oid, true_typmod)
                        AS smallint)
            AS "NUMERIC_SCALE",
            CAST(information_schema_tsql._pgtsql_datetime_precision(tsql_type_name, true_typmod)
                        AS smallint)
            AS "DATETIME_PRECISION",
	    CAST(NULL AS sys.nvarchar(30)) AS "INTERVAL_TYPE",
            CAST(NULL AS smallint) AS "INTERVAL_PRECISION",
            CAST(NULL AS sys.nvarchar(128)) AS "TYPE_UDT_CATALOG",
            CAST(NULL AS sys.nvarchar(128)) AS "TYPE_UDT_SCHEMA",
            CAST(NULL AS sys.nvarchar(128)) AS "TYPE_UDT_NAME",
            CAST(NULL AS sys.nvarchar(128)) AS "SCOPE_CATALOG",
            CAST(NULL AS sys.nvarchar(128)) AS "SCOPE_SCHEMA",
            CAST(NULL AS sys.nvarchar(128)) AS "SCOPE_NAME",
            CAST(NULL AS bigint) AS "MAXIMUM_CARDINALITY",
            CAST(NULL AS sys.nvarchar(128)) AS "DTD_IDENTIFIER",
            CAST(CASE WHEN l.lanname = 'sql' THEN 'SQL' WHEN l.lanname = 'pltsql' THEN 'SQL' ELSE 'EXTERNAL' END AS sys.nvarchar(30)) AS "ROUTINE_BODY",
            CAST(f.definition AS sys.nvarchar(4000)) AS "ROUTINE_DEFINITION",
            CAST(NULL AS sys.nvarchar(128)) AS "EXTERNAL_NAME",
            CAST(NULL AS sys.nvarchar(30)) AS "EXTERNAL_LANGUAGE",
            CAST(NULL AS sys.nvarchar(30)) AS "PARAMETER_STYLE",
            CAST(CASE WHEN p.provolatile = 'i' THEN 'YES' ELSE 'NO' END AS sys.nvarchar(10)) AS "IS_DETERMINISTIC",
	    CAST(CASE p.prokind WHEN 'p' THEN 'MODIFIES' ELSE 'READS' END AS sys.nvarchar(30)) AS "SQL_DATA_ACCESS",
            CAST(CASE WHEN p.prokind <> 'p' THEN
              CASE WHEN p.proisstrict THEN 'YES' ELSE 'NO' END END AS sys.nvarchar(10)) AS "IS_NULL_CALL",
            CAST(NULL AS sys.nvarchar(128)) AS "SQL_PATH",
            CAST('YES' AS sys.nvarchar(10)) AS "SCHEMA_LEVEL_ROUTINE",
            CAST(CASE p.prokind WHEN 'f' THEN 0 WHEN 'p' THEN -1 END AS smallint) AS "MAX_DYNAMIC_RESULT_SETS",
            CAST('NO' AS sys.nvarchar(10)) AS "IS_USER_DEFINED_CAST",
            CAST('NO' AS sys.nvarchar(10)) AS "IS_IMPLICITLY_INVOCABLE",
            CAST(NULL AS sys.datetime) AS "CREATED",
            CAST(NULL AS sys.datetime) AS "LAST_ALTERED"

       FROM sys.pg_namespace_ext nc LEFT JOIN sys.babelfish_namespace_ext ext ON nc.nspname = ext.nspname,
            pg_proc p inner join sys.schemas sch on sch.schema_id = p.pronamespace
	    inner join sys.all_objects ao on ao.object_id = CAST(p.oid AS INT)
		LEFT JOIN sys.babelfish_function_ext f ON p.proname = f.funcname AND sch.schema_id::regnamespace::name = f.nspname
			AND sys.babelfish_get_pltsql_function_signature(p.oid) = f.funcsignature COLLATE "C",
            pg_language l,
            pg_type t LEFT JOIN pg_collation co ON t.typcollation = co.oid,
            sys.translate_pg_type_to_tsql(t.oid) AS tsql_type_name,
            sys.tsql_get_returnTypmodValue(p.oid) AS true_typmod,
	    sys.is_table_type(t.typrelid) as is_tbl_type

       WHERE
            (case p.prokind
	       when 'p' then true
	       when 'a' then false
               else
    	           (case format_type(p.prorettype, null)
	   	      when 'trigger' then false
	   	      else true
   		    end)
            end)
            AND (NOT pg_is_other_temp_schema(nc.oid))
            AND has_function_privilege(p.oid, 'EXECUTE')
            AND (pg_has_role(t.typowner, 'USAGE')
            OR has_type_privilege(t.oid, 'USAGE'))
            AND ext.dbid = cast(sys.db_id() as oid)
	    AND p.prolang = l.oid
            AND p.prorettype = t.oid
            AND p.pronamespace = nc.oid
	    AND CAST(ao.is_ms_shipped as INT) = 0;

GRANT SELECT ON information_schema_tsql.routines TO PUBLIC;

CREATE OR REPLACE VIEW sys.all_sql_modules_internal AS
SELECT
  ao.object_id AS object_id
  , CAST(
      CASE WHEN ao.type in ('P', 'FN', 'IN', 'TF', 'RF', 'IF', 'TR') THEN COALESCE(f.definition, '')
      WHEN ao.type = 'V' THEN COALESCE(bvd.definition, '')
      ELSE NULL
      END
    AS sys.nvarchar(4000)) AS definition  -- Object definition work in progress, will update definition with BABEL-3127 Jira.
  , CAST(1 as sys.bit)  AS uses_ansi_nulls
  , CAST(1 as sys.bit)  AS uses_quoted_identifier
  , CAST(0 as sys.bit)  AS is_schema_bound
  , CAST(0 as sys.bit)  AS uses_database_collation
  , CAST(0 as sys.bit)  AS is_recompiled
  , CAST(
      CASE WHEN ao.type IN ('P', 'FN', 'IN', 'TF', 'RF', 'IF') THEN
        CASE WHEN p.proisstrict THEN 1
        ELSE 0
        END
      ELSE 0
      END
    AS sys.bit) as null_on_null_input
  , null::integer as execute_as_principal_id
  , CAST(0 as sys.bit) as uses_native_compilation
  , CAST(ao.is_ms_shipped as INT) as is_ms_shipped
FROM sys.all_objects ao
LEFT OUTER JOIN sys.pg_namespace_ext nmext on ao.schema_id = nmext.oid
LEFT OUTER JOIN sys.babelfish_namespace_ext ext ON nmext.nspname = ext.nspname
LEFT OUTER JOIN sys.babelfish_view_def bvd
 on (
      ext.orig_name = bvd.schema_name AND
      ext.dbid = bvd.dbid AND
      ao.name = bvd.object_name
   )
LEFT JOIN pg_proc p ON ao.object_id = CAST(p.oid AS INT)
LEFT JOIN sys.babelfish_function_ext f ON ao.name = f.funcname COLLATE "C" AND ao.schema_id::regnamespace::name = f.nspname
AND sys.babelfish_get_pltsql_function_signature(ao.object_id) = f.funcsignature COLLATE "C"
WHERE ao.type in ('P', 'RF', 'V', 'TR', 'FN', 'IF', 'TF', 'R');
GRANT SELECT ON sys.all_sql_modules_internal TO PUBLIC;

-- function sys.object_id(object_name, object_type) needs to change input type to sys.VARCHAR if not changed already
DO $$
BEGIN IF (SELECT count(*) FROM pg_proc as p where p.proname = 'object_id' AND (p.pronargs = 2 AND p.proargtypes[0] = 'sys.varchar'::regtype AND p.proargtypes[1] = 'sys.varchar'::regtype)) = 0 THEN
    ALTER FUNCTION sys.object_id RENAME TO object_id_deprecated_in_3_1_0;
    CALL sys.babelfish_drop_deprecated_object('function', 'sys', 'object_id_deprecated_in_3_1_0');
END IF;
END $$;

CREATE OR REPLACE FUNCTION sys.object_id(IN object_name sys.VARCHAR, IN object_type sys.VARCHAR DEFAULT NULL)
RETURNS INTEGER AS
'babelfishpg_tsql', 'object_id'
LANGUAGE C STABLE;


ALTER TABLE sys.babelfish_authid_login_ext ADD COLUMN IF NOT EXISTS orig_loginname SYS.NVARCHAR(128);

UPDATE sys.babelfish_authid_login_ext SET orig_loginname = rolname WHERE orig_loginname IS NULL;

ALTER TABLE sys.babelfish_authid_login_ext ALTER COLUMN orig_loginname SET NOT NULL;

CREATE OR REPLACE FUNCTION sys.DBTS()
RETURNS sys.ROWVERSION AS
$$
DECLARE
    eh_setting text;
BEGIN
    eh_setting = (select s.setting FROM pg_catalog.pg_settings s where name = 'babelfishpg_tsql.escape_hatch_rowversion');
    IF eh_setting = 'strict' THEN
        RAISE EXCEPTION 'To use @@DBTS, set ''babelfishpg_tsql.escape_hatch_rowversion'' to ''ignore''';
    ELSE
        RETURN sys.get_current_full_xact_id()::sys.ROWVERSION;
    END IF;
END;
$$
STRICT
LANGUAGE plpgsql;

CREATE OR REPLACE PROCEDURE sys.sp_dropserver( IN "@server" sys.sysname,
                                                    IN "@droplogins" sys.bpchar(10) DEFAULT NULL)
AS 'babelfishpg_tsql', 'sp_dropserver_internal'
LANGUAGE C;

GRANT EXECUTE ON PROCEDURE sys.sp_dropserver( IN "@server" sys.sysname,
                                                    IN "@droplogins" sys.bpchar(10))
TO PUBLIC;

CREATE OR REPLACE PROCEDURE master_dbo.sp_dropserver( IN "@server" sys.sysname,
                                                    IN "@droplogins" sys.bpchar(10) DEFAULT NULL)
AS 'babelfishpg_tsql', 'sp_dropserver_internal'
LANGUAGE C;

ALTER PROCEDURE master_dbo.sp_dropserver OWNER TO sysadmin;

-- Drops the temporary procedure used by the upgrade script.
-- Please have this be one of the last statements executed in this upgrade script.
DROP PROCEDURE sys.babelfish_drop_deprecated_object(varchar, varchar, varchar);

-- Reset search_path to not affect any subsequent scripts
SELECT set_config('search_path', trim(leading 'sys, ' from current_setting('search_path')), false);<|MERGE_RESOLUTION|>--- conflicted
+++ resolved
@@ -38,11 +38,6 @@
  * final behaviour.
  */
 
-<<<<<<< HEAD
-ALTER TABLE sys.babelfish_authid_login_ext ADD COLUMN IF NOT EXISTS orig_loginname SYS.NVARCHAR(128) DEFAULT NULL;
-
-=======
->>>>>>> 82902f42
 create or replace view sys.views as 
 select 
   t.relname as name
@@ -1142,13 +1137,6 @@
 'babelfishpg_tsql', 'object_id'
 LANGUAGE C STABLE;
 
-
-ALTER TABLE sys.babelfish_authid_login_ext ADD COLUMN IF NOT EXISTS orig_loginname SYS.NVARCHAR(128);
-
-UPDATE sys.babelfish_authid_login_ext SET orig_loginname = rolname WHERE orig_loginname IS NULL;
-
-ALTER TABLE sys.babelfish_authid_login_ext ALTER COLUMN orig_loginname SET NOT NULL;
-
 CREATE OR REPLACE FUNCTION sys.DBTS()
 RETURNS sys.ROWVERSION AS
 $$
@@ -1182,6 +1170,12 @@
 
 ALTER PROCEDURE master_dbo.sp_dropserver OWNER TO sysadmin;
 
+ALTER TABLE sys.babelfish_authid_login_ext ADD COLUMN IF NOT EXISTS orig_loginname SYS.NVARCHAR(128);
+
+UPDATE sys.babelfish_authid_login_ext SET orig_loginname = rolname WHERE orig_loginname IS NULL;
+
+ALTER TABLE sys.babelfish_authid_login_ext ALTER COLUMN orig_loginname SET NOT NULL;
+
 -- Drops the temporary procedure used by the upgrade script.
 -- Please have this be one of the last statements executed in this upgrade script.
 DROP PROCEDURE sys.babelfish_drop_deprecated_object(varchar, varchar, varchar);
