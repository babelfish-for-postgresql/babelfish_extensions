--- conflicted
+++ resolved
@@ -210,7 +210,21 @@
 RETURNS int AS 'babelfishpg_tsql','smallint_degrees' LANGUAGE C STRICT IMMUTABLE PARALLEL SAFE;
 GRANT EXECUTE ON FUNCTION sys.degrees(TINYINT) TO PUBLIC;
 
-<<<<<<< HEAD
+CREATE OR REPLACE VIEW sys.partitions AS
+SELECT
+ (to_char( i.object_id, 'FM9999999999' ) || to_char( i.index_id, 'FM9999999999' ) || '1')::bigint AS partition_id
+ , i.object_id
+ , i.index_id
+ , 1::integer AS partition_number
+ , 0::bigint AS hobt_id
+ , c.reltuples::bigint AS "rows"
+ , 0::smallint AS filestream_filegroup_id
+ , 0::sys.tinyint AS data_compression
+ , 'NONE'::sys.nvarchar(60) AS data_compression_desc
+FROM sys.indexes AS i
+INNER JOIN pg_catalog.pg_class AS c ON i.object_id = c."oid";
+GRANT SELECT ON sys.partitions TO PUBLIC;
+
 CREATE OR REPLACE PROCEDURE sys.sp_addlinkedserver( IN "@server" sys.sysname,
                                                     IN "@srvproduct" sys.nvarchar(128) DEFAULT NULL,
                                                     IN "@provider" sys.nvarchar(128) DEFAULT 'SQLNCLI',
@@ -285,22 +299,6 @@
 LEFT JOIN pg_foreign_data_wrapper AS w ON f.srvfdw = w.oid
 WHERE w.fdwname = 'tds_fdw';
 GRANT SELECT ON sys.servers TO PUBLIC;
-=======
-CREATE OR REPLACE VIEW sys.partitions AS
-SELECT
- (to_char( i.object_id, 'FM9999999999' ) || to_char( i.index_id, 'FM9999999999' ) || '1')::bigint AS partition_id
- , i.object_id
- , i.index_id
- , 1::integer AS partition_number
- , 0::bigint AS hobt_id
- , c.reltuples::bigint AS "rows"
- , 0::smallint AS filestream_filegroup_id
- , 0::sys.tinyint AS data_compression
- , 'NONE'::sys.nvarchar(60) AS data_compression_desc
-FROM sys.indexes AS i
-INNER JOIN pg_catalog.pg_class AS c ON i.object_id = c."oid";
-GRANT SELECT ON sys.partitions TO PUBLIC;
->>>>>>> 565f4509
 
 -- Drops the temporary procedure used by the upgrade script.
 -- Please have this be one of the last statements executed in this upgrade script.
