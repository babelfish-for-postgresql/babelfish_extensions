--- conflicted
+++ resolved
@@ -1344,53 +1344,42 @@
 'babelfishpg_tsql', 'object_id'
 LANGUAGE C STABLE;
 
-<<<<<<< HEAD
 CREATE OR REPLACE PROCEDURE sys.sp_helplinkedsrvlogin(
 	IN "@rmtsrvname" sysname DEFAULT NULL,
 	IN "@locallogin" sysname DEFAULT NULL
 )
 AS $$
+DECLARE @server_id INT;
+DECLARE @local_principal_id INT;
 BEGIN
-  IF @rmtsrvname IS NULL
-	BEGIN
-    	SELECT 
-    		s.name AS linked_server, 
-    		u.usename AS local_login, 
-    		CAST(0 as smallint) AS is_self_mapping, 
-    		l.remote_name AS remote_name 
-		FROM sys.linked_logins AS l 
-		LEFT JOIN sys.servers AS s ON l.server_id = s.server_id 
-		LEFT JOIN pg_user AS u ON l.local_principal_id = u.usesysid
-	END
-  ELSE IF @locallogin IS NULL
-	BEGIN
-    	SELECT 
-    		s.name AS linked_server, 
-    		u.usename AS local_login, 
-    		CAST(0 as smallint) AS is_self_mapping, 
-    		l.remote_name AS remote_name 
-		FROM sys.linked_logins AS l 
-		LEFT JOIN sys.servers AS s ON l.server_id = s.server_id 
-		LEFT JOIN pg_user AS u ON l.local_principal_id = u.usesysid 
-		WHERE s.name = @rmtsrvname;
-	END
-  ELSE
-	BEGIN
-		SELECT 
-    		s.name AS linked_server, 
-    		u.usename AS local_login, 
-    		CAST(0 as smallint) AS is_self_mapping, 
-    		l.remote_name AS remote_name 
-		FROM sys.linked_logins AS l 
-		LEFT JOIN sys.servers AS s ON l.server_id = s.server_id 
-		LEFT JOIN pg_user AS u ON l.local_principal_id = u.usesysid 
-		WHERE s.name = @rmtsrvname AND u.usename = @locallogin;
-	END
+	IF @rmtsrvname IS NOT NULL
+		BEGIN
+			SELECT @server_id = server_id FROM sys.servers WHERE name = @rmtsrvname;
+
+			IF @server_id IS NULL
+				BEGIN
+					RAISERROR("The server '%s' does not exist", 16, 1, @rmtsrvname);
+				END
+		END
+
+	IF @local_login IS NOT NULL
+		BEGIN
+			SELECT @local_principal_id = usesysid FROM pg_user WHERE usename = @local_login;
+		END
+	
+	SELECT
+		s.name AS "Linked Server",
+		u.usename AS "Local Login", 
+		CAST(0 as smallint) AS "Is Self Mapping", 
+		l.remote_name AS "Remote Login"
+	FROM sys.linked_logins AS l 
+	LEFT JOIN sys.servers AS s ON l.server_id = s.server_id
+	LEFT JOIN pg_user AS u ON l.local_principal_id = u.usesysid
+	WHERE (@server_id is NULL or @server_id = s.server_id) AND (@local_principal_id is NULL or @local_principal_id = l.local_principal_id);
 END;
 $$ LANGUAGE pltsql;
 GRANT EXECUTE ON PROCEDURE sys.sp_helplinkedsrvlogin TO PUBLIC;
 
-=======
 CREATE OR REPLACE PROCEDURE sys.sp_linkedservers()
 AS $$
 BEGIN
@@ -1407,7 +1396,6 @@
 END;
 $$ LANGUAGE 'pltsql';
 GRANT EXECUTE ON PROCEDURE sys.sp_linkedservers TO PUBLIC;
->>>>>>> cab214d6
 
 ALTER TABLE sys.babelfish_authid_login_ext ADD COLUMN IF NOT EXISTS orig_loginname SYS.NVARCHAR(128);
 
