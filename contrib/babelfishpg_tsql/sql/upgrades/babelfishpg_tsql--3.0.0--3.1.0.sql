--- conflicted
+++ resolved
@@ -937,34 +937,21 @@
 GRANT SELECT ON sys.linked_logins TO PUBLIC;
 
 CREATE OR REPLACE PROCEDURE sys.sp_dropserver( IN "@server" sys.sysname,
-<<<<<<< HEAD
-                                                    IN "@droplogins" char(10) DEFAULT NULL)
-=======
                                                     IN "@droplogins" sys.bpchar(10) DEFAULT NULL)
->>>>>>> 976c486f
 AS 'babelfishpg_tsql', 'sp_dropserver_internal'
 LANGUAGE C;
 
 GRANT EXECUTE ON PROCEDURE sys.sp_dropserver( IN "@server" sys.sysname,
-<<<<<<< HEAD
-                                                    IN "@droplogins" char(10))
-TO PUBLIC;
-
-CREATE OR REPLACE PROCEDURE master_dbo.sp_dropserver( IN "@server" sys.sysname,
-                                                    IN "@droplogins" char(10) DEFAULT NULL)
-=======
                                                     IN "@droplogins" sys.bpchar(10))
 TO PUBLIC;
 
 CREATE OR REPLACE PROCEDURE master_dbo.sp_dropserver( IN "@server" sys.sysname,
                                                     IN "@droplogins" sys.bpchar(10) DEFAULT NULL)
->>>>>>> 976c486f
 AS 'babelfishpg_tsql', 'sp_dropserver_internal'
 LANGUAGE C;
 
 ALTER PROCEDURE master_dbo.sp_dropserver OWNER TO sysadmin;
 
-<<<<<<< HEAD
 CREATE OR REPLACE FUNCTION sys.openquery(
 IN linked_server text,
 IN query text)
@@ -972,8 +959,6 @@
 AS 'babelfishpg_tsql', 'openquery_imp'
 LANGUAGE C VOLATILE;
 
-=======
->>>>>>> 976c486f
 -- Drops the temporary procedure used by the upgrade script.
 -- Please have this be one of the last statements executed in this upgrade script.
 DROP PROCEDURE sys.babelfish_drop_deprecated_object(varchar, varchar, varchar);
