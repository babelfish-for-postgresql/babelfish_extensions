-- complain if script is sourced in psql, rather than via ALTER EXTENSION
\echo Use "ALTER EXTENSION ""babelfishpg_tsql"" UPDATE TO '3.1.0'" to load this file. \quit

-- add 'sys' to search path for the convenience
SELECT set_config('search_path', 'sys, '||current_setting('search_path'), false);

-- Drops an object if it does not have any dependent objects.
-- Is a temporary procedure for use by the upgrade script. Will be dropped at the end of the upgrade.
-- Please have this be one of the first statements executed in this upgrade script. 
CREATE OR REPLACE PROCEDURE babelfish_drop_deprecated_object(object_type varchar, schema_name varchar, object_name varchar) AS
$$
DECLARE
    error_msg text;
    query1 text;
    query2 text;
BEGIN

    query1 := pg_catalog.format('alter extension babelfishpg_tsql drop %s %s.%s', object_type, schema_name, object_name);
    query2 := pg_catalog.format('drop %s %s.%s', object_type, schema_name, object_name);

    execute query1;
    execute query2;
EXCEPTION
    when object_not_in_prerequisite_state then --if 'alter extension' statement fails
        GET STACKED DIAGNOSTICS error_msg = MESSAGE_TEXT;
        raise warning '%', error_msg;
    when dependent_objects_still_exist then --if 'drop view' statement fails
        GET STACKED DIAGNOSTICS error_msg = MESSAGE_TEXT;
        raise warning '%', error_msg;
end
$$
LANGUAGE plpgsql;

-- please add your SQL here
/*
 * Note: These SQL statements may get executed multiple times specially when some features get backpatched.
 * So make sure that any SQL statement (DDL/DML) being added here can be executed multiple times without affecting
 * final behaviour.
 */

create or replace view sys.views as 
select 
  t.relname as name
  , t.oid as object_id
  , null::integer as principal_id
  , sch.schema_id as schema_id
  , 0 as parent_object_id
  , 'V'::varchar(2) as type 
  , 'VIEW'::varchar(60) as type_desc
  , vd.create_date::timestamp as create_date
  , vd.create_date::timestamp as modify_date
  , 0 as is_ms_shipped 
  , 0 as is_published 
  , 0 as is_schema_published 
  , 0 as with_check_option 
  , 0 as is_date_correlation_view 
  , 0 as is_tracked_by_cdc 
from pg_class t inner join sys.schemas sch on t.relnamespace = sch.schema_id 
left outer join sys.babelfish_view_def vd on t.relname::sys.sysname = vd.object_name and sch.name = vd.schema_name and vd.dbid = sys.db_id() 
where t.relkind = 'v'
and has_schema_privilege(sch.schema_id, 'USAGE')
and has_table_privilege(t.oid, 'SELECT,INSERT,UPDATE,DELETE,TRUNCATE,TRIGGER');
GRANT SELECT ON sys.views TO PUBLIC;

CREATE OR REPLACE FUNCTION sys.atn2(IN x SYS.FLOAT, IN y SYS.FLOAT) RETURNS SYS.FLOAT
AS
$$
DECLARE
    res SYS.FLOAT;
BEGIN
    IF x = 0 AND y = 0 THEN
        RAISE EXCEPTION 'An invalid floating point operation occurred.';
    ELSE
        res = PG_CATALOG.atan2(x, y);
        RETURN res;
    END IF;
END;
$$
LANGUAGE plpgsql PARALLEL SAFE IMMUTABLE RETURNS NULL ON NULL INPUT;

ALTER FUNCTION sys.num_days_in_date RENAME TO num_days_in_date_deprecated_in_3_1_0;
CALL sys.babelfish_drop_deprecated_object('function', 'sys', 'num_days_in_date_deprecated_in_3_1_0');
CREATE OR REPLACE FUNCTION sys.num_days_in_date(IN d1 BIGINT, IN m1 BIGINT, IN y1 BIGINT) RETURNS BIGINT AS $$
DECLARE
	i BIGINT;
	n1 BIGINT;
BEGIN
	n1 = y1 * 365 + d1;
	FOR i in 0 .. m1-2 LOOP
		IF (i = 0 OR i = 2 OR i = 4 OR i = 6 OR i = 7 OR i = 9 OR i = 11) THEN
			n1 = n1 + 31;
		ELSIF (i = 3 OR i = 5 OR i = 8 OR i = 10) THEN
			n1 = n1 + 30;
		ELSIF (i = 1) THEN
			n1 = n1 + 28;
		END IF;
	END LOOP;
	IF m1 <= 2 THEN
		y1 = y1 - 1;
	END IF;
	n1 = n1 + (y1/4 - y1/100 + y1/400);

	return n1;
END
$$
LANGUAGE plpgsql IMMUTABLE;

ALTER FUNCTION sys.datediff_internal_df RENAME TO datediff_internal_df_deprecated_in_3_1_0;
CALL sys.babelfish_drop_deprecated_object('function', 'sys', 'datediff_internal_df_deprecated_in_3_1_0');
CREATE OR REPLACE FUNCTION sys.datediff_internal_df(IN datepart PG_CATALOG.TEXT, IN startdate anyelement, IN enddate anyelement) RETURNS BIGINT AS $$
DECLARE
	result BIGINT;
	year_diff BIGINT;
	month_diff BIGINT;
	day_diff BIGINT;
	hour_diff BIGINT;
	minute_diff BIGINT;
	second_diff BIGINT;
	millisecond_diff BIGINT;
	microsecond_diff BIGINT;
	y1 BIGINT;
	m1 BIGINT;
	d1 BIGINT;
	y2 BIGINT;
	m2 BIGINT;
	d2 BIGINT;
BEGIN
	CASE datepart
	WHEN 'year' THEN
		year_diff = sys.datepart('year', enddate) - sys.datepart('year', startdate);
		result = year_diff;
	WHEN 'quarter' THEN
		year_diff = sys.datepart('year', enddate) - sys.datepart('year', startdate);
		month_diff = sys.datepart('month', enddate) - sys.datepart('month', startdate);
		result = (year_diff * 12 + month_diff) / 3;
	WHEN 'month' THEN
		year_diff = sys.datepart('year', enddate) - sys.datepart('year', startdate);
		month_diff = sys.datepart('month', enddate) - sys.datepart('month', startdate);
		result = year_diff * 12 + month_diff;
	WHEN 'doy', 'y' THEN
		day_diff = sys.datepart('day', enddate OPERATOR(sys.-) startdate);
		result = day_diff;
	WHEN 'day' THEN
		y1 = sys.datepart('year', enddate);
		m1 = sys.datepart('month', enddate);
		d1 = sys.datepart('day', enddate);
		y2 = sys.datepart('year', startdate);
		m2 = sys.datepart('month', startdate);
		d2 = sys.datepart('day', startdate);
		result = sys.num_days_in_date(d1, m1, y1) - sys.num_days_in_date(d2, m2, y2);
	WHEN 'week' THEN
		day_diff = sys.datepart('day', enddate OPERATOR(sys.-) startdate);
		result = day_diff / 7;
	WHEN 'hour' THEN
		y1 = sys.datepart('year', enddate);
		m1 = sys.datepart('month', enddate);
		d1 = sys.datepart('day', enddate);
		y2 = sys.datepart('year', startdate);
		m2 = sys.datepart('month', startdate);
		d2 = sys.datepart('day', startdate);
		day_diff = sys.num_days_in_date(d1, m1, y1) - sys.num_days_in_date(d2, m2, y2);
		hour_diff = sys.datepart('hour', enddate) - sys.datepart('hour', startdate);
		result = day_diff * 24 + hour_diff;
	WHEN 'minute' THEN
		day_diff = sys.datepart('day', enddate OPERATOR(sys.-) startdate);
		hour_diff = sys.datepart('hour', enddate OPERATOR(sys.-) startdate);
		minute_diff = sys.datepart('minute', enddate OPERATOR(sys.-) startdate);
		result = (day_diff * 24 + hour_diff) * 60 + minute_diff;
	WHEN 'second' THEN
		day_diff = sys.datepart('day', enddate OPERATOR(sys.-) startdate);
		hour_diff = sys.datepart('hour', enddate OPERATOR(sys.-) startdate);
		minute_diff = sys.datepart('minute', enddate OPERATOR(sys.-) startdate);
		second_diff = TRUNC(sys.datepart('second', enddate OPERATOR(sys.-) startdate));
		result = ((day_diff * 24 + hour_diff) * 60 + minute_diff) * 60 + second_diff;
	WHEN 'millisecond' THEN
		-- millisecond result from date_part by default contains second value,
		-- so we do not need to add second_diff again
		day_diff = sys.datepart('day', enddate OPERATOR(sys.-) startdate);
		hour_diff = sys.datepart('hour', enddate OPERATOR(sys.-) startdate);
		minute_diff = sys.datepart('minute', enddate OPERATOR(sys.-) startdate);
		second_diff = TRUNC(sys.datepart('second', enddate OPERATOR(sys.-) startdate));
		millisecond_diff = TRUNC(sys.datepart('millisecond', enddate OPERATOR(sys.-) startdate));
		result = (((day_diff * 24 + hour_diff) * 60 + minute_diff) * 60) * 1000 + millisecond_diff;
	WHEN 'microsecond' THEN
		-- microsecond result from date_part by default contains second and millisecond values,
		-- so we do not need to add second_diff and millisecond_diff again
		day_diff = sys.datepart('day', enddate OPERATOR(sys.-) startdate);
		hour_diff = sys.datepart('hour', enddate OPERATOR(sys.-) startdate);
		minute_diff = sys.datepart('minute', enddate OPERATOR(sys.-) startdate);
		second_diff = TRUNC(sys.datepart('second', enddate OPERATOR(sys.-) startdate));
		millisecond_diff = TRUNC(sys.datepart('millisecond', enddate OPERATOR(sys.-) startdate));
		microsecond_diff = TRUNC(sys.datepart('microsecond', enddate OPERATOR(sys.-) startdate));
		result = ((((day_diff * 24 + hour_diff) * 60 + minute_diff) * 60) * 1000) * 1000 + microsecond_diff;
	WHEN 'nanosecond' THEN
		-- Best we can do - Postgres does not support nanosecond precision
		day_diff = sys.datepart('day', enddate - startdate);
		hour_diff = sys.datepart('hour', enddate OPERATOR(sys.-) startdate);
		minute_diff = sys.datepart('minute', enddate OPERATOR(sys.-) startdate);
		second_diff = TRUNC(sys.datepart('second', enddate OPERATOR(sys.-) startdate));
		millisecond_diff = TRUNC(sys.datepart('millisecond', enddate OPERATOR(sys.-) startdate));
		microsecond_diff = TRUNC(sys.datepart('microsecond', enddate OPERATOR(sys.-) startdate));
		result = (((((day_diff * 24 + hour_diff) * 60 + minute_diff) * 60) * 1000) * 1000 + microsecond_diff) * 1000;
	ELSE
		RAISE EXCEPTION '"%" is not a recognized datediff option.', datepart;
	END CASE;

	return result;
END;
$$
STRICT
LANGUAGE plpgsql IMMUTABLE;

ALTER FUNCTION sys.datediff_internal_date RENAME TO datediff_internal_date_deprecated_in_3_1_0;
CALL sys.babelfish_drop_deprecated_object('function', 'sys', 'datediff_internal_date_deprecated_in_3_1_0');
CREATE OR REPLACE FUNCTION sys.datediff_internal_date(IN datepart PG_CATALOG.TEXT, IN startdate PG_CATALOG.date, IN enddate PG_CATALOG.date) RETURNS BIGINT AS $$
DECLARE
	result BIGINT;
	year_diff BIGINT;
	month_diff BIGINT;
	day_diff BIGINT;
	hour_diff BIGINT;
	minute_diff BIGINT;
	second_diff BIGINT;
	millisecond_diff BIGINT;
	microsecond_diff BIGINT;
BEGIN
	CASE datepart
	WHEN 'year' THEN
		year_diff = date_part('year', enddate)::BIGINT - date_part('year', startdate)::BIGINT;
		result = year_diff;
	WHEN 'quarter' THEN
		year_diff = date_part('year', enddate)::BIGINT - date_part('year', startdate)::BIGINT;
		month_diff = date_part('month', enddate)::BIGINT - date_part('month', startdate)::BIGINT;
		result = (year_diff * 12 + month_diff) / 3;
	WHEN 'month' THEN
		year_diff = date_part('year', enddate)::BIGINT - date_part('year', startdate)::BIGINT;
		month_diff = date_part('month', enddate)::BIGINT - date_part('month', startdate)::BIGINT;
		result = year_diff * 12 + month_diff;
	-- for all intervals smaller than month, (DATE - DATE) already returns the integer number of days
	-- between the dates, so just use that directly as the day_diff. There is no finer resolution
	-- than days with the DATE type anyways.
	WHEN 'doy', 'y' THEN
		day_diff = enddate - startdate;
		result = day_diff;
	WHEN 'day' THEN
		day_diff = enddate - startdate;
		result = day_diff;
	WHEN 'week' THEN
		day_diff = enddate - startdate;
		result = day_diff / 7;
	WHEN 'hour' THEN
		day_diff = enddate - startdate;
		result = day_diff * 24;
	WHEN 'minute' THEN
		day_diff = enddate - startdate;
		result = day_diff * 24 * 60;
	WHEN 'second' THEN
		day_diff = enddate - startdate;
		result = day_diff * 24 * 60 * 60;
	WHEN 'millisecond' THEN
		-- millisecond result from date_part by default contains second value,
		-- so we do not need to add second_diff again
		day_diff = enddate - startdate;
		result = day_diff * 24 * 60 * 60 * 1000;
	WHEN 'microsecond' THEN
		-- microsecond result from date_part by default contains second and millisecond values,
		-- so we do not need to add second_diff and millisecond_diff again
		day_diff = enddate - startdate;
		result = day_diff * 24 * 60 * 60 * 1000 * 1000;
	WHEN 'nanosecond' THEN
		-- Best we can do - Postgres does not support nanosecond precision
		day_diff = enddate - startdate;
		result = day_diff * 24 * 60 * 60 * 1000 * 1000 * 1000;
	ELSE
		RAISE EXCEPTION '"%" is not a recognized datediff option.', datepart;
	END CASE;

	return result;
END;
$$
STRICT
LANGUAGE plpgsql IMMUTABLE;

ALTER FUNCTION sys.datediff_internal RENAME TO datediff_internal_deprecated_in_3_1_0;
CALL sys.babelfish_drop_deprecated_object('function', 'sys', 'datediff_internal_deprecated_in_3_1_0');
CREATE OR REPLACE FUNCTION sys.datediff_internal(IN datepart PG_CATALOG.TEXT, IN startdate anyelement, IN enddate anyelement) RETURNS BIGINT AS $$
DECLARE
	result BIGINT;
	year_diff BIGINT;
	month_diff BIGINT;
	day_diff BIGINT;
	hour_diff BIGINT;
	minute_diff BIGINT;
	second_diff BIGINT;
	millisecond_diff BIGINT;
	microsecond_diff BIGINT;
	y1 BIGINT;
	m1 BIGINT;
	d1 BIGINT;
	y2 BIGINT;
	m2 BIGINT;
	d2 BIGINT;
BEGIN
	CASE datepart
	WHEN 'year' THEN
		year_diff = date_part('year', enddate)::BIGINT - date_part('year', startdate)::BIGINT;
		result = year_diff;
	WHEN 'quarter' THEN
		year_diff = date_part('year', enddate)::BIGINT - date_part('year', startdate)::BIGINT;
		month_diff = date_part('month', enddate)::BIGINT - date_part('month', startdate)::BIGINT;
		result = (year_diff * 12 + month_diff) / 3;
	WHEN 'month' THEN
		year_diff = date_part('year', enddate)::BIGINT - date_part('year', startdate)::BIGINT;
		month_diff = date_part('month', enddate)::BIGINT - date_part('month', startdate)::BIGINT;
		result = year_diff * 12 + month_diff;
	WHEN 'doy', 'y' THEN
		day_diff = date_part('day', enddate OPERATOR(sys.-) startdate)::BIGINT;
		result = day_diff;
	WHEN 'day' THEN
		y1 = date_part('year', enddate)::BIGINT;
		m1 = date_part('month', enddate)::BIGINT;
		d1 = date_part('day', enddate)::BIGINT;
		y2 = date_part('year', startdate)::BIGINT;
		m2 = date_part('month', startdate)::BIGINT;
		d2 = date_part('day', startdate)::BIGINT;
		result = sys.num_days_in_date(d1, m1, y1) - sys.num_days_in_date(d2, m2, y2);
	WHEN 'week' THEN
		day_diff = date_part('day', enddate OPERATOR(sys.-) startdate)::BIGINT;
		result = day_diff / 7;
	WHEN 'hour' THEN
		y1 = date_part('year', enddate)::BIGINT;
		m1 = date_part('month', enddate)::BIGINT;
		d1 = date_part('day', enddate)::BIGINT;
		y2 = date_part('year', startdate)::BIGINT;
		m2 = date_part('month', startdate)::BIGINT;
		d2 = date_part('day', startdate)::BIGINT;
		day_diff = sys.num_days_in_date(d1, m1, y1) - sys.num_days_in_date(d2, m2, y2);
		hour_diff = date_part('hour', enddate)::BIGINT - date_part('hour', startdate)::BIGINT;
		result = day_diff * 24 + hour_diff;
	WHEN 'minute' THEN
		day_diff = date_part('day', enddate OPERATOR(sys.-) startdate)::BIGINT;
		hour_diff = date_part('hour', enddate OPERATOR(sys.-) startdate)::BIGINT;
		minute_diff = date_part('minute', enddate OPERATOR(sys.-) startdate)::BIGINT;
		result = (day_diff * 24 + hour_diff) * 60 + minute_diff;
	WHEN 'second' THEN
		day_diff = date_part('day', enddate OPERATOR(sys.-) startdate)::BIGINT;
		hour_diff = date_part('hour', enddate OPERATOR(sys.-) startdate)::BIGINT;
		minute_diff = date_part('minute', enddate OPERATOR(sys.-) startdate)::BIGINT;
		second_diff = TRUNC(date_part('second', enddate OPERATOR(sys.-) startdate));
		result = ((day_diff * 24 + hour_diff) * 60 + minute_diff) * 60 + second_diff;
	WHEN 'millisecond' THEN
		-- millisecond result from date_part by default contains second value,
		-- so we do not need to add second_diff again
		day_diff = date_part('day', enddate OPERATOR(sys.-) startdate)::BIGINT;
		hour_diff = date_part('hour', enddate OPERATOR(sys.-) startdate)::BIGINT;
		minute_diff = date_part('minute', enddate OPERATOR(sys.-) startdate)::BIGINT;
		second_diff = TRUNC(date_part('second', enddate OPERATOR(sys.-) startdate));
		millisecond_diff = TRUNC(date_part('millisecond', enddate OPERATOR(sys.-) startdate));
		result = (((day_diff * 24 + hour_diff) * 60 + minute_diff) * 60) * 1000 + millisecond_diff;
	WHEN 'microsecond' THEN
		-- microsecond result from date_part by default contains second and millisecond values,
		-- so we do not need to add second_diff and millisecond_diff again
		day_diff = date_part('day', enddate OPERATOR(sys.-) startdate)::BIGINT;
		hour_diff = date_part('hour', enddate OPERATOR(sys.-) startdate)::BIGINT;
		minute_diff = date_part('minute', enddate OPERATOR(sys.-) startdate)::BIGINT;
		second_diff = TRUNC(date_part('second', enddate OPERATOR(sys.-) startdate));
		millisecond_diff = TRUNC(date_part('millisecond', enddate OPERATOR(sys.-) startdate));
		microsecond_diff = TRUNC(date_part('microsecond', enddate OPERATOR(sys.-) startdate));
		result = ((((day_diff * 24 + hour_diff) * 60 + minute_diff) * 60) * 1000) * 1000 + microsecond_diff;
	WHEN 'nanosecond' THEN
		-- Best we can do - Postgres does not support nanosecond precision
		day_diff = date_part('day', enddate OPERATOR(sys.-) startdate)::BIGINT;
		hour_diff = date_part('hour', enddate OPERATOR(sys.-) startdate)::BIGINT;
		minute_diff = date_part('minute', enddate OPERATOR(sys.-) startdate)::BIGINT;
		second_diff = TRUNC(date_part('second', enddate OPERATOR(sys.-) startdate));
		millisecond_diff = TRUNC(date_part('millisecond', enddate OPERATOR(sys.-) startdate));
		microsecond_diff = TRUNC(date_part('microsecond', enddate OPERATOR(sys.-) startdate));
		result = (((((day_diff * 24 + hour_diff) * 60 + minute_diff) * 60) * 1000) * 1000 + microsecond_diff) * 1000;
	ELSE
		RAISE EXCEPTION '"%" is not a recognized datediff option.', datepart;
	END CASE;

	return result;
END;
$$
STRICT
LANGUAGE plpgsql IMMUTABLE;

CREATE OR REPLACE FUNCTION sys.datediff(IN datepart PG_CATALOG.TEXT, IN startdate PG_CATALOG.date, IN enddate PG_CATALOG.date) RETURNS INTEGER
AS
$body$
BEGIN
    return CAST(sys.datediff_internal_date(datepart, startdate, enddate) AS INTEGER);
END
$body$
LANGUAGE plpgsql IMMUTABLE;

CREATE OR REPLACE FUNCTION sys.datediff(IN datepart PG_CATALOG.TEXT, IN startdate sys.datetime, IN enddate sys.datetime) RETURNS INTEGER
AS
$body$
BEGIN
    return CAST(sys.datediff_internal(datepart, startdate::TIMESTAMP, enddate::TIMESTAMP) AS INTEGER);
END
$body$
LANGUAGE plpgsql IMMUTABLE;

CREATE OR REPLACE FUNCTION sys.datediff(IN datepart PG_CATALOG.TEXT, IN startdate sys.datetimeoffset, IN enddate sys.datetimeoffset) RETURNS INTEGER
AS
$body$
BEGIN
    return CAST(sys.datediff_internal_df(datepart, startdate, enddate) AS INTEGER);
END
$body$
LANGUAGE plpgsql IMMUTABLE;

CREATE OR REPLACE FUNCTION sys.datediff(IN datepart PG_CATALOG.TEXT, IN startdate sys.datetime2, IN enddate sys.datetime2) RETURNS INTEGER
AS
$body$
BEGIN
    return CAST(sys.datediff_internal(datepart, startdate::TIMESTAMP, enddate::TIMESTAMP) AS INTEGER);
END
$body$
LANGUAGE plpgsql IMMUTABLE;

CREATE OR REPLACE FUNCTION sys.datediff(IN datepart PG_CATALOG.TEXT, IN startdate sys.smalldatetime, IN enddate sys.smalldatetime) RETURNS INTEGER
AS
$body$
BEGIN
    return CAST(sys.datediff_internal(datepart, startdate::TIMESTAMP, enddate::TIMESTAMP) AS INTEGER);
END
$body$
LANGUAGE plpgsql IMMUTABLE;

CREATE OR REPLACE FUNCTION sys.datediff(IN datepart PG_CATALOG.TEXT, IN startdate PG_CATALOG.time, IN enddate PG_CATALOG.time) RETURNS INTEGER
AS
$body$
BEGIN
    return CAST(sys.datediff_internal(datepart, startdate, enddate) AS INTEGER);
END
$body$
LANGUAGE plpgsql IMMUTABLE;

-- datediff big
CREATE OR REPLACE FUNCTION sys.datediff_big(IN datepart PG_CATALOG.TEXT, IN startdate PG_CATALOG.date, IN enddate PG_CATALOG.date) RETURNS BIGINT
AS
$body$
BEGIN
    return sys.datediff_internal_date(datepart, startdate, enddate);
END
$body$
LANGUAGE plpgsql IMMUTABLE;

CREATE OR REPLACE FUNCTION sys.datediff_big(IN datepart PG_CATALOG.TEXT, IN startdate sys.datetime, IN enddate sys.datetime) RETURNS BIGINT
AS
$body$
BEGIN
    return sys.datediff_internal(datepart, startdate::TIMESTAMP, enddate::TIMESTAMP);
END
$body$
LANGUAGE plpgsql IMMUTABLE;

CREATE OR REPLACE FUNCTION sys.datediff_big(IN datepart PG_CATALOG.TEXT, IN startdate sys.datetimeoffset, IN enddate sys.datetimeoffset) RETURNS BIGINT
AS
$body$
BEGIN
    return sys.datediff_internal_df(datepart, startdate, enddate);
END
$body$
LANGUAGE plpgsql IMMUTABLE;

CREATE OR REPLACE FUNCTION sys.datediff_big(IN datepart PG_CATALOG.TEXT, IN startdate sys.datetime2, IN enddate sys.datetime2) RETURNS BIGINT
AS
$body$
BEGIN
    return sys.datediff_internal(datepart, startdate::TIMESTAMP, enddate::TIMESTAMP);
END
$body$
LANGUAGE plpgsql IMMUTABLE;

CREATE OR REPLACE FUNCTION sys.datediff_big(IN datepart PG_CATALOG.TEXT, IN startdate sys.smalldatetime, IN enddate sys.smalldatetime) RETURNS BIGINT
AS
$body$
BEGIN
    return sys.datediff_internal(datepart, startdate::TIMESTAMP, enddate::TIMESTAMP);
END
$body$
LANGUAGE plpgsql IMMUTABLE;

CREATE OR REPLACE FUNCTION sys.datediff_big(IN datepart PG_CATALOG.TEXT, IN startdate PG_CATALOG.time, IN enddate PG_CATALOG.time) RETURNS BIGINT
AS
$body$
BEGIN
    return sys.datediff_internal(datepart, startdate, enddate);
END
$body$
LANGUAGE plpgsql IMMUTABLE;

CREATE OR REPLACE VIEW sys.sp_columns_100_view AS
  SELECT 
  CAST(t4."TABLE_CATALOG" AS sys.sysname) AS TABLE_QUALIFIER,
  CAST(t4."TABLE_SCHEMA" AS sys.sysname) AS TABLE_OWNER,
  CAST(t4."TABLE_NAME" AS sys.sysname) AS TABLE_NAME,
  CAST(t4."COLUMN_NAME" AS sys.sysname) AS COLUMN_NAME,
  CAST(t5.data_type AS smallint) AS DATA_TYPE,
  CAST(coalesce(tsql_type_name, t.typname) AS sys.sysname) AS TYPE_NAME,

  CASE WHEN t4."CHARACTER_MAXIMUM_LENGTH" = -1 THEN 0::INT
    WHEN a.atttypmod != -1
    THEN
    CAST(coalesce(t4."NUMERIC_PRECISION", t4."CHARACTER_MAXIMUM_LENGTH", sys.tsql_type_precision_helper(t4."DATA_TYPE", a.atttypmod)) AS INT)
    WHEN tsql_type_name = 'timestamp'
    THEN 8
    ELSE
    CAST(coalesce(t4."NUMERIC_PRECISION", t4."CHARACTER_MAXIMUM_LENGTH", sys.tsql_type_precision_helper(t4."DATA_TYPE", t.typtypmod)) AS INT)
  END AS PRECISION,

  CASE WHEN a.atttypmod != -1
    THEN
    CAST(sys.tsql_type_length_for_sp_columns_helper(t4."DATA_TYPE", a.attlen, a.atttypmod) AS int)
    ELSE
    CAST(sys.tsql_type_length_for_sp_columns_helper(t4."DATA_TYPE", a.attlen, t.typtypmod) AS int)
  END AS LENGTH,


  CASE WHEN a.atttypmod != -1
    THEN
    CAST(coalesce(t4."NUMERIC_SCALE", sys.tsql_type_scale_helper(t4."DATA_TYPE", a.atttypmod, true)) AS smallint)
    ELSE
    CAST(coalesce(t4."NUMERIC_SCALE", sys.tsql_type_scale_helper(t4."DATA_TYPE", t.typtypmod, true)) AS smallint)
  END AS SCALE,


  CAST(coalesce(t4."NUMERIC_PRECISION_RADIX", sys.tsql_type_radix_for_sp_columns_helper(t4."DATA_TYPE")) AS smallint) AS RADIX,
  case
    when t4."IS_NULLABLE" = 'YES' then CAST(1 AS smallint)
    else CAST(0 AS smallint)
  end AS NULLABLE,

  CAST(NULL AS varchar(254)) AS remarks,
  CAST(t4."COLUMN_DEFAULT" AS sys.nvarchar(4000)) AS COLUMN_DEF,
  CAST(t5.sql_data_type AS smallint) AS SQL_DATA_TYPE,
  CAST(t5.SQL_DATETIME_SUB AS smallint) AS SQL_DATETIME_SUB,

  CASE WHEN t4."DATA_TYPE" = 'xml' THEN 0::INT
    WHEN t4."DATA_TYPE" = 'sql_variant' THEN 8000::INT
    WHEN t4."CHARACTER_MAXIMUM_LENGTH" = -1 THEN 0::INT
    ELSE CAST(t4."CHARACTER_OCTET_LENGTH" AS int)
  END AS CHAR_OCTET_LENGTH,

  CAST(t4."ORDINAL_POSITION" AS int) AS ORDINAL_POSITION,
  CAST(t4."IS_NULLABLE" AS varchar(254)) AS IS_NULLABLE,
  CAST(t5.ss_data_type AS sys.tinyint) AS SS_DATA_TYPE,
  CAST(0 AS smallint) AS SS_IS_SPARSE,
  CAST(0 AS smallint) AS SS_IS_COLUMN_SET,
  CAST(t6.is_computed as smallint) AS SS_IS_COMPUTED,
  CAST(t6.is_identity as smallint) AS SS_IS_IDENTITY,
  CAST(NULL AS varchar(254)) SS_UDT_CATALOG_NAME,
  CAST(NULL AS varchar(254)) SS_UDT_SCHEMA_NAME,
  CAST(NULL AS varchar(254)) SS_UDT_ASSEMBLY_TYPE_NAME,
  CAST(NULL AS varchar(254)) SS_XML_SCHEMACOLLECTION_CATALOG_NAME,
  CAST(NULL AS varchar(254)) SS_XML_SCHEMACOLLECTION_SCHEMA_NAME,
  CAST(NULL AS varchar(254)) SS_XML_SCHEMACOLLECTION_NAME

  FROM pg_catalog.pg_class t1
     JOIN sys.pg_namespace_ext t2 ON t1.relnamespace = t2.oid
     JOIN pg_catalog.pg_roles t3 ON t1.relowner = t3.oid
     LEFT OUTER JOIN sys.babelfish_namespace_ext ext on t2.nspname = ext.nspname
     JOIN information_schema_tsql.columns t4 ON (t1.relname::sys.nvarchar(128) = t4."TABLE_NAME" AND ext.orig_name = t4."TABLE_SCHEMA")
     LEFT JOIN pg_attribute a on a.attrelid = t1.oid AND a.attname::sys.nvarchar(128) = t4."COLUMN_NAME"
     LEFT JOIN pg_type t ON t.oid = a.atttypid
     LEFT JOIN sys.columns t6 ON
     (
      t1.oid = t6.object_id AND
      t4."ORDINAL_POSITION" = t6.column_id
     )
     , sys.translate_pg_type_to_tsql(a.atttypid) AS tsql_type_name
     , sys.spt_datatype_info_table AS t5
  WHERE (t4."DATA_TYPE" = CAST(t5.TYPE_NAME AS sys.nvarchar(128)))
    AND ext.dbid = cast(sys.db_id() as oid);
GRANT SELECT on sys.sp_columns_100_view TO PUBLIC;

CREATE OR REPLACE FUNCTION sys.APP_NAME() RETURNS SYS.NVARCHAR(128)
AS
$$
    SELECT current_setting('application_name');
$$
LANGUAGE sql PARALLEL SAFE STABLE;

CREATE OR REPLACE FUNCTION sys.tsql_get_expr(IN text_expr text DEFAULT NULL , IN function_id OID DEFAULT NULL)
RETURNS text AS 'babelfishpg_tsql', 'tsql_get_expr' LANGUAGE C IMMUTABLE PARALLEL SAFE;

CREATE OR REPLACE VIEW sys.computed_columns
AS
SELECT out_object_id as object_id
  , out_name as name
  , out_column_id as column_id
  , out_system_type_id as system_type_id
  , out_user_type_id as user_type_id
  , out_max_length as max_length
  , out_precision as precision
  , out_scale as scale
  , out_collation_name as collation_name
  , out_is_nullable as is_nullable
  , out_is_ansi_padded as is_ansi_padded
  , out_is_rowguidcol as is_rowguidcol
  , out_is_identity as is_identity
  , out_is_computed as is_computed
  , out_is_filestream as is_filestream
  , out_is_replicated as is_replicated
  , out_is_non_sql_subscribed as is_non_sql_subscribed
  , out_is_merge_published as is_merge_published
  , out_is_dts_replicated as is_dts_replicated
  , out_is_xml_document as is_xml_document
  , out_xml_collection_id as xml_collection_id
  , out_default_object_id as default_object_id
  , out_rule_object_id as rule_object_id
  , out_is_sparse as is_sparse
  , out_is_column_set as is_column_set
  , out_generated_always_type as generated_always_type
  , out_generated_always_type_desc as generated_always_type_desc
  , out_encryption_type as encryption_type
  , out_encryption_type_desc as encryption_type_desc
  , out_encryption_algorithm_name as encryption_algorithm_name
  , out_column_encryption_key_id as column_encryption_key_id
  , out_column_encryption_key_database_name as column_encryption_key_database_name
  , out_is_hidden as is_hidden
  , out_is_masked as is_masked
  , out_graph_type as graph_type
  , out_graph_type_desc as graph_type_desc
  , cast(tsql_get_expr(d.adbin, d.adrelid) AS sys.nvarchar(4000)) AS definition
  , 1::sys.bit AS uses_database_collation
  , 0::sys.bit AS is_persisted
FROM sys.columns_internal() sc
INNER JOIN pg_attribute a ON sc.out_name = a.attname COLLATE sys.database_default AND sc.out_column_id = a.attnum
INNER JOIN pg_attrdef d ON d.adrelid = a.attrelid AND d.adnum = a.attnum
WHERE a.attgenerated = 's' AND sc.out_is_computed::integer = 1;
GRANT SELECT ON sys.computed_columns TO PUBLIC;

create or replace view sys.default_constraints
AS
select CAST(('DF_' || tab.name || '_' || d.oid) as sys.sysname) as name
  , CAST(d.oid as int) as object_id
  , CAST(null as int) as principal_id
  , CAST(tab.schema_id as int) as schema_id
  , CAST(d.adrelid as int) as parent_object_id
  , CAST('D' as char(2)) as type
  , CAST('DEFAULT_CONSTRAINT' as sys.nvarchar(60)) AS type_desc
  , CAST(null as sys.datetime) as create_date
  , CAST(null as sys.datetime) as modified_date
  , CAST(0 as sys.bit) as is_ms_shipped
  , CAST(0 as sys.bit) as is_published
  , CAST(0 as sys.bit) as is_schema_published
  , CAST(d.adnum as int) as parent_column_id
  , CAST(tsql_get_expr(d.adbin, d.adrelid) as sys.nvarchar(4000)) as definition
  , CAST(1 as sys.bit) as is_system_named
from pg_catalog.pg_attrdef as d
inner join pg_attribute a on a.attrelid = d.adrelid and d.adnum = a.attnum
inner join sys.tables tab on d.adrelid = tab.object_id
WHERE a.atthasdef = 't' and a.attgenerated = ''
AND has_schema_privilege(tab.schema_id, 'USAGE')
AND has_column_privilege(a.attrelid, a.attname, 'SELECT,INSERT,UPDATE,REFERENCES');
GRANT SELECT ON sys.default_constraints TO PUBLIC;

create or replace view sys.all_columns as
select CAST(c.oid as int) as object_id
  , CAST(a.attname as sys.sysname) as name
  , CAST(a.attnum as int) as column_id
  , CAST(t.oid as int) as system_type_id
  , CAST(t.oid as int) as user_type_id
  , CAST(sys.tsql_type_max_length_helper(coalesce(tsql_type_name, tsql_base_type_name), a.attlen, a.atttypmod) as smallint) as max_length
  , CAST(case
      when a.atttypmod != -1 then
        sys.tsql_type_precision_helper(coalesce(tsql_type_name, tsql_base_type_name), a.atttypmod)
      else
        sys.tsql_type_precision_helper(coalesce(tsql_type_name, tsql_base_type_name), t.typtypmod)
    end as sys.tinyint) as precision
  , CAST(case
      when a.atttypmod != -1 THEN
        sys.tsql_type_scale_helper(coalesce(tsql_type_name, tsql_base_type_name), a.atttypmod, false)
      else
        sys.tsql_type_scale_helper(coalesce(tsql_type_name, tsql_base_type_name), t.typtypmod, false)
    end as sys.tinyint) as scale
  , CAST(coll.collname as sys.sysname) as collation_name
  , case when a.attnotnull then CAST(0 as sys.bit) else CAST(1 as sys.bit) end as is_nullable
  , CAST(0 as sys.bit) as is_ansi_padded
  , CAST(0 as sys.bit) as is_rowguidcol
  , CAST(case when a.attidentity <> ''::"char" then 1 else 0 end AS sys.bit) as is_identity
  , CAST(case when a.attgenerated <> ''::"char" then 1 else 0 end AS sys.bit) as is_computed
  , CAST(0 as sys.bit) as is_filestream
  , CAST(0 as sys.bit) as is_replicated
  , CAST(0 as sys.bit) as is_non_sql_subscribed
  , CAST(0 as sys.bit) as is_merge_published
  , CAST(0 as sys.bit) as is_dts_replicated
  , CAST(0 as sys.bit) as is_xml_document
  , CAST(0 as int) as xml_collection_id
  , CAST(coalesce(d.oid, 0) as int) as default_object_id
  , CAST(coalesce((select oid from pg_constraint where conrelid = t.oid and contype = 'c' and a.attnum = any(conkey) limit 1), 0) as int) as rule_object_id
  , CAST(0 as sys.bit) as is_sparse
  , CAST(0 as sys.bit) as is_column_set
  , CAST(0 as sys.tinyint) as generated_always_type
  , CAST('NOT_APPLICABLE' as sys.nvarchar(60)) as generated_always_type_desc
from pg_attribute a
inner join pg_class c on c.oid = a.attrelid
inner join pg_type t on t.oid = a.atttypid
inner join pg_namespace s on s.oid = c.relnamespace
left join pg_attrdef d on c.oid = d.adrelid and a.attnum = d.adnum
left join pg_collation coll on coll.oid = a.attcollation
, sys.translate_pg_type_to_tsql(a.atttypid) AS tsql_type_name
, sys.translate_pg_type_to_tsql(t.typbasetype) AS tsql_base_type_name
where not a.attisdropped
and (s.oid in (select schema_id from sys.schemas) or s.nspname = 'sys')
-- r = ordinary table, i = index, S = sequence, t = TOAST table, v = view, m = materialized view, c = composite type, f = foreign table, p = partitioned table
and c.relkind in ('r', 'v', 'm', 'f', 'p')
and has_schema_privilege(s.oid, 'USAGE')
and has_column_privilege(quote_ident(s.nspname) ||'.'||quote_ident(c.relname), a.attname, 'SELECT,INSERT,UPDATE,REFERENCES')
and a.attnum > 0;
GRANT SELECT ON sys.all_columns TO PUBLIC;

CREATE OR REPLACE FUNCTION sys.STR(IN float_expression NUMERIC, IN length INTEGER DEFAULT 10, IN decimal_point INTEGER DEFAULT 0) RETURNS VARCHAR 
AS
'babelfishpg_tsql', 'float_str' LANGUAGE C IMMUTABLE PARALLEL SAFE;
GRANT EXECUTE ON FUNCTION sys.STR(IN NUMERIC, IN INTEGER, IN INTEGER) TO PUBLIC;

CREATE or replace VIEW sys.check_constraints AS
SELECT CAST(c.conname as sys.sysname) as name
  , CAST(oid as integer) as object_id
  , CAST(NULL as integer) as principal_id
  , CAST(c.connamespace as integer) as schema_id
  , CAST(conrelid as integer) as parent_object_id
  , CAST('C' as char(2)) as type
  , CAST('CHECK_CONSTRAINT' as sys.nvarchar(60)) as type_desc
  , CAST(null as sys.datetime) as create_date
  , CAST(null as sys.datetime) as modify_date
  , CAST(0 as sys.bit) as is_ms_shipped
  , CAST(0 as sys.bit) as is_published
  , CAST(0 as sys.bit) as is_schema_published
  , CAST(0 as sys.bit) as is_disabled
  , CAST(0 as sys.bit) as is_not_for_replication
  , CAST(0 as sys.bit) as is_not_trusted
  , CAST(c.conkey[1] as integer) AS parent_column_id
  , CAST(tsql_get_constraintdef(c.oid) as sys.nvarchar(4000)) AS definition
  , CAST(1 as sys.bit) as uses_database_collation
  , CAST(0 as sys.bit) as is_system_named
FROM pg_catalog.pg_constraint as c
INNER JOIN sys.schemas s on c.connamespace = s.schema_id
WHERE has_schema_privilege(s.schema_id, 'USAGE')
AND c.contype = 'c' and c.conrelid != 0;
GRANT SELECT ON sys.check_constraints TO PUBLIC;

CREATE OR REPLACE FUNCTION sys.degrees(IN arg1 BIGINT)
RETURNS bigint  AS 'babelfishpg_tsql','bigint_degrees' LANGUAGE C STRICT IMMUTABLE PARALLEL SAFE;
GRANT EXECUTE ON FUNCTION sys.degrees(BIGINT) TO PUBLIC;

CREATE OR REPLACE FUNCTION sys.degrees(IN arg1 INT)
RETURNS int AS 'babelfishpg_tsql','int_degrees' LANGUAGE C STRICT IMMUTABLE PARALLEL SAFE;
GRANT EXECUTE ON FUNCTION sys.degrees(INT) TO PUBLIC;

CREATE OR REPLACE FUNCTION sys.degrees(IN arg1 SMALLINT)
RETURNS int AS 'babelfishpg_tsql','smallint_degrees' LANGUAGE C STRICT IMMUTABLE PARALLEL SAFE;
GRANT EXECUTE ON FUNCTION sys.degrees(SMALLINT) TO PUBLIC;

CREATE OR REPLACE FUNCTION sys.degrees(IN arg1 TINYINT)
RETURNS int AS 'babelfishpg_tsql','smallint_degrees' LANGUAGE C STRICT IMMUTABLE PARALLEL SAFE;
GRANT EXECUTE ON FUNCTION sys.degrees(TINYINT) TO PUBLIC;

CREATE OR REPLACE FUNCTION sys.radians(IN arg1 INT)
RETURNS int  AS 'babelfishpg_tsql','int_radians' LANGUAGE C STRICT IMMUTABLE PARALLEL SAFE;
GRANT EXECUTE ON FUNCTION sys.radians(INT) TO PUBLIC;

CREATE OR REPLACE FUNCTION sys.radians(IN arg1 BIGINT)
RETURNS bigint  AS 'babelfishpg_tsql','bigint_radians' LANGUAGE C STRICT IMMUTABLE PARALLEL SAFE;
GRANT EXECUTE ON FUNCTION sys.radians(BIGINT) TO PUBLIC;

CREATE OR REPLACE FUNCTION sys.radians(IN arg1 SMALLINT)
RETURNS int  AS 'babelfishpg_tsql','smallint_radians' LANGUAGE C STRICT IMMUTABLE PARALLEL SAFE;
GRANT EXECUTE ON FUNCTION sys.radians(SMALLINT) TO PUBLIC;

CREATE OR REPLACE FUNCTION sys.radians(IN arg1 TINYINT)
RETURNS int  AS 'babelfishpg_tsql','smallint_radians' LANGUAGE C STRICT IMMUTABLE PARALLEL SAFE;
GRANT EXECUTE ON FUNCTION sys.radians(TINYINT) TO PUBLIC;

CREATE OR REPLACE FUNCTION sys.power(IN arg1 BIGINT, IN arg2 NUMERIC)
RETURNS bigint  AS 'babelfishpg_tsql','bigint_power' LANGUAGE C IMMUTABLE PARALLEL SAFE;
GRANT EXECUTE ON FUNCTION sys.power(BIGINT,NUMERIC) TO PUBLIC;

CREATE OR REPLACE FUNCTION sys.power(IN arg1 INT, IN arg2 NUMERIC)
RETURNS int  AS 'babelfishpg_tsql','int_power' LANGUAGE C IMMUTABLE PARALLEL SAFE;
GRANT EXECUTE ON FUNCTION sys.power(INT,NUMERIC) TO PUBLIC;

CREATE OR REPLACE FUNCTION sys.power(IN arg1 SMALLINT, IN arg2 NUMERIC)
RETURNS int  AS 'babelfishpg_tsql','smallint_power' LANGUAGE C IMMUTABLE PARALLEL SAFE;
GRANT EXECUTE ON FUNCTION sys.power(SMALLINT,NUMERIC) TO PUBLIC;

CREATE OR REPLACE FUNCTION sys.power(IN arg1 TINYINT, IN arg2 NUMERIC)
RETURNS int  AS 'babelfishpg_tsql','smallint_power' LANGUAGE C IMMUTABLE PARALLEL SAFE;
GRANT EXECUTE ON FUNCTION sys.power(TINYINT,NUMERIC) TO PUBLIC;

CREATE OR REPLACE FUNCTION sys.degrees(IN arg1 NUMERIC)
RETURNS numeric  AS 'babelfishpg_tsql','numeric_degrees' LANGUAGE C STRICT IMMUTABLE PARALLEL SAFE;
GRANT EXECUTE ON FUNCTION sys.degrees(NUMERIC) TO PUBLIC;

CREATE OR REPLACE FUNCTION sys.radians(IN arg1 NUMERIC)
RETURNS numeric  AS 'babelfishpg_tsql','numeric_radians' LANGUAGE C STRICT IMMUTABLE PARALLEL SAFE;
GRANT EXECUTE ON FUNCTION sys.radians(NUMERIC) TO PUBLIC;

CREATE OR REPLACE VIEW sys.partitions AS
SELECT
 (to_char( i.object_id, 'FM9999999999' ) || to_char( i.index_id, 'FM9999999999' ) || '1')::bigint AS partition_id
 , i.object_id
 , i.index_id
 , 1::integer AS partition_number
 , 0::bigint AS hobt_id
 , c.reltuples::bigint AS "rows"
 , 0::smallint AS filestream_filegroup_id
 , 0::sys.tinyint AS data_compression
 , 'NONE'::sys.nvarchar(60) AS data_compression_desc
FROM sys.indexes AS i
INNER JOIN pg_catalog.pg_class AS c ON i.object_id = c."oid";
GRANT SELECT ON sys.partitions TO PUBLIC;

CREATE OR REPLACE PROCEDURE sys.sp_addlinkedserver( IN "@server" sys.sysname,
                                                    IN "@srvproduct" sys.nvarchar(128) DEFAULT NULL,
                                                    IN "@provider" sys.nvarchar(128) DEFAULT 'SQLNCLI',
                                                    IN "@datasrc" sys.nvarchar(4000) DEFAULT NULL,
                                                    IN "@location" sys.nvarchar(4000) DEFAULT NULL,
                                                    IN "@provstr" sys.nvarchar(4000) DEFAULT NULL,
                                                    IN "@catalog" sys.sysname DEFAULT NULL)
AS 'babelfishpg_tsql', 'sp_addlinkedserver_internal'
LANGUAGE C;

GRANT EXECUTE ON PROCEDURE sys.sp_addlinkedserver(IN sys.sysname,
                                                  IN sys.nvarchar(128),
                                                  IN sys.nvarchar(128),
                                                  IN sys.nvarchar(4000),
                                                  IN sys.nvarchar(4000),
                                                  IN sys.nvarchar(4000),
                                                  IN sys.sysname)
TO PUBLIC;

CREATE OR REPLACE PROCEDURE master_dbo.sp_addlinkedserver( IN "@server" sys.sysname,
                                                  IN "@srvproduct" sys.nvarchar(128) DEFAULT NULL,
                                                  IN "@provider" sys.nvarchar(128) DEFAULT 'SQLNCLI',
                                                  IN "@datasrc" sys.nvarchar(4000) DEFAULT NULL,
                                                  IN "@location" sys.nvarchar(4000) DEFAULT NULL,
                                                  IN "@provstr" sys.nvarchar(4000) DEFAULT NULL,
                                                  IN "@catalog" sys.sysname DEFAULT NULL)
AS 'babelfishpg_tsql', 'sp_addlinkedserver_internal'
LANGUAGE C;

ALTER PROCEDURE master_dbo.sp_addlinkedserver OWNER TO sysadmin;

CREATE OR REPLACE VIEW sys.servers
AS
SELECT
  CAST(f.oid as int) AS server_id,
  CAST(f.srvname as sys.sysname) AS name,
  CAST('' as sys.sysname) AS product,
  CAST('tds_fdw' as sys.sysname) AS provider,
  CAST((select string_agg(
                  case
                  when option like 'servername=%%' then substring(option, 12)
                  else NULL
                  end, ',')
          from unnest(f.srvoptions) as option) as sys.nvarchar(4000)) AS data_source,
  CAST(NULL as sys.nvarchar(4000)) AS location,
  CAST(NULL as sys.nvarchar(4000)) AS provider_string,
  CAST((select string_agg(
                  case
                  when option like 'database=%%' then substring(option, 10)
                  else NULL
                  end, ',')
          from unnest(f.srvoptions) as option) as sys.sysname) AS catalog,
  CAST(0 as int) AS connect_timeout,
  CAST(0 as int) AS query_timeout,
  CAST(1 as sys.bit) AS is_linked,
  CAST(0 as sys.bit) AS is_remote_login_enabled,
  CAST(0 as sys.bit) AS is_rpc_out_enabled,
  CAST(1 as sys.bit) AS is_data_access_enabled,
  CAST(0 as sys.bit) AS is_collation_compatible,
  CAST(1 as sys.bit) AS uses_remote_collation,
  CAST(NULL as sys.sysname) AS collation_name,
  CAST(0 as sys.bit) AS lazy_schema_validation,
  CAST(0 as sys.bit) AS is_system,
  CAST(0 as sys.bit) AS is_publisher,
  CAST(0 as sys.bit) AS is_subscriber,
  CAST(0 as sys.bit) AS is_distributor,
  CAST(0 as sys.bit) AS is_nonsql_subscriber,
  CAST(1 as sys.bit) AS is_remote_proc_transaction_promotion_enabled,
  CAST(NULL as sys.datetime) AS modify_date,
  CAST(0 as sys.bit) AS is_rda_server
FROM pg_foreign_server AS f
LEFT JOIN pg_foreign_data_wrapper AS w ON f.srvfdw = w.oid
WHERE w.fdwname = 'tds_fdw';
GRANT SELECT ON sys.servers TO PUBLIC;

CREATE OR REPLACE VIEW information_schema_tsql.SEQUENCES AS
    SELECT CAST(nc.dbname AS sys.nvarchar(128)) AS "SEQUENCE_CATALOG",
            CAST(extc.orig_name AS sys.nvarchar(128)) AS "SEQUENCE_SCHEMA",
            CAST(r.relname AS sys.nvarchar(128)) AS "SEQUENCE_NAME",
            CAST(CASE WHEN tsql_type_name = 'sysname' THEN sys.translate_pg_type_to_tsql(t.typbasetype) ELSE tsql_type_name END
                    AS sys.nvarchar(128))AS "DATA_TYPE",  -- numeric and decimal data types are converted into bigint which is due to Postgres inherent implementation
            CAST(information_schema_tsql._pgtsql_numeric_precision(tsql_type_name, t.oid, -1)
                        AS smallint) AS "NUMERIC_PRECISION",
            CAST(information_schema_tsql._pgtsql_numeric_precision_radix(tsql_type_name, case when t.typtype = 'd' THEN t.typbasetype ELSE t.oid END, -1)
                        AS smallint) AS "NUMERIC_PRECISION_RADIX",
            CAST(information_schema_tsql._pgtsql_numeric_scale(tsql_type_name, t.oid, -1)
                        AS int) AS "NUMERIC_SCALE",
            CAST(s.seqstart AS sys.sql_variant) AS "START_VALUE",
            CAST(s.seqmin AS sys.sql_variant) AS "MINIMUM_VALUE",
            CAST(s.seqmax AS sys.sql_variant) AS "MAXIMUM_VALUE",
            CAST(s.seqincrement AS sys.sql_variant) AS "INCREMENT",
            CAST( CASE WHEN s.seqcycle = 't' THEN 1 ELSE 0 END AS int) AS "CYCLE_OPTION",
            CAST(NULL AS sys.nvarchar(128)) AS "DECLARED_DATA_TYPE",
            CAST(NULL AS int) AS "DECLARED_NUMERIC_PRECISION",
            CAST(NULL AS int) AS "DECLARED_NUMERIC_SCALE"
        FROM sys.pg_namespace_ext nc JOIN sys.babelfish_namespace_ext extc ON nc.nspname = extc.nspname,
            pg_sequence s join pg_class r on s.seqrelid = r.oid join pg_type t on s.seqtypid=t.oid,
            sys.translate_pg_type_to_tsql(s.seqtypid) AS tsql_type_name
        WHERE nc.oid = r.relnamespace
        AND extc.dbid = cast(sys.db_id() as oid)
            AND r.relkind = 'S'
            AND (NOT pg_is_other_temp_schema(nc.oid))
            AND (pg_has_role(r.relowner, 'USAGE')
                OR has_sequence_privilege(r.oid, 'SELECT, UPDATE, USAGE'));

GRANT SELECT ON information_schema_tsql.SEQUENCES TO PUBLIC;

CREATE OR REPLACE VIEW information_schema_tsql.tables AS
	SELECT CAST(nc.dbname AS sys.nvarchar(128)) AS "TABLE_CATALOG",
		   CAST(ext.orig_name AS sys.nvarchar(128)) AS "TABLE_SCHEMA",
		   CAST(
			 CASE WHEN c.reloptions[1] LIKE 'bbf_original_rel_name%' THEN substring(c.reloptions[1], 23)
                  ELSE c.relname END
			 AS sys._ci_sysname) AS "TABLE_NAME",

		   CAST(
			 CASE WHEN c.relkind IN ('r', 'p') THEN 'BASE TABLE'
				  WHEN c.relkind = 'v' THEN 'VIEW'
				  ELSE null END
			 AS varchar(10)) AS "TABLE_TYPE"

	FROM sys.pg_namespace_ext nc JOIN pg_class c ON (nc.oid = c.relnamespace)
		   LEFT OUTER JOIN sys.babelfish_namespace_ext ext on nc.nspname = ext.nspname

	WHERE c.relkind IN ('r', 'v', 'p')
		AND (NOT pg_is_other_temp_schema(nc.oid))
		AND (pg_has_role(c.relowner, 'USAGE')
			OR has_table_privilege(c.oid, 'SELECT, INSERT, UPDATE, DELETE, TRUNCATE, REFERENCES, TRIGGER')
			OR has_any_column_privilege(c.oid, 'SELECT, INSERT, UPDATE, REFERENCES') )
		AND ext.dbid = cast(sys.db_id() as oid)
		AND (NOT c.relname = 'sysdatabases');

GRANT SELECT ON information_schema_tsql.tables TO PUBLIC;

CREATE OR REPLACE PROCEDURE sys.sp_updatestats(IN "@resample" VARCHAR(8) DEFAULT 'NO')
AS $$
BEGIN
  IF sys.user_name() != 'dbo' THEN
    RAISE EXCEPTION 'user does not have permission';
  END IF;

  IF lower("@resample") = 'resample' THEN
    RAISE NOTICE 'ignoring resample option';
  ELSIF lower("@resample") != 'no' THEN
    RAISE EXCEPTION 'Invalid option name %', "@resample";
  END IF;

  ANALYZE;

  CALL sys.printarg('Statistics for all tables have been updated. Refer logs for details.');
END;
$$ LANGUAGE plpgsql;
GRANT EXECUTE on PROCEDURE sys.sp_updatestats(IN "@resample" VARCHAR(8)) TO PUBLIC;

CREATE OR REPLACE FUNCTION sys.babelfish_has_any_privilege(
    userid oid,
    perm_target_type text,
    schema_name text,
    object_name text)
RETURNS INTEGER
AS
$BODY$
DECLARE
    relevant_permissions text[];
    namespace_id oid;
    function_signature text;
    qualified_name text;
    permission text;
BEGIN
 IF perm_target_type IS NULL OR perm_target_type COLLATE sys.database_default NOT IN('table', 'function', 'procedure')
        THEN RETURN NULL;
    END IF;

    relevant_permissions := (
        SELECT CASE
            WHEN perm_target_type = 'table' COLLATE sys.database_default
                THEN '{"select", "insert", "update", "delete", "references"}'
            WHEN perm_target_type = 'column' COLLATE sys.database_default
                THEN '{"select", "update", "references"}'
            WHEN perm_target_type COLLATE sys.database_default IN ('function', 'procedure')
                THEN '{"execute"}'
        END
    );

    SELECT oid INTO namespace_id FROM pg_catalog.pg_namespace WHERE nspname = schema_name COLLATE sys.database_default;

    IF perm_target_type COLLATE sys.database_default IN ('function', 'procedure')
        THEN SELECT oid::regprocedure
                INTO function_signature
                FROM pg_catalog.pg_proc
                WHERE proname = object_name COLLATE sys.database_default
                    AND pronamespace = namespace_id;
    END IF;

    -- Surround with double-quotes to handle names that contain periods/spaces
    qualified_name := concat('"', schema_name, '"."', object_name, '"');

    FOREACH permission IN ARRAY relevant_permissions
    LOOP
        IF perm_target_type = 'table' COLLATE sys.database_default AND has_table_privilege(userid, qualified_name, permission)::integer = 1
            THEN RETURN 1;
        ELSIF perm_target_type COLLATE sys.database_default IN ('function', 'procedure') AND has_function_privilege(userid, function_signature, permission)::integer = 1
            THEN RETURN 1;
        END IF;
    END LOOP;
    RETURN 0;
END
$BODY$
LANGUAGE plpgsql;

CREATE OR REPLACE FUNCTION sys.has_perms_by_name(
    securable SYS.SYSNAME, 
    securable_class SYS.NVARCHAR(60), 
    permission SYS.SYSNAME,
    sub_securable SYS.SYSNAME DEFAULT NULL,
    sub_securable_class SYS.NVARCHAR(60) DEFAULT NULL
)
RETURNS integer
LANGUAGE plpgsql
AS $$
DECLARE
    db_name text COLLATE sys.database_default; 
    bbf_schema_name text;
    pg_schema text COLLATE sys.database_default;
    implied_dbo_permissions boolean;
    fully_supported boolean;
    is_cross_db boolean := false;
    object_name text COLLATE sys.database_default;
    database_id smallint;
    namespace_id oid;
    userid oid;
    object_type text;
    function_signature text;
    qualified_name text;
    return_value integer;
    cs_as_securable text COLLATE "C" := securable;
    cs_as_securable_class text COLLATE "C" := securable_class;
    cs_as_permission text COLLATE "C" := permission;
    cs_as_sub_securable text COLLATE "C" := sub_securable;
    cs_as_sub_securable_class text COLLATE "C" := sub_securable_class;
BEGIN
    return_value := NULL;

    -- Lower-case to avoid case issues, remove trailing whitespace to match SQL SERVER behavior
    -- Objects created in Babelfish are stored in lower-case in pg_class/pg_proc
    cs_as_securable = lower(rtrim(cs_as_securable));
    cs_as_securable_class = lower(rtrim(cs_as_securable_class));
    cs_as_permission = lower(rtrim(cs_as_permission));
    cs_as_sub_securable = lower(rtrim(cs_as_sub_securable));
    cs_as_sub_securable_class = lower(rtrim(cs_as_sub_securable_class));

    -- Assert that sub_securable and sub_securable_class are either both NULL or both defined
    IF cs_as_sub_securable IS NOT NULL AND cs_as_sub_securable_class IS NULL THEN
        RETURN NULL;
    ELSIF cs_as_sub_securable IS NULL AND cs_as_sub_securable_class IS NOT NULL THEN
        RETURN NULL;
    -- If they are both defined, user must be evaluating column privileges.
    -- Check that inputs are valid for column privileges: sub_securable_class must 
    -- be column, securable_class must be object, and permission cannot be any.
    ELSIF cs_as_sub_securable_class IS NOT NULL 
            AND (cs_as_sub_securable_class != 'column' 
                    OR cs_as_securable_class IS NULL 
                    OR cs_as_securable_class != 'object' 
                    OR cs_as_permission = 'any') THEN
        RETURN NULL;

    -- If securable is null, securable_class must be null
    ELSIF cs_as_securable IS NULL AND cs_as_securable_class IS NOT NULL THEN
        RETURN NULL;
    -- If securable_class is null, securable must be null
    ELSIF cs_as_securable IS NOT NULL AND cs_as_securable_class IS NULL THEN
        RETURN NULL;
    END IF;

    IF cs_as_securable_class = 'server' THEN
        -- SQL Server does not permit a securable_class value of 'server'.
        -- securable_class should be NULL to evaluate server permissions.
        RETURN NULL;
    ELSIF cs_as_securable_class IS NULL THEN
        -- NULL indicates a server permission. Set this variable so that we can
        -- search for the matching entry in babelfish_has_perms_by_name_permissions
        cs_as_securable_class = 'server';
    END IF;

    IF cs_as_sub_securable IS NOT NULL THEN
        cs_as_sub_securable := babelfish_remove_delimiter_pair(cs_as_sub_securable);
        IF cs_as_sub_securable IS NULL THEN
            RETURN NULL;
        END IF;
    END IF;

    SELECT p.implied_dbo_permissions,p.fully_supported 
    INTO implied_dbo_permissions,fully_supported 
    FROM babelfish_has_perms_by_name_permissions p 
    WHERE p.securable_type = cs_as_securable_class AND p.permission_name = cs_as_permission;
    
    IF implied_dbo_permissions IS NULL OR fully_supported IS NULL THEN
        -- Securable class or permission is not valid, or permission is not valid for given securable
        RETURN NULL;
    END IF;

    IF cs_as_securable_class = 'database' AND cs_as_securable IS NOT NULL THEN
        db_name = babelfish_remove_delimiter_pair(cs_as_securable);
        IF db_name IS NULL THEN
            RETURN NULL;
        ELSIF (SELECT COUNT(name) FROM sys.databases WHERE name = db_name) != 1 THEN
            RETURN 0;
        END IF;
    ELSIF cs_as_securable_class = 'schema' THEN
        bbf_schema_name = babelfish_remove_delimiter_pair(cs_as_securable);
        IF bbf_schema_name IS NULL THEN
            RETURN NULL;
        ELSIF (SELECT COUNT(nspname) FROM sys.babelfish_namespace_ext ext
                WHERE ext.orig_name = bbf_schema_name 
                    AND CAST(ext.dbid AS oid) = CAST(sys.db_id() AS oid)) != 1 THEN
            RETURN 0;
        END IF;
    END IF;

    IF fully_supported = 'f' AND
		(SELECT orig_username FROM sys.babelfish_authid_user_ext WHERE rolname = CURRENT_USER) = 'dbo' THEN
        RETURN CAST(implied_dbo_permissions AS integer);
    ELSIF fully_supported = 'f' THEN
        RETURN 0;
    END IF;

    -- The only permissions that are fully supported belong to the OBJECT securable class.
    -- The block above has dealt with all permissions that are not fully supported, so 
    -- if we reach this point we know the securable class is OBJECT.
    SELECT s.db_name, s.schema_name, s.object_name INTO db_name, bbf_schema_name, object_name 
    FROM babelfish_split_object_name(cs_as_securable) s;

    -- Invalid securable name
    IF object_name IS NULL OR object_name = '' THEN
        RETURN NULL;
    END IF;

    -- If schema was not specified, use the default
    IF bbf_schema_name IS NULL OR bbf_schema_name = '' THEN
        bbf_schema_name := sys.schema_name();
    END IF;

    database_id := (
        SELECT CASE 
            WHEN db_name IS NULL OR db_name = '' THEN (sys.db_id())
            ELSE (sys.db_id(db_name))
        END);

	IF database_id <> sys.db_id() THEN
        is_cross_db = true;
	END IF;

	userid := (
        SELECT CASE
            WHEN is_cross_db THEN sys.suser_id()
            ELSE sys.user_id()
        END);
  
    -- Translate schema name from bbf to postgres, e.g. dbo -> master_dbo
    pg_schema := (SELECT nspname 
                    FROM sys.babelfish_namespace_ext ext 
                    WHERE ext.orig_name = bbf_schema_name 
                        AND CAST(ext.dbid AS oid) = CAST(database_id AS oid));

    IF pg_schema IS NULL THEN
        -- Shared schemas like sys and pg_catalog do not exist in the table above.
        -- These schemas do not need to be translated from Babelfish to Postgres
        pg_schema := bbf_schema_name;
    END IF;

    -- Surround with double-quotes to handle names that contain periods/spaces
    qualified_name := concat('"', pg_schema, '"."', object_name, '"');

    SELECT oid INTO namespace_id FROM pg_catalog.pg_namespace WHERE nspname = pg_schema COLLATE sys.database_default;

    object_type := (
        SELECT CASE
            WHEN cs_as_sub_securable_class = 'column'
                THEN CASE 
                    WHEN (SELECT count(a.attname)
                        FROM pg_attribute a
                        INNER JOIN pg_class c ON c.oid = a.attrelid
                        INNER JOIN pg_namespace s ON s.oid = c.relnamespace
                        WHERE
                        a.attname = cs_as_sub_securable COLLATE sys.database_default
                        AND c.relname = object_name COLLATE sys.database_default
                        AND s.nspname = pg_schema COLLATE sys.database_default
                        AND NOT a.attisdropped
                        AND (s.nspname IN (SELECT nspname FROM sys.babelfish_namespace_ext) OR s.nspname = 'sys')
                        -- r = ordinary table, i = index, S = sequence, t = TOAST table, v = view, m = materialized view, c = composite type, f = foreign table, p = partitioned table
                        AND c.relkind IN ('r', 'v', 'm', 'f', 'p')
                        AND a.attnum > 0) = 1
                                THEN 'column'
                    ELSE NULL
                END

            WHEN (SELECT count(relname) 
                    FROM pg_catalog.pg_class 
                    WHERE relname = object_name COLLATE sys.database_default
                        AND relnamespace = namespace_id) = 1
                THEN 'table'

            WHEN (SELECT count(proname) 
                    FROM pg_catalog.pg_proc 
                    WHERE proname = object_name COLLATE sys.database_default 
                        AND pronamespace = namespace_id
                        AND prokind = 'f') = 1
                THEN 'function'
                
            WHEN (SELECT count(proname) 
                    FROM pg_catalog.pg_proc 
                    WHERE proname = object_name COLLATE sys.database_default
                        AND pronamespace = namespace_id
                        AND prokind = 'p') = 1
                THEN 'procedure'
            ELSE NULL
        END
    );
    
    -- Object was not found
    IF object_type IS NULL THEN
        RETURN 0;
    END IF;
  
    -- Get signature for function-like objects
    IF object_type IN('function', 'procedure') THEN
        SELECT CAST(oid AS regprocedure) 
            INTO function_signature 
            FROM pg_catalog.pg_proc 
            WHERE proname = object_name COLLATE sys.database_default
                AND pronamespace = namespace_id;
    END IF;

    return_value := (
        SELECT CASE
            WHEN cs_as_permission = 'any' THEN babelfish_has_any_privilege(userid, object_type, pg_schema, object_name)

            WHEN object_type = 'column'
                THEN CASE
                    WHEN cs_as_permission IN('insert', 'delete', 'execute') THEN NULL
                    ELSE CAST(has_column_privilege(userid, qualified_name, cs_as_sub_securable, cs_as_permission) AS integer)
                END

            WHEN object_type = 'table'
                THEN CASE
                    WHEN cs_as_permission = 'execute' THEN 0
                    ELSE CAST(has_table_privilege(userid, qualified_name, cs_as_permission) AS integer)
                END

            WHEN object_type = 'function'
                THEN CASE
                    WHEN cs_as_permission IN('select', 'execute')
                        THEN CAST(has_function_privilege(userid, function_signature, 'execute') AS integer)
                    WHEN cs_as_permission IN('update', 'insert', 'delete', 'references')
                        THEN 0
                    ELSE NULL
                END

            WHEN object_type = 'procedure'
                THEN CASE
                    WHEN cs_as_permission = 'execute'
                        THEN CAST(has_function_privilege(userid, function_signature, 'execute') AS integer)
                    WHEN cs_as_permission IN('select', 'update', 'insert', 'delete', 'references')
                        THEN 0
                    ELSE NULL
                END

            ELSE NULL
        END
    );

    RETURN return_value;
    EXCEPTION WHEN OTHERS THEN RETURN NULL;
END;
$$;

GRANT EXECUTE ON FUNCTION sys.has_perms_by_name(
    securable sys.SYSNAME, 
    securable_class sys.nvarchar(60), 
    permission sys.SYSNAME, 
    sub_securable sys.SYSNAME,
    sub_securable_class sys.nvarchar(60)) TO PUBLIC;

create or replace view sys.table_types_internal as
SELECT pt.typrelid
    FROM pg_catalog.pg_type pt
    INNER join sys.schemas sch on pt.typnamespace = sch.schema_id
    INNER JOIN pg_catalog.pg_depend dep ON pt.typrelid = dep.objid
    INNER JOIN pg_catalog.pg_class pc ON pc.oid = dep.objid
    WHERE pt.typtype = 'c' AND dep.deptype = 'i'  AND pc.relkind = 'r';

create or replace view sys.types As
with RECURSIVE type_code_list as
(
    select distinct  pg_typname as pg_type_name, tsql_typname as tsql_type_name
    from sys.babelfish_typecode_list()
),
tt_internal as MATERIALIZED
(
  Select * from sys.table_types_internal
)
-- For System types
select 
  ti.tsql_type_name as name
  , t.oid as system_type_id
  , t.oid as user_type_id
  , s.oid as schema_id
  , cast(NULL as INT) as principal_id
  , sys.tsql_type_max_length_helper(ti.tsql_type_name, t.typlen, t.typtypmod, true) as max_length
  , cast(sys.tsql_type_precision_helper(ti.tsql_type_name, t.typtypmod) as int) as precision
  , cast(sys.tsql_type_scale_helper(ti.tsql_type_name, t.typtypmod, false) as int) as scale
  , CASE c.collname
    WHEN 'default' THEN default_collation_name
    ELSE  c.collname
    END as collation_name
  , case when typnotnull then 0 else 1 end as is_nullable
  , 0 as is_user_defined
  , 0 as is_assembly_type
  , 0 as default_object_id
  , 0 as rule_object_id
  , 0 as is_table_type
from pg_type t
inner join pg_namespace s on s.oid = t.typnamespace
inner join type_code_list ti on t.typname = ti.pg_type_name
left join pg_collation c on c.oid = t.typcollation
,cast(current_setting('babelfishpg_tsql.server_collation_name') as name) as default_collation_name
where
ti.tsql_type_name IS NOT NULL  
and pg_type_is_visible(t.oid)
and (s.nspname = 'pg_catalog' OR s.nspname = 'sys')
union all 
-- For User Defined Types
select cast(t.typname as text) as name
  , t.typbasetype as system_type_id
  , t.oid as user_type_id
  , t.typnamespace as schema_id
  , null::integer as principal_id
  , case when tt.typrelid is not null then -1::smallint else sys.tsql_type_max_length_helper(tsql_base_type_name, t.typlen, t.typtypmod) end as max_length
  , case when tt.typrelid is not null then 0::smallint else cast(sys.tsql_type_precision_helper(tsql_base_type_name, t.typtypmod) as int) end as precision
  , case when tt.typrelid is not null then 0::smallint else cast(sys.tsql_type_scale_helper(tsql_base_type_name, t.typtypmod, false) as int) end as scale
  , CASE c.collname
    WHEN 'default' THEN default_collation_name
    ELSE  c.collname 
    END as collation_name
  , case when tt.typrelid is not null then 0
         else case when typnotnull then 0 else 1 end
    end
    as is_nullable
  -- CREATE TYPE ... FROM is implemented as CREATE DOMAIN in babel
  , 1 as is_user_defined
  , 0 as is_assembly_type
  , 0 as default_object_id
  , 0 as rule_object_id
  , case when tt.typrelid is not null then 1 else 0 end as is_table_type
from pg_type t
join sys.schemas sch on t.typnamespace = sch.schema_id
left join type_code_list ti on t.typname = ti.pg_type_name
left join pg_collation c on c.oid = t.typcollation
left join tt_internal tt on t.typrelid = tt.typrelid
, sys.translate_pg_type_to_tsql(t.typbasetype) AS tsql_base_type_name
, cast(current_setting('babelfishpg_tsql.server_collation_name') as name) as default_collation_name
-- we want to show details of user defined datatypes created under babelfish database
where 
 ti.tsql_type_name IS NULL
and
  (
    -- show all user defined datatypes created under babelfish database except table types
    t.typtype = 'd'
    or
    -- only for table types
    tt.typrelid is not null  
  );
GRANT SELECT ON sys.types TO PUBLIC;

CREATE OR REPLACE PROCEDURE sys.sp_addlinkedsrvlogin( IN "@rmtsrvname" sys.sysname,
                                                      IN "@useself" sys.varchar(8) DEFAULT 'TRUE',
                                                      IN "@locallogin" sys.sysname DEFAULT NULL,
                                                      IN "@rmtuser" sys.sysname DEFAULT NULL,
                                                      IN "@rmtpassword" sys.sysname DEFAULT NULL)
AS 'babelfishpg_tsql', 'sp_addlinkedsrvlogin_internal'
LANGUAGE C;

GRANT EXECUTE ON PROCEDURE sys.sp_addlinkedsrvlogin(IN sys.sysname,
                                                    IN sys.varchar(8),
                                                    IN sys.sysname,
                                                    IN sys.sysname,
                                                    IN sys.sysname)
TO PUBLIC;

CREATE OR REPLACE PROCEDURE master_dbo.sp_addlinkedsrvlogin( IN "@rmtsrvname" sys.sysname,
                                                      IN "@useself" sys.varchar(8) DEFAULT 'TRUE',
                                                      IN "@locallogin" sys.sysname DEFAULT NULL,
                                                      IN "@rmtuser" sys.sysname DEFAULT NULL,
                                                      IN "@rmtpassword" sys.sysname DEFAULT NULL)
AS 'babelfishpg_tsql', 'sp_addlinkedsrvlogin_internal'
LANGUAGE C;

ALTER PROCEDURE master_dbo.sp_addlinkedsrvlogin OWNER TO sysadmin;

CREATE OR REPLACE VIEW sys.linked_logins
AS
SELECT
  CAST(u.srvid as int) AS server_id,
  CAST(0 as int) AS local_principal_id,
  CAST(0 as sys.bit) AS uses_self_credential,
  CAST((select string_agg(
                  case
                  when option like 'username=%%' then substring(option, 10)
                  else NULL
                  end, ',')
          from unnest(u.umoptions) as option) as sys.sysname) AS remote_name,
  CAST(NULL as sys.datetime) AS modify_date
FROM pg_user_mappings AS U
LEFT JOIN pg_foreign_server AS f ON u.srvid = f.oid
LEFT JOIN pg_foreign_data_wrapper AS w ON f.srvfdw = w.oid
WHERE w.fdwname = 'tds_fdw';
GRANT SELECT ON sys.linked_logins TO PUBLIC;

CREATE TABLE sys.babelfish_domain_mapping (
  netbios_domain_name sys.VARCHAR(15) NOT NULL, -- Netbios domain name
  fq_domain_name sys.VARCHAR(128) NOT NULL, -- DNS domain name
  PRIMARY KEY (netbios_domain_name)
);

GRANT ALL ON TABLE sys.babelfish_domain_mapping TO sysadmin;
GRANT SELECT ON TABLE sys.babelfish_domain_mapping TO PUBLIC;

SELECT pg_catalog.pg_extension_config_dump('sys.babelfish_domain_mapping', '');

CREATE OR REPLACE PROCEDURE sys.babelfish_add_domain_mapping_entry(IN sys.VARCHAR(15), IN sys.VARCHAR(128))
  AS 'babelfishpg_tsql', 'babelfish_add_domain_mapping_entry_internal' LANGUAGE C;
GRANT EXECUTE ON PROCEDURE sys.babelfish_add_domain_mapping_entry TO PUBLIC;

CREATE OR REPLACE PROCEDURE sys.babelfish_remove_domain_mapping_entry(IN sys.VARCHAR(15))
  AS 'babelfishpg_tsql', 'babelfish_remove_domain_mapping_entry_internal' LANGUAGE C;
GRANT EXECUTE ON PROCEDURE sys.babelfish_remove_domain_mapping_entry TO PUBLIC;

CREATE OR REPLACE PROCEDURE sys.babelfish_truncate_domain_mapping_table()
  AS 'babelfishpg_tsql', 'babelfish_truncate_domain_mapping_table_internal' LANGUAGE C;
GRANT EXECUTE ON PROCEDURE sys.babelfish_truncate_domain_mapping_table TO PUBLIC;

-- For all the views created on previous versions(except 2.4 and onwards), the definition in the catalog should be NULL.
UPDATE sys.babelfish_view_def AS bvd
SET definition = NULL
WHERE (SELECT get_bit(CAST(bvd.flag_validity AS bit(7)),4) = 0);

CREATE OR REPLACE PROCEDURE sys.sp_droplinkedsrvlogin(  IN "@rmtsrvname" sys.sysname,
                                                        IN "@locallogin" sys.sysname)
AS 'babelfishpg_tsql', 'sp_droplinkedsrvlogin_internal'
LANGUAGE C;

GRANT EXECUTE ON PROCEDURE sys.sp_droplinkedsrvlogin( IN sys.sysname,
                                                      IN sys.sysname)
TO PUBLIC;

CREATE OR REPLACE PROCEDURE master_dbo.sp_droplinkedsrvlogin( IN "@rmtsrvname" sys.sysname,
                                                              IN "@locallogin" sys.sysname)
AS 'babelfishpg_tsql', 'sp_droplinkedsrvlogin_internal'
LANGUAGE C;

ALTER PROCEDURE master_dbo.sp_droplinkedsrvlogin OWNER TO sysadmin;

-- Add one column to store definition of the function in the table.
SET allow_system_table_mods = on;
ALTER TABLE sys.babelfish_function_ext add COLUMN IF NOT EXISTS definition sys.NTEXT DEFAULT NULL;
RESET allow_system_table_mods;

GRANT SELECT ON sys.babelfish_function_ext TO PUBLIC;

SELECT pg_catalog.pg_extension_config_dump('sys.babelfish_function_ext', '');

CREATE OR REPLACE VIEW information_schema_tsql.routines AS
    SELECT CAST(nc.dbname AS sys.nvarchar(128)) AS "SPECIFIC_CATALOG",
           CAST(ext.orig_name AS sys.nvarchar(128)) AS "SPECIFIC_SCHEMA",
           CAST(p.proname AS sys.nvarchar(128)) AS "SPECIFIC_NAME",
           CAST(nc.dbname AS sys.nvarchar(128)) AS "ROUTINE_CATALOG",
           CAST(ext.orig_name AS sys.nvarchar(128)) AS "ROUTINE_SCHEMA",
           CAST(p.proname AS sys.nvarchar(128)) AS "ROUTINE_NAME",
           CAST(CASE p.prokind WHEN 'f' THEN 'FUNCTION' WHEN 'p' THEN 'PROCEDURE' END
           	 AS sys.nvarchar(20)) AS "ROUTINE_TYPE",
           CAST(NULL AS sys.nvarchar(128)) AS "MODULE_CATALOG",
           CAST(NULL AS sys.nvarchar(128)) AS "MODULE_SCHEMA",
           CAST(NULL AS sys.nvarchar(128)) AS "MODULE_NAME",
           CAST(NULL AS sys.nvarchar(128)) AS "UDT_CATALOG",
           CAST(NULL AS sys.nvarchar(128)) AS "UDT_SCHEMA",
           CAST(NULL AS sys.nvarchar(128)) AS "UDT_NAME",
	   CAST(case when is_tbl_type THEN 'table' when p.prokind = 'p' THEN NULL ELSE tsql_type_name END AS sys.nvarchar(128)) AS "DATA_TYPE",
           CAST(information_schema_tsql._pgtsql_char_max_length_for_routines(tsql_type_name, true_typmod)
                 AS int)
           AS "CHARACTER_MAXIMUM_LENGTH",
           CAST(information_schema_tsql._pgtsql_char_octet_length_for_routines(tsql_type_name, true_typmod)
                 AS int)
           AS "CHARACTER_OCTET_LENGTH",
           CAST(NULL AS sys.nvarchar(128)) AS "COLLATION_CATALOG",
           CAST(NULL AS sys.nvarchar(128)) AS "COLLATION_SCHEMA",
           CAST(
                 CASE co.collname
                       WHEN 'default' THEN current_setting('babelfishpg_tsql.server_collation_name')
                       ELSE co.collname
                 END
            AS sys.nvarchar(128)) AS "COLLATION_NAME",
            CAST(NULL AS sys.nvarchar(128)) AS "CHARACTER_SET_CATALOG",
            CAST(NULL AS sys.nvarchar(128)) AS "CHARACTER_SET_SCHEMA",
	    /*
                 * TODO: We need to first create mapping of collation name to char-set name;
                 * Until then return null.
            */
	    CAST(case when tsql_type_name IN ('nchar','nvarchar') THEN 'UNICODE' when tsql_type_name IN ('char','varchar') THEN 'iso_1' ELSE NULL END AS sys.nvarchar(128)) AS "CHARACTER_SET_NAME",
	    CAST(information_schema_tsql._pgtsql_numeric_precision(tsql_type_name, t.oid, true_typmod)
                        AS smallint)
            AS "NUMERIC_PRECISION",
	    CAST(information_schema_tsql._pgtsql_numeric_precision_radix(tsql_type_name, case when t.typtype = 'd' THEN t.typbasetype ELSE t.oid END, true_typmod)
                        AS smallint)
            AS "NUMERIC_PRECISION_RADIX",
            CAST(information_schema_tsql._pgtsql_numeric_scale(tsql_type_name, t.oid, true_typmod)
                        AS smallint)
            AS "NUMERIC_SCALE",
            CAST(information_schema_tsql._pgtsql_datetime_precision(tsql_type_name, true_typmod)
                        AS smallint)
            AS "DATETIME_PRECISION",
	    CAST(NULL AS sys.nvarchar(30)) AS "INTERVAL_TYPE",
            CAST(NULL AS smallint) AS "INTERVAL_PRECISION",
            CAST(NULL AS sys.nvarchar(128)) AS "TYPE_UDT_CATALOG",
            CAST(NULL AS sys.nvarchar(128)) AS "TYPE_UDT_SCHEMA",
            CAST(NULL AS sys.nvarchar(128)) AS "TYPE_UDT_NAME",
            CAST(NULL AS sys.nvarchar(128)) AS "SCOPE_CATALOG",
            CAST(NULL AS sys.nvarchar(128)) AS "SCOPE_SCHEMA",
            CAST(NULL AS sys.nvarchar(128)) AS "SCOPE_NAME",
            CAST(NULL AS bigint) AS "MAXIMUM_CARDINALITY",
            CAST(NULL AS sys.nvarchar(128)) AS "DTD_IDENTIFIER",
            CAST(CASE WHEN l.lanname = 'sql' THEN 'SQL' WHEN l.lanname = 'pltsql' THEN 'SQL' ELSE 'EXTERNAL' END AS sys.nvarchar(30)) AS "ROUTINE_BODY",
            CAST(f.definition AS sys.nvarchar(4000)) AS "ROUTINE_DEFINITION",
            CAST(NULL AS sys.nvarchar(128)) AS "EXTERNAL_NAME",
            CAST(NULL AS sys.nvarchar(30)) AS "EXTERNAL_LANGUAGE",
            CAST(NULL AS sys.nvarchar(30)) AS "PARAMETER_STYLE",
            CAST(CASE WHEN p.provolatile = 'i' THEN 'YES' ELSE 'NO' END AS sys.nvarchar(10)) AS "IS_DETERMINISTIC",
	    CAST(CASE p.prokind WHEN 'p' THEN 'MODIFIES' ELSE 'READS' END AS sys.nvarchar(30)) AS "SQL_DATA_ACCESS",
            CAST(CASE WHEN p.prokind <> 'p' THEN
              CASE WHEN p.proisstrict THEN 'YES' ELSE 'NO' END END AS sys.nvarchar(10)) AS "IS_NULL_CALL",
            CAST(NULL AS sys.nvarchar(128)) AS "SQL_PATH",
            CAST('YES' AS sys.nvarchar(10)) AS "SCHEMA_LEVEL_ROUTINE",
            CAST(CASE p.prokind WHEN 'f' THEN 0 WHEN 'p' THEN -1 END AS smallint) AS "MAX_DYNAMIC_RESULT_SETS",
            CAST('NO' AS sys.nvarchar(10)) AS "IS_USER_DEFINED_CAST",
            CAST('NO' AS sys.nvarchar(10)) AS "IS_IMPLICITLY_INVOCABLE",
            CAST(NULL AS sys.datetime) AS "CREATED",
            CAST(NULL AS sys.datetime) AS "LAST_ALTERED"

       FROM sys.pg_namespace_ext nc LEFT JOIN sys.babelfish_namespace_ext ext ON nc.nspname = ext.nspname,
            pg_proc p inner join sys.schemas sch on sch.schema_id = p.pronamespace
	    inner join sys.all_objects ao on ao.object_id = CAST(p.oid AS INT)
		LEFT JOIN sys.babelfish_function_ext f ON p.proname = f.funcname AND sch.schema_id::regnamespace::name = f.nspname
			AND sys.babelfish_get_pltsql_function_signature(p.oid) = f.funcsignature COLLATE "C",
            pg_language l,
            pg_type t LEFT JOIN pg_collation co ON t.typcollation = co.oid,
            sys.translate_pg_type_to_tsql(t.oid) AS tsql_type_name,
            sys.tsql_get_returnTypmodValue(p.oid) AS true_typmod,
	    sys.is_table_type(t.typrelid) as is_tbl_type

       WHERE
            (case p.prokind
	       when 'p' then true
	       when 'a' then false
               else
    	           (case format_type(p.prorettype, null)
	   	      when 'trigger' then false
	   	      else true
   		    end)
            end)
            AND (NOT pg_is_other_temp_schema(nc.oid))
            AND has_function_privilege(p.oid, 'EXECUTE')
            AND (pg_has_role(t.typowner, 'USAGE')
            OR has_type_privilege(t.oid, 'USAGE'))
            AND ext.dbid = cast(sys.db_id() as oid)
	    AND p.prolang = l.oid
            AND p.prorettype = t.oid
            AND p.pronamespace = nc.oid
	    AND CAST(ao.is_ms_shipped as INT) = 0;

GRANT SELECT ON information_schema_tsql.routines TO PUBLIC;

CREATE OR REPLACE VIEW sys.all_sql_modules_internal AS
SELECT
  ao.object_id AS object_id
  , CAST(
      CASE WHEN ao.type in ('P', 'FN', 'IN', 'TF', 'RF', 'IF', 'TR') THEN COALESCE(f.definition, '')
      WHEN ao.type = 'V' THEN COALESCE(bvd.definition, '')
      ELSE NULL
      END
    AS sys.nvarchar(4000)) AS definition  -- Object definition work in progress, will update definition with BABEL-3127 Jira.
  , CAST(1 as sys.bit)  AS uses_ansi_nulls
  , CAST(1 as sys.bit)  AS uses_quoted_identifier
  , CAST(0 as sys.bit)  AS is_schema_bound
  , CAST(0 as sys.bit)  AS uses_database_collation
  , CAST(0 as sys.bit)  AS is_recompiled
  , CAST(
      CASE WHEN ao.type IN ('P', 'FN', 'IN', 'TF', 'RF', 'IF') THEN
        CASE WHEN p.proisstrict THEN 1
        ELSE 0
        END
      ELSE 0
      END
    AS sys.bit) as null_on_null_input
  , null::integer as execute_as_principal_id
  , CAST(0 as sys.bit) as uses_native_compilation
  , CAST(ao.is_ms_shipped as INT) as is_ms_shipped
FROM sys.all_objects ao
LEFT OUTER JOIN sys.pg_namespace_ext nmext on ao.schema_id = nmext.oid
LEFT OUTER JOIN sys.babelfish_namespace_ext ext ON nmext.nspname = ext.nspname
LEFT OUTER JOIN sys.babelfish_view_def bvd
 on (
      ext.orig_name = bvd.schema_name AND
      ext.dbid = bvd.dbid AND
      ao.name = bvd.object_name
   )
LEFT JOIN pg_proc p ON ao.object_id = CAST(p.oid AS INT)
LEFT JOIN sys.babelfish_function_ext f ON ao.name = f.funcname COLLATE "C" AND ao.schema_id::regnamespace::name = f.nspname
AND sys.babelfish_get_pltsql_function_signature(ao.object_id) = f.funcsignature COLLATE "C"
WHERE ao.type in ('P', 'RF', 'V', 'TR', 'FN', 'IF', 'TF', 'R');
GRANT SELECT ON sys.all_sql_modules_internal TO PUBLIC;

-- deprecate old FOR XML/JSON functions if they exist - if this install came from an upgrade path that did
-- not contain v2.4+, then they WILL exist. Otherwise (v2.3->v3.0 OR v3.0->v3.1) they WILL NOT exist.
DO $$
BEGIN
ALTER FUNCTION sys.tsql_query_to_xml(text, int, text, boolean, text) RENAME TO tsql_query_to_xml_deprecated_in_3_1_0;
CALL sys.babelfish_drop_deprecated_object('function', 'sys', 'tsql_query_to_xml_deprecated_in_3_1_0');
EXCEPTION
    WHEN OTHERS THEN
        -- Do nothing
END $$;

DO $$
BEGIN
ALTER FUNCTION sys.tsql_query_to_xml_text(text, int, text, boolean, text) RENAME TO tsql_query_to_xml_text_deprecated_in_3_1_0;
CALL sys.babelfish_drop_deprecated_object('function', 'sys', 'tsql_query_to_xml_text_deprecated_in_3_1_0');
EXCEPTION
    WHEN OTHERS THEN
        -- Do nothing
END $$;

DO $$
BEGIN
ALTER FUNCTION sys.tsql_query_to_json_text(text, int, boolean, boolean, text) RENAME TO tsql_query_to_json_text_deprecated_in_3_1_0;
CALL sys.babelfish_drop_deprecated_object('function', 'sys', 'tsql_query_to_json_text_deprecated_in_3_1_0');
EXCEPTION
    WHEN OTHERS THEN
        -- Do nothing
END $$;

-- SELECT FOR XML
CREATE OR REPLACE FUNCTION sys.tsql_query_to_xml_sfunc(
    state INTERNAL,
    rec ANYELEMENT,
    mode int,
    element_name text,
    binary_base64 boolean,
    root_name text
) RETURNS INTERNAL
AS 'babelfishpg_tsql', 'tsql_query_to_xml_sfunc'
LANGUAGE C STABLE;

CREATE OR REPLACE FUNCTION sys.tsql_query_to_xml_ffunc(
    state INTERNAL
)
RETURNS XML AS
'babelfishpg_tsql', 'tsql_query_to_xml_ffunc'
LANGUAGE C IMMUTABLE STRICT;

CREATE OR REPLACE FUNCTION sys.tsql_query_to_xml_text_ffunc(
    state INTERNAL
)
RETURNS NTEXT AS
'babelfishpg_tsql', 'tsql_query_to_xml_text_ffunc'
LANGUAGE C IMMUTABLE STRICT;

CREATE OR REPLACE AGGREGATE sys.tsql_select_for_xml_agg(
    rec ANYELEMENT,
    mode int,
    element_name text,
    binary_base64 boolean,
    root_name text)
(
    STYPE = INTERNAL,
    SFUNC = tsql_query_to_xml_sfunc,
    FINALFUNC = tsql_query_to_xml_ffunc
);

CREATE OR REPLACE AGGREGATE sys.tsql_select_for_xml_text_agg(
    rec ANYELEMENT,
    mode int,
    element_name text,
    binary_base64 boolean,
    root_name text)
(
    STYPE = INTERNAL,
    SFUNC = tsql_query_to_xml_sfunc,
    FINALFUNC = tsql_query_to_xml_text_ffunc
);

-- SELECT FOR JSON
CREATE OR REPLACE FUNCTION sys.tsql_query_to_json_sfunc(
    state INTERNAL,
    rec ANYELEMENT,
    mode INT,
    include_null_values BOOLEAN,
    without_array_wrapper BOOLEAN,
    root_name TEXT
) RETURNS INTERNAL
AS 'babelfishpg_tsql', 'tsql_query_to_json_sfunc'
LANGUAGE C STABLE;

CREATE OR REPLACE FUNCTION sys.tsql_query_to_json_ffunc(
    state INTERNAL
)
RETURNS sys.NVARCHAR AS
'babelfishpg_tsql', 'tsql_query_to_json_ffunc'
LANGUAGE C IMMUTABLE STRICT;

CREATE OR REPLACE AGGREGATE sys.tsql_select_for_json_agg(
    rec ANYELEMENT,
    mode INT,
    include_null_values BOOLEAN,
    without_array_wrapper BOOLEAN,
    root_name TEXT)
(
    STYPE = INTERNAL,
    SFUNC = tsql_query_to_json_sfunc,
    FINALFUNC = tsql_query_to_json_ffunc
);

-- function sys.object_id(object_name, object_type) needs to change input type to sys.VARCHAR if not changed already
DO $$
BEGIN IF (SELECT count(*) FROM pg_proc as p where p.proname = 'object_id' AND (p.pronargs = 2 AND p.proargtypes[0] = 'sys.varchar'::regtype AND p.proargtypes[1] = 'sys.varchar'::regtype)) = 0 THEN
    ALTER FUNCTION sys.object_id RENAME TO object_id_deprecated_in_3_1_0;
    CALL sys.babelfish_drop_deprecated_object('function', 'sys', 'object_id_deprecated_in_3_1_0');
END IF;
END $$;

CREATE OR REPLACE FUNCTION sys.object_id(IN object_name sys.VARCHAR, IN object_type sys.VARCHAR DEFAULT NULL)
RETURNS INTEGER AS
'babelfishpg_tsql', 'object_id'
LANGUAGE C STABLE;

CREATE OR REPLACE PROCEDURE sys.babelfish_sp_rename_internal(
	IN "@objname" sys.nvarchar(776),
	IN "@newname" sys.SYSNAME,
	IN "@schemaname" sys.nvarchar(776),
	IN "@objtype" char(2) DEFAULT NULL
) AS 'babelfishpg_tsql', 'sp_rename_internal' LANGUAGE C;
GRANT EXECUTE on PROCEDURE sys.babelfish_sp_rename_internal TO PUBLIC;

CREATE OR REPLACE PROCEDURE sys.sp_rename(
	IN "@objname" sys.nvarchar(776),
	IN "@newname" sys.SYSNAME,
	IN "@objtype" sys.varchar(13) DEFAULT NULL
)
LANGUAGE 'pltsql'
AS $$
BEGIN
	If @objtype IS NULL
		BEGIN
			THROW 33557097, N'Please provide @objtype that is supported in Babelfish', 1;
		END
	IF @objtype IS NOT NULL AND (@objtype != 'OBJECT')
		BEGIN
			THROW 33557097, N'Provided @objtype is not currently supported in Babelfish', 1;
		END
	DECLARE @name_count INT;
	DECLARE @subname sys.nvarchar(776) = '';
	DECLARE @schemaname sys.nvarchar(776) = '';
	DECLARE @dbname sys.nvarchar(776) = '';
	SELECT @name_count = COUNT(*) FROM STRING_SPLIT(@objname, '.');
	IF @name_count > 3
		BEGIN
			THROW 33557097, N'No item by the given @objname could be found in the current database', 1;
		END
	IF @name_count = 3
		BEGIN
			WITH myTableWithRows AS (
				SELECT (ROW_NUMBER() OVER (ORDER BY NULL)) as row,*
				FROM STRING_SPLIT(@objname, '.'))
			SELECT @dbname = value FROM myTableWithRows WHERE row = 1;
			PRINT 'db_name:  ';
			PRINT sys.db_name();
			IF @dbname != sys.db_name()
				BEGIN
					THROW 33557097, N'No item by the given @objname could be found in the current database', 1;
				END
			WITH myTableWithRows AS (
				SELECT (ROW_NUMBER() OVER (ORDER BY NULL)) as row,*
				FROM STRING_SPLIT(@objname, '.'))
			SELECT @schemaname = value FROM myTableWithRows WHERE row = 2;
			WITH myTableWithRows AS (
				SELECT (ROW_NUMBER() OVER (ORDER BY NULL)) as row,*
				FROM STRING_SPLIT(@objname, '.'))
			SELECT @subname = value FROM myTableWithRows WHERE row = 3;
		END
	IF @name_count = 2
		BEGIN
			WITH myTableWithRows AS (
				SELECT (ROW_NUMBER() OVER (ORDER BY NULL)) as row,*
				FROM STRING_SPLIT(@objname, '.'))
			SELECT @schemaname = value FROM myTableWithRows WHERE row = 1;
			WITH myTableWithRows AS (
				SELECT (ROW_NUMBER() OVER (ORDER BY NULL)) as row,*
				FROM STRING_SPLIT(@objname, '.'))
			SELECT @subname = value FROM myTableWithRows WHERE row = 2;
		END
	IF @name_count = 1
		BEGIN
			SET @schemaname = sys.schema_name();
			SET @subname = @objname;
		END
	
	DECLARE @count INT;
	DECLARE @currtype char(2);
	SELECT @count = COUNT(*) FROM sys.objects o1 INNER JOIN sys.schemas s1 ON o1.schema_id = s1.schema_id 
	WHERE s1.name = @schemaname AND o1.name = @subname;
	IF @count > 1
		BEGIN
			THROW 33557097, N'There are multiple objects with the given @objname.', 1;
		END
	IF @count < 1
		BEGIN
			THROW 33557097, N'There is no object with the given @objname.', 1;
		END
	SELECT @currtype = type FROM sys.objects o1 INNER JOIN sys.schemas s1 ON o1.schema_id = s1.schema_id 
	WHERE s1.name = @schemaname AND o1.name = @subname;
	EXEC sys.babelfish_sp_rename_internal @subname, @newname, @schemaname, @currtype;
END;
$$;
GRANT EXECUTE on PROCEDURE sys.sp_rename(IN sys.nvarchar(776), IN sys.SYSNAME, IN sys.varchar(13)) TO PUBLIC;
CREATE OR REPLACE VIEW sys.sp_fkeys_view AS
SELECT
CAST(nsp_ext2.dbname AS sys.sysname) AS PKTABLE_QUALIFIER,
CAST(bbf_nsp2.orig_name AS sys.sysname) AS PKTABLE_OWNER ,
CAST(c2.relname AS sys.sysname) AS PKTABLE_NAME,
CAST(COALESCE(split_part(a2.attoptions[1] COLLATE "C", '=', 2),a2.attname) AS sys.sysname) AS PKCOLUMN_NAME,
CAST(nsp_ext.dbname AS sys.sysname) AS FKTABLE_QUALIFIER,
CAST(bbf_nsp.orig_name AS sys.sysname) AS FKTABLE_OWNER ,
CAST(c.relname AS sys.sysname) AS FKTABLE_NAME,
CAST(COALESCE(split_part(a.attoptions[1] COLLATE "C", '=', 2),a.attname) AS sys.sysname) AS FKCOLUMN_NAME,
CAST(nr AS smallint) AS KEY_SEQ,
CASE
   WHEN const1.confupdtype = 'c' THEN CAST(0 AS smallint) -- cascade
   WHEN const1.confupdtype = 'a' THEN CAST(1 AS smallint) -- no action
   WHEN const1.confupdtype = 'n' THEN CAST(2 AS smallint) -- set null
   WHEN const1.confupdtype = 'd' THEN CAST(3 AS smallint) -- set default
END AS UPDATE_RULE,

CASE
   WHEN const1.confdeltype = 'c' THEN CAST(0 AS smallint) -- cascade
   WHEN const1.confdeltype = 'a' THEN CAST(1 AS smallint) -- no action
   WHEN const1.confdeltype = 'n' THEN CAST(2 AS smallint) -- set null
   WHEN const1.confdeltype = 'd' THEN CAST(3 AS smallint) -- set default
   ELSE CAST(0 AS smallint)
END AS DELETE_RULE,
CAST(const1.conname AS sys.sysname) AS FK_NAME,
CAST(const2.conname AS sys.sysname) AS PK_NAME,
CASE
   WHEN const1.condeferrable = false THEN CAST(7 as smallint) -- not deferrable
   ELSE (CASE WHEN const1.condeferred = false THEN CAST(6 as smallint) --  not deferred by default
              ELSE CAST(5 as smallint) -- deferred by default
         END)
END AS DEFERRABILITY

FROM (pg_constraint const1
-- join with nsp_Ext to get constraints in current namespace
JOIN sys.pg_namespace_ext nsp_ext ON nsp_ext.oid = const1.connamespace
--get the table names corresponding to foreign keys
JOIN pg_class c ON const1.conrelid = c.oid AND const1.contype ='f'
-- join wiht bbf_nsp to get all constraint related to tsql endpoint and the owner of foreign key
JOIN sys.babelfish_namespace_ext bbf_nsp ON bbf_nsp.nspname = nsp_ext.nspname AND bbf_nsp.dbid = sys.db_id()
-- lateral join to use the conkey and confkey to join with pg_attribute to get column names
CROSS JOIN LATERAL unnest(const1.conkey,const1.confkey) WITH ORDINALITY AS ak(j, k, nr)
            LEFT JOIN pg_attribute a
                       ON (a.attrelid = const1.conrelid AND a.attnum = ak.j)
            LEFT JOIN pg_attribute a2
                       ON (a2.attrelid = const1.confrelid AND a2.attnum = ak.k)
)
-- get the index that foreign key depends on
LEFT JOIN pg_depend d1 ON d1.objid = const1.oid AND d1.classid = 'pg_constraint'::regclass
           AND d1.refclassid = 'pg_class'::regclass AND d1.refobjsubid = 0
-- get the pkey/ukey constraint for this index
LEFT JOIN pg_depend d2 ON d2.refclassid = 'pg_constraint'::regclass AND d2.classid = 'pg_class'::regclass AND d2.objid = d1.refobjid AND d2.objsubid = 0 AND d2.deptype = 'i'
-- get the constraint name from new pg_constraint
LEFT JOIN pg_constraint const2 ON const2.oid = d2.refobjid AND const2.contype IN ('p', 'u') AND const2.conrelid = const1.confrelid
-- get the namespace name for primary key
LEFT JOIN sys.pg_namespace_ext nsp_ext2 ON const2.connamespace = nsp_ext2.oid
-- get the owner name for primary key
LEFT JOIN sys.babelfish_namespace_ext bbf_nsp2 ON bbf_nsp2.nspname = nsp_ext2.nspname AND bbf_nsp2.dbid = sys.db_id()
-- get the table name for primary key
LEFT JOIN pg_class c2 ON const2.conrelid = c2.oid AND const2.contype IN ('p', 'u');

GRANT SELECT ON sys.sp_fkeys_view TO PUBLIC;

CREATE OR REPLACE PROCEDURE sys.sp_fkeys(
	"@pktable_name" sys.sysname = '',
	"@pktable_owner" sys.sysname = '',
	"@pktable_qualifier" sys.sysname = '',
	"@fktable_name" sys.sysname = '',
	"@fktable_owner" sys.sysname = '',
	"@fktable_qualifier" sys.sysname = ''
)
AS $$
BEGIN
	
	IF coalesce(@pktable_name,'') = '' AND coalesce(@fktable_name,'') = '' 
	BEGIN
		THROW 33557097, N'Primary or foreign key table name must be given.', 1;
	END
	
	IF (@pktable_qualifier != '' AND (SELECT sys.db_name()) != @pktable_qualifier) OR 
		(@fktable_qualifier != '' AND (SELECT sys.db_name()) != @fktable_qualifier) 
	BEGIN
		THROW 33557097, N'The database name component of the object qualifier must be the name of the current database.', 1;
  	END
  	
  	SELECT 
	PKTABLE_QUALIFIER,
	PKTABLE_OWNER,
	PKTABLE_NAME,
	PKCOLUMN_NAME,
	FKTABLE_QUALIFIER,
	FKTABLE_OWNER,
	FKTABLE_NAME,
	FKCOLUMN_NAME,
	KEY_SEQ,
	UPDATE_RULE,
	DELETE_RULE,
	FK_NAME,
	PK_NAME,
	DEFERRABILITY
	FROM sys.sp_fkeys_view
	WHERE ((SELECT coalesce(@pktable_name,'')) = '' OR LOWER(pktable_name) = LOWER(@pktable_name))
		AND ((SELECT coalesce(@fktable_name,'')) = '' OR LOWER(fktable_name) = LOWER(@fktable_name))
		AND ((SELECT coalesce(@pktable_owner,'')) = '' OR LOWER(pktable_owner) = LOWER(@pktable_owner))
		AND ((SELECT coalesce(@pktable_qualifier,'')) = '' OR LOWER(pktable_qualifier) = LOWER(@pktable_qualifier))
		AND ((SELECT coalesce(@fktable_owner,'')) = '' OR LOWER(fktable_owner) = LOWER(@fktable_owner))
		AND ((SELECT coalesce(@fktable_qualifier,'')) = '' OR LOWER(fktable_qualifier) = LOWER(@fktable_qualifier))
	ORDER BY fktable_qualifier, fktable_owner, fktable_name, key_seq;

END; 
$$
LANGUAGE 'pltsql';
GRANT EXECUTE ON PROCEDURE sys.sp_fkeys TO PUBLIC;
CREATE OR REPLACE PROCEDURE sys.sp_linkedservers()
AS $$
BEGIN
    SELECT 
		name AS "SRV_NAME", 
		CAST(provider AS sys.nvarchar(128)) AS "SRV_PROVIDERNAME", 
		CAST(product AS sys.nvarchar(128)) AS "SRV_PRODUCT", 
		data_source AS "SRV_DATASOURCE",
		provider_string AS "SRV_PROVIDERSTRING",
		location AS "SRV_LOCATION",
		catalog AS "SRV_CAT" 
	FROM sys.servers
	ORDER BY SRV_NAME
END;
$$ LANGUAGE 'pltsql';
GRANT EXECUTE ON PROCEDURE sys.sp_linkedservers TO PUBLIC;

ALTER TABLE sys.babelfish_authid_login_ext ADD COLUMN IF NOT EXISTS orig_loginname SYS.NVARCHAR(128);

UPDATE sys.babelfish_authid_login_ext SET orig_loginname = rolname WHERE orig_loginname IS NULL;

ALTER TABLE sys.babelfish_authid_login_ext ALTER COLUMN orig_loginname SET NOT NULL;

CREATE OR REPLACE FUNCTION sys.DBTS()
RETURNS sys.ROWVERSION AS
$$
DECLARE
    eh_setting text;
BEGIN
    eh_setting = (select s.setting FROM pg_catalog.pg_settings s where name = 'babelfishpg_tsql.escape_hatch_rowversion');
    IF eh_setting = 'strict' THEN
        RAISE EXCEPTION 'To use @@DBTS, set ''babelfishpg_tsql.escape_hatch_rowversion'' to ''ignore''';
    ELSE
        RETURN sys.get_current_full_xact_id()::sys.ROWVERSION;
    END IF;
END;
$$
STRICT
LANGUAGE plpgsql;

CREATE OR REPLACE PROCEDURE sys.sp_dropserver( IN "@server" sys.sysname,
                                                    IN "@droplogins" sys.bpchar(10) DEFAULT NULL)
AS 'babelfishpg_tsql', 'sp_dropserver_internal'
LANGUAGE C;

GRANT EXECUTE ON PROCEDURE sys.sp_dropserver( IN "@server" sys.sysname,
                                                    IN "@droplogins" sys.bpchar(10))
TO PUBLIC;

CREATE OR REPLACE PROCEDURE master_dbo.sp_dropserver( IN "@server" sys.sysname,
                                                    IN "@droplogins" sys.bpchar(10) DEFAULT NULL)
AS 'babelfishpg_tsql', 'sp_dropserver_internal'
LANGUAGE C;

ALTER PROCEDURE master_dbo.sp_dropserver OWNER TO sysadmin;


CREATE OR REPLACE PROCEDURE sys.sp_set_session_context ("@key" sys.sysname, 
	"@value" sys.SQL_VARIANT, "@read_only" sys.bit = 0)
AS 'babelfishpg_tsql', 'sp_set_session_context'
LANGUAGE C;
GRANT EXECUTE ON PROCEDURE sys.sp_set_session_context TO PUBLIC;

CREATE OR REPLACE FUNCTION sys.session_context ("@key" sys.sysname)
	RETURNS sys.SQL_VARIANT AS 'babelfishpg_tsql', 'session_context' LANGUAGE C;
GRANT EXECUTE ON FUNCTION sys.session_context TO PUBLIC;


/* set sys functions as STABLE */
ALTER FUNCTION sys.schema_id() STABLE;
ALTER FUNCTION sys.schema_name() STABLE;
ALTER FUNCTION sys.sp_columns_100_internal(
	in_table_name sys.nvarchar(384),
    in_table_owner sys.nvarchar(384), 
    in_table_qualifier sys.nvarchar(384),
    in_column_name sys.nvarchar(384),
	in_NameScope int,
    in_ODBCVer int,
    in_fusepattern smallint)
STABLE;
ALTER FUNCTION sys.sp_columns_managed_internal(
    in_catalog sys.nvarchar(128), 
    in_owner sys.nvarchar(128),
    in_table sys.nvarchar(128),
    in_column sys.nvarchar(128),
    in_schematype int)
STABLE;
ALTER FUNCTION sys.sp_pkeys_internal(
	in_table_name sys.nvarchar(384),
	in_table_owner sys.nvarchar(384),
	in_table_qualifier sys.nvarchar(384)
)
STABLE;
ALTER FUNCTION sys.sp_statistics_internal(
    in_table_name sys.sysname,
    in_table_owner sys.sysname,
    in_table_qualifier sys.sysname,
    in_index_name sys.sysname,
	in_is_unique char,
	in_accuracy char
)
STABLE;
ALTER FUNCTION sys.sp_tables_internal(
	in_table_name sys.nvarchar(384),
	in_table_owner sys.nvarchar(384), 
	in_table_qualifier sys.sysname,
	in_table_type sys.varchar(100),
	in_fusepattern sys.bit)
STABLE;
ALTER FUNCTION sys.trigger_nestlevel() STABLE;
ALTER FUNCTION sys.proc_param_helper() STABLE;
ALTER FUNCTION sys.original_login() STABLE; 
ALTER FUNCTION sys.objectproperty(id INT, property SYS.VARCHAR) STABLE;
ALTER FUNCTION sys.OBJECTPROPERTYEX(id INT, property SYS.VARCHAR) STABLE;
ALTER FUNCTION sys.nestlevel() STABLE;
ALTER FUNCTION sys.max_connections() STABLE;
ALTER FUNCTION sys.lock_timeout() STABLE;
ALTER FUNCTION sys.json_modify(in expression sys.NVARCHAR,in path_json TEXT, in new_value TEXT) STABLE;
ALTER FUNCTION sys.isnumeric(IN expr ANYELEMENT) STABLE;
ALTER FUNCTION sys.isnumeric(IN expr TEXT) STABLE;
ALTER FUNCTION sys.isdate(v text) STABLE;
ALTER FUNCTION sys.is_srvrolemember(role sys.SYSNAME, login sys.SYSNAME) STABLE;
ALTER FUNCTION sys.INDEXPROPERTY(IN object_id INT, IN index_or_statistics_name sys.nvarchar(128), IN property sys.varchar(128)) STABLE;
ALTER FUNCTION sys.has_perms_by_name(
    securable SYS.SYSNAME, 
    securable_class SYS.NVARCHAR(60), 
    permission SYS.SYSNAME,
    sub_securable SYS.SYSNAME,
    sub_securable_class SYS.NVARCHAR(60)
)
STABLE;
ALTER FUNCTION sys.fn_listextendedproperty (
property_name varchar(128),
level0_object_type varchar(128),
level0_object_name varchar(128),
level1_object_type varchar(128),
level1_object_name varchar(128),
level2_object_type varchar(128),
level2_object_name varchar(128)
)
STABLE;
ALTER FUNCTION sys.fn_helpcollations() STABLE;
ALTER FUNCTION sys.DBTS() STABLE;
ALTER FUNCTION sys.columns_internal() STABLE;
ALTER FUNCTION sys.columnproperty(object_id oid, property name, property_name text) STABLE;
ALTER FUNCTION sys.babelfish_get_id_by_name(object_name text) STABLE;
ALTER FUNCTION sys.babelfish_get_sequence_value(in sequence_name character varying) STABLE;
ALTER FUNCTION sys.babelfish_conv_date_to_string(IN p_datatype TEXT, IN p_dateval DATE, IN p_style NUMERIC) STABLE;
ALTER FUNCTION sys.babelfish_conv_datetime_to_string(IN p_datatype TEXT, IN p_src_datatype TEXT, IN p_datetimeval TIMESTAMP(6) WITHOUT TIME ZONE, IN p_style NUMERIC) STABLE;
ALTER FUNCTION sys.babelfish_conv_greg_to_hijri(IN p_dateval DATE) STABLE;
ALTER FUNCTION sys.babelfish_conv_greg_to_hijri(IN p_day NUMERIC, IN p_month NUMERIC, IN p_year NUMERIC) STABLE;
ALTER FUNCTION sys.babelfish_conv_greg_to_hijri(IN p_day TEXT, IN p_month TEXT, IN p_year TEXT) STABLE;
ALTER FUNCTION sys.babelfish_conv_greg_to_hijri(IN p_datetimeval TIMESTAMP WITHOUT TIME ZONE) STABLE;
ALTER FUNCTION sys.babelfish_conv_hijri_to_greg(IN p_dateval DATE) STABLE;
ALTER FUNCTION sys.babelfish_conv_hijri_to_greg(IN p_day NUMERIC, IN p_month NUMERIC, IN p_year NUMERIC) STABLE;
ALTER FUNCTION sys.babelfish_conv_hijri_to_greg(IN p_day TEXT, IN p_month TEXT, IN p_year TEXT) STABLE;
ALTER FUNCTION sys.babelfish_conv_hijri_to_greg(IN p_datetimeval TIMESTAMP WITHOUT TIME ZONE) STABLE;
ALTER FUNCTION sys.babelfish_conv_string_to_date(IN p_datestring TEXT, IN p_style NUMERIC) STABLE;
ALTER FUNCTION sys.babelfish_conv_string_to_datetime(IN p_datatype TEXT, IN p_datetimestring TEXT, IN p_style NUMERIC) STABLE;
ALTER FUNCTION sys.babelfish_conv_string_to_time(IN p_datatype TEXT, IN p_timestring TEXT, IN p_style NUMERIC) STABLE;
ALTER FUNCTION sys.babelfish_conv_time_to_string(IN p_datatype TEXT, IN p_src_datatype TEXT, IN p_timeval TIME(6) WITHOUT TIME ZONE, IN p_style NUMERIC) STABLE;
ALTER FUNCTION sys.babelfish_dbts() STABLE;
ALTER FUNCTION sys.babelfish_get_jobs() STABLE;
ALTER FUNCTION sys.babelfish_get_lang_metadata_json(IN p_lang_spec_culture TEXT) STABLE;
ALTER FUNCTION sys.babelfish_get_service_setting ( IN p_service sys.service_settings.service%TYPE , IN p_setting sys.service_settings.setting%TYPE ) STABLE;
ALTER FUNCTION sys.babelfish_get_version(pComponentName VARCHAR(256)) STABLE;
ALTER FUNCTION sys.babelfish_is_ossp_present() STABLE;
ALTER FUNCTION sys.babelfish_is_spatial_present() STABLE;
ALTER FUNCTION sys.babelfish_istime(v text) STABLE;
ALTER FUNCTION babelfish_remove_delimiter_pair(IN name TEXT) STABLE;
ALTER FUNCTION sys.babelfish_openxml(IN DocHandle BIGINT) STABLE;
ALTER FUNCTION sys.babelfish_parse_to_date(IN p_datestring TEXT, IN p_culture TEXT) STABLE;
ALTER FUNCTION sys.babelfish_parse_to_datetime(IN p_datatype TEXT, IN p_datetimestring TEXT, IN p_culture TEXT) STABLE;
ALTER FUNCTION sys.babelfish_parse_to_time(IN p_datatype TEXT, IN p_srctimestring TEXT, IN p_culture TEXT) STABLE;
ALTER FUNCTION sys.babelfish_ROUND3(x in numeric, y in int, z in int) STABLE;
ALTER FUNCTION sys.babelfish_sp_aws_add_jobschedule (par_job_id integer, par_schedule_id integer, out returncode integer) STABLE;
ALTER FUNCTION sys.babelfish_sp_aws_del_jobschedule (par_job_id integer, par_schedule_id integer, out returncode integer )STABLE;
ALTER FUNCTION sys.babelfish_sp_schedule_to_cron (par_job_id integer, par_schedule_id integer, out cron_expression varchar )STABLE;
ALTER FUNCTION sys.babelfish_sp_sequence_get_range(
  in par_sequence_name text,
  in par_range_size bigint,
  out par_range_first_value bigint,
  out par_range_last_value bigint,
  out par_range_cycle_count bigint,
  out par_sequence_increment bigint,
  out par_sequence_min_value bigint,
  out par_sequence_max_value bigint
)  
STABLE;
ALTER FUNCTION sys.babelfish_sp_verify_job (
  par_job_id integer,
  par_name varchar,
  par_enabled smallint,
  par_start_step_id integer,
  par_category_name varchar,
  inout par_owner_sid char,
  par_notify_level_eventlog integer,
  inout par_notify_level_email integer,
  inout par_notify_level_netsend integer,
  inout par_notify_level_page integer,
  par_notify_email_operator_name varchar,
  par_notify_netsend_operator_name varchar,
  par_notify_page_operator_name varchar,
  par_delete_level integer,
  inout par_category_id integer,
  inout par_notify_email_operator_id integer,
  inout par_notify_netsend_operator_id integer,
  inout par_notify_page_operator_id integer,
  inout par_originating_server varchar,
  out returncode integer
)
STABLE;
ALTER FUNCTION sys.babelfish_sp_verify_job_date (par_date integer, par_date_name varchar, out returncode integer) STABLE;
ALTER FUNCTION sys.babelfish_sp_verify_job_identifiers (
  par_name_of_name_parameter varchar,
  par_name_of_id_parameter varchar,
  inout par_job_name varchar,
  inout par_job_id integer,
  par_sqlagent_starting_test varchar,
  inout par_owner_sid char,
  out returncode integer
)
STABLE;
ALTER FUNCTION sys.babelfish_sp_verify_job_time (
  par_time integer,
  par_time_name varchar,
  out returncode integer
)
STABLE;
ALTER FUNCTION sys.babelfish_sp_verify_jobstep (
  par_job_id integer,
  par_step_id integer,
  par_step_name varchar,
  par_subsystem varchar,
  par_command text,
  par_server varchar,
  par_on_success_action smallint,
  par_on_success_step_id integer,
  par_on_fail_action smallint,
  par_on_fail_step_id integer,
  par_os_run_priority integer,
  par_flags integer,
  par_output_file_name varchar,
  par_proxy_id integer,
  out returncode integer
)
STABLE;
ALTER FUNCTION sys.babelfish_sp_verify_schedule (
  par_schedule_id integer,
  par_name varchar,
  par_enabled smallint,
  par_freq_type integer,
  inout par_freq_interval integer,
  inout par_freq_subday_type integer,
  inout par_freq_subday_interval integer,
  inout par_freq_relative_interval integer,
  inout par_freq_recurrence_factor integer,
  inout par_active_start_date integer,
  inout par_active_start_time integer,
  inout par_active_end_date integer,
  inout par_active_end_time integer,
  par_owner_sid char,
  out returncode integer
)
STABLE;
ALTER FUNCTION sys.babelfish_sp_verify_schedule_identifiers (
  par_name_of_name_parameter varchar,
  par_name_of_id_parameter varchar,
  inout par_schedule_name varchar,
  inout par_schedule_id integer,
  inout par_owner_sid char,
  inout par_orig_server_id integer,
  par_job_id_filter integer,
  out returncode integer
)
STABLE;
ALTER FUNCTION sys.babelfish_STRPOS3(p_str text, p_substr text, p_loc int) STABLE;
ALTER FUNCTION sys.babelfish_tomsbit(in_str NUMERIC) STABLE;
ALTER FUNCTION sys.babelfish_tomsbit(in_str VARCHAR) STABLE;
ALTER FUNCTION sys.babelfish_try_conv_date_to_string(IN p_datatype TEXT, IN p_dateval DATE, IN p_style NUMERIC) STABLE;
ALTER FUNCTION sys.babelfish_try_conv_datetime_to_string(IN p_datatype TEXT, IN p_src_datatype TEXT, IN p_datetimeval TIMESTAMP WITHOUT TIME ZONE, IN p_style NUMERIC) STABLE;
ALTER FUNCTION sys.babelfish_try_conv_string_to_date(IN p_datestring TEXT, IN p_style NUMERIC) STABLE;
ALTER FUNCTION sys.babelfish_try_conv_string_to_datetime(IN p_datatype TEXT, IN p_datetimestring TEXT, IN p_style NUMERIC) STABLE;
ALTER FUNCTION sys.babelfish_try_conv_string_to_time(IN p_datatype TEXT, IN p_timestring TEXT, IN p_style NUMERIC) STABLE;
ALTER FUNCTION sys.babelfish_try_conv_time_to_string(IN p_datatype TEXT, IN p_src_datatype TEXT, IN p_timeval TIME WITHOUT TIME ZONE, IN p_style NUMERIC) STABLE;
ALTER FUNCTION sys.babelfish_conv_helper_to_date(IN arg TEXT, IN try BOOL, IN p_style NUMERIC) STABLE;
ALTER FUNCTION sys.babelfish_conv_helper_to_date(IN arg anyelement, IN try BOOL, IN p_style NUMERIC) STABLE;
ALTER FUNCTION sys.babelfish_try_conv_to_date(IN arg anyelement) STABLE;
ALTER FUNCTION sys.babelfish_conv_helper_to_time(IN arg TEXT, IN try BOOL, IN p_style NUMERIC) STABLE;
ALTER FUNCTION sys.babelfish_conv_helper_to_time(IN arg anyelement, IN try BOOL, IN p_style NUMERIC) STABLE;
ALTER FUNCTION sys.babelfish_try_conv_to_time(IN arg anyelement) STABLE;
ALTER FUNCTION sys.babelfish_conv_helper_to_datetime(IN arg TEXT, IN try BOOL, IN p_style NUMERIC) STABLE;
ALTER FUNCTION sys.babelfish_try_conv_to_datetime(IN arg anyelement) STABLE;
ALTER FUNCTION sys.babelfish_conv_helper_to_varchar(IN typename TEXT, IN arg TEXT, IN try BOOL, IN p_style NUMERIC) STABLE;
ALTER FUNCTION sys.babelfish_conv_helper_to_varchar(IN typename TEXT, IN arg ANYELEMENT, IN try BOOL, IN p_style NUMERIC) STABLE;
ALTER FUNCTION sys.babelfish_conv_to_varchar(IN typename TEXT, IN arg TEXT, IN p_style NUMERIC) STABLE;
ALTER FUNCTION sys.babelfish_conv_to_varchar(IN typename TEXT, IN arg anyelement, IN p_style NUMERIC) STABLE;
ALTER FUNCTION sys.babelfish_try_conv_to_varchar(IN typename TEXT, IN arg TEXT, IN p_style NUMERIC) STABLE;
ALTER FUNCTION sys.babelfish_try_conv_to_varchar(IN typename TEXT, IN arg anyelement, IN p_style NUMERIC) STABLE;
ALTER FUNCTION sys.babelfish_parse_helper_to_date(IN arg TEXT, IN try BOOL, IN culture TEXT) STABLE;
ALTER FUNCTION sys.babelfish_parse_helper_to_time(IN arg TEXT, IN try BOOL, IN culture TEXT) STABLE;
ALTER FUNCTION sys.babelfish_parse_helper_to_datetime(IN arg TEXT, IN try BOOL, IN culture TEXT) STABLE;
ALTER FUNCTION sys.babelfish_try_conv_money_to_string(IN p_datatype TEXT, IN p_moneyval PG_CATALOG.MONEY, IN p_style NUMERIC) STABLE;
ALTER FUNCTION sys.babelfish_try_conv_float_to_string(IN p_datatype TEXT, IN p_floatval FLOAT, IN p_style NUMERIC) STABLE;
ALTER FUNCTION sys.babelfish_try_parse_to_date(IN p_datestring TEXT, IN p_culture TEXT) STABLE;
ALTER FUNCTION sys.babelfish_try_parse_to_datetime(IN p_datatype TEXT, IN p_datetimestring TEXT, IN p_culture TEXT) STABLE;
ALTER FUNCTION sys.babelfish_try_parse_to_time(IN p_datatype TEXT, IN p_srctimestring TEXT, IN p_culture TEXT) STABLE;
ALTER FUNCTION babelfish_get_name_delimiter_pos(name TEXT) STABLE;
ALTER FUNCTION sys.babelfish_split_object_name(name TEXT, OUT db_name TEXT, OUT schema_name TEXT, OUT object_name TEXT) STABLE;
ALTER FUNCTION sys.babelfish_has_any_privilege(userid oid, perm_target_type text, schema_name text, object_name text) STABLE;
ALTER FUNCTION sys.babelfish_cast_floor_smallint(IN arg TEXT) STABLE;
ALTER FUNCTION sys.babelfish_cast_floor_smallint(IN arg ANYELEMENT) STABLE;
ALTER FUNCTION sys.babelfish_cast_floor_int(IN arg TEXT) STABLE;
ALTER FUNCTION sys.babelfish_cast_floor_int(IN arg ANYELEMENT) STABLE;
ALTER FUNCTION sys.babelfish_cast_floor_bigint(IN arg TEXT) STABLE;
ALTER FUNCTION sys.babelfish_cast_floor_bigint(IN arg ANYELEMENT) STABLE;
ALTER FUNCTION sys.babelfish_try_cast_to_datetime2(IN arg TEXT, IN typmod INTEGER) STABLE;
ALTER FUNCTION sys.babelfish_try_cast_to_datetime2(IN arg ANYELEMENT, IN typmod INTEGER) STABLE;
ALTER FUNCTION sys.sysdatetimeoffset() STABLE;
ALTER FUNCTION sys.sysutcdatetime() STABLE;
ALTER FUNCTION sys.getdate() STABLE;
ALTER FUNCTION sys.GETUTCDATE() STABLE;
ALTER FUNCTION sys.isnull(text,text) STABLE;
ALTER FUNCTION sys.isnull(boolean,boolean) STABLE;
ALTER FUNCTION sys.isnull(smallint,smallint) STABLE;
ALTER FUNCTION sys.isnull(integer,integer) STABLE;
ALTER FUNCTION sys.isnull(bigint,bigint) STABLE;
ALTER FUNCTION sys.isnull(real,real) STABLE;
ALTER FUNCTION sys.isnull(double precision, double precision) STABLE;
ALTER FUNCTION sys.isnull(numeric,numeric) STABLE;
ALTER FUNCTION sys.isnull(date, date) STABLE;
ALTER FUNCTION sys.isnull(timestamp,timestamp) STABLE;
ALTER FUNCTION sys.isnull(timestamp with time zone,timestamp with time zone) STABLE;
ALTER FUNCTION sys.is_table_type(object_id oid) STABLE;
ALTER FUNCTION sys.rand() STABLE;
ALTER FUNCTION sys.spid() STABLE;
ALTER FUNCTION sys.APPLOCK_MODE(IN "@dbprincipal" varchar(32), IN "@resource" varchar(255), IN "@lockowner" varchar(32)) STABLE;
ALTER FUNCTION sys.APPLOCK_TEST(IN "@dbprincipal" varchar(32), IN "@resource" varchar(255), IN "@lockmode" varchar(32), IN "@lockowner" varchar(32)) STABLE;
ALTER FUNCTION sys.has_dbaccess(database_name SYSNAME) STABLE;
ALTER FUNCTION sys.language() STABLE;
ALTER FUNCTION sys.rowcount() STABLE;
ALTER FUNCTION sys.error() STABLE;
ALTER FUNCTION sys.pgerror() STABLE;
ALTER FUNCTION sys.trancount() STABLE;
ALTER FUNCTION sys.datefirst() STABLE;
ALTER FUNCTION sys.options() STABLE;
ALTER FUNCTION sys.version() STABLE;
ALTER FUNCTION sys.servername() STABLE;
ALTER FUNCTION sys.servicename() STABLE;
ALTER FUNCTION sys.fetch_status() STABLE;
ALTER FUNCTION sys.cursor_rows() STABLE;
ALTER FUNCTION sys.cursor_status(text, text) STABLE;
ALTER FUNCTION sys.xact_state() STABLE;
ALTER FUNCTION sys.error_line() STABLE;
ALTER FUNCTION sys.error_message() STABLE;
ALTER FUNCTION sys.error_number() STABLE;
ALTER FUNCTION sys.error_procedure() STABLE;
ALTER FUNCTION sys.error_severity() STABLE;
ALTER FUNCTION sys.error_state() STABLE;
ALTER FUNCTION sys.babelfish_get_identity_param(IN tablename TEXT, IN optionname TEXT) STABLE;
ALTER FUNCTION sys.babelfish_get_identity_current(IN tablename TEXT) STABLE;
ALTER FUNCTION sys.babelfish_get_login_default_db(IN login_name TEXT) STABLE;
-- internal table function for querying the registered ENRs
ALTER FUNCTION sys.babelfish_get_enr_list() STABLE;
-- internal table function for collation_list
ALTER FUNCTION sys.babelfish_collation_list() STABLE;
-- internal table function for sp_cursor_list and sp_decribe_cursor
ALTER FUNCTION sys.babelfish_cursor_list(cursor_source integer) STABLE;
-- internal table function for sp_helpdb with no arguments
ALTER FUNCTION sys.babelfish_helpdb() STABLE;
-- internal table function for helpdb with dbname as input
ALTER FUNCTION sys.babelfish_helpdb(varchar) STABLE;

ALTER FUNCTION sys.babelfish_inconsistent_metadata(return_consistency boolean) STABLE;
ALTER FUNCTION COLUMNS_UPDATED () STABLE;
ALTER FUNCTION sys.ident_seed(IN tablename TEXT) STABLE;
ALTER FUNCTION sys.ident_incr(IN tablename TEXT) STABLE;
ALTER FUNCTION sys.ident_current(IN tablename TEXT) STABLE;
ALTER FUNCTION sys.babelfish_waitfor_delay(time_to_pass TEXT) STABLE;
ALTER FUNCTION sys.babelfish_waitfor_delay(time_to_pass TIMESTAMP WITHOUT TIME ZONE) STABLE;
ALTER FUNCTION sys.user_name_sysname() STABLE;
ALTER FUNCTION sys.system_user() STABLE;
ALTER FUNCTION sys.session_user() STABLE;
ALTER FUNCTION UPDATE (TEXT) STABLE;

CREATE OR REPLACE FUNCTION sys.OBJECT_NAME(IN object_id INT, IN database_id INT DEFAULT NULL)
RETURNS sys.SYSNAME AS
'babelfishpg_tsql', 'object_name'
LANGUAGE C STABLE;

<<<<<<< HEAD
create or replace view sys.indexes as
select 
  CAST(object_id as int)
  , CAST(name as sys.sysname)
  , CAST(type as sys.tinyint)
  , CAST(type_desc as sys.nvarchar(60))
  , CAST(is_unique as sys.bit)
  , CAST(data_space_id as int)
  , CAST(ignore_dup_key as sys.bit)
  , CAST(is_primary_key as sys.bit)
  , CAST(is_unique_constraint as sys.bit)
  , CAST(fill_factor as sys.tinyint)
  , CAST(is_padded as sys.bit)
  , CAST(is_disabled as sys.bit)
  , CAST(is_hypothetical as sys.bit)
  , CAST(allow_row_locks as sys.bit)
  , CAST(allow_page_locks as sys.bit)
  , CAST(has_filter as sys.bit)
  , CAST(filter_definition as sys.nvarchar)
  , CAST(auto_created as sys.bit)
  , CAST(index_id as int)
from 
(
  -- Get all indexes from all system and user tables
select
    i.indrelid as object_id
    , c.relname as name
    , case when i.indisclustered then 1 else 2 end as type
    , case when i.indisclustered then 'CLUSTERED' else 'NONCLUSTERED' end as type_desc
    , case when i.indisunique then 1 else 0 end as is_unique
    , c.reltablespace as data_space_id
    , 0 as ignore_dup_key
    , case when i.indisprimary then 1 else 0 end as is_primary_key
    , case when const.oid is null then 0 else 1 end as is_unique_constraint
    , 0 as fill_factor
    , case when i.indpred is null then 0 else 1 end as is_padded
    , case when i.indisready then 0 else 1 end as is_disabled
    , 0 as is_hypothetical
    , 1 as allow_row_locks
    , 1 as allow_page_locks
    , 0 as has_filter
    , null as filter_definition
    , 0 as auto_created
    , case when i.indisclustered then 1 else c.oid end as index_id
 from pg_index i
join pg_class c on i.indexrelid=c.oid 
left join sys.schemas sch on ( c.relnamespace=sch.schema_id)
left join pg_constraint const on const.conindid = c.oid and const.contype = 'u'
where has_schema_privilege(c.relnamespace, 'USAGE') 
and c.relkind='i' 
and i.indislive 
and (sch.schema_id is not null or c.relnamespace::regnamespace::text = 'sys')

union all 
  
-- Create HEAP entries for each system and user table
select distinct on (t.oid)
    t.oid as object_id
    , null as name
    , 0 as type
    , 'HEAP' as type_desc
    , 0 as is_unique
    , 1 as data_space_id
    , 0 as ignore_dup_key
    , 0 as is_primary_key
    , 0 as is_unique_constraint
    , 0 as fill_factor
    , 0 as is_padded
    , 0 as is_disabled
    , 0 as is_hypothetical
    , 1 as allow_row_locks
    , 1 as allow_page_locks
    , 0 as has_filter
    , null as filter_definition
    , 0 as auto_created
    , 0 as index_id
  from pg_class t
 left join sys.schemas sch on  ( t.relnamespace=sch.schema_id)
  where t.relkind = 'r'
  and (sch.schema_id is not null or t.relnamespace::regnamespace::text = 'sys')
  and has_schema_privilege(t.relnamespace, 'USAGE')
  and has_table_privilege(t.oid, 'SELECT,INSERT,UPDATE,DELETE,TRUNCATE,TRIGGER')

) as indexes_select order by object_id, type_desc;
GRANT SELECT ON sys.indexes TO PUBLIC;

create or replace view  sys.sysindexes as
select
  i.object_id::integer as id
  , null::integer as status
  , null::binary(6) as first
  , i.index_id::smallint as indid
  , null::binary(6) as root
  , 0::smallint as minlen
  , 1::smallint as keycnt
  , null::smallint as groupid
  , 0 as dpages
  , 0 as reserved
  , 0 as used
  , 0::bigint as rowcnt
  , 0 as rowmodctr
  , 0 as reserved3
  , 0 as reserved4
  , 0::smallint as xmaxlen
  , null::smallint as maxirow
  , 90::sys.tinyint as "OrigFillFactor"
  , 0::sys.tinyint as "StatVersion"
  , 0 as reserved2
  , null::binary(6) as "FirstIAM"
  , 0::smallint as impid
  , 0::smallint as lockflags
  , 0 as pgmodctr
  , null::sys.varbinary(816) as keys
  , i.name::sys.sysname as name
  , null::sys.image as statblob
  , 0 as maxlen
  , 0 as rows
from sys.indexes i;
GRANT SELECT ON sys.sysindexes TO PUBLIC;
=======
CREATE OR REPLACE VIEW sys.server_principals
AS SELECT
CAST(Ext.orig_loginname AS sys.SYSNAME) AS name,
CAST(Base.oid As INT) AS principal_id,
CAST(CAST(Base.oid as INT) as sys.varbinary(85)) AS sid,
CAST(Ext.type AS CHAR(1)) as type,
CAST(
  CASE
    WHEN Ext.type = 'S' THEN 'SQL_LOGIN' 
    WHEN Ext.type = 'R' THEN 'SERVER_ROLE'
    WHEN Ext.type = 'U' THEN 'WINDOWS_LOGIN'
    ELSE NULL 
  END
  AS NVARCHAR(60)) AS type_desc,
CAST(Ext.is_disabled AS INT) AS is_disabled,
CAST(Ext.create_date AS SYS.DATETIME) AS create_date,
CAST(Ext.modify_date AS SYS.DATETIME) AS modify_date,
CAST(CASE WHEN Ext.type = 'R' THEN NULL ELSE Ext.default_database_name END AS SYS.SYSNAME) AS default_database_name,
CAST(Ext.default_language_name AS SYS.SYSNAME) AS default_language_name,
CAST(CASE WHEN Ext.type = 'R' THEN NULL ELSE Ext.credential_id END AS INT) AS credential_id,
CAST(CASE WHEN Ext.type = 'R' THEN 1 ELSE Ext.owning_principal_id END AS INT) AS owning_principal_id,
CAST(CASE WHEN Ext.type = 'R' THEN 1 ELSE Ext.is_fixed_role END AS sys.BIT) AS is_fixed_role
FROM pg_catalog.pg_roles AS Base INNER JOIN sys.babelfish_authid_login_ext AS Ext ON Base.rolname = Ext.rolname;

CREATE OR REPLACE VIEW sys.database_principals AS SELECT
CAST(Ext.orig_username AS SYS.SYSNAME) AS name,
CAST(Base.oid AS INT) AS principal_id,
CAST(Ext.type AS CHAR(1)) as type,
CAST(
  CASE 
    WHEN Ext.type = 'S' THEN 'SQL_USER'
    WHEN Ext.type = 'R' THEN 'DATABASE_ROLE'
    WHEN Ext.type = 'U' THEN 'WINDOWS_USER'
    ELSE NULL 
  END 
  AS SYS.NVARCHAR(60)) AS type_desc,
CAST(Ext.default_schema_name AS SYS.SYSNAME) AS default_schema_name,
CAST(Ext.create_date AS SYS.DATETIME) AS create_date,
CAST(Ext.modify_date AS SYS.DATETIME) AS modify_date,
CAST(Ext.owning_principal_id AS INT) AS owning_principal_id,
CAST(CAST(Base2.oid AS INT) AS SYS.VARBINARY(85)) AS SID,
CAST(Ext.is_fixed_role AS SYS.BIT) AS is_fixed_role,
CAST(Ext.authentication_type AS INT) AS authentication_type,
CAST(Ext.authentication_type_desc AS SYS.NVARCHAR(60)) AS authentication_type_desc,
CAST(Ext.default_language_name AS SYS.SYSNAME) AS default_language_name,
CAST(Ext.default_language_lcid AS INT) AS default_language_lcid,
CAST(Ext.allow_encrypted_value_modifications AS SYS.BIT) AS allow_encrypted_value_modifications
FROM pg_catalog.pg_roles AS Base INNER JOIN sys.babelfish_authid_user_ext AS Ext
ON Base.rolname = Ext.rolname
LEFT OUTER JOIN pg_catalog.pg_roles Base2
ON Ext.login_name = Base2.rolname
WHERE Ext.database_name = DB_NAME();

CREATE OR REPLACE FUNCTION sys.original_login()
RETURNS sys.sysname
LANGUAGE plpgsql
STABLE STRICT
AS $$
declare return_value text;
begin
  RETURN (select orig_loginname from sys.babelfish_authid_login_ext where rolname = session_user)::sys.sysname;
EXCEPTION 
  WHEN others THEN
    RETURN NULL;
END;
$$;

CREATE OR REPLACE FUNCTION sys.systypes_precision_helper(IN type TEXT, IN max_length SMALLINT)
RETURNS SMALLINT
AS $$
DECLARE
	precision SMALLINT;
	v_type TEXT COLLATE sys.database_default := type;
BEGIN
	CASE
	WHEN v_type in ('text', 'ntext', 'image') THEN precision = CAST(NULL AS SMALLINT);
	WHEN v_type in ('nchar', 'nvarchar', 'sysname') THEN precision = max_length/2;
	WHEN v_type = 'sql_variant' THEN precision = 0;
	ELSE
		precision = max_length;
	END CASE;
	RETURN precision;
END;
$$ LANGUAGE plpgsql IMMUTABLE STRICT;

CREATE OR REPLACE VIEW sys.systypes AS
SELECT CAST(name as sys.sysname) as name
  , CAST(system_type_id as int) as xtype
  , CAST((case when is_nullable = 1 then 0 else 1 end) as sys.tinyint) as status
  , CAST((case when user_type_id < 32767 then user_type_id::int else null end) as smallint) as xusertype
  , max_length as length
  , CAST(precision as sys.tinyint) as xprec
  , CAST(scale as sys.tinyint) as xscale
  , CAST(default_object_id as int) as tdefault
  , CAST(rule_object_id as int) as domain
  , CAST((case when schema_id < 32767 then schema_id::int else null end) as smallint) as uid
  , CAST(0 as smallint) as reserved
  , CAST(sys.CollationProperty(collation_name, 'CollationId') as int) as collationid
  , CAST((case when user_type_id < 32767 then user_type_id::int else null end) as smallint) as usertype
  , CAST((case when (coalesce(sys.translate_pg_type_to_tsql(system_type_id), sys.translate_pg_type_to_tsql(user_type_id)) 
            in ('nvarchar', 'varchar', 'sysname', 'varbinary')) then 1 
          else 0 end) as sys.bit) as variable
  , CAST(is_nullable as sys.bit) as allownulls
  , CAST(system_type_id as int) as type
  , CAST(null as sys.varchar(255)) as printfmt
  , (case when precision <> 0::smallint then precision 
      else sys.systypes_precision_helper(sys.translate_pg_type_to_tsql(system_type_id), max_length) end) as prec
  , CAST(scale as sys.tinyint) as scale
  , CAST(collation_name as sys.sysname) as collation
FROM sys.types;
GRANT SELECT ON sys.systypes TO PUBLIC;

CREATE OR REPLACE FUNCTION sys.openquery(
IN linked_server text,
IN query text)
RETURNS SETOF RECORD
AS 'babelfishpg_tsql', 'openquery_internal'
LANGUAGE C VOLATILE;
>>>>>>> bdfac43d

-- Drops the temporary procedure used by the upgrade script.
-- Please have this be one of the last statements executed in this upgrade script.
DROP PROCEDURE sys.babelfish_drop_deprecated_object(varchar, varchar, varchar);

-- Reset search_path to not affect any subsequent scripts
SELECT set_config('search_path', trim(leading 'sys, ' from current_setting('search_path')), false);<|MERGE_RESOLUTION|>--- conflicted
+++ resolved
@@ -2354,7 +2354,6 @@
 'babelfishpg_tsql', 'object_name'
 LANGUAGE C STABLE;
 
-<<<<<<< HEAD
 create or replace view sys.indexes as
 select 
   CAST(object_id as int)
@@ -2474,7 +2473,6 @@
   , 0 as rows
 from sys.indexes i;
 GRANT SELECT ON sys.sysindexes TO PUBLIC;
-=======
 CREATE OR REPLACE VIEW sys.server_principals
 AS SELECT
 CAST(Ext.orig_loginname AS sys.SYSNAME) AS name,
@@ -2593,7 +2591,6 @@
 RETURNS SETOF RECORD
 AS 'babelfishpg_tsql', 'openquery_internal'
 LANGUAGE C VOLATILE;
->>>>>>> bdfac43d
 
 -- Drops the temporary procedure used by the upgrade script.
 -- Please have this be one of the last statements executed in this upgrade script.
