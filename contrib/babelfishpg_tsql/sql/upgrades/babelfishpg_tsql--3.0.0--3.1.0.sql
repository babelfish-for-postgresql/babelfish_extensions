--- conflicted
+++ resolved
@@ -1849,7 +1849,6 @@
 'babelfishpg_tsql', 'object_name'
 LANGUAGE C STABLE;
 
-<<<<<<< HEAD
 CREATE OR REPLACE VIEW sys.server_principals
 AS SELECT
 CAST(
@@ -1921,7 +1920,7 @@
     RETURN NULL;
 END;
 $$;
-=======
+
 CREATE OR REPLACE FUNCTION sys.systypes_precision_helper(IN type TEXT, IN max_length SMALLINT)
 RETURNS SMALLINT
 AS $$
@@ -1964,7 +1963,6 @@
 FROM sys.types
 , coalesce(sys.translate_pg_type_to_tsql(system_type_id), sys.translate_pg_type_to_tsql(user_type_id)) AS tsql_base_type_name;
 GRANT SELECT ON sys.systypes TO PUBLIC;
->>>>>>> 1e4e6260
 
 -- Drops the temporary procedure used by the upgrade script.
 -- Please have this be one of the last statements executed in this upgrade script.
