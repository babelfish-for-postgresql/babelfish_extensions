--- conflicted
+++ resolved
@@ -1175,12 +1175,6 @@
 
 ALTER PROCEDURE master_dbo.sp_dropserver OWNER TO sysadmin;
 
-<<<<<<< HEAD
-CREATE OR REPLACE FUNCTION sys.OBJECT_NAME(IN object_id INT, IN database_id INT DEFAULT NULL)
-RETURNS sys.SYSNAME AS
-'babelfishpg_tsql', 'object_name'
-LANGUAGE C STABLE;
-=======
 /* set sys functions as STABLE */
 ALTER FUNCTION sys.schema_id() STABLE;
 ALTER FUNCTION sys.schema_name() STABLE;
@@ -1498,7 +1492,11 @@
 ALTER FUNCTION sys.system_user() STABLE;
 ALTER FUNCTION sys.session_user() STABLE;
 ALTER FUNCTION UPDATE (TEXT) STABLE;
->>>>>>> 585fe2c3
+
+CREATE OR REPLACE FUNCTION sys.OBJECT_NAME(IN object_id INT, IN database_id INT DEFAULT NULL)
+RETURNS sys.SYSNAME AS
+'babelfishpg_tsql', 'object_name'
+LANGUAGE C STABLE;
 
 -- Drops the temporary procedure used by the upgrade script.
 -- Please have this be one of the last statements executed in this upgrade script.
