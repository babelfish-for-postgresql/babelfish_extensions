--- conflicted
+++ resolved
@@ -316,7 +316,6 @@
 WHERE w.fdwname = 'tds_fdw';
 GRANT SELECT ON sys.servers TO PUBLIC;
 
-<<<<<<< HEAD
 CREATE OR REPLACE PROCEDURE sys.sp_addlinkedsrvlogin( IN "@rmtsrvname" sys.sysname,
                                                       IN "@useself" sys.varchar(8) DEFAULT 'TRUE',
                                                       IN "@locallogin" sys.sysname DEFAULT NULL,
@@ -361,8 +360,6 @@
 WHERE w.fdwname = 'tds_fdw';
 GRANT SELECT ON sys.linked_logins TO PUBLIC;
 
-=======
->>>>>>> 7bf1ab72
 -- Drops the temporary procedure used by the upgrade script.
 -- Please have this be one of the last statements executed in this upgrade script.
 DROP PROCEDURE sys.babelfish_drop_deprecated_object(varchar, varchar, varchar);
