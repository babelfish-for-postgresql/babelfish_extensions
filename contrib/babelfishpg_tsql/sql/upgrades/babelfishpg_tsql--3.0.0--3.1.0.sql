--- conflicted
+++ resolved
@@ -1175,14 +1175,6 @@
 
 ALTER PROCEDURE master_dbo.sp_dropserver OWNER TO sysadmin;
 
-<<<<<<< HEAD
-CREATE OR REPLACE FUNCTION sys.openquery(
-IN linked_server text,
-IN query text)
-RETURNS SETOF RECORD
-AS 'babelfishpg_tsql', 'openquery_imp'
-LANGUAGE C VOLATILE;
-=======
 /* set sys functions as STABLE */
 ALTER FUNCTION sys.schema_id() STABLE;
 ALTER FUNCTION sys.schema_name() STABLE;
@@ -1500,7 +1492,13 @@
 ALTER FUNCTION sys.system_user() STABLE;
 ALTER FUNCTION sys.session_user() STABLE;
 ALTER FUNCTION UPDATE (TEXT) STABLE;
->>>>>>> 585fe2c3
+
+CREATE OR REPLACE FUNCTION sys.openquery(
+IN linked_server text,
+IN query text)
+RETURNS SETOF RECORD
+AS 'babelfishpg_tsql', 'openquery_imp'
+LANGUAGE C VOLATILE;
 
 -- Drops the temporary procedure used by the upgrade script.
 -- Please have this be one of the last statements executed in this upgrade script.
