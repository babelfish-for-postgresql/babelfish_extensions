-- complain if script is sourced in psql, rather than via ALTER EXTENSION
\echo Use "ALTER EXTENSION ""babelfishpg_tsql"" UPDATE TO '2.1.0'" to load this file. \quit
 
SELECT set_config('search_path', 'sys, '||current_setting('search_path'), false);

-- Drops a view if it does not have any dependent objects.
-- Is a temporary procedure for use by the upgrade script. Will be dropped at the end of the upgrade.
-- Please have this be one of the first statements executed in this upgrade script. 
CREATE OR REPLACE PROCEDURE babelfish_drop_deprecated_view(schema_name varchar, view_name varchar) AS
$$
DECLARE
    error_msg text;
    query1 text;
    query2 text;
BEGIN
    query1 := format('alter extension babelfishpg_tsql drop view %s.%s', schema_name, view_name);
    query2 := format('drop view %s.%s', schema_name, view_name);
    execute query1;
    execute query2;
EXCEPTION
    when object_not_in_prerequisite_state then --if 'alter extension' statement fails
        GET STACKED DIAGNOSTICS error_msg = MESSAGE_TEXT;
        raise warning '%', error_msg;
    when dependent_objects_still_exist then --if 'drop view' statement fails
        GET STACKED DIAGNOSTICS error_msg = MESSAGE_TEXT;
        raise warning '%', error_msg;
end
$$
LANGUAGE plpgsql;

-- TODO: BABEL-2838
CREATE OR REPLACE VIEW sys.sp_special_columns_view AS
SELECT DISTINCT 
CAST(1 as smallint) AS SCOPE,
CAST(coalesce (split_part(pa.attoptions[1], '=', 2) ,c1.name) AS sys.sysname) AS COLUMN_NAME, -- get original column name if exists
CAST(t6.data_type AS smallint) AS DATA_TYPE,

CASE -- cases for when they are of type identity. 
	WHEN c1.is_identity = 1 AND (t8.name = 'decimal' or t8.name = 'numeric') 
	THEN CAST(CONCAT(t8.name, '() identity') AS sys.sysname)
	WHEN c1.is_identity = 1 AND (t8.name != 'decimal' AND t8.name != 'numeric')
	THEN CAST(CONCAT(t8.name, ' identity') AS sys.sysname)
	ELSE CAST(t8.name AS sys.sysname)
END AS TYPE_NAME,

CAST(sys.sp_special_columns_precision_helper(coalesce(tsql_type_name, tsql_base_type_name), c1.precision, c1.max_length, t6."PRECISION") AS int) AS PRECISION,
CAST(sys.sp_special_columns_length_helper(coalesce(tsql_type_name, tsql_base_type_name), c1.precision, c1.max_length, t6."PRECISION") AS int) AS LENGTH,
CAST(sys.sp_special_columns_scale_helper(coalesce(tsql_type_name, tsql_base_type_name), c1.scale) AS smallint) AS SCALE,
CAST(1 AS smallint) AS PSEUDO_COLUMN,
CAST(c1.is_nullable AS int) AS IS_NULLABLE,
CAST(t2.dbname AS sys.sysname) AS TABLE_QUALIFIER,
CAST(s1.name AS sys.sysname) AS TABLE_OWNER,
CAST(t1.relname AS sys.sysname) AS TABLE_NAME,

CASE 
	WHEN idx.is_primary_key != 1
	THEN CAST('u' AS sys.sysname) -- if it is a unique index, then we should cast it as 'u' for filtering purposes
	ELSE CAST('p' AS sys.sysname)
END AS CONSTRAINT_TYPE,
CAST(idx.name AS sys.sysname) AS CONSTRAINT_NAME,
CAST(idx.index_id AS int) AS INDEX_ID
        
FROM pg_catalog.pg_class t1 
	JOIN sys.pg_namespace_ext t2 ON t1.relnamespace = t2.oid
	JOIN sys.schemas s1 ON s1.schema_id = t1.relnamespace
	LEFT JOIN sys.indexes idx ON idx.object_id = t1.oid
	INNER JOIN pg_catalog.pg_attribute i2 ON idx.index_id = i2.attrelid
	INNER JOIN sys.columns c1 ON c1.object_id = idx.object_id AND i2.attname = c1.name

	JOIN pg_catalog.pg_type AS t7 ON t7.oid = c1.system_type_id
	JOIN sys.types AS t8 ON c1.user_type_id = t8.user_type_id 
	LEFT JOIN sys.sp_datatype_info_helper(2::smallint, false) AS t6 ON t7.typname = t6.pg_type_name OR t7.typname = t6.type_name --need in order to get accurate DATA_TYPE value
	LEFT JOIN pg_catalog.pg_attribute AS pa ON t1.oid = pa.attrelid AND c1.name = pa.attname
	, sys.translate_pg_type_to_tsql(t8.user_type_id) AS tsql_type_name
	, sys.translate_pg_type_to_tsql(t8.system_type_id) AS tsql_base_type_name
	WHERE has_schema_privilege(s1.schema_id, 'USAGE');
  
GRANT SELECT ON sys.sp_special_columns_view TO PUBLIC;


CREATE OR REPLACE PROCEDURE sys.sp_special_columns(
	"@table_name" sys.sysname,
	"@table_owner" sys.sysname = '',
	"@qualifier" sys.sysname = '',
	"@col_type" char(1) = 'R',
	"@scope" char(1) = 'T',
	"@nullable" char(1) = 'U',
	"@odbcver" int = 2
)
AS $$
DECLARE @special_col_type sys.sysname;
DECLARE @constraint_name sys.sysname;
BEGIN
	IF (@qualifier != '') AND (LOWER(@qualifier) != LOWER(sys.db_name()))
	BEGIN
		THROW 33557097, N'The database name component of the object qualifier must be the name of the current database.', 1;
		
	END
	
	IF (LOWER(@col_type) = LOWER('V'))
	BEGIN
		THROW 33557097, N'TIMESTAMP datatype is not currently supported in Babelfish', 1;
	END
	
	IF (LOWER(@nullable) = LOWER('O'))
	BEGIN
		SELECT TOP 1 @special_col_type = constraint_type, @constraint_name = constraint_name FROM sys.sp_special_columns_view
		WHERE LOWER(@table_name) = LOWER(table_name)
		  AND ((SELECT coalesce(@table_owner,'')) = '' OR LOWER(table_owner) = LOWER(@table_owner))
		  AND ((SELECT coalesce(@qualifier,'')) = '' OR LOWER(table_qualifier) = LOWER(@qualifier)) AND (is_nullable = 0)
		ORDER BY constraint_type, index_id;
	
		IF @special_col_type='u'
		BEGIN
			IF @scope='C'
			BEGIN
				SELECT  
				CAST(0 AS smallint) AS SCOPE,
				COLUMN_NAME,
				DATA_TYPE,
				TYPE_NAME,
				PRECISION,
				LENGTH,
				SCALE,
				PSEUDO_COLUMN FROM sys.sp_special_columns_view
				WHERE LOWER(@table_name) = LOWER(table_name)
				AND ((SELECT coalesce(@table_owner,'')) = '' OR LOWER(table_owner) = LOWER(@table_owner))
				AND ((SELECT coalesce(@qualifier,'')) = '' OR LOWER(table_qualifier) = LOWER(@qualifier)) AND (is_nullable = 0) AND LOWER(constraint_type) = LOWER(@special_col_type)
				AND @constraint_name = constraint_name
				ORDER BY scope, column_name;
				
			END
			ELSE
			BEGIN
				SELECT  
				SCOPE,
				COLUMN_NAME,
				DATA_TYPE,
				TYPE_NAME,
				PRECISION,
				LENGTH,
				SCALE,
				PSEUDO_COLUMN FROM sys.sp_special_columns_view
				WHERE LOWER(@table_name) = LOWER(table_name)
				AND ((SELECT coalesce(@table_owner,'')) = '' OR LOWER(table_owner) = LOWER(@table_owner))
				AND ((SELECT coalesce(@qualifier,'')) = '' OR LOWER(table_qualifier) = LOWER(@qualifier)) AND (is_nullable = 0) AND LOWER(constraint_type) = LOWER(@special_col_type)
				AND @constraint_name = constraint_name
				ORDER BY scope, column_name;
			END
		
		END
		
		ELSE 
		BEGIN
			IF @scope='C'
			BEGIN
				SELECT 
				CAST(0 AS smallint) AS SCOPE,
				COLUMN_NAME,
				DATA_TYPE,
				TYPE_NAME,
				PRECISION,
				LENGTH,
				SCALE,
				PSEUDO_COLUMN FROM sys.sp_special_columns_view
				WHERE LOWER(@table_name) = LOWER(table_name)
				AND ((SELECT coalesce(@table_owner,'')) = '' OR LOWER(table_owner) = LOWER(@table_owner))
				AND ((SELECT coalesce(@qualifier,'')) = '' OR LOWER(table_qualifier) = LOWER(@qualifier)) AND (is_nullable = 0) AND LOWER(constraint_type) = LOWER(@special_col_type)
				AND CONSTRAINT_TYPE = 'p'
				ORDER BY scope, column_name;
			END
			ELSE
			BEGIN
				SELECT SCOPE,
				COLUMN_NAME,
				DATA_TYPE,
				TYPE_NAME,
				PRECISION,
				LENGTH,
				SCALE,
				PSEUDO_COLUMN  FROM sys.sp_special_columns_view
				WHERE LOWER(@table_name) = LOWER(table_name)
				AND ((SELECT coalesce(@table_owner,'')) = '' OR LOWER(table_owner) = LOWER(@table_owner))
				AND ((SELECT coalesce(@qualifier,'')) = '' OR LOWER(table_qualifier) = LOWER(@qualifier)) AND (is_nullable = 0) AND LOWER(constraint_type) = LOWER(@special_col_type)
				AND CONSTRAINT_TYPE = 'p'
				ORDER BY scope, column_name;
			END
		END
	END
	
	ELSE 
	BEGIN
		SELECT TOP 1 @special_col_type = constraint_type, @constraint_name = constraint_name FROM sys.sp_special_columns_view
		WHERE LOWER(@table_name) = LOWER(table_name)
			AND ((SELECT coalesce(@table_owner,'')) = '' OR LOWER(table_owner) = LOWER(@table_owner))
			AND ((SELECT coalesce(@qualifier,'')) = '' OR LOWER(table_qualifier) = LOWER(@qualifier))
		ORDER BY constraint_type, index_id;

		IF @special_col_type='u'
		BEGIN
			IF @scope='C'
			BEGIN
				SELECT 
				CAST(0 AS smallint) AS SCOPE,
				COLUMN_NAME,
				DATA_TYPE,
				TYPE_NAME,
				PRECISION,
				LENGTH,
				SCALE,
				PSEUDO_COLUMN FROM sys.sp_special_columns_view
				WHERE LOWER(@table_name) = LOWER(table_name)
				AND ((SELECT coalesce(@table_owner,'')) = '' OR LOWER(table_owner) = LOWER(@table_owner))
				AND ((SELECT coalesce(@qualifier,'')) = '' OR LOWER(table_qualifier) = LOWER(@qualifier)) AND LOWER(constraint_type) = LOWER(@special_col_type)
				AND @constraint_name = constraint_name
				ORDER BY scope, column_name;
			END
			
			ELSE
			BEGIN
				SELECT SCOPE,
				COLUMN_NAME,
				DATA_TYPE,
				TYPE_NAME,
				PRECISION,
				LENGTH,
				SCALE,
				PSEUDO_COLUMN FROM sys.sp_special_columns_view
				WHERE LOWER(@table_name) = LOWER(table_name)
				AND ((SELECT coalesce(@table_owner,'')) = '' OR LOWER(table_owner) = LOWER(@table_owner))
				AND ((SELECT coalesce(@qualifier,'')) = '' OR LOWER(table_qualifier) = LOWER(@qualifier)) AND LOWER(constraint_type) = LOWER(@special_col_type)
				AND @constraint_name = constraint_name
				ORDER BY scope, column_name;
			END
		
		END
		ELSE
		BEGIN
			IF @scope='C'
			BEGIN
				SELECT 
				CAST(0 AS smallint) AS SCOPE,
				COLUMN_NAME,
				DATA_TYPE,
				TYPE_NAME,
				PRECISION,
				LENGTH,
				SCALE,
				PSEUDO_COLUMN FROM sys.sp_special_columns_view
				WHERE LOWER(@table_name) = LOWER(table_name)
				AND ((SELECT coalesce(@table_owner,'')) = '' OR LOWER(table_owner) = LOWER(@table_owner))
				AND ((SELECT coalesce(@qualifier,'')) = '' OR LOWER(table_qualifier) = LOWER(@qualifier)) AND LOWER(constraint_type) = LOWER(@special_col_type)
				AND CONSTRAINT_TYPE = 'p'
				ORDER BY scope, column_name; 
			END
			
			ELSE
			BEGIN
				SELECT SCOPE,
				COLUMN_NAME,
				DATA_TYPE,
				TYPE_NAME,
				PRECISION,
				LENGTH,
				SCALE,
				PSEUDO_COLUMN FROM sys.sp_special_columns_view
				WHERE LOWER(@table_name) = LOWER(table_name)
				AND ((SELECT coalesce(@table_owner,'')) = '' OR LOWER(table_owner) = LOWER(@table_owner))
				AND ((SELECT coalesce(@qualifier,'')) = '' OR LOWER(table_qualifier) = LOWER(@qualifier)) AND LOWER(constraint_type) = LOWER(@special_col_type)
				AND CONSTRAINT_TYPE = 'p'
				ORDER BY scope, column_name;
			END
    
		END
	END

END; 
$$
LANGUAGE 'pltsql';
GRANT EXECUTE on PROCEDURE sys.sp_special_columns TO PUBLIC;

CREATE OR REPLACE PROCEDURE sys.sp_special_columns_100(
	"@table_name" sys.sysname,
	"@table_owner" sys.sysname = '',
	"@qualifier" sys.sysname = '',
	"@col_type" char(1) = 'R',
	"@scope" char(1) = 'T',
	"@nullable" char(1) = 'U',
	"@odbcver" int = 2
)
AS $$
BEGIN
	EXEC sp_special_columns @table_name, @table_owner, @qualifier, @col_type, @scope, @nullable, @odbcver
END; 
$$
LANGUAGE 'pltsql';
GRANT EXECUTE on PROCEDURE sys.sp_special_columns_100 TO PUBLIC;
 
CREATE OR REPLACE VIEW sys.sp_column_privileges_view AS
SELECT
CAST(t2.dbname AS sys.sysname) AS TABLE_QUALIFIER,
CAST(s1.name AS sys.sysname) AS TABLE_OWNER,
CAST(t1.relname AS sys.sysname) AS TABLE_NAME,
CAST(COALESCE(SPLIT_PART(t6.attoptions[1], '=', 2), t5.column_name) AS sys.sysname) AS COLUMN_NAME,
CAST((select orig_username from sys.babelfish_authid_user_ext where rolname = t5.grantor) AS sys.sysname) AS GRANTOR,
CAST((select orig_username from sys.babelfish_authid_user_ext where rolname = t5.grantee) AS sys.sysname) AS GRANTEE,
CAST(t5.privilege_type AS sys.varchar(32)) AS PRIVILEGE,
CAST(t5.is_grantable AS sys.varchar(3)) AS IS_GRANTABLE
FROM pg_catalog.pg_class t1 
	JOIN sys.pg_namespace_ext t2 ON t1.relnamespace = t2.oid
	JOIN sys.schemas s1 ON s1.schema_id = t1.relnamespace
	JOIN information_schema.column_privileges t5 ON t1.relname = t5.table_name AND t2.nspname = t5.table_schema
	JOIN pg_attribute t6 ON t6.attrelid = t1.oid AND t6.attname = t5.column_name;
GRANT SELECT ON sys.sp_column_privileges_view TO PUBLIC;

CREATE OR REPLACE PROCEDURE sys.sp_column_privileges(
    "@table_name" sys.sysname,
    "@table_owner" sys.sysname = '',
    "@table_qualifier" sys.sysname = '',
    "@column_name" sys.nvarchar(384) = ''
)
AS $$
BEGIN
    IF (@table_qualifier != '') AND (LOWER(@table_qualifier) != LOWER(sys.db_name()))
	BEGIN
		THROW 33557097, N'The database name component of the object qualifier must be the name of the current database.', 1;
	END
 	
	IF (COALESCE(@table_owner, '') = '')
	BEGIN
		
		IF EXISTS ( 
			SELECT * FROM sys.sp_column_privileges_view 
			WHERE LOWER(@table_name) = LOWER(table_name) and LOWER(SCHEMA_NAME()) = LOWER(table_qualifier)
			)
		BEGIN 
			SELECT 
			TABLE_QUALIFIER,
			TABLE_OWNER,
			TABLE_NAME,
			COLUMN_NAME,
			GRANTOR,
			GRANTEE,
			PRIVILEGE,
			IS_GRANTABLE
			FROM sys.sp_column_privileges_view
			WHERE LOWER(@table_name) = LOWER(table_name)
				AND (LOWER(SCHEMA_NAME()) = LOWER(table_owner))
				AND ((SELECT COALESCE(@table_qualifier,'')) = '' OR LOWER(table_qualifier) = LOWER(@table_qualifier))
				AND ((SELECT COALESCE(@column_name,'')) = '' OR LOWER(column_name) LIKE LOWER(@column_name))
			ORDER BY table_qualifier, table_owner, table_name, column_name, privilege, grantee;
		END
		ELSE
		BEGIN
			SELECT 
			TABLE_QUALIFIER,
			TABLE_OWNER,
			TABLE_NAME,
			COLUMN_NAME,
			GRANTOR,
			GRANTEE,
			PRIVILEGE,
			IS_GRANTABLE
			FROM sys.sp_column_privileges_view
			WHERE LOWER(@table_name) = LOWER(table_name)
				AND (LOWER('dbo')= LOWER(table_owner))
				AND ((SELECT COALESCE(@table_qualifier,'')) = '' OR LOWER(table_qualifier) = LOWER(@table_qualifier))
				AND ((SELECT COALESCE(@column_name,'')) = '' OR LOWER(column_name) LIKE LOWER(@column_name))
			ORDER BY table_qualifier, table_owner, table_name, column_name, privilege, grantee;
		END
	END
	ELSE
	BEGIN
		SELECT 
		TABLE_QUALIFIER,
		TABLE_OWNER,
		TABLE_NAME,
		COLUMN_NAME,
		GRANTOR,
		GRANTEE,
		PRIVILEGE,
		IS_GRANTABLE
		FROM sys.sp_column_privileges_view
		WHERE LOWER(@table_name) = LOWER(table_name)
			AND ((SELECT COALESCE(@table_owner,'')) = '' OR LOWER(table_owner) = LOWER(@table_owner))
			AND ((SELECT COALESCE(@table_qualifier,'')) = '' OR LOWER(table_qualifier) = LOWER(@table_qualifier))
			AND ((SELECT COALESCE(@column_name,'')) = '' OR LOWER(column_name) LIKE LOWER(@column_name))
		ORDER BY table_qualifier, table_owner, table_name, column_name, privilege, grantee;
	END
END; 
$$
LANGUAGE 'pltsql';
GRANT EXECUTE ON PROCEDURE sys.sp_column_privileges TO PUBLIC;

CREATE OR REPLACE VIEW sys.sp_table_privileges_view AS
-- Will use sp_column_priivleges_view to get information from SELECT, INSERT and REFERENCES (only need permission from 1 column in table)
SELECT DISTINCT
CAST(TABLE_QUALIFIER AS sys.sysname) AS TABLE_QUALIFIER,
CAST(TABLE_OWNER AS sys.sysname) AS TABLE_OWNER,
CAST(TABLE_NAME AS sys.sysname) AS TABLE_NAME,
CAST(GRANTOR AS sys.sysname) AS GRANTOR,
CAST(GRANTEE AS sys.sysname) AS GRANTEE,
CAST(PRIVILEGE AS sys.sysname) AS PRIVILEGE,
CAST(IS_GRANTABLE AS sys.sysname) AS IS_GRANTABLE
FROM sys.sp_column_privileges_view

UNION 
-- We need these set of joins only for the DELETE privilege
SELECT
CAST(t2.dbname AS sys.sysname) AS TABLE_QUALIFIER,
CAST(s1.name AS sys.sysname) AS TABLE_OWNER,
CAST(t1.relname AS sys.sysname) AS TABLE_NAME,
CAST((select orig_username from sys.babelfish_authid_user_ext where rolname = t4.grantor) AS sys.sysname) AS GRANTOR,
CAST((select orig_username from sys.babelfish_authid_user_ext where rolname = t4.grantee) AS sys.sysname) AS GRANTEE,
CAST(t4.privilege_type AS sys.sysname) AS PRIVILEGE,
CAST(t4.is_grantable AS sys.sysname) AS IS_GRANTABLE
FROM pg_catalog.pg_class t1 
	JOIN sys.pg_namespace_ext t2 ON t1.relnamespace = t2.oid
	JOIN sys.schemas s1 ON s1.schema_id = t1.relnamespace
	JOIN information_schema.table_privileges t4 ON t1.relname = t4.table_name
WHERE t4.privilege_type = 'DELETE'; 
GRANT SELECT on sys.sp_table_privileges_view TO PUBLIC;

CREATE OR REPLACE PROCEDURE sys.sp_table_privileges(
	"@table_name" sys.nvarchar(384),
	"@table_owner" sys.nvarchar(384) = '',
	"@table_qualifier" sys.sysname = '',
	"@fusepattern" sys.bit = 1
)
AS $$
BEGIN
	
	IF (@table_qualifier != '') AND (LOWER(@table_qualifier) != LOWER(sys.db_name()))
	BEGIN
		THROW 33557097, N'The database name component of the object qualifier must be the name of the current database.', 1;
	END
	
	IF @fusepattern = 1
	BEGIN
		SELECT 
		TABLE_QUALIFIER,
		TABLE_OWNER,
		TABLE_NAME,
		GRANTOR,
		GRANTEE,
		PRIVILEGE,
		IS_GRANTABLE FROM sys.sp_table_privileges_view
		WHERE LOWER(TABLE_NAME) LIKE LOWER(@table_name)
			AND ((SELECT COALESCE(@table_owner,'')) = '' OR LOWER(TABLE_OWNER) LIKE LOWER(@table_owner))
		ORDER BY table_qualifier, table_owner, table_name, privilege, grantee;
	END
	ELSE 
	BEGIN
		SELECT
		TABLE_QUALIFIER,
		TABLE_OWNER,
		TABLE_NAME,
		GRANTOR,
		GRANTEE,
		PRIVILEGE,
		IS_GRANTABLE FROM sys.sp_table_privileges_view
		WHERE LOWER(TABLE_NAME) = LOWER(@table_name)
			AND ((SELECT COALESCE(@table_owner,'')) = '' OR LOWER(TABLE_OWNER) = LOWER(@table_owner))
		ORDER BY table_qualifier, table_owner, table_name, privilege, grantee;
	END
	
END; 
$$
LANGUAGE 'pltsql';
GRANT EXECUTE ON PROCEDURE sys.sp_table_privileges TO PUBLIC;

CREATE OR REPLACE VIEW sys.sp_sproc_columns_view AS
-- Get parameters (if any) for a user-defined stored procedure/function
(SELECT 
	CAST(d.name AS sys.sysname) AS PROCEDURE_QUALIFIER,
	CAST(ext.orig_name AS sys.sysname) AS PROCEDURE_OWNER,
	CASE 
		WHEN proc.routine_type='PROCEDURE' THEN CAST(CONCAT(proc.routine_name, ';1') AS sys.nvarchar(134)) 
		ELSE CAST(CONCAT(proc.routine_name, ';0') AS sys.nvarchar(134)) 
	END AS PROCEDURE_NAME,
	
	CAST(coalesce(args.parameter_name, '') AS sys.sysname) AS COLUMN_NAME,
	CAST(1 AS smallint) AS COLUMN_TYPE,
	CAST(t5.data_type AS smallint) AS DATA_TYPE,
	CAST(coalesce(t6.name, '') AS sys.sysname) AS TYPE_NAME,
	CAST(t6.precision AS int) AS PRECISION,
	CAST(t6.max_length AS int) AS LENGTH,
	CAST(t6.scale AS smallint) AS SCALE,
	CAST(t5.num_prec_radix AS smallint) AS RADIX,
	CAST(t6.is_nullable AS smallint) AS NULLABLE,
	CAST(NULL AS varchar(254)) AS REMARKS,
	CAST(NULL AS sys.nvarchar(4000)) AS COLUMN_DEF,
	CAST(t5.sql_data_type AS smallint) AS SQL_DATA_TYPE,
	CAST(t5.sql_datetime_sub AS smallint) AS SQL_DATETIME_SUB,
	CAST(NULL AS int) AS CHAR_OCTET_LENGTH,
	CAST(args.ordinal_position AS int) AS ORDINAL_POSITION,
	CAST('YES' AS varchar(254)) AS IS_NULLABLE,
	CAST(t5.ss_data_type AS sys.tinyint) AS SS_DATA_TYPE,
	CAST(proc.routine_name AS sys.nvarchar(134)) AS original_procedure_name
	
	FROM information_schema.routines proc
	JOIN information_schema.parameters args
		ON proc.specific_schema = args.specific_schema AND proc.specific_name = args.specific_name
	INNER JOIN sys.babelfish_namespace_ext ext ON proc.specific_schema = ext.nspname
	INNER JOIN sys.databases d ON d.database_id =ext.dbid
	INNER JOIN sys.spt_datatype_info_table AS t5 
		JOIN sys.types t6
		JOIN sys.types t7 ON t6.system_type_id = t7.user_type_id
			ON t7.name = t5.type_name
		ON (args.data_type != 'USER-DEFINED' AND args.udt_name = t5.pg_type_name AND t6.name = t7.name)
		OR (args.data_type='USER-DEFINED' AND args.udt_name = t6.name)
	WHERE coalesce(args.parameter_name, '') LIKE '@%'
		AND ext.dbid = sys.db_id()
		AND has_schema_privilege(proc.specific_schema, 'USAGE')

UNION ALL

-- Create row describing return type for a user-defined stored procedure/function
SELECT 
	CAST(d.name AS sys.sysname) AS PROCEDURE_QUALIFIER,
	CAST(ext.orig_name AS sys.sysname) AS PROCEDURE_OWNER,
	CASE 
		WHEN proc.routine_type='PROCEDURE' THEN CAST(CONCAT(proc.routine_name, ';1') AS sys.nvarchar(134)) 
		ELSE CAST(CONCAT(proc.routine_name, ';0') AS sys.nvarchar(134)) 
	END AS PROCEDURE_NAME,
	
	CASE 
		WHEN pg_function_result_type LIKE '%TABLE%' THEN cast('@TABLE_RETURN_VALUE' AS sys.sysname)
		ELSE cast('@RETURN_VALUE' AS sys.sysname)
 	END AS COLUMN_NAME,
	 
	CASE 
		WHEN pg_function_result_type LIKE '%TABLE%' THEN CAST(3 AS smallint)
		ELSE CAST(5 as smallint) 
	END AS COLUMN_TYPE,
	
	CASE 
		WHEN proc.routine_type='PROCEDURE' THEN cast((SELECT data_type FROM sys.spt_datatype_info_table WHERE type_name = 'int') AS smallint)
		WHEN pg_function_result_type LIKE '%TABLE%' THEN cast(null AS smallint)
		ELSE CAST(t5.data_type AS smallint)
	END AS DATA_TYPE,
	
	CASE 
		WHEN proc.routine_type='PROCEDURE' THEN CAST('int' AS sys.sysname) 
		WHEN pg_function_result_type like '%TABLE%' then CAST('table' AS sys.sysname)
		ELSE CAST(coalesce(t6.name, '') AS sys.sysname) 
	END AS TYPE_NAME,
	
	CASE 
		WHEN proc.routine_type='PROCEDURE' THEN CAST(10 AS int) 
		WHEN pg_function_result_type LIKE '%TABLE%' THEN CAST(0 AS int) 
		ELSE CAST(t6.precision AS int) 
	END AS PRECISION,
	
	CASE 
		WHEN proc.routine_type='PROCEDURE' THEN CAST(4 AS int) 
		WHEN pg_function_result_type LIKE '%TABLE%' THEN CAST(0 AS int) 
		ELSE CAST(t6.max_length AS int) 
	END AS LENGTH,
	CASE 
		WHEN proc.routine_type='PROCEDURE' THEN CAST(0 AS smallint) 
		WHEN pg_function_result_type LIKE '%TABLE%' THEN CAST(0 AS smallint) 
		ELSE CAST(t6.scale AS smallint) 
	END AS SCALE,
	CASE 
		WHEN proc.routine_type='PROCEDURE' THEN CAST(10 AS smallint) 
		WHEN pg_function_result_type LIKE '%TABLE%' THEN CAST(0 AS smallint) 
		ELSE CAST(t5.num_prec_radix AS smallint) 
	END AS RADIX,
	CASE 
		WHEN proc.routine_type='PROCEDURE' THEN CAST(0 AS smallint)
		WHEN pg_function_result_type LIKE '%TABLE%' THEN CAST(0 AS smallint)
		ELSE CAST(t6.is_nullable AS smallint)
	END AS NULLABLE,
	CASE 
		WHEN pg_function_result_type LIKE '%TABLE%' THEN CAST('Result table returned by table valued function' AS varchar(254)) 
		ELSE CAST(NULL AS varchar(254)) 
	END AS REMARKS,
	
	CAST(NULL AS sys.nvarchar(4000)) AS COLUMN_DEF,
	CASE 
		WHEN proc.routine_type='PROCEDURE' THEN CAST((SELECT sql_data_type FROM sys.spt_datatype_info_table WHERE type_name = 'int') AS smallint) 
		WHEN pg_function_result_type LIKE '%TABLE%' THEN CAST(null AS smallint) 
		ELSE CAST(t5.sql_data_type AS smallint) 
	END AS SQL_DATA_TYPE,
	
	CAST(null AS smallint) AS SQL_DATETIME_SUB,
	CAST(null AS int) AS CHAR_OCTET_LENGTH,
	CAST(0 AS int) AS ORDINAL_POSITION,
	CASE 
		WHEN proc.routine_type='PROCEDURE' THEN CAST('NO' AS varchar(254)) 
		WHEN pg_function_result_type LIKE '%TABLE%' THEN CAST('NO' AS varchar(254))
		ELSE CAST('YES' AS varchar(254)) 
	END AS IS_NULLABLE,
	
	CASE 
		WHEN proc.routine_type='PROCEDURE' THEN CAST(56 AS sys.tinyint) 
		WHEN pg_function_result_type LIKE '%TABLE%' THEN CAST(0 AS sys.tinyint) 
		ELSE CAST(t5.ss_data_type AS sys.tinyint) 
	END AS SS_DATA_TYPE,
	CAST(proc.routine_name AS sys.nvarchar(134)) AS original_procedure_name

	FROM information_schema.routines proc
	INNER JOIN sys.babelfish_namespace_ext ext ON proc.specific_schema = ext.nspname
	INNER JOIN sys.databases d ON d.database_id = ext.dbid
	INNER JOIN pg_catalog.pg_proc p ON proc.specific_name = p.proname || '_' || p.oid
	LEFT JOIN sys.spt_datatype_info_table AS t5 
		JOIN sys.types t6
		JOIN sys.types t7 ON t6.system_type_id = t7.user_type_id
		ON t7.name = t5.type_name
	ON (proc.data_type != 'USER-DEFINED' 
			AND proc.type_udt_name = t5.pg_type_name 
			AND t6.name = t7.name)
		OR (proc.data_type = 'USER-DEFINED' 
			AND proc.type_udt_name = t6.name),
	pg_get_function_result(p.oid) AS pg_function_result_type
	WHERE ext.dbid = sys.db_id() AND has_schema_privilege(proc.specific_schema, 'USAGE'))

UNION ALL 

-- Get parameters (if any) for a system stored procedure/function
(SELECT 
	CAST((SELECT sys.db_name()) AS sys.sysname) AS PROCEDURE_QUALIFIER,
	CAST(args.specific_schema AS sys.sysname) AS PROCEDURE_OWNER,
	CASE 
		WHEN proc.routine_type='PROCEDURE' then CAST(CONCAT(proc.routine_name, ';1') AS sys.nvarchar(134)) 
		ELSE CAST(CONCAT(proc.routine_name, ';0') AS sys.nvarchar(134)) 
	END AS PROCEDURE_NAME,
	
	CAST(coalesce(args.parameter_name, '') AS sys.sysname) AS COLUMN_NAME,
	CAST(1 as smallint) AS COLUMN_TYPE,
	CAST(t5.data_type AS smallint) AS DATA_TYPE,
	CAST(coalesce(t6.name, '') as sys.sysname) as TYPE_NAME,
	CAST(t6.precision as int) as PRECISION,
	CAST(t6.max_length as int) as LENGTH,
	CAST(t6.scale AS smallint) AS SCALE,
	CAST(t5.num_prec_radix AS smallint) AS RADIX,
	CAST(t6.is_nullable as smallint) AS NULLABLE,
	CAST(NULL AS varchar(254)) AS REMARKS,
	CAST(NULL AS sys.nvarchar(4000)) AS COLUMN_DEF,
	CAST(t5.sql_data_type AS smallint) AS SQL_DATA_TYPE,
	CAST(t5.sql_datetime_sub AS smallint) AS SQL_DATETIME_SUB,
	CAST(NULL AS int) AS CHAR_OCTET_LENGTH,
	CAST(args.ordinal_position AS int) AS ORDINAL_POSITION,
	CAST('YES' AS varchar(254)) AS IS_NULLABLE,
	CAST(t5.ss_data_type AS sys.tinyint) AS SS_DATA_TYPE,
	CAST(proc.routine_name AS sys.nvarchar(134)) AS original_procedure_name
	
	FROM information_schema.routines proc
	JOIN information_schema.parameters args
		on proc.specific_schema = args.specific_schema
		and proc.specific_name = args.specific_name 
	LEFT JOIN sys.spt_datatype_info_table AS t5 
		LEFT JOIN sys.types t6 ON t6.name = t5.type_name
		ON args.udt_name = t5.pg_type_name OR args.udt_name = t5.type_name
	WHERE args.specific_schema ='sys' 
		AND coalesce(args.parameter_name, '') LIKE '@%' 
		AND (args.specific_name LIKE 'sp\_%' 
			OR args.specific_name LIKE 'xp\_%'
			OR args.specific_name LIKE 'dm\_%'
			OR  args.specific_name LIKE 'fn\_%')
		AND has_schema_privilege(proc.specific_schema, 'USAGE')
		
UNION ALL

-- Create row describing return type for a system stored procedure/function
SELECT 
	CAST((SELECT sys.db_name()) AS sys.sysname) AS PROCEDURE_QUALIFIER,
	CAST(proc.specific_schema AS sys.sysname) AS PROCEDURE_OWNER,
	CASE 
		WHEN proc.routine_type='PROCEDURE' then CAST(CONCAT(proc.routine_name, ';1') AS sys.nvarchar(134)) 
		ELSE CAST(CONCAT(proc.routine_name, ';0') AS sys.nvarchar(134)) 
	END AS PROCEDURE_NAME,
	
	CASE 
		WHEN pg_function_result_type LIKE '%TABLE%' THEN cast('@TABLE_RETURN_VALUE' AS sys.sysname)
		ELSE cast('@RETURN_VALUE' AS sys.sysname)
 	END AS COLUMN_NAME,
	 
	CASE 
		WHEN pg_function_result_type LIKE '%TABLE%' THEN CAST(3 AS smallint)
		ELSE CAST(5 AS smallint) 
	END AS COLUMN_TYPE,
	
	CASE 
		WHEN proc.routine_type='PROCEDURE' THEN cast((SELECT sql_data_type FROM sys.spt_datatype_info_table WHERE type_name = 'int') AS smallint)
		WHEN pg_function_result_type LIKE '%TABLE%' THEN cast(null AS smallint)
		ELSE CAST(t5.data_type AS smallint)
	END AS DATA_TYPE,
	
	CASE 
		WHEN proc.routine_type='PROCEDURE' THEN CAST('int' AS sys.sysname) 
		WHEN pg_function_result_type LIKE '%TABLE%' THEN CAST('table' AS sys.sysname)
		ELSE CAST(coalesce(t6.name, '') AS sys.sysname) 
	END AS TYPE_NAME,
	
	CASE 
		WHEN proc.routine_type='PROCEDURE' THEN CAST(10 AS int) 
		WHEN pg_function_result_type LIKE '%TABLE%' THEN CAST(0 AS int) 
		ELSE CAST(t6.precision AS int) 
	END AS PRECISION,
	
	CASE 
		WHEN proc.routine_type='PROCEDURE' THEN CAST(4 AS int) 
		WHEN pg_function_result_type LIKE '%TABLE%' THEN CAST(0 AS int) 
		ELSE CAST(t6.max_length AS int) 
	END AS LENGTH,
	CASE 
		WHEN proc.routine_type='PROCEDURE' THEN CAST(0 AS smallint) 
		WHEN pg_function_result_type LIKE '%TABLE%' THEN CAST(0 AS smallint) 
		ELSE CAST(t6.scale AS smallint) 
	END AS SCALE,
	CASE 
		WHEN proc.routine_type='PROCEDURE' THEN CAST(10 AS smallint) 
		WHEN pg_function_result_type LIKE '%TABLE%' THEN CAST(0 AS smallint) 
		ELSE CAST(t5.num_prec_radix AS smallint) 
	END AS RADIX,
	CASE 
		WHEN proc.routine_type='PROCEDURE' THEN CAST(0 AS smallint)
		WHEN pg_function_result_type LIKE '%TABLE%' THEN CAST(0 AS smallint)
		ELSE CAST(t6.is_nullable AS smallint)
	END AS NULLABLE,
	
	CASE 
		WHEN pg_function_result_type LIKE '%TABLE%' THEN CAST('Result table returned by table valued function' AS varchar(254)) 
		ELSE CAST(NULL AS varchar(254)) 
	END AS REMARKS,
	
	CAST(NULL AS sys.nvarchar(4000)) AS COLUMN_DEF,
	CASE 
		WHEN proc.routine_type='PROCEDURE' THEN CAST((SELECT sql_data_type FROM sys.spt_datatype_info_table WHERE type_name = 'int') AS smallint) 
		WHEN pg_function_result_type LIKE '%TABLE%' THEN CAST(null AS smallint) 
		ELSE CAST(t5.sql_data_type AS smallint) 
	END AS SQL_DATA_TYPE,
	
	CAST(null AS smallint) AS SQL_DATETIME_SUB,
	CAST(null AS int) AS CHAR_OCTET_LENGTH,
	CAST(0 AS int) AS ORDINAL_POSITION,
	CASE 
		WHEN proc.routine_type='PROCEDURE' THEN CAST('NO' AS varchar(254)) 
		WHEN pg_function_result_type LIKE '%TABLE%' THEN CAST('NO' AS varchar(254))
		ELSE CAST('YES' AS varchar(254)) 
	END AS IS_NULLABLE,
	
	CASE 
		WHEN proc.routine_type='PROCEDURE' THEN CAST(56 AS sys.tinyint) 
		WHEN pg_function_result_type LIKE '%TABLE%' THEN CAST(0 AS sys.tinyint) 
		ELSE CAST(t5.ss_data_type AS sys.tinyint) 
	END AS SS_DATA_TYPE,
	CAST(proc.routine_name AS sys.nvarchar(134)) AS original_procedure_name
	
	FROM information_schema.routines proc
	INNER JOIN pg_catalog.pg_proc p ON proc.specific_name = p.proname || '_' || p.oid
	LEFT JOIN sys.spt_datatype_info_table AS t5
		LEFT JOIN sys.types t6 ON t6.name = t5.type_name
	ON proc.type_udt_name = t5.pg_type_name OR proc.type_udt_name = t5.type_name, 
	pg_get_function_result(p.oid) AS pg_function_result_type
	WHERE proc.specific_schema = 'sys' 
		AND (proc.specific_name LIKE 'sp\_%' 
			OR proc.specific_name LIKE 'xp\_%' 
			OR proc.specific_name LIKE 'dm\_%'
			OR  proc.specific_name LIKE 'fn\_%')
		AND has_schema_privilege(proc.specific_schema, 'USAGE')
	);	
GRANT SELECT ON sys.sp_sproc_columns_view TO PUBLIC;

CREATE OR REPLACE PROCEDURE sys.sp_sproc_columns(
	"@procedure_name" sys.nvarchar(390) = '%',
	"@procedure_owner" sys.nvarchar(384) = NULL,
	"@procedure_qualifier" sys.sysname = NULL,
	"@column_name" sys.nvarchar(384) = NULL,
	"@odbcver" int = 2,
	"@fusepattern" sys.bit = '1'
)	
AS $$
	SELECT @procedure_name = LOWER(COALESCE(@procedure_name, ''))
	SELECT @procedure_owner = LOWER(COALESCE(@procedure_owner, ''))
	SELECT @procedure_qualifier = LOWER(COALESCE(@procedure_qualifier, ''))
	SELECT @column_name = LOWER(COALESCE(@column_Name, ''))
BEGIN 
	IF (@procedure_qualifier != '' AND (SELECT LOWER(sys.db_name())) != @procedure_qualifier)
		BEGIN
			THROW 33557097, N'The database name component of the object qualifier must be the name of the current database.', 1;
 	   	END
	IF @fusepattern = '1'
		BEGIN
			SELECT PROCEDURE_QUALIFIER,
					PROCEDURE_OWNER,
					PROCEDURE_NAME,
					COLUMN_NAME,
					COLUMN_TYPE,
					DATA_TYPE,
					TYPE_NAME,
					PRECISION,
					LENGTH,
					SCALE,
					RADIX,
					NULLABLE,
					REMARKS,
					COLUMN_DEF,
					SQL_DATA_TYPE,
					SQL_DATETIME_SUB,
					CHAR_OCTET_LENGTH,
					ORDINAL_POSITION,
					IS_NULLABLE,
					SS_DATA_TYPE
			FROM sys.sp_sproc_columns_view
			WHERE (@procedure_name = '' OR original_procedure_name LIKE @procedure_name)
				AND (@procedure_owner = '' OR procedure_owner LIKE @procedure_owner)
				AND (@column_name = '' OR column_name  LIKE @column_name)
				AND (@procedure_qualifier = '' OR procedure_qualifier = @procedure_qualifier)
			ORDER BY procedure_qualifier, procedure_owner, procedure_name, ordinal_position;
		END
	ELSE
		BEGIN
			SELECT PROCEDURE_QUALIFIER,
					PROCEDURE_OWNER,
					PROCEDURE_NAME,
					COLUMN_NAME,
					COLUMN_TYPE,
					DATA_TYPE,
					TYPE_NAME,
					PRECISION,
					LENGTH,
					SCALE,
					RADIX,
					NULLABLE,
					REMARKS,
					COLUMN_DEF,
					SQL_DATA_TYPE,
					SQL_DATETIME_SUB,
					CHAR_OCTET_LENGTH,
					ORDINAL_POSITION,
					IS_NULLABLE,
					SS_DATA_TYPE
			FROM sys.sp_sproc_columns_view
			WHERE (@procedure_name = '' OR original_procedure_name = @procedure_name)
				AND (@procedure_owner = '' OR procedure_owner = @procedure_owner)
				AND (@column_name = '' OR column_name = @column_name)
				AND (@procedure_qualifier = '' OR procedure_qualifier = @procedure_qualifier)
			ORDER BY procedure_qualifier, procedure_owner, procedure_name, ordinal_position;
		END
END; 
$$
LANGUAGE 'pltsql';
GRANT ALL ON PROCEDURE sys.sp_sproc_columns TO PUBLIC;

CREATE OR REPLACE PROCEDURE sys.sp_sproc_columns_100(
	"@procedure_name" sys.nvarchar(390) = '%',
	"@procedure_owner" sys.nvarchar(384) = NULL,
	"@procedure_qualifier" sys.sysname = NULL,
	"@column_name" sys.nvarchar(384) = NULL,
	"@odbcver" int = 2,
	"@fusepattern" sys.bit = '1'
)    
AS $$
BEGIN 
    exec sys.sp_sproc_columns @procedure_name, @procedure_owner, @procedure_qualifier, @column_name, @odbcver, @fusepattern;
END; 
$$
LANGUAGE 'pltsql';
GRANT ALL ON PROCEDURE sys.sp_sproc_columns_100 TO PUBLIC;
 
-- DATABASE_PRINCIPALS
CREATE OR REPLACE VIEW sys.database_principals AS SELECT
Ext.orig_username AS name,
CAST(Base.OID AS INT) AS principal_id,
Ext.type,
CAST(CASE WHEN Ext.type = 'S' THEN 'SQL_USER'
WHEN Ext.type = 'R' THEN 'DATABASE_ROLE'
ELSE NULL END AS SYS.NVARCHAR(60)) AS type_desc,
Ext.default_schema_name,
Ext.create_date,
Ext.modify_date,
Ext.owning_principal_id,
CAST(CAST(Base2.oid AS INT) AS SYS.VARBINARY(85)) AS SID,
CAST(Ext.is_fixed_role AS SYS.BIT) AS is_fixed_role,
Ext.authentication_type,
Ext.authentication_type_desc,
Ext.default_language_name,
Ext.default_language_lcid,
CAST(Ext.allow_encrypted_value_modifications AS SYS.BIT) AS allow_encrypted_value_modifications
FROM pg_catalog.pg_authid AS Base INNER JOIN sys.babelfish_authid_user_ext AS Ext
ON Base.rolname = Ext.rolname
LEFT OUTER JOIN pg_catalog.pg_roles Base2
ON Ext.login_name = Base2.rolname
WHERE Ext.database_name = DB_NAME();
GRANT SELECT ON sys.database_principals TO PUBLIC;

--DATABASE_ROLE_MEMBERS
CREATE VIEW sys.database_role_members AS
SELECT
CAST(Auth1.oid AS INT) AS role_principal_id,
CAST(Auth2.oid AS INT) AS member_principal_id
FROM pg_catalog.pg_auth_members AS Authmbr
INNER JOIN pg_catalog.pg_authid AS Auth1 ON Auth1.oid = Authmbr.roleid
INNER JOIN pg_catalog.pg_authid AS Auth2 ON Auth2.oid = Authmbr.member
INNER JOIN sys.babelfish_authid_user_ext AS Ext1 ON Auth1.rolname = Ext1.rolname
INNER JOIN sys.babelfish_authid_user_ext AS Ext2 ON Auth2.rolname = Ext2.rolname
WHERE Ext1.database_name = DB_NAME()
AND Ext2.database_name = DB_NAME()
AND Ext1.type = 'R'
AND Ext2.orig_username != 'db_owner';
GRANT SELECT ON sys.database_role_members TO PUBLIC;

CREATE OR REPLACE PROCEDURE remove_babelfish ()
LANGUAGE plpgsql
AS $$
BEGIN
	CALL sys.babel_drop_all_dbs();
	CALL sys.babel_drop_all_logins();
	EXECUTE format('ALTER DATABASE %s SET babelfishpg_tsql.enable_ownership_structure = false', CURRENT_DATABASE());
	EXECUTE 'ALTER SEQUENCE sys.babelfish_db_seq RESTART';
	DROP OWNED BY sysadmin;
	DROP ROLE sysadmin;
END
$$;

CREATE OR REPLACE PROCEDURE sys.sp_statistics(
    "@table_name" sys.sysname,
    "@table_owner" sys.sysname = '',
    "@table_qualifier" sys.sysname = '',
	"@index_name" sys.sysname = '',
	"@is_unique" char = 'N',
	"@accuracy" char = 'Q'
)
AS $$
BEGIN
    IF @index_name = '%'
	BEGIN
	    SELECT @index_name = ''
	END
    select out_table_qualifier as table_qualifier,
            out_table_owner as table_owner,
            out_table_name as table_name,
			out_non_unique as non_unique,
			out_index_qualifier as index_qualifier,
			out_index_name as index_name,
			out_type as type,
			out_seq_in_index as seq_in_index,
			out_column_name as column_name,
			out_collation as collation,
			out_cardinality as cardinality,
			out_pages as pages,
			out_filter_condition as filter_condition
    from sys.sp_statistics_internal(@table_name, @table_owner, @table_qualifier, @index_name, @is_unique, @accuracy);
END;
$$
LANGUAGE 'pltsql';
GRANT ALL on PROCEDURE sys.sp_statistics TO PUBLIC;

-- same as sp_statistics
CREATE OR REPLACE PROCEDURE sys.sp_statistics_100(
    "@table_name" sys.sysname,
    "@table_owner" sys.sysname = '',
    "@table_qualifier" sys.sysname = '',
	"@index_name" sys.sysname = '',
	"@is_unique" char = 'N',
	"@accuracy" char = 'Q'
)
AS $$
BEGIN
    IF @index_name = '%'
	BEGIN
	    SELECT @index_name = ''
	END
    select out_table_qualifier as TABLE_QUALIFIER,
            out_table_owner as TABLE_OWNER,
            out_table_name as TABLE_NAME,
			out_non_unique as NON_UNIQUE,
			out_index_qualifier as INDEX_QUALIFIER,
			out_index_name as INDEX_NAME,
			out_type as TYPE,
			out_seq_in_index as SEQ_IN_INDEX,
			out_column_name as COLUMN_NAME,
			out_collation as COLLATION,
			out_cardinality as CARDINALITY,
			out_pages as PAGES,
			out_filter_condition as FILTER_CONDITION
    from sys.sp_statistics_internal(@table_name, @table_owner, @table_qualifier, @index_name, @is_unique, @accuracy);
END;
$$
LANGUAGE 'pltsql';
GRANT ALL on PROCEDURE sys.sp_statistics_100 TO PUBLIC;

create or replace function sys.get_tds_id(
	datatype sys.varchar(50)
)
returns INT
AS $$
DECLARE
	tds_id INT;
BEGIN
	IF datatype IS NULL THEN
		RETURN 0;
	END IF;
	CASE datatype
		WHEN 'text' THEN tds_id = 35;
		WHEN 'uniqueidentifier' THEN tds_id = 36;
		WHEN 'tinyint' THEN tds_id = 38;
		WHEN 'smallint' THEN tds_id = 38;
		WHEN 'int' THEN tds_id = 38;
		WHEN 'bigint' THEN tds_id = 38;
		WHEN 'ntext' THEN tds_id = 99;
		WHEN 'bit' THEN tds_id = 104;
		WHEN 'float' THEN tds_id = 109;
		WHEN 'real' THEN tds_id = 109;
		WHEN 'varchar' THEN tds_id = 167;
		WHEN 'nvarchar' THEN tds_id = 231;
		WHEN 'nchar' THEN tds_id = 239;
		WHEN 'money' THEN tds_id = 110;
		WHEN 'smallmoney' THEN tds_id = 110;
		WHEN 'char' THEN tds_id = 175;
		WHEN 'date' THEN tds_id = 40;
		WHEN 'datetime' THEN tds_id = 111;
		WHEN 'smalldatetime' THEN tds_id = 111;
		WHEN 'numeric' THEN tds_id = 108;
		WHEN 'xml' THEN tds_id = 241;
		WHEN 'decimal' THEN tds_id = 106;
		WHEN 'varbinary' THEN tds_id = 165;
		WHEN 'binary' THEN tds_id = 173;
		WHEN 'image' THEN tds_id = 34;
		WHEN 'time' THEN tds_id = 41;
		WHEN 'datetime2' THEN tds_id = 42;
		WHEN 'sql_variant' THEN tds_id = 98;
		WHEN 'datetimeoffset' THEN tds_id = 43;
		ELSE tds_id = 0;
	END CASE;
	RETURN tds_id;
END;
$$ LANGUAGE plpgsql IMMUTABLE STRICT;

create or replace function sys.sp_describe_first_result_set_internal(
	tsqlquery varchar(384),
    params varchar(384) = NULL,
    browseMode sys.tinyint = 0
)
returns table (
	is_hidden sys.bit,
	column_ordinal int,
	name sys.sysname,
	is_nullable sys.bit,
	system_type_id int,
	system_type_name sys.nvarchar(256),
	max_length smallint,
	"precision" sys.tinyint,
	scale sys.tinyint,
	collation_name sys.sysname,
	user_type_id int,
	user_type_database sys.sysname,
	user_type_schema sys.sysname,
	user_type_name sys.sysname,
	assembly_qualified_type_name sys.nvarchar(4000),
	xml_collection_id int,
	xml_collection_database sys.sysname,
	xml_collection_schema sys.sysname,
	xml_collection_name sys.sysname,
	is_xml_document sys.bit,
	is_case_sensitive sys.bit,
	is_fixed_length_clr_type sys.bit,
	source_server sys.sysname,
	source_database sys.sysname,
	source_schema sys.sysname,
	source_table sys.sysname,
	source_column sys.sysname,
	is_identity_column sys.bit,
	is_part_of_unique_key sys.bit,
	is_updateable sys.bit,
	is_computed_column sys.bit,
	is_sparse_column_set sys.bit,
	ordinal_in_order_by_list smallint,
	order_by_list_length smallint,
	order_by_is_descending smallint,
	tds_type_id int,
	tds_length int,
	tds_collation_id int,
	ss_data_type sys.tinyint
)
AS 'babelfishpg_tsql', 'sp_describe_first_result_set_internal'
LANGUAGE C;
GRANT ALL on FUNCTION sys.sp_describe_first_result_set_internal TO PUBLIC;

CREATE OR REPLACE PROCEDURE sys.sp_describe_first_result_set (
	"@tsql" varchar(384),
    "@params" varchar(384) = NULL,
    "@browse_information_mode" sys.tinyint = 0)
AS $$
BEGIN
    select * from sys.sp_describe_first_result_set_internal(@tsql, @params,  @browse_information_mode);
END;
$$
LANGUAGE 'pltsql';
GRANT ALL on PROCEDURE sys.sp_describe_first_result_set TO PUBLIC;

CREATE OR REPLACE VIEW sys.spt_tablecollations_view AS
    SELECT
        o.object_id         AS object_id,
        o.schema_id         AS schema_id,
        c.column_id         AS colid,
        CASE WHEN p.attoptions[1] LIKE 'bbf_original_name=%' THEN split_part(p.attoptions[1], '=', 2)
            ELSE c.name END AS name,
        CAST(CollationProperty(c.collation_name,'tdscollation') AS binary(5)) AS tds_collation_28,
        CAST(CollationProperty(c.collation_name,'tdscollation') AS binary(5)) AS tds_collation_90,
        CAST(CollationProperty(c.collation_name,'tdscollation') AS binary(5)) AS tds_collation_100,
        CAST(c.collation_name AS nvarchar(128)) AS collation_28,
        CAST(c.collation_name AS nvarchar(128)) AS collation_90,
        CAST(c.collation_name AS nvarchar(128)) AS collation_100
    FROM
        sys.all_columns c INNER JOIN
        sys.all_objects o ON (c.object_id = o.object_id) JOIN
        pg_attribute p ON (c.name = p.attname AND c.object_id = p.attrelid)
    WHERE
        c.is_sparse = 0 AND p.attnum >= 0;
GRANT SELECT ON sys.spt_tablecollations_view TO PUBLIC;

CREATE COLLATION sys.Japanese_CS_AS (provider = icu, locale = 'ja_JP');
CREATE COLLATION sys.Japanese_CI_AI (provider = icu, locale = 'ja_JP@colStrength=primary', deterministic = false);
CREATE COLLATION sys.Japanese_CI_AS (provider = icu, locale = 'ja_JP@colStrength=secondary', deterministic = false);

CREATE OR REPLACE PROCEDURE BABEL_CREATE_MSDB_IF_NOT_EXISTS_INTERNAL(IN login TEXT)
AS 'babelfishpg_tsql', 'create_msdb_if_not_exists' LANGUAGE C;

CREATE OR REPLACE PROCEDURE BABEL_CREATE_MSDB_IF_NOT_EXISTS()
LANGUAGE PLPGSQL
AS $$
DECLARE
  sa_name TEXT := (SELECT owner FROM sys.babelfish_sysdatabases WHERE dbid=1);
BEGIN
  CALL SYS.BABEL_CREATE_MSDB_IF_NOT_EXISTS_INTERNAL(sa_name);
END
$$;

CALL sys.babel_create_msdb_if_not_exists();

alter view sys.indexes rename to indexes_deprecated;

create or replace view sys.indexes as
select 
  CAST(object_id as int)
  , CAST(name as sys.sysname)
  , CAST(type as sys.tinyint)
  , CAST(type_desc as sys.nvarchar(60))
  , CAST(is_unique as sys.bit)
  , CAST(data_space_id as int)
  , CAST(ignore_dup_key as sys.bit)
  , CAST(is_primary_key as sys.bit)
  , CAST(is_unique_constraint as sys.bit)
  , CAST(fill_factor as sys.tinyint)
  , CAST(is_padded as sys.bit)
  , CAST(is_disabled as sys.bit)
  , CAST(is_hypothetical as sys.bit)
  , CAST(allow_row_locks as sys.bit)
  , CAST(allow_page_locks as sys.bit)
  , CAST(has_filter as sys.bit)
  , CAST(filter_definition as sys.nvarchar)
  , CAST(auto_created as sys.bit)
  , CAST(index_id as int)
from 
(
  -- Get all indexes from all system and user tables
  select
    i.indrelid as object_id
    , c.relname as name
    , case when i.indisclustered then 1 else 2 end as type
    , case when i.indisclustered then 'CLUSTERED' else 'NONCLUSTERED' end as type_desc
    , case when i.indisunique then 1 else 0 end as is_unique
    , c.reltablespace as data_space_id
    , 0 as ignore_dup_key
    , case when i.indisprimary then 1 else 0 end as is_primary_key
    , case when constr.oid is null then 0 else 1 end as is_unique_constraint
    , 0 as fill_factor
    , case when i.indpred is null then 0 else 1 end as is_padded
    , case when i.indisready then 0 else 1 end as is_disabled
    , 0 as is_hypothetical
    , 1 as allow_row_locks
    , 1 as allow_page_locks
    , 0 as has_filter
    , null as filter_definition
    , 0 as auto_created
    , case when i.indisclustered then 1 else c.oid end as index_id
  from pg_class c
  inner join pg_index i on i.indexrelid = c.oid
  left join pg_constraint constr on constr.conindid = c.oid
  where c.relkind = 'i' and i.indislive
  and (c.relnamespace in (select schema_id from sys.schemas) or c.relnamespace::regnamespace::text = 'sys')
  and has_schema_privilege(c.relnamespace, 'USAGE')

  union all 
  
  -- Create HEAP entries for each system and user table
  select distinct on (t.oid)
    t.oid as object_id
    , null as name
    , 0 as type
    , 'HEAP' as type_desc
    , 0 as is_unique
    , 1 as data_space_id
    , 0 as ignore_dup_key
    , 0 as is_primary_key
    , 0 as is_unique_constraint
    , 0 as fill_factor
    , 0 as is_padded
    , 0 as is_disabled
    , 0 as is_hypothetical
    , 1 as allow_row_locks
    , 1 as allow_page_locks
    , 0 as has_filter
    , null as filter_definition
    , 0 as auto_created
    , 0 as index_id
  from pg_class t 
  where t.relkind = 'r'
  and (t.relnamespace in (select schema_id from sys.schemas) or t.relnamespace::regnamespace::text = 'sys')
  and has_schema_privilege(t.relnamespace, 'USAGE')
  and has_table_privilege(t.oid, 'SELECT,INSERT,UPDATE,DELETE,TRUNCATE,TRIGGER')

) as indexes_select order by object_id, type_desc;
GRANT SELECT ON sys.indexes TO PUBLIC;

create or replace view  sys.sysindexes as
select
  i.object_id::integer as id
  , null::integer as status
  , null::binary(6) as first
  , i.type::smallint as indid
  , null::binary(6) as root
  , 0::smallint as minlen
  , 1::smallint as keycnt
  , null::smallint as groupid
  , 0 as dpages
  , 0 as reserved
  , 0 as used
  , 0::bigint as rowcnt
  , 0 as rowmodctr
  , 0 as reserved3
  , 0 as reserved4
  , 0::smallint as xmaxlen
  , null::smallint as maxirow
  , 90::sys.tinyint as "OrigFillFactor"
  , 0::sys.tinyint as "StatVersion"
  , 0 as reserved2
  , null::binary(6) as "FirstIAM"
  , 0::smallint as impid
  , 0::smallint as lockflags
  , 0 as pgmodctr
  , null::sys.varbinary(816) as keys
  , i.name::sys.sysname as name
  , null::sys.image as statblob
  , 0 as maxlen
  , 0 as rows
from sys.indexes i;
GRANT SELECT ON sys.sysindexes TO PUBLIC;

-- TODO: BABEL-2838
CREATE OR REPLACE VIEW sys.sp_special_columns_view AS
SELECT DISTINCT 
CAST(1 as smallint) AS SCOPE,
CAST(coalesce (split_part(pa.attoptions[1], '=', 2) ,c1.name) AS sys.sysname) AS COLUMN_NAME, -- get original column name if exists
CAST(t6.data_type AS smallint) AS DATA_TYPE,

CASE -- cases for when they are of type identity. 
	WHEN c1.is_identity = 1 AND (t8.name = 'decimal' or t8.name = 'numeric') 
	THEN CAST(CONCAT(t8.name, '() identity') AS sys.sysname)
	WHEN c1.is_identity = 1 AND (t8.name != 'decimal' AND t8.name != 'numeric')
	THEN CAST(CONCAT(t8.name, ' identity') AS sys.sysname)
	ELSE CAST(t8.name AS sys.sysname)
END AS TYPE_NAME,

CAST(sys.sp_special_columns_precision_helper(coalesce(tsql_type_name, tsql_base_type_name), c1.precision, c1.max_length, t6."PRECISION") AS int) AS PRECISION,
CAST(sys.sp_special_columns_length_helper(coalesce(tsql_type_name, tsql_base_type_name), c1.precision, c1.max_length, t6."PRECISION") AS int) AS LENGTH,
CAST(sys.sp_special_columns_scale_helper(coalesce(tsql_type_name, tsql_base_type_name), c1.scale) AS smallint) AS SCALE,
CAST(1 AS smallint) AS PSEUDO_COLUMN,
CAST(c1.is_nullable AS int) AS IS_NULLABLE,
CAST(t2.dbname AS sys.sysname) AS TABLE_QUALIFIER,
CAST(s1.name AS sys.sysname) AS TABLE_OWNER,
CAST(t1.relname AS sys.sysname) AS TABLE_NAME,

CASE 
	WHEN idx.is_primary_key != 1
	THEN CAST('u' AS sys.sysname) -- if it is a unique index, then we should cast it as 'u' for filtering purposes
	ELSE CAST('p' AS sys.sysname)
END AS CONSTRAINT_TYPE,
CAST(idx.name AS sys.sysname) AS CONSTRAINT_NAME,
CAST(idx.index_id AS int) AS INDEX_ID
        
FROM pg_catalog.pg_class t1 
	JOIN sys.pg_namespace_ext t2 ON t1.relnamespace = t2.oid
	JOIN sys.schemas s1 ON s1.schema_id = t1.relnamespace
	LEFT JOIN sys.indexes idx ON idx.object_id = t1.oid
	INNER JOIN pg_catalog.pg_attribute i2 ON idx.index_id = i2.attrelid
	INNER JOIN sys.columns c1 ON c1.object_id = idx.object_id AND i2.attname = c1.name

	JOIN pg_catalog.pg_type AS t7 ON t7.oid = c1.system_type_id
	JOIN sys.types AS t8 ON c1.user_type_id = t8.user_type_id 
	LEFT JOIN sys.sp_datatype_info_helper(2::smallint, false) AS t6 ON t7.typname = t6.pg_type_name OR t7.typname = t6.type_name --need in order to get accurate DATA_TYPE value
	LEFT JOIN pg_catalog.pg_attribute AS pa ON t1.oid = pa.attrelid AND c1.name = pa.attname
	, sys.translate_pg_type_to_tsql(t8.user_type_id) AS tsql_type_name
	, sys.translate_pg_type_to_tsql(t8.system_type_id) AS tsql_base_type_name
	WHERE has_schema_privilege(s1.schema_id, 'USAGE');
  
GRANT SELECT ON sys.sp_special_columns_view TO PUBLIC;

call sys.babelfish_drop_deprecated_view('sys', 'indexes_deprecated');

CREATE OR REPLACE FUNCTION OBJECTPROPERTY(IN object_id INT, IN property sys.varchar)
RETURNS INT AS
$$
BEGIN
    RETURN NULL;
END;
$$
LANGUAGE plpgsql;

CREATE OR REPLACE FUNCTION OBJECTPROPERTYEX(IN object_id INT, IN property sys.varchar)
RETURNS SYS.SQL_VARIANT AS
$$
BEGIN
    RETURN NULL;
END;
$$
LANGUAGE plpgsql;

<<<<<<< HEAD
CREATE OR REPLACE VIEW sys.database_files
AS
SELECT
	cast(1 as INT) AS file_id,
	CAST(NULL as sys.uniqueidentifier) AS file_guid,
	CAST(0 as sys.TINYINT) AS type,
	CAST('' as sys.NVARCHAR(60)) AS type_desc,
	CAST(0 as INT) AS data_space_id,
	CAST('' as sys.SYSNAME) AS name,
	CAST('' as sys.NVARCHAR(260)) AS physical_name,
	CAST(0 as sys.TINYINT) AS state,
	CAST('' as sys.NVARCHAR(60)) AS state_desc,
	CAST(0 as INT) AS size,
	CAST(0 as INT) AS max_size,
	CAST(0 as INT) AS growth,
	CAST(0 as sys.BIT) AS is_media_read_only,
	CAST(0 as sys.BIT) AS is_read_only,
	CAST(0 as sys.BIT) AS is_sparse,
	CAST(0 as sys.BIT) AS is_percent_growth,
	CAST(0 as sys.BIT) AS is_name_reserved,
	CAST(0 as NUMERIC(25,0)) AS create_lsn,
	CAST(0 as NUMERIC(25,0)) AS drop_lsn,
	CAST(0 as NUMERIC(25,0)) AS read_only_lsn,
	CAST(0 as NUMERIC(25,0)) AS read_write_lsn,
	CAST(0 as NUMERIC(25,0)) AS differential_base_lsn,
	CAST(NULL as sys.uniqueidentifier) AS differential_base_guid,
	CAST(NULL as sys.datetime) AS differential_base_time,
	CAST(0 as NUMERIC(25,0)) AS redo_start_lsn,
	CAST(NULL as sys.uniqueidentifier) AS redo_start_fork_guid,
	CAST(0 as NUMERIC(25,0)) AS redo_target_lsn,
	CAST(NULL as sys.uniqueidentifier) AS redo_target_fork_guid,
	CAST(0 as NUMERIC(25,0)) AS backup_lsn
WHERE false;
GRANT SELECT ON sys.database_files TO PUBLIC;

=======
ALTER VIEW sys.database_principals RENAME TO database_principals_deprecated;
-- sys.database_principals don't have any dependent objects
-- DATABASE_PRINCIPALS
CREATE VIEW sys.database_principals AS SELECT
CAST(Ext.orig_username AS SYS.SYSNAME) AS name,
CAST(Base.OID AS INT) AS principal_id,
CAST(Ext.type AS CHAR(1)) as type,
CAST(CASE WHEN Ext.type = 'S' THEN 'SQL_USER'
WHEN Ext.type = 'R' THEN 'DATABASE_ROLE'
ELSE NULL END AS SYS.NVARCHAR(60)) AS type_desc,
CAST(Ext.default_schema_name AS SYS.SYSNAME) AS default_schema_name,
CAST(Ext.create_date AS SYS.DATETIME) AS create_date,
CAST(Ext.modify_date AS SYS.DATETIME) AS modify_date,
CAST(Ext.owning_principal_id AS INT) AS owning_principal_id,
CAST(CAST(Base2.oid AS INT) AS SYS.VARBINARY(85)) AS SID,
CAST(Ext.is_fixed_role AS SYS.BIT) AS is_fixed_role,
CAST(Ext.authentication_type AS INT) AS authentication_type,
CAST(Ext.authentication_type_desc AS SYS.NVARCHAR(60)) AS authentication_type_desc,
CAST(Ext.default_language_name AS SYS.SYSNAME) AS default_language_name,
CAST(Ext.default_language_lcid AS INT) AS default_language_lcid,
CAST(Ext.allow_encrypted_value_modifications AS SYS.BIT) AS allow_encrypted_value_modifications
FROM pg_catalog.pg_authid AS Base INNER JOIN sys.babelfish_authid_user_ext AS Ext
ON Base.rolname = Ext.rolname
LEFT OUTER JOIN pg_catalog.pg_roles Base2
ON Ext.login_name = Base2.rolname
WHERE Ext.database_name = DB_NAME();

GRANT SELECT ON sys.database_principals TO PUBLIC;

-- Drop the deprecated view if there isn't any dependent object
CALL sys.babelfish_drop_deprecated_view('sys', 'database_principals_deprecated');

ALTER VIEW sys.server_principals RENAME TO server_principals_deprecated;
-- sys.server_principals is used only in is_srvrolemember() function.
-- Nothing needs to be done for function as body doesn't get changed dynamically.
-- SERVER_PRINCIPALS
CREATE VIEW sys.server_principals
AS SELECT
CAST(Base.rolname AS sys.SYSNAME) AS name,
CAST(Base.oid As INT) AS principal_id,
CAST(CAST(Base.oid as INT) as sys.varbinary(85)) AS sid,
CAST(Ext.type AS CHAR(1)) as type,
CAST(CASE WHEN Ext.type = 'S' THEN 'SQL_LOGIN' 
WHEN Ext.type = 'R' THEN 'SERVER_ROLE'
ELSE NULL END AS NVARCHAR(60)) AS type_desc,
CAST(Ext.is_disabled AS INT) AS is_disabled,
CAST(Ext.create_date AS SYS.DATETIME) AS create_date,
CAST(Ext.modify_date AS SYS.DATETIME) AS modify_date,
CAST(CASE WHEN Ext.type = 'R' THEN NULL ELSE Ext.default_database_name END AS SYS.SYSNAME) AS default_database_name,
CAST(Ext.default_language_name AS SYS.SYSNAME) AS default_language_name,
CAST(CASE WHEN Ext.type = 'R' THEN NULL ELSE Ext.credential_id END AS INT) AS credential_id,
CAST(CASE WHEN Ext.type = 'R' THEN 1 ELSE Ext.owning_principal_id END AS INT) AS owning_principal_id,
CAST(Ext.is_fixed_role AS sys.BIT) AS is_fixed_role
FROM pg_catalog.pg_authid AS Base INNER JOIN sys.babelfish_authid_login_ext AS Ext ON Base.rolname = Ext.rolname;

GRANT SELECT ON sys.server_principals TO PUBLIC;

-- We have initialized 'sysadmin' role during initialize_babelfish().
-- Need to initialize it here again for the old users who are upgrading to new
-- babelfish version should have this role in the server_principles view.
CALL sys.babel_initialize_logins('sysadmin');

-- Drop the deprecated view if there isn't any dependent object
CALL sys.babelfish_drop_deprecated_view('sys', 'server_principals_deprecated');

-- Drops the temporary procedure used by the upgrade script.
-- Please have this be one of the last statements executed in this upgrade script.
DROP PROCEDURE sys.babelfish_drop_deprecated_view(varchar, varchar);

-- OPENJSON functions
CREATE OR REPLACE FUNCTION sys.openjson_object(json_string text)
RETURNS TABLE 
(
    key sys.NVARCHAR(4000),
    value sys.NVARCHAR,
    type INTEGER
)
AS 
$BODY$
SELECT  key, 
        CASE json_typeof(value) WHEN 'null'     THEN NULL
                                ELSE            TRIM (BOTH '"' FROM value::TEXT)
        END,
        CASE json_typeof(value) WHEN 'null'     THEN 0
                                WHEN 'string'   THEN 1
                                WHEN 'number'   THEN 2
                                WHEN 'boolean'  THEN 3
                                WHEN 'array'    THEN 4
                                WHEN 'object'   THEN 5
        END
    FROM json_each(json_string::JSON)
$BODY$
LANGUAGE SQL;

CREATE OR REPLACE FUNCTION sys.openjson_array(json_string text)
RETURNS TABLE 
(
    key sys.NVARCHAR(4000),
    value sys.NVARCHAR,
    type INTEGER
)
AS 
$BODY$
SELECT  (row_number() over ())-1, 
        CASE json_typeof(value) WHEN 'null'     THEN NULL
                                ELSE            TRIM (BOTH '"' FROM value::TEXT)
        END,
        CASE json_typeof(value) WHEN 'null'     THEN 0
                                WHEN 'string'   THEN 1
                                WHEN 'number'   THEN 2
                                WHEN 'boolean'  THEN 3
                                WHEN 'array'    THEN 4
                                WHEN 'object'   THEN 5
        END
    FROM json_array_elements(json_string::JSON) AS value
$BODY$
LANGUAGE SQL;

CREATE OR REPLACE FUNCTION sys.openjson_simple(json_string text, path text default '$')
RETURNS TABLE 
(
    key sys.NVARCHAR(4000),
    value sys.NVARCHAR,
    type INTEGER
)
AS
$BODY$
DECLARE
    sub_json text := sys.json_query(json_string, path);
BEGIN
    IF json_typeof(sub_json::JSON) = 'array' THEN
        RETURN QUERY SELECT * FROM sys.openjson_array(sub_json);
    ELSE
        RETURN QUERY SELECT * FROM sys.openjson_object(sub_json);
    END IF;
END;
$BODY$
LANGUAGE plpgsql;

CREATE OR REPLACE FUNCTION sys.openjson_with(json_string text, path text, VARIADIC column_paths text[])
RETURNS SETOF RECORD
AS 'babelfishpg_tsql', 'tsql_openjson_with' LANGUAGE C STRICT IMMUTABLE PARALLEL SAFE;
 
>>>>>>> 804b9c18
-- Reset search_path to not affect any subsequent scripts
SELECT set_config('search_path', trim(leading 'sys, ' from current_setting('search_path')), false);<|MERGE_RESOLUTION|>--- conflicted
+++ resolved
@@ -1320,7 +1320,149 @@
 $$
 LANGUAGE plpgsql;
 
-<<<<<<< HEAD
+ALTER VIEW sys.database_principals RENAME TO database_principals_deprecated;
+-- sys.database_principals don't have any dependent objects
+-- DATABASE_PRINCIPALS
+CREATE VIEW sys.database_principals AS SELECT
+CAST(Ext.orig_username AS SYS.SYSNAME) AS name,
+CAST(Base.OID AS INT) AS principal_id,
+CAST(Ext.type AS CHAR(1)) as type,
+CAST(CASE WHEN Ext.type = 'S' THEN 'SQL_USER'
+WHEN Ext.type = 'R' THEN 'DATABASE_ROLE'
+ELSE NULL END AS SYS.NVARCHAR(60)) AS type_desc,
+CAST(Ext.default_schema_name AS SYS.SYSNAME) AS default_schema_name,
+CAST(Ext.create_date AS SYS.DATETIME) AS create_date,
+CAST(Ext.modify_date AS SYS.DATETIME) AS modify_date,
+CAST(Ext.owning_principal_id AS INT) AS owning_principal_id,
+CAST(CAST(Base2.oid AS INT) AS SYS.VARBINARY(85)) AS SID,
+CAST(Ext.is_fixed_role AS SYS.BIT) AS is_fixed_role,
+CAST(Ext.authentication_type AS INT) AS authentication_type,
+CAST(Ext.authentication_type_desc AS SYS.NVARCHAR(60)) AS authentication_type_desc,
+CAST(Ext.default_language_name AS SYS.SYSNAME) AS default_language_name,
+CAST(Ext.default_language_lcid AS INT) AS default_language_lcid,
+CAST(Ext.allow_encrypted_value_modifications AS SYS.BIT) AS allow_encrypted_value_modifications
+FROM pg_catalog.pg_authid AS Base INNER JOIN sys.babelfish_authid_user_ext AS Ext
+ON Base.rolname = Ext.rolname
+LEFT OUTER JOIN pg_catalog.pg_roles Base2
+ON Ext.login_name = Base2.rolname
+WHERE Ext.database_name = DB_NAME();
+
+GRANT SELECT ON sys.database_principals TO PUBLIC;
+
+-- Drop the deprecated view if there isn't any dependent object
+CALL sys.babelfish_drop_deprecated_view('sys', 'database_principals_deprecated');
+
+ALTER VIEW sys.server_principals RENAME TO server_principals_deprecated;
+-- sys.server_principals is used only in is_srvrolemember() function.
+-- Nothing needs to be done for function as body doesn't get changed dynamically.
+-- SERVER_PRINCIPALS
+CREATE VIEW sys.server_principals
+AS SELECT
+CAST(Base.rolname AS sys.SYSNAME) AS name,
+CAST(Base.oid As INT) AS principal_id,
+CAST(CAST(Base.oid as INT) as sys.varbinary(85)) AS sid,
+CAST(Ext.type AS CHAR(1)) as type,
+CAST(CASE WHEN Ext.type = 'S' THEN 'SQL_LOGIN' 
+WHEN Ext.type = 'R' THEN 'SERVER_ROLE'
+ELSE NULL END AS NVARCHAR(60)) AS type_desc,
+CAST(Ext.is_disabled AS INT) AS is_disabled,
+CAST(Ext.create_date AS SYS.DATETIME) AS create_date,
+CAST(Ext.modify_date AS SYS.DATETIME) AS modify_date,
+CAST(CASE WHEN Ext.type = 'R' THEN NULL ELSE Ext.default_database_name END AS SYS.SYSNAME) AS default_database_name,
+CAST(Ext.default_language_name AS SYS.SYSNAME) AS default_language_name,
+CAST(CASE WHEN Ext.type = 'R' THEN NULL ELSE Ext.credential_id END AS INT) AS credential_id,
+CAST(CASE WHEN Ext.type = 'R' THEN 1 ELSE Ext.owning_principal_id END AS INT) AS owning_principal_id,
+CAST(Ext.is_fixed_role AS sys.BIT) AS is_fixed_role
+FROM pg_catalog.pg_authid AS Base INNER JOIN sys.babelfish_authid_login_ext AS Ext ON Base.rolname = Ext.rolname;
+
+GRANT SELECT ON sys.server_principals TO PUBLIC;
+
+-- We have initialized 'sysadmin' role during initialize_babelfish().
+-- Need to initialize it here again for the old users who are upgrading to new
+-- babelfish version should have this role in the server_principles view.
+CALL sys.babel_initialize_logins('sysadmin');
+
+-- Drop the deprecated view if there isn't any dependent object
+CALL sys.babelfish_drop_deprecated_view('sys', 'server_principals_deprecated');
+
+-- Drops the temporary procedure used by the upgrade script.
+-- Please have this be one of the last statements executed in this upgrade script.
+DROP PROCEDURE sys.babelfish_drop_deprecated_view(varchar, varchar);
+
+-- OPENJSON functions
+CREATE OR REPLACE FUNCTION sys.openjson_object(json_string text)
+RETURNS TABLE 
+(
+    key sys.NVARCHAR(4000),
+    value sys.NVARCHAR,
+    type INTEGER
+)
+AS 
+$BODY$
+SELECT  key, 
+        CASE json_typeof(value) WHEN 'null'     THEN NULL
+                                ELSE            TRIM (BOTH '"' FROM value::TEXT)
+        END,
+        CASE json_typeof(value) WHEN 'null'     THEN 0
+                                WHEN 'string'   THEN 1
+                                WHEN 'number'   THEN 2
+                                WHEN 'boolean'  THEN 3
+                                WHEN 'array'    THEN 4
+                                WHEN 'object'   THEN 5
+        END
+    FROM json_each(json_string::JSON)
+$BODY$
+LANGUAGE SQL;
+
+CREATE OR REPLACE FUNCTION sys.openjson_array(json_string text)
+RETURNS TABLE 
+(
+    key sys.NVARCHAR(4000),
+    value sys.NVARCHAR,
+    type INTEGER
+)
+AS 
+$BODY$
+SELECT  (row_number() over ())-1, 
+        CASE json_typeof(value) WHEN 'null'     THEN NULL
+                                ELSE            TRIM (BOTH '"' FROM value::TEXT)
+        END,
+        CASE json_typeof(value) WHEN 'null'     THEN 0
+                                WHEN 'string'   THEN 1
+                                WHEN 'number'   THEN 2
+                                WHEN 'boolean'  THEN 3
+                                WHEN 'array'    THEN 4
+                                WHEN 'object'   THEN 5
+        END
+    FROM json_array_elements(json_string::JSON) AS value
+$BODY$
+LANGUAGE SQL;
+
+CREATE OR REPLACE FUNCTION sys.openjson_simple(json_string text, path text default '$')
+RETURNS TABLE 
+(
+    key sys.NVARCHAR(4000),
+    value sys.NVARCHAR,
+    type INTEGER
+)
+AS
+$BODY$
+DECLARE
+    sub_json text := sys.json_query(json_string, path);
+BEGIN
+    IF json_typeof(sub_json::JSON) = 'array' THEN
+        RETURN QUERY SELECT * FROM sys.openjson_array(sub_json);
+    ELSE
+        RETURN QUERY SELECT * FROM sys.openjson_object(sub_json);
+    END IF;
+END;
+$BODY$
+LANGUAGE plpgsql;
+
+CREATE OR REPLACE FUNCTION sys.openjson_with(json_string text, path text, VARIADIC column_paths text[])
+RETURNS SETOF RECORD
+AS 'babelfishpg_tsql', 'tsql_openjson_with' LANGUAGE C STRICT IMMUTABLE PARALLEL SAFE;
+
 CREATE OR REPLACE VIEW sys.database_files
 AS
 SELECT
@@ -1356,150 +1498,5 @@
 WHERE false;
 GRANT SELECT ON sys.database_files TO PUBLIC;
 
-=======
-ALTER VIEW sys.database_principals RENAME TO database_principals_deprecated;
--- sys.database_principals don't have any dependent objects
--- DATABASE_PRINCIPALS
-CREATE VIEW sys.database_principals AS SELECT
-CAST(Ext.orig_username AS SYS.SYSNAME) AS name,
-CAST(Base.OID AS INT) AS principal_id,
-CAST(Ext.type AS CHAR(1)) as type,
-CAST(CASE WHEN Ext.type = 'S' THEN 'SQL_USER'
-WHEN Ext.type = 'R' THEN 'DATABASE_ROLE'
-ELSE NULL END AS SYS.NVARCHAR(60)) AS type_desc,
-CAST(Ext.default_schema_name AS SYS.SYSNAME) AS default_schema_name,
-CAST(Ext.create_date AS SYS.DATETIME) AS create_date,
-CAST(Ext.modify_date AS SYS.DATETIME) AS modify_date,
-CAST(Ext.owning_principal_id AS INT) AS owning_principal_id,
-CAST(CAST(Base2.oid AS INT) AS SYS.VARBINARY(85)) AS SID,
-CAST(Ext.is_fixed_role AS SYS.BIT) AS is_fixed_role,
-CAST(Ext.authentication_type AS INT) AS authentication_type,
-CAST(Ext.authentication_type_desc AS SYS.NVARCHAR(60)) AS authentication_type_desc,
-CAST(Ext.default_language_name AS SYS.SYSNAME) AS default_language_name,
-CAST(Ext.default_language_lcid AS INT) AS default_language_lcid,
-CAST(Ext.allow_encrypted_value_modifications AS SYS.BIT) AS allow_encrypted_value_modifications
-FROM pg_catalog.pg_authid AS Base INNER JOIN sys.babelfish_authid_user_ext AS Ext
-ON Base.rolname = Ext.rolname
-LEFT OUTER JOIN pg_catalog.pg_roles Base2
-ON Ext.login_name = Base2.rolname
-WHERE Ext.database_name = DB_NAME();
-
-GRANT SELECT ON sys.database_principals TO PUBLIC;
-
--- Drop the deprecated view if there isn't any dependent object
-CALL sys.babelfish_drop_deprecated_view('sys', 'database_principals_deprecated');
-
-ALTER VIEW sys.server_principals RENAME TO server_principals_deprecated;
--- sys.server_principals is used only in is_srvrolemember() function.
--- Nothing needs to be done for function as body doesn't get changed dynamically.
--- SERVER_PRINCIPALS
-CREATE VIEW sys.server_principals
-AS SELECT
-CAST(Base.rolname AS sys.SYSNAME) AS name,
-CAST(Base.oid As INT) AS principal_id,
-CAST(CAST(Base.oid as INT) as sys.varbinary(85)) AS sid,
-CAST(Ext.type AS CHAR(1)) as type,
-CAST(CASE WHEN Ext.type = 'S' THEN 'SQL_LOGIN' 
-WHEN Ext.type = 'R' THEN 'SERVER_ROLE'
-ELSE NULL END AS NVARCHAR(60)) AS type_desc,
-CAST(Ext.is_disabled AS INT) AS is_disabled,
-CAST(Ext.create_date AS SYS.DATETIME) AS create_date,
-CAST(Ext.modify_date AS SYS.DATETIME) AS modify_date,
-CAST(CASE WHEN Ext.type = 'R' THEN NULL ELSE Ext.default_database_name END AS SYS.SYSNAME) AS default_database_name,
-CAST(Ext.default_language_name AS SYS.SYSNAME) AS default_language_name,
-CAST(CASE WHEN Ext.type = 'R' THEN NULL ELSE Ext.credential_id END AS INT) AS credential_id,
-CAST(CASE WHEN Ext.type = 'R' THEN 1 ELSE Ext.owning_principal_id END AS INT) AS owning_principal_id,
-CAST(Ext.is_fixed_role AS sys.BIT) AS is_fixed_role
-FROM pg_catalog.pg_authid AS Base INNER JOIN sys.babelfish_authid_login_ext AS Ext ON Base.rolname = Ext.rolname;
-
-GRANT SELECT ON sys.server_principals TO PUBLIC;
-
--- We have initialized 'sysadmin' role during initialize_babelfish().
--- Need to initialize it here again for the old users who are upgrading to new
--- babelfish version should have this role in the server_principles view.
-CALL sys.babel_initialize_logins('sysadmin');
-
--- Drop the deprecated view if there isn't any dependent object
-CALL sys.babelfish_drop_deprecated_view('sys', 'server_principals_deprecated');
-
--- Drops the temporary procedure used by the upgrade script.
--- Please have this be one of the last statements executed in this upgrade script.
-DROP PROCEDURE sys.babelfish_drop_deprecated_view(varchar, varchar);
-
--- OPENJSON functions
-CREATE OR REPLACE FUNCTION sys.openjson_object(json_string text)
-RETURNS TABLE 
-(
-    key sys.NVARCHAR(4000),
-    value sys.NVARCHAR,
-    type INTEGER
-)
-AS 
-$BODY$
-SELECT  key, 
-        CASE json_typeof(value) WHEN 'null'     THEN NULL
-                                ELSE            TRIM (BOTH '"' FROM value::TEXT)
-        END,
-        CASE json_typeof(value) WHEN 'null'     THEN 0
-                                WHEN 'string'   THEN 1
-                                WHEN 'number'   THEN 2
-                                WHEN 'boolean'  THEN 3
-                                WHEN 'array'    THEN 4
-                                WHEN 'object'   THEN 5
-        END
-    FROM json_each(json_string::JSON)
-$BODY$
-LANGUAGE SQL;
-
-CREATE OR REPLACE FUNCTION sys.openjson_array(json_string text)
-RETURNS TABLE 
-(
-    key sys.NVARCHAR(4000),
-    value sys.NVARCHAR,
-    type INTEGER
-)
-AS 
-$BODY$
-SELECT  (row_number() over ())-1, 
-        CASE json_typeof(value) WHEN 'null'     THEN NULL
-                                ELSE            TRIM (BOTH '"' FROM value::TEXT)
-        END,
-        CASE json_typeof(value) WHEN 'null'     THEN 0
-                                WHEN 'string'   THEN 1
-                                WHEN 'number'   THEN 2
-                                WHEN 'boolean'  THEN 3
-                                WHEN 'array'    THEN 4
-                                WHEN 'object'   THEN 5
-        END
-    FROM json_array_elements(json_string::JSON) AS value
-$BODY$
-LANGUAGE SQL;
-
-CREATE OR REPLACE FUNCTION sys.openjson_simple(json_string text, path text default '$')
-RETURNS TABLE 
-(
-    key sys.NVARCHAR(4000),
-    value sys.NVARCHAR,
-    type INTEGER
-)
-AS
-$BODY$
-DECLARE
-    sub_json text := sys.json_query(json_string, path);
-BEGIN
-    IF json_typeof(sub_json::JSON) = 'array' THEN
-        RETURN QUERY SELECT * FROM sys.openjson_array(sub_json);
-    ELSE
-        RETURN QUERY SELECT * FROM sys.openjson_object(sub_json);
-    END IF;
-END;
-$BODY$
-LANGUAGE plpgsql;
-
-CREATE OR REPLACE FUNCTION sys.openjson_with(json_string text, path text, VARIADIC column_paths text[])
-RETURNS SETOF RECORD
-AS 'babelfishpg_tsql', 'tsql_openjson_with' LANGUAGE C STRICT IMMUTABLE PARALLEL SAFE;
- 
->>>>>>> 804b9c18
 -- Reset search_path to not affect any subsequent scripts
 SELECT set_config('search_path', trim(leading 'sys, ' from current_setting('search_path')), false);