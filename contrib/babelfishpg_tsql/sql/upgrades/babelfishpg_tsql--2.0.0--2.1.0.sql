-- complain if script is sourced in psql, rather than via ALTER EXTENSION
\echo Use "ALTER EXTENSION ""babelfishpg_tsql"" UPDATE TO '2.1.0'" to load this file. \quit
 
SELECT set_config('search_path', 'sys, '||current_setting('search_path'), false);

-- Drops a view if it does not have any dependent objects.
-- Is a temporary procedure for use by the upgrade script. Will be dropped at the end of the upgrade.
-- Please have this be one of the first statements executed in this upgrade script. 
CREATE OR REPLACE PROCEDURE babelfish_drop_deprecated_view(schema_name varchar, view_name varchar) AS
$$
DECLARE
    error_msg text;
    query1 text;
    query2 text;
BEGIN
    query1 := format('alter extension babelfishpg_tsql drop view %s.%s', schema_name, view_name);
    query2 := format('drop view %s.%s', schema_name, view_name);
    execute query1;
    execute query2;
EXCEPTION
    when object_not_in_prerequisite_state then --if 'alter extension' statement fails
        GET STACKED DIAGNOSTICS error_msg = MESSAGE_TEXT;
        raise warning '%', error_msg;
    when dependent_objects_still_exist then --if 'drop view' statement fails
        GET STACKED DIAGNOSTICS error_msg = MESSAGE_TEXT;
        raise warning '%', error_msg;
end
$$
LANGUAGE plpgsql;

-- TODO: BABEL-2838
CREATE OR REPLACE VIEW sys.sp_special_columns_view AS
SELECT DISTINCT 
CAST(1 as smallint) AS SCOPE,
CAST(coalesce (split_part(pa.attoptions[1], '=', 2) ,c1.name) AS sys.sysname) AS COLUMN_NAME, -- get original column name if exists
CAST(t6.data_type AS smallint) AS DATA_TYPE,

CASE -- cases for when they are of type identity. 
	WHEN c1.is_identity = 1 AND (t8.name = 'decimal' or t8.name = 'numeric') 
	THEN CAST(CONCAT(t8.name, '() identity') AS sys.sysname)
	WHEN c1.is_identity = 1 AND (t8.name != 'decimal' AND t8.name != 'numeric')
	THEN CAST(CONCAT(t8.name, ' identity') AS sys.sysname)
	ELSE CAST(t8.name AS sys.sysname)
END AS TYPE_NAME,

CAST(sys.sp_special_columns_precision_helper(coalesce(tsql_type_name, tsql_base_type_name), c1.precision, c1.max_length, t6."PRECISION") AS int) AS PRECISION,
CAST(sys.sp_special_columns_length_helper(coalesce(tsql_type_name, tsql_base_type_name), c1.precision, c1.max_length, t6."PRECISION") AS int) AS LENGTH,
CAST(sys.sp_special_columns_scale_helper(coalesce(tsql_type_name, tsql_base_type_name), c1.scale) AS smallint) AS SCALE,
CAST(1 AS smallint) AS PSEUDO_COLUMN,
CAST(c1.is_nullable AS int) AS IS_NULLABLE,
CAST(t2.dbname AS sys.sysname) AS TABLE_QUALIFIER,
CAST(s1.name AS sys.sysname) AS TABLE_OWNER,
CAST(t1.relname AS sys.sysname) AS TABLE_NAME,

CASE 
	WHEN idx.is_primary_key != 1
	THEN CAST('u' AS sys.sysname) -- if it is a unique index, then we should cast it as 'u' for filtering purposes
	ELSE CAST('p' AS sys.sysname)
END AS CONSTRAINT_TYPE,
CAST(idx.name AS sys.sysname) AS CONSTRAINT_NAME,
CAST(idx.index_id AS int) AS INDEX_ID
        
FROM pg_catalog.pg_class t1 
	JOIN sys.pg_namespace_ext t2 ON t1.relnamespace = t2.oid
	JOIN sys.schemas s1 ON s1.schema_id = t1.relnamespace
	LEFT JOIN sys.indexes idx ON idx.object_id = t1.oid
	INNER JOIN pg_catalog.pg_attribute i2 ON idx.index_id = i2.attrelid
	INNER JOIN sys.columns c1 ON c1.object_id = idx.object_id AND i2.attname = c1.name

	JOIN pg_catalog.pg_type AS t7 ON t7.oid = c1.system_type_id
	JOIN sys.types AS t8 ON c1.user_type_id = t8.user_type_id 
	LEFT JOIN sys.sp_datatype_info_helper(2::smallint, false) AS t6 ON t7.typname = t6.pg_type_name OR t7.typname = t6.type_name --need in order to get accurate DATA_TYPE value
	LEFT JOIN pg_catalog.pg_attribute AS pa ON t1.oid = pa.attrelid AND c1.name = pa.attname
	, sys.translate_pg_type_to_tsql(t8.user_type_id) AS tsql_type_name
	, sys.translate_pg_type_to_tsql(t8.system_type_id) AS tsql_base_type_name
	WHERE has_schema_privilege(s1.schema_id, 'USAGE');
  
GRANT SELECT ON sys.sp_special_columns_view TO PUBLIC;


CREATE OR REPLACE PROCEDURE sys.sp_special_columns(
	"@table_name" sys.sysname,
	"@table_owner" sys.sysname = '',
	"@qualifier" sys.sysname = '',
	"@col_type" char(1) = 'R',
	"@scope" char(1) = 'T',
	"@nullable" char(1) = 'U',
	"@odbcver" int = 2
)
AS $$
DECLARE @special_col_type sys.sysname;
DECLARE @constraint_name sys.sysname;
BEGIN
	IF (@qualifier != '') AND (LOWER(@qualifier) != LOWER(sys.db_name()))
	BEGIN
		THROW 33557097, N'The database name component of the object qualifier must be the name of the current database.', 1;
		
	END
	
	IF (LOWER(@col_type) = LOWER('V'))
	BEGIN
		THROW 33557097, N'TIMESTAMP datatype is not currently supported in Babelfish', 1;
	END
	
	IF (LOWER(@nullable) = LOWER('O'))
	BEGIN
		SELECT TOP 1 @special_col_type = constraint_type, @constraint_name = constraint_name FROM sys.sp_special_columns_view
		WHERE LOWER(@table_name) = LOWER(table_name)
		  AND ((SELECT coalesce(@table_owner,'')) = '' OR LOWER(table_owner) = LOWER(@table_owner))
		  AND ((SELECT coalesce(@qualifier,'')) = '' OR LOWER(table_qualifier) = LOWER(@qualifier)) AND (is_nullable = 0)
		ORDER BY constraint_type, index_id;
	
		IF @special_col_type='u'
		BEGIN
			IF @scope='C'
			BEGIN
				SELECT  
				CAST(0 AS smallint) AS SCOPE,
				COLUMN_NAME,
				DATA_TYPE,
				TYPE_NAME,
				PRECISION,
				LENGTH,
				SCALE,
				PSEUDO_COLUMN FROM sys.sp_special_columns_view
				WHERE LOWER(@table_name) = LOWER(table_name)
				AND ((SELECT coalesce(@table_owner,'')) = '' OR LOWER(table_owner) = LOWER(@table_owner))
				AND ((SELECT coalesce(@qualifier,'')) = '' OR LOWER(table_qualifier) = LOWER(@qualifier)) AND (is_nullable = 0) AND LOWER(constraint_type) = LOWER(@special_col_type)
				AND @constraint_name = constraint_name
				ORDER BY scope, column_name;
				
			END
			ELSE
			BEGIN
				SELECT  
				SCOPE,
				COLUMN_NAME,
				DATA_TYPE,
				TYPE_NAME,
				PRECISION,
				LENGTH,
				SCALE,
				PSEUDO_COLUMN FROM sys.sp_special_columns_view
				WHERE LOWER(@table_name) = LOWER(table_name)
				AND ((SELECT coalesce(@table_owner,'')) = '' OR LOWER(table_owner) = LOWER(@table_owner))
				AND ((SELECT coalesce(@qualifier,'')) = '' OR LOWER(table_qualifier) = LOWER(@qualifier)) AND (is_nullable = 0) AND LOWER(constraint_type) = LOWER(@special_col_type)
				AND @constraint_name = constraint_name
				ORDER BY scope, column_name;
			END
		
		END
		
		ELSE 
		BEGIN
			IF @scope='C'
			BEGIN
				SELECT 
				CAST(0 AS smallint) AS SCOPE,
				COLUMN_NAME,
				DATA_TYPE,
				TYPE_NAME,
				PRECISION,
				LENGTH,
				SCALE,
				PSEUDO_COLUMN FROM sys.sp_special_columns_view
				WHERE LOWER(@table_name) = LOWER(table_name)
				AND ((SELECT coalesce(@table_owner,'')) = '' OR LOWER(table_owner) = LOWER(@table_owner))
				AND ((SELECT coalesce(@qualifier,'')) = '' OR LOWER(table_qualifier) = LOWER(@qualifier)) AND (is_nullable = 0) AND LOWER(constraint_type) = LOWER(@special_col_type)
				AND CONSTRAINT_TYPE = 'p'
				ORDER BY scope, column_name;
			END
			ELSE
			BEGIN
				SELECT SCOPE,
				COLUMN_NAME,
				DATA_TYPE,
				TYPE_NAME,
				PRECISION,
				LENGTH,
				SCALE,
				PSEUDO_COLUMN  FROM sys.sp_special_columns_view
				WHERE LOWER(@table_name) = LOWER(table_name)
				AND ((SELECT coalesce(@table_owner,'')) = '' OR LOWER(table_owner) = LOWER(@table_owner))
				AND ((SELECT coalesce(@qualifier,'')) = '' OR LOWER(table_qualifier) = LOWER(@qualifier)) AND (is_nullable = 0) AND LOWER(constraint_type) = LOWER(@special_col_type)
				AND CONSTRAINT_TYPE = 'p'
				ORDER BY scope, column_name;
			END
		END
	END
	
	ELSE 
	BEGIN
		SELECT TOP 1 @special_col_type = constraint_type, @constraint_name = constraint_name FROM sys.sp_special_columns_view
		WHERE LOWER(@table_name) = LOWER(table_name)
			AND ((SELECT coalesce(@table_owner,'')) = '' OR LOWER(table_owner) = LOWER(@table_owner))
			AND ((SELECT coalesce(@qualifier,'')) = '' OR LOWER(table_qualifier) = LOWER(@qualifier))
		ORDER BY constraint_type, index_id;

		IF @special_col_type='u'
		BEGIN
			IF @scope='C'
			BEGIN
				SELECT 
				CAST(0 AS smallint) AS SCOPE,
				COLUMN_NAME,
				DATA_TYPE,
				TYPE_NAME,
				PRECISION,
				LENGTH,
				SCALE,
				PSEUDO_COLUMN FROM sys.sp_special_columns_view
				WHERE LOWER(@table_name) = LOWER(table_name)
				AND ((SELECT coalesce(@table_owner,'')) = '' OR LOWER(table_owner) = LOWER(@table_owner))
				AND ((SELECT coalesce(@qualifier,'')) = '' OR LOWER(table_qualifier) = LOWER(@qualifier)) AND LOWER(constraint_type) = LOWER(@special_col_type)
				AND @constraint_name = constraint_name
				ORDER BY scope, column_name;
			END
			
			ELSE
			BEGIN
				SELECT SCOPE,
				COLUMN_NAME,
				DATA_TYPE,
				TYPE_NAME,
				PRECISION,
				LENGTH,
				SCALE,
				PSEUDO_COLUMN FROM sys.sp_special_columns_view
				WHERE LOWER(@table_name) = LOWER(table_name)
				AND ((SELECT coalesce(@table_owner,'')) = '' OR LOWER(table_owner) = LOWER(@table_owner))
				AND ((SELECT coalesce(@qualifier,'')) = '' OR LOWER(table_qualifier) = LOWER(@qualifier)) AND LOWER(constraint_type) = LOWER(@special_col_type)
				AND @constraint_name = constraint_name
				ORDER BY scope, column_name;
			END
		
		END
		ELSE
		BEGIN
			IF @scope='C'
			BEGIN
				SELECT 
				CAST(0 AS smallint) AS SCOPE,
				COLUMN_NAME,
				DATA_TYPE,
				TYPE_NAME,
				PRECISION,
				LENGTH,
				SCALE,
				PSEUDO_COLUMN FROM sys.sp_special_columns_view
				WHERE LOWER(@table_name) = LOWER(table_name)
				AND ((SELECT coalesce(@table_owner,'')) = '' OR LOWER(table_owner) = LOWER(@table_owner))
				AND ((SELECT coalesce(@qualifier,'')) = '' OR LOWER(table_qualifier) = LOWER(@qualifier)) AND LOWER(constraint_type) = LOWER(@special_col_type)
				AND CONSTRAINT_TYPE = 'p'
				ORDER BY scope, column_name; 
			END
			
			ELSE
			BEGIN
				SELECT SCOPE,
				COLUMN_NAME,
				DATA_TYPE,
				TYPE_NAME,
				PRECISION,
				LENGTH,
				SCALE,
				PSEUDO_COLUMN FROM sys.sp_special_columns_view
				WHERE LOWER(@table_name) = LOWER(table_name)
				AND ((SELECT coalesce(@table_owner,'')) = '' OR LOWER(table_owner) = LOWER(@table_owner))
				AND ((SELECT coalesce(@qualifier,'')) = '' OR LOWER(table_qualifier) = LOWER(@qualifier)) AND LOWER(constraint_type) = LOWER(@special_col_type)
				AND CONSTRAINT_TYPE = 'p'
				ORDER BY scope, column_name;
			END
    
		END
	END

END; 
$$
LANGUAGE 'pltsql';
GRANT EXECUTE on PROCEDURE sys.sp_special_columns TO PUBLIC;

CREATE OR REPLACE PROCEDURE sys.sp_special_columns_100(
	"@table_name" sys.sysname,
	"@table_owner" sys.sysname = '',
	"@qualifier" sys.sysname = '',
	"@col_type" char(1) = 'R',
	"@scope" char(1) = 'T',
	"@nullable" char(1) = 'U',
	"@odbcver" int = 2
)
AS $$
BEGIN
	EXEC sp_special_columns @table_name, @table_owner, @qualifier, @col_type, @scope, @nullable, @odbcver
END; 
$$
LANGUAGE 'pltsql';
GRANT EXECUTE on PROCEDURE sys.sp_special_columns_100 TO PUBLIC;
 
CREATE OR REPLACE VIEW sys.sp_column_privileges_view AS
SELECT
CAST(t2.dbname AS sys.sysname) AS TABLE_QUALIFIER,
CAST(s1.name AS sys.sysname) AS TABLE_OWNER,
CAST(t1.relname AS sys.sysname) AS TABLE_NAME,
CAST(COALESCE(SPLIT_PART(t6.attoptions[1], '=', 2), t5.column_name) AS sys.sysname) AS COLUMN_NAME,
CAST((select orig_username from sys.babelfish_authid_user_ext where rolname = t5.grantor) AS sys.sysname) AS GRANTOR,
CAST((select orig_username from sys.babelfish_authid_user_ext where rolname = t5.grantee) AS sys.sysname) AS GRANTEE,
CAST(t5.privilege_type AS sys.varchar(32)) AS PRIVILEGE,
CAST(t5.is_grantable AS sys.varchar(3)) AS IS_GRANTABLE
FROM pg_catalog.pg_class t1 
	JOIN sys.pg_namespace_ext t2 ON t1.relnamespace = t2.oid
	JOIN sys.schemas s1 ON s1.schema_id = t1.relnamespace
	JOIN information_schema.column_privileges t5 ON t1.relname = t5.table_name AND t2.nspname = t5.table_schema
	JOIN pg_attribute t6 ON t6.attrelid = t1.oid AND t6.attname = t5.column_name;
GRANT SELECT ON sys.sp_column_privileges_view TO PUBLIC;

CREATE OR REPLACE PROCEDURE sys.sp_column_privileges(
    "@table_name" sys.sysname,
    "@table_owner" sys.sysname = '',
    "@table_qualifier" sys.sysname = '',
    "@column_name" sys.nvarchar(384) = ''
)
AS $$
BEGIN
    IF (@table_qualifier != '') AND (LOWER(@table_qualifier) != LOWER(sys.db_name()))
	BEGIN
		THROW 33557097, N'The database name component of the object qualifier must be the name of the current database.', 1;
	END
 	
	IF (COALESCE(@table_owner, '') = '')
	BEGIN
		
		IF EXISTS ( 
			SELECT * FROM sys.sp_column_privileges_view 
			WHERE LOWER(@table_name) = LOWER(table_name) and LOWER(SCHEMA_NAME()) = LOWER(table_qualifier)
			)
		BEGIN 
			SELECT 
			TABLE_QUALIFIER,
			TABLE_OWNER,
			TABLE_NAME,
			COLUMN_NAME,
			GRANTOR,
			GRANTEE,
			PRIVILEGE,
			IS_GRANTABLE
			FROM sys.sp_column_privileges_view
			WHERE LOWER(@table_name) = LOWER(table_name)
				AND (LOWER(SCHEMA_NAME()) = LOWER(table_owner))
				AND ((SELECT COALESCE(@table_qualifier,'')) = '' OR LOWER(table_qualifier) = LOWER(@table_qualifier))
				AND ((SELECT COALESCE(@column_name,'')) = '' OR LOWER(column_name) LIKE LOWER(@column_name))
			ORDER BY table_qualifier, table_owner, table_name, column_name, privilege, grantee;
		END
		ELSE
		BEGIN
			SELECT 
			TABLE_QUALIFIER,
			TABLE_OWNER,
			TABLE_NAME,
			COLUMN_NAME,
			GRANTOR,
			GRANTEE,
			PRIVILEGE,
			IS_GRANTABLE
			FROM sys.sp_column_privileges_view
			WHERE LOWER(@table_name) = LOWER(table_name)
				AND (LOWER('dbo')= LOWER(table_owner))
				AND ((SELECT COALESCE(@table_qualifier,'')) = '' OR LOWER(table_qualifier) = LOWER(@table_qualifier))
				AND ((SELECT COALESCE(@column_name,'')) = '' OR LOWER(column_name) LIKE LOWER(@column_name))
			ORDER BY table_qualifier, table_owner, table_name, column_name, privilege, grantee;
		END
	END
	ELSE
	BEGIN
		SELECT 
		TABLE_QUALIFIER,
		TABLE_OWNER,
		TABLE_NAME,
		COLUMN_NAME,
		GRANTOR,
		GRANTEE,
		PRIVILEGE,
		IS_GRANTABLE
		FROM sys.sp_column_privileges_view
		WHERE LOWER(@table_name) = LOWER(table_name)
			AND ((SELECT COALESCE(@table_owner,'')) = '' OR LOWER(table_owner) = LOWER(@table_owner))
			AND ((SELECT COALESCE(@table_qualifier,'')) = '' OR LOWER(table_qualifier) = LOWER(@table_qualifier))
			AND ((SELECT COALESCE(@column_name,'')) = '' OR LOWER(column_name) LIKE LOWER(@column_name))
		ORDER BY table_qualifier, table_owner, table_name, column_name, privilege, grantee;
	END
END; 
$$
LANGUAGE 'pltsql';
GRANT EXECUTE ON PROCEDURE sys.sp_column_privileges TO PUBLIC;

CREATE OR REPLACE VIEW sys.sp_table_privileges_view AS
-- Will use sp_column_priivleges_view to get information from SELECT, INSERT and REFERENCES (only need permission from 1 column in table)
SELECT DISTINCT
CAST(TABLE_QUALIFIER AS sys.sysname) AS TABLE_QUALIFIER,
CAST(TABLE_OWNER AS sys.sysname) AS TABLE_OWNER,
CAST(TABLE_NAME AS sys.sysname) AS TABLE_NAME,
CAST(GRANTOR AS sys.sysname) AS GRANTOR,
CAST(GRANTEE AS sys.sysname) AS GRANTEE,
CAST(PRIVILEGE AS sys.sysname) AS PRIVILEGE,
CAST(IS_GRANTABLE AS sys.sysname) AS IS_GRANTABLE
FROM sys.sp_column_privileges_view

UNION 
-- We need these set of joins only for the DELETE privilege
SELECT
CAST(t2.dbname AS sys.sysname) AS TABLE_QUALIFIER,
CAST(s1.name AS sys.sysname) AS TABLE_OWNER,
CAST(t1.relname AS sys.sysname) AS TABLE_NAME,
CAST((select orig_username from sys.babelfish_authid_user_ext where rolname = t4.grantor) AS sys.sysname) AS GRANTOR,
CAST((select orig_username from sys.babelfish_authid_user_ext where rolname = t4.grantee) AS sys.sysname) AS GRANTEE,
CAST(t4.privilege_type AS sys.sysname) AS PRIVILEGE,
CAST(t4.is_grantable AS sys.sysname) AS IS_GRANTABLE
FROM pg_catalog.pg_class t1 
	JOIN sys.pg_namespace_ext t2 ON t1.relnamespace = t2.oid
	JOIN sys.schemas s1 ON s1.schema_id = t1.relnamespace
	JOIN information_schema.table_privileges t4 ON t1.relname = t4.table_name
WHERE t4.privilege_type = 'DELETE'; 
GRANT SELECT on sys.sp_table_privileges_view TO PUBLIC;

CREATE OR REPLACE PROCEDURE sys.sp_table_privileges(
	"@table_name" sys.nvarchar(384),
	"@table_owner" sys.nvarchar(384) = '',
	"@table_qualifier" sys.sysname = '',
	"@fusepattern" sys.bit = 1
)
AS $$
BEGIN
	
	IF (@table_qualifier != '') AND (LOWER(@table_qualifier) != LOWER(sys.db_name()))
	BEGIN
		THROW 33557097, N'The database name component of the object qualifier must be the name of the current database.', 1;
	END
	
	IF @fusepattern = 1
	BEGIN
		SELECT 
		TABLE_QUALIFIER,
		TABLE_OWNER,
		TABLE_NAME,
		GRANTOR,
		GRANTEE,
		PRIVILEGE,
		IS_GRANTABLE FROM sys.sp_table_privileges_view
		WHERE LOWER(TABLE_NAME) LIKE LOWER(@table_name)
			AND ((SELECT COALESCE(@table_owner,'')) = '' OR LOWER(TABLE_OWNER) LIKE LOWER(@table_owner))
		ORDER BY table_qualifier, table_owner, table_name, privilege, grantee;
	END
	ELSE 
	BEGIN
		SELECT
		TABLE_QUALIFIER,
		TABLE_OWNER,
		TABLE_NAME,
		GRANTOR,
		GRANTEE,
		PRIVILEGE,
		IS_GRANTABLE FROM sys.sp_table_privileges_view
		WHERE LOWER(TABLE_NAME) = LOWER(@table_name)
			AND ((SELECT COALESCE(@table_owner,'')) = '' OR LOWER(TABLE_OWNER) = LOWER(@table_owner))
		ORDER BY table_qualifier, table_owner, table_name, privilege, grantee;
	END
	
END; 
$$
LANGUAGE 'pltsql';
GRANT EXECUTE ON PROCEDURE sys.sp_table_privileges TO PUBLIC;

CREATE OR REPLACE VIEW sys.sp_sproc_columns_view AS
-- Get parameters (if any) for a user-defined stored procedure/function
(SELECT 
	CAST(d.name AS sys.sysname) AS PROCEDURE_QUALIFIER,
	CAST(ext.orig_name AS sys.sysname) AS PROCEDURE_OWNER,
	CASE 
		WHEN proc.routine_type='PROCEDURE' THEN CAST(CONCAT(proc.routine_name, ';1') AS sys.nvarchar(134)) 
		ELSE CAST(CONCAT(proc.routine_name, ';0') AS sys.nvarchar(134)) 
	END AS PROCEDURE_NAME,
	
	CAST(coalesce(args.parameter_name, '') AS sys.sysname) AS COLUMN_NAME,
	CAST(1 AS smallint) AS COLUMN_TYPE,
	CAST(t5.data_type AS smallint) AS DATA_TYPE,
	CAST(coalesce(t6.name, '') AS sys.sysname) AS TYPE_NAME,
	CAST(t6.precision AS int) AS PRECISION,
	CAST(t6.max_length AS int) AS LENGTH,
	CAST(t6.scale AS smallint) AS SCALE,
	CAST(t5.num_prec_radix AS smallint) AS RADIX,
	CAST(t6.is_nullable AS smallint) AS NULLABLE,
	CAST(NULL AS varchar(254)) AS REMARKS,
	CAST(NULL AS sys.nvarchar(4000)) AS COLUMN_DEF,
	CAST(t5.sql_data_type AS smallint) AS SQL_DATA_TYPE,
	CAST(t5.sql_datetime_sub AS smallint) AS SQL_DATETIME_SUB,
	CAST(NULL AS int) AS CHAR_OCTET_LENGTH,
	CAST(args.ordinal_position AS int) AS ORDINAL_POSITION,
	CAST('YES' AS varchar(254)) AS IS_NULLABLE,
	CAST(t5.ss_data_type AS sys.tinyint) AS SS_DATA_TYPE,
	CAST(proc.routine_name AS sys.nvarchar(134)) AS original_procedure_name
	
	FROM information_schema.routines proc
	JOIN information_schema.parameters args
		ON proc.specific_schema = args.specific_schema AND proc.specific_name = args.specific_name
	INNER JOIN sys.babelfish_namespace_ext ext ON proc.specific_schema = ext.nspname
	INNER JOIN sys.databases d ON d.database_id =ext.dbid
	INNER JOIN sys.spt_datatype_info_table AS t5 
		JOIN sys.types t6
		JOIN sys.types t7 ON t6.system_type_id = t7.user_type_id
			ON t7.name = t5.type_name
		ON (args.data_type != 'USER-DEFINED' AND args.udt_name = t5.pg_type_name AND t6.name = t7.name)
		OR (args.data_type='USER-DEFINED' AND args.udt_name = t6.name)
	WHERE coalesce(args.parameter_name, '') LIKE '@%'
		AND ext.dbid = sys.db_id()
		AND has_schema_privilege(proc.specific_schema, 'USAGE')

UNION ALL

-- Create row describing return type for a user-defined stored procedure/function
SELECT 
	CAST(d.name AS sys.sysname) AS PROCEDURE_QUALIFIER,
	CAST(ext.orig_name AS sys.sysname) AS PROCEDURE_OWNER,
	CASE 
		WHEN proc.routine_type='PROCEDURE' THEN CAST(CONCAT(proc.routine_name, ';1') AS sys.nvarchar(134)) 
		ELSE CAST(CONCAT(proc.routine_name, ';0') AS sys.nvarchar(134)) 
	END AS PROCEDURE_NAME,
	
	CASE 
		WHEN pg_function_result_type LIKE '%TABLE%' THEN cast('@TABLE_RETURN_VALUE' AS sys.sysname)
		ELSE cast('@RETURN_VALUE' AS sys.sysname)
 	END AS COLUMN_NAME,
	 
	CASE 
		WHEN pg_function_result_type LIKE '%TABLE%' THEN CAST(3 AS smallint)
		ELSE CAST(5 as smallint) 
	END AS COLUMN_TYPE,
	
	CASE 
		WHEN proc.routine_type='PROCEDURE' THEN cast((SELECT data_type FROM sys.spt_datatype_info_table WHERE type_name = 'int') AS smallint)
		WHEN pg_function_result_type LIKE '%TABLE%' THEN cast(null AS smallint)
		ELSE CAST(t5.data_type AS smallint)
	END AS DATA_TYPE,
	
	CASE 
		WHEN proc.routine_type='PROCEDURE' THEN CAST('int' AS sys.sysname) 
		WHEN pg_function_result_type like '%TABLE%' then CAST('table' AS sys.sysname)
		ELSE CAST(coalesce(t6.name, '') AS sys.sysname) 
	END AS TYPE_NAME,
	
	CASE 
		WHEN proc.routine_type='PROCEDURE' THEN CAST(10 AS int) 
		WHEN pg_function_result_type LIKE '%TABLE%' THEN CAST(0 AS int) 
		ELSE CAST(t6.precision AS int) 
	END AS PRECISION,
	
	CASE 
		WHEN proc.routine_type='PROCEDURE' THEN CAST(4 AS int) 
		WHEN pg_function_result_type LIKE '%TABLE%' THEN CAST(0 AS int) 
		ELSE CAST(t6.max_length AS int) 
	END AS LENGTH,
	CASE 
		WHEN proc.routine_type='PROCEDURE' THEN CAST(0 AS smallint) 
		WHEN pg_function_result_type LIKE '%TABLE%' THEN CAST(0 AS smallint) 
		ELSE CAST(t6.scale AS smallint) 
	END AS SCALE,
	CASE 
		WHEN proc.routine_type='PROCEDURE' THEN CAST(10 AS smallint) 
		WHEN pg_function_result_type LIKE '%TABLE%' THEN CAST(0 AS smallint) 
		ELSE CAST(t5.num_prec_radix AS smallint) 
	END AS RADIX,
	CASE 
		WHEN proc.routine_type='PROCEDURE' THEN CAST(0 AS smallint)
		WHEN pg_function_result_type LIKE '%TABLE%' THEN CAST(0 AS smallint)
		ELSE CAST(t6.is_nullable AS smallint)
	END AS NULLABLE,
	CASE 
		WHEN pg_function_result_type LIKE '%TABLE%' THEN CAST('Result table returned by table valued function' AS varchar(254)) 
		ELSE CAST(NULL AS varchar(254)) 
	END AS REMARKS,
	
	CAST(NULL AS sys.nvarchar(4000)) AS COLUMN_DEF,
	CASE 
		WHEN proc.routine_type='PROCEDURE' THEN CAST((SELECT sql_data_type FROM sys.spt_datatype_info_table WHERE type_name = 'int') AS smallint) 
		WHEN pg_function_result_type LIKE '%TABLE%' THEN CAST(null AS smallint) 
		ELSE CAST(t5.sql_data_type AS smallint) 
	END AS SQL_DATA_TYPE,
	
	CAST(null AS smallint) AS SQL_DATETIME_SUB,
	CAST(null AS int) AS CHAR_OCTET_LENGTH,
	CAST(0 AS int) AS ORDINAL_POSITION,
	CASE 
		WHEN proc.routine_type='PROCEDURE' THEN CAST('NO' AS varchar(254)) 
		WHEN pg_function_result_type LIKE '%TABLE%' THEN CAST('NO' AS varchar(254))
		ELSE CAST('YES' AS varchar(254)) 
	END AS IS_NULLABLE,
	
	CASE 
		WHEN proc.routine_type='PROCEDURE' THEN CAST(56 AS sys.tinyint) 
		WHEN pg_function_result_type LIKE '%TABLE%' THEN CAST(0 AS sys.tinyint) 
		ELSE CAST(t5.ss_data_type AS sys.tinyint) 
	END AS SS_DATA_TYPE,
	CAST(proc.routine_name AS sys.nvarchar(134)) AS original_procedure_name

	FROM information_schema.routines proc
	INNER JOIN sys.babelfish_namespace_ext ext ON proc.specific_schema = ext.nspname
	INNER JOIN sys.databases d ON d.database_id = ext.dbid
	INNER JOIN pg_catalog.pg_proc p ON proc.specific_name = p.proname || '_' || p.oid
	LEFT JOIN sys.spt_datatype_info_table AS t5 
		JOIN sys.types t6
		JOIN sys.types t7 ON t6.system_type_id = t7.user_type_id
		ON t7.name = t5.type_name
	ON (proc.data_type != 'USER-DEFINED' 
			AND proc.type_udt_name = t5.pg_type_name 
			AND t6.name = t7.name)
		OR (proc.data_type = 'USER-DEFINED' 
			AND proc.type_udt_name = t6.name),
	pg_get_function_result(p.oid) AS pg_function_result_type
	WHERE ext.dbid = sys.db_id() AND has_schema_privilege(proc.specific_schema, 'USAGE'))

UNION ALL 

-- Get parameters (if any) for a system stored procedure/function
(SELECT 
	CAST((SELECT sys.db_name()) AS sys.sysname) AS PROCEDURE_QUALIFIER,
	CAST(args.specific_schema AS sys.sysname) AS PROCEDURE_OWNER,
	CASE 
		WHEN proc.routine_type='PROCEDURE' then CAST(CONCAT(proc.routine_name, ';1') AS sys.nvarchar(134)) 
		ELSE CAST(CONCAT(proc.routine_name, ';0') AS sys.nvarchar(134)) 
	END AS PROCEDURE_NAME,
	
	CAST(coalesce(args.parameter_name, '') AS sys.sysname) AS COLUMN_NAME,
	CAST(1 as smallint) AS COLUMN_TYPE,
	CAST(t5.data_type AS smallint) AS DATA_TYPE,
	CAST(coalesce(t6.name, '') as sys.sysname) as TYPE_NAME,
	CAST(t6.precision as int) as PRECISION,
	CAST(t6.max_length as int) as LENGTH,
	CAST(t6.scale AS smallint) AS SCALE,
	CAST(t5.num_prec_radix AS smallint) AS RADIX,
	CAST(t6.is_nullable as smallint) AS NULLABLE,
	CAST(NULL AS varchar(254)) AS REMARKS,
	CAST(NULL AS sys.nvarchar(4000)) AS COLUMN_DEF,
	CAST(t5.sql_data_type AS smallint) AS SQL_DATA_TYPE,
	CAST(t5.sql_datetime_sub AS smallint) AS SQL_DATETIME_SUB,
	CAST(NULL AS int) AS CHAR_OCTET_LENGTH,
	CAST(args.ordinal_position AS int) AS ORDINAL_POSITION,
	CAST('YES' AS varchar(254)) AS IS_NULLABLE,
	CAST(t5.ss_data_type AS sys.tinyint) AS SS_DATA_TYPE,
	CAST(proc.routine_name AS sys.nvarchar(134)) AS original_procedure_name
	
	FROM information_schema.routines proc
	JOIN information_schema.parameters args
		on proc.specific_schema = args.specific_schema
		and proc.specific_name = args.specific_name 
	LEFT JOIN sys.spt_datatype_info_table AS t5 
		LEFT JOIN sys.types t6 ON t6.name = t5.type_name
		ON args.udt_name = t5.pg_type_name OR args.udt_name = t5.type_name
	WHERE args.specific_schema ='sys' 
		AND coalesce(args.parameter_name, '') LIKE '@%' 
		AND (args.specific_name LIKE 'sp\_%' 
			OR args.specific_name LIKE 'xp\_%'
			OR args.specific_name LIKE 'dm\_%'
			OR  args.specific_name LIKE 'fn\_%')
		AND has_schema_privilege(proc.specific_schema, 'USAGE')
		
UNION ALL

-- Create row describing return type for a system stored procedure/function
SELECT 
	CAST((SELECT sys.db_name()) AS sys.sysname) AS PROCEDURE_QUALIFIER,
	CAST(proc.specific_schema AS sys.sysname) AS PROCEDURE_OWNER,
	CASE 
		WHEN proc.routine_type='PROCEDURE' then CAST(CONCAT(proc.routine_name, ';1') AS sys.nvarchar(134)) 
		ELSE CAST(CONCAT(proc.routine_name, ';0') AS sys.nvarchar(134)) 
	END AS PROCEDURE_NAME,
	
	CASE 
		WHEN pg_function_result_type LIKE '%TABLE%' THEN cast('@TABLE_RETURN_VALUE' AS sys.sysname)
		ELSE cast('@RETURN_VALUE' AS sys.sysname)
 	END AS COLUMN_NAME,
	 
	CASE 
		WHEN pg_function_result_type LIKE '%TABLE%' THEN CAST(3 AS smallint)
		ELSE CAST(5 AS smallint) 
	END AS COLUMN_TYPE,
	
	CASE 
		WHEN proc.routine_type='PROCEDURE' THEN cast((SELECT sql_data_type FROM sys.spt_datatype_info_table WHERE type_name = 'int') AS smallint)
		WHEN pg_function_result_type LIKE '%TABLE%' THEN cast(null AS smallint)
		ELSE CAST(t5.data_type AS smallint)
	END AS DATA_TYPE,
	
	CASE 
		WHEN proc.routine_type='PROCEDURE' THEN CAST('int' AS sys.sysname) 
		WHEN pg_function_result_type LIKE '%TABLE%' THEN CAST('table' AS sys.sysname)
		ELSE CAST(coalesce(t6.name, '') AS sys.sysname) 
	END AS TYPE_NAME,
	
	CASE 
		WHEN proc.routine_type='PROCEDURE' THEN CAST(10 AS int) 
		WHEN pg_function_result_type LIKE '%TABLE%' THEN CAST(0 AS int) 
		ELSE CAST(t6.precision AS int) 
	END AS PRECISION,
	
	CASE 
		WHEN proc.routine_type='PROCEDURE' THEN CAST(4 AS int) 
		WHEN pg_function_result_type LIKE '%TABLE%' THEN CAST(0 AS int) 
		ELSE CAST(t6.max_length AS int) 
	END AS LENGTH,
	CASE 
		WHEN proc.routine_type='PROCEDURE' THEN CAST(0 AS smallint) 
		WHEN pg_function_result_type LIKE '%TABLE%' THEN CAST(0 AS smallint) 
		ELSE CAST(t6.scale AS smallint) 
	END AS SCALE,
	CASE 
		WHEN proc.routine_type='PROCEDURE' THEN CAST(10 AS smallint) 
		WHEN pg_function_result_type LIKE '%TABLE%' THEN CAST(0 AS smallint) 
		ELSE CAST(t5.num_prec_radix AS smallint) 
	END AS RADIX,
	CASE 
		WHEN proc.routine_type='PROCEDURE' THEN CAST(0 AS smallint)
		WHEN pg_function_result_type LIKE '%TABLE%' THEN CAST(0 AS smallint)
		ELSE CAST(t6.is_nullable AS smallint)
	END AS NULLABLE,
	
	CASE 
		WHEN pg_function_result_type LIKE '%TABLE%' THEN CAST('Result table returned by table valued function' AS varchar(254)) 
		ELSE CAST(NULL AS varchar(254)) 
	END AS REMARKS,
	
	CAST(NULL AS sys.nvarchar(4000)) AS COLUMN_DEF,
	CASE 
		WHEN proc.routine_type='PROCEDURE' THEN CAST((SELECT sql_data_type FROM sys.spt_datatype_info_table WHERE type_name = 'int') AS smallint) 
		WHEN pg_function_result_type LIKE '%TABLE%' THEN CAST(null AS smallint) 
		ELSE CAST(t5.sql_data_type AS smallint) 
	END AS SQL_DATA_TYPE,
	
	CAST(null AS smallint) AS SQL_DATETIME_SUB,
	CAST(null AS int) AS CHAR_OCTET_LENGTH,
	CAST(0 AS int) AS ORDINAL_POSITION,
	CASE 
		WHEN proc.routine_type='PROCEDURE' THEN CAST('NO' AS varchar(254)) 
		WHEN pg_function_result_type LIKE '%TABLE%' THEN CAST('NO' AS varchar(254))
		ELSE CAST('YES' AS varchar(254)) 
	END AS IS_NULLABLE,
	
	CASE 
		WHEN proc.routine_type='PROCEDURE' THEN CAST(56 AS sys.tinyint) 
		WHEN pg_function_result_type LIKE '%TABLE%' THEN CAST(0 AS sys.tinyint) 
		ELSE CAST(t5.ss_data_type AS sys.tinyint) 
	END AS SS_DATA_TYPE,
	CAST(proc.routine_name AS sys.nvarchar(134)) AS original_procedure_name
	
	FROM information_schema.routines proc
	INNER JOIN pg_catalog.pg_proc p ON proc.specific_name = p.proname || '_' || p.oid
	LEFT JOIN sys.spt_datatype_info_table AS t5
		LEFT JOIN sys.types t6 ON t6.name = t5.type_name
	ON proc.type_udt_name = t5.pg_type_name OR proc.type_udt_name = t5.type_name, 
	pg_get_function_result(p.oid) AS pg_function_result_type
	WHERE proc.specific_schema = 'sys' 
		AND (proc.specific_name LIKE 'sp\_%' 
			OR proc.specific_name LIKE 'xp\_%' 
			OR proc.specific_name LIKE 'dm\_%'
			OR  proc.specific_name LIKE 'fn\_%')
		AND has_schema_privilege(proc.specific_schema, 'USAGE')
	);	
GRANT SELECT ON sys.sp_sproc_columns_view TO PUBLIC;

CREATE OR REPLACE PROCEDURE sys.sp_sproc_columns(
	"@procedure_name" sys.nvarchar(390) = '%',
	"@procedure_owner" sys.nvarchar(384) = NULL,
	"@procedure_qualifier" sys.sysname = NULL,
	"@column_name" sys.nvarchar(384) = NULL,
	"@odbcver" int = 2,
	"@fusepattern" sys.bit = '1'
)	
AS $$
	SELECT @procedure_name = LOWER(COALESCE(@procedure_name, ''))
	SELECT @procedure_owner = LOWER(COALESCE(@procedure_owner, ''))
	SELECT @procedure_qualifier = LOWER(COALESCE(@procedure_qualifier, ''))
	SELECT @column_name = LOWER(COALESCE(@column_Name, ''))
BEGIN 
	IF (@procedure_qualifier != '' AND (SELECT LOWER(sys.db_name())) != @procedure_qualifier)
		BEGIN
			THROW 33557097, N'The database name component of the object qualifier must be the name of the current database.', 1;
 	   	END
	IF @fusepattern = '1'
		BEGIN
			SELECT PROCEDURE_QUALIFIER,
					PROCEDURE_OWNER,
					PROCEDURE_NAME,
					COLUMN_NAME,
					COLUMN_TYPE,
					DATA_TYPE,
					TYPE_NAME,
					PRECISION,
					LENGTH,
					SCALE,
					RADIX,
					NULLABLE,
					REMARKS,
					COLUMN_DEF,
					SQL_DATA_TYPE,
					SQL_DATETIME_SUB,
					CHAR_OCTET_LENGTH,
					ORDINAL_POSITION,
					IS_NULLABLE,
					SS_DATA_TYPE
			FROM sys.sp_sproc_columns_view
			WHERE (@procedure_name = '' OR original_procedure_name LIKE @procedure_name)
				AND (@procedure_owner = '' OR procedure_owner LIKE @procedure_owner)
				AND (@column_name = '' OR column_name  LIKE @column_name)
				AND (@procedure_qualifier = '' OR procedure_qualifier = @procedure_qualifier)
			ORDER BY procedure_qualifier, procedure_owner, procedure_name, ordinal_position;
		END
	ELSE
		BEGIN
			SELECT PROCEDURE_QUALIFIER,
					PROCEDURE_OWNER,
					PROCEDURE_NAME,
					COLUMN_NAME,
					COLUMN_TYPE,
					DATA_TYPE,
					TYPE_NAME,
					PRECISION,
					LENGTH,
					SCALE,
					RADIX,
					NULLABLE,
					REMARKS,
					COLUMN_DEF,
					SQL_DATA_TYPE,
					SQL_DATETIME_SUB,
					CHAR_OCTET_LENGTH,
					ORDINAL_POSITION,
					IS_NULLABLE,
					SS_DATA_TYPE
			FROM sys.sp_sproc_columns_view
			WHERE (@procedure_name = '' OR original_procedure_name = @procedure_name)
				AND (@procedure_owner = '' OR procedure_owner = @procedure_owner)
				AND (@column_name = '' OR column_name = @column_name)
				AND (@procedure_qualifier = '' OR procedure_qualifier = @procedure_qualifier)
			ORDER BY procedure_qualifier, procedure_owner, procedure_name, ordinal_position;
		END
END; 
$$
LANGUAGE 'pltsql';
GRANT ALL ON PROCEDURE sys.sp_sproc_columns TO PUBLIC;

CREATE OR REPLACE PROCEDURE sys.sp_sproc_columns_100(
	"@procedure_name" sys.nvarchar(390) = '%',
	"@procedure_owner" sys.nvarchar(384) = NULL,
	"@procedure_qualifier" sys.sysname = NULL,
	"@column_name" sys.nvarchar(384) = NULL,
	"@odbcver" int = 2,
	"@fusepattern" sys.bit = '1'
)    
AS $$
BEGIN 
    exec sys.sp_sproc_columns @procedure_name, @procedure_owner, @procedure_qualifier, @column_name, @odbcver, @fusepattern;
END; 
$$
LANGUAGE 'pltsql';
GRANT ALL ON PROCEDURE sys.sp_sproc_columns_100 TO PUBLIC;
 
-- DATABASE_PRINCIPALS
CREATE OR REPLACE VIEW sys.database_principals AS SELECT
Ext.orig_username AS name,
CAST(Base.OID AS INT) AS principal_id,
Ext.type,
CAST(CASE WHEN Ext.type = 'S' THEN 'SQL_USER'
WHEN Ext.type = 'R' THEN 'DATABASE_ROLE'
ELSE NULL END AS SYS.NVARCHAR(60)) AS type_desc,
Ext.default_schema_name,
Ext.create_date,
Ext.modify_date,
Ext.owning_principal_id,
CAST(CAST(Base2.oid AS INT) AS SYS.VARBINARY(85)) AS SID,
CAST(Ext.is_fixed_role AS SYS.BIT) AS is_fixed_role,
Ext.authentication_type,
Ext.authentication_type_desc,
Ext.default_language_name,
Ext.default_language_lcid,
CAST(Ext.allow_encrypted_value_modifications AS SYS.BIT) AS allow_encrypted_value_modifications
FROM pg_catalog.pg_authid AS Base INNER JOIN sys.babelfish_authid_user_ext AS Ext
ON Base.rolname = Ext.rolname
LEFT OUTER JOIN pg_catalog.pg_roles Base2
ON Ext.login_name = Base2.rolname
WHERE Ext.database_name = DB_NAME();
GRANT SELECT ON sys.database_principals TO PUBLIC;

--DATABASE_ROLE_MEMBERS
CREATE VIEW sys.database_role_members AS
SELECT
CAST(Auth1.oid AS INT) AS role_principal_id,
CAST(Auth2.oid AS INT) AS member_principal_id
FROM pg_catalog.pg_auth_members AS Authmbr
INNER JOIN pg_catalog.pg_authid AS Auth1 ON Auth1.oid = Authmbr.roleid
INNER JOIN pg_catalog.pg_authid AS Auth2 ON Auth2.oid = Authmbr.member
INNER JOIN sys.babelfish_authid_user_ext AS Ext1 ON Auth1.rolname = Ext1.rolname
INNER JOIN sys.babelfish_authid_user_ext AS Ext2 ON Auth2.rolname = Ext2.rolname
WHERE Ext1.database_name = DB_NAME()
AND Ext2.database_name = DB_NAME()
AND Ext1.type = 'R'
AND Ext2.orig_username != 'db_owner';
GRANT SELECT ON sys.database_role_members TO PUBLIC;

CREATE OR REPLACE PROCEDURE remove_babelfish ()
LANGUAGE plpgsql
AS $$
BEGIN
	CALL sys.babel_drop_all_dbs();
	CALL sys.babel_drop_all_logins();
	EXECUTE format('ALTER DATABASE %s SET babelfishpg_tsql.enable_ownership_structure = false', CURRENT_DATABASE());
	EXECUTE 'ALTER SEQUENCE sys.babelfish_db_seq RESTART';
	DROP OWNED BY sysadmin;
	DROP ROLE sysadmin;
END
$$;

CREATE OR REPLACE PROCEDURE sys.sp_statistics(
    "@table_name" sys.sysname,
    "@table_owner" sys.sysname = '',
    "@table_qualifier" sys.sysname = '',
	"@index_name" sys.sysname = '',
	"@is_unique" char = 'N',
	"@accuracy" char = 'Q'
)
AS $$
BEGIN
    IF @index_name = '%'
	BEGIN
	    SELECT @index_name = ''
	END
    select out_table_qualifier as table_qualifier,
            out_table_owner as table_owner,
            out_table_name as table_name,
			out_non_unique as non_unique,
			out_index_qualifier as index_qualifier,
			out_index_name as index_name,
			out_type as type,
			out_seq_in_index as seq_in_index,
			out_column_name as column_name,
			out_collation as collation,
			out_cardinality as cardinality,
			out_pages as pages,
			out_filter_condition as filter_condition
    from sys.sp_statistics_internal(@table_name, @table_owner, @table_qualifier, @index_name, @is_unique, @accuracy);
END;
$$
LANGUAGE 'pltsql';
GRANT ALL on PROCEDURE sys.sp_statistics TO PUBLIC;

-- same as sp_statistics
CREATE OR REPLACE PROCEDURE sys.sp_statistics_100(
    "@table_name" sys.sysname,
    "@table_owner" sys.sysname = '',
    "@table_qualifier" sys.sysname = '',
	"@index_name" sys.sysname = '',
	"@is_unique" char = 'N',
	"@accuracy" char = 'Q'
)
AS $$
BEGIN
    IF @index_name = '%'
	BEGIN
	    SELECT @index_name = ''
	END
    select out_table_qualifier as TABLE_QUALIFIER,
            out_table_owner as TABLE_OWNER,
            out_table_name as TABLE_NAME,
			out_non_unique as NON_UNIQUE,
			out_index_qualifier as INDEX_QUALIFIER,
			out_index_name as INDEX_NAME,
			out_type as TYPE,
			out_seq_in_index as SEQ_IN_INDEX,
			out_column_name as COLUMN_NAME,
			out_collation as COLLATION,
			out_cardinality as CARDINALITY,
			out_pages as PAGES,
			out_filter_condition as FILTER_CONDITION
    from sys.sp_statistics_internal(@table_name, @table_owner, @table_qualifier, @index_name, @is_unique, @accuracy);
END;
$$
LANGUAGE 'pltsql';
GRANT ALL on PROCEDURE sys.sp_statistics_100 TO PUBLIC;

create or replace function sys.get_tds_id(
	datatype sys.varchar(50)
)
returns INT
AS $$
DECLARE
	tds_id INT;
BEGIN
	IF datatype IS NULL THEN
		RETURN 0;
	END IF;
	CASE datatype
		WHEN 'text' THEN tds_id = 35;
		WHEN 'uniqueidentifier' THEN tds_id = 36;
		WHEN 'tinyint' THEN tds_id = 38;
		WHEN 'smallint' THEN tds_id = 38;
		WHEN 'int' THEN tds_id = 38;
		WHEN 'bigint' THEN tds_id = 38;
		WHEN 'ntext' THEN tds_id = 99;
		WHEN 'bit' THEN tds_id = 104;
		WHEN 'float' THEN tds_id = 109;
		WHEN 'real' THEN tds_id = 109;
		WHEN 'varchar' THEN tds_id = 167;
		WHEN 'nvarchar' THEN tds_id = 231;
		WHEN 'nchar' THEN tds_id = 239;
		WHEN 'money' THEN tds_id = 110;
		WHEN 'smallmoney' THEN tds_id = 110;
		WHEN 'char' THEN tds_id = 175;
		WHEN 'date' THEN tds_id = 40;
		WHEN 'datetime' THEN tds_id = 111;
		WHEN 'smalldatetime' THEN tds_id = 111;
		WHEN 'numeric' THEN tds_id = 108;
		WHEN 'xml' THEN tds_id = 241;
		WHEN 'decimal' THEN tds_id = 106;
		WHEN 'varbinary' THEN tds_id = 165;
		WHEN 'binary' THEN tds_id = 173;
		WHEN 'image' THEN tds_id = 34;
		WHEN 'time' THEN tds_id = 41;
		WHEN 'datetime2' THEN tds_id = 42;
		WHEN 'sql_variant' THEN tds_id = 98;
		WHEN 'datetimeoffset' THEN tds_id = 43;
		ELSE tds_id = 0;
	END CASE;
	RETURN tds_id;
END;
$$ LANGUAGE plpgsql IMMUTABLE STRICT;

create or replace function sys.sp_describe_first_result_set_internal(
	tsqlquery varchar(384),
    params varchar(384) = NULL,
    browseMode sys.tinyint = 0
)
returns table (
	is_hidden sys.bit,
	column_ordinal int,
	name sys.sysname,
	is_nullable sys.bit,
	system_type_id int,
	system_type_name sys.nvarchar(256),
	max_length smallint,
	"precision" sys.tinyint,
	scale sys.tinyint,
	collation_name sys.sysname,
	user_type_id int,
	user_type_database sys.sysname,
	user_type_schema sys.sysname,
	user_type_name sys.sysname,
	assembly_qualified_type_name sys.nvarchar(4000),
	xml_collection_id int,
	xml_collection_database sys.sysname,
	xml_collection_schema sys.sysname,
	xml_collection_name sys.sysname,
	is_xml_document sys.bit,
	is_case_sensitive sys.bit,
	is_fixed_length_clr_type sys.bit,
	source_server sys.sysname,
	source_database sys.sysname,
	source_schema sys.sysname,
	source_table sys.sysname,
	source_column sys.sysname,
	is_identity_column sys.bit,
	is_part_of_unique_key sys.bit,
	is_updateable sys.bit,
	is_computed_column sys.bit,
	is_sparse_column_set sys.bit,
	ordinal_in_order_by_list smallint,
	order_by_list_length smallint,
	order_by_is_descending smallint,
	tds_type_id int,
	tds_length int,
	tds_collation_id int,
	ss_data_type sys.tinyint
)
AS 'babelfishpg_tsql', 'sp_describe_first_result_set_internal'
LANGUAGE C;
GRANT ALL on FUNCTION sys.sp_describe_first_result_set_internal TO PUBLIC;

CREATE OR REPLACE PROCEDURE sys.sp_describe_first_result_set (
	"@tsql" varchar(384),
    "@params" varchar(384) = NULL,
    "@browse_information_mode" sys.tinyint = 0)
AS $$
BEGIN
    select * from sys.sp_describe_first_result_set_internal(@tsql, @params,  @browse_information_mode);
END;
$$
LANGUAGE 'pltsql';
GRANT ALL on PROCEDURE sys.sp_describe_first_result_set TO PUBLIC;

CREATE OR REPLACE VIEW sys.spt_tablecollations_view AS
    SELECT
        o.object_id         AS object_id,
        o.schema_id         AS schema_id,
        c.column_id         AS colid,
        CASE WHEN p.attoptions[1] LIKE 'bbf_original_name=%' THEN split_part(p.attoptions[1], '=', 2)
            ELSE c.name END AS name,
        CAST(CollationProperty(c.collation_name,'tdscollation') AS binary(5)) AS tds_collation_28,
        CAST(CollationProperty(c.collation_name,'tdscollation') AS binary(5)) AS tds_collation_90,
        CAST(CollationProperty(c.collation_name,'tdscollation') AS binary(5)) AS tds_collation_100,
        CAST(c.collation_name AS nvarchar(128)) AS collation_28,
        CAST(c.collation_name AS nvarchar(128)) AS collation_90,
        CAST(c.collation_name AS nvarchar(128)) AS collation_100
    FROM
        sys.all_columns c INNER JOIN
        sys.all_objects o ON (c.object_id = o.object_id) JOIN
        pg_attribute p ON (c.name = p.attname AND c.object_id = p.attrelid)
    WHERE
        c.is_sparse = 0 AND p.attnum >= 0;
GRANT SELECT ON sys.spt_tablecollations_view TO PUBLIC;

CREATE COLLATION sys.Japanese_CS_AS (provider = icu, locale = 'ja_JP');
CREATE COLLATION sys.Japanese_CI_AI (provider = icu, locale = 'ja_JP@colStrength=primary', deterministic = false);
CREATE COLLATION sys.Japanese_CI_AS (provider = icu, locale = 'ja_JP@colStrength=secondary', deterministic = false);

CREATE OR REPLACE PROCEDURE BABEL_CREATE_MSDB_IF_NOT_EXISTS_INTERNAL(IN login TEXT)
AS 'babelfishpg_tsql', 'create_msdb_if_not_exists' LANGUAGE C;

CREATE OR REPLACE PROCEDURE BABEL_CREATE_MSDB_IF_NOT_EXISTS()
LANGUAGE PLPGSQL
AS $$
DECLARE
  sa_name TEXT := (SELECT owner FROM sys.babelfish_sysdatabases WHERE dbid=1);
BEGIN
  CALL SYS.BABEL_CREATE_MSDB_IF_NOT_EXISTS_INTERNAL(sa_name);
END
$$;

CALL sys.babel_create_msdb_if_not_exists();

<<<<<<< HEAD
ALTER TABLE sys.syslanguages RENAME TO babelfish_syslanguages;

CREATE OR REPLACE FUNCTION sys.babelfish_get_lang_metadata_json(IN p_lang_spec_culture TEXT)
RETURNS JSONB
AS
$BODY$
DECLARE
    v_locale_parts TEXT[] COLLATE "C";
    v_lang_data_jsonb JSONB;
    v_lang_spec_culture VARCHAR COLLATE "C";
    v_is_cached BOOLEAN := FALSE;
BEGIN
    v_lang_spec_culture := upper(trim(p_lang_spec_culture));

    IF (char_length(v_lang_spec_culture) > 0)
    THEN
        BEGIN
            v_lang_data_jsonb := nullif(current_setting(format('sys.lang_metadata_json.%s',
                                                               v_lang_spec_culture)), '')::JSONB;
        EXCEPTION
            WHEN undefined_object THEN
            v_lang_data_jsonb := NULL;
        END;

        IF (v_lang_data_jsonb IS NULL)
        THEN
            v_lang_spec_culture := upper(regexp_replace(v_lang_spec_culture, '-\s*', '_', 'gi'));
            IF (v_lang_spec_culture IN ('AR', 'FI') OR
                v_lang_spec_culture ~ '_')
            THEN
                SELECT lang_data_jsonb
                  INTO STRICT v_lang_data_jsonb
                  FROM sys.babelfish_syslanguages
                 WHERE spec_culture = v_lang_spec_culture;
            ELSE
                SELECT lang_data_jsonb
                  INTO STRICT v_lang_data_jsonb
                  FROM sys.babelfish_syslanguages
                 WHERE lang_name_mssql = v_lang_spec_culture
                    OR lang_alias_mssql = v_lang_spec_culture;
            END IF;
        ELSE
            v_is_cached := TRUE;
        END IF;
    ELSE
        v_lang_spec_culture := current_setting('LC_TIME');

        v_lang_spec_culture := CASE
                                  WHEN (v_lang_spec_culture !~ '\.') THEN v_lang_spec_culture
                                  ELSE substring(v_lang_spec_culture, '(.*)(?:\.)')
                               END;

        v_lang_spec_culture := upper(regexp_replace(v_lang_spec_culture, ',\s*', '_', 'gi'));

        BEGIN
            v_lang_data_jsonb := nullif(current_setting(format('sys.lang_metadata_json.%s',
                                                               v_lang_spec_culture)), '')::JSONB;
        EXCEPTION
            WHEN undefined_object THEN
            v_lang_data_jsonb := NULL;
        END;

        IF (v_lang_data_jsonb IS NULL)
        THEN
            BEGIN
                IF (char_length(v_lang_spec_culture) = 5)
                THEN
                    SELECT lang_data_jsonb
                      INTO STRICT v_lang_data_jsonb
                      FROM sys.babelfish_syslanguages
                     WHERE spec_culture = v_lang_spec_culture;
                ELSE
                    v_locale_parts := string_to_array(v_lang_spec_culture, '-');

                    SELECT lang_data_jsonb
                      INTO STRICT v_lang_data_jsonb
                      FROM sys.babelfish_syslanguages
                     WHERE lang_name_pg = v_locale_parts[1]
                       AND territory = v_locale_parts[2];
                END IF;
            EXCEPTION
                WHEN OTHERS THEN
                    v_lang_spec_culture := 'EN_US';

                    SELECT lang_data_jsonb
                      INTO v_lang_data_jsonb
                      FROM sys.babelfish_syslanguages
                     WHERE spec_culture = v_lang_spec_culture;
            END;
        ELSE
            v_is_cached := TRUE;
        END IF;
    END IF;

    IF (NOT v_is_cached) THEN
        PERFORM set_config(format('sys.lang_metadata_json.%s',
                                  v_lang_spec_culture),
                           v_lang_data_jsonb::TEXT,
                           FALSE);
    END IF;

    RETURN v_lang_data_jsonb;
EXCEPTION
    WHEN invalid_text_representation THEN
        RAISE USING MESSAGE := format('The language metadata JSON value extracted from chache is not a valid JSON object.',
                                      p_lang_spec_culture),
                    HINT := 'Drop the current session, fix the appropriate record in "sys.babelfish_syslanguages" table, and try again after reconnection.';

    WHEN OTHERS THEN
        RAISE USING MESSAGE := format('"%s" is not a valid special culture or language name parameter.',
                                      p_lang_spec_culture),
                    DETAIL := 'Use of incorrect "lang_spec_culture" parameter value during conversion process.',
                    HINT := 'Change "lang_spec_culture" parameter to the proper value and try again.';
END;
$BODY$
LANGUAGE plpgsql
VOLATILE;
 
CREATE OR REPLACE VIEW sys.syslanguages
AS
SELECT
    lang_id AS langid,
    CAST(lower(lang_data_jsonb ->> 'date_format') AS SYS.NCHAR(3)) AS dateformat,
    CAST(lang_data_jsonb -> 'date_first' AS SYS.TINYINT) AS datefirst,
    CAST(NULL AS INT) AS upgrade,
    CAST(coalesce(lang_name_mssql, lang_name_pg) AS SYS.SYSNAME) AS name,
    CAST(coalesce(lang_alias_mssql, lang_alias_pg) AS SYS.SYSNAME) AS alias,
    CAST(array_to_string(ARRAY(SELECT jsonb_array_elements_text(lang_data_jsonb -> 'months_names')), ',') AS SYS.NVARCHAR(372)) AS months,
    CAST(array_to_string(ARRAY(SELECT jsonb_array_elements_text(lang_data_jsonb -> 'months_shortnames')),',') AS SYS.NVARCHAR(132)) AS shortmonths,
    CAST(array_to_string(ARRAY(SELECT jsonb_array_elements_text(lang_data_jsonb -> 'days_shortnames')),',') AS SYS.NVARCHAR(217)) AS days,
    CAST(NULL AS INT) AS lcid,
    CAST(NULL AS SMALLINT) AS msglangid
FROM sys.babelfish_syslanguages;
GRANT SELECT ON sys.syslanguages TO PUBLIC;

=======
alter view sys.indexes rename to indexes_deprecated;

create or replace view sys.indexes as
select 
  CAST(object_id as int)
  , CAST(name as sys.sysname)
  , CAST(type as sys.tinyint)
  , CAST(type_desc as sys.nvarchar(60))
  , CAST(is_unique as sys.bit)
  , CAST(data_space_id as int)
  , CAST(ignore_dup_key as sys.bit)
  , CAST(is_primary_key as sys.bit)
  , CAST(is_unique_constraint as sys.bit)
  , CAST(fill_factor as sys.tinyint)
  , CAST(is_padded as sys.bit)
  , CAST(is_disabled as sys.bit)
  , CAST(is_hypothetical as sys.bit)
  , CAST(allow_row_locks as sys.bit)
  , CAST(allow_page_locks as sys.bit)
  , CAST(has_filter as sys.bit)
  , CAST(filter_definition as sys.nvarchar)
  , CAST(auto_created as sys.bit)
  , CAST(index_id as int)
from 
(
  -- Get all indexes from all system and user tables
  select
    i.indrelid as object_id
    , c.relname as name
    , case when i.indisclustered then 1 else 2 end as type
    , case when i.indisclustered then 'CLUSTERED' else 'NONCLUSTERED' end as type_desc
    , case when i.indisunique then 1 else 0 end as is_unique
    , c.reltablespace as data_space_id
    , 0 as ignore_dup_key
    , case when i.indisprimary then 1 else 0 end as is_primary_key
    , case when constr.oid is null then 0 else 1 end as is_unique_constraint
    , 0 as fill_factor
    , case when i.indpred is null then 0 else 1 end as is_padded
    , case when i.indisready then 0 else 1 end as is_disabled
    , 0 as is_hypothetical
    , 1 as allow_row_locks
    , 1 as allow_page_locks
    , 0 as has_filter
    , null as filter_definition
    , 0 as auto_created
    , case when i.indisclustered then 1 else c.oid end as index_id
  from pg_class c
  inner join pg_index i on i.indexrelid = c.oid
  left join pg_constraint constr on constr.conindid = c.oid
  where c.relkind = 'i' and i.indislive
  and (c.relnamespace in (select schema_id from sys.schemas) or c.relnamespace::regnamespace::text = 'sys')
  and has_schema_privilege(c.relnamespace, 'USAGE')

  union all 
  
  -- Create HEAP entries for each system and user table
  select distinct on (t.oid)
    t.oid as object_id
    , null as name
    , 0 as type
    , 'HEAP' as type_desc
    , 0 as is_unique
    , 1 as data_space_id
    , 0 as ignore_dup_key
    , 0 as is_primary_key
    , 0 as is_unique_constraint
    , 0 as fill_factor
    , 0 as is_padded
    , 0 as is_disabled
    , 0 as is_hypothetical
    , 1 as allow_row_locks
    , 1 as allow_page_locks
    , 0 as has_filter
    , null as filter_definition
    , 0 as auto_created
    , 0 as index_id
  from pg_class t 
  where t.relkind = 'r'
  and (t.relnamespace in (select schema_id from sys.schemas) or t.relnamespace::regnamespace::text = 'sys')
  and has_schema_privilege(t.relnamespace, 'USAGE')
  and has_table_privilege(t.oid, 'SELECT,INSERT,UPDATE,DELETE,TRUNCATE,TRIGGER')

) as indexes_select order by object_id, type_desc;
GRANT SELECT ON sys.indexes TO PUBLIC;

create or replace view  sys.sysindexes as
select
  i.object_id::integer as id
  , null::integer as status
  , null::binary(6) as first
  , i.type::smallint as indid
  , null::binary(6) as root
  , 0::smallint as minlen
  , 1::smallint as keycnt
  , null::smallint as groupid
  , 0 as dpages
  , 0 as reserved
  , 0 as used
  , 0::bigint as rowcnt
  , 0 as rowmodctr
  , 0 as reserved3
  , 0 as reserved4
  , 0::smallint as xmaxlen
  , null::smallint as maxirow
  , 90::sys.tinyint as "OrigFillFactor"
  , 0::sys.tinyint as "StatVersion"
  , 0 as reserved2
  , null::binary(6) as "FirstIAM"
  , 0::smallint as impid
  , 0::smallint as lockflags
  , 0 as pgmodctr
  , null::sys.varbinary(816) as keys
  , i.name::sys.sysname as name
  , null::sys.image as statblob
  , 0 as maxlen
  , 0 as rows
from sys.indexes i;
GRANT SELECT ON sys.sysindexes TO PUBLIC;

-- TODO: BABEL-2838
CREATE OR REPLACE VIEW sys.sp_special_columns_view AS
SELECT DISTINCT 
CAST(1 as smallint) AS SCOPE,
CAST(coalesce (split_part(pa.attoptions[1], '=', 2) ,c1.name) AS sys.sysname) AS COLUMN_NAME, -- get original column name if exists
CAST(t6.data_type AS smallint) AS DATA_TYPE,

CASE -- cases for when they are of type identity. 
	WHEN c1.is_identity = 1 AND (t8.name = 'decimal' or t8.name = 'numeric') 
	THEN CAST(CONCAT(t8.name, '() identity') AS sys.sysname)
	WHEN c1.is_identity = 1 AND (t8.name != 'decimal' AND t8.name != 'numeric')
	THEN CAST(CONCAT(t8.name, ' identity') AS sys.sysname)
	ELSE CAST(t8.name AS sys.sysname)
END AS TYPE_NAME,

CAST(sys.sp_special_columns_precision_helper(coalesce(tsql_type_name, tsql_base_type_name), c1.precision, c1.max_length, t6."PRECISION") AS int) AS PRECISION,
CAST(sys.sp_special_columns_length_helper(coalesce(tsql_type_name, tsql_base_type_name), c1.precision, c1.max_length, t6."PRECISION") AS int) AS LENGTH,
CAST(sys.sp_special_columns_scale_helper(coalesce(tsql_type_name, tsql_base_type_name), c1.scale) AS smallint) AS SCALE,
CAST(1 AS smallint) AS PSEUDO_COLUMN,
CAST(c1.is_nullable AS int) AS IS_NULLABLE,
CAST(t2.dbname AS sys.sysname) AS TABLE_QUALIFIER,
CAST(s1.name AS sys.sysname) AS TABLE_OWNER,
CAST(t1.relname AS sys.sysname) AS TABLE_NAME,

CASE 
	WHEN idx.is_primary_key != 1
	THEN CAST('u' AS sys.sysname) -- if it is a unique index, then we should cast it as 'u' for filtering purposes
	ELSE CAST('p' AS sys.sysname)
END AS CONSTRAINT_TYPE,
CAST(idx.name AS sys.sysname) AS CONSTRAINT_NAME,
CAST(idx.index_id AS int) AS INDEX_ID
        
FROM pg_catalog.pg_class t1 
	JOIN sys.pg_namespace_ext t2 ON t1.relnamespace = t2.oid
	JOIN sys.schemas s1 ON s1.schema_id = t1.relnamespace
	LEFT JOIN sys.indexes idx ON idx.object_id = t1.oid
	INNER JOIN pg_catalog.pg_attribute i2 ON idx.index_id = i2.attrelid
	INNER JOIN sys.columns c1 ON c1.object_id = idx.object_id AND i2.attname = c1.name

	JOIN pg_catalog.pg_type AS t7 ON t7.oid = c1.system_type_id
	JOIN sys.types AS t8 ON c1.user_type_id = t8.user_type_id 
	LEFT JOIN sys.sp_datatype_info_helper(2::smallint, false) AS t6 ON t7.typname = t6.pg_type_name OR t7.typname = t6.type_name --need in order to get accurate DATA_TYPE value
	LEFT JOIN pg_catalog.pg_attribute AS pa ON t1.oid = pa.attrelid AND c1.name = pa.attname
	, sys.translate_pg_type_to_tsql(t8.user_type_id) AS tsql_type_name
	, sys.translate_pg_type_to_tsql(t8.system_type_id) AS tsql_base_type_name
	WHERE has_schema_privilege(s1.schema_id, 'USAGE');
  
GRANT SELECT ON sys.sp_special_columns_view TO PUBLIC;

call sys.babelfish_drop_deprecated_view('sys', 'indexes_deprecated');

CREATE OR REPLACE FUNCTION OBJECTPROPERTY(IN object_id INT, IN property sys.varchar)
RETURNS INT AS
$$
BEGIN
    RETURN NULL;
END;
$$
LANGUAGE plpgsql;

CREATE OR REPLACE FUNCTION OBJECTPROPERTYEX(IN object_id INT, IN property sys.varchar)
RETURNS SYS.SQL_VARIANT AS
$$
BEGIN
    RETURN NULL;
END;
$$
LANGUAGE plpgsql;

ALTER VIEW sys.database_principals RENAME TO database_principals_deprecated;
-- sys.database_principals don't have any dependent objects
-- DATABASE_PRINCIPALS
CREATE VIEW sys.database_principals AS SELECT
CAST(Ext.orig_username AS SYS.SYSNAME) AS name,
CAST(Base.OID AS INT) AS principal_id,
CAST(Ext.type AS CHAR(1)) as type,
CAST(CASE WHEN Ext.type = 'S' THEN 'SQL_USER'
WHEN Ext.type = 'R' THEN 'DATABASE_ROLE'
ELSE NULL END AS SYS.NVARCHAR(60)) AS type_desc,
CAST(Ext.default_schema_name AS SYS.SYSNAME) AS default_schema_name,
CAST(Ext.create_date AS SYS.DATETIME) AS create_date,
CAST(Ext.modify_date AS SYS.DATETIME) AS modify_date,
CAST(Ext.owning_principal_id AS INT) AS owning_principal_id,
CAST(CAST(Base2.oid AS INT) AS SYS.VARBINARY(85)) AS SID,
CAST(Ext.is_fixed_role AS SYS.BIT) AS is_fixed_role,
CAST(Ext.authentication_type AS INT) AS authentication_type,
CAST(Ext.authentication_type_desc AS SYS.NVARCHAR(60)) AS authentication_type_desc,
CAST(Ext.default_language_name AS SYS.SYSNAME) AS default_language_name,
CAST(Ext.default_language_lcid AS INT) AS default_language_lcid,
CAST(Ext.allow_encrypted_value_modifications AS SYS.BIT) AS allow_encrypted_value_modifications
FROM pg_catalog.pg_authid AS Base INNER JOIN sys.babelfish_authid_user_ext AS Ext
ON Base.rolname = Ext.rolname
LEFT OUTER JOIN pg_catalog.pg_roles Base2
ON Ext.login_name = Base2.rolname
WHERE Ext.database_name = DB_NAME();

GRANT SELECT ON sys.database_principals TO PUBLIC;

-- Drop the deprecated view if there isn't any dependent object
CALL sys.babelfish_drop_deprecated_view('sys', 'database_principals_deprecated');

ALTER VIEW sys.server_principals RENAME TO server_principals_deprecated;
-- sys.server_principals is used only in is_srvrolemember() function.
-- Nothing needs to be done for function as body doesn't get changed dynamically.
-- SERVER_PRINCIPALS
CREATE VIEW sys.server_principals
AS SELECT
CAST(Base.rolname AS sys.SYSNAME) AS name,
CAST(Base.oid As INT) AS principal_id,
CAST(CAST(Base.oid as INT) as sys.varbinary(85)) AS sid,
CAST(Ext.type AS CHAR(1)) as type,
CAST(CASE WHEN Ext.type = 'S' THEN 'SQL_LOGIN' 
WHEN Ext.type = 'R' THEN 'SERVER_ROLE'
ELSE NULL END AS NVARCHAR(60)) AS type_desc,
CAST(Ext.is_disabled AS INT) AS is_disabled,
CAST(Ext.create_date AS SYS.DATETIME) AS create_date,
CAST(Ext.modify_date AS SYS.DATETIME) AS modify_date,
CAST(CASE WHEN Ext.type = 'R' THEN NULL ELSE Ext.default_database_name END AS SYS.SYSNAME) AS default_database_name,
CAST(Ext.default_language_name AS SYS.SYSNAME) AS default_language_name,
CAST(CASE WHEN Ext.type = 'R' THEN NULL ELSE Ext.credential_id END AS INT) AS credential_id,
CAST(CASE WHEN Ext.type = 'R' THEN 1 ELSE Ext.owning_principal_id END AS INT) AS owning_principal_id,
CAST(Ext.is_fixed_role AS sys.BIT) AS is_fixed_role
FROM pg_catalog.pg_authid AS Base INNER JOIN sys.babelfish_authid_login_ext AS Ext ON Base.rolname = Ext.rolname;

GRANT SELECT ON sys.server_principals TO PUBLIC;

-- We have initialized 'sysadmin' role during initialize_babelfish().
-- Need to initialize it here again for the old users who are upgrading to new
-- babelfish version should have this role in the server_principles view.
CALL sys.babel_initialize_logins('sysadmin');

-- Drop the deprecated view if there isn't any dependent object
CALL sys.babelfish_drop_deprecated_view('sys', 'server_principals_deprecated');

-- Drops the temporary procedure used by the upgrade script.
-- Please have this be one of the last statements executed in this upgrade script.
DROP PROCEDURE sys.babelfish_drop_deprecated_view(varchar, varchar);

-- OPENJSON functions
CREATE OR REPLACE FUNCTION sys.openjson_object(json_string text)
RETURNS TABLE 
(
    key sys.NVARCHAR(4000),
    value sys.NVARCHAR,
    type INTEGER
)
AS 
$BODY$
SELECT  key, 
        CASE json_typeof(value) WHEN 'null'     THEN NULL
                                ELSE            TRIM (BOTH '"' FROM value::TEXT)
        END,
        CASE json_typeof(value) WHEN 'null'     THEN 0
                                WHEN 'string'   THEN 1
                                WHEN 'number'   THEN 2
                                WHEN 'boolean'  THEN 3
                                WHEN 'array'    THEN 4
                                WHEN 'object'   THEN 5
        END
    FROM json_each(json_string::JSON)
$BODY$
LANGUAGE SQL;

CREATE OR REPLACE FUNCTION sys.openjson_array(json_string text)
RETURNS TABLE 
(
    key sys.NVARCHAR(4000),
    value sys.NVARCHAR,
    type INTEGER
)
AS 
$BODY$
SELECT  (row_number() over ())-1, 
        CASE json_typeof(value) WHEN 'null'     THEN NULL
                                ELSE            TRIM (BOTH '"' FROM value::TEXT)
        END,
        CASE json_typeof(value) WHEN 'null'     THEN 0
                                WHEN 'string'   THEN 1
                                WHEN 'number'   THEN 2
                                WHEN 'boolean'  THEN 3
                                WHEN 'array'    THEN 4
                                WHEN 'object'   THEN 5
        END
    FROM json_array_elements(json_string::JSON) AS value
$BODY$
LANGUAGE SQL;

CREATE OR REPLACE FUNCTION sys.openjson_simple(json_string text, path text default '$')
RETURNS TABLE 
(
    key sys.NVARCHAR(4000),
    value sys.NVARCHAR,
    type INTEGER
)
AS
$BODY$
DECLARE
    sub_json text := sys.json_query(json_string, path);
BEGIN
    IF json_typeof(sub_json::JSON) = 'array' THEN
        RETURN QUERY SELECT * FROM sys.openjson_array(sub_json);
    ELSE
        RETURN QUERY SELECT * FROM sys.openjson_object(sub_json);
    END IF;
END;
$BODY$
LANGUAGE plpgsql;

CREATE OR REPLACE FUNCTION sys.openjson_with(json_string text, path text, VARIADIC column_paths text[])
RETURNS SETOF RECORD
AS 'babelfishpg_tsql', 'tsql_openjson_with' LANGUAGE C STRICT IMMUTABLE PARALLEL SAFE;
 
>>>>>>> 804b9c18
-- Reset search_path to not affect any subsequent scripts
SELECT set_config('search_path', trim(leading 'sys, ' from current_setting('search_path')), false);<|MERGE_RESOLUTION|>--- conflicted
+++ resolved
@@ -1132,7 +1132,6 @@
 
 CALL sys.babel_create_msdb_if_not_exists();
 
-<<<<<<< HEAD
 ALTER TABLE sys.syslanguages RENAME TO babelfish_syslanguages;
 
 CREATE OR REPLACE FUNCTION sys.babelfish_get_lang_metadata_json(IN p_lang_spec_culture TEXT)
@@ -1268,7 +1267,6 @@
 FROM sys.babelfish_syslanguages;
 GRANT SELECT ON sys.syslanguages TO PUBLIC;
 
-=======
 alter view sys.indexes rename to indexes_deprecated;
 
 create or replace view sys.indexes as
@@ -1600,6 +1598,5 @@
 RETURNS SETOF RECORD
 AS 'babelfishpg_tsql', 'tsql_openjson_with' LANGUAGE C STRICT IMMUTABLE PARALLEL SAFE;
  
->>>>>>> 804b9c18
 -- Reset search_path to not affect any subsequent scripts
 SELECT set_config('search_path', trim(leading 'sys, ' from current_setting('search_path')), false);