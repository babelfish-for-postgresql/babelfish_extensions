-- complain if script is sourced in psql, rather than via ALTER EXTENSION
\echo Use "ALTER EXTENSION ""babelfishpg_tsql"" UPDATE TO '2.1.0'" to load this file. \quit
 
SELECT set_config('search_path', 'sys, '||current_setting('search_path'), false);

-- TODO: BABEL-2838
CREATE OR REPLACE VIEW sys.sp_special_columns_view AS
SELECT DISTINCT 
CAST(1 as smallint) AS SCOPE,
CAST(coalesce (split_part(pa.attoptions[1], '=', 2) ,c1.name) AS sys.sysname) AS COLUMN_NAME, -- get original column name if exists
CAST(t6.data_type AS smallint) AS DATA_TYPE,

CASE -- cases for when they are of type identity. 
	WHEN c1.is_identity = 1 AND (t8.name = 'decimal' or t8.name = 'numeric') 
	THEN CAST(CONCAT(t8.name, '() identity') AS sys.sysname)
	WHEN c1.is_identity = 1 AND (t8.name != 'decimal' AND t8.name != 'numeric')
	THEN CAST(CONCAT(t8.name, ' identity') AS sys.sysname)
	ELSE CAST(t8.name AS sys.sysname)
END AS TYPE_NAME,

CAST(sys.sp_special_columns_precision_helper(coalesce(tsql_type_name, tsql_base_type_name), c1.precision, c1.max_length, t6."PRECISION") AS int) AS PRECISION,
CAST(sys.sp_special_columns_length_helper(coalesce(tsql_type_name, tsql_base_type_name), c1.precision, c1.max_length, t6."PRECISION") AS int) AS LENGTH,
CAST(sys.sp_special_columns_scale_helper(coalesce(tsql_type_name, tsql_base_type_name), c1.scale) AS smallint) AS SCALE,
CAST(1 AS smallint) AS PSEUDO_COLUMN,
CAST(c1.is_nullable AS int) AS IS_NULLABLE,
CAST(t2.dbname AS sys.sysname) AS TABLE_QUALIFIER,
CAST(s1.name AS sys.sysname) AS TABLE_OWNER,
CAST(t1.relname AS sys.sysname) AS TABLE_NAME,

CASE 
	WHEN idx.is_primary_key != 1
	THEN CAST('u' AS sys.sysname) -- if it is a unique index, then we should cast it as 'u' for filtering purposes
	ELSE CAST('p' AS sys.sysname)
END AS CONSTRAINT_TYPE,
CAST(idx.name AS sys.sysname) AS CONSTRAINT_NAME,
CAST(idx.index_id AS int) AS INDEX_ID
        
FROM pg_catalog.pg_class t1 
	JOIN sys.pg_namespace_ext t2 ON t1.relnamespace = t2.oid
	JOIN sys.schemas s1 ON s1.schema_id = t1.relnamespace
	LEFT JOIN sys.indexes idx ON idx.object_id = t1.oid
	INNER JOIN pg_catalog.pg_attribute i2 ON idx.index_id = i2.attrelid
	INNER JOIN sys.columns c1 ON c1.object_id = idx.object_id AND i2.attname = c1.name

	JOIN pg_catalog.pg_type AS t7 ON t7.oid = c1.system_type_id
	JOIN sys.types AS t8 ON c1.user_type_id = t8.user_type_id 
	LEFT JOIN sys.sp_datatype_info_helper(2::smallint, false) AS t6 ON t7.typname = t6.pg_type_name OR t7.typname = t6.type_name --need in order to get accurate DATA_TYPE value
	LEFT JOIN pg_catalog.pg_attribute AS pa ON t1.oid = pa.attrelid AND c1.name = pa.attname
	, sys.translate_pg_type_to_tsql(t8.user_type_id) AS tsql_type_name
	, sys.translate_pg_type_to_tsql(t8.system_type_id) AS tsql_base_type_name
	WHERE has_schema_privilege(s1.schema_id, 'USAGE');
  
GRANT SELECT ON sys.sp_special_columns_view TO PUBLIC;


CREATE OR REPLACE PROCEDURE sys.sp_special_columns(
	"@table_name" sys.sysname,
	"@table_owner" sys.sysname = '',
	"@qualifier" sys.sysname = '',
	"@col_type" char(1) = 'R',
	"@scope" char(1) = 'T',
	"@nullable" char(1) = 'U',
	"@odbcver" int = 2
)
AS $$
DECLARE @special_col_type sys.sysname;
DECLARE @constraint_name sys.sysname;
BEGIN
	IF (@qualifier != '') AND (LOWER(@qualifier) != LOWER(sys.db_name()))
	BEGIN
		THROW 33557097, N'The database name component of the object qualifier must be the name of the current database.', 1;
		
	END
	
	IF (LOWER(@col_type) = LOWER('V'))
	BEGIN
		THROW 33557097, N'TIMESTAMP datatype is not currently supported in Babelfish', 1;
	END
	
	IF (LOWER(@nullable) = LOWER('O'))
	BEGIN
		SELECT TOP 1 @special_col_type = constraint_type, @constraint_name = constraint_name FROM sys.sp_special_columns_view
		WHERE LOWER(@table_name) = LOWER(table_name)
		  AND ((SELECT coalesce(@table_owner,'')) = '' OR LOWER(table_owner) = LOWER(@table_owner))
		  AND ((SELECT coalesce(@qualifier,'')) = '' OR LOWER(table_qualifier) = LOWER(@qualifier)) AND (is_nullable = 0)
		ORDER BY constraint_type, index_id;
	
		IF @special_col_type='u'
		BEGIN
			IF @scope='C'
			BEGIN
				SELECT  
				CAST(0 AS smallint) AS SCOPE,
				COLUMN_NAME,
				DATA_TYPE,
				TYPE_NAME,
				PRECISION,
				LENGTH,
				SCALE,
				PSEUDO_COLUMN FROM sys.sp_special_columns_view
				WHERE LOWER(@table_name) = LOWER(table_name)
				AND ((SELECT coalesce(@table_owner,'')) = '' OR LOWER(table_owner) = LOWER(@table_owner))
				AND ((SELECT coalesce(@qualifier,'')) = '' OR LOWER(table_qualifier) = LOWER(@qualifier)) AND (is_nullable = 0) AND LOWER(constraint_type) = LOWER(@special_col_type)
				AND @constraint_name = constraint_name
				ORDER BY scope, column_name;
				
			END
			ELSE
			BEGIN
				SELECT  
				SCOPE,
				COLUMN_NAME,
				DATA_TYPE,
				TYPE_NAME,
				PRECISION,
				LENGTH,
				SCALE,
				PSEUDO_COLUMN FROM sys.sp_special_columns_view
				WHERE LOWER(@table_name) = LOWER(table_name)
				AND ((SELECT coalesce(@table_owner,'')) = '' OR LOWER(table_owner) = LOWER(@table_owner))
				AND ((SELECT coalesce(@qualifier,'')) = '' OR LOWER(table_qualifier) = LOWER(@qualifier)) AND (is_nullable = 0) AND LOWER(constraint_type) = LOWER(@special_col_type)
				AND @constraint_name = constraint_name
				ORDER BY scope, column_name;
			END
		
		END
		
		ELSE 
		BEGIN
			IF @scope='C'
			BEGIN
				SELECT 
				CAST(0 AS smallint) AS SCOPE,
				COLUMN_NAME,
				DATA_TYPE,
				TYPE_NAME,
				PRECISION,
				LENGTH,
				SCALE,
				PSEUDO_COLUMN FROM sys.sp_special_columns_view
				WHERE LOWER(@table_name) = LOWER(table_name)
				AND ((SELECT coalesce(@table_owner,'')) = '' OR LOWER(table_owner) = LOWER(@table_owner))
				AND ((SELECT coalesce(@qualifier,'')) = '' OR LOWER(table_qualifier) = LOWER(@qualifier)) AND (is_nullable = 0) AND LOWER(constraint_type) = LOWER(@special_col_type)
				AND CONSTRAINT_TYPE = 'p'
				ORDER BY scope, column_name;
			END
			ELSE
			BEGIN
				SELECT SCOPE,
				COLUMN_NAME,
				DATA_TYPE,
				TYPE_NAME,
				PRECISION,
				LENGTH,
				SCALE,
				PSEUDO_COLUMN  FROM sys.sp_special_columns_view
				WHERE LOWER(@table_name) = LOWER(table_name)
				AND ((SELECT coalesce(@table_owner,'')) = '' OR LOWER(table_owner) = LOWER(@table_owner))
				AND ((SELECT coalesce(@qualifier,'')) = '' OR LOWER(table_qualifier) = LOWER(@qualifier)) AND (is_nullable = 0) AND LOWER(constraint_type) = LOWER(@special_col_type)
				AND CONSTRAINT_TYPE = 'p'
				ORDER BY scope, column_name;
			END
		END
	END
	
	ELSE 
	BEGIN
		SELECT TOP 1 @special_col_type = constraint_type, @constraint_name = constraint_name FROM sys.sp_special_columns_view
		WHERE LOWER(@table_name) = LOWER(table_name)
			AND ((SELECT coalesce(@table_owner,'')) = '' OR LOWER(table_owner) = LOWER(@table_owner))
			AND ((SELECT coalesce(@qualifier,'')) = '' OR LOWER(table_qualifier) = LOWER(@qualifier))
		ORDER BY constraint_type, index_id;

		IF @special_col_type='u'
		BEGIN
			IF @scope='C'
			BEGIN
				SELECT 
				CAST(0 AS smallint) AS SCOPE,
				COLUMN_NAME,
				DATA_TYPE,
				TYPE_NAME,
				PRECISION,
				LENGTH,
				SCALE,
				PSEUDO_COLUMN FROM sys.sp_special_columns_view
				WHERE LOWER(@table_name) = LOWER(table_name)
				AND ((SELECT coalesce(@table_owner,'')) = '' OR LOWER(table_owner) = LOWER(@table_owner))
				AND ((SELECT coalesce(@qualifier,'')) = '' OR LOWER(table_qualifier) = LOWER(@qualifier)) AND LOWER(constraint_type) = LOWER(@special_col_type)
				AND @constraint_name = constraint_name
				ORDER BY scope, column_name;
			END
			
			ELSE
			BEGIN
				SELECT SCOPE,
				COLUMN_NAME,
				DATA_TYPE,
				TYPE_NAME,
				PRECISION,
				LENGTH,
				SCALE,
				PSEUDO_COLUMN FROM sys.sp_special_columns_view
				WHERE LOWER(@table_name) = LOWER(table_name)
				AND ((SELECT coalesce(@table_owner,'')) = '' OR LOWER(table_owner) = LOWER(@table_owner))
				AND ((SELECT coalesce(@qualifier,'')) = '' OR LOWER(table_qualifier) = LOWER(@qualifier)) AND LOWER(constraint_type) = LOWER(@special_col_type)
				AND @constraint_name = constraint_name
				ORDER BY scope, column_name;
			END
		
		END
		ELSE
		BEGIN
			IF @scope='C'
			BEGIN
				SELECT 
				CAST(0 AS smallint) AS SCOPE,
				COLUMN_NAME,
				DATA_TYPE,
				TYPE_NAME,
				PRECISION,
				LENGTH,
				SCALE,
				PSEUDO_COLUMN FROM sys.sp_special_columns_view
				WHERE LOWER(@table_name) = LOWER(table_name)
				AND ((SELECT coalesce(@table_owner,'')) = '' OR LOWER(table_owner) = LOWER(@table_owner))
				AND ((SELECT coalesce(@qualifier,'')) = '' OR LOWER(table_qualifier) = LOWER(@qualifier)) AND LOWER(constraint_type) = LOWER(@special_col_type)
				AND CONSTRAINT_TYPE = 'p'
				ORDER BY scope, column_name; 
			END
			
			ELSE
			BEGIN
				SELECT SCOPE,
				COLUMN_NAME,
				DATA_TYPE,
				TYPE_NAME,
				PRECISION,
				LENGTH,
				SCALE,
				PSEUDO_COLUMN FROM sys.sp_special_columns_view
				WHERE LOWER(@table_name) = LOWER(table_name)
				AND ((SELECT coalesce(@table_owner,'')) = '' OR LOWER(table_owner) = LOWER(@table_owner))
				AND ((SELECT coalesce(@qualifier,'')) = '' OR LOWER(table_qualifier) = LOWER(@qualifier)) AND LOWER(constraint_type) = LOWER(@special_col_type)
				AND CONSTRAINT_TYPE = 'p'
				ORDER BY scope, column_name;
			END
    
		END
	END

END; 
$$
LANGUAGE 'pltsql';
GRANT EXECUTE on PROCEDURE sys.sp_special_columns TO PUBLIC;

CREATE OR REPLACE PROCEDURE sys.sp_special_columns_100(
	"@table_name" sys.sysname,
	"@table_owner" sys.sysname = '',
	"@qualifier" sys.sysname = '',
	"@col_type" char(1) = 'R',
	"@scope" char(1) = 'T',
	"@nullable" char(1) = 'U',
	"@odbcver" int = 2
)
AS $$
BEGIN
	EXEC sp_special_columns @table_name, @table_owner, @qualifier, @col_type, @scope, @nullable, @odbcver
END; 
$$
LANGUAGE 'pltsql';
GRANT EXECUTE on PROCEDURE sys.sp_special_columns_100 TO PUBLIC;
 
CREATE OR REPLACE VIEW sys.sp_column_privileges_view AS
SELECT
CAST(t2.dbname AS sys.sysname) AS TABLE_QUALIFIER,
CAST(s1.name AS sys.sysname) AS TABLE_OWNER,
CAST(t1.relname AS sys.sysname) AS TABLE_NAME,
CAST(COALESCE(SPLIT_PART(t6.attoptions[1], '=', 2), t5.column_name) AS sys.sysname) AS COLUMN_NAME,
CAST((select orig_username from sys.babelfish_authid_user_ext where rolname = t5.grantor) AS sys.sysname) AS GRANTOR,
CAST((select orig_username from sys.babelfish_authid_user_ext where rolname = t5.grantee) AS sys.sysname) AS GRANTEE,
CAST(t5.privilege_type AS sys.varchar(32)) AS PRIVILEGE,
CAST(t5.is_grantable AS sys.varchar(3)) AS IS_GRANTABLE
FROM pg_catalog.pg_class t1 
	JOIN sys.pg_namespace_ext t2 ON t1.relnamespace = t2.oid
	JOIN sys.schemas s1 ON s1.schema_id = t1.relnamespace
	JOIN information_schema.column_privileges t5 ON t1.relname = t5.table_name AND t2.nspname = t5.table_schema
	JOIN pg_attribute t6 ON t6.attrelid = t1.oid AND t6.attname = t5.column_name;
GRANT SELECT ON sys.sp_column_privileges_view TO PUBLIC;

CREATE OR REPLACE PROCEDURE sys.sp_column_privileges(
    "@table_name" sys.sysname,
    "@table_owner" sys.sysname = '',
    "@table_qualifier" sys.sysname = '',
    "@column_name" sys.nvarchar(384) = ''
)
AS $$
BEGIN
    IF (@table_qualifier != '') AND (LOWER(@table_qualifier) != LOWER(sys.db_name()))
	BEGIN
		THROW 33557097, N'The database name component of the object qualifier must be the name of the current database.', 1;
	END
 	
	IF (COALESCE(@table_owner, '') = '')
	BEGIN
		
		IF EXISTS ( 
			SELECT * FROM sys.sp_column_privileges_view 
			WHERE LOWER(@table_name) = LOWER(table_name) and LOWER(SCHEMA_NAME()) = LOWER(table_qualifier)
			)
		BEGIN 
			SELECT 
			TABLE_QUALIFIER,
			TABLE_OWNER,
			TABLE_NAME,
			COLUMN_NAME,
			GRANTOR,
			GRANTEE,
			PRIVILEGE,
			IS_GRANTABLE
			FROM sys.sp_column_privileges_view
			WHERE LOWER(@table_name) = LOWER(table_name)
				AND (LOWER(SCHEMA_NAME()) = LOWER(table_owner))
				AND ((SELECT COALESCE(@table_qualifier,'')) = '' OR LOWER(table_qualifier) = LOWER(@table_qualifier))
				AND ((SELECT COALESCE(@column_name,'')) = '' OR LOWER(column_name) LIKE LOWER(@column_name))
			ORDER BY table_qualifier, table_owner, table_name, column_name, privilege, grantee;
		END
		ELSE
		BEGIN
			SELECT 
			TABLE_QUALIFIER,
			TABLE_OWNER,
			TABLE_NAME,
			COLUMN_NAME,
			GRANTOR,
			GRANTEE,
			PRIVILEGE,
			IS_GRANTABLE
			FROM sys.sp_column_privileges_view
			WHERE LOWER(@table_name) = LOWER(table_name)
				AND (LOWER('dbo')= LOWER(table_owner))
				AND ((SELECT COALESCE(@table_qualifier,'')) = '' OR LOWER(table_qualifier) = LOWER(@table_qualifier))
				AND ((SELECT COALESCE(@column_name,'')) = '' OR LOWER(column_name) LIKE LOWER(@column_name))
			ORDER BY table_qualifier, table_owner, table_name, column_name, privilege, grantee;
		END
	END
	ELSE
	BEGIN
		SELECT 
		TABLE_QUALIFIER,
		TABLE_OWNER,
		TABLE_NAME,
		COLUMN_NAME,
		GRANTOR,
		GRANTEE,
		PRIVILEGE,
		IS_GRANTABLE
		FROM sys.sp_column_privileges_view
		WHERE LOWER(@table_name) = LOWER(table_name)
			AND ((SELECT COALESCE(@table_owner,'')) = '' OR LOWER(table_owner) = LOWER(@table_owner))
			AND ((SELECT COALESCE(@table_qualifier,'')) = '' OR LOWER(table_qualifier) = LOWER(@table_qualifier))
			AND ((SELECT COALESCE(@column_name,'')) = '' OR LOWER(column_name) LIKE LOWER(@column_name))
		ORDER BY table_qualifier, table_owner, table_name, column_name, privilege, grantee;
	END
END; 
$$
LANGUAGE 'pltsql';
GRANT EXECUTE ON PROCEDURE sys.sp_column_privileges TO PUBLIC;

CREATE OR REPLACE VIEW sys.sp_table_privileges_view AS
-- Will use sp_column_priivleges_view to get information from SELECT, INSERT and REFERENCES (only need permission from 1 column in table)
SELECT DISTINCT
CAST(TABLE_QUALIFIER AS sys.sysname) AS TABLE_QUALIFIER,
CAST(TABLE_OWNER AS sys.sysname) AS TABLE_OWNER,
CAST(TABLE_NAME AS sys.sysname) AS TABLE_NAME,
CAST(GRANTOR AS sys.sysname) AS GRANTOR,
CAST(GRANTEE AS sys.sysname) AS GRANTEE,
CAST(PRIVILEGE AS sys.sysname) AS PRIVILEGE,
CAST(IS_GRANTABLE AS sys.sysname) AS IS_GRANTABLE
FROM sys.sp_column_privileges_view

UNION 
-- We need these set of joins only for the DELETE privilege
SELECT
CAST(t2.dbname AS sys.sysname) AS TABLE_QUALIFIER,
CAST(s1.name AS sys.sysname) AS TABLE_OWNER,
CAST(t1.relname AS sys.sysname) AS TABLE_NAME,
CAST((select orig_username from sys.babelfish_authid_user_ext where rolname = t4.grantor) AS sys.sysname) AS GRANTOR,
CAST((select orig_username from sys.babelfish_authid_user_ext where rolname = t4.grantee) AS sys.sysname) AS GRANTEE,
CAST(t4.privilege_type AS sys.sysname) AS PRIVILEGE,
CAST(t4.is_grantable AS sys.sysname) AS IS_GRANTABLE
FROM pg_catalog.pg_class t1 
	JOIN sys.pg_namespace_ext t2 ON t1.relnamespace = t2.oid
	JOIN sys.schemas s1 ON s1.schema_id = t1.relnamespace
	JOIN information_schema.table_privileges t4 ON t1.relname = t4.table_name
WHERE t4.privilege_type = 'DELETE'; 
GRANT SELECT on sys.sp_table_privileges_view TO PUBLIC;

CREATE OR REPLACE PROCEDURE sys.sp_table_privileges(
	"@table_name" sys.nvarchar(384),
	"@table_owner" sys.nvarchar(384) = '',
	"@table_qualifier" sys.sysname = '',
	"@fusepattern" sys.bit = 1
)
AS $$
BEGIN
	
	IF (@table_qualifier != '') AND (LOWER(@table_qualifier) != LOWER(sys.db_name()))
	BEGIN
		THROW 33557097, N'The database name component of the object qualifier must be the name of the current database.', 1;
	END
	
	IF @fusepattern = 1
	BEGIN
		SELECT 
		TABLE_QUALIFIER,
		TABLE_OWNER,
		TABLE_NAME,
		GRANTOR,
		GRANTEE,
		PRIVILEGE,
		IS_GRANTABLE FROM sys.sp_table_privileges_view
		WHERE LOWER(TABLE_NAME) LIKE LOWER(@table_name)
			AND ((SELECT COALESCE(@table_owner,'')) = '' OR LOWER(TABLE_OWNER) LIKE LOWER(@table_owner))
		ORDER BY table_qualifier, table_owner, table_name, privilege, grantee;
	END
	ELSE 
	BEGIN
		SELECT
		TABLE_QUALIFIER,
		TABLE_OWNER,
		TABLE_NAME,
		GRANTOR,
		GRANTEE,
		PRIVILEGE,
		IS_GRANTABLE FROM sys.sp_table_privileges_view
		WHERE LOWER(TABLE_NAME) = LOWER(@table_name)
			AND ((SELECT COALESCE(@table_owner,'')) = '' OR LOWER(TABLE_OWNER) = LOWER(@table_owner))
		ORDER BY table_qualifier, table_owner, table_name, privilege, grantee;
	END
	
END; 
$$
LANGUAGE 'pltsql';
GRANT EXECUTE ON PROCEDURE sys.sp_table_privileges TO PUBLIC;

CREATE OR REPLACE VIEW sys.sp_sproc_columns_view AS
-- Get parameters (if any) for a user-defined stored procedure/function
(SELECT 
	CAST(d.name AS sys.sysname) AS PROCEDURE_QUALIFIER,
	CAST(ext.orig_name AS sys.sysname) AS PROCEDURE_OWNER,
	CASE 
		WHEN proc.routine_type='PROCEDURE' THEN CAST(CONCAT(proc.routine_name, ';1') AS sys.nvarchar(134)) 
		ELSE CAST(CONCAT(proc.routine_name, ';0') AS sys.nvarchar(134)) 
	END AS PROCEDURE_NAME,
	
	CAST(coalesce(args.parameter_name, '') AS sys.sysname) AS COLUMN_NAME,
	CAST(1 AS smallint) AS COLUMN_TYPE,
	CAST(t5.data_type AS smallint) AS DATA_TYPE,
	CAST(coalesce(t6.name, '') AS sys.sysname) AS TYPE_NAME,
	CAST(t6.precision AS int) AS PRECISION,
	CAST(t6.max_length AS int) AS LENGTH,
	CAST(t6.scale AS smallint) AS SCALE,
	CAST(t5.num_prec_radix AS smallint) AS RADIX,
	CAST(t6.is_nullable AS smallint) AS NULLABLE,
	CAST(NULL AS varchar(254)) AS REMARKS,
	CAST(NULL AS sys.nvarchar(4000)) AS COLUMN_DEF,
	CAST(t5.sql_data_type AS smallint) AS SQL_DATA_TYPE,
	CAST(t5.sql_datetime_sub AS smallint) AS SQL_DATETIME_SUB,
	CAST(NULL AS int) AS CHAR_OCTET_LENGTH,
	CAST(args.ordinal_position AS int) AS ORDINAL_POSITION,
	CAST('YES' AS varchar(254)) AS IS_NULLABLE,
	CAST(t5.ss_data_type AS sys.tinyint) AS SS_DATA_TYPE,
	CAST(proc.routine_name AS sys.nvarchar(134)) AS original_procedure_name
	
	FROM information_schema.routines proc
	JOIN information_schema.parameters args
		ON proc.specific_schema = args.specific_schema AND proc.specific_name = args.specific_name
	INNER JOIN sys.babelfish_namespace_ext ext ON proc.specific_schema = ext.nspname
	INNER JOIN sys.databases d ON d.database_id =ext.dbid
	INNER JOIN sys.spt_datatype_info_table AS t5 
		JOIN sys.types t6
		JOIN sys.types t7 ON t6.system_type_id = t7.user_type_id
			ON t7.name = t5.type_name
		ON (args.data_type != 'USER-DEFINED' AND args.udt_name = t5.pg_type_name AND t6.name = t7.name)
		OR (args.data_type='USER-DEFINED' AND args.udt_name = t6.name)
	WHERE coalesce(args.parameter_name, '') LIKE '@%'
		AND ext.dbid = sys.db_id()
		AND has_schema_privilege(proc.specific_schema, 'USAGE')

UNION ALL

-- Create row describing return type for a user-defined stored procedure/function
SELECT 
	CAST(d.name AS sys.sysname) AS PROCEDURE_QUALIFIER,
	CAST(ext.orig_name AS sys.sysname) AS PROCEDURE_OWNER,
	CASE 
		WHEN proc.routine_type='PROCEDURE' THEN CAST(CONCAT(proc.routine_name, ';1') AS sys.nvarchar(134)) 
		ELSE CAST(CONCAT(proc.routine_name, ';0') AS sys.nvarchar(134)) 
	END AS PROCEDURE_NAME,
	
	CASE 
		WHEN pg_function_result_type LIKE '%TABLE%' THEN cast('@TABLE_RETURN_VALUE' AS sys.sysname)
		ELSE cast('@RETURN_VALUE' AS sys.sysname)
 	END AS COLUMN_NAME,
	 
	CASE 
		WHEN pg_function_result_type LIKE '%TABLE%' THEN CAST(3 AS smallint)
		ELSE CAST(5 as smallint) 
	END AS COLUMN_TYPE,
	
	CASE 
		WHEN proc.routine_type='PROCEDURE' THEN cast((SELECT data_type FROM sys.spt_datatype_info_table WHERE type_name = 'int') AS smallint)
		WHEN pg_function_result_type LIKE '%TABLE%' THEN cast(null AS smallint)
		ELSE CAST(t5.data_type AS smallint)
	END AS DATA_TYPE,
	
	CASE 
		WHEN proc.routine_type='PROCEDURE' THEN CAST('int' AS sys.sysname) 
		WHEN pg_function_result_type like '%TABLE%' then CAST('table' AS sys.sysname)
		ELSE CAST(coalesce(t6.name, '') AS sys.sysname) 
	END AS TYPE_NAME,
	
	CASE 
		WHEN proc.routine_type='PROCEDURE' THEN CAST(10 AS int) 
		WHEN pg_function_result_type LIKE '%TABLE%' THEN CAST(0 AS int) 
		ELSE CAST(t6.precision AS int) 
	END AS PRECISION,
	
	CASE 
		WHEN proc.routine_type='PROCEDURE' THEN CAST(4 AS int) 
		WHEN pg_function_result_type LIKE '%TABLE%' THEN CAST(0 AS int) 
		ELSE CAST(t6.max_length AS int) 
	END AS LENGTH,
	CASE 
		WHEN proc.routine_type='PROCEDURE' THEN CAST(0 AS smallint) 
		WHEN pg_function_result_type LIKE '%TABLE%' THEN CAST(0 AS smallint) 
		ELSE CAST(t6.scale AS smallint) 
	END AS SCALE,
	CASE 
		WHEN proc.routine_type='PROCEDURE' THEN CAST(10 AS smallint) 
		WHEN pg_function_result_type LIKE '%TABLE%' THEN CAST(0 AS smallint) 
		ELSE CAST(t5.num_prec_radix AS smallint) 
	END AS RADIX,
	CASE 
		WHEN proc.routine_type='PROCEDURE' THEN CAST(0 AS smallint)
		WHEN pg_function_result_type LIKE '%TABLE%' THEN CAST(0 AS smallint)
		ELSE CAST(t6.is_nullable AS smallint)
	END AS NULLABLE,
	CASE 
		WHEN pg_function_result_type LIKE '%TABLE%' THEN CAST('Result table returned by table valued function' AS varchar(254)) 
		ELSE CAST(NULL AS varchar(254)) 
	END AS REMARKS,
	
	CAST(NULL AS sys.nvarchar(4000)) AS COLUMN_DEF,
	CASE 
		WHEN proc.routine_type='PROCEDURE' THEN CAST((SELECT sql_data_type FROM sys.spt_datatype_info_table WHERE type_name = 'int') AS smallint) 
		WHEN pg_function_result_type LIKE '%TABLE%' THEN CAST(null AS smallint) 
		ELSE CAST(t5.sql_data_type AS smallint) 
	END AS SQL_DATA_TYPE,
	
	CAST(null AS smallint) AS SQL_DATETIME_SUB,
	CAST(null AS int) AS CHAR_OCTET_LENGTH,
	CAST(0 AS int) AS ORDINAL_POSITION,
	CASE 
		WHEN proc.routine_type='PROCEDURE' THEN CAST('NO' AS varchar(254)) 
		WHEN pg_function_result_type LIKE '%TABLE%' THEN CAST('NO' AS varchar(254))
		ELSE CAST('YES' AS varchar(254)) 
	END AS IS_NULLABLE,
	
	CASE 
		WHEN proc.routine_type='PROCEDURE' THEN CAST(56 AS sys.tinyint) 
		WHEN pg_function_result_type LIKE '%TABLE%' THEN CAST(0 AS sys.tinyint) 
		ELSE CAST(t5.ss_data_type AS sys.tinyint) 
	END AS SS_DATA_TYPE,
	CAST(proc.routine_name AS sys.nvarchar(134)) AS original_procedure_name

	FROM information_schema.routines proc
	INNER JOIN sys.babelfish_namespace_ext ext ON proc.specific_schema = ext.nspname
	INNER JOIN sys.databases d ON d.database_id = ext.dbid
	INNER JOIN pg_catalog.pg_proc p ON proc.specific_name = p.proname || '_' || p.oid
	LEFT JOIN sys.spt_datatype_info_table AS t5 
		JOIN sys.types t6
		JOIN sys.types t7 ON t6.system_type_id = t7.user_type_id
		ON t7.name = t5.type_name
	ON (proc.data_type != 'USER-DEFINED' 
			AND proc.type_udt_name = t5.pg_type_name 
			AND t6.name = t7.name)
		OR (proc.data_type = 'USER-DEFINED' 
			AND proc.type_udt_name = t6.name),
	pg_get_function_result(p.oid) AS pg_function_result_type
	WHERE ext.dbid = sys.db_id() AND has_schema_privilege(proc.specific_schema, 'USAGE'))

UNION ALL 

-- Get parameters (if any) for a system stored procedure/function
(SELECT 
	CAST((SELECT sys.db_name()) AS sys.sysname) AS PROCEDURE_QUALIFIER,
	CAST(args.specific_schema AS sys.sysname) AS PROCEDURE_OWNER,
	CASE 
		WHEN proc.routine_type='PROCEDURE' then CAST(CONCAT(proc.routine_name, ';1') AS sys.nvarchar(134)) 
		ELSE CAST(CONCAT(proc.routine_name, ';0') AS sys.nvarchar(134)) 
	END AS PROCEDURE_NAME,
	
	CAST(coalesce(args.parameter_name, '') AS sys.sysname) AS COLUMN_NAME,
	CAST(1 as smallint) AS COLUMN_TYPE,
	CAST(t5.data_type AS smallint) AS DATA_TYPE,
	CAST(coalesce(t6.name, '') as sys.sysname) as TYPE_NAME,
	CAST(t6.precision as int) as PRECISION,
	CAST(t6.max_length as int) as LENGTH,
	CAST(t6.scale AS smallint) AS SCALE,
	CAST(t5.num_prec_radix AS smallint) AS RADIX,
	CAST(t6.is_nullable as smallint) AS NULLABLE,
	CAST(NULL AS varchar(254)) AS REMARKS,
	CAST(NULL AS sys.nvarchar(4000)) AS COLUMN_DEF,
	CAST(t5.sql_data_type AS smallint) AS SQL_DATA_TYPE,
	CAST(t5.sql_datetime_sub AS smallint) AS SQL_DATETIME_SUB,
	CAST(NULL AS int) AS CHAR_OCTET_LENGTH,
	CAST(args.ordinal_position AS int) AS ORDINAL_POSITION,
	CAST('YES' AS varchar(254)) AS IS_NULLABLE,
	CAST(t5.ss_data_type AS sys.tinyint) AS SS_DATA_TYPE,
	CAST(proc.routine_name AS sys.nvarchar(134)) AS original_procedure_name
	
	FROM information_schema.routines proc
	JOIN information_schema.parameters args
		on proc.specific_schema = args.specific_schema
		and proc.specific_name = args.specific_name 
	LEFT JOIN sys.spt_datatype_info_table AS t5 
		LEFT JOIN sys.types t6 ON t6.name = t5.type_name
		ON args.udt_name = t5.pg_type_name OR args.udt_name = t5.type_name
	WHERE args.specific_schema ='sys' 
		AND coalesce(args.parameter_name, '') LIKE '@%' 
		AND (args.specific_name LIKE 'sp\_%' 
			OR args.specific_name LIKE 'xp\_%'
			OR args.specific_name LIKE 'dm\_%'
			OR  args.specific_name LIKE 'fn\_%')
		AND has_schema_privilege(proc.specific_schema, 'USAGE')
		
UNION ALL

-- Create row describing return type for a system stored procedure/function
SELECT 
	CAST((SELECT sys.db_name()) AS sys.sysname) AS PROCEDURE_QUALIFIER,
	CAST(proc.specific_schema AS sys.sysname) AS PROCEDURE_OWNER,
	CASE 
		WHEN proc.routine_type='PROCEDURE' then CAST(CONCAT(proc.routine_name, ';1') AS sys.nvarchar(134)) 
		ELSE CAST(CONCAT(proc.routine_name, ';0') AS sys.nvarchar(134)) 
	END AS PROCEDURE_NAME,
	
	CASE 
		WHEN pg_function_result_type LIKE '%TABLE%' THEN cast('@TABLE_RETURN_VALUE' AS sys.sysname)
		ELSE cast('@RETURN_VALUE' AS sys.sysname)
 	END AS COLUMN_NAME,
	 
	CASE 
		WHEN pg_function_result_type LIKE '%TABLE%' THEN CAST(3 AS smallint)
		ELSE CAST(5 AS smallint) 
	END AS COLUMN_TYPE,
	
	CASE 
		WHEN proc.routine_type='PROCEDURE' THEN cast((SELECT sql_data_type FROM sys.spt_datatype_info_table WHERE type_name = 'int') AS smallint)
		WHEN pg_function_result_type LIKE '%TABLE%' THEN cast(null AS smallint)
		ELSE CAST(t5.data_type AS smallint)
	END AS DATA_TYPE,
	
	CASE 
		WHEN proc.routine_type='PROCEDURE' THEN CAST('int' AS sys.sysname) 
		WHEN pg_function_result_type LIKE '%TABLE%' THEN CAST('table' AS sys.sysname)
		ELSE CAST(coalesce(t6.name, '') AS sys.sysname) 
	END AS TYPE_NAME,
	
	CASE 
		WHEN proc.routine_type='PROCEDURE' THEN CAST(10 AS int) 
		WHEN pg_function_result_type LIKE '%TABLE%' THEN CAST(0 AS int) 
		ELSE CAST(t6.precision AS int) 
	END AS PRECISION,
	
	CASE 
		WHEN proc.routine_type='PROCEDURE' THEN CAST(4 AS int) 
		WHEN pg_function_result_type LIKE '%TABLE%' THEN CAST(0 AS int) 
		ELSE CAST(t6.max_length AS int) 
	END AS LENGTH,
	CASE 
		WHEN proc.routine_type='PROCEDURE' THEN CAST(0 AS smallint) 
		WHEN pg_function_result_type LIKE '%TABLE%' THEN CAST(0 AS smallint) 
		ELSE CAST(t6.scale AS smallint) 
	END AS SCALE,
	CASE 
		WHEN proc.routine_type='PROCEDURE' THEN CAST(10 AS smallint) 
		WHEN pg_function_result_type LIKE '%TABLE%' THEN CAST(0 AS smallint) 
		ELSE CAST(t5.num_prec_radix AS smallint) 
	END AS RADIX,
	CASE 
		WHEN proc.routine_type='PROCEDURE' THEN CAST(0 AS smallint)
		WHEN pg_function_result_type LIKE '%TABLE%' THEN CAST(0 AS smallint)
		ELSE CAST(t6.is_nullable AS smallint)
	END AS NULLABLE,
	
	CASE 
		WHEN pg_function_result_type LIKE '%TABLE%' THEN CAST('Result table returned by table valued function' AS varchar(254)) 
		ELSE CAST(NULL AS varchar(254)) 
	END AS REMARKS,
	
	CAST(NULL AS sys.nvarchar(4000)) AS COLUMN_DEF,
	CASE 
		WHEN proc.routine_type='PROCEDURE' THEN CAST((SELECT sql_data_type FROM sys.spt_datatype_info_table WHERE type_name = 'int') AS smallint) 
		WHEN pg_function_result_type LIKE '%TABLE%' THEN CAST(null AS smallint) 
		ELSE CAST(t5.sql_data_type AS smallint) 
	END AS SQL_DATA_TYPE,
	
	CAST(null AS smallint) AS SQL_DATETIME_SUB,
	CAST(null AS int) AS CHAR_OCTET_LENGTH,
	CAST(0 AS int) AS ORDINAL_POSITION,
	CASE 
		WHEN proc.routine_type='PROCEDURE' THEN CAST('NO' AS varchar(254)) 
		WHEN pg_function_result_type LIKE '%TABLE%' THEN CAST('NO' AS varchar(254))
		ELSE CAST('YES' AS varchar(254)) 
	END AS IS_NULLABLE,
	
	CASE 
		WHEN proc.routine_type='PROCEDURE' THEN CAST(56 AS sys.tinyint) 
		WHEN pg_function_result_type LIKE '%TABLE%' THEN CAST(0 AS sys.tinyint) 
		ELSE CAST(t5.ss_data_type AS sys.tinyint) 
	END AS SS_DATA_TYPE,
	CAST(proc.routine_name AS sys.nvarchar(134)) AS original_procedure_name
	
	FROM information_schema.routines proc
	INNER JOIN pg_catalog.pg_proc p ON proc.specific_name = p.proname || '_' || p.oid
	LEFT JOIN sys.spt_datatype_info_table AS t5
		LEFT JOIN sys.types t6 ON t6.name = t5.type_name
	ON proc.type_udt_name = t5.pg_type_name OR proc.type_udt_name = t5.type_name, 
	pg_get_function_result(p.oid) AS pg_function_result_type
	WHERE proc.specific_schema = 'sys' 
		AND (proc.specific_name LIKE 'sp\_%' 
			OR proc.specific_name LIKE 'xp\_%' 
			OR proc.specific_name LIKE 'dm\_%'
			OR  proc.specific_name LIKE 'fn\_%')
		AND has_schema_privilege(proc.specific_schema, 'USAGE')
	);	
GRANT SELECT ON sys.sp_sproc_columns_view TO PUBLIC;

CREATE OR REPLACE PROCEDURE sys.sp_sproc_columns(
	"@procedure_name" sys.nvarchar(390) = '%',
	"@procedure_owner" sys.nvarchar(384) = NULL,
	"@procedure_qualifier" sys.sysname = NULL,
	"@column_name" sys.nvarchar(384) = NULL,
	"@odbcver" int = 2,
	"@fusepattern" sys.bit = '1'
)	
AS $$
	SELECT @procedure_name = LOWER(COALESCE(@procedure_name, ''))
	SELECT @procedure_owner = LOWER(COALESCE(@procedure_owner, ''))
	SELECT @procedure_qualifier = LOWER(COALESCE(@procedure_qualifier, ''))
	SELECT @column_name = LOWER(COALESCE(@column_Name, ''))
BEGIN 
	IF (@procedure_qualifier != '' AND (SELECT LOWER(sys.db_name())) != @procedure_qualifier)
		BEGIN
			THROW 33557097, N'The database name component of the object qualifier must be the name of the current database.', 1;
 	   	END
	IF @fusepattern = '1'
		BEGIN
			SELECT PROCEDURE_QUALIFIER,
					PROCEDURE_OWNER,
					PROCEDURE_NAME,
					COLUMN_NAME,
					COLUMN_TYPE,
					DATA_TYPE,
					TYPE_NAME,
					PRECISION,
					LENGTH,
					SCALE,
					RADIX,
					NULLABLE,
					REMARKS,
					COLUMN_DEF,
					SQL_DATA_TYPE,
					SQL_DATETIME_SUB,
					CHAR_OCTET_LENGTH,
					ORDINAL_POSITION,
					IS_NULLABLE,
					SS_DATA_TYPE
			FROM sys.sp_sproc_columns_view
			WHERE (@procedure_name = '' OR original_procedure_name LIKE @procedure_name)
				AND (@procedure_owner = '' OR procedure_owner LIKE @procedure_owner)
				AND (@column_name = '' OR column_name  LIKE @column_name)
				AND (@procedure_qualifier = '' OR procedure_qualifier = @procedure_qualifier)
			ORDER BY procedure_qualifier, procedure_owner, procedure_name, ordinal_position;
		END
	ELSE
		BEGIN
			SELECT PROCEDURE_QUALIFIER,
					PROCEDURE_OWNER,
					PROCEDURE_NAME,
					COLUMN_NAME,
					COLUMN_TYPE,
					DATA_TYPE,
					TYPE_NAME,
					PRECISION,
					LENGTH,
					SCALE,
					RADIX,
					NULLABLE,
					REMARKS,
					COLUMN_DEF,
					SQL_DATA_TYPE,
					SQL_DATETIME_SUB,
					CHAR_OCTET_LENGTH,
					ORDINAL_POSITION,
					IS_NULLABLE,
					SS_DATA_TYPE
			FROM sys.sp_sproc_columns_view
			WHERE (@procedure_name = '' OR original_procedure_name = @procedure_name)
				AND (@procedure_owner = '' OR procedure_owner = @procedure_owner)
				AND (@column_name = '' OR column_name = @column_name)
				AND (@procedure_qualifier = '' OR procedure_qualifier = @procedure_qualifier)
			ORDER BY procedure_qualifier, procedure_owner, procedure_name, ordinal_position;
		END
END; 
$$
LANGUAGE 'pltsql';
GRANT ALL ON PROCEDURE sys.sp_sproc_columns TO PUBLIC;

CREATE OR REPLACE PROCEDURE sys.sp_sproc_columns_100(
	"@procedure_name" sys.nvarchar(390) = '%',
	"@procedure_owner" sys.nvarchar(384) = NULL,
	"@procedure_qualifier" sys.sysname = NULL,
	"@column_name" sys.nvarchar(384) = NULL,
	"@odbcver" int = 2,
	"@fusepattern" sys.bit = '1'
)    
AS $$
BEGIN 
    exec sys.sp_sproc_columns @procedure_name, @procedure_owner, @procedure_qualifier, @column_name, @odbcver, @fusepattern;
END; 
$$
LANGUAGE 'pltsql';
GRANT ALL ON PROCEDURE sys.sp_sproc_columns_100 TO PUBLIC;

<<<<<<< HEAD
create or replace function sys.get_tds_id(
	datatype varchar(50)
)
returns INT
AS $$
DECLARE
	tds_id INT;
BEGIN
	IF datatype IS NULL THEN
		RETURN 0;
	END IF;
	CASE datatype
		WHEN 'text' THEN tds_id = 35;
		WHEN 'uniqueidentifier' THEN tds_id = 36;
		WHEN 'tinyint' THEN tds_id = 38;
		WHEN 'smallint' THEN tds_id = 38;
		WHEN 'int' THEN tds_id = 38;
		WHEN 'bigint' THEN tds_id = 38;
		WHEN 'ntext' THEN tds_id = 99;
		WHEN 'bit' THEN tds_id = 104;
		WHEN 'float' THEN tds_id = 109;
		WHEN 'real' THEN tds_id = 109;
		WHEN 'varchar' THEN tds_id = 167;
		WHEN 'nvarchar' THEN tds_id = 231;
		WHEN 'nchar' THEN tds_id = 239;
		WHEN 'money' THEN tds_id = 110;
		WHEN 'smallmoney' THEN tds_id = 110;
		WHEN 'char' THEN tds_id = 175;
		WHEN 'date' THEN tds_id = 40;
		WHEN 'datetime' THEN tds_id = 111;
		WHEN 'smalldatetime' THEN tds_id = 111;
		WHEN 'numeric' THEN tds_id = 108;
		WHEN 'xml' THEN tds_id = 241;
		WHEN 'decimal' THEN tds_id = 106;
		WHEN 'varbinary' THEN tds_id = 165;
		WHEN 'binary' THEN tds_id = 173;
		WHEN 'image' THEN tds_id = 34;
		WHEN 'time' THEN tds_id = 41;
		WHEN 'datetime2' THEN tds_id = 42;
		WHEN 'sql_variant' THEN tds_id = 98;
		WHEN 'datetimeoffset' THEN tds_id = 43;
		ELSE tds_id = 0;
	END CASE;
	RETURN tds_id;
END;
$$ LANGUAGE plpgsql IMMUTABLE STRICT;

create or replace function sys.sp_describe_first_result_set_internal(
	tsqlquery varchar(384),
    params varchar(384) = NULL,
    browseMode sys.tinyint = 0
)
returns table (
	is_hidden sys.bit,
	column_ordinal int,
	name sys.sysname,
	is_nullable sys.bit,
	system_type_id int,
	system_type_name sys.nvarchar(256),
	max_length smallint,
	"precision" sys.tinyint,
	scale sys.tinyint,
	collation_name sys.sysname,
	user_type_id int,
	user_type_database sys.sysname,
	user_type_schema sys.sysname,
	user_type_name sys.sysname,
	assembly_qualified_type_name sys.nvarchar(4000),
	xml_collection_id int,
	xml_collection_database sys.sysname,
	xml_collection_schema sys.sysname,
	xml_collection_name sys.sysname,
	is_xml_document sys.bit,
	is_case_sensitive sys.bit,
	is_fixed_length_clr_type sys.bit,
	source_server sys.sysname,
	source_database sys.sysname,
	source_schema sys.sysname,
	source_table sys.sysname,
	source_column sys.sysname,
	is_identity_column sys.bit,
	is_part_of_unique_key sys.bit,
	is_updateable sys.bit,
	is_computed_column sys.bit,
	is_sparse_column_set sys.bit,
	ordinal_in_order_by_list smallint,
	order_by_list_length smallint,
	order_by_is_descending smallint,
	tds_type_id int,
	tds_length int,
	tds_collation_id int,
	ss_data_type sys.tinyint
)
AS 'babelfishpg_tsql', 'sp_describe_first_result_set_internal'
LANGUAGE C;
GRANT ALL on FUNCTION sys.sp_describe_first_result_set_internal TO PUBLIC;

CREATE OR REPLACE PROCEDURE sys.sp_describe_first_result_set (
	"@tsql" varchar(384),
    "@params" varchar(384) = NULL,
    "@browse_information_mode" sys.tinyint = 0)
AS $$
BEGIN
    select * from sys.sp_describe_first_result_set_internal(@tsql, @params,  @browse_information_mode);
END;
$$
LANGUAGE 'pltsql';
GRANT ALL on PROCEDURE sys.sp_describe_first_result_set TO PUBLIC;

CREATE OR REPLACE VIEW sys.spt_tablecollations_view AS
    SELECT
        o.object_id         AS object_id,
        o.schema_id         AS schema_id,
        c.column_id         AS colid,
        CASE WHEN p.attoptions[1] LIKE 'bbf_original_name=%' THEN split_part(p.attoptions[1], '=', 2)
            ELSE c.name END AS name,
        CAST(CollationProperty(c.collation_name,'tdscollation') AS binary(5)) AS tds_collation_28,
        CAST(CollationProperty(c.collation_name,'tdscollation') AS binary(5)) AS tds_collation_90,
        CAST(CollationProperty(c.collation_name,'tdscollation') AS binary(5)) AS tds_collation_100,
        CAST(c.collation_name AS nvarchar(128)) AS collation_28,
        CAST(c.collation_name AS nvarchar(128)) AS collation_90,
        CAST(c.collation_name AS nvarchar(128)) AS collation_100
    FROM
        sys.all_columns c INNER JOIN
        sys.all_objects o ON (c.object_id = o.object_id) JOIN
        pg_attribute p ON (c.name = p.attname AND c.object_id = p.attrelid)
    WHERE
        c.is_sparse = 0 AND p.attnum >= 0;
GRANT SELECT ON sys.spt_tablecollations_view TO PUBLIC;

=======
CREATE COLLATION sys.Japanese_CS_AS (provider = icu, locale = 'ja_JP');
CREATE COLLATION sys.Japanese_CI_AI (provider = icu, locale = 'ja_JP@colStrength=primary', deterministic = false);
CREATE COLLATION sys.Japanese_CI_AS (provider = icu, locale = 'ja_JP@colStrength=secondary', deterministic = false);
 
>>>>>>> 16232aa4
-- Reset search_path to not affect any subsequent scripts
SELECT set_config('search_path', trim(leading 'sys, ' from current_setting('search_path')), false);<|MERGE_RESOLUTION|>--- conflicted
+++ resolved
@@ -836,7 +836,6 @@
 LANGUAGE 'pltsql';
 GRANT ALL ON PROCEDURE sys.sp_sproc_columns_100 TO PUBLIC;
 
-<<<<<<< HEAD
 create or replace function sys.get_tds_id(
 	datatype varchar(50)
 )
@@ -967,11 +966,9 @@
         c.is_sparse = 0 AND p.attnum >= 0;
 GRANT SELECT ON sys.spt_tablecollations_view TO PUBLIC;
 
-=======
 CREATE COLLATION sys.Japanese_CS_AS (provider = icu, locale = 'ja_JP');
 CREATE COLLATION sys.Japanese_CI_AI (provider = icu, locale = 'ja_JP@colStrength=primary', deterministic = false);
 CREATE COLLATION sys.Japanese_CI_AS (provider = icu, locale = 'ja_JP@colStrength=secondary', deterministic = false);
- 
->>>>>>> 16232aa4
+
 -- Reset search_path to not affect any subsequent scripts
 SELECT set_config('search_path', trim(leading 'sys, ' from current_setting('search_path')), false);