--- conflicted
+++ resolved
@@ -836,7 +836,6 @@
 LANGUAGE 'pltsql';
 GRANT ALL ON PROCEDURE sys.sp_sproc_columns_100 TO PUBLIC;
  
-<<<<<<< HEAD
 -- DATABASE_PRINCIPALS
 CREATE OR REPLACE VIEW sys.database_principals AS SELECT
 Ext.orig_username AS name,
@@ -891,7 +890,7 @@
 	DROP ROLE sysadmin;
 END
 $$;
-=======
+
 CREATE OR REPLACE PROCEDURE sys.sp_statistics(
     "@table_name" sys.sysname,
     "@table_owner" sys.sysname = '',
@@ -958,7 +957,6 @@
 $$
 LANGUAGE 'pltsql';
 GRANT ALL on PROCEDURE sys.sp_statistics_100 TO PUBLIC;
->>>>>>> e39ea31c
 
 create or replace function sys.get_tds_id(
 	datatype sys.varchar(50)
