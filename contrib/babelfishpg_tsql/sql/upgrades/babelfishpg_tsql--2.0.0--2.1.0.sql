-- complain if script is sourced in psql, rather than via ALTER EXTENSION
\echo Use "ALTER EXTENSION ""babelfishpg_tsql"" UPDATE TO '2.1.0'" to load this file. \quit
 
SELECT set_config('search_path', 'sys, '||current_setting('search_path'), false);

-- Drops a view if it does not have any dependent objects.
-- Is a temporary procedure for use by the upgrade script. Will be dropped at the end of the upgrade.
-- Please have this be one of the first statements executed in this upgrade script. 
CREATE OR REPLACE PROCEDURE babelfish_drop_deprecated_view(schema_name varchar, view_name varchar) AS
$$
DECLARE
    error_msg text;
    query1 text;
    query2 text;
BEGIN
    query1 := format('alter extension babelfishpg_tsql drop view %s.%s', schema_name, view_name);
    query2 := format('drop view %s.%s', schema_name, view_name);
    execute query1;
    execute query2;
EXCEPTION
    when object_not_in_prerequisite_state then --if 'alter extension' statement fails
        GET STACKED DIAGNOSTICS error_msg = MESSAGE_TEXT;
        raise warning '%', error_msg;
    when dependent_objects_still_exist then --if 'drop view' statement fails
        GET STACKED DIAGNOSTICS error_msg = MESSAGE_TEXT;
        raise warning '%', error_msg;
end
$$
LANGUAGE plpgsql;

-- TODO: BABEL-2838
CREATE OR REPLACE VIEW sys.sp_special_columns_view AS
SELECT DISTINCT 
CAST(1 as smallint) AS SCOPE,
CAST(coalesce (split_part(pa.attoptions[1], '=', 2) ,c1.name) AS sys.sysname) AS COLUMN_NAME, -- get original column name if exists
CAST(t6.data_type AS smallint) AS DATA_TYPE,

CASE -- cases for when they are of type identity. 
	WHEN c1.is_identity = 1 AND (t8.name = 'decimal' or t8.name = 'numeric') 
	THEN CAST(CONCAT(t8.name, '() identity') AS sys.sysname)
	WHEN c1.is_identity = 1 AND (t8.name != 'decimal' AND t8.name != 'numeric')
	THEN CAST(CONCAT(t8.name, ' identity') AS sys.sysname)
	ELSE CAST(t8.name AS sys.sysname)
END AS TYPE_NAME,

CAST(sys.sp_special_columns_precision_helper(coalesce(tsql_type_name, tsql_base_type_name), c1.precision, c1.max_length, t6."PRECISION") AS int) AS PRECISION,
CAST(sys.sp_special_columns_length_helper(coalesce(tsql_type_name, tsql_base_type_name), c1.precision, c1.max_length, t6."PRECISION") AS int) AS LENGTH,
CAST(sys.sp_special_columns_scale_helper(coalesce(tsql_type_name, tsql_base_type_name), c1.scale) AS smallint) AS SCALE,
CAST(1 AS smallint) AS PSEUDO_COLUMN,
CAST(c1.is_nullable AS int) AS IS_NULLABLE,
CAST(t2.dbname AS sys.sysname) AS TABLE_QUALIFIER,
CAST(s1.name AS sys.sysname) AS TABLE_OWNER,
CAST(t1.relname AS sys.sysname) AS TABLE_NAME,

CASE 
	WHEN idx.is_primary_key != 1
	THEN CAST('u' AS sys.sysname) -- if it is a unique index, then we should cast it as 'u' for filtering purposes
	ELSE CAST('p' AS sys.sysname)
END AS CONSTRAINT_TYPE,
CAST(idx.name AS sys.sysname) AS CONSTRAINT_NAME,
CAST(idx.index_id AS int) AS INDEX_ID
        
FROM pg_catalog.pg_class t1 
	JOIN sys.pg_namespace_ext t2 ON t1.relnamespace = t2.oid
	JOIN sys.schemas s1 ON s1.schema_id = t1.relnamespace
	LEFT JOIN sys.indexes idx ON idx.object_id = t1.oid
	INNER JOIN pg_catalog.pg_attribute i2 ON idx.index_id = i2.attrelid
	INNER JOIN sys.columns c1 ON c1.object_id = idx.object_id AND i2.attname = c1.name

	JOIN pg_catalog.pg_type AS t7 ON t7.oid = c1.system_type_id
	JOIN sys.types AS t8 ON c1.user_type_id = t8.user_type_id 
	LEFT JOIN sys.sp_datatype_info_helper(2::smallint, false) AS t6 ON t7.typname = t6.pg_type_name OR t7.typname = t6.type_name --need in order to get accurate DATA_TYPE value
	LEFT JOIN pg_catalog.pg_attribute AS pa ON t1.oid = pa.attrelid AND c1.name = pa.attname
	, sys.translate_pg_type_to_tsql(t8.user_type_id) AS tsql_type_name
	, sys.translate_pg_type_to_tsql(t8.system_type_id) AS tsql_base_type_name
	WHERE has_schema_privilege(s1.schema_id, 'USAGE');
  
GRANT SELECT ON sys.sp_special_columns_view TO PUBLIC;


CREATE OR REPLACE PROCEDURE sys.sp_special_columns(
	"@table_name" sys.sysname,
	"@table_owner" sys.sysname = '',
	"@qualifier" sys.sysname = '',
	"@col_type" char(1) = 'R',
	"@scope" char(1) = 'T',
	"@nullable" char(1) = 'U',
	"@odbcver" int = 2
)
AS $$
DECLARE @special_col_type sys.sysname;
DECLARE @constraint_name sys.sysname;
BEGIN
	IF (@qualifier != '') AND (LOWER(@qualifier) != LOWER(sys.db_name()))
	BEGIN
		THROW 33557097, N'The database name component of the object qualifier must be the name of the current database.', 1;
		
	END
	
	IF (LOWER(@col_type) = LOWER('V'))
	BEGIN
		THROW 33557097, N'TIMESTAMP datatype is not currently supported in Babelfish', 1;
	END
	
	IF (LOWER(@nullable) = LOWER('O'))
	BEGIN
		SELECT TOP 1 @special_col_type = constraint_type, @constraint_name = constraint_name FROM sys.sp_special_columns_view
		WHERE LOWER(@table_name) = LOWER(table_name)
		  AND ((SELECT coalesce(@table_owner,'')) = '' OR LOWER(table_owner) = LOWER(@table_owner))
		  AND ((SELECT coalesce(@qualifier,'')) = '' OR LOWER(table_qualifier) = LOWER(@qualifier)) AND (is_nullable = 0)
		ORDER BY constraint_type, index_id;
	
		IF @special_col_type='u'
		BEGIN
			IF @scope='C'
			BEGIN
				SELECT  
				CAST(0 AS smallint) AS SCOPE,
				COLUMN_NAME,
				DATA_TYPE,
				TYPE_NAME,
				PRECISION,
				LENGTH,
				SCALE,
				PSEUDO_COLUMN FROM sys.sp_special_columns_view
				WHERE LOWER(@table_name) = LOWER(table_name)
				AND ((SELECT coalesce(@table_owner,'')) = '' OR LOWER(table_owner) = LOWER(@table_owner))
				AND ((SELECT coalesce(@qualifier,'')) = '' OR LOWER(table_qualifier) = LOWER(@qualifier)) AND (is_nullable = 0) AND LOWER(constraint_type) = LOWER(@special_col_type)
				AND @constraint_name = constraint_name
				ORDER BY scope, column_name;
				
			END
			ELSE
			BEGIN
				SELECT  
				SCOPE,
				COLUMN_NAME,
				DATA_TYPE,
				TYPE_NAME,
				PRECISION,
				LENGTH,
				SCALE,
				PSEUDO_COLUMN FROM sys.sp_special_columns_view
				WHERE LOWER(@table_name) = LOWER(table_name)
				AND ((SELECT coalesce(@table_owner,'')) = '' OR LOWER(table_owner) = LOWER(@table_owner))
				AND ((SELECT coalesce(@qualifier,'')) = '' OR LOWER(table_qualifier) = LOWER(@qualifier)) AND (is_nullable = 0) AND LOWER(constraint_type) = LOWER(@special_col_type)
				AND @constraint_name = constraint_name
				ORDER BY scope, column_name;
			END
		
		END
		
		ELSE 
		BEGIN
			IF @scope='C'
			BEGIN
				SELECT 
				CAST(0 AS smallint) AS SCOPE,
				COLUMN_NAME,
				DATA_TYPE,
				TYPE_NAME,
				PRECISION,
				LENGTH,
				SCALE,
				PSEUDO_COLUMN FROM sys.sp_special_columns_view
				WHERE LOWER(@table_name) = LOWER(table_name)
				AND ((SELECT coalesce(@table_owner,'')) = '' OR LOWER(table_owner) = LOWER(@table_owner))
				AND ((SELECT coalesce(@qualifier,'')) = '' OR LOWER(table_qualifier) = LOWER(@qualifier)) AND (is_nullable = 0) AND LOWER(constraint_type) = LOWER(@special_col_type)
				AND CONSTRAINT_TYPE = 'p'
				ORDER BY scope, column_name;
			END
			ELSE
			BEGIN
				SELECT SCOPE,
				COLUMN_NAME,
				DATA_TYPE,
				TYPE_NAME,
				PRECISION,
				LENGTH,
				SCALE,
				PSEUDO_COLUMN  FROM sys.sp_special_columns_view
				WHERE LOWER(@table_name) = LOWER(table_name)
				AND ((SELECT coalesce(@table_owner,'')) = '' OR LOWER(table_owner) = LOWER(@table_owner))
				AND ((SELECT coalesce(@qualifier,'')) = '' OR LOWER(table_qualifier) = LOWER(@qualifier)) AND (is_nullable = 0) AND LOWER(constraint_type) = LOWER(@special_col_type)
				AND CONSTRAINT_TYPE = 'p'
				ORDER BY scope, column_name;
			END
		END
	END
	
	ELSE 
	BEGIN
		SELECT TOP 1 @special_col_type = constraint_type, @constraint_name = constraint_name FROM sys.sp_special_columns_view
		WHERE LOWER(@table_name) = LOWER(table_name)
			AND ((SELECT coalesce(@table_owner,'')) = '' OR LOWER(table_owner) = LOWER(@table_owner))
			AND ((SELECT coalesce(@qualifier,'')) = '' OR LOWER(table_qualifier) = LOWER(@qualifier))
		ORDER BY constraint_type, index_id;

		IF @special_col_type='u'
		BEGIN
			IF @scope='C'
			BEGIN
				SELECT 
				CAST(0 AS smallint) AS SCOPE,
				COLUMN_NAME,
				DATA_TYPE,
				TYPE_NAME,
				PRECISION,
				LENGTH,
				SCALE,
				PSEUDO_COLUMN FROM sys.sp_special_columns_view
				WHERE LOWER(@table_name) = LOWER(table_name)
				AND ((SELECT coalesce(@table_owner,'')) = '' OR LOWER(table_owner) = LOWER(@table_owner))
				AND ((SELECT coalesce(@qualifier,'')) = '' OR LOWER(table_qualifier) = LOWER(@qualifier)) AND LOWER(constraint_type) = LOWER(@special_col_type)
				AND @constraint_name = constraint_name
				ORDER BY scope, column_name;
			END
			
			ELSE
			BEGIN
				SELECT SCOPE,
				COLUMN_NAME,
				DATA_TYPE,
				TYPE_NAME,
				PRECISION,
				LENGTH,
				SCALE,
				PSEUDO_COLUMN FROM sys.sp_special_columns_view
				WHERE LOWER(@table_name) = LOWER(table_name)
				AND ((SELECT coalesce(@table_owner,'')) = '' OR LOWER(table_owner) = LOWER(@table_owner))
				AND ((SELECT coalesce(@qualifier,'')) = '' OR LOWER(table_qualifier) = LOWER(@qualifier)) AND LOWER(constraint_type) = LOWER(@special_col_type)
				AND @constraint_name = constraint_name
				ORDER BY scope, column_name;
			END
		
		END
		ELSE
		BEGIN
			IF @scope='C'
			BEGIN
				SELECT 
				CAST(0 AS smallint) AS SCOPE,
				COLUMN_NAME,
				DATA_TYPE,
				TYPE_NAME,
				PRECISION,
				LENGTH,
				SCALE,
				PSEUDO_COLUMN FROM sys.sp_special_columns_view
				WHERE LOWER(@table_name) = LOWER(table_name)
				AND ((SELECT coalesce(@table_owner,'')) = '' OR LOWER(table_owner) = LOWER(@table_owner))
				AND ((SELECT coalesce(@qualifier,'')) = '' OR LOWER(table_qualifier) = LOWER(@qualifier)) AND LOWER(constraint_type) = LOWER(@special_col_type)
				AND CONSTRAINT_TYPE = 'p'
				ORDER BY scope, column_name; 
			END
			
			ELSE
			BEGIN
				SELECT SCOPE,
				COLUMN_NAME,
				DATA_TYPE,
				TYPE_NAME,
				PRECISION,
				LENGTH,
				SCALE,
				PSEUDO_COLUMN FROM sys.sp_special_columns_view
				WHERE LOWER(@table_name) = LOWER(table_name)
				AND ((SELECT coalesce(@table_owner,'')) = '' OR LOWER(table_owner) = LOWER(@table_owner))
				AND ((SELECT coalesce(@qualifier,'')) = '' OR LOWER(table_qualifier) = LOWER(@qualifier)) AND LOWER(constraint_type) = LOWER(@special_col_type)
				AND CONSTRAINT_TYPE = 'p'
				ORDER BY scope, column_name;
			END
    
		END
	END

END; 
$$
LANGUAGE 'pltsql';
GRANT EXECUTE on PROCEDURE sys.sp_special_columns TO PUBLIC;

CREATE OR REPLACE PROCEDURE sys.sp_special_columns_100(
	"@table_name" sys.sysname,
	"@table_owner" sys.sysname = '',
	"@qualifier" sys.sysname = '',
	"@col_type" char(1) = 'R',
	"@scope" char(1) = 'T',
	"@nullable" char(1) = 'U',
	"@odbcver" int = 2
)
AS $$
BEGIN
	EXEC sp_special_columns @table_name, @table_owner, @qualifier, @col_type, @scope, @nullable, @odbcver
END; 
$$
LANGUAGE 'pltsql';
GRANT EXECUTE on PROCEDURE sys.sp_special_columns_100 TO PUBLIC;
 
CREATE OR REPLACE VIEW sys.sp_column_privileges_view AS
SELECT
CAST(t2.dbname AS sys.sysname) AS TABLE_QUALIFIER,
CAST(s1.name AS sys.sysname) AS TABLE_OWNER,
CAST(t1.relname AS sys.sysname) AS TABLE_NAME,
CAST(COALESCE(SPLIT_PART(t6.attoptions[1], '=', 2), t5.column_name) AS sys.sysname) AS COLUMN_NAME,
CAST((select orig_username from sys.babelfish_authid_user_ext where rolname = t5.grantor) AS sys.sysname) AS GRANTOR,
CAST((select orig_username from sys.babelfish_authid_user_ext where rolname = t5.grantee) AS sys.sysname) AS GRANTEE,
CAST(t5.privilege_type AS sys.varchar(32)) AS PRIVILEGE,
CAST(t5.is_grantable AS sys.varchar(3)) AS IS_GRANTABLE
FROM pg_catalog.pg_class t1 
	JOIN sys.pg_namespace_ext t2 ON t1.relnamespace = t2.oid
	JOIN sys.schemas s1 ON s1.schema_id = t1.relnamespace
	JOIN information_schema.column_privileges t5 ON t1.relname = t5.table_name AND t2.nspname = t5.table_schema
	JOIN pg_attribute t6 ON t6.attrelid = t1.oid AND t6.attname = t5.column_name;
GRANT SELECT ON sys.sp_column_privileges_view TO PUBLIC;

CREATE OR REPLACE PROCEDURE sys.sp_column_privileges(
    "@table_name" sys.sysname,
    "@table_owner" sys.sysname = '',
    "@table_qualifier" sys.sysname = '',
    "@column_name" sys.nvarchar(384) = ''
)
AS $$
BEGIN
    IF (@table_qualifier != '') AND (LOWER(@table_qualifier) != LOWER(sys.db_name()))
	BEGIN
		THROW 33557097, N'The database name component of the object qualifier must be the name of the current database.', 1;
	END
 	
	IF (COALESCE(@table_owner, '') = '')
	BEGIN
		
		IF EXISTS ( 
			SELECT * FROM sys.sp_column_privileges_view 
			WHERE LOWER(@table_name) = LOWER(table_name) and LOWER(SCHEMA_NAME()) = LOWER(table_qualifier)
			)
		BEGIN 
			SELECT 
			TABLE_QUALIFIER,
			TABLE_OWNER,
			TABLE_NAME,
			COLUMN_NAME,
			GRANTOR,
			GRANTEE,
			PRIVILEGE,
			IS_GRANTABLE
			FROM sys.sp_column_privileges_view
			WHERE LOWER(@table_name) = LOWER(table_name)
				AND (LOWER(SCHEMA_NAME()) = LOWER(table_owner))
				AND ((SELECT COALESCE(@table_qualifier,'')) = '' OR LOWER(table_qualifier) = LOWER(@table_qualifier))
				AND ((SELECT COALESCE(@column_name,'')) = '' OR LOWER(column_name) LIKE LOWER(@column_name))
			ORDER BY table_qualifier, table_owner, table_name, column_name, privilege, grantee;
		END
		ELSE
		BEGIN
			SELECT 
			TABLE_QUALIFIER,
			TABLE_OWNER,
			TABLE_NAME,
			COLUMN_NAME,
			GRANTOR,
			GRANTEE,
			PRIVILEGE,
			IS_GRANTABLE
			FROM sys.sp_column_privileges_view
			WHERE LOWER(@table_name) = LOWER(table_name)
				AND (LOWER('dbo')= LOWER(table_owner))
				AND ((SELECT COALESCE(@table_qualifier,'')) = '' OR LOWER(table_qualifier) = LOWER(@table_qualifier))
				AND ((SELECT COALESCE(@column_name,'')) = '' OR LOWER(column_name) LIKE LOWER(@column_name))
			ORDER BY table_qualifier, table_owner, table_name, column_name, privilege, grantee;
		END
	END
	ELSE
	BEGIN
		SELECT 
		TABLE_QUALIFIER,
		TABLE_OWNER,
		TABLE_NAME,
		COLUMN_NAME,
		GRANTOR,
		GRANTEE,
		PRIVILEGE,
		IS_GRANTABLE
		FROM sys.sp_column_privileges_view
		WHERE LOWER(@table_name) = LOWER(table_name)
			AND ((SELECT COALESCE(@table_owner,'')) = '' OR LOWER(table_owner) = LOWER(@table_owner))
			AND ((SELECT COALESCE(@table_qualifier,'')) = '' OR LOWER(table_qualifier) = LOWER(@table_qualifier))
			AND ((SELECT COALESCE(@column_name,'')) = '' OR LOWER(column_name) LIKE LOWER(@column_name))
		ORDER BY table_qualifier, table_owner, table_name, column_name, privilege, grantee;
	END
END; 
$$
LANGUAGE 'pltsql';
GRANT EXECUTE ON PROCEDURE sys.sp_column_privileges TO PUBLIC;

CREATE OR REPLACE VIEW sys.sp_table_privileges_view AS
-- Will use sp_column_priivleges_view to get information from SELECT, INSERT and REFERENCES (only need permission from 1 column in table)
SELECT DISTINCT
CAST(TABLE_QUALIFIER AS sys.sysname) AS TABLE_QUALIFIER,
CAST(TABLE_OWNER AS sys.sysname) AS TABLE_OWNER,
CAST(TABLE_NAME AS sys.sysname) AS TABLE_NAME,
CAST(GRANTOR AS sys.sysname) AS GRANTOR,
CAST(GRANTEE AS sys.sysname) AS GRANTEE,
CAST(PRIVILEGE AS sys.sysname) AS PRIVILEGE,
CAST(IS_GRANTABLE AS sys.sysname) AS IS_GRANTABLE
FROM sys.sp_column_privileges_view

UNION 
-- We need these set of joins only for the DELETE privilege
SELECT
CAST(t2.dbname AS sys.sysname) AS TABLE_QUALIFIER,
CAST(s1.name AS sys.sysname) AS TABLE_OWNER,
CAST(t1.relname AS sys.sysname) AS TABLE_NAME,
CAST((select orig_username from sys.babelfish_authid_user_ext where rolname = t4.grantor) AS sys.sysname) AS GRANTOR,
CAST((select orig_username from sys.babelfish_authid_user_ext where rolname = t4.grantee) AS sys.sysname) AS GRANTEE,
CAST(t4.privilege_type AS sys.sysname) AS PRIVILEGE,
CAST(t4.is_grantable AS sys.sysname) AS IS_GRANTABLE
FROM pg_catalog.pg_class t1 
	JOIN sys.pg_namespace_ext t2 ON t1.relnamespace = t2.oid
	JOIN sys.schemas s1 ON s1.schema_id = t1.relnamespace
	JOIN information_schema.table_privileges t4 ON t1.relname = t4.table_name
WHERE t4.privilege_type = 'DELETE'; 
GRANT SELECT on sys.sp_table_privileges_view TO PUBLIC;

CREATE OR REPLACE PROCEDURE sys.sp_table_privileges(
	"@table_name" sys.nvarchar(384),
	"@table_owner" sys.nvarchar(384) = '',
	"@table_qualifier" sys.sysname = '',
	"@fusepattern" sys.bit = 1
)
AS $$
BEGIN
	
	IF (@table_qualifier != '') AND (LOWER(@table_qualifier) != LOWER(sys.db_name()))
	BEGIN
		THROW 33557097, N'The database name component of the object qualifier must be the name of the current database.', 1;
	END
	
	IF @fusepattern = 1
	BEGIN
		SELECT 
		TABLE_QUALIFIER,
		TABLE_OWNER,
		TABLE_NAME,
		GRANTOR,
		GRANTEE,
		PRIVILEGE,
		IS_GRANTABLE FROM sys.sp_table_privileges_view
		WHERE LOWER(TABLE_NAME) LIKE LOWER(@table_name)
			AND ((SELECT COALESCE(@table_owner,'')) = '' OR LOWER(TABLE_OWNER) LIKE LOWER(@table_owner))
		ORDER BY table_qualifier, table_owner, table_name, privilege, grantee;
	END
	ELSE 
	BEGIN
		SELECT
		TABLE_QUALIFIER,
		TABLE_OWNER,
		TABLE_NAME,
		GRANTOR,
		GRANTEE,
		PRIVILEGE,
		IS_GRANTABLE FROM sys.sp_table_privileges_view
		WHERE LOWER(TABLE_NAME) = LOWER(@table_name)
			AND ((SELECT COALESCE(@table_owner,'')) = '' OR LOWER(TABLE_OWNER) = LOWER(@table_owner))
		ORDER BY table_qualifier, table_owner, table_name, privilege, grantee;
	END
	
END; 
$$
LANGUAGE 'pltsql';
GRANT EXECUTE ON PROCEDURE sys.sp_table_privileges TO PUBLIC;

CREATE OR REPLACE VIEW sys.sp_sproc_columns_view AS
-- Get parameters (if any) for a user-defined stored procedure/function
(SELECT 
	CAST(d.name AS sys.sysname) AS PROCEDURE_QUALIFIER,
	CAST(ext.orig_name AS sys.sysname) AS PROCEDURE_OWNER,
	CASE 
		WHEN proc.routine_type='PROCEDURE' THEN CAST(CONCAT(proc.routine_name, ';1') AS sys.nvarchar(134)) 
		ELSE CAST(CONCAT(proc.routine_name, ';0') AS sys.nvarchar(134)) 
	END AS PROCEDURE_NAME,
	
	CAST(coalesce(args.parameter_name, '') AS sys.sysname) AS COLUMN_NAME,
	CAST(1 AS smallint) AS COLUMN_TYPE,
	CAST(t5.data_type AS smallint) AS DATA_TYPE,
	CAST(coalesce(t6.name, '') AS sys.sysname) AS TYPE_NAME,
	CAST(t6.precision AS int) AS PRECISION,
	CAST(t6.max_length AS int) AS LENGTH,
	CAST(t6.scale AS smallint) AS SCALE,
	CAST(t5.num_prec_radix AS smallint) AS RADIX,
	CAST(t6.is_nullable AS smallint) AS NULLABLE,
	CAST(NULL AS varchar(254)) AS REMARKS,
	CAST(NULL AS sys.nvarchar(4000)) AS COLUMN_DEF,
	CAST(t5.sql_data_type AS smallint) AS SQL_DATA_TYPE,
	CAST(t5.sql_datetime_sub AS smallint) AS SQL_DATETIME_SUB,
	CAST(NULL AS int) AS CHAR_OCTET_LENGTH,
	CAST(args.ordinal_position AS int) AS ORDINAL_POSITION,
	CAST('YES' AS varchar(254)) AS IS_NULLABLE,
	CAST(t5.ss_data_type AS sys.tinyint) AS SS_DATA_TYPE,
	CAST(proc.routine_name AS sys.nvarchar(134)) AS original_procedure_name
	
	FROM information_schema.routines proc
	JOIN information_schema.parameters args
		ON proc.specific_schema = args.specific_schema AND proc.specific_name = args.specific_name
	INNER JOIN sys.babelfish_namespace_ext ext ON proc.specific_schema = ext.nspname
	INNER JOIN sys.databases d ON d.database_id =ext.dbid
	INNER JOIN sys.spt_datatype_info_table AS t5 
		JOIN sys.types t6
		JOIN sys.types t7 ON t6.system_type_id = t7.user_type_id
			ON t7.name = t5.type_name
		ON (args.data_type != 'USER-DEFINED' AND args.udt_name = t5.pg_type_name AND t6.name = t7.name)
		OR (args.data_type='USER-DEFINED' AND args.udt_name = t6.name)
	WHERE coalesce(args.parameter_name, '') LIKE '@%'
		AND ext.dbid = sys.db_id()
		AND has_schema_privilege(proc.specific_schema, 'USAGE')

UNION ALL

-- Create row describing return type for a user-defined stored procedure/function
SELECT 
	CAST(d.name AS sys.sysname) AS PROCEDURE_QUALIFIER,
	CAST(ext.orig_name AS sys.sysname) AS PROCEDURE_OWNER,
	CASE 
		WHEN proc.routine_type='PROCEDURE' THEN CAST(CONCAT(proc.routine_name, ';1') AS sys.nvarchar(134)) 
		ELSE CAST(CONCAT(proc.routine_name, ';0') AS sys.nvarchar(134)) 
	END AS PROCEDURE_NAME,
	
	CASE 
		WHEN pg_function_result_type LIKE '%TABLE%' THEN cast('@TABLE_RETURN_VALUE' AS sys.sysname)
		ELSE cast('@RETURN_VALUE' AS sys.sysname)
 	END AS COLUMN_NAME,
	 
	CASE 
		WHEN pg_function_result_type LIKE '%TABLE%' THEN CAST(3 AS smallint)
		ELSE CAST(5 as smallint) 
	END AS COLUMN_TYPE,
	
	CASE 
		WHEN proc.routine_type='PROCEDURE' THEN cast((SELECT data_type FROM sys.spt_datatype_info_table WHERE type_name = 'int') AS smallint)
		WHEN pg_function_result_type LIKE '%TABLE%' THEN cast(null AS smallint)
		ELSE CAST(t5.data_type AS smallint)
	END AS DATA_TYPE,
	
	CASE 
		WHEN proc.routine_type='PROCEDURE' THEN CAST('int' AS sys.sysname) 
		WHEN pg_function_result_type like '%TABLE%' then CAST('table' AS sys.sysname)
		ELSE CAST(coalesce(t6.name, '') AS sys.sysname) 
	END AS TYPE_NAME,
	
	CASE 
		WHEN proc.routine_type='PROCEDURE' THEN CAST(10 AS int) 
		WHEN pg_function_result_type LIKE '%TABLE%' THEN CAST(0 AS int) 
		ELSE CAST(t6.precision AS int) 
	END AS PRECISION,
	
	CASE 
		WHEN proc.routine_type='PROCEDURE' THEN CAST(4 AS int) 
		WHEN pg_function_result_type LIKE '%TABLE%' THEN CAST(0 AS int) 
		ELSE CAST(t6.max_length AS int) 
	END AS LENGTH,
	CASE 
		WHEN proc.routine_type='PROCEDURE' THEN CAST(0 AS smallint) 
		WHEN pg_function_result_type LIKE '%TABLE%' THEN CAST(0 AS smallint) 
		ELSE CAST(t6.scale AS smallint) 
	END AS SCALE,
	CASE 
		WHEN proc.routine_type='PROCEDURE' THEN CAST(10 AS smallint) 
		WHEN pg_function_result_type LIKE '%TABLE%' THEN CAST(0 AS smallint) 
		ELSE CAST(t5.num_prec_radix AS smallint) 
	END AS RADIX,
	CASE 
		WHEN proc.routine_type='PROCEDURE' THEN CAST(0 AS smallint)
		WHEN pg_function_result_type LIKE '%TABLE%' THEN CAST(0 AS smallint)
		ELSE CAST(t6.is_nullable AS smallint)
	END AS NULLABLE,
	CASE 
		WHEN pg_function_result_type LIKE '%TABLE%' THEN CAST('Result table returned by table valued function' AS varchar(254)) 
		ELSE CAST(NULL AS varchar(254)) 
	END AS REMARKS,
	
	CAST(NULL AS sys.nvarchar(4000)) AS COLUMN_DEF,
	CASE 
		WHEN proc.routine_type='PROCEDURE' THEN CAST((SELECT sql_data_type FROM sys.spt_datatype_info_table WHERE type_name = 'int') AS smallint) 
		WHEN pg_function_result_type LIKE '%TABLE%' THEN CAST(null AS smallint) 
		ELSE CAST(t5.sql_data_type AS smallint) 
	END AS SQL_DATA_TYPE,
	
	CAST(null AS smallint) AS SQL_DATETIME_SUB,
	CAST(null AS int) AS CHAR_OCTET_LENGTH,
	CAST(0 AS int) AS ORDINAL_POSITION,
	CASE 
		WHEN proc.routine_type='PROCEDURE' THEN CAST('NO' AS varchar(254)) 
		WHEN pg_function_result_type LIKE '%TABLE%' THEN CAST('NO' AS varchar(254))
		ELSE CAST('YES' AS varchar(254)) 
	END AS IS_NULLABLE,
	
	CASE 
		WHEN proc.routine_type='PROCEDURE' THEN CAST(56 AS sys.tinyint) 
		WHEN pg_function_result_type LIKE '%TABLE%' THEN CAST(0 AS sys.tinyint) 
		ELSE CAST(t5.ss_data_type AS sys.tinyint) 
	END AS SS_DATA_TYPE,
	CAST(proc.routine_name AS sys.nvarchar(134)) AS original_procedure_name

	FROM information_schema.routines proc
	INNER JOIN sys.babelfish_namespace_ext ext ON proc.specific_schema = ext.nspname
	INNER JOIN sys.databases d ON d.database_id = ext.dbid
	INNER JOIN pg_catalog.pg_proc p ON proc.specific_name = p.proname || '_' || p.oid
	LEFT JOIN sys.spt_datatype_info_table AS t5 
		JOIN sys.types t6
		JOIN sys.types t7 ON t6.system_type_id = t7.user_type_id
		ON t7.name = t5.type_name
	ON (proc.data_type != 'USER-DEFINED' 
			AND proc.type_udt_name = t5.pg_type_name 
			AND t6.name = t7.name)
		OR (proc.data_type = 'USER-DEFINED' 
			AND proc.type_udt_name = t6.name),
	pg_get_function_result(p.oid) AS pg_function_result_type
	WHERE ext.dbid = sys.db_id() AND has_schema_privilege(proc.specific_schema, 'USAGE'))

UNION ALL 

-- Get parameters (if any) for a system stored procedure/function
(SELECT 
	CAST((SELECT sys.db_name()) AS sys.sysname) AS PROCEDURE_QUALIFIER,
	CAST(args.specific_schema AS sys.sysname) AS PROCEDURE_OWNER,
	CASE 
		WHEN proc.routine_type='PROCEDURE' then CAST(CONCAT(proc.routine_name, ';1') AS sys.nvarchar(134)) 
		ELSE CAST(CONCAT(proc.routine_name, ';0') AS sys.nvarchar(134)) 
	END AS PROCEDURE_NAME,
	
	CAST(coalesce(args.parameter_name, '') AS sys.sysname) AS COLUMN_NAME,
	CAST(1 as smallint) AS COLUMN_TYPE,
	CAST(t5.data_type AS smallint) AS DATA_TYPE,
	CAST(coalesce(t6.name, '') as sys.sysname) as TYPE_NAME,
	CAST(t6.precision as int) as PRECISION,
	CAST(t6.max_length as int) as LENGTH,
	CAST(t6.scale AS smallint) AS SCALE,
	CAST(t5.num_prec_radix AS smallint) AS RADIX,
	CAST(t6.is_nullable as smallint) AS NULLABLE,
	CAST(NULL AS varchar(254)) AS REMARKS,
	CAST(NULL AS sys.nvarchar(4000)) AS COLUMN_DEF,
	CAST(t5.sql_data_type AS smallint) AS SQL_DATA_TYPE,
	CAST(t5.sql_datetime_sub AS smallint) AS SQL_DATETIME_SUB,
	CAST(NULL AS int) AS CHAR_OCTET_LENGTH,
	CAST(args.ordinal_position AS int) AS ORDINAL_POSITION,
	CAST('YES' AS varchar(254)) AS IS_NULLABLE,
	CAST(t5.ss_data_type AS sys.tinyint) AS SS_DATA_TYPE,
	CAST(proc.routine_name AS sys.nvarchar(134)) AS original_procedure_name
	
	FROM information_schema.routines proc
	JOIN information_schema.parameters args
		on proc.specific_schema = args.specific_schema
		and proc.specific_name = args.specific_name 
	LEFT JOIN sys.spt_datatype_info_table AS t5 
		LEFT JOIN sys.types t6 ON t6.name = t5.type_name
		ON args.udt_name = t5.pg_type_name OR args.udt_name = t5.type_name
	WHERE args.specific_schema ='sys' 
		AND coalesce(args.parameter_name, '') LIKE '@%' 
		AND (args.specific_name LIKE 'sp\_%' 
			OR args.specific_name LIKE 'xp\_%'
			OR args.specific_name LIKE 'dm\_%'
			OR  args.specific_name LIKE 'fn\_%')
		AND has_schema_privilege(proc.specific_schema, 'USAGE')
		
UNION ALL

-- Create row describing return type for a system stored procedure/function
SELECT 
	CAST((SELECT sys.db_name()) AS sys.sysname) AS PROCEDURE_QUALIFIER,
	CAST(proc.specific_schema AS sys.sysname) AS PROCEDURE_OWNER,
	CASE 
		WHEN proc.routine_type='PROCEDURE' then CAST(CONCAT(proc.routine_name, ';1') AS sys.nvarchar(134)) 
		ELSE CAST(CONCAT(proc.routine_name, ';0') AS sys.nvarchar(134)) 
	END AS PROCEDURE_NAME,
	
	CASE 
		WHEN pg_function_result_type LIKE '%TABLE%' THEN cast('@TABLE_RETURN_VALUE' AS sys.sysname)
		ELSE cast('@RETURN_VALUE' AS sys.sysname)
 	END AS COLUMN_NAME,
	 
	CASE 
		WHEN pg_function_result_type LIKE '%TABLE%' THEN CAST(3 AS smallint)
		ELSE CAST(5 AS smallint) 
	END AS COLUMN_TYPE,
	
	CASE 
		WHEN proc.routine_type='PROCEDURE' THEN cast((SELECT sql_data_type FROM sys.spt_datatype_info_table WHERE type_name = 'int') AS smallint)
		WHEN pg_function_result_type LIKE '%TABLE%' THEN cast(null AS smallint)
		ELSE CAST(t5.data_type AS smallint)
	END AS DATA_TYPE,
	
	CASE 
		WHEN proc.routine_type='PROCEDURE' THEN CAST('int' AS sys.sysname) 
		WHEN pg_function_result_type LIKE '%TABLE%' THEN CAST('table' AS sys.sysname)
		ELSE CAST(coalesce(t6.name, '') AS sys.sysname) 
	END AS TYPE_NAME,
	
	CASE 
		WHEN proc.routine_type='PROCEDURE' THEN CAST(10 AS int) 
		WHEN pg_function_result_type LIKE '%TABLE%' THEN CAST(0 AS int) 
		ELSE CAST(t6.precision AS int) 
	END AS PRECISION,
	
	CASE 
		WHEN proc.routine_type='PROCEDURE' THEN CAST(4 AS int) 
		WHEN pg_function_result_type LIKE '%TABLE%' THEN CAST(0 AS int) 
		ELSE CAST(t6.max_length AS int) 
	END AS LENGTH,
	CASE 
		WHEN proc.routine_type='PROCEDURE' THEN CAST(0 AS smallint) 
		WHEN pg_function_result_type LIKE '%TABLE%' THEN CAST(0 AS smallint) 
		ELSE CAST(t6.scale AS smallint) 
	END AS SCALE,
	CASE 
		WHEN proc.routine_type='PROCEDURE' THEN CAST(10 AS smallint) 
		WHEN pg_function_result_type LIKE '%TABLE%' THEN CAST(0 AS smallint) 
		ELSE CAST(t5.num_prec_radix AS smallint) 
	END AS RADIX,
	CASE 
		WHEN proc.routine_type='PROCEDURE' THEN CAST(0 AS smallint)
		WHEN pg_function_result_type LIKE '%TABLE%' THEN CAST(0 AS smallint)
		ELSE CAST(t6.is_nullable AS smallint)
	END AS NULLABLE,
	
	CASE 
		WHEN pg_function_result_type LIKE '%TABLE%' THEN CAST('Result table returned by table valued function' AS varchar(254)) 
		ELSE CAST(NULL AS varchar(254)) 
	END AS REMARKS,
	
	CAST(NULL AS sys.nvarchar(4000)) AS COLUMN_DEF,
	CASE 
		WHEN proc.routine_type='PROCEDURE' THEN CAST((SELECT sql_data_type FROM sys.spt_datatype_info_table WHERE type_name = 'int') AS smallint) 
		WHEN pg_function_result_type LIKE '%TABLE%' THEN CAST(null AS smallint) 
		ELSE CAST(t5.sql_data_type AS smallint) 
	END AS SQL_DATA_TYPE,
	
	CAST(null AS smallint) AS SQL_DATETIME_SUB,
	CAST(null AS int) AS CHAR_OCTET_LENGTH,
	CAST(0 AS int) AS ORDINAL_POSITION,
	CASE 
		WHEN proc.routine_type='PROCEDURE' THEN CAST('NO' AS varchar(254)) 
		WHEN pg_function_result_type LIKE '%TABLE%' THEN CAST('NO' AS varchar(254))
		ELSE CAST('YES' AS varchar(254)) 
	END AS IS_NULLABLE,
	
	CASE 
		WHEN proc.routine_type='PROCEDURE' THEN CAST(56 AS sys.tinyint) 
		WHEN pg_function_result_type LIKE '%TABLE%' THEN CAST(0 AS sys.tinyint) 
		ELSE CAST(t5.ss_data_type AS sys.tinyint) 
	END AS SS_DATA_TYPE,
	CAST(proc.routine_name AS sys.nvarchar(134)) AS original_procedure_name
	
	FROM information_schema.routines proc
	INNER JOIN pg_catalog.pg_proc p ON proc.specific_name = p.proname || '_' || p.oid
	LEFT JOIN sys.spt_datatype_info_table AS t5
		LEFT JOIN sys.types t6 ON t6.name = t5.type_name
	ON proc.type_udt_name = t5.pg_type_name OR proc.type_udt_name = t5.type_name, 
	pg_get_function_result(p.oid) AS pg_function_result_type
	WHERE proc.specific_schema = 'sys' 
		AND (proc.specific_name LIKE 'sp\_%' 
			OR proc.specific_name LIKE 'xp\_%' 
			OR proc.specific_name LIKE 'dm\_%'
			OR  proc.specific_name LIKE 'fn\_%')
		AND has_schema_privilege(proc.specific_schema, 'USAGE')
	);	
GRANT SELECT ON sys.sp_sproc_columns_view TO PUBLIC;

CREATE OR REPLACE PROCEDURE sys.sp_sproc_columns(
	"@procedure_name" sys.nvarchar(390) = '%',
	"@procedure_owner" sys.nvarchar(384) = NULL,
	"@procedure_qualifier" sys.sysname = NULL,
	"@column_name" sys.nvarchar(384) = NULL,
	"@odbcver" int = 2,
	"@fusepattern" sys.bit = '1'
)	
AS $$
	SELECT @procedure_name = LOWER(COALESCE(@procedure_name, ''))
	SELECT @procedure_owner = LOWER(COALESCE(@procedure_owner, ''))
	SELECT @procedure_qualifier = LOWER(COALESCE(@procedure_qualifier, ''))
	SELECT @column_name = LOWER(COALESCE(@column_Name, ''))
BEGIN 
	IF (@procedure_qualifier != '' AND (SELECT LOWER(sys.db_name())) != @procedure_qualifier)
		BEGIN
			THROW 33557097, N'The database name component of the object qualifier must be the name of the current database.', 1;
 	   	END
	IF @fusepattern = '1'
		BEGIN
			SELECT PROCEDURE_QUALIFIER,
					PROCEDURE_OWNER,
					PROCEDURE_NAME,
					COLUMN_NAME,
					COLUMN_TYPE,
					DATA_TYPE,
					TYPE_NAME,
					PRECISION,
					LENGTH,
					SCALE,
					RADIX,
					NULLABLE,
					REMARKS,
					COLUMN_DEF,
					SQL_DATA_TYPE,
					SQL_DATETIME_SUB,
					CHAR_OCTET_LENGTH,
					ORDINAL_POSITION,
					IS_NULLABLE,
					SS_DATA_TYPE
			FROM sys.sp_sproc_columns_view
			WHERE (@procedure_name = '' OR original_procedure_name LIKE @procedure_name)
				AND (@procedure_owner = '' OR procedure_owner LIKE @procedure_owner)
				AND (@column_name = '' OR column_name  LIKE @column_name)
				AND (@procedure_qualifier = '' OR procedure_qualifier = @procedure_qualifier)
			ORDER BY procedure_qualifier, procedure_owner, procedure_name, ordinal_position;
		END
	ELSE
		BEGIN
			SELECT PROCEDURE_QUALIFIER,
					PROCEDURE_OWNER,
					PROCEDURE_NAME,
					COLUMN_NAME,
					COLUMN_TYPE,
					DATA_TYPE,
					TYPE_NAME,
					PRECISION,
					LENGTH,
					SCALE,
					RADIX,
					NULLABLE,
					REMARKS,
					COLUMN_DEF,
					SQL_DATA_TYPE,
					SQL_DATETIME_SUB,
					CHAR_OCTET_LENGTH,
					ORDINAL_POSITION,
					IS_NULLABLE,
					SS_DATA_TYPE
			FROM sys.sp_sproc_columns_view
			WHERE (@procedure_name = '' OR original_procedure_name = @procedure_name)
				AND (@procedure_owner = '' OR procedure_owner = @procedure_owner)
				AND (@column_name = '' OR column_name = @column_name)
				AND (@procedure_qualifier = '' OR procedure_qualifier = @procedure_qualifier)
			ORDER BY procedure_qualifier, procedure_owner, procedure_name, ordinal_position;
		END
END; 
$$
LANGUAGE 'pltsql';
GRANT ALL ON PROCEDURE sys.sp_sproc_columns TO PUBLIC;

CREATE OR REPLACE PROCEDURE sys.sp_sproc_columns_100(
	"@procedure_name" sys.nvarchar(390) = '%',
	"@procedure_owner" sys.nvarchar(384) = NULL,
	"@procedure_qualifier" sys.sysname = NULL,
	"@column_name" sys.nvarchar(384) = NULL,
	"@odbcver" int = 2,
	"@fusepattern" sys.bit = '1'
)    
AS $$
BEGIN 
    exec sys.sp_sproc_columns @procedure_name, @procedure_owner, @procedure_qualifier, @column_name, @odbcver, @fusepattern;
END; 
$$
LANGUAGE 'pltsql';
GRANT ALL ON PROCEDURE sys.sp_sproc_columns_100 TO PUBLIC;
 
-- DATABASE_PRINCIPALS
CREATE OR REPLACE VIEW sys.database_principals AS SELECT
Ext.orig_username AS name,
CAST(Base.OID AS INT) AS principal_id,
Ext.type,
CAST(CASE WHEN Ext.type = 'S' THEN 'SQL_USER'
WHEN Ext.type = 'R' THEN 'DATABASE_ROLE'
ELSE NULL END AS SYS.NVARCHAR(60)) AS type_desc,
Ext.default_schema_name,
Ext.create_date,
Ext.modify_date,
Ext.owning_principal_id,
CAST(CAST(Base2.oid AS INT) AS SYS.VARBINARY(85)) AS SID,
CAST(Ext.is_fixed_role AS SYS.BIT) AS is_fixed_role,
Ext.authentication_type,
Ext.authentication_type_desc,
Ext.default_language_name,
Ext.default_language_lcid,
CAST(Ext.allow_encrypted_value_modifications AS SYS.BIT) AS allow_encrypted_value_modifications
FROM pg_catalog.pg_authid AS Base INNER JOIN sys.babelfish_authid_user_ext AS Ext
ON Base.rolname = Ext.rolname
LEFT OUTER JOIN pg_catalog.pg_roles Base2
ON Ext.login_name = Base2.rolname
WHERE Ext.database_name = DB_NAME();
GRANT SELECT ON sys.database_principals TO PUBLIC;

-- DATABASE_ROLE_MEMBERS
CREATE VIEW sys.database_role_members AS
SELECT
CAST(Auth1.oid AS INT) AS role_principal_id,
CAST(Auth2.oid AS INT) AS member_principal_id
FROM pg_catalog.pg_auth_members AS Authmbr
INNER JOIN pg_catalog.pg_authid AS Auth1 ON Auth1.oid = Authmbr.roleid
INNER JOIN pg_catalog.pg_authid AS Auth2 ON Auth2.oid = Authmbr.member
INNER JOIN sys.babelfish_authid_user_ext AS Ext1 ON Auth1.rolname = Ext1.rolname
INNER JOIN sys.babelfish_authid_user_ext AS Ext2 ON Auth2.rolname = Ext2.rolname
WHERE Ext1.database_name = DB_NAME()
AND Ext2.database_name = DB_NAME()
AND Ext1.type = 'R'
AND Ext2.orig_username != 'db_owner';
GRANT SELECT ON sys.database_role_members TO PUBLIC;

CREATE OR REPLACE PROCEDURE remove_babelfish ()
LANGUAGE plpgsql
AS $$
BEGIN
	CALL sys.babel_drop_all_dbs();
	CALL sys.babel_drop_all_logins();
	EXECUTE format('ALTER DATABASE %s SET babelfishpg_tsql.enable_ownership_structure = false', CURRENT_DATABASE());
	EXECUTE 'ALTER SEQUENCE sys.babelfish_db_seq RESTART';
	DROP OWNED BY sysadmin;
	DROP ROLE sysadmin;
END
$$;

create or replace function sys.sp_statistics_internal(
    in_table_name sys.sysname,
    in_table_owner sys.sysname = '',
    in_table_qualifier sys.sysname = '',
    in_index_name sys.sysname = '',
	in_is_unique char = 'N',
	in_accuracy char = 'Q'
)
returns table(
    out_table_qualifier sys.sysname,
    out_table_owner sys.sysname,
    out_table_name sys.sysname,
	out_non_unique smallint,
	out_index_qualifier sys.sysname,
	out_index_name sys.sysname,
	out_type smallint,
	out_seq_in_index smallint,
	out_column_name sys.sysname,
	out_collation sys.varchar(1),
	out_cardinality int,
	out_pages int,
	out_filter_condition sys.varchar(128)
)
as $$
begin
    return query
    select * from sys.sp_statistics_view
    where in_table_name = table_name COLLATE sys.bbf_unicode_general_ci_as
        and ((SELECT coalesce(in_table_owner,'')) = '' or table_owner = in_table_owner  COLLATE sys.bbf_unicode_general_ci_as)
        and ((SELECT coalesce(in_table_qualifier,'')) = '' or table_qualifier = in_table_qualifier COLLATE sys.bbf_unicode_general_ci_as)
        and ((SELECT coalesce(in_index_name,'')) = '' or index_name like in_index_name COLLATE sys.bbf_unicode_general_ci_as)
        and ((UPPER(in_is_unique) = 'Y' and (non_unique IS NULL or non_unique = 0)) or (UPPER(in_is_unique) = 'N'))
    order by non_unique, type, index_name, seq_in_index;
end;
$$
LANGUAGE plpgsql;

CREATE OR REPLACE PROCEDURE sys.sp_statistics(
    "@table_name" sys.sysname,
    "@table_owner" sys.sysname = '',
    "@table_qualifier" sys.sysname = '',
	"@index_name" sys.sysname = '',
	"@is_unique" char = 'N',
	"@accuracy" char = 'Q'
)
AS $$
BEGIN
    IF @index_name = '%'
	BEGIN
	    SELECT @index_name = ''
	END
    select out_table_qualifier as table_qualifier,
            out_table_owner as table_owner,
            out_table_name as table_name,
			out_non_unique as non_unique,
			out_index_qualifier as index_qualifier,
			out_index_name as index_name,
			out_type as type,
			out_seq_in_index as seq_in_index,
			out_column_name as column_name,
			out_collation as collation,
			out_cardinality as cardinality,
			out_pages as pages,
			out_filter_condition as filter_condition
    from sys.sp_statistics_internal(@table_name, @table_owner, @table_qualifier, @index_name, @is_unique, @accuracy);
END;
$$
LANGUAGE 'pltsql';
GRANT ALL on PROCEDURE sys.sp_statistics TO PUBLIC;

-- same as sp_statistics
CREATE OR REPLACE PROCEDURE sys.sp_statistics_100(
    "@table_name" sys.sysname,
    "@table_owner" sys.sysname = '',
    "@table_qualifier" sys.sysname = '',
	"@index_name" sys.sysname = '',
	"@is_unique" char = 'N',
	"@accuracy" char = 'Q'
)
AS $$
BEGIN
    IF @index_name = '%'
	BEGIN
	    SELECT @index_name = ''
	END
    select out_table_qualifier as TABLE_QUALIFIER,
            out_table_owner as TABLE_OWNER,
            out_table_name as TABLE_NAME,
			out_non_unique as NON_UNIQUE,
			out_index_qualifier as INDEX_QUALIFIER,
			out_index_name as INDEX_NAME,
			out_type as TYPE,
			out_seq_in_index as SEQ_IN_INDEX,
			out_column_name as COLUMN_NAME,
			out_collation as COLLATION,
			out_cardinality as CARDINALITY,
			out_pages as PAGES,
			out_filter_condition as FILTER_CONDITION
    from sys.sp_statistics_internal(@table_name, @table_owner, @table_qualifier, @index_name, @is_unique, @accuracy);
END;
$$
LANGUAGE 'pltsql';
GRANT ALL on PROCEDURE sys.sp_statistics_100 TO PUBLIC;

create or replace function sys.get_tds_id(
	datatype sys.varchar(50)
)
returns INT
AS $$
DECLARE
	tds_id INT;
BEGIN
	IF datatype IS NULL THEN
		RETURN 0;
	END IF;
	CASE datatype
		WHEN 'text' THEN tds_id = 35;
		WHEN 'uniqueidentifier' THEN tds_id = 36;
		WHEN 'tinyint' THEN tds_id = 38;
		WHEN 'smallint' THEN tds_id = 38;
		WHEN 'int' THEN tds_id = 38;
		WHEN 'bigint' THEN tds_id = 38;
		WHEN 'ntext' THEN tds_id = 99;
		WHEN 'bit' THEN tds_id = 104;
		WHEN 'float' THEN tds_id = 109;
		WHEN 'real' THEN tds_id = 109;
		WHEN 'varchar' THEN tds_id = 167;
		WHEN 'nvarchar' THEN tds_id = 231;
		WHEN 'nchar' THEN tds_id = 239;
		WHEN 'money' THEN tds_id = 110;
		WHEN 'smallmoney' THEN tds_id = 110;
		WHEN 'char' THEN tds_id = 175;
		WHEN 'date' THEN tds_id = 40;
		WHEN 'datetime' THEN tds_id = 111;
		WHEN 'smalldatetime' THEN tds_id = 111;
		WHEN 'numeric' THEN tds_id = 108;
		WHEN 'xml' THEN tds_id = 241;
		WHEN 'decimal' THEN tds_id = 106;
		WHEN 'varbinary' THEN tds_id = 165;
		WHEN 'binary' THEN tds_id = 173;
		WHEN 'image' THEN tds_id = 34;
		WHEN 'time' THEN tds_id = 41;
		WHEN 'datetime2' THEN tds_id = 42;
		WHEN 'sql_variant' THEN tds_id = 98;
		WHEN 'datetimeoffset' THEN tds_id = 43;
		ELSE tds_id = 0;
	END CASE;
	RETURN tds_id;
END;
$$ LANGUAGE plpgsql IMMUTABLE STRICT;

create or replace function sys.sp_describe_first_result_set_internal(
	tsqlquery varchar(384),
    params varchar(384) = NULL,
    browseMode sys.tinyint = 0
)
returns table (
	is_hidden sys.bit,
	column_ordinal int,
	name sys.sysname,
	is_nullable sys.bit,
	system_type_id int,
	system_type_name sys.nvarchar(256),
	max_length smallint,
	"precision" sys.tinyint,
	scale sys.tinyint,
	collation_name sys.sysname,
	user_type_id int,
	user_type_database sys.sysname,
	user_type_schema sys.sysname,
	user_type_name sys.sysname,
	assembly_qualified_type_name sys.nvarchar(4000),
	xml_collection_id int,
	xml_collection_database sys.sysname,
	xml_collection_schema sys.sysname,
	xml_collection_name sys.sysname,
	is_xml_document sys.bit,
	is_case_sensitive sys.bit,
	is_fixed_length_clr_type sys.bit,
	source_server sys.sysname,
	source_database sys.sysname,
	source_schema sys.sysname,
	source_table sys.sysname,
	source_column sys.sysname,
	is_identity_column sys.bit,
	is_part_of_unique_key sys.bit,
	is_updateable sys.bit,
	is_computed_column sys.bit,
	is_sparse_column_set sys.bit,
	ordinal_in_order_by_list smallint,
	order_by_list_length smallint,
	order_by_is_descending smallint,
	tds_type_id int,
	tds_length int,
	tds_collation_id int,
	ss_data_type sys.tinyint
)
AS 'babelfishpg_tsql', 'sp_describe_first_result_set_internal'
LANGUAGE C;
GRANT ALL on FUNCTION sys.sp_describe_first_result_set_internal TO PUBLIC;

CREATE OR REPLACE PROCEDURE sys.sp_describe_first_result_set (
	"@tsql" varchar(384),
    "@params" varchar(384) = NULL,
    "@browse_information_mode" sys.tinyint = 0)
AS $$
BEGIN
    select * from sys.sp_describe_first_result_set_internal(@tsql, @params,  @browse_information_mode);
END;
$$
LANGUAGE 'pltsql';
GRANT ALL on PROCEDURE sys.sp_describe_first_result_set TO PUBLIC;

CREATE OR REPLACE VIEW sys.spt_tablecollations_view AS
    SELECT
        o.object_id         AS object_id,
        o.schema_id         AS schema_id,
        c.column_id         AS colid,
        CASE WHEN p.attoptions[1] LIKE 'bbf_original_name=%' THEN split_part(p.attoptions[1], '=', 2)
            ELSE c.name END AS name,
        CAST(CollationProperty(c.collation_name,'tdscollation') AS binary(5)) AS tds_collation_28,
        CAST(CollationProperty(c.collation_name,'tdscollation') AS binary(5)) AS tds_collation_90,
        CAST(CollationProperty(c.collation_name,'tdscollation') AS binary(5)) AS tds_collation_100,
        CAST(c.collation_name AS nvarchar(128)) AS collation_28,
        CAST(c.collation_name AS nvarchar(128)) AS collation_90,
        CAST(c.collation_name AS nvarchar(128)) AS collation_100
    FROM
        sys.all_columns c INNER JOIN
        sys.all_objects o ON (c.object_id = o.object_id) JOIN
        pg_attribute p ON (c.name = p.attname AND c.object_id = p.attrelid)
    WHERE
        c.is_sparse = 0 AND p.attnum >= 0;
GRANT SELECT ON sys.spt_tablecollations_view TO PUBLIC;

CREATE COLLATION sys.Japanese_CS_AS (provider = icu, locale = 'ja_JP');
CREATE COLLATION sys.Japanese_CI_AI (provider = icu, locale = 'ja_JP@colStrength=primary', deterministic = false);
CREATE COLLATION sys.Japanese_CI_AS (provider = icu, locale = 'ja_JP@colStrength=secondary', deterministic = false);

<<<<<<< HEAD
CREATE TABLE sys.babelfish_view_def (
	dbid SMALLINT NOT NULL,
	schema_name sys.SYSNAME NOT NULL,
	object_name sys.SYSNAME NOT NULL,
	definition sys.NTEXT,
	is_ansi_nulls_on sys.BIT,
	uses_quoted_identifier sys.BIT,
	is_schema_bound	sys.BIT,
	uses_database_collation sys.BIT,
	PRIMARY KEY(dbid, schema_name, object_name)
);
GRANT SELECT ON sys.babelfish_view_def TO PUBLIC;

SELECT pg_catalog.pg_extension_config_dump('sys.babelfish_view_def', '');

/*
 * VIEWS view
 */

CREATE OR REPLACE VIEW information_schema_tsql.views AS
	SELECT CAST(nc.dbname AS sys.nvarchar(128)) AS "TABLE_CATALOG",
			CAST(ext.orig_name AS sys.nvarchar(128)) AS  "TABLE_SCHEMA",
			CAST(c.relname AS sys.nvarchar(128)) AS "TABLE_NAME",

			CAST(
				CASE WHEN LENGTH(vd.definition) <= 4000
					THEN vd.definition
					ELSE NULL END
				AS sys.nvarchar(4000)) AS "VIEW_DEFINITION",

			CAST(
				CASE WHEN 'check_option=cascaded' = ANY (c.reloptions)
					THEN 'CASCADE'
					ELSE 'NONE' END
				AS sys.varchar(7)) AS "CHECK_OPTION",

			CAST('NO' AS sys.varchar(2)) AS "IS_UPDATABLE"

	FROM sys.pg_namespace_ext nc JOIN pg_class c ON (nc.oid = c.relnamespace)
		LEFT OUTER JOIN sys.babelfish_namespace_ext ext ON nc.nspname = ext.nspname
		LEFT OUTER JOIN sys.babelfish_view_def vd
			ON ext.dbid = vd.dbid AND ext.orig_name = vd.schema_name AND c.relname = vd.object_name

	WHERE c.relkind = 'v'
		AND (NOT pg_is_other_temp_schema(nc.oid))
		AND (pg_has_role(c.relowner, 'USAGE')
			OR has_table_privilege(c.oid, 'SELECT, INSERT, UPDATE, DELETE, TRUNCATE, REFERENCES, TRIGGER')
			OR has_any_column_privilege(c.oid, 'SELECT, INSERT, UPDATE, REFERENCES') )
		AND ext.dbid = cast(sys.db_id() as oid);

GRANT SELECT ON information_schema_tsql.views TO PUBLIC;
=======
-- Remove single pair of either square brackets or double-quotes from outer ends if present
-- If name begins with a delimiter but does not end with the matching delimiter return NULL
-- Otherwise, return the name unchanged
CREATE OR REPLACE FUNCTION babelfish_remove_delimiter_pair(IN name TEXT)
RETURNS TEXT AS
$BODY$
BEGIN
    IF name IN('[', ']', '"') THEN
        RETURN NULL;

    ELSIF length(name) >= 2 AND left(name, 1) = '[' AND right(name, 1) = ']' THEN
        IF length(name) = 2 THEN
            RETURN '';
        ELSE
            RETURN substring(name from 2 for length(name)-2);
        END IF;
    ELSIF length(name) >= 2 AND left(name, 1) = '[' AND right(name, 1) != ']' THEN
        RETURN NULL;
    ELSIF length(name) >= 2 AND left(name, 1) != '[' AND right(name, 1) = ']' THEN
        RETURN NULL;

    ELSIF length(name) >= 2 AND left(name, 1) = '"' AND right(name, 1) = '"' THEN
        IF length(name) = 2 THEN
            RETURN '';
        ELSE
            RETURN substring(name from 2 for length(name)-2);
        END IF;
    ELSIF length(name) >= 2 AND left(name, 1) = '"' AND right(name, 1) != '"' THEN
        RETURN NULL;
    ELSIF length(name) >= 2 AND left(name, 1) != '"' AND right(name, 1) = '"' THEN
        RETURN NULL;
    
    END IF;
    RETURN name;
END;
$BODY$
LANGUAGE plpgsql;

CREATE OR REPLACE FUNCTION babelfish_get_name_delimiter_pos(name TEXT)
RETURNS INTEGER
AS $$
DECLARE
    pos int;
BEGIN
    IF (length(name) <= 2 AND (position('"' IN name) != 0 OR position(']' IN name) != 0 OR position('[' IN name) != 0))
        -- invalid name
        THEN RETURN 0;
    ELSIF left(name, 1) = '[' THEN
        pos = position('].' IN name);
        IF pos = 0 THEN 
            -- invalid name
            RETURN 0;
        ELSE
            RETURN pos + 1;
        END IF;
    ELSIF left(name, 1) = '"' THEN
        -- search from position 1 in case name starts with ".
        pos = position('".' IN right(name, length(name) - 1));
        IF pos = 0 THEN
            -- invalid name
            RETURN 0;
        ELSE
            RETURN pos + 2;
        END IF;
    ELSE
        RETURN position('.' IN name);
    END IF;
END;
$$
LANGUAGE plpgsql;

-- valid names are db_name.schema_name.object_name or schema_name.object_name or object_name
CREATE OR REPLACE FUNCTION babelfish_split_object_name(
    name TEXT, 
    OUT db_name TEXT, 
    OUT schema_name TEXT, 
    OUT object_name TEXT)
AS $$
DECLARE
    lower_object_name text;
    names text[2];
    counter int;
    cur_pos int;
BEGIN
    lower_object_name = lower(rtrim(name));

    counter = 1;
    cur_pos = babelfish_get_name_delimiter_pos(lower_object_name);

    -- Parse user input into names split by '.'
    WHILE cur_pos > 0 LOOP
        IF counter > 3 THEN
            -- Too many names provided
            RETURN;
        END IF;

        names[counter] = babelfish_remove_delimiter_pair(rtrim(left(lower_object_name, cur_pos - 1)));
        
        -- invalid name
        IF names[counter] IS NULL THEN
            RETURN;
        END IF;

        lower_object_name = substring(lower_object_name from cur_pos + 1);
        counter = counter + 1;
        cur_pos = babelfish_get_name_delimiter_pos(lower_object_name);
    END LOOP;

    CASE counter
        WHEN 1 THEN
            db_name = NULL;
            schema_name = NULL;
        WHEN 2 THEN
            db_name = NULL;
            schema_name = sys.babelfish_truncate_identifier(names[1]);
        WHEN 3 THEN
            db_name = sys.babelfish_truncate_identifier(names[1]);
            schema_name = sys.babelfish_truncate_identifier(names[2]);
        ELSE
            RETURN;
    END CASE;

    -- Assign each name accordingly
    object_name = sys.babelfish_truncate_identifier(babelfish_remove_delimiter_pair(rtrim(lower_object_name)));
END;
$$
LANGUAGE plpgsql;

-- Return the object ID given the object name. Can specify optional type.
CREATE OR REPLACE FUNCTION sys.object_id(IN object_name TEXT, IN object_type char(2) DEFAULT '')
RETURNS INTEGER AS
$BODY$
DECLARE
        id oid;
        db_name text collate "C";
        bbf_schema_name text collate "C";
        schema_name text collate "C";
        schema_oid oid;
        obj_name text collate "C";
        is_temp_object boolean;
        obj_type char(2) collate "C";
        cs_as_object_name text collate "C" := object_name;
BEGIN
        obj_type = object_type;
        id = null;
        schema_oid = NULL;

        SELECT s.db_name, s.schema_name, s.object_name INTO db_name, bbf_schema_name, obj_name 
        FROM babelfish_split_object_name(cs_as_object_name) s;

        -- Invalid object_name
        IF obj_name IS NULL OR obj_name = '' THEN
            RETURN NULL;
        END IF;

        IF bbf_schema_name IS NULL OR bbf_schema_name = '' THEN
            bbf_schema_name := sys.schema_name();
        END IF;

        schema_name := sys.bbf_get_current_physical_schema_name(bbf_schema_name);

        -- Check if looking for temp object.
        is_temp_object = left(obj_name, 1) = '#';

        -- Can only search in current database. Allowing tempdb for temp objects.
        IF db_name IS NOT NULL AND db_name <> db_name() AND db_name <> 'tempdb' THEN
            RAISE EXCEPTION 'Can only do lookup in current database.';
        END IF;

        IF schema_name IS NULL OR schema_name = '' THEN
            RETURN NULL;
        END IF;

        -- Searching within a schema. Get schema oid.
        schema_oid = (SELECT oid FROM pg_namespace WHERE nspname = schema_name);
        IF schema_oid IS NULL THEN
            RETURN NULL;
        END IF;

        if obj_type <> '' then
            case
                -- Schema does not apply as much to temp objects.
                when upper(obj_type) in ('S', 'U', 'V', 'IT', 'ET', 'SO') and is_temp_object then
                    id := (select reloid from sys.babelfish_get_enr_list() where lower(relname) = obj_name limit 1);

                when upper(obj_type) in ('S', 'U', 'V', 'IT', 'ET', 'SO') and not is_temp_object then
                    id := (select oid from pg_class where lower(relname) = obj_name 
                            and relnamespace = schema_oid limit 1);

                when upper(obj_type) in ('C', 'D', 'F', 'PK', 'UQ') then
                    id := (select oid from pg_constraint where lower(conname) = obj_name 
                            and connamespace = schema_oid limit 1);

                when upper(obj_type) in ('AF', 'FN', 'FS', 'FT', 'IF', 'P', 'PC', 'TF', 'RF', 'X') then
                    id := (select oid from pg_proc where lower(proname) = obj_name 
                            and pronamespace = schema_oid limit 1);

                when upper(obj_type) in ('TR', 'TA') then
                    id := (select oid from pg_trigger where lower(tgname) = obj_name limit 1);

                -- Throwing exception as a reminder to add support in the future.
                when upper(obj_type) in ('R', 'EC', 'PG', 'SN', 'SQ', 'TT') then
                    RAISE EXCEPTION 'Object type currently unsupported.';

                -- unsupported obj_type
                else id := null;
            end case;
        else
            if not is_temp_object then 
                id := (
                    select oid from pg_class where lower(relname) = obj_name
                        and relnamespace = schema_oid
                    union
                    select oid from pg_constraint where lower(conname) = obj_name
                        and connamespace = schema_oid
                    union
                    select oid from pg_proc where lower(proname) = obj_name
                        and pronamespace = schema_oid
                    union
                    select oid from pg_trigger where lower(tgname) = obj_name
                    limit 1
                );
            else
                -- temp object without "object_type" in-argument
                id := (select reloid from sys.babelfish_get_enr_list() where lower(relname) = obj_name limit 1);
            end if;
        end if;

        RETURN id::integer;
END;
$BODY$
LANGUAGE plpgsql STABLE RETURNS NULL ON NULL INPUT;

DROP FUNCTION IF EXISTS sys.babelfish_single_unbracket_name;

CREATE OR REPLACE FUNCTION babelfish_has_any_privilege(
    perm_target_type text,
    schema_name text,
    object_name text)
RETURNS INTEGER
AS
$BODY$
DECLARE 
    relevant_permissions text[];
    namespace_id oid;
    function_signature text;
    qualified_name text;
    permission text;
BEGIN
    IF perm_target_type IS NULL OR perm_target_type NOT IN('table', 'function', 'procedure')
        THEN RETURN NULL;
    END IF;

    relevant_permissions := (
        SELECT CASE
            WHEN perm_target_type = 'table'
                THEN '{"select", "insert", "update", "delete", "references"}'
            WHEN perm_target_type IN('function', 'procedure')
                THEN '{"execute"}'
        END
    );

    SELECT oid INTO namespace_id FROM pg_catalog.pg_namespace WHERE nspname = schema_name;

    IF perm_target_type IN('function', 'procedure')
        THEN SELECT oid::regprocedure 
                INTO function_signature 
                FROM pg_catalog.pg_proc 
                WHERE proname = object_name
                    AND pronamespace = namespace_id;
    END IF;

    -- Surround with double-quotes to handle names that contain periods/spaces
    qualified_name := concat('"', schema_name, '"."', object_name, '"');

    FOREACH permission IN ARRAY relevant_permissions
    LOOP
        IF perm_target_type = 'table' AND has_table_privilege(qualified_name, permission)::integer = 1
            THEN RETURN 1;
        ELSIF perm_target_type IN('function', 'procedure') AND has_function_privilege(function_signature, permission)::integer = 1
            THEN RETURN 1;
        END IF;
    END LOOP;
    RETURN 0;
END
$BODY$
LANGUAGE plpgsql;

CREATE OR REPLACE VIEW babelfish_has_perms_by_name_permissions
AS
SELECT t.securable_type,t.permission_name,t.implied_dbo_permissions,t.fully_supported FROM
(
  VALUES
    ('application role', 'alter', 'f', 'f'),
    ('application role', 'any', 'f', 'f'),
    ('application role', 'control', 'f', 'f'),
    ('application role', 'view definition', 'f', 'f'),
    ('assembly', 'alter', 'f', 'f'),
    ('assembly', 'any', 'f', 'f'),
    ('assembly', 'control', 'f', 'f'),
    ('assembly', 'references', 'f', 'f'),
    ('assembly', 'take ownership', 'f', 'f'),
    ('assembly', 'view definition', 'f', 'f'),
    ('asymmetric key', 'alter', 'f', 'f'),
    ('asymmetric key', 'any', 'f', 'f'),
    ('asymmetric key', 'control', 'f', 'f'),
    ('asymmetric key', 'references', 'f', 'f'),
    ('asymmetric key', 'take ownership', 'f', 'f'),
    ('asymmetric key', 'view definition', 'f', 'f'),
    ('availability group', 'alter', 'f', 'f'),
    ('availability group', 'any', 'f', 'f'),
    ('availability group', 'control', 'f', 'f'),
    ('availability group', 'take ownership', 'f', 'f'),
    ('availability group', 'view definition', 'f', 'f'),
    ('certificate', 'alter', 'f', 'f'),
    ('certificate', 'any', 'f', 'f'),
    ('certificate', 'control', 'f', 'f'),
    ('certificate', 'references', 'f', 'f'),
    ('certificate', 'take ownership', 'f', 'f'),
    ('certificate', 'view definition', 'f', 'f'),
    ('contract', 'alter', 'f', 'f'),
    ('contract', 'any', 'f', 'f'),
    ('contract', 'control', 'f', 'f'),
    ('contract', 'references', 'f', 'f'),
    ('contract', 'take ownership', 'f', 'f'),
    ('contract', 'view definition', 'f', 'f'),
    ('database', 'administer database bulk operations', 'f', 'f'),
    ('database', 'alter', 't', 'f'),
    ('database', 'alter any application role', 'f', 'f'),
    ('database', 'alter any assembly', 'f', 'f'),
    ('database', 'alter any asymmetric key', 'f', 'f'),
    ('database', 'alter any certificate', 'f', 'f'),
    ('database', 'alter any column encryption key', 'f', 'f'),
    ('database', 'alter any column master key', 'f', 'f'),
    ('database', 'alter any contract', 'f', 'f'),
    ('database', 'alter any database audit', 'f', 'f'),
    ('database', 'alter any database ddl trigger', 'f', 'f'),
    ('database', 'alter any database event notification', 'f', 'f'),
    ('database', 'alter any database event session', 'f', 'f'),
    ('database', 'alter any database scoped configuration', 'f', 'f'),
    ('database', 'alter any dataspace', 'f', 'f'),
    ('database', 'alter any external data source', 'f', 'f'),
    ('database', 'alter any external file format', 'f', 'f'),
    ('database', 'alter any external language', 'f', 'f'),
    ('database', 'alter any external library', 'f', 'f'),
    ('database', 'alter any fulltext catalog', 'f', 'f'),
    ('database', 'alter any mask', 'f', 'f'),
    ('database', 'alter any message type', 'f', 'f'),
    ('database', 'alter any remote service binding', 'f', 'f'),
    ('database', 'alter any role', 'f', 'f'),
    ('database', 'alter any route', 'f', 'f'),
    ('database', 'alter any schema', 't', 'f'),
    ('database', 'alter any security policy', 'f', 'f'),
    ('database', 'alter any sensitivity classification', 'f', 'f'),
    ('database', 'alter any service', 'f', 'f'),
    ('database', 'alter any symmetric key', 'f', 'f'),
    ('database', 'alter any user', 't', 'f'),
    ('database', 'any', 't', 'f'),
    ('database', 'authenticate', 't', 'f'),
    ('database', 'backup database', 'f', 'f'),
    ('database', 'backup log', 'f', 'f'),
    ('database', 'checkpoint', 'f', 'f'),
    ('database', 'connect', 't', 'f'),
    ('database', 'connect replication', 'f', 'f'),
    ('database', 'control', 't', 'f'),
    ('database', 'create aggregate', 'f', 'f'),
    ('database', 'create assembly', 'f', 'f'),
    ('database', 'create asymmetric key', 'f', 'f'),
    ('database', 'create certificate', 'f', 'f'),
    ('database', 'create contract', 'f', 'f'),
    ('database', 'create database', 't', 'f'),
    ('database', 'create database ddl event notification', 'f', 'f'),
    ('database', 'create default', 'f', 'f'),
    ('database', 'create external language', 'f', 'f'),
    ('database', 'create external library', 'f', 'f'),
    ('database', 'create fulltext catalog', 'f', 'f'),
    ('database', 'create function', 't', 'f'),
    ('database', 'create message type', 'f', 'f'),
    ('database', 'create procedure', 't', 'f'),
    ('database', 'create queue', 'f', 'f'),
    ('database', 'create remote service binding', 'f', 'f'),
    ('database', 'create role', 'f', 'f'),
    ('database', 'create route', 'f', 'f'),
    ('database', 'create rule', 'f', 'f'),
    ('database', 'create schema', 't', 'f'),
    ('database', 'create service', 'f', 'f'),
    ('database', 'create symmetric key', 'f', 'f'),
    ('database', 'create synonym', 't', 'f'),
    ('database', 'create table', 't', 'f'),
    ('database', 'create type', 'f', 'f'),
    ('database', 'create view', 't', 'f'),
    ('database', 'create xml schema collection', 'f', 'f'),
    ('database', 'delete', 't', 'f'),
    ('database', 'execute', 't', 'f'),
    ('database', 'execute any external script', 'f', 'f'),
    ('database', 'insert', 't', 'f'),
    ('database', 'kill database connection', 'f', 'f'),
    ('database', 'references', 't', 'f'),
    ('database', 'select', 't', 'f'),
    ('database', 'showplan', 'f', 'f'),
    ('database', 'subscribe query notifications', 'f', 'f'),
    ('database', 'take ownership', 't', 'f'),
    ('database', 'unmask', 'f', 'f'),
    ('database', 'update', 't', 'f'),
    ('database', 'view any column encryption key definition', 'f', 'f'),
    ('database', 'view any column master key definition', 'f', 'f'),
    ('database', 'view any sensitivity classification', 'f', 'f'),
    ('database', 'view database state', 't', 'f'),
    ('database', 'view definition', 'f', 'f'),
    ('database scoped credential', 'alter', 'f', 'f'),
    ('database scoped credential', 'any', 'f', 'f'),
    ('database scoped credential', 'control', 'f', 'f'),
    ('database scoped credential', 'references', 'f', 'f'),
    ('database scoped credential', 'take ownership', 'f', 'f'),
    ('database scoped credential', 'view definition', 'f', 'f'),
    ('endpoint', 'alter', 'f', 'f'),
    ('endpoint', 'any', 'f', 'f'),
    ('endpoint', 'connect', 'f', 'f'),
    ('endpoint', 'control', 'f', 'f'),
    ('endpoint', 'take ownership', 'f', 'f'),
    ('endpoint', 'view definition', 'f', 'f'),
    ('external language', 'alter', 'f', 'f'),
    ('external language', 'any', 'f', 'f'),
    ('external language', 'control', 'f', 'f'),
    ('external language', 'execute external script', 'f', 'f'),
    ('external language', 'references', 'f', 'f'),
    ('external language', 'take ownership', 'f', 'f'),
    ('external language', 'view definition', 'f', 'f'),
    ('fulltext catalog', 'alter', 'f', 'f'),
    ('fulltext catalog', 'any', 'f', 'f'),
    ('fulltext catalog', 'control', 'f', 'f'),
    ('fulltext catalog', 'references', 'f', 'f'),
    ('fulltext catalog', 'take ownership', 'f', 'f'),
    ('fulltext catalog', 'view definition', 'f', 'f'),
    ('fulltext stoplist', 'alter', 'f', 'f'),
    ('fulltext stoplist', 'any', 'f', 'f'),
    ('fulltext stoplist', 'control', 'f', 'f'),
    ('fulltext stoplist', 'references', 'f', 'f'),
    ('fulltext stoplist', 'take ownership', 'f', 'f'),
    ('fulltext stoplist', 'view definition', 'f', 'f'),
    ('login', 'alter', 'f', 'f'),
    ('login', 'any', 'f', 'f'),
    ('login', 'control', 'f', 'f'),
    ('login', 'impersonate', 'f', 'f'),
    ('login', 'view definition', 'f', 'f'),
    ('message type', 'alter', 'f', 'f'),
    ('message type', 'any', 'f', 'f'),
    ('message type', 'control', 'f', 'f'),
    ('message type', 'references', 'f', 'f'),
    ('message type', 'take ownership', 'f', 'f'),
    ('message type', 'view definition', 'f', 'f'),
    ('object', 'alter', 't', 'f'),
    ('object', 'any', 't', 't'),
    ('object', 'control', 't', 'f'),
    ('object', 'delete', 't', 't'),
    ('object', 'execute', 't', 't'),
    ('object', 'insert', 't', 't'),
    ('object', 'receive', 'f', 'f'),
    ('object', 'references', 't', 't'),
    ('object', 'select', 't', 't'),
    ('object', 'take ownership', 'f', 'f'),
    ('object', 'update', 't', 't'),
    ('object', 'view change tracking', 'f', 'f'),
    ('object', 'view definition', 'f', 'f'),
    ('remote service binding', 'alter', 'f', 'f'),
    ('remote service binding', 'any', 'f', 'f'),
    ('remote service binding', 'control', 'f', 'f'),
    ('remote service binding', 'take ownership', 'f', 'f'),
    ('remote service binding', 'view definition', 'f', 'f'),
    ('role', 'alter', 'f', 'f'),
    ('role', 'any', 'f', 'f'),
    ('role', 'control', 'f', 'f'),
    ('role', 'take ownership', 'f', 'f'),
    ('role', 'view definition', 'f', 'f'),
    ('route', 'alter', 'f', 'f'),
    ('route', 'any', 'f', 'f'),
    ('route', 'control', 'f', 'f'),
    ('route', 'take ownership', 'f', 'f'),
    ('route', 'view definition', 'f', 'f'),
    ('schema', 'alter', 't', 'f'),
    ('schema', 'any', 't', 'f'),
    ('schema', 'control', 't', 'f'),
    ('schema', 'create sequence', 'f', 'f'),
    ('schema', 'delete', 't', 'f'),
    ('schema', 'execute', 't', 'f'),
    ('schema', 'insert', 't', 'f'),
    ('schema', 'references', 't', 'f'),
    ('schema', 'select', 't', 'f'),
    ('schema', 'take ownership', 't', 'f'),
    ('schema', 'update', 't', 'f'),
    ('schema', 'view change tracking', 'f', 'f'),
    ('schema', 'view definition', 'f', 'f'),
    ('search property list', 'alter', 'f', 'f'),
    ('search property list', 'any', 'f', 'f'),
    ('search property list', 'control', 'f', 'f'),
    ('search property list', 'references', 'f', 'f'),
    ('search property list', 'take ownership', 'f', 'f'),
    ('search property list', 'view definition', 'f', 'f'),
    ('server', 'administer bulk operations', 'f', 'f'),
    ('server', 'alter any availability group', 'f', 'f'),
    ('server', 'alter any connection', 'f', 'f'),
    ('server', 'alter any credential', 'f', 'f'),
    ('server', 'alter any database', 't', 'f'),
    ('server', 'alter any endpoint', 'f', 'f'),
    ('server', 'alter any event notification', 'f', 'f'),
    ('server', 'alter any event session', 'f', 'f'),
    ('server', 'alter any linked server', 'f', 'f'),
    ('server', 'alter any login', 'f', 'f'),
    ('server', 'alter any server audit', 'f', 'f'),
    ('server', 'alter any server role', 'f', 'f'),
    ('server', 'alter resources', 'f', 'f'),
    ('server', 'alter server state', 'f', 'f'),
    ('server', 'alter settings', 't', 'f'),
    ('server', 'alter trace', 'f', 'f'),
    ('server', 'any', 't', 'f'),
    ('server', 'authenticate server', 't', 'f'),
    ('server', 'connect any database', 't', 'f'),
    ('server', 'connect sql', 't', 'f'),
    ('server', 'control server', 't', 'f'),
    ('server', 'create any database', 't', 'f'),
    ('server', 'create availability group', 'f', 'f'),
    ('server', 'create ddl event notification', 'f', 'f'),
    ('server', 'create endpoint', 'f', 'f'),
    ('server', 'create server role', 'f', 'f'),
    ('server', 'create trace event notification', 'f', 'f'),
    ('server', 'external access assembly', 'f', 'f'),
    ('server', 'impersonate any login', 'f', 'f'),
    ('server', 'select all user securables', 't', 'f'),
    ('server', 'shutdown', 'f', 'f'),
    ('server', 'unsafe assembly', 'f', 'f'),
    ('server', 'view any database', 't', 'f'),
    ('server', 'view any definition', 'f', 'f'),
    ('server', 'view server state', 't', 'f'),
    ('server role', 'alter', 'f', 'f'),
    ('server role', 'any', 'f', 'f'),
    ('server role', 'control', 'f', 'f'),
    ('server role', 'take ownership', 'f', 'f'),
    ('server role', 'view definition', 'f', 'f'),
    ('service', 'alter', 'f', 'f'),
    ('service', 'any', 'f', 'f'),
    ('service', 'control', 'f', 'f'),
    ('service', 'send', 'f', 'f'),
    ('service', 'take ownership', 'f', 'f'),
    ('service', 'view definition', 'f', 'f'),
    ('symmetric key', 'alter', 'f', 'f'),
    ('symmetric key', 'any', 'f', 'f'),
    ('symmetric key', 'control', 'f', 'f'),
    ('symmetric key', 'references', 'f', 'f'),
    ('symmetric key', 'take ownership', 'f', 'f'),
    ('symmetric key', 'view definition', 'f', 'f'),
    ('type', 'any', 'f', 'f'),
    ('type', 'control', 'f', 'f'),
    ('type', 'execute', 'f', 'f'),
    ('type', 'references', 'f', 'f'),
    ('type', 'take ownership', 'f', 'f'),
    ('type', 'view definition', 'f', 'f'),
    ('user', 'alter', 'f', 'f'),
    ('user', 'any', 'f', 'f'),
    ('user', 'control', 'f', 'f'),
    ('user', 'impersonate', 'f', 'f'),
    ('user', 'view definition', 'f', 'f'),
    ('xml schema collection', 'alter', 'f', 'f'),
    ('xml schema collection', 'any', 'f', 'f'),
    ('xml schema collection', 'control', 'f', 'f'),
    ('xml schema collection', 'execute', 'f', 'f'),
    ('xml schema collection', 'references', 'f', 'f'),
    ('xml schema collection', 'take ownership', 'f', 'f'),
    ('xml schema collection', 'view definition', 'f', 'f')
) t(securable_type, permission_name, implied_dbo_permissions, fully_supported);
GRANT SELECT ON babelfish_has_perms_by_name_permissions TO PUBLIC;

CREATE OR REPLACE FUNCTION sys.has_perms_by_name(
    securable SYS.SYSNAME, 
    securable_class SYS.NVARCHAR(60), 
    permission SYS.SYSNAME,
    sub_securable SYS.SYSNAME DEFAULT NULL,
    sub_securable_class SYS.NVARCHAR(60) DEFAULT NULL
)
RETURNS integer
LANGUAGE plpgsql
AS $$
DECLARE
    db_name text COLLATE "C"; 
    bbf_schema_name text;
    pg_schema text COLLATE "C";
    implied_dbo_permissions boolean;
    fully_supported boolean;
    object_name text COLLATE "C";
    database_id smallint;
    namespace_id oid;
    object_type text;
    function_signature text;
    qualified_name text;
    return_value integer;
    cs_as_securable text COLLATE "C" := securable;
    cs_as_securable_class text COLLATE "C" := securable_class;
    cs_as_permission text COLLATE "C" := permission;
    cs_as_sub_securable text COLLATE "C" := sub_securable;
    cs_as_sub_securable_class text COLLATE "C" := sub_securable_class;
BEGIN
    return_value := NULL;

    -- Lower-case to avoid case issues, remove trailing whitespace to match SQL SERVER behavior
    -- Objects created in Babelfish are stored in lower-case in pg_class/pg_proc
    cs_as_securable = lower(rtrim(cs_as_securable));
    cs_as_securable_class = lower(rtrim(cs_as_securable_class));
    cs_as_permission = lower(rtrim(cs_as_permission));
    cs_as_sub_securable = lower(rtrim(cs_as_sub_securable));
    cs_as_sub_securable_class = lower(rtrim(cs_as_sub_securable_class));

    -- Assert that sub_securable and sub_securable_class are either both NULL or both defined
    IF cs_as_sub_securable IS NOT NULL AND cs_as_sub_securable_class IS NULL THEN
        RETURN NULL;
    ELSIF cs_as_sub_securable IS NULL AND cs_as_sub_securable_class IS NOT NULL THEN
        RETURN NULL;
    -- If they are both defined, user must be evaluating column privileges.
    -- Check that inputs are valid for column privileges: sub_securable_class must 
    -- be column, securable_class must be object, and permission cannot be any.
    ELSIF cs_as_sub_securable_class IS NOT NULL 
            AND (cs_as_sub_securable_class != 'column' 
                    OR cs_as_securable_class IS NULL 
                    OR cs_as_securable_class != 'object' 
                    OR cs_as_permission = 'any') THEN
        RETURN NULL;

    -- If securable is null, securable_class must be null
    ELSIF cs_as_securable IS NULL AND cs_as_securable_class IS NOT NULL THEN
        RETURN NULL;
    -- If securable_class is null, securable must be null
    ELSIF cs_as_securable IS NOT NULL AND cs_as_securable_class IS NULL THEN
        RETURN NULL;
    END IF;

    IF cs_as_securable_class = 'server' THEN
        -- SQL Server does not permit a securable_class value of 'server'.
        -- securable_class should be NULL to evaluate server permissions.
        RETURN NULL;
    ELSIF cs_as_securable_class IS NULL THEN
        -- NULL indicates a server permission. Set this variable so that we can
        -- search for the matching entry in babelfish_has_perms_by_name_permissions
        cs_as_securable_class = 'server';
    END IF;

    IF cs_as_sub_securable IS NOT NULL THEN
        cs_as_sub_securable := babelfish_remove_delimiter_pair(cs_as_sub_securable);
        IF cs_as_sub_securable IS NULL THEN
            RETURN NULL;
        END IF;
    END IF;

    SELECT p.implied_dbo_permissions,p.fully_supported 
    INTO implied_dbo_permissions,fully_supported 
    FROM babelfish_has_perms_by_name_permissions p 
    WHERE p.securable_type = cs_as_securable_class AND p.permission_name = cs_as_permission;
    
    IF implied_dbo_permissions IS NULL OR fully_supported IS NULL THEN
        -- Securable class or permission is not valid, or permission is not valid for given securable
        RETURN NULL;
    END IF;

    IF cs_as_securable_class = 'database' AND cs_as_securable IS NOT NULL THEN
        db_name = babelfish_remove_delimiter_pair(cs_as_securable);
        IF db_name IS NULL THEN
            RETURN NULL;
        ELSIF (SELECT COUNT(name) FROM sys.databases WHERE name = db_name) != 1 THEN
            RETURN 0;
        END IF;
    ELSIF cs_as_securable_class = 'schema' THEN
        bbf_schema_name = babelfish_remove_delimiter_pair(cs_as_securable);
        IF bbf_schema_name IS NULL THEN
            RETURN NULL;
        ELSIF (SELECT COUNT(nspname) FROM sys.babelfish_namespace_ext ext
                WHERE ext.orig_name = bbf_schema_name 
                    AND CAST(ext.dbid AS oid) = CAST(sys.db_id() AS oid)) != 1 THEN
            RETURN 0;
        END IF;
    END IF;

    IF fully_supported = 'f' AND CURRENT_USER IN('dbo', 'master_dbo', 'tempdb_dbo', 'msdb_dbo') THEN
        RETURN CAST(implied_dbo_permissions AS integer);
    ELSIF fully_supported = 'f' THEN
        RETURN 0;
    END IF;

    -- The only permissions that are fully supported belong to the OBJECT securable class.
    -- The block above has dealt with all permissions that are not fully supported, so 
    -- if we reach this point we know the securable class is OBJECT.
    SELECT s.db_name, s.schema_name, s.object_name INTO db_name, bbf_schema_name, object_name 
    FROM babelfish_split_object_name(cs_as_securable) s;

    -- Invalid securable name
    IF object_name IS NULL OR object_name = '' THEN
        RETURN NULL;
    END IF;

    -- If schema was not specified, use the default
    IF bbf_schema_name IS NULL OR bbf_schema_name = '' THEN
        bbf_schema_name := sys.schema_name();
    END IF;

    database_id := (
        SELECT CASE 
            WHEN db_name IS NULL OR db_name = '' THEN (sys.db_id())
            ELSE (sys.db_id(db_name))
        END);
  
    -- Translate schema name from bbf to postgres, e.g. dbo -> master_dbo
    pg_schema := (SELECT nspname 
                    FROM sys.babelfish_namespace_ext ext 
                    WHERE ext.orig_name = bbf_schema_name 
                        AND CAST(ext.dbid AS oid) = CAST(database_id AS oid));

    IF pg_schema IS NULL THEN
        -- Shared schemas like sys and pg_catalog do not exist in the table above.
        -- These schemas do not need to be translated from Babelfish to Postgres
        pg_schema := bbf_schema_name;
    END IF;

    -- Surround with double-quotes to handle names that contain periods/spaces
    qualified_name := concat('"', pg_schema, '"."', object_name, '"');

    SELECT oid INTO namespace_id FROM pg_catalog.pg_namespace WHERE nspname = pg_schema;

    object_type := (
        SELECT CASE
            WHEN cs_as_sub_securable_class = 'column'
                THEN CASE 
                    WHEN (SELECT count(name) 
                        FROM sys.all_columns 
                        WHERE name = cs_as_sub_securable
                            -- Use V as the object type to specify that the securable is table-like.
                            -- We don't know that the securable is a view, but object_id behaves the 
                            -- same for differint table-like types, so V can be arbitrarily chosen.
                            AND object_id = sys.object_id(cs_as_securable, 'V')) = 1
                                THEN 'column'
                    ELSE NULL
                END

            WHEN (SELECT count(relname) 
                    FROM pg_catalog.pg_class 
                    WHERE relname = object_name 
                        AND relnamespace = namespace_id) = 1
                THEN 'table'

            WHEN (SELECT count(proname) 
                    FROM pg_catalog.pg_proc 
                    WHERE proname = object_name 
                        AND pronamespace = namespace_id
                        AND prokind = 'f') = 1
                THEN 'function'
                
            WHEN (SELECT count(proname) 
                    FROM pg_catalog.pg_proc 
                    WHERE proname = object_name 
                        AND pronamespace = namespace_id
                        AND prokind = 'p') = 1
                THEN 'procedure'
            ELSE NULL
        END
    );
    
    -- Object wasn't found
    IF object_type IS NULL THEN
        RETURN 0;
    END IF;
  
    -- Get signature for function-like objects
    IF object_type IN('function', 'procedure') THEN
        SELECT CAST(oid AS regprocedure) 
            INTO function_signature 
            FROM pg_catalog.pg_proc 
            WHERE proname = object_name 
                AND pronamespace = namespace_id;
    END IF;

    return_value := (
        SELECT CASE
            WHEN cs_as_permission = 'any' THEN babelfish_has_any_privilege(object_type, pg_schema, object_name)

            WHEN object_type = 'column'
                THEN CASE
                    WHEN cs_as_permission IN('insert', 'delete', 'execute') THEN NULL
                    ELSE CAST(has_column_privilege(qualified_name, cs_as_sub_securable, cs_as_permission) AS integer)
                END

            WHEN object_type = 'table'
                THEN CASE
                    WHEN cs_as_permission = 'execute' THEN 0
                    ELSE CAST(has_table_privilege(qualified_name, cs_as_permission) AS integer)
                END

            WHEN object_type = 'function'
                THEN CASE
                    WHEN cs_as_permission IN('select', 'execute')
                        THEN CAST(has_function_privilege(function_signature, 'execute') AS integer)
                    WHEN cs_as_permission IN('update', 'insert', 'delete', 'references')
                        THEN 0
                    ELSE NULL
                END

            WHEN object_type = 'procedure'
                THEN CASE
                    WHEN cs_as_permission = 'execute'
                        THEN CAST(has_function_privilege(function_signature, 'execute') AS integer)
                    WHEN cs_as_permission IN('select', 'update', 'insert', 'delete', 'references')
                        THEN 0
                    ELSE NULL
                END

            ELSE NULL
        END
    );

    RETURN return_value;
    EXCEPTION WHEN OTHERS THEN RETURN NULL;
END;
$$;

GRANT EXECUTE ON FUNCTION sys.has_perms_by_name(
    securable sys.SYSNAME, 
    securable_class sys.nvarchar(60), 
    permission sys.SYSNAME, 
    sub_securable sys.SYSNAME,
    sub_securable_class sys.nvarchar(60)) TO PUBLIC;

CREATE OR REPLACE PROCEDURE BABEL_CREATE_MSDB_IF_NOT_EXISTS_INTERNAL(IN login TEXT)
AS 'babelfishpg_tsql', 'create_msdb_if_not_exists' LANGUAGE C;

CREATE OR REPLACE PROCEDURE BABEL_CREATE_MSDB_IF_NOT_EXISTS()
LANGUAGE PLPGSQL
AS $$
DECLARE
  sa_name TEXT := (SELECT owner FROM sys.babelfish_sysdatabases WHERE dbid=1);
BEGIN
  CALL SYS.BABEL_CREATE_MSDB_IF_NOT_EXISTS_INTERNAL(sa_name);
END
$$;

CALL sys.babel_create_msdb_if_not_exists();

ALTER TABLE sys.syslanguages RENAME TO babelfish_syslanguages;

CREATE OR REPLACE FUNCTION sys.babelfish_get_lang_metadata_json(IN p_lang_spec_culture TEXT)
RETURNS JSONB
AS
$BODY$
DECLARE
    v_locale_parts TEXT[] COLLATE "C";
    v_lang_data_jsonb JSONB;
    v_lang_spec_culture VARCHAR COLLATE "C";
    v_is_cached BOOLEAN := FALSE;
BEGIN
    v_lang_spec_culture := upper(trim(p_lang_spec_culture));

    IF (char_length(v_lang_spec_culture) > 0)
    THEN
        BEGIN
            v_lang_data_jsonb := nullif(current_setting(format('sys.lang_metadata_json.%s',
                                                               v_lang_spec_culture)), '')::JSONB;
        EXCEPTION
            WHEN undefined_object THEN
            v_lang_data_jsonb := NULL;
        END;

        IF (v_lang_data_jsonb IS NULL)
        THEN
            v_lang_spec_culture := upper(regexp_replace(v_lang_spec_culture, '-\s*', '_', 'gi'));
            IF (v_lang_spec_culture IN ('AR', 'FI') OR
                v_lang_spec_culture ~ '_')
            THEN
                SELECT lang_data_jsonb
                  INTO STRICT v_lang_data_jsonb
                  FROM sys.babelfish_syslanguages
                 WHERE spec_culture = v_lang_spec_culture;
            ELSE
                SELECT lang_data_jsonb
                  INTO STRICT v_lang_data_jsonb
                  FROM sys.babelfish_syslanguages
                 WHERE lang_name_mssql = v_lang_spec_culture
                    OR lang_alias_mssql = v_lang_spec_culture;
            END IF;
        ELSE
            v_is_cached := TRUE;
        END IF;
    ELSE
        v_lang_spec_culture := current_setting('LC_TIME');

        v_lang_spec_culture := CASE
                                  WHEN (v_lang_spec_culture !~ '\.') THEN v_lang_spec_culture
                                  ELSE substring(v_lang_spec_culture, '(.*)(?:\.)')
                               END;

        v_lang_spec_culture := upper(regexp_replace(v_lang_spec_culture, ',\s*', '_', 'gi'));

        BEGIN
            v_lang_data_jsonb := nullif(current_setting(format('sys.lang_metadata_json.%s',
                                                               v_lang_spec_culture)), '')::JSONB;
        EXCEPTION
            WHEN undefined_object THEN
            v_lang_data_jsonb := NULL;
        END;

        IF (v_lang_data_jsonb IS NULL)
        THEN
            BEGIN
                IF (char_length(v_lang_spec_culture) = 5)
                THEN
                    SELECT lang_data_jsonb
                      INTO STRICT v_lang_data_jsonb
                      FROM sys.babelfish_syslanguages
                     WHERE spec_culture = v_lang_spec_culture;
                ELSE
                    v_locale_parts := string_to_array(v_lang_spec_culture, '-');

                    SELECT lang_data_jsonb
                      INTO STRICT v_lang_data_jsonb
                      FROM sys.babelfish_syslanguages
                     WHERE lang_name_pg = v_locale_parts[1]
                       AND territory = v_locale_parts[2];
                END IF;
            EXCEPTION
                WHEN OTHERS THEN
                    v_lang_spec_culture := 'EN_US';

                    SELECT lang_data_jsonb
                      INTO v_lang_data_jsonb
                      FROM sys.babelfish_syslanguages
                     WHERE spec_culture = v_lang_spec_culture;
            END;
        ELSE
            v_is_cached := TRUE;
        END IF;
    END IF;

    IF (NOT v_is_cached) THEN
        PERFORM set_config(format('sys.lang_metadata_json.%s',
                                  v_lang_spec_culture),
                           v_lang_data_jsonb::TEXT,
                           FALSE);
    END IF;

    RETURN v_lang_data_jsonb;
EXCEPTION
    WHEN invalid_text_representation THEN
        RAISE USING MESSAGE := format('The language metadata JSON value extracted from chache is not a valid JSON object.',
                                      p_lang_spec_culture),
                    HINT := 'Drop the current session, fix the appropriate record in "sys.babelfish_syslanguages" table, and try again after reconnection.';

    WHEN OTHERS THEN
        RAISE USING MESSAGE := format('"%s" is not a valid special culture or language name parameter.',
                                      p_lang_spec_culture),
                    DETAIL := 'Use of incorrect "lang_spec_culture" parameter value during conversion process.',
                    HINT := 'Change "lang_spec_culture" parameter to the proper value and try again.';
END;
$BODY$
LANGUAGE plpgsql
VOLATILE;
 
CREATE OR REPLACE VIEW sys.syslanguages
AS
SELECT
    lang_id AS langid,
    CAST(lower(lang_data_jsonb ->> 'date_format') AS SYS.NCHAR(3)) AS dateformat,
    CAST(lang_data_jsonb -> 'date_first' AS SYS.TINYINT) AS datefirst,
    CAST(NULL AS INT) AS upgrade,
    CAST(coalesce(lang_name_mssql, lang_name_pg) AS SYS.SYSNAME) AS name,
    CAST(coalesce(lang_alias_mssql, lang_alias_pg) AS SYS.SYSNAME) AS alias,
    CAST(array_to_string(ARRAY(SELECT jsonb_array_elements_text(lang_data_jsonb -> 'months_names')), ',') AS SYS.NVARCHAR(372)) AS months,
    CAST(array_to_string(ARRAY(SELECT jsonb_array_elements_text(lang_data_jsonb -> 'months_shortnames')),',') AS SYS.NVARCHAR(132)) AS shortmonths,
    CAST(array_to_string(ARRAY(SELECT jsonb_array_elements_text(lang_data_jsonb -> 'days_shortnames')),',') AS SYS.NVARCHAR(217)) AS days,
    CAST(NULL AS INT) AS lcid,
    CAST(NULL AS SMALLINT) AS msglangid
FROM sys.babelfish_syslanguages;
GRANT SELECT ON sys.syslanguages TO PUBLIC;

-- Role member functions
CREATE OR REPLACE FUNCTION sys.is_rolemember_internal(
	IN role sys.SYSNAME,
	IN database_principal sys.SYSNAME
)
RETURNS INT AS 'babelfishpg_tsql', 'is_rolemember'
LANGUAGE C STABLE PARALLEL SAFE;

CREATE OR REPLACE FUNCTION sys.is_member(IN role sys.SYSNAME)
RETURNS INT AS
$$
	SELECT sys.is_rolemember_internal(role, NULL);
$$
LANGUAGE SQL STRICT STABLE PARALLEL SAFE;

CREATE OR REPLACE FUNCTION sys.is_rolemember(IN role sys.SYSNAME)
RETURNS INT AS
$$
	SELECT sys.is_rolemember_internal(role, NULL);
$$
LANGUAGE SQL STRICT STABLE PARALLEL SAFE;

CREATE OR REPLACE FUNCTION sys.is_rolemember(
	IN role sys.SYSNAME,
	IN database_principal sys.SYSNAME
)
RETURNS INT AS
$$
	SELECT sys.is_rolemember_internal(role, database_principal);
$$
LANGUAGE SQL STRICT STABLE PARALLEL SAFE;

CREATE OR REPLACE PROCEDURE sys.sp_helpuser("@name_in_db" sys.SYSNAME = NULL) AS
$$
BEGIN
	-- If security account is not specified, return info about all users
	IF @name_in_db IS NULL
	BEGIN
		SELECT CAST(Ext1.orig_username AS SYS.SYSNAME) AS 'UserName',
			   CAST(CASE WHEN Ext1.orig_username = 'dbo' THEN 'db_owner'
					WHEN Ext2.orig_username IS NULL THEN 'public'
					ELSE Ext2.orig_username END
					AS SYS.SYSNAME) AS 'RoleName',
				CAST(Ext1.login_name AS SYS.SYSNAME) AS 'LoginName',
				CAST(LogExt.default_database_name AS SYS.SYSNAME) AS 'DefDBName',
				CAST(Ext1.default_schema_name AS SYS.SYSNAME) AS 'DefSchemaName',
				CAST(Base1.oid AS INT) AS 'UserID',
				CAST(CAST(Base1.oid AS INT) AS SYS.VARBINARY(85)) AS 'SID'
		FROM sys.babelfish_authid_user_ext AS Ext1
		INNER JOIN pg_catalog.pg_roles AS Base1 ON Base1.rolname = Ext1.rolname
		LEFT OUTER JOIN pg_catalog.pg_auth_members AS Authmbr ON Base1.oid = Authmbr.member
		LEFT OUTER JOIN pg_catalog.pg_roles AS Base2 ON Base2.oid = Authmbr.roleid
		LEFT OUTER JOIN sys.babelfish_authid_user_ext AS Ext2 ON Base2.rolname = Ext2.rolname
		LEFT OUTER JOIN sys.babelfish_authid_login_ext As LogExt ON LogExt.rolname = Ext1.login_name
		WHERE Ext1.database_name = DB_NAME()
		AND Ext1.type = 'S'
		ORDER BY UserName, RoleName;
	END
	-- If the security account is the db fixed role - db_owner
	ELSE IF @name_in_db = 'db_owner'
	BEGIN
		-- TODO: Need to change after we can add/drop members to/from db_owner
		SELECT CAST('db_owner' AS SYS.SYSNAME) AS 'Role_name',
			   ROLE_ID('db_owner') AS 'Role_id',
			   CAST('dbo' AS SYS.SYSNAME) AS 'Users_in_role',
			   USER_ID('dbo') AS 'Userid';
	END
	-- If the security account is a db role
	ELSE IF EXISTS (SELECT 1
					FROM sys.babelfish_authid_user_ext
					WHERE (orig_username = @name_in_db
					OR lower(orig_username) = lower(@name_in_db))
					AND database_name = DB_NAME()
					AND type = 'R')
	BEGIN
		SELECT CAST(Ext1.orig_username AS SYS.SYSNAME) AS 'Role_name',
			   CAST(Base1.oid AS INT) AS 'Role_id',
			   CAST(Ext2.orig_username AS SYS.SYSNAME) AS 'Users_in_role',
			   CAST(Base2.oid AS INT) AS 'Userid'
		FROM sys.babelfish_authid_user_ext AS Ext2
		INNER JOIN pg_catalog.pg_roles AS Base2 ON Base2.rolname = Ext2.rolname
		INNER JOIN pg_catalog.pg_auth_members AS Authmbr ON Base2.oid = Authmbr.member
		LEFT OUTER JOIN pg_catalog.pg_roles AS Base1 ON Base1.oid = Authmbr.roleid
		LEFT OUTER JOIN sys.babelfish_authid_user_ext AS Ext1 ON Base1.rolname = Ext1.rolname
		WHERE Ext1.database_name = DB_NAME()
		AND Ext2.database_name = DB_NAME()
		AND Ext1.type = 'R'
		AND Ext2.orig_username != 'db_owner'
		AND (Ext1.orig_username = @name_in_db OR lower(Ext1.orig_username) = lower(@name_in_db))
		ORDER BY Role_name, Users_in_role;
	END
	-- If the security account is a user
	ELSE IF EXISTS (SELECT 1
					FROM sys.babelfish_authid_user_ext
					WHERE (orig_username = @name_in_db
					OR lower(orig_username) = lower(@name_in_db))
					AND database_name = DB_NAME()
					AND type = 'S')
	BEGIN
		SELECT CAST(Ext1.orig_username AS SYS.SYSNAME) AS 'UserName',
			   CAST(CASE WHEN Ext1.orig_username = 'dbo' THEN 'db_owner'
					WHEN Ext2.orig_username IS NULL THEN 'public'
					ELSE Ext2.orig_username END
					AS SYS.SYSNAME) AS 'RoleName',
				CAST(Ext1.login_name AS SYS.SYSNAME) AS 'LoginName',
				CAST(LogExt.default_database_name AS SYS.SYSNAME) AS 'DefDBName',
				CAST(Ext1.default_schema_name AS SYS.SYSNAME) AS 'DefSchemaName',
				CAST(Base1.oid AS INT) AS 'UserID',
				CAST(CAST(Base1.oid AS INT) AS SYS.VARBINARY(85)) AS 'SID'
		FROM sys.babelfish_authid_user_ext AS Ext1
		INNER JOIN pg_catalog.pg_roles AS Base1 ON Base1.rolname = Ext1.rolname
		LEFT OUTER JOIN pg_catalog.pg_auth_members AS Authmbr ON Base1.oid = Authmbr.member
		LEFT OUTER JOIN pg_catalog.pg_roles AS Base2 ON Base2.oid = Authmbr.roleid
		LEFT OUTER JOIN sys.babelfish_authid_user_ext AS Ext2 ON Base2.rolname = Ext2.rolname
		LEFT OUTER JOIN sys.babelfish_authid_login_ext As LogExt ON LogExt.rolname = Ext1.login_name
		WHERE Ext1.database_name = DB_NAME()
		AND Ext1.type = 'S'
		AND (Ext1.orig_username = @name_in_db OR lower(Ext1.orig_username) = lower(@name_in_db))
		ORDER BY UserName, RoleName;
	END
	-- If the security account is not valid
	ELSE
		RAISERROR ( 'The name supplied (%s) is not a user, role, or aliased login.', 16, 1, @name_in_db);
END;
$$
LANGUAGE 'pltsql';
GRANT EXECUTE on PROCEDURE sys.sp_helpuser TO PUBLIC;

CREATE OR REPLACE PROCEDURE sys.sp_helprole("@rolename" sys.SYSNAME = NULL) AS
$$
BEGIN
	-- If role is not specified, return info for all roles in the current db
	IF @rolename IS NULL
	BEGIN
		SELECT CAST(Ext.orig_username AS sys.SYSNAME) AS 'RoleName',
			   CAST(Base.oid AS INT) AS 'RoleId',
			   0 AS 'IsAppRole'
		FROM pg_catalog.pg_roles AS Base 
		INNER JOIN sys.babelfish_authid_user_ext AS Ext
		ON Base.rolname = Ext.rolname
		WHERE Ext.database_name = DB_NAME()
		AND Ext.type = 'R'
		ORDER BY RoleName;
	END
	-- If a valid role is specified, return its info
	ELSE IF EXISTS (SELECT 1
					FROM sys.babelfish_authid_user_ext
					WHERE (orig_username = @rolename
					OR lower(orig_username) = lower(@rolename))
					AND database_name = DB_NAME()
					AND type = 'R')
	BEGIN
		SELECT CAST(Ext.orig_username AS sys.SYSNAME) AS 'RoleName',
			   CAST(Base.oid AS INT) AS 'RoleId',
			   0 AS 'IsAppRole'
		FROM pg_catalog.pg_roles AS Base
		INNER JOIN sys.babelfish_authid_user_ext AS Ext
		ON Base.rolname = Ext.rolname
		WHERE Ext.database_name = DB_NAME()
		AND Ext.type = 'R'
		AND (Ext.orig_username = @rolename OR lower(Ext.orig_username) = lower(@rolename))
		ORDER BY RoleName;
	END
	-- If the specified role is not valid
	ELSE
		RAISERROR('%s is not a role.', 16, 1, @rolename);
END;
$$
LANGUAGE 'pltsql';
GRANT EXECUTE ON PROCEDURE sys.sp_helprole TO PUBLIC;

CREATE OR REPLACE PROCEDURE sys.sp_helprolemember("@rolename" sys.SYSNAME = NULL) AS
$$
BEGIN
	-- If role is not specified, return info for all roles that have at least
	-- one member in the current db
	IF @rolename IS NULL
	BEGIN
		SELECT CAST(Ext1.orig_username AS sys.SYSNAME) AS 'RoleName',
			   CAST(Ext2.orig_username AS sys.SYSNAME) AS 'MemberName',
			   CAST(CAST(Base2.oid AS INT) AS sys.VARBINARY(85)) AS 'MemberSID'
		FROM pg_catalog.pg_auth_members AS Authmbr
		INNER JOIN pg_catalog.pg_roles AS Base1 ON Base1.oid = Authmbr.roleid
		INNER JOIN pg_catalog.pg_roles AS Base2 ON Base2.oid = Authmbr.member
		INNER JOIN sys.babelfish_authid_user_ext AS Ext1 ON Base1.rolname = Ext1.rolname
		INNER JOIN sys.babelfish_authid_user_ext AS Ext2 ON Base2.rolname = Ext2.rolname
		WHERE Ext1.database_name = DB_NAME()
		AND Ext2.database_name = DB_NAME()
		AND Ext1.type = 'R'
		AND Ext2.orig_username != 'db_owner'
		ORDER BY RoleName, MemberName;
	END
	-- If a valid role is specified, return its member info
	ELSE IF EXISTS (SELECT 1
					FROM sys.babelfish_authid_user_ext
					WHERE (orig_username = @rolename
					OR lower(orig_username) = lower(@rolename))
					AND database_name = DB_NAME()
					AND type = 'R')
	BEGIN
		SELECT CAST(Ext1.orig_username AS sys.SYSNAME) AS 'RoleName',
			   CAST(Ext2.orig_username AS sys.SYSNAME) AS 'MemberName',
			   CAST(CAST(Base2.oid AS INT) AS sys.VARBINARY(85)) AS 'MemberSID'
		FROM pg_catalog.pg_auth_members AS Authmbr
		INNER JOIN pg_catalog.pg_roles AS Base1 ON Base1.oid = Authmbr.roleid
		INNER JOIN pg_catalog.pg_roles AS Base2 ON Base2.oid = Authmbr.member
		INNER JOIN sys.babelfish_authid_user_ext AS Ext1 ON Base1.rolname = Ext1.rolname
		INNER JOIN sys.babelfish_authid_user_ext AS Ext2 ON Base2.rolname = Ext2.rolname
		WHERE Ext1.database_name = DB_NAME()
		AND Ext2.database_name = DB_NAME()
		AND Ext1.type = 'R'
		AND Ext2.orig_username != 'db_owner';
		AND (Ext1.orig_username = @rolename OR lower(Ext1.orig_username) = lower(@rolename))
		ORDER BY RoleName, MemberName;
	END
	-- If the specified role is not valid
	ELSE
		RAISERROR('%s is not a role.', 16, 1, @rolename);
END;
$$
LANGUAGE 'pltsql';
GRANT EXECUTE ON PROCEDURE sys.sp_helprolemember TO PUBLIC;

alter view sys.indexes rename to indexes_deprecated;

create or replace view sys.indexes as
select 
  CAST(object_id as int)
  , CAST(name as sys.sysname)
  , CAST(type as sys.tinyint)
  , CAST(type_desc as sys.nvarchar(60))
  , CAST(is_unique as sys.bit)
  , CAST(data_space_id as int)
  , CAST(ignore_dup_key as sys.bit)
  , CAST(is_primary_key as sys.bit)
  , CAST(is_unique_constraint as sys.bit)
  , CAST(fill_factor as sys.tinyint)
  , CAST(is_padded as sys.bit)
  , CAST(is_disabled as sys.bit)
  , CAST(is_hypothetical as sys.bit)
  , CAST(allow_row_locks as sys.bit)
  , CAST(allow_page_locks as sys.bit)
  , CAST(has_filter as sys.bit)
  , CAST(filter_definition as sys.nvarchar)
  , CAST(auto_created as sys.bit)
  , CAST(index_id as int)
from 
(
  -- Get all indexes from all system and user tables
  select
    i.indrelid as object_id
    , c.relname as name
    , case when i.indisclustered then 1 else 2 end as type
    , case when i.indisclustered then 'CLUSTERED' else 'NONCLUSTERED' end as type_desc
    , case when i.indisunique then 1 else 0 end as is_unique
    , c.reltablespace as data_space_id
    , 0 as ignore_dup_key
    , case when i.indisprimary then 1 else 0 end as is_primary_key
    , case when (SELECT count(constr.oid) FROM pg_constraint constr WHERE constr.conindid = c.oid and constr.contype = 'u') > 0 then 1 else 0 end as is_unique_constraint
    , 0 as fill_factor
    , case when i.indpred is null then 0 else 1 end as is_padded
    , case when i.indisready then 0 else 1 end as is_disabled
    , 0 as is_hypothetical
    , 1 as allow_row_locks
    , 1 as allow_page_locks
    , 0 as has_filter
    , null as filter_definition
    , 0 as auto_created
    , case when i.indisclustered then 1 else c.oid end as index_id
  from pg_class c
  inner join pg_index i on i.indexrelid = c.oid
  where c.relkind = 'i' and i.indislive
  and (c.relnamespace in (select schema_id from sys.schemas) or c.relnamespace::regnamespace::text = 'sys')
  and has_schema_privilege(c.relnamespace, 'USAGE')

  union all 
  
  -- Create HEAP entries for each system and user table
  select distinct on (t.oid)
    t.oid as object_id
    , null as name
    , 0 as type
    , 'HEAP' as type_desc
    , 0 as is_unique
    , 1 as data_space_id
    , 0 as ignore_dup_key
    , 0 as is_primary_key
    , 0 as is_unique_constraint
    , 0 as fill_factor
    , 0 as is_padded
    , 0 as is_disabled
    , 0 as is_hypothetical
    , 1 as allow_row_locks
    , 1 as allow_page_locks
    , 0 as has_filter
    , null as filter_definition
    , 0 as auto_created
    , 0 as index_id
  from pg_class t 
  where t.relkind = 'r'
  and (t.relnamespace in (select schema_id from sys.schemas) or t.relnamespace::regnamespace::text = 'sys')
  and has_schema_privilege(t.relnamespace, 'USAGE')
  and has_table_privilege(t.oid, 'SELECT,INSERT,UPDATE,DELETE,TRUNCATE,TRIGGER')

) as indexes_select order by object_id, type_desc;
GRANT SELECT ON sys.indexes TO PUBLIC;

create or replace view  sys.sysindexes as
select
  i.object_id::integer as id
  , null::integer as status
  , null::binary(6) as first
  , i.type::smallint as indid
  , null::binary(6) as root
  , 0::smallint as minlen
  , 1::smallint as keycnt
  , null::smallint as groupid
  , 0 as dpages
  , 0 as reserved
  , 0 as used
  , 0::bigint as rowcnt
  , 0 as rowmodctr
  , 0 as reserved3
  , 0 as reserved4
  , 0::smallint as xmaxlen
  , null::smallint as maxirow
  , 90::sys.tinyint as "OrigFillFactor"
  , 0::sys.tinyint as "StatVersion"
  , 0 as reserved2
  , null::binary(6) as "FirstIAM"
  , 0::smallint as impid
  , 0::smallint as lockflags
  , 0 as pgmodctr
  , null::sys.varbinary(816) as keys
  , i.name::sys.sysname as name
  , null::sys.image as statblob
  , 0 as maxlen
  , 0 as rows
from sys.indexes i;
GRANT SELECT ON sys.sysindexes TO PUBLIC;

-- TODO: BABEL-2838
CREATE OR REPLACE VIEW sys.sp_special_columns_view AS
SELECT DISTINCT 
CAST(1 as smallint) AS SCOPE,
CAST(coalesce (split_part(pa.attoptions[1], '=', 2) ,c1.name) AS sys.sysname) AS COLUMN_NAME, -- get original column name if exists
CAST(t6.data_type AS smallint) AS DATA_TYPE,

CASE -- cases for when they are of type identity. 
	WHEN c1.is_identity = 1 AND (t8.name = 'decimal' or t8.name = 'numeric') 
	THEN CAST(CONCAT(t8.name, '() identity') AS sys.sysname)
	WHEN c1.is_identity = 1 AND (t8.name != 'decimal' AND t8.name != 'numeric')
	THEN CAST(CONCAT(t8.name, ' identity') AS sys.sysname)
	ELSE CAST(t8.name AS sys.sysname)
END AS TYPE_NAME,

CAST(sys.sp_special_columns_precision_helper(coalesce(tsql_type_name, tsql_base_type_name), c1.precision, c1.max_length, t6."PRECISION") AS int) AS PRECISION,
CAST(sys.sp_special_columns_length_helper(coalesce(tsql_type_name, tsql_base_type_name), c1.precision, c1.max_length, t6."PRECISION") AS int) AS LENGTH,
CAST(sys.sp_special_columns_scale_helper(coalesce(tsql_type_name, tsql_base_type_name), c1.scale) AS smallint) AS SCALE,
CAST(1 AS smallint) AS PSEUDO_COLUMN,
CAST(c1.is_nullable AS int) AS IS_NULLABLE,
CAST(t2.dbname AS sys.sysname) AS TABLE_QUALIFIER,
CAST(s1.name AS sys.sysname) AS TABLE_OWNER,
CAST(t1.relname AS sys.sysname) AS TABLE_NAME,

CASE 
	WHEN idx.is_primary_key != 1
	THEN CAST('u' AS sys.sysname) -- if it is a unique index, then we should cast it as 'u' for filtering purposes
	ELSE CAST('p' AS sys.sysname)
END AS CONSTRAINT_TYPE,
CAST(idx.name AS sys.sysname) AS CONSTRAINT_NAME,
CAST(idx.index_id AS int) AS INDEX_ID
        
FROM pg_catalog.pg_class t1 
	JOIN sys.pg_namespace_ext t2 ON t1.relnamespace = t2.oid
	JOIN sys.schemas s1 ON s1.schema_id = t1.relnamespace
	LEFT JOIN sys.indexes idx ON idx.object_id = t1.oid
	INNER JOIN pg_catalog.pg_attribute i2 ON idx.index_id = i2.attrelid
	INNER JOIN sys.columns c1 ON c1.object_id = idx.object_id AND i2.attname = c1.name

	JOIN pg_catalog.pg_type AS t7 ON t7.oid = c1.system_type_id
	JOIN sys.types AS t8 ON c1.user_type_id = t8.user_type_id 
	LEFT JOIN sys.sp_datatype_info_helper(2::smallint, false) AS t6 ON t7.typname = t6.pg_type_name OR t7.typname = t6.type_name --need in order to get accurate DATA_TYPE value
	LEFT JOIN pg_catalog.pg_attribute AS pa ON t1.oid = pa.attrelid AND c1.name = pa.attname
	, sys.translate_pg_type_to_tsql(t8.user_type_id) AS tsql_type_name
	, sys.translate_pg_type_to_tsql(t8.system_type_id) AS tsql_base_type_name
	WHERE has_schema_privilege(s1.schema_id, 'USAGE');
  
GRANT SELECT ON sys.sp_special_columns_view TO PUBLIC;

call sys.babelfish_drop_deprecated_view('sys', 'indexes_deprecated');

create or replace view sys.shipped_objects_not_in_sys AS
-- This portion of view retrieves information on objects that reside in a schema in one specfic database.
-- For example, 'master_dbo' schema can only exist in the 'master' database.
-- Internally stored schema name (nspname) must be provided.
select t.name,t.type, ns.oid as schemaid from
(
  values 
    ('xp_qv','master_dbo','P') 
) t(name,schema_name, type)
inner join pg_catalog.pg_namespace ns on t.schema_name = ns.nspname

union all 

-- This portion of view retrieves information on objects that reside in a schema in any number of databases.
-- For example, 'dbo' schema can exist in the 'master', 'tempdb', 'msdb', and any user created database.
select t.name,t.type, ns.oid  as schemaid from
(
  values 
    ('sysdatabases','dbo','V')
) t (name, schema_name, type)
inner join sys.babelfish_namespace_ext b on t.schema_name=b.orig_name
inner join pg_catalog.pg_namespace ns on b.nspname = ns.nspname;
GRANT SELECT ON sys.shipped_objects_not_in_sys TO PUBLIC;

alter view sys.all_objects rename to all_objects_deprecated;
alter view sys.system_objects rename to system_objects_deprecated;
alter view sys.all_views rename to all_views_deprecated;
alter view sys.spt_tablecollations_view rename to spt_tablecollations_view_deprecated;

create or replace view sys.all_objects as
select 
    cast (name as sys.sysname) 
  , cast (object_id as integer) 
  , cast ( principal_id as integer)
  , cast (schema_id as integer)
  , cast (parent_object_id as integer)
  , cast (type as char(2))
  , cast (type_desc as sys.nvarchar(60))
  , cast (create_date as sys.datetime)
  , cast (modify_date as sys.datetime)
  , cast (case when (schema_id::regnamespace::text = 'sys') then 1
          when name in (select name from sys.shipped_objects_not_in_sys nis 
                        where nis.name = name and nis.schemaid = schema_id and nis.type = type) then 1 
          else 0 end as sys.bit) as is_ms_shipped
  , cast (is_published as sys.bit)
  , cast (is_schema_published as sys.bit)
from
(
-- details of user defined and system tables
select
    t.relname as name
  , t.oid as object_id
  , null::integer as principal_id
  , s.oid as schema_id
  , 0 as parent_object_id
  , 'U' as type
  , 'USER_TABLE' as type_desc
  , null::timestamp as create_date
  , null::timestamp as modify_date
  , 0 as is_ms_shipped
  , 0 as is_published
  , 0 as is_schema_published
from pg_class t inner join pg_namespace s on s.oid = t.relnamespace
where t.relpersistence in ('p', 'u', 't')
and t.relkind = 'r'
and (s.oid in (select schema_id from sys.schemas) or s.nspname = 'sys')
and has_schema_privilege(s.oid, 'USAGE')
and has_table_privilege(t.oid, 'SELECT,INSERT,UPDATE,DELETE,TRUNCATE,TRIGGER')
union all
-- details of user defined and system views
select
    t.relname as name
  , t.oid as object_id
  , null::integer as principal_id
  , s.oid as schema_id
  , 0 as parent_object_id
  , 'V'::varchar(2) as type
  , 'VIEW'::varchar(60) as type_desc
  , null::timestamp as create_date
  , null::timestamp as modify_date
  , 0 as is_ms_shipped
  , 0 as is_published
  , 0 as is_schema_published
from pg_class t inner join pg_namespace s on s.oid = t.relnamespace
where t.relkind = 'v'
and (s.oid in (select schema_id from sys.schemas) or s.nspname = 'sys')
and has_schema_privilege(s.oid, 'USAGE')
and has_table_privilege(quote_ident(s.nspname) ||'.'||quote_ident(t.relname), 'SELECT,INSERT,UPDATE,DELETE,TRUNCATE,TRIGGER')
union all
-- details of user defined and system foreign key constraints
select
    c.conname as name
  , c.oid as object_id
  , null::integer as principal_id
  , s.oid as schema_id
  , c.conrelid as parent_object_id
  , 'F' as type
  , 'FOREIGN_KEY_CONSTRAINT'
  , null::timestamp as create_date
  , null::timestamp as modify_date
  , 0 as is_ms_shipped
  , 0 as is_published
  , 0 as is_schema_published
from pg_constraint c
inner join pg_namespace s on s.oid = c.connamespace
where (s.oid in (select schema_id from sys.schemas) or s.nspname = 'sys')
and has_schema_privilege(s.oid, 'USAGE')
and c.contype = 'f'
union all
-- details of user defined and system primary key constraints
select
    c.conname as name
  , c.oid as object_id
  , null::integer as principal_id
  , s.oid as schema_id
  , c.conrelid as parent_object_id
  , 'PK' as type
  , 'PRIMARY_KEY_CONSTRAINT' as type_desc
  , null::timestamp as create_date
  , null::timestamp as modify_date
  , 0 as is_ms_shipped
  , 0 as is_published
  , 0 as is_schema_published
from pg_constraint c
inner join pg_namespace s on s.oid = c.connamespace
where (s.oid in (select schema_id from sys.schemas) or s.nspname = 'sys')
and has_schema_privilege(s.oid, 'USAGE')
and c.contype = 'p'
union all
-- details of user defined and system defined procedures
select
    p.proname as name
  , p.oid as object_id
  , null::integer as principal_id
  , s.oid as schema_id
  , 0 as parent_object_id
  , case p.prokind
      when 'p' then 'P'::varchar(2)
      when 'a' then 'AF'::varchar(2)
      else
        case format_type(p.prorettype, null) when 'trigger'
          then 'TR'::varchar(2)
          else 'FN'::varchar(2)
        end
    end as type
  , case p.prokind
      when 'p' then 'SQL_STORED_PROCEDURE'::varchar(60)
      when 'a' then 'AGGREGATE_FUNCTION'::varchar(60)
      else
        case format_type(p.prorettype, null) when 'trigger'
          then 'SQL_TRIGGER'::varchar(60)
          else 'SQL_SCALAR_FUNCTION'::varchar(60)
        end
    end as type_desc
  , null::timestamp as create_date
  , null::timestamp as modify_date
  , 0 as is_ms_shipped
  , 0 as is_published
  , 0 as is_schema_published
from pg_proc p
inner join pg_namespace s on s.oid = p.pronamespace
where (s.oid in (select schema_id from sys.schemas) or s.nspname = 'sys')
and has_schema_privilege(s.oid, 'USAGE')
and has_function_privilege(p.oid, 'EXECUTE')
union all
-- details of all default constraints
select
    ('DF_' || o.relname || '_' || d.oid)::name as name
  , d.oid as object_id
  , null::int as principal_id
  , o.relnamespace as schema_id
  , d.adrelid as parent_object_id
  , 'D'::char(2) as type
  , 'DEFAULT_CONSTRAINT'::sys.nvarchar(60) AS type_desc
  , null::timestamp as create_date
  , null::timestamp as modify_date
  , 0 as is_ms_shipped
  , 0 as is_published
  , 0 as is_schema_published
from pg_catalog.pg_attrdef d
inner join pg_attribute a on a.attrelid = d.adrelid and d.adnum = a.attnum
inner join pg_class o on d.adrelid = o.oid
inner join pg_namespace s on s.oid = o.relnamespace
where a.atthasdef = 't' and a.attgenerated = ''
and (s.oid in (select schema_id from sys.schemas) or s.nspname = 'sys')
and has_schema_privilege(s.oid, 'USAGE')
and has_column_privilege(a.attrelid, a.attname, 'SELECT,INSERT,UPDATE,REFERENCES')
union all
-- details of all check constraints
select
    c.conname::name
  , c.oid::integer as object_id
  , NULL::integer as principal_id 
  , c.connamespace::integer as schema_id
  , c.conrelid::integer as parent_object_id
  , 'C'::char(2) as type
  , 'CHECK_CONSTRAINT'::sys.nvarchar(60) as type_desc
  , null::sys.datetime as create_date
  , null::sys.datetime as modify_date
  , 0 as is_ms_shipped
  , 0 as is_published
  , 0 as is_schema_published
from pg_catalog.pg_constraint as c
inner join pg_namespace s on s.oid = c.connamespace
where (s.oid in (select schema_id from sys.schemas) or s.nspname = 'sys')
and has_schema_privilege(s.oid, 'USAGE')
and c.contype = 'c' and c.conrelid != 0
union all
-- details of user defined and system defined sequence objects
select
  p.relname as name
  , p.oid as object_id
  , null::integer as principal_id
  , s.oid as schema_id
  , 0 as parent_object_id
  , 'SO'::varchar(2) as type
  , 'SEQUENCE_OBJECT'::varchar(60) as type_desc
  , null::timestamp as create_date
  , null::timestamp as modify_date
  , 0 as is_ms_shipped
  , 0 as is_published
  , 0 as is_schema_published
from pg_class p
inner join pg_namespace s on s.oid = p.relnamespace
where p.relkind = 'S'
and (s.oid in (select schema_id from sys.schemas) or s.nspname = 'sys')
and has_schema_privilege(s.oid, 'USAGE')
union all
-- details of user defined table types
select
    ('TT_' || tt.name || '_' || tt.type_table_object_id)::name as name
  , tt.type_table_object_id as object_id
  , tt.principal_id as principal_id
  , tt.schema_id as schema_id
  , 0 as parent_object_id
  , 'TT'::varchar(2) as type
  , 'TABLE_TYPE'::varchar(60) as type_desc
  , null::timestamp as create_date
  , null::timestamp as modify_date
  , 1 as is_ms_shipped
  , 0 as is_published
  , 0 as is_schema_published
from sys.table_types tt
) ot;
GRANT SELECT ON sys.all_objects TO PUBLIC;

create or replace view sys.system_objects as
select * from sys.all_objects o
inner join pg_namespace s on s.oid = o.schema_id
where s.nspname = 'sys';
GRANT SELECT ON sys.system_objects TO PUBLIC;

create or replace view sys.all_views as
select
    t.name
  , t.object_id
  , t.principal_id
  , t.schema_id
  , t.parent_object_id
  , t.type
  , t.type_desc
  , t.create_date
  , t.modify_date
  , t.is_ms_shipped
  , t.is_published
  , t.is_schema_published
  -- check columns, they don't seem to match SQL Server
  , 0 as with_check_option
  , 0 as is_date_correlation_view
  , 0 as is_tracked_by_cdc
from sys.all_objects t
where t.type = 'V';
GRANT SELECT ON sys.all_views TO PUBLIC;

CREATE OR REPLACE VIEW sys.spt_tablecollations_view AS
  SELECT
    o.object_id         AS object_id,
    o.schema_id         AS schema_id,
    c.column_id         AS colid,
    CASE WHEN p.attoptions[1] LIKE 'bbf_original_name=%' THEN split_part(p.attoptions[1], '=', 2)
      ELSE c.name END AS name,
    CAST(CollationProperty(c.collation_name,'tdscollation') AS binary(5)) AS tds_collation_28,
    CAST(CollationProperty(c.collation_name,'tdscollation') AS binary(5)) AS tds_collation_90,
    CAST(CollationProperty(c.collation_name,'tdscollation') AS binary(5)) AS tds_collation_100,
    CAST(c.collation_name AS nvarchar(128)) AS collation_28,
    CAST(c.collation_name AS nvarchar(128)) AS collation_90,
    CAST(c.collation_name AS nvarchar(128)) AS collation_100
  FROM
    sys.all_columns c INNER JOIN
    sys.all_objects o ON (c.object_id = o.object_id) JOIN
    pg_attribute p ON (c.name = p.attname)
  WHERE
    c.is_sparse = 0 AND p.attnum >= 0;
GRANT SELECT ON sys.spt_tablecollations_view TO PUBLIC;

call sys.babelfish_drop_deprecated_view('sys', 'spt_tablecollations_view_deprecated');
call sys.babelfish_drop_deprecated_view('sys', 'system_objects_deprecated');
call sys.babelfish_drop_deprecated_view('sys', 'all_views_deprecated');
call sys.babelfish_drop_deprecated_view('sys', 'all_objects_deprecated');

CREATE OR REPLACE FUNCTION OBJECTPROPERTY(IN object_id INT, IN property sys.varchar)
RETURNS INT AS
$$
BEGIN
    RETURN NULL;
END;
$$
LANGUAGE plpgsql;

CREATE OR REPLACE FUNCTION OBJECTPROPERTYEX(IN object_id INT, IN property sys.varchar)
RETURNS SYS.SQL_VARIANT AS
$$
BEGIN
    RETURN NULL;
END;
$$
LANGUAGE plpgsql;

-- ===== Fix column types for: sys.tables, sys.objects, sys.columns, sys.sysobjects, and sys.default_constraints  ====

-- Rename view for dependencies
ALTER VIEW sys.tables RENAME TO tables_deprecated;
ALTER VIEW sys.objects RENAME TO objects_deprecated;
ALTER VIEW sys.columns RENAME TO columns_deprecated;
ALTER VIEW sys.sysobjects RENAME TO sysobjects_deprecated;
ALTER VIEW sys.default_constraints RENAME TO default_constraints_deprecated;

-- Re-create the renamed views
create or replace view sys.tables as
select
  CAST(t.relname as sys._ci_sysname) as name
  , CAST(t.oid as int) as object_id
  , CAST(NULL as int) as principal_id
  , CAST(sch.schema_id as int) as schema_id
  , 0 as parent_object_id
  , CAST('U' as CHAR(2)) as type
  , CAST('USER_TABLE' as sys.nvarchar(60)) as type_desc
  , CAST(NULL as sys.datetime) as create_date
  , CAST(NULL as sys.datetime) as modify_date
  , CAST(0 as sys.bit) as is_ms_shipped
  , CAST(0 as sys.bit) as is_published
  , CAST(0 as sys.bit) as is_schema_published
  , case reltoastrelid when 0 then 0 else 1 end as lob_data_space_id
  , CAST(NULL as int) as filestream_data_space_id
  , CAST(relnatts as int) as max_column_id_used
  , CAST(0 as sys.bit) as lock_on_bulk_load
  , CAST(1 as sys.bit) as uses_ansi_nulls
  , CAST(0 as sys.bit) as is_replicated
  , CAST(0 as sys.bit) as has_replication_filter
  , CAST(0 as sys.bit) as is_merge_published
  , CAST(0 as sys.bit) as is_sync_tran_subscribed
  , CAST(0 as sys.bit) as has_unchecked_assembly_data
  , 0 as text_in_row_limit
  , CAST(0 as sys.bit) as large_value_types_out_of_row
  , CAST(0 as sys.bit) as is_tracked_by_cdc
  , CAST(0 as sys.tinyint) as lock_escalation
  , CAST('TABLE' as sys.nvarchar(60)) as lock_escalation_desc
  , CAST(0 as sys.bit) as is_filetable
  , CAST(0 as sys.tinyint) as durability
  , CAST('SCHEMA_AND_DATA' as sys.nvarchar(60)) as durability_desc
  , CAST(0 as sys.bit) is_memory_optimized
  , case relpersistence when 't' then CAST(2 as sys.tinyint) else CAST(0 as sys.tinyint) end as temporal_type
  , case relpersistence when 't' then CAST('SYSTEM_VERSIONED_TEMPORAL_TABLE' as sys.nvarchar(60)) else CAST('NON_TEMPORAL_TABLE' as sys.nvarchar(60)) end as temporal_type_desc
  , CAST(null as integer) as history_table_id
  , CAST(0 as sys.bit) as is_remote_data_archive_enabled
  , CAST(0 as sys.bit) as is_external
from pg_class t inner join sys.schemas sch on t.relnamespace = sch.schema_id
where t.relpersistence in ('p', 'u', 't')
and t.relkind = 'r'
and not sys.is_table_type(t.oid)
and has_schema_privilege(sch.schema_id, 'USAGE')
and has_table_privilege(t.oid, 'SELECT,INSERT,UPDATE,DELETE,TRUNCATE,TRIGGER');
GRANT SELECT ON sys.tables TO PUBLIC;

create or replace view sys.default_constraints
AS
select CAST(('DF_' || tab.name || '_' || d.oid) as sys.sysname) as name
  , CAST(d.oid as int) as object_id
  , CAST(null as int) as principal_id
  , CAST(tab.schema_id as int) as schema_id
  , CAST(d.adrelid as int) as parent_object_id
  , CAST('D' as char(2)) as type
  , CAST('DEFAULT_CONSTRAINT' as sys.nvarchar(60)) AS type_desc
  , CAST(null as sys.datetime) as create_date
  , CAST(null as sys.datetime) as modified_date
  , CAST(0 as sys.bit) as is_ms_shipped
  , CAST(0 as sys.bit) as is_published
  , CAST(0 as sys.bit) as is_schema_published
  , CAST(d.adnum as int) as  parent_column_id
  , CAST(pg_get_expr(d.adbin, d.adrelid) as sys.varchar) as definition
  , CAST(1 as sys.bit) as is_system_named
from pg_catalog.pg_attrdef as d
inner join pg_attribute a on a.attrelid = d.adrelid and d.adnum = a.attnum
inner join sys.tables tab on d.adrelid = tab.object_id
WHERE a.atthasdef = 't' and a.attgenerated = ''
AND has_schema_privilege(tab.schema_id, 'USAGE')
AND has_column_privilege(a.attrelid, a.attname, 'SELECT,INSERT,UPDATE,REFERENCES');
GRANT SELECT ON sys.default_constraints TO PUBLIC;

create or replace view sys.objects as
select
      CAST(t.name as sys.sysname) as name 
    , CAST(t.object_id as int) as object_id
    , CAST(t.principal_id as int) as principal_id
    , CAST(t.schema_id as int) as schema_id
    , CAST(t.parent_object_id as int) as parent_object_id
    , CAST('U' as char(2)) as type
    , CAST('USER_TABLE' as sys.nvarchar(60)) as type_desc
    , CAST(t.create_date as sys.datetime) as create_date
    , CAST(t.modify_date as sys.datetime) as modify_date
    , CAST(t.is_ms_shipped as sys.bit) as is_ms_shipped
    , CAST(t.is_published as sys.bit) as is_published
    , CAST(t.is_schema_published as sys.bit) as is_schema_published
from  sys.tables t
union all
select
      CAST(v.name as sys.sysname) as name
    , CAST(v.object_id as int) as object_id
    , CAST(v.principal_id as int) as principal_id
    , CAST(v.schema_id as int) as schema_id
    , CAST(v.parent_object_id as int) as parent_object_id
    , CAST('V' as char(2)) as type
    , CAST('VIEW' as sys.nvarchar(60)) as type_desc
    , CAST(v.create_date as sys.datetime) as create_date
    , CAST(v.modify_date as sys.datetime) as modify_date
    , CAST(v.is_ms_shipped as sys.bit) as is_ms_shipped
    , CAST(v.is_published as sys.bit) as is_published
    , CAST(v.is_schema_published as sys.bit) as is_schema_published
from  sys.views v
union all
select
      CAST(f.name as sys.sysname) as name
    , CAST(f.object_id as int) as object_id
    , CAST(f.principal_id as int) as principal_id
    , CAST(f.schema_id as int) as schema_id
    , CAST(f.parent_object_id as int) as parent_object_id
    , CAST('F' as char(2)) as type
    , CAST('FOREIGN_KEY_CONSTRAINT' as sys.nvarchar(60)) as type_desc
    , CAST(f.create_date as sys.datetime) as create_date
    , CAST(f.modify_date as sys.datetime) as modify_date
    , CAST(f.is_ms_shipped as sys.bit) as is_ms_shipped
    , CAST(f.is_published as sys.bit) as is_published
    , CAST(f.is_schema_published as sys.bit) as is_schema_published
 from sys.foreign_keys f
union all
select
      CAST(p.name as sys.sysname) as name
    , CAST(p.object_id as int) as object_id
    , CAST(p.principal_id as int) as principal_id
    , CAST(p.schema_id as int) as schema_id
    , CAST(p.parent_object_id as int) as parent_object_id
    , CAST('PK' as char(2)) as type
    , CAST('PRIMARY_KEY_CONSTRAINT' as sys.nvarchar(60)) as type_desc
    , CAST(p.create_date as sys.datetime) as create_date
    , CAST(p.modify_date as sys.datetime) as modify_date
    , CAST(p.is_ms_shipped as sys.bit) as is_ms_shipped
    , CAST(p.is_published as sys.bit) as is_published
    , CAST(p.is_schema_published as sys.bit) as is_schema_published
from sys.key_constraints p
where p.type = 'PK'
union all
select
      CAST(pr.name as sys.sysname) as name
    , CAST(pr.object_id as int) as object_id
    , CAST(pr.principal_id as int) as principal_id
    , CAST(pr.schema_id as int) as schema_id
    , CAST(pr.parent_object_id as int) as parent_object_id
    , CAST(pr.type as char(2)) as type
    , CAST(pr.type_desc as sys.nvarchar(60)) as type_desc
    , CAST(pr.create_date as sys.datetime) as create_date
    , CAST(pr.modify_date as sys.datetime) as modify_date
    , CAST(pr.is_ms_shipped as sys.bit) as is_ms_shipped
    , CAST(pr.is_published as sys.bit) as is_published
    , CAST(pr.is_schema_published as sys.bit) as is_schema_published
 from sys.procedures pr
union all
select
    CAST(def.name as sys.sysname) as name
  , CAST(def.object_id as int) as object_id
  , CAST(def.principal_id as int) as principal_id
  , CAST(def.schema_id as int) as schema_id
  , CAST(def.parent_object_id as int) as parent_object_id
  , CAST(def.type as char(2)) as type
  , CAST(def.type_desc as sys.nvarchar(60)) as type_desc
  , CAST(def.create_date as sys.datetime) as create_date
  , CAST(def.modified_date as sys.datetime) as modify_date
  , CAST(def.is_ms_shipped as sys.bit) as is_ms_shipped
  , CAST(def.is_published as sys.bit) as is_published
  , CAST(def.is_schema_published as sys.bit) as is_schema_published
  from sys.default_constraints def
union all
select
    CAST(chk.name as sys.sysname) as name
  , CAST(chk.object_id as int) as object_id
  , CAST(chk.principal_id as int) as principal_id
  , CAST(chk.schema_id as int) as schema_id
  , CAST(chk.parent_object_id as int) as parent_object_id
  , CAST(chk.type as char(2)) as type
  , CAST(chk.type_desc as sys.nvarchar(60)) as type_desc
  , CAST(chk.create_date as sys.datetime) as create_date
  , CAST(chk.modify_date as sys.datetime) as modify_date
  , CAST(chk.is_ms_shipped as sys.bit) as is_ms_shipped
  , CAST(chk.is_published as sys.bit) as is_published
  , CAST(chk.is_schema_published as sys.bit) as is_schema_published
  from sys.check_constraints chk
union all
select
    CAST(p.relname as sys.sysname) as name
  , CAST(p.oid as int) as object_id
  , CAST(null as int) as principal_id
  , CAST(s.schema_id as int) as schema_id
  , CAST(0 as int) as parent_object_id
  , CAST('SO' as char(2)) as type
  , CAST('SEQUENCE_OBJECT' as sys.nvarchar(60)) as type_desc
  , CAST(null as sys.datetime) as create_date
  , CAST(null as sys.datetime) as modify_date
  , CAST(0 as sys.bit) as is_ms_shipped
  , CAST(0 as sys.bit) as is_published
  , CAST(0 as sys.bit) as is_schema_published
from pg_class p
inner join sys.schemas s on s.schema_id = p.relnamespace
and p.relkind = 'S'
and has_schema_privilege(s.schema_id, 'USAGE')
union all
select
    CAST(('TT_' || tt.name || '_' || tt.type_table_object_id) as sys.sysname) as name
  , CAST(tt.type_table_object_id as int) as object_id
  , CAST(tt.principal_id as int) as principal_id
  , CAST(tt.schema_id as int) as schema_id
  , CAST(0 as int) as parent_object_id
  , CAST('TT' as char(2)) as type
  , CAST('TABLE_TYPE' as sys.nvarchar(60)) as type_desc
  , CAST(null as sys.datetime) as create_date
  , CAST(null as sys.datetime) as modify_date
  , CAST(1 as sys.bit) as is_ms_shipped
  , CAST(0 as sys.bit) as is_published
  , CAST(0 as sys.bit) as is_schema_published
from sys.table_types tt;
GRANT SELECT ON sys.objects TO PUBLIC;

create or replace view sys.columns AS
select out_object_id as object_id
  , out_name as name
  , out_column_id as column_id
  , out_system_type_id as system_type_id
  , out_user_type_id as user_type_id
  , out_max_length as max_length
  , out_precision as precision
  , out_scale as scale
  , out_collation_name as collation_name
  , out_is_nullable as is_nullable
  , out_is_ansi_padded as is_ansi_padded
  , out_is_rowguidcol as is_rowguidcol
  , out_is_identity as is_identity
  , out_is_computed as is_computed
  , out_is_filestream as is_filestream
  , out_is_replicated as is_replicated
  , out_is_non_sql_subscribed as is_non_sql_subscribed
  , out_is_merge_published as is_merge_published
  , out_is_dts_replicated as is_dts_replicated
  , out_is_xml_document as is_xml_document
  , out_xml_collection_id as xml_collection_id
  , out_default_object_id as default_object_id
  , out_rule_object_id as rule_object_id
  , out_is_sparse as is_sparse
  , out_is_column_set as is_column_set
  , out_generated_always_type as generated_always_type
  , out_generated_always_type_desc as generated_always_type_desc
  , out_encryption_type as encryption_type
  , out_encryption_type_desc as encryption_type_desc
  , out_encryption_algorithm_name as encryption_algorithm_name
  , out_column_encryption_key_id as column_encryption_key_id
  , out_column_encryption_key_database_name as column_encryption_key_database_name
  , out_is_hidden as is_hidden
  , out_is_masked as is_masked
  , out_graph_type as graph_type
  , out_graph_type_desc as graph_type_desc
from sys.columns_internal();
GRANT SELECT ON sys.columns TO PUBLIC;

create or replace view sys.sysobjects as
select
  s.name
  , s.object_id as id
  , s.type as xtype
  , CAST(s.schema_id as smallint) as uid
  , CAST(0 as smallint) as info
  , 0 as status
  , 0 as base_schema_ver
  , 0 as replinfo
  , s.parent_object_id as parent_obj
  , s.create_date as crdate
  , CAST(0 as smallint) as ftcatid
  , 0 as schema_ver
  , 0 as stats_schema_ver
  , s.type
  , CAST(0 as smallint) as userstat
  , CAST(0 as smallint) as sysstat
  , CAST(0 as smallint) as indexdel
  , CAST(s.modify_date as sys.datetime) as refdate
  , 0 as version
  , 0 as deltrig
  , 0 as instrig
  , 0 as updtrig
  , 0 as seltrig
  , 0 as category
  , CAST(0 as smallint) as cache
from sys.objects s;
GRANT SELECT ON sys.sysobjects TO PUBLIC;

-- ===== Change dependencies for sys.tables, sys.objects, sys.columns, sys.sysobjects, and sys.default_constraints upgrade ====

/*
Overall, objects that needs to point to the new views are: 
- sys.columns_view_managed (dependent on sys.objects and sys.columns)
- sp_columns_100_view (dependent on sys.columns)
- sp_special_columns_view (dependent on sys.columns)
*/

CREATE OR REPLACE VIEW sys.spt_columns_view_managed AS
SELECT
    o.object_id::oid                     AS OBJECT_ID,
    isc."TABLE_CATALOG"::information_schema.sql_identifier               AS TABLE_CATALOG,
    isc."TABLE_SCHEMA"::information_schema.sql_identifier                AS TABLE_SCHEMA,
    o.name::name                          AS TABLE_NAME,
    c.name::name                          AS COLUMN_NAME,
    isc."ORDINAL_POSITION"::information_schema.cardinal_number           AS ORDINAL_POSITION,
    isc."COLUMN_DEFAULT"::information_schema.character_data              AS COLUMN_DEFAULT,
    isc."IS_NULLABLE"::information_schema.yes_or_no                      AS IS_NULLABLE,
    isc."DATA_TYPE"::information_schema.character_data                   AS DATA_TYPE,

    CAST (CASE WHEN isc."CHARACTER_MAXIMUM_LENGTH" < 0 THEN 0 ELSE isc."CHARACTER_MAXIMUM_LENGTH" END
		AS information_schema.cardinal_number) AS CHARACTER_MAXIMUM_LENGTH,

    CAST (CASE WHEN isc."CHARACTER_OCTET_LENGTH" < 0 THEN 0 ELSE isc."CHARACTER_OCTET_LENGTH" END
		AS information_schema.cardinal_number)      AS CHARACTER_OCTET_LENGTH,

    CAST (CASE WHEN isc."NUMERIC_PRECISION" < 0 THEN 0 ELSE isc."NUMERIC_PRECISION" END
		AS information_schema.cardinal_number)      AS NUMERIC_PRECISION,

    CAST (CASE WHEN isc."NUMERIC_PRECISION_RADIX" < 0 THEN 0 ELSE isc."NUMERIC_PRECISION_RADIX" END
		AS information_schema.cardinal_number)      AS NUMERIC_PRECISION_RADIX,

    CAST (CASE WHEN isc."NUMERIC_SCALE" < 0 THEN 0 ELSE isc."NUMERIC_SCALE" END
		AS information_schema.cardinal_number)      AS NUMERIC_SCALE,

    CAST (CASE WHEN isc."DATETIME_PRECISION" < 0 THEN 0 ELSE isc."DATETIME_PRECISION" END
		AS information_schema.cardinal_number)      AS DATETIME_PRECISION,

    isc."CHARACTER_SET_CATALOG"::information_schema.sql_identifier       AS CHARACTER_SET_CATALOG,
    isc."CHARACTER_SET_SCHEMA"::information_schema.sql_identifier        AS CHARACTER_SET_SCHEMA,
    isc."CHARACTER_SET_NAME"::information_schema.sql_identifier          AS CHARACTER_SET_NAME,
    isc."COLLATION_CATALOG"::information_schema.sql_identifier           AS COLLATION_CATALOG,
    isc."COLLATION_SCHEMA"::information_schema.sql_identifier            AS COLLATION_SCHEMA,
    c.collation_name::name                                               AS COLLATION_NAME,
    isc."DOMAIN_CATALOG"::information_schema.sql_identifier              AS DOMAIN_CATALOG,
    isc."DOMAIN_SCHEMA"::information_schema.sql_identifier               AS DOMAIN_SCHEMA,
    isc."DOMAIN_NAME"::information_schema.sql_identifier                 AS DOMAIN_NAME,
    c.is_sparse::integer                     AS IS_SPARSE,
    c.is_column_set::integer                 AS IS_COLUMN_SET,
    c.is_filestream::integer                 AS IS_FILESTREAM
FROM
    sys.objects o JOIN sys.columns c ON
        (
            c.object_id = o.object_id and
            o.type in ('U', 'V')  -- limit columns to tables and views
        )
    LEFT JOIN information_schema_tsql.columns isc ON
        (
            sys.schema_name(o.schema_id) = isc."TABLE_SCHEMA" and
            o.name = isc."TABLE_NAME" and
            c.name = isc."COLUMN_NAME"
        )
    WHERE CAST("COLUMN_NAME" AS sys.nvarchar(128)) NOT IN ('cmin', 'cmax', 'xmin', 'xmax', 'ctid', 'tableoid');
GRANT SELECT ON sys.spt_columns_view_managed TO PUBLIC;

CREATE OR REPLACE VIEW sys.sp_columns_100_view AS
  SELECT 
  CAST(t4."TABLE_CATALOG" AS sys.sysname) AS TABLE_QUALIFIER,
  CAST(t4."TABLE_SCHEMA" AS sys.sysname) AS TABLE_OWNER,
  CAST(t4."TABLE_NAME" AS sys.sysname) AS TABLE_NAME,
  CAST(t4."COLUMN_NAME" AS sys.sysname) AS COLUMN_NAME,
  CAST(t5.data_type AS smallint) AS DATA_TYPE,
  CAST(coalesce(tsql_type_name, t.typname) AS sys.sysname) AS TYPE_NAME,

  CASE WHEN t4."CHARACTER_MAXIMUM_LENGTH" = -1 THEN 0::INT
    WHEN a.atttypmod != -1
    THEN
    CAST(coalesce(t4."NUMERIC_PRECISION", t4."CHARACTER_MAXIMUM_LENGTH", sys.tsql_type_precision_helper(t4."DATA_TYPE", a.atttypmod)) AS INT)
    WHEN tsql_type_name = 'timestamp'
    THEN 8
    ELSE
    CAST(coalesce(t4."NUMERIC_PRECISION", t4."CHARACTER_MAXIMUM_LENGTH", sys.tsql_type_precision_helper(t4."DATA_TYPE", t.typtypmod)) AS INT)
  END AS PRECISION,

  CASE WHEN a.atttypmod != -1
    THEN
    CAST(sys.tsql_type_length_for_sp_columns_helper(t4."DATA_TYPE", a.attlen, a.atttypmod) AS int)
    ELSE
    CAST(sys.tsql_type_length_for_sp_columns_helper(t4."DATA_TYPE", a.attlen, t.typtypmod) AS int)
  END AS LENGTH,


  CASE WHEN a.atttypmod != -1
    THEN
    CAST(coalesce(t4."NUMERIC_SCALE", sys.tsql_type_scale_helper(t4."DATA_TYPE", a.atttypmod, true)) AS smallint)
    ELSE
    CAST(coalesce(t4."NUMERIC_SCALE", sys.tsql_type_scale_helper(t4."DATA_TYPE", t.typtypmod, true)) AS smallint)
  END AS SCALE,


  CAST(coalesce(t4."NUMERIC_PRECISION_RADIX", sys.tsql_type_radix_for_sp_columns_helper(t4."DATA_TYPE")) AS smallint) AS RADIX,
  case
    when t4."IS_NULLABLE" = 'YES' then CAST(1 AS smallint)
    else CAST(0 AS smallint)
  end AS NULLABLE,

  CAST(NULL AS varchar(254)) AS remarks,
  CAST(t4."COLUMN_DEFAULT" AS sys.nvarchar(4000)) AS COLUMN_DEF,
  CAST(t5.sql_data_type AS smallint) AS SQL_DATA_TYPE,
  CAST(t5.SQL_DATETIME_SUB AS smallint) AS SQL_DATETIME_SUB,

  CASE WHEN t4."DATA_TYPE" = 'xml' THEN 0::INT
    WHEN t4."DATA_TYPE" = 'sql_variant' THEN 8000::INT
    WHEN t4."CHARACTER_MAXIMUM_LENGTH" = -1 THEN 0::INT
    ELSE CAST(t4."CHARACTER_OCTET_LENGTH" AS int)
  END AS CHAR_OCTET_LENGTH,

  CAST(t4."ORDINAL_POSITION" AS int) AS ORDINAL_POSITION,
  CAST(t4."IS_NULLABLE" AS varchar(254)) AS IS_NULLABLE,
  CAST(t5.ss_data_type AS sys.tinyint) AS SS_DATA_TYPE,
  CAST(0 AS smallint) AS SS_IS_SPARSE,
  CAST(0 AS smallint) AS SS_IS_COLUMN_SET,
  CAST(t6.is_computed as smallint) AS SS_IS_COMPUTED,
  CAST(t6.is_identity as smallint) AS SS_IS_IDENTITY,
  CAST(NULL AS varchar(254)) SS_UDT_CATALOG_NAME,
  CAST(NULL AS varchar(254)) SS_UDT_SCHEMA_NAME,
  CAST(NULL AS varchar(254)) SS_UDT_ASSEMBLY_TYPE_NAME,
  CAST(NULL AS varchar(254)) SS_XML_SCHEMACOLLECTION_CATALOG_NAME,
  CAST(NULL AS varchar(254)) SS_XML_SCHEMACOLLECTION_SCHEMA_NAME,
  CAST(NULL AS varchar(254)) SS_XML_SCHEMACOLLECTION_NAME

  FROM pg_catalog.pg_class t1
     JOIN sys.pg_namespace_ext t2 ON t1.relnamespace = t2.oid
     JOIN pg_catalog.pg_roles t3 ON t1.relowner = t3.oid
     LEFT OUTER JOIN sys.babelfish_namespace_ext ext on t2.nspname = ext.nspname
     JOIN information_schema_tsql.columns t4 ON (t1.relname = t4."TABLE_NAME" AND ext.orig_name = t4."TABLE_SCHEMA")
     LEFT JOIN pg_attribute a on a.attrelid = t1.oid AND a.attname = t4."COLUMN_NAME"
     LEFT JOIN pg_type t ON t.oid = a.atttypid
     LEFT JOIN sys.columns t6 ON
     (
      t1.oid = t6.object_id AND
      t4."ORDINAL_POSITION" = t6.column_id
     )
     , sys.translate_pg_type_to_tsql(a.atttypid) AS tsql_type_name
     , sys.spt_datatype_info_table AS t5
  WHERE (t4."DATA_TYPE" = t5.TYPE_NAME)
    AND ext.dbid = cast(sys.db_id() as oid);

GRANT SELECT on sys.sp_columns_100_view TO PUBLIC;

CREATE OR REPLACE VIEW sys.sp_special_columns_view AS
SELECT DISTINCT 
CAST(1 as smallint) AS SCOPE,
CAST(coalesce (split_part(pa.attoptions[1], '=', 2) ,c1.name) AS sys.sysname) AS COLUMN_NAME, -- get original column name if exists
CAST(t6.data_type AS smallint) AS DATA_TYPE,

CASE -- cases for when they are of type identity. 
	WHEN c1.is_identity = 1 AND (t8.name = 'decimal' or t8.name = 'numeric') 
	THEN CAST(CONCAT(t8.name, '() identity') AS sys.sysname)
	WHEN c1.is_identity = 1 AND (t8.name != 'decimal' AND t8.name != 'numeric')
	THEN CAST(CONCAT(t8.name, ' identity') AS sys.sysname)
	ELSE CAST(t8.name AS sys.sysname)
END AS TYPE_NAME,

CAST(sys.sp_special_columns_precision_helper(coalesce(tsql_type_name, tsql_base_type_name), c1.precision, c1.max_length, t6."PRECISION") AS int) AS PRECISION,
CAST(sys.sp_special_columns_length_helper(coalesce(tsql_type_name, tsql_base_type_name), c1.precision, c1.max_length, t6."PRECISION") AS int) AS LENGTH,
CAST(sys.sp_special_columns_scale_helper(coalesce(tsql_type_name, tsql_base_type_name), c1.scale) AS smallint) AS SCALE,
CAST(1 AS smallint) AS PSEUDO_COLUMN,
CAST(c1.is_nullable AS int) AS IS_NULLABLE,
CAST(t2.dbname AS sys.sysname) AS TABLE_QUALIFIER,
CAST(s1.name AS sys.sysname) AS TABLE_OWNER,
CAST(t1.relname AS sys.sysname) AS TABLE_NAME,

CASE 
	WHEN idx.is_primary_key != 1
	THEN CAST('u' AS sys.sysname) -- if it is a unique index, then we should cast it as 'u' for filtering purposes
	ELSE CAST('p' AS sys.sysname)
END AS CONSTRAINT_TYPE,
CAST(idx.name AS sys.sysname) AS CONSTRAINT_NAME,
CAST(idx.index_id AS int) AS INDEX_ID
        
FROM pg_catalog.pg_class t1 
	JOIN sys.pg_namespace_ext t2 ON t1.relnamespace = t2.oid
	JOIN sys.schemas s1 ON s1.schema_id = t1.relnamespace
	LEFT JOIN sys.indexes idx ON idx.object_id = t1.oid
	INNER JOIN pg_catalog.pg_attribute i2 ON idx.index_id = i2.attrelid
	INNER JOIN sys.columns c1 ON c1.object_id = idx.object_id AND i2.attname = c1.name

	JOIN pg_catalog.pg_type AS t7 ON t7.oid = c1.system_type_id
	JOIN sys.types AS t8 ON c1.user_type_id = t8.user_type_id 
	LEFT JOIN sys.sp_datatype_info_helper(2::smallint, false) AS t6 ON t7.typname = t6.pg_type_name OR t7.typname = t6.type_name --need in order to get accurate DATA_TYPE value
	LEFT JOIN pg_catalog.pg_attribute AS pa ON t1.oid = pa.attrelid AND c1.name = pa.attname
	, sys.translate_pg_type_to_tsql(t8.user_type_id) AS tsql_type_name
	, sys.translate_pg_type_to_tsql(t8.system_type_id) AS tsql_base_type_name
	WHERE has_schema_privilege(s1.schema_id, 'USAGE');
  
GRANT SELECT ON sys.sp_special_columns_view TO PUBLIC;


-- === DROP deprecated tables (if exists) for sys.tables, sys.objects, sys.columns, sys.sysobjects, and sys.default_constraints ===

CALL sys.babelfish_drop_deprecated_view('sys', 'sysobjects_deprecated');
CALL sys.babelfish_drop_deprecated_view('sys', 'objects_deprecated');
CALL sys.babelfish_drop_deprecated_view('sys', 'default_constraints_deprecated');
CALL sys.babelfish_drop_deprecated_view('sys', 'columns_deprecated');
CALL sys.babelfish_drop_deprecated_view('sys', 'tables_deprecated');

-- ===== UPGRADE ENDS for sys.tables, sys.objects, sys.columns, sys.sysobjects, and sys.default_constraints ====

CREATE OR REPLACE VIEW sys.xml_schema_collections
AS
SELECT
  CAST(NULL AS INT) as xml_collection_id,
  CAST(NULL AS INT) as schema_id,
  CAST(NULL AS INT) as principal_id,
  CAST('sys' AS sys.sysname) as name,
  CAST(NULL as sys.datetime) as create_date,
  CAST(NULL as sys.datetime) as modify_date
WHERE FALSE;
GRANT SELECT ON sys.xml_schema_collections TO PUBLIC;

CREATE OR REPLACE VIEW sys.dm_hadr_database_replica_states
AS
SELECT
   CAST(0 as INT) database_id
  ,CAST(NULL as sys.UNIQUEIDENTIFIER) as group_id
  ,CAST(NULL as sys.UNIQUEIDENTIFIER) as replica_id
  ,CAST(NULL as sys.UNIQUEIDENTIFIER) as group_database_id
  ,CAST(0 as sys.BIT) as is_local
  ,CAST(0 as sys.BIT) as is_primary_replica
  ,CAST(0 as sys.TINYINT) as synchronization_state
  ,CAST('' as sys.nvarchar(60)) as synchronization_state_desc
  ,CAST(0 as sys.BIT) as is_commit_participant
  ,CAST(0 as sys.TINYINT) as synchronization_health
  ,CAST('' as sys.nvarchar(60)) as synchronization_health_desc
  ,CAST(0 as sys.TINYINT) as database_state
  ,CAST('' as sys.nvarchar(60)) as database_state_desc
  ,CAST(0 as sys.BIT) as is_suspended
  ,CAST(0 as sys.TINYINT) as suspend_reason
  ,CAST('' as sys.nvarchar(60)) as suspend_reason_desc
  ,CAST(0.0 as numeric(25,0)) as truncation_lsn
  ,CAST(0.0 as numeric(25,0)) as recovery_lsn
  ,CAST(0.0 as numeric(25,0)) as last_sent_lsn
  ,CAST(NULL as sys.DATETIME) as last_sent_time
  ,CAST(0.0 as numeric(25,0)) as last_received_lsn
  ,CAST(NULL as sys.DATETIME) as last_received_time
  ,CAST(0.0 as numeric(25,0)) as last_hardened_lsn
  ,CAST(NULL as sys.DATETIME) as last_hardened_time
  ,CAST(0.0 as numeric(25,0)) as last_redone_lsn
  ,CAST(NULL as sys.DATETIME) as last_redone_time
  ,CAST(0 as sys.BIGINT) as log_send_queue_size
  ,CAST(0 as sys.BIGINT) as log_send_rate
  ,CAST(0 as sys.BIGINT) as redo_queue_size
  ,CAST(0 as sys.BIGINT) as redo_rate
  ,CAST(0 as sys.BIGINT) as filestream_send_rate
  ,CAST(0.0 as numeric(25,0)) as end_of_log_lsn
  ,CAST(0.0 as numeric(25,0)) as last_commit_lsn
  ,CAST(NULL as sys.DATETIME) as last_commit_time
  ,CAST(0 as sys.BIGINT) as low_water_mark_for_ghosts
  ,CAST(0 as sys.BIGINT) as secondary_lag_seconds
WHERE FALSE;
GRANT SELECT ON sys.dm_hadr_database_replica_states TO PUBLIC;

-- TODO: BABEL-3127
CREATE OR REPLACE VIEW sys.all_sql_modules_internal AS
SELECT
  ao.object_id AS object_id
  , CAST(
      CASE WHEN ao.type in ('P', 'FN', 'IN', 'TF', 'RF') THEN pg_get_functiondef(ao.object_id)
      WHEN ao.type = 'V' THEN NULL
      WHEN ao.type = 'TR' THEN NULL
      ELSE NULL
      END
    AS sys.nvarchar(4000)) AS definition  -- Object definition work in progress, will update definition with BABEL-3127 Jira.
  , CAST(1 as sys.bit)  AS uses_ansi_nulls
  , CAST(1 as sys.bit)  AS uses_quoted_identifier
  , CAST(0 as sys.bit)  AS is_schema_bound
  , CAST(0 as sys.bit)  AS uses_database_collation
  , CAST(0 as sys.bit)  AS is_recompiled
  , CAST(
      CASE WHEN ao.type IN ('P', 'FN', 'IN', 'TF', 'RF') THEN
        CASE WHEN p.proisstrict THEN 1
        ELSE 0 
        END
      ELSE 0
      END
    AS sys.bit) as null_on_null_input
  , null::integer as execute_as_principal_id
  , CAST(0 as sys.bit) as uses_native_compilation
  , CAST(ao.is_ms_shipped as INT) as is_ms_shipped
FROM sys.all_objects ao
LEFT JOIN pg_proc p ON ao.object_id = CAST(p.oid AS INT)
WHERE ao.type in ('P', 'RF', 'V', 'TR', 'FN', 'IF', 'TF', 'R');
GRANT SELECT ON sys.all_sql_modules_internal TO PUBLIC;

CREATE OR REPLACE VIEW sys.all_sql_modules AS
SELECT
     CAST(t1.object_id as int)
    ,CAST(t1.definition as sys.nvarchar(4000))
    ,CAST(t1.uses_ansi_nulls as sys.bit)
    ,CAST(t1.uses_quoted_identifier as sys.bit)
    ,CAST(t1.is_schema_bound as sys.bit)
    ,CAST(t1.uses_database_collation as sys.bit)
    ,CAST(t1.is_recompiled as sys.bit)
    ,CAST(t1.null_on_null_input as sys.bit)
    ,CAST(t1.execute_as_principal_id as int)
    ,CAST(t1.uses_native_compilation as sys.bit)
FROM sys.all_sql_modules_internal t1;
GRANT SELECT ON sys.all_sql_modules TO PUBLIC;

CREATE OR REPLACE VIEW sys.system_sql_modules AS
SELECT
     CAST(t1.object_id as int)
    ,CAST(t1.definition as sys.nvarchar(4000))
    ,CAST(t1.uses_ansi_nulls as sys.bit)
    ,CAST(t1.uses_quoted_identifier as sys.bit)
    ,CAST(t1.is_schema_bound as sys.bit)
    ,CAST(t1.uses_database_collation as sys.bit)
    ,CAST(t1.is_recompiled as sys.bit)
    ,CAST(t1.null_on_null_input as sys.bit)
    ,CAST(t1.execute_as_principal_id as int)
    ,CAST(t1.uses_native_compilation as sys.bit)
FROM sys.all_sql_modules_internal t1
WHERE t1.is_ms_shipped = 1;
GRANT SELECT ON sys.system_sql_modules TO PUBLIC;

-- sys.sql_modules upgrade (since we are changing datatypes)

ALTER VIEW sys.sql_modules RENAME TO sql_modules_deprecated;

CREATE VIEW sys.sql_modules AS
SELECT
     CAST(t1.object_id as int)
    ,CAST(t1.definition as sys.nvarchar(4000))
    ,CAST(t1.uses_ansi_nulls as sys.bit)
    ,CAST(t1.uses_quoted_identifier as sys.bit)
    ,CAST(t1.is_schema_bound as sys.bit)
    ,CAST(t1.uses_database_collation as sys.bit)
    ,CAST(t1.is_recompiled as sys.bit)
    ,CAST(t1.null_on_null_input as sys.bit)
    ,CAST(t1.execute_as_principal_id as int)
    ,CAST(t1.uses_native_compilation as sys.bit)
FROM sys.all_sql_modules_internal t1
WHERE t1.is_ms_shipped = 0;
GRANT SELECT ON sys.sql_modules TO PUBLIC;

call sys.babelfish_drop_deprecated_view('sys', 'sql_modules_deprecated');

ALTER PROCEDURE sys.babel_drop_all_users() RENAME TO babel_drop_all_users_deprecated_2_1;

ALTER VIEW sys.database_principals RENAME TO database_principals_deprecated;
-- sys.database_principals don't have any dependent objects
-- DATABASE_PRINCIPALS
CREATE VIEW sys.database_principals AS SELECT
CAST(Ext.orig_username AS SYS.SYSNAME) AS name,
CAST(Base.OID AS INT) AS principal_id,
CAST(Ext.type AS CHAR(1)) as type,
CAST(CASE WHEN Ext.type = 'S' THEN 'SQL_USER'
WHEN Ext.type = 'R' THEN 'DATABASE_ROLE'
ELSE NULL END AS SYS.NVARCHAR(60)) AS type_desc,
CAST(Ext.default_schema_name AS SYS.SYSNAME) AS default_schema_name,
CAST(Ext.create_date AS SYS.DATETIME) AS create_date,
CAST(Ext.modify_date AS SYS.DATETIME) AS modify_date,
CAST(Ext.owning_principal_id AS INT) AS owning_principal_id,
CAST(CAST(Base2.oid AS INT) AS SYS.VARBINARY(85)) AS SID,
CAST(Ext.is_fixed_role AS SYS.BIT) AS is_fixed_role,
CAST(Ext.authentication_type AS INT) AS authentication_type,
CAST(Ext.authentication_type_desc AS SYS.NVARCHAR(60)) AS authentication_type_desc,
CAST(Ext.default_language_name AS SYS.SYSNAME) AS default_language_name,
CAST(Ext.default_language_lcid AS INT) AS default_language_lcid,
CAST(Ext.allow_encrypted_value_modifications AS SYS.BIT) AS allow_encrypted_value_modifications
FROM pg_catalog.pg_authid AS Base INNER JOIN sys.babelfish_authid_user_ext AS Ext
ON Base.rolname = Ext.rolname
LEFT OUTER JOIN pg_catalog.pg_roles Base2
ON Ext.login_name = Base2.rolname
WHERE Ext.database_name = DB_NAME();

GRANT SELECT ON sys.database_principals TO PUBLIC;

-- Drop the deprecated view if there isn't any dependent object
CALL sys.babelfish_drop_deprecated_view('sys', 'database_principals_deprecated');

ALTER VIEW sys.server_principals RENAME TO server_principals_deprecated;
-- sys.server_principals is used only in is_srvrolemember() function.
-- Nothing needs to be done for function as body doesn't get changed dynamically.
-- SERVER_PRINCIPALS
CREATE VIEW sys.server_principals
AS SELECT
CAST(Base.rolname AS sys.SYSNAME) AS name,
CAST(Base.oid As INT) AS principal_id,
CAST(CAST(Base.oid as INT) as sys.varbinary(85)) AS sid,
CAST(Ext.type AS CHAR(1)) as type,
CAST(CASE WHEN Ext.type = 'S' THEN 'SQL_LOGIN' 
WHEN Ext.type = 'R' THEN 'SERVER_ROLE'
ELSE NULL END AS NVARCHAR(60)) AS type_desc,
CAST(Ext.is_disabled AS INT) AS is_disabled,
CAST(Ext.create_date AS SYS.DATETIME) AS create_date,
CAST(Ext.modify_date AS SYS.DATETIME) AS modify_date,
CAST(CASE WHEN Ext.type = 'R' THEN NULL ELSE Ext.default_database_name END AS SYS.SYSNAME) AS default_database_name,
CAST(Ext.default_language_name AS SYS.SYSNAME) AS default_language_name,
CAST(CASE WHEN Ext.type = 'R' THEN NULL ELSE Ext.credential_id END AS INT) AS credential_id,
CAST(CASE WHEN Ext.type = 'R' THEN 1 ELSE Ext.owning_principal_id END AS INT) AS owning_principal_id,
CAST(Ext.is_fixed_role AS sys.BIT) AS is_fixed_role
FROM pg_catalog.pg_authid AS Base INNER JOIN sys.babelfish_authid_login_ext AS Ext ON Base.rolname = Ext.rolname;

GRANT SELECT ON sys.server_principals TO PUBLIC;

-- We have initialized 'sysadmin' role during initialize_babelfish().
-- Need to initialize it here again for the old users who are upgrading to new
-- babelfish version should have this role in the server_principles view.
CALL sys.babel_initialize_logins('sysadmin');

-- Drop the deprecated view if there isn't any dependent object
CALL sys.babelfish_drop_deprecated_view('sys', 'server_principals_deprecated');

-- OPENJSON functions
CREATE OR REPLACE FUNCTION sys.openjson_object(json_string text)
RETURNS TABLE 
(
    key sys.NVARCHAR(4000),
    value sys.NVARCHAR,
    type INTEGER
)
AS 
$BODY$
SELECT  key, 
        CASE json_typeof(value) WHEN 'null'     THEN NULL
                                ELSE            TRIM (BOTH '"' FROM value::TEXT)
        END,
        CASE json_typeof(value) WHEN 'null'     THEN 0
                                WHEN 'string'   THEN 1
                                WHEN 'number'   THEN 2
                                WHEN 'boolean'  THEN 3
                                WHEN 'array'    THEN 4
                                WHEN 'object'   THEN 5
        END
    FROM json_each(json_string::JSON)
$BODY$
LANGUAGE SQL;

CREATE OR REPLACE FUNCTION sys.openjson_array(json_string text)
RETURNS TABLE 
(
    key sys.NVARCHAR(4000),
    value sys.NVARCHAR,
    type INTEGER
)
AS 
$BODY$
SELECT  (row_number() over ())-1, 
        CASE json_typeof(value) WHEN 'null'     THEN NULL
                                ELSE            TRIM (BOTH '"' FROM value::TEXT)
        END,
        CASE json_typeof(value) WHEN 'null'     THEN 0
                                WHEN 'string'   THEN 1
                                WHEN 'number'   THEN 2
                                WHEN 'boolean'  THEN 3
                                WHEN 'array'    THEN 4
                                WHEN 'object'   THEN 5
        END
    FROM json_array_elements(json_string::JSON) AS value
$BODY$
LANGUAGE SQL;

CREATE OR REPLACE FUNCTION sys.openjson_simple(json_string text, path text default '$')
RETURNS TABLE 
(
    key sys.NVARCHAR(4000),
    value sys.NVARCHAR,
    type INTEGER
)
AS
$BODY$
DECLARE
    sub_json text := sys.json_query(json_string, path);
BEGIN
    IF json_typeof(sub_json::JSON) = 'array' THEN
        RETURN QUERY SELECT * FROM sys.openjson_array(sub_json);
    ELSE
        RETURN QUERY SELECT * FROM sys.openjson_object(sub_json);
    END IF;
END;
$BODY$
LANGUAGE plpgsql;

CREATE OR REPLACE FUNCTION sys.openjson_with(json_string text, path text, VARIADIC column_paths text[])
RETURNS SETOF RECORD
AS 'babelfishpg_tsql', 'tsql_openjson_with' LANGUAGE C STRICT IMMUTABLE PARALLEL SAFE;

CREATE PROCEDURE xp_instance_regread(IN p1 sys.nvarchar(512), 
	IN p2 sys.sysname, IN p3 sys.nvarchar(512), INOUT out_param int)
AS 'babelfishpg_tsql', 'xp_instance_regread_internal'
LANGUAGE C;

CREATE PROCEDURE xp_instance_regread(IN p1 sys.nvarchar(512), 
	IN p2 sys.sysname, IN p3 sys.nvarchar(512), INOUT out_param sys.nvarchar(512))
AS 'babelfishpg_tsql', 'xp_instance_regread_internal'
LANGUAGE C;

CREATE OR REPLACE PROCEDURE sys.create_xp_instance_regread_in_master_dbo()
LANGUAGE C
AS 'babelfishpg_tsql', 'create_xp_instance_regread_in_master_dbo_internal';

CALL sys.create_xp_instance_regread_in_master_dbo();
ALTER PROCEDURE master_dbo.xp_instance_regread(sys.nvarchar(512), sys.sysname, sys.nvarchar(512), int) OWNER TO sysadmin;
ALTER PROCEDURE master_dbo.xp_instance_regread(sys.nvarchar(512), sys.sysname, sys.nvarchar(512), sys.nvarchar(512)) OWNER TO sysadmin;
DROP PROCEDURE sys.create_xp_instance_regread_in_master_dbo;

CREATE OR REPLACE FUNCTION sys.sysutcdatetime() RETURNS sys.datetime2
    AS $$select (clock_timestamp() AT TIME ZONE 'UTC'::pg_catalog.text)::sys.datetime2;$$
    LANGUAGE SQL;

CREATE OR REPLACE FUNCTION sys.GETUTCDATE() RETURNS sys.DATETIME AS
$BODY$
SELECT CAST(CURRENT_TIMESTAMP AT TIME ZONE 'UTC'::pg_catalog.text AS sys.DATETIME);
$BODY$
LANGUAGE SQL PARALLEL SAFE;
ALTER VIEW sys.foreign_key_columns RENAME TO foreign_key_columns_deprecated;

CREATE OR replace view sys.foreign_key_columns as
SELECT DISTINCT
  CAST(c.oid AS INT) AS constraint_object_id
  ,CAST((generate_series(1,ARRAY_LENGTH(c.conkey,1))) AS INT) AS constraint_column_id
  ,CAST(c.conrelid AS INT) AS parent_object_id
  ,CAST((UNNEST (c.conkey)) AS INT) AS parent_column_id
  ,CAST(c.confrelid AS INT) AS referenced_object_id
  ,CAST((UNNEST(c.confkey)) AS INT) AS referenced_column_id
FROM pg_constraint c
WHERE c.contype = 'f'
AND (c.connamespace IN (SELECT schema_id FROM sys.schemas))
AND has_schema_privilege(c.connamespace, 'USAGE');
GRANT SELECT ON sys.foreign_key_columns TO PUBLIC;

CALL sys.babelfish_drop_deprecated_view('sys', 'foreign_key_columns_deprecated');

ALTER VIEW sys.all_columns RENAME TO all_columns_deprecated;

create or replace view sys.all_columns as
select CAST(c.oid as int) as object_id
, CAST(a.attname as sys.sysname) as name
, CAST(a.attnum as int) as column_id
, CAST(t.oid as int) as system_type_id
, CAST(t.oid as int) as user_type_id
, CAST(sys.tsql_type_max_length_helper(coalesce(tsql_type_name, tsql_base_type_name), a.attlen, a.atttypmod) as smallint) as max_length
, CAST(case
	when a.atttypmod != -1 then 
		sys.tsql_type_precision_helper(coalesce(tsql_type_name, tsql_base_type_name), a.atttypmod)
	else 
		sys.tsql_type_precision_helper(coalesce(tsql_type_name, tsql_base_type_name), t.typtypmod)
	end as sys.tinyint) as precision
, CAST(case
	when a.atttypmod != -1 THEN 
		sys.tsql_type_scale_helper(coalesce(tsql_type_name, tsql_base_type_name), a.atttypmod, false)
	else 
		sys.tsql_type_scale_helper(coalesce(tsql_type_name, tsql_base_type_name), t.typtypmod, false)
	end as sys.tinyint) as scale
, CAST(coll.collname as sys.sysname) as collation_name
, case when a.attnotnull then CAST(0 as sys.bit) else CAST(1 as sys.bit) end as is_nullable
, CAST(0 as sys.bit) as is_ansi_padded
, CAST(0 as sys.bit) as is_rowguidcol
, CAST(0 as sys.bit) as is_identity
, CAST(0 as sys.bit) as is_computed
, CAST(0 as sys.bit) as is_filestream
, CAST(0 as sys.bit) as is_replicated
, CAST(0 as sys.bit) as is_non_sql_subscribed
, CAST(0 as sys.bit) as is_merge_published
, CAST(0 as sys.bit) as is_dts_replicated
, CAST(0 as sys.bit) as is_xml_document
, CAST(0 as int) as xml_collection_id
, CAST(coalesce(d.oid, 0) as int) as default_object_id
, CAST(coalesce((select oid from pg_constraint where conrelid = t.oid and contype = 'c' and a.attnum = any(conkey) limit 1), 0) as int) as rule_object_id
, CAST(0 as sys.bit) as is_sparse
, CAST(0 as sys.bit) as is_column_set
, CAST(0 as sys.tinyint) as generated_always_type
, CAST('NOT_APPLICABLE' as sys.nvarchar(60)) as generated_always_type_desc
from pg_attribute a
inner join pg_class c on c.oid = a.attrelid
inner join pg_type t on t.oid = a.atttypid
inner join pg_namespace s on s.oid = c.relnamespace
left join pg_attrdef d on c.oid = d.adrelid and a.attnum = d.adnum
left join pg_collation coll on coll.oid = a.attcollation
, sys.translate_pg_type_to_tsql(a.atttypid) AS tsql_type_name
, sys.translate_pg_type_to_tsql(t.typbasetype) AS tsql_base_type_name
where not a.attisdropped
and (s.oid in (select schema_id from sys.schemas) or s.nspname = 'sys')
-- r = ordinary table, i = index, S = sequence, t = TOAST table, v = view, m = materialized view, c = composite type, f = foreign table, p = partitioned table
and c.relkind in ('r', 'v', 'm', 'f', 'p')
and has_schema_privilege(s.oid, 'USAGE')
and has_column_privilege(quote_ident(s.nspname) ||'.'||quote_ident(c.relname), a.attname, 'SELECT,INSERT,UPDATE,REFERENCES')
and a.attnum > 0;
GRANT SELECT ON sys.all_columns TO PUBLIC;

-- Rebuild dependent view
ALTER VIEW sys.spt_tablecollations_view RENAME TO spt_tablecollations_view_deprecated;
CREATE OR REPLACE VIEW sys.spt_tablecollations_view AS
	SELECT
		o.object_id         AS object_id,
		o.schema_id         AS schema_id,
		c.column_id         AS colid,
		CASE WHEN p.attoptions[1] LIKE 'bbf_original_name=%' THEN split_part(p.attoptions[1], '=', 2)
			ELSE c.name END AS name,
		CAST(CollationProperty(c.collation_name,'tdscollation') AS binary(5)) AS tds_collation_28,
		CAST(CollationProperty(c.collation_name,'tdscollation') AS binary(5)) AS tds_collation_90,
		CAST(CollationProperty(c.collation_name,'tdscollation') AS binary(5)) AS tds_collation_100,
		CAST(c.collation_name AS nvarchar(128)) AS collation_28,
		CAST(c.collation_name AS nvarchar(128)) AS collation_90,
		CAST(c.collation_name AS nvarchar(128)) AS collation_100
	FROM
		sys.all_columns c INNER JOIN
		sys.all_objects o ON (c.object_id = o.object_id) JOIN
		pg_attribute p ON (c.name = p.attname AND c.object_id = p.attrelid)
	WHERE
		c.is_sparse = 0 AND p.attnum >= 0;
GRANT SELECT ON sys.spt_tablecollations_view TO PUBLIC;

CALL sys.babelfish_drop_deprecated_view('sys', 'all_columns_deprecated');
CALL sys.babelfish_drop_deprecated_view('sys', 'spt_tablecollations_view_deprecated');

CREATE OR REPLACE VIEW sys.data_spaces
AS
SELECT 
  CAST('PRIMARY' as SYSNAME) AS name,
  CAST(1 as INT) AS data_space_id,
  CAST('FG' as CHAR(2)) AS type,
  CAST('ROWS_FILEGROUP' as NVARCHAR(60)) AS type_desc,
  CAST(1 as sys.BIT) AS is_default,
  CAST(0 as sys.BIT) AS is_system;
GRANT SELECT ON sys.data_spaces TO PUBLIC;

CREATE OR REPLACE VIEW sys.database_mirroring
AS
SELECT database_id,
	CAST(NULL AS sys.uniqueidentifier) AS mirroring_guid,
	CAST(NULL AS sys.tinyint) AS mirroring_state,
	CAST(NULL AS sys.nvarchar(60)) AS mirroring_state_desc,
	CAST(NULL AS sys.tinyint) AS mirroring_role,
	CAST(NULL AS sys.nvarchar(60)) AS mirroring_role_desc,
	CAST(NULL AS int) AS mirroring_role_sequence,
	CAST(NULL AS sys.tinyint) as mirroring_safety_level,
	CAST(NULL AS sys.nvarchar(60)) AS mirroring_safety_level_desc,
	CAST(NULL AS int) as mirroring_safety_sequence,
	CAST(NULL AS sys.nvarchar(128)) AS mirroring_partner_name,
	CAST(NULL AS sys.nvarchar(128)) AS mirroring_partner_instance,
	CAST(NULL AS sys.nvarchar(128)) AS mirroring_witness_name,
	CAST(NULL AS sys.tinyint) AS mirroring_witness_state,
	CAST(NULL AS sys.nvarchar(60)) AS mirroring_witness_state_desc,
	CAST(NULL AS numeric(25,0)) AS mirroring_failover_lsn,
	CAST(NULL AS int) AS mirroring_connection_timeout,
	CAST(NULL AS int) AS mirroring_redo_queue,
	CAST(NULL AS sys.nvarchar(60)) AS mirroring_redo_queue_type,
	CAST(NULL AS numeric(25,0)) AS mirroring_end_of_log_lsn,
	CAST(NULL AS numeric(25,0)) AS mirroring_replication_lsn
FROM sys.databases;
GRANT SELECT ON sys.database_mirroring TO PUBLIC;

CREATE OR REPLACE VIEW sys.database_files
AS
SELECT
	cast(1 as INT) AS file_id,
	CAST(NULL as sys.uniqueidentifier) AS file_guid,
	CAST(0 as sys.TINYINT) AS type,
	CAST('' as sys.NVARCHAR(60)) AS type_desc,
	CAST(0 as INT) AS data_space_id,
	CAST('' as sys.SYSNAME) AS name,
	CAST('' as sys.NVARCHAR(260)) AS physical_name,
	CAST(0 as sys.TINYINT) AS state,
	CAST('' as sys.NVARCHAR(60)) AS state_desc,
	CAST(0 as INT) AS size,
	CAST(0 as INT) AS max_size,
	CAST(0 as INT) AS growth,
	CAST(0 as sys.BIT) AS is_media_read_only,
	CAST(0 as sys.BIT) AS is_read_only,
	CAST(0 as sys.BIT) AS is_sparse,
	CAST(0 as sys.BIT) AS is_percent_growth,
	CAST(0 as sys.BIT) AS is_name_reserved,
	CAST(0 as NUMERIC(25,0)) AS create_lsn,
	CAST(0 as NUMERIC(25,0)) AS drop_lsn,
	CAST(0 as NUMERIC(25,0)) AS read_only_lsn,
	CAST(0 as NUMERIC(25,0)) AS read_write_lsn,
	CAST(0 as NUMERIC(25,0)) AS differential_base_lsn,
	CAST(NULL as sys.uniqueidentifier) AS differential_base_guid,
	CAST(NULL as sys.datetime) AS differential_base_time,
	CAST(0 as NUMERIC(25,0)) AS redo_start_lsn,
	CAST(NULL as sys.uniqueidentifier) AS redo_start_fork_guid,
	CAST(0 as NUMERIC(25,0)) AS redo_target_lsn,
	CAST(NULL as sys.uniqueidentifier) AS redo_target_fork_guid,
	CAST(0 as NUMERIC(25,0)) AS backup_lsn
WHERE false;
GRANT SELECT ON sys.database_files TO PUBLIC;


-- Upgrades to support collated all-constant expressions
-- internal function in order to workaround BABEL-1597 for BABEL-1784
drop function if exists sys.sp_columns_100_internal(
	in_table_name sys.nvarchar(384),
    in_table_owner sys.nvarchar(384),
    in_table_qualifier sys.nvarchar(384),
    in_column_name sys.nvarchar(384),
	in_NameScope int,
    in_ODBCVer int,
    in_fusepattern smallint);
create function sys.sp_columns_100_internal(
	in_table_name sys.nvarchar(384),
    in_table_owner sys.nvarchar(384) = '', 
    in_table_qualifier sys.nvarchar(384) = '',
    in_column_name sys.nvarchar(384) = '',
	in_NameScope int = 0,
    in_ODBCVer int = 2,
    in_fusepattern smallint = 1)
returns table (
	out_table_qualifier sys.sysname,
	out_table_owner sys.sysname,
	out_table_name sys.sysname,
	out_column_name sys.sysname,
	out_data_type smallint,
	out_type_name sys.sysname,
	out_precision int,
	out_length int,
	out_scale smallint,
	out_radix smallint,
	out_nullable smallint,
	out_remarks varchar(254),
	out_column_def sys.nvarchar(4000),
	out_sql_data_type smallint,
	out_sql_datetime_sub smallint,
	out_char_octet_length int,
	out_ordinal_position int,
	out_is_nullable varchar(254),
	out_ss_is_sparse smallint,
	out_ss_is_column_set smallint,
	out_ss_is_computed smallint,
	out_ss_is_identity smallint,
	out_ss_udt_catalog_name varchar(254),
	out_ss_udt_schema_name varchar(254),
	out_ss_udt_assembly_type_name varchar(254),
	out_ss_xml_schemacollection_catalog_name varchar(254),
	out_ss_xml_schemacollection_schema_name varchar(254),
	out_ss_xml_schemacollection_name varchar(254),
	out_ss_data_type sys.tinyint
)
as $$
begin
	IF in_fusepattern = 1 THEN
		return query
	    select table_qualifier, 
				table_owner,
				table_name,
				column_name,
				data_type,
				type_name,
				precision,
				length,
				scale,
				radix,
				nullable,
				remarks,
				column_def,
				sql_data_type,
				sql_datetime_sub,
				char_octet_length,
				ordinal_position,
				is_nullable,
				ss_is_sparse,
				ss_is_column_set,
				ss_is_computed,
				ss_is_identity,
				ss_udt_catalog_name,
				ss_udt_schema_name,
				ss_udt_assembly_type_name,
				ss_xml_schemacollection_catalog_name,
				ss_xml_schemacollection_schema_name,
				ss_xml_schemacollection_name,
				ss_data_type
		from sys.sp_columns_100_view
	    where lower(table_name) similar to lower(in_table_name) COLLATE "C" -- TBD - this should be changed to ci_as
	      and ((SELECT coalesce(in_table_owner,'')) = '' or table_owner like in_table_owner collate sys.bbf_unicode_general_ci_as)
	      and ((SELECT coalesce(in_table_qualifier,'')) = '' or table_qualifier like in_table_qualifier collate sys.bbf_unicode_general_ci_as)
	      and ((SELECT coalesce(in_column_name,'')) = '' or column_name like in_column_name collate sys.bbf_unicode_general_ci_as)
		order by table_qualifier,
		         table_owner,
			 table_name,
			 ordinal_position;
	ELSE 
		return query
	    select table_qualifier, precision from sys.sp_columns_100_view
	      where in_table_name = table_name collate sys.bbf_unicode_general_ci_as
	      and ((SELECT coalesce(in_table_owner,'')) = '' or table_owner = in_table_owner collate sys.bbf_unicode_general_ci_as)
	      and ((SELECT coalesce(in_table_qualifier,'')) = '' or table_qualifier = in_table_qualifier collate sys.bbf_unicode_general_ci_as)
	      and ((SELECT coalesce(in_column_name,'')) = '' or column_name = in_column_name collate sys.bbf_unicode_general_ci_as)
		order by table_qualifier,
		         table_owner,
			 table_name,
			 ordinal_position;
	END IF;
end;
$$
LANGUAGE plpgsql;

CREATE OR REPLACE PROCEDURE sys.sp_columns_100 (
	"@table_name" sys.nvarchar(384),
	"@table_owner" sys.nvarchar(384) = '',
	"@table_qualifier" sys.nvarchar(384) = '',
	"@column_name" sys.nvarchar(384) = '',
	"@namescope" int = 0,
	"@odbcver" int = 2,
	"@fusepattern" smallint = 1)
AS $$
BEGIN
	select out_table_qualifier as TABLE_QUALIFIER,
			out_table_owner as TABLE_OWNER,
			out_table_name as TABLE_NAME,
			out_column_name as COLUMN_NAME,
			out_data_type as DATA_TYPE,
			out_type_name as TYPE_NAME,
			out_precision as PRECISION,
			out_length as LENGTH,
			out_scale as SCALE,
			out_radix as RADIX,
			out_nullable as NULLABLE,
			out_remarks as REMARKS,
			out_column_def as COLUMN_DEF,
			out_sql_data_type as SQL_DATA_TYPE,
			out_sql_datetime_sub as SQL_DATETIME_SUB,
			out_char_octet_length as CHAR_OCTET_LENGTH,
			out_ordinal_position as ORDINAL_POSITION,
			out_is_nullable as IS_NULLABLE,
			out_ss_is_sparse as SS_IS_SPARSE,
			out_ss_is_column_set as SS_IS_COLUMN_SET,
			out_ss_is_computed as SS_IS_COMPUTED,
			out_ss_is_identity as SS_IS_IDENTITY,
			out_ss_udt_catalog_name as SS_UDT_CATALOG_NAME,
			out_ss_udt_schema_name as SS_UDT_SCHEMA_NAME,
			out_ss_udt_assembly_type_name as SS_UDT_ASSEMBLY_TYPE_NAME,
			out_ss_xml_schemacollection_catalog_name as SS_XML_SCHEMACOLLECTION_CATALOG_NAME,
			out_ss_xml_schemacollection_schema_name as SS_XML_SCHEMACOLLECTION_SCHEMA_NAME,
			out_ss_xml_schemacollection_name as SS_XML_SCHEMACOLLECTION_NAME,
			(
			CASE
				WHEN out_ss_is_identity = 1 AND out_sql_data_type = -6 THEN 48 -- Tinyint Identity
				WHEN out_ss_is_identity = 1 AND out_sql_data_type = 5 THEN 52 -- Smallint Identity
				WHEN out_ss_is_identity = 1 AND out_sql_data_type = 4 THEN 56 -- Int Identity
				WHEN out_ss_is_identity = 1 AND out_sql_data_type = -5 THEN 63 -- Bigint Identity
				WHEN out_ss_is_identity = 1 AND out_sql_data_type = 3 THEN 55 -- Decimal Identity
				WHEN out_ss_is_identity = 1 AND out_sql_data_type = 2 THEN 63 -- Numeric Identity
				ELSE out_ss_data_type
			END
			) as SS_DATA_TYPE
	from sys.sp_columns_100_internal(sys.babelfish_truncate_identifier(@table_name),
		sys.babelfish_truncate_identifier(@table_owner),
		sys.babelfish_truncate_identifier(@table_qualifier),
		sys.babelfish_truncate_identifier(@column_name), @NameScope, @ODBCVer, @fusepattern);
END;
$$
LANGUAGE 'pltsql';
GRANT ALL on PROCEDURE sys.sp_columns_100 TO PUBLIC;

CREATE OR REPLACE PROCEDURE sys.sp_columns (
	"@table_name" sys.nvarchar(384),
    "@table_owner" sys.nvarchar(384) = '', 
    "@table_qualifier" sys.nvarchar(384) = '',
    "@column_name" sys.nvarchar(384) = '',
	"@namescope" int = 0,
    "@odbcver" int = 2,
    "@fusepattern" smallint = 1)
AS $$
BEGIN
	select out_table_qualifier as TABLE_QUALIFIER, 
			out_table_owner as TABLE_OWNER,
			out_table_name as TABLE_NAME,
			out_column_name as COLUMN_NAME,
			out_data_type as DATA_TYPE,
			out_type_name as TYPE_NAME,
			out_precision as PRECISION,
			out_length as LENGTH,
			out_scale as SCALE,
			out_radix as RADIX,
			out_nullable as NULLABLE,
			out_remarks as REMARKS,
			out_column_def as COLUMN_DEF,
			out_sql_data_type as SQL_DATA_TYPE,
			out_sql_datetime_sub as SQL_DATETIME_SUB,
			out_char_octet_length as CHAR_OCTET_LENGTH,
			out_ordinal_position as ORDINAL_POSITION,
			out_is_nullable as IS_NULLABLE,
 			(
	 			CASE
	 				WHEN out_ss_is_identity = 1 AND out_sql_data_type = -6 THEN 48 -- Tinyint Identity
	 				WHEN out_ss_is_identity = 1 AND out_sql_data_type = 5 THEN 52 -- Smallint Identity
	 				WHEN out_ss_is_identity = 1 AND out_sql_data_type = 4 THEN 56 -- Int Identity
	 				WHEN out_ss_is_identity = 1 AND out_sql_data_type = -5 THEN 63 -- Bigint Identity
	 				WHEN out_ss_is_identity = 1 AND out_sql_data_type = 3 THEN 55 -- Decimal Identity
	 				WHEN out_ss_is_identity = 1 AND out_sql_data_type = 2 THEN 63 -- Numeric Identity
	 				ELSE out_ss_data_type
	 			END
	 			) as SS_DATA_TYPE
	from sys.sp_columns_100_internal(sys.babelfish_truncate_identifier(@table_name),
		sys.babelfish_truncate_identifier(@table_owner),
		sys.babelfish_truncate_identifier(@table_qualifier),
		sys.babelfish_truncate_identifier(@column_name), @NameScope, @ODBCVer, @fusepattern);
END;
$$
LANGUAGE 'pltsql';
GRANT ALL on PROCEDURE sys.sp_columns TO PUBLIC;

-- internal function in order to workaround BABEL-1597
create or replace function sys.sp_pkeys_internal(
	in_table_name sys.nvarchar(384),
	in_table_owner sys.nvarchar(384) = '',
	in_table_qualifier sys.nvarchar(384) = ''
)
returns table(
	out_table_qualifier sys.sysname,
	out_table_owner sys.sysname,
	out_table_name sys.sysname,
	out_column_name sys.sysname,
	out_key_seq smallint,
	out_pk_name sys.sysname
)
as $$
begin
	return query
	select * from sys.sp_pkeys_view
	where table_name = in_table_name collate sys.bbf_unicode_general_ci_as
		and table_owner = coalesce(in_table_owner,'dbo') collate sys.bbf_unicode_general_ci_as
		and ((SELECT
		         coalesce(in_table_qualifier,'')) = '' or
		         table_qualifier = in_table_qualifier collate sys.bbf_unicode_general_ci_as)
	order by table_qualifier,
	         table_owner,
		 table_name,
		 key_seq;
end;
$$
LANGUAGE plpgsql;

CREATE OR REPLACE PROCEDURE sys.sp_pkeys(
	"@table_name" sys.nvarchar(384),
	"@table_owner" sys.nvarchar(384) = 'dbo',
	"@table_qualifier" sys.nvarchar(384) = ''
)
AS $$
BEGIN
	select out_table_qualifier as TABLE_QUALIFIER,
			out_table_owner as TABLE_OWNER,
			out_table_name as TABLE_NAME,
			out_column_name as COLUMN_NAME,
			out_key_seq as KEY_SEQ,
			out_pk_name as PK_NAME
	from sys.sp_pkeys_internal(@table_name, @table_owner, @table_qualifier);
END; 
$$
LANGUAGE 'pltsql';
GRANT ALL on PROCEDURE sys.sp_pkeys TO PUBLIC;

CREATE OR REPLACE FUNCTION sys.string_split(IN string VARCHAR, IN separator VARCHAR, OUT value VARCHAR) RETURNS SETOF VARCHAR AS
$body$
DECLARE
    v_string VARCHAR COLLATE "C";
    v_separator VARCHAR COLLATE "C";
BEGIN
	if length(separator) != 1 then
		RAISE EXCEPTION 'Invalid separator: %', separator USING HINT =
		'Separator must be length 1';
        else
	        v_string := string; -- use COLLATE "C"
		v_separator := separator; -- use COLLATE "C"
		RETURN QUERY(SELECT cast(unnest(string_to_array(v_string, v_separator)) as varchar));
        end if;
END
$body$
LANGUAGE plpgsql IMMUTABLE STRICT PARALLEL SAFE;
GRANT EXECUTE ON FUNCTION sys.string_split(IN VARCHAR, IN VARCHAR, OUT VARCHAR) TO PUBLIC;

;

CREATE OR REPLACE FUNCTION sys.babelfish_conv_date_to_string(IN p_datatype TEXT,
                                                                 IN p_dateval DATE,
                                                                 IN p_style NUMERIC DEFAULT 20)
RETURNS TEXT
AS
$BODY$
DECLARE
    v_day VARCHAR COLLATE "C";
    v_dateval DATE;
    v_style SMALLINT;
    v_month SMALLINT;
    v_resmask VARCHAR COLLATE "C";
    v_datatype VARCHAR COLLATE "C";
    v_language VARCHAR COLLATE "C";
    v_monthname VARCHAR COLLATE "C";
    v_resstring VARCHAR COLLATE "C";
    v_lengthexpr VARCHAR COLLATE "C";
    v_maxlength SMALLINT;
    v_res_length SMALLINT;
    v_err_message VARCHAR COLLATE "C";
    v_res_datatype VARCHAR COLLATE "C";
    v_lang_metadata_json JSONB;
    VARCHAR_MAX CONSTANT SMALLINT := 8000;
    NVARCHAR_MAX CONSTANT SMALLINT := 4000;
    CONVERSION_LANG CONSTANT VARCHAR COLLATE "C" := '';
    DATATYPE_REGEXP CONSTANT VARCHAR COLLATE "C" := '^\s*(CHAR|NCHAR|VARCHAR|NVARCHAR|CHARACTER VARYING)\s*$';
    DATATYPE_MASK_REGEXP CONSTANT VARCHAR COLLATE "C" := '^\s*(?:CHAR|NCHAR|VARCHAR|NVARCHAR|CHARACTER VARYING)\s*\(\s*(\d+|MAX)\s*\)\s*$';
BEGIN
    v_datatype := upper(trim(p_datatype));
    v_style := floor(p_style)::SMALLINT;

    IF (scale(p_style) > 0) THEN
        RAISE most_specific_type_mismatch;
    ELSIF (NOT ((v_style BETWEEN 0 AND 13) OR
                (v_style BETWEEN 20 AND 25) OR
                (v_style BETWEEN 100 AND 113) OR
                v_style IN (120, 121, 126, 127, 130, 131)))
    THEN
        RAISE invalid_parameter_value;
    ELSIF (v_style IN (8, 24, 108)) THEN
        RAISE invalid_datetime_format;
    END IF;

    IF (v_datatype ~* DATATYPE_MASK_REGEXP) THEN
        v_res_datatype := rtrim(split_part(v_datatype, '(', 1));

        v_maxlength := CASE
                          WHEN (v_res_datatype IN ('CHAR', 'VARCHAR')) THEN VARCHAR_MAX
                          ELSE NVARCHAR_MAX
                       END;

        v_lengthexpr := substring(v_datatype, DATATYPE_MASK_REGEXP);

        IF (v_lengthexpr <> 'MAX' AND char_length(v_lengthexpr) > 4) THEN
            RAISE interval_field_overflow;
        END IF;

        v_res_length := CASE v_lengthexpr
                           WHEN 'MAX' THEN v_maxlength
                           ELSE v_lengthexpr::SMALLINT
                        END;
    ELSIF (v_datatype ~* DATATYPE_REGEXP) THEN
        v_res_datatype := v_datatype;
    ELSE
        RAISE datatype_mismatch;
    END IF;

    v_dateval := CASE
                    WHEN (v_style NOT IN (130, 131)) THEN p_dateval
                    ELSE sys.babelfish_conv_greg_to_hijri(p_dateval) + 1
                 END;

    v_day := ltrim(to_char(v_dateval, 'DD'), '0');
    v_month := to_char(v_dateval, 'MM')::SMALLINT;

    v_language := CASE
                     WHEN (v_style IN (130, 131)) THEN 'HIJRI'
                     ELSE CONVERSION_LANG
                  END;
 RAISE NOTICE 'v_language=[%]', v_language;		  
    BEGIN
        v_lang_metadata_json := sys.babelfish_get_lang_metadata_json(v_language);
    EXCEPTION
        WHEN OTHERS THEN
        RAISE invalid_character_value_for_cast;
    END;

    v_monthname := (v_lang_metadata_json -> 'months_shortnames') ->> v_month - 1;

    v_resmask := CASE
                    WHEN (v_style IN (1, 22)) THEN 'MM/DD/YY'
                    WHEN (v_style = 101) THEN 'MM/DD/YYYY'
                    WHEN (v_style = 2) THEN 'YY.MM.DD'
                    WHEN (v_style = 102) THEN 'YYYY.MM.DD'
                    WHEN (v_style = 3) THEN 'DD/MM/YY'
                    WHEN (v_style = 103) THEN 'DD/MM/YYYY'
                    WHEN (v_style = 4) THEN 'DD.MM.YY'
                    WHEN (v_style = 104) THEN 'DD.MM.YYYY'
                    WHEN (v_style = 5) THEN 'DD-MM-YY'
                    WHEN (v_style = 105) THEN 'DD-MM-YYYY'
                    WHEN (v_style = 6) THEN 'DD $mnme$ YY'
                    WHEN (v_style IN (13, 106, 113)) THEN 'DD $mnme$ YYYY'
                    WHEN (v_style = 7) THEN '$mnme$ DD, YY'
                    WHEN (v_style = 107) THEN '$mnme$ DD, YYYY'
                    WHEN (v_style = 10) THEN 'MM-DD-YY'
                    WHEN (v_style = 110) THEN 'MM-DD-YYYY'
                    WHEN (v_style = 11) THEN 'YY/MM/DD'
                    WHEN (v_style = 111) THEN 'YYYY/MM/DD'
                    WHEN (v_style = 12) THEN 'YYMMDD'
                    WHEN (v_style = 112) THEN 'YYYYMMDD'
                    WHEN (v_style IN (20, 21, 23, 25, 120, 121, 126, 127)) THEN 'YYYY-MM-DD'
                    WHEN (v_style = 130) THEN 'DD $mnme$ YYYY'
                    WHEN (v_style = 131) THEN format('%s/MM/YYYY', lpad(v_day, 2, ' '))
                    WHEN (v_style IN (0, 9, 100, 109)) THEN format('$mnme$ %s YYYY', lpad(v_day, 2, ' '))
                 END;

    v_resstring := to_char(v_dateval, v_resmask);
    v_resstring := pg_catalog.replace(v_resstring, '$mnme$', v_monthname);
    v_resstring := substring(v_resstring, 1, coalesce(v_res_length, char_length(v_resstring)));
    v_res_length := coalesce(v_res_length,
                             CASE v_res_datatype
                                WHEN 'CHAR' THEN 30
                                ELSE 60
                             END);
    RETURN CASE
              WHEN (v_res_datatype NOT IN ('CHAR', 'NCHAR')) THEN v_resstring
              ELSE rpad(v_resstring, v_res_length, ' ')
           END;
EXCEPTION
    WHEN most_specific_type_mismatch THEN
        RAISE USING MESSAGE := 'Argument data type NUMERIC is invalid for argument 3 of convert function.',
                    DETAIL := 'Use of incorrect "style" parameter value during conversion process.',
                    HINT := 'Change "style" parameter to the proper value and try again.';

    WHEN invalid_parameter_value THEN
        RAISE USING MESSAGE := format('%s is not a valid style number when converting from DATE to a character string.', v_style),
                    DETAIL := 'Use of incorrect "style" parameter value during conversion process.',
                    HINT := 'Change "style" parameter to the proper value and try again.';

    WHEN invalid_datetime_format THEN
        RAISE USING MESSAGE := format('Error converting data type DATE to %s.', trim(p_datatype)),
                    DETAIL := 'Incorrect using of pair of input parameters values during conversion process.',
                    HINT := 'Check the input parameters values, correct them if needed, and try again.';

   WHEN interval_field_overflow THEN
       RAISE USING MESSAGE := format('The size (%s) given to the convert specification ''%s'' exceeds the maximum allowed for any data type (%s).',
                                     v_lengthexpr,
                                     lower(v_res_datatype),
                                     v_maxlength),
                   DETAIL := 'Use of incorrect size value of data type parameter during conversion process.',
                   HINT := 'Change size component of data type parameter to the allowable value and try again.';

    WHEN datatype_mismatch THEN
        RAISE USING MESSAGE := 'Data type should be one of these values: ''CHAR(n|MAX)'', ''NCHAR(n|MAX)'', ''VARCHAR(n|MAX)'', ''NVARCHAR(n|MAX)''.',
                    DETAIL := 'Use of incorrect "datatype" parameter value during conversion process.',
                    HINT := 'Change "datatype" parameter to the proper value and try again.';

    WHEN invalid_character_value_for_cast THEN
        RAISE USING MESSAGE := format('Invalid CONVERSION_LANG constant value - ''%s''. Allowed values are: ''English'', ''Deutsch'', etc.',
                                      CONVERSION_LANG),
                    DETAIL := 'Compiled incorrect CONVERSION_LANG constant value in function''s body.',
                    HINT := 'Correct CONVERSION_LANG constant value in function''s body, recompile it and try again.';

    WHEN invalid_text_representation THEN
        GET STACKED DIAGNOSTICS v_err_message = MESSAGE_TEXT;
        v_err_message := substring(lower(v_err_message), 'integer\:\s\"(.*)\"');

        RAISE USING MESSAGE := format('Error while trying to convert "%s" value to SMALLINT (or INTEGER) data type.',
                                      v_err_message),
                    DETAIL := 'Supplied value contains illegal characters.',
                    HINT := 'Correct supplied value, remove all illegal characters.';
END;
$BODY$
LANGUAGE plpgsql
VOLATILE
RETURNS NULL ON NULL INPUT;

CREATE OR REPLACE FUNCTION sys.babelfish_conv_datetime_to_string(IN p_datatype TEXT,
                                                                     IN p_src_datatype TEXT,
                                                                     IN p_datetimeval TIMESTAMP(6) WITHOUT TIME ZONE,
                                                                     IN p_style NUMERIC DEFAULT -1)
RETURNS TEXT
AS
$BODY$
DECLARE
    v_day VARCHAR COLLATE "C";
    v_hour VARCHAR COLLATE "C";
    v_month SMALLINT;
    v_style SMALLINT;
    v_scale SMALLINT;
    v_resmask VARCHAR COLLATE "C";
    v_language VARCHAR COLLATE "C";
    v_datatype VARCHAR COLLATE "C";
    v_fseconds VARCHAR COLLATE "C";
    v_fractsep VARCHAR COLLATE "C";
    v_monthname VARCHAR COLLATE "C";
    v_resstring VARCHAR COLLATE "C";
    v_lengthexpr VARCHAR COLLATE "C";
    v_maxlength SMALLINT;
    v_res_length SMALLINT;
    v_err_message VARCHAR COLLATE "C";
    v_src_datatype VARCHAR COLLATE "C";
    v_res_datatype VARCHAR COLLATE "C";
    v_lang_metadata_json JSONB;
    VARCHAR_MAX CONSTANT SMALLINT := 8000;
    NVARCHAR_MAX CONSTANT SMALLINT := 4000;
    CONVERSION_LANG CONSTANT VARCHAR COLLATE "C" := '';
    DATATYPE_REGEXP CONSTANT VARCHAR COLLATE "C" := '^\s*(CHAR|NCHAR|VARCHAR|NVARCHAR|CHARACTER VARYING)\s*$';
    SRCDATATYPE_MASK_REGEXP VARCHAR COLLATE "C" := '^(?:DATETIME|SMALLDATETIME|DATETIME2)\s*(?:\s*\(\s*(\d+)\s*\)\s*)?$';
    DATATYPE_MASK_REGEXP CONSTANT VARCHAR COLLATE "C" := '^\s*(?:CHAR|NCHAR|VARCHAR|NVARCHAR|CHARACTER VARYING)\s*\(\s*(\d+|MAX)\s*\)\s*$';
    v_datetimeval TIMESTAMP(6) WITHOUT TIME ZONE;
BEGIN
    v_datatype := upper(trim(p_datatype));
    v_src_datatype := upper(trim(p_src_datatype));
    v_style := floor(p_style)::SMALLINT;

    IF (v_src_datatype ~* SRCDATATYPE_MASK_REGEXP)
    THEN
        v_scale := substring(v_src_datatype, SRCDATATYPE_MASK_REGEXP)::SMALLINT;

        v_src_datatype := rtrim(split_part(v_src_datatype, '(', 1));

        IF (v_src_datatype <> 'DATETIME2' AND v_scale IS NOT NULL) THEN
            RAISE invalid_indicator_parameter_value;
        ELSIF (v_scale NOT BETWEEN 0 AND 7) THEN
            RAISE invalid_regular_expression;
        END IF;

        v_scale := coalesce(v_scale, 7);
    ELSE
        RAISE most_specific_type_mismatch;
    END IF;

    IF (scale(p_style) > 0) THEN
        RAISE escape_character_conflict;
    ELSIF (NOT ((v_style BETWEEN 0 AND 14) OR
                (v_style BETWEEN 20 AND 25) OR
                (v_style BETWEEN 100 AND 114) OR
                v_style IN (-1, 120, 121, 126, 127, 130, 131)))
    THEN
        RAISE invalid_parameter_value;
    END IF;

    IF (v_datatype ~* DATATYPE_MASK_REGEXP) THEN
        v_res_datatype := rtrim(split_part(v_datatype, '(', 1));

        v_maxlength := CASE
                          WHEN (v_res_datatype IN ('CHAR', 'VARCHAR')) THEN VARCHAR_MAX
                          ELSE NVARCHAR_MAX
                       END;

        v_lengthexpr := substring(v_datatype, DATATYPE_MASK_REGEXP);

        IF (v_lengthexpr <> 'MAX' AND char_length(v_lengthexpr) > 4)
        THEN
            RAISE interval_field_overflow;
        END IF;

        v_res_length := CASE v_lengthexpr
                           WHEN 'MAX' THEN v_maxlength
                           ELSE v_lengthexpr::SMALLINT
                        END;
    ELSIF (v_datatype ~* DATATYPE_REGEXP) THEN
        v_res_datatype := v_datatype;
    ELSE
        RAISE datatype_mismatch;
    END IF;

    v_datetimeval := CASE
                        WHEN (v_style NOT IN (130, 131)) THEN p_datetimeval
                        ELSE sys.babelfish_conv_greg_to_hijri(p_datetimeval) + INTERVAL '1 day'
                     END;

    v_day := ltrim(to_char(v_datetimeval, 'DD'), '0');
    v_hour := ltrim(to_char(v_datetimeval, 'HH12'), '0');
    v_month := to_char(v_datetimeval, 'MM')::SMALLINT;

    v_language := CASE
                     WHEN (v_style IN (130, 131)) THEN 'HIJRI'
                     ELSE CONVERSION_LANG
                  END;
    BEGIN
        v_lang_metadata_json := sys.babelfish_get_lang_metadata_json(v_language);
    EXCEPTION
        WHEN OTHERS THEN
        RAISE invalid_character_value_for_cast;
    END;

    v_monthname := (v_lang_metadata_json -> 'months_shortnames') ->> v_month - 1;

    IF (v_src_datatype IN ('DATETIME', 'SMALLDATETIME')) THEN
        v_fseconds := sys.babelfish_round_fractseconds(to_char(v_datetimeval, 'MS'));

        IF (v_fseconds::INTEGER = 1000) THEN
            v_fseconds := '000';
            v_datetimeval := v_datetimeval + INTERVAL '1 second';
        ELSE
            v_fseconds := lpad(v_fseconds, 3, '0');
        END IF;
    ELSE
        v_fseconds := sys.babelfish_get_microsecs_from_fractsecs(to_char(v_datetimeval, 'US'), v_scale);

        IF (v_scale = 7) THEN
            v_fseconds := concat(v_fseconds, '0');
        END IF;
    END IF;

    v_fractsep := CASE v_src_datatype
                     WHEN 'DATETIME2' THEN '.'
                     ELSE ':'
                  END;

    IF ((v_style = -1 AND v_src_datatype <> 'DATETIME2') OR
        v_style IN (0, 9, 100, 109))
    THEN
        v_resmask := format('$mnme$ %s YYYY %s:MI%s',
                            lpad(v_day, 2, ' '),
                            lpad(v_hour, 2, ' '),
                            CASE
                               WHEN (v_style IN (-1, 0, 100)) THEN 'AM'
                               ELSE format(':SS:%sAM', v_fseconds)
                            END);
    ELSIF (v_style = 1) THEN
        v_resmask := 'MM/DD/YY';
    ELSIF (v_style = 101) THEN
        v_resmask := 'MM/DD/YYYY';
    ELSIF (v_style = 2) THEN
        v_resmask := 'YY.MM.DD';
    ELSIF (v_style = 102) THEN
        v_resmask := 'YYYY.MM.DD';
    ELSIF (v_style = 3) THEN
        v_resmask := 'DD/MM/YY';
    ELSIF (v_style = 103) THEN
        v_resmask := 'DD/MM/YYYY';
    ELSIF (v_style = 4) THEN
        v_resmask := 'DD.MM.YY';
    ELSIF (v_style = 104) THEN
        v_resmask := 'DD.MM.YYYY';
    ELSIF (v_style = 5) THEN
        v_resmask := 'DD-MM-YY';
    ELSIF (v_style = 105) THEN
        v_resmask := 'DD-MM-YYYY';
    ELSIF (v_style = 6) THEN
        v_resmask := 'DD $mnme$ YY';
    ELSIF (v_style = 106) THEN
        v_resmask := 'DD $mnme$ YYYY';
    ELSIF (v_style = 7) THEN
        v_resmask := '$mnme$ DD, YY';
    ELSIF (v_style = 107) THEN
        v_resmask := '$mnme$ DD, YYYY';
    ELSIF (v_style IN (8, 24, 108)) THEN
        v_resmask := 'HH24:MI:SS';
    ELSIF (v_style = 10) THEN
        v_resmask := 'MM-DD-YY';
    ELSIF (v_style = 110) THEN
        v_resmask := 'MM-DD-YYYY';
    ELSIF (v_style = 11) THEN
        v_resmask := 'YY/MM/DD';
    ELSIF (v_style = 111) THEN
        v_resmask := 'YYYY/MM/DD';
    ELSIF (v_style = 12) THEN
        v_resmask := 'YYMMDD';
    ELSIF (v_style = 112) THEN
        v_resmask := 'YYYYMMDD';
    ELSIF (v_style IN (13, 113)) THEN
        v_resmask := format('DD $mnme$ YYYY HH24:MI:SS%s%s', v_fractsep, v_fseconds);
    ELSIF (v_style IN (14, 114)) THEN
        v_resmask := format('HH24:MI:SS%s%s', v_fractsep, v_fseconds);
    ELSIF (v_style IN (20, 120)) THEN
        v_resmask := 'YYYY-MM-DD HH24:MI:SS';
    ELSIF ((v_style = -1 AND v_src_datatype = 'DATETIME2') OR
           v_style IN (21, 25, 121))
    THEN
        v_resmask := format('YYYY-MM-DD HH24:MI:SS.%s', v_fseconds);
    ELSIF (v_style = 22) THEN
        v_resmask := format('MM/DD/YY %s:MI:SS AM', lpad(v_hour, 2, ' '));
    ELSIF (v_style = 23) THEN
        v_resmask := 'YYYY-MM-DD';
    ELSIF (v_style IN (126, 127)) THEN
        v_resmask := CASE v_src_datatype
                        WHEN 'SMALLDATETIME' THEN 'YYYY-MM-DDT$rem$HH24:MI:SS'
                        ELSE format('YYYY-MM-DDT$rem$HH24:MI:SS.%s', v_fseconds)
                     END;
    ELSIF (v_style IN (130, 131)) THEN
        v_resmask := concat(CASE p_style
                               WHEN 131 THEN format('%s/MM/YYYY ', lpad(v_day, 2, ' '))
                               ELSE format('%s $mnme$ YYYY ', lpad(v_day, 2, ' '))
                            END,
                            format('%s:MI:SS%s%sAM', lpad(v_hour, 2, ' '), v_fractsep, v_fseconds));
    END IF;

    v_resstring := to_char(v_datetimeval, v_resmask);
    v_resstring := pg_catalog.replace(v_resstring, '$mnme$', v_monthname);
    v_resstring := pg_catalog.replace(v_resstring, '$rem$', '');

    v_resstring := substring(v_resstring, 1, coalesce(v_res_length, char_length(v_resstring)));
    v_res_length := coalesce(v_res_length,
                             CASE v_res_datatype
                                WHEN 'CHAR' THEN 30
                                ELSE 60
                             END);
    RETURN CASE
              WHEN (v_res_datatype NOT IN ('CHAR', 'NCHAR')) THEN v_resstring
              ELSE rpad(v_resstring, v_res_length, ' ')
           END;
EXCEPTION
    WHEN most_specific_type_mismatch THEN
        RAISE USING MESSAGE := 'Source data type should be one of these values: ''DATETIME'', ''SMALLDATETIME'', ''DATETIME2'' or ''DATETIME2(n)''.',
                    DETAIL := 'Use of incorrect "src_datatype" parameter value during conversion process.',
                    HINT := 'Change "srcdatatype" parameter to the proper value and try again.';

   WHEN invalid_regular_expression THEN
       RAISE USING MESSAGE := format('The source data type scale (%s) given to the convert specification exceeds the maximum allowable value (7).',
                                     v_scale),
                   DETAIL := 'Use of incorrect scale value of source data type parameter during conversion process.',
                   HINT := 'Change scale component of source data type parameter to the allowable value and try again.';

    WHEN invalid_indicator_parameter_value THEN
        RAISE USING MESSAGE := format('Invalid attributes specified for data type %s.', v_src_datatype),
                    DETAIL := 'Use of incorrect scale value, which is not corresponding to specified data type.',
                    HINT := 'Change data type scale component or select different data type and try again.';

    WHEN escape_character_conflict THEN
        RAISE USING MESSAGE := 'Argument data type NUMERIC is invalid for argument 4 of convert function.',
                    DETAIL := 'Use of incorrect "style" parameter value during conversion process.',
                    HINT := 'Change "style" parameter to the proper value and try again.';

    WHEN invalid_parameter_value THEN
        RAISE USING MESSAGE := format('%s is not a valid style number when converting from %s to a character string.',
                                      v_style, v_src_datatype),
                    DETAIL := 'Use of incorrect "style" parameter value during conversion process.',
                    HINT := 'Change "style" parameter to the proper value and try again.';

    WHEN interval_field_overflow THEN
        RAISE USING MESSAGE := format('The size (%s) given to the convert specification ''%s'' exceeds the maximum allowed for any data type (%s).',
                                      v_lengthexpr, lower(v_res_datatype), v_maxlength),
                    DETAIL := 'Use of incorrect size value of data type parameter during conversion process.',
                    HINT := 'Change size component of data type parameter to the allowable value and try again.';

    WHEN datatype_mismatch THEN
        RAISE USING MESSAGE := 'Data type should be one of these values: ''CHAR(n|MAX)'', ''NCHAR(n|MAX)'', ''VARCHAR(n|MAX)'', ''NVARCHAR(n|MAX)''.',
                    DETAIL := 'Use of incorrect "datatype" parameter value during conversion process.',
                    HINT := 'Change "datatype" parameter to the proper value and try again.';

    WHEN invalid_character_value_for_cast THEN
        RAISE USING MESSAGE := format('Invalid CONVERSION_LANG constant value - ''%s''. Allowed values are: ''English'', ''Deutsch'', etc.',
                                      CONVERSION_LANG),
                    DETAIL := 'Compiled incorrect CONVERSION_LANG constant value in function''s body.',
                    HINT := 'Correct CONVERSION_LANG constant value in function''s body, recompile it and try again.';

    WHEN invalid_text_representation THEN
        GET STACKED DIAGNOSTICS v_err_message = MESSAGE_TEXT;
        v_err_message := substring(lower(v_err_message), 'integer\:\s\"(.*)\"');

        RAISE USING MESSAGE := format('Error while trying to convert "%s" value to SMALLINT data type.',
                                      v_err_message),
                    DETAIL := 'Supplied value contains illegal characters.',
                    HINT := 'Correct supplied value, remove all illegal characters.';
END;
$BODY$
LANGUAGE plpgsql
VOLATILE
RETURNS NULL ON NULL INPUT;

CREATE OR REPLACE FUNCTION sys.babelfish_conv_string_to_date(IN p_datestring TEXT,
                                                                 IN p_style NUMERIC DEFAULT 0)
RETURNS DATE
AS
$BODY$
DECLARE
    v_day VARCHAR COLLATE "C";
    v_year VARCHAR COLLATE "C";
    v_month VARCHAR COLLATE "C";
    v_hijridate DATE;
    v_style SMALLINT;
    v_leftpart VARCHAR COLLATE "C";
    v_middlepart VARCHAR COLLATE "C";
    v_rightpart VARCHAR COLLATE "C";
    v_fractsecs VARCHAR COLLATE "C";
    v_datestring VARCHAR COLLATE "C";
    v_err_message VARCHAR COLLATE "C";
    v_date_format VARCHAR COLLATE "C";
    v_regmatch_groups TEXT[];
    v_lang_metadata_json JSONB;
    v_compmonth_regexp VARCHAR COLLATE "C";
    CONVERSION_LANG CONSTANT VARCHAR COLLATE "C" := '';
    DATE_FORMAT CONSTANT VARCHAR COLLATE "C" := '';
    DAYMM_REGEXP CONSTANT VARCHAR COLLATE "C" := '(\d{1,2})';
    FULLYEAR_REGEXP CONSTANT VARCHAR COLLATE "C" := '(\d{4})';
    SHORTYEAR_REGEXP CONSTANT VARCHAR COLLATE "C" := '(\d{1,2})';
    COMPYEAR_REGEXP CONSTANT VARCHAR COLLATE "C" := '(\d{1,2}|\d{4})';
    AMPM_REGEXP CONSTANT VARCHAR COLLATE "C" := '(?:[AP]M)';
    TIMEUNIT_REGEXP CONSTANT VARCHAR COLLATE "C" := '\s*\d{1,2}\s*';
    FRACTSECS_REGEXP CONSTANT VARCHAR COLLATE "C" := '\s*\d{1,9}';
    HHMMSSFS_PART_REGEXP CONSTANT VARCHAR COLLATE "C" := concat('(', TIMEUNIT_REGEXP, AMPM_REGEXP, '|',
                                                    TIMEUNIT_REGEXP, '\:', TIMEUNIT_REGEXP, '|',
                                                    TIMEUNIT_REGEXP, '\:', TIMEUNIT_REGEXP, '\:', TIMEUNIT_REGEXP, '|',
                                                    TIMEUNIT_REGEXP, '\:', TIMEUNIT_REGEXP, '\:', TIMEUNIT_REGEXP, '(?:\.|\:)', FRACTSECS_REGEXP,
                                                    ')\s*', AMPM_REGEXP, '?');
    HHMMSSFS_DOTPART_REGEXP CONSTANT VARCHAR COLLATE "C" := concat('(', TIMEUNIT_REGEXP, AMPM_REGEXP, '|',
                                                       TIMEUNIT_REGEXP, '\:', TIMEUNIT_REGEXP, '|',
                                                       TIMEUNIT_REGEXP, '\:', TIMEUNIT_REGEXP, '\:', TIMEUNIT_REGEXP, '|',
                                                       TIMEUNIT_REGEXP, '\:', TIMEUNIT_REGEXP, '\:', TIMEUNIT_REGEXP, '\.', FRACTSECS_REGEXP,
                                                       ')\s*', AMPM_REGEXP, '?');
    HHMMSSFS_REGEXP CONSTANT VARCHAR COLLATE "C" := concat('^', HHMMSSFS_PART_REGEXP, '$');
    HHMMSSFS_DOT_REGEXP CONSTANT VARCHAR COLLATE "C" := concat('^', HHMMSSFS_DOTPART_REGEXP, '$');
    v_defmask1_regexp VARCHAR COLLATE "C" := concat('^($comp_month$)\s*', DAYMM_REGEXP, '\s+', COMPYEAR_REGEXP, '$');
    v_defmask2_regexp VARCHAR COLLATE "C" := concat('^', DAYMM_REGEXP, '\s*($comp_month$)\s*', COMPYEAR_REGEXP, '$');
    v_defmask3_regexp VARCHAR COLLATE "C" := concat('^', FULLYEAR_REGEXP, '\s*($comp_month$)\s*', DAYMM_REGEXP, '$');
    v_defmask4_regexp VARCHAR COLLATE "C" := concat('^', FULLYEAR_REGEXP, '\s+', DAYMM_REGEXP, '\s*($comp_month$)$');
    v_defmask5_regexp VARCHAR COLLATE "C" := concat('^', DAYMM_REGEXP, '\s+', COMPYEAR_REGEXP, '\s*($comp_month$)$');
    v_defmask6_regexp VARCHAR COLLATE "C" := concat('^($comp_month$)\s*', FULLYEAR_REGEXP, '\s+', DAYMM_REGEXP, '$');
    v_defmask7_regexp VARCHAR COLLATE "C" := concat('^($comp_month$)\s*', DAYMM_REGEXP, '\s*\,\s*', COMPYEAR_REGEXP, '$');
    v_defmask8_regexp VARCHAR COLLATE "C" := concat('^', FULLYEAR_REGEXP, '\s*($comp_month$)$');
    v_defmask9_regexp VARCHAR COLLATE "C" := concat('^($comp_month$)\s*', FULLYEAR_REGEXP, '$');
    v_defmask10_regexp VARCHAR COLLATE "C" := concat('^', DAYMM_REGEXP, '\s*(?:\.|/|-)\s*($comp_month$)\s*(?:\.|/|-)\s*', COMPYEAR_REGEXP, '$');
    DOT_SHORTYEAR_REGEXP CONSTANT VARCHAR COLLATE "C" := concat('^', DAYMM_REGEXP, '\s*\.\s*', DAYMM_REGEXP, '\s*\.\s*', SHORTYEAR_REGEXP, '$');
    DOT_FULLYEAR_REGEXP CONSTANT VARCHAR COLLATE "C" := concat('^', DAYMM_REGEXP, '\s*\.\s*', DAYMM_REGEXP, '\s*\.\s*', FULLYEAR_REGEXP, '$');
    SLASH_SHORTYEAR_REGEXP CONSTANT VARCHAR COLLATE "C" := concat('^', DAYMM_REGEXP, '\s*/\s*', DAYMM_REGEXP, '\s*/\s*', SHORTYEAR_REGEXP, '$');
    SLASH_FULLYEAR_REGEXP CONSTANT VARCHAR COLLATE "C" := concat('^', DAYMM_REGEXP, '\s*/\s*', DAYMM_REGEXP, '\s*/\s*', FULLYEAR_REGEXP, '$');
    DASH_SHORTYEAR_REGEXP CONSTANT VARCHAR COLLATE "C" := concat('^', DAYMM_REGEXP, '\s*-\s*', DAYMM_REGEXP, '\s*-\s*', SHORTYEAR_REGEXP, '$');
    DASH_FULLYEAR_REGEXP CONSTANT VARCHAR COLLATE "C" := concat('^', DAYMM_REGEXP, '\s*-\s*', DAYMM_REGEXP, '\s*-\s*', FULLYEAR_REGEXP, '$');
    DOT_SLASH_DASH_YEAR_REGEXP CONSTANT VARCHAR COLLATE "C" := concat('^', DAYMM_REGEXP, '\s*(?:\.|/|-)\s*', DAYMM_REGEXP, '\s*(?:\.|/|-)\s*', COMPYEAR_REGEXP, '$');
    YEAR_DOTMASK_REGEXP CONSTANT VARCHAR COLLATE "C" := concat('^', FULLYEAR_REGEXP, '\s*\.\s*', DAYMM_REGEXP, '\s*\.\s*', DAYMM_REGEXP, '$');
    YEAR_SLASHMASK_REGEXP CONSTANT VARCHAR COLLATE "C" := concat('^', FULLYEAR_REGEXP, '\s*/\s*', DAYMM_REGEXP, '\s*/\s*', DAYMM_REGEXP, '$');
    YEAR_DASHMASK_REGEXP CONSTANT VARCHAR COLLATE "C" := concat('^', FULLYEAR_REGEXP, '\s*-\s*', DAYMM_REGEXP, '\s*-\s*', DAYMM_REGEXP, '$');
    YEAR_DOT_SLASH_DASH_REGEXP CONSTANT VARCHAR COLLATE "C" := concat('^', FULLYEAR_REGEXP, '\s*(?:\.|/|-)\s*', DAYMM_REGEXP, '\s*(?:\.|/|-)\s*', DAYMM_REGEXP, '$');
    DIGITMASK1_REGEXP CONSTANT VARCHAR COLLATE "C" := '^\d{6}$';
    DIGITMASK2_REGEXP CONSTANT VARCHAR COLLATE "C" := '^\d{8}$';
BEGIN
    v_style := floor(p_style)::SMALLINT;
    v_datestring := trim(p_datestring);

    IF (scale(p_style) > 0) THEN
        RAISE most_specific_type_mismatch;
    ELSIF (NOT ((v_style BETWEEN 0 AND 14) OR
                (v_style BETWEEN 20 AND 25) OR
                (v_style BETWEEN 100 AND 114) OR
                v_style IN (120, 121, 126, 127, 130, 131)))
    THEN
        RAISE invalid_parameter_value;
    END IF;

    IF (v_datestring ~* HHMMSSFS_PART_REGEXP AND v_datestring !~* HHMMSSFS_REGEXP)
    THEN
        v_datestring := trim(regexp_replace(v_datestring, HHMMSSFS_PART_REGEXP, '', 'gi'));
    END IF;

    BEGIN
        v_lang_metadata_json := sys.babelfish_get_lang_metadata_json(CONVERSION_LANG);
    EXCEPTION
        WHEN OTHERS THEN
        RAISE invalid_character_value_for_cast;
    END;

    v_date_format := coalesce(nullif(DATE_FORMAT, ''), v_lang_metadata_json ->> 'date_format');

    v_compmonth_regexp := array_to_string(array_cat(ARRAY(SELECT jsonb_array_elements_text(v_lang_metadata_json -> 'months_shortnames')),
                                                    ARRAY(SELECT jsonb_array_elements_text(v_lang_metadata_json -> 'months_names'))), '|');

    v_defmask1_regexp := pg_catalog.replace(v_defmask1_regexp, '$comp_month$', v_compmonth_regexp);
    v_defmask2_regexp := pg_catalog.replace(v_defmask2_regexp, '$comp_month$', v_compmonth_regexp);
    v_defmask3_regexp := pg_catalog.replace(v_defmask3_regexp, '$comp_month$', v_compmonth_regexp);
    v_defmask4_regexp := pg_catalog.replace(v_defmask4_regexp, '$comp_month$', v_compmonth_regexp);
    v_defmask5_regexp := pg_catalog.replace(v_defmask5_regexp, '$comp_month$', v_compmonth_regexp);
    v_defmask6_regexp := pg_catalog.replace(v_defmask6_regexp, '$comp_month$', v_compmonth_regexp);
    v_defmask7_regexp := pg_catalog.replace(v_defmask7_regexp, '$comp_month$', v_compmonth_regexp);
    v_defmask8_regexp := pg_catalog.replace(v_defmask8_regexp, '$comp_month$', v_compmonth_regexp);
    v_defmask9_regexp := pg_catalog.replace(v_defmask9_regexp, '$comp_month$', v_compmonth_regexp);
    v_defmask10_regexp := pg_catalog.replace(v_defmask10_regexp, '$comp_month$', v_compmonth_regexp);

    IF (v_datestring ~* v_defmask1_regexp OR
        v_datestring ~* v_defmask2_regexp OR
        v_datestring ~* v_defmask3_regexp OR
        v_datestring ~* v_defmask4_regexp OR
        v_datestring ~* v_defmask5_regexp OR
        v_datestring ~* v_defmask6_regexp OR
        v_datestring ~* v_defmask7_regexp OR
        v_datestring ~* v_defmask8_regexp OR
        v_datestring ~* v_defmask9_regexp OR
        v_datestring ~* v_defmask10_regexp)
    THEN
        IF (v_style IN (130, 131)) THEN
            RAISE invalid_datetime_format;
        END IF;

        IF (v_datestring ~* v_defmask1_regexp)
        THEN
            v_regmatch_groups := regexp_matches(v_datestring, v_defmask1_regexp, 'gi');
            v_day := v_regmatch_groups[2];
            v_month := sys.babelfish_get_monthnum_by_name(v_regmatch_groups[1], v_lang_metadata_json);
            v_year := sys.babelfish_get_full_year(v_regmatch_groups[3]);

        ELSIF (v_datestring ~* v_defmask2_regexp)
        THEN
            v_regmatch_groups := regexp_matches(v_datestring, v_defmask2_regexp, 'gi');
            v_day := v_regmatch_groups[1];
            v_month := sys.babelfish_get_monthnum_by_name(v_regmatch_groups[2], v_lang_metadata_json);
            v_year := sys.babelfish_get_full_year(v_regmatch_groups[3]);

        ELSIF (v_datestring ~* v_defmask3_regexp)
        THEN
            v_regmatch_groups := regexp_matches(v_datestring, v_defmask3_regexp, 'gi');
            v_day := v_regmatch_groups[3];
            v_month := sys.babelfish_get_monthnum_by_name(v_regmatch_groups[2], v_lang_metadata_json);
            v_year := v_regmatch_groups[1];

        ELSIF (v_datestring ~* v_defmask4_regexp)
        THEN
            v_regmatch_groups := regexp_matches(v_datestring, v_defmask4_regexp, 'gi');
            v_day := v_regmatch_groups[2];
            v_month := sys.babelfish_get_monthnum_by_name(v_regmatch_groups[3], v_lang_metadata_json);
            v_year := v_regmatch_groups[1];

        ELSIF (v_datestring ~* v_defmask5_regexp)
        THEN
            v_regmatch_groups := regexp_matches(v_datestring, v_defmask5_regexp, 'gi');
            v_day := v_regmatch_groups[1];
            v_month := sys.babelfish_get_monthnum_by_name(v_regmatch_groups[3], v_lang_metadata_json);
            v_year := sys.babelfish_get_full_year(v_regmatch_groups[2]);

        ELSIF (v_datestring ~* v_defmask6_regexp)
        THEN
            v_regmatch_groups := regexp_matches(v_datestring, v_defmask6_regexp, 'gi');
            v_day := v_regmatch_groups[3];
            v_month := sys.babelfish_get_monthnum_by_name(v_regmatch_groups[1], v_lang_metadata_json);
            v_year := v_regmatch_groups[2];

        ELSIF (v_datestring ~* v_defmask7_regexp)
        THEN
            v_regmatch_groups := regexp_matches(v_datestring, v_defmask7_regexp, 'gi');
            v_day := v_regmatch_groups[2];
            v_month := sys.babelfish_get_monthnum_by_name(v_regmatch_groups[1], v_lang_metadata_json);
            v_year := sys.babelfish_get_full_year(v_regmatch_groups[3]);

        ELSIF (v_datestring ~* v_defmask8_regexp)
        THEN
            v_regmatch_groups := regexp_matches(v_datestring, v_defmask8_regexp, 'gi');
            v_day := '01';
            v_month := sys.babelfish_get_monthnum_by_name(v_regmatch_groups[2], v_lang_metadata_json);
            v_year := v_regmatch_groups[1];

        ELSIF (v_datestring ~* v_defmask9_regexp)
        THEN
            v_regmatch_groups := regexp_matches(v_datestring, v_defmask9_regexp, 'gi');
            v_day := '01';
            v_month := sys.babelfish_get_monthnum_by_name(v_regmatch_groups[1], v_lang_metadata_json);
            v_year := v_regmatch_groups[2];
        ELSE
            v_regmatch_groups := regexp_matches(v_datestring, v_defmask10_regexp, 'gi');
            v_day := v_regmatch_groups[1];
            v_month := sys.babelfish_get_monthnum_by_name(v_regmatch_groups[2], v_lang_metadata_json);
            v_year := sys.babelfish_get_full_year(v_regmatch_groups[3]);
        END IF;
    ELSEIF (v_datestring ~* DOT_SHORTYEAR_REGEXP OR
            v_datestring ~* DOT_FULLYEAR_REGEXP OR
            v_datestring ~* SLASH_SHORTYEAR_REGEXP OR
            v_datestring ~* SLASH_FULLYEAR_REGEXP OR
            v_datestring ~* DASH_SHORTYEAR_REGEXP OR
            v_datestring ~* DASH_FULLYEAR_REGEXP)
    THEN
        IF (v_style IN (6, 7, 8, 9, 12, 13, 14, 24, 100, 106, 107, 108, 109, 112, 113, 114, 130)) THEN
            RAISE invalid_regular_expression;
        ELSIF (v_style IN (20, 21, 23, 25, 102, 111, 120, 121, 126, 127)) THEN
            RAISE invalid_datetime_format;
        END IF;

        v_regmatch_groups := regexp_matches(v_datestring, DOT_SLASH_DASH_YEAR_REGEXP, 'gi');
        v_leftpart := v_regmatch_groups[1];
        v_middlepart := v_regmatch_groups[2];
        v_rightpart := v_regmatch_groups[3];

        IF (v_datestring ~* DOT_SHORTYEAR_REGEXP OR
            v_datestring ~* SLASH_SHORTYEAR_REGEXP OR
            v_datestring ~* DASH_SHORTYEAR_REGEXP)
        THEN
            IF ((v_style IN (1, 10, 22) AND v_date_format <> 'MDY') OR
                ((v_style IS NULL OR v_style IN (0, 1, 10, 22)) AND v_date_format NOT IN ('YDM', 'YMD', 'DMY', 'DYM', 'MYD')))
            THEN
                v_day := v_middlepart;
                v_month := v_leftpart;
                v_year := sys.babelfish_get_full_year(v_rightpart);

            ELSIF ((v_style IN (2, 11) AND v_date_format <> 'YMD') OR
                   ((v_style IS NULL OR v_style IN (0, 2, 11)) AND v_date_format = 'YMD'))
            THEN
                v_day := v_rightpart;
                v_month := v_middlepart;
                v_year := sys.babelfish_get_full_year(v_leftpart);

            ELSIF ((v_style IN (3, 4, 5) AND v_date_format <> 'DMY') OR
                   ((v_style IS NULL OR v_style IN (0, 3, 4, 5)) AND v_date_format = 'DMY'))
            THEN
                v_day := v_leftpart;
                v_month := v_middlepart;
                v_year := sys.babelfish_get_full_year(v_rightpart);

            ELSIF ((v_style IS NULL OR v_style = 0) AND v_date_format = 'DYM')
            THEN
                v_day := v_leftpart;
                v_month := v_rightpart;
                v_year := sys.babelfish_get_full_year(v_middlepart);

            ELSIF ((v_style IS NULL OR v_style = 0) AND v_date_format = 'MYD')
            THEN
                v_day := v_rightpart;
                v_month := v_leftpart;
                v_year := sys.babelfish_get_full_year(v_middlepart);

            ELSIF ((v_style IS NULL OR v_style = 0) AND v_date_format = 'YDM') THEN
                RAISE character_not_in_repertoire;
            ELSIF (v_style IN (101, 103, 104, 105, 110, 131)) THEN
                RAISE invalid_datetime_format;
            END IF;
        ELSE
            v_year := v_rightpart;

            IF (v_leftpart::SMALLINT <= 12)
            THEN
                IF ((v_style IN (103, 104, 105, 131) AND v_date_format <> 'DMY') OR
                    ((v_style IS NULL OR v_style IN (0, 103, 104, 105, 131)) AND v_date_format = 'DMY'))
                THEN
                    v_day := v_leftpart;
                    v_month := v_middlepart;
                ELSIF ((v_style IN (101, 110) AND v_date_format IN ('YDM', 'DMY', 'DYM')) OR
                       ((v_style IS NULL OR v_style IN (0, 101, 110)) AND v_date_format NOT IN ('YDM', 'DMY', 'DYM')))
                THEN
                    v_day := v_middlepart;
                    v_month := v_leftpart;
                ELSIF ((v_style IN (1, 2, 3, 4, 5, 10, 11, 22) AND v_date_format <> 'YDM') OR
                       ((v_style IS NULL OR v_style IN (0, 1, 2, 3, 4, 5, 10, 11, 22)) AND v_date_format = 'YDM'))
                THEN
                    RAISE invalid_datetime_format;
                END IF;
            ELSE
                IF ((v_style IN (103, 104, 105, 131) AND v_date_format <> 'DMY') OR
                    ((v_style IS NULL OR v_style IN (0, 103, 104, 105, 131)) AND v_date_format = 'DMY'))
                THEN
                    v_day := v_leftpart;
                    v_month := v_middlepart;
                ELSIF ((v_style IN (1, 2, 3, 4, 5, 10, 11, 22, 101, 110) AND v_date_format = 'DMY') OR
                       ((v_style IS NULL OR v_style IN (0, 1, 2, 3, 4, 5, 10, 11, 22, 101, 110)) AND v_date_format <> 'DMY'))
                THEN
                    RAISE invalid_datetime_format;
                END IF;
            END IF;
        END IF;
    ELSIF (v_datestring ~* YEAR_DOTMASK_REGEXP OR
           v_datestring ~* YEAR_SLASHMASK_REGEXP OR
           v_datestring ~* YEAR_DASHMASK_REGEXP)
    THEN
        IF (v_style IN (6, 7, 8, 9, 12, 13, 14, 24, 100, 106, 107, 108, 109, 112, 113, 114, 130)) THEN
            RAISE invalid_regular_expression;
        ELSIF (v_style IN (1, 2, 3, 4, 5, 10, 11, 22, 101, 103, 104, 105, 110, 131)) THEN
            RAISE invalid_datetime_format;
        END IF;

        v_regmatch_groups := regexp_matches(v_datestring, YEAR_DOT_SLASH_DASH_REGEXP, 'gi');
        v_day := v_regmatch_groups[3];
        v_month := v_regmatch_groups[2];
        v_year := v_regmatch_groups[1];

    ELSIF (v_datestring ~* DIGITMASK1_REGEXP OR
           v_datestring ~* DIGITMASK2_REGEXP)
    THEN
        IF (v_datestring ~* DIGITMASK1_REGEXP)
        THEN
            v_day := substring(v_datestring, 5, 2);
            v_month := substring(v_datestring, 3, 2);
            v_year := sys.babelfish_get_full_year(substring(v_datestring, 1, 2));
        ELSE
            v_day := substring(v_datestring, 7, 2);
            v_month := substring(v_datestring, 5, 2);
            v_year := substring(v_datestring, 1, 4);
        END IF;
    ELSIF (v_datestring ~* HHMMSSFS_REGEXP)
    THEN
        v_fractsecs := coalesce(sys.babelfish_get_timeunit_from_string(v_datestring, 'FRACTSECONDS'), '');
        IF (v_datestring !~* HHMMSSFS_DOT_REGEXP AND char_length(v_fractsecs) > 3) THEN
            RAISE invalid_datetime_format;
        END IF;

        v_day := '01';
        v_month := '01';
        v_year := '1900';
    ELSE
        RAISE invalid_datetime_format;
    END IF;

    IF (((v_datestring ~* HHMMSSFS_REGEXP OR v_datestring ~* DIGITMASK1_REGEXP OR v_datestring ~* DIGITMASK2_REGEXP) AND v_style IN (130, 131)) OR
        ((v_datestring ~* DOT_FULLYEAR_REGEXP OR v_datestring ~* SLASH_FULLYEAR_REGEXP OR v_datestring ~* DASH_FULLYEAR_REGEXP) AND v_style = 131))
    THEN
        IF ((v_day::SMALLINT NOT BETWEEN 1 AND 29) OR
            (v_month::SMALLINT NOT BETWEEN 1 AND 12))
        THEN
            RAISE invalid_datetime_format;
        END IF;

        v_hijridate := sys.babelfish_conv_hijri_to_greg(v_day, v_month, v_year) - 1;
        v_datestring := to_char(v_hijridate, 'DD.MM.YYYY');

        v_day := split_part(v_datestring, '.', 1);
        v_month := split_part(v_datestring, '.', 2);
        v_year := split_part(v_datestring, '.', 3);
    END IF;

    RETURN to_date(concat_ws('.', v_day, v_month, v_year), 'DD.MM.YYYY');
EXCEPTION
    WHEN most_specific_type_mismatch THEN
        RAISE USING MESSAGE := 'Argument data type NUMERIC is invalid for argument 2 of conv_string_to_date function.',
                    DETAIL := 'Use of incorrect "style" parameter value during conversion process.',
                    HINT := 'Change "style" parameter to the proper value and try again.';

    WHEN invalid_parameter_value THEN
        RAISE USING MESSAGE := format('The style %s is not supported for conversions from VARCHAR to DATE.', v_style),
                    DETAIL := 'Use of incorrect "style" parameter value during conversion process.',
                    HINT := 'Change "style" parameter to the proper value and try again.';

    WHEN invalid_regular_expression THEN
        RAISE USING MESSAGE := format('The input character string doesn''t follow style %s.', v_style),
                    DETAIL := 'Selected "style" param value isn''t valid for conversion of passed character string.',
                    HINT := 'Either change the input character string or use a different style.';

    WHEN invalid_datetime_format THEN
        RAISE USING MESSAGE := 'Conversion failed when converting date from character string.',
                    DETAIL := 'Incorrect using of pair of input parameters values during conversion process.',
                    HINT := 'Check the input parameters values, correct them if needed, and try again.';

    WHEN character_not_in_repertoire THEN
        RAISE USING MESSAGE := 'The YDM date format isn''t supported when converting from this string format to date.',
                    DETAIL := 'Use of incorrect DATE_FORMAT constant value regarding string format parameter during conversion process.',
                    HINT := 'Change DATE_FORMAT constant to one of these values: MDY|DMY|DYM, recompile function and try again.';

    WHEN invalid_character_value_for_cast THEN
        RAISE USING MESSAGE := format('Invalid CONVERSION_LANG constant value - ''%s''. Allowed values are: ''English'', ''Deutsch'', etc.',
                                      CONVERSION_LANG),
                    DETAIL := 'Compiled incorrect CONVERSION_LANG constant value in function''s body.',
                    HINT := 'Correct CONVERSION_LANG constant value in function''s body, recompile it and try again.';

    WHEN invalid_text_representation THEN
        GET STACKED DIAGNOSTICS v_err_message = MESSAGE_TEXT;
        v_err_message := substring(lower(v_err_message), 'integer\:\s\"(.*)\"');

        RAISE USING MESSAGE := format('Error while trying to convert "%s" value to SMALLINT data type.',
                                      v_err_message),
                    DETAIL := 'Passed argument value contains illegal characters.',
                    HINT := 'Correct passed argument value, remove all illegal characters.';
END;
$BODY$
LANGUAGE plpgsql
VOLATILE
RETURNS NULL ON NULL INPUT;

CREATE OR REPLACE FUNCTION sys.babelfish_conv_string_to_datetime(IN p_datatype TEXT,
                                                                     IN p_datetimestring TEXT,
                                                                     IN p_style NUMERIC DEFAULT 0)
RETURNS TIMESTAMP WITHOUT TIME ZONE
AS
$BODY$
DECLARE
    v_day VARCHAR COLLATE "C";
    v_year VARCHAR COLLATE "C";
    v_month VARCHAR COLLATE "C";
    v_style SMALLINT;
    v_scale SMALLINT;
    v_hours VARCHAR COLLATE "C";
    v_hijridate DATE;
    v_minutes VARCHAR COLLATE "C";
    v_seconds VARCHAR COLLATE "C";
    v_fseconds VARCHAR COLLATE "C";
    v_datatype VARCHAR COLLATE "C";
    v_timepart VARCHAR COLLATE "C";
    v_leftpart VARCHAR COLLATE "C";
    v_middlepart VARCHAR COLLATE "C";
    v_rightpart VARCHAR COLLATE "C";
    v_datestring VARCHAR COLLATE "C";
    v_err_message VARCHAR COLLATE "C";
    v_date_format VARCHAR COLLATE "C";
    v_res_datatype VARCHAR COLLATE "C";
    v_datetimestring VARCHAR COLLATE "C";
    v_datatype_groups TEXT[];
    v_regmatch_groups TEXT[];
    v_lang_metadata_json JSONB;
    v_compmonth_regexp VARCHAR COLLATE "C";
    v_resdatetime TIMESTAMP(6) WITHOUT TIME ZONE;
    CONVERSION_LANG CONSTANT VARCHAR COLLATE "C" := '';
    DATE_FORMAT CONSTANT VARCHAR COLLATE "C" := '';
    DAYMM_REGEXP CONSTANT VARCHAR COLLATE "C" := '(\d{1,2})';
    FULLYEAR_REGEXP CONSTANT VARCHAR COLLATE "C" := '(\d{4})';
    SHORTYEAR_REGEXP CONSTANT VARCHAR COLLATE "C" := '(\d{1,2})';
    COMPYEAR_REGEXP CONSTANT VARCHAR COLLATE "C" := '(\d{1,2}|\d{4})';
    AMPM_REGEXP CONSTANT VARCHAR COLLATE "C" := '(?:[AP]M)';
    MASKSEP_REGEXP CONSTANT VARCHAR COLLATE "C" := '(?:\.|-|/)';
    TIMEUNIT_REGEXP CONSTANT VARCHAR COLLATE "C" := '\s*\d{1,2}\s*';
    FRACTSECS_REGEXP CONSTANT VARCHAR COLLATE "C" := '\s*\d{1,9}\s*';
    DATATYPE_REGEXP CONSTANT VARCHAR COLLATE "C" := '^(DATETIME|SMALLDATETIME|DATETIME2)\s*(?:\()?\s*((?:-)?\d+)?\s*(?:\))?$';
    HHMMSSFS_PART_REGEXP CONSTANT VARCHAR COLLATE "C" := concat(TIMEUNIT_REGEXP, AMPM_REGEXP, '|',
                                                    TIMEUNIT_REGEXP, '\:', TIMEUNIT_REGEXP, AMPM_REGEXP, '?|',
                                                    TIMEUNIT_REGEXP, '\:', TIMEUNIT_REGEXP, '\.', FRACTSECS_REGEXP, AMPM_REGEXP, '?|',
                                                    TIMEUNIT_REGEXP, '\:', TIMEUNIT_REGEXP, '\:', TIMEUNIT_REGEXP, AMPM_REGEXP, '?|',
                                                    TIMEUNIT_REGEXP, '\:', TIMEUNIT_REGEXP, '\:', TIMEUNIT_REGEXP, '(?:\.|\:)', FRACTSECS_REGEXP, AMPM_REGEXP, '?');
    HHMMSSFS_DOT_PART_REGEXP CONSTANT VARCHAR COLLATE "C" := concat(TIMEUNIT_REGEXP, AMPM_REGEXP, '|',
                                                        TIMEUNIT_REGEXP, '\:', TIMEUNIT_REGEXP, AMPM_REGEXP, '?|',
                                                        TIMEUNIT_REGEXP, '\:', TIMEUNIT_REGEXP, '\.', FRACTSECS_REGEXP, AMPM_REGEXP, '?|',
                                                        TIMEUNIT_REGEXP, '\:', TIMEUNIT_REGEXP, '\:', TIMEUNIT_REGEXP, AMPM_REGEXP, '?|',
                                                        TIMEUNIT_REGEXP, '\:', TIMEUNIT_REGEXP, '\:', TIMEUNIT_REGEXP, '(?:\.)', FRACTSECS_REGEXP, AMPM_REGEXP, '?');
    HHMMSSFS_REGEXP CONSTANT VARCHAR COLLATE "C" := concat('^(', HHMMSSFS_PART_REGEXP, ')$');
    DEFMASK1_0_REGEXP CONSTANT VARCHAR COLLATE "C" := concat('^(', HHMMSSFS_PART_REGEXP, ')?\s*',
                                                 MASKSEP_REGEXP, '*\s*($comp_month$)\s*', DAYMM_REGEXP, '\s+', COMPYEAR_REGEXP,
                                                 '\s*(', HHMMSSFS_PART_REGEXP, ')?$');
    DEFMASK1_1_REGEXP CONSTANT VARCHAR COLLATE "C" := concat('^', MASKSEP_REGEXP, '?\s*($comp_month$)\s*', DAYMM_REGEXP, '\s+', COMPYEAR_REGEXP, '$');
    DEFMASK1_2_REGEXP CONSTANT VARCHAR COLLATE "C" := concat('^', MASKSEP_REGEXP, '\s*($comp_month$)\s*', DAYMM_REGEXP, '\s+', COMPYEAR_REGEXP, '$');
    DEFMASK2_0_REGEXP CONSTANT VARCHAR COLLATE "C" := concat('^(', HHMMSSFS_PART_REGEXP, ')?\s*',
                                                 DAYMM_REGEXP, '\s*', MASKSEP_REGEXP, '*\s*($comp_month$)\s*', COMPYEAR_REGEXP,
                                                 '\s*(', HHMMSSFS_PART_REGEXP, ')?$');
    DEFMASK2_1_REGEXP CONSTANT VARCHAR COLLATE "C" := concat('^', DAYMM_REGEXP, '\s*', MASKSEP_REGEXP, '?\s*($comp_month$)\s*', COMPYEAR_REGEXP, '$');
    DEFMASK2_2_REGEXP CONSTANT VARCHAR COLLATE "C" := concat('^', DAYMM_REGEXP, '\s*', MASKSEP_REGEXP, '\s*($comp_month$)\s*', COMPYEAR_REGEXP, '$');
    DEFMASK3_0_REGEXP CONSTANT VARCHAR COLLATE "C" := concat('^(', HHMMSSFS_PART_REGEXP, ')?\s*',
                                                 FULLYEAR_REGEXP, '\s*', MASKSEP_REGEXP, '*\s*($comp_month$)\s*', DAYMM_REGEXP,
                                                 '\s*(', HHMMSSFS_PART_REGEXP, ')?$');
    DEFMASK3_1_REGEXP CONSTANT VARCHAR COLLATE "C" := concat('^', FULLYEAR_REGEXP, '\s*', MASKSEP_REGEXP, '?\s*($comp_month$)\s*', DAYMM_REGEXP, '$');
    DEFMASK3_2_REGEXP CONSTANT VARCHAR COLLATE "C" := concat('^', FULLYEAR_REGEXP, '\s*', MASKSEP_REGEXP, '\s*($comp_month$)\s*', DAYMM_REGEXP, '$');
    DEFMASK4_0_REGEXP CONSTANT VARCHAR COLLATE "C" := concat('^(', HHMMSSFS_PART_REGEXP, ')?\s*',
                                                 FULLYEAR_REGEXP, '\s+', DAYMM_REGEXP, '\s*', MASKSEP_REGEXP, '*\s*($comp_month$)',
                                                 '\s*(', HHMMSSFS_PART_REGEXP, ')?$');
    DEFMASK4_1_REGEXP CONSTANT VARCHAR COLLATE "C" := concat('^', FULLYEAR_REGEXP, '\s+', DAYMM_REGEXP, '\s*', MASKSEP_REGEXP, '?\s*($comp_month$)$');
    DEFMASK4_2_REGEXP CONSTANT VARCHAR COLLATE "C" := concat('^', FULLYEAR_REGEXP, '\s+', DAYMM_REGEXP, '\s*', MASKSEP_REGEXP, '\s*($comp_month$)$');
    DEFMASK5_0_REGEXP CONSTANT VARCHAR COLLATE "C" := concat('^(', HHMMSSFS_PART_REGEXP, ')?\s*',
                                                 DAYMM_REGEXP, '\s+', COMPYEAR_REGEXP, '\s*', MASKSEP_REGEXP, '*\s*($comp_month$)',
                                                 '\s*(', HHMMSSFS_PART_REGEXP, ')?$');
    DEFMASK5_1_REGEXP CONSTANT VARCHAR COLLATE "C" := concat('^', DAYMM_REGEXP, '\s+', COMPYEAR_REGEXP, '\s*', MASKSEP_REGEXP, '?\s*($comp_month$)$');
    DEFMASK5_2_REGEXP CONSTANT VARCHAR COLLATE "C" := concat('^', DAYMM_REGEXP, '\s+', COMPYEAR_REGEXP, '\s*', MASKSEP_REGEXP, '\s*($comp_month$)$');
    DEFMASK6_0_REGEXP CONSTANT VARCHAR COLLATE "C" := concat('^(', HHMMSSFS_PART_REGEXP, ')?\s*',
                                                 MASKSEP_REGEXP, '*\s*($comp_month$)\s*', FULLYEAR_REGEXP, '\s+', DAYMM_REGEXP,
                                                 '\s*(', HHMMSSFS_PART_REGEXP, ')?$');
    DEFMASK6_1_REGEXP CONSTANT VARCHAR COLLATE "C" := concat('^', MASKSEP_REGEXP, '?\s*($comp_month$)\s*', FULLYEAR_REGEXP, '\s+', DAYMM_REGEXP, '$');
    DEFMASK6_2_REGEXP CONSTANT VARCHAR COLLATE "C" := concat('^', MASKSEP_REGEXP, '\s*($comp_month$)\s*', FULLYEAR_REGEXP, '\s+', DAYMM_REGEXP, '$');
    DEFMASK7_0_REGEXP CONSTANT VARCHAR COLLATE "C" := concat('^(', HHMMSSFS_PART_REGEXP, ')?\s*',
                                                 MASKSEP_REGEXP, '*\s*($comp_month$)\s*', DAYMM_REGEXP, '\s*,\s*', COMPYEAR_REGEXP,
                                                 '\s*(', HHMMSSFS_PART_REGEXP, ')?$');
    DEFMASK7_1_REGEXP CONSTANT VARCHAR COLLATE "C" := concat('^', MASKSEP_REGEXP, '?\s*($comp_month$)\s*', DAYMM_REGEXP, '\s*,\s*', COMPYEAR_REGEXP, '$');
    DEFMASK7_2_REGEXP CONSTANT VARCHAR COLLATE "C" := concat('^', MASKSEP_REGEXP, '\s*($comp_month$)\s*', DAYMM_REGEXP, '\s*,\s*', COMPYEAR_REGEXP, '$');
    DEFMASK8_0_REGEXP CONSTANT VARCHAR COLLATE "C" := concat('^(', HHMMSSFS_PART_REGEXP, ')?\s*',
                                                 FULLYEAR_REGEXP, '\s*', MASKSEP_REGEXP, '*\s*($comp_month$)',
                                                 '\s*(', HHMMSSFS_PART_REGEXP, ')?$');
    DEFMASK8_1_REGEXP CONSTANT VARCHAR COLLATE "C" := concat('^', FULLYEAR_REGEXP, '\s*', MASKSEP_REGEXP, '?\s*($comp_month$)$');
    DEFMASK8_2_REGEXP CONSTANT VARCHAR COLLATE "C" := concat('^', FULLYEAR_REGEXP, '\s*', MASKSEP_REGEXP, '\s*($comp_month$)$');
    DEFMASK9_0_REGEXP CONSTANT VARCHAR COLLATE "C" := concat('^(', HHMMSSFS_PART_REGEXP, ')?\s*',
                                                 MASKSEP_REGEXP, '*\s*($comp_month$)\s*', FULLYEAR_REGEXP,
                                                 '\s*(', HHMMSSFS_PART_REGEXP, ')?$');
    DEFMASK9_1_REGEXP CONSTANT VARCHAR COLLATE "C" := concat('^', MASKSEP_REGEXP, '?\s*($comp_month$)\s*', FULLYEAR_REGEXP, '$');
    DEFMASK9_2_REGEXP CONSTANT VARCHAR COLLATE "C" := concat('^', MASKSEP_REGEXP, '\s*($comp_month$)\s*', FULLYEAR_REGEXP, '$');
    DEFMASK10_0_REGEXP CONSTANT VARCHAR COLLATE "C" := concat('^(', HHMMSSFS_PART_REGEXP, ')?\s*',
                                                  DAYMM_REGEXP, '\s*', MASKSEP_REGEXP, '\s*($comp_month$)\s*', MASKSEP_REGEXP, '\s*', COMPYEAR_REGEXP,
                                                  '\s*(', HHMMSSFS_PART_REGEXP, ')?$');
    DEFMASK10_1_REGEXP CONSTANT VARCHAR COLLATE "C" := concat('^', DAYMM_REGEXP, '\s*', MASKSEP_REGEXP, '\s*($comp_month$)\s*', MASKSEP_REGEXP, '\s*', COMPYEAR_REGEXP, '$');
    DOT_SLASH_DASH_COMPYEAR1_0_REGEXP CONSTANT VARCHAR COLLATE "C" := concat('^(', HHMMSSFS_PART_REGEXP, ')?\s*',
                                                                 DAYMM_REGEXP, '\s*(?:\.|/|-)\s*', DAYMM_REGEXP, '\s*(?:\.|/|-)\s*', COMPYEAR_REGEXP,
                                                                 '\s*(', HHMMSSFS_PART_REGEXP, ')?$');
    DOT_SLASH_DASH_COMPYEAR1_1_REGEXP CONSTANT VARCHAR COLLATE "C" := concat('^', DAYMM_REGEXP, '\s*', MASKSEP_REGEXP, '\s*', DAYMM_REGEXP, '\s*', MASKSEP_REGEXP, '\s*', COMPYEAR_REGEXP, '$');
    DOT_SLASH_DASH_SHORTYEAR_REGEXP CONSTANT VARCHAR COLLATE "C" := concat('^', DAYMM_REGEXP, '\s*', MASKSEP_REGEXP, '\s*', DAYMM_REGEXP, '\s*', MASKSEP_REGEXP, '\s*', SHORTYEAR_REGEXP, '$');
    DOT_SLASH_DASH_FULLYEAR1_0_REGEXP CONSTANT VARCHAR COLLATE "C" := concat('^(', HHMMSSFS_PART_REGEXP, ')?\s*',
                                                                 DAYMM_REGEXP, '\s*(?:\.|/|-)\s*', DAYMM_REGEXP, '\s*(?:\.|/|-)\s*', FULLYEAR_REGEXP,
                                                                 '\s*(', HHMMSSFS_PART_REGEXP, ')?$');
    DOT_SLASH_DASH_FULLYEAR1_1_REGEXP CONSTANT VARCHAR COLLATE "C" := concat('^', DAYMM_REGEXP, '\s*', MASKSEP_REGEXP, '\s*', DAYMM_REGEXP, '\s*', MASKSEP_REGEXP, '\s*', FULLYEAR_REGEXP, '$');
    FULLYEAR_DOT_SLASH_DASH1_0_REGEXP CONSTANT VARCHAR COLLATE "C" := concat('^(', HHMMSSFS_PART_REGEXP, ')?\s*',
                                                                 FULLYEAR_REGEXP, '\s*', MASKSEP_REGEXP, '\s*', DAYMM_REGEXP, '\s*', MASKSEP_REGEXP, '\s*', DAYMM_REGEXP,
                                                                 '\s*(', HHMMSSFS_PART_REGEXP, ')?$');
    FULLYEAR_DOT_SLASH_DASH1_1_REGEXP CONSTANT VARCHAR COLLATE "C" := concat('^', FULLYEAR_REGEXP, '\s*', MASKSEP_REGEXP, '\s*', DAYMM_REGEXP, '\s*', MASKSEP_REGEXP, '\s*', DAYMM_REGEXP, '$');
    SHORT_DIGITMASK1_0_REGEXP CONSTANT VARCHAR COLLATE "C" := concat('^(', HHMMSSFS_PART_REGEXP, ')?\s*\d{6}\s*(', HHMMSSFS_PART_REGEXP, ')?$');
    FULL_DIGITMASK1_0_REGEXP CONSTANT VARCHAR COLLATE "C" := concat('^(', HHMMSSFS_PART_REGEXP, ')?\s*\d{8}\s*(', HHMMSSFS_PART_REGEXP, ')?$');
BEGIN
    v_datatype := trim(p_datatype);
    v_datetimestring := upper(trim(p_datetimestring));
    v_style := floor(p_style)::SMALLINT;

    v_datatype_groups := regexp_matches(v_datatype, DATATYPE_REGEXP, 'gi');

    v_res_datatype := upper(v_datatype_groups[1]);
    v_scale := v_datatype_groups[2]::SMALLINT;

    IF (v_res_datatype IS NULL) THEN
        RAISE datatype_mismatch;
    ELSIF (v_res_datatype <> 'DATETIME2' AND v_scale IS NOT NULL)
    THEN
        RAISE invalid_indicator_parameter_value;
    ELSIF (coalesce(v_scale, 0) NOT BETWEEN 0 AND 7)
    THEN
        RAISE interval_field_overflow;
    ELSIF (v_scale IS NULL) THEN
        v_scale := 7;
    END IF;

    IF (scale(p_style) > 0) THEN
        RAISE most_specific_type_mismatch;
    ELSIF (NOT ((v_style BETWEEN 0 AND 14) OR
             (v_style BETWEEN 20 AND 25) OR
             (v_style BETWEEN 100 AND 114) OR
             (v_style IN (120, 121, 126, 127, 130, 131))) AND
             v_res_datatype = 'DATETIME2')
    THEN
        RAISE invalid_parameter_value;
    END IF;

    v_timepart := trim(substring(v_datetimestring, HHMMSSFS_PART_REGEXP));
    v_datestring := trim(regexp_replace(v_datetimestring, HHMMSSFS_PART_REGEXP, '', 'gi'));

    BEGIN
        v_lang_metadata_json := sys.babelfish_get_lang_metadata_json(CONVERSION_LANG);
    EXCEPTION
        WHEN OTHERS THEN
        RAISE invalid_escape_sequence;
    END;

    v_date_format := coalesce(nullif(DATE_FORMAT, ''), v_lang_metadata_json ->> 'date_format');

    v_compmonth_regexp := array_to_string(array_cat(ARRAY(SELECT jsonb_array_elements_text(v_lang_metadata_json -> 'months_shortnames')),
                                                    ARRAY(SELECT jsonb_array_elements_text(v_lang_metadata_json -> 'months_names'))), '|');

    IF (v_datetimestring ~* pg_catalog.replace(DEFMASK1_0_REGEXP, '$comp_month$', v_compmonth_regexp) OR
        v_datetimestring ~* pg_catalog.replace(DEFMASK2_0_REGEXP, '$comp_month$', v_compmonth_regexp) OR
        v_datetimestring ~* pg_catalog.replace(DEFMASK3_0_REGEXP, '$comp_month$', v_compmonth_regexp) OR
        v_datetimestring ~* pg_catalog.replace(DEFMASK4_0_REGEXP, '$comp_month$', v_compmonth_regexp) OR
        v_datetimestring ~* pg_catalog.replace(DEFMASK5_0_REGEXP, '$comp_month$', v_compmonth_regexp) OR
        v_datetimestring ~* pg_catalog.replace(DEFMASK6_0_REGEXP, '$comp_month$', v_compmonth_regexp) OR
        v_datetimestring ~* pg_catalog.replace(DEFMASK7_0_REGEXP, '$comp_month$', v_compmonth_regexp) OR
        v_datetimestring ~* pg_catalog.replace(DEFMASK8_0_REGEXP, '$comp_month$', v_compmonth_regexp) OR
        v_datetimestring ~* pg_catalog.replace(DEFMASK9_0_REGEXP, '$comp_month$', v_compmonth_regexp) OR
        v_datetimestring ~* pg_catalog.replace(DEFMASK10_0_REGEXP, '$comp_month$', v_compmonth_regexp))
    THEN
        IF ((v_style IN (127, 130, 131) AND v_res_datatype IN ('DATETIME', 'SMALLDATETIME')) OR
            (v_style IN (130, 131) AND v_res_datatype = 'DATETIME2'))
        THEN
            RAISE invalid_datetime_format;
        END IF;

        IF ((v_datestring ~* pg_catalog.replace(DEFMASK1_2_REGEXP, '$comp_month$', v_compmonth_regexp) OR
             v_datestring ~* pg_catalog.replace(DEFMASK2_2_REGEXP, '$comp_month$', v_compmonth_regexp) OR
             v_datestring ~* pg_catalog.replace(DEFMASK3_2_REGEXP, '$comp_month$', v_compmonth_regexp) OR
             v_datestring ~* pg_catalog.replace(DEFMASK4_2_REGEXP, '$comp_month$', v_compmonth_regexp) OR
             v_datestring ~* pg_catalog.replace(DEFMASK5_2_REGEXP, '$comp_month$', v_compmonth_regexp) OR
             v_datestring ~* pg_catalog.replace(DEFMASK6_2_REGEXP, '$comp_month$', v_compmonth_regexp) OR
             v_datestring ~* pg_catalog.replace(DEFMASK7_2_REGEXP, '$comp_month$', v_compmonth_regexp) OR
             v_datestring ~* pg_catalog.replace(DEFMASK8_2_REGEXP, '$comp_month$', v_compmonth_regexp) OR
             v_datestring ~* pg_catalog.replace(DEFMASK9_2_REGEXP, '$comp_month$', v_compmonth_regexp)) AND
            v_res_datatype = 'DATETIME2')
        THEN
            RAISE invalid_datetime_format;
        END IF;

        IF (v_datestring ~* pg_catalog.replace(DEFMASK1_1_REGEXP, '$comp_month$', v_compmonth_regexp))
        THEN
            v_regmatch_groups := regexp_matches(v_datestring, pg_catalog.replace(DEFMASK1_1_REGEXP, '$comp_month$', v_compmonth_regexp), 'gi');
            v_day := v_regmatch_groups[2];
            v_month := sys.babelfish_get_monthnum_by_name(v_regmatch_groups[1], v_lang_metadata_json);
            v_year := sys.babelfish_get_full_year(v_regmatch_groups[3]);

        ELSIF (v_datestring ~* pg_catalog.replace(DEFMASK2_1_REGEXP, '$comp_month$', v_compmonth_regexp))
        THEN
            v_regmatch_groups := regexp_matches(v_datestring, pg_catalog.replace(DEFMASK2_1_REGEXP, '$comp_month$', v_compmonth_regexp), 'gi');
            v_day := v_regmatch_groups[1];
            v_month := sys.babelfish_get_monthnum_by_name(v_regmatch_groups[2], v_lang_metadata_json);
            v_year := sys.babelfish_get_full_year(v_regmatch_groups[3]);

        ELSIF (v_datestring ~* pg_catalog.replace(DEFMASK3_1_REGEXP, '$comp_month$', v_compmonth_regexp))
        THEN
            v_regmatch_groups := regexp_matches(v_datestring, pg_catalog.replace(DEFMASK3_1_REGEXP, '$comp_month$', v_compmonth_regexp), 'gi');
            v_day := v_regmatch_groups[3];
            v_month := sys.babelfish_get_monthnum_by_name(v_regmatch_groups[2], v_lang_metadata_json);
            v_year := v_regmatch_groups[1];

        ELSIF (v_datestring ~* pg_catalog.replace(DEFMASK4_1_REGEXP, '$comp_month$', v_compmonth_regexp))
        THEN
            v_regmatch_groups := regexp_matches(v_datestring, pg_catalog.replace(DEFMASK4_1_REGEXP, '$comp_month$', v_compmonth_regexp), 'gi');
            v_day := v_regmatch_groups[2];
            v_month := sys.babelfish_get_monthnum_by_name(v_regmatch_groups[3], v_lang_metadata_json);
            v_year := v_regmatch_groups[1];

        ELSIF (v_datestring ~* pg_catalog.replace(DEFMASK5_1_REGEXP, '$comp_month$', v_compmonth_regexp))
        THEN
            v_regmatch_groups := regexp_matches(v_datestring, pg_catalog.replace(DEFMASK5_1_REGEXP, '$comp_month$', v_compmonth_regexp), 'gi');
            v_day := v_regmatch_groups[1];
            v_month := sys.babelfish_get_monthnum_by_name(v_regmatch_groups[3], v_lang_metadata_json);
            v_year := sys.babelfish_get_full_year(v_regmatch_groups[2]);

        ELSIF (v_datestring ~* pg_catalog.replace(DEFMASK6_1_REGEXP, '$comp_month$', v_compmonth_regexp))
        THEN
            v_regmatch_groups := regexp_matches(v_datestring, pg_catalog.replace(DEFMASK6_1_REGEXP, '$comp_month$', v_compmonth_regexp), 'gi');
            v_day := v_regmatch_groups[3];
            v_month := sys.babelfish_get_monthnum_by_name(v_regmatch_groups[1], v_lang_metadata_json);
            v_year := v_regmatch_groups[2];

        ELSIF (v_datestring ~* pg_catalog.replace(DEFMASK7_1_REGEXP, '$comp_month$', v_compmonth_regexp))
        THEN
            v_regmatch_groups := regexp_matches(v_datestring, pg_catalog.replace(DEFMASK7_1_REGEXP, '$comp_month$', v_compmonth_regexp), 'gi');
            v_day := v_regmatch_groups[2];
            v_month := sys.babelfish_get_monthnum_by_name(v_regmatch_groups[1], v_lang_metadata_json);
            v_year := sys.babelfish_get_full_year(v_regmatch_groups[3]);

        ELSIF (v_datestring ~* pg_catalog.replace(DEFMASK8_1_REGEXP, '$comp_month$', v_compmonth_regexp))
        THEN
            v_regmatch_groups := regexp_matches(v_datestring, pg_catalog.replace(DEFMASK8_1_REGEXP, '$comp_month$', v_compmonth_regexp), 'gi');
            v_day := '01';
            v_month := sys.babelfish_get_monthnum_by_name(v_regmatch_groups[2], v_lang_metadata_json);
            v_year := v_regmatch_groups[1];

        ELSIF (v_datestring ~* pg_catalog.replace(DEFMASK9_1_REGEXP, '$comp_month$', v_compmonth_regexp))
        THEN
            v_regmatch_groups := regexp_matches(v_datestring, pg_catalog.replace(DEFMASK9_1_REGEXP, '$comp_month$', v_compmonth_regexp), 'gi');
            v_day := '01';
            v_month := sys.babelfish_get_monthnum_by_name(v_regmatch_groups[1], v_lang_metadata_json);
            v_year := v_regmatch_groups[2];

        ELSIF (v_datestring ~* pg_catalog.replace(DEFMASK10_1_REGEXP, '$comp_month$', v_compmonth_regexp))
        THEN
            v_regmatch_groups := regexp_matches(v_datestring, pg_catalog.replace(DEFMASK10_1_REGEXP, '$comp_month$', v_compmonth_regexp), 'gi');
            v_day := v_regmatch_groups[1];
            v_month := sys.babelfish_get_monthnum_by_name(v_regmatch_groups[2], v_lang_metadata_json);
            v_year := sys.babelfish_get_full_year(v_regmatch_groups[3]);
        ELSE
            RAISE invalid_character_value_for_cast;
        END IF;
    ELSIF (v_datetimestring ~* DOT_SLASH_DASH_COMPYEAR1_0_REGEXP)
    THEN
        IF (v_style IN (6, 7, 8, 9, 12, 13, 14, 24, 100, 106, 107, 108, 109, 112, 113, 114, 130) AND
            v_res_datatype = 'DATETIME2')
        THEN
            RAISE invalid_regular_expression;
        END IF;

        v_regmatch_groups := regexp_matches(v_datestring, DOT_SLASH_DASH_COMPYEAR1_1_REGEXP, 'gi');
        v_leftpart := v_regmatch_groups[1];
        v_middlepart := v_regmatch_groups[2];
        v_rightpart := v_regmatch_groups[3];

        IF (v_datestring ~* DOT_SLASH_DASH_SHORTYEAR_REGEXP)
        THEN
            IF ((v_style NOT IN (0, 1, 2, 3, 4, 5, 10, 11) AND v_res_datatype IN ('DATETIME', 'SMALLDATETIME')) OR
                (v_style NOT IN (0, 1, 2, 3, 4, 5, 10, 11, 12) AND v_res_datatype = 'DATETIME2'))
            THEN
                RAISE invalid_datetime_format;
            END IF;

            IF ((v_style IN (1, 10) AND v_date_format <> 'MDY' AND v_res_datatype IN ('DATETIME', 'SMALLDATETIME')) OR
                (v_style IN (0, 1, 10) AND v_date_format NOT IN ('DMY', 'DYM', 'MYD', 'YMD', 'YDM') AND v_res_datatype IN ('DATETIME', 'SMALLDATETIME')) OR
                (v_style IN (0, 1, 10, 22) AND v_date_format NOT IN ('DMY', 'DYM', 'MYD', 'YMD', 'YDM') AND v_res_datatype = 'DATETIME2') OR
                (v_style IN (1, 10, 22) AND v_date_format IN ('DMY', 'DYM', 'MYD', 'YMD', 'YDM') AND v_res_datatype = 'DATETIME2'))
            THEN
                v_day := v_middlepart;
                v_month := v_leftpart;
                v_year := sys.babelfish_get_full_year(v_rightpart);

            ELSIF ((v_style IN (2, 11) AND v_date_format <> 'YMD') OR
                   (v_style IN (0, 2, 11) AND v_date_format = 'YMD'))
            THEN
                v_day := v_rightpart;
                v_month := v_middlepart;
                v_year := sys.babelfish_get_full_year(v_leftpart);

            ELSIF ((v_style IN (3, 4, 5) AND v_date_format <> 'DMY') OR
                   (v_style IN (0, 3, 4, 5) AND v_date_format = 'DMY'))
            THEN
                v_day := v_leftpart;
                v_month := v_middlepart;
                v_year := sys.babelfish_get_full_year(v_rightpart);

            ELSIF (v_style = 0 AND v_date_format = 'DYM')
            THEN
                v_day = v_leftpart;
                v_month = v_rightpart;
                v_year = sys.babelfish_get_full_year(v_middlepart);

            ELSIF (v_style = 0 AND v_date_format = 'MYD')
            THEN
                v_day := v_rightpart;
                v_month := v_leftpart;
                v_year = sys.babelfish_get_full_year(v_middlepart);

            ELSIF (v_style = 0 AND v_date_format = 'YDM')
            THEN
                IF (v_res_datatype = 'DATETIME2') THEN
                    RAISE character_not_in_repertoire;
                END IF;

                v_day := v_middlepart;
                v_month := v_rightpart;
                v_year := sys.babelfish_get_full_year(v_leftpart);
            ELSE
                RAISE invalid_character_value_for_cast;
            END IF;
        ELSIF (v_datestring ~* DOT_SLASH_DASH_FULLYEAR1_1_REGEXP)
        THEN
            IF (v_style NOT IN (0, 20, 21, 101, 102, 103, 104, 105, 110, 111, 120, 121, 130, 131) AND
                v_res_datatype IN ('DATETIME', 'SMALLDATETIME'))
            THEN
                RAISE invalid_datetime_format;
            ELSIF (v_style IN (130, 131) AND v_res_datatype = 'SMALLDATETIME') THEN
                RAISE invalid_character_value_for_cast;
            END IF;

            v_year := v_rightpart;
            IF (v_leftpart::SMALLINT <= 12)
            THEN
                IF ((v_style IN (103, 104, 105, 130, 131) AND v_date_format NOT IN ('DMY', 'DYM', 'YDM')) OR
                    (v_style IN (0, 103, 104, 105, 130, 131) AND ((v_date_format = 'DMY' AND v_res_datatype = 'DATETIME2') OR
                    (v_date_format IN ('DMY', 'DYM', 'YDM') AND v_res_datatype <> 'DATETIME2'))) OR
                    (v_style IN (103, 104, 105, 130, 131) AND v_date_format IN ('DMY', 'DYM', 'YDM') AND v_res_datatype = 'DATETIME2'))
                THEN
                    v_day := v_leftpart;
                    v_month := v_middlepart;

                ELSIF ((v_style IN (20, 21, 101, 102, 110, 111, 120, 121) AND v_date_format IN ('DMY', 'DYM', 'YDM') AND v_res_datatype IN ('DATETIME', 'SMALLDATETIME')) OR
                       (v_style IN (0, 20, 21, 101, 102, 110, 111, 120, 121) AND v_date_format NOT IN ('DMY', 'DYM', 'YDM') AND v_res_datatype IN ('DATETIME', 'SMALLDATETIME')) OR
                       (v_style IN (101, 110) AND v_date_format IN ('DMY', 'DYM', 'MYD', 'YDM') AND v_res_datatype = 'DATETIME2') OR
                       (v_style IN (0, 101, 110) AND v_date_format NOT IN ('DMY', 'DYM', 'MYD', 'YDM') AND v_res_datatype = 'DATETIME2'))
                THEN
                    v_day := v_middlepart;
                    v_month := v_leftpart;
                END IF;
            ELSE
                IF ((v_style IN (103, 104, 105, 130, 131) AND v_date_format NOT IN ('DMY', 'DYM', 'YDM')) OR
                    (v_style IN (0, 103, 104, 105, 130, 131) AND ((v_date_format = 'DMY' AND v_res_datatype = 'DATETIME2') OR
                    (v_date_format IN ('DMY', 'DYM', 'YDM') AND v_res_datatype <> 'DATETIME2'))) OR
                    (v_style IN (103, 104, 105, 130, 131) AND v_date_format IN ('DMY', 'DYM', 'YDM') AND v_res_datatype = 'DATETIME2'))
                THEN
                    v_day := v_leftpart;
                    v_month := v_middlepart;
                ELSE
                    IF (v_res_datatype = 'DATETIME2') THEN
                        RAISE invalid_datetime_format;
                    END IF;

                    RAISE invalid_character_value_for_cast;
                END IF;
            END IF;
        END IF;
    ELSIF (v_datetimestring ~* FULLYEAR_DOT_SLASH_DASH1_0_REGEXP)
    THEN
        IF (v_style NOT IN (0, 20, 21, 101, 102, 103, 104, 105, 110, 111, 120, 121, 130, 131) AND
            v_res_datatype IN ('DATETIME', 'SMALLDATETIME'))
        THEN
            RAISE invalid_datetime_format;
        ELSIF (v_style IN (6, 7, 8, 9, 12, 13, 14, 24, 100, 106, 107, 108, 109, 112, 113, 114, 130) AND
            v_res_datatype = 'DATETIME2')
        THEN
            RAISE invalid_regular_expression;
        ELSIF (v_style IN (130, 131) AND v_res_datatype = 'SMALLDATETIME')
        THEN
            RAISE invalid_character_value_for_cast;
        END IF;

        v_regmatch_groups := regexp_matches(v_datestring, FULLYEAR_DOT_SLASH_DASH1_1_REGEXP, 'gi');
        v_year := v_regmatch_groups[1];
        v_middlepart := v_regmatch_groups[2];
        v_rightpart := v_regmatch_groups[3];

        IF ((v_res_datatype IN ('DATETIME', 'SMALLDATETIME') AND v_rightpart::SMALLINT <= 12) OR v_res_datatype = 'DATETIME2')
        THEN
            IF ((v_style IN (20, 21, 101, 102, 110, 111, 120, 121) AND v_date_format IN ('DMY', 'DYM', 'YDM') AND v_res_datatype <> 'DATETIME2') OR
                (v_style IN (0, 20, 21, 101, 102, 110, 111, 120, 121) AND v_date_format NOT IN ('DMY', 'DYM', 'YDM') AND v_res_datatype <> 'DATETIME2') OR
                (v_style IN (0, 20, 21, 23, 25, 101, 102, 110, 111, 120, 121, 126, 127) AND v_res_datatype = 'DATETIME2'))
            THEN
                v_day := v_rightpart;
                v_month := v_middlepart;

            ELSIF ((v_style IN (103, 104, 105, 130, 131) AND v_date_format NOT IN ('DMY', 'DYM', 'YDM')) OR
                    v_style IN (0, 103, 104, 105, 130, 131) AND v_date_format IN ('DMY', 'DYM', 'YDM'))
            THEN
                v_day := v_middlepart;
                v_month := v_rightpart;
            END IF;
        ELSIF (v_res_datatype IN ('DATETIME', 'SMALLDATETIME') AND v_rightpart::SMALLINT > 12)
        THEN
            IF ((v_style IN (20, 21, 101, 102, 110, 111, 120, 121) AND v_date_format IN ('DMY', 'DYM', 'YDM')) OR
                (v_style IN (0, 20, 21, 101, 102, 110, 111, 120, 121) AND v_date_format NOT IN ('DMY', 'DYM', 'YDM')))
            THEN
                v_day := v_rightpart;
                v_month := v_middlepart;

            ELSIF ((v_style IN (103, 104, 105, 130, 131) AND v_date_format NOT IN ('DMY', 'DYM', 'YDM')) OR
                   (v_style IN (0, 103, 104, 105, 130, 131) AND v_date_format IN ('DMY', 'DYM', 'YDM')))
            THEN
                RAISE invalid_character_value_for_cast;
            END IF;
        END IF;
    ELSIF (v_datetimestring ~* SHORT_DIGITMASK1_0_REGEXP OR
           v_datetimestring ~* FULL_DIGITMASK1_0_REGEXP)
    THEN
        IF (v_style = 127 AND v_res_datatype <> 'DATETIME2')
        THEN
            RAISE invalid_datetime_format;
        ELSIF (v_style IN (130, 131) AND v_res_datatype = 'SMALLDATETIME')
        THEN
            RAISE invalid_character_value_for_cast;
        END IF;

        IF (v_datestring ~* '^\d{6}$')
        THEN
            v_day := substr(v_datestring, 5, 2);
            v_month := substr(v_datestring, 3, 2);
            v_year := sys.babelfish_get_full_year(substr(v_datestring, 1, 2));

        ELSIF (v_datestring ~* '^\d{8}$')
        THEN
            v_day := substr(v_datestring, 7, 2);
            v_month := substr(v_datestring, 5, 2);
            v_year := substr(v_datestring, 1, 4);
        END IF;
    ELSIF (v_datetimestring ~* HHMMSSFS_REGEXP)
    THEN
        v_day := '01';
        v_month := '01';
        v_year := '1900';
    ELSE
        RAISE invalid_datetime_format;
    END IF;

    IF (((v_datetimestring ~* HHMMSSFS_PART_REGEXP AND v_res_datatype = 'DATETIME2') OR
        (v_datetimestring ~* SHORT_DIGITMASK1_0_REGEXP OR v_datetimestring ~* FULL_DIGITMASK1_0_REGEXP OR
          v_datetimestring ~* FULLYEAR_DOT_SLASH_DASH1_0_REGEXP OR v_datetimestring ~* DOT_SLASH_DASH_FULLYEAR1_0_REGEXP)) AND
        v_style IN (130, 131))
    THEN
        v_hijridate := sys.babelfish_conv_hijri_to_greg(v_day, v_month, v_year) - 1;
        v_day = to_char(v_hijridate, 'DD');
        v_month = to_char(v_hijridate, 'MM');
        v_year = to_char(v_hijridate, 'YYYY');
    END IF;

    v_hours := coalesce(sys.babelfish_get_timeunit_from_string(v_timepart, 'HOURS'), '0');
    v_minutes := coalesce(sys.babelfish_get_timeunit_from_string(v_timepart, 'MINUTES'), '0');
    v_seconds := coalesce(sys.babelfish_get_timeunit_from_string(v_timepart, 'SECONDS'), '0');
    v_fseconds := coalesce(sys.babelfish_get_timeunit_from_string(v_timepart, 'FRACTSECONDS'), '0');

    IF ((v_res_datatype IN ('DATETIME', 'SMALLDATETIME') OR
         (v_res_datatype = 'DATETIME2' AND v_timepart !~* HHMMSSFS_DOT_PART_REGEXP)) AND
        char_length(v_fseconds) > 3)
    THEN
        RAISE invalid_datetime_format;
    END IF;

    BEGIN
        IF (v_res_datatype IN ('DATETIME', 'SMALLDATETIME'))
        THEN
            v_resdatetime := sys.datetimefromparts(v_year, v_month, v_day,
                                                                 v_hours, v_minutes, v_seconds,
                                                                 rpad(v_fseconds, 3, '0'));
            IF (v_res_datatype = 'SMALLDATETIME' AND
                to_char(v_resdatetime, 'SS') <> '00')
            THEN
                IF (to_char(v_resdatetime, 'SS')::SMALLINT >= 30) THEN
                    v_resdatetime := v_resdatetime + INTERVAL '1 minute';
                END IF;

                v_resdatetime := to_timestamp(to_char(v_resdatetime, 'DD.MM.YYYY.HH24.MI'), 'DD.MM.YYYY.HH24.MI');
            END IF;
        ELSIF (v_res_datatype = 'DATETIME2')
        THEN
            v_fseconds := sys.babelfish_get_microsecs_from_fractsecs(v_fseconds, v_scale);
            v_seconds := concat_ws('.', v_seconds, v_fseconds);

            v_resdatetime := make_timestamp(v_year::SMALLINT, v_month::SMALLINT, v_day::SMALLINT,
                                            v_hours::SMALLINT, v_minutes::SMALLINT, v_seconds::NUMERIC);
        END IF;
    EXCEPTION
        WHEN datetime_field_overflow THEN
            RAISE invalid_datetime_format;
        WHEN OTHERS THEN
        GET STACKED DIAGNOSTICS v_err_message = MESSAGE_TEXT;

        IF (v_err_message ~* 'Cannot construct data type') THEN
            RAISE invalid_character_value_for_cast;
        END IF;
    END;

    RETURN v_resdatetime;
EXCEPTION
    WHEN most_specific_type_mismatch THEN
        RAISE USING MESSAGE := 'Argument data type NUMERIC is invalid for argument 3 of conv_string_to_datetime function.',
                    DETAIL := 'Use of incorrect "style" parameter value during conversion process.',
                    HINT := 'Change "style" parameter to the proper value and try again.';

    WHEN invalid_parameter_value THEN
        RAISE USING MESSAGE := format('The style %s is not supported for conversions from VARCHAR to %s.', v_style, v_res_datatype),
                    DETAIL := 'Use of incorrect "style" parameter value during conversion process.',
                    HINT := 'Change "style" parameter to the proper value and try again.';

    WHEN invalid_regular_expression THEN
        RAISE USING MESSAGE := format('The input character string doesn''t follow style %s.', v_style),
                    DETAIL := 'Selected "style" param value isn''t valid for conversion of passed character string.',
                    HINT := 'Either change the input character string or use a different style.';

    WHEN datatype_mismatch THEN
        RAISE USING MESSAGE := 'Data type should be one of these values: ''DATETIME'', ''SMALLDATETIME'', ''DATETIME2''/''DATETIME2(n)''.',
                    DETAIL := 'Use of incorrect "datatype" parameter value during conversion process.',
                    HINT := 'Change "datatype" parameter to the proper value and try again.';

    WHEN invalid_indicator_parameter_value THEN
        RAISE USING MESSAGE := format('Invalid attributes specified for data type %s.', v_res_datatype),
                    DETAIL := 'Use of incorrect scale value, which is not corresponding to specified data type.',
                    HINT := 'Change data type scale component or select different data type and try again.';

    WHEN interval_field_overflow THEN
        RAISE USING MESSAGE := format('Specified scale %s is invalid.', v_scale),
                    DETAIL := 'Use of incorrect data type scale value during conversion process.',
                    HINT := 'Change scale component of data type parameter to be in range [0..7] and try again.';

    WHEN invalid_datetime_format THEN
        RAISE USING MESSAGE := CASE v_res_datatype
                                  WHEN 'SMALLDATETIME' THEN 'Conversion failed when converting character string to SMALLDATETIME data type.'
                                  ELSE 'Conversion failed when converting date and time from character string.'
                               END,
                    DETAIL := 'Incorrect using of pair of input parameters values during conversion process.',
                    HINT := 'Check the input parameters values, correct them if needed, and try again.';

    WHEN invalid_character_value_for_cast THEN
        RAISE USING MESSAGE := 'The conversion of a VARCHAR data type to a DATETIME data type resulted in an out-of-range value.',
                    DETAIL := 'Use of incorrect pair of input parameter values during conversion process.',
                    HINT := 'Check input parameter values, correct them if needed, and try again.';

    WHEN character_not_in_repertoire THEN
        RAISE USING MESSAGE := 'The YDM date format isn''t supported when converting from this string format to date and time.',
                    DETAIL := 'Use of incorrect DATE_FORMAT constant value regarding string format parameter during conversion process.',
                    HINT := 'Change DATE_FORMAT constant to one of these values: MDY|DMY|DYM, recompile function and try again.';

    WHEN invalid_escape_sequence THEN
        RAISE USING MESSAGE := format('Invalid CONVERSION_LANG constant value - ''%s''. Allowed values are: ''English'', ''Deutsch'', etc.',
                                      CONVERSION_LANG),
                    DETAIL := 'Compiled incorrect CONVERSION_LANG constant value in function''s body.',
                    HINT := 'Correct CONVERSION_LANG constant value in function''s body, recompile it and try again.';

    WHEN invalid_text_representation THEN
        GET STACKED DIAGNOSTICS v_err_message = MESSAGE_TEXT;
        v_err_message := substring(lower(v_err_message), 'integer\:\s\"(.*)\"');

        RAISE USING MESSAGE := format('Error while trying to convert "%s" value to SMALLINT data type.',
                                      v_err_message),
                    DETAIL := 'Passed argument value contains illegal characters.',
                    HINT := 'Correct passed argument value, remove all illegal characters.';
END;
$BODY$
LANGUAGE plpgsql
VOLATILE
RETURNS NULL ON NULL INPUT;

CREATE OR REPLACE FUNCTION sys.babelfish_conv_string_to_time(IN p_datatype TEXT,
                                                                 IN p_timestring TEXT,
                                                                 IN p_style NUMERIC DEFAULT 0)
RETURNS TIME WITHOUT TIME ZONE
AS
$BODY$
DECLARE
    v_hours SMALLINT;
    v_style SMALLINT;
    v_scale SMALLINT;
    v_daypart VARCHAR COLLATE "C";
    v_seconds VARCHAR COLLATE "C";
    v_minutes SMALLINT;
    v_fseconds VARCHAR COLLATE "C";
    v_datatype VARCHAR COLLATE "C";
    v_timestring VARCHAR COLLATE "C";
    v_err_message VARCHAR COLLATE "C";
    v_src_datatype VARCHAR COLLATE "C";
    v_timeunit_mask VARCHAR COLLATE "C";
    v_datatype_groups TEXT[];
    v_regmatch_groups TEXT[];
    AMPM_REGEXP CONSTANT VARCHAR COLLATE "C" := '\s*([AP]M)';
    TIMEUNIT_REGEXP CONSTANT VARCHAR COLLATE "C" := '\s*(\d{1,2})\s*';
    FRACTSECS_REGEXP CONSTANT VARCHAR COLLATE "C" := '\s*(\d{1,9})';
    HHMMSSFS_REGEXP CONSTANT VARCHAR COLLATE "C" := concat('^', TIMEUNIT_REGEXP,
                                               '\:', TIMEUNIT_REGEXP,
                                               '\:', TIMEUNIT_REGEXP,
                                               '(?:\.|\:)', FRACTSECS_REGEXP, '$');
    HHMMSS_REGEXP CONSTANT VARCHAR COLLATE "C" := concat('^', TIMEUNIT_REGEXP, '\:', TIMEUNIT_REGEXP, '\:', TIMEUNIT_REGEXP, '$');
    HHMMFS_REGEXP CONSTANT VARCHAR COLLATE "C" := concat('^', TIMEUNIT_REGEXP, '\:', TIMEUNIT_REGEXP, '\.', FRACTSECS_REGEXP, '$');
    HHMM_REGEXP CONSTANT VARCHAR COLLATE "C" := concat('^', TIMEUNIT_REGEXP, '\:', TIMEUNIT_REGEXP, '$');
    HH_REGEXP CONSTANT VARCHAR COLLATE "C" := concat('^', TIMEUNIT_REGEXP, '$');
    DATATYPE_REGEXP CONSTANT VARCHAR COLLATE "C" := '^(TIME)\s*(?:\()?\s*((?:-)?\d+)?\s*(?:\))?$';
BEGIN
    v_datatype := trim(regexp_pg_catalog.replace(p_datatype, 'DATETIME', 'TIME', 'gi'));
    v_timestring := upper(trim(p_timestring));
    v_style := floor(p_style)::SMALLINT;

    v_datatype_groups := regexp_matches(v_datatype, DATATYPE_REGEXP, 'gi');

    v_src_datatype := upper(v_datatype_groups[1]);
    v_scale := v_datatype_groups[2]::SMALLINT;

    IF (v_src_datatype IS NULL) THEN
        RAISE datatype_mismatch;
    ELSIF (coalesce(v_scale, 0) NOT BETWEEN 0 AND 7)
    THEN
        RAISE interval_field_overflow;
    ELSIF (v_scale IS NULL) THEN
        v_scale := 7;
    END IF;

    IF (scale(p_style) > 0) THEN
        RAISE most_specific_type_mismatch;
    ELSIF (NOT ((v_style BETWEEN 0 AND 14) OR
             (v_style BETWEEN 20 AND 25) OR
             (v_style BETWEEN 100 AND 114) OR
             v_style IN (120, 121, 126, 127, 130, 131)))
    THEN
        RAISE invalid_parameter_value;
    END IF;

    v_daypart := substring(v_timestring, 'AM|PM');
    v_timestring := trim(regexp_replace(v_timestring, coalesce(v_daypart, ''), ''));

    v_timeunit_mask :=
        CASE
           WHEN (v_timestring ~* HHMMSSFS_REGEXP) THEN HHMMSSFS_REGEXP
           WHEN (v_timestring ~* HHMMSS_REGEXP) THEN HHMMSS_REGEXP
           WHEN (v_timestring ~* HHMMFS_REGEXP) THEN HHMMFS_REGEXP
           WHEN (v_timestring ~* HHMM_REGEXP) THEN HHMM_REGEXP
           WHEN (v_timestring ~* HH_REGEXP) THEN HH_REGEXP
        END;

    IF (v_timeunit_mask IS NULL) THEN
        RAISE invalid_datetime_format;
    END IF;

    v_regmatch_groups := regexp_matches(v_timestring, v_timeunit_mask, 'gi');

    v_hours := v_regmatch_groups[1]::SMALLINT;
    v_minutes := v_regmatch_groups[2]::SMALLINT;

    IF (v_timestring ~* HHMMFS_REGEXP) THEN
        v_fseconds := v_regmatch_groups[3];
    ELSE
        v_seconds := v_regmatch_groups[3];
        v_fseconds := v_regmatch_groups[4];
    END IF;

   IF (v_daypart IS NOT NULL) THEN
      IF ((v_daypart = 'AM' AND v_hours NOT BETWEEN 0 AND 12) OR
          (v_daypart = 'PM' AND v_hours NOT BETWEEN 1 AND 23))
      THEN
          RAISE numeric_value_out_of_range;
      ELSIF (v_daypart = 'PM' AND v_hours < 12) THEN
          v_hours := v_hours + 12;
      ELSIF (v_daypart = 'AM' AND v_hours = 12) THEN
          v_hours := v_hours - 12;
      END IF;
   END IF;

    v_fseconds := sys.babelfish_get_microsecs_from_fractsecs(v_fseconds, v_scale);
    v_seconds := concat_ws('.', v_seconds, v_fseconds);

    RETURN make_time(v_hours, v_minutes, v_seconds::NUMERIC);
EXCEPTION
    WHEN most_specific_type_mismatch THEN
        RAISE USING MESSAGE := 'Argument data type NUMERIC is invalid for argument 3 of conv_string_to_time function.',
                    DETAIL := 'Use of incorrect "style" parameter value during conversion process.',
                    HINT := 'Change "style" parameter to the proper value and try again.';

    WHEN invalid_parameter_value THEN
        RAISE USING MESSAGE := format('The style %s is not supported for conversions from VARCHAR to TIME.', v_style),
                    DETAIL := 'Use of incorrect "style" parameter value during conversion process.',
                    HINT := 'Change "style" parameter to the proper value and try again.';

    WHEN datatype_mismatch THEN
        RAISE USING MESSAGE := 'Source data type should be ''TIME'' or ''TIME(n)''.',
                    DETAIL := 'Use of incorrect "datatype" parameter value during conversion process.',
                    HINT := 'Change "datatype" parameter to the proper value and try again.';

    WHEN interval_field_overflow THEN
        RAISE USING MESSAGE := format('Specified scale %s is invalid.', v_scale),
                    DETAIL := 'Use of incorrect data type scale value during conversion process.',
                    HINT := 'Change scale component of data type parameter to be in range [0..7] and try again.';

    WHEN numeric_value_out_of_range THEN
        RAISE USING MESSAGE := 'Could not extract correct hour value due to it''s inconsistency with AM|PM day part mark.',
                    DETAIL := 'Extracted hour value doesn''t fall in correct day part mark range: 0..12 for "AM" or 1..23 for "PM".',
                    HINT := 'Correct a hour value in the source string or remove AM|PM day part mark out of it.';

    WHEN invalid_datetime_format THEN
        RAISE USING MESSAGE := 'Conversion failed when converting time from character string.',
                    DETAIL := 'Incorrect using of pair of input parameters values during conversion process.',
                    HINT := 'Check the input parameters values, correct them if needed, and try again.';

    WHEN invalid_text_representation THEN
        GET STACKED DIAGNOSTICS v_err_message = MESSAGE_TEXT;
        v_err_message := substring(lower(v_err_message), 'integer\:\s\"(.*)\"');

        RAISE USING MESSAGE := format('Error while trying to convert "%s" value to SMALLINT data type.',
                                      v_err_message),
                    DETAIL := 'Supplied value contains illegal characters.',
                    HINT := 'Correct supplied value, remove all illegal characters.';
END;
$BODY$
LANGUAGE plpgsql
VOLATILE
RETURNS NULL ON NULL INPUT;

CREATE OR REPLACE FUNCTION sys.babelfish_conv_time_to_string(IN p_datatype TEXT,
                                                                 IN p_src_datatype TEXT,
                                                                 IN p_timeval TIME(6) WITHOUT TIME ZONE,
                                                                 IN p_style NUMERIC DEFAULT 25)
RETURNS TEXT
AS
$BODY$
DECLARE
    v_hours VARCHAR COLLATE "C";
    v_style SMALLINT;
    v_scale SMALLINT;
    v_resmask VARCHAR COLLATE "C";
    v_fseconds VARCHAR COLLATE "C";
    v_datatype VARCHAR COLLATE "C";
    v_resstring VARCHAR COLLATE "C";
    v_lengthexpr VARCHAR COLLATE "C";
    v_res_length SMALLINT;
    v_res_datatype VARCHAR COLLATE "C";
    v_src_datatype VARCHAR COLLATE "C";
    v_res_maxlength SMALLINT;
    VARCHAR_MAX CONSTANT SMALLINT := 8000;
    NVARCHAR_MAX CONSTANT SMALLINT := 4000;
    -- We use the regex below to make sure input p_datatype is one of them
    DATATYPE_REGEXP CONSTANT VARCHAR COLLATE "C" := '^\s*(CHAR|NCHAR|VARCHAR|NVARCHAR|CHARACTER VARYING)\s*$';
    -- We use the regex below to get the length of the datatype, if specified
    -- For example, to get the '10' out of 'varchar(10)'
    DATATYPE_MASK_REGEXP CONSTANT VARCHAR COLLATE "C" := '^\s*(?:CHAR|NCHAR|VARCHAR|NVARCHAR|CHARACTER VARYING)\s*\(\s*(\d+|MAX)\s*\)\s*$';
    SRCDATATYPE_MASK_REGEXP VARCHAR COLLATE "C" := '^\s*(?:TIME)\s*(?:\s*\(\s*(\d+)\s*\)\s*)?\s*$';
BEGIN
    v_datatype := upper(trim(p_datatype));
    v_src_datatype := upper(trim(p_src_datatype));
    v_style := floor(p_style)::SMALLINT;

    IF (v_src_datatype ~* SRCDATATYPE_MASK_REGEXP)
    THEN
        v_scale := coalesce(substring(v_src_datatype, SRCDATATYPE_MASK_REGEXP)::SMALLINT, 7);

        IF (v_scale NOT BETWEEN 0 AND 7) THEN
            RAISE invalid_regular_expression;
        END IF;
    ELSE
        RAISE most_specific_type_mismatch;
    END IF;

    IF (v_datatype ~* DATATYPE_MASK_REGEXP)
    THEN
        v_res_datatype := rtrim(split_part(v_datatype, '(', 1));

        v_res_maxlength := CASE
                              WHEN (v_res_datatype IN ('CHAR', 'VARCHAR')) THEN VARCHAR_MAX
                              ELSE NVARCHAR_MAX
                           END;

        v_lengthexpr := substring(v_datatype, DATATYPE_MASK_REGEXP);

        IF (v_lengthexpr <> 'MAX' AND char_length(v_lengthexpr) > 4) THEN
            RAISE interval_field_overflow;
        END IF;

        v_res_length := CASE v_lengthexpr
                           WHEN 'MAX' THEN v_res_maxlength
                           ELSE v_lengthexpr::SMALLINT
                        END;
    ELSIF (v_datatype ~* DATATYPE_REGEXP) THEN
        v_res_datatype := v_datatype;
    ELSE
        RAISE datatype_mismatch;
    END IF;

    IF (scale(p_style) > 0) THEN
        RAISE escape_character_conflict;
    ELSIF (NOT ((v_style BETWEEN 0 AND 14) OR
                (v_style BETWEEN 20 AND 25) OR
                (v_style BETWEEN 100 AND 114) OR
                v_style IN (120, 121, 126, 127, 130, 131)))
    THEN
        RAISE invalid_parameter_value;
    ELSIF ((v_style BETWEEN 1 AND 7) OR
           (v_style BETWEEN 10 AND 12) OR
           (v_style BETWEEN 101 AND 107) OR
           (v_style BETWEEN 110 AND 112) OR
           v_style = 23)
    THEN
        RAISE invalid_datetime_format;
    END IF;

    v_hours := ltrim(to_char(p_timeval, 'HH12'), '0');
    v_fseconds := sys.babelfish_get_microsecs_from_fractsecs(to_char(p_timeval, 'US'), v_scale);

    IF (v_scale = 7) THEN
        v_fseconds := concat(v_fseconds, '0');
    END IF;

    IF (v_style IN (0, 100))
    THEN
        v_resmask := concat(v_hours, ':MIAM');
    ELSIF (v_style IN (8, 20, 24, 108, 120))
    THEN
        v_resmask := 'HH24:MI:SS';
    ELSIF (v_style IN (9, 109))
    THEN
        v_resmask := CASE
                        WHEN (char_length(v_fseconds) = 0) THEN concat(v_hours, ':MI:SSAM')
                        ELSE format('%s:MI:SS.%sAM', v_hours, v_fseconds)
                     END;
    ELSIF (v_style IN (13, 14, 21, 25, 113, 114, 121, 126, 127))
    THEN
        v_resmask := CASE
                        WHEN (char_length(v_fseconds) = 0) THEN 'HH24:MI:SS'
                        ELSE concat('HH24:MI:SS.', v_fseconds)
                     END;
    ELSIF (v_style = 22)
    THEN
        v_resmask := format('%s:MI:SS AM', lpad(v_hours, 2, ' '));
    ELSIF (v_style IN (130, 131))
    THEN
        v_resmask := CASE
                        WHEN (char_length(v_fseconds) = 0) THEN concat(lpad(v_hours, 2, ' '), ':MI:SSAM')
                        ELSE format('%s:MI:SS.%sAM', lpad(v_hours, 2, ' '), v_fseconds)
                     END;
    END IF;

    v_resstring := to_char(p_timeval, v_resmask);

    v_resstring := substring(v_resstring, 1, coalesce(v_res_length, char_length(v_resstring)));
    v_res_length := coalesce(v_res_length,
                             CASE v_res_datatype
                                WHEN 'CHAR' THEN 30
                                ELSE 60
                             END);
    RETURN CASE
              WHEN (v_res_datatype NOT IN ('CHAR', 'NCHAR')) THEN v_resstring
              ELSE rpad(v_resstring, v_res_length, ' ')
           END;
EXCEPTION
    WHEN most_specific_type_mismatch THEN
        RAISE USING MESSAGE := 'Source data type should be ''TIME'' or ''TIME(n)''.',
                    DETAIL := 'Use of incorrect "src_datatype" parameter value during conversion process.',
                    HINT := 'Change "src_datatype" parameter to the proper value and try again.';

   WHEN invalid_regular_expression THEN
       RAISE USING MESSAGE := format('The source data type scale (%s) given to the convert specification exceeds the maximum allowable value (7).',
                                     v_scale),
                   DETAIL := 'Use of incorrect scale value of source data type parameter during conversion process.',
                   HINT := 'Change scale component of source data type parameter to the allowable value and try again.';

   WHEN interval_field_overflow THEN
       RAISE USING MESSAGE := format('The size (%s) given to the convert specification ''%s'' exceeds the maximum allowed for any data type (%s).',
                                     v_lengthexpr, lower(v_res_datatype), v_res_maxlength),
                   DETAIL := 'Use of incorrect size value of target data type parameter during conversion process.',
                   HINT := 'Change size component of data type parameter to the allowable value and try again.';

    WHEN escape_character_conflict THEN
        RAISE USING MESSAGE := 'Argument data type NUMERIC is invalid for argument 4 of convert function.',
                    DETAIL := 'Use of incorrect "style" parameter value during conversion process.',
                    HINT := 'Change "style" parameter to the proper value and try again.';

    WHEN invalid_parameter_value THEN
        RAISE USING MESSAGE := format('%s is not a valid style number when converting from TIME to a character string.', v_style),
                    DETAIL := 'Use of incorrect "style" parameter value during conversion process.',
                    HINT := 'Change "style" parameter to the proper value and try again.';

    WHEN datatype_mismatch THEN
        RAISE USING MESSAGE := 'Data type should be one of these values: ''CHAR(n|MAX)'', ''NCHAR(n|MAX)'', ''VARCHAR(n|MAX)'', ''NVARCHAR(n|MAX)''.',
                    DETAIL := 'Use of incorrect "datatype" parameter value during conversion process.',
                    HINT := 'Change "datatype" parameter to the proper value and try again.';

    WHEN invalid_datetime_format THEN
        RAISE USING MESSAGE := format('Error converting data type TIME to %s.',
                                      rtrim(split_part(trim(p_datatype), '(', 1))),
                    DETAIL := 'Incorrect using of pair of input parameters values during conversion process.',
                    HINT := 'Check the input parameters values, correct them if needed, and try again.';
END;
$BODY$
LANGUAGE plpgsql
VOLATILE
RETURNS NULL ON NULL INPUT;

CREATE OR REPLACE FUNCTION sys.babelfish_parse_to_date(IN p_datestring TEXT,
                                                           IN p_culture TEXT DEFAULT '')
RETURNS DATE
AS
$BODY$
DECLARE
    v_day VARCHAR COLLATE "C";
    v_year SMALLINT;
    v_month VARCHAR COLLATE "C";
    v_res_date DATE;
    v_hijridate DATE;
    v_culture VARCHAR COLLATE "C";
    v_dayparts TEXT[];
    v_resmask VARCHAR COLLATE "C";
    v_raw_year VARCHAR COLLATE "C";
    v_left_part VARCHAR COLLATE "C";
    v_right_part VARCHAR COLLATE "C";
    v_resmask_fi VARCHAR COLLATE "C";
    v_datestring VARCHAR COLLATE "C";
    v_timestring VARCHAR COLLATE "C";
    v_correctnum VARCHAR COLLATE "C";
    v_weekdaynum SMALLINT;
    v_err_message VARCHAR COLLATE "C";
    v_date_format VARCHAR COLLATE "C";
    v_weekdaynames TEXT[];
    v_hours SMALLINT := 0;
    v_minutes SMALLINT := 0;
    v_seconds NUMERIC := 0;
    v_found BOOLEAN := TRUE;
    v_compday_regexp VARCHAR COLLATE "C";
    v_regmatch_groups TEXT[];
    v_compmonth_regexp VARCHAR COLLATE "C";
    v_lang_metadata_json JSONB;
    v_resmask_cnt SMALLINT := 10;
    DAYMM_REGEXP CONSTANT VARCHAR COLLATE "C" := '(\d{1,2})';
    FULLYEAR_REGEXP CONSTANT VARCHAR COLLATE "C" := '(\d{3,4})';
    SHORTYEAR_REGEXP CONSTANT VARCHAR COLLATE "C" := '(\d{1,2})';
    COMPYEAR_REGEXP CONSTANT VARCHAR COLLATE "C" := '(\d{1,4})';
    AMPM_REGEXP CONSTANT VARCHAR COLLATE "C" := '(?:[AP]M|ص|م)';
    TIMEUNIT_REGEXP CONSTANT VARCHAR COLLATE "C" := '\s*\d{1,2}\s*';
    MASKSEPONE_REGEXP CONSTANT VARCHAR COLLATE "C" := '\s*(?:/|-)?';
    MASKSEPTWO_REGEXP CONSTANT VARCHAR COLLATE "C" := '\s*(?:\s|/|-|\.|,)';
    MASKSEPTWO_FI_REGEXP CONSTANT VARCHAR COLLATE "C" := '\s*(?:\s|/|-|,)';
    MASKSEPTHREE_REGEXP CONSTANT VARCHAR COLLATE "C" := '\s*(?:/|-|\.|,)';
    TIME_MASKSEP_REGEXP CONSTANT VARCHAR COLLATE "C" := '(?:\s|\.|,)*';
    TIME_MASKSEP_FI_REGEXP CONSTANT VARCHAR COLLATE "C" := '(?:\s|,)*';
    WEEKDAYAMPM_START_REGEXP CONSTANT VARCHAR COLLATE "C" := '(^|[[:digit:][:space:]\.,])';
    WEEKDAYAMPM_END_REGEXP CONSTANT VARCHAR COLLATE "C" := '([[:digit:][:space:]\.,]|$)(?=[^/-]|$)';
    CORRECTNUM_REGEXP CONSTANT VARCHAR COLLATE "C" := '(?:([+-]\d{1,4})(?:[[:space:]\.,]|[AP]M|ص|م|$))';
    ANNO_DOMINI_REGEXP VARCHAR COLLATE "C" := '(AD|A\.D\.)';
    ANNO_DOMINI_COMPREGEXP VARCHAR COLLATE "C" := concat(WEEKDAYAMPM_START_REGEXP, ANNO_DOMINI_REGEXP, WEEKDAYAMPM_END_REGEXP);
    HHMMSSFS_PART_REGEXP CONSTANT VARCHAR COLLATE "C" :=
        concat(TIMEUNIT_REGEXP, AMPM_REGEXP, '|',
               AMPM_REGEXP, '?', TIME_MASKSEP_REGEXP, TIMEUNIT_REGEXP, '\:', TIME_MASKSEP_REGEXP,
               AMPM_REGEXP, '?', TIME_MASKSEP_REGEXP, TIMEUNIT_REGEXP, '(?!\d)', TIME_MASKSEP_REGEXP, AMPM_REGEXP, '?|',
               AMPM_REGEXP, '?', TIME_MASKSEP_REGEXP, TIMEUNIT_REGEXP, '\:', TIME_MASKSEP_REGEXP,
               AMPM_REGEXP, '?', TIME_MASKSEP_REGEXP, TIMEUNIT_REGEXP, '\:', TIME_MASKSEP_REGEXP,
               AMPM_REGEXP, '?', TIME_MASKSEP_REGEXP, TIMEUNIT_REGEXP, '(?!\d)', TIME_MASKSEP_REGEXP, AMPM_REGEXP, '?|',
               AMPM_REGEXP, '?', TIME_MASKSEP_REGEXP, TIMEUNIT_REGEXP, '\:', TIME_MASKSEP_REGEXP,
               AMPM_REGEXP, '?', TIME_MASKSEP_REGEXP, TIMEUNIT_REGEXP, '\:', TIME_MASKSEP_REGEXP,
               AMPM_REGEXP, '?', TIME_MASKSEP_REGEXP, '\s*\d{1,2}\.\d+(?!\d)', TIME_MASKSEP_REGEXP, AMPM_REGEXP, '?|',
               AMPM_REGEXP, '?');
    HHMMSSFS_PART_FI_REGEXP CONSTANT VARCHAR COLLATE "C" :=
        concat(TIMEUNIT_REGEXP, AMPM_REGEXP, '|',
               AMPM_REGEXP, '?', TIME_MASKSEP_FI_REGEXP, TIMEUNIT_REGEXP, '[\:\.]', TIME_MASKSEP_FI_REGEXP,
               AMPM_REGEXP, '?', TIME_MASKSEP_FI_REGEXP, TIMEUNIT_REGEXP, '(?!\d)', TIME_MASKSEP_FI_REGEXP, AMPM_REGEXP, '?\.?|',
               AMPM_REGEXP, '?', TIME_MASKSEP_FI_REGEXP, TIMEUNIT_REGEXP, '[\:\.]', TIME_MASKSEP_FI_REGEXP,
               AMPM_REGEXP, '?', TIME_MASKSEP_FI_REGEXP, TIMEUNIT_REGEXP, '[\:\.]', TIME_MASKSEP_FI_REGEXP,
               AMPM_REGEXP, '?', TIME_MASKSEP_FI_REGEXP, TIMEUNIT_REGEXP, '(?!\d)', TIME_MASKSEP_FI_REGEXP, AMPM_REGEXP, '?|',
               AMPM_REGEXP, '?', TIME_MASKSEP_FI_REGEXP, TIMEUNIT_REGEXP, '[\:\.]', TIME_MASKSEP_FI_REGEXP,
               AMPM_REGEXP, '?', TIME_MASKSEP_FI_REGEXP, TIMEUNIT_REGEXP, '[\:\.]', TIME_MASKSEP_FI_REGEXP,
               AMPM_REGEXP, '?', TIME_MASKSEP_FI_REGEXP, '\s*\d{1,2}\.\d+(?!\d)\.?', TIME_MASKSEP_FI_REGEXP, AMPM_REGEXP, '?|',
               AMPM_REGEXP, '?');
    v_defmask1_regexp VARCHAR COLLATE "C" := concat('^', TIME_MASKSEP_REGEXP, CORRECTNUM_REGEXP, '?', TIME_MASKSEP_REGEXP,
                                        '(', HHMMSSFS_PART_REGEXP, ')?', TIME_MASKSEP_REGEXP,
                                        CORRECTNUM_REGEXP, '?', TIME_MASKSEP_REGEXP, AMPM_REGEXP, '?', TIME_MASKSEP_REGEXP,
                                        DAYMM_REGEXP,
                                        '(?:(?:', MASKSEPTWO_REGEXP, TIME_MASKSEP_REGEXP, AMPM_REGEXP, '?)|',
                                        '(?:', MASKSEPTWO_REGEXP, TIME_MASKSEP_REGEXP, AMPM_REGEXP, '?', TIME_MASKSEP_REGEXP,
                                        CORRECTNUM_REGEXP, '?', TIME_MASKSEP_REGEXP, AMPM_REGEXP, '?)|',
                                        '(?:[\.|,]+', AMPM_REGEXP, '?', TIME_MASKSEP_REGEXP, CORRECTNUM_REGEXP, '?))', TIME_MASKSEP_REGEXP,
                                        DAYMM_REGEXP,
                                        TIME_MASKSEP_REGEXP, '(?:[\.|,]+', TIME_MASKSEP_REGEXP, AMPM_REGEXP, '?)', TIME_MASKSEP_REGEXP, '$');
    v_defmask1_fi_regexp VARCHAR COLLATE "C" := concat('^', TIME_MASKSEP_FI_REGEXP, CORRECTNUM_REGEXP, '?', TIME_MASKSEP_FI_REGEXP,
                                           '(', HHMMSSFS_PART_FI_REGEXP, ')?', TIME_MASKSEP_FI_REGEXP,
                                           CORRECTNUM_REGEXP, '?', TIME_MASKSEP_REGEXP, AMPM_REGEXP, '?', TIME_MASKSEP_REGEXP,
                                           DAYMM_REGEXP,
                                           '(?:(?:', MASKSEPTWO_FI_REGEXP, TIME_MASKSEP_FI_REGEXP, AMPM_REGEXP, '?)|',
                                           '(?:', MASKSEPTWO_FI_REGEXP, TIME_MASKSEP_FI_REGEXP, AMPM_REGEXP, '?', TIME_MASKSEP_FI_REGEXP,
                                           CORRECTNUM_REGEXP, '?', TIME_MASKSEP_FI_REGEXP, AMPM_REGEXP, '?)|',
                                           '(?:[,]+', AMPM_REGEXP, '?', TIME_MASKSEP_FI_REGEXP, CORRECTNUM_REGEXP, '?))', TIME_MASKSEP_FI_REGEXP,
                                           DAYMM_REGEXP,
                                           TIME_MASKSEP_FI_REGEXP, '(?:[\.|,]+', TIME_MASKSEP_FI_REGEXP, AMPM_REGEXP, ')?', TIME_MASKSEP_FI_REGEXP, '$');
    v_defmask2_regexp VARCHAR COLLATE "C" := concat('^', TIME_MASKSEP_REGEXP, CORRECTNUM_REGEXP, '?', TIME_MASKSEP_REGEXP,
                                        '(', HHMMSSFS_PART_REGEXP, ')?', TIME_MASKSEP_REGEXP,
                                        CORRECTNUM_REGEXP, '?', TIME_MASKSEP_REGEXP, AMPM_REGEXP, '?', TIME_MASKSEP_REGEXP,
                                        FULLYEAR_REGEXP,
                                        '(?:(?:', MASKSEPTWO_REGEXP, TIME_MASKSEP_REGEXP, AMPM_REGEXP, '?)|',
                                        '(?:', TIME_MASKSEP_REGEXP, CORRECTNUM_REGEXP, '?', TIME_MASKSEP_REGEXP,
                                        AMPM_REGEXP, TIME_MASKSEP_REGEXP, CORRECTNUM_REGEXP, '?))', TIME_MASKSEP_REGEXP,
                                        DAYMM_REGEXP,
                                        TIME_MASKSEP_REGEXP, '(?:(?:[\.|,]+', TIME_MASKSEP_REGEXP, AMPM_REGEXP, TIME_MASKSEP_REGEXP, CORRECTNUM_REGEXP, '?)|',
                                        CORRECTNUM_REGEXP, TIME_MASKSEP_REGEXP, AMPM_REGEXP, '?)?', TIME_MASKSEP_REGEXP, '$');
    v_defmask2_fi_regexp VARCHAR COLLATE "C" := concat('^', TIME_MASKSEP_FI_REGEXP, CORRECTNUM_REGEXP, '?', TIME_MASKSEP_FI_REGEXP,
                                           '(', HHMMSSFS_PART_FI_REGEXP, ')?', TIME_MASKSEP_FI_REGEXP,
                                           CORRECTNUM_REGEXP, '?', TIME_MASKSEP_FI_REGEXP, AMPM_REGEXP, '?', TIME_MASKSEP_FI_REGEXP,
                                           FULLYEAR_REGEXP,
                                           '(?:(?:', MASKSEPTWO_FI_REGEXP, TIME_MASKSEP_FI_REGEXP, AMPM_REGEXP, '?)|',
                                           '(?:', TIME_MASKSEP_FI_REGEXP, CORRECTNUM_REGEXP, '?', TIME_MASKSEP_FI_REGEXP,
                                           AMPM_REGEXP, TIME_MASKSEP_FI_REGEXP, CORRECTNUM_REGEXP, '?))', TIME_MASKSEP_FI_REGEXP,
                                           DAYMM_REGEXP,
                                           TIME_MASKSEP_FI_REGEXP, '(?:(?:[\.|,]+', TIME_MASKSEP_FI_REGEXP, AMPM_REGEXP, TIME_MASKSEP_FI_REGEXP, CORRECTNUM_REGEXP, '?)|',
                                           CORRECTNUM_REGEXP, TIME_MASKSEP_FI_REGEXP, AMPM_REGEXP, '?)?', TIME_MASKSEP_FI_REGEXP, '$');
    v_defmask3_regexp VARCHAR COLLATE "C" := concat('^', TIME_MASKSEP_REGEXP, '(', HHMMSSFS_PART_REGEXP, ')?', TIME_MASKSEP_REGEXP,
                                        DAYMM_REGEXP,
                                        '(?:(?:', MASKSEPTWO_REGEXP, TIME_MASKSEP_REGEXP, ')|',
                                        '(?:', MASKSEPTHREE_REGEXP, TIME_MASKSEP_REGEXP, AMPM_REGEXP, '))', TIME_MASKSEP_REGEXP,
                                        FULLYEAR_REGEXP,
                                        TIME_MASKSEP_REGEXP, '(', TIME_MASKSEP_REGEXP, AMPM_REGEXP, ')?', TIME_MASKSEP_REGEXP, '$');
    v_defmask3_fi_regexp VARCHAR COLLATE "C" := concat('^', TIME_MASKSEP_FI_REGEXP, '(', HHMMSSFS_PART_FI_REGEXP, ')?', TIME_MASKSEP_FI_REGEXP,
                                           TIME_MASKSEP_FI_REGEXP, '[\./]?', TIME_MASKSEP_FI_REGEXP,
                                           DAYMM_REGEXP,
                                           '(?:', MASKSEPTWO_REGEXP, TIME_MASKSEP_FI_REGEXP, AMPM_REGEXP, '?)',
                                           FULLYEAR_REGEXP,
                                           TIME_MASKSEP_FI_REGEXP, AMPM_REGEXP, '?', TIME_MASKSEP_FI_REGEXP, '$');
    v_defmask4_0_regexp VARCHAR COLLATE "C" := concat('^', TIME_MASKSEP_REGEXP,
                                          DAYMM_REGEXP,
                                          MASKSEPTWO_REGEXP, TIME_MASKSEP_REGEXP,
                                          DAYMM_REGEXP,
                                          TIME_MASKSEP_REGEXP,
                                          DAYMM_REGEXP, '\s*(', AMPM_REGEXP, ')',
                                          TIME_MASKSEP_REGEXP, '$');
    v_defmask4_1_regexp VARCHAR COLLATE "C" := concat('^', TIME_MASKSEP_REGEXP,
                                          DAYMM_REGEXP,
                                          MASKSEPTWO_REGEXP, TIME_MASKSEP_REGEXP,
                                          DAYMM_REGEXP,
                                          '(?:\s|,)+',
                                          DAYMM_REGEXP, '\s*(', AMPM_REGEXP, ')',
                                          TIME_MASKSEP_REGEXP, '$');
    v_defmask4_2_regexp VARCHAR COLLATE "C" := concat('^', TIME_MASKSEP_REGEXP,
                                          DAYMM_REGEXP,
                                          MASKSEPTWO_REGEXP, TIME_MASKSEP_REGEXP,
                                          DAYMM_REGEXP,
                                          '\s*[\.]+', TIME_MASKSEP_REGEXP,
                                          DAYMM_REGEXP, '\s*(', AMPM_REGEXP, ')',
                                          TIME_MASKSEP_REGEXP, '$');
    v_defmask5_regexp VARCHAR COLLATE "C" := concat('^', TIME_MASKSEP_REGEXP, '(', HHMMSSFS_PART_REGEXP, ')?', TIME_MASKSEP_REGEXP,
                                        DAYMM_REGEXP,
                                        '(?:(?:', MASKSEPTWO_REGEXP, TIME_MASKSEP_REGEXP, AMPM_REGEXP, '?)|',
                                        '(?:[\.|,]+', AMPM_REGEXP, '))', TIME_MASKSEP_REGEXP,
                                        DAYMM_REGEXP,
                                        '(?:(?:', MASKSEPTWO_REGEXP, TIME_MASKSEP_REGEXP, AMPM_REGEXP, '?)|',
                                        '(?:[\.|,]+', AMPM_REGEXP, '))', TIME_MASKSEP_REGEXP,
                                        FULLYEAR_REGEXP,
                                        TIME_MASKSEP_REGEXP, '(', HHMMSSFS_PART_REGEXP, ')?', TIME_MASKSEP_REGEXP, '$');
    v_defmask5_fi_regexp VARCHAR COLLATE "C" := concat('^', TIME_MASKSEP_FI_REGEXP, '(', HHMMSSFS_PART_FI_REGEXP, ')?', TIME_MASKSEP_FI_REGEXP,
                                           DAYMM_REGEXP,
                                           '(?:(?:', MASKSEPTWO_REGEXP, TIME_MASKSEP_FI_REGEXP, AMPM_REGEXP, '?)|',
                                           '(?:[\.|,]+', AMPM_REGEXP, '))', TIME_MASKSEP_FI_REGEXP,
                                           DAYMM_REGEXP,
                                           '(?:(?:', MASKSEPTWO_REGEXP, TIME_MASKSEP_FI_REGEXP, AMPM_REGEXP, '?)|',
                                           '(?:[\.|,]+', AMPM_REGEXP, '))', TIME_MASKSEP_FI_REGEXP,
                                           FULLYEAR_REGEXP,
                                           TIME_MASKSEP_FI_REGEXP, '(', HHMMSSFS_PART_FI_REGEXP, ')?', TIME_MASKSEP_FI_REGEXP, '$');
    v_defmask6_regexp VARCHAR COLLATE "C" := concat('^', TIME_MASKSEP_REGEXP, '(', HHMMSSFS_PART_REGEXP, ')?', TIME_MASKSEP_REGEXP,
                                        FULLYEAR_REGEXP,
                                        '(?:(?:', MASKSEPTWO_REGEXP, TIME_MASKSEP_REGEXP, AMPM_REGEXP, '?)|',
                                        '(?:', TIME_MASKSEP_REGEXP, AMPM_REGEXP, '))', TIME_MASKSEP_REGEXP,
                                        DAYMM_REGEXP,
                                        '(?:(?:', MASKSEPTWO_REGEXP, TIME_MASKSEP_REGEXP, AMPM_REGEXP, '?)|',
                                        '(?:[\.|,]+', AMPM_REGEXP, '))', TIME_MASKSEP_REGEXP,
                                        DAYMM_REGEXP,
                                        '((?:(?:\s|\.|,)+|', AMPM_REGEXP, ')(?:', HHMMSSFS_PART_REGEXP, '))?', TIME_MASKSEP_REGEXP, '$');
    v_defmask6_fi_regexp VARCHAR COLLATE "C" := concat('^', TIME_MASKSEP_FI_REGEXP, '(', HHMMSSFS_PART_FI_REGEXP, ')?', TIME_MASKSEP_FI_REGEXP,
                                           FULLYEAR_REGEXP,
                                           '(?:(?:', MASKSEPTWO_REGEXP, TIME_MASKSEP_FI_REGEXP, AMPM_REGEXP, '?)|',
                                           '(?:', TIME_MASKSEP_FI_REGEXP, AMPM_REGEXP, '))', TIME_MASKSEP_FI_REGEXP,
                                           DAYMM_REGEXP,
                                           '(?:(?:', MASKSEPTWO_REGEXP, TIME_MASKSEP_FI_REGEXP, AMPM_REGEXP, '?)|',
                                           '(?:[\.|,]+', AMPM_REGEXP, '))', TIME_MASKSEP_FI_REGEXP,
                                           DAYMM_REGEXP,
                                           '(?:\s*[\.])?',
                                           '((?:(?:\s|,)+|', AMPM_REGEXP, ')(?:', HHMMSSFS_PART_FI_REGEXP, '))?', TIME_MASKSEP_FI_REGEXP, '$');
    v_defmask7_regexp VARCHAR COLLATE "C" := concat('^', TIME_MASKSEP_REGEXP, '(', HHMMSSFS_PART_REGEXP, ')?', TIME_MASKSEP_REGEXP,
                                        DAYMM_REGEXP,
                                        '(?:(?:', MASKSEPTWO_REGEXP, TIME_MASKSEP_REGEXP, AMPM_REGEXP, '?)|',
                                        '(?:[\.|,]+', AMPM_REGEXP, '))', TIME_MASKSEP_REGEXP,
                                        FULLYEAR_REGEXP,
                                        '(?:(?:', MASKSEPTWO_REGEXP, TIME_MASKSEP_REGEXP, AMPM_REGEXP, '?)|',
                                        '(?:', TIME_MASKSEP_REGEXP, AMPM_REGEXP, '))', TIME_MASKSEP_REGEXP,
                                        DAYMM_REGEXP,
                                        '((?:(?:\s|\.|,)+|', AMPM_REGEXP, ')(?:', HHMMSSFS_PART_REGEXP, '))?', TIME_MASKSEP_REGEXP, '$');
    v_defmask7_fi_regexp VARCHAR COLLATE "C" := concat('^', TIME_MASKSEP_FI_REGEXP, '(', HHMMSSFS_PART_FI_REGEXP, ')?', TIME_MASKSEP_FI_REGEXP,
                                           DAYMM_REGEXP,
                                           '(?:(?:', MASKSEPTWO_REGEXP, TIME_MASKSEP_FI_REGEXP, AMPM_REGEXP, '?)|',
                                           '(?:[\.|,]+', AMPM_REGEXP, '))', TIME_MASKSEP_FI_REGEXP,
                                           FULLYEAR_REGEXP,
                                           '(?:(?:', MASKSEPTWO_REGEXP, TIME_MASKSEP_FI_REGEXP, AMPM_REGEXP, '?)|',
                                           '(?:', TIME_MASKSEP_FI_REGEXP, AMPM_REGEXP, '))', TIME_MASKSEP_FI_REGEXP,
                                           DAYMM_REGEXP,
                                           '((?:(?:\s|,)+|', AMPM_REGEXP, ')(?:', HHMMSSFS_PART_FI_REGEXP, '))?', TIME_MASKSEP_FI_REGEXP, '$');
    v_defmask8_regexp VARCHAR COLLATE "C" := concat('^', TIME_MASKSEP_REGEXP, '(', HHMMSSFS_PART_REGEXP, ')?', TIME_MASKSEP_REGEXP,
                                        DAYMM_REGEXP,
                                        '(?:(?:', MASKSEPTWO_REGEXP, TIME_MASKSEP_REGEXP, AMPM_REGEXP, '?)|',
                                        '(?:[\.|,]+', AMPM_REGEXP, '))', TIME_MASKSEP_REGEXP,
                                        DAYMM_REGEXP,
                                        '(?:(?:', MASKSEPTWO_REGEXP, TIME_MASKSEP_REGEXP, AMPM_REGEXP, '?)|',
                                        '(?:[\.|,]+', AMPM_REGEXP, '))', TIME_MASKSEP_REGEXP,
                                        DAYMM_REGEXP,
                                        '(?:[\.|,]+', AMPM_REGEXP, ')?',
                                        TIME_MASKSEP_REGEXP, '(', HHMMSSFS_PART_REGEXP, ')?', TIME_MASKSEP_REGEXP, '$');
    v_defmask8_fi_regexp VARCHAR COLLATE "C" := concat('^', TIME_MASKSEP_FI_REGEXP, '(', HHMMSSFS_PART_FI_REGEXP, ')?', TIME_MASKSEP_FI_REGEXP,
                                           DAYMM_REGEXP,
                                           '(?:(?:', MASKSEPTWO_FI_REGEXP, TIME_MASKSEP_FI_REGEXP, AMPM_REGEXP, '?)|',
                                           '(?:[,]+', AMPM_REGEXP, '))', TIME_MASKSEP_FI_REGEXP,
                                           DAYMM_REGEXP,
                                           '(?:(?:', MASKSEPTWO_REGEXP, TIME_MASKSEP_FI_REGEXP, AMPM_REGEXP, '?)|',
                                           '(?:[,]+', AMPM_REGEXP, '))', TIME_MASKSEP_FI_REGEXP,
                                           DAYMM_REGEXP,
                                           '(?:(?:[\,]+|\s*/\s*)', AMPM_REGEXP, ')?',
                                           TIME_MASKSEP_FI_REGEXP, '(', HHMMSSFS_PART_FI_REGEXP, ')?', TIME_MASKSEP_FI_REGEXP, '$');
    v_defmask9_regexp VARCHAR COLLATE "C" := concat('^', TIME_MASKSEP_REGEXP, '(',
                                        HHMMSSFS_PART_REGEXP,
                                        ')', TIME_MASKSEP_REGEXP, '$');
    v_defmask9_fi_regexp VARCHAR COLLATE "C" := concat('^', TIME_MASKSEP_FI_REGEXP, AMPM_REGEXP, '?', TIME_MASKSEP_FI_REGEXP, '(',
                                           HHMMSSFS_PART_FI_REGEXP,
                                           ')', TIME_MASKSEP_FI_REGEXP, '$');
    v_defmask10_regexp VARCHAR COLLATE "C" := concat('^', TIME_MASKSEP_REGEXP, '(', HHMMSSFS_PART_REGEXP, ')?', TIME_MASKSEP_REGEXP,
                                         DAYMM_REGEXP,
                                         '(?:', MASKSEPTHREE_REGEXP, TIME_MASKSEP_REGEXP, '(?:', AMPM_REGEXP, '(?=(?:[[:space:]\.,])+))?)?', TIME_MASKSEP_REGEXP,
                                         '($comp_month$)',
                                         TIME_MASKSEP_REGEXP, '(', HHMMSSFS_PART_REGEXP, ')?', TIME_MASKSEP_REGEXP, '$');
    v_defmask10_fi_regexp VARCHAR COLLATE "C" := concat('^', TIME_MASKSEP_FI_REGEXP, '(', HHMMSSFS_PART_FI_REGEXP, ')?', TIME_MASKSEP_FI_REGEXP,
                                            DAYMM_REGEXP,
                                            '(?:', MASKSEPTHREE_REGEXP, TIME_MASKSEP_REGEXP, '(?:', AMPM_REGEXP, '(?=(?:[[:space:]\.,])+))?)?', TIME_MASKSEP_REGEXP,
                                            '($comp_month$)',
                                            TIME_MASKSEP_FI_REGEXP, '(', HHMMSSFS_PART_FI_REGEXP, ')?', TIME_MASKSEP_FI_REGEXP, '$');
    v_defmask11_regexp VARCHAR COLLATE "C" := concat('^', TIME_MASKSEP_REGEXP, '(', HHMMSSFS_PART_REGEXP, ')?', TIME_MASKSEP_REGEXP,
                                         '($comp_month$)',
                                         '(?:', MASKSEPTHREE_REGEXP, TIME_MASKSEP_REGEXP, AMPM_REGEXP, '?)?', TIME_MASKSEP_REGEXP,
                                         DAYMM_REGEXP,
                                         TIME_MASKSEP_REGEXP, '(', HHMMSSFS_PART_REGEXP, ')?', TIME_MASKSEP_REGEXP, '$');
    v_defmask11_fi_regexp VARCHAR COLLATE "C" := concat('^', TIME_MASKSEP_FI_REGEXP, '(', HHMMSSFS_PART_FI_REGEXP, ')?', TIME_MASKSEP_FI_REGEXP,
                                           '($comp_month$)',
                                           '(?:', MASKSEPTHREE_REGEXP, TIME_MASKSEP_REGEXP, AMPM_REGEXP, '?)?', TIME_MASKSEP_FI_REGEXP,
                                           DAYMM_REGEXP,
                                           '((?:(?:\s|,)+|', AMPM_REGEXP, ')(?:', HHMMSSFS_PART_FI_REGEXP, '))?', TIME_MASKSEP_FI_REGEXP, '$');
    v_defmask12_regexp VARCHAR COLLATE "C" := concat('^', TIME_MASKSEP_REGEXP, '(', HHMMSSFS_PART_REGEXP, ')?', TIME_MASKSEP_REGEXP,
                                         FULLYEAR_REGEXP,
                                         '(?:(?:', MASKSEPTWO_REGEXP, '?', TIME_MASKSEP_REGEXP, '(?:', AMPM_REGEXP, '(?=(?:[[:space:]\.,])+))?)|',
                                         '(?:(?:', TIME_MASKSEP_REGEXP, AMPM_REGEXP, '(?=(?:[[:space:]\.,])+))))', TIME_MASKSEP_REGEXP,
                                         '($comp_month$)',
                                         TIME_MASKSEP_REGEXP, '(', HHMMSSFS_PART_REGEXP, ')?', TIME_MASKSEP_REGEXP, '$');
    v_defmask12_fi_regexp VARCHAR COLLATE "C" := concat('^', TIME_MASKSEP_FI_REGEXP, '(', HHMMSSFS_PART_FI_REGEXP, ')?', TIME_MASKSEP_FI_REGEXP,
                                            FULLYEAR_REGEXP,
                                            '(?:(?:', MASKSEPTWO_REGEXP, '?', TIME_MASKSEP_REGEXP, '(?:', AMPM_REGEXP, '(?=(?:[[:space:]\.,])+))?)|',
                                            '(?:(?:', TIME_MASKSEP_REGEXP, AMPM_REGEXP, '(?=(?:[[:space:]\.,])+))))', TIME_MASKSEP_REGEXP,
                                            '($comp_month$)',
                                            TIME_MASKSEP_FI_REGEXP, '(', HHMMSSFS_PART_FI_REGEXP, ')?', TIME_MASKSEP_FI_REGEXP, '$');
    v_defmask13_regexp VARCHAR COLLATE "C" := concat('^', TIME_MASKSEP_REGEXP, '(', HHMMSSFS_PART_REGEXP, ')?', TIME_MASKSEP_REGEXP,
                                         '($comp_month$)',
                                         '(?:', MASKSEPTHREE_REGEXP, TIME_MASKSEP_REGEXP, AMPM_REGEXP, '?)?', TIME_MASKSEP_REGEXP,
                                         FULLYEAR_REGEXP,
                                         TIME_MASKSEP_REGEXP, AMPM_REGEXP, '?', TIME_MASKSEP_REGEXP, '$');
    v_defmask13_fi_regexp VARCHAR COLLATE "C" := concat('^', TIME_MASKSEP_FI_REGEXP, '(', HHMMSSFS_PART_FI_REGEXP, ')?', TIME_MASKSEP_FI_REGEXP,
                                            '($comp_month$)',
                                            '(?:', MASKSEPTHREE_REGEXP, TIME_MASKSEP_REGEXP, AMPM_REGEXP, '?)?', TIME_MASKSEP_REGEXP,
                                            FULLYEAR_REGEXP,
                                            TIME_MASKSEP_FI_REGEXP, AMPM_REGEXP, '?', TIME_MASKSEP_FI_REGEXP, '$');
    v_defmask14_regexp VARCHAR COLLATE "C" := concat('^', TIME_MASKSEP_REGEXP, '(', HHMMSSFS_PART_REGEXP, ')?', TIME_MASKSEP_REGEXP,
                                         '($comp_month$)'
                                         '(?:', MASKSEPTHREE_REGEXP, TIME_MASKSEP_REGEXP, AMPM_REGEXP, '?)?', TIME_MASKSEP_REGEXP,
                                         DAYMM_REGEXP,
                                         '(?:', MASKSEPTWO_REGEXP, TIME_MASKSEP_REGEXP, AMPM_REGEXP, '?)', TIME_MASKSEP_REGEXP,
                                         COMPYEAR_REGEXP,
                                         TIME_MASKSEP_REGEXP, '(', HHMMSSFS_PART_REGEXP, ')?', TIME_MASKSEP_REGEXP, '$');
    v_defmask14_fi_regexp VARCHAR COLLATE "C" := concat('^', TIME_MASKSEP_FI_REGEXP, '(', HHMMSSFS_PART_FI_REGEXP, ')?', TIME_MASKSEP_FI_REGEXP,
                                            '($comp_month$)'
                                            '(?:', MASKSEPTHREE_REGEXP, TIME_MASKSEP_FI_REGEXP, AMPM_REGEXP, '?)?', TIME_MASKSEP_FI_REGEXP,
                                            DAYMM_REGEXP,
                                            '(?:', MASKSEPTWO_REGEXP, TIME_MASKSEP_FI_REGEXP, AMPM_REGEXP, '?)', TIME_MASKSEP_FI_REGEXP,
                                            COMPYEAR_REGEXP,
                                            '((?:(?:\s|,)+|', AMPM_REGEXP, ')(?:', HHMMSSFS_PART_FI_REGEXP, '))?', TIME_MASKSEP_FI_REGEXP, '$');
    v_defmask15_regexp VARCHAR COLLATE "C" := concat('^', TIME_MASKSEP_REGEXP, '(', HHMMSSFS_PART_REGEXP, ')?', TIME_MASKSEP_REGEXP,
                                         DAYMM_REGEXP,
                                         '(?:(?:', MASKSEPTWO_REGEXP, '?', TIME_MASKSEP_REGEXP, '(?:', AMPM_REGEXP, '(?=(?:[[:space:]\.,])+))?)|',
                                         '(?:(?:', TIME_MASKSEP_REGEXP, AMPM_REGEXP, '(?=(?:[[:space:]\.,])+))))', TIME_MASKSEP_REGEXP,
                                         '($comp_month$)',
                                         '(?:', MASKSEPTHREE_REGEXP, TIME_MASKSEP_REGEXP, AMPM_REGEXP, '?)?', TIME_MASKSEP_REGEXP,
                                         COMPYEAR_REGEXP,
                                         TIME_MASKSEP_REGEXP, '(', HHMMSSFS_PART_REGEXP, ')?', TIME_MASKSEP_REGEXP, '$');
    v_defmask15_fi_regexp VARCHAR COLLATE "C" := concat('^', TIME_MASKSEP_FI_REGEXP, '(', HHMMSSFS_PART_FI_REGEXP, ')?', TIME_MASKSEP_FI_REGEXP,
                                            DAYMM_REGEXP,
                                            '(?:(?:', MASKSEPTWO_REGEXP, '?', TIME_MASKSEP_REGEXP, '(?:', AMPM_REGEXP, '(?=(?:[[:space:]\.,])+))?)|',
                                            '(?:(?:', TIME_MASKSEP_REGEXP, AMPM_REGEXP, '(?=(?:[[:space:]\.,])+))))', TIME_MASKSEP_REGEXP,
                                            '($comp_month$)',
                                            '(?:', MASKSEPTHREE_REGEXP, TIME_MASKSEP_REGEXP, AMPM_REGEXP, '?)?', TIME_MASKSEP_REGEXP,
                                            COMPYEAR_REGEXP,
                                            '((?:(?:\s|,)+|', AMPM_REGEXP, ')(?:', HHMMSSFS_PART_FI_REGEXP, '))?', TIME_MASKSEP_FI_REGEXP, '$');
    v_defmask16_regexp VARCHAR COLLATE "C" := concat('^', TIME_MASKSEP_REGEXP, '(', HHMMSSFS_PART_REGEXP, ')?', TIME_MASKSEP_REGEXP,
                                         DAYMM_REGEXP,
                                         '(?:', MASKSEPTWO_REGEXP, TIME_MASKSEP_REGEXP, AMPM_REGEXP, '?)', TIME_MASKSEP_REGEXP,
                                         COMPYEAR_REGEXP,
                                         '(?:(?:', MASKSEPTWO_REGEXP, '?', TIME_MASKSEP_REGEXP, '(?:', AMPM_REGEXP, '(?=(?:[[:space:]\.,])+))?)|',
                                         '(?:(?:', TIME_MASKSEP_REGEXP, AMPM_REGEXP, '(?=(?:[[:space:]\.,])+))))', TIME_MASKSEP_REGEXP,
                                         '($comp_month$)',
                                         TIME_MASKSEP_REGEXP, '(', HHMMSSFS_PART_REGEXP, ')?', TIME_MASKSEP_REGEXP, '$');
    v_defmask16_fi_regexp VARCHAR COLLATE "C" := concat('^', TIME_MASKSEP_FI_REGEXP, '(', HHMMSSFS_PART_FI_REGEXP, ')?', TIME_MASKSEP_FI_REGEXP,
                                            DAYMM_REGEXP,
                                            '(?:', MASKSEPTWO_REGEXP, TIME_MASKSEP_REGEXP, AMPM_REGEXP, '?)', TIME_MASKSEP_REGEXP,
                                            COMPYEAR_REGEXP,
                                            '(?:(?:', MASKSEPTWO_REGEXP, '?', TIME_MASKSEP_REGEXP, '(?:', AMPM_REGEXP, '(?=(?:[[:space:]\.,])+))?)|',
                                            '(?:(?:', TIME_MASKSEP_REGEXP, AMPM_REGEXP, '(?=(?:[[:space:]\.,])+))))', TIME_MASKSEP_REGEXP,
                                            '($comp_month$)',
                                            TIME_MASKSEP_FI_REGEXP, '(', HHMMSSFS_PART_FI_REGEXP, ')?', TIME_MASKSEP_FI_REGEXP, '$');
    v_defmask17_regexp VARCHAR COLLATE "C" := concat('^', TIME_MASKSEP_REGEXP, '(', HHMMSSFS_PART_REGEXP, ')?', TIME_MASKSEP_REGEXP,
                                         FULLYEAR_REGEXP,
                                         '(?:(?:', MASKSEPTWO_REGEXP, '?', TIME_MASKSEP_REGEXP, '(?:', AMPM_REGEXP, '(?=(?:[[:space:]\.,])+))?)|',
                                         '(?:(?:', TIME_MASKSEP_REGEXP, AMPM_REGEXP, '(?=(?:[[:space:]\.,])+))))', TIME_MASKSEP_REGEXP,
                                         '($comp_month$)',
                                         '(?:', MASKSEPTHREE_REGEXP, TIME_MASKSEP_REGEXP, AMPM_REGEXP, '?)?', TIME_MASKSEP_REGEXP,
                                         DAYMM_REGEXP,
                                         TIME_MASKSEP_REGEXP, '(', HHMMSSFS_PART_REGEXP, ')?', TIME_MASKSEP_REGEXP, '$');
    v_defmask17_fi_regexp VARCHAR COLLATE "C" := concat('^', TIME_MASKSEP_FI_REGEXP, '(', HHMMSSFS_PART_FI_REGEXP, ')?', TIME_MASKSEP_FI_REGEXP,
                                            FULLYEAR_REGEXP,
                                            '(?:(?:', MASKSEPTWO_REGEXP, '?', TIME_MASKSEP_REGEXP, '(?:', AMPM_REGEXP, '(?=(?:[[:space:]\.,])+))?)|',
                                            '(?:(?:', TIME_MASKSEP_REGEXP, AMPM_REGEXP, '(?=(?:[[:space:]\.,])+))))', TIME_MASKSEP_REGEXP,
                                            '($comp_month$)',
                                            '(?:', MASKSEPTHREE_REGEXP, TIME_MASKSEP_REGEXP, AMPM_REGEXP, '?)?', TIME_MASKSEP_REGEXP,
                                            DAYMM_REGEXP,
                                            '((?:(?:\s|,)+|', AMPM_REGEXP, ')(?:', HHMMSSFS_PART_FI_REGEXP, '))?', TIME_MASKSEP_FI_REGEXP, '$');
    v_defmask18_regexp VARCHAR COLLATE "C" := concat('^', TIME_MASKSEP_REGEXP, '(', HHMMSSFS_PART_REGEXP, ')?', TIME_MASKSEP_REGEXP,
                                         FULLYEAR_REGEXP,
                                         '(?:(?:', MASKSEPTWO_REGEXP, TIME_MASKSEP_REGEXP, AMPM_REGEXP, '?)|',
                                         '(?:', TIME_MASKSEP_REGEXP, AMPM_REGEXP, '))', TIME_MASKSEP_REGEXP,
                                         DAYMM_REGEXP,
                                         '(?:(?:', MASKSEPTWO_REGEXP, '?', TIME_MASKSEP_REGEXP, '(?:', AMPM_REGEXP, '(?=(?:[[:space:]\.,])+))?)|',
                                         '(?:(?:', TIME_MASKSEP_REGEXP, AMPM_REGEXP, '(?=(?:[[:space:]\.,])+))))', TIME_MASKSEP_REGEXP,
                                         '($comp_month$)',
                                         TIME_MASKSEP_REGEXP, '(', HHMMSSFS_PART_REGEXP, ')?', TIME_MASKSEP_REGEXP, '$');
    v_defmask18_fi_regexp VARCHAR COLLATE "C" := concat('^', TIME_MASKSEP_FI_REGEXP, '(', HHMMSSFS_PART_FI_REGEXP, ')?', TIME_MASKSEP_FI_REGEXP,
                                            FULLYEAR_REGEXP,
                                            '(?:(?:', MASKSEPTWO_REGEXP, TIME_MASKSEP_REGEXP, AMPM_REGEXP, '?)|',
                                            '(?:', TIME_MASKSEP_REGEXP, AMPM_REGEXP, '))', TIME_MASKSEP_REGEXP,
                                            DAYMM_REGEXP,
                                            '(?:(?:', MASKSEPTWO_REGEXP, '?', TIME_MASKSEP_REGEXP, '(?:', AMPM_REGEXP, '(?=(?:[[:space:]\.,])+))?)|',
                                            '(?:(?:', TIME_MASKSEP_REGEXP, AMPM_REGEXP, '(?=(?:[[:space:]\.,])+))))', TIME_MASKSEP_REGEXP,
                                            '($comp_month$)',
                                            TIME_MASKSEP_FI_REGEXP, '(', HHMMSSFS_PART_FI_REGEXP, ')?', TIME_MASKSEP_FI_REGEXP, '$');
    v_defmask19_regexp VARCHAR COLLATE "C" := concat('^', TIME_MASKSEP_REGEXP, '(', HHMMSSFS_PART_REGEXP, ')?', TIME_MASKSEP_REGEXP,
                                         '($comp_month$)',
                                         '(?:', MASKSEPTHREE_REGEXP, TIME_MASKSEP_REGEXP, AMPM_REGEXP, '?)?', TIME_MASKSEP_REGEXP,
                                         FULLYEAR_REGEXP,
                                         '(?:(?:', MASKSEPTWO_REGEXP, TIME_MASKSEP_REGEXP, AMPM_REGEXP, '?)|',
                                         '(?:', TIME_MASKSEP_REGEXP, AMPM_REGEXP, '))', TIME_MASKSEP_REGEXP,
                                         DAYMM_REGEXP,
                                         '((?:(?:\s|\.|,)+|', AMPM_REGEXP, ')(?:', HHMMSSFS_PART_REGEXP, '))?', TIME_MASKSEP_REGEXP, '$');
    v_defmask19_fi_regexp VARCHAR COLLATE "C" := concat('^', TIME_MASKSEP_FI_REGEXP, '(', HHMMSSFS_PART_FI_REGEXP, ')?', TIME_MASKSEP_FI_REGEXP,
                                            '($comp_month$)',
                                            '(?:', MASKSEPTHREE_REGEXP, TIME_MASKSEP_REGEXP, AMPM_REGEXP, '?)?', TIME_MASKSEP_REGEXP,
                                            FULLYEAR_REGEXP,
                                            '(?:(?:', MASKSEPTWO_REGEXP, TIME_MASKSEP_REGEXP, AMPM_REGEXP, '?)|',
                                            '(?:', TIME_MASKSEP_REGEXP, AMPM_REGEXP, '))', TIME_MASKSEP_REGEXP,
                                            DAYMM_REGEXP,
                                            '((?:(?:\s|,)+|', AMPM_REGEXP, ')(?:', HHMMSSFS_PART_FI_REGEXP, '))?', TIME_MASKSEP_FI_REGEXP, '$');
    CONVERSION_LANG CONSTANT VARCHAR COLLATE "C" := '';
    DATE_FORMAT CONSTANT VARCHAR COLLATE "C" := '';
BEGIN
    v_datestring := upper(trim(p_datestring));
    v_culture := coalesce(nullif(upper(trim(p_culture)), ''), 'EN-US');

    v_dayparts := ARRAY(SELECT upper(array_to_string(regexp_matches(v_datestring, '[AP]M|ص|م', 'gi'), '')));

    IF (array_length(v_dayparts, 1) > 1) THEN
        RAISE invalid_datetime_format;
    END IF;

    BEGIN
        v_lang_metadata_json := sys.babelfish_get_lang_metadata_json(coalesce(nullif(CONVERSION_LANG, ''), p_culture));
    EXCEPTION
        WHEN OTHERS THEN
        RAISE invalid_parameter_value;
    END;

    v_compday_regexp := array_to_string(array_cat(array_cat(ARRAY(SELECT jsonb_array_elements_text(v_lang_metadata_json -> 'days_names')),
                                                            ARRAY(SELECT jsonb_array_elements_text(v_lang_metadata_json -> 'days_shortnames'))),
                                                  ARRAY(SELECT jsonb_array_elements_text(v_lang_metadata_json -> 'days_extrashortnames'))), '|');

    v_weekdaynames := ARRAY(SELECT array_to_string(regexp_matches(v_datestring, v_compday_regexp, 'gi'), ''));

    IF (array_length(v_weekdaynames, 1) > 1) THEN
        RAISE invalid_datetime_format;
    END IF;

    IF (v_weekdaynames[1] IS NOT NULL AND
        v_datestring ~* concat(WEEKDAYAMPM_START_REGEXP, '(', v_compday_regexp, ')', WEEKDAYAMPM_END_REGEXP))
    THEN
        v_datestring := pg_catalog.replace(v_datestring, v_weekdaynames[1], ' ');
    END IF;

    IF (v_datestring ~* ANNO_DOMINI_COMPREGEXP)
    THEN
        IF (v_culture !~ 'EN[-_]US|DA[-_]DK|SV[-_]SE|EN[-_]GB|HI[-_]IS') THEN
            RAISE invalid_datetime_format;
        END IF;

        v_datestring := regexp_replace(v_datestring,
                                       ANNO_DOMINI_COMPREGEXP,
                                       regexp_replace(array_to_string(regexp_matches(v_datestring, ANNO_DOMINI_COMPREGEXP, 'gi'), ''),
                                                      ANNO_DOMINI_REGEXP, ' ', 'gi'),
                                       'gi');
    END IF;

    v_date_format := coalesce(nullif(upper(trim(DATE_FORMAT)), ''), v_lang_metadata_json ->> 'date_format');

    v_compmonth_regexp :=
        array_to_string(array_cat(array_cat(ARRAY(SELECT jsonb_array_elements_text(v_lang_metadata_json -> 'months_shortnames')),
                                            ARRAY(SELECT jsonb_array_elements_text(v_lang_metadata_json -> 'months_names'))),
                                  array_cat(ARRAY(SELECT jsonb_array_elements_text(v_lang_metadata_json -> 'months_extrashortnames')),
                                            ARRAY(SELECT jsonb_array_elements_text(v_lang_metadata_json -> 'months_extranames')))
                                 ), '|');

    IF ((v_datestring ~* v_defmask1_regexp AND v_culture <> 'FI') OR
        (v_datestring ~* v_defmask1_fi_regexp AND v_culture = 'FI'))
    THEN
        IF (v_datestring ~ concat(CORRECTNUM_REGEXP, '?', TIME_MASKSEP_REGEXP, '\d+\s*(?:\.)+', TIME_MASKSEP_REGEXP, AMPM_REGEXP, '?', TIME_MASKSEP_REGEXP,
                                  CORRECTNUM_REGEXP, '?', TIME_MASKSEP_REGEXP, AMPM_REGEXP, '?', TIME_MASKSEP_REGEXP, '\d{1,2}', MASKSEPTWO_REGEXP, TIME_MASKSEP_REGEXP,
                                  AMPM_REGEXP, '?', TIME_MASKSEP_REGEXP, CORRECTNUM_REGEXP, '?', TIME_MASKSEP_REGEXP, AMPM_REGEXP, '?', TIME_MASKSEP_REGEXP, '\d{1,2}|',
                                  '\d+\s*(?:\.)+', TIME_MASKSEP_REGEXP, AMPM_REGEXP, '?', TIME_MASKSEP_REGEXP,
                                  CORRECTNUM_REGEXP, '?', TIME_MASKSEP_REGEXP, AMPM_REGEXP, '?', TIME_MASKSEP_REGEXP, '$') AND
            v_culture ~ 'DE[-_]DE|NN[-_]NO|CS[-_]CZ|PL[-_]PL|RO[-_]RO|SK[-_]SK|SL[-_]SI|BG[-_]BG|RU[-_]RU|TR[-_]TR|ET[-_]EE|LV[-_]LV')
        THEN
            RAISE invalid_datetime_format;
        END IF;

        v_regmatch_groups := regexp_matches(v_datestring, CASE v_culture
                                                             WHEN 'FI' THEN v_defmask1_fi_regexp
                                                             ELSE v_defmask1_regexp
                                                          END, 'gi');
        v_timestring := v_regmatch_groups[2];
        v_correctnum := coalesce(v_regmatch_groups[1], v_regmatch_groups[3],
                                 v_regmatch_groups[5], v_regmatch_groups[6]);

        IF (v_date_format = 'DMY' OR
            v_culture IN ('SV-SE', 'SV_SE', 'LV-LV', 'LV_LV'))
        THEN
            v_day := v_regmatch_groups[4];
            v_month := v_regmatch_groups[7];
        ELSE
            v_day := v_regmatch_groups[7];
            v_month := v_regmatch_groups[4];
        END IF;

        IF (v_culture IN ('AR', 'AR-SA', 'AR_SA'))
        THEN
            IF (v_day::SMALLINT > 30 OR
                v_month::SMALLINT > 12) THEN
                RAISE invalid_datetime_format;
            END IF;

            v_raw_year := to_char(sys.babelfish_conv_greg_to_hijri(current_date + 1), 'YYYY');
            v_hijridate := sys.babelfish_conv_hijri_to_greg(v_day, v_month, v_raw_year) - 1;

            v_day := to_char(v_hijridate, 'DD');
            v_month := to_char(v_hijridate, 'MM');
            v_year := to_char(v_hijridate, 'YYYY')::SMALLINT;
        ELSE
            v_year := to_char(current_date, 'YYYY')::SMALLINT;
        END IF;

    ELSIF ((v_datestring ~* v_defmask6_regexp AND v_culture <> 'FI') OR
           (v_datestring ~* v_defmask6_fi_regexp AND v_culture = 'FI'))
    THEN
        IF (v_culture IN ('AR', 'AR-SA', 'AR_SA') OR
            (v_datestring ~ concat('\s*\d{1,2}\.\s*(?:\.|\d+(?!\d)\s*\.)', TIME_MASKSEP_REGEXP, AMPM_REGEXP, '?', TIME_MASKSEP_REGEXP, '\d{3,4}',
                                   '(?:(?:', MASKSEPTWO_REGEXP, TIME_MASKSEP_REGEXP, AMPM_REGEXP, '?)|',
                                   '(?:', TIME_MASKSEP_REGEXP, AMPM_REGEXP, '))', TIME_MASKSEP_REGEXP, '\d{1,2}|',
                                   '\d{3,4}', MASKSEPTWO_REGEXP, '?', TIME_MASKSEP_REGEXP, AMPM_REGEXP, '?', TIME_MASKSEP_REGEXP, '\d{1,2}', MASKSEPTWO_REGEXP,
                                   TIME_MASKSEP_REGEXP, AMPM_REGEXP, '?', TIME_MASKSEP_REGEXP, '\d{1,2}\s*(?:\.)+|',
                                   '\d+\s*(?:\.)+', TIME_MASKSEP_REGEXP, AMPM_REGEXP, '?', TIME_MASKSEP_REGEXP, '$') AND
             v_culture ~ 'DE[-_]DE|NN[-_]NO|CS[-_]CZ|PL[-_]PL|RO[-_]RO|SK[-_]SK|SL[-_]SI|BG[-_]BG|RU[-_]RU|TR[-_]TR|ET[-_]EE|LV[-_]LV'))
        THEN
            RAISE invalid_datetime_format;
        END IF;

        v_regmatch_groups := regexp_matches(v_datestring, CASE v_culture
                                                             WHEN 'FI' THEN v_defmask6_fi_regexp
                                                             ELSE v_defmask6_regexp
                                                          END, 'gi');
        v_timestring := concat(v_regmatch_groups[1], v_regmatch_groups[5]);
        v_day := v_regmatch_groups[4];
        v_month := v_regmatch_groups[3];
        v_year := CASE
                     WHEN v_culture IN ('TH-TH', 'TH_TH') THEN v_regmatch_groups[2]::SMALLINT - 543
                     ELSE v_regmatch_groups[2]::SMALLINT
                  END;

    ELSIF ((v_datestring ~* v_defmask2_regexp AND v_culture <> 'FI') OR
           (v_datestring ~* v_defmask2_fi_regexp AND v_culture = 'FI'))
    THEN
        IF (v_culture IN ('AR', 'AR-SA', 'AR_SA') OR
            (v_datestring ~ concat('\s*\d{1,2}\.\s*(?:\.|\d+(?!\d)\s*\.)', TIME_MASKSEP_REGEXP, AMPM_REGEXP, '?', TIME_MASKSEP_REGEXP, '\d{3,4}',
                                   '(?:(?:', MASKSEPTWO_REGEXP, TIME_MASKSEP_REGEXP, AMPM_REGEXP, '?)|',
                                   '(?:', TIME_MASKSEP_REGEXP, CORRECTNUM_REGEXP, '?', TIME_MASKSEP_REGEXP,
                                   AMPM_REGEXP, TIME_MASKSEP_REGEXP, CORRECTNUM_REGEXP, '?))', TIME_MASKSEP_REGEXP, '\d{1,2}|',
                                   '\d+\s*(?:\.)+', TIME_MASKSEP_REGEXP, AMPM_REGEXP, '?', TIME_MASKSEP_REGEXP, '$') AND
             v_culture ~ 'DE[-_]DE|NN[-_]NO|CS[-_]CZ|PL[-_]PL|RO[-_]RO|SK[-_]SK|SL[-_]SI|BG[-_]BG|RU[-_]RU|TR[-_]TR|ET[-_]EE|LV[-_]LV'))
        THEN
            RAISE invalid_datetime_format;
        END IF;

        v_regmatch_groups := regexp_matches(v_datestring, CASE v_culture
                                                             WHEN 'FI' THEN v_defmask2_fi_regexp
                                                             ELSE v_defmask2_regexp
                                                          END, 'gi');
        v_timestring := v_regmatch_groups[2];
        v_correctnum := coalesce(v_regmatch_groups[1], v_regmatch_groups[3], v_regmatch_groups[5],
                                 v_regmatch_groups[6], v_regmatch_groups[8], v_regmatch_groups[9]);
        v_day := '01';
        v_month := v_regmatch_groups[7];
        v_year := CASE
                     WHEN v_culture IN ('TH-TH', 'TH_TH') THEN v_regmatch_groups[4]::SMALLINT - 543
                     ELSE v_regmatch_groups[4]::SMALLINT
                  END;

    ELSIF (v_datestring ~* v_defmask4_1_regexp OR
           (v_datestring ~* v_defmask4_2_regexp AND v_culture !~ 'DE[-_]DE|NN[-_]NO|CS[-_]CZ|PL[-_]PL|RO[-_]RO|SK[-_]SK|SL[-_]SI|BG[-_]BG|RU[-_]RU|TR[-_]TR|ET[-_]EE|LV[-_]LV') OR
           (v_datestring ~* v_defmask9_regexp AND v_culture <> 'FI') OR
           (v_datestring ~* v_defmask9_fi_regexp AND v_culture = 'FI'))
    THEN
        IF (v_datestring ~ concat('\d+\s*\.?(?:,+|,*', AMPM_REGEXP, ')', TIME_MASKSEP_FI_REGEXP, '\.+', TIME_MASKSEP_REGEXP, '$|',
                                  '\d+\s*\.', TIME_MASKSEP_FI_REGEXP, '\.', TIME_MASKSEP_FI_REGEXP, '$') AND
            v_culture = 'FI')
        THEN
            RAISE invalid_datetime_format;
        END IF;

        IF (v_datestring ~* v_defmask4_0_regexp) THEN
            v_timestring := (regexp_matches(v_datestring, v_defmask4_0_regexp, 'gi'))[1];
        ELSE
            v_timestring := v_datestring;
        END IF;

        v_res_date := current_date;
        v_day := to_char(v_res_date, 'DD');
        v_month := to_char(v_res_date, 'MM');
        v_year := to_char(v_res_date, 'YYYY')::SMALLINT;

    ELSIF ((v_datestring ~* v_defmask3_regexp AND v_culture <> 'FI') OR
           (v_datestring ~* v_defmask3_fi_regexp AND v_culture = 'FI'))
    THEN
        IF (v_culture IN ('AR', 'AR-SA', 'AR_SA') OR
            (v_datestring ~ concat('\s*\d{1,2}\.\s*(?:\.|\d+(?!\d)\s*\.)', TIME_MASKSEP_REGEXP, AMPM_REGEXP, '?',
                                   TIME_MASKSEP_REGEXP, '\d{1,2}', MASKSEPTWO_REGEXP, '|',
                                   '\d+\s*(?:\.)+', TIME_MASKSEP_REGEXP, AMPM_REGEXP, '?', TIME_MASKSEP_REGEXP, '$') AND
             v_culture ~ 'DE[-_]DE|NN[-_]NO|CS[-_]CZ|PL[-_]PL|RO[-_]RO|SK[-_]SK|SL[-_]SI|BG[-_]BG|RU[-_]RU|TR[-_]TR|ET[-_]EE|LV[-_]LV'))
        THEN
            RAISE invalid_datetime_format;
        END IF;

        v_regmatch_groups := regexp_matches(v_datestring, CASE v_culture
                                                             WHEN 'FI' THEN v_defmask3_fi_regexp
                                                             ELSE v_defmask3_regexp
                                                          END, 'gi');
        v_timestring := v_regmatch_groups[1];
        v_day := '01';
        v_month := v_regmatch_groups[2];
        v_year := CASE
                     WHEN v_culture IN ('TH-TH', 'TH_TH') THEN v_regmatch_groups[3]::SMALLINT - 543
                     ELSE v_regmatch_groups[3]::SMALLINT
                  END;

    ELSIF ((v_datestring ~* v_defmask5_regexp AND v_culture <> 'FI') OR
           (v_datestring ~* v_defmask5_fi_regexp AND v_culture = 'FI'))
    THEN
        IF (v_culture IN ('AR', 'AR-SA', 'AR_SA') OR
            (v_datestring ~ concat('\s*\d{1,2}\.\s*(?:\.|\d+(?!\d)\s*\.)', TIME_MASKSEP_REGEXP, AMPM_REGEXP, '?', TIME_MASKSEP_REGEXP, '\d{1,2}', MASKSEPTWO_REGEXP,
                                   TIME_MASKSEP_REGEXP, AMPM_REGEXP, '?', TIME_MASKSEP_REGEXP, '\d{1,2}', MASKSEPTWO_REGEXP,
                                   TIME_MASKSEP_REGEXP, AMPM_REGEXP, '?', TIME_MASKSEP_REGEXP, '\d{3,4}', TIME_MASKSEP_REGEXP, AMPM_REGEXP, '?', TIME_MASKSEP_REGEXP, '$|',
                                   '\d{1,2}', MASKSEPTWO_REGEXP, TIME_MASKSEP_REGEXP, AMPM_REGEXP, '?', TIME_MASKSEP_REGEXP, '\d{3,4}\s*(?:\.)+|',
                                   '\d+\s*(?:\.)+', TIME_MASKSEP_REGEXP, AMPM_REGEXP, '?', TIME_MASKSEP_REGEXP, '$') AND
             v_culture ~ 'DE[-_]DE|NN[-_]NO|CS[-_]CZ|PL[-_]PL|RO[-_]RO|SK[-_]SK|SL[-_]SI|BG[-_]BG|RU[-_]RU|TR[-_]TR|ET[-_]EE|LV[-_]LV'))
        THEN
            RAISE invalid_datetime_format;
        END IF;

        v_regmatch_groups := regexp_matches(v_datestring, v_defmask5_regexp, 'gi');
        v_timestring := concat(v_regmatch_groups[1], v_regmatch_groups[5]);
        v_year := CASE
                     WHEN v_culture IN ('TH-TH', 'TH_TH') THEN v_regmatch_groups[4]::SMALLINT - 543
                     ELSE v_regmatch_groups[4]::SMALLINT
                  END;

        IF (v_date_format = 'DMY' OR
            v_culture IN ('LV-LV', 'LV_LV'))
        THEN
            v_day := v_regmatch_groups[2];
            v_month := v_regmatch_groups[3];
        ELSE
            v_day := v_regmatch_groups[3];
            v_month := v_regmatch_groups[2];
        END IF;

    ELSIF ((v_datestring ~* v_defmask7_regexp AND v_culture <> 'FI') OR
           (v_datestring ~* v_defmask7_fi_regexp AND v_culture = 'FI'))
    THEN
        IF (v_culture IN ('AR', 'AR-SA', 'AR_SA') OR
            (v_datestring ~ concat('\s*\d{1,2}\.\s*(?:\.|\d+(?!\d)\s*\.)', TIME_MASKSEP_REGEXP, AMPM_REGEXP, '?', TIME_MASKSEP_REGEXP, '\d{1,2}',
                                   MASKSEPTWO_REGEXP, '?', TIME_MASKSEP_REGEXP, AMPM_REGEXP, '?', TIME_MASKSEP_REGEXP, '\d{3,4}|',
                                   '\d{3,4}', MASKSEPTWO_REGEXP, '?', TIME_MASKSEP_REGEXP, AMPM_REGEXP, '?', TIME_MASKSEP_REGEXP, '\d{1,2}\s*(?:\.)+|',
                                   '\d+\s*(?:\.)+', TIME_MASKSEP_REGEXP, AMPM_REGEXP, '?', TIME_MASKSEP_REGEXP, '$') AND
             v_culture ~ 'DE[-_]DE|NN[-_]NO|CS[-_]CZ|PL[-_]PL|RO[-_]RO|SK[-_]SK|SL[-_]SI|BG[-_]BG|RU[-_]RU|TR[-_]TR|ET[-_]EE|LV[-_]LV'))
        THEN
            RAISE invalid_datetime_format;
        END IF;

        v_regmatch_groups := regexp_matches(v_datestring, CASE v_culture
                                                             WHEN 'FI' THEN v_defmask7_fi_regexp
                                                             ELSE v_defmask7_regexp
                                                          END, 'gi');
        v_timestring := concat(v_regmatch_groups[1], v_regmatch_groups[5]);
        v_day := v_regmatch_groups[4];
        v_month := v_regmatch_groups[2];
        v_year := CASE
                     WHEN v_culture IN ('TH-TH', 'TH_TH') THEN v_regmatch_groups[3]::SMALLINT - 543
                     ELSE v_regmatch_groups[3]::SMALLINT
                  END;

    ELSIF ((v_datestring ~* v_defmask8_regexp AND v_culture <> 'FI') OR
           (v_datestring ~* v_defmask8_fi_regexp AND v_culture = 'FI'))
    THEN
        IF (v_datestring ~ concat('\s*\d{1,2}\.\s*(?:\.|\d+(?!\d)\s*\.)', TIME_MASKSEP_REGEXP, AMPM_REGEXP, '?', TIME_MASKSEP_REGEXP, '\d{1,2}',
                                  MASKSEPTWO_REGEXP, TIME_MASKSEP_REGEXP, AMPM_REGEXP, '?', TIME_MASKSEP_REGEXP, '\d{1,2}', MASKSEPTWO_REGEXP,
                                  TIME_MASKSEP_REGEXP, AMPM_REGEXP, '?', TIME_MASKSEP_REGEXP, '\d{1,2}|',
                                  '\d{1,2}', MASKSEPTWO_REGEXP, TIME_MASKSEP_REGEXP, AMPM_REGEXP, '?', TIME_MASKSEP_REGEXP, '\d{1,2}', MASKSEPTWO_REGEXP,
                                  TIME_MASKSEP_REGEXP, AMPM_REGEXP, '?', TIME_MASKSEP_REGEXP, '\d{1,2}\s*(?:\.)+|',
                                  '\d+\s*(?:\.)+', TIME_MASKSEP_REGEXP, AMPM_REGEXP, '?', TIME_MASKSEP_REGEXP, '$') AND
            v_culture ~ 'FI|DE[-_]DE|NN[-_]NO|CS[-_]CZ|PL[-_]PL|RO[-_]RO|SK[-_]SK|SL[-_]SI|BG[-_]BG|RU[-_]RU|TR[-_]TR|ET[-_]EE|LV[-_]LV')
        THEN
            RAISE invalid_datetime_format;
        END IF;

        v_regmatch_groups := regexp_matches(v_datestring, CASE v_culture
                                                             WHEN 'FI' THEN v_defmask8_fi_regexp
                                                             ELSE v_defmask8_regexp
                                                          END, 'gi');
        v_timestring := concat(v_regmatch_groups[1], v_regmatch_groups[5]);

        IF (v_date_format = 'DMY' OR
            v_culture IN ('LV-LV', 'LV_LV'))
        THEN
            v_day := v_regmatch_groups[2];
            v_month := v_regmatch_groups[3];
            v_raw_year := v_regmatch_groups[4];
        ELSIF (v_date_format = 'YMD')
        THEN
            v_day := v_regmatch_groups[4];
            v_month := v_regmatch_groups[3];
            v_raw_year := v_regmatch_groups[2];
        ELSE
            v_day := v_regmatch_groups[3];
            v_month := v_regmatch_groups[2];
            v_raw_year := v_regmatch_groups[4];
        END IF;

        IF (v_culture IN ('AR', 'AR-SA', 'AR_SA'))
        THEN
            IF (v_day::SMALLINT > 30 OR
                v_month::SMALLINT > 12) THEN
                RAISE invalid_datetime_format;
            END IF;

            v_raw_year := sys.babelfish_get_full_year(v_raw_year, '14');
            v_hijridate := sys.babelfish_conv_hijri_to_greg(v_day, v_month, v_raw_year) - 1;

            v_day := to_char(v_hijridate, 'DD');
            v_month := to_char(v_hijridate, 'MM');
            v_year := to_char(v_hijridate, 'YYYY')::SMALLINT;

        ELSIF (v_culture IN ('TH-TH', 'TH_TH')) THEN
            v_year := sys.babelfish_get_full_year(v_raw_year)::SMALLINT - 43;
        ELSE
            v_year := sys.babelfish_get_full_year(v_raw_year, '', 29)::SMALLINT;
        END IF;
    ELSE
        v_found := FALSE;
    END IF;

    WHILE (NOT v_found AND v_resmask_cnt < 20)
    LOOP
        v_resmask := pg_catalog.replace(CASE v_resmask_cnt
                                WHEN 10 THEN v_defmask10_regexp
                                WHEN 11 THEN v_defmask11_regexp
                                WHEN 12 THEN v_defmask12_regexp
                                WHEN 13 THEN v_defmask13_regexp
                                WHEN 14 THEN v_defmask14_regexp
                                WHEN 15 THEN v_defmask15_regexp
                                WHEN 16 THEN v_defmask16_regexp
                                WHEN 17 THEN v_defmask17_regexp
                                WHEN 18 THEN v_defmask18_regexp
                                WHEN 19 THEN v_defmask19_regexp
                             END,
                             '$comp_month$', v_compmonth_regexp);

        v_resmask_fi := pg_catalog.replace(CASE v_resmask_cnt
                                   WHEN 10 THEN v_defmask10_fi_regexp
                                   WHEN 11 THEN v_defmask11_fi_regexp
                                   WHEN 12 THEN v_defmask12_fi_regexp
                                   WHEN 13 THEN v_defmask13_fi_regexp
                                   WHEN 14 THEN v_defmask14_fi_regexp
                                   WHEN 15 THEN v_defmask15_fi_regexp
                                   WHEN 16 THEN v_defmask16_fi_regexp
                                   WHEN 17 THEN v_defmask17_fi_regexp
                                   WHEN 18 THEN v_defmask18_fi_regexp
                                   WHEN 19 THEN v_defmask19_fi_regexp
                                END,
                                '$comp_month$', v_compmonth_regexp);

        IF ((v_datestring ~* v_resmask AND v_culture <> 'FI') OR
            (v_datestring ~* v_resmask_fi AND v_culture = 'FI'))
        THEN
            v_found := TRUE;
            v_regmatch_groups := regexp_matches(v_datestring, CASE v_culture
                                                                 WHEN 'FI' THEN v_resmask_fi
                                                                 ELSE v_resmask
                                                              END, 'gi');
            v_timestring := CASE
                               WHEN v_resmask_cnt IN (10, 11, 12, 13) THEN concat(v_regmatch_groups[1], v_regmatch_groups[4])
                               ELSE concat(v_regmatch_groups[1], v_regmatch_groups[5])
                            END;

            IF (v_resmask_cnt = 10)
            THEN
                IF (v_regmatch_groups[3] = 'MAR' AND
                    v_culture IN ('IT-IT', 'IT_IT'))
                THEN
                    RAISE invalid_datetime_format;
                END IF;

                IF (v_date_format = 'YMD' AND v_culture NOT IN ('SV-SE', 'SV_SE', 'LV-LV', 'LV_LV'))
                THEN
                    v_day := '01';
                    v_year := sys.babelfish_get_full_year(v_regmatch_groups[2], '', 29)::SMALLINT;
                ELSE
                    v_day := v_regmatch_groups[2];
                    v_year := to_char(current_date, 'YYYY')::SMALLINT;
                END IF;

                v_month := sys.babelfish_get_monthnum_by_name(v_regmatch_groups[3], v_lang_metadata_json);
                v_raw_year := to_char(sys.babelfish_conv_greg_to_hijri(current_date + 1), 'YYYY');

            ELSIF (v_resmask_cnt = 11)
            THEN
                IF (v_date_format IN ('YMD', 'MDY') AND v_culture NOT IN ('SV-SE', 'SV_SE'))
                THEN
                    v_day := v_regmatch_groups[3];
                    v_year := to_char(current_date, 'YYYY')::SMALLINT;
                ELSE
                    v_day := '01';
                    v_year := CASE
                                 WHEN v_culture IN ('TH-TH', 'TH_TH') THEN sys.babelfish_get_full_year(v_regmatch_groups[3])::SMALLINT - 43
                                 ELSE sys.babelfish_get_full_year(v_regmatch_groups[3], '', 29)::SMALLINT
                              END;
                END IF;

                v_month := sys.babelfish_get_monthnum_by_name(v_regmatch_groups[2], v_lang_metadata_json);
                v_raw_year := sys.babelfish_get_full_year(substring(v_year::TEXT, 3, 2), '14');

            ELSIF (v_resmask_cnt = 12)
            THEN
                v_day := '01';
                v_month := sys.babelfish_get_monthnum_by_name(v_regmatch_groups[3], v_lang_metadata_json);
                v_raw_year := v_regmatch_groups[2];

            ELSIF (v_resmask_cnt = 13)
            THEN
                v_day := '01';
                v_month := sys.babelfish_get_monthnum_by_name(v_regmatch_groups[2], v_lang_metadata_json);
                v_raw_year := v_regmatch_groups[3];

            ELSIF (v_resmask_cnt IN (14, 15, 16))
            THEN
                IF (v_resmask_cnt = 14)
                THEN
                    v_left_part := v_regmatch_groups[4];
                    v_right_part := v_regmatch_groups[3];
                    v_month := sys.babelfish_get_monthnum_by_name(v_regmatch_groups[2], v_lang_metadata_json);
                ELSIF (v_resmask_cnt = 15)
                THEN
                    v_left_part := v_regmatch_groups[4];
                    v_right_part := v_regmatch_groups[2];
                    v_month := sys.babelfish_get_monthnum_by_name(v_regmatch_groups[3], v_lang_metadata_json);
                ELSE
                    v_left_part := v_regmatch_groups[3];
                    v_right_part := v_regmatch_groups[2];
                    v_month := sys.babelfish_get_monthnum_by_name(v_regmatch_groups[4], v_lang_metadata_json);
                END IF;

                IF (char_length(v_left_part) <= 2)
                THEN
                    IF (v_date_format = 'YMD' AND v_culture NOT IN ('LV-LV', 'LV_LV'))
                    THEN
                        v_day := v_left_part;
                        v_raw_year := sys.babelfish_get_full_year(v_right_part, '14');
                        v_year := CASE
                                     WHEN v_culture IN ('TH-TH', 'TH_TH') THEN sys.babelfish_get_full_year(v_right_part)::SMALLINT - 43
                                     ELSE sys.babelfish_get_full_year(v_right_part, '', 29)::SMALLINT
                                  END;
                        BEGIN
                            v_res_date := make_date(v_year, v_month::SMALLINT, v_day::SMALLINT);
                        EXCEPTION
                        WHEN OTHERS THEN
                            v_day := v_right_part;
                            v_raw_year := sys.babelfish_get_full_year(v_left_part, '14');
                            v_year := CASE
                                         WHEN v_culture IN ('TH-TH', 'TH_TH') THEN sys.babelfish_get_full_year(v_left_part)::SMALLINT - 43
                                         ELSE sys.babelfish_get_full_year(v_left_part, '', 29)::SMALLINT
                                      END;
                        END;
                    END IF;

                    IF (v_date_format IN ('MDY', 'DMY') OR v_culture IN ('LV-LV', 'LV_LV'))
                    THEN
                        v_day := v_right_part;
                        v_raw_year := sys.babelfish_get_full_year(v_left_part, '14');
                        v_year := CASE
                                     WHEN v_culture IN ('TH-TH', 'TH_TH') THEN sys.babelfish_get_full_year(v_left_part)::SMALLINT - 43
                                     ELSE sys.babelfish_get_full_year(v_left_part, '', 29)::SMALLINT
                                  END;
                        BEGIN
                            v_res_date := make_date(v_year, v_month::SMALLINT, v_day::SMALLINT);
                        EXCEPTION
                        WHEN OTHERS THEN
                            v_day := v_left_part;
                            v_raw_year := sys.babelfish_get_full_year(v_right_part, '14');
                            v_year := CASE
                                         WHEN v_culture IN ('TH-TH', 'TH_TH') THEN sys.babelfish_get_full_year(v_right_part)::SMALLINT - 43
                                         ELSE sys.babelfish_get_full_year(v_right_part, '', 29)::SMALLINT
                                      END;
                        END;
                    END IF;
                ELSE
                    v_day := v_right_part;
                    v_raw_year := v_left_part;
	            v_year := CASE
                                 WHEN v_culture IN ('TH-TH', 'TH_TH') THEN v_left_part::SMALLINT - 543
                                 ELSE v_left_part::SMALLINT
                              END;
                END IF;

            ELSIF (v_resmask_cnt = 17)
            THEN
                v_day := v_regmatch_groups[4];
                v_month := sys.babelfish_get_monthnum_by_name(v_regmatch_groups[3], v_lang_metadata_json);
                v_raw_year := v_regmatch_groups[2];

            ELSIF (v_resmask_cnt = 18)
            THEN
                v_day := v_regmatch_groups[3];
                v_month := sys.babelfish_get_monthnum_by_name(v_regmatch_groups[4], v_lang_metadata_json);
                v_raw_year := v_regmatch_groups[2];

            ELSIF (v_resmask_cnt = 19)
            THEN
                v_day := v_regmatch_groups[4];
                v_month := sys.babelfish_get_monthnum_by_name(v_regmatch_groups[2], v_lang_metadata_json);
                v_raw_year := v_regmatch_groups[3];
            END IF;

            IF (v_resmask_cnt NOT IN (10, 11, 14, 15, 16))
            THEN
                v_year := CASE
                             WHEN v_culture IN ('TH-TH', 'TH_TH') THEN v_raw_year::SMALLINT - 543
                             ELSE v_raw_year::SMALLINT
                          END;
            END IF;

            IF (v_culture IN ('AR', 'AR-SA', 'AR_SA'))
            THEN
                IF (v_day::SMALLINT > 30 OR
                    (v_resmask_cnt NOT IN (10, 11, 14, 15, 16) AND v_year NOT BETWEEN 1318 AND 1501) OR
                    (v_resmask_cnt IN (14, 15, 16) AND v_raw_year::SMALLINT NOT BETWEEN 1318 AND 1501))
                THEN
                    RAISE invalid_datetime_format;
                END IF;

                v_hijridate := sys.babelfish_conv_hijri_to_greg(v_day, v_month, v_raw_year) - 1;

                v_day := to_char(v_hijridate, 'DD');
                v_month := to_char(v_hijridate, 'MM');
                v_year := to_char(v_hijridate, 'YYYY')::SMALLINT;
            END IF;
        END IF;

        v_resmask_cnt := v_resmask_cnt + 1;
    END LOOP;

    IF (NOT v_found) THEN
        RAISE invalid_datetime_format;
    END IF;

    IF (char_length(v_timestring) > 0 AND v_timestring NOT IN ('AM', 'ص', 'PM', 'م'))
    THEN
        IF (v_culture = 'FI') THEN
            v_timestring := translate(v_timestring, '.,', ': ');

            IF (char_length(split_part(v_timestring, ':', 4)) > 0) THEN
                v_timestring := regexp_replace(v_timestring, ':(?=\s*\d+\s*:?\s*(?:[AP]M|ص|م)?\s*$)', '.');
            END IF;
        END IF;

        v_timestring := pg_catalog.replace(regexp_replace(v_timestring, '\.?[AP]M|ص|م|\s|\,|\.\D|[\.|:]$', '', 'gi'), ':.', ':');
        BEGIN
            v_hours := coalesce(split_part(v_timestring, ':', 1)::SMALLINT, 0);

            IF ((v_dayparts[1] IN ('AM', 'ص') AND v_hours NOT BETWEEN 0 AND 12) OR
                (v_dayparts[1] IN ('PM', 'م') AND v_hours NOT BETWEEN 1 AND 23))
            THEN
                RAISE invalid_datetime_format;
            END IF;

            v_minutes := coalesce(nullif(split_part(v_timestring, ':', 2), '')::SMALLINT, 0);
            v_seconds := coalesce(nullif(split_part(v_timestring, ':', 3), '')::NUMERIC, 0);
        EXCEPTION
            WHEN OTHERS THEN
            RAISE invalid_datetime_format;
        END;
    ELSIF (v_dayparts[1] IN ('PM', 'م'))
    THEN
        v_hours := 12;
    END IF;

    v_res_date := make_timestamp(v_year, v_month::SMALLINT, v_day::SMALLINT,
                                 v_hours, v_minutes, v_seconds);

    IF (v_weekdaynames[1] IS NOT NULL) THEN
        v_weekdaynum := sys.babelfish_get_weekdaynum_by_name(v_weekdaynames[1], v_lang_metadata_json);

        IF (CASE date_part('dow', v_res_date)::SMALLINT
               WHEN 0 THEN 7
               ELSE date_part('dow', v_res_date)::SMALLINT
            END <> v_weekdaynum)
        THEN
            RAISE invalid_datetime_format;
        END IF;
    END IF;

    RETURN v_res_date;
EXCEPTION
    WHEN invalid_datetime_format OR datetime_field_overflow THEN
        RAISE USING MESSAGE := format('Error converting string value ''%s'' into data type DATE using culture ''%s''.',
                                      p_datestring, p_culture),
                    DETAIL := 'Incorrect using of pair of input parameters values during conversion process.',
                    HINT := 'Check the input parameters values, correct them if needed, and try again.';

    WHEN invalid_parameter_value THEN
        RAISE USING MESSAGE := CASE char_length(coalesce(CONVERSION_LANG, ''))
                                  WHEN 0 THEN format('The culture parameter ''%s'' provided in the function call is not supported.',
                                                     p_culture)
                                  ELSE format('Invalid CONVERSION_LANG constant value - ''%s''. Allowed values are: ''English'', ''Deutsch'', etc.',
                                              CONVERSION_LANG)
                               END,
                    DETAIL := 'Passed incorrect value for "p_culture" parameter or compiled incorrect CONVERSION_LANG constant value in function''s body.',
                    HINT := 'Check "p_culture" input parameter value, correct it if needed, and try again. Also check CONVERSION_LANG constant value.';

    WHEN invalid_text_representation THEN
        GET STACKED DIAGNOSTICS v_err_message = MESSAGE_TEXT;
        v_err_message := substring(lower(v_err_message), 'integer\:\s\"(.*)\"');

        RAISE USING MESSAGE := format('Error while trying to convert "%s" value to SMALLINT data type.',
                                      v_err_message),
                    DETAIL := 'Supplied value contains illegal characters.',
                    HINT := 'Correct supplied value, remove all illegal characters.';
END;
$BODY$
LANGUAGE plpgsql
VOLATILE
RETURNS NULL ON NULL INPUT;

CREATE OR REPLACE FUNCTION sys.babelfish_parse_to_datetime(IN p_datatype TEXT,
                                                               IN p_datetimestring TEXT,
                                                               IN p_culture TEXT DEFAULT '')
RETURNS TIMESTAMP WITHOUT TIME ZONE
AS
$BODY$
DECLARE
    v_day VARCHAR COLLATE "C";
    v_year SMALLINT;
    v_month VARCHAR COLLATE "C";
    v_res_date DATE;
    v_scale SMALLINT;
    v_hijridate DATE;
    v_culture VARCHAR COLLATE "C";
    v_dayparts TEXT[];
    v_resmask VARCHAR COLLATE "C";
    v_datatype VARCHAR COLLATE "C";
    v_raw_year VARCHAR COLLATE "C";
    v_left_part VARCHAR COLLATE "C";
    v_right_part VARCHAR COLLATE "C";
    v_resmask_fi VARCHAR COLLATE "C";
    v_timestring VARCHAR COLLATE "C";
    v_correctnum VARCHAR COLLATE "C";
    v_weekdaynum SMALLINT;
    v_err_message VARCHAR COLLATE "C";
    v_date_format VARCHAR COLLATE "C";
    v_weekdaynames TEXT[];
    v_hours SMALLINT := 0;
    v_minutes SMALLINT := 0;
    v_res_datatype VARCHAR COLLATE "C";
    v_error_message VARCHAR COLLATE "C";
    v_found BOOLEAN := TRUE;
    v_compday_regexp VARCHAR COLLATE "C";
    v_regmatch_groups TEXT[];
    v_datatype_groups TEXT[];
    v_datetimestring VARCHAR COLLATE "C";
    v_seconds VARCHAR COLLATE "C" := '0';
    v_fseconds VARCHAR COLLATE "C" := '0';
    v_compmonth_regexp VARCHAR COLLATE "C";
    v_lang_metadata_json JSONB;
    v_resmask_cnt SMALLINT := 10;
    v_res_datetime TIMESTAMP(6) WITHOUT TIME ZONE;
    DAYMM_REGEXP CONSTANT VARCHAR COLLATE "C" := '(\d{1,2})';
    FULLYEAR_REGEXP CONSTANT VARCHAR COLLATE "C" := '(\d{3,4})';
    SHORTYEAR_REGEXP CONSTANT VARCHAR COLLATE "C" := '(\d{1,2})';
    COMPYEAR_REGEXP CONSTANT VARCHAR COLLATE "C" := '(\d{1,4})';
    AMPM_REGEXP CONSTANT VARCHAR COLLATE "C" := '(?:[AP]M|ص|م)';
    TIMEUNIT_REGEXP CONSTANT VARCHAR COLLATE "C" := '\s*\d{1,2}\s*';
    MASKSEPONE_REGEXP CONSTANT VARCHAR COLLATE "C" := '\s*(?:/|-)?';
    MASKSEPTWO_REGEXP CONSTANT VARCHAR COLLATE "C" := '\s*(?:\s|/|-|\.|,)';
    MASKSEPTWO_FI_REGEXP CONSTANT VARCHAR COLLATE "C" := '\s*(?:\s|/|-|,)';
    MASKSEPTHREE_REGEXP CONSTANT VARCHAR COLLATE "C" := '\s*(?:/|-|\.|,)';
    TIME_MASKSEP_REGEXP CONSTANT VARCHAR COLLATE "C" := '(?:\s|\.|,)*';
    TIME_MASKSEP_FI_REGEXP CONSTANT VARCHAR COLLATE "C" := '(?:\s|,)*';
    WEEKDAYAMPM_START_REGEXP CONSTANT VARCHAR COLLATE "C" := '(^|[[:digit:][:space:]\.,])';
    WEEKDAYAMPM_END_REGEXP CONSTANT VARCHAR COLLATE "C" := '([[:digit:][:space:]\.,]|$)(?=[^/-]|$)';
    CORRECTNUM_REGEXP CONSTANT VARCHAR COLLATE "C" := '(?:([+-]\d{1,4})(?:[[:space:]\.,]|[AP]M|ص|م|$))';
    DATATYPE_REGEXP CONSTANT VARCHAR COLLATE "C" := '^(DATETIME|SMALLDATETIME|DATETIME2)\s*(?:\()?\s*((?:-)?\d+)?\s*(?:\))?$';
    ANNO_DOMINI_REGEXP VARCHAR COLLATE "C" := '(AD|A\.D\.)';
    ANNO_DOMINI_COMPREGEXP VARCHAR COLLATE "C" := concat(WEEKDAYAMPM_START_REGEXP, ANNO_DOMINI_REGEXP, WEEKDAYAMPM_END_REGEXP);
    HHMMSSFS_PART_REGEXP CONSTANT VARCHAR COLLATE "C" :=
        concat(TIMEUNIT_REGEXP, AMPM_REGEXP, '|',
               AMPM_REGEXP, '?', TIME_MASKSEP_REGEXP, TIMEUNIT_REGEXP, '\:', TIME_MASKSEP_REGEXP,
               AMPM_REGEXP, '?', TIME_MASKSEP_REGEXP, TIMEUNIT_REGEXP, '(?!\d)', TIME_MASKSEP_REGEXP, AMPM_REGEXP, '?|',
               AMPM_REGEXP, '?', TIME_MASKSEP_REGEXP, TIMEUNIT_REGEXP, '\:', TIME_MASKSEP_REGEXP,
               AMPM_REGEXP, '?', TIME_MASKSEP_REGEXP, TIMEUNIT_REGEXP, '\:', TIME_MASKSEP_REGEXP,
               AMPM_REGEXP, '?', TIME_MASKSEP_REGEXP, TIMEUNIT_REGEXP, '(?!\d)', TIME_MASKSEP_REGEXP, AMPM_REGEXP, '?|',
               AMPM_REGEXP, '?', TIME_MASKSEP_REGEXP, TIMEUNIT_REGEXP, '\:', TIME_MASKSEP_REGEXP,
               AMPM_REGEXP, '?', TIME_MASKSEP_REGEXP, TIMEUNIT_REGEXP, '\:', TIME_MASKSEP_REGEXP,
               AMPM_REGEXP, '?', TIME_MASKSEP_REGEXP, '\s*\d{1,2}\.\d+(?!\d)', TIME_MASKSEP_REGEXP, AMPM_REGEXP, '?|',
               AMPM_REGEXP, '?');
    HHMMSSFS_PART_FI_REGEXP CONSTANT VARCHAR COLLATE "C" :=
        concat(TIMEUNIT_REGEXP, AMPM_REGEXP, '|',
               AMPM_REGEXP, '?', TIME_MASKSEP_FI_REGEXP, TIMEUNIT_REGEXP, '[\:\.]', TIME_MASKSEP_FI_REGEXP,
               AMPM_REGEXP, '?', TIME_MASKSEP_FI_REGEXP, TIMEUNIT_REGEXP, '(?!\d)', TIME_MASKSEP_FI_REGEXP, AMPM_REGEXP, '?\.?|',
               AMPM_REGEXP, '?', TIME_MASKSEP_FI_REGEXP, TIMEUNIT_REGEXP, '[\:\.]', TIME_MASKSEP_FI_REGEXP,
               AMPM_REGEXP, '?', TIME_MASKSEP_FI_REGEXP, TIMEUNIT_REGEXP, '[\:\.]', TIME_MASKSEP_FI_REGEXP,
               AMPM_REGEXP, '?', TIME_MASKSEP_FI_REGEXP, TIMEUNIT_REGEXP, '(?!\d)', TIME_MASKSEP_FI_REGEXP, AMPM_REGEXP, '?|',
               AMPM_REGEXP, '?', TIME_MASKSEP_FI_REGEXP, TIMEUNIT_REGEXP, '[\:\.]', TIME_MASKSEP_FI_REGEXP,
               AMPM_REGEXP, '?', TIME_MASKSEP_FI_REGEXP, TIMEUNIT_REGEXP, '[\:\.]', TIME_MASKSEP_FI_REGEXP,
               AMPM_REGEXP, '?', TIME_MASKSEP_FI_REGEXP, '\s*\d{1,2}\.\d+(?!\d)\.?', TIME_MASKSEP_FI_REGEXP, AMPM_REGEXP, '?|',
               AMPM_REGEXP, '?');
    v_defmask1_regexp VARCHAR COLLATE "C" := concat('^', TIME_MASKSEP_REGEXP, CORRECTNUM_REGEXP, '?', TIME_MASKSEP_REGEXP,
                                        '(', HHMMSSFS_PART_REGEXP, ')?', TIME_MASKSEP_REGEXP,
                                        CORRECTNUM_REGEXP, '?', TIME_MASKSEP_REGEXP, AMPM_REGEXP, '?', TIME_MASKSEP_REGEXP,
                                        DAYMM_REGEXP,
                                        '(?:(?:', MASKSEPTWO_REGEXP, TIME_MASKSEP_REGEXP, AMPM_REGEXP, '?)|',
                                        '(?:', MASKSEPTWO_REGEXP, TIME_MASKSEP_REGEXP, AMPM_REGEXP, '?', TIME_MASKSEP_REGEXP,
                                        CORRECTNUM_REGEXP, '?', TIME_MASKSEP_REGEXP, AMPM_REGEXP, '?)|',
                                        '(?:[\.|,]+', AMPM_REGEXP, '?', TIME_MASKSEP_REGEXP, CORRECTNUM_REGEXP, '?))', TIME_MASKSEP_REGEXP,
                                        DAYMM_REGEXP,
                                        TIME_MASKSEP_REGEXP, '(?:[\.|,]+', TIME_MASKSEP_REGEXP, AMPM_REGEXP, '?)', TIME_MASKSEP_REGEXP, '$');
    v_defmask1_fi_regexp VARCHAR COLLATE "C" := concat('^', TIME_MASKSEP_FI_REGEXP, CORRECTNUM_REGEXP, '?', TIME_MASKSEP_FI_REGEXP,
                                           '(', HHMMSSFS_PART_FI_REGEXP, ')?', TIME_MASKSEP_FI_REGEXP,
                                           CORRECTNUM_REGEXP, '?', TIME_MASKSEP_REGEXP, AMPM_REGEXP, '?', TIME_MASKSEP_REGEXP,
                                           DAYMM_REGEXP,
                                           '(?:(?:', MASKSEPTWO_FI_REGEXP, TIME_MASKSEP_FI_REGEXP, AMPM_REGEXP, '?)|',
                                           '(?:', MASKSEPTWO_FI_REGEXP, TIME_MASKSEP_FI_REGEXP, AMPM_REGEXP, '?', TIME_MASKSEP_FI_REGEXP,
                                           CORRECTNUM_REGEXP, '?', TIME_MASKSEP_FI_REGEXP, AMPM_REGEXP, '?)|',
                                           '(?:[,]+', AMPM_REGEXP, '?', TIME_MASKSEP_FI_REGEXP, CORRECTNUM_REGEXP, '?))', TIME_MASKSEP_FI_REGEXP,
                                           DAYMM_REGEXP,
                                           TIME_MASKSEP_FI_REGEXP, '(?:[\.|,]+', TIME_MASKSEP_FI_REGEXP, AMPM_REGEXP, ')?', TIME_MASKSEP_FI_REGEXP, '$');
    v_defmask2_regexp VARCHAR COLLATE "C" := concat('^', TIME_MASKSEP_REGEXP, CORRECTNUM_REGEXP, '?', TIME_MASKSEP_REGEXP,
                                        '(', HHMMSSFS_PART_REGEXP, ')?', TIME_MASKSEP_REGEXP,
                                        CORRECTNUM_REGEXP, '?', TIME_MASKSEP_REGEXP, AMPM_REGEXP, '?', TIME_MASKSEP_REGEXP,
                                        FULLYEAR_REGEXP,
                                        '(?:(?:', MASKSEPTWO_REGEXP, TIME_MASKSEP_REGEXP, AMPM_REGEXP, '?)|',
                                        '(?:', TIME_MASKSEP_REGEXP, CORRECTNUM_REGEXP, '?', TIME_MASKSEP_REGEXP,
                                        AMPM_REGEXP, TIME_MASKSEP_REGEXP, CORRECTNUM_REGEXP, '?))', TIME_MASKSEP_REGEXP,
                                        DAYMM_REGEXP,
                                        TIME_MASKSEP_REGEXP, '(?:(?:[\.|,]+', TIME_MASKSEP_REGEXP, AMPM_REGEXP, TIME_MASKSEP_REGEXP, CORRECTNUM_REGEXP, '?)|',
                                        CORRECTNUM_REGEXP, TIME_MASKSEP_REGEXP, AMPM_REGEXP, '?)?', TIME_MASKSEP_REGEXP, '$');
    v_defmask2_fi_regexp VARCHAR COLLATE "C" := concat('^', TIME_MASKSEP_FI_REGEXP, CORRECTNUM_REGEXP, '?', TIME_MASKSEP_FI_REGEXP,
                                           '(', HHMMSSFS_PART_FI_REGEXP, ')?', TIME_MASKSEP_FI_REGEXP,
                                           CORRECTNUM_REGEXP, '?', TIME_MASKSEP_FI_REGEXP, AMPM_REGEXP, '?', TIME_MASKSEP_FI_REGEXP,
                                           FULLYEAR_REGEXP,
                                           '(?:(?:', MASKSEPTWO_FI_REGEXP, TIME_MASKSEP_FI_REGEXP, AMPM_REGEXP, '?)|',
                                           '(?:', TIME_MASKSEP_FI_REGEXP, CORRECTNUM_REGEXP, '?', TIME_MASKSEP_FI_REGEXP,
                                           AMPM_REGEXP, TIME_MASKSEP_FI_REGEXP, CORRECTNUM_REGEXP, '?))', TIME_MASKSEP_FI_REGEXP,
                                           DAYMM_REGEXP,
                                           TIME_MASKSEP_FI_REGEXP, '(?:(?:[\.|,]+', TIME_MASKSEP_FI_REGEXP, AMPM_REGEXP, TIME_MASKSEP_FI_REGEXP, CORRECTNUM_REGEXP, '?)|',
                                           CORRECTNUM_REGEXP, TIME_MASKSEP_FI_REGEXP, AMPM_REGEXP, '?)?', TIME_MASKSEP_FI_REGEXP, '$');
    v_defmask3_regexp VARCHAR COLLATE "C" := concat('^', TIME_MASKSEP_REGEXP, '(', HHMMSSFS_PART_REGEXP, ')?', TIME_MASKSEP_REGEXP,
                                        DAYMM_REGEXP,
                                        '(?:(?:', MASKSEPTWO_REGEXP, TIME_MASKSEP_REGEXP, ')|',
                                        '(?:', MASKSEPTHREE_REGEXP, TIME_MASKSEP_REGEXP, AMPM_REGEXP, '))', TIME_MASKSEP_REGEXP,
                                        FULLYEAR_REGEXP,
                                        TIME_MASKSEP_REGEXP, '(', TIME_MASKSEP_REGEXP, AMPM_REGEXP, ')?', TIME_MASKSEP_REGEXP, '$');
    v_defmask3_fi_regexp VARCHAR COLLATE "C" := concat('^', TIME_MASKSEP_FI_REGEXP, '(', HHMMSSFS_PART_FI_REGEXP, ')?', TIME_MASKSEP_FI_REGEXP,
                                           TIME_MASKSEP_FI_REGEXP, '[\./]?', TIME_MASKSEP_FI_REGEXP,
                                           DAYMM_REGEXP,
                                           '(?:', MASKSEPTWO_REGEXP, TIME_MASKSEP_FI_REGEXP, AMPM_REGEXP, '?)',
                                           FULLYEAR_REGEXP,
                                           TIME_MASKSEP_FI_REGEXP, AMPM_REGEXP, '?', TIME_MASKSEP_FI_REGEXP, '$');
    v_defmask4_0_regexp VARCHAR COLLATE "C" := concat('^', TIME_MASKSEP_REGEXP,
                                          DAYMM_REGEXP,
                                          MASKSEPTWO_REGEXP, TIME_MASKSEP_REGEXP,
                                          DAYMM_REGEXP,
                                          TIME_MASKSEP_REGEXP,
                                          DAYMM_REGEXP, '\s*(', AMPM_REGEXP, ')',
                                          TIME_MASKSEP_REGEXP, '$');
    v_defmask4_1_regexp VARCHAR COLLATE "C" := concat('^', TIME_MASKSEP_REGEXP,
                                          DAYMM_REGEXP,
                                          MASKSEPTWO_REGEXP, TIME_MASKSEP_REGEXP,
                                          DAYMM_REGEXP,
                                          '(?:\s|,)+',
                                          DAYMM_REGEXP, '\s*(', AMPM_REGEXP, ')',
                                          TIME_MASKSEP_REGEXP, '$');
    v_defmask4_2_regexp VARCHAR COLLATE "C" := concat('^', TIME_MASKSEP_REGEXP,
                                          DAYMM_REGEXP,
                                          MASKSEPTWO_REGEXP, TIME_MASKSEP_REGEXP,
                                          DAYMM_REGEXP,
                                          '\s*[\.]+', TIME_MASKSEP_REGEXP,
                                          DAYMM_REGEXP, '\s*(', AMPM_REGEXP, ')',
                                          TIME_MASKSEP_REGEXP, '$');
    v_defmask5_regexp VARCHAR COLLATE "C" := concat('^', TIME_MASKSEP_REGEXP, '(', HHMMSSFS_PART_REGEXP, ')?', TIME_MASKSEP_REGEXP,
                                        DAYMM_REGEXP,
                                        '(?:(?:', MASKSEPTWO_REGEXP, TIME_MASKSEP_REGEXP, AMPM_REGEXP, '?)|',
                                        '(?:[\.|,]+', AMPM_REGEXP, '))', TIME_MASKSEP_REGEXP,
                                        DAYMM_REGEXP,
                                        '(?:(?:', MASKSEPTWO_REGEXP, TIME_MASKSEP_REGEXP, AMPM_REGEXP, '?)|',
                                        '(?:[\.|,]+', AMPM_REGEXP, '))', TIME_MASKSEP_REGEXP,
                                        FULLYEAR_REGEXP,
                                        TIME_MASKSEP_REGEXP, '(', HHMMSSFS_PART_REGEXP, ')?', TIME_MASKSEP_REGEXP, '$');
    v_defmask5_fi_regexp VARCHAR COLLATE "C" := concat('^', TIME_MASKSEP_FI_REGEXP, '(', HHMMSSFS_PART_FI_REGEXP, ')?', TIME_MASKSEP_FI_REGEXP,
                                           DAYMM_REGEXP,
                                           '(?:(?:', MASKSEPTWO_REGEXP, TIME_MASKSEP_FI_REGEXP, AMPM_REGEXP, '?)|',
                                           '(?:[\.|,]+', AMPM_REGEXP, '))', TIME_MASKSEP_FI_REGEXP,
                                           DAYMM_REGEXP,
                                           '(?:(?:', MASKSEPTWO_REGEXP, TIME_MASKSEP_FI_REGEXP, AMPM_REGEXP, '?)|',
                                           '(?:[\.|,]+', AMPM_REGEXP, '))', TIME_MASKSEP_FI_REGEXP,
                                           FULLYEAR_REGEXP,
                                           TIME_MASKSEP_FI_REGEXP, '(', HHMMSSFS_PART_FI_REGEXP, ')?', TIME_MASKSEP_FI_REGEXP, '$');
    v_defmask6_regexp VARCHAR COLLATE "C" := concat('^', TIME_MASKSEP_REGEXP, '(', HHMMSSFS_PART_REGEXP, ')?', TIME_MASKSEP_REGEXP,
                                        FULLYEAR_REGEXP,
                                        '(?:(?:', MASKSEPTWO_REGEXP, TIME_MASKSEP_REGEXP, AMPM_REGEXP, '?)|',
                                        '(?:', TIME_MASKSEP_REGEXP, AMPM_REGEXP, '))', TIME_MASKSEP_REGEXP,
                                        DAYMM_REGEXP,
                                        '(?:(?:', MASKSEPTWO_REGEXP, TIME_MASKSEP_REGEXP, AMPM_REGEXP, '?)|',
                                        '(?:[\.|,]+', AMPM_REGEXP, '))', TIME_MASKSEP_REGEXP,
                                        DAYMM_REGEXP,
                                        '((?:(?:\s|\.|,)+|', AMPM_REGEXP, ')(?:', HHMMSSFS_PART_REGEXP, '))?', TIME_MASKSEP_REGEXP, '$');
    v_defmask6_fi_regexp VARCHAR COLLATE "C" := concat('^', TIME_MASKSEP_FI_REGEXP, '(', HHMMSSFS_PART_FI_REGEXP, ')?', TIME_MASKSEP_FI_REGEXP,
                                           FULLYEAR_REGEXP,
                                           '(?:(?:', MASKSEPTWO_REGEXP, TIME_MASKSEP_FI_REGEXP, AMPM_REGEXP, '?)|',
                                           '(?:', TIME_MASKSEP_FI_REGEXP, AMPM_REGEXP, '))', TIME_MASKSEP_FI_REGEXP,
                                           DAYMM_REGEXP,
                                           '(?:(?:', MASKSEPTWO_REGEXP, TIME_MASKSEP_FI_REGEXP, AMPM_REGEXP, '?)|',
                                           '(?:[\.|,]+', AMPM_REGEXP, '))', TIME_MASKSEP_FI_REGEXP,
                                           DAYMM_REGEXP,
                                           '(?:\s*[\.])?',
                                           '((?:(?:\s|,)+|', AMPM_REGEXP, ')(?:', HHMMSSFS_PART_FI_REGEXP, '))?', TIME_MASKSEP_FI_REGEXP, '$');
    v_defmask7_regexp VARCHAR COLLATE "C" := concat('^', TIME_MASKSEP_REGEXP, '(', HHMMSSFS_PART_REGEXP, ')?', TIME_MASKSEP_REGEXP,
                                        DAYMM_REGEXP,
                                        '(?:(?:', MASKSEPTWO_REGEXP, TIME_MASKSEP_REGEXP, AMPM_REGEXP, '?)|',
                                        '(?:[\.|,]+', AMPM_REGEXP, '))', TIME_MASKSEP_REGEXP,
                                        FULLYEAR_REGEXP,
                                        '(?:(?:', MASKSEPTWO_REGEXP, TIME_MASKSEP_REGEXP, AMPM_REGEXP, '?)|',
                                        '(?:', TIME_MASKSEP_REGEXP, AMPM_REGEXP, '))', TIME_MASKSEP_REGEXP,
                                        DAYMM_REGEXP,
                                        '((?:(?:\s|\.|,)+|', AMPM_REGEXP, ')(?:', HHMMSSFS_PART_REGEXP, '))?', TIME_MASKSEP_REGEXP, '$');
    v_defmask7_fi_regexp VARCHAR COLLATE "C" := concat('^', TIME_MASKSEP_FI_REGEXP, '(', HHMMSSFS_PART_FI_REGEXP, ')?', TIME_MASKSEP_FI_REGEXP,
                                           DAYMM_REGEXP,
                                           '(?:(?:', MASKSEPTWO_REGEXP, TIME_MASKSEP_FI_REGEXP, AMPM_REGEXP, '?)|',
                                           '(?:[\.|,]+', AMPM_REGEXP, '))', TIME_MASKSEP_FI_REGEXP,
                                           FULLYEAR_REGEXP,
                                           '(?:(?:', MASKSEPTWO_REGEXP, TIME_MASKSEP_FI_REGEXP, AMPM_REGEXP, '?)|',
                                           '(?:', TIME_MASKSEP_FI_REGEXP, AMPM_REGEXP, '))', TIME_MASKSEP_FI_REGEXP,
                                           DAYMM_REGEXP,
                                           '((?:(?:\s|,)+|', AMPM_REGEXP, ')(?:', HHMMSSFS_PART_FI_REGEXP, '))?', TIME_MASKSEP_FI_REGEXP, '$');
    v_defmask8_regexp VARCHAR COLLATE "C" := concat('^', TIME_MASKSEP_REGEXP, '(', HHMMSSFS_PART_REGEXP, ')?', TIME_MASKSEP_REGEXP,
                                        DAYMM_REGEXP,
                                        '(?:(?:', MASKSEPTWO_REGEXP, TIME_MASKSEP_REGEXP, AMPM_REGEXP, '?)|',
                                        '(?:[\.|,]+', AMPM_REGEXP, '))', TIME_MASKSEP_REGEXP,
                                        DAYMM_REGEXP,
                                        '(?:(?:', MASKSEPTWO_REGEXP, TIME_MASKSEP_REGEXP, AMPM_REGEXP, '?)|',
                                        '(?:[\.|,]+', AMPM_REGEXP, '))', TIME_MASKSEP_REGEXP,
                                        DAYMM_REGEXP,
                                        '(?:[\.|,]+', AMPM_REGEXP, ')?',
                                        TIME_MASKSEP_REGEXP, '(', HHMMSSFS_PART_REGEXP, ')?', TIME_MASKSEP_REGEXP, '$');
    v_defmask8_fi_regexp VARCHAR COLLATE "C" := concat('^', TIME_MASKSEP_FI_REGEXP, '(', HHMMSSFS_PART_FI_REGEXP, ')?', TIME_MASKSEP_FI_REGEXP,
                                           DAYMM_REGEXP,
                                           '(?:(?:', MASKSEPTWO_FI_REGEXP, TIME_MASKSEP_FI_REGEXP, AMPM_REGEXP, '?)|',
                                           '(?:[,]+', AMPM_REGEXP, '))', TIME_MASKSEP_FI_REGEXP,
                                           DAYMM_REGEXP,
                                           '(?:(?:', MASKSEPTWO_REGEXP, TIME_MASKSEP_FI_REGEXP, AMPM_REGEXP, '?)|',
                                           '(?:[,]+', AMPM_REGEXP, '))', TIME_MASKSEP_FI_REGEXP,
                                           DAYMM_REGEXP,
                                           '(?:(?:[\,]+|\s*/\s*)', AMPM_REGEXP, ')?',
                                           TIME_MASKSEP_FI_REGEXP, '(', HHMMSSFS_PART_FI_REGEXP, ')?', TIME_MASKSEP_FI_REGEXP, '$');
    v_defmask9_regexp VARCHAR COLLATE "C" := concat('^', TIME_MASKSEP_REGEXP, '(',
                                        HHMMSSFS_PART_REGEXP,
                                        ')', TIME_MASKSEP_REGEXP, '$');
    v_defmask9_fi_regexp VARCHAR COLLATE "C" := concat('^', TIME_MASKSEP_FI_REGEXP, AMPM_REGEXP, '?', TIME_MASKSEP_FI_REGEXP, '(',
                                           HHMMSSFS_PART_FI_REGEXP,
                                           ')', TIME_MASKSEP_FI_REGEXP, '$');
    v_defmask10_regexp VARCHAR COLLATE "C" := concat('^', TIME_MASKSEP_REGEXP, '(', HHMMSSFS_PART_REGEXP, ')?', TIME_MASKSEP_REGEXP,
                                         DAYMM_REGEXP,
                                         '(?:', MASKSEPTHREE_REGEXP, TIME_MASKSEP_REGEXP, '(?:', AMPM_REGEXP, '(?=(?:[[:space:]\.,])+))?)?', TIME_MASKSEP_REGEXP,
                                         '($comp_month$)',
                                         TIME_MASKSEP_REGEXP, '(', HHMMSSFS_PART_REGEXP, ')?', TIME_MASKSEP_REGEXP, '$');
    v_defmask10_fi_regexp VARCHAR COLLATE "C" := concat('^', TIME_MASKSEP_FI_REGEXP, '(', HHMMSSFS_PART_FI_REGEXP, ')?', TIME_MASKSEP_FI_REGEXP,
                                            DAYMM_REGEXP,
                                            '(?:', MASKSEPTHREE_REGEXP, TIME_MASKSEP_REGEXP, '(?:', AMPM_REGEXP, '(?=(?:[[:space:]\.,])+))?)?', TIME_MASKSEP_REGEXP,
                                            '($comp_month$)',
                                            TIME_MASKSEP_FI_REGEXP, '(', HHMMSSFS_PART_FI_REGEXP, ')?', TIME_MASKSEP_FI_REGEXP, '$');
    v_defmask11_regexp VARCHAR COLLATE "C" := concat('^', TIME_MASKSEP_REGEXP, '(', HHMMSSFS_PART_REGEXP, ')?', TIME_MASKSEP_REGEXP,
                                         '($comp_month$)',
                                         '(?:', MASKSEPTHREE_REGEXP, TIME_MASKSEP_REGEXP, AMPM_REGEXP, '?)?', TIME_MASKSEP_REGEXP,
                                         DAYMM_REGEXP,
                                         TIME_MASKSEP_REGEXP, '(', HHMMSSFS_PART_REGEXP, ')?', TIME_MASKSEP_REGEXP, '$');
    v_defmask11_fi_regexp VARCHAR COLLATE "C" := concat('^', TIME_MASKSEP_FI_REGEXP, '(', HHMMSSFS_PART_FI_REGEXP, ')?', TIME_MASKSEP_FI_REGEXP,
                                           '($comp_month$)',
                                           '(?:', MASKSEPTHREE_REGEXP, TIME_MASKSEP_REGEXP, AMPM_REGEXP, '?)?', TIME_MASKSEP_FI_REGEXP,
                                           DAYMM_REGEXP,
                                           '((?:(?:\s|,)+|', AMPM_REGEXP, ')(?:', HHMMSSFS_PART_FI_REGEXP, '))?', TIME_MASKSEP_FI_REGEXP, '$');
    v_defmask12_regexp VARCHAR COLLATE "C" := concat('^', TIME_MASKSEP_REGEXP, '(', HHMMSSFS_PART_REGEXP, ')?', TIME_MASKSEP_REGEXP,
                                         FULLYEAR_REGEXP,
                                         '(?:(?:', MASKSEPTWO_REGEXP, '?', TIME_MASKSEP_REGEXP, '(?:', AMPM_REGEXP, '(?=(?:[[:space:]\.,])+))?)|',
                                         '(?:(?:', TIME_MASKSEP_REGEXP, AMPM_REGEXP, '(?=(?:[[:space:]\.,])+))))', TIME_MASKSEP_REGEXP,
                                         '($comp_month$)',
                                         TIME_MASKSEP_REGEXP, '(', HHMMSSFS_PART_REGEXP, ')?', TIME_MASKSEP_REGEXP, '$');
    v_defmask12_fi_regexp VARCHAR COLLATE "C" := concat('^', TIME_MASKSEP_FI_REGEXP, '(', HHMMSSFS_PART_FI_REGEXP, ')?', TIME_MASKSEP_FI_REGEXP,
                                            FULLYEAR_REGEXP,
                                            '(?:(?:', MASKSEPTWO_REGEXP, '?', TIME_MASKSEP_REGEXP, '(?:', AMPM_REGEXP, '(?=(?:[[:space:]\.,])+))?)|',
                                            '(?:(?:', TIME_MASKSEP_REGEXP, AMPM_REGEXP, '(?=(?:[[:space:]\.,])+))))', TIME_MASKSEP_REGEXP,
                                            '($comp_month$)',
                                            TIME_MASKSEP_FI_REGEXP, '(', HHMMSSFS_PART_FI_REGEXP, ')?', TIME_MASKSEP_FI_REGEXP, '$');
    v_defmask13_regexp VARCHAR COLLATE "C" := concat('^', TIME_MASKSEP_REGEXP, '(', HHMMSSFS_PART_REGEXP, ')?', TIME_MASKSEP_REGEXP,
                                         '($comp_month$)',
                                         '(?:', MASKSEPTHREE_REGEXP, TIME_MASKSEP_REGEXP, AMPM_REGEXP, '?)?', TIME_MASKSEP_REGEXP,
                                         FULLYEAR_REGEXP,
                                         TIME_MASKSEP_REGEXP, AMPM_REGEXP, '?', TIME_MASKSEP_REGEXP, '$');
    v_defmask13_fi_regexp VARCHAR COLLATE "C" := concat('^', TIME_MASKSEP_FI_REGEXP, '(', HHMMSSFS_PART_FI_REGEXP, ')?', TIME_MASKSEP_FI_REGEXP,
                                            '($comp_month$)',
                                            '(?:', MASKSEPTHREE_REGEXP, TIME_MASKSEP_REGEXP, AMPM_REGEXP, '?)?', TIME_MASKSEP_REGEXP,
                                            FULLYEAR_REGEXP,
                                            TIME_MASKSEP_FI_REGEXP, AMPM_REGEXP, '?', TIME_MASKSEP_FI_REGEXP, '$');
    v_defmask14_regexp VARCHAR COLLATE "C" := concat('^', TIME_MASKSEP_REGEXP, '(', HHMMSSFS_PART_REGEXP, ')?', TIME_MASKSEP_REGEXP,
                                         '($comp_month$)'
                                         '(?:', MASKSEPTHREE_REGEXP, TIME_MASKSEP_REGEXP, AMPM_REGEXP, '?)?', TIME_MASKSEP_REGEXP,
                                         DAYMM_REGEXP,
                                         '(?:', MASKSEPTWO_REGEXP, TIME_MASKSEP_REGEXP, AMPM_REGEXP, '?)', TIME_MASKSEP_REGEXP,
                                         COMPYEAR_REGEXP,
                                         TIME_MASKSEP_REGEXP, '(', HHMMSSFS_PART_REGEXP, ')?', TIME_MASKSEP_REGEXP, '$');
    v_defmask14_fi_regexp VARCHAR COLLATE "C" := concat('^', TIME_MASKSEP_FI_REGEXP, '(', HHMMSSFS_PART_FI_REGEXP, ')?', TIME_MASKSEP_FI_REGEXP,
                                            '($comp_month$)'
                                            '(?:', MASKSEPTHREE_REGEXP, TIME_MASKSEP_FI_REGEXP, AMPM_REGEXP, '?)?', TIME_MASKSEP_FI_REGEXP,
                                            DAYMM_REGEXP,
                                            '(?:', MASKSEPTWO_REGEXP, TIME_MASKSEP_FI_REGEXP, AMPM_REGEXP, '?)', TIME_MASKSEP_FI_REGEXP,
                                            COMPYEAR_REGEXP,
                                            '((?:(?:\s|,)+|', AMPM_REGEXP, ')(?:', HHMMSSFS_PART_FI_REGEXP, '))?', TIME_MASKSEP_FI_REGEXP, '$');
    v_defmask15_regexp VARCHAR COLLATE "C" := concat('^', TIME_MASKSEP_REGEXP, '(', HHMMSSFS_PART_REGEXP, ')?', TIME_MASKSEP_REGEXP,
                                         DAYMM_REGEXP,
                                         '(?:(?:', MASKSEPTWO_REGEXP, '?', TIME_MASKSEP_REGEXP, '(?:', AMPM_REGEXP, '(?=(?:[[:space:]\.,])+))?)|',
                                         '(?:(?:', TIME_MASKSEP_REGEXP, AMPM_REGEXP, '(?=(?:[[:space:]\.,])+))))', TIME_MASKSEP_REGEXP,
                                         '($comp_month$)',
                                         '(?:', MASKSEPTHREE_REGEXP, TIME_MASKSEP_REGEXP, AMPM_REGEXP, '?)?', TIME_MASKSEP_REGEXP,
                                         COMPYEAR_REGEXP,
                                         TIME_MASKSEP_REGEXP, '(', HHMMSSFS_PART_REGEXP, ')?', TIME_MASKSEP_REGEXP, '$');
    v_defmask15_fi_regexp VARCHAR COLLATE "C" := concat('^', TIME_MASKSEP_FI_REGEXP, '(', HHMMSSFS_PART_FI_REGEXP, ')?', TIME_MASKSEP_FI_REGEXP,
                                            DAYMM_REGEXP,
                                            '(?:(?:', MASKSEPTWO_REGEXP, '?', TIME_MASKSEP_REGEXP, '(?:', AMPM_REGEXP, '(?=(?:[[:space:]\.,])+))?)|',
                                            '(?:(?:', TIME_MASKSEP_REGEXP, AMPM_REGEXP, '(?=(?:[[:space:]\.,])+))))', TIME_MASKSEP_REGEXP,
                                            '($comp_month$)',
                                            '(?:', MASKSEPTHREE_REGEXP, TIME_MASKSEP_REGEXP, AMPM_REGEXP, '?)?', TIME_MASKSEP_REGEXP,
                                            COMPYEAR_REGEXP,
                                            '((?:(?:\s|,)+|', AMPM_REGEXP, ')(?:', HHMMSSFS_PART_FI_REGEXP, '))?', TIME_MASKSEP_FI_REGEXP, '$');
    v_defmask16_regexp VARCHAR COLLATE "C" := concat('^', TIME_MASKSEP_REGEXP, '(', HHMMSSFS_PART_REGEXP, ')?', TIME_MASKSEP_REGEXP,
                                         DAYMM_REGEXP,
                                         '(?:', MASKSEPTWO_REGEXP, TIME_MASKSEP_REGEXP, AMPM_REGEXP, '?)', TIME_MASKSEP_REGEXP,
                                         COMPYEAR_REGEXP,
                                         '(?:(?:', MASKSEPTWO_REGEXP, '?', TIME_MASKSEP_REGEXP, '(?:', AMPM_REGEXP, '(?=(?:[[:space:]\.,])+))?)|',
                                         '(?:(?:', TIME_MASKSEP_REGEXP, AMPM_REGEXP, '(?=(?:[[:space:]\.,])+))))', TIME_MASKSEP_REGEXP,
                                         '($comp_month$)',
                                         TIME_MASKSEP_REGEXP, '(', HHMMSSFS_PART_REGEXP, ')?', TIME_MASKSEP_REGEXP, '$');
    v_defmask16_fi_regexp VARCHAR COLLATE "C" := concat('^', TIME_MASKSEP_FI_REGEXP, '(', HHMMSSFS_PART_FI_REGEXP, ')?', TIME_MASKSEP_FI_REGEXP,
                                            DAYMM_REGEXP,
                                            '(?:', MASKSEPTWO_REGEXP, TIME_MASKSEP_REGEXP, AMPM_REGEXP, '?)', TIME_MASKSEP_REGEXP,
                                            COMPYEAR_REGEXP,
                                            '(?:(?:', MASKSEPTWO_REGEXP, '?', TIME_MASKSEP_REGEXP, '(?:', AMPM_REGEXP, '(?=(?:[[:space:]\.,])+))?)|',
                                            '(?:(?:', TIME_MASKSEP_REGEXP, AMPM_REGEXP, '(?=(?:[[:space:]\.,])+))))', TIME_MASKSEP_REGEXP,
                                            '($comp_month$)',
                                            TIME_MASKSEP_FI_REGEXP, '(', HHMMSSFS_PART_FI_REGEXP, ')?', TIME_MASKSEP_FI_REGEXP, '$');
    v_defmask17_regexp VARCHAR COLLATE "C" := concat('^', TIME_MASKSEP_REGEXP, '(', HHMMSSFS_PART_REGEXP, ')?', TIME_MASKSEP_REGEXP,
                                         FULLYEAR_REGEXP,
                                         '(?:(?:', MASKSEPTWO_REGEXP, '?', TIME_MASKSEP_REGEXP, '(?:', AMPM_REGEXP, '(?=(?:[[:space:]\.,])+))?)|',
                                         '(?:(?:', TIME_MASKSEP_REGEXP, AMPM_REGEXP, '(?=(?:[[:space:]\.,])+))))', TIME_MASKSEP_REGEXP,
                                         '($comp_month$)',
                                         '(?:', MASKSEPTHREE_REGEXP, TIME_MASKSEP_REGEXP, AMPM_REGEXP, '?)?', TIME_MASKSEP_REGEXP,
                                         DAYMM_REGEXP,
                                         TIME_MASKSEP_REGEXP, '(', HHMMSSFS_PART_REGEXP, ')?', TIME_MASKSEP_REGEXP, '$');
    v_defmask17_fi_regexp VARCHAR COLLATE "C" := concat('^', TIME_MASKSEP_FI_REGEXP, '(', HHMMSSFS_PART_FI_REGEXP, ')?', TIME_MASKSEP_FI_REGEXP,
                                            FULLYEAR_REGEXP,
                                            '(?:(?:', MASKSEPTWO_REGEXP, '?', TIME_MASKSEP_REGEXP, '(?:', AMPM_REGEXP, '(?=(?:[[:space:]\.,])+))?)|',
                                            '(?:(?:', TIME_MASKSEP_REGEXP, AMPM_REGEXP, '(?=(?:[[:space:]\.,])+))))', TIME_MASKSEP_REGEXP,
                                            '($comp_month$)',
                                            '(?:', MASKSEPTHREE_REGEXP, TIME_MASKSEP_REGEXP, AMPM_REGEXP, '?)?', TIME_MASKSEP_REGEXP,
                                            DAYMM_REGEXP,
                                            '((?:(?:\s|,)+|', AMPM_REGEXP, ')(?:', HHMMSSFS_PART_FI_REGEXP, '))?', TIME_MASKSEP_FI_REGEXP, '$');
    v_defmask18_regexp VARCHAR COLLATE "C" := concat('^', TIME_MASKSEP_REGEXP, '(', HHMMSSFS_PART_REGEXP, ')?', TIME_MASKSEP_REGEXP,
                                         FULLYEAR_REGEXP,
                                         '(?:(?:', MASKSEPTWO_REGEXP, TIME_MASKSEP_REGEXP, AMPM_REGEXP, '?)|',
                                         '(?:', TIME_MASKSEP_REGEXP, AMPM_REGEXP, '))', TIME_MASKSEP_REGEXP,
                                         DAYMM_REGEXP,
                                         '(?:(?:', MASKSEPTWO_REGEXP, '?', TIME_MASKSEP_REGEXP, '(?:', AMPM_REGEXP, '(?=(?:[[:space:]\.,])+))?)|',
                                         '(?:(?:', TIME_MASKSEP_REGEXP, AMPM_REGEXP, '(?=(?:[[:space:]\.,])+))))', TIME_MASKSEP_REGEXP,
                                         '($comp_month$)',
                                         TIME_MASKSEP_REGEXP, '(', HHMMSSFS_PART_REGEXP, ')?', TIME_MASKSEP_REGEXP, '$');
    v_defmask18_fi_regexp VARCHAR COLLATE "C" := concat('^', TIME_MASKSEP_FI_REGEXP, '(', HHMMSSFS_PART_FI_REGEXP, ')?', TIME_MASKSEP_FI_REGEXP,
                                            FULLYEAR_REGEXP,
                                            '(?:(?:', MASKSEPTWO_REGEXP, TIME_MASKSEP_REGEXP, AMPM_REGEXP, '?)|',
                                            '(?:', TIME_MASKSEP_REGEXP, AMPM_REGEXP, '))', TIME_MASKSEP_REGEXP,
                                            DAYMM_REGEXP,
                                            '(?:(?:', MASKSEPTWO_REGEXP, '?', TIME_MASKSEP_REGEXP, '(?:', AMPM_REGEXP, '(?=(?:[[:space:]\.,])+))?)|',
                                            '(?:(?:', TIME_MASKSEP_REGEXP, AMPM_REGEXP, '(?=(?:[[:space:]\.,])+))))', TIME_MASKSEP_REGEXP,
                                            '($comp_month$)',
                                            TIME_MASKSEP_FI_REGEXP, '(', HHMMSSFS_PART_FI_REGEXP, ')?', TIME_MASKSEP_FI_REGEXP, '$');
    v_defmask19_regexp VARCHAR COLLATE "C" := concat('^', TIME_MASKSEP_REGEXP, '(', HHMMSSFS_PART_REGEXP, ')?', TIME_MASKSEP_REGEXP,
                                         '($comp_month$)',
                                         '(?:', MASKSEPTHREE_REGEXP, TIME_MASKSEP_REGEXP, AMPM_REGEXP, '?)?', TIME_MASKSEP_REGEXP,
                                         FULLYEAR_REGEXP,
                                         '(?:(?:', MASKSEPTWO_REGEXP, TIME_MASKSEP_REGEXP, AMPM_REGEXP, '?)|',
                                         '(?:', TIME_MASKSEP_REGEXP, AMPM_REGEXP, '))', TIME_MASKSEP_REGEXP,
                                         DAYMM_REGEXP,
                                         '((?:(?:\s|\.|,)+|', AMPM_REGEXP, ')(?:', HHMMSSFS_PART_REGEXP, '))?', TIME_MASKSEP_REGEXP, '$');
    v_defmask19_fi_regexp VARCHAR COLLATE "C" := concat('^', TIME_MASKSEP_FI_REGEXP, '(', HHMMSSFS_PART_FI_REGEXP, ')?', TIME_MASKSEP_FI_REGEXP,
                                            '($comp_month$)',
                                            '(?:', MASKSEPTHREE_REGEXP, TIME_MASKSEP_REGEXP, AMPM_REGEXP, '?)?', TIME_MASKSEP_REGEXP,
                                            FULLYEAR_REGEXP,
                                            '(?:(?:', MASKSEPTWO_REGEXP, TIME_MASKSEP_REGEXP, AMPM_REGEXP, '?)|',
                                            '(?:', TIME_MASKSEP_REGEXP, AMPM_REGEXP, '))', TIME_MASKSEP_REGEXP,
                                            DAYMM_REGEXP,
                                            '((?:(?:\s|,)+|', AMPM_REGEXP, ')(?:', HHMMSSFS_PART_FI_REGEXP, '))?', TIME_MASKSEP_FI_REGEXP, '$');
    CONVERSION_LANG CONSTANT VARCHAR COLLATE "C" := '';
    DATE_FORMAT CONSTANT VARCHAR COLLATE "C" := '';
BEGIN
    v_datatype := trim(p_datatype);
    v_datetimestring := upper(trim(p_datetimestring));
    v_culture := coalesce(nullif(upper(trim(p_culture)), ''), 'EN-US');

    v_datatype_groups := regexp_matches(v_datatype, DATATYPE_REGEXP, 'gi');

    v_res_datatype := upper(v_datatype_groups[1]);
    v_scale := v_datatype_groups[2]::SMALLINT;

    IF (v_res_datatype IS NULL) THEN
        RAISE datatype_mismatch;
    ELSIF (v_res_datatype <> 'DATETIME2' AND v_scale IS NOT NULL)
    THEN
        RAISE invalid_indicator_parameter_value;
    ELSIF (coalesce(v_scale, 0) NOT BETWEEN 0 AND 7)
    THEN
        RAISE interval_field_overflow;
    ELSIF (v_scale IS NULL) THEN
        v_scale := 7;
    END IF;

    v_dayparts := ARRAY(SELECT upper(array_to_string(regexp_matches(v_datetimestring, '[AP]M|ص|م', 'gi'), '')));

    IF (array_length(v_dayparts, 1) > 1) THEN
        RAISE invalid_datetime_format;
    END IF;

    BEGIN
        v_lang_metadata_json := sys.babelfish_get_lang_metadata_json(coalesce(nullif(CONVERSION_LANG, ''), p_culture));
    EXCEPTION
        WHEN OTHERS THEN
        RAISE invalid_parameter_value;
    END;

    v_compday_regexp := array_to_string(array_cat(array_cat(ARRAY(SELECT jsonb_array_elements_text(v_lang_metadata_json -> 'days_names')),
                                                            ARRAY(SELECT jsonb_array_elements_text(v_lang_metadata_json -> 'days_shortnames'))),
                                                  ARRAY(SELECT jsonb_array_elements_text(v_lang_metadata_json -> 'days_extrashortnames'))), '|');

    v_weekdaynames := ARRAY(SELECT array_to_string(regexp_matches(v_datetimestring, v_compday_regexp, 'gi'), ''));

    IF (array_length(v_weekdaynames, 1) > 1) THEN
        RAISE invalid_datetime_format;
    END IF;

    IF (v_weekdaynames[1] IS NOT NULL AND
        v_datetimestring ~* concat(WEEKDAYAMPM_START_REGEXP, '(', v_compday_regexp, ')', WEEKDAYAMPM_END_REGEXP))
    THEN
        v_datetimestring := pg_catalog.replace(v_datetimestring, v_weekdaynames[1], ' ');
    END IF;

    IF (v_datetimestring ~* ANNO_DOMINI_COMPREGEXP)
    THEN
        IF (v_culture !~ 'EN[-_]US|DA[-_]DK|SV[-_]SE|EN[-_]GB|HI[-_]IS') THEN
            RAISE invalid_datetime_format;
        END IF;

        v_datetimestring := regexp_replace(v_datetimestring,
                                           ANNO_DOMINI_COMPREGEXP,
                                           regexp_replace(array_to_string(regexp_matches(v_datetimestring, ANNO_DOMINI_COMPREGEXP, 'gi'), ''),
                                                          ANNO_DOMINI_REGEXP, ' ', 'gi'),
                                           'gi');
    END IF;

    v_date_format := coalesce(nullif(upper(trim(DATE_FORMAT)), ''), v_lang_metadata_json ->> 'date_format');

    v_compmonth_regexp :=
        array_to_string(array_cat(array_cat(ARRAY(SELECT jsonb_array_elements_text(v_lang_metadata_json -> 'months_shortnames')),
                                            ARRAY(SELECT jsonb_array_elements_text(v_lang_metadata_json -> 'months_names'))),
                                  array_cat(ARRAY(SELECT jsonb_array_elements_text(v_lang_metadata_json -> 'months_extrashortnames')),
                                            ARRAY(SELECT jsonb_array_elements_text(v_lang_metadata_json -> 'months_extranames')))
                                 ), '|');

    IF ((v_datetimestring ~* v_defmask1_regexp AND v_culture <> 'FI') OR
        (v_datetimestring ~* v_defmask1_fi_regexp AND v_culture = 'FI'))
    THEN
        IF (v_datetimestring ~ concat(CORRECTNUM_REGEXP, '?', TIME_MASKSEP_REGEXP, '\d+\s*(?:\.)+', TIME_MASKSEP_REGEXP, AMPM_REGEXP, '?', TIME_MASKSEP_REGEXP,
                                      CORRECTNUM_REGEXP, '?', TIME_MASKSEP_REGEXP, AMPM_REGEXP, '?', TIME_MASKSEP_REGEXP, '\d{1,2}', MASKSEPTWO_REGEXP, TIME_MASKSEP_REGEXP,
                                      AMPM_REGEXP, '?', TIME_MASKSEP_REGEXP, CORRECTNUM_REGEXP, '?', TIME_MASKSEP_REGEXP, AMPM_REGEXP, '?', TIME_MASKSEP_REGEXP, '\d{1,2}|',
                                      '\d+\s*(?:\.)+', TIME_MASKSEP_REGEXP, AMPM_REGEXP, '?', TIME_MASKSEP_REGEXP,
                                      CORRECTNUM_REGEXP, '?', TIME_MASKSEP_REGEXP, AMPM_REGEXP, '?', TIME_MASKSEP_REGEXP, '$') AND
            v_culture ~ 'DE[-_]DE|NN[-_]NO|CS[-_]CZ|PL[-_]PL|RO[-_]RO|SK[-_]SK|SL[-_]SI|BG[-_]BG|RU[-_]RU|TR[-_]TR|ET[-_]EE|LV[-_]LV')
        THEN
            RAISE invalid_datetime_format;
        END IF;

        v_regmatch_groups := regexp_matches(v_datetimestring, CASE v_culture
                                                                 WHEN 'FI' THEN v_defmask1_fi_regexp
                                                                 ELSE v_defmask1_regexp
                                                              END, 'gi');
        v_timestring := v_regmatch_groups[2];
        v_correctnum := coalesce(v_regmatch_groups[1], v_regmatch_groups[3],
                                 v_regmatch_groups[5], v_regmatch_groups[6]);

        IF (v_date_format = 'DMY' OR
            v_culture IN ('SV-SE', 'SV_SE', 'LV-LV', 'LV_LV'))
        THEN
            v_day := v_regmatch_groups[4];
            v_month := v_regmatch_groups[7];
        ELSE
            v_day := v_regmatch_groups[7];
            v_month := v_regmatch_groups[4];
        END IF;

        IF (v_culture IN ('AR', 'AR-SA', 'AR_SA'))
        THEN
            IF (v_day::SMALLINT > 30 OR
                v_month::SMALLINT > 12) THEN
                RAISE invalid_datetime_format;
            END IF;

            v_raw_year := to_char(sys.babelfish_conv_greg_to_hijri(current_date + 1), 'YYYY');
            v_hijridate := sys.babelfish_conv_hijri_to_greg(v_day, v_month, v_raw_year) - 1;

            v_day := to_char(v_hijridate, 'DD');
            v_month := to_char(v_hijridate, 'MM');
            v_year := to_char(v_hijridate, 'YYYY')::SMALLINT;
        ELSE
            v_year := to_char(current_date, 'YYYY')::SMALLINT;
        END IF;

    ELSIF ((v_datetimestring ~* v_defmask6_regexp AND v_culture <> 'FI') OR
           (v_datetimestring ~* v_defmask6_fi_regexp AND v_culture = 'FI'))
    THEN
        IF (v_culture IN ('AR', 'AR-SA', 'AR_SA') OR
            (v_datetimestring ~ concat('\s*\d{1,2}\.\s*(?:\.|\d+(?!\d)\s*\.)', TIME_MASKSEP_REGEXP, AMPM_REGEXP, '?', TIME_MASKSEP_REGEXP, '\d{3,4}',
                                       '(?:(?:', MASKSEPTWO_REGEXP, TIME_MASKSEP_REGEXP, AMPM_REGEXP, '?)|',
                                       '(?:', TIME_MASKSEP_REGEXP, AMPM_REGEXP, '))', TIME_MASKSEP_REGEXP, '\d{1,2}|',
                                       '\d{3,4}', MASKSEPTWO_REGEXP, '?', TIME_MASKSEP_REGEXP, AMPM_REGEXP, '?', TIME_MASKSEP_REGEXP, '\d{1,2}', MASKSEPTWO_REGEXP,
                                       TIME_MASKSEP_REGEXP, AMPM_REGEXP, '?', TIME_MASKSEP_REGEXP, '\d{1,2}\s*(?:\.)+|',
                                       '\d+\s*(?:\.)+', TIME_MASKSEP_REGEXP, AMPM_REGEXP, '?', TIME_MASKSEP_REGEXP, '$') AND
             v_culture ~ 'DE[-_]DE|NN[-_]NO|CS[-_]CZ|PL[-_]PL|RO[-_]RO|SK[-_]SK|SL[-_]SI|BG[-_]BG|RU[-_]RU|TR[-_]TR|ET[-_]EE|LV[-_]LV'))
        THEN
            RAISE invalid_datetime_format;
        END IF;

        v_regmatch_groups := regexp_matches(v_datetimestring, CASE v_culture
                                                                 WHEN 'FI' THEN v_defmask6_fi_regexp
                                                                 ELSE v_defmask6_regexp
                                                              END, 'gi');
        v_timestring := concat(v_regmatch_groups[1], v_regmatch_groups[5]);
        v_day := v_regmatch_groups[4];
        v_month := v_regmatch_groups[3];
        v_year := CASE
                     WHEN v_culture IN ('TH-TH', 'TH_TH') THEN v_regmatch_groups[2]::SMALLINT - 543
                     ELSE v_regmatch_groups[2]::SMALLINT
                  END;

    ELSIF ((v_datetimestring ~* v_defmask2_regexp AND v_culture <> 'FI') OR
           (v_datetimestring ~* v_defmask2_fi_regexp AND v_culture = 'FI'))
    THEN
        IF (v_culture IN ('AR', 'AR-SA', 'AR_SA') OR
            (v_datetimestring ~ concat('\s*\d{1,2}\.\s*(?:\.|\d+(?!\d)\s*\.)', TIME_MASKSEP_REGEXP, AMPM_REGEXP, '?', TIME_MASKSEP_REGEXP, '\d{3,4}',
                                       '(?:(?:', MASKSEPTWO_REGEXP, TIME_MASKSEP_REGEXP, AMPM_REGEXP, '?)|',
                                       '(?:', TIME_MASKSEP_REGEXP, CORRECTNUM_REGEXP, '?', TIME_MASKSEP_REGEXP,
                                       AMPM_REGEXP, TIME_MASKSEP_REGEXP, CORRECTNUM_REGEXP, '?))', TIME_MASKSEP_REGEXP, '\d{1,2}|',
                                       '\d+\s*(?:\.)+', TIME_MASKSEP_REGEXP, AMPM_REGEXP, '?', TIME_MASKSEP_REGEXP, '$') AND
             v_culture ~ 'DE[-_]DE|NN[-_]NO|CS[-_]CZ|PL[-_]PL|RO[-_]RO|SK[-_]SK|SL[-_]SI|BG[-_]BG|RU[-_]RU|TR[-_]TR|ET[-_]EE|LV[-_]LV'))
        THEN
            RAISE invalid_datetime_format;
        END IF;

        v_regmatch_groups := regexp_matches(v_datetimestring, CASE v_culture
                                                                 WHEN 'FI' THEN v_defmask2_fi_regexp
                                                                 ELSE v_defmask2_regexp
                                                              END, 'gi');
        v_timestring := v_regmatch_groups[2];
        v_correctnum := coalesce(v_regmatch_groups[1], v_regmatch_groups[3], v_regmatch_groups[5],
                                 v_regmatch_groups[6], v_regmatch_groups[8], v_regmatch_groups[9]);
        v_day := '01';
        v_month := v_regmatch_groups[7];
        v_year := CASE
                     WHEN v_culture IN ('TH-TH', 'TH_TH') THEN v_regmatch_groups[4]::SMALLINT - 543
                     ELSE v_regmatch_groups[4]::SMALLINT
                  END;

    ELSIF (v_datetimestring ~* v_defmask4_1_regexp OR
           (v_datetimestring ~* v_defmask4_2_regexp AND v_culture !~ 'DE[-_]DE|NN[-_]NO|CS[-_]CZ|PL[-_]PL|RO[-_]RO|SK[-_]SK|SL[-_]SI|BG[-_]BG|RU[-_]RU|TR[-_]TR|ET[-_]EE|LV[-_]LV') OR
           (v_datetimestring ~* v_defmask9_regexp AND v_culture <> 'FI') OR
           (v_datetimestring ~* v_defmask9_fi_regexp AND v_culture = 'FI'))
    THEN
        IF (v_datetimestring ~ concat('\d+\s*\.?(?:,+|,*', AMPM_REGEXP, ')', TIME_MASKSEP_FI_REGEXP, '\.+', TIME_MASKSEP_REGEXP, '$|',
                                      '\d+\s*\.', TIME_MASKSEP_FI_REGEXP, '\.', TIME_MASKSEP_FI_REGEXP, '$') AND
            v_culture = 'FI')
        THEN
            RAISE invalid_datetime_format;
        END IF;

        IF (v_datetimestring ~* v_defmask4_0_regexp) THEN
            v_timestring := (regexp_matches(v_datetimestring, v_defmask4_0_regexp, 'gi'))[1];
        ELSE
            v_timestring := v_datetimestring;
        END IF;

        v_res_date := current_date;
        v_day := to_char(v_res_date, 'DD');
        v_month := to_char(v_res_date, 'MM');
        v_year := to_char(v_res_date, 'YYYY')::SMALLINT;

    ELSIF ((v_datetimestring ~* v_defmask3_regexp AND v_culture <> 'FI') OR
           (v_datetimestring ~* v_defmask3_fi_regexp AND v_culture = 'FI'))
    THEN
        IF (v_culture IN ('AR', 'AR-SA', 'AR_SA') OR
            (v_datetimestring ~ concat('\s*\d{1,2}\.\s*(?:\.|\d+(?!\d)\s*\.)', TIME_MASKSEP_REGEXP, AMPM_REGEXP, '?',
                                       TIME_MASKSEP_REGEXP, '\d{1,2}', MASKSEPTWO_REGEXP, '|',
                                       '\d+\s*(?:\.)+', TIME_MASKSEP_REGEXP, AMPM_REGEXP, '?', TIME_MASKSEP_REGEXP, '$') AND
             v_culture ~ 'DE[-_]DE|NN[-_]NO|CS[-_]CZ|PL[-_]PL|RO[-_]RO|SK[-_]SK|SL[-_]SI|BG[-_]BG|RU[-_]RU|TR[-_]TR|ET[-_]EE|LV[-_]LV'))
        THEN
            RAISE invalid_datetime_format;
        END IF;

        v_regmatch_groups := regexp_matches(v_datetimestring, CASE v_culture
                                                                 WHEN 'FI' THEN v_defmask3_fi_regexp
                                                                 ELSE v_defmask3_regexp
                                                              END, 'gi');
        v_timestring := v_regmatch_groups[1];
        v_day := '01';
        v_month := v_regmatch_groups[2];
        v_year := CASE
                     WHEN v_culture IN ('TH-TH', 'TH_TH') THEN v_regmatch_groups[3]::SMALLINT - 543
                     ELSE v_regmatch_groups[3]::SMALLINT
                  END;

    ELSIF ((v_datetimestring ~* v_defmask5_regexp AND v_culture <> 'FI') OR
           (v_datetimestring ~* v_defmask5_fi_regexp AND v_culture = 'FI'))
    THEN
        IF (v_culture IN ('AR', 'AR-SA', 'AR_SA') OR
            (v_datetimestring ~ concat('\s*\d{1,2}\.\s*(?:\.|\d+(?!\d)\s*\.)', TIME_MASKSEP_REGEXP, AMPM_REGEXP, '?', TIME_MASKSEP_REGEXP, '\d{1,2}', MASKSEPTWO_REGEXP,
                                       TIME_MASKSEP_REGEXP, AMPM_REGEXP, '?', TIME_MASKSEP_REGEXP, '\d{1,2}', MASKSEPTWO_REGEXP,
                                       TIME_MASKSEP_REGEXP, AMPM_REGEXP, '?', TIME_MASKSEP_REGEXP, '\d{3,4}', TIME_MASKSEP_REGEXP, AMPM_REGEXP, '?', TIME_MASKSEP_REGEXP, '$|',
                                       '\d{1,2}', MASKSEPTWO_REGEXP, TIME_MASKSEP_REGEXP, AMPM_REGEXP, '?', TIME_MASKSEP_REGEXP, '\d{3,4}\s*(?:\.)+|',
                                       '\d+\s*(?:\.)+', TIME_MASKSEP_REGEXP, AMPM_REGEXP, '?', TIME_MASKSEP_REGEXP, '$') AND
             v_culture ~ 'DE[-_]DE|NN[-_]NO|CS[-_]CZ|PL[-_]PL|RO[-_]RO|SK[-_]SK|SL[-_]SI|BG[-_]BG|RU[-_]RU|TR[-_]TR|ET[-_]EE|LV[-_]LV'))
        THEN
            RAISE invalid_datetime_format;
        END IF;

        v_regmatch_groups := regexp_matches(v_datetimestring, v_defmask5_regexp, 'gi');
        v_timestring := concat(v_regmatch_groups[1], v_regmatch_groups[5]);
        v_year := CASE
                     WHEN v_culture IN ('TH-TH', 'TH_TH') THEN v_regmatch_groups[4]::SMALLINT - 543
                     ELSE v_regmatch_groups[4]::SMALLINT
                  END;

        IF (v_date_format = 'DMY' OR
            v_culture IN ('LV-LV', 'LV_LV'))
        THEN
            v_day := v_regmatch_groups[2];
            v_month := v_regmatch_groups[3];
        ELSE
            v_day := v_regmatch_groups[3];
            v_month := v_regmatch_groups[2];
        END IF;

    ELSIF ((v_datetimestring ~* v_defmask7_regexp AND v_culture <> 'FI') OR
           (v_datetimestring ~* v_defmask7_fi_regexp AND v_culture = 'FI'))
    THEN
        IF (v_culture IN ('AR', 'AR-SA', 'AR_SA') OR
            (v_datetimestring ~ concat('\s*\d{1,2}\.\s*(?:\.|\d+(?!\d)\s*\.)', TIME_MASKSEP_REGEXP, AMPM_REGEXP, '?', TIME_MASKSEP_REGEXP, '\d{1,2}',
                                       MASKSEPTWO_REGEXP, '?', TIME_MASKSEP_REGEXP, AMPM_REGEXP, '?', TIME_MASKSEP_REGEXP, '\d{3,4}|',
                                       '\d{3,4}', MASKSEPTWO_REGEXP, '?', TIME_MASKSEP_REGEXP, AMPM_REGEXP, '?', TIME_MASKSEP_REGEXP, '\d{1,2}\s*(?:\.)+|',
                                       '\d+\s*(?:\.)+', TIME_MASKSEP_REGEXP, AMPM_REGEXP, '?', TIME_MASKSEP_REGEXP, '$') AND
             v_culture ~ 'DE[-_]DE|NN[-_]NO|CS[-_]CZ|PL[-_]PL|RO[-_]RO|SK[-_]SK|SL[-_]SI|BG[-_]BG|RU[-_]RU|TR[-_]TR|ET[-_]EE|LV[-_]LV'))
        THEN
            RAISE invalid_datetime_format;
        END IF;

        v_regmatch_groups := regexp_matches(v_datetimestring, CASE v_culture
                                                                 WHEN 'FI' THEN v_defmask7_fi_regexp
                                                                 ELSE v_defmask7_regexp
                                                              END, 'gi');
        v_timestring := concat(v_regmatch_groups[1], v_regmatch_groups[5]);
        v_day := v_regmatch_groups[4];
        v_month := v_regmatch_groups[2];
        v_year := CASE
                     WHEN v_culture IN ('TH-TH', 'TH_TH') THEN v_regmatch_groups[3]::SMALLINT - 543
                     ELSE v_regmatch_groups[3]::SMALLINT
                  END;

    ELSIF ((v_datetimestring ~* v_defmask8_regexp AND v_culture <> 'FI') OR
           (v_datetimestring ~* v_defmask8_fi_regexp AND v_culture = 'FI'))
    THEN
        IF (v_datetimestring ~ concat('\s*\d{1,2}\.\s*(?:\.|\d+(?!\d)\s*\.)', TIME_MASKSEP_REGEXP, AMPM_REGEXP, '?', TIME_MASKSEP_REGEXP, '\d{1,2}',
                                      MASKSEPTWO_REGEXP, TIME_MASKSEP_REGEXP, AMPM_REGEXP, '?', TIME_MASKSEP_REGEXP, '\d{1,2}', MASKSEPTWO_REGEXP,
                                      TIME_MASKSEP_REGEXP, AMPM_REGEXP, '?', TIME_MASKSEP_REGEXP, '\d{1,2}|',
                                      '\d{1,2}', MASKSEPTWO_REGEXP, TIME_MASKSEP_REGEXP, AMPM_REGEXP, '?', TIME_MASKSEP_REGEXP, '\d{1,2}', MASKSEPTWO_REGEXP,
                                      TIME_MASKSEP_REGEXP, AMPM_REGEXP, '?', TIME_MASKSEP_REGEXP, '\d{1,2}\s*(?:\.)+|',
                                      '\d+\s*(?:\.)+', TIME_MASKSEP_REGEXP, AMPM_REGEXP, '?', TIME_MASKSEP_REGEXP, '$') AND
            v_culture ~ 'FI|DE[-_]DE|NN[-_]NO|CS[-_]CZ|PL[-_]PL|RO[-_]RO|SK[-_]SK|SL[-_]SI|BG[-_]BG|RU[-_]RU|TR[-_]TR|ET[-_]EE|LV[-_]LV')
        THEN
            RAISE invalid_datetime_format;
        END IF;

        v_regmatch_groups := regexp_matches(v_datetimestring, CASE v_culture
                                                                 WHEN 'FI' THEN v_defmask8_fi_regexp
                                                                 ELSE v_defmask8_regexp
                                                              END, 'gi');
        v_timestring := concat(v_regmatch_groups[1], v_regmatch_groups[5]);

        IF (v_date_format = 'DMY' OR
            v_culture IN ('LV-LV', 'LV_LV'))
        THEN
            v_day := v_regmatch_groups[2];
            v_month := v_regmatch_groups[3];
            v_raw_year := v_regmatch_groups[4];
        ELSIF (v_date_format = 'YMD')
        THEN
            v_day := v_regmatch_groups[4];
            v_month := v_regmatch_groups[3];
            v_raw_year := v_regmatch_groups[2];
        ELSE
            v_day := v_regmatch_groups[3];
            v_month := v_regmatch_groups[2];
            v_raw_year := v_regmatch_groups[4];
        END IF;

        IF (v_culture IN ('AR', 'AR-SA', 'AR_SA'))
        THEN
            IF (v_day::SMALLINT > 30 OR
                v_month::SMALLINT > 12) THEN
                RAISE invalid_datetime_format;
            END IF;

            v_raw_year := sys.babelfish_get_full_year(v_raw_year, '14');
            v_hijridate := sys.babelfish_conv_hijri_to_greg(v_day, v_month, v_raw_year) - 1;

            v_day := to_char(v_hijridate, 'DD');
            v_month := to_char(v_hijridate, 'MM');
            v_year := to_char(v_hijridate, 'YYYY')::SMALLINT;

        ELSIF (v_culture IN ('TH-TH', 'TH_TH')) THEN
            v_year := sys.babelfish_get_full_year(v_raw_year)::SMALLINT - 43;
        ELSE
            v_year := sys.babelfish_get_full_year(v_raw_year, '', 29)::SMALLINT;
        END IF;
    ELSE
        v_found := FALSE;
    END IF;

    WHILE (NOT v_found AND v_resmask_cnt < 20)
    LOOP
        v_resmask := pg_catalog.replace(CASE v_resmask_cnt
                                WHEN 10 THEN v_defmask10_regexp
                                WHEN 11 THEN v_defmask11_regexp
                                WHEN 12 THEN v_defmask12_regexp
                                WHEN 13 THEN v_defmask13_regexp
                                WHEN 14 THEN v_defmask14_regexp
                                WHEN 15 THEN v_defmask15_regexp
                                WHEN 16 THEN v_defmask16_regexp
                                WHEN 17 THEN v_defmask17_regexp
                                WHEN 18 THEN v_defmask18_regexp
                                WHEN 19 THEN v_defmask19_regexp
                             END,
                             '$comp_month$', v_compmonth_regexp);

        v_resmask_fi := pg_catalog.replace(CASE v_resmask_cnt
                                   WHEN 10 THEN v_defmask10_fi_regexp
                                   WHEN 11 THEN v_defmask11_fi_regexp
                                   WHEN 12 THEN v_defmask12_fi_regexp
                                   WHEN 13 THEN v_defmask13_fi_regexp
                                   WHEN 14 THEN v_defmask14_fi_regexp
                                   WHEN 15 THEN v_defmask15_fi_regexp
                                   WHEN 16 THEN v_defmask16_fi_regexp
                                   WHEN 17 THEN v_defmask17_fi_regexp
                                   WHEN 18 THEN v_defmask18_fi_regexp
                                   WHEN 19 THEN v_defmask19_fi_regexp
                                END,
                                '$comp_month$', v_compmonth_regexp);

        IF ((v_datetimestring ~* v_resmask AND v_culture <> 'FI') OR
            (v_datetimestring ~* v_resmask_fi AND v_culture = 'FI'))
        THEN
            v_found := TRUE;
            v_regmatch_groups := regexp_matches(v_datetimestring, CASE v_culture
                                                                     WHEN 'FI' THEN v_resmask_fi
                                                                     ELSE v_resmask
                                                                  END, 'gi');
            v_timestring := CASE
                               WHEN v_resmask_cnt IN (10, 11, 12, 13) THEN concat(v_regmatch_groups[1], v_regmatch_groups[4])
                               ELSE concat(v_regmatch_groups[1], v_regmatch_groups[5])
                            END;

            IF (v_resmask_cnt = 10)
            THEN
                IF (v_regmatch_groups[3] = 'MAR' AND
                    v_culture IN ('IT-IT', 'IT_IT'))
                THEN
                    RAISE invalid_datetime_format;
                END IF;

                IF (v_date_format = 'YMD' AND v_culture NOT IN ('SV-SE', 'SV_SE', 'LV-LV', 'LV_LV'))
                THEN
                    v_day := '01';
                    v_year := sys.babelfish_get_full_year(v_regmatch_groups[2], '', 29)::SMALLINT;
                ELSE
                    v_day := v_regmatch_groups[2];
                    v_year := to_char(current_date, 'YYYY')::SMALLINT;
                END IF;

                v_month := sys.babelfish_get_monthnum_by_name(v_regmatch_groups[3], v_lang_metadata_json);
                v_raw_year := to_char(sys.babelfish_conv_greg_to_hijri(current_date + 1), 'YYYY');

            ELSIF (v_resmask_cnt = 11)
            THEN
                IF (v_date_format IN ('YMD', 'MDY') AND v_culture NOT IN ('SV-SE', 'SV_SE'))
                THEN
                    v_day := v_regmatch_groups[3];
                    v_year := to_char(current_date, 'YYYY')::SMALLINT;
                ELSE
                    v_day := '01';
                    v_year := CASE
                                 WHEN v_culture IN ('TH-TH', 'TH_TH') THEN sys.babelfish_get_full_year(v_regmatch_groups[3])::SMALLINT - 43
                                 ELSE sys.babelfish_get_full_year(v_regmatch_groups[3], '', 29)::SMALLINT
                              END;
                END IF;

                v_month := sys.babelfish_get_monthnum_by_name(v_regmatch_groups[2], v_lang_metadata_json);
                v_raw_year := sys.babelfish_get_full_year(substring(v_year::TEXT, 3, 2), '14');

            ELSIF (v_resmask_cnt = 12)
            THEN
                v_day := '01';
                v_month := sys.babelfish_get_monthnum_by_name(v_regmatch_groups[3], v_lang_metadata_json);
                v_raw_year := v_regmatch_groups[2];

            ELSIF (v_resmask_cnt = 13)
            THEN
                v_day := '01';
                v_month := sys.babelfish_get_monthnum_by_name(v_regmatch_groups[2], v_lang_metadata_json);
                v_raw_year := v_regmatch_groups[3];

            ELSIF (v_resmask_cnt IN (14, 15, 16))
            THEN
                IF (v_resmask_cnt = 14)
                THEN
                    v_left_part := v_regmatch_groups[4];
                    v_right_part := v_regmatch_groups[3];
                    v_month := sys.babelfish_get_monthnum_by_name(v_regmatch_groups[2], v_lang_metadata_json);
                ELSIF (v_resmask_cnt = 15)
                THEN
                    v_left_part := v_regmatch_groups[4];
                    v_right_part := v_regmatch_groups[2];
                    v_month := sys.babelfish_get_monthnum_by_name(v_regmatch_groups[3], v_lang_metadata_json);
                ELSE
                    v_left_part := v_regmatch_groups[3];
                    v_right_part := v_regmatch_groups[2];
                    v_month := sys.babelfish_get_monthnum_by_name(v_regmatch_groups[4], v_lang_metadata_json);
                END IF;

                IF (char_length(v_left_part) <= 2)
                THEN
                    IF (v_date_format = 'YMD' AND v_culture NOT IN ('LV-LV', 'LV_LV'))
                    THEN
                        v_day := v_left_part;
                        v_raw_year := sys.babelfish_get_full_year(v_right_part, '14');
                        v_year := CASE
                                     WHEN v_culture IN ('TH-TH', 'TH_TH') THEN sys.babelfish_get_full_year(v_right_part)::SMALLINT - 43
                                     ELSE sys.babelfish_get_full_year(v_right_part, '', 29)::SMALLINT
                                  END;
                        BEGIN
                            v_res_date := make_date(v_year, v_month::SMALLINT, v_day::SMALLINT);
                        EXCEPTION
                        WHEN OTHERS THEN
                            v_day := v_right_part;
                            v_raw_year := sys.babelfish_get_full_year(v_left_part, '14');
                            v_year := CASE
                                         WHEN v_culture IN ('TH-TH', 'TH_TH') THEN sys.babelfish_get_full_year(v_left_part)::SMALLINT - 43
                                         ELSE sys.babelfish_get_full_year(v_left_part, '', 29)::SMALLINT
                                      END;
                        END;
                    END IF;

                    IF (v_date_format IN ('MDY', 'DMY') OR v_culture IN ('LV-LV', 'LV_LV'))
                    THEN
                        v_day := v_right_part;
                        v_raw_year := sys.babelfish_get_full_year(v_left_part, '14');
                        v_year := CASE
                                     WHEN v_culture IN ('TH-TH', 'TH_TH') THEN sys.babelfish_get_full_year(v_left_part)::SMALLINT - 43
                                     ELSE sys.babelfish_get_full_year(v_left_part, '', 29)::SMALLINT
                                  END;
                        BEGIN
                            v_res_date := make_date(v_year, v_month::SMALLINT, v_day::SMALLINT);
                        EXCEPTION
                        WHEN OTHERS THEN
                            v_day := v_left_part;
                            v_raw_year := sys.babelfish_get_full_year(v_right_part, '14');
                            v_year := CASE
                                         WHEN v_culture IN ('TH-TH', 'TH_TH') THEN sys.babelfish_get_full_year(v_right_part)::SMALLINT - 43
                                         ELSE sys.babelfish_get_full_year(v_right_part, '', 29)::SMALLINT
                                      END;
                        END;
                    END IF;
                ELSE
                    v_day := v_right_part;
                    v_raw_year := v_left_part;
	            v_year := CASE
                                 WHEN v_culture IN ('TH-TH', 'TH_TH') THEN v_left_part::SMALLINT - 543
                                 ELSE v_left_part::SMALLINT
                              END;
                END IF;

            ELSIF (v_resmask_cnt = 17)
            THEN
                v_day := v_regmatch_groups[4];
                v_month := sys.babelfish_get_monthnum_by_name(v_regmatch_groups[3], v_lang_metadata_json);
                v_raw_year := v_regmatch_groups[2];

            ELSIF (v_resmask_cnt = 18)
            THEN
                v_day := v_regmatch_groups[3];
                v_month := sys.babelfish_get_monthnum_by_name(v_regmatch_groups[4], v_lang_metadata_json);
                v_raw_year := v_regmatch_groups[2];

            ELSIF (v_resmask_cnt = 19)
            THEN
                v_day := v_regmatch_groups[4];
                v_month := sys.babelfish_get_monthnum_by_name(v_regmatch_groups[2], v_lang_metadata_json);
                v_raw_year := v_regmatch_groups[3];
            END IF;

            IF (v_resmask_cnt NOT IN (10, 11, 14, 15, 16))
            THEN
                v_year := CASE
                             WHEN v_culture IN ('TH-TH', 'TH_TH') THEN v_raw_year::SMALLINT - 543
                             ELSE v_raw_year::SMALLINT
                          END;
            END IF;

            IF (v_culture IN ('AR', 'AR-SA', 'AR_SA'))
            THEN
                IF (v_day::SMALLINT > 30 OR
                    (v_resmask_cnt NOT IN (10, 11, 14, 15, 16) AND v_year NOT BETWEEN 1318 AND 1501) OR
                    (v_resmask_cnt IN (14, 15, 16) AND v_raw_year::SMALLINT NOT BETWEEN 1318 AND 1501))
                THEN
                    RAISE invalid_datetime_format;
                END IF;

                v_hijridate := sys.babelfish_conv_hijri_to_greg(v_day, v_month, v_raw_year) - 1;

                v_day := to_char(v_hijridate, 'DD');
                v_month := to_char(v_hijridate, 'MM');
                v_year := to_char(v_hijridate, 'YYYY')::SMALLINT;
            END IF;
        END IF;

        v_resmask_cnt := v_resmask_cnt + 1;
    END LOOP;

    IF (NOT v_found) THEN
        RAISE invalid_datetime_format;
    END IF;

    IF (char_length(v_timestring) > 0 AND v_timestring NOT IN ('AM', 'ص', 'PM', 'م'))
    THEN
        IF (v_culture = 'FI') THEN
            v_timestring := translate(v_timestring, '.,', ': ');

            IF (char_length(split_part(v_timestring, ':', 4)) > 0) THEN
                v_timestring := regexp_replace(v_timestring, ':(?=\s*\d+\s*:?\s*(?:[AP]M|ص|م)?\s*$)', '.');
            END IF;
        END IF;

        v_timestring := pg_catalog.replace(regexp_replace(v_timestring, '\.?[AP]M|ص|م|\s|\,|\.\D|[\.|:]$', '', 'gi'), ':.', ':');
        BEGIN
            v_hours := coalesce(split_part(v_timestring, ':', 1)::SMALLINT, 0);

            IF ((v_dayparts[1] IN ('AM', 'ص') AND v_hours NOT BETWEEN 0 AND 12) OR
                (v_dayparts[1] IN ('PM', 'م') AND v_hours NOT BETWEEN 1 AND 23))
            THEN
                RAISE invalid_datetime_format;
            ELSIF (v_dayparts[1] = 'PM' AND v_hours < 12) THEN
                v_hours := v_hours + 12;
            ELSIF (v_dayparts[1] = 'AM' AND v_hours = 12) THEN
                v_hours := v_hours - 12;
            END IF;

            v_minutes := coalesce(nullif(split_part(v_timestring, ':', 2), '')::SMALLINT, 0);
            v_seconds := coalesce(nullif(split_part(v_timestring, ':', 3), ''), '0');

            IF (v_seconds ~ '\.') THEN
                v_fseconds := split_part(v_seconds, '.', 2);
                v_seconds := split_part(v_seconds, '.', 1);
            END IF;
        EXCEPTION
            WHEN OTHERS THEN
            RAISE invalid_datetime_format;
        END;
    ELSIF (v_dayparts[1] IN ('PM', 'م'))
    THEN
        v_hours := 12;
    END IF;

    BEGIN
        IF (v_res_datatype IN ('DATETIME', 'SMALLDATETIME'))
        THEN
            v_res_datetime := sys.datetimefromparts(v_year, v_month::SMALLINT, v_day::SMALLINT,
                                                                  v_hours, v_minutes, v_seconds::SMALLINT,
                                                                  rpad(v_fseconds, 3, '0')::NUMERIC);
            IF (v_res_datatype = 'SMALLDATETIME' AND
                to_char(v_res_datetime, 'SS') <> '00')
            THEN
                IF (to_char(v_res_datetime, 'SS')::SMALLINT >= 30) THEN
                    v_res_datetime := v_res_datetime + INTERVAL '1 minute';
                END IF;

                v_res_datetime := to_timestamp(to_char(v_res_datetime, 'DD.MM.YYYY.HH24.MI'), 'DD.MM.YYYY.HH24.MI');
            END IF;
        ELSE
            v_fseconds := sys.babelfish_get_microsecs_from_fractsecs(rpad(v_fseconds, 9, '0'), v_scale);
            v_seconds := concat_ws('.', v_seconds, v_fseconds);

            v_res_datetime := make_timestamp(v_year, v_month::SMALLINT, v_day::SMALLINT,
                                             v_hours, v_minutes, v_seconds::NUMERIC);
        END IF;
    EXCEPTION
        WHEN OTHERS THEN
        GET STACKED DIAGNOSTICS v_err_message = MESSAGE_TEXT;

        IF (v_err_message ~* 'Cannot construct data type') THEN
            RAISE invalid_datetime_format;
        END IF;
    END;

    IF (v_weekdaynames[1] IS NOT NULL) THEN
        v_weekdaynum := sys.babelfish_get_weekdaynum_by_name(v_weekdaynames[1], v_lang_metadata_json);

        IF (CASE date_part('dow', v_res_date)::SMALLINT
               WHEN 0 THEN 7
               ELSE date_part('dow', v_res_date)::SMALLINT
            END <> v_weekdaynum)
        THEN
            RAISE invalid_datetime_format;
        END IF;
    END IF;

    RETURN v_res_datetime;
EXCEPTION
    WHEN invalid_datetime_format OR datetime_field_overflow THEN
        RAISE USING MESSAGE := format('Error converting string value ''%s'' into data type %s using culture ''%s''.',
                                      p_datetimestring, v_res_datatype, p_culture),
                    DETAIL := 'Incorrect using of pair of input parameters values during conversion process.',
                    HINT := 'Check the input parameters values, correct them if needed, and try again.';

    WHEN datatype_mismatch THEN
        RAISE USING MESSAGE := 'Data type should be one of these values: ''DATETIME'', ''SMALLDATETIME'', ''DATETIME2''/''DATETIME2(n)''.',
                    DETAIL := 'Use of incorrect "datatype" parameter value during conversion process.',
                    HINT := 'Change "datatype" parameter to the proper value and try again.';

    WHEN invalid_indicator_parameter_value THEN
        RAISE USING MESSAGE := format('Invalid attributes specified for data type %s.', v_res_datatype),
                    DETAIL := 'Use of incorrect scale value, which is not corresponding to specified data type.',
                    HINT := 'Change data type scale component or select different data type and try again.';

    WHEN interval_field_overflow THEN
        RAISE USING MESSAGE := format('Specified scale %s is invalid.', v_scale),
                    DETAIL := 'Use of incorrect data type scale value during conversion process.',
                    HINT := 'Change scale component of data type parameter to be in range [0..7] and try again.';

    WHEN invalid_parameter_value THEN
        RAISE USING MESSAGE := CASE char_length(coalesce(CONVERSION_LANG, ''))
                                  WHEN 0 THEN format('The culture parameter ''%s'' provided in the function call is not supported.',
                                                     p_culture)
                                  ELSE format('Invalid CONVERSION_LANG constant value - ''%s''. Allowed values are: ''English'', ''Deutsch'', etc.',
                                              CONVERSION_LANG)
                               END,
                    DETAIL := 'Passed incorrect value for "p_culture" parameter or compiled incorrect CONVERSION_LANG constant value in function''s body.',
                    HINT := 'Check "p_culture" input parameter value, correct it if needed, and try again. Also check CONVERSION_LANG constant value.';

    WHEN invalid_text_representation THEN
        GET STACKED DIAGNOSTICS v_err_message = MESSAGE_TEXT;
        v_err_message := substring(lower(v_err_message), 'integer\:\s\"(.*)\"');

        RAISE USING MESSAGE := format('Error while trying to convert "%s" value to SMALLINT data type.',
                                      v_err_message),
                    DETAIL := 'Supplied value contains illegal characters.',
                    HINT := 'Correct supplied value, remove all illegal characters.';
END;
$BODY$
LANGUAGE plpgsql
VOLATILE
RETURNS NULL ON NULL INPUT;

CREATE OR REPLACE FUNCTION sys.babelfish_parse_to_time(IN p_datatype TEXT,
                                                           IN p_srctimestring TEXT,
                                                           IN p_culture TEXT DEFAULT '')
RETURNS TIME WITHOUT TIME ZONE
AS
$BODY$
DECLARE
    v_day VARCHAR COLLATE "C";
    v_year SMALLINT;
    v_month VARCHAR COLLATE "C";
    v_res_date DATE;
    v_scale SMALLINT;
    v_hijridate DATE;
    v_culture VARCHAR COLLATE "C";
    v_dayparts TEXT[];
    v_resmask VARCHAR COLLATE "C";
    v_datatype VARCHAR COLLATE "C";
    v_raw_year VARCHAR COLLATE "C";
    v_left_part VARCHAR COLLATE "C";
    v_right_part VARCHAR COLLATE "C";
    v_resmask_fi VARCHAR COLLATE "C";
    v_timestring VARCHAR COLLATE "C";
    v_correctnum VARCHAR COLLATE "C";
    v_weekdaynum SMALLINT;
    v_err_message VARCHAR COLLATE "C";
    v_date_format VARCHAR COLLATE "C";
    v_weekdaynames TEXT[];
    v_hours SMALLINT := 0;
    v_srctimestring VARCHAR COLLATE "C";
    v_minutes SMALLINT := 0;
    v_res_datatype VARCHAR COLLATE "C";
    v_error_message VARCHAR COLLATE "C";
    v_found BOOLEAN := TRUE;
    v_compday_regexp VARCHAR COLLATE "C";
    v_regmatch_groups TEXT[];
    v_datatype_groups TEXT[];
    v_seconds VARCHAR COLLATE "C" := '0';
    v_fseconds VARCHAR COLLATE "C" := '0';
    v_compmonth_regexp VARCHAR COLLATE "C";
    v_lang_metadata_json JSONB;
    v_resmask_cnt SMALLINT := 10;
    v_res_time TIME WITHOUT TIME ZONE;
    DAYMM_REGEXP CONSTANT VARCHAR COLLATE "C" := '(\d{1,2})';
    FULLYEAR_REGEXP CONSTANT VARCHAR COLLATE "C" := '(\d{3,4})';
    SHORTYEAR_REGEXP CONSTANT VARCHAR COLLATE "C" := '(\d{1,2})';
    COMPYEAR_REGEXP CONSTANT VARCHAR COLLATE "C" := '(\d{1,4})';
    AMPM_REGEXP CONSTANT VARCHAR COLLATE "C" := '(?:[AP]M|ص|م)';
    TIMEUNIT_REGEXP CONSTANT VARCHAR COLLATE "C" := '\s*\d{1,2}\s*';
    MASKSEPONE_REGEXP CONSTANT VARCHAR COLLATE "C" := '\s*(?:/|-)?';
    MASKSEPTWO_REGEXP CONSTANT VARCHAR COLLATE "C" := '\s*(?:\s|/|-|\.|,)';
    MASKSEPTWO_FI_REGEXP CONSTANT VARCHAR COLLATE "C" := '\s*(?:\s|/|-|,)';
    MASKSEPTHREE_REGEXP CONSTANT VARCHAR COLLATE "C" := '\s*(?:/|-|\.|,)';
    TIME_MASKSEP_REGEXP CONSTANT VARCHAR COLLATE "C" := '(?:\s|\.|,)*';
    TIME_MASKSEP_FI_REGEXP CONSTANT VARCHAR COLLATE "C" := '(?:\s|,)*';
    WEEKDAYAMPM_START_REGEXP CONSTANT VARCHAR COLLATE "C" := '(^|[[:digit:][:space:]\.,])';
    WEEKDAYAMPM_END_REGEXP CONSTANT VARCHAR COLLATE "C" := '([[:digit:][:space:]\.,]|$)(?=[^/-]|$)';
    CORRECTNUM_REGEXP CONSTANT VARCHAR COLLATE "C" := '(?:([+-]\d{1,4})(?:[[:space:]\.,]|[AP]M|ص|م|$))';
    DATATYPE_REGEXP CONSTANT VARCHAR COLLATE "C" := '^(TIME)\s*(?:\()?\s*((?:-)?\d+)?\s*(?:\))?$';
    ANNO_DOMINI_REGEXP VARCHAR COLLATE "C" := '(AD|A\.D\.)';
    ANNO_DOMINI_COMPREGEXP VARCHAR COLLATE "C" := concat(WEEKDAYAMPM_START_REGEXP, ANNO_DOMINI_REGEXP, WEEKDAYAMPM_END_REGEXP);
    HHMMSSFS_PART_REGEXP CONSTANT VARCHAR COLLATE "C" :=
        concat(TIMEUNIT_REGEXP, AMPM_REGEXP, '|',
               AMPM_REGEXP, '?', TIME_MASKSEP_REGEXP, TIMEUNIT_REGEXP, '\:', TIME_MASKSEP_REGEXP,
               AMPM_REGEXP, '?', TIME_MASKSEP_REGEXP, TIMEUNIT_REGEXP, '(?!\d)', TIME_MASKSEP_REGEXP, AMPM_REGEXP, '?|',
               AMPM_REGEXP, '?', TIME_MASKSEP_REGEXP, TIMEUNIT_REGEXP, '\:', TIME_MASKSEP_REGEXP,
               AMPM_REGEXP, '?', TIME_MASKSEP_REGEXP, TIMEUNIT_REGEXP, '\:', TIME_MASKSEP_REGEXP,
               AMPM_REGEXP, '?', TIME_MASKSEP_REGEXP, TIMEUNIT_REGEXP, '(?!\d)', TIME_MASKSEP_REGEXP, AMPM_REGEXP, '?|',
               AMPM_REGEXP, '?', TIME_MASKSEP_REGEXP, TIMEUNIT_REGEXP, '\:', TIME_MASKSEP_REGEXP,
               AMPM_REGEXP, '?', TIME_MASKSEP_REGEXP, TIMEUNIT_REGEXP, '\:', TIME_MASKSEP_REGEXP,
               AMPM_REGEXP, '?', TIME_MASKSEP_REGEXP, '\s*\d{1,2}\.\d+(?!\d)', TIME_MASKSEP_REGEXP, AMPM_REGEXP, '?|',
               AMPM_REGEXP, '?');
    HHMMSSFS_PART_FI_REGEXP CONSTANT VARCHAR COLLATE "C" :=
        concat(TIMEUNIT_REGEXP, AMPM_REGEXP, '|',
               AMPM_REGEXP, '?', TIME_MASKSEP_FI_REGEXP, TIMEUNIT_REGEXP, '[\:\.]', TIME_MASKSEP_FI_REGEXP,
               AMPM_REGEXP, '?', TIME_MASKSEP_FI_REGEXP, TIMEUNIT_REGEXP, '(?!\d)', TIME_MASKSEP_FI_REGEXP, AMPM_REGEXP, '?\.?|',
               AMPM_REGEXP, '?', TIME_MASKSEP_FI_REGEXP, TIMEUNIT_REGEXP, '[\:\.]', TIME_MASKSEP_FI_REGEXP,
               AMPM_REGEXP, '?', TIME_MASKSEP_FI_REGEXP, TIMEUNIT_REGEXP, '[\:\.]', TIME_MASKSEP_FI_REGEXP,
               AMPM_REGEXP, '?', TIME_MASKSEP_FI_REGEXP, TIMEUNIT_REGEXP, '(?!\d)', TIME_MASKSEP_FI_REGEXP, AMPM_REGEXP, '?|',
               AMPM_REGEXP, '?', TIME_MASKSEP_FI_REGEXP, TIMEUNIT_REGEXP, '[\:\.]', TIME_MASKSEP_FI_REGEXP,
               AMPM_REGEXP, '?', TIME_MASKSEP_FI_REGEXP, TIMEUNIT_REGEXP, '[\:\.]', TIME_MASKSEP_FI_REGEXP,
               AMPM_REGEXP, '?', TIME_MASKSEP_FI_REGEXP, '\s*\d{1,2}\.\d+(?!\d)\.?', TIME_MASKSEP_FI_REGEXP, AMPM_REGEXP, '?|',
               AMPM_REGEXP, '?');
    v_defmask1_regexp VARCHAR COLLATE "C" := concat('^', TIME_MASKSEP_REGEXP, CORRECTNUM_REGEXP, '?', TIME_MASKSEP_REGEXP,
                                        '(', HHMMSSFS_PART_REGEXP, ')?', TIME_MASKSEP_REGEXP,
                                        CORRECTNUM_REGEXP, '?', TIME_MASKSEP_REGEXP, AMPM_REGEXP, '?', TIME_MASKSEP_REGEXP,
                                        DAYMM_REGEXP,
                                        '(?:(?:', MASKSEPTWO_REGEXP, TIME_MASKSEP_REGEXP, AMPM_REGEXP, '?)|',
                                        '(?:', MASKSEPTWO_REGEXP, TIME_MASKSEP_REGEXP, AMPM_REGEXP, '?', TIME_MASKSEP_REGEXP,
                                        CORRECTNUM_REGEXP, '?', TIME_MASKSEP_REGEXP, AMPM_REGEXP, '?)|',
                                        '(?:[\.|,]+', AMPM_REGEXP, '?', TIME_MASKSEP_REGEXP, CORRECTNUM_REGEXP, '?))', TIME_MASKSEP_REGEXP,
                                        DAYMM_REGEXP,
                                        TIME_MASKSEP_REGEXP, '(?:[\.|,]+', TIME_MASKSEP_REGEXP, AMPM_REGEXP, '?)', TIME_MASKSEP_REGEXP, '$');
    v_defmask1_fi_regexp VARCHAR COLLATE "C" := concat('^', TIME_MASKSEP_FI_REGEXP, CORRECTNUM_REGEXP, '?', TIME_MASKSEP_FI_REGEXP,
                                           '(', HHMMSSFS_PART_FI_REGEXP, ')?', TIME_MASKSEP_FI_REGEXP,
                                           CORRECTNUM_REGEXP, '?', TIME_MASKSEP_REGEXP, AMPM_REGEXP, '?', TIME_MASKSEP_REGEXP,
                                           DAYMM_REGEXP,
                                           '(?:(?:', MASKSEPTWO_FI_REGEXP, TIME_MASKSEP_FI_REGEXP, AMPM_REGEXP, '?)|',
                                           '(?:', MASKSEPTWO_FI_REGEXP, TIME_MASKSEP_FI_REGEXP, AMPM_REGEXP, '?', TIME_MASKSEP_FI_REGEXP,
                                           CORRECTNUM_REGEXP, '?', TIME_MASKSEP_FI_REGEXP, AMPM_REGEXP, '?)|',
                                           '(?:[,]+', AMPM_REGEXP, '?', TIME_MASKSEP_FI_REGEXP, CORRECTNUM_REGEXP, '?))', TIME_MASKSEP_FI_REGEXP,
                                           DAYMM_REGEXP,
                                           TIME_MASKSEP_FI_REGEXP, '(?:[\.|,]+', TIME_MASKSEP_FI_REGEXP, AMPM_REGEXP, ')?', TIME_MASKSEP_FI_REGEXP, '$');
    v_defmask2_regexp VARCHAR COLLATE "C" := concat('^', TIME_MASKSEP_REGEXP, CORRECTNUM_REGEXP, '?', TIME_MASKSEP_REGEXP,
                                        '(', HHMMSSFS_PART_REGEXP, ')?', TIME_MASKSEP_REGEXP,
                                        CORRECTNUM_REGEXP, '?', TIME_MASKSEP_REGEXP, AMPM_REGEXP, '?', TIME_MASKSEP_REGEXP,
                                        FULLYEAR_REGEXP,
                                        '(?:(?:', MASKSEPTWO_REGEXP, TIME_MASKSEP_REGEXP, AMPM_REGEXP, '?)|',
                                        '(?:', TIME_MASKSEP_REGEXP, CORRECTNUM_REGEXP, '?', TIME_MASKSEP_REGEXP,
                                        AMPM_REGEXP, TIME_MASKSEP_REGEXP, CORRECTNUM_REGEXP, '?))', TIME_MASKSEP_REGEXP,
                                        DAYMM_REGEXP,
                                        TIME_MASKSEP_REGEXP, '(?:(?:[\.|,]+', TIME_MASKSEP_REGEXP, AMPM_REGEXP, TIME_MASKSEP_REGEXP, CORRECTNUM_REGEXP, '?)|',
                                        CORRECTNUM_REGEXP, TIME_MASKSEP_REGEXP, AMPM_REGEXP, '?)?', TIME_MASKSEP_REGEXP, '$');
    v_defmask2_fi_regexp VARCHAR COLLATE "C" := concat('^', TIME_MASKSEP_FI_REGEXP, CORRECTNUM_REGEXP, '?', TIME_MASKSEP_FI_REGEXP,
                                           '(', HHMMSSFS_PART_FI_REGEXP, ')?', TIME_MASKSEP_FI_REGEXP,
                                           CORRECTNUM_REGEXP, '?', TIME_MASKSEP_FI_REGEXP, AMPM_REGEXP, '?', TIME_MASKSEP_FI_REGEXP,
                                           FULLYEAR_REGEXP,
                                           '(?:(?:', MASKSEPTWO_FI_REGEXP, TIME_MASKSEP_FI_REGEXP, AMPM_REGEXP, '?)|',
                                           '(?:', TIME_MASKSEP_FI_REGEXP, CORRECTNUM_REGEXP, '?', TIME_MASKSEP_FI_REGEXP,
                                           AMPM_REGEXP, TIME_MASKSEP_FI_REGEXP, CORRECTNUM_REGEXP, '?))', TIME_MASKSEP_FI_REGEXP,
                                           DAYMM_REGEXP,
                                           TIME_MASKSEP_FI_REGEXP, '(?:(?:[\.|,]+', TIME_MASKSEP_FI_REGEXP, AMPM_REGEXP, TIME_MASKSEP_FI_REGEXP, CORRECTNUM_REGEXP, '?)|',
                                           CORRECTNUM_REGEXP, TIME_MASKSEP_FI_REGEXP, AMPM_REGEXP, '?)?', TIME_MASKSEP_FI_REGEXP, '$');
    v_defmask3_regexp VARCHAR COLLATE "C" := concat('^', TIME_MASKSEP_REGEXP, '(', HHMMSSFS_PART_REGEXP, ')?', TIME_MASKSEP_REGEXP,
                                        DAYMM_REGEXP,
                                        '(?:(?:', MASKSEPTWO_REGEXP, TIME_MASKSEP_REGEXP, ')|',
                                        '(?:', MASKSEPTHREE_REGEXP, TIME_MASKSEP_REGEXP, AMPM_REGEXP, '))', TIME_MASKSEP_REGEXP,
                                        FULLYEAR_REGEXP,
                                        TIME_MASKSEP_REGEXP, '(', TIME_MASKSEP_REGEXP, AMPM_REGEXP, ')?', TIME_MASKSEP_REGEXP, '$');
    v_defmask3_fi_regexp VARCHAR COLLATE "C" := concat('^', TIME_MASKSEP_FI_REGEXP, '(', HHMMSSFS_PART_FI_REGEXP, ')?', TIME_MASKSEP_FI_REGEXP,
                                           TIME_MASKSEP_FI_REGEXP, '[\./]?', TIME_MASKSEP_FI_REGEXP,
                                           DAYMM_REGEXP,
                                           '(?:', MASKSEPTWO_REGEXP, TIME_MASKSEP_FI_REGEXP, AMPM_REGEXP, '?)',
                                           FULLYEAR_REGEXP,
                                           TIME_MASKSEP_FI_REGEXP, AMPM_REGEXP, '?', TIME_MASKSEP_FI_REGEXP, '$');
    v_defmask4_0_regexp VARCHAR COLLATE "C" := concat('^', TIME_MASKSEP_REGEXP,
                                          DAYMM_REGEXP,
                                          MASKSEPTWO_REGEXP, TIME_MASKSEP_REGEXP,
                                          DAYMM_REGEXP,
                                          TIME_MASKSEP_REGEXP,
                                          DAYMM_REGEXP, '\s*(', AMPM_REGEXP, ')',
                                          TIME_MASKSEP_REGEXP, '$');
    v_defmask4_1_regexp VARCHAR COLLATE "C" := concat('^', TIME_MASKSEP_REGEXP,
                                          DAYMM_REGEXP,
                                          MASKSEPTWO_REGEXP, TIME_MASKSEP_REGEXP,
                                          DAYMM_REGEXP,
                                          '(?:\s|,)+',
                                          DAYMM_REGEXP, '\s*(', AMPM_REGEXP, ')',
                                          TIME_MASKSEP_REGEXP, '$');
    v_defmask4_2_regexp VARCHAR COLLATE "C" := concat('^', TIME_MASKSEP_REGEXP,
                                          DAYMM_REGEXP,
                                          MASKSEPTWO_REGEXP, TIME_MASKSEP_REGEXP,
                                          DAYMM_REGEXP,
                                          '\s*[\.]+', TIME_MASKSEP_REGEXP,
                                          DAYMM_REGEXP, '\s*(', AMPM_REGEXP, ')',
                                          TIME_MASKSEP_REGEXP, '$');
    v_defmask5_regexp VARCHAR COLLATE "C" := concat('^', TIME_MASKSEP_REGEXP, '(', HHMMSSFS_PART_REGEXP, ')?', TIME_MASKSEP_REGEXP,
                                        DAYMM_REGEXP,
                                        '(?:(?:', MASKSEPTWO_REGEXP, TIME_MASKSEP_REGEXP, AMPM_REGEXP, '?)|',
                                        '(?:[\.|,]+', AMPM_REGEXP, '))', TIME_MASKSEP_REGEXP,
                                        DAYMM_REGEXP,
                                        '(?:(?:', MASKSEPTWO_REGEXP, TIME_MASKSEP_REGEXP, AMPM_REGEXP, '?)|',
                                        '(?:[\.|,]+', AMPM_REGEXP, '))', TIME_MASKSEP_REGEXP,
                                        FULLYEAR_REGEXP,
                                        TIME_MASKSEP_REGEXP, '(', HHMMSSFS_PART_REGEXP, ')?', TIME_MASKSEP_REGEXP, '$');
    v_defmask5_fi_regexp VARCHAR COLLATE "C" := concat('^', TIME_MASKSEP_FI_REGEXP, '(', HHMMSSFS_PART_FI_REGEXP, ')?', TIME_MASKSEP_FI_REGEXP,
                                           DAYMM_REGEXP,
                                           '(?:(?:', MASKSEPTWO_REGEXP, TIME_MASKSEP_FI_REGEXP, AMPM_REGEXP, '?)|',
                                           '(?:[\.|,]+', AMPM_REGEXP, '))', TIME_MASKSEP_FI_REGEXP,
                                           DAYMM_REGEXP,
                                           '(?:(?:', MASKSEPTWO_REGEXP, TIME_MASKSEP_FI_REGEXP, AMPM_REGEXP, '?)|',
                                           '(?:[\.|,]+', AMPM_REGEXP, '))', TIME_MASKSEP_FI_REGEXP,
                                           FULLYEAR_REGEXP,
                                           TIME_MASKSEP_FI_REGEXP, '(', HHMMSSFS_PART_FI_REGEXP, ')?', TIME_MASKSEP_FI_REGEXP, '$');
    v_defmask6_regexp VARCHAR COLLATE "C" := concat('^', TIME_MASKSEP_REGEXP, '(', HHMMSSFS_PART_REGEXP, ')?', TIME_MASKSEP_REGEXP,
                                        FULLYEAR_REGEXP,
                                        '(?:(?:', MASKSEPTWO_REGEXP, TIME_MASKSEP_REGEXP, AMPM_REGEXP, '?)|',
                                        '(?:', TIME_MASKSEP_REGEXP, AMPM_REGEXP, '))', TIME_MASKSEP_REGEXP,
                                        DAYMM_REGEXP,
                                        '(?:(?:', MASKSEPTWO_REGEXP, TIME_MASKSEP_REGEXP, AMPM_REGEXP, '?)|',
                                        '(?:[\.|,]+', AMPM_REGEXP, '))', TIME_MASKSEP_REGEXP,
                                        DAYMM_REGEXP,
                                        '((?:(?:\s|\.|,)+|', AMPM_REGEXP, ')(?:', HHMMSSFS_PART_REGEXP, '))?', TIME_MASKSEP_REGEXP, '$');
    v_defmask6_fi_regexp VARCHAR COLLATE "C" := concat('^', TIME_MASKSEP_FI_REGEXP, '(', HHMMSSFS_PART_FI_REGEXP, ')?', TIME_MASKSEP_FI_REGEXP,
                                           FULLYEAR_REGEXP,
                                           '(?:(?:', MASKSEPTWO_REGEXP, TIME_MASKSEP_FI_REGEXP, AMPM_REGEXP, '?)|',
                                           '(?:', TIME_MASKSEP_FI_REGEXP, AMPM_REGEXP, '))', TIME_MASKSEP_FI_REGEXP,
                                           DAYMM_REGEXP,
                                           '(?:(?:', MASKSEPTWO_REGEXP, TIME_MASKSEP_FI_REGEXP, AMPM_REGEXP, '?)|',
                                           '(?:[\.|,]+', AMPM_REGEXP, '))', TIME_MASKSEP_FI_REGEXP,
                                           DAYMM_REGEXP,
                                           '(?:\s*[\.])?',
                                           '((?:(?:\s|,)+|', AMPM_REGEXP, ')(?:', HHMMSSFS_PART_FI_REGEXP, '))?', TIME_MASKSEP_FI_REGEXP, '$');
    v_defmask7_regexp VARCHAR COLLATE "C" := concat('^', TIME_MASKSEP_REGEXP, '(', HHMMSSFS_PART_REGEXP, ')?', TIME_MASKSEP_REGEXP,
                                        DAYMM_REGEXP,
                                        '(?:(?:', MASKSEPTWO_REGEXP, TIME_MASKSEP_REGEXP, AMPM_REGEXP, '?)|',
                                        '(?:[\.|,]+', AMPM_REGEXP, '))', TIME_MASKSEP_REGEXP,
                                        FULLYEAR_REGEXP,
                                        '(?:(?:', MASKSEPTWO_REGEXP, TIME_MASKSEP_REGEXP, AMPM_REGEXP, '?)|',
                                        '(?:', TIME_MASKSEP_REGEXP, AMPM_REGEXP, '))', TIME_MASKSEP_REGEXP,
                                        DAYMM_REGEXP,
                                        '((?:(?:\s|\.|,)+|', AMPM_REGEXP, ')(?:', HHMMSSFS_PART_REGEXP, '))?', TIME_MASKSEP_REGEXP, '$');
    v_defmask7_fi_regexp VARCHAR COLLATE "C" := concat('^', TIME_MASKSEP_FI_REGEXP, '(', HHMMSSFS_PART_FI_REGEXP, ')?', TIME_MASKSEP_FI_REGEXP,
                                           DAYMM_REGEXP,
                                           '(?:(?:', MASKSEPTWO_REGEXP, TIME_MASKSEP_FI_REGEXP, AMPM_REGEXP, '?)|',
                                           '(?:[\.|,]+', AMPM_REGEXP, '))', TIME_MASKSEP_FI_REGEXP,
                                           FULLYEAR_REGEXP,
                                           '(?:(?:', MASKSEPTWO_REGEXP, TIME_MASKSEP_FI_REGEXP, AMPM_REGEXP, '?)|',
                                           '(?:', TIME_MASKSEP_FI_REGEXP, AMPM_REGEXP, '))', TIME_MASKSEP_FI_REGEXP,
                                           DAYMM_REGEXP,
                                           '((?:(?:\s|,)+|', AMPM_REGEXP, ')(?:', HHMMSSFS_PART_FI_REGEXP, '))?', TIME_MASKSEP_FI_REGEXP, '$');
    v_defmask8_regexp VARCHAR COLLATE "C" := concat('^', TIME_MASKSEP_REGEXP, '(', HHMMSSFS_PART_REGEXP, ')?', TIME_MASKSEP_REGEXP,
                                        DAYMM_REGEXP,
                                        '(?:(?:', MASKSEPTWO_REGEXP, TIME_MASKSEP_REGEXP, AMPM_REGEXP, '?)|',
                                        '(?:[\.|,]+', AMPM_REGEXP, '))', TIME_MASKSEP_REGEXP,
                                        DAYMM_REGEXP,
                                        '(?:(?:', MASKSEPTWO_REGEXP, TIME_MASKSEP_REGEXP, AMPM_REGEXP, '?)|',
                                        '(?:[\.|,]+', AMPM_REGEXP, '))', TIME_MASKSEP_REGEXP,
                                        DAYMM_REGEXP,
                                        '(?:[\.|,]+', AMPM_REGEXP, ')?',
                                        TIME_MASKSEP_REGEXP, '(', HHMMSSFS_PART_REGEXP, ')?', TIME_MASKSEP_REGEXP, '$');
    v_defmask8_fi_regexp VARCHAR COLLATE "C" := concat('^', TIME_MASKSEP_FI_REGEXP, '(', HHMMSSFS_PART_FI_REGEXP, ')?', TIME_MASKSEP_FI_REGEXP,
                                           DAYMM_REGEXP,
                                           '(?:(?:', MASKSEPTWO_FI_REGEXP, TIME_MASKSEP_FI_REGEXP, AMPM_REGEXP, '?)|',
                                           '(?:[,]+', AMPM_REGEXP, '))', TIME_MASKSEP_FI_REGEXP,
                                           DAYMM_REGEXP,
                                           '(?:(?:', MASKSEPTWO_REGEXP, TIME_MASKSEP_FI_REGEXP, AMPM_REGEXP, '?)|',
                                           '(?:[,]+', AMPM_REGEXP, '))', TIME_MASKSEP_FI_REGEXP,
                                           DAYMM_REGEXP,
                                           '(?:(?:[\,]+|\s*/\s*)', AMPM_REGEXP, ')?',
                                           TIME_MASKSEP_FI_REGEXP, '(', HHMMSSFS_PART_FI_REGEXP, ')?', TIME_MASKSEP_FI_REGEXP, '$');
    v_defmask9_regexp VARCHAR COLLATE "C" := concat('^', TIME_MASKSEP_REGEXP, '(',
                                        HHMMSSFS_PART_REGEXP,
                                        ')', TIME_MASKSEP_REGEXP, '$');
    v_defmask9_fi_regexp VARCHAR COLLATE "C" := concat('^', TIME_MASKSEP_FI_REGEXP, AMPM_REGEXP, '?', TIME_MASKSEP_FI_REGEXP, '(',
                                           HHMMSSFS_PART_FI_REGEXP,
                                           ')', TIME_MASKSEP_FI_REGEXP, '$');
    v_defmask10_regexp VARCHAR COLLATE "C" := concat('^', TIME_MASKSEP_REGEXP, '(', HHMMSSFS_PART_REGEXP, ')?', TIME_MASKSEP_REGEXP,
                                         DAYMM_REGEXP,
                                         '(?:', MASKSEPTHREE_REGEXP, TIME_MASKSEP_REGEXP, '(?:', AMPM_REGEXP, '(?=(?:[[:space:]\.,])+))?)?', TIME_MASKSEP_REGEXP,
                                         '($comp_month$)',
                                         TIME_MASKSEP_REGEXP, '(', HHMMSSFS_PART_REGEXP, ')?', TIME_MASKSEP_REGEXP, '$');
    v_defmask10_fi_regexp VARCHAR COLLATE "C" := concat('^', TIME_MASKSEP_FI_REGEXP, '(', HHMMSSFS_PART_FI_REGEXP, ')?', TIME_MASKSEP_FI_REGEXP,
                                            DAYMM_REGEXP,
                                            '(?:', MASKSEPTHREE_REGEXP, TIME_MASKSEP_REGEXP, '(?:', AMPM_REGEXP, '(?=(?:[[:space:]\.,])+))?)?', TIME_MASKSEP_REGEXP,
                                            '($comp_month$)',
                                            TIME_MASKSEP_FI_REGEXP, '(', HHMMSSFS_PART_FI_REGEXP, ')?', TIME_MASKSEP_FI_REGEXP, '$');
    v_defmask11_regexp VARCHAR COLLATE "C" := concat('^', TIME_MASKSEP_REGEXP, '(', HHMMSSFS_PART_REGEXP, ')?', TIME_MASKSEP_REGEXP,
                                         '($comp_month$)',
                                         '(?:', MASKSEPTHREE_REGEXP, TIME_MASKSEP_REGEXP, AMPM_REGEXP, '?)?', TIME_MASKSEP_REGEXP,
                                         DAYMM_REGEXP,
                                         TIME_MASKSEP_REGEXP, '(', HHMMSSFS_PART_REGEXP, ')?', TIME_MASKSEP_REGEXP, '$');
    v_defmask11_fi_regexp VARCHAR COLLATE "C" := concat('^', TIME_MASKSEP_FI_REGEXP, '(', HHMMSSFS_PART_FI_REGEXP, ')?', TIME_MASKSEP_FI_REGEXP,
                                           '($comp_month$)',
                                           '(?:', MASKSEPTHREE_REGEXP, TIME_MASKSEP_REGEXP, AMPM_REGEXP, '?)?', TIME_MASKSEP_FI_REGEXP,
                                           DAYMM_REGEXP,
                                           '((?:(?:\s|,)+|', AMPM_REGEXP, ')(?:', HHMMSSFS_PART_FI_REGEXP, '))?', TIME_MASKSEP_FI_REGEXP, '$');
    v_defmask12_regexp VARCHAR COLLATE "C" := concat('^', TIME_MASKSEP_REGEXP, '(', HHMMSSFS_PART_REGEXP, ')?', TIME_MASKSEP_REGEXP,
                                         FULLYEAR_REGEXP,
                                         '(?:(?:', MASKSEPTWO_REGEXP, '?', TIME_MASKSEP_REGEXP, '(?:', AMPM_REGEXP, '(?=(?:[[:space:]\.,])+))?)|',
                                         '(?:(?:', TIME_MASKSEP_REGEXP, AMPM_REGEXP, '(?=(?:[[:space:]\.,])+))))', TIME_MASKSEP_REGEXP,
                                         '($comp_month$)',
                                         TIME_MASKSEP_REGEXP, '(', HHMMSSFS_PART_REGEXP, ')?', TIME_MASKSEP_REGEXP, '$');
    v_defmask12_fi_regexp VARCHAR COLLATE "C" := concat('^', TIME_MASKSEP_FI_REGEXP, '(', HHMMSSFS_PART_FI_REGEXP, ')?', TIME_MASKSEP_FI_REGEXP,
                                            FULLYEAR_REGEXP,
                                            '(?:(?:', MASKSEPTWO_REGEXP, '?', TIME_MASKSEP_REGEXP, '(?:', AMPM_REGEXP, '(?=(?:[[:space:]\.,])+))?)|',
                                            '(?:(?:', TIME_MASKSEP_REGEXP, AMPM_REGEXP, '(?=(?:[[:space:]\.,])+))))', TIME_MASKSEP_REGEXP,
                                            '($comp_month$)',
                                            TIME_MASKSEP_FI_REGEXP, '(', HHMMSSFS_PART_FI_REGEXP, ')?', TIME_MASKSEP_FI_REGEXP, '$');
    v_defmask13_regexp VARCHAR COLLATE "C" := concat('^', TIME_MASKSEP_REGEXP, '(', HHMMSSFS_PART_REGEXP, ')?', TIME_MASKSEP_REGEXP,
                                         '($comp_month$)',
                                         '(?:', MASKSEPTHREE_REGEXP, TIME_MASKSEP_REGEXP, AMPM_REGEXP, '?)?', TIME_MASKSEP_REGEXP,
                                         FULLYEAR_REGEXP,
                                         TIME_MASKSEP_REGEXP, AMPM_REGEXP, '?', TIME_MASKSEP_REGEXP, '$');
    v_defmask13_fi_regexp VARCHAR COLLATE "C" := concat('^', TIME_MASKSEP_FI_REGEXP, '(', HHMMSSFS_PART_FI_REGEXP, ')?', TIME_MASKSEP_FI_REGEXP,
                                            '($comp_month$)',
                                            '(?:', MASKSEPTHREE_REGEXP, TIME_MASKSEP_REGEXP, AMPM_REGEXP, '?)?', TIME_MASKSEP_REGEXP,
                                            FULLYEAR_REGEXP,
                                            TIME_MASKSEP_FI_REGEXP, AMPM_REGEXP, '?', TIME_MASKSEP_FI_REGEXP, '$');
    v_defmask14_regexp VARCHAR COLLATE "C" := concat('^', TIME_MASKSEP_REGEXP, '(', HHMMSSFS_PART_REGEXP, ')?', TIME_MASKSEP_REGEXP,
                                         '($comp_month$)'
                                         '(?:', MASKSEPTHREE_REGEXP, TIME_MASKSEP_REGEXP, AMPM_REGEXP, '?)?', TIME_MASKSEP_REGEXP,
                                         DAYMM_REGEXP,
                                         '(?:', MASKSEPTWO_REGEXP, TIME_MASKSEP_REGEXP, AMPM_REGEXP, '?)', TIME_MASKSEP_REGEXP,
                                         COMPYEAR_REGEXP,
                                         TIME_MASKSEP_REGEXP, '(', HHMMSSFS_PART_REGEXP, ')?', TIME_MASKSEP_REGEXP, '$');
    v_defmask14_fi_regexp VARCHAR COLLATE "C" := concat('^', TIME_MASKSEP_FI_REGEXP, '(', HHMMSSFS_PART_FI_REGEXP, ')?', TIME_MASKSEP_FI_REGEXP,
                                            '($comp_month$)'
                                            '(?:', MASKSEPTHREE_REGEXP, TIME_MASKSEP_FI_REGEXP, AMPM_REGEXP, '?)?', TIME_MASKSEP_FI_REGEXP,
                                            DAYMM_REGEXP,
                                            '(?:', MASKSEPTWO_REGEXP, TIME_MASKSEP_FI_REGEXP, AMPM_REGEXP, '?)', TIME_MASKSEP_FI_REGEXP,
                                            COMPYEAR_REGEXP,
                                            '((?:(?:\s|,)+|', AMPM_REGEXP, ')(?:', HHMMSSFS_PART_FI_REGEXP, '))?', TIME_MASKSEP_FI_REGEXP, '$');
    v_defmask15_regexp VARCHAR COLLATE "C" := concat('^', TIME_MASKSEP_REGEXP, '(', HHMMSSFS_PART_REGEXP, ')?', TIME_MASKSEP_REGEXP,
                                         DAYMM_REGEXP,
                                         '(?:(?:', MASKSEPTWO_REGEXP, '?', TIME_MASKSEP_REGEXP, '(?:', AMPM_REGEXP, '(?=(?:[[:space:]\.,])+))?)|',
                                         '(?:(?:', TIME_MASKSEP_REGEXP, AMPM_REGEXP, '(?=(?:[[:space:]\.,])+))))', TIME_MASKSEP_REGEXP,
                                         '($comp_month$)',
                                         '(?:', MASKSEPTHREE_REGEXP, TIME_MASKSEP_REGEXP, AMPM_REGEXP, '?)?', TIME_MASKSEP_REGEXP,
                                         COMPYEAR_REGEXP,
                                         TIME_MASKSEP_REGEXP, '(', HHMMSSFS_PART_REGEXP, ')?', TIME_MASKSEP_REGEXP, '$');
    v_defmask15_fi_regexp VARCHAR COLLATE "C" := concat('^', TIME_MASKSEP_FI_REGEXP, '(', HHMMSSFS_PART_FI_REGEXP, ')?', TIME_MASKSEP_FI_REGEXP,
                                            DAYMM_REGEXP,
                                            '(?:(?:', MASKSEPTWO_REGEXP, '?', TIME_MASKSEP_REGEXP, '(?:', AMPM_REGEXP, '(?=(?:[[:space:]\.,])+))?)|',
                                            '(?:(?:', TIME_MASKSEP_REGEXP, AMPM_REGEXP, '(?=(?:[[:space:]\.,])+))))', TIME_MASKSEP_REGEXP,
                                            '($comp_month$)',
                                            '(?:', MASKSEPTHREE_REGEXP, TIME_MASKSEP_REGEXP, AMPM_REGEXP, '?)?', TIME_MASKSEP_REGEXP,
                                            COMPYEAR_REGEXP,
                                            '((?:(?:\s|,)+|', AMPM_REGEXP, ')(?:', HHMMSSFS_PART_FI_REGEXP, '))?', TIME_MASKSEP_FI_REGEXP, '$');
    v_defmask16_regexp VARCHAR COLLATE "C" := concat('^', TIME_MASKSEP_REGEXP, '(', HHMMSSFS_PART_REGEXP, ')?', TIME_MASKSEP_REGEXP,
                                         DAYMM_REGEXP,
                                         '(?:', MASKSEPTWO_REGEXP, TIME_MASKSEP_REGEXP, AMPM_REGEXP, '?)', TIME_MASKSEP_REGEXP,
                                         COMPYEAR_REGEXP,
                                         '(?:(?:', MASKSEPTWO_REGEXP, '?', TIME_MASKSEP_REGEXP, '(?:', AMPM_REGEXP, '(?=(?:[[:space:]\.,])+))?)|',
                                         '(?:(?:', TIME_MASKSEP_REGEXP, AMPM_REGEXP, '(?=(?:[[:space:]\.,])+))))', TIME_MASKSEP_REGEXP,
                                         '($comp_month$)',
                                         TIME_MASKSEP_REGEXP, '(', HHMMSSFS_PART_REGEXP, ')?', TIME_MASKSEP_REGEXP, '$');
    v_defmask16_fi_regexp VARCHAR COLLATE "C" := concat('^', TIME_MASKSEP_FI_REGEXP, '(', HHMMSSFS_PART_FI_REGEXP, ')?', TIME_MASKSEP_FI_REGEXP,
                                            DAYMM_REGEXP,
                                            '(?:', MASKSEPTWO_REGEXP, TIME_MASKSEP_REGEXP, AMPM_REGEXP, '?)', TIME_MASKSEP_REGEXP,
                                            COMPYEAR_REGEXP,
                                            '(?:(?:', MASKSEPTWO_REGEXP, '?', TIME_MASKSEP_REGEXP, '(?:', AMPM_REGEXP, '(?=(?:[[:space:]\.,])+))?)|',
                                            '(?:(?:', TIME_MASKSEP_REGEXP, AMPM_REGEXP, '(?=(?:[[:space:]\.,])+))))', TIME_MASKSEP_REGEXP,
                                            '($comp_month$)',
                                            TIME_MASKSEP_FI_REGEXP, '(', HHMMSSFS_PART_FI_REGEXP, ')?', TIME_MASKSEP_FI_REGEXP, '$');
    v_defmask17_regexp VARCHAR COLLATE "C" := concat('^', TIME_MASKSEP_REGEXP, '(', HHMMSSFS_PART_REGEXP, ')?', TIME_MASKSEP_REGEXP,
                                         FULLYEAR_REGEXP,
                                         '(?:(?:', MASKSEPTWO_REGEXP, '?', TIME_MASKSEP_REGEXP, '(?:', AMPM_REGEXP, '(?=(?:[[:space:]\.,])+))?)|',
                                         '(?:(?:', TIME_MASKSEP_REGEXP, AMPM_REGEXP, '(?=(?:[[:space:]\.,])+))))', TIME_MASKSEP_REGEXP,
                                         '($comp_month$)',
                                         '(?:', MASKSEPTHREE_REGEXP, TIME_MASKSEP_REGEXP, AMPM_REGEXP, '?)?', TIME_MASKSEP_REGEXP,
                                         DAYMM_REGEXP,
                                         TIME_MASKSEP_REGEXP, '(', HHMMSSFS_PART_REGEXP, ')?', TIME_MASKSEP_REGEXP, '$');
    v_defmask17_fi_regexp VARCHAR COLLATE "C" := concat('^', TIME_MASKSEP_FI_REGEXP, '(', HHMMSSFS_PART_FI_REGEXP, ')?', TIME_MASKSEP_FI_REGEXP,
                                            FULLYEAR_REGEXP,
                                            '(?:(?:', MASKSEPTWO_REGEXP, '?', TIME_MASKSEP_REGEXP, '(?:', AMPM_REGEXP, '(?=(?:[[:space:]\.,])+))?)|',
                                            '(?:(?:', TIME_MASKSEP_REGEXP, AMPM_REGEXP, '(?=(?:[[:space:]\.,])+))))', TIME_MASKSEP_REGEXP,
                                            '($comp_month$)',
                                            '(?:', MASKSEPTHREE_REGEXP, TIME_MASKSEP_REGEXP, AMPM_REGEXP, '?)?', TIME_MASKSEP_REGEXP,
                                            DAYMM_REGEXP,
                                            '((?:(?:\s|,)+|', AMPM_REGEXP, ')(?:', HHMMSSFS_PART_FI_REGEXP, '))?', TIME_MASKSEP_FI_REGEXP, '$');
    v_defmask18_regexp VARCHAR COLLATE "C" := concat('^', TIME_MASKSEP_REGEXP, '(', HHMMSSFS_PART_REGEXP, ')?', TIME_MASKSEP_REGEXP,
                                         FULLYEAR_REGEXP,
                                         '(?:(?:', MASKSEPTWO_REGEXP, TIME_MASKSEP_REGEXP, AMPM_REGEXP, '?)|',
                                         '(?:', TIME_MASKSEP_REGEXP, AMPM_REGEXP, '))', TIME_MASKSEP_REGEXP,
                                         DAYMM_REGEXP,
                                         '(?:(?:', MASKSEPTWO_REGEXP, '?', TIME_MASKSEP_REGEXP, '(?:', AMPM_REGEXP, '(?=(?:[[:space:]\.,])+))?)|',
                                         '(?:(?:', TIME_MASKSEP_REGEXP, AMPM_REGEXP, '(?=(?:[[:space:]\.,])+))))', TIME_MASKSEP_REGEXP,
                                         '($comp_month$)',
                                         TIME_MASKSEP_REGEXP, '(', HHMMSSFS_PART_REGEXP, ')?', TIME_MASKSEP_REGEXP, '$');
    v_defmask18_fi_regexp VARCHAR COLLATE "C" := concat('^', TIME_MASKSEP_FI_REGEXP, '(', HHMMSSFS_PART_FI_REGEXP, ')?', TIME_MASKSEP_FI_REGEXP,
                                            FULLYEAR_REGEXP,
                                            '(?:(?:', MASKSEPTWO_REGEXP, TIME_MASKSEP_REGEXP, AMPM_REGEXP, '?)|',
                                            '(?:', TIME_MASKSEP_REGEXP, AMPM_REGEXP, '))', TIME_MASKSEP_REGEXP,
                                            DAYMM_REGEXP,
                                            '(?:(?:', MASKSEPTWO_REGEXP, '?', TIME_MASKSEP_REGEXP, '(?:', AMPM_REGEXP, '(?=(?:[[:space:]\.,])+))?)|',
                                            '(?:(?:', TIME_MASKSEP_REGEXP, AMPM_REGEXP, '(?=(?:[[:space:]\.,])+))))', TIME_MASKSEP_REGEXP,
                                            '($comp_month$)',
                                            TIME_MASKSEP_FI_REGEXP, '(', HHMMSSFS_PART_FI_REGEXP, ')?', TIME_MASKSEP_FI_REGEXP, '$');
    v_defmask19_regexp VARCHAR COLLATE "C" := concat('^', TIME_MASKSEP_REGEXP, '(', HHMMSSFS_PART_REGEXP, ')?', TIME_MASKSEP_REGEXP,
                                         '($comp_month$)',
                                         '(?:', MASKSEPTHREE_REGEXP, TIME_MASKSEP_REGEXP, AMPM_REGEXP, '?)?', TIME_MASKSEP_REGEXP,
                                         FULLYEAR_REGEXP,
                                         '(?:(?:', MASKSEPTWO_REGEXP, TIME_MASKSEP_REGEXP, AMPM_REGEXP, '?)|',
                                         '(?:', TIME_MASKSEP_REGEXP, AMPM_REGEXP, '))', TIME_MASKSEP_REGEXP,
                                         DAYMM_REGEXP,
                                         '((?:(?:\s|\.|,)+|', AMPM_REGEXP, ')(?:', HHMMSSFS_PART_REGEXP, '))?', TIME_MASKSEP_REGEXP, '$');
    v_defmask19_fi_regexp VARCHAR COLLATE "C" := concat('^', TIME_MASKSEP_FI_REGEXP, '(', HHMMSSFS_PART_FI_REGEXP, ')?', TIME_MASKSEP_FI_REGEXP,
                                            '($comp_month$)',
                                            '(?:', MASKSEPTHREE_REGEXP, TIME_MASKSEP_REGEXP, AMPM_REGEXP, '?)?', TIME_MASKSEP_REGEXP,
                                            FULLYEAR_REGEXP,
                                            '(?:(?:', MASKSEPTWO_REGEXP, TIME_MASKSEP_REGEXP, AMPM_REGEXP, '?)|',
                                            '(?:', TIME_MASKSEP_REGEXP, AMPM_REGEXP, '))', TIME_MASKSEP_REGEXP,
                                            DAYMM_REGEXP,
                                            '((?:(?:\s|,)+|', AMPM_REGEXP, ')(?:', HHMMSSFS_PART_FI_REGEXP, '))?', TIME_MASKSEP_FI_REGEXP, '$');
    CONVERSION_LANG CONSTANT VARCHAR COLLATE "C" := '';
    DATE_FORMAT CONSTANT VARCHAR COLLATE "C" := '';
BEGIN
    v_datatype := trim(p_datatype);
    v_srctimestring := upper(trim(p_srctimestring));
    v_culture := coalesce(nullif(upper(trim(p_culture)), ''), 'EN-US');

    v_datatype_groups := regexp_matches(v_datatype, DATATYPE_REGEXP, 'gi');

    v_res_datatype := upper(v_datatype_groups[1]);
    v_scale := v_datatype_groups[2]::SMALLINT;

    IF (v_res_datatype IS NULL) THEN
        RAISE datatype_mismatch;
    ELSIF (coalesce(v_scale, 0) NOT BETWEEN 0 AND 7)
    THEN
        RAISE interval_field_overflow;
    ELSIF (v_scale IS NULL) THEN
        v_scale := 7;
    END IF;

    v_dayparts := ARRAY(SELECT upper(array_to_string(regexp_matches(v_srctimestring, '[AP]M|ص|م', 'gi'), '')));

    IF (array_length(v_dayparts, 1) > 1) THEN
        RAISE invalid_datetime_format;
    END IF;

    BEGIN
        v_lang_metadata_json := sys.babelfish_get_lang_metadata_json(coalesce(nullif(CONVERSION_LANG, ''), p_culture));
    EXCEPTION
        WHEN OTHERS THEN
        RAISE invalid_parameter_value;
    END;

    v_compday_regexp := array_to_string(array_cat(array_cat(ARRAY(SELECT jsonb_array_elements_text(v_lang_metadata_json -> 'days_names')),
                                                            ARRAY(SELECT jsonb_array_elements_text(v_lang_metadata_json -> 'days_shortnames'))),
                                                  ARRAY(SELECT jsonb_array_elements_text(v_lang_metadata_json -> 'days_extrashortnames'))), '|');

    v_weekdaynames := ARRAY(SELECT array_to_string(regexp_matches(v_srctimestring, v_compday_regexp, 'gi'), ''));

    IF (array_length(v_weekdaynames, 1) > 1) THEN
        RAISE invalid_datetime_format;
    END IF;

    IF (v_weekdaynames[1] IS NOT NULL AND
        v_srctimestring ~* concat(WEEKDAYAMPM_START_REGEXP, '(', v_compday_regexp, ')', WEEKDAYAMPM_END_REGEXP))
    THEN
        v_srctimestring := pg_catalog.replace(v_srctimestring, v_weekdaynames[1], ' ');
    END IF;

    IF (v_srctimestring ~* ANNO_DOMINI_COMPREGEXP)
    THEN
        IF (v_culture !~ 'EN[-_]US|DA[-_]DK|SV[-_]SE|EN[-_]GB|HI[-_]IS') THEN
            RAISE invalid_datetime_format;
        END IF;

        v_srctimestring := regexp_replace(v_srctimestring,
                                          ANNO_DOMINI_COMPREGEXP,
                                          regexp_replace(array_to_string(regexp_matches(v_srctimestring, ANNO_DOMINI_COMPREGEXP, 'gi'), ''),
                                                         ANNO_DOMINI_REGEXP, ' ', 'gi'),
                                          'gi');
    END IF;

    v_date_format := coalesce(nullif(upper(trim(DATE_FORMAT)), ''), v_lang_metadata_json ->> 'date_format');

    v_compmonth_regexp :=
        array_to_string(array_cat(array_cat(ARRAY(SELECT jsonb_array_elements_text(v_lang_metadata_json -> 'months_shortnames')),
                                            ARRAY(SELECT jsonb_array_elements_text(v_lang_metadata_json -> 'months_names'))),
                                  array_cat(ARRAY(SELECT jsonb_array_elements_text(v_lang_metadata_json -> 'months_extrashortnames')),
                                            ARRAY(SELECT jsonb_array_elements_text(v_lang_metadata_json -> 'months_extranames')))
                                 ), '|');

    IF ((v_srctimestring ~* v_defmask1_regexp AND v_culture <> 'FI') OR
        (v_srctimestring ~* v_defmask1_fi_regexp AND v_culture = 'FI'))
    THEN
        IF (v_srctimestring ~ concat(CORRECTNUM_REGEXP, '?', TIME_MASKSEP_REGEXP, '\d+\s*(?:\.)+', TIME_MASKSEP_REGEXP, AMPM_REGEXP, '?', TIME_MASKSEP_REGEXP,
                                     CORRECTNUM_REGEXP, '?', TIME_MASKSEP_REGEXP, AMPM_REGEXP, '?', TIME_MASKSEP_REGEXP, '\d{1,2}', MASKSEPTWO_REGEXP, TIME_MASKSEP_REGEXP,
                                     AMPM_REGEXP, '?', TIME_MASKSEP_REGEXP, CORRECTNUM_REGEXP, '?', TIME_MASKSEP_REGEXP, AMPM_REGEXP, '?', TIME_MASKSEP_REGEXP, '\d{1,2}|',
                                     '\d+\s*(?:\.)+', TIME_MASKSEP_REGEXP, AMPM_REGEXP, '?', TIME_MASKSEP_REGEXP,
                                     CORRECTNUM_REGEXP, '?', TIME_MASKSEP_REGEXP, AMPM_REGEXP, '?', TIME_MASKSEP_REGEXP, '$') AND
            v_culture ~ 'DE[-_]DE|NN[-_]NO|CS[-_]CZ|PL[-_]PL|RO[-_]RO|SK[-_]SK|SL[-_]SI|BG[-_]BG|RU[-_]RU|TR[-_]TR|ET[-_]EE|LV[-_]LV')
        THEN
            RAISE invalid_datetime_format;
        END IF;

        v_regmatch_groups := regexp_matches(v_srctimestring, CASE v_culture
                                                                WHEN 'FI' THEN v_defmask1_fi_regexp
                                                                ELSE v_defmask1_regexp
                                                             END, 'gi');
        v_timestring := v_regmatch_groups[2];
        v_correctnum := coalesce(v_regmatch_groups[1], v_regmatch_groups[3],
                                 v_regmatch_groups[5], v_regmatch_groups[6]);

        IF (v_date_format = 'DMY' OR
            v_culture IN ('SV-SE', 'SV_SE', 'LV-LV', 'LV_LV'))
        THEN
            v_day := v_regmatch_groups[4];
            v_month := v_regmatch_groups[7];
        ELSE
            v_day := v_regmatch_groups[7];
            v_month := v_regmatch_groups[4];
        END IF;

        IF (v_culture IN ('AR', 'AR-SA', 'AR_SA'))
        THEN
            IF (v_day::SMALLINT > 30 OR
                v_month::SMALLINT > 12) THEN
                RAISE invalid_datetime_format;
            END IF;

            v_raw_year := to_char(sys.babelfish_conv_greg_to_hijri(current_date + 1), 'YYYY');
            v_hijridate := sys.babelfish_conv_hijri_to_greg(v_day, v_month, v_raw_year) - 1;

            v_day := to_char(v_hijridate, 'DD');
            v_month := to_char(v_hijridate, 'MM');
            v_year := to_char(v_hijridate, 'YYYY')::SMALLINT;
        ELSE
            v_year := to_char(current_date, 'YYYY')::SMALLINT;
        END IF;

    ELSIF ((v_srctimestring ~* v_defmask6_regexp AND v_culture <> 'FI') OR
           (v_srctimestring ~* v_defmask6_fi_regexp AND v_culture = 'FI'))
    THEN
        IF (v_culture IN ('AR', 'AR-SA', 'AR_SA') OR
            (v_srctimestring ~ concat('\s*\d{1,2}\.\s*(?:\.|\d+(?!\d)\s*\.)', TIME_MASKSEP_REGEXP, AMPM_REGEXP, '?', TIME_MASKSEP_REGEXP, '\d{3,4}',
                                      '(?:(?:', MASKSEPTWO_REGEXP, TIME_MASKSEP_REGEXP, AMPM_REGEXP, '?)|',
                                      '(?:', TIME_MASKSEP_REGEXP, AMPM_REGEXP, '))', TIME_MASKSEP_REGEXP, '\d{1,2}|',
                                      '\d{3,4}', MASKSEPTWO_REGEXP, '?', TIME_MASKSEP_REGEXP, AMPM_REGEXP, '?', TIME_MASKSEP_REGEXP, '\d{1,2}', MASKSEPTWO_REGEXP,
                                      TIME_MASKSEP_REGEXP, AMPM_REGEXP, '?', TIME_MASKSEP_REGEXP, '\d{1,2}\s*(?:\.)+|',
                                      '\d+\s*(?:\.)+', TIME_MASKSEP_REGEXP, AMPM_REGEXP, '?', TIME_MASKSEP_REGEXP, '$') AND
             v_culture ~ 'DE[-_]DE|NN[-_]NO|CS[-_]CZ|PL[-_]PL|RO[-_]RO|SK[-_]SK|SL[-_]SI|BG[-_]BG|RU[-_]RU|TR[-_]TR|ET[-_]EE|LV[-_]LV'))
        THEN
            RAISE invalid_datetime_format;
        END IF;

        v_regmatch_groups := regexp_matches(v_srctimestring, CASE v_culture
                                                                WHEN 'FI' THEN v_defmask6_fi_regexp
                                                                ELSE v_defmask6_regexp
                                                             END, 'gi');
        v_timestring := concat(v_regmatch_groups[1], v_regmatch_groups[5]);
        v_day := v_regmatch_groups[4];
        v_month := v_regmatch_groups[3];
        v_year := CASE
                     WHEN v_culture IN ('TH-TH', 'TH_TH') THEN v_regmatch_groups[2]::SMALLINT - 543
                     ELSE v_regmatch_groups[2]::SMALLINT
                  END;

    ELSIF ((v_srctimestring ~* v_defmask2_regexp AND v_culture <> 'FI') OR
           (v_srctimestring ~* v_defmask2_fi_regexp AND v_culture = 'FI'))
    THEN
        IF (v_culture IN ('AR', 'AR-SA', 'AR_SA') OR
            (v_srctimestring ~ concat('\s*\d{1,2}\.\s*(?:\.|\d+(?!\d)\s*\.)', TIME_MASKSEP_REGEXP, AMPM_REGEXP, '?', TIME_MASKSEP_REGEXP, '\d{3,4}',
                                      '(?:(?:', MASKSEPTWO_REGEXP, TIME_MASKSEP_REGEXP, AMPM_REGEXP, '?)|',
                                      '(?:', TIME_MASKSEP_REGEXP, CORRECTNUM_REGEXP, '?', TIME_MASKSEP_REGEXP,
                                      AMPM_REGEXP, TIME_MASKSEP_REGEXP, CORRECTNUM_REGEXP, '?))', TIME_MASKSEP_REGEXP, '\d{1,2}|',
                                      '\d+\s*(?:\.)+', TIME_MASKSEP_REGEXP, AMPM_REGEXP, '?', TIME_MASKSEP_REGEXP, '$') AND
             v_culture ~ 'DE[-_]DE|NN[-_]NO|CS[-_]CZ|PL[-_]PL|RO[-_]RO|SK[-_]SK|SL[-_]SI|BG[-_]BG|RU[-_]RU|TR[-_]TR|ET[-_]EE|LV[-_]LV'))
        THEN
            RAISE invalid_datetime_format;
        END IF;

        v_regmatch_groups := regexp_matches(v_srctimestring, CASE v_culture
                                                                WHEN 'FI' THEN v_defmask2_fi_regexp
                                                                ELSE v_defmask2_regexp
                                                             END, 'gi');
        v_timestring := v_regmatch_groups[2];
        v_correctnum := coalesce(v_regmatch_groups[1], v_regmatch_groups[3], v_regmatch_groups[5],
                                 v_regmatch_groups[6], v_regmatch_groups[8], v_regmatch_groups[9]);
        v_day := '01';
        v_month := v_regmatch_groups[7];
        v_year := CASE
                     WHEN v_culture IN ('TH-TH', 'TH_TH') THEN v_regmatch_groups[4]::SMALLINT - 543
                     ELSE v_regmatch_groups[4]::SMALLINT
                  END;

    ELSIF (v_srctimestring ~* v_defmask4_1_regexp OR
           (v_srctimestring ~* v_defmask4_2_regexp AND v_culture !~ 'DE[-_]DE|NN[-_]NO|CS[-_]CZ|PL[-_]PL|RO[-_]RO|SK[-_]SK|SL[-_]SI|BG[-_]BG|RU[-_]RU|TR[-_]TR|ET[-_]EE|LV[-_]LV') OR
           (v_srctimestring ~* v_defmask9_regexp AND v_culture <> 'FI') OR
           (v_srctimestring ~* v_defmask9_fi_regexp AND v_culture = 'FI'))
    THEN
        IF (v_srctimestring ~ concat('\d+\s*\.?(?:,+|,*', AMPM_REGEXP, ')', TIME_MASKSEP_FI_REGEXP, '\.+', TIME_MASKSEP_REGEXP, '$|',
                                     '\d+\s*\.', TIME_MASKSEP_FI_REGEXP, '\.', TIME_MASKSEP_FI_REGEXP, '$') AND
            v_culture = 'FI')
        THEN
            RAISE invalid_datetime_format;
        END IF;

        IF (v_srctimestring ~* v_defmask4_0_regexp) THEN
            v_timestring := (regexp_matches(v_srctimestring, v_defmask4_0_regexp, 'gi'))[1];
        ELSE
            v_timestring := v_srctimestring;
        END IF;

        v_res_date := current_date;
        v_day := to_char(v_res_date, 'DD');
        v_month := to_char(v_res_date, 'MM');
        v_year := to_char(v_res_date, 'YYYY')::SMALLINT;

    ELSIF ((v_srctimestring ~* v_defmask3_regexp AND v_culture <> 'FI') OR
           (v_srctimestring ~* v_defmask3_fi_regexp AND v_culture = 'FI'))
    THEN
        IF (v_culture IN ('AR', 'AR-SA', 'AR_SA') OR
            (v_srctimestring ~ concat('\s*\d{1,2}\.\s*(?:\.|\d+(?!\d)\s*\.)', TIME_MASKSEP_REGEXP, AMPM_REGEXP, '?',
                                      TIME_MASKSEP_REGEXP, '\d{1,2}', MASKSEPTWO_REGEXP, '|',
                                      '\d+\s*(?:\.)+', TIME_MASKSEP_REGEXP, AMPM_REGEXP, '?', TIME_MASKSEP_REGEXP, '$') AND
             v_culture ~ 'DE[-_]DE|NN[-_]NO|CS[-_]CZ|PL[-_]PL|RO[-_]RO|SK[-_]SK|SL[-_]SI|BG[-_]BG|RU[-_]RU|TR[-_]TR|ET[-_]EE|LV[-_]LV'))
        THEN
            RAISE invalid_datetime_format;
        END IF;

        v_regmatch_groups := regexp_matches(v_srctimestring, CASE v_culture
                                                                WHEN 'FI' THEN v_defmask3_fi_regexp
                                                                ELSE v_defmask3_regexp
                                                             END, 'gi');
        v_timestring := v_regmatch_groups[1];
        v_day := '01';
        v_month := v_regmatch_groups[2];
        v_year := CASE
                     WHEN v_culture IN ('TH-TH', 'TH_TH') THEN v_regmatch_groups[3]::SMALLINT - 543
                     ELSE v_regmatch_groups[3]::SMALLINT
                  END;

    ELSIF ((v_srctimestring ~* v_defmask5_regexp AND v_culture <> 'FI') OR
           (v_srctimestring ~* v_defmask5_fi_regexp AND v_culture = 'FI'))
    THEN
        IF (v_culture IN ('AR', 'AR-SA', 'AR_SA') OR
            (v_srctimestring ~ concat('\s*\d{1,2}\.\s*(?:\.|\d+(?!\d)\s*\.)', TIME_MASKSEP_REGEXP, AMPM_REGEXP, '?', TIME_MASKSEP_REGEXP, '\d{1,2}', MASKSEPTWO_REGEXP,
                                      TIME_MASKSEP_REGEXP, AMPM_REGEXP, '?', TIME_MASKSEP_REGEXP, '\d{1,2}', MASKSEPTWO_REGEXP,
                                      TIME_MASKSEP_REGEXP, AMPM_REGEXP, '?', TIME_MASKSEP_REGEXP, '\d{3,4}', TIME_MASKSEP_REGEXP, AMPM_REGEXP, '?', TIME_MASKSEP_REGEXP, '$|',
                                      '\d{1,2}', MASKSEPTWO_REGEXP, TIME_MASKSEP_REGEXP, AMPM_REGEXP, '?', TIME_MASKSEP_REGEXP, '\d{3,4}\s*(?:\.)+|',
                                      '\d+\s*(?:\.)+', TIME_MASKSEP_REGEXP, AMPM_REGEXP, '?', TIME_MASKSEP_REGEXP, '$') AND
             v_culture ~ 'DE[-_]DE|NN[-_]NO|CS[-_]CZ|PL[-_]PL|RO[-_]RO|SK[-_]SK|SL[-_]SI|BG[-_]BG|RU[-_]RU|TR[-_]TR|ET[-_]EE|LV[-_]LV'))
        THEN
            RAISE invalid_datetime_format;
        END IF;

        v_regmatch_groups := regexp_matches(v_srctimestring, v_defmask5_regexp, 'gi');
        v_timestring := concat(v_regmatch_groups[1], v_regmatch_groups[5]);
        v_year := CASE
                     WHEN v_culture IN ('TH-TH', 'TH_TH') THEN v_regmatch_groups[4]::SMALLINT - 543
                     ELSE v_regmatch_groups[4]::SMALLINT
                  END;

        IF (v_date_format = 'DMY' OR
            v_culture IN ('LV-LV', 'LV_LV'))
        THEN
            v_day := v_regmatch_groups[2];
            v_month := v_regmatch_groups[3];
        ELSE
            v_day := v_regmatch_groups[3];
            v_month := v_regmatch_groups[2];
        END IF;

    ELSIF ((v_srctimestring ~* v_defmask7_regexp AND v_culture <> 'FI') OR
           (v_srctimestring ~* v_defmask7_fi_regexp AND v_culture = 'FI'))
    THEN
        IF (v_culture IN ('AR', 'AR-SA', 'AR_SA') OR
            (v_srctimestring ~ concat('\s*\d{1,2}\.\s*(?:\.|\d+(?!\d)\s*\.)', TIME_MASKSEP_REGEXP, AMPM_REGEXP, '?', TIME_MASKSEP_REGEXP, '\d{1,2}',
                                      MASKSEPTWO_REGEXP, '?', TIME_MASKSEP_REGEXP, AMPM_REGEXP, '?', TIME_MASKSEP_REGEXP, '\d{3,4}|',
                                      '\d{3,4}', MASKSEPTWO_REGEXP, '?', TIME_MASKSEP_REGEXP, AMPM_REGEXP, '?', TIME_MASKSEP_REGEXP, '\d{1,2}\s*(?:\.)+|',
                                      '\d+\s*(?:\.)+', TIME_MASKSEP_REGEXP, AMPM_REGEXP, '?', TIME_MASKSEP_REGEXP, '$') AND
             v_culture ~ 'DE[-_]DE|NN[-_]NO|CS[-_]CZ|PL[-_]PL|RO[-_]RO|SK[-_]SK|SL[-_]SI|BG[-_]BG|RU[-_]RU|TR[-_]TR|ET[-_]EE|LV[-_]LV'))
        THEN
            RAISE invalid_datetime_format;
        END IF;

        v_regmatch_groups := regexp_matches(v_srctimestring, CASE v_culture
                                                                WHEN 'FI' THEN v_defmask7_fi_regexp
                                                                ELSE v_defmask7_regexp
                                                             END, 'gi');
        v_timestring := concat(v_regmatch_groups[1], v_regmatch_groups[5]);
        v_day := v_regmatch_groups[4];
        v_month := v_regmatch_groups[2];
        v_year := CASE
                     WHEN v_culture IN ('TH-TH', 'TH_TH') THEN v_regmatch_groups[3]::SMALLINT - 543
                     ELSE v_regmatch_groups[3]::SMALLINT
                  END;

    ELSIF ((v_srctimestring ~* v_defmask8_regexp AND v_culture <> 'FI') OR
           (v_srctimestring ~* v_defmask8_fi_regexp AND v_culture = 'FI'))
    THEN
        IF (v_srctimestring ~ concat('\s*\d{1,2}\.\s*(?:\.|\d+(?!\d)\s*\.)', TIME_MASKSEP_REGEXP, AMPM_REGEXP, '?', TIME_MASKSEP_REGEXP, '\d{1,2}',
                                     MASKSEPTWO_REGEXP, TIME_MASKSEP_REGEXP, AMPM_REGEXP, '?', TIME_MASKSEP_REGEXP, '\d{1,2}', MASKSEPTWO_REGEXP,
                                     TIME_MASKSEP_REGEXP, AMPM_REGEXP, '?', TIME_MASKSEP_REGEXP, '\d{1,2}|',
                                     '\d{1,2}', MASKSEPTWO_REGEXP, TIME_MASKSEP_REGEXP, AMPM_REGEXP, '?', TIME_MASKSEP_REGEXP, '\d{1,2}', MASKSEPTWO_REGEXP,
                                     TIME_MASKSEP_REGEXP, AMPM_REGEXP, '?', TIME_MASKSEP_REGEXP, '\d{1,2}\s*(?:\.)+|',
                                     '\d+\s*(?:\.)+', TIME_MASKSEP_REGEXP, AMPM_REGEXP, '?', TIME_MASKSEP_REGEXP, '$') AND
            v_culture ~ 'FI|DE[-_]DE|NN[-_]NO|CS[-_]CZ|PL[-_]PL|RO[-_]RO|SK[-_]SK|SL[-_]SI|BG[-_]BG|RU[-_]RU|TR[-_]TR|ET[-_]EE|LV[-_]LV')
        THEN
            RAISE invalid_datetime_format;
        END IF;

        v_regmatch_groups := regexp_matches(v_srctimestring, CASE v_culture
                                                                WHEN 'FI' THEN v_defmask8_fi_regexp
                                                                ELSE v_defmask8_regexp
                                                             END, 'gi');
        v_timestring := concat(v_regmatch_groups[1], v_regmatch_groups[5]);

        IF (v_date_format = 'DMY' OR
            v_culture IN ('LV-LV', 'LV_LV'))
        THEN
            v_day := v_regmatch_groups[2];
            v_month := v_regmatch_groups[3];
            v_raw_year := v_regmatch_groups[4];
        ELSIF (v_date_format = 'YMD')
        THEN
            v_day := v_regmatch_groups[4];
            v_month := v_regmatch_groups[3];
            v_raw_year := v_regmatch_groups[2];
        ELSE
            v_day := v_regmatch_groups[3];
            v_month := v_regmatch_groups[2];
            v_raw_year := v_regmatch_groups[4];
        END IF;

        IF (v_culture IN ('AR', 'AR-SA', 'AR_SA'))
        THEN
            IF (v_day::SMALLINT > 30 OR
                v_month::SMALLINT > 12) THEN
                RAISE invalid_datetime_format;
            END IF;

            v_raw_year := sys.babelfish_get_full_year(v_raw_year, '14');
            v_hijridate := sys.babelfish_conv_hijri_to_greg(v_day, v_month, v_raw_year) - 1;

            v_day := to_char(v_hijridate, 'DD');
            v_month := to_char(v_hijridate, 'MM');
            v_year := to_char(v_hijridate, 'YYYY')::SMALLINT;

        ELSIF (v_culture IN ('TH-TH', 'TH_TH')) THEN
            v_year := sys.babelfish_get_full_year(v_raw_year)::SMALLINT - 43;
        ELSE
            v_year := sys.babelfish_get_full_year(v_raw_year, '', 29)::SMALLINT;
        END IF;
    ELSE
        v_found := FALSE;
    END IF;

    WHILE (NOT v_found AND v_resmask_cnt < 20)
    LOOP
        v_resmask := pg_catalog.replace(CASE v_resmask_cnt
                                WHEN 10 THEN v_defmask10_regexp
                                WHEN 11 THEN v_defmask11_regexp
                                WHEN 12 THEN v_defmask12_regexp
                                WHEN 13 THEN v_defmask13_regexp
                                WHEN 14 THEN v_defmask14_regexp
                                WHEN 15 THEN v_defmask15_regexp
                                WHEN 16 THEN v_defmask16_regexp
                                WHEN 17 THEN v_defmask17_regexp
                                WHEN 18 THEN v_defmask18_regexp
                                WHEN 19 THEN v_defmask19_regexp
                             END,
                             '$comp_month$', v_compmonth_regexp);

        v_resmask_fi := pg_catalog.replace(CASE v_resmask_cnt
                                   WHEN 10 THEN v_defmask10_fi_regexp
                                   WHEN 11 THEN v_defmask11_fi_regexp
                                   WHEN 12 THEN v_defmask12_fi_regexp
                                   WHEN 13 THEN v_defmask13_fi_regexp
                                   WHEN 14 THEN v_defmask14_fi_regexp
                                   WHEN 15 THEN v_defmask15_fi_regexp
                                   WHEN 16 THEN v_defmask16_fi_regexp
                                   WHEN 17 THEN v_defmask17_fi_regexp
                                   WHEN 18 THEN v_defmask18_fi_regexp
                                   WHEN 19 THEN v_defmask19_fi_regexp
                                END,
                                '$comp_month$', v_compmonth_regexp);

        IF ((v_srctimestring ~* v_resmask AND v_culture <> 'FI') OR
            (v_srctimestring ~* v_resmask_fi AND v_culture = 'FI'))
        THEN
            v_found := TRUE;
            v_regmatch_groups := regexp_matches(v_srctimestring, CASE v_culture
                                                                    WHEN 'FI' THEN v_resmask_fi
                                                                    ELSE v_resmask
                                                                 END, 'gi');
            v_timestring := CASE
                               WHEN v_resmask_cnt IN (10, 11, 12, 13) THEN concat(v_regmatch_groups[1], v_regmatch_groups[4])
                               ELSE concat(v_regmatch_groups[1], v_regmatch_groups[5])
                            END;

            IF (v_resmask_cnt = 10)
            THEN
                IF (v_regmatch_groups[3] = 'MAR' AND
                    v_culture IN ('IT-IT', 'IT_IT'))
                THEN
                    RAISE invalid_datetime_format;
                END IF;

                IF (v_date_format = 'YMD' AND v_culture NOT IN ('SV-SE', 'SV_SE', 'LV-LV', 'LV_LV'))
                THEN
                    v_day := '01';
                    v_year := sys.babelfish_get_full_year(v_regmatch_groups[2], '', 29)::SMALLINT;
                ELSE
                    v_day := v_regmatch_groups[2];
                    v_year := to_char(current_date, 'YYYY')::SMALLINT;
                END IF;

                v_month := sys.babelfish_get_monthnum_by_name(v_regmatch_groups[3], v_lang_metadata_json);
                v_raw_year := to_char(sys.babelfish_conv_greg_to_hijri(current_date + 1), 'YYYY');

            ELSIF (v_resmask_cnt = 11)
            THEN
                IF (v_date_format IN ('YMD', 'MDY') AND v_culture NOT IN ('SV-SE', 'SV_SE'))
                THEN
                    v_day := v_regmatch_groups[3];
                    v_year := to_char(current_date, 'YYYY')::SMALLINT;
                ELSE
                    v_day := '01';
                    v_year := CASE
                                 WHEN v_culture IN ('TH-TH', 'TH_TH') THEN sys.babelfish_get_full_year(v_regmatch_groups[3])::SMALLINT - 43
                                 ELSE sys.babelfish_get_full_year(v_regmatch_groups[3], '', 29)::SMALLINT
                              END;
                END IF;

                v_month := sys.babelfish_get_monthnum_by_name(v_regmatch_groups[2], v_lang_metadata_json);
                v_raw_year := sys.babelfish_get_full_year(substring(v_year::TEXT, 3, 2), '14');

            ELSIF (v_resmask_cnt = 12)
            THEN
                v_day := '01';
                v_month := sys.babelfish_get_monthnum_by_name(v_regmatch_groups[3], v_lang_metadata_json);
                v_raw_year := v_regmatch_groups[2];

            ELSIF (v_resmask_cnt = 13)
            THEN
                v_day := '01';
                v_month := sys.babelfish_get_monthnum_by_name(v_regmatch_groups[2], v_lang_metadata_json);
                v_raw_year := v_regmatch_groups[3];

            ELSIF (v_resmask_cnt IN (14, 15, 16))
            THEN
                IF (v_resmask_cnt = 14)
                THEN
                    v_left_part := v_regmatch_groups[4];
                    v_right_part := v_regmatch_groups[3];
                    v_month := sys.babelfish_get_monthnum_by_name(v_regmatch_groups[2], v_lang_metadata_json);
                ELSIF (v_resmask_cnt = 15)
                THEN
                    v_left_part := v_regmatch_groups[4];
                    v_right_part := v_regmatch_groups[2];
                    v_month := sys.babelfish_get_monthnum_by_name(v_regmatch_groups[3], v_lang_metadata_json);
                ELSE
                    v_left_part := v_regmatch_groups[3];
                    v_right_part := v_regmatch_groups[2];
                    v_month := sys.babelfish_get_monthnum_by_name(v_regmatch_groups[4], v_lang_metadata_json);
                END IF;

                IF (char_length(v_left_part) <= 2)
                THEN
                    IF (v_date_format = 'YMD' AND v_culture NOT IN ('LV-LV', 'LV_LV'))
                    THEN
                        v_day := v_left_part;
                        v_raw_year := sys.babelfish_get_full_year(v_right_part, '14');
                        v_year := CASE
                                     WHEN v_culture IN ('TH-TH', 'TH_TH') THEN sys.babelfish_get_full_year(v_right_part)::SMALLINT - 43
                                     ELSE sys.babelfish_get_full_year(v_right_part, '', 29)::SMALLINT
                                  END;
                        BEGIN
                            v_res_date := make_date(v_year, v_month::SMALLINT, v_day::SMALLINT);
                        EXCEPTION
                        WHEN OTHERS THEN
                            v_day := v_right_part;
                            v_raw_year := sys.babelfish_get_full_year(v_left_part, '14');
                            v_year := CASE
                                         WHEN v_culture IN ('TH-TH', 'TH_TH') THEN sys.babelfish_get_full_year(v_left_part)::SMALLINT - 43
                                         ELSE sys.babelfish_get_full_year(v_left_part, '', 29)::SMALLINT
                                      END;
                        END;
                    END IF;

                    IF (v_date_format IN ('MDY', 'DMY') OR v_culture IN ('LV-LV', 'LV_LV'))
                    THEN
                        v_day := v_right_part;
                        v_raw_year := sys.babelfish_get_full_year(v_left_part, '14');
                        v_year := CASE
                                     WHEN v_culture IN ('TH-TH', 'TH_TH') THEN sys.babelfish_get_full_year(v_left_part)::SMALLINT - 43
                                     ELSE sys.babelfish_get_full_year(v_left_part, '', 29)::SMALLINT
                                  END;
                        BEGIN
                            v_res_date := make_date(v_year, v_month::SMALLINT, v_day::SMALLINT);
                        EXCEPTION
                        WHEN OTHERS THEN
                            v_day := v_left_part;
                            v_raw_year := sys.babelfish_get_full_year(v_right_part, '14');
                            v_year := CASE
                                         WHEN v_culture IN ('TH-TH', 'TH_TH') THEN sys.babelfish_get_full_year(v_right_part)::SMALLINT - 43
                                         ELSE sys.babelfish_get_full_year(v_right_part, '', 29)::SMALLINT
                                      END;
                        END;
                    END IF;
                ELSE
                    v_day := v_right_part;
                    v_raw_year := v_left_part;
	            v_year := CASE
                                 WHEN v_culture IN ('TH-TH', 'TH_TH') THEN v_left_part::SMALLINT - 543
                                 ELSE v_left_part::SMALLINT
                              END;
                END IF;

            ELSIF (v_resmask_cnt = 17)
            THEN
                v_day := v_regmatch_groups[4];
                v_month := sys.babelfish_get_monthnum_by_name(v_regmatch_groups[3], v_lang_metadata_json);
                v_raw_year := v_regmatch_groups[2];

            ELSIF (v_resmask_cnt = 18)
            THEN
                v_day := v_regmatch_groups[3];
                v_month := sys.babelfish_get_monthnum_by_name(v_regmatch_groups[4], v_lang_metadata_json);
                v_raw_year := v_regmatch_groups[2];

            ELSIF (v_resmask_cnt = 19)
            THEN
                v_day := v_regmatch_groups[4];
                v_month := sys.babelfish_get_monthnum_by_name(v_regmatch_groups[2], v_lang_metadata_json);
                v_raw_year := v_regmatch_groups[3];
            END IF;

            IF (v_resmask_cnt NOT IN (10, 11, 14, 15, 16))
            THEN
                v_year := CASE
                             WHEN v_culture IN ('TH-TH', 'TH_TH') THEN v_raw_year::SMALLINT - 543
                             ELSE v_raw_year::SMALLINT
                          END;
            END IF;

            IF (v_culture IN ('AR', 'AR-SA', 'AR_SA'))
            THEN
                IF (v_day::SMALLINT > 30 OR
                    (v_resmask_cnt NOT IN (10, 11, 14, 15, 16) AND v_year NOT BETWEEN 1318 AND 1501) OR
                    (v_resmask_cnt IN (14, 15, 16) AND v_raw_year::SMALLINT NOT BETWEEN 1318 AND 1501))
                THEN
                    RAISE invalid_datetime_format;
                END IF;

                v_hijridate := sys.babelfish_conv_hijri_to_greg(v_day, v_month, v_raw_year) - 1;

                v_day := to_char(v_hijridate, 'DD');
                v_month := to_char(v_hijridate, 'MM');
                v_year := to_char(v_hijridate, 'YYYY')::SMALLINT;
            END IF;
        END IF;

        v_resmask_cnt := v_resmask_cnt + 1;
    END LOOP;

    IF (NOT v_found) THEN
        RAISE invalid_datetime_format;
    END IF;

    v_res_date := make_date(v_year, v_month::SMALLINT, v_day::SMALLINT);

    IF (v_weekdaynames[1] IS NOT NULL) THEN
        v_weekdaynum := sys.babelfish_get_weekdaynum_by_name(v_weekdaynames[1], v_lang_metadata_json);

        IF (date_part('dow', v_res_date)::SMALLINT <> v_weekdaynum) THEN
            RAISE invalid_datetime_format;
        END IF;
    END IF;

    IF (char_length(v_timestring) > 0 AND v_timestring NOT IN ('AM', 'ص', 'PM', 'م'))
    THEN
        IF (v_culture = 'FI') THEN
            v_timestring := translate(v_timestring, '.,', ': ');

            IF (char_length(split_part(v_timestring, ':', 4)) > 0) THEN
                v_timestring := regexp_replace(v_timestring, ':(?=\s*\d+\s*:?\s*(?:[AP]M|ص|م)?\s*$)', '.');
            END IF;
        END IF;

        v_timestring := pg_catalog.replace(regexp_replace(v_timestring, '\.?[AP]M|ص|م|\s|\,|\.\D|[\.|:]$', '', 'gi'), ':.', ':');

        BEGIN
            v_hours := coalesce(split_part(v_timestring, ':', 1)::SMALLINT, 0);

            IF ((v_dayparts[1] IN ('AM', 'ص') AND v_hours NOT BETWEEN 0 AND 12) OR
                (v_dayparts[1] IN ('PM', 'م') AND v_hours NOT BETWEEN 1 AND 23))
            THEN
                RAISE invalid_datetime_format;
            ELSIF (v_dayparts[1] = 'PM' AND v_hours < 12) THEN
                v_hours := v_hours + 12;
            ELSIF (v_dayparts[1] = 'AM' AND v_hours = 12) THEN
                v_hours := v_hours - 12;
            END IF;

            v_minutes := coalesce(nullif(split_part(v_timestring, ':', 2), '')::SMALLINT, 0);
            v_seconds := coalesce(nullif(split_part(v_timestring, ':', 3), ''), '0');

            IF (v_seconds ~ '\.') THEN
                v_fseconds := split_part(v_seconds, '.', 2);
                v_seconds := split_part(v_seconds, '.', 1);
            END IF;
        EXCEPTION
            WHEN OTHERS THEN
            RAISE invalid_datetime_format;
        END;
    ELSIF (v_dayparts[1] IN ('PM', 'م'))
    THEN
        v_hours := 12;
    END IF;

    v_fseconds := sys.babelfish_get_microsecs_from_fractsecs(rpad(v_fseconds, 9, '0'), v_scale);
    v_seconds := concat_ws('.', v_seconds, v_fseconds);

    v_res_time := make_time(v_hours, v_minutes, v_seconds::NUMERIC);

    RETURN v_res_time;
EXCEPTION
    WHEN invalid_datetime_format OR datetime_field_overflow THEN
        RAISE USING MESSAGE := format('Error converting string value ''%s'' into data type %s using culture ''%s''.',
                                      p_srctimestring, v_res_datatype, p_culture),
                    DETAIL := 'Incorrect using of pair of input parameters values during conversion process.',
                    HINT := 'Check the input parameters values, correct them if needed, and try again.';

    WHEN datatype_mismatch THEN
        RAISE USING MESSAGE := 'Source data type should be ''TIME'' or ''TIME(n)''.',
                    DETAIL := 'Use of incorrect "datatype" parameter value during conversion process.',
                    HINT := 'Change "datatype" parameter to the proper value and try again.';

    WHEN invalid_indicator_parameter_value THEN
        RAISE USING MESSAGE := format('Invalid attributes specified for data type %s.', v_res_datatype),
                    DETAIL := 'Use of incorrect scale value, which is not corresponding to specified data type.',
                    HINT := 'Change data type scale component or select different data type and try again.';

    WHEN interval_field_overflow THEN
        RAISE USING MESSAGE := format('Specified scale %s is invalid.', v_scale),
                    DETAIL := 'Use of incorrect data type scale value during conversion process.',
                    HINT := 'Change scale component of data type parameter to be in range [0..7] and try again.';

    WHEN invalid_parameter_value THEN
        RAISE USING MESSAGE := CASE char_length(coalesce(CONVERSION_LANG, ''))
                                  WHEN 0 THEN format('The culture parameter ''%s'' provided in the function call is not supported.',
                                                     p_culture)
                                  ELSE format('Invalid CONVERSION_LANG constant value - ''%s''. Allowed values are: ''English'', ''Deutsch'', etc.',
                                              CONVERSION_LANG)
                               END,
                    DETAIL := 'Passed incorrect value for "p_culture" parameter or compiled incorrect CONVERSION_LANG constant value in function''s body.',
                    HINT := 'Check "p_culture" input parameter value, correct it if needed, and try again. Also check CONVERSION_LANG constant value.';

    WHEN invalid_text_representation THEN
        GET STACKED DIAGNOSTICS v_err_message = MESSAGE_TEXT;
        v_err_message := substring(lower(v_err_message), 'integer\:\s\"(.*)\"');

        RAISE USING MESSAGE := format('Error while trying to convert "%s" value to SMALLINT data type.',
                                      v_err_message),
                    DETAIL := 'Supplied value contains illegal characters.',
                    HINT := 'Correct supplied value, remove all illegal characters.';
END;
$BODY$
LANGUAGE plpgsql
VOLATILE
RETURNS NULL ON NULL INPUT;

CREATE OR REPLACE FUNCTION sys.babelfish_try_conv_money_to_string(IN p_datatype TEXT,
														IN p_moneyval PG_CATALOG.MONEY,
														IN p_style NUMERIC DEFAULT 0)
RETURNS TEXT
AS
$BODY$
DECLARE
	v_style SMALLINT;
	v_format VARCHAR COLLATE "C";
	v_moneyval NUMERIC(19,4) := p_moneyval::NUMERIC(19,4);
	v_moneysign NUMERIC(19,4) := sign(v_moneyval);
	v_moneyabs NUMERIC(19,4) := abs(v_moneyval);
	v_digits SMALLINT;
	v_integral_digits SMALLINT;
	v_decimal_digits SMALLINT;
	v_res_length SMALLINT;
	MASK_REGEXP CONSTANT VARCHAR COLLATE "C" := '^\s*(?:character varying)\s*\(\s*(\d+|MAX)\s*\)\s*$';
	v_result TEXT;
BEGIN
	v_style := floor(p_style)::SMALLINT;
	v_digits := length(v_moneyabs::TEXT);
	v_decimal_digits := scale(v_moneyabs);
	IF (v_decimal_digits > 0) THEN
		v_integral_digits := v_digits - v_decimal_digits - 1;
	ELSE
		v_integral_digits := v_digits;
	END IF;
	IF (v_style = 0) THEN
		v_format := (pow(10, v_integral_digits)-1)::TEXT || 'D99';
		v_result := to_char(v_moneyval, v_format);
	ELSIF (v_style = 1) THEN
		IF (v_moneysign::SMALLINT = 1) THEN
			v_result := substring(p_moneyval::TEXT, 2);
		ELSE
			v_result := substring(p_moneyval::TEXT, 1, 1) || substring(p_moneyval::TEXT, 3);
		END IF;
	ELSIF (v_style = 2) THEN
		v_format := (pow(10, v_integral_digits)-1)::TEXT || 'D9999';
		v_result := to_char(v_moneyval, v_format);
	ELSE
		RAISE invalid_parameter_value;
	END IF;
	v_res_length := substring(p_datatype, MASK_REGEXP)::SMALLINT;
	IF v_res_length IS NULL THEN
		RETURN v_result;
	ELSE
		RETURN rpad(v_result, v_res_length, ' ');
	END IF;
EXCEPTION
	WHEN invalid_parameter_value THEN
		RAISE USING MESSAGE := format('%s is not a valid style number when converting from MONEY to a character string.', v_style),
					DETAIL := 'Use of incorrect "style" parameter value during conversion process.',
					HINT := 'Change "style" parameter to the proper value and try again.';
END;
$BODY$
LANGUAGE plpgsql
VOLATILE
RETURNS NULL ON NULL INPUT;

CREATE OR REPLACE FUNCTION sys.babelfish_try_conv_float_to_string(IN p_datatype TEXT,
														  IN p_floatval FLOAT,
														  IN p_style NUMERIC DEFAULT 0)
RETURNS TEXT
AS
$BODY$
DECLARE
	v_style SMALLINT;
	v_format VARCHAR COLLATE "C";
	v_floatval NUMERIC := abs(p_floatval);
	v_digits SMALLINT;
	v_integral_digits SMALLINT;
	v_decimal_digits SMALLINT;
	v_sign SMALLINT := sign(p_floatval);
	v_result TEXT;
	v_res_length SMALLINT;
	MASK_REGEXP CONSTANT VARCHAR COLLATE "C" := '^\s*(?:character varying)\s*\(\s*(\d+|MAX)\s*\)\s*$';
BEGIN
	v_style := floor(p_style)::SMALLINT;
	IF (v_style = 0) THEN
		v_digits := length(v_floatval::NUMERIC::TEXT);
		v_decimal_digits := scale(v_floatval);
		IF (v_decimal_digits > 0) THEN
			v_integral_digits := v_digits - v_decimal_digits - 1;
		ELSE
			v_integral_digits := v_digits;
		END IF;
		IF (v_floatval >= 999999.5) THEN
			v_format := '9D99999EEEE';
			v_result := to_char(v_sign * ceiling(v_floatval), v_format);
			v_result := to_char(substring(v_result, 1, 8)::NUMERIC, 'FM9D99999')::NUMERIC::TEXT || substring(v_result, 9);
		ELSE
			if (6 - v_integral_digits < v_decimal_digits) THEN
				v_decimal_digits := 6 - v_integral_digits;
			END IF;
			v_format := (pow(10, v_integral_digits)-1)::TEXT || 'D';
			IF (v_decimal_digits > 0) THEN
				v_format := v_format || (pow(10, v_decimal_digits)-1)::TEXT;
			END IF;
			v_result := to_char(p_floatval, v_format);
		END IF;
	ELSIF (v_style = 1) THEN
		v_format := '9D9999999EEEE';
		v_result := to_char(p_floatval, v_format);
	ELSIF (v_style = 2) THEN
		v_format := '9D999999999999999EEEE';
		v_result := to_char(p_floatval, v_format);
	ELSIF (v_style = 3) THEN
		v_format := '9D9999999999999999EEEE';
		v_result := to_char(p_floatval, v_format);
	ELSE
		RAISE invalid_parameter_value;
	END IF;

	v_res_length := substring(p_datatype, MASK_REGEXP)::SMALLINT;
	IF v_res_length IS NULL THEN
		RETURN v_result;
	ELSE
		RETURN rpad(v_result,  v_res_length, ' ');
	END IF;
EXCEPTION
	WHEN invalid_parameter_value THEN
		RAISE USING MESSAGE := format('%s is not a valid style number when converting from FLOAT to a character string.', v_style),
					DETAIL := 'Use of incorrect "style" parameter value during conversion process.',
					HINT := 'Change "style" parameter to the proper value and try again.';
END;
$BODY$
LANGUAGE plpgsql
VOLATILE
RETURNS NULL ON NULL INPUT;

CREATE OR REPLACE FUNCTION sys.isnumeric(IN expr TEXT) RETURNS INTEGER AS
$BODY$
DECLARE 
    x NUMERIC;
    y MONEY;
BEGIN
    IF (expr IS NULL) THEN
	    RETURN 0;
    END IF;

    -- IF ($1::VARCHAR ~ '^\s*$') THEN 
    IF (expr COLLATE "C" ~ '^\s*$') THEN 
	    RETURN 0;
    END IF;
    IF pg_typeof(expr) IN ('bigint'::regtype, 'int'::regtype, 'smallint'::regtype,'sys.tinyint'::regtype,
    'numeric'::regtype, 'float'::regtype, 'real'::regtype, 'sys.money'::regtype)
	THEN
		RETURN 1;
	END IF;
    x = $1::NUMERIC;
    RETURN 1;
EXCEPTION WHEN others THEN
    BEGIN
        y = $1::sys.MONEY;
        RETURN 1;
        EXCEPTION WHEN others THEN
            RETURN 0;
    END;
END;
$BODY$
LANGUAGE plpgsql
VOLATILE CALLED ON NULL INPUT;

CREATE OR REPLACE FUNCTION sys.isnumeric(IN expr ANYELEMENT) RETURNS INTEGER AS
$BODY$
DECLARE 
    x NUMERIC;
    y MONEY;
BEGIN
    IF (expr IS NULL) THEN
	    RETURN 0;
    END IF;
    IF ($1::VARCHAR COLLATE "C" ~ '^\s*$') THEN 
	    RETURN 0;
    END IF;
    IF pg_typeof(expr) IN ('bigint'::regtype, 'int'::regtype, 'smallint'::regtype,'sys.tinyint'::regtype,
    'numeric'::regtype, 'float'::regtype, 'real'::regtype, 'sys.money'::regtype)
	THEN
		RETURN 1;
	END IF;
    x = $1::NUMERIC;
    RETURN 1;
EXCEPTION WHEN others THEN
    BEGIN
        y = $1::sys.MONEY;
        RETURN 1;
        EXCEPTION WHEN others THEN
            RETURN 0;
    END;
END;
$BODY$
LANGUAGE plpgsql
VOLATILE CALLED ON NULL INPUT;

create or replace function sys.PATINDEX(in pattern varchar, in expression varchar) returns bigint as
$body$
declare
  v_find_result VARCHAR;
  v_pos bigint;
  v_regexp_pattern VARCHAR;
begin
  if pattern is null or expression is null then
    return null;
  end if;
  if left(pattern, 1) = '%' then
    v_regexp_pattern := regexp_replace(pattern, '^%', '%#"', 'i');
  else
    v_regexp_pattern := '#"' || pattern;
  end if;

  if right(pattern, 1) = '%' then
    v_regexp_pattern := regexp_replace(v_regexp_pattern, '%$', '#"%', 'i');
  else
   v_regexp_pattern := v_regexp_pattern || '#"';
  end if;
  v_find_result := substring(expression, v_regexp_pattern, '#');
  if v_find_result <> '' then
    v_pos := strpos(expression, v_find_result);
  else
    v_pos := 0;
  end if;
  return v_pos;
end;
$body$
language plpgsql returns null on null input;

create or replace function sys.RAND(x in int)returns double precision
AS 'babelfishpg_tsql', 'tsql_random'
LANGUAGE C IMMUTABLE STRICT COST 1 PARALLEL RESTRICTED;

create or replace function sys.square(in x double precision) returns double precision
AS
$BODY$
DECLARE
	res double precision;
BEGIN
	res = pow(x, 2::float);
	return res;
END;
$BODY$
LANGUAGE plpgsql PARALLEL SAFE IMMUTABLE RETURNS NULL ON NULL INPUT;

CREATE OR REPLACE FUNCTION sys.datepart(IN datepart PG_CATALOG.TEXT, IN arg anyelement) RETURNS INTEGER
AS
$body$
BEGIN
    IF pg_typeof(arg) = 'sys.DATETIMEOFFSET'::regtype THEN
        return sys.datepart_internal(datepart, arg::timestamp,
                     sys.babelfish_get_datetimeoffset_tzoffset(arg)::integer);
    ELSE
        return sys.datepart_internal(datepart, arg);
    END IF;
END;
$body$
LANGUAGE plpgsql IMMUTABLE;

CREATE OR REPLACE PROCEDURE sys.sp_babelfish_configure(IN "@option_name" varchar(128),  IN "@option_value" varchar(128), IN "@option_scope" varchar(128))
AS $$
DECLARE
  normalized_name varchar(256);
  default_value text;
  cnt int;
  cur refcursor;
  eh_name varchar(256);
  server boolean := false;
  prev_user text;
BEGIN
  IF lower("@option_name") like 'babelfishpg_tsql.%' collate "C" THEN
    SELECT "@option_name" INTO normalized_name;
  ELSE
    SELECT concat('babelfishpg_tsql.',"@option_name") INTO normalized_name;
  END IF;

  IF lower("@option_scope") = 'server' THEN
    server := true;
  ELSIF btrim("@option_scope") != '' THEN
    RAISE EXCEPTION 'invalid option: %', "@option_scope";
  END IF;

  SELECT COUNT(*) INTO cnt FROM pg_catalog.pg_settings WHERE name collate "C" like normalized_name and name collate "C" like '%escape_hatch%';
  IF cnt = 0 THEN
    RAISE EXCEPTION 'unknown configuration: %', normalized_name;
  END IF;

  OPEN cur FOR SELECT name FROM pg_catalog.pg_settings WHERE name collate "C" like normalized_name and name collate "C" like '%escape_hatch%';

  LOOP
    FETCH NEXT FROM cur into eh_name;
    exit when not found;

    -- Each setting has a boot_val which is the wired-in default value
    -- Assuming that escape hatches cannot be modified using ALTER SYTEM/config file
    -- we are setting the boot_val as the default value for the escape hatches
    SELECT boot_val INTO default_value FROM pg_catalog.pg_settings WHERE name = eh_name;
    IF lower("@option_value") = 'default' THEN
        PERFORM pg_catalog.set_config(eh_name, default_value, 'false');
    ELSE
        PERFORM pg_catalog.set_config(eh_name, "@option_value", 'false');
    END IF;
    IF server THEN
      SELECT current_user INTO prev_user;
      PERFORM sys.babelfish_set_role(session_user);
      IF lower("@option_value") = 'default' THEN
        EXECUTE format('ALTER DATABASE %s SET %s = %s', CURRENT_DATABASE(), eh_name, default_value);
      ELSE
        -- store the setting in PG master database so that it can be applied to all bbf databases
        EXECUTE format('ALTER DATABASE %s SET %s = %s', CURRENT_DATABASE(), eh_name, "@option_value");
      END IF;
      PERFORM sys.babelfish_set_role(prev_user);
    END IF;
  END LOOP;

  CLOSE cur;

END;
$$ LANGUAGE plpgsql;
GRANT EXECUTE ON PROCEDURE sys.sp_babelfish_configure(
	IN varchar(128), IN varchar(128), IN varchar(128)
) TO PUBLIC;

CREATE OR REPLACE FUNCTION sys.tsql_type_max_length_helper(IN type TEXT, IN typelen INT, IN typemod INT, IN for_sys_types boolean DEFAULT false)
RETURNS SMALLINT
AS $$
DECLARE
	max_length SMALLINT;
	precision INT;
	v_type TEXT COLLATE "C" := type;
BEGIN
	-- unknown tsql type
	IF v_type IS NULL THEN
		RETURN CAST(typelen as SMALLINT);
	END IF;

	IF typelen != -1 THEN
		CASE v_type 
		WHEN 'tinyint' THEN max_length = 1;
		WHEN 'date' THEN max_length = 3;
		WHEN 'smalldatetime' THEN max_length = 4;
		WHEN 'smallmoney' THEN max_length = 4;
		WHEN 'datetime2' THEN
			IF typemod = -1 THEN max_length = 8;
			ELSIF typemod <= 2 THEN max_length = 6;
			ELSIF typemod <= 4 THEN max_length = 7;
			ELSEIF typemod <= 7 THEN max_length = 8;
			-- typemod = 7 is not possible for datetime2 in Babel
			END IF;
		WHEN 'datetimeoffset' THEN
			IF typemod = -1 THEN max_length = 10;
			ELSIF typemod <= 2 THEN max_length = 8;
			ELSIF typemod <= 4 THEN max_length = 9;
			ELSIF typemod <= 7 THEN max_length = 10;
			-- typemod = 7 is not possible for datetimeoffset in Babel
			END IF;
		WHEN 'time' THEN
			IF typemod = -1 THEN max_length = 5;
			ELSIF typemod <= 2 THEN max_length = 3;
			ELSIF typemod <= 4 THEN max_length = 4;
			ELSIF typemod <= 7 THEN max_length = 5;
			END IF;
		WHEN 'timestamp' THEN max_length = 8;
		ELSE max_length = typelen;
		END CASE;
		RETURN max_length;
	END IF;

	IF typemod = -1 THEN
		CASE 
		WHEN v_type in ('image', 'text', 'ntext') THEN max_length = 16;
		WHEN v_type = 'sql_variant' THEN max_length = 8016;
		WHEN v_type in ('varbinary', 'varchar', 'nvarchar') THEN 
			IF for_sys_types THEN max_length = 8000;
			ELSE max_length = -1;
			END IF;
		WHEN v_type in ('binary', 'char', 'bpchar', 'nchar') THEN max_length = 8000;
		WHEN v_type in ('decimal', 'numeric') THEN max_length = 17;
		ELSE max_length = typemod;
		END CASE;
		RETURN max_length;
	END IF;

	CASE
	WHEN v_type in ('char', 'bpchar', 'varchar', 'binary', 'varbinary') THEN max_length = typemod - 4;
	WHEN v_type in ('nchar', 'nvarchar') THEN max_length = (typemod - 4) * 2;
	WHEN v_type = 'sysname' THEN max_length = (typemod - 4) * 2;
	WHEN v_type in ('numeric', 'decimal') THEN
		precision = ((typemod - 4) >> 16) & 65535;
		IF precision >= 1 and precision <= 9 THEN max_length = 5;
		ELSIF precision <= 19 THEN max_length = 9;
		ELSIF precision <= 28 THEN max_length = 13;
		ELSIF precision <= 38 THEN max_length = 17;
	ELSE max_length = typelen;
	END IF;
	ELSE
		max_length = typemod;
	END CASE;
	RETURN max_length;
END;
$$ LANGUAGE plpgsql IMMUTABLE STRICT;

CREATE OR REPLACE FUNCTION sys.is_collated_ci_as_internal(IN input_string TEXT) RETURNS BOOL
AS 'babelfishpg_tsql', 'is_collated_ci_as_internal'
LANGUAGE C VOLATILE PARALLEL SAFE;

CREATE OR REPLACE FUNCTION sys.is_collated_ci_as(IN input_string TEXT)
RETURNS BOOL AS
$$
	SELECT sys.is_collated_ci_as_internal(input_string);
$$
LANGUAGE SQL VOLATILE PARALLEL SAFE;

CREATE OR REPLACE FUNCTION sys.replace (in input_string text, in pattern text, in replacement text) returns TEXT as
$body$
begin
    if pattern is null or replacement is null then
        return null;
    elsif pattern = '' then
        return input_string;
    elsif sys.is_collated_ci_as(input_string) then
        return regexp_replace(input_string, '***=' || pattern, replacement, 'ig');
    else
        return regexp_replace(input_string, '***=' || pattern, replacement, 'g');
    end if;
end
$body$
LANGUAGE plpgsql STABLE PARALLEL SAFE STRICT;

CREATE OR REPLACE FUNCTION sys.sp_tables_internal(
	in_table_name sys.nvarchar(384) = '',
	in_table_owner sys.nvarchar(384) = '', 
	in_table_qualifier sys.sysname = '',
	in_table_type sys.varchar(100) = '',
	in_fusepattern sys.bit = '1')
	RETURNS TABLE (
		out_table_qualifier sys.sysname,
		out_table_owner sys.sysname,
		out_table_name sys.sysname,
		out_table_type sys.varchar(32),
		out_remarks sys.varchar(254)
	)
	AS $$
		DECLARE opt_table sys.varchar(16) = '';
		DECLARE opt_view sys.varchar(16) = '';
		DECLARE cs_as_in_table_type varchar COLLATE "C" = in_table_type;
	BEGIN
	   
		IF (SELECT count(*) FROM unnest(string_to_array(cs_as_in_table_type, ',')) WHERE upper(trim(unnest)) = 'TABLE' OR upper(trim(unnest)) = '''TABLE''') >= 1 THEN
			opt_table = 'TABLE';
		END IF;
		IF (SELECT count(*) from unnest(string_to_array(cs_as_in_table_type, ',')) WHERE upper(trim(unnest)) = 'VIEW' OR upper(trim(unnest)) = '''VIEW''') >= 1 THEN
			opt_view = 'VIEW';
		END IF;
		IF in_fusepattern = 1 THEN
			RETURN query
			SELECT 
			CAST(table_qualifier AS sys.sysname) AS TABLE_QUALIFIER,
			CAST(table_owner AS sys.sysname) AS TABLE_OWNER,
			CAST(table_name AS sys.sysname) AS TABLE_NAME,
			CAST(table_type AS sys.varchar(32)) AS TABLE_TYPE,
			CAST(remarks AS sys.varchar(254)) AS REMARKS
			FROM sys.sp_tables_view
			WHERE ((SELECT coalesce(in_table_name,'')) = '' OR table_name LIKE in_table_name collate sys.bbf_unicode_general_ci_as)
			AND ((SELECT coalesce(in_table_owner,'')) = '' OR table_owner LIKE in_table_owner collate sys.bbf_unicode_general_ci_as)
			AND ((SELECT coalesce(in_table_qualifier,'')) = '' OR table_qualifier LIKE in_table_qualifier collate sys.bbf_unicode_general_ci_as)
			AND ((SELECT coalesce(cs_as_in_table_type,'')) = ''
			    OR table_type collate sys.bbf_unicode_general_ci_as = opt_table
			    OR table_type collate sys.bbf_unicode_general_ci_as= opt_view)
			ORDER BY table_qualifier, table_owner, table_name;
		ELSE 
			RETURN query
			SELECT 
			CAST(table_qualifier AS sys.sysname) AS TABLE_QUALIFIER,
			CAST(table_owner AS sys.sysname) AS TABLE_OWNER,
			CAST(table_name AS sys.sysname) AS TABLE_NAME,
			CAST(table_type AS sys.varchar(32)) AS TABLE_TYPE,
			CAST(remarks AS sys.varchar(254)) AS REMARKS
			FROM sys.sp_tables_view
			WHERE ((SELECT coalesce(in_table_name,'')) = '' OR table_name = in_table_name collate sys.bbf_unicode_general_ci_as)
			AND ((SELECT coalesce(in_table_owner,'')) = '' OR table_owner = in_table_owner collate sys.bbf_unicode_general_ci_as)
			AND ((SELECT coalesce(in_table_qualifier,'')) = '' OR table_qualifier = in_table_qualifier collate sys.bbf_unicode_general_ci_as)
			AND ((SELECT coalesce(cs_as_in_table_type,'')) = ''
			    OR table_type = opt_table
			    OR table_type = opt_view)
			ORDER BY table_qualifier, table_owner, table_name;
		END IF;
	END;
$$
LANGUAGE plpgsql;

-- Drops the temporary procedure used by the upgrade script.
-- Please have this be one of the last statements executed in this upgrade script.
DROP PROCEDURE sys.babelfish_drop_deprecated_view(varchar, varchar);
>>>>>>> 5291ef3a

-- Reset search_path to not affect any subsequent scripts
SELECT set_config('search_path', trim(leading 'sys, ' from current_setting('search_path')), false);
<|MERGE_RESOLUTION|>--- conflicted
+++ resolved
@@ -1154,59 +1154,6 @@
 CREATE COLLATION sys.Japanese_CI_AI (provider = icu, locale = 'ja_JP@colStrength=primary', deterministic = false);
 CREATE COLLATION sys.Japanese_CI_AS (provider = icu, locale = 'ja_JP@colStrength=secondary', deterministic = false);
 
-<<<<<<< HEAD
-CREATE TABLE sys.babelfish_view_def (
-	dbid SMALLINT NOT NULL,
-	schema_name sys.SYSNAME NOT NULL,
-	object_name sys.SYSNAME NOT NULL,
-	definition sys.NTEXT,
-	is_ansi_nulls_on sys.BIT,
-	uses_quoted_identifier sys.BIT,
-	is_schema_bound	sys.BIT,
-	uses_database_collation sys.BIT,
-	PRIMARY KEY(dbid, schema_name, object_name)
-);
-GRANT SELECT ON sys.babelfish_view_def TO PUBLIC;
-
-SELECT pg_catalog.pg_extension_config_dump('sys.babelfish_view_def', '');
-
-/*
- * VIEWS view
- */
-
-CREATE OR REPLACE VIEW information_schema_tsql.views AS
-	SELECT CAST(nc.dbname AS sys.nvarchar(128)) AS "TABLE_CATALOG",
-			CAST(ext.orig_name AS sys.nvarchar(128)) AS  "TABLE_SCHEMA",
-			CAST(c.relname AS sys.nvarchar(128)) AS "TABLE_NAME",
-
-			CAST(
-				CASE WHEN LENGTH(vd.definition) <= 4000
-					THEN vd.definition
-					ELSE NULL END
-				AS sys.nvarchar(4000)) AS "VIEW_DEFINITION",
-
-			CAST(
-				CASE WHEN 'check_option=cascaded' = ANY (c.reloptions)
-					THEN 'CASCADE'
-					ELSE 'NONE' END
-				AS sys.varchar(7)) AS "CHECK_OPTION",
-
-			CAST('NO' AS sys.varchar(2)) AS "IS_UPDATABLE"
-
-	FROM sys.pg_namespace_ext nc JOIN pg_class c ON (nc.oid = c.relnamespace)
-		LEFT OUTER JOIN sys.babelfish_namespace_ext ext ON nc.nspname = ext.nspname
-		LEFT OUTER JOIN sys.babelfish_view_def vd
-			ON ext.dbid = vd.dbid AND ext.orig_name = vd.schema_name AND c.relname = vd.object_name
-
-	WHERE c.relkind = 'v'
-		AND (NOT pg_is_other_temp_schema(nc.oid))
-		AND (pg_has_role(c.relowner, 'USAGE')
-			OR has_table_privilege(c.oid, 'SELECT, INSERT, UPDATE, DELETE, TRUNCATE, REFERENCES, TRIGGER')
-			OR has_any_column_privilege(c.oid, 'SELECT, INSERT, UPDATE, REFERENCES') )
-		AND ext.dbid = cast(sys.db_id() as oid);
-
-GRANT SELECT ON information_schema_tsql.views TO PUBLIC;
-=======
 -- Remove single pair of either square brackets or double-quotes from outer ends if present
 -- If name begins with a delimiter but does not end with the matching delimiter return NULL
 -- Otherwise, return the name unchanged
@@ -9489,7 +9436,6 @@
 -- Drops the temporary procedure used by the upgrade script.
 -- Please have this be one of the last statements executed in this upgrade script.
 DROP PROCEDURE sys.babelfish_drop_deprecated_view(varchar, varchar);
->>>>>>> 5291ef3a
 
 -- Reset search_path to not affect any subsequent scripts
 SELECT set_config('search_path', trim(leading 'sys, ' from current_setting('search_path')), false);
