-- complain if script is sourced in psql, rather than via ALTER EXTENSION
\echo Use "ALTER EXTENSION ""babelfishpg_tsql"" UPDATE TO '2.1.0'" to load this file. \quit
 
SELECT set_config('search_path', 'sys, '||current_setting('search_path'), false);

-- Drops a view if it does not have any dependent objects.
-- Is a temporary procedure for use by the upgrade script. Will be dropped at the end of the upgrade.
-- Please have this be one of the first statements executed in this upgrade script. 
CREATE OR REPLACE PROCEDURE babelfish_drop_deprecated_view(schema_name varchar, view_name varchar) AS
$$
DECLARE
    error_msg text;
    query1 text;
    query2 text;
BEGIN
    query1 := format('alter extension babelfishpg_tsql drop view %s.%s', schema_name, view_name);
    query2 := format('drop view %s.%s', schema_name, view_name);
    execute query1;
    execute query2;
EXCEPTION
    when object_not_in_prerequisite_state then --if 'alter extension' statement fails
        GET STACKED DIAGNOSTICS error_msg = MESSAGE_TEXT;
        raise warning '%', error_msg;
    when dependent_objects_still_exist then --if 'drop view' statement fails
        GET STACKED DIAGNOSTICS error_msg = MESSAGE_TEXT;
        raise warning '%', error_msg;
end
$$
LANGUAGE plpgsql;

-- TODO: BABEL-2838
CREATE OR REPLACE VIEW sys.sp_special_columns_view AS
SELECT DISTINCT 
CAST(1 as smallint) AS SCOPE,
CAST(coalesce (split_part(pa.attoptions[1], '=', 2) ,c1.name) AS sys.sysname) AS COLUMN_NAME, -- get original column name if exists
CAST(t6.data_type AS smallint) AS DATA_TYPE,

CASE -- cases for when they are of type identity. 
	WHEN c1.is_identity = 1 AND (t8.name = 'decimal' or t8.name = 'numeric') 
	THEN CAST(CONCAT(t8.name, '() identity') AS sys.sysname)
	WHEN c1.is_identity = 1 AND (t8.name != 'decimal' AND t8.name != 'numeric')
	THEN CAST(CONCAT(t8.name, ' identity') AS sys.sysname)
	ELSE CAST(t8.name AS sys.sysname)
END AS TYPE_NAME,

CAST(sys.sp_special_columns_precision_helper(coalesce(tsql_type_name, tsql_base_type_name), c1.precision, c1.max_length, t6."PRECISION") AS int) AS PRECISION,
CAST(sys.sp_special_columns_length_helper(coalesce(tsql_type_name, tsql_base_type_name), c1.precision, c1.max_length, t6."PRECISION") AS int) AS LENGTH,
CAST(sys.sp_special_columns_scale_helper(coalesce(tsql_type_name, tsql_base_type_name), c1.scale) AS smallint) AS SCALE,
CAST(1 AS smallint) AS PSEUDO_COLUMN,
CAST(c1.is_nullable AS int) AS IS_NULLABLE,
CAST(t2.dbname AS sys.sysname) AS TABLE_QUALIFIER,
CAST(s1.name AS sys.sysname) AS TABLE_OWNER,
CAST(t1.relname AS sys.sysname) AS TABLE_NAME,

CASE 
	WHEN idx.is_primary_key != 1
	THEN CAST('u' AS sys.sysname) -- if it is a unique index, then we should cast it as 'u' for filtering purposes
	ELSE CAST('p' AS sys.sysname)
END AS CONSTRAINT_TYPE,
CAST(idx.name AS sys.sysname) AS CONSTRAINT_NAME,
CAST(idx.index_id AS int) AS INDEX_ID
        
FROM pg_catalog.pg_class t1 
	JOIN sys.pg_namespace_ext t2 ON t1.relnamespace = t2.oid
	JOIN sys.schemas s1 ON s1.schema_id = t1.relnamespace
	LEFT JOIN sys.indexes idx ON idx.object_id = t1.oid
	INNER JOIN pg_catalog.pg_attribute i2 ON idx.index_id = i2.attrelid
	INNER JOIN sys.columns c1 ON c1.object_id = idx.object_id AND i2.attname = c1.name

	JOIN pg_catalog.pg_type AS t7 ON t7.oid = c1.system_type_id
	JOIN sys.types AS t8 ON c1.user_type_id = t8.user_type_id 
	LEFT JOIN sys.sp_datatype_info_helper(2::smallint, false) AS t6 ON t7.typname = t6.pg_type_name OR t7.typname = t6.type_name --need in order to get accurate DATA_TYPE value
	LEFT JOIN pg_catalog.pg_attribute AS pa ON t1.oid = pa.attrelid AND c1.name = pa.attname
	, sys.translate_pg_type_to_tsql(t8.user_type_id) AS tsql_type_name
	, sys.translate_pg_type_to_tsql(t8.system_type_id) AS tsql_base_type_name
	WHERE has_schema_privilege(s1.schema_id, 'USAGE');
  
GRANT SELECT ON sys.sp_special_columns_view TO PUBLIC;


CREATE OR REPLACE PROCEDURE sys.sp_special_columns(
	"@table_name" sys.sysname,
	"@table_owner" sys.sysname = '',
	"@qualifier" sys.sysname = '',
	"@col_type" char(1) = 'R',
	"@scope" char(1) = 'T',
	"@nullable" char(1) = 'U',
	"@odbcver" int = 2
)
AS $$
DECLARE @special_col_type sys.sysname;
DECLARE @constraint_name sys.sysname;
BEGIN
	IF (@qualifier != '') AND (LOWER(@qualifier) != LOWER(sys.db_name()))
	BEGIN
		THROW 33557097, N'The database name component of the object qualifier must be the name of the current database.', 1;
		
	END
	
	IF (LOWER(@col_type) = LOWER('V'))
	BEGIN
		THROW 33557097, N'TIMESTAMP datatype is not currently supported in Babelfish', 1;
	END
	
	IF (LOWER(@nullable) = LOWER('O'))
	BEGIN
		SELECT TOP 1 @special_col_type = constraint_type, @constraint_name = constraint_name FROM sys.sp_special_columns_view
		WHERE LOWER(@table_name) = LOWER(table_name)
		  AND ((SELECT coalesce(@table_owner,'')) = '' OR LOWER(table_owner) = LOWER(@table_owner))
		  AND ((SELECT coalesce(@qualifier,'')) = '' OR LOWER(table_qualifier) = LOWER(@qualifier)) AND (is_nullable = 0)
		ORDER BY constraint_type, index_id;
	
		IF @special_col_type='u'
		BEGIN
			IF @scope='C'
			BEGIN
				SELECT  
				CAST(0 AS smallint) AS SCOPE,
				COLUMN_NAME,
				DATA_TYPE,
				TYPE_NAME,
				PRECISION,
				LENGTH,
				SCALE,
				PSEUDO_COLUMN FROM sys.sp_special_columns_view
				WHERE LOWER(@table_name) = LOWER(table_name)
				AND ((SELECT coalesce(@table_owner,'')) = '' OR LOWER(table_owner) = LOWER(@table_owner))
				AND ((SELECT coalesce(@qualifier,'')) = '' OR LOWER(table_qualifier) = LOWER(@qualifier)) AND (is_nullable = 0) AND LOWER(constraint_type) = LOWER(@special_col_type)
				AND @constraint_name = constraint_name
				ORDER BY scope, column_name;
				
			END
			ELSE
			BEGIN
				SELECT  
				SCOPE,
				COLUMN_NAME,
				DATA_TYPE,
				TYPE_NAME,
				PRECISION,
				LENGTH,
				SCALE,
				PSEUDO_COLUMN FROM sys.sp_special_columns_view
				WHERE LOWER(@table_name) = LOWER(table_name)
				AND ((SELECT coalesce(@table_owner,'')) = '' OR LOWER(table_owner) = LOWER(@table_owner))
				AND ((SELECT coalesce(@qualifier,'')) = '' OR LOWER(table_qualifier) = LOWER(@qualifier)) AND (is_nullable = 0) AND LOWER(constraint_type) = LOWER(@special_col_type)
				AND @constraint_name = constraint_name
				ORDER BY scope, column_name;
			END
		
		END
		
		ELSE 
		BEGIN
			IF @scope='C'
			BEGIN
				SELECT 
				CAST(0 AS smallint) AS SCOPE,
				COLUMN_NAME,
				DATA_TYPE,
				TYPE_NAME,
				PRECISION,
				LENGTH,
				SCALE,
				PSEUDO_COLUMN FROM sys.sp_special_columns_view
				WHERE LOWER(@table_name) = LOWER(table_name)
				AND ((SELECT coalesce(@table_owner,'')) = '' OR LOWER(table_owner) = LOWER(@table_owner))
				AND ((SELECT coalesce(@qualifier,'')) = '' OR LOWER(table_qualifier) = LOWER(@qualifier)) AND (is_nullable = 0) AND LOWER(constraint_type) = LOWER(@special_col_type)
				AND CONSTRAINT_TYPE = 'p'
				ORDER BY scope, column_name;
			END
			ELSE
			BEGIN
				SELECT SCOPE,
				COLUMN_NAME,
				DATA_TYPE,
				TYPE_NAME,
				PRECISION,
				LENGTH,
				SCALE,
				PSEUDO_COLUMN  FROM sys.sp_special_columns_view
				WHERE LOWER(@table_name) = LOWER(table_name)
				AND ((SELECT coalesce(@table_owner,'')) = '' OR LOWER(table_owner) = LOWER(@table_owner))
				AND ((SELECT coalesce(@qualifier,'')) = '' OR LOWER(table_qualifier) = LOWER(@qualifier)) AND (is_nullable = 0) AND LOWER(constraint_type) = LOWER(@special_col_type)
				AND CONSTRAINT_TYPE = 'p'
				ORDER BY scope, column_name;
			END
		END
	END
	
	ELSE 
	BEGIN
		SELECT TOP 1 @special_col_type = constraint_type, @constraint_name = constraint_name FROM sys.sp_special_columns_view
		WHERE LOWER(@table_name) = LOWER(table_name)
			AND ((SELECT coalesce(@table_owner,'')) = '' OR LOWER(table_owner) = LOWER(@table_owner))
			AND ((SELECT coalesce(@qualifier,'')) = '' OR LOWER(table_qualifier) = LOWER(@qualifier))
		ORDER BY constraint_type, index_id;

		IF @special_col_type='u'
		BEGIN
			IF @scope='C'
			BEGIN
				SELECT 
				CAST(0 AS smallint) AS SCOPE,
				COLUMN_NAME,
				DATA_TYPE,
				TYPE_NAME,
				PRECISION,
				LENGTH,
				SCALE,
				PSEUDO_COLUMN FROM sys.sp_special_columns_view
				WHERE LOWER(@table_name) = LOWER(table_name)
				AND ((SELECT coalesce(@table_owner,'')) = '' OR LOWER(table_owner) = LOWER(@table_owner))
				AND ((SELECT coalesce(@qualifier,'')) = '' OR LOWER(table_qualifier) = LOWER(@qualifier)) AND LOWER(constraint_type) = LOWER(@special_col_type)
				AND @constraint_name = constraint_name
				ORDER BY scope, column_name;
			END
			
			ELSE
			BEGIN
				SELECT SCOPE,
				COLUMN_NAME,
				DATA_TYPE,
				TYPE_NAME,
				PRECISION,
				LENGTH,
				SCALE,
				PSEUDO_COLUMN FROM sys.sp_special_columns_view
				WHERE LOWER(@table_name) = LOWER(table_name)
				AND ((SELECT coalesce(@table_owner,'')) = '' OR LOWER(table_owner) = LOWER(@table_owner))
				AND ((SELECT coalesce(@qualifier,'')) = '' OR LOWER(table_qualifier) = LOWER(@qualifier)) AND LOWER(constraint_type) = LOWER(@special_col_type)
				AND @constraint_name = constraint_name
				ORDER BY scope, column_name;
			END
		
		END
		ELSE
		BEGIN
			IF @scope='C'
			BEGIN
				SELECT 
				CAST(0 AS smallint) AS SCOPE,
				COLUMN_NAME,
				DATA_TYPE,
				TYPE_NAME,
				PRECISION,
				LENGTH,
				SCALE,
				PSEUDO_COLUMN FROM sys.sp_special_columns_view
				WHERE LOWER(@table_name) = LOWER(table_name)
				AND ((SELECT coalesce(@table_owner,'')) = '' OR LOWER(table_owner) = LOWER(@table_owner))
				AND ((SELECT coalesce(@qualifier,'')) = '' OR LOWER(table_qualifier) = LOWER(@qualifier)) AND LOWER(constraint_type) = LOWER(@special_col_type)
				AND CONSTRAINT_TYPE = 'p'
				ORDER BY scope, column_name; 
			END
			
			ELSE
			BEGIN
				SELECT SCOPE,
				COLUMN_NAME,
				DATA_TYPE,
				TYPE_NAME,
				PRECISION,
				LENGTH,
				SCALE,
				PSEUDO_COLUMN FROM sys.sp_special_columns_view
				WHERE LOWER(@table_name) = LOWER(table_name)
				AND ((SELECT coalesce(@table_owner,'')) = '' OR LOWER(table_owner) = LOWER(@table_owner))
				AND ((SELECT coalesce(@qualifier,'')) = '' OR LOWER(table_qualifier) = LOWER(@qualifier)) AND LOWER(constraint_type) = LOWER(@special_col_type)
				AND CONSTRAINT_TYPE = 'p'
				ORDER BY scope, column_name;
			END
    
		END
	END

END; 
$$
LANGUAGE 'pltsql';
GRANT EXECUTE on PROCEDURE sys.sp_special_columns TO PUBLIC;

CREATE OR REPLACE PROCEDURE sys.sp_special_columns_100(
	"@table_name" sys.sysname,
	"@table_owner" sys.sysname = '',
	"@qualifier" sys.sysname = '',
	"@col_type" char(1) = 'R',
	"@scope" char(1) = 'T',
	"@nullable" char(1) = 'U',
	"@odbcver" int = 2
)
AS $$
BEGIN
	EXEC sp_special_columns @table_name, @table_owner, @qualifier, @col_type, @scope, @nullable, @odbcver
END; 
$$
LANGUAGE 'pltsql';
GRANT EXECUTE on PROCEDURE sys.sp_special_columns_100 TO PUBLIC;
 
CREATE OR REPLACE VIEW sys.sp_column_privileges_view AS
SELECT
CAST(t2.dbname AS sys.sysname) AS TABLE_QUALIFIER,
CAST(s1.name AS sys.sysname) AS TABLE_OWNER,
CAST(t1.relname AS sys.sysname) AS TABLE_NAME,
CAST(COALESCE(SPLIT_PART(t6.attoptions[1], '=', 2), t5.column_name) AS sys.sysname) AS COLUMN_NAME,
CAST((select orig_username from sys.babelfish_authid_user_ext where rolname = t5.grantor) AS sys.sysname) AS GRANTOR,
CAST((select orig_username from sys.babelfish_authid_user_ext where rolname = t5.grantee) AS sys.sysname) AS GRANTEE,
CAST(t5.privilege_type AS sys.varchar(32)) AS PRIVILEGE,
CAST(t5.is_grantable AS sys.varchar(3)) AS IS_GRANTABLE
FROM pg_catalog.pg_class t1 
	JOIN sys.pg_namespace_ext t2 ON t1.relnamespace = t2.oid
	JOIN sys.schemas s1 ON s1.schema_id = t1.relnamespace
	JOIN information_schema.column_privileges t5 ON t1.relname = t5.table_name AND t2.nspname = t5.table_schema
	JOIN pg_attribute t6 ON t6.attrelid = t1.oid AND t6.attname = t5.column_name;
GRANT SELECT ON sys.sp_column_privileges_view TO PUBLIC;

CREATE OR REPLACE PROCEDURE sys.sp_column_privileges(
    "@table_name" sys.sysname,
    "@table_owner" sys.sysname = '',
    "@table_qualifier" sys.sysname = '',
    "@column_name" sys.nvarchar(384) = ''
)
AS $$
BEGIN
    IF (@table_qualifier != '') AND (LOWER(@table_qualifier) != LOWER(sys.db_name()))
	BEGIN
		THROW 33557097, N'The database name component of the object qualifier must be the name of the current database.', 1;
	END
 	
	IF (COALESCE(@table_owner, '') = '')
	BEGIN
		
		IF EXISTS ( 
			SELECT * FROM sys.sp_column_privileges_view 
			WHERE LOWER(@table_name) = LOWER(table_name) and LOWER(SCHEMA_NAME()) = LOWER(table_qualifier)
			)
		BEGIN 
			SELECT 
			TABLE_QUALIFIER,
			TABLE_OWNER,
			TABLE_NAME,
			COLUMN_NAME,
			GRANTOR,
			GRANTEE,
			PRIVILEGE,
			IS_GRANTABLE
			FROM sys.sp_column_privileges_view
			WHERE LOWER(@table_name) = LOWER(table_name)
				AND (LOWER(SCHEMA_NAME()) = LOWER(table_owner))
				AND ((SELECT COALESCE(@table_qualifier,'')) = '' OR LOWER(table_qualifier) = LOWER(@table_qualifier))
				AND ((SELECT COALESCE(@column_name,'')) = '' OR LOWER(column_name) LIKE LOWER(@column_name))
			ORDER BY table_qualifier, table_owner, table_name, column_name, privilege, grantee;
		END
		ELSE
		BEGIN
			SELECT 
			TABLE_QUALIFIER,
			TABLE_OWNER,
			TABLE_NAME,
			COLUMN_NAME,
			GRANTOR,
			GRANTEE,
			PRIVILEGE,
			IS_GRANTABLE
			FROM sys.sp_column_privileges_view
			WHERE LOWER(@table_name) = LOWER(table_name)
				AND (LOWER('dbo')= LOWER(table_owner))
				AND ((SELECT COALESCE(@table_qualifier,'')) = '' OR LOWER(table_qualifier) = LOWER(@table_qualifier))
				AND ((SELECT COALESCE(@column_name,'')) = '' OR LOWER(column_name) LIKE LOWER(@column_name))
			ORDER BY table_qualifier, table_owner, table_name, column_name, privilege, grantee;
		END
	END
	ELSE
	BEGIN
		SELECT 
		TABLE_QUALIFIER,
		TABLE_OWNER,
		TABLE_NAME,
		COLUMN_NAME,
		GRANTOR,
		GRANTEE,
		PRIVILEGE,
		IS_GRANTABLE
		FROM sys.sp_column_privileges_view
		WHERE LOWER(@table_name) = LOWER(table_name)
			AND ((SELECT COALESCE(@table_owner,'')) = '' OR LOWER(table_owner) = LOWER(@table_owner))
			AND ((SELECT COALESCE(@table_qualifier,'')) = '' OR LOWER(table_qualifier) = LOWER(@table_qualifier))
			AND ((SELECT COALESCE(@column_name,'')) = '' OR LOWER(column_name) LIKE LOWER(@column_name))
		ORDER BY table_qualifier, table_owner, table_name, column_name, privilege, grantee;
	END
END; 
$$
LANGUAGE 'pltsql';
GRANT EXECUTE ON PROCEDURE sys.sp_column_privileges TO PUBLIC;

CREATE OR REPLACE VIEW sys.sp_table_privileges_view AS
-- Will use sp_column_priivleges_view to get information from SELECT, INSERT and REFERENCES (only need permission from 1 column in table)
SELECT DISTINCT
CAST(TABLE_QUALIFIER AS sys.sysname) AS TABLE_QUALIFIER,
CAST(TABLE_OWNER AS sys.sysname) AS TABLE_OWNER,
CAST(TABLE_NAME AS sys.sysname) AS TABLE_NAME,
CAST(GRANTOR AS sys.sysname) AS GRANTOR,
CAST(GRANTEE AS sys.sysname) AS GRANTEE,
CAST(PRIVILEGE AS sys.sysname) AS PRIVILEGE,
CAST(IS_GRANTABLE AS sys.sysname) AS IS_GRANTABLE
FROM sys.sp_column_privileges_view

UNION 
-- We need these set of joins only for the DELETE privilege
SELECT
CAST(t2.dbname AS sys.sysname) AS TABLE_QUALIFIER,
CAST(s1.name AS sys.sysname) AS TABLE_OWNER,
CAST(t1.relname AS sys.sysname) AS TABLE_NAME,
CAST((select orig_username from sys.babelfish_authid_user_ext where rolname = t4.grantor) AS sys.sysname) AS GRANTOR,
CAST((select orig_username from sys.babelfish_authid_user_ext where rolname = t4.grantee) AS sys.sysname) AS GRANTEE,
CAST(t4.privilege_type AS sys.sysname) AS PRIVILEGE,
CAST(t4.is_grantable AS sys.sysname) AS IS_GRANTABLE
FROM pg_catalog.pg_class t1 
	JOIN sys.pg_namespace_ext t2 ON t1.relnamespace = t2.oid
	JOIN sys.schemas s1 ON s1.schema_id = t1.relnamespace
	JOIN information_schema.table_privileges t4 ON t1.relname = t4.table_name
WHERE t4.privilege_type = 'DELETE'; 
GRANT SELECT on sys.sp_table_privileges_view TO PUBLIC;

CREATE OR REPLACE PROCEDURE sys.sp_table_privileges(
	"@table_name" sys.nvarchar(384),
	"@table_owner" sys.nvarchar(384) = '',
	"@table_qualifier" sys.sysname = '',
	"@fusepattern" sys.bit = 1
)
AS $$
BEGIN
	
	IF (@table_qualifier != '') AND (LOWER(@table_qualifier) != LOWER(sys.db_name()))
	BEGIN
		THROW 33557097, N'The database name component of the object qualifier must be the name of the current database.', 1;
	END
	
	IF @fusepattern = 1
	BEGIN
		SELECT 
		TABLE_QUALIFIER,
		TABLE_OWNER,
		TABLE_NAME,
		GRANTOR,
		GRANTEE,
		PRIVILEGE,
		IS_GRANTABLE FROM sys.sp_table_privileges_view
		WHERE LOWER(TABLE_NAME) LIKE LOWER(@table_name)
			AND ((SELECT COALESCE(@table_owner,'')) = '' OR LOWER(TABLE_OWNER) LIKE LOWER(@table_owner))
		ORDER BY table_qualifier, table_owner, table_name, privilege, grantee;
	END
	ELSE 
	BEGIN
		SELECT
		TABLE_QUALIFIER,
		TABLE_OWNER,
		TABLE_NAME,
		GRANTOR,
		GRANTEE,
		PRIVILEGE,
		IS_GRANTABLE FROM sys.sp_table_privileges_view
		WHERE LOWER(TABLE_NAME) = LOWER(@table_name)
			AND ((SELECT COALESCE(@table_owner,'')) = '' OR LOWER(TABLE_OWNER) = LOWER(@table_owner))
		ORDER BY table_qualifier, table_owner, table_name, privilege, grantee;
	END
	
END; 
$$
LANGUAGE 'pltsql';
GRANT EXECUTE ON PROCEDURE sys.sp_table_privileges TO PUBLIC;

CREATE OR REPLACE VIEW sys.sp_sproc_columns_view AS
-- Get parameters (if any) for a user-defined stored procedure/function
(SELECT 
	CAST(d.name AS sys.sysname) AS PROCEDURE_QUALIFIER,
	CAST(ext.orig_name AS sys.sysname) AS PROCEDURE_OWNER,
	CASE 
		WHEN proc.routine_type='PROCEDURE' THEN CAST(CONCAT(proc.routine_name, ';1') AS sys.nvarchar(134)) 
		ELSE CAST(CONCAT(proc.routine_name, ';0') AS sys.nvarchar(134)) 
	END AS PROCEDURE_NAME,
	
	CAST(coalesce(args.parameter_name, '') AS sys.sysname) AS COLUMN_NAME,
	CAST(1 AS smallint) AS COLUMN_TYPE,
	CAST(t5.data_type AS smallint) AS DATA_TYPE,
	CAST(coalesce(t6.name, '') AS sys.sysname) AS TYPE_NAME,
	CAST(t6.precision AS int) AS PRECISION,
	CAST(t6.max_length AS int) AS LENGTH,
	CAST(t6.scale AS smallint) AS SCALE,
	CAST(t5.num_prec_radix AS smallint) AS RADIX,
	CAST(t6.is_nullable AS smallint) AS NULLABLE,
	CAST(NULL AS varchar(254)) AS REMARKS,
	CAST(NULL AS sys.nvarchar(4000)) AS COLUMN_DEF,
	CAST(t5.sql_data_type AS smallint) AS SQL_DATA_TYPE,
	CAST(t5.sql_datetime_sub AS smallint) AS SQL_DATETIME_SUB,
	CAST(NULL AS int) AS CHAR_OCTET_LENGTH,
	CAST(args.ordinal_position AS int) AS ORDINAL_POSITION,
	CAST('YES' AS varchar(254)) AS IS_NULLABLE,
	CAST(t5.ss_data_type AS sys.tinyint) AS SS_DATA_TYPE,
	CAST(proc.routine_name AS sys.nvarchar(134)) AS original_procedure_name
	
	FROM information_schema.routines proc
	JOIN information_schema.parameters args
		ON proc.specific_schema = args.specific_schema AND proc.specific_name = args.specific_name
	INNER JOIN sys.babelfish_namespace_ext ext ON proc.specific_schema = ext.nspname
	INNER JOIN sys.databases d ON d.database_id =ext.dbid
	INNER JOIN sys.spt_datatype_info_table AS t5 
		JOIN sys.types t6
		JOIN sys.types t7 ON t6.system_type_id = t7.user_type_id
			ON t7.name = t5.type_name
		ON (args.data_type != 'USER-DEFINED' AND args.udt_name = t5.pg_type_name AND t6.name = t7.name)
		OR (args.data_type='USER-DEFINED' AND args.udt_name = t6.name)
	WHERE coalesce(args.parameter_name, '') LIKE '@%'
		AND ext.dbid = sys.db_id()
		AND has_schema_privilege(proc.specific_schema, 'USAGE')

UNION ALL

-- Create row describing return type for a user-defined stored procedure/function
SELECT 
	CAST(d.name AS sys.sysname) AS PROCEDURE_QUALIFIER,
	CAST(ext.orig_name AS sys.sysname) AS PROCEDURE_OWNER,
	CASE 
		WHEN proc.routine_type='PROCEDURE' THEN CAST(CONCAT(proc.routine_name, ';1') AS sys.nvarchar(134)) 
		ELSE CAST(CONCAT(proc.routine_name, ';0') AS sys.nvarchar(134)) 
	END AS PROCEDURE_NAME,
	
	CASE 
		WHEN pg_function_result_type LIKE '%TABLE%' THEN cast('@TABLE_RETURN_VALUE' AS sys.sysname)
		ELSE cast('@RETURN_VALUE' AS sys.sysname)
 	END AS COLUMN_NAME,
	 
	CASE 
		WHEN pg_function_result_type LIKE '%TABLE%' THEN CAST(3 AS smallint)
		ELSE CAST(5 as smallint) 
	END AS COLUMN_TYPE,
	
	CASE 
		WHEN proc.routine_type='PROCEDURE' THEN cast((SELECT data_type FROM sys.spt_datatype_info_table WHERE type_name = 'int') AS smallint)
		WHEN pg_function_result_type LIKE '%TABLE%' THEN cast(null AS smallint)
		ELSE CAST(t5.data_type AS smallint)
	END AS DATA_TYPE,
	
	CASE 
		WHEN proc.routine_type='PROCEDURE' THEN CAST('int' AS sys.sysname) 
		WHEN pg_function_result_type like '%TABLE%' then CAST('table' AS sys.sysname)
		ELSE CAST(coalesce(t6.name, '') AS sys.sysname) 
	END AS TYPE_NAME,
	
	CASE 
		WHEN proc.routine_type='PROCEDURE' THEN CAST(10 AS int) 
		WHEN pg_function_result_type LIKE '%TABLE%' THEN CAST(0 AS int) 
		ELSE CAST(t6.precision AS int) 
	END AS PRECISION,
	
	CASE 
		WHEN proc.routine_type='PROCEDURE' THEN CAST(4 AS int) 
		WHEN pg_function_result_type LIKE '%TABLE%' THEN CAST(0 AS int) 
		ELSE CAST(t6.max_length AS int) 
	END AS LENGTH,
	CASE 
		WHEN proc.routine_type='PROCEDURE' THEN CAST(0 AS smallint) 
		WHEN pg_function_result_type LIKE '%TABLE%' THEN CAST(0 AS smallint) 
		ELSE CAST(t6.scale AS smallint) 
	END AS SCALE,
	CASE 
		WHEN proc.routine_type='PROCEDURE' THEN CAST(10 AS smallint) 
		WHEN pg_function_result_type LIKE '%TABLE%' THEN CAST(0 AS smallint) 
		ELSE CAST(t5.num_prec_radix AS smallint) 
	END AS RADIX,
	CASE 
		WHEN proc.routine_type='PROCEDURE' THEN CAST(0 AS smallint)
		WHEN pg_function_result_type LIKE '%TABLE%' THEN CAST(0 AS smallint)
		ELSE CAST(t6.is_nullable AS smallint)
	END AS NULLABLE,
	CASE 
		WHEN pg_function_result_type LIKE '%TABLE%' THEN CAST('Result table returned by table valued function' AS varchar(254)) 
		ELSE CAST(NULL AS varchar(254)) 
	END AS REMARKS,
	
	CAST(NULL AS sys.nvarchar(4000)) AS COLUMN_DEF,
	CASE 
		WHEN proc.routine_type='PROCEDURE' THEN CAST((SELECT sql_data_type FROM sys.spt_datatype_info_table WHERE type_name = 'int') AS smallint) 
		WHEN pg_function_result_type LIKE '%TABLE%' THEN CAST(null AS smallint) 
		ELSE CAST(t5.sql_data_type AS smallint) 
	END AS SQL_DATA_TYPE,
	
	CAST(null AS smallint) AS SQL_DATETIME_SUB,
	CAST(null AS int) AS CHAR_OCTET_LENGTH,
	CAST(0 AS int) AS ORDINAL_POSITION,
	CASE 
		WHEN proc.routine_type='PROCEDURE' THEN CAST('NO' AS varchar(254)) 
		WHEN pg_function_result_type LIKE '%TABLE%' THEN CAST('NO' AS varchar(254))
		ELSE CAST('YES' AS varchar(254)) 
	END AS IS_NULLABLE,
	
	CASE 
		WHEN proc.routine_type='PROCEDURE' THEN CAST(56 AS sys.tinyint) 
		WHEN pg_function_result_type LIKE '%TABLE%' THEN CAST(0 AS sys.tinyint) 
		ELSE CAST(t5.ss_data_type AS sys.tinyint) 
	END AS SS_DATA_TYPE,
	CAST(proc.routine_name AS sys.nvarchar(134)) AS original_procedure_name

	FROM information_schema.routines proc
	INNER JOIN sys.babelfish_namespace_ext ext ON proc.specific_schema = ext.nspname
	INNER JOIN sys.databases d ON d.database_id = ext.dbid
	INNER JOIN pg_catalog.pg_proc p ON proc.specific_name = p.proname || '_' || p.oid
	LEFT JOIN sys.spt_datatype_info_table AS t5 
		JOIN sys.types t6
		JOIN sys.types t7 ON t6.system_type_id = t7.user_type_id
		ON t7.name = t5.type_name
	ON (proc.data_type != 'USER-DEFINED' 
			AND proc.type_udt_name = t5.pg_type_name 
			AND t6.name = t7.name)
		OR (proc.data_type = 'USER-DEFINED' 
			AND proc.type_udt_name = t6.name),
	pg_get_function_result(p.oid) AS pg_function_result_type
	WHERE ext.dbid = sys.db_id() AND has_schema_privilege(proc.specific_schema, 'USAGE'))

UNION ALL 

-- Get parameters (if any) for a system stored procedure/function
(SELECT 
	CAST((SELECT sys.db_name()) AS sys.sysname) AS PROCEDURE_QUALIFIER,
	CAST(args.specific_schema AS sys.sysname) AS PROCEDURE_OWNER,
	CASE 
		WHEN proc.routine_type='PROCEDURE' then CAST(CONCAT(proc.routine_name, ';1') AS sys.nvarchar(134)) 
		ELSE CAST(CONCAT(proc.routine_name, ';0') AS sys.nvarchar(134)) 
	END AS PROCEDURE_NAME,
	
	CAST(coalesce(args.parameter_name, '') AS sys.sysname) AS COLUMN_NAME,
	CAST(1 as smallint) AS COLUMN_TYPE,
	CAST(t5.data_type AS smallint) AS DATA_TYPE,
	CAST(coalesce(t6.name, '') as sys.sysname) as TYPE_NAME,
	CAST(t6.precision as int) as PRECISION,
	CAST(t6.max_length as int) as LENGTH,
	CAST(t6.scale AS smallint) AS SCALE,
	CAST(t5.num_prec_radix AS smallint) AS RADIX,
	CAST(t6.is_nullable as smallint) AS NULLABLE,
	CAST(NULL AS varchar(254)) AS REMARKS,
	CAST(NULL AS sys.nvarchar(4000)) AS COLUMN_DEF,
	CAST(t5.sql_data_type AS smallint) AS SQL_DATA_TYPE,
	CAST(t5.sql_datetime_sub AS smallint) AS SQL_DATETIME_SUB,
	CAST(NULL AS int) AS CHAR_OCTET_LENGTH,
	CAST(args.ordinal_position AS int) AS ORDINAL_POSITION,
	CAST('YES' AS varchar(254)) AS IS_NULLABLE,
	CAST(t5.ss_data_type AS sys.tinyint) AS SS_DATA_TYPE,
	CAST(proc.routine_name AS sys.nvarchar(134)) AS original_procedure_name
	
	FROM information_schema.routines proc
	JOIN information_schema.parameters args
		on proc.specific_schema = args.specific_schema
		and proc.specific_name = args.specific_name 
	LEFT JOIN sys.spt_datatype_info_table AS t5 
		LEFT JOIN sys.types t6 ON t6.name = t5.type_name
		ON args.udt_name = t5.pg_type_name OR args.udt_name = t5.type_name
	WHERE args.specific_schema ='sys' 
		AND coalesce(args.parameter_name, '') LIKE '@%' 
		AND (args.specific_name LIKE 'sp\_%' 
			OR args.specific_name LIKE 'xp\_%'
			OR args.specific_name LIKE 'dm\_%'
			OR  args.specific_name LIKE 'fn\_%')
		AND has_schema_privilege(proc.specific_schema, 'USAGE')
		
UNION ALL

-- Create row describing return type for a system stored procedure/function
SELECT 
	CAST((SELECT sys.db_name()) AS sys.sysname) AS PROCEDURE_QUALIFIER,
	CAST(proc.specific_schema AS sys.sysname) AS PROCEDURE_OWNER,
	CASE 
		WHEN proc.routine_type='PROCEDURE' then CAST(CONCAT(proc.routine_name, ';1') AS sys.nvarchar(134)) 
		ELSE CAST(CONCAT(proc.routine_name, ';0') AS sys.nvarchar(134)) 
	END AS PROCEDURE_NAME,
	
	CASE 
		WHEN pg_function_result_type LIKE '%TABLE%' THEN cast('@TABLE_RETURN_VALUE' AS sys.sysname)
		ELSE cast('@RETURN_VALUE' AS sys.sysname)
 	END AS COLUMN_NAME,
	 
	CASE 
		WHEN pg_function_result_type LIKE '%TABLE%' THEN CAST(3 AS smallint)
		ELSE CAST(5 AS smallint) 
	END AS COLUMN_TYPE,
	
	CASE 
		WHEN proc.routine_type='PROCEDURE' THEN cast((SELECT sql_data_type FROM sys.spt_datatype_info_table WHERE type_name = 'int') AS smallint)
		WHEN pg_function_result_type LIKE '%TABLE%' THEN cast(null AS smallint)
		ELSE CAST(t5.data_type AS smallint)
	END AS DATA_TYPE,
	
	CASE 
		WHEN proc.routine_type='PROCEDURE' THEN CAST('int' AS sys.sysname) 
		WHEN pg_function_result_type LIKE '%TABLE%' THEN CAST('table' AS sys.sysname)
		ELSE CAST(coalesce(t6.name, '') AS sys.sysname) 
	END AS TYPE_NAME,
	
	CASE 
		WHEN proc.routine_type='PROCEDURE' THEN CAST(10 AS int) 
		WHEN pg_function_result_type LIKE '%TABLE%' THEN CAST(0 AS int) 
		ELSE CAST(t6.precision AS int) 
	END AS PRECISION,
	
	CASE 
		WHEN proc.routine_type='PROCEDURE' THEN CAST(4 AS int) 
		WHEN pg_function_result_type LIKE '%TABLE%' THEN CAST(0 AS int) 
		ELSE CAST(t6.max_length AS int) 
	END AS LENGTH,
	CASE 
		WHEN proc.routine_type='PROCEDURE' THEN CAST(0 AS smallint) 
		WHEN pg_function_result_type LIKE '%TABLE%' THEN CAST(0 AS smallint) 
		ELSE CAST(t6.scale AS smallint) 
	END AS SCALE,
	CASE 
		WHEN proc.routine_type='PROCEDURE' THEN CAST(10 AS smallint) 
		WHEN pg_function_result_type LIKE '%TABLE%' THEN CAST(0 AS smallint) 
		ELSE CAST(t5.num_prec_radix AS smallint) 
	END AS RADIX,
	CASE 
		WHEN proc.routine_type='PROCEDURE' THEN CAST(0 AS smallint)
		WHEN pg_function_result_type LIKE '%TABLE%' THEN CAST(0 AS smallint)
		ELSE CAST(t6.is_nullable AS smallint)
	END AS NULLABLE,
	
	CASE 
		WHEN pg_function_result_type LIKE '%TABLE%' THEN CAST('Result table returned by table valued function' AS varchar(254)) 
		ELSE CAST(NULL AS varchar(254)) 
	END AS REMARKS,
	
	CAST(NULL AS sys.nvarchar(4000)) AS COLUMN_DEF,
	CASE 
		WHEN proc.routine_type='PROCEDURE' THEN CAST((SELECT sql_data_type FROM sys.spt_datatype_info_table WHERE type_name = 'int') AS smallint) 
		WHEN pg_function_result_type LIKE '%TABLE%' THEN CAST(null AS smallint) 
		ELSE CAST(t5.sql_data_type AS smallint) 
	END AS SQL_DATA_TYPE,
	
	CAST(null AS smallint) AS SQL_DATETIME_SUB,
	CAST(null AS int) AS CHAR_OCTET_LENGTH,
	CAST(0 AS int) AS ORDINAL_POSITION,
	CASE 
		WHEN proc.routine_type='PROCEDURE' THEN CAST('NO' AS varchar(254)) 
		WHEN pg_function_result_type LIKE '%TABLE%' THEN CAST('NO' AS varchar(254))
		ELSE CAST('YES' AS varchar(254)) 
	END AS IS_NULLABLE,
	
	CASE 
		WHEN proc.routine_type='PROCEDURE' THEN CAST(56 AS sys.tinyint) 
		WHEN pg_function_result_type LIKE '%TABLE%' THEN CAST(0 AS sys.tinyint) 
		ELSE CAST(t5.ss_data_type AS sys.tinyint) 
	END AS SS_DATA_TYPE,
	CAST(proc.routine_name AS sys.nvarchar(134)) AS original_procedure_name
	
	FROM information_schema.routines proc
	INNER JOIN pg_catalog.pg_proc p ON proc.specific_name = p.proname || '_' || p.oid
	LEFT JOIN sys.spt_datatype_info_table AS t5
		LEFT JOIN sys.types t6 ON t6.name = t5.type_name
	ON proc.type_udt_name = t5.pg_type_name OR proc.type_udt_name = t5.type_name, 
	pg_get_function_result(p.oid) AS pg_function_result_type
	WHERE proc.specific_schema = 'sys' 
		AND (proc.specific_name LIKE 'sp\_%' 
			OR proc.specific_name LIKE 'xp\_%' 
			OR proc.specific_name LIKE 'dm\_%'
			OR  proc.specific_name LIKE 'fn\_%')
		AND has_schema_privilege(proc.specific_schema, 'USAGE')
	);	
GRANT SELECT ON sys.sp_sproc_columns_view TO PUBLIC;

CREATE OR REPLACE PROCEDURE sys.sp_sproc_columns(
	"@procedure_name" sys.nvarchar(390) = '%',
	"@procedure_owner" sys.nvarchar(384) = NULL,
	"@procedure_qualifier" sys.sysname = NULL,
	"@column_name" sys.nvarchar(384) = NULL,
	"@odbcver" int = 2,
	"@fusepattern" sys.bit = '1'
)	
AS $$
	SELECT @procedure_name = LOWER(COALESCE(@procedure_name, ''))
	SELECT @procedure_owner = LOWER(COALESCE(@procedure_owner, ''))
	SELECT @procedure_qualifier = LOWER(COALESCE(@procedure_qualifier, ''))
	SELECT @column_name = LOWER(COALESCE(@column_Name, ''))
BEGIN 
	IF (@procedure_qualifier != '' AND (SELECT LOWER(sys.db_name())) != @procedure_qualifier)
		BEGIN
			THROW 33557097, N'The database name component of the object qualifier must be the name of the current database.', 1;
 	   	END
	IF @fusepattern = '1'
		BEGIN
			SELECT PROCEDURE_QUALIFIER,
					PROCEDURE_OWNER,
					PROCEDURE_NAME,
					COLUMN_NAME,
					COLUMN_TYPE,
					DATA_TYPE,
					TYPE_NAME,
					PRECISION,
					LENGTH,
					SCALE,
					RADIX,
					NULLABLE,
					REMARKS,
					COLUMN_DEF,
					SQL_DATA_TYPE,
					SQL_DATETIME_SUB,
					CHAR_OCTET_LENGTH,
					ORDINAL_POSITION,
					IS_NULLABLE,
					SS_DATA_TYPE
			FROM sys.sp_sproc_columns_view
			WHERE (@procedure_name = '' OR original_procedure_name LIKE @procedure_name)
				AND (@procedure_owner = '' OR procedure_owner LIKE @procedure_owner)
				AND (@column_name = '' OR column_name  LIKE @column_name)
				AND (@procedure_qualifier = '' OR procedure_qualifier = @procedure_qualifier)
			ORDER BY procedure_qualifier, procedure_owner, procedure_name, ordinal_position;
		END
	ELSE
		BEGIN
			SELECT PROCEDURE_QUALIFIER,
					PROCEDURE_OWNER,
					PROCEDURE_NAME,
					COLUMN_NAME,
					COLUMN_TYPE,
					DATA_TYPE,
					TYPE_NAME,
					PRECISION,
					LENGTH,
					SCALE,
					RADIX,
					NULLABLE,
					REMARKS,
					COLUMN_DEF,
					SQL_DATA_TYPE,
					SQL_DATETIME_SUB,
					CHAR_OCTET_LENGTH,
					ORDINAL_POSITION,
					IS_NULLABLE,
					SS_DATA_TYPE
			FROM sys.sp_sproc_columns_view
			WHERE (@procedure_name = '' OR original_procedure_name = @procedure_name)
				AND (@procedure_owner = '' OR procedure_owner = @procedure_owner)
				AND (@column_name = '' OR column_name = @column_name)
				AND (@procedure_qualifier = '' OR procedure_qualifier = @procedure_qualifier)
			ORDER BY procedure_qualifier, procedure_owner, procedure_name, ordinal_position;
		END
END; 
$$
LANGUAGE 'pltsql';
GRANT ALL ON PROCEDURE sys.sp_sproc_columns TO PUBLIC;

CREATE OR REPLACE PROCEDURE sys.sp_sproc_columns_100(
	"@procedure_name" sys.nvarchar(390) = '%',
	"@procedure_owner" sys.nvarchar(384) = NULL,
	"@procedure_qualifier" sys.sysname = NULL,
	"@column_name" sys.nvarchar(384) = NULL,
	"@odbcver" int = 2,
	"@fusepattern" sys.bit = '1'
)    
AS $$
BEGIN 
    exec sys.sp_sproc_columns @procedure_name, @procedure_owner, @procedure_qualifier, @column_name, @odbcver, @fusepattern;
END; 
$$
LANGUAGE 'pltsql';
GRANT ALL ON PROCEDURE sys.sp_sproc_columns_100 TO PUBLIC;
 
-- DATABASE_PRINCIPALS
CREATE OR REPLACE VIEW sys.database_principals AS SELECT
Ext.orig_username AS name,
CAST(Base.OID AS INT) AS principal_id,
Ext.type,
CAST(CASE WHEN Ext.type = 'S' THEN 'SQL_USER'
WHEN Ext.type = 'R' THEN 'DATABASE_ROLE'
ELSE NULL END AS SYS.NVARCHAR(60)) AS type_desc,
Ext.default_schema_name,
Ext.create_date,
Ext.modify_date,
Ext.owning_principal_id,
CAST(CAST(Base2.oid AS INT) AS SYS.VARBINARY(85)) AS SID,
CAST(Ext.is_fixed_role AS SYS.BIT) AS is_fixed_role,
Ext.authentication_type,
Ext.authentication_type_desc,
Ext.default_language_name,
Ext.default_language_lcid,
CAST(Ext.allow_encrypted_value_modifications AS SYS.BIT) AS allow_encrypted_value_modifications
FROM pg_catalog.pg_authid AS Base INNER JOIN sys.babelfish_authid_user_ext AS Ext
ON Base.rolname = Ext.rolname
LEFT OUTER JOIN pg_catalog.pg_roles Base2
ON Ext.login_name = Base2.rolname
WHERE Ext.database_name = DB_NAME();
GRANT SELECT ON sys.database_principals TO PUBLIC;

--DATABASE_ROLE_MEMBERS
CREATE VIEW sys.database_role_members AS
SELECT
CAST(Auth1.oid AS INT) AS role_principal_id,
CAST(Auth2.oid AS INT) AS member_principal_id
FROM pg_catalog.pg_auth_members AS Authmbr
INNER JOIN pg_catalog.pg_authid AS Auth1 ON Auth1.oid = Authmbr.roleid
INNER JOIN pg_catalog.pg_authid AS Auth2 ON Auth2.oid = Authmbr.member
INNER JOIN sys.babelfish_authid_user_ext AS Ext1 ON Auth1.rolname = Ext1.rolname
INNER JOIN sys.babelfish_authid_user_ext AS Ext2 ON Auth2.rolname = Ext2.rolname
WHERE Ext1.database_name = DB_NAME()
AND Ext2.database_name = DB_NAME()
AND Ext1.type = 'R'
AND Ext2.orig_username != 'db_owner';
GRANT SELECT ON sys.database_role_members TO PUBLIC;

CREATE OR REPLACE PROCEDURE remove_babelfish ()
LANGUAGE plpgsql
AS $$
BEGIN
	CALL sys.babel_drop_all_dbs();
	CALL sys.babel_drop_all_logins();
	EXECUTE format('ALTER DATABASE %s SET babelfishpg_tsql.enable_ownership_structure = false', CURRENT_DATABASE());
	EXECUTE 'ALTER SEQUENCE sys.babelfish_db_seq RESTART';
	DROP OWNED BY sysadmin;
	DROP ROLE sysadmin;
END
$$;

CREATE OR REPLACE PROCEDURE sys.sp_statistics(
    "@table_name" sys.sysname,
    "@table_owner" sys.sysname = '',
    "@table_qualifier" sys.sysname = '',
	"@index_name" sys.sysname = '',
	"@is_unique" char = 'N',
	"@accuracy" char = 'Q'
)
AS $$
BEGIN
    IF @index_name = '%'
	BEGIN
	    SELECT @index_name = ''
	END
    select out_table_qualifier as table_qualifier,
            out_table_owner as table_owner,
            out_table_name as table_name,
			out_non_unique as non_unique,
			out_index_qualifier as index_qualifier,
			out_index_name as index_name,
			out_type as type,
			out_seq_in_index as seq_in_index,
			out_column_name as column_name,
			out_collation as collation,
			out_cardinality as cardinality,
			out_pages as pages,
			out_filter_condition as filter_condition
    from sys.sp_statistics_internal(@table_name, @table_owner, @table_qualifier, @index_name, @is_unique, @accuracy);
END;
$$
LANGUAGE 'pltsql';
GRANT ALL on PROCEDURE sys.sp_statistics TO PUBLIC;

-- same as sp_statistics
CREATE OR REPLACE PROCEDURE sys.sp_statistics_100(
    "@table_name" sys.sysname,
    "@table_owner" sys.sysname = '',
    "@table_qualifier" sys.sysname = '',
	"@index_name" sys.sysname = '',
	"@is_unique" char = 'N',
	"@accuracy" char = 'Q'
)
AS $$
BEGIN
    IF @index_name = '%'
	BEGIN
	    SELECT @index_name = ''
	END
    select out_table_qualifier as TABLE_QUALIFIER,
            out_table_owner as TABLE_OWNER,
            out_table_name as TABLE_NAME,
			out_non_unique as NON_UNIQUE,
			out_index_qualifier as INDEX_QUALIFIER,
			out_index_name as INDEX_NAME,
			out_type as TYPE,
			out_seq_in_index as SEQ_IN_INDEX,
			out_column_name as COLUMN_NAME,
			out_collation as COLLATION,
			out_cardinality as CARDINALITY,
			out_pages as PAGES,
			out_filter_condition as FILTER_CONDITION
    from sys.sp_statistics_internal(@table_name, @table_owner, @table_qualifier, @index_name, @is_unique, @accuracy);
END;
$$
LANGUAGE 'pltsql';
GRANT ALL on PROCEDURE sys.sp_statistics_100 TO PUBLIC;

create or replace function sys.get_tds_id(
	datatype sys.varchar(50)
)
returns INT
AS $$
DECLARE
	tds_id INT;
BEGIN
	IF datatype IS NULL THEN
		RETURN 0;
	END IF;
	CASE datatype
		WHEN 'text' THEN tds_id = 35;
		WHEN 'uniqueidentifier' THEN tds_id = 36;
		WHEN 'tinyint' THEN tds_id = 38;
		WHEN 'smallint' THEN tds_id = 38;
		WHEN 'int' THEN tds_id = 38;
		WHEN 'bigint' THEN tds_id = 38;
		WHEN 'ntext' THEN tds_id = 99;
		WHEN 'bit' THEN tds_id = 104;
		WHEN 'float' THEN tds_id = 109;
		WHEN 'real' THEN tds_id = 109;
		WHEN 'varchar' THEN tds_id = 167;
		WHEN 'nvarchar' THEN tds_id = 231;
		WHEN 'nchar' THEN tds_id = 239;
		WHEN 'money' THEN tds_id = 110;
		WHEN 'smallmoney' THEN tds_id = 110;
		WHEN 'char' THEN tds_id = 175;
		WHEN 'date' THEN tds_id = 40;
		WHEN 'datetime' THEN tds_id = 111;
		WHEN 'smalldatetime' THEN tds_id = 111;
		WHEN 'numeric' THEN tds_id = 108;
		WHEN 'xml' THEN tds_id = 241;
		WHEN 'decimal' THEN tds_id = 106;
		WHEN 'varbinary' THEN tds_id = 165;
		WHEN 'binary' THEN tds_id = 173;
		WHEN 'image' THEN tds_id = 34;
		WHEN 'time' THEN tds_id = 41;
		WHEN 'datetime2' THEN tds_id = 42;
		WHEN 'sql_variant' THEN tds_id = 98;
		WHEN 'datetimeoffset' THEN tds_id = 43;
		ELSE tds_id = 0;
	END CASE;
	RETURN tds_id;
END;
$$ LANGUAGE plpgsql IMMUTABLE STRICT;

create or replace function sys.sp_describe_first_result_set_internal(
	tsqlquery varchar(384),
    params varchar(384) = NULL,
    browseMode sys.tinyint = 0
)
returns table (
	is_hidden sys.bit,
	column_ordinal int,
	name sys.sysname,
	is_nullable sys.bit,
	system_type_id int,
	system_type_name sys.nvarchar(256),
	max_length smallint,
	"precision" sys.tinyint,
	scale sys.tinyint,
	collation_name sys.sysname,
	user_type_id int,
	user_type_database sys.sysname,
	user_type_schema sys.sysname,
	user_type_name sys.sysname,
	assembly_qualified_type_name sys.nvarchar(4000),
	xml_collection_id int,
	xml_collection_database sys.sysname,
	xml_collection_schema sys.sysname,
	xml_collection_name sys.sysname,
	is_xml_document sys.bit,
	is_case_sensitive sys.bit,
	is_fixed_length_clr_type sys.bit,
	source_server sys.sysname,
	source_database sys.sysname,
	source_schema sys.sysname,
	source_table sys.sysname,
	source_column sys.sysname,
	is_identity_column sys.bit,
	is_part_of_unique_key sys.bit,
	is_updateable sys.bit,
	is_computed_column sys.bit,
	is_sparse_column_set sys.bit,
	ordinal_in_order_by_list smallint,
	order_by_list_length smallint,
	order_by_is_descending smallint,
	tds_type_id int,
	tds_length int,
	tds_collation_id int,
	ss_data_type sys.tinyint
)
AS 'babelfishpg_tsql', 'sp_describe_first_result_set_internal'
LANGUAGE C;
GRANT ALL on FUNCTION sys.sp_describe_first_result_set_internal TO PUBLIC;

CREATE OR REPLACE PROCEDURE sys.sp_describe_first_result_set (
	"@tsql" varchar(384),
    "@params" varchar(384) = NULL,
    "@browse_information_mode" sys.tinyint = 0)
AS $$
BEGIN
    select * from sys.sp_describe_first_result_set_internal(@tsql, @params,  @browse_information_mode);
END;
$$
LANGUAGE 'pltsql';
GRANT ALL on PROCEDURE sys.sp_describe_first_result_set TO PUBLIC;

CREATE OR REPLACE VIEW sys.spt_tablecollations_view AS
    SELECT
        o.object_id         AS object_id,
        o.schema_id         AS schema_id,
        c.column_id         AS colid,
        CASE WHEN p.attoptions[1] LIKE 'bbf_original_name=%' THEN split_part(p.attoptions[1], '=', 2)
            ELSE c.name END AS name,
        CAST(CollationProperty(c.collation_name,'tdscollation') AS binary(5)) AS tds_collation_28,
        CAST(CollationProperty(c.collation_name,'tdscollation') AS binary(5)) AS tds_collation_90,
        CAST(CollationProperty(c.collation_name,'tdscollation') AS binary(5)) AS tds_collation_100,
        CAST(c.collation_name AS nvarchar(128)) AS collation_28,
        CAST(c.collation_name AS nvarchar(128)) AS collation_90,
        CAST(c.collation_name AS nvarchar(128)) AS collation_100
    FROM
        sys.all_columns c INNER JOIN
        sys.all_objects o ON (c.object_id = o.object_id) JOIN
        pg_attribute p ON (c.name = p.attname AND c.object_id = p.attrelid)
    WHERE
        c.is_sparse = 0 AND p.attnum >= 0;
GRANT SELECT ON sys.spt_tablecollations_view TO PUBLIC;

CREATE COLLATION sys.Japanese_CS_AS (provider = icu, locale = 'ja_JP');
CREATE COLLATION sys.Japanese_CI_AI (provider = icu, locale = 'ja_JP@colStrength=primary', deterministic = false);
CREATE COLLATION sys.Japanese_CI_AS (provider = icu, locale = 'ja_JP@colStrength=secondary', deterministic = false);

CREATE OR REPLACE PROCEDURE BABEL_CREATE_MSDB_IF_NOT_EXISTS_INTERNAL(IN login TEXT)
AS 'babelfishpg_tsql', 'create_msdb_if_not_exists' LANGUAGE C;

CREATE OR REPLACE PROCEDURE BABEL_CREATE_MSDB_IF_NOT_EXISTS()
LANGUAGE PLPGSQL
AS $$
DECLARE
  sa_name TEXT := (SELECT owner FROM sys.babelfish_sysdatabases WHERE dbid=1);
BEGIN
  CALL SYS.BABEL_CREATE_MSDB_IF_NOT_EXISTS_INTERNAL(sa_name);
END
$$;

CALL sys.babel_create_msdb_if_not_exists();

alter view sys.indexes rename to indexes_deprecated;

create or replace view sys.indexes as
select 
  CAST(object_id as int)
  , CAST(name as sys.sysname)
  , CAST(type as sys.tinyint)
  , CAST(type_desc as sys.nvarchar(60))
  , CAST(is_unique as sys.bit)
  , CAST(data_space_id as int)
  , CAST(ignore_dup_key as sys.bit)
  , CAST(is_primary_key as sys.bit)
  , CAST(is_unique_constraint as sys.bit)
  , CAST(fill_factor as sys.tinyint)
  , CAST(is_padded as sys.bit)
  , CAST(is_disabled as sys.bit)
  , CAST(is_hypothetical as sys.bit)
  , CAST(allow_row_locks as sys.bit)
  , CAST(allow_page_locks as sys.bit)
  , CAST(has_filter as sys.bit)
  , CAST(filter_definition as sys.nvarchar)
  , CAST(auto_created as sys.bit)
  , CAST(index_id as int)
from 
(
  -- Get all indexes from all system and user tables
  select
    i.indrelid as object_id
    , c.relname as name
    , case when i.indisclustered then 1 else 2 end as type
    , case when i.indisclustered then 'CLUSTERED' else 'NONCLUSTERED' end as type_desc
    , case when i.indisunique then 1 else 0 end as is_unique
    , c.reltablespace as data_space_id
    , 0 as ignore_dup_key
    , case when i.indisprimary then 1 else 0 end as is_primary_key
    , case when constr.oid is null then 0 else 1 end as is_unique_constraint
    , 0 as fill_factor
    , case when i.indpred is null then 0 else 1 end as is_padded
    , case when i.indisready then 0 else 1 end as is_disabled
    , 0 as is_hypothetical
    , 1 as allow_row_locks
    , 1 as allow_page_locks
    , 0 as has_filter
    , null as filter_definition
    , 0 as auto_created
    , case when i.indisclustered then 1 else c.oid end as index_id
  from pg_class c
  inner join pg_index i on i.indexrelid = c.oid
  left join pg_constraint constr on constr.conindid = c.oid
  where c.relkind = 'i' and i.indislive
  and (c.relnamespace in (select schema_id from sys.schemas) or c.relnamespace::regnamespace::text = 'sys')
  and has_schema_privilege(c.relnamespace, 'USAGE')

  union all 
  
  -- Create HEAP entries for each system and user table
  select distinct on (t.oid)
    t.oid as object_id
    , null as name
    , 0 as type
    , 'HEAP' as type_desc
    , 0 as is_unique
    , 1 as data_space_id
    , 0 as ignore_dup_key
    , 0 as is_primary_key
    , 0 as is_unique_constraint
    , 0 as fill_factor
    , 0 as is_padded
    , 0 as is_disabled
    , 0 as is_hypothetical
    , 1 as allow_row_locks
    , 1 as allow_page_locks
    , 0 as has_filter
    , null as filter_definition
    , 0 as auto_created
    , 0 as index_id
  from pg_class t 
  where t.relkind = 'r'
  and (t.relnamespace in (select schema_id from sys.schemas) or t.relnamespace::regnamespace::text = 'sys')
  and has_schema_privilege(t.relnamespace, 'USAGE')
  and has_table_privilege(t.oid, 'SELECT,INSERT,UPDATE,DELETE,TRUNCATE,TRIGGER')

) as indexes_select order by object_id, type_desc;
GRANT SELECT ON sys.indexes TO PUBLIC;

create or replace view  sys.sysindexes as
select
  i.object_id::integer as id
  , null::integer as status
  , null::binary(6) as first
  , i.type::smallint as indid
  , null::binary(6) as root
  , 0::smallint as minlen
  , 1::smallint as keycnt
  , null::smallint as groupid
  , 0 as dpages
  , 0 as reserved
  , 0 as used
  , 0::bigint as rowcnt
  , 0 as rowmodctr
  , 0 as reserved3
  , 0 as reserved4
  , 0::smallint as xmaxlen
  , null::smallint as maxirow
  , 90::sys.tinyint as "OrigFillFactor"
  , 0::sys.tinyint as "StatVersion"
  , 0 as reserved2
  , null::binary(6) as "FirstIAM"
  , 0::smallint as impid
  , 0::smallint as lockflags
  , 0 as pgmodctr
  , null::sys.varbinary(816) as keys
  , i.name::sys.sysname as name
  , null::sys.image as statblob
  , 0 as maxlen
  , 0 as rows
from sys.indexes i;
GRANT SELECT ON sys.sysindexes TO PUBLIC;

-- TODO: BABEL-2838
CREATE OR REPLACE VIEW sys.sp_special_columns_view AS
SELECT DISTINCT 
CAST(1 as smallint) AS SCOPE,
CAST(coalesce (split_part(pa.attoptions[1], '=', 2) ,c1.name) AS sys.sysname) AS COLUMN_NAME, -- get original column name if exists
CAST(t6.data_type AS smallint) AS DATA_TYPE,

CASE -- cases for when they are of type identity. 
	WHEN c1.is_identity = 1 AND (t8.name = 'decimal' or t8.name = 'numeric') 
	THEN CAST(CONCAT(t8.name, '() identity') AS sys.sysname)
	WHEN c1.is_identity = 1 AND (t8.name != 'decimal' AND t8.name != 'numeric')
	THEN CAST(CONCAT(t8.name, ' identity') AS sys.sysname)
	ELSE CAST(t8.name AS sys.sysname)
END AS TYPE_NAME,

CAST(sys.sp_special_columns_precision_helper(coalesce(tsql_type_name, tsql_base_type_name), c1.precision, c1.max_length, t6."PRECISION") AS int) AS PRECISION,
CAST(sys.sp_special_columns_length_helper(coalesce(tsql_type_name, tsql_base_type_name), c1.precision, c1.max_length, t6."PRECISION") AS int) AS LENGTH,
CAST(sys.sp_special_columns_scale_helper(coalesce(tsql_type_name, tsql_base_type_name), c1.scale) AS smallint) AS SCALE,
CAST(1 AS smallint) AS PSEUDO_COLUMN,
CAST(c1.is_nullable AS int) AS IS_NULLABLE,
CAST(t2.dbname AS sys.sysname) AS TABLE_QUALIFIER,
CAST(s1.name AS sys.sysname) AS TABLE_OWNER,
CAST(t1.relname AS sys.sysname) AS TABLE_NAME,

CASE 
	WHEN idx.is_primary_key != 1
	THEN CAST('u' AS sys.sysname) -- if it is a unique index, then we should cast it as 'u' for filtering purposes
	ELSE CAST('p' AS sys.sysname)
END AS CONSTRAINT_TYPE,
CAST(idx.name AS sys.sysname) AS CONSTRAINT_NAME,
CAST(idx.index_id AS int) AS INDEX_ID
        
FROM pg_catalog.pg_class t1 
	JOIN sys.pg_namespace_ext t2 ON t1.relnamespace = t2.oid
	JOIN sys.schemas s1 ON s1.schema_id = t1.relnamespace
	LEFT JOIN sys.indexes idx ON idx.object_id = t1.oid
	INNER JOIN pg_catalog.pg_attribute i2 ON idx.index_id = i2.attrelid
	INNER JOIN sys.columns c1 ON c1.object_id = idx.object_id AND i2.attname = c1.name

	JOIN pg_catalog.pg_type AS t7 ON t7.oid = c1.system_type_id
	JOIN sys.types AS t8 ON c1.user_type_id = t8.user_type_id 
	LEFT JOIN sys.sp_datatype_info_helper(2::smallint, false) AS t6 ON t7.typname = t6.pg_type_name OR t7.typname = t6.type_name --need in order to get accurate DATA_TYPE value
	LEFT JOIN pg_catalog.pg_attribute AS pa ON t1.oid = pa.attrelid AND c1.name = pa.attname
	, sys.translate_pg_type_to_tsql(t8.user_type_id) AS tsql_type_name
	, sys.translate_pg_type_to_tsql(t8.system_type_id) AS tsql_base_type_name
	WHERE has_schema_privilege(s1.schema_id, 'USAGE');
  
GRANT SELECT ON sys.sp_special_columns_view TO PUBLIC;

call sys.babelfish_drop_deprecated_view('sys', 'indexes_deprecated');

CREATE OR REPLACE FUNCTION OBJECTPROPERTY(IN object_id INT, IN property sys.varchar)
RETURNS INT AS
$$
BEGIN
    RETURN NULL;
END;
$$
LANGUAGE plpgsql;

CREATE OR REPLACE FUNCTION OBJECTPROPERTYEX(IN object_id INT, IN property sys.varchar)
RETURNS SYS.SQL_VARIANT AS
$$
BEGIN
    RETURN NULL;
END;
$$
LANGUAGE plpgsql;

<<<<<<< HEAD
CREATE OR REPLACE VIEW sys.xml_schema_collections
AS
SELECT
  CAST(NULL AS INT) as xml_collection_id,
  CAST(NULL AS INT) as schema_id,
  CAST(NULL AS INT) as principal_id,
  CAST('sys' AS sys.sysname) as name,
  CAST(NULL as sys.datetime) as create_date,
  CAST(NULL as sys.datetime) as modify_date
WHERE FALSE;
GRANT SELECT ON sys.xml_schema_collections TO PUBLIC;

CREATE OR REPLACE VIEW sys.dm_hadr_database_replica_states
AS
SELECT
   CAST(0 as INT) database_id
  ,CAST(NULL as sys.UNIQUEIDENTIFIER) as group_id
  ,CAST(NULL as sys.UNIQUEIDENTIFIER) as replica_id
  ,CAST(NULL as sys.UNIQUEIDENTIFIER) as group_database_id
  ,CAST(0 as sys.BIT) as is_local
  ,CAST(0 as sys.BIT) as is_primary_replica
  ,CAST(0 as sys.TINYINT) as synchronization_state
  ,CAST('' as sys.nvarchar(60)) as synchronization_state_desc
  ,CAST(0 as sys.BIT) as is_commit_participant
  ,CAST(0 as sys.TINYINT) as synchronization_health
  ,CAST('' as sys.nvarchar(60)) as synchronization_health_desc
  ,CAST(0 as sys.TINYINT) as database_state
  ,CAST('' as sys.nvarchar(60)) as database_state_desc
  ,CAST(0 as sys.BIT) as is_suspended
  ,CAST(0 as sys.TINYINT) as suspend_reason
  ,CAST('' as sys.nvarchar(60)) as suspend_reason_desc
  ,CAST(0.0 as numeric(25,0)) as truncation_lsn
  ,CAST(0.0 as numeric(25,0)) as recovery_lsn
  ,CAST(0.0 as numeric(25,0)) as last_sent_lsn
  ,CAST(NULL as sys.DATETIME) as last_sent_time
  ,CAST(0.0 as numeric(25,0)) as last_received_lsn
  ,CAST(NULL as sys.DATETIME) as last_received_time
  ,CAST(0.0 as numeric(25,0)) as last_hardened_lsn
  ,CAST(NULL as sys.DATETIME) as last_hardened_time
  ,CAST(0.0 as numeric(25,0)) as last_redone_lsn
  ,CAST(NULL as sys.DATETIME) as last_redone_time
  ,CAST(0 as sys.BIGINT) as log_send_queue_size
  ,CAST(0 as sys.BIGINT) as log_send_rate
  ,CAST(0 as sys.BIGINT) as redo_queue_size
  ,CAST(0 as sys.BIGINT) as redo_rate
  ,CAST(0 as sys.BIGINT) as filestream_send_rate
  ,CAST(0.0 as numeric(25,0)) as end_of_log_lsn
  ,CAST(0.0 as numeric(25,0)) as last_commit_lsn
  ,CAST(NULL as sys.DATETIME) as last_commit_time
  ,CAST(0 as sys.BIGINT) as low_water_mark_for_ghosts
  ,CAST(0 as sys.BIGINT) as secondary_lag_seconds
WHERE FALSE;
GRANT SELECT ON sys.dm_hadr_database_replica_states TO PUBLIC;
=======
ALTER VIEW sys.database_principals RENAME TO database_principals_deprecated;
-- sys.database_principals don't have any dependent objects
-- DATABASE_PRINCIPALS
CREATE VIEW sys.database_principals AS SELECT
CAST(Ext.orig_username AS SYS.SYSNAME) AS name,
CAST(Base.OID AS INT) AS principal_id,
CAST(Ext.type AS CHAR(1)) as type,
CAST(CASE WHEN Ext.type = 'S' THEN 'SQL_USER'
WHEN Ext.type = 'R' THEN 'DATABASE_ROLE'
ELSE NULL END AS SYS.NVARCHAR(60)) AS type_desc,
CAST(Ext.default_schema_name AS SYS.SYSNAME) AS default_schema_name,
CAST(Ext.create_date AS SYS.DATETIME) AS create_date,
CAST(Ext.modify_date AS SYS.DATETIME) AS modify_date,
CAST(Ext.owning_principal_id AS INT) AS owning_principal_id,
CAST(CAST(Base2.oid AS INT) AS SYS.VARBINARY(85)) AS SID,
CAST(Ext.is_fixed_role AS SYS.BIT) AS is_fixed_role,
CAST(Ext.authentication_type AS INT) AS authentication_type,
CAST(Ext.authentication_type_desc AS SYS.NVARCHAR(60)) AS authentication_type_desc,
CAST(Ext.default_language_name AS SYS.SYSNAME) AS default_language_name,
CAST(Ext.default_language_lcid AS INT) AS default_language_lcid,
CAST(Ext.allow_encrypted_value_modifications AS SYS.BIT) AS allow_encrypted_value_modifications
FROM pg_catalog.pg_authid AS Base INNER JOIN sys.babelfish_authid_user_ext AS Ext
ON Base.rolname = Ext.rolname
LEFT OUTER JOIN pg_catalog.pg_roles Base2
ON Ext.login_name = Base2.rolname
WHERE Ext.database_name = DB_NAME();

GRANT SELECT ON sys.database_principals TO PUBLIC;

-- Drop the deprecated view if there isn't any dependent object
CALL sys.babelfish_drop_deprecated_view('sys', 'database_principals_deprecated');

ALTER VIEW sys.server_principals RENAME TO server_principals_deprecated;
-- sys.server_principals is used only in is_srvrolemember() function.
-- Nothing needs to be done for function as body doesn't get changed dynamically.
-- SERVER_PRINCIPALS
CREATE VIEW sys.server_principals
AS SELECT
CAST(Base.rolname AS sys.SYSNAME) AS name,
CAST(Base.oid As INT) AS principal_id,
CAST(CAST(Base.oid as INT) as sys.varbinary(85)) AS sid,
CAST(Ext.type AS CHAR(1)) as type,
CAST(CASE WHEN Ext.type = 'S' THEN 'SQL_LOGIN' 
WHEN Ext.type = 'R' THEN 'SERVER_ROLE'
ELSE NULL END AS NVARCHAR(60)) AS type_desc,
CAST(Ext.is_disabled AS INT) AS is_disabled,
CAST(Ext.create_date AS SYS.DATETIME) AS create_date,
CAST(Ext.modify_date AS SYS.DATETIME) AS modify_date,
CAST(CASE WHEN Ext.type = 'R' THEN NULL ELSE Ext.default_database_name END AS SYS.SYSNAME) AS default_database_name,
CAST(Ext.default_language_name AS SYS.SYSNAME) AS default_language_name,
CAST(CASE WHEN Ext.type = 'R' THEN NULL ELSE Ext.credential_id END AS INT) AS credential_id,
CAST(CASE WHEN Ext.type = 'R' THEN 1 ELSE Ext.owning_principal_id END AS INT) AS owning_principal_id,
CAST(Ext.is_fixed_role AS sys.BIT) AS is_fixed_role
FROM pg_catalog.pg_authid AS Base INNER JOIN sys.babelfish_authid_login_ext AS Ext ON Base.rolname = Ext.rolname;

GRANT SELECT ON sys.server_principals TO PUBLIC;

-- We have initialized 'sysadmin' role during initialize_babelfish().
-- Need to initialize it here again for the old users who are upgrading to new
-- babelfish version should have this role in the server_principles view.
CALL sys.babel_initialize_logins('sysadmin');

-- Drop the deprecated view if there isn't any dependent object
CALL sys.babelfish_drop_deprecated_view('sys', 'server_principals_deprecated');

-- Drops the temporary procedure used by the upgrade script.
-- Please have this be one of the last statements executed in this upgrade script.
DROP PROCEDURE sys.babelfish_drop_deprecated_view(varchar, varchar);

-- OPENJSON functions
CREATE OR REPLACE FUNCTION sys.openjson_object(json_string text)
RETURNS TABLE 
(
    key sys.NVARCHAR(4000),
    value sys.NVARCHAR,
    type INTEGER
)
AS 
$BODY$
SELECT  key, 
        CASE json_typeof(value) WHEN 'null'     THEN NULL
                                ELSE            TRIM (BOTH '"' FROM value::TEXT)
        END,
        CASE json_typeof(value) WHEN 'null'     THEN 0
                                WHEN 'string'   THEN 1
                                WHEN 'number'   THEN 2
                                WHEN 'boolean'  THEN 3
                                WHEN 'array'    THEN 4
                                WHEN 'object'   THEN 5
        END
    FROM json_each(json_string::JSON)
$BODY$
LANGUAGE SQL;

CREATE OR REPLACE FUNCTION sys.openjson_array(json_string text)
RETURNS TABLE 
(
    key sys.NVARCHAR(4000),
    value sys.NVARCHAR,
    type INTEGER
)
AS 
$BODY$
SELECT  (row_number() over ())-1, 
        CASE json_typeof(value) WHEN 'null'     THEN NULL
                                ELSE            TRIM (BOTH '"' FROM value::TEXT)
        END,
        CASE json_typeof(value) WHEN 'null'     THEN 0
                                WHEN 'string'   THEN 1
                                WHEN 'number'   THEN 2
                                WHEN 'boolean'  THEN 3
                                WHEN 'array'    THEN 4
                                WHEN 'object'   THEN 5
        END
    FROM json_array_elements(json_string::JSON) AS value
$BODY$
LANGUAGE SQL;

CREATE OR REPLACE FUNCTION sys.openjson_simple(json_string text, path text default '$')
RETURNS TABLE 
(
    key sys.NVARCHAR(4000),
    value sys.NVARCHAR,
    type INTEGER
)
AS
$BODY$
DECLARE
    sub_json text := sys.json_query(json_string, path);
BEGIN
    IF json_typeof(sub_json::JSON) = 'array' THEN
        RETURN QUERY SELECT * FROM sys.openjson_array(sub_json);
    ELSE
        RETURN QUERY SELECT * FROM sys.openjson_object(sub_json);
    END IF;
END;
$BODY$
LANGUAGE plpgsql;

CREATE OR REPLACE FUNCTION sys.openjson_with(json_string text, path text, VARIADIC column_paths text[])
RETURNS SETOF RECORD
AS 'babelfishpg_tsql', 'tsql_openjson_with' LANGUAGE C STRICT IMMUTABLE PARALLEL SAFE;

CREATE OR REPLACE FUNCTION sys.sysutcdatetime() RETURNS sys.datetime2
    AS $$select (clock_timestamp() AT TIME ZONE 'UTC'::pg_catalog.text)::sys.datetime2;$$
    LANGUAGE SQL;

CREATE OR REPLACE FUNCTION sys.GETUTCDATE() RETURNS sys.DATETIME AS
$BODY$
SELECT CAST(CURRENT_TIMESTAMP AT TIME ZONE 'UTC'::pg_catalog.text AS sys.DATETIME);
$BODY$
LANGUAGE SQL PARALLEL SAFE;
>>>>>>> 30f76a92

-- Reset search_path to not affect any subsequent scripts
SELECT set_config('search_path', trim(leading 'sys, ' from current_setting('search_path')), false);<|MERGE_RESOLUTION|>--- conflicted
+++ resolved
@@ -1320,7 +1320,6 @@
 $$
 LANGUAGE plpgsql;
 
-<<<<<<< HEAD
 CREATE OR REPLACE VIEW sys.xml_schema_collections
 AS
 SELECT
@@ -1374,7 +1373,7 @@
   ,CAST(0 as sys.BIGINT) as secondary_lag_seconds
 WHERE FALSE;
 GRANT SELECT ON sys.dm_hadr_database_replica_states TO PUBLIC;
-=======
+
 ALTER VIEW sys.database_principals RENAME TO database_principals_deprecated;
 -- sys.database_principals don't have any dependent objects
 -- DATABASE_PRINCIPALS
@@ -1527,7 +1526,6 @@
 SELECT CAST(CURRENT_TIMESTAMP AT TIME ZONE 'UTC'::pg_catalog.text AS sys.DATETIME);
 $BODY$
 LANGUAGE SQL PARALLEL SAFE;
->>>>>>> 30f76a92
 
 -- Reset search_path to not affect any subsequent scripts
 SELECT set_config('search_path', trim(leading 'sys, ' from current_setting('search_path')), false);