-- complain if script is sourced in psql, rather than via ALTER EXTENSION
\echo Use "ALTER EXTENSION ""babelfishpg_tsql"" UPDATE TO '2.1.0'" to load this file. \quit
 
SELECT set_config('search_path', 'sys, '||current_setting('search_path'), false);

-- TODO: BABEL-2838
CREATE OR REPLACE VIEW sys.sp_special_columns_view AS
SELECT DISTINCT 
CAST(1 as smallint) AS SCOPE,
CAST(coalesce (split_part(pa.attoptions[1], '=', 2) ,c1.name) AS sys.sysname) AS COLUMN_NAME, -- get original column name if exists
CAST(t6.data_type AS smallint) AS DATA_TYPE,

CASE -- cases for when they are of type identity. 
	WHEN c1.is_identity = 1 AND (t8.name = 'decimal' or t8.name = 'numeric') 
	THEN CAST(CONCAT(t8.name, '() identity') AS sys.sysname)
	WHEN c1.is_identity = 1 AND (t8.name != 'decimal' AND t8.name != 'numeric')
	THEN CAST(CONCAT(t8.name, ' identity') AS sys.sysname)
	ELSE CAST(t8.name AS sys.sysname)
END AS TYPE_NAME,

CAST(sys.sp_special_columns_precision_helper(coalesce(tsql_type_name, tsql_base_type_name), c1.precision, c1.max_length, t6."PRECISION") AS int) AS PRECISION,
CAST(sys.sp_special_columns_length_helper(coalesce(tsql_type_name, tsql_base_type_name), c1.precision, c1.max_length, t6."PRECISION") AS int) AS LENGTH,
CAST(sys.sp_special_columns_scale_helper(coalesce(tsql_type_name, tsql_base_type_name), c1.scale) AS smallint) AS SCALE,
CAST(1 AS smallint) AS PSEUDO_COLUMN,
CAST(c1.is_nullable AS int) AS IS_NULLABLE,
CAST(t2.dbname AS sys.sysname) AS TABLE_QUALIFIER,
CAST(s1.name AS sys.sysname) AS TABLE_OWNER,
CAST(t1.relname AS sys.sysname) AS TABLE_NAME,

CASE 
	WHEN idx.is_primary_key != 1
	THEN CAST('u' AS sys.sysname) -- if it is a unique index, then we should cast it as 'u' for filtering purposes
	ELSE CAST('p' AS sys.sysname)
END AS CONSTRAINT_TYPE,
CAST(idx.name AS sys.sysname) AS CONSTRAINT_NAME,
CAST(idx.index_id AS int) AS INDEX_ID
        
FROM pg_catalog.pg_class t1 
	JOIN sys.pg_namespace_ext t2 ON t1.relnamespace = t2.oid
	JOIN sys.schemas s1 ON s1.schema_id = t1.relnamespace
	LEFT JOIN sys.indexes idx ON idx.object_id = t1.oid
	INNER JOIN pg_catalog.pg_attribute i2 ON idx.index_id = i2.attrelid
	INNER JOIN sys.columns c1 ON c1.object_id = idx.object_id AND i2.attname = c1.name

	JOIN pg_catalog.pg_type AS t7 ON t7.oid = c1.system_type_id
	JOIN sys.types AS t8 ON c1.user_type_id = t8.user_type_id 
	LEFT JOIN sys.sp_datatype_info_helper(2::smallint, false) AS t6 ON t7.typname = t6.pg_type_name OR t7.typname = t6.type_name --need in order to get accurate DATA_TYPE value
	LEFT JOIN pg_catalog.pg_attribute AS pa ON t1.oid = pa.attrelid AND c1.name = pa.attname
	, sys.translate_pg_type_to_tsql(t8.user_type_id) AS tsql_type_name
	, sys.translate_pg_type_to_tsql(t8.system_type_id) AS tsql_base_type_name
	WHERE has_schema_privilege(s1.schema_id, 'USAGE');
  
GRANT SELECT ON sys.sp_special_columns_view TO PUBLIC;


CREATE OR REPLACE PROCEDURE sys.sp_special_columns(
	"@table_name" sys.sysname,
	"@table_owner" sys.sysname = '',
	"@qualifier" sys.sysname = '',
	"@col_type" char(1) = 'R',
	"@scope" char(1) = 'T',
	"@nullable" char(1) = 'U',
	"@odbcver" int = 2
)
AS $$
DECLARE @special_col_type sys.sysname;
DECLARE @constraint_name sys.sysname;
BEGIN
	IF (@qualifier != '') AND (LOWER(@qualifier) != LOWER(sys.db_name()))
	BEGIN
		THROW 33557097, N'The database name component of the object qualifier must be the name of the current database.', 1;
		
	END
	
	IF (LOWER(@col_type) = LOWER('V'))
	BEGIN
		THROW 33557097, N'TIMESTAMP datatype is not currently supported in Babelfish', 1;
	END
	
	IF (LOWER(@nullable) = LOWER('O'))
	BEGIN
		SELECT TOP 1 @special_col_type = constraint_type, @constraint_name = constraint_name FROM sys.sp_special_columns_view
		WHERE LOWER(@table_name) = LOWER(table_name)
		  AND ((SELECT coalesce(@table_owner,'')) = '' OR LOWER(table_owner) = LOWER(@table_owner))
		  AND ((SELECT coalesce(@qualifier,'')) = '' OR LOWER(table_qualifier) = LOWER(@qualifier)) AND (is_nullable = 0)
		ORDER BY constraint_type, index_id;
	
		IF @special_col_type='u'
		BEGIN
			IF @scope='C'
			BEGIN
				SELECT  
				CAST(0 AS smallint) AS SCOPE,
				COLUMN_NAME,
				DATA_TYPE,
				TYPE_NAME,
				PRECISION,
				LENGTH,
				SCALE,
				PSEUDO_COLUMN FROM sys.sp_special_columns_view
				WHERE LOWER(@table_name) = LOWER(table_name)
				AND ((SELECT coalesce(@table_owner,'')) = '' OR LOWER(table_owner) = LOWER(@table_owner))
				AND ((SELECT coalesce(@qualifier,'')) = '' OR LOWER(table_qualifier) = LOWER(@qualifier)) AND (is_nullable = 0) AND LOWER(constraint_type) = LOWER(@special_col_type)
				AND @constraint_name = constraint_name
				ORDER BY scope, column_name;
				
			END
			ELSE
			BEGIN
				SELECT  
				SCOPE,
				COLUMN_NAME,
				DATA_TYPE,
				TYPE_NAME,
				PRECISION,
				LENGTH,
				SCALE,
				PSEUDO_COLUMN FROM sys.sp_special_columns_view
				WHERE LOWER(@table_name) = LOWER(table_name)
				AND ((SELECT coalesce(@table_owner,'')) = '' OR LOWER(table_owner) = LOWER(@table_owner))
				AND ((SELECT coalesce(@qualifier,'')) = '' OR LOWER(table_qualifier) = LOWER(@qualifier)) AND (is_nullable = 0) AND LOWER(constraint_type) = LOWER(@special_col_type)
				AND @constraint_name = constraint_name
				ORDER BY scope, column_name;
			END
		
		END
		
		ELSE 
		BEGIN
			IF @scope='C'
			BEGIN
				SELECT 
				CAST(0 AS smallint) AS SCOPE,
				COLUMN_NAME,
				DATA_TYPE,
				TYPE_NAME,
				PRECISION,
				LENGTH,
				SCALE,
				PSEUDO_COLUMN FROM sys.sp_special_columns_view
				WHERE LOWER(@table_name) = LOWER(table_name)
				AND ((SELECT coalesce(@table_owner,'')) = '' OR LOWER(table_owner) = LOWER(@table_owner))
				AND ((SELECT coalesce(@qualifier,'')) = '' OR LOWER(table_qualifier) = LOWER(@qualifier)) AND (is_nullable = 0) AND LOWER(constraint_type) = LOWER(@special_col_type)
				AND CONSTRAINT_TYPE = 'p'
				ORDER BY scope, column_name;
			END
			ELSE
			BEGIN
				SELECT SCOPE,
				COLUMN_NAME,
				DATA_TYPE,
				TYPE_NAME,
				PRECISION,
				LENGTH,
				SCALE,
				PSEUDO_COLUMN  FROM sys.sp_special_columns_view
				WHERE LOWER(@table_name) = LOWER(table_name)
				AND ((SELECT coalesce(@table_owner,'')) = '' OR LOWER(table_owner) = LOWER(@table_owner))
				AND ((SELECT coalesce(@qualifier,'')) = '' OR LOWER(table_qualifier) = LOWER(@qualifier)) AND (is_nullable = 0) AND LOWER(constraint_type) = LOWER(@special_col_type)
				AND CONSTRAINT_TYPE = 'p'
				ORDER BY scope, column_name;
			END
		END
	END
	
	ELSE 
	BEGIN
		SELECT TOP 1 @special_col_type = constraint_type, @constraint_name = constraint_name FROM sys.sp_special_columns_view
		WHERE LOWER(@table_name) = LOWER(table_name)
			AND ((SELECT coalesce(@table_owner,'')) = '' OR LOWER(table_owner) = LOWER(@table_owner))
			AND ((SELECT coalesce(@qualifier,'')) = '' OR LOWER(table_qualifier) = LOWER(@qualifier))
		ORDER BY constraint_type, index_id;

		IF @special_col_type='u'
		BEGIN
			IF @scope='C'
			BEGIN
				SELECT 
				CAST(0 AS smallint) AS SCOPE,
				COLUMN_NAME,
				DATA_TYPE,
				TYPE_NAME,
				PRECISION,
				LENGTH,
				SCALE,
				PSEUDO_COLUMN FROM sys.sp_special_columns_view
				WHERE LOWER(@table_name) = LOWER(table_name)
				AND ((SELECT coalesce(@table_owner,'')) = '' OR LOWER(table_owner) = LOWER(@table_owner))
				AND ((SELECT coalesce(@qualifier,'')) = '' OR LOWER(table_qualifier) = LOWER(@qualifier)) AND LOWER(constraint_type) = LOWER(@special_col_type)
				AND @constraint_name = constraint_name
				ORDER BY scope, column_name;
			END
			
			ELSE
			BEGIN
				SELECT SCOPE,
				COLUMN_NAME,
				DATA_TYPE,
				TYPE_NAME,
				PRECISION,
				LENGTH,
				SCALE,
				PSEUDO_COLUMN FROM sys.sp_special_columns_view
				WHERE LOWER(@table_name) = LOWER(table_name)
				AND ((SELECT coalesce(@table_owner,'')) = '' OR LOWER(table_owner) = LOWER(@table_owner))
				AND ((SELECT coalesce(@qualifier,'')) = '' OR LOWER(table_qualifier) = LOWER(@qualifier)) AND LOWER(constraint_type) = LOWER(@special_col_type)
				AND @constraint_name = constraint_name
				ORDER BY scope, column_name;
			END
		
		END
		ELSE
		BEGIN
			IF @scope='C'
			BEGIN
				SELECT 
				CAST(0 AS smallint) AS SCOPE,
				COLUMN_NAME,
				DATA_TYPE,
				TYPE_NAME,
				PRECISION,
				LENGTH,
				SCALE,
				PSEUDO_COLUMN FROM sys.sp_special_columns_view
				WHERE LOWER(@table_name) = LOWER(table_name)
				AND ((SELECT coalesce(@table_owner,'')) = '' OR LOWER(table_owner) = LOWER(@table_owner))
				AND ((SELECT coalesce(@qualifier,'')) = '' OR LOWER(table_qualifier) = LOWER(@qualifier)) AND LOWER(constraint_type) = LOWER(@special_col_type)
				AND CONSTRAINT_TYPE = 'p'
				ORDER BY scope, column_name; 
			END
			
			ELSE
			BEGIN
				SELECT SCOPE,
				COLUMN_NAME,
				DATA_TYPE,
				TYPE_NAME,
				PRECISION,
				LENGTH,
				SCALE,
				PSEUDO_COLUMN FROM sys.sp_special_columns_view
				WHERE LOWER(@table_name) = LOWER(table_name)
				AND ((SELECT coalesce(@table_owner,'')) = '' OR LOWER(table_owner) = LOWER(@table_owner))
				AND ((SELECT coalesce(@qualifier,'')) = '' OR LOWER(table_qualifier) = LOWER(@qualifier)) AND LOWER(constraint_type) = LOWER(@special_col_type)
				AND CONSTRAINT_TYPE = 'p'
				ORDER BY scope, column_name;
			END
    
		END
	END

END; 
$$
LANGUAGE 'pltsql';
GRANT EXECUTE on PROCEDURE sys.sp_special_columns TO PUBLIC;

CREATE OR REPLACE PROCEDURE sys.sp_special_columns_100(
	"@table_name" sys.sysname,
	"@table_owner" sys.sysname = '',
	"@qualifier" sys.sysname = '',
	"@col_type" char(1) = 'R',
	"@scope" char(1) = 'T',
	"@nullable" char(1) = 'U',
	"@odbcver" int = 2
)
AS $$
BEGIN
	EXEC sp_special_columns @table_name, @table_owner, @qualifier, @col_type, @scope, @nullable, @odbcver
END; 
$$
LANGUAGE 'pltsql';
GRANT EXECUTE on PROCEDURE sys.sp_special_columns_100 TO PUBLIC;
 
CREATE OR REPLACE VIEW sys.sp_column_privileges_view AS
SELECT
CAST(t2.dbname AS sys.sysname) AS TABLE_QUALIFIER,
CAST(s1.name AS sys.sysname) AS TABLE_OWNER,
CAST(t1.relname AS sys.sysname) AS TABLE_NAME,
CAST(COALESCE(SPLIT_PART(t6.attoptions[1], '=', 2), t5.column_name) AS sys.sysname) AS COLUMN_NAME,
CAST((select orig_username from sys.babelfish_authid_user_ext where rolname = t5.grantor) AS sys.sysname) AS GRANTOR,
CAST((select orig_username from sys.babelfish_authid_user_ext where rolname = t5.grantee) AS sys.sysname) AS GRANTEE,
CAST(t5.privilege_type AS sys.varchar(32)) AS PRIVILEGE,
CAST(t5.is_grantable AS sys.varchar(3)) AS IS_GRANTABLE
FROM pg_catalog.pg_class t1 
	JOIN sys.pg_namespace_ext t2 ON t1.relnamespace = t2.oid
	JOIN sys.schemas s1 ON s1.schema_id = t1.relnamespace
	JOIN information_schema.column_privileges t5 ON t1.relname = t5.table_name AND t2.nspname = t5.table_schema
	JOIN pg_attribute t6 ON t6.attrelid = t1.oid AND t6.attname = t5.column_name;
GRANT SELECT ON sys.sp_column_privileges_view TO PUBLIC;

CREATE OR REPLACE PROCEDURE sys.sp_column_privileges(
    "@table_name" sys.sysname,
    "@table_owner" sys.sysname = '',
    "@table_qualifier" sys.sysname = '',
    "@column_name" sys.nvarchar(384) = ''
)
AS $$
BEGIN
    IF (@table_qualifier != '') AND (LOWER(@table_qualifier) != LOWER(sys.db_name()))
	BEGIN
		THROW 33557097, N'The database name component of the object qualifier must be the name of the current database.', 1;
	END
 	
	IF (COALESCE(@table_owner, '') = '')
	BEGIN
		
		IF EXISTS ( 
			SELECT * FROM sys.sp_column_privileges_view 
			WHERE LOWER(@table_name) = LOWER(table_name) and LOWER(SCHEMA_NAME()) = LOWER(table_qualifier)
			)
		BEGIN 
			SELECT 
			TABLE_QUALIFIER,
			TABLE_OWNER,
			TABLE_NAME,
			COLUMN_NAME,
			GRANTOR,
			GRANTEE,
			PRIVILEGE,
			IS_GRANTABLE
			FROM sys.sp_column_privileges_view
			WHERE LOWER(@table_name) = LOWER(table_name)
				AND (LOWER(SCHEMA_NAME()) = LOWER(table_owner))
				AND ((SELECT COALESCE(@table_qualifier,'')) = '' OR LOWER(table_qualifier) = LOWER(@table_qualifier))
				AND ((SELECT COALESCE(@column_name,'')) = '' OR LOWER(column_name) LIKE LOWER(@column_name))
			ORDER BY table_qualifier, table_owner, table_name, column_name, privilege, grantee;
		END
		ELSE
		BEGIN
			SELECT 
			TABLE_QUALIFIER,
			TABLE_OWNER,
			TABLE_NAME,
			COLUMN_NAME,
			GRANTOR,
			GRANTEE,
			PRIVILEGE,
			IS_GRANTABLE
			FROM sys.sp_column_privileges_view
			WHERE LOWER(@table_name) = LOWER(table_name)
				AND (LOWER('dbo')= LOWER(table_owner))
				AND ((SELECT COALESCE(@table_qualifier,'')) = '' OR LOWER(table_qualifier) = LOWER(@table_qualifier))
				AND ((SELECT COALESCE(@column_name,'')) = '' OR LOWER(column_name) LIKE LOWER(@column_name))
			ORDER BY table_qualifier, table_owner, table_name, column_name, privilege, grantee;
		END
	END
	ELSE
	BEGIN
		SELECT 
		TABLE_QUALIFIER,
		TABLE_OWNER,
		TABLE_NAME,
		COLUMN_NAME,
		GRANTOR,
		GRANTEE,
		PRIVILEGE,
		IS_GRANTABLE
		FROM sys.sp_column_privileges_view
		WHERE LOWER(@table_name) = LOWER(table_name)
			AND ((SELECT COALESCE(@table_owner,'')) = '' OR LOWER(table_owner) = LOWER(@table_owner))
			AND ((SELECT COALESCE(@table_qualifier,'')) = '' OR LOWER(table_qualifier) = LOWER(@table_qualifier))
			AND ((SELECT COALESCE(@column_name,'')) = '' OR LOWER(column_name) LIKE LOWER(@column_name))
		ORDER BY table_qualifier, table_owner, table_name, column_name, privilege, grantee;
	END
END; 
$$
LANGUAGE 'pltsql';
GRANT EXECUTE ON PROCEDURE sys.sp_column_privileges TO PUBLIC;

CREATE OR REPLACE VIEW sys.sp_table_privileges_view AS
-- Will use sp_column_priivleges_view to get information from SELECT, INSERT and REFERENCES (only need permission from 1 column in table)
SELECT DISTINCT
CAST(TABLE_QUALIFIER AS sys.sysname) AS TABLE_QUALIFIER,
CAST(TABLE_OWNER AS sys.sysname) AS TABLE_OWNER,
CAST(TABLE_NAME AS sys.sysname) AS TABLE_NAME,
CAST(GRANTOR AS sys.sysname) AS GRANTOR,
CAST(GRANTEE AS sys.sysname) AS GRANTEE,
CAST(PRIVILEGE AS sys.sysname) AS PRIVILEGE,
CAST(IS_GRANTABLE AS sys.sysname) AS IS_GRANTABLE
FROM sys.sp_column_privileges_view

UNION 
-- We need these set of joins only for the DELETE privilege
SELECT
CAST(t2.dbname AS sys.sysname) AS TABLE_QUALIFIER,
CAST(s1.name AS sys.sysname) AS TABLE_OWNER,
CAST(t1.relname AS sys.sysname) AS TABLE_NAME,
CAST((select orig_username from sys.babelfish_authid_user_ext where rolname = t4.grantor) AS sys.sysname) AS GRANTOR,
CAST((select orig_username from sys.babelfish_authid_user_ext where rolname = t4.grantee) AS sys.sysname) AS GRANTEE,
CAST(t4.privilege_type AS sys.sysname) AS PRIVILEGE,
CAST(t4.is_grantable AS sys.sysname) AS IS_GRANTABLE
FROM pg_catalog.pg_class t1 
	JOIN sys.pg_namespace_ext t2 ON t1.relnamespace = t2.oid
	JOIN sys.schemas s1 ON s1.schema_id = t1.relnamespace
	JOIN information_schema.table_privileges t4 ON t1.relname = t4.table_name
WHERE t4.privilege_type = 'DELETE'; 
GRANT SELECT on sys.sp_table_privileges_view TO PUBLIC;

CREATE OR REPLACE PROCEDURE sys.sp_table_privileges(
	"@table_name" sys.nvarchar(384),
	"@table_owner" sys.nvarchar(384) = '',
	"@table_qualifier" sys.sysname = '',
	"@fusepattern" sys.bit = 1
)
AS $$
BEGIN
	
	IF (@table_qualifier != '') AND (LOWER(@table_qualifier) != LOWER(sys.db_name()))
	BEGIN
		THROW 33557097, N'The database name component of the object qualifier must be the name of the current database.', 1;
	END
	
	IF @fusepattern = 1
	BEGIN
		SELECT 
		TABLE_QUALIFIER,
		TABLE_OWNER,
		TABLE_NAME,
		GRANTOR,
		GRANTEE,
		PRIVILEGE,
		IS_GRANTABLE FROM sys.sp_table_privileges_view
		WHERE LOWER(TABLE_NAME) LIKE LOWER(@table_name)
			AND ((SELECT COALESCE(@table_owner,'')) = '' OR LOWER(TABLE_OWNER) LIKE LOWER(@table_owner))
		ORDER BY table_qualifier, table_owner, table_name, privilege, grantee;
	END
	ELSE 
	BEGIN
		SELECT
		TABLE_QUALIFIER,
		TABLE_OWNER,
		TABLE_NAME,
		GRANTOR,
		GRANTEE,
		PRIVILEGE,
		IS_GRANTABLE FROM sys.sp_table_privileges_view
		WHERE LOWER(TABLE_NAME) = LOWER(@table_name)
			AND ((SELECT COALESCE(@table_owner,'')) = '' OR LOWER(TABLE_OWNER) = LOWER(@table_owner))
		ORDER BY table_qualifier, table_owner, table_name, privilege, grantee;
	END
	
END; 
$$
LANGUAGE 'pltsql';
GRANT EXECUTE ON PROCEDURE sys.sp_table_privileges TO PUBLIC;

CREATE OR REPLACE VIEW sys.sp_sproc_columns_view AS
-- Get parameters (if any) for a user-defined stored procedure/function
(SELECT 
	CAST(d.name AS sys.sysname) AS PROCEDURE_QUALIFIER,
	CAST(ext.orig_name AS sys.sysname) AS PROCEDURE_OWNER,
	CASE 
		WHEN proc.routine_type='PROCEDURE' THEN CAST(CONCAT(proc.routine_name, ';1') AS sys.nvarchar(134)) 
		ELSE CAST(CONCAT(proc.routine_name, ';0') AS sys.nvarchar(134)) 
	END AS PROCEDURE_NAME,
	
	CAST(coalesce(args.parameter_name, '') AS sys.sysname) AS COLUMN_NAME,
	CAST(1 AS smallint) AS COLUMN_TYPE,
	CAST(t5.data_type AS smallint) AS DATA_TYPE,
	CAST(coalesce(t6.name, '') AS sys.sysname) AS TYPE_NAME,
	CAST(t6.precision AS int) AS PRECISION,
	CAST(t6.max_length AS int) AS LENGTH,
	CAST(t6.scale AS smallint) AS SCALE,
	CAST(t5.num_prec_radix AS smallint) AS RADIX,
	CAST(t6.is_nullable AS smallint) AS NULLABLE,
	CAST(NULL AS varchar(254)) AS REMARKS,
	CAST(NULL AS sys.nvarchar(4000)) AS COLUMN_DEF,
	CAST(t5.sql_data_type AS smallint) AS SQL_DATA_TYPE,
	CAST(t5.sql_datetime_sub AS smallint) AS SQL_DATETIME_SUB,
	CAST(NULL AS int) AS CHAR_OCTET_LENGTH,
	CAST(args.ordinal_position AS int) AS ORDINAL_POSITION,
	CAST('YES' AS varchar(254)) AS IS_NULLABLE,
	CAST(t5.ss_data_type AS sys.tinyint) AS SS_DATA_TYPE,
	CAST(proc.routine_name AS sys.nvarchar(134)) AS original_procedure_name
	
	FROM information_schema.routines proc
	JOIN information_schema.parameters args
		ON proc.specific_schema = args.specific_schema AND proc.specific_name = args.specific_name
	INNER JOIN sys.babelfish_namespace_ext ext ON proc.specific_schema = ext.nspname
	INNER JOIN sys.databases d ON d.database_id =ext.dbid
	INNER JOIN sys.spt_datatype_info_table AS t5 
		JOIN sys.types t6
		JOIN sys.types t7 ON t6.system_type_id = t7.user_type_id
			ON t7.name = t5.type_name
		ON (args.data_type != 'USER-DEFINED' AND args.udt_name = t5.pg_type_name AND t6.name = t7.name)
		OR (args.data_type='USER-DEFINED' AND args.udt_name = t6.name)
	WHERE coalesce(args.parameter_name, '') LIKE '@%'
		AND ext.dbid = sys.db_id()
		AND has_schema_privilege(proc.specific_schema, 'USAGE')

UNION ALL

-- Create row describing return type for a user-defined stored procedure/function
SELECT 
	CAST(d.name AS sys.sysname) AS PROCEDURE_QUALIFIER,
	CAST(ext.orig_name AS sys.sysname) AS PROCEDURE_OWNER,
	CASE 
		WHEN proc.routine_type='PROCEDURE' THEN CAST(CONCAT(proc.routine_name, ';1') AS sys.nvarchar(134)) 
		ELSE CAST(CONCAT(proc.routine_name, ';0') AS sys.nvarchar(134)) 
	END AS PROCEDURE_NAME,
	
	CASE 
		WHEN pg_function_result_type LIKE '%TABLE%' THEN cast('@TABLE_RETURN_VALUE' AS sys.sysname)
		ELSE cast('@RETURN_VALUE' AS sys.sysname)
 	END AS COLUMN_NAME,
	 
	CASE 
		WHEN pg_function_result_type LIKE '%TABLE%' THEN CAST(3 AS smallint)
		ELSE CAST(5 as smallint) 
	END AS COLUMN_TYPE,
	
	CASE 
		WHEN proc.routine_type='PROCEDURE' THEN cast((SELECT data_type FROM sys.spt_datatype_info_table WHERE type_name = 'int') AS smallint)
		WHEN pg_function_result_type LIKE '%TABLE%' THEN cast(null AS smallint)
		ELSE CAST(t5.data_type AS smallint)
	END AS DATA_TYPE,
	
	CASE 
		WHEN proc.routine_type='PROCEDURE' THEN CAST('int' AS sys.sysname) 
		WHEN pg_function_result_type like '%TABLE%' then CAST('table' AS sys.sysname)
		ELSE CAST(coalesce(t6.name, '') AS sys.sysname) 
	END AS TYPE_NAME,
	
	CASE 
		WHEN proc.routine_type='PROCEDURE' THEN CAST(10 AS int) 
		WHEN pg_function_result_type LIKE '%TABLE%' THEN CAST(0 AS int) 
		ELSE CAST(t6.precision AS int) 
	END AS PRECISION,
	
	CASE 
		WHEN proc.routine_type='PROCEDURE' THEN CAST(4 AS int) 
		WHEN pg_function_result_type LIKE '%TABLE%' THEN CAST(0 AS int) 
		ELSE CAST(t6.max_length AS int) 
	END AS LENGTH,
	CASE 
		WHEN proc.routine_type='PROCEDURE' THEN CAST(0 AS smallint) 
		WHEN pg_function_result_type LIKE '%TABLE%' THEN CAST(0 AS smallint) 
		ELSE CAST(t6.scale AS smallint) 
	END AS SCALE,
	CASE 
		WHEN proc.routine_type='PROCEDURE' THEN CAST(10 AS smallint) 
		WHEN pg_function_result_type LIKE '%TABLE%' THEN CAST(0 AS smallint) 
		ELSE CAST(t5.num_prec_radix AS smallint) 
	END AS RADIX,
	CASE 
		WHEN proc.routine_type='PROCEDURE' THEN CAST(0 AS smallint)
		WHEN pg_function_result_type LIKE '%TABLE%' THEN CAST(0 AS smallint)
		ELSE CAST(t6.is_nullable AS smallint)
	END AS NULLABLE,
	CASE 
		WHEN pg_function_result_type LIKE '%TABLE%' THEN CAST('Result table returned by table valued function' AS varchar(254)) 
		ELSE CAST(NULL AS varchar(254)) 
	END AS REMARKS,
	
	CAST(NULL AS sys.nvarchar(4000)) AS COLUMN_DEF,
	CASE 
		WHEN proc.routine_type='PROCEDURE' THEN CAST((SELECT sql_data_type FROM sys.spt_datatype_info_table WHERE type_name = 'int') AS smallint) 
		WHEN pg_function_result_type LIKE '%TABLE%' THEN CAST(null AS smallint) 
		ELSE CAST(t5.sql_data_type AS smallint) 
	END AS SQL_DATA_TYPE,
	
	CAST(null AS smallint) AS SQL_DATETIME_SUB,
	CAST(null AS int) AS CHAR_OCTET_LENGTH,
	CAST(0 AS int) AS ORDINAL_POSITION,
	CASE 
		WHEN proc.routine_type='PROCEDURE' THEN CAST('NO' AS varchar(254)) 
		WHEN pg_function_result_type LIKE '%TABLE%' THEN CAST('NO' AS varchar(254))
		ELSE CAST('YES' AS varchar(254)) 
	END AS IS_NULLABLE,
	
	CASE 
		WHEN proc.routine_type='PROCEDURE' THEN CAST(56 AS sys.tinyint) 
		WHEN pg_function_result_type LIKE '%TABLE%' THEN CAST(0 AS sys.tinyint) 
		ELSE CAST(t5.ss_data_type AS sys.tinyint) 
	END AS SS_DATA_TYPE,
	CAST(proc.routine_name AS sys.nvarchar(134)) AS original_procedure_name

	FROM information_schema.routines proc
	INNER JOIN sys.babelfish_namespace_ext ext ON proc.specific_schema = ext.nspname
	INNER JOIN sys.databases d ON d.database_id = ext.dbid
	INNER JOIN pg_catalog.pg_proc p ON proc.specific_name = p.proname || '_' || p.oid
	LEFT JOIN sys.spt_datatype_info_table AS t5 
		JOIN sys.types t6
		JOIN sys.types t7 ON t6.system_type_id = t7.user_type_id
		ON t7.name = t5.type_name
	ON (proc.data_type != 'USER-DEFINED' 
			AND proc.type_udt_name = t5.pg_type_name 
			AND t6.name = t7.name)
		OR (proc.data_type = 'USER-DEFINED' 
			AND proc.type_udt_name = t6.name),
	pg_get_function_result(p.oid) AS pg_function_result_type
	WHERE ext.dbid = sys.db_id() AND has_schema_privilege(proc.specific_schema, 'USAGE'))

UNION ALL 

-- Get parameters (if any) for a system stored procedure/function
(SELECT 
	CAST((SELECT sys.db_name()) AS sys.sysname) AS PROCEDURE_QUALIFIER,
	CAST(args.specific_schema AS sys.sysname) AS PROCEDURE_OWNER,
	CASE 
		WHEN proc.routine_type='PROCEDURE' then CAST(CONCAT(proc.routine_name, ';1') AS sys.nvarchar(134)) 
		ELSE CAST(CONCAT(proc.routine_name, ';0') AS sys.nvarchar(134)) 
	END AS PROCEDURE_NAME,
	
	CAST(coalesce(args.parameter_name, '') AS sys.sysname) AS COLUMN_NAME,
	CAST(1 as smallint) AS COLUMN_TYPE,
	CAST(t5.data_type AS smallint) AS DATA_TYPE,
	CAST(coalesce(t6.name, '') as sys.sysname) as TYPE_NAME,
	CAST(t6.precision as int) as PRECISION,
	CAST(t6.max_length as int) as LENGTH,
	CAST(t6.scale AS smallint) AS SCALE,
	CAST(t5.num_prec_radix AS smallint) AS RADIX,
	CAST(t6.is_nullable as smallint) AS NULLABLE,
	CAST(NULL AS varchar(254)) AS REMARKS,
	CAST(NULL AS sys.nvarchar(4000)) AS COLUMN_DEF,
	CAST(t5.sql_data_type AS smallint) AS SQL_DATA_TYPE,
	CAST(t5.sql_datetime_sub AS smallint) AS SQL_DATETIME_SUB,
	CAST(NULL AS int) AS CHAR_OCTET_LENGTH,
	CAST(args.ordinal_position AS int) AS ORDINAL_POSITION,
	CAST('YES' AS varchar(254)) AS IS_NULLABLE,
	CAST(t5.ss_data_type AS sys.tinyint) AS SS_DATA_TYPE,
	CAST(proc.routine_name AS sys.nvarchar(134)) AS original_procedure_name
	
	FROM information_schema.routines proc
	JOIN information_schema.parameters args
		on proc.specific_schema = args.specific_schema
		and proc.specific_name = args.specific_name 
	LEFT JOIN sys.spt_datatype_info_table AS t5 
		LEFT JOIN sys.types t6 ON t6.name = t5.type_name
		ON args.udt_name = t5.pg_type_name OR args.udt_name = t5.type_name
	WHERE args.specific_schema ='sys' 
		AND coalesce(args.parameter_name, '') LIKE '@%' 
		AND (args.specific_name LIKE 'sp\_%' 
			OR args.specific_name LIKE 'xp\_%'
			OR args.specific_name LIKE 'dm\_%'
			OR  args.specific_name LIKE 'fn\_%')
		AND has_schema_privilege(proc.specific_schema, 'USAGE')
		
UNION ALL

-- Create row describing return type for a system stored procedure/function
SELECT 
	CAST((SELECT sys.db_name()) AS sys.sysname) AS PROCEDURE_QUALIFIER,
	CAST(proc.specific_schema AS sys.sysname) AS PROCEDURE_OWNER,
	CASE 
		WHEN proc.routine_type='PROCEDURE' then CAST(CONCAT(proc.routine_name, ';1') AS sys.nvarchar(134)) 
		ELSE CAST(CONCAT(proc.routine_name, ';0') AS sys.nvarchar(134)) 
	END AS PROCEDURE_NAME,
	
	CASE 
		WHEN pg_function_result_type LIKE '%TABLE%' THEN cast('@TABLE_RETURN_VALUE' AS sys.sysname)
		ELSE cast('@RETURN_VALUE' AS sys.sysname)
 	END AS COLUMN_NAME,
	 
	CASE 
		WHEN pg_function_result_type LIKE '%TABLE%' THEN CAST(3 AS smallint)
		ELSE CAST(5 AS smallint) 
	END AS COLUMN_TYPE,
	
	CASE 
		WHEN proc.routine_type='PROCEDURE' THEN cast((SELECT sql_data_type FROM sys.spt_datatype_info_table WHERE type_name = 'int') AS smallint)
		WHEN pg_function_result_type LIKE '%TABLE%' THEN cast(null AS smallint)
		ELSE CAST(t5.data_type AS smallint)
	END AS DATA_TYPE,
	
	CASE 
		WHEN proc.routine_type='PROCEDURE' THEN CAST('int' AS sys.sysname) 
		WHEN pg_function_result_type LIKE '%TABLE%' THEN CAST('table' AS sys.sysname)
		ELSE CAST(coalesce(t6.name, '') AS sys.sysname) 
	END AS TYPE_NAME,
	
	CASE 
		WHEN proc.routine_type='PROCEDURE' THEN CAST(10 AS int) 
		WHEN pg_function_result_type LIKE '%TABLE%' THEN CAST(0 AS int) 
		ELSE CAST(t6.precision AS int) 
	END AS PRECISION,
	
	CASE 
		WHEN proc.routine_type='PROCEDURE' THEN CAST(4 AS int) 
		WHEN pg_function_result_type LIKE '%TABLE%' THEN CAST(0 AS int) 
		ELSE CAST(t6.max_length AS int) 
	END AS LENGTH,
	CASE 
		WHEN proc.routine_type='PROCEDURE' THEN CAST(0 AS smallint) 
		WHEN pg_function_result_type LIKE '%TABLE%' THEN CAST(0 AS smallint) 
		ELSE CAST(t6.scale AS smallint) 
	END AS SCALE,
	CASE 
		WHEN proc.routine_type='PROCEDURE' THEN CAST(10 AS smallint) 
		WHEN pg_function_result_type LIKE '%TABLE%' THEN CAST(0 AS smallint) 
		ELSE CAST(t5.num_prec_radix AS smallint) 
	END AS RADIX,
	CASE 
		WHEN proc.routine_type='PROCEDURE' THEN CAST(0 AS smallint)
		WHEN pg_function_result_type LIKE '%TABLE%' THEN CAST(0 AS smallint)
		ELSE CAST(t6.is_nullable AS smallint)
	END AS NULLABLE,
	
	CASE 
		WHEN pg_function_result_type LIKE '%TABLE%' THEN CAST('Result table returned by table valued function' AS varchar(254)) 
		ELSE CAST(NULL AS varchar(254)) 
	END AS REMARKS,
	
	CAST(NULL AS sys.nvarchar(4000)) AS COLUMN_DEF,
	CASE 
		WHEN proc.routine_type='PROCEDURE' THEN CAST((SELECT sql_data_type FROM sys.spt_datatype_info_table WHERE type_name = 'int') AS smallint) 
		WHEN pg_function_result_type LIKE '%TABLE%' THEN CAST(null AS smallint) 
		ELSE CAST(t5.sql_data_type AS smallint) 
	END AS SQL_DATA_TYPE,
	
	CAST(null AS smallint) AS SQL_DATETIME_SUB,
	CAST(null AS int) AS CHAR_OCTET_LENGTH,
	CAST(0 AS int) AS ORDINAL_POSITION,
	CASE 
		WHEN proc.routine_type='PROCEDURE' THEN CAST('NO' AS varchar(254)) 
		WHEN pg_function_result_type LIKE '%TABLE%' THEN CAST('NO' AS varchar(254))
		ELSE CAST('YES' AS varchar(254)) 
	END AS IS_NULLABLE,
	
	CASE 
		WHEN proc.routine_type='PROCEDURE' THEN CAST(56 AS sys.tinyint) 
		WHEN pg_function_result_type LIKE '%TABLE%' THEN CAST(0 AS sys.tinyint) 
		ELSE CAST(t5.ss_data_type AS sys.tinyint) 
	END AS SS_DATA_TYPE,
	CAST(proc.routine_name AS sys.nvarchar(134)) AS original_procedure_name
	
	FROM information_schema.routines proc
	INNER JOIN pg_catalog.pg_proc p ON proc.specific_name = p.proname || '_' || p.oid
	LEFT JOIN sys.spt_datatype_info_table AS t5
		LEFT JOIN sys.types t6 ON t6.name = t5.type_name
	ON proc.type_udt_name = t5.pg_type_name OR proc.type_udt_name = t5.type_name, 
	pg_get_function_result(p.oid) AS pg_function_result_type
	WHERE proc.specific_schema = 'sys' 
		AND (proc.specific_name LIKE 'sp\_%' 
			OR proc.specific_name LIKE 'xp\_%' 
			OR proc.specific_name LIKE 'dm\_%'
			OR  proc.specific_name LIKE 'fn\_%')
		AND has_schema_privilege(proc.specific_schema, 'USAGE')
	);	
GRANT SELECT ON sys.sp_sproc_columns_view TO PUBLIC;

CREATE OR REPLACE PROCEDURE sys.sp_sproc_columns(
	"@procedure_name" sys.nvarchar(390) = '%',
	"@procedure_owner" sys.nvarchar(384) = NULL,
	"@procedure_qualifier" sys.sysname = NULL,
	"@column_name" sys.nvarchar(384) = NULL,
	"@odbcver" int = 2,
	"@fusepattern" sys.bit = '1'
)	
AS $$
	SELECT @procedure_name = LOWER(COALESCE(@procedure_name, ''))
	SELECT @procedure_owner = LOWER(COALESCE(@procedure_owner, ''))
	SELECT @procedure_qualifier = LOWER(COALESCE(@procedure_qualifier, ''))
	SELECT @column_name = LOWER(COALESCE(@column_Name, ''))
BEGIN 
	IF (@procedure_qualifier != '' AND (SELECT LOWER(sys.db_name())) != @procedure_qualifier)
		BEGIN
			THROW 33557097, N'The database name component of the object qualifier must be the name of the current database.', 1;
 	   	END
	IF @fusepattern = '1'
		BEGIN
			SELECT PROCEDURE_QUALIFIER,
					PROCEDURE_OWNER,
					PROCEDURE_NAME,
					COLUMN_NAME,
					COLUMN_TYPE,
					DATA_TYPE,
					TYPE_NAME,
					PRECISION,
					LENGTH,
					SCALE,
					RADIX,
					NULLABLE,
					REMARKS,
					COLUMN_DEF,
					SQL_DATA_TYPE,
					SQL_DATETIME_SUB,
					CHAR_OCTET_LENGTH,
					ORDINAL_POSITION,
					IS_NULLABLE,
					SS_DATA_TYPE
			FROM sys.sp_sproc_columns_view
			WHERE (@procedure_name = '' OR original_procedure_name LIKE @procedure_name)
				AND (@procedure_owner = '' OR procedure_owner LIKE @procedure_owner)
				AND (@column_name = '' OR column_name  LIKE @column_name)
				AND (@procedure_qualifier = '' OR procedure_qualifier = @procedure_qualifier)
			ORDER BY procedure_qualifier, procedure_owner, procedure_name, ordinal_position;
		END
	ELSE
		BEGIN
			SELECT PROCEDURE_QUALIFIER,
					PROCEDURE_OWNER,
					PROCEDURE_NAME,
					COLUMN_NAME,
					COLUMN_TYPE,
					DATA_TYPE,
					TYPE_NAME,
					PRECISION,
					LENGTH,
					SCALE,
					RADIX,
					NULLABLE,
					REMARKS,
					COLUMN_DEF,
					SQL_DATA_TYPE,
					SQL_DATETIME_SUB,
					CHAR_OCTET_LENGTH,
					ORDINAL_POSITION,
					IS_NULLABLE,
					SS_DATA_TYPE
			FROM sys.sp_sproc_columns_view
			WHERE (@procedure_name = '' OR original_procedure_name = @procedure_name)
				AND (@procedure_owner = '' OR procedure_owner = @procedure_owner)
				AND (@column_name = '' OR column_name = @column_name)
				AND (@procedure_qualifier = '' OR procedure_qualifier = @procedure_qualifier)
			ORDER BY procedure_qualifier, procedure_owner, procedure_name, ordinal_position;
		END
END; 
$$
LANGUAGE 'pltsql';
GRANT ALL ON PROCEDURE sys.sp_sproc_columns TO PUBLIC;

CREATE OR REPLACE PROCEDURE sys.sp_sproc_columns_100(
	"@procedure_name" sys.nvarchar(390) = '%',
	"@procedure_owner" sys.nvarchar(384) = NULL,
	"@procedure_qualifier" sys.sysname = NULL,
	"@column_name" sys.nvarchar(384) = NULL,
	"@odbcver" int = 2,
	"@fusepattern" sys.bit = '1'
)    
AS $$
BEGIN 
    exec sys.sp_sproc_columns @procedure_name, @procedure_owner, @procedure_qualifier, @column_name, @odbcver, @fusepattern;
END; 
$$
LANGUAGE 'pltsql';
GRANT ALL ON PROCEDURE sys.sp_sproc_columns_100 TO PUBLIC;
 
-- DATABASE_PRINCIPALS
CREATE OR REPLACE VIEW sys.database_principals AS SELECT
Ext.orig_username AS name,
CAST(Base.OID AS INT) AS principal_id,
Ext.type,
CAST(CASE WHEN Ext.type = 'S' THEN 'SQL_USER'
WHEN Ext.type = 'R' THEN 'DATABASE_ROLE'
ELSE NULL END AS SYS.NVARCHAR(60)) AS type_desc,
Ext.default_schema_name,
Ext.create_date,
Ext.modify_date,
Ext.owning_principal_id,
CAST(CAST(Base2.oid AS INT) AS SYS.VARBINARY(85)) AS SID,
CAST(Ext.is_fixed_role AS SYS.BIT) AS is_fixed_role,
Ext.authentication_type,
Ext.authentication_type_desc,
Ext.default_language_name,
Ext.default_language_lcid,
CAST(Ext.allow_encrypted_value_modifications AS SYS.BIT) AS allow_encrypted_value_modifications
FROM pg_catalog.pg_authid AS Base INNER JOIN sys.babelfish_authid_user_ext AS Ext
ON Base.rolname = Ext.rolname
LEFT OUTER JOIN pg_catalog.pg_roles Base2
ON Ext.login_name = Base2.rolname
WHERE Ext.database_name = DB_NAME();
GRANT SELECT ON sys.database_principals TO PUBLIC;

--DATABASE_ROLE_MEMBERS
CREATE VIEW sys.database_role_members AS
SELECT
CAST(Auth1.oid AS INT) AS role_principal_id,
CAST(Auth2.oid AS INT) AS member_principal_id
FROM pg_catalog.pg_auth_members AS Authmbr
INNER JOIN pg_catalog.pg_authid AS Auth1 ON Auth1.oid = Authmbr.roleid
INNER JOIN pg_catalog.pg_authid AS Auth2 ON Auth2.oid = Authmbr.member
INNER JOIN sys.babelfish_authid_user_ext AS Ext1 ON Auth1.rolname = Ext1.rolname
INNER JOIN sys.babelfish_authid_user_ext AS Ext2 ON Auth2.rolname = Ext2.rolname
WHERE Ext1.database_name = DB_NAME()
AND Ext2.database_name = DB_NAME()
AND Ext1.type = 'R'
AND Ext2.orig_username != 'db_owner';
GRANT SELECT ON sys.database_role_members TO PUBLIC;

CREATE OR REPLACE PROCEDURE remove_babelfish ()
LANGUAGE plpgsql
AS $$
BEGIN
	CALL sys.babel_drop_all_dbs();
	CALL sys.babel_drop_all_logins();
	EXECUTE format('ALTER DATABASE %s SET babelfishpg_tsql.enable_ownership_structure = false', CURRENT_DATABASE());
	EXECUTE 'ALTER SEQUENCE sys.babelfish_db_seq RESTART';
	DROP OWNED BY sysadmin;
	DROP ROLE sysadmin;
END
$$;

CREATE OR REPLACE PROCEDURE sys.sp_statistics(
    "@table_name" sys.sysname,
    "@table_owner" sys.sysname = '',
    "@table_qualifier" sys.sysname = '',
	"@index_name" sys.sysname = '',
	"@is_unique" char = 'N',
	"@accuracy" char = 'Q'
)
AS $$
BEGIN
    IF @index_name = '%'
	BEGIN
	    SELECT @index_name = ''
	END
    select out_table_qualifier as table_qualifier,
            out_table_owner as table_owner,
            out_table_name as table_name,
			out_non_unique as non_unique,
			out_index_qualifier as index_qualifier,
			out_index_name as index_name,
			out_type as type,
			out_seq_in_index as seq_in_index,
			out_column_name as column_name,
			out_collation as collation,
			out_cardinality as cardinality,
			out_pages as pages,
			out_filter_condition as filter_condition
    from sys.sp_statistics_internal(@table_name, @table_owner, @table_qualifier, @index_name, @is_unique, @accuracy);
END;
$$
LANGUAGE 'pltsql';
GRANT ALL on PROCEDURE sys.sp_statistics TO PUBLIC;

-- same as sp_statistics
CREATE OR REPLACE PROCEDURE sys.sp_statistics_100(
    "@table_name" sys.sysname,
    "@table_owner" sys.sysname = '',
    "@table_qualifier" sys.sysname = '',
	"@index_name" sys.sysname = '',
	"@is_unique" char = 'N',
	"@accuracy" char = 'Q'
)
AS $$
BEGIN
    IF @index_name = '%'
	BEGIN
	    SELECT @index_name = ''
	END
    select out_table_qualifier as TABLE_QUALIFIER,
            out_table_owner as TABLE_OWNER,
            out_table_name as TABLE_NAME,
			out_non_unique as NON_UNIQUE,
			out_index_qualifier as INDEX_QUALIFIER,
			out_index_name as INDEX_NAME,
			out_type as TYPE,
			out_seq_in_index as SEQ_IN_INDEX,
			out_column_name as COLUMN_NAME,
			out_collation as COLLATION,
			out_cardinality as CARDINALITY,
			out_pages as PAGES,
			out_filter_condition as FILTER_CONDITION
    from sys.sp_statistics_internal(@table_name, @table_owner, @table_qualifier, @index_name, @is_unique, @accuracy);
END;
$$
LANGUAGE 'pltsql';
GRANT ALL on PROCEDURE sys.sp_statistics_100 TO PUBLIC;

create or replace function sys.get_tds_id(
	datatype sys.varchar(50)
)
returns INT
AS $$
DECLARE
	tds_id INT;
BEGIN
	IF datatype IS NULL THEN
		RETURN 0;
	END IF;
	CASE datatype
		WHEN 'text' THEN tds_id = 35;
		WHEN 'uniqueidentifier' THEN tds_id = 36;
		WHEN 'tinyint' THEN tds_id = 38;
		WHEN 'smallint' THEN tds_id = 38;
		WHEN 'int' THEN tds_id = 38;
		WHEN 'bigint' THEN tds_id = 38;
		WHEN 'ntext' THEN tds_id = 99;
		WHEN 'bit' THEN tds_id = 104;
		WHEN 'float' THEN tds_id = 109;
		WHEN 'real' THEN tds_id = 109;
		WHEN 'varchar' THEN tds_id = 167;
		WHEN 'nvarchar' THEN tds_id = 231;
		WHEN 'nchar' THEN tds_id = 239;
		WHEN 'money' THEN tds_id = 110;
		WHEN 'smallmoney' THEN tds_id = 110;
		WHEN 'char' THEN tds_id = 175;
		WHEN 'date' THEN tds_id = 40;
		WHEN 'datetime' THEN tds_id = 111;
		WHEN 'smalldatetime' THEN tds_id = 111;
		WHEN 'numeric' THEN tds_id = 108;
		WHEN 'xml' THEN tds_id = 241;
		WHEN 'decimal' THEN tds_id = 106;
		WHEN 'varbinary' THEN tds_id = 165;
		WHEN 'binary' THEN tds_id = 173;
		WHEN 'image' THEN tds_id = 34;
		WHEN 'time' THEN tds_id = 41;
		WHEN 'datetime2' THEN tds_id = 42;
		WHEN 'sql_variant' THEN tds_id = 98;
		WHEN 'datetimeoffset' THEN tds_id = 43;
		ELSE tds_id = 0;
	END CASE;
	RETURN tds_id;
END;
$$ LANGUAGE plpgsql IMMUTABLE STRICT;

create or replace function sys.sp_describe_first_result_set_internal(
	tsqlquery varchar(384),
    params varchar(384) = NULL,
    browseMode sys.tinyint = 0
)
returns table (
	is_hidden sys.bit,
	column_ordinal int,
	name sys.sysname,
	is_nullable sys.bit,
	system_type_id int,
	system_type_name sys.nvarchar(256),
	max_length smallint,
	"precision" sys.tinyint,
	scale sys.tinyint,
	collation_name sys.sysname,
	user_type_id int,
	user_type_database sys.sysname,
	user_type_schema sys.sysname,
	user_type_name sys.sysname,
	assembly_qualified_type_name sys.nvarchar(4000),
	xml_collection_id int,
	xml_collection_database sys.sysname,
	xml_collection_schema sys.sysname,
	xml_collection_name sys.sysname,
	is_xml_document sys.bit,
	is_case_sensitive sys.bit,
	is_fixed_length_clr_type sys.bit,
	source_server sys.sysname,
	source_database sys.sysname,
	source_schema sys.sysname,
	source_table sys.sysname,
	source_column sys.sysname,
	is_identity_column sys.bit,
	is_part_of_unique_key sys.bit,
	is_updateable sys.bit,
	is_computed_column sys.bit,
	is_sparse_column_set sys.bit,
	ordinal_in_order_by_list smallint,
	order_by_list_length smallint,
	order_by_is_descending smallint,
	tds_type_id int,
	tds_length int,
	tds_collation_id int,
	ss_data_type sys.tinyint
)
AS 'babelfishpg_tsql', 'sp_describe_first_result_set_internal'
LANGUAGE C;
GRANT ALL on FUNCTION sys.sp_describe_first_result_set_internal TO PUBLIC;

CREATE OR REPLACE PROCEDURE sys.sp_describe_first_result_set (
	"@tsql" varchar(384),
    "@params" varchar(384) = NULL,
    "@browse_information_mode" sys.tinyint = 0)
AS $$
BEGIN
    select * from sys.sp_describe_first_result_set_internal(@tsql, @params,  @browse_information_mode);
END;
$$
LANGUAGE 'pltsql';
GRANT ALL on PROCEDURE sys.sp_describe_first_result_set TO PUBLIC;

CREATE OR REPLACE VIEW sys.spt_tablecollations_view AS
    SELECT
        o.object_id         AS object_id,
        o.schema_id         AS schema_id,
        c.column_id         AS colid,
        CASE WHEN p.attoptions[1] LIKE 'bbf_original_name=%' THEN split_part(p.attoptions[1], '=', 2)
            ELSE c.name END AS name,
        CAST(CollationProperty(c.collation_name,'tdscollation') AS binary(5)) AS tds_collation_28,
        CAST(CollationProperty(c.collation_name,'tdscollation') AS binary(5)) AS tds_collation_90,
        CAST(CollationProperty(c.collation_name,'tdscollation') AS binary(5)) AS tds_collation_100,
        CAST(c.collation_name AS nvarchar(128)) AS collation_28,
        CAST(c.collation_name AS nvarchar(128)) AS collation_90,
        CAST(c.collation_name AS nvarchar(128)) AS collation_100
    FROM
        sys.all_columns c INNER JOIN
        sys.all_objects o ON (c.object_id = o.object_id) JOIN
        pg_attribute p ON (c.name = p.attname AND c.object_id = p.attrelid)
    WHERE
        c.is_sparse = 0 AND p.attnum >= 0;
GRANT SELECT ON sys.spt_tablecollations_view TO PUBLIC;

CREATE COLLATION sys.Japanese_CS_AS (provider = icu, locale = 'ja_JP');
CREATE COLLATION sys.Japanese_CI_AI (provider = icu, locale = 'ja_JP@colStrength=primary', deterministic = false);
CREATE COLLATION sys.Japanese_CI_AS (provider = icu, locale = 'ja_JP@colStrength=secondary', deterministic = false);

CREATE OR REPLACE PROCEDURE BABEL_CREATE_MSDB_IF_NOT_EXISTS_INTERNAL(IN login TEXT)
AS 'babelfishpg_tsql', 'create_msdb_if_not_exists' LANGUAGE C;

CREATE OR REPLACE PROCEDURE BABEL_CREATE_MSDB_IF_NOT_EXISTS()
LANGUAGE PLPGSQL
AS $$
DECLARE
  sa_name TEXT := (SELECT owner FROM sys.babelfish_sysdatabases WHERE dbid=1);
BEGIN
  CALL SYS.BABEL_CREATE_MSDB_IF_NOT_EXISTS_INTERNAL(sa_name);
END
$$;

CALL sys.babel_create_msdb_if_not_exists();

<<<<<<< HEAD
-- Role member functions
CREATE OR REPLACE FUNCTION sys.is_rolemember_internal(
	IN role sys.SYSNAME,
	IN database_principal sys.SYSNAME
)
RETURNS INT AS 'babelfishpg_tsql', 'is_rolemember'
LANGUAGE C STABLE PARALLEL SAFE;

CREATE OR REPLACE FUNCTION sys.is_member(IN role sys.SYSNAME)
RETURNS INT AS
$$
	SELECT sys.is_rolemember_internal(role, NULL);
$$
LANGUAGE SQL STRICT STABLE PARALLEL SAFE;

CREATE OR REPLACE FUNCTION sys.is_rolemember(IN role sys.SYSNAME)
RETURNS INT AS
$$
	SELECT sys.is_rolemember_internal(role, NULL);
$$
LANGUAGE SQL STRICT STABLE PARALLEL SAFE;

CREATE OR REPLACE FUNCTION sys.is_rolemember(
	IN role sys.SYSNAME,
	IN database_principal sys.SYSNAME
)
RETURNS INT AS
$$
	SELECT sys.is_rolemember_internal(role, database_principal);
$$
LANGUAGE SQL STRICT STABLE PARALLEL SAFE;

CREATE OR REPLACE PROCEDURE sys.sp_helprole("@rolename" sys.SYSNAME = NULL) AS
$$
BEGIN
	-- If role is not specified, return info for all roles in the current db
	IF @rolename IS NULL
	BEGIN
		SELECT CAST(Ext.orig_username AS sys.SYSNAME) AS 'RoleName',
			   CAST(Base.oid AS INT) AS 'RoleId',
			   0 AS 'IsAppRole'
		FROM pg_catalog.pg_roles AS Base 
		INNER JOIN sys.babelfish_authid_user_ext AS Ext
		ON Base.rolname = Ext.rolname
		WHERE Ext.database_name = DB_NAME()
		AND Ext.type = 'R'
		ORDER BY RoleName;
	END
	-- If a valid role is specified, return its info
	ELSE IF EXISTS (SELECT 1
					FROM sys.babelfish_authid_user_ext
					WHERE (orig_username = @rolename
					OR lower(orig_username) = lower(@rolename))
					AND database_name = DB_NAME()
					AND type = 'R')
	BEGIN
		SELECT CAST(Ext.orig_username AS sys.SYSNAME) AS 'RoleName',
			   CAST(Base.oid AS INT) AS 'RoleId',
			   0 AS 'IsAppRole'
		FROM pg_catalog.pg_roles AS Base
		INNER JOIN sys.babelfish_authid_user_ext AS Ext
		ON Base.rolname = Ext.rolname
		WHERE Ext.database_name = DB_NAME()
		AND Ext.type = 'R'
		AND (Ext.orig_username = @rolename OR lower(Ext.orig_username) = lower(@rolename))
		ORDER BY RoleName;
	END
	-- If the specified role is not valid
	ELSE
		RAISERROR('%s is not a role.', 16, 1, @rolename);
END;
$$
LANGUAGE 'pltsql';
GRANT EXECUTE ON PROCEDURE sys.sp_helprole TO PUBLIC;

CREATE OR REPLACE PROCEDURE sys.sp_helprolemember("@rolename" sys.SYSNAME = NULL) AS
$$
BEGIN
	-- If role is not specified, return info for all roles that have at least
	-- one member in the current db
	IF @rolename IS NULL
	BEGIN
		SELECT CAST(Ext1.orig_username AS sys.SYSNAME) AS 'RoleName',
			   CAST(Ext2.orig_username AS sys.SYSNAME) AS 'MemberName',
			   CAST(CAST(Base2.oid AS INT) AS sys.VARBINARY(85)) AS 'MemberSID'
		FROM pg_catalog.pg_auth_members AS Authmbr
		INNER JOIN pg_catalog.pg_roles AS Base1 ON Base1.oid = Authmbr.roleid
		INNER JOIN pg_catalog.pg_roles AS Base2 ON Base2.oid = Authmbr.member
		INNER JOIN sys.babelfish_authid_user_ext AS Ext1 ON Base1.rolname = Ext1.rolname
		INNER JOIN sys.babelfish_authid_user_ext AS Ext2 ON Base2.rolname = Ext2.rolname
		WHERE Ext1.database_name = DB_NAME()
		AND Ext2.database_name = DB_NAME()
		AND Ext1.type = 'R'
		AND Ext2.orig_username != 'db_owner'
		ORDER BY RoleName, MemberName;
	END
	-- If a valid role is specified, return its member info
	ELSE IF EXISTS (SELECT 1
					FROM sys.babelfish_authid_user_ext
					WHERE (orig_username = @rolename
					OR lower(orig_username) = lower(@rolename))
					AND database_name = DB_NAME()
					AND type = 'R')
	BEGIN
		SELECT CAST(Ext1.orig_username AS sys.SYSNAME) AS 'RoleName',
			   CAST(Ext2.orig_username AS sys.SYSNAME) AS 'MemberName',
			   CAST(CAST(Base2.oid AS INT) AS sys.VARBINARY(85)) AS 'MemberSID'
		FROM pg_catalog.pg_auth_members AS Authmbr
		INNER JOIN pg_catalog.pg_roles AS Base1 ON Base1.oid = Authmbr.roleid
		INNER JOIN pg_catalog.pg_roles AS Base2 ON Base2.oid = Authmbr.member
		INNER JOIN sys.babelfish_authid_user_ext AS Ext1 ON Base1.rolname = Ext1.rolname
		INNER JOIN sys.babelfish_authid_user_ext AS Ext2 ON Base2.rolname = Ext2.rolname
		WHERE Ext1.database_name = DB_NAME()
		AND Ext2.database_name = DB_NAME()
		AND Ext1.type = 'R'
		AND Ext2.orig_username != 'db_owner';
		AND (Ext1.orig_username = @rolename OR lower(Ext1.orig_username) = lower(@rolename))
		ORDER BY RoleName, MemberName;
	END
	-- If the specified role is not valid
	ELSE
		RAISERROR('%s is not a role.', 16, 1, @rolename);
END;
$$
LANGUAGE 'pltsql';
GRANT EXECUTE ON PROCEDURE sys.sp_helprolemember TO PUBLIC;
=======
CREATE OR REPLACE FUNCTION OBJECTPROPERTY(IN object_id INT, IN property sys.varchar)
RETURNS INT AS
$$
BEGIN
    RETURN NULL;
END;
$$
LANGUAGE plpgsql;

CREATE OR REPLACE FUNCTION OBJECTPROPERTYEX(IN object_id INT, IN property sys.varchar)
RETURNS SYS.SQL_VARIANT AS
$$
BEGIN
    RETURN NULL;
END;
$$
LANGUAGE plpgsql;
>>>>>>> 7200e0ea

-- Reset search_path to not affect any subsequent scripts
SELECT set_config('search_path', trim(leading 'sys, ' from current_setting('search_path')), false);<|MERGE_RESOLUTION|>--- conflicted
+++ resolved
@@ -1107,7 +1107,6 @@
 
 CALL sys.babel_create_msdb_if_not_exists();
 
-<<<<<<< HEAD
 -- Role member functions
 CREATE OR REPLACE FUNCTION sys.is_rolemember_internal(
 	IN role sys.SYSNAME,
@@ -1234,7 +1233,7 @@
 $$
 LANGUAGE 'pltsql';
 GRANT EXECUTE ON PROCEDURE sys.sp_helprolemember TO PUBLIC;
-=======
+
 CREATE OR REPLACE FUNCTION OBJECTPROPERTY(IN object_id INT, IN property sys.varchar)
 RETURNS INT AS
 $$
@@ -1252,7 +1251,6 @@
 END;
 $$
 LANGUAGE plpgsql;
->>>>>>> 7200e0ea
 
 -- Reset search_path to not affect any subsequent scripts
 SELECT set_config('search_path', trim(leading 'sys, ' from current_setting('search_path')), false);