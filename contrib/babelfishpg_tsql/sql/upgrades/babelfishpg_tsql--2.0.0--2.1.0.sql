--- conflicted
+++ resolved
@@ -1107,7 +1107,24 @@
 
 CALL sys.babel_create_msdb_if_not_exists();
 
-<<<<<<< HEAD
+CREATE OR REPLACE FUNCTION OBJECTPROPERTY(IN object_id INT, IN property sys.varchar)
+RETURNS INT AS
+$$
+BEGIN
+    RETURN NULL;
+END;
+$$
+LANGUAGE plpgsql;
+
+CREATE OR REPLACE FUNCTION OBJECTPROPERTYEX(IN object_id INT, IN property sys.varchar)
+RETURNS SYS.SQL_VARIANT AS
+$$
+BEGIN
+    RETURN NULL;
+END;
+$$
+LANGUAGE plpgsql;
+
 CREATE OR REPLACE VIEW sys.database_files
 AS
 SELECT
@@ -1142,25 +1159,6 @@
 	CAST(0 as NUMERIC(25,0)) AS backup_lsn
 WHERE false;
 GRANT SELECT ON sys.database_files TO PUBLIC;
-=======
-CREATE OR REPLACE FUNCTION OBJECTPROPERTY(IN object_id INT, IN property sys.varchar)
-RETURNS INT AS
-$$
-BEGIN
-    RETURN NULL;
-END;
-$$
-LANGUAGE plpgsql;
-
-CREATE OR REPLACE FUNCTION OBJECTPROPERTYEX(IN object_id INT, IN property sys.varchar)
-RETURNS SYS.SQL_VARIANT AS
-$$
-BEGIN
-    RETURN NULL;
-END;
-$$
-LANGUAGE plpgsql;
->>>>>>> 7200e0ea
 
 -- Reset search_path to not affect any subsequent scripts
 SELECT set_config('search_path', trim(leading 'sys, ' from current_setting('search_path')), false);