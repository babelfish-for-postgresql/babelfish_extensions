-- complain if script is sourced in psql, rather than via ALTER EXTENSION
\echo Use "ALTER EXTENSION ""babelfishpg_tsql"" UPDATE TO '2.1.0'" to load this file. \quit
 
SELECT set_config('search_path', 'sys, '||current_setting('search_path'), false);

-- Drops a view if it does not have any dependent objects.
-- Is a temporary procedure for use by the upgrade script. Will be dropped at the end of the upgrade.
-- Please have this be one of the first statements executed in this upgrade script. 
CREATE OR REPLACE PROCEDURE babelfish_drop_deprecated_view(schema_name varchar, view_name varchar) AS
$$
DECLARE
    error_msg text;
    query1 text;
    query2 text;
BEGIN
    query1 := format('alter extension babelfishpg_tsql drop view %s.%s', schema_name, view_name);
    query2 := format('drop view %s.%s', schema_name, view_name);
    execute query1;
    execute query2;
EXCEPTION
    when object_not_in_prerequisite_state then --if 'alter extension' statement fails
        GET STACKED DIAGNOSTICS error_msg = MESSAGE_TEXT;
        raise warning '%', error_msg;
    when dependent_objects_still_exist then --if 'drop view' statement fails
        GET STACKED DIAGNOSTICS error_msg = MESSAGE_TEXT;
        raise warning '%', error_msg;
end
$$
LANGUAGE plpgsql;

-- TODO: BABEL-2838
CREATE OR REPLACE VIEW sys.sp_special_columns_view AS
SELECT DISTINCT 
CAST(1 as smallint) AS SCOPE,
CAST(coalesce (split_part(pa.attoptions[1], '=', 2) ,c1.name) AS sys.sysname) AS COLUMN_NAME, -- get original column name if exists
CAST(t6.data_type AS smallint) AS DATA_TYPE,

CASE -- cases for when they are of type identity. 
	WHEN c1.is_identity = 1 AND (t8.name = 'decimal' or t8.name = 'numeric') 
	THEN CAST(CONCAT(t8.name, '() identity') AS sys.sysname)
	WHEN c1.is_identity = 1 AND (t8.name != 'decimal' AND t8.name != 'numeric')
	THEN CAST(CONCAT(t8.name, ' identity') AS sys.sysname)
	ELSE CAST(t8.name AS sys.sysname)
END AS TYPE_NAME,

CAST(sys.sp_special_columns_precision_helper(coalesce(tsql_type_name, tsql_base_type_name), c1.precision, c1.max_length, t6."PRECISION") AS int) AS PRECISION,
CAST(sys.sp_special_columns_length_helper(coalesce(tsql_type_name, tsql_base_type_name), c1.precision, c1.max_length, t6."PRECISION") AS int) AS LENGTH,
CAST(sys.sp_special_columns_scale_helper(coalesce(tsql_type_name, tsql_base_type_name), c1.scale) AS smallint) AS SCALE,
CAST(1 AS smallint) AS PSEUDO_COLUMN,
CAST(c1.is_nullable AS int) AS IS_NULLABLE,
CAST(t2.dbname AS sys.sysname) AS TABLE_QUALIFIER,
CAST(s1.name AS sys.sysname) AS TABLE_OWNER,
CAST(t1.relname AS sys.sysname) AS TABLE_NAME,

CASE 
	WHEN idx.is_primary_key != 1
	THEN CAST('u' AS sys.sysname) -- if it is a unique index, then we should cast it as 'u' for filtering purposes
	ELSE CAST('p' AS sys.sysname)
END AS CONSTRAINT_TYPE,
CAST(idx.name AS sys.sysname) AS CONSTRAINT_NAME,
CAST(idx.index_id AS int) AS INDEX_ID
        
FROM pg_catalog.pg_class t1 
	JOIN sys.pg_namespace_ext t2 ON t1.relnamespace = t2.oid
	JOIN sys.schemas s1 ON s1.schema_id = t1.relnamespace
	LEFT JOIN sys.indexes idx ON idx.object_id = t1.oid
	INNER JOIN pg_catalog.pg_attribute i2 ON idx.index_id = i2.attrelid
	INNER JOIN sys.columns c1 ON c1.object_id = idx.object_id AND i2.attname = c1.name

	JOIN pg_catalog.pg_type AS t7 ON t7.oid = c1.system_type_id
	JOIN sys.types AS t8 ON c1.user_type_id = t8.user_type_id 
	LEFT JOIN sys.sp_datatype_info_helper(2::smallint, false) AS t6 ON t7.typname = t6.pg_type_name OR t7.typname = t6.type_name --need in order to get accurate DATA_TYPE value
	LEFT JOIN pg_catalog.pg_attribute AS pa ON t1.oid = pa.attrelid AND c1.name = pa.attname
	, sys.translate_pg_type_to_tsql(t8.user_type_id) AS tsql_type_name
	, sys.translate_pg_type_to_tsql(t8.system_type_id) AS tsql_base_type_name
	WHERE has_schema_privilege(s1.schema_id, 'USAGE');
  
GRANT SELECT ON sys.sp_special_columns_view TO PUBLIC;


CREATE OR REPLACE PROCEDURE sys.sp_special_columns(
	"@table_name" sys.sysname,
	"@table_owner" sys.sysname = '',
	"@qualifier" sys.sysname = '',
	"@col_type" char(1) = 'R',
	"@scope" char(1) = 'T',
	"@nullable" char(1) = 'U',
	"@odbcver" int = 2
)
AS $$
DECLARE @special_col_type sys.sysname;
DECLARE @constraint_name sys.sysname;
BEGIN
	IF (@qualifier != '') AND (LOWER(@qualifier) != LOWER(sys.db_name()))
	BEGIN
		THROW 33557097, N'The database name component of the object qualifier must be the name of the current database.', 1;
		
	END
	
	IF (LOWER(@col_type) = LOWER('V'))
	BEGIN
		THROW 33557097, N'TIMESTAMP datatype is not currently supported in Babelfish', 1;
	END
	
	IF (LOWER(@nullable) = LOWER('O'))
	BEGIN
		SELECT TOP 1 @special_col_type = constraint_type, @constraint_name = constraint_name FROM sys.sp_special_columns_view
		WHERE LOWER(@table_name) = LOWER(table_name)
		  AND ((SELECT coalesce(@table_owner,'')) = '' OR LOWER(table_owner) = LOWER(@table_owner))
		  AND ((SELECT coalesce(@qualifier,'')) = '' OR LOWER(table_qualifier) = LOWER(@qualifier)) AND (is_nullable = 0)
		ORDER BY constraint_type, index_id;
	
		IF @special_col_type='u'
		BEGIN
			IF @scope='C'
			BEGIN
				SELECT  
				CAST(0 AS smallint) AS SCOPE,
				COLUMN_NAME,
				DATA_TYPE,
				TYPE_NAME,
				PRECISION,
				LENGTH,
				SCALE,
				PSEUDO_COLUMN FROM sys.sp_special_columns_view
				WHERE LOWER(@table_name) = LOWER(table_name)
				AND ((SELECT coalesce(@table_owner,'')) = '' OR LOWER(table_owner) = LOWER(@table_owner))
				AND ((SELECT coalesce(@qualifier,'')) = '' OR LOWER(table_qualifier) = LOWER(@qualifier)) AND (is_nullable = 0) AND LOWER(constraint_type) = LOWER(@special_col_type)
				AND @constraint_name = constraint_name
				ORDER BY scope, column_name;
				
			END
			ELSE
			BEGIN
				SELECT  
				SCOPE,
				COLUMN_NAME,
				DATA_TYPE,
				TYPE_NAME,
				PRECISION,
				LENGTH,
				SCALE,
				PSEUDO_COLUMN FROM sys.sp_special_columns_view
				WHERE LOWER(@table_name) = LOWER(table_name)
				AND ((SELECT coalesce(@table_owner,'')) = '' OR LOWER(table_owner) = LOWER(@table_owner))
				AND ((SELECT coalesce(@qualifier,'')) = '' OR LOWER(table_qualifier) = LOWER(@qualifier)) AND (is_nullable = 0) AND LOWER(constraint_type) = LOWER(@special_col_type)
				AND @constraint_name = constraint_name
				ORDER BY scope, column_name;
			END
		
		END
		
		ELSE 
		BEGIN
			IF @scope='C'
			BEGIN
				SELECT 
				CAST(0 AS smallint) AS SCOPE,
				COLUMN_NAME,
				DATA_TYPE,
				TYPE_NAME,
				PRECISION,
				LENGTH,
				SCALE,
				PSEUDO_COLUMN FROM sys.sp_special_columns_view
				WHERE LOWER(@table_name) = LOWER(table_name)
				AND ((SELECT coalesce(@table_owner,'')) = '' OR LOWER(table_owner) = LOWER(@table_owner))
				AND ((SELECT coalesce(@qualifier,'')) = '' OR LOWER(table_qualifier) = LOWER(@qualifier)) AND (is_nullable = 0) AND LOWER(constraint_type) = LOWER(@special_col_type)
				AND CONSTRAINT_TYPE = 'p'
				ORDER BY scope, column_name;
			END
			ELSE
			BEGIN
				SELECT SCOPE,
				COLUMN_NAME,
				DATA_TYPE,
				TYPE_NAME,
				PRECISION,
				LENGTH,
				SCALE,
				PSEUDO_COLUMN  FROM sys.sp_special_columns_view
				WHERE LOWER(@table_name) = LOWER(table_name)
				AND ((SELECT coalesce(@table_owner,'')) = '' OR LOWER(table_owner) = LOWER(@table_owner))
				AND ((SELECT coalesce(@qualifier,'')) = '' OR LOWER(table_qualifier) = LOWER(@qualifier)) AND (is_nullable = 0) AND LOWER(constraint_type) = LOWER(@special_col_type)
				AND CONSTRAINT_TYPE = 'p'
				ORDER BY scope, column_name;
			END
		END
	END
	
	ELSE 
	BEGIN
		SELECT TOP 1 @special_col_type = constraint_type, @constraint_name = constraint_name FROM sys.sp_special_columns_view
		WHERE LOWER(@table_name) = LOWER(table_name)
			AND ((SELECT coalesce(@table_owner,'')) = '' OR LOWER(table_owner) = LOWER(@table_owner))
			AND ((SELECT coalesce(@qualifier,'')) = '' OR LOWER(table_qualifier) = LOWER(@qualifier))
		ORDER BY constraint_type, index_id;

		IF @special_col_type='u'
		BEGIN
			IF @scope='C'
			BEGIN
				SELECT 
				CAST(0 AS smallint) AS SCOPE,
				COLUMN_NAME,
				DATA_TYPE,
				TYPE_NAME,
				PRECISION,
				LENGTH,
				SCALE,
				PSEUDO_COLUMN FROM sys.sp_special_columns_view
				WHERE LOWER(@table_name) = LOWER(table_name)
				AND ((SELECT coalesce(@table_owner,'')) = '' OR LOWER(table_owner) = LOWER(@table_owner))
				AND ((SELECT coalesce(@qualifier,'')) = '' OR LOWER(table_qualifier) = LOWER(@qualifier)) AND LOWER(constraint_type) = LOWER(@special_col_type)
				AND @constraint_name = constraint_name
				ORDER BY scope, column_name;
			END
			
			ELSE
			BEGIN
				SELECT SCOPE,
				COLUMN_NAME,
				DATA_TYPE,
				TYPE_NAME,
				PRECISION,
				LENGTH,
				SCALE,
				PSEUDO_COLUMN FROM sys.sp_special_columns_view
				WHERE LOWER(@table_name) = LOWER(table_name)
				AND ((SELECT coalesce(@table_owner,'')) = '' OR LOWER(table_owner) = LOWER(@table_owner))
				AND ((SELECT coalesce(@qualifier,'')) = '' OR LOWER(table_qualifier) = LOWER(@qualifier)) AND LOWER(constraint_type) = LOWER(@special_col_type)
				AND @constraint_name = constraint_name
				ORDER BY scope, column_name;
			END
		
		END
		ELSE
		BEGIN
			IF @scope='C'
			BEGIN
				SELECT 
				CAST(0 AS smallint) AS SCOPE,
				COLUMN_NAME,
				DATA_TYPE,
				TYPE_NAME,
				PRECISION,
				LENGTH,
				SCALE,
				PSEUDO_COLUMN FROM sys.sp_special_columns_view
				WHERE LOWER(@table_name) = LOWER(table_name)
				AND ((SELECT coalesce(@table_owner,'')) = '' OR LOWER(table_owner) = LOWER(@table_owner))
				AND ((SELECT coalesce(@qualifier,'')) = '' OR LOWER(table_qualifier) = LOWER(@qualifier)) AND LOWER(constraint_type) = LOWER(@special_col_type)
				AND CONSTRAINT_TYPE = 'p'
				ORDER BY scope, column_name; 
			END
			
			ELSE
			BEGIN
				SELECT SCOPE,
				COLUMN_NAME,
				DATA_TYPE,
				TYPE_NAME,
				PRECISION,
				LENGTH,
				SCALE,
				PSEUDO_COLUMN FROM sys.sp_special_columns_view
				WHERE LOWER(@table_name) = LOWER(table_name)
				AND ((SELECT coalesce(@table_owner,'')) = '' OR LOWER(table_owner) = LOWER(@table_owner))
				AND ((SELECT coalesce(@qualifier,'')) = '' OR LOWER(table_qualifier) = LOWER(@qualifier)) AND LOWER(constraint_type) = LOWER(@special_col_type)
				AND CONSTRAINT_TYPE = 'p'
				ORDER BY scope, column_name;
			END
    
		END
	END

END; 
$$
LANGUAGE 'pltsql';
GRANT EXECUTE on PROCEDURE sys.sp_special_columns TO PUBLIC;

CREATE OR REPLACE PROCEDURE sys.sp_special_columns_100(
	"@table_name" sys.sysname,
	"@table_owner" sys.sysname = '',
	"@qualifier" sys.sysname = '',
	"@col_type" char(1) = 'R',
	"@scope" char(1) = 'T',
	"@nullable" char(1) = 'U',
	"@odbcver" int = 2
)
AS $$
BEGIN
	EXEC sp_special_columns @table_name, @table_owner, @qualifier, @col_type, @scope, @nullable, @odbcver
END; 
$$
LANGUAGE 'pltsql';
GRANT EXECUTE on PROCEDURE sys.sp_special_columns_100 TO PUBLIC;
 
CREATE OR REPLACE VIEW sys.sp_column_privileges_view AS
SELECT
CAST(t2.dbname AS sys.sysname) AS TABLE_QUALIFIER,
CAST(s1.name AS sys.sysname) AS TABLE_OWNER,
CAST(t1.relname AS sys.sysname) AS TABLE_NAME,
CAST(COALESCE(SPLIT_PART(t6.attoptions[1], '=', 2), t5.column_name) AS sys.sysname) AS COLUMN_NAME,
CAST((select orig_username from sys.babelfish_authid_user_ext where rolname = t5.grantor) AS sys.sysname) AS GRANTOR,
CAST((select orig_username from sys.babelfish_authid_user_ext where rolname = t5.grantee) AS sys.sysname) AS GRANTEE,
CAST(t5.privilege_type AS sys.varchar(32)) AS PRIVILEGE,
CAST(t5.is_grantable AS sys.varchar(3)) AS IS_GRANTABLE
FROM pg_catalog.pg_class t1 
	JOIN sys.pg_namespace_ext t2 ON t1.relnamespace = t2.oid
	JOIN sys.schemas s1 ON s1.schema_id = t1.relnamespace
	JOIN information_schema.column_privileges t5 ON t1.relname = t5.table_name AND t2.nspname = t5.table_schema
	JOIN pg_attribute t6 ON t6.attrelid = t1.oid AND t6.attname = t5.column_name;
GRANT SELECT ON sys.sp_column_privileges_view TO PUBLIC;

CREATE OR REPLACE PROCEDURE sys.sp_column_privileges(
    "@table_name" sys.sysname,
    "@table_owner" sys.sysname = '',
    "@table_qualifier" sys.sysname = '',
    "@column_name" sys.nvarchar(384) = ''
)
AS $$
BEGIN
    IF (@table_qualifier != '') AND (LOWER(@table_qualifier) != LOWER(sys.db_name()))
	BEGIN
		THROW 33557097, N'The database name component of the object qualifier must be the name of the current database.', 1;
	END
 	
	IF (COALESCE(@table_owner, '') = '')
	BEGIN
		
		IF EXISTS ( 
			SELECT * FROM sys.sp_column_privileges_view 
			WHERE LOWER(@table_name) = LOWER(table_name) and LOWER(SCHEMA_NAME()) = LOWER(table_qualifier)
			)
		BEGIN 
			SELECT 
			TABLE_QUALIFIER,
			TABLE_OWNER,
			TABLE_NAME,
			COLUMN_NAME,
			GRANTOR,
			GRANTEE,
			PRIVILEGE,
			IS_GRANTABLE
			FROM sys.sp_column_privileges_view
			WHERE LOWER(@table_name) = LOWER(table_name)
				AND (LOWER(SCHEMA_NAME()) = LOWER(table_owner))
				AND ((SELECT COALESCE(@table_qualifier,'')) = '' OR LOWER(table_qualifier) = LOWER(@table_qualifier))
				AND ((SELECT COALESCE(@column_name,'')) = '' OR LOWER(column_name) LIKE LOWER(@column_name))
			ORDER BY table_qualifier, table_owner, table_name, column_name, privilege, grantee;
		END
		ELSE
		BEGIN
			SELECT 
			TABLE_QUALIFIER,
			TABLE_OWNER,
			TABLE_NAME,
			COLUMN_NAME,
			GRANTOR,
			GRANTEE,
			PRIVILEGE,
			IS_GRANTABLE
			FROM sys.sp_column_privileges_view
			WHERE LOWER(@table_name) = LOWER(table_name)
				AND (LOWER('dbo')= LOWER(table_owner))
				AND ((SELECT COALESCE(@table_qualifier,'')) = '' OR LOWER(table_qualifier) = LOWER(@table_qualifier))
				AND ((SELECT COALESCE(@column_name,'')) = '' OR LOWER(column_name) LIKE LOWER(@column_name))
			ORDER BY table_qualifier, table_owner, table_name, column_name, privilege, grantee;
		END
	END
	ELSE
	BEGIN
		SELECT 
		TABLE_QUALIFIER,
		TABLE_OWNER,
		TABLE_NAME,
		COLUMN_NAME,
		GRANTOR,
		GRANTEE,
		PRIVILEGE,
		IS_GRANTABLE
		FROM sys.sp_column_privileges_view
		WHERE LOWER(@table_name) = LOWER(table_name)
			AND ((SELECT COALESCE(@table_owner,'')) = '' OR LOWER(table_owner) = LOWER(@table_owner))
			AND ((SELECT COALESCE(@table_qualifier,'')) = '' OR LOWER(table_qualifier) = LOWER(@table_qualifier))
			AND ((SELECT COALESCE(@column_name,'')) = '' OR LOWER(column_name) LIKE LOWER(@column_name))
		ORDER BY table_qualifier, table_owner, table_name, column_name, privilege, grantee;
	END
END; 
$$
LANGUAGE 'pltsql';
GRANT EXECUTE ON PROCEDURE sys.sp_column_privileges TO PUBLIC;

CREATE OR REPLACE VIEW sys.sp_table_privileges_view AS
-- Will use sp_column_priivleges_view to get information from SELECT, INSERT and REFERENCES (only need permission from 1 column in table)
SELECT DISTINCT
CAST(TABLE_QUALIFIER AS sys.sysname) AS TABLE_QUALIFIER,
CAST(TABLE_OWNER AS sys.sysname) AS TABLE_OWNER,
CAST(TABLE_NAME AS sys.sysname) AS TABLE_NAME,
CAST(GRANTOR AS sys.sysname) AS GRANTOR,
CAST(GRANTEE AS sys.sysname) AS GRANTEE,
CAST(PRIVILEGE AS sys.sysname) AS PRIVILEGE,
CAST(IS_GRANTABLE AS sys.sysname) AS IS_GRANTABLE
FROM sys.sp_column_privileges_view

UNION 
-- We need these set of joins only for the DELETE privilege
SELECT
CAST(t2.dbname AS sys.sysname) AS TABLE_QUALIFIER,
CAST(s1.name AS sys.sysname) AS TABLE_OWNER,
CAST(t1.relname AS sys.sysname) AS TABLE_NAME,
CAST((select orig_username from sys.babelfish_authid_user_ext where rolname = t4.grantor) AS sys.sysname) AS GRANTOR,
CAST((select orig_username from sys.babelfish_authid_user_ext where rolname = t4.grantee) AS sys.sysname) AS GRANTEE,
CAST(t4.privilege_type AS sys.sysname) AS PRIVILEGE,
CAST(t4.is_grantable AS sys.sysname) AS IS_GRANTABLE
FROM pg_catalog.pg_class t1 
	JOIN sys.pg_namespace_ext t2 ON t1.relnamespace = t2.oid
	JOIN sys.schemas s1 ON s1.schema_id = t1.relnamespace
	JOIN information_schema.table_privileges t4 ON t1.relname = t4.table_name
WHERE t4.privilege_type = 'DELETE'; 
GRANT SELECT on sys.sp_table_privileges_view TO PUBLIC;

CREATE OR REPLACE PROCEDURE sys.sp_table_privileges(
	"@table_name" sys.nvarchar(384),
	"@table_owner" sys.nvarchar(384) = '',
	"@table_qualifier" sys.sysname = '',
	"@fusepattern" sys.bit = 1
)
AS $$
BEGIN
	
	IF (@table_qualifier != '') AND (LOWER(@table_qualifier) != LOWER(sys.db_name()))
	BEGIN
		THROW 33557097, N'The database name component of the object qualifier must be the name of the current database.', 1;
	END
	
	IF @fusepattern = 1
	BEGIN
		SELECT 
		TABLE_QUALIFIER,
		TABLE_OWNER,
		TABLE_NAME,
		GRANTOR,
		GRANTEE,
		PRIVILEGE,
		IS_GRANTABLE FROM sys.sp_table_privileges_view
		WHERE LOWER(TABLE_NAME) LIKE LOWER(@table_name)
			AND ((SELECT COALESCE(@table_owner,'')) = '' OR LOWER(TABLE_OWNER) LIKE LOWER(@table_owner))
		ORDER BY table_qualifier, table_owner, table_name, privilege, grantee;
	END
	ELSE 
	BEGIN
		SELECT
		TABLE_QUALIFIER,
		TABLE_OWNER,
		TABLE_NAME,
		GRANTOR,
		GRANTEE,
		PRIVILEGE,
		IS_GRANTABLE FROM sys.sp_table_privileges_view
		WHERE LOWER(TABLE_NAME) = LOWER(@table_name)
			AND ((SELECT COALESCE(@table_owner,'')) = '' OR LOWER(TABLE_OWNER) = LOWER(@table_owner))
		ORDER BY table_qualifier, table_owner, table_name, privilege, grantee;
	END
	
END; 
$$
LANGUAGE 'pltsql';
GRANT EXECUTE ON PROCEDURE sys.sp_table_privileges TO PUBLIC;

CREATE OR REPLACE VIEW sys.sp_sproc_columns_view AS
-- Get parameters (if any) for a user-defined stored procedure/function
(SELECT 
	CAST(d.name AS sys.sysname) AS PROCEDURE_QUALIFIER,
	CAST(ext.orig_name AS sys.sysname) AS PROCEDURE_OWNER,
	CASE 
		WHEN proc.routine_type='PROCEDURE' THEN CAST(CONCAT(proc.routine_name, ';1') AS sys.nvarchar(134)) 
		ELSE CAST(CONCAT(proc.routine_name, ';0') AS sys.nvarchar(134)) 
	END AS PROCEDURE_NAME,
	
	CAST(coalesce(args.parameter_name, '') AS sys.sysname) AS COLUMN_NAME,
	CAST(1 AS smallint) AS COLUMN_TYPE,
	CAST(t5.data_type AS smallint) AS DATA_TYPE,
	CAST(coalesce(t6.name, '') AS sys.sysname) AS TYPE_NAME,
	CAST(t6.precision AS int) AS PRECISION,
	CAST(t6.max_length AS int) AS LENGTH,
	CAST(t6.scale AS smallint) AS SCALE,
	CAST(t5.num_prec_radix AS smallint) AS RADIX,
	CAST(t6.is_nullable AS smallint) AS NULLABLE,
	CAST(NULL AS varchar(254)) AS REMARKS,
	CAST(NULL AS sys.nvarchar(4000)) AS COLUMN_DEF,
	CAST(t5.sql_data_type AS smallint) AS SQL_DATA_TYPE,
	CAST(t5.sql_datetime_sub AS smallint) AS SQL_DATETIME_SUB,
	CAST(NULL AS int) AS CHAR_OCTET_LENGTH,
	CAST(args.ordinal_position AS int) AS ORDINAL_POSITION,
	CAST('YES' AS varchar(254)) AS IS_NULLABLE,
	CAST(t5.ss_data_type AS sys.tinyint) AS SS_DATA_TYPE,
	CAST(proc.routine_name AS sys.nvarchar(134)) AS original_procedure_name
	
	FROM information_schema.routines proc
	JOIN information_schema.parameters args
		ON proc.specific_schema = args.specific_schema AND proc.specific_name = args.specific_name
	INNER JOIN sys.babelfish_namespace_ext ext ON proc.specific_schema = ext.nspname
	INNER JOIN sys.databases d ON d.database_id =ext.dbid
	INNER JOIN sys.spt_datatype_info_table AS t5 
		JOIN sys.types t6
		JOIN sys.types t7 ON t6.system_type_id = t7.user_type_id
			ON t7.name = t5.type_name
		ON (args.data_type != 'USER-DEFINED' AND args.udt_name = t5.pg_type_name AND t6.name = t7.name)
		OR (args.data_type='USER-DEFINED' AND args.udt_name = t6.name)
	WHERE coalesce(args.parameter_name, '') LIKE '@%'
		AND ext.dbid = sys.db_id()
		AND has_schema_privilege(proc.specific_schema, 'USAGE')

UNION ALL

-- Create row describing return type for a user-defined stored procedure/function
SELECT 
	CAST(d.name AS sys.sysname) AS PROCEDURE_QUALIFIER,
	CAST(ext.orig_name AS sys.sysname) AS PROCEDURE_OWNER,
	CASE 
		WHEN proc.routine_type='PROCEDURE' THEN CAST(CONCAT(proc.routine_name, ';1') AS sys.nvarchar(134)) 
		ELSE CAST(CONCAT(proc.routine_name, ';0') AS sys.nvarchar(134)) 
	END AS PROCEDURE_NAME,
	
	CASE 
		WHEN pg_function_result_type LIKE '%TABLE%' THEN cast('@TABLE_RETURN_VALUE' AS sys.sysname)
		ELSE cast('@RETURN_VALUE' AS sys.sysname)
 	END AS COLUMN_NAME,
	 
	CASE 
		WHEN pg_function_result_type LIKE '%TABLE%' THEN CAST(3 AS smallint)
		ELSE CAST(5 as smallint) 
	END AS COLUMN_TYPE,
	
	CASE 
		WHEN proc.routine_type='PROCEDURE' THEN cast((SELECT data_type FROM sys.spt_datatype_info_table WHERE type_name = 'int') AS smallint)
		WHEN pg_function_result_type LIKE '%TABLE%' THEN cast(null AS smallint)
		ELSE CAST(t5.data_type AS smallint)
	END AS DATA_TYPE,
	
	CASE 
		WHEN proc.routine_type='PROCEDURE' THEN CAST('int' AS sys.sysname) 
		WHEN pg_function_result_type like '%TABLE%' then CAST('table' AS sys.sysname)
		ELSE CAST(coalesce(t6.name, '') AS sys.sysname) 
	END AS TYPE_NAME,
	
	CASE 
		WHEN proc.routine_type='PROCEDURE' THEN CAST(10 AS int) 
		WHEN pg_function_result_type LIKE '%TABLE%' THEN CAST(0 AS int) 
		ELSE CAST(t6.precision AS int) 
	END AS PRECISION,
	
	CASE 
		WHEN proc.routine_type='PROCEDURE' THEN CAST(4 AS int) 
		WHEN pg_function_result_type LIKE '%TABLE%' THEN CAST(0 AS int) 
		ELSE CAST(t6.max_length AS int) 
	END AS LENGTH,
	CASE 
		WHEN proc.routine_type='PROCEDURE' THEN CAST(0 AS smallint) 
		WHEN pg_function_result_type LIKE '%TABLE%' THEN CAST(0 AS smallint) 
		ELSE CAST(t6.scale AS smallint) 
	END AS SCALE,
	CASE 
		WHEN proc.routine_type='PROCEDURE' THEN CAST(10 AS smallint) 
		WHEN pg_function_result_type LIKE '%TABLE%' THEN CAST(0 AS smallint) 
		ELSE CAST(t5.num_prec_radix AS smallint) 
	END AS RADIX,
	CASE 
		WHEN proc.routine_type='PROCEDURE' THEN CAST(0 AS smallint)
		WHEN pg_function_result_type LIKE '%TABLE%' THEN CAST(0 AS smallint)
		ELSE CAST(t6.is_nullable AS smallint)
	END AS NULLABLE,
	CASE 
		WHEN pg_function_result_type LIKE '%TABLE%' THEN CAST('Result table returned by table valued function' AS varchar(254)) 
		ELSE CAST(NULL AS varchar(254)) 
	END AS REMARKS,
	
	CAST(NULL AS sys.nvarchar(4000)) AS COLUMN_DEF,
	CASE 
		WHEN proc.routine_type='PROCEDURE' THEN CAST((SELECT sql_data_type FROM sys.spt_datatype_info_table WHERE type_name = 'int') AS smallint) 
		WHEN pg_function_result_type LIKE '%TABLE%' THEN CAST(null AS smallint) 
		ELSE CAST(t5.sql_data_type AS smallint) 
	END AS SQL_DATA_TYPE,
	
	CAST(null AS smallint) AS SQL_DATETIME_SUB,
	CAST(null AS int) AS CHAR_OCTET_LENGTH,
	CAST(0 AS int) AS ORDINAL_POSITION,
	CASE 
		WHEN proc.routine_type='PROCEDURE' THEN CAST('NO' AS varchar(254)) 
		WHEN pg_function_result_type LIKE '%TABLE%' THEN CAST('NO' AS varchar(254))
		ELSE CAST('YES' AS varchar(254)) 
	END AS IS_NULLABLE,
	
	CASE 
		WHEN proc.routine_type='PROCEDURE' THEN CAST(56 AS sys.tinyint) 
		WHEN pg_function_result_type LIKE '%TABLE%' THEN CAST(0 AS sys.tinyint) 
		ELSE CAST(t5.ss_data_type AS sys.tinyint) 
	END AS SS_DATA_TYPE,
	CAST(proc.routine_name AS sys.nvarchar(134)) AS original_procedure_name

	FROM information_schema.routines proc
	INNER JOIN sys.babelfish_namespace_ext ext ON proc.specific_schema = ext.nspname
	INNER JOIN sys.databases d ON d.database_id = ext.dbid
	INNER JOIN pg_catalog.pg_proc p ON proc.specific_name = p.proname || '_' || p.oid
	LEFT JOIN sys.spt_datatype_info_table AS t5 
		JOIN sys.types t6
		JOIN sys.types t7 ON t6.system_type_id = t7.user_type_id
		ON t7.name = t5.type_name
	ON (proc.data_type != 'USER-DEFINED' 
			AND proc.type_udt_name = t5.pg_type_name 
			AND t6.name = t7.name)
		OR (proc.data_type = 'USER-DEFINED' 
			AND proc.type_udt_name = t6.name),
	pg_get_function_result(p.oid) AS pg_function_result_type
	WHERE ext.dbid = sys.db_id() AND has_schema_privilege(proc.specific_schema, 'USAGE'))

UNION ALL 

-- Get parameters (if any) for a system stored procedure/function
(SELECT 
	CAST((SELECT sys.db_name()) AS sys.sysname) AS PROCEDURE_QUALIFIER,
	CAST(args.specific_schema AS sys.sysname) AS PROCEDURE_OWNER,
	CASE 
		WHEN proc.routine_type='PROCEDURE' then CAST(CONCAT(proc.routine_name, ';1') AS sys.nvarchar(134)) 
		ELSE CAST(CONCAT(proc.routine_name, ';0') AS sys.nvarchar(134)) 
	END AS PROCEDURE_NAME,
	
	CAST(coalesce(args.parameter_name, '') AS sys.sysname) AS COLUMN_NAME,
	CAST(1 as smallint) AS COLUMN_TYPE,
	CAST(t5.data_type AS smallint) AS DATA_TYPE,
	CAST(coalesce(t6.name, '') as sys.sysname) as TYPE_NAME,
	CAST(t6.precision as int) as PRECISION,
	CAST(t6.max_length as int) as LENGTH,
	CAST(t6.scale AS smallint) AS SCALE,
	CAST(t5.num_prec_radix AS smallint) AS RADIX,
	CAST(t6.is_nullable as smallint) AS NULLABLE,
	CAST(NULL AS varchar(254)) AS REMARKS,
	CAST(NULL AS sys.nvarchar(4000)) AS COLUMN_DEF,
	CAST(t5.sql_data_type AS smallint) AS SQL_DATA_TYPE,
	CAST(t5.sql_datetime_sub AS smallint) AS SQL_DATETIME_SUB,
	CAST(NULL AS int) AS CHAR_OCTET_LENGTH,
	CAST(args.ordinal_position AS int) AS ORDINAL_POSITION,
	CAST('YES' AS varchar(254)) AS IS_NULLABLE,
	CAST(t5.ss_data_type AS sys.tinyint) AS SS_DATA_TYPE,
	CAST(proc.routine_name AS sys.nvarchar(134)) AS original_procedure_name
	
	FROM information_schema.routines proc
	JOIN information_schema.parameters args
		on proc.specific_schema = args.specific_schema
		and proc.specific_name = args.specific_name 
	LEFT JOIN sys.spt_datatype_info_table AS t5 
		LEFT JOIN sys.types t6 ON t6.name = t5.type_name
		ON args.udt_name = t5.pg_type_name OR args.udt_name = t5.type_name
	WHERE args.specific_schema ='sys' 
		AND coalesce(args.parameter_name, '') LIKE '@%' 
		AND (args.specific_name LIKE 'sp\_%' 
			OR args.specific_name LIKE 'xp\_%'
			OR args.specific_name LIKE 'dm\_%'
			OR  args.specific_name LIKE 'fn\_%')
		AND has_schema_privilege(proc.specific_schema, 'USAGE')
		
UNION ALL

-- Create row describing return type for a system stored procedure/function
SELECT 
	CAST((SELECT sys.db_name()) AS sys.sysname) AS PROCEDURE_QUALIFIER,
	CAST(proc.specific_schema AS sys.sysname) AS PROCEDURE_OWNER,
	CASE 
		WHEN proc.routine_type='PROCEDURE' then CAST(CONCAT(proc.routine_name, ';1') AS sys.nvarchar(134)) 
		ELSE CAST(CONCAT(proc.routine_name, ';0') AS sys.nvarchar(134)) 
	END AS PROCEDURE_NAME,
	
	CASE 
		WHEN pg_function_result_type LIKE '%TABLE%' THEN cast('@TABLE_RETURN_VALUE' AS sys.sysname)
		ELSE cast('@RETURN_VALUE' AS sys.sysname)
 	END AS COLUMN_NAME,
	 
	CASE 
		WHEN pg_function_result_type LIKE '%TABLE%' THEN CAST(3 AS smallint)
		ELSE CAST(5 AS smallint) 
	END AS COLUMN_TYPE,
	
	CASE 
		WHEN proc.routine_type='PROCEDURE' THEN cast((SELECT sql_data_type FROM sys.spt_datatype_info_table WHERE type_name = 'int') AS smallint)
		WHEN pg_function_result_type LIKE '%TABLE%' THEN cast(null AS smallint)
		ELSE CAST(t5.data_type AS smallint)
	END AS DATA_TYPE,
	
	CASE 
		WHEN proc.routine_type='PROCEDURE' THEN CAST('int' AS sys.sysname) 
		WHEN pg_function_result_type LIKE '%TABLE%' THEN CAST('table' AS sys.sysname)
		ELSE CAST(coalesce(t6.name, '') AS sys.sysname) 
	END AS TYPE_NAME,
	
	CASE 
		WHEN proc.routine_type='PROCEDURE' THEN CAST(10 AS int) 
		WHEN pg_function_result_type LIKE '%TABLE%' THEN CAST(0 AS int) 
		ELSE CAST(t6.precision AS int) 
	END AS PRECISION,
	
	CASE 
		WHEN proc.routine_type='PROCEDURE' THEN CAST(4 AS int) 
		WHEN pg_function_result_type LIKE '%TABLE%' THEN CAST(0 AS int) 
		ELSE CAST(t6.max_length AS int) 
	END AS LENGTH,
	CASE 
		WHEN proc.routine_type='PROCEDURE' THEN CAST(0 AS smallint) 
		WHEN pg_function_result_type LIKE '%TABLE%' THEN CAST(0 AS smallint) 
		ELSE CAST(t6.scale AS smallint) 
	END AS SCALE,
	CASE 
		WHEN proc.routine_type='PROCEDURE' THEN CAST(10 AS smallint) 
		WHEN pg_function_result_type LIKE '%TABLE%' THEN CAST(0 AS smallint) 
		ELSE CAST(t5.num_prec_radix AS smallint) 
	END AS RADIX,
	CASE 
		WHEN proc.routine_type='PROCEDURE' THEN CAST(0 AS smallint)
		WHEN pg_function_result_type LIKE '%TABLE%' THEN CAST(0 AS smallint)
		ELSE CAST(t6.is_nullable AS smallint)
	END AS NULLABLE,
	
	CASE 
		WHEN pg_function_result_type LIKE '%TABLE%' THEN CAST('Result table returned by table valued function' AS varchar(254)) 
		ELSE CAST(NULL AS varchar(254)) 
	END AS REMARKS,
	
	CAST(NULL AS sys.nvarchar(4000)) AS COLUMN_DEF,
	CASE 
		WHEN proc.routine_type='PROCEDURE' THEN CAST((SELECT sql_data_type FROM sys.spt_datatype_info_table WHERE type_name = 'int') AS smallint) 
		WHEN pg_function_result_type LIKE '%TABLE%' THEN CAST(null AS smallint) 
		ELSE CAST(t5.sql_data_type AS smallint) 
	END AS SQL_DATA_TYPE,
	
	CAST(null AS smallint) AS SQL_DATETIME_SUB,
	CAST(null AS int) AS CHAR_OCTET_LENGTH,
	CAST(0 AS int) AS ORDINAL_POSITION,
	CASE 
		WHEN proc.routine_type='PROCEDURE' THEN CAST('NO' AS varchar(254)) 
		WHEN pg_function_result_type LIKE '%TABLE%' THEN CAST('NO' AS varchar(254))
		ELSE CAST('YES' AS varchar(254)) 
	END AS IS_NULLABLE,
	
	CASE 
		WHEN proc.routine_type='PROCEDURE' THEN CAST(56 AS sys.tinyint) 
		WHEN pg_function_result_type LIKE '%TABLE%' THEN CAST(0 AS sys.tinyint) 
		ELSE CAST(t5.ss_data_type AS sys.tinyint) 
	END AS SS_DATA_TYPE,
	CAST(proc.routine_name AS sys.nvarchar(134)) AS original_procedure_name
	
	FROM information_schema.routines proc
	INNER JOIN pg_catalog.pg_proc p ON proc.specific_name = p.proname || '_' || p.oid
	LEFT JOIN sys.spt_datatype_info_table AS t5
		LEFT JOIN sys.types t6 ON t6.name = t5.type_name
	ON proc.type_udt_name = t5.pg_type_name OR proc.type_udt_name = t5.type_name, 
	pg_get_function_result(p.oid) AS pg_function_result_type
	WHERE proc.specific_schema = 'sys' 
		AND (proc.specific_name LIKE 'sp\_%' 
			OR proc.specific_name LIKE 'xp\_%' 
			OR proc.specific_name LIKE 'dm\_%'
			OR  proc.specific_name LIKE 'fn\_%')
		AND has_schema_privilege(proc.specific_schema, 'USAGE')
	);	
GRANT SELECT ON sys.sp_sproc_columns_view TO PUBLIC;

CREATE OR REPLACE PROCEDURE sys.sp_sproc_columns(
	"@procedure_name" sys.nvarchar(390) = '%',
	"@procedure_owner" sys.nvarchar(384) = NULL,
	"@procedure_qualifier" sys.sysname = NULL,
	"@column_name" sys.nvarchar(384) = NULL,
	"@odbcver" int = 2,
	"@fusepattern" sys.bit = '1'
)	
AS $$
	SELECT @procedure_name = LOWER(COALESCE(@procedure_name, ''))
	SELECT @procedure_owner = LOWER(COALESCE(@procedure_owner, ''))
	SELECT @procedure_qualifier = LOWER(COALESCE(@procedure_qualifier, ''))
	SELECT @column_name = LOWER(COALESCE(@column_Name, ''))
BEGIN 
	IF (@procedure_qualifier != '' AND (SELECT LOWER(sys.db_name())) != @procedure_qualifier)
		BEGIN
			THROW 33557097, N'The database name component of the object qualifier must be the name of the current database.', 1;
 	   	END
	IF @fusepattern = '1'
		BEGIN
			SELECT PROCEDURE_QUALIFIER,
					PROCEDURE_OWNER,
					PROCEDURE_NAME,
					COLUMN_NAME,
					COLUMN_TYPE,
					DATA_TYPE,
					TYPE_NAME,
					PRECISION,
					LENGTH,
					SCALE,
					RADIX,
					NULLABLE,
					REMARKS,
					COLUMN_DEF,
					SQL_DATA_TYPE,
					SQL_DATETIME_SUB,
					CHAR_OCTET_LENGTH,
					ORDINAL_POSITION,
					IS_NULLABLE,
					SS_DATA_TYPE
			FROM sys.sp_sproc_columns_view
			WHERE (@procedure_name = '' OR original_procedure_name LIKE @procedure_name)
				AND (@procedure_owner = '' OR procedure_owner LIKE @procedure_owner)
				AND (@column_name = '' OR column_name  LIKE @column_name)
				AND (@procedure_qualifier = '' OR procedure_qualifier = @procedure_qualifier)
			ORDER BY procedure_qualifier, procedure_owner, procedure_name, ordinal_position;
		END
	ELSE
		BEGIN
			SELECT PROCEDURE_QUALIFIER,
					PROCEDURE_OWNER,
					PROCEDURE_NAME,
					COLUMN_NAME,
					COLUMN_TYPE,
					DATA_TYPE,
					TYPE_NAME,
					PRECISION,
					LENGTH,
					SCALE,
					RADIX,
					NULLABLE,
					REMARKS,
					COLUMN_DEF,
					SQL_DATA_TYPE,
					SQL_DATETIME_SUB,
					CHAR_OCTET_LENGTH,
					ORDINAL_POSITION,
					IS_NULLABLE,
					SS_DATA_TYPE
			FROM sys.sp_sproc_columns_view
			WHERE (@procedure_name = '' OR original_procedure_name = @procedure_name)
				AND (@procedure_owner = '' OR procedure_owner = @procedure_owner)
				AND (@column_name = '' OR column_name = @column_name)
				AND (@procedure_qualifier = '' OR procedure_qualifier = @procedure_qualifier)
			ORDER BY procedure_qualifier, procedure_owner, procedure_name, ordinal_position;
		END
END; 
$$
LANGUAGE 'pltsql';
GRANT ALL ON PROCEDURE sys.sp_sproc_columns TO PUBLIC;

CREATE OR REPLACE PROCEDURE sys.sp_sproc_columns_100(
	"@procedure_name" sys.nvarchar(390) = '%',
	"@procedure_owner" sys.nvarchar(384) = NULL,
	"@procedure_qualifier" sys.sysname = NULL,
	"@column_name" sys.nvarchar(384) = NULL,
	"@odbcver" int = 2,
	"@fusepattern" sys.bit = '1'
)    
AS $$
BEGIN 
    exec sys.sp_sproc_columns @procedure_name, @procedure_owner, @procedure_qualifier, @column_name, @odbcver, @fusepattern;
END; 
$$
LANGUAGE 'pltsql';
GRANT ALL ON PROCEDURE sys.sp_sproc_columns_100 TO PUBLIC;
 
-- DATABASE_PRINCIPALS
CREATE OR REPLACE VIEW sys.database_principals AS SELECT
Ext.orig_username AS name,
CAST(Base.OID AS INT) AS principal_id,
Ext.type,
CAST(CASE WHEN Ext.type = 'S' THEN 'SQL_USER'
WHEN Ext.type = 'R' THEN 'DATABASE_ROLE'
ELSE NULL END AS SYS.NVARCHAR(60)) AS type_desc,
Ext.default_schema_name,
Ext.create_date,
Ext.modify_date,
Ext.owning_principal_id,
CAST(CAST(Base2.oid AS INT) AS SYS.VARBINARY(85)) AS SID,
CAST(Ext.is_fixed_role AS SYS.BIT) AS is_fixed_role,
Ext.authentication_type,
Ext.authentication_type_desc,
Ext.default_language_name,
Ext.default_language_lcid,
CAST(Ext.allow_encrypted_value_modifications AS SYS.BIT) AS allow_encrypted_value_modifications
FROM pg_catalog.pg_authid AS Base INNER JOIN sys.babelfish_authid_user_ext AS Ext
ON Base.rolname = Ext.rolname
LEFT OUTER JOIN pg_catalog.pg_roles Base2
ON Ext.login_name = Base2.rolname
WHERE Ext.database_name = DB_NAME();
GRANT SELECT ON sys.database_principals TO PUBLIC;

-- DATABASE_ROLE_MEMBERS
CREATE VIEW sys.database_role_members AS
SELECT
CAST(Auth1.oid AS INT) AS role_principal_id,
CAST(Auth2.oid AS INT) AS member_principal_id
FROM pg_catalog.pg_auth_members AS Authmbr
INNER JOIN pg_catalog.pg_authid AS Auth1 ON Auth1.oid = Authmbr.roleid
INNER JOIN pg_catalog.pg_authid AS Auth2 ON Auth2.oid = Authmbr.member
INNER JOIN sys.babelfish_authid_user_ext AS Ext1 ON Auth1.rolname = Ext1.rolname
INNER JOIN sys.babelfish_authid_user_ext AS Ext2 ON Auth2.rolname = Ext2.rolname
WHERE Ext1.database_name = DB_NAME()
AND Ext2.database_name = DB_NAME()
AND Ext1.type = 'R'
AND Ext2.orig_username != 'db_owner';
GRANT SELECT ON sys.database_role_members TO PUBLIC;

CREATE OR REPLACE PROCEDURE remove_babelfish ()
LANGUAGE plpgsql
AS $$
BEGIN
	CALL sys.babel_drop_all_dbs();
	CALL sys.babel_drop_all_logins();
	EXECUTE format('ALTER DATABASE %s SET babelfishpg_tsql.enable_ownership_structure = false', CURRENT_DATABASE());
	EXECUTE 'ALTER SEQUENCE sys.babelfish_db_seq RESTART';
	DROP OWNED BY sysadmin;
	DROP ROLE sysadmin;
END
$$;

CREATE OR REPLACE PROCEDURE sys.sp_statistics(
    "@table_name" sys.sysname,
    "@table_owner" sys.sysname = '',
    "@table_qualifier" sys.sysname = '',
	"@index_name" sys.sysname = '',
	"@is_unique" char = 'N',
	"@accuracy" char = 'Q'
)
AS $$
BEGIN
    IF @index_name = '%'
	BEGIN
	    SELECT @index_name = ''
	END
    select out_table_qualifier as table_qualifier,
            out_table_owner as table_owner,
            out_table_name as table_name,
			out_non_unique as non_unique,
			out_index_qualifier as index_qualifier,
			out_index_name as index_name,
			out_type as type,
			out_seq_in_index as seq_in_index,
			out_column_name as column_name,
			out_collation as collation,
			out_cardinality as cardinality,
			out_pages as pages,
			out_filter_condition as filter_condition
    from sys.sp_statistics_internal(@table_name, @table_owner, @table_qualifier, @index_name, @is_unique, @accuracy);
END;
$$
LANGUAGE 'pltsql';
GRANT ALL on PROCEDURE sys.sp_statistics TO PUBLIC;

-- same as sp_statistics
CREATE OR REPLACE PROCEDURE sys.sp_statistics_100(
    "@table_name" sys.sysname,
    "@table_owner" sys.sysname = '',
    "@table_qualifier" sys.sysname = '',
	"@index_name" sys.sysname = '',
	"@is_unique" char = 'N',
	"@accuracy" char = 'Q'
)
AS $$
BEGIN
    IF @index_name = '%'
	BEGIN
	    SELECT @index_name = ''
	END
    select out_table_qualifier as TABLE_QUALIFIER,
            out_table_owner as TABLE_OWNER,
            out_table_name as TABLE_NAME,
			out_non_unique as NON_UNIQUE,
			out_index_qualifier as INDEX_QUALIFIER,
			out_index_name as INDEX_NAME,
			out_type as TYPE,
			out_seq_in_index as SEQ_IN_INDEX,
			out_column_name as COLUMN_NAME,
			out_collation as COLLATION,
			out_cardinality as CARDINALITY,
			out_pages as PAGES,
			out_filter_condition as FILTER_CONDITION
    from sys.sp_statistics_internal(@table_name, @table_owner, @table_qualifier, @index_name, @is_unique, @accuracy);
END;
$$
LANGUAGE 'pltsql';
GRANT ALL on PROCEDURE sys.sp_statistics_100 TO PUBLIC;

create or replace function sys.get_tds_id(
	datatype sys.varchar(50)
)
returns INT
AS $$
DECLARE
	tds_id INT;
BEGIN
	IF datatype IS NULL THEN
		RETURN 0;
	END IF;
	CASE datatype
		WHEN 'text' THEN tds_id = 35;
		WHEN 'uniqueidentifier' THEN tds_id = 36;
		WHEN 'tinyint' THEN tds_id = 38;
		WHEN 'smallint' THEN tds_id = 38;
		WHEN 'int' THEN tds_id = 38;
		WHEN 'bigint' THEN tds_id = 38;
		WHEN 'ntext' THEN tds_id = 99;
		WHEN 'bit' THEN tds_id = 104;
		WHEN 'float' THEN tds_id = 109;
		WHEN 'real' THEN tds_id = 109;
		WHEN 'varchar' THEN tds_id = 167;
		WHEN 'nvarchar' THEN tds_id = 231;
		WHEN 'nchar' THEN tds_id = 239;
		WHEN 'money' THEN tds_id = 110;
		WHEN 'smallmoney' THEN tds_id = 110;
		WHEN 'char' THEN tds_id = 175;
		WHEN 'date' THEN tds_id = 40;
		WHEN 'datetime' THEN tds_id = 111;
		WHEN 'smalldatetime' THEN tds_id = 111;
		WHEN 'numeric' THEN tds_id = 108;
		WHEN 'xml' THEN tds_id = 241;
		WHEN 'decimal' THEN tds_id = 106;
		WHEN 'varbinary' THEN tds_id = 165;
		WHEN 'binary' THEN tds_id = 173;
		WHEN 'image' THEN tds_id = 34;
		WHEN 'time' THEN tds_id = 41;
		WHEN 'datetime2' THEN tds_id = 42;
		WHEN 'sql_variant' THEN tds_id = 98;
		WHEN 'datetimeoffset' THEN tds_id = 43;
		ELSE tds_id = 0;
	END CASE;
	RETURN tds_id;
END;
$$ LANGUAGE plpgsql IMMUTABLE STRICT;

create or replace function sys.sp_describe_first_result_set_internal(
	tsqlquery varchar(384),
    params varchar(384) = NULL,
    browseMode sys.tinyint = 0
)
returns table (
	is_hidden sys.bit,
	column_ordinal int,
	name sys.sysname,
	is_nullable sys.bit,
	system_type_id int,
	system_type_name sys.nvarchar(256),
	max_length smallint,
	"precision" sys.tinyint,
	scale sys.tinyint,
	collation_name sys.sysname,
	user_type_id int,
	user_type_database sys.sysname,
	user_type_schema sys.sysname,
	user_type_name sys.sysname,
	assembly_qualified_type_name sys.nvarchar(4000),
	xml_collection_id int,
	xml_collection_database sys.sysname,
	xml_collection_schema sys.sysname,
	xml_collection_name sys.sysname,
	is_xml_document sys.bit,
	is_case_sensitive sys.bit,
	is_fixed_length_clr_type sys.bit,
	source_server sys.sysname,
	source_database sys.sysname,
	source_schema sys.sysname,
	source_table sys.sysname,
	source_column sys.sysname,
	is_identity_column sys.bit,
	is_part_of_unique_key sys.bit,
	is_updateable sys.bit,
	is_computed_column sys.bit,
	is_sparse_column_set sys.bit,
	ordinal_in_order_by_list smallint,
	order_by_list_length smallint,
	order_by_is_descending smallint,
	tds_type_id int,
	tds_length int,
	tds_collation_id int,
	ss_data_type sys.tinyint
)
AS 'babelfishpg_tsql', 'sp_describe_first_result_set_internal'
LANGUAGE C;
GRANT ALL on FUNCTION sys.sp_describe_first_result_set_internal TO PUBLIC;

CREATE OR REPLACE PROCEDURE sys.sp_describe_first_result_set (
	"@tsql" varchar(384),
    "@params" varchar(384) = NULL,
    "@browse_information_mode" sys.tinyint = 0)
AS $$
BEGIN
    select * from sys.sp_describe_first_result_set_internal(@tsql, @params,  @browse_information_mode);
END;
$$
LANGUAGE 'pltsql';
GRANT ALL on PROCEDURE sys.sp_describe_first_result_set TO PUBLIC;

CREATE OR REPLACE VIEW sys.spt_tablecollations_view AS
    SELECT
        o.object_id         AS object_id,
        o.schema_id         AS schema_id,
        c.column_id         AS colid,
        CASE WHEN p.attoptions[1] LIKE 'bbf_original_name=%' THEN split_part(p.attoptions[1], '=', 2)
            ELSE c.name END AS name,
        CAST(CollationProperty(c.collation_name,'tdscollation') AS binary(5)) AS tds_collation_28,
        CAST(CollationProperty(c.collation_name,'tdscollation') AS binary(5)) AS tds_collation_90,
        CAST(CollationProperty(c.collation_name,'tdscollation') AS binary(5)) AS tds_collation_100,
        CAST(c.collation_name AS nvarchar(128)) AS collation_28,
        CAST(c.collation_name AS nvarchar(128)) AS collation_90,
        CAST(c.collation_name AS nvarchar(128)) AS collation_100
    FROM
        sys.all_columns c INNER JOIN
        sys.all_objects o ON (c.object_id = o.object_id) JOIN
        pg_attribute p ON (c.name = p.attname AND c.object_id = p.attrelid)
    WHERE
        c.is_sparse = 0 AND p.attnum >= 0;
GRANT SELECT ON sys.spt_tablecollations_view TO PUBLIC;

CREATE COLLATION sys.Japanese_CS_AS (provider = icu, locale = 'ja_JP');
CREATE COLLATION sys.Japanese_CI_AI (provider = icu, locale = 'ja_JP@colStrength=primary', deterministic = false);
CREATE COLLATION sys.Japanese_CI_AS (provider = icu, locale = 'ja_JP@colStrength=secondary', deterministic = false);

-- Remove single pair of either square brackets or double-quotes from outer ends if present
-- If name begins with a delimiter but does not end with the matching delimiter return NULL
-- Otherwise, return the name unchanged
CREATE OR REPLACE FUNCTION babelfish_remove_delimiter_pair(IN name TEXT)
RETURNS TEXT AS
$BODY$
BEGIN
    IF name IN('[', ']', '"') THEN
        RETURN NULL;

    ELSIF length(name) >= 2 AND left(name, 1) = '[' AND right(name, 1) = ']' THEN
        IF length(name) = 2 THEN
            RETURN '';
        ELSE
            RETURN substring(name from 2 for length(name)-2);
        END IF;
    ELSIF length(name) >= 2 AND left(name, 1) = '[' AND right(name, 1) != ']' THEN
        RETURN NULL;
    ELSIF length(name) >= 2 AND left(name, 1) != '[' AND right(name, 1) = ']' THEN
        RETURN NULL;

    ELSIF length(name) >= 2 AND left(name, 1) = '"' AND right(name, 1) = '"' THEN
        IF length(name) = 2 THEN
            RETURN '';
        ELSE
            RETURN substring(name from 2 for length(name)-2);
        END IF;
    ELSIF length(name) >= 2 AND left(name, 1) = '"' AND right(name, 1) != '"' THEN
        RETURN NULL;
    ELSIF length(name) >= 2 AND left(name, 1) != '"' AND right(name, 1) = '"' THEN
        RETURN NULL;
    
    END IF;
    RETURN name;
END;
$BODY$
LANGUAGE plpgsql;

CREATE OR REPLACE FUNCTION babelfish_get_name_delimiter_pos(name TEXT)
RETURNS INTEGER
AS $$
DECLARE
    pos int;
BEGIN
    IF (length(name) <= 2 AND (position('"' IN name) != 0 OR position(']' IN name) != 0 OR position('[' IN name) != 0))
        -- invalid name
        THEN RETURN 0;
    ELSIF left(name, 1) = '[' THEN
        pos = position('].' IN name);
        IF pos = 0 THEN 
            -- invalid name
            RETURN 0;
        ELSE
            RETURN pos + 1;
        END IF;
    ELSIF left(name, 1) = '"' THEN
        -- search from position 1 in case name starts with ".
        pos = position('".' IN right(name, length(name) - 1));
        IF pos = 0 THEN
            -- invalid name
            RETURN 0;
        ELSE
            RETURN pos + 2;
        END IF;
    ELSE
        RETURN position('.' IN name);
    END IF;
END;
$$
LANGUAGE plpgsql;

-- valid names are db_name.schema_name.object_name or schema_name.object_name or object_name
CREATE OR REPLACE FUNCTION babelfish_split_object_name(
    name TEXT, 
    OUT db_name TEXT, 
    OUT schema_name TEXT, 
    OUT object_name TEXT)
AS $$
DECLARE
    lower_object_name text;
    names text[2];
    counter int;
    cur_pos int;
BEGIN
    lower_object_name = lower(rtrim(name));

    counter = 1;
    cur_pos = babelfish_get_name_delimiter_pos(lower_object_name);

    -- Parse user input into names split by '.'
    WHILE cur_pos > 0 LOOP
        IF counter > 3 THEN
            -- Too many names provided
            RETURN;
        END IF;

        names[counter] = babelfish_remove_delimiter_pair(rtrim(left(lower_object_name, cur_pos - 1)));
        
        -- invalid name
        IF names[counter] IS NULL THEN
            RETURN;
        END IF;

        lower_object_name = substring(lower_object_name from cur_pos + 1);
        counter = counter + 1;
        cur_pos = babelfish_get_name_delimiter_pos(lower_object_name);
    END LOOP;

    CASE counter
        WHEN 1 THEN
            db_name = NULL;
            schema_name = NULL;
        WHEN 2 THEN
            db_name = NULL;
            schema_name = sys.babelfish_truncate_identifier(names[1]);
        WHEN 3 THEN
            db_name = sys.babelfish_truncate_identifier(names[1]);
            schema_name = sys.babelfish_truncate_identifier(names[2]);
        ELSE
            RETURN;
    END CASE;

    -- Assign each name accordingly
    object_name = sys.babelfish_truncate_identifier(babelfish_remove_delimiter_pair(rtrim(lower_object_name)));
END;
$$
LANGUAGE plpgsql;

-- Return the object ID given the object name. Can specify optional type.
CREATE OR REPLACE FUNCTION sys.object_id(IN object_name TEXT, IN object_type char(2) DEFAULT '')
RETURNS INTEGER AS
$BODY$
DECLARE
        id oid;
        db_name text collate "C";
        bbf_schema_name text collate "C";
        schema_name text collate "C";
        schema_oid oid;
        obj_name text collate "C";
        is_temp_object boolean;
        obj_type char(2) collate "C";
        cs_as_object_name text collate "C" := object_name;
BEGIN
        obj_type = object_type;
        id = null;
        schema_oid = NULL;

        SELECT s.db_name, s.schema_name, s.object_name INTO db_name, bbf_schema_name, obj_name 
        FROM babelfish_split_object_name(cs_as_object_name) s;

        -- Invalid object_name
        IF obj_name IS NULL OR obj_name = '' THEN
            RETURN NULL;
        END IF;

        IF bbf_schema_name IS NULL OR bbf_schema_name = '' THEN
            bbf_schema_name := sys.schema_name();
        END IF;

        schema_name := sys.bbf_get_current_physical_schema_name(bbf_schema_name);

        -- Check if looking for temp object.
        is_temp_object = left(obj_name, 1) = '#';

        -- Can only search in current database. Allowing tempdb for temp objects.
        IF db_name IS NOT NULL AND db_name <> db_name() AND db_name <> 'tempdb' THEN
            RAISE EXCEPTION 'Can only do lookup in current database.';
        END IF;

        IF schema_name IS NULL OR schema_name = '' THEN
            RETURN NULL;
        END IF;

        -- Searching within a schema. Get schema oid.
        schema_oid = (SELECT oid FROM pg_namespace WHERE nspname = schema_name);
        IF schema_oid IS NULL THEN
            RETURN NULL;
        END IF;

        if object_type <> '' then
            case
                -- Schema does not apply as much to temp objects.
                when upper(object_type) in ('S', 'U', 'V', 'IT', 'ET', 'SO') and is_temp_object then
                    id := (select reloid from sys.babelfish_get_enr_list() where lower(relname) = obj_name limit 1);

                when upper(object_type) in ('S', 'U', 'V', 'IT', 'ET', 'SO') and not is_temp_object then
                    id := (select oid from pg_class where lower(relname) = obj_name 
                            and relnamespace = schema_oid limit 1);

                when upper(object_type) in ('C', 'D', 'F', 'PK', 'UQ') then
                    id := (select oid from pg_constraint where lower(conname) = obj_name 
                            and connamespace = schema_oid limit 1);

                when upper(object_type) in ('AF', 'FN', 'FS', 'FT', 'IF', 'P', 'PC', 'TF', 'RF', 'X') then
                    id := (select oid from pg_proc where lower(proname) = obj_name 
                            and pronamespace = schema_oid limit 1);

                when upper(object_type) in ('TR', 'TA') then
                    id := (select oid from pg_trigger where lower(tgname) = obj_name limit 1);

                -- Throwing exception as a reminder to add support in the future.
                when upper(object_type) in ('R', 'EC', 'PG', 'SN', 'SQ', 'TT') then
                    RAISE EXCEPTION 'Object type currently unsupported.';

                -- unsupported object_type
                else id := null;
            end case;
        else
            if not is_temp_object then 
                id := (
                    select oid from pg_class where lower(relname) = obj_name
                        and relnamespace = schema_oid
                    union
                    select oid from pg_constraint where lower(conname) = obj_name
                        and connamespace = schema_oid
                    union
                    select oid from pg_proc where lower(proname) = obj_name
                        and pronamespace = schema_oid
                    union
                    select oid from pg_trigger where lower(tgname) = obj_name
                    limit 1
                );
            else
                -- temp object without "object_type" in-argument
                id := (select reloid from sys.babelfish_get_enr_list() where lower(relname) = obj_name limit 1);
            end if;
        end if;

        RETURN id::integer;
END;
$BODY$
LANGUAGE plpgsql STABLE RETURNS NULL ON NULL INPUT;

DROP FUNCTION IF EXISTS sys.babelfish_single_unbracket_name;

CREATE OR REPLACE FUNCTION babelfish_has_any_privilege(
    perm_target_type text,
    schema_name text,
    object_name text)
RETURNS INTEGER
AS
$BODY$
DECLARE 
    relevant_permissions text[];
    namespace_id oid;
    function_signature text;
    qualified_name text;
    permission text;
BEGIN
    IF perm_target_type IS NULL OR perm_target_type NOT IN('table', 'function', 'procedure')
        THEN RETURN NULL;
    END IF;

    relevant_permissions := (
        SELECT CASE
            WHEN perm_target_type = 'table'
                THEN '{"select", "insert", "update", "delete", "references"}'
            WHEN perm_target_type IN('function', 'procedure')
                THEN '{"execute"}'
        END
    );

    SELECT oid INTO namespace_id FROM pg_catalog.pg_namespace WHERE nspname = schema_name;

    IF perm_target_type IN('function', 'procedure')
        THEN SELECT oid::regprocedure 
                INTO function_signature 
                FROM pg_catalog.pg_proc 
                WHERE proname = object_name
                    AND pronamespace = namespace_id;
    END IF;

    -- Surround with double-quotes to handle names that contain periods/spaces
    qualified_name := concat('"', schema_name, '"."', object_name, '"');

    FOREACH permission IN ARRAY relevant_permissions
    LOOP
        IF perm_target_type = 'table' AND has_table_privilege(qualified_name, permission)::integer = 1
            THEN RETURN 1;
        ELSIF perm_target_type IN('function', 'procedure') AND has_function_privilege(function_signature, permission)::integer = 1
            THEN RETURN 1;
        END IF;
    END LOOP;
    RETURN 0;
END
$BODY$
LANGUAGE plpgsql;

CREATE OR REPLACE VIEW babelfish_has_perms_by_name_permissions
AS
SELECT t.securable_type,t.permission_name,t.implied_dbo_permissions,t.fully_supported FROM
(
  VALUES
    ('application role', 'alter', 'f', 'f'),
    ('application role', 'any', 'f', 'f'),
    ('application role', 'control', 'f', 'f'),
    ('application role', 'view definition', 'f', 'f'),
    ('assembly', 'alter', 'f', 'f'),
    ('assembly', 'any', 'f', 'f'),
    ('assembly', 'control', 'f', 'f'),
    ('assembly', 'references', 'f', 'f'),
    ('assembly', 'take ownership', 'f', 'f'),
    ('assembly', 'view definition', 'f', 'f'),
    ('asymmetric key', 'alter', 'f', 'f'),
    ('asymmetric key', 'any', 'f', 'f'),
    ('asymmetric key', 'control', 'f', 'f'),
    ('asymmetric key', 'references', 'f', 'f'),
    ('asymmetric key', 'take ownership', 'f', 'f'),
    ('asymmetric key', 'view definition', 'f', 'f'),
    ('availability group', 'alter', 'f', 'f'),
    ('availability group', 'any', 'f', 'f'),
    ('availability group', 'control', 'f', 'f'),
    ('availability group', 'take ownership', 'f', 'f'),
    ('availability group', 'view definition', 'f', 'f'),
    ('certificate', 'alter', 'f', 'f'),
    ('certificate', 'any', 'f', 'f'),
    ('certificate', 'control', 'f', 'f'),
    ('certificate', 'references', 'f', 'f'),
    ('certificate', 'take ownership', 'f', 'f'),
    ('certificate', 'view definition', 'f', 'f'),
    ('contract', 'alter', 'f', 'f'),
    ('contract', 'any', 'f', 'f'),
    ('contract', 'control', 'f', 'f'),
    ('contract', 'references', 'f', 'f'),
    ('contract', 'take ownership', 'f', 'f'),
    ('contract', 'view definition', 'f', 'f'),
    ('database', 'administer database bulk operations', 'f', 'f'),
    ('database', 'alter', 't', 'f'),
    ('database', 'alter any application role', 'f', 'f'),
    ('database', 'alter any assembly', 'f', 'f'),
    ('database', 'alter any asymmetric key', 'f', 'f'),
    ('database', 'alter any certificate', 'f', 'f'),
    ('database', 'alter any column encryption key', 'f', 'f'),
    ('database', 'alter any column master key', 'f', 'f'),
    ('database', 'alter any contract', 'f', 'f'),
    ('database', 'alter any database audit', 'f', 'f'),
    ('database', 'alter any database ddl trigger', 'f', 'f'),
    ('database', 'alter any database event notification', 'f', 'f'),
    ('database', 'alter any database event session', 'f', 'f'),
    ('database', 'alter any database scoped configuration', 'f', 'f'),
    ('database', 'alter any dataspace', 'f', 'f'),
    ('database', 'alter any external data source', 'f', 'f'),
    ('database', 'alter any external file format', 'f', 'f'),
    ('database', 'alter any external language', 'f', 'f'),
    ('database', 'alter any external library', 'f', 'f'),
    ('database', 'alter any fulltext catalog', 'f', 'f'),
    ('database', 'alter any mask', 'f', 'f'),
    ('database', 'alter any message type', 'f', 'f'),
    ('database', 'alter any remote service binding', 'f', 'f'),
    ('database', 'alter any role', 'f', 'f'),
    ('database', 'alter any route', 'f', 'f'),
    ('database', 'alter any schema', 't', 'f'),
    ('database', 'alter any security policy', 'f', 'f'),
    ('database', 'alter any sensitivity classification', 'f', 'f'),
    ('database', 'alter any service', 'f', 'f'),
    ('database', 'alter any symmetric key', 'f', 'f'),
    ('database', 'alter any user', 't', 'f'),
    ('database', 'any', 't', 'f'),
    ('database', 'authenticate', 't', 'f'),
    ('database', 'backup database', 'f', 'f'),
    ('database', 'backup log', 'f', 'f'),
    ('database', 'checkpoint', 'f', 'f'),
    ('database', 'connect', 't', 'f'),
    ('database', 'connect replication', 'f', 'f'),
    ('database', 'control', 't', 'f'),
    ('database', 'create aggregate', 'f', 'f'),
    ('database', 'create assembly', 'f', 'f'),
    ('database', 'create asymmetric key', 'f', 'f'),
    ('database', 'create certificate', 'f', 'f'),
    ('database', 'create contract', 'f', 'f'),
    ('database', 'create database', 't', 'f'),
    ('database', 'create database ddl event notification', 'f', 'f'),
    ('database', 'create default', 'f', 'f'),
    ('database', 'create external language', 'f', 'f'),
    ('database', 'create external library', 'f', 'f'),
    ('database', 'create fulltext catalog', 'f', 'f'),
    ('database', 'create function', 't', 'f'),
    ('database', 'create message type', 'f', 'f'),
    ('database', 'create procedure', 't', 'f'),
    ('database', 'create queue', 'f', 'f'),
    ('database', 'create remote service binding', 'f', 'f'),
    ('database', 'create role', 'f', 'f'),
    ('database', 'create route', 'f', 'f'),
    ('database', 'create rule', 'f', 'f'),
    ('database', 'create schema', 't', 'f'),
    ('database', 'create service', 'f', 'f'),
    ('database', 'create symmetric key', 'f', 'f'),
    ('database', 'create synonym', 't', 'f'),
    ('database', 'create table', 't', 'f'),
    ('database', 'create type', 'f', 'f'),
    ('database', 'create view', 't', 'f'),
    ('database', 'create xml schema collection', 'f', 'f'),
    ('database', 'delete', 't', 'f'),
    ('database', 'execute', 't', 'f'),
    ('database', 'execute any external script', 'f', 'f'),
    ('database', 'insert', 't', 'f'),
    ('database', 'kill database connection', 'f', 'f'),
    ('database', 'references', 't', 'f'),
    ('database', 'select', 't', 'f'),
    ('database', 'showplan', 'f', 'f'),
    ('database', 'subscribe query notifications', 'f', 'f'),
    ('database', 'take ownership', 't', 'f'),
    ('database', 'unmask', 'f', 'f'),
    ('database', 'update', 't', 'f'),
    ('database', 'view any column encryption key definition', 'f', 'f'),
    ('database', 'view any column master key definition', 'f', 'f'),
    ('database', 'view any sensitivity classification', 'f', 'f'),
    ('database', 'view database state', 't', 'f'),
    ('database', 'view definition', 'f', 'f'),
    ('database scoped credential', 'alter', 'f', 'f'),
    ('database scoped credential', 'any', 'f', 'f'),
    ('database scoped credential', 'control', 'f', 'f'),
    ('database scoped credential', 'references', 'f', 'f'),
    ('database scoped credential', 'take ownership', 'f', 'f'),
    ('database scoped credential', 'view definition', 'f', 'f'),
    ('endpoint', 'alter', 'f', 'f'),
    ('endpoint', 'any', 'f', 'f'),
    ('endpoint', 'connect', 'f', 'f'),
    ('endpoint', 'control', 'f', 'f'),
    ('endpoint', 'take ownership', 'f', 'f'),
    ('endpoint', 'view definition', 'f', 'f'),
    ('external language', 'alter', 'f', 'f'),
    ('external language', 'any', 'f', 'f'),
    ('external language', 'control', 'f', 'f'),
    ('external language', 'execute external script', 'f', 'f'),
    ('external language', 'references', 'f', 'f'),
    ('external language', 'take ownership', 'f', 'f'),
    ('external language', 'view definition', 'f', 'f'),
    ('fulltext catalog', 'alter', 'f', 'f'),
    ('fulltext catalog', 'any', 'f', 'f'),
    ('fulltext catalog', 'control', 'f', 'f'),
    ('fulltext catalog', 'references', 'f', 'f'),
    ('fulltext catalog', 'take ownership', 'f', 'f'),
    ('fulltext catalog', 'view definition', 'f', 'f'),
    ('fulltext stoplist', 'alter', 'f', 'f'),
    ('fulltext stoplist', 'any', 'f', 'f'),
    ('fulltext stoplist', 'control', 'f', 'f'),
    ('fulltext stoplist', 'references', 'f', 'f'),
    ('fulltext stoplist', 'take ownership', 'f', 'f'),
    ('fulltext stoplist', 'view definition', 'f', 'f'),
    ('login', 'alter', 'f', 'f'),
    ('login', 'any', 'f', 'f'),
    ('login', 'control', 'f', 'f'),
    ('login', 'impersonate', 'f', 'f'),
    ('login', 'view definition', 'f', 'f'),
    ('message type', 'alter', 'f', 'f'),
    ('message type', 'any', 'f', 'f'),
    ('message type', 'control', 'f', 'f'),
    ('message type', 'references', 'f', 'f'),
    ('message type', 'take ownership', 'f', 'f'),
    ('message type', 'view definition', 'f', 'f'),
    ('object', 'alter', 't', 'f'),
    ('object', 'any', 't', 't'),
    ('object', 'control', 't', 'f'),
    ('object', 'delete', 't', 't'),
    ('object', 'execute', 't', 't'),
    ('object', 'insert', 't', 't'),
    ('object', 'receive', 'f', 'f'),
    ('object', 'references', 't', 't'),
    ('object', 'select', 't', 't'),
    ('object', 'take ownership', 'f', 'f'),
    ('object', 'update', 't', 't'),
    ('object', 'view change tracking', 'f', 'f'),
    ('object', 'view definition', 'f', 'f'),
    ('remote service binding', 'alter', 'f', 'f'),
    ('remote service binding', 'any', 'f', 'f'),
    ('remote service binding', 'control', 'f', 'f'),
    ('remote service binding', 'take ownership', 'f', 'f'),
    ('remote service binding', 'view definition', 'f', 'f'),
    ('role', 'alter', 'f', 'f'),
    ('role', 'any', 'f', 'f'),
    ('role', 'control', 'f', 'f'),
    ('role', 'take ownership', 'f', 'f'),
    ('role', 'view definition', 'f', 'f'),
    ('route', 'alter', 'f', 'f'),
    ('route', 'any', 'f', 'f'),
    ('route', 'control', 'f', 'f'),
    ('route', 'take ownership', 'f', 'f'),
    ('route', 'view definition', 'f', 'f'),
    ('schema', 'alter', 't', 'f'),
    ('schema', 'any', 't', 'f'),
    ('schema', 'control', 't', 'f'),
    ('schema', 'create sequence', 'f', 'f'),
    ('schema', 'delete', 't', 'f'),
    ('schema', 'execute', 't', 'f'),
    ('schema', 'insert', 't', 'f'),
    ('schema', 'references', 't', 'f'),
    ('schema', 'select', 't', 'f'),
    ('schema', 'take ownership', 't', 'f'),
    ('schema', 'update', 't', 'f'),
    ('schema', 'view change tracking', 'f', 'f'),
    ('schema', 'view definition', 'f', 'f'),
    ('search property list', 'alter', 'f', 'f'),
    ('search property list', 'any', 'f', 'f'),
    ('search property list', 'control', 'f', 'f'),
    ('search property list', 'references', 'f', 'f'),
    ('search property list', 'take ownership', 'f', 'f'),
    ('search property list', 'view definition', 'f', 'f'),
    ('server', 'administer bulk operations', 'f', 'f'),
    ('server', 'alter any availability group', 'f', 'f'),
    ('server', 'alter any connection', 'f', 'f'),
    ('server', 'alter any credential', 'f', 'f'),
    ('server', 'alter any database', 't', 'f'),
    ('server', 'alter any endpoint', 'f', 'f'),
    ('server', 'alter any event notification', 'f', 'f'),
    ('server', 'alter any event session', 'f', 'f'),
    ('server', 'alter any linked server', 'f', 'f'),
    ('server', 'alter any login', 'f', 'f'),
    ('server', 'alter any server audit', 'f', 'f'),
    ('server', 'alter any server role', 'f', 'f'),
    ('server', 'alter resources', 'f', 'f'),
    ('server', 'alter server state', 'f', 'f'),
    ('server', 'alter settings', 't', 'f'),
    ('server', 'alter trace', 'f', 'f'),
    ('server', 'any', 't', 'f'),
    ('server', 'authenticate server', 't', 'f'),
    ('server', 'connect any database', 't', 'f'),
    ('server', 'connect sql', 't', 'f'),
    ('server', 'control server', 't', 'f'),
    ('server', 'create any database', 't', 'f'),
    ('server', 'create availability group', 'f', 'f'),
    ('server', 'create ddl event notification', 'f', 'f'),
    ('server', 'create endpoint', 'f', 'f'),
    ('server', 'create server role', 'f', 'f'),
    ('server', 'create trace event notification', 'f', 'f'),
    ('server', 'external access assembly', 'f', 'f'),
    ('server', 'impersonate any login', 'f', 'f'),
    ('server', 'select all user securables', 't', 'f'),
    ('server', 'shutdown', 'f', 'f'),
    ('server', 'unsafe assembly', 'f', 'f'),
    ('server', 'view any database', 't', 'f'),
    ('server', 'view any definition', 'f', 'f'),
    ('server', 'view server state', 't', 'f'),
    ('server role', 'alter', 'f', 'f'),
    ('server role', 'any', 'f', 'f'),
    ('server role', 'control', 'f', 'f'),
    ('server role', 'take ownership', 'f', 'f'),
    ('server role', 'view definition', 'f', 'f'),
    ('service', 'alter', 'f', 'f'),
    ('service', 'any', 'f', 'f'),
    ('service', 'control', 'f', 'f'),
    ('service', 'send', 'f', 'f'),
    ('service', 'take ownership', 'f', 'f'),
    ('service', 'view definition', 'f', 'f'),
    ('symmetric key', 'alter', 'f', 'f'),
    ('symmetric key', 'any', 'f', 'f'),
    ('symmetric key', 'control', 'f', 'f'),
    ('symmetric key', 'references', 'f', 'f'),
    ('symmetric key', 'take ownership', 'f', 'f'),
    ('symmetric key', 'view definition', 'f', 'f'),
    ('type', 'any', 'f', 'f'),
    ('type', 'control', 'f', 'f'),
    ('type', 'execute', 'f', 'f'),
    ('type', 'references', 'f', 'f'),
    ('type', 'take ownership', 'f', 'f'),
    ('type', 'view definition', 'f', 'f'),
    ('user', 'alter', 'f', 'f'),
    ('user', 'any', 'f', 'f'),
    ('user', 'control', 'f', 'f'),
    ('user', 'impersonate', 'f', 'f'),
    ('user', 'view definition', 'f', 'f'),
    ('xml schema collection', 'alter', 'f', 'f'),
    ('xml schema collection', 'any', 'f', 'f'),
    ('xml schema collection', 'control', 'f', 'f'),
    ('xml schema collection', 'execute', 'f', 'f'),
    ('xml schema collection', 'references', 'f', 'f'),
    ('xml schema collection', 'take ownership', 'f', 'f'),
    ('xml schema collection', 'view definition', 'f', 'f')
) t(securable_type, permission_name, implied_dbo_permissions, fully_supported);
GRANT SELECT ON babelfish_has_perms_by_name_permissions TO PUBLIC;

CREATE OR REPLACE FUNCTION sys.has_perms_by_name(
    securable SYS.SYSNAME, 
    securable_class SYS.NVARCHAR(60), 
    permission SYS.SYSNAME,
    sub_securable SYS.SYSNAME DEFAULT NULL,
    sub_securable_class SYS.NVARCHAR(60) DEFAULT NULL
)
RETURNS integer
LANGUAGE plpgsql
AS $$
DECLARE
    db_name text COLLATE "C"; 
    bbf_schema_name text;
    pg_schema text COLLATE "C";
    implied_dbo_permissions boolean;
    fully_supported boolean;
    object_name text COLLATE "C";
    database_id smallint;
    namespace_id oid;
    object_type text;
    function_signature text;
    qualified_name text;
    return_value integer;
    cs_as_securable text COLLATE "C" := securable;
    cs_as_securable_class text COLLATE "C" := securable_class;
    cs_as_permission text COLLATE "C" := permission;
    cs_as_sub_securable text COLLATE "C" := sub_securable;
    cs_as_sub_securable_class text COLLATE "C" := sub_securable_class;
BEGIN
    return_value := NULL;

    -- Lower-case to avoid case issues, remove trailing whitespace to match SQL SERVER behavior
    -- Objects created in Babelfish are stored in lower-case in pg_class/pg_proc
    cs_as_securable = lower(rtrim(cs_as_securable));
    cs_as_securable_class = lower(rtrim(cs_as_securable_class));
    cs_as_permission = lower(rtrim(cs_as_permission));
    cs_as_sub_securable = lower(rtrim(cs_as_sub_securable));
    cs_as_sub_securable_class = lower(rtrim(cs_as_sub_securable_class));

    -- Assert that sub_securable and sub_securable_class are either both NULL or both defined
    IF cs_as_sub_securable IS NOT NULL AND cs_as_sub_securable_class IS NULL THEN
        RETURN NULL;
    ELSIF cs_as_sub_securable IS NULL AND cs_as_sub_securable_class IS NOT NULL THEN
        RETURN NULL;
    -- If they are both defined, user must be evaluating column privileges.
    -- Check that inputs are valid for column privileges: sub_securable_class must 
    -- be column, securable_class must be object, and permission cannot be any.
    ELSIF cs_as_sub_securable_class IS NOT NULL 
            AND (cs_as_sub_securable_class != 'column' 
                    OR cs_as_securable_class IS NULL 
                    OR cs_as_securable_class != 'object' 
                    OR cs_as_permission = 'any') THEN
        RETURN NULL;

    -- If securable is null, securable_class must be null
    ELSIF cs_as_securable IS NULL AND cs_as_securable_class IS NOT NULL THEN
        RETURN NULL;
    -- If securable_class is null, securable must be null
    ELSIF cs_as_securable IS NOT NULL AND cs_as_securable_class IS NULL THEN
        RETURN NULL;
    END IF;

    IF cs_as_securable_class = 'server' THEN
        -- SQL Server does not permit a securable_class value of 'server'.
        -- securable_class should be NULL to evaluate server permissions.
        RETURN NULL;
    ELSIF cs_as_securable_class IS NULL THEN
        -- NULL indicates a server permission. Set this variable so that we can
        -- search for the matching entry in babelfish_has_perms_by_name_permissions
        cs_as_securable_class = 'server';
    END IF;

    IF cs_as_sub_securable IS NOT NULL THEN
        cs_as_sub_securable := babelfish_remove_delimiter_pair(cs_as_sub_securable);
        IF cs_as_sub_securable IS NULL THEN
            RETURN NULL;
        END IF;
    END IF;

    SELECT p.implied_dbo_permissions,p.fully_supported 
    INTO implied_dbo_permissions,fully_supported 
    FROM babelfish_has_perms_by_name_permissions p 
    WHERE p.securable_type = cs_as_securable_class AND p.permission_name = cs_as_permission;
    
    IF implied_dbo_permissions IS NULL OR fully_supported IS NULL THEN
        -- Securable class or permission is not valid, or permission is not valid for given securable
        RETURN NULL;
    END IF;

    IF cs_as_securable_class = 'database' AND cs_as_securable IS NOT NULL THEN
        db_name = babelfish_remove_delimiter_pair(cs_as_securable);
        IF db_name IS NULL THEN
            RETURN NULL;
        ELSIF (SELECT COUNT(name) FROM sys.databases WHERE name = db_name) != 1 THEN
            RETURN 0;
        END IF;
    ELSIF cs_as_securable_class = 'schema' THEN
        bbf_schema_name = babelfish_remove_delimiter_pair(cs_as_securable);
        IF bbf_schema_name IS NULL THEN
            RETURN NULL;
        ELSIF (SELECT COUNT(nspname) FROM sys.babelfish_namespace_ext ext
                WHERE ext.orig_name = bbf_schema_name 
                    AND CAST(ext.dbid AS oid) = CAST(sys.db_id() AS oid)) != 1 THEN
            RETURN 0;
        END IF;
    END IF;

    IF fully_supported = 'f' AND CURRENT_USER IN('dbo', 'master_dbo', 'tempdb_dbo', 'msdb_dbo') THEN
        RETURN CAST(implied_dbo_permissions AS integer);
    ELSIF fully_supported = 'f' THEN
        RETURN 0;
    END IF;

    -- The only permissions that are fully supported belong to the OBJECT securable class.
    -- The block above has dealt with all permissions that are not fully supported, so 
    -- if we reach this point we know the securable class is OBJECT.
    SELECT s.db_name, s.schema_name, s.object_name INTO db_name, bbf_schema_name, object_name 
    FROM babelfish_split_object_name(cs_as_securable) s;

    -- Invalid securable name
    IF object_name IS NULL OR object_name = '' THEN
        RETURN NULL;
    END IF;

    -- If schema was not specified, use the default
    IF bbf_schema_name IS NULL OR bbf_schema_name = '' THEN
        bbf_schema_name := sys.schema_name();
    END IF;

    database_id := (
        SELECT CASE 
            WHEN db_name IS NULL OR db_name = '' THEN (sys.db_id())
            ELSE (sys.db_id(db_name))
        END);
  
    -- Translate schema name from bbf to postgres, e.g. dbo -> master_dbo
    pg_schema := (SELECT nspname 
                    FROM sys.babelfish_namespace_ext ext 
                    WHERE ext.orig_name = bbf_schema_name 
                        AND CAST(ext.dbid AS oid) = CAST(database_id AS oid));

    IF pg_schema IS NULL THEN
        -- Shared schemas like sys and pg_catalog do not exist in the table above.
        -- These schemas do not need to be translated from Babelfish to Postgres
        pg_schema := bbf_schema_name;
    END IF;

    -- Surround with double-quotes to handle names that contain periods/spaces
    qualified_name := concat('"', pg_schema, '"."', object_name, '"');

    SELECT oid INTO namespace_id FROM pg_catalog.pg_namespace WHERE nspname = pg_schema;

    object_type := (
        SELECT CASE
            WHEN cs_as_sub_securable_class = 'column'
                THEN CASE 
                    WHEN (SELECT count(name) 
                        FROM sys.all_columns 
                        WHERE name = cs_as_sub_securable
                            -- Use V as the object type to specify that the securable is table-like.
                            -- We don't know that the securable is a view, but object_id behaves the 
                            -- same for differint table-like types, so V can be arbitrarily chosen.
                            AND object_id = sys.object_id(cs_as_securable, 'V')) = 1
                                THEN 'column'
                    ELSE NULL
                END

            WHEN (SELECT count(relname) 
                    FROM pg_catalog.pg_class 
                    WHERE relname = object_name 
                        AND relnamespace = namespace_id) = 1
                THEN 'table'

            WHEN (SELECT count(proname) 
                    FROM pg_catalog.pg_proc 
                    WHERE proname = object_name 
                        AND pronamespace = namespace_id
                        AND prokind = 'f') = 1
                THEN 'function'
                
            WHEN (SELECT count(proname) 
                    FROM pg_catalog.pg_proc 
                    WHERE proname = object_name 
                        AND pronamespace = namespace_id
                        AND prokind = 'p') = 1
                THEN 'procedure'
            ELSE NULL
        END
    );
    
    -- Object wasn't found
    IF object_type IS NULL THEN
        RETURN 0;
    END IF;
  
    -- Get signature for function-like objects
    IF object_type IN('function', 'procedure') THEN
        SELECT CAST(oid AS regprocedure) 
            INTO function_signature 
            FROM pg_catalog.pg_proc 
            WHERE proname = object_name 
                AND pronamespace = namespace_id;
    END IF;

    return_value := (
        SELECT CASE
            WHEN cs_as_permission = 'any' THEN babelfish_has_any_privilege(object_type, pg_schema, object_name)

            WHEN object_type = 'column'
                THEN CASE
                    WHEN cs_as_permission IN('insert', 'delete', 'execute') THEN NULL
                    ELSE CAST(has_column_privilege(qualified_name, cs_as_sub_securable, cs_as_permission) AS integer)
                END

            WHEN object_type = 'table'
                THEN CASE
                    WHEN cs_as_permission = 'execute' THEN 0
                    ELSE CAST(has_table_privilege(qualified_name, cs_as_permission) AS integer)
                END

            WHEN object_type = 'function'
                THEN CASE
                    WHEN cs_as_permission IN('select', 'execute')
                        THEN CAST(has_function_privilege(function_signature, 'execute') AS integer)
                    WHEN cs_as_permission IN('update', 'insert', 'delete', 'references')
                        THEN 0
                    ELSE NULL
                END

            WHEN object_type = 'procedure'
                THEN CASE
                    WHEN cs_as_permission = 'execute'
                        THEN CAST(has_function_privilege(function_signature, 'execute') AS integer)
                    WHEN cs_as_permission IN('select', 'update', 'insert', 'delete', 'references')
                        THEN 0
                    ELSE NULL
                END

            ELSE NULL
        END
    );

    RETURN return_value;
    EXCEPTION WHEN OTHERS THEN RETURN NULL;
END;
$$;

GRANT EXECUTE ON FUNCTION sys.has_perms_by_name(
    securable sys.SYSNAME, 
    securable_class sys.nvarchar(60), 
    permission sys.SYSNAME, 
    sub_securable sys.SYSNAME,
    sub_securable_class sys.nvarchar(60)) TO PUBLIC;

CREATE OR REPLACE PROCEDURE BABEL_CREATE_MSDB_IF_NOT_EXISTS_INTERNAL(IN login TEXT)
AS 'babelfishpg_tsql', 'create_msdb_if_not_exists' LANGUAGE C;

CREATE OR REPLACE PROCEDURE BABEL_CREATE_MSDB_IF_NOT_EXISTS()
LANGUAGE PLPGSQL
AS $$
DECLARE
  sa_name TEXT := (SELECT owner FROM sys.babelfish_sysdatabases WHERE dbid=1);
BEGIN
  CALL SYS.BABEL_CREATE_MSDB_IF_NOT_EXISTS_INTERNAL(sa_name);
END
$$;

CALL sys.babel_create_msdb_if_not_exists();

-- Role member functions
CREATE OR REPLACE FUNCTION sys.is_rolemember_internal(
	IN role sys.SYSNAME,
	IN database_principal sys.SYSNAME
)
RETURNS INT AS 'babelfishpg_tsql', 'is_rolemember'
LANGUAGE C STABLE PARALLEL SAFE;

CREATE OR REPLACE FUNCTION sys.is_member(IN role sys.SYSNAME)
RETURNS INT AS
$$
	SELECT sys.is_rolemember_internal(role, NULL);
$$
LANGUAGE SQL STRICT STABLE PARALLEL SAFE;

CREATE OR REPLACE FUNCTION sys.is_rolemember(IN role sys.SYSNAME)
RETURNS INT AS
$$
	SELECT sys.is_rolemember_internal(role, NULL);
$$
LANGUAGE SQL STRICT STABLE PARALLEL SAFE;

CREATE OR REPLACE FUNCTION sys.is_rolemember(
	IN role sys.SYSNAME,
	IN database_principal sys.SYSNAME
)
RETURNS INT AS
$$
	SELECT sys.is_rolemember_internal(role, database_principal);
$$
LANGUAGE SQL STRICT STABLE PARALLEL SAFE;

CREATE OR REPLACE PROCEDURE sys.sp_helprole("@rolename" sys.SYSNAME = NULL) AS
$$
BEGIN
	-- If role is not specified, return info for all roles in the current db
	IF @rolename IS NULL
	BEGIN
		SELECT CAST(Ext.orig_username AS sys.SYSNAME) AS 'RoleName',
			   CAST(Base.oid AS INT) AS 'RoleId',
			   0 AS 'IsAppRole'
		FROM pg_catalog.pg_roles AS Base 
		INNER JOIN sys.babelfish_authid_user_ext AS Ext
		ON Base.rolname = Ext.rolname
		WHERE Ext.database_name = DB_NAME()
		AND Ext.type = 'R'
		ORDER BY RoleName;
	END
	-- If a valid role is specified, return its info
	ELSE IF EXISTS (SELECT 1
					FROM sys.babelfish_authid_user_ext
					WHERE (orig_username = @rolename
					OR lower(orig_username) = lower(@rolename))
					AND database_name = DB_NAME()
					AND type = 'R')
	BEGIN
		SELECT CAST(Ext.orig_username AS sys.SYSNAME) AS 'RoleName',
			   CAST(Base.oid AS INT) AS 'RoleId',
			   0 AS 'IsAppRole'
		FROM pg_catalog.pg_roles AS Base
		INNER JOIN sys.babelfish_authid_user_ext AS Ext
		ON Base.rolname = Ext.rolname
		WHERE Ext.database_name = DB_NAME()
		AND Ext.type = 'R'
		AND (Ext.orig_username = @rolename OR lower(Ext.orig_username) = lower(@rolename))
		ORDER BY RoleName;
	END
	-- If the specified role is not valid
	ELSE
		RAISERROR('%s is not a role.', 16, 1, @rolename);
END;
$$
LANGUAGE 'pltsql';
GRANT EXECUTE ON PROCEDURE sys.sp_helprole TO PUBLIC;

CREATE OR REPLACE PROCEDURE sys.sp_helprolemember("@rolename" sys.SYSNAME = NULL) AS
$$
BEGIN
	-- If role is not specified, return info for all roles that have at least
	-- one member in the current db
	IF @rolename IS NULL
	BEGIN
		SELECT CAST(Ext1.orig_username AS sys.SYSNAME) AS 'RoleName',
			   CAST(Ext2.orig_username AS sys.SYSNAME) AS 'MemberName',
			   CAST(CAST(Base2.oid AS INT) AS sys.VARBINARY(85)) AS 'MemberSID'
		FROM pg_catalog.pg_auth_members AS Authmbr
		INNER JOIN pg_catalog.pg_roles AS Base1 ON Base1.oid = Authmbr.roleid
		INNER JOIN pg_catalog.pg_roles AS Base2 ON Base2.oid = Authmbr.member
		INNER JOIN sys.babelfish_authid_user_ext AS Ext1 ON Base1.rolname = Ext1.rolname
		INNER JOIN sys.babelfish_authid_user_ext AS Ext2 ON Base2.rolname = Ext2.rolname
		WHERE Ext1.database_name = DB_NAME()
		AND Ext2.database_name = DB_NAME()
		AND Ext1.type = 'R'
		AND Ext2.orig_username != 'db_owner'
		ORDER BY RoleName, MemberName;
	END
	-- If a valid role is specified, return its member info
	ELSE IF EXISTS (SELECT 1
					FROM sys.babelfish_authid_user_ext
					WHERE (orig_username = @rolename
					OR lower(orig_username) = lower(@rolename))
					AND database_name = DB_NAME()
					AND type = 'R')
	BEGIN
		SELECT CAST(Ext1.orig_username AS sys.SYSNAME) AS 'RoleName',
			   CAST(Ext2.orig_username AS sys.SYSNAME) AS 'MemberName',
			   CAST(CAST(Base2.oid AS INT) AS sys.VARBINARY(85)) AS 'MemberSID'
		FROM pg_catalog.pg_auth_members AS Authmbr
		INNER JOIN pg_catalog.pg_roles AS Base1 ON Base1.oid = Authmbr.roleid
		INNER JOIN pg_catalog.pg_roles AS Base2 ON Base2.oid = Authmbr.member
		INNER JOIN sys.babelfish_authid_user_ext AS Ext1 ON Base1.rolname = Ext1.rolname
		INNER JOIN sys.babelfish_authid_user_ext AS Ext2 ON Base2.rolname = Ext2.rolname
		WHERE Ext1.database_name = DB_NAME()
		AND Ext2.database_name = DB_NAME()
		AND Ext1.type = 'R'
		AND Ext2.orig_username != 'db_owner';
		AND (Ext1.orig_username = @rolename OR lower(Ext1.orig_username) = lower(@rolename))
		ORDER BY RoleName, MemberName;
	END
	-- If the specified role is not valid
	ELSE
		RAISERROR('%s is not a role.', 16, 1, @rolename);
END;
$$
LANGUAGE 'pltsql';
GRANT EXECUTE ON PROCEDURE sys.sp_helprolemember TO PUBLIC;

alter view sys.indexes rename to indexes_deprecated;

create or replace view sys.indexes as
select 
  CAST(object_id as int)
  , CAST(name as sys.sysname)
  , CAST(type as sys.tinyint)
  , CAST(type_desc as sys.nvarchar(60))
  , CAST(is_unique as sys.bit)
  , CAST(data_space_id as int)
  , CAST(ignore_dup_key as sys.bit)
  , CAST(is_primary_key as sys.bit)
  , CAST(is_unique_constraint as sys.bit)
  , CAST(fill_factor as sys.tinyint)
  , CAST(is_padded as sys.bit)
  , CAST(is_disabled as sys.bit)
  , CAST(is_hypothetical as sys.bit)
  , CAST(allow_row_locks as sys.bit)
  , CAST(allow_page_locks as sys.bit)
  , CAST(has_filter as sys.bit)
  , CAST(filter_definition as sys.nvarchar)
  , CAST(auto_created as sys.bit)
  , CAST(index_id as int)
from 
(
  -- Get all indexes from all system and user tables
  select
    i.indrelid as object_id
    , c.relname as name
    , case when i.indisclustered then 1 else 2 end as type
    , case when i.indisclustered then 'CLUSTERED' else 'NONCLUSTERED' end as type_desc
    , case when i.indisunique then 1 else 0 end as is_unique
    , c.reltablespace as data_space_id
    , 0 as ignore_dup_key
    , case when i.indisprimary then 1 else 0 end as is_primary_key
    , case when (SELECT count(constr.oid) FROM pg_constraint constr WHERE constr.conindid = c.oid and constr.contype = 'u') > 0 then 1 else 0 end as is_unique_constraint
    , 0 as fill_factor
    , case when i.indpred is null then 0 else 1 end as is_padded
    , case when i.indisready then 0 else 1 end as is_disabled
    , 0 as is_hypothetical
    , 1 as allow_row_locks
    , 1 as allow_page_locks
    , 0 as has_filter
    , null as filter_definition
    , 0 as auto_created
    , case when i.indisclustered then 1 else c.oid end as index_id
  from pg_class c
  inner join pg_index i on i.indexrelid = c.oid
  where c.relkind = 'i' and i.indislive
  and (c.relnamespace in (select schema_id from sys.schemas) or c.relnamespace::regnamespace::text = 'sys')
  and has_schema_privilege(c.relnamespace, 'USAGE')

  union all 
  
  -- Create HEAP entries for each system and user table
  select distinct on (t.oid)
    t.oid as object_id
    , null as name
    , 0 as type
    , 'HEAP' as type_desc
    , 0 as is_unique
    , 1 as data_space_id
    , 0 as ignore_dup_key
    , 0 as is_primary_key
    , 0 as is_unique_constraint
    , 0 as fill_factor
    , 0 as is_padded
    , 0 as is_disabled
    , 0 as is_hypothetical
    , 1 as allow_row_locks
    , 1 as allow_page_locks
    , 0 as has_filter
    , null as filter_definition
    , 0 as auto_created
    , 0 as index_id
  from pg_class t 
  where t.relkind = 'r'
  and (t.relnamespace in (select schema_id from sys.schemas) or t.relnamespace::regnamespace::text = 'sys')
  and has_schema_privilege(t.relnamespace, 'USAGE')
  and has_table_privilege(t.oid, 'SELECT,INSERT,UPDATE,DELETE,TRUNCATE,TRIGGER')

) as indexes_select order by object_id, type_desc;
GRANT SELECT ON sys.indexes TO PUBLIC;

create or replace view  sys.sysindexes as
select
  i.object_id::integer as id
  , null::integer as status
  , null::binary(6) as first
  , i.type::smallint as indid
  , null::binary(6) as root
  , 0::smallint as minlen
  , 1::smallint as keycnt
  , null::smallint as groupid
  , 0 as dpages
  , 0 as reserved
  , 0 as used
  , 0::bigint as rowcnt
  , 0 as rowmodctr
  , 0 as reserved3
  , 0 as reserved4
  , 0::smallint as xmaxlen
  , null::smallint as maxirow
  , 90::sys.tinyint as "OrigFillFactor"
  , 0::sys.tinyint as "StatVersion"
  , 0 as reserved2
  , null::binary(6) as "FirstIAM"
  , 0::smallint as impid
  , 0::smallint as lockflags
  , 0 as pgmodctr
  , null::sys.varbinary(816) as keys
  , i.name::sys.sysname as name
  , null::sys.image as statblob
  , 0 as maxlen
  , 0 as rows
from sys.indexes i;
GRANT SELECT ON sys.sysindexes TO PUBLIC;

-- TODO: BABEL-2838
CREATE OR REPLACE VIEW sys.sp_special_columns_view AS
SELECT DISTINCT 
CAST(1 as smallint) AS SCOPE,
CAST(coalesce (split_part(pa.attoptions[1], '=', 2) ,c1.name) AS sys.sysname) AS COLUMN_NAME, -- get original column name if exists
CAST(t6.data_type AS smallint) AS DATA_TYPE,

CASE -- cases for when they are of type identity. 
	WHEN c1.is_identity = 1 AND (t8.name = 'decimal' or t8.name = 'numeric') 
	THEN CAST(CONCAT(t8.name, '() identity') AS sys.sysname)
	WHEN c1.is_identity = 1 AND (t8.name != 'decimal' AND t8.name != 'numeric')
	THEN CAST(CONCAT(t8.name, ' identity') AS sys.sysname)
	ELSE CAST(t8.name AS sys.sysname)
END AS TYPE_NAME,

CAST(sys.sp_special_columns_precision_helper(coalesce(tsql_type_name, tsql_base_type_name), c1.precision, c1.max_length, t6."PRECISION") AS int) AS PRECISION,
CAST(sys.sp_special_columns_length_helper(coalesce(tsql_type_name, tsql_base_type_name), c1.precision, c1.max_length, t6."PRECISION") AS int) AS LENGTH,
CAST(sys.sp_special_columns_scale_helper(coalesce(tsql_type_name, tsql_base_type_name), c1.scale) AS smallint) AS SCALE,
CAST(1 AS smallint) AS PSEUDO_COLUMN,
CAST(c1.is_nullable AS int) AS IS_NULLABLE,
CAST(t2.dbname AS sys.sysname) AS TABLE_QUALIFIER,
CAST(s1.name AS sys.sysname) AS TABLE_OWNER,
CAST(t1.relname AS sys.sysname) AS TABLE_NAME,

CASE 
	WHEN idx.is_primary_key != 1
	THEN CAST('u' AS sys.sysname) -- if it is a unique index, then we should cast it as 'u' for filtering purposes
	ELSE CAST('p' AS sys.sysname)
END AS CONSTRAINT_TYPE,
CAST(idx.name AS sys.sysname) AS CONSTRAINT_NAME,
CAST(idx.index_id AS int) AS INDEX_ID
        
FROM pg_catalog.pg_class t1 
	JOIN sys.pg_namespace_ext t2 ON t1.relnamespace = t2.oid
	JOIN sys.schemas s1 ON s1.schema_id = t1.relnamespace
	LEFT JOIN sys.indexes idx ON idx.object_id = t1.oid
	INNER JOIN pg_catalog.pg_attribute i2 ON idx.index_id = i2.attrelid
	INNER JOIN sys.columns c1 ON c1.object_id = idx.object_id AND i2.attname = c1.name

	JOIN pg_catalog.pg_type AS t7 ON t7.oid = c1.system_type_id
	JOIN sys.types AS t8 ON c1.user_type_id = t8.user_type_id 
	LEFT JOIN sys.sp_datatype_info_helper(2::smallint, false) AS t6 ON t7.typname = t6.pg_type_name OR t7.typname = t6.type_name --need in order to get accurate DATA_TYPE value
	LEFT JOIN pg_catalog.pg_attribute AS pa ON t1.oid = pa.attrelid AND c1.name = pa.attname
	, sys.translate_pg_type_to_tsql(t8.user_type_id) AS tsql_type_name
	, sys.translate_pg_type_to_tsql(t8.system_type_id) AS tsql_base_type_name
	WHERE has_schema_privilege(s1.schema_id, 'USAGE');
  
GRANT SELECT ON sys.sp_special_columns_view TO PUBLIC;

call sys.babelfish_drop_deprecated_view('sys', 'indexes_deprecated');

create or replace view sys.shipped_objects_not_in_sys AS
-- This portion of view retrieves information on objects that reside in a schema in one specfic database.
-- For example, 'master_dbo' schema can only exist in the 'master' database.
-- Internally stored schema name (nspname) must be provided.
select t.name,t.type, ns.oid as schemaid from
(
  values 
    ('xp_qv','master_dbo','P') 
) t(name,schema_name, type)
inner join pg_catalog.pg_namespace ns on t.schema_name = ns.nspname

union all 

-- This portion of view retrieves information on objects that reside in a schema in any number of databases.
-- For example, 'dbo' schema can exist in the 'master', 'tempdb', 'msdb', and any user created database.
select t.name,t.type, ns.oid  as schemaid from
(
  values 
    ('sysdatabases','dbo','V')
) t (name, schema_name, type)
inner join sys.babelfish_namespace_ext b on t.schema_name=b.orig_name
inner join pg_catalog.pg_namespace ns on b.nspname = ns.nspname;
GRANT SELECT ON sys.shipped_objects_not_in_sys TO PUBLIC;

alter view sys.all_objects rename to all_objects_deprecated;
alter view sys.system_objects rename to system_objects_deprecated;
alter view sys.all_views rename to all_views_deprecated;
alter view sys.spt_tablecollations_view rename to spt_tablecollations_view_deprecated;

create or replace view sys.all_objects as
select 
    cast (name as sys.sysname) 
  , cast (object_id as integer) 
  , cast ( principal_id as integer)
  , cast (schema_id as integer)
  , cast (parent_object_id as integer)
  , cast (type as char(2))
  , cast (type_desc as sys.nvarchar(60))
  , cast (create_date as sys.datetime)
  , cast (modify_date as sys.datetime)
  , cast (case when (schema_id::regnamespace::text = 'sys') then 1
          when name in (select name from sys.shipped_objects_not_in_sys nis 
                        where nis.name = name and nis.schemaid = schema_id and nis.type = type) then 1 
          else 0 end as sys.bit) as is_ms_shipped
  , cast (is_published as sys.bit)
  , cast (is_schema_published as sys.bit)
from
(
-- details of user defined and system tables
select
    t.relname as name
  , t.oid as object_id
  , null::integer as principal_id
  , s.oid as schema_id
  , 0 as parent_object_id
  , 'U' as type
  , 'USER_TABLE' as type_desc
  , null::timestamp as create_date
  , null::timestamp as modify_date
  , 0 as is_ms_shipped
  , 0 as is_published
  , 0 as is_schema_published
from pg_class t inner join pg_namespace s on s.oid = t.relnamespace
where t.relpersistence in ('p', 'u', 't')
and t.relkind = 'r'
and (s.oid in (select schema_id from sys.schemas) or s.nspname = 'sys')
and has_schema_privilege(s.oid, 'USAGE')
and has_table_privilege(t.oid, 'SELECT,INSERT,UPDATE,DELETE,TRUNCATE,TRIGGER')
union all
-- details of user defined and system views
select
    t.relname as name
  , t.oid as object_id
  , null::integer as principal_id
  , s.oid as schema_id
  , 0 as parent_object_id
  , 'V'::varchar(2) as type
  , 'VIEW'::varchar(60) as type_desc
  , null::timestamp as create_date
  , null::timestamp as modify_date
  , 0 as is_ms_shipped
  , 0 as is_published
  , 0 as is_schema_published
from pg_class t inner join pg_namespace s on s.oid = t.relnamespace
where t.relkind = 'v'
and (s.oid in (select schema_id from sys.schemas) or s.nspname = 'sys')
and has_schema_privilege(s.oid, 'USAGE')
and has_table_privilege(quote_ident(s.nspname) ||'.'||quote_ident(t.relname), 'SELECT,INSERT,UPDATE,DELETE,TRUNCATE,TRIGGER')
union all
-- details of user defined and system foreign key constraints
select
    c.conname as name
  , c.oid as object_id
  , null::integer as principal_id
  , s.oid as schema_id
  , c.conrelid as parent_object_id
  , 'F' as type
  , 'FOREIGN_KEY_CONSTRAINT'
  , null::timestamp as create_date
  , null::timestamp as modify_date
  , 0 as is_ms_shipped
  , 0 as is_published
  , 0 as is_schema_published
from pg_constraint c
inner join pg_namespace s on s.oid = c.connamespace
where (s.oid in (select schema_id from sys.schemas) or s.nspname = 'sys')
and has_schema_privilege(s.oid, 'USAGE')
and c.contype = 'f'
union all
-- details of user defined and system primary key constraints
select
    c.conname as name
  , c.oid as object_id
  , null::integer as principal_id
  , s.oid as schema_id
  , c.conrelid as parent_object_id
  , 'PK' as type
  , 'PRIMARY_KEY_CONSTRAINT' as type_desc
  , null::timestamp as create_date
  , null::timestamp as modify_date
  , 0 as is_ms_shipped
  , 0 as is_published
  , 0 as is_schema_published
from pg_constraint c
inner join pg_namespace s on s.oid = c.connamespace
where (s.oid in (select schema_id from sys.schemas) or s.nspname = 'sys')
and has_schema_privilege(s.oid, 'USAGE')
and c.contype = 'p'
union all
-- details of user defined and system defined procedures
select
    p.proname as name
  , p.oid as object_id
  , null::integer as principal_id
  , s.oid as schema_id
  , 0 as parent_object_id
  , case p.prokind
      when 'p' then 'P'::varchar(2)
      when 'a' then 'AF'::varchar(2)
      else
        case format_type(p.prorettype, null) when 'trigger'
          then 'TR'::varchar(2)
          else 'FN'::varchar(2)
        end
    end as type
  , case p.prokind
      when 'p' then 'SQL_STORED_PROCEDURE'::varchar(60)
      when 'a' then 'AGGREGATE_FUNCTION'::varchar(60)
      else
        case format_type(p.prorettype, null) when 'trigger'
          then 'SQL_TRIGGER'::varchar(60)
          else 'SQL_SCALAR_FUNCTION'::varchar(60)
        end
    end as type_desc
  , null::timestamp as create_date
  , null::timestamp as modify_date
  , 0 as is_ms_shipped
  , 0 as is_published
  , 0 as is_schema_published
from pg_proc p
inner join pg_namespace s on s.oid = p.pronamespace
where (s.oid in (select schema_id from sys.schemas) or s.nspname = 'sys')
and has_schema_privilege(s.oid, 'USAGE')
and has_function_privilege(p.oid, 'EXECUTE')
union all
-- details of all default constraints
select
    ('DF_' || o.relname || '_' || d.oid)::name as name
  , d.oid as object_id
  , null::int as principal_id
  , o.relnamespace as schema_id
  , d.adrelid as parent_object_id
  , 'D'::char(2) as type
  , 'DEFAULT_CONSTRAINT'::sys.nvarchar(60) AS type_desc
  , null::timestamp as create_date
  , null::timestamp as modify_date
  , 0 as is_ms_shipped
  , 0 as is_published
  , 0 as is_schema_published
from pg_catalog.pg_attrdef d
inner join pg_attribute a on a.attrelid = d.adrelid and d.adnum = a.attnum
inner join pg_class o on d.adrelid = o.oid
inner join pg_namespace s on s.oid = o.relnamespace
where a.atthasdef = 't' and a.attgenerated = ''
and (s.oid in (select schema_id from sys.schemas) or s.nspname = 'sys')
and has_schema_privilege(s.oid, 'USAGE')
and has_column_privilege(a.attrelid, a.attname, 'SELECT,INSERT,UPDATE,REFERENCES')
union all
-- details of all check constraints
select
    c.conname::name
  , c.oid::integer as object_id
  , NULL::integer as principal_id 
  , c.connamespace::integer as schema_id
  , c.conrelid::integer as parent_object_id
  , 'C'::char(2) as type
  , 'CHECK_CONSTRAINT'::sys.nvarchar(60) as type_desc
  , null::sys.datetime as create_date
  , null::sys.datetime as modify_date
  , 0 as is_ms_shipped
  , 0 as is_published
  , 0 as is_schema_published
from pg_catalog.pg_constraint as c
inner join pg_namespace s on s.oid = c.connamespace
where (s.oid in (select schema_id from sys.schemas) or s.nspname = 'sys')
and has_schema_privilege(s.oid, 'USAGE')
and c.contype = 'c' and c.conrelid != 0
union all
-- details of user defined and system defined sequence objects
select
  p.relname as name
  , p.oid as object_id
  , null::integer as principal_id
  , s.oid as schema_id
  , 0 as parent_object_id
  , 'SO'::varchar(2) as type
  , 'SEQUENCE_OBJECT'::varchar(60) as type_desc
  , null::timestamp as create_date
  , null::timestamp as modify_date
  , 0 as is_ms_shipped
  , 0 as is_published
  , 0 as is_schema_published
from pg_class p
inner join pg_namespace s on s.oid = p.relnamespace
where p.relkind = 'S'
and (s.oid in (select schema_id from sys.schemas) or s.nspname = 'sys')
and has_schema_privilege(s.oid, 'USAGE')
union all
-- details of user defined table types
select
    ('TT_' || tt.name || '_' || tt.type_table_object_id)::name as name
  , tt.type_table_object_id as object_id
  , tt.principal_id as principal_id
  , tt.schema_id as schema_id
  , 0 as parent_object_id
  , 'TT'::varchar(2) as type
  , 'TABLE_TYPE'::varchar(60) as type_desc
  , null::timestamp as create_date
  , null::timestamp as modify_date
  , 1 as is_ms_shipped
  , 0 as is_published
  , 0 as is_schema_published
from sys.table_types tt
) ot;
GRANT SELECT ON sys.all_objects TO PUBLIC;

create or replace view sys.system_objects as
select * from sys.all_objects o
inner join pg_namespace s on s.oid = o.schema_id
where s.nspname = 'sys';
GRANT SELECT ON sys.system_objects TO PUBLIC;

create or replace view sys.all_views as
select
    t.name
  , t.object_id
  , t.principal_id
  , t.schema_id
  , t.parent_object_id
  , t.type
  , t.type_desc
  , t.create_date
  , t.modify_date
  , t.is_ms_shipped
  , t.is_published
  , t.is_schema_published
  -- check columns, they don't seem to match SQL Server
  , 0 as with_check_option
  , 0 as is_date_correlation_view
  , 0 as is_tracked_by_cdc
from sys.all_objects t
where t.type = 'V';
GRANT SELECT ON sys.all_views TO PUBLIC;

CREATE OR REPLACE VIEW sys.spt_tablecollations_view AS
  SELECT
    o.object_id         AS object_id,
    o.schema_id         AS schema_id,
    c.column_id         AS colid,
    CASE WHEN p.attoptions[1] LIKE 'bbf_original_name=%' THEN split_part(p.attoptions[1], '=', 2)
      ELSE c.name END AS name,
    CAST(CollationProperty(c.collation_name,'tdscollation') AS binary(5)) AS tds_collation_28,
    CAST(CollationProperty(c.collation_name,'tdscollation') AS binary(5)) AS tds_collation_90,
    CAST(CollationProperty(c.collation_name,'tdscollation') AS binary(5)) AS tds_collation_100,
    CAST(c.collation_name AS nvarchar(128)) AS collation_28,
    CAST(c.collation_name AS nvarchar(128)) AS collation_90,
    CAST(c.collation_name AS nvarchar(128)) AS collation_100
  FROM
    sys.all_columns c INNER JOIN
    sys.all_objects o ON (c.object_id = o.object_id) JOIN
    pg_attribute p ON (c.name = p.attname)
  WHERE
    c.is_sparse = 0 AND p.attnum >= 0;
GRANT SELECT ON sys.spt_tablecollations_view TO PUBLIC;

call sys.babelfish_drop_deprecated_view('sys', 'spt_tablecollations_view_deprecated');
call sys.babelfish_drop_deprecated_view('sys', 'system_objects_deprecated');
call sys.babelfish_drop_deprecated_view('sys', 'all_views_deprecated');
call sys.babelfish_drop_deprecated_view('sys', 'all_objects_deprecated');

CREATE OR REPLACE FUNCTION OBJECTPROPERTY(IN object_id INT, IN property sys.varchar)
RETURNS INT AS
$$
BEGIN
    RETURN NULL;
END;
$$
LANGUAGE plpgsql;

CREATE OR REPLACE FUNCTION OBJECTPROPERTYEX(IN object_id INT, IN property sys.varchar)
RETURNS SYS.SQL_VARIANT AS
$$
BEGIN
    RETURN NULL;
END;
$$
LANGUAGE plpgsql;

CREATE OR REPLACE VIEW sys.xml_schema_collections
AS
SELECT
  CAST(NULL AS INT) as xml_collection_id,
  CAST(NULL AS INT) as schema_id,
  CAST(NULL AS INT) as principal_id,
  CAST('sys' AS sys.sysname) as name,
  CAST(NULL as sys.datetime) as create_date,
  CAST(NULL as sys.datetime) as modify_date
WHERE FALSE;
GRANT SELECT ON sys.xml_schema_collections TO PUBLIC;

CREATE OR REPLACE VIEW sys.dm_hadr_database_replica_states
AS
SELECT
   CAST(0 as INT) database_id
  ,CAST(NULL as sys.UNIQUEIDENTIFIER) as group_id
  ,CAST(NULL as sys.UNIQUEIDENTIFIER) as replica_id
  ,CAST(NULL as sys.UNIQUEIDENTIFIER) as group_database_id
  ,CAST(0 as sys.BIT) as is_local
  ,CAST(0 as sys.BIT) as is_primary_replica
  ,CAST(0 as sys.TINYINT) as synchronization_state
  ,CAST('' as sys.nvarchar(60)) as synchronization_state_desc
  ,CAST(0 as sys.BIT) as is_commit_participant
  ,CAST(0 as sys.TINYINT) as synchronization_health
  ,CAST('' as sys.nvarchar(60)) as synchronization_health_desc
  ,CAST(0 as sys.TINYINT) as database_state
  ,CAST('' as sys.nvarchar(60)) as database_state_desc
  ,CAST(0 as sys.BIT) as is_suspended
  ,CAST(0 as sys.TINYINT) as suspend_reason
  ,CAST('' as sys.nvarchar(60)) as suspend_reason_desc
  ,CAST(0.0 as numeric(25,0)) as truncation_lsn
  ,CAST(0.0 as numeric(25,0)) as recovery_lsn
  ,CAST(0.0 as numeric(25,0)) as last_sent_lsn
  ,CAST(NULL as sys.DATETIME) as last_sent_time
  ,CAST(0.0 as numeric(25,0)) as last_received_lsn
  ,CAST(NULL as sys.DATETIME) as last_received_time
  ,CAST(0.0 as numeric(25,0)) as last_hardened_lsn
  ,CAST(NULL as sys.DATETIME) as last_hardened_time
  ,CAST(0.0 as numeric(25,0)) as last_redone_lsn
  ,CAST(NULL as sys.DATETIME) as last_redone_time
  ,CAST(0 as sys.BIGINT) as log_send_queue_size
  ,CAST(0 as sys.BIGINT) as log_send_rate
  ,CAST(0 as sys.BIGINT) as redo_queue_size
  ,CAST(0 as sys.BIGINT) as redo_rate
  ,CAST(0 as sys.BIGINT) as filestream_send_rate
  ,CAST(0.0 as numeric(25,0)) as end_of_log_lsn
  ,CAST(0.0 as numeric(25,0)) as last_commit_lsn
  ,CAST(NULL as sys.DATETIME) as last_commit_time
  ,CAST(0 as sys.BIGINT) as low_water_mark_for_ghosts
  ,CAST(0 as sys.BIGINT) as secondary_lag_seconds
WHERE FALSE;
GRANT SELECT ON sys.dm_hadr_database_replica_states TO PUBLIC;

ALTER PROCEDURE sys.babel_drop_all_users() RENAME TO babel_drop_all_users_deprecated_2_1;

ALTER VIEW sys.database_principals RENAME TO database_principals_deprecated;
-- sys.database_principals don't have any dependent objects
-- DATABASE_PRINCIPALS
CREATE VIEW sys.database_principals AS SELECT
CAST(Ext.orig_username AS SYS.SYSNAME) AS name,
CAST(Base.OID AS INT) AS principal_id,
CAST(Ext.type AS CHAR(1)) as type,
CAST(CASE WHEN Ext.type = 'S' THEN 'SQL_USER'
WHEN Ext.type = 'R' THEN 'DATABASE_ROLE'
ELSE NULL END AS SYS.NVARCHAR(60)) AS type_desc,
CAST(Ext.default_schema_name AS SYS.SYSNAME) AS default_schema_name,
CAST(Ext.create_date AS SYS.DATETIME) AS create_date,
CAST(Ext.modify_date AS SYS.DATETIME) AS modify_date,
CAST(Ext.owning_principal_id AS INT) AS owning_principal_id,
CAST(CAST(Base2.oid AS INT) AS SYS.VARBINARY(85)) AS SID,
CAST(Ext.is_fixed_role AS SYS.BIT) AS is_fixed_role,
CAST(Ext.authentication_type AS INT) AS authentication_type,
CAST(Ext.authentication_type_desc AS SYS.NVARCHAR(60)) AS authentication_type_desc,
CAST(Ext.default_language_name AS SYS.SYSNAME) AS default_language_name,
CAST(Ext.default_language_lcid AS INT) AS default_language_lcid,
CAST(Ext.allow_encrypted_value_modifications AS SYS.BIT) AS allow_encrypted_value_modifications
FROM pg_catalog.pg_authid AS Base INNER JOIN sys.babelfish_authid_user_ext AS Ext
ON Base.rolname = Ext.rolname
LEFT OUTER JOIN pg_catalog.pg_roles Base2
ON Ext.login_name = Base2.rolname
WHERE Ext.database_name = DB_NAME();

GRANT SELECT ON sys.database_principals TO PUBLIC;

-- Drop the deprecated view if there isn't any dependent object
CALL sys.babelfish_drop_deprecated_view('sys', 'database_principals_deprecated');

ALTER VIEW sys.server_principals RENAME TO server_principals_deprecated;
-- sys.server_principals is used only in is_srvrolemember() function.
-- Nothing needs to be done for function as body doesn't get changed dynamically.
-- SERVER_PRINCIPALS
CREATE VIEW sys.server_principals
AS SELECT
CAST(Base.rolname AS sys.SYSNAME) AS name,
CAST(Base.oid As INT) AS principal_id,
CAST(CAST(Base.oid as INT) as sys.varbinary(85)) AS sid,
CAST(Ext.type AS CHAR(1)) as type,
CAST(CASE WHEN Ext.type = 'S' THEN 'SQL_LOGIN' 
WHEN Ext.type = 'R' THEN 'SERVER_ROLE'
ELSE NULL END AS NVARCHAR(60)) AS type_desc,
CAST(Ext.is_disabled AS INT) AS is_disabled,
CAST(Ext.create_date AS SYS.DATETIME) AS create_date,
CAST(Ext.modify_date AS SYS.DATETIME) AS modify_date,
CAST(CASE WHEN Ext.type = 'R' THEN NULL ELSE Ext.default_database_name END AS SYS.SYSNAME) AS default_database_name,
CAST(Ext.default_language_name AS SYS.SYSNAME) AS default_language_name,
CAST(CASE WHEN Ext.type = 'R' THEN NULL ELSE Ext.credential_id END AS INT) AS credential_id,
CAST(CASE WHEN Ext.type = 'R' THEN 1 ELSE Ext.owning_principal_id END AS INT) AS owning_principal_id,
CAST(Ext.is_fixed_role AS sys.BIT) AS is_fixed_role
FROM pg_catalog.pg_authid AS Base INNER JOIN sys.babelfish_authid_login_ext AS Ext ON Base.rolname = Ext.rolname;

GRANT SELECT ON sys.server_principals TO PUBLIC;

-- We have initialized 'sysadmin' role during initialize_babelfish().
-- Need to initialize it here again for the old users who are upgrading to new
-- babelfish version should have this role in the server_principles view.
CALL sys.babel_initialize_logins('sysadmin');

-- Drop the deprecated view if there isn't any dependent object
CALL sys.babelfish_drop_deprecated_view('sys', 'server_principals_deprecated');

-- OPENJSON functions
CREATE OR REPLACE FUNCTION sys.openjson_object(json_string text)
RETURNS TABLE 
(
    key sys.NVARCHAR(4000),
    value sys.NVARCHAR,
    type INTEGER
)
AS 
$BODY$
SELECT  key, 
        CASE json_typeof(value) WHEN 'null'     THEN NULL
                                ELSE            TRIM (BOTH '"' FROM value::TEXT)
        END,
        CASE json_typeof(value) WHEN 'null'     THEN 0
                                WHEN 'string'   THEN 1
                                WHEN 'number'   THEN 2
                                WHEN 'boolean'  THEN 3
                                WHEN 'array'    THEN 4
                                WHEN 'object'   THEN 5
        END
    FROM json_each(json_string::JSON)
$BODY$
LANGUAGE SQL;

CREATE OR REPLACE FUNCTION sys.openjson_array(json_string text)
RETURNS TABLE 
(
    key sys.NVARCHAR(4000),
    value sys.NVARCHAR,
    type INTEGER
)
AS 
$BODY$
SELECT  (row_number() over ())-1, 
        CASE json_typeof(value) WHEN 'null'     THEN NULL
                                ELSE            TRIM (BOTH '"' FROM value::TEXT)
        END,
        CASE json_typeof(value) WHEN 'null'     THEN 0
                                WHEN 'string'   THEN 1
                                WHEN 'number'   THEN 2
                                WHEN 'boolean'  THEN 3
                                WHEN 'array'    THEN 4
                                WHEN 'object'   THEN 5
        END
    FROM json_array_elements(json_string::JSON) AS value
$BODY$
LANGUAGE SQL;

CREATE OR REPLACE FUNCTION sys.openjson_simple(json_string text, path text default '$')
RETURNS TABLE 
(
    key sys.NVARCHAR(4000),
    value sys.NVARCHAR,
    type INTEGER
)
AS
$BODY$
DECLARE
    sub_json text := sys.json_query(json_string, path);
BEGIN
    IF json_typeof(sub_json::JSON) = 'array' THEN
        RETURN QUERY SELECT * FROM sys.openjson_array(sub_json);
    ELSE
        RETURN QUERY SELECT * FROM sys.openjson_object(sub_json);
    END IF;
END;
$BODY$
LANGUAGE plpgsql;

CREATE OR REPLACE FUNCTION sys.openjson_with(json_string text, path text, VARIADIC column_paths text[])
RETURNS SETOF RECORD
AS 'babelfishpg_tsql', 'tsql_openjson_with' LANGUAGE C STRICT IMMUTABLE PARALLEL SAFE;

CREATE OR REPLACE FUNCTION sys.sysutcdatetime() RETURNS sys.datetime2
    AS $$select (clock_timestamp() AT TIME ZONE 'UTC'::pg_catalog.text)::sys.datetime2;$$
    LANGUAGE SQL;

CREATE OR REPLACE FUNCTION sys.GETUTCDATE() RETURNS sys.DATETIME AS
$BODY$
SELECT CAST(CURRENT_TIMESTAMP AT TIME ZONE 'UTC'::pg_catalog.text AS sys.DATETIME);
$BODY$
LANGUAGE SQL PARALLEL SAFE;

<<<<<<< HEAD
CREATE OR REPLACE VIEW sys.database_mirroring
AS
SELECT database_id,
	CAST(NULL AS sys.uniqueidentifier) AS mirroring_guid,
	CAST(NULL AS sys.tinyint) AS mirroring_state,
	CAST(NULL AS sys.nvarchar(60)) AS mirroring_state_desc,
	CAST(NULL AS sys.tinyint) AS mirroring_role,
	CAST(NULL AS sys.nvarchar(60)) AS mirroring_role_desc,
	CAST(NULL AS int) AS mirroring_role_sequence,
	CAST(NULL AS sys.tinyint) as mirroring_safety_level,
	CAST(NULL AS sys.nvarchar(60)) AS mirroring_safety_level_desc,
	CAST(NULL AS int) as mirroring_safety_sequence,
	CAST(NULL AS sys.nvarchar(128)) AS mirroring_partner_name,
	CAST(NULL AS sys.nvarchar(128)) AS mirroring_partner_instance,
	CAST(NULL AS sys.nvarchar(128)) AS mirroring_witness_name,
	CAST(NULL AS sys.tinyint) AS mirroring_witness_state,
	CAST(NULL AS sys.nvarchar(60)) AS mirroring_witness_state_desc,
	CAST(NULL AS numeric(25,0)) AS mirroring_failover_lsn,
	CAST(NULL AS int) AS mirroring_connection_timeout,
	CAST(NULL AS int) AS mirroring_redo_queue,
	CAST(NULL AS sys.nvarchar(60)) AS mirroring_redo_queue_type,
	CAST(NULL AS numeric(25,0)) AS mirroring_end_of_log_lsn,
	CAST(NULL AS numeric(25,0)) AS mirroring_replication_lsn
FROM sys.databases;
GRANT SELECT ON sys.database_mirroring TO PUBLIC;
=======
-- Drops the temporary procedure used by the upgrade script.
-- Please have this be one of the last statements executed in this upgrade script.
DROP PROCEDURE sys.babelfish_drop_deprecated_view(varchar, varchar);
>>>>>>> 59a239c6

-- Reset search_path to not affect any subsequent scripts
SELECT set_config('search_path', trim(leading 'sys, ' from current_setting('search_path')), false);<|MERGE_RESOLUTION|>--- conflicted
+++ resolved
@@ -2776,7 +2776,6 @@
 $BODY$
 LANGUAGE SQL PARALLEL SAFE;
 
-<<<<<<< HEAD
 CREATE OR REPLACE VIEW sys.database_mirroring
 AS
 SELECT database_id,
@@ -2802,11 +2801,10 @@
 	CAST(NULL AS numeric(25,0)) AS mirroring_replication_lsn
 FROM sys.databases;
 GRANT SELECT ON sys.database_mirroring TO PUBLIC;
-=======
+
 -- Drops the temporary procedure used by the upgrade script.
 -- Please have this be one of the last statements executed in this upgrade script.
 DROP PROCEDURE sys.babelfish_drop_deprecated_view(varchar, varchar);
->>>>>>> 59a239c6
 
 -- Reset search_path to not affect any subsequent scripts
 SELECT set_config('search_path', trim(leading 'sys, ' from current_setting('search_path')), false);