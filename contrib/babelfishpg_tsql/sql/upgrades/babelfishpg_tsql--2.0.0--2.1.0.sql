--- conflicted
+++ resolved
@@ -1132,7 +1132,6 @@
 
 CALL sys.babel_create_msdb_if_not_exists();
 
-<<<<<<< HEAD
 alter view sys.indexes rename to indexes_deprecated;
 
 create or replace view sys.indexes as
@@ -1303,28 +1302,27 @@
 
 call sys.babelfish_drop_deprecated_view('sys', 'indexes_deprecated');
 
+CREATE OR REPLACE FUNCTION OBJECTPROPERTY(IN object_id INT, IN property sys.varchar)
+RETURNS INT AS
+$$
+BEGIN
+    RETURN NULL;
+END;
+$$
+LANGUAGE plpgsql;
+
+CREATE OR REPLACE FUNCTION OBJECTPROPERTYEX(IN object_id INT, IN property sys.varchar)
+RETURNS SYS.SQL_VARIANT AS
+$$
+BEGIN
+    RETURN NULL;
+END;
+$$
+LANGUAGE plpgsql;
+
 -- Drops the temporary procedure used by the upgrade script.
 -- Please have this be one of the last statements executed in this upgrade script.
 DROP PROCEDURE sys.babelfish_drop_deprecated_view(varchar, varchar);
-=======
-CREATE OR REPLACE FUNCTION OBJECTPROPERTY(IN object_id INT, IN property sys.varchar)
-RETURNS INT AS
-$$
-BEGIN
-    RETURN NULL;
-END;
-$$
-LANGUAGE plpgsql;
-
-CREATE OR REPLACE FUNCTION OBJECTPROPERTYEX(IN object_id INT, IN property sys.varchar)
-RETURNS SYS.SQL_VARIANT AS
-$$
-BEGIN
-    RETURN NULL;
-END;
-$$
-LANGUAGE plpgsql;
->>>>>>> 7200e0ea
 
 -- Reset search_path to not affect any subsequent scripts
 SELECT set_config('search_path', trim(leading 'sys, ' from current_setting('search_path')), false);