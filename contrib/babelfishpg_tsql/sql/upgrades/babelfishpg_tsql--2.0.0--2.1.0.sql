--- conflicted
+++ resolved
@@ -2911,18 +2911,6 @@
 $BODY$
 LANGUAGE SQL PARALLEL SAFE;
 
-<<<<<<< HEAD
-CREATE OR REPLACE VIEW sys.data_spaces
-AS
-SELECT 
-  CAST('PRIMARY' as SYSNAME) AS name,
-  CAST(1 as INT) AS data_space_id,
-  CAST('FG' as CHAR(2)) AS type,
-  CAST('ROWS_FILEGROUP' as NVARCHAR(60)) AS type_desc,
-  CAST(1 as sys.BIT) AS is_default,
-  CAST(0 as sys.BIT) AS is_system;
-GRANT SELECT ON sys.data_spaces TO PUBLIC;
-=======
 ALTER VIEW sys.all_columns RENAME TO all_columns_deprecated;
 
 create or replace view sys.all_columns as
@@ -3005,7 +2993,17 @@
 
 CALL sys.babelfish_drop_deprecated_view('sys', 'all_columns_deprecated');
 CALL sys.babelfish_drop_deprecated_view('sys', 'spt_tablecollations_view_deprecated');
->>>>>>> c0e92e53
+
+CREATE OR REPLACE VIEW sys.data_spaces
+AS
+SELECT 
+  CAST('PRIMARY' as SYSNAME) AS name,
+  CAST(1 as INT) AS data_space_id,
+  CAST('FG' as CHAR(2)) AS type,
+  CAST('ROWS_FILEGROUP' as NVARCHAR(60)) AS type_desc,
+  CAST(1 as sys.BIT) AS is_default,
+  CAST(0 as sys.BIT) AS is_system;
+GRANT SELECT ON sys.data_spaces TO PUBLIC;
 
 -- Drops the temporary procedure used by the upgrade script.
 -- Please have this be one of the last statements executed in this upgrade script.
