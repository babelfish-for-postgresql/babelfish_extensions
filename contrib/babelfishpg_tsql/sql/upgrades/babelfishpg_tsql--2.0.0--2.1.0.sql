--- conflicted
+++ resolved
@@ -836,7 +836,6 @@
 LANGUAGE 'pltsql';
 GRANT ALL ON PROCEDURE sys.sp_sproc_columns_100 TO PUBLIC;
  
-<<<<<<< HEAD
 -- DATABASE_PRINCIPALS
 CREATE OR REPLACE VIEW sys.database_principals AS SELECT
 Ext.orig_username AS name,
@@ -1043,7 +1042,7 @@
 
 -- Drop the deprecated view if there isn't any dependent object
 SELECT sys.drop_view('sys', 'server_principals_deprecated');
-=======
+
 CREATE OR REPLACE PROCEDURE sys.sp_statistics(
     "@table_name" sys.sysname,
     "@table_owner" sys.sysname = '',
@@ -1244,7 +1243,7 @@
 CREATE COLLATION sys.Japanese_CS_AS (provider = icu, locale = 'ja_JP');
 CREATE COLLATION sys.Japanese_CI_AI (provider = icu, locale = 'ja_JP@colStrength=primary', deterministic = false);
 CREATE COLLATION sys.Japanese_CI_AS (provider = icu, locale = 'ja_JP@colStrength=secondary', deterministic = false);
->>>>>>> e39ea31c
+
 
 -- Reset search_path to not affect any subsequent scripts
 SELECT set_config('search_path', trim(leading 'sys, ' from current_setting('search_path')), false);