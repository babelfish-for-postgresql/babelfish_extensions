--- conflicted
+++ resolved
@@ -1888,12 +1888,6 @@
 RETURNS SETOF RECORD
 AS 'babelfishpg_tsql', 'tsql_openjson_with' LANGUAGE C STRICT IMMUTABLE PARALLEL SAFE;
 
-<<<<<<< HEAD
--- Drops the temporary procedure used by the upgrade script.
--- Please have this be one of the last statements executed in this upgrade script.
-DROP PROCEDURE sys.babelfish_drop_deprecated_view(varchar, varchar);
- 
-=======
 CREATE OR REPLACE FUNCTION sys.sysutcdatetime() RETURNS sys.datetime2
     AS $$select (clock_timestamp() AT TIME ZONE 'UTC'::pg_catalog.text)::sys.datetime2;$$
     LANGUAGE SQL;
@@ -1904,6 +1898,9 @@
 $BODY$
 LANGUAGE SQL PARALLEL SAFE;
 
->>>>>>> d8b96bdc
+-- Drops the temporary procedure used by the upgrade script.
+-- Please have this be one of the last statements executed in this upgrade script.
+DROP PROCEDURE sys.babelfish_drop_deprecated_view(varchar, varchar);
+
 -- Reset search_path to not affect any subsequent scripts
 SELECT set_config('search_path', trim(leading 'sys, ' from current_setting('search_path')), false);