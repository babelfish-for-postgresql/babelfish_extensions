--- conflicted
+++ resolved
@@ -2911,33 +2911,6 @@
 $BODY$
 LANGUAGE SQL PARALLEL SAFE;
 
-<<<<<<< HEAD
-CREATE OR REPLACE VIEW sys.database_mirroring
-AS
-SELECT database_id,
-	CAST(NULL AS sys.uniqueidentifier) AS mirroring_guid,
-	CAST(NULL AS sys.tinyint) AS mirroring_state,
-	CAST(NULL AS sys.nvarchar(60)) AS mirroring_state_desc,
-	CAST(NULL AS sys.tinyint) AS mirroring_role,
-	CAST(NULL AS sys.nvarchar(60)) AS mirroring_role_desc,
-	CAST(NULL AS int) AS mirroring_role_sequence,
-	CAST(NULL AS sys.tinyint) as mirroring_safety_level,
-	CAST(NULL AS sys.nvarchar(60)) AS mirroring_safety_level_desc,
-	CAST(NULL AS int) as mirroring_safety_sequence,
-	CAST(NULL AS sys.nvarchar(128)) AS mirroring_partner_name,
-	CAST(NULL AS sys.nvarchar(128)) AS mirroring_partner_instance,
-	CAST(NULL AS sys.nvarchar(128)) AS mirroring_witness_name,
-	CAST(NULL AS sys.tinyint) AS mirroring_witness_state,
-	CAST(NULL AS sys.nvarchar(60)) AS mirroring_witness_state_desc,
-	CAST(NULL AS numeric(25,0)) AS mirroring_failover_lsn,
-	CAST(NULL AS int) AS mirroring_connection_timeout,
-	CAST(NULL AS int) AS mirroring_redo_queue,
-	CAST(NULL AS sys.nvarchar(60)) AS mirroring_redo_queue_type,
-	CAST(NULL AS numeric(25,0)) AS mirroring_end_of_log_lsn,
-	CAST(NULL AS numeric(25,0)) AS mirroring_replication_lsn
-FROM sys.databases;
-GRANT SELECT ON sys.database_mirroring TO PUBLIC;
-=======
 ALTER VIEW sys.all_columns RENAME TO all_columns_deprecated;
 
 create or replace view sys.all_columns as
@@ -3020,7 +2993,32 @@
 
 CALL sys.babelfish_drop_deprecated_view('sys', 'all_columns_deprecated');
 CALL sys.babelfish_drop_deprecated_view('sys', 'spt_tablecollations_view_deprecated');
->>>>>>> c0e92e53
+
+CREATE OR REPLACE VIEW sys.database_mirroring
+AS
+SELECT database_id,
+	CAST(NULL AS sys.uniqueidentifier) AS mirroring_guid,
+	CAST(NULL AS sys.tinyint) AS mirroring_state,
+	CAST(NULL AS sys.nvarchar(60)) AS mirroring_state_desc,
+	CAST(NULL AS sys.tinyint) AS mirroring_role,
+	CAST(NULL AS sys.nvarchar(60)) AS mirroring_role_desc,
+	CAST(NULL AS int) AS mirroring_role_sequence,
+	CAST(NULL AS sys.tinyint) as mirroring_safety_level,
+	CAST(NULL AS sys.nvarchar(60)) AS mirroring_safety_level_desc,
+	CAST(NULL AS int) as mirroring_safety_sequence,
+	CAST(NULL AS sys.nvarchar(128)) AS mirroring_partner_name,
+	CAST(NULL AS sys.nvarchar(128)) AS mirroring_partner_instance,
+	CAST(NULL AS sys.nvarchar(128)) AS mirroring_witness_name,
+	CAST(NULL AS sys.tinyint) AS mirroring_witness_state,
+	CAST(NULL AS sys.nvarchar(60)) AS mirroring_witness_state_desc,
+	CAST(NULL AS numeric(25,0)) AS mirroring_failover_lsn,
+	CAST(NULL AS int) AS mirroring_connection_timeout,
+	CAST(NULL AS int) AS mirroring_redo_queue,
+	CAST(NULL AS sys.nvarchar(60)) AS mirroring_redo_queue_type,
+	CAST(NULL AS numeric(25,0)) AS mirroring_end_of_log_lsn,
+	CAST(NULL AS numeric(25,0)) AS mirroring_replication_lsn
+FROM sys.databases;
+GRANT SELECT ON sys.database_mirroring TO PUBLIC;
 
 -- Drops the temporary procedure used by the upgrade script.
 -- Please have this be one of the last statements executed in this upgrade script.
