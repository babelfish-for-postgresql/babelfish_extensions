--- conflicted
+++ resolved
@@ -1592,7 +1592,16 @@
 RETURNS SETOF RECORD
 AS 'babelfishpg_tsql', 'tsql_openjson_with' LANGUAGE C STRICT IMMUTABLE PARALLEL SAFE;
 
-<<<<<<< HEAD
+CREATE OR REPLACE FUNCTION sys.sysutcdatetime() RETURNS sys.datetime2
+    AS $$select (clock_timestamp() AT TIME ZONE 'UTC'::pg_catalog.text)::sys.datetime2;$$
+    LANGUAGE SQL;
+
+CREATE OR REPLACE FUNCTION sys.GETUTCDATE() RETURNS sys.DATETIME AS
+$BODY$
+SELECT CAST(CURRENT_TIMESTAMP AT TIME ZONE 'UTC'::pg_catalog.text AS sys.DATETIME);
+$BODY$
+LANGUAGE SQL PARALLEL SAFE;
+
 CREATE OR REPLACE VIEW sys.database_files
 AS
 SELECT
@@ -1627,17 +1636,6 @@
 	CAST(0 as NUMERIC(25,0)) AS backup_lsn
 WHERE false;
 GRANT SELECT ON sys.database_files TO PUBLIC;
-=======
-CREATE OR REPLACE FUNCTION sys.sysutcdatetime() RETURNS sys.datetime2
-    AS $$select (clock_timestamp() AT TIME ZONE 'UTC'::pg_catalog.text)::sys.datetime2;$$
-    LANGUAGE SQL;
-
-CREATE OR REPLACE FUNCTION sys.GETUTCDATE() RETURNS sys.DATETIME AS
-$BODY$
-SELECT CAST(CURRENT_TIMESTAMP AT TIME ZONE 'UTC'::pg_catalog.text AS sys.DATETIME);
-$BODY$
-LANGUAGE SQL PARALLEL SAFE;
->>>>>>> d8b96bdc
 
 -- Reset search_path to not affect any subsequent scripts
 SELECT set_config('search_path', trim(leading 'sys, ' from current_setting('search_path')), false);