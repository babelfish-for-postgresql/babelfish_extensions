-- complain if script is sourced in psql, rather than via ALTER EXTENSION
\echo Use "ALTER EXTENSION ""babelfishpg_tsql"" UPDATE TO '2.3.0'" to load this file. \quit

-- add 'sys' to search path for the convenience
SELECT set_config('search_path', 'sys, '||current_setting('search_path'), false);

-- Drops an object if it does not have any dependent objects.
-- Is a temporary procedure for use by the upgrade script. Will be dropped at the end of the upgrade.
-- Please have this be one of the first statements executed in this upgrade script. 
CREATE OR REPLACE PROCEDURE babelfish_drop_deprecated_object(object_type varchar, schema_name varchar, object_name varchar) AS
$$
DECLARE
    error_msg text;
    query1 text;
    query2 text;
BEGIN

    query1 := pg_catalog.format('alter extension babelfishpg_tsql drop %s %s.%s', object_type, schema_name, object_name);
    query2 := pg_catalog.format('drop %s %s.%s', object_type, schema_name, object_name);

    execute query1;
    execute query2;
EXCEPTION
    when object_not_in_prerequisite_state then --if 'alter extension' statement fails
        GET STACKED DIAGNOSTICS error_msg = MESSAGE_TEXT;
        raise warning '%', error_msg;
    when dependent_objects_still_exist then --if 'drop view' statement fails
        GET STACKED DIAGNOSTICS error_msg = MESSAGE_TEXT;
        raise warning '%', error_msg;
end
$$
LANGUAGE plpgsql;

CREATE OR REPLACE FUNCTION sys.sp_tables_internal(
	in_table_name sys.nvarchar(384) = '',
	in_table_owner sys.nvarchar(384) = '', 
	in_table_qualifier sys.sysname = '',
	in_table_type sys.varchar(100) = '',
	in_fusepattern sys.bit = '1')
	RETURNS TABLE (
		out_table_qualifier sys.sysname,
		out_table_owner sys.sysname,
		out_table_name sys.sysname,
		out_table_type sys.varchar(32),
		out_remarks sys.varchar(254)
	)
	AS $$
		DECLARE opt_table sys.varchar(16) = '';
		DECLARE opt_view sys.varchar(16) = '';
		DECLARE cs_as_in_table_type varchar COLLATE "C" = in_table_type;
	BEGIN
		IF (SELECT count(*) FROM unnest(string_to_array(cs_as_in_table_type, ',')) WHERE upper(trim(unnest)) = '''TABLE''' OR upper(trim(unnest)) = '''''''TABLE''''''') >= 1 THEN
			opt_table = 'TABLE';
		END IF;
		IF (SELECT count(*) from unnest(string_to_array(cs_as_in_table_type, ',')) WHERE upper(trim(unnest)) = '''VIEW''' OR upper(trim(unnest)) = '''''''VIEW''''''') >= 1 THEN
			opt_view = 'VIEW';
		END IF;
		IF in_fusepattern = 1 THEN
			RETURN query
			SELECT 
			CAST(table_qualifier AS sys.sysname) AS TABLE_QUALIFIER,
			CAST(table_owner AS sys.sysname) AS TABLE_OWNER,
			CAST(table_name AS sys.sysname) AS TABLE_NAME,
			CAST(table_type AS sys.varchar(32)) AS TABLE_TYPE,
			CAST(remarks AS sys.varchar(254)) AS REMARKS
			FROM sys.sp_tables_view
			WHERE ((SELECT coalesce(in_table_name,'')) = '' OR table_name LIKE in_table_name collate sys.bbf_unicode_general_ci_as)
			AND ((SELECT coalesce(in_table_owner,'')) = '' OR table_owner LIKE in_table_owner collate sys.bbf_unicode_general_ci_as)
			AND ((SELECT coalesce(in_table_qualifier,'')) = '' OR table_qualifier LIKE in_table_qualifier collate sys.bbf_unicode_general_ci_as)
			AND ((SELECT coalesce(cs_as_in_table_type,'')) = ''
			    OR table_type collate sys.bbf_unicode_general_ci_as = opt_table
			    OR table_type collate sys.bbf_unicode_general_ci_as= opt_view)
			ORDER BY table_qualifier, table_owner, table_name;
		ELSE 
			RETURN query
			SELECT 
			CAST(table_qualifier AS sys.sysname) AS TABLE_QUALIFIER,
			CAST(table_owner AS sys.sysname) AS TABLE_OWNER,
			CAST(table_name AS sys.sysname) AS TABLE_NAME,
			CAST(table_type AS sys.varchar(32)) AS TABLE_TYPE,
			CAST(remarks AS sys.varchar(254)) AS REMARKS
			FROM sys.sp_tables_view
			WHERE ((SELECT coalesce(in_table_name,'')) = '' OR table_name = in_table_name collate sys.bbf_unicode_general_ci_as)
			AND ((SELECT coalesce(in_table_owner,'')) = '' OR table_owner = in_table_owner collate sys.bbf_unicode_general_ci_as)
			AND ((SELECT coalesce(in_table_qualifier,'')) = '' OR table_qualifier = in_table_qualifier collate sys.bbf_unicode_general_ci_as)
			AND ((SELECT coalesce(cs_as_in_table_type,'')) = ''
			    OR table_type = opt_table
			    OR table_type = opt_view)
			ORDER BY table_qualifier, table_owner, table_name;
		END IF;
	END;
$$
LANGUAGE plpgsql;

-- please add your SQL here
CREATE OR REPLACE FUNCTION sys.DATETIMEOFFSETFROMPARTS(IN p_year INTEGER,
                                                               IN p_month INTEGER,
                                                               IN p_day INTEGER,
                                                               IN p_hour INTEGER,
                                                               IN p_minute INTEGER,
                                                               IN p_seconds INTEGER,
                                                               IN p_fractions INTEGER,
                                                               IN p_hour_offset INTEGER,
                                                               IN p_minute_offset INTEGER,
                                                               IN p_precision NUMERIC)
RETURNS sys.DATETIMEOFFSET
AS
$BODY$
DECLARE
    v_err_message SYS.VARCHAR;
    v_fractions SYS.VARCHAR;
    v_precision SMALLINT;
    v_calc_seconds NUMERIC; 
    v_resdatetime TIMESTAMP WITHOUT TIME ZONE;
    v_string pg_catalog.text;
    v_sign pg_catalog.text;
BEGIN
    v_fractions := p_fractions::SYS.VARCHAR;
    IF p_precision IS NULL THEN
        RAISE EXCEPTION 'Scale argument is not valid. Valid expressions for data type datetimeoffset scale argument are integer constants and integer constant expressions.';
    END IF;
    IF p_year IS NULL OR p_month is NULL OR p_day IS NULL OR p_hour IS NULL OR p_minute IS NULL OR p_seconds IS NULL OR p_fractions IS NULL
            OR p_hour_offset IS NULL OR p_minute_offset is NULL THEN
        RETURN NULL;
    END IF;
    v_precision := p_precision::SMALLINT;

    IF (scale(p_precision) > 0) THEN
        RAISE most_specific_type_mismatch;

    -- Check if arguments are out of range
    ELSIF ((p_year NOT BETWEEN 1753 AND 9999) OR
        (p_month NOT BETWEEN 1 AND 12) OR
        (p_day NOT BETWEEN 1 AND 31) OR
        (p_hour NOT BETWEEN 0 AND 23) OR
        (p_minute NOT BETWEEN 0 AND 59) OR
        (p_seconds NOT BETWEEN 0 AND 59) OR
        (p_hour_offset NOT BETWEEN -14 AND 14) OR
        (p_minute_offset NOT BETWEEN -59 AND 59) OR
        (p_hour_offset * p_minute_offset < 0) OR
        (p_hour_offset = 14 AND p_minute_offset != 0) OR
        (p_hour_offset = -14 AND p_minute_offset != 0) OR
        (p_fractions != 0 AND char_length(v_fractions) > p_precision::SMALLINT))
    THEN
        RAISE invalid_datetime_format;
    ELSIF (v_precision NOT BETWEEN 0 AND 7) THEN
        RAISE numeric_value_out_of_range;
    END IF;
    v_calc_seconds := format('%s.%s',
                             p_seconds,
                             substring(rpad(lpad(v_fractions, v_precision, '0'), 7, '0'), 1, 6))::NUMERIC;

    v_resdatetime := make_timestamp(p_year,
                                    p_month,
                                    p_day,
                                    p_hour,
                                    p_minute,
                                    v_calc_seconds);
    v_sign := (
        SELECT CASE
            WHEN (p_hour_offset) > 0
                THEN '+'
            WHEN (p_hour_offset) = 0 AND (p_minute_offset) >= 0
                THEN '+'    
            ELSE '-'
        END
    );
    v_string := CONCAT(v_resdatetime::pg_catalog.text,v_sign,abs(p_hour_offset)::SMALLINT::text,':',
                                                          abs(p_minute_offset)::SMALLINT::text);
    RETURN CAST(v_string AS sys.DATETIMEOFFSET);
EXCEPTION
    WHEN most_specific_type_mismatch THEN
        RAISE USING MESSAGE := 'Scale argument is not valid. Valid expressions for data type datetimeoffset scale argument are integer constants and integer constant expressions',
                    DETAIL := 'Use of incorrect "precision" parameter value during conversion process.',
                    HINT := 'Change "precision" parameter to the proper value and try again.';    
    WHEN invalid_datetime_format THEN
        RAISE USING MESSAGE := 'Cannot construct data type datetimeoffset, some of the arguments have values which are not valid.',
                    DETAIL := 'Possible use of incorrect value of date or time part (which lies outside of valid range).',
                    HINT := 'Check each input argument belongs to the valid range and try again.';

    WHEN numeric_value_out_of_range THEN
        RAISE USING MESSAGE := format('Specified scale % is invalid.', p_fractions),
                    DETAIL := format('Source value is out of %s data type range.', v_err_message),
                    HINT := format('Correct the source value you are trying to cast to %s data type and try again.',
                                   v_err_message);
END;
$BODY$
LANGUAGE plpgsql
IMMUTABLE;

CREATE OR REPLACE FUNCTION sys.is_table_type(object_id oid) RETURNS bool AS
$BODY$
SELECT
  EXISTS(
    SELECT 1
    FROM pg_catalog.pg_type pt
    INNER JOIN pg_catalog.pg_depend dep
    ON pt.typrelid = dep.objid AND pt.oid = dep.refobjid
    join sys.schemas sch on pt.typnamespace = sch.schema_id
    JOIN pg_catalog.pg_class pc ON pc.oid = dep.objid
    WHERE pt.typtype = 'c' AND dep.deptype = 'i' AND pt.typrelid = object_id AND pc.relkind = 'r'
    AND dep.classid = 'pg_catalog.pg_class'::regclass AND dep.refclassid = 'pg_catalog.pg_type'::regclass);
$BODY$
LANGUAGE SQL VOLATILE STRICT;

CREATE OR REPLACE PROCEDURE sys.sp_helpsrvrolemember("@srvrolename" sys.SYSNAME = NULL) AS
$$
BEGIN
	-- If server role is not specified, return info for all server roles
	IF @srvrolename IS NULL
	BEGIN
		SELECT CAST(Ext1.rolname AS sys.SYSNAME) AS 'ServerRole',
			   CAST(Ext2.rolname AS sys.SYSNAME) AS 'MemberName',
			   CAST(CAST(Base2.oid AS INT) AS sys.VARBINARY(85)) AS 'MemberSID'
		FROM pg_catalog.pg_auth_members AS Authmbr
		INNER JOIN pg_catalog.pg_roles AS Base1 ON Base1.oid = Authmbr.roleid
		INNER JOIN pg_catalog.pg_roles AS Base2 ON Base2.oid = Authmbr.member
		INNER JOIN sys.babelfish_authid_login_ext AS Ext1 ON Base1.rolname = Ext1.rolname
		INNER JOIN sys.babelfish_authid_login_ext AS Ext2 ON Base2.rolname = Ext2.rolname
		WHERE Ext1.type = 'R'
		ORDER BY ServerRole, MemberName;
	END
	-- If a valid server role is specified, return its member info
	-- If the role is a SQL server predefined role (i.e. serveradmin), 
	-- do not raise an error even if it does not exist
	ELSE IF EXISTS (SELECT 1
					FROM sys.babelfish_authid_login_ext
					WHERE (rolname = RTRIM(@srvrolename)
					OR lower(rolname) = lower(RTRIM(@srvrolename)))
					AND type = 'R')
					OR lower(RTRIM(@srvrolename)) IN (
					'serveradmin', 'setupadmin', 'securityadmin', 'processadmin',
					'dbcreator', 'diskadmin', 'bulkadmin')
	BEGIN
		SELECT CAST(Ext1.rolname AS sys.SYSNAME) AS 'ServerRole',
			   CAST(Ext2.rolname AS sys.SYSNAME) AS 'MemberName',
			   CAST(CAST(Base2.oid AS INT) AS sys.VARBINARY(85)) AS 'MemberSID'
		FROM pg_catalog.pg_auth_members AS Authmbr
		INNER JOIN pg_catalog.pg_roles AS Base1 ON Base1.oid = Authmbr.roleid
		INNER JOIN pg_catalog.pg_roles AS Base2 ON Base2.oid = Authmbr.member
		INNER JOIN sys.babelfish_authid_login_ext AS Ext1 ON Base1.rolname = Ext1.rolname
		INNER JOIN sys.babelfish_authid_login_ext AS Ext2 ON Base2.rolname = Ext2.rolname
		WHERE Ext1.type = 'R'
		AND (Ext1.rolname = RTRIM(@srvrolename) OR lower(Ext1.rolname) = lower(RTRIM(@srvrolename)))
		ORDER BY ServerRole, MemberName;
	END
	-- If the specified server role is not valid
	ELSE
		RAISERROR('%s is not a known fixed role.', 16, 1, @srvrolename);
END;
$$
LANGUAGE 'pltsql';
GRANT EXECUTE ON PROCEDURE sys.sp_helpsrvrolemember TO PUBLIC;

-- Need to add parameter for tsql_type_max_length_helper 
ALTER FUNCTION sys.tsql_type_max_length_helper RENAME TO tsql_type_max_length_helper_deprecated_in_2_3_0;

CREATE OR REPLACE FUNCTION sys.tsql_type_max_length_helper(IN type TEXT, IN typelen INT, IN typemod INT, IN for_sys_types boolean DEFAULT false, IN used_typmod_array boolean DEFAULT false)
RETURNS SMALLINT
AS $$
DECLARE
	max_length SMALLINT;
	precision INT;
	v_type TEXT COLLATE sys.database_default := type;
BEGIN
	-- unknown tsql type
	IF v_type IS NULL THEN
		RETURN CAST(typelen as SMALLINT);
	END IF;

	-- if using typmod_array from pg_proc.probin
	IF used_typmod_array THEN
		IF v_type = 'sysname' THEN
			RETURN 256;
		ELSIF (v_type in ('char', 'bpchar', 'varchar', 'binary', 'varbinary', 'nchar', 'nvarchar'))
		THEN
			IF typemod < 0 THEN -- max value. 
				RETURN -1;
			ELSIF v_type in ('nchar', 'nvarchar') THEN
				RETURN (2 * typemod);
			ELSE
				RETURN typemod;
			END IF;
		END IF;
	END IF;
 
	IF typelen != -1 THEN
		CASE v_type 
		WHEN 'tinyint' THEN max_length = 1;
		WHEN 'date' THEN max_length = 3;
		WHEN 'smalldatetime' THEN max_length = 4;
		WHEN 'smallmoney' THEN max_length = 4;
		WHEN 'datetime2' THEN
			IF typemod = -1 THEN max_length = 8;
			ELSIF typemod <= 2 THEN max_length = 6;
			ELSIF typemod <= 4 THEN max_length = 7;
			ELSEIF typemod <= 7 THEN max_length = 8;
			-- typemod = 7 is not possible for datetime2 in Babel
			END IF;
		WHEN 'datetimeoffset' THEN
			IF typemod = -1 THEN max_length = 10;
			ELSIF typemod <= 2 THEN max_length = 8;
			ELSIF typemod <= 4 THEN max_length = 9;
			ELSIF typemod <= 7 THEN max_length = 10;
			-- typemod = 7 is not possible for datetimeoffset in Babel
			END IF;
		WHEN 'time' THEN
			IF typemod = -1 THEN max_length = 5;
			ELSIF typemod <= 2 THEN max_length = 3;
			ELSIF typemod <= 4 THEN max_length = 4;
			ELSIF typemod <= 7 THEN max_length = 5;
			END IF;
		WHEN 'timestamp' THEN max_length = 8;
		ELSE max_length = typelen;
		END CASE;
		RETURN max_length;
	END IF;

	IF typemod = -1 THEN
		CASE 
		WHEN v_type in ('image', 'text', 'ntext') THEN max_length = 16;
		WHEN v_type = 'sql_variant' THEN max_length = 8016;
		WHEN v_type in ('varbinary', 'varchar', 'nvarchar') THEN 
			IF for_sys_types THEN max_length = 8000;
			ELSE max_length = -1;
			END IF;
		WHEN v_type in ('binary', 'char', 'bpchar', 'nchar') THEN max_length = 8000;
		WHEN v_type in ('decimal', 'numeric') THEN max_length = 17;
		ELSE max_length = typemod;
		END CASE;
		RETURN max_length;
	END IF;

	CASE
	WHEN v_type in ('char', 'bpchar', 'varchar', 'binary', 'varbinary') THEN max_length = typemod - 4;
	WHEN v_type in ('nchar', 'nvarchar') THEN max_length = (typemod - 4) * 2;
	WHEN v_type = 'sysname' THEN max_length = (typemod - 4) * 2;
	WHEN v_type in ('numeric', 'decimal') THEN
		precision = ((typemod - 4) >> 16) & 65535;
		IF precision >= 1 and precision <= 9 THEN max_length = 5;
		ELSIF precision <= 19 THEN max_length = 9;
		ELSIF precision <= 28 THEN max_length = 13;
		ELSIF precision <= 38 THEN max_length = 17;
	ELSE max_length = typelen;
	END IF;
	ELSE
		max_length = typemod;
	END CASE;
	RETURN max_length;
END;
$$ LANGUAGE plpgsql IMMUTABLE STRICT;

-- The sys.table_types_internal view mimics the logic used in sys.is_table_type function
create or replace view sys.table_types_internal as
SELECT pt.typrelid
    FROM pg_catalog.pg_type pt
    INNER JOIN pg_catalog.pg_depend dep
    ON pt.typrelid = dep.objid
    INNER JOIN pg_catalog.pg_class pc ON pc.oid = dep.objid
    WHERE 
    pt.typnamespace in (select schema_id from sys.schemas) 
    and (pt.typtype = 'c' AND dep.deptype = 'i'  AND pc.relkind = 'r')
;

-- re-creating objects to point to new tsql_type_max_length_helper

create or replace view sys.types As
with type_code_list as
(
    select distinct  pg_typname as pg_type_name, tsql_typname as tsql_type_name
    from sys.babelfish_typecode_list()
)
-- For System types
select 
  ti.tsql_type_name as name
  , t.oid as system_type_id
  , t.oid as user_type_id
  , s.oid as schema_id
  , cast(NULL as INT) as principal_id
  , sys.tsql_type_max_length_helper(ti.tsql_type_name, t.typlen, t.typtypmod, true) as max_length
  , cast(sys.tsql_type_precision_helper(ti.tsql_type_name, t.typtypmod) as int) as precision
  , cast(sys.tsql_type_scale_helper(ti.tsql_type_name, t.typtypmod, false) as int) as scale
  , CASE c.collname
    WHEN 'default' THEN default_collation_name
    ELSE  c.collname
    END as collation_name
  , case when typnotnull then 0 else 1 end as is_nullable
  , 0 as is_user_defined
  , 0 as is_assembly_type
  , 0 as default_object_id
  , 0 as rule_object_id
  , 0 as is_table_type
from pg_type t
inner join pg_namespace s on s.oid = t.typnamespace
inner join type_code_list ti on t.typname = ti.pg_type_name
left join pg_collation c on c.oid = t.typcollation
,cast(current_setting('babelfishpg_tsql.server_collation_name') as name) as default_collation_name
where
ti.tsql_type_name IS NOT NULL  
and pg_type_is_visible(t.oid)
and (s.nspname = 'pg_catalog' OR s.nspname = 'sys')
union all 
-- For User Defined Types
select cast(t.typname as text) as name
  , t.typbasetype as system_type_id
  , t.oid as user_type_id
  , t.typnamespace as schema_id
  , null::integer as principal_id
  , case when tt.typrelid is not null then -1::smallint else sys.tsql_type_max_length_helper(tsql_base_type_name, t.typlen, t.typtypmod) end as max_length
  , case when tt.typrelid is not null then 0::smallint else cast(sys.tsql_type_precision_helper(tsql_base_type_name, t.typtypmod) as int) end as precision
  , case when tt.typrelid is not null then 0::smallint else cast(sys.tsql_type_scale_helper(tsql_base_type_name, t.typtypmod, false) as int) end as scale
  , CASE c.collname
    WHEN 'default' THEN default_collation_name
    ELSE  c.collname 
    END as collation_name
  , case when tt.typrelid is not null then 0
         else case when typnotnull then 0 else 1 end
    end
    as is_nullable
  -- CREATE TYPE ... FROM is implemented as CREATE DOMAIN in babel
  , 1 as is_user_defined
  , 0 as is_assembly_type
  , 0 as default_object_id
  , 0 as rule_object_id
  , case when tt.typrelid is not null then 1 else 0 end as is_table_type
from pg_type t
join sys.schemas sch on t.typnamespace = sch.schema_id
left join type_code_list ti on t.typname = ti.pg_type_name
left join pg_collation c on c.oid = t.typcollation
left join sys.table_types_internal tt on t.typrelid = tt.typrelid
, sys.translate_pg_type_to_tsql(t.typbasetype) AS tsql_base_type_name
, cast(current_setting('babelfishpg_tsql.server_collation_name') as name) as default_collation_name
-- we want to show details of user defined datatypes created under babelfish database
where 
 ti.tsql_type_name IS NULL
and
  (
    -- show all user defined datatypes created under babelfish database except table types
    t.typtype = 'd'
    or
    -- only for table types
    tt.typrelid is not null  
  );
GRANT SELECT ON sys.types TO PUBLIC;

create or replace view sys.all_columns as
select CAST(c.oid as int) as object_id
  , CAST(a.attname as sys.sysname) as name
  , CAST(a.attnum as int) as column_id
  , CAST(t.oid as int) as system_type_id
  , CAST(t.oid as int) as user_type_id
  , CAST(sys.tsql_type_max_length_helper(coalesce(tsql_type_name, tsql_base_type_name), a.attlen, a.atttypmod) as smallint) as max_length
  , CAST(case
      when a.atttypmod != -1 then 
        sys.tsql_type_precision_helper(coalesce(tsql_type_name, tsql_base_type_name), a.atttypmod)
      else 
        sys.tsql_type_precision_helper(coalesce(tsql_type_name, tsql_base_type_name), t.typtypmod)
    end as sys.tinyint) as precision
  , CAST(case
      when a.atttypmod != -1 THEN 
        sys.tsql_type_scale_helper(coalesce(tsql_type_name, tsql_base_type_name), a.atttypmod, false)
      else 
        sys.tsql_type_scale_helper(coalesce(tsql_type_name, tsql_base_type_name), t.typtypmod, false)
    end as sys.tinyint) as scale
  , CAST(coll.collname as sys.sysname) as collation_name
  , case when a.attnotnull then CAST(0 as sys.bit) else CAST(1 as sys.bit) end as is_nullable
  , CAST(0 as sys.bit) as is_ansi_padded
  , CAST(0 as sys.bit) as is_rowguidcol
  , CAST(0 as sys.bit) as is_identity
  , CAST(0 as sys.bit) as is_computed
  , CAST(0 as sys.bit) as is_filestream
  , CAST(0 as sys.bit) as is_replicated
  , CAST(0 as sys.bit) as is_non_sql_subscribed
  , CAST(0 as sys.bit) as is_merge_published
  , CAST(0 as sys.bit) as is_dts_replicated
  , CAST(0 as sys.bit) as is_xml_document
  , CAST(0 as int) as xml_collection_id
  , CAST(coalesce(d.oid, 0) as int) as default_object_id
  , CAST(coalesce((select oid from pg_constraint where conrelid = t.oid and contype = 'c' and a.attnum = any(conkey) limit 1), 0) as int) as rule_object_id
  , CAST(0 as sys.bit) as is_sparse
  , CAST(0 as sys.bit) as is_column_set
  , CAST(0 as sys.tinyint) as generated_always_type
  , CAST('NOT_APPLICABLE' as sys.nvarchar(60)) as generated_always_type_desc
from pg_attribute a
inner join pg_class c on c.oid = a.attrelid
inner join pg_type t on t.oid = a.atttypid
inner join pg_namespace s on s.oid = c.relnamespace
left join pg_attrdef d on c.oid = d.adrelid and a.attnum = d.adnum
left join pg_collation coll on coll.oid = a.attcollation
, sys.translate_pg_type_to_tsql(a.atttypid) AS tsql_type_name
, sys.translate_pg_type_to_tsql(t.typbasetype) AS tsql_base_type_name
where not a.attisdropped
and (s.oid in (select schema_id from sys.schemas) or s.nspname = 'sys')
-- r = ordinary table, i = index, S = sequence, t = TOAST table, v = view, m = materialized view, c = composite type, f = foreign table, p = partitioned table
and c.relkind in ('r', 'v', 'm', 'f', 'p')
and has_schema_privilege(s.oid, 'USAGE')
and has_column_privilege(quote_ident(s.nspname) ||'.'||quote_ident(c.relname), a.attname, 'SELECT,INSERT,UPDATE,REFERENCES')
and a.attnum > 0;
GRANT SELECT ON sys.all_columns TO PUBLIC;

CALL babelfish_drop_deprecated_object('function', 'sys', 'tsql_type_max_length_helper_deprecated_in_2_3_0');

CREATE OR REPLACE VIEW sys.all_parameters
AS
SELECT
    CAST(ss.p_oid AS INT) AS object_id
  , CAST(COALESCE(ss.proargnames[(ss.x).n], '') AS sys.SYSNAME) AS name
  , CAST(
      CASE 
        WHEN is_out_scalar = 1 THEN 0 -- param_id = 0 for output of scalar function
        ELSE (ss.x).n
      END 
    AS INT) AS parameter_id
  -- 'system_type_id' is specified as type INT here, and not TINYINT per SQL Server documentation.
  -- This is because the IDs of system type values generated by
  -- Babelfish installation will exceed the size of TINYINT
  , CAST(st.system_type_id AS INT) AS system_type_id
  , CAST(st.user_type_id AS INT) AS user_type_id
  , CAST( 
      CASE
        WHEN st.is_table_type = 1 THEN -1 -- TVP case
        WHEN st.is_user_defined = 1 THEN st.max_length -- UDT case
        ELSE sys.tsql_type_max_length_helper(st.name, t.typlen, typmod, true, true)
      END
    AS smallint) AS max_length
  , CAST(
      CASE
        WHEN st.is_table_type = 1 THEN 0 -- TVP case
        WHEN st.is_user_defined = 1  THEN st.precision -- UDT case
        ELSE sys.tsql_type_precision_helper(st.name, typmod)
      END
    AS sys.tinyint) AS precision
  , CAST(
      CASE 
        WHEN st.is_table_type = 1 THEN 0 -- TVP case
        WHEN st.is_user_defined = 1  THEN st.scale
        ELSE sys.tsql_type_scale_helper(st.name, typmod,false)
      END
    AS sys.tinyint) AS scale
  , CAST(
      CASE
        WHEN is_out_scalar = 1 THEN 1 -- Output of a scalar function
        WHEN ss.proargmodes[(ss.x).n] in ('o', 'b', 't') THEN 1
        ELSE 0
      END 
    AS sys.bit) AS is_output
  , CAST(0 AS sys.bit) AS is_cursor_ref
  , CAST(0 AS sys.bit) AS has_default_value
  , CAST(0 AS sys.bit) AS is_xml_document
  , CAST(NULL AS sys.sql_variant) AS default_value
  , CAST(0 AS int) AS xml_collection_id
  , CAST(0 AS sys.bit) AS is_readonly
  , CAST(1 AS sys.bit) AS is_nullable
  , CAST(NULL AS int) AS encryption_type
  , CAST(NULL AS sys.nvarchar(64)) AS encryption_type_desc
  , CAST(NULL AS sys.sysname) AS encryption_algorithm_name
  , CAST(NULL AS int) AS column_encryption_key_id
  , CAST(NULL AS sys.sysname) AS column_encryption_key_database_name
FROM pg_type t
  INNER JOIN sys.types st ON st.user_type_id = t.oid
  INNER JOIN 
  (
    SELECT
      p.oid AS p_oid,
      p.proargnames,
      p.proargmodes,
      p.prokind,
      json_extract_path(CAST(p.probin as json), 'typmod_array') AS typmod_array,
      information_schema._pg_expandarray(
      COALESCE(p.proallargtypes,
        CASE 
          WHEN p.prokind = 'f' THEN (CAST( p.proargtypes AS oid[]) || p.prorettype) -- Adds return type if not present on proallargtypes
          ELSE CAST(p.proargtypes AS oid[])
        END
      )) AS x
    FROM pg_proc p
    WHERE (
      p.pronamespace in (select schema_id from sys.schemas union all select oid from pg_namespace where nspname = 'sys')
      AND (pg_has_role(p.proowner, 'USAGE') OR has_function_privilege(p.oid, 'EXECUTE'))
      AND p.probin like '{%typmod_array%}') -- Needs to have a typmod array in JSON format
  ) ss ON t.oid = (ss.x).x,
  COALESCE(pg_get_function_result(ss.p_oid), '') AS return_type,
  CAST(ss.typmod_array->>(ss.x).n-1 AS INT) AS typmod, 
  CAST(
    CASE
      WHEN ss.prokind = 'f' AND ss.proargnames[(ss.x).n] IS NULL THEN 1 -- checks if param is output of scalar function
      ELSE 0
    END 
  AS INT) AS is_out_scalar
WHERE ( -- If it's a Table function, we only want the inputs
      return_type NOT LIKE 'TABLE(%' OR 
      (return_type LIKE 'TABLE(%' AND ss.proargmodes[(ss.x).n] = 'i'));
GRANT SELECT ON sys.all_parameters TO PUBLIC;


-- TODO: BABEL-3127
CREATE OR REPLACE VIEW sys.all_sql_modules_internal AS
SELECT
  ao.object_id AS object_id
  , CAST(
      CASE WHEN ao.type in ('P', 'FN', 'IN', 'TF', 'RF') THEN COALESCE(tsql_get_functiondef(ao.object_id), pg_get_functiondef(ao.object_id))
      WHEN ao.type = 'V' THEN COALESCE(bvd.definition, '')
      WHEN ao.type = 'TR' THEN NULL
      ELSE NULL
      END
    AS sys.nvarchar(4000)) AS definition  -- Object definition work in progress, will update definition with BABEL-3127 Jira.
  , CAST(1 as sys.bit)  AS uses_ansi_nulls
  , CAST(1 as sys.bit)  AS uses_quoted_identifier
  , CAST(0 as sys.bit)  AS is_schema_bound
  , CAST(0 as sys.bit)  AS uses_database_collation
  , CAST(0 as sys.bit)  AS is_recompiled
  , CAST(
      CASE WHEN ao.type IN ('P', 'FN', 'IN', 'TF', 'RF') THEN
        CASE WHEN p.proisstrict THEN 1
        ELSE 0 
        END
      ELSE 0
      END
    AS sys.bit) as null_on_null_input
  , null::integer as execute_as_principal_id
  , CAST(0 as sys.bit) as uses_native_compilation
  , CAST(ao.is_ms_shipped as INT) as is_ms_shipped
FROM sys.all_objects ao
LEFT OUTER JOIN sys.pg_namespace_ext nmext on ao.schema_id = nmext.oid
LEFT OUTER JOIN sys.babelfish_namespace_ext ext ON nmext.nspname = ext.nspname
LEFT OUTER JOIN sys.babelfish_view_def bvd 
 on (
      ext.orig_name = bvd.schema_name AND 
      ext.dbid = bvd.dbid AND
      ao.name = bvd.object_name 
   )
LEFT JOIN pg_proc p ON ao.object_id = CAST(p.oid AS INT)
WHERE ao.type in ('P', 'RF', 'V', 'TR', 'FN', 'IF', 'TF', 'R');
GRANT SELECT ON sys.all_sql_modules_internal TO PUBLIC;

CREATE OR REPLACE FUNCTION sys.dateadd_internal_df(IN datepart PG_CATALOG.TEXT, IN num INTEGER, IN startdate datetimeoffset) RETURNS datetimeoffset AS $$
BEGIN
	CASE datepart
	WHEN 'year' THEN
		RETURN startdate OPERATOR(sys.+) make_interval(years => num);
	WHEN 'quarter' THEN
		RETURN startdate OPERATOR(sys.+) make_interval(months => num * 3);
	WHEN 'month' THEN
		RETURN startdate OPERATOR(sys.+) make_interval(months => num);
	WHEN 'dayofyear', 'y' THEN
		RETURN startdate OPERATOR(sys.+) make_interval(days => num);
	WHEN 'day' THEN
		RETURN startdate OPERATOR(sys.+) make_interval(days => num);
	WHEN 'week' THEN
		RETURN startdate OPERATOR(sys.+) make_interval(weeks => num);
	WHEN 'weekday' THEN
		RETURN startdate OPERATOR(sys.+) make_interval(days => num);
	WHEN 'hour' THEN
		RETURN startdate OPERATOR(sys.+) make_interval(hours => num);
	WHEN 'minute' THEN
		RETURN startdate OPERATOR(sys.+) make_interval(mins => num);
	WHEN 'second' THEN
		RETURN startdate OPERATOR(sys.+) make_interval(secs => num);
	WHEN 'millisecond' THEN
		RETURN startdate OPERATOR(sys.+) make_interval(secs => (num::numeric) * 0.001);
	WHEN 'microsecond' THEN
		RETURN startdate OPERATOR(sys.+) make_interval(secs => (num::numeric) * 0.000001);
	WHEN 'nanosecond' THEN
		-- Best we can do - Postgres does not support nanosecond precision
		RETURN startdate OPERATOR(sys.+) make_interval(secs => TRUNC((num::numeric)* 0.000000001, 6));
	ELSE
		RAISE EXCEPTION '"%" is not a recognized dateadd option.', datepart;
	END CASE;
END;
$$
STRICT
LANGUAGE plpgsql IMMUTABLE;

CREATE OR REPLACE FUNCTION sys.dateadd_internal(IN datepart PG_CATALOG.TEXT, IN num INTEGER, IN startdate ANYELEMENT) RETURNS ANYELEMENT AS $$
BEGIN
    IF pg_typeof(startdate) = 'date'::regtype AND
		datepart IN ('hour', 'minute', 'second', 'millisecond', 'microsecond', 'nanosecond') THEN
		RAISE EXCEPTION 'The datepart % is not supported by date function dateadd for data type date.', datepart;
	END IF;
    IF pg_typeof(startdate) = 'time'::regtype AND
		datepart IN ('year', 'quarter', 'month', 'doy', 'day', 'week', 'weekday') THEN
		RAISE EXCEPTION 'The datepart % is not supported by date function dateadd for data type time.', datepart;
	END IF;

	CASE datepart
	WHEN 'year' THEN
		RETURN startdate + make_interval(years => num);
	WHEN 'quarter' THEN
		RETURN startdate + make_interval(months => num * 3);
	WHEN 'month' THEN
		RETURN startdate + make_interval(months => num);
	WHEN 'dayofyear', 'y' THEN
		RETURN startdate + make_interval(days => num);
	WHEN 'day' THEN
		RETURN startdate + make_interval(days => num);
	WHEN 'week' THEN
		RETURN startdate + make_interval(weeks => num);
	WHEN 'weekday' THEN
		RETURN startdate + make_interval(days => num);
	WHEN 'hour' THEN
		RETURN startdate + make_interval(hours => num);
	WHEN 'minute' THEN
		RETURN startdate + make_interval(mins => num);
	WHEN 'second' THEN
		RETURN startdate + make_interval(secs => num);
	WHEN 'millisecond' THEN
		RETURN startdate + make_interval(secs => (num::numeric) * 0.001);
	WHEN 'microsecond' THEN
        IF pg_typeof(startdate) = 'time'::regtype THEN
            RETURN startdate + make_interval(secs => (num::numeric) * 0.000001);
        ELSIF pg_typeof(startdate) = 'sys.datetime2'::regtype THEN
            RETURN startdate + make_interval(secs => (num::numeric) * 0.000001);
        ELSIF pg_typeof(startdate) = 'sys.smalldatetime'::regtype THEN
            RAISE EXCEPTION 'The datepart % is not supported by date function dateadd for data type smalldatetime.', datepart;
        ELSE
            RAISE EXCEPTION 'The datepart % is not supported by date function dateadd for data type datetime.', datepart;
        END IF;
	WHEN 'nanosecond' THEN
        IF pg_typeof(startdate) = 'time'::regtype THEN
            RETURN startdate + make_interval(secs => TRUNC((num::numeric)* 0.000000001, 6));
        ELSIF pg_typeof(startdate) = 'sys.datetime2'::regtype THEN
            RETURN startdate + make_interval(secs => TRUNC((num::numeric)* 0.000000001, 6));
        ELSIF pg_typeof(startdate) = 'sys.smalldatetime'::regtype THEN
            RAISE EXCEPTION 'The datepart % is not supported by date function dateadd for data type smalldatetime.', datepart;
        ELSE
            RAISE EXCEPTION 'The datepart % is not supported by date function dateadd for data type datetime.', datepart;
        END IF;
	ELSE
		RAISE EXCEPTION '''%'' is not a recognized dateadd option.', datepart;
	END CASE;
END;
$$
STRICT
LANGUAGE plpgsql IMMUTABLE;


CREATE OR REPLACE FUNCTION sys.format_datetime(IN value anyelement, IN format_pattern NVARCHAR,IN culture VARCHAR,  IN data_type VARCHAR DEFAULT '') RETURNS sys.nvarchar
AS 'babelfishpg_tsql', 'format_datetime' LANGUAGE C IMMUTABLE PARALLEL SAFE;
GRANT EXECUTE ON FUNCTION sys.format_datetime(IN anyelement, IN NVARCHAR, IN VARCHAR, IN VARCHAR) TO PUBLIC;

CREATE OR REPLACE FUNCTION sys.format_numeric(IN value anyelement, IN format_pattern NVARCHAR,IN culture VARCHAR,  IN data_type VARCHAR DEFAULT '', IN e_position INT DEFAULT -1) RETURNS sys.nvarchar
AS 'babelfishpg_tsql', 'format_numeric' LANGUAGE C IMMUTABLE PARALLEL SAFE;
GRANT EXECUTE ON FUNCTION sys.format_numeric(IN anyelement, IN NVARCHAR, IN VARCHAR, IN VARCHAR, IN INT) TO PUBLIC;

CREATE OR REPLACE FUNCTION sys.FORMAT(IN arg anyelement, IN p_format_pattern NVARCHAR, IN p_culture VARCHAR default 'en-us')
RETURNS sys.NVARCHAR
AS
$BODY$
DECLARE
    arg_type regtype;
    v_temp_integer INTEGER;
BEGIN
    arg_type := pg_typeof(arg);

    CASE
        WHEN arg_type IN ('time'::regtype ) THEN
            RETURN sys.format_datetime(arg, p_format_pattern, p_culture, 'time');

        WHEN arg_type IN ('date'::regtype, 'sys.datetime'::regtype, 'sys.smalldatetime'::regtype, 'sys.datetime2'::regtype ) THEN
            RETURN sys.format_datetime(arg::timestamp, p_format_pattern, p_culture);

        WHEN arg_type IN ('sys.tinyint'::regtype) THEN
            RETURN sys.format_numeric(arg::SMALLINT, p_format_pattern, p_culture, 'tinyint');

        WHEN arg_type IN ('smallint'::regtype) THEN
            RETURN sys.format_numeric(arg::SMALLINT, p_format_pattern, p_culture, 'smallint');

        WHEN arg_type IN ('integer'::regtype) THEN
            RETURN sys.format_numeric(arg, p_format_pattern, p_culture, 'integer');

         WHEN arg_type IN ('bigint'::regtype) THEN
            RETURN sys.format_numeric(arg, p_format_pattern, p_culture, 'bigint');

        WHEN arg_type IN ('numeric'::regtype) THEN
            RETURN sys.format_numeric(arg, p_format_pattern, p_culture, 'numeric');

        WHEN arg_type IN ('sys.decimal'::regtype) THEN
            RETURN sys.format_numeric(arg::numeric, p_format_pattern, p_culture, 'numeric');

        WHEN arg_type IN ('real'::regtype) THEN
            IF(p_format_pattern LIKE 'R%') THEN
                v_temp_integer := length(nullif((regexp_matches(arg::real::text, '(?<=\d*\.).*(?=[eE].*)')::text[])[1], ''));
            ELSE v_temp_integer:= -1;
            END IF;

            RETURN sys.format_numeric(arg, p_format_pattern, p_culture, 'real', v_temp_integer);

        WHEN arg_type IN ('float'::regtype) THEN
            RETURN sys.format_numeric(arg, p_format_pattern, p_culture, 'float');

        WHEN pg_typeof(arg) IN ('sys.smallmoney'::regtype, 'sys.money'::regtype) THEN
            RETURN sys.format_numeric(arg::numeric, p_format_pattern, p_culture, 'numeric');
        ELSE
            RAISE datatype_mismatch;
        END CASE;
EXCEPTION
	WHEN datatype_mismatch THEN
		RAISE USING MESSAGE := format('Argument data type % is invalid for argument 1 of format function.', pg_typeof(arg)),
					DETAIL := 'Invalid datatype.',
					HINT := 'Convert it to valid datatype and try again.';
END;
$BODY$
LANGUAGE plpgsql IMMUTABLE PARALLEL SAFE;
GRANT EXECUTE ON FUNCTION sys.FORMAT(IN anyelement, IN NVARCHAR, IN VARCHAR) TO PUBLIC;

CREATE OR REPLACE FUNCTION sys.babelfish_try_cast_to_any(IN arg TEXT, INOUT output ANYELEMENT, IN typmod INT)
RETURNS ANYELEMENT
AS $BODY$ BEGIN
    EXECUTE pg_catalog.format('SELECT CAST(%L AS %s)', arg, format_type(pg_typeof(output), typmod)) INTO output;
    EXCEPTION
        WHEN OTHERS THEN
            -- Do nothing. Output carries NULL.
END; $BODY$
LANGUAGE plpgsql;

CREATE OR REPLACE FUNCTION sys.babelfish_conv_date_to_string(IN p_datatype TEXT,
                                                                 IN p_dateval DATE,
                                                                 IN p_style NUMERIC DEFAULT 20)
RETURNS TEXT
AS
$BODY$
DECLARE
    v_day VARCHAR COLLATE "C";
    v_dateval DATE;
    v_style SMALLINT;
    v_month SMALLINT;
    v_resmask VARCHAR COLLATE "C";
    v_datatype VARCHAR COLLATE "C";
    v_language VARCHAR COLLATE "C";
    v_monthname VARCHAR COLLATE "C";
    v_resstring VARCHAR COLLATE "C";
    v_lengthexpr VARCHAR COLLATE "C";
    v_maxlength SMALLINT;
    v_res_length SMALLINT;
    v_err_message VARCHAR COLLATE "C";
    v_res_datatype VARCHAR COLLATE "C";
    v_lang_metadata_json JSONB;
    VARCHAR_MAX CONSTANT SMALLINT := 8000;
    NVARCHAR_MAX CONSTANT SMALLINT := 4000;
    CONVERSION_LANG CONSTANT VARCHAR COLLATE "C" := '';
    DATATYPE_REGEXP CONSTANT VARCHAR COLLATE "C" := '^\s*(CHAR|NCHAR|VARCHAR|NVARCHAR|CHARACTER VARYING)\s*$';
    DATATYPE_MASK_REGEXP CONSTANT VARCHAR COLLATE "C" := '^\s*(?:CHAR|NCHAR|VARCHAR|NVARCHAR|CHARACTER VARYING)\s*\(\s*(\d+|MAX)\s*\)\s*$';
BEGIN
    v_datatype := upper(trim(p_datatype));
    v_style := floor(p_style)::SMALLINT;
    IF (scale(p_style) > 0) THEN
        RAISE most_specific_type_mismatch;
    ELSIF (NOT ((v_style BETWEEN 0 AND 13) OR
                (v_style BETWEEN 20 AND 25) OR
                (v_style BETWEEN 100 AND 113) OR
                v_style IN (120, 121, 126, 127, 130, 131)))
    THEN
        RAISE invalid_parameter_value;
    ELSIF (v_style IN (8, 24, 108)) THEN
        RAISE invalid_datetime_format;
    END IF;
    IF (v_datatype ~* DATATYPE_MASK_REGEXP) THEN
        v_res_datatype := rtrim(split_part(v_datatype, '(', 1));
        v_maxlength := CASE
                          WHEN (v_res_datatype IN ('CHAR', 'VARCHAR')) THEN VARCHAR_MAX
                          ELSE NVARCHAR_MAX
                       END;
        v_lengthexpr := substring(v_datatype, DATATYPE_MASK_REGEXP);
        IF (v_lengthexpr <> 'MAX' AND char_length(v_lengthexpr) > 4) THEN
            RAISE interval_field_overflow;
        END IF;
        v_res_length := CASE v_lengthexpr
                           WHEN 'MAX' THEN v_maxlength
                           ELSE v_lengthexpr::SMALLINT
                        END;
    ELSIF (v_datatype ~* DATATYPE_REGEXP) THEN
        v_res_datatype := v_datatype;
    ELSE
        RAISE datatype_mismatch;
    END IF;
    v_dateval := CASE
                    WHEN (v_style NOT IN (130, 131)) THEN p_dateval
                    ELSE sys.babelfish_conv_greg_to_hijri(p_dateval) + 1
                 END;
    v_day := ltrim(to_char(v_dateval, 'DD'), '0');
    v_month := to_char(v_dateval, 'MM')::SMALLINT;
    v_language := CASE
                     WHEN (v_style IN (130, 131)) THEN 'HIJRI'
                     ELSE CONVERSION_LANG
                  END;
 RAISE NOTICE 'v_language=[%]', v_language;		  
    BEGIN
        v_lang_metadata_json := sys.babelfish_get_lang_metadata_json(v_language);
    EXCEPTION
        WHEN OTHERS THEN
        RAISE invalid_character_value_for_cast;
    END;
    v_monthname := (v_lang_metadata_json -> 'months_shortnames') ->> v_month - 1;
    v_resmask := CASE
                    WHEN (v_style IN (1, 22)) THEN 'MM/DD/YY'
                    WHEN (v_style = 101) THEN 'MM/DD/YYYY'
                    WHEN (v_style = 2) THEN 'YY.MM.DD'
                    WHEN (v_style = 102) THEN 'YYYY.MM.DD'
                    WHEN (v_style = 3) THEN 'DD/MM/YY'
                    WHEN (v_style = 103) THEN 'DD/MM/YYYY'
                    WHEN (v_style = 4) THEN 'DD.MM.YY'
                    WHEN (v_style = 104) THEN 'DD.MM.YYYY'
                    WHEN (v_style = 5) THEN 'DD-MM-YY'
                    WHEN (v_style = 105) THEN 'DD-MM-YYYY'
                    WHEN (v_style = 6) THEN 'DD $mnme$ YY'
                    WHEN (v_style IN (13, 106, 113)) THEN 'DD $mnme$ YYYY'
                    WHEN (v_style = 7) THEN '$mnme$ DD, YY'
                    WHEN (v_style = 107) THEN '$mnme$ DD, YYYY'
                    WHEN (v_style = 10) THEN 'MM-DD-YY'
                    WHEN (v_style = 110) THEN 'MM-DD-YYYY'
                    WHEN (v_style = 11) THEN 'YY/MM/DD'
                    WHEN (v_style = 111) THEN 'YYYY/MM/DD'
                    WHEN (v_style = 12) THEN 'YYMMDD'
                    WHEN (v_style = 112) THEN 'YYYYMMDD'
                    WHEN (v_style IN (20, 21, 23, 25, 120, 121, 126, 127)) THEN 'YYYY-MM-DD'
                    WHEN (v_style = 130) THEN 'DD $mnme$ YYYY'
                    WHEN (v_style = 131) THEN pg_catalog.format('%s/MM/YYYY', lpad(v_day, 2, ' '))
                    WHEN (v_style IN (0, 9, 100, 109)) THEN pg_catalog.format('$mnme$ %s YYYY', lpad(v_day, 2, ' '))
                 END;

    v_resstring := to_char(v_dateval, v_resmask);
    v_resstring := pg_catalog.replace(v_resstring, '$mnme$', v_monthname);
    v_resstring := substring(v_resstring, 1, coalesce(v_res_length, char_length(v_resstring)));
    v_res_length := coalesce(v_res_length,
                             CASE v_res_datatype
                                WHEN 'CHAR' THEN 30
                                ELSE 60
                             END);
    RETURN CASE
              WHEN (v_res_datatype NOT IN ('CHAR', 'NCHAR')) THEN v_resstring
              ELSE rpad(v_resstring, v_res_length, ' ')
           END;
EXCEPTION
    WHEN most_specific_type_mismatch THEN
        RAISE USING MESSAGE := 'Argument data type NUMERIC is invalid for argument 3 of convert function.',
                    DETAIL := 'Use of incorrect "style" parameter value during conversion process.',
                    HINT := 'Change "style" parameter to the proper value and try again.';

    WHEN invalid_parameter_value THEN
    RAISE USING MESSAGE := pg_catalog.format('%s is not a valid style number when converting from DATE to a character string.', v_style),
                    DETAIL := 'Use of incorrect "style" parameter value during conversion process.',
                    HINT := 'Change "style" parameter to the proper value and try again.';

    WHEN invalid_datetime_format THEN
    RAISE USING MESSAGE := pg_catalog.format('Error converting data type DATE to %s.', trim(p_datatype)),
                    DETAIL := 'Incorrect using of pair of input parameters values during conversion process.',
                    HINT := 'Check the input parameters values, correct them if needed, and try again.';

   WHEN interval_field_overflow THEN
   RAISE USING MESSAGE := pg_catalog.format('The size (%s) given to the convert specification ''%s'' exceeds the maximum allowed for any data type (%s).',
                                     v_lengthexpr,
                                     lower(v_res_datatype),
                                     v_maxlength),
                   DETAIL := 'Use of incorrect size value of data type parameter during conversion process.',
                   HINT := 'Change size component of data type parameter to the allowable value and try again.';
    WHEN datatype_mismatch THEN
        RAISE USING MESSAGE := 'Data type should be one of these values: ''CHAR(n|MAX)'', ''NCHAR(n|MAX)'', ''VARCHAR(n|MAX)'', ''NVARCHAR(n|MAX)''.',
                    DETAIL := 'Use of incorrect "datatype" parameter value during conversion process.',
                    HINT := 'Change "datatype" parameter to the proper value and try again.';

    WHEN invalid_character_value_for_cast THEN
    RAISE USING MESSAGE := pg_catalog.format('Invalid CONVERSION_LANG constant value - ''%s''. Allowed values are: ''English'', ''Deutsch'', etc.',
                                      CONVERSION_LANG),
                    DETAIL := 'Compiled incorrect CONVERSION_LANG constant value in function''s body.',
                    HINT := 'Correct CONVERSION_LANG constant value in function''s body, recompile it and try again.';
    WHEN invalid_text_representation THEN
        GET STACKED DIAGNOSTICS v_err_message = MESSAGE_TEXT;
        v_err_message := substring(lower(v_err_message), 'integer\:\s\"(.*)\"');

		RAISE USING MESSAGE := pg_catalog.format('Error while trying to convert "%s" value to SMALLINT (or INTEGER) data type.',
                                      v_err_message),
                    DETAIL := 'Supplied value contains illegal characters.',
                    HINT := 'Correct supplied value, remove all illegal characters.';
END;
$BODY$
LANGUAGE plpgsql
VOLATILE
RETURNS NULL ON NULL INPUT;

CREATE OR REPLACE FUNCTION sys.babelfish_conv_datetime_to_string(IN p_datatype TEXT,
                                                                     IN p_src_datatype TEXT,
                                                                     IN p_datetimeval TIMESTAMP(6) WITHOUT TIME ZONE,
                                                                     IN p_style NUMERIC DEFAULT -1)
RETURNS TEXT
AS
$BODY$
DECLARE
    v_day VARCHAR COLLATE "C";
    v_hour VARCHAR COLLATE "C";
    v_month SMALLINT;
    v_style SMALLINT;
    v_scale SMALLINT;
    v_resmask VARCHAR COLLATE "C";
    v_language VARCHAR COLLATE "C";
    v_datatype VARCHAR COLLATE "C";
    v_fseconds VARCHAR COLLATE "C";
    v_fractsep VARCHAR COLLATE "C";
    v_monthname VARCHAR COLLATE "C";
    v_resstring VARCHAR COLLATE "C";
    v_lengthexpr VARCHAR COLLATE "C";
    v_maxlength SMALLINT;
    v_res_length SMALLINT;
    v_err_message VARCHAR COLLATE "C";
    v_src_datatype VARCHAR COLLATE "C";
    v_res_datatype VARCHAR COLLATE "C";
    v_lang_metadata_json JSONB;
    VARCHAR_MAX CONSTANT SMALLINT := 8000;
    NVARCHAR_MAX CONSTANT SMALLINT := 4000;
    CONVERSION_LANG CONSTANT VARCHAR COLLATE "C" := '';
    DATATYPE_REGEXP CONSTANT VARCHAR COLLATE "C" := '^\s*(CHAR|NCHAR|VARCHAR|NVARCHAR|CHARACTER VARYING)\s*$';
    SRCDATATYPE_MASK_REGEXP VARCHAR COLLATE "C" := '^(?:DATETIME|SMALLDATETIME|DATETIME2)\s*(?:\s*\(\s*(\d+)\s*\)\s*)?$';
    DATATYPE_MASK_REGEXP CONSTANT VARCHAR COLLATE "C" := '^\s*(?:CHAR|NCHAR|VARCHAR|NVARCHAR|CHARACTER VARYING)\s*\(\s*(\d+|MAX)\s*\)\s*$';
    v_datetimeval TIMESTAMP(6) WITHOUT TIME ZONE;
BEGIN
    v_datatype := upper(trim(p_datatype));
    v_src_datatype := upper(trim(p_src_datatype));
    v_style := floor(p_style)::SMALLINT;
    IF (v_src_datatype ~* SRCDATATYPE_MASK_REGEXP)
    THEN
        v_scale := substring(v_src_datatype, SRCDATATYPE_MASK_REGEXP)::SMALLINT;
        v_src_datatype := rtrim(split_part(v_src_datatype, '(', 1));
        IF (v_src_datatype <> 'DATETIME2' AND v_scale IS NOT NULL) THEN
            RAISE invalid_indicator_parameter_value;
        ELSIF (v_scale NOT BETWEEN 0 AND 7) THEN
            RAISE invalid_regular_expression;
        END IF;
        v_scale := coalesce(v_scale, 7);
    ELSE
        RAISE most_specific_type_mismatch;
    END IF;
    IF (scale(p_style) > 0) THEN
        RAISE escape_character_conflict;
    ELSIF (NOT ((v_style BETWEEN 0 AND 14) OR
                (v_style BETWEEN 20 AND 25) OR
                (v_style BETWEEN 100 AND 114) OR
                v_style IN (-1, 120, 121, 126, 127, 130, 131)))
    THEN
        RAISE invalid_parameter_value;
    END IF;
    IF (v_datatype ~* DATATYPE_MASK_REGEXP) THEN
        v_res_datatype := rtrim(split_part(v_datatype, '(', 1));
        v_maxlength := CASE
                          WHEN (v_res_datatype IN ('CHAR', 'VARCHAR')) THEN VARCHAR_MAX
                          ELSE NVARCHAR_MAX
                       END;
        v_lengthexpr := substring(v_datatype, DATATYPE_MASK_REGEXP);
        IF (v_lengthexpr <> 'MAX' AND char_length(v_lengthexpr) > 4)
        THEN
            RAISE interval_field_overflow;
        END IF;
        v_res_length := CASE v_lengthexpr
                           WHEN 'MAX' THEN v_maxlength
                           ELSE v_lengthexpr::SMALLINT
                        END;
    ELSIF (v_datatype ~* DATATYPE_REGEXP) THEN
        v_res_datatype := v_datatype;
    ELSE
        RAISE datatype_mismatch;
    END IF;
    v_datetimeval := CASE
                        WHEN (v_style NOT IN (130, 131)) THEN p_datetimeval
                        ELSE sys.babelfish_conv_greg_to_hijri(p_datetimeval) + INTERVAL '1 day'
                     END;
    v_day := ltrim(to_char(v_datetimeval, 'DD'), '0');
    v_hour := ltrim(to_char(v_datetimeval, 'HH12'), '0');
    v_month := to_char(v_datetimeval, 'MM')::SMALLINT;
    v_language := CASE
                     WHEN (v_style IN (130, 131)) THEN 'HIJRI'
                     ELSE CONVERSION_LANG
                  END;
    BEGIN
        v_lang_metadata_json := sys.babelfish_get_lang_metadata_json(v_language);
    EXCEPTION
        WHEN OTHERS THEN
        RAISE invalid_character_value_for_cast;
    END;
    v_monthname := (v_lang_metadata_json -> 'months_shortnames') ->> v_month - 1;
    IF (v_src_datatype IN ('DATETIME', 'SMALLDATETIME')) THEN
        v_fseconds := sys.babelfish_round_fractseconds(to_char(v_datetimeval, 'MS'));
        IF (v_fseconds::INTEGER = 1000) THEN
            v_fseconds := '000';
            v_datetimeval := v_datetimeval + INTERVAL '1 second';
        ELSE
            v_fseconds := lpad(v_fseconds, 3, '0');
        END IF;
    ELSE
        v_fseconds := sys.babelfish_get_microsecs_from_fractsecs(to_char(v_datetimeval, 'US'), v_scale);
        IF (v_scale = 7) THEN
            v_fseconds := concat(v_fseconds, '0');
        END IF;
    END IF;
    v_fractsep := CASE v_src_datatype
                     WHEN 'DATETIME2' THEN '.'
                     ELSE ':'
                  END;
    IF ((v_style = -1 AND v_src_datatype <> 'DATETIME2') OR
        v_style IN (0, 9, 100, 109))
    THEN
    	v_resmask := pg_catalog.format('$mnme$ %s YYYY %s:MI%s',
                            lpad(v_day, 2, ' '),
                            lpad(v_hour, 2, ' '),
                            CASE
                               WHEN (v_style IN (-1, 0, 100)) THEN 'AM'
                               ELSE pg_catalog.format(':SS:%sAM', v_fseconds)
                            END);
                            ELSIF (v_style = 1) THEN
        v_resmask := 'MM/DD/YY';
    ELSIF (v_style = 101) THEN
        v_resmask := 'MM/DD/YYYY';
    ELSIF (v_style = 2) THEN
        v_resmask := 'YY.MM.DD';
    ELSIF (v_style = 102) THEN
        v_resmask := 'YYYY.MM.DD';
    ELSIF (v_style = 3) THEN
        v_resmask := 'DD/MM/YY';
    ELSIF (v_style = 103) THEN
        v_resmask := 'DD/MM/YYYY';
    ELSIF (v_style = 4) THEN
        v_resmask := 'DD.MM.YY';
    ELSIF (v_style = 104) THEN
        v_resmask := 'DD.MM.YYYY';
    ELSIF (v_style = 5) THEN
        v_resmask := 'DD-MM-YY';
    ELSIF (v_style = 105) THEN
        v_resmask := 'DD-MM-YYYY';
    ELSIF (v_style = 6) THEN
        v_resmask := 'DD $mnme$ YY';
    ELSIF (v_style = 106) THEN
        v_resmask := 'DD $mnme$ YYYY';
    ELSIF (v_style = 7) THEN
        v_resmask := '$mnme$ DD, YY';
    ELSIF (v_style = 107) THEN
        v_resmask := '$mnme$ DD, YYYY';
    ELSIF (v_style IN (8, 24, 108)) THEN
        v_resmask := 'HH24:MI:SS';
    ELSIF (v_style = 10) THEN
        v_resmask := 'MM-DD-YY';
    ELSIF (v_style = 110) THEN
        v_resmask := 'MM-DD-YYYY';
    ELSIF (v_style = 11) THEN
        v_resmask := 'YY/MM/DD';
    ELSIF (v_style = 111) THEN
        v_resmask := 'YYYY/MM/DD';
    ELSIF (v_style = 12) THEN
        v_resmask := 'YYMMDD';
    ELSIF (v_style = 112) THEN
        v_resmask := 'YYYYMMDD';
    ELSIF (v_style IN (13, 113)) THEN
	    v_resmask := pg_catalog.format('DD $mnme$ YYYY HH24:MI:SS%s%s', v_fractsep, v_fseconds);
    ELSIF (v_style IN (14, 114)) THEN
    	v_resmask := pg_catalog.format('HH24:MI:SS%s%s', v_fractsep, v_fseconds);
    ELSIF (v_style IN (20, 120)) THEN
        v_resmask := 'YYYY-MM-DD HH24:MI:SS';
    ELSIF ((v_style = -1 AND v_src_datatype = 'DATETIME2') OR
           v_style IN (21, 25, 121))
    THEN
    	v_resmask := pg_catalog.format('YYYY-MM-DD HH24:MI:SS.%s', v_fseconds);
    ELSIF (v_style = 22) THEN
    	v_resmask := pg_catalog.format('MM/DD/YY %s:MI:SS AM', lpad(v_hour, 2, ' '));
    ELSIF (v_style = 23) THEN
        v_resmask := 'YYYY-MM-DD';
    ELSIF (v_style IN (126, 127)) THEN
        v_resmask := CASE v_src_datatype
                        WHEN 'SMALLDATETIME' THEN 'YYYY-MM-DDT$rem$HH24:MI:SS'
    					ELSE pg_catalog.format('YYYY-MM-DDT$rem$HH24:MI:SS.%s', v_fseconds)
    				END;
    ELSIF (v_style IN (130, 131)) THEN
        v_resmask := concat(CASE p_style
				        		WHEN 131 THEN pg_catalog.format('%s/MM/YYYY ', lpad(v_day, 2, ' '))
                                ELSE pg_catalog.format('%s $mnme$ YYYY ', lpad(v_day, 2, ' '))
                            END,
                            pg_catalog.format('%s:MI:SS%s%sAM', lpad(v_hour, 2, ' '), v_fractsep, v_fseconds));
    END IF;

    v_resstring := to_char(v_datetimeval, v_resmask);
    v_resstring := pg_catalog.replace(v_resstring, '$mnme$', v_monthname);
    v_resstring := pg_catalog.replace(v_resstring, '$rem$', '');
    v_resstring := substring(v_resstring, 1, coalesce(v_res_length, char_length(v_resstring)));
    v_res_length := coalesce(v_res_length,
                             CASE v_res_datatype
                                WHEN 'CHAR' THEN 30
                                ELSE 60
                             END);
    RETURN CASE
              WHEN (v_res_datatype NOT IN ('CHAR', 'NCHAR')) THEN v_resstring
              ELSE rpad(v_resstring, v_res_length, ' ')
           END;
EXCEPTION
	WHEN most_specific_type_mismatch THEN
        RAISE USING MESSAGE := 'Source data type should be one of these values: ''DATETIME'', ''SMALLDATETIME'', ''DATETIME2'' or ''DATETIME2(n)''.',
                    DETAIL := 'Use of incorrect "src_datatype" parameter value during conversion process.',
                    HINT := 'Change "srcdatatype" parameter to the proper value and try again.';

	WHEN invalid_regular_expression THEN
		RAISE USING MESSAGE := pg_catalog.format('The source data type scale (%s) given to the convert specification exceeds the maximum allowable value (7).',
										v_scale),
                   DETAIL := 'Use of incorrect scale value of source data type parameter during conversion process.',
                   HINT := 'Change scale component of source data type parameter to the allowable value and try again.';

	WHEN invalid_indicator_parameter_value THEN
        RAISE USING MESSAGE := pg_catalog.format('Invalid attributes specified for data type %s.', v_src_datatype),
                    DETAIL := 'Use of incorrect scale value, which is not corresponding to specified data type.',
                    HINT := 'Change data type scale component or select different data type and try again.';

    WHEN escape_character_conflict THEN
        RAISE USING MESSAGE := 'Argument data type NUMERIC is invalid for argument 4 of convert function.',
                    DETAIL := 'Use of incorrect "style" parameter value during conversion process.',
                    HINT := 'Change "style" parameter to the proper value and try again.';

    WHEN invalid_parameter_value THEN
        RAISE USING MESSAGE := pg_catalog.format('%s is not a valid style number when converting from %s to a character string.',
                                      v_style, v_src_datatype),
                    DETAIL := 'Use of incorrect "style" parameter value during conversion process.',
                    HINT := 'Change "style" parameter to the proper value and try again.';

    WHEN interval_field_overflow THEN
            RAISE USING MESSAGE := pg_catalog.format('The size (%s) given to the convert specification ''%s'' exceeds the maximum allowed for any data type (%s).',
                                      v_lengthexpr, lower(v_res_datatype), v_maxlength),
                    DETAIL := 'Use of incorrect size value of data type parameter during conversion process.',
                    HINT := 'Change size component of data type parameter to the allowable value and try again.';
    WHEN datatype_mismatch THEN
        RAISE USING MESSAGE := 'Data type should be one of these values: ''CHAR(n|MAX)'', ''NCHAR(n|MAX)'', ''VARCHAR(n|MAX)'', ''NVARCHAR(n|MAX)''.',
                    DETAIL := 'Use of incorrect "datatype" parameter value during conversion process.',
                    HINT := 'Change "datatype" parameter to the proper value and try again.';

    WHEN invalid_character_value_for_cast THEN
        RAISE USING MESSAGE := pg_catalog.format('Invalid CONVERSION_LANG constant value - ''%s''. Allowed values are: ''English'', ''Deutsch'', etc.',
                                      CONVERSION_LANG),
                    DETAIL := 'Compiled incorrect CONVERSION_LANG constant value in function''s body.',
                    HINT := 'Correct CONVERSION_LANG constant value in function''s body, recompile it and try again.';

    WHEN invalid_text_representation THEN
        GET STACKED DIAGNOSTICS v_err_message = MESSAGE_TEXT;
        v_err_message := substring(lower(v_err_message), 'integer\:\s\"(.*)\"');

        RAISE USING MESSAGE := pg_catalog.format('Error while trying to convert "%s" value to SMALLINT data type.',

                                      v_err_message),
                    DETAIL := 'Supplied value contains illegal characters.',
                    HINT := 'Correct supplied value, remove all illegal characters.';
END;
$BODY$
LANGUAGE plpgsql
VOLATILE
RETURNS NULL ON NULL INPUT;

CREATE OR REPLACE FUNCTION sys.babelfish_conv_greg_to_hijri(IN p_datetimeval TIMESTAMP WITHOUT TIME ZONE)
RETURNS TIMESTAMP WITHOUT TIME ZONE
AS
$BODY$
DECLARE
    v_hijri_date DATE;
BEGIN
    v_hijri_date := sys.babelfish_conv_greg_to_hijri(extract(day from p_datetimeval)::SMALLINT,
                                                         extract(month from p_datetimeval)::SMALLINT,
                                                         extract(year from p_datetimeval)::INTEGER);

    RETURN to_timestamp(pg_catalog.format('%s %s', to_char(v_hijri_date, 'DD.MM.YYYY'),
                                        to_char(p_datetimeval, ' HH24:MI:SS.US')),
                        'DD.MM.YYYY HH24:MI:SS.US');
END;
$BODY$
LANGUAGE plpgsql
VOLATILE
RETURNS NULL ON NULL INPUT;

CREATE OR REPLACE FUNCTION sys.babelfish_conv_hijri_to_greg(IN p_datetimeval TIMESTAMP WITHOUT TIME ZONE)
RETURNS TIMESTAMP WITHOUT TIME ZONE
AS
$BODY$
DECLARE
    v_hijri_date DATE;
BEGIN
    v_hijri_date := sys.babelfish_conv_hijri_to_greg(extract(day from p_dateval)::NUMERIC,
                                                         extract(month from p_dateval)::NUMERIC,
                                                         extract(year from p_dateval)::NUMERIC);

    RETURN to_timestamp(pg_catalog.format('%s %s', to_char(v_hijri_date, 'DD.MM.YYYY'),
                                        to_char(p_datetimeval, ' HH24:MI:SS.US')),
                        'DD.MM.YYYY HH24:MI:SS.US');
END;
$BODY$
LANGUAGE plpgsql
VOLATILE
RETURNS NULL ON NULL INPUT;

CREATE OR REPLACE FUNCTION sys.babelfish_conv_time_to_string(IN p_datatype TEXT,
                                                                 IN p_src_datatype TEXT,
                                                                 IN p_timeval TIME(6) WITHOUT TIME ZONE,
                                                                 IN p_style NUMERIC DEFAULT 25)
RETURNS TEXT
AS
$BODY$
DECLARE
    v_hours VARCHAR COLLATE "C";
    v_style SMALLINT;
    v_scale SMALLINT;
    v_resmask VARCHAR COLLATE "C";
    v_fseconds VARCHAR COLLATE "C";
    v_datatype VARCHAR COLLATE "C";
    v_resstring VARCHAR COLLATE "C";
    v_lengthexpr VARCHAR COLLATE "C";
    v_res_length SMALLINT;
    v_res_datatype VARCHAR COLLATE "C";
    v_src_datatype VARCHAR COLLATE "C";
    v_res_maxlength SMALLINT;
    VARCHAR_MAX CONSTANT SMALLINT := 8000;
    NVARCHAR_MAX CONSTANT SMALLINT := 4000;
    -- We use the regex below to make sure input p_datatype is one of them
    DATATYPE_REGEXP CONSTANT VARCHAR COLLATE "C" := '^\s*(CHAR|NCHAR|VARCHAR|NVARCHAR|CHARACTER VARYING)\s*$';
    -- We use the regex below to get the length of the datatype, if specified
    -- For example, to get the '10' out of 'varchar(10)'
    DATATYPE_MASK_REGEXP CONSTANT VARCHAR COLLATE "C" := '^\s*(?:CHAR|NCHAR|VARCHAR|NVARCHAR|CHARACTER VARYING)\s*\(\s*(\d+|MAX)\s*\)\s*$';
    SRCDATATYPE_MASK_REGEXP VARCHAR COLLATE "C" := '^\s*(?:TIME)\s*(?:\s*\(\s*(\d+)\s*\)\s*)?\s*$';
BEGIN
    v_datatype := upper(trim(p_datatype));
    v_src_datatype := upper(trim(p_src_datatype));
    v_style := floor(p_style)::SMALLINT;
    IF (v_src_datatype ~* SRCDATATYPE_MASK_REGEXP)
    THEN
        v_scale := coalesce(substring(v_src_datatype, SRCDATATYPE_MASK_REGEXP)::SMALLINT, 7);
        IF (v_scale NOT BETWEEN 0 AND 7) THEN
            RAISE invalid_regular_expression;
        END IF;
    ELSE
        RAISE most_specific_type_mismatch;
    END IF;
    IF (v_datatype ~* DATATYPE_MASK_REGEXP)
    THEN
        v_res_datatype := rtrim(split_part(v_datatype, '(', 1));
        v_res_maxlength := CASE
                              WHEN (v_res_datatype IN ('CHAR', 'VARCHAR')) THEN VARCHAR_MAX
                              ELSE NVARCHAR_MAX
                           END;
        v_lengthexpr := substring(v_datatype, DATATYPE_MASK_REGEXP);
        IF (v_lengthexpr <> 'MAX' AND char_length(v_lengthexpr) > 4) THEN
            RAISE interval_field_overflow;
        END IF;
        v_res_length := CASE v_lengthexpr
                           WHEN 'MAX' THEN v_res_maxlength
                           ELSE v_lengthexpr::SMALLINT
                        END;
    ELSIF (v_datatype ~* DATATYPE_REGEXP) THEN
        v_res_datatype := v_datatype;
    ELSE
        RAISE datatype_mismatch;
    END IF;
    IF (scale(p_style) > 0) THEN
        RAISE escape_character_conflict;
    ELSIF (NOT ((v_style BETWEEN 0 AND 14) OR
                (v_style BETWEEN 20 AND 25) OR
                (v_style BETWEEN 100 AND 114) OR
                v_style IN (120, 121, 126, 127, 130, 131)))
    THEN
        RAISE invalid_parameter_value;
    ELSIF ((v_style BETWEEN 1 AND 7) OR
           (v_style BETWEEN 10 AND 12) OR
           (v_style BETWEEN 101 AND 107) OR
           (v_style BETWEEN 110 AND 112) OR
           v_style = 23)
    THEN
        RAISE invalid_datetime_format;
    END IF;
    v_hours := ltrim(to_char(p_timeval, 'HH12'), '0');
    v_fseconds := sys.babelfish_get_microsecs_from_fractsecs(to_char(p_timeval, 'US'), v_scale);
    IF (v_scale = 7) THEN
        v_fseconds := concat(v_fseconds, '0');
    END IF;
    IF (v_style IN (0, 100))
    THEN
        v_resmask := concat(v_hours, ':MIAM');
    ELSIF (v_style IN (8, 20, 24, 108, 120))
    THEN
        v_resmask := 'HH24:MI:SS';
    ELSIF (v_style IN (9, 109))
    THEN
        v_resmask := CASE
                        WHEN (char_length(v_fseconds) = 0) THEN concat(v_hours, ':MI:SSAM')
                        ELSE pg_catalog.format('%s:MI:SS.%sAM', v_hours, v_fseconds)
                     END;
    ELSIF (v_style IN (13, 14, 21, 25, 113, 114, 121, 126, 127))
    THEN
        v_resmask := CASE
                        WHEN (char_length(v_fseconds) = 0) THEN 'HH24:MI:SS'
                        ELSE concat('HH24:MI:SS.', v_fseconds)
                     END;
    ELSIF (v_style = 22)
    THEN
    	v_resmask := pg_catalog.format('%s:MI:SS AM', lpad(v_hours, 2, ' '));
    ELSIF (v_style IN (130, 131))
    THEN
        v_resmask := CASE
                        WHEN (char_length(v_fseconds) = 0) THEN concat(lpad(v_hours, 2, ' '), ':MI:SSAM')
                        ELSE pg_catalog.format('%s:MI:SS.%sAM', lpad(v_hours, 2, ' '), v_fseconds)
                     END;
    END IF;

    v_resstring := to_char(p_timeval, v_resmask);
    v_resstring := substring(v_resstring, 1, coalesce(v_res_length, char_length(v_resstring)));
    v_res_length := coalesce(v_res_length,
                             CASE v_res_datatype
                                WHEN 'CHAR' THEN 30
                                ELSE 60
                             END);
    RETURN CASE
              WHEN (v_res_datatype NOT IN ('CHAR', 'NCHAR')) THEN v_resstring
              ELSE rpad(v_resstring, v_res_length, ' ')
           END;
EXCEPTION
    WHEN most_specific_type_mismatch THEN
        RAISE USING MESSAGE := 'Source data type should be ''TIME'' or ''TIME(n)''.',
                    DETAIL := 'Use of incorrect "src_datatype" parameter value during conversion process.',
                    HINT := 'Change "src_datatype" parameter to the proper value and try again.';

   WHEN invalid_regular_expression THEN
       RAISE USING MESSAGE := pg_catalog.format('The source data type scale (%s) given to the convert specification exceeds the maximum allowable value (7).',
                                     v_scale),
                   DETAIL := 'Use of incorrect scale value of source data type parameter during conversion process.',
                   HINT := 'Change scale component of source data type parameter to the allowable value and try again.';

   WHEN interval_field_overflow THEN
       RAISE USING MESSAGE := pg_catalog.format('The size (%s) given to the convert specification ''%s'' exceeds the maximum allowed for any data type (%s).',
                                     v_lengthexpr, lower(v_res_datatype), v_res_maxlength),
                   DETAIL := 'Use of incorrect size value of target data type parameter during conversion process.',
                   HINT := 'Change size component of data type parameter to the allowable value and try again.';
    WHEN escape_character_conflict THEN
        RAISE USING MESSAGE := 'Argument data type NUMERIC is invalid for argument 4 of convert function.',
                    DETAIL := 'Use of incorrect "style" parameter value during conversion process.',
                    HINT := 'Change "style" parameter to the proper value and try again.';

    WHEN invalid_parameter_value THEN
        RAISE USING MESSAGE := pg_catalog.format('%s is not a valid style number when converting from TIME to a character string.', v_style),
                    DETAIL := 'Use of incorrect "style" parameter value during conversion process.',
                    HINT := 'Change "style" parameter to the proper value and try again.';

    WHEN datatype_mismatch THEN
        RAISE USING MESSAGE := 'Data type should be one of these values: ''CHAR(n|MAX)'', ''NCHAR(n|MAX)'', ''VARCHAR(n|MAX)'', ''NVARCHAR(n|MAX)''.',
                    DETAIL := 'Use of incorrect "datatype" parameter value during conversion process.',
                    HINT := 'Change "datatype" parameter to the proper value and try again.';

    WHEN invalid_datetime_format THEN
        RAISE USING MESSAGE := pg_catalog.format('Error converting data type TIME to %s.',
                                      rtrim(split_part(trim(p_datatype), '(', 1))),
                    DETAIL := 'Incorrect using of pair of input parameters values during conversion process.',
                    HINT := 'Check the input parameters values, correct them if needed, and try again.';
END;
$BODY$
LANGUAGE plpgsql
VOLATILE
RETURNS NULL ON NULL INPUT;

CREATE OR REPLACE FUNCTION sys.babelfish_sp_aws_add_jobschedule (
  par_job_id integer = NULL::integer,
  par_schedule_id integer = NULL::integer,
  out returncode integer
)
AS
$body$
DECLARE
  var_retval INT;
  proc_name_mask VARCHAR(100);
  var_owner_login_name VARCHAR(128);
  var_xml TEXT DEFAULT '';
  var_cron_expression VARCHAR(50);
  var_job_cmd VARCHAR(255);
  lambda_arn VARCHAR(255);
  return_message text;
  var_schedule_name VARCHAR(255);
  var_job_name VARCHAR(128);
  var_start_step_id INTEGER;
  var_notify_level_email INTEGER;
  var_notify_email_operator_id INTEGER;
  var_notify_email_operator_name VARCHAR(128);
  notify_email_sender VARCHAR(128);
  var_delete_level INTEGER;
BEGIN
  IF (EXISTS (
      SELECT 1
        FROM sys.sysjobschedules
       WHERE (schedule_id = par_schedule_id)
         AND (job_id = par_job_id)))
  THEN
    SELECT cron_expression
      FROM sys.babelfish_sp_schedule_to_cron (par_job_id, par_schedule_id)
      INTO var_cron_expression;
    SELECT name
      FROM sys.sysschedules
     WHERE schedule_id = par_schedule_id
      INTO var_schedule_name;
    SELECT name
         , start_step_id
         , COALESCE(notify_level_email,0)
         , COALESCE(notify_email_operator_id,0)
         , COALESCE(notify_email_operator_name,'')
         , COALESCE(delete_level,0)
      FROM sys.sysjobs
     WHERE job_id = par_job_id
      INTO var_job_name
         , var_start_step_id
         , var_notify_level_email
         , var_notify_email_operator_id
         , var_notify_email_operator_name
         , var_delete_level;

    proc_name_mask := 'sys_data.sql_agent$job_%s_step_%s';
    var_job_cmd := pg_catalog.format(proc_name_mask, par_job_id, '1');
    notify_email_sender := 'aws_test_email_sender@dbbest.com';


    var_xml := CONCAT(var_xml, '{');
    var_xml := CONCAT(var_xml, '"mode": "add_job",');
    var_xml := CONCAT(var_xml, '"parameters": {');
    var_xml := CONCAT(var_xml, '"vendor": "postgresql",');
    var_xml := CONCAT(var_xml, '"job_name": "',var_schedule_name,'",');
    var_xml := CONCAT(var_xml, '"job_frequency": "',var_cron_expression,'",');
    var_xml := CONCAT(var_xml, '"job_cmd": "',var_job_cmd,'",');
    var_xml := CONCAT(var_xml, '"notify_level_email": ',var_notify_level_email,',');
    var_xml := CONCAT(var_xml, '"delete_level": ',var_delete_level,',');
    var_xml := CONCAT(var_xml, '"uid": "',par_job_id,'",');
    var_xml := CONCAT(var_xml, '"callback": "sys.babelfish_sp_job_log",');
    var_xml := CONCAT(var_xml, '"notification": {');
    var_xml := CONCAT(var_xml, '"notify_email_sender": "',notify_email_sender,'",');
    var_xml := CONCAT(var_xml, '"notify_email_recipient": "',var_notify_email_operator_name,'"');
    var_xml := CONCAT(var_xml, '}');
    var_xml := CONCAT(var_xml, '}');
    var_xml := CONCAT(var_xml, '}');
    -- RAISE NOTICE '%', var_xml;
    SELECT sys.babelfish_get_service_setting ('JOB', 'LAMBDA_ARN')
      INTO lambda_arn;
    SELECT sys.awslambda_fn (lambda_arn, var_xml) INTO return_message;
    returncode := 0;
  ELSE
    returncode := 1;
    RAISE 'Job not fount' USING ERRCODE := '50000';
  END IF;
END;
$body$
LANGUAGE 'plpgsql';

CREATE OR REPLACE FUNCTION sys.babelfish_sp_aws_add_jobschedule (
  par_job_id integer = NULL::integer,
  par_schedule_id integer = NULL::integer,
  out returncode integer
)
AS
$body$
DECLARE
  var_retval INT;
  proc_name_mask VARCHAR(100);
  var_owner_login_name VARCHAR(128);
  var_xml TEXT DEFAULT '';
  var_cron_expression VARCHAR(50);
  var_job_cmd VARCHAR(255);
  lambda_arn VARCHAR(255);
  return_message text;
  var_schedule_name VARCHAR(255);
  var_job_name VARCHAR(128);
  var_start_step_id INTEGER;
  var_notify_level_email INTEGER;
  var_notify_email_operator_id INTEGER;
  var_notify_email_operator_name VARCHAR(128);
  notify_email_sender VARCHAR(128);
  var_delete_level INTEGER;
BEGIN
  IF (EXISTS (
      SELECT 1
        FROM sys.sysjobschedules
       WHERE (schedule_id = par_schedule_id)
         AND (job_id = par_job_id)))
  THEN
    SELECT cron_expression
      FROM sys.babelfish_sp_schedule_to_cron (par_job_id, par_schedule_id)
      INTO var_cron_expression;
    SELECT name
      FROM sys.sysschedules
     WHERE schedule_id = par_schedule_id
      INTO var_schedule_name;
    SELECT name
         , start_step_id
         , COALESCE(notify_level_email,0)
         , COALESCE(notify_email_operator_id,0)
         , COALESCE(notify_email_operator_name,'')
         , COALESCE(delete_level,0)
      FROM sys.sysjobs
     WHERE job_id = par_job_id
      INTO var_job_name
         , var_start_step_id
         , var_notify_level_email
         , var_notify_email_operator_id
         , var_notify_email_operator_name
         , var_delete_level;

    proc_name_mask := 'sys_data.sql_agent$job_%s_step_%s';
    var_job_cmd := pg_catalog.format(proc_name_mask, par_job_id, '1');
    notify_email_sender := 'aws_test_email_sender@dbbest.com';


    var_xml := CONCAT(var_xml, '{');
    var_xml := CONCAT(var_xml, '"mode": "add_job",');
    var_xml := CONCAT(var_xml, '"parameters": {');
    var_xml := CONCAT(var_xml, '"vendor": "postgresql",');
    var_xml := CONCAT(var_xml, '"job_name": "',var_schedule_name,'",');
    var_xml := CONCAT(var_xml, '"job_frequency": "',var_cron_expression,'",');
    var_xml := CONCAT(var_xml, '"job_cmd": "',var_job_cmd,'",');
    var_xml := CONCAT(var_xml, '"notify_level_email": ',var_notify_level_email,',');
    var_xml := CONCAT(var_xml, '"delete_level": ',var_delete_level,',');
    var_xml := CONCAT(var_xml, '"uid": "',par_job_id,'",');
    var_xml := CONCAT(var_xml, '"callback": "sys.babelfish_sp_job_log",');
    var_xml := CONCAT(var_xml, '"notification": {');
    var_xml := CONCAT(var_xml, '"notify_email_sender": "',notify_email_sender,'",');
    var_xml := CONCAT(var_xml, '"notify_email_recipient": "',var_notify_email_operator_name,'"');
    var_xml := CONCAT(var_xml, '}');
    var_xml := CONCAT(var_xml, '}');
    var_xml := CONCAT(var_xml, '}');
    -- RAISE NOTICE '%', var_xml;
    SELECT sys.babelfish_get_service_setting ('JOB', 'LAMBDA_ARN')
      INTO lambda_arn;
    SELECT sys.awslambda_fn (lambda_arn, var_xml) INTO return_message;
    returncode := 0;
  ELSE
    returncode := 1;
    RAISE 'Job not fount' USING ERRCODE := '50000';
  END IF;
END;
$body$
LANGUAGE 'plpgsql';

CREATE OR REPLACE FUNCTION sys.babelfish_sp_schedule_to_cron (
  par_job_id integer,
  par_schedule_id integer,
  out cron_expression varchar
)
RETURNS VARCHAR AS
$body$
DECLARE
  var_enabled INTEGER;
  var_freq_type INTEGER;
  var_freq_interval INTEGER;
  var_freq_subday_type INTEGER;
  var_freq_subday_interval INTEGER;
  var_freq_relative_interval INTEGER;
  var_freq_recurrence_factor INTEGER;
  var_active_start_date INTEGER;
  var_active_end_date INTEGER;
  var_active_start_time INTEGER;
  var_active_end_time INTEGER;
  var_next_run_date date;
  var_next_run_time time;
  var_next_run_dt timestamp;
  var_tmp_interval varchar(50);
  var_current_dt timestamp;
  var_next_dt timestamp;
BEGIN
  SELECT enabled
       , freq_type
       , freq_interval
       , freq_subday_type
       , freq_subday_interval
       , freq_relative_interval
       , freq_recurrence_factor
       , active_start_date
       , active_end_date
       , active_start_time
       , active_end_time
    FROM sys.sysschedules
    INTO var_enabled
       , var_freq_type
       , var_freq_interval
       , var_freq_subday_type
       , var_freq_subday_interval
       , var_freq_relative_interval
       , var_freq_recurrence_factor
       , var_active_start_date
       , var_active_end_date
       , var_active_start_time
       , var_active_end_time
   WHERE schedule_id = par_schedule_id;
  /* if enabled = 0 return */
  CASE var_freq_type
    WHEN 1 THEN
      NULL;
    WHEN 4 THEN
    BEGIN
        cron_expression :=
        CASE
          /* WHEN var_freq_subday_type = 1 THEN var_freq_subday_interval::character varying || ' At the specified time'  -- start time */
          /* WHEN var_freq_subday_type = 2 THEN var_freq_subday_interval::character varying || ' second'  -- ADD var_freq_subday_interval SECOND */
          WHEN var_freq_subday_type = 4 THEN pg_catalog.format('cron(*/%s * * * ? *)', var_freq_subday_interval::character varying) /* ADD var_freq_subday_interval MINUTE */
          WHEN var_freq_subday_type = 8 THEN pg_catalog.format('cron(0 */%s * * ? *)', var_freq_subday_interval::character varying) /* ADD var_freq_subday_interval HOUR */
          ELSE ''
        END;
    END;
    WHEN 8 THEN
      NULL;
    WHEN 16 THEN
      NULL;
    WHEN 32 THEN
      NULL;
    WHEN 64 THEN
      NULL;
    WHEN 128 THEN
     NULL;
  END CASE;
 -- return cron_expression;
END;
$body$
LANGUAGE 'plpgsql';

CREATE OR REPLACE FUNCTION sys.datetime2fromparts(IN p_year NUMERIC,
                                                                IN p_month NUMERIC,
                                                                IN p_day NUMERIC,
                                                                IN p_hour NUMERIC,
                                                                IN p_minute NUMERIC,
                                                                IN p_seconds NUMERIC,
                                                                IN p_fractions NUMERIC,
                                                                IN p_precision NUMERIC)
RETURNS TIMESTAMP WITHOUT TIME ZONE
AS
$BODY$
DECLARE
   v_fractions VARCHAR;
   v_precision SMALLINT;
   v_err_message VARCHAR;
   v_calc_seconds NUMERIC;
BEGIN
   v_fractions := floor(p_fractions)::INTEGER::VARCHAR;
   v_precision := p_precision::SMALLINT;
   IF (scale(p_precision) > 0) THEN
      RAISE most_specific_type_mismatch;
   ELSIF ((p_year::SMALLINT NOT BETWEEN 1 AND 9999) OR
       (p_month::SMALLINT NOT BETWEEN 1 AND 12) OR
       (p_day::SMALLINT NOT BETWEEN 1 AND 31) OR
       (p_hour::SMALLINT NOT BETWEEN 0 AND 23) OR
       (p_minute::SMALLINT NOT BETWEEN 0 AND 59) OR
       (p_seconds::SMALLINT NOT BETWEEN 0 AND 59) OR
       (p_fractions::SMALLINT NOT BETWEEN 0 AND 9999999) OR
       (p_fractions::SMALLINT != 0 AND char_length(v_fractions) > p_precision))
   THEN
      RAISE invalid_datetime_format;
   ELSIF (v_precision NOT BETWEEN 0 AND 7) THEN
      RAISE invalid_parameter_value;
   END IF;

   v_calc_seconds := pg_catalog.format('%s.%s',
                            floor(p_seconds)::SMALLINT,
                            substring(rpad(lpad(v_fractions, v_precision, '0'), 7, '0'), 1, 6))::NUMERIC;

   RETURN make_timestamp(floor(p_year)::SMALLINT,
                         floor(p_month)::SMALLINT,
                         floor(p_day)::SMALLINT,
                         floor(p_hour)::SMALLINT,
                         floor(p_minute)::SMALLINT,
                         v_calc_seconds);
EXCEPTION
   WHEN most_specific_type_mismatch THEN
      RAISE USING MESSAGE := 'Scale argument is not valid. Valid expressions for data type DATETIME2 scale argument are integer constants and integer constant expressions.',
                  DETAIL := 'Use of incorrect "precision" parameter value during conversion process.',
                  HINT := 'Change "precision" parameter to the proper value and try again.';

   WHEN invalid_parameter_value THEN
      RAISE USING MESSAGE := pg_catalog.format('Specified scale %s is invalid.', v_precision),
                  DETAIL := 'Use of incorrect "precision" parameter value during conversion process.',
                  HINT := 'Change "precision" parameter to the proper value and try again.';

   WHEN invalid_datetime_format THEN
      RAISE USING MESSAGE := 'Cannot construct data type DATETIME2, some of the arguments have values which are not valid.',
                  DETAIL := 'Possible use of incorrect value of date or time part (which lies outside of valid range).',
                  HINT := 'Check each input argument belongs to the valid range and try again.';
   WHEN numeric_value_out_of_range THEN
      GET STACKED DIAGNOSTICS v_err_message = MESSAGE_TEXT;
      v_err_message := upper(split_part(v_err_message, ' ', 1));

      RAISE USING MESSAGE := pg_catalog.format('Error while trying to cast to %s data type.', v_err_message),
                  DETAIL := pg_catalog.format('Source value is out of %s data type range.', v_err_message),
                  HINT := pg_catalog.format('Correct the source value you are trying to cast to %s data type and try again.',
                                 v_err_message);
END;
$BODY$
LANGUAGE plpgsql
IMMUTABLE
RETURNS NULL ON NULL INPUT;

CREATE OR REPLACE FUNCTION sys.datetimefromparts(IN p_year NUMERIC,
                                                               IN p_month NUMERIC,
                                                               IN p_day NUMERIC,
                                                               IN p_hour NUMERIC,
                                                               IN p_minute NUMERIC,
                                                               IN p_seconds NUMERIC,
                                                               IN p_milliseconds NUMERIC)
RETURNS TIMESTAMP WITHOUT TIME ZONE
AS
$BODY$
DECLARE
    v_err_message VARCHAR;
    v_calc_seconds NUMERIC;
    v_milliseconds SMALLINT;
    v_resdatetime TIMESTAMP WITHOUT TIME ZONE;
BEGIN
    -- Check if arguments are out of range
    IF ((floor(p_year)::SMALLINT NOT BETWEEN 1753 AND 9999) OR
        (floor(p_month)::SMALLINT NOT BETWEEN 1 AND 12) OR
        (floor(p_day)::SMALLINT NOT BETWEEN 1 AND 31) OR
        (floor(p_hour)::SMALLINT NOT BETWEEN 0 AND 23) OR
        (floor(p_minute)::SMALLINT NOT BETWEEN 0 AND 59) OR
        (floor(p_seconds)::SMALLINT NOT BETWEEN 0 AND 59) OR
        (floor(p_milliseconds)::SMALLINT NOT BETWEEN 0 AND 999))
    THEN
        RAISE invalid_datetime_format;
    END IF;

    v_milliseconds := sys.babelfish_round_fractseconds(p_milliseconds::INTEGER);

    v_calc_seconds := pg_catalog.format('%s.%s',
                             floor(p_seconds)::SMALLINT,
                             CASE v_milliseconds
                                WHEN 1000 THEN '0'
                                ELSE lpad(v_milliseconds::VARCHAR, 3, '0')
                             END)::NUMERIC;
    v_resdatetime := make_timestamp(floor(p_year)::SMALLINT,
                                    floor(p_month)::SMALLINT,
                                    floor(p_day)::SMALLINT,
                                    floor(p_hour)::SMALLINT,
                                    floor(p_minute)::SMALLINT,
                                    v_calc_seconds);
    RETURN CASE
              WHEN (v_milliseconds != 1000) THEN v_resdatetime
              ELSE v_resdatetime + INTERVAL '1 second'
           END;
EXCEPTION
    WHEN invalid_datetime_format THEN
        RAISE USING MESSAGE := 'Cannot construct data type datetime, some of the arguments have values which are not valid.',
                    DETAIL := 'Possible use of incorrect value of date or time part (which lies outside of valid range).',
                    HINT := 'Check each input argument belongs to the valid range and try again.';
    WHEN numeric_value_out_of_range THEN
        GET STACKED DIAGNOSTICS v_err_message = MESSAGE_TEXT;
        v_err_message := upper(split_part(v_err_message, ' ', 1));

        RAISE USING MESSAGE := pg_catalog.format('Error while trying to cast to %s data type.', v_err_message),
                    DETAIL := pg_catalog.format('Source value is out of %s data type range.', v_err_message),
                    HINT := pg_catalog.format('Correct the source value you are trying to cast to %s data type and try again.',
                                   v_err_message);
END;
$BODY$
LANGUAGE plpgsql
IMMUTABLE
RETURNS NULL ON NULL INPUT;

CREATE VIEW sys.babelfish_configurations_view as
    SELECT * 
    FROM pg_catalog.pg_settings 
    WHERE name collate "C" like 'babelfishpg_tsql.explain_%' OR
          name collate "C" like 'babelfishpg_tsql.escape_hatch_%' OR
          name collate "C" = 'babelfishpg_tsql.enable_pg_hint';
GRANT SELECT on sys.babelfish_configurations_view TO PUBLIC;

CREATE OR REPLACE PROCEDURE sys.sp_babelfish_configure(IN "@option_name" varchar(128),  IN "@option_value" varchar(128), IN "@option_scope" varchar(128))
AS $$
DECLARE
  normalized_name varchar(256);
  default_value text;
  value_type text;
  enum_value text[];
  cnt int;
  cur refcursor;
  guc_name varchar(256);
  server boolean := false;
  prev_user text;
BEGIN
  IF lower("@option_name") like 'babelfishpg_tsql.%' collate "C" THEN
    SELECT "@option_name" INTO normalized_name;
  ELSE
    SELECT concat('babelfishpg_tsql.',"@option_name") INTO normalized_name;
  END IF;

  IF lower("@option_scope") = 'server' THEN
    server := true;
  ELSIF btrim("@option_scope") != '' THEN
    RAISE EXCEPTION 'invalid option: %', "@option_scope";
  END IF;

  SELECT COUNT(*) INTO cnt FROM sys.babelfish_configurations_view where name collate "C" like normalized_name;
  IF cnt = 0 THEN 
    RAISE EXCEPTION 'unknown configuration: %', normalized_name;
  ELSIF cnt > 1 AND (lower("@option_value") != 'ignore' AND lower("@option_value") != 'strict' 
                AND lower("@option_value") != 'default') THEN
    RAISE EXCEPTION 'unvalid option: %', lower("@option_value");
  END IF;

  OPEN cur FOR SELECT name FROM sys.babelfish_configurations_view where name collate "C" like normalized_name;
  LOOP
    FETCH NEXT FROM cur into guc_name;
    exit when not found;

    SELECT boot_val, vartype, enumvals INTO default_value, value_type, enum_value FROM pg_catalog.pg_settings WHERE name = guc_name;
    IF lower("@option_value") = 'default' THEN
        PERFORM pg_catalog.set_config(guc_name, default_value, 'false');
    ELSIF lower("@option_value") = 'ignore' or lower("@option_value") = 'strict' THEN
      IF value_type = 'enum' AND enum_value = '{"strict", "ignore"}' THEN
        PERFORM pg_catalog.set_config(guc_name, "@option_value", 'false');
      ELSE
        CONTINUE;
      END IF;
    ELSE
        PERFORM pg_catalog.set_config(guc_name, "@option_value", 'false');
    END IF;
    IF server THEN
      SELECT current_user INTO prev_user;
      PERFORM sys.babelfish_set_role(session_user);
      IF lower("@option_value") = 'default' THEN
        EXECUTE format('ALTER DATABASE %s SET %s = %s', CURRENT_DATABASE(), guc_name, default_value);
      ELSIF lower("@option_value") = 'ignore' or lower("@option_value") = 'strict' THEN
        IF value_type = 'enum' AND enum_value = '{"strict", "ignore"}' THEN
          EXECUTE format('ALTER DATABASE %s SET %s = %s', CURRENT_DATABASE(), guc_name, "@option_value");
        ELSE
          CONTINUE;
        END IF;
      ELSE
        -- store the setting in PG master database so that it can be applied to all bbf databases
        EXECUTE format('ALTER DATABASE %s SET %s = %s', CURRENT_DATABASE(), guc_name, "@option_value");
      END IF;
      PERFORM sys.babelfish_set_role(prev_user);
    END IF;
  END LOOP;

  CLOSE cur;

END;
$$ LANGUAGE plpgsql;
GRANT EXECUTE ON PROCEDURE sys.sp_babelfish_configure(
	IN varchar(128), IN varchar(128), IN varchar(128)
) TO PUBLIC;

CREATE OR REPLACE FUNCTION sys.timefromparts(IN p_hour NUMERIC,
                                                           IN p_minute NUMERIC,
                                                           IN p_seconds NUMERIC,
                                                           IN p_fractions NUMERIC,
                                                           IN p_precision NUMERIC)
RETURNS TIME WITHOUT TIME ZONE
AS
$BODY$
DECLARE
    v_fractions VARCHAR;
    v_precision SMALLINT;
    v_err_message VARCHAR;
    v_calc_seconds NUMERIC;
BEGIN
    v_fractions := floor(p_fractions)::INTEGER::VARCHAR;
    v_precision := p_precision::SMALLINT;
    IF (scale(p_precision) > 0) THEN
        RAISE most_specific_type_mismatch;
    ELSIF ((p_hour::SMALLINT NOT BETWEEN 0 AND 23) OR
           (p_minute::SMALLINT NOT BETWEEN 0 AND 59) OR
           (p_seconds::SMALLINT NOT BETWEEN 0 AND 59) OR
           (p_fractions::SMALLINT NOT BETWEEN 0 AND 9999999) OR
           (p_fractions::SMALLINT != 0 AND char_length(v_fractions) > p_precision))
    THEN
        RAISE invalid_datetime_format;
    ELSIF (v_precision NOT BETWEEN 0 AND 7) THEN
        RAISE numeric_value_out_of_range;
    END IF;

    v_calc_seconds := pg_catalog.format('%s.%s',
                             floor(p_seconds)::SMALLINT,
                             substring(rpad(lpad(v_fractions, v_precision, '0'), 7, '0'), 1, 6))::NUMERIC;

    RETURN make_time(floor(p_hour)::SMALLINT,
                     floor(p_minute)::SMALLINT,
                     v_calc_seconds);
EXCEPTION
    WHEN most_specific_type_mismatch THEN
        RAISE USING MESSAGE := 'Scale argument is not valid. Valid expressions for data type DATETIME2 scale argument are integer constants and integer constant expressions.',
                    DETAIL := 'Use of incorrect "precision" parameter value during conversion process.',
                    HINT := 'Change "precision" parameter to the proper value and try again.';

    WHEN invalid_parameter_value THEN
        RAISE USING MESSAGE := pg_catalog.format('Specified scale %s is invalid.', v_precision),
                    DETAIL := 'Use of incorrect "precision" parameter value during conversion process.',
                    HINT := 'Change "precision" parameter to the proper value and try again.';

    WHEN invalid_datetime_format THEN
        RAISE USING MESSAGE := 'Cannot construct data type time, some of the arguments have values which are not valid.',
                    DETAIL := 'Possible use of incorrect value of time part (which lies outside of valid range).',
                    HINT := 'Check each input argument belongs to the valid range and try again.';
    WHEN numeric_value_out_of_range THEN
        GET STACKED DIAGNOSTICS v_err_message = MESSAGE_TEXT;
        v_err_message := upper(split_part(v_err_message, ' ', 1));

        RAISE USING MESSAGE := pg_catalog.format('Error while trying to cast to %s data type.', v_err_message),
                    DETAIL := pg_catalog.format('Source value is out of %s data type range.', v_err_message),
                    HINT := pg_catalog.format('Correct the source value you are trying to cast to %s data type and try again.',
                                   v_err_message);
END;
$BODY$
LANGUAGE plpgsql
VOLATILE
RETURNS NULL ON NULL INPUT;
CREATE OR REPLACE FUNCTION sys.timefromparts(IN p_hour TEXT,
                                                           IN p_minute TEXT,
                                                           IN p_seconds TEXT,
                                                           IN p_fractions TEXT,
                                                           IN p_precision TEXT)
RETURNS TIME WITHOUT TIME ZONE
AS
$BODY$
DECLARE
    v_err_message VARCHAR;
BEGIN
    RETURN sys.timefromparts(p_hour::NUMERIC, p_minute::NUMERIC,
                                           p_seconds::NUMERIC, p_fractions::NUMERIC,
                                           p_precision::NUMERIC);
EXCEPTION
    WHEN invalid_text_representation THEN
        GET STACKED DIAGNOSTICS v_err_message = MESSAGE_TEXT;
        v_err_message := substring(lower(v_err_message), 'numeric\:\s\"(.*)\"');

        RAISE USING MESSAGE := pg_catalog.format('Error while trying to convert "%s" value to NUMERIC data type.', v_err_message),
                    DETAIL := 'Supplied string value contains illegal characters.',
                    HINT := 'Correct supplied value, remove all illegal characters and try again.';
END;
$BODY$
LANGUAGE plpgsql
VOLATILE
RETURNS NULL ON NULL INPUT;

CREATE OR REPLACE FUNCTION sys.space(IN number INTEGER, OUT result SYS.VARCHAR) AS $$
-- sys.varchar has default length of 1, so we have to pass in 'number' to be the
-- type modifier.
BEGIN
	EXECUTE pg_catalog.format(E'SELECT repeat(\' \', %s)::SYS.VARCHAR(%s)', number, number) INTO result;
END;
$$
STRICT
LANGUAGE plpgsql;

CREATE OR REPLACE FUNCTION sys.babelfish_get_full_year(IN p_short_year TEXT,
                                                           IN p_base_century TEXT DEFAULT '',
                                                           IN p_year_cutoff NUMERIC DEFAULT 49)
RETURNS VARCHAR
AS
$BODY$
DECLARE
    v_err_message VARCHAR;
    v_full_year SMALLINT;
    v_short_year SMALLINT;
    v_base_century SMALLINT;
    v_result_param_set JSONB;
    v_full_year_res_jsonb JSONB;
BEGIN
    v_short_year := p_short_year::SMALLINT;

    BEGIN
        v_full_year_res_jsonb := nullif(current_setting('sys.full_year_res_json'), '')::JSONB;
    EXCEPTION
        WHEN undefined_object THEN
        v_full_year_res_jsonb := NULL;
    END;

    SELECT result
      INTO v_full_year
      FROM jsonb_to_recordset(v_full_year_res_jsonb) AS result_set (param1 SMALLINT,
                                                                    param2 TEXT,
                                                                    param3 NUMERIC,
                                                                    result VARCHAR)
     WHERE param1 = v_short_year
       AND param2 = p_base_century
       AND param3 = p_year_cutoff;

    IF (v_full_year IS NULL)
    THEN
        IF (v_short_year <= 99)
        THEN
            v_base_century := CASE
                                 WHEN (p_base_century ~ '^\s*([1-9]{1,2})\s*$') THEN concat(trim(p_base_century), '00')::SMALLINT
                                 ELSE trunc(extract(year from current_date)::NUMERIC, -2)
                              END;

            v_full_year = v_base_century + v_short_year;
            v_full_year = CASE
                             WHEN (v_short_year::NUMERIC > p_year_cutoff) THEN v_full_year - 100
                             ELSE v_full_year
                          END;
        ELSE v_full_year := v_short_year;
        END IF;

        v_result_param_set := jsonb_build_object('param1', v_short_year,
                                                 'param2', p_base_century,
                                                 'param3', p_year_cutoff,
                                                 'result', v_full_year);
        v_full_year_res_jsonb := CASE
                                    WHEN (v_full_year_res_jsonb IS NULL) THEN jsonb_build_array(v_result_param_set)
                                    ELSE v_full_year_res_jsonb || v_result_param_set
                                 END;

        PERFORM set_config('sys.full_year_res_json',
                           v_full_year_res_jsonb::TEXT,
                           FALSE);
    END IF;

    RETURN v_full_year;
EXCEPTION
	WHEN invalid_text_representation THEN
        GET STACKED DIAGNOSTICS v_err_message = MESSAGE_TEXT;
        v_err_message := substring(lower(v_err_message), 'integer\:\s\"(.*)\"');

        RAISE USING MESSAGE := pg_catalog.format('Error while trying to convert "%s" value to SMALLINT data type.',
                                      v_err_message),
                    DETAIL := 'Supplied value contains illegal characters.',
                    HINT := 'Correct supplied value, remove all illegal characters.';
END;
$BODY$
LANGUAGE plpgsql
STABLE
RETURNS NULL ON NULL INPUT;

create or replace view sys.all_objects as
select 
    cast (name as sys.sysname) 
  , cast (object_id as integer) 
  , cast ( principal_id as integer)
  , cast (schema_id as integer)
  , cast (parent_object_id as integer)
  , cast (type as char(2))
  , cast (type_desc as sys.nvarchar(60))
  , cast (create_date as sys.datetime)
  , cast (modify_date as sys.datetime)
  , cast (case when (schema_id::regnamespace::text = 'sys') then 1
          when name in (select name from sys.shipped_objects_not_in_sys nis 
                        where nis.name = name and nis.schemaid = schema_id and nis.type = type) then 1 
          else 0 end as sys.bit) as is_ms_shipped
  , cast (is_published as sys.bit)
  , cast (is_schema_published as sys.bit)
from
(
-- details of user defined and system tables
select
    t.relname as name
  , t.oid as object_id
  , null::integer as principal_id
  , s.oid as schema_id
  , 0 as parent_object_id
  , 'U' as type
  , 'USER_TABLE' as type_desc
  , null::timestamp as create_date
  , null::timestamp as modify_date
  , 0 as is_ms_shipped
  , 0 as is_published
  , 0 as is_schema_published
from pg_class t inner join pg_namespace s on s.oid = t.relnamespace
where t.relpersistence in ('p', 'u', 't')
and t.relkind = 'r'
and (s.oid in (select schema_id from sys.schemas) or s.nspname = 'sys')
and not sys.is_table_type(t.oid)
and has_schema_privilege(s.oid, 'USAGE')
and has_table_privilege(t.oid, 'SELECT,INSERT,UPDATE,DELETE,TRUNCATE,TRIGGER')
union all
-- details of user defined and system views
select
    t.relname as name
  , t.oid as object_id
  , null::integer as principal_id
  , s.oid as schema_id
  , 0 as parent_object_id
  , 'V'::varchar(2) as type
  , 'VIEW'::varchar(60) as type_desc
  , null::timestamp as create_date
  , null::timestamp as modify_date
  , 0 as is_ms_shipped
  , 0 as is_published
  , 0 as is_schema_published
from pg_class t inner join pg_namespace s on s.oid = t.relnamespace
where t.relkind = 'v'
and (s.oid in (select schema_id from sys.schemas) or s.nspname = 'sys')
and has_schema_privilege(s.oid, 'USAGE')
and has_table_privilege(quote_ident(s.nspname) ||'.'||quote_ident(t.relname), 'SELECT,INSERT,UPDATE,DELETE,TRUNCATE,TRIGGER')
union all
-- details of user defined and system foreign key constraints
select
    c.conname as name
  , c.oid as object_id
  , null::integer as principal_id
  , s.oid as schema_id
  , c.conrelid as parent_object_id
  , 'F' as type
  , 'FOREIGN_KEY_CONSTRAINT'
  , null::timestamp as create_date
  , null::timestamp as modify_date
  , 0 as is_ms_shipped
  , 0 as is_published
  , 0 as is_schema_published
from pg_constraint c
inner join pg_namespace s on s.oid = c.connamespace
where (s.oid in (select schema_id from sys.schemas) or s.nspname = 'sys')
and has_schema_privilege(s.oid, 'USAGE')
and c.contype = 'f'
union all
-- details of user defined and system primary key constraints
select
    c.conname as name
  , c.oid as object_id
  , null::integer as principal_id
  , s.oid as schema_id
  , c.conrelid as parent_object_id
  , 'PK' as type
  , 'PRIMARY_KEY_CONSTRAINT' as type_desc
  , null::timestamp as create_date
  , null::timestamp as modify_date
  , 0 as is_ms_shipped
  , 0 as is_published
  , 0 as is_schema_published
from pg_constraint c
inner join pg_namespace s on s.oid = c.connamespace
where (s.oid in (select schema_id from sys.schemas) or s.nspname = 'sys')
and has_schema_privilege(s.oid, 'USAGE')
and c.contype = 'p'
union all
-- details of user defined and system defined procedures
select
    p.proname as name
  , p.oid as object_id
  , null::integer as principal_id
  , s.oid as schema_id
  , cast (case when tr.tgrelid is not null 
  		       then tr.tgrelid 
  		       else 0 end as int) 
    as parent_object_id
  , case p.prokind
      when 'p' then 'P'::varchar(2)
      when 'a' then 'AF'::varchar(2)
      else
        case 
          when format_type(p.prorettype, null) = 'trigger'
            then 'TR'::varchar(2)
          when p.proretset then
            case 
              when t.typtype = 'c'
                then 'TF'::varchar(2)
              else 'IF'::varchar(2)
            end
          else 'FN'::varchar(2)
        end
    end as type
  , case p.prokind
      when 'p' then 'SQL_STORED_PROCEDURE'::varchar(60)
      when 'a' then 'AGGREGATE_FUNCTION'::varchar(60)
      else
        case 
          when format_type(p.prorettype, null) = 'trigger'
            then 'SQL_TRIGGER'::varchar(60)
          when p.proretset then
            case 
              when t.typtype = 'c'
                then 'SQL_TABLE_VALUED_FUNCTION'::varchar(60)
              else 'SQL_INLINE_TABLE_VALUED_FUNCTION'::varchar(60)
            end
          else 'SQL_SCALAR_FUNCTION'::varchar(60)
        end
    end as type_desc
  , null::timestamp as create_date
  , null::timestamp as modify_date
  , 0 as is_ms_shipped
  , 0 as is_published
  , 0 as is_schema_published
from pg_proc p
inner join pg_namespace s on s.oid = p.pronamespace
inner join pg_catalog.pg_type t on t.oid = p.prorettype
left join pg_trigger tr on tr.tgfoid = p.oid
where (s.oid in (select schema_id from sys.schemas) or s.nspname = 'sys')
and has_schema_privilege(s.oid, 'USAGE')
and has_function_privilege(p.oid, 'EXECUTE')
union all
-- details of all default constraints
select
    ('DF_' || o.relname || '_' || d.oid)::name as name
  , d.oid as object_id
  , null::int as principal_id
  , o.relnamespace as schema_id
  , d.adrelid as parent_object_id
  , 'D'::char(2) as type
  , 'DEFAULT_CONSTRAINT'::sys.nvarchar(60) AS type_desc
  , null::timestamp as create_date
  , null::timestamp as modify_date
  , 0 as is_ms_shipped
  , 0 as is_published
  , 0 as is_schema_published
from pg_catalog.pg_attrdef d
inner join pg_attribute a on a.attrelid = d.adrelid and d.adnum = a.attnum
inner join pg_class o on d.adrelid = o.oid
inner join pg_namespace s on s.oid = o.relnamespace
where a.atthasdef = 't' and a.attgenerated = ''
and (s.oid in (select schema_id from sys.schemas) or s.nspname = 'sys')
and has_schema_privilege(s.oid, 'USAGE')
and has_column_privilege(a.attrelid, a.attname, 'SELECT,INSERT,UPDATE,REFERENCES')
union all
-- details of all check constraints
select
    c.conname::name
  , c.oid::integer as object_id
  , NULL::integer as principal_id 
  , c.connamespace::integer as schema_id
  , c.conrelid::integer as parent_object_id
  , 'C'::char(2) as type
  , 'CHECK_CONSTRAINT'::sys.nvarchar(60) as type_desc
  , null::sys.datetime as create_date
  , null::sys.datetime as modify_date
  , 0 as is_ms_shipped
  , 0 as is_published
  , 0 as is_schema_published
from pg_catalog.pg_constraint as c
inner join pg_namespace s on s.oid = c.connamespace
where (s.oid in (select schema_id from sys.schemas) or s.nspname = 'sys')
and has_schema_privilege(s.oid, 'USAGE')
and c.contype = 'c' and c.conrelid != 0
union all
-- details of user defined and system defined sequence objects
select
  p.relname as name
  , p.oid as object_id
  , null::integer as principal_id
  , s.oid as schema_id
  , 0 as parent_object_id
  , 'SO'::varchar(2) as type
  , 'SEQUENCE_OBJECT'::varchar(60) as type_desc
  , null::timestamp as create_date
  , null::timestamp as modify_date
  , 0 as is_ms_shipped
  , 0 as is_published
  , 0 as is_schema_published
from pg_class p
inner join pg_namespace s on s.oid = p.relnamespace
where p.relkind = 'S'
and (s.oid in (select schema_id from sys.schemas) or s.nspname = 'sys')
and has_schema_privilege(s.oid, 'USAGE')
union all
-- details of user defined table types
select
    ('TT_' || tt.name || '_' || tt.type_table_object_id)::name as name
  , tt.type_table_object_id as object_id
  , tt.principal_id as principal_id
  , tt.schema_id as schema_id
  , 0 as parent_object_id
  , 'TT'::varchar(2) as type
  , 'TABLE_TYPE'::varchar(60) as type_desc
  , null::timestamp as create_date
  , null::timestamp as modify_date
  , 1 as is_ms_shipped
  , 0 as is_published
  , 0 as is_schema_published
from sys.table_types tt
) ot;
GRANT SELECT ON sys.all_objects TO PUBLIC;

CREATE OR REPLACE PROCEDURE sys.sp_helpdbfixedrole("@rolename" sys.SYSNAME = NULL) AS
$$
BEGIN
	-- Returns a list of the fixed database roles. 
	-- Only fixed role present in babelfish is db_owner.
	IF LOWER(RTRIM(@rolename)) IS NULL OR LOWER(RTRIM(@rolename)) = 'db_owner'
	BEGIN
		SELECT CAST('db_owner' AS sys.SYSNAME) AS DbFixedRole, CAST('DB Owners' AS sys.nvarchar(70)) AS Description;
	END
	ELSE IF LOWER(RTRIM(@rolename)) IN (
			'db_accessadmin','db_securityadmin','db_ddladmin', 'db_backupoperator', 
			'db_datareader', 'db_datawriter', 'db_denydatareader', 'db_denydatawriter')
	BEGIN
		-- Return an empty result set instead of raising an error
		SELECT CAST(NULL AS sys.SYSNAME) AS DbFixedRole, CAST(NULL AS sys.nvarchar(70)) AS Description
		WHERE 1=0;	
	END
	ELSE
		RAISERROR('''%s'' is not a known fixed role.', 16, 1, @rolename);
END
$$
LANGUAGE 'pltsql';
GRANT EXECUTE ON PROCEDURE sys.sp_helpdbfixedrole TO PUBLIC;

create or replace view sys.databases as
select
  CAST(d.name as SYS.SYSNAME) as name
  , CAST(sys.db_id(d.name) as INT) as database_id
  , CAST(NULL as INT) as source_database_id
  , cast(s.sid as SYS.VARBINARY(85)) as owner_sid
  , CAST(d.crdate AS SYS.DATETIME) as create_date
  , CAST(s.cmptlevel AS SYS.TINYINT) as compatibility_level
  , CAST(c.collname as SYS.SYSNAME) as collation_name
  , CAST(0 AS SYS.TINYINT)  as user_access
  , CAST('MULTI_USER' AS SYS.NVARCHAR(60)) as user_access_desc
  , CAST(0 AS SYS.BIT) as is_read_only
  , CAST(0 AS SYS.BIT) as is_auto_close_on
  , CAST(0 AS SYS.BIT) as is_auto_shrink_on
  , CAST(0 AS SYS.TINYINT) as state
  , CAST('ONLINE' AS SYS.NVARCHAR(60)) as state_desc
  , CAST(
	  	CASE 
			WHEN pg_is_in_recovery() is false THEN 0 
			WHEN pg_is_in_recovery() is true THEN 1 
		END 
	AS SYS.BIT) as is_in_standby
  , CAST(0 AS SYS.BIT) as is_cleanly_shutdown
  , CAST(0 AS SYS.BIT) as is_supplemental_logging_enabled
  , CAST(1 AS SYS.TINYINT) as snapshot_isolation_state
  , CAST('ON' AS SYS.NVARCHAR(60)) as snapshot_isolation_state_desc
  , CAST(1 AS SYS.BIT) as is_read_committed_snapshot_on
  , CAST(1 AS SYS.TINYINT) as recovery_model
  , CAST('FULL' AS SYS.NVARCHAR(60)) as recovery_model_desc
  , CAST(0 AS SYS.TINYINT) as page_verify_option
  , CAST(NULL AS SYS.NVARCHAR(60)) as page_verify_option_desc
  , CAST(1 AS SYS.BIT) as is_auto_create_stats_on
  , CAST(0 AS SYS.BIT) as is_auto_create_stats_incremental_on
  , CAST(0 AS SYS.BIT) as is_auto_update_stats_on
  , CAST(0 AS SYS.BIT) as is_auto_update_stats_async_on
  , CAST(0 AS SYS.BIT) as is_ansi_null_default_on
  , CAST(0 AS SYS.BIT) as is_ansi_nulls_on
  , CAST(0 AS SYS.BIT) as is_ansi_padding_on
  , CAST(0 AS SYS.BIT) as is_ansi_warnings_on
  , CAST(0 AS SYS.BIT) as is_arithabort_on
  , CAST(0 AS SYS.BIT) as is_concat_null_yields_null_on
  , CAST(0 AS SYS.BIT) as is_numeric_roundabort_on
  , CAST(0 AS SYS.BIT) as is_quoted_identifier_on
  , CAST(0 AS SYS.BIT) as is_recursive_triggers_on
  , CAST(0 AS SYS.BIT) as is_cursor_close_on_commit_on
  , CAST(0 AS SYS.BIT) as is_local_cursor_default
  , CAST(0 AS SYS.BIT) as is_fulltext_enabled
  , CAST(0 AS SYS.BIT) as is_trustworthy_on
  , CAST(0 AS SYS.BIT) as is_db_chaining_on
  , CAST(0 AS SYS.BIT) as is_parameterization_forced
  , CAST(0 AS SYS.BIT) as is_master_key_encrypted_by_server
  , CAST(0 AS SYS.BIT) as is_query_store_on
  , CAST(0 AS SYS.BIT) as is_published
  , CAST(0 AS SYS.BIT) as is_subscribed
  , CAST(0 AS SYS.BIT) as is_merge_published
  , CAST(0 AS SYS.BIT) as is_distributor
  , CAST(0 AS SYS.BIT) as is_sync_with_backup
  , CAST(NULL AS SYS.UNIQUEIDENTIFIER) as service_broker_guid
  , CAST(0 AS SYS.BIT) as is_broker_enabled
  , CAST(0 AS SYS.TINYINT) as log_reuse_wait
  , CAST('NOTHING' AS SYS.NVARCHAR(60)) as log_reuse_wait_desc
  , CAST(0 AS SYS.BIT) as is_date_correlation_on
  , CAST(0 AS SYS.BIT) as is_cdc_enabled
  , CAST(0 AS SYS.BIT) as is_encrypted
  , CAST(0 AS SYS.BIT) as is_honor_broker_priority_on
  , CAST(NULL AS SYS.UNIQUEIDENTIFIER) as replica_id
  , CAST(NULL AS SYS.UNIQUEIDENTIFIER) as group_database_id
  , CAST(NULL AS INT) as resource_pool_id
  , CAST(NULL AS SMALLINT) as default_language_lcid
  , CAST(NULL AS SYS.NVARCHAR(128)) as default_language_name
  , CAST(NULL AS INT) as default_fulltext_language_lcid
  , CAST(NULL AS SYS.NVARCHAR(128)) as default_fulltext_language_name
  , CAST(NULL AS SYS.BIT) as is_nested_triggers_on
  , CAST(NULL AS SYS.BIT) as is_transform_noise_words_on
  , CAST(NULL AS SMALLINT) as two_digit_year_cutoff
  , CAST(0 AS SYS.TINYINT) as containment
  , CAST('NONE' AS SYS.NVARCHAR(60)) as containment_desc
  , CAST(0 AS INT) as target_recovery_time_in_seconds
  , CAST(0 AS INT) as delayed_durability
  , CAST(NULL AS SYS.NVARCHAR(60)) as delayed_durability_desc
  , CAST(0 AS SYS.BIT) as is_memory_optimized_elevate_to_snapshot_on
  , CAST(0 AS SYS.BIT) as is_federation_member
  , CAST(0 AS SYS.BIT) as is_remote_data_archive_enabled
  , CAST(0 AS SYS.BIT) as is_mixed_page_allocation_on
  , CAST(0 AS SYS.BIT) as is_temporal_history_retention_enabled
  , CAST(0 AS INT) as catalog_collation_type
  , CAST('Not Applicable' AS SYS.NVARCHAR(60)) as catalog_collation_type_desc
  , CAST(NULL AS SYS.NVARCHAR(128)) as physical_database_name
  , CAST(0 AS SYS.BIT) as is_result_set_caching_on
  , CAST(0 AS SYS.BIT) as is_accelerated_database_recovery_on
  , CAST(0 AS SYS.BIT) as is_tempdb_spill_to_remote_store
  , CAST(0 AS SYS.BIT) as is_stale_page_detection_on
  , CAST(0 AS SYS.BIT) as is_memory_optimized_enabled
  , CAST(0 AS SYS.BIT) as is_ledger_on
 from sys.babelfish_sysdatabases d 
 INNER JOIN sys.sysdatabases s on d.dbid = s.dbid
 LEFT OUTER JOIN pg_catalog.pg_collation c ON d.default_collation = c.collname;
GRANT SELECT ON sys.databases TO PUBLIC;

-- BABELFISH_FUNCTION_EXT
CREATE TABLE sys.babelfish_function_ext (
	nspname NAME NOT NULL,
	funcname NAME NOT NULL,
	orig_name sys.NVARCHAR(128), -- users' original input name
	funcsignature TEXT NOT NULL COLLATE "C",
	default_positions TEXT COLLATE "C",
	flag_validity BIGINT,
	flag_values BIGINT,
	create_date SYS.DATETIME NOT NULL,
	modify_date SYS.DATETIME NOT NULL,
	PRIMARY KEY(nspname, funcsignature)
);
GRANT SELECT ON sys.babelfish_function_ext TO PUBLIC;

SELECT pg_catalog.pg_extension_config_dump('sys.babelfish_function_ext', '');

ALTER TABLE sys.babelfish_view_def ADD COLUMN create_date SYS.DATETIME, add COLUMN modify_date SYS.DATETIME;

CREATE OR REPLACE FUNCTION sys.babelfish_get_pltsql_function_signature(IN funcoid OID)
RETURNS text
AS 'babelfishpg_tsql', 'get_pltsql_function_signature' LANGUAGE C;

create or replace view sys.tables as
select
  CAST(t.relname as sys._ci_sysname) as name
  , CAST(t.oid as int) as object_id
  , CAST(NULL as int) as principal_id
  , CAST(t.relnamespace  as int) as schema_id
  , 0 as parent_object_id
  , CAST('U' as CHAR(2)) as type
  , CAST('USER_TABLE' as sys.nvarchar(60)) as type_desc
  , CAST((select string_agg(
                  case
                  when option like 'bbf_rel_create_date=%%' then substring(option, 21)
                  else NULL
                  end, ',')
          from unnest(t.reloptions) as option)
        as sys.datetime) as create_date
  , CAST((select string_agg(
                  case
                  when option like 'bbf_rel_create_date=%%' then substring(option, 21)
                  else NULL
                  end, ',')
          from unnest(t.reloptions) as option)
        as sys.datetime) as modify_date
  , CAST(0 as sys.bit) as is_ms_shipped
  , CAST(0 as sys.bit) as is_published
  , CAST(0 as sys.bit) as is_schema_published
  , case reltoastrelid when 0 then 0 else 1 end as lob_data_space_id
  , CAST(NULL as int) as filestream_data_space_id
  , CAST(relnatts as int) as max_column_id_used
  , CAST(0 as sys.bit) as lock_on_bulk_load
  , CAST(1 as sys.bit) as uses_ansi_nulls
  , CAST(0 as sys.bit) as is_replicated
  , CAST(0 as sys.bit) as has_replication_filter
  , CAST(0 as sys.bit) as is_merge_published
  , CAST(0 as sys.bit) as is_sync_tran_subscribed
  , CAST(0 as sys.bit) as has_unchecked_assembly_data
  , 0 as text_in_row_limit
  , CAST(0 as sys.bit) as large_value_types_out_of_row
  , CAST(0 as sys.bit) as is_tracked_by_cdc
  , CAST(0 as sys.tinyint) as lock_escalation
  , CAST('TABLE' as sys.nvarchar(60)) as lock_escalation_desc
  , CAST(0 as sys.bit) as is_filetable
  , CAST(0 as sys.tinyint) as durability
  , CAST('SCHEMA_AND_DATA' as sys.nvarchar(60)) as durability_desc
  , CAST(0 as sys.bit) is_memory_optimized
  , case relpersistence when 't' then CAST(2 as sys.tinyint) else CAST(0 as sys.tinyint) end as temporal_type
  , case relpersistence when 't' then CAST('SYSTEM_VERSIONED_TEMPORAL_TABLE' as sys.nvarchar(60)) else CAST('NON_TEMPORAL_TABLE' as sys.nvarchar(60)) end as temporal_type_desc
  , CAST(null as integer) as history_table_id
  , CAST(0 as sys.bit) as is_remote_data_archive_enabled
  , CAST(0 as sys.bit) as is_external
from pg_class t 
where t.relnamespace in (select schema_id from sys.schemas)
and t.relpersistence in ('p', 'u', 't')
and t.relkind = 'r'
and t.oid not in (select typrelid from sys.table_types_internal)
and has_schema_privilege(t.relnamespace, 'USAGE')
and has_table_privilege(t.oid, 'SELECT,INSERT,UPDATE,DELETE,TRUNCATE,TRIGGER');
GRANT SELECT ON sys.tables TO PUBLIC;

create or replace view sys.views as 
select 
  t.relname as name
  , t.oid as object_id
  , null::integer as principal_id
  , sch.schema_id as schema_id
  , 0 as parent_object_id
  , 'V'::varchar(2) as type 
  , 'VIEW'::varchar(60) as type_desc
  , vd.create_date::timestamp as create_date
  , vd.create_date::timestamp as modify_date
  , 0 as is_ms_shipped 
  , 0 as is_published 
  , 0 as is_schema_published 
  , 0 as with_check_option 
  , 0 as is_date_correlation_view 
  , 0 as is_tracked_by_cdc 
from pg_class t inner join sys.schemas sch on t.relnamespace = sch.schema_id 
left outer join sys.babelfish_view_def vd on t.relname = vd.object_name and sch.name = vd.schema_name and vd.dbid = sys.db_id() 
where t.relkind = 'v'
and has_schema_privilege(sch.schema_id, 'USAGE')
and has_table_privilege(t.oid, 'SELECT,INSERT,UPDATE,DELETE,TRUNCATE,TRIGGER');
GRANT SELECT ON sys.views TO PUBLIC;

create or replace view sys.procedures as
select
  cast(p.proname as sys.sysname) as name
  , cast(p.oid as int) as object_id
  , cast(null as int) as principal_id
  , cast(sch.schema_id as int) as schema_id
  , cast (0 as int) as parent_object_id
  , cast(case p.prokind
      when 'p' then 'P'
      when 'a' then 'AF'
      else
        case format_type(p.prorettype, null) when 'trigger'
          then 'TR'
          else 'FN'
        end
    end as sys.bpchar(2)) as type
  , cast(case p.prokind
      when 'p' then 'SQL_STORED_PROCEDURE'
      when 'a' then 'AGGREGATE_FUNCTION'
      else
        case format_type(p.prorettype, null) when 'trigger'
          then 'SQL_TRIGGER'
          else 'SQL_SCALAR_FUNCTION'
        end
    end as sys.nvarchar(60)) as type_desc
  , cast(f.create_date as sys.datetime) as create_date
  , cast(f.create_date as sys.datetime) as modify_date
  , cast(0 as sys.bit) as is_ms_shipped
  , cast(0 as sys.bit) as is_published
  , cast(0 as sys.bit) as is_schema_published
  , cast(0 as sys.bit) as is_auto_executed
  , cast(0 as sys.bit) as is_execution_replicated
  , cast(0 as sys.bit) as is_repl_serializable_only
  , cast(0 as sys.bit) as skips_repl_constraints
from pg_proc p
inner join sys.schemas sch on sch.schema_id = p.pronamespace
left join sys.babelfish_function_ext f on p.proname = f.funcname and sch.schema_id::regnamespace::name = f.nspname
and sys.babelfish_get_pltsql_function_signature(p.oid) = f.funcsignature collate "C"
where has_schema_privilege(sch.schema_id, 'USAGE')
and format_type(p.prorettype, null) <> 'trigger'
and has_function_privilege(p.oid, 'EXECUTE');
GRANT SELECT ON sys.procedures TO PUBLIC;

CREATE OR REPLACE VIEW sys.triggers
AS
SELECT
  CAST(p.proname as sys.sysname) as name,
  CAST(p.oid as int) as object_id,
  CAST(1 as sys.tinyint) as parent_class,
  CAST('OBJECT_OR_COLUMN' as sys.nvarchar(60)) AS parent_class_desc,
  CAST(tr.tgrelid as int) AS parent_id,
  CAST('TR' as sys.bpchar(2)) AS type,
  CAST('SQL_TRIGGER' as sys.nvarchar(60)) AS type_desc,
  CAST(f.create_date as sys.datetime) AS create_date,
  CAST(f.create_date as sys.datetime) AS modify_date,
  CAST(0 as sys.bit) AS is_ms_shipped,
  CAST(
      CASE WHEN tr.tgenabled = 'D'
      THEN 1
      ELSE 0
      END
      AS sys.bit
  )	AS is_disabled,
  CAST(0 as sys.bit) AS is_not_for_replication,
  CAST(get_bit(CAST(CAST(tr.tgtype as int) as bit(7)),0) as sys.bit) AS is_instead_of_trigger
FROM pg_proc p
inner join sys.schemas sch on sch.schema_id = p.pronamespace
left join pg_trigger tr on tr.tgfoid = p.oid
left join sys.babelfish_function_ext f on p.proname = f.funcname and sch.schema_id::regnamespace::name = f.nspname
and sys.babelfish_get_pltsql_function_signature(p.oid) = f.funcsignature collate "C"
where has_schema_privilege(sch.schema_id, 'USAGE')
and has_function_privilege(p.oid, 'EXECUTE')
and p.prokind = 'f'
and format_type(p.prorettype, null) = 'trigger';
GRANT SELECT ON sys.triggers TO PUBLIC;

ALTER VIEW sys.default_constraints RENAME TO default_constraints_deprecated_in_2_3_0;
ALTER VIEW sys.check_constraints RENAME TO check_constraints_deprecated_in_2_3_0;

create or replace view sys.default_constraints
AS
select CAST(('DF_' || tab.name || '_' || d.oid) as sys.sysname) as name
  , CAST(d.oid as int) as object_id
  , CAST(null as int) as principal_id
  , CAST(tab.schema_id as int) as schema_id
  , CAST(d.adrelid as int) as parent_object_id
  , CAST('D' as char(2)) as type
  , CAST('DEFAULT_CONSTRAINT' as sys.nvarchar(60)) AS type_desc
  , CAST(null as sys.datetime) as create_date
  , CAST(null as sys.datetime) as modified_date
  , CAST(0 as sys.bit) as is_ms_shipped
  , CAST(0 as sys.bit) as is_published
  , CAST(0 as sys.bit) as is_schema_published
  , CAST(d.adnum as int) as  parent_column_id
  -- use a simple regex to strip the datatype and collation that pg_get_expr returns after a double-colon that is not expected in SQL Server
  , CAST(regexp_replace(pg_get_expr(d.adbin, d.adrelid), '::"?\w+"?| COLLATE "\w+"', '', 'g') as sys.nvarchar(4000)) as definition
  , CAST(1 as sys.bit) as is_system_named
from pg_catalog.pg_attrdef as d
inner join pg_attribute a on a.attrelid = d.adrelid and d.adnum = a.attnum
inner join sys.tables tab on d.adrelid = tab.object_id
WHERE a.atthasdef = 't' and a.attgenerated = ''
AND has_schema_privilege(tab.schema_id, 'USAGE')
AND has_column_privilege(a.attrelid, a.attname, 'SELECT,INSERT,UPDATE,REFERENCES');
GRANT SELECT ON sys.default_constraints TO PUBLIC;

CREATE or replace VIEW sys.check_constraints AS
SELECT CAST(c.conname as sys.sysname) as name
  , CAST(oid as integer) as object_id
  , CAST(NULL as integer) as principal_id 
  , CAST(c.connamespace as integer) as schema_id
  , CAST(conrelid as integer) as parent_object_id
  , CAST('C' as char(2)) as type
  , CAST('CHECK_CONSTRAINT' as sys.nvarchar(60)) as type_desc
  , CAST(null as sys.datetime) as create_date
  , CAST(null as sys.datetime) as modify_date
  , CAST(0 as sys.bit) as is_ms_shipped
  , CAST(0 as sys.bit) as is_published
  , CAST(0 as sys.bit) as is_schema_published
  , CAST(0 as sys.bit) as is_disabled
  , CAST(0 as sys.bit) as is_not_for_replication
  , CAST(0 as sys.bit) as is_not_trusted
  , CAST(c.conkey[1] as integer) AS parent_column_id
  -- use a simple regex to strip the datatype and collation that pg_get_constraintdef returns after a double-colon that is not expected in SQL Server
  , CAST(regexp_replace(substring(pg_get_constraintdef(c.oid) from 7), '::"?\w+"?| COLLATE "\w+"', '', 'g') as sys.nvarchar(4000)) AS definition
  , CAST(1 as sys.bit) as uses_database_collation
  , CAST(0 as sys.bit) as is_system_named
FROM pg_catalog.pg_constraint as c
INNER JOIN sys.schemas s on c.connamespace = s.schema_id
WHERE has_schema_privilege(s.schema_id, 'USAGE')
AND c.contype = 'c' and c.conrelid != 0;
GRANT SELECT ON sys.check_constraints TO PUBLIC;

-- Rebuild dependent view sys.objects
create or replace view sys.objects as
select
      CAST(t.name as sys.sysname) as name 
    , CAST(t.object_id as int) as object_id
    , CAST(t.principal_id as int) as principal_id
    , CAST(t.schema_id as int) as schema_id
    , CAST(t.parent_object_id as int) as parent_object_id
    , CAST('U' as char(2)) as type
    , CAST('USER_TABLE' as sys.nvarchar(60)) as type_desc
    , CAST(t.create_date as sys.datetime) as create_date
    , CAST(t.modify_date as sys.datetime) as modify_date
    , CAST(t.is_ms_shipped as sys.bit) as is_ms_shipped
    , CAST(t.is_published as sys.bit) as is_published
    , CAST(t.is_schema_published as sys.bit) as is_schema_published
from  sys.tables t
union all
select
      CAST(v.name as sys.sysname) as name
    , CAST(v.object_id as int) as object_id
    , CAST(v.principal_id as int) as principal_id
    , CAST(v.schema_id as int) as schema_id
    , CAST(v.parent_object_id as int) as parent_object_id
    , CAST('V' as char(2)) as type
    , CAST('VIEW' as sys.nvarchar(60)) as type_desc
    , CAST(v.create_date as sys.datetime) as create_date
    , CAST(v.modify_date as sys.datetime) as modify_date
    , CAST(v.is_ms_shipped as sys.bit) as is_ms_shipped
    , CAST(v.is_published as sys.bit) as is_published
    , CAST(v.is_schema_published as sys.bit) as is_schema_published
from  sys.views v
union all
select
      CAST(f.name as sys.sysname) as name
    , CAST(f.object_id as int) as object_id
    , CAST(f.principal_id as int) as principal_id
    , CAST(f.schema_id as int) as schema_id
    , CAST(f.parent_object_id as int) as parent_object_id
    , CAST('F' as char(2)) as type
    , CAST('FOREIGN_KEY_CONSTRAINT' as sys.nvarchar(60)) as type_desc
    , CAST(f.create_date as sys.datetime) as create_date
    , CAST(f.modify_date as sys.datetime) as modify_date
    , CAST(f.is_ms_shipped as sys.bit) as is_ms_shipped
    , CAST(f.is_published as sys.bit) as is_published
    , CAST(f.is_schema_published as sys.bit) as is_schema_published
 from sys.foreign_keys f
union all
select
      CAST(p.name as sys.sysname) as name
    , CAST(p.object_id as int) as object_id
    , CAST(p.principal_id as int) as principal_id
    , CAST(p.schema_id as int) as schema_id
    , CAST(p.parent_object_id as int) as parent_object_id
    , CAST('PK' as char(2)) as type
    , CAST('PRIMARY_KEY_CONSTRAINT' as sys.nvarchar(60)) as type_desc
    , CAST(p.create_date as sys.datetime) as create_date
    , CAST(p.modify_date as sys.datetime) as modify_date
    , CAST(p.is_ms_shipped as sys.bit) as is_ms_shipped
    , CAST(p.is_published as sys.bit) as is_published
    , CAST(p.is_schema_published as sys.bit) as is_schema_published
from sys.key_constraints p
where p.type = 'PK'
union all
select
      CAST(pr.name as sys.sysname) as name
    , CAST(pr.object_id as int) as object_id
    , CAST(pr.principal_id as int) as principal_id
    , CAST(pr.schema_id as int) as schema_id
    , CAST(pr.parent_object_id as int) as parent_object_id
    , CAST(pr.type as char(2)) as type
    , CAST(pr.type_desc as sys.nvarchar(60)) as type_desc
    , CAST(pr.create_date as sys.datetime) as create_date
    , CAST(pr.modify_date as sys.datetime) as modify_date
    , CAST(pr.is_ms_shipped as sys.bit) as is_ms_shipped
    , CAST(pr.is_published as sys.bit) as is_published
    , CAST(pr.is_schema_published as sys.bit) as is_schema_published
 from sys.procedures pr
union all
select
      CAST(tr.name as sys.sysname) as name
    , CAST(tr.object_id as int) as object_id
    , CAST(NULL as int) as principal_id
    , CAST(p.pronamespace as int) as schema_id
    , CAST(tr.parent_id as int) as parent_object_id
    , CAST(tr.type as char(2)) as type
    , CAST(tr.type_desc as sys.nvarchar(60)) as type_desc
    , CAST(tr.create_date as sys.datetime) as create_date
    , CAST(tr.modify_date as sys.datetime) as modify_date
    , CAST(tr.is_ms_shipped as sys.bit) as is_ms_shipped
    , CAST(0 as sys.bit) as is_published
    , CAST(0 as sys.bit) as is_schema_published
  from sys.triggers tr
  inner join pg_proc p on p.oid = tr.object_id
union all 
select
    CAST(def.name as sys.sysname) as name
  , CAST(def.object_id as int) as object_id
  , CAST(def.principal_id as int) as principal_id
  , CAST(def.schema_id as int) as schema_id
  , CAST(def.parent_object_id as int) as parent_object_id
  , CAST(def.type as char(2)) as type
  , CAST(def.type_desc as sys.nvarchar(60)) as type_desc
  , CAST(def.create_date as sys.datetime) as create_date
  , CAST(def.modified_date as sys.datetime) as modify_date
  , CAST(def.is_ms_shipped as sys.bit) as is_ms_shipped
  , CAST(def.is_published as sys.bit) as is_published
  , CAST(def.is_schema_published as sys.bit) as is_schema_published
  from sys.default_constraints def
union all
select
    CAST(chk.name as sys.sysname) as name
  , CAST(chk.object_id as int) as object_id
  , CAST(chk.principal_id as int) as principal_id
  , CAST(chk.schema_id as int) as schema_id
  , CAST(chk.parent_object_id as int) as parent_object_id
  , CAST(chk.type as char(2)) as type
  , CAST(chk.type_desc as sys.nvarchar(60)) as type_desc
  , CAST(chk.create_date as sys.datetime) as create_date
  , CAST(chk.modify_date as sys.datetime) as modify_date
  , CAST(chk.is_ms_shipped as sys.bit) as is_ms_shipped
  , CAST(chk.is_published as sys.bit) as is_published
  , CAST(chk.is_schema_published as sys.bit) as is_schema_published
  from sys.check_constraints chk
union all
select
    CAST(p.relname as sys.sysname) as name
  , CAST(p.oid as int) as object_id
  , CAST(null as int) as principal_id
  , CAST(s.schema_id as int) as schema_id
  , CAST(0 as int) as parent_object_id
  , CAST('SO' as char(2)) as type
  , CAST('SEQUENCE_OBJECT' as sys.nvarchar(60)) as type_desc
  , CAST(null as sys.datetime) as create_date
  , CAST(null as sys.datetime) as modify_date
  , CAST(0 as sys.bit) as is_ms_shipped
  , CAST(0 as sys.bit) as is_published
  , CAST(0 as sys.bit) as is_schema_published
from pg_class p
inner join sys.schemas s on s.schema_id = p.relnamespace
and p.relkind = 'S'
and has_schema_privilege(s.schema_id, 'USAGE')
union all
select
    CAST(('TT_' || tt.name || '_' || tt.type_table_object_id) as sys.sysname) as name
  , CAST(tt.type_table_object_id as int) as object_id
  , CAST(tt.principal_id as int) as principal_id
  , CAST(tt.schema_id as int) as schema_id
  , CAST(0 as int) as parent_object_id
  , CAST('TT' as char(2)) as type
  , CAST('TABLE_TYPE' as sys.nvarchar(60)) as type_desc
  , CAST((select string_agg(
                    case
                    when option like 'bbf_rel_create_date=%%' then substring(option, 21)
                    else NULL
                    end, ',')
          from unnest(c.reloptions) as option)
     as sys.datetime) as create_date
  , CAST((select string_agg(
                    case
                    when option like 'bbf_rel_create_date=%%' then substring(option, 21)
                    else NULL
                    end, ',')
          from unnest(c.reloptions) as option)
     as sys.datetime) as modify_date
  , CAST(1 as sys.bit) as is_ms_shipped
  , CAST(0 as sys.bit) as is_published
  , CAST(0 as sys.bit) as is_schema_published
from sys.table_types tt
inner join pg_class c on tt.type_table_object_id = c.oid;
GRANT SELECT ON sys.objects TO PUBLIC;

CREATE OR REPLACE FUNCTION objectproperty(
    id INT,
    property SYS.VARCHAR
    )
RETURNS INT
AS $$
BEGIN

    IF NOT EXISTS(SELECT ao.object_id FROM sys.all_objects ao WHERE object_id = id)
    THEN
        RETURN NULL;
    END IF;

    property := RTRIM(LOWER(COALESCE(property, '')));

    IF property = 'ownerid' -- OwnerId
    THEN
        RETURN (
                SELECT CAST(COALESCE(t1.principal_id, pn.nspowner) AS INT)
                FROM sys.all_objects t1
                INNER JOIN pg_catalog.pg_namespace pn ON pn.oid = t1.schema_id
                WHERE t1.object_id = id);

    ELSEIF property = 'isdefaultcnst' -- IsDefaultCnst
    THEN
        RETURN (SELECT count(distinct dc.object_id) FROM sys.default_constraints dc WHERE dc.object_id = id);

    ELSEIF property = 'execisquotedidenton' -- ExecIsQuotedIdentOn
    THEN
        RETURN (SELECT CAST(sm.uses_quoted_identifier as int) FROM sys.all_sql_modules sm WHERE sm.object_id = id);

    ELSEIF property = 'tablefulltextpopulatestatus' -- TableFullTextPopulateStatus
    THEN
        IF NOT EXISTS (SELECT object_id FROM sys.tables t WHERE t.object_id = id) THEN
            RETURN NULL;
        END IF;
        RETURN 0;

    ELSEIF property = 'tablehasvardecimalstorageformat' -- TableHasVarDecimalStorageFormat
    THEN
        IF NOT EXISTS (SELECT object_id FROM sys.tables t WHERE t.object_id = id) THEN
            RETURN NULL;
        END IF;
        RETURN 0;

    ELSEIF property = 'ismsshipped' -- IsMSShipped
    THEN
        RETURN (SELECT CAST(ao.is_ms_shipped AS int) FROM sys.all_objects ao WHERE ao.object_id = id);

    ELSEIF property = 'isschemabound' -- IsSchemaBound
    THEN
        RETURN (SELECT CAST(sm.is_schema_bound AS int) FROM sys.all_sql_modules sm WHERE sm.object_id = id);

    ELSEIF property = 'execisansinullson' -- ExecIsAnsiNullsOn
    THEN
        RETURN (SELECT CAST(sm.uses_ansi_nulls AS int) FROM sys.all_sql_modules sm WHERE sm.object_id = id);

    ELSEIF property = 'isdeterministic' -- IsDeterministic
    THEN
        RETURN 0;
    
    ELSEIF property = 'isprocedure' -- IsProcedure
    THEN
        RETURN (SELECT count(distinct object_id) from sys.all_objects WHERE object_id = id and type = 'P');

    ELSEIF property = 'istable' -- IsTable
    THEN
        RETURN (SELECT count(distinct object_id) from sys.all_objects WHERE object_id = id and type in ('IT', 'TT', 'U', 'S'));

    ELSEIF property = 'isview' -- IsView
    THEN
        RETURN (SELECT count(distinct object_id) from sys.all_objects WHERE object_id = id and type = 'V');
    
    ELSEIF property = 'isusertable' -- IsUserTable
    THEN
        RETURN (SELECT count(distinct object_id) from sys.all_objects WHERE object_id = id and type = 'U' and is_ms_shipped = 0);
    
    ELSEIF property = 'istablefunction' -- IsTableFunction
    THEN
        RETURN (SELECT count(distinct object_id) from sys.all_objects WHERE object_id = id and type in ('IF', 'TF', 'FT'));
    
    ELSEIF property = 'isinlinefunction' -- IsInlineFunction
    THEN
        RETURN (SELECT count(distinct object_id) from sys.all_objects WHERE object_id = id and type in ('IF'));
    
    ELSEIF property = 'isscalarfunction' -- IsScalarFunction
    THEN
        RETURN (SELECT count(distinct object_id) from sys.all_objects WHERE object_id = id and type in ('FN', 'FS'));

    ELSEIF property = 'isprimarykey' -- IsPrimaryKey
    THEN
        RETURN (SELECT count(distinct object_id) from sys.all_objects WHERE object_id = id and type = 'PK');
    
    ELSEIF property = 'isindexed' -- IsIndexed
    THEN
        RETURN (SELECT count(distinct object_id) from sys.indexes WHERE object_id = id and index_id > 0);

    ELSEIF property = 'isdefault' -- IsDefault
    THEN
        RETURN 0;

    ELSEIF property = 'isrule' -- IsRule
    THEN
        RETURN 0;
    
    ELSEIF property = 'istrigger' -- IsTrigger
    THEN
        RETURN (SELECT count(distinct object_id) from sys.all_objects WHERE object_id = id and type in ('TA', 'TR'));
    END IF;

    RETURN NULL;
END;
$$
LANGUAGE plpgsql;

CREATE OR REPLACE FUNCTION sys.num_days_in_date(IN d1 INTEGER, IN m1 INTEGER, IN y1 INTEGER) RETURNS INTEGER AS $$
DECLARE
	i INTEGER;
	n1 INTEGER;
BEGIN
	n1 = y1 * 365 + d1;
	FOR i in 0 .. m1-2 LOOP
		IF (i = 0 OR i = 2 OR i = 4 OR i = 6 OR i = 7 OR i = 9 OR i = 11) THEN
			n1 = n1 + 31;
		ELSIF (i = 3 OR i = 5 OR i = 8 OR i = 10) THEN
			n1 = n1 + 30;
		ELSIF (i = 1) THEN
			n1 = n1 + 28;
		END IF;
	END LOOP;
	IF m1 <= 2 THEN
		y1 = y1 - 1;
	END IF;
	n1 = n1 + (y1/4 - y1/100 + y1/400);

	return n1;
END
$$
LANGUAGE plpgsql IMMUTABLE;

CREATE OR REPLACE FUNCTION sys.datediff_internal_df(IN datepart PG_CATALOG.TEXT, IN startdate anyelement, IN enddate anyelement) RETURNS INTEGER AS $$
DECLARE
	result INTEGER;
	year_diff INTEGER;
	month_diff INTEGER;
	day_diff INTEGER;
	hour_diff INTEGER;
	minute_diff INTEGER;
	second_diff INTEGER;
	millisecond_diff INTEGER;
	microsecond_diff INTEGER;
	y1 INTEGER;
	m1 INTEGER;
	d1 INTEGER;
	y2 INTEGER;
	m2 INTEGER;
	d2 INTEGER;
BEGIN
	CASE datepart
	WHEN 'year' THEN
		year_diff = sys.datepart('year', enddate) - sys.datepart('year', startdate);
		result = year_diff;
	WHEN 'quarter' THEN
		year_diff = sys.datepart('year', enddate) - sys.datepart('year', startdate);
		month_diff = sys.datepart('month', enddate) - sys.datepart('month', startdate);
		result = (year_diff * 12 + month_diff) / 3;
	WHEN 'month' THEN
		year_diff = sys.datepart('year', enddate) - sys.datepart('year', startdate);
		month_diff = sys.datepart('month', enddate) - sys.datepart('month', startdate);
		result = year_diff * 12 + month_diff;
	WHEN 'doy', 'y' THEN
		day_diff = sys.datepart('day', enddate OPERATOR(sys.-) startdate);
		result = day_diff;
	WHEN 'day' THEN
		y1 = sys.datepart('year', enddate);
		m1 = sys.datepart('month', enddate);
		d1 = sys.datepart('day', enddate);
		y2 = sys.datepart('year', startdate);
		m2 = sys.datepart('month', startdate);
		d2 = sys.datepart('day', startdate);
		result = sys.num_days_in_date(d1, m1, y1) - sys.num_days_in_date(d2, m2, y2);
	WHEN 'week' THEN
		day_diff = sys.datepart('day', enddate OPERATOR(sys.-) startdate);
		result = day_diff / 7;
	WHEN 'hour' THEN
		y1 = sys.datepart('year', enddate);
		m1 = sys.datepart('month', enddate);
		d1 = sys.datepart('day', enddate);
		y2 = sys.datepart('year', startdate);
		m2 = sys.datepart('month', startdate);
		d2 = sys.datepart('day', startdate);
		day_diff = sys.num_days_in_date(d1, m1, y1) - sys.num_days_in_date(d2, m2, y2);
		hour_diff = sys.datepart('hour', enddate) - sys.datepart('hour', startdate);
		result = day_diff * 24 + hour_diff;
	WHEN 'minute' THEN
		day_diff = sys.datepart('day', enddate OPERATOR(sys.-) startdate);
		hour_diff = sys.datepart('hour', enddate OPERATOR(sys.-) startdate);
		minute_diff = sys.datepart('minute', enddate OPERATOR(sys.-) startdate);
		result = (day_diff * 24 + hour_diff) * 60 + minute_diff;
	WHEN 'second' THEN
		day_diff = sys.datepart('day', enddate OPERATOR(sys.-) startdate);
		hour_diff = sys.datepart('hour', enddate OPERATOR(sys.-) startdate);
		minute_diff = sys.datepart('minute', enddate OPERATOR(sys.-) startdate);
		second_diff = TRUNC(sys.datepart('second', enddate OPERATOR(sys.-) startdate));
		result = ((day_diff * 24 + hour_diff) * 60 + minute_diff) * 60 + second_diff;
	WHEN 'millisecond' THEN
		-- millisecond result from date_part by default contains second value,
		-- so we don't need to add second_diff again
		day_diff = sys.datepart('day', enddate OPERATOR(sys.-) startdate);
		hour_diff = sys.datepart('hour', enddate OPERATOR(sys.-) startdate);
		minute_diff = sys.datepart('minute', enddate OPERATOR(sys.-) startdate);
		second_diff = TRUNC(sys.datepart('second', enddate OPERATOR(sys.-) startdate));
		millisecond_diff = TRUNC(sys.datepart('millisecond', enddate OPERATOR(sys.-) startdate));
		result = (((day_diff * 24 + hour_diff) * 60 + minute_diff) * 60) * 1000 + millisecond_diff;
	WHEN 'microsecond' THEN
		-- microsecond result from date_part by default contains second and millisecond values,
		-- so we don't need to add second_diff and millisecond_diff again
		day_diff = sys.datepart('day', enddate OPERATOR(sys.-) startdate);
		hour_diff = sys.datepart('hour', enddate OPERATOR(sys.-) startdate);
		minute_diff = sys.datepart('minute', enddate OPERATOR(sys.-) startdate);
		second_diff = TRUNC(sys.datepart('second', enddate OPERATOR(sys.-) startdate));
		millisecond_diff = TRUNC(sys.datepart('millisecond', enddate OPERATOR(sys.-) startdate));
		microsecond_diff = TRUNC(sys.datepart('microsecond', enddate OPERATOR(sys.-) startdate));
		result = ((((day_diff * 24 + hour_diff) * 60 + minute_diff) * 60) * 1000) * 1000 + microsecond_diff;
	WHEN 'nanosecond' THEN
		-- Best we can do - Postgres does not support nanosecond precision
		day_diff = sys.datepart('day', enddate - startdate);
		hour_diff = sys.datepart('hour', enddate OPERATOR(sys.-) startdate);
		minute_diff = sys.datepart('minute', enddate OPERATOR(sys.-) startdate);
		second_diff = TRUNC(sys.datepart('second', enddate OPERATOR(sys.-) startdate));
		millisecond_diff = TRUNC(sys.datepart('millisecond', enddate OPERATOR(sys.-) startdate));
		microsecond_diff = TRUNC(sys.datepart('microsecond', enddate OPERATOR(sys.-) startdate));
		result = (((((day_diff * 24 + hour_diff) * 60 + minute_diff) * 60) * 1000) * 1000 + microsecond_diff) * 1000;
	ELSE
		RAISE EXCEPTION '"%" is not a recognized datediff option.', datepart;
	END CASE;

	return result;
END;
$$
STRICT
LANGUAGE plpgsql IMMUTABLE;

CREATE OR REPLACE FUNCTION sys.datediff_internal(IN datepart PG_CATALOG.TEXT, IN startdate anyelement, IN enddate anyelement) RETURNS INTEGER AS $$
DECLARE
	result INTEGER;
	year_diff INTEGER;
	month_diff INTEGER;
	day_diff INTEGER;
	hour_diff INTEGER;
	minute_diff INTEGER;
	second_diff INTEGER;
	millisecond_diff INTEGER;
	microsecond_diff INTEGER;
	y1 INTEGER;
	m1 INTEGER;
	d1 INTEGER;
	y2 INTEGER;
	m2 INTEGER;
	d2 INTEGER;
BEGIN
	CASE datepart
	WHEN 'year' THEN
		year_diff = date_part('year', enddate)::INTEGER - date_part('year', startdate)::INTEGER;
		result = year_diff;
	WHEN 'quarter' THEN
		year_diff = date_part('year', enddate)::INTEGER - date_part('year', startdate)::INTEGER;
		month_diff = date_part('month', enddate)::INTEGER - date_part('month', startdate)::INTEGER;
		result = (year_diff * 12 + month_diff) / 3;
	WHEN 'month' THEN
		year_diff = date_part('year', enddate)::INTEGER - date_part('year', startdate)::INTEGER;
		month_diff = date_part('month', enddate)::INTEGER - date_part('month', startdate)::INTEGER;
		result = year_diff * 12 + month_diff;
	WHEN 'doy', 'y' THEN
		day_diff = sys.datepart('day', enddate OPERATOR(sys.-) startdate);
		result = day_diff;
	WHEN 'day' THEN
		y1 = date_part('year', enddate)::INTEGER;
		m1 = date_part('month', enddate)::INTEGER;
		d1 = date_part('day', enddate)::INTEGER;
		y2 = date_part('year', startdate)::INTEGER;
		m2 = date_part('month', startdate)::INTEGER;
		d2 = date_part('day', startdate)::INTEGER;
		result = sys.num_days_in_date(d1, m1, y1) - sys.num_days_in_date(d2, m2, y2);
	WHEN 'week' THEN
		day_diff = date_part('day', enddate OPERATOR(sys.-) startdate)::INTEGER;
		result = day_diff / 7;
	WHEN 'hour' THEN
		y1 = date_part('year', enddate)::INTEGER;
		m1 = date_part('month', enddate)::INTEGER;
		d1 = date_part('day', enddate)::INTEGER;
		y2 = date_part('year', startdate)::INTEGER;
		m2 = date_part('month', startdate)::INTEGER;
		d2 = date_part('day', startdate)::INTEGER;
		day_diff = sys.num_days_in_date(d1, m1, y1) - sys.num_days_in_date(d2, m2, y2);
		hour_diff = date_part('hour', enddate)::INTEGER - date_part('hour', startdate)::INTEGER;
		result = day_diff * 24 + hour_diff;
	WHEN 'minute' THEN
		day_diff = date_part('day', enddate OPERATOR(sys.-) startdate)::INTEGER;
		hour_diff = date_part('hour', enddate OPERATOR(sys.-) startdate)::INTEGER;
		minute_diff = date_part('minute', enddate OPERATOR(sys.-) startdate)::INTEGER;
		result = (day_diff * 24 + hour_diff) * 60 + minute_diff;
	WHEN 'second' THEN
		day_diff = date_part('day', enddate OPERATOR(sys.-) startdate)::INTEGER;
		hour_diff = date_part('hour', enddate OPERATOR(sys.-) startdate)::INTEGER;
		minute_diff = date_part('minute', enddate OPERATOR(sys.-) startdate)::INTEGER;
		second_diff = TRUNC(date_part('second', enddate OPERATOR(sys.-) startdate));
		result = ((day_diff * 24 + hour_diff) * 60 + minute_diff) * 60 + second_diff;
	WHEN 'millisecond' THEN
		-- millisecond result from date_part by default contains second value,
		-- so we don't need to add second_diff again
		day_diff = date_part('day', enddate OPERATOR(sys.-) startdate)::INTEGER;
		hour_diff = date_part('hour', enddate OPERATOR(sys.-) startdate)::INTEGER;
		minute_diff = date_part('minute', enddate OPERATOR(sys.-) startdate)::INTEGER;
		second_diff = TRUNC(date_part('second', enddate OPERATOR(sys.-) startdate));
		millisecond_diff = TRUNC(date_part('millisecond', enddate OPERATOR(sys.-) startdate));
		result = (((day_diff * 24 + hour_diff) * 60 + minute_diff) * 60) * 1000 + millisecond_diff;
	WHEN 'microsecond' THEN
		-- microsecond result from date_part by default contains second and millisecond values,
		-- so we don't need to add second_diff and millisecond_diff again
		day_diff = date_part('day', enddate OPERATOR(sys.-) startdate)::INTEGER;
		hour_diff = date_part('hour', enddate OPERATOR(sys.-) startdate)::INTEGER;
		minute_diff = date_part('minute', enddate OPERATOR(sys.-) startdate)::INTEGER;
		second_diff = TRUNC(date_part('second', enddate OPERATOR(sys.-) startdate));
		millisecond_diff = TRUNC(date_part('millisecond', enddate OPERATOR(sys.-) startdate));
		microsecond_diff = TRUNC(date_part('microsecond', enddate OPERATOR(sys.-) startdate));
		result = ((((day_diff * 24 + hour_diff) * 60 + minute_diff) * 60) * 1000) * 1000 + microsecond_diff;
	WHEN 'nanosecond' THEN
		-- Best we can do - Postgres does not support nanosecond precision
		day_diff = date_part('day', enddate OPERATOR(sys.-) startdate)::INTEGER;
		hour_diff = date_part('hour', enddate OPERATOR(sys.-) startdate)::INTEGER;
		minute_diff = date_part('minute', enddate OPERATOR(sys.-) startdate)::INTEGER;
		second_diff = TRUNC(date_part('second', enddate OPERATOR(sys.-) startdate));
		millisecond_diff = TRUNC(date_part('millisecond', enddate OPERATOR(sys.-) startdate));
		microsecond_diff = TRUNC(date_part('microsecond', enddate OPERATOR(sys.-) startdate));
		result = (((((day_diff * 24 + hour_diff) * 60 + minute_diff) * 60) * 1000) * 1000 + microsecond_diff) * 1000;
	ELSE
		RAISE EXCEPTION '"%" is not a recognized datediff option.', datepart;
	END CASE;

	return result;
END;
$$
STRICT
LANGUAGE plpgsql IMMUTABLE;

CALL sys.babelfish_drop_deprecated_object('view', 'sys', 'check_constraints_deprecated_in_2_3_0');
CALL sys.babelfish_drop_deprecated_object('view', 'sys', 'default_constraints_deprecated_in_2_3_0');

-- USER extension
ALTER TABLE sys.babelfish_authid_user_ext add COLUMN IF NOT EXISTS user_can_connect INT NOT NULL DEFAULT 1;

GRANT SELECT ON sys.babelfish_authid_user_ext TO PUBLIC;

-- This is a temporary procedure which is called during upgrade to create guest users
-- for the user created databases if it doesn't have guest user already.
CREATE OR REPLACE PROCEDURE sys.babelfish_update_user_catalog_for_guest()
LANGUAGE C
AS 'babelfishpg_tsql', 'update_user_catalog_for_guest';
 
CALL sys.babelfish_update_user_catalog_for_guest();

ALTER VIEW sys.sp_sproc_columns_view RENAME TO sp_sproc_columns_view_deprecated_in_2_3_0;

CREATE OR REPLACE VIEW sys.sp_sproc_columns_view
AS
SELECT
CAST(sys.db_name() AS sys.sysname) AS PROCEDURE_QUALIFIER -- This will always be objects in current database
, CAST(ss.schema_name AS sys.sysname) AS PROCEDURE_OWNER
, CAST(
CASE
  WHEN ss.prokind = 'p' THEN CONCAT(ss.proname, ';1')
  ELSE CONCAT(ss.proname, ';0')
END
AS sys.nvarchar(134)) AS PROCEDURE_NAME
, CAST(
CASE 
  WHEN ss.n IS NULL THEN
    CASE
      WHEN ss.proretset THEN '@TABLE_RETURN_VALUE'
    ELSE '@RETURN_VALUE'
  END 
ELSE COALESCE(ss.proargnames[n], '')
END
AS sys.SYSNAME) AS COLUMN_NAME
, CAST(
CASE
WHEN ss.n IS NULL THEN
  CASE 
    WHEN ss.proretset THEN 3
    ELSE 5
  END
WHEN ss.proargmodes[n] in ('o', 'b') THEN 2
ELSE 1
END
AS smallint) AS COLUMN_TYPE
, CAST(
CASE
  WHEN ss.n IS NULL THEN
    CASE
      WHEN ss.prokind = 'p' THEN (SELECT data_type FROM sys.spt_datatype_info_table  WHERE type_name = 'int')
    WHEN ss.proretset THEN NULL
    ELSE sdit.data_type 
    END
  WHEN st.is_table_type = 1 THEN -153
  ELSE sdit.data_type 
END
AS smallint) AS DATA_TYPE
, CAST(
CASE 
  WHEN ss.n IS NULL THEN
    CASE 
      WHEN ss.proretset THEN 'table' 
      WHEN ss.prokind = 'p' THEN 'int'
      ELSE st.name
    END
  ELSE st.name
END
AS sys.sysname) AS TYPE_NAME
, CAST(
CASE
  WHEN ss.n IS NULL THEN
    CASE 
      WHEN ss.proretset THEN 0 
    WHEN ss.prokind = 'p' THEN (SELECT precision FROM sys.types WHERE name = 'int')
    ELSE st.precision
  END
  WHEN st.is_table_type = 1 THEN 0
  ELSE st.precision 
END 
AS sys.int) AS PRECISION
, CAST(
CASE
  WHEN ss.n IS NULL THEN
    CASE
      WHEN ss.proretset THEN 0
    WHEN ss.prokind = 'p' THEN (SELECT max_length FROM sys.types WHERE name = 'int')
    ELSE st.max_length
  END
  WHEN st.is_table_type = 1 THEN 2147483647
  ELSE st.max_length 
END
AS sys.int) AS LENGTH
, CAST(
CASE
  WHEN ss.n IS NULL THEN 
    CASE
      WHEN ss.proretset THEN 0 
      WHEN ss.prokind = 'p' THEN (SELECT scale FROM sys.types WHERE name = 'int')
      ELSE st.scale
    END
  WHEN st.is_table_type = 1 THEN NULL
  ELSE st.scale
END
AS smallint) AS SCALE
, CAST(
CASE
  WHEN ss.n IS NULL THEN
    CASE
      WHEN ss.proretset THEN 0
    WHEN ss.prokind = 'p' THEN (SELECT num_prec_radix FROM sys.spt_datatype_info_table WHERE type_name = 'int')
    ELSE sdit.num_prec_radix
  END
  WHEN st.is_table_type = 1 THEN NULL
  ELSE sdit.num_prec_radix
END
AS smallint) AS RADIX
, CAST(
CASE
  WHEN ss.n IS NULL THEN
    CASE 
      WHEN ss.proretset OR ss.prokind = 'p' THEN 0
      ELSE sdit.nullable 
    END
  WHEN st.is_table_type = 1 THEN 1
  ELSE sdit.nullable 
END
AS smallint) AS NULLABLE
, CAST(
CASE 
  WHEN ss.n IS NULL AND ss.proretset THEN 'Result table returned by table valued function'
  ELSE NULL
END
AS sys.varchar(254)) AS REMARKS
, CAST(NULL AS sys.nvarchar(4000)) AS COLUMN_DEF
, CAST(
CASE
  WHEN ss.n IS NULL THEN
    CASE
      WHEN ss.proretset THEN NULL
      WHEN ss.prokind = 'p' THEN (SELECT sql_data_type FROM sys.spt_datatype_info_table WHERE type_name = 'int')
      ELSE sdit.sql_data_type
    END
  WHEN st.is_table_type = 1 THEN -153
  ELSE sdit.sql_data_type 
END
AS smallint) AS SQL_DATA_TYPE
, CAST(
CASE
  WHEN ss.n IS NULL THEN
    CASE 
      WHEN ss.proretset THEN 0
      WHEN ss.prokind = 'p' THEN (SELECT sql_datetime_sub FROM sys.spt_datatype_info_table WHERE type_name = 'int')
      ELSE sdit.sql_datetime_sub
    END
  ELSE sdit.sql_datetime_sub 
END 
AS smallint) AS SQL_DATETIME_SUB
, CAST(
CASE
  WHEN ss.n IS NOT NULL AND st.is_table_type = 1 THEN 2147483647
  ELSE NULL
END
AS sys.int) AS CHAR_OCTET_LENGTH
, CAST(
CASE
  WHEN ss.n IS NULL THEN 0
  ELSE n 
END 
AS sys.int) AS ORDINAL_POSITION
, CAST(
CASE
  WHEN ss.n IS NULL AND ss.proretset THEN 'NO'
  WHEN st.is_table_type = 1 THEN 'YES'
  WHEN sdit.nullable = 1 THEN 'YES'
  ELSE 'NO'
END
AS sys.varchar(254)) AS IS_NULLABLE
, CAST(
CASE
  WHEN ss.n IS NULL THEN
    CASE
      WHEN ss.proretset THEN 0
      WHEN ss.prokind = 'p' THEN 56
      ELSE sdit.ss_data_type
    END
  WHEN st.is_table_type = 1 THEN 0
  ELSE sdit.ss_data_type
END
AS sys.tinyint) AS SS_DATA_TYPE
, CAST(ss.proname AS sys.sysname) AS original_procedure_name
FROM 
( 
  -- CTE to query procedures related to bbf
  WITH bbf_proc AS (
    SELECT
      p.proname as proname,
      p.proargnames as proargnames,
      p.proargmodes as proargmodes,
      p.prokind as prokind,
      p.proretset as proretset,
      p.prorettype as prorettype,
      p.proallargtypes as proallargtypes,
      p.proargtypes as proargtypes,
      s.name as schema_name
    FROM 
      pg_proc p
    INNER JOIN (
      SELECT name as name, schema_id as id  FROM sys.schemas 
      UNION ALL 
      SELECT CAST(nspname as sys.sysname) as name, CAST(oid as int) as id 
        from pg_namespace WHERE nspname in ('sys', 'information_schema')
    ) as s ON p.pronamespace = s.id
    WHERE (
      (pg_has_role(p.proowner, 'USAGE') OR has_function_privilege(p.oid, 'EXECUTE'))
      AND (s.name != 'sys' 
        OR p.proname like 'sp\_%' -- filter out internal babelfish-specific procs in sys schema
        OR p.proname like 'xp\_%'
        OR p.proname like 'dm\_%'
        OR p.proname like 'fn\_%'))
  )

  SELECT *
  FROM ( 
    SELECT -- Selects all parameters (input and output), but NOT return values
    p.proname as proname,
    p.proargnames as proargnames,
    p.proargmodes as proargmodes,
    p.prokind as prokind,
    p.proretset as proretset,
    p.prorettype as prorettype,
    p.schema_name as schema_name,
    (information_schema._pg_expandarray(
    COALESCE(p.proallargtypes,
      CASE 
        WHEN p.prokind = 'f' THEN (CAST(p.proargtypes AS oid[]))
        ELSE CAST(p.proargtypes AS oid[])
      END
    ))).x AS x,
    (information_schema._pg_expandarray(
    COALESCE(p.proallargtypes,
      CASE 
        WHEN p.prokind = 'f' THEN (CAST(p.proargtypes AS oid[]))
        ELSE CAST(p.proargtypes AS oid[])
      END
    ))).n AS n
    FROM bbf_proc p) AS t
  WHERE (t.proargmodes[t.n] in ('i', 'o', 'b') OR t.proargmodes is NULL)

  UNION ALL

  SELECT -- Selects all return values (this is because inline-table functions could cause duplicate outputs)
  p.proname as proname,
  p.proargnames as proargnames,
  p.proargmodes as proargmodes,
  p.prokind as prokind,
  p.proretset as proretset,
  p.prorettype as prorettype,
  p.schema_name as schema_name,
  p.prorettype AS x, 
  NULL AS n -- null value indicates that we are retrieving the return values of the proc/func
  FROM bbf_proc p
) ss
LEFT JOIN sys.types st ON ss.x = st.user_type_id -- left join'd because return type of table-valued functions may not have an entry in sys.types
-- Because spt_datatype_info_table does contain user-defind types and their names,
-- the join below allows us to retrieve the name of the base type of the user-defined type
LEFT JOIN sys.spt_datatype_info_table sdit ON sdit.type_name = sys.translate_pg_type_to_tsql(st.system_type_id);
GRANT SELECT ON sys.sp_sproc_columns_view TO PUBLIC;

CALL sys.babelfish_drop_deprecated_object('view', 'sys', 'sp_sproc_columns_view_deprecated_in_2_3_0');

CREATE OR REPLACE PROCEDURE sys.sp_addrole(IN "@rolename" sys.SYSNAME, IN "@ownername" sys.SYSNAME DEFAULT NULL)
AS 'babelfishpg_tsql', 'sp_addrole' LANGUAGE C;
GRANT EXECUTE on PROCEDURE sys.sp_addrole(IN sys.SYSNAME, IN sys.SYSNAME) TO PUBLIC;

CREATE OR REPLACE PROCEDURE sys.sp_droprole(IN "@rolename" sys.SYSNAME)
AS 'babelfishpg_tsql', 'sp_droprole' LANGUAGE C;
GRANT EXECUTE on PROCEDURE sys.sp_droprole(IN sys.SYSNAME) TO PUBLIC;

CREATE OR REPLACE PROCEDURE sys.sp_addrolemember(IN "@rolename" sys.SYSNAME, IN "@membername" sys.SYSNAME)
AS 'babelfishpg_tsql', 'sp_addrolemember' LANGUAGE C;
GRANT EXECUTE on PROCEDURE sys.sp_addrolemember(IN sys.SYSNAME, IN sys.SYSNAME) TO PUBLIC;

CREATE OR REPLACE PROCEDURE sys.sp_droprolemember(IN "@rolename" sys.SYSNAME, IN "@membername" sys.SYSNAME)
AS 'babelfishpg_tsql', 'sp_droprolemember' LANGUAGE C;
GRANT EXECUTE on PROCEDURE sys.sp_droprolemember(IN sys.SYSNAME, IN sys.SYSNAME) TO PUBLIC;

/*
 * JSON MODIFY
 * This function is used to update the value of a property in a JSON string and returns the updated JSON string.
 * It has been implemented in three parts:
 *  1) Set the append and create_if_missing flag as postgres functions do not directly take append and lax/strict mode in the jsonb_path.
 *  2) To convert the input path into the expected jsonb_path.
 *  3) To implement the main logic of the JSON_MODIFY function by dividing it into 8 different cases.
 */
CREATE OR REPLACE FUNCTION sys.json_modify(in expression sys.NVARCHAR,in path_json TEXT, in new_value TEXT)
RETURNS sys.NVARCHAR
AS
$BODY$
DECLARE
    json_path TEXT;
    json_path_convert TEXT;
    new_jsonb_path TEXT[];
    key_value_type TEXT;
    path_split_array TEXT[];
    comparison_string TEXT COLLATE "C";
    len_array INTEGER;
    word_count INTEGER;
    create_if_missing BOOL = TRUE;
    append_modifier BOOL = FALSE;
    key_exists BOOL;
    key_value JSONB;
    json_expression JSONB = expression::JSONB;
    result_json sys.NVARCHAR;
BEGIN
    path_split_array = regexp_split_to_array(TRIM(path_json) COLLATE "C",'\s+');
    word_count = array_length(path_split_array,1);
    /* 
     * This if else block is added to set the create_if_missing and append_modifier flags.
     * These flags will be used to know the mode and if the optional modifier append is present in the input path_json.
     * It is necessary as postgres functions do not directly take append and lax/strict mode in the jsonb_path.    
     */
    IF word_count = 1 THEN
        json_path = path_split_array[1];
        create_if_missing = TRUE;
        append_modifier = FALSE;
    ELSIF word_count = 2 THEN 
        json_path = path_split_array[2];
        comparison_string = path_split_array[1]; -- append or lax/strict mode
        IF comparison_string = 'append' THEN
            append_modifier = TRUE;
        ELSIF comparison_string = 'strict' THEN
            create_if_missing = FALSE;
        ELSIF comparison_string = 'lax' THEN
            create_if_missing = TRUE;
        ELSE
            RAISE invalid_json_text;
        END IF;
    ELSIF word_count = 3 THEN
        json_path = path_split_array[3];
        comparison_string = path_split_array[1]; -- append mode 
        IF comparison_string = 'append' THEN
            append_modifier = TRUE;
        ELSE
            RAISE invalid_json_text;
        END IF;
        comparison_string = path_split_array[2]; -- lax/strict mode
        IF comparison_string = 'strict' THEN
            create_if_missing = FALSE;
        ELSIF comparison_string = 'lax' THEN
            create_if_missing = TRUE;
        ELSE
            RAISE invalid_json_text;
        END IF;
    ELSE
        RAISE invalid_json_text;
    END IF;

    -- To convert input jsonpath to the required jsonb_path format
    json_path_convert = regexp_replace(json_path, '\$\.|]|\$\[' , '' , 'ig'); -- To remove "$." and "]" sign from the string 
    json_path_convert = regexp_replace(json_path_convert, '\.|\[' , ',' , 'ig'); -- To replace "." and "[" with "," to change into required format
    new_jsonb_path = CONCAT('{',json_path_convert,'}'); -- Final required format of path by jsonb_set

    key_exists = jsonb_path_exists(json_expression,json_path::jsonpath); -- To check if key exist in the given path
    
    --This if else block is to call the jsonb_set function based on the create_if_missing and append_modifier flags
    IF append_modifier THEN 
        IF key_exists THEN
            key_value = jsonb_path_query_first(json_expression,json_path::jsonpath); -- To get the value of the key
            key_value_type = jsonb_typeof(key_value);
            IF key_value_type = 'array' THEN
                len_array = jsonb_array_length(key_value);
                /*
                 * As jsonb_insert requires the index of the value to be inserted, so the below FORMAT function changes the path format into the required jsonb_insert path format.
                 * Eg: JSON_MODIFY('{"name":"John","skills":["C#","SQL"]}','append $.skills','Azure'); -> converts the path from '$.skills' to '{skills,2}' instead of '{skills}'
                 */
                new_jsonb_path = FORMAT('%s,%s}',TRIM('}' FROM new_jsonb_path::TEXT),len_array);
                IF new_value IS NULL THEN
                    result_json = jsonb_insert(json_expression,new_jsonb_path,'null'); -- This needs to be done because "to_jsonb(coalesce(new_value, 'null'))" does not result in a JSON NULL
                ELSE
                    result_json = jsonb_insert(json_expression,new_jsonb_path,to_jsonb(new_value));
                END IF;
            ELSE
                IF NOT create_if_missing THEN
                    RAISE sql_json_array_not_found;
                ELSE
                    result_json = json_expression;
                END IF;
            END IF;
        ELSE
            IF NOT create_if_missing THEN
                RAISE sql_json_object_not_found;
            ELSE
                result_json = jsonb_insert(json_expression,new_jsonb_path,to_jsonb(array_agg(new_value))); -- array_agg is used to convert the new_value text into array format as we append functionality is being used
            END IF;
        END IF;
    ELSE --When no append modifier is present
        IF new_value IS NOT NULL THEN
            IF key_exists OR create_if_missing THEN
                result_json = jsonb_set_lax(json_expression,new_jsonb_path,to_jsonb(new_value),create_if_missing);
            ELSE
                RAISE sql_json_object_not_found;
            END IF;
        ELSE
            IF key_exists THEN
                IF NOT create_if_missing THEN
                    result_json = jsonb_set_lax(json_expression,new_jsonb_path,to_jsonb(new_value));
                ELSE
                    result_json = jsonb_set_lax(json_expression,new_jsonb_path,to_jsonb(new_value),create_if_missing,'delete_key');
                END IF;
            ELSE
                IF NOT create_if_missing THEN
                    RAISE sql_json_object_not_found;
                ELSE
                    result_json = jsonb_set_lax(json_expression,new_jsonb_path,to_jsonb(new_value),FALSE);
                END IF;
            END IF;
        END IF;
    END IF;  -- If append_modifier block ends here
    RETURN result_json;
EXCEPTION
    WHEN invalid_json_text THEN
            RAISE USING MESSAGE = 'JSON path is not properly formatted',
                        DETAIL = FORMAT('Unexpected keyword "%s" is found.',comparison_string),
                        HINT = 'Change "modifier/mode" parameter to the proper value and try again.';
    WHEN sql_json_array_not_found THEN
            RAISE USING MESSAGE = 'array cannot be found in the specified JSON path',
                        HINT = 'Change JSON path to target array property and try again.';
    WHEN sql_json_object_not_found THEN
            RAISE USING MESSAGE = 'property cannot be found on the specified JSON path';
END;        
$BODY$
LANGUAGE plpgsql;

-- Helper function to support the FOR JSON clause
CREATE OR REPLACE FUNCTION sys.tsql_query_to_json_text(query text, mode int, include_null_value boolean,
           without_array_wrappers boolean, root_name text)
RETURNS sys.NVARCHAR(4000)
AS 'babelfishpg_tsql', 'tsql_query_to_json_text'
LANGUAGE C IMMUTABLE COST 100;

CREATE OR REPLACE FUNCTION sys.babelfish_conv_string_to_time(IN p_datatype TEXT,
                                                                 IN p_timestring TEXT,
                                                                 IN p_style NUMERIC DEFAULT 0)
RETURNS TIME WITHOUT TIME ZONE
AS
$BODY$
DECLARE
    v_hours SMALLINT;
    v_style SMALLINT;
    v_scale SMALLINT;
    v_daypart VARCHAR COLLATE "C";
    v_seconds VARCHAR COLLATE "C";
    v_minutes SMALLINT;
    v_fseconds VARCHAR COLLATE "C";
    v_datatype VARCHAR COLLATE "C";
    v_timestring VARCHAR COLLATE "C";
    v_err_message VARCHAR COLLATE "C";
    v_src_datatype VARCHAR COLLATE "C";
    v_timeunit_mask VARCHAR COLLATE "C";
    v_datatype_groups TEXT[];
    v_regmatch_groups TEXT[];
    AMPM_REGEXP CONSTANT VARCHAR COLLATE "C" := '\s*([AP]M)';
    TIMEUNIT_REGEXP CONSTANT VARCHAR COLLATE "C" := '\s*(\d{1,2})\s*';
    FRACTSECS_REGEXP CONSTANT VARCHAR COLLATE "C" := '\s*(\d{1,9})';
    HHMMSSFS_REGEXP CONSTANT VARCHAR COLLATE "C" := concat('^', TIMEUNIT_REGEXP,
                                               '\:', TIMEUNIT_REGEXP,
                                               '\:', TIMEUNIT_REGEXP,
                                               '(?:\.|\:)', FRACTSECS_REGEXP, '$');
    HHMMSS_REGEXP CONSTANT VARCHAR COLLATE "C" := concat('^', TIMEUNIT_REGEXP, '\:', TIMEUNIT_REGEXP, '\:', TIMEUNIT_REGEXP, '$');
    HHMMFS_REGEXP CONSTANT VARCHAR COLLATE "C" := concat('^', TIMEUNIT_REGEXP, '\:', TIMEUNIT_REGEXP, '\.', FRACTSECS_REGEXP, '$');
    HHMM_REGEXP CONSTANT VARCHAR COLLATE "C" := concat('^', TIMEUNIT_REGEXP, '\:', TIMEUNIT_REGEXP, '$');
    HH_REGEXP CONSTANT VARCHAR COLLATE "C" := concat('^', TIMEUNIT_REGEXP, '$');
    DATATYPE_REGEXP CONSTANT VARCHAR COLLATE "C" := '^(TIME)\s*(?:\()?\s*((?:-)?\d+)?\s*(?:\))?$';
BEGIN
    v_datatype := trim(regexp_replace(p_datatype, 'DATETIME', 'TIME', 'gi'));
    v_timestring := upper(trim(p_timestring));
    v_style := floor(p_style)::SMALLINT;

    v_datatype_groups := regexp_matches(v_datatype, DATATYPE_REGEXP, 'gi');

    v_src_datatype := upper(v_datatype_groups[1]);
    v_scale := v_datatype_groups[2]::SMALLINT;

    IF (v_src_datatype IS NULL) THEN
        RAISE datatype_mismatch;
    ELSIF (coalesce(v_scale, 0) NOT BETWEEN 0 AND 7)
    THEN
        RAISE interval_field_overflow;
    ELSIF (v_scale IS NULL) THEN
        v_scale := 7;
    END IF;

    IF (scale(p_style) > 0) THEN
        RAISE most_specific_type_mismatch;
    ELSIF (NOT ((v_style BETWEEN 0 AND 14) OR
             (v_style BETWEEN 20 AND 25) OR
             (v_style BETWEEN 100 AND 114) OR
             v_style IN (120, 121, 126, 127, 130, 131)))
    THEN
        RAISE invalid_parameter_value;
    END IF;

    v_daypart := substring(v_timestring, 'AM|PM');
    v_timestring := trim(regexp_replace(v_timestring, coalesce(v_daypart, ''), ''));

    v_timeunit_mask :=
        CASE
           WHEN (v_timestring ~* HHMMSSFS_REGEXP) THEN HHMMSSFS_REGEXP
           WHEN (v_timestring ~* HHMMSS_REGEXP) THEN HHMMSS_REGEXP
           WHEN (v_timestring ~* HHMMFS_REGEXP) THEN HHMMFS_REGEXP
           WHEN (v_timestring ~* HHMM_REGEXP) THEN HHMM_REGEXP
           WHEN (v_timestring ~* HH_REGEXP) THEN HH_REGEXP
        END;

    IF (v_timeunit_mask IS NULL) THEN
        RAISE invalid_datetime_format;
    END IF;

    v_regmatch_groups := regexp_matches(v_timestring, v_timeunit_mask, 'gi');

    v_hours := v_regmatch_groups[1]::SMALLINT;
    v_minutes := v_regmatch_groups[2]::SMALLINT;

    IF (v_timestring ~* HHMMFS_REGEXP) THEN
        v_fseconds := v_regmatch_groups[3];
    ELSE
        v_seconds := v_regmatch_groups[3];
        v_fseconds := v_regmatch_groups[4];
    END IF;

   IF (v_daypart IS NOT NULL) THEN
      IF ((v_daypart = 'AM' AND v_hours NOT BETWEEN 0 AND 12) OR
          (v_daypart = 'PM' AND v_hours NOT BETWEEN 1 AND 23))
      THEN
          RAISE numeric_value_out_of_range;
      ELSIF (v_daypart = 'PM' AND v_hours < 12) THEN
          v_hours := v_hours + 12;
      ELSIF (v_daypart = 'AM' AND v_hours = 12) THEN
          v_hours := v_hours - 12;
      END IF;
   END IF;

    v_fseconds := sys.babelfish_get_microsecs_from_fractsecs(v_fseconds, v_scale);
    v_seconds := concat_ws('.', v_seconds, v_fseconds);

    RETURN make_time(v_hours, v_minutes, v_seconds::NUMERIC);
EXCEPTION
    WHEN most_specific_type_mismatch THEN
        RAISE USING MESSAGE := 'Argument data type NUMERIC is invalid for argument 3 of conv_string_to_time function.',
                    DETAIL := 'Use of incorrect "style" parameter value during conversion process.',
                    HINT := 'Change "style" parameter to the proper value and try again.';

    WHEN invalid_parameter_value THEN
        RAISE USING MESSAGE := format('The style %s is not supported for conversions from VARCHAR to TIME.', v_style),
                    DETAIL := 'Use of incorrect "style" parameter value during conversion process.',
                    HINT := 'Change "style" parameter to the proper value and try again.';

    WHEN datatype_mismatch THEN
        RAISE USING MESSAGE := 'Source data type should be ''TIME'' or ''TIME(n)''.',
                    DETAIL := 'Use of incorrect "datatype" parameter value during conversion process.',
                    HINT := 'Change "datatype" parameter to the proper value and try again.';

    WHEN interval_field_overflow THEN
        RAISE USING MESSAGE := format('Specified scale %s is invalid.', v_scale),
                    DETAIL := 'Use of incorrect data type scale value during conversion process.',
                    HINT := 'Change scale component of data type parameter to be in range [0..7] and try again.';

    WHEN numeric_value_out_of_range THEN
        RAISE USING MESSAGE := 'Could not extract correct hour value due to it''s inconsistency with AM|PM day part mark.',
                    DETAIL := 'Extracted hour value doesn''t fall in correct day part mark range: 0..12 for "AM" or 1..23 for "PM".',
                    HINT := 'Correct a hour value in the source string or remove AM|PM day part mark out of it.';

    WHEN invalid_datetime_format THEN
        RAISE USING MESSAGE := 'Conversion failed when converting time from character string.',
                    DETAIL := 'Incorrect using of pair of input parameters values during conversion process.',
                    HINT := 'Check the input parameters values, correct them if needed, and try again.';

    WHEN invalid_text_representation THEN
        GET STACKED DIAGNOSTICS v_err_message = MESSAGE_TEXT;
        v_err_message := substring(lower(v_err_message), 'integer\:\s\"(.*)\"');

        RAISE USING MESSAGE := format('Error while trying to convert "%s" value to SMALLINT data type.',
                                      v_err_message),
                    DETAIL := 'Supplied value contains illegal characters.',
                    HINT := 'Correct supplied value, remove all illegal characters.';
END;
$BODY$
LANGUAGE plpgsql
VOLATILE
RETURNS NULL ON NULL INPUT;


CREATE OR REPLACE PROCEDURE sys.sp_helpdb(IN "@dbname" VARCHAR(32))
LANGUAGE 'pltsql'
AS $$
BEGIN
  SELECT
  CAST(name AS sys.nvarchar(128)),
  CAST(db_size AS sys.nvarchar(13)),
  CAST(owner AS sys.nvarchar(128)),
  CAST(dbid AS sys.int),
  CAST(created AS sys.nvarchar(11)),
  CAST(status AS sys.nvarchar(600)),
  CAST(compatibility_level AS sys.tinyint)
  FROM sys.babelfish_helpdb(@dbname);

  SELECT
  CAST(NULL AS sys.nchar(128)) AS name,
  CAST(NULL AS smallint) AS fileid,
  CAST(NULL AS sys.nchar(260)) AS filename,
  CAST(NULL AS sys.nvarchar(128)) AS filegroup,
  CAST(NULL AS sys.nvarchar(18)) AS size,
  CAST(NULL AS sys.nvarchar(18)) AS maxsize,
  CAST(NULL AS sys.nvarchar(18)) AS growth,
  CAST(NULL AS sys.varchar(9)) AS usage;

  RETURN 0;
END;
$$;

CREATE OR REPLACE PROCEDURE sys.sp_helpuser("@name_in_db" sys.SYSNAME = NULL) AS
$$
BEGIN
	-- If security account is not specified, return info about all users
	IF @name_in_db IS NULL
	BEGIN
		SELECT CAST(Ext1.orig_username AS SYS.SYSNAME) AS 'UserName',
			   CAST(CASE WHEN Ext1.orig_username = 'dbo' THEN 'db_owner'
					WHEN Ext2.orig_username IS NULL THEN 'public'
					ELSE Ext2.orig_username END
					AS SYS.SYSNAME) AS 'RoleName',
			   CAST(CASE WHEN Ext1.orig_username = 'dbo' THEN Base4.rolname
					ELSE Base3.rolname END
					AS SYS.SYSNAME) AS 'LoginName',
			   CAST(LogExt.default_database_name AS SYS.SYSNAME) AS 'DefDBName',
			   CAST(Ext1.default_schema_name AS SYS.SYSNAME) AS 'DefSchemaName',
			   CAST(Base1.oid AS INT) AS 'UserID',
			   CAST(CASE WHEN Ext1.orig_username = 'dbo' THEN CAST(Base4.oid AS INT)
					WHEN Ext1.orig_username = 'guest' THEN CAST(0 AS INT)
					ELSE CAST(Base3.oid AS INT) END
					AS SYS.VARBINARY(85)) AS 'SID'
		FROM sys.babelfish_authid_user_ext AS Ext1
		INNER JOIN pg_catalog.pg_roles AS Base1 ON Base1.rolname = Ext1.rolname
		LEFT OUTER JOIN pg_catalog.pg_auth_members AS Authmbr ON Base1.oid = Authmbr.member
		LEFT OUTER JOIN pg_catalog.pg_roles AS Base2 ON Base2.oid = Authmbr.roleid
		LEFT OUTER JOIN sys.babelfish_authid_user_ext AS Ext2 ON Base2.rolname = Ext2.rolname
		LEFT OUTER JOIN sys.babelfish_authid_login_ext As LogExt ON LogExt.rolname = Ext1.login_name
		LEFT OUTER JOIN pg_catalog.pg_roles AS Base3 ON Base3.rolname = LogExt.rolname
		LEFT OUTER JOIN sys.babelfish_sysdatabases AS Bsdb ON Bsdb.name = DB_NAME()
		LEFT OUTER JOIN pg_catalog.pg_roles AS Base4 ON Base4.rolname = Bsdb.owner
		WHERE Ext1.database_name = DB_NAME()
		AND Ext1.type = 'S'
		AND Ext1.orig_username != 'db_owner'
		ORDER BY UserName, RoleName;
	END
	-- If the security account is the db fixed role - db_owner
    ELSE IF @name_in_db = 'db_owner'
	BEGIN
		-- TODO: Need to change after we can add/drop members to/from db_owner
		SELECT CAST('db_owner' AS SYS.SYSNAME) AS 'Role_name',
			   ROLE_ID('db_owner') AS 'Role_id',
			   CAST('dbo' AS SYS.SYSNAME) AS 'Users_in_role',
			   USER_ID('dbo') AS 'Userid';
	END
	-- If the security account is a db role
	ELSE IF EXISTS (SELECT 1
					FROM sys.babelfish_authid_user_ext
					WHERE (orig_username = @name_in_db
					OR lower(orig_username) = lower(@name_in_db))
					AND database_name = DB_NAME()
					AND type = 'R')
	BEGIN
		SELECT CAST(Ext1.orig_username AS SYS.SYSNAME) AS 'Role_name',
			   CAST(Base1.oid AS INT) AS 'Role_id',
			   CAST(Ext2.orig_username AS SYS.SYSNAME) AS 'Users_in_role',
			   CAST(Base2.oid AS INT) AS 'Userid'
		FROM sys.babelfish_authid_user_ext AS Ext2
		INNER JOIN pg_catalog.pg_roles AS Base2 ON Base2.rolname = Ext2.rolname
		INNER JOIN pg_catalog.pg_auth_members AS Authmbr ON Base2.oid = Authmbr.member
		LEFT OUTER JOIN pg_catalog.pg_roles AS Base1 ON Base1.oid = Authmbr.roleid
		LEFT OUTER JOIN sys.babelfish_authid_user_ext AS Ext1 ON Base1.rolname = Ext1.rolname
		WHERE Ext1.database_name = DB_NAME()
		AND Ext2.database_name = DB_NAME()
		AND Ext1.type = 'R'
		AND Ext2.orig_username != 'db_owner'
		AND (Ext1.orig_username = @name_in_db OR lower(Ext1.orig_username) = lower(@name_in_db))
		ORDER BY Role_name, Users_in_role;
	END
	-- If the security account is a user
	ELSE IF EXISTS (SELECT 1
					FROM sys.babelfish_authid_user_ext
					WHERE (orig_username = @name_in_db
					OR lower(orig_username) = lower(@name_in_db))
					AND database_name = DB_NAME()
					AND type = 'S')
	BEGIN
		SELECT CAST(Ext1.orig_username AS SYS.SYSNAME) AS 'UserName',
			   CAST(CASE WHEN Ext1.orig_username = 'dbo' THEN 'db_owner'
					WHEN Ext2.orig_username IS NULL THEN 'public'
					ELSE Ext2.orig_username END
					AS SYS.SYSNAME) AS 'RoleName',
			   CAST(CASE WHEN Ext1.orig_username = 'dbo' THEN Base4.rolname
					ELSE Base3.rolname END
					AS SYS.SYSNAME) AS 'LoginName',
			   CAST(LogExt.default_database_name AS SYS.SYSNAME) AS 'DefDBName',
			   CAST(Ext1.default_schema_name AS SYS.SYSNAME) AS 'DefSchemaName',
			   CAST(Base1.oid AS INT) AS 'UserID',
			   CAST(CASE WHEN Ext1.orig_username = 'dbo' THEN CAST(Base4.oid AS INT)
					WHEN Ext1.orig_username = 'guest' THEN CAST(0 AS INT)
					ELSE CAST(Base3.oid AS INT) END
					AS SYS.VARBINARY(85)) AS 'SID'
		FROM sys.babelfish_authid_user_ext AS Ext1
		INNER JOIN pg_catalog.pg_roles AS Base1 ON Base1.rolname = Ext1.rolname
		LEFT OUTER JOIN pg_catalog.pg_auth_members AS Authmbr ON Base1.oid = Authmbr.member
		LEFT OUTER JOIN pg_catalog.pg_roles AS Base2 ON Base2.oid = Authmbr.roleid
		LEFT OUTER JOIN sys.babelfish_authid_user_ext AS Ext2 ON Base2.rolname = Ext2.rolname
		LEFT OUTER JOIN sys.babelfish_authid_login_ext As LogExt ON LogExt.rolname = Ext1.login_name
		LEFT OUTER JOIN pg_catalog.pg_roles AS Base3 ON Base3.rolname = LogExt.rolname
		LEFT OUTER JOIN sys.babelfish_sysdatabases AS Bsdb ON Bsdb.name = DB_NAME()
		LEFT OUTER JOIN pg_catalog.pg_roles AS Base4 ON Base4.rolname = Bsdb.owner
		WHERE Ext1.database_name = DB_NAME()
		AND Ext1.type = 'S'
		AND Ext1.orig_username != 'db_owner'
		AND (Ext1.orig_username = @name_in_db OR lower(Ext1.orig_username) = lower(@name_in_db))
		ORDER BY UserName, RoleName;
	END
	-- If the security account is not valid
	ELSE
		RAISERROR ( 'The name supplied (%s) is not a user, role, or aliased login.', 16, 1, @name_in_db);
END;
$$
LANGUAGE 'pltsql';
GRANT EXECUTE on PROCEDURE sys.sp_helpuser TO PUBLIC;

-- update datediff functions to either explicitly cast to timestamp or use different helper function
CREATE OR REPLACE FUNCTION sys.datediff(IN datepart PG_CATALOG.TEXT, IN startdate PG_CATALOG.date, IN enddate PG_CATALOG.date) RETURNS INTEGER
AS
$body$
BEGIN
    return sys.datediff_internal_date(datepart, startdate, enddate);
END
$body$
LANGUAGE plpgsql IMMUTABLE;

CREATE OR REPLACE FUNCTION sys.datediff(IN datepart PG_CATALOG.TEXT, IN startdate sys.datetime, IN enddate sys.datetime) RETURNS INTEGER
AS
$body$
BEGIN
    return sys.datediff_internal(datepart, startdate::TIMESTAMP, enddate::TIMESTAMP);
END
$body$
LANGUAGE plpgsql IMMUTABLE;

CREATE OR REPLACE FUNCTION sys.datediff(IN datepart PG_CATALOG.TEXT, IN startdate sys.datetime2, IN enddate sys.datetime2) RETURNS INTEGER
AS
$body$
BEGIN
    return sys.datediff_internal(datepart, startdate::TIMESTAMP, enddate::TIMESTAMP);
END
$body$
LANGUAGE plpgsql IMMUTABLE;

CREATE OR REPLACE FUNCTION sys.datediff(IN datepart PG_CATALOG.TEXT, IN startdate sys.smalldatetime, IN enddate sys.smalldatetime) RETURNS INTEGER
AS
$body$
BEGIN
    return sys.datediff_internal(datepart, startdate::TIMESTAMP, enddate::TIMESTAMP);
END
$body$
LANGUAGE plpgsql IMMUTABLE;

CREATE OR REPLACE FUNCTION sys.datediff_internal_date(IN datepart PG_CATALOG.TEXT, IN startdate PG_CATALOG.date, IN enddate PG_CATALOG.date) RETURNS INTEGER AS $$
DECLARE
	result INTEGER;
	year_diff INTEGER;
	month_diff INTEGER;
	day_diff INTEGER;
	hour_diff INTEGER;
	minute_diff INTEGER;
	second_diff INTEGER;
	millisecond_diff INTEGER;
	microsecond_diff INTEGER;
BEGIN
	CASE datepart
	WHEN 'year' THEN
		year_diff = date_part('year', enddate)::INTEGER - date_part('year', startdate)::INTEGER;
		result = year_diff;
	WHEN 'quarter' THEN
		year_diff = date_part('year', enddate)::INTEGER - date_part('year', startdate)::INTEGER;
		month_diff = date_part('month', enddate)::INTEGER - date_part('month', startdate)::INTEGER;
		result = (year_diff * 12 + month_diff) / 3;
	WHEN 'month' THEN
		year_diff = date_part('year', enddate)::INTEGER - date_part('year', startdate)::INTEGER;
		month_diff = date_part('month', enddate)::INTEGER - date_part('month', startdate)::INTEGER;
		result = year_diff * 12 + month_diff;
	-- for all intervals smaller than month, (DATE - DATE) already returns the integer number of days
	-- between the dates, so just use that directly as the day_diff. There is no finer resolution
	-- than days with the DATE type anyways.
	WHEN 'doy', 'y' THEN
		day_diff = enddate - startdate;
		result = day_diff;
	WHEN 'day' THEN
		day_diff = enddate - startdate;
		result = day_diff;
	WHEN 'week' THEN
		day_diff = enddate - startdate;
		result = day_diff / 7;
	WHEN 'hour' THEN
		day_diff = enddate - startdate;
		result = day_diff * 24;
	WHEN 'minute' THEN
		day_diff = enddate - startdate;
		result = day_diff * 24 * 60;
	WHEN 'second' THEN
		day_diff = enddate - startdate;
		result = day_diff * 24 * 60 * 60;
	WHEN 'millisecond' THEN
		-- millisecond result from date_part by default contains second value,
		-- so we don't need to add second_diff again
		day_diff = enddate - startdate;
		result = day_diff * 24 * 60 * 60 * 1000;
	WHEN 'microsecond' THEN
		-- microsecond result from date_part by default contains second and millisecond values,
		-- so we don't need to add second_diff and millisecond_diff again
		day_diff = enddate - startdate;
		result = day_diff * 24 * 60 * 60 * 1000 * 1000;
	WHEN 'nanosecond' THEN
		-- Best we can do - Postgres does not support nanosecond precision
		day_diff = enddate - startdate;
		result = day_diff * 24 * 60 * 60 * 1000 * 1000 * 1000;
	ELSE
		RAISE EXCEPTION '"%" is not a recognized datediff option.', datepart;
	END CASE;

	return result;
END;
$$
STRICT
LANGUAGE plpgsql IMMUTABLE;

-- helper function sys.babelfish_conv_helper_to_datetime(text, bool, numeric) needs to change return type to sys.DATETIME
ALTER FUNCTION sys.babelfish_conv_helper_to_datetime(text, bool, numeric) RENAME TO babelfish_conv_helper_to_datetime_deprecated_in_2_3_0_1;
CALL sys.babelfish_drop_deprecated_object('function', 'sys', 'babelfish_conv_helper_to_datetime_deprecated_in_2_3_0_1');

CREATE OR REPLACE FUNCTION sys.babelfish_conv_helper_to_datetime(IN arg TEXT, IN try BOOL, IN p_style NUMERIC DEFAULT 0)
RETURNS sys.DATETIME
AS
$BODY$
BEGIN
    IF try THEN
	    RETURN sys.babelfish_try_conv_string_to_datetime('DATETIME', arg, p_style);
    ELSE
        RETURN sys.babelfish_conv_string_to_datetime('DATETIME', arg, p_style);
    END IF;
END;
$BODY$
LANGUAGE plpgsql
VOLATILE;

-- helper function sys.babelfish_conv_helper_to_datetime(anyelement, bool, numeric) is no longer needed,
-- as all arguments should be casted to text anyways. Drop the function.
ALTER FUNCTION sys.babelfish_conv_helper_to_datetime(anyelement, bool, numeric) RENAME TO babelfish_conv_helper_to_datetime_deprecated_in_2_3_0_2;
CALL sys.babelfish_drop_deprecated_object('function', 'sys', 'babelfish_conv_helper_to_datetime_deprecated_in_2_3_0_2');

-- helper function sys.babelfish_try_conv_to_datetime(anyelement) needs to change return type to sys.DATETIME
ALTER FUNCTION sys.babelfish_try_conv_to_datetime(anyelement) RENAME TO babelfish_try_conv_to_datetime_deprecated_in_2_3_0;
CALL sys.babelfish_drop_deprecated_object('function', 'sys', 'babelfish_try_conv_to_datetime_deprecated_in_2_3_0');

CREATE OR REPLACE FUNCTION sys.babelfish_try_conv_to_datetime(IN arg anyelement)
RETURNS sys.DATETIME
AS
$BODY$
BEGIN
    RETURN CAST(arg AS TIMESTAMP);
    EXCEPTION
        WHEN OTHERS THEN
            RETURN NULL;
END;
$BODY$
LANGUAGE plpgsql
VOLATILE;

-- Identity related helper functions are no longer needed
ALTER FUNCTION sys.get_min_id_from_table RENAME TO get_min_id_from_table_deprecated_in_2_3_0;
ALTER FUNCTION sys.get_max_id_from_table RENAME TO get_max_id_from_table_deprecated_in_2_3_0;
CALL sys.babelfish_drop_deprecated_object('function', 'sys', 'get_min_id_from_table_deprecated_in_2_3_0');
CALL sys.babelfish_drop_deprecated_object('function', 'sys', 'get_max_id_from_table_deprecated_in_2_3_0');


-- Deprecate the function sys.get_tds_id
ALTER FUNCTION sys.get_tds_id RENAME TO get_tds_id_deprecated_2_3_0;

-- Recreate Newer sys.get_tds_id function
create or replace function sys.get_tds_id(
	datatype sys.varchar(50)
)
returns INT
AS $$
DECLARE
	tds_id INT;
BEGIN
	IF datatype IS NULL THEN
		RETURN 0;
	END IF;
	CASE datatype
		WHEN 'text' THEN tds_id = 35;
		WHEN 'uniqueidentifier' THEN tds_id = 36;
		WHEN 'tinyint' THEN tds_id = 38;
		WHEN 'smallint' THEN tds_id = 38;
		WHEN 'int' THEN tds_id = 38;
		WHEN 'bigint' THEN tds_id = 38;
		WHEN 'ntext' THEN tds_id = 99;
		WHEN 'bit' THEN tds_id = 104;
		WHEN 'float' THEN tds_id = 109;
		WHEN 'real' THEN tds_id = 109;
		WHEN 'varchar' THEN tds_id = 167;
		WHEN 'nvarchar' THEN tds_id = 231;
		WHEN 'nchar' THEN tds_id = 239;
		WHEN 'money' THEN tds_id = 110;
		WHEN 'smallmoney' THEN tds_id = 110;
		WHEN 'char' THEN tds_id = 175;
		WHEN 'date' THEN tds_id = 40;
		WHEN 'datetime' THEN tds_id = 111;
		WHEN 'smalldatetime' THEN tds_id = 111;
		WHEN 'numeric' THEN tds_id = 108;
		WHEN 'xml' THEN tds_id = 241;
		WHEN 'decimal' THEN tds_id = 106;
		WHEN 'varbinary' THEN tds_id = 165;
		WHEN 'binary' THEN tds_id = 173;
		WHEN 'image' THEN tds_id = 34;
		WHEN 'time' THEN tds_id = 41;
		WHEN 'datetime2' THEN tds_id = 42;
		WHEN 'sql_variant' THEN tds_id = 98;
		WHEN 'datetimeoffset' THEN tds_id = 43;
		WHEN 'timestamp' THEN tds_id = 173;
		ELSE tds_id = 0;
	END CASE;
	RETURN tds_id;
END;
$$ LANGUAGE plpgsql IMMUTABLE STRICT;

-- Drop the deprecated function
CALL sys.babelfish_drop_deprecated_object('function', 'sys', 'get_tds_id_deprecated_2_3_0');

<<<<<<< HEAD
CREATE OR REPLACE VIEW sys.server_principals
AS SELECT
CAST(Base.rolname AS sys.SYSNAME) AS name,
CAST(Base.oid As INT) AS principal_id,
CAST(CAST(Base.oid as INT) as sys.varbinary(85)) AS sid,
CAST(Ext.type AS CHAR(1)) as type,
CAST(CASE WHEN Ext.type = 'S' THEN 'SQL_LOGIN' 
WHEN Ext.type = 'R' THEN 'SERVER_ROLE'
ELSE NULL END AS NVARCHAR(60)) AS type_desc,
CAST(Ext.is_disabled AS INT) AS is_disabled,
CAST(Ext.create_date AS SYS.DATETIME) AS create_date,
CAST(Ext.modify_date AS SYS.DATETIME) AS modify_date,
CAST(CASE WHEN Ext.type = 'R' THEN NULL ELSE Ext.default_database_name END AS SYS.SYSNAME) AS default_database_name,
CAST(Ext.default_language_name AS SYS.SYSNAME) AS default_language_name,
CAST(CASE WHEN Ext.type = 'R' THEN NULL ELSE Ext.credential_id END AS INT) AS credential_id,
CAST(CASE WHEN Ext.type = 'R' THEN 1 ELSE Ext.owning_principal_id END AS INT) AS owning_principal_id,
CAST(CASE WHEN Ext.type = 'R' THEN 1 ELSE Ext.is_fixed_role END AS sys.BIT) AS is_fixed_role
FROM pg_catalog.pg_roles AS Base INNER JOIN sys.babelfish_authid_login_ext AS Ext ON Base.rolname = Ext.rolname;

GRANT SELECT ON sys.server_principals TO PUBLIC;

CREATE OR REPLACE VIEW sys.database_principals AS SELECT
CAST(Ext.orig_username AS SYS.SYSNAME) AS name,
CAST(Base.oid AS INT) AS principal_id,
CAST(Ext.type AS CHAR(1)) as type,
CAST(CASE WHEN Ext.type = 'S' THEN 'SQL_USER'
WHEN Ext.type = 'R' THEN 'DATABASE_ROLE'
ELSE NULL END AS SYS.NVARCHAR(60)) AS type_desc,
CAST(Ext.default_schema_name AS SYS.SYSNAME) AS default_schema_name,
CAST(Ext.create_date AS SYS.DATETIME) AS create_date,
CAST(Ext.modify_date AS SYS.DATETIME) AS modify_date,
CAST(Ext.owning_principal_id AS INT) AS owning_principal_id,
CAST(CAST(Base2.oid AS INT) AS SYS.VARBINARY(85)) AS SID,
CAST(Ext.is_fixed_role AS SYS.BIT) AS is_fixed_role,
CAST(Ext.authentication_type AS INT) AS authentication_type,
CAST(Ext.authentication_type_desc AS SYS.NVARCHAR(60)) AS authentication_type_desc,
CAST(Ext.default_language_name AS SYS.SYSNAME) AS default_language_name,
CAST(Ext.default_language_lcid AS INT) AS default_language_lcid,
CAST(Ext.allow_encrypted_value_modifications AS SYS.BIT) AS allow_encrypted_value_modifications
FROM pg_catalog.pg_roles AS Base INNER JOIN sys.babelfish_authid_user_ext AS Ext
ON Base.rolname = Ext.rolname
LEFT OUTER JOIN pg_catalog.pg_roles Base2
ON Ext.login_name = Base2.rolname
WHERE Ext.database_name = DB_NAME();

GRANT SELECT ON sys.database_principals TO PUBLIC;

CREATE OR REPLACE VIEW sys.database_role_members AS
SELECT
CAST(Auth1.oid AS INT) AS role_principal_id,
CAST(Auth2.oid AS INT) AS member_principal_id
FROM pg_catalog.pg_auth_members AS Authmbr
INNER JOIN pg_catalog.pg_roles AS Auth1 ON Auth1.oid = Authmbr.roleid
INNER JOIN pg_catalog.pg_roles AS Auth2 ON Auth2.oid = Authmbr.member
INNER JOIN sys.babelfish_authid_user_ext AS Ext1 ON Auth1.rolname = Ext1.rolname
INNER JOIN sys.babelfish_authid_user_ext AS Ext2 ON Auth2.rolname = Ext2.rolname
WHERE Ext1.database_name = DB_NAME() 
AND Ext2.database_name = DB_NAME()
AND Ext1.type = 'R'
AND Ext2.orig_username != 'db_owner';

GRANT SELECT ON sys.database_role_members TO PUBLIC;

CREATE OR REPLACE VIEW sys.sp_statistics_view AS
SELECT
CAST(t3."TABLE_CATALOG" AS sys.sysname) AS TABLE_QUALIFIER,
CAST(t3."TABLE_SCHEMA" AS sys.sysname) AS TABLE_OWNER,
CAST(t3."TABLE_NAME" AS sys.sysname) AS TABLE_NAME,
CAST(NULL AS smallint) AS NON_UNIQUE,
CAST(NULL AS sys.sysname) AS INDEX_QUALIFIER,
CAST(NULL AS sys.sysname) AS INDEX_NAME,
CAST(0 AS smallint) AS TYPE,
CAST(NULL AS smallint) AS SEQ_IN_INDEX,
CAST(NULL AS sys.sysname) AS COLUMN_NAME,
CAST(NULL AS sys.varchar(1)) AS COLLATION,
CAST(t1.reltuples AS int) AS CARDINALITY,
CAST(t1.relpages AS int) AS PAGES,
CAST(NULL AS sys.varchar(128)) AS FILTER_CONDITION
FROM pg_catalog.pg_class t1
    JOIN sys.schemas s1 ON s1.schema_id = t1.relnamespace
    JOIN information_schema_tsql.columns t3 ON (t1.relname = t3."TABLE_NAME" AND s1.name = t3."TABLE_SCHEMA")
    , generate_series(0,31) seq -- SQL server has max 32 columns per index
UNION
SELECT
CAST(t4."TABLE_CATALOG" AS sys.sysname) AS TABLE_QUALIFIER,
CAST(t4."TABLE_SCHEMA" AS sys.sysname) AS TABLE_OWNER,
CAST(t4."TABLE_NAME" AS sys.sysname) AS TABLE_NAME,
CASE
WHEN t5.indisunique = 't' THEN CAST(0 AS smallint)
ELSE CAST(1 AS smallint)
END AS NON_UNIQUE,
CAST(t1.relname AS sys.sysname) AS INDEX_QUALIFIER,
-- the index name created by CREATE INDEX is re-mapped, find it (by checking
-- the ones not in pg_constraint) and restoring it back before display
CASE 
WHEN t8.oid > 0 THEN CAST(t6.relname AS sys.sysname)
ELSE CAST(SUBSTRING(t6.relname,1,LENGTH(t6.relname)-32-LENGTH(t1.relname)) AS sys.sysname) 
END AS INDEX_NAME,
CASE
WHEN t5.indisclustered = 't' THEN CAST(1 AS smallint)
ELSE CAST(3 AS smallint)
END AS TYPE,
CAST(seq + 1 AS smallint) AS SEQ_IN_INDEX,
CAST(t4."COLUMN_NAME" AS sys.sysname) AS COLUMN_NAME,
CAST('A' AS sys.varchar(1)) AS COLLATION,
CAST(t7.n_distinct AS int) AS CARDINALITY,
CAST(0 AS int) AS PAGES, --not supported
CAST(NULL AS sys.varchar(128)) AS FILTER_CONDITION
FROM pg_catalog.pg_class t1
    JOIN sys.schemas s1 ON s1.schema_id = t1.relnamespace
    JOIN pg_catalog.pg_roles t3 ON t1.relowner = t3.oid
    JOIN information_schema_tsql.columns t4 ON (t1.relname = t4."TABLE_NAME" AND s1.name = t4."TABLE_SCHEMA")
	JOIN (pg_catalog.pg_index t5 JOIN
		pg_catalog.pg_class t6 ON t5.indexrelid = t6.oid) ON t1.oid = t5.indrelid
	LEFT JOIN pg_catalog.pg_stats t7 ON t1.relname = t7.tablename
	LEFT JOIN pg_catalog.pg_constraint t8 ON t5.indexrelid = t8.conindid
    , generate_series(0,31) seq -- SQL server has max 32 columns per index
WHERE CAST(t4."ORDINAL_POSITION" AS smallint) = ANY (t5.indkey)
    AND CAST(t4."ORDINAL_POSITION" AS smallint) = t5.indkey[seq];
GRANT SELECT on sys.sp_statistics_view TO PUBLIC;

-- Drops the temporary procedure used by the upgrade script.
-- Please have this be one of the last statements executed in this upgrade script.
DROP PROCEDURE sys.babelfish_drop_deprecated_object(varchar, varchar, varchar);

-- Drop this procedure after it gets executed once.
DROP PROCEDURE sys.babelfish_update_user_catalog_for_guest();

-- Reset search_path to not affect any subsequent scripts
SELECT set_config('search_path', trim(leading 'sys, ' from current_setting('search_path')), false);

=======
>>>>>>> 6b7d0b5c
CREATE OR REPLACE FUNCTION sys.babelfish_try_cast_to_datetime2(IN arg TEXT, IN typmod INTEGER)
RETURNS sys.DATETIME2
AS $BODY$
BEGIN
    RETURN CASE typmod
            WHEN 0 THEN CAST(arg as DATETIME2(0))
            WHEN 1 THEN CAST(arg as DATETIME2(1))
            WHEN 2 THEN CAST(arg as DATETIME2(2))
            WHEN 3 THEN CAST(arg as DATETIME2(3))
            WHEN 4 THEN CAST(arg as DATETIME2(4))
            WHEN 5 THEN CAST(arg as DATETIME2(5))
            ELSE CAST(arg as DATETIME2(6))
        END;
    EXCEPTION
        WHEN cannot_coerce THEN
            RAISE USING MESSAGE := pg_catalog.format('cannot cast type %s to datetime2.',
                                      pg_typeof(arg));
        WHEN OTHERS THEN
            RETURN NULL;
END; $BODY$
LANGUAGE plpgsql;

CREATE OR REPLACE FUNCTION sys.babelfish_try_cast_to_datetime2(IN arg ANYELEMENT, IN typmod INTEGER)
RETURNS sys.DATETIME2
AS $BODY$
BEGIN
     RETURN CASE typmod
            WHEN 0 THEN CAST(arg as DATETIME2(0))
            WHEN 1 THEN CAST(arg as DATETIME2(1))
            WHEN 2 THEN CAST(arg as DATETIME2(2))
            WHEN 3 THEN CAST(arg as DATETIME2(3))
            WHEN 4 THEN CAST(arg as DATETIME2(4))
            WHEN 5 THEN CAST(arg as DATETIME2(5))
            ELSE CAST(arg as DATETIME2(6))
        END;
    EXCEPTION
        WHEN cannot_coerce THEN
            RAISE USING MESSAGE := pg_catalog.format('cannot cast type %s to datetime2.',
                                      pg_typeof(arg));
        WHEN OTHERS THEN
            RETURN NULL;
END; $BODY$
LANGUAGE plpgsql;

ALTER FUNCTION sys.babelfish_try_cast_to_any RENAME TO babelfish_try_cast_to_any_deprecated_in_2_3_0;

CALL sys.babelfish_drop_deprecated_object('function', 'sys', 'babelfish_try_cast_to_any_deprecated_in_2_3_0');

CREATE OR REPLACE FUNCTION sys.babelfish_try_cast_to_any(IN arg ANYCOMPATIBLE, INOUT output ANYELEMENT, IN typmod INT)
RETURNS ANYELEMENT
AS $BODY$ BEGIN
    EXECUTE pg_catalog.format('SELECT CAST(CAST(%L AS %s) AS %s)', arg, format_type(pg_typeof(arg), NULL), format_type(pg_typeof(output), typmod)) INTO output;
    EXCEPTION
        WHEN cannot_coerce THEN
            RAISE USING MESSAGE := pg_catalog.format('cannot cast type %s to %s.', pg_typeof(arg),
                                      pg_typeof(output));
        WHEN OTHERS THEN
            -- Do nothing. Output carries NULL.
END; $BODY$
LANGUAGE plpgsql;

-- Drops the temporary procedure used by the upgrade script.
-- Please have this be one of the last statements executed in this upgrade script.
DROP PROCEDURE sys.babelfish_drop_deprecated_object(varchar, varchar, varchar);

-- Drop this procedure after it gets executed once.
DROP PROCEDURE sys.babelfish_update_user_catalog_for_guest();

-- Reset search_path to not affect any subsequent scripts
SELECT set_config('search_path', trim(leading 'sys, ' from current_setting('search_path')), false);<|MERGE_RESOLUTION|>--- conflicted
+++ resolved
@@ -4176,7 +4176,6 @@
 -- Drop the deprecated function
 CALL sys.babelfish_drop_deprecated_object('function', 'sys', 'get_tds_id_deprecated_2_3_0');
 
-<<<<<<< HEAD
 CREATE OR REPLACE VIEW sys.server_principals
 AS SELECT
 CAST(Base.rolname AS sys.SYSNAME) AS name,
@@ -4308,8 +4307,6 @@
 -- Reset search_path to not affect any subsequent scripts
 SELECT set_config('search_path', trim(leading 'sys, ' from current_setting('search_path')), false);
 
-=======
->>>>>>> 6b7d0b5c
 CREATE OR REPLACE FUNCTION sys.babelfish_try_cast_to_datetime2(IN arg TEXT, IN typmod INTEGER)
 RETURNS sys.DATETIME2
 AS $BODY$
