-- complain if script is sourced in psql, rather than via ALTER EXTENSION
\echo Use "ALTER EXTENSION ""babelfishpg_tsql"" UPDATE TO '2.3.0'" to load this file. \quit

-- add 'sys' to search path for the convenience
SELECT set_config('search_path', 'sys, '||current_setting('search_path'), false);

-- Drops a view if it does not have any dependent objects.
-- Is a temporary procedure for use by the upgrade script. Will be dropped at the end of the upgrade.
-- Please have this be one of the first statements executed in this upgrade script. 
CREATE OR REPLACE PROCEDURE babelfish_drop_deprecated_view(schema_name varchar, view_name varchar) AS
$$
DECLARE
    error_msg text;
    query1 text;
    query2 text;
BEGIN
    query1 := format('alter extension babelfishpg_tsql drop view %s.%s', schema_name, view_name);
    query2 := format('drop view %s.%s', schema_name, view_name);
    execute query1;
    execute query2;
EXCEPTION
    when object_not_in_prerequisite_state then --if 'alter extension' statement fails
        GET STACKED DIAGNOSTICS error_msg = MESSAGE_TEXT;
        raise warning '%', error_msg;
    when dependent_objects_still_exist then --if 'drop view' statement fails
        GET STACKED DIAGNOSTICS error_msg = MESSAGE_TEXT;
        raise warning '%', error_msg;
end
$$
LANGUAGE plpgsql;

-- Drops a function if it does not have any dependent objects.
-- Is a temporary procedure for use by the upgrade script. Will be dropped at the end of the upgrade.
-- Please have this be one of the first statements executed in this upgrade script. 
CREATE OR REPLACE PROCEDURE babelfish_drop_deprecated_function(schema_name varchar, func_name varchar) AS
$$
DECLARE
    error_msg text;
    query1 text;
    query2 text;
BEGIN
    query1 := format('alter extension babelfishpg_tsql drop function %s.%s', schema_name, func_name);
    query2 := format('drop function %s.%s', schema_name, func_name);
    execute query1;
    execute query2;
EXCEPTION
    when object_not_in_prerequisite_state then --if 'alter extension' statement fails
        GET STACKED DIAGNOSTICS error_msg = MESSAGE_TEXT;
        raise warning '%', error_msg;
    when dependent_objects_still_exist then --if 'drop function' statement fails
        GET STACKED DIAGNOSTICS error_msg = MESSAGE_TEXT;
        raise warning '%', error_msg;
end
$$
LANGUAGE plpgsql;

-- function sys.get_babel_server_collation_oid() is depcreated by babelfishpg_common extension during v2.3.0
CALL sys.babelfish_drop_deprecated_function('sys', 'get_babel_server_collation_oid_deprecated_in_2_3_0');

ALTER TABLE sys.babelfish_configurations RENAME TO babelfish_configurations_depcreated_in_2_3_0;

CREATE TABLE sys.babelfish_configurations (
    configuration_id INT,
    name sys.nvarchar(35),
    value sys.sql_variant,
    minimum sys.sql_variant,
    maximum sys.sql_variant,
    value_in_use sys.sql_variant,
    description sys.nvarchar(255),
    is_dynamic sys.BIT,
    is_advanced sys.BIT,
    comment_syscurconfigs sys.nvarchar(255),
    comment_sysconfigures sys.nvarchar(255)
) WITH (OIDS = FALSE);

INSERT INTO sys.babelfish_configurations SELECT * FROM sys.babelfish_configurations_depcreated_in_2_3_0;
SELECT pg_catalog.pg_extension_config_dump('sys.babelfish_configurations', '');

CREATE OR REPLACE FUNCTION sys.babelfish_conv_date_to_string(IN p_datatype TEXT,
                                                                 IN p_dateval DATE,
                                                                 IN p_style NUMERIC DEFAULT 20)
RETURNS TEXT
AS
$BODY$
DECLARE
    v_day VARCHAR COLLATE "C";
    v_dateval DATE;
    v_style SMALLINT;
    v_month SMALLINT;
    v_resmask VARCHAR COLLATE "C";
    v_datatype VARCHAR COLLATE "C";
    v_language VARCHAR COLLATE "C";
    v_monthname VARCHAR COLLATE "C";
    v_resstring VARCHAR COLLATE "C";
    v_lengthexpr VARCHAR COLLATE "C";
    v_maxlength SMALLINT;
    v_res_length SMALLINT;
    v_err_message VARCHAR COLLATE "C";
    v_res_datatype VARCHAR COLLATE "C";
    v_lang_metadata_json JSONB;
    VARCHAR_MAX CONSTANT SMALLINT := 8000;
    NVARCHAR_MAX CONSTANT SMALLINT := 4000;
    CONVERSION_LANG CONSTANT VARCHAR COLLATE "C" := '';
    DATATYPE_REGEXP CONSTANT VARCHAR COLLATE "C" := '^\s*(CHAR|NCHAR|VARCHAR|NVARCHAR|CHARACTER VARYING)\s*$';
    DATATYPE_MASK_REGEXP CONSTANT VARCHAR COLLATE "C" := '^\s*(?:CHAR|NCHAR|VARCHAR|NVARCHAR|CHARACTER VARYING)\s*\(\s*(\d+|MAX)\s*\)\s*$';
BEGIN
    v_datatype := upper(trim(p_datatype));
    v_style := floor(p_style)::SMALLINT;

    IF (scale(p_style) > 0) THEN
        RAISE most_specific_type_mismatch;
    ELSIF (NOT ((v_style BETWEEN 0 AND 13) OR
                (v_style BETWEEN 20 AND 25) OR
                (v_style BETWEEN 100 AND 113) OR
                v_style IN (120, 121, 126, 127, 130, 131)))
    THEN
        RAISE invalid_parameter_value;
    ELSIF (v_style IN (8, 24, 108)) THEN
        RAISE invalid_datetime_format;
    END IF;

    IF (v_datatype ~* DATATYPE_MASK_REGEXP) THEN
        v_res_datatype := rtrim(split_part(v_datatype, '(' COLLATE "C", 1));

        v_maxlength := CASE
                          WHEN (v_res_datatype IN ('CHAR', 'VARCHAR')) THEN VARCHAR_MAX
                          ELSE NVARCHAR_MAX
                       END;

        v_lengthexpr := substring(v_datatype, DATATYPE_MASK_REGEXP);

        IF (v_lengthexpr <> 'MAX' AND char_length(v_lengthexpr) > 4) THEN
            RAISE interval_field_overflow;
        END IF;

        v_res_length := CASE v_lengthexpr
                           WHEN 'MAX' THEN v_maxlength
                           ELSE v_lengthexpr::SMALLINT
                        END;
    ELSIF (v_datatype ~* DATATYPE_REGEXP) THEN
        v_res_datatype := v_datatype;
    ELSE
        RAISE datatype_mismatch;
    END IF;

    v_dateval := CASE
                    WHEN (v_style NOT IN (130, 131)) THEN p_dateval
                    ELSE sys.babelfish_conv_greg_to_hijri(p_dateval) + 1
                 END;

    v_day := ltrim(to_char(v_dateval, 'DD'), '0');
    v_month := to_char(v_dateval, 'MM')::SMALLINT;

    v_language := CASE
                     WHEN (v_style IN (130, 131)) THEN 'HIJRI'
                     ELSE CONVERSION_LANG
                  END;
 RAISE NOTICE 'v_language=[%]', v_language;
    BEGIN
        v_lang_metadata_json := sys.babelfish_get_lang_metadata_json(v_language);
    EXCEPTION
        WHEN OTHERS THEN
        RAISE invalid_character_value_for_cast;
    END;

    v_monthname := (v_lang_metadata_json -> 'months_shortnames') ->> v_month - 1;

    v_resmask := CASE
                    WHEN (v_style IN (1, 22)) THEN 'MM/DD/YY'
                    WHEN (v_style = 101) THEN 'MM/DD/YYYY'
                    WHEN (v_style = 2) THEN 'YY.MM.DD'
                    WHEN (v_style = 102) THEN 'YYYY.MM.DD'
                    WHEN (v_style = 3) THEN 'DD/MM/YY'
                    WHEN (v_style = 103) THEN 'DD/MM/YYYY'
                    WHEN (v_style = 4) THEN 'DD.MM.YY'
                    WHEN (v_style = 104) THEN 'DD.MM.YYYY'
                    WHEN (v_style = 5) THEN 'DD-MM-YY'
                    WHEN (v_style = 105) THEN 'DD-MM-YYYY'
                    WHEN (v_style = 6) THEN 'DD $mnme$ YY'
                    WHEN (v_style IN (13, 106, 113)) THEN 'DD $mnme$ YYYY'
                    WHEN (v_style = 7) THEN '$mnme$ DD, YY'
                    WHEN (v_style = 107) THEN '$mnme$ DD, YYYY'
                    WHEN (v_style = 10) THEN 'MM-DD-YY'
                    WHEN (v_style = 110) THEN 'MM-DD-YYYY'
                    WHEN (v_style = 11) THEN 'YY/MM/DD'
                    WHEN (v_style = 111) THEN 'YYYY/MM/DD'
                    WHEN (v_style = 12) THEN 'YYMMDD'
                    WHEN (v_style = 112) THEN 'YYYYMMDD'
                    WHEN (v_style IN (20, 21, 23, 25, 120, 121, 126, 127)) THEN 'YYYY-MM-DD'
                    WHEN (v_style = 130) THEN 'DD $mnme$ YYYY'
                    WHEN (v_style = 131) THEN format('%s/MM/YYYY', lpad(v_day, 2, ' '))
                    WHEN (v_style IN (0, 9, 100, 109)) THEN format('$mnme$ %s YYYY', lpad(v_day, 2, ' '))
                 END;

    v_resstring := to_char(v_dateval, v_resmask);
    v_resstring := pg_catalog.replace(v_resstring, '$mnme$', v_monthname);
    v_resstring := substring(v_resstring, 1, coalesce(v_res_length, char_length(v_resstring)));
    v_res_length := coalesce(v_res_length,
                             CASE v_res_datatype
                                WHEN 'CHAR' THEN 30
                                ELSE 60
                             END);
    RETURN CASE
              WHEN (v_res_datatype NOT IN ('CHAR', 'NCHAR')) THEN v_resstring
              ELSE rpad(v_resstring, v_res_length, ' ')
           END;
EXCEPTION
    WHEN most_specific_type_mismatch THEN
        RAISE USING MESSAGE := 'Argument data type NUMERIC is invalid for argument 3 of convert function.',
                    DETAIL := 'Use of incorrect "style" parameter value during conversion process.',
                    HINT := 'Change "style" parameter to the proper value and try again.';

    WHEN invalid_parameter_value THEN
        RAISE USING MESSAGE := format('%s is not a valid style number when converting from DATE to a character string.', v_style),
                    DETAIL := 'Use of incorrect "style" parameter value during conversion process.',
                    HINT := 'Change "style" parameter to the proper value and try again.';

    WHEN invalid_datetime_format THEN
        RAISE USING MESSAGE := format('Error converting data type DATE to %s.', trim(p_datatype)),
                    DETAIL := 'Incorrect using of pair of input parameters values during conversion process.',
                    HINT := 'Check the input parameters values, correct them if needed, and try again.';

   WHEN interval_field_overflow THEN
       RAISE USING MESSAGE := format('The size (%s) given to the convert specification ''%s'' exceeds the maximum allowed for any data type (%s).',
                                     v_lengthexpr,
                                     lower(v_res_datatype),
                                     v_maxlength),
                   DETAIL := 'Use of incorrect size value of data type parameter during conversion process.',
                   HINT := 'Change size component of data type parameter to the allowable value and try again.';

    WHEN datatype_mismatch THEN
        RAISE USING MESSAGE := 'Data type should be one of these values: ''CHAR(n|MAX)'', ''NCHAR(n|MAX)'', ''VARCHAR(n|MAX)'', ''NVARCHAR(n|MAX)''.',
                    DETAIL := 'Use of incorrect "datatype" parameter value during conversion process.',
                    HINT := 'Change "datatype" parameter to the proper value and try again.';

    WHEN invalid_character_value_for_cast THEN
        RAISE USING MESSAGE := format('Invalid CONVERSION_LANG constant value - ''%s''. Allowed values are: ''English'', ''Deutsch'', etc.',
                                      CONVERSION_LANG),
                    DETAIL := 'Compiled incorrect CONVERSION_LANG constant value in function''s body.',
                    HINT := 'Correct CONVERSION_LANG constant value in function''s body, recompile it and try again.';

    WHEN invalid_text_representation THEN
        GET STACKED DIAGNOSTICS v_err_message = MESSAGE_TEXT;
        v_err_message := substring(lower(v_err_message), 'integer\:\s\"(.*)\"');

        RAISE USING MESSAGE := format('Error while trying to convert "%s" value to SMALLINT (or INTEGER) data type.',
                                      v_err_message),
                    DETAIL := 'Supplied value contains illegal characters.',
                    HINT := 'Correct supplied value, remove all illegal characters.';
END;
$BODY$
LANGUAGE plpgsql
VOLATILE
RETURNS NULL ON NULL INPUT;

CREATE OR REPLACE FUNCTION sys.babelfish_conv_datetime_to_string(IN p_datatype TEXT,
                                                                     IN p_src_datatype TEXT,
                                                                     IN p_datetimeval TIMESTAMP(6) WITHOUT TIME ZONE,
                                                                     IN p_style NUMERIC DEFAULT -1)
RETURNS TEXT
AS
$BODY$
DECLARE
    v_day VARCHAR COLLATE "C";
    v_hour VARCHAR COLLATE "C";
    v_month SMALLINT;
    v_style SMALLINT;
    v_scale SMALLINT;
    v_resmask VARCHAR COLLATE "C";
    v_language VARCHAR COLLATE "C";
    v_datatype VARCHAR COLLATE "C";
    v_fseconds VARCHAR COLLATE "C";
    v_fractsep VARCHAR COLLATE "C";
    v_monthname VARCHAR COLLATE "C";
    v_resstring VARCHAR COLLATE "C";
    v_lengthexpr VARCHAR COLLATE "C";
    v_maxlength SMALLINT;
    v_res_length SMALLINT;
    v_err_message VARCHAR COLLATE "C";
    v_src_datatype VARCHAR COLLATE "C";
    v_res_datatype VARCHAR COLLATE "C";
    v_lang_metadata_json JSONB;
    VARCHAR_MAX CONSTANT SMALLINT := 8000;
    NVARCHAR_MAX CONSTANT SMALLINT := 4000;
    CONVERSION_LANG CONSTANT VARCHAR COLLATE "C" := '';
    DATATYPE_REGEXP CONSTANT VARCHAR COLLATE "C" := '^\s*(CHAR|NCHAR|VARCHAR|NVARCHAR|CHARACTER VARYING)\s*$';
    SRCDATATYPE_MASK_REGEXP VARCHAR COLLATE "C" := '^(?:DATETIME|SMALLDATETIME|DATETIME2)\s*(?:\s*\(\s*(\d+)\s*\)\s*)?$';
    DATATYPE_MASK_REGEXP CONSTANT VARCHAR COLLATE "C" := '^\s*(?:CHAR|NCHAR|VARCHAR|NVARCHAR|CHARACTER VARYING)\s*\(\s*(\d+|MAX)\s*\)\s*$';
    v_datetimeval TIMESTAMP(6) WITHOUT TIME ZONE;
BEGIN
    v_datatype := upper(trim(p_datatype));
    v_src_datatype := upper(trim(p_src_datatype));
    v_style := floor(p_style)::SMALLINT;

    IF (v_src_datatype ~* SRCDATATYPE_MASK_REGEXP COLLATE "C")
    THEN
        v_scale := substring(v_src_datatype, SRCDATATYPE_MASK_REGEXP)::SMALLINT;

        v_src_datatype := rtrim(split_part(v_src_datatype, '(' COLLATE "C", 1));

        IF (v_src_datatype <> 'DATETIME2' AND v_scale IS NOT NULL) THEN
            RAISE invalid_indicator_parameter_value;
        ELSIF (v_scale NOT BETWEEN 0 AND 7) THEN
            RAISE invalid_regular_expression;
        END IF;

        v_scale := coalesce(v_scale, 7);
    ELSE
        RAISE most_specific_type_mismatch;
    END IF;

    IF (scale(p_style) > 0) THEN
        RAISE escape_character_conflict;
    ELSIF (NOT ((v_style BETWEEN 0 AND 14) OR
                (v_style BETWEEN 20 AND 25) OR
                (v_style BETWEEN 100 AND 114) OR
                v_style IN (-1, 120, 121, 126, 127, 130, 131)))
    THEN
        RAISE invalid_parameter_value;
    END IF;

    IF (v_datatype ~* DATATYPE_MASK_REGEXP COLLATE "C") THEN
        v_res_datatype := rtrim(split_part(v_datatype, '(' COLLATE "C", 1));

        v_maxlength := CASE
                          WHEN (v_res_datatype IN ('CHAR', 'VARCHAR')) THEN VARCHAR_MAX
                          ELSE NVARCHAR_MAX
                       END;

        v_lengthexpr := substring(v_datatype, DATATYPE_MASK_REGEXP);

        IF (v_lengthexpr <> 'MAX' AND char_length(v_lengthexpr) > 4)
        THEN
            RAISE interval_field_overflow;
        END IF;

        v_res_length := CASE v_lengthexpr
                           WHEN 'MAX' THEN v_maxlength
                           ELSE v_lengthexpr::SMALLINT
                        END;
    ELSIF (v_datatype ~* DATATYPE_REGEXP COLLATE "C") THEN
        v_res_datatype := v_datatype;
    ELSE
        RAISE datatype_mismatch;
    END IF;

    v_datetimeval := CASE
                        WHEN (v_style NOT IN (130, 131)) THEN p_datetimeval
                        ELSE sys.babelfish_conv_greg_to_hijri(p_datetimeval) + INTERVAL '1 day'
                     END;

    v_day := ltrim(to_char(v_datetimeval, 'DD'), '0');
    v_hour := ltrim(to_char(v_datetimeval, 'HH12'), '0');
    v_month := to_char(v_datetimeval, 'MM')::SMALLINT;

    v_language := CASE
                     WHEN (v_style IN (130, 131)) THEN 'HIJRI'
                     ELSE CONVERSION_LANG
                  END;
    BEGIN
        v_lang_metadata_json := sys.babelfish_get_lang_metadata_json(v_language);
    EXCEPTION
        WHEN OTHERS THEN
        RAISE invalid_character_value_for_cast;
    END;

    v_monthname := (v_lang_metadata_json -> 'months_shortnames') ->> v_month - 1;

    IF (v_src_datatype IN ('DATETIME', 'SMALLDATETIME')) THEN
        v_fseconds := sys.babelfish_round_fractseconds(to_char(v_datetimeval, 'MS'));

        IF (v_fseconds::INTEGER = 1000) THEN
            v_fseconds := '000';
            v_datetimeval := v_datetimeval + INTERVAL '1 second';
        ELSE
            v_fseconds := lpad(v_fseconds, 3, '0');
        END IF;
    ELSE
        v_fseconds := sys.babelfish_get_microsecs_from_fractsecs(to_char(v_datetimeval, 'US'), v_scale);

        IF (v_scale = 7) THEN
            v_fseconds := concat(v_fseconds, '0');
        END IF;
    END IF;

    v_fractsep := CASE v_src_datatype
                     WHEN 'DATETIME2' THEN '.'
                     ELSE ':'
                  END;

    IF ((v_style = -1 AND v_src_datatype <> 'DATETIME2') OR
        v_style IN (0, 9, 100, 109))
    THEN
        v_resmask := format('$mnme$ %s YYYY %s:MI%s',
                            lpad(v_day, 2, ' '),
                            lpad(v_hour, 2, ' '),
                            CASE
                               WHEN (v_style IN (-1, 0, 100)) THEN 'AM'
                               ELSE format(':SS:%sAM', v_fseconds)
                            END);
    ELSIF (v_style = 1) THEN
        v_resmask := 'MM/DD/YY';
    ELSIF (v_style = 101) THEN
        v_resmask := 'MM/DD/YYYY';
    ELSIF (v_style = 2) THEN
        v_resmask := 'YY.MM.DD';
    ELSIF (v_style = 102) THEN
        v_resmask := 'YYYY.MM.DD';
    ELSIF (v_style = 3) THEN
        v_resmask := 'DD/MM/YY';
    ELSIF (v_style = 103) THEN
        v_resmask := 'DD/MM/YYYY';
    ELSIF (v_style = 4) THEN
        v_resmask := 'DD.MM.YY';
    ELSIF (v_style = 104) THEN
        v_resmask := 'DD.MM.YYYY';
    ELSIF (v_style = 5) THEN
        v_resmask := 'DD-MM-YY';
    ELSIF (v_style = 105) THEN
        v_resmask := 'DD-MM-YYYY';
    ELSIF (v_style = 6) THEN
        v_resmask := 'DD $mnme$ YY';
    ELSIF (v_style = 106) THEN
        v_resmask := 'DD $mnme$ YYYY';
    ELSIF (v_style = 7) THEN
        v_resmask := '$mnme$ DD, YY';
    ELSIF (v_style = 107) THEN
        v_resmask := '$mnme$ DD, YYYY';
    ELSIF (v_style IN (8, 24, 108)) THEN
        v_resmask := 'HH24:MI:SS';
    ELSIF (v_style = 10) THEN
        v_resmask := 'MM-DD-YY';
    ELSIF (v_style = 110) THEN
        v_resmask := 'MM-DD-YYYY';
    ELSIF (v_style = 11) THEN
        v_resmask := 'YY/MM/DD';
    ELSIF (v_style = 111) THEN
        v_resmask := 'YYYY/MM/DD';
    ELSIF (v_style = 12) THEN
        v_resmask := 'YYMMDD';
    ELSIF (v_style = 112) THEN
        v_resmask := 'YYYYMMDD';
    ELSIF (v_style IN (13, 113)) THEN
        v_resmask := format('DD $mnme$ YYYY HH24:MI:SS%s%s', v_fractsep, v_fseconds);
    ELSIF (v_style IN (14, 114)) THEN
        v_resmask := format('HH24:MI:SS%s%s', v_fractsep, v_fseconds);
    ELSIF (v_style IN (20, 120)) THEN
        v_resmask := 'YYYY-MM-DD HH24:MI:SS';
    ELSIF ((v_style = -1 AND v_src_datatype = 'DATETIME2') OR
           v_style IN (21, 25, 121))
    THEN
        v_resmask := format('YYYY-MM-DD HH24:MI:SS.%s', v_fseconds);
    ELSIF (v_style = 22) THEN
        v_resmask := format('MM/DD/YY %s:MI:SS AM', lpad(v_hour, 2, ' '));
    ELSIF (v_style = 23) THEN
        v_resmask := 'YYYY-MM-DD';
    ELSIF (v_style IN (126, 127)) THEN
        v_resmask := CASE v_src_datatype
                        WHEN 'SMALLDATETIME' THEN 'YYYY-MM-DDT$rem$HH24:MI:SS'
                        ELSE format('YYYY-MM-DDT$rem$HH24:MI:SS.%s', v_fseconds)
                     END;
    ELSIF (v_style IN (130, 131)) THEN
        v_resmask := concat(CASE p_style
                               WHEN 131 THEN format('%s/MM/YYYY ', lpad(v_day, 2, ' '))
                               ELSE format('%s $mnme$ YYYY ', lpad(v_day, 2, ' '))
                            END,
                            format('%s:MI:SS%s%sAM', lpad(v_hour, 2, ' '), v_fractsep, v_fseconds));
    END IF;

    v_resstring := to_char(v_datetimeval, v_resmask);
    v_resstring := pg_catalog.replace(v_resstring, '$mnme$', v_monthname);
    v_resstring := pg_catalog.replace(v_resstring, '$rem$', '');

    v_resstring := substring(v_resstring, 1, coalesce(v_res_length, char_length(v_resstring)));
    v_res_length := coalesce(v_res_length,
                             CASE v_res_datatype
                                WHEN 'CHAR' THEN 30
                                ELSE 60
                             END);
    RETURN CASE
              WHEN (v_res_datatype NOT IN ('CHAR', 'NCHAR')) THEN v_resstring
              ELSE rpad(v_resstring, v_res_length, ' ')
           END;
EXCEPTION
    WHEN most_specific_type_mismatch THEN
        RAISE USING MESSAGE := 'Source data type should be one of these values: ''DATETIME'', ''SMALLDATETIME'', ''DATETIME2'' or ''DATETIME2(n)''.',
                    DETAIL := 'Use of incorrect "src_datatype" parameter value during conversion process.',
                    HINT := 'Change "srcdatatype" parameter to the proper value and try again.';

   WHEN invalid_regular_expression THEN
       RAISE USING MESSAGE := format('The source data type scale (%s) given to the convert specification exceeds the maximum allowable value (7).',
                                     v_scale),
                   DETAIL := 'Use of incorrect scale value of source data type parameter during conversion process.',
                   HINT := 'Change scale component of source data type parameter to the allowable value and try again.';

    WHEN invalid_indicator_parameter_value THEN
        RAISE USING MESSAGE := format('Invalid attributes specified for data type %s.', v_src_datatype),
                    DETAIL := 'Use of incorrect scale value, which is not corresponding to specified data type.',
                    HINT := 'Change data type scale component or select different data type and try again.';

    WHEN escape_character_conflict THEN
        RAISE USING MESSAGE := 'Argument data type NUMERIC is invalid for argument 4 of convert function.',
                    DETAIL := 'Use of incorrect "style" parameter value during conversion process.',
                    HINT := 'Change "style" parameter to the proper value and try again.';

    WHEN invalid_parameter_value THEN
        RAISE USING MESSAGE := format('%s is not a valid style number when converting from %s to a character string.',
                                      v_style, v_src_datatype),
                    DETAIL := 'Use of incorrect "style" parameter value during conversion process.',
                    HINT := 'Change "style" parameter to the proper value and try again.';

    WHEN interval_field_overflow THEN
        RAISE USING MESSAGE := format('The size (%s) given to the convert specification ''%s'' exceeds the maximum allowed for any data type (%s).',
                                      v_lengthexpr, lower(v_res_datatype), v_maxlength),
                    DETAIL := 'Use of incorrect size value of data type parameter during conversion process.',
                    HINT := 'Change size component of data type parameter to the allowable value and try again.';

    WHEN datatype_mismatch THEN
        RAISE USING MESSAGE := 'Data type should be one of these values: ''CHAR(n|MAX)'', ''NCHAR(n|MAX)'', ''VARCHAR(n|MAX)'', ''NVARCHAR(n|MAX)''.',
                    DETAIL := 'Use of incorrect "datatype" parameter value during conversion process.',
                    HINT := 'Change "datatype" parameter to the proper value and try again.';

    WHEN invalid_character_value_for_cast THEN
        RAISE USING MESSAGE := format('Invalid CONVERSION_LANG constant value - ''%s''. Allowed values are: ''English'', ''Deutsch'', etc.',
                                      CONVERSION_LANG),
                    DETAIL := 'Compiled incorrect CONVERSION_LANG constant value in function''s body.',
                    HINT := 'Correct CONVERSION_LANG constant value in function''s body, recompile it and try again.';

    WHEN invalid_text_representation THEN
        GET STACKED DIAGNOSTICS v_err_message = MESSAGE_TEXT;
        v_err_message := substring(lower(v_err_message), 'integer\:\s\"(.*)\"');

        RAISE USING MESSAGE := format('Error while trying to convert "%s" value to SMALLINT data type.',
                                      v_err_message),
                    DETAIL := 'Supplied value contains illegal characters.',
                    HINT := 'Correct supplied value, remove all illegal characters.';
END;
$BODY$
LANGUAGE plpgsql
VOLATILE
RETURNS NULL ON NULL INPUT;


CREATE OR REPLACE FUNCTION sys.babelfish_conv_string_to_date(IN p_datestring TEXT,
                                                                 IN p_style NUMERIC DEFAULT 0)
RETURNS DATE
AS
$BODY$
DECLARE
    v_day VARCHAR COLLATE "C";
    v_year VARCHAR COLLATE "C";
    v_month VARCHAR COLLATE "C";
    v_hijridate DATE;
    v_style SMALLINT;
    v_leftpart VARCHAR COLLATE "C";
    v_middlepart VARCHAR COLLATE "C";
    v_rightpart VARCHAR COLLATE "C";
    v_fractsecs VARCHAR COLLATE "C";
    v_datestring VARCHAR COLLATE "C";
    v_err_message VARCHAR COLLATE "C";
    v_date_format VARCHAR COLLATE "C";
    v_regmatch_groups TEXT[];
    v_lang_metadata_json JSONB;
    v_compmonth_regexp VARCHAR COLLATE "C";
    CONVERSION_LANG CONSTANT VARCHAR COLLATE "C" := '';
    DATE_FORMAT CONSTANT VARCHAR COLLATE "C" := '';
    DAYMM_REGEXP CONSTANT VARCHAR COLLATE "C" := '(\d{1,2})';
    FULLYEAR_REGEXP CONSTANT VARCHAR COLLATE "C" := '(\d{4})';
    SHORTYEAR_REGEXP CONSTANT VARCHAR COLLATE "C" := '(\d{1,2})';
    COMPYEAR_REGEXP CONSTANT VARCHAR COLLATE "C" := '(\d{1,2}|\d{4})';
    AMPM_REGEXP CONSTANT VARCHAR COLLATE "C" := '(?:[AP]M)';
    TIMEUNIT_REGEXP CONSTANT VARCHAR COLLATE "C" := '\s*\d{1,2}\s*';
    FRACTSECS_REGEXP CONSTANT VARCHAR COLLATE "C" := '\s*\d{1,9}';
    HHMMSSFS_PART_REGEXP CONSTANT VARCHAR COLLATE "C" := concat('(', TIMEUNIT_REGEXP, AMPM_REGEXP, '|',
                                                    TIMEUNIT_REGEXP, '\:', TIMEUNIT_REGEXP, '|',
                                                    TIMEUNIT_REGEXP, '\:', TIMEUNIT_REGEXP, '\:', TIMEUNIT_REGEXP, '|',
                                                    TIMEUNIT_REGEXP, '\:', TIMEUNIT_REGEXP, '\:', TIMEUNIT_REGEXP, '(?:\.|\:)', FRACTSECS_REGEXP,
                                                    ')\s*', AMPM_REGEXP, '?');
    HHMMSSFS_DOTPART_REGEXP CONSTANT VARCHAR COLLATE "C" := concat('(', TIMEUNIT_REGEXP, AMPM_REGEXP, '|',
                                                       TIMEUNIT_REGEXP, '\:', TIMEUNIT_REGEXP, '|',
                                                       TIMEUNIT_REGEXP, '\:', TIMEUNIT_REGEXP, '\:', TIMEUNIT_REGEXP, '|',
                                                       TIMEUNIT_REGEXP, '\:', TIMEUNIT_REGEXP, '\:', TIMEUNIT_REGEXP, '\.', FRACTSECS_REGEXP,
                                                       ')\s*', AMPM_REGEXP, '?');
    HHMMSSFS_REGEXP CONSTANT VARCHAR COLLATE "C" := concat('^', HHMMSSFS_PART_REGEXP, '$');
    HHMMSSFS_DOT_REGEXP CONSTANT VARCHAR COLLATE "C" := concat('^', HHMMSSFS_DOTPART_REGEXP, '$');
    v_defmask1_regexp VARCHAR COLLATE "C" := concat('^($comp_month$)\s*', DAYMM_REGEXP, '\s+', COMPYEAR_REGEXP, '$');
    v_defmask2_regexp VARCHAR COLLATE "C" := concat('^', DAYMM_REGEXP, '\s*($comp_month$)\s*', COMPYEAR_REGEXP, '$');
    v_defmask3_regexp VARCHAR COLLATE "C" := concat('^', FULLYEAR_REGEXP, '\s*($comp_month$)\s*', DAYMM_REGEXP, '$');
    v_defmask4_regexp VARCHAR COLLATE "C" := concat('^', FULLYEAR_REGEXP, '\s+', DAYMM_REGEXP, '\s*($comp_month$)$');
    v_defmask5_regexp VARCHAR COLLATE "C" := concat('^', DAYMM_REGEXP, '\s+', COMPYEAR_REGEXP, '\s*($comp_month$)$');
    v_defmask6_regexp VARCHAR COLLATE "C" := concat('^($comp_month$)\s*', FULLYEAR_REGEXP, '\s+', DAYMM_REGEXP, '$');
    v_defmask7_regexp VARCHAR COLLATE "C" := concat('^($comp_month$)\s*', DAYMM_REGEXP, '\s*\,\s*', COMPYEAR_REGEXP, '$');
    v_defmask8_regexp VARCHAR COLLATE "C" := concat('^', FULLYEAR_REGEXP, '\s*($comp_month$)$');
    v_defmask9_regexp VARCHAR COLLATE "C" := concat('^($comp_month$)\s*', FULLYEAR_REGEXP, '$');
    v_defmask10_regexp VARCHAR COLLATE "C" := concat('^', DAYMM_REGEXP, '\s*(?:\.|/|-)\s*($comp_month$)\s*(?:\.|/|-)\s*', COMPYEAR_REGEXP, '$');
    DOT_SHORTYEAR_REGEXP CONSTANT VARCHAR COLLATE "C" := concat('^', DAYMM_REGEXP, '\s*\.\s*', DAYMM_REGEXP, '\s*\.\s*', SHORTYEAR_REGEXP, '$');
    DOT_FULLYEAR_REGEXP CONSTANT VARCHAR COLLATE "C" := concat('^', DAYMM_REGEXP, '\s*\.\s*', DAYMM_REGEXP, '\s*\.\s*', FULLYEAR_REGEXP, '$');
    SLASH_SHORTYEAR_REGEXP CONSTANT VARCHAR COLLATE "C" := concat('^', DAYMM_REGEXP, '\s*/\s*', DAYMM_REGEXP, '\s*/\s*', SHORTYEAR_REGEXP, '$');
    SLASH_FULLYEAR_REGEXP CONSTANT VARCHAR COLLATE "C" := concat('^', DAYMM_REGEXP, '\s*/\s*', DAYMM_REGEXP, '\s*/\s*', FULLYEAR_REGEXP, '$');
    DASH_SHORTYEAR_REGEXP CONSTANT VARCHAR COLLATE "C" := concat('^', DAYMM_REGEXP, '\s*-\s*', DAYMM_REGEXP, '\s*-\s*', SHORTYEAR_REGEXP, '$');
    DASH_FULLYEAR_REGEXP CONSTANT VARCHAR COLLATE "C" := concat('^', DAYMM_REGEXP, '\s*-\s*', DAYMM_REGEXP, '\s*-\s*', FULLYEAR_REGEXP, '$');
    DOT_SLASH_DASH_YEAR_REGEXP CONSTANT VARCHAR COLLATE "C" := concat('^', DAYMM_REGEXP, '\s*(?:\.|/|-)\s*', DAYMM_REGEXP, '\s*(?:\.|/|-)\s*', COMPYEAR_REGEXP, '$');
    YEAR_DOTMASK_REGEXP CONSTANT VARCHAR COLLATE "C" := concat('^', FULLYEAR_REGEXP, '\s*\.\s*', DAYMM_REGEXP, '\s*\.\s*', DAYMM_REGEXP, '$');
    YEAR_SLASHMASK_REGEXP CONSTANT VARCHAR COLLATE "C" := concat('^', FULLYEAR_REGEXP, '\s*/\s*', DAYMM_REGEXP, '\s*/\s*', DAYMM_REGEXP, '$');
    YEAR_DASHMASK_REGEXP CONSTANT VARCHAR COLLATE "C" := concat('^', FULLYEAR_REGEXP, '\s*-\s*', DAYMM_REGEXP, '\s*-\s*', DAYMM_REGEXP, '$');
    YEAR_DOT_SLASH_DASH_REGEXP CONSTANT VARCHAR COLLATE "C" := concat('^', FULLYEAR_REGEXP, '\s*(?:\.|/|-)\s*', DAYMM_REGEXP, '\s*(?:\.|/|-)\s*', DAYMM_REGEXP, '$');
    DIGITMASK1_REGEXP CONSTANT VARCHAR COLLATE "C" := '^\d{6}$';
    DIGITMASK2_REGEXP CONSTANT VARCHAR COLLATE "C" := '^\d{8}$';
BEGIN
    v_style := floor(p_style)::SMALLINT;
    v_datestring := trim(p_datestring);

    IF (scale(p_style) > 0) THEN
        RAISE most_specific_type_mismatch;
    ELSIF (NOT ((v_style BETWEEN 0 AND 14) OR
                (v_style BETWEEN 20 AND 25) OR
                (v_style BETWEEN 100 AND 114) OR
                v_style IN (120, 121, 126, 127, 130, 131)))
    THEN
        RAISE invalid_parameter_value;
    END IF;

    IF (v_datestring ~* HHMMSSFS_PART_REGEXP AND v_datestring !~* HHMMSSFS_REGEXP)
    THEN
        v_datestring := trim(regexp_pg_catalog.replace(v_datestring, HHMMSSFS_PART_REGEXP, '', 'gi'));
    END IF;

    BEGIN
        v_lang_metadata_json := sys.babelfish_get_lang_metadata_json(CONVERSION_LANG);
    EXCEPTION
        WHEN OTHERS THEN
        RAISE invalid_character_value_for_cast;
    END;

    v_date_format := coalesce(nullif(DATE_FORMAT, ''), v_lang_metadata_json ->> 'date_format');

    v_compmonth_regexp := array_to_string(array_cat(ARRAY(SELECT jsonb_array_elements_text(v_lang_metadata_json -> 'months_shortnames')),
                                                    ARRAY(SELECT jsonb_array_elements_text(v_lang_metadata_json -> 'months_names'))), '|');

    v_defmask1_regexp := pg_catalog.replace(v_defmask1_regexp, '$comp_month$', v_compmonth_regexp);
    v_defmask2_regexp := pg_catalog.replace(v_defmask2_regexp, '$comp_month$', v_compmonth_regexp);
    v_defmask3_regexp := pg_catalog.replace(v_defmask3_regexp, '$comp_month$', v_compmonth_regexp);
    v_defmask4_regexp := pg_catalog.replace(v_defmask4_regexp, '$comp_month$', v_compmonth_regexp);
    v_defmask5_regexp := pg_catalog.replace(v_defmask5_regexp, '$comp_month$', v_compmonth_regexp);
    v_defmask6_regexp := pg_catalog.replace(v_defmask6_regexp, '$comp_month$', v_compmonth_regexp);
    v_defmask7_regexp := pg_catalog.replace(v_defmask7_regexp, '$comp_month$', v_compmonth_regexp);
    v_defmask8_regexp := pg_catalog.replace(v_defmask8_regexp, '$comp_month$', v_compmonth_regexp);
    v_defmask9_regexp := pg_catalog.replace(v_defmask9_regexp, '$comp_month$', v_compmonth_regexp);
    v_defmask10_regexp := pg_catalog.replace(v_defmask10_regexp, '$comp_month$', v_compmonth_regexp);

    IF (v_datestring ~* v_defmask1_regexp OR
        v_datestring ~* v_defmask2_regexp OR
        v_datestring ~* v_defmask3_regexp OR
        v_datestring ~* v_defmask4_regexp OR
        v_datestring ~* v_defmask5_regexp OR
        v_datestring ~* v_defmask6_regexp OR
        v_datestring ~* v_defmask7_regexp OR
        v_datestring ~* v_defmask8_regexp OR
        v_datestring ~* v_defmask9_regexp OR
        v_datestring ~* v_defmask10_regexp)
    THEN
        IF (v_style IN (130, 131)) THEN
            RAISE invalid_datetime_format;
        END IF;

        IF (v_datestring ~* v_defmask1_regexp)
        THEN
            v_regmatch_groups := regexp_matches(v_datestring, v_defmask1_regexp, 'gi');
            v_day := v_regmatch_groups[2];
            v_month := sys.babelfish_get_monthnum_by_name(v_regmatch_groups[1], v_lang_metadata_json);
            v_year := sys.babelfish_get_full_year(v_regmatch_groups[3]);

        ELSIF (v_datestring ~* v_defmask2_regexp)
        THEN
            v_regmatch_groups := regexp_matches(v_datestring, v_defmask2_regexp, 'gi');
            v_day := v_regmatch_groups[1];
            v_month := sys.babelfish_get_monthnum_by_name(v_regmatch_groups[2], v_lang_metadata_json);
            v_year := sys.babelfish_get_full_year(v_regmatch_groups[3]);

        ELSIF (v_datestring ~* v_defmask3_regexp)
        THEN
            v_regmatch_groups := regexp_matches(v_datestring, v_defmask3_regexp, 'gi');
            v_day := v_regmatch_groups[3];
            v_month := sys.babelfish_get_monthnum_by_name(v_regmatch_groups[2], v_lang_metadata_json);
            v_year := v_regmatch_groups[1];

        ELSIF (v_datestring ~* v_defmask4_regexp)
        THEN
            v_regmatch_groups := regexp_matches(v_datestring, v_defmask4_regexp, 'gi');
            v_day := v_regmatch_groups[2];
            v_month := sys.babelfish_get_monthnum_by_name(v_regmatch_groups[3], v_lang_metadata_json);
            v_year := v_regmatch_groups[1];

        ELSIF (v_datestring ~* v_defmask5_regexp)
        THEN
            v_regmatch_groups := regexp_matches(v_datestring, v_defmask5_regexp, 'gi');
            v_day := v_regmatch_groups[1];
            v_month := sys.babelfish_get_monthnum_by_name(v_regmatch_groups[3], v_lang_metadata_json);
            v_year := sys.babelfish_get_full_year(v_regmatch_groups[2]);

        ELSIF (v_datestring ~* v_defmask6_regexp)
        THEN
            v_regmatch_groups := regexp_matches(v_datestring, v_defmask6_regexp, 'gi');
            v_day := v_regmatch_groups[3];
            v_month := sys.babelfish_get_monthnum_by_name(v_regmatch_groups[1], v_lang_metadata_json);
            v_year := v_regmatch_groups[2];

        ELSIF (v_datestring ~* v_defmask7_regexp)
        THEN
            v_regmatch_groups := regexp_matches(v_datestring, v_defmask7_regexp, 'gi');
            v_day := v_regmatch_groups[2];
            v_month := sys.babelfish_get_monthnum_by_name(v_regmatch_groups[1], v_lang_metadata_json);
            v_year := sys.babelfish_get_full_year(v_regmatch_groups[3]);

        ELSIF (v_datestring ~* v_defmask8_regexp)
        THEN
            v_regmatch_groups := regexp_matches(v_datestring, v_defmask8_regexp, 'gi');
            v_day := '01';
            v_month := sys.babelfish_get_monthnum_by_name(v_regmatch_groups[2], v_lang_metadata_json);
            v_year := v_regmatch_groups[1];

        ELSIF (v_datestring ~* v_defmask9_regexp)
        THEN
            v_regmatch_groups := regexp_matches(v_datestring, v_defmask9_regexp, 'gi');
            v_day := '01';
            v_month := sys.babelfish_get_monthnum_by_name(v_regmatch_groups[1], v_lang_metadata_json);
            v_year := v_regmatch_groups[2];
        ELSE
            v_regmatch_groups := regexp_matches(v_datestring, v_defmask10_regexp, 'gi');
            v_day := v_regmatch_groups[1];
            v_month := sys.babelfish_get_monthnum_by_name(v_regmatch_groups[2], v_lang_metadata_json);
            v_year := sys.babelfish_get_full_year(v_regmatch_groups[3]);
        END IF;
    ELSEIF (v_datestring ~* DOT_SHORTYEAR_REGEXP OR
            v_datestring ~* DOT_FULLYEAR_REGEXP OR
            v_datestring ~* SLASH_SHORTYEAR_REGEXP OR
            v_datestring ~* SLASH_FULLYEAR_REGEXP OR
            v_datestring ~* DASH_SHORTYEAR_REGEXP OR
            v_datestring ~* DASH_FULLYEAR_REGEXP)
    THEN
        IF (v_style IN (6, 7, 8, 9, 12, 13, 14, 24, 100, 106, 107, 108, 109, 112, 113, 114, 130)) THEN
            RAISE invalid_regular_expression;
        ELSIF (v_style IN (20, 21, 23, 25, 102, 111, 120, 121, 126, 127)) THEN
            RAISE invalid_datetime_format;
        END IF;

        v_regmatch_groups := regexp_matches(v_datestring, DOT_SLASH_DASH_YEAR_REGEXP, 'gi');
        v_leftpart := v_regmatch_groups[1];
        v_middlepart := v_regmatch_groups[2];
        v_rightpart := v_regmatch_groups[3];

        IF (v_datestring ~* DOT_SHORTYEAR_REGEXP OR
            v_datestring ~* SLASH_SHORTYEAR_REGEXP OR
            v_datestring ~* DASH_SHORTYEAR_REGEXP)
        THEN
            IF ((v_style IN (1, 10, 22) AND v_date_format <> 'MDY') OR
                ((v_style IS NULL OR v_style IN (0, 1, 10, 22)) AND v_date_format NOT IN ('YDM', 'YMD', 'DMY', 'DYM', 'MYD')))
            THEN
                v_day := v_middlepart;
                v_month := v_leftpart;
                v_year := sys.babelfish_get_full_year(v_rightpart);

            ELSIF ((v_style IN (2, 11) AND v_date_format <> 'YMD') OR
                   ((v_style IS NULL OR v_style IN (0, 2, 11)) AND v_date_format = 'YMD'))
            THEN
                v_day := v_rightpart;
                v_month := v_middlepart;
                v_year := sys.babelfish_get_full_year(v_leftpart);

            ELSIF ((v_style IN (3, 4, 5) AND v_date_format <> 'DMY') OR
                   ((v_style IS NULL OR v_style IN (0, 3, 4, 5)) AND v_date_format = 'DMY'))
            THEN
                v_day := v_leftpart;
                v_month := v_middlepart;
                v_year := sys.babelfish_get_full_year(v_rightpart);

            ELSIF ((v_style IS NULL OR v_style = 0) AND v_date_format = 'DYM')
            THEN
                v_day := v_leftpart;
                v_month := v_rightpart;
                v_year := sys.babelfish_get_full_year(v_middlepart);

            ELSIF ((v_style IS NULL OR v_style = 0) AND v_date_format = 'MYD')
            THEN
                v_day := v_rightpart;
                v_month := v_leftpart;
                v_year := sys.babelfish_get_full_year(v_middlepart);

            ELSIF ((v_style IS NULL OR v_style = 0) AND v_date_format = 'YDM') THEN
                RAISE character_not_in_repertoire;
            ELSIF (v_style IN (101, 103, 104, 105, 110, 131)) THEN
                RAISE invalid_datetime_format;
            END IF;
        ELSE
            v_year := v_rightpart;

            IF (v_leftpart::SMALLINT <= 12)
            THEN
                IF ((v_style IN (103, 104, 105, 131) AND v_date_format <> 'DMY') OR
                    ((v_style IS NULL OR v_style IN (0, 103, 104, 105, 131)) AND v_date_format = 'DMY'))
                THEN
                    v_day := v_leftpart;
                    v_month := v_middlepart;
                ELSIF ((v_style IN (101, 110) AND v_date_format IN ('YDM', 'DMY', 'DYM')) OR
                       ((v_style IS NULL OR v_style IN (0, 101, 110)) AND v_date_format NOT IN ('YDM', 'DMY', 'DYM')))
                THEN
                    v_day := v_middlepart;
                    v_month := v_leftpart;
                ELSIF ((v_style IN (1, 2, 3, 4, 5, 10, 11, 22) AND v_date_format <> 'YDM') OR
                       ((v_style IS NULL OR v_style IN (0, 1, 2, 3, 4, 5, 10, 11, 22)) AND v_date_format = 'YDM'))
                THEN
                    RAISE invalid_datetime_format;
                END IF;
            ELSE
                IF ((v_style IN (103, 104, 105, 131) AND v_date_format <> 'DMY') OR
                    ((v_style IS NULL OR v_style IN (0, 103, 104, 105, 131)) AND v_date_format = 'DMY'))
                THEN
                    v_day := v_leftpart;
                    v_month := v_middlepart;
                ELSIF ((v_style IN (1, 2, 3, 4, 5, 10, 11, 22, 101, 110) AND v_date_format = 'DMY') OR
                       ((v_style IS NULL OR v_style IN (0, 1, 2, 3, 4, 5, 10, 11, 22, 101, 110)) AND v_date_format <> 'DMY'))
                THEN
                    RAISE invalid_datetime_format;
                END IF;
            END IF;
        END IF;
    ELSIF (v_datestring ~* YEAR_DOTMASK_REGEXP OR
           v_datestring ~* YEAR_SLASHMASK_REGEXP OR
           v_datestring ~* YEAR_DASHMASK_REGEXP)
    THEN
        IF (v_style IN (6, 7, 8, 9, 12, 13, 14, 24, 100, 106, 107, 108, 109, 112, 113, 114, 130)) THEN
            RAISE invalid_regular_expression;
        ELSIF (v_style IN (1, 2, 3, 4, 5, 10, 11, 22, 101, 103, 104, 105, 110, 131)) THEN
            RAISE invalid_datetime_format;
        END IF;

        v_regmatch_groups := regexp_matches(v_datestring, YEAR_DOT_SLASH_DASH_REGEXP, 'gi');
        v_day := v_regmatch_groups[3];
        v_month := v_regmatch_groups[2];
        v_year := v_regmatch_groups[1];

    ELSIF (v_datestring ~* DIGITMASK1_REGEXP OR
           v_datestring ~* DIGITMASK2_REGEXP)
    THEN
        IF (v_datestring ~* DIGITMASK1_REGEXP)
        THEN
            v_day := substring(v_datestring, 5, 2);
            v_month := substring(v_datestring, 3, 2);
            v_year := sys.babelfish_get_full_year(substring(v_datestring, 1, 2));
        ELSE
            v_day := substring(v_datestring, 7, 2);
            v_month := substring(v_datestring, 5, 2);
            v_year := substring(v_datestring, 1, 4);
        END IF;
    ELSIF (v_datestring ~* HHMMSSFS_REGEXP)
    THEN
        v_fractsecs := coalesce(sys.babelfish_get_timeunit_from_string(v_datestring, 'FRACTSECONDS'), '');
        IF (v_datestring !~* HHMMSSFS_DOT_REGEXP AND char_length(v_fractsecs) > 3) THEN
            RAISE invalid_datetime_format;
        END IF;

        v_day := '01';
        v_month := '01';
        v_year := '1900';
    ELSE
        RAISE invalid_datetime_format;
    END IF;

    IF (((v_datestring ~* HHMMSSFS_REGEXP OR v_datestring ~* DIGITMASK1_REGEXP OR v_datestring ~* DIGITMASK2_REGEXP) AND v_style IN (130, 131)) OR
        ((v_datestring ~* DOT_FULLYEAR_REGEXP OR v_datestring ~* SLASH_FULLYEAR_REGEXP OR v_datestring ~* DASH_FULLYEAR_REGEXP) AND v_style = 131))
    THEN
        IF ((v_day::SMALLINT NOT BETWEEN 1 AND 29) OR
            (v_month::SMALLINT NOT BETWEEN 1 AND 12))
        THEN
            RAISE invalid_datetime_format;
        END IF;

        v_hijridate := sys.babelfish_conv_hijri_to_greg(v_day, v_month, v_year) - 1;
        v_datestring := to_char(v_hijridate, 'DD.MM.YYYY');

        v_day := split_part(v_datestring, '.', 1);
        v_month := split_part(v_datestring, '.', 2);
        v_year := split_part(v_datestring, '.', 3);
    END IF;

    RETURN to_date(concat_ws('.', v_day, v_month, v_year), 'DD.MM.YYYY');
EXCEPTION
    WHEN most_specific_type_mismatch THEN
        RAISE USING MESSAGE := 'Argument data type NUMERIC is invalid for argument 2 of conv_string_to_date function.',
                    DETAIL := 'Use of incorrect "style" parameter value during conversion process.',
                    HINT := 'Change "style" parameter to the proper value and try again.';

    WHEN invalid_parameter_value THEN
        RAISE USING MESSAGE := format('The style %s is not supported for conversions from VARCHAR to DATE.', v_style),
                    DETAIL := 'Use of incorrect "style" parameter value during conversion process.',
                    HINT := 'Change "style" parameter to the proper value and try again.';

    WHEN invalid_regular_expression THEN
        RAISE USING MESSAGE := format('The input character string doesn''t follow style %s.', v_style),
                    DETAIL := 'Selected "style" param value isn''t valid for conversion of passed character string.',
                    HINT := 'Either change the input character string or use a different style.';

    WHEN invalid_datetime_format THEN
        RAISE USING MESSAGE := 'Conversion failed when converting date from character string.',
                    DETAIL := 'Incorrect using of pair of input parameters values during conversion process.',
                    HINT := 'Check the input parameters values, correct them if needed, and try again.';

    WHEN character_not_in_repertoire THEN
        RAISE USING MESSAGE := 'The YDM date format isn''t supported when converting from this string format to date.',
                    DETAIL := 'Use of incorrect DATE_FORMAT constant value regarding string format parameter during conversion process.',
                    HINT := 'Change DATE_FORMAT constant to one of these values: MDY|DMY|DYM, recompile function and try again.';

    WHEN invalid_character_value_for_cast THEN
        RAISE USING MESSAGE := format('Invalid CONVERSION_LANG constant value - ''%s''. Allowed values are: ''English'', ''Deutsch'', etc.',
                                      CONVERSION_LANG),
                    DETAIL := 'Compiled incorrect CONVERSION_LANG constant value in function''s body.',
                    HINT := 'Correct CONVERSION_LANG constant value in function''s body, recompile it and try again.';

    WHEN invalid_text_representation THEN
        GET STACKED DIAGNOSTICS v_err_message = MESSAGE_TEXT;
        v_err_message := substring(lower(v_err_message), 'integer\:\s\"(.*)\"');

        RAISE USING MESSAGE := format('Error while trying to convert "%s" value to SMALLINT data type.',
                                      v_err_message),
                    DETAIL := 'Passed argument value contains illegal characters.',
                    HINT := 'Correct passed argument value, remove all illegal characters.';
END;
$BODY$
LANGUAGE plpgsql
VOLATILE
RETURNS NULL ON NULL INPUT;

CREATE OR REPLACE FUNCTION sys.babelfish_conv_string_to_datetime(IN p_datatype TEXT,
                                                                     IN p_datetimestring TEXT,
                                                                     IN p_style NUMERIC DEFAULT 0)
RETURNS TIMESTAMP WITHOUT TIME ZONE
AS
$BODY$
DECLARE
    v_day VARCHAR COLLATE "C";
    v_year VARCHAR COLLATE "C";
    v_month VARCHAR COLLATE "C";
    v_style SMALLINT;
    v_scale SMALLINT;
    v_hours VARCHAR COLLATE "C";
    v_hijridate DATE;
    v_minutes VARCHAR COLLATE "C";
    v_seconds VARCHAR COLLATE "C";
    v_fseconds VARCHAR COLLATE "C";
    v_datatype VARCHAR COLLATE "C";
    v_timepart VARCHAR COLLATE "C";
    v_leftpart VARCHAR COLLATE "C";
    v_middlepart VARCHAR COLLATE "C";
    v_rightpart VARCHAR COLLATE "C";
    v_datestring VARCHAR COLLATE "C";
    v_err_message VARCHAR COLLATE "C";
    v_date_format VARCHAR COLLATE "C";
    v_res_datatype VARCHAR COLLATE "C";
    v_datetimestring VARCHAR COLLATE "C";
    v_datatype_groups TEXT[];
    v_regmatch_groups TEXT[];
    v_lang_metadata_json JSONB;
    v_compmonth_regexp VARCHAR COLLATE "C";
    v_resdatetime TIMESTAMP(6) WITHOUT TIME ZONE;
    CONVERSION_LANG CONSTANT VARCHAR COLLATE "C" := '';
    DATE_FORMAT CONSTANT VARCHAR COLLATE "C" := '';
    DAYMM_REGEXP CONSTANT VARCHAR COLLATE "C" := '(\d{1,2})';
    FULLYEAR_REGEXP CONSTANT VARCHAR COLLATE "C" := '(\d{4})';
    SHORTYEAR_REGEXP CONSTANT VARCHAR COLLATE "C" := '(\d{1,2})';
    COMPYEAR_REGEXP CONSTANT VARCHAR COLLATE "C" := '(\d{1,2}|\d{4})';
    AMPM_REGEXP CONSTANT VARCHAR COLLATE "C" := '(?:[AP]M)';
    MASKSEP_REGEXP CONSTANT VARCHAR COLLATE "C" := '(?:\.|-|/)';
    TIMEUNIT_REGEXP CONSTANT VARCHAR COLLATE "C" := '\s*\d{1,2}\s*';
    FRACTSECS_REGEXP CONSTANT VARCHAR COLLATE "C" := '\s*\d{1,9}\s*';
    DATATYPE_REGEXP CONSTANT VARCHAR COLLATE "C" := '^(DATETIME|SMALLDATETIME|DATETIME2)\s*(?:\()?\s*((?:-)?\d+)?\s*(?:\))?$';
    HHMMSSFS_PART_REGEXP CONSTANT VARCHAR COLLATE "C" := concat(TIMEUNIT_REGEXP, AMPM_REGEXP, '|',
                                                    TIMEUNIT_REGEXP, '\:', TIMEUNIT_REGEXP, AMPM_REGEXP, '?|',
                                                    TIMEUNIT_REGEXP, '\:', TIMEUNIT_REGEXP, '\.', FRACTSECS_REGEXP, AMPM_REGEXP, '?|',
                                                    TIMEUNIT_REGEXP, '\:', TIMEUNIT_REGEXP, '\:', TIMEUNIT_REGEXP, AMPM_REGEXP, '?|',
                                                    TIMEUNIT_REGEXP, '\:', TIMEUNIT_REGEXP, '\:', TIMEUNIT_REGEXP, '(?:\.|\:)', FRACTSECS_REGEXP, AMPM_REGEXP, '?');
    HHMMSSFS_DOT_PART_REGEXP CONSTANT VARCHAR COLLATE "C" := concat(TIMEUNIT_REGEXP, AMPM_REGEXP, '|',
                                                        TIMEUNIT_REGEXP, '\:', TIMEUNIT_REGEXP, AMPM_REGEXP, '?|',
                                                        TIMEUNIT_REGEXP, '\:', TIMEUNIT_REGEXP, '\.', FRACTSECS_REGEXP, AMPM_REGEXP, '?|',
                                                        TIMEUNIT_REGEXP, '\:', TIMEUNIT_REGEXP, '\:', TIMEUNIT_REGEXP, AMPM_REGEXP, '?|',
                                                        TIMEUNIT_REGEXP, '\:', TIMEUNIT_REGEXP, '\:', TIMEUNIT_REGEXP, '(?:\.)', FRACTSECS_REGEXP, AMPM_REGEXP, '?');
    HHMMSSFS_REGEXP CONSTANT VARCHAR COLLATE "C" := concat('^(', HHMMSSFS_PART_REGEXP, ')$');
    DEFMASK1_0_REGEXP CONSTANT VARCHAR COLLATE "C" := concat('^(', HHMMSSFS_PART_REGEXP, ')?\s*',
                                                 MASKSEP_REGEXP, '*\s*($comp_month$)\s*', DAYMM_REGEXP, '\s+', COMPYEAR_REGEXP,
                                                 '\s*(', HHMMSSFS_PART_REGEXP, ')?$');
    DEFMASK1_1_REGEXP CONSTANT VARCHAR COLLATE "C" := concat('^', MASKSEP_REGEXP, '?\s*($comp_month$)\s*', DAYMM_REGEXP, '\s+', COMPYEAR_REGEXP, '$');
    DEFMASK1_2_REGEXP CONSTANT VARCHAR COLLATE "C" := concat('^', MASKSEP_REGEXP, '\s*($comp_month$)\s*', DAYMM_REGEXP, '\s+', COMPYEAR_REGEXP, '$');
    DEFMASK2_0_REGEXP CONSTANT VARCHAR COLLATE "C" := concat('^(', HHMMSSFS_PART_REGEXP, ')?\s*',
                                                 DAYMM_REGEXP, '\s*', MASKSEP_REGEXP, '*\s*($comp_month$)\s*', COMPYEAR_REGEXP,
                                                 '\s*(', HHMMSSFS_PART_REGEXP, ')?$');
    DEFMASK2_1_REGEXP CONSTANT VARCHAR COLLATE "C" := concat('^', DAYMM_REGEXP, '\s*', MASKSEP_REGEXP, '?\s*($comp_month$)\s*', COMPYEAR_REGEXP, '$');
    DEFMASK2_2_REGEXP CONSTANT VARCHAR COLLATE "C" := concat('^', DAYMM_REGEXP, '\s*', MASKSEP_REGEXP, '\s*($comp_month$)\s*', COMPYEAR_REGEXP, '$');
    DEFMASK3_0_REGEXP CONSTANT VARCHAR COLLATE "C" := concat('^(', HHMMSSFS_PART_REGEXP, ')?\s*',
                                                 FULLYEAR_REGEXP, '\s*', MASKSEP_REGEXP, '*\s*($comp_month$)\s*', DAYMM_REGEXP,
                                                 '\s*(', HHMMSSFS_PART_REGEXP, ')?$');
    DEFMASK3_1_REGEXP CONSTANT VARCHAR COLLATE "C" := concat('^', FULLYEAR_REGEXP, '\s*', MASKSEP_REGEXP, '?\s*($comp_month$)\s*', DAYMM_REGEXP, '$');
    DEFMASK3_2_REGEXP CONSTANT VARCHAR COLLATE "C" := concat('^', FULLYEAR_REGEXP, '\s*', MASKSEP_REGEXP, '\s*($comp_month$)\s*', DAYMM_REGEXP, '$');
    DEFMASK4_0_REGEXP CONSTANT VARCHAR COLLATE "C" := concat('^(', HHMMSSFS_PART_REGEXP, ')?\s*',
                                                 FULLYEAR_REGEXP, '\s+', DAYMM_REGEXP, '\s*', MASKSEP_REGEXP, '*\s*($comp_month$)',
                                                 '\s*(', HHMMSSFS_PART_REGEXP, ')?$');
    DEFMASK4_1_REGEXP CONSTANT VARCHAR COLLATE "C" := concat('^', FULLYEAR_REGEXP, '\s+', DAYMM_REGEXP, '\s*', MASKSEP_REGEXP, '?\s*($comp_month$)$');
    DEFMASK4_2_REGEXP CONSTANT VARCHAR COLLATE "C" := concat('^', FULLYEAR_REGEXP, '\s+', DAYMM_REGEXP, '\s*', MASKSEP_REGEXP, '\s*($comp_month$)$');
    DEFMASK5_0_REGEXP CONSTANT VARCHAR COLLATE "C" := concat('^(', HHMMSSFS_PART_REGEXP, ')?\s*',
                                                 DAYMM_REGEXP, '\s+', COMPYEAR_REGEXP, '\s*', MASKSEP_REGEXP, '*\s*($comp_month$)',
                                                 '\s*(', HHMMSSFS_PART_REGEXP, ')?$');
    DEFMASK5_1_REGEXP CONSTANT VARCHAR COLLATE "C" := concat('^', DAYMM_REGEXP, '\s+', COMPYEAR_REGEXP, '\s*', MASKSEP_REGEXP, '?\s*($comp_month$)$');
    DEFMASK5_2_REGEXP CONSTANT VARCHAR COLLATE "C" := concat('^', DAYMM_REGEXP, '\s+', COMPYEAR_REGEXP, '\s*', MASKSEP_REGEXP, '\s*($comp_month$)$');
    DEFMASK6_0_REGEXP CONSTANT VARCHAR COLLATE "C" := concat('^(', HHMMSSFS_PART_REGEXP, ')?\s*',
                                                 MASKSEP_REGEXP, '*\s*($comp_month$)\s*', FULLYEAR_REGEXP, '\s+', DAYMM_REGEXP,
                                                 '\s*(', HHMMSSFS_PART_REGEXP, ')?$');
    DEFMASK6_1_REGEXP CONSTANT VARCHAR COLLATE "C" := concat('^', MASKSEP_REGEXP, '?\s*($comp_month$)\s*', FULLYEAR_REGEXP, '\s+', DAYMM_REGEXP, '$');
    DEFMASK6_2_REGEXP CONSTANT VARCHAR COLLATE "C" := concat('^', MASKSEP_REGEXP, '\s*($comp_month$)\s*', FULLYEAR_REGEXP, '\s+', DAYMM_REGEXP, '$');
    DEFMASK7_0_REGEXP CONSTANT VARCHAR COLLATE "C" := concat('^(', HHMMSSFS_PART_REGEXP, ')?\s*',
                                                 MASKSEP_REGEXP, '*\s*($comp_month$)\s*', DAYMM_REGEXP, '\s*,\s*', COMPYEAR_REGEXP,
                                                 '\s*(', HHMMSSFS_PART_REGEXP, ')?$');
    DEFMASK7_1_REGEXP CONSTANT VARCHAR COLLATE "C" := concat('^', MASKSEP_REGEXP, '?\s*($comp_month$)\s*', DAYMM_REGEXP, '\s*,\s*', COMPYEAR_REGEXP, '$');
    DEFMASK7_2_REGEXP CONSTANT VARCHAR COLLATE "C" := concat('^', MASKSEP_REGEXP, '\s*($comp_month$)\s*', DAYMM_REGEXP, '\s*,\s*', COMPYEAR_REGEXP, '$');
    DEFMASK8_0_REGEXP CONSTANT VARCHAR COLLATE "C" := concat('^(', HHMMSSFS_PART_REGEXP, ')?\s*',
                                                 FULLYEAR_REGEXP, '\s*', MASKSEP_REGEXP, '*\s*($comp_month$)',
                                                 '\s*(', HHMMSSFS_PART_REGEXP, ')?$');
    DEFMASK8_1_REGEXP CONSTANT VARCHAR COLLATE "C" := concat('^', FULLYEAR_REGEXP, '\s*', MASKSEP_REGEXP, '?\s*($comp_month$)$');
    DEFMASK8_2_REGEXP CONSTANT VARCHAR COLLATE "C" := concat('^', FULLYEAR_REGEXP, '\s*', MASKSEP_REGEXP, '\s*($comp_month$)$');
    DEFMASK9_0_REGEXP CONSTANT VARCHAR COLLATE "C" := concat('^(', HHMMSSFS_PART_REGEXP, ')?\s*',
                                                 MASKSEP_REGEXP, '*\s*($comp_month$)\s*', FULLYEAR_REGEXP,
                                                 '\s*(', HHMMSSFS_PART_REGEXP, ')?$');
    DEFMASK9_1_REGEXP CONSTANT VARCHAR COLLATE "C" := concat('^', MASKSEP_REGEXP, '?\s*($comp_month$)\s*', FULLYEAR_REGEXP, '$');
    DEFMASK9_2_REGEXP CONSTANT VARCHAR COLLATE "C" := concat('^', MASKSEP_REGEXP, '\s*($comp_month$)\s*', FULLYEAR_REGEXP, '$');
    DEFMASK10_0_REGEXP CONSTANT VARCHAR COLLATE "C" := concat('^(', HHMMSSFS_PART_REGEXP, ')?\s*',
                                                  DAYMM_REGEXP, '\s*', MASKSEP_REGEXP, '\s*($comp_month$)\s*', MASKSEP_REGEXP, '\s*', COMPYEAR_REGEXP,
                                                  '\s*(', HHMMSSFS_PART_REGEXP, ')?$');
    DEFMASK10_1_REGEXP CONSTANT VARCHAR COLLATE "C" := concat('^', DAYMM_REGEXP, '\s*', MASKSEP_REGEXP, '\s*($comp_month$)\s*', MASKSEP_REGEXP, '\s*', COMPYEAR_REGEXP, '$');
    DOT_SLASH_DASH_COMPYEAR1_0_REGEXP CONSTANT VARCHAR COLLATE "C" := concat('^(', HHMMSSFS_PART_REGEXP, ')?\s*',
                                                                 DAYMM_REGEXP, '\s*(?:\.|/|-)\s*', DAYMM_REGEXP, '\s*(?:\.|/|-)\s*', COMPYEAR_REGEXP,
                                                                 '\s*(', HHMMSSFS_PART_REGEXP, ')?$');
    DOT_SLASH_DASH_COMPYEAR1_1_REGEXP CONSTANT VARCHAR COLLATE "C" := concat('^', DAYMM_REGEXP, '\s*', MASKSEP_REGEXP, '\s*', DAYMM_REGEXP, '\s*', MASKSEP_REGEXP, '\s*', COMPYEAR_REGEXP, '$');
    DOT_SLASH_DASH_SHORTYEAR_REGEXP CONSTANT VARCHAR COLLATE "C" := concat('^', DAYMM_REGEXP, '\s*', MASKSEP_REGEXP, '\s*', DAYMM_REGEXP, '\s*', MASKSEP_REGEXP, '\s*', SHORTYEAR_REGEXP, '$');
    DOT_SLASH_DASH_FULLYEAR1_0_REGEXP CONSTANT VARCHAR COLLATE "C" := concat('^(', HHMMSSFS_PART_REGEXP, ')?\s*',
                                                                 DAYMM_REGEXP, '\s*(?:\.|/|-)\s*', DAYMM_REGEXP, '\s*(?:\.|/|-)\s*', FULLYEAR_REGEXP,
                                                                 '\s*(', HHMMSSFS_PART_REGEXP, ')?$');
    DOT_SLASH_DASH_FULLYEAR1_1_REGEXP CONSTANT VARCHAR COLLATE "C" := concat('^', DAYMM_REGEXP, '\s*', MASKSEP_REGEXP, '\s*', DAYMM_REGEXP, '\s*', MASKSEP_REGEXP, '\s*', FULLYEAR_REGEXP, '$');
    FULLYEAR_DOT_SLASH_DASH1_0_REGEXP CONSTANT VARCHAR COLLATE "C" := concat('^(', HHMMSSFS_PART_REGEXP, ')?\s*',
                                                                 FULLYEAR_REGEXP, '\s*', MASKSEP_REGEXP, '\s*', DAYMM_REGEXP, '\s*', MASKSEP_REGEXP, '\s*', DAYMM_REGEXP,
                                                                 '\s*(', HHMMSSFS_PART_REGEXP, ')?$');
    FULLYEAR_DOT_SLASH_DASH1_1_REGEXP CONSTANT VARCHAR COLLATE "C" := concat('^', FULLYEAR_REGEXP, '\s*', MASKSEP_REGEXP, '\s*', DAYMM_REGEXP, '\s*', MASKSEP_REGEXP, '\s*', DAYMM_REGEXP, '$');
    SHORT_DIGITMASK1_0_REGEXP CONSTANT VARCHAR COLLATE "C" := concat('^(', HHMMSSFS_PART_REGEXP, ')?\s*\d{6}\s*(', HHMMSSFS_PART_REGEXP, ')?$');
    FULL_DIGITMASK1_0_REGEXP CONSTANT VARCHAR COLLATE "C" := concat('^(', HHMMSSFS_PART_REGEXP, ')?\s*\d{8}\s*(', HHMMSSFS_PART_REGEXP, ')?$');
BEGIN
    v_datatype := trim(p_datatype);
    v_datetimestring := upper(trim(p_datetimestring));
    v_style := floor(p_style)::SMALLINT;

    v_datatype_groups := regexp_matches(v_datatype COLLATE "C", DATATYPE_REGEXP, 'gi');

    v_res_datatype := upper(v_datatype_groups[1]);
    v_scale := v_datatype_groups[2]::SMALLINT;

    IF (v_res_datatype IS NULL) THEN
        RAISE datatype_mismatch;
    ELSIF (v_res_datatype <> 'DATETIME2' COLLATE sys.database_default AND v_scale IS NOT NULL)
    THEN
        RAISE invalid_indicator_parameter_value;
    ELSIF (coalesce(v_scale, 0) NOT BETWEEN 0 AND 7)
    THEN
        RAISE interval_field_overflow;
    ELSIF (v_scale IS NULL) THEN
        v_scale := 7;
    END IF;

    IF (scale(p_style) > 0) THEN
        RAISE most_specific_type_mismatch;
    ELSIF (NOT ((v_style BETWEEN 0 AND 14) OR
             (v_style BETWEEN 20 AND 25) OR
             (v_style BETWEEN 100 AND 114) OR
             (v_style IN (120, 121, 126, 127, 130, 131))) AND
             v_res_datatype = 'DATETIME2')
    THEN
        RAISE invalid_parameter_value;
    END IF;

    v_timepart := trim(substring(v_datetimestring, HHMMSSFS_PART_REGEXP));
    v_datestring := trim(regexp_replace(v_datetimestring, HHMMSSFS_PART_REGEXP, '', 'gi'));

    BEGIN
        v_lang_metadata_json := sys.babelfish_get_lang_metadata_json(CONVERSION_LANG);
    EXCEPTION
        WHEN OTHERS THEN
        RAISE invalid_escape_sequence;
    END;

    v_date_format := coalesce(nullif(DATE_FORMAT, '' COLLATE "C"), v_lang_metadata_json ->> 'date_format');

    v_compmonth_regexp := array_to_string(array_cat(ARRAY(SELECT jsonb_array_elements_text(v_lang_metadata_json -> 'months_shortnames')),
                                                    ARRAY(SELECT jsonb_array_elements_text(v_lang_metadata_json -> 'months_names'))), '|');

    IF (v_datetimestring ~* pg_catalog.replace(DEFMASK1_0_REGEXP, '$comp_month$' COLLATE "C", v_compmonth_regexp) OR
        v_datetimestring ~* pg_catalog.replace(DEFMASK2_0_REGEXP, '$comp_month$' COLLATE "C", v_compmonth_regexp) OR
        v_datetimestring ~* pg_catalog.replace(DEFMASK3_0_REGEXP, '$comp_month$' COLLATE "C", v_compmonth_regexp) OR
        v_datetimestring ~* pg_catalog.replace(DEFMASK4_0_REGEXP, '$comp_month$' COLLATE "C", v_compmonth_regexp) OR
        v_datetimestring ~* pg_catalog.replace(DEFMASK5_0_REGEXP, '$comp_month$' COLLATE "C", v_compmonth_regexp) OR
        v_datetimestring ~* pg_catalog.replace(DEFMASK6_0_REGEXP, '$comp_month$' COLLATE "C", v_compmonth_regexp) OR
        v_datetimestring ~* pg_catalog.replace(DEFMASK7_0_REGEXP, '$comp_month$' COLLATE "C", v_compmonth_regexp) OR
        v_datetimestring ~* pg_catalog.replace(DEFMASK8_0_REGEXP, '$comp_month$' COLLATE "C", v_compmonth_regexp) OR
        v_datetimestring ~* pg_catalog.replace(DEFMASK9_0_REGEXP, '$comp_month$' COLLATE "C", v_compmonth_regexp) OR
        v_datetimestring ~* pg_catalog.replace(DEFMASK10_0_REGEXP, '$comp_month$' COLLATE "C", v_compmonth_regexp))
    THEN
        IF ((v_style IN (127, 130, 131) AND v_res_datatype COLLATE "C" IN ('DATETIME', 'SMALLDATETIME')) OR
            (v_style IN (130, 131) AND v_res_datatype COLLATE "C" = 'DATETIME2'))
        THEN
            RAISE invalid_datetime_format;
        END IF;

        IF ((v_datestring ~* pg_catalog.replace(DEFMASK1_2_REGEXP, '$comp_month$' COLLATE "C", v_compmonth_regexp) OR
             v_datestring ~* pg_catalog.replace(DEFMASK2_2_REGEXP, '$comp_month$' COLLATE "C", v_compmonth_regexp) OR
             v_datestring ~* pg_catalog.replace(DEFMASK3_2_REGEXP, '$comp_month$' COLLATE "C", v_compmonth_regexp) OR
             v_datestring ~* pg_catalog.replace(DEFMASK4_2_REGEXP, '$comp_month$' COLLATE "C", v_compmonth_regexp) OR
             v_datestring ~* pg_catalog.replace(DEFMASK5_2_REGEXP, '$comp_month$' COLLATE "C", v_compmonth_regexp) OR
             v_datestring ~* pg_catalog.replace(DEFMASK6_2_REGEXP, '$comp_month$' COLLATE "C", v_compmonth_regexp) OR
             v_datestring ~* pg_catalog.replace(DEFMASK7_2_REGEXP, '$comp_month$' COLLATE "C", v_compmonth_regexp) OR
             v_datestring ~* pg_catalog.replace(DEFMASK8_2_REGEXP, '$comp_month$' COLLATE "C", v_compmonth_regexp) OR
             v_datestring ~* pg_catalog.replace(DEFMASK9_2_REGEXP, '$comp_month$' COLLATE "C", v_compmonth_regexp)) AND
            v_res_datatype = 'DATETIME2')
        THEN
            RAISE invalid_datetime_format;
        END IF;

        IF (v_datestring ~* pg_catalog.replace(DEFMASK1_1_REGEXP, '$comp_month$' COLLATE "C", v_compmonth_regexp))
        THEN
            v_regmatch_groups := regexp_matches(v_datestring, pg_catalog.replace(DEFMASK1_1_REGEXP, '$comp_month$' COLLATE "C", v_compmonth_regexp), 'gi');
            v_day := v_regmatch_groups[2];
            v_month := sys.babelfish_get_monthnum_by_name(v_regmatch_groups[1], v_lang_metadata_json);
            v_year := sys.babelfish_get_full_year(v_regmatch_groups[3]);

        ELSIF (v_datestring ~* pg_catalog.replace(DEFMASK2_1_REGEXP, '$comp_month$' COLLATE "C", v_compmonth_regexp))
        THEN
            v_regmatch_groups := regexp_matches(v_datestring, pg_catalog.replace(DEFMASK2_1_REGEXP, '$comp_month$' COLLATE "C", v_compmonth_regexp), 'gi');
            v_day := v_regmatch_groups[1];
            v_month := sys.babelfish_get_monthnum_by_name(v_regmatch_groups[2], v_lang_metadata_json);
            v_year := sys.babelfish_get_full_year(v_regmatch_groups[3]);

        ELSIF (v_datestring ~* pg_catalog.replace(DEFMASK3_1_REGEXP, '$comp_month$' COLLATE "C", v_compmonth_regexp))
        THEN
            v_regmatch_groups := regexp_matches(v_datestring, pg_catalog.replace(DEFMASK3_1_REGEXP, '$comp_month$' COLLATE "C", v_compmonth_regexp), 'gi');
            v_day := v_regmatch_groups[3];
            v_month := sys.babelfish_get_monthnum_by_name(v_regmatch_groups[2], v_lang_metadata_json);
            v_year := v_regmatch_groups[1];

        ELSIF (v_datestring ~* pg_catalog.replace(DEFMASK4_1_REGEXP, '$comp_month$' COLLATE "C", v_compmonth_regexp))
        THEN
            v_regmatch_groups := regexp_matches(v_datestring, pg_catalog.replace(DEFMASK4_1_REGEXP, '$comp_month$' COLLATE "C", v_compmonth_regexp), 'gi');
            v_day := v_regmatch_groups[2];
            v_month := sys.babelfish_get_monthnum_by_name(v_regmatch_groups[3], v_lang_metadata_json);
            v_year := v_regmatch_groups[1];

        ELSIF (v_datestring ~* pg_catalog.replace(DEFMASK5_1_REGEXP, '$comp_month$' COLLATE "C", v_compmonth_regexp))
        THEN
            v_regmatch_groups := regexp_matches(v_datestring, pg_catalog.replace(DEFMASK5_1_REGEXP, '$comp_month$' COLLATE "C", v_compmonth_regexp), 'gi');
            v_day := v_regmatch_groups[1];
            v_month := sys.babelfish_get_monthnum_by_name(v_regmatch_groups[3], v_lang_metadata_json);
            v_year := sys.babelfish_get_full_year(v_regmatch_groups[2]);

        ELSIF (v_datestring ~* pg_catalog.replace(DEFMASK6_1_REGEXP, '$comp_month$' COLLATE "C", v_compmonth_regexp))
        THEN
            v_regmatch_groups := regexp_matches(v_datestring, pg_catalog.replace(DEFMASK6_1_REGEXP, '$comp_month$' COLLATE "C", v_compmonth_regexp), 'gi');
            v_day := v_regmatch_groups[3];
            v_month := sys.babelfish_get_monthnum_by_name(v_regmatch_groups[1], v_lang_metadata_json);
            v_year := v_regmatch_groups[2];

        ELSIF (v_datestring ~* pg_catalog.replace(DEFMASK7_1_REGEXP, '$comp_month$' COLLATE "C", v_compmonth_regexp))
        THEN
            v_regmatch_groups := regexp_matches(v_datestring, pg_catalog.replace(DEFMASK7_1_REGEXP, '$comp_month$' COLLATE "C", v_compmonth_regexp), 'gi');
            v_day := v_regmatch_groups[2];
            v_month := sys.babelfish_get_monthnum_by_name(v_regmatch_groups[1], v_lang_metadata_json);
            v_year := sys.babelfish_get_full_year(v_regmatch_groups[3]);

        ELSIF (v_datestring ~* pg_catalog.replace(DEFMASK8_1_REGEXP, '$comp_month$' COLLATE "C", v_compmonth_regexp))
        THEN
            v_regmatch_groups := regexp_matches(v_datestring, pg_catalog.replace(DEFMASK8_1_REGEXP, '$comp_month$' COLLATE "C", v_compmonth_regexp), 'gi');
            v_day := '01';
            v_month := sys.babelfish_get_monthnum_by_name(v_regmatch_groups[2], v_lang_metadata_json);
            v_year := v_regmatch_groups[1];

        ELSIF (v_datestring ~* pg_catalog.replace(DEFMASK9_1_REGEXP, '$comp_month$' COLLATE "C", v_compmonth_regexp))
        THEN
            v_regmatch_groups := regexp_matches(v_datestring, pg_catalog.replace(DEFMASK9_1_REGEXP, '$comp_month$' COLLATE "C", v_compmonth_regexp), 'gi');
            v_day := '01';
            v_month := sys.babelfish_get_monthnum_by_name(v_regmatch_groups[1], v_lang_metadata_json);
            v_year := v_regmatch_groups[2];

        ELSIF (v_datestring ~* pg_catalog.replace(DEFMASK10_1_REGEXP, '$comp_month$' COLLATE "C", v_compmonth_regexp))
        THEN
            v_regmatch_groups := regexp_matches(v_datestring, pg_catalog.replace(DEFMASK10_1_REGEXP, '$comp_month$' COLLATE "C", v_compmonth_regexp), 'gi');
            v_day := v_regmatch_groups[1];
            v_month := sys.babelfish_get_monthnum_by_name(v_regmatch_groups[2], v_lang_metadata_json);
            v_year := sys.babelfish_get_full_year(v_regmatch_groups[3]);
        ELSE
            RAISE invalid_character_value_for_cast;
        END IF;
    ELSIF (v_datetimestring ~* DOT_SLASH_DASH_COMPYEAR1_0_REGEXP)
    THEN
        IF (v_style IN (6, 7, 8, 9, 12, 13, 14, 24, 100, 106, 107, 108, 109, 112, 113, 114, 130) AND
            v_res_datatype = 'DATETIME2')
        THEN
            RAISE invalid_regular_expression;
        END IF;

        v_regmatch_groups := regexp_matches(v_datestring, DOT_SLASH_DASH_COMPYEAR1_1_REGEXP, 'gi');
        v_leftpart := v_regmatch_groups[1];
        v_middlepart := v_regmatch_groups[2];
        v_rightpart := v_regmatch_groups[3];

        IF (v_datestring ~* DOT_SLASH_DASH_SHORTYEAR_REGEXP)
        THEN
            IF ((v_style NOT IN (0, 1, 2, 3, 4, 5, 10, 11) AND v_res_datatype COLLATE "C" IN ('DATETIME', 'SMALLDATETIME')) OR
                (v_style NOT IN (0, 1, 2, 3, 4, 5, 10, 11, 12) AND v_res_datatype COLLATE "C" = 'DATETIME2'))
            THEN
                RAISE invalid_datetime_format;
            END IF;

            IF ((v_style IN (1, 10) AND v_date_format <> 'MDY' AND v_res_datatype COLLATE "C" IN ('DATETIME', 'SMALLDATETIME')) OR
                (v_style IN (0, 1, 10) AND v_date_format COLLATE "C" NOT IN ('DMY', 'DYM', 'MYD', 'YMD', 'YDM') AND v_res_datatype COLLATE "C" IN ('DATETIME', 'SMALLDATETIME')) OR
                (v_style IN (0, 1, 10, 22) AND v_date_format COLLATE "C" NOT IN ('DMY', 'DYM', 'MYD', 'YMD', 'YDM') AND v_res_datatype COLLATE "C" = 'DATETIME2') OR
                (v_style IN (1, 10, 22) AND v_date_format COLLATE "C" IN ('DMY', 'DYM', 'MYD', 'YMD', 'YDM') AND v_res_datatype COLLATE "C" = 'DATETIME2'))
            THEN
                v_day := v_middlepart;
                v_month := v_leftpart;
                v_year := sys.babelfish_get_full_year(v_rightpart);

            ELSIF ((v_style IN (2, 11) AND v_date_format COLLATE "C" <> 'YMD') OR
                   (v_style IN (0, 2, 11) AND v_date_format COLLATE "C" = 'YMD'))
            THEN
                v_day := v_rightpart;
                v_month := v_middlepart;
                v_year := sys.babelfish_get_full_year(v_leftpart);

            ELSIF ((v_style IN (3, 4, 5) AND v_date_format COLLATE "C" <> 'DMY') OR
                   (v_style IN (0, 3, 4, 5) AND v_date_format COLLATE "C" = 'DMY'))
            THEN
                v_day := v_leftpart;
                v_month := v_middlepart;
                v_year := sys.babelfish_get_full_year(v_rightpart);

            ELSIF (v_style = 0 AND v_date_format COLLATE "C" = 'DYM')
            THEN
                v_day = v_leftpart;
                v_month = v_rightpart;
                v_year = sys.babelfish_get_full_year(v_middlepart);

            ELSIF (v_style = 0 AND v_date_format COLLATE "C" = 'MYD')
            THEN
                v_day := v_rightpart;
                v_month := v_leftpart;
                v_year = sys.babelfish_get_full_year(v_middlepart);

            ELSIF (v_style = 0 AND v_date_format COLLATE "C" = 'YDM')
            THEN
                IF (v_res_datatype COLLATE "C" = 'DATETIME2') THEN
                    RAISE character_not_in_repertoire;
                END IF;

                v_day := v_middlepart;
                v_month := v_rightpart;
                v_year := sys.babelfish_get_full_year(v_leftpart);
            ELSE
                RAISE invalid_character_value_for_cast;
            END IF;
        ELSIF (v_datestring ~* DOT_SLASH_DASH_FULLYEAR1_1_REGEXP)
        THEN
            IF (v_style NOT IN (0, 20, 21, 101, 102, 103, 104, 105, 110, 111, 120, 121, 130, 131) AND
                v_res_datatype COLLATE "C" IN ('DATETIME', 'SMALLDATETIME'))
            THEN
                RAISE invalid_datetime_format;
            ELSIF (v_style IN (130, 131) AND v_res_datatype COLLATE "C" = 'SMALLDATETIME') THEN
                RAISE invalid_character_value_for_cast;
            END IF;

            v_year := v_rightpart;
            IF (v_leftpart::SMALLINT <= 12)
            THEN
                IF ((v_style IN (103, 104, 105, 130, 131) AND v_date_format COLLATE "C" NOT IN ('DMY', 'DYM', 'YDM')) OR
                    (v_style IN (0, 103, 104, 105, 130, 131) AND ((v_date_format COLLATE "C" = 'DMY' AND v_res_datatype COLLATE "C" = 'DATETIME2') OR
                    (v_date_format COLLATE "C" IN ('DMY', 'DYM', 'YDM') AND v_res_datatype COLLATE "C" <> 'DATETIME2'))) OR
                    (v_style IN (103, 104, 105, 130, 131) AND v_date_format COLLATE "C" IN ('DMY', 'DYM', 'YDM') AND v_res_datatype COLLATE "C" = 'DATETIME2'))
                THEN
                    v_day := v_leftpart;
                    v_month := v_middlepart;

                ELSIF ((v_style IN (20, 21, 101, 102, 110, 111, 120, 121) AND v_date_format COLLATE "C" IN ('DMY', 'DYM', 'YDM') AND v_res_datatype COLLATE "C" IN ('DATETIME', 'SMALLDATETIME')) OR
                       (v_style IN (0, 20, 21, 101, 102, 110, 111, 120, 121) AND v_date_format COLLATE "C" NOT IN ('DMY', 'DYM', 'YDM') AND v_res_datatype COLLATE "C" IN ('DATETIME', 'SMALLDATETIME')) OR
                       (v_style IN (101, 110) AND v_date_format COLLATE "C" IN ('DMY', 'DYM', 'MYD', 'YDM') AND v_res_datatype COLLATE "C" = 'DATETIME2') OR
                       (v_style IN (0, 101, 110) AND v_date_format COLLATE "C" NOT IN ('DMY', 'DYM', 'MYD', 'YDM') AND v_res_datatype COLLATE "C" = 'DATETIME2'))
                THEN
                    v_day := v_middlepart;
                    v_month := v_leftpart;
                END IF;
            ELSE
                IF ((v_style IN (103, 104, 105, 130, 131) AND v_date_format COLLATE "C" NOT IN ('DMY', 'DYM', 'YDM')) OR
                    (v_style IN (0, 103, 104, 105, 130, 131) AND ((v_date_format COLLATE "C" = 'DMY' AND v_res_datatype COLLATE "C" = 'DATETIME2') OR
                    (v_date_format COLLATE "C" IN ('DMY', 'DYM', 'YDM') AND v_res_datatype COLLATE "C" <> 'DATETIME2'))) OR
                    (v_style IN (103, 104, 105, 130, 131) AND v_date_format COLLATE "C" IN ('DMY', 'DYM', 'YDM') AND v_res_datatype COLLATE "C" = 'DATETIME2'))
                THEN
                    v_day := v_leftpart;
                    v_month := v_middlepart;
                ELSE
                    IF (v_res_datatype COLLATE "C" = 'DATETIME2') THEN
                        RAISE invalid_datetime_format;
                    END IF;

                    RAISE invalid_character_value_for_cast;
                END IF;
            END IF;
        END IF;
    ELSIF (v_datetimestring ~* FULLYEAR_DOT_SLASH_DASH1_0_REGEXP)
    THEN
        IF (v_style NOT IN (0, 20, 21, 101, 102, 103, 104, 105, 110, 111, 120, 121, 130, 131) AND
            v_res_datatype COLLATE "C" IN ('DATETIME', 'SMALLDATETIME'))
        THEN
            RAISE invalid_datetime_format;
        ELSIF (v_style IN (6, 7, 8, 9, 12, 13, 14, 24, 100, 106, 107, 108, 109, 112, 113, 114, 130) AND
            v_res_datatype COLLATE "C" = 'DATETIME2')
        THEN
            RAISE invalid_regular_expression;
        ELSIF (v_style IN (130, 131) AND v_res_datatype COLLATE "C" = 'SMALLDATETIME')
        THEN
            RAISE invalid_character_value_for_cast;
        END IF;

        v_regmatch_groups := regexp_matches(v_datestring, FULLYEAR_DOT_SLASH_DASH1_1_REGEXP, 'gi');
        v_year := v_regmatch_groups[1];
        v_middlepart := v_regmatch_groups[2];
        v_rightpart := v_regmatch_groups[3];

        IF ((v_res_datatype COLLATE "C" IN ('DATETIME', 'SMALLDATETIME') AND v_rightpart::SMALLINT <= 12) OR v_res_datatype COLLATE "C" = 'DATETIME2')
        THEN
            IF ((v_style IN (20, 21, 101, 102, 110, 111, 120, 121) AND v_date_format COLLATE "C" IN ('DMY', 'DYM', 'YDM') AND v_res_datatype COLLATE "C" <> 'DATETIME2') OR
                (v_style IN (0, 20, 21, 101, 102, 110, 111, 120, 121) AND v_date_format COLLATE "C" NOT IN ('DMY', 'DYM', 'YDM') AND v_res_datatype COLLATE "C" <> 'DATETIME2') OR
                (v_style IN (0, 20, 21, 23, 25, 101, 102, 110, 111, 120, 121, 126, 127) AND v_res_datatype COLLATE "C" = 'DATETIME2'))
            THEN
                v_day := v_rightpart;
                v_month := v_middlepart;

            ELSIF ((v_style IN (103, 104, 105, 130, 131) AND v_date_format COLLATE "C" NOT IN ('DMY', 'DYM', 'YDM')) OR
                    v_style IN (0, 103, 104, 105, 130, 131) AND v_date_format COLLATE "C" IN ('DMY', 'DYM', 'YDM'))
            THEN
                v_day := v_middlepart;
                v_month := v_rightpart;
            END IF;
        ELSIF (v_res_datatype COLLATE "C" IN ('DATETIME', 'SMALLDATETIME') AND v_rightpart::SMALLINT > 12)
        THEN
            IF ((v_style IN (20, 21, 101, 102, 110, 111, 120, 121) AND v_date_format COLLATE "C" IN ('DMY', 'DYM', 'YDM')) OR
                (v_style IN (0, 20, 21, 101, 102, 110, 111, 120, 121) AND v_date_format COLLATE "C" NOT IN ('DMY', 'DYM', 'YDM')))
            THEN
                v_day := v_rightpart;
                v_month := v_middlepart;

            ELSIF ((v_style IN (103, 104, 105, 130, 131) AND v_date_format COLLATE "C" NOT IN ('DMY', 'DYM', 'YDM')) OR
                   (v_style IN (0, 103, 104, 105, 130, 131) AND v_date_format COLLATE "C" IN ('DMY', 'DYM', 'YDM')))
            THEN
                RAISE invalid_character_value_for_cast;
            END IF;
        END IF;
    ELSIF (v_datetimestring ~* SHORT_DIGITMASK1_0_REGEXP OR
           v_datetimestring ~* FULL_DIGITMASK1_0_REGEXP)
    THEN
        IF (v_style = 127 AND v_res_datatype COLLATE "C" <> 'DATETIME2')
        THEN
            RAISE invalid_datetime_format;
        ELSIF (v_style IN (130, 131) AND v_res_datatype COLLATE "C" = 'SMALLDATETIME')
        THEN
            RAISE invalid_character_value_for_cast;
        END IF;

        IF (v_datestring ~* '^\d{6}$')
        THEN
            v_day := substr(v_datestring, 5, 2);
            v_month := substr(v_datestring, 3, 2);
            v_year := sys.babelfish_get_full_year(substr(v_datestring, 1, 2));

        ELSIF (v_datestring ~* '^\d{8}$')
        THEN
            v_day := substr(v_datestring, 7, 2);
            v_month := substr(v_datestring, 5, 2);
            v_year := substr(v_datestring, 1, 4);
        END IF;
    ELSIF (v_datetimestring ~* HHMMSSFS_REGEXP)
    THEN
        v_day := '01';
        v_month := '01';
        v_year := '1900';
    ELSE
        RAISE invalid_datetime_format;
    END IF;

    IF (((v_datetimestring ~* HHMMSSFS_PART_REGEXP AND v_res_datatype COLLATE "C" = 'DATETIME2') OR
        (v_datetimestring ~* SHORT_DIGITMASK1_0_REGEXP OR v_datetimestring ~* FULL_DIGITMASK1_0_REGEXP OR
          v_datetimestring ~* FULLYEAR_DOT_SLASH_DASH1_0_REGEXP OR v_datetimestring ~* DOT_SLASH_DASH_FULLYEAR1_0_REGEXP)) AND
        v_style IN (130, 131))
    THEN
        v_hijridate := sys.babelfish_conv_hijri_to_greg(v_day, v_month, v_year) - 1;
        v_day = to_char(v_hijridate, 'DD');
        v_month = to_char(v_hijridate, 'MM');
        v_year = to_char(v_hijridate, 'YYYY');
    END IF;

    v_hours := coalesce(sys.babelfish_get_timeunit_from_string(v_timepart, 'HOURS'), '0');
    v_minutes := coalesce(sys.babelfish_get_timeunit_from_string(v_timepart, 'MINUTES'), '0');
    v_seconds := coalesce(sys.babelfish_get_timeunit_from_string(v_timepart, 'SECONDS'), '0');
    v_fseconds := coalesce(sys.babelfish_get_timeunit_from_string(v_timepart, 'FRACTSECONDS'), '0');

    IF ((v_res_datatype COLLATE "C" IN ('DATETIME', 'SMALLDATETIME') OR
         (v_res_datatype COLLATE "C" = 'DATETIME2' AND v_timepart !~* HHMMSSFS_DOT_PART_REGEXP)) AND
        char_length(v_fseconds) > 3)
    THEN
        RAISE invalid_datetime_format;
    END IF;

    BEGIN
        IF (v_res_datatype COLLATE "C" IN ('DATETIME', 'SMALLDATETIME'))
        THEN
            v_resdatetime := sys.datetimefromparts(v_year, v_month, v_day,
                                                                 v_hours, v_minutes, v_seconds,
                                                                 rpad(v_fseconds, 3, '0'));
            IF (v_res_datatype COLLATE "C" = 'SMALLDATETIME' AND
                to_char(v_resdatetime, 'SS') <> '00')
            THEN
                IF (to_char(v_resdatetime, 'SS')::SMALLINT >= 30) THEN
                    v_resdatetime := v_resdatetime + INTERVAL '1 minute';
                END IF;

                v_resdatetime := to_timestamp(to_char(v_resdatetime, 'DD.MM.YYYY.HH24.MI'), 'DD.MM.YYYY.HH24.MI');
            END IF;
        ELSIF (v_res_datatype COLLATE "C" = 'DATETIME2')
        THEN
            v_fseconds := sys.babelfish_get_microsecs_from_fractsecs(v_fseconds, v_scale);
            v_seconds := concat_ws('.', v_seconds, v_fseconds);

            v_resdatetime := make_timestamp(v_year::SMALLINT, v_month::SMALLINT, v_day::SMALLINT,
                                            v_hours::SMALLINT, v_minutes::SMALLINT, v_seconds::NUMERIC);
        END IF;
    EXCEPTION
        WHEN datetime_field_overflow THEN
            RAISE invalid_datetime_format;
        WHEN OTHERS THEN
        GET STACKED DIAGNOSTICS v_err_message = MESSAGE_TEXT;

        IF (v_err_message ~* 'Cannot construct data type') THEN
            RAISE invalid_character_value_for_cast;
        END IF;
    END;

    RETURN v_resdatetime;
EXCEPTION
    WHEN most_specific_type_mismatch THEN
        RAISE USING MESSAGE := 'Argument data type NUMERIC is invalid for argument 3 of conv_string_to_datetime function.',
                    DETAIL := 'Use of incorrect "style" parameter value during conversion process.',
                    HINT := 'Change "style" parameter to the proper value and try again.';

    WHEN invalid_parameter_value THEN
        RAISE USING MESSAGE := format('The style %s is not supported for conversions from VARCHAR to %s.', v_style, v_res_datatype),
                    DETAIL := 'Use of incorrect "style" parameter value during conversion process.',
                    HINT := 'Change "style" parameter to the proper value and try again.';

    WHEN invalid_regular_expression THEN
        RAISE USING MESSAGE := format('The input character string doesn''t follow style %s.', v_style),
                    DETAIL := 'Selected "style" param value isn''t valid for conversion of passed character string.',
                    HINT := 'Either change the input character string or use a different style.';

    WHEN datatype_mismatch THEN
        RAISE USING MESSAGE := 'Data type should be one of these values: ''DATETIME'', ''SMALLDATETIME'', ''DATETIME2''/''DATETIME2(n)''.',
                    DETAIL := 'Use of incorrect "datatype" parameter value during conversion process.',
                    HINT := 'Change "datatype" parameter to the proper value and try again.';

    WHEN invalid_indicator_parameter_value THEN
        RAISE USING MESSAGE := format('Invalid attributes specified for data type %s.', v_res_datatype),
                    DETAIL := 'Use of incorrect scale value, which is not corresponding to specified data type.',
                    HINT := 'Change data type scale component or select different data type and try again.';

    WHEN interval_field_overflow THEN
        RAISE USING MESSAGE := format('Specified scale %s is invalid.', v_scale),
                    DETAIL := 'Use of incorrect data type scale value during conversion process.',
                    HINT := 'Change scale component of data type parameter to be in range [0..7] and try again.';

    WHEN invalid_datetime_format THEN
        RAISE USING MESSAGE := CASE v_res_datatype
                                  WHEN 'SMALLDATETIME' THEN 'Conversion failed when converting character string to SMALLDATETIME data type.'
                                  ELSE 'Conversion failed when converting date and time from character string.'
                               END,
                    DETAIL := 'Incorrect using of pair of input parameters values during conversion process.',
                    HINT := 'Check the input parameters values, correct them if needed, and try again.';

    WHEN invalid_character_value_for_cast THEN
        RAISE USING MESSAGE := 'The conversion of a VARCHAR data type to a DATETIME data type resulted in an out-of-range value.',
                    DETAIL := 'Use of incorrect pair of input parameter values during conversion process.',
                    HINT := 'Check input parameter values, correct them if needed, and try again.';

    WHEN character_not_in_repertoire THEN
        RAISE USING MESSAGE := 'The YDM date format isn''t supported when converting from this string format to date and time.',
                    DETAIL := 'Use of incorrect DATE_FORMAT constant value regarding string format parameter during conversion process.',
                    HINT := 'Change DATE_FORMAT constant to one of these values: MDY|DMY|DYM, recompile function and try again.';

    WHEN invalid_escape_sequence THEN
        RAISE USING MESSAGE := format('Invalid CONVERSION_LANG constant value - ''%s''. Allowed values are: ''English'', ''Deutsch'', etc.',
                                      CONVERSION_LANG),
                    DETAIL := 'Compiled incorrect CONVERSION_LANG constant value in function''s body.',
                    HINT := 'Correct CONVERSION_LANG constant value in function''s body, recompile it and try again.';

    WHEN invalid_text_representation THEN
        GET STACKED DIAGNOSTICS v_err_message = MESSAGE_TEXT;
        v_err_message := substring(lower(v_err_message), 'integer\:\s\"(.*)\"');

        RAISE USING MESSAGE := format('Error while trying to convert "%s" value to SMALLINT data type.',
                                      v_err_message),
                    DETAIL := 'Passed argument value contains illegal characters.',
                    HINT := 'Correct passed argument value, remove all illegal characters.';
END;
$BODY$
LANGUAGE plpgsql
VOLATILE
RETURNS NULL ON NULL INPUT;

CREATE OR REPLACE FUNCTION sys.babelfish_conv_string_to_time(IN p_datatype TEXT,
                                                                 IN p_timestring TEXT,
                                                                 IN p_style NUMERIC DEFAULT 0)
RETURNS TIME WITHOUT TIME ZONE
AS
$BODY$
DECLARE
    v_hours SMALLINT;
    v_style SMALLINT;
    v_scale SMALLINT;
    v_daypart VARCHAR COLLATE "C";
    v_seconds VARCHAR COLLATE "C";
    v_minutes SMALLINT;
    v_fseconds VARCHAR COLLATE "C";
    v_datatype VARCHAR COLLATE "C";
    v_timestring VARCHAR COLLATE "C";
    v_err_message VARCHAR COLLATE "C";
    v_src_datatype VARCHAR COLLATE "C";
    v_timeunit_mask VARCHAR COLLATE "C";
    v_datatype_groups TEXT[];
    v_regmatch_groups TEXT[];
    AMPM_REGEXP CONSTANT VARCHAR COLLATE "C" := '\s*([AP]M)';
    TIMEUNIT_REGEXP CONSTANT VARCHAR COLLATE "C" := '\s*(\d{1,2})\s*';
    FRACTSECS_REGEXP CONSTANT VARCHAR COLLATE "C" := '\s*(\d{1,9})';
    HHMMSSFS_REGEXP CONSTANT VARCHAR COLLATE "C" := concat('^', TIMEUNIT_REGEXP,
                                               '\:', TIMEUNIT_REGEXP,
                                               '\:', TIMEUNIT_REGEXP,
                                               '(?:\.|\:)', FRACTSECS_REGEXP, '$');
    HHMMSS_REGEXP CONSTANT VARCHAR COLLATE "C" := concat('^', TIMEUNIT_REGEXP, '\:', TIMEUNIT_REGEXP, '\:', TIMEUNIT_REGEXP, '$');
    HHMMFS_REGEXP CONSTANT VARCHAR COLLATE "C" := concat('^', TIMEUNIT_REGEXP, '\:', TIMEUNIT_REGEXP, '\.', FRACTSECS_REGEXP, '$');
    HHMM_REGEXP CONSTANT VARCHAR COLLATE "C" := concat('^', TIMEUNIT_REGEXP, '\:', TIMEUNIT_REGEXP, '$');
    HH_REGEXP CONSTANT VARCHAR COLLATE "C" := concat('^', TIMEUNIT_REGEXP, '$');
    DATATYPE_REGEXP CONSTANT VARCHAR COLLATE "C" := '^(TIME)\s*(?:\()?\s*((?:-)?\d+)?\s*(?:\))?$';
BEGIN
    v_datatype := trim(regexp_replace(p_datatype, 'DATETIME', 'TIME', 'gi'));
    v_timestring := upper(trim(p_timestring));
    v_style := floor(p_style)::SMALLINT;

    v_datatype_groups := regexp_matches(v_datatype, DATATYPE_REGEXP, 'gi');

    v_src_datatype := upper(v_datatype_groups[1]);
    v_scale := v_datatype_groups[2]::SMALLINT;

    IF (v_src_datatype IS NULL) THEN
        RAISE datatype_mismatch;
    ELSIF (coalesce(v_scale, 0) NOT BETWEEN 0 AND 7)
    THEN
        RAISE interval_field_overflow;
    ELSIF (v_scale IS NULL) THEN
        v_scale := 7;
    END IF;

    IF (scale(p_style) > 0) THEN
        RAISE most_specific_type_mismatch;
    ELSIF (NOT ((v_style BETWEEN 0 AND 14) OR
             (v_style BETWEEN 20 AND 25) OR
             (v_style BETWEEN 100 AND 114) OR
             v_style IN (120, 121, 126, 127, 130, 131)))
    THEN
        RAISE invalid_parameter_value;
    END IF;

    v_daypart := substring(v_timestring, 'AM|PM');
    v_timestring := trim(regexp_replace(v_timestring, coalesce(v_daypart, ''), ''));

    v_timeunit_mask :=
        CASE
           WHEN (v_timestring ~* HHMMSSFS_REGEXP) THEN HHMMSSFS_REGEXP
           WHEN (v_timestring ~* HHMMSS_REGEXP) THEN HHMMSS_REGEXP
           WHEN (v_timestring ~* HHMMFS_REGEXP) THEN HHMMFS_REGEXP
           WHEN (v_timestring ~* HHMM_REGEXP) THEN HHMM_REGEXP
           WHEN (v_timestring ~* HH_REGEXP) THEN HH_REGEXP
        END;

    IF (v_timeunit_mask IS NULL) THEN
        RAISE invalid_datetime_format;
    END IF;

    v_regmatch_groups := regexp_matches(v_timestring, v_timeunit_mask, 'gi');

    v_hours := v_regmatch_groups[1]::SMALLINT;
    v_minutes := v_regmatch_groups[2]::SMALLINT;

    IF (v_timestring ~* HHMMFS_REGEXP) THEN
        v_fseconds := v_regmatch_groups[3];
    ELSE
        v_seconds := v_regmatch_groups[3];
        v_fseconds := v_regmatch_groups[4];
    END IF;

   IF (v_daypart IS NOT NULL) THEN
      IF ((v_daypart = 'AM' AND v_hours NOT BETWEEN 0 AND 12) OR
          (v_daypart = 'PM' AND v_hours NOT BETWEEN 1 AND 23))
      THEN
          RAISE numeric_value_out_of_range;
      ELSIF (v_daypart = 'PM' AND v_hours < 12) THEN
          v_hours := v_hours + 12;
      ELSIF (v_daypart = 'AM' AND v_hours = 12) THEN
          v_hours := v_hours - 12;
      END IF;
   END IF;

    v_fseconds := sys.babelfish_get_microsecs_from_fractsecs(v_fseconds, v_scale);
    v_seconds := concat_ws('.', v_seconds, v_fseconds);

    RETURN make_time(v_hours, v_minutes, v_seconds::NUMERIC);
EXCEPTION
    WHEN most_specific_type_mismatch THEN
        RAISE USING MESSAGE := 'Argument data type NUMERIC is invalid for argument 3 of conv_string_to_time function.',
                    DETAIL := 'Use of incorrect "style" parameter value during conversion process.',
                    HINT := 'Change "style" parameter to the proper value and try again.';

    WHEN invalid_parameter_value THEN
        RAISE USING MESSAGE := format('The style %s is not supported for conversions from VARCHAR to TIME.', v_style),
                    DETAIL := 'Use of incorrect "style" parameter value during conversion process.',
                    HINT := 'Change "style" parameter to the proper value and try again.';

    WHEN datatype_mismatch THEN
        RAISE USING MESSAGE := 'Source data type should be ''TIME'' or ''TIME(n)''.',
                    DETAIL := 'Use of incorrect "datatype" parameter value during conversion process.',
                    HINT := 'Change "datatype" parameter to the proper value and try again.';

    WHEN interval_field_overflow THEN
        RAISE USING MESSAGE := format('Specified scale %s is invalid.', v_scale),
                    DETAIL := 'Use of incorrect data type scale value during conversion process.',
                    HINT := 'Change scale component of data type parameter to be in range [0..7] and try again.';

    WHEN numeric_value_out_of_range THEN
        RAISE USING MESSAGE := 'Could not extract correct hour value due to it''s inconsistency with AM|PM day part mark.',
                    DETAIL := 'Extracted hour value doesn''t fall in correct day part mark range: 0..12 for "AM" or 1..23 for "PM".',
                    HINT := 'Correct a hour value in the source string or remove AM|PM day part mark out of it.';

    WHEN invalid_datetime_format THEN
        RAISE USING MESSAGE := 'Conversion failed when converting time from character string.',
                    DETAIL := 'Incorrect using of pair of input parameters values during conversion process.',
                    HINT := 'Check the input parameters values, correct them if needed, and try again.';

    WHEN invalid_text_representation THEN
        GET STACKED DIAGNOSTICS v_err_message = MESSAGE_TEXT;
        v_err_message := substring(lower(v_err_message), 'integer\:\s\"(.*)\"');

        RAISE USING MESSAGE := format('Error while trying to convert "%s" value to SMALLINT data type.',
                                      v_err_message),
                    DETAIL := 'Supplied value contains illegal characters.',
                    HINT := 'Correct supplied value, remove all illegal characters.';
END;
$BODY$
LANGUAGE plpgsql
VOLATILE
RETURNS NULL ON NULL INPUT;

CREATE OR REPLACE FUNCTION sys.babelfish_conv_time_to_string(IN p_datatype TEXT,
                                                                 IN p_src_datatype TEXT,
                                                                 IN p_timeval TIME(6) WITHOUT TIME ZONE,
                                                                 IN p_style NUMERIC DEFAULT 25)
RETURNS TEXT
AS
$BODY$
DECLARE
    v_hours VARCHAR COLLATE "C";
    v_style SMALLINT;
    v_scale SMALLINT;
    v_resmask VARCHAR COLLATE "C";
    v_fseconds VARCHAR COLLATE "C";
    v_datatype VARCHAR COLLATE "C";
    v_resstring VARCHAR COLLATE "C";
    v_lengthexpr VARCHAR COLLATE "C";
    v_res_length SMALLINT;
    v_res_datatype VARCHAR COLLATE "C";
    v_src_datatype VARCHAR COLLATE "C";
    v_res_maxlength SMALLINT;
    VARCHAR_MAX CONSTANT SMALLINT := 8000;
    NVARCHAR_MAX CONSTANT SMALLINT := 4000;
    -- We use the regex below to make sure input p_datatype is one of them
    DATATYPE_REGEXP CONSTANT VARCHAR COLLATE "C" := '^\s*(CHAR|NCHAR|VARCHAR|NVARCHAR|CHARACTER VARYING)\s*$';
    -- We use the regex below to get the length of the datatype, if specified
    -- For example, to get the '10' out of 'varchar(10)'
    DATATYPE_MASK_REGEXP CONSTANT VARCHAR COLLATE "C" := '^\s*(?:CHAR|NCHAR|VARCHAR|NVARCHAR|CHARACTER VARYING)\s*\(\s*(\d+|MAX)\s*\)\s*$';
    SRCDATATYPE_MASK_REGEXP VARCHAR COLLATE "C" := '^\s*(?:TIME)\s*(?:\s*\(\s*(\d+)\s*\)\s*)?\s*$';
BEGIN
    v_datatype := upper(trim(p_datatype));
    v_src_datatype := upper(trim(p_src_datatype));
    v_style := floor(p_style)::SMALLINT;

    IF (v_src_datatype ~* SRCDATATYPE_MASK_REGEXP)
    THEN
        v_scale := coalesce(substring(v_src_datatype, SRCDATATYPE_MASK_REGEXP)::SMALLINT, 7);

        IF (v_scale NOT BETWEEN 0 AND 7) THEN
            RAISE invalid_regular_expression;
        END IF;
    ELSE
        RAISE most_specific_type_mismatch;
    END IF;

    IF (v_datatype ~* DATATYPE_MASK_REGEXP)
    THEN
        v_res_datatype := rtrim(split_part(v_datatype, '(' COLLATE "C", 1));

        v_res_maxlength := CASE
                              WHEN (v_res_datatype COLLATE "C" IN ('CHAR', 'VARCHAR')) THEN VARCHAR_MAX
                              ELSE NVARCHAR_MAX
                           END;

        v_lengthexpr := substring(v_datatype, DATATYPE_MASK_REGEXP);

        IF (v_lengthexpr <> 'MAX' COLLATE "C" AND char_length(v_lengthexpr) > 4) THEN
            RAISE interval_field_overflow;
        END IF;

        v_res_length := CASE v_lengthexpr
                           WHEN 'MAX' COLLATE "C" THEN v_res_maxlength
                           ELSE v_lengthexpr::SMALLINT
                        END;
    ELSIF (v_datatype ~* DATATYPE_REGEXP) THEN
        v_res_datatype := v_datatype;
    ELSE
        RAISE datatype_mismatch;
    END IF;

    IF (scale(p_style) > 0) THEN
        RAISE escape_character_conflict;
    ELSIF (NOT ((v_style BETWEEN 0 AND 14) OR
                (v_style BETWEEN 20 AND 25) OR
                (v_style BETWEEN 100 AND 114) OR
                v_style IN (120, 121, 126, 127, 130, 131)))
    THEN
        RAISE invalid_parameter_value;
    ELSIF ((v_style BETWEEN 1 AND 7) OR
           (v_style BETWEEN 10 AND 12) OR
           (v_style BETWEEN 101 AND 107) OR
           (v_style BETWEEN 110 AND 112) OR
           v_style = 23)
    THEN
        RAISE invalid_datetime_format;
    END IF;

    v_hours := ltrim(to_char(p_timeval, 'HH12'), '0');
    v_fseconds := sys.babelfish_get_microsecs_from_fractsecs(to_char(p_timeval, 'US'), v_scale);

    IF (v_scale = 7) THEN
        v_fseconds := concat(v_fseconds, '0');
    END IF;

    IF (v_style IN (0, 100))
    THEN
        v_resmask := concat(v_hours, ':MIAM');
    ELSIF (v_style IN (8, 20, 24, 108, 120))
    THEN
        v_resmask := 'HH24:MI:SS';
    ELSIF (v_style IN (9, 109))
    THEN
        v_resmask := CASE
                        WHEN (char_length(v_fseconds) = 0) THEN concat(v_hours, ':MI:SSAM')
                        ELSE format('%s:MI:SS.%sAM', v_hours, v_fseconds)
                     END;
    ELSIF (v_style IN (13, 14, 21, 25, 113, 114, 121, 126, 127))
    THEN
        v_resmask := CASE
                        WHEN (char_length(v_fseconds) = 0) THEN 'HH24:MI:SS'
                        ELSE concat('HH24:MI:SS.', v_fseconds)
                     END;
    ELSIF (v_style = 22)
    THEN
        v_resmask := format('%s:MI:SS AM', lpad(v_hours, 2, ' '));
    ELSIF (v_style IN (130, 131))
    THEN
        v_resmask := CASE
                        WHEN (char_length(v_fseconds) = 0) THEN concat(lpad(v_hours, 2, ' '), ':MI:SSAM')
                        ELSE format('%s:MI:SS.%sAM', lpad(v_hours, 2, ' '), v_fseconds)
                     END;
    END IF;

    v_resstring := to_char(p_timeval, v_resmask);

    v_resstring := substring(v_resstring, 1, coalesce(v_res_length, char_length(v_resstring)));
    v_res_length := coalesce(v_res_length,
                             CASE v_res_datatype
                                WHEN 'CHAR' COLLATE "C" THEN 30
                                ELSE 60
                             END);
    RETURN CASE
              WHEN (v_res_datatype COLLATE "C" NOT IN ('CHAR', 'NCHAR')) THEN v_resstring
              ELSE rpad(v_resstring, v_res_length, ' ')
           END;
EXCEPTION
    WHEN most_specific_type_mismatch THEN
        RAISE USING MESSAGE := 'Source data type should be ''TIME'' or ''TIME(n)''.',
                    DETAIL := 'Use of incorrect "src_datatype" parameter value during conversion process.',
                    HINT := 'Change "src_datatype" parameter to the proper value and try again.';

   WHEN invalid_regular_expression THEN
       RAISE USING MESSAGE := format('The source data type scale (%s) given to the convert specification exceeds the maximum allowable value (7).',
                                     v_scale),
                   DETAIL := 'Use of incorrect scale value of source data type parameter during conversion process.',
                   HINT := 'Change scale component of source data type parameter to the allowable value and try again.';

   WHEN interval_field_overflow THEN
       RAISE USING MESSAGE := format('The size (%s) given to the convert specification ''%s'' exceeds the maximum allowed for any data type (%s).',
                                     v_lengthexpr, lower(v_res_datatype), v_res_maxlength),
                   DETAIL := 'Use of incorrect size value of target data type parameter during conversion process.',
                   HINT := 'Change size component of data type parameter to the allowable value and try again.';

    WHEN escape_character_conflict THEN
        RAISE USING MESSAGE := 'Argument data type NUMERIC is invalid for argument 4 of convert function.',
                    DETAIL := 'Use of incorrect "style" parameter value during conversion process.',
                    HINT := 'Change "style" parameter to the proper value and try again.';

    WHEN invalid_parameter_value THEN
        RAISE USING MESSAGE := format('%s is not a valid style number when converting from TIME to a character string.', v_style),
                    DETAIL := 'Use of incorrect "style" parameter value during conversion process.',
                    HINT := 'Change "style" parameter to the proper value and try again.';

    WHEN datatype_mismatch THEN
        RAISE USING MESSAGE := 'Data type should be one of these values: ''CHAR(n|MAX)'', ''NCHAR(n|MAX)'', ''VARCHAR(n|MAX)'', ''NVARCHAR(n|MAX)''.',
                    DETAIL := 'Use of incorrect "datatype" parameter value during conversion process.',
                    HINT := 'Change "datatype" parameter to the proper value and try again.';

    WHEN invalid_datetime_format THEN
        RAISE USING MESSAGE := format('Error converting data type TIME to %s.',
                                      rtrim(split_part(trim(p_datatype), '(', 1))),
                    DETAIL := 'Incorrect using of pair of input parameters values during conversion process.',
                    HINT := 'Check the input parameters values, correct them if needed, and try again.';
END;
$BODY$
LANGUAGE plpgsql
VOLATILE
RETURNS NULL ON NULL INPUT;

CREATE OR REPLACE FUNCTION sys.babelfish_get_lang_metadata_json(IN p_lang_spec_culture TEXT)
RETURNS JSONB
AS
$BODY$
DECLARE
    v_locale_parts TEXT[] COLLATE "C";
    v_lang_data_jsonb JSONB;
    v_lang_spec_culture VARCHAR COLLATE "C";
    v_is_cached BOOLEAN := FALSE;
BEGIN
    v_lang_spec_culture := upper(trim(p_lang_spec_culture));

    IF (char_length(v_lang_spec_culture) > 0)
    THEN
        BEGIN
            v_lang_data_jsonb := nullif(current_setting(format('sys.lang_metadata_json.%s' COLLATE "C",
                                                               v_lang_spec_culture)), '')::JSONB;
        EXCEPTION
            WHEN undefined_object THEN
            v_lang_data_jsonb := NULL;
        END;

        IF (v_lang_data_jsonb IS NULL)
        THEN
            v_lang_spec_culture := upper(regexp_replace(v_lang_spec_culture, '-\s*' COLLATE "C", '_', 'gi'));
            IF (v_lang_spec_culture IN ('AR', 'FI') OR
                v_lang_spec_culture ~ '_')
            THEN
                SELECT lang_data_jsonb
                  INTO STRICT v_lang_data_jsonb
                  FROM sys.babelfish_syslanguages
                 WHERE spec_culture = v_lang_spec_culture;
            ELSE
                SELECT lang_data_jsonb
                  INTO STRICT v_lang_data_jsonb
                  FROM sys.babelfish_syslanguages
                 WHERE lang_name_mssql = v_lang_spec_culture
                    OR lang_alias_mssql = v_lang_spec_culture;
            END IF;
        ELSE
            v_is_cached := TRUE;
        END IF;
    ELSE
        v_lang_spec_culture := current_setting('LC_TIME');

        v_lang_spec_culture := CASE
                                  WHEN (v_lang_spec_culture !~ '\.' COLLATE "C") THEN v_lang_spec_culture
                                  ELSE substring(v_lang_spec_culture, '(.*)(?:\.)')
                               END;

        v_lang_spec_culture := upper(regexp_replace(v_lang_spec_culture, ',\s*' COLLATE "C", '_', 'gi'));

        BEGIN
            v_lang_data_jsonb := nullif(current_setting(format('sys.lang_metadata_json.%s' COLLATE "C",
                                                               v_lang_spec_culture)), '')::JSONB;
        EXCEPTION
            WHEN undefined_object THEN
            v_lang_data_jsonb := NULL;
        END;

        IF (v_lang_data_jsonb IS NULL)
        THEN
            BEGIN
                IF (char_length(v_lang_spec_culture) = 5)
                THEN
                    SELECT lang_data_jsonb
                      INTO STRICT v_lang_data_jsonb
                      FROM sys.babelfish_syslanguages
                     WHERE spec_culture = v_lang_spec_culture;
                ELSE
                    v_locale_parts := string_to_array(v_lang_spec_culture, '-');

                    SELECT lang_data_jsonb
                      INTO STRICT v_lang_data_jsonb
                      FROM sys.babelfish_syslanguages
                     WHERE lang_name_pg = v_locale_parts[1]
                       AND territory = v_locale_parts[2];
                END IF;
            EXCEPTION
                WHEN OTHERS THEN
                    v_lang_spec_culture := 'EN_US';

                    SELECT lang_data_jsonb
                      INTO v_lang_data_jsonb
                      FROM sys.babelfish_syslanguages
                     WHERE spec_culture = v_lang_spec_culture;
            END;
        ELSE
            v_is_cached := TRUE;
        END IF;
    END IF;

    IF (NOT v_is_cached) THEN
        PERFORM set_config(format('sys.lang_metadata_json.%s' COLLATE "C",
                                  v_lang_spec_culture),
                           v_lang_data_jsonb::TEXT,
                           FALSE);
    END IF;

    RETURN v_lang_data_jsonb;
EXCEPTION
    WHEN invalid_text_representation THEN
        RAISE USING MESSAGE := format('The language metadata JSON value extracted from chache is not a valid JSON object.',
                                      p_lang_spec_culture),
                    HINT := 'Drop the current session, fix the appropriate record in "sys.babelfish_syslanguages" table, and try again after reconnection.';

    WHEN OTHERS THEN
        RAISE USING MESSAGE := format('"%s" is not a valid special culture or language name parameter.',
                                      p_lang_spec_culture),
                    DETAIL := 'Use of incorrect "lang_spec_culture" parameter value during conversion process.',
                    HINT := 'Change "lang_spec_culture" parameter to the proper value and try again.';
END;
$BODY$
LANGUAGE plpgsql
VOLATILE;

-- Remove single pair of either square brackets or double-quotes from outer ends if present
-- If name begins with a delimiter but does not end with the matching delimiter return NULL
-- Otherwise, return the name unchanged
CREATE OR REPLACE FUNCTION sys.babelfish_remove_delimiter_pair(IN name TEXT)
RETURNS TEXT AS
$BODY$
BEGIN
    IF name collate sys.database_default IN('[', ']', '"') THEN
        RETURN NULL;

    ELSIF length(name) >= 2 AND left(name, 1) = '[' collate sys.database_default AND right(name, 1) = ']' collate sys.database_default THEN
        IF length(name) = 2 THEN
            RETURN '';
        ELSE
            RETURN substring(name from 2 for length(name)-2);
        END IF;
    ELSIF length(name) >= 2 AND left(name, 1) = '[' collate sys.database_default AND right(name, 1) != ']' collate sys.database_default THEN
        RETURN NULL;
    ELSIF length(name) >= 2 AND left(name, 1) != '[' collate sys.database_default AND right(name, 1) = ']' collate sys.database_default THEN
        RETURN NULL;

    ELSIF length(name) >= 2 AND left(name, 1) = '"' collate sys.database_default AND right(name, 1) = '"' collate sys.database_default THEN
        IF length(name) = 2 THEN
            RETURN '';
        ELSE
            RETURN substring(name from 2 for length(name)-2);
        END IF;
    ELSIF length(name) >= 2 AND left(name, 1) = '"' collate sys.database_default AND right(name, 1) != '"' collate sys.database_default THEN
        RETURN NULL;
    ELSIF length(name) >= 2 AND left(name, 1) != '"' collate sys.database_default AND right(name, 1) = '"' collate sys.database_default THEN
        RETURN NULL;

    END IF;
    RETURN name;
END;
$BODY$
LANGUAGE plpgsql;

CREATE OR REPLACE FUNCTION sys.babelfish_get_name_delimiter_pos(name TEXT)
RETURNS INTEGER
AS $$
DECLARE
    pos int;
    name_tmp TEXT collate "C" := name;
BEGIN
    IF (length(name_tmp collate sys.database_default) <= 2 AND (position('"' IN name_tmp) != 0 OR position(']' IN name_tmp) != 0 OR position('[' IN name_tmp) != 0))
       -- invalid name
       THEN RETURN 0;
    ELSIF left(name_tmp, 1) collate sys.database_default = '[' THEN
        pos = position('].' IN name_tmp);
        IF pos = 0 THEN
            -- invalid name
            RETURN 0;
        ELSE
            RETURN pos + 1;
        END IF;
    ELSIF left(name_tmp, 1) collate sys.database_default = '"' THEN
        -- search from position 1 in case name starts with ".
        pos = position('".' IN right(name_tmp, length(name_tmp) - 1));
        IF pos = 0 THEN
            -- invalid name
            RETURN 0;
        ELSE
            RETURN pos + 2;
        END IF;
    ELSE
        RETURN position('.' IN name_tmp);
    END IF;
END;
$$
LANGUAGE plpgsql;

CREATE OR REPLACE FUNCTION sys.babelfish_has_any_privilege(
    perm_target_type text,
    schema_name text,
    object_name text)
RETURNS INTEGER
AS
$BODY$
DECLARE
    relevant_permissions text[];
    namespace_id oid;
    function_signature text;
    qualified_name text;
    permission text;
BEGIN
 IF perm_target_type IS NULL OR perm_target_type COLLATE sys.database_default NOT IN('table', 'function', 'procedure')
        THEN RETURN NULL;
    END IF;

    relevant_permissions := (
        SELECT CASE
            WHEN perm_target_type = 'table' COLLATE sys.database_default
                THEN '{"select", "insert", "update", "delete", "references"}'
            WHEN perm_target_type = 'column' COLLATE sys.database_default
                THEN '{"select", "update", "references"}'
            WHEN perm_target_type COLLATE sys.database_default IN ('function', 'procedure')
                THEN '{"execute"}'
        END
    );

    SELECT oid INTO namespace_id FROM pg_catalog.pg_namespace WHERE nspname = schema_name COLLATE sys.database_default;

    IF perm_target_type COLLATE sys.database_default IN ('function', 'procedure')
        THEN SELECT oid::regprocedure
                INTO function_signature
                FROM pg_catalog.pg_proc
                WHERE proname = object_name COLLATE sys.database_default
                    AND pronamespace = namespace_id;
    END IF;

    -- Surround with double-quotes to handle names that contain periods/spaces
    qualified_name := concat('"', schema_name, '"."', object_name, '"');

    FOREACH permission IN ARRAY relevant_permissions
    LOOP
        IF perm_target_type = 'table' COLLATE sys.database_default AND has_table_privilege(qualified_name, permission)::integer = 1
            THEN RETURN 1;
        ELSIF perm_target_type COLLATE sys.database_default IN ('function', 'procedure') AND has_function_privilege(function_signature, permission)::integer = 1
            THEN RETURN 1;
        END IF;
    END LOOP;
    RETURN 0;
END
$BODY$
LANGUAGE plpgsql;

-- Return the object ID given the object name. Can specify optional type.
CREATE OR REPLACE FUNCTION sys.object_id(IN object_name TEXT, IN object_type char(2) DEFAULT '')
RETURNS INTEGER AS
$BODY$
DECLARE
        id oid;
        db_name text collate "C";
        bbf_schema_name text collate "C";
        schema_name text collate "C";
        schema_oid oid;
        obj_name text collate "C";
        is_temp_object boolean;
        obj_type char(2) collate "C";
        cs_as_object_name text collate "C" := object_name;
BEGIN
        obj_type = object_type;
        id = null;
        schema_oid = NULL;

        SELECT s.db_name, s.schema_name, s.object_name INTO db_name, bbf_schema_name, obj_name
        FROM babelfish_split_object_name(cs_as_object_name) s;

        -- Invalid object_name
        IF obj_name IS NULL OR obj_name = '' collate sys.database_default THEN
            RETURN NULL;
        END IF;

        IF bbf_schema_name IS NULL OR bbf_schema_name = '' collate sys.database_default THEN
            bbf_schema_name := sys.schema_name();
        END IF;

        schema_name := sys.bbf_get_current_physical_schema_name(bbf_schema_name);

        -- Check if looking for temp object.
        is_temp_object = left(obj_name, 1) = '#' collate sys.database_default;

        -- Can only search in current database. Allowing tempdb for temp objects.
        IF db_name IS NOT NULL AND db_name collate sys.database_default <> db_name() AND db_name collate sys.database_default <> 'tempdb' THEN
            RAISE EXCEPTION 'Can only do lookup in current database.';
        END IF;

        IF schema_name IS NULL OR schema_name = '' collate sys.database_default THEN
            RETURN NULL;
        END IF;

        -- Searching within a schema. Get schema oid.
        schema_oid = (SELECT oid FROM pg_namespace WHERE nspname = schema_name);
        IF schema_oid IS NULL THEN
            RETURN NULL;
        END IF;

        if object_type <> '' then
            case
                -- Schema does not apply as much to temp objects.
                when upper(object_type) in ('S', 'U', 'V', 'IT', 'ET', 'SO') and is_temp_object then
             id := (select reloid from sys.babelfish_get_enr_list() where lower(relname) collate sys.database_default = obj_name limit 1);

                when upper(object_type) in ('S', 'U', 'V', 'IT', 'ET', 'SO') and not is_temp_object then
             id := (select oid from pg_class where lower(relname) collate sys.database_default = obj_name
                            and relnamespace = schema_oid limit 1);

                when upper(object_type) in ('C', 'D', 'F', 'PK', 'UQ') then
             id := (select oid from pg_constraint where lower(conname) collate sys.database_default = obj_name
                            and connamespace = schema_oid limit 1);

                when upper(object_type) in ('AF', 'FN', 'FS', 'FT', 'IF', 'P', 'PC', 'TF', 'RF', 'X') then
             id := (select oid from pg_proc where lower(proname) collate sys.database_default = obj_name
                            and pronamespace = schema_oid limit 1);

                when upper(object_type) in ('TR', 'TA') then
             id := (select oid from pg_trigger where lower(tgname) collate sys.database_default = obj_name limit 1);

                -- Throwing exception as a reminder to add support in the future.
                when upper(object_type) collate sys.database_default in ('R', 'EC', 'PG', 'SN', 'SQ', 'TT') then
                    RAISE EXCEPTION 'Object type currently unsupported.';

                -- unsupported object_type
                else id := null;
            end case;
        else
            if not is_temp_object then id := (
                                            select oid from pg_class where lower(relname) = obj_name
                                                and relnamespace = schema_oid
                union
                   select oid from pg_constraint where lower(conname) = obj_name
                and connamespace = schema_oid
                                                union
                   select oid from pg_proc where lower(proname) = obj_name
                and pronamespace = schema_oid
                                                union
                   select oid from pg_trigger where lower(tgname) = obj_name
                   limit 1);
            else
                -- temp object without "object_type" in-argument
                id := (select reloid from sys.babelfish_get_enr_list() where lower(relname) collate sys.database_default = obj_name limit 1);
            end if;
        end if;

        RETURN id::integer;
END;
$BODY$
LANGUAGE plpgsql STABLE RETURNS NULL ON NULL INPUT;

create or replace function sys.PATINDEX(in pattern varchar, in expression varchar) returns bigint as
$body$
declare
  v_find_result VARCHAR;
  v_pos bigint;
  v_regexp_pattern VARCHAR;
begin
  if pattern is null or expression is null then
    return null;
  end if;
  if left(pattern, 1) = '%' collate sys.database_default then
    v_regexp_pattern := regexp_replace(pattern, '^%', '%#"', 'i');
  else
    v_regexp_pattern := '#"' || pattern;
  end if;

  if right(pattern, 1) = '%' collate sys.database_default then
    v_regexp_pattern := regexp_replace(v_regexp_pattern, '%$', '#"%', 'i');
  else
   v_regexp_pattern := v_regexp_pattern || '#"';
  end if;
  v_find_result := substring(expression, v_regexp_pattern, '#');
  if v_find_result <> '' collate sys.database_default then
    v_pos := strpos(expression, v_find_result);
  else
    v_pos := 0;
  end if;
  return v_pos;
end;
$body$
language plpgsql immutable returns null on null input;

CREATE OR REPLACE FUNCTION sys.fn_listextendedproperty (
property_name varchar(128),
level0_object_type varchar(128),
level0_object_name varchar(128),
level1_object_type varchar(128),
level1_object_name varchar(128),
level2_object_type varchar(128),
level2_object_name varchar(128)
)
returns table (
objtype sys.sysname,
objname sys.sysname,
name sys.sysname,
value sys.sql_variant
)
as $$
begin
-- currently only support COLUMN property
IF (((SELECT coalesce(property_name COLLATE sys.database_default, '')) = '') or
    ((SELECT UPPER(coalesce(property_name COLLATE sys.database_default, ''))) = 'COLUMN')) THEN
 IF (((SELECT LOWER(coalesce(level0_object_type COLLATE sys.database_default, ''))) = 'schema') and
     ((SELECT LOWER(coalesce(level1_object_type COLLATE sys.database_default, ''))) = 'table') and
     ((SELECT LOWER(coalesce(level2_object_type COLLATE sys.database_default, ''))) = 'column')) THEN
  RETURN query
  select CAST('COLUMN' AS sys.sysname) as objtype,
         CAST(t3.column_name AS sys.sysname) as objname,
         t1.name as name,
         t1.value as value
  from sys.extended_properties t1, pg_catalog.pg_class t2, information_schema.columns t3
  where t1.major_id = t2.oid and
     t2.relname = cast(t3.table_name as sys.sysname) COLLATE sys.database_default and
        t2.relname = (SELECT coalesce(level1_object_name COLLATE sys.database_default, '')) COLLATE sys.database_default and
     t3.column_name = (SELECT coalesce(level2_object_name COLLATE sys.database_default, '')) COLLATE sys.database_default;
 END IF;
END IF;
RETURN;
end;
$$
LANGUAGE plpgsql;
GRANT EXECUTE ON FUNCTION sys.fn_listextendedproperty(
 varchar(128), varchar(128), varchar(128), varchar(128), varchar(128), varchar(128), varchar(128)
) TO PUBLIC;

CREATE OR REPLACE FUNCTION sys.columnproperty(object_id oid, property name, property_name text)
RETURNS integer
LANGUAGE plpgsql
STRICT
AS $$
declare extra_bytes CONSTANT integer := 4;
declare return_value integer;
begin
 return_value := (
     select
      case LOWER(property_name)
       when 'charmaxlen' COLLATE sys.database_default then
        (select CASE WHEN a.atttypmod > 0 THEN a.atttypmod - extra_bytes ELSE NULL END from pg_catalog.pg_attribute a where a.attrelid = object_id and a.attname = property)
       when 'allowsnull' COLLATE sys.database_default then
        (select CASE WHEN a.attnotnull THEN 0 ELSE 1 END from pg_catalog.pg_attribute a where a.attrelid = object_id and a.attname = property)
       else
        null
      end
     );

  RETURN return_value::integer;
EXCEPTION
 WHEN others THEN
   RETURN NULL;
END;
$$;
GRANT EXECUTE ON FUNCTION sys.columnproperty(object_id oid, property name, property_name text) TO PUBLIC;

CREATE OR REPLACE FUNCTION sys.has_perms_by_name(
    securable SYS.SYSNAME, 
    securable_class SYS.NVARCHAR(60), 
    permission SYS.SYSNAME,
    sub_securable SYS.SYSNAME DEFAULT NULL,
    sub_securable_class SYS.NVARCHAR(60) DEFAULT NULL
)
RETURNS integer
LANGUAGE plpgsql
AS $$
DECLARE
    db_name text COLLATE sys.database_default; 
    bbf_schema_name text;
    pg_schema text COLLATE sys.database_default;
    implied_dbo_permissions boolean;
    fully_supported boolean;
    object_name text COLLATE sys.database_default;
    database_id smallint;
    namespace_id oid;
    object_type text;
    function_signature text;
    qualified_name text;
    return_value integer;
   	cs_as_securable text COLLATE "C" := securable;
    cs_as_securable_class text COLLATE "C" := securable_class;
    cs_as_permission text COLLATE "C" := permission;
    cs_as_sub_securable text COLLATE "C" := sub_securable;
    cs_as_sub_securable_class text COLLATE "C" := sub_securable_class;
BEGIN
    return_value := NULL;

    -- Lower-case to avoid case issues, remove trailing whitespace to match SQL SERVER behavior
    -- Objects created in Babelfish are stored in lower-case in pg_class/pg_proc
    cs_as_securable = lower(rtrim(cs_as_securable));
    cs_as_securable_class = lower(rtrim(cs_as_securable_class));
    cs_as_permission = lower(rtrim(cs_as_permission));
    cs_as_sub_securable = lower(rtrim(cs_as_sub_securable));
    cs_as_sub_securable_class = lower(rtrim(cs_as_sub_securable_class));

    -- Assert that sub_securable and sub_securable_class are either both NULL or both defined
    IF cs_as_sub_securable IS NOT NULL AND cs_as_sub_securable_class IS NULL THEN
        RETURN NULL;
    ELSIF cs_as_sub_securable IS NULL AND cs_as_sub_securable_class IS NOT NULL THEN
        RETURN NULL;
    -- If they are both defined, user must be evaluating column privileges.
    -- Check that inputs are valid for column privileges: sub_securable_class must 
    -- be column, securable_class must be object, and permission cannot be any.
    ELSIF cs_as_sub_securable_class IS NOT NULL 
            AND (cs_as_sub_securable_class != 'column' 
                    OR cs_as_securable_class IS NULL 
                    OR cs_as_securable_class != 'object' 
                    OR cs_as_permission = 'any') THEN
        RETURN NULL;

    -- If securable is null, securable_class must be null
    ELSIF cs_as_securable IS NULL AND cs_as_securable_class IS NOT NULL THEN
        RETURN NULL;
    -- If securable_class is null, securable must be null
    ELSIF cs_as_securable IS NOT NULL AND cs_as_securable_class IS NULL THEN
        RETURN NULL;
    END IF;

    IF cs_as_securable_class = 'server' THEN
        -- SQL Server does not permit a securable_class value of 'server'.
        -- securable_class should be NULL to evaluate server permissions.
        RETURN NULL;
    ELSIF cs_as_securable_class IS NULL THEN
        -- NULL indicates a server permission. Set this variable so that we can
        -- search for the matching entry in babelfish_has_perms_by_name_permissions
        cs_as_securable_class = 'server';
    END IF;

    IF cs_as_sub_securable IS NOT NULL THEN
        cs_as_sub_securable := babelfish_remove_delimiter_pair(cs_as_sub_securable);
        IF cs_as_sub_securable IS NULL THEN
            RETURN NULL;
        END IF;
    END IF;

    SELECT p.implied_dbo_permissions,p.fully_supported 
    INTO implied_dbo_permissions,fully_supported 
    FROM babelfish_has_perms_by_name_permissions p 
    WHERE p.securable_type = cs_as_securable_class AND p.permission_name = cs_as_permission;
    
    IF implied_dbo_permissions IS NULL OR fully_supported IS NULL THEN
        -- Securable class or permission is not valid, or permission is not valid for given securable
        RETURN NULL;
    END IF;

    IF cs_as_securable_class = 'database' AND cs_as_securable IS NOT NULL THEN
        db_name = babelfish_remove_delimiter_pair(cs_as_securable);
        IF db_name IS NULL THEN
            RETURN NULL;
        ELSIF (SELECT COUNT(name) FROM sys.databases WHERE name = db_name) != 1 THEN
            RETURN 0;
        END IF;
    ELSIF cs_as_securable_class = 'schema' THEN
        bbf_schema_name = babelfish_remove_delimiter_pair(cs_as_securable);
        IF bbf_schema_name IS NULL THEN
            RETURN NULL;
        ELSIF (SELECT COUNT(nspname) FROM sys.babelfish_namespace_ext ext
                WHERE ext.orig_name = bbf_schema_name 
                    AND CAST(ext.dbid AS oid) = CAST(sys.db_id() AS oid)) != 1 THEN
            RETURN 0;
        END IF;
    END IF;

    IF fully_supported = 'f' AND CURRENT_USER IN('dbo', 'master_dbo', 'tempdb_dbo', 'msdb_dbo') THEN
        RETURN CAST(implied_dbo_permissions AS integer);
    ELSIF fully_supported = 'f' THEN
        RETURN 0;
    END IF;

    -- The only permissions that are fully supported belong to the OBJECT securable class.
    -- The block above has dealt with all permissions that are not fully supported, so 
    -- if we reach this point we know the securable class is OBJECT.
    SELECT s.db_name, s.schema_name, s.object_name INTO db_name, bbf_schema_name, object_name 
    FROM babelfish_split_object_name(cs_as_securable) s;

    -- Invalid securable name
    IF object_name IS NULL OR object_name = '' THEN
        RETURN NULL;
    END IF;

    -- If schema was not specified, use the default
    IF bbf_schema_name IS NULL OR bbf_schema_name = '' THEN
        bbf_schema_name := sys.schema_name();
    END IF;

    database_id := (
        SELECT CASE 
            WHEN db_name IS NULL OR db_name = '' THEN (sys.db_id())
            ELSE (sys.db_id(db_name))
        END);
  
    -- Translate schema name from bbf to postgres, e.g. dbo -> master_dbo
    pg_schema := (SELECT nspname 
                    FROM sys.babelfish_namespace_ext ext 
                    WHERE ext.orig_name = bbf_schema_name 
                        AND CAST(ext.dbid AS oid) = CAST(database_id AS oid));

    IF pg_schema IS NULL THEN
        -- Shared schemas like sys and pg_catalog do not exist in the table above.
        -- These schemas do not need to be translated from Babelfish to Postgres
        pg_schema := bbf_schema_name;
    END IF;

    -- Surround with double-quotes to handle names that contain periods/spaces
    qualified_name := concat('"', pg_schema, '"."', object_name, '"');

    SELECT oid INTO namespace_id FROM pg_catalog.pg_namespace WHERE nspname = pg_schema COLLATE sys.database_default;

    object_type := (
        SELECT CASE
            WHEN cs_as_sub_securable_class = 'column'
                THEN CASE 
                    WHEN (SELECT count(name) 
                        FROM sys.all_columns 
                        WHERE name = cs_as_sub_securable COLLATE sys.database_default
                            -- Use V as the object type to specify that the securable is table-like.
                            -- We don't know that the securable is a view, but object_id behaves the 
                            -- same for differint table-like types, so V can be arbitrarily chosen.
                            AND object_id = sys.object_id(cs_as_securable, 'V')) = 1
                                THEN 'column'
                    ELSE NULL
                END

            WHEN (SELECT count(relname) 
                    FROM pg_catalog.pg_class 
                    WHERE relname = object_name COLLATE sys.database_default
                        AND relnamespace = namespace_id) = 1
                THEN 'table'

            WHEN (SELECT count(proname) 
                    FROM pg_catalog.pg_proc 
                    WHERE proname = object_name COLLATE sys.database_default 
                        AND pronamespace = namespace_id
                        AND prokind = 'f') = 1
                THEN 'function'
                
            WHEN (SELECT count(proname) 
                    FROM pg_catalog.pg_proc 
                    WHERE proname = object_name COLLATE sys.database_default
                        AND pronamespace = namespace_id
                        AND prokind = 'p') = 1
                THEN 'procedure'
            ELSE NULL
        END
    );
    
    -- Object wasn't found
    IF object_type IS NULL THEN
        RETURN 0;
    END IF;
  
    -- Get signature for function-like objects
    IF object_type IN('function', 'procedure') THEN
        SELECT CAST(oid AS regprocedure) 
            INTO function_signature 
            FROM pg_catalog.pg_proc 
            WHERE proname = object_name COLLATE sys.database_default
                AND pronamespace = namespace_id;
    END IF;

    return_value := (
        SELECT CASE
            WHEN cs_as_permission = 'any' THEN babelfish_has_any_privilege(object_type, pg_schema, object_name)

            WHEN object_type = 'column'
                THEN CASE
                    WHEN cs_as_permission IN('insert', 'delete', 'execute') THEN NULL
                    ELSE CAST(has_column_privilege(qualified_name, cs_as_sub_securable, cs_as_permission) AS integer)
                END

            WHEN object_type = 'table'
                THEN CASE
                    WHEN cs_as_permission = 'execute' THEN 0
                    ELSE CAST(has_table_privilege(qualified_name, cs_as_permission) AS integer)
                END

            WHEN object_type = 'function'
                THEN CASE
                    WHEN cs_as_permission IN('select', 'execute')
                        THEN CAST(has_function_privilege(function_signature, 'execute') AS integer)
                    WHEN cs_as_permission IN('update', 'insert', 'delete', 'references')
                        THEN 0
                    ELSE NULL
                END

            WHEN object_type = 'procedure'
                THEN CASE
                    WHEN cs_as_permission = 'execute'
                        THEN CAST(has_function_privilege(function_signature, 'execute') AS integer)
                    WHEN cs_as_permission IN('select', 'update', 'insert', 'delete', 'references')
                        THEN 0
                    ELSE NULL
                END

            ELSE NULL
        END
    );

    RETURN return_value;
    EXCEPTION WHEN OTHERS THEN RETURN NULL;
END;
$$;

ALTER TABLE sys.babelfish_namespace_ext RENAME TO babelfish_namespace_ext_deprecated_in_2_3_0;

-- we need to drop primary key constraint also because babelfish_namespace_ext_pkey is being used from C code to perform some lokkup
ALTER TABLE sys.babelfish_namespace_ext_deprecated_in_2_3_0 DROP CONSTRAINT babelfish_namespace_ext_pkey;

-- BABELFISH_NAMESPACE_EXT
CREATE TABLE sys.babelfish_namespace_ext (
    nspname NAME NOT NULL,
    dbid SMALLINT NOT NULL,
    orig_name sys.NVARCHAR(128) NOT NULL,
 properties TEXT NOT NULL COLLATE "C",
    PRIMARY KEY (nspname)
);
GRANT SELECT ON sys.babelfish_namespace_ext TO PUBLIC;

INSERT INTO sys.babelfish_namespace_ext SELECT * FROM babelfish_namespace_ext_deprecated_in_2_3_0;
SELECT pg_catalog.pg_extension_config_dump('sys.babelfish_namespace_ext', '');

CALL babel_catalog_initializer();

-- SYSDATABASES
CREATE OR REPLACE VIEW sys.sysdatabases AS
SELECT
t.name,
sys.db_id(t.name) AS dbid,
CAST(CAST(r.oid AS int) AS SYS.VARBINARY(85)) AS sid,
CAST(0 AS SMALLINT) AS mode,
t.status,
t.status2,
CAST(t.crdate AS SYS.DATETIME) AS crdate,
CAST('1900-01-01 00:00:00.000' AS SYS.DATETIME) AS reserved,
CAST(0 AS INT) AS category,
CAST(120 AS SYS.TINYINT) AS cmptlevel,
CAST(NULL AS SYS.NVARCHAR(260)) AS filename,
CAST(NULL AS SMALLINT) AS version
FROM sys.babelfish_sysdatabases AS t
LEFT OUTER JOIN pg_catalog.pg_roles r on r.rolname = t.owner;

-- PG_NAMESPACE_EXT
CREATE OR REPLACE VIEW sys.pg_namespace_ext AS
SELECT BASE.* , DB.name as dbname FROM
pg_catalog.pg_namespace AS base
LEFT OUTER JOIN sys.babelfish_namespace_ext AS EXT on BASE.nspname = EXT.nspname
INNER JOIN sys.babelfish_sysdatabases AS DB ON EXT.dbid = DB.dbid;

-- Logical Schema Views
create or replace view sys.schemas as
select
  CAST(ext.orig_name as sys.SYSNAME) as name
  , base.oid as schema_id
  , base.nspowner as principal_id
from pg_catalog.pg_namespace base INNER JOIN sys.babelfish_namespace_ext ext on base.nspname = ext.nspname
where base.nspname not in ('information_schema', 'pg_catalog', 'pg_toast', 'sys', 'public')
and ext.dbid = cast(sys.db_id() as oid);
GRANT SELECT ON sys.schemas TO PUBLIC;

/* -- need further discuss on this one 
babelfish_db=> ALTER EXTENSION babelfishpg_tsql UPDATE to '2.3.0';
ERROR:  view msdb_dbo.syspolicy_system_health_state is not a member of extension "babelfishpg_tsql"
DETAIL:  An extension is not allowed to replace an object that it does not own.

CREATE OR REPLACE VIEW msdb_dbo.syspolicy_system_health_state
AS
  SELECT
    CAST(0 as BIGINT) AS health_state_id,
    CAST(0 as INT) AS policy_id,
    CAST(NULL AS sys.DATETIME) AS last_run_date,
    CAST('' AS sys.NVARCHAR(400)) AS target_query_expression_with_id,
    CAST('' AS sys.NVARCHAR) AS target_query_expression,
    CAST(1 as sys.BIT) AS result
  WHERE FALSE;
  */

ALTER TABLE sys.babelfish_authid_login_ext RENAME TO babelfish_authid_login_ext_deprecated_in_2_3_0;

-- we need to drop primary key constraint also because babelfish_authid_login_ext_pkey is being used from C code to perform some lokkup
ALTER TABLE sys.babelfish_authid_login_ext_deprecated_in_2_3_0 DROP CONSTRAINT babelfish_authid_login_ext_pkey;

-- LOGIN EXT
-- Note: change here requires change in FormData_authid_login_ext too
CREATE TABLE sys.babelfish_authid_login_ext (
rolname NAME NOT NULL, -- pg_authid.rolname
is_disabled INT NOT NULL DEFAULT 0, -- to support enable/disable login
type CHAR(1) NOT NULL DEFAULT 'S',
credential_id INT NOT NULL,
owning_principal_id INT NOT NULL,
is_fixed_role INT NOT NULL DEFAULT 0,
create_date timestamptz NOT NULL,
modify_date timestamptz NOT NULL,
default_database_name SYS.NVARCHAR(128) NOT NULL,
default_language_name SYS.NVARCHAR(128) NOT NULL,
properties JSONB,
PRIMARY KEY (rolname));
GRANT SELECT ON sys.babelfish_authid_login_ext TO PUBLIC;

INSERT INTO sys.babelfish_authid_login_ext SELECT * FROM sys.babelfish_authid_login_ext_deprecated_in_2_3_0;
SELECT pg_catalog.pg_extension_config_dump('sys.babelfish_authid_login_ext', '');

CALL babel_catalog_initializer();

-- SERVER_PRINCIPALS
CREATE OR REPLACE VIEW sys.server_principals
AS SELECT
CAST(Base.rolname AS sys.SYSNAME) AS name,
CAST(Base.oid As INT) AS principal_id,
CAST(CAST(Base.oid as INT) as sys.varbinary(85)) AS sid,
CAST(Ext.type AS CHAR(1)) as type,
CAST(CASE WHEN Ext.type = 'S' THEN 'SQL_LOGIN'
WHEN Ext.type = 'R' THEN 'SERVER_ROLE'
ELSE NULL END AS NVARCHAR(60)) AS type_desc,
CAST(Ext.is_disabled AS INT) AS is_disabled,
CAST(Ext.create_date AS SYS.DATETIME) AS create_date,
CAST(Ext.modify_date AS SYS.DATETIME) AS modify_date,
CAST(CASE WHEN Ext.type = 'R' THEN NULL ELSE Ext.default_database_name END AS SYS.SYSNAME) AS default_database_name,
CAST(Ext.default_language_name AS SYS.SYSNAME) AS default_language_name,
CAST(CASE WHEN Ext.type = 'R' THEN NULL ELSE Ext.credential_id END AS INT) AS credential_id,
CAST(CASE WHEN Ext.type = 'R' THEN 1 ELSE Ext.owning_principal_id END AS INT) AS owning_principal_id,
CAST(CASE WHEN Ext.type = 'R' THEN 1 ELSE Ext.is_fixed_role END AS sys.BIT) AS is_fixed_role
FROM pg_catalog.pg_authid AS Base INNER JOIN sys.babelfish_authid_login_ext AS Ext ON Base.rolname = Ext.rolname;

ALTER TABLE sys.babelfish_authid_user_ext RENAME TO babelfish_authid_user_ext_deprecated_in_2_3_0;

-- we need to drop primary key constraint also because babelfish_authid_user_ext_pkey is being used from C code to perform some lokkup
ALTER TABLE sys.babelfish_authid_user_ext_deprecated_in_2_3_0 DROP CONSTRAINT babelfish_authid_user_ext_pkey;

ALTER INDEX babelfish_authid_user_ext_login_db_idx RENAME TO babelfish_authid_user_ext_login_db_idx_deprecated_in_2_3_0;

-- USER extension
CREATE TABLE sys.babelfish_authid_user_ext (
rolname NAME NOT NULL,
login_name NAME NOT NULL,
type CHAR(1) NOT NULL DEFAULT 'S',
owning_principal_id INT,
is_fixed_role INT NOT NULL DEFAULT 0,
authentication_type INT,
default_language_lcid INT,
allow_encrypted_value_modifications INT NOT NULL DEFAULT 0,
create_date timestamptz NOT NULL,
modify_date timestamptz NOT NULL,
orig_username SYS.NVARCHAR(128) NOT NULL,
database_name SYS.NVARCHAR(128) NOT NULL,
default_schema_name SYS.NVARCHAR(128) NOT NULL,
default_language_name SYS.NVARCHAR(128),
authentication_type_desc SYS.NVARCHAR(60),
PRIMARY KEY (rolname));

CREATE INDEX babelfish_authid_user_ext_login_db_idx ON sys.babelfish_authid_user_ext (login_name, database_name);
GRANT SELECT ON sys.babelfish_authid_user_ext TO PUBLIC;

INSERT INTO sys.babelfish_authid_user_ext SELECT * FROM sys.babelfish_authid_user_ext_deprecated_in_2_3_0;

CALL babel_catalog_initializer();

-- DATABASE_PRINCIPALS
CREATE OR REPLACE VIEW sys.database_principals AS SELECT
CAST(Ext.orig_username AS SYS.SYSNAME) AS name,
CAST(Base.OID AS INT) AS principal_id,
CAST(Ext.type AS CHAR(1)) as type,
CAST(CASE WHEN Ext.type = 'S' THEN 'SQL_USER'
WHEN Ext.type = 'R' THEN 'DATABASE_ROLE'
ELSE NULL END AS SYS.NVARCHAR(60)) AS type_desc,
CAST(Ext.default_schema_name AS SYS.SYSNAME) AS default_schema_name,
CAST(Ext.create_date AS SYS.DATETIME) AS create_date,
CAST(Ext.modify_date AS SYS.DATETIME) AS modify_date,
CAST(Ext.owning_principal_id AS INT) AS owning_principal_id,
CAST(CAST(Base2.oid AS INT) AS SYS.VARBINARY(85)) AS SID,
CAST(Ext.is_fixed_role AS SYS.BIT) AS is_fixed_role,
CAST(Ext.authentication_type AS INT) AS authentication_type,
CAST(Ext.authentication_type_desc AS SYS.NVARCHAR(60)) AS authentication_type_desc,
CAST(Ext.default_language_name AS SYS.SYSNAME) AS default_language_name,
CAST(Ext.default_language_lcid AS INT) AS default_language_lcid,
CAST(Ext.allow_encrypted_value_modifications AS SYS.BIT) AS allow_encrypted_value_modifications
FROM pg_catalog.pg_authid AS Base INNER JOIN sys.babelfish_authid_user_ext AS Ext
ON Base.rolname = Ext.rolname
LEFT OUTER JOIN pg_catalog.pg_roles Base2
ON Ext.login_name = Base2.rolname
WHERE Ext.database_name = DB_NAME();

-- DATABASE_ROLE_MEMBERS
CREATE OR REPLACE VIEW sys.database_role_members AS
SELECT
CAST(Auth1.oid AS INT) AS role_principal_id,
CAST(Auth2.oid AS INT) AS member_principal_id
FROM pg_catalog.pg_auth_members AS Authmbr
INNER JOIN pg_catalog.pg_authid AS Auth1 ON Auth1.oid = Authmbr.roleid
INNER JOIN pg_catalog.pg_authid AS Auth2 ON Auth2.oid = Authmbr.member
INNER JOIN sys.babelfish_authid_user_ext AS Ext1 ON Auth1.rolname = Ext1.rolname
INNER JOIN sys.babelfish_authid_user_ext AS Ext2 ON Auth2.rolname = Ext2.rolname
WHERE Ext1.database_name = DB_NAME()
AND Ext2.database_name = DB_NAME()
AND Ext1.type = 'R'
AND Ext2.orig_username != 'db_owner';

GRANT SELECT ON sys.database_role_members TO PUBLIC;

create or replace view sys.databases as
select
  CAST(d.name as SYS.SYSNAME) as name
  , CAST(sys.db_id(d.name) as INT) as database_id
  , CAST(NULL as INT) as source_database_id
  , cast(cast(r.oid as INT) as SYS.VARBINARY(85)) as owner_sid
  , CAST(d.crdate AS SYS.DATETIME) as create_date
  , CAST(120 AS SYS.TINYINT) as compatibility_level
  , CAST(c.collname as SYS.SYSNAME) as collation_name
  , CAST(0 AS SYS.TINYINT) as user_access
  , CAST('MULTI_USER' AS SYS.NVARCHAR(60)) as user_access_desc
  , CAST(0 AS SYS.BIT) as is_read_only
  , CAST(0 AS SYS.BIT) as is_auto_close_on
  , CAST(0 AS SYS.BIT) as is_auto_shrink_on
  , CAST(0 AS SYS.TINYINT) as state
  , CAST('ONLINE' AS SYS.NVARCHAR(60)) as state_desc
  , CAST(
    CASE
   WHEN pg_is_in_recovery() is false THEN 0
   WHEN pg_is_in_recovery() is true THEN 1
  END
 AS SYS.BIT) as is_in_standby
  , CAST(0 AS SYS.BIT) as is_cleanly_shutdown
  , CAST(0 AS SYS.BIT) as is_supplemental_logging_enabled
  , CAST(1 AS SYS.TINYINT) as snapshot_isolation_state
  , CAST('ON' AS SYS.NVARCHAR(60)) as snapshot_isolation_state_desc
  , CAST(1 AS SYS.BIT) as is_read_committed_snapshot_on
  , CAST(1 AS SYS.TINYINT) as recovery_model
  , CAST('FULL' AS SYS.NVARCHAR(60)) as recovery_model_desc
  , CAST(0 AS SYS.TINYINT) as page_verify_option
  , CAST(NULL AS SYS.NVARCHAR(60)) as page_verify_option_desc
  , CAST(1 AS SYS.BIT) as is_auto_create_stats_on
  , CAST(0 AS SYS.BIT) as is_auto_create_stats_incremental_on
  , CAST(0 AS SYS.BIT) as is_auto_update_stats_on
  , CAST(0 AS SYS.BIT) as is_auto_update_stats_async_on
  , CAST(0 AS SYS.BIT) as is_ansi_null_default_on
  , CAST(0 AS SYS.BIT) as is_ansi_nulls_on
  , CAST(0 AS SYS.BIT) as is_ansi_padding_on
  , CAST(0 AS SYS.BIT) as is_ansi_warnings_on
  , CAST(0 AS SYS.BIT) as is_arithabort_on
  , CAST(0 AS SYS.BIT) as is_concat_null_yields_null_on
  , CAST(0 AS SYS.BIT) as is_numeric_roundabort_on
  , CAST(0 AS SYS.BIT) as is_quoted_identifier_on
  , CAST(0 AS SYS.BIT) as is_recursive_triggers_on
  , CAST(0 AS SYS.BIT) as is_cursor_close_on_commit_on
  , CAST(0 AS SYS.BIT) as is_local_cursor_default
  , CAST(0 AS SYS.BIT) as is_fulltext_enabled
  , CAST(0 AS SYS.BIT) as is_trustworthy_on
  , CAST(0 AS SYS.BIT) as is_db_chaining_on
  , CAST(0 AS SYS.BIT) as is_parameterization_forced
  , CAST(0 AS SYS.BIT) as is_master_key_encrypted_by_server
  , CAST(0 AS SYS.BIT) as is_query_store_on
  , CAST(0 AS SYS.BIT) as is_published
  , CAST(0 AS SYS.BIT) as is_subscribed
  , CAST(0 AS SYS.BIT) as is_merge_published
  , CAST(0 AS SYS.BIT) as is_distributor
  , CAST(0 AS SYS.BIT) as is_sync_with_backup
  , CAST(NULL AS SYS.UNIQUEIDENTIFIER) as service_broker_guid
  , CAST(0 AS SYS.BIT) as is_broker_enabled
  , CAST(0 AS SYS.TINYINT) as log_reuse_wait
  , CAST('NOTHING' AS SYS.NVARCHAR(60)) as log_reuse_wait_desc
  , CAST(0 AS SYS.BIT) as is_date_correlation_on
  , CAST(0 AS SYS.BIT) as is_cdc_enabled
  , CAST(0 AS SYS.BIT) as is_encrypted
  , CAST(0 AS SYS.BIT) as is_honor_broker_priority_on
  , CAST(NULL AS SYS.UNIQUEIDENTIFIER) as replica_id
  , CAST(NULL AS SYS.UNIQUEIDENTIFIER) as group_database_id
  , CAST(NULL AS INT) as resource_pool_id
  , CAST(NULL AS SMALLINT) as default_language_lcid
  , CAST(NULL AS SYS.NVARCHAR(128)) as default_language_name
  , CAST(NULL AS INT) as default_fulltext_language_lcid
  , CAST(NULL AS SYS.NVARCHAR(128)) as default_fulltext_language_name
  , CAST(NULL AS SYS.BIT) as is_nested_triggers_on
  , CAST(NULL AS SYS.BIT) as is_transform_noise_words_on
  , CAST(NULL AS SMALLINT) as two_digit_year_cutoff
  , CAST(0 AS SYS.TINYINT) as containment
  , CAST('NONE' AS SYS.NVARCHAR(60)) as containment_desc
  , CAST(0 AS INT) as target_recovery_time_in_seconds
  , CAST(0 AS INT) as delayed_durability
  , CAST(NULL AS SYS.NVARCHAR(60)) as delayed_durability_desc
  , CAST(0 AS SYS.BIT) as is_memory_optimized_elevate_to_snapshot_on
  , CAST(0 AS SYS.BIT) as is_federation_member
  , CAST(0 AS SYS.BIT) as is_remote_data_archive_enabled
  , CAST(0 AS SYS.BIT) as is_mixed_page_allocation_on
  , CAST(0 AS SYS.BIT) as is_temporal_history_retention_enabled
  , CAST(0 AS INT) as catalog_collation_type
  , CAST('Not Applicable' AS SYS.NVARCHAR(60)) as catalog_collation_type_desc
  , CAST(NULL AS SYS.NVARCHAR(128)) as physical_database_name
  , CAST(0 AS SYS.BIT) as is_result_set_caching_on
  , CAST(0 AS SYS.BIT) as is_accelerated_database_recovery_on
  , CAST(0 AS SYS.BIT) as is_tempdb_spill_to_remote_store
  , CAST(0 AS SYS.BIT) as is_stale_page_detection_on
  , CAST(0 AS SYS.BIT) as is_memory_optimized_enabled
  , CAST(0 AS SYS.BIT) as is_ledger_on
 from sys.babelfish_sysdatabases d LEFT OUTER JOIN pg_catalog.pg_collation c ON d.default_collation = c.collname
 LEFT OUTER JOIN pg_catalog.pg_roles r on r.rolname = d.owner;


CREATE OR REPLACE FUNCTION sys.tsql_type_scale_helper(IN type TEXT, IN typemod INT, IN return_null_for_rest bool) RETURNS sys.TINYINT
AS $$
DECLARE
 scale INT;
BEGIN
 IF type IS NULL THEN
  RETURN -1;
 END IF;

 IF typemod = -1 THEN
  CASE type
  WHEN 'date' THEN scale = 0;
  WHEN 'datetime' THEN scale = 3;
  WHEN 'smalldatetime' THEN scale = 0;
  WHEN 'datetime2' THEN scale = 6;
  WHEN 'datetimeoffset' THEN scale = 6;
  WHEN 'decimal' THEN scale = 38;
  WHEN 'numeric' THEN scale = 38;
  WHEN 'money' THEN scale = 4;
  WHEN 'smallmoney' THEN scale = 4;
  WHEN 'time' THEN scale = 6;
  WHEN 'tinyint' THEN scale = 0;
  ELSE
   IF return_null_for_rest
    THEN scale = NULL;
   ELSE scale = 0;
   END IF;
  END CASE;
  RETURN scale;
 END IF;

 CASE type
 WHEN 'decimal' THEN scale = (typemod - 4) & 65535;
 WHEN 'numeric' THEN scale = (typemod - 4) & 65535;
 WHEN 'smalldatetime' THEN scale = 0;
 WHEN 'datetime2' THEN
  CASE typemod
  WHEN 0 THEN scale = 0;
  WHEN 1 THEN scale = 1;
  WHEN 2 THEN scale = 2;
  WHEN 3 THEN scale = 3;
  WHEN 4 THEN scale = 4;
  WHEN 5 THEN scale = 5;
  WHEN 6 THEN scale = 6;
  -- typemod = 7 is not possible for datetime2 in Babelfish but
  -- adding the case just in case we support it in future
  WHEN 7 THEN scale = 7;
  END CASE;
 WHEN 'datetimeoffset' THEN
  CASE typemod
  WHEN 0 THEN scale = 0;
  WHEN 1 THEN scale = 1;
  WHEN 2 THEN scale = 2;
  WHEN 3 THEN scale = 3;
  WHEN 4 THEN scale = 4;
  WHEN 5 THEN scale = 5;
  WHEN 6 THEN scale = 6;
  -- typemod = 7 is not possible for datetimeoffset in Babelfish
  -- but adding the case just in case we support it in future
  WHEN 7 THEN scale = 7;
  END CASE;
 WHEN 'time' THEN
  CASE typemod
  WHEN 0 THEN scale = 0;
  WHEN 1 THEN scale = 1;
  WHEN 2 THEN scale = 2;
  WHEN 3 THEN scale = 3;
  WHEN 4 THEN scale = 4;
  WHEN 5 THEN scale = 5;
  WHEN 6 THEN scale = 6;
  -- typemod = 7 is not possible for time in Babelfish but
  -- adding the case just in case we support it in future
  WHEN 7 THEN scale = 7;
  END CASE;
 ELSE
  IF return_null_for_rest
   THEN scale = NULL;
  ELSE scale = 0;
  END IF;
 END CASE;
 RETURN scale;
END;
$$ LANGUAGE plpgsql IMMUTABLE STRICT;

CREATE OR REPLACE FUNCTION sys.tsql_type_precision_helper(IN type TEXT, IN typemod INT) RETURNS sys.TINYINT
AS $$
DECLARE
 precision INT;
BEGIN
 IF type IS NULL THEN
  RETURN -1;
 END IF;

 IF typemod = -1 THEN
  CASE type
  WHEN 'bigint' THEN precision = 19;
  WHEN 'bit' THEN precision = 1;
  WHEN 'date' THEN precision = 10;
  WHEN 'datetime' THEN precision = 23;
  WHEN 'datetime2' THEN precision = 26;
  WHEN 'datetimeoffset' THEN precision = 33;
  WHEN 'decimal' THEN precision = 38;
  WHEN 'numeric' THEN precision = 38;
  WHEN 'float' THEN precision = 53;
  WHEN 'int' THEN precision = 10;
  WHEN 'money' THEN precision = 19;
  WHEN 'real' THEN precision = 24;
  WHEN 'smalldatetime' THEN precision = 16;
  WHEN 'smallint' THEN precision = 5;
  WHEN 'smallmoney' THEN precision = 10;
  WHEN 'time' THEN precision = 15;
  WHEN 'tinyint' THEN precision = 3;
  ELSE precision = 0;
  END CASE;
  RETURN precision;
 END IF;

 CASE type
 WHEN 'numeric' THEN precision = ((typemod - 4) >> 16) & 65535;
 WHEN 'decimal' THEN precision = ((typemod - 4) >> 16) & 65535;
 WHEN 'smalldatetime' THEN precision = 16;
 WHEN 'datetime2' THEN
  CASE typemod
  WHEN 0 THEN precision = 19;
  WHEN 1 THEN precision = 21;
  WHEN 2 THEN precision = 22;
  WHEN 3 THEN precision = 23;
  WHEN 4 THEN precision = 24;
  WHEN 5 THEN precision = 25;
  WHEN 6 THEN precision = 26;
  -- typemod = 7 is not possible for datetime2 in Babelfish but
  -- adding the case just in case we support it in future
  WHEN 7 THEN precision = 27;
  END CASE;
 WHEN 'datetimeoffset' THEN
  CASE typemod
  WHEN 0 THEN precision = 26;
  WHEN 1 THEN precision = 28;
  WHEN 2 THEN precision = 29;
  WHEN 3 THEN precision = 30;
  WHEN 4 THEN precision = 31;
  WHEN 5 THEN precision = 32;
  WHEN 6 THEN precision = 33;
  -- typemod = 7 is not possible for datetimeoffset in Babelfish
  -- but adding the case just in case we support it in future
  WHEN 7 THEN precision = 34;
  END CASE;
 WHEN 'time' THEN
  CASE typemod
  WHEN 0 THEN precision = 8;
  WHEN 1 THEN precision = 10;
  WHEN 2 THEN precision = 11;
  WHEN 3 THEN precision = 12;
  WHEN 4 THEN precision = 13;
  WHEN 5 THEN precision = 14;
  WHEN 6 THEN precision = 15;
  -- typemod = 7 is not possible for time in Babelfish but
  -- adding the case just in case we support it in future
  WHEN 7 THEN precision = 16;
  END CASE;
 ELSE precision = 0;
 END CASE;
 RETURN precision;
END;
$$ LANGUAGE plpgsql IMMUTABLE STRICT;

CREATE OR REPLACE FUNCTION sys.tsql_type_max_length_helper(IN type TEXT, IN typelen INT, IN typemod INT, IN for_sys_types boolean DEFAULT false)
RETURNS SMALLINT
AS $$
DECLARE
 max_length SMALLINT;
 precision INT;
 v_type TEXT collate sys.database_default := type;
BEGIN
 -- unknown tsql type
 IF v_type IS NULL THEN
  RETURN CAST(typelen as SMALLINT);
 END IF;

 IF typelen != -1 THEN
  CASE v_type
  WHEN 'tinyint' THEN max_length = 1;
  WHEN 'date' THEN max_length = 3;
  WHEN 'smalldatetime' THEN max_length = 4;
  WHEN 'smallmoney' THEN max_length = 4;
  WHEN 'datetime2' THEN
   IF typemod = -1 THEN max_length = 8;
   ELSIF typemod <= 2 THEN max_length = 6;
   ELSIF typemod <= 4 THEN max_length = 7;
   ELSEIF typemod <= 7 THEN max_length = 8;
   -- typemod = 7 is not possible for datetime2 in Babel
   END IF;
  WHEN 'datetimeoffset' THEN
   IF typemod = -1 THEN max_length = 10;
   ELSIF typemod <= 2 THEN max_length = 8;
   ELSIF typemod <= 4 THEN max_length = 9;
   ELSIF typemod <= 7 THEN max_length = 10;
   -- typemod = 7 is not possible for datetimeoffset in Babel
   END IF;
  WHEN 'time' THEN
   IF typemod = -1 THEN max_length = 5;
   ELSIF typemod <= 2 THEN max_length = 3;
   ELSIF typemod <= 4 THEN max_length = 4;
   ELSIF typemod <= 7 THEN max_length = 5;
   END IF;
  WHEN 'timestamp' THEN max_length = 8;
  ELSE max_length = typelen;
  END CASE;
  RETURN max_length;
 END IF;

 IF typemod = -1 THEN
  CASE
  WHEN v_type collate sys.database_default in ('image', 'text', 'ntext') THEN max_length = 16;
  WHEN v_type collate sys.database_default = 'sql_variant' THEN max_length = 8016;
  WHEN v_type collate sys.database_default in ('varbinary', 'varchar', 'nvarchar') THEN
   IF for_sys_types THEN max_length = 8000;
   ELSE max_length = -1;
   END IF;
  WHEN v_type collate sys.database_default in ('binary', 'char', 'bpchar', 'nchar') THEN max_length = 8000;
  WHEN v_type collate sys.database_default in ('decimal', 'numeric') THEN max_length = 17;
  ELSE max_length = typemod;
  END CASE;
  RETURN max_length;
 END IF;

 CASE
 WHEN v_type collate sys.database_default in ('char', 'bpchar', 'varchar', 'binary', 'varbinary') THEN max_length = typemod - 4;
 WHEN v_type collate sys.database_default in ('nchar', 'nvarchar') THEN max_length = (typemod - 4) * 2;
 WHEN v_type collate sys.database_default = 'sysname' THEN max_length = (typemod - 4) * 2;
 WHEN v_type collate sys.database_default in ('numeric', 'decimal') THEN
  precision = ((typemod - 4) >> 16) & 65535;
  IF precision >= 1 and precision <= 9 THEN max_length = 5;
  ELSIF precision <= 19 THEN max_length = 9;
  ELSIF precision <= 28 THEN max_length = 13;
  ELSIF precision <= 38 THEN max_length = 17;
 ELSE max_length = typelen;
 END IF;
 ELSE
  max_length = typemod;
 END CASE;
 RETURN max_length;
END;
$$ LANGUAGE plpgsql IMMUTABLE STRICT;

create or replace view sys.columns AS
select out_object_id as object_id
  , out_name as name
  , out_column_id as column_id
  , out_system_type_id as system_type_id
  , out_user_type_id as user_type_id
  , out_max_length as max_length
  , out_precision as precision
  , out_scale as scale
  , out_collation_name as collation_name
  , out_is_nullable as is_nullable
  , out_is_ansi_padded as is_ansi_padded
  , out_is_rowguidcol as is_rowguidcol
  , out_is_identity as is_identity
  , out_is_computed as is_computed
  , out_is_filestream as is_filestream
  , out_is_replicated as is_replicated
  , out_is_non_sql_subscribed as is_non_sql_subscribed
  , out_is_merge_published as is_merge_published
  , out_is_dts_replicated as is_dts_replicated
  , out_is_xml_document as is_xml_document
  , out_xml_collection_id as xml_collection_id
  , out_default_object_id as default_object_id
  , out_rule_object_id as rule_object_id
  , out_is_sparse as is_sparse
  , out_is_column_set as is_column_set
  , out_generated_always_type as generated_always_type
  , out_generated_always_type_desc as generated_always_type_desc
  , out_encryption_type as encryption_type
  , out_encryption_type_desc as encryption_type_desc
  , out_encryption_algorithm_name as encryption_algorithm_name
  , out_column_encryption_key_id as column_encryption_key_id
  , out_column_encryption_key_database_name as column_encryption_key_database_name
  , out_is_hidden as is_hidden
  , out_is_masked as is_masked
  , out_graph_type as graph_type
  , out_graph_type_desc as graph_type_desc
from sys.columns_internal();
GRANT SELECT ON sys.columns TO PUBLIC;


CREATE OR replace view sys.foreign_keys AS
SELECT
  CAST(c.conname AS sys.SYSNAME) AS name
, CAST(c.oid AS INT) AS object_id
, CAST(NULL AS INT) AS principal_id
, CAST(sch.schema_id AS INT) AS schema_id
, CAST(c.conrelid AS INT) AS parent_object_id
, CAST('F' AS CHAR(2)) AS type
, CAST('FOREIGN_KEY_CONSTRAINT' AS NVARCHAR(60)) AS type_desc
, CAST(NULL AS sys.DATETIME) AS create_date
, CAST(NULL AS sys.DATETIME) AS modify_date
, CAST(0 AS sys.BIT) AS is_ms_shipped
, CAST(0 AS sys.BIT) AS is_published
, CAST(0 AS sys.BIT) as is_schema_published
, CAST(c.confrelid AS INT) AS referenced_object_id
, CAST(c.conindid AS INT) AS key_index_id
, CAST(0 AS sys.BIT) AS is_disabled
, CAST(0 AS sys.BIT) AS is_not_for_replication
, CAST(0 AS sys.BIT) AS is_not_trusted
, CAST(
    (CASE c.confdeltype
    WHEN 'a' THEN 0
    WHEN 'r' THEN 0
    WHEN 'c' THEN 1
    WHEN 'n' THEN 2
    WHEN 'd' THEN 3
    END)
    AS sys.TINYINT) AS delete_referential_action
, CAST(
    (CASE c.confdeltype
    WHEN 'a' THEN 'NO_ACTION'
    WHEN 'r' THEN 'NO_ACTION'
    WHEN 'c' THEN 'CASCADE'
    WHEN 'n' THEN 'SET_NULL'
    WHEN 'd' THEN 'SET_DEFAULT'
    END)
    AS sys.NVARCHAR(60)) AS delete_referential_action_desc
, CAST(
    (CASE c.confupdtype
    WHEN 'a' THEN 0
    WHEN 'r' THEN 0
    WHEN 'c' THEN 1
    WHEN 'n' THEN 2
    WHEN 'd' THEN 3
    END)
    AS sys.TINYINT) AS update_referential_action
, CAST(
    (CASE c.confupdtype
    WHEN 'a' THEN 'NO_ACTION'
    WHEN 'r' THEN 'NO_ACTION'
    WHEN 'c' THEN 'CASCADE'
    WHEN 'n' THEN 'SET_NULL'
    WHEN 'd' THEN 'SET_DEFAULT'
    END)
    AS sys.NVARCHAR(60)) update_referential_action_desc
, CAST(1 AS sys.BIT) AS is_system_named
FROM pg_constraint c
INNER JOIN sys.schemas sch ON sch.schema_id = c.connamespace
WHERE has_schema_privilege(sch.schema_id, 'USAGE')
AND c.contype = 'f';
GRANT SELECT ON sys.foreign_keys TO PUBLIC;

CREATE OR replace view sys.identity_columns AS
SELECT 
  CAST(out_object_id AS INT) AS object_id
  , CAST(out_name AS SYSNAME) AS name
  , CAST(out_column_id AS INT) AS column_id
  , CAST(out_system_type_id AS TINYINT) AS system_type_id
  , CAST(out_user_type_id AS INT) AS user_type_id
  , CAST(out_max_length AS SMALLINT) AS max_length
  , CAST(out_precision AS TINYINT) AS precision
  , CAST(out_scale AS TINYINT) AS scale
  , CAST(out_collation_name AS SYSNAME) AS collation_name
  , CAST(out_is_nullable AS sys.BIT) AS is_nullable
  , CAST(out_is_ansi_padded AS sys.BIT) AS is_ansi_padded
  , CAST(out_is_rowguidcol AS sys.BIT) AS is_rowguidcol
  , CAST(out_is_identity AS sys.BIT) AS is_identity
  , CAST(out_is_computed AS sys.BIT) AS is_computed
  , CAST(out_is_filestream AS sys.BIT) AS is_filestream
  , CAST(out_is_replicated AS sys.BIT) AS is_replicated
  , CAST(out_is_non_sql_subscribed AS sys.BIT) AS is_non_sql_subscribed
  , CAST(out_is_merge_published AS sys.BIT) AS is_merge_published
  , CAST(out_is_dts_replicated AS sys.BIT) AS is_dts_replicated
  , CAST(out_is_xml_document AS sys.BIT) AS is_xml_document
  , CAST(out_xml_collection_id AS INT) AS xml_collection_id
  , CAST(out_default_object_id AS INT) AS default_object_id
  , CAST(out_rule_object_id AS INT) AS rule_object_id
  , CAST(out_is_sparse AS sys.BIT) AS is_sparse
  , CAST(out_is_column_set AS sys.BIT) AS is_column_set
  , CAST(out_generated_always_type AS TINYINT) AS generated_always_type
  , CAST(out_generated_always_type_desc AS NVARCHAR(60)) AS generated_always_type_desc
  , CAST(out_encryption_type AS INT) AS encryption_type
  , CAST(out_encryption_type_desc AS NVARCHAR(60)) AS encryption_type_desc
  , CAST(out_encryption_algorithm_name AS SYSNAME) AS encryption_algorithm_name
  , CAST(out_column_encryption_key_id AS INT) column_encryption_key_id
  , CAST(out_column_encryption_key_database_name AS SYSNAME) AS column_encryption_key_database_name
  , CAST(out_is_hidden AS sys.BIT) AS is_hidden
  , CAST(out_is_masked AS sys.BIT) AS is_masked
  , CAST(sys.ident_seed(OBJECT_NAME(sc.out_object_id)) AS SQL_VARIANT) AS seed_value
  , CAST(sys.ident_incr(OBJECT_NAME(sc.out_object_id)) AS SQL_VARIANT) AS increment_value
  , CAST(sys.babelfish_get_sequence_value(pg_get_serial_sequence(quote_ident(ext.nspname)||'.'||quote_ident(c.relname), a.attname)) AS SQL_VARIANT) AS last_value
  , CAST(0 as sys.BIT) as is_not_for_replication
FROM sys.columns_internal() sc
INNER JOIN pg_attribute a ON sc.out_name = cast(a.attname as sys.sysname) COLLATE sys.database_default AND sc.out_column_id = a.attnum
INNER JOIN pg_class c ON c.oid = a.attrelid
INNER JOIN sys.pg_namespace_ext ext ON ext.oid = c.relnamespace
WHERE NOT a.attisdropped
AND sc.out_is_identity::INTEGER = 1
AND pg_get_serial_sequence(quote_ident(ext.nspname)||'.'||quote_ident(c.relname), a.attname) IS NOT NULL
AND has_sequence_privilege(pg_get_serial_sequence(quote_ident(ext.nspname)||'.'||quote_ident(c.relname), a.attname), 'USAGE,SELECT,UPDATE');
GRANT SELECT ON sys.identity_columns TO PUBLIC;

create or replace view sys.indexes as
select
  CAST(object_id as int)
  , CAST(name as sys.sysname)
  , CAST(type as sys.tinyint)
  , CAST(type_desc as sys.nvarchar(60))
  , CAST(is_unique as sys.bit)
  , CAST(data_space_id as int)
  , CAST(ignore_dup_key as sys.bit)
  , CAST(is_primary_key as sys.bit)
  , CAST(is_unique_constraint as sys.bit)
  , CAST(fill_factor as sys.tinyint)
  , CAST(is_padded as sys.bit)
  , CAST(is_disabled as sys.bit)
  , CAST(is_hypothetical as sys.bit)
  , CAST(allow_row_locks as sys.bit)
  , CAST(allow_page_locks as sys.bit)
  , CAST(has_filter as sys.bit)
  , CAST(filter_definition as sys.nvarchar)
  , CAST(auto_created as sys.bit)
  , CAST(index_id as int)
from
(
  -- Get all indexes from all system and user tables
  select
    i.indrelid as object_id
    , c.relname as name
    , case when i.indisclustered then 1 else 2 end as type
    , case when i.indisclustered then 'CLUSTERED' else 'NONCLUSTERED' end as type_desc
    , case when i.indisunique then 1 else 0 end as is_unique
    , c.reltablespace as data_space_id
    , 0 as ignore_dup_key
    , case when i.indisprimary then 1 else 0 end as is_primary_key
    , case when (SELECT count(constr.oid) FROM pg_constraint constr WHERE constr.conindid = c.oid and constr.contype = 'u') > 0 then 1 else 0 end as is_unique_constraint
    , 0 as fill_factor
    , case when i.indpred is null then 0 else 1 end as is_padded
    , case when i.indisready then 0 else 1 end as is_disabled
    , 0 as is_hypothetical
    , 1 as allow_row_locks
    , 1 as allow_page_locks
    , 0 as has_filter
    , null as filter_definition
    , 0 as auto_created
    , case when i.indisclustered then 1 else c.oid end as index_id
  from pg_class c
  inner join pg_index i on i.indexrelid = c.oid
  where c.relkind = 'i' and i.indislive
  and (c.relnamespace in (select schema_id from sys.schemas) or c.relnamespace::regnamespace::text = 'sys')
  and has_schema_privilege(c.relnamespace, 'USAGE')

  union all

  -- Create HEAP entries for each system and user table
  select distinct on (t.oid)
    t.oid as object_id
    , null as name
    , 0 as type
    , 'HEAP' as type_desc
    , 0 as is_unique
    , 1 as data_space_id
    , 0 as ignore_dup_key
    , 0 as is_primary_key
    , 0 as is_unique_constraint
    , 0 as fill_factor
    , 0 as is_padded
    , 0 as is_disabled
    , 0 as is_hypothetical
    , 1 as allow_row_locks
    , 1 as allow_page_locks
    , 0 as has_filter
    , null as filter_definition
    , 0 as auto_created
    , 0 as index_id
  from pg_class t
  where t.relkind = 'r'
  and (t.relnamespace in (select schema_id from sys.schemas) or t.relnamespace::regnamespace::text = 'sys')
  and has_schema_privilege(t.relnamespace, 'USAGE')
  and has_table_privilege(t.oid, 'SELECT,INSERT,UPDATE,DELETE,TRUNCATE,TRIGGER')

) as indexes_select order by object_id, type_desc;
GRANT SELECT ON sys.indexes TO PUBLIC;

create or replace view sys.tables as
select
  CAST(t.relname as sys._ci_sysname) as name -- should we change datatype to sys.sysname which might fix BABEL-3110.sql test
  , CAST(t.oid as int) as object_id
  , CAST(NULL as int) as principal_id
  , CAST(sch.schema_id as int) as schema_id
  , 0 as parent_object_id
  , CAST('U' as CHAR(2)) as type
  , CAST('USER_TABLE' as sys.nvarchar(60)) as type_desc
  , CAST(NULL as sys.datetime) as create_date
  , CAST(NULL as sys.datetime) as modify_date
  , CAST(0 as sys.bit) as is_ms_shipped
  , CAST(0 as sys.bit) as is_published
  , CAST(0 as sys.bit) as is_schema_published
  , case reltoastrelid when 0 then 0 else 1 end as lob_data_space_id
  , CAST(NULL as int) as filestream_data_space_id
  , CAST(relnatts as int) as max_column_id_used
  , CAST(0 as sys.bit) as lock_on_bulk_load
  , CAST(1 as sys.bit) as uses_ansi_nulls
  , CAST(0 as sys.bit) as is_replicated
  , CAST(0 as sys.bit) as has_replication_filter
  , CAST(0 as sys.bit) as is_merge_published
  , CAST(0 as sys.bit) as is_sync_tran_subscribed
  , CAST(0 as sys.bit) as has_unchecked_assembly_data
  , 0 as text_in_row_limit
  , CAST(0 as sys.bit) as large_value_types_out_of_row
  , CAST(0 as sys.bit) as is_tracked_by_cdc
  , CAST(0 as sys.tinyint) as lock_escalation
  , CAST('TABLE' as sys.nvarchar(60)) as lock_escalation_desc
  , CAST(0 as sys.bit) as is_filetable
  , CAST(0 as sys.tinyint) as durability
  , CAST('SCHEMA_AND_DATA' as sys.nvarchar(60)) as durability_desc
  , CAST(0 as sys.bit) is_memory_optimized
  , case relpersistence when 't' then CAST(2 as sys.tinyint) else CAST(0 as sys.tinyint) end as temporal_type
  , case relpersistence when 't' then CAST('SYSTEM_VERSIONED_TEMPORAL_TABLE' as sys.nvarchar(60)) else CAST('NON_TEMPORAL_TABLE' as sys.nvarchar(60)) end as temporal_type_desc
  , CAST(null as integer) as history_table_id
  , CAST(0 as sys.bit) as is_remote_data_archive_enabled
  , CAST(0 as sys.bit) as is_external
from pg_class t inner join sys.schemas sch on t.relnamespace = sch.schema_id
where t.relpersistence in ('p', 'u', 't')
and t.relkind = 'r'
and not sys.is_table_type(t.oid)
and has_schema_privilege(sch.schema_id, 'USAGE')
and has_table_privilege(t.oid, 'SELECT,INSERT,UPDATE,DELETE,TRUNCATE,TRIGGER');
GRANT SELECT ON sys.tables TO PUBLIC;

create or replace view sys.all_columns as
select CAST(c.oid as int) as object_id
  , CAST(a.attname as sys.sysname) as name
  , CAST(a.attnum as int) as column_id
  , CAST(t.oid as int) as system_type_id
  , CAST(t.oid as int) as user_type_id
  , CAST(sys.tsql_type_max_length_helper(coalesce(tsql_type_name, tsql_base_type_name), a.attlen, a.atttypmod) as smallint) as max_length
  , CAST(case
      when a.atttypmod != -1 then
        sys.tsql_type_precision_helper(coalesce(tsql_type_name, tsql_base_type_name), a.atttypmod)
      else
        sys.tsql_type_precision_helper(coalesce(tsql_type_name, tsql_base_type_name), t.typtypmod)
    end as sys.tinyint) as precision
  , CAST(case
      when a.atttypmod != -1 THEN
        sys.tsql_type_scale_helper(coalesce(tsql_type_name, tsql_base_type_name), a.atttypmod, false)
      else
        sys.tsql_type_scale_helper(coalesce(tsql_type_name, tsql_base_type_name), t.typtypmod, false)
    end as sys.tinyint) as scale
  , CAST(coll.collname as sys.sysname) as collation_name
  , case when a.attnotnull then CAST(0 as sys.bit) else CAST(1 as sys.bit) end as is_nullable
  , CAST(0 as sys.bit) as is_ansi_padded
  , CAST(0 as sys.bit) as is_rowguidcol
  , CAST(0 as sys.bit) as is_identity
  , CAST(0 as sys.bit) as is_computed
  , CAST(0 as sys.bit) as is_filestream
  , CAST(0 as sys.bit) as is_replicated
  , CAST(0 as sys.bit) as is_non_sql_subscribed
  , CAST(0 as sys.bit) as is_merge_published
  , CAST(0 as sys.bit) as is_dts_replicated
  , CAST(0 as sys.bit) as is_xml_document
  , CAST(0 as int) as xml_collection_id
  , CAST(coalesce(d.oid, 0) as int) as default_object_id
  , CAST(coalesce((select oid from pg_constraint where conrelid = t.oid and contype = 'c' and a.attnum = any(conkey) limit 1), 0) as int) as rule_object_id
  , CAST(0 as sys.bit) as is_sparse
  , CAST(0 as sys.bit) as is_column_set
  , CAST(0 as sys.tinyint) as generated_always_type
  , CAST('NOT_APPLICABLE' as sys.nvarchar(60)) as generated_always_type_desc
from pg_attribute a
inner join pg_class c on c.oid = a.attrelid
inner join pg_type t on t.oid = a.atttypid
inner join pg_namespace s on s.oid = c.relnamespace
left join pg_attrdef d on c.oid = d.adrelid and a.attnum = d.adnum
left join pg_collation coll on coll.oid = a.attcollation
, sys.translate_pg_type_to_tsql(a.atttypid) AS tsql_type_name
, sys.translate_pg_type_to_tsql(t.typbasetype) AS tsql_base_type_name
where not a.attisdropped
and (s.oid in (select schema_id from sys.schemas) or s.nspname = 'sys')
-- r = ordinary table, i = index, S = sequence, t = TOAST table, v = view, m = materialized view, c = composite type, f = foreign table, p = partitioned table
and c.relkind in ('r', 'v', 'm', 'f', 'p')
and has_schema_privilege(s.oid, 'USAGE')
and has_column_privilege(quote_ident(s.nspname) ||'.'||quote_ident(c.relname), a.attname, 'SELECT,INSERT,UPDATE,REFERENCES')
and a.attnum > 0;
GRANT SELECT ON sys.all_columns TO PUBLIC;

CREATE OR replace view sys.key_constraints AS
SELECT
    CAST(c.conname AS SYSNAME) AS name
  , CAST(c.oid AS INT) AS object_id
  , CAST(0 AS INT) AS principal_id
  , CAST(sch.schema_id AS INT) AS schema_id
  , CAST(c.conrelid AS INT) AS parent_object_id
  , CAST(
    (CASE contype
      WHEN 'p' THEN 'PK'
      WHEN 'u' THEN 'UQ'
    END)
    AS CHAR(2)) AS type
  , CAST(
    (CASE contype
      WHEN 'p' THEN 'PRIMARY_KEY_CONSTRAINT'
      WHEN 'u' THEN 'UNIQUE_CONSTRAINT'
    END)
    AS NVARCHAR(60)) AS type_desc
  , CAST(NULL AS DATETIME) AS create_date
  , CAST(NULL AS DATETIME) AS modify_date
  , CAST(c.conindid AS INT) AS unique_index_id
  , CAST(0 AS sys.BIT) AS is_ms_shipped
  , CAST(0 AS sys.BIT) AS is_published
  , CAST(0 AS sys.BIT) AS is_schema_published
  , CAST(1 as sys.BIT) as is_system_named
FROM pg_constraint c
INNER JOIN sys.schemas sch ON sch.schema_id = c.connamespace
WHERE has_schema_privilege(sch.schema_id, 'USAGE')
AND c.contype IN ('p', 'u');
GRANT SELECT ON sys.key_constraints TO PUBLIC;

create or replace view sys.procedures as
select
  cast(p.proname as sys.sysname) as name
  , cast(p.oid as int) as object_id
  , cast(null as int) as principal_id
  , cast(sch.schema_id as int) as schema_id
  , cast (case when tr.tgrelid is not null
      then tr.tgrelid
      else 0 end as int)
    as parent_object_id
  , cast(case p.prokind
      when 'p' then 'P'
      when 'a' then 'AF'
      else
        case format_type(p.prorettype, null) when 'trigger'
          then 'TR'
          else 'FN'
        end
    end as sys.bpchar(2)) as type
  , cast(case p.prokind
      when 'p' then 'SQL_STORED_PROCEDURE'
      when 'a' then 'AGGREGATE_FUNCTION'
      else
        case format_type(p.prorettype, null) when 'trigger'
          then 'SQL_TRIGGER'
          else 'SQL_SCALAR_FUNCTION'
        end
    end as sys.nvarchar(60)) as type_desc
  , cast(null as sys.datetime) as create_date
  , cast(null as sys.datetime) as modify_date
  , cast(0 as sys.bit) as is_ms_shipped
  , cast(0 as sys.bit) as is_published
  , cast(0 as sys.bit) as is_schema_published
  , cast(0 as sys.bit) as is_auto_executed
  , cast(0 as sys.bit) as is_execution_replicated
  , cast(0 as sys.bit) as is_repl_serializable_only
  , cast(0 as sys.bit) as skips_repl_constraints
from pg_proc p
inner join sys.schemas sch on sch.schema_id = p.pronamespace
left join pg_trigger tr on tr.tgfoid = p.oid
where has_schema_privilege(sch.schema_id, 'USAGE')
and has_function_privilege(p.oid, 'EXECUTE');

create or replace view sys.sysindexes as
select
  i.object_id::integer as id
  , null::integer as status
  , null::binary(6) as first
  , i.type::smallint as indid
  , null::binary(6) as root
  , 0::smallint as minlen
  , 1::smallint as keycnt
  , null::smallint as groupid
  , 0 as dpages
  , 0 as reserved
  , 0 as used
  , 0::bigint as rowcnt
  , 0 as rowmodctr
  , 0 as reserved3
  , 0 as reserved4
  , 0::smallint as xmaxlen
  , null::smallint as maxirow
  , 90::sys.tinyint as "OrigFillFactor"
  , 0::sys.tinyint as "StatVersion"
  , 0 as reserved2
  , null::binary(6) as "FirstIAM"
  , 0::smallint as impid
  , 0::smallint as lockflags
  , 0 as pgmodctr
  , null::sys.varbinary(816) as keys
  , i.name::sys.sysname as name
  , null::sys.image as statblob
  , 0 as maxlen
  , 0 as rows
from sys.indexes i;

create or replace view sys.sysprocesses as
select
  a.pid as spid
  , null::integer as kpid
  , coalesce(blocking_activity.pid, 0) as blocked
  , null::bytea as waittype
  , 0 as waittime
  , a.wait_event_type as lastwaittype
  , null::text as waitresource
  , coalesce(t.database_id, 0)::oid as dbid
  , a.usesysid as uid
  , 0 as cpu
  , 0 as physical_io
  , 0 as memusage
  , a.backend_start as login_time
  , a.query_start as last_batch
  , 0 as ecid
  , 0 as open_tran
  , a.state as status
  , null::bytea as sid
  , CAST(t.host_name AS sys.nchar(128)) as hostname
  , a.application_name as program_name
  , null::varchar(10) as hostprocess
  , a.query as cmd
  , null::varchar(128) as nt_domain
  , null::varchar(128) as nt_username
  , null::varchar(12) as net_address
  , null::varchar(12) as net_library
  , a.usename as loginname
  , null::bytea as context_info
  , null::bytea as sql_handle
  , 0 as stmt_start
  , 0 as stmt_end
  , 0 as request_id
from pg_stat_activity a
left join sys.tsql_stat_get_activity('sessions') as t on a.pid = t.procid
left join pg_catalog.pg_locks as blocked_locks on a.pid = blocked_locks.pid
left join pg_catalog.pg_locks blocking_locks
        ON blocking_locks.locktype = blocked_locks.locktype
        AND blocking_locks.DATABASE IS NOT DISTINCT FROM blocked_locks.DATABASE
        AND blocking_locks.relation IS NOT DISTINCT FROM blocked_locks.relation
        AND blocking_locks.page IS NOT DISTINCT FROM blocked_locks.page
        AND blocking_locks.tuple IS NOT DISTINCT FROM blocked_locks.tuple
        AND blocking_locks.virtualxid IS NOT DISTINCT FROM blocked_locks.virtualxid
        AND blocking_locks.transactionid IS NOT DISTINCT FROM blocked_locks.transactionid
        AND blocking_locks.classid IS NOT DISTINCT FROM blocked_locks.classid
        AND blocking_locks.objid IS NOT DISTINCT FROM blocked_locks.objid
        AND blocking_locks.objsubid IS NOT DISTINCT FROM blocked_locks.objsubid
        AND blocking_locks.pid != blocked_locks.pid
 left join pg_catalog.pg_stat_activity blocking_activity ON blocking_activity.pid = blocking_locks.pid
 where a.datname = current_database();
GRANT SELECT ON sys.sysprocesses TO PUBLIC;


create or replace view sys.types As
-- For System types
select tsql_type_name collate sys.database_default as name
  , t.oid as system_type_id
  , t.oid as user_type_id
  , s.oid as schema_id
  , cast(NULL as INT) as principal_id
  , sys.tsql_type_max_length_helper(tsql_type_name, t.typlen, t.typtypmod, true) as max_length
  , cast(sys.tsql_type_precision_helper(tsql_type_name, t.typtypmod) as int) as precision
  , cast(sys.tsql_type_scale_helper(tsql_type_name, t.typtypmod, false) as int) as scale
  , CASE c.collname
    WHEN 'default' THEN cast(current_setting('babelfishpg_tsql.server_collation_name') as name)
    ELSE c.collname collate "C"
    END as collation_name
  , case when typnotnull then 0 else 1 end as is_nullable
  , 0 as is_user_defined
  , 0 as is_assembly_type
  , 0 as default_object_id
  , 0 as rule_object_id
  , 0 as is_table_type
from pg_type t
inner join pg_namespace s on s.oid = t.typnamespace
left join pg_collation c on c.oid = t.typcollation
, sys.translate_pg_type_to_tsql(t.oid) AS tsql_type_name
where tsql_type_name IS NOT NULL
and pg_type_is_visible(t.oid)
and (s.nspname = 'pg_catalog' OR s.nspname = 'sys')
union all
-- For User Defined Types
select cast(t.typname as text) collate sys.database_default as name
  , t.typbasetype as system_type_id
  , t.oid as user_type_id
  , s.oid as schema_id
  , null::integer as principal_id
  , case when is_tbl_type then -1::smallint else sys.tsql_type_max_length_helper(tsql_base_type_name, t.typlen, t.typtypmod) end as max_length
  , case when is_tbl_type then 0::smallint else cast(sys.tsql_type_precision_helper(tsql_base_type_name, t.typtypmod) as int) end as precision
  , case when is_tbl_type then 0::smallint else cast(sys.tsql_type_scale_helper(tsql_base_type_name, t.typtypmod, false) as int) end as scale
  , CASE c.collname
    WHEN 'default' THEN cast(current_setting('babelfishpg_tsql.server_collation_name') as name)
    ELSE c.collname
    END as collation_name
  , case when is_tbl_type then 0
         else case when typnotnull then 0 else 1 end
    end
    as is_nullable
  -- CREATE TYPE ... FROM is implemented as CREATE DOMAIN in babel
  , 1 as is_user_defined
  , 0 as is_assembly_type
  , 0 as default_object_id
  , 0 as rule_object_id
  , case when is_tbl_type then 1 else 0 end as is_table_type
from pg_type t
inner join pg_namespace s on s.oid = t.typnamespace
join sys.schemas sch on t.typnamespace = sch.schema_id
left join pg_collation c on c.oid = t.typcollation
, sys.translate_pg_type_to_tsql(t.oid) AS tsql_type_name
, sys.translate_pg_type_to_tsql(t.typbasetype) AS tsql_base_type_name
, sys.is_table_type(t.typrelid) as is_tbl_type
-- we want to show details of user defined datatypes created under babelfish database
where tsql_type_name IS NULL
and
  (
    -- show all user defined datatypes created under babelfish database except table types
    t.typtype = 'd'
    or
    -- only for table types
    sys.is_table_type(t.typrelid)
  );

create or replace view sys.table_types as
select st.*
  , pt.typrelid::int as type_table_object_id
  , 0::sys.bit as is_memory_optimized -- return 0 until we support in-memory tables
from sys.types st
inner join pg_catalog.pg_type pt on st.user_type_id = pt.oid
where is_table_type = 1;

create or replace view sys.default_constraints
AS
select CAST(('DF_' || tab.name collate "C" || '_' || d.oid) as sys.sysname) as name
  , CAST(d.oid as int) as object_id
  , CAST(null as int) as principal_id
  , CAST(tab.schema_id as int) as schema_id
  , CAST(d.adrelid as int) as parent_object_id
  , CAST('D' as char(2)) as type
  , CAST('DEFAULT_CONSTRAINT' as sys.nvarchar(60)) AS type_desc
  , CAST(null as sys.datetime) as create_date
  , CAST(null as sys.datetime) as modified_date
  , CAST(0 as sys.bit) as is_ms_shipped
  , CAST(0 as sys.bit) as is_published
  , CAST(0 as sys.bit) as is_schema_published
  , CAST(d.adnum as int) as parent_column_id
  , CAST(pg_get_expr(d.adbin, d.adrelid) as sys.varchar) as definition
  , CAST(1 as sys.bit) as is_system_named
from pg_catalog.pg_attrdef as d
inner join pg_attribute a on a.attrelid = d.adrelid and d.adnum = a.attnum
inner join sys.tables tab on d.adrelid = tab.object_id
WHERE a.atthasdef = 't' and a.attgenerated = ''
AND has_schema_privilege(tab.schema_id, 'USAGE')
AND has_column_privilege(a.attrelid, a.attname, 'SELECT,INSERT,UPDATE,REFERENCES');

CREATE or replace VIEW sys.check_constraints AS
SELECT CAST(c.conname as sys.sysname) as name
  , oid::integer as object_id
  , NULL::integer as principal_id
  , c.connamespace::integer as schema_id
  , conrelid::integer as parent_object_id
  , 'C'::char(2) as type
  , 'CHECK_CONSTRAINT'::sys.nvarchar(60) as type_desc
  , null::sys.datetime as create_date
  , null::sys.datetime as modify_date
  , 0::sys.bit as is_ms_shipped
  , 0::sys.bit as is_published
  , 0::sys.bit as is_schema_published
  , 0::sys.bit as is_disabled
  , 0::sys.bit as is_not_for_replication
  , 0::sys.bit as is_not_trusted
  , c.conkey[1]::integer AS parent_column_id
  , substring(pg_get_constraintdef(c.oid) from 7) AS definition
  , 1::sys.bit as uses_database_collation
  , 0::sys.bit as is_system_named
FROM pg_catalog.pg_constraint as c
INNER JOIN sys.schemas s on c.connamespace = s.schema_id
WHERE has_schema_privilege(s.schema_id, 'USAGE')
AND c.contype = 'c' and c.conrelid != 0;

create or replace view sys.shipped_objects_not_in_sys AS
-- This portion of view retrieves information on objects that reside in a schema in one specfic database.
-- For example, 'master_dbo' schema can only exist in the 'master' database.
-- Internally stored schema name (nspname) must be provided.
select t.name,t.type, ns.oid as schemaid from
(
  values
    ('xp_qv','master_dbo','P'),
    ('xp_instance_regread','master_dbo','P'),
    ('fn_syspolicy_is_automation_enabled', 'msdb_dbo', 'FN'),
    ('syspolicy_configuration', 'msdb_dbo', 'V'),
    ('syspolicy_system_health_state', 'msdb_dbo', 'V')
) t(name,schema_name, type)
inner join pg_catalog.pg_namespace ns on cast(t.schema_name as sys.sysname) = cast(ns.nspname as sys.sysname)

union all

-- This portion of view retrieves information on objects that reside in a schema in any number of databases.
-- For example, 'dbo' schema can exist in the 'master', 'tempdb', 'msdb', and any user created database.
select t.name,t.type, ns.oid as schemaid from
(
  values
    ('sysdatabases','dbo','V')
) t (name, schema_name, type)
inner join sys.babelfish_namespace_ext b on t.schema_name=b.orig_name COLLATE sys.database_default
inner join pg_catalog.pg_namespace ns on b.nspname = ns.nspname COLLATE sys.database_default;

create or replace view sys.all_objects as
select
    cast (name as sys.sysname)
  , cast (object_id as integer)
  , cast ( principal_id as integer)
  , cast (schema_id as integer)
  , cast (parent_object_id as integer)
  , cast (type as char(2))
  , cast (type_desc as sys.nvarchar(60))
  , cast (create_date as sys.datetime)
  , cast (modify_date as sys.datetime)
  , cast (case when (schema_id::regnamespace::text = 'sys' collate sys.database_default) then 1
          when name in (select name from sys.shipped_objects_not_in_sys nis
                        where nis.name = name collate sys.database_default and nis.schemaid = schema_id and nis.type = type collate sys.database_default) then 1
          else 0 end as sys.bit) as is_ms_shipped
  , cast (is_published as sys.bit)
  , cast (is_schema_published as sys.bit)
from
(
-- details of user defined and system tables
select
    t.relname collate sys.database_default as name
  , t.oid as object_id
  , null::integer as principal_id
  , s.oid as schema_id
  , 0 as parent_object_id
  , 'U' as type
  , 'USER_TABLE' as type_desc
  , null::timestamp as create_date
  , null::timestamp as modify_date
  , 0 as is_ms_shipped
  , 0 as is_published
  , 0 as is_schema_published
from pg_class t inner join pg_namespace s on s.oid = t.relnamespace
where t.relpersistence in ('p', 'u', 't')
and t.relkind = 'r'
and (s.oid in (select schema_id from sys.schemas) or s.nspname = 'sys')
and has_schema_privilege(s.oid, 'USAGE')
and has_table_privilege(t.oid, 'SELECT,INSERT,UPDATE,DELETE,TRUNCATE,TRIGGER')
union all
-- details of user defined and system views
select
    t.relname collate sys.database_default as name
  , t.oid as object_id
  , null::integer as principal_id
  , s.oid as schema_id
  , 0 as parent_object_id
  , 'V'::varchar(2) as type
  , 'VIEW'::varchar(60) as type_desc
  , null::timestamp as create_date
  , null::timestamp as modify_date
  , 0 as is_ms_shipped
  , 0 as is_published
  , 0 as is_schema_published
from pg_class t inner join pg_namespace s on s.oid = t.relnamespace
where t.relkind = 'v'
and (s.oid in (select schema_id from sys.schemas) or s.nspname = 'sys')
and has_schema_privilege(s.oid, 'USAGE')
and has_table_privilege(quote_ident(s.nspname) ||'.'||quote_ident(t.relname), 'SELECT,INSERT,UPDATE,DELETE,TRUNCATE,TRIGGER')
union all
-- details of user defined and system foreign key constraints
select
    c.conname collate sys.database_default as name
  , c.oid as object_id
  , null::integer as principal_id
  , s.oid as schema_id
  , c.conrelid as parent_object_id
  , 'F' as type
  , 'FOREIGN_KEY_CONSTRAINT'
  , null::timestamp as create_date
  , null::timestamp as modify_date
  , 0 as is_ms_shipped
  , 0 as is_published
  , 0 as is_schema_published
from pg_constraint c
inner join pg_namespace s on s.oid = c.connamespace
where (s.oid in (select schema_id from sys.schemas) or s.nspname = 'sys')
and has_schema_privilege(s.oid, 'USAGE')
and c.contype = 'f'
union all
-- details of user defined and system primary key constraints
select
    c.conname collate sys.database_default as name
  , c.oid as object_id
  , null::integer as principal_id
  , s.oid as schema_id
  , c.conrelid as parent_object_id
  , 'PK' as type
  , 'PRIMARY_KEY_CONSTRAINT' as type_desc
  , null::timestamp as create_date
  , null::timestamp as modify_date
  , 0 as is_ms_shipped
  , 0 as is_published
  , 0 as is_schema_published
from pg_constraint c
inner join pg_namespace s on s.oid = c.connamespace
where (s.oid in (select schema_id from sys.schemas) or s.nspname = 'sys')
and has_schema_privilege(s.oid, 'USAGE')
and c.contype = 'p'
union all
-- details of user defined and system defined procedures
select
    p.proname collate sys.database_default as name
  , p.oid as object_id
  , null::integer as principal_id
  , s.oid as schema_id
  , cast (case when tr.tgrelid is not null
           then tr.tgrelid
           else 0 end as int)
    as parent_object_id
  , case p.prokind
      when 'p' then 'P'::varchar(2)
      when 'a' then 'AF'::varchar(2)
      else
        case format_type(p.prorettype, null) when 'trigger'
          then 'TR'::varchar(2)
          else 'FN'::varchar(2)
        end
    end as type
  , case p.prokind
      when 'p' then 'SQL_STORED_PROCEDURE'::varchar(60)
      when 'a' then 'AGGREGATE_FUNCTION'::varchar(60)
      else
        case format_type(p.prorettype, null) when 'trigger'
          then 'SQL_TRIGGER'::varchar(60)
          else 'SQL_SCALAR_FUNCTION'::varchar(60)
        end
    end as type_desc
  , null::timestamp as create_date
  , null::timestamp as modify_date
  , 0 as is_ms_shipped
  , 0 as is_published
  , 0 as is_schema_published
from pg_proc p
inner join pg_namespace s on s.oid = p.pronamespace
left join pg_trigger tr on tr.tgfoid = p.oid
where (s.oid in (select schema_id from sys.schemas) or s.nspname = 'sys')
and has_schema_privilege(s.oid, 'USAGE')
and has_function_privilege(p.oid, 'EXECUTE')
union all
-- details of all default constraints
select
    ('DF_' || o.relname collate sys.database_default || '_' || d.oid)::name collate sys.database_default as name
  , d.oid as object_id
  , null::int as principal_id
  , o.relnamespace as schema_id
  , d.adrelid as parent_object_id
  , 'D'::char(2) as type
  , 'DEFAULT_CONSTRAINT'::sys.nvarchar(60) AS type_desc
  , null::timestamp as create_date
  , null::timestamp as modify_date
  , 0 as is_ms_shipped
  , 0 as is_published
  , 0 as is_schema_published
from pg_catalog.pg_attrdef d
inner join pg_attribute a on a.attrelid = d.adrelid and d.adnum = a.attnum
inner join pg_class o on d.adrelid = o.oid
inner join pg_namespace s on s.oid = o.relnamespace
where a.atthasdef = 't' and a.attgenerated = ''
and (s.oid in (select schema_id from sys.schemas) or s.nspname = 'sys')
and has_schema_privilege(s.oid, 'USAGE')
and has_column_privilege(a.attrelid, a.attname, 'SELECT,INSERT,UPDATE,REFERENCES')
union all
-- details of all check constraints
select
    c.conname::name collate sys.database_default
  , c.oid::integer as object_id
  , NULL::integer as principal_id
  , c.connamespace::integer as schema_id
  , c.conrelid::integer as parent_object_id
  , 'C'::char(2) as type
  , 'CHECK_CONSTRAINT'::sys.nvarchar(60) as type_desc
  , null::sys.datetime as create_date
  , null::sys.datetime as modify_date
  , 0 as is_ms_shipped
  , 0 as is_published
  , 0 as is_schema_published
from pg_catalog.pg_constraint as c
inner join pg_namespace s on s.oid = c.connamespace
where (s.oid in (select schema_id from sys.schemas) or s.nspname = 'sys')
and has_schema_privilege(s.oid, 'USAGE')
and c.contype = 'c' and c.conrelid != 0
union all
-- details of user defined and system defined sequence objects
select
  p.relname collate sys.database_default as name
  , p.oid as object_id
  , null::integer as principal_id
  , s.oid as schema_id
  , 0 as parent_object_id
  , 'SO'::varchar(2) as type
  , 'SEQUENCE_OBJECT'::varchar(60) as type_desc
  , null::timestamp as create_date
  , null::timestamp as modify_date
  , 0 as is_ms_shipped
  , 0 as is_published
  , 0 as is_schema_published
from pg_class p
inner join pg_namespace s on s.oid = p.relnamespace
where p.relkind = 'S'
and (s.oid in (select schema_id from sys.schemas) or s.nspname = 'sys')
and has_schema_privilege(s.oid, 'USAGE')
union all
-- details of user defined table types
select
    ('TT_' || tt.name collate sys.database_default || '_' || tt.type_table_object_id)::name collate sys.database_default as name
  , tt.type_table_object_id as object_id
  , tt.principal_id as principal_id
  , tt.schema_id as schema_id
  , 0 as parent_object_id
  , 'TT'::varchar(2) as type
  , 'TABLE_TYPE'::varchar(60) as type_desc
  , null::timestamp as create_date
  , null::timestamp as modify_date
  , 1 as is_ms_shipped
  , 0 as is_published
  , 0 as is_schema_published
from sys.table_types tt
) ot;

create or replace view sys.system_objects as
select * from sys.all_objects o
inner join pg_namespace s on s.oid = o.schema_id
where s.nspname = 'sys';

create or replace view sys.all_views as
select
    CAST(t.name as sys.SYSNAME) AS name
  , CAST(t.object_id as int) AS object_id
  , CAST(t.principal_id as int) AS principal_id
  , CAST(t.schema_id as int) AS schema_id
  , CAST(t.parent_object_id as int) AS parent_object_id
  , CAST(t.type as sys.bpchar(2)) AS type
  , CAST(t.type_desc as sys.nvarchar(60)) AS type_desc
  , CAST(t.create_date as sys.datetime) AS create_date
  , CAST(t.modify_date as sys.datetime) AS modify_date
  , CAST(t.is_ms_shipped as sys.BIT) AS is_ms_shipped
  , CAST(t.is_published as sys.BIT) AS is_published
  , CAST(t.is_schema_published as sys.BIT) AS is_schema_published
  , CAST(0 as sys.BIT) AS is_replicated
  , CAST(0 as sys.BIT) AS has_replication_filter
  , CAST(0 as sys.BIT) AS has_opaque_metadata
  , CAST(0 as sys.BIT) AS has_unchecked_assembly_data
  , CAST(
      CASE
        WHEN (v.check_option = 'NONE' COLLATE sys.database_default)
          THEN 0
        ELSE 1
      END
    AS sys.BIT) AS with_check_option
  , CAST(0 as sys.BIT) AS is_date_correlation_view
from sys.all_objects t
INNER JOIN pg_namespace ns ON t.schema_id = ns.oid
INNER JOIN information_schema.views v ON t.name = cast(v.table_name as sys.sysname) AND ns.nspname = v.table_schema
where t.type = 'V';

CREATE OR REPLACE VIEW sys.triggers
AS
SELECT
  CAST(p.proname as sys.sysname) as name,
  CAST(p.oid as int) as object_id,
  CAST(1 as sys.tinyint) as parent_class,
  CAST('OBJECT_OR_COLUMN' as sys.nvarchar(60)) AS parent_class_desc,
  CAST(tr.tgrelid as int) AS parent_id,
  CAST('TR' as sys.bpchar(2)) AS type,
  CAST('SQL_TRIGGER' as sys.nvarchar(60)) AS type_desc,
  CAST(NULL as sys.datetime) AS create_date,
  CAST(NULL as sys.datetime) AS modify_date,
  CAST(0 as sys.bit) AS is_ms_shipped,
  CAST(
      CASE WHEN tr.tgenabled = 'D'
      THEN 1
      ELSE 0
      END
      AS sys.bit
  ) AS is_disabled,
  CAST(0 as sys.bit) AS is_not_for_replication,
  CAST(get_bit(CAST(CAST(tr.tgtype as int) as bit(7)),0) as sys.bit) AS is_instead_of_trigger
FROM pg_proc p
inner join sys.schemas sch on sch.schema_id = p.pronamespace
left join pg_trigger tr on tr.tgfoid = p.oid
where has_schema_privilege(sch.schema_id, 'USAGE')
and has_function_privilege(p.oid, 'EXECUTE')
and p.prokind = 'f'
and format_type(p.prorettype, null) = 'trigger';

create or replace view sys.objects as
select
      CAST(t.name as sys.sysname) as name
    , CAST(t.object_id as int) as object_id
    , CAST(t.principal_id as int) as principal_id
    , CAST(t.schema_id as int) as schema_id
    , CAST(t.parent_object_id as int) as parent_object_id
    , CAST('U' as char(2)) as type
    , CAST('USER_TABLE' as sys.nvarchar(60)) as type_desc
    , CAST(t.create_date as sys.datetime) as create_date
    , CAST(t.modify_date as sys.datetime) as modify_date
    , CAST(t.is_ms_shipped as sys.bit) as is_ms_shipped
    , CAST(t.is_published as sys.bit) as is_published
    , CAST(t.is_schema_published as sys.bit) as is_schema_published
from sys.tables t
union all
select
      CAST(v.name as sys.sysname) as name
    , CAST(v.object_id as int) as object_id
    , CAST(v.principal_id as int) as principal_id
    , CAST(v.schema_id as int) as schema_id
    , CAST(v.parent_object_id as int) as parent_object_id
    , CAST('V' as char(2)) as type
    , CAST('VIEW' as sys.nvarchar(60)) as type_desc
    , CAST(v.create_date as sys.datetime) as create_date
    , CAST(v.modify_date as sys.datetime) as modify_date
    , CAST(v.is_ms_shipped as sys.bit) as is_ms_shipped
    , CAST(v.is_published as sys.bit) as is_published
    , CAST(v.is_schema_published as sys.bit) as is_schema_published
from sys.views v
union all
select
      CAST(f.name as sys.sysname) as name
    , CAST(f.object_id as int) as object_id
    , CAST(f.principal_id as int) as principal_id
    , CAST(f.schema_id as int) as schema_id
    , CAST(f.parent_object_id as int) as parent_object_id
    , CAST('F' as char(2)) as type
    , CAST('FOREIGN_KEY_CONSTRAINT' as sys.nvarchar(60)) as type_desc
    , CAST(f.create_date as sys.datetime) as create_date
    , CAST(f.modify_date as sys.datetime) as modify_date
    , CAST(f.is_ms_shipped as sys.bit) as is_ms_shipped
    , CAST(f.is_published as sys.bit) as is_published
    , CAST(f.is_schema_published as sys.bit) as is_schema_published
 from sys.foreign_keys f
union all
select
      CAST(p.name as sys.sysname) as name
    , CAST(p.object_id as int) as object_id
    , CAST(p.principal_id as int) as principal_id
    , CAST(p.schema_id as int) as schema_id
    , CAST(p.parent_object_id as int) as parent_object_id
    , CAST('PK' as char(2)) as type
    , CAST('PRIMARY_KEY_CONSTRAINT' as sys.nvarchar(60)) as type_desc
    , CAST(p.create_date as sys.datetime) as create_date
    , CAST(p.modify_date as sys.datetime) as modify_date
    , CAST(p.is_ms_shipped as sys.bit) as is_ms_shipped
    , CAST(p.is_published as sys.bit) as is_published
    , CAST(p.is_schema_published as sys.bit) as is_schema_published
from sys.key_constraints p
where p.type = 'PK'
union all
select
      CAST(pr.name as sys.sysname) as name
    , CAST(pr.object_id as int) as object_id
    , CAST(pr.principal_id as int) as principal_id
    , CAST(pr.schema_id as int) as schema_id
    , CAST(pr.parent_object_id as int) as parent_object_id
    , CAST(pr.type as char(2)) as type
    , CAST(pr.type_desc as sys.nvarchar(60)) as type_desc
    , CAST(pr.create_date as sys.datetime) as create_date
    , CAST(pr.modify_date as sys.datetime) as modify_date
    , CAST(pr.is_ms_shipped as sys.bit) as is_ms_shipped
    , CAST(pr.is_published as sys.bit) as is_published
    , CAST(pr.is_schema_published as sys.bit) as is_schema_published
 from sys.procedures pr
union all
select
      CAST(tr.name as sys.sysname) as name
    , CAST(tr.object_id as int) as object_id
    , CAST(NULL as int) as principal_id
    , CAST(p.pronamespace as int) as schema_id
    , CAST(tr.parent_id as int) as parent_object_id
    , CAST(tr.type as char(2)) as type
    , CAST(tr.type_desc as sys.nvarchar(60)) as type_desc
    , CAST(tr.create_date as sys.datetime) as create_date
    , CAST(tr.modify_date as sys.datetime) as modify_date
    , CAST(tr.is_ms_shipped as sys.bit) as is_ms_shipped
    , CAST(0 as sys.bit) as is_published
    , CAST(0 as sys.bit) as is_schema_published
  from sys.triggers tr
  inner join pg_proc p on p.oid = tr.object_id
union all
select
    CAST(def.name as sys.sysname) as name
  , CAST(def.object_id as int) as object_id
  , CAST(def.principal_id as int) as principal_id
  , CAST(def.schema_id as int) as schema_id
  , CAST(def.parent_object_id as int) as parent_object_id
  , CAST(def.type as char(2)) as type
  , CAST(def.type_desc as sys.nvarchar(60)) as type_desc
  , CAST(def.create_date as sys.datetime) as create_date
  , CAST(def.modified_date as sys.datetime) as modify_date
  , CAST(def.is_ms_shipped as sys.bit) as is_ms_shipped
  , CAST(def.is_published as sys.bit) as is_published
  , CAST(def.is_schema_published as sys.bit) as is_schema_published
  from sys.default_constraints def
union all
select
    CAST(chk.name as sys.sysname) as name
  , CAST(chk.object_id as int) as object_id
  , CAST(chk.principal_id as int) as principal_id
  , CAST(chk.schema_id as int) as schema_id
  , CAST(chk.parent_object_id as int) as parent_object_id
  , CAST(chk.type as char(2)) as type
  , CAST(chk.type_desc as sys.nvarchar(60)) as type_desc
  , CAST(chk.create_date as sys.datetime) as create_date
  , CAST(chk.modify_date as sys.datetime) as modify_date
  , CAST(chk.is_ms_shipped as sys.bit) as is_ms_shipped
  , CAST(chk.is_published as sys.bit) as is_published
  , CAST(chk.is_schema_published as sys.bit) as is_schema_published
  from sys.check_constraints chk
union all
select
    CAST(p.relname as sys.sysname) as name
  , CAST(p.oid as int) as object_id
  , CAST(null as int) as principal_id
  , CAST(s.schema_id as int) as schema_id
  , CAST(0 as int) as parent_object_id
  , CAST('SO' as char(2)) as type
  , CAST('SEQUENCE_OBJECT' as sys.nvarchar(60)) as type_desc
  , CAST(null as sys.datetime) as create_date
  , CAST(null as sys.datetime) as modify_date
  , CAST(0 as sys.bit) as is_ms_shipped
  , CAST(0 as sys.bit) as is_published
  , CAST(0 as sys.bit) as is_schema_published
from pg_class p
inner join sys.schemas s on s.schema_id = p.relnamespace
and p.relkind = 'S'
and has_schema_privilege(s.schema_id, 'USAGE')
union all
select
    CAST(('TT_' || tt.name collate "C" || '_' || tt.type_table_object_id) as sys.sysname) as name
  , CAST(tt.type_table_object_id as int) as object_id
  , CAST(tt.principal_id as int) as principal_id
  , CAST(tt.schema_id as int) as schema_id
  , CAST(0 as int) as parent_object_id
  , CAST('TT' as char(2)) as type
  , CAST('TABLE_TYPE' as sys.nvarchar(60)) as type_desc
  , CAST(null as sys.datetime) as create_date
  , CAST(null as sys.datetime) as modify_date
  , CAST(1 as sys.bit) as is_ms_shipped
  , CAST(0 as sys.bit) as is_published
  , CAST(0 as sys.bit) as is_schema_published
from sys.table_types tt;
GRANT SELECT ON sys.objects TO PUBLIC;

create or replace view sys.sysobjects as
select
  CAST(s.name as sys._ci_sysname)
  , CAST(s.object_id as int) as id
  , CAST(s.type as sys.bpchar(2)) as xtype

  -- 'uid' is specified as type INT here, and not SMALLINT per SQL Server documentation.
  -- This is because if you routinely drop and recreate databases, it is possible for the
  -- dbo schema which relies on pg_catalog oid values to exceed the size of a smallint.
  , CAST(s.schema_id as int) as uid
  , CAST(0 as smallint) as info
  , CAST(0 as int) as status
  , CAST(0 as int) as base_schema_ver
  , CAST(0 as int) as replinfo
  , CAST(s.parent_object_id as int) as parent_obj
  , CAST(s.create_date as sys.datetime) as crdate
  , CAST(0 as smallint) as ftcatid
  , CAST(0 as int) as schema_ver
  , CAST(0 as int) as stats_schema_ver
  , CAST(s.type as sys.bpchar(2)) as type
  , CAST(0 as smallint) as userstat
  , CAST(0 as smallint) as sysstat
  , CAST(0 as smallint) as indexdel
  , CAST(s.modify_date as sys.datetime) as refdate
  , CAST(0 as int) as version
  , CAST(0 as int) as deltrig
  , CAST(0 as int) as instrig
  , CAST(0 as int) as updtrig
  , CAST(0 as int) as seltrig
  , CAST(0 as int) as category
  , CAST(0 as smallint) as cache
from sys.objects s;
GRANT SELECT ON sys.sysobjects TO PUBLIC;

-- TODO: BABEL-3127
CREATE OR REPLACE VIEW sys.all_sql_modules_internal AS
SELECT
  ao.object_id AS object_id
  , CAST(
      CASE WHEN ao.type in ('P', 'FN', 'IN', 'TF', 'RF') THEN pg_get_functiondef(ao.object_id)
      WHEN ao.type = 'V' THEN NULL
      WHEN ao.type = 'TR' THEN NULL
      ELSE NULL
      END
    AS sys.nvarchar(4000)) AS definition -- Object definition work in progress, will update definition with BABEL-3127 Jira.
  , CAST(1 as sys.bit) AS uses_ansi_nulls
  , CAST(1 as sys.bit) AS uses_quoted_identifier
  , CAST(0 as sys.bit) AS is_schema_bound
  , CAST(0 as sys.bit) AS uses_database_collation
  , CAST(0 as sys.bit) AS is_recompiled
  , CAST(
      CASE WHEN ao.type IN ('P', 'FN', 'IN', 'TF', 'RF') THEN
        CASE WHEN p.proisstrict THEN 1
        ELSE 0
        END
      ELSE 0
      END
    AS sys.bit) as null_on_null_input
  , null::integer as execute_as_principal_id
  , CAST(0 as sys.bit) as uses_native_compilation
  , CAST(ao.is_ms_shipped as INT) as is_ms_shipped
FROM sys.all_objects ao
LEFT JOIN pg_proc p ON ao.object_id = CAST(p.oid AS INT)
WHERE ao.type in ('P', 'RF', 'V', 'TR', 'FN', 'IF', 'TF', 'R');
GRANT SELECT ON sys.all_sql_modules_internal TO PUBLIC;

CREATE OR REPLACE VIEW sys.all_sql_modules AS
SELECT
     CAST(t1.object_id as int)
    ,CAST(t1.definition as sys.nvarchar(4000))
    ,CAST(t1.uses_ansi_nulls as sys.bit)
    ,CAST(t1.uses_quoted_identifier as sys.bit)
    ,CAST(t1.is_schema_bound as sys.bit)
    ,CAST(t1.uses_database_collation as sys.bit)
    ,CAST(t1.is_recompiled as sys.bit)
    ,CAST(t1.null_on_null_input as sys.bit)
    ,CAST(t1.execute_as_principal_id as int)
    ,CAST(t1.uses_native_compilation as sys.bit)
FROM sys.all_sql_modules_internal t1;
GRANT SELECT ON sys.all_sql_modules TO PUBLIC;

CREATE OR REPLACE VIEW sys.system_sql_modules AS
SELECT
     CAST(t1.object_id as int)
    ,CAST(t1.definition as sys.nvarchar(4000))
    ,CAST(t1.uses_ansi_nulls as sys.bit)
    ,CAST(t1.uses_quoted_identifier as sys.bit)
    ,CAST(t1.is_schema_bound as sys.bit)
    ,CAST(t1.uses_database_collation as sys.bit)
    ,CAST(t1.is_recompiled as sys.bit)
    ,CAST(t1.null_on_null_input as sys.bit)
    ,CAST(t1.execute_as_principal_id as int)
    ,CAST(t1.uses_native_compilation as sys.bit)
FROM sys.all_sql_modules_internal t1
WHERE t1.is_ms_shipped = 1;

CREATE OR REPLACE VIEW sys.sql_modules AS
SELECT
     CAST(t1.object_id as int)
    ,CAST(t1.definition as sys.nvarchar(4000))
    ,CAST(t1.uses_ansi_nulls as sys.bit)
    ,CAST(t1.uses_quoted_identifier as sys.bit)
    ,CAST(t1.is_schema_bound as sys.bit)
    ,CAST(t1.uses_database_collation as sys.bit)
    ,CAST(t1.is_recompiled as sys.bit)
    ,CAST(t1.null_on_null_input as sys.bit)
    ,CAST(t1.execute_as_principal_id as int)
    ,CAST(t1.uses_native_compilation as sys.bit)
FROM sys.all_sql_modules_internal t1
WHERE t1.is_ms_shipped = 0;
GRANT SELECT ON sys.sql_modules TO PUBLIC;

CREATE OR REPLACE VIEW sys.syscharsets
AS
SELECT 1001 as type,
  1 as id,
  0 as csid,
  0 as status,
  NULL::nvarchar(128) as name,
  NULL::nvarchar(255) as description ,
  NULL::varbinary(6000) binarydefinition ,
  NULL::image definition;

CREATE OR REPLACE VIEW sys.computed_columns
AS
SELECT out_object_id as object_id
  , out_name as name
  , out_column_id as column_id
  , out_system_type_id as system_type_id
  , out_user_type_id as user_type_id
  , out_max_length as max_length
  , out_precision as precision
  , out_scale as scale
  , out_collation_name as collation_name
  , out_is_nullable as is_nullable
  , out_is_ansi_padded as is_ansi_padded
  , out_is_rowguidcol as is_rowguidcol
  , out_is_identity as is_identity
  , out_is_computed as is_computed
  , out_is_filestream as is_filestream
  , out_is_replicated as is_replicated
  , out_is_non_sql_subscribed as is_non_sql_subscribed
  , out_is_merge_published as is_merge_published
  , out_is_dts_replicated as is_dts_replicated
  , out_is_xml_document as is_xml_document
  , out_xml_collection_id as xml_collection_id
  , out_default_object_id as default_object_id
  , out_rule_object_id as rule_object_id
  , out_is_sparse as is_sparse
  , out_is_column_set as is_column_set
  , out_generated_always_type as generated_always_type
  , out_generated_always_type_desc as generated_always_type_desc
  , out_encryption_type as encryption_type
  , out_encryption_type_desc as encryption_type_desc
  , out_encryption_algorithm_name as encryption_algorithm_name
  , out_column_encryption_key_id as column_encryption_key_id
  , out_column_encryption_key_database_name as column_encryption_key_database_name
  , out_is_hidden as is_hidden
  , out_is_masked as is_masked
  , out_graph_type as graph_type
  , out_graph_type_desc as graph_type_desc
  , substring(pg_get_expr(d.adbin, d.adrelid), 1, 4000)::sys.nvarchar(4000) AS definition
  , 1::sys.bit AS uses_database_collation
  , 0::sys.bit AS is_persisted
FROM sys.columns_internal() sc
INNER JOIN pg_attribute a ON sc.out_name = a.attname COLLATE sys.database_default AND sc.out_column_id = a.attnum
INNER JOIN pg_attrdef d ON d.adrelid = a.attrelid AND d.adnum = a.attnum
WHERE a.attgenerated = 's' AND sc.out_is_computed::integer = 1;

CREATE OR REPLACE VIEW sys.endpoints
AS
SELECT CAST('TSQL Default TCP' AS sys.sysname) AS name
 , CAST(4 AS int) AS endpoint_id
 , CAST(1 AS int) AS principal_id
 , CAST(2 AS sys.tinyint) AS protocol
 , CAST('TCP' AS sys.nvarchar(60)) AS protocol_desc
 , CAST(2 AS sys.tinyint) AS type
  , CAST('TSQL' AS sys.nvarchar(60)) AS type_desc
  , CAST(0 AS tinyint) AS state
  , CAST('STARTED' AS sys.nvarchar(60)) AS state_desc
  , CAST(0 AS sys.bit) AS is_admin_endpoint;

CREATE OR REPLACE VIEW sys.syscolumns AS
SELECT out_name as name
  , out_object_id as id
  , out_system_type_id as xtype
  , 0::sys.tinyint as typestat
  , (case when out_user_type_id < 32767 then out_user_type_id else null end)::smallint as xusertype
  , out_max_length as length
  , 0::sys.tinyint as xprec
  , 0::sys.tinyint as xscale
  , out_column_id::smallint as colid
  , 0::smallint as xoffset
  , 0::sys.tinyint as bitpos
  , 0::sys.tinyint as reserved
  , 0::smallint as colstat
  , out_default_object_id::int as cdefault
  , out_rule_object_id::int as domain
  , 0::smallint as number
  , 0::smallint as colorder
  , null::sys.varbinary(8000) as autoval
  , out_offset as offset
  , out_collation_id as collationid
  , (case out_is_nullable::int when 1 then 8 else 0 end +
     case out_is_identity::int when 1 then 128 else 0 end)::sys.tinyint as status
  , out_system_type_id as type
  , (case when out_user_type_id < 32767 then out_user_type_id else null end)::smallint as usertype
  , null::varchar(255) as printfmt
  , out_precision::smallint as prec
  , out_scale::int as scale
  , out_is_computed::int as iscomputed
  , 0::int as isoutparam
  , out_is_nullable::int as isnullable
  , out_collation_name::sys.sysname as collation
FROM sys.columns_internal()
union all
SELECT p.name
  , p.id
  , p.xtype
  , 0::sys.tinyint as typestat
  , (case when p.xtype < 32767 then p.xtype else null end)::smallint as xusertype
  , null as length
  , 0::sys.tinyint as xprec
  , 0::sys.tinyint as xscale
  , p.colid
  , 0::smallint as xoffset
  , 0::sys.tinyint as bitpos
  , 0::sys.tinyint as reserved
  , 0::smallint as colstat
  , null::int as cdefault
  , null::int as domain
  , 0::smallint as number
  , 0::smallint as colorder
  , null::sys.varbinary(8000) as autoval
  , 0::smallint as offset
  , collationid
  , (case p.isoutparam when 1 then 64 else 0 end)::sys.tinyint as status
  , p.xtype as type
  , (case when p.xtype < 32767 then p.xtype else null end)::smallint as usertype
  , null::varchar(255) as printfmt
  , p.prec
  , p.scale
  , 0::int as iscomputed
  , p.isoutparam
  , 1::int as isnullable
  , p.collation
FROM sys.proc_param_helper() as p;

create or replace view sys.dm_exec_sessions
  as
  select a.pid as session_id
    , a.backend_start::sys.datetime as login_time
    , d.host_name::sys.nvarchar(128) as host_name
    , a.application_name::sys.nvarchar(128) as program_name
    , d.client_pid as host_process_id
    , d.client_version as client_version
    , d.library_name::sys.nvarchar(32) as client_interface_name
    , null::sys.varbinary(85) as security_id
    , a.usename::sys.nvarchar(128) as login_name
    , (select sys.default_domain())::sys.nvarchar(128) as nt_domain
    , null::sys.nvarchar(128) as nt_user_name
    , a.state::sys.nvarchar(30) as status
    , null::sys.nvarchar(128) as context_info
    , null::integer as cpu_time
    , null::integer as memory_usage
    , null::integer as total_scheduled_time
    , null::integer as total_elapsed_time
    , a.client_port as endpoint_id
    , a.query_start::sys.datetime as last_request_start_time
    , a.state_change::sys.datetime as last_request_end_time
    , null::bigint as "reads"
    , null::bigint as "writes"
    , null::bigint as logical_reads
    , case when a.client_port > 0 then 1::sys.bit else 0::sys.bit end as is_user_process
    , d.textsize as text_size
    , d.language::sys.nvarchar(128) as language
    , 'ymd'::sys.nvarchar(3) as date_format-- Bld 173 lacks support for SET DATEFORMAT and always expects ymd
    , d.datefirst::smallint as date_first -- Bld 173 lacks support for SET DATEFIRST and always returns 7
    , CAST(CAST(d.quoted_identifier as integer) as sys.bit) as quoted_identifier
    , CAST(CAST(d.arithabort as integer) as sys.bit) as arithabort
    , CAST(CAST(d.ansi_null_dflt_on as integer) as sys.bit) as ansi_null_dflt_on
    , CAST(CAST(d.ansi_defaults as integer) as sys.bit) as ansi_defaults
    , CAST(CAST(d.ansi_warnings as integer) as sys.bit) as ansi_warnings
    , CAST(CAST(d.ansi_padding as integer) as sys.bit) as ansi_padding
    , CAST(CAST(d.ansi_nulls as integer) as sys.bit) as ansi_nulls
    , CAST(CAST(d.concat_null_yields_null as integer) as sys.bit) as concat_null_yields_null
    , d.transaction_isolation::smallint as transaction_isolation_level
    , d.lock_timeout as lock_timeout
    , 0 as deadlock_priority
    , d.row_count as row_count
    , d.error as prev_error
    , null::sys.varbinary(85) as original_security_id
    , a.usename::sys.nvarchar(128) as original_login_name
    , null::sys.datetime as last_successful_logon
    , null::sys.datetime as last_unsuccessful_logon
    , null::bigint as unsuccessful_logons
    , null::int as group_id
    , d.database_id::smallint as database_id
    , 0 as authenticating_database_id
    , d.trancount as open_transaction_count
  from pg_catalog.pg_stat_activity AS a
  RIGHT JOIN sys.tsql_stat_get_activity('sessions') AS d ON (a.pid = d.procid);
  GRANT SELECT ON sys.dm_exec_sessions TO PUBLIC;

create or replace view sys.dm_exec_connections
 as
 select a.pid as session_id
   , a.pid as most_recent_session_id
   , a.backend_start::sys.datetime as connect_time
   , 'TCP'::sys.nvarchar(40) as net_transport
   , 'TSQL'::sys.nvarchar(40) as protocol_type
   , d.protocol_version as protocol_version
   , 4 as endpoint_id
   , d.encrypyt_option::sys.nvarchar(40) as encrypt_option
   , null::sys.nvarchar(40) as auth_scheme
   , null::smallint as node_affinity
   , null::int as num_reads
   , null::int as num_writes
   , null::sys.datetime as last_read
   , null::sys.datetime as last_write
   , d.packet_size as net_packet_size
   , a.client_addr::varchar(48) as client_net_address
   , a.client_port as client_tcp_port
   , null::varchar(48) as local_net_address
   , null::int as local_tcp_port
   , null::sys.uniqueidentifier as connection_id
   , null::sys.uniqueidentifier as parent_connection_id
   , a.pid::sys.varbinary(64) as most_recent_sql_handle
 from pg_catalog.pg_stat_activity AS a
 RIGHT JOIN sys.tsql_stat_get_activity('connections') AS d ON (a.pid = d.procid);
 GRANT SELECT ON sys.dm_exec_connections TO PUBLIC;

CREATE OR REPLACE VIEW sys.configurations
AS
SELECT configuration_id,
        name,
        value,
        minimum,
        maximum,
        value_in_use,
        description,
        is_dynamic,
        is_advanced
FROM sys.babelfish_configurations;
GRANT SELECT ON sys.configurations TO PUBLIC;

CREATE OR REPLACE VIEW sys.syscurconfigs
AS
SELECT value,
        configuration_id AS config,
        comment_syscurconfigs AS comment,
        CASE
         WHEN CAST(is_advanced as int) = 0 AND CAST(is_dynamic as int) = 0 THEN CAST(0 as smallint)
         WHEN CAST(is_advanced as int) = 0 AND CAST(is_dynamic as int) = 1 THEN CAST(1 as smallint)
         WHEN CAST(is_advanced as int) = 1 AND CAST(is_dynamic as int) = 0 THEN CAST(2 as smallint)
         WHEN CAST(is_advanced as int) = 1 AND CAST(is_dynamic as int) = 1 THEN CAST(3 as smallint)
        END AS status
FROM sys.babelfish_configurations;
GRANT SELECT ON sys.syscurconfigs TO PUBLIC;

CREATE OR REPLACE VIEW sys.sysconfigures
AS
SELECT value_in_use AS value,
        configuration_id AS config,
        comment_sysconfigures AS comment,
        CASE
         WHEN CAST(is_advanced as int) = 0 AND CAST(is_dynamic as int) = 0 THEN CAST(0 as smallint)
         WHEN CAST(is_advanced as int) = 0 AND CAST(is_dynamic as int) = 1 THEN CAST(1 as smallint)
         WHEN CAST(is_advanced as int) = 1 AND CAST(is_dynamic as int) = 0 THEN CAST(2 as smallint)
         WHEN CAST(is_advanced as int) = 1 AND CAST(is_dynamic as int) = 1 THEN CAST(3 as smallint)
        END AS status
FROM sys.babelfish_configurations;
GRANT SELECT ON sys.sysconfigures TO PUBLIC;

CREATE OR REPLACE VIEW sys.data_spaces
AS
SELECT
  CAST('PRIMARY' as SYSNAME) AS name,
  CAST(1 as INT) AS data_space_id,
  CAST('FG' as CHAR(2)) AS type,
  CAST('ROWS_FILEGROUP' as NVARCHAR(60)) AS type_desc,
  CAST(1 as sys.BIT) AS is_default,
  CAST(0 as sys.BIT) AS is_system;
GRANT SELECT ON sys.data_spaces TO PUBLIC;

CREATE OR REPLACE VIEW sys.database_mirroring
AS
SELECT
      CAST(database_id AS int) AS database_id,
      CAST(NULL AS sys.uniqueidentifier) AS mirroring_guid,
      CAST(NULL AS sys.tinyint) AS mirroring_state,
      CAST(NULL AS sys.nvarchar(60)) AS mirroring_state_desc,
      CAST(NULL AS sys.tinyint) AS mirroring_role,
      CAST(NULL AS sys.nvarchar(60)) AS mirroring_role_desc,
      CAST(NULL AS int) AS mirroring_role_sequence,
      CAST(NULL AS sys.tinyint) as mirroring_safety_level,
      CAST(NULL AS sys.nvarchar(60)) AS mirroring_safety_level_desc,
      CAST(NULL AS int) as mirroring_safety_sequence,
      CAST(NULL AS sys.nvarchar(128)) AS mirroring_partner_name,
      CAST(NULL AS sys.nvarchar(128)) AS mirroring_partner_instance,
      CAST(NULL AS sys.nvarchar(128)) AS mirroring_witness_name,
      CAST(NULL AS sys.tinyint) AS mirroring_witness_state,
      CAST(NULL AS sys.nvarchar(60)) AS mirroring_witness_state_desc,
      CAST(NULL AS numeric(25,0)) AS mirroring_failover_lsn,
      CAST(NULL AS int) AS mirroring_connection_timeout,
      CAST(NULL AS int) AS mirroring_redo_queue,
      CAST(NULL AS sys.nvarchar(60)) AS mirroring_redo_queue_type,
      CAST(NULL AS numeric(25,0)) AS mirroring_end_of_log_lsn,
      CAST(NULL AS numeric(25,0)) AS mirroring_replication_lsn
FROM sys.databases;
GRANT SELECT ON sys.database_mirroring TO PUBLIC;

CREATE OR REPLACE VIEW sys.xml_schema_collections
AS
SELECT
  CAST(NULL AS INT) as xml_collection_id,
  CAST(NULL AS INT) as schema_id,
  CAST(NULL AS INT) as principal_id,
  CAST('sys' AS sys.sysname) as name,
  CAST(NULL as sys.datetime) as create_date,
  CAST(NULL as sys.datetime) as modify_date
WHERE FALSE;
GRANT SELECT ON sys.xml_schema_collections TO PUBLIC;

CREATE OR REPLACE VIEW sys.dm_hadr_database_replica_states
AS
SELECT
   CAST(0 as INT) database_id
  ,CAST(NULL as sys.UNIQUEIDENTIFIER) as group_id
  ,CAST(NULL as sys.UNIQUEIDENTIFIER) as replica_id
  ,CAST(NULL as sys.UNIQUEIDENTIFIER) as group_database_id
  ,CAST(0 as sys.BIT) as is_local
  ,CAST(0 as sys.BIT) as is_primary_replica
  ,CAST(0 as sys.TINYINT) as synchronization_state
  ,CAST('' as sys.nvarchar(60)) as synchronization_state_desc
  ,CAST(0 as sys.BIT) as is_commit_participant
  ,CAST(0 as sys.TINYINT) as synchronization_health
  ,CAST('' as sys.nvarchar(60)) as synchronization_health_desc
  ,CAST(0 as sys.TINYINT) as database_state
  ,CAST('' as sys.nvarchar(60)) as database_state_desc
  ,CAST(0 as sys.BIT) as is_suspended
  ,CAST(0 as sys.TINYINT) as suspend_reason
  ,CAST('' as sys.nvarchar(60)) as suspend_reason_desc
  ,CAST(0.0 as numeric(25,0)) as truncation_lsn
  ,CAST(0.0 as numeric(25,0)) as recovery_lsn
  ,CAST(0.0 as numeric(25,0)) as last_sent_lsn
  ,CAST(NULL as sys.DATETIME) as last_sent_time
  ,CAST(0.0 as numeric(25,0)) as last_received_lsn
  ,CAST(NULL as sys.DATETIME) as last_received_time
  ,CAST(0.0 as numeric(25,0)) as last_hardened_lsn
  ,CAST(NULL as sys.DATETIME) as last_hardened_time
  ,CAST(0.0 as numeric(25,0)) as last_redone_lsn
  ,CAST(NULL as sys.DATETIME) as last_redone_time
  ,CAST(0 as sys.BIGINT) as log_send_queue_size
  ,CAST(0 as sys.BIGINT) as log_send_rate
  ,CAST(0 as sys.BIGINT) as redo_queue_size
  ,CAST(0 as sys.BIGINT) as redo_rate
  ,CAST(0 as sys.BIGINT) as filestream_send_rate
  ,CAST(0.0 as numeric(25,0)) as end_of_log_lsn
  ,CAST(0.0 as numeric(25,0)) as last_commit_lsn
  ,CAST(NULL as sys.DATETIME) as last_commit_time
  ,CAST(0 as sys.BIGINT) as low_water_mark_for_ghosts
  ,CAST(0 as sys.BIGINT) as secondary_lag_seconds
WHERE FALSE;
GRANT SELECT ON sys.dm_hadr_database_replica_states TO PUBLIC;

CREATE OR REPLACE VIEW sys.syslanguages
AS
SELECT
    lang_id AS langid,
    CAST(lower(lang_data_jsonb ->> 'date_format') AS SYS.NCHAR(3)) AS dateformat,
    CAST(lang_data_jsonb -> 'date_first' AS SYS.TINYINT) AS datefirst,
    CAST(NULL AS INT) AS upgrade,
    CAST(coalesce(lang_name_mssql, lang_name_pg) AS SYS.SYSNAME) AS name,
    CAST(coalesce(lang_alias_mssql, lang_alias_pg) AS SYS.SYSNAME) AS alias,
    CAST(array_to_string(ARRAY(SELECT jsonb_array_elements_text(lang_data_jsonb -> 'months_names')), ',') AS SYS.NVARCHAR(372)) AS months,
    CAST(array_to_string(ARRAY(SELECT jsonb_array_elements_text(lang_data_jsonb -> 'months_shortnames')),',') AS SYS.NVARCHAR(132)) AS shortmonths,
    CAST(array_to_string(ARRAY(SELECT jsonb_array_elements_text(lang_data_jsonb -> 'days_shortnames')),',') AS SYS.NVARCHAR(217)) AS days,
    CAST(NULL AS INT) AS lcid,
    CAST(NULL AS SMALLINT) AS msglangid
FROM sys.babelfish_syslanguages;
GRANT SELECT ON sys.syslanguages TO PUBLIC;
CREATE OR REPLACE VIEW sys.database_files
AS
SELECT
    CAST(1 as INT) AS file_id,
    CAST(NULL as sys.uniqueidentifier) AS file_guid,
    CAST(0 as sys.TINYINT) AS type,
    CAST('' as sys.NVARCHAR(60)) AS type_desc,
    CAST(0 as INT) AS data_space_id,
    CAST('' as sys.SYSNAME) AS name,
    CAST('' as sys.NVARCHAR(260)) AS physical_name,
    CAST(0 as sys.TINYINT) AS state,
    CAST('' as sys.NVARCHAR(60)) AS state_desc,
    CAST(0 as INT) AS size,
    CAST(0 as INT) AS max_size,
    CAST(0 as INT) AS growth,
    CAST(0 as sys.BIT) AS is_media_read_only,
    CAST(0 as sys.BIT) AS is_read_only,
    CAST(0 as sys.BIT) AS is_sparse,
    CAST(0 as sys.BIT) AS is_percent_growth,
    CAST(0 as sys.BIT) AS is_name_reserved,
    CAST(0 as NUMERIC(25,0)) AS create_lsn,
    CAST(0 as NUMERIC(25,0)) AS drop_lsn,
    CAST(0 as NUMERIC(25,0)) AS read_only_lsn,
    CAST(0 as NUMERIC(25,0)) AS read_write_lsn,
    CAST(0 as NUMERIC(25,0)) AS differential_base_lsn,
    CAST(NULL as sys.uniqueidentifier) AS differential_base_guid,
    CAST(NULL as sys.datetime) AS differential_base_time,
    CAST(0 as NUMERIC(25,0)) AS redo_start_lsn,
    CAST(NULL as sys.uniqueidentifier) AS redo_start_fork_guid,
    CAST(0 as NUMERIC(25,0)) AS redo_target_lsn,
    CAST(NULL as sys.uniqueidentifier) AS redo_target_fork_guid,
    CAST(0 as NUMERIC(25,0)) AS backup_lsn
WHERE false;
GRANT SELECT ON sys.database_files TO PUBLIC;

CREATE OR REPLACE VIEW sys.hash_indexes
AS
SELECT
  si.object_id,
  si.name,
  si.index_id,
  si.type,
  si.type_desc,
  si.is_unique,
  si.data_space_id,
  si.ignore_dup_key,
  si.is_primary_key,
  si.is_unique_constraint,
  si.fill_factor,
  si.is_padded,
  si.is_disabled,
  si.is_hypothetical,
  si.allow_row_locks,
  si.allow_page_locks,
  si.has_filter,
  si.filter_definition,
  CAST(0 as INT) AS bucket_count,
  si.auto_created
FROM sys.indexes si
WHERE FALSE;
GRANT SELECT ON sys.hash_indexes TO PUBLIC;

CREATE OR REPLACE VIEW sys.filetable_system_defined_objects
AS
SELECT
  CAST(0 as INT) AS object_id,
  CAST(0 as INT) AS parent_object_id
  WHERE FALSE;
GRANT SELECT ON sys.filetable_system_defined_objects TO PUBLIC;

CREATE OR REPLACE VIEW sys.database_filestream_options
AS
SELECT
  CAST(0 as INT) AS database_id,
  CAST('' as NVARCHAR(255)) AS directory_name,
  CAST(0 as TINYINT) AS non_transacted_access,
  CAST('' as NVARCHAR(60)) AS non_transacted_access_desc
WHERE FALSE;
GRANT SELECT ON sys.database_filestream_options TO PUBLIC;

CREATE OR REPLACE VIEW sys.filetables
AS
SELECT
   CAST(0 AS INT) AS object_id,
   CAST(0 AS sys.BIT) AS is_enabled,
   CAST('' AS sys.VARCHAR(255)) AS directory_name,
   CAST(0 AS INT) AS filename_collation_id,
   CAST('' AS sys.VARCHAR) AS filename_collation_name
   WHERE FALSE;
GRANT SELECT ON sys.filetables TO PUBLIC;

CREATE OR REPLACE VIEW sys.registered_search_property_lists
AS
SELECT
   CAST(0 AS INT) AS property_list_id,
   CAST('' AS SYSNAME) AS name,
   CAST(NULL AS DATETIME) AS create_date,
   CAST(NULL AS DATETIME) AS modify_date,
   CAST(0 AS INT) AS principal_id
WHERE FALSE;
GRANT SELECT ON sys.registered_search_property_lists TO PUBLIC;

CREATE OR REPLACE VIEW sys.fulltext_languages
AS
SELECT
   CAST(0 as INT) AS lcid,
   CAST('' as SYSNAME) AS name
WHERE FALSE;
GRANT SELECT ON sys.fulltext_languages TO PUBLIC;

CREATE OR REPLACE VIEW sys.fulltext_index_columns
AS
SELECT
   CAST(0 as INT) AS object_id,
   CAST(0 as INT) AS column_id,
   CAST(0 as INT) AS type_column_id,
   CAST(0 as INT) AS language_id,
   CAST(0 as INT) AS statistical_semantics
WHERE FALSE;
GRANT SELECT ON sys.fulltext_index_columns TO PUBLIC;

CREATE OR REPLACE VIEW sys.selective_xml_index_paths
AS
SELECT
   CAST(0 as INT) AS object_id,
   CAST(0 as INT) AS index_id,
   CAST(0 as INT) AS path_id,
   CAST('' as NVARCHAR(4000)) AS path,
   CAST('' as SYSNAME) AS name,
   CAST(0 as TINYINT) AS path_type,
   CAST(0 as SYSNAME) AS path_type_desc,
   CAST(0 as INT) AS xml_component_id,
   CAST('' as NVARCHAR(4000)) AS xquery_type_description,
   CAST(0 as sys.BIT) AS is_xquery_type_inferred,
   CAST(0 as SMALLINT) AS xquery_max_length,
   CAST(0 as sys.BIT) AS is_xquery_max_length_inferred,
   CAST(0 as sys.BIT) AS is_node,
   CAST(0 as TINYINT) AS system_type_id,
   CAST(0 as TINYINT) AS user_type_id,
   CAST(0 as SMALLINT) AS max_length,
   CAST(0 as TINYINT) AS precision,
   CAST(0 as TINYINT) AS scale,
   CAST('' as SYSNAME) AS collation_name,
   CAST(0 as sys.BIT) AS is_singleton
WHERE FALSE;
GRANT SELECT ON sys.selective_xml_index_paths TO PUBLIC;

CREATE OR REPLACE VIEW sys.spatial_indexes
AS
SELECT
   object_id,
   name,
   index_id,
   type,
   type_desc,
   is_unique,
   data_space_id,
   ignore_dup_key,
   is_primary_key,
   is_unique_constraint,
   fill_factor,
   is_padded,
   is_disabled,
   is_hypothetical,
   allow_row_locks,
   allow_page_locks,
   CAST(1 as TINYINT) AS spatial_index_type,
   CAST('' as NVARCHAR(60)) AS spatial_index_type_desc,
   CAST('' as SYSNAME) AS tessellation_scheme,
   has_filter,
   filter_definition,
   auto_created
FROM sys.indexes WHERE FALSE;
GRANT SELECT ON sys.spatial_indexes TO PUBLIC;

CREATE OR REPLACE VIEW sys.fulltext_catalogs
AS
SELECT
   CAST(0 as INT) AS fulltext_catalog_id,
   CAST('' as SYSNAME) AS name,
   CAST('' as NVARCHAR(260)) AS path,
   CAST(0 as sys.BIT) AS is_default,
   CAST(0 as sys.BIT) AS is_accent_sensitivity_on,
   CAST(0 as INT) AS data_space_id,
   CAST(0 as INT) AS file_id,
   CAST(0 as INT) AS principal_id,
   CAST(2 as sys.BIT) AS is_importing
WHERE FALSE;
GRANT SELECT ON sys.fulltext_catalogs TO PUBLIC;

CREATE OR REPLACE VIEW sys.fulltext_stoplists
AS
SELECT
   CAST(0 as INT) AS stoplist_id,
   CAST('' as SYSNAME) AS name,
   CAST(NULL as DATETIME) AS create_date,
   CAST(NULL as DATETIME) AS modify_date,
   CAST(0 as INT) AS Principal_id
WHERE FALSE;
GRANT SELECT ON sys.fulltext_stoplists TO PUBLIC;

CREATE OR REPLACE VIEW sys.fulltext_indexes
AS
SELECT
   CAST(0 as INT) AS object_id,
   CAST(0 as INT) AS unique_index_id,
   CAST(0 as INT) AS fulltext_catalog_id,
   CAST(0 as sys.BIT) AS is_enabled,
   CAST('O' as sys.BPCHAR(1)) AS change_tracking_state,
   CAST('' as sys.NVARCHAR(60)) AS change_tracking_state_desc,
   CAST(0 as sys.BIT) AS has_crawl_completed,
   CAST('' as sys.BPCHAR(1)) AS crawl_type,
   CAST('' as sys.NVARCHAR(60)) AS crawl_type_desc,
   CAST(NULL as sys.DATETIME) AS crawl_start_date,
   CAST(NULL as sys.DATETIME) AS crawl_end_date,
   CAST(NULL as BINARY(8)) AS incremental_timestamp,
   CAST(0 as INT) AS stoplist_id,
   CAST(0 as INT) AS data_space_id,
   CAST(0 as INT) AS property_list_id
WHERE FALSE;
GRANT SELECT ON sys.fulltext_indexes TO PUBLIC;

CREATE OR REPLACE VIEW sys.assembly_modules
AS
SELECT
   CAST(0 as INT) AS object_id,
   CAST(0 as INT) AS assembly_id,
   CAST('' AS SYSNAME) AS assembly_class,
   CAST('' AS SYSNAME) AS assembly_method,
   CAST(0 AS sys.BIT) AS null_on_null_input,
   CAST(0 as INT) AS execute_as_principal_id
   WHERE FALSE;
GRANT SELECT ON sys.assembly_modules TO PUBLIC;

CREATE OR REPLACE VIEW sys.change_tracking_databases
AS
SELECT
   CAST(0 as INT) AS database_id,
   CAST(0 as sys.BIT) AS is_auto_cleanup_on,
   CAST(0 as INT) AS retention_period,
   CAST('' as NVARCHAR(60)) AS retention_period_units_desc,
   CAST(0 as TINYINT) AS retention_period_units
WHERE FALSE;
GRANT SELECT ON sys.change_tracking_databases TO PUBLIC;

CREATE OR REPLACE VIEW sys.filegroups
AS
SELECT
   CAST(ds.name AS sys.SYSNAME),
   CAST(ds.data_space_id AS INT),
   CAST(ds.type AS sys.BPCHAR(2)),
   CAST(ds.type_desc AS sys.NVARCHAR(60)),
   CAST(ds.is_default AS sys.BIT),
   CAST(ds.is_system AS sys.BIT),
   CAST(NULL as sys.UNIQUEIDENTIFIER) AS filegroup_guid,
   CAST(0 as INT) AS log_filegroup_id,
   CAST(0 as sys.BIT) AS is_read_only,
   CAST(0 as sys.BIT) AS is_autogrow_all_files
FROM sys.data_spaces ds WHERE type = 'FG';
GRANT SELECT ON sys.filegroups TO PUBLIC;

CREATE OR REPLACE VIEW sys.master_files
AS
SELECT
    CAST(0 as INT) AS database_id,
    CAST(0 as INT) AS file_id,
    CAST(NULL as UNIQUEIDENTIFIER) AS file_guid,
    CAST(0 as sys.TINYINT) AS type,
    CAST('' as NVARCHAR(60)) AS type_desc,
    CAST(0 as INT) AS data_space_id,
    CAST('' as SYSNAME) AS name,
    CAST('' as NVARCHAR(260)) AS physical_name,
    CAST(0 as sys.TINYINT) AS state,
    CAST('' as NVARCHAR(60)) AS state_desc,
    CAST(0 as INT) AS size,
    CAST(0 as INT) AS max_size,
    CAST(0 as INT) AS growth,
    CAST(0 as sys.BIT) AS is_media_read_only,
    CAST(0 as sys.BIT) AS is_read_only,
    CAST(0 as sys.BIT) AS is_sparse,
    CAST(0 as sys.BIT) AS is_percent_growth,
    CAST(0 as sys.BIT) AS is_name_reserved,
    CAST(0 as NUMERIC(25,0)) AS create_lsn,
    CAST(0 as NUMERIC(25,0)) AS drop_lsn,
    CAST(0 as NUMERIC(25,0)) AS read_only_lsn,
    CAST(0 as NUMERIC(25,0)) AS read_write_lsn,
    CAST(0 as NUMERIC(25,0)) AS differential_base_lsn,
    CAST(NULL as UNIQUEIDENTIFIER) AS differential_base_guid,
    CAST(NULL as DATETIME) AS differential_base_time,
    CAST(0 as NUMERIC(25,0)) AS redo_start_lsn,
    CAST(NULL as UNIQUEIDENTIFIER) AS redo_start_fork_guid,
    CAST(0 as NUMERIC(25,0)) AS redo_target_lsn,
    CAST(NULL as UNIQUEIDENTIFIER) AS redo_target_fork_guid,
    CAST(0 as NUMERIC(25,0)) AS backup_lsn,
    CAST(0 as INT) AS credential_id
WHERE FALSE;
GRANT SELECT ON sys.master_files TO PUBLIC;

CREATE OR REPLACE VIEW sys.stats
AS
SELECT
   CAST(0 as INT) AS object_id,
   CAST('' as SYSNAME) AS name,
   CAST(0 as INT) AS stats_id,
   CAST(0 as sys.BIT) AS auto_created,
   CAST(0 as sys.BIT) AS user_created,
   CAST(0 as sys.BIT) AS no_recompute,
   CAST(0 as sys.BIT) AS has_filter,
   CAST('' as sys.NVARCHAR(4000)) AS filter_definition,
   CAST(0 as sys.BIT) AS is_temporary,
   CAST(0 as sys.BIT) AS is_incremental,
   CAST(0 as sys.BIT) AS has_persisted_sample,
   CAST(0 as INT) AS stats_generation_method,
   CAST('' as VARCHAR(255)) AS stats_generation_method_desc
WHERE FALSE;

CREATE OR REPLACE VIEW sys.xml_indexes
AS
SELECT
    CAST(idx.object_id AS INT) AS object_id
  , CAST(idx.name AS sys.sysname) AS name
  , CAST(idx.index_id AS INT) AS index_id
  , CAST(idx.type AS sys.tinyint) AS type
  , CAST(idx.type_desc AS sys.nvarchar(60)) AS type_desc
  , CAST(idx.is_unique AS sys.bit) AS is_unique
  , CAST(idx.data_space_id AS int) AS data_space_id
  , CAST(idx.ignore_dup_key AS sys.bit) AS ignore_dup_key
  , CAST(idx.is_primary_key AS sys.bit) AS is_primary_key
  , CAST(idx.is_unique_constraint AS sys.bit) AS is_unique_constraint
  , CAST(idx.fill_factor AS sys.tinyint) AS fill_factor
  , CAST(idx.is_padded AS sys.bit) AS is_padded
  , CAST(idx.is_disabled AS sys.bit) AS is_disabled
  , CAST(idx.is_hypothetical AS sys.bit) AS is_hypothetical
  , CAST(idx.allow_row_locks AS sys.bit) AS allow_row_locks
  , CAST(idx.allow_page_locks AS sys.bit) AS allow_page_locks
  , CAST(idx.has_filter AS sys.bit) AS has_filter
  , CAST(idx.filter_definition AS sys.nvarchar(4000)) AS filter_definition
  , CAST(idx.auto_created AS sys.bit) AS auto_created
  , CAST(NULL AS INT) AS using_xml_index_id
  , CAST(NULL AS char(1)) AS secondary_type
  , CAST(NULL AS sys.nvarchar(60)) AS secondary_type_desc
  , CAST(0 AS sys.tinyint) AS xml_index_type
  , CAST(NULL AS sys.nvarchar(60)) AS xml_index_type_description
  , CAST(NULL AS INT) AS path_id
FROM sys.indexes idx
WHERE idx.type = 3; -- 3 is of type XML
GRANT SELECT ON sys.xml_indexes TO PUBLIC;

CREATE OR REPLACE VIEW sys.dm_hadr_cluster
AS
SELECT
   CAST('' as sys.nvarchar(128)) as cluster_name
  ,CAST(0 as sys.tinyint) as quorum_type
  ,CAST('NODE_MAJORITY' as sys.nvarchar(50)) as quorum_type_desc
  ,CAST(0 as sys.tinyint) as quorum_state
  ,CAST('NORMAL_QUORUM' as sys.nvarchar(50)) as quorum_state_desc;
GRANT SELECT ON sys.dm_hadr_cluster TO PUBLIC;

CREATE OR REPLACE VIEW sys.spatial_index_tessellations
AS
SELECT
    CAST(0 as int) AS object_id
  , CAST(0 as int) AS index_id
  , CAST('' as sys.sysname) AS tessellation_scheme
  , CAST(0 as float(53)) AS bounding_box_xmin
  , CAST(0 as float(53)) AS bounding_box_ymin
  , CAST(0 as float(53)) AS bounding_box_xmax
  , CAST(0 as float(53)) AS bounding_box_ymax
  , CAST(0 as smallint) as level_1_grid
  , CAST('' as sys.nvarchar(60)) AS level_1_grid_desc
  , CAST(0 as smallint) as level_2_grid
  , CAST('' as sys.nvarchar(60)) AS level_2_grid_desc
  , CAST(0 as smallint) as level_3_grid
  , CAST('' as sys.nvarchar(60)) AS level_3_grid_desc
  , CAST(0 as smallint) as level_4_grid
  , CAST('' as sys.nvarchar(60)) AS level_4_grid_desc
  , CAST(0 as int) as cells_per_object
WHERE FALSE;
GRANT SELECT ON sys.spatial_index_tessellations TO PUBLIC;

CREATE OR REPLACE VIEW sys.synonyms
AS
SELECT
    CAST(obj.name as sys.sysname) AS name
  , CAST(obj.object_id as int) AS object_id
  , CAST(obj.principal_id as int) AS principal_id
  , CAST(obj.schema_id as int) AS schema_id
  , CAST(obj.parent_object_id as int) AS parent_object_id
  , CAST(obj.type as sys.bpchar(2)) AS type
  , CAST(obj.type_desc as sys.nvarchar(60)) AS type_desc
  , CAST(obj.create_date as sys.datetime) as create_date
  , CAST(obj.modify_date as sys.datetime) as modify_date
  , CAST(obj.is_ms_shipped as sys.bit) as is_ms_shipped
  , CAST(obj.is_published as sys.bit) as is_published
  , CAST(obj.is_schema_published as sys.bit) as is_schema_published
  , CAST('' as sys.nvarchar(1035)) AS base_object_name
FROM sys.objects obj
WHERE type='SN';
GRANT SELECT ON sys.synonyms TO PUBLIC;

CREATE OR REPLACE VIEW sys.plan_guides
AS
SELECT
    CAST(0 as int) AS plan_guide_id
  , CAST('' as sys.sysname) AS name
  , CAST(NULL as sys.datetime) as create_date
  , CAST(NULL as sys.datetime) as modify_date
  , CAST(0 as sys.bit) as is_disabled
  , CAST('' as sys.nvarchar(4000)) AS query_text
  , CAST(0 as sys.tinyint) AS scope_type
  , CAST('' as sys.nvarchar(60)) AS scope_type_desc
  , CAST(0 as int) AS scope_type_id
  , CAST('' as sys.nvarchar(4000)) AS scope_batch
  , CAST('' as sys.nvarchar(4000)) AS parameters
  , CAST('' as sys.nvarchar(4000)) AS hints
WHERE FALSE;
GRANT SELECT ON sys.plan_guides TO PUBLIC;

CREATE OR REPLACE VIEW sys.numbered_procedures
AS
SELECT
    CAST(0 as int) AS object_id
  , CAST(0 as smallint) AS procedure_number
  , CAST('' as sys.nvarchar(4000)) AS definition
WHERE FALSE; -- This condition will ensure that the view is empty

CREATE OR REPLACE VIEW sys.events
AS
SELECT
  CAST(pt.tgfoid as int) AS object_id
  , CAST(
      CASE
        WHEN tr.event_manipulation='INSERT' COLLATE sys.database_default THEN 1
        WHEN tr.event_manipulation='UPDATE' COLLATE sys.database_default THEN 2
        WHEN tr.event_manipulation='DELETE' COLLATE sys.database_default THEN 3
        ELSE 1
      END as int
  ) AS type
  , CAST(tr.event_manipulation as sys.nvarchar(60)) AS type_desc
  , CAST(1 as sys.bit) AS is_trigger_event
  , CAST(null as int) AS event_group_type
  , CAST(null as sys.nvarchar(60)) AS event_group_type_desc
FROM information_schema.triggers tr
JOIN pg_catalog.pg_namespace np ON tr.event_object_schema = np.nspname COLLATE sys.database_default
JOIN pg_class pc ON pc.relname = tr.event_object_table COLLATE sys.database_default AND pc.relnamespace = np.oid
JOIN pg_trigger pt ON pt.tgrelid = pc.oid AND tr.trigger_name = pt.tgname COLLATE sys.database_default
AND has_schema_privilege(pc.relnamespace, 'USAGE')
AND has_table_privilege(pc.oid, 'SELECT,INSERT,UPDATE,DELETE,TRUNCATE,TRIGGER');
GRANT SELECT ON sys.events TO PUBLIC;

CREATE OR REPLACE VIEW sys.trigger_events
AS
SELECT
  CAST(e.object_id as int) AS object_id,
  CAST(e.type as int) AS type,
  CAST(e.type_desc as sys.nvarchar(60)) AS type_desc,
  CAST(0 as sys.bit) AS is_first,
  CAST(0 as sys.bit) AS is_last,
  CAST(null as int) AS event_group_type,
  CAST(null as sys.nvarchar(60)) AS event_group_type_desc,
  CAST(e.is_trigger_event as sys.bit) AS is_trigger_event
FROM sys.events e
WHERE e.is_trigger_event = 1;
GRANT SELECT ON sys.trigger_events TO PUBLIC;

CREATE OR REPLACE VIEW information_schema_tsql.columns AS
 SELECT CAST(nc.dbname AS sys.nvarchar(128)) AS "TABLE_CATALOG",
   CAST(ext.orig_name AS sys.nvarchar(128)) AS "TABLE_SCHEMA",
   CAST(c.relname AS sys.nvarchar(128)) AS "TABLE_NAME",
   CAST(a.attname AS sys.nvarchar(128)) AS "COLUMN_NAME",
   CAST(a.attnum AS int) AS "ORDINAL_POSITION",
   CAST(CASE WHEN a.attgenerated = '' THEN pg_get_expr(ad.adbin collate "C", ad.adrelid) END AS sys.nvarchar(4000)) AS "COLUMN_DEFAULT",
   CAST(CASE WHEN a.attnotnull OR (t.typtype = 'd' AND t.typnotnull) THEN 'NO' ELSE 'YES' END
    AS varchar(3))
    AS "IS_NULLABLE",

   CAST(
    CASE WHEN tsql_type_name = 'sysname' THEN sys.translate_pg_type_to_tsql(t.typbasetype)
    ELSE tsql_type_name END
    AS sys.nvarchar(128))
    AS "DATA_TYPE",

   CAST(
    information_schema_tsql._pgtsql_char_max_length(tsql_type_name, true_typmod)
    AS int)
    AS "CHARACTER_MAXIMUM_LENGTH",

   CAST(
    information_schema_tsql._pgtsql_char_octet_length(tsql_type_name, true_typmod)
    AS int)
    AS "CHARACTER_OCTET_LENGTH",

   CAST(

    information_schema_tsql._pgtsql_numeric_precision(tsql_type_name, true_typid, true_typmod)
    AS sys.tinyint)
    AS "NUMERIC_PRECISION",

   CAST(
    information_schema_tsql._pgtsql_numeric_precision_radix(tsql_type_name, true_typid, true_typmod)
    AS smallint)
    AS "NUMERIC_PRECISION_RADIX",

   CAST(
    information_schema_tsql._pgtsql_numeric_scale(tsql_type_name, true_typid, true_typmod)
    AS int)
    AS "NUMERIC_SCALE",

   CAST(
    information_schema_tsql._pgtsql_datetime_precision(tsql_type_name, true_typmod)
    AS smallint)
    AS "DATETIME_PRECISION",

   CAST(null AS sys.nvarchar(128)) AS "CHARACTER_SET_CATALOG",
   CAST(null AS sys.nvarchar(128)) AS "CHARACTER_SET_SCHEMA",




   CAST(null AS sys.nvarchar(128)) AS "CHARACTER_SET_NAME",

   CAST(NULL as sys.nvarchar(128)) AS "COLLATION_CATALOG",
   CAST(NULL as sys.nvarchar(128)) AS "COLLATION_SCHEMA",


   CAST(co.collname AS sys.nvarchar(128)) AS "COLLATION_NAME",

   CAST(CASE WHEN t.typtype = 'd' AND nt.nspname <> 'pg_catalog' AND nt.nspname <> 'sys'
    THEN nc.dbname collate "C" ELSE null END
    AS sys.nvarchar(128)) AS "DOMAIN_CATALOG",
   CAST(CASE WHEN t.typtype = 'd' AND nt.nspname <> 'pg_catalog' AND nt.nspname <> 'sys'
    THEN ext.orig_name ELSE null END
    AS sys.nvarchar(128)) AS "DOMAIN_SCHEMA",
   CAST(CASE WHEN t.typtype = 'd' AND nt.nspname <> 'pg_catalog' AND nt.nspname <> 'sys'
    THEN t.typname ELSE null END
    AS sys.nvarchar(128)) AS "DOMAIN_NAME"

 FROM (pg_attribute a LEFT JOIN pg_attrdef ad ON attrelid = adrelid AND attnum = adnum)
  JOIN (pg_class c JOIN sys.pg_namespace_ext nc ON (c.relnamespace = nc.oid)) ON a.attrelid = c.oid
  JOIN (pg_type t JOIN pg_namespace nt ON (t.typnamespace = nt.oid)) ON a.atttypid = t.oid
  LEFT JOIN (pg_type bt JOIN pg_namespace nbt ON (bt.typnamespace = nbt.oid))
   ON (t.typtype = 'd' AND t.typbasetype = bt.oid)
  LEFT JOIN pg_collation co on co.oid = a.attcollation
  LEFT OUTER JOIN sys.babelfish_namespace_ext ext on nc.nspname = ext.nspname,
  information_schema_tsql._pgtsql_truetypid(nt, a, t) AS true_typid,
  information_schema_tsql._pgtsql_truetypmod(nt, a, t) AS true_typmod,
  sys.translate_pg_type_to_tsql(true_typid) AS tsql_type_name

 WHERE (NOT pg_is_other_temp_schema(nc.oid))
  AND a.attnum > 0 AND NOT a.attisdropped
  AND c.relkind IN ('r', 'v', 'p')
  AND (pg_has_role(c.relowner, 'USAGE')
   OR has_column_privilege(c.oid, a.attnum,
         'SELECT, INSERT, UPDATE, REFERENCES'))
  AND ext.dbid = cast(sys.db_id() as oid);

CREATE OR REPLACE VIEW information_schema_tsql.domains AS
 SELECT CAST(nc.dbname AS sys.nvarchar(128)) AS "DOMAIN_CATALOG",
  CAST(ext.orig_name AS sys.nvarchar(128)) AS "DOMAIN_SCHEMA",
  CAST(t.typname AS sys.sysname) AS "DOMAIN_NAME",
  CAST(case when is_tbl_type THEN 'table type' ELSE tsql_type_name END AS sys.sysname) AS "DATA_TYPE",

  CAST(information_schema_tsql._pgtsql_char_max_length(tsql_type_name, t.typtypmod)
   AS int)
  AS "CHARACTER_MAXIMUM_LENGTH",

  CAST(information_schema_tsql._pgtsql_char_octet_length(tsql_type_name, t.typtypmod)
   AS int)
  AS "CHARACTER_OCTET_LENGTH",

  CAST(NULL as sys.nvarchar(128)) AS "COLLATION_CATALOG",
  CAST(NULL as sys.nvarchar(128)) AS "COLLATION_SCHEMA",


  CAST(
   CASE co.collname
    WHEN 'default' THEN current_setting('babelfishpg_tsql.server_collation_name')
    ELSE co.collname collate "C"
   END
  AS sys.nvarchar(128)) AS "COLLATION_NAME",

  CAST(null AS sys.varchar(6)) AS "CHARACTER_SET_CATALOG",
  CAST(null AS sys.varchar(3)) AS "CHARACTER_SET_SCHEMA",




  CAST(null AS sys.nvarchar(128)) AS "CHARACTER_SET_NAME",

  CAST(information_schema_tsql._pgtsql_numeric_precision(tsql_type_name, t.typbasetype, t.typtypmod)
   AS sys.tinyint)
  AS "NUMERIC_PRECISION",

  CAST(information_schema_tsql._pgtsql_numeric_precision_radix(tsql_type_name, t.typbasetype, t.typtypmod)
   AS smallint)
  AS "NUMERIC_PRECISION_RADIX",

  CAST(information_schema_tsql._pgtsql_numeric_scale(tsql_type_name, t.typbasetype, t.typtypmod)
   AS int)
  AS "NUMERIC_SCALE",

  CAST(information_schema_tsql._pgtsql_datetime_precision(tsql_type_name, t.typtypmod)
   AS smallint)
  AS "DATETIME_PRECISION",

  CAST(case when is_tbl_type THEN NULL ELSE t.typdefault collate "C" END AS sys.nvarchar(4000)) AS "DOMAIN_DEFAULT"

  FROM (pg_type t JOIN sys.pg_namespace_ext nc ON t.typnamespace = nc.oid)
  LEFT JOIN pg_collation co ON t.typcollation = co.oid
  LEFT JOIN sys.babelfish_namespace_ext ext on nc.nspname = ext.nspname,
  sys.translate_pg_type_to_tsql(t.typbasetype) AS tsql_type_name,
  sys.is_table_type(t.typrelid) as is_tbl_type

  WHERE (pg_has_role(t.typowner, 'USAGE')
   OR has_type_privilege(t.oid, 'USAGE'))
  AND (t.typtype = 'd' OR is_tbl_type)
  AND ext.dbid = cast(sys.db_id() as oid);

GRANT SELECT ON information_schema_tsql.domains TO PUBLIC;





CREATE OR REPLACE VIEW information_schema_tsql.tables AS
 SELECT CAST(nc.dbname AS sys.nvarchar(128)) AS "TABLE_CATALOG",
     CAST(ext.orig_name AS sys.nvarchar(128)) AS "TABLE_SCHEMA",
     CAST(
    CASE WHEN c.reloptions[1] LIKE 'bbf_original_rel_name%' THEN substring(c.reloptions[1], 23)
                  ELSE c.relname END
    AS sys._ci_sysname) AS "TABLE_NAME",

     CAST(
    CASE WHEN c.relkind IN ('r', 'p') THEN 'BASE TABLE'
      WHEN c.relkind = 'v' THEN 'VIEW'
      ELSE null END
    AS varchar(10)) AS "TABLE_TYPE"

 FROM sys.pg_namespace_ext nc JOIN pg_class c ON (nc.oid = c.relnamespace)
     LEFT OUTER JOIN sys.babelfish_namespace_ext ext on nc.nspname = ext.nspname

 WHERE c.relkind IN ('r', 'v', 'p')
  AND (NOT pg_is_other_temp_schema(nc.oid))
  AND (pg_has_role(c.relowner, 'USAGE')
   OR has_table_privilege(c.oid, 'SELECT, INSERT, UPDATE, DELETE, TRUNCATE, REFERENCES, TRIGGER')
   OR has_any_column_privilege(c.oid, 'SELECT, INSERT, UPDATE, REFERENCES') )
  AND ext.dbid = cast(sys.db_id() as oid);

GRANT SELECT ON information_schema_tsql.tables TO PUBLIC;





CREATE OR REPLACE VIEW information_schema_tsql.table_constraints AS
    SELECT CAST(nc.dbname AS sys.nvarchar(128)) AS "CONSTRAINT_CATALOG",
           CAST(extc.orig_name AS sys.nvarchar(128)) AS "CONSTRAINT_SCHEMA",
           CAST(c.conname AS sys.sysname) AS "CONSTRAINT_NAME",
           CAST(nr.dbname AS sys.nvarchar(128)) AS "TABLE_CATALOG",
           CAST(extr.orig_name AS sys.nvarchar(128)) AS "TABLE_SCHEMA",
           CAST(r.relname AS sys.sysname) AS "TABLE_NAME",
           CAST(
             CASE c.contype WHEN 'c' THEN 'CHECK'
                            WHEN 'f' THEN 'FOREIGN KEY'
                            WHEN 'p' THEN 'PRIMARY KEY'
                            WHEN 'u' THEN 'UNIQUE' END
             AS sys.varchar(11)) AS "CONSTRAINT_TYPE",
           CAST('NO' AS sys.varchar(2)) AS "IS_DEFERRABLE",
           CAST('NO' AS sys.varchar(2)) AS "INITIALLY_DEFERRED"

    FROM sys.pg_namespace_ext nc LEFT OUTER JOIN sys.babelfish_namespace_ext extc ON nc.nspname = extc.nspname,
         sys.pg_namespace_ext nr LEFT OUTER JOIN sys.babelfish_namespace_ext extr ON nr.nspname = extr.nspname,
         pg_constraint c,
         pg_class r

    WHERE nc.oid = c.connamespace AND nr.oid = r.relnamespace
          AND c.conrelid = r.oid
          AND c.contype NOT IN ('t', 'x')
          AND r.relkind IN ('r', 'p')
          AND (NOT pg_is_other_temp_schema(nr.oid))
          AND (pg_has_role(r.relowner, 'USAGE')
               OR has_table_privilege(r.oid, 'SELECT, INSERT, UPDATE, DELETE, TRUNCATE, REFERENCES, TRIGGER')
               OR has_any_column_privilege(r.oid, 'SELECT, INSERT, UPDATE, REFERENCES') )
    AND extc.dbid = cast(sys.db_id() as oid);

GRANT SELECT ON information_schema_tsql.table_constraints TO PUBLIC;





CREATE OR REPLACE VIEW information_schema_tsql.CONSTRAINT_COLUMN_USAGE AS
SELECT CAST(tblcat AS sys.nvarchar(128)) AS "TABLE_CATALOG",
          CAST(tblschema AS sys.nvarchar(128)) AS "TABLE_SCHEMA",
          CAST(tblname AS sys.nvarchar(128)) AS "TABLE_NAME" ,
          CAST(colname AS sys.nvarchar(128)) AS "COLUMN_NAME",
          CAST(cstrcat AS sys.nvarchar(128)) AS "CONSTRAINT_CATALOG",
          CAST(cstrschema AS sys.nvarchar(128)) AS "CONSTRAINT_SCHEMA",
          CAST(cstrname AS sys.nvarchar(128)) AS "CONSTRAINT_NAME"

FROM (

   SELECT DISTINCT extr.orig_name, r.relname, r.relowner, a.attname, extc.orig_name, c.conname, nr.dbname, nc.dbname
     FROM sys.pg_namespace_ext nc LEFT OUTER JOIN sys.babelfish_namespace_ext extc ON nc.nspname = extc.nspname,
          sys.pg_namespace_ext nr LEFT OUTER JOIN sys.babelfish_namespace_ext extr ON nr.nspname = extr.nspname,
          pg_attribute a,
          pg_constraint c,
          pg_class r, pg_depend d

     WHERE nr.oid = r.relnamespace
          AND r.oid = a.attrelid
          AND d.refclassid = 'pg_catalog.pg_class'::regclass
          AND d.refobjid = r.oid
          AND d.refobjsubid = a.attnum
          AND d.classid = 'pg_catalog.pg_constraint'::regclass
          AND d.objid = c.oid
          AND c.connamespace = nc.oid
          AND c.contype = 'c'
          AND r.relkind IN ('r', 'p')
          AND NOT a.attisdropped
    AND (pg_has_role(r.relowner, 'USAGE')
      OR has_table_privilege(r.oid, 'SELECT, INSERT, UPDATE, DELETE, TRUNCATE, REFERENCES, TRIGGER')
    OR has_any_column_privilege(r.oid, 'SELECT, INSERT, UPDATE, REFERENCES'))

       UNION ALL


   SELECT extr.orig_name, r.relname, r.relowner, a.attname, extc.orig_name, c.conname, nr.dbname, nc.dbname
     FROM sys.pg_namespace_ext nc LEFT OUTER JOIN sys.babelfish_namespace_ext extc ON nc.nspname = extc.nspname,
          sys.pg_namespace_ext nr LEFT OUTER JOIN sys.babelfish_namespace_ext extr ON nr.nspname = extr.nspname,
          pg_attribute a,
          pg_constraint c,
          pg_class r
     WHERE nr.oid = r.relnamespace
          AND r.oid = a.attrelid
          AND nc.oid = c.connamespace
          AND r.oid = c.conrelid
          AND a.attnum = ANY (c.conkey)
          AND NOT a.attisdropped
          AND c.contype IN ('p', 'u', 'f')
          AND r.relkind IN ('r', 'p')
    AND (pg_has_role(r.relowner, 'USAGE')
      OR has_table_privilege(r.oid, 'SELECT, INSERT, UPDATE, DELETE, TRUNCATE, REFERENCES, TRIGGER')
    OR has_any_column_privilege(r.oid, 'SELECT, INSERT, UPDATE, REFERENCES'))

      ) AS x (tblschema, tblname, tblowner, colname, cstrschema, cstrname, tblcat, cstrcat);

GRANT SELECT ON information_schema_tsql.CONSTRAINT_COLUMN_USAGE TO PUBLIC;





CREATE OR REPLACE VIEW information_schema_tsql.COLUMN_DOMAIN_USAGE AS
    SELECT isc_col."DOMAIN_CATALOG",
           isc_col."DOMAIN_SCHEMA" ,
           CAST(isc_col."DOMAIN_NAME" AS sys.sysname),
           isc_col."TABLE_CATALOG",
           isc_col."TABLE_SCHEMA",
           CAST(isc_col."TABLE_NAME" AS sys.sysname),
           CAST(isc_col."COLUMN_NAME" AS sys.sysname)

    FROM information_schema_tsql.columns AS isc_col
    WHERE isc_col."DOMAIN_NAME" IS NOT NULL;

GRANT SELECT ON information_schema_tsql.COLUMN_DOMAIN_USAGE TO PUBLIC;

CREATE OR REPLACE VIEW information_schema_tsql.check_constraints AS
    SELECT CAST(nc.dbname AS sys.nvarchar(128)) AS "CONSTRAINT_CATALOG",
     CAST(extc.orig_name AS sys.nvarchar(128)) AS "CONSTRAINT_SCHEMA",
           CAST(c.conname AS sys.sysname) AS "CONSTRAINT_NAME",
     CAST(sys.tsql_get_constraintdef(c.oid) AS sys.nvarchar(4000)) AS "CHECK_CLAUSE"

    FROM sys.pg_namespace_ext nc LEFT OUTER JOIN sys.babelfish_namespace_ext extc ON nc.nspname = extc.nspname,
         pg_constraint c,
         pg_class r

    WHERE nc.oid = c.connamespace AND nc.oid = r.relnamespace
          AND c.conrelid = r.oid
          AND c.contype = 'c'
          AND r.relkind IN ('r', 'p')
          AND (NOT pg_is_other_temp_schema(nc.oid))
          AND (pg_has_role(r.relowner, 'USAGE')
               OR has_table_privilege(r.oid, 'SELECT, INSERT, UPDATE, DELETE, TRUNCATE, REFERENCES, TRIGGER')
               OR has_any_column_privilege(r.oid, 'SELECT, INSERT, UPDATE, REFERENCES'))
    AND extc.dbid = cast(sys.db_id() as oid);

GRANT SELECT ON information_schema_tsql.check_constraints TO PUBLIC;




CREATE OR REPLACE VIEW information_schema_tsql.routines AS
    SELECT CAST(nc.dbname AS sys.nvarchar(128)) AS "SPECIFIC_CATALOG",
        CAST(ext.orig_name AS sys.nvarchar(128)) AS "SPECIFIC_SCHEMA",
        CAST(p.proname AS sys.nvarchar(128)) AS "SPECIFIC_NAME",
        CAST(nc.dbname AS sys.nvarchar(128)) AS "ROUTINE_CATALOG",
        CAST(ext.orig_name AS sys.nvarchar(128)) AS "ROUTINE_SCHEMA",
        CAST(p.proname AS sys.nvarchar(128)) AS "ROUTINE_NAME",
        CAST(CASE p.prokind WHEN 'f' THEN 'FUNCTION' WHEN 'p' THEN 'PROCEDURE' END
   AS sys.nvarchar(20)) AS "ROUTINE_TYPE",
        CAST(NULL AS sys.nvarchar(128)) AS "MODULE_CATALOG",
        CAST(NULL AS sys.nvarchar(128)) AS "MODULE_SCHEMA",
        CAST(NULL AS sys.nvarchar(128)) AS "MODULE_NAME",
        CAST(NULL AS sys.nvarchar(128)) AS "UDT_CATALOG",
        CAST(NULL AS sys.nvarchar(128)) AS "UDT_SCHEMA",
        CAST(NULL AS sys.nvarchar(128)) AS "UDT_NAME",
  CAST(case when is_tbl_type THEN 'table' when p.prokind = 'p' THEN NULL ELSE tsql_type_name END AS sys.nvarchar(128)) AS "DATA_TYPE",
        CAST(information_schema_tsql._pgtsql_char_max_length_for_routines(tsql_type_name, true_typmod)
     AS int)
   AS "CHARACTER_MAXIMUM_LENGTH",
        CAST(information_schema_tsql._pgtsql_char_octet_length_for_routines(tsql_type_name, true_typmod)
     AS int)
   AS "CHARACTER_OCTET_LENGTH",
        CAST(NULL AS sys.nvarchar(128)) AS "COLLATION_CATALOG",
        CAST(NULL AS sys.nvarchar(128)) AS "COLLATION_SCHEMA",
        CAST(
             CASE co.collname
             WHEN 'default' THEN current_setting('babelfishpg_tsql.server_collation_name')
             ELSE co.collname
             END
         AS sys.nvarchar(128)) AS "COLLATION_NAME",
        CAST(NULL AS sys.nvarchar(128)) AS "CHARACTER_SET_CATALOG",
        CAST(NULL AS sys.nvarchar(128)) AS "CHARACTER_SET_SCHEMA",




     CAST(case when tsql_type_name IN ('nchar','nvarchar') THEN 'UNICODE' when tsql_type_name IN ('char','varchar') THEN 'iso_1' ELSE NULL END AS sys.nvarchar(128)) AS "CHARACTER_SET_NAME",
     CAST(information_schema_tsql._pgtsql_numeric_precision(tsql_type_name, t.oid, true_typmod)
              AS smallint)
            AS "NUMERIC_PRECISION",
     CAST(information_schema_tsql._pgtsql_numeric_precision_radix(tsql_type_name, case when t.typtype = 'd' THEN t.typbasetype ELSE t.oid END, true_typmod)
              AS smallint)
            AS "NUMERIC_PRECISION_RADIX",
        CAST(information_schema_tsql._pgtsql_numeric_scale(tsql_type_name, t.oid, true_typmod)
              AS smallint)
            AS "NUMERIC_SCALE",
        CAST(information_schema_tsql._pgtsql_datetime_precision(tsql_type_name, true_typmod)
                 AS smallint)
            AS "DATETIME_PRECISION",
     CAST(NULL AS sys.nvarchar(30)) AS "INTERVAL_TYPE",
        CAST(NULL AS smallint) AS "INTERVAL_PRECISION",
        CAST(NULL AS sys.nvarchar(128)) AS "TYPE_UDT_CATALOG",
        CAST(NULL AS sys.nvarchar(128)) AS "TYPE_UDT_SCHEMA",
        CAST(NULL AS sys.nvarchar(128)) AS "TYPE_UDT_NAME",
        CAST(NULL AS sys.nvarchar(128)) AS "SCOPE_CATALOG",
        CAST(NULL AS sys.nvarchar(128)) AS "SCOPE_SCHEMA",
        CAST(NULL AS sys.nvarchar(128)) AS "SCOPE_NAME",
        CAST(NULL AS bigint) AS "MAXIMUM_CARDINALITY",
        CAST(NULL AS sys.nvarchar(128)) AS "DTD_IDENTIFIER",
        CAST(CASE WHEN l.lanname = 'sql' THEN 'SQL' WHEN l.lanname = 'pltsql' THEN 'SQL' ELSE 'EXTERNAL' END AS sys.nvarchar(30)) AS "ROUTINE_BODY",
        CAST(sys.tsql_get_functiondef(p.oid) AS sys.nvarchar(4000)) AS "ROUTINE_DEFINITION",
        CAST(NULL AS sys.nvarchar(128)) AS "EXTERNAL_NAME",
        CAST(NULL AS sys.nvarchar(30)) AS "EXTERNAL_LANGUAGE",
        CAST(NULL AS sys.nvarchar(30)) AS "PARAMETER_STYLE",
        CAST(CASE WHEN p.provolatile = 'i' THEN 'YES' ELSE 'NO' END AS sys.nvarchar(10)) AS "IS_DETERMINISTIC",
     CAST(CASE p.prokind WHEN 'p' THEN 'MODIFIES' ELSE 'READS' END AS sys.nvarchar(30)) AS "SQL_DATA_ACCESS",
        CAST(CASE WHEN p.prokind <> 'p' THEN
            CASE WHEN p.proisstrict THEN 'YES' ELSE 'NO' END END AS sys.nvarchar(10)) AS "IS_NULL_CALL",
        CAST(NULL AS sys.nvarchar(128)) AS "SQL_PATH",
        CAST('YES' AS sys.nvarchar(10)) AS "SCHEMA_LEVEL_ROUTINE",
 CAST(CASE p.prokind WHEN 'f' THEN 0 WHEN 'p' THEN -1 END AS smallint) AS "MAX_DYNAMIC_RESULT_SETS",
        CAST('NO' AS sys.nvarchar(10)) AS "IS_USER_DEFINED_CAST",
        CAST('NO' AS sys.nvarchar(10)) AS "IS_IMPLICITLY_INVOCABLE",
        CAST(NULL AS sys.datetime) AS "CREATED",
        CAST(NULL AS sys.datetime) AS "LAST_ALTERED"

  FROM sys.pg_namespace_ext nc LEFT JOIN sys.babelfish_namespace_ext ext ON nc.nspname = ext.nspname,
            pg_proc p inner join sys.schemas sch on sch.schema_id = p.pronamespace
  inner join sys.all_objects ao on ao.object_id = CAST(p.oid AS INT),
            pg_language l,
            pg_type t LEFT JOIN pg_collation co ON t.typcollation = co.oid,
            sys.translate_pg_type_to_tsql(t.oid) AS tsql_type_name,
            sys.tsql_get_returnTypmodValue(p.oid) AS true_typmod,
     sys.is_table_type(t.typrelid) as is_tbl_type

  WHERE
            (case p.prokind
   when 'p' then true
   when 'a' then false
             else
              (case format_type(p.prorettype, null)
          when 'trigger' then false
       else true
         end)
            end)
            AND (NOT pg_is_other_temp_schema(nc.oid))
            AND has_function_privilege(p.oid, 'EXECUTE')
            AND (pg_has_role(t.typowner, 'USAGE')
            OR has_type_privilege(t.oid, 'USAGE'))
            AND ext.dbid = cast(sys.db_id() as oid)
     AND p.prolang = l.oid
            AND p.prorettype = t.oid
            AND p.pronamespace = nc.oid
  AND CAST(ao.is_ms_shipped as INT) = 0;

-- BABEL-1784: support for sp_columns/sp_columns_100
CREATE OR REPLACE VIEW sys.sp_columns_100_view AS
  SELECT
  CAST(t4."TABLE_CATALOG" AS sys.sysname) AS TABLE_QUALIFIER,
  CAST(t4."TABLE_SCHEMA" AS sys.sysname) AS TABLE_OWNER,
  CAST(t4."TABLE_NAME" AS sys.sysname) AS TABLE_NAME,
  CAST(t4."COLUMN_NAME" AS sys.sysname) AS COLUMN_NAME,
  CAST(t5.data_type AS smallint) AS DATA_TYPE,
  CAST(coalesce(tsql_type_name, t.typname) AS sys.sysname) AS TYPE_NAME,

  CASE WHEN t4."CHARACTER_MAXIMUM_LENGTH" = -1 THEN 0::INT
    WHEN a.atttypmod != -1
    THEN
    CAST(coalesce(t4."NUMERIC_PRECISION", t4."CHARACTER_MAXIMUM_LENGTH", sys.tsql_type_precision_helper(t4."DATA_TYPE", a.atttypmod)) AS INT)
    WHEN tsql_type_name = 'timestamp'
    THEN 8
    ELSE
    CAST(coalesce(t4."NUMERIC_PRECISION", t4."CHARACTER_MAXIMUM_LENGTH", sys.tsql_type_precision_helper(t4."DATA_TYPE", t.typtypmod)) AS INT)
  END AS PRECISION,

  CASE WHEN a.atttypmod != -1
    THEN
    CAST(sys.tsql_type_length_for_sp_columns_helper(t4."DATA_TYPE", a.attlen, a.atttypmod) AS int)
    ELSE
    CAST(sys.tsql_type_length_for_sp_columns_helper(t4."DATA_TYPE", a.attlen, t.typtypmod) AS int)
  END AS LENGTH,


  CASE WHEN a.atttypmod != -1
    THEN
    CAST(coalesce(t4."NUMERIC_SCALE", sys.tsql_type_scale_helper(t4."DATA_TYPE", a.atttypmod, true)) AS smallint)
    ELSE
    CAST(coalesce(t4."NUMERIC_SCALE", sys.tsql_type_scale_helper(t4."DATA_TYPE", t.typtypmod, true)) AS smallint)
  END AS SCALE,


  CAST(coalesce(t4."NUMERIC_PRECISION_RADIX", sys.tsql_type_radix_for_sp_columns_helper(t4."DATA_TYPE")) AS smallint) AS RADIX,
  case
    when t4."IS_NULLABLE" = 'YES' then CAST(1 AS smallint)
    else CAST(0 AS smallint)
  end AS NULLABLE,

  CAST(NULL AS varchar(254)) AS remarks,
  CAST(t4."COLUMN_DEFAULT" AS sys.nvarchar(4000)) AS COLUMN_DEF,
  CAST(t5.sql_data_type AS smallint) AS SQL_DATA_TYPE,
  CAST(t5.SQL_DATETIME_SUB AS smallint) AS SQL_DATETIME_SUB,

  CASE WHEN t4."DATA_TYPE" = 'xml' COLLATE sys.database_default THEN 0::INT
    WHEN t4."DATA_TYPE" = 'sql_variant' COLLATE sys.database_default THEN 8000::INT
    WHEN t4."CHARACTER_MAXIMUM_LENGTH" = -1 THEN 0::INT
    ELSE CAST(t4."CHARACTER_OCTET_LENGTH" AS int)
  END AS CHAR_OCTET_LENGTH,

  CAST(t4."ORDINAL_POSITION" AS int) AS ORDINAL_POSITION,
  CAST(t4."IS_NULLABLE" AS varchar(254)) AS IS_NULLABLE,
  CAST(t5.ss_data_type AS sys.tinyint) AS SS_DATA_TYPE,
  CAST(0 AS smallint) AS SS_IS_SPARSE,
  CAST(0 AS smallint) AS SS_IS_COLUMN_SET,
  CAST(t6.is_computed as smallint) AS SS_IS_COMPUTED,
  CAST(t6.is_identity as smallint) AS SS_IS_IDENTITY,
  CAST(NULL AS varchar(254)) SS_UDT_CATALOG_NAME,
  CAST(NULL AS varchar(254)) SS_UDT_SCHEMA_NAME,
  CAST(NULL AS varchar(254)) SS_UDT_ASSEMBLY_TYPE_NAME,
  CAST(NULL AS varchar(254)) SS_XML_SCHEMACOLLECTION_CATALOG_NAME,
  CAST(NULL AS varchar(254)) SS_XML_SCHEMACOLLECTION_SCHEMA_NAME,
  CAST(NULL AS varchar(254)) SS_XML_SCHEMACOLLECTION_NAME

  FROM pg_catalog.pg_class t1
     JOIN sys.pg_namespace_ext t2 ON t1.relnamespace = t2.oid
     JOIN pg_catalog.pg_roles t3 ON t1.relowner = t3.oid
     LEFT OUTER JOIN sys.babelfish_namespace_ext ext on t2.nspname = ext.nspname COLLATE sys.database_default
     JOIN information_schema_tsql.columns t4 ON (t1.relname = t4."TABLE_NAME" COLLATE sys.database_default AND ext.orig_name = t4."TABLE_SCHEMA" COLLATE sys.database_default)
     LEFT JOIN pg_attribute a on a.attrelid = t1.oid AND a.attname = t4."COLUMN_NAME" COLLATE sys.database_default
     LEFT JOIN pg_type t ON t.oid = a.atttypid
     LEFT JOIN sys.columns t6 ON
     (
      t1.oid = t6.object_id AND
      t4."ORDINAL_POSITION" = t6.column_id
     )
     , sys.translate_pg_type_to_tsql(a.atttypid) AS tsql_type_name
     , sys.spt_datatype_info_table AS t5
  WHERE (t4."DATA_TYPE" = t5.TYPE_NAME COLLATE sys.database_default)
    AND ext.dbid = cast(sys.db_id() as oid);

GRANT SELECT on sys.sp_columns_100_view TO PUBLIC;

-- internal function in order to workaround BABEL-1597 for BABEL-1784
drop function if exists sys.sp_columns_100_internal(
 in_table_name sys.nvarchar(384),
    in_table_owner sys.nvarchar(384),
    in_table_qualifier sys.nvarchar(384),
    in_column_name sys.nvarchar(384),
 in_NameScope int,
    in_ODBCVer int,
    in_fusepattern smallint);
create function sys.sp_columns_100_internal(
 in_table_name sys.nvarchar(384),
    in_table_owner sys.nvarchar(384) = '',
    in_table_qualifier sys.nvarchar(384) = '',
    in_column_name sys.nvarchar(384) = '',
 in_NameScope int = 0,
    in_ODBCVer int = 2,
    in_fusepattern smallint = 1)
returns table (
 out_table_qualifier sys.sysname,
 out_table_owner sys.sysname,
 out_table_name sys.sysname,
 out_column_name sys.sysname,
 out_data_type smallint,
 out_type_name sys.sysname,
 out_precision int,
 out_length int,
 out_scale smallint,
 out_radix smallint,
 out_nullable smallint,
 out_remarks varchar(254),
 out_column_def sys.nvarchar(4000),
 out_sql_data_type smallint,
 out_sql_datetime_sub smallint,
 out_char_octet_length int,
 out_ordinal_position int,
 out_is_nullable varchar(254),
 out_ss_is_sparse smallint,
 out_ss_is_column_set smallint,
 out_ss_is_computed smallint,
 out_ss_is_identity smallint,
 out_ss_udt_catalog_name varchar(254),
 out_ss_udt_schema_name varchar(254),
 out_ss_udt_assembly_type_name varchar(254),
 out_ss_xml_schemacollection_catalog_name varchar(254),
 out_ss_xml_schemacollection_schema_name varchar(254),
 out_ss_xml_schemacollection_name varchar(254),
 out_ss_data_type sys.tinyint
)
as $$
begin
 IF in_fusepattern = 1 THEN
  return query
     select table_qualifier,
    table_owner,
    table_name,
    column_name,
    data_type,
    type_name,
    precision,
    length,
    scale,
    radix,
    nullable,
    remarks,
    column_def,
    sql_data_type,
    sql_datetime_sub,
    char_octet_length,
    ordinal_position,
    is_nullable,
    ss_is_sparse,
    ss_is_column_set,
    ss_is_computed,
    ss_is_identity,
    ss_udt_catalog_name,
    ss_udt_schema_name,
    ss_udt_assembly_type_name,
    ss_xml_schemacollection_catalog_name,
    ss_xml_schemacollection_schema_name,
    ss_xml_schemacollection_name,
    ss_data_type
  from sys.sp_columns_100_view
     where lower(table_name) similar to lower(in_table_name) COLLATE "C" -- TBD - this should be changed to ci_as
       and ((SELECT coalesce(in_table_owner,'')) = '' or table_owner like in_table_owner collate sys.bbf_unicode_general_ci_as)
       and ((SELECT coalesce(in_table_qualifier,'')) = '' or table_qualifier like in_table_qualifier collate sys.bbf_unicode_general_ci_as)
       and ((SELECT coalesce(in_column_name,'')) = '' or column_name like in_column_name collate sys.bbf_unicode_general_ci_as)
  order by table_qualifier,
           table_owner,
    table_name,
    ordinal_position;
 ELSE
  return query
     select table_qualifier, precision from sys.sp_columns_100_view
       where in_table_name = table_name collate sys.bbf_unicode_general_ci_as
       and ((SELECT coalesce(in_table_owner,'')) = '' or table_owner = in_table_owner collate sys.bbf_unicode_general_ci_as)
       and ((SELECT coalesce(in_table_qualifier,'')) = '' or table_qualifier = in_table_qualifier collate sys.bbf_unicode_general_ci_as)
       and ((SELECT coalesce(in_column_name,'')) = '' or column_name = in_column_name collate sys.bbf_unicode_general_ci_as)
  order by table_qualifier,
           table_owner,
    table_name,
    ordinal_position;
 END IF;
end;
$$
LANGUAGE plpgsql;


CREATE OR REPLACE VIEW sys.spt_tablecollations_view AS
    SELECT
        o.object_id AS object_id,
        o.schema_id AS schema_id,
        c.column_id AS colid,
        CASE WHEN p.attoptions[1] collate "C" LIKE 'bbf_original_name=%' THEN split_part(p.attoptions[1] collate "C", '=', 2)
            ELSE c.name END AS name,
        CAST(CollationProperty(c.collation_name,'tdscollation') AS binary(5)) AS tds_collation_28,
        CAST(CollationProperty(c.collation_name,'tdscollation') AS binary(5)) AS tds_collation_90,
        CAST(CollationProperty(c.collation_name,'tdscollation') AS binary(5)) AS tds_collation_100,
        CAST(c.collation_name AS nvarchar(128)) AS collation_28,
        CAST(c.collation_name AS nvarchar(128)) AS collation_90,
        CAST(c.collation_name AS nvarchar(128)) AS collation_100
    FROM
        sys.all_columns c INNER JOIN
        sys.all_objects o ON (c.object_id = o.object_id) JOIN
        pg_attribute p ON (c.name = p.attname COLLATE sys.database_default AND c.object_id = p.attrelid)
    WHERE
        c.is_sparse = 0 AND p.attnum >= 0;

ALTER TABLE sys.assemblies RENAME TO assemblies_deprecated_in_2_3_0;

CREATE TABLE sys.assemblies(
 name sys.sysname,
 principal_id int,
 assembly_id int,
 clr_name nvarchar(4000),
 permission_set tinyint,
 permission_set_desc nvarchar(60),
 is_visible bit,
 create_date datetime,
 modify_date datetime,
 is_user_defined bit
);
GRANT SELECT ON sys.assemblies TO PUBLIC;

INSERT INTO sys.assemblies SELECT * FROM sys.assemblies_deprecated_in_2_3_0;

CREATE OR REPLACE VIEW sys.assembly_types
AS
SELECT
   CAST(t.name as sys.sysname) AS name,
   -- 'system_type_id' is specified as type INT here, and not TINYINT per SQL Server documentation.
   -- This is because the IDs of generated SQL Server system type values generated by B
   -- Babelfish installation will exceed the size of TINYINT.
   CAST(t.system_type_id as int) AS system_type_id,
   CAST(t.user_type_id as int) AS user_type_id,
   CAST(t.schema_id as int) AS schema_id,
   CAST(t.principal_id as int) AS principal_id,
   CAST(t.max_length as smallint) AS max_length,
   CAST(t.precision as sys.tinyint) AS precision,
   CAST(t.scale as sys.tinyint) AS scale,
   CAST(t.collation_name as sys.sysname) AS collation_name,
   CAST(t.is_nullable as sys.bit) AS is_nullable,
   CAST(t.is_user_defined as sys.bit) AS is_user_defined,
   CAST(t.is_assembly_type as sys.bit) AS is_assembly_type,
   CAST(t.default_object_id as int) AS default_object_id,
   CAST(t.rule_object_id as int) AS rule_object_id,
   CAST(NULL as int) AS assembly_id,
   CAST(NULL as sys.sysname) AS assembly_class,
   CAST(NULL as sys.bit) AS is_binary_ordered,
   CAST(NULL as sys.bit) AS is_fixed_length,
   CAST(NULL as sys.nvarchar(40)) AS prog_id,
   CAST(NULL as sys.nvarchar(4000)) AS assembly_qualified_name,
   CAST(t.is_table_type as sys.bit) AS is_table_type
FROM sys.types t
WHERE t.is_assembly_type = 1;
GRANT SELECT ON sys.assembly_types TO PUBLIC;

CREATE OR REPLACE VIEW sys.sp_databases_view AS
 SELECT CAST(database_name AS sys.SYSNAME),
 -- DATABASE_SIZE returns a NULL value for databases larger than 2.15 TB
 CASE WHEN (sum(table_size)/1024.0) > 2.15 * 1024.0 * 1024.0 * 1024.0 THEN NULL
  ELSE CAST((sum(table_size)/1024.0) AS int) END as database_size,
 CAST(NULL AS sys.VARCHAR(254)) as remarks
 FROM (
  SELECT pg_catalog.pg_namespace.oid as schema_oid,
  pg_catalog.pg_namespace.nspname as schema_name,
  INT.name AS database_name,
  coalesce(pg_relation_size(pg_catalog.pg_class.oid), 0) as table_size
  FROM
  sys.babelfish_namespace_ext EXT
  JOIN sys.babelfish_sysdatabases INT ON EXT.dbid = INT.dbid
  JOIN pg_catalog.pg_namespace ON pg_catalog.pg_namespace.nspname = EXT.nspname
  LEFT JOIN pg_catalog.pg_class ON relnamespace = pg_catalog.pg_namespace.oid
 ) t
 GROUP BY database_name
 ORDER BY database_name;

 CREATE OR REPLACE VIEW sys.sp_pkeys_view AS
SELECT
CAST(t4."TABLE_CATALOG" AS sys.sysname) AS TABLE_QUALIFIER,
CAST(t4."TABLE_SCHEMA" AS sys.sysname) AS TABLE_OWNER,
CAST(t1.relname AS sys.sysname) AS TABLE_NAME,
CAST(t4."COLUMN_NAME" AS sys.sysname) AS COLUMN_NAME,
CAST(seq AS smallint) AS KEY_SEQ,
CAST(t5.conname AS sys.sysname) AS PK_NAME
FROM pg_catalog.pg_class t1
 JOIN sys.pg_namespace_ext t2 ON t1.relnamespace = t2.oid
 JOIN pg_catalog.pg_roles t3 ON t1.relowner = t3.oid
  LEFT OUTER JOIN sys.babelfish_namespace_ext ext on t2.nspname = ext.nspname
 JOIN information_schema_tsql.columns t4 ON (t1.relname = t4."TABLE_NAME" COLLATE sys.database_default AND ext.orig_name = t4."TABLE_SCHEMA" COLLATE sys.database_default)
 JOIN pg_constraint t5 ON t1.oid = t5.conrelid
 , generate_series(1,16) seq -- SQL server has max 16 columns per primary key
WHERE t5.contype = 'p'
 AND CAST(t4."ORDINAL_POSITION" AS smallint) = ANY (t5.conkey)
 AND CAST(t4."ORDINAL_POSITION" AS smallint) = t5.conkey[seq]
  AND ext.dbid = cast(sys.db_id() as oid);

CREATE OR REPLACE VIEW sys.sp_statistics_view AS
SELECT
CAST(t3."TABLE_CATALOG" AS sys.sysname) AS TABLE_QUALIFIER,
CAST(t3."TABLE_SCHEMA" AS sys.sysname) AS TABLE_OWNER,
CAST(t3."TABLE_NAME" AS sys.sysname) AS TABLE_NAME,
CAST(NULL AS smallint) AS NON_UNIQUE,
CAST(NULL AS sys.sysname) AS INDEX_QUALIFIER,
CAST(NULL AS sys.sysname) AS INDEX_NAME,
CAST(0 AS smallint) AS TYPE,
CAST(NULL AS smallint) AS SEQ_IN_INDEX,
CAST(NULL AS sys.sysname) AS COLUMN_NAME,
CAST(NULL AS sys.varchar(1)) AS COLLATION,
CAST(t1.reltuples AS int) AS CARDINALITY,
CAST(t1.relpages AS int) AS PAGES,
CAST(NULL AS sys.varchar(128)) AS FILTER_CONDITION
FROM pg_catalog.pg_class t1
    JOIN sys.schemas s1 ON s1.schema_id = t1.relnamespace
    JOIN information_schema_tsql.columns t3 ON (t1.relname = t3."TABLE_NAME" COLLATE sys.database_default AND s1.name = t3."TABLE_SCHEMA")
    , generate_series(0,31) seq -- SQL server has max 32 columns per index
UNION
SELECT
CAST(t4."TABLE_CATALOG" AS sys.sysname) AS TABLE_QUALIFIER,
CAST(t4."TABLE_SCHEMA" AS sys.sysname) AS TABLE_OWNER,
CAST(t4."TABLE_NAME" AS sys.sysname) AS TABLE_NAME,
CASE
WHEN t5.indisunique = 't' THEN CAST(0 AS smallint)
ELSE CAST(1 AS smallint)
END AS NON_UNIQUE,
CAST(t1.relname AS sys.sysname) AS INDEX_QUALIFIER,
-- the index name created by CREATE INDEX is re-mapped, find it (by checking
-- the ones not in pg_constraint) and restoring it back before display
CASE
WHEN t8.oid > 0 THEN CAST(t6.relname AS sys.sysname)
ELSE CAST(SUBSTRING(t6.relname,1,LENGTH(t6.relname)-32-LENGTH(t1.relname)) AS sys.sysname)
END AS INDEX_NAME,
CASE
WHEN t7.starelid > 0 THEN CAST(0 AS smallint)
ELSE
 CASE
 WHEN t5.indisclustered = 't' THEN CAST(1 AS smallint)
 ELSE CAST(3 AS smallint)
 END
END AS TYPE,
CAST(seq + 1 AS smallint) AS SEQ_IN_INDEX,
CAST(t4."COLUMN_NAME" AS sys.sysname) AS COLUMN_NAME,
CAST('A' AS sys.varchar(1)) AS COLLATION,
CAST(t7.stadistinct AS int) AS CARDINALITY,
CAST(0 AS int) AS PAGES, --not supported
CAST(NULL AS sys.varchar(128)) AS FILTER_CONDITION
FROM pg_catalog.pg_class t1
    JOIN sys.schemas s1 ON s1.schema_id = t1.relnamespace
    JOIN pg_catalog.pg_roles t3 ON t1.relowner = t3.oid
    JOIN information_schema_tsql.columns t4 ON (t1.relname = t4."TABLE_NAME" COLLATE sys.database_default AND s1.name = t4."TABLE_SCHEMA")
 JOIN (pg_catalog.pg_index t5 JOIN
  pg_catalog.pg_class t6 ON t5.indexrelid = t6.oid) ON t1.oid = t5.indrelid
 LEFT JOIN pg_catalog.pg_statistic t7 ON t1.oid = t7.starelid
 LEFT JOIN pg_catalog.pg_constraint t8 ON t5.indexrelid = t8.conindid
    , generate_series(0,31) seq -- SQL server has max 32 columns per index
WHERE CAST(t4."ORDINAL_POSITION" AS smallint) = ANY (t5.indkey)
    AND CAST(t4."ORDINAL_POSITION" AS smallint) = t5.indkey[seq];

create or replace function sys.sp_statistics_internal(
    in_table_name sys.sysname,
    in_table_owner sys.sysname = '',
    in_table_qualifier sys.sysname = '',
    in_index_name sys.sysname = '',
 in_is_unique char = 'N',
 in_accuracy char = 'Q'
)
returns table(
    out_table_qualifier sys.sysname,
    out_table_owner sys.sysname,
    out_table_name sys.sysname,
 out_non_unique smallint,
 out_index_qualifier sys.sysname,
 out_index_name sys.sysname,
 out_type smallint,
 out_seq_in_index smallint,
 out_column_name sys.sysname,
 out_collation sys.varchar(1),
 out_cardinality int,
 out_pages int,
 out_filter_condition sys.varchar(128)
)
as $$
begin
    return query
    select * from sys.sp_statistics_view
    where in_table_name = table_name COLLATE sys.database_default
        and ((SELECT coalesce(in_table_owner,'')) = '' or table_owner = in_table_owner COLLATE sys.database_default)
        and ((SELECT coalesce(in_table_qualifier,'')) = '' or table_qualifier = in_table_qualifier COLLATE sys.database_default)
        and ((SELECT coalesce(in_index_name,'')) = '' or index_name like in_index_name COLLATE sys.database_default)
        and ((UPPER(in_is_unique) = 'Y' and (non_unique IS NULL or non_unique = 0)) or (UPPER(in_is_unique) = 'N'))
    order by non_unique, type, index_name, seq_in_index;
end;
$$
LANGUAGE plpgsql;

CREATE OR REPLACE VIEW sys.dm_os_host_info AS
SELECT
  -- get_host_os() depends on a Postgres function created separately.
  cast( sys.get_host_os() as sys.nvarchar(256) ) as host_platform
  -- Hardcoded at the moment. Should likely be GUC with default '' (empty string). Then set by control plane to e.g. Amazon Linux.
  , cast( (select setting FROM pg_settings WHERE name = 'babelfishpg_tsql.host_distribution') as sys.nvarchar(256) ) as host_distribution
  -- documentation on one hand states this is empty string on 1, but otoh shows an example with "ubuntu 16.04"
  , cast( (select setting FROM pg_settings WHERE name = 'babelfishpg_tsql.host_release') as sys.nvarchar(256) ) as host_release
  -- empty string on 1 . we can populate this in control plane if it's helpful.
  , cast( (select setting FROM pg_settings WHERE name = 'babelfishpg_tsql.host_service_pack_level') as sys.nvarchar(256) )
    as host_service_pack_level
  -- windows stock keeping unit. null on 1 .
  , cast( null as int ) as host_sku
  -- lcid
  , cast( sys.collationproperty( (select setting FROM pg_settings WHERE name = 'babelfishpg_tsql.server_collation_name') , 'lcid') as int )
    as "os_language_version";

CREATE OR REPLACE VIEW sys.sp_column_privileges_view AS
SELECT
CAST(t2.dbname AS sys.sysname) AS TABLE_QUALIFIER,
CAST(s1.name AS sys.sysname) AS TABLE_OWNER,
CAST(t1.relname AS sys.sysname) AS TABLE_NAME,
CAST(COALESCE(SPLIT_PART(t6.attoptions[1] collate "C", '=', 2), t5.column_name collate "C") AS sys.sysname) AS COLUMN_NAME,
CAST((select orig_username from sys.babelfish_authid_user_ext where rolname = t5.grantor::name) AS sys.sysname) AS GRANTOR,
CAST((select orig_username from sys.babelfish_authid_user_ext where rolname = t5.grantee::name) AS sys.sysname) AS GRANTEE,
CAST(t5.privilege_type AS sys.varchar(32)) AS PRIVILEGE,
CAST(t5.is_grantable AS sys.varchar(3)) AS IS_GRANTABLE
FROM pg_catalog.pg_class t1 
	JOIN sys.pg_namespace_ext t2 ON t1.relnamespace = t2.oid
	JOIN sys.schemas s1 ON s1.schema_id = t1.relnamespace
	JOIN information_schema.column_privileges t5 ON t1.relname = t5.table_name AND t2.nspname = t5.table_schema
	JOIN pg_attribute t6 ON t6.attrelid = t1.oid AND t6.attname = t5.column_name;
GRANT SELECT ON sys.sp_column_privileges_view TO PUBLIC;

CREATE OR REPLACE VIEW sys.sp_table_privileges_view AS
-- Will use sp_column_priivleges_view to get information from SELECT, INSERT and REFERENCES (only need permission from 1 column in table)
SELECT DISTINCT
CAST(TABLE_QUALIFIER AS sys.sysname) COLLATE sys.database_default AS TABLE_QUALIFIER,
CAST(TABLE_OWNER AS sys.sysname) AS TABLE_OWNER,
CAST(TABLE_NAME AS sys.sysname) COLLATE sys.database_default AS TABLE_NAME,
CAST(GRANTOR AS sys.sysname) AS GRANTOR,
CAST(GRANTEE AS sys.sysname) AS GRANTEE,
CAST(PRIVILEGE AS sys.sysname) AS PRIVILEGE,
CAST(IS_GRANTABLE AS sys.sysname) AS IS_GRANTABLE
FROM sys.sp_column_privileges_view

UNION
-- We need these set of joins only for the DELETE privilege
SELECT
CAST(t2.dbname AS sys.sysname) COLLATE sys.database_default AS TABLE_QUALIFIER,
CAST(s1.name AS sys.sysname) AS TABLE_OWNER,
CAST(t1.relname AS sys.sysname) COLLATE sys.database_default AS TABLE_NAME,
CAST((select orig_username from sys.babelfish_authid_user_ext where rolname = t4.grantor) AS sys.sysname) AS GRANTOR,
CAST((select orig_username from sys.babelfish_authid_user_ext where rolname = t4.grantee) AS sys.sysname) AS GRANTEE,
CAST(t4.privilege_type AS sys.sysname) AS PRIVILEGE,
CAST(t4.is_grantable AS sys.sysname) AS IS_GRANTABLE
FROM pg_catalog.pg_class t1
 JOIN sys.pg_namespace_ext t2 ON t1.relnamespace = t2.oid
 JOIN sys.schemas s1 ON s1.schema_id = t1.relnamespace
 JOIN information_schema.table_privileges t4 ON t1.relname = t4.table_name
WHERE t4.privilege_type = 'DELETE' collate sys.database_default;

CREATE OR REPLACE PROCEDURE sys.sp_table_privileges(
 "@table_name" sys.nvarchar(384),
 "@table_owner" sys.nvarchar(384) = '',
 "@table_qualifier" sys.sysname = '',
 "@fusepattern" sys.bit = 1
)
AS $$
BEGIN

 IF (@table_qualifier != '') AND (LOWER(@table_qualifier) != LOWER(sys.db_name()))
 BEGIN
  THROW 33557097, N'The database name component of the object qualifier must be the name of the current database.', 1;
 END

 IF @fusepattern = 1
 BEGIN
  SELECT
  TABLE_QUALIFIER,
  TABLE_OWNER,
  TABLE_NAME,
  GRANTOR,
  GRANTEE,
  PRIVILEGE,
  IS_GRANTABLE FROM sys.sp_table_privileges_view
  WHERE LOWER(TABLE_NAME) LIKE LOWER(@table_name)
   AND ((SELECT COALESCE(@table_owner,'')) = '' collate database_default OR LOWER(TABLE_OWNER) LIKE LOWER(@table_owner))
  ORDER BY table_qualifier, table_owner, table_name, privilege, grantee;
 END
 ELSE
 BEGIN
  SELECT
  TABLE_QUALIFIER,
  TABLE_OWNER,
  TABLE_NAME,
  GRANTOR,
  GRANTEE,
  PRIVILEGE,
  IS_GRANTABLE FROM sys.sp_table_privileges_view
  WHERE LOWER(TABLE_NAME) = LOWER(@table_name)
   AND ((SELECT COALESCE(@table_owner,'')) = '' collate database_default OR LOWER(TABLE_OWNER) = LOWER(@table_owner))
  ORDER BY table_qualifier, table_owner, table_name, privilege, grantee;
 END

END;
$$
LANGUAGE 'pltsql';

CREATE OR REPLACE FUNCTION sys.sp_special_columns_precision_helper(IN type TEXT, IN sp_columns_precision INT, IN sp_columns_max_length SMALLINT, IN sp_datatype_info_precision BIGINT) RETURNS INT
AS $$
SELECT
 CASE
  WHEN type COLLATE sys.database_default in ('real','float') THEN sp_columns_max_length * 2 - 1
  WHEN type COLLATE sys.database_default in ('char','varchar','binary','varbinary') THEN sp_columns_max_length
  WHEN type COLLATE sys.database_default in ('nchar','nvarchar') THEN sp_columns_max_length / 2
  WHEN type COLLATE sys.database_default in ('sysname','uniqueidentifier') THEN sp_datatype_info_precision
  ELSE sp_columns_precision
 END;
$$ LANGUAGE SQL IMMUTABLE;

CREATE OR REPLACE FUNCTION sys.sp_special_columns_length_helper(IN type TEXT, IN sp_columns_precision INT, IN sp_columns_max_length SMALLINT, IN sp_datatype_info_precision BIGINT) RETURNS INT
AS $$
SELECT
 CASE
  WHEN type COLLATE sys.database_default in ('decimal','numeric','money','smallmoney') THEN sp_columns_precision + 2
  WHEN type COLLATE sys.database_default in ('time','date','datetime2','datetimeoffset') THEN sp_columns_precision * 2
  WHEN type COLLATE sys.database_default in ('smalldatetime') THEN sp_columns_precision
  WHEN type COLLATE sys.database_default in ('datetime') THEN sp_columns_max_length * 2
  WHEN type COLLATE sys.database_default in ('sql_variant') THEN sp_datatype_info_precision
  ELSE sp_columns_max_length
 END;
$$ LANGUAGE SQL IMMUTABLE;

CREATE OR REPLACE FUNCTION sys.sp_special_columns_scale_helper(IN type TEXT, IN sp_columns_scale INT) RETURNS INT
AS $$
SELECT
 CASE
  WHEN type COLLATE sys.database_default in ('bit','real','float','char','varchar','nchar','nvarchar','time','date','datetime2','datetimeoffset','varbinary','binary','sql_variant','sysname','uniqueidentifier') THEN NULL
  ELSE sp_columns_scale
 END;
$$ LANGUAGE SQL IMMUTABLE;

-- TODO: BABEL-2838
CREATE OR REPLACE VIEW sys.sp_special_columns_view AS
SELECT DISTINCT
CAST(1 as smallint) AS SCOPE,
CAST(coalesce (split_part(pa.attoptions[1] collate "C", '=', 2) ,c1.name) AS sys.sysname) AS COLUMN_NAME, -- get original column name if exists
CAST(t6.data_type AS smallint) AS DATA_TYPE,

CASE -- cases for when they are of type identity.
 WHEN c1.is_identity = 1 AND (t8.name COLLATE sys.database_default = 'decimal' or t8.name COLLATE sys.database_default = 'numeric')
 THEN CAST(CONCAT(t8.name, '() identity') AS sys.sysname)
 WHEN c1.is_identity = 1 AND (t8.name COLLATE sys.database_default != 'decimal' AND t8.name COLLATE sys.database_default != 'numeric')
 THEN CAST(CONCAT(t8.name, ' identity') AS sys.sysname)
 ELSE CAST(t8.name AS sys.sysname)
END AS TYPE_NAME,

CAST(sys.sp_special_columns_precision_helper(coalesce(tsql_type_name, tsql_base_type_name), c1.precision, c1.max_length, t6."PRECISION") AS int) AS PRECISION,
CAST(sys.sp_special_columns_length_helper(coalesce(tsql_type_name, tsql_base_type_name), c1.precision, c1.max_length, t6."PRECISION") AS int) AS LENGTH,
CAST(sys.sp_special_columns_scale_helper(coalesce(tsql_type_name, tsql_base_type_name), c1.scale) AS smallint) AS SCALE,
CAST(1 AS smallint) AS PSEUDO_COLUMN,
CAST(c1.is_nullable AS int) AS IS_NULLABLE,
CAST(t2.dbname AS sys.sysname) AS TABLE_QUALIFIER,
CAST(s1.name AS sys.sysname) AS TABLE_OWNER,
CAST(t1.relname AS sys.sysname) AS TABLE_NAME,

CASE
 WHEN idx.is_primary_key != 1
 THEN CAST('u' AS sys.sysname) -- if it is a unique index, then we should cast it as 'u' for filtering purposes
 ELSE CAST('p' AS sys.sysname)
END AS CONSTRAINT_TYPE,
CAST(idx.name AS sys.sysname) AS CONSTRAINT_NAME,
CAST(idx.index_id AS int) AS INDEX_ID

FROM pg_catalog.pg_class t1
 JOIN sys.pg_namespace_ext t2 ON t1.relnamespace = t2.oid
 JOIN sys.schemas s1 ON s1.schema_id = t1.relnamespace
 LEFT JOIN sys.indexes idx ON idx.object_id = t1.oid
 INNER JOIN pg_catalog.pg_attribute i2 ON idx.index_id = i2.attrelid
 INNER JOIN sys.columns c1 ON c1.object_id = idx.object_id AND cast(i2.attname as sys.sysname) = c1.name collate sys.database_default

 JOIN pg_catalog.pg_type AS t7 ON t7.oid = c1.system_type_id
 JOIN sys.types AS t8 ON c1.user_type_id = t8.user_type_id
 LEFT JOIN sys.sp_datatype_info_helper(2::smallint, false) AS t6 ON t7.typname = t6.pg_type_name collate sys.database_default OR t7.typname = t6.type_name collate sys.database_default --need in order to get accurate DATA_TYPE value
 LEFT JOIN pg_catalog.pg_attribute AS pa ON t1.oid = pa.attrelid AND c1.name = pa.attname collate sys.database_default
 , sys.translate_pg_type_to_tsql(t8.user_type_id) AS tsql_type_name
 , sys.translate_pg_type_to_tsql(t8.system_type_id) AS tsql_base_type_name
 WHERE has_schema_privilege(s1.schema_id, 'USAGE');

CREATE OR REPLACE VIEW sys.sp_fkeys_view AS
SELECT
-- primary key info
CAST(t2.dbname AS sys.sysname) AS PKTABLE_QUALIFIER,
CAST((select orig_name from sys.babelfish_namespace_ext where dbid = sys.db_id() and nspname COLLATE sys.database_default = ref.table_schema) AS sys.sysname) AS PKTABLE_OWNER,
CAST(ref.table_name AS sys.sysname) AS PKTABLE_NAME,
CAST(coalesce(split_part(pkname_table.attoptions[1] COLLATE "C", '=', 2), ref.column_name) AS sys.sysname) AS PKCOLUMN_NAME,

-- foreign key info
CAST(t2.dbname AS sys.sysname) AS FKTABLE_QUALIFIER,
CAST((select orig_name from sys.babelfish_namespace_ext where dbid = sys.db_id() and nspname COLLATE sys.database_default = fk.table_schema) AS sys.sysname) AS FKTABLE_OWNER,
CAST(fk.table_name AS sys.sysname) AS FKTABLE_NAME,
CAST(coalesce(split_part(fkname_table.attoptions[1] COLLATE "C", '=', 2), fk.column_name) AS sys.sysname) AS FKCOLUMN_NAME,

CAST(seq AS smallint) AS KEY_SEQ,
CASE
    WHEN map.update_rule collate sys.database_default = 'NO ACTION' THEN CAST(1 AS smallint)
    WHEN map.update_rule collate sys.database_default = 'SET NULL' THEN CAST(2 AS smallint)
    WHEN map.update_rule collate sys.database_default = 'SET DEFAULT' THEN CAST(3 AS smallint)
    ELSE CAST(0 AS smallint)
END AS UPDATE_RULE,

CASE
    WHEN map.delete_rule collate sys.database_default = 'NO ACTION' THEN CAST(1 AS smallint)
    WHEN map.delete_rule collate sys.database_default = 'SET NULL' THEN CAST(2 AS smallint)
    WHEN map.delete_rule collate sys.database_default = 'SET DEFAULT' THEN CAST(3 AS smallint)
    ELSE CAST(0 AS smallint)
END AS DELETE_RULE,
CAST(fk.constraint_name AS sys.sysname) AS FK_NAME,
CAST(ref.constraint_name AS sys.sysname) AS PK_NAME

FROM information_schema.referential_constraints AS map

-- join unique constraints (e.g. PKs constraints) to ref columns info
INNER JOIN information_schema.key_column_usage AS ref
 JOIN pg_catalog.pg_class p1 -- Need to join this in order to get oid for pkey's original bbf name
    JOIN sys.pg_namespace_ext p2 ON p1.relnamespace = p2.oid
    JOIN information_schema.columns p4 ON p1.relname = p4.table_name AND p1.relnamespace::regnamespace::text = p4.table_schema
    JOIN pg_constraint p5 ON p1.oid = p5.conrelid
    ON (p1.relname=ref.table_name AND p4.column_name=ref.column_name AND ref.table_schema = p2.nspname AND ref.table_schema = p4.table_schema)

    ON ref.constraint_catalog = map.unique_constraint_catalog
    AND ref.constraint_schema = map.unique_constraint_schema
    AND ref.constraint_name = map.unique_constraint_name

-- join fk columns to the correct ref columns using ordinal positions
INNER JOIN information_schema.key_column_usage AS fk
    ON fk.constraint_catalog = map.constraint_catalog
    AND fk.constraint_schema = map.constraint_schema
    AND fk.constraint_name = map.constraint_name
    AND fk.position_in_unique_constraint = ref.ordinal_position

INNER JOIN pg_catalog.pg_class t1
    JOIN sys.pg_namespace_ext t2 ON t1.relnamespace = t2.oid
    JOIN information_schema.columns t4 ON t1.relname = t4.table_name AND t1.relnamespace::regnamespace::text = t4.table_schema
    JOIN pg_constraint t5 ON t1.oid = t5.conrelid
    ON (t1.relname=fk.table_name AND t4.column_name=fk.column_name AND fk.table_schema = t2.nspname AND fk.table_schema = t4.table_schema)

-- get foreign key's original bbf name
JOIN pg_catalog.pg_attribute fkname_table
 ON (t1.oid = fkname_table.attrelid) AND (fk.column_name = fkname_table.attname)

-- get primary key's original bbf name
JOIN pg_catalog.pg_attribute pkname_table
 ON (p1.oid = pkname_table.attrelid) AND (ref.column_name = pkname_table.attname)

 , generate_series(1,16) seq -- BBF has max 16 columns per primary key
WHERE t5.contype = 'f'
AND CAST(t4.dtd_identifier AS smallint) = ANY (t5.conkey)
AND CAST(t4.dtd_identifier AS smallint) = t5.conkey[seq];

CREATE OR REPLACE VIEW sys.sp_stored_procedures_view AS
SELECT 
CAST(d.name AS sys.sysname) COLLATE sys.database_default AS PROCEDURE_QUALIFIER,
CAST(s1.name AS sys.sysname) AS PROCEDURE_OWNER, 

CASE 
	WHEN p.prokind = 'p' THEN CAST(concat(p.proname, ';1') AS sys.nvarchar(134))
	ELSE CAST(concat(p.proname, ';0') AS sys.nvarchar(134))
END AS PROCEDURE_NAME,

-1 AS NUM_INPUT_PARAMS,
-1 AS NUM_OUTPUT_PARAMS,
-1 AS NUM_RESULT_SETS,
CAST(NULL AS varchar(254)) AS REMARKS,
cast(2 AS smallint) AS PROCEDURE_TYPE

FROM pg_catalog.pg_proc p 

INNER JOIN sys.schemas s1 ON p.pronamespace = s1.schema_id 
INNER JOIN sys.databases d ON d.database_id = sys.db_id()
WHERE has_schema_privilege(s1.schema_id, 'USAGE')

UNION 

SELECT CAST((SELECT sys.db_name()) AS sys.sysname) COLLATE sys.database_default AS PROCEDURE_QUALIFIER,
CAST(nspname AS sys.sysname) AS PROCEDURE_OWNER,

CASE 
	WHEN prokind = 'p' THEN cast(concat(proname, ';1') AS sys.nvarchar(134))
	ELSE cast(concat(proname, ';0') AS sys.nvarchar(134))
END AS PROCEDURE_NAME,

-1 AS NUM_INPUT_PARAMS,
-1 AS NUM_OUTPUT_PARAMS,
-1 AS NUM_RESULT_SETS,
CAST(NULL AS varchar(254)) AS REMARKS,
cast(2 AS smallint) AS PROCEDURE_TYPE

FROM    pg_catalog.pg_namespace n 
JOIN    pg_catalog.pg_proc p 
ON      pronamespace = n.oid   
WHERE nspname = 'sys' AND (proname LIKE 'sp\_%' OR proname LIKE 'xp\_%' OR proname LIKE 'dm\_%' OR proname LIKE 'fn\_%');

CREATE OR REPLACE PROCEDURE sys.sp_stored_procedures(
    "@sp_name" sys.nvarchar(390) = '',
    "@sp_owner" sys.nvarchar(384) = '',
    "@sp_qualifier" sys.sysname = '',
    "@fusepattern" sys.bit = '1'
)
AS $$
BEGIN
 IF (@sp_qualifier != '') AND LOWER(sys.db_name()) != LOWER(@sp_qualifier)
 BEGIN
  THROW 33557097, N'The database name component of the object qualifier must be the name of the current database.', 1;
 END

 -- If @sp_name or @sp_owner = '%', it gets converted to NULL or '' regardless of @fusepattern
 IF @sp_name = '%'
 BEGIN
  SELECT @sp_name = ''
 END

 IF @sp_owner = '%'
 BEGIN
  SELECT @sp_owner = ''
 END

 -- Changes fusepattern to 0 if no wildcards are used. NOTE: Need to add [] wildcard pattern when it is implemented. Wait for BABEL-2452
 IF @fusepattern = 1
 BEGIN
  IF (CHARINDEX('%', @sp_name) != 0 AND CHARINDEX('_', @sp_name) != 0 AND CHARINDEX('%', @sp_owner) != 0 AND CHARINDEX('_', @sp_owner) != 0 )
  BEGIN
   SELECT @fusepattern = 0;
  END
 END

 -- Condition for when sp_name argument is not given or is null, or is just a wildcard (same order)
 IF COALESCE(@sp_name, '') = ''
 BEGIN
  IF @fusepattern=1
  BEGIN
   SELECT
   PROCEDURE_QUALIFIER,
   PROCEDURE_OWNER,
   PROCEDURE_NAME,
   NUM_INPUT_PARAMS,
   NUM_OUTPUT_PARAMS,
   NUM_RESULT_SETS,
   REMARKS,
   PROCEDURE_TYPE FROM sys.sp_stored_procedures_view
   WHERE ((SELECT COALESCE(@sp_owner,'')) = '' OR LOWER(procedure_owner) LIKE LOWER(@sp_owner))
   ORDER BY procedure_qualifier, procedure_owner, procedure_name;
  END
  ELSE
  BEGIN
   SELECT
   PROCEDURE_QUALIFIER,
   PROCEDURE_OWNER,
   PROCEDURE_NAME,
   NUM_INPUT_PARAMS,
   NUM_OUTPUT_PARAMS,
   NUM_RESULT_SETS,
   REMARKS,
   PROCEDURE_TYPE FROM sys.sp_stored_procedures_view
   WHERE ((SELECT COALESCE(@sp_owner,'')) = '' OR LOWER(procedure_owner) LIKE LOWER(@sp_owner))
   ORDER BY procedure_qualifier, procedure_owner, procedure_name;
  END
 END
 -- When @sp_name is not null
 ELSE
 BEGIN
  -- When sp_owner is null and fusepattern = 0
  IF (@fusepattern = 0 AND COALESCE(@sp_owner,'') = '')
  BEGIN
   IF EXISTS ( -- Search in the sys schema
     SELECT * FROM sys.sp_stored_procedures_view
     WHERE (LOWER(LEFT(procedure_name, -2)) = LOWER(@sp_name))
      AND (LOWER(procedure_owner) = 'sys'))
   BEGIN
    SELECT PROCEDURE_QUALIFIER,
    PROCEDURE_OWNER,
    PROCEDURE_NAME,
    NUM_INPUT_PARAMS,
    NUM_OUTPUT_PARAMS,
    NUM_RESULT_SETS,
    REMARKS,
    PROCEDURE_TYPE FROM sys.sp_stored_procedures_view
    WHERE (LOWER(LEFT(procedure_name, -2)) = LOWER(@sp_name))
     AND (LOWER(procedure_owner) = 'sys')
    ORDER BY procedure_qualifier, procedure_owner, procedure_name;
   END
   ELSE IF EXISTS (
    SELECT * FROM sys.sp_stored_procedures_view
    WHERE (LOWER(LEFT(procedure_name, -2)) = LOWER(@sp_name))
     AND (LOWER(procedure_owner) = LOWER(SCHEMA_NAME()))
     )
   BEGIN
    SELECT PROCEDURE_QUALIFIER,
    PROCEDURE_OWNER,
    PROCEDURE_NAME,
    NUM_INPUT_PARAMS,
    NUM_OUTPUT_PARAMS,
    NUM_RESULT_SETS,
    REMARKS,
    PROCEDURE_TYPE FROM sys.sp_stored_procedures_view
    WHERE (LOWER(LEFT(procedure_name, -2)) = LOWER(@sp_name))
     AND (LOWER(procedure_owner) = LOWER(SCHEMA_NAME()))
    ORDER BY procedure_qualifier, procedure_owner, procedure_name;
   END
   ELSE -- Search in the dbo schema (if nothing exists it should just return nothing).
   BEGIN
    SELECT PROCEDURE_QUALIFIER,
    PROCEDURE_OWNER,
    PROCEDURE_NAME,
    NUM_INPUT_PARAMS,
    NUM_OUTPUT_PARAMS,
    NUM_RESULT_SETS,
    REMARKS,
    PROCEDURE_TYPE FROM sys.sp_stored_procedures_view
    WHERE (LOWER(LEFT(procedure_name, -2)) = LOWER(@sp_name))
     AND (LOWER(procedure_owner) = 'dbo')
    ORDER BY procedure_qualifier, procedure_owner, procedure_name;
   END

  END
  ELSE IF (@fusepattern = 0 AND COALESCE(@sp_owner,'') != '')
  BEGIN
   SELECT
   PROCEDURE_QUALIFIER,
   PROCEDURE_OWNER,
   PROCEDURE_NAME,
   NUM_INPUT_PARAMS,
   NUM_OUTPUT_PARAMS,
   NUM_RESULT_SETS,
   REMARKS,
   PROCEDURE_TYPE FROM sys.sp_stored_procedures_view
   WHERE (LOWER(LEFT(procedure_name, -2)) = LOWER(@sp_name))
    AND (LOWER(procedure_owner) = LOWER(@sp_owner))
   ORDER BY procedure_qualifier, procedure_owner, procedure_name;
  END
  ELSE -- fusepattern = 1
  BEGIN
   SELECT
   PROCEDURE_QUALIFIER,
   PROCEDURE_OWNER,
   PROCEDURE_NAME,
   NUM_INPUT_PARAMS,
   NUM_OUTPUT_PARAMS,
   NUM_RESULT_SETS,
   REMARKS,
   PROCEDURE_TYPE FROM sys.sp_stored_procedures_view
   WHERE ((SELECT COALESCE(@sp_name,'')) = '' OR LOWER(LEFT(procedure_name, -2)) LIKE LOWER(@sp_name))
    AND ((SELECT COALESCE(@sp_owner,'')) = '' OR LOWER(procedure_owner) LIKE LOWER(@sp_owner))
   ORDER BY procedure_qualifier, procedure_owner, procedure_name;
  END
 END
END;
$$
LANGUAGE 'pltsql';
GRANT EXECUTE on PROCEDURE sys.sp_stored_procedures TO PUBLIC;

CREATE OR REPLACE VIEW sys.sp_sproc_columns_view AS
-- Get parameters (if any) for a user-defined stored procedure/function
(SELECT
 CAST(d.name AS sys.sysname) COLLATE sys.database_default AS PROCEDURE_QUALIFIER,
 CAST(ext.orig_name AS sys.sysname) AS PROCEDURE_OWNER,
 CASE
  WHEN proc.routine_type='PROCEDURE' COLLATE sys.database_default THEN CAST(CONCAT(proc.routine_name, ';1') AS sys.nvarchar(134))
  ELSE CAST(CONCAT(proc.routine_name, ';0') AS sys.nvarchar(134))
 END AS PROCEDURE_NAME,

 CAST(coalesce(args.parameter_name, '') AS sys.sysname) AS COLUMN_NAME,
 CAST(1 AS smallint) AS COLUMN_TYPE,
 CAST(t5.data_type AS smallint) AS DATA_TYPE,
 CAST(coalesce(t6.name, '') AS sys.sysname) COLLATE sys.database_default AS TYPE_NAME,
 CAST(t6.precision AS int) AS PRECISION,
 CAST(t6.max_length AS int) AS LENGTH,
 CAST(t6.scale AS smallint) AS SCALE,
 CAST(t5.num_prec_radix AS smallint) AS RADIX,
 CAST(t6.is_nullable AS smallint) AS NULLABLE,
 CAST(NULL AS varchar(254)) AS REMARKS,
 CAST(NULL AS sys.nvarchar(4000)) AS COLUMN_DEF,
 CAST(t5.sql_data_type AS smallint) AS SQL_DATA_TYPE,
 CAST(t5.sql_datetime_sub AS smallint) AS SQL_DATETIME_SUB,
 CAST(NULL AS int) AS CHAR_OCTET_LENGTH,
 CAST(args.ordinal_position AS int) AS ORDINAL_POSITION,
 CAST('YES' AS varchar(254)) AS IS_NULLABLE,
 CAST(t5.ss_data_type AS sys.tinyint) AS SS_DATA_TYPE,
 CAST(proc.routine_name AS sys.nvarchar(134)) AS original_procedure_name

 FROM information_schema.routines proc
 JOIN information_schema.parameters args
  ON proc.specific_schema = args.specific_schema COLLATE sys.database_default AND proc.specific_name = args.specific_name COLLATE sys.database_default
 INNER JOIN sys.babelfish_namespace_ext ext ON proc.specific_schema = cast(ext.nspname as sys.sysname) COLLATE sys.database_default
 INNER JOIN sys.databases d ON d.database_id =ext.dbid
 INNER JOIN sys.spt_datatype_info_table AS t5
  JOIN sys.types t6
  JOIN sys.types t7 ON t6.system_type_id = t7.user_type_id
   ON t7.name = t5.type_name COLLATE sys.database_default
  ON (args.data_type != 'USER-DEFINED' COLLATE sys.database_default AND cast(args.udt_name as sys.varchar(20)) = t5.pg_type_name COLLATE sys.database_default AND t6.name = t7.name COLLATE sys.database_default)
  OR (args.data_type='USER-DEFINED' COLLATE sys.database_default AND cast(args.udt_name as sys.varchar(20)) = t6.name COLLATE sys.database_default)
 WHERE coalesce(args.parameter_name, '') LIKE '@%' COLLATE sys.database_default
  AND ext.dbid = sys.db_id()
  AND has_schema_privilege(proc.specific_schema, 'USAGE')

UNION ALL

-- Create row describing return type for a user-defined stored procedure/function
SELECT
 CAST(d.name AS sys.sysname) COLLATE sys.database_default AS PROCEDURE_QUALIFIER,
 CAST(ext.orig_name AS sys.sysname) AS PROCEDURE_OWNER,
 CASE
  WHEN proc.routine_type='PROCEDURE' COLLATE sys.database_default THEN CAST(CONCAT(proc.routine_name, ';1') AS sys.nvarchar(134))
  ELSE CAST(CONCAT(proc.routine_name, ';0') AS sys.nvarchar(134))
 END AS PROCEDURE_NAME,

 CASE
  WHEN pg_function_result_type LIKE '%TABLE%' COLLATE sys.database_default THEN cast('@TABLE_RETURN_VALUE' AS sys.sysname)
  ELSE cast('@RETURN_VALUE' AS sys.sysname)
  END AS COLUMN_NAME,

 CASE
  WHEN pg_function_result_type LIKE '%TABLE%' COLLATE sys.database_default THEN CAST(3 AS smallint)
  ELSE CAST(5 as smallint)
 END AS COLUMN_TYPE,

 CASE
  WHEN proc.routine_type='PROCEDURE' COLLATE sys.database_default THEN cast((SELECT data_type FROM sys.spt_datatype_info_table WHERE type_name = 'int' COLLATE sys.database_default) AS smallint)
  WHEN pg_function_result_type LIKE '%TABLE%' COLLATE sys.database_default THEN cast(null AS smallint)
  ELSE CAST(t5.data_type AS smallint)
 END AS DATA_TYPE,

 CASE
  WHEN proc.routine_type='PROCEDURE' COLLATE sys.database_default THEN CAST('int' AS sys.sysname) COLLATE sys.database_default
  WHEN pg_function_result_type like '%TABLE%' COLLATE sys.database_default then CAST('table' AS sys.sysname) COLLATE sys.database_default
  ELSE CAST(coalesce(t6.name, '') AS sys.sysname) COLLATE sys.database_default
 END AS TYPE_NAME,

 CASE
  WHEN proc.routine_type='PROCEDURE' COLLATE sys.database_default THEN CAST(10 AS int)
  WHEN pg_function_result_type LIKE '%TABLE%' COLLATE sys.database_default THEN CAST(0 AS int)
  ELSE CAST(t6.precision AS int)
 END AS PRECISION,

 CASE
  WHEN proc.routine_type='PROCEDURE' COLLATE sys.database_default THEN CAST(4 AS int)
  WHEN pg_function_result_type LIKE '%TABLE%' COLLATE sys.database_default THEN CAST(0 AS int)
  ELSE CAST(t6.max_length AS int)
 END AS LENGTH,
 CASE
  WHEN proc.routine_type='PROCEDURE' COLLATE sys.database_default THEN CAST(0 AS smallint)
  WHEN pg_function_result_type LIKE '%TABLE%' COLLATE sys.database_default THEN CAST(0 AS smallint)
  ELSE CAST(t6.scale AS smallint)
 END AS SCALE,
 CASE
  WHEN proc.routine_type='PROCEDURE' COLLATE sys.database_default THEN CAST(10 AS smallint)
  WHEN pg_function_result_type LIKE '%TABLE%' COLLATE sys.database_default THEN CAST(0 AS smallint)
  ELSE CAST(t5.num_prec_radix AS smallint)
 END AS RADIX,
 CASE
  WHEN proc.routine_type='PROCEDURE' COLLATE sys.database_default THEN CAST(0 AS smallint)
  WHEN pg_function_result_type LIKE '%TABLE%' COLLATE sys.database_default THEN CAST(0 AS smallint)
  ELSE CAST(t6.is_nullable AS smallint)
 END AS NULLABLE,
 CASE
  WHEN pg_function_result_type LIKE '%TABLE%' COLLATE sys.database_default THEN CAST('Result table returned by table valued function' AS varchar(254))
  ELSE CAST(NULL AS varchar(254))
 END AS REMARKS,

 CAST(NULL AS sys.nvarchar(4000)) AS COLUMN_DEF,
 CASE
  WHEN proc.routine_type='PROCEDURE' COLLATE sys.database_default THEN CAST((SELECT sql_data_type FROM sys.spt_datatype_info_table WHERE type_name = 'int') AS smallint)
  WHEN pg_function_result_type LIKE '%TABLE%' COLLATE sys.database_default THEN CAST(null AS smallint)
  ELSE CAST(t5.sql_data_type AS smallint)
 END AS SQL_DATA_TYPE,

 CAST(null AS smallint) AS SQL_DATETIME_SUB,
 CAST(null AS int) AS CHAR_OCTET_LENGTH,
 CAST(0 AS int) AS ORDINAL_POSITION,
 CASE
  WHEN proc.routine_type='PROCEDURE' COLLATE sys.database_default THEN CAST('NO' AS varchar(254))
  WHEN pg_function_result_type LIKE '%TABLE%' COLLATE sys.database_default THEN CAST('NO' AS varchar(254))
  ELSE CAST('YES' AS varchar(254))
 END AS IS_NULLABLE,

 CASE
  WHEN proc.routine_type='PROCEDURE' COLLATE sys.database_default THEN CAST(56 AS sys.tinyint)
  WHEN pg_function_result_type LIKE '%TABLE%' COLLATE sys.database_default THEN CAST(0 AS sys.tinyint)
  ELSE CAST(t5.ss_data_type AS sys.tinyint)
 END AS SS_DATA_TYPE,
 CAST(proc.routine_name AS sys.nvarchar(134)) AS original_procedure_name

 FROM information_schema.routines proc
    INNER JOIN sys.babelfish_namespace_ext ext ON proc.specific_schema = ext.nspname COLLATE sys.database_default
    INNER JOIN sys.databases d ON d.database_id = ext.dbid and ext.dbid = sys.db_id()
    INNER JOIN pg_catalog.pg_proc p ON cast(proc.specific_name as sys.sysname) = (p.proname || '_' || p.oid) COLLATE sys.database_default
    LEFT JOIN sys.spt_datatype_info_table AS t5
        JOIN sys.types t6
        JOIN sys.types t7 ON t6.system_type_id = t7.user_type_id
        ON t7.name = t5.type_name COLLATE sys.database_default
    ON (proc.data_type != 'USER-DEFINED' COLLATE sys.database_default
            AND cast(proc.type_udt_name as sys.varchar(20)) COLLATE sys.database_default = t5.pg_type_name
            AND t6.name = t7.name COLLATE sys.database_default)
        OR (proc.data_type = 'USER-DEFINED' COLLATE sys.database_default
            AND cast(proc.type_udt_name as sys.varchar(20)) COLLATE sys.database_default = t6.name),
    pg_get_function_result(p.oid) AS pg_function_result_type
 WHERE has_schema_privilege(proc.specific_schema, 'USAGE'))

UNION ALL

-- Get parameters (if any) for a system stored procedure/function
(SELECT
 CAST((SELECT sys.db_name()) AS sys.sysname) COLLATE sys.database_default AS PROCEDURE_QUALIFIER,
 CAST(args.specific_schema AS sys.sysname) AS PROCEDURE_OWNER,
 CASE
  WHEN proc.routine_type='PROCEDURE' COLLATE sys.database_default then CAST(CONCAT(proc.routine_name, ';1') AS sys.nvarchar(134))
  ELSE CAST(CONCAT(proc.routine_name, ';0') AS sys.nvarchar(134))
 END AS PROCEDURE_NAME,

 CAST(coalesce(args.parameter_name, '') AS sys.sysname) AS COLUMN_NAME,
 CAST(1 as smallint) AS COLUMN_TYPE,
 CAST(t5.data_type AS smallint) AS DATA_TYPE,
 CAST(coalesce(t6.name, '') as sys.sysname) COLLATE sys.database_default as TYPE_NAME,
 CAST(t6.precision as int) as PRECISION,
 CAST(t6.max_length as int) as LENGTH,
 CAST(t6.scale AS smallint) AS SCALE,
 CAST(t5.num_prec_radix AS smallint) AS RADIX,
 CAST(t6.is_nullable as smallint) AS NULLABLE,
 CAST(NULL AS varchar(254)) AS REMARKS,
 CAST(NULL AS sys.nvarchar(4000)) AS COLUMN_DEF,
 CAST(t5.sql_data_type AS smallint) AS SQL_DATA_TYPE,
 CAST(t5.sql_datetime_sub AS smallint) AS SQL_DATETIME_SUB,
 CAST(NULL AS int) AS CHAR_OCTET_LENGTH,
 CAST(args.ordinal_position AS int) AS ORDINAL_POSITION,
 CAST('YES' AS varchar(254)) AS IS_NULLABLE,
 CAST(t5.ss_data_type AS sys.tinyint) AS SS_DATA_TYPE,
 CAST(proc.routine_name AS sys.nvarchar(134)) AS original_procedure_name

 FROM information_schema.routines proc
 JOIN information_schema.parameters args
  on proc.specific_schema = args.specific_schema COLLATE sys.database_default
  and proc.specific_name = args.specific_name COLLATE sys.database_default
 LEFT JOIN sys.spt_datatype_info_table AS t5
  LEFT JOIN sys.types t6 ON t6.name = t5.type_name COLLATE sys.database_default
  ON cast(args.udt_name as sys.varchar(20)) = t5.pg_type_name COLLATE sys.database_default OR cast(args.udt_name as sys.varchar(20)) = t5.type_name COLLATE sys.database_default
 WHERE args.specific_schema ='sys' COLLATE sys.database_default
  AND coalesce(args.parameter_name, '') LIKE '@%' COLLATE sys.database_default
  AND (args.specific_name LIKE 'sp\_%' COLLATE sys.database_default
   OR args.specific_name LIKE 'xp\_%' COLLATE sys.database_default
   OR args.specific_name LIKE 'dm\_%' COLLATE sys.database_default
   OR args.specific_name LIKE 'fn\_%' COLLATE sys.database_default)
  AND has_schema_privilege(proc.specific_schema, 'USAGE')

UNION ALL

-- Create row describing return type for a system stored procedure/function
SELECT
 CAST((SELECT sys.db_name()) AS sys.sysname) COLLATE sys.database_default AS PROCEDURE_QUALIFIER,
 CAST(proc.specific_schema AS sys.sysname) AS PROCEDURE_OWNER,
 CASE
  WHEN proc.routine_type='PROCEDURE' COLLATE sys.database_default then CAST(CONCAT(proc.routine_name, ';1') AS sys.nvarchar(134))
  ELSE CAST(CONCAT(proc.routine_name, ';0') AS sys.nvarchar(134))
 END AS PROCEDURE_NAME,

 CASE
  WHEN pg_function_result_type LIKE '%TABLE%' COLLATE sys.database_default THEN cast('@TABLE_RETURN_VALUE' AS sys.sysname)
  ELSE cast('@RETURN_VALUE' AS sys.sysname)
  END AS COLUMN_NAME,

 CASE
  WHEN pg_function_result_type LIKE '%TABLE%' COLLATE sys.database_default THEN CAST(3 AS smallint)
  ELSE CAST(5 AS smallint)
 END AS COLUMN_TYPE,

 CASE
  WHEN proc.routine_type='PROCEDURE' COLLATE sys.database_default THEN cast((SELECT sql_data_type FROM sys.spt_datatype_info_table WHERE type_name = 'int') AS smallint)
  WHEN pg_function_result_type LIKE '%TABLE%' COLLATE sys.database_default THEN cast(null AS smallint)
  ELSE CAST(t5.data_type AS smallint)
 END AS DATA_TYPE,

 CASE
  WHEN proc.routine_type='PROCEDURE' COLLATE sys.database_default THEN CAST('int' AS sys.sysname) COLLATE sys.database_default
  WHEN pg_function_result_type LIKE '%TABLE%' COLLATE sys.database_default THEN CAST('table' AS sys.sysname) COLLATE sys.database_default
  ELSE CAST(coalesce(t6.name, '') AS sys.sysname) COLLATE sys.database_default
 END AS TYPE_NAME,

 CASE
  WHEN proc.routine_type='PROCEDURE' COLLATE sys.database_default THEN CAST(10 AS int)
  WHEN pg_function_result_type LIKE '%TABLE%' COLLATE sys.database_default THEN CAST(0 AS int)
  ELSE CAST(t6.precision AS int)
 END AS PRECISION,

 CASE
  WHEN proc.routine_type='PROCEDURE' COLLATE sys.database_default THEN CAST(4 AS int)
  WHEN pg_function_result_type LIKE '%TABLE%' COLLATE sys.database_default THEN CAST(0 AS int)
  ELSE CAST(t6.max_length AS int)
 END AS LENGTH,
 CASE
  WHEN proc.routine_type='PROCEDURE' COLLATE sys.database_default THEN CAST(0 AS smallint)
  WHEN pg_function_result_type LIKE '%TABLE%' COLLATE sys.database_default THEN CAST(0 AS smallint)
  ELSE CAST(t6.scale AS smallint)
 END AS SCALE,
 CASE
  WHEN proc.routine_type='PROCEDURE' COLLATE sys.database_default THEN CAST(10 AS smallint)
  WHEN pg_function_result_type LIKE '%TABLE%' COLLATE sys.database_default THEN CAST(0 AS smallint)
  ELSE CAST(t5.num_prec_radix AS smallint)
 END AS RADIX,
 CASE
  WHEN proc.routine_type='PROCEDURE' COLLATE sys.database_default THEN CAST(0 AS smallint)
  WHEN pg_function_result_type LIKE '%TABLE%' COLLATE sys.database_default THEN CAST(0 AS smallint)
  ELSE CAST(t6.is_nullable AS smallint)
 END AS NULLABLE,

 CASE
  WHEN pg_function_result_type LIKE '%TABLE%' COLLATE sys.database_default THEN CAST('Result table returned by table valued function' AS varchar(254))
  ELSE CAST(NULL AS varchar(254))
 END AS REMARKS,

 CAST(NULL AS sys.nvarchar(4000)) AS COLUMN_DEF,
 CASE
  WHEN proc.routine_type='PROCEDURE' COLLATE sys.database_default THEN CAST((SELECT sql_data_type FROM sys.spt_datatype_info_table WHERE type_name = 'int') AS smallint)
  WHEN pg_function_result_type LIKE '%TABLE%' COLLATE sys.database_default THEN CAST(null AS smallint)
  ELSE CAST(t5.sql_data_type AS smallint)
 END AS SQL_DATA_TYPE,

 CAST(null AS smallint) AS SQL_DATETIME_SUB,
 CAST(null AS int) AS CHAR_OCTET_LENGTH,
 CAST(0 AS int) AS ORDINAL_POSITION,
 CASE
  WHEN proc.routine_type='PROCEDURE' COLLATE sys.database_default THEN CAST('NO' AS varchar(254))
  WHEN pg_function_result_type LIKE '%TABLE%' COLLATE sys.database_default THEN CAST('NO' AS varchar(254))
  ELSE CAST('YES' AS varchar(254))
 END AS IS_NULLABLE,

 CASE
  WHEN proc.routine_type='PROCEDURE' COLLATE sys.database_default THEN CAST(56 AS sys.tinyint)
  WHEN pg_function_result_type LIKE '%TABLE%' COLLATE sys.database_default THEN CAST(0 AS sys.tinyint)
  ELSE CAST(t5.ss_data_type AS sys.tinyint)
 END AS SS_DATA_TYPE,
 CAST(proc.routine_name AS sys.nvarchar(134)) AS original_procedure_name

 FROM information_schema.routines proc
 INNER JOIN pg_catalog.pg_proc p ON cast(proc.specific_name as sys.sysname) = (p.proname || '_' || p.oid) collate sys.database_default
 LEFT JOIN sys.spt_datatype_info_table AS t5
  LEFT JOIN sys.types t6 ON t6.name = t5.type_name collate sys.database_default
 ON cast(proc.type_udt_name as sys.varchar(20)) = t5.pg_type_name COLLATE sys.database_default
  OR cast(proc.type_udt_name as sys.varchar(20)) = t5.type_name COLLATE sys.database_default,
 pg_get_function_result(p.oid) AS pg_function_result_type
 WHERE cast(proc.specific_schema as sys.sysname) = 'sys' collate sys.database_default
  AND (cast(proc.specific_name as sys.sysname) LIKE 'sp\_%' collate sys.database_default
   OR cast(proc.specific_name as sys.sysname) LIKE 'xp\_%' collate sys.database_default
   OR cast(proc.specific_name as sys.sysname) LIKE 'dm\_%' collate sys.database_default
   OR cast(proc.specific_name as sys.sysname) LIKE 'fn\_%' collate sys.database_default)
  AND has_schema_privilege(proc.specific_schema, 'USAGE')
 );

CREATE OR REPLACE PROCEDURE sys.sp_sproc_columns(
	"@procedure_name" sys.nvarchar(390) = '%',
	"@procedure_owner" sys.nvarchar(384) = NULL,
	"@procedure_qualifier" sys.sysname = NULL,
	"@column_name" sys.nvarchar(384) = NULL,
	"@odbcver" int = 2,
	"@fusepattern" sys.bit = '1'
)	
AS $$
	SELECT @procedure_name = LOWER(COALESCE(@procedure_name, ''))
	SELECT @procedure_owner = LOWER(COALESCE(@procedure_owner, ''))
	SELECT @procedure_qualifier = LOWER(COALESCE(@procedure_qualifier, ''))
	SELECT @column_name = LOWER(COALESCE(@column_Name, ''))
BEGIN 
	IF (@procedure_qualifier != '' AND (SELECT LOWER(sys.db_name())) != @procedure_qualifier)
		BEGIN
			THROW 33557097, N'The database name component of the object qualifier must be the name of the current database.', 1;
 	   	END
	IF @fusepattern = '1'
		BEGIN
			SELECT PROCEDURE_QUALIFIER,
					PROCEDURE_OWNER,
					PROCEDURE_NAME,
					COLUMN_NAME,
					COLUMN_TYPE,
					DATA_TYPE,
					TYPE_NAME,
					PRECISION,
					LENGTH,
					SCALE,
					RADIX,
					NULLABLE,
					REMARKS,
					COLUMN_DEF,
					SQL_DATA_TYPE,
					SQL_DATETIME_SUB,
					CHAR_OCTET_LENGTH,
					ORDINAL_POSITION,
					IS_NULLABLE,
					SS_DATA_TYPE
			FROM sys.sp_sproc_columns_view
			WHERE (@procedure_name = '' OR original_procedure_name LIKE @procedure_name COLLATE database_default )
				AND (@procedure_owner = '' OR procedure_owner LIKE @procedure_owner COLLATE database_default )
				AND (@column_name = '' OR column_name LIKE @column_name COLLATE database_default )
				AND (@procedure_qualifier = '' OR procedure_qualifier = @procedure_qualifier COLLATE database_default )
			ORDER BY procedure_qualifier, procedure_owner, procedure_name, ordinal_position;
		END
	ELSE
		BEGIN
			SELECT PROCEDURE_QUALIFIER,
					PROCEDURE_OWNER,
					PROCEDURE_NAME,
					COLUMN_NAME,
					COLUMN_TYPE,
					DATA_TYPE,
					TYPE_NAME,
					PRECISION,
					LENGTH,
					SCALE,
					RADIX,
					NULLABLE,
					REMARKS,
					COLUMN_DEF,
					SQL_DATA_TYPE,
					SQL_DATETIME_SUB,
					CHAR_OCTET_LENGTH,
					ORDINAL_POSITION,
					IS_NULLABLE,
					SS_DATA_TYPE
			FROM sys.sp_sproc_columns_view
			WHERE (@procedure_name = '' OR original_procedure_name = @procedure_name)
				AND (@procedure_owner = '' OR procedure_owner = @procedure_owner)
				AND (@column_name = '' OR column_name = @column_name)
				AND (@procedure_qualifier = '' OR procedure_qualifier = @procedure_qualifier)
			ORDER BY procedure_qualifier, procedure_owner, procedure_name, ordinal_position;
		END
END; 
$$
LANGUAGE 'pltsql';
GRANT ALL ON PROCEDURE sys.sp_sproc_columns TO PUBLIC;

ALTER TABLE sys.babelfish_view_def RENAME TO babelfish_view_def_deprecated_in_2_3_0;

-- we need to drop primary key constraint also because babelfish_view_def_pkey is being used from C code to perform some lokkup
ALTER TABLE sys.babelfish_view_def_deprecated_in_2_3_0 DROP CONSTRAINT babelfish_view_def_pkey;

CREATE TABLE sys.babelfish_view_def (
	dbid SMALLINT NOT NULL,
	schema_name sys.SYSNAME NOT NULL,
	object_name sys.SYSNAME NOT NULL,
	definition sys.NTEXT,
	flag_validity BIGINT,
	flag_values BIGINT,
	PRIMARY KEY(dbid, schema_name, object_name)
);

GRANT SELECT ON sys.babelfish_view_def TO PUBLIC;

INSERT INTO sys.babelfish_view_def SELECT * FROM sys.babelfish_view_def_deprecated_in_2_3_0;
SELECT pg_catalog.pg_extension_config_dump('sys.babelfish_view_def', '');

CALL babel_catalog_initializer();

CREATE OR REPLACE VIEW information_schema_tsql.views AS
 SELECT CAST(nc.dbname AS sys.nvarchar(128)) AS "TABLE_CATALOG",
   CAST(ext.orig_name AS sys.nvarchar(128)) AS "TABLE_SCHEMA",
   CAST(c.relname AS sys.nvarchar(128)) AS "TABLE_NAME",
   CAST(vd.definition AS sys.nvarchar(4000)) AS "VIEW_DEFINITION",

   CAST(
    CASE WHEN 'check_option=cascaded' = ANY (c.reloptions)
     THEN 'CASCADE'
     ELSE 'NONE' END
    AS sys.varchar(7)) AS "CHECK_OPTION",

   CAST('NO' AS sys.varchar(2)) AS "IS_UPDATABLE"

 FROM sys.pg_namespace_ext nc JOIN pg_class c ON (nc.oid = c.relnamespace)
  LEFT OUTER JOIN sys.babelfish_namespace_ext ext
   ON (nc.nspname = ext.nspname COLLATE sys.database_default)
  LEFT OUTER JOIN sys.babelfish_view_def vd
   ON ext.dbid = vd.dbid
    AND (ext.orig_name = vd.schema_name COLLATE sys.database_default)
    AND (CAST(c.relname AS sys.nvarchar(128)) = vd.object_name COLLATE sys.database_default)

<<<<<<< HEAD
 WHERE c.relkind = 'v'
  AND (NOT pg_is_other_temp_schema(nc.oid))
  AND (pg_has_role(c.relowner, 'USAGE')
   OR has_table_privilege(c.oid, 'SELECT, INSERT, UPDATE, DELETE, TRUNCATE, REFERENCES, TRIGGER')
   OR has_any_column_privilege(c.oid, 'SELECT, INSERT, UPDATE, REFERENCES') )
  AND ext.dbid = cast(sys.db_id() as oid);

GRANT SELECT ON information_schema_tsql.views TO PUBLIC;
=======
-- please add your SQL here
CREATE OR REPLACE PROCEDURE sys.sp_helpsrvrolemember("@srvrolename" sys.SYSNAME = NULL) AS
$$
BEGIN
	-- If server role is not specified, return info for all server roles
	IF @srvrolename IS NULL
	BEGIN
		SELECT CAST(Ext1.rolname AS sys.SYSNAME) AS 'ServerRole',
			   CAST(Ext2.rolname AS sys.SYSNAME) AS 'MemberName',
			   CAST(CAST(Base2.oid AS INT) AS sys.VARBINARY(85)) AS 'MemberSID'
		FROM pg_catalog.pg_auth_members AS Authmbr
		INNER JOIN pg_catalog.pg_roles AS Base1 ON Base1.oid = Authmbr.roleid
		INNER JOIN pg_catalog.pg_roles AS Base2 ON Base2.oid = Authmbr.member
		INNER JOIN sys.babelfish_authid_login_ext AS Ext1 ON Base1.rolname = Ext1.rolname
		INNER JOIN sys.babelfish_authid_login_ext AS Ext2 ON Base2.rolname = Ext2.rolname
		WHERE Ext1.type = 'R'
		ORDER BY ServerRole, MemberName;
	END
	-- If a valid server role is specified, return its member info
	-- If the role is a SQL server predefined role (i.e. serveradmin), 
	-- do not raise an error even if it does not exist
	ELSE IF EXISTS (SELECT 1
				FROM sys.babelfish_authid_login_ext
				WHERE (rolname = @srvrolename
				OR lower(rolname) = lower(@srvrolename))
				AND type = 'R') 
			OR lower(@srvrolename) IN (
				'serveradmin', 'setupadmin', 'securityadmin', 'processadmin',
				'dbcreator', 'diskadmin', 'bulkadmin')
		BEGIN
		SELECT CAST(Ext1.rolname AS sys.SYSNAME) AS 'ServerRole',
			   CAST(Ext2.rolname AS sys.SYSNAME) AS 'MemberName',
			   CAST(CAST(Base2.oid AS INT) AS sys.VARBINARY(85)) AS 'MemberSID'
		FROM pg_catalog.pg_auth_members AS Authmbr
		INNER JOIN pg_catalog.pg_roles AS Base1 ON Base1.oid = Authmbr.roleid
		INNER JOIN pg_catalog.pg_roles AS Base2 ON Base2.oid = Authmbr.member
		INNER JOIN sys.babelfish_authid_login_ext AS Ext1 ON Base1.rolname = Ext1.rolname
		INNER JOIN sys.babelfish_authid_login_ext AS Ext2 ON Base2.rolname = Ext2.rolname
		WHERE Ext1.type = 'R'
		AND (Ext1.rolname = @srvrolename OR lower(Ext1.rolname) = lower(@srvrolename))
		ORDER BY ServerRole, MemberName;
	END
	-- If the specified server role is not valid
	ELSE
		RAISERROR('%s is not a known fixed role.', 16, 1, @srvrolename);
END;
$$
LANGUAGE 'pltsql';
GRANT EXECUTE ON PROCEDURE sys.sp_helpsrvrolemember TO PUBLIC;
>>>>>>> 451378c8

-- Drops the temporary procedure used by the upgrade script.
-- Please have this be one of the last statements executed in this upgrade script.
DROP PROCEDURE sys.babelfish_drop_deprecated_view(varchar, varchar);
DROP PROCEDURE babelfish_drop_deprecated_function(varchar, varchar);

-- Reset search_path to not affect any subsequent scripts
SELECT set_config('search_path', trim(leading 'sys, ' from current_setting('search_path')), false);<|MERGE_RESOLUTION|>--- conflicted
+++ resolved
@@ -6838,8 +6838,6 @@
    ON ext.dbid = vd.dbid
     AND (ext.orig_name = vd.schema_name COLLATE sys.database_default)
     AND (CAST(c.relname AS sys.nvarchar(128)) = vd.object_name COLLATE sys.database_default)
-
-<<<<<<< HEAD
  WHERE c.relkind = 'v'
   AND (NOT pg_is_other_temp_schema(nc.oid))
   AND (pg_has_role(c.relowner, 'USAGE')
@@ -6848,8 +6846,7 @@
   AND ext.dbid = cast(sys.db_id() as oid);
 
 GRANT SELECT ON information_schema_tsql.views TO PUBLIC;
-=======
--- please add your SQL here
+
 CREATE OR REPLACE PROCEDURE sys.sp_helpsrvrolemember("@srvrolename" sys.SYSNAME = NULL) AS
 $$
 BEGIN
@@ -6897,8 +6894,7 @@
 END;
 $$
 LANGUAGE 'pltsql';
-GRANT EXECUTE ON PROCEDURE sys.sp_helpsrvrolemember TO PUBLIC;
->>>>>>> 451378c8
+GRANT EXECUTE ON PROCEDURE sys.sp_helpsrvrolemember TO PUBLIC
 
 -- Drops the temporary procedure used by the upgrade script.
 -- Please have this be one of the last statements executed in this upgrade script.
