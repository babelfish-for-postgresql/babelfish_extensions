--- conflicted
+++ resolved
@@ -80,7 +80,6 @@
 LANGUAGE 'pltsql';
 GRANT EXECUTE ON PROCEDURE sys.sp_helpsrvrolemember TO PUBLIC;
 
-<<<<<<< HEAD
 CREATE OR REPLACE FUNCTION sys.format_datetime(IN value anyelement, IN format_pattern NVARCHAR,IN culture VARCHAR,  IN data_type VARCHAR DEFAULT '') RETURNS sys.nvarchar
 AS 'babelfishpg_tsql', 'format_datetime' LANGUAGE C IMMUTABLE PARALLEL SAFE;
 GRANT EXECUTE ON FUNCTION sys.format_datetime(IN anyelement, IN NVARCHAR, IN VARCHAR, IN VARCHAR) TO PUBLIC;
@@ -575,90 +574,19 @@
                                       CONVERSION_LANG),
                     DETAIL := 'Compiled incorrect CONVERSION_LANG constant value in function''s body.',
                     HINT := 'Correct CONVERSION_LANG constant value in function''s body, recompile it and try again.';
-=======
-CREATE OR REPLACE FUNCTION sys.babelfish_get_full_year(IN p_short_year TEXT,
-                                                           IN p_base_century TEXT DEFAULT '',
-                                                           IN p_year_cutoff NUMERIC DEFAULT 49)
-RETURNS VARCHAR
-AS
-$BODY$
-DECLARE
-    v_err_message VARCHAR;
-    v_full_year SMALLINT;
-    v_short_year SMALLINT;
-    v_base_century SMALLINT;
-    v_result_param_set JSONB;
-    v_full_year_res_jsonb JSONB;
-BEGIN
-    v_short_year := p_short_year::SMALLINT;
-
-    BEGIN
-        v_full_year_res_jsonb := nullif(current_setting('sys.full_year_res_json'), '')::JSONB;
-    EXCEPTION
-        WHEN undefined_object THEN
-        v_full_year_res_jsonb := NULL;
-    END;
-
-    SELECT result
-      INTO v_full_year
-      FROM jsonb_to_recordset(v_full_year_res_jsonb) AS result_set (param1 SMALLINT,
-                                                                    param2 TEXT,
-                                                                    param3 NUMERIC,
-                                                                    result VARCHAR)
-     WHERE param1 = v_short_year
-       AND param2 = p_base_century
-       AND param3 = p_year_cutoff;
-
-    IF (v_full_year IS NULL)
-    THEN
-        IF (v_short_year <= 99)
-        THEN
-            v_base_century := CASE
-                                 WHEN (p_base_century ~ '^\s*([1-9]{1,2})\s*$') THEN concat(trim(p_base_century), '00')::SMALLINT
-                                 ELSE trunc(extract(year from current_date)::NUMERIC, -2)
-                              END;
-
-            v_full_year = v_base_century + v_short_year;
-            v_full_year = CASE
-                             WHEN (v_short_year::NUMERIC > p_year_cutoff) THEN v_full_year - 100
-                             ELSE v_full_year
-                          END;
-        ELSE v_full_year := v_short_year;
-        END IF;
-
-        v_result_param_set := jsonb_build_object('param1', v_short_year,
-                                                 'param2', p_base_century,
-                                                 'param3', p_year_cutoff,
-                                                 'result', v_full_year);
-        v_full_year_res_jsonb := CASE
-                                    WHEN (v_full_year_res_jsonb IS NULL) THEN jsonb_build_array(v_result_param_set)
-                                    ELSE v_full_year_res_jsonb || v_result_param_set
-                                 END;
-
-        PERFORM set_config('sys.full_year_res_json',
-                           v_full_year_res_jsonb::TEXT,
-                           FALSE);
-    END IF;
-
-    RETURN v_full_year;
-EXCEPTION
->>>>>>> acf68dd2
+
     WHEN invalid_text_representation THEN
         GET STACKED DIAGNOSTICS v_err_message = MESSAGE_TEXT;
         v_err_message := substring(lower(v_err_message), 'integer\:\s\"(.*)\"');
 
-<<<<<<< HEAD
         RAISE USING MESSAGE := pg_catalog.format('Error while trying to convert "%s" value to SMALLINT data type.',
-=======
-        RAISE USING MESSAGE := format('Error while trying to convert "%s" value to SMALLINT data type.',
->>>>>>> acf68dd2
+
                                       v_err_message),
                     DETAIL := 'Supplied value contains illegal characters.',
                     HINT := 'Correct supplied value, remove all illegal characters.';
 END;
 $BODY$
 LANGUAGE plpgsql
-<<<<<<< HEAD
 VOLATILE
 RETURNS NULL ON NULL INPUT;
 
@@ -1364,7 +1292,74 @@
 $$
 STRICT
 LANGUAGE plpgsql;
-=======
+
+CREATE OR REPLACE FUNCTION sys.babelfish_get_full_year(IN p_short_year TEXT,
+                                                           IN p_base_century TEXT DEFAULT '',
+                                                           IN p_year_cutoff NUMERIC DEFAULT 49)
+RETURNS VARCHAR
+AS
+$BODY$
+DECLARE
+    v_err_message VARCHAR;
+    v_full_year SMALLINT;
+    v_short_year SMALLINT;
+    v_base_century SMALLINT;
+    v_result_param_set JSONB;
+    v_full_year_res_jsonb JSONB;
+BEGIN
+    v_short_year := p_short_year::SMALLINT;
+
+    BEGIN
+        v_full_year_res_jsonb := nullif(current_setting('sys.full_year_res_json'), '')::JSONB;
+    EXCEPTION
+        WHEN undefined_object THEN
+        v_full_year_res_jsonb := NULL;
+    END;
+
+    SELECT result
+      INTO v_full_year
+      FROM jsonb_to_recordset(v_full_year_res_jsonb) AS result_set (param1 SMALLINT,
+                                                                    param2 TEXT,
+                                                                    param3 NUMERIC,
+                                                                    result VARCHAR)
+     WHERE param1 = v_short_year
+       AND param2 = p_base_century
+       AND param3 = p_year_cutoff;
+
+    IF (v_full_year IS NULL)
+    THEN
+        IF (v_short_year <= 99)
+        THEN
+            v_base_century := CASE
+                                 WHEN (p_base_century ~ '^\s*([1-9]{1,2})\s*$') THEN concat(trim(p_base_century), '00')::SMALLINT
+                                 ELSE trunc(extract(year from current_date)::NUMERIC, -2)
+                              END;
+
+            v_full_year = v_base_century + v_short_year;
+            v_full_year = CASE
+                             WHEN (v_short_year::NUMERIC > p_year_cutoff) THEN v_full_year - 100
+                             ELSE v_full_year
+                          END;
+        ELSE v_full_year := v_short_year;
+        END IF;
+
+        v_result_param_set := jsonb_build_object('param1', v_short_year,
+                                                 'param2', p_base_century,
+                                                 'param3', p_year_cutoff,
+                                                 'result', v_full_year);
+        v_full_year_res_jsonb := CASE
+                                    WHEN (v_full_year_res_jsonb IS NULL) THEN jsonb_build_array(v_result_param_set)
+                                    ELSE v_full_year_res_jsonb || v_result_param_set
+                                 END;
+
+        PERFORM set_config('sys.full_year_res_json',
+                           v_full_year_res_jsonb::TEXT,
+                           FALSE);
+    END IF;
+
+    RETURN v_full_year;
+EXCEPTION
+        RAISE USING MESSAGE := pg_catalog.format('Error while trying to convert "%s" value to SMALLINT data type.',
 STABLE
 RETURNS NULL ON NULL INPUT;
 
@@ -1391,7 +1386,6 @@
 $$
 LANGUAGE 'pltsql';
 GRANT EXECUTE ON PROCEDURE sys.sp_helpdbfixedrole TO PUBLIC;
->>>>>>> acf68dd2
 
 -- BABELFISH_FUNCTION_EXT
 CREATE TABLE sys.babelfish_function_ext (
