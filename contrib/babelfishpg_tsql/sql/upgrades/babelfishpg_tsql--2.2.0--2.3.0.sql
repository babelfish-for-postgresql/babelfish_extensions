-- complain if script is sourced in psql, rather than via ALTER EXTENSION
\echo Use "ALTER EXTENSION ""babelfishpg_tsql"" UPDATE TO '2.3.0'" to load this file. \quit

-- add 'sys' to search path for the convenience
SELECT set_config('search_path', 'sys, '||current_setting('search_path'), false);

-- Drops an object if it does not have any dependent objects.
-- Is a temporary procedure for use by the upgrade script. Will be dropped at the end of the upgrade.
-- Please have this be one of the first statements executed in this upgrade script. 
CREATE OR REPLACE PROCEDURE babelfish_drop_deprecated_object(object_type varchar, schema_name varchar, object_name varchar) AS
$$
DECLARE
    error_msg text;
    query1 text;
    query2 text;
BEGIN
<<<<<<< HEAD
    query1 := format('alter extension babelfishpg_tsql drop %s %s.%s', object_type, schema_name, object_name);
    query2 := format('drop %s %s.%s', object_type, schema_name, object_name);
=======
    query1 := pg_catalog.format('alter extension babelfishpg_tsql drop view %s.%s', schema_name, view_name);
    query2 := pg_catalog.format('drop view %s.%s', schema_name, view_name);
>>>>>>> f062d3f2
    execute query1;
    execute query2;
EXCEPTION
    when object_not_in_prerequisite_state then --if 'alter extension' statement fails
        GET STACKED DIAGNOSTICS error_msg = MESSAGE_TEXT;
        raise warning '%', error_msg;
    when dependent_objects_still_exist then --if 'drop view' statement fails
        GET STACKED DIAGNOSTICS error_msg = MESSAGE_TEXT;
        raise warning '%', error_msg;
end
$$
LANGUAGE plpgsql;

-- please add your SQL here
CREATE OR REPLACE PROCEDURE sys.sp_helpsrvrolemember("@srvrolename" sys.SYSNAME = NULL) AS
$$
BEGIN
	-- If server role is not specified, return info for all server roles
	IF @srvrolename IS NULL
	BEGIN
		SELECT CAST(Ext1.rolname AS sys.SYSNAME) AS 'ServerRole',
			   CAST(Ext2.rolname AS sys.SYSNAME) AS 'MemberName',
			   CAST(CAST(Base2.oid AS INT) AS sys.VARBINARY(85)) AS 'MemberSID'
		FROM pg_catalog.pg_auth_members AS Authmbr
		INNER JOIN pg_catalog.pg_roles AS Base1 ON Base1.oid = Authmbr.roleid
		INNER JOIN pg_catalog.pg_roles AS Base2 ON Base2.oid = Authmbr.member
		INNER JOIN sys.babelfish_authid_login_ext AS Ext1 ON Base1.rolname = Ext1.rolname
		INNER JOIN sys.babelfish_authid_login_ext AS Ext2 ON Base2.rolname = Ext2.rolname
		WHERE Ext1.type = 'R'
		ORDER BY ServerRole, MemberName;
	END
	-- If a valid server role is specified, return its member info
	-- If the role is a SQL server predefined role (i.e. serveradmin), 
	-- do not raise an error even if it does not exist
	ELSE IF EXISTS (SELECT 1
					FROM sys.babelfish_authid_login_ext
					WHERE (rolname = RTRIM(@srvrolename)
					OR lower(rolname) = lower(RTRIM(@srvrolename)))
					AND type = 'R')
					OR lower(RTRIM(@srvrolename)) IN (
					'serveradmin', 'setupadmin', 'securityadmin', 'processadmin',
					'dbcreator', 'diskadmin', 'bulkadmin')
	BEGIN
		SELECT CAST(Ext1.rolname AS sys.SYSNAME) AS 'ServerRole',
			   CAST(Ext2.rolname AS sys.SYSNAME) AS 'MemberName',
			   CAST(CAST(Base2.oid AS INT) AS sys.VARBINARY(85)) AS 'MemberSID'
		FROM pg_catalog.pg_auth_members AS Authmbr
		INNER JOIN pg_catalog.pg_roles AS Base1 ON Base1.oid = Authmbr.roleid
		INNER JOIN pg_catalog.pg_roles AS Base2 ON Base2.oid = Authmbr.member
		INNER JOIN sys.babelfish_authid_login_ext AS Ext1 ON Base1.rolname = Ext1.rolname
		INNER JOIN sys.babelfish_authid_login_ext AS Ext2 ON Base2.rolname = Ext2.rolname
		WHERE Ext1.type = 'R'
		AND (Ext1.rolname = RTRIM(@srvrolename) OR lower(Ext1.rolname) = lower(RTRIM(@srvrolename)))
		ORDER BY ServerRole, MemberName;
	END
	-- If the specified server role is not valid
	ELSE
		RAISERROR('%s is not a known fixed role.', 16, 1, @srvrolename);
END;
$$
LANGUAGE 'pltsql';
GRANT EXECUTE ON PROCEDURE sys.sp_helpsrvrolemember TO PUBLIC;

<<<<<<< HEAD
-- Need to add parameter for tsql_type_max_length_helper 
ALTER FUNCTION sys.tsql_type_max_length_helper RENAME TO tsql_type_max_length_helper_deprecated_in_2_3;

CREATE OR REPLACE FUNCTION sys.tsql_type_max_length_helper(IN type TEXT, IN typelen INT, IN typemod INT, IN for_sys_types boolean DEFAULT false, IN used_typmod_array boolean DEFAULT false)
RETURNS SMALLINT
AS $$
DECLARE
	max_length SMALLINT;
	precision INT;
	v_type TEXT COLLATE sys.database_default := type;
BEGIN
	-- unknown tsql type
	IF v_type IS NULL THEN
		RETURN CAST(typelen as SMALLINT);
	END IF;

	-- if using typmod_array from pg_proc.probin
	IF used_typmod_array THEN
		IF v_type = 'sysname' THEN
			RETURN 256;
		ELSIF (v_type in ('char', 'bpchar', 'varchar', 'binary', 'varbinary', 'nchar', 'nvarchar'))
		THEN
			IF typemod < 0 THEN -- max value. 
				RETURN -1;
			ELSIF v_type in ('nchar', 'nvarchar') THEN
				RETURN (2 * typemod);
			ELSE
				RETURN typemod;
			END IF;
		END IF;
	END IF;
 
	IF typelen != -1 THEN
		CASE v_type 
		WHEN 'tinyint' THEN max_length = 1;
		WHEN 'date' THEN max_length = 3;
		WHEN 'smalldatetime' THEN max_length = 4;
		WHEN 'smallmoney' THEN max_length = 4;
		WHEN 'datetime2' THEN
			IF typemod = -1 THEN max_length = 8;
			ELSIF typemod <= 2 THEN max_length = 6;
			ELSIF typemod <= 4 THEN max_length = 7;
			ELSEIF typemod <= 7 THEN max_length = 8;
			-- typemod = 7 is not possible for datetime2 in Babel
			END IF;
		WHEN 'datetimeoffset' THEN
			IF typemod = -1 THEN max_length = 10;
			ELSIF typemod <= 2 THEN max_length = 8;
			ELSIF typemod <= 4 THEN max_length = 9;
			ELSIF typemod <= 7 THEN max_length = 10;
			-- typemod = 7 is not possible for datetimeoffset in Babel
			END IF;
		WHEN 'time' THEN
			IF typemod = -1 THEN max_length = 5;
			ELSIF typemod <= 2 THEN max_length = 3;
			ELSIF typemod <= 4 THEN max_length = 4;
			ELSIF typemod <= 7 THEN max_length = 5;
			END IF;
		WHEN 'timestamp' THEN max_length = 8;
		ELSE max_length = typelen;
		END CASE;
		RETURN max_length;
	END IF;

	IF typemod = -1 THEN
		CASE 
		WHEN v_type in ('image', 'text', 'ntext') THEN max_length = 16;
		WHEN v_type = 'sql_variant' THEN max_length = 8016;
		WHEN v_type in ('varbinary', 'varchar', 'nvarchar') THEN 
			IF for_sys_types THEN max_length = 8000;
			ELSE max_length = -1;
			END IF;
		WHEN v_type in ('binary', 'char', 'bpchar', 'nchar') THEN max_length = 8000;
		WHEN v_type in ('decimal', 'numeric') THEN max_length = 17;
		ELSE max_length = typemod;
		END CASE;
		RETURN max_length;
	END IF;

	CASE
	WHEN v_type in ('char', 'bpchar', 'varchar', 'binary', 'varbinary') THEN max_length = typemod - 4;
	WHEN v_type in ('nchar', 'nvarchar') THEN max_length = (typemod - 4) * 2;
	WHEN v_type = 'sysname' THEN max_length = (typemod - 4) * 2;
	WHEN v_type in ('numeric', 'decimal') THEN
		precision = ((typemod - 4) >> 16) & 65535;
		IF precision >= 1 and precision <= 9 THEN max_length = 5;
		ELSIF precision <= 19 THEN max_length = 9;
		ELSIF precision <= 28 THEN max_length = 13;
		ELSIF precision <= 38 THEN max_length = 17;
	ELSE max_length = typelen;
	END IF;
	ELSE
		max_length = typemod;
	END CASE;
	RETURN max_length;
END;
$$ LANGUAGE plpgsql IMMUTABLE STRICT;

-- re-creating objects to point to new tsql_type_max_length_helper

create or replace view sys.types As
-- For System types
select tsql_type_name as name
  , t.oid as system_type_id
  , t.oid as user_type_id
  , s.oid as schema_id
  , cast(NULL as INT) as principal_id
  , sys.tsql_type_max_length_helper(tsql_type_name, t.typlen, t.typtypmod, true) as max_length
  , cast(sys.tsql_type_precision_helper(tsql_type_name, t.typtypmod) as int) as precision
  , cast(sys.tsql_type_scale_helper(tsql_type_name, t.typtypmod, false) as int) as scale
  , CASE c.collname
    WHEN 'default' THEN cast(current_setting('babelfishpg_tsql.server_collation_name') as name)
    ELSE  c.collname
    END as collation_name
  , case when typnotnull then 0 else 1 end as is_nullable
  , 0 as is_user_defined
  , 0 as is_assembly_type
  , 0 as default_object_id
  , 0 as rule_object_id
  , 0 as is_table_type
from pg_type t
inner join pg_namespace s on s.oid = t.typnamespace
left join pg_collation c on c.oid = t.typcollation
, sys.translate_pg_type_to_tsql(t.oid) AS tsql_type_name
where tsql_type_name IS NOT NULL
and pg_type_is_visible(t.oid)
and (s.nspname = 'pg_catalog' OR s.nspname = 'sys')
union all 
-- For User Defined Types
select cast(t.typname as text) as name
  , t.typbasetype as system_type_id
  , t.oid as user_type_id
  , s.oid as schema_id
  , null::integer as principal_id
  , case when is_tbl_type then -1::smallint else sys.tsql_type_max_length_helper(tsql_base_type_name, t.typlen, t.typtypmod) end as max_length
  , case when is_tbl_type then 0::smallint else cast(sys.tsql_type_precision_helper(tsql_base_type_name, t.typtypmod) as int) end as precision
  , case when is_tbl_type then 0::smallint else cast(sys.tsql_type_scale_helper(tsql_base_type_name, t.typtypmod, false) as int) end as scale
  , CASE c.collname
    WHEN 'default' THEN cast(current_setting('babelfishpg_tsql.server_collation_name') as name)
    ELSE  c.collname 
    END as collation_name
  , case when is_tbl_type then 0
         else case when typnotnull then 0 else 1 end
    end
    as is_nullable
  -- CREATE TYPE ... FROM is implemented as CREATE DOMAIN in babel
  , 1 as is_user_defined
  , 0 as is_assembly_type
  , 0 as default_object_id
  , 0 as rule_object_id
  , case when is_tbl_type then 1 else 0 end as is_table_type
from pg_type t
inner join pg_namespace s on s.oid = t.typnamespace
join sys.schemas sch on t.typnamespace = sch.schema_id
left join pg_collation c on c.oid = t.typcollation
, sys.translate_pg_type_to_tsql(t.oid) AS tsql_type_name
, sys.translate_pg_type_to_tsql(t.typbasetype) AS tsql_base_type_name
, sys.is_table_type(t.typrelid) as is_tbl_type
-- we want to show details of user defined datatypes created under babelfish database
where tsql_type_name IS NULL
and
  (
    -- show all user defined datatypes created under babelfish database except table types
    t.typtype = 'd'
    or
    -- only for table types
    sys.is_table_type(t.typrelid)
  );
GRANT SELECT ON sys.types TO PUBLIC;

create or replace view sys.all_columns as
select CAST(c.oid as int) as object_id
  , CAST(a.attname as sys.sysname) as name
  , CAST(a.attnum as int) as column_id
  , CAST(t.oid as int) as system_type_id
  , CAST(t.oid as int) as user_type_id
  , CAST(sys.tsql_type_max_length_helper(coalesce(tsql_type_name, tsql_base_type_name), a.attlen, a.atttypmod) as smallint) as max_length
  , CAST(case
      when a.atttypmod != -1 then 
        sys.tsql_type_precision_helper(coalesce(tsql_type_name, tsql_base_type_name), a.atttypmod)
      else 
        sys.tsql_type_precision_helper(coalesce(tsql_type_name, tsql_base_type_name), t.typtypmod)
    end as sys.tinyint) as precision
  , CAST(case
      when a.atttypmod != -1 THEN 
        sys.tsql_type_scale_helper(coalesce(tsql_type_name, tsql_base_type_name), a.atttypmod, false)
      else 
        sys.tsql_type_scale_helper(coalesce(tsql_type_name, tsql_base_type_name), t.typtypmod, false)
    end as sys.tinyint) as scale
  , CAST(coll.collname as sys.sysname) as collation_name
  , case when a.attnotnull then CAST(0 as sys.bit) else CAST(1 as sys.bit) end as is_nullable
  , CAST(0 as sys.bit) as is_ansi_padded
  , CAST(0 as sys.bit) as is_rowguidcol
  , CAST(0 as sys.bit) as is_identity
  , CAST(0 as sys.bit) as is_computed
  , CAST(0 as sys.bit) as is_filestream
  , CAST(0 as sys.bit) as is_replicated
  , CAST(0 as sys.bit) as is_non_sql_subscribed
  , CAST(0 as sys.bit) as is_merge_published
  , CAST(0 as sys.bit) as is_dts_replicated
  , CAST(0 as sys.bit) as is_xml_document
  , CAST(0 as int) as xml_collection_id
  , CAST(coalesce(d.oid, 0) as int) as default_object_id
  , CAST(coalesce((select oid from pg_constraint where conrelid = t.oid and contype = 'c' and a.attnum = any(conkey) limit 1), 0) as int) as rule_object_id
  , CAST(0 as sys.bit) as is_sparse
  , CAST(0 as sys.bit) as is_column_set
  , CAST(0 as sys.tinyint) as generated_always_type
  , CAST('NOT_APPLICABLE' as sys.nvarchar(60)) as generated_always_type_desc
from pg_attribute a
inner join pg_class c on c.oid = a.attrelid
inner join pg_type t on t.oid = a.atttypid
inner join pg_namespace s on s.oid = c.relnamespace
left join pg_attrdef d on c.oid = d.adrelid and a.attnum = d.adnum
left join pg_collation coll on coll.oid = a.attcollation
, sys.translate_pg_type_to_tsql(a.atttypid) AS tsql_type_name
, sys.translate_pg_type_to_tsql(t.typbasetype) AS tsql_base_type_name
where not a.attisdropped
and (s.oid in (select schema_id from sys.schemas) or s.nspname = 'sys')
-- r = ordinary table, i = index, S = sequence, t = TOAST table, v = view, m = materialized view, c = composite type, f = foreign table, p = partitioned table
and c.relkind in ('r', 'v', 'm', 'f', 'p')
and has_schema_privilege(s.oid, 'USAGE')
and has_column_privilege(quote_ident(s.nspname) ||'.'||quote_ident(c.relname), a.attname, 'SELECT,INSERT,UPDATE,REFERENCES')
and a.attnum > 0;
GRANT SELECT ON sys.all_columns TO PUBLIC;

CALL babelfish_drop_deprecated_object('function', 'sys', 'tsql_type_max_length_helper_deprecated_in_2_3');

CREATE OR REPLACE VIEW sys.all_parameters
AS
SELECT
    CAST(ss.p_oid AS INT) AS object_id
  , CAST(COALESCE(ss.proargnames[(ss.x).n], '') AS sys.SYSNAME) AS name
  , CAST(
      CASE 
        WHEN is_out_scalar = 1 THEN 0 -- param_id = 0 for output of scalar function
        ELSE (ss.x).n
      END 
    AS INT) AS parameter_id
  -- 'system_type_id' is specified as type INT here, and not TINYINT per SQL Server documentation.
  -- This is because the IDs of system type values generated by
  -- Babelfish installation will exceed the size of TINYINT
  , CAST(st.system_type_id AS INT) AS system_type_id
  , CAST(st.user_type_id AS INT) AS user_type_id
  , CAST( 
      CASE
        WHEN st.is_table_type = 1 THEN -1 -- TVP case
        WHEN st.is_user_defined = 1 THEN st.max_length -- UDT case
        ELSE sys.tsql_type_max_length_helper(type_name, t.typlen, typmod, true, true)
      END
    AS smallint) AS max_length
  , CAST(
      CASE
        WHEN st.is_table_type = 1 THEN 0 -- TVP case
        WHEN st.is_user_defined = 1  THEN st.precision -- UDT case
        ELSE sys.tsql_type_precision_helper(type_name, typmod)
      END
    AS sys.tinyint) AS precision
  , CAST(
      CASE 
        WHEN st.is_table_type = 1 THEN 0 -- TVP case
        WHEN st.is_user_defined = 1  THEN st.scale
        ELSE sys.tsql_type_scale_helper(type_name, typmod,false)
      END
    AS sys.tinyint) AS scale
  , CAST(
      CASE
        WHEN is_out_scalar = 1 THEN 1 -- Output of a scalar function
        WHEN ss.proargmodes[(ss.x).n] in ('o', 'b', 't') THEN 1
        ELSE 0
      END 
    AS sys.bit) AS is_output
  , CAST(0 AS sys.bit) AS is_cursor_ref
  , CAST(0 AS sys.bit) AS has_default_value
  , CAST(0 AS sys.bit) AS is_xml_document
  , CAST(NULL AS sys.sql_variant) AS default_value
  , CAST(0 AS int) AS xml_collection_id
  , CAST(0 AS sys.bit) AS is_readonly
  , CAST(1 AS sys.bit) AS is_nullable
  , CAST(NULL AS int) AS encryption_type
  , CAST(NULL AS sys.nvarchar(64)) AS encryption_type_desc
  , CAST(NULL AS sys.sysname) AS encryption_algorithm_name
  , CAST(NULL AS int) AS column_encryption_key_id
  , CAST(NULL AS sys.sysname) AS column_encryption_key_database_name
FROM pg_type t
  INNER JOIN sys.types st ON st.user_type_id = t.oid
  INNER JOIN 
  (
    SELECT
      p.oid AS p_oid,
      p.proargnames,
      p.proargmodes,
      p.prokind,
      json_extract_path(CAST(p.probin as json), 'typmod_array') AS typmod_array,
      information_schema._pg_expandarray(
      COALESCE(p.proallargtypes,
        CASE 
          WHEN p.prokind = 'f' THEN (CAST( p.proargtypes AS oid[]) || p.prorettype) -- Adds return type if not present on proallargtypes
          ELSE CAST(p.proargtypes AS oid[])
        END
      )) AS x
    FROM pg_proc p
    WHERE (
      p.pronamespace in (select schema_id from sys.schemas union all select oid from pg_namespace where nspname = 'sys')
      AND (pg_has_role(p.proowner, 'USAGE') OR has_function_privilege(p.oid, 'EXECUTE'))
      AND p.probin like '{%typmod_array%}') -- Needs to have a typmod array in JSON format
  ) ss ON t.oid = (ss.x).x,
  COALESCE(st.name, sys.translate_pg_type_to_tsql(st.system_type_id)) as type_name,
  COALESCE(pg_get_function_result(ss.p_oid), '') AS return_type,
  CAST(ss.typmod_array->>(ss.x).n-1 AS INT) AS typmod, 
  CAST(
    CASE
      WHEN ss.prokind = 'f' AND ss.proargnames[(ss.x).n] IS NULL THEN 1 -- checks if param is output of scalar function
      ELSE 0
    END 
  AS INT) AS is_out_scalar
WHERE ( -- If it's a Table function, we only want the inputs
      return_type NOT LIKE 'TABLE(%' OR 
      (return_type LIKE 'TABLE(%' AND ss.proargmodes[(ss.x).n] = 'i'));
GRANT SELECT ON sys.all_parameters TO PUBLIC;
=======
CREATE OR REPLACE FUNCTION sys.format_datetime(IN value anyelement, IN format_pattern NVARCHAR,IN culture VARCHAR,  IN data_type VARCHAR DEFAULT '') RETURNS sys.nvarchar
AS 'babelfishpg_tsql', 'format_datetime' LANGUAGE C IMMUTABLE PARALLEL SAFE;
GRANT EXECUTE ON FUNCTION sys.format_datetime(IN anyelement, IN NVARCHAR, IN VARCHAR, IN VARCHAR) TO PUBLIC;

CREATE OR REPLACE FUNCTION sys.format_numeric(IN value anyelement, IN format_pattern NVARCHAR,IN culture VARCHAR,  IN data_type VARCHAR DEFAULT '', IN e_position INT DEFAULT -1) RETURNS sys.nvarchar
AS 'babelfishpg_tsql', 'format_numeric' LANGUAGE C IMMUTABLE PARALLEL SAFE;
GRANT EXECUTE ON FUNCTION sys.format_numeric(IN anyelement, IN NVARCHAR, IN VARCHAR, IN VARCHAR, IN INT) TO PUBLIC;

CREATE OR REPLACE FUNCTION sys.FORMAT(IN arg anyelement, IN p_format_pattern NVARCHAR, IN p_culture VARCHAR default 'en-us')
RETURNS sys.NVARCHAR
AS
$BODY$
DECLARE
    arg_type regtype;
    v_temp_integer INTEGER;
BEGIN
    arg_type := pg_typeof(arg);

    CASE
        WHEN arg_type IN ('time'::regtype ) THEN
            RETURN sys.format_datetime(arg, p_format_pattern, p_culture, 'time');

        WHEN arg_type IN ('date'::regtype, 'sys.datetime'::regtype, 'sys.smalldatetime'::regtype, 'sys.datetime2'::regtype ) THEN
            RETURN sys.format_datetime(arg::timestamp, p_format_pattern, p_culture);

        WHEN arg_type IN ('sys.tinyint'::regtype) THEN
            RETURN sys.format_numeric(arg::SMALLINT, p_format_pattern, p_culture, 'tinyint');

        WHEN arg_type IN ('smallint'::regtype) THEN
            RETURN sys.format_numeric(arg::SMALLINT, p_format_pattern, p_culture, 'smallint');

        WHEN arg_type IN ('integer'::regtype) THEN
            RETURN sys.format_numeric(arg, p_format_pattern, p_culture, 'integer');

         WHEN arg_type IN ('bigint'::regtype) THEN
            RETURN sys.format_numeric(arg, p_format_pattern, p_culture, 'bigint');

        WHEN arg_type IN ('numeric'::regtype) THEN
            RETURN sys.format_numeric(arg, p_format_pattern, p_culture, 'numeric');

        WHEN arg_type IN ('sys.decimal'::regtype) THEN
            RETURN sys.format_numeric(arg::numeric, p_format_pattern, p_culture, 'numeric');

        WHEN arg_type IN ('real'::regtype) THEN
            IF(p_format_pattern LIKE 'R%') THEN
                v_temp_integer := length(nullif((regexp_matches(arg::real::text, '(?<=\d*\.).*(?=[eE].*)')::text[])[1], ''));
            ELSE v_temp_integer:= -1;
            END IF;

            RETURN sys.format_numeric(arg, p_format_pattern, p_culture, 'real', v_temp_integer);

        WHEN arg_type IN ('float'::regtype) THEN
            RETURN sys.format_numeric(arg, p_format_pattern, p_culture, 'float');

        WHEN pg_typeof(arg) IN ('sys.smallmoney'::regtype, 'sys.money'::regtype) THEN
            RETURN sys.format_numeric(arg::numeric, p_format_pattern, p_culture, 'numeric');
        ELSE
            RAISE datatype_mismatch;
        END CASE;
EXCEPTION
	WHEN datatype_mismatch THEN
		RAISE USING MESSAGE := format('Argument data type % is invalid for argument 1 of format function.', pg_typeof(arg)),
					DETAIL := 'Invalid datatype.',
					HINT := 'Convert it to valid datatype and try again.';
END;
$BODY$
LANGUAGE plpgsql IMMUTABLE PARALLEL SAFE;
GRANT EXECUTE ON FUNCTION sys.FORMAT(IN anyelement, IN NVARCHAR, IN VARCHAR) TO PUBLIC;

CREATE OR REPLACE FUNCTION sys.babelfish_try_cast_to_any(IN arg TEXT, INOUT output ANYELEMENT, IN typmod INT)
RETURNS ANYELEMENT
AS $BODY$ BEGIN
    EXECUTE pg_catalog.format('SELECT CAST(%L AS %s)', arg, format_type(pg_typeof(output), typmod)) INTO output;
    EXCEPTION
        WHEN OTHERS THEN
            -- Do nothing. Output carries NULL.
END; $BODY$
LANGUAGE plpgsql;

CREATE OR REPLACE FUNCTION sys.babelfish_conv_date_to_string(IN p_datatype TEXT,
                                                                 IN p_dateval DATE,
                                                                 IN p_style NUMERIC DEFAULT 20)
RETURNS TEXT
AS
$BODY$
DECLARE
    v_day VARCHAR COLLATE "C";
    v_dateval DATE;
    v_style SMALLINT;
    v_month SMALLINT;
    v_resmask VARCHAR COLLATE "C";
    v_datatype VARCHAR COLLATE "C";
    v_language VARCHAR COLLATE "C";
    v_monthname VARCHAR COLLATE "C";
    v_resstring VARCHAR COLLATE "C";
    v_lengthexpr VARCHAR COLLATE "C";
    v_maxlength SMALLINT;
    v_res_length SMALLINT;
    v_err_message VARCHAR COLLATE "C";
    v_res_datatype VARCHAR COLLATE "C";
    v_lang_metadata_json JSONB;
    VARCHAR_MAX CONSTANT SMALLINT := 8000;
    NVARCHAR_MAX CONSTANT SMALLINT := 4000;
    CONVERSION_LANG CONSTANT VARCHAR COLLATE "C" := '';
    DATATYPE_REGEXP CONSTANT VARCHAR COLLATE "C" := '^\s*(CHAR|NCHAR|VARCHAR|NVARCHAR|CHARACTER VARYING)\s*$';
    DATATYPE_MASK_REGEXP CONSTANT VARCHAR COLLATE "C" := '^\s*(?:CHAR|NCHAR|VARCHAR|NVARCHAR|CHARACTER VARYING)\s*\(\s*(\d+|MAX)\s*\)\s*$';
BEGIN
    v_datatype := upper(trim(p_datatype));
    v_style := floor(p_style)::SMALLINT;
    IF (scale(p_style) > 0) THEN
        RAISE most_specific_type_mismatch;
    ELSIF (NOT ((v_style BETWEEN 0 AND 13) OR
                (v_style BETWEEN 20 AND 25) OR
                (v_style BETWEEN 100 AND 113) OR
                v_style IN (120, 121, 126, 127, 130, 131)))
    THEN
        RAISE invalid_parameter_value;
    ELSIF (v_style IN (8, 24, 108)) THEN
        RAISE invalid_datetime_format;
    END IF;
    IF (v_datatype ~* DATATYPE_MASK_REGEXP) THEN
        v_res_datatype := rtrim(split_part(v_datatype, '(', 1));
        v_maxlength := CASE
                          WHEN (v_res_datatype IN ('CHAR', 'VARCHAR')) THEN VARCHAR_MAX
                          ELSE NVARCHAR_MAX
                       END;
        v_lengthexpr := substring(v_datatype, DATATYPE_MASK_REGEXP);
        IF (v_lengthexpr <> 'MAX' AND char_length(v_lengthexpr) > 4) THEN
            RAISE interval_field_overflow;
        END IF;
        v_res_length := CASE v_lengthexpr
                           WHEN 'MAX' THEN v_maxlength
                           ELSE v_lengthexpr::SMALLINT
                        END;
    ELSIF (v_datatype ~* DATATYPE_REGEXP) THEN
        v_res_datatype := v_datatype;
    ELSE
        RAISE datatype_mismatch;
    END IF;
    v_dateval := CASE
                    WHEN (v_style NOT IN (130, 131)) THEN p_dateval
                    ELSE sys.babelfish_conv_greg_to_hijri(p_dateval) + 1
                 END;
    v_day := ltrim(to_char(v_dateval, 'DD'), '0');
    v_month := to_char(v_dateval, 'MM')::SMALLINT;
    v_language := CASE
                     WHEN (v_style IN (130, 131)) THEN 'HIJRI'
                     ELSE CONVERSION_LANG
                  END;
 RAISE NOTICE 'v_language=[%]', v_language;		  
    BEGIN
        v_lang_metadata_json := sys.babelfish_get_lang_metadata_json(v_language);
    EXCEPTION
        WHEN OTHERS THEN
        RAISE invalid_character_value_for_cast;
    END;
    v_monthname := (v_lang_metadata_json -> 'months_shortnames') ->> v_month - 1;
    v_resmask := CASE
                    WHEN (v_style IN (1, 22)) THEN 'MM/DD/YY'
                    WHEN (v_style = 101) THEN 'MM/DD/YYYY'
                    WHEN (v_style = 2) THEN 'YY.MM.DD'
                    WHEN (v_style = 102) THEN 'YYYY.MM.DD'
                    WHEN (v_style = 3) THEN 'DD/MM/YY'
                    WHEN (v_style = 103) THEN 'DD/MM/YYYY'
                    WHEN (v_style = 4) THEN 'DD.MM.YY'
                    WHEN (v_style = 104) THEN 'DD.MM.YYYY'
                    WHEN (v_style = 5) THEN 'DD-MM-YY'
                    WHEN (v_style = 105) THEN 'DD-MM-YYYY'
                    WHEN (v_style = 6) THEN 'DD $mnme$ YY'
                    WHEN (v_style IN (13, 106, 113)) THEN 'DD $mnme$ YYYY'
                    WHEN (v_style = 7) THEN '$mnme$ DD, YY'
                    WHEN (v_style = 107) THEN '$mnme$ DD, YYYY'
                    WHEN (v_style = 10) THEN 'MM-DD-YY'
                    WHEN (v_style = 110) THEN 'MM-DD-YYYY'
                    WHEN (v_style = 11) THEN 'YY/MM/DD'
                    WHEN (v_style = 111) THEN 'YYYY/MM/DD'
                    WHEN (v_style = 12) THEN 'YYMMDD'
                    WHEN (v_style = 112) THEN 'YYYYMMDD'
                    WHEN (v_style IN (20, 21, 23, 25, 120, 121, 126, 127)) THEN 'YYYY-MM-DD'
                    WHEN (v_style = 130) THEN 'DD $mnme$ YYYY'
                    WHEN (v_style = 131) THEN pg_catalog.format('%s/MM/YYYY', lpad(v_day, 2, ' '))
                    WHEN (v_style IN (0, 9, 100, 109)) THEN pg_catalog.format('$mnme$ %s YYYY', lpad(v_day, 2, ' '))
                 END;

    v_resstring := to_char(v_dateval, v_resmask);
    v_resstring := pg_catalog.replace(v_resstring, '$mnme$', v_monthname);
    v_resstring := substring(v_resstring, 1, coalesce(v_res_length, char_length(v_resstring)));
    v_res_length := coalesce(v_res_length,
                             CASE v_res_datatype
                                WHEN 'CHAR' THEN 30
                                ELSE 60
                             END);
    RETURN CASE
              WHEN (v_res_datatype NOT IN ('CHAR', 'NCHAR')) THEN v_resstring
              ELSE rpad(v_resstring, v_res_length, ' ')
           END;
EXCEPTION
    WHEN most_specific_type_mismatch THEN
        RAISE USING MESSAGE := 'Argument data type NUMERIC is invalid for argument 3 of convert function.',
                    DETAIL := 'Use of incorrect "style" parameter value during conversion process.',
                    HINT := 'Change "style" parameter to the proper value and try again.';

    WHEN invalid_parameter_value THEN
    RAISE USING MESSAGE := pg_catalog.format('%s is not a valid style number when converting from DATE to a character string.', v_style),
                    DETAIL := 'Use of incorrect "style" parameter value during conversion process.',
                    HINT := 'Change "style" parameter to the proper value and try again.';

    WHEN invalid_datetime_format THEN
    RAISE USING MESSAGE := pg_catalog.format('Error converting data type DATE to %s.', trim(p_datatype)),
                    DETAIL := 'Incorrect using of pair of input parameters values during conversion process.',
                    HINT := 'Check the input parameters values, correct them if needed, and try again.';

   WHEN interval_field_overflow THEN
   RAISE USING MESSAGE := pg_catalog.format('The size (%s) given to the convert specification ''%s'' exceeds the maximum allowed for any data type (%s).',
                                     v_lengthexpr,
                                     lower(v_res_datatype),
                                     v_maxlength),
                   DETAIL := 'Use of incorrect size value of data type parameter during conversion process.',
                   HINT := 'Change size component of data type parameter to the allowable value and try again.';
    WHEN datatype_mismatch THEN
        RAISE USING MESSAGE := 'Data type should be one of these values: ''CHAR(n|MAX)'', ''NCHAR(n|MAX)'', ''VARCHAR(n|MAX)'', ''NVARCHAR(n|MAX)''.',
                    DETAIL := 'Use of incorrect "datatype" parameter value during conversion process.',
                    HINT := 'Change "datatype" parameter to the proper value and try again.';

    WHEN invalid_character_value_for_cast THEN
    RAISE USING MESSAGE := pg_catalog.format('Invalid CONVERSION_LANG constant value - ''%s''. Allowed values are: ''English'', ''Deutsch'', etc.',
                                      CONVERSION_LANG),
                    DETAIL := 'Compiled incorrect CONVERSION_LANG constant value in function''s body.',
                    HINT := 'Correct CONVERSION_LANG constant value in function''s body, recompile it and try again.';
    WHEN invalid_text_representation THEN
        GET STACKED DIAGNOSTICS v_err_message = MESSAGE_TEXT;
        v_err_message := substring(lower(v_err_message), 'integer\:\s\"(.*)\"');

		RAISE USING MESSAGE := pg_catalog.format('Error while trying to convert "%s" value to SMALLINT (or INTEGER) data type.',
                                      v_err_message),
                    DETAIL := 'Supplied value contains illegal characters.',
                    HINT := 'Correct supplied value, remove all illegal characters.';
END;
$BODY$
LANGUAGE plpgsql
VOLATILE
RETURNS NULL ON NULL INPUT;

CREATE OR REPLACE FUNCTION sys.babelfish_conv_datetime_to_string(IN p_datatype TEXT,
                                                                     IN p_src_datatype TEXT,
                                                                     IN p_datetimeval TIMESTAMP(6) WITHOUT TIME ZONE,
                                                                     IN p_style NUMERIC DEFAULT -1)
RETURNS TEXT
AS
$BODY$
DECLARE
    v_day VARCHAR COLLATE "C";
    v_hour VARCHAR COLLATE "C";
    v_month SMALLINT;
    v_style SMALLINT;
    v_scale SMALLINT;
    v_resmask VARCHAR COLLATE "C";
    v_language VARCHAR COLLATE "C";
    v_datatype VARCHAR COLLATE "C";
    v_fseconds VARCHAR COLLATE "C";
    v_fractsep VARCHAR COLLATE "C";
    v_monthname VARCHAR COLLATE "C";
    v_resstring VARCHAR COLLATE "C";
    v_lengthexpr VARCHAR COLLATE "C";
    v_maxlength SMALLINT;
    v_res_length SMALLINT;
    v_err_message VARCHAR COLLATE "C";
    v_src_datatype VARCHAR COLLATE "C";
    v_res_datatype VARCHAR COLLATE "C";
    v_lang_metadata_json JSONB;
    VARCHAR_MAX CONSTANT SMALLINT := 8000;
    NVARCHAR_MAX CONSTANT SMALLINT := 4000;
    CONVERSION_LANG CONSTANT VARCHAR COLLATE "C" := '';
    DATATYPE_REGEXP CONSTANT VARCHAR COLLATE "C" := '^\s*(CHAR|NCHAR|VARCHAR|NVARCHAR|CHARACTER VARYING)\s*$';
    SRCDATATYPE_MASK_REGEXP VARCHAR COLLATE "C" := '^(?:DATETIME|SMALLDATETIME|DATETIME2)\s*(?:\s*\(\s*(\d+)\s*\)\s*)?$';
    DATATYPE_MASK_REGEXP CONSTANT VARCHAR COLLATE "C" := '^\s*(?:CHAR|NCHAR|VARCHAR|NVARCHAR|CHARACTER VARYING)\s*\(\s*(\d+|MAX)\s*\)\s*$';
    v_datetimeval TIMESTAMP(6) WITHOUT TIME ZONE;
BEGIN
    v_datatype := upper(trim(p_datatype));
    v_src_datatype := upper(trim(p_src_datatype));
    v_style := floor(p_style)::SMALLINT;
    IF (v_src_datatype ~* SRCDATATYPE_MASK_REGEXP)
    THEN
        v_scale := substring(v_src_datatype, SRCDATATYPE_MASK_REGEXP)::SMALLINT;
        v_src_datatype := rtrim(split_part(v_src_datatype, '(', 1));
        IF (v_src_datatype <> 'DATETIME2' AND v_scale IS NOT NULL) THEN
            RAISE invalid_indicator_parameter_value;
        ELSIF (v_scale NOT BETWEEN 0 AND 7) THEN
            RAISE invalid_regular_expression;
        END IF;
        v_scale := coalesce(v_scale, 7);
    ELSE
        RAISE most_specific_type_mismatch;
    END IF;
    IF (scale(p_style) > 0) THEN
        RAISE escape_character_conflict;
    ELSIF (NOT ((v_style BETWEEN 0 AND 14) OR
                (v_style BETWEEN 20 AND 25) OR
                (v_style BETWEEN 100 AND 114) OR
                v_style IN (-1, 120, 121, 126, 127, 130, 131)))
    THEN
        RAISE invalid_parameter_value;
    END IF;
    IF (v_datatype ~* DATATYPE_MASK_REGEXP) THEN
        v_res_datatype := rtrim(split_part(v_datatype, '(', 1));
        v_maxlength := CASE
                          WHEN (v_res_datatype IN ('CHAR', 'VARCHAR')) THEN VARCHAR_MAX
                          ELSE NVARCHAR_MAX
                       END;
        v_lengthexpr := substring(v_datatype, DATATYPE_MASK_REGEXP);
        IF (v_lengthexpr <> 'MAX' AND char_length(v_lengthexpr) > 4)
        THEN
            RAISE interval_field_overflow;
        END IF;
        v_res_length := CASE v_lengthexpr
                           WHEN 'MAX' THEN v_maxlength
                           ELSE v_lengthexpr::SMALLINT
                        END;
    ELSIF (v_datatype ~* DATATYPE_REGEXP) THEN
        v_res_datatype := v_datatype;
    ELSE
        RAISE datatype_mismatch;
    END IF;
    v_datetimeval := CASE
                        WHEN (v_style NOT IN (130, 131)) THEN p_datetimeval
                        ELSE sys.babelfish_conv_greg_to_hijri(p_datetimeval) + INTERVAL '1 day'
                     END;
    v_day := ltrim(to_char(v_datetimeval, 'DD'), '0');
    v_hour := ltrim(to_char(v_datetimeval, 'HH12'), '0');
    v_month := to_char(v_datetimeval, 'MM')::SMALLINT;
    v_language := CASE
                     WHEN (v_style IN (130, 131)) THEN 'HIJRI'
                     ELSE CONVERSION_LANG
                  END;
    BEGIN
        v_lang_metadata_json := sys.babelfish_get_lang_metadata_json(v_language);
    EXCEPTION
        WHEN OTHERS THEN
        RAISE invalid_character_value_for_cast;
    END;
    v_monthname := (v_lang_metadata_json -> 'months_shortnames') ->> v_month - 1;
    IF (v_src_datatype IN ('DATETIME', 'SMALLDATETIME')) THEN
        v_fseconds := sys.babelfish_round_fractseconds(to_char(v_datetimeval, 'MS'));
        IF (v_fseconds::INTEGER = 1000) THEN
            v_fseconds := '000';
            v_datetimeval := v_datetimeval + INTERVAL '1 second';
        ELSE
            v_fseconds := lpad(v_fseconds, 3, '0');
        END IF;
    ELSE
        v_fseconds := sys.babelfish_get_microsecs_from_fractsecs(to_char(v_datetimeval, 'US'), v_scale);
        IF (v_scale = 7) THEN
            v_fseconds := concat(v_fseconds, '0');
        END IF;
    END IF;
    v_fractsep := CASE v_src_datatype
                     WHEN 'DATETIME2' THEN '.'
                     ELSE ':'
                  END;
    IF ((v_style = -1 AND v_src_datatype <> 'DATETIME2') OR
        v_style IN (0, 9, 100, 109))
    THEN
    	v_resmask := pg_catalog.format('$mnme$ %s YYYY %s:MI%s',
                            lpad(v_day, 2, ' '),
                            lpad(v_hour, 2, ' '),
                            CASE
                               WHEN (v_style IN (-1, 0, 100)) THEN 'AM'
                               ELSE pg_catalog.format(':SS:%sAM', v_fseconds)
                            END);
                            ELSIF (v_style = 1) THEN
        v_resmask := 'MM/DD/YY';
    ELSIF (v_style = 101) THEN
        v_resmask := 'MM/DD/YYYY';
    ELSIF (v_style = 2) THEN
        v_resmask := 'YY.MM.DD';
    ELSIF (v_style = 102) THEN
        v_resmask := 'YYYY.MM.DD';
    ELSIF (v_style = 3) THEN
        v_resmask := 'DD/MM/YY';
    ELSIF (v_style = 103) THEN
        v_resmask := 'DD/MM/YYYY';
    ELSIF (v_style = 4) THEN
        v_resmask := 'DD.MM.YY';
    ELSIF (v_style = 104) THEN
        v_resmask := 'DD.MM.YYYY';
    ELSIF (v_style = 5) THEN
        v_resmask := 'DD-MM-YY';
    ELSIF (v_style = 105) THEN
        v_resmask := 'DD-MM-YYYY';
    ELSIF (v_style = 6) THEN
        v_resmask := 'DD $mnme$ YY';
    ELSIF (v_style = 106) THEN
        v_resmask := 'DD $mnme$ YYYY';
    ELSIF (v_style = 7) THEN
        v_resmask := '$mnme$ DD, YY';
    ELSIF (v_style = 107) THEN
        v_resmask := '$mnme$ DD, YYYY';
    ELSIF (v_style IN (8, 24, 108)) THEN
        v_resmask := 'HH24:MI:SS';
    ELSIF (v_style = 10) THEN
        v_resmask := 'MM-DD-YY';
    ELSIF (v_style = 110) THEN
        v_resmask := 'MM-DD-YYYY';
    ELSIF (v_style = 11) THEN
        v_resmask := 'YY/MM/DD';
    ELSIF (v_style = 111) THEN
        v_resmask := 'YYYY/MM/DD';
    ELSIF (v_style = 12) THEN
        v_resmask := 'YYMMDD';
    ELSIF (v_style = 112) THEN
        v_resmask := 'YYYYMMDD';
    ELSIF (v_style IN (13, 113)) THEN
	    v_resmask := pg_catalog.format('DD $mnme$ YYYY HH24:MI:SS%s%s', v_fractsep, v_fseconds);
    ELSIF (v_style IN (14, 114)) THEN
    	v_resmask := pg_catalog.format('HH24:MI:SS%s%s', v_fractsep, v_fseconds);
    ELSIF (v_style IN (20, 120)) THEN
        v_resmask := 'YYYY-MM-DD HH24:MI:SS';
    ELSIF ((v_style = -1 AND v_src_datatype = 'DATETIME2') OR
           v_style IN (21, 25, 121))
    THEN
    	v_resmask := pg_catalog.format('YYYY-MM-DD HH24:MI:SS.%s', v_fseconds);
    ELSIF (v_style = 22) THEN
    	v_resmask := pg_catalog.format('MM/DD/YY %s:MI:SS AM', lpad(v_hour, 2, ' '));
    ELSIF (v_style = 23) THEN
        v_resmask := 'YYYY-MM-DD';
    ELSIF (v_style IN (126, 127)) THEN
        v_resmask := CASE v_src_datatype
                        WHEN 'SMALLDATETIME' THEN 'YYYY-MM-DDT$rem$HH24:MI:SS'
    					ELSE pg_catalog.format('YYYY-MM-DDT$rem$HH24:MI:SS.%s', v_fseconds)
    				END;
    ELSIF (v_style IN (130, 131)) THEN
        v_resmask := concat(CASE p_style
				        		WHEN 131 THEN pg_catalog.format('%s/MM/YYYY ', lpad(v_day, 2, ' '))
                                ELSE pg_catalog.format('%s $mnme$ YYYY ', lpad(v_day, 2, ' '))
                            END,
                            pg_catalog.format('%s:MI:SS%s%sAM', lpad(v_hour, 2, ' '), v_fractsep, v_fseconds));
    END IF;

    v_resstring := to_char(v_datetimeval, v_resmask);
    v_resstring := pg_catalog.replace(v_resstring, '$mnme$', v_monthname);
    v_resstring := pg_catalog.replace(v_resstring, '$rem$', '');
    v_resstring := substring(v_resstring, 1, coalesce(v_res_length, char_length(v_resstring)));
    v_res_length := coalesce(v_res_length,
                             CASE v_res_datatype
                                WHEN 'CHAR' THEN 30
                                ELSE 60
                             END);
    RETURN CASE
              WHEN (v_res_datatype NOT IN ('CHAR', 'NCHAR')) THEN v_resstring
              ELSE rpad(v_resstring, v_res_length, ' ')
           END;
EXCEPTION
	WHEN most_specific_type_mismatch THEN
        RAISE USING MESSAGE := 'Source data type should be one of these values: ''DATETIME'', ''SMALLDATETIME'', ''DATETIME2'' or ''DATETIME2(n)''.',
                    DETAIL := 'Use of incorrect "src_datatype" parameter value during conversion process.',
                    HINT := 'Change "srcdatatype" parameter to the proper value and try again.';

	WHEN invalid_regular_expression THEN
		RAISE USING MESSAGE := pg_catalog.format('The source data type scale (%s) given to the convert specification exceeds the maximum allowable value (7).',
										v_scale),
                   DETAIL := 'Use of incorrect scale value of source data type parameter during conversion process.',
                   HINT := 'Change scale component of source data type parameter to the allowable value and try again.';

	WHEN invalid_indicator_parameter_value THEN
        RAISE USING MESSAGE := pg_catalog.format('Invalid attributes specified for data type %s.', v_src_datatype),
                    DETAIL := 'Use of incorrect scale value, which is not corresponding to specified data type.',
                    HINT := 'Change data type scale component or select different data type and try again.';

    WHEN escape_character_conflict THEN
        RAISE USING MESSAGE := 'Argument data type NUMERIC is invalid for argument 4 of convert function.',
                    DETAIL := 'Use of incorrect "style" parameter value during conversion process.',
                    HINT := 'Change "style" parameter to the proper value and try again.';

    WHEN invalid_parameter_value THEN
        RAISE USING MESSAGE := pg_catalog.format('%s is not a valid style number when converting from %s to a character string.',
                                      v_style, v_src_datatype),
                    DETAIL := 'Use of incorrect "style" parameter value during conversion process.',
                    HINT := 'Change "style" parameter to the proper value and try again.';

    WHEN interval_field_overflow THEN
            RAISE USING MESSAGE := pg_catalog.format('The size (%s) given to the convert specification ''%s'' exceeds the maximum allowed for any data type (%s).',
                                      v_lengthexpr, lower(v_res_datatype), v_maxlength),
                    DETAIL := 'Use of incorrect size value of data type parameter during conversion process.',
                    HINT := 'Change size component of data type parameter to the allowable value and try again.';
    WHEN datatype_mismatch THEN
        RAISE USING MESSAGE := 'Data type should be one of these values: ''CHAR(n|MAX)'', ''NCHAR(n|MAX)'', ''VARCHAR(n|MAX)'', ''NVARCHAR(n|MAX)''.',
                    DETAIL := 'Use of incorrect "datatype" parameter value during conversion process.',
                    HINT := 'Change "datatype" parameter to the proper value and try again.';

    WHEN invalid_character_value_for_cast THEN
        RAISE USING MESSAGE := pg_catalog.format('Invalid CONVERSION_LANG constant value - ''%s''. Allowed values are: ''English'', ''Deutsch'', etc.',
                                      CONVERSION_LANG),
                    DETAIL := 'Compiled incorrect CONVERSION_LANG constant value in function''s body.',
                    HINT := 'Correct CONVERSION_LANG constant value in function''s body, recompile it and try again.';

    WHEN invalid_text_representation THEN
        GET STACKED DIAGNOSTICS v_err_message = MESSAGE_TEXT;
        v_err_message := substring(lower(v_err_message), 'integer\:\s\"(.*)\"');

        RAISE USING MESSAGE := pg_catalog.format('Error while trying to convert "%s" value to SMALLINT data type.',

                                      v_err_message),
                    DETAIL := 'Supplied value contains illegal characters.',
                    HINT := 'Correct supplied value, remove all illegal characters.';
END;
$BODY$
LANGUAGE plpgsql
VOLATILE
RETURNS NULL ON NULL INPUT;

CREATE OR REPLACE FUNCTION sys.babelfish_conv_greg_to_hijri(IN p_datetimeval TIMESTAMP WITHOUT TIME ZONE)
RETURNS TIMESTAMP WITHOUT TIME ZONE
AS
$BODY$
DECLARE
    v_hijri_date DATE;
BEGIN
    v_hijri_date := sys.babelfish_conv_greg_to_hijri(extract(day from p_datetimeval)::SMALLINT,
                                                         extract(month from p_datetimeval)::SMALLINT,
                                                         extract(year from p_datetimeval)::INTEGER);

    RETURN to_timestamp(pg_catalog.format('%s %s', to_char(v_hijri_date, 'DD.MM.YYYY'),
                                        to_char(p_datetimeval, ' HH24:MI:SS.US')),
                        'DD.MM.YYYY HH24:MI:SS.US');
END;
$BODY$
LANGUAGE plpgsql
VOLATILE
RETURNS NULL ON NULL INPUT;

CREATE OR REPLACE FUNCTION sys.babelfish_conv_hijri_to_greg(IN p_datetimeval TIMESTAMP WITHOUT TIME ZONE)
RETURNS TIMESTAMP WITHOUT TIME ZONE
AS
$BODY$
DECLARE
    v_hijri_date DATE;
BEGIN
    v_hijri_date := sys.babelfish_conv_hijri_to_greg(extract(day from p_dateval)::NUMERIC,
                                                         extract(month from p_dateval)::NUMERIC,
                                                         extract(year from p_dateval)::NUMERIC);

    RETURN to_timestamp(pg_catalog.format('%s %s', to_char(v_hijri_date, 'DD.MM.YYYY'),
                                        to_char(p_datetimeval, ' HH24:MI:SS.US')),
                        'DD.MM.YYYY HH24:MI:SS.US');
END;
$BODY$
LANGUAGE plpgsql
VOLATILE
RETURNS NULL ON NULL INPUT;

CREATE OR REPLACE FUNCTION sys.babelfish_conv_time_to_string(IN p_datatype TEXT,
                                                                 IN p_src_datatype TEXT,
                                                                 IN p_timeval TIME(6) WITHOUT TIME ZONE,
                                                                 IN p_style NUMERIC DEFAULT 25)
RETURNS TEXT
AS
$BODY$
DECLARE
    v_hours VARCHAR COLLATE "C";
    v_style SMALLINT;
    v_scale SMALLINT;
    v_resmask VARCHAR COLLATE "C";
    v_fseconds VARCHAR COLLATE "C";
    v_datatype VARCHAR COLLATE "C";
    v_resstring VARCHAR COLLATE "C";
    v_lengthexpr VARCHAR COLLATE "C";
    v_res_length SMALLINT;
    v_res_datatype VARCHAR COLLATE "C";
    v_src_datatype VARCHAR COLLATE "C";
    v_res_maxlength SMALLINT;
    VARCHAR_MAX CONSTANT SMALLINT := 8000;
    NVARCHAR_MAX CONSTANT SMALLINT := 4000;
    -- We use the regex below to make sure input p_datatype is one of them
    DATATYPE_REGEXP CONSTANT VARCHAR COLLATE "C" := '^\s*(CHAR|NCHAR|VARCHAR|NVARCHAR|CHARACTER VARYING)\s*$';
    -- We use the regex below to get the length of the datatype, if specified
    -- For example, to get the '10' out of 'varchar(10)'
    DATATYPE_MASK_REGEXP CONSTANT VARCHAR COLLATE "C" := '^\s*(?:CHAR|NCHAR|VARCHAR|NVARCHAR|CHARACTER VARYING)\s*\(\s*(\d+|MAX)\s*\)\s*$';
    SRCDATATYPE_MASK_REGEXP VARCHAR COLLATE "C" := '^\s*(?:TIME)\s*(?:\s*\(\s*(\d+)\s*\)\s*)?\s*$';
BEGIN
    v_datatype := upper(trim(p_datatype));
    v_src_datatype := upper(trim(p_src_datatype));
    v_style := floor(p_style)::SMALLINT;
    IF (v_src_datatype ~* SRCDATATYPE_MASK_REGEXP)
    THEN
        v_scale := coalesce(substring(v_src_datatype, SRCDATATYPE_MASK_REGEXP)::SMALLINT, 7);
        IF (v_scale NOT BETWEEN 0 AND 7) THEN
            RAISE invalid_regular_expression;
        END IF;
    ELSE
        RAISE most_specific_type_mismatch;
    END IF;
    IF (v_datatype ~* DATATYPE_MASK_REGEXP)
    THEN
        v_res_datatype := rtrim(split_part(v_datatype, '(', 1));
        v_res_maxlength := CASE
                              WHEN (v_res_datatype IN ('CHAR', 'VARCHAR')) THEN VARCHAR_MAX
                              ELSE NVARCHAR_MAX
                           END;
        v_lengthexpr := substring(v_datatype, DATATYPE_MASK_REGEXP);
        IF (v_lengthexpr <> 'MAX' AND char_length(v_lengthexpr) > 4) THEN
            RAISE interval_field_overflow;
        END IF;
        v_res_length := CASE v_lengthexpr
                           WHEN 'MAX' THEN v_res_maxlength
                           ELSE v_lengthexpr::SMALLINT
                        END;
    ELSIF (v_datatype ~* DATATYPE_REGEXP) THEN
        v_res_datatype := v_datatype;
    ELSE
        RAISE datatype_mismatch;
    END IF;
    IF (scale(p_style) > 0) THEN
        RAISE escape_character_conflict;
    ELSIF (NOT ((v_style BETWEEN 0 AND 14) OR
                (v_style BETWEEN 20 AND 25) OR
                (v_style BETWEEN 100 AND 114) OR
                v_style IN (120, 121, 126, 127, 130, 131)))
    THEN
        RAISE invalid_parameter_value;
    ELSIF ((v_style BETWEEN 1 AND 7) OR
           (v_style BETWEEN 10 AND 12) OR
           (v_style BETWEEN 101 AND 107) OR
           (v_style BETWEEN 110 AND 112) OR
           v_style = 23)
    THEN
        RAISE invalid_datetime_format;
    END IF;
    v_hours := ltrim(to_char(p_timeval, 'HH12'), '0');
    v_fseconds := sys.babelfish_get_microsecs_from_fractsecs(to_char(p_timeval, 'US'), v_scale);
    IF (v_scale = 7) THEN
        v_fseconds := concat(v_fseconds, '0');
    END IF;
    IF (v_style IN (0, 100))
    THEN
        v_resmask := concat(v_hours, ':MIAM');
    ELSIF (v_style IN (8, 20, 24, 108, 120))
    THEN
        v_resmask := 'HH24:MI:SS';
    ELSIF (v_style IN (9, 109))
    THEN
        v_resmask := CASE
                        WHEN (char_length(v_fseconds) = 0) THEN concat(v_hours, ':MI:SSAM')
                        ELSE pg_catalog.format('%s:MI:SS.%sAM', v_hours, v_fseconds)
                     END;
    ELSIF (v_style IN (13, 14, 21, 25, 113, 114, 121, 126, 127))
    THEN
        v_resmask := CASE
                        WHEN (char_length(v_fseconds) = 0) THEN 'HH24:MI:SS'
                        ELSE concat('HH24:MI:SS.', v_fseconds)
                     END;
    ELSIF (v_style = 22)
    THEN
    	v_resmask := pg_catalog.format('%s:MI:SS AM', lpad(v_hours, 2, ' '));
    ELSIF (v_style IN (130, 131))
    THEN
        v_resmask := CASE
                        WHEN (char_length(v_fseconds) = 0) THEN concat(lpad(v_hours, 2, ' '), ':MI:SSAM')
                        ELSE pg_catalog.format('%s:MI:SS.%sAM', lpad(v_hours, 2, ' '), v_fseconds)
                     END;
    END IF;

    v_resstring := to_char(p_timeval, v_resmask);
    v_resstring := substring(v_resstring, 1, coalesce(v_res_length, char_length(v_resstring)));
    v_res_length := coalesce(v_res_length,
                             CASE v_res_datatype
                                WHEN 'CHAR' THEN 30
                                ELSE 60
                             END);
    RETURN CASE
              WHEN (v_res_datatype NOT IN ('CHAR', 'NCHAR')) THEN v_resstring
              ELSE rpad(v_resstring, v_res_length, ' ')
           END;
EXCEPTION
    WHEN most_specific_type_mismatch THEN
        RAISE USING MESSAGE := 'Source data type should be ''TIME'' or ''TIME(n)''.',
                    DETAIL := 'Use of incorrect "src_datatype" parameter value during conversion process.',
                    HINT := 'Change "src_datatype" parameter to the proper value and try again.';

   WHEN invalid_regular_expression THEN
       RAISE USING MESSAGE := pg_catalog.format('The source data type scale (%s) given to the convert specification exceeds the maximum allowable value (7).',
                                     v_scale),
                   DETAIL := 'Use of incorrect scale value of source data type parameter during conversion process.',
                   HINT := 'Change scale component of source data type parameter to the allowable value and try again.';

   WHEN interval_field_overflow THEN
       RAISE USING MESSAGE := pg_catalog.format('The size (%s) given to the convert specification ''%s'' exceeds the maximum allowed for any data type (%s).',
                                     v_lengthexpr, lower(v_res_datatype), v_res_maxlength),
                   DETAIL := 'Use of incorrect size value of target data type parameter during conversion process.',
                   HINT := 'Change size component of data type parameter to the allowable value and try again.';
    WHEN escape_character_conflict THEN
        RAISE USING MESSAGE := 'Argument data type NUMERIC is invalid for argument 4 of convert function.',
                    DETAIL := 'Use of incorrect "style" parameter value during conversion process.',
                    HINT := 'Change "style" parameter to the proper value and try again.';

    WHEN invalid_parameter_value THEN
        RAISE USING MESSAGE := pg_catalog.format('%s is not a valid style number when converting from TIME to a character string.', v_style),
                    DETAIL := 'Use of incorrect "style" parameter value during conversion process.',
                    HINT := 'Change "style" parameter to the proper value and try again.';

    WHEN datatype_mismatch THEN
        RAISE USING MESSAGE := 'Data type should be one of these values: ''CHAR(n|MAX)'', ''NCHAR(n|MAX)'', ''VARCHAR(n|MAX)'', ''NVARCHAR(n|MAX)''.',
                    DETAIL := 'Use of incorrect "datatype" parameter value during conversion process.',
                    HINT := 'Change "datatype" parameter to the proper value and try again.';

    WHEN invalid_datetime_format THEN
        RAISE USING MESSAGE := pg_catalog.format('Error converting data type TIME to %s.',
                                      rtrim(split_part(trim(p_datatype), '(', 1))),
                    DETAIL := 'Incorrect using of pair of input parameters values during conversion process.',
                    HINT := 'Check the input parameters values, correct them if needed, and try again.';
END;
$BODY$
LANGUAGE plpgsql
VOLATILE
RETURNS NULL ON NULL INPUT;

CREATE OR REPLACE FUNCTION sys.babelfish_sp_aws_add_jobschedule (
  par_job_id integer = NULL::integer,
  par_schedule_id integer = NULL::integer,
  out returncode integer
)
AS
$body$
DECLARE
  var_retval INT;
  proc_name_mask VARCHAR(100);
  var_owner_login_name VARCHAR(128);
  var_xml TEXT DEFAULT '';
  var_cron_expression VARCHAR(50);
  var_job_cmd VARCHAR(255);
  lambda_arn VARCHAR(255);
  return_message text;
  var_schedule_name VARCHAR(255);
  var_job_name VARCHAR(128);
  var_start_step_id INTEGER;
  var_notify_level_email INTEGER;
  var_notify_email_operator_id INTEGER;
  var_notify_email_operator_name VARCHAR(128);
  notify_email_sender VARCHAR(128);
  var_delete_level INTEGER;
BEGIN
  IF (EXISTS (
      SELECT 1
        FROM sys.sysjobschedules
       WHERE (schedule_id = par_schedule_id)
         AND (job_id = par_job_id)))
  THEN
    SELECT cron_expression
      FROM sys.babelfish_sp_schedule_to_cron (par_job_id, par_schedule_id)
      INTO var_cron_expression;
    SELECT name
      FROM sys.sysschedules
     WHERE schedule_id = par_schedule_id
      INTO var_schedule_name;
    SELECT name
         , start_step_id
         , COALESCE(notify_level_email,0)
         , COALESCE(notify_email_operator_id,0)
         , COALESCE(notify_email_operator_name,'')
         , COALESCE(delete_level,0)
      FROM sys.sysjobs
     WHERE job_id = par_job_id
      INTO var_job_name
         , var_start_step_id
         , var_notify_level_email
         , var_notify_email_operator_id
         , var_notify_email_operator_name
         , var_delete_level;

    proc_name_mask := 'sys_data.sql_agent$job_%s_step_%s';
    var_job_cmd := pg_catalog.format(proc_name_mask, par_job_id, '1');
    notify_email_sender := 'aws_test_email_sender@dbbest.com';


    var_xml := CONCAT(var_xml, '{');
    var_xml := CONCAT(var_xml, '"mode": "add_job",');
    var_xml := CONCAT(var_xml, '"parameters": {');
    var_xml := CONCAT(var_xml, '"vendor": "postgresql",');
    var_xml := CONCAT(var_xml, '"job_name": "',var_schedule_name,'",');
    var_xml := CONCAT(var_xml, '"job_frequency": "',var_cron_expression,'",');
    var_xml := CONCAT(var_xml, '"job_cmd": "',var_job_cmd,'",');
    var_xml := CONCAT(var_xml, '"notify_level_email": ',var_notify_level_email,',');
    var_xml := CONCAT(var_xml, '"delete_level": ',var_delete_level,',');
    var_xml := CONCAT(var_xml, '"uid": "',par_job_id,'",');
    var_xml := CONCAT(var_xml, '"callback": "sys.babelfish_sp_job_log",');
    var_xml := CONCAT(var_xml, '"notification": {');
    var_xml := CONCAT(var_xml, '"notify_email_sender": "',notify_email_sender,'",');
    var_xml := CONCAT(var_xml, '"notify_email_recipient": "',var_notify_email_operator_name,'"');
    var_xml := CONCAT(var_xml, '}');
    var_xml := CONCAT(var_xml, '}');
    var_xml := CONCAT(var_xml, '}');
    -- RAISE NOTICE '%', var_xml;
    SELECT sys.babelfish_get_service_setting ('JOB', 'LAMBDA_ARN')
      INTO lambda_arn;
    SELECT sys.awslambda_fn (lambda_arn, var_xml) INTO return_message;
    returncode := 0;
  ELSE
    returncode := 1;
    RAISE 'Job not fount' USING ERRCODE := '50000';
  END IF;
END;
$body$
LANGUAGE 'plpgsql';

CREATE OR REPLACE FUNCTION sys.babelfish_sp_aws_add_jobschedule (
  par_job_id integer = NULL::integer,
  par_schedule_id integer = NULL::integer,
  out returncode integer
)
AS
$body$
DECLARE
  var_retval INT;
  proc_name_mask VARCHAR(100);
  var_owner_login_name VARCHAR(128);
  var_xml TEXT DEFAULT '';
  var_cron_expression VARCHAR(50);
  var_job_cmd VARCHAR(255);
  lambda_arn VARCHAR(255);
  return_message text;
  var_schedule_name VARCHAR(255);
  var_job_name VARCHAR(128);
  var_start_step_id INTEGER;
  var_notify_level_email INTEGER;
  var_notify_email_operator_id INTEGER;
  var_notify_email_operator_name VARCHAR(128);
  notify_email_sender VARCHAR(128);
  var_delete_level INTEGER;
BEGIN
  IF (EXISTS (
      SELECT 1
        FROM sys.sysjobschedules
       WHERE (schedule_id = par_schedule_id)
         AND (job_id = par_job_id)))
  THEN
    SELECT cron_expression
      FROM sys.babelfish_sp_schedule_to_cron (par_job_id, par_schedule_id)
      INTO var_cron_expression;
    SELECT name
      FROM sys.sysschedules
     WHERE schedule_id = par_schedule_id
      INTO var_schedule_name;
    SELECT name
         , start_step_id
         , COALESCE(notify_level_email,0)
         , COALESCE(notify_email_operator_id,0)
         , COALESCE(notify_email_operator_name,'')
         , COALESCE(delete_level,0)
      FROM sys.sysjobs
     WHERE job_id = par_job_id
      INTO var_job_name
         , var_start_step_id
         , var_notify_level_email
         , var_notify_email_operator_id
         , var_notify_email_operator_name
         , var_delete_level;

    proc_name_mask := 'sys_data.sql_agent$job_%s_step_%s';
    var_job_cmd := pg_catalog.format(proc_name_mask, par_job_id, '1');
    notify_email_sender := 'aws_test_email_sender@dbbest.com';


    var_xml := CONCAT(var_xml, '{');
    var_xml := CONCAT(var_xml, '"mode": "add_job",');
    var_xml := CONCAT(var_xml, '"parameters": {');
    var_xml := CONCAT(var_xml, '"vendor": "postgresql",');
    var_xml := CONCAT(var_xml, '"job_name": "',var_schedule_name,'",');
    var_xml := CONCAT(var_xml, '"job_frequency": "',var_cron_expression,'",');
    var_xml := CONCAT(var_xml, '"job_cmd": "',var_job_cmd,'",');
    var_xml := CONCAT(var_xml, '"notify_level_email": ',var_notify_level_email,',');
    var_xml := CONCAT(var_xml, '"delete_level": ',var_delete_level,',');
    var_xml := CONCAT(var_xml, '"uid": "',par_job_id,'",');
    var_xml := CONCAT(var_xml, '"callback": "sys.babelfish_sp_job_log",');
    var_xml := CONCAT(var_xml, '"notification": {');
    var_xml := CONCAT(var_xml, '"notify_email_sender": "',notify_email_sender,'",');
    var_xml := CONCAT(var_xml, '"notify_email_recipient": "',var_notify_email_operator_name,'"');
    var_xml := CONCAT(var_xml, '}');
    var_xml := CONCAT(var_xml, '}');
    var_xml := CONCAT(var_xml, '}');
    -- RAISE NOTICE '%', var_xml;
    SELECT sys.babelfish_get_service_setting ('JOB', 'LAMBDA_ARN')
      INTO lambda_arn;
    SELECT sys.awslambda_fn (lambda_arn, var_xml) INTO return_message;
    returncode := 0;
  ELSE
    returncode := 1;
    RAISE 'Job not fount' USING ERRCODE := '50000';
  END IF;
END;
$body$
LANGUAGE 'plpgsql';

CREATE OR REPLACE FUNCTION sys.babelfish_sp_schedule_to_cron (
  par_job_id integer,
  par_schedule_id integer,
  out cron_expression varchar
)
RETURNS VARCHAR AS
$body$
DECLARE
  var_enabled INTEGER;
  var_freq_type INTEGER;
  var_freq_interval INTEGER;
  var_freq_subday_type INTEGER;
  var_freq_subday_interval INTEGER;
  var_freq_relative_interval INTEGER;
  var_freq_recurrence_factor INTEGER;
  var_active_start_date INTEGER;
  var_active_end_date INTEGER;
  var_active_start_time INTEGER;
  var_active_end_time INTEGER;
  var_next_run_date date;
  var_next_run_time time;
  var_next_run_dt timestamp;
  var_tmp_interval varchar(50);
  var_current_dt timestamp;
  var_next_dt timestamp;
BEGIN
  SELECT enabled
       , freq_type
       , freq_interval
       , freq_subday_type
       , freq_subday_interval
       , freq_relative_interval
       , freq_recurrence_factor
       , active_start_date
       , active_end_date
       , active_start_time
       , active_end_time
    FROM sys.sysschedules
    INTO var_enabled
       , var_freq_type
       , var_freq_interval
       , var_freq_subday_type
       , var_freq_subday_interval
       , var_freq_relative_interval
       , var_freq_recurrence_factor
       , var_active_start_date
       , var_active_end_date
       , var_active_start_time
       , var_active_end_time
   WHERE schedule_id = par_schedule_id;
  /* if enabled = 0 return */
  CASE var_freq_type
    WHEN 1 THEN
      NULL;
    WHEN 4 THEN
    BEGIN
        cron_expression :=
        CASE
          /* WHEN var_freq_subday_type = 1 THEN var_freq_subday_interval::character varying || ' At the specified time'  -- start time */
          /* WHEN var_freq_subday_type = 2 THEN var_freq_subday_interval::character varying || ' second'  -- ADD var_freq_subday_interval SECOND */
          WHEN var_freq_subday_type = 4 THEN pg_catalog.format('cron(*/%s * * * ? *)', var_freq_subday_interval::character varying) /* ADD var_freq_subday_interval MINUTE */
          WHEN var_freq_subday_type = 8 THEN pg_catalog.format('cron(0 */%s * * ? *)', var_freq_subday_interval::character varying) /* ADD var_freq_subday_interval HOUR */
          ELSE ''
        END;
    END;
    WHEN 8 THEN
      NULL;
    WHEN 16 THEN
      NULL;
    WHEN 32 THEN
      NULL;
    WHEN 64 THEN
      NULL;
    WHEN 128 THEN
     NULL;
  END CASE;
 -- return cron_expression;
END;
$body$
LANGUAGE 'plpgsql';

CREATE OR REPLACE FUNCTION sys.datetime2fromparts(IN p_year NUMERIC,
                                                                IN p_month NUMERIC,
                                                                IN p_day NUMERIC,
                                                                IN p_hour NUMERIC,
                                                                IN p_minute NUMERIC,
                                                                IN p_seconds NUMERIC,
                                                                IN p_fractions NUMERIC,
                                                                IN p_precision NUMERIC)
RETURNS TIMESTAMP WITHOUT TIME ZONE
AS
$BODY$
DECLARE
   v_fractions VARCHAR;
   v_precision SMALLINT;
   v_err_message VARCHAR;
   v_calc_seconds NUMERIC;
BEGIN
   v_fractions := floor(p_fractions)::INTEGER::VARCHAR;
   v_precision := p_precision::SMALLINT;
   IF (scale(p_precision) > 0) THEN
      RAISE most_specific_type_mismatch;
   ELSIF ((p_year::SMALLINT NOT BETWEEN 1 AND 9999) OR
       (p_month::SMALLINT NOT BETWEEN 1 AND 12) OR
       (p_day::SMALLINT NOT BETWEEN 1 AND 31) OR
       (p_hour::SMALLINT NOT BETWEEN 0 AND 23) OR
       (p_minute::SMALLINT NOT BETWEEN 0 AND 59) OR
       (p_seconds::SMALLINT NOT BETWEEN 0 AND 59) OR
       (p_fractions::SMALLINT NOT BETWEEN 0 AND 9999999) OR
       (p_fractions::SMALLINT != 0 AND char_length(v_fractions) > p_precision))
   THEN
      RAISE invalid_datetime_format;
   ELSIF (v_precision NOT BETWEEN 0 AND 7) THEN
      RAISE invalid_parameter_value;
   END IF;

   v_calc_seconds := pg_catalog.format('%s.%s',
                            floor(p_seconds)::SMALLINT,
                            substring(rpad(lpad(v_fractions, v_precision, '0'), 7, '0'), 1, 6))::NUMERIC;

   RETURN make_timestamp(floor(p_year)::SMALLINT,
                         floor(p_month)::SMALLINT,
                         floor(p_day)::SMALLINT,
                         floor(p_hour)::SMALLINT,
                         floor(p_minute)::SMALLINT,
                         v_calc_seconds);
EXCEPTION
   WHEN most_specific_type_mismatch THEN
      RAISE USING MESSAGE := 'Scale argument is not valid. Valid expressions for data type DATETIME2 scale argument are integer constants and integer constant expressions.',
                  DETAIL := 'Use of incorrect "precision" parameter value during conversion process.',
                  HINT := 'Change "precision" parameter to the proper value and try again.';

   WHEN invalid_parameter_value THEN
      RAISE USING MESSAGE := pg_catalog.format('Specified scale %s is invalid.', v_precision),
                  DETAIL := 'Use of incorrect "precision" parameter value during conversion process.',
                  HINT := 'Change "precision" parameter to the proper value and try again.';

   WHEN invalid_datetime_format THEN
      RAISE USING MESSAGE := 'Cannot construct data type DATETIME2, some of the arguments have values which are not valid.',
                  DETAIL := 'Possible use of incorrect value of date or time part (which lies outside of valid range).',
                  HINT := 'Check each input argument belongs to the valid range and try again.';
   WHEN numeric_value_out_of_range THEN
      GET STACKED DIAGNOSTICS v_err_message = MESSAGE_TEXT;
      v_err_message := upper(split_part(v_err_message, ' ', 1));

      RAISE USING MESSAGE := pg_catalog.format('Error while trying to cast to %s data type.', v_err_message),
                  DETAIL := pg_catalog.format('Source value is out of %s data type range.', v_err_message),
                  HINT := pg_catalog.format('Correct the source value you are trying to cast to %s data type and try again.',
                                 v_err_message);
END;
$BODY$
LANGUAGE plpgsql
IMMUTABLE
RETURNS NULL ON NULL INPUT;

CREATE OR REPLACE FUNCTION sys.datetimefromparts(IN p_year NUMERIC,
                                                               IN p_month NUMERIC,
                                                               IN p_day NUMERIC,
                                                               IN p_hour NUMERIC,
                                                               IN p_minute NUMERIC,
                                                               IN p_seconds NUMERIC,
                                                               IN p_milliseconds NUMERIC)
RETURNS TIMESTAMP WITHOUT TIME ZONE
AS
$BODY$
DECLARE
    v_err_message VARCHAR;
    v_calc_seconds NUMERIC;
    v_milliseconds SMALLINT;
    v_resdatetime TIMESTAMP WITHOUT TIME ZONE;
BEGIN
    -- Check if arguments are out of range
    IF ((floor(p_year)::SMALLINT NOT BETWEEN 1753 AND 9999) OR
        (floor(p_month)::SMALLINT NOT BETWEEN 1 AND 12) OR
        (floor(p_day)::SMALLINT NOT BETWEEN 1 AND 31) OR
        (floor(p_hour)::SMALLINT NOT BETWEEN 0 AND 23) OR
        (floor(p_minute)::SMALLINT NOT BETWEEN 0 AND 59) OR
        (floor(p_seconds)::SMALLINT NOT BETWEEN 0 AND 59) OR
        (floor(p_milliseconds)::SMALLINT NOT BETWEEN 0 AND 999))
    THEN
        RAISE invalid_datetime_format;
    END IF;

    v_milliseconds := sys.babelfish_round_fractseconds(p_milliseconds::INTEGER);

    v_calc_seconds := pg_catalog.format('%s.%s',
                             floor(p_seconds)::SMALLINT,
                             CASE v_milliseconds
                                WHEN 1000 THEN '0'
                                ELSE lpad(v_milliseconds::VARCHAR, 3, '0')
                             END)::NUMERIC;
    v_resdatetime := make_timestamp(floor(p_year)::SMALLINT,
                                    floor(p_month)::SMALLINT,
                                    floor(p_day)::SMALLINT,
                                    floor(p_hour)::SMALLINT,
                                    floor(p_minute)::SMALLINT,
                                    v_calc_seconds);
    RETURN CASE
              WHEN (v_milliseconds != 1000) THEN v_resdatetime
              ELSE v_resdatetime + INTERVAL '1 second'
           END;
EXCEPTION
    WHEN invalid_datetime_format THEN
        RAISE USING MESSAGE := 'Cannot construct data type datetime, some of the arguments have values which are not valid.',
                    DETAIL := 'Possible use of incorrect value of date or time part (which lies outside of valid range).',
                    HINT := 'Check each input argument belongs to the valid range and try again.';
    WHEN numeric_value_out_of_range THEN
        GET STACKED DIAGNOSTICS v_err_message = MESSAGE_TEXT;
        v_err_message := upper(split_part(v_err_message, ' ', 1));

        RAISE USING MESSAGE := pg_catalog.format('Error while trying to cast to %s data type.', v_err_message),
                    DETAIL := pg_catalog.format('Source value is out of %s data type range.', v_err_message),
                    HINT := pg_catalog.format('Correct the source value you are trying to cast to %s data type and try again.',
                                   v_err_message);
END;
$BODY$
LANGUAGE plpgsql
IMMUTABLE
RETURNS NULL ON NULL INPUT;

CREATE OR REPLACE FUNCTION sys.timefromparts(IN p_hour NUMERIC,
                                                           IN p_minute NUMERIC,
                                                           IN p_seconds NUMERIC,
                                                           IN p_fractions NUMERIC,
                                                           IN p_precision NUMERIC)
RETURNS TIME WITHOUT TIME ZONE
AS
$BODY$
DECLARE
    v_fractions VARCHAR;
    v_precision SMALLINT;
    v_err_message VARCHAR;
    v_calc_seconds NUMERIC;
BEGIN
    v_fractions := floor(p_fractions)::INTEGER::VARCHAR;
    v_precision := p_precision::SMALLINT;
    IF (scale(p_precision) > 0) THEN
        RAISE most_specific_type_mismatch;
    ELSIF ((p_hour::SMALLINT NOT BETWEEN 0 AND 23) OR
           (p_minute::SMALLINT NOT BETWEEN 0 AND 59) OR
           (p_seconds::SMALLINT NOT BETWEEN 0 AND 59) OR
           (p_fractions::SMALLINT NOT BETWEEN 0 AND 9999999) OR
           (p_fractions::SMALLINT != 0 AND char_length(v_fractions) > p_precision))
    THEN
        RAISE invalid_datetime_format;
    ELSIF (v_precision NOT BETWEEN 0 AND 7) THEN
        RAISE numeric_value_out_of_range;
    END IF;

    v_calc_seconds := pg_catalog.format('%s.%s',
                             floor(p_seconds)::SMALLINT,
                             substring(rpad(lpad(v_fractions, v_precision, '0'), 7, '0'), 1, 6))::NUMERIC;

    RETURN make_time(floor(p_hour)::SMALLINT,
                     floor(p_minute)::SMALLINT,
                     v_calc_seconds);
EXCEPTION
    WHEN most_specific_type_mismatch THEN
        RAISE USING MESSAGE := 'Scale argument is not valid. Valid expressions for data type DATETIME2 scale argument are integer constants and integer constant expressions.',
                    DETAIL := 'Use of incorrect "precision" parameter value during conversion process.',
                    HINT := 'Change "precision" parameter to the proper value and try again.';

    WHEN invalid_parameter_value THEN
        RAISE USING MESSAGE := pg_catalog.format('Specified scale %s is invalid.', v_precision),
                    DETAIL := 'Use of incorrect "precision" parameter value during conversion process.',
                    HINT := 'Change "precision" parameter to the proper value and try again.';

    WHEN invalid_datetime_format THEN
        RAISE USING MESSAGE := 'Cannot construct data type time, some of the arguments have values which are not valid.',
                    DETAIL := 'Possible use of incorrect value of time part (which lies outside of valid range).',
                    HINT := 'Check each input argument belongs to the valid range and try again.';
    WHEN numeric_value_out_of_range THEN
        GET STACKED DIAGNOSTICS v_err_message = MESSAGE_TEXT;
        v_err_message := upper(split_part(v_err_message, ' ', 1));

        RAISE USING MESSAGE := pg_catalog.format('Error while trying to cast to %s data type.', v_err_message),
                    DETAIL := pg_catalog.format('Source value is out of %s data type range.', v_err_message),
                    HINT := pg_catalog.format('Correct the source value you are trying to cast to %s data type and try again.',
                                   v_err_message);
END;
$BODY$
LANGUAGE plpgsql
VOLATILE
RETURNS NULL ON NULL INPUT;
CREATE OR REPLACE FUNCTION sys.timefromparts(IN p_hour TEXT,
                                                           IN p_minute TEXT,
                                                           IN p_seconds TEXT,
                                                           IN p_fractions TEXT,
                                                           IN p_precision TEXT)
RETURNS TIME WITHOUT TIME ZONE
AS
$BODY$
DECLARE
    v_err_message VARCHAR;
BEGIN
    RETURN sys.timefromparts(p_hour::NUMERIC, p_minute::NUMERIC,
                                           p_seconds::NUMERIC, p_fractions::NUMERIC,
                                           p_precision::NUMERIC);
EXCEPTION
    WHEN invalid_text_representation THEN
        GET STACKED DIAGNOSTICS v_err_message = MESSAGE_TEXT;
        v_err_message := substring(lower(v_err_message), 'numeric\:\s\"(.*)\"');

        RAISE USING MESSAGE := pg_catalog.format('Error while trying to convert "%s" value to NUMERIC data type.', v_err_message),
                    DETAIL := 'Supplied string value contains illegal characters.',
                    HINT := 'Correct supplied value, remove all illegal characters and try again.';
END;
$BODY$
LANGUAGE plpgsql
VOLATILE
RETURNS NULL ON NULL INPUT;

CREATE OR REPLACE FUNCTION sys.space(IN number INTEGER, OUT result SYS.VARCHAR) AS $$
-- sys.varchar has default length of 1, so we have to pass in 'number' to be the
-- type modifier.
BEGIN
	EXECUTE pg_catalog.format(E'SELECT repeat(\' \', %s)::SYS.VARCHAR(%s)', number, number) INTO result;
END;
$$
STRICT
LANGUAGE plpgsql;
>>>>>>> f062d3f2

CREATE OR REPLACE FUNCTION sys.babelfish_get_full_year(IN p_short_year TEXT,
                                                           IN p_base_century TEXT DEFAULT '',
                                                           IN p_year_cutoff NUMERIC DEFAULT 49)
RETURNS VARCHAR
AS
$BODY$
DECLARE
    v_err_message VARCHAR;
    v_full_year SMALLINT;
    v_short_year SMALLINT;
    v_base_century SMALLINT;
    v_result_param_set JSONB;
    v_full_year_res_jsonb JSONB;
BEGIN
    v_short_year := p_short_year::SMALLINT;

    BEGIN
        v_full_year_res_jsonb := nullif(current_setting('sys.full_year_res_json'), '')::JSONB;
    EXCEPTION
        WHEN undefined_object THEN
        v_full_year_res_jsonb := NULL;
    END;

    SELECT result
      INTO v_full_year
      FROM jsonb_to_recordset(v_full_year_res_jsonb) AS result_set (param1 SMALLINT,
                                                                    param2 TEXT,
                                                                    param3 NUMERIC,
                                                                    result VARCHAR)
     WHERE param1 = v_short_year
       AND param2 = p_base_century
       AND param3 = p_year_cutoff;

    IF (v_full_year IS NULL)
    THEN
        IF (v_short_year <= 99)
        THEN
            v_base_century := CASE
                                 WHEN (p_base_century ~ '^\s*([1-9]{1,2})\s*$') THEN concat(trim(p_base_century), '00')::SMALLINT
                                 ELSE trunc(extract(year from current_date)::NUMERIC, -2)
                              END;

            v_full_year = v_base_century + v_short_year;
            v_full_year = CASE
                             WHEN (v_short_year::NUMERIC > p_year_cutoff) THEN v_full_year - 100
                             ELSE v_full_year
                          END;
        ELSE v_full_year := v_short_year;
        END IF;

        v_result_param_set := jsonb_build_object('param1', v_short_year,
                                                 'param2', p_base_century,
                                                 'param3', p_year_cutoff,
                                                 'result', v_full_year);
        v_full_year_res_jsonb := CASE
                                    WHEN (v_full_year_res_jsonb IS NULL) THEN jsonb_build_array(v_result_param_set)
                                    ELSE v_full_year_res_jsonb || v_result_param_set
                                 END;

        PERFORM set_config('sys.full_year_res_json',
                           v_full_year_res_jsonb::TEXT,
                           FALSE);
    END IF;

    RETURN v_full_year;
EXCEPTION
	WHEN invalid_text_representation THEN
        GET STACKED DIAGNOSTICS v_err_message = MESSAGE_TEXT;
        v_err_message := substring(lower(v_err_message), 'integer\:\s\"(.*)\"');

        RAISE USING MESSAGE := pg_catalog.format('Error while trying to convert "%s" value to SMALLINT data type.',
                                      v_err_message),
                    DETAIL := 'Supplied value contains illegal characters.',
                    HINT := 'Correct supplied value, remove all illegal characters.';
END;
$BODY$
LANGUAGE plpgsql
STABLE
RETURNS NULL ON NULL INPUT;

CREATE OR REPLACE PROCEDURE sys.sp_helpdbfixedrole("@rolename" sys.SYSNAME = NULL) AS
$$
BEGIN
	-- Returns a list of the fixed database roles. 
	-- Only fixed role present in babelfish is db_owner.
	IF LOWER(RTRIM(@rolename)) IS NULL OR LOWER(RTRIM(@rolename)) = 'db_owner'
	BEGIN
		SELECT CAST('db_owner' AS sys.SYSNAME) AS DbFixedRole, CAST('DB Owners' AS sys.nvarchar(70)) AS Description;
	END
	ELSE IF LOWER(RTRIM(@rolename)) IN (
			'db_accessadmin','db_securityadmin','db_ddladmin', 'db_backupoperator', 
			'db_datareader', 'db_datawriter', 'db_denydatareader', 'db_denydatawriter')
	BEGIN
		-- Return an empty result set instead of raising an error
		SELECT CAST(NULL AS sys.SYSNAME) AS DbFixedRole, CAST(NULL AS sys.nvarchar(70)) AS Description
		WHERE 1=0;	
	END
	ELSE
		RAISERROR('''%s'' is not a known fixed role.', 16, 1, @rolename);
END
$$
LANGUAGE 'pltsql';
GRANT EXECUTE ON PROCEDURE sys.sp_helpdbfixedrole TO PUBLIC;

-- BABELFISH_FUNCTION_EXT
CREATE TABLE sys.babelfish_function_ext (
	nspname NAME NOT NULL,
	funcname NAME NOT NULL,
	orig_name sys.NVARCHAR(128), -- users' original input name
	funcsignature TEXT NOT NULL COLLATE "C",
	default_positions TEXT COLLATE "C",
	PRIMARY KEY(nspname, funcsignature)
);
GRANT SELECT ON sys.babelfish_function_ext TO PUBLIC;

SELECT pg_catalog.pg_extension_config_dump('sys.babelfish_function_ext', '');

ALTER VIEW sys.default_constraints RENAME TO default_constraints_deprecated_in_2_3_0;
ALTER VIEW sys.check_constraints RENAME TO check_constraints_deprecated_in_2_3_0;

create or replace view sys.default_constraints
AS
select CAST(('DF_' || tab.name || '_' || d.oid) as sys.sysname) as name
  , CAST(d.oid as int) as object_id
  , CAST(null as int) as principal_id
  , CAST(tab.schema_id as int) as schema_id
  , CAST(d.adrelid as int) as parent_object_id
  , CAST('D' as char(2)) as type
  , CAST('DEFAULT_CONSTRAINT' as sys.nvarchar(60)) AS type_desc
  , CAST(null as sys.datetime) as create_date
  , CAST(null as sys.datetime) as modified_date
  , CAST(0 as sys.bit) as is_ms_shipped
  , CAST(0 as sys.bit) as is_published
  , CAST(0 as sys.bit) as is_schema_published
  , CAST(d.adnum as int) as  parent_column_id
  -- use a simple regex to strip the datatype and collation that pg_get_expr returns after a double-colon that is not expected in SQL Server
  , CAST(regexp_replace(pg_get_expr(d.adbin, d.adrelid), '::"?\w+"?| COLLATE "\w+"', '', 'g') as sys.nvarchar(4000)) as definition
  , CAST(1 as sys.bit) as is_system_named
from pg_catalog.pg_attrdef as d
inner join pg_attribute a on a.attrelid = d.adrelid and d.adnum = a.attnum
inner join sys.tables tab on d.adrelid = tab.object_id
WHERE a.atthasdef = 't' and a.attgenerated = ''
AND has_schema_privilege(tab.schema_id, 'USAGE')
AND has_column_privilege(a.attrelid, a.attname, 'SELECT,INSERT,UPDATE,REFERENCES');
GRANT SELECT ON sys.default_constraints TO PUBLIC;

CREATE or replace VIEW sys.check_constraints AS
SELECT CAST(c.conname as sys.sysname) as name
  , CAST(oid as integer) as object_id
  , CAST(NULL as integer) as principal_id 
  , CAST(c.connamespace as integer) as schema_id
  , CAST(conrelid as integer) as parent_object_id
  , CAST('C' as char(2)) as type
  , CAST('CHECK_CONSTRAINT' as sys.nvarchar(60)) as type_desc
  , CAST(null as sys.datetime) as create_date
  , CAST(null as sys.datetime) as modify_date
  , CAST(0 as sys.bit) as is_ms_shipped
  , CAST(0 as sys.bit) as is_published
  , CAST(0 as sys.bit) as is_schema_published
  , CAST(0 as sys.bit) as is_disabled
  , CAST(0 as sys.bit) as is_not_for_replication
  , CAST(0 as sys.bit) as is_not_trusted
  , CAST(c.conkey[1] as integer) AS parent_column_id
  -- use a simple regex to strip the datatype and collation that pg_get_constraintdef returns after a double-colon that is not expected in SQL Server
  , CAST(regexp_replace(substring(pg_get_constraintdef(c.oid) from 7), '::"?\w+"?| COLLATE "\w+"', '', 'g') as sys.nvarchar(4000)) AS definition
  , CAST(1 as sys.bit) as uses_database_collation
  , CAST(0 as sys.bit) as is_system_named
FROM pg_catalog.pg_constraint as c
INNER JOIN sys.schemas s on c.connamespace = s.schema_id
WHERE has_schema_privilege(s.schema_id, 'USAGE')
AND c.contype = 'c' and c.conrelid != 0;
GRANT SELECT ON sys.check_constraints TO PUBLIC;

-- Rebuild dependent view sys.objects
create or replace view sys.objects as
select
      CAST(t.name as sys.sysname) as name 
    , CAST(t.object_id as int) as object_id
    , CAST(t.principal_id as int) as principal_id
    , CAST(t.schema_id as int) as schema_id
    , CAST(t.parent_object_id as int) as parent_object_id
    , CAST('U' as char(2)) as type
    , CAST('USER_TABLE' as sys.nvarchar(60)) as type_desc
    , CAST(t.create_date as sys.datetime) as create_date
    , CAST(t.modify_date as sys.datetime) as modify_date
    , CAST(t.is_ms_shipped as sys.bit) as is_ms_shipped
    , CAST(t.is_published as sys.bit) as is_published
    , CAST(t.is_schema_published as sys.bit) as is_schema_published
from  sys.tables t
union all
select
      CAST(v.name as sys.sysname) as name
    , CAST(v.object_id as int) as object_id
    , CAST(v.principal_id as int) as principal_id
    , CAST(v.schema_id as int) as schema_id
    , CAST(v.parent_object_id as int) as parent_object_id
    , CAST('V' as char(2)) as type
    , CAST('VIEW' as sys.nvarchar(60)) as type_desc
    , CAST(v.create_date as sys.datetime) as create_date
    , CAST(v.modify_date as sys.datetime) as modify_date
    , CAST(v.is_ms_shipped as sys.bit) as is_ms_shipped
    , CAST(v.is_published as sys.bit) as is_published
    , CAST(v.is_schema_published as sys.bit) as is_schema_published
from  sys.views v
union all
select
      CAST(f.name as sys.sysname) as name
    , CAST(f.object_id as int) as object_id
    , CAST(f.principal_id as int) as principal_id
    , CAST(f.schema_id as int) as schema_id
    , CAST(f.parent_object_id as int) as parent_object_id
    , CAST('F' as char(2)) as type
    , CAST('FOREIGN_KEY_CONSTRAINT' as sys.nvarchar(60)) as type_desc
    , CAST(f.create_date as sys.datetime) as create_date
    , CAST(f.modify_date as sys.datetime) as modify_date
    , CAST(f.is_ms_shipped as sys.bit) as is_ms_shipped
    , CAST(f.is_published as sys.bit) as is_published
    , CAST(f.is_schema_published as sys.bit) as is_schema_published
 from sys.foreign_keys f
union all
select
      CAST(p.name as sys.sysname) as name
    , CAST(p.object_id as int) as object_id
    , CAST(p.principal_id as int) as principal_id
    , CAST(p.schema_id as int) as schema_id
    , CAST(p.parent_object_id as int) as parent_object_id
    , CAST('PK' as char(2)) as type
    , CAST('PRIMARY_KEY_CONSTRAINT' as sys.nvarchar(60)) as type_desc
    , CAST(p.create_date as sys.datetime) as create_date
    , CAST(p.modify_date as sys.datetime) as modify_date
    , CAST(p.is_ms_shipped as sys.bit) as is_ms_shipped
    , CAST(p.is_published as sys.bit) as is_published
    , CAST(p.is_schema_published as sys.bit) as is_schema_published
from sys.key_constraints p
where p.type = 'PK'
union all
select
      CAST(pr.name as sys.sysname) as name
    , CAST(pr.object_id as int) as object_id
    , CAST(pr.principal_id as int) as principal_id
    , CAST(pr.schema_id as int) as schema_id
    , CAST(pr.parent_object_id as int) as parent_object_id
    , CAST(pr.type as char(2)) as type
    , CAST(pr.type_desc as sys.nvarchar(60)) as type_desc
    , CAST(pr.create_date as sys.datetime) as create_date
    , CAST(pr.modify_date as sys.datetime) as modify_date
    , CAST(pr.is_ms_shipped as sys.bit) as is_ms_shipped
    , CAST(pr.is_published as sys.bit) as is_published
    , CAST(pr.is_schema_published as sys.bit) as is_schema_published
 from sys.procedures pr
union all
select
      CAST(tr.name as sys.sysname) as name
    , CAST(tr.object_id as int) as object_id
    , CAST(NULL as int) as principal_id
    , CAST(p.pronamespace as int) as schema_id
    , CAST(tr.parent_id as int) as parent_object_id
    , CAST(tr.type as char(2)) as type
    , CAST(tr.type_desc as sys.nvarchar(60)) as type_desc
    , CAST(tr.create_date as sys.datetime) as create_date
    , CAST(tr.modify_date as sys.datetime) as modify_date
    , CAST(tr.is_ms_shipped as sys.bit) as is_ms_shipped
    , CAST(0 as sys.bit) as is_published
    , CAST(0 as sys.bit) as is_schema_published
  from sys.triggers tr
  inner join pg_proc p on p.oid = tr.object_id
union all 
select
    CAST(def.name as sys.sysname) as name
  , CAST(def.object_id as int) as object_id
  , CAST(def.principal_id as int) as principal_id
  , CAST(def.schema_id as int) as schema_id
  , CAST(def.parent_object_id as int) as parent_object_id
  , CAST(def.type as char(2)) as type
  , CAST(def.type_desc as sys.nvarchar(60)) as type_desc
  , CAST(def.create_date as sys.datetime) as create_date
  , CAST(def.modified_date as sys.datetime) as modify_date
  , CAST(def.is_ms_shipped as sys.bit) as is_ms_shipped
  , CAST(def.is_published as sys.bit) as is_published
  , CAST(def.is_schema_published as sys.bit) as is_schema_published
  from sys.default_constraints def
union all
select
    CAST(chk.name as sys.sysname) as name
  , CAST(chk.object_id as int) as object_id
  , CAST(chk.principal_id as int) as principal_id
  , CAST(chk.schema_id as int) as schema_id
  , CAST(chk.parent_object_id as int) as parent_object_id
  , CAST(chk.type as char(2)) as type
  , CAST(chk.type_desc as sys.nvarchar(60)) as type_desc
  , CAST(chk.create_date as sys.datetime) as create_date
  , CAST(chk.modify_date as sys.datetime) as modify_date
  , CAST(chk.is_ms_shipped as sys.bit) as is_ms_shipped
  , CAST(chk.is_published as sys.bit) as is_published
  , CAST(chk.is_schema_published as sys.bit) as is_schema_published
  from sys.check_constraints chk
union all
select
    CAST(p.relname as sys.sysname) as name
  , CAST(p.oid as int) as object_id
  , CAST(null as int) as principal_id
  , CAST(s.schema_id as int) as schema_id
  , CAST(0 as int) as parent_object_id
  , CAST('SO' as char(2)) as type
  , CAST('SEQUENCE_OBJECT' as sys.nvarchar(60)) as type_desc
  , CAST(null as sys.datetime) as create_date
  , CAST(null as sys.datetime) as modify_date
  , CAST(0 as sys.bit) as is_ms_shipped
  , CAST(0 as sys.bit) as is_published
  , CAST(0 as sys.bit) as is_schema_published
from pg_class p
inner join sys.schemas s on s.schema_id = p.relnamespace
and p.relkind = 'S'
and has_schema_privilege(s.schema_id, 'USAGE')
union all
select
    CAST(('TT_' || tt.name || '_' || tt.type_table_object_id) as sys.sysname) as name
  , CAST(tt.type_table_object_id as int) as object_id
  , CAST(tt.principal_id as int) as principal_id
  , CAST(tt.schema_id as int) as schema_id
  , CAST(0 as int) as parent_object_id
  , CAST('TT' as char(2)) as type
  , CAST('TABLE_TYPE' as sys.nvarchar(60)) as type_desc
  , CAST(null as sys.datetime) as create_date
  , CAST(null as sys.datetime) as modify_date
  , CAST(1 as sys.bit) as is_ms_shipped
  , CAST(0 as sys.bit) as is_published
  , CAST(0 as sys.bit) as is_schema_published
from sys.table_types tt;
GRANT SELECT ON sys.objects TO PUBLIC;

CREATE OR REPLACE FUNCTION objectproperty(
    id INT,
    property SYS.VARCHAR
    )
RETURNS INT
AS $$
BEGIN

    IF NOT EXISTS(SELECT ao.object_id FROM sys.all_objects ao WHERE object_id = id)
    THEN
        RETURN NULL;
    END IF;

    property := RTRIM(LOWER(COALESCE(property, '')));

    IF property = 'ownerid' -- OwnerId
    THEN
        RETURN (
                SELECT CAST(COALESCE(t1.principal_id, pn.nspowner) AS INT)
                FROM sys.all_objects t1
                INNER JOIN pg_catalog.pg_namespace pn ON pn.oid = t1.schema_id
                WHERE t1.object_id = id);

    ELSEIF property = 'isdefaultcnst' -- IsDefaultCnst
    THEN
        RETURN (SELECT count(distinct dc.object_id) FROM sys.default_constraints dc WHERE dc.object_id = id);

    ELSEIF property = 'execisquotedidenton' -- ExecIsQuotedIdentOn
    THEN
        RETURN (SELECT CAST(sm.uses_quoted_identifier as int) FROM sys.all_sql_modules sm WHERE sm.object_id = id);

    ELSEIF property = 'tablefulltextpopulatestatus' -- TableFullTextPopulateStatus
    THEN
        IF NOT EXISTS (SELECT object_id FROM sys.tables t WHERE t.object_id = id) THEN
            RETURN NULL;
        END IF;
        RETURN 0;

    ELSEIF property = 'tablehasvardecimalstorageformat' -- TableHasVarDecimalStorageFormat
    THEN
        IF NOT EXISTS (SELECT object_id FROM sys.tables t WHERE t.object_id = id) THEN
            RETURN NULL;
        END IF;
        RETURN 0;

    ELSEIF property = 'ismsshipped' -- IsMSShipped
    THEN
        RETURN (SELECT CAST(ao.is_ms_shipped AS int) FROM sys.all_objects ao WHERE ao.object_id = id);

    ELSEIF property = 'isschemabound' -- IsSchemaBound
    THEN
        RETURN (SELECT CAST(sm.is_schema_bound AS int) FROM sys.all_sql_modules sm WHERE sm.object_id = id);

    ELSEIF property = 'execisansinullson' -- ExecIsAnsiNullsOn
    THEN
        RETURN (SELECT CAST(sm.uses_ansi_nulls AS int) FROM sys.all_sql_modules sm WHERE sm.object_id = id);

    ELSEIF property = 'isdeterministic' -- IsDeterministic
    THEN
        RETURN 0;

    ELSEIF property = 'isprocedure' -- IsProcedure
    THEN
        RETURN (SELECT count(distinct object_id) from sys.all_objects WHERE object_id = id and type = 'P');

    ELSEIF property = 'istable' -- IsTable
    THEN
        RETURN (SELECT count(distinct object_id) from sys.all_objects WHERE object_id = id and type in ('IT', 'TT', 'U', 'S'));

    ELSEIF property = 'isview' -- IsView
    THEN
        RETURN (SELECT count(distinct object_id) from sys.all_objects WHERE object_id = id and type = 'V');

    ELSEIF property = 'isusertable' -- IsUserTable
    THEN
        RETURN (SELECT count(distinct object_id) from sys.all_objects WHERE object_id = id and type = 'U' and is_ms_shipped = 0);

    ELSEIF property = 'istablefunction' -- IsTableFunction
    THEN
        RETURN (SELECT count(distinct object_id) from sys.all_objects WHERE object_id = id and type in ('IF', 'TF', 'FT'));

    ELSEIF property = 'isinlinefunction' -- IsInlineFunction
    THEN
        RETURN 0;

    ELSEIF property = 'isscalarfunction' -- IsScalarFunction
    THEN
        RETURN (SELECT count(distinct object_id) from sys.all_objects WHERE object_id = id and type in ('FN', 'FS'));

    ELSEIF property = 'isprimarykey' -- IsPrimaryKey
    THEN
        RETURN (SELECT count(distinct object_id) from sys.all_objects WHERE object_id = id and type = 'PK');

    ELSEIF property = 'isindexed' -- IsIndexed
    THEN
        RETURN (SELECT count(distinct object_id) from sys.indexes WHERE object_id = id and index_id > 0);

    ELSEIF property = 'isdefault' -- IsDefault
    THEN
        RETURN 0;

    ELSEIF property = 'isrule' -- IsRule
    THEN
        RETURN 0;

    ELSEIF property = 'istrigger' -- IsTrigger
    THEN
        RETURN (SELECT count(distinct object_id) from sys.all_objects WHERE object_id = id and type in ('TA', 'TR'));
    END IF;

    RETURN NULL;
END;
$$
LANGUAGE plpgsql;

CALL sys.babelfish_drop_deprecated_view('sys', 'check_constraints_deprecated_in_2_3_0');
CALL sys.babelfish_drop_deprecated_view('sys', 'default_constraints_deprecated_in_2_3_0');

-- Drops the temporary procedure used by the upgrade script.
-- Please have this be one of the last statements executed in this upgrade script.
DROP PROCEDURE sys.babelfish_drop_deprecated_object(varchar, varchar, varchar);

-- Reset search_path to not affect any subsequent scripts
SELECT set_config('search_path', trim(leading 'sys, ' from current_setting('search_path')), false);<|MERGE_RESOLUTION|>--- conflicted
+++ resolved
@@ -14,13 +14,10 @@
     query1 text;
     query2 text;
 BEGIN
-<<<<<<< HEAD
-    query1 := format('alter extension babelfishpg_tsql drop %s %s.%s', object_type, schema_name, object_name);
-    query2 := format('drop %s %s.%s', object_type, schema_name, object_name);
-=======
-    query1 := pg_catalog.format('alter extension babelfishpg_tsql drop view %s.%s', schema_name, view_name);
-    query2 := pg_catalog.format('drop view %s.%s', schema_name, view_name);
->>>>>>> f062d3f2
+
+    query1 := pg_catalog.format('alter extension babelfishpg_tsql drop %s %s.%s', object_type, schema_name, object_name);
+    query2 := pg_catalog.format('drop %s %s.%s', object_type, schema_name, object_name);
+
     execute query1;
     execute query2;
 EXCEPTION
@@ -84,9 +81,8 @@
 LANGUAGE 'pltsql';
 GRANT EXECUTE ON PROCEDURE sys.sp_helpsrvrolemember TO PUBLIC;
 
-<<<<<<< HEAD
 -- Need to add parameter for tsql_type_max_length_helper 
-ALTER FUNCTION sys.tsql_type_max_length_helper RENAME TO tsql_type_max_length_helper_deprecated_in_2_3;
+ALTER FUNCTION sys.tsql_type_max_length_helper RENAME TO tsql_type_max_length_helper_deprecated_in_2_3_0;
 
 CREATE OR REPLACE FUNCTION sys.tsql_type_max_length_helper(IN type TEXT, IN typelen INT, IN typemod INT, IN for_sys_types boolean DEFAULT false, IN used_typmod_array boolean DEFAULT false)
 RETURNS SMALLINT
@@ -310,7 +306,7 @@
 and a.attnum > 0;
 GRANT SELECT ON sys.all_columns TO PUBLIC;
 
-CALL babelfish_drop_deprecated_object('function', 'sys', 'tsql_type_max_length_helper_deprecated_in_2_3');
+CALL babelfish_drop_deprecated_object('function', 'sys', 'tsql_type_max_length_helper_deprecated_in_2_3_0');
 
 CREATE OR REPLACE VIEW sys.all_parameters
 AS
@@ -404,7 +400,7 @@
       return_type NOT LIKE 'TABLE(%' OR 
       (return_type LIKE 'TABLE(%' AND ss.proargmodes[(ss.x).n] = 'i'));
 GRANT SELECT ON sys.all_parameters TO PUBLIC;
-=======
+
 CREATE OR REPLACE FUNCTION sys.format_datetime(IN value anyelement, IN format_pattern NVARCHAR,IN culture VARCHAR,  IN data_type VARCHAR DEFAULT '') RETURNS sys.nvarchar
 AS 'babelfishpg_tsql', 'format_datetime' LANGUAGE C IMMUTABLE PARALLEL SAFE;
 GRANT EXECUTE ON FUNCTION sys.format_datetime(IN anyelement, IN NVARCHAR, IN VARCHAR, IN VARCHAR) TO PUBLIC;
@@ -1617,7 +1613,6 @@
 $$
 STRICT
 LANGUAGE plpgsql;
->>>>>>> f062d3f2
 
 CREATE OR REPLACE FUNCTION sys.babelfish_get_full_year(IN p_short_year TEXT,
                                                            IN p_base_century TEXT DEFAULT '',
@@ -2065,8 +2060,8 @@
 $$
 LANGUAGE plpgsql;
 
-CALL sys.babelfish_drop_deprecated_view('sys', 'check_constraints_deprecated_in_2_3_0');
-CALL sys.babelfish_drop_deprecated_view('sys', 'default_constraints_deprecated_in_2_3_0');
+CALL sys.babelfish_drop_deprecated_object('view', 'sys', 'check_constraints_deprecated_in_2_3_0');
+CALL sys.babelfish_drop_deprecated_object('view', 'sys', 'default_constraints_deprecated_in_2_3_0');
 
 -- Drops the temporary procedure used by the upgrade script.
 -- Please have this be one of the last statements executed in this upgrade script.
