--- conflicted
+++ resolved
@@ -3418,7 +3418,6 @@
 END;
 $$;
 
-<<<<<<< HEAD
 -- conversion to datetime2
 CREATE OR REPLACE FUNCTION sys.babelfish_conv_helper_to_datetime2(IN typename TEXT,
                                                             IN arg TEXT,
@@ -3470,7 +3469,7 @@
 $BODY$
 LANGUAGE plpgsql
 VOLATILE;
-=======
+
 CREATE OR REPLACE PROCEDURE sys.sp_helpuser("@name_in_db" sys.SYSNAME = NULL) AS
 $$
 BEGIN
@@ -3583,7 +3582,6 @@
 $$
 LANGUAGE 'pltsql';
 GRANT EXECUTE on PROCEDURE sys.sp_helpuser TO PUBLIC;
->>>>>>> 12a710d4
 
 -- Drops the temporary procedure used by the upgrade script.
 -- Please have this be one of the last statements executed in this upgrade script.
