--- conflicted
+++ resolved
@@ -2573,7 +2573,6 @@
 -- Reset search_path to not affect any subsequent scripts
 SELECT set_config('search_path', trim(leading 'sys, ' from current_setting('search_path')), false);
 
-<<<<<<< HEAD
 /*
  * JSON MODIFY
  * This function is used to update the value of a property in a JSON string and returns the updated JSON string.
@@ -2721,7 +2720,7 @@
 $BODY$
 LANGUAGE plpgsql;
 
-=======
+
 CREATE OR REPLACE FUNCTION sys.babelfish_conv_string_to_time(IN p_datatype TEXT,
                                                                  IN p_timestring TEXT,
                                                                  IN p_style NUMERIC DEFAULT 0)
@@ -2872,7 +2871,8 @@
 LANGUAGE plpgsql
 VOLATILE
 RETURNS NULL ON NULL INPUT;
->>>>>>> 6800e478
+
+
 CREATE OR REPLACE PROCEDURE sys.sp_helpdb(IN "@dbname" VARCHAR(32))
 LANGUAGE 'pltsql'
 AS $$
