-- complain if script is sourced in psql, rather than via ALTER EXTENSION
\echo Use "ALTER EXTENSION ""babelfishpg_tsql"" UPDATE TO '2.3.0'" to load this file. \quit

-- add 'sys' to search path for the convenience
SELECT set_config('search_path', 'sys, '||current_setting('search_path'), false);

-- Drops a view if it does not have any dependent objects.
-- Is a temporary procedure for use by the upgrade script. Will be dropped at the end of the upgrade.
-- Please have this be one of the first statements executed in this upgrade script. 
CREATE OR REPLACE PROCEDURE babelfish_drop_deprecated_view(schema_name varchar, view_name varchar) AS
$$
DECLARE
    error_msg text;
    query1 text;
    query2 text;
BEGIN
    query1 := pg_catalog.format('alter extension babelfishpg_tsql drop view %s.%s', schema_name, view_name);
    query2 := pg_catalog.format('drop view %s.%s', schema_name, view_name);
    execute query1;
    execute query2;
EXCEPTION
    when object_not_in_prerequisite_state then --if 'alter extension' statement fails
        GET STACKED DIAGNOSTICS error_msg = MESSAGE_TEXT;
        raise warning '%', error_msg;
    when dependent_objects_still_exist then --if 'drop view' statement fails
        GET STACKED DIAGNOSTICS error_msg = MESSAGE_TEXT;
        raise warning '%', error_msg;
end
$$
LANGUAGE plpgsql;


-- please add your SQL here
CREATE OR REPLACE PROCEDURE sys.sp_helpsrvrolemember("@srvrolename" sys.SYSNAME = NULL) AS
$$
BEGIN
	-- If server role is not specified, return info for all server roles
	IF @srvrolename IS NULL
	BEGIN
		SELECT CAST(Ext1.rolname AS sys.SYSNAME) AS 'ServerRole',
			   CAST(Ext2.rolname AS sys.SYSNAME) AS 'MemberName',
			   CAST(CAST(Base2.oid AS INT) AS sys.VARBINARY(85)) AS 'MemberSID'
		FROM pg_catalog.pg_auth_members AS Authmbr
		INNER JOIN pg_catalog.pg_roles AS Base1 ON Base1.oid = Authmbr.roleid
		INNER JOIN pg_catalog.pg_roles AS Base2 ON Base2.oid = Authmbr.member
		INNER JOIN sys.babelfish_authid_login_ext AS Ext1 ON Base1.rolname = Ext1.rolname
		INNER JOIN sys.babelfish_authid_login_ext AS Ext2 ON Base2.rolname = Ext2.rolname
		WHERE Ext1.type = 'R'
		ORDER BY ServerRole, MemberName;
	END
	-- If a valid server role is specified, return its member info
	-- If the role is a SQL server predefined role (i.e. serveradmin), 
	-- do not raise an error even if it does not exist
	ELSE IF EXISTS (SELECT 1
					FROM sys.babelfish_authid_login_ext
					WHERE (rolname = RTRIM(@srvrolename)
					OR lower(rolname) = lower(RTRIM(@srvrolename)))
					AND type = 'R')
					OR lower(RTRIM(@srvrolename)) IN (
					'serveradmin', 'setupadmin', 'securityadmin', 'processadmin',
					'dbcreator', 'diskadmin', 'bulkadmin')
	BEGIN
		SELECT CAST(Ext1.rolname AS sys.SYSNAME) AS 'ServerRole',
			   CAST(Ext2.rolname AS sys.SYSNAME) AS 'MemberName',
			   CAST(CAST(Base2.oid AS INT) AS sys.VARBINARY(85)) AS 'MemberSID'
		FROM pg_catalog.pg_auth_members AS Authmbr
		INNER JOIN pg_catalog.pg_roles AS Base1 ON Base1.oid = Authmbr.roleid
		INNER JOIN pg_catalog.pg_roles AS Base2 ON Base2.oid = Authmbr.member
		INNER JOIN sys.babelfish_authid_login_ext AS Ext1 ON Base1.rolname = Ext1.rolname
		INNER JOIN sys.babelfish_authid_login_ext AS Ext2 ON Base2.rolname = Ext2.rolname
		WHERE Ext1.type = 'R'
		AND (Ext1.rolname = RTRIM(@srvrolename) OR lower(Ext1.rolname) = lower(RTRIM(@srvrolename)))
		ORDER BY ServerRole, MemberName;
	END
	-- If the specified server role is not valid
	ELSE
		RAISERROR('%s is not a known fixed role.', 16, 1, @srvrolename);
END;
$$
LANGUAGE 'pltsql';
GRANT EXECUTE ON PROCEDURE sys.sp_helpsrvrolemember TO PUBLIC;

<<<<<<< HEAD
-- TODO: BABEL-3127
CREATE OR REPLACE VIEW sys.all_sql_modules_internal AS
SELECT
  ao.object_id AS object_id
  , CAST(
      CASE WHEN ao.type in ('P', 'FN', 'IN', 'TF', 'RF') THEN tsql_get_functiondef(ao.object_id)
      WHEN ao.type = 'V' THEN COALESCE(bvd.definition, '')
      WHEN ao.type = 'TR' THEN NULL
      ELSE NULL
      END
    AS sys.nvarchar(4000)) AS definition  -- Object definition work in progress, will update definition with BABEL-3127 Jira.
  , CAST(1 as sys.bit)  AS uses_ansi_nulls
  , CAST(1 as sys.bit)  AS uses_quoted_identifier
  , CAST(0 as sys.bit)  AS is_schema_bound
  , CAST(0 as sys.bit)  AS uses_database_collation
  , CAST(0 as sys.bit)  AS is_recompiled
  , CAST(
      CASE WHEN ao.type IN ('P', 'FN', 'IN', 'TF', 'RF') THEN
        CASE WHEN p.proisstrict THEN 1
        ELSE 0 
        END
      ELSE 0
      END
    AS sys.bit) as null_on_null_input
  , null::integer as execute_as_principal_id
  , CAST(0 as sys.bit) as uses_native_compilation
  , CAST(ao.is_ms_shipped as INT) as is_ms_shipped
FROM sys.all_objects ao
LEFT OUTER JOIN sys.pg_namespace_ext nmext on ao.schema_id = nmext.oid
LEFT OUTER JOIN sys.babelfish_namespace_ext ext ON nmext.nspname = ext.nspname
LEFT OUTER JOIN sys.babelfish_view_def bvd 
 on (
      ext.orig_name = bvd.schema_name AND 
      ext.dbid = bvd.dbid AND
      ao.name = bvd.object_name 
   )
LEFT JOIN pg_proc p ON ao.object_id = CAST(p.oid AS INT)
WHERE ao.type in ('P', 'RF', 'V', 'TR', 'FN', 'IF', 'TF', 'R');
GRANT SELECT ON sys.all_sql_modules_internal TO PUBLIC;
=======
CREATE OR REPLACE FUNCTION sys.format_datetime(IN value anyelement, IN format_pattern NVARCHAR,IN culture VARCHAR,  IN data_type VARCHAR DEFAULT '') RETURNS sys.nvarchar
AS 'babelfishpg_tsql', 'format_datetime' LANGUAGE C IMMUTABLE PARALLEL SAFE;
GRANT EXECUTE ON FUNCTION sys.format_datetime(IN anyelement, IN NVARCHAR, IN VARCHAR, IN VARCHAR) TO PUBLIC;

CREATE OR REPLACE FUNCTION sys.format_numeric(IN value anyelement, IN format_pattern NVARCHAR,IN culture VARCHAR,  IN data_type VARCHAR DEFAULT '', IN e_position INT DEFAULT -1) RETURNS sys.nvarchar
AS 'babelfishpg_tsql', 'format_numeric' LANGUAGE C IMMUTABLE PARALLEL SAFE;
GRANT EXECUTE ON FUNCTION sys.format_numeric(IN anyelement, IN NVARCHAR, IN VARCHAR, IN VARCHAR, IN INT) TO PUBLIC;

CREATE OR REPLACE FUNCTION sys.FORMAT(IN arg anyelement, IN p_format_pattern NVARCHAR, IN p_culture VARCHAR default 'en-us')
RETURNS sys.NVARCHAR
AS
$BODY$
DECLARE
    arg_type regtype;
    v_temp_integer INTEGER;
BEGIN
    arg_type := pg_typeof(arg);

    CASE
        WHEN arg_type IN ('time'::regtype ) THEN
            RETURN sys.format_datetime(arg, p_format_pattern, p_culture, 'time');

        WHEN arg_type IN ('date'::regtype, 'sys.datetime'::regtype, 'sys.smalldatetime'::regtype, 'sys.datetime2'::regtype ) THEN
            RETURN sys.format_datetime(arg::timestamp, p_format_pattern, p_culture);

        WHEN arg_type IN ('sys.tinyint'::regtype) THEN
            RETURN sys.format_numeric(arg::SMALLINT, p_format_pattern, p_culture, 'tinyint');

        WHEN arg_type IN ('smallint'::regtype) THEN
            RETURN sys.format_numeric(arg::SMALLINT, p_format_pattern, p_culture, 'smallint');

        WHEN arg_type IN ('integer'::regtype) THEN
            RETURN sys.format_numeric(arg, p_format_pattern, p_culture, 'integer');

         WHEN arg_type IN ('bigint'::regtype) THEN
            RETURN sys.format_numeric(arg, p_format_pattern, p_culture, 'bigint');

        WHEN arg_type IN ('numeric'::regtype) THEN
            RETURN sys.format_numeric(arg, p_format_pattern, p_culture, 'numeric');

        WHEN arg_type IN ('sys.decimal'::regtype) THEN
            RETURN sys.format_numeric(arg::numeric, p_format_pattern, p_culture, 'numeric');

        WHEN arg_type IN ('real'::regtype) THEN
            IF(p_format_pattern LIKE 'R%') THEN
                v_temp_integer := length(nullif((regexp_matches(arg::real::text, '(?<=\d*\.).*(?=[eE].*)')::text[])[1], ''));
            ELSE v_temp_integer:= -1;
            END IF;

            RETURN sys.format_numeric(arg, p_format_pattern, p_culture, 'real', v_temp_integer);

        WHEN arg_type IN ('float'::regtype) THEN
            RETURN sys.format_numeric(arg, p_format_pattern, p_culture, 'float');

        WHEN pg_typeof(arg) IN ('sys.smallmoney'::regtype, 'sys.money'::regtype) THEN
            RETURN sys.format_numeric(arg::numeric, p_format_pattern, p_culture, 'numeric');
        ELSE
            RAISE datatype_mismatch;
        END CASE;
EXCEPTION
	WHEN datatype_mismatch THEN
		RAISE USING MESSAGE := format('Argument data type % is invalid for argument 1 of format function.', pg_typeof(arg)),
					DETAIL := 'Invalid datatype.',
					HINT := 'Convert it to valid datatype and try again.';
END;
$BODY$
LANGUAGE plpgsql IMMUTABLE PARALLEL SAFE;
GRANT EXECUTE ON FUNCTION sys.FORMAT(IN anyelement, IN NVARCHAR, IN VARCHAR) TO PUBLIC;

CREATE OR REPLACE FUNCTION sys.babelfish_try_cast_to_any(IN arg TEXT, INOUT output ANYELEMENT, IN typmod INT)
RETURNS ANYELEMENT
AS $BODY$ BEGIN
    EXECUTE pg_catalog.format('SELECT CAST(%L AS %s)', arg, format_type(pg_typeof(output), typmod)) INTO output;
    EXCEPTION
        WHEN OTHERS THEN
            -- Do nothing. Output carries NULL.
END; $BODY$
LANGUAGE plpgsql;

CREATE OR REPLACE FUNCTION sys.babelfish_conv_date_to_string(IN p_datatype TEXT,
                                                                 IN p_dateval DATE,
                                                                 IN p_style NUMERIC DEFAULT 20)
RETURNS TEXT
AS
$BODY$
DECLARE
    v_day VARCHAR COLLATE "C";
    v_dateval DATE;
    v_style SMALLINT;
    v_month SMALLINT;
    v_resmask VARCHAR COLLATE "C";
    v_datatype VARCHAR COLLATE "C";
    v_language VARCHAR COLLATE "C";
    v_monthname VARCHAR COLLATE "C";
    v_resstring VARCHAR COLLATE "C";
    v_lengthexpr VARCHAR COLLATE "C";
    v_maxlength SMALLINT;
    v_res_length SMALLINT;
    v_err_message VARCHAR COLLATE "C";
    v_res_datatype VARCHAR COLLATE "C";
    v_lang_metadata_json JSONB;
    VARCHAR_MAX CONSTANT SMALLINT := 8000;
    NVARCHAR_MAX CONSTANT SMALLINT := 4000;
    CONVERSION_LANG CONSTANT VARCHAR COLLATE "C" := '';
    DATATYPE_REGEXP CONSTANT VARCHAR COLLATE "C" := '^\s*(CHAR|NCHAR|VARCHAR|NVARCHAR|CHARACTER VARYING)\s*$';
    DATATYPE_MASK_REGEXP CONSTANT VARCHAR COLLATE "C" := '^\s*(?:CHAR|NCHAR|VARCHAR|NVARCHAR|CHARACTER VARYING)\s*\(\s*(\d+|MAX)\s*\)\s*$';
BEGIN
    v_datatype := upper(trim(p_datatype));
    v_style := floor(p_style)::SMALLINT;
    IF (scale(p_style) > 0) THEN
        RAISE most_specific_type_mismatch;
    ELSIF (NOT ((v_style BETWEEN 0 AND 13) OR
                (v_style BETWEEN 20 AND 25) OR
                (v_style BETWEEN 100 AND 113) OR
                v_style IN (120, 121, 126, 127, 130, 131)))
    THEN
        RAISE invalid_parameter_value;
    ELSIF (v_style IN (8, 24, 108)) THEN
        RAISE invalid_datetime_format;
    END IF;
    IF (v_datatype ~* DATATYPE_MASK_REGEXP) THEN
        v_res_datatype := rtrim(split_part(v_datatype, '(', 1));
        v_maxlength := CASE
                          WHEN (v_res_datatype IN ('CHAR', 'VARCHAR')) THEN VARCHAR_MAX
                          ELSE NVARCHAR_MAX
                       END;
        v_lengthexpr := substring(v_datatype, DATATYPE_MASK_REGEXP);
        IF (v_lengthexpr <> 'MAX' AND char_length(v_lengthexpr) > 4) THEN
            RAISE interval_field_overflow;
        END IF;
        v_res_length := CASE v_lengthexpr
                           WHEN 'MAX' THEN v_maxlength
                           ELSE v_lengthexpr::SMALLINT
                        END;
    ELSIF (v_datatype ~* DATATYPE_REGEXP) THEN
        v_res_datatype := v_datatype;
    ELSE
        RAISE datatype_mismatch;
    END IF;
    v_dateval := CASE
                    WHEN (v_style NOT IN (130, 131)) THEN p_dateval
                    ELSE sys.babelfish_conv_greg_to_hijri(p_dateval) + 1
                 END;
    v_day := ltrim(to_char(v_dateval, 'DD'), '0');
    v_month := to_char(v_dateval, 'MM')::SMALLINT;
    v_language := CASE
                     WHEN (v_style IN (130, 131)) THEN 'HIJRI'
                     ELSE CONVERSION_LANG
                  END;
 RAISE NOTICE 'v_language=[%]', v_language;		  
    BEGIN
        v_lang_metadata_json := sys.babelfish_get_lang_metadata_json(v_language);
    EXCEPTION
        WHEN OTHERS THEN
        RAISE invalid_character_value_for_cast;
    END;
    v_monthname := (v_lang_metadata_json -> 'months_shortnames') ->> v_month - 1;
    v_resmask := CASE
                    WHEN (v_style IN (1, 22)) THEN 'MM/DD/YY'
                    WHEN (v_style = 101) THEN 'MM/DD/YYYY'
                    WHEN (v_style = 2) THEN 'YY.MM.DD'
                    WHEN (v_style = 102) THEN 'YYYY.MM.DD'
                    WHEN (v_style = 3) THEN 'DD/MM/YY'
                    WHEN (v_style = 103) THEN 'DD/MM/YYYY'
                    WHEN (v_style = 4) THEN 'DD.MM.YY'
                    WHEN (v_style = 104) THEN 'DD.MM.YYYY'
                    WHEN (v_style = 5) THEN 'DD-MM-YY'
                    WHEN (v_style = 105) THEN 'DD-MM-YYYY'
                    WHEN (v_style = 6) THEN 'DD $mnme$ YY'
                    WHEN (v_style IN (13, 106, 113)) THEN 'DD $mnme$ YYYY'
                    WHEN (v_style = 7) THEN '$mnme$ DD, YY'
                    WHEN (v_style = 107) THEN '$mnme$ DD, YYYY'
                    WHEN (v_style = 10) THEN 'MM-DD-YY'
                    WHEN (v_style = 110) THEN 'MM-DD-YYYY'
                    WHEN (v_style = 11) THEN 'YY/MM/DD'
                    WHEN (v_style = 111) THEN 'YYYY/MM/DD'
                    WHEN (v_style = 12) THEN 'YYMMDD'
                    WHEN (v_style = 112) THEN 'YYYYMMDD'
                    WHEN (v_style IN (20, 21, 23, 25, 120, 121, 126, 127)) THEN 'YYYY-MM-DD'
                    WHEN (v_style = 130) THEN 'DD $mnme$ YYYY'
                    WHEN (v_style = 131) THEN pg_catalog.format('%s/MM/YYYY', lpad(v_day, 2, ' '))
                    WHEN (v_style IN (0, 9, 100, 109)) THEN pg_catalog.format('$mnme$ %s YYYY', lpad(v_day, 2, ' '))
                 END;

    v_resstring := to_char(v_dateval, v_resmask);
    v_resstring := pg_catalog.replace(v_resstring, '$mnme$', v_monthname);
    v_resstring := substring(v_resstring, 1, coalesce(v_res_length, char_length(v_resstring)));
    v_res_length := coalesce(v_res_length,
                             CASE v_res_datatype
                                WHEN 'CHAR' THEN 30
                                ELSE 60
                             END);
    RETURN CASE
              WHEN (v_res_datatype NOT IN ('CHAR', 'NCHAR')) THEN v_resstring
              ELSE rpad(v_resstring, v_res_length, ' ')
           END;
EXCEPTION
    WHEN most_specific_type_mismatch THEN
        RAISE USING MESSAGE := 'Argument data type NUMERIC is invalid for argument 3 of convert function.',
                    DETAIL := 'Use of incorrect "style" parameter value during conversion process.',
                    HINT := 'Change "style" parameter to the proper value and try again.';

    WHEN invalid_parameter_value THEN
    RAISE USING MESSAGE := pg_catalog.format('%s is not a valid style number when converting from DATE to a character string.', v_style),
                    DETAIL := 'Use of incorrect "style" parameter value during conversion process.',
                    HINT := 'Change "style" parameter to the proper value and try again.';

    WHEN invalid_datetime_format THEN
    RAISE USING MESSAGE := pg_catalog.format('Error converting data type DATE to %s.', trim(p_datatype)),
                    DETAIL := 'Incorrect using of pair of input parameters values during conversion process.',
                    HINT := 'Check the input parameters values, correct them if needed, and try again.';

   WHEN interval_field_overflow THEN
   RAISE USING MESSAGE := pg_catalog.format('The size (%s) given to the convert specification ''%s'' exceeds the maximum allowed for any data type (%s).',
                                     v_lengthexpr,
                                     lower(v_res_datatype),
                                     v_maxlength),
                   DETAIL := 'Use of incorrect size value of data type parameter during conversion process.',
                   HINT := 'Change size component of data type parameter to the allowable value and try again.';
    WHEN datatype_mismatch THEN
        RAISE USING MESSAGE := 'Data type should be one of these values: ''CHAR(n|MAX)'', ''NCHAR(n|MAX)'', ''VARCHAR(n|MAX)'', ''NVARCHAR(n|MAX)''.',
                    DETAIL := 'Use of incorrect "datatype" parameter value during conversion process.',
                    HINT := 'Change "datatype" parameter to the proper value and try again.';

    WHEN invalid_character_value_for_cast THEN
    RAISE USING MESSAGE := pg_catalog.format('Invalid CONVERSION_LANG constant value - ''%s''. Allowed values are: ''English'', ''Deutsch'', etc.',
                                      CONVERSION_LANG),
                    DETAIL := 'Compiled incorrect CONVERSION_LANG constant value in function''s body.',
                    HINT := 'Correct CONVERSION_LANG constant value in function''s body, recompile it and try again.';
    WHEN invalid_text_representation THEN
        GET STACKED DIAGNOSTICS v_err_message = MESSAGE_TEXT;
        v_err_message := substring(lower(v_err_message), 'integer\:\s\"(.*)\"');

		RAISE USING MESSAGE := pg_catalog.format('Error while trying to convert "%s" value to SMALLINT (or INTEGER) data type.',
                                      v_err_message),
                    DETAIL := 'Supplied value contains illegal characters.',
                    HINT := 'Correct supplied value, remove all illegal characters.';
END;
$BODY$
LANGUAGE plpgsql
VOLATILE
RETURNS NULL ON NULL INPUT;

CREATE OR REPLACE FUNCTION sys.babelfish_conv_datetime_to_string(IN p_datatype TEXT,
                                                                     IN p_src_datatype TEXT,
                                                                     IN p_datetimeval TIMESTAMP(6) WITHOUT TIME ZONE,
                                                                     IN p_style NUMERIC DEFAULT -1)
RETURNS TEXT
AS
$BODY$
DECLARE
    v_day VARCHAR COLLATE "C";
    v_hour VARCHAR COLLATE "C";
    v_month SMALLINT;
    v_style SMALLINT;
    v_scale SMALLINT;
    v_resmask VARCHAR COLLATE "C";
    v_language VARCHAR COLLATE "C";
    v_datatype VARCHAR COLLATE "C";
    v_fseconds VARCHAR COLLATE "C";
    v_fractsep VARCHAR COLLATE "C";
    v_monthname VARCHAR COLLATE "C";
    v_resstring VARCHAR COLLATE "C";
    v_lengthexpr VARCHAR COLLATE "C";
    v_maxlength SMALLINT;
    v_res_length SMALLINT;
    v_err_message VARCHAR COLLATE "C";
    v_src_datatype VARCHAR COLLATE "C";
    v_res_datatype VARCHAR COLLATE "C";
    v_lang_metadata_json JSONB;
    VARCHAR_MAX CONSTANT SMALLINT := 8000;
    NVARCHAR_MAX CONSTANT SMALLINT := 4000;
    CONVERSION_LANG CONSTANT VARCHAR COLLATE "C" := '';
    DATATYPE_REGEXP CONSTANT VARCHAR COLLATE "C" := '^\s*(CHAR|NCHAR|VARCHAR|NVARCHAR|CHARACTER VARYING)\s*$';
    SRCDATATYPE_MASK_REGEXP VARCHAR COLLATE "C" := '^(?:DATETIME|SMALLDATETIME|DATETIME2)\s*(?:\s*\(\s*(\d+)\s*\)\s*)?$';
    DATATYPE_MASK_REGEXP CONSTANT VARCHAR COLLATE "C" := '^\s*(?:CHAR|NCHAR|VARCHAR|NVARCHAR|CHARACTER VARYING)\s*\(\s*(\d+|MAX)\s*\)\s*$';
    v_datetimeval TIMESTAMP(6) WITHOUT TIME ZONE;
BEGIN
    v_datatype := upper(trim(p_datatype));
    v_src_datatype := upper(trim(p_src_datatype));
    v_style := floor(p_style)::SMALLINT;
    IF (v_src_datatype ~* SRCDATATYPE_MASK_REGEXP)
    THEN
        v_scale := substring(v_src_datatype, SRCDATATYPE_MASK_REGEXP)::SMALLINT;
        v_src_datatype := rtrim(split_part(v_src_datatype, '(', 1));
        IF (v_src_datatype <> 'DATETIME2' AND v_scale IS NOT NULL) THEN
            RAISE invalid_indicator_parameter_value;
        ELSIF (v_scale NOT BETWEEN 0 AND 7) THEN
            RAISE invalid_regular_expression;
        END IF;
        v_scale := coalesce(v_scale, 7);
    ELSE
        RAISE most_specific_type_mismatch;
    END IF;
    IF (scale(p_style) > 0) THEN
        RAISE escape_character_conflict;
    ELSIF (NOT ((v_style BETWEEN 0 AND 14) OR
                (v_style BETWEEN 20 AND 25) OR
                (v_style BETWEEN 100 AND 114) OR
                v_style IN (-1, 120, 121, 126, 127, 130, 131)))
    THEN
        RAISE invalid_parameter_value;
    END IF;
    IF (v_datatype ~* DATATYPE_MASK_REGEXP) THEN
        v_res_datatype := rtrim(split_part(v_datatype, '(', 1));
        v_maxlength := CASE
                          WHEN (v_res_datatype IN ('CHAR', 'VARCHAR')) THEN VARCHAR_MAX
                          ELSE NVARCHAR_MAX
                       END;
        v_lengthexpr := substring(v_datatype, DATATYPE_MASK_REGEXP);
        IF (v_lengthexpr <> 'MAX' AND char_length(v_lengthexpr) > 4)
        THEN
            RAISE interval_field_overflow;
        END IF;
        v_res_length := CASE v_lengthexpr
                           WHEN 'MAX' THEN v_maxlength
                           ELSE v_lengthexpr::SMALLINT
                        END;
    ELSIF (v_datatype ~* DATATYPE_REGEXP) THEN
        v_res_datatype := v_datatype;
    ELSE
        RAISE datatype_mismatch;
    END IF;
    v_datetimeval := CASE
                        WHEN (v_style NOT IN (130, 131)) THEN p_datetimeval
                        ELSE sys.babelfish_conv_greg_to_hijri(p_datetimeval) + INTERVAL '1 day'
                     END;
    v_day := ltrim(to_char(v_datetimeval, 'DD'), '0');
    v_hour := ltrim(to_char(v_datetimeval, 'HH12'), '0');
    v_month := to_char(v_datetimeval, 'MM')::SMALLINT;
    v_language := CASE
                     WHEN (v_style IN (130, 131)) THEN 'HIJRI'
                     ELSE CONVERSION_LANG
                  END;
    BEGIN
        v_lang_metadata_json := sys.babelfish_get_lang_metadata_json(v_language);
    EXCEPTION
        WHEN OTHERS THEN
        RAISE invalid_character_value_for_cast;
    END;
    v_monthname := (v_lang_metadata_json -> 'months_shortnames') ->> v_month - 1;
    IF (v_src_datatype IN ('DATETIME', 'SMALLDATETIME')) THEN
        v_fseconds := sys.babelfish_round_fractseconds(to_char(v_datetimeval, 'MS'));
        IF (v_fseconds::INTEGER = 1000) THEN
            v_fseconds := '000';
            v_datetimeval := v_datetimeval + INTERVAL '1 second';
        ELSE
            v_fseconds := lpad(v_fseconds, 3, '0');
        END IF;
    ELSE
        v_fseconds := sys.babelfish_get_microsecs_from_fractsecs(to_char(v_datetimeval, 'US'), v_scale);
        IF (v_scale = 7) THEN
            v_fseconds := concat(v_fseconds, '0');
        END IF;
    END IF;
    v_fractsep := CASE v_src_datatype
                     WHEN 'DATETIME2' THEN '.'
                     ELSE ':'
                  END;
    IF ((v_style = -1 AND v_src_datatype <> 'DATETIME2') OR
        v_style IN (0, 9, 100, 109))
    THEN
    	v_resmask := pg_catalog.format('$mnme$ %s YYYY %s:MI%s',
                            lpad(v_day, 2, ' '),
                            lpad(v_hour, 2, ' '),
                            CASE
                               WHEN (v_style IN (-1, 0, 100)) THEN 'AM'
                               ELSE pg_catalog.format(':SS:%sAM', v_fseconds)
                            END);
                            ELSIF (v_style = 1) THEN
        v_resmask := 'MM/DD/YY';
    ELSIF (v_style = 101) THEN
        v_resmask := 'MM/DD/YYYY';
    ELSIF (v_style = 2) THEN
        v_resmask := 'YY.MM.DD';
    ELSIF (v_style = 102) THEN
        v_resmask := 'YYYY.MM.DD';
    ELSIF (v_style = 3) THEN
        v_resmask := 'DD/MM/YY';
    ELSIF (v_style = 103) THEN
        v_resmask := 'DD/MM/YYYY';
    ELSIF (v_style = 4) THEN
        v_resmask := 'DD.MM.YY';
    ELSIF (v_style = 104) THEN
        v_resmask := 'DD.MM.YYYY';
    ELSIF (v_style = 5) THEN
        v_resmask := 'DD-MM-YY';
    ELSIF (v_style = 105) THEN
        v_resmask := 'DD-MM-YYYY';
    ELSIF (v_style = 6) THEN
        v_resmask := 'DD $mnme$ YY';
    ELSIF (v_style = 106) THEN
        v_resmask := 'DD $mnme$ YYYY';
    ELSIF (v_style = 7) THEN
        v_resmask := '$mnme$ DD, YY';
    ELSIF (v_style = 107) THEN
        v_resmask := '$mnme$ DD, YYYY';
    ELSIF (v_style IN (8, 24, 108)) THEN
        v_resmask := 'HH24:MI:SS';
    ELSIF (v_style = 10) THEN
        v_resmask := 'MM-DD-YY';
    ELSIF (v_style = 110) THEN
        v_resmask := 'MM-DD-YYYY';
    ELSIF (v_style = 11) THEN
        v_resmask := 'YY/MM/DD';
    ELSIF (v_style = 111) THEN
        v_resmask := 'YYYY/MM/DD';
    ELSIF (v_style = 12) THEN
        v_resmask := 'YYMMDD';
    ELSIF (v_style = 112) THEN
        v_resmask := 'YYYYMMDD';
    ELSIF (v_style IN (13, 113)) THEN
	    v_resmask := pg_catalog.format('DD $mnme$ YYYY HH24:MI:SS%s%s', v_fractsep, v_fseconds);
    ELSIF (v_style IN (14, 114)) THEN
    	v_resmask := pg_catalog.format('HH24:MI:SS%s%s', v_fractsep, v_fseconds);
    ELSIF (v_style IN (20, 120)) THEN
        v_resmask := 'YYYY-MM-DD HH24:MI:SS';
    ELSIF ((v_style = -1 AND v_src_datatype = 'DATETIME2') OR
           v_style IN (21, 25, 121))
    THEN
    	v_resmask := pg_catalog.format('YYYY-MM-DD HH24:MI:SS.%s', v_fseconds);
    ELSIF (v_style = 22) THEN
    	v_resmask := pg_catalog.format('MM/DD/YY %s:MI:SS AM', lpad(v_hour, 2, ' '));
    ELSIF (v_style = 23) THEN
        v_resmask := 'YYYY-MM-DD';
    ELSIF (v_style IN (126, 127)) THEN
        v_resmask := CASE v_src_datatype
                        WHEN 'SMALLDATETIME' THEN 'YYYY-MM-DDT$rem$HH24:MI:SS'
    					ELSE pg_catalog.format('YYYY-MM-DDT$rem$HH24:MI:SS.%s', v_fseconds)
    				END;
    ELSIF (v_style IN (130, 131)) THEN
        v_resmask := concat(CASE p_style
				        		WHEN 131 THEN pg_catalog.format('%s/MM/YYYY ', lpad(v_day, 2, ' '))
                                ELSE pg_catalog.format('%s $mnme$ YYYY ', lpad(v_day, 2, ' '))
                            END,
                            pg_catalog.format('%s:MI:SS%s%sAM', lpad(v_hour, 2, ' '), v_fractsep, v_fseconds));
    END IF;

    v_resstring := to_char(v_datetimeval, v_resmask);
    v_resstring := pg_catalog.replace(v_resstring, '$mnme$', v_monthname);
    v_resstring := pg_catalog.replace(v_resstring, '$rem$', '');
    v_resstring := substring(v_resstring, 1, coalesce(v_res_length, char_length(v_resstring)));
    v_res_length := coalesce(v_res_length,
                             CASE v_res_datatype
                                WHEN 'CHAR' THEN 30
                                ELSE 60
                             END);
    RETURN CASE
              WHEN (v_res_datatype NOT IN ('CHAR', 'NCHAR')) THEN v_resstring
              ELSE rpad(v_resstring, v_res_length, ' ')
           END;
EXCEPTION
	WHEN most_specific_type_mismatch THEN
        RAISE USING MESSAGE := 'Source data type should be one of these values: ''DATETIME'', ''SMALLDATETIME'', ''DATETIME2'' or ''DATETIME2(n)''.',
                    DETAIL := 'Use of incorrect "src_datatype" parameter value during conversion process.',
                    HINT := 'Change "srcdatatype" parameter to the proper value and try again.';

	WHEN invalid_regular_expression THEN
		RAISE USING MESSAGE := pg_catalog.format('The source data type scale (%s) given to the convert specification exceeds the maximum allowable value (7).',
										v_scale),
                   DETAIL := 'Use of incorrect scale value of source data type parameter during conversion process.',
                   HINT := 'Change scale component of source data type parameter to the allowable value and try again.';

	WHEN invalid_indicator_parameter_value THEN
        RAISE USING MESSAGE := pg_catalog.format('Invalid attributes specified for data type %s.', v_src_datatype),
                    DETAIL := 'Use of incorrect scale value, which is not corresponding to specified data type.',
                    HINT := 'Change data type scale component or select different data type and try again.';

    WHEN escape_character_conflict THEN
        RAISE USING MESSAGE := 'Argument data type NUMERIC is invalid for argument 4 of convert function.',
                    DETAIL := 'Use of incorrect "style" parameter value during conversion process.',
                    HINT := 'Change "style" parameter to the proper value and try again.';

    WHEN invalid_parameter_value THEN
        RAISE USING MESSAGE := pg_catalog.format('%s is not a valid style number when converting from %s to a character string.',
                                      v_style, v_src_datatype),
                    DETAIL := 'Use of incorrect "style" parameter value during conversion process.',
                    HINT := 'Change "style" parameter to the proper value and try again.';

    WHEN interval_field_overflow THEN
            RAISE USING MESSAGE := pg_catalog.format('The size (%s) given to the convert specification ''%s'' exceeds the maximum allowed for any data type (%s).',
                                      v_lengthexpr, lower(v_res_datatype), v_maxlength),
                    DETAIL := 'Use of incorrect size value of data type parameter during conversion process.',
                    HINT := 'Change size component of data type parameter to the allowable value and try again.';
    WHEN datatype_mismatch THEN
        RAISE USING MESSAGE := 'Data type should be one of these values: ''CHAR(n|MAX)'', ''NCHAR(n|MAX)'', ''VARCHAR(n|MAX)'', ''NVARCHAR(n|MAX)''.',
                    DETAIL := 'Use of incorrect "datatype" parameter value during conversion process.',
                    HINT := 'Change "datatype" parameter to the proper value and try again.';

    WHEN invalid_character_value_for_cast THEN
        RAISE USING MESSAGE := pg_catalog.format('Invalid CONVERSION_LANG constant value - ''%s''. Allowed values are: ''English'', ''Deutsch'', etc.',
                                      CONVERSION_LANG),
                    DETAIL := 'Compiled incorrect CONVERSION_LANG constant value in function''s body.',
                    HINT := 'Correct CONVERSION_LANG constant value in function''s body, recompile it and try again.';

    WHEN invalid_text_representation THEN
        GET STACKED DIAGNOSTICS v_err_message = MESSAGE_TEXT;
        v_err_message := substring(lower(v_err_message), 'integer\:\s\"(.*)\"');

        RAISE USING MESSAGE := pg_catalog.format('Error while trying to convert "%s" value to SMALLINT data type.',

                                      v_err_message),
                    DETAIL := 'Supplied value contains illegal characters.',
                    HINT := 'Correct supplied value, remove all illegal characters.';
END;
$BODY$
LANGUAGE plpgsql
VOLATILE
RETURNS NULL ON NULL INPUT;

CREATE OR REPLACE FUNCTION sys.babelfish_conv_greg_to_hijri(IN p_datetimeval TIMESTAMP WITHOUT TIME ZONE)
RETURNS TIMESTAMP WITHOUT TIME ZONE
AS
$BODY$
DECLARE
    v_hijri_date DATE;
BEGIN
    v_hijri_date := sys.babelfish_conv_greg_to_hijri(extract(day from p_datetimeval)::SMALLINT,
                                                         extract(month from p_datetimeval)::SMALLINT,
                                                         extract(year from p_datetimeval)::INTEGER);

    RETURN to_timestamp(pg_catalog.format('%s %s', to_char(v_hijri_date, 'DD.MM.YYYY'),
                                        to_char(p_datetimeval, ' HH24:MI:SS.US')),
                        'DD.MM.YYYY HH24:MI:SS.US');
END;
$BODY$
LANGUAGE plpgsql
VOLATILE
RETURNS NULL ON NULL INPUT;

CREATE OR REPLACE FUNCTION sys.babelfish_conv_hijri_to_greg(IN p_datetimeval TIMESTAMP WITHOUT TIME ZONE)
RETURNS TIMESTAMP WITHOUT TIME ZONE
AS
$BODY$
DECLARE
    v_hijri_date DATE;
BEGIN
    v_hijri_date := sys.babelfish_conv_hijri_to_greg(extract(day from p_dateval)::NUMERIC,
                                                         extract(month from p_dateval)::NUMERIC,
                                                         extract(year from p_dateval)::NUMERIC);

    RETURN to_timestamp(pg_catalog.format('%s %s', to_char(v_hijri_date, 'DD.MM.YYYY'),
                                        to_char(p_datetimeval, ' HH24:MI:SS.US')),
                        'DD.MM.YYYY HH24:MI:SS.US');
END;
$BODY$
LANGUAGE plpgsql
VOLATILE
RETURNS NULL ON NULL INPUT;

CREATE OR REPLACE FUNCTION sys.babelfish_conv_time_to_string(IN p_datatype TEXT,
                                                                 IN p_src_datatype TEXT,
                                                                 IN p_timeval TIME(6) WITHOUT TIME ZONE,
                                                                 IN p_style NUMERIC DEFAULT 25)
RETURNS TEXT
AS
$BODY$
DECLARE
    v_hours VARCHAR COLLATE "C";
    v_style SMALLINT;
    v_scale SMALLINT;
    v_resmask VARCHAR COLLATE "C";
    v_fseconds VARCHAR COLLATE "C";
    v_datatype VARCHAR COLLATE "C";
    v_resstring VARCHAR COLLATE "C";
    v_lengthexpr VARCHAR COLLATE "C";
    v_res_length SMALLINT;
    v_res_datatype VARCHAR COLLATE "C";
    v_src_datatype VARCHAR COLLATE "C";
    v_res_maxlength SMALLINT;
    VARCHAR_MAX CONSTANT SMALLINT := 8000;
    NVARCHAR_MAX CONSTANT SMALLINT := 4000;
    -- We use the regex below to make sure input p_datatype is one of them
    DATATYPE_REGEXP CONSTANT VARCHAR COLLATE "C" := '^\s*(CHAR|NCHAR|VARCHAR|NVARCHAR|CHARACTER VARYING)\s*$';
    -- We use the regex below to get the length of the datatype, if specified
    -- For example, to get the '10' out of 'varchar(10)'
    DATATYPE_MASK_REGEXP CONSTANT VARCHAR COLLATE "C" := '^\s*(?:CHAR|NCHAR|VARCHAR|NVARCHAR|CHARACTER VARYING)\s*\(\s*(\d+|MAX)\s*\)\s*$';
    SRCDATATYPE_MASK_REGEXP VARCHAR COLLATE "C" := '^\s*(?:TIME)\s*(?:\s*\(\s*(\d+)\s*\)\s*)?\s*$';
BEGIN
    v_datatype := upper(trim(p_datatype));
    v_src_datatype := upper(trim(p_src_datatype));
    v_style := floor(p_style)::SMALLINT;
    IF (v_src_datatype ~* SRCDATATYPE_MASK_REGEXP)
    THEN
        v_scale := coalesce(substring(v_src_datatype, SRCDATATYPE_MASK_REGEXP)::SMALLINT, 7);
        IF (v_scale NOT BETWEEN 0 AND 7) THEN
            RAISE invalid_regular_expression;
        END IF;
    ELSE
        RAISE most_specific_type_mismatch;
    END IF;
    IF (v_datatype ~* DATATYPE_MASK_REGEXP)
    THEN
        v_res_datatype := rtrim(split_part(v_datatype, '(', 1));
        v_res_maxlength := CASE
                              WHEN (v_res_datatype IN ('CHAR', 'VARCHAR')) THEN VARCHAR_MAX
                              ELSE NVARCHAR_MAX
                           END;
        v_lengthexpr := substring(v_datatype, DATATYPE_MASK_REGEXP);
        IF (v_lengthexpr <> 'MAX' AND char_length(v_lengthexpr) > 4) THEN
            RAISE interval_field_overflow;
        END IF;
        v_res_length := CASE v_lengthexpr
                           WHEN 'MAX' THEN v_res_maxlength
                           ELSE v_lengthexpr::SMALLINT
                        END;
    ELSIF (v_datatype ~* DATATYPE_REGEXP) THEN
        v_res_datatype := v_datatype;
    ELSE
        RAISE datatype_mismatch;
    END IF;
    IF (scale(p_style) > 0) THEN
        RAISE escape_character_conflict;
    ELSIF (NOT ((v_style BETWEEN 0 AND 14) OR
                (v_style BETWEEN 20 AND 25) OR
                (v_style BETWEEN 100 AND 114) OR
                v_style IN (120, 121, 126, 127, 130, 131)))
    THEN
        RAISE invalid_parameter_value;
    ELSIF ((v_style BETWEEN 1 AND 7) OR
           (v_style BETWEEN 10 AND 12) OR
           (v_style BETWEEN 101 AND 107) OR
           (v_style BETWEEN 110 AND 112) OR
           v_style = 23)
    THEN
        RAISE invalid_datetime_format;
    END IF;
    v_hours := ltrim(to_char(p_timeval, 'HH12'), '0');
    v_fseconds := sys.babelfish_get_microsecs_from_fractsecs(to_char(p_timeval, 'US'), v_scale);
    IF (v_scale = 7) THEN
        v_fseconds := concat(v_fseconds, '0');
    END IF;
    IF (v_style IN (0, 100))
    THEN
        v_resmask := concat(v_hours, ':MIAM');
    ELSIF (v_style IN (8, 20, 24, 108, 120))
    THEN
        v_resmask := 'HH24:MI:SS';
    ELSIF (v_style IN (9, 109))
    THEN
        v_resmask := CASE
                        WHEN (char_length(v_fseconds) = 0) THEN concat(v_hours, ':MI:SSAM')
                        ELSE pg_catalog.format('%s:MI:SS.%sAM', v_hours, v_fseconds)
                     END;
    ELSIF (v_style IN (13, 14, 21, 25, 113, 114, 121, 126, 127))
    THEN
        v_resmask := CASE
                        WHEN (char_length(v_fseconds) = 0) THEN 'HH24:MI:SS'
                        ELSE concat('HH24:MI:SS.', v_fseconds)
                     END;
    ELSIF (v_style = 22)
    THEN
    	v_resmask := pg_catalog.format('%s:MI:SS AM', lpad(v_hours, 2, ' '));
    ELSIF (v_style IN (130, 131))
    THEN
        v_resmask := CASE
                        WHEN (char_length(v_fseconds) = 0) THEN concat(lpad(v_hours, 2, ' '), ':MI:SSAM')
                        ELSE pg_catalog.format('%s:MI:SS.%sAM', lpad(v_hours, 2, ' '), v_fseconds)
                     END;
    END IF;

    v_resstring := to_char(p_timeval, v_resmask);
    v_resstring := substring(v_resstring, 1, coalesce(v_res_length, char_length(v_resstring)));
    v_res_length := coalesce(v_res_length,
                             CASE v_res_datatype
                                WHEN 'CHAR' THEN 30
                                ELSE 60
                             END);
    RETURN CASE
              WHEN (v_res_datatype NOT IN ('CHAR', 'NCHAR')) THEN v_resstring
              ELSE rpad(v_resstring, v_res_length, ' ')
           END;
EXCEPTION
    WHEN most_specific_type_mismatch THEN
        RAISE USING MESSAGE := 'Source data type should be ''TIME'' or ''TIME(n)''.',
                    DETAIL := 'Use of incorrect "src_datatype" parameter value during conversion process.',
                    HINT := 'Change "src_datatype" parameter to the proper value and try again.';

   WHEN invalid_regular_expression THEN
       RAISE USING MESSAGE := pg_catalog.format('The source data type scale (%s) given to the convert specification exceeds the maximum allowable value (7).',
                                     v_scale),
                   DETAIL := 'Use of incorrect scale value of source data type parameter during conversion process.',
                   HINT := 'Change scale component of source data type parameter to the allowable value and try again.';

   WHEN interval_field_overflow THEN
       RAISE USING MESSAGE := pg_catalog.format('The size (%s) given to the convert specification ''%s'' exceeds the maximum allowed for any data type (%s).',
                                     v_lengthexpr, lower(v_res_datatype), v_res_maxlength),
                   DETAIL := 'Use of incorrect size value of target data type parameter during conversion process.',
                   HINT := 'Change size component of data type parameter to the allowable value and try again.';
    WHEN escape_character_conflict THEN
        RAISE USING MESSAGE := 'Argument data type NUMERIC is invalid for argument 4 of convert function.',
                    DETAIL := 'Use of incorrect "style" parameter value during conversion process.',
                    HINT := 'Change "style" parameter to the proper value and try again.';

    WHEN invalid_parameter_value THEN
        RAISE USING MESSAGE := pg_catalog.format('%s is not a valid style number when converting from TIME to a character string.', v_style),
                    DETAIL := 'Use of incorrect "style" parameter value during conversion process.',
                    HINT := 'Change "style" parameter to the proper value and try again.';

    WHEN datatype_mismatch THEN
        RAISE USING MESSAGE := 'Data type should be one of these values: ''CHAR(n|MAX)'', ''NCHAR(n|MAX)'', ''VARCHAR(n|MAX)'', ''NVARCHAR(n|MAX)''.',
                    DETAIL := 'Use of incorrect "datatype" parameter value during conversion process.',
                    HINT := 'Change "datatype" parameter to the proper value and try again.';

    WHEN invalid_datetime_format THEN
        RAISE USING MESSAGE := pg_catalog.format('Error converting data type TIME to %s.',
                                      rtrim(split_part(trim(p_datatype), '(', 1))),
                    DETAIL := 'Incorrect using of pair of input parameters values during conversion process.',
                    HINT := 'Check the input parameters values, correct them if needed, and try again.';
END;
$BODY$
LANGUAGE plpgsql
VOLATILE
RETURNS NULL ON NULL INPUT;

CREATE OR REPLACE FUNCTION sys.babelfish_sp_aws_add_jobschedule (
  par_job_id integer = NULL::integer,
  par_schedule_id integer = NULL::integer,
  out returncode integer
)
AS
$body$
DECLARE
  var_retval INT;
  proc_name_mask VARCHAR(100);
  var_owner_login_name VARCHAR(128);
  var_xml TEXT DEFAULT '';
  var_cron_expression VARCHAR(50);
  var_job_cmd VARCHAR(255);
  lambda_arn VARCHAR(255);
  return_message text;
  var_schedule_name VARCHAR(255);
  var_job_name VARCHAR(128);
  var_start_step_id INTEGER;
  var_notify_level_email INTEGER;
  var_notify_email_operator_id INTEGER;
  var_notify_email_operator_name VARCHAR(128);
  notify_email_sender VARCHAR(128);
  var_delete_level INTEGER;
BEGIN
  IF (EXISTS (
      SELECT 1
        FROM sys.sysjobschedules
       WHERE (schedule_id = par_schedule_id)
         AND (job_id = par_job_id)))
  THEN
    SELECT cron_expression
      FROM sys.babelfish_sp_schedule_to_cron (par_job_id, par_schedule_id)
      INTO var_cron_expression;
    SELECT name
      FROM sys.sysschedules
     WHERE schedule_id = par_schedule_id
      INTO var_schedule_name;
    SELECT name
         , start_step_id
         , COALESCE(notify_level_email,0)
         , COALESCE(notify_email_operator_id,0)
         , COALESCE(notify_email_operator_name,'')
         , COALESCE(delete_level,0)
      FROM sys.sysjobs
     WHERE job_id = par_job_id
      INTO var_job_name
         , var_start_step_id
         , var_notify_level_email
         , var_notify_email_operator_id
         , var_notify_email_operator_name
         , var_delete_level;

    proc_name_mask := 'sys_data.sql_agent$job_%s_step_%s';
    var_job_cmd := pg_catalog.format(proc_name_mask, par_job_id, '1');
    notify_email_sender := 'aws_test_email_sender@dbbest.com';


    var_xml := CONCAT(var_xml, '{');
    var_xml := CONCAT(var_xml, '"mode": "add_job",');
    var_xml := CONCAT(var_xml, '"parameters": {');
    var_xml := CONCAT(var_xml, '"vendor": "postgresql",');
    var_xml := CONCAT(var_xml, '"job_name": "',var_schedule_name,'",');
    var_xml := CONCAT(var_xml, '"job_frequency": "',var_cron_expression,'",');
    var_xml := CONCAT(var_xml, '"job_cmd": "',var_job_cmd,'",');
    var_xml := CONCAT(var_xml, '"notify_level_email": ',var_notify_level_email,',');
    var_xml := CONCAT(var_xml, '"delete_level": ',var_delete_level,',');
    var_xml := CONCAT(var_xml, '"uid": "',par_job_id,'",');
    var_xml := CONCAT(var_xml, '"callback": "sys.babelfish_sp_job_log",');
    var_xml := CONCAT(var_xml, '"notification": {');
    var_xml := CONCAT(var_xml, '"notify_email_sender": "',notify_email_sender,'",');
    var_xml := CONCAT(var_xml, '"notify_email_recipient": "',var_notify_email_operator_name,'"');
    var_xml := CONCAT(var_xml, '}');
    var_xml := CONCAT(var_xml, '}');
    var_xml := CONCAT(var_xml, '}');
    -- RAISE NOTICE '%', var_xml;
    SELECT sys.babelfish_get_service_setting ('JOB', 'LAMBDA_ARN')
      INTO lambda_arn;
    SELECT sys.awslambda_fn (lambda_arn, var_xml) INTO return_message;
    returncode := 0;
  ELSE
    returncode := 1;
    RAISE 'Job not fount' USING ERRCODE := '50000';
  END IF;
END;
$body$
LANGUAGE 'plpgsql';

CREATE OR REPLACE FUNCTION sys.babelfish_sp_aws_add_jobschedule (
  par_job_id integer = NULL::integer,
  par_schedule_id integer = NULL::integer,
  out returncode integer
)
AS
$body$
DECLARE
  var_retval INT;
  proc_name_mask VARCHAR(100);
  var_owner_login_name VARCHAR(128);
  var_xml TEXT DEFAULT '';
  var_cron_expression VARCHAR(50);
  var_job_cmd VARCHAR(255);
  lambda_arn VARCHAR(255);
  return_message text;
  var_schedule_name VARCHAR(255);
  var_job_name VARCHAR(128);
  var_start_step_id INTEGER;
  var_notify_level_email INTEGER;
  var_notify_email_operator_id INTEGER;
  var_notify_email_operator_name VARCHAR(128);
  notify_email_sender VARCHAR(128);
  var_delete_level INTEGER;
BEGIN
  IF (EXISTS (
      SELECT 1
        FROM sys.sysjobschedules
       WHERE (schedule_id = par_schedule_id)
         AND (job_id = par_job_id)))
  THEN
    SELECT cron_expression
      FROM sys.babelfish_sp_schedule_to_cron (par_job_id, par_schedule_id)
      INTO var_cron_expression;
    SELECT name
      FROM sys.sysschedules
     WHERE schedule_id = par_schedule_id
      INTO var_schedule_name;
    SELECT name
         , start_step_id
         , COALESCE(notify_level_email,0)
         , COALESCE(notify_email_operator_id,0)
         , COALESCE(notify_email_operator_name,'')
         , COALESCE(delete_level,0)
      FROM sys.sysjobs
     WHERE job_id = par_job_id
      INTO var_job_name
         , var_start_step_id
         , var_notify_level_email
         , var_notify_email_operator_id
         , var_notify_email_operator_name
         , var_delete_level;

    proc_name_mask := 'sys_data.sql_agent$job_%s_step_%s';
    var_job_cmd := pg_catalog.format(proc_name_mask, par_job_id, '1');
    notify_email_sender := 'aws_test_email_sender@dbbest.com';


    var_xml := CONCAT(var_xml, '{');
    var_xml := CONCAT(var_xml, '"mode": "add_job",');
    var_xml := CONCAT(var_xml, '"parameters": {');
    var_xml := CONCAT(var_xml, '"vendor": "postgresql",');
    var_xml := CONCAT(var_xml, '"job_name": "',var_schedule_name,'",');
    var_xml := CONCAT(var_xml, '"job_frequency": "',var_cron_expression,'",');
    var_xml := CONCAT(var_xml, '"job_cmd": "',var_job_cmd,'",');
    var_xml := CONCAT(var_xml, '"notify_level_email": ',var_notify_level_email,',');
    var_xml := CONCAT(var_xml, '"delete_level": ',var_delete_level,',');
    var_xml := CONCAT(var_xml, '"uid": "',par_job_id,'",');
    var_xml := CONCAT(var_xml, '"callback": "sys.babelfish_sp_job_log",');
    var_xml := CONCAT(var_xml, '"notification": {');
    var_xml := CONCAT(var_xml, '"notify_email_sender": "',notify_email_sender,'",');
    var_xml := CONCAT(var_xml, '"notify_email_recipient": "',var_notify_email_operator_name,'"');
    var_xml := CONCAT(var_xml, '}');
    var_xml := CONCAT(var_xml, '}');
    var_xml := CONCAT(var_xml, '}');
    -- RAISE NOTICE '%', var_xml;
    SELECT sys.babelfish_get_service_setting ('JOB', 'LAMBDA_ARN')
      INTO lambda_arn;
    SELECT sys.awslambda_fn (lambda_arn, var_xml) INTO return_message;
    returncode := 0;
  ELSE
    returncode := 1;
    RAISE 'Job not fount' USING ERRCODE := '50000';
  END IF;
END;
$body$
LANGUAGE 'plpgsql';

CREATE OR REPLACE FUNCTION sys.babelfish_sp_schedule_to_cron (
  par_job_id integer,
  par_schedule_id integer,
  out cron_expression varchar
)
RETURNS VARCHAR AS
$body$
DECLARE
  var_enabled INTEGER;
  var_freq_type INTEGER;
  var_freq_interval INTEGER;
  var_freq_subday_type INTEGER;
  var_freq_subday_interval INTEGER;
  var_freq_relative_interval INTEGER;
  var_freq_recurrence_factor INTEGER;
  var_active_start_date INTEGER;
  var_active_end_date INTEGER;
  var_active_start_time INTEGER;
  var_active_end_time INTEGER;
  var_next_run_date date;
  var_next_run_time time;
  var_next_run_dt timestamp;
  var_tmp_interval varchar(50);
  var_current_dt timestamp;
  var_next_dt timestamp;
BEGIN
  SELECT enabled
       , freq_type
       , freq_interval
       , freq_subday_type
       , freq_subday_interval
       , freq_relative_interval
       , freq_recurrence_factor
       , active_start_date
       , active_end_date
       , active_start_time
       , active_end_time
    FROM sys.sysschedules
    INTO var_enabled
       , var_freq_type
       , var_freq_interval
       , var_freq_subday_type
       , var_freq_subday_interval
       , var_freq_relative_interval
       , var_freq_recurrence_factor
       , var_active_start_date
       , var_active_end_date
       , var_active_start_time
       , var_active_end_time
   WHERE schedule_id = par_schedule_id;
  /* if enabled = 0 return */
  CASE var_freq_type
    WHEN 1 THEN
      NULL;
    WHEN 4 THEN
    BEGIN
        cron_expression :=
        CASE
          /* WHEN var_freq_subday_type = 1 THEN var_freq_subday_interval::character varying || ' At the specified time'  -- start time */
          /* WHEN var_freq_subday_type = 2 THEN var_freq_subday_interval::character varying || ' second'  -- ADD var_freq_subday_interval SECOND */
          WHEN var_freq_subday_type = 4 THEN pg_catalog.format('cron(*/%s * * * ? *)', var_freq_subday_interval::character varying) /* ADD var_freq_subday_interval MINUTE */
          WHEN var_freq_subday_type = 8 THEN pg_catalog.format('cron(0 */%s * * ? *)', var_freq_subday_interval::character varying) /* ADD var_freq_subday_interval HOUR */
          ELSE ''
        END;
    END;
    WHEN 8 THEN
      NULL;
    WHEN 16 THEN
      NULL;
    WHEN 32 THEN
      NULL;
    WHEN 64 THEN
      NULL;
    WHEN 128 THEN
     NULL;
  END CASE;
 -- return cron_expression;
END;
$body$
LANGUAGE 'plpgsql';

CREATE OR REPLACE FUNCTION sys.datetime2fromparts(IN p_year NUMERIC,
                                                                IN p_month NUMERIC,
                                                                IN p_day NUMERIC,
                                                                IN p_hour NUMERIC,
                                                                IN p_minute NUMERIC,
                                                                IN p_seconds NUMERIC,
                                                                IN p_fractions NUMERIC,
                                                                IN p_precision NUMERIC)
RETURNS TIMESTAMP WITHOUT TIME ZONE
AS
$BODY$
DECLARE
   v_fractions VARCHAR;
   v_precision SMALLINT;
   v_err_message VARCHAR;
   v_calc_seconds NUMERIC;
BEGIN
   v_fractions := floor(p_fractions)::INTEGER::VARCHAR;
   v_precision := p_precision::SMALLINT;
   IF (scale(p_precision) > 0) THEN
      RAISE most_specific_type_mismatch;
   ELSIF ((p_year::SMALLINT NOT BETWEEN 1 AND 9999) OR
       (p_month::SMALLINT NOT BETWEEN 1 AND 12) OR
       (p_day::SMALLINT NOT BETWEEN 1 AND 31) OR
       (p_hour::SMALLINT NOT BETWEEN 0 AND 23) OR
       (p_minute::SMALLINT NOT BETWEEN 0 AND 59) OR
       (p_seconds::SMALLINT NOT BETWEEN 0 AND 59) OR
       (p_fractions::SMALLINT NOT BETWEEN 0 AND 9999999) OR
       (p_fractions::SMALLINT != 0 AND char_length(v_fractions) > p_precision))
   THEN
      RAISE invalid_datetime_format;
   ELSIF (v_precision NOT BETWEEN 0 AND 7) THEN
      RAISE invalid_parameter_value;
   END IF;

   v_calc_seconds := pg_catalog.format('%s.%s',
                            floor(p_seconds)::SMALLINT,
                            substring(rpad(lpad(v_fractions, v_precision, '0'), 7, '0'), 1, 6))::NUMERIC;

   RETURN make_timestamp(floor(p_year)::SMALLINT,
                         floor(p_month)::SMALLINT,
                         floor(p_day)::SMALLINT,
                         floor(p_hour)::SMALLINT,
                         floor(p_minute)::SMALLINT,
                         v_calc_seconds);
EXCEPTION
   WHEN most_specific_type_mismatch THEN
      RAISE USING MESSAGE := 'Scale argument is not valid. Valid expressions for data type DATETIME2 scale argument are integer constants and integer constant expressions.',
                  DETAIL := 'Use of incorrect "precision" parameter value during conversion process.',
                  HINT := 'Change "precision" parameter to the proper value and try again.';

   WHEN invalid_parameter_value THEN
      RAISE USING MESSAGE := pg_catalog.format('Specified scale %s is invalid.', v_precision),
                  DETAIL := 'Use of incorrect "precision" parameter value during conversion process.',
                  HINT := 'Change "precision" parameter to the proper value and try again.';

   WHEN invalid_datetime_format THEN
      RAISE USING MESSAGE := 'Cannot construct data type DATETIME2, some of the arguments have values which are not valid.',
                  DETAIL := 'Possible use of incorrect value of date or time part (which lies outside of valid range).',
                  HINT := 'Check each input argument belongs to the valid range and try again.';
   WHEN numeric_value_out_of_range THEN
      GET STACKED DIAGNOSTICS v_err_message = MESSAGE_TEXT;
      v_err_message := upper(split_part(v_err_message, ' ', 1));

      RAISE USING MESSAGE := pg_catalog.format('Error while trying to cast to %s data type.', v_err_message),
                  DETAIL := pg_catalog.format('Source value is out of %s data type range.', v_err_message),
                  HINT := pg_catalog.format('Correct the source value you are trying to cast to %s data type and try again.',
                                 v_err_message);
END;
$BODY$
LANGUAGE plpgsql
IMMUTABLE
RETURNS NULL ON NULL INPUT;

CREATE OR REPLACE FUNCTION sys.datetimefromparts(IN p_year NUMERIC,
                                                               IN p_month NUMERIC,
                                                               IN p_day NUMERIC,
                                                               IN p_hour NUMERIC,
                                                               IN p_minute NUMERIC,
                                                               IN p_seconds NUMERIC,
                                                               IN p_milliseconds NUMERIC)
RETURNS TIMESTAMP WITHOUT TIME ZONE
AS
$BODY$
DECLARE
    v_err_message VARCHAR;
    v_calc_seconds NUMERIC;
    v_milliseconds SMALLINT;
    v_resdatetime TIMESTAMP WITHOUT TIME ZONE;
BEGIN
    -- Check if arguments are out of range
    IF ((floor(p_year)::SMALLINT NOT BETWEEN 1753 AND 9999) OR
        (floor(p_month)::SMALLINT NOT BETWEEN 1 AND 12) OR
        (floor(p_day)::SMALLINT NOT BETWEEN 1 AND 31) OR
        (floor(p_hour)::SMALLINT NOT BETWEEN 0 AND 23) OR
        (floor(p_minute)::SMALLINT NOT BETWEEN 0 AND 59) OR
        (floor(p_seconds)::SMALLINT NOT BETWEEN 0 AND 59) OR
        (floor(p_milliseconds)::SMALLINT NOT BETWEEN 0 AND 999))
    THEN
        RAISE invalid_datetime_format;
    END IF;

    v_milliseconds := sys.babelfish_round_fractseconds(p_milliseconds::INTEGER);

    v_calc_seconds := pg_catalog.format('%s.%s',
                             floor(p_seconds)::SMALLINT,
                             CASE v_milliseconds
                                WHEN 1000 THEN '0'
                                ELSE lpad(v_milliseconds::VARCHAR, 3, '0')
                             END)::NUMERIC;
    v_resdatetime := make_timestamp(floor(p_year)::SMALLINT,
                                    floor(p_month)::SMALLINT,
                                    floor(p_day)::SMALLINT,
                                    floor(p_hour)::SMALLINT,
                                    floor(p_minute)::SMALLINT,
                                    v_calc_seconds);
    RETURN CASE
              WHEN (v_milliseconds != 1000) THEN v_resdatetime
              ELSE v_resdatetime + INTERVAL '1 second'
           END;
EXCEPTION
    WHEN invalid_datetime_format THEN
        RAISE USING MESSAGE := 'Cannot construct data type datetime, some of the arguments have values which are not valid.',
                    DETAIL := 'Possible use of incorrect value of date or time part (which lies outside of valid range).',
                    HINT := 'Check each input argument belongs to the valid range and try again.';
    WHEN numeric_value_out_of_range THEN
        GET STACKED DIAGNOSTICS v_err_message = MESSAGE_TEXT;
        v_err_message := upper(split_part(v_err_message, ' ', 1));

        RAISE USING MESSAGE := pg_catalog.format('Error while trying to cast to %s data type.', v_err_message),
                    DETAIL := pg_catalog.format('Source value is out of %s data type range.', v_err_message),
                    HINT := pg_catalog.format('Correct the source value you are trying to cast to %s data type and try again.',
                                   v_err_message);
END;
$BODY$
LANGUAGE plpgsql
IMMUTABLE
RETURNS NULL ON NULL INPUT;

CREATE OR REPLACE FUNCTION sys.timefromparts(IN p_hour NUMERIC,
                                                           IN p_minute NUMERIC,
                                                           IN p_seconds NUMERIC,
                                                           IN p_fractions NUMERIC,
                                                           IN p_precision NUMERIC)
RETURNS TIME WITHOUT TIME ZONE
AS
$BODY$
DECLARE
    v_fractions VARCHAR;
    v_precision SMALLINT;
    v_err_message VARCHAR;
    v_calc_seconds NUMERIC;
BEGIN
    v_fractions := floor(p_fractions)::INTEGER::VARCHAR;
    v_precision := p_precision::SMALLINT;
    IF (scale(p_precision) > 0) THEN
        RAISE most_specific_type_mismatch;
    ELSIF ((p_hour::SMALLINT NOT BETWEEN 0 AND 23) OR
           (p_minute::SMALLINT NOT BETWEEN 0 AND 59) OR
           (p_seconds::SMALLINT NOT BETWEEN 0 AND 59) OR
           (p_fractions::SMALLINT NOT BETWEEN 0 AND 9999999) OR
           (p_fractions::SMALLINT != 0 AND char_length(v_fractions) > p_precision))
    THEN
        RAISE invalid_datetime_format;
    ELSIF (v_precision NOT BETWEEN 0 AND 7) THEN
        RAISE numeric_value_out_of_range;
    END IF;

    v_calc_seconds := pg_catalog.format('%s.%s',
                             floor(p_seconds)::SMALLINT,
                             substring(rpad(lpad(v_fractions, v_precision, '0'), 7, '0'), 1, 6))::NUMERIC;

    RETURN make_time(floor(p_hour)::SMALLINT,
                     floor(p_minute)::SMALLINT,
                     v_calc_seconds);
EXCEPTION
    WHEN most_specific_type_mismatch THEN
        RAISE USING MESSAGE := 'Scale argument is not valid. Valid expressions for data type DATETIME2 scale argument are integer constants and integer constant expressions.',
                    DETAIL := 'Use of incorrect "precision" parameter value during conversion process.',
                    HINT := 'Change "precision" parameter to the proper value and try again.';

    WHEN invalid_parameter_value THEN
        RAISE USING MESSAGE := pg_catalog.format('Specified scale %s is invalid.', v_precision),
                    DETAIL := 'Use of incorrect "precision" parameter value during conversion process.',
                    HINT := 'Change "precision" parameter to the proper value and try again.';

    WHEN invalid_datetime_format THEN
        RAISE USING MESSAGE := 'Cannot construct data type time, some of the arguments have values which are not valid.',
                    DETAIL := 'Possible use of incorrect value of time part (which lies outside of valid range).',
                    HINT := 'Check each input argument belongs to the valid range and try again.';
    WHEN numeric_value_out_of_range THEN
        GET STACKED DIAGNOSTICS v_err_message = MESSAGE_TEXT;
        v_err_message := upper(split_part(v_err_message, ' ', 1));

        RAISE USING MESSAGE := pg_catalog.format('Error while trying to cast to %s data type.', v_err_message),
                    DETAIL := pg_catalog.format('Source value is out of %s data type range.', v_err_message),
                    HINT := pg_catalog.format('Correct the source value you are trying to cast to %s data type and try again.',
                                   v_err_message);
END;
$BODY$
LANGUAGE plpgsql
VOLATILE
RETURNS NULL ON NULL INPUT;
CREATE OR REPLACE FUNCTION sys.timefromparts(IN p_hour TEXT,
                                                           IN p_minute TEXT,
                                                           IN p_seconds TEXT,
                                                           IN p_fractions TEXT,
                                                           IN p_precision TEXT)
RETURNS TIME WITHOUT TIME ZONE
AS
$BODY$
DECLARE
    v_err_message VARCHAR;
BEGIN
    RETURN sys.timefromparts(p_hour::NUMERIC, p_minute::NUMERIC,
                                           p_seconds::NUMERIC, p_fractions::NUMERIC,
                                           p_precision::NUMERIC);
EXCEPTION
    WHEN invalid_text_representation THEN
        GET STACKED DIAGNOSTICS v_err_message = MESSAGE_TEXT;
        v_err_message := substring(lower(v_err_message), 'numeric\:\s\"(.*)\"');

        RAISE USING MESSAGE := pg_catalog.format('Error while trying to convert "%s" value to NUMERIC data type.', v_err_message),
                    DETAIL := 'Supplied string value contains illegal characters.',
                    HINT := 'Correct supplied value, remove all illegal characters and try again.';
END;
$BODY$
LANGUAGE plpgsql
VOLATILE
RETURNS NULL ON NULL INPUT;

CREATE OR REPLACE FUNCTION sys.space(IN number INTEGER, OUT result SYS.VARCHAR) AS $$
-- sys.varchar has default length of 1, so we have to pass in 'number' to be the
-- type modifier.
BEGIN
	EXECUTE pg_catalog.format(E'SELECT repeat(\' \', %s)::SYS.VARCHAR(%s)', number, number) INTO result;
END;
$$
STRICT
LANGUAGE plpgsql;
>>>>>>> f062d3f2

CREATE OR REPLACE FUNCTION sys.babelfish_get_full_year(IN p_short_year TEXT,
                                                           IN p_base_century TEXT DEFAULT '',
                                                           IN p_year_cutoff NUMERIC DEFAULT 49)
RETURNS VARCHAR
AS
$BODY$
DECLARE
    v_err_message VARCHAR;
    v_full_year SMALLINT;
    v_short_year SMALLINT;
    v_base_century SMALLINT;
    v_result_param_set JSONB;
    v_full_year_res_jsonb JSONB;
BEGIN
    v_short_year := p_short_year::SMALLINT;

    BEGIN
        v_full_year_res_jsonb := nullif(current_setting('sys.full_year_res_json'), '')::JSONB;
    EXCEPTION
        WHEN undefined_object THEN
        v_full_year_res_jsonb := NULL;
    END;

    SELECT result
      INTO v_full_year
      FROM jsonb_to_recordset(v_full_year_res_jsonb) AS result_set (param1 SMALLINT,
                                                                    param2 TEXT,
                                                                    param3 NUMERIC,
                                                                    result VARCHAR)
     WHERE param1 = v_short_year
       AND param2 = p_base_century
       AND param3 = p_year_cutoff;

    IF (v_full_year IS NULL)
    THEN
        IF (v_short_year <= 99)
        THEN
            v_base_century := CASE
                                 WHEN (p_base_century ~ '^\s*([1-9]{1,2})\s*$') THEN concat(trim(p_base_century), '00')::SMALLINT
                                 ELSE trunc(extract(year from current_date)::NUMERIC, -2)
                              END;

            v_full_year = v_base_century + v_short_year;
            v_full_year = CASE
                             WHEN (v_short_year::NUMERIC > p_year_cutoff) THEN v_full_year - 100
                             ELSE v_full_year
                          END;
        ELSE v_full_year := v_short_year;
        END IF;

        v_result_param_set := jsonb_build_object('param1', v_short_year,
                                                 'param2', p_base_century,
                                                 'param3', p_year_cutoff,
                                                 'result', v_full_year);
        v_full_year_res_jsonb := CASE
                                    WHEN (v_full_year_res_jsonb IS NULL) THEN jsonb_build_array(v_result_param_set)
                                    ELSE v_full_year_res_jsonb || v_result_param_set
                                 END;

        PERFORM set_config('sys.full_year_res_json',
                           v_full_year_res_jsonb::TEXT,
                           FALSE);
    END IF;

    RETURN v_full_year;
EXCEPTION
	WHEN invalid_text_representation THEN
        GET STACKED DIAGNOSTICS v_err_message = MESSAGE_TEXT;
        v_err_message := substring(lower(v_err_message), 'integer\:\s\"(.*)\"');

        RAISE USING MESSAGE := pg_catalog.format('Error while trying to convert "%s" value to SMALLINT data type.',
                                      v_err_message),
                    DETAIL := 'Supplied value contains illegal characters.',
                    HINT := 'Correct supplied value, remove all illegal characters.';
END;
$BODY$
LANGUAGE plpgsql
STABLE
RETURNS NULL ON NULL INPUT;

CREATE OR REPLACE PROCEDURE sys.sp_helpdbfixedrole("@rolename" sys.SYSNAME = NULL) AS
$$
BEGIN
	-- Returns a list of the fixed database roles. 
	-- Only fixed role present in babelfish is db_owner.
	IF LOWER(RTRIM(@rolename)) IS NULL OR LOWER(RTRIM(@rolename)) = 'db_owner'
	BEGIN
		SELECT CAST('db_owner' AS sys.SYSNAME) AS DbFixedRole, CAST('DB Owners' AS sys.nvarchar(70)) AS Description;
	END
	ELSE IF LOWER(RTRIM(@rolename)) IN (
			'db_accessadmin','db_securityadmin','db_ddladmin', 'db_backupoperator', 
			'db_datareader', 'db_datawriter', 'db_denydatareader', 'db_denydatawriter')
	BEGIN
		-- Return an empty result set instead of raising an error
		SELECT CAST(NULL AS sys.SYSNAME) AS DbFixedRole, CAST(NULL AS sys.nvarchar(70)) AS Description
		WHERE 1=0;	
	END
	ELSE
		RAISERROR('''%s'' is not a known fixed role.', 16, 1, @rolename);
END
$$
LANGUAGE 'pltsql';
GRANT EXECUTE ON PROCEDURE sys.sp_helpdbfixedrole TO PUBLIC;

-- BABELFISH_FUNCTION_EXT
CREATE TABLE sys.babelfish_function_ext (
	nspname NAME NOT NULL,
	funcname NAME NOT NULL,
	orig_name sys.NVARCHAR(128), -- users' original input name
	funcsignature TEXT NOT NULL COLLATE "C",
	default_positions TEXT COLLATE "C",
	PRIMARY KEY(nspname, funcsignature)
);
GRANT SELECT ON sys.babelfish_function_ext TO PUBLIC;

SELECT pg_catalog.pg_extension_config_dump('sys.babelfish_function_ext', '');

ALTER VIEW sys.default_constraints RENAME TO default_constraints_deprecated_in_2_3_0;
ALTER VIEW sys.check_constraints RENAME TO check_constraints_deprecated_in_2_3_0;

create or replace view sys.default_constraints
AS
select CAST(('DF_' || tab.name || '_' || d.oid) as sys.sysname) as name
  , CAST(d.oid as int) as object_id
  , CAST(null as int) as principal_id
  , CAST(tab.schema_id as int) as schema_id
  , CAST(d.adrelid as int) as parent_object_id
  , CAST('D' as char(2)) as type
  , CAST('DEFAULT_CONSTRAINT' as sys.nvarchar(60)) AS type_desc
  , CAST(null as sys.datetime) as create_date
  , CAST(null as sys.datetime) as modified_date
  , CAST(0 as sys.bit) as is_ms_shipped
  , CAST(0 as sys.bit) as is_published
  , CAST(0 as sys.bit) as is_schema_published
  , CAST(d.adnum as int) as  parent_column_id
  -- use a simple regex to strip the datatype and collation that pg_get_expr returns after a double-colon that is not expected in SQL Server
  , CAST(regexp_replace(pg_get_expr(d.adbin, d.adrelid), '::"?\w+"?| COLLATE "\w+"', '', 'g') as sys.nvarchar(4000)) as definition
  , CAST(1 as sys.bit) as is_system_named
from pg_catalog.pg_attrdef as d
inner join pg_attribute a on a.attrelid = d.adrelid and d.adnum = a.attnum
inner join sys.tables tab on d.adrelid = tab.object_id
WHERE a.atthasdef = 't' and a.attgenerated = ''
AND has_schema_privilege(tab.schema_id, 'USAGE')
AND has_column_privilege(a.attrelid, a.attname, 'SELECT,INSERT,UPDATE,REFERENCES');
GRANT SELECT ON sys.default_constraints TO PUBLIC;

CREATE or replace VIEW sys.check_constraints AS
SELECT CAST(c.conname as sys.sysname) as name
  , CAST(oid as integer) as object_id
  , CAST(NULL as integer) as principal_id 
  , CAST(c.connamespace as integer) as schema_id
  , CAST(conrelid as integer) as parent_object_id
  , CAST('C' as char(2)) as type
  , CAST('CHECK_CONSTRAINT' as sys.nvarchar(60)) as type_desc
  , CAST(null as sys.datetime) as create_date
  , CAST(null as sys.datetime) as modify_date
  , CAST(0 as sys.bit) as is_ms_shipped
  , CAST(0 as sys.bit) as is_published
  , CAST(0 as sys.bit) as is_schema_published
  , CAST(0 as sys.bit) as is_disabled
  , CAST(0 as sys.bit) as is_not_for_replication
  , CAST(0 as sys.bit) as is_not_trusted
  , CAST(c.conkey[1] as integer) AS parent_column_id
  -- use a simple regex to strip the datatype and collation that pg_get_constraintdef returns after a double-colon that is not expected in SQL Server
  , CAST(regexp_replace(substring(pg_get_constraintdef(c.oid) from 7), '::"?\w+"?| COLLATE "\w+"', '', 'g') as sys.nvarchar(4000)) AS definition
  , CAST(1 as sys.bit) as uses_database_collation
  , CAST(0 as sys.bit) as is_system_named
FROM pg_catalog.pg_constraint as c
INNER JOIN sys.schemas s on c.connamespace = s.schema_id
WHERE has_schema_privilege(s.schema_id, 'USAGE')
AND c.contype = 'c' and c.conrelid != 0;
GRANT SELECT ON sys.check_constraints TO PUBLIC;

-- Rebuild dependent view sys.objects
create or replace view sys.objects as
select
      CAST(t.name as sys.sysname) as name 
    , CAST(t.object_id as int) as object_id
    , CAST(t.principal_id as int) as principal_id
    , CAST(t.schema_id as int) as schema_id
    , CAST(t.parent_object_id as int) as parent_object_id
    , CAST('U' as char(2)) as type
    , CAST('USER_TABLE' as sys.nvarchar(60)) as type_desc
    , CAST(t.create_date as sys.datetime) as create_date
    , CAST(t.modify_date as sys.datetime) as modify_date
    , CAST(t.is_ms_shipped as sys.bit) as is_ms_shipped
    , CAST(t.is_published as sys.bit) as is_published
    , CAST(t.is_schema_published as sys.bit) as is_schema_published
from  sys.tables t
union all
select
      CAST(v.name as sys.sysname) as name
    , CAST(v.object_id as int) as object_id
    , CAST(v.principal_id as int) as principal_id
    , CAST(v.schema_id as int) as schema_id
    , CAST(v.parent_object_id as int) as parent_object_id
    , CAST('V' as char(2)) as type
    , CAST('VIEW' as sys.nvarchar(60)) as type_desc
    , CAST(v.create_date as sys.datetime) as create_date
    , CAST(v.modify_date as sys.datetime) as modify_date
    , CAST(v.is_ms_shipped as sys.bit) as is_ms_shipped
    , CAST(v.is_published as sys.bit) as is_published
    , CAST(v.is_schema_published as sys.bit) as is_schema_published
from  sys.views v
union all
select
      CAST(f.name as sys.sysname) as name
    , CAST(f.object_id as int) as object_id
    , CAST(f.principal_id as int) as principal_id
    , CAST(f.schema_id as int) as schema_id
    , CAST(f.parent_object_id as int) as parent_object_id
    , CAST('F' as char(2)) as type
    , CAST('FOREIGN_KEY_CONSTRAINT' as sys.nvarchar(60)) as type_desc
    , CAST(f.create_date as sys.datetime) as create_date
    , CAST(f.modify_date as sys.datetime) as modify_date
    , CAST(f.is_ms_shipped as sys.bit) as is_ms_shipped
    , CAST(f.is_published as sys.bit) as is_published
    , CAST(f.is_schema_published as sys.bit) as is_schema_published
 from sys.foreign_keys f
union all
select
      CAST(p.name as sys.sysname) as name
    , CAST(p.object_id as int) as object_id
    , CAST(p.principal_id as int) as principal_id
    , CAST(p.schema_id as int) as schema_id
    , CAST(p.parent_object_id as int) as parent_object_id
    , CAST('PK' as char(2)) as type
    , CAST('PRIMARY_KEY_CONSTRAINT' as sys.nvarchar(60)) as type_desc
    , CAST(p.create_date as sys.datetime) as create_date
    , CAST(p.modify_date as sys.datetime) as modify_date
    , CAST(p.is_ms_shipped as sys.bit) as is_ms_shipped
    , CAST(p.is_published as sys.bit) as is_published
    , CAST(p.is_schema_published as sys.bit) as is_schema_published
from sys.key_constraints p
where p.type = 'PK'
union all
select
      CAST(pr.name as sys.sysname) as name
    , CAST(pr.object_id as int) as object_id
    , CAST(pr.principal_id as int) as principal_id
    , CAST(pr.schema_id as int) as schema_id
    , CAST(pr.parent_object_id as int) as parent_object_id
    , CAST(pr.type as char(2)) as type
    , CAST(pr.type_desc as sys.nvarchar(60)) as type_desc
    , CAST(pr.create_date as sys.datetime) as create_date
    , CAST(pr.modify_date as sys.datetime) as modify_date
    , CAST(pr.is_ms_shipped as sys.bit) as is_ms_shipped
    , CAST(pr.is_published as sys.bit) as is_published
    , CAST(pr.is_schema_published as sys.bit) as is_schema_published
 from sys.procedures pr
union all
select
      CAST(tr.name as sys.sysname) as name
    , CAST(tr.object_id as int) as object_id
    , CAST(NULL as int) as principal_id
    , CAST(p.pronamespace as int) as schema_id
    , CAST(tr.parent_id as int) as parent_object_id
    , CAST(tr.type as char(2)) as type
    , CAST(tr.type_desc as sys.nvarchar(60)) as type_desc
    , CAST(tr.create_date as sys.datetime) as create_date
    , CAST(tr.modify_date as sys.datetime) as modify_date
    , CAST(tr.is_ms_shipped as sys.bit) as is_ms_shipped
    , CAST(0 as sys.bit) as is_published
    , CAST(0 as sys.bit) as is_schema_published
  from sys.triggers tr
  inner join pg_proc p on p.oid = tr.object_id
union all 
select
    CAST(def.name as sys.sysname) as name
  , CAST(def.object_id as int) as object_id
  , CAST(def.principal_id as int) as principal_id
  , CAST(def.schema_id as int) as schema_id
  , CAST(def.parent_object_id as int) as parent_object_id
  , CAST(def.type as char(2)) as type
  , CAST(def.type_desc as sys.nvarchar(60)) as type_desc
  , CAST(def.create_date as sys.datetime) as create_date
  , CAST(def.modified_date as sys.datetime) as modify_date
  , CAST(def.is_ms_shipped as sys.bit) as is_ms_shipped
  , CAST(def.is_published as sys.bit) as is_published
  , CAST(def.is_schema_published as sys.bit) as is_schema_published
  from sys.default_constraints def
union all
select
    CAST(chk.name as sys.sysname) as name
  , CAST(chk.object_id as int) as object_id
  , CAST(chk.principal_id as int) as principal_id
  , CAST(chk.schema_id as int) as schema_id
  , CAST(chk.parent_object_id as int) as parent_object_id
  , CAST(chk.type as char(2)) as type
  , CAST(chk.type_desc as sys.nvarchar(60)) as type_desc
  , CAST(chk.create_date as sys.datetime) as create_date
  , CAST(chk.modify_date as sys.datetime) as modify_date
  , CAST(chk.is_ms_shipped as sys.bit) as is_ms_shipped
  , CAST(chk.is_published as sys.bit) as is_published
  , CAST(chk.is_schema_published as sys.bit) as is_schema_published
  from sys.check_constraints chk
union all
select
    CAST(p.relname as sys.sysname) as name
  , CAST(p.oid as int) as object_id
  , CAST(null as int) as principal_id
  , CAST(s.schema_id as int) as schema_id
  , CAST(0 as int) as parent_object_id
  , CAST('SO' as char(2)) as type
  , CAST('SEQUENCE_OBJECT' as sys.nvarchar(60)) as type_desc
  , CAST(null as sys.datetime) as create_date
  , CAST(null as sys.datetime) as modify_date
  , CAST(0 as sys.bit) as is_ms_shipped
  , CAST(0 as sys.bit) as is_published
  , CAST(0 as sys.bit) as is_schema_published
from pg_class p
inner join sys.schemas s on s.schema_id = p.relnamespace
and p.relkind = 'S'
and has_schema_privilege(s.schema_id, 'USAGE')
union all
select
    CAST(('TT_' || tt.name || '_' || tt.type_table_object_id) as sys.sysname) as name
  , CAST(tt.type_table_object_id as int) as object_id
  , CAST(tt.principal_id as int) as principal_id
  , CAST(tt.schema_id as int) as schema_id
  , CAST(0 as int) as parent_object_id
  , CAST('TT' as char(2)) as type
  , CAST('TABLE_TYPE' as sys.nvarchar(60)) as type_desc
  , CAST(null as sys.datetime) as create_date
  , CAST(null as sys.datetime) as modify_date
  , CAST(1 as sys.bit) as is_ms_shipped
  , CAST(0 as sys.bit) as is_published
  , CAST(0 as sys.bit) as is_schema_published
from sys.table_types tt;
GRANT SELECT ON sys.objects TO PUBLIC;

CREATE OR REPLACE FUNCTION objectproperty(
    id INT,
    property SYS.VARCHAR
    )
RETURNS INT
AS $$
BEGIN

    IF NOT EXISTS(SELECT ao.object_id FROM sys.all_objects ao WHERE object_id = id)
    THEN
        RETURN NULL;
    END IF;

    property := RTRIM(LOWER(COALESCE(property, '')));

    IF property = 'ownerid' -- OwnerId
    THEN
        RETURN (
                SELECT CAST(COALESCE(t1.principal_id, pn.nspowner) AS INT)
                FROM sys.all_objects t1
                INNER JOIN pg_catalog.pg_namespace pn ON pn.oid = t1.schema_id
                WHERE t1.object_id = id);

    ELSEIF property = 'isdefaultcnst' -- IsDefaultCnst
    THEN
        RETURN (SELECT count(distinct dc.object_id) FROM sys.default_constraints dc WHERE dc.object_id = id);

    ELSEIF property = 'execisquotedidenton' -- ExecIsQuotedIdentOn
    THEN
        RETURN (SELECT CAST(sm.uses_quoted_identifier as int) FROM sys.all_sql_modules sm WHERE sm.object_id = id);

    ELSEIF property = 'tablefulltextpopulatestatus' -- TableFullTextPopulateStatus
    THEN
        IF NOT EXISTS (SELECT object_id FROM sys.tables t WHERE t.object_id = id) THEN
            RETURN NULL;
        END IF;
        RETURN 0;

    ELSEIF property = 'tablehasvardecimalstorageformat' -- TableHasVarDecimalStorageFormat
    THEN
        IF NOT EXISTS (SELECT object_id FROM sys.tables t WHERE t.object_id = id) THEN
            RETURN NULL;
        END IF;
        RETURN 0;

    ELSEIF property = 'ismsshipped' -- IsMSShipped
    THEN
        RETURN (SELECT CAST(ao.is_ms_shipped AS int) FROM sys.all_objects ao WHERE ao.object_id = id);

    ELSEIF property = 'isschemabound' -- IsSchemaBound
    THEN
        RETURN (SELECT CAST(sm.is_schema_bound AS int) FROM sys.all_sql_modules sm WHERE sm.object_id = id);

    ELSEIF property = 'execisansinullson' -- ExecIsAnsiNullsOn
    THEN
        RETURN (SELECT CAST(sm.uses_ansi_nulls AS int) FROM sys.all_sql_modules sm WHERE sm.object_id = id);

    ELSEIF property = 'isdeterministic' -- IsDeterministic
    THEN
        RETURN 0;

    ELSEIF property = 'isprocedure' -- IsProcedure
    THEN
        RETURN (SELECT count(distinct object_id) from sys.all_objects WHERE object_id = id and type = 'P');

    ELSEIF property = 'istable' -- IsTable
    THEN
        RETURN (SELECT count(distinct object_id) from sys.all_objects WHERE object_id = id and type in ('IT', 'TT', 'U', 'S'));

    ELSEIF property = 'isview' -- IsView
    THEN
        RETURN (SELECT count(distinct object_id) from sys.all_objects WHERE object_id = id and type = 'V');

    ELSEIF property = 'isusertable' -- IsUserTable
    THEN
        RETURN (SELECT count(distinct object_id) from sys.all_objects WHERE object_id = id and type = 'U' and is_ms_shipped = 0);

    ELSEIF property = 'istablefunction' -- IsTableFunction
    THEN
        RETURN (SELECT count(distinct object_id) from sys.all_objects WHERE object_id = id and type in ('IF', 'TF', 'FT'));

    ELSEIF property = 'isinlinefunction' -- IsInlineFunction
    THEN
        RETURN 0;

    ELSEIF property = 'isscalarfunction' -- IsScalarFunction
    THEN
        RETURN (SELECT count(distinct object_id) from sys.all_objects WHERE object_id = id and type in ('FN', 'FS'));

    ELSEIF property = 'isprimarykey' -- IsPrimaryKey
    THEN
        RETURN (SELECT count(distinct object_id) from sys.all_objects WHERE object_id = id and type = 'PK');

    ELSEIF property = 'isindexed' -- IsIndexed
    THEN
        RETURN (SELECT count(distinct object_id) from sys.indexes WHERE object_id = id and index_id > 0);

    ELSEIF property = 'isdefault' -- IsDefault
    THEN
        RETURN 0;

    ELSEIF property = 'isrule' -- IsRule
    THEN
        RETURN 0;

    ELSEIF property = 'istrigger' -- IsTrigger
    THEN
        RETURN (SELECT count(distinct object_id) from sys.all_objects WHERE object_id = id and type in ('TA', 'TR'));
    END IF;

    RETURN NULL;
END;
$$
LANGUAGE plpgsql;

CALL sys.babelfish_drop_deprecated_view('sys', 'check_constraints_deprecated_in_2_3_0');
CALL sys.babelfish_drop_deprecated_view('sys', 'default_constraints_deprecated_in_2_3_0');

-- Drops the temporary procedure used by the upgrade script.
-- Please have this be one of the last statements executed in this upgrade script.
DROP PROCEDURE sys.babelfish_drop_deprecated_view(varchar, varchar);

-- Reset search_path to not affect any subsequent scripts
SELECT set_config('search_path', trim(leading 'sys, ' from current_setting('search_path')), false);<|MERGE_RESOLUTION|>--- conflicted
+++ resolved
@@ -80,7 +80,6 @@
 LANGUAGE 'pltsql';
 GRANT EXECUTE ON PROCEDURE sys.sp_helpsrvrolemember TO PUBLIC;
 
-<<<<<<< HEAD
 -- TODO: BABEL-3127
 CREATE OR REPLACE VIEW sys.all_sql_modules_internal AS
 SELECT
@@ -120,7 +119,8 @@
 LEFT JOIN pg_proc p ON ao.object_id = CAST(p.oid AS INT)
 WHERE ao.type in ('P', 'RF', 'V', 'TR', 'FN', 'IF', 'TF', 'R');
 GRANT SELECT ON sys.all_sql_modules_internal TO PUBLIC;
-=======
+
+
 CREATE OR REPLACE FUNCTION sys.format_datetime(IN value anyelement, IN format_pattern NVARCHAR,IN culture VARCHAR,  IN data_type VARCHAR DEFAULT '') RETURNS sys.nvarchar
 AS 'babelfishpg_tsql', 'format_datetime' LANGUAGE C IMMUTABLE PARALLEL SAFE;
 GRANT EXECUTE ON FUNCTION sys.format_datetime(IN anyelement, IN NVARCHAR, IN VARCHAR, IN VARCHAR) TO PUBLIC;
@@ -1333,7 +1333,6 @@
 $$
 STRICT
 LANGUAGE plpgsql;
->>>>>>> f062d3f2
 
 CREATE OR REPLACE FUNCTION sys.babelfish_get_full_year(IN p_short_year TEXT,
                                                            IN p_base_century TEXT DEFAULT '',
