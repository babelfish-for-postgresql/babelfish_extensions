--- conflicted
+++ resolved
@@ -1412,7 +1412,6 @@
 
 SELECT pg_catalog.pg_extension_config_dump('sys.babelfish_function_ext', '');
 
-<<<<<<< HEAD
 ALTER TABLE sys.babelfish_view_def ADD COLUMN create_date SYS.DATETIME, add COLUMN modify_date SYS.DATETIME;
 
 CREATE OR REPLACE FUNCTION sys.babelfish_get_pltsql_function_signature(IN funcoid OID)
@@ -1577,7 +1576,6 @@
 and format_type(p.prorettype, null) = 'trigger';
 GRANT SELECT ON sys.triggers TO PUBLIC;
 
-=======
 ALTER VIEW sys.default_constraints RENAME TO default_constraints_deprecated_in_2_3_0;
 ALTER VIEW sys.check_constraints RENAME TO check_constraints_deprecated_in_2_3_0;
 
@@ -1635,7 +1633,6 @@
 GRANT SELECT ON sys.check_constraints TO PUBLIC;
 
 -- Rebuild dependent view sys.objects
->>>>>>> f97c8051
 create or replace view sys.objects as
 select
       CAST(t.name as sys.sysname) as name 
@@ -1785,7 +1782,6 @@
   , CAST(0 as int) as parent_object_id
   , CAST('TT' as char(2)) as type
   , CAST('TABLE_TYPE' as sys.nvarchar(60)) as type_desc
-<<<<<<< HEAD
   , CAST((select string_agg(
                     case
                     when option like 'bbf_rel_create_date=%%' then substring(option, 21)
@@ -1807,15 +1803,6 @@
 inner join pg_class c on tt.type_table_object_id = c.oid;
 GRANT SELECT ON sys.objects TO PUBLIC;
 
-=======
-  , CAST(null as sys.datetime) as create_date
-  , CAST(null as sys.datetime) as modify_date
-  , CAST(1 as sys.bit) as is_ms_shipped
-  , CAST(0 as sys.bit) as is_published
-  , CAST(0 as sys.bit) as is_schema_published
-from sys.table_types tt;
-GRANT SELECT ON sys.objects TO PUBLIC;
-
 CREATE OR REPLACE FUNCTION objectproperty(
     id INT,
     property SYS.VARCHAR
@@ -1934,7 +1921,6 @@
 CALL sys.babelfish_drop_deprecated_view('sys', 'check_constraints_deprecated_in_2_3_0');
 CALL sys.babelfish_drop_deprecated_view('sys', 'default_constraints_deprecated_in_2_3_0');
 
->>>>>>> f97c8051
 -- Drops the temporary procedure used by the upgrade script.
 -- Please have this be one of the last statements executed in this upgrade script.
 DROP PROCEDURE sys.babelfish_drop_deprecated_view(varchar, varchar);
