--- conflicted
+++ resolved
@@ -4176,7 +4176,6 @@
 -- Drop the deprecated function
 CALL sys.babelfish_drop_deprecated_object('function', 'sys', 'get_tds_id_deprecated_2_3_0');
 
-<<<<<<< HEAD
 CREATE OR REPLACE VIEW sys.server_principals
 AS SELECT
 CAST(Base.rolname AS sys.SYSNAME) AS name,
@@ -4299,8 +4298,6 @@
     AND CAST(t4."ORDINAL_POSITION" AS smallint) = t5.indkey[seq];
 GRANT SELECT on sys.sp_statistics_view TO PUBLIC;
 
-=======
->>>>>>> bfa5779d
 CREATE OR REPLACE FUNCTION sys.babelfish_try_cast_to_datetime2(IN arg TEXT, IN typmod INTEGER)
 RETURNS sys.DATETIME2
 AS $BODY$
