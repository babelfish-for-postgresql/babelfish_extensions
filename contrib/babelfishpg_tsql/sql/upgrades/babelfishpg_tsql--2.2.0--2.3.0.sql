-- complain if script is sourced in psql, rather than via ALTER EXTENSION
\echo Use "ALTER EXTENSION ""babelfishpg_tsql"" UPDATE TO '2.3.0'" to load this file. \quit

-- add 'sys' to search path for the convenience
SELECT set_config('search_path', 'sys, '||current_setting('search_path'), false);

-- Drops an object if it does not have any dependent objects.
-- Is a temporary procedure for use by the upgrade script. Will be dropped at the end of the upgrade.
-- Please have this be one of the first statements executed in this upgrade script. 
CREATE OR REPLACE PROCEDURE babelfish_drop_deprecated_object(object_type varchar, schema_name varchar, object_name varchar) AS
$$
DECLARE
    error_msg text;
    query1 text;
    query2 text;
BEGIN

    query1 := pg_catalog.format('alter extension babelfishpg_tsql drop %s %s.%s', object_type, schema_name, object_name);
    query2 := pg_catalog.format('drop %s %s.%s', object_type, schema_name, object_name);

    execute query1;
    execute query2;
EXCEPTION
    when object_not_in_prerequisite_state then --if 'alter extension' statement fails
        GET STACKED DIAGNOSTICS error_msg = MESSAGE_TEXT;
        raise warning '%', error_msg;
    when dependent_objects_still_exist then --if 'drop view' statement fails
        GET STACKED DIAGNOSTICS error_msg = MESSAGE_TEXT;
        raise warning '%', error_msg;
end
$$
LANGUAGE plpgsql;

-- please add your SQL here
CREATE OR REPLACE FUNCTION sys.DATETIMEOFFSETFROMPARTS(IN p_year INTEGER,
                                                               IN p_month INTEGER,
                                                               IN p_day INTEGER,
                                                               IN p_hour INTEGER,
                                                               IN p_minute INTEGER,
                                                               IN p_seconds INTEGER,
                                                               IN p_fractions INTEGER,
                                                               IN p_hour_offset INTEGER,
                                                               IN p_minute_offset INTEGER,
                                                               IN p_precision NUMERIC)
RETURNS sys.DATETIMEOFFSET
AS
$BODY$
DECLARE
    v_err_message SYS.VARCHAR;
    v_fractions SYS.VARCHAR;
    v_precision SMALLINT;
    v_calc_seconds NUMERIC; 
    v_resdatetime TIMESTAMP WITHOUT TIME ZONE;
    v_string pg_catalog.text;
    v_sign pg_catalog.text;
BEGIN
    v_fractions := p_fractions::SYS.VARCHAR;
    IF p_precision IS NULL THEN
        RAISE EXCEPTION 'Scale argument is not valid. Valid expressions for data type datetimeoffset scale argument are integer constants and integer constant expressions.';
    END IF;
    IF p_year IS NULL OR p_month is NULL OR p_day IS NULL OR p_hour IS NULL OR p_minute IS NULL OR p_seconds IS NULL OR p_fractions IS NULL
            OR p_hour_offset IS NULL OR p_minute_offset is NULL THEN
        RETURN NULL;
    END IF;
    v_precision := p_precision::SMALLINT;

    IF (scale(p_precision) > 0) THEN
        RAISE most_specific_type_mismatch;

    -- Check if arguments are out of range
    ELSIF ((p_year NOT BETWEEN 1753 AND 9999) OR
        (p_month NOT BETWEEN 1 AND 12) OR
        (p_day NOT BETWEEN 1 AND 31) OR
        (p_hour NOT BETWEEN 0 AND 23) OR
        (p_minute NOT BETWEEN 0 AND 59) OR
        (p_seconds NOT BETWEEN 0 AND 59) OR
        (p_hour_offset NOT BETWEEN -14 AND 14) OR
        (p_minute_offset NOT BETWEEN -59 AND 59) OR
        (p_hour_offset * p_minute_offset < 0) OR
        (p_hour_offset = 14 AND p_minute_offset != 0) OR
        (p_hour_offset = -14 AND p_minute_offset != 0) OR
        (p_fractions != 0 AND char_length(v_fractions) > p_precision::SMALLINT))
    THEN
        RAISE invalid_datetime_format;
    ELSIF (v_precision NOT BETWEEN 0 AND 7) THEN
        RAISE numeric_value_out_of_range;
    END IF;
    v_calc_seconds := format('%s.%s',
                             p_seconds,
                             substring(rpad(lpad(v_fractions, v_precision, '0'), 7, '0'), 1, 6))::NUMERIC;

    v_resdatetime := make_timestamp(p_year,
                                    p_month,
                                    p_day,
                                    p_hour,
                                    p_minute,
                                    v_calc_seconds);
    v_sign := (
        SELECT CASE
            WHEN (p_hour_offset) > 0
                THEN '+'
            WHEN (p_hour_offset) = 0 AND (p_minute_offset) >= 0
                THEN '+'    
            ELSE '-'
        END
    );
    v_string := CONCAT(v_resdatetime::pg_catalog.text,v_sign,abs(p_hour_offset)::SMALLINT::text,':',
                                                          abs(p_minute_offset)::SMALLINT::text);
    RETURN CAST(v_string AS sys.DATETIMEOFFSET);
EXCEPTION
    WHEN most_specific_type_mismatch THEN
        RAISE USING MESSAGE := 'Scale argument is not valid. Valid expressions for data type datetimeoffset scale argument are integer constants and integer constant expressions',
                    DETAIL := 'Use of incorrect "precision" parameter value during conversion process.',
                    HINT := 'Change "precision" parameter to the proper value and try again.';    
    WHEN invalid_datetime_format THEN
        RAISE USING MESSAGE := 'Cannot construct data type datetimeoffset, some of the arguments have values which are not valid.',
                    DETAIL := 'Possible use of incorrect value of date or time part (which lies outside of valid range).',
                    HINT := 'Check each input argument belongs to the valid range and try again.';

    WHEN numeric_value_out_of_range THEN
        RAISE USING MESSAGE := format('Specified scale % is invalid.', p_fractions),
                    DETAIL := format('Source value is out of %s data type range.', v_err_message),
                    HINT := format('Correct the source value you are trying to cast to %s data type and try again.',
                                   v_err_message);
END;
$BODY$
LANGUAGE plpgsql
IMMUTABLE;

CREATE OR REPLACE FUNCTION sys.is_table_type(object_id oid) RETURNS bool AS
$BODY$
SELECT
  EXISTS(
    SELECT 1
    FROM pg_catalog.pg_type pt
    INNER JOIN pg_catalog.pg_depend dep
    ON pt.typrelid = dep.objid AND pt.oid = dep.refobjid
    join sys.schemas sch on pt.typnamespace = sch.schema_id
    JOIN pg_catalog.pg_class pc ON pc.oid = dep.objid
    WHERE pt.typtype = 'c' AND dep.deptype = 'i' AND pt.typrelid = object_id AND pc.relkind = 'r'
    AND dep.classid = 'pg_catalog.pg_class'::regclass AND dep.refclassid = 'pg_catalog.pg_type'::regclass);
$BODY$
LANGUAGE SQL VOLATILE STRICT;

CREATE OR REPLACE PROCEDURE sys.sp_helpsrvrolemember("@srvrolename" sys.SYSNAME = NULL) AS
$$
BEGIN
	-- If server role is not specified, return info for all server roles
	IF @srvrolename IS NULL
	BEGIN
		SELECT CAST(Ext1.rolname AS sys.SYSNAME) AS 'ServerRole',
			   CAST(Ext2.rolname AS sys.SYSNAME) AS 'MemberName',
			   CAST(CAST(Base2.oid AS INT) AS sys.VARBINARY(85)) AS 'MemberSID'
		FROM pg_catalog.pg_auth_members AS Authmbr
		INNER JOIN pg_catalog.pg_roles AS Base1 ON Base1.oid = Authmbr.roleid
		INNER JOIN pg_catalog.pg_roles AS Base2 ON Base2.oid = Authmbr.member
		INNER JOIN sys.babelfish_authid_login_ext AS Ext1 ON Base1.rolname = Ext1.rolname
		INNER JOIN sys.babelfish_authid_login_ext AS Ext2 ON Base2.rolname = Ext2.rolname
		WHERE Ext1.type = 'R'
		ORDER BY ServerRole, MemberName;
	END
	-- If a valid server role is specified, return its member info
	-- If the role is a SQL server predefined role (i.e. serveradmin), 
	-- do not raise an error even if it does not exist
	ELSE IF EXISTS (SELECT 1
					FROM sys.babelfish_authid_login_ext
					WHERE (rolname = RTRIM(@srvrolename)
					OR lower(rolname) = lower(RTRIM(@srvrolename)))
					AND type = 'R')
					OR lower(RTRIM(@srvrolename)) IN (
					'serveradmin', 'setupadmin', 'securityadmin', 'processadmin',
					'dbcreator', 'diskadmin', 'bulkadmin')
	BEGIN
		SELECT CAST(Ext1.rolname AS sys.SYSNAME) AS 'ServerRole',
			   CAST(Ext2.rolname AS sys.SYSNAME) AS 'MemberName',
			   CAST(CAST(Base2.oid AS INT) AS sys.VARBINARY(85)) AS 'MemberSID'
		FROM pg_catalog.pg_auth_members AS Authmbr
		INNER JOIN pg_catalog.pg_roles AS Base1 ON Base1.oid = Authmbr.roleid
		INNER JOIN pg_catalog.pg_roles AS Base2 ON Base2.oid = Authmbr.member
		INNER JOIN sys.babelfish_authid_login_ext AS Ext1 ON Base1.rolname = Ext1.rolname
		INNER JOIN sys.babelfish_authid_login_ext AS Ext2 ON Base2.rolname = Ext2.rolname
		WHERE Ext1.type = 'R'
		AND (Ext1.rolname = RTRIM(@srvrolename) OR lower(Ext1.rolname) = lower(RTRIM(@srvrolename)))
		ORDER BY ServerRole, MemberName;
	END
	-- If the specified server role is not valid
	ELSE
		RAISERROR('%s is not a known fixed role.', 16, 1, @srvrolename);
END;
$$
LANGUAGE 'pltsql';
GRANT EXECUTE ON PROCEDURE sys.sp_helpsrvrolemember TO PUBLIC;

-- Need to add parameter for tsql_type_max_length_helper 
ALTER FUNCTION sys.tsql_type_max_length_helper RENAME TO tsql_type_max_length_helper_deprecated_in_2_3_0;

CREATE OR REPLACE FUNCTION sys.tsql_type_max_length_helper(IN type TEXT, IN typelen INT, IN typemod INT, IN for_sys_types boolean DEFAULT false, IN used_typmod_array boolean DEFAULT false)
RETURNS SMALLINT
AS $$
DECLARE
	max_length SMALLINT;
	precision INT;
	v_type TEXT COLLATE sys.database_default := type;
BEGIN
	-- unknown tsql type
	IF v_type IS NULL THEN
		RETURN CAST(typelen as SMALLINT);
	END IF;

	-- if using typmod_array from pg_proc.probin
	IF used_typmod_array THEN
		IF v_type = 'sysname' THEN
			RETURN 256;
		ELSIF (v_type in ('char', 'bpchar', 'varchar', 'binary', 'varbinary', 'nchar', 'nvarchar'))
		THEN
			IF typemod < 0 THEN -- max value. 
				RETURN -1;
			ELSIF v_type in ('nchar', 'nvarchar') THEN
				RETURN (2 * typemod);
			ELSE
				RETURN typemod;
			END IF;
		END IF;
	END IF;
 
	IF typelen != -1 THEN
		CASE v_type 
		WHEN 'tinyint' THEN max_length = 1;
		WHEN 'date' THEN max_length = 3;
		WHEN 'smalldatetime' THEN max_length = 4;
		WHEN 'smallmoney' THEN max_length = 4;
		WHEN 'datetime2' THEN
			IF typemod = -1 THEN max_length = 8;
			ELSIF typemod <= 2 THEN max_length = 6;
			ELSIF typemod <= 4 THEN max_length = 7;
			ELSEIF typemod <= 7 THEN max_length = 8;
			-- typemod = 7 is not possible for datetime2 in Babel
			END IF;
		WHEN 'datetimeoffset' THEN
			IF typemod = -1 THEN max_length = 10;
			ELSIF typemod <= 2 THEN max_length = 8;
			ELSIF typemod <= 4 THEN max_length = 9;
			ELSIF typemod <= 7 THEN max_length = 10;
			-- typemod = 7 is not possible for datetimeoffset in Babel
			END IF;
		WHEN 'time' THEN
			IF typemod = -1 THEN max_length = 5;
			ELSIF typemod <= 2 THEN max_length = 3;
			ELSIF typemod <= 4 THEN max_length = 4;
			ELSIF typemod <= 7 THEN max_length = 5;
			END IF;
		WHEN 'timestamp' THEN max_length = 8;
		ELSE max_length = typelen;
		END CASE;
		RETURN max_length;
	END IF;

	IF typemod = -1 THEN
		CASE 
		WHEN v_type in ('image', 'text', 'ntext') THEN max_length = 16;
		WHEN v_type = 'sql_variant' THEN max_length = 8016;
		WHEN v_type in ('varbinary', 'varchar', 'nvarchar') THEN 
			IF for_sys_types THEN max_length = 8000;
			ELSE max_length = -1;
			END IF;
		WHEN v_type in ('binary', 'char', 'bpchar', 'nchar') THEN max_length = 8000;
		WHEN v_type in ('decimal', 'numeric') THEN max_length = 17;
		ELSE max_length = typemod;
		END CASE;
		RETURN max_length;
	END IF;

	CASE
	WHEN v_type in ('char', 'bpchar', 'varchar', 'binary', 'varbinary') THEN max_length = typemod - 4;
	WHEN v_type in ('nchar', 'nvarchar') THEN max_length = (typemod - 4) * 2;
	WHEN v_type = 'sysname' THEN max_length = (typemod - 4) * 2;
	WHEN v_type in ('numeric', 'decimal') THEN
		precision = ((typemod - 4) >> 16) & 65535;
		IF precision >= 1 and precision <= 9 THEN max_length = 5;
		ELSIF precision <= 19 THEN max_length = 9;
		ELSIF precision <= 28 THEN max_length = 13;
		ELSIF precision <= 38 THEN max_length = 17;
	ELSE max_length = typelen;
	END IF;
	ELSE
		max_length = typemod;
	END CASE;
	RETURN max_length;
END;
$$ LANGUAGE plpgsql IMMUTABLE STRICT;

-- re-creating objects to point to new tsql_type_max_length_helper

create or replace view sys.types As
-- For System types
select tsql_type_name as name
  , t.oid as system_type_id
  , t.oid as user_type_id
  , s.oid as schema_id
  , cast(NULL as INT) as principal_id
  , sys.tsql_type_max_length_helper(tsql_type_name, t.typlen, t.typtypmod, true) as max_length
  , cast(sys.tsql_type_precision_helper(tsql_type_name, t.typtypmod) as int) as precision
  , cast(sys.tsql_type_scale_helper(tsql_type_name, t.typtypmod, false) as int) as scale
  , CASE c.collname
    WHEN 'default' THEN cast(current_setting('babelfishpg_tsql.server_collation_name') as name)
    ELSE  c.collname
    END as collation_name
  , case when typnotnull then 0 else 1 end as is_nullable
  , 0 as is_user_defined
  , 0 as is_assembly_type
  , 0 as default_object_id
  , 0 as rule_object_id
  , 0 as is_table_type
from pg_type t
inner join pg_namespace s on s.oid = t.typnamespace
left join pg_collation c on c.oid = t.typcollation
, sys.translate_pg_type_to_tsql(t.oid) AS tsql_type_name
where tsql_type_name IS NOT NULL
and pg_type_is_visible(t.oid)
and (s.nspname = 'pg_catalog' OR s.nspname = 'sys')
union all 
-- For User Defined Types
select cast(t.typname as text) as name
  , t.typbasetype as system_type_id
  , t.oid as user_type_id
  , s.oid as schema_id
  , null::integer as principal_id
  , case when is_tbl_type then -1::smallint else sys.tsql_type_max_length_helper(tsql_base_type_name, t.typlen, t.typtypmod) end as max_length
  , case when is_tbl_type then 0::smallint else cast(sys.tsql_type_precision_helper(tsql_base_type_name, t.typtypmod) as int) end as precision
  , case when is_tbl_type then 0::smallint else cast(sys.tsql_type_scale_helper(tsql_base_type_name, t.typtypmod, false) as int) end as scale
  , CASE c.collname
    WHEN 'default' THEN cast(current_setting('babelfishpg_tsql.server_collation_name') as name)
    ELSE  c.collname 
    END as collation_name
  , case when is_tbl_type then 0
         else case when typnotnull then 0 else 1 end
    end
    as is_nullable
  -- CREATE TYPE ... FROM is implemented as CREATE DOMAIN in babel
  , 1 as is_user_defined
  , 0 as is_assembly_type
  , 0 as default_object_id
  , 0 as rule_object_id
  , case when is_tbl_type then 1 else 0 end as is_table_type
from pg_type t
inner join pg_namespace s on s.oid = t.typnamespace
join sys.schemas sch on t.typnamespace = sch.schema_id
left join pg_collation c on c.oid = t.typcollation
, sys.translate_pg_type_to_tsql(t.oid) AS tsql_type_name
, sys.translate_pg_type_to_tsql(t.typbasetype) AS tsql_base_type_name
, sys.is_table_type(t.typrelid) as is_tbl_type
-- we want to show details of user defined datatypes created under babelfish database
where tsql_type_name IS NULL
and
  (
    -- show all user defined datatypes created under babelfish database except table types
    t.typtype = 'd'
    or
    -- only for table types
    sys.is_table_type(t.typrelid)
  );
GRANT SELECT ON sys.types TO PUBLIC;

create or replace view sys.all_columns as
select CAST(c.oid as int) as object_id
  , CAST(a.attname as sys.sysname) as name
  , CAST(a.attnum as int) as column_id
  , CAST(t.oid as int) as system_type_id
  , CAST(t.oid as int) as user_type_id
  , CAST(sys.tsql_type_max_length_helper(coalesce(tsql_type_name, tsql_base_type_name), a.attlen, a.atttypmod) as smallint) as max_length
  , CAST(case
      when a.atttypmod != -1 then 
        sys.tsql_type_precision_helper(coalesce(tsql_type_name, tsql_base_type_name), a.atttypmod)
      else 
        sys.tsql_type_precision_helper(coalesce(tsql_type_name, tsql_base_type_name), t.typtypmod)
    end as sys.tinyint) as precision
  , CAST(case
      when a.atttypmod != -1 THEN 
        sys.tsql_type_scale_helper(coalesce(tsql_type_name, tsql_base_type_name), a.atttypmod, false)
      else 
        sys.tsql_type_scale_helper(coalesce(tsql_type_name, tsql_base_type_name), t.typtypmod, false)
    end as sys.tinyint) as scale
  , CAST(coll.collname as sys.sysname) as collation_name
  , case when a.attnotnull then CAST(0 as sys.bit) else CAST(1 as sys.bit) end as is_nullable
  , CAST(0 as sys.bit) as is_ansi_padded
  , CAST(0 as sys.bit) as is_rowguidcol
  , CAST(0 as sys.bit) as is_identity
  , CAST(0 as sys.bit) as is_computed
  , CAST(0 as sys.bit) as is_filestream
  , CAST(0 as sys.bit) as is_replicated
  , CAST(0 as sys.bit) as is_non_sql_subscribed
  , CAST(0 as sys.bit) as is_merge_published
  , CAST(0 as sys.bit) as is_dts_replicated
  , CAST(0 as sys.bit) as is_xml_document
  , CAST(0 as int) as xml_collection_id
  , CAST(coalesce(d.oid, 0) as int) as default_object_id
  , CAST(coalesce((select oid from pg_constraint where conrelid = t.oid and contype = 'c' and a.attnum = any(conkey) limit 1), 0) as int) as rule_object_id
  , CAST(0 as sys.bit) as is_sparse
  , CAST(0 as sys.bit) as is_column_set
  , CAST(0 as sys.tinyint) as generated_always_type
  , CAST('NOT_APPLICABLE' as sys.nvarchar(60)) as generated_always_type_desc
from pg_attribute a
inner join pg_class c on c.oid = a.attrelid
inner join pg_type t on t.oid = a.atttypid
inner join pg_namespace s on s.oid = c.relnamespace
left join pg_attrdef d on c.oid = d.adrelid and a.attnum = d.adnum
left join pg_collation coll on coll.oid = a.attcollation
, sys.translate_pg_type_to_tsql(a.atttypid) AS tsql_type_name
, sys.translate_pg_type_to_tsql(t.typbasetype) AS tsql_base_type_name
where not a.attisdropped
and (s.oid in (select schema_id from sys.schemas) or s.nspname = 'sys')
-- r = ordinary table, i = index, S = sequence, t = TOAST table, v = view, m = materialized view, c = composite type, f = foreign table, p = partitioned table
and c.relkind in ('r', 'v', 'm', 'f', 'p')
and has_schema_privilege(s.oid, 'USAGE')
and has_column_privilege(quote_ident(s.nspname) ||'.'||quote_ident(c.relname), a.attname, 'SELECT,INSERT,UPDATE,REFERENCES')
and a.attnum > 0;
GRANT SELECT ON sys.all_columns TO PUBLIC;

CALL babelfish_drop_deprecated_object('function', 'sys', 'tsql_type_max_length_helper_deprecated_in_2_3_0');

CREATE OR REPLACE VIEW sys.all_parameters
AS
SELECT
    CAST(ss.p_oid AS INT) AS object_id
  , CAST(COALESCE(ss.proargnames[(ss.x).n], '') AS sys.SYSNAME) AS name
  , CAST(
      CASE 
        WHEN is_out_scalar = 1 THEN 0 -- param_id = 0 for output of scalar function
        ELSE (ss.x).n
      END 
    AS INT) AS parameter_id
  -- 'system_type_id' is specified as type INT here, and not TINYINT per SQL Server documentation.
  -- This is because the IDs of system type values generated by
  -- Babelfish installation will exceed the size of TINYINT
  , CAST(st.system_type_id AS INT) AS system_type_id
  , CAST(st.user_type_id AS INT) AS user_type_id
  , CAST( 
      CASE
        WHEN st.is_table_type = 1 THEN -1 -- TVP case
        WHEN st.is_user_defined = 1 THEN st.max_length -- UDT case
        ELSE sys.tsql_type_max_length_helper(st.name, t.typlen, typmod, true, true)
      END
    AS smallint) AS max_length
  , CAST(
      CASE
        WHEN st.is_table_type = 1 THEN 0 -- TVP case
        WHEN st.is_user_defined = 1  THEN st.precision -- UDT case
        ELSE sys.tsql_type_precision_helper(st.name, typmod)
      END
    AS sys.tinyint) AS precision
  , CAST(
      CASE 
        WHEN st.is_table_type = 1 THEN 0 -- TVP case
        WHEN st.is_user_defined = 1  THEN st.scale
        ELSE sys.tsql_type_scale_helper(st.name, typmod,false)
      END
    AS sys.tinyint) AS scale
  , CAST(
      CASE
        WHEN is_out_scalar = 1 THEN 1 -- Output of a scalar function
        WHEN ss.proargmodes[(ss.x).n] in ('o', 'b', 't') THEN 1
        ELSE 0
      END 
    AS sys.bit) AS is_output
  , CAST(0 AS sys.bit) AS is_cursor_ref
  , CAST(0 AS sys.bit) AS has_default_value
  , CAST(0 AS sys.bit) AS is_xml_document
  , CAST(NULL AS sys.sql_variant) AS default_value
  , CAST(0 AS int) AS xml_collection_id
  , CAST(0 AS sys.bit) AS is_readonly
  , CAST(1 AS sys.bit) AS is_nullable
  , CAST(NULL AS int) AS encryption_type
  , CAST(NULL AS sys.nvarchar(64)) AS encryption_type_desc
  , CAST(NULL AS sys.sysname) AS encryption_algorithm_name
  , CAST(NULL AS int) AS column_encryption_key_id
  , CAST(NULL AS sys.sysname) AS column_encryption_key_database_name
FROM pg_type t
  INNER JOIN sys.types st ON st.user_type_id = t.oid
  INNER JOIN 
  (
    SELECT
      p.oid AS p_oid,
      p.proargnames,
      p.proargmodes,
      p.prokind,
      json_extract_path(CAST(p.probin as json), 'typmod_array') AS typmod_array,
      information_schema._pg_expandarray(
      COALESCE(p.proallargtypes,
        CASE 
          WHEN p.prokind = 'f' THEN (CAST( p.proargtypes AS oid[]) || p.prorettype) -- Adds return type if not present on proallargtypes
          ELSE CAST(p.proargtypes AS oid[])
        END
      )) AS x
    FROM pg_proc p
    WHERE (
      p.pronamespace in (select schema_id from sys.schemas union all select oid from pg_namespace where nspname = 'sys')
      AND (pg_has_role(p.proowner, 'USAGE') OR has_function_privilege(p.oid, 'EXECUTE'))
      AND p.probin like '{%typmod_array%}') -- Needs to have a typmod array in JSON format
  ) ss ON t.oid = (ss.x).x,
  COALESCE(pg_get_function_result(ss.p_oid), '') AS return_type,
  CAST(ss.typmod_array->>(ss.x).n-1 AS INT) AS typmod, 
  CAST(
    CASE
      WHEN ss.prokind = 'f' AND ss.proargnames[(ss.x).n] IS NULL THEN 1 -- checks if param is output of scalar function
      ELSE 0
    END 
  AS INT) AS is_out_scalar
WHERE ( -- If it's a Table function, we only want the inputs
      return_type NOT LIKE 'TABLE(%' OR 
      (return_type LIKE 'TABLE(%' AND ss.proargmodes[(ss.x).n] = 'i'));
GRANT SELECT ON sys.all_parameters TO PUBLIC;

-- TODO: BABEL-3127
CREATE OR REPLACE VIEW sys.all_sql_modules_internal AS
SELECT
  ao.object_id AS object_id
  , CAST(
      CASE WHEN ao.type in ('P', 'FN', 'IN', 'TF', 'RF') THEN tsql_get_functiondef(ao.object_id)
      WHEN ao.type = 'V' THEN COALESCE(bvd.definition, '')
      WHEN ao.type = 'TR' THEN NULL
      ELSE NULL
      END
    AS sys.nvarchar(4000)) AS definition  -- Object definition work in progress, will update definition with BABEL-3127 Jira.
  , CAST(1 as sys.bit)  AS uses_ansi_nulls
  , CAST(1 as sys.bit)  AS uses_quoted_identifier
  , CAST(0 as sys.bit)  AS is_schema_bound
  , CAST(0 as sys.bit)  AS uses_database_collation
  , CAST(0 as sys.bit)  AS is_recompiled
  , CAST(
      CASE WHEN ao.type IN ('P', 'FN', 'IN', 'TF', 'RF') THEN
        CASE WHEN p.proisstrict THEN 1
        ELSE 0 
        END
      ELSE 0
      END
    AS sys.bit) as null_on_null_input
  , null::integer as execute_as_principal_id
  , CAST(0 as sys.bit) as uses_native_compilation
  , CAST(ao.is_ms_shipped as INT) as is_ms_shipped
FROM sys.all_objects ao
LEFT OUTER JOIN sys.pg_namespace_ext nmext on ao.schema_id = nmext.oid
LEFT OUTER JOIN sys.babelfish_namespace_ext ext ON nmext.nspname = ext.nspname
LEFT OUTER JOIN sys.babelfish_view_def bvd 
 on (
      ext.orig_name = bvd.schema_name AND 
      ext.dbid = bvd.dbid AND
      ao.name = bvd.object_name 
   )
LEFT JOIN pg_proc p ON ao.object_id = CAST(p.oid AS INT)
WHERE ao.type in ('P', 'RF', 'V', 'TR', 'FN', 'IF', 'TF', 'R');
GRANT SELECT ON sys.all_sql_modules_internal TO PUBLIC;

CREATE OR REPLACE FUNCTION sys.dateadd(IN datepart PG_CATALOG.TEXT, IN num INTEGER, IN startdate ANYELEMENT) RETURNS ANYELEMENT
AS
$body$
BEGIN
    RETURN sys.dateadd_internal(datepart, num, startdate);
END;
$body$
LANGUAGE plpgsql IMMUTABLE;

CREATE OR REPLACE FUNCTION sys.dateadd_internal(IN datepart PG_CATALOG.TEXT, IN num INTEGER, IN startdate ANYELEMENT) RETURNS ANYELEMENT AS $$
BEGIN
    IF pg_typeof(startdate) = 'date'::regtype AND
		datepart IN ('hour', 'minute', 'second', 'millisecond', 'microsecond', 'nanosecond') THEN
		RAISE EXCEPTION 'The datepart % is not supported by date function dateadd for data type date.', datepart;
	END IF;
    IF pg_typeof(startdate) = 'time'::regtype AND
		datepart IN ('year', 'quarter', 'month', 'doy', 'day', 'week', 'weekday') THEN
		RAISE EXCEPTION 'The datepart % is not supported by date function dateadd for data type time.', datepart;
	END IF;

	CASE datepart
	WHEN 'year' THEN
		RETURN startdate + make_interval(years => num);
	WHEN 'quarter' THEN
		RETURN startdate + make_interval(months => num * 3);
	WHEN 'month' THEN
		RETURN startdate + make_interval(months => num);
	WHEN 'dayofyear', 'y' THEN
		RETURN startdate + make_interval(days => num);
	WHEN 'day' THEN
		RETURN startdate + make_interval(days => num);
	WHEN 'week' THEN
		RETURN startdate + make_interval(weeks => num);
	WHEN 'weekday' THEN
		RETURN startdate + make_interval(days => num);
	WHEN 'hour' THEN
		RETURN startdate + make_interval(hours => num);
	WHEN 'minute' THEN
		RETURN startdate + make_interval(mins => num);
	WHEN 'second' THEN
		RETURN startdate + make_interval(secs => num);
	WHEN 'millisecond' THEN
		RETURN startdate + make_interval(secs => (num::numeric) * 0.001);
	WHEN 'microsecond' THEN
        IF pg_typeof(startdate) = 'sys.datetimeoffset'::regtype THEN
            RETURN startdate + make_interval(secs => (num::numeric) * 0.000001);
        ELSIF pg_typeof(startdate) = 'time'::regtype THEN
            RETURN startdate + make_interval(secs => (num::numeric) * 0.000001);
        ELSIF pg_typeof(startdate) = 'sys.datetime2'::regtype THEN
            RETURN startdate + make_interval(secs => (num::numeric) * 0.000001);
        ELSIF pg_typeof(startdate) = 'sys.smalldatetime'::regtype THEN
            RAISE EXCEPTION 'The datepart % is not supported by date function dateadd for data type smalldatetime.', datepart;
        ELSE
            RAISE EXCEPTION 'The datepart % is not supported by date function dateadd for data type datetime.', datepart;
        END IF;
	WHEN 'nanosecond' THEN
        IF pg_typeof(startdate) = 'sys.datetimeoffset'::regtype THEN
            RETURN startdate + make_interval(secs => TRUNC((num::numeric)* 0.000000001, 6));
        ELSIF pg_typeof(startdate) = 'time'::regtype THEN
            RETURN startdate + make_interval(secs => TRUNC((num::numeric)* 0.000000001, 6));
        ELSIF pg_typeof(startdate) = 'sys.datetime2'::regtype THEN
            RETURN startdate + make_interval(secs => TRUNC((num::numeric)* 0.000000001, 6));
        ELSIF pg_typeof(startdate) = 'sys.smalldatetime'::regtype THEN
            RAISE EXCEPTION 'The datepart % is not supported by date function dateadd for data type smalldatetime.', datepart;
        ELSE
            RAISE EXCEPTION 'The datepart % is not supported by date function dateadd for data type datetime.', datepart;
        END IF;
	ELSE
		RAISE EXCEPTION '''%'' is not a recognized dateadd option.', datepart;
	END CASE;
END;
$$
STRICT
LANGUAGE plpgsql IMMUTABLE;


CREATE OR REPLACE FUNCTION sys.format_datetime(IN value anyelement, IN format_pattern NVARCHAR,IN culture VARCHAR,  IN data_type VARCHAR DEFAULT '') RETURNS sys.nvarchar
AS 'babelfishpg_tsql', 'format_datetime' LANGUAGE C IMMUTABLE PARALLEL SAFE;
GRANT EXECUTE ON FUNCTION sys.format_datetime(IN anyelement, IN NVARCHAR, IN VARCHAR, IN VARCHAR) TO PUBLIC;

CREATE OR REPLACE FUNCTION sys.format_numeric(IN value anyelement, IN format_pattern NVARCHAR,IN culture VARCHAR,  IN data_type VARCHAR DEFAULT '', IN e_position INT DEFAULT -1) RETURNS sys.nvarchar
AS 'babelfishpg_tsql', 'format_numeric' LANGUAGE C IMMUTABLE PARALLEL SAFE;
GRANT EXECUTE ON FUNCTION sys.format_numeric(IN anyelement, IN NVARCHAR, IN VARCHAR, IN VARCHAR, IN INT) TO PUBLIC;

CREATE OR REPLACE FUNCTION sys.FORMAT(IN arg anyelement, IN p_format_pattern NVARCHAR, IN p_culture VARCHAR default 'en-us')
RETURNS sys.NVARCHAR
AS
$BODY$
DECLARE
    arg_type regtype;
    v_temp_integer INTEGER;
BEGIN
    arg_type := pg_typeof(arg);

    CASE
        WHEN arg_type IN ('time'::regtype ) THEN
            RETURN sys.format_datetime(arg, p_format_pattern, p_culture, 'time');

        WHEN arg_type IN ('date'::regtype, 'sys.datetime'::regtype, 'sys.smalldatetime'::regtype, 'sys.datetime2'::regtype ) THEN
            RETURN sys.format_datetime(arg::timestamp, p_format_pattern, p_culture);

        WHEN arg_type IN ('sys.tinyint'::regtype) THEN
            RETURN sys.format_numeric(arg::SMALLINT, p_format_pattern, p_culture, 'tinyint');

        WHEN arg_type IN ('smallint'::regtype) THEN
            RETURN sys.format_numeric(arg::SMALLINT, p_format_pattern, p_culture, 'smallint');

        WHEN arg_type IN ('integer'::regtype) THEN
            RETURN sys.format_numeric(arg, p_format_pattern, p_culture, 'integer');

         WHEN arg_type IN ('bigint'::regtype) THEN
            RETURN sys.format_numeric(arg, p_format_pattern, p_culture, 'bigint');

        WHEN arg_type IN ('numeric'::regtype) THEN
            RETURN sys.format_numeric(arg, p_format_pattern, p_culture, 'numeric');

        WHEN arg_type IN ('sys.decimal'::regtype) THEN
            RETURN sys.format_numeric(arg::numeric, p_format_pattern, p_culture, 'numeric');

        WHEN arg_type IN ('real'::regtype) THEN
            IF(p_format_pattern LIKE 'R%') THEN
                v_temp_integer := length(nullif((regexp_matches(arg::real::text, '(?<=\d*\.).*(?=[eE].*)')::text[])[1], ''));
            ELSE v_temp_integer:= -1;
            END IF;

            RETURN sys.format_numeric(arg, p_format_pattern, p_culture, 'real', v_temp_integer);

        WHEN arg_type IN ('float'::regtype) THEN
            RETURN sys.format_numeric(arg, p_format_pattern, p_culture, 'float');

        WHEN pg_typeof(arg) IN ('sys.smallmoney'::regtype, 'sys.money'::regtype) THEN
            RETURN sys.format_numeric(arg::numeric, p_format_pattern, p_culture, 'numeric');
        ELSE
            RAISE datatype_mismatch;
        END CASE;
EXCEPTION
	WHEN datatype_mismatch THEN
		RAISE USING MESSAGE := format('Argument data type % is invalid for argument 1 of format function.', pg_typeof(arg)),
					DETAIL := 'Invalid datatype.',
					HINT := 'Convert it to valid datatype and try again.';
END;
$BODY$
LANGUAGE plpgsql IMMUTABLE PARALLEL SAFE;
GRANT EXECUTE ON FUNCTION sys.FORMAT(IN anyelement, IN NVARCHAR, IN VARCHAR) TO PUBLIC;

CREATE OR REPLACE FUNCTION sys.babelfish_try_cast_to_any(IN arg TEXT, INOUT output ANYELEMENT, IN typmod INT)
RETURNS ANYELEMENT
AS $BODY$ BEGIN
    EXECUTE pg_catalog.format('SELECT CAST(%L AS %s)', arg, format_type(pg_typeof(output), typmod)) INTO output;
    EXCEPTION
        WHEN OTHERS THEN
            -- Do nothing. Output carries NULL.
END; $BODY$
LANGUAGE plpgsql;

CREATE OR REPLACE FUNCTION sys.babelfish_conv_date_to_string(IN p_datatype TEXT,
                                                                 IN p_dateval DATE,
                                                                 IN p_style NUMERIC DEFAULT 20)
RETURNS TEXT
AS
$BODY$
DECLARE
    v_day VARCHAR COLLATE "C";
    v_dateval DATE;
    v_style SMALLINT;
    v_month SMALLINT;
    v_resmask VARCHAR COLLATE "C";
    v_datatype VARCHAR COLLATE "C";
    v_language VARCHAR COLLATE "C";
    v_monthname VARCHAR COLLATE "C";
    v_resstring VARCHAR COLLATE "C";
    v_lengthexpr VARCHAR COLLATE "C";
    v_maxlength SMALLINT;
    v_res_length SMALLINT;
    v_err_message VARCHAR COLLATE "C";
    v_res_datatype VARCHAR COLLATE "C";
    v_lang_metadata_json JSONB;
    VARCHAR_MAX CONSTANT SMALLINT := 8000;
    NVARCHAR_MAX CONSTANT SMALLINT := 4000;
    CONVERSION_LANG CONSTANT VARCHAR COLLATE "C" := '';
    DATATYPE_REGEXP CONSTANT VARCHAR COLLATE "C" := '^\s*(CHAR|NCHAR|VARCHAR|NVARCHAR|CHARACTER VARYING)\s*$';
    DATATYPE_MASK_REGEXP CONSTANT VARCHAR COLLATE "C" := '^\s*(?:CHAR|NCHAR|VARCHAR|NVARCHAR|CHARACTER VARYING)\s*\(\s*(\d+|MAX)\s*\)\s*$';
BEGIN
    v_datatype := upper(trim(p_datatype));
    v_style := floor(p_style)::SMALLINT;
    IF (scale(p_style) > 0) THEN
        RAISE most_specific_type_mismatch;
    ELSIF (NOT ((v_style BETWEEN 0 AND 13) OR
                (v_style BETWEEN 20 AND 25) OR
                (v_style BETWEEN 100 AND 113) OR
                v_style IN (120, 121, 126, 127, 130, 131)))
    THEN
        RAISE invalid_parameter_value;
    ELSIF (v_style IN (8, 24, 108)) THEN
        RAISE invalid_datetime_format;
    END IF;
    IF (v_datatype ~* DATATYPE_MASK_REGEXP) THEN
        v_res_datatype := rtrim(split_part(v_datatype, '(', 1));
        v_maxlength := CASE
                          WHEN (v_res_datatype IN ('CHAR', 'VARCHAR')) THEN VARCHAR_MAX
                          ELSE NVARCHAR_MAX
                       END;
        v_lengthexpr := substring(v_datatype, DATATYPE_MASK_REGEXP);
        IF (v_lengthexpr <> 'MAX' AND char_length(v_lengthexpr) > 4) THEN
            RAISE interval_field_overflow;
        END IF;
        v_res_length := CASE v_lengthexpr
                           WHEN 'MAX' THEN v_maxlength
                           ELSE v_lengthexpr::SMALLINT
                        END;
    ELSIF (v_datatype ~* DATATYPE_REGEXP) THEN
        v_res_datatype := v_datatype;
    ELSE
        RAISE datatype_mismatch;
    END IF;
    v_dateval := CASE
                    WHEN (v_style NOT IN (130, 131)) THEN p_dateval
                    ELSE sys.babelfish_conv_greg_to_hijri(p_dateval) + 1
                 END;
    v_day := ltrim(to_char(v_dateval, 'DD'), '0');
    v_month := to_char(v_dateval, 'MM')::SMALLINT;
    v_language := CASE
                     WHEN (v_style IN (130, 131)) THEN 'HIJRI'
                     ELSE CONVERSION_LANG
                  END;
 RAISE NOTICE 'v_language=[%]', v_language;		  
    BEGIN
        v_lang_metadata_json := sys.babelfish_get_lang_metadata_json(v_language);
    EXCEPTION
        WHEN OTHERS THEN
        RAISE invalid_character_value_for_cast;
    END;
    v_monthname := (v_lang_metadata_json -> 'months_shortnames') ->> v_month - 1;
    v_resmask := CASE
                    WHEN (v_style IN (1, 22)) THEN 'MM/DD/YY'
                    WHEN (v_style = 101) THEN 'MM/DD/YYYY'
                    WHEN (v_style = 2) THEN 'YY.MM.DD'
                    WHEN (v_style = 102) THEN 'YYYY.MM.DD'
                    WHEN (v_style = 3) THEN 'DD/MM/YY'
                    WHEN (v_style = 103) THEN 'DD/MM/YYYY'
                    WHEN (v_style = 4) THEN 'DD.MM.YY'
                    WHEN (v_style = 104) THEN 'DD.MM.YYYY'
                    WHEN (v_style = 5) THEN 'DD-MM-YY'
                    WHEN (v_style = 105) THEN 'DD-MM-YYYY'
                    WHEN (v_style = 6) THEN 'DD $mnme$ YY'
                    WHEN (v_style IN (13, 106, 113)) THEN 'DD $mnme$ YYYY'
                    WHEN (v_style = 7) THEN '$mnme$ DD, YY'
                    WHEN (v_style = 107) THEN '$mnme$ DD, YYYY'
                    WHEN (v_style = 10) THEN 'MM-DD-YY'
                    WHEN (v_style = 110) THEN 'MM-DD-YYYY'
                    WHEN (v_style = 11) THEN 'YY/MM/DD'
                    WHEN (v_style = 111) THEN 'YYYY/MM/DD'
                    WHEN (v_style = 12) THEN 'YYMMDD'
                    WHEN (v_style = 112) THEN 'YYYYMMDD'
                    WHEN (v_style IN (20, 21, 23, 25, 120, 121, 126, 127)) THEN 'YYYY-MM-DD'
                    WHEN (v_style = 130) THEN 'DD $mnme$ YYYY'
                    WHEN (v_style = 131) THEN pg_catalog.format('%s/MM/YYYY', lpad(v_day, 2, ' '))
                    WHEN (v_style IN (0, 9, 100, 109)) THEN pg_catalog.format('$mnme$ %s YYYY', lpad(v_day, 2, ' '))
                 END;

    v_resstring := to_char(v_dateval, v_resmask);
    v_resstring := pg_catalog.replace(v_resstring, '$mnme$', v_monthname);
    v_resstring := substring(v_resstring, 1, coalesce(v_res_length, char_length(v_resstring)));
    v_res_length := coalesce(v_res_length,
                             CASE v_res_datatype
                                WHEN 'CHAR' THEN 30
                                ELSE 60
                             END);
    RETURN CASE
              WHEN (v_res_datatype NOT IN ('CHAR', 'NCHAR')) THEN v_resstring
              ELSE rpad(v_resstring, v_res_length, ' ')
           END;
EXCEPTION
    WHEN most_specific_type_mismatch THEN
        RAISE USING MESSAGE := 'Argument data type NUMERIC is invalid for argument 3 of convert function.',
                    DETAIL := 'Use of incorrect "style" parameter value during conversion process.',
                    HINT := 'Change "style" parameter to the proper value and try again.';

    WHEN invalid_parameter_value THEN
    RAISE USING MESSAGE := pg_catalog.format('%s is not a valid style number when converting from DATE to a character string.', v_style),
                    DETAIL := 'Use of incorrect "style" parameter value during conversion process.',
                    HINT := 'Change "style" parameter to the proper value and try again.';

    WHEN invalid_datetime_format THEN
    RAISE USING MESSAGE := pg_catalog.format('Error converting data type DATE to %s.', trim(p_datatype)),
                    DETAIL := 'Incorrect using of pair of input parameters values during conversion process.',
                    HINT := 'Check the input parameters values, correct them if needed, and try again.';

   WHEN interval_field_overflow THEN
   RAISE USING MESSAGE := pg_catalog.format('The size (%s) given to the convert specification ''%s'' exceeds the maximum allowed for any data type (%s).',
                                     v_lengthexpr,
                                     lower(v_res_datatype),
                                     v_maxlength),
                   DETAIL := 'Use of incorrect size value of data type parameter during conversion process.',
                   HINT := 'Change size component of data type parameter to the allowable value and try again.';
    WHEN datatype_mismatch THEN
        RAISE USING MESSAGE := 'Data type should be one of these values: ''CHAR(n|MAX)'', ''NCHAR(n|MAX)'', ''VARCHAR(n|MAX)'', ''NVARCHAR(n|MAX)''.',
                    DETAIL := 'Use of incorrect "datatype" parameter value during conversion process.',
                    HINT := 'Change "datatype" parameter to the proper value and try again.';

    WHEN invalid_character_value_for_cast THEN
    RAISE USING MESSAGE := pg_catalog.format('Invalid CONVERSION_LANG constant value - ''%s''. Allowed values are: ''English'', ''Deutsch'', etc.',
                                      CONVERSION_LANG),
                    DETAIL := 'Compiled incorrect CONVERSION_LANG constant value in function''s body.',
                    HINT := 'Correct CONVERSION_LANG constant value in function''s body, recompile it and try again.';
    WHEN invalid_text_representation THEN
        GET STACKED DIAGNOSTICS v_err_message = MESSAGE_TEXT;
        v_err_message := substring(lower(v_err_message), 'integer\:\s\"(.*)\"');

		RAISE USING MESSAGE := pg_catalog.format('Error while trying to convert "%s" value to SMALLINT (or INTEGER) data type.',
                                      v_err_message),
                    DETAIL := 'Supplied value contains illegal characters.',
                    HINT := 'Correct supplied value, remove all illegal characters.';
END;
$BODY$
LANGUAGE plpgsql
VOLATILE
RETURNS NULL ON NULL INPUT;

CREATE OR REPLACE FUNCTION sys.babelfish_conv_datetime_to_string(IN p_datatype TEXT,
                                                                     IN p_src_datatype TEXT,
                                                                     IN p_datetimeval TIMESTAMP(6) WITHOUT TIME ZONE,
                                                                     IN p_style NUMERIC DEFAULT -1)
RETURNS TEXT
AS
$BODY$
DECLARE
    v_day VARCHAR COLLATE "C";
    v_hour VARCHAR COLLATE "C";
    v_month SMALLINT;
    v_style SMALLINT;
    v_scale SMALLINT;
    v_resmask VARCHAR COLLATE "C";
    v_language VARCHAR COLLATE "C";
    v_datatype VARCHAR COLLATE "C";
    v_fseconds VARCHAR COLLATE "C";
    v_fractsep VARCHAR COLLATE "C";
    v_monthname VARCHAR COLLATE "C";
    v_resstring VARCHAR COLLATE "C";
    v_lengthexpr VARCHAR COLLATE "C";
    v_maxlength SMALLINT;
    v_res_length SMALLINT;
    v_err_message VARCHAR COLLATE "C";
    v_src_datatype VARCHAR COLLATE "C";
    v_res_datatype VARCHAR COLLATE "C";
    v_lang_metadata_json JSONB;
    VARCHAR_MAX CONSTANT SMALLINT := 8000;
    NVARCHAR_MAX CONSTANT SMALLINT := 4000;
    CONVERSION_LANG CONSTANT VARCHAR COLLATE "C" := '';
    DATATYPE_REGEXP CONSTANT VARCHAR COLLATE "C" := '^\s*(CHAR|NCHAR|VARCHAR|NVARCHAR|CHARACTER VARYING)\s*$';
    SRCDATATYPE_MASK_REGEXP VARCHAR COLLATE "C" := '^(?:DATETIME|SMALLDATETIME|DATETIME2)\s*(?:\s*\(\s*(\d+)\s*\)\s*)?$';
    DATATYPE_MASK_REGEXP CONSTANT VARCHAR COLLATE "C" := '^\s*(?:CHAR|NCHAR|VARCHAR|NVARCHAR|CHARACTER VARYING)\s*\(\s*(\d+|MAX)\s*\)\s*$';
    v_datetimeval TIMESTAMP(6) WITHOUT TIME ZONE;
BEGIN
    v_datatype := upper(trim(p_datatype));
    v_src_datatype := upper(trim(p_src_datatype));
    v_style := floor(p_style)::SMALLINT;
    IF (v_src_datatype ~* SRCDATATYPE_MASK_REGEXP)
    THEN
        v_scale := substring(v_src_datatype, SRCDATATYPE_MASK_REGEXP)::SMALLINT;
        v_src_datatype := rtrim(split_part(v_src_datatype, '(', 1));
        IF (v_src_datatype <> 'DATETIME2' AND v_scale IS NOT NULL) THEN
            RAISE invalid_indicator_parameter_value;
        ELSIF (v_scale NOT BETWEEN 0 AND 7) THEN
            RAISE invalid_regular_expression;
        END IF;
        v_scale := coalesce(v_scale, 7);
    ELSE
        RAISE most_specific_type_mismatch;
    END IF;
    IF (scale(p_style) > 0) THEN
        RAISE escape_character_conflict;
    ELSIF (NOT ((v_style BETWEEN 0 AND 14) OR
                (v_style BETWEEN 20 AND 25) OR
                (v_style BETWEEN 100 AND 114) OR
                v_style IN (-1, 120, 121, 126, 127, 130, 131)))
    THEN
        RAISE invalid_parameter_value;
    END IF;
    IF (v_datatype ~* DATATYPE_MASK_REGEXP) THEN
        v_res_datatype := rtrim(split_part(v_datatype, '(', 1));
        v_maxlength := CASE
                          WHEN (v_res_datatype IN ('CHAR', 'VARCHAR')) THEN VARCHAR_MAX
                          ELSE NVARCHAR_MAX
                       END;
        v_lengthexpr := substring(v_datatype, DATATYPE_MASK_REGEXP);
        IF (v_lengthexpr <> 'MAX' AND char_length(v_lengthexpr) > 4)
        THEN
            RAISE interval_field_overflow;
        END IF;
        v_res_length := CASE v_lengthexpr
                           WHEN 'MAX' THEN v_maxlength
                           ELSE v_lengthexpr::SMALLINT
                        END;
    ELSIF (v_datatype ~* DATATYPE_REGEXP) THEN
        v_res_datatype := v_datatype;
    ELSE
        RAISE datatype_mismatch;
    END IF;
    v_datetimeval := CASE
                        WHEN (v_style NOT IN (130, 131)) THEN p_datetimeval
                        ELSE sys.babelfish_conv_greg_to_hijri(p_datetimeval) + INTERVAL '1 day'
                     END;
    v_day := ltrim(to_char(v_datetimeval, 'DD'), '0');
    v_hour := ltrim(to_char(v_datetimeval, 'HH12'), '0');
    v_month := to_char(v_datetimeval, 'MM')::SMALLINT;
    v_language := CASE
                     WHEN (v_style IN (130, 131)) THEN 'HIJRI'
                     ELSE CONVERSION_LANG
                  END;
    BEGIN
        v_lang_metadata_json := sys.babelfish_get_lang_metadata_json(v_language);
    EXCEPTION
        WHEN OTHERS THEN
        RAISE invalid_character_value_for_cast;
    END;
    v_monthname := (v_lang_metadata_json -> 'months_shortnames') ->> v_month - 1;
    IF (v_src_datatype IN ('DATETIME', 'SMALLDATETIME')) THEN
        v_fseconds := sys.babelfish_round_fractseconds(to_char(v_datetimeval, 'MS'));
        IF (v_fseconds::INTEGER = 1000) THEN
            v_fseconds := '000';
            v_datetimeval := v_datetimeval + INTERVAL '1 second';
        ELSE
            v_fseconds := lpad(v_fseconds, 3, '0');
        END IF;
    ELSE
        v_fseconds := sys.babelfish_get_microsecs_from_fractsecs(to_char(v_datetimeval, 'US'), v_scale);
        IF (v_scale = 7) THEN
            v_fseconds := concat(v_fseconds, '0');
        END IF;
    END IF;
    v_fractsep := CASE v_src_datatype
                     WHEN 'DATETIME2' THEN '.'
                     ELSE ':'
                  END;
    IF ((v_style = -1 AND v_src_datatype <> 'DATETIME2') OR
        v_style IN (0, 9, 100, 109))
    THEN
    	v_resmask := pg_catalog.format('$mnme$ %s YYYY %s:MI%s',
                            lpad(v_day, 2, ' '),
                            lpad(v_hour, 2, ' '),
                            CASE
                               WHEN (v_style IN (-1, 0, 100)) THEN 'AM'
                               ELSE pg_catalog.format(':SS:%sAM', v_fseconds)
                            END);
                            ELSIF (v_style = 1) THEN
        v_resmask := 'MM/DD/YY';
    ELSIF (v_style = 101) THEN
        v_resmask := 'MM/DD/YYYY';
    ELSIF (v_style = 2) THEN
        v_resmask := 'YY.MM.DD';
    ELSIF (v_style = 102) THEN
        v_resmask := 'YYYY.MM.DD';
    ELSIF (v_style = 3) THEN
        v_resmask := 'DD/MM/YY';
    ELSIF (v_style = 103) THEN
        v_resmask := 'DD/MM/YYYY';
    ELSIF (v_style = 4) THEN
        v_resmask := 'DD.MM.YY';
    ELSIF (v_style = 104) THEN
        v_resmask := 'DD.MM.YYYY';
    ELSIF (v_style = 5) THEN
        v_resmask := 'DD-MM-YY';
    ELSIF (v_style = 105) THEN
        v_resmask := 'DD-MM-YYYY';
    ELSIF (v_style = 6) THEN
        v_resmask := 'DD $mnme$ YY';
    ELSIF (v_style = 106) THEN
        v_resmask := 'DD $mnme$ YYYY';
    ELSIF (v_style = 7) THEN
        v_resmask := '$mnme$ DD, YY';
    ELSIF (v_style = 107) THEN
        v_resmask := '$mnme$ DD, YYYY';
    ELSIF (v_style IN (8, 24, 108)) THEN
        v_resmask := 'HH24:MI:SS';
    ELSIF (v_style = 10) THEN
        v_resmask := 'MM-DD-YY';
    ELSIF (v_style = 110) THEN
        v_resmask := 'MM-DD-YYYY';
    ELSIF (v_style = 11) THEN
        v_resmask := 'YY/MM/DD';
    ELSIF (v_style = 111) THEN
        v_resmask := 'YYYY/MM/DD';
    ELSIF (v_style = 12) THEN
        v_resmask := 'YYMMDD';
    ELSIF (v_style = 112) THEN
        v_resmask := 'YYYYMMDD';
    ELSIF (v_style IN (13, 113)) THEN
	    v_resmask := pg_catalog.format('DD $mnme$ YYYY HH24:MI:SS%s%s', v_fractsep, v_fseconds);
    ELSIF (v_style IN (14, 114)) THEN
    	v_resmask := pg_catalog.format('HH24:MI:SS%s%s', v_fractsep, v_fseconds);
    ELSIF (v_style IN (20, 120)) THEN
        v_resmask := 'YYYY-MM-DD HH24:MI:SS';
    ELSIF ((v_style = -1 AND v_src_datatype = 'DATETIME2') OR
           v_style IN (21, 25, 121))
    THEN
    	v_resmask := pg_catalog.format('YYYY-MM-DD HH24:MI:SS.%s', v_fseconds);
    ELSIF (v_style = 22) THEN
    	v_resmask := pg_catalog.format('MM/DD/YY %s:MI:SS AM', lpad(v_hour, 2, ' '));
    ELSIF (v_style = 23) THEN
        v_resmask := 'YYYY-MM-DD';
    ELSIF (v_style IN (126, 127)) THEN
        v_resmask := CASE v_src_datatype
                        WHEN 'SMALLDATETIME' THEN 'YYYY-MM-DDT$rem$HH24:MI:SS'
    					ELSE pg_catalog.format('YYYY-MM-DDT$rem$HH24:MI:SS.%s', v_fseconds)
    				END;
    ELSIF (v_style IN (130, 131)) THEN
        v_resmask := concat(CASE p_style
				        		WHEN 131 THEN pg_catalog.format('%s/MM/YYYY ', lpad(v_day, 2, ' '))
                                ELSE pg_catalog.format('%s $mnme$ YYYY ', lpad(v_day, 2, ' '))
                            END,
                            pg_catalog.format('%s:MI:SS%s%sAM', lpad(v_hour, 2, ' '), v_fractsep, v_fseconds));
    END IF;

    v_resstring := to_char(v_datetimeval, v_resmask);
    v_resstring := pg_catalog.replace(v_resstring, '$mnme$', v_monthname);
    v_resstring := pg_catalog.replace(v_resstring, '$rem$', '');
    v_resstring := substring(v_resstring, 1, coalesce(v_res_length, char_length(v_resstring)));
    v_res_length := coalesce(v_res_length,
                             CASE v_res_datatype
                                WHEN 'CHAR' THEN 30
                                ELSE 60
                             END);
    RETURN CASE
              WHEN (v_res_datatype NOT IN ('CHAR', 'NCHAR')) THEN v_resstring
              ELSE rpad(v_resstring, v_res_length, ' ')
           END;
EXCEPTION
	WHEN most_specific_type_mismatch THEN
        RAISE USING MESSAGE := 'Source data type should be one of these values: ''DATETIME'', ''SMALLDATETIME'', ''DATETIME2'' or ''DATETIME2(n)''.',
                    DETAIL := 'Use of incorrect "src_datatype" parameter value during conversion process.',
                    HINT := 'Change "srcdatatype" parameter to the proper value and try again.';

	WHEN invalid_regular_expression THEN
		RAISE USING MESSAGE := pg_catalog.format('The source data type scale (%s) given to the convert specification exceeds the maximum allowable value (7).',
										v_scale),
                   DETAIL := 'Use of incorrect scale value of source data type parameter during conversion process.',
                   HINT := 'Change scale component of source data type parameter to the allowable value and try again.';

	WHEN invalid_indicator_parameter_value THEN
        RAISE USING MESSAGE := pg_catalog.format('Invalid attributes specified for data type %s.', v_src_datatype),
                    DETAIL := 'Use of incorrect scale value, which is not corresponding to specified data type.',
                    HINT := 'Change data type scale component or select different data type and try again.';

    WHEN escape_character_conflict THEN
        RAISE USING MESSAGE := 'Argument data type NUMERIC is invalid for argument 4 of convert function.',
                    DETAIL := 'Use of incorrect "style" parameter value during conversion process.',
                    HINT := 'Change "style" parameter to the proper value and try again.';

    WHEN invalid_parameter_value THEN
        RAISE USING MESSAGE := pg_catalog.format('%s is not a valid style number when converting from %s to a character string.',
                                      v_style, v_src_datatype),
                    DETAIL := 'Use of incorrect "style" parameter value during conversion process.',
                    HINT := 'Change "style" parameter to the proper value and try again.';

    WHEN interval_field_overflow THEN
            RAISE USING MESSAGE := pg_catalog.format('The size (%s) given to the convert specification ''%s'' exceeds the maximum allowed for any data type (%s).',
                                      v_lengthexpr, lower(v_res_datatype), v_maxlength),
                    DETAIL := 'Use of incorrect size value of data type parameter during conversion process.',
                    HINT := 'Change size component of data type parameter to the allowable value and try again.';
    WHEN datatype_mismatch THEN
        RAISE USING MESSAGE := 'Data type should be one of these values: ''CHAR(n|MAX)'', ''NCHAR(n|MAX)'', ''VARCHAR(n|MAX)'', ''NVARCHAR(n|MAX)''.',
                    DETAIL := 'Use of incorrect "datatype" parameter value during conversion process.',
                    HINT := 'Change "datatype" parameter to the proper value and try again.';

    WHEN invalid_character_value_for_cast THEN
        RAISE USING MESSAGE := pg_catalog.format('Invalid CONVERSION_LANG constant value - ''%s''. Allowed values are: ''English'', ''Deutsch'', etc.',
                                      CONVERSION_LANG),
                    DETAIL := 'Compiled incorrect CONVERSION_LANG constant value in function''s body.',
                    HINT := 'Correct CONVERSION_LANG constant value in function''s body, recompile it and try again.';

    WHEN invalid_text_representation THEN
        GET STACKED DIAGNOSTICS v_err_message = MESSAGE_TEXT;
        v_err_message := substring(lower(v_err_message), 'integer\:\s\"(.*)\"');

        RAISE USING MESSAGE := pg_catalog.format('Error while trying to convert "%s" value to SMALLINT data type.',

                                      v_err_message),
                    DETAIL := 'Supplied value contains illegal characters.',
                    HINT := 'Correct supplied value, remove all illegal characters.';
END;
$BODY$
LANGUAGE plpgsql
VOLATILE
RETURNS NULL ON NULL INPUT;

CREATE OR REPLACE FUNCTION sys.babelfish_conv_greg_to_hijri(IN p_datetimeval TIMESTAMP WITHOUT TIME ZONE)
RETURNS TIMESTAMP WITHOUT TIME ZONE
AS
$BODY$
DECLARE
    v_hijri_date DATE;
BEGIN
    v_hijri_date := sys.babelfish_conv_greg_to_hijri(extract(day from p_datetimeval)::SMALLINT,
                                                         extract(month from p_datetimeval)::SMALLINT,
                                                         extract(year from p_datetimeval)::INTEGER);

    RETURN to_timestamp(pg_catalog.format('%s %s', to_char(v_hijri_date, 'DD.MM.YYYY'),
                                        to_char(p_datetimeval, ' HH24:MI:SS.US')),
                        'DD.MM.YYYY HH24:MI:SS.US');
END;
$BODY$
LANGUAGE plpgsql
VOLATILE
RETURNS NULL ON NULL INPUT;

CREATE OR REPLACE FUNCTION sys.babelfish_conv_hijri_to_greg(IN p_datetimeval TIMESTAMP WITHOUT TIME ZONE)
RETURNS TIMESTAMP WITHOUT TIME ZONE
AS
$BODY$
DECLARE
    v_hijri_date DATE;
BEGIN
    v_hijri_date := sys.babelfish_conv_hijri_to_greg(extract(day from p_dateval)::NUMERIC,
                                                         extract(month from p_dateval)::NUMERIC,
                                                         extract(year from p_dateval)::NUMERIC);

    RETURN to_timestamp(pg_catalog.format('%s %s', to_char(v_hijri_date, 'DD.MM.YYYY'),
                                        to_char(p_datetimeval, ' HH24:MI:SS.US')),
                        'DD.MM.YYYY HH24:MI:SS.US');
END;
$BODY$
LANGUAGE plpgsql
VOLATILE
RETURNS NULL ON NULL INPUT;

CREATE OR REPLACE FUNCTION sys.babelfish_conv_time_to_string(IN p_datatype TEXT,
                                                                 IN p_src_datatype TEXT,
                                                                 IN p_timeval TIME(6) WITHOUT TIME ZONE,
                                                                 IN p_style NUMERIC DEFAULT 25)
RETURNS TEXT
AS
$BODY$
DECLARE
    v_hours VARCHAR COLLATE "C";
    v_style SMALLINT;
    v_scale SMALLINT;
    v_resmask VARCHAR COLLATE "C";
    v_fseconds VARCHAR COLLATE "C";
    v_datatype VARCHAR COLLATE "C";
    v_resstring VARCHAR COLLATE "C";
    v_lengthexpr VARCHAR COLLATE "C";
    v_res_length SMALLINT;
    v_res_datatype VARCHAR COLLATE "C";
    v_src_datatype VARCHAR COLLATE "C";
    v_res_maxlength SMALLINT;
    VARCHAR_MAX CONSTANT SMALLINT := 8000;
    NVARCHAR_MAX CONSTANT SMALLINT := 4000;
    -- We use the regex below to make sure input p_datatype is one of them
    DATATYPE_REGEXP CONSTANT VARCHAR COLLATE "C" := '^\s*(CHAR|NCHAR|VARCHAR|NVARCHAR|CHARACTER VARYING)\s*$';
    -- We use the regex below to get the length of the datatype, if specified
    -- For example, to get the '10' out of 'varchar(10)'
    DATATYPE_MASK_REGEXP CONSTANT VARCHAR COLLATE "C" := '^\s*(?:CHAR|NCHAR|VARCHAR|NVARCHAR|CHARACTER VARYING)\s*\(\s*(\d+|MAX)\s*\)\s*$';
    SRCDATATYPE_MASK_REGEXP VARCHAR COLLATE "C" := '^\s*(?:TIME)\s*(?:\s*\(\s*(\d+)\s*\)\s*)?\s*$';
BEGIN
    v_datatype := upper(trim(p_datatype));
    v_src_datatype := upper(trim(p_src_datatype));
    v_style := floor(p_style)::SMALLINT;
    IF (v_src_datatype ~* SRCDATATYPE_MASK_REGEXP)
    THEN
        v_scale := coalesce(substring(v_src_datatype, SRCDATATYPE_MASK_REGEXP)::SMALLINT, 7);
        IF (v_scale NOT BETWEEN 0 AND 7) THEN
            RAISE invalid_regular_expression;
        END IF;
    ELSE
        RAISE most_specific_type_mismatch;
    END IF;
    IF (v_datatype ~* DATATYPE_MASK_REGEXP)
    THEN
        v_res_datatype := rtrim(split_part(v_datatype, '(', 1));
        v_res_maxlength := CASE
                              WHEN (v_res_datatype IN ('CHAR', 'VARCHAR')) THEN VARCHAR_MAX
                              ELSE NVARCHAR_MAX
                           END;
        v_lengthexpr := substring(v_datatype, DATATYPE_MASK_REGEXP);
        IF (v_lengthexpr <> 'MAX' AND char_length(v_lengthexpr) > 4) THEN
            RAISE interval_field_overflow;
        END IF;
        v_res_length := CASE v_lengthexpr
                           WHEN 'MAX' THEN v_res_maxlength
                           ELSE v_lengthexpr::SMALLINT
                        END;
    ELSIF (v_datatype ~* DATATYPE_REGEXP) THEN
        v_res_datatype := v_datatype;
    ELSE
        RAISE datatype_mismatch;
    END IF;
    IF (scale(p_style) > 0) THEN
        RAISE escape_character_conflict;
    ELSIF (NOT ((v_style BETWEEN 0 AND 14) OR
                (v_style BETWEEN 20 AND 25) OR
                (v_style BETWEEN 100 AND 114) OR
                v_style IN (120, 121, 126, 127, 130, 131)))
    THEN
        RAISE invalid_parameter_value;
    ELSIF ((v_style BETWEEN 1 AND 7) OR
           (v_style BETWEEN 10 AND 12) OR
           (v_style BETWEEN 101 AND 107) OR
           (v_style BETWEEN 110 AND 112) OR
           v_style = 23)
    THEN
        RAISE invalid_datetime_format;
    END IF;
    v_hours := ltrim(to_char(p_timeval, 'HH12'), '0');
    v_fseconds := sys.babelfish_get_microsecs_from_fractsecs(to_char(p_timeval, 'US'), v_scale);
    IF (v_scale = 7) THEN
        v_fseconds := concat(v_fseconds, '0');
    END IF;
    IF (v_style IN (0, 100))
    THEN
        v_resmask := concat(v_hours, ':MIAM');
    ELSIF (v_style IN (8, 20, 24, 108, 120))
    THEN
        v_resmask := 'HH24:MI:SS';
    ELSIF (v_style IN (9, 109))
    THEN
        v_resmask := CASE
                        WHEN (char_length(v_fseconds) = 0) THEN concat(v_hours, ':MI:SSAM')
                        ELSE pg_catalog.format('%s:MI:SS.%sAM', v_hours, v_fseconds)
                     END;
    ELSIF (v_style IN (13, 14, 21, 25, 113, 114, 121, 126, 127))
    THEN
        v_resmask := CASE
                        WHEN (char_length(v_fseconds) = 0) THEN 'HH24:MI:SS'
                        ELSE concat('HH24:MI:SS.', v_fseconds)
                     END;
    ELSIF (v_style = 22)
    THEN
    	v_resmask := pg_catalog.format('%s:MI:SS AM', lpad(v_hours, 2, ' '));
    ELSIF (v_style IN (130, 131))
    THEN
        v_resmask := CASE
                        WHEN (char_length(v_fseconds) = 0) THEN concat(lpad(v_hours, 2, ' '), ':MI:SSAM')
                        ELSE pg_catalog.format('%s:MI:SS.%sAM', lpad(v_hours, 2, ' '), v_fseconds)
                     END;
    END IF;

    v_resstring := to_char(p_timeval, v_resmask);
    v_resstring := substring(v_resstring, 1, coalesce(v_res_length, char_length(v_resstring)));
    v_res_length := coalesce(v_res_length,
                             CASE v_res_datatype
                                WHEN 'CHAR' THEN 30
                                ELSE 60
                             END);
    RETURN CASE
              WHEN (v_res_datatype NOT IN ('CHAR', 'NCHAR')) THEN v_resstring
              ELSE rpad(v_resstring, v_res_length, ' ')
           END;
EXCEPTION
    WHEN most_specific_type_mismatch THEN
        RAISE USING MESSAGE := 'Source data type should be ''TIME'' or ''TIME(n)''.',
                    DETAIL := 'Use of incorrect "src_datatype" parameter value during conversion process.',
                    HINT := 'Change "src_datatype" parameter to the proper value and try again.';

   WHEN invalid_regular_expression THEN
       RAISE USING MESSAGE := pg_catalog.format('The source data type scale (%s) given to the convert specification exceeds the maximum allowable value (7).',
                                     v_scale),
                   DETAIL := 'Use of incorrect scale value of source data type parameter during conversion process.',
                   HINT := 'Change scale component of source data type parameter to the allowable value and try again.';

   WHEN interval_field_overflow THEN
       RAISE USING MESSAGE := pg_catalog.format('The size (%s) given to the convert specification ''%s'' exceeds the maximum allowed for any data type (%s).',
                                     v_lengthexpr, lower(v_res_datatype), v_res_maxlength),
                   DETAIL := 'Use of incorrect size value of target data type parameter during conversion process.',
                   HINT := 'Change size component of data type parameter to the allowable value and try again.';
    WHEN escape_character_conflict THEN
        RAISE USING MESSAGE := 'Argument data type NUMERIC is invalid for argument 4 of convert function.',
                    DETAIL := 'Use of incorrect "style" parameter value during conversion process.',
                    HINT := 'Change "style" parameter to the proper value and try again.';

    WHEN invalid_parameter_value THEN
        RAISE USING MESSAGE := pg_catalog.format('%s is not a valid style number when converting from TIME to a character string.', v_style),
                    DETAIL := 'Use of incorrect "style" parameter value during conversion process.',
                    HINT := 'Change "style" parameter to the proper value and try again.';

    WHEN datatype_mismatch THEN
        RAISE USING MESSAGE := 'Data type should be one of these values: ''CHAR(n|MAX)'', ''NCHAR(n|MAX)'', ''VARCHAR(n|MAX)'', ''NVARCHAR(n|MAX)''.',
                    DETAIL := 'Use of incorrect "datatype" parameter value during conversion process.',
                    HINT := 'Change "datatype" parameter to the proper value and try again.';

    WHEN invalid_datetime_format THEN
        RAISE USING MESSAGE := pg_catalog.format('Error converting data type TIME to %s.',
                                      rtrim(split_part(trim(p_datatype), '(', 1))),
                    DETAIL := 'Incorrect using of pair of input parameters values during conversion process.',
                    HINT := 'Check the input parameters values, correct them if needed, and try again.';
END;
$BODY$
LANGUAGE plpgsql
VOLATILE
RETURNS NULL ON NULL INPUT;

CREATE OR REPLACE FUNCTION sys.babelfish_sp_aws_add_jobschedule (
  par_job_id integer = NULL::integer,
  par_schedule_id integer = NULL::integer,
  out returncode integer
)
AS
$body$
DECLARE
  var_retval INT;
  proc_name_mask VARCHAR(100);
  var_owner_login_name VARCHAR(128);
  var_xml TEXT DEFAULT '';
  var_cron_expression VARCHAR(50);
  var_job_cmd VARCHAR(255);
  lambda_arn VARCHAR(255);
  return_message text;
  var_schedule_name VARCHAR(255);
  var_job_name VARCHAR(128);
  var_start_step_id INTEGER;
  var_notify_level_email INTEGER;
  var_notify_email_operator_id INTEGER;
  var_notify_email_operator_name VARCHAR(128);
  notify_email_sender VARCHAR(128);
  var_delete_level INTEGER;
BEGIN
  IF (EXISTS (
      SELECT 1
        FROM sys.sysjobschedules
       WHERE (schedule_id = par_schedule_id)
         AND (job_id = par_job_id)))
  THEN
    SELECT cron_expression
      FROM sys.babelfish_sp_schedule_to_cron (par_job_id, par_schedule_id)
      INTO var_cron_expression;
    SELECT name
      FROM sys.sysschedules
     WHERE schedule_id = par_schedule_id
      INTO var_schedule_name;
    SELECT name
         , start_step_id
         , COALESCE(notify_level_email,0)
         , COALESCE(notify_email_operator_id,0)
         , COALESCE(notify_email_operator_name,'')
         , COALESCE(delete_level,0)
      FROM sys.sysjobs
     WHERE job_id = par_job_id
      INTO var_job_name
         , var_start_step_id
         , var_notify_level_email
         , var_notify_email_operator_id
         , var_notify_email_operator_name
         , var_delete_level;

    proc_name_mask := 'sys_data.sql_agent$job_%s_step_%s';
    var_job_cmd := pg_catalog.format(proc_name_mask, par_job_id, '1');
    notify_email_sender := 'aws_test_email_sender@dbbest.com';


    var_xml := CONCAT(var_xml, '{');
    var_xml := CONCAT(var_xml, '"mode": "add_job",');
    var_xml := CONCAT(var_xml, '"parameters": {');
    var_xml := CONCAT(var_xml, '"vendor": "postgresql",');
    var_xml := CONCAT(var_xml, '"job_name": "',var_schedule_name,'",');
    var_xml := CONCAT(var_xml, '"job_frequency": "',var_cron_expression,'",');
    var_xml := CONCAT(var_xml, '"job_cmd": "',var_job_cmd,'",');
    var_xml := CONCAT(var_xml, '"notify_level_email": ',var_notify_level_email,',');
    var_xml := CONCAT(var_xml, '"delete_level": ',var_delete_level,',');
    var_xml := CONCAT(var_xml, '"uid": "',par_job_id,'",');
    var_xml := CONCAT(var_xml, '"callback": "sys.babelfish_sp_job_log",');
    var_xml := CONCAT(var_xml, '"notification": {');
    var_xml := CONCAT(var_xml, '"notify_email_sender": "',notify_email_sender,'",');
    var_xml := CONCAT(var_xml, '"notify_email_recipient": "',var_notify_email_operator_name,'"');
    var_xml := CONCAT(var_xml, '}');
    var_xml := CONCAT(var_xml, '}');
    var_xml := CONCAT(var_xml, '}');
    -- RAISE NOTICE '%', var_xml;
    SELECT sys.babelfish_get_service_setting ('JOB', 'LAMBDA_ARN')
      INTO lambda_arn;
    SELECT sys.awslambda_fn (lambda_arn, var_xml) INTO return_message;
    returncode := 0;
  ELSE
    returncode := 1;
    RAISE 'Job not fount' USING ERRCODE := '50000';
  END IF;
END;
$body$
LANGUAGE 'plpgsql';

CREATE OR REPLACE FUNCTION sys.babelfish_sp_aws_add_jobschedule (
  par_job_id integer = NULL::integer,
  par_schedule_id integer = NULL::integer,
  out returncode integer
)
AS
$body$
DECLARE
  var_retval INT;
  proc_name_mask VARCHAR(100);
  var_owner_login_name VARCHAR(128);
  var_xml TEXT DEFAULT '';
  var_cron_expression VARCHAR(50);
  var_job_cmd VARCHAR(255);
  lambda_arn VARCHAR(255);
  return_message text;
  var_schedule_name VARCHAR(255);
  var_job_name VARCHAR(128);
  var_start_step_id INTEGER;
  var_notify_level_email INTEGER;
  var_notify_email_operator_id INTEGER;
  var_notify_email_operator_name VARCHAR(128);
  notify_email_sender VARCHAR(128);
  var_delete_level INTEGER;
BEGIN
  IF (EXISTS (
      SELECT 1
        FROM sys.sysjobschedules
       WHERE (schedule_id = par_schedule_id)
         AND (job_id = par_job_id)))
  THEN
    SELECT cron_expression
      FROM sys.babelfish_sp_schedule_to_cron (par_job_id, par_schedule_id)
      INTO var_cron_expression;
    SELECT name
      FROM sys.sysschedules
     WHERE schedule_id = par_schedule_id
      INTO var_schedule_name;
    SELECT name
         , start_step_id
         , COALESCE(notify_level_email,0)
         , COALESCE(notify_email_operator_id,0)
         , COALESCE(notify_email_operator_name,'')
         , COALESCE(delete_level,0)
      FROM sys.sysjobs
     WHERE job_id = par_job_id
      INTO var_job_name
         , var_start_step_id
         , var_notify_level_email
         , var_notify_email_operator_id
         , var_notify_email_operator_name
         , var_delete_level;

    proc_name_mask := 'sys_data.sql_agent$job_%s_step_%s';
    var_job_cmd := pg_catalog.format(proc_name_mask, par_job_id, '1');
    notify_email_sender := 'aws_test_email_sender@dbbest.com';


    var_xml := CONCAT(var_xml, '{');
    var_xml := CONCAT(var_xml, '"mode": "add_job",');
    var_xml := CONCAT(var_xml, '"parameters": {');
    var_xml := CONCAT(var_xml, '"vendor": "postgresql",');
    var_xml := CONCAT(var_xml, '"job_name": "',var_schedule_name,'",');
    var_xml := CONCAT(var_xml, '"job_frequency": "',var_cron_expression,'",');
    var_xml := CONCAT(var_xml, '"job_cmd": "',var_job_cmd,'",');
    var_xml := CONCAT(var_xml, '"notify_level_email": ',var_notify_level_email,',');
    var_xml := CONCAT(var_xml, '"delete_level": ',var_delete_level,',');
    var_xml := CONCAT(var_xml, '"uid": "',par_job_id,'",');
    var_xml := CONCAT(var_xml, '"callback": "sys.babelfish_sp_job_log",');
    var_xml := CONCAT(var_xml, '"notification": {');
    var_xml := CONCAT(var_xml, '"notify_email_sender": "',notify_email_sender,'",');
    var_xml := CONCAT(var_xml, '"notify_email_recipient": "',var_notify_email_operator_name,'"');
    var_xml := CONCAT(var_xml, '}');
    var_xml := CONCAT(var_xml, '}');
    var_xml := CONCAT(var_xml, '}');
    -- RAISE NOTICE '%', var_xml;
    SELECT sys.babelfish_get_service_setting ('JOB', 'LAMBDA_ARN')
      INTO lambda_arn;
    SELECT sys.awslambda_fn (lambda_arn, var_xml) INTO return_message;
    returncode := 0;
  ELSE
    returncode := 1;
    RAISE 'Job not fount' USING ERRCODE := '50000';
  END IF;
END;
$body$
LANGUAGE 'plpgsql';

CREATE OR REPLACE FUNCTION sys.babelfish_sp_schedule_to_cron (
  par_job_id integer,
  par_schedule_id integer,
  out cron_expression varchar
)
RETURNS VARCHAR AS
$body$
DECLARE
  var_enabled INTEGER;
  var_freq_type INTEGER;
  var_freq_interval INTEGER;
  var_freq_subday_type INTEGER;
  var_freq_subday_interval INTEGER;
  var_freq_relative_interval INTEGER;
  var_freq_recurrence_factor INTEGER;
  var_active_start_date INTEGER;
  var_active_end_date INTEGER;
  var_active_start_time INTEGER;
  var_active_end_time INTEGER;
  var_next_run_date date;
  var_next_run_time time;
  var_next_run_dt timestamp;
  var_tmp_interval varchar(50);
  var_current_dt timestamp;
  var_next_dt timestamp;
BEGIN
  SELECT enabled
       , freq_type
       , freq_interval
       , freq_subday_type
       , freq_subday_interval
       , freq_relative_interval
       , freq_recurrence_factor
       , active_start_date
       , active_end_date
       , active_start_time
       , active_end_time
    FROM sys.sysschedules
    INTO var_enabled
       , var_freq_type
       , var_freq_interval
       , var_freq_subday_type
       , var_freq_subday_interval
       , var_freq_relative_interval
       , var_freq_recurrence_factor
       , var_active_start_date
       , var_active_end_date
       , var_active_start_time
       , var_active_end_time
   WHERE schedule_id = par_schedule_id;
  /* if enabled = 0 return */
  CASE var_freq_type
    WHEN 1 THEN
      NULL;
    WHEN 4 THEN
    BEGIN
        cron_expression :=
        CASE
          /* WHEN var_freq_subday_type = 1 THEN var_freq_subday_interval::character varying || ' At the specified time'  -- start time */
          /* WHEN var_freq_subday_type = 2 THEN var_freq_subday_interval::character varying || ' second'  -- ADD var_freq_subday_interval SECOND */
          WHEN var_freq_subday_type = 4 THEN pg_catalog.format('cron(*/%s * * * ? *)', var_freq_subday_interval::character varying) /* ADD var_freq_subday_interval MINUTE */
          WHEN var_freq_subday_type = 8 THEN pg_catalog.format('cron(0 */%s * * ? *)', var_freq_subday_interval::character varying) /* ADD var_freq_subday_interval HOUR */
          ELSE ''
        END;
    END;
    WHEN 8 THEN
      NULL;
    WHEN 16 THEN
      NULL;
    WHEN 32 THEN
      NULL;
    WHEN 64 THEN
      NULL;
    WHEN 128 THEN
     NULL;
  END CASE;
 -- return cron_expression;
END;
$body$
LANGUAGE 'plpgsql';

CREATE OR REPLACE FUNCTION sys.datetime2fromparts(IN p_year NUMERIC,
                                                                IN p_month NUMERIC,
                                                                IN p_day NUMERIC,
                                                                IN p_hour NUMERIC,
                                                                IN p_minute NUMERIC,
                                                                IN p_seconds NUMERIC,
                                                                IN p_fractions NUMERIC,
                                                                IN p_precision NUMERIC)
RETURNS TIMESTAMP WITHOUT TIME ZONE
AS
$BODY$
DECLARE
   v_fractions VARCHAR;
   v_precision SMALLINT;
   v_err_message VARCHAR;
   v_calc_seconds NUMERIC;
BEGIN
   v_fractions := floor(p_fractions)::INTEGER::VARCHAR;
   v_precision := p_precision::SMALLINT;
   IF (scale(p_precision) > 0) THEN
      RAISE most_specific_type_mismatch;
   ELSIF ((p_year::SMALLINT NOT BETWEEN 1 AND 9999) OR
       (p_month::SMALLINT NOT BETWEEN 1 AND 12) OR
       (p_day::SMALLINT NOT BETWEEN 1 AND 31) OR
       (p_hour::SMALLINT NOT BETWEEN 0 AND 23) OR
       (p_minute::SMALLINT NOT BETWEEN 0 AND 59) OR
       (p_seconds::SMALLINT NOT BETWEEN 0 AND 59) OR
       (p_fractions::SMALLINT NOT BETWEEN 0 AND 9999999) OR
       (p_fractions::SMALLINT != 0 AND char_length(v_fractions) > p_precision))
   THEN
      RAISE invalid_datetime_format;
   ELSIF (v_precision NOT BETWEEN 0 AND 7) THEN
      RAISE invalid_parameter_value;
   END IF;

   v_calc_seconds := pg_catalog.format('%s.%s',
                            floor(p_seconds)::SMALLINT,
                            substring(rpad(lpad(v_fractions, v_precision, '0'), 7, '0'), 1, 6))::NUMERIC;

   RETURN make_timestamp(floor(p_year)::SMALLINT,
                         floor(p_month)::SMALLINT,
                         floor(p_day)::SMALLINT,
                         floor(p_hour)::SMALLINT,
                         floor(p_minute)::SMALLINT,
                         v_calc_seconds);
EXCEPTION
   WHEN most_specific_type_mismatch THEN
      RAISE USING MESSAGE := 'Scale argument is not valid. Valid expressions for data type DATETIME2 scale argument are integer constants and integer constant expressions.',
                  DETAIL := 'Use of incorrect "precision" parameter value during conversion process.',
                  HINT := 'Change "precision" parameter to the proper value and try again.';

   WHEN invalid_parameter_value THEN
      RAISE USING MESSAGE := pg_catalog.format('Specified scale %s is invalid.', v_precision),
                  DETAIL := 'Use of incorrect "precision" parameter value during conversion process.',
                  HINT := 'Change "precision" parameter to the proper value and try again.';

   WHEN invalid_datetime_format THEN
      RAISE USING MESSAGE := 'Cannot construct data type DATETIME2, some of the arguments have values which are not valid.',
                  DETAIL := 'Possible use of incorrect value of date or time part (which lies outside of valid range).',
                  HINT := 'Check each input argument belongs to the valid range and try again.';
   WHEN numeric_value_out_of_range THEN
      GET STACKED DIAGNOSTICS v_err_message = MESSAGE_TEXT;
      v_err_message := upper(split_part(v_err_message, ' ', 1));

      RAISE USING MESSAGE := pg_catalog.format('Error while trying to cast to %s data type.', v_err_message),
                  DETAIL := pg_catalog.format('Source value is out of %s data type range.', v_err_message),
                  HINT := pg_catalog.format('Correct the source value you are trying to cast to %s data type and try again.',
                                 v_err_message);
END;
$BODY$
LANGUAGE plpgsql
IMMUTABLE
RETURNS NULL ON NULL INPUT;

CREATE OR REPLACE FUNCTION sys.datetimefromparts(IN p_year NUMERIC,
                                                               IN p_month NUMERIC,
                                                               IN p_day NUMERIC,
                                                               IN p_hour NUMERIC,
                                                               IN p_minute NUMERIC,
                                                               IN p_seconds NUMERIC,
                                                               IN p_milliseconds NUMERIC)
RETURNS TIMESTAMP WITHOUT TIME ZONE
AS
$BODY$
DECLARE
    v_err_message VARCHAR;
    v_calc_seconds NUMERIC;
    v_milliseconds SMALLINT;
    v_resdatetime TIMESTAMP WITHOUT TIME ZONE;
BEGIN
    -- Check if arguments are out of range
    IF ((floor(p_year)::SMALLINT NOT BETWEEN 1753 AND 9999) OR
        (floor(p_month)::SMALLINT NOT BETWEEN 1 AND 12) OR
        (floor(p_day)::SMALLINT NOT BETWEEN 1 AND 31) OR
        (floor(p_hour)::SMALLINT NOT BETWEEN 0 AND 23) OR
        (floor(p_minute)::SMALLINT NOT BETWEEN 0 AND 59) OR
        (floor(p_seconds)::SMALLINT NOT BETWEEN 0 AND 59) OR
        (floor(p_milliseconds)::SMALLINT NOT BETWEEN 0 AND 999))
    THEN
        RAISE invalid_datetime_format;
    END IF;

    v_milliseconds := sys.babelfish_round_fractseconds(p_milliseconds::INTEGER);

    v_calc_seconds := pg_catalog.format('%s.%s',
                             floor(p_seconds)::SMALLINT,
                             CASE v_milliseconds
                                WHEN 1000 THEN '0'
                                ELSE lpad(v_milliseconds::VARCHAR, 3, '0')
                             END)::NUMERIC;
    v_resdatetime := make_timestamp(floor(p_year)::SMALLINT,
                                    floor(p_month)::SMALLINT,
                                    floor(p_day)::SMALLINT,
                                    floor(p_hour)::SMALLINT,
                                    floor(p_minute)::SMALLINT,
                                    v_calc_seconds);
    RETURN CASE
              WHEN (v_milliseconds != 1000) THEN v_resdatetime
              ELSE v_resdatetime + INTERVAL '1 second'
           END;
EXCEPTION
    WHEN invalid_datetime_format THEN
        RAISE USING MESSAGE := 'Cannot construct data type datetime, some of the arguments have values which are not valid.',
                    DETAIL := 'Possible use of incorrect value of date or time part (which lies outside of valid range).',
                    HINT := 'Check each input argument belongs to the valid range and try again.';
    WHEN numeric_value_out_of_range THEN
        GET STACKED DIAGNOSTICS v_err_message = MESSAGE_TEXT;
        v_err_message := upper(split_part(v_err_message, ' ', 1));

        RAISE USING MESSAGE := pg_catalog.format('Error while trying to cast to %s data type.', v_err_message),
                    DETAIL := pg_catalog.format('Source value is out of %s data type range.', v_err_message),
                    HINT := pg_catalog.format('Correct the source value you are trying to cast to %s data type and try again.',
                                   v_err_message);
END;
$BODY$
LANGUAGE plpgsql
IMMUTABLE
RETURNS NULL ON NULL INPUT;

CREATE OR REPLACE FUNCTION sys.timefromparts(IN p_hour NUMERIC,
                                                           IN p_minute NUMERIC,
                                                           IN p_seconds NUMERIC,
                                                           IN p_fractions NUMERIC,
                                                           IN p_precision NUMERIC)
RETURNS TIME WITHOUT TIME ZONE
AS
$BODY$
DECLARE
    v_fractions VARCHAR;
    v_precision SMALLINT;
    v_err_message VARCHAR;
    v_calc_seconds NUMERIC;
BEGIN
    v_fractions := floor(p_fractions)::INTEGER::VARCHAR;
    v_precision := p_precision::SMALLINT;
    IF (scale(p_precision) > 0) THEN
        RAISE most_specific_type_mismatch;
    ELSIF ((p_hour::SMALLINT NOT BETWEEN 0 AND 23) OR
           (p_minute::SMALLINT NOT BETWEEN 0 AND 59) OR
           (p_seconds::SMALLINT NOT BETWEEN 0 AND 59) OR
           (p_fractions::SMALLINT NOT BETWEEN 0 AND 9999999) OR
           (p_fractions::SMALLINT != 0 AND char_length(v_fractions) > p_precision))
    THEN
        RAISE invalid_datetime_format;
    ELSIF (v_precision NOT BETWEEN 0 AND 7) THEN
        RAISE numeric_value_out_of_range;
    END IF;

    v_calc_seconds := pg_catalog.format('%s.%s',
                             floor(p_seconds)::SMALLINT,
                             substring(rpad(lpad(v_fractions, v_precision, '0'), 7, '0'), 1, 6))::NUMERIC;

    RETURN make_time(floor(p_hour)::SMALLINT,
                     floor(p_minute)::SMALLINT,
                     v_calc_seconds);
EXCEPTION
    WHEN most_specific_type_mismatch THEN
        RAISE USING MESSAGE := 'Scale argument is not valid. Valid expressions for data type DATETIME2 scale argument are integer constants and integer constant expressions.',
                    DETAIL := 'Use of incorrect "precision" parameter value during conversion process.',
                    HINT := 'Change "precision" parameter to the proper value and try again.';

    WHEN invalid_parameter_value THEN
        RAISE USING MESSAGE := pg_catalog.format('Specified scale %s is invalid.', v_precision),
                    DETAIL := 'Use of incorrect "precision" parameter value during conversion process.',
                    HINT := 'Change "precision" parameter to the proper value and try again.';

    WHEN invalid_datetime_format THEN
        RAISE USING MESSAGE := 'Cannot construct data type time, some of the arguments have values which are not valid.',
                    DETAIL := 'Possible use of incorrect value of time part (which lies outside of valid range).',
                    HINT := 'Check each input argument belongs to the valid range and try again.';
    WHEN numeric_value_out_of_range THEN
        GET STACKED DIAGNOSTICS v_err_message = MESSAGE_TEXT;
        v_err_message := upper(split_part(v_err_message, ' ', 1));

        RAISE USING MESSAGE := pg_catalog.format('Error while trying to cast to %s data type.', v_err_message),
                    DETAIL := pg_catalog.format('Source value is out of %s data type range.', v_err_message),
                    HINT := pg_catalog.format('Correct the source value you are trying to cast to %s data type and try again.',
                                   v_err_message);
END;
$BODY$
LANGUAGE plpgsql
VOLATILE
RETURNS NULL ON NULL INPUT;
CREATE OR REPLACE FUNCTION sys.timefromparts(IN p_hour TEXT,
                                                           IN p_minute TEXT,
                                                           IN p_seconds TEXT,
                                                           IN p_fractions TEXT,
                                                           IN p_precision TEXT)
RETURNS TIME WITHOUT TIME ZONE
AS
$BODY$
DECLARE
    v_err_message VARCHAR;
BEGIN
    RETURN sys.timefromparts(p_hour::NUMERIC, p_minute::NUMERIC,
                                           p_seconds::NUMERIC, p_fractions::NUMERIC,
                                           p_precision::NUMERIC);
EXCEPTION
    WHEN invalid_text_representation THEN
        GET STACKED DIAGNOSTICS v_err_message = MESSAGE_TEXT;
        v_err_message := substring(lower(v_err_message), 'numeric\:\s\"(.*)\"');

        RAISE USING MESSAGE := pg_catalog.format('Error while trying to convert "%s" value to NUMERIC data type.', v_err_message),
                    DETAIL := 'Supplied string value contains illegal characters.',
                    HINT := 'Correct supplied value, remove all illegal characters and try again.';
END;
$BODY$
LANGUAGE plpgsql
VOLATILE
RETURNS NULL ON NULL INPUT;

CREATE OR REPLACE FUNCTION sys.space(IN number INTEGER, OUT result SYS.VARCHAR) AS $$
-- sys.varchar has default length of 1, so we have to pass in 'number' to be the
-- type modifier.
BEGIN
	EXECUTE pg_catalog.format(E'SELECT repeat(\' \', %s)::SYS.VARCHAR(%s)', number, number) INTO result;
END;
$$
STRICT
LANGUAGE plpgsql;

CREATE OR REPLACE FUNCTION sys.babelfish_get_full_year(IN p_short_year TEXT,
                                                           IN p_base_century TEXT DEFAULT '',
                                                           IN p_year_cutoff NUMERIC DEFAULT 49)
RETURNS VARCHAR
AS
$BODY$
DECLARE
    v_err_message VARCHAR;
    v_full_year SMALLINT;
    v_short_year SMALLINT;
    v_base_century SMALLINT;
    v_result_param_set JSONB;
    v_full_year_res_jsonb JSONB;
BEGIN
    v_short_year := p_short_year::SMALLINT;

    BEGIN
        v_full_year_res_jsonb := nullif(current_setting('sys.full_year_res_json'), '')::JSONB;
    EXCEPTION
        WHEN undefined_object THEN
        v_full_year_res_jsonb := NULL;
    END;

    SELECT result
      INTO v_full_year
      FROM jsonb_to_recordset(v_full_year_res_jsonb) AS result_set (param1 SMALLINT,
                                                                    param2 TEXT,
                                                                    param3 NUMERIC,
                                                                    result VARCHAR)
     WHERE param1 = v_short_year
       AND param2 = p_base_century
       AND param3 = p_year_cutoff;

    IF (v_full_year IS NULL)
    THEN
        IF (v_short_year <= 99)
        THEN
            v_base_century := CASE
                                 WHEN (p_base_century ~ '^\s*([1-9]{1,2})\s*$') THEN concat(trim(p_base_century), '00')::SMALLINT
                                 ELSE trunc(extract(year from current_date)::NUMERIC, -2)
                              END;

            v_full_year = v_base_century + v_short_year;
            v_full_year = CASE
                             WHEN (v_short_year::NUMERIC > p_year_cutoff) THEN v_full_year - 100
                             ELSE v_full_year
                          END;
        ELSE v_full_year := v_short_year;
        END IF;

        v_result_param_set := jsonb_build_object('param1', v_short_year,
                                                 'param2', p_base_century,
                                                 'param3', p_year_cutoff,
                                                 'result', v_full_year);
        v_full_year_res_jsonb := CASE
                                    WHEN (v_full_year_res_jsonb IS NULL) THEN jsonb_build_array(v_result_param_set)
                                    ELSE v_full_year_res_jsonb || v_result_param_set
                                 END;

        PERFORM set_config('sys.full_year_res_json',
                           v_full_year_res_jsonb::TEXT,
                           FALSE);
    END IF;

    RETURN v_full_year;
EXCEPTION
	WHEN invalid_text_representation THEN
        GET STACKED DIAGNOSTICS v_err_message = MESSAGE_TEXT;
        v_err_message := substring(lower(v_err_message), 'integer\:\s\"(.*)\"');

        RAISE USING MESSAGE := pg_catalog.format('Error while trying to convert "%s" value to SMALLINT data type.',
                                      v_err_message),
                    DETAIL := 'Supplied value contains illegal characters.',
                    HINT := 'Correct supplied value, remove all illegal characters.';
END;
$BODY$
LANGUAGE plpgsql
STABLE
RETURNS NULL ON NULL INPUT;

create or replace view sys.all_objects as
select 
    cast (name as sys.sysname) 
  , cast (object_id as integer) 
  , cast ( principal_id as integer)
  , cast (schema_id as integer)
  , cast (parent_object_id as integer)
  , cast (type as char(2))
  , cast (type_desc as sys.nvarchar(60))
  , cast (create_date as sys.datetime)
  , cast (modify_date as sys.datetime)
  , cast (case when (schema_id::regnamespace::text = 'sys') then 1
          when name in (select name from sys.shipped_objects_not_in_sys nis 
                        where nis.name = name and nis.schemaid = schema_id and nis.type = type) then 1 
          else 0 end as sys.bit) as is_ms_shipped
  , cast (is_published as sys.bit)
  , cast (is_schema_published as sys.bit)
from
(
-- details of user defined and system tables
select
    t.relname as name
  , t.oid as object_id
  , null::integer as principal_id
  , s.oid as schema_id
  , 0 as parent_object_id
  , 'U' as type
  , 'USER_TABLE' as type_desc
  , null::timestamp as create_date
  , null::timestamp as modify_date
  , 0 as is_ms_shipped
  , 0 as is_published
  , 0 as is_schema_published
from pg_class t inner join pg_namespace s on s.oid = t.relnamespace
where t.relpersistence in ('p', 'u', 't')
and t.relkind = 'r'
and (s.oid in (select schema_id from sys.schemas) or s.nspname = 'sys')
and has_schema_privilege(s.oid, 'USAGE')
and has_table_privilege(t.oid, 'SELECT,INSERT,UPDATE,DELETE,TRUNCATE,TRIGGER')
union all
-- details of user defined and system views
select
    t.relname as name
  , t.oid as object_id
  , null::integer as principal_id
  , s.oid as schema_id
  , 0 as parent_object_id
  , 'V'::varchar(2) as type
  , 'VIEW'::varchar(60) as type_desc
  , null::timestamp as create_date
  , null::timestamp as modify_date
  , 0 as is_ms_shipped
  , 0 as is_published
  , 0 as is_schema_published
from pg_class t inner join pg_namespace s on s.oid = t.relnamespace
where t.relkind = 'v'
and (s.oid in (select schema_id from sys.schemas) or s.nspname = 'sys')
and has_schema_privilege(s.oid, 'USAGE')
and has_table_privilege(quote_ident(s.nspname) ||'.'||quote_ident(t.relname), 'SELECT,INSERT,UPDATE,DELETE,TRUNCATE,TRIGGER')
union all
-- details of user defined and system foreign key constraints
select
    c.conname as name
  , c.oid as object_id
  , null::integer as principal_id
  , s.oid as schema_id
  , c.conrelid as parent_object_id
  , 'F' as type
  , 'FOREIGN_KEY_CONSTRAINT'
  , null::timestamp as create_date
  , null::timestamp as modify_date
  , 0 as is_ms_shipped
  , 0 as is_published
  , 0 as is_schema_published
from pg_constraint c
inner join pg_namespace s on s.oid = c.connamespace
where (s.oid in (select schema_id from sys.schemas) or s.nspname = 'sys')
and has_schema_privilege(s.oid, 'USAGE')
and c.contype = 'f'
union all
-- details of user defined and system primary key constraints
select
    c.conname as name
  , c.oid as object_id
  , null::integer as principal_id
  , s.oid as schema_id
  , c.conrelid as parent_object_id
  , 'PK' as type
  , 'PRIMARY_KEY_CONSTRAINT' as type_desc
  , null::timestamp as create_date
  , null::timestamp as modify_date
  , 0 as is_ms_shipped
  , 0 as is_published
  , 0 as is_schema_published
from pg_constraint c
inner join pg_namespace s on s.oid = c.connamespace
where (s.oid in (select schema_id from sys.schemas) or s.nspname = 'sys')
and has_schema_privilege(s.oid, 'USAGE')
and c.contype = 'p'
union all
-- details of user defined and system defined procedures
select
    p.proname as name
  , p.oid as object_id
  , null::integer as principal_id
  , s.oid as schema_id
  , cast (case when tr.tgrelid is not null 
  		       then tr.tgrelid 
  		       else 0 end as int) 
    as parent_object_id
  , case p.prokind
      when 'p' then 'P'::varchar(2)
      when 'a' then 'AF'::varchar(2)
      else
        case 
          when format_type(p.prorettype, null) = 'trigger'
            then 'TR'::varchar(2)
          when p.proretset then
            case 
              when t.typtype = 'c'
                then 'TF'::varchar(2)
              else 'IF'::varchar(2)
            end
          else 'FN'::varchar(2)
        end
    end as type
  , case p.prokind
      when 'p' then 'SQL_STORED_PROCEDURE'::varchar(60)
      when 'a' then 'AGGREGATE_FUNCTION'::varchar(60)
      else
        case 
          when format_type(p.prorettype, null) = 'trigger'
            then 'SQL_TRIGGER'::varchar(60)
          when p.proretset then
            case 
              when t.typtype = 'c'
                then 'SQL_TABLE_VALUED_FUNCTION'::varchar(60)
              else 'SQL_INLINE_TABLE_VALUED_FUNCTION'::varchar(60)
            end
          else 'SQL_SCALAR_FUNCTION'::varchar(60)
        end
    end as type_desc
  , null::timestamp as create_date
  , null::timestamp as modify_date
  , 0 as is_ms_shipped
  , 0 as is_published
  , 0 as is_schema_published
from pg_proc p
inner join pg_namespace s on s.oid = p.pronamespace
inner join pg_catalog.pg_type t on t.oid = p.prorettype
left join pg_trigger tr on tr.tgfoid = p.oid
where (s.oid in (select schema_id from sys.schemas) or s.nspname = 'sys')
and has_schema_privilege(s.oid, 'USAGE')
and has_function_privilege(p.oid, 'EXECUTE')
union all
-- details of all default constraints
select
    ('DF_' || o.relname || '_' || d.oid)::name as name
  , d.oid as object_id
  , null::int as principal_id
  , o.relnamespace as schema_id
  , d.adrelid as parent_object_id
  , 'D'::char(2) as type
  , 'DEFAULT_CONSTRAINT'::sys.nvarchar(60) AS type_desc
  , null::timestamp as create_date
  , null::timestamp as modify_date
  , 0 as is_ms_shipped
  , 0 as is_published
  , 0 as is_schema_published
from pg_catalog.pg_attrdef d
inner join pg_attribute a on a.attrelid = d.adrelid and d.adnum = a.attnum
inner join pg_class o on d.adrelid = o.oid
inner join pg_namespace s on s.oid = o.relnamespace
where a.atthasdef = 't' and a.attgenerated = ''
and (s.oid in (select schema_id from sys.schemas) or s.nspname = 'sys')
and has_schema_privilege(s.oid, 'USAGE')
and has_column_privilege(a.attrelid, a.attname, 'SELECT,INSERT,UPDATE,REFERENCES')
union all
-- details of all check constraints
select
    c.conname::name
  , c.oid::integer as object_id
  , NULL::integer as principal_id 
  , c.connamespace::integer as schema_id
  , c.conrelid::integer as parent_object_id
  , 'C'::char(2) as type
  , 'CHECK_CONSTRAINT'::sys.nvarchar(60) as type_desc
  , null::sys.datetime as create_date
  , null::sys.datetime as modify_date
  , 0 as is_ms_shipped
  , 0 as is_published
  , 0 as is_schema_published
from pg_catalog.pg_constraint as c
inner join pg_namespace s on s.oid = c.connamespace
where (s.oid in (select schema_id from sys.schemas) or s.nspname = 'sys')
and has_schema_privilege(s.oid, 'USAGE')
and c.contype = 'c' and c.conrelid != 0
union all
-- details of user defined and system defined sequence objects
select
  p.relname as name
  , p.oid as object_id
  , null::integer as principal_id
  , s.oid as schema_id
  , 0 as parent_object_id
  , 'SO'::varchar(2) as type
  , 'SEQUENCE_OBJECT'::varchar(60) as type_desc
  , null::timestamp as create_date
  , null::timestamp as modify_date
  , 0 as is_ms_shipped
  , 0 as is_published
  , 0 as is_schema_published
from pg_class p
inner join pg_namespace s on s.oid = p.relnamespace
where p.relkind = 'S'
and (s.oid in (select schema_id from sys.schemas) or s.nspname = 'sys')
and has_schema_privilege(s.oid, 'USAGE')
union all
-- details of user defined table types
select
    ('TT_' || tt.name || '_' || tt.type_table_object_id)::name as name
  , tt.type_table_object_id as object_id
  , tt.principal_id as principal_id
  , tt.schema_id as schema_id
  , 0 as parent_object_id
  , 'TT'::varchar(2) as type
  , 'TABLE_TYPE'::varchar(60) as type_desc
  , null::timestamp as create_date
  , null::timestamp as modify_date
  , 1 as is_ms_shipped
  , 0 as is_published
  , 0 as is_schema_published
from sys.table_types tt
) ot;
GRANT SELECT ON sys.all_objects TO PUBLIC;

CREATE OR REPLACE PROCEDURE sys.sp_helpdbfixedrole("@rolename" sys.SYSNAME = NULL) AS
$$
BEGIN
	-- Returns a list of the fixed database roles. 
	-- Only fixed role present in babelfish is db_owner.
	IF LOWER(RTRIM(@rolename)) IS NULL OR LOWER(RTRIM(@rolename)) = 'db_owner'
	BEGIN
		SELECT CAST('db_owner' AS sys.SYSNAME) AS DbFixedRole, CAST('DB Owners' AS sys.nvarchar(70)) AS Description;
	END
	ELSE IF LOWER(RTRIM(@rolename)) IN (
			'db_accessadmin','db_securityadmin','db_ddladmin', 'db_backupoperator', 
			'db_datareader', 'db_datawriter', 'db_denydatareader', 'db_denydatawriter')
	BEGIN
		-- Return an empty result set instead of raising an error
		SELECT CAST(NULL AS sys.SYSNAME) AS DbFixedRole, CAST(NULL AS sys.nvarchar(70)) AS Description
		WHERE 1=0;	
	END
	ELSE
		RAISERROR('''%s'' is not a known fixed role.', 16, 1, @rolename);
END
$$
LANGUAGE 'pltsql';
GRANT EXECUTE ON PROCEDURE sys.sp_helpdbfixedrole TO PUBLIC;

create or replace view sys.databases as
select
  CAST(d.name as SYS.SYSNAME) as name
  , CAST(sys.db_id(d.name) as INT) as database_id
  , CAST(NULL as INT) as source_database_id
  , cast(s.sid as SYS.VARBINARY(85)) as owner_sid
  , CAST(d.crdate AS SYS.DATETIME) as create_date
  , CAST(s.cmptlevel AS SYS.TINYINT) as compatibility_level
  , CAST(c.collname as SYS.SYSNAME) as collation_name
  , CAST(0 AS SYS.TINYINT)  as user_access
  , CAST('MULTI_USER' AS SYS.NVARCHAR(60)) as user_access_desc
  , CAST(0 AS SYS.BIT) as is_read_only
  , CAST(0 AS SYS.BIT) as is_auto_close_on
  , CAST(0 AS SYS.BIT) as is_auto_shrink_on
  , CAST(0 AS SYS.TINYINT) as state
  , CAST('ONLINE' AS SYS.NVARCHAR(60)) as state_desc
  , CAST(
	  	CASE 
			WHEN pg_is_in_recovery() is false THEN 0 
			WHEN pg_is_in_recovery() is true THEN 1 
		END 
	AS SYS.BIT) as is_in_standby
  , CAST(0 AS SYS.BIT) as is_cleanly_shutdown
  , CAST(0 AS SYS.BIT) as is_supplemental_logging_enabled
  , CAST(1 AS SYS.TINYINT) as snapshot_isolation_state
  , CAST('ON' AS SYS.NVARCHAR(60)) as snapshot_isolation_state_desc
  , CAST(1 AS SYS.BIT) as is_read_committed_snapshot_on
  , CAST(1 AS SYS.TINYINT) as recovery_model
  , CAST('FULL' AS SYS.NVARCHAR(60)) as recovery_model_desc
  , CAST(0 AS SYS.TINYINT) as page_verify_option
  , CAST(NULL AS SYS.NVARCHAR(60)) as page_verify_option_desc
  , CAST(1 AS SYS.BIT) as is_auto_create_stats_on
  , CAST(0 AS SYS.BIT) as is_auto_create_stats_incremental_on
  , CAST(0 AS SYS.BIT) as is_auto_update_stats_on
  , CAST(0 AS SYS.BIT) as is_auto_update_stats_async_on
  , CAST(0 AS SYS.BIT) as is_ansi_null_default_on
  , CAST(0 AS SYS.BIT) as is_ansi_nulls_on
  , CAST(0 AS SYS.BIT) as is_ansi_padding_on
  , CAST(0 AS SYS.BIT) as is_ansi_warnings_on
  , CAST(0 AS SYS.BIT) as is_arithabort_on
  , CAST(0 AS SYS.BIT) as is_concat_null_yields_null_on
  , CAST(0 AS SYS.BIT) as is_numeric_roundabort_on
  , CAST(0 AS SYS.BIT) as is_quoted_identifier_on
  , CAST(0 AS SYS.BIT) as is_recursive_triggers_on
  , CAST(0 AS SYS.BIT) as is_cursor_close_on_commit_on
  , CAST(0 AS SYS.BIT) as is_local_cursor_default
  , CAST(0 AS SYS.BIT) as is_fulltext_enabled
  , CAST(0 AS SYS.BIT) as is_trustworthy_on
  , CAST(0 AS SYS.BIT) as is_db_chaining_on
  , CAST(0 AS SYS.BIT) as is_parameterization_forced
  , CAST(0 AS SYS.BIT) as is_master_key_encrypted_by_server
  , CAST(0 AS SYS.BIT) as is_query_store_on
  , CAST(0 AS SYS.BIT) as is_published
  , CAST(0 AS SYS.BIT) as is_subscribed
  , CAST(0 AS SYS.BIT) as is_merge_published
  , CAST(0 AS SYS.BIT) as is_distributor
  , CAST(0 AS SYS.BIT) as is_sync_with_backup
  , CAST(NULL AS SYS.UNIQUEIDENTIFIER) as service_broker_guid
  , CAST(0 AS SYS.BIT) as is_broker_enabled
  , CAST(0 AS SYS.TINYINT) as log_reuse_wait
  , CAST('NOTHING' AS SYS.NVARCHAR(60)) as log_reuse_wait_desc
  , CAST(0 AS SYS.BIT) as is_date_correlation_on
  , CAST(0 AS SYS.BIT) as is_cdc_enabled
  , CAST(0 AS SYS.BIT) as is_encrypted
  , CAST(0 AS SYS.BIT) as is_honor_broker_priority_on
  , CAST(NULL AS SYS.UNIQUEIDENTIFIER) as replica_id
  , CAST(NULL AS SYS.UNIQUEIDENTIFIER) as group_database_id
  , CAST(NULL AS INT) as resource_pool_id
  , CAST(NULL AS SMALLINT) as default_language_lcid
  , CAST(NULL AS SYS.NVARCHAR(128)) as default_language_name
  , CAST(NULL AS INT) as default_fulltext_language_lcid
  , CAST(NULL AS SYS.NVARCHAR(128)) as default_fulltext_language_name
  , CAST(NULL AS SYS.BIT) as is_nested_triggers_on
  , CAST(NULL AS SYS.BIT) as is_transform_noise_words_on
  , CAST(NULL AS SMALLINT) as two_digit_year_cutoff
  , CAST(0 AS SYS.TINYINT) as containment
  , CAST('NONE' AS SYS.NVARCHAR(60)) as containment_desc
  , CAST(0 AS INT) as target_recovery_time_in_seconds
  , CAST(0 AS INT) as delayed_durability
  , CAST(NULL AS SYS.NVARCHAR(60)) as delayed_durability_desc
  , CAST(0 AS SYS.BIT) as is_memory_optimized_elevate_to_snapshot_on
  , CAST(0 AS SYS.BIT) as is_federation_member
  , CAST(0 AS SYS.BIT) as is_remote_data_archive_enabled
  , CAST(0 AS SYS.BIT) as is_mixed_page_allocation_on
  , CAST(0 AS SYS.BIT) as is_temporal_history_retention_enabled
  , CAST(0 AS INT) as catalog_collation_type
  , CAST('Not Applicable' AS SYS.NVARCHAR(60)) as catalog_collation_type_desc
  , CAST(NULL AS SYS.NVARCHAR(128)) as physical_database_name
  , CAST(0 AS SYS.BIT) as is_result_set_caching_on
  , CAST(0 AS SYS.BIT) as is_accelerated_database_recovery_on
  , CAST(0 AS SYS.BIT) as is_tempdb_spill_to_remote_store
  , CAST(0 AS SYS.BIT) as is_stale_page_detection_on
  , CAST(0 AS SYS.BIT) as is_memory_optimized_enabled
  , CAST(0 AS SYS.BIT) as is_ledger_on
 from sys.babelfish_sysdatabases d 
 INNER JOIN sys.sysdatabases s on d.dbid = s.dbid
 LEFT OUTER JOIN pg_catalog.pg_collation c ON d.default_collation = c.collname;
GRANT SELECT ON sys.databases TO PUBLIC;

-- BABELFISH_FUNCTION_EXT
CREATE TABLE sys.babelfish_function_ext (
	nspname NAME NOT NULL,
	funcname NAME NOT NULL,
	orig_name sys.NVARCHAR(128), -- users' original input name
	funcsignature TEXT NOT NULL COLLATE "C",
	default_positions TEXT COLLATE "C",
	create_date SYS.DATETIME NOT NULL,
	modify_date SYS.DATETIME NOT NULL,
	PRIMARY KEY(nspname, funcsignature)
);
GRANT SELECT ON sys.babelfish_function_ext TO PUBLIC;

SELECT pg_catalog.pg_extension_config_dump('sys.babelfish_function_ext', '');

ALTER TABLE sys.babelfish_view_def ADD COLUMN create_date SYS.DATETIME, add COLUMN modify_date SYS.DATETIME;

CREATE OR REPLACE FUNCTION sys.babelfish_get_pltsql_function_signature(IN funcoid OID)
RETURNS text
AS 'babelfishpg_tsql', 'get_pltsql_function_signature' LANGUAGE C;

create or replace view sys.tables as
select
  CAST(t.relname as sys._ci_sysname) as name
  , CAST(t.oid as int) as object_id
  , CAST(NULL as int) as principal_id
  , CAST(sch.schema_id as int) as schema_id
  , 0 as parent_object_id
  , CAST('U' as CHAR(2)) as type
  , CAST('USER_TABLE' as sys.nvarchar(60)) as type_desc
  , CAST((select string_agg(
                  case
                  when option like 'bbf_rel_create_date=%%' then substring(option, 21)
                  else NULL
                  end, ',')
          from unnest(t.reloptions) as option)
        as sys.datetime) as create_date
  , CAST((select string_agg(
                  case
                  when option like 'bbf_rel_create_date=%%' then substring(option, 21)
                  else NULL
                  end, ',')
          from unnest(t.reloptions) as option)
        as sys.datetime) as modify_date
  , CAST(0 as sys.bit) as is_ms_shipped
  , CAST(0 as sys.bit) as is_published
  , CAST(0 as sys.bit) as is_schema_published
  , case reltoastrelid when 0 then 0 else 1 end as lob_data_space_id
  , CAST(NULL as int) as filestream_data_space_id
  , CAST(relnatts as int) as max_column_id_used
  , CAST(0 as sys.bit) as lock_on_bulk_load
  , CAST(1 as sys.bit) as uses_ansi_nulls
  , CAST(0 as sys.bit) as is_replicated
  , CAST(0 as sys.bit) as has_replication_filter
  , CAST(0 as sys.bit) as is_merge_published
  , CAST(0 as sys.bit) as is_sync_tran_subscribed
  , CAST(0 as sys.bit) as has_unchecked_assembly_data
  , 0 as text_in_row_limit
  , CAST(0 as sys.bit) as large_value_types_out_of_row
  , CAST(0 as sys.bit) as is_tracked_by_cdc
  , CAST(0 as sys.tinyint) as lock_escalation
  , CAST('TABLE' as sys.nvarchar(60)) as lock_escalation_desc
  , CAST(0 as sys.bit) as is_filetable
  , CAST(0 as sys.tinyint) as durability
  , CAST('SCHEMA_AND_DATA' as sys.nvarchar(60)) as durability_desc
  , CAST(0 as sys.bit) is_memory_optimized
  , case relpersistence when 't' then CAST(2 as sys.tinyint) else CAST(0 as sys.tinyint) end as temporal_type
  , case relpersistence when 't' then CAST('SYSTEM_VERSIONED_TEMPORAL_TABLE' as sys.nvarchar(60)) else CAST('NON_TEMPORAL_TABLE' as sys.nvarchar(60)) end as temporal_type_desc
  , CAST(null as integer) as history_table_id
  , CAST(0 as sys.bit) as is_remote_data_archive_enabled
  , CAST(0 as sys.bit) as is_external
from pg_class t inner join sys.schemas sch on t.relnamespace = sch.schema_id
where t.relpersistence in ('p', 'u', 't')
and t.relkind = 'r'
and not sys.is_table_type(t.oid)
and has_schema_privilege(sch.schema_id, 'USAGE')
and has_table_privilege(t.oid, 'SELECT,INSERT,UPDATE,DELETE,TRUNCATE,TRIGGER');
GRANT SELECT ON sys.tables TO PUBLIC;

create or replace view sys.views as 
select 
  t.relname as name
  , t.oid as object_id
  , null::integer as principal_id
  , sch.schema_id as schema_id
  , 0 as parent_object_id
  , 'V'::varchar(2) as type 
  , 'VIEW'::varchar(60) as type_desc
  , vd.create_date::timestamp as create_date
  , vd.create_date::timestamp as modify_date
  , 0 as is_ms_shipped 
  , 0 as is_published 
  , 0 as is_schema_published 
  , 0 as with_check_option 
  , 0 as is_date_correlation_view 
  , 0 as is_tracked_by_cdc 
from pg_class t inner join sys.schemas sch on t.relnamespace = sch.schema_id 
left outer join sys.babelfish_view_def vd on t.relname = vd.object_name and sch.name = vd.schema_name and vd.dbid = sys.db_id() 
where t.relkind = 'v'
and has_schema_privilege(sch.schema_id, 'USAGE')
and has_table_privilege(t.oid, 'SELECT,INSERT,UPDATE,DELETE,TRUNCATE,TRIGGER');
GRANT SELECT ON sys.views TO PUBLIC;

create or replace view sys.procedures as
select
  cast(p.proname as sys.sysname) as name
  , cast(p.oid as int) as object_id
  , cast(null as int) as principal_id
  , cast(sch.schema_id as int) as schema_id
  , cast (0 as int) as parent_object_id
  , cast(case p.prokind
      when 'p' then 'P'
      when 'a' then 'AF'
      else
        case format_type(p.prorettype, null) when 'trigger'
          then 'TR'
          else 'FN'
        end
    end as sys.bpchar(2)) as type
  , cast(case p.prokind
      when 'p' then 'SQL_STORED_PROCEDURE'
      when 'a' then 'AGGREGATE_FUNCTION'
      else
        case format_type(p.prorettype, null) when 'trigger'
          then 'SQL_TRIGGER'
          else 'SQL_SCALAR_FUNCTION'
        end
    end as sys.nvarchar(60)) as type_desc
  , cast(f.create_date as sys.datetime) as create_date
  , cast(f.create_date as sys.datetime) as modify_date
  , cast(0 as sys.bit) as is_ms_shipped
  , cast(0 as sys.bit) as is_published
  , cast(0 as sys.bit) as is_schema_published
  , cast(0 as sys.bit) as is_auto_executed
  , cast(0 as sys.bit) as is_execution_replicated
  , cast(0 as sys.bit) as is_repl_serializable_only
  , cast(0 as sys.bit) as skips_repl_constraints
from pg_proc p
inner join sys.schemas sch on sch.schema_id = p.pronamespace
left join sys.babelfish_function_ext f on p.proname = f.funcname and sch.schema_id::regnamespace::name = f.nspname
and sys.babelfish_get_pltsql_function_signature(p.oid) = f.funcsignature collate "C"
where has_schema_privilege(sch.schema_id, 'USAGE')
and format_type(p.prorettype, null) <> 'trigger'
and has_function_privilege(p.oid, 'EXECUTE');
GRANT SELECT ON sys.procedures TO PUBLIC;

CREATE OR REPLACE VIEW sys.triggers
AS
SELECT
  CAST(p.proname as sys.sysname) as name,
  CAST(p.oid as int) as object_id,
  CAST(1 as sys.tinyint) as parent_class,
  CAST('OBJECT_OR_COLUMN' as sys.nvarchar(60)) AS parent_class_desc,
  CAST(tr.tgrelid as int) AS parent_id,
  CAST('TR' as sys.bpchar(2)) AS type,
  CAST('SQL_TRIGGER' as sys.nvarchar(60)) AS type_desc,
  CAST(f.create_date as sys.datetime) AS create_date,
  CAST(f.create_date as sys.datetime) AS modify_date,
  CAST(0 as sys.bit) AS is_ms_shipped,
  CAST(
      CASE WHEN tr.tgenabled = 'D'
      THEN 1
      ELSE 0
      END
      AS sys.bit
  )	AS is_disabled,
  CAST(0 as sys.bit) AS is_not_for_replication,
  CAST(get_bit(CAST(CAST(tr.tgtype as int) as bit(7)),0) as sys.bit) AS is_instead_of_trigger
FROM pg_proc p
inner join sys.schemas sch on sch.schema_id = p.pronamespace
left join pg_trigger tr on tr.tgfoid = p.oid
left join sys.babelfish_function_ext f on p.proname = f.funcname and sch.schema_id::regnamespace::name = f.nspname
and sys.babelfish_get_pltsql_function_signature(p.oid) = f.funcsignature collate "C"
where has_schema_privilege(sch.schema_id, 'USAGE')
and has_function_privilege(p.oid, 'EXECUTE')
and p.prokind = 'f'
and format_type(p.prorettype, null) = 'trigger';
GRANT SELECT ON sys.triggers TO PUBLIC;

ALTER VIEW sys.default_constraints RENAME TO default_constraints_deprecated_in_2_3_0;
ALTER VIEW sys.check_constraints RENAME TO check_constraints_deprecated_in_2_3_0;

create or replace view sys.default_constraints
AS
select CAST(('DF_' || tab.name || '_' || d.oid) as sys.sysname) as name
  , CAST(d.oid as int) as object_id
  , CAST(null as int) as principal_id
  , CAST(tab.schema_id as int) as schema_id
  , CAST(d.adrelid as int) as parent_object_id
  , CAST('D' as char(2)) as type
  , CAST('DEFAULT_CONSTRAINT' as sys.nvarchar(60)) AS type_desc
  , CAST(null as sys.datetime) as create_date
  , CAST(null as sys.datetime) as modified_date
  , CAST(0 as sys.bit) as is_ms_shipped
  , CAST(0 as sys.bit) as is_published
  , CAST(0 as sys.bit) as is_schema_published
  , CAST(d.adnum as int) as  parent_column_id
  -- use a simple regex to strip the datatype and collation that pg_get_expr returns after a double-colon that is not expected in SQL Server
  , CAST(regexp_replace(pg_get_expr(d.adbin, d.adrelid), '::"?\w+"?| COLLATE "\w+"', '', 'g') as sys.nvarchar(4000)) as definition
  , CAST(1 as sys.bit) as is_system_named
from pg_catalog.pg_attrdef as d
inner join pg_attribute a on a.attrelid = d.adrelid and d.adnum = a.attnum
inner join sys.tables tab on d.adrelid = tab.object_id
WHERE a.atthasdef = 't' and a.attgenerated = ''
AND has_schema_privilege(tab.schema_id, 'USAGE')
AND has_column_privilege(a.attrelid, a.attname, 'SELECT,INSERT,UPDATE,REFERENCES');
GRANT SELECT ON sys.default_constraints TO PUBLIC;

CREATE or replace VIEW sys.check_constraints AS
SELECT CAST(c.conname as sys.sysname) as name
  , CAST(oid as integer) as object_id
  , CAST(NULL as integer) as principal_id 
  , CAST(c.connamespace as integer) as schema_id
  , CAST(conrelid as integer) as parent_object_id
  , CAST('C' as char(2)) as type
  , CAST('CHECK_CONSTRAINT' as sys.nvarchar(60)) as type_desc
  , CAST(null as sys.datetime) as create_date
  , CAST(null as sys.datetime) as modify_date
  , CAST(0 as sys.bit) as is_ms_shipped
  , CAST(0 as sys.bit) as is_published
  , CAST(0 as sys.bit) as is_schema_published
  , CAST(0 as sys.bit) as is_disabled
  , CAST(0 as sys.bit) as is_not_for_replication
  , CAST(0 as sys.bit) as is_not_trusted
  , CAST(c.conkey[1] as integer) AS parent_column_id
  -- use a simple regex to strip the datatype and collation that pg_get_constraintdef returns after a double-colon that is not expected in SQL Server
  , CAST(regexp_replace(substring(pg_get_constraintdef(c.oid) from 7), '::"?\w+"?| COLLATE "\w+"', '', 'g') as sys.nvarchar(4000)) AS definition
  , CAST(1 as sys.bit) as uses_database_collation
  , CAST(0 as sys.bit) as is_system_named
FROM pg_catalog.pg_constraint as c
INNER JOIN sys.schemas s on c.connamespace = s.schema_id
WHERE has_schema_privilege(s.schema_id, 'USAGE')
AND c.contype = 'c' and c.conrelid != 0;
GRANT SELECT ON sys.check_constraints TO PUBLIC;

-- Rebuild dependent view sys.objects
create or replace view sys.objects as
select
      CAST(t.name as sys.sysname) as name 
    , CAST(t.object_id as int) as object_id
    , CAST(t.principal_id as int) as principal_id
    , CAST(t.schema_id as int) as schema_id
    , CAST(t.parent_object_id as int) as parent_object_id
    , CAST('U' as char(2)) as type
    , CAST('USER_TABLE' as sys.nvarchar(60)) as type_desc
    , CAST(t.create_date as sys.datetime) as create_date
    , CAST(t.modify_date as sys.datetime) as modify_date
    , CAST(t.is_ms_shipped as sys.bit) as is_ms_shipped
    , CAST(t.is_published as sys.bit) as is_published
    , CAST(t.is_schema_published as sys.bit) as is_schema_published
from  sys.tables t
union all
select
      CAST(v.name as sys.sysname) as name
    , CAST(v.object_id as int) as object_id
    , CAST(v.principal_id as int) as principal_id
    , CAST(v.schema_id as int) as schema_id
    , CAST(v.parent_object_id as int) as parent_object_id
    , CAST('V' as char(2)) as type
    , CAST('VIEW' as sys.nvarchar(60)) as type_desc
    , CAST(v.create_date as sys.datetime) as create_date
    , CAST(v.modify_date as sys.datetime) as modify_date
    , CAST(v.is_ms_shipped as sys.bit) as is_ms_shipped
    , CAST(v.is_published as sys.bit) as is_published
    , CAST(v.is_schema_published as sys.bit) as is_schema_published
from  sys.views v
union all
select
      CAST(f.name as sys.sysname) as name
    , CAST(f.object_id as int) as object_id
    , CAST(f.principal_id as int) as principal_id
    , CAST(f.schema_id as int) as schema_id
    , CAST(f.parent_object_id as int) as parent_object_id
    , CAST('F' as char(2)) as type
    , CAST('FOREIGN_KEY_CONSTRAINT' as sys.nvarchar(60)) as type_desc
    , CAST(f.create_date as sys.datetime) as create_date
    , CAST(f.modify_date as sys.datetime) as modify_date
    , CAST(f.is_ms_shipped as sys.bit) as is_ms_shipped
    , CAST(f.is_published as sys.bit) as is_published
    , CAST(f.is_schema_published as sys.bit) as is_schema_published
 from sys.foreign_keys f
union all
select
      CAST(p.name as sys.sysname) as name
    , CAST(p.object_id as int) as object_id
    , CAST(p.principal_id as int) as principal_id
    , CAST(p.schema_id as int) as schema_id
    , CAST(p.parent_object_id as int) as parent_object_id
    , CAST('PK' as char(2)) as type
    , CAST('PRIMARY_KEY_CONSTRAINT' as sys.nvarchar(60)) as type_desc
    , CAST(p.create_date as sys.datetime) as create_date
    , CAST(p.modify_date as sys.datetime) as modify_date
    , CAST(p.is_ms_shipped as sys.bit) as is_ms_shipped
    , CAST(p.is_published as sys.bit) as is_published
    , CAST(p.is_schema_published as sys.bit) as is_schema_published
from sys.key_constraints p
where p.type = 'PK'
union all
select
      CAST(pr.name as sys.sysname) as name
    , CAST(pr.object_id as int) as object_id
    , CAST(pr.principal_id as int) as principal_id
    , CAST(pr.schema_id as int) as schema_id
    , CAST(pr.parent_object_id as int) as parent_object_id
    , CAST(pr.type as char(2)) as type
    , CAST(pr.type_desc as sys.nvarchar(60)) as type_desc
    , CAST(pr.create_date as sys.datetime) as create_date
    , CAST(pr.modify_date as sys.datetime) as modify_date
    , CAST(pr.is_ms_shipped as sys.bit) as is_ms_shipped
    , CAST(pr.is_published as sys.bit) as is_published
    , CAST(pr.is_schema_published as sys.bit) as is_schema_published
 from sys.procedures pr
union all
select
      CAST(tr.name as sys.sysname) as name
    , CAST(tr.object_id as int) as object_id
    , CAST(NULL as int) as principal_id
    , CAST(p.pronamespace as int) as schema_id
    , CAST(tr.parent_id as int) as parent_object_id
    , CAST(tr.type as char(2)) as type
    , CAST(tr.type_desc as sys.nvarchar(60)) as type_desc
    , CAST(tr.create_date as sys.datetime) as create_date
    , CAST(tr.modify_date as sys.datetime) as modify_date
    , CAST(tr.is_ms_shipped as sys.bit) as is_ms_shipped
    , CAST(0 as sys.bit) as is_published
    , CAST(0 as sys.bit) as is_schema_published
  from sys.triggers tr
  inner join pg_proc p on p.oid = tr.object_id
union all 
select
    CAST(def.name as sys.sysname) as name
  , CAST(def.object_id as int) as object_id
  , CAST(def.principal_id as int) as principal_id
  , CAST(def.schema_id as int) as schema_id
  , CAST(def.parent_object_id as int) as parent_object_id
  , CAST(def.type as char(2)) as type
  , CAST(def.type_desc as sys.nvarchar(60)) as type_desc
  , CAST(def.create_date as sys.datetime) as create_date
  , CAST(def.modified_date as sys.datetime) as modify_date
  , CAST(def.is_ms_shipped as sys.bit) as is_ms_shipped
  , CAST(def.is_published as sys.bit) as is_published
  , CAST(def.is_schema_published as sys.bit) as is_schema_published
  from sys.default_constraints def
union all
select
    CAST(chk.name as sys.sysname) as name
  , CAST(chk.object_id as int) as object_id
  , CAST(chk.principal_id as int) as principal_id
  , CAST(chk.schema_id as int) as schema_id
  , CAST(chk.parent_object_id as int) as parent_object_id
  , CAST(chk.type as char(2)) as type
  , CAST(chk.type_desc as sys.nvarchar(60)) as type_desc
  , CAST(chk.create_date as sys.datetime) as create_date
  , CAST(chk.modify_date as sys.datetime) as modify_date
  , CAST(chk.is_ms_shipped as sys.bit) as is_ms_shipped
  , CAST(chk.is_published as sys.bit) as is_published
  , CAST(chk.is_schema_published as sys.bit) as is_schema_published
  from sys.check_constraints chk
union all
select
    CAST(p.relname as sys.sysname) as name
  , CAST(p.oid as int) as object_id
  , CAST(null as int) as principal_id
  , CAST(s.schema_id as int) as schema_id
  , CAST(0 as int) as parent_object_id
  , CAST('SO' as char(2)) as type
  , CAST('SEQUENCE_OBJECT' as sys.nvarchar(60)) as type_desc
  , CAST(null as sys.datetime) as create_date
  , CAST(null as sys.datetime) as modify_date
  , CAST(0 as sys.bit) as is_ms_shipped
  , CAST(0 as sys.bit) as is_published
  , CAST(0 as sys.bit) as is_schema_published
from pg_class p
inner join sys.schemas s on s.schema_id = p.relnamespace
and p.relkind = 'S'
and has_schema_privilege(s.schema_id, 'USAGE')
union all
select
    CAST(('TT_' || tt.name || '_' || tt.type_table_object_id) as sys.sysname) as name
  , CAST(tt.type_table_object_id as int) as object_id
  , CAST(tt.principal_id as int) as principal_id
  , CAST(tt.schema_id as int) as schema_id
  , CAST(0 as int) as parent_object_id
  , CAST('TT' as char(2)) as type
  , CAST('TABLE_TYPE' as sys.nvarchar(60)) as type_desc
  , CAST((select string_agg(
                    case
                    when option like 'bbf_rel_create_date=%%' then substring(option, 21)
                    else NULL
                    end, ',')
          from unnest(c.reloptions) as option)
     as sys.datetime) as create_date
  , CAST((select string_agg(
                    case
                    when option like 'bbf_rel_create_date=%%' then substring(option, 21)
                    else NULL
                    end, ',')
          from unnest(c.reloptions) as option)
     as sys.datetime) as modify_date
  , CAST(1 as sys.bit) as is_ms_shipped
  , CAST(0 as sys.bit) as is_published
  , CAST(0 as sys.bit) as is_schema_published
from sys.table_types tt
inner join pg_class c on tt.type_table_object_id = c.oid;
GRANT SELECT ON sys.objects TO PUBLIC;

CREATE OR REPLACE FUNCTION objectproperty(
    id INT,
    property SYS.VARCHAR
    )
RETURNS INT
AS $$
BEGIN

    IF NOT EXISTS(SELECT ao.object_id FROM sys.all_objects ao WHERE object_id = id)
    THEN
        RETURN NULL;
    END IF;

    property := RTRIM(LOWER(COALESCE(property, '')));

    IF property = 'ownerid' -- OwnerId
    THEN
        RETURN (
                SELECT CAST(COALESCE(t1.principal_id, pn.nspowner) AS INT)
                FROM sys.all_objects t1
                INNER JOIN pg_catalog.pg_namespace pn ON pn.oid = t1.schema_id
                WHERE t1.object_id = id);

    ELSEIF property = 'isdefaultcnst' -- IsDefaultCnst
    THEN
        RETURN (SELECT count(distinct dc.object_id) FROM sys.default_constraints dc WHERE dc.object_id = id);

    ELSEIF property = 'execisquotedidenton' -- ExecIsQuotedIdentOn
    THEN
        RETURN (SELECT CAST(sm.uses_quoted_identifier as int) FROM sys.all_sql_modules sm WHERE sm.object_id = id);

    ELSEIF property = 'tablefulltextpopulatestatus' -- TableFullTextPopulateStatus
    THEN
        IF NOT EXISTS (SELECT object_id FROM sys.tables t WHERE t.object_id = id) THEN
            RETURN NULL;
        END IF;
        RETURN 0;

    ELSEIF property = 'tablehasvardecimalstorageformat' -- TableHasVarDecimalStorageFormat
    THEN
        IF NOT EXISTS (SELECT object_id FROM sys.tables t WHERE t.object_id = id) THEN
            RETURN NULL;
        END IF;
        RETURN 0;

    ELSEIF property = 'ismsshipped' -- IsMSShipped
    THEN
        RETURN (SELECT CAST(ao.is_ms_shipped AS int) FROM sys.all_objects ao WHERE ao.object_id = id);

    ELSEIF property = 'isschemabound' -- IsSchemaBound
    THEN
        RETURN (SELECT CAST(sm.is_schema_bound AS int) FROM sys.all_sql_modules sm WHERE sm.object_id = id);

    ELSEIF property = 'execisansinullson' -- ExecIsAnsiNullsOn
    THEN
        RETURN (SELECT CAST(sm.uses_ansi_nulls AS int) FROM sys.all_sql_modules sm WHERE sm.object_id = id);

    ELSEIF property = 'isdeterministic' -- IsDeterministic
    THEN
        RETURN 0;
    
    ELSEIF property = 'isprocedure' -- IsProcedure
    THEN
        RETURN (SELECT count(distinct object_id) from sys.all_objects WHERE object_id = id and type = 'P');

    ELSEIF property = 'istable' -- IsTable
    THEN
        RETURN (SELECT count(distinct object_id) from sys.all_objects WHERE object_id = id and type in ('IT', 'TT', 'U', 'S'));

    ELSEIF property = 'isview' -- IsView
    THEN
        RETURN (SELECT count(distinct object_id) from sys.all_objects WHERE object_id = id and type = 'V');
    
    ELSEIF property = 'isusertable' -- IsUserTable
    THEN
        RETURN (SELECT count(distinct object_id) from sys.all_objects WHERE object_id = id and type = 'U' and is_ms_shipped = 0);
    
    ELSEIF property = 'istablefunction' -- IsTableFunction
    THEN
        RETURN (SELECT count(distinct object_id) from sys.all_objects WHERE object_id = id and type in ('IF', 'TF', 'FT'));
    
    ELSEIF property = 'isinlinefunction' -- IsInlineFunction
    THEN
        RETURN (SELECT count(distinct object_id) from sys.all_objects WHERE object_id = id and type in ('IF'));
    
    ELSEIF property = 'isscalarfunction' -- IsScalarFunction
    THEN
        RETURN (SELECT count(distinct object_id) from sys.all_objects WHERE object_id = id and type in ('FN', 'FS'));

    ELSEIF property = 'isprimarykey' -- IsPrimaryKey
    THEN
        RETURN (SELECT count(distinct object_id) from sys.all_objects WHERE object_id = id and type = 'PK');
    
    ELSEIF property = 'isindexed' -- IsIndexed
    THEN
        RETURN (SELECT count(distinct object_id) from sys.indexes WHERE object_id = id and index_id > 0);

    ELSEIF property = 'isdefault' -- IsDefault
    THEN
        RETURN 0;

    ELSEIF property = 'isrule' -- IsRule
    THEN
        RETURN 0;
    
    ELSEIF property = 'istrigger' -- IsTrigger
    THEN
        RETURN (SELECT count(distinct object_id) from sys.all_objects WHERE object_id = id and type in ('TA', 'TR'));
    END IF;

    RETURN NULL;
END;
$$
LANGUAGE plpgsql;

CALL sys.babelfish_drop_deprecated_object('view', 'sys', 'check_constraints_deprecated_in_2_3_0');
CALL sys.babelfish_drop_deprecated_object('view', 'sys', 'default_constraints_deprecated_in_2_3_0');

-- USER extension
ALTER TABLE sys.babelfish_authid_user_ext add COLUMN IF NOT EXISTS user_can_connect INT NOT NULL DEFAULT 1;

GRANT SELECT ON sys.babelfish_authid_user_ext TO PUBLIC;

CREATE OR REPLACE PROCEDURE sys.babelfish_update_user_catalog_for_guest()
LANGUAGE C
AS 'babelfishpg_tsql', 'update_user_catalog_for_guest';
 
CALL sys.babelfish_update_user_catalog_for_guest();

<<<<<<< HEAD
=======
ALTER VIEW sys.sp_sproc_columns_view RENAME TO sp_sproc_columns_view_deprecated_in_2_3_0;

CREATE OR REPLACE VIEW sys.sp_sproc_columns_view
AS
SELECT
CAST(sys.db_name() AS sys.sysname) AS PROCEDURE_QUALIFIER -- This will always be objects in current database
, CAST(ss.schema_name AS sys.sysname) AS PROCEDURE_OWNER
, CAST(
CASE
  WHEN ss.prokind = 'p' THEN CONCAT(ss.proname, ';1')
  ELSE CONCAT(ss.proname, ';0')
END
AS sys.nvarchar(134)) AS PROCEDURE_NAME
, CAST(
CASE 
  WHEN ss.n IS NULL THEN
    CASE
      WHEN ss.proretset THEN '@TABLE_RETURN_VALUE'
    ELSE '@RETURN_VALUE'
  END 
ELSE COALESCE(ss.proargnames[n], '')
END
AS sys.SYSNAME) AS COLUMN_NAME
, CAST(
CASE
WHEN ss.n IS NULL THEN
  CASE 
    WHEN ss.proretset THEN 3
    ELSE 5
  END
WHEN ss.proargmodes[n] in ('o', 'b') THEN 2
ELSE 1
END
AS smallint) AS COLUMN_TYPE
, CAST(
CASE
  WHEN ss.n IS NULL THEN
    CASE
      WHEN ss.prokind = 'p' THEN (SELECT data_type FROM sys.spt_datatype_info_table  WHERE type_name = 'int')
    WHEN ss.proretset THEN NULL
    ELSE sdit.data_type 
    END
  WHEN st.is_table_type = 1 THEN -153
  ELSE sdit.data_type 
END
AS smallint) AS DATA_TYPE
, CAST(
CASE 
  WHEN ss.n IS NULL THEN
    CASE 
      WHEN ss.proretset THEN 'table' 
      WHEN ss.prokind = 'p' THEN 'int'
      ELSE st.name
    END
  ELSE st.name
END
AS sys.sysname) AS TYPE_NAME
, CAST(
CASE
  WHEN ss.n IS NULL THEN
    CASE 
      WHEN ss.proretset THEN 0 
    WHEN ss.prokind = 'p' THEN (SELECT precision FROM sys.types WHERE name = 'int')
    ELSE st.precision
  END
  WHEN st.is_table_type = 1 THEN 0
  ELSE st.precision 
END 
AS sys.int) AS PRECISION
, CAST(
CASE
  WHEN ss.n IS NULL THEN
    CASE
      WHEN ss.proretset THEN 0
    WHEN ss.prokind = 'p' THEN (SELECT max_length FROM sys.types WHERE name = 'int')
    ELSE st.max_length
  END
  WHEN st.is_table_type = 1 THEN 2147483647
  ELSE st.max_length 
END
AS sys.int) AS LENGTH
, CAST(
CASE
  WHEN ss.n IS NULL THEN 
    CASE
      WHEN ss.proretset THEN 0 
      WHEN ss.prokind = 'p' THEN (SELECT scale FROM sys.types WHERE name = 'int')
      ELSE st.scale
    END
  WHEN st.is_table_type = 1 THEN NULL
  ELSE st.scale
END
AS smallint) AS SCALE
, CAST(
CASE
  WHEN ss.n IS NULL THEN
    CASE
      WHEN ss.proretset THEN 0
    WHEN ss.prokind = 'p' THEN (SELECT num_prec_radix FROM sys.spt_datatype_info_table WHERE type_name = 'int')
    ELSE sdit.num_prec_radix
  END
  WHEN st.is_table_type = 1 THEN NULL
  ELSE sdit.num_prec_radix
END
AS smallint) AS RADIX
, CAST(
CASE
  WHEN ss.n IS NULL THEN
    CASE 
      WHEN ss.proretset OR ss.prokind = 'p' THEN 0
      ELSE sdit.nullable 
    END
  WHEN st.is_table_type = 1 THEN 1
  ELSE sdit.nullable 
END
AS smallint) AS NULLABLE
, CAST(
CASE 
  WHEN ss.n IS NULL AND ss.proretset THEN 'Result table returned by table valued function'
  ELSE NULL
END
AS sys.varchar(254)) AS REMARKS
, CAST(NULL AS sys.nvarchar(4000)) AS COLUMN_DEF
, CAST(
CASE
  WHEN ss.n IS NULL THEN
    CASE
      WHEN ss.proretset THEN NULL
      WHEN ss.prokind = 'p' THEN (SELECT sql_data_type FROM sys.spt_datatype_info_table WHERE type_name = 'int')
      ELSE sdit.sql_data_type
    END
  WHEN st.is_table_type = 1 THEN -153
  ELSE sdit.sql_data_type 
END
AS smallint) AS SQL_DATA_TYPE
, CAST(
CASE
  WHEN ss.n IS NULL THEN
    CASE 
      WHEN ss.proretset THEN 0
      WHEN ss.prokind = 'p' THEN (SELECT sql_datetime_sub FROM sys.spt_datatype_info_table WHERE type_name = 'int')
      ELSE sdit.sql_datetime_sub
    END
  ELSE sdit.sql_datetime_sub 
END 
AS smallint) AS SQL_DATETIME_SUB
, CAST(
CASE
  WHEN ss.n IS NOT NULL AND st.is_table_type = 1 THEN 2147483647
  ELSE NULL
END
AS sys.int) AS CHAR_OCTET_LENGTH
, CAST(
CASE
  WHEN ss.n IS NULL THEN 0
  ELSE n 
END 
AS sys.int) AS ORDINAL_POSITION
, CAST(
CASE
  WHEN ss.n IS NULL AND ss.proretset THEN 'NO'
  WHEN st.is_table_type = 1 THEN 'YES'
  WHEN sdit.nullable = 1 THEN 'YES'
  ELSE 'NO'
END
AS sys.varchar(254)) AS IS_NULLABLE
, CAST(
CASE
  WHEN ss.n IS NULL THEN
    CASE
      WHEN ss.proretset THEN 0
      WHEN ss.prokind = 'p' THEN 56
      ELSE sdit.ss_data_type
    END
  WHEN st.is_table_type = 1 THEN 0
  ELSE sdit.ss_data_type
END
AS sys.tinyint) AS SS_DATA_TYPE
, CAST(ss.proname AS sys.sysname) AS original_procedure_name
FROM 
( 
  -- CTE to query procedures related to bbf
  WITH bbf_proc AS (
    SELECT
      p.proname as proname,
      p.proargnames as proargnames,
      p.proargmodes as proargmodes,
      p.prokind as prokind,
      p.proretset as proretset,
      p.prorettype as prorettype,
      p.proallargtypes as proallargtypes,
      p.proargtypes as proargtypes,
      s.name as schema_name
    FROM 
      pg_proc p
    INNER JOIN (
      SELECT name as name, schema_id as id  FROM sys.schemas 
      UNION ALL 
      SELECT CAST(nspname as sys.sysname) as name, CAST(oid as int) as id 
        from pg_namespace WHERE nspname in ('sys', 'information_schema')
    ) as s ON p.pronamespace = s.id
    WHERE (
      (pg_has_role(p.proowner, 'USAGE') OR has_function_privilege(p.oid, 'EXECUTE'))
      AND (s.name != 'sys' 
        OR p.proname like 'sp\_%' -- filter out internal babelfish-specific procs in sys schema
        OR p.proname like 'xp\_%'
        OR p.proname like 'dm\_%'
        OR p.proname like 'fn\_%'))
  )

  SELECT *
  FROM ( 
    SELECT -- Selects all parameters (input and output), but NOT return values
    p.proname as proname,
    p.proargnames as proargnames,
    p.proargmodes as proargmodes,
    p.prokind as prokind,
    p.proretset as proretset,
    p.prorettype as prorettype,
    p.schema_name as schema_name,
    (information_schema._pg_expandarray(
    COALESCE(p.proallargtypes,
      CASE 
        WHEN p.prokind = 'f' THEN (CAST(p.proargtypes AS oid[]))
        ELSE CAST(p.proargtypes AS oid[])
      END
    ))).x AS x,
    (information_schema._pg_expandarray(
    COALESCE(p.proallargtypes,
      CASE 
        WHEN p.prokind = 'f' THEN (CAST(p.proargtypes AS oid[]))
        ELSE CAST(p.proargtypes AS oid[])
      END
    ))).n AS n
    FROM bbf_proc p) AS t
  WHERE (t.proargmodes[t.n] in ('i', 'o', 'b') OR t.proargmodes is NULL)

  UNION ALL

  SELECT -- Selects all return values (this is because inline-table functions could cause duplicate outputs)
  p.proname as proname,
  p.proargnames as proargnames,
  p.proargmodes as proargmodes,
  p.prokind as prokind,
  p.proretset as proretset,
  p.prorettype as prorettype,
  p.schema_name as schema_name,
  p.prorettype AS x, 
  NULL AS n -- null value indicates that we are retrieving the return values of the proc/func
  FROM bbf_proc p
) ss
LEFT JOIN sys.types st ON ss.x = st.user_type_id -- left join'd because return type of table-valued functions may not have an entry in sys.types
-- Because spt_datatype_info_table does contain user-defind types and their names,
-- the join below allows us to retrieve the name of the base type of the user-defined type
LEFT JOIN sys.spt_datatype_info_table sdit ON sdit.type_name = sys.translate_pg_type_to_tsql(st.system_type_id);
GRANT SELECT ON sys.sp_sproc_columns_view TO PUBLIC;

CALL sys.babelfish_drop_deprecated_object('view', 'sys', 'sp_sproc_columns_view_deprecated_in_2_3_0');

CREATE OR REPLACE PROCEDURE sys.sp_addrole(IN "@rolname" sys.SYSNAME)
AS 'babelfishpg_tsql', 'sp_addrole' LANGUAGE C;
GRANT EXECUTE on PROCEDURE sys.sp_addrole(IN sys.SYSNAME) TO PUBLIC;

CREATE OR REPLACE PROCEDURE sys.sp_droprole(IN "@rolname" sys.SYSNAME)
AS 'babelfishpg_tsql', 'sp_droprole' LANGUAGE C;
GRANT EXECUTE on PROCEDURE sys.sp_droprole(IN sys.SYSNAME) TO PUBLIC;

CREATE OR REPLACE PROCEDURE sys.sp_addrolemember(IN "@rolname" sys.SYSNAME, IN "@membername" sys.SYSNAME)
AS 'babelfishpg_tsql', 'sp_addrolemember' LANGUAGE C;
GRANT EXECUTE on PROCEDURE sys.sp_addrolemember(IN sys.SYSNAME, IN sys.SYSNAME) TO PUBLIC;

CREATE OR REPLACE PROCEDURE sys.sp_droprolemember(IN "@rolname" sys.SYSNAME, IN "@membername" sys.SYSNAME)
AS 'babelfishpg_tsql', 'sp_droprolemember' LANGUAGE C;
GRANT EXECUTE on PROCEDURE sys.sp_droprolemember(IN sys.SYSNAME, IN sys.SYSNAME) TO PUBLIC;

-- Drops the temporary procedure used by the upgrade script.
-- Please have this be one of the last statements executed in this upgrade script.
DROP PROCEDURE sys.babelfish_drop_deprecated_object(varchar, varchar, varchar);

-- Reset search_path to not affect any subsequent scripts
SELECT set_config('search_path', trim(leading 'sys, ' from current_setting('search_path')), false);

/*
 * JSON MODIFY
 * This function is used to update the value of a property in a JSON string and returns the updated JSON string.
 * It has been implemented in three parts:
 *  1) Set the append and create_if_missing flag as postgres functions do not directly take append and lax/strict mode in the jsonb_path.
 *  2) To convert the input path into the expected jsonb_path.
 *  3) To implement the main logic of the JSON_MODIFY function by dividing it into 8 different cases.
 */
CREATE OR REPLACE FUNCTION sys.json_modify(in expression sys.NVARCHAR,in path_json TEXT, in new_value TEXT)
RETURNS sys.NVARCHAR
AS
$BODY$
DECLARE
    json_path TEXT;
    json_path_convert TEXT;
    new_jsonb_path TEXT[];
    key_value_type TEXT;
    path_split_array TEXT[];
    comparison_string TEXT COLLATE "C";
    len_array INTEGER;
    word_count INTEGER;
    create_if_missing BOOL = TRUE;
    append_modifier BOOL = FALSE;
    key_exists BOOL;
    key_value JSONB;
    json_expression JSONB = expression::JSONB;
    result_json sys.NVARCHAR;
BEGIN
    path_split_array = regexp_split_to_array(TRIM(path_json) COLLATE "C",'\s+');
    word_count = array_length(path_split_array,1);
    /* 
     * This if else block is added to set the create_if_missing and append_modifier flags.
     * These flags will be used to know the mode and if the optional modifier append is present in the input path_json.
     * It is necessary as postgres functions do not directly take append and lax/strict mode in the jsonb_path.    
     */
    IF word_count = 1 THEN
        json_path = path_split_array[1];
        create_if_missing = TRUE;
        append_modifier = FALSE;
    ELSIF word_count = 2 THEN 
        json_path = path_split_array[2];
        comparison_string = path_split_array[1]; -- append or lax/strict mode
        IF comparison_string = 'append' THEN
            append_modifier = TRUE;
        ELSIF comparison_string = 'strict' THEN
            create_if_missing = FALSE;
        ELSIF comparison_string = 'lax' THEN
            create_if_missing = TRUE;
        ELSE
            RAISE invalid_json_text;
        END IF;
    ELSIF word_count = 3 THEN
        json_path = path_split_array[3];
        comparison_string = path_split_array[1]; -- append mode 
        IF comparison_string = 'append' THEN
            append_modifier = TRUE;
        ELSE
            RAISE invalid_json_text;
        END IF;
        comparison_string = path_split_array[2]; -- lax/strict mode
        IF comparison_string = 'strict' THEN
            create_if_missing = FALSE;
        ELSIF comparison_string = 'lax' THEN
            create_if_missing = TRUE;
        ELSE
            RAISE invalid_json_text;
        END IF;
    ELSE
        RAISE invalid_json_text;
    END IF;

    -- To convert input jsonpath to the required jsonb_path format
    json_path_convert = regexp_replace(json_path, '\$\.|]|\$\[' , '' , 'ig'); -- To remove "$." and "]" sign from the string 
    json_path_convert = regexp_replace(json_path_convert, '\.|\[' , ',' , 'ig'); -- To replace "." and "[" with "," to change into required format
    new_jsonb_path = CONCAT('{',json_path_convert,'}'); -- Final required format of path by jsonb_set

    key_exists = jsonb_path_exists(json_expression,json_path::jsonpath); -- To check if key exist in the given path
    
    --This if else block is to call the jsonb_set function based on the create_if_missing and append_modifier flags
    IF append_modifier THEN 
        IF key_exists THEN
            key_value = jsonb_path_query_first(json_expression,json_path::jsonpath); -- To get the value of the key
            key_value_type = jsonb_typeof(key_value);
            IF key_value_type = 'array' THEN
                len_array = jsonb_array_length(key_value);
                /*
                 * As jsonb_insert requires the index of the value to be inserted, so the below FORMAT function changes the path format into the required jsonb_insert path format.
                 * Eg: JSON_MODIFY('{"name":"John","skills":["C#","SQL"]}','append $.skills','Azure'); -> converts the path from '$.skills' to '{skills,2}' instead of '{skills}'
                 */
                new_jsonb_path = FORMAT('%s,%s}',TRIM('}' FROM new_jsonb_path::TEXT),len_array);
                IF new_value IS NULL THEN
                    result_json = jsonb_insert(json_expression,new_jsonb_path,'null'); -- This needs to be done because "to_jsonb(coalesce(new_value, 'null'))" does not result in a JSON NULL
                ELSE
                    result_json = jsonb_insert(json_expression,new_jsonb_path,to_jsonb(new_value));
                END IF;
            ELSE
                IF NOT create_if_missing THEN
                    RAISE sql_json_array_not_found;
                ELSE
                    result_json = json_expression;
                END IF;
            END IF;
        ELSE
            IF NOT create_if_missing THEN
                RAISE sql_json_object_not_found;
            ELSE
                result_json = jsonb_insert(json_expression,new_jsonb_path,to_jsonb(array_agg(new_value))); -- array_agg is used to convert the new_value text into array format as we append functionality is being used
            END IF;
        END IF;
    ELSE --When no append modifier is present
        IF new_value IS NOT NULL THEN
            IF key_exists OR create_if_missing THEN
                result_json = jsonb_set_lax(json_expression,new_jsonb_path,to_jsonb(new_value),create_if_missing);
            ELSE
                RAISE sql_json_object_not_found;
            END IF;
        ELSE
            IF key_exists THEN
                IF NOT create_if_missing THEN
                    result_json = jsonb_set_lax(json_expression,new_jsonb_path,to_jsonb(new_value));
                ELSE
                    result_json = jsonb_set_lax(json_expression,new_jsonb_path,to_jsonb(new_value),create_if_missing,'delete_key');
                END IF;
            ELSE
                IF NOT create_if_missing THEN
                    RAISE sql_json_object_not_found;
                ELSE
                    result_json = jsonb_set_lax(json_expression,new_jsonb_path,to_jsonb(new_value),FALSE);
                END IF;
            END IF;
        END IF;
    END IF;  -- If append_modifier block ends here
    RETURN result_json;
EXCEPTION
    WHEN invalid_json_text THEN
            RAISE USING MESSAGE = 'JSON path is not properly formatted',
                        DETAIL = FORMAT('Unexpected keyword "%s" is found.',comparison_string),
                        HINT = 'Change "modifier/mode" parameter to the proper value and try again.';
    WHEN sql_json_array_not_found THEN
            RAISE USING MESSAGE = 'array cannot be found in the specified JSON path',
                        HINT = 'Change JSON path to target array property and try again.';
    WHEN sql_json_object_not_found THEN
            RAISE USING MESSAGE = 'property cannot be found on the specified JSON path';
END;        
$BODY$
LANGUAGE plpgsql;


>>>>>>> 3136b275
CREATE OR REPLACE FUNCTION sys.babelfish_conv_string_to_time(IN p_datatype TEXT,
                                                                 IN p_timestring TEXT,
                                                                 IN p_style NUMERIC DEFAULT 0)
RETURNS TIME WITHOUT TIME ZONE
AS
$BODY$
DECLARE
    v_hours SMALLINT;
    v_style SMALLINT;
    v_scale SMALLINT;
    v_daypart VARCHAR COLLATE "C";
    v_seconds VARCHAR COLLATE "C";
    v_minutes SMALLINT;
    v_fseconds VARCHAR COLLATE "C";
    v_datatype VARCHAR COLLATE "C";
    v_timestring VARCHAR COLLATE "C";
    v_err_message VARCHAR COLLATE "C";
    v_src_datatype VARCHAR COLLATE "C";
    v_timeunit_mask VARCHAR COLLATE "C";
    v_datatype_groups TEXT[];
    v_regmatch_groups TEXT[];
    AMPM_REGEXP CONSTANT VARCHAR COLLATE "C" := '\s*([AP]M)';
    TIMEUNIT_REGEXP CONSTANT VARCHAR COLLATE "C" := '\s*(\d{1,2})\s*';
    FRACTSECS_REGEXP CONSTANT VARCHAR COLLATE "C" := '\s*(\d{1,9})';
    HHMMSSFS_REGEXP CONSTANT VARCHAR COLLATE "C" := concat('^', TIMEUNIT_REGEXP,
                                               '\:', TIMEUNIT_REGEXP,
                                               '\:', TIMEUNIT_REGEXP,
                                               '(?:\.|\:)', FRACTSECS_REGEXP, '$');
    HHMMSS_REGEXP CONSTANT VARCHAR COLLATE "C" := concat('^', TIMEUNIT_REGEXP, '\:', TIMEUNIT_REGEXP, '\:', TIMEUNIT_REGEXP, '$');
    HHMMFS_REGEXP CONSTANT VARCHAR COLLATE "C" := concat('^', TIMEUNIT_REGEXP, '\:', TIMEUNIT_REGEXP, '\.', FRACTSECS_REGEXP, '$');
    HHMM_REGEXP CONSTANT VARCHAR COLLATE "C" := concat('^', TIMEUNIT_REGEXP, '\:', TIMEUNIT_REGEXP, '$');
    HH_REGEXP CONSTANT VARCHAR COLLATE "C" := concat('^', TIMEUNIT_REGEXP, '$');
    DATATYPE_REGEXP CONSTANT VARCHAR COLLATE "C" := '^(TIME)\s*(?:\()?\s*((?:-)?\d+)?\s*(?:\))?$';
BEGIN
    v_datatype := trim(regexp_replace(p_datatype, 'DATETIME', 'TIME', 'gi'));
    v_timestring := upper(trim(p_timestring));
    v_style := floor(p_style)::SMALLINT;

    v_datatype_groups := regexp_matches(v_datatype, DATATYPE_REGEXP, 'gi');

    v_src_datatype := upper(v_datatype_groups[1]);
    v_scale := v_datatype_groups[2]::SMALLINT;

    IF (v_src_datatype IS NULL) THEN
        RAISE datatype_mismatch;
    ELSIF (coalesce(v_scale, 0) NOT BETWEEN 0 AND 7)
    THEN
        RAISE interval_field_overflow;
    ELSIF (v_scale IS NULL) THEN
        v_scale := 7;
    END IF;

    IF (scale(p_style) > 0) THEN
        RAISE most_specific_type_mismatch;
    ELSIF (NOT ((v_style BETWEEN 0 AND 14) OR
             (v_style BETWEEN 20 AND 25) OR
             (v_style BETWEEN 100 AND 114) OR
             v_style IN (120, 121, 126, 127, 130, 131)))
    THEN
        RAISE invalid_parameter_value;
    END IF;

    v_daypart := substring(v_timestring, 'AM|PM');
    v_timestring := trim(regexp_replace(v_timestring, coalesce(v_daypart, ''), ''));

    v_timeunit_mask :=
        CASE
           WHEN (v_timestring ~* HHMMSSFS_REGEXP) THEN HHMMSSFS_REGEXP
           WHEN (v_timestring ~* HHMMSS_REGEXP) THEN HHMMSS_REGEXP
           WHEN (v_timestring ~* HHMMFS_REGEXP) THEN HHMMFS_REGEXP
           WHEN (v_timestring ~* HHMM_REGEXP) THEN HHMM_REGEXP
           WHEN (v_timestring ~* HH_REGEXP) THEN HH_REGEXP
        END;

    IF (v_timeunit_mask IS NULL) THEN
        RAISE invalid_datetime_format;
    END IF;

    v_regmatch_groups := regexp_matches(v_timestring, v_timeunit_mask, 'gi');

    v_hours := v_regmatch_groups[1]::SMALLINT;
    v_minutes := v_regmatch_groups[2]::SMALLINT;

    IF (v_timestring ~* HHMMFS_REGEXP) THEN
        v_fseconds := v_regmatch_groups[3];
    ELSE
        v_seconds := v_regmatch_groups[3];
        v_fseconds := v_regmatch_groups[4];
    END IF;

   IF (v_daypart IS NOT NULL) THEN
      IF ((v_daypart = 'AM' AND v_hours NOT BETWEEN 0 AND 12) OR
          (v_daypart = 'PM' AND v_hours NOT BETWEEN 1 AND 23))
      THEN
          RAISE numeric_value_out_of_range;
      ELSIF (v_daypart = 'PM' AND v_hours < 12) THEN
          v_hours := v_hours + 12;
      ELSIF (v_daypart = 'AM' AND v_hours = 12) THEN
          v_hours := v_hours - 12;
      END IF;
   END IF;

    v_fseconds := sys.babelfish_get_microsecs_from_fractsecs(v_fseconds, v_scale);
    v_seconds := concat_ws('.', v_seconds, v_fseconds);

    RETURN make_time(v_hours, v_minutes, v_seconds::NUMERIC);
EXCEPTION
    WHEN most_specific_type_mismatch THEN
        RAISE USING MESSAGE := 'Argument data type NUMERIC is invalid for argument 3 of conv_string_to_time function.',
                    DETAIL := 'Use of incorrect "style" parameter value during conversion process.',
                    HINT := 'Change "style" parameter to the proper value and try again.';

    WHEN invalid_parameter_value THEN
        RAISE USING MESSAGE := format('The style %s is not supported for conversions from VARCHAR to TIME.', v_style),
                    DETAIL := 'Use of incorrect "style" parameter value during conversion process.',
                    HINT := 'Change "style" parameter to the proper value and try again.';

    WHEN datatype_mismatch THEN
        RAISE USING MESSAGE := 'Source data type should be ''TIME'' or ''TIME(n)''.',
                    DETAIL := 'Use of incorrect "datatype" parameter value during conversion process.',
                    HINT := 'Change "datatype" parameter to the proper value and try again.';

    WHEN interval_field_overflow THEN
        RAISE USING MESSAGE := format('Specified scale %s is invalid.', v_scale),
                    DETAIL := 'Use of incorrect data type scale value during conversion process.',
                    HINT := 'Change scale component of data type parameter to be in range [0..7] and try again.';

    WHEN numeric_value_out_of_range THEN
        RAISE USING MESSAGE := 'Could not extract correct hour value due to it''s inconsistency with AM|PM day part mark.',
                    DETAIL := 'Extracted hour value doesn''t fall in correct day part mark range: 0..12 for "AM" or 1..23 for "PM".',
                    HINT := 'Correct a hour value in the source string or remove AM|PM day part mark out of it.';

    WHEN invalid_datetime_format THEN
        RAISE USING MESSAGE := 'Conversion failed when converting time from character string.',
                    DETAIL := 'Incorrect using of pair of input parameters values during conversion process.',
                    HINT := 'Check the input parameters values, correct them if needed, and try again.';

    WHEN invalid_text_representation THEN
        GET STACKED DIAGNOSTICS v_err_message = MESSAGE_TEXT;
        v_err_message := substring(lower(v_err_message), 'integer\:\s\"(.*)\"');

        RAISE USING MESSAGE := format('Error while trying to convert "%s" value to SMALLINT data type.',
                                      v_err_message),
                    DETAIL := 'Supplied value contains illegal characters.',
                    HINT := 'Correct supplied value, remove all illegal characters.';
END;
$BODY$
LANGUAGE plpgsql
VOLATILE
RETURNS NULL ON NULL INPUT;


CREATE OR REPLACE PROCEDURE sys.sp_helpdb(IN "@dbname" VARCHAR(32))
LANGUAGE 'pltsql'
AS $$
BEGIN
  SELECT
  CAST(name AS sys.nvarchar(128)),
  CAST(db_size AS sys.nvarchar(13)),
  CAST(owner AS sys.nvarchar(128)),
  CAST(dbid AS sys.int),
  CAST(created AS sys.nvarchar(11)),
  CAST(status AS sys.nvarchar(600)),
  CAST(compatibility_level AS sys.tinyint)
  FROM sys.babelfish_helpdb(@dbname);

  SELECT
  CAST(NULL AS sys.nchar(128)) AS name,
  CAST(NULL AS smallint) AS fileid,
  CAST(NULL AS sys.nchar(260)) AS filename,
  CAST(NULL AS sys.nvarchar(128)) AS filegroup,
  CAST(NULL AS sys.nvarchar(18)) AS size,
  CAST(NULL AS sys.nvarchar(18)) AS maxsize,
  CAST(NULL AS sys.nvarchar(18)) AS growth,
  CAST(NULL AS sys.varchar(9)) AS usage;

  RETURN 0;
END;
$$;

-- Drops the temporary procedure used by the upgrade script.
-- Please have this be one of the last statements executed in this upgrade script.
DROP PROCEDURE sys.babelfish_drop_deprecated_object(varchar, varchar, varchar);

-- Reset search_path to not affect any subsequent scripts
SELECT set_config('search_path', trim(leading 'sys, ' from current_setting('search_path')), false);<|MERGE_RESOLUTION|>--- conflicted
+++ resolved
@@ -2813,8 +2813,6 @@
  
 CALL sys.babelfish_update_user_catalog_for_guest();
 
-<<<<<<< HEAD
-=======
 ALTER VIEW sys.sp_sproc_columns_view RENAME TO sp_sproc_columns_view_deprecated_in_2_3_0;
 
 CREATE OR REPLACE VIEW sys.sp_sproc_columns_view
@@ -3090,13 +3088,6 @@
 AS 'babelfishpg_tsql', 'sp_droprolemember' LANGUAGE C;
 GRANT EXECUTE on PROCEDURE sys.sp_droprolemember(IN sys.SYSNAME, IN sys.SYSNAME) TO PUBLIC;
 
--- Drops the temporary procedure used by the upgrade script.
--- Please have this be one of the last statements executed in this upgrade script.
-DROP PROCEDURE sys.babelfish_drop_deprecated_object(varchar, varchar, varchar);
-
--- Reset search_path to not affect any subsequent scripts
-SELECT set_config('search_path', trim(leading 'sys, ' from current_setting('search_path')), false);
-
 /*
  * JSON MODIFY
  * This function is used to update the value of a property in a JSON string and returns the updated JSON string.
@@ -3245,7 +3236,6 @@
 LANGUAGE plpgsql;
 
 
->>>>>>> 3136b275
 CREATE OR REPLACE FUNCTION sys.babelfish_conv_string_to_time(IN p_datatype TEXT,
                                                                  IN p_timestring TEXT,
                                                                  IN p_style NUMERIC DEFAULT 0)
