-- complain if script is sourced in psql, rather than via ALTER EXTENSION
\echo Use "ALTER EXTENSION ""babelfishpg_tsql"" UPDATE TO '2.3.0'" to load this file. \quit

-- add 'sys' to search path for the convenience
SELECT set_config('search_path', 'sys, '||current_setting('search_path'), false);

-- Drops a view if it does not have any dependent objects.
-- Is a temporary procedure for use by the upgrade script. Will be dropped at the end of the upgrade.
-- Please have this be one of the first statements executed in this upgrade script. 
CREATE OR REPLACE PROCEDURE babelfish_drop_deprecated_view(schema_name varchar, view_name varchar) AS
$$
DECLARE
    error_msg text;
    query1 text;
    query2 text;
BEGIN
    query1 := pg_catalog.format('alter extension babelfishpg_tsql drop view %s.%s', schema_name, view_name);
    query2 := pg_catalog.format('drop view %s.%s', schema_name, view_name);
    execute query1;
    execute query2;
EXCEPTION
    when object_not_in_prerequisite_state then --if 'alter extension' statement fails
        GET STACKED DIAGNOSTICS error_msg = MESSAGE_TEXT;
        raise warning '%', error_msg;
    when dependent_objects_still_exist then --if 'drop view' statement fails
        GET STACKED DIAGNOSTICS error_msg = MESSAGE_TEXT;
        raise warning '%', error_msg;
end
$$
LANGUAGE plpgsql;

-- Drops a function if it does not have any dependent objects.
-- Is a temporary procedure for use by the upgrade script. Will be dropped at the end of the upgrade.
-- Please have this be one of the first statements executed in this upgrade script. 
CREATE OR REPLACE PROCEDURE babelfish_drop_deprecated_function(schema_name varchar, func_name varchar) AS
$$
DECLARE
    error_msg text;
    query1 text;
    query2 text;
BEGIN
    query1 := format('alter extension babelfishpg_tsql drop function %s.%s', schema_name, func_name);
    query2 := format('drop function %s.%s', schema_name, func_name);
    execute query1;
    execute query2;
EXCEPTION
    when object_not_in_prerequisite_state then --if 'alter extension' statement fails
        GET STACKED DIAGNOSTICS error_msg = MESSAGE_TEXT;
        raise warning '%', error_msg;
    when dependent_objects_still_exist then --if 'drop function' statement fails
        GET STACKED DIAGNOSTICS error_msg = MESSAGE_TEXT;
        raise warning '%', error_msg;
end
$$
LANGUAGE plpgsql;

-- function sys.get_babel_server_collation_oid() is depcreated by babelfishpg_common extension during v2.3.0
CALL sys.babelfish_drop_deprecated_function('sys', 'get_babel_server_collation_oid_deprecated_in_2_3_0');

ALTER TABLE sys.babelfish_configurations RENAME TO babelfish_configurations_depcreated_in_2_3_0;

CREATE TABLE sys.babelfish_configurations (
    configuration_id INT,
    name sys.nvarchar(35),
    value sys.sql_variant,
    minimum sys.sql_variant,
    maximum sys.sql_variant,
    value_in_use sys.sql_variant,
    description sys.nvarchar(255),
    is_dynamic sys.BIT,
    is_advanced sys.BIT,
    comment_syscurconfigs sys.nvarchar(255),
    comment_sysconfigures sys.nvarchar(255)
) WITH (OIDS = FALSE);

INSERT INTO sys.babelfish_configurations SELECT * FROM sys.babelfish_configurations_depcreated_in_2_3_0;
SELECT pg_catalog.pg_extension_config_dump('sys.babelfish_configurations', '');

CREATE OR REPLACE FUNCTION sys.babelfish_conv_date_to_string(IN p_datatype TEXT,
                                                                 IN p_dateval DATE,
                                                                 IN p_style NUMERIC DEFAULT 20)
RETURNS TEXT
AS
$BODY$
DECLARE
    v_day VARCHAR COLLATE "C";
    v_dateval DATE;
    v_style SMALLINT;
    v_month SMALLINT;
    v_resmask VARCHAR COLLATE "C";
    v_datatype VARCHAR COLLATE "C";
    v_language VARCHAR COLLATE "C";
    v_monthname VARCHAR COLLATE "C";
    v_resstring VARCHAR COLLATE "C";
    v_lengthexpr VARCHAR COLLATE "C";
    v_maxlength SMALLINT;
    v_res_length SMALLINT;
    v_err_message VARCHAR COLLATE "C";
    v_res_datatype VARCHAR COLLATE "C";
    v_lang_metadata_json JSONB;
    VARCHAR_MAX CONSTANT SMALLINT := 8000;
    NVARCHAR_MAX CONSTANT SMALLINT := 4000;
    CONVERSION_LANG CONSTANT VARCHAR COLLATE "C" := '';
    DATATYPE_REGEXP CONSTANT VARCHAR COLLATE "C" := '^\s*(CHAR|NCHAR|VARCHAR|NVARCHAR|CHARACTER VARYING)\s*$';
    DATATYPE_MASK_REGEXP CONSTANT VARCHAR COLLATE "C" := '^\s*(?:CHAR|NCHAR|VARCHAR|NVARCHAR|CHARACTER VARYING)\s*\(\s*(\d+|MAX)\s*\)\s*$';
BEGIN
    v_datatype := upper(trim(p_datatype));
    v_style := floor(p_style)::SMALLINT;

    IF (scale(p_style) > 0) THEN
        RAISE most_specific_type_mismatch;
    ELSIF (NOT ((v_style BETWEEN 0 AND 13) OR
                (v_style BETWEEN 20 AND 25) OR
                (v_style BETWEEN 100 AND 113) OR
                v_style IN (120, 121, 126, 127, 130, 131)))
    THEN
        RAISE invalid_parameter_value;
    ELSIF (v_style IN (8, 24, 108)) THEN
        RAISE invalid_datetime_format;
    END IF;

    IF (v_datatype ~* DATATYPE_MASK_REGEXP) THEN
        v_res_datatype := rtrim(split_part(v_datatype, '(' COLLATE "C", 1));

        v_maxlength := CASE
                          WHEN (v_res_datatype IN ('CHAR', 'VARCHAR')) THEN VARCHAR_MAX
                          ELSE NVARCHAR_MAX
                       END;

        v_lengthexpr := substring(v_datatype, DATATYPE_MASK_REGEXP);

        IF (v_lengthexpr <> 'MAX' AND char_length(v_lengthexpr) > 4) THEN
            RAISE interval_field_overflow;
        END IF;

        v_res_length := CASE v_lengthexpr
                           WHEN 'MAX' THEN v_maxlength
                           ELSE v_lengthexpr::SMALLINT
                        END;
    ELSIF (v_datatype ~* DATATYPE_REGEXP) THEN
        v_res_datatype := v_datatype;
    ELSE
        RAISE datatype_mismatch;
    END IF;

    v_dateval := CASE
                    WHEN (v_style NOT IN (130, 131)) THEN p_dateval
                    ELSE sys.babelfish_conv_greg_to_hijri(p_dateval) + 1
                 END;

    v_day := ltrim(to_char(v_dateval, 'DD'), '0');
    v_month := to_char(v_dateval, 'MM')::SMALLINT;

    v_language := CASE
                     WHEN (v_style IN (130, 131)) THEN 'HIJRI'
                     ELSE CONVERSION_LANG
                  END;
 RAISE NOTICE 'v_language=[%]', v_language;
    BEGIN
        v_lang_metadata_json := sys.babelfish_get_lang_metadata_json(v_language);
    EXCEPTION
        WHEN OTHERS THEN
        RAISE invalid_character_value_for_cast;
    END;

    v_monthname := (v_lang_metadata_json -> 'months_shortnames') ->> v_month - 1;

    v_resmask := CASE
                    WHEN (v_style IN (1, 22)) THEN 'MM/DD/YY'
                    WHEN (v_style = 101) THEN 'MM/DD/YYYY'
                    WHEN (v_style = 2) THEN 'YY.MM.DD'
                    WHEN (v_style = 102) THEN 'YYYY.MM.DD'
                    WHEN (v_style = 3) THEN 'DD/MM/YY'
                    WHEN (v_style = 103) THEN 'DD/MM/YYYY'
                    WHEN (v_style = 4) THEN 'DD.MM.YY'
                    WHEN (v_style = 104) THEN 'DD.MM.YYYY'
                    WHEN (v_style = 5) THEN 'DD-MM-YY'
                    WHEN (v_style = 105) THEN 'DD-MM-YYYY'
                    WHEN (v_style = 6) THEN 'DD $mnme$ YY'
                    WHEN (v_style IN (13, 106, 113)) THEN 'DD $mnme$ YYYY'
                    WHEN (v_style = 7) THEN '$mnme$ DD, YY'
                    WHEN (v_style = 107) THEN '$mnme$ DD, YYYY'
                    WHEN (v_style = 10) THEN 'MM-DD-YY'
                    WHEN (v_style = 110) THEN 'MM-DD-YYYY'
                    WHEN (v_style = 11) THEN 'YY/MM/DD'
                    WHEN (v_style = 111) THEN 'YYYY/MM/DD'
                    WHEN (v_style = 12) THEN 'YYMMDD'
                    WHEN (v_style = 112) THEN 'YYYYMMDD'
                    WHEN (v_style IN (20, 21, 23, 25, 120, 121, 126, 127)) THEN 'YYYY-MM-DD'
                    WHEN (v_style = 130) THEN 'DD $mnme$ YYYY'
                    WHEN (v_style = 131) THEN format('%s/MM/YYYY', lpad(v_day, 2, ' '))
                    WHEN (v_style IN (0, 9, 100, 109)) THEN format('$mnme$ %s YYYY', lpad(v_day, 2, ' '))
                 END;

    v_resstring := to_char(v_dateval, v_resmask);
    v_resstring := pg_catalog.replace(v_resstring, '$mnme$', v_monthname);
    v_resstring := substring(v_resstring, 1, coalesce(v_res_length, char_length(v_resstring)));
    v_res_length := coalesce(v_res_length,
                             CASE v_res_datatype
                                WHEN 'CHAR' THEN 30
                                ELSE 60
                             END);
    RETURN CASE
              WHEN (v_res_datatype NOT IN ('CHAR', 'NCHAR')) THEN v_resstring
              ELSE rpad(v_resstring, v_res_length, ' ')
           END;
EXCEPTION
    WHEN most_specific_type_mismatch THEN
        RAISE USING MESSAGE := 'Argument data type NUMERIC is invalid for argument 3 of convert function.',
                    DETAIL := 'Use of incorrect "style" parameter value during conversion process.',
                    HINT := 'Change "style" parameter to the proper value and try again.';

    WHEN invalid_parameter_value THEN
        RAISE USING MESSAGE := format('%s is not a valid style number when converting from DATE to a character string.', v_style),
                    DETAIL := 'Use of incorrect "style" parameter value during conversion process.',
                    HINT := 'Change "style" parameter to the proper value and try again.';

    WHEN invalid_datetime_format THEN
        RAISE USING MESSAGE := format('Error converting data type DATE to %s.', trim(p_datatype)),
                    DETAIL := 'Incorrect using of pair of input parameters values during conversion process.',
                    HINT := 'Check the input parameters values, correct them if needed, and try again.';

   WHEN interval_field_overflow THEN
       RAISE USING MESSAGE := format('The size (%s) given to the convert specification ''%s'' exceeds the maximum allowed for any data type (%s).',
                                     v_lengthexpr,
                                     lower(v_res_datatype),
                                     v_maxlength),
                   DETAIL := 'Use of incorrect size value of data type parameter during conversion process.',
                   HINT := 'Change size component of data type parameter to the allowable value and try again.';

    WHEN datatype_mismatch THEN
        RAISE USING MESSAGE := 'Data type should be one of these values: ''CHAR(n|MAX)'', ''NCHAR(n|MAX)'', ''VARCHAR(n|MAX)'', ''NVARCHAR(n|MAX)''.',
                    DETAIL := 'Use of incorrect "datatype" parameter value during conversion process.',
                    HINT := 'Change "datatype" parameter to the proper value and try again.';

    WHEN invalid_character_value_for_cast THEN
        RAISE USING MESSAGE := format('Invalid CONVERSION_LANG constant value - ''%s''. Allowed values are: ''English'', ''Deutsch'', etc.',
                                      CONVERSION_LANG),
                    DETAIL := 'Compiled incorrect CONVERSION_LANG constant value in function''s body.',
                    HINT := 'Correct CONVERSION_LANG constant value in function''s body, recompile it and try again.';

    WHEN invalid_text_representation THEN
        GET STACKED DIAGNOSTICS v_err_message = MESSAGE_TEXT;
        v_err_message := substring(lower(v_err_message), 'integer\:\s\"(.*)\"');

        RAISE USING MESSAGE := format('Error while trying to convert "%s" value to SMALLINT (or INTEGER) data type.',
                                      v_err_message),
                    DETAIL := 'Supplied value contains illegal characters.',
                    HINT := 'Correct supplied value, remove all illegal characters.';
END;
$BODY$
LANGUAGE plpgsql
VOLATILE
RETURNS NULL ON NULL INPUT;

CREATE OR REPLACE FUNCTION sys.babelfish_conv_datetime_to_string(IN p_datatype TEXT,
                                                                     IN p_src_datatype TEXT,
                                                                     IN p_datetimeval TIMESTAMP(6) WITHOUT TIME ZONE,
                                                                     IN p_style NUMERIC DEFAULT -1)
RETURNS TEXT
AS
$BODY$
DECLARE
    v_day VARCHAR COLLATE "C";
    v_hour VARCHAR COLLATE "C";
    v_month SMALLINT;
    v_style SMALLINT;
    v_scale SMALLINT;
    v_resmask VARCHAR COLLATE "C";
    v_language VARCHAR COLLATE "C";
    v_datatype VARCHAR COLLATE "C";
    v_fseconds VARCHAR COLLATE "C";
    v_fractsep VARCHAR COLLATE "C";
    v_monthname VARCHAR COLLATE "C";
    v_resstring VARCHAR COLLATE "C";
    v_lengthexpr VARCHAR COLLATE "C";
    v_maxlength SMALLINT;
    v_res_length SMALLINT;
    v_err_message VARCHAR COLLATE "C";
    v_src_datatype VARCHAR COLLATE "C";
    v_res_datatype VARCHAR COLLATE "C";
    v_lang_metadata_json JSONB;
    VARCHAR_MAX CONSTANT SMALLINT := 8000;
    NVARCHAR_MAX CONSTANT SMALLINT := 4000;
    CONVERSION_LANG CONSTANT VARCHAR COLLATE "C" := '';
    DATATYPE_REGEXP CONSTANT VARCHAR COLLATE "C" := '^\s*(CHAR|NCHAR|VARCHAR|NVARCHAR|CHARACTER VARYING)\s*$';
    SRCDATATYPE_MASK_REGEXP VARCHAR COLLATE "C" := '^(?:DATETIME|SMALLDATETIME|DATETIME2)\s*(?:\s*\(\s*(\d+)\s*\)\s*)?$';
    DATATYPE_MASK_REGEXP CONSTANT VARCHAR COLLATE "C" := '^\s*(?:CHAR|NCHAR|VARCHAR|NVARCHAR|CHARACTER VARYING)\s*\(\s*(\d+|MAX)\s*\)\s*$';
    v_datetimeval TIMESTAMP(6) WITHOUT TIME ZONE;
BEGIN
    v_datatype := upper(trim(p_datatype));
    v_src_datatype := upper(trim(p_src_datatype));
    v_style := floor(p_style)::SMALLINT;

    IF (v_src_datatype ~* SRCDATATYPE_MASK_REGEXP COLLATE "C")
    THEN
        v_scale := substring(v_src_datatype, SRCDATATYPE_MASK_REGEXP)::SMALLINT;

        v_src_datatype := rtrim(split_part(v_src_datatype, '(' COLLATE "C", 1));

        IF (v_src_datatype <> 'DATETIME2' AND v_scale IS NOT NULL) THEN
            RAISE invalid_indicator_parameter_value;
        ELSIF (v_scale NOT BETWEEN 0 AND 7) THEN
            RAISE invalid_regular_expression;
        END IF;

        v_scale := coalesce(v_scale, 7);
    ELSE
        RAISE most_specific_type_mismatch;
    END IF;

    IF (scale(p_style) > 0) THEN
        RAISE escape_character_conflict;
    ELSIF (NOT ((v_style BETWEEN 0 AND 14) OR
                (v_style BETWEEN 20 AND 25) OR
                (v_style BETWEEN 100 AND 114) OR
                v_style IN (-1, 120, 121, 126, 127, 130, 131)))
    THEN
        RAISE invalid_parameter_value;
    END IF;

    IF (v_datatype ~* DATATYPE_MASK_REGEXP COLLATE "C") THEN
        v_res_datatype := rtrim(split_part(v_datatype, '(' COLLATE "C", 1));

        v_maxlength := CASE
                          WHEN (v_res_datatype IN ('CHAR', 'VARCHAR')) THEN VARCHAR_MAX
                          ELSE NVARCHAR_MAX
                       END;

        v_lengthexpr := substring(v_datatype, DATATYPE_MASK_REGEXP);

        IF (v_lengthexpr <> 'MAX' AND char_length(v_lengthexpr) > 4)
        THEN
            RAISE interval_field_overflow;
        END IF;

        v_res_length := CASE v_lengthexpr
                           WHEN 'MAX' THEN v_maxlength
                           ELSE v_lengthexpr::SMALLINT
                        END;
    ELSIF (v_datatype ~* DATATYPE_REGEXP COLLATE "C") THEN
        v_res_datatype := v_datatype;
    ELSE
        RAISE datatype_mismatch;
    END IF;

    v_datetimeval := CASE
                        WHEN (v_style NOT IN (130, 131)) THEN p_datetimeval
                        ELSE sys.babelfish_conv_greg_to_hijri(p_datetimeval) + INTERVAL '1 day'
                     END;

    v_day := ltrim(to_char(v_datetimeval, 'DD'), '0');
    v_hour := ltrim(to_char(v_datetimeval, 'HH12'), '0');
    v_month := to_char(v_datetimeval, 'MM')::SMALLINT;

    v_language := CASE
                     WHEN (v_style IN (130, 131)) THEN 'HIJRI'
                     ELSE CONVERSION_LANG
                  END;
    BEGIN
        v_lang_metadata_json := sys.babelfish_get_lang_metadata_json(v_language);
    EXCEPTION
        WHEN OTHERS THEN
        RAISE invalid_character_value_for_cast;
    END;

    v_monthname := (v_lang_metadata_json -> 'months_shortnames') ->> v_month - 1;

    IF (v_src_datatype IN ('DATETIME', 'SMALLDATETIME')) THEN
        v_fseconds := sys.babelfish_round_fractseconds(to_char(v_datetimeval, 'MS'));

        IF (v_fseconds::INTEGER = 1000) THEN
            v_fseconds := '000';
            v_datetimeval := v_datetimeval + INTERVAL '1 second';
        ELSE
            v_fseconds := lpad(v_fseconds, 3, '0');
        END IF;
    ELSE
        v_fseconds := sys.babelfish_get_microsecs_from_fractsecs(to_char(v_datetimeval, 'US'), v_scale);

        IF (v_scale = 7) THEN
            v_fseconds := concat(v_fseconds, '0');
        END IF;
    END IF;

    v_fractsep := CASE v_src_datatype
                     WHEN 'DATETIME2' THEN '.'
                     ELSE ':'
                  END;

    IF ((v_style = -1 AND v_src_datatype <> 'DATETIME2') OR
        v_style IN (0, 9, 100, 109))
    THEN
        v_resmask := format('$mnme$ %s YYYY %s:MI%s',
                            lpad(v_day, 2, ' '),
                            lpad(v_hour, 2, ' '),
                            CASE
                               WHEN (v_style IN (-1, 0, 100)) THEN 'AM'
                               ELSE format(':SS:%sAM', v_fseconds)
                            END);
    ELSIF (v_style = 1) THEN
        v_resmask := 'MM/DD/YY';
    ELSIF (v_style = 101) THEN
        v_resmask := 'MM/DD/YYYY';
    ELSIF (v_style = 2) THEN
        v_resmask := 'YY.MM.DD';
    ELSIF (v_style = 102) THEN
        v_resmask := 'YYYY.MM.DD';
    ELSIF (v_style = 3) THEN
        v_resmask := 'DD/MM/YY';
    ELSIF (v_style = 103) THEN
        v_resmask := 'DD/MM/YYYY';
    ELSIF (v_style = 4) THEN
        v_resmask := 'DD.MM.YY';
    ELSIF (v_style = 104) THEN
        v_resmask := 'DD.MM.YYYY';
    ELSIF (v_style = 5) THEN
        v_resmask := 'DD-MM-YY';
    ELSIF (v_style = 105) THEN
        v_resmask := 'DD-MM-YYYY';
    ELSIF (v_style = 6) THEN
        v_resmask := 'DD $mnme$ YY';
    ELSIF (v_style = 106) THEN
        v_resmask := 'DD $mnme$ YYYY';
    ELSIF (v_style = 7) THEN
        v_resmask := '$mnme$ DD, YY';
    ELSIF (v_style = 107) THEN
        v_resmask := '$mnme$ DD, YYYY';
    ELSIF (v_style IN (8, 24, 108)) THEN
        v_resmask := 'HH24:MI:SS';
    ELSIF (v_style = 10) THEN
        v_resmask := 'MM-DD-YY';
    ELSIF (v_style = 110) THEN
        v_resmask := 'MM-DD-YYYY';
    ELSIF (v_style = 11) THEN
        v_resmask := 'YY/MM/DD';
    ELSIF (v_style = 111) THEN
        v_resmask := 'YYYY/MM/DD';
    ELSIF (v_style = 12) THEN
        v_resmask := 'YYMMDD';
    ELSIF (v_style = 112) THEN
        v_resmask := 'YYYYMMDD';
    ELSIF (v_style IN (13, 113)) THEN
        v_resmask := format('DD $mnme$ YYYY HH24:MI:SS%s%s', v_fractsep, v_fseconds);
    ELSIF (v_style IN (14, 114)) THEN
        v_resmask := format('HH24:MI:SS%s%s', v_fractsep, v_fseconds);
    ELSIF (v_style IN (20, 120)) THEN
        v_resmask := 'YYYY-MM-DD HH24:MI:SS';
    ELSIF ((v_style = -1 AND v_src_datatype = 'DATETIME2') OR
           v_style IN (21, 25, 121))
    THEN
        v_resmask := format('YYYY-MM-DD HH24:MI:SS.%s', v_fseconds);
    ELSIF (v_style = 22) THEN
        v_resmask := format('MM/DD/YY %s:MI:SS AM', lpad(v_hour, 2, ' '));
    ELSIF (v_style = 23) THEN
        v_resmask := 'YYYY-MM-DD';
    ELSIF (v_style IN (126, 127)) THEN
        v_resmask := CASE v_src_datatype
                        WHEN 'SMALLDATETIME' THEN 'YYYY-MM-DDT$rem$HH24:MI:SS'
                        ELSE format('YYYY-MM-DDT$rem$HH24:MI:SS.%s', v_fseconds)
                     END;
    ELSIF (v_style IN (130, 131)) THEN
        v_resmask := concat(CASE p_style
                               WHEN 131 THEN format('%s/MM/YYYY ', lpad(v_day, 2, ' '))
                               ELSE format('%s $mnme$ YYYY ', lpad(v_day, 2, ' '))
                            END,
                            format('%s:MI:SS%s%sAM', lpad(v_hour, 2, ' '), v_fractsep, v_fseconds));
    END IF;

    v_resstring := to_char(v_datetimeval, v_resmask);
    v_resstring := pg_catalog.replace(v_resstring, '$mnme$', v_monthname);
    v_resstring := pg_catalog.replace(v_resstring, '$rem$', '');

    v_resstring := substring(v_resstring, 1, coalesce(v_res_length, char_length(v_resstring)));
    v_res_length := coalesce(v_res_length,
                             CASE v_res_datatype
                                WHEN 'CHAR' THEN 30
                                ELSE 60
                             END);
    RETURN CASE
              WHEN (v_res_datatype NOT IN ('CHAR', 'NCHAR')) THEN v_resstring
              ELSE rpad(v_resstring, v_res_length, ' ')
           END;
EXCEPTION
    WHEN most_specific_type_mismatch THEN
        RAISE USING MESSAGE := 'Source data type should be one of these values: ''DATETIME'', ''SMALLDATETIME'', ''DATETIME2'' or ''DATETIME2(n)''.',
                    DETAIL := 'Use of incorrect "src_datatype" parameter value during conversion process.',
                    HINT := 'Change "srcdatatype" parameter to the proper value and try again.';

   WHEN invalid_regular_expression THEN
       RAISE USING MESSAGE := format('The source data type scale (%s) given to the convert specification exceeds the maximum allowable value (7).',
                                     v_scale),
                   DETAIL := 'Use of incorrect scale value of source data type parameter during conversion process.',
                   HINT := 'Change scale component of source data type parameter to the allowable value and try again.';

    WHEN invalid_indicator_parameter_value THEN
        RAISE USING MESSAGE := format('Invalid attributes specified for data type %s.', v_src_datatype),
                    DETAIL := 'Use of incorrect scale value, which is not corresponding to specified data type.',
                    HINT := 'Change data type scale component or select different data type and try again.';

    WHEN escape_character_conflict THEN
        RAISE USING MESSAGE := 'Argument data type NUMERIC is invalid for argument 4 of convert function.',
                    DETAIL := 'Use of incorrect "style" parameter value during conversion process.',
                    HINT := 'Change "style" parameter to the proper value and try again.';

    WHEN invalid_parameter_value THEN
        RAISE USING MESSAGE := format('%s is not a valid style number when converting from %s to a character string.',
                                      v_style, v_src_datatype),
                    DETAIL := 'Use of incorrect "style" parameter value during conversion process.',
                    HINT := 'Change "style" parameter to the proper value and try again.';

    WHEN interval_field_overflow THEN
        RAISE USING MESSAGE := format('The size (%s) given to the convert specification ''%s'' exceeds the maximum allowed for any data type (%s).',
                                      v_lengthexpr, lower(v_res_datatype), v_maxlength),
                    DETAIL := 'Use of incorrect size value of data type parameter during conversion process.',
                    HINT := 'Change size component of data type parameter to the allowable value and try again.';

    WHEN datatype_mismatch THEN
        RAISE USING MESSAGE := 'Data type should be one of these values: ''CHAR(n|MAX)'', ''NCHAR(n|MAX)'', ''VARCHAR(n|MAX)'', ''NVARCHAR(n|MAX)''.',
                    DETAIL := 'Use of incorrect "datatype" parameter value during conversion process.',
                    HINT := 'Change "datatype" parameter to the proper value and try again.';

    WHEN invalid_character_value_for_cast THEN
        RAISE USING MESSAGE := format('Invalid CONVERSION_LANG constant value - ''%s''. Allowed values are: ''English'', ''Deutsch'', etc.',
                                      CONVERSION_LANG),
                    DETAIL := 'Compiled incorrect CONVERSION_LANG constant value in function''s body.',
                    HINT := 'Correct CONVERSION_LANG constant value in function''s body, recompile it and try again.';

    WHEN invalid_text_representation THEN
        GET STACKED DIAGNOSTICS v_err_message = MESSAGE_TEXT;
        v_err_message := substring(lower(v_err_message), 'integer\:\s\"(.*)\"');

        RAISE USING MESSAGE := format('Error while trying to convert "%s" value to SMALLINT data type.',
                                      v_err_message),
                    DETAIL := 'Supplied value contains illegal characters.',
                    HINT := 'Correct supplied value, remove all illegal characters.';
END;
$BODY$
LANGUAGE plpgsql
VOLATILE
RETURNS NULL ON NULL INPUT;


CREATE OR REPLACE FUNCTION sys.babelfish_conv_string_to_date(IN p_datestring TEXT,
                                                                 IN p_style NUMERIC DEFAULT 0)
RETURNS DATE
AS
$BODY$
DECLARE
    v_day VARCHAR COLLATE "C";
    v_year VARCHAR COLLATE "C";
    v_month VARCHAR COLLATE "C";
    v_hijridate DATE;
    v_style SMALLINT;
    v_leftpart VARCHAR COLLATE "C";
    v_middlepart VARCHAR COLLATE "C";
    v_rightpart VARCHAR COLLATE "C";
    v_fractsecs VARCHAR COLLATE "C";
    v_datestring VARCHAR COLLATE "C";
    v_err_message VARCHAR COLLATE "C";
    v_date_format VARCHAR COLLATE "C";
    v_regmatch_groups TEXT[];
    v_lang_metadata_json JSONB;
    v_compmonth_regexp VARCHAR COLLATE "C";
    CONVERSION_LANG CONSTANT VARCHAR COLLATE "C" := '';
    DATE_FORMAT CONSTANT VARCHAR COLLATE "C" := '';
    DAYMM_REGEXP CONSTANT VARCHAR COLLATE "C" := '(\d{1,2})';
    FULLYEAR_REGEXP CONSTANT VARCHAR COLLATE "C" := '(\d{4})';
    SHORTYEAR_REGEXP CONSTANT VARCHAR COLLATE "C" := '(\d{1,2})';
    COMPYEAR_REGEXP CONSTANT VARCHAR COLLATE "C" := '(\d{1,2}|\d{4})';
    AMPM_REGEXP CONSTANT VARCHAR COLLATE "C" := '(?:[AP]M)';
    TIMEUNIT_REGEXP CONSTANT VARCHAR COLLATE "C" := '\s*\d{1,2}\s*';
    FRACTSECS_REGEXP CONSTANT VARCHAR COLLATE "C" := '\s*\d{1,9}';
    HHMMSSFS_PART_REGEXP CONSTANT VARCHAR COLLATE "C" := concat('(', TIMEUNIT_REGEXP, AMPM_REGEXP, '|',
                                                    TIMEUNIT_REGEXP, '\:', TIMEUNIT_REGEXP, '|',
                                                    TIMEUNIT_REGEXP, '\:', TIMEUNIT_REGEXP, '\:', TIMEUNIT_REGEXP, '|',
                                                    TIMEUNIT_REGEXP, '\:', TIMEUNIT_REGEXP, '\:', TIMEUNIT_REGEXP, '(?:\.|\:)', FRACTSECS_REGEXP,
                                                    ')\s*', AMPM_REGEXP, '?');
    HHMMSSFS_DOTPART_REGEXP CONSTANT VARCHAR COLLATE "C" := concat('(', TIMEUNIT_REGEXP, AMPM_REGEXP, '|',
                                                       TIMEUNIT_REGEXP, '\:', TIMEUNIT_REGEXP, '|',
                                                       TIMEUNIT_REGEXP, '\:', TIMEUNIT_REGEXP, '\:', TIMEUNIT_REGEXP, '|',
                                                       TIMEUNIT_REGEXP, '\:', TIMEUNIT_REGEXP, '\:', TIMEUNIT_REGEXP, '\.', FRACTSECS_REGEXP,
                                                       ')\s*', AMPM_REGEXP, '?');
    HHMMSSFS_REGEXP CONSTANT VARCHAR COLLATE "C" := concat('^', HHMMSSFS_PART_REGEXP, '$');
    HHMMSSFS_DOT_REGEXP CONSTANT VARCHAR COLLATE "C" := concat('^', HHMMSSFS_DOTPART_REGEXP, '$');
    v_defmask1_regexp VARCHAR COLLATE "C" := concat('^($comp_month$)\s*', DAYMM_REGEXP, '\s+', COMPYEAR_REGEXP, '$');
    v_defmask2_regexp VARCHAR COLLATE "C" := concat('^', DAYMM_REGEXP, '\s*($comp_month$)\s*', COMPYEAR_REGEXP, '$');
    v_defmask3_regexp VARCHAR COLLATE "C" := concat('^', FULLYEAR_REGEXP, '\s*($comp_month$)\s*', DAYMM_REGEXP, '$');
    v_defmask4_regexp VARCHAR COLLATE "C" := concat('^', FULLYEAR_REGEXP, '\s+', DAYMM_REGEXP, '\s*($comp_month$)$');
    v_defmask5_regexp VARCHAR COLLATE "C" := concat('^', DAYMM_REGEXP, '\s+', COMPYEAR_REGEXP, '\s*($comp_month$)$');
    v_defmask6_regexp VARCHAR COLLATE "C" := concat('^($comp_month$)\s*', FULLYEAR_REGEXP, '\s+', DAYMM_REGEXP, '$');
    v_defmask7_regexp VARCHAR COLLATE "C" := concat('^($comp_month$)\s*', DAYMM_REGEXP, '\s*\,\s*', COMPYEAR_REGEXP, '$');
    v_defmask8_regexp VARCHAR COLLATE "C" := concat('^', FULLYEAR_REGEXP, '\s*($comp_month$)$');
    v_defmask9_regexp VARCHAR COLLATE "C" := concat('^($comp_month$)\s*', FULLYEAR_REGEXP, '$');
    v_defmask10_regexp VARCHAR COLLATE "C" := concat('^', DAYMM_REGEXP, '\s*(?:\.|/|-)\s*($comp_month$)\s*(?:\.|/|-)\s*', COMPYEAR_REGEXP, '$');
    DOT_SHORTYEAR_REGEXP CONSTANT VARCHAR COLLATE "C" := concat('^', DAYMM_REGEXP, '\s*\.\s*', DAYMM_REGEXP, '\s*\.\s*', SHORTYEAR_REGEXP, '$');
    DOT_FULLYEAR_REGEXP CONSTANT VARCHAR COLLATE "C" := concat('^', DAYMM_REGEXP, '\s*\.\s*', DAYMM_REGEXP, '\s*\.\s*', FULLYEAR_REGEXP, '$');
    SLASH_SHORTYEAR_REGEXP CONSTANT VARCHAR COLLATE "C" := concat('^', DAYMM_REGEXP, '\s*/\s*', DAYMM_REGEXP, '\s*/\s*', SHORTYEAR_REGEXP, '$');
    SLASH_FULLYEAR_REGEXP CONSTANT VARCHAR COLLATE "C" := concat('^', DAYMM_REGEXP, '\s*/\s*', DAYMM_REGEXP, '\s*/\s*', FULLYEAR_REGEXP, '$');
    DASH_SHORTYEAR_REGEXP CONSTANT VARCHAR COLLATE "C" := concat('^', DAYMM_REGEXP, '\s*-\s*', DAYMM_REGEXP, '\s*-\s*', SHORTYEAR_REGEXP, '$');
    DASH_FULLYEAR_REGEXP CONSTANT VARCHAR COLLATE "C" := concat('^', DAYMM_REGEXP, '\s*-\s*', DAYMM_REGEXP, '\s*-\s*', FULLYEAR_REGEXP, '$');
    DOT_SLASH_DASH_YEAR_REGEXP CONSTANT VARCHAR COLLATE "C" := concat('^', DAYMM_REGEXP, '\s*(?:\.|/|-)\s*', DAYMM_REGEXP, '\s*(?:\.|/|-)\s*', COMPYEAR_REGEXP, '$');
    YEAR_DOTMASK_REGEXP CONSTANT VARCHAR COLLATE "C" := concat('^', FULLYEAR_REGEXP, '\s*\.\s*', DAYMM_REGEXP, '\s*\.\s*', DAYMM_REGEXP, '$');
    YEAR_SLASHMASK_REGEXP CONSTANT VARCHAR COLLATE "C" := concat('^', FULLYEAR_REGEXP, '\s*/\s*', DAYMM_REGEXP, '\s*/\s*', DAYMM_REGEXP, '$');
    YEAR_DASHMASK_REGEXP CONSTANT VARCHAR COLLATE "C" := concat('^', FULLYEAR_REGEXP, '\s*-\s*', DAYMM_REGEXP, '\s*-\s*', DAYMM_REGEXP, '$');
    YEAR_DOT_SLASH_DASH_REGEXP CONSTANT VARCHAR COLLATE "C" := concat('^', FULLYEAR_REGEXP, '\s*(?:\.|/|-)\s*', DAYMM_REGEXP, '\s*(?:\.|/|-)\s*', DAYMM_REGEXP, '$');
    DIGITMASK1_REGEXP CONSTANT VARCHAR COLLATE "C" := '^\d{6}$';
    DIGITMASK2_REGEXP CONSTANT VARCHAR COLLATE "C" := '^\d{8}$';
BEGIN
    v_style := floor(p_style)::SMALLINT;
    v_datestring := trim(p_datestring);

    IF (scale(p_style) > 0) THEN
        RAISE most_specific_type_mismatch;
    ELSIF (NOT ((v_style BETWEEN 0 AND 14) OR
                (v_style BETWEEN 20 AND 25) OR
                (v_style BETWEEN 100 AND 114) OR
                v_style IN (120, 121, 126, 127, 130, 131)))
    THEN
        RAISE invalid_parameter_value;
    END IF;

    IF (v_datestring ~* HHMMSSFS_PART_REGEXP AND v_datestring !~* HHMMSSFS_REGEXP)
    THEN
        v_datestring := trim(regexp_pg_catalog.replace(v_datestring, HHMMSSFS_PART_REGEXP, '', 'gi'));
    END IF;

    BEGIN
        v_lang_metadata_json := sys.babelfish_get_lang_metadata_json(CONVERSION_LANG);
    EXCEPTION
        WHEN OTHERS THEN
        RAISE invalid_character_value_for_cast;
    END;

    v_date_format := coalesce(nullif(DATE_FORMAT, ''), v_lang_metadata_json ->> 'date_format');

    v_compmonth_regexp := array_to_string(array_cat(ARRAY(SELECT jsonb_array_elements_text(v_lang_metadata_json -> 'months_shortnames')),
                                                    ARRAY(SELECT jsonb_array_elements_text(v_lang_metadata_json -> 'months_names'))), '|');

    v_defmask1_regexp := pg_catalog.replace(v_defmask1_regexp, '$comp_month$', v_compmonth_regexp);
    v_defmask2_regexp := pg_catalog.replace(v_defmask2_regexp, '$comp_month$', v_compmonth_regexp);
    v_defmask3_regexp := pg_catalog.replace(v_defmask3_regexp, '$comp_month$', v_compmonth_regexp);
    v_defmask4_regexp := pg_catalog.replace(v_defmask4_regexp, '$comp_month$', v_compmonth_regexp);
    v_defmask5_regexp := pg_catalog.replace(v_defmask5_regexp, '$comp_month$', v_compmonth_regexp);
    v_defmask6_regexp := pg_catalog.replace(v_defmask6_regexp, '$comp_month$', v_compmonth_regexp);
    v_defmask7_regexp := pg_catalog.replace(v_defmask7_regexp, '$comp_month$', v_compmonth_regexp);
    v_defmask8_regexp := pg_catalog.replace(v_defmask8_regexp, '$comp_month$', v_compmonth_regexp);
    v_defmask9_regexp := pg_catalog.replace(v_defmask9_regexp, '$comp_month$', v_compmonth_regexp);
    v_defmask10_regexp := pg_catalog.replace(v_defmask10_regexp, '$comp_month$', v_compmonth_regexp);

    IF (v_datestring ~* v_defmask1_regexp OR
        v_datestring ~* v_defmask2_regexp OR
        v_datestring ~* v_defmask3_regexp OR
        v_datestring ~* v_defmask4_regexp OR
        v_datestring ~* v_defmask5_regexp OR
        v_datestring ~* v_defmask6_regexp OR
        v_datestring ~* v_defmask7_regexp OR
        v_datestring ~* v_defmask8_regexp OR
        v_datestring ~* v_defmask9_regexp OR
        v_datestring ~* v_defmask10_regexp)
    THEN
        IF (v_style IN (130, 131)) THEN
            RAISE invalid_datetime_format;
        END IF;

        IF (v_datestring ~* v_defmask1_regexp)
        THEN
            v_regmatch_groups := regexp_matches(v_datestring, v_defmask1_regexp, 'gi');
            v_day := v_regmatch_groups[2];
            v_month := sys.babelfish_get_monthnum_by_name(v_regmatch_groups[1], v_lang_metadata_json);
            v_year := sys.babelfish_get_full_year(v_regmatch_groups[3]);

        ELSIF (v_datestring ~* v_defmask2_regexp)
        THEN
            v_regmatch_groups := regexp_matches(v_datestring, v_defmask2_regexp, 'gi');
            v_day := v_regmatch_groups[1];
            v_month := sys.babelfish_get_monthnum_by_name(v_regmatch_groups[2], v_lang_metadata_json);
            v_year := sys.babelfish_get_full_year(v_regmatch_groups[3]);

        ELSIF (v_datestring ~* v_defmask3_regexp)
        THEN
            v_regmatch_groups := regexp_matches(v_datestring, v_defmask3_regexp, 'gi');
            v_day := v_regmatch_groups[3];
            v_month := sys.babelfish_get_monthnum_by_name(v_regmatch_groups[2], v_lang_metadata_json);
            v_year := v_regmatch_groups[1];

        ELSIF (v_datestring ~* v_defmask4_regexp)
        THEN
            v_regmatch_groups := regexp_matches(v_datestring, v_defmask4_regexp, 'gi');
            v_day := v_regmatch_groups[2];
            v_month := sys.babelfish_get_monthnum_by_name(v_regmatch_groups[3], v_lang_metadata_json);
            v_year := v_regmatch_groups[1];

        ELSIF (v_datestring ~* v_defmask5_regexp)
        THEN
            v_regmatch_groups := regexp_matches(v_datestring, v_defmask5_regexp, 'gi');
            v_day := v_regmatch_groups[1];
            v_month := sys.babelfish_get_monthnum_by_name(v_regmatch_groups[3], v_lang_metadata_json);
            v_year := sys.babelfish_get_full_year(v_regmatch_groups[2]);

        ELSIF (v_datestring ~* v_defmask6_regexp)
        THEN
            v_regmatch_groups := regexp_matches(v_datestring, v_defmask6_regexp, 'gi');
            v_day := v_regmatch_groups[3];
            v_month := sys.babelfish_get_monthnum_by_name(v_regmatch_groups[1], v_lang_metadata_json);
            v_year := v_regmatch_groups[2];

        ELSIF (v_datestring ~* v_defmask7_regexp)
        THEN
            v_regmatch_groups := regexp_matches(v_datestring, v_defmask7_regexp, 'gi');
            v_day := v_regmatch_groups[2];
            v_month := sys.babelfish_get_monthnum_by_name(v_regmatch_groups[1], v_lang_metadata_json);
            v_year := sys.babelfish_get_full_year(v_regmatch_groups[3]);

        ELSIF (v_datestring ~* v_defmask8_regexp)
        THEN
            v_regmatch_groups := regexp_matches(v_datestring, v_defmask8_regexp, 'gi');
            v_day := '01';
            v_month := sys.babelfish_get_monthnum_by_name(v_regmatch_groups[2], v_lang_metadata_json);
            v_year := v_regmatch_groups[1];

        ELSIF (v_datestring ~* v_defmask9_regexp)
        THEN
            v_regmatch_groups := regexp_matches(v_datestring, v_defmask9_regexp, 'gi');
            v_day := '01';
            v_month := sys.babelfish_get_monthnum_by_name(v_regmatch_groups[1], v_lang_metadata_json);
            v_year := v_regmatch_groups[2];
        ELSE
            v_regmatch_groups := regexp_matches(v_datestring, v_defmask10_regexp, 'gi');
            v_day := v_regmatch_groups[1];
            v_month := sys.babelfish_get_monthnum_by_name(v_regmatch_groups[2], v_lang_metadata_json);
            v_year := sys.babelfish_get_full_year(v_regmatch_groups[3]);
        END IF;
    ELSEIF (v_datestring ~* DOT_SHORTYEAR_REGEXP OR
            v_datestring ~* DOT_FULLYEAR_REGEXP OR
            v_datestring ~* SLASH_SHORTYEAR_REGEXP OR
            v_datestring ~* SLASH_FULLYEAR_REGEXP OR
            v_datestring ~* DASH_SHORTYEAR_REGEXP OR
            v_datestring ~* DASH_FULLYEAR_REGEXP)
    THEN
        IF (v_style IN (6, 7, 8, 9, 12, 13, 14, 24, 100, 106, 107, 108, 109, 112, 113, 114, 130)) THEN
            RAISE invalid_regular_expression;
        ELSIF (v_style IN (20, 21, 23, 25, 102, 111, 120, 121, 126, 127)) THEN
            RAISE invalid_datetime_format;
        END IF;

        v_regmatch_groups := regexp_matches(v_datestring, DOT_SLASH_DASH_YEAR_REGEXP, 'gi');
        v_leftpart := v_regmatch_groups[1];
        v_middlepart := v_regmatch_groups[2];
        v_rightpart := v_regmatch_groups[3];

        IF (v_datestring ~* DOT_SHORTYEAR_REGEXP OR
            v_datestring ~* SLASH_SHORTYEAR_REGEXP OR
            v_datestring ~* DASH_SHORTYEAR_REGEXP)
        THEN
            IF ((v_style IN (1, 10, 22) AND v_date_format <> 'MDY') OR
                ((v_style IS NULL OR v_style IN (0, 1, 10, 22)) AND v_date_format NOT IN ('YDM', 'YMD', 'DMY', 'DYM', 'MYD')))
            THEN
                v_day := v_middlepart;
                v_month := v_leftpart;
                v_year := sys.babelfish_get_full_year(v_rightpart);

            ELSIF ((v_style IN (2, 11) AND v_date_format <> 'YMD') OR
                   ((v_style IS NULL OR v_style IN (0, 2, 11)) AND v_date_format = 'YMD'))
            THEN
                v_day := v_rightpart;
                v_month := v_middlepart;
                v_year := sys.babelfish_get_full_year(v_leftpart);

            ELSIF ((v_style IN (3, 4, 5) AND v_date_format <> 'DMY') OR
                   ((v_style IS NULL OR v_style IN (0, 3, 4, 5)) AND v_date_format = 'DMY'))
            THEN
                v_day := v_leftpart;
                v_month := v_middlepart;
                v_year := sys.babelfish_get_full_year(v_rightpart);

            ELSIF ((v_style IS NULL OR v_style = 0) AND v_date_format = 'DYM')
            THEN
                v_day := v_leftpart;
                v_month := v_rightpart;
                v_year := sys.babelfish_get_full_year(v_middlepart);

            ELSIF ((v_style IS NULL OR v_style = 0) AND v_date_format = 'MYD')
            THEN
                v_day := v_rightpart;
                v_month := v_leftpart;
                v_year := sys.babelfish_get_full_year(v_middlepart);

            ELSIF ((v_style IS NULL OR v_style = 0) AND v_date_format = 'YDM') THEN
                RAISE character_not_in_repertoire;
            ELSIF (v_style IN (101, 103, 104, 105, 110, 131)) THEN
                RAISE invalid_datetime_format;
            END IF;
        ELSE
            v_year := v_rightpart;

            IF (v_leftpart::SMALLINT <= 12)
            THEN
                IF ((v_style IN (103, 104, 105, 131) AND v_date_format <> 'DMY') OR
                    ((v_style IS NULL OR v_style IN (0, 103, 104, 105, 131)) AND v_date_format = 'DMY'))
                THEN
                    v_day := v_leftpart;
                    v_month := v_middlepart;
                ELSIF ((v_style IN (101, 110) AND v_date_format IN ('YDM', 'DMY', 'DYM')) OR
                       ((v_style IS NULL OR v_style IN (0, 101, 110)) AND v_date_format NOT IN ('YDM', 'DMY', 'DYM')))
                THEN
                    v_day := v_middlepart;
                    v_month := v_leftpart;
                ELSIF ((v_style IN (1, 2, 3, 4, 5, 10, 11, 22) AND v_date_format <> 'YDM') OR
                       ((v_style IS NULL OR v_style IN (0, 1, 2, 3, 4, 5, 10, 11, 22)) AND v_date_format = 'YDM'))
                THEN
                    RAISE invalid_datetime_format;
                END IF;
            ELSE
                IF ((v_style IN (103, 104, 105, 131) AND v_date_format <> 'DMY') OR
                    ((v_style IS NULL OR v_style IN (0, 103, 104, 105, 131)) AND v_date_format = 'DMY'))
                THEN
                    v_day := v_leftpart;
                    v_month := v_middlepart;
                ELSIF ((v_style IN (1, 2, 3, 4, 5, 10, 11, 22, 101, 110) AND v_date_format = 'DMY') OR
                       ((v_style IS NULL OR v_style IN (0, 1, 2, 3, 4, 5, 10, 11, 22, 101, 110)) AND v_date_format <> 'DMY'))
                THEN
                    RAISE invalid_datetime_format;
                END IF;
            END IF;
        END IF;
    ELSIF (v_datestring ~* YEAR_DOTMASK_REGEXP OR
           v_datestring ~* YEAR_SLASHMASK_REGEXP OR
           v_datestring ~* YEAR_DASHMASK_REGEXP)
    THEN
        IF (v_style IN (6, 7, 8, 9, 12, 13, 14, 24, 100, 106, 107, 108, 109, 112, 113, 114, 130)) THEN
            RAISE invalid_regular_expression;
        ELSIF (v_style IN (1, 2, 3, 4, 5, 10, 11, 22, 101, 103, 104, 105, 110, 131)) THEN
            RAISE invalid_datetime_format;
        END IF;

        v_regmatch_groups := regexp_matches(v_datestring, YEAR_DOT_SLASH_DASH_REGEXP, 'gi');
        v_day := v_regmatch_groups[3];
        v_month := v_regmatch_groups[2];
        v_year := v_regmatch_groups[1];

    ELSIF (v_datestring ~* DIGITMASK1_REGEXP OR
           v_datestring ~* DIGITMASK2_REGEXP)
    THEN
        IF (v_datestring ~* DIGITMASK1_REGEXP)
        THEN
            v_day := substring(v_datestring, 5, 2);
            v_month := substring(v_datestring, 3, 2);
            v_year := sys.babelfish_get_full_year(substring(v_datestring, 1, 2));
        ELSE
            v_day := substring(v_datestring, 7, 2);
            v_month := substring(v_datestring, 5, 2);
            v_year := substring(v_datestring, 1, 4);
        END IF;
    ELSIF (v_datestring ~* HHMMSSFS_REGEXP)
    THEN
        v_fractsecs := coalesce(sys.babelfish_get_timeunit_from_string(v_datestring, 'FRACTSECONDS'), '');
        IF (v_datestring !~* HHMMSSFS_DOT_REGEXP AND char_length(v_fractsecs) > 3) THEN
            RAISE invalid_datetime_format;
        END IF;

        v_day := '01';
        v_month := '01';
        v_year := '1900';
    ELSE
        RAISE invalid_datetime_format;
    END IF;

    IF (((v_datestring ~* HHMMSSFS_REGEXP OR v_datestring ~* DIGITMASK1_REGEXP OR v_datestring ~* DIGITMASK2_REGEXP) AND v_style IN (130, 131)) OR
        ((v_datestring ~* DOT_FULLYEAR_REGEXP OR v_datestring ~* SLASH_FULLYEAR_REGEXP OR v_datestring ~* DASH_FULLYEAR_REGEXP) AND v_style = 131))
    THEN
        IF ((v_day::SMALLINT NOT BETWEEN 1 AND 29) OR
            (v_month::SMALLINT NOT BETWEEN 1 AND 12))
        THEN
            RAISE invalid_datetime_format;
        END IF;

        v_hijridate := sys.babelfish_conv_hijri_to_greg(v_day, v_month, v_year) - 1;
        v_datestring := to_char(v_hijridate, 'DD.MM.YYYY');

        v_day := split_part(v_datestring, '.', 1);
        v_month := split_part(v_datestring, '.', 2);
        v_year := split_part(v_datestring, '.', 3);
    END IF;

    RETURN to_date(concat_ws('.', v_day, v_month, v_year), 'DD.MM.YYYY');
EXCEPTION
    WHEN most_specific_type_mismatch THEN
        RAISE USING MESSAGE := 'Argument data type NUMERIC is invalid for argument 2 of conv_string_to_date function.',
                    DETAIL := 'Use of incorrect "style" parameter value during conversion process.',
                    HINT := 'Change "style" parameter to the proper value and try again.';

    WHEN invalid_parameter_value THEN
        RAISE USING MESSAGE := format('The style %s is not supported for conversions from VARCHAR to DATE.', v_style),
                    DETAIL := 'Use of incorrect "style" parameter value during conversion process.',
                    HINT := 'Change "style" parameter to the proper value and try again.';

    WHEN invalid_regular_expression THEN
        RAISE USING MESSAGE := format('The input character string doesn''t follow style %s.', v_style),
                    DETAIL := 'Selected "style" param value isn''t valid for conversion of passed character string.',
                    HINT := 'Either change the input character string or use a different style.';

    WHEN invalid_datetime_format THEN
        RAISE USING MESSAGE := 'Conversion failed when converting date from character string.',
                    DETAIL := 'Incorrect using of pair of input parameters values during conversion process.',
                    HINT := 'Check the input parameters values, correct them if needed, and try again.';

    WHEN character_not_in_repertoire THEN
        RAISE USING MESSAGE := 'The YDM date format isn''t supported when converting from this string format to date.',
                    DETAIL := 'Use of incorrect DATE_FORMAT constant value regarding string format parameter during conversion process.',
                    HINT := 'Change DATE_FORMAT constant to one of these values: MDY|DMY|DYM, recompile function and try again.';

    WHEN invalid_character_value_for_cast THEN
        RAISE USING MESSAGE := format('Invalid CONVERSION_LANG constant value - ''%s''. Allowed values are: ''English'', ''Deutsch'', etc.',
                                      CONVERSION_LANG),
                    DETAIL := 'Compiled incorrect CONVERSION_LANG constant value in function''s body.',
                    HINT := 'Correct CONVERSION_LANG constant value in function''s body, recompile it and try again.';

    WHEN invalid_text_representation THEN
        GET STACKED DIAGNOSTICS v_err_message = MESSAGE_TEXT;
        v_err_message := substring(lower(v_err_message), 'integer\:\s\"(.*)\"');

        RAISE USING MESSAGE := format('Error while trying to convert "%s" value to SMALLINT data type.',
                                      v_err_message),
                    DETAIL := 'Passed argument value contains illegal characters.',
                    HINT := 'Correct passed argument value, remove all illegal characters.';
END;
$BODY$
LANGUAGE plpgsql
VOLATILE
RETURNS NULL ON NULL INPUT;

CREATE OR REPLACE FUNCTION sys.babelfish_conv_string_to_datetime(IN p_datatype TEXT,
                                                                     IN p_datetimestring TEXT,
                                                                     IN p_style NUMERIC DEFAULT 0)
RETURNS TIMESTAMP WITHOUT TIME ZONE
AS
$BODY$
DECLARE
    v_day VARCHAR COLLATE "C";
    v_year VARCHAR COLLATE "C";
    v_month VARCHAR COLLATE "C";
    v_style SMALLINT;
    v_scale SMALLINT;
    v_hours VARCHAR COLLATE "C";
    v_hijridate DATE;
    v_minutes VARCHAR COLLATE "C";
    v_seconds VARCHAR COLLATE "C";
    v_fseconds VARCHAR COLLATE "C";
    v_datatype VARCHAR COLLATE "C";
    v_timepart VARCHAR COLLATE "C";
    v_leftpart VARCHAR COLLATE "C";
    v_middlepart VARCHAR COLLATE "C";
    v_rightpart VARCHAR COLLATE "C";
    v_datestring VARCHAR COLLATE "C";
    v_err_message VARCHAR COLLATE "C";
    v_date_format VARCHAR COLLATE "C";
    v_res_datatype VARCHAR COLLATE "C";
    v_datetimestring VARCHAR COLLATE "C";
    v_datatype_groups TEXT[];
    v_regmatch_groups TEXT[];
    v_lang_metadata_json JSONB;
    v_compmonth_regexp VARCHAR COLLATE "C";
    v_resdatetime TIMESTAMP(6) WITHOUT TIME ZONE;
    CONVERSION_LANG CONSTANT VARCHAR COLLATE "C" := '';
    DATE_FORMAT CONSTANT VARCHAR COLLATE "C" := '';
    DAYMM_REGEXP CONSTANT VARCHAR COLLATE "C" := '(\d{1,2})';
    FULLYEAR_REGEXP CONSTANT VARCHAR COLLATE "C" := '(\d{4})';
    SHORTYEAR_REGEXP CONSTANT VARCHAR COLLATE "C" := '(\d{1,2})';
    COMPYEAR_REGEXP CONSTANT VARCHAR COLLATE "C" := '(\d{1,2}|\d{4})';
    AMPM_REGEXP CONSTANT VARCHAR COLLATE "C" := '(?:[AP]M)';
    MASKSEP_REGEXP CONSTANT VARCHAR COLLATE "C" := '(?:\.|-|/)';
    TIMEUNIT_REGEXP CONSTANT VARCHAR COLLATE "C" := '\s*\d{1,2}\s*';
    FRACTSECS_REGEXP CONSTANT VARCHAR COLLATE "C" := '\s*\d{1,9}\s*';
    DATATYPE_REGEXP CONSTANT VARCHAR COLLATE "C" := '^(DATETIME|SMALLDATETIME|DATETIME2)\s*(?:\()?\s*((?:-)?\d+)?\s*(?:\))?$';
    HHMMSSFS_PART_REGEXP CONSTANT VARCHAR COLLATE "C" := concat(TIMEUNIT_REGEXP, AMPM_REGEXP, '|',
                                                    TIMEUNIT_REGEXP, '\:', TIMEUNIT_REGEXP, AMPM_REGEXP, '?|',
                                                    TIMEUNIT_REGEXP, '\:', TIMEUNIT_REGEXP, '\.', FRACTSECS_REGEXP, AMPM_REGEXP, '?|',
                                                    TIMEUNIT_REGEXP, '\:', TIMEUNIT_REGEXP, '\:', TIMEUNIT_REGEXP, AMPM_REGEXP, '?|',
                                                    TIMEUNIT_REGEXP, '\:', TIMEUNIT_REGEXP, '\:', TIMEUNIT_REGEXP, '(?:\.|\:)', FRACTSECS_REGEXP, AMPM_REGEXP, '?');
    HHMMSSFS_DOT_PART_REGEXP CONSTANT VARCHAR COLLATE "C" := concat(TIMEUNIT_REGEXP, AMPM_REGEXP, '|',
                                                        TIMEUNIT_REGEXP, '\:', TIMEUNIT_REGEXP, AMPM_REGEXP, '?|',
                                                        TIMEUNIT_REGEXP, '\:', TIMEUNIT_REGEXP, '\.', FRACTSECS_REGEXP, AMPM_REGEXP, '?|',
                                                        TIMEUNIT_REGEXP, '\:', TIMEUNIT_REGEXP, '\:', TIMEUNIT_REGEXP, AMPM_REGEXP, '?|',
                                                        TIMEUNIT_REGEXP, '\:', TIMEUNIT_REGEXP, '\:', TIMEUNIT_REGEXP, '(?:\.)', FRACTSECS_REGEXP, AMPM_REGEXP, '?');
    HHMMSSFS_REGEXP CONSTANT VARCHAR COLLATE "C" := concat('^(', HHMMSSFS_PART_REGEXP, ')$');
    DEFMASK1_0_REGEXP CONSTANT VARCHAR COLLATE "C" := concat('^(', HHMMSSFS_PART_REGEXP, ')?\s*',
                                                 MASKSEP_REGEXP, '*\s*($comp_month$)\s*', DAYMM_REGEXP, '\s+', COMPYEAR_REGEXP,
                                                 '\s*(', HHMMSSFS_PART_REGEXP, ')?$');
    DEFMASK1_1_REGEXP CONSTANT VARCHAR COLLATE "C" := concat('^', MASKSEP_REGEXP, '?\s*($comp_month$)\s*', DAYMM_REGEXP, '\s+', COMPYEAR_REGEXP, '$');
    DEFMASK1_2_REGEXP CONSTANT VARCHAR COLLATE "C" := concat('^', MASKSEP_REGEXP, '\s*($comp_month$)\s*', DAYMM_REGEXP, '\s+', COMPYEAR_REGEXP, '$');
    DEFMASK2_0_REGEXP CONSTANT VARCHAR COLLATE "C" := concat('^(', HHMMSSFS_PART_REGEXP, ')?\s*',
                                                 DAYMM_REGEXP, '\s*', MASKSEP_REGEXP, '*\s*($comp_month$)\s*', COMPYEAR_REGEXP,
                                                 '\s*(', HHMMSSFS_PART_REGEXP, ')?$');
    DEFMASK2_1_REGEXP CONSTANT VARCHAR COLLATE "C" := concat('^', DAYMM_REGEXP, '\s*', MASKSEP_REGEXP, '?\s*($comp_month$)\s*', COMPYEAR_REGEXP, '$');
    DEFMASK2_2_REGEXP CONSTANT VARCHAR COLLATE "C" := concat('^', DAYMM_REGEXP, '\s*', MASKSEP_REGEXP, '\s*($comp_month$)\s*', COMPYEAR_REGEXP, '$');
    DEFMASK3_0_REGEXP CONSTANT VARCHAR COLLATE "C" := concat('^(', HHMMSSFS_PART_REGEXP, ')?\s*',
                                                 FULLYEAR_REGEXP, '\s*', MASKSEP_REGEXP, '*\s*($comp_month$)\s*', DAYMM_REGEXP,
                                                 '\s*(', HHMMSSFS_PART_REGEXP, ')?$');
    DEFMASK3_1_REGEXP CONSTANT VARCHAR COLLATE "C" := concat('^', FULLYEAR_REGEXP, '\s*', MASKSEP_REGEXP, '?\s*($comp_month$)\s*', DAYMM_REGEXP, '$');
    DEFMASK3_2_REGEXP CONSTANT VARCHAR COLLATE "C" := concat('^', FULLYEAR_REGEXP, '\s*', MASKSEP_REGEXP, '\s*($comp_month$)\s*', DAYMM_REGEXP, '$');
    DEFMASK4_0_REGEXP CONSTANT VARCHAR COLLATE "C" := concat('^(', HHMMSSFS_PART_REGEXP, ')?\s*',
                                                 FULLYEAR_REGEXP, '\s+', DAYMM_REGEXP, '\s*', MASKSEP_REGEXP, '*\s*($comp_month$)',
                                                 '\s*(', HHMMSSFS_PART_REGEXP, ')?$');
    DEFMASK4_1_REGEXP CONSTANT VARCHAR COLLATE "C" := concat('^', FULLYEAR_REGEXP, '\s+', DAYMM_REGEXP, '\s*', MASKSEP_REGEXP, '?\s*($comp_month$)$');
    DEFMASK4_2_REGEXP CONSTANT VARCHAR COLLATE "C" := concat('^', FULLYEAR_REGEXP, '\s+', DAYMM_REGEXP, '\s*', MASKSEP_REGEXP, '\s*($comp_month$)$');
    DEFMASK5_0_REGEXP CONSTANT VARCHAR COLLATE "C" := concat('^(', HHMMSSFS_PART_REGEXP, ')?\s*',
                                                 DAYMM_REGEXP, '\s+', COMPYEAR_REGEXP, '\s*', MASKSEP_REGEXP, '*\s*($comp_month$)',
                                                 '\s*(', HHMMSSFS_PART_REGEXP, ')?$');
    DEFMASK5_1_REGEXP CONSTANT VARCHAR COLLATE "C" := concat('^', DAYMM_REGEXP, '\s+', COMPYEAR_REGEXP, '\s*', MASKSEP_REGEXP, '?\s*($comp_month$)$');
    DEFMASK5_2_REGEXP CONSTANT VARCHAR COLLATE "C" := concat('^', DAYMM_REGEXP, '\s+', COMPYEAR_REGEXP, '\s*', MASKSEP_REGEXP, '\s*($comp_month$)$');
    DEFMASK6_0_REGEXP CONSTANT VARCHAR COLLATE "C" := concat('^(', HHMMSSFS_PART_REGEXP, ')?\s*',
                                                 MASKSEP_REGEXP, '*\s*($comp_month$)\s*', FULLYEAR_REGEXP, '\s+', DAYMM_REGEXP,
                                                 '\s*(', HHMMSSFS_PART_REGEXP, ')?$');
    DEFMASK6_1_REGEXP CONSTANT VARCHAR COLLATE "C" := concat('^', MASKSEP_REGEXP, '?\s*($comp_month$)\s*', FULLYEAR_REGEXP, '\s+', DAYMM_REGEXP, '$');
    DEFMASK6_2_REGEXP CONSTANT VARCHAR COLLATE "C" := concat('^', MASKSEP_REGEXP, '\s*($comp_month$)\s*', FULLYEAR_REGEXP, '\s+', DAYMM_REGEXP, '$');
    DEFMASK7_0_REGEXP CONSTANT VARCHAR COLLATE "C" := concat('^(', HHMMSSFS_PART_REGEXP, ')?\s*',
                                                 MASKSEP_REGEXP, '*\s*($comp_month$)\s*', DAYMM_REGEXP, '\s*,\s*', COMPYEAR_REGEXP,
                                                 '\s*(', HHMMSSFS_PART_REGEXP, ')?$');
    DEFMASK7_1_REGEXP CONSTANT VARCHAR COLLATE "C" := concat('^', MASKSEP_REGEXP, '?\s*($comp_month$)\s*', DAYMM_REGEXP, '\s*,\s*', COMPYEAR_REGEXP, '$');
    DEFMASK7_2_REGEXP CONSTANT VARCHAR COLLATE "C" := concat('^', MASKSEP_REGEXP, '\s*($comp_month$)\s*', DAYMM_REGEXP, '\s*,\s*', COMPYEAR_REGEXP, '$');
    DEFMASK8_0_REGEXP CONSTANT VARCHAR COLLATE "C" := concat('^(', HHMMSSFS_PART_REGEXP, ')?\s*',
                                                 FULLYEAR_REGEXP, '\s*', MASKSEP_REGEXP, '*\s*($comp_month$)',
                                                 '\s*(', HHMMSSFS_PART_REGEXP, ')?$');
    DEFMASK8_1_REGEXP CONSTANT VARCHAR COLLATE "C" := concat('^', FULLYEAR_REGEXP, '\s*', MASKSEP_REGEXP, '?\s*($comp_month$)$');
    DEFMASK8_2_REGEXP CONSTANT VARCHAR COLLATE "C" := concat('^', FULLYEAR_REGEXP, '\s*', MASKSEP_REGEXP, '\s*($comp_month$)$');
    DEFMASK9_0_REGEXP CONSTANT VARCHAR COLLATE "C" := concat('^(', HHMMSSFS_PART_REGEXP, ')?\s*',
                                                 MASKSEP_REGEXP, '*\s*($comp_month$)\s*', FULLYEAR_REGEXP,
                                                 '\s*(', HHMMSSFS_PART_REGEXP, ')?$');
    DEFMASK9_1_REGEXP CONSTANT VARCHAR COLLATE "C" := concat('^', MASKSEP_REGEXP, '?\s*($comp_month$)\s*', FULLYEAR_REGEXP, '$');
    DEFMASK9_2_REGEXP CONSTANT VARCHAR COLLATE "C" := concat('^', MASKSEP_REGEXP, '\s*($comp_month$)\s*', FULLYEAR_REGEXP, '$');
    DEFMASK10_0_REGEXP CONSTANT VARCHAR COLLATE "C" := concat('^(', HHMMSSFS_PART_REGEXP, ')?\s*',
                                                  DAYMM_REGEXP, '\s*', MASKSEP_REGEXP, '\s*($comp_month$)\s*', MASKSEP_REGEXP, '\s*', COMPYEAR_REGEXP,
                                                  '\s*(', HHMMSSFS_PART_REGEXP, ')?$');
    DEFMASK10_1_REGEXP CONSTANT VARCHAR COLLATE "C" := concat('^', DAYMM_REGEXP, '\s*', MASKSEP_REGEXP, '\s*($comp_month$)\s*', MASKSEP_REGEXP, '\s*', COMPYEAR_REGEXP, '$');
    DOT_SLASH_DASH_COMPYEAR1_0_REGEXP CONSTANT VARCHAR COLLATE "C" := concat('^(', HHMMSSFS_PART_REGEXP, ')?\s*',
                                                                 DAYMM_REGEXP, '\s*(?:\.|/|-)\s*', DAYMM_REGEXP, '\s*(?:\.|/|-)\s*', COMPYEAR_REGEXP,
                                                                 '\s*(', HHMMSSFS_PART_REGEXP, ')?$');
    DOT_SLASH_DASH_COMPYEAR1_1_REGEXP CONSTANT VARCHAR COLLATE "C" := concat('^', DAYMM_REGEXP, '\s*', MASKSEP_REGEXP, '\s*', DAYMM_REGEXP, '\s*', MASKSEP_REGEXP, '\s*', COMPYEAR_REGEXP, '$');
    DOT_SLASH_DASH_SHORTYEAR_REGEXP CONSTANT VARCHAR COLLATE "C" := concat('^', DAYMM_REGEXP, '\s*', MASKSEP_REGEXP, '\s*', DAYMM_REGEXP, '\s*', MASKSEP_REGEXP, '\s*', SHORTYEAR_REGEXP, '$');
    DOT_SLASH_DASH_FULLYEAR1_0_REGEXP CONSTANT VARCHAR COLLATE "C" := concat('^(', HHMMSSFS_PART_REGEXP, ')?\s*',
                                                                 DAYMM_REGEXP, '\s*(?:\.|/|-)\s*', DAYMM_REGEXP, '\s*(?:\.|/|-)\s*', FULLYEAR_REGEXP,
                                                                 '\s*(', HHMMSSFS_PART_REGEXP, ')?$');
    DOT_SLASH_DASH_FULLYEAR1_1_REGEXP CONSTANT VARCHAR COLLATE "C" := concat('^', DAYMM_REGEXP, '\s*', MASKSEP_REGEXP, '\s*', DAYMM_REGEXP, '\s*', MASKSEP_REGEXP, '\s*', FULLYEAR_REGEXP, '$');
    FULLYEAR_DOT_SLASH_DASH1_0_REGEXP CONSTANT VARCHAR COLLATE "C" := concat('^(', HHMMSSFS_PART_REGEXP, ')?\s*',
                                                                 FULLYEAR_REGEXP, '\s*', MASKSEP_REGEXP, '\s*', DAYMM_REGEXP, '\s*', MASKSEP_REGEXP, '\s*', DAYMM_REGEXP,
                                                                 '\s*(', HHMMSSFS_PART_REGEXP, ')?$');
    FULLYEAR_DOT_SLASH_DASH1_1_REGEXP CONSTANT VARCHAR COLLATE "C" := concat('^', FULLYEAR_REGEXP, '\s*', MASKSEP_REGEXP, '\s*', DAYMM_REGEXP, '\s*', MASKSEP_REGEXP, '\s*', DAYMM_REGEXP, '$');
    SHORT_DIGITMASK1_0_REGEXP CONSTANT VARCHAR COLLATE "C" := concat('^(', HHMMSSFS_PART_REGEXP, ')?\s*\d{6}\s*(', HHMMSSFS_PART_REGEXP, ')?$');
    FULL_DIGITMASK1_0_REGEXP CONSTANT VARCHAR COLLATE "C" := concat('^(', HHMMSSFS_PART_REGEXP, ')?\s*\d{8}\s*(', HHMMSSFS_PART_REGEXP, ')?$');
BEGIN
    v_datatype := trim(p_datatype);
    v_datetimestring := upper(trim(p_datetimestring));
    v_style := floor(p_style)::SMALLINT;

    v_datatype_groups := regexp_matches(v_datatype COLLATE "C", DATATYPE_REGEXP, 'gi');

    v_res_datatype := upper(v_datatype_groups[1]);
    v_scale := v_datatype_groups[2]::SMALLINT;

    IF (v_res_datatype IS NULL) THEN
        RAISE datatype_mismatch;
    ELSIF (v_res_datatype <> 'DATETIME2' COLLATE sys.database_default AND v_scale IS NOT NULL)
    THEN
        RAISE invalid_indicator_parameter_value;
    ELSIF (coalesce(v_scale, 0) NOT BETWEEN 0 AND 7)
    THEN
        RAISE interval_field_overflow;
    ELSIF (v_scale IS NULL) THEN
        v_scale := 7;
    END IF;

    IF (scale(p_style) > 0) THEN
        RAISE most_specific_type_mismatch;
    ELSIF (NOT ((v_style BETWEEN 0 AND 14) OR
             (v_style BETWEEN 20 AND 25) OR
             (v_style BETWEEN 100 AND 114) OR
             (v_style IN (120, 121, 126, 127, 130, 131))) AND
             v_res_datatype = 'DATETIME2')
    THEN
        RAISE invalid_parameter_value;
    END IF;

    v_timepart := trim(substring(v_datetimestring, HHMMSSFS_PART_REGEXP));
    v_datestring := trim(regexp_replace(v_datetimestring, HHMMSSFS_PART_REGEXP, '', 'gi'));

    BEGIN
        v_lang_metadata_json := sys.babelfish_get_lang_metadata_json(CONVERSION_LANG);
    EXCEPTION
        WHEN OTHERS THEN
        RAISE invalid_escape_sequence;
    END;

    v_date_format := coalesce(nullif(DATE_FORMAT, '' COLLATE "C"), v_lang_metadata_json ->> 'date_format');

    v_compmonth_regexp := array_to_string(array_cat(ARRAY(SELECT jsonb_array_elements_text(v_lang_metadata_json -> 'months_shortnames')),
                                                    ARRAY(SELECT jsonb_array_elements_text(v_lang_metadata_json -> 'months_names'))), '|');

    IF (v_datetimestring ~* pg_catalog.replace(DEFMASK1_0_REGEXP, '$comp_month$' COLLATE "C", v_compmonth_regexp) OR
        v_datetimestring ~* pg_catalog.replace(DEFMASK2_0_REGEXP, '$comp_month$' COLLATE "C", v_compmonth_regexp) OR
        v_datetimestring ~* pg_catalog.replace(DEFMASK3_0_REGEXP, '$comp_month$' COLLATE "C", v_compmonth_regexp) OR
        v_datetimestring ~* pg_catalog.replace(DEFMASK4_0_REGEXP, '$comp_month$' COLLATE "C", v_compmonth_regexp) OR
        v_datetimestring ~* pg_catalog.replace(DEFMASK5_0_REGEXP, '$comp_month$' COLLATE "C", v_compmonth_regexp) OR
        v_datetimestring ~* pg_catalog.replace(DEFMASK6_0_REGEXP, '$comp_month$' COLLATE "C", v_compmonth_regexp) OR
        v_datetimestring ~* pg_catalog.replace(DEFMASK7_0_REGEXP, '$comp_month$' COLLATE "C", v_compmonth_regexp) OR
        v_datetimestring ~* pg_catalog.replace(DEFMASK8_0_REGEXP, '$comp_month$' COLLATE "C", v_compmonth_regexp) OR
        v_datetimestring ~* pg_catalog.replace(DEFMASK9_0_REGEXP, '$comp_month$' COLLATE "C", v_compmonth_regexp) OR
        v_datetimestring ~* pg_catalog.replace(DEFMASK10_0_REGEXP, '$comp_month$' COLLATE "C", v_compmonth_regexp))
    THEN
        IF ((v_style IN (127, 130, 131) AND v_res_datatype COLLATE "C" IN ('DATETIME', 'SMALLDATETIME')) OR
            (v_style IN (130, 131) AND v_res_datatype COLLATE "C" = 'DATETIME2'))
        THEN
            RAISE invalid_datetime_format;
        END IF;

        IF ((v_datestring ~* pg_catalog.replace(DEFMASK1_2_REGEXP, '$comp_month$' COLLATE "C", v_compmonth_regexp) OR
             v_datestring ~* pg_catalog.replace(DEFMASK2_2_REGEXP, '$comp_month$' COLLATE "C", v_compmonth_regexp) OR
             v_datestring ~* pg_catalog.replace(DEFMASK3_2_REGEXP, '$comp_month$' COLLATE "C", v_compmonth_regexp) OR
             v_datestring ~* pg_catalog.replace(DEFMASK4_2_REGEXP, '$comp_month$' COLLATE "C", v_compmonth_regexp) OR
             v_datestring ~* pg_catalog.replace(DEFMASK5_2_REGEXP, '$comp_month$' COLLATE "C", v_compmonth_regexp) OR
             v_datestring ~* pg_catalog.replace(DEFMASK6_2_REGEXP, '$comp_month$' COLLATE "C", v_compmonth_regexp) OR
             v_datestring ~* pg_catalog.replace(DEFMASK7_2_REGEXP, '$comp_month$' COLLATE "C", v_compmonth_regexp) OR
             v_datestring ~* pg_catalog.replace(DEFMASK8_2_REGEXP, '$comp_month$' COLLATE "C", v_compmonth_regexp) OR
             v_datestring ~* pg_catalog.replace(DEFMASK9_2_REGEXP, '$comp_month$' COLLATE "C", v_compmonth_regexp)) AND
            v_res_datatype = 'DATETIME2')
        THEN
            RAISE invalid_datetime_format;
        END IF;

        IF (v_datestring ~* pg_catalog.replace(DEFMASK1_1_REGEXP, '$comp_month$' COLLATE "C", v_compmonth_regexp))
        THEN
            v_regmatch_groups := regexp_matches(v_datestring, pg_catalog.replace(DEFMASK1_1_REGEXP, '$comp_month$' COLLATE "C", v_compmonth_regexp), 'gi');
            v_day := v_regmatch_groups[2];
            v_month := sys.babelfish_get_monthnum_by_name(v_regmatch_groups[1], v_lang_metadata_json);
            v_year := sys.babelfish_get_full_year(v_regmatch_groups[3]);

        ELSIF (v_datestring ~* pg_catalog.replace(DEFMASK2_1_REGEXP, '$comp_month$' COLLATE "C", v_compmonth_regexp))
        THEN
            v_regmatch_groups := regexp_matches(v_datestring, pg_catalog.replace(DEFMASK2_1_REGEXP, '$comp_month$' COLLATE "C", v_compmonth_regexp), 'gi');
            v_day := v_regmatch_groups[1];
            v_month := sys.babelfish_get_monthnum_by_name(v_regmatch_groups[2], v_lang_metadata_json);
            v_year := sys.babelfish_get_full_year(v_regmatch_groups[3]);

        ELSIF (v_datestring ~* pg_catalog.replace(DEFMASK3_1_REGEXP, '$comp_month$' COLLATE "C", v_compmonth_regexp))
        THEN
            v_regmatch_groups := regexp_matches(v_datestring, pg_catalog.replace(DEFMASK3_1_REGEXP, '$comp_month$' COLLATE "C", v_compmonth_regexp), 'gi');
            v_day := v_regmatch_groups[3];
            v_month := sys.babelfish_get_monthnum_by_name(v_regmatch_groups[2], v_lang_metadata_json);
            v_year := v_regmatch_groups[1];

        ELSIF (v_datestring ~* pg_catalog.replace(DEFMASK4_1_REGEXP, '$comp_month$' COLLATE "C", v_compmonth_regexp))
        THEN
            v_regmatch_groups := regexp_matches(v_datestring, pg_catalog.replace(DEFMASK4_1_REGEXP, '$comp_month$' COLLATE "C", v_compmonth_regexp), 'gi');
            v_day := v_regmatch_groups[2];
            v_month := sys.babelfish_get_monthnum_by_name(v_regmatch_groups[3], v_lang_metadata_json);
            v_year := v_regmatch_groups[1];

        ELSIF (v_datestring ~* pg_catalog.replace(DEFMASK5_1_REGEXP, '$comp_month$' COLLATE "C", v_compmonth_regexp))
        THEN
            v_regmatch_groups := regexp_matches(v_datestring, pg_catalog.replace(DEFMASK5_1_REGEXP, '$comp_month$' COLLATE "C", v_compmonth_regexp), 'gi');
            v_day := v_regmatch_groups[1];
            v_month := sys.babelfish_get_monthnum_by_name(v_regmatch_groups[3], v_lang_metadata_json);
            v_year := sys.babelfish_get_full_year(v_regmatch_groups[2]);

        ELSIF (v_datestring ~* pg_catalog.replace(DEFMASK6_1_REGEXP, '$comp_month$' COLLATE "C", v_compmonth_regexp))
        THEN
            v_regmatch_groups := regexp_matches(v_datestring, pg_catalog.replace(DEFMASK6_1_REGEXP, '$comp_month$' COLLATE "C", v_compmonth_regexp), 'gi');
            v_day := v_regmatch_groups[3];
            v_month := sys.babelfish_get_monthnum_by_name(v_regmatch_groups[1], v_lang_metadata_json);
            v_year := v_regmatch_groups[2];

        ELSIF (v_datestring ~* pg_catalog.replace(DEFMASK7_1_REGEXP, '$comp_month$' COLLATE "C", v_compmonth_regexp))
        THEN
            v_regmatch_groups := regexp_matches(v_datestring, pg_catalog.replace(DEFMASK7_1_REGEXP, '$comp_month$' COLLATE "C", v_compmonth_regexp), 'gi');
            v_day := v_regmatch_groups[2];
            v_month := sys.babelfish_get_monthnum_by_name(v_regmatch_groups[1], v_lang_metadata_json);
            v_year := sys.babelfish_get_full_year(v_regmatch_groups[3]);

        ELSIF (v_datestring ~* pg_catalog.replace(DEFMASK8_1_REGEXP, '$comp_month$' COLLATE "C", v_compmonth_regexp))
        THEN
            v_regmatch_groups := regexp_matches(v_datestring, pg_catalog.replace(DEFMASK8_1_REGEXP, '$comp_month$' COLLATE "C", v_compmonth_regexp), 'gi');
            v_day := '01';
            v_month := sys.babelfish_get_monthnum_by_name(v_regmatch_groups[2], v_lang_metadata_json);
            v_year := v_regmatch_groups[1];

        ELSIF (v_datestring ~* pg_catalog.replace(DEFMASK9_1_REGEXP, '$comp_month$' COLLATE "C", v_compmonth_regexp))
        THEN
            v_regmatch_groups := regexp_matches(v_datestring, pg_catalog.replace(DEFMASK9_1_REGEXP, '$comp_month$' COLLATE "C", v_compmonth_regexp), 'gi');
            v_day := '01';
            v_month := sys.babelfish_get_monthnum_by_name(v_regmatch_groups[1], v_lang_metadata_json);
            v_year := v_regmatch_groups[2];

        ELSIF (v_datestring ~* pg_catalog.replace(DEFMASK10_1_REGEXP, '$comp_month$' COLLATE "C", v_compmonth_regexp))
        THEN
            v_regmatch_groups := regexp_matches(v_datestring, pg_catalog.replace(DEFMASK10_1_REGEXP, '$comp_month$' COLLATE "C", v_compmonth_regexp), 'gi');
            v_day := v_regmatch_groups[1];
            v_month := sys.babelfish_get_monthnum_by_name(v_regmatch_groups[2], v_lang_metadata_json);
            v_year := sys.babelfish_get_full_year(v_regmatch_groups[3]);
        ELSE
            RAISE invalid_character_value_for_cast;
        END IF;
    ELSIF (v_datetimestring ~* DOT_SLASH_DASH_COMPYEAR1_0_REGEXP)
    THEN
        IF (v_style IN (6, 7, 8, 9, 12, 13, 14, 24, 100, 106, 107, 108, 109, 112, 113, 114, 130) AND
            v_res_datatype = 'DATETIME2')
        THEN
            RAISE invalid_regular_expression;
        END IF;

        v_regmatch_groups := regexp_matches(v_datestring, DOT_SLASH_DASH_COMPYEAR1_1_REGEXP, 'gi');
        v_leftpart := v_regmatch_groups[1];
        v_middlepart := v_regmatch_groups[2];
        v_rightpart := v_regmatch_groups[3];

        IF (v_datestring ~* DOT_SLASH_DASH_SHORTYEAR_REGEXP)
        THEN
            IF ((v_style NOT IN (0, 1, 2, 3, 4, 5, 10, 11) AND v_res_datatype COLLATE "C" IN ('DATETIME', 'SMALLDATETIME')) OR
                (v_style NOT IN (0, 1, 2, 3, 4, 5, 10, 11, 12) AND v_res_datatype COLLATE "C" = 'DATETIME2'))
            THEN
                RAISE invalid_datetime_format;
            END IF;

            IF ((v_style IN (1, 10) AND v_date_format <> 'MDY' AND v_res_datatype COLLATE "C" IN ('DATETIME', 'SMALLDATETIME')) OR
                (v_style IN (0, 1, 10) AND v_date_format COLLATE "C" NOT IN ('DMY', 'DYM', 'MYD', 'YMD', 'YDM') AND v_res_datatype COLLATE "C" IN ('DATETIME', 'SMALLDATETIME')) OR
                (v_style IN (0, 1, 10, 22) AND v_date_format COLLATE "C" NOT IN ('DMY', 'DYM', 'MYD', 'YMD', 'YDM') AND v_res_datatype COLLATE "C" = 'DATETIME2') OR
                (v_style IN (1, 10, 22) AND v_date_format COLLATE "C" IN ('DMY', 'DYM', 'MYD', 'YMD', 'YDM') AND v_res_datatype COLLATE "C" = 'DATETIME2'))
            THEN
                v_day := v_middlepart;
                v_month := v_leftpart;
                v_year := sys.babelfish_get_full_year(v_rightpart);

            ELSIF ((v_style IN (2, 11) AND v_date_format COLLATE "C" <> 'YMD') OR
                   (v_style IN (0, 2, 11) AND v_date_format COLLATE "C" = 'YMD'))
            THEN
                v_day := v_rightpart;
                v_month := v_middlepart;
                v_year := sys.babelfish_get_full_year(v_leftpart);

            ELSIF ((v_style IN (3, 4, 5) AND v_date_format COLLATE "C" <> 'DMY') OR
                   (v_style IN (0, 3, 4, 5) AND v_date_format COLLATE "C" = 'DMY'))
            THEN
                v_day := v_leftpart;
                v_month := v_middlepart;
                v_year := sys.babelfish_get_full_year(v_rightpart);

            ELSIF (v_style = 0 AND v_date_format COLLATE "C" = 'DYM')
            THEN
                v_day = v_leftpart;
                v_month = v_rightpart;
                v_year = sys.babelfish_get_full_year(v_middlepart);

            ELSIF (v_style = 0 AND v_date_format COLLATE "C" = 'MYD')
            THEN
                v_day := v_rightpart;
                v_month := v_leftpart;
                v_year = sys.babelfish_get_full_year(v_middlepart);

            ELSIF (v_style = 0 AND v_date_format COLLATE "C" = 'YDM')
            THEN
                IF (v_res_datatype COLLATE "C" = 'DATETIME2') THEN
                    RAISE character_not_in_repertoire;
                END IF;

                v_day := v_middlepart;
                v_month := v_rightpart;
                v_year := sys.babelfish_get_full_year(v_leftpart);
            ELSE
                RAISE invalid_character_value_for_cast;
            END IF;
        ELSIF (v_datestring ~* DOT_SLASH_DASH_FULLYEAR1_1_REGEXP)
        THEN
            IF (v_style NOT IN (0, 20, 21, 101, 102, 103, 104, 105, 110, 111, 120, 121, 130, 131) AND
                v_res_datatype COLLATE "C" IN ('DATETIME', 'SMALLDATETIME'))
            THEN
                RAISE invalid_datetime_format;
            ELSIF (v_style IN (130, 131) AND v_res_datatype COLLATE "C" = 'SMALLDATETIME') THEN
                RAISE invalid_character_value_for_cast;
            END IF;

            v_year := v_rightpart;
            IF (v_leftpart::SMALLINT <= 12)
            THEN
                IF ((v_style IN (103, 104, 105, 130, 131) AND v_date_format COLLATE "C" NOT IN ('DMY', 'DYM', 'YDM')) OR
                    (v_style IN (0, 103, 104, 105, 130, 131) AND ((v_date_format COLLATE "C" = 'DMY' AND v_res_datatype COLLATE "C" = 'DATETIME2') OR
                    (v_date_format COLLATE "C" IN ('DMY', 'DYM', 'YDM') AND v_res_datatype COLLATE "C" <> 'DATETIME2'))) OR
                    (v_style IN (103, 104, 105, 130, 131) AND v_date_format COLLATE "C" IN ('DMY', 'DYM', 'YDM') AND v_res_datatype COLLATE "C" = 'DATETIME2'))
                THEN
                    v_day := v_leftpart;
                    v_month := v_middlepart;

                ELSIF ((v_style IN (20, 21, 101, 102, 110, 111, 120, 121) AND v_date_format COLLATE "C" IN ('DMY', 'DYM', 'YDM') AND v_res_datatype COLLATE "C" IN ('DATETIME', 'SMALLDATETIME')) OR
                       (v_style IN (0, 20, 21, 101, 102, 110, 111, 120, 121) AND v_date_format COLLATE "C" NOT IN ('DMY', 'DYM', 'YDM') AND v_res_datatype COLLATE "C" IN ('DATETIME', 'SMALLDATETIME')) OR
                       (v_style IN (101, 110) AND v_date_format COLLATE "C" IN ('DMY', 'DYM', 'MYD', 'YDM') AND v_res_datatype COLLATE "C" = 'DATETIME2') OR
                       (v_style IN (0, 101, 110) AND v_date_format COLLATE "C" NOT IN ('DMY', 'DYM', 'MYD', 'YDM') AND v_res_datatype COLLATE "C" = 'DATETIME2'))
                THEN
                    v_day := v_middlepart;
                    v_month := v_leftpart;
                END IF;
            ELSE
                IF ((v_style IN (103, 104, 105, 130, 131) AND v_date_format COLLATE "C" NOT IN ('DMY', 'DYM', 'YDM')) OR
                    (v_style IN (0, 103, 104, 105, 130, 131) AND ((v_date_format COLLATE "C" = 'DMY' AND v_res_datatype COLLATE "C" = 'DATETIME2') OR
                    (v_date_format COLLATE "C" IN ('DMY', 'DYM', 'YDM') AND v_res_datatype COLLATE "C" <> 'DATETIME2'))) OR
                    (v_style IN (103, 104, 105, 130, 131) AND v_date_format COLLATE "C" IN ('DMY', 'DYM', 'YDM') AND v_res_datatype COLLATE "C" = 'DATETIME2'))
                THEN
                    v_day := v_leftpart;
                    v_month := v_middlepart;
                ELSE
                    IF (v_res_datatype COLLATE "C" = 'DATETIME2') THEN
                        RAISE invalid_datetime_format;
                    END IF;

                    RAISE invalid_character_value_for_cast;
                END IF;
            END IF;
        END IF;
    ELSIF (v_datetimestring ~* FULLYEAR_DOT_SLASH_DASH1_0_REGEXP)
    THEN
        IF (v_style NOT IN (0, 20, 21, 101, 102, 103, 104, 105, 110, 111, 120, 121, 130, 131) AND
            v_res_datatype COLLATE "C" IN ('DATETIME', 'SMALLDATETIME'))
        THEN
            RAISE invalid_datetime_format;
        ELSIF (v_style IN (6, 7, 8, 9, 12, 13, 14, 24, 100, 106, 107, 108, 109, 112, 113, 114, 130) AND
            v_res_datatype COLLATE "C" = 'DATETIME2')
        THEN
            RAISE invalid_regular_expression;
        ELSIF (v_style IN (130, 131) AND v_res_datatype COLLATE "C" = 'SMALLDATETIME')
        THEN
            RAISE invalid_character_value_for_cast;
        END IF;

        v_regmatch_groups := regexp_matches(v_datestring, FULLYEAR_DOT_SLASH_DASH1_1_REGEXP, 'gi');
        v_year := v_regmatch_groups[1];
        v_middlepart := v_regmatch_groups[2];
        v_rightpart := v_regmatch_groups[3];

        IF ((v_res_datatype COLLATE "C" IN ('DATETIME', 'SMALLDATETIME') AND v_rightpart::SMALLINT <= 12) OR v_res_datatype COLLATE "C" = 'DATETIME2')
        THEN
            IF ((v_style IN (20, 21, 101, 102, 110, 111, 120, 121) AND v_date_format COLLATE "C" IN ('DMY', 'DYM', 'YDM') AND v_res_datatype COLLATE "C" <> 'DATETIME2') OR
                (v_style IN (0, 20, 21, 101, 102, 110, 111, 120, 121) AND v_date_format COLLATE "C" NOT IN ('DMY', 'DYM', 'YDM') AND v_res_datatype COLLATE "C" <> 'DATETIME2') OR
                (v_style IN (0, 20, 21, 23, 25, 101, 102, 110, 111, 120, 121, 126, 127) AND v_res_datatype COLLATE "C" = 'DATETIME2'))
            THEN
                v_day := v_rightpart;
                v_month := v_middlepart;

            ELSIF ((v_style IN (103, 104, 105, 130, 131) AND v_date_format COLLATE "C" NOT IN ('DMY', 'DYM', 'YDM')) OR
                    v_style IN (0, 103, 104, 105, 130, 131) AND v_date_format COLLATE "C" IN ('DMY', 'DYM', 'YDM'))
            THEN
                v_day := v_middlepart;
                v_month := v_rightpart;
            END IF;
        ELSIF (v_res_datatype COLLATE "C" IN ('DATETIME', 'SMALLDATETIME') AND v_rightpart::SMALLINT > 12)
        THEN
            IF ((v_style IN (20, 21, 101, 102, 110, 111, 120, 121) AND v_date_format COLLATE "C" IN ('DMY', 'DYM', 'YDM')) OR
                (v_style IN (0, 20, 21, 101, 102, 110, 111, 120, 121) AND v_date_format COLLATE "C" NOT IN ('DMY', 'DYM', 'YDM')))
            THEN
                v_day := v_rightpart;
                v_month := v_middlepart;

            ELSIF ((v_style IN (103, 104, 105, 130, 131) AND v_date_format COLLATE "C" NOT IN ('DMY', 'DYM', 'YDM')) OR
                   (v_style IN (0, 103, 104, 105, 130, 131) AND v_date_format COLLATE "C" IN ('DMY', 'DYM', 'YDM')))
            THEN
                RAISE invalid_character_value_for_cast;
            END IF;
        END IF;
    ELSIF (v_datetimestring ~* SHORT_DIGITMASK1_0_REGEXP OR
           v_datetimestring ~* FULL_DIGITMASK1_0_REGEXP)
    THEN
        IF (v_style = 127 AND v_res_datatype COLLATE "C" <> 'DATETIME2')
        THEN
            RAISE invalid_datetime_format;
        ELSIF (v_style IN (130, 131) AND v_res_datatype COLLATE "C" = 'SMALLDATETIME')
        THEN
            RAISE invalid_character_value_for_cast;
        END IF;

        IF (v_datestring ~* '^\d{6}$')
        THEN
            v_day := substr(v_datestring, 5, 2);
            v_month := substr(v_datestring, 3, 2);
            v_year := sys.babelfish_get_full_year(substr(v_datestring, 1, 2));

        ELSIF (v_datestring ~* '^\d{8}$')
        THEN
            v_day := substr(v_datestring, 7, 2);
            v_month := substr(v_datestring, 5, 2);
            v_year := substr(v_datestring, 1, 4);
        END IF;
    ELSIF (v_datetimestring ~* HHMMSSFS_REGEXP)
    THEN
        v_day := '01';
        v_month := '01';
        v_year := '1900';
    ELSE
        RAISE invalid_datetime_format;
    END IF;

    IF (((v_datetimestring ~* HHMMSSFS_PART_REGEXP AND v_res_datatype COLLATE "C" = 'DATETIME2') OR
        (v_datetimestring ~* SHORT_DIGITMASK1_0_REGEXP OR v_datetimestring ~* FULL_DIGITMASK1_0_REGEXP OR
          v_datetimestring ~* FULLYEAR_DOT_SLASH_DASH1_0_REGEXP OR v_datetimestring ~* DOT_SLASH_DASH_FULLYEAR1_0_REGEXP)) AND
        v_style IN (130, 131))
    THEN
        v_hijridate := sys.babelfish_conv_hijri_to_greg(v_day, v_month, v_year) - 1;
        v_day = to_char(v_hijridate, 'DD');
        v_month = to_char(v_hijridate, 'MM');
        v_year = to_char(v_hijridate, 'YYYY');
    END IF;

    v_hours := coalesce(sys.babelfish_get_timeunit_from_string(v_timepart, 'HOURS'), '0');
    v_minutes := coalesce(sys.babelfish_get_timeunit_from_string(v_timepart, 'MINUTES'), '0');
    v_seconds := coalesce(sys.babelfish_get_timeunit_from_string(v_timepart, 'SECONDS'), '0');
    v_fseconds := coalesce(sys.babelfish_get_timeunit_from_string(v_timepart, 'FRACTSECONDS'), '0');

    IF ((v_res_datatype COLLATE "C" IN ('DATETIME', 'SMALLDATETIME') OR
         (v_res_datatype COLLATE "C" = 'DATETIME2' AND v_timepart !~* HHMMSSFS_DOT_PART_REGEXP)) AND
        char_length(v_fseconds) > 3)
    THEN
        RAISE invalid_datetime_format;
    END IF;

    BEGIN
        IF (v_res_datatype COLLATE "C" IN ('DATETIME', 'SMALLDATETIME'))
        THEN
            v_resdatetime := sys.datetimefromparts(v_year, v_month, v_day,
                                                                 v_hours, v_minutes, v_seconds,
                                                                 rpad(v_fseconds, 3, '0'));
            IF (v_res_datatype COLLATE "C" = 'SMALLDATETIME' AND
                to_char(v_resdatetime, 'SS') <> '00')
            THEN
                IF (to_char(v_resdatetime, 'SS')::SMALLINT >= 30) THEN
                    v_resdatetime := v_resdatetime + INTERVAL '1 minute';
                END IF;

                v_resdatetime := to_timestamp(to_char(v_resdatetime, 'DD.MM.YYYY.HH24.MI'), 'DD.MM.YYYY.HH24.MI');
            END IF;
        ELSIF (v_res_datatype COLLATE "C" = 'DATETIME2')
        THEN
            v_fseconds := sys.babelfish_get_microsecs_from_fractsecs(v_fseconds, v_scale);
            v_seconds := concat_ws('.', v_seconds, v_fseconds);

            v_resdatetime := make_timestamp(v_year::SMALLINT, v_month::SMALLINT, v_day::SMALLINT,
                                            v_hours::SMALLINT, v_minutes::SMALLINT, v_seconds::NUMERIC);
        END IF;
    EXCEPTION
        WHEN datetime_field_overflow THEN
            RAISE invalid_datetime_format;
        WHEN OTHERS THEN
        GET STACKED DIAGNOSTICS v_err_message = MESSAGE_TEXT;

        IF (v_err_message ~* 'Cannot construct data type') THEN
            RAISE invalid_character_value_for_cast;
        END IF;
    END;

    RETURN v_resdatetime;
EXCEPTION
    WHEN most_specific_type_mismatch THEN
        RAISE USING MESSAGE := 'Argument data type NUMERIC is invalid for argument 3 of conv_string_to_datetime function.',
                    DETAIL := 'Use of incorrect "style" parameter value during conversion process.',
                    HINT := 'Change "style" parameter to the proper value and try again.';

    WHEN invalid_parameter_value THEN
        RAISE USING MESSAGE := format('The style %s is not supported for conversions from VARCHAR to %s.', v_style, v_res_datatype),
                    DETAIL := 'Use of incorrect "style" parameter value during conversion process.',
                    HINT := 'Change "style" parameter to the proper value and try again.';

    WHEN invalid_regular_expression THEN
        RAISE USING MESSAGE := format('The input character string doesn''t follow style %s.', v_style),
                    DETAIL := 'Selected "style" param value isn''t valid for conversion of passed character string.',
                    HINT := 'Either change the input character string or use a different style.';

    WHEN datatype_mismatch THEN
        RAISE USING MESSAGE := 'Data type should be one of these values: ''DATETIME'', ''SMALLDATETIME'', ''DATETIME2''/''DATETIME2(n)''.',
                    DETAIL := 'Use of incorrect "datatype" parameter value during conversion process.',
                    HINT := 'Change "datatype" parameter to the proper value and try again.';

    WHEN invalid_indicator_parameter_value THEN
        RAISE USING MESSAGE := format('Invalid attributes specified for data type %s.', v_res_datatype),
                    DETAIL := 'Use of incorrect scale value, which is not corresponding to specified data type.',
                    HINT := 'Change data type scale component or select different data type and try again.';

    WHEN interval_field_overflow THEN
        RAISE USING MESSAGE := format('Specified scale %s is invalid.', v_scale),
                    DETAIL := 'Use of incorrect data type scale value during conversion process.',
                    HINT := 'Change scale component of data type parameter to be in range [0..7] and try again.';

    WHEN invalid_datetime_format THEN
        RAISE USING MESSAGE := CASE v_res_datatype
                                  WHEN 'SMALLDATETIME' THEN 'Conversion failed when converting character string to SMALLDATETIME data type.'
                                  ELSE 'Conversion failed when converting date and time from character string.'
                               END,
                    DETAIL := 'Incorrect using of pair of input parameters values during conversion process.',
                    HINT := 'Check the input parameters values, correct them if needed, and try again.';

    WHEN invalid_character_value_for_cast THEN
        RAISE USING MESSAGE := 'The conversion of a VARCHAR data type to a DATETIME data type resulted in an out-of-range value.',
                    DETAIL := 'Use of incorrect pair of input parameter values during conversion process.',
                    HINT := 'Check input parameter values, correct them if needed, and try again.';

    WHEN character_not_in_repertoire THEN
        RAISE USING MESSAGE := 'The YDM date format isn''t supported when converting from this string format to date and time.',
                    DETAIL := 'Use of incorrect DATE_FORMAT constant value regarding string format parameter during conversion process.',
                    HINT := 'Change DATE_FORMAT constant to one of these values: MDY|DMY|DYM, recompile function and try again.';

    WHEN invalid_escape_sequence THEN
        RAISE USING MESSAGE := format('Invalid CONVERSION_LANG constant value - ''%s''. Allowed values are: ''English'', ''Deutsch'', etc.',
                                      CONVERSION_LANG),
                    DETAIL := 'Compiled incorrect CONVERSION_LANG constant value in function''s body.',
                    HINT := 'Correct CONVERSION_LANG constant value in function''s body, recompile it and try again.';

    WHEN invalid_text_representation THEN
        GET STACKED DIAGNOSTICS v_err_message = MESSAGE_TEXT;
        v_err_message := substring(lower(v_err_message), 'integer\:\s\"(.*)\"');

        RAISE USING MESSAGE := format('Error while trying to convert "%s" value to SMALLINT data type.',
                                      v_err_message),
                    DETAIL := 'Passed argument value contains illegal characters.',
                    HINT := 'Correct passed argument value, remove all illegal characters.';
END;
$BODY$
LANGUAGE plpgsql
VOLATILE
RETURNS NULL ON NULL INPUT;

CREATE OR REPLACE FUNCTION sys.babelfish_conv_string_to_time(IN p_datatype TEXT,
                                                                 IN p_timestring TEXT,
                                                                 IN p_style NUMERIC DEFAULT 0)
RETURNS TIME WITHOUT TIME ZONE
AS
$BODY$
DECLARE
    v_hours SMALLINT;
    v_style SMALLINT;
    v_scale SMALLINT;
    v_daypart VARCHAR COLLATE "C";
    v_seconds VARCHAR COLLATE "C";
    v_minutes SMALLINT;
    v_fseconds VARCHAR COLLATE "C";
    v_datatype VARCHAR COLLATE "C";
    v_timestring VARCHAR COLLATE "C";
    v_err_message VARCHAR COLLATE "C";
    v_src_datatype VARCHAR COLLATE "C";
    v_timeunit_mask VARCHAR COLLATE "C";
    v_datatype_groups TEXT[];
    v_regmatch_groups TEXT[];
    AMPM_REGEXP CONSTANT VARCHAR COLLATE "C" := '\s*([AP]M)';
    TIMEUNIT_REGEXP CONSTANT VARCHAR COLLATE "C" := '\s*(\d{1,2})\s*';
    FRACTSECS_REGEXP CONSTANT VARCHAR COLLATE "C" := '\s*(\d{1,9})';
    HHMMSSFS_REGEXP CONSTANT VARCHAR COLLATE "C" := concat('^', TIMEUNIT_REGEXP,
                                               '\:', TIMEUNIT_REGEXP,
                                               '\:', TIMEUNIT_REGEXP,
                                               '(?:\.|\:)', FRACTSECS_REGEXP, '$');
    HHMMSS_REGEXP CONSTANT VARCHAR COLLATE "C" := concat('^', TIMEUNIT_REGEXP, '\:', TIMEUNIT_REGEXP, '\:', TIMEUNIT_REGEXP, '$');
    HHMMFS_REGEXP CONSTANT VARCHAR COLLATE "C" := concat('^', TIMEUNIT_REGEXP, '\:', TIMEUNIT_REGEXP, '\.', FRACTSECS_REGEXP, '$');
    HHMM_REGEXP CONSTANT VARCHAR COLLATE "C" := concat('^', TIMEUNIT_REGEXP, '\:', TIMEUNIT_REGEXP, '$');
    HH_REGEXP CONSTANT VARCHAR COLLATE "C" := concat('^', TIMEUNIT_REGEXP, '$');
    DATATYPE_REGEXP CONSTANT VARCHAR COLLATE "C" := '^(TIME)\s*(?:\()?\s*((?:-)?\d+)?\s*(?:\))?$';
BEGIN
    v_datatype := trim(regexp_replace(p_datatype, 'DATETIME', 'TIME', 'gi'));
    v_timestring := upper(trim(p_timestring));
    v_style := floor(p_style)::SMALLINT;

    v_datatype_groups := regexp_matches(v_datatype, DATATYPE_REGEXP, 'gi');

    v_src_datatype := upper(v_datatype_groups[1]);
    v_scale := v_datatype_groups[2]::SMALLINT;

    IF (v_src_datatype IS NULL) THEN
        RAISE datatype_mismatch;
    ELSIF (coalesce(v_scale, 0) NOT BETWEEN 0 AND 7)
    THEN
        RAISE interval_field_overflow;
    ELSIF (v_scale IS NULL) THEN
        v_scale := 7;
    END IF;

    IF (scale(p_style) > 0) THEN
        RAISE most_specific_type_mismatch;
    ELSIF (NOT ((v_style BETWEEN 0 AND 14) OR
             (v_style BETWEEN 20 AND 25) OR
             (v_style BETWEEN 100 AND 114) OR
             v_style IN (120, 121, 126, 127, 130, 131)))
    THEN
        RAISE invalid_parameter_value;
    END IF;

    v_daypart := substring(v_timestring, 'AM|PM');
    v_timestring := trim(regexp_replace(v_timestring, coalesce(v_daypart, ''), ''));

    v_timeunit_mask :=
        CASE
           WHEN (v_timestring ~* HHMMSSFS_REGEXP) THEN HHMMSSFS_REGEXP
           WHEN (v_timestring ~* HHMMSS_REGEXP) THEN HHMMSS_REGEXP
           WHEN (v_timestring ~* HHMMFS_REGEXP) THEN HHMMFS_REGEXP
           WHEN (v_timestring ~* HHMM_REGEXP) THEN HHMM_REGEXP
           WHEN (v_timestring ~* HH_REGEXP) THEN HH_REGEXP
        END;

    IF (v_timeunit_mask IS NULL) THEN
        RAISE invalid_datetime_format;
    END IF;

    v_regmatch_groups := regexp_matches(v_timestring, v_timeunit_mask, 'gi');

    v_hours := v_regmatch_groups[1]::SMALLINT;
    v_minutes := v_regmatch_groups[2]::SMALLINT;

    IF (v_timestring ~* HHMMFS_REGEXP) THEN
        v_fseconds := v_regmatch_groups[3];
    ELSE
        v_seconds := v_regmatch_groups[3];
        v_fseconds := v_regmatch_groups[4];
    END IF;

   IF (v_daypart IS NOT NULL) THEN
      IF ((v_daypart = 'AM' AND v_hours NOT BETWEEN 0 AND 12) OR
          (v_daypart = 'PM' AND v_hours NOT BETWEEN 1 AND 23))
      THEN
          RAISE numeric_value_out_of_range;
      ELSIF (v_daypart = 'PM' AND v_hours < 12) THEN
          v_hours := v_hours + 12;
      ELSIF (v_daypart = 'AM' AND v_hours = 12) THEN
          v_hours := v_hours - 12;
      END IF;
   END IF;

    v_fseconds := sys.babelfish_get_microsecs_from_fractsecs(v_fseconds, v_scale);
    v_seconds := concat_ws('.', v_seconds, v_fseconds);

    RETURN make_time(v_hours, v_minutes, v_seconds::NUMERIC);
EXCEPTION
    WHEN most_specific_type_mismatch THEN
        RAISE USING MESSAGE := 'Argument data type NUMERIC is invalid for argument 3 of conv_string_to_time function.',
                    DETAIL := 'Use of incorrect "style" parameter value during conversion process.',
                    HINT := 'Change "style" parameter to the proper value and try again.';

    WHEN invalid_parameter_value THEN
        RAISE USING MESSAGE := format('The style %s is not supported for conversions from VARCHAR to TIME.', v_style),
                    DETAIL := 'Use of incorrect "style" parameter value during conversion process.',
                    HINT := 'Change "style" parameter to the proper value and try again.';

    WHEN datatype_mismatch THEN
        RAISE USING MESSAGE := 'Source data type should be ''TIME'' or ''TIME(n)''.',
                    DETAIL := 'Use of incorrect "datatype" parameter value during conversion process.',
                    HINT := 'Change "datatype" parameter to the proper value and try again.';

    WHEN interval_field_overflow THEN
        RAISE USING MESSAGE := format('Specified scale %s is invalid.', v_scale),
                    DETAIL := 'Use of incorrect data type scale value during conversion process.',
                    HINT := 'Change scale component of data type parameter to be in range [0..7] and try again.';

    WHEN numeric_value_out_of_range THEN
        RAISE USING MESSAGE := 'Could not extract correct hour value due to it''s inconsistency with AM|PM day part mark.',
                    DETAIL := 'Extracted hour value doesn''t fall in correct day part mark range: 0..12 for "AM" or 1..23 for "PM".',
                    HINT := 'Correct a hour value in the source string or remove AM|PM day part mark out of it.';

    WHEN invalid_datetime_format THEN
        RAISE USING MESSAGE := 'Conversion failed when converting time from character string.',
                    DETAIL := 'Incorrect using of pair of input parameters values during conversion process.',
                    HINT := 'Check the input parameters values, correct them if needed, and try again.';

    WHEN invalid_text_representation THEN
        GET STACKED DIAGNOSTICS v_err_message = MESSAGE_TEXT;
        v_err_message := substring(lower(v_err_message), 'integer\:\s\"(.*)\"');

        RAISE USING MESSAGE := format('Error while trying to convert "%s" value to SMALLINT data type.',
                                      v_err_message),
                    DETAIL := 'Supplied value contains illegal characters.',
                    HINT := 'Correct supplied value, remove all illegal characters.';
END;
$BODY$
LANGUAGE plpgsql
VOLATILE
RETURNS NULL ON NULL INPUT;

CREATE OR REPLACE FUNCTION sys.babelfish_conv_time_to_string(IN p_datatype TEXT,
                                                                 IN p_src_datatype TEXT,
                                                                 IN p_timeval TIME(6) WITHOUT TIME ZONE,
                                                                 IN p_style NUMERIC DEFAULT 25)
RETURNS TEXT
AS
$BODY$
DECLARE
    v_hours VARCHAR COLLATE "C";
    v_style SMALLINT;
    v_scale SMALLINT;
    v_resmask VARCHAR COLLATE "C";
    v_fseconds VARCHAR COLLATE "C";
    v_datatype VARCHAR COLLATE "C";
    v_resstring VARCHAR COLLATE "C";
    v_lengthexpr VARCHAR COLLATE "C";
    v_res_length SMALLINT;
    v_res_datatype VARCHAR COLLATE "C";
    v_src_datatype VARCHAR COLLATE "C";
    v_res_maxlength SMALLINT;
    VARCHAR_MAX CONSTANT SMALLINT := 8000;
    NVARCHAR_MAX CONSTANT SMALLINT := 4000;
    -- We use the regex below to make sure input p_datatype is one of them
    DATATYPE_REGEXP CONSTANT VARCHAR COLLATE "C" := '^\s*(CHAR|NCHAR|VARCHAR|NVARCHAR|CHARACTER VARYING)\s*$';
    -- We use the regex below to get the length of the datatype, if specified
    -- For example, to get the '10' out of 'varchar(10)'
    DATATYPE_MASK_REGEXP CONSTANT VARCHAR COLLATE "C" := '^\s*(?:CHAR|NCHAR|VARCHAR|NVARCHAR|CHARACTER VARYING)\s*\(\s*(\d+|MAX)\s*\)\s*$';
    SRCDATATYPE_MASK_REGEXP VARCHAR COLLATE "C" := '^\s*(?:TIME)\s*(?:\s*\(\s*(\d+)\s*\)\s*)?\s*$';
BEGIN
    v_datatype := upper(trim(p_datatype));
    v_src_datatype := upper(trim(p_src_datatype));
    v_style := floor(p_style)::SMALLINT;

    IF (v_src_datatype ~* SRCDATATYPE_MASK_REGEXP)
    THEN
        v_scale := coalesce(substring(v_src_datatype, SRCDATATYPE_MASK_REGEXP)::SMALLINT, 7);

        IF (v_scale NOT BETWEEN 0 AND 7) THEN
            RAISE invalid_regular_expression;
        END IF;
    ELSE
        RAISE most_specific_type_mismatch;
    END IF;

    IF (v_datatype ~* DATATYPE_MASK_REGEXP)
    THEN
        v_res_datatype := rtrim(split_part(v_datatype, '(' COLLATE "C", 1));

        v_res_maxlength := CASE
                              WHEN (v_res_datatype COLLATE "C" IN ('CHAR', 'VARCHAR')) THEN VARCHAR_MAX
                              ELSE NVARCHAR_MAX
                           END;

        v_lengthexpr := substring(v_datatype, DATATYPE_MASK_REGEXP);

        IF (v_lengthexpr <> 'MAX' COLLATE "C" AND char_length(v_lengthexpr) > 4) THEN
            RAISE interval_field_overflow;
        END IF;

        v_res_length := CASE v_lengthexpr
                           WHEN 'MAX' COLLATE "C" THEN v_res_maxlength
                           ELSE v_lengthexpr::SMALLINT
                        END;
    ELSIF (v_datatype ~* DATATYPE_REGEXP) THEN
        v_res_datatype := v_datatype;
    ELSE
        RAISE datatype_mismatch;
    END IF;

    IF (scale(p_style) > 0) THEN
        RAISE escape_character_conflict;
    ELSIF (NOT ((v_style BETWEEN 0 AND 14) OR
                (v_style BETWEEN 20 AND 25) OR
                (v_style BETWEEN 100 AND 114) OR
                v_style IN (120, 121, 126, 127, 130, 131)))
    THEN
        RAISE invalid_parameter_value;
    ELSIF ((v_style BETWEEN 1 AND 7) OR
           (v_style BETWEEN 10 AND 12) OR
           (v_style BETWEEN 101 AND 107) OR
           (v_style BETWEEN 110 AND 112) OR
           v_style = 23)
    THEN
        RAISE invalid_datetime_format;
    END IF;

    v_hours := ltrim(to_char(p_timeval, 'HH12'), '0');
    v_fseconds := sys.babelfish_get_microsecs_from_fractsecs(to_char(p_timeval, 'US'), v_scale);

    IF (v_scale = 7) THEN
        v_fseconds := concat(v_fseconds, '0');
    END IF;

    IF (v_style IN (0, 100))
    THEN
        v_resmask := concat(v_hours, ':MIAM');
    ELSIF (v_style IN (8, 20, 24, 108, 120))
    THEN
        v_resmask := 'HH24:MI:SS';
    ELSIF (v_style IN (9, 109))
    THEN
        v_resmask := CASE
                        WHEN (char_length(v_fseconds) = 0) THEN concat(v_hours, ':MI:SSAM')
                        ELSE format('%s:MI:SS.%sAM', v_hours, v_fseconds)
                     END;
    ELSIF (v_style IN (13, 14, 21, 25, 113, 114, 121, 126, 127))
    THEN
        v_resmask := CASE
                        WHEN (char_length(v_fseconds) = 0) THEN 'HH24:MI:SS'
                        ELSE concat('HH24:MI:SS.', v_fseconds)
                     END;
    ELSIF (v_style = 22)
    THEN
        v_resmask := format('%s:MI:SS AM', lpad(v_hours, 2, ' '));
    ELSIF (v_style IN (130, 131))
    THEN
        v_resmask := CASE
                        WHEN (char_length(v_fseconds) = 0) THEN concat(lpad(v_hours, 2, ' '), ':MI:SSAM')
                        ELSE format('%s:MI:SS.%sAM', lpad(v_hours, 2, ' '), v_fseconds)
                     END;
    END IF;

    v_resstring := to_char(p_timeval, v_resmask);

    v_resstring := substring(v_resstring, 1, coalesce(v_res_length, char_length(v_resstring)));
    v_res_length := coalesce(v_res_length,
                             CASE v_res_datatype
                                WHEN 'CHAR' COLLATE "C" THEN 30
                                ELSE 60
                             END);
    RETURN CASE
              WHEN (v_res_datatype COLLATE "C" NOT IN ('CHAR', 'NCHAR')) THEN v_resstring
              ELSE rpad(v_resstring, v_res_length, ' ')
           END;
EXCEPTION
    WHEN most_specific_type_mismatch THEN
        RAISE USING MESSAGE := 'Source data type should be ''TIME'' or ''TIME(n)''.',
                    DETAIL := 'Use of incorrect "src_datatype" parameter value during conversion process.',
                    HINT := 'Change "src_datatype" parameter to the proper value and try again.';

   WHEN invalid_regular_expression THEN
       RAISE USING MESSAGE := format('The source data type scale (%s) given to the convert specification exceeds the maximum allowable value (7).',
                                     v_scale),
                   DETAIL := 'Use of incorrect scale value of source data type parameter during conversion process.',
                   HINT := 'Change scale component of source data type parameter to the allowable value and try again.';

   WHEN interval_field_overflow THEN
       RAISE USING MESSAGE := format('The size (%s) given to the convert specification ''%s'' exceeds the maximum allowed for any data type (%s).',
                                     v_lengthexpr, lower(v_res_datatype), v_res_maxlength),
                   DETAIL := 'Use of incorrect size value of target data type parameter during conversion process.',
                   HINT := 'Change size component of data type parameter to the allowable value and try again.';

    WHEN escape_character_conflict THEN
        RAISE USING MESSAGE := 'Argument data type NUMERIC is invalid for argument 4 of convert function.',
                    DETAIL := 'Use of incorrect "style" parameter value during conversion process.',
                    HINT := 'Change "style" parameter to the proper value and try again.';

    WHEN invalid_parameter_value THEN
        RAISE USING MESSAGE := format('%s is not a valid style number when converting from TIME to a character string.', v_style),
                    DETAIL := 'Use of incorrect "style" parameter value during conversion process.',
                    HINT := 'Change "style" parameter to the proper value and try again.';

    WHEN datatype_mismatch THEN
        RAISE USING MESSAGE := 'Data type should be one of these values: ''CHAR(n|MAX)'', ''NCHAR(n|MAX)'', ''VARCHAR(n|MAX)'', ''NVARCHAR(n|MAX)''.',
                    DETAIL := 'Use of incorrect "datatype" parameter value during conversion process.',
                    HINT := 'Change "datatype" parameter to the proper value and try again.';

    WHEN invalid_datetime_format THEN
        RAISE USING MESSAGE := format('Error converting data type TIME to %s.',
                                      rtrim(split_part(trim(p_datatype), '(', 1))),
                    DETAIL := 'Incorrect using of pair of input parameters values during conversion process.',
                    HINT := 'Check the input parameters values, correct them if needed, and try again.';
END;
$BODY$
LANGUAGE plpgsql
VOLATILE
RETURNS NULL ON NULL INPUT;

CREATE OR REPLACE FUNCTION sys.babelfish_get_lang_metadata_json(IN p_lang_spec_culture TEXT)
RETURNS JSONB
AS
$BODY$
DECLARE
    v_locale_parts TEXT[] COLLATE "C";
    v_lang_data_jsonb JSONB;
    v_lang_spec_culture VARCHAR COLLATE "C";
    v_is_cached BOOLEAN := FALSE;
BEGIN
    v_lang_spec_culture := upper(trim(p_lang_spec_culture));

    IF (char_length(v_lang_spec_culture) > 0)
    THEN
        BEGIN
            v_lang_data_jsonb := nullif(current_setting(format('sys.lang_metadata_json.%s' COLLATE "C",
                                                               v_lang_spec_culture)), '')::JSONB;
        EXCEPTION
            WHEN undefined_object THEN
            v_lang_data_jsonb := NULL;
        END;

        IF (v_lang_data_jsonb IS NULL)
        THEN
            v_lang_spec_culture := upper(regexp_replace(v_lang_spec_culture, '-\s*' COLLATE "C", '_', 'gi'));
            IF (v_lang_spec_culture IN ('AR', 'FI') OR
                v_lang_spec_culture ~ '_')
            THEN
                SELECT lang_data_jsonb
                  INTO STRICT v_lang_data_jsonb
                  FROM sys.babelfish_syslanguages
                 WHERE spec_culture = v_lang_spec_culture;
            ELSE
                SELECT lang_data_jsonb
                  INTO STRICT v_lang_data_jsonb
                  FROM sys.babelfish_syslanguages
                 WHERE lang_name_mssql = v_lang_spec_culture
                    OR lang_alias_mssql = v_lang_spec_culture;
            END IF;
        ELSE
            v_is_cached := TRUE;
        END IF;
    ELSE
        v_lang_spec_culture := current_setting('LC_TIME');

        v_lang_spec_culture := CASE
                                  WHEN (v_lang_spec_culture !~ '\.' COLLATE "C") THEN v_lang_spec_culture
                                  ELSE substring(v_lang_spec_culture, '(.*)(?:\.)')
                               END;

        v_lang_spec_culture := upper(regexp_replace(v_lang_spec_culture, ',\s*' COLLATE "C", '_', 'gi'));

        BEGIN
            v_lang_data_jsonb := nullif(current_setting(format('sys.lang_metadata_json.%s' COLLATE "C",
                                                               v_lang_spec_culture)), '')::JSONB;
        EXCEPTION
            WHEN undefined_object THEN
            v_lang_data_jsonb := NULL;
        END;

        IF (v_lang_data_jsonb IS NULL)
        THEN
            BEGIN
                IF (char_length(v_lang_spec_culture) = 5)
                THEN
                    SELECT lang_data_jsonb
                      INTO STRICT v_lang_data_jsonb
                      FROM sys.babelfish_syslanguages
                     WHERE spec_culture = v_lang_spec_culture;
                ELSE
                    v_locale_parts := string_to_array(v_lang_spec_culture, '-');

                    SELECT lang_data_jsonb
                      INTO STRICT v_lang_data_jsonb
                      FROM sys.babelfish_syslanguages
                     WHERE lang_name_pg = v_locale_parts[1]
                       AND territory = v_locale_parts[2];
                END IF;
            EXCEPTION
                WHEN OTHERS THEN
                    v_lang_spec_culture := 'EN_US';

                    SELECT lang_data_jsonb
                      INTO v_lang_data_jsonb
                      FROM sys.babelfish_syslanguages
                     WHERE spec_culture = v_lang_spec_culture;
            END;
        ELSE
            v_is_cached := TRUE;
        END IF;
    END IF;

    IF (NOT v_is_cached) THEN
        PERFORM set_config(format('sys.lang_metadata_json.%s' COLLATE "C",
                                  v_lang_spec_culture),
                           v_lang_data_jsonb::TEXT,
                           FALSE);
    END IF;

    RETURN v_lang_data_jsonb;
EXCEPTION
    WHEN invalid_text_representation THEN
        RAISE USING MESSAGE := format('The language metadata JSON value extracted from chache is not a valid JSON object.',
                                      p_lang_spec_culture),
                    HINT := 'Drop the current session, fix the appropriate record in "sys.babelfish_syslanguages" table, and try again after reconnection.';

    WHEN OTHERS THEN
        RAISE USING MESSAGE := format('"%s" is not a valid special culture or language name parameter.',
                                      p_lang_spec_culture),
                    DETAIL := 'Use of incorrect "lang_spec_culture" parameter value during conversion process.',
                    HINT := 'Change "lang_spec_culture" parameter to the proper value and try again.';
END;
$BODY$
LANGUAGE plpgsql
VOLATILE;

-- Remove single pair of either square brackets or double-quotes from outer ends if present
-- If name begins with a delimiter but does not end with the matching delimiter return NULL
-- Otherwise, return the name unchanged
CREATE OR REPLACE FUNCTION sys.babelfish_remove_delimiter_pair(IN name TEXT)
RETURNS TEXT AS
$BODY$
BEGIN
    IF name collate sys.database_default IN('[', ']', '"') THEN
        RETURN NULL;

    ELSIF length(name) >= 2 AND left(name, 1) = '[' collate sys.database_default AND right(name, 1) = ']' collate sys.database_default THEN
        IF length(name) = 2 THEN
            RETURN '';
        ELSE
            RETURN substring(name from 2 for length(name)-2);
        END IF;
    ELSIF length(name) >= 2 AND left(name, 1) = '[' collate sys.database_default AND right(name, 1) != ']' collate sys.database_default THEN
        RETURN NULL;
    ELSIF length(name) >= 2 AND left(name, 1) != '[' collate sys.database_default AND right(name, 1) = ']' collate sys.database_default THEN
        RETURN NULL;

    ELSIF length(name) >= 2 AND left(name, 1) = '"' collate sys.database_default AND right(name, 1) = '"' collate sys.database_default THEN
        IF length(name) = 2 THEN
            RETURN '';
        ELSE
            RETURN substring(name from 2 for length(name)-2);
        END IF;
    ELSIF length(name) >= 2 AND left(name, 1) = '"' collate sys.database_default AND right(name, 1) != '"' collate sys.database_default THEN
        RETURN NULL;
    ELSIF length(name) >= 2 AND left(name, 1) != '"' collate sys.database_default AND right(name, 1) = '"' collate sys.database_default THEN
        RETURN NULL;

    END IF;
    RETURN name;
END;
$BODY$
LANGUAGE plpgsql;

CREATE OR REPLACE FUNCTION sys.babelfish_get_name_delimiter_pos(name TEXT)
RETURNS INTEGER
AS $$
DECLARE
    pos int;
    name_tmp TEXT collate "C" := name;
BEGIN
    IF (length(name_tmp collate sys.database_default) <= 2 AND (position('"' IN name_tmp) != 0 OR position(']' IN name_tmp) != 0 OR position('[' IN name_tmp) != 0))
       -- invalid name
       THEN RETURN 0;
    ELSIF left(name_tmp, 1) collate sys.database_default = '[' THEN
        pos = position('].' IN name_tmp);
        IF pos = 0 THEN
            -- invalid name
            RETURN 0;
        ELSE
            RETURN pos + 1;
        END IF;
    ELSIF left(name_tmp, 1) collate sys.database_default = '"' THEN
        -- search from position 1 in case name starts with ".
        pos = position('".' IN right(name_tmp, length(name_tmp) - 1));
        IF pos = 0 THEN
            -- invalid name
            RETURN 0;
        ELSE
            RETURN pos + 2;
        END IF;
    ELSE
        RETURN position('.' IN name_tmp);
    END IF;
END;
$$
LANGUAGE plpgsql;

CREATE OR REPLACE FUNCTION sys.babelfish_has_any_privilege(
    perm_target_type text,
    schema_name text,
    object_name text)
RETURNS INTEGER
AS
$BODY$
DECLARE
    relevant_permissions text[];
    namespace_id oid;
    function_signature text;
    qualified_name text;
    permission text;
BEGIN
 IF perm_target_type IS NULL OR perm_target_type COLLATE sys.database_default NOT IN('table', 'function', 'procedure')
        THEN RETURN NULL;
    END IF;

    relevant_permissions := (
        SELECT CASE
            WHEN perm_target_type = 'table' COLLATE sys.database_default
                THEN '{"select", "insert", "update", "delete", "references"}'
            WHEN perm_target_type = 'column' COLLATE sys.database_default
                THEN '{"select", "update", "references"}'
            WHEN perm_target_type COLLATE sys.database_default IN ('function', 'procedure')
                THEN '{"execute"}'
        END
    );

    SELECT oid INTO namespace_id FROM pg_catalog.pg_namespace WHERE nspname = schema_name COLLATE sys.database_default;

    IF perm_target_type COLLATE sys.database_default IN ('function', 'procedure')
        THEN SELECT oid::regprocedure
                INTO function_signature
                FROM pg_catalog.pg_proc
                WHERE proname = object_name COLLATE sys.database_default
                    AND pronamespace = namespace_id;
    END IF;

    -- Surround with double-quotes to handle names that contain periods/spaces
    qualified_name := concat('"', schema_name, '"."', object_name, '"');

    FOREACH permission IN ARRAY relevant_permissions
    LOOP
        IF perm_target_type = 'table' COLLATE sys.database_default AND has_table_privilege(qualified_name, permission)::integer = 1
            THEN RETURN 1;
        ELSIF perm_target_type COLLATE sys.database_default IN ('function', 'procedure') AND has_function_privilege(function_signature, permission)::integer = 1
            THEN RETURN 1;
        END IF;
    END LOOP;
    RETURN 0;
END
$BODY$
LANGUAGE plpgsql;

-- Return the object ID given the object name. Can specify optional type.
CREATE OR REPLACE FUNCTION sys.object_id(IN object_name TEXT, IN object_type char(2) DEFAULT '')
RETURNS INTEGER AS
$BODY$
DECLARE
        id oid;
        db_name text collate "C";
        bbf_schema_name text collate "C";
        schema_name text collate "C";
        schema_oid oid;
        obj_name text collate "C";
        is_temp_object boolean;
        obj_type char(2) collate "C";
        cs_as_object_name text collate "C" := object_name;
BEGIN
        obj_type = object_type;
        id = null;
        schema_oid = NULL;

        SELECT s.db_name, s.schema_name, s.object_name INTO db_name, bbf_schema_name, obj_name
        FROM babelfish_split_object_name(cs_as_object_name) s;

        -- Invalid object_name
        IF obj_name IS NULL OR obj_name = '' collate sys.database_default THEN
            RETURN NULL;
        END IF;

        IF bbf_schema_name IS NULL OR bbf_schema_name = '' collate sys.database_default THEN
            bbf_schema_name := sys.schema_name();
        END IF;

        schema_name := sys.bbf_get_current_physical_schema_name(bbf_schema_name);

        -- Check if looking for temp object.
        is_temp_object = left(obj_name, 1) = '#' collate sys.database_default;

        -- Can only search in current database. Allowing tempdb for temp objects.
        IF db_name IS NOT NULL AND db_name collate sys.database_default <> db_name() AND db_name collate sys.database_default <> 'tempdb' THEN
            RAISE EXCEPTION 'Can only do lookup in current database.';
        END IF;

        IF schema_name IS NULL OR schema_name = '' collate sys.database_default THEN
            RETURN NULL;
        END IF;

        -- Searching within a schema. Get schema oid.
        schema_oid = (SELECT oid FROM pg_namespace WHERE nspname = schema_name);
        IF schema_oid IS NULL THEN
            RETURN NULL;
        END IF;

        if object_type <> '' then
            case
                -- Schema does not apply as much to temp objects.
                when upper(object_type) in ('S', 'U', 'V', 'IT', 'ET', 'SO') and is_temp_object then
             id := (select reloid from sys.babelfish_get_enr_list() where lower(relname) collate sys.database_default = obj_name limit 1);

                when upper(object_type) in ('S', 'U', 'V', 'IT', 'ET', 'SO') and not is_temp_object then
             id := (select oid from pg_class where lower(relname) collate sys.database_default = obj_name
                            and relnamespace = schema_oid limit 1);

                when upper(object_type) in ('C', 'D', 'F', 'PK', 'UQ') then
             id := (select oid from pg_constraint where lower(conname) collate sys.database_default = obj_name
                            and connamespace = schema_oid limit 1);

                when upper(object_type) in ('AF', 'FN', 'FS', 'FT', 'IF', 'P', 'PC', 'TF', 'RF', 'X') then
             id := (select oid from pg_proc where lower(proname) collate sys.database_default = obj_name
                            and pronamespace = schema_oid limit 1);

                when upper(object_type) in ('TR', 'TA') then
             id := (select oid from pg_trigger where lower(tgname) collate sys.database_default = obj_name limit 1);

                -- Throwing exception as a reminder to add support in the future.
                when upper(object_type) collate sys.database_default in ('R', 'EC', 'PG', 'SN', 'SQ', 'TT') then
                    RAISE EXCEPTION 'Object type currently unsupported.';

                -- unsupported object_type
                else id := null;
            end case;
        else
            if not is_temp_object then id := (
                                            select oid from pg_class where lower(relname) = obj_name
                                                and relnamespace = schema_oid
                union
                   select oid from pg_constraint where lower(conname) = obj_name
                and connamespace = schema_oid
                                                union
                   select oid from pg_proc where lower(proname) = obj_name
                and pronamespace = schema_oid
                                                union
                   select oid from pg_trigger where lower(tgname) = obj_name
                   limit 1);
            else
                -- temp object without "object_type" in-argument
                id := (select reloid from sys.babelfish_get_enr_list() where lower(relname) collate sys.database_default = obj_name limit 1);
            end if;
        end if;

        RETURN id::integer;
END;
$BODY$
LANGUAGE plpgsql STABLE RETURNS NULL ON NULL INPUT;

create or replace function sys.PATINDEX(in pattern varchar, in expression varchar) returns bigint as
$body$
declare
  v_find_result VARCHAR;
  v_pos bigint;
  v_regexp_pattern VARCHAR;
begin
  if pattern is null or expression is null then
    return null;
  end if;
  if left(pattern, 1) = '%' collate sys.database_default then
    v_regexp_pattern := regexp_replace(pattern, '^%', '%#"', 'i');
  else
    v_regexp_pattern := '#"' || pattern;
  end if;

  if right(pattern, 1) = '%' collate sys.database_default then
    v_regexp_pattern := regexp_replace(v_regexp_pattern, '%$', '#"%', 'i');
  else
   v_regexp_pattern := v_regexp_pattern || '#"';
  end if;
  v_find_result := substring(expression, v_regexp_pattern, '#');
  if v_find_result <> '' collate sys.database_default then
    v_pos := strpos(expression, v_find_result);
  else
    v_pos := 0;
  end if;
  return v_pos;
end;
$body$
language plpgsql immutable returns null on null input;

CREATE OR REPLACE FUNCTION sys.fn_listextendedproperty (
property_name varchar(128),
level0_object_type varchar(128),
level0_object_name varchar(128),
level1_object_type varchar(128),
level1_object_name varchar(128),
level2_object_type varchar(128),
level2_object_name varchar(128)
)
returns table (
objtype sys.sysname,
objname sys.sysname,
name sys.sysname,
value sys.sql_variant
)
as $$
begin
-- currently only support COLUMN property
IF (((SELECT coalesce(property_name COLLATE sys.database_default, '')) = '') or
    ((SELECT UPPER(coalesce(property_name COLLATE sys.database_default, ''))) = 'COLUMN')) THEN
 IF (((SELECT LOWER(coalesce(level0_object_type COLLATE sys.database_default, ''))) = 'schema') and
     ((SELECT LOWER(coalesce(level1_object_type COLLATE sys.database_default, ''))) = 'table') and
     ((SELECT LOWER(coalesce(level2_object_type COLLATE sys.database_default, ''))) = 'column')) THEN
  RETURN query
  select CAST('COLUMN' AS sys.sysname) as objtype,
         CAST(t3.column_name AS sys.sysname) as objname,
         t1.name as name,
         t1.value as value
  from sys.extended_properties t1, pg_catalog.pg_class t2, information_schema.columns t3
  where t1.major_id = t2.oid and
     t2.relname = cast(t3.table_name as sys.sysname) COLLATE sys.database_default and
        t2.relname = (SELECT coalesce(level1_object_name COLLATE sys.database_default, '')) COLLATE sys.database_default and
     t3.column_name = (SELECT coalesce(level2_object_name COLLATE sys.database_default, '')) COLLATE sys.database_default;
 END IF;
END IF;
RETURN;
end;
$$
LANGUAGE plpgsql;
GRANT EXECUTE ON FUNCTION sys.fn_listextendedproperty(
 varchar(128), varchar(128), varchar(128), varchar(128), varchar(128), varchar(128), varchar(128)
) TO PUBLIC;

CREATE OR REPLACE FUNCTION sys.columnproperty(object_id oid, property name, property_name text)
RETURNS integer
LANGUAGE plpgsql
STRICT
AS $$
declare extra_bytes CONSTANT integer := 4;
declare return_value integer;
begin
 return_value := (
     select
      case LOWER(property_name)
       when 'charmaxlen' COLLATE sys.database_default then
        (select CASE WHEN a.atttypmod > 0 THEN a.atttypmod - extra_bytes ELSE NULL END from pg_catalog.pg_attribute a where a.attrelid = object_id and a.attname = property)
       when 'allowsnull' COLLATE sys.database_default then
        (select CASE WHEN a.attnotnull THEN 0 ELSE 1 END from pg_catalog.pg_attribute a where a.attrelid = object_id and a.attname = property)
       else
        null
      end
     );

  RETURN return_value::integer;
EXCEPTION
 WHEN others THEN
   RETURN NULL;
END;
$$;
GRANT EXECUTE ON FUNCTION sys.columnproperty(object_id oid, property name, property_name text) TO PUBLIC;

CREATE OR REPLACE FUNCTION sys.has_perms_by_name(
    securable SYS.SYSNAME, 
    securable_class SYS.NVARCHAR(60), 
    permission SYS.SYSNAME,
    sub_securable SYS.SYSNAME DEFAULT NULL,
    sub_securable_class SYS.NVARCHAR(60) DEFAULT NULL
)
RETURNS integer
LANGUAGE plpgsql
AS $$
DECLARE
    db_name text COLLATE sys.database_default; 
    bbf_schema_name text;
    pg_schema text COLLATE sys.database_default;
    implied_dbo_permissions boolean;
    fully_supported boolean;
    object_name text COLLATE sys.database_default;
    database_id smallint;
    namespace_id oid;
    object_type text;
    function_signature text;
    qualified_name text;
    return_value integer;
   	cs_as_securable text COLLATE "C" := securable;
    cs_as_securable_class text COLLATE "C" := securable_class;
    cs_as_permission text COLLATE "C" := permission;
    cs_as_sub_securable text COLLATE "C" := sub_securable;
    cs_as_sub_securable_class text COLLATE "C" := sub_securable_class;
BEGIN
    return_value := NULL;

    -- Lower-case to avoid case issues, remove trailing whitespace to match SQL SERVER behavior
    -- Objects created in Babelfish are stored in lower-case in pg_class/pg_proc
    cs_as_securable = lower(rtrim(cs_as_securable));
    cs_as_securable_class = lower(rtrim(cs_as_securable_class));
    cs_as_permission = lower(rtrim(cs_as_permission));
    cs_as_sub_securable = lower(rtrim(cs_as_sub_securable));
    cs_as_sub_securable_class = lower(rtrim(cs_as_sub_securable_class));

    -- Assert that sub_securable and sub_securable_class are either both NULL or both defined
    IF cs_as_sub_securable IS NOT NULL AND cs_as_sub_securable_class IS NULL THEN
        RETURN NULL;
    ELSIF cs_as_sub_securable IS NULL AND cs_as_sub_securable_class IS NOT NULL THEN
        RETURN NULL;
    -- If they are both defined, user must be evaluating column privileges.
    -- Check that inputs are valid for column privileges: sub_securable_class must 
    -- be column, securable_class must be object, and permission cannot be any.
    ELSIF cs_as_sub_securable_class IS NOT NULL 
            AND (cs_as_sub_securable_class != 'column' 
                    OR cs_as_securable_class IS NULL 
                    OR cs_as_securable_class != 'object' 
                    OR cs_as_permission = 'any') THEN
        RETURN NULL;

    -- If securable is null, securable_class must be null
    ELSIF cs_as_securable IS NULL AND cs_as_securable_class IS NOT NULL THEN
        RETURN NULL;
    -- If securable_class is null, securable must be null
    ELSIF cs_as_securable IS NOT NULL AND cs_as_securable_class IS NULL THEN
        RETURN NULL;
    END IF;

    IF cs_as_securable_class = 'server' THEN
        -- SQL Server does not permit a securable_class value of 'server'.
        -- securable_class should be NULL to evaluate server permissions.
        RETURN NULL;
    ELSIF cs_as_securable_class IS NULL THEN
        -- NULL indicates a server permission. Set this variable so that we can
        -- search for the matching entry in babelfish_has_perms_by_name_permissions
        cs_as_securable_class = 'server';
    END IF;

    IF cs_as_sub_securable IS NOT NULL THEN
        cs_as_sub_securable := babelfish_remove_delimiter_pair(cs_as_sub_securable);
        IF cs_as_sub_securable IS NULL THEN
            RETURN NULL;
        END IF;
    END IF;

    SELECT p.implied_dbo_permissions,p.fully_supported 
    INTO implied_dbo_permissions,fully_supported 
    FROM babelfish_has_perms_by_name_permissions p 
    WHERE p.securable_type = cs_as_securable_class AND p.permission_name = cs_as_permission;
    
    IF implied_dbo_permissions IS NULL OR fully_supported IS NULL THEN
        -- Securable class or permission is not valid, or permission is not valid for given securable
        RETURN NULL;
    END IF;

    IF cs_as_securable_class = 'database' AND cs_as_securable IS NOT NULL THEN
        db_name = babelfish_remove_delimiter_pair(cs_as_securable);
        IF db_name IS NULL THEN
            RETURN NULL;
        ELSIF (SELECT COUNT(name) FROM sys.databases WHERE name = db_name) != 1 THEN
            RETURN 0;
        END IF;
    ELSIF cs_as_securable_class = 'schema' THEN
        bbf_schema_name = babelfish_remove_delimiter_pair(cs_as_securable);
        IF bbf_schema_name IS NULL THEN
            RETURN NULL;
        ELSIF (SELECT COUNT(nspname) FROM sys.babelfish_namespace_ext ext
                WHERE ext.orig_name = bbf_schema_name 
                    AND CAST(ext.dbid AS oid) = CAST(sys.db_id() AS oid)) != 1 THEN
            RETURN 0;
        END IF;
    END IF;

    IF fully_supported = 'f' AND CURRENT_USER IN('dbo', 'master_dbo', 'tempdb_dbo', 'msdb_dbo') THEN
        RETURN CAST(implied_dbo_permissions AS integer);
    ELSIF fully_supported = 'f' THEN
        RETURN 0;
    END IF;

    -- The only permissions that are fully supported belong to the OBJECT securable class.
    -- The block above has dealt with all permissions that are not fully supported, so 
    -- if we reach this point we know the securable class is OBJECT.
    SELECT s.db_name, s.schema_name, s.object_name INTO db_name, bbf_schema_name, object_name 
    FROM babelfish_split_object_name(cs_as_securable) s;

    -- Invalid securable name
    IF object_name IS NULL OR object_name = '' THEN
        RETURN NULL;
    END IF;

    -- If schema was not specified, use the default
    IF bbf_schema_name IS NULL OR bbf_schema_name = '' THEN
        bbf_schema_name := sys.schema_name();
    END IF;

    database_id := (
        SELECT CASE 
            WHEN db_name IS NULL OR db_name = '' THEN (sys.db_id())
            ELSE (sys.db_id(db_name))
        END);
  
    -- Translate schema name from bbf to postgres, e.g. dbo -> master_dbo
    pg_schema := (SELECT nspname 
                    FROM sys.babelfish_namespace_ext ext 
                    WHERE ext.orig_name = bbf_schema_name 
                        AND CAST(ext.dbid AS oid) = CAST(database_id AS oid));

    IF pg_schema IS NULL THEN
        -- Shared schemas like sys and pg_catalog do not exist in the table above.
        -- These schemas do not need to be translated from Babelfish to Postgres
        pg_schema := bbf_schema_name;
    END IF;

    -- Surround with double-quotes to handle names that contain periods/spaces
    qualified_name := concat('"', pg_schema, '"."', object_name, '"');

    SELECT oid INTO namespace_id FROM pg_catalog.pg_namespace WHERE nspname = pg_schema COLLATE sys.database_default;

    object_type := (
        SELECT CASE
            WHEN cs_as_sub_securable_class = 'column'
                THEN CASE 
                    WHEN (SELECT count(name) 
                        FROM sys.all_columns 
                        WHERE name = cs_as_sub_securable COLLATE sys.database_default
                            -- Use V as the object type to specify that the securable is table-like.
                            -- We don't know that the securable is a view, but object_id behaves the 
                            -- same for differint table-like types, so V can be arbitrarily chosen.
                            AND object_id = sys.object_id(cs_as_securable, 'V')) = 1
                                THEN 'column'
                    ELSE NULL
                END

            WHEN (SELECT count(relname) 
                    FROM pg_catalog.pg_class 
                    WHERE relname = object_name COLLATE sys.database_default
                        AND relnamespace = namespace_id) = 1
                THEN 'table'

            WHEN (SELECT count(proname) 
                    FROM pg_catalog.pg_proc 
                    WHERE proname = object_name COLLATE sys.database_default 
                        AND pronamespace = namespace_id
                        AND prokind = 'f') = 1
                THEN 'function'
                
            WHEN (SELECT count(proname) 
                    FROM pg_catalog.pg_proc 
                    WHERE proname = object_name COLLATE sys.database_default
                        AND pronamespace = namespace_id
                        AND prokind = 'p') = 1
                THEN 'procedure'
            ELSE NULL
        END
    );
    
    -- Object wasn't found
    IF object_type IS NULL THEN
        RETURN 0;
    END IF;
  
    -- Get signature for function-like objects
    IF object_type IN('function', 'procedure') THEN
        SELECT CAST(oid AS regprocedure) 
            INTO function_signature 
            FROM pg_catalog.pg_proc 
            WHERE proname = object_name COLLATE sys.database_default
                AND pronamespace = namespace_id;
    END IF;

    return_value := (
        SELECT CASE
            WHEN cs_as_permission = 'any' THEN babelfish_has_any_privilege(object_type, pg_schema, object_name)

            WHEN object_type = 'column'
                THEN CASE
                    WHEN cs_as_permission IN('insert', 'delete', 'execute') THEN NULL
                    ELSE CAST(has_column_privilege(qualified_name, cs_as_sub_securable, cs_as_permission) AS integer)
                END

            WHEN object_type = 'table'
                THEN CASE
                    WHEN cs_as_permission = 'execute' THEN 0
                    ELSE CAST(has_table_privilege(qualified_name, cs_as_permission) AS integer)
                END

            WHEN object_type = 'function'
                THEN CASE
                    WHEN cs_as_permission IN('select', 'execute')
                        THEN CAST(has_function_privilege(function_signature, 'execute') AS integer)
                    WHEN cs_as_permission IN('update', 'insert', 'delete', 'references')
                        THEN 0
                    ELSE NULL
                END

            WHEN object_type = 'procedure'
                THEN CASE
                    WHEN cs_as_permission = 'execute'
                        THEN CAST(has_function_privilege(function_signature, 'execute') AS integer)
                    WHEN cs_as_permission IN('select', 'update', 'insert', 'delete', 'references')
                        THEN 0
                    ELSE NULL
                END

            ELSE NULL
        END
    );

    RETURN return_value;
    EXCEPTION WHEN OTHERS THEN RETURN NULL;
END;
$$;

ALTER TABLE sys.babelfish_namespace_ext RENAME TO babelfish_namespace_ext_deprecated_in_2_3_0;

-- we need to drop primary key constraint also because babelfish_namespace_ext_pkey is being used from C code to perform some lokkup
ALTER TABLE sys.babelfish_namespace_ext_deprecated_in_2_3_0 DROP CONSTRAINT babelfish_namespace_ext_pkey;

-- BABELFISH_NAMESPACE_EXT
CREATE TABLE sys.babelfish_namespace_ext (
    nspname NAME NOT NULL,
    dbid SMALLINT NOT NULL,
    orig_name sys.NVARCHAR(128) NOT NULL,
 properties TEXT NOT NULL COLLATE "C",
    PRIMARY KEY (nspname)
);
GRANT SELECT ON sys.babelfish_namespace_ext TO PUBLIC;

INSERT INTO sys.babelfish_namespace_ext SELECT * FROM babelfish_namespace_ext_deprecated_in_2_3_0;
SELECT pg_catalog.pg_extension_config_dump('sys.babelfish_namespace_ext', '');

CALL babel_catalog_initializer();

CREATE OR REPLACE FUNCTION sys.INDEXPROPERTY(IN object_id INT, IN index_or_statistics_name sys.nvarchar(128), IN property sys.varchar(128))
RETURNS INT AS
$BODY$
DECLARE
ret_val INT;
BEGIN
 index_or_statistics_name = LOWER(TRIM(index_or_statistics_name));
 property = LOWER(TRIM(property));
    SELECT INTO ret_val
    CASE

        WHEN (SELECT CAST(type AS int) FROM sys.indexes i WHERE i.object_id = $1 AND i.name = $2 COLLATE sys.database_default) = 3 -- is XML index
        THEN CAST(NULL AS int)

        WHEN property = 'indexdepth'
        THEN CAST(0 AS int)

        WHEN property = 'indexfillfactor'
        THEN (SELECT CAST(fill_factor AS int) FROM sys.indexes i WHERE i.object_id = $1 AND i.name = $2 COLLATE sys.database_default)

        WHEN property = 'indexid'
        THEN (SELECT CAST(index_id AS int) FROM sys.indexes i WHERE i.object_id = $1 AND i.name = $2 COLLATE sys.database_default)

        WHEN property = 'isautostatistics'
        THEN CAST(0 AS int)

        WHEN property = 'isclustered'
        THEN (SELECT CAST(CASE WHEN type = 1 THEN 1 ELSE 0 END AS int) FROM sys.indexes i WHERE i.object_id = $1 AND i.name = $2 COLLATE sys.database_default)

        WHEN property = 'isdisabled'
        THEN (SELECT CAST(is_disabled AS int) FROM sys.indexes i WHERE i.object_id = $1 AND i.name = $2 COLLATE sys.database_default)

        WHEN property = 'isfulltextkey'
        THEN CAST(0 AS int)

        WHEN property = 'ishypothetical'
        THEN (SELECT CAST(is_hypothetical AS int) FROM sys.indexes i WHERE i.object_id = $1 AND i.name = $2 COLLATE sys.database_default)

        WHEN property = 'ispadindex'
        THEN (SELECT CAST(is_padded AS int) FROM sys.indexes i WHERE i.object_id = $1 AND i.name = $2 COLLATE sys.database_default)

        WHEN property = 'ispagelockdisallowed'
        THEN (SELECT CAST(CASE WHEN allow_page_locks = 1 THEN 0 ELSE 1 END AS int) FROM sys.indexes i WHERE i.object_id = $1 AND i.name = $2 COLLATE sys.database_default)

        WHEN property = 'isrowlockdisallowed'
        THEN (SELECT CAST(CASE WHEN allow_row_locks = 1 THEN 0 ELSE 1 END AS int) FROM sys.indexes i WHERE i.object_id=$1 AND i.name = $2 COLLATE sys.database_default)

        WHEN property = 'isstatistics'
        THEN CAST(0 AS int)

        WHEN property = 'isunique'
        THEN (SELECT CAST(is_unique AS int) FROM sys.indexes i WHERE i.object_id = $1 AND i.name = $2 COLLATE sys.database_default)

        WHEN property = 'iscolumnstore'
        THEN CAST(0 AS int)

        WHEN property = 'isoptimizedforsequentialkey'
        THEN CAST(0 AS int)
    ELSE
        CAST(NULL AS int)
    END;
RETURN ret_val;
END;
$BODY$
LANGUAGE plpgsql;
GRANT EXECUTE ON FUNCTION sys.INDEXPROPERTY(IN object_id INT, IN index_or_statistics_name sys.nvarchar(128), IN property sys.varchar(128)) TO PUBLIC;

-- SYSDATABASES
CREATE OR REPLACE VIEW sys.sysdatabases AS
SELECT
t.name,
sys.db_id(t.name) AS dbid,
CAST(CAST(r.oid AS int) AS SYS.VARBINARY(85)) AS sid,
CAST(0 AS SMALLINT) AS mode,
t.status,
t.status2,
CAST(t.crdate AS SYS.DATETIME) AS crdate,
CAST('1900-01-01 00:00:00.000' AS SYS.DATETIME) AS reserved,
CAST(0 AS INT) AS category,
CAST(120 AS SYS.TINYINT) AS cmptlevel,
CAST(NULL AS SYS.NVARCHAR(260)) AS filename,
CAST(NULL AS SMALLINT) AS version
FROM sys.babelfish_sysdatabases AS t
LEFT OUTER JOIN pg_catalog.pg_roles r on r.rolname = t.owner;

-- PG_NAMESPACE_EXT
CREATE OR REPLACE VIEW sys.pg_namespace_ext AS
SELECT BASE.* , DB.name as dbname FROM
pg_catalog.pg_namespace AS base
LEFT OUTER JOIN sys.babelfish_namespace_ext AS EXT on BASE.nspname = EXT.nspname
INNER JOIN sys.babelfish_sysdatabases AS DB ON EXT.dbid = DB.dbid;

-- Logical Schema Views
create or replace view sys.schemas as
select
  CAST(ext.orig_name as sys.SYSNAME) as name
  , base.oid as schema_id
  , base.nspowner as principal_id
from pg_catalog.pg_namespace base INNER JOIN sys.babelfish_namespace_ext ext on base.nspname = ext.nspname
where base.nspname not in ('information_schema', 'pg_catalog', 'pg_toast', 'sys', 'public')
and ext.dbid = cast(sys.db_id() as oid);
GRANT SELECT ON sys.schemas TO PUBLIC;

/* -- need further discuss on this one 
babelfish_db=> ALTER EXTENSION babelfishpg_tsql UPDATE to '2.3.0';
ERROR:  view msdb_dbo.syspolicy_system_health_state is not a member of extension "babelfishpg_tsql"
DETAIL:  An extension is not allowed to replace an object that it does not own.

CREATE OR REPLACE VIEW msdb_dbo.syspolicy_system_health_state
AS
  SELECT
    CAST(0 as BIGINT) AS health_state_id,
    CAST(0 as INT) AS policy_id,
    CAST(NULL AS sys.DATETIME) AS last_run_date,
    CAST('' AS sys.NVARCHAR(400)) AS target_query_expression_with_id,
    CAST('' AS sys.NVARCHAR) AS target_query_expression,
    CAST(1 as sys.BIT) AS result
  WHERE FALSE;
  */

ALTER TABLE sys.babelfish_authid_login_ext RENAME TO babelfish_authid_login_ext_deprecated_in_2_3_0;

-- we need to drop primary key constraint also because babelfish_authid_login_ext_pkey is being used from C code to perform some lokkup
ALTER TABLE sys.babelfish_authid_login_ext_deprecated_in_2_3_0 DROP CONSTRAINT babelfish_authid_login_ext_pkey;

-- LOGIN EXT
-- Note: change here requires change in FormData_authid_login_ext too
CREATE TABLE sys.babelfish_authid_login_ext (
rolname NAME NOT NULL, -- pg_authid.rolname
is_disabled INT NOT NULL DEFAULT 0, -- to support enable/disable login
type CHAR(1) NOT NULL DEFAULT 'S',
credential_id INT NOT NULL,
owning_principal_id INT NOT NULL,
is_fixed_role INT NOT NULL DEFAULT 0,
create_date timestamptz NOT NULL,
modify_date timestamptz NOT NULL,
default_database_name SYS.NVARCHAR(128) NOT NULL,
default_language_name SYS.NVARCHAR(128) NOT NULL,
properties JSONB,
PRIMARY KEY (rolname));
GRANT SELECT ON sys.babelfish_authid_login_ext TO PUBLIC;

INSERT INTO sys.babelfish_authid_login_ext SELECT * FROM sys.babelfish_authid_login_ext_deprecated_in_2_3_0;
SELECT pg_catalog.pg_extension_config_dump('sys.babelfish_authid_login_ext', '');

CALL babel_catalog_initializer();

-- SERVER_PRINCIPALS
CREATE OR REPLACE VIEW sys.server_principals
AS SELECT
CAST(Base.rolname AS sys.SYSNAME) AS name,
CAST(Base.oid As INT) AS principal_id,
CAST(CAST(Base.oid as INT) as sys.varbinary(85)) AS sid,
CAST(Ext.type AS CHAR(1)) as type,
CAST(CASE WHEN Ext.type = 'S' THEN 'SQL_LOGIN'
WHEN Ext.type = 'R' THEN 'SERVER_ROLE'
ELSE NULL END AS NVARCHAR(60)) AS type_desc,
CAST(Ext.is_disabled AS INT) AS is_disabled,
CAST(Ext.create_date AS SYS.DATETIME) AS create_date,
CAST(Ext.modify_date AS SYS.DATETIME) AS modify_date,
CAST(CASE WHEN Ext.type = 'R' THEN NULL ELSE Ext.default_database_name END AS SYS.SYSNAME) AS default_database_name,
CAST(Ext.default_language_name AS SYS.SYSNAME) AS default_language_name,
CAST(CASE WHEN Ext.type = 'R' THEN NULL ELSE Ext.credential_id END AS INT) AS credential_id,
CAST(CASE WHEN Ext.type = 'R' THEN 1 ELSE Ext.owning_principal_id END AS INT) AS owning_principal_id,
CAST(CASE WHEN Ext.type = 'R' THEN 1 ELSE Ext.is_fixed_role END AS sys.BIT) AS is_fixed_role
FROM pg_catalog.pg_authid AS Base INNER JOIN sys.babelfish_authid_login_ext AS Ext ON Base.rolname = Ext.rolname;

ALTER TABLE sys.babelfish_authid_user_ext RENAME TO babelfish_authid_user_ext_deprecated_in_2_3_0;

-- we need to drop primary key constraint also because babelfish_authid_user_ext_pkey is being used from C code to perform some lokkup
ALTER TABLE sys.babelfish_authid_user_ext_deprecated_in_2_3_0 DROP CONSTRAINT babelfish_authid_user_ext_pkey;

ALTER INDEX babelfish_authid_user_ext_login_db_idx RENAME TO babelfish_authid_user_ext_login_db_idx_deprecated_in_2_3_0;

-- USER extension
CREATE TABLE sys.babelfish_authid_user_ext (
rolname NAME NOT NULL,
login_name NAME NOT NULL,
type CHAR(1) NOT NULL DEFAULT 'S',
owning_principal_id INT,
is_fixed_role INT NOT NULL DEFAULT 0,
authentication_type INT,
default_language_lcid INT,
allow_encrypted_value_modifications INT NOT NULL DEFAULT 0,
create_date timestamptz NOT NULL,
modify_date timestamptz NOT NULL,
orig_username SYS.NVARCHAR(128) NOT NULL,
database_name SYS.NVARCHAR(128) NOT NULL,
default_schema_name SYS.NVARCHAR(128) NOT NULL,
default_language_name SYS.NVARCHAR(128),
authentication_type_desc SYS.NVARCHAR(60),
PRIMARY KEY (rolname));

CREATE INDEX babelfish_authid_user_ext_login_db_idx ON sys.babelfish_authid_user_ext (login_name, database_name);
GRANT SELECT ON sys.babelfish_authid_user_ext TO PUBLIC;

INSERT INTO sys.babelfish_authid_user_ext SELECT * FROM sys.babelfish_authid_user_ext_deprecated_in_2_3_0;

CALL babel_catalog_initializer();

-- DATABASE_PRINCIPALS
CREATE OR REPLACE VIEW sys.database_principals AS SELECT
CAST(Ext.orig_username AS SYS.SYSNAME) AS name,
CAST(Base.OID AS INT) AS principal_id,
CAST(Ext.type AS CHAR(1)) as type,
CAST(CASE WHEN Ext.type = 'S' THEN 'SQL_USER'
WHEN Ext.type = 'R' THEN 'DATABASE_ROLE'
ELSE NULL END AS SYS.NVARCHAR(60)) AS type_desc,
CAST(Ext.default_schema_name AS SYS.SYSNAME) AS default_schema_name,
CAST(Ext.create_date AS SYS.DATETIME) AS create_date,
CAST(Ext.modify_date AS SYS.DATETIME) AS modify_date,
CAST(Ext.owning_principal_id AS INT) AS owning_principal_id,
CAST(CAST(Base2.oid AS INT) AS SYS.VARBINARY(85)) AS SID,
CAST(Ext.is_fixed_role AS SYS.BIT) AS is_fixed_role,
CAST(Ext.authentication_type AS INT) AS authentication_type,
CAST(Ext.authentication_type_desc AS SYS.NVARCHAR(60)) AS authentication_type_desc,
CAST(Ext.default_language_name AS SYS.SYSNAME) AS default_language_name,
CAST(Ext.default_language_lcid AS INT) AS default_language_lcid,
CAST(Ext.allow_encrypted_value_modifications AS SYS.BIT) AS allow_encrypted_value_modifications
FROM pg_catalog.pg_authid AS Base INNER JOIN sys.babelfish_authid_user_ext AS Ext
ON Base.rolname = Ext.rolname
LEFT OUTER JOIN pg_catalog.pg_roles Base2
ON Ext.login_name = Base2.rolname
WHERE Ext.database_name = DB_NAME();

-- DATABASE_ROLE_MEMBERS
CREATE OR REPLACE VIEW sys.database_role_members AS
SELECT
CAST(Auth1.oid AS INT) AS role_principal_id,
CAST(Auth2.oid AS INT) AS member_principal_id
FROM pg_catalog.pg_auth_members AS Authmbr
INNER JOIN pg_catalog.pg_authid AS Auth1 ON Auth1.oid = Authmbr.roleid
INNER JOIN pg_catalog.pg_authid AS Auth2 ON Auth2.oid = Authmbr.member
INNER JOIN sys.babelfish_authid_user_ext AS Ext1 ON Auth1.rolname = Ext1.rolname
INNER JOIN sys.babelfish_authid_user_ext AS Ext2 ON Auth2.rolname = Ext2.rolname
WHERE Ext1.database_name = DB_NAME()
AND Ext2.database_name = DB_NAME()
AND Ext1.type = 'R'
AND Ext2.orig_username != 'db_owner';

GRANT SELECT ON sys.database_role_members TO PUBLIC;

create or replace view sys.databases as
select
  CAST(d.name as SYS.SYSNAME) as name
  , CAST(sys.db_id(d.name) as INT) as database_id
  , CAST(NULL as INT) as source_database_id
  , cast(cast(r.oid as INT) as SYS.VARBINARY(85)) as owner_sid
  , CAST(d.crdate AS SYS.DATETIME) as create_date
  , CAST(120 AS SYS.TINYINT) as compatibility_level
  , CAST(c.collname as SYS.SYSNAME) as collation_name
  , CAST(0 AS SYS.TINYINT) as user_access
  , CAST('MULTI_USER' AS SYS.NVARCHAR(60)) as user_access_desc
  , CAST(0 AS SYS.BIT) as is_read_only
  , CAST(0 AS SYS.BIT) as is_auto_close_on
  , CAST(0 AS SYS.BIT) as is_auto_shrink_on
  , CAST(0 AS SYS.TINYINT) as state
  , CAST('ONLINE' AS SYS.NVARCHAR(60)) as state_desc
  , CAST(
    CASE
   WHEN pg_is_in_recovery() is false THEN 0
   WHEN pg_is_in_recovery() is true THEN 1
  END
 AS SYS.BIT) as is_in_standby
  , CAST(0 AS SYS.BIT) as is_cleanly_shutdown
  , CAST(0 AS SYS.BIT) as is_supplemental_logging_enabled
  , CAST(1 AS SYS.TINYINT) as snapshot_isolation_state
  , CAST('ON' AS SYS.NVARCHAR(60)) as snapshot_isolation_state_desc
  , CAST(1 AS SYS.BIT) as is_read_committed_snapshot_on
  , CAST(1 AS SYS.TINYINT) as recovery_model
  , CAST('FULL' AS SYS.NVARCHAR(60)) as recovery_model_desc
  , CAST(0 AS SYS.TINYINT) as page_verify_option
  , CAST(NULL AS SYS.NVARCHAR(60)) as page_verify_option_desc
  , CAST(1 AS SYS.BIT) as is_auto_create_stats_on
  , CAST(0 AS SYS.BIT) as is_auto_create_stats_incremental_on
  , CAST(0 AS SYS.BIT) as is_auto_update_stats_on
  , CAST(0 AS SYS.BIT) as is_auto_update_stats_async_on
  , CAST(0 AS SYS.BIT) as is_ansi_null_default_on
  , CAST(0 AS SYS.BIT) as is_ansi_nulls_on
  , CAST(0 AS SYS.BIT) as is_ansi_padding_on
  , CAST(0 AS SYS.BIT) as is_ansi_warnings_on
  , CAST(0 AS SYS.BIT) as is_arithabort_on
  , CAST(0 AS SYS.BIT) as is_concat_null_yields_null_on
  , CAST(0 AS SYS.BIT) as is_numeric_roundabort_on
  , CAST(0 AS SYS.BIT) as is_quoted_identifier_on
  , CAST(0 AS SYS.BIT) as is_recursive_triggers_on
  , CAST(0 AS SYS.BIT) as is_cursor_close_on_commit_on
  , CAST(0 AS SYS.BIT) as is_local_cursor_default
  , CAST(0 AS SYS.BIT) as is_fulltext_enabled
  , CAST(0 AS SYS.BIT) as is_trustworthy_on
  , CAST(0 AS SYS.BIT) as is_db_chaining_on
  , CAST(0 AS SYS.BIT) as is_parameterization_forced
  , CAST(0 AS SYS.BIT) as is_master_key_encrypted_by_server
  , CAST(0 AS SYS.BIT) as is_query_store_on
  , CAST(0 AS SYS.BIT) as is_published
  , CAST(0 AS SYS.BIT) as is_subscribed
  , CAST(0 AS SYS.BIT) as is_merge_published
  , CAST(0 AS SYS.BIT) as is_distributor
  , CAST(0 AS SYS.BIT) as is_sync_with_backup
  , CAST(NULL AS SYS.UNIQUEIDENTIFIER) as service_broker_guid
  , CAST(0 AS SYS.BIT) as is_broker_enabled
  , CAST(0 AS SYS.TINYINT) as log_reuse_wait
  , CAST('NOTHING' AS SYS.NVARCHAR(60)) as log_reuse_wait_desc
  , CAST(0 AS SYS.BIT) as is_date_correlation_on
  , CAST(0 AS SYS.BIT) as is_cdc_enabled
  , CAST(0 AS SYS.BIT) as is_encrypted
  , CAST(0 AS SYS.BIT) as is_honor_broker_priority_on
  , CAST(NULL AS SYS.UNIQUEIDENTIFIER) as replica_id
  , CAST(NULL AS SYS.UNIQUEIDENTIFIER) as group_database_id
  , CAST(NULL AS INT) as resource_pool_id
  , CAST(NULL AS SMALLINT) as default_language_lcid
  , CAST(NULL AS SYS.NVARCHAR(128)) as default_language_name
  , CAST(NULL AS INT) as default_fulltext_language_lcid
  , CAST(NULL AS SYS.NVARCHAR(128)) as default_fulltext_language_name
  , CAST(NULL AS SYS.BIT) as is_nested_triggers_on
  , CAST(NULL AS SYS.BIT) as is_transform_noise_words_on
  , CAST(NULL AS SMALLINT) as two_digit_year_cutoff
  , CAST(0 AS SYS.TINYINT) as containment
  , CAST('NONE' AS SYS.NVARCHAR(60)) as containment_desc
  , CAST(0 AS INT) as target_recovery_time_in_seconds
  , CAST(0 AS INT) as delayed_durability
  , CAST(NULL AS SYS.NVARCHAR(60)) as delayed_durability_desc
  , CAST(0 AS SYS.BIT) as is_memory_optimized_elevate_to_snapshot_on
  , CAST(0 AS SYS.BIT) as is_federation_member
  , CAST(0 AS SYS.BIT) as is_remote_data_archive_enabled
  , CAST(0 AS SYS.BIT) as is_mixed_page_allocation_on
  , CAST(0 AS SYS.BIT) as is_temporal_history_retention_enabled
  , CAST(0 AS INT) as catalog_collation_type
  , CAST('Not Applicable' AS SYS.NVARCHAR(60)) as catalog_collation_type_desc
  , CAST(NULL AS SYS.NVARCHAR(128)) as physical_database_name
  , CAST(0 AS SYS.BIT) as is_result_set_caching_on
  , CAST(0 AS SYS.BIT) as is_accelerated_database_recovery_on
  , CAST(0 AS SYS.BIT) as is_tempdb_spill_to_remote_store
  , CAST(0 AS SYS.BIT) as is_stale_page_detection_on
  , CAST(0 AS SYS.BIT) as is_memory_optimized_enabled
  , CAST(0 AS SYS.BIT) as is_ledger_on
 from sys.babelfish_sysdatabases d LEFT OUTER JOIN pg_catalog.pg_collation c ON d.default_collation = c.collname
 LEFT OUTER JOIN pg_catalog.pg_roles r on r.rolname = d.owner;


CREATE OR REPLACE FUNCTION sys.tsql_type_scale_helper(IN type TEXT, IN typemod INT, IN return_null_for_rest bool) RETURNS sys.TINYINT
AS $$
DECLARE
 scale INT;
BEGIN
 IF type IS NULL THEN
  RETURN -1;
 END IF;

 IF typemod = -1 THEN
  CASE type
  WHEN 'date' THEN scale = 0;
  WHEN 'datetime' THEN scale = 3;
  WHEN 'smalldatetime' THEN scale = 0;
  WHEN 'datetime2' THEN scale = 6;
  WHEN 'datetimeoffset' THEN scale = 6;
  WHEN 'decimal' THEN scale = 38;
  WHEN 'numeric' THEN scale = 38;
  WHEN 'money' THEN scale = 4;
  WHEN 'smallmoney' THEN scale = 4;
  WHEN 'time' THEN scale = 6;
  WHEN 'tinyint' THEN scale = 0;
  ELSE
   IF return_null_for_rest
    THEN scale = NULL;
   ELSE scale = 0;
   END IF;
  END CASE;
  RETURN scale;
 END IF;

 CASE type
 WHEN 'decimal' THEN scale = (typemod - 4) & 65535;
 WHEN 'numeric' THEN scale = (typemod - 4) & 65535;
 WHEN 'smalldatetime' THEN scale = 0;
 WHEN 'datetime2' THEN
  CASE typemod
  WHEN 0 THEN scale = 0;
  WHEN 1 THEN scale = 1;
  WHEN 2 THEN scale = 2;
  WHEN 3 THEN scale = 3;
  WHEN 4 THEN scale = 4;
  WHEN 5 THEN scale = 5;
  WHEN 6 THEN scale = 6;
  -- typemod = 7 is not possible for datetime2 in Babelfish but
  -- adding the case just in case we support it in future
  WHEN 7 THEN scale = 7;
  END CASE;
 WHEN 'datetimeoffset' THEN
  CASE typemod
  WHEN 0 THEN scale = 0;
  WHEN 1 THEN scale = 1;
  WHEN 2 THEN scale = 2;
  WHEN 3 THEN scale = 3;
  WHEN 4 THEN scale = 4;
  WHEN 5 THEN scale = 5;
  WHEN 6 THEN scale = 6;
  -- typemod = 7 is not possible for datetimeoffset in Babelfish
  -- but adding the case just in case we support it in future
  WHEN 7 THEN scale = 7;
  END CASE;
 WHEN 'time' THEN
  CASE typemod
  WHEN 0 THEN scale = 0;
  WHEN 1 THEN scale = 1;
  WHEN 2 THEN scale = 2;
  WHEN 3 THEN scale = 3;
  WHEN 4 THEN scale = 4;
  WHEN 5 THEN scale = 5;
  WHEN 6 THEN scale = 6;
  -- typemod = 7 is not possible for time in Babelfish but
  -- adding the case just in case we support it in future
  WHEN 7 THEN scale = 7;
  END CASE;
 ELSE
  IF return_null_for_rest
   THEN scale = NULL;
  ELSE scale = 0;
  END IF;
 END CASE;
 RETURN scale;
END;
$$ LANGUAGE plpgsql IMMUTABLE STRICT;

CREATE OR REPLACE FUNCTION sys.tsql_type_precision_helper(IN type TEXT, IN typemod INT) RETURNS sys.TINYINT
AS $$
DECLARE
 precision INT;
BEGIN
 IF type IS NULL THEN
  RETURN -1;
 END IF;

 IF typemod = -1 THEN
  CASE type
  WHEN 'bigint' THEN precision = 19;
  WHEN 'bit' THEN precision = 1;
  WHEN 'date' THEN precision = 10;
  WHEN 'datetime' THEN precision = 23;
  WHEN 'datetime2' THEN precision = 26;
  WHEN 'datetimeoffset' THEN precision = 33;
  WHEN 'decimal' THEN precision = 38;
  WHEN 'numeric' THEN precision = 38;
  WHEN 'float' THEN precision = 53;
  WHEN 'int' THEN precision = 10;
  WHEN 'money' THEN precision = 19;
  WHEN 'real' THEN precision = 24;
  WHEN 'smalldatetime' THEN precision = 16;
  WHEN 'smallint' THEN precision = 5;
  WHEN 'smallmoney' THEN precision = 10;
  WHEN 'time' THEN precision = 15;
  WHEN 'tinyint' THEN precision = 3;
  ELSE precision = 0;
  END CASE;
  RETURN precision;
 END IF;

 CASE type
 WHEN 'numeric' THEN precision = ((typemod - 4) >> 16) & 65535;
 WHEN 'decimal' THEN precision = ((typemod - 4) >> 16) & 65535;
 WHEN 'smalldatetime' THEN precision = 16;
 WHEN 'datetime2' THEN
  CASE typemod
  WHEN 0 THEN precision = 19;
  WHEN 1 THEN precision = 21;
  WHEN 2 THEN precision = 22;
  WHEN 3 THEN precision = 23;
  WHEN 4 THEN precision = 24;
  WHEN 5 THEN precision = 25;
  WHEN 6 THEN precision = 26;
  -- typemod = 7 is not possible for datetime2 in Babelfish but
  -- adding the case just in case we support it in future
  WHEN 7 THEN precision = 27;
  END CASE;
 WHEN 'datetimeoffset' THEN
  CASE typemod
  WHEN 0 THEN precision = 26;
  WHEN 1 THEN precision = 28;
  WHEN 2 THEN precision = 29;
  WHEN 3 THEN precision = 30;
  WHEN 4 THEN precision = 31;
  WHEN 5 THEN precision = 32;
  WHEN 6 THEN precision = 33;
  -- typemod = 7 is not possible for datetimeoffset in Babelfish
  -- but adding the case just in case we support it in future
  WHEN 7 THEN precision = 34;
  END CASE;
 WHEN 'time' THEN
  CASE typemod
  WHEN 0 THEN precision = 8;
  WHEN 1 THEN precision = 10;
  WHEN 2 THEN precision = 11;
  WHEN 3 THEN precision = 12;
  WHEN 4 THEN precision = 13;
  WHEN 5 THEN precision = 14;
  WHEN 6 THEN precision = 15;
  -- typemod = 7 is not possible for time in Babelfish but
  -- adding the case just in case we support it in future
  WHEN 7 THEN precision = 16;
  END CASE;
 ELSE precision = 0;
 END CASE;
 RETURN precision;
END;
$$ LANGUAGE plpgsql IMMUTABLE STRICT;

CREATE OR REPLACE FUNCTION sys.tsql_type_max_length_helper(IN type TEXT, IN typelen INT, IN typemod INT, IN for_sys_types boolean DEFAULT false)
RETURNS SMALLINT
AS $$
DECLARE
 max_length SMALLINT;
 precision INT;
 v_type TEXT collate sys.database_default := type;
BEGIN
 -- unknown tsql type
 IF v_type IS NULL THEN
  RETURN CAST(typelen as SMALLINT);
 END IF;

 IF typelen != -1 THEN
  CASE v_type
  WHEN 'tinyint' THEN max_length = 1;
  WHEN 'date' THEN max_length = 3;
  WHEN 'smalldatetime' THEN max_length = 4;
  WHEN 'smallmoney' THEN max_length = 4;
  WHEN 'datetime2' THEN
   IF typemod = -1 THEN max_length = 8;
   ELSIF typemod <= 2 THEN max_length = 6;
   ELSIF typemod <= 4 THEN max_length = 7;
   ELSEIF typemod <= 7 THEN max_length = 8;
   -- typemod = 7 is not possible for datetime2 in Babel
   END IF;
  WHEN 'datetimeoffset' THEN
   IF typemod = -1 THEN max_length = 10;
   ELSIF typemod <= 2 THEN max_length = 8;
   ELSIF typemod <= 4 THEN max_length = 9;
   ELSIF typemod <= 7 THEN max_length = 10;
   -- typemod = 7 is not possible for datetimeoffset in Babel
   END IF;
  WHEN 'time' THEN
   IF typemod = -1 THEN max_length = 5;
   ELSIF typemod <= 2 THEN max_length = 3;
   ELSIF typemod <= 4 THEN max_length = 4;
   ELSIF typemod <= 7 THEN max_length = 5;
   END IF;
  WHEN 'timestamp' THEN max_length = 8;
  ELSE max_length = typelen;
  END CASE;
  RETURN max_length;
 END IF;

 IF typemod = -1 THEN
  CASE
  WHEN v_type collate sys.database_default in ('image', 'text', 'ntext') THEN max_length = 16;
  WHEN v_type collate sys.database_default = 'sql_variant' THEN max_length = 8016;
  WHEN v_type collate sys.database_default in ('varbinary', 'varchar', 'nvarchar') THEN
   IF for_sys_types THEN max_length = 8000;
   ELSE max_length = -1;
   END IF;
  WHEN v_type collate sys.database_default in ('binary', 'char', 'bpchar', 'nchar') THEN max_length = 8000;
  WHEN v_type collate sys.database_default in ('decimal', 'numeric') THEN max_length = 17;
  ELSE max_length = typemod;
  END CASE;
  RETURN max_length;
 END IF;

 CASE
 WHEN v_type collate sys.database_default in ('char', 'bpchar', 'varchar', 'binary', 'varbinary') THEN max_length = typemod - 4;
 WHEN v_type collate sys.database_default in ('nchar', 'nvarchar') THEN max_length = (typemod - 4) * 2;
 WHEN v_type collate sys.database_default = 'sysname' THEN max_length = (typemod - 4) * 2;
 WHEN v_type collate sys.database_default in ('numeric', 'decimal') THEN
  precision = ((typemod - 4) >> 16) & 65535;
  IF precision >= 1 and precision <= 9 THEN max_length = 5;
  ELSIF precision <= 19 THEN max_length = 9;
  ELSIF precision <= 28 THEN max_length = 13;
  ELSIF precision <= 38 THEN max_length = 17;
 ELSE max_length = typelen;
 END IF;
 ELSE
  max_length = typemod;
 END CASE;
 RETURN max_length;
END;
$$ LANGUAGE plpgsql IMMUTABLE STRICT;

create or replace view sys.columns AS
select out_object_id as object_id
  , out_name as name
  , out_column_id as column_id
  , out_system_type_id as system_type_id
  , out_user_type_id as user_type_id
  , out_max_length as max_length
  , out_precision as precision
  , out_scale as scale
  , out_collation_name as collation_name
  , out_is_nullable as is_nullable
  , out_is_ansi_padded as is_ansi_padded
  , out_is_rowguidcol as is_rowguidcol
  , out_is_identity as is_identity
  , out_is_computed as is_computed
  , out_is_filestream as is_filestream
  , out_is_replicated as is_replicated
  , out_is_non_sql_subscribed as is_non_sql_subscribed
  , out_is_merge_published as is_merge_published
  , out_is_dts_replicated as is_dts_replicated
  , out_is_xml_document as is_xml_document
  , out_xml_collection_id as xml_collection_id
  , out_default_object_id as default_object_id
  , out_rule_object_id as rule_object_id
  , out_is_sparse as is_sparse
  , out_is_column_set as is_column_set
  , out_generated_always_type as generated_always_type
  , out_generated_always_type_desc as generated_always_type_desc
  , out_encryption_type as encryption_type
  , out_encryption_type_desc as encryption_type_desc
  , out_encryption_algorithm_name as encryption_algorithm_name
  , out_column_encryption_key_id as column_encryption_key_id
  , out_column_encryption_key_database_name as column_encryption_key_database_name
  , out_is_hidden as is_hidden
  , out_is_masked as is_masked
  , out_graph_type as graph_type
  , out_graph_type_desc as graph_type_desc
from sys.columns_internal();
GRANT SELECT ON sys.columns TO PUBLIC;


CREATE OR replace view sys.foreign_keys AS
SELECT
  CAST(c.conname AS sys.SYSNAME) AS name
, CAST(c.oid AS INT) AS object_id
, CAST(NULL AS INT) AS principal_id
, CAST(sch.schema_id AS INT) AS schema_id
, CAST(c.conrelid AS INT) AS parent_object_id
, CAST('F' AS CHAR(2)) AS type
, CAST('FOREIGN_KEY_CONSTRAINT' AS NVARCHAR(60)) AS type_desc
, CAST(NULL AS sys.DATETIME) AS create_date
, CAST(NULL AS sys.DATETIME) AS modify_date
, CAST(0 AS sys.BIT) AS is_ms_shipped
, CAST(0 AS sys.BIT) AS is_published
, CAST(0 AS sys.BIT) as is_schema_published
, CAST(c.confrelid AS INT) AS referenced_object_id
, CAST(c.conindid AS INT) AS key_index_id
, CAST(0 AS sys.BIT) AS is_disabled
, CAST(0 AS sys.BIT) AS is_not_for_replication
, CAST(0 AS sys.BIT) AS is_not_trusted
, CAST(
    (CASE c.confdeltype
    WHEN 'a' THEN 0
    WHEN 'r' THEN 0
    WHEN 'c' THEN 1
    WHEN 'n' THEN 2
    WHEN 'd' THEN 3
    END)
    AS sys.TINYINT) AS delete_referential_action
, CAST(
    (CASE c.confdeltype
    WHEN 'a' THEN 'NO_ACTION'
    WHEN 'r' THEN 'NO_ACTION'
    WHEN 'c' THEN 'CASCADE'
    WHEN 'n' THEN 'SET_NULL'
    WHEN 'd' THEN 'SET_DEFAULT'
    END)
    AS sys.NVARCHAR(60)) AS delete_referential_action_desc
, CAST(
    (CASE c.confupdtype
    WHEN 'a' THEN 0
    WHEN 'r' THEN 0
    WHEN 'c' THEN 1
    WHEN 'n' THEN 2
    WHEN 'd' THEN 3
    END)
    AS sys.TINYINT) AS update_referential_action
, CAST(
    (CASE c.confupdtype
    WHEN 'a' THEN 'NO_ACTION'
    WHEN 'r' THEN 'NO_ACTION'
    WHEN 'c' THEN 'CASCADE'
    WHEN 'n' THEN 'SET_NULL'
    WHEN 'd' THEN 'SET_DEFAULT'
    END)
    AS sys.NVARCHAR(60)) update_referential_action_desc
, CAST(1 AS sys.BIT) AS is_system_named
FROM pg_constraint c
INNER JOIN sys.schemas sch ON sch.schema_id = c.connamespace
WHERE has_schema_privilege(sch.schema_id, 'USAGE')
AND c.contype = 'f';
GRANT SELECT ON sys.foreign_keys TO PUBLIC;

CREATE OR replace view sys.identity_columns AS
SELECT 
  CAST(out_object_id AS INT) AS object_id
  , CAST(out_name AS SYSNAME) AS name
  , CAST(out_column_id AS INT) AS column_id
  , CAST(out_system_type_id AS TINYINT) AS system_type_id
  , CAST(out_user_type_id AS INT) AS user_type_id
  , CAST(out_max_length AS SMALLINT) AS max_length
  , CAST(out_precision AS TINYINT) AS precision
  , CAST(out_scale AS TINYINT) AS scale
  , CAST(out_collation_name AS SYSNAME) AS collation_name
  , CAST(out_is_nullable AS sys.BIT) AS is_nullable
  , CAST(out_is_ansi_padded AS sys.BIT) AS is_ansi_padded
  , CAST(out_is_rowguidcol AS sys.BIT) AS is_rowguidcol
  , CAST(out_is_identity AS sys.BIT) AS is_identity
  , CAST(out_is_computed AS sys.BIT) AS is_computed
  , CAST(out_is_filestream AS sys.BIT) AS is_filestream
  , CAST(out_is_replicated AS sys.BIT) AS is_replicated
  , CAST(out_is_non_sql_subscribed AS sys.BIT) AS is_non_sql_subscribed
  , CAST(out_is_merge_published AS sys.BIT) AS is_merge_published
  , CAST(out_is_dts_replicated AS sys.BIT) AS is_dts_replicated
  , CAST(out_is_xml_document AS sys.BIT) AS is_xml_document
  , CAST(out_xml_collection_id AS INT) AS xml_collection_id
  , CAST(out_default_object_id AS INT) AS default_object_id
  , CAST(out_rule_object_id AS INT) AS rule_object_id
  , CAST(out_is_sparse AS sys.BIT) AS is_sparse
  , CAST(out_is_column_set AS sys.BIT) AS is_column_set
  , CAST(out_generated_always_type AS TINYINT) AS generated_always_type
  , CAST(out_generated_always_type_desc AS NVARCHAR(60)) AS generated_always_type_desc
  , CAST(out_encryption_type AS INT) AS encryption_type
  , CAST(out_encryption_type_desc AS NVARCHAR(60)) AS encryption_type_desc
  , CAST(out_encryption_algorithm_name AS SYSNAME) AS encryption_algorithm_name
  , CAST(out_column_encryption_key_id AS INT) column_encryption_key_id
  , CAST(out_column_encryption_key_database_name AS SYSNAME) AS column_encryption_key_database_name
  , CAST(out_is_hidden AS sys.BIT) AS is_hidden
  , CAST(out_is_masked AS sys.BIT) AS is_masked
  , CAST(sys.ident_seed(OBJECT_NAME(sc.out_object_id)) AS SQL_VARIANT) AS seed_value
  , CAST(sys.ident_incr(OBJECT_NAME(sc.out_object_id)) AS SQL_VARIANT) AS increment_value
  , CAST(sys.babelfish_get_sequence_value(pg_get_serial_sequence(quote_ident(ext.nspname)||'.'||quote_ident(c.relname), a.attname)) AS SQL_VARIANT) AS last_value
  , CAST(0 as sys.BIT) as is_not_for_replication
FROM sys.columns_internal() sc
INNER JOIN pg_attribute a ON sc.out_name = cast(a.attname as sys.sysname) COLLATE sys.database_default AND sc.out_column_id = a.attnum
INNER JOIN pg_class c ON c.oid = a.attrelid
INNER JOIN sys.pg_namespace_ext ext ON ext.oid = c.relnamespace
WHERE NOT a.attisdropped
AND sc.out_is_identity::INTEGER = 1
AND pg_get_serial_sequence(quote_ident(ext.nspname)||'.'||quote_ident(c.relname), a.attname) IS NOT NULL
AND has_sequence_privilege(pg_get_serial_sequence(quote_ident(ext.nspname)||'.'||quote_ident(c.relname), a.attname), 'USAGE,SELECT,UPDATE');
GRANT SELECT ON sys.identity_columns TO PUBLIC;

create or replace view sys.indexes as
select
  CAST(object_id as int)
  , CAST(name as sys.sysname)
  , CAST(type as sys.tinyint)
  , CAST(type_desc as sys.nvarchar(60))
  , CAST(is_unique as sys.bit)
  , CAST(data_space_id as int)
  , CAST(ignore_dup_key as sys.bit)
  , CAST(is_primary_key as sys.bit)
  , CAST(is_unique_constraint as sys.bit)
  , CAST(fill_factor as sys.tinyint)
  , CAST(is_padded as sys.bit)
  , CAST(is_disabled as sys.bit)
  , CAST(is_hypothetical as sys.bit)
  , CAST(allow_row_locks as sys.bit)
  , CAST(allow_page_locks as sys.bit)
  , CAST(has_filter as sys.bit)
  , CAST(filter_definition as sys.nvarchar)
  , CAST(auto_created as sys.bit)
  , CAST(index_id as int)
from
(
  -- Get all indexes from all system and user tables
  select
    i.indrelid as object_id
    , c.relname as name
    , case when i.indisclustered then 1 else 2 end as type
    , case when i.indisclustered then 'CLUSTERED' else 'NONCLUSTERED' end as type_desc
    , case when i.indisunique then 1 else 0 end as is_unique
    , c.reltablespace as data_space_id
    , 0 as ignore_dup_key
    , case when i.indisprimary then 1 else 0 end as is_primary_key
    , case when (SELECT count(constr.oid) FROM pg_constraint constr WHERE constr.conindid = c.oid and constr.contype = 'u') > 0 then 1 else 0 end as is_unique_constraint
    , 0 as fill_factor
    , case when i.indpred is null then 0 else 1 end as is_padded
    , case when i.indisready then 0 else 1 end as is_disabled
    , 0 as is_hypothetical
    , 1 as allow_row_locks
    , 1 as allow_page_locks
    , 0 as has_filter
    , null as filter_definition
    , 0 as auto_created
    , case when i.indisclustered then 1 else c.oid end as index_id
  from pg_class c
  inner join pg_index i on i.indexrelid = c.oid
  where c.relkind = 'i' and i.indislive
  and (c.relnamespace in (select schema_id from sys.schemas) or c.relnamespace::regnamespace::text = 'sys')
  and has_schema_privilege(c.relnamespace, 'USAGE')

  union all

  -- Create HEAP entries for each system and user table
  select distinct on (t.oid)
    t.oid as object_id
    , null as name
    , 0 as type
    , 'HEAP' as type_desc
    , 0 as is_unique
    , 1 as data_space_id
    , 0 as ignore_dup_key
    , 0 as is_primary_key
    , 0 as is_unique_constraint
    , 0 as fill_factor
    , 0 as is_padded
    , 0 as is_disabled
    , 0 as is_hypothetical
    , 1 as allow_row_locks
    , 1 as allow_page_locks
    , 0 as has_filter
    , null as filter_definition
    , 0 as auto_created
    , 0 as index_id
  from pg_class t
  where t.relkind = 'r'
  and (t.relnamespace in (select schema_id from sys.schemas) or t.relnamespace::regnamespace::text = 'sys')
  and has_schema_privilege(t.relnamespace, 'USAGE')
  and has_table_privilege(t.oid, 'SELECT,INSERT,UPDATE,DELETE,TRUNCATE,TRIGGER')

) as indexes_select order by object_id, type_desc;
GRANT SELECT ON sys.indexes TO PUBLIC;

create or replace view sys.tables as
select
  CAST(t.relname as sys._ci_sysname) as name -- should we change datatype to sys.sysname which might fix BABEL-3110.sql test
  , CAST(t.oid as int) as object_id
  , CAST(NULL as int) as principal_id
  , CAST(sch.schema_id as int) as schema_id
  , 0 as parent_object_id
  , CAST('U' as CHAR(2)) as type
  , CAST('USER_TABLE' as sys.nvarchar(60)) as type_desc
  , CAST(NULL as sys.datetime) as create_date
  , CAST(NULL as sys.datetime) as modify_date
  , CAST(0 as sys.bit) as is_ms_shipped
  , CAST(0 as sys.bit) as is_published
  , CAST(0 as sys.bit) as is_schema_published
  , case reltoastrelid when 0 then 0 else 1 end as lob_data_space_id
  , CAST(NULL as int) as filestream_data_space_id
  , CAST(relnatts as int) as max_column_id_used
  , CAST(0 as sys.bit) as lock_on_bulk_load
  , CAST(1 as sys.bit) as uses_ansi_nulls
  , CAST(0 as sys.bit) as is_replicated
  , CAST(0 as sys.bit) as has_replication_filter
  , CAST(0 as sys.bit) as is_merge_published
  , CAST(0 as sys.bit) as is_sync_tran_subscribed
  , CAST(0 as sys.bit) as has_unchecked_assembly_data
  , 0 as text_in_row_limit
  , CAST(0 as sys.bit) as large_value_types_out_of_row
  , CAST(0 as sys.bit) as is_tracked_by_cdc
  , CAST(0 as sys.tinyint) as lock_escalation
  , CAST('TABLE' as sys.nvarchar(60)) as lock_escalation_desc
  , CAST(0 as sys.bit) as is_filetable
  , CAST(0 as sys.tinyint) as durability
  , CAST('SCHEMA_AND_DATA' as sys.nvarchar(60)) as durability_desc
  , CAST(0 as sys.bit) is_memory_optimized
  , case relpersistence when 't' then CAST(2 as sys.tinyint) else CAST(0 as sys.tinyint) end as temporal_type
  , case relpersistence when 't' then CAST('SYSTEM_VERSIONED_TEMPORAL_TABLE' as sys.nvarchar(60)) else CAST('NON_TEMPORAL_TABLE' as sys.nvarchar(60)) end as temporal_type_desc
  , CAST(null as integer) as history_table_id
  , CAST(0 as sys.bit) as is_remote_data_archive_enabled
  , CAST(0 as sys.bit) as is_external
from pg_class t inner join sys.schemas sch on t.relnamespace = sch.schema_id
where t.relpersistence in ('p', 'u', 't')
and t.relkind = 'r'
and not sys.is_table_type(t.oid)
and has_schema_privilege(sch.schema_id, 'USAGE')
and has_table_privilege(t.oid, 'SELECT,INSERT,UPDATE,DELETE,TRUNCATE,TRIGGER');
GRANT SELECT ON sys.tables TO PUBLIC;

create or replace view sys.all_columns as
select CAST(c.oid as int) as object_id
  , CAST(a.attname as sys.sysname) as name
  , CAST(a.attnum as int) as column_id
  , CAST(t.oid as int) as system_type_id
  , CAST(t.oid as int) as user_type_id
  , CAST(sys.tsql_type_max_length_helper(coalesce(tsql_type_name, tsql_base_type_name), a.attlen, a.atttypmod) as smallint) as max_length
  , CAST(case
      when a.atttypmod != -1 then
        sys.tsql_type_precision_helper(coalesce(tsql_type_name, tsql_base_type_name), a.atttypmod)
      else
        sys.tsql_type_precision_helper(coalesce(tsql_type_name, tsql_base_type_name), t.typtypmod)
    end as sys.tinyint) as precision
  , CAST(case
      when a.atttypmod != -1 THEN
        sys.tsql_type_scale_helper(coalesce(tsql_type_name, tsql_base_type_name), a.atttypmod, false)
      else
        sys.tsql_type_scale_helper(coalesce(tsql_type_name, tsql_base_type_name), t.typtypmod, false)
    end as sys.tinyint) as scale
  , CAST(coll.collname as sys.sysname) as collation_name
  , case when a.attnotnull then CAST(0 as sys.bit) else CAST(1 as sys.bit) end as is_nullable
  , CAST(0 as sys.bit) as is_ansi_padded
  , CAST(0 as sys.bit) as is_rowguidcol
  , CAST(0 as sys.bit) as is_identity
  , CAST(0 as sys.bit) as is_computed
  , CAST(0 as sys.bit) as is_filestream
  , CAST(0 as sys.bit) as is_replicated
  , CAST(0 as sys.bit) as is_non_sql_subscribed
  , CAST(0 as sys.bit) as is_merge_published
  , CAST(0 as sys.bit) as is_dts_replicated
  , CAST(0 as sys.bit) as is_xml_document
  , CAST(0 as int) as xml_collection_id
  , CAST(coalesce(d.oid, 0) as int) as default_object_id
  , CAST(coalesce((select oid from pg_constraint where conrelid = t.oid and contype = 'c' and a.attnum = any(conkey) limit 1), 0) as int) as rule_object_id
  , CAST(0 as sys.bit) as is_sparse
  , CAST(0 as sys.bit) as is_column_set
  , CAST(0 as sys.tinyint) as generated_always_type
  , CAST('NOT_APPLICABLE' as sys.nvarchar(60)) as generated_always_type_desc
from pg_attribute a
inner join pg_class c on c.oid = a.attrelid
inner join pg_type t on t.oid = a.atttypid
inner join pg_namespace s on s.oid = c.relnamespace
left join pg_attrdef d on c.oid = d.adrelid and a.attnum = d.adnum
left join pg_collation coll on coll.oid = a.attcollation
, sys.translate_pg_type_to_tsql(a.atttypid) AS tsql_type_name
, sys.translate_pg_type_to_tsql(t.typbasetype) AS tsql_base_type_name
where not a.attisdropped
and (s.oid in (select schema_id from sys.schemas) or s.nspname = 'sys')
-- r = ordinary table, i = index, S = sequence, t = TOAST table, v = view, m = materialized view, c = composite type, f = foreign table, p = partitioned table
and c.relkind in ('r', 'v', 'm', 'f', 'p')
and has_schema_privilege(s.oid, 'USAGE')
and has_column_privilege(quote_ident(s.nspname) ||'.'||quote_ident(c.relname), a.attname, 'SELECT,INSERT,UPDATE,REFERENCES')
and a.attnum > 0;
GRANT SELECT ON sys.all_columns TO PUBLIC;

CREATE OR replace view sys.key_constraints AS
SELECT
    CAST(c.conname AS SYSNAME) AS name
  , CAST(c.oid AS INT) AS object_id
  , CAST(0 AS INT) AS principal_id
  , CAST(sch.schema_id AS INT) AS schema_id
  , CAST(c.conrelid AS INT) AS parent_object_id
  , CAST(
    (CASE contype
      WHEN 'p' THEN 'PK'
      WHEN 'u' THEN 'UQ'
    END)
    AS CHAR(2)) AS type
  , CAST(
    (CASE contype
      WHEN 'p' THEN 'PRIMARY_KEY_CONSTRAINT'
      WHEN 'u' THEN 'UNIQUE_CONSTRAINT'
    END)
    AS NVARCHAR(60)) AS type_desc
  , CAST(NULL AS DATETIME) AS create_date
  , CAST(NULL AS DATETIME) AS modify_date
  , CAST(c.conindid AS INT) AS unique_index_id
  , CAST(0 AS sys.BIT) AS is_ms_shipped
  , CAST(0 AS sys.BIT) AS is_published
  , CAST(0 AS sys.BIT) AS is_schema_published
  , CAST(1 as sys.BIT) as is_system_named
FROM pg_constraint c
INNER JOIN sys.schemas sch ON sch.schema_id = c.connamespace
WHERE has_schema_privilege(sch.schema_id, 'USAGE')
AND c.contype IN ('p', 'u');
GRANT SELECT ON sys.key_constraints TO PUBLIC;

create or replace view sys.procedures as
select
  cast(p.proname as sys.sysname) as name
  , cast(p.oid as int) as object_id
  , cast(null as int) as principal_id
  , cast(sch.schema_id as int) as schema_id
  , cast (case when tr.tgrelid is not null
      then tr.tgrelid
      else 0 end as int)
    as parent_object_id
  , cast(case p.prokind
      when 'p' then 'P'
      when 'a' then 'AF'
      else
        case format_type(p.prorettype, null) when 'trigger'
          then 'TR'
          else 'FN'
        end
    end as sys.bpchar(2)) as type
  , cast(case p.prokind
      when 'p' then 'SQL_STORED_PROCEDURE'
      when 'a' then 'AGGREGATE_FUNCTION'
      else
        case format_type(p.prorettype, null) when 'trigger'
          then 'SQL_TRIGGER'
          else 'SQL_SCALAR_FUNCTION'
        end
    end as sys.nvarchar(60)) as type_desc
  , cast(null as sys.datetime) as create_date
  , cast(null as sys.datetime) as modify_date
  , cast(0 as sys.bit) as is_ms_shipped
  , cast(0 as sys.bit) as is_published
  , cast(0 as sys.bit) as is_schema_published
  , cast(0 as sys.bit) as is_auto_executed
  , cast(0 as sys.bit) as is_execution_replicated
  , cast(0 as sys.bit) as is_repl_serializable_only
  , cast(0 as sys.bit) as skips_repl_constraints
from pg_proc p
inner join sys.schemas sch on sch.schema_id = p.pronamespace
left join pg_trigger tr on tr.tgfoid = p.oid
where has_schema_privilege(sch.schema_id, 'USAGE')
and has_function_privilege(p.oid, 'EXECUTE');

create or replace view sys.sysindexes as
select
  i.object_id::integer as id
  , null::integer as status
  , null::binary(6) as first
  , i.type::smallint as indid
  , null::binary(6) as root
  , 0::smallint as minlen
  , 1::smallint as keycnt
  , null::smallint as groupid
  , 0 as dpages
  , 0 as reserved
  , 0 as used
  , 0::bigint as rowcnt
  , 0 as rowmodctr
  , 0 as reserved3
  , 0 as reserved4
  , 0::smallint as xmaxlen
  , null::smallint as maxirow
  , 90::sys.tinyint as "OrigFillFactor"
  , 0::sys.tinyint as "StatVersion"
  , 0 as reserved2
  , null::binary(6) as "FirstIAM"
  , 0::smallint as impid
  , 0::smallint as lockflags
  , 0 as pgmodctr
  , null::sys.varbinary(816) as keys
  , i.name::sys.sysname as name
  , null::sys.image as statblob
  , 0 as maxlen
  , 0 as rows
from sys.indexes i;

create or replace view sys.sysprocesses as
select
  a.pid as spid
  , null::integer as kpid
  , coalesce(blocking_activity.pid, 0) as blocked
  , null::bytea as waittype
  , 0 as waittime
  , a.wait_event_type as lastwaittype
  , null::text as waitresource
  , coalesce(t.database_id, 0)::oid as dbid
  , a.usesysid as uid
  , 0 as cpu
  , 0 as physical_io
  , 0 as memusage
  , a.backend_start as login_time
  , a.query_start as last_batch
  , 0 as ecid
  , 0 as open_tran
  , a.state as status
  , null::bytea as sid
  , CAST(t.host_name AS sys.nchar(128)) as hostname
  , a.application_name as program_name
  , null::varchar(10) as hostprocess
  , a.query as cmd
  , null::varchar(128) as nt_domain
  , null::varchar(128) as nt_username
  , null::varchar(12) as net_address
  , null::varchar(12) as net_library
  , a.usename as loginname
  , null::bytea as context_info
  , null::bytea as sql_handle
  , 0 as stmt_start
  , 0 as stmt_end
  , 0 as request_id
from pg_stat_activity a
left join sys.tsql_stat_get_activity('sessions') as t on a.pid = t.procid
left join pg_catalog.pg_locks as blocked_locks on a.pid = blocked_locks.pid
left join pg_catalog.pg_locks blocking_locks
        ON blocking_locks.locktype = blocked_locks.locktype
        AND blocking_locks.DATABASE IS NOT DISTINCT FROM blocked_locks.DATABASE
        AND blocking_locks.relation IS NOT DISTINCT FROM blocked_locks.relation
        AND blocking_locks.page IS NOT DISTINCT FROM blocked_locks.page
        AND blocking_locks.tuple IS NOT DISTINCT FROM blocked_locks.tuple
        AND blocking_locks.virtualxid IS NOT DISTINCT FROM blocked_locks.virtualxid
        AND blocking_locks.transactionid IS NOT DISTINCT FROM blocked_locks.transactionid
        AND blocking_locks.classid IS NOT DISTINCT FROM blocked_locks.classid
        AND blocking_locks.objid IS NOT DISTINCT FROM blocked_locks.objid
        AND blocking_locks.objsubid IS NOT DISTINCT FROM blocked_locks.objsubid
        AND blocking_locks.pid != blocked_locks.pid
 left join pg_catalog.pg_stat_activity blocking_activity ON blocking_activity.pid = blocking_locks.pid
 where a.datname = current_database();
GRANT SELECT ON sys.sysprocesses TO PUBLIC;


create or replace view sys.types As
-- For System types
select tsql_type_name collate sys.database_default as name
  , t.oid as system_type_id
  , t.oid as user_type_id
  , s.oid as schema_id
  , cast(NULL as INT) as principal_id
  , sys.tsql_type_max_length_helper(tsql_type_name, t.typlen, t.typtypmod, true) as max_length
  , cast(sys.tsql_type_precision_helper(tsql_type_name, t.typtypmod) as int) as precision
  , cast(sys.tsql_type_scale_helper(tsql_type_name, t.typtypmod, false) as int) as scale
  , CASE c.collname
    WHEN 'default' THEN cast(current_setting('babelfishpg_tsql.server_collation_name') as name)
    ELSE c.collname collate "C"
    END as collation_name
  , case when typnotnull then 0 else 1 end as is_nullable
  , 0 as is_user_defined
  , 0 as is_assembly_type
  , 0 as default_object_id
  , 0 as rule_object_id
  , 0 as is_table_type
from pg_type t
inner join pg_namespace s on s.oid = t.typnamespace
left join pg_collation c on c.oid = t.typcollation
, sys.translate_pg_type_to_tsql(t.oid) AS tsql_type_name
where tsql_type_name IS NOT NULL
and pg_type_is_visible(t.oid)
and (s.nspname = 'pg_catalog' OR s.nspname = 'sys')
union all
-- For User Defined Types
select cast(t.typname as text) collate sys.database_default as name
  , t.typbasetype as system_type_id
  , t.oid as user_type_id
  , s.oid as schema_id
  , null::integer as principal_id
  , case when is_tbl_type then -1::smallint else sys.tsql_type_max_length_helper(tsql_base_type_name, t.typlen, t.typtypmod) end as max_length
  , case when is_tbl_type then 0::smallint else cast(sys.tsql_type_precision_helper(tsql_base_type_name, t.typtypmod) as int) end as precision
  , case when is_tbl_type then 0::smallint else cast(sys.tsql_type_scale_helper(tsql_base_type_name, t.typtypmod, false) as int) end as scale
  , CASE c.collname
    WHEN 'default' THEN cast(current_setting('babelfishpg_tsql.server_collation_name') as name)
    ELSE c.collname
    END as collation_name
  , case when is_tbl_type then 0
         else case when typnotnull then 0 else 1 end
    end
    as is_nullable
  -- CREATE TYPE ... FROM is implemented as CREATE DOMAIN in babel
  , 1 as is_user_defined
  , 0 as is_assembly_type
  , 0 as default_object_id
  , 0 as rule_object_id
  , case when is_tbl_type then 1 else 0 end as is_table_type
from pg_type t
inner join pg_namespace s on s.oid = t.typnamespace
join sys.schemas sch on t.typnamespace = sch.schema_id
left join pg_collation c on c.oid = t.typcollation
, sys.translate_pg_type_to_tsql(t.oid) AS tsql_type_name
, sys.translate_pg_type_to_tsql(t.typbasetype) AS tsql_base_type_name
, sys.is_table_type(t.typrelid) as is_tbl_type
-- we want to show details of user defined datatypes created under babelfish database
where tsql_type_name IS NULL
and
  (
    -- show all user defined datatypes created under babelfish database except table types
    t.typtype = 'd'
    or
    -- only for table types
    sys.is_table_type(t.typrelid)
  );

create or replace view sys.table_types as
select st.*
  , pt.typrelid::int as type_table_object_id
  , 0::sys.bit as is_memory_optimized -- return 0 until we support in-memory tables
from sys.types st
inner join pg_catalog.pg_type pt on st.user_type_id = pt.oid
where is_table_type = 1;

create or replace view sys.default_constraints
AS
select CAST(('DF_' || tab.name collate "C" || '_' || d.oid) as sys.sysname) as name
  , CAST(d.oid as int) as object_id
  , CAST(null as int) as principal_id
  , CAST(tab.schema_id as int) as schema_id
  , CAST(d.adrelid as int) as parent_object_id
  , CAST('D' as char(2)) as type
  , CAST('DEFAULT_CONSTRAINT' as sys.nvarchar(60)) AS type_desc
  , CAST(null as sys.datetime) as create_date
  , CAST(null as sys.datetime) as modified_date
  , CAST(0 as sys.bit) as is_ms_shipped
  , CAST(0 as sys.bit) as is_published
  , CAST(0 as sys.bit) as is_schema_published
  , CAST(d.adnum as int) as parent_column_id
  , CAST(pg_get_expr(d.adbin, d.adrelid) as sys.varchar) as definition
  , CAST(1 as sys.bit) as is_system_named
from pg_catalog.pg_attrdef as d
inner join pg_attribute a on a.attrelid = d.adrelid and d.adnum = a.attnum
inner join sys.tables tab on d.adrelid = tab.object_id
WHERE a.atthasdef = 't' and a.attgenerated = ''
AND has_schema_privilege(tab.schema_id, 'USAGE')
AND has_column_privilege(a.attrelid, a.attname, 'SELECT,INSERT,UPDATE,REFERENCES');

CREATE or replace VIEW sys.check_constraints AS
SELECT CAST(c.conname as sys.sysname) as name
  , oid::integer as object_id
  , NULL::integer as principal_id
  , c.connamespace::integer as schema_id
  , conrelid::integer as parent_object_id
  , 'C'::char(2) as type
  , 'CHECK_CONSTRAINT'::sys.nvarchar(60) as type_desc
  , null::sys.datetime as create_date
  , null::sys.datetime as modify_date
  , 0::sys.bit as is_ms_shipped
  , 0::sys.bit as is_published
  , 0::sys.bit as is_schema_published
  , 0::sys.bit as is_disabled
  , 0::sys.bit as is_not_for_replication
  , 0::sys.bit as is_not_trusted
  , c.conkey[1]::integer AS parent_column_id
  , substring(pg_get_constraintdef(c.oid) from 7) AS definition
  , 1::sys.bit as uses_database_collation
  , 0::sys.bit as is_system_named
FROM pg_catalog.pg_constraint as c
INNER JOIN sys.schemas s on c.connamespace = s.schema_id
WHERE has_schema_privilege(s.schema_id, 'USAGE')
AND c.contype = 'c' and c.conrelid != 0;

create or replace view sys.shipped_objects_not_in_sys AS
-- This portion of view retrieves information on objects that reside in a schema in one specfic database.
-- For example, 'master_dbo' schema can only exist in the 'master' database.
-- Internally stored schema name (nspname) must be provided.
select t.name,t.type, ns.oid as schemaid from
(
  values
    ('xp_qv','master_dbo','P'),
    ('xp_instance_regread','master_dbo','P'),
    ('fn_syspolicy_is_automation_enabled', 'msdb_dbo', 'FN'),
    ('syspolicy_configuration', 'msdb_dbo', 'V'),
    ('syspolicy_system_health_state', 'msdb_dbo', 'V')
) t(name,schema_name, type)
inner join pg_catalog.pg_namespace ns on cast(t.schema_name as sys.sysname) = cast(ns.nspname as sys.sysname)

union all

-- This portion of view retrieves information on objects that reside in a schema in any number of databases.
-- For example, 'dbo' schema can exist in the 'master', 'tempdb', 'msdb', and any user created database.
select t.name,t.type, ns.oid as schemaid from
(
  values
    ('sysdatabases','dbo','V')
) t (name, schema_name, type)
inner join sys.babelfish_namespace_ext b on t.schema_name=b.orig_name COLLATE sys.database_default
inner join pg_catalog.pg_namespace ns on b.nspname = ns.nspname COLLATE sys.database_default;

create or replace view sys.all_objects as
select
    cast (name as sys.sysname)
  , cast (object_id as integer)
  , cast ( principal_id as integer)
  , cast (schema_id as integer)
  , cast (parent_object_id as integer)
  , cast (type as char(2))
  , cast (type_desc as sys.nvarchar(60))
  , cast (create_date as sys.datetime)
  , cast (modify_date as sys.datetime)
  , cast (case when (schema_id::regnamespace::text = 'sys' collate sys.database_default) then 1
          when name in (select name from sys.shipped_objects_not_in_sys nis
                        where nis.name = name collate sys.database_default and nis.schemaid = schema_id and nis.type = type collate sys.database_default) then 1
          else 0 end as sys.bit) as is_ms_shipped
  , cast (is_published as sys.bit)
  , cast (is_schema_published as sys.bit)
from
(
-- details of user defined and system tables
select
    t.relname collate sys.database_default as name
  , t.oid as object_id
  , null::integer as principal_id
  , s.oid as schema_id
  , 0 as parent_object_id
  , 'U' as type
  , 'USER_TABLE' as type_desc
  , null::timestamp as create_date
  , null::timestamp as modify_date
  , 0 as is_ms_shipped
  , 0 as is_published
  , 0 as is_schema_published
from pg_class t inner join pg_namespace s on s.oid = t.relnamespace
where t.relpersistence in ('p', 'u', 't')
and t.relkind = 'r'
and (s.oid in (select schema_id from sys.schemas) or s.nspname = 'sys')
and has_schema_privilege(s.oid, 'USAGE')
and has_table_privilege(t.oid, 'SELECT,INSERT,UPDATE,DELETE,TRUNCATE,TRIGGER')
union all
-- details of user defined and system views
select
    t.relname collate sys.database_default as name
  , t.oid as object_id
  , null::integer as principal_id
  , s.oid as schema_id
  , 0 as parent_object_id
  , 'V'::varchar(2) as type
  , 'VIEW'::varchar(60) as type_desc
  , null::timestamp as create_date
  , null::timestamp as modify_date
  , 0 as is_ms_shipped
  , 0 as is_published
  , 0 as is_schema_published
from pg_class t inner join pg_namespace s on s.oid = t.relnamespace
where t.relkind = 'v'
and (s.oid in (select schema_id from sys.schemas) or s.nspname = 'sys')
and has_schema_privilege(s.oid, 'USAGE')
and has_table_privilege(quote_ident(s.nspname) ||'.'||quote_ident(t.relname), 'SELECT,INSERT,UPDATE,DELETE,TRUNCATE,TRIGGER')
union all
-- details of user defined and system foreign key constraints
select
    c.conname collate sys.database_default as name
  , c.oid as object_id
  , null::integer as principal_id
  , s.oid as schema_id
  , c.conrelid as parent_object_id
  , 'F' as type
  , 'FOREIGN_KEY_CONSTRAINT'
  , null::timestamp as create_date
  , null::timestamp as modify_date
  , 0 as is_ms_shipped
  , 0 as is_published
  , 0 as is_schema_published
from pg_constraint c
inner join pg_namespace s on s.oid = c.connamespace
where (s.oid in (select schema_id from sys.schemas) or s.nspname = 'sys')
and has_schema_privilege(s.oid, 'USAGE')
and c.contype = 'f'
union all
-- details of user defined and system primary key constraints
select
    c.conname collate sys.database_default as name
  , c.oid as object_id
  , null::integer as principal_id
  , s.oid as schema_id
  , c.conrelid as parent_object_id
  , 'PK' as type
  , 'PRIMARY_KEY_CONSTRAINT' as type_desc
  , null::timestamp as create_date
  , null::timestamp as modify_date
  , 0 as is_ms_shipped
  , 0 as is_published
  , 0 as is_schema_published
from pg_constraint c
inner join pg_namespace s on s.oid = c.connamespace
where (s.oid in (select schema_id from sys.schemas) or s.nspname = 'sys')
and has_schema_privilege(s.oid, 'USAGE')
and c.contype = 'p'
union all
-- details of user defined and system defined procedures
select
    p.proname collate sys.database_default as name
  , p.oid as object_id
  , null::integer as principal_id
  , s.oid as schema_id
  , cast (case when tr.tgrelid is not null
           then tr.tgrelid
           else 0 end as int)
    as parent_object_id
  , case p.prokind
      when 'p' then 'P'::varchar(2)
      when 'a' then 'AF'::varchar(2)
      else
        case format_type(p.prorettype, null) when 'trigger'
          then 'TR'::varchar(2)
          else 'FN'::varchar(2)
        end
    end as type
  , case p.prokind
      when 'p' then 'SQL_STORED_PROCEDURE'::varchar(60)
      when 'a' then 'AGGREGATE_FUNCTION'::varchar(60)
      else
        case format_type(p.prorettype, null) when 'trigger'
          then 'SQL_TRIGGER'::varchar(60)
          else 'SQL_SCALAR_FUNCTION'::varchar(60)
        end
    end as type_desc
  , null::timestamp as create_date
  , null::timestamp as modify_date
  , 0 as is_ms_shipped
  , 0 as is_published
  , 0 as is_schema_published
from pg_proc p
inner join pg_namespace s on s.oid = p.pronamespace
left join pg_trigger tr on tr.tgfoid = p.oid
where (s.oid in (select schema_id from sys.schemas) or s.nspname = 'sys')
and has_schema_privilege(s.oid, 'USAGE')
and has_function_privilege(p.oid, 'EXECUTE')
union all
-- details of all default constraints
select
    ('DF_' || o.relname collate sys.database_default || '_' || d.oid)::name collate sys.database_default as name
  , d.oid as object_id
  , null::int as principal_id
  , o.relnamespace as schema_id
  , d.adrelid as parent_object_id
  , 'D'::char(2) as type
  , 'DEFAULT_CONSTRAINT'::sys.nvarchar(60) AS type_desc
  , null::timestamp as create_date
  , null::timestamp as modify_date
  , 0 as is_ms_shipped
  , 0 as is_published
  , 0 as is_schema_published
from pg_catalog.pg_attrdef d
inner join pg_attribute a on a.attrelid = d.adrelid and d.adnum = a.attnum
inner join pg_class o on d.adrelid = o.oid
inner join pg_namespace s on s.oid = o.relnamespace
where a.atthasdef = 't' and a.attgenerated = ''
and (s.oid in (select schema_id from sys.schemas) or s.nspname = 'sys')
and has_schema_privilege(s.oid, 'USAGE')
and has_column_privilege(a.attrelid, a.attname, 'SELECT,INSERT,UPDATE,REFERENCES')
union all
-- details of all check constraints
select
    c.conname::name collate sys.database_default
  , c.oid::integer as object_id
  , NULL::integer as principal_id
  , c.connamespace::integer as schema_id
  , c.conrelid::integer as parent_object_id
  , 'C'::char(2) as type
  , 'CHECK_CONSTRAINT'::sys.nvarchar(60) as type_desc
  , null::sys.datetime as create_date
  , null::sys.datetime as modify_date
  , 0 as is_ms_shipped
  , 0 as is_published
  , 0 as is_schema_published
from pg_catalog.pg_constraint as c
inner join pg_namespace s on s.oid = c.connamespace
where (s.oid in (select schema_id from sys.schemas) or s.nspname = 'sys')
and has_schema_privilege(s.oid, 'USAGE')
and c.contype = 'c' and c.conrelid != 0
union all
-- details of user defined and system defined sequence objects
select
  p.relname collate sys.database_default as name
  , p.oid as object_id
  , null::integer as principal_id
  , s.oid as schema_id
  , 0 as parent_object_id
  , 'SO'::varchar(2) as type
  , 'SEQUENCE_OBJECT'::varchar(60) as type_desc
  , null::timestamp as create_date
  , null::timestamp as modify_date
  , 0 as is_ms_shipped
  , 0 as is_published
  , 0 as is_schema_published
from pg_class p
inner join pg_namespace s on s.oid = p.relnamespace
where p.relkind = 'S'
and (s.oid in (select schema_id from sys.schemas) or s.nspname = 'sys')
and has_schema_privilege(s.oid, 'USAGE')
union all
-- details of user defined table types
select
    ('TT_' || tt.name collate sys.database_default || '_' || tt.type_table_object_id)::name collate sys.database_default as name
  , tt.type_table_object_id as object_id
  , tt.principal_id as principal_id
  , tt.schema_id as schema_id
  , 0 as parent_object_id
  , 'TT'::varchar(2) as type
  , 'TABLE_TYPE'::varchar(60) as type_desc
  , null::timestamp as create_date
  , null::timestamp as modify_date
  , 1 as is_ms_shipped
  , 0 as is_published
  , 0 as is_schema_published
from sys.table_types tt
) ot;

create or replace view sys.system_objects as
select * from sys.all_objects o
inner join pg_namespace s on s.oid = o.schema_id
where s.nspname = 'sys';

create or replace view sys.all_views as
select
    CAST(t.name as sys.SYSNAME) AS name
  , CAST(t.object_id as int) AS object_id
  , CAST(t.principal_id as int) AS principal_id
  , CAST(t.schema_id as int) AS schema_id
  , CAST(t.parent_object_id as int) AS parent_object_id
  , CAST(t.type as sys.bpchar(2)) AS type
  , CAST(t.type_desc as sys.nvarchar(60)) AS type_desc
  , CAST(t.create_date as sys.datetime) AS create_date
  , CAST(t.modify_date as sys.datetime) AS modify_date
  , CAST(t.is_ms_shipped as sys.BIT) AS is_ms_shipped
  , CAST(t.is_published as sys.BIT) AS is_published
  , CAST(t.is_schema_published as sys.BIT) AS is_schema_published
  , CAST(0 as sys.BIT) AS is_replicated
  , CAST(0 as sys.BIT) AS has_replication_filter
  , CAST(0 as sys.BIT) AS has_opaque_metadata
  , CAST(0 as sys.BIT) AS has_unchecked_assembly_data
  , CAST(
      CASE
        WHEN (v.check_option = 'NONE' COLLATE sys.database_default)
          THEN 0
        ELSE 1
      END
    AS sys.BIT) AS with_check_option
  , CAST(0 as sys.BIT) AS is_date_correlation_view
from sys.all_objects t
INNER JOIN pg_namespace ns ON t.schema_id = ns.oid
INNER JOIN information_schema.views v ON t.name = cast(v.table_name as sys.sysname) AND ns.nspname = v.table_schema
where t.type = 'V';

CREATE OR REPLACE VIEW sys.triggers
AS
SELECT
  CAST(p.proname as sys.sysname) as name,
  CAST(p.oid as int) as object_id,
  CAST(1 as sys.tinyint) as parent_class,
  CAST('OBJECT_OR_COLUMN' as sys.nvarchar(60)) AS parent_class_desc,
  CAST(tr.tgrelid as int) AS parent_id,
  CAST('TR' as sys.bpchar(2)) AS type,
  CAST('SQL_TRIGGER' as sys.nvarchar(60)) AS type_desc,
  CAST(NULL as sys.datetime) AS create_date,
  CAST(NULL as sys.datetime) AS modify_date,
  CAST(0 as sys.bit) AS is_ms_shipped,
  CAST(
      CASE WHEN tr.tgenabled = 'D'
      THEN 1
      ELSE 0
      END
      AS sys.bit
  ) AS is_disabled,
  CAST(0 as sys.bit) AS is_not_for_replication,
  CAST(get_bit(CAST(CAST(tr.tgtype as int) as bit(7)),0) as sys.bit) AS is_instead_of_trigger
FROM pg_proc p
inner join sys.schemas sch on sch.schema_id = p.pronamespace
left join pg_trigger tr on tr.tgfoid = p.oid
where has_schema_privilege(sch.schema_id, 'USAGE')
and has_function_privilege(p.oid, 'EXECUTE')
and p.prokind = 'f'
and format_type(p.prorettype, null) = 'trigger';

create or replace view sys.objects as
select
      CAST(t.name as sys.sysname) as name
    , CAST(t.object_id as int) as object_id
    , CAST(t.principal_id as int) as principal_id
    , CAST(t.schema_id as int) as schema_id
    , CAST(t.parent_object_id as int) as parent_object_id
    , CAST('U' as char(2)) as type
    , CAST('USER_TABLE' as sys.nvarchar(60)) as type_desc
    , CAST(t.create_date as sys.datetime) as create_date
    , CAST(t.modify_date as sys.datetime) as modify_date
    , CAST(t.is_ms_shipped as sys.bit) as is_ms_shipped
    , CAST(t.is_published as sys.bit) as is_published
    , CAST(t.is_schema_published as sys.bit) as is_schema_published
from sys.tables t
union all
select
      CAST(v.name as sys.sysname) as name
    , CAST(v.object_id as int) as object_id
    , CAST(v.principal_id as int) as principal_id
    , CAST(v.schema_id as int) as schema_id
    , CAST(v.parent_object_id as int) as parent_object_id
    , CAST('V' as char(2)) as type
    , CAST('VIEW' as sys.nvarchar(60)) as type_desc
    , CAST(v.create_date as sys.datetime) as create_date
    , CAST(v.modify_date as sys.datetime) as modify_date
    , CAST(v.is_ms_shipped as sys.bit) as is_ms_shipped
    , CAST(v.is_published as sys.bit) as is_published
    , CAST(v.is_schema_published as sys.bit) as is_schema_published
from sys.views v
union all
select
      CAST(f.name as sys.sysname) as name
    , CAST(f.object_id as int) as object_id
    , CAST(f.principal_id as int) as principal_id
    , CAST(f.schema_id as int) as schema_id
    , CAST(f.parent_object_id as int) as parent_object_id
    , CAST('F' as char(2)) as type
    , CAST('FOREIGN_KEY_CONSTRAINT' as sys.nvarchar(60)) as type_desc
    , CAST(f.create_date as sys.datetime) as create_date
    , CAST(f.modify_date as sys.datetime) as modify_date
    , CAST(f.is_ms_shipped as sys.bit) as is_ms_shipped
    , CAST(f.is_published as sys.bit) as is_published
    , CAST(f.is_schema_published as sys.bit) as is_schema_published
 from sys.foreign_keys f
union all
select
      CAST(p.name as sys.sysname) as name
    , CAST(p.object_id as int) as object_id
    , CAST(p.principal_id as int) as principal_id
    , CAST(p.schema_id as int) as schema_id
    , CAST(p.parent_object_id as int) as parent_object_id
    , CAST('PK' as char(2)) as type
    , CAST('PRIMARY_KEY_CONSTRAINT' as sys.nvarchar(60)) as type_desc
    , CAST(p.create_date as sys.datetime) as create_date
    , CAST(p.modify_date as sys.datetime) as modify_date
    , CAST(p.is_ms_shipped as sys.bit) as is_ms_shipped
    , CAST(p.is_published as sys.bit) as is_published
    , CAST(p.is_schema_published as sys.bit) as is_schema_published
from sys.key_constraints p
where p.type = 'PK'
union all
select
      CAST(pr.name as sys.sysname) as name
    , CAST(pr.object_id as int) as object_id
    , CAST(pr.principal_id as int) as principal_id
    , CAST(pr.schema_id as int) as schema_id
    , CAST(pr.parent_object_id as int) as parent_object_id
    , CAST(pr.type as char(2)) as type
    , CAST(pr.type_desc as sys.nvarchar(60)) as type_desc
    , CAST(pr.create_date as sys.datetime) as create_date
    , CAST(pr.modify_date as sys.datetime) as modify_date
    , CAST(pr.is_ms_shipped as sys.bit) as is_ms_shipped
    , CAST(pr.is_published as sys.bit) as is_published
    , CAST(pr.is_schema_published as sys.bit) as is_schema_published
 from sys.procedures pr
union all
select
      CAST(tr.name as sys.sysname) as name
    , CAST(tr.object_id as int) as object_id
    , CAST(NULL as int) as principal_id
    , CAST(p.pronamespace as int) as schema_id
    , CAST(tr.parent_id as int) as parent_object_id
    , CAST(tr.type as char(2)) as type
    , CAST(tr.type_desc as sys.nvarchar(60)) as type_desc
    , CAST(tr.create_date as sys.datetime) as create_date
    , CAST(tr.modify_date as sys.datetime) as modify_date
    , CAST(tr.is_ms_shipped as sys.bit) as is_ms_shipped
    , CAST(0 as sys.bit) as is_published
    , CAST(0 as sys.bit) as is_schema_published
  from sys.triggers tr
  inner join pg_proc p on p.oid = tr.object_id
union all
select
    CAST(def.name as sys.sysname) as name
  , CAST(def.object_id as int) as object_id
  , CAST(def.principal_id as int) as principal_id
  , CAST(def.schema_id as int) as schema_id
  , CAST(def.parent_object_id as int) as parent_object_id
  , CAST(def.type as char(2)) as type
  , CAST(def.type_desc as sys.nvarchar(60)) as type_desc
  , CAST(def.create_date as sys.datetime) as create_date
  , CAST(def.modified_date as sys.datetime) as modify_date
  , CAST(def.is_ms_shipped as sys.bit) as is_ms_shipped
  , CAST(def.is_published as sys.bit) as is_published
  , CAST(def.is_schema_published as sys.bit) as is_schema_published
  from sys.default_constraints def
union all
select
    CAST(chk.name as sys.sysname) as name
  , CAST(chk.object_id as int) as object_id
  , CAST(chk.principal_id as int) as principal_id
  , CAST(chk.schema_id as int) as schema_id
  , CAST(chk.parent_object_id as int) as parent_object_id
  , CAST(chk.type as char(2)) as type
  , CAST(chk.type_desc as sys.nvarchar(60)) as type_desc
  , CAST(chk.create_date as sys.datetime) as create_date
  , CAST(chk.modify_date as sys.datetime) as modify_date
  , CAST(chk.is_ms_shipped as sys.bit) as is_ms_shipped
  , CAST(chk.is_published as sys.bit) as is_published
  , CAST(chk.is_schema_published as sys.bit) as is_schema_published
  from sys.check_constraints chk
union all
select
    CAST(p.relname as sys.sysname) as name
  , CAST(p.oid as int) as object_id
  , CAST(null as int) as principal_id
  , CAST(s.schema_id as int) as schema_id
  , CAST(0 as int) as parent_object_id
  , CAST('SO' as char(2)) as type
  , CAST('SEQUENCE_OBJECT' as sys.nvarchar(60)) as type_desc
  , CAST(null as sys.datetime) as create_date
  , CAST(null as sys.datetime) as modify_date
  , CAST(0 as sys.bit) as is_ms_shipped
  , CAST(0 as sys.bit) as is_published
  , CAST(0 as sys.bit) as is_schema_published
from pg_class p
inner join sys.schemas s on s.schema_id = p.relnamespace
and p.relkind = 'S'
and has_schema_privilege(s.schema_id, 'USAGE')
union all
select
    CAST(('TT_' || tt.name collate "C" || '_' || tt.type_table_object_id) as sys.sysname) as name
  , CAST(tt.type_table_object_id as int) as object_id
  , CAST(tt.principal_id as int) as principal_id
  , CAST(tt.schema_id as int) as schema_id
  , CAST(0 as int) as parent_object_id
  , CAST('TT' as char(2)) as type
  , CAST('TABLE_TYPE' as sys.nvarchar(60)) as type_desc
  , CAST(null as sys.datetime) as create_date
  , CAST(null as sys.datetime) as modify_date
  , CAST(1 as sys.bit) as is_ms_shipped
  , CAST(0 as sys.bit) as is_published
  , CAST(0 as sys.bit) as is_schema_published
from sys.table_types tt;
GRANT SELECT ON sys.objects TO PUBLIC;

create or replace view sys.sysobjects as
select
  CAST(s.name as sys._ci_sysname)
  , CAST(s.object_id as int) as id
  , CAST(s.type as sys.bpchar(2)) as xtype

  -- 'uid' is specified as type INT here, and not SMALLINT per SQL Server documentation.
  -- This is because if you routinely drop and recreate databases, it is possible for the
  -- dbo schema which relies on pg_catalog oid values to exceed the size of a smallint.
  , CAST(s.schema_id as int) as uid
  , CAST(0 as smallint) as info
  , CAST(0 as int) as status
  , CAST(0 as int) as base_schema_ver
  , CAST(0 as int) as replinfo
  , CAST(s.parent_object_id as int) as parent_obj
  , CAST(s.create_date as sys.datetime) as crdate
  , CAST(0 as smallint) as ftcatid
  , CAST(0 as int) as schema_ver
  , CAST(0 as int) as stats_schema_ver
  , CAST(s.type as sys.bpchar(2)) as type
  , CAST(0 as smallint) as userstat
  , CAST(0 as smallint) as sysstat
  , CAST(0 as smallint) as indexdel
  , CAST(s.modify_date as sys.datetime) as refdate
  , CAST(0 as int) as version
  , CAST(0 as int) as deltrig
  , CAST(0 as int) as instrig
  , CAST(0 as int) as updtrig
  , CAST(0 as int) as seltrig
  , CAST(0 as int) as category
  , CAST(0 as smallint) as cache
from sys.objects s;
GRANT SELECT ON sys.sysobjects TO PUBLIC;

-- TODO: BABEL-3127
CREATE OR REPLACE VIEW sys.all_sql_modules_internal AS
SELECT
  ao.object_id AS object_id
  , CAST(
      CASE WHEN ao.type in ('P', 'FN', 'IN', 'TF', 'RF') THEN pg_get_functiondef(ao.object_id)
      WHEN ao.type = 'V' THEN NULL
      WHEN ao.type = 'TR' THEN NULL
      ELSE NULL
      END
    AS sys.nvarchar(4000)) AS definition -- Object definition work in progress, will update definition with BABEL-3127 Jira.
  , CAST(1 as sys.bit) AS uses_ansi_nulls
  , CAST(1 as sys.bit) AS uses_quoted_identifier
  , CAST(0 as sys.bit) AS is_schema_bound
  , CAST(0 as sys.bit) AS uses_database_collation
  , CAST(0 as sys.bit) AS is_recompiled
  , CAST(
      CASE WHEN ao.type IN ('P', 'FN', 'IN', 'TF', 'RF') THEN
        CASE WHEN p.proisstrict THEN 1
        ELSE 0
        END
      ELSE 0
      END
    AS sys.bit) as null_on_null_input
  , null::integer as execute_as_principal_id
  , CAST(0 as sys.bit) as uses_native_compilation
  , CAST(ao.is_ms_shipped as INT) as is_ms_shipped
FROM sys.all_objects ao
LEFT JOIN pg_proc p ON ao.object_id = CAST(p.oid AS INT)
WHERE ao.type in ('P', 'RF', 'V', 'TR', 'FN', 'IF', 'TF', 'R');
GRANT SELECT ON sys.all_sql_modules_internal TO PUBLIC;

CREATE OR REPLACE VIEW sys.all_sql_modules AS
SELECT
     CAST(t1.object_id as int)
    ,CAST(t1.definition as sys.nvarchar(4000))
    ,CAST(t1.uses_ansi_nulls as sys.bit)
    ,CAST(t1.uses_quoted_identifier as sys.bit)
    ,CAST(t1.is_schema_bound as sys.bit)
    ,CAST(t1.uses_database_collation as sys.bit)
    ,CAST(t1.is_recompiled as sys.bit)
    ,CAST(t1.null_on_null_input as sys.bit)
    ,CAST(t1.execute_as_principal_id as int)
    ,CAST(t1.uses_native_compilation as sys.bit)
FROM sys.all_sql_modules_internal t1;
GRANT SELECT ON sys.all_sql_modules TO PUBLIC;

CREATE OR REPLACE VIEW sys.system_sql_modules AS
SELECT
     CAST(t1.object_id as int)
    ,CAST(t1.definition as sys.nvarchar(4000))
    ,CAST(t1.uses_ansi_nulls as sys.bit)
    ,CAST(t1.uses_quoted_identifier as sys.bit)
    ,CAST(t1.is_schema_bound as sys.bit)
    ,CAST(t1.uses_database_collation as sys.bit)
    ,CAST(t1.is_recompiled as sys.bit)
    ,CAST(t1.null_on_null_input as sys.bit)
    ,CAST(t1.execute_as_principal_id as int)
    ,CAST(t1.uses_native_compilation as sys.bit)
FROM sys.all_sql_modules_internal t1
WHERE t1.is_ms_shipped = 1;

CREATE OR REPLACE VIEW sys.sql_modules AS
SELECT
     CAST(t1.object_id as int)
    ,CAST(t1.definition as sys.nvarchar(4000))
    ,CAST(t1.uses_ansi_nulls as sys.bit)
    ,CAST(t1.uses_quoted_identifier as sys.bit)
    ,CAST(t1.is_schema_bound as sys.bit)
    ,CAST(t1.uses_database_collation as sys.bit)
    ,CAST(t1.is_recompiled as sys.bit)
    ,CAST(t1.null_on_null_input as sys.bit)
    ,CAST(t1.execute_as_principal_id as int)
    ,CAST(t1.uses_native_compilation as sys.bit)
FROM sys.all_sql_modules_internal t1
WHERE t1.is_ms_shipped = 0;
GRANT SELECT ON sys.sql_modules TO PUBLIC;

CREATE OR REPLACE VIEW sys.syscharsets
AS
SELECT 1001 as type,
  1 as id,
  0 as csid,
  0 as status,
  NULL::nvarchar(128) as name,
  NULL::nvarchar(255) as description ,
  NULL::varbinary(6000) binarydefinition ,
  NULL::image definition;

CREATE OR REPLACE VIEW sys.computed_columns
AS
SELECT out_object_id as object_id
  , out_name as name
  , out_column_id as column_id
  , out_system_type_id as system_type_id
  , out_user_type_id as user_type_id
  , out_max_length as max_length
  , out_precision as precision
  , out_scale as scale
  , out_collation_name as collation_name
  , out_is_nullable as is_nullable
  , out_is_ansi_padded as is_ansi_padded
  , out_is_rowguidcol as is_rowguidcol
  , out_is_identity as is_identity
  , out_is_computed as is_computed
  , out_is_filestream as is_filestream
  , out_is_replicated as is_replicated
  , out_is_non_sql_subscribed as is_non_sql_subscribed
  , out_is_merge_published as is_merge_published
  , out_is_dts_replicated as is_dts_replicated
  , out_is_xml_document as is_xml_document
  , out_xml_collection_id as xml_collection_id
  , out_default_object_id as default_object_id
  , out_rule_object_id as rule_object_id
  , out_is_sparse as is_sparse
  , out_is_column_set as is_column_set
  , out_generated_always_type as generated_always_type
  , out_generated_always_type_desc as generated_always_type_desc
  , out_encryption_type as encryption_type
  , out_encryption_type_desc as encryption_type_desc
  , out_encryption_algorithm_name as encryption_algorithm_name
  , out_column_encryption_key_id as column_encryption_key_id
  , out_column_encryption_key_database_name as column_encryption_key_database_name
  , out_is_hidden as is_hidden
  , out_is_masked as is_masked
  , out_graph_type as graph_type
  , out_graph_type_desc as graph_type_desc
  , substring(pg_get_expr(d.adbin, d.adrelid), 1, 4000)::sys.nvarchar(4000) AS definition
  , 1::sys.bit AS uses_database_collation
  , 0::sys.bit AS is_persisted
FROM sys.columns_internal() sc
INNER JOIN pg_attribute a ON sc.out_name = a.attname COLLATE sys.database_default AND sc.out_column_id = a.attnum
INNER JOIN pg_attrdef d ON d.adrelid = a.attrelid AND d.adnum = a.attnum
WHERE a.attgenerated = 's' AND sc.out_is_computed::integer = 1;

CREATE OR REPLACE VIEW sys.endpoints
AS
SELECT CAST('TSQL Default TCP' AS sys.sysname) AS name
 , CAST(4 AS int) AS endpoint_id
 , CAST(1 AS int) AS principal_id
 , CAST(2 AS sys.tinyint) AS protocol
 , CAST('TCP' AS sys.nvarchar(60)) AS protocol_desc
 , CAST(2 AS sys.tinyint) AS type
  , CAST('TSQL' AS sys.nvarchar(60)) AS type_desc
  , CAST(0 AS tinyint) AS state
  , CAST('STARTED' AS sys.nvarchar(60)) AS state_desc
  , CAST(0 AS sys.bit) AS is_admin_endpoint;

CREATE OR REPLACE VIEW sys.syscolumns AS
SELECT out_name as name
  , out_object_id as id
  , out_system_type_id as xtype
  , 0::sys.tinyint as typestat
  , (case when out_user_type_id < 32767 then out_user_type_id else null end)::smallint as xusertype
  , out_max_length as length
  , 0::sys.tinyint as xprec
  , 0::sys.tinyint as xscale
  , out_column_id::smallint as colid
  , 0::smallint as xoffset
  , 0::sys.tinyint as bitpos
  , 0::sys.tinyint as reserved
  , 0::smallint as colstat
  , out_default_object_id::int as cdefault
  , out_rule_object_id::int as domain
  , 0::smallint as number
  , 0::smallint as colorder
  , null::sys.varbinary(8000) as autoval
  , out_offset as offset
  , out_collation_id as collationid
  , (case out_is_nullable::int when 1 then 8 else 0 end +
     case out_is_identity::int when 1 then 128 else 0 end)::sys.tinyint as status
  , out_system_type_id as type
  , (case when out_user_type_id < 32767 then out_user_type_id else null end)::smallint as usertype
  , null::varchar(255) as printfmt
  , out_precision::smallint as prec
  , out_scale::int as scale
  , out_is_computed::int as iscomputed
  , 0::int as isoutparam
  , out_is_nullable::int as isnullable
  , out_collation_name::sys.sysname as collation
FROM sys.columns_internal()
union all
SELECT p.name
  , p.id
  , p.xtype
  , 0::sys.tinyint as typestat
  , (case when p.xtype < 32767 then p.xtype else null end)::smallint as xusertype
  , null as length
  , 0::sys.tinyint as xprec
  , 0::sys.tinyint as xscale
  , p.colid
  , 0::smallint as xoffset
  , 0::sys.tinyint as bitpos
  , 0::sys.tinyint as reserved
  , 0::smallint as colstat
  , null::int as cdefault
  , null::int as domain
  , 0::smallint as number
  , 0::smallint as colorder
  , null::sys.varbinary(8000) as autoval
  , 0::smallint as offset
  , collationid
  , (case p.isoutparam when 1 then 64 else 0 end)::sys.tinyint as status
  , p.xtype as type
  , (case when p.xtype < 32767 then p.xtype else null end)::smallint as usertype
  , null::varchar(255) as printfmt
  , p.prec
  , p.scale
  , 0::int as iscomputed
  , p.isoutparam
  , 1::int as isnullable
  , p.collation
FROM sys.proc_param_helper() as p;

create or replace view sys.dm_exec_sessions
  as
  select a.pid as session_id
    , a.backend_start::sys.datetime as login_time
    , d.host_name::sys.nvarchar(128) as host_name
    , a.application_name::sys.nvarchar(128) as program_name
    , d.client_pid as host_process_id
    , d.client_version as client_version
    , d.library_name::sys.nvarchar(32) as client_interface_name
    , null::sys.varbinary(85) as security_id
    , a.usename::sys.nvarchar(128) as login_name
    , (select sys.default_domain())::sys.nvarchar(128) as nt_domain
    , null::sys.nvarchar(128) as nt_user_name
    , a.state::sys.nvarchar(30) as status
    , null::sys.nvarchar(128) as context_info
    , null::integer as cpu_time
    , null::integer as memory_usage
    , null::integer as total_scheduled_time
    , null::integer as total_elapsed_time
    , a.client_port as endpoint_id
    , a.query_start::sys.datetime as last_request_start_time
    , a.state_change::sys.datetime as last_request_end_time
    , null::bigint as "reads"
    , null::bigint as "writes"
    , null::bigint as logical_reads
    , case when a.client_port > 0 then 1::sys.bit else 0::sys.bit end as is_user_process
    , d.textsize as text_size
    , d.language::sys.nvarchar(128) as language
    , 'ymd'::sys.nvarchar(3) as date_format-- Bld 173 lacks support for SET DATEFORMAT and always expects ymd
    , d.datefirst::smallint as date_first -- Bld 173 lacks support for SET DATEFIRST and always returns 7
    , CAST(CAST(d.quoted_identifier as integer) as sys.bit) as quoted_identifier
    , CAST(CAST(d.arithabort as integer) as sys.bit) as arithabort
    , CAST(CAST(d.ansi_null_dflt_on as integer) as sys.bit) as ansi_null_dflt_on
    , CAST(CAST(d.ansi_defaults as integer) as sys.bit) as ansi_defaults
    , CAST(CAST(d.ansi_warnings as integer) as sys.bit) as ansi_warnings
    , CAST(CAST(d.ansi_padding as integer) as sys.bit) as ansi_padding
    , CAST(CAST(d.ansi_nulls as integer) as sys.bit) as ansi_nulls
    , CAST(CAST(d.concat_null_yields_null as integer) as sys.bit) as concat_null_yields_null
    , d.transaction_isolation::smallint as transaction_isolation_level
    , d.lock_timeout as lock_timeout
    , 0 as deadlock_priority
    , d.row_count as row_count
    , d.error as prev_error
    , null::sys.varbinary(85) as original_security_id
    , a.usename::sys.nvarchar(128) as original_login_name
    , null::sys.datetime as last_successful_logon
    , null::sys.datetime as last_unsuccessful_logon
    , null::bigint as unsuccessful_logons
    , null::int as group_id
    , d.database_id::smallint as database_id
    , 0 as authenticating_database_id
    , d.trancount as open_transaction_count
  from pg_catalog.pg_stat_activity AS a
  RIGHT JOIN sys.tsql_stat_get_activity('sessions') AS d ON (a.pid = d.procid);
  GRANT SELECT ON sys.dm_exec_sessions TO PUBLIC;

create or replace view sys.dm_exec_connections
 as
 select a.pid as session_id
   , a.pid as most_recent_session_id
   , a.backend_start::sys.datetime as connect_time
   , 'TCP'::sys.nvarchar(40) as net_transport
   , 'TSQL'::sys.nvarchar(40) as protocol_type
   , d.protocol_version as protocol_version
   , 4 as endpoint_id
   , d.encrypyt_option::sys.nvarchar(40) as encrypt_option
   , null::sys.nvarchar(40) as auth_scheme
   , null::smallint as node_affinity
   , null::int as num_reads
   , null::int as num_writes
   , null::sys.datetime as last_read
   , null::sys.datetime as last_write
   , d.packet_size as net_packet_size
   , a.client_addr::varchar(48) as client_net_address
   , a.client_port as client_tcp_port
   , null::varchar(48) as local_net_address
   , null::int as local_tcp_port
   , null::sys.uniqueidentifier as connection_id
   , null::sys.uniqueidentifier as parent_connection_id
   , a.pid::sys.varbinary(64) as most_recent_sql_handle
 from pg_catalog.pg_stat_activity AS a
 RIGHT JOIN sys.tsql_stat_get_activity('connections') AS d ON (a.pid = d.procid);
 GRANT SELECT ON sys.dm_exec_connections TO PUBLIC;

CREATE OR REPLACE VIEW sys.configurations
AS
SELECT configuration_id,
        name,
        value,
        minimum,
        maximum,
        value_in_use,
        description,
        is_dynamic,
        is_advanced
FROM sys.babelfish_configurations;
GRANT SELECT ON sys.configurations TO PUBLIC;

CREATE OR REPLACE VIEW sys.syscurconfigs
AS
SELECT value,
        configuration_id AS config,
        comment_syscurconfigs AS comment,
        CASE
         WHEN CAST(is_advanced as int) = 0 AND CAST(is_dynamic as int) = 0 THEN CAST(0 as smallint)
         WHEN CAST(is_advanced as int) = 0 AND CAST(is_dynamic as int) = 1 THEN CAST(1 as smallint)
         WHEN CAST(is_advanced as int) = 1 AND CAST(is_dynamic as int) = 0 THEN CAST(2 as smallint)
         WHEN CAST(is_advanced as int) = 1 AND CAST(is_dynamic as int) = 1 THEN CAST(3 as smallint)
        END AS status
FROM sys.babelfish_configurations;
GRANT SELECT ON sys.syscurconfigs TO PUBLIC;

CREATE OR REPLACE VIEW sys.sysconfigures
AS
SELECT value_in_use AS value,
        configuration_id AS config,
        comment_sysconfigures AS comment,
        CASE
         WHEN CAST(is_advanced as int) = 0 AND CAST(is_dynamic as int) = 0 THEN CAST(0 as smallint)
         WHEN CAST(is_advanced as int) = 0 AND CAST(is_dynamic as int) = 1 THEN CAST(1 as smallint)
         WHEN CAST(is_advanced as int) = 1 AND CAST(is_dynamic as int) = 0 THEN CAST(2 as smallint)
         WHEN CAST(is_advanced as int) = 1 AND CAST(is_dynamic as int) = 1 THEN CAST(3 as smallint)
        END AS status
FROM sys.babelfish_configurations;
GRANT SELECT ON sys.sysconfigures TO PUBLIC;

CREATE OR REPLACE VIEW sys.data_spaces
AS
SELECT
  CAST('PRIMARY' as SYSNAME) AS name,
  CAST(1 as INT) AS data_space_id,
  CAST('FG' as CHAR(2)) AS type,
  CAST('ROWS_FILEGROUP' as NVARCHAR(60)) AS type_desc,
  CAST(1 as sys.BIT) AS is_default,
  CAST(0 as sys.BIT) AS is_system;
GRANT SELECT ON sys.data_spaces TO PUBLIC;

CREATE OR REPLACE VIEW sys.database_mirroring
AS
SELECT
      CAST(database_id AS int) AS database_id,
      CAST(NULL AS sys.uniqueidentifier) AS mirroring_guid,
      CAST(NULL AS sys.tinyint) AS mirroring_state,
      CAST(NULL AS sys.nvarchar(60)) AS mirroring_state_desc,
      CAST(NULL AS sys.tinyint) AS mirroring_role,
      CAST(NULL AS sys.nvarchar(60)) AS mirroring_role_desc,
      CAST(NULL AS int) AS mirroring_role_sequence,
      CAST(NULL AS sys.tinyint) as mirroring_safety_level,
      CAST(NULL AS sys.nvarchar(60)) AS mirroring_safety_level_desc,
      CAST(NULL AS int) as mirroring_safety_sequence,
      CAST(NULL AS sys.nvarchar(128)) AS mirroring_partner_name,
      CAST(NULL AS sys.nvarchar(128)) AS mirroring_partner_instance,
      CAST(NULL AS sys.nvarchar(128)) AS mirroring_witness_name,
      CAST(NULL AS sys.tinyint) AS mirroring_witness_state,
      CAST(NULL AS sys.nvarchar(60)) AS mirroring_witness_state_desc,
      CAST(NULL AS numeric(25,0)) AS mirroring_failover_lsn,
      CAST(NULL AS int) AS mirroring_connection_timeout,
      CAST(NULL AS int) AS mirroring_redo_queue,
      CAST(NULL AS sys.nvarchar(60)) AS mirroring_redo_queue_type,
      CAST(NULL AS numeric(25,0)) AS mirroring_end_of_log_lsn,
      CAST(NULL AS numeric(25,0)) AS mirroring_replication_lsn
FROM sys.databases;
GRANT SELECT ON sys.database_mirroring TO PUBLIC;

CREATE OR REPLACE VIEW sys.xml_schema_collections
AS
SELECT
  CAST(NULL AS INT) as xml_collection_id,
  CAST(NULL AS INT) as schema_id,
  CAST(NULL AS INT) as principal_id,
  CAST('sys' AS sys.sysname) as name,
  CAST(NULL as sys.datetime) as create_date,
  CAST(NULL as sys.datetime) as modify_date
WHERE FALSE;
GRANT SELECT ON sys.xml_schema_collections TO PUBLIC;

CREATE OR REPLACE VIEW sys.dm_hadr_database_replica_states
AS
SELECT
   CAST(0 as INT) database_id
  ,CAST(NULL as sys.UNIQUEIDENTIFIER) as group_id
  ,CAST(NULL as sys.UNIQUEIDENTIFIER) as replica_id
  ,CAST(NULL as sys.UNIQUEIDENTIFIER) as group_database_id
  ,CAST(0 as sys.BIT) as is_local
  ,CAST(0 as sys.BIT) as is_primary_replica
  ,CAST(0 as sys.TINYINT) as synchronization_state
  ,CAST('' as sys.nvarchar(60)) as synchronization_state_desc
  ,CAST(0 as sys.BIT) as is_commit_participant
  ,CAST(0 as sys.TINYINT) as synchronization_health
  ,CAST('' as sys.nvarchar(60)) as synchronization_health_desc
  ,CAST(0 as sys.TINYINT) as database_state
  ,CAST('' as sys.nvarchar(60)) as database_state_desc
  ,CAST(0 as sys.BIT) as is_suspended
  ,CAST(0 as sys.TINYINT) as suspend_reason
  ,CAST('' as sys.nvarchar(60)) as suspend_reason_desc
  ,CAST(0.0 as numeric(25,0)) as truncation_lsn
  ,CAST(0.0 as numeric(25,0)) as recovery_lsn
  ,CAST(0.0 as numeric(25,0)) as last_sent_lsn
  ,CAST(NULL as sys.DATETIME) as last_sent_time
  ,CAST(0.0 as numeric(25,0)) as last_received_lsn
  ,CAST(NULL as sys.DATETIME) as last_received_time
  ,CAST(0.0 as numeric(25,0)) as last_hardened_lsn
  ,CAST(NULL as sys.DATETIME) as last_hardened_time
  ,CAST(0.0 as numeric(25,0)) as last_redone_lsn
  ,CAST(NULL as sys.DATETIME) as last_redone_time
  ,CAST(0 as sys.BIGINT) as log_send_queue_size
  ,CAST(0 as sys.BIGINT) as log_send_rate
  ,CAST(0 as sys.BIGINT) as redo_queue_size
  ,CAST(0 as sys.BIGINT) as redo_rate
  ,CAST(0 as sys.BIGINT) as filestream_send_rate
  ,CAST(0.0 as numeric(25,0)) as end_of_log_lsn
  ,CAST(0.0 as numeric(25,0)) as last_commit_lsn
  ,CAST(NULL as sys.DATETIME) as last_commit_time
  ,CAST(0 as sys.BIGINT) as low_water_mark_for_ghosts
  ,CAST(0 as sys.BIGINT) as secondary_lag_seconds
WHERE FALSE;
GRANT SELECT ON sys.dm_hadr_database_replica_states TO PUBLIC;

CREATE OR REPLACE VIEW sys.syslanguages
AS
SELECT
    lang_id AS langid,
    CAST(lower(lang_data_jsonb ->> 'date_format') AS SYS.NCHAR(3)) AS dateformat,
    CAST(lang_data_jsonb -> 'date_first' AS SYS.TINYINT) AS datefirst,
    CAST(NULL AS INT) AS upgrade,
    CAST(coalesce(lang_name_mssql, lang_name_pg) AS SYS.SYSNAME) AS name,
    CAST(coalesce(lang_alias_mssql, lang_alias_pg) AS SYS.SYSNAME) AS alias,
    CAST(array_to_string(ARRAY(SELECT jsonb_array_elements_text(lang_data_jsonb -> 'months_names')), ',') AS SYS.NVARCHAR(372)) AS months,
    CAST(array_to_string(ARRAY(SELECT jsonb_array_elements_text(lang_data_jsonb -> 'months_shortnames')),',') AS SYS.NVARCHAR(132)) AS shortmonths,
    CAST(array_to_string(ARRAY(SELECT jsonb_array_elements_text(lang_data_jsonb -> 'days_shortnames')),',') AS SYS.NVARCHAR(217)) AS days,
    CAST(NULL AS INT) AS lcid,
    CAST(NULL AS SMALLINT) AS msglangid
FROM sys.babelfish_syslanguages;
GRANT SELECT ON sys.syslanguages TO PUBLIC;
CREATE OR REPLACE VIEW sys.database_files
AS
SELECT
    CAST(1 as INT) AS file_id,
    CAST(NULL as sys.uniqueidentifier) AS file_guid,
    CAST(0 as sys.TINYINT) AS type,
    CAST('' as sys.NVARCHAR(60)) AS type_desc,
    CAST(0 as INT) AS data_space_id,
    CAST('' as sys.SYSNAME) AS name,
    CAST('' as sys.NVARCHAR(260)) AS physical_name,
    CAST(0 as sys.TINYINT) AS state,
    CAST('' as sys.NVARCHAR(60)) AS state_desc,
    CAST(0 as INT) AS size,
    CAST(0 as INT) AS max_size,
    CAST(0 as INT) AS growth,
    CAST(0 as sys.BIT) AS is_media_read_only,
    CAST(0 as sys.BIT) AS is_read_only,
    CAST(0 as sys.BIT) AS is_sparse,
    CAST(0 as sys.BIT) AS is_percent_growth,
    CAST(0 as sys.BIT) AS is_name_reserved,
    CAST(0 as NUMERIC(25,0)) AS create_lsn,
    CAST(0 as NUMERIC(25,0)) AS drop_lsn,
    CAST(0 as NUMERIC(25,0)) AS read_only_lsn,
    CAST(0 as NUMERIC(25,0)) AS read_write_lsn,
    CAST(0 as NUMERIC(25,0)) AS differential_base_lsn,
    CAST(NULL as sys.uniqueidentifier) AS differential_base_guid,
    CAST(NULL as sys.datetime) AS differential_base_time,
    CAST(0 as NUMERIC(25,0)) AS redo_start_lsn,
    CAST(NULL as sys.uniqueidentifier) AS redo_start_fork_guid,
    CAST(0 as NUMERIC(25,0)) AS redo_target_lsn,
    CAST(NULL as sys.uniqueidentifier) AS redo_target_fork_guid,
    CAST(0 as NUMERIC(25,0)) AS backup_lsn
WHERE false;
GRANT SELECT ON sys.database_files TO PUBLIC;

CREATE OR REPLACE VIEW sys.hash_indexes
AS
SELECT
  si.object_id,
  si.name,
  si.index_id,
  si.type,
  si.type_desc,
  si.is_unique,
  si.data_space_id,
  si.ignore_dup_key,
  si.is_primary_key,
  si.is_unique_constraint,
  si.fill_factor,
  si.is_padded,
  si.is_disabled,
  si.is_hypothetical,
  si.allow_row_locks,
  si.allow_page_locks,
  si.has_filter,
  si.filter_definition,
  CAST(0 as INT) AS bucket_count,
  si.auto_created
FROM sys.indexes si
WHERE FALSE;
GRANT SELECT ON sys.hash_indexes TO PUBLIC;

CREATE OR REPLACE VIEW sys.filetable_system_defined_objects
AS
SELECT
  CAST(0 as INT) AS object_id,
  CAST(0 as INT) AS parent_object_id
  WHERE FALSE;
GRANT SELECT ON sys.filetable_system_defined_objects TO PUBLIC;

CREATE OR REPLACE VIEW sys.database_filestream_options
AS
SELECT
  CAST(0 as INT) AS database_id,
  CAST('' as NVARCHAR(255)) AS directory_name,
  CAST(0 as TINYINT) AS non_transacted_access,
  CAST('' as NVARCHAR(60)) AS non_transacted_access_desc
WHERE FALSE;
GRANT SELECT ON sys.database_filestream_options TO PUBLIC;

CREATE OR REPLACE VIEW sys.filetables
AS
SELECT
   CAST(0 AS INT) AS object_id,
   CAST(0 AS sys.BIT) AS is_enabled,
   CAST('' AS sys.VARCHAR(255)) AS directory_name,
   CAST(0 AS INT) AS filename_collation_id,
   CAST('' AS sys.VARCHAR) AS filename_collation_name
   WHERE FALSE;
GRANT SELECT ON sys.filetables TO PUBLIC;

CREATE OR REPLACE VIEW sys.registered_search_property_lists
AS
SELECT
   CAST(0 AS INT) AS property_list_id,
   CAST('' AS SYSNAME) AS name,
   CAST(NULL AS DATETIME) AS create_date,
   CAST(NULL AS DATETIME) AS modify_date,
   CAST(0 AS INT) AS principal_id
WHERE FALSE;
GRANT SELECT ON sys.registered_search_property_lists TO PUBLIC;

CREATE OR REPLACE VIEW sys.fulltext_languages
AS
SELECT
   CAST(0 as INT) AS lcid,
   CAST('' as SYSNAME) AS name
WHERE FALSE;
GRANT SELECT ON sys.fulltext_languages TO PUBLIC;

CREATE OR REPLACE VIEW sys.fulltext_index_columns
AS
SELECT
   CAST(0 as INT) AS object_id,
   CAST(0 as INT) AS column_id,
   CAST(0 as INT) AS type_column_id,
   CAST(0 as INT) AS language_id,
   CAST(0 as INT) AS statistical_semantics
WHERE FALSE;
GRANT SELECT ON sys.fulltext_index_columns TO PUBLIC;

CREATE OR REPLACE VIEW sys.selective_xml_index_paths
AS
SELECT
   CAST(0 as INT) AS object_id,
   CAST(0 as INT) AS index_id,
   CAST(0 as INT) AS path_id,
   CAST('' as NVARCHAR(4000)) AS path,
   CAST('' as SYSNAME) AS name,
   CAST(0 as TINYINT) AS path_type,
   CAST(0 as SYSNAME) AS path_type_desc,
   CAST(0 as INT) AS xml_component_id,
   CAST('' as NVARCHAR(4000)) AS xquery_type_description,
   CAST(0 as sys.BIT) AS is_xquery_type_inferred,
   CAST(0 as SMALLINT) AS xquery_max_length,
   CAST(0 as sys.BIT) AS is_xquery_max_length_inferred,
   CAST(0 as sys.BIT) AS is_node,
   CAST(0 as TINYINT) AS system_type_id,
   CAST(0 as TINYINT) AS user_type_id,
   CAST(0 as SMALLINT) AS max_length,
   CAST(0 as TINYINT) AS precision,
   CAST(0 as TINYINT) AS scale,
   CAST('' as SYSNAME) AS collation_name,
   CAST(0 as sys.BIT) AS is_singleton
WHERE FALSE;
GRANT SELECT ON sys.selective_xml_index_paths TO PUBLIC;

CREATE OR REPLACE VIEW sys.spatial_indexes
AS
SELECT
   object_id,
   name,
   index_id,
   type,
   type_desc,
   is_unique,
   data_space_id,
   ignore_dup_key,
   is_primary_key,
   is_unique_constraint,
   fill_factor,
   is_padded,
   is_disabled,
   is_hypothetical,
   allow_row_locks,
   allow_page_locks,
   CAST(1 as TINYINT) AS spatial_index_type,
   CAST('' as NVARCHAR(60)) AS spatial_index_type_desc,
   CAST('' as SYSNAME) AS tessellation_scheme,
   has_filter,
   filter_definition,
   auto_created
FROM sys.indexes WHERE FALSE;
GRANT SELECT ON sys.spatial_indexes TO PUBLIC;

CREATE OR REPLACE VIEW sys.fulltext_catalogs
AS
SELECT
   CAST(0 as INT) AS fulltext_catalog_id,
   CAST('' as SYSNAME) AS name,
   CAST('' as NVARCHAR(260)) AS path,
   CAST(0 as sys.BIT) AS is_default,
   CAST(0 as sys.BIT) AS is_accent_sensitivity_on,
   CAST(0 as INT) AS data_space_id,
   CAST(0 as INT) AS file_id,
   CAST(0 as INT) AS principal_id,
   CAST(2 as sys.BIT) AS is_importing
WHERE FALSE;
GRANT SELECT ON sys.fulltext_catalogs TO PUBLIC;

CREATE OR REPLACE VIEW sys.fulltext_stoplists
AS
SELECT
   CAST(0 as INT) AS stoplist_id,
   CAST('' as SYSNAME) AS name,
   CAST(NULL as DATETIME) AS create_date,
   CAST(NULL as DATETIME) AS modify_date,
   CAST(0 as INT) AS Principal_id
WHERE FALSE;
GRANT SELECT ON sys.fulltext_stoplists TO PUBLIC;

CREATE OR REPLACE VIEW sys.fulltext_indexes
AS
SELECT
   CAST(0 as INT) AS object_id,
   CAST(0 as INT) AS unique_index_id,
   CAST(0 as INT) AS fulltext_catalog_id,
   CAST(0 as sys.BIT) AS is_enabled,
   CAST('O' as sys.BPCHAR(1)) AS change_tracking_state,
   CAST('' as sys.NVARCHAR(60)) AS change_tracking_state_desc,
   CAST(0 as sys.BIT) AS has_crawl_completed,
   CAST('' as sys.BPCHAR(1)) AS crawl_type,
   CAST('' as sys.NVARCHAR(60)) AS crawl_type_desc,
   CAST(NULL as sys.DATETIME) AS crawl_start_date,
   CAST(NULL as sys.DATETIME) AS crawl_end_date,
   CAST(NULL as BINARY(8)) AS incremental_timestamp,
   CAST(0 as INT) AS stoplist_id,
   CAST(0 as INT) AS data_space_id,
   CAST(0 as INT) AS property_list_id
WHERE FALSE;
GRANT SELECT ON sys.fulltext_indexes TO PUBLIC;

CREATE OR REPLACE VIEW sys.assembly_modules
AS
SELECT
   CAST(0 as INT) AS object_id,
   CAST(0 as INT) AS assembly_id,
   CAST('' AS SYSNAME) AS assembly_class,
   CAST('' AS SYSNAME) AS assembly_method,
   CAST(0 AS sys.BIT) AS null_on_null_input,
   CAST(0 as INT) AS execute_as_principal_id
   WHERE FALSE;
GRANT SELECT ON sys.assembly_modules TO PUBLIC;

CREATE OR REPLACE VIEW sys.change_tracking_databases
AS
SELECT
   CAST(0 as INT) AS database_id,
   CAST(0 as sys.BIT) AS is_auto_cleanup_on,
   CAST(0 as INT) AS retention_period,
   CAST('' as NVARCHAR(60)) AS retention_period_units_desc,
   CAST(0 as TINYINT) AS retention_period_units
WHERE FALSE;
GRANT SELECT ON sys.change_tracking_databases TO PUBLIC;

CREATE OR REPLACE VIEW sys.filegroups
AS
SELECT
   CAST(ds.name AS sys.SYSNAME),
   CAST(ds.data_space_id AS INT),
   CAST(ds.type AS sys.BPCHAR(2)),
   CAST(ds.type_desc AS sys.NVARCHAR(60)),
   CAST(ds.is_default AS sys.BIT),
   CAST(ds.is_system AS sys.BIT),
   CAST(NULL as sys.UNIQUEIDENTIFIER) AS filegroup_guid,
   CAST(0 as INT) AS log_filegroup_id,
   CAST(0 as sys.BIT) AS is_read_only,
   CAST(0 as sys.BIT) AS is_autogrow_all_files
FROM sys.data_spaces ds WHERE type = 'FG';
GRANT SELECT ON sys.filegroups TO PUBLIC;

CREATE OR REPLACE VIEW sys.master_files
AS
SELECT
    CAST(0 as INT) AS database_id,
    CAST(0 as INT) AS file_id,
    CAST(NULL as UNIQUEIDENTIFIER) AS file_guid,
    CAST(0 as sys.TINYINT) AS type,
    CAST('' as NVARCHAR(60)) AS type_desc,
    CAST(0 as INT) AS data_space_id,
    CAST('' as SYSNAME) AS name,
    CAST('' as NVARCHAR(260)) AS physical_name,
    CAST(0 as sys.TINYINT) AS state,
    CAST('' as NVARCHAR(60)) AS state_desc,
    CAST(0 as INT) AS size,
    CAST(0 as INT) AS max_size,
    CAST(0 as INT) AS growth,
    CAST(0 as sys.BIT) AS is_media_read_only,
    CAST(0 as sys.BIT) AS is_read_only,
    CAST(0 as sys.BIT) AS is_sparse,
    CAST(0 as sys.BIT) AS is_percent_growth,
    CAST(0 as sys.BIT) AS is_name_reserved,
    CAST(0 as NUMERIC(25,0)) AS create_lsn,
    CAST(0 as NUMERIC(25,0)) AS drop_lsn,
    CAST(0 as NUMERIC(25,0)) AS read_only_lsn,
    CAST(0 as NUMERIC(25,0)) AS read_write_lsn,
    CAST(0 as NUMERIC(25,0)) AS differential_base_lsn,
    CAST(NULL as UNIQUEIDENTIFIER) AS differential_base_guid,
    CAST(NULL as DATETIME) AS differential_base_time,
    CAST(0 as NUMERIC(25,0)) AS redo_start_lsn,
    CAST(NULL as UNIQUEIDENTIFIER) AS redo_start_fork_guid,
    CAST(0 as NUMERIC(25,0)) AS redo_target_lsn,
    CAST(NULL as UNIQUEIDENTIFIER) AS redo_target_fork_guid,
    CAST(0 as NUMERIC(25,0)) AS backup_lsn,
    CAST(0 as INT) AS credential_id
WHERE FALSE;
GRANT SELECT ON sys.master_files TO PUBLIC;

CREATE OR REPLACE VIEW sys.stats
AS
SELECT
   CAST(0 as INT) AS object_id,
   CAST('' as SYSNAME) AS name,
   CAST(0 as INT) AS stats_id,
   CAST(0 as sys.BIT) AS auto_created,
   CAST(0 as sys.BIT) AS user_created,
   CAST(0 as sys.BIT) AS no_recompute,
   CAST(0 as sys.BIT) AS has_filter,
   CAST('' as sys.NVARCHAR(4000)) AS filter_definition,
   CAST(0 as sys.BIT) AS is_temporary,
   CAST(0 as sys.BIT) AS is_incremental,
   CAST(0 as sys.BIT) AS has_persisted_sample,
   CAST(0 as INT) AS stats_generation_method,
   CAST('' as VARCHAR(255)) AS stats_generation_method_desc
WHERE FALSE;

CREATE OR REPLACE VIEW sys.xml_indexes
AS
SELECT
    CAST(idx.object_id AS INT) AS object_id
  , CAST(idx.name AS sys.sysname) AS name
  , CAST(idx.index_id AS INT) AS index_id
  , CAST(idx.type AS sys.tinyint) AS type
  , CAST(idx.type_desc AS sys.nvarchar(60)) AS type_desc
  , CAST(idx.is_unique AS sys.bit) AS is_unique
  , CAST(idx.data_space_id AS int) AS data_space_id
  , CAST(idx.ignore_dup_key AS sys.bit) AS ignore_dup_key
  , CAST(idx.is_primary_key AS sys.bit) AS is_primary_key
  , CAST(idx.is_unique_constraint AS sys.bit) AS is_unique_constraint
  , CAST(idx.fill_factor AS sys.tinyint) AS fill_factor
  , CAST(idx.is_padded AS sys.bit) AS is_padded
  , CAST(idx.is_disabled AS sys.bit) AS is_disabled
  , CAST(idx.is_hypothetical AS sys.bit) AS is_hypothetical
  , CAST(idx.allow_row_locks AS sys.bit) AS allow_row_locks
  , CAST(idx.allow_page_locks AS sys.bit) AS allow_page_locks
  , CAST(idx.has_filter AS sys.bit) AS has_filter
  , CAST(idx.filter_definition AS sys.nvarchar(4000)) AS filter_definition
  , CAST(idx.auto_created AS sys.bit) AS auto_created
  , CAST(NULL AS INT) AS using_xml_index_id
  , CAST(NULL AS char(1)) AS secondary_type
  , CAST(NULL AS sys.nvarchar(60)) AS secondary_type_desc
  , CAST(0 AS sys.tinyint) AS xml_index_type
  , CAST(NULL AS sys.nvarchar(60)) AS xml_index_type_description
  , CAST(NULL AS INT) AS path_id
FROM sys.indexes idx
WHERE idx.type = 3; -- 3 is of type XML
GRANT SELECT ON sys.xml_indexes TO PUBLIC;

CREATE OR REPLACE VIEW sys.dm_hadr_cluster
AS
SELECT
   CAST('' as sys.nvarchar(128)) as cluster_name
  ,CAST(0 as sys.tinyint) as quorum_type
  ,CAST('NODE_MAJORITY' as sys.nvarchar(50)) as quorum_type_desc
  ,CAST(0 as sys.tinyint) as quorum_state
  ,CAST('NORMAL_QUORUM' as sys.nvarchar(50)) as quorum_state_desc;
GRANT SELECT ON sys.dm_hadr_cluster TO PUBLIC;

CREATE OR REPLACE VIEW sys.spatial_index_tessellations
AS
SELECT
    CAST(0 as int) AS object_id
  , CAST(0 as int) AS index_id
  , CAST('' as sys.sysname) AS tessellation_scheme
  , CAST(0 as float(53)) AS bounding_box_xmin
  , CAST(0 as float(53)) AS bounding_box_ymin
  , CAST(0 as float(53)) AS bounding_box_xmax
  , CAST(0 as float(53)) AS bounding_box_ymax
  , CAST(0 as smallint) as level_1_grid
  , CAST('' as sys.nvarchar(60)) AS level_1_grid_desc
  , CAST(0 as smallint) as level_2_grid
  , CAST('' as sys.nvarchar(60)) AS level_2_grid_desc
  , CAST(0 as smallint) as level_3_grid
  , CAST('' as sys.nvarchar(60)) AS level_3_grid_desc
  , CAST(0 as smallint) as level_4_grid
  , CAST('' as sys.nvarchar(60)) AS level_4_grid_desc
  , CAST(0 as int) as cells_per_object
WHERE FALSE;
GRANT SELECT ON sys.spatial_index_tessellations TO PUBLIC;

CREATE OR REPLACE VIEW sys.synonyms
AS
SELECT
    CAST(obj.name as sys.sysname) AS name
  , CAST(obj.object_id as int) AS object_id
  , CAST(obj.principal_id as int) AS principal_id
  , CAST(obj.schema_id as int) AS schema_id
  , CAST(obj.parent_object_id as int) AS parent_object_id
  , CAST(obj.type as sys.bpchar(2)) AS type
  , CAST(obj.type_desc as sys.nvarchar(60)) AS type_desc
  , CAST(obj.create_date as sys.datetime) as create_date
  , CAST(obj.modify_date as sys.datetime) as modify_date
  , CAST(obj.is_ms_shipped as sys.bit) as is_ms_shipped
  , CAST(obj.is_published as sys.bit) as is_published
  , CAST(obj.is_schema_published as sys.bit) as is_schema_published
  , CAST('' as sys.nvarchar(1035)) AS base_object_name
FROM sys.objects obj
WHERE type='SN';
GRANT SELECT ON sys.synonyms TO PUBLIC;

CREATE OR REPLACE VIEW sys.plan_guides
AS
SELECT
    CAST(0 as int) AS plan_guide_id
  , CAST('' as sys.sysname) AS name
  , CAST(NULL as sys.datetime) as create_date
  , CAST(NULL as sys.datetime) as modify_date
  , CAST(0 as sys.bit) as is_disabled
  , CAST('' as sys.nvarchar(4000)) AS query_text
  , CAST(0 as sys.tinyint) AS scope_type
  , CAST('' as sys.nvarchar(60)) AS scope_type_desc
  , CAST(0 as int) AS scope_type_id
  , CAST('' as sys.nvarchar(4000)) AS scope_batch
  , CAST('' as sys.nvarchar(4000)) AS parameters
  , CAST('' as sys.nvarchar(4000)) AS hints
WHERE FALSE;
GRANT SELECT ON sys.plan_guides TO PUBLIC;

CREATE OR REPLACE VIEW sys.numbered_procedures
AS
SELECT
    CAST(0 as int) AS object_id
  , CAST(0 as smallint) AS procedure_number
  , CAST('' as sys.nvarchar(4000)) AS definition
WHERE FALSE; -- This condition will ensure that the view is empty

CREATE OR REPLACE VIEW sys.events
AS
SELECT
  CAST(pt.tgfoid as int) AS object_id
  , CAST(
      CASE
        WHEN tr.event_manipulation='INSERT' COLLATE sys.database_default THEN 1
        WHEN tr.event_manipulation='UPDATE' COLLATE sys.database_default THEN 2
        WHEN tr.event_manipulation='DELETE' COLLATE sys.database_default THEN 3
        ELSE 1
      END as int
  ) AS type
  , CAST(tr.event_manipulation as sys.nvarchar(60)) AS type_desc
  , CAST(1 as sys.bit) AS is_trigger_event
  , CAST(null as int) AS event_group_type
  , CAST(null as sys.nvarchar(60)) AS event_group_type_desc
FROM information_schema.triggers tr
JOIN pg_catalog.pg_namespace np ON tr.event_object_schema = np.nspname COLLATE sys.database_default
JOIN pg_class pc ON pc.relname = tr.event_object_table COLLATE sys.database_default AND pc.relnamespace = np.oid
JOIN pg_trigger pt ON pt.tgrelid = pc.oid AND tr.trigger_name = pt.tgname COLLATE sys.database_default
AND has_schema_privilege(pc.relnamespace, 'USAGE')
AND has_table_privilege(pc.oid, 'SELECT,INSERT,UPDATE,DELETE,TRUNCATE,TRIGGER');
GRANT SELECT ON sys.events TO PUBLIC;

CREATE OR REPLACE VIEW sys.trigger_events
AS
SELECT
  CAST(e.object_id as int) AS object_id,
  CAST(e.type as int) AS type,
  CAST(e.type_desc as sys.nvarchar(60)) AS type_desc,
  CAST(0 as sys.bit) AS is_first,
  CAST(0 as sys.bit) AS is_last,
  CAST(null as int) AS event_group_type,
  CAST(null as sys.nvarchar(60)) AS event_group_type_desc,
  CAST(e.is_trigger_event as sys.bit) AS is_trigger_event
FROM sys.events e
WHERE e.is_trigger_event = 1;
GRANT SELECT ON sys.trigger_events TO PUBLIC;

CREATE OR REPLACE VIEW information_schema_tsql.columns AS
 SELECT CAST(nc.dbname AS sys.nvarchar(128)) AS "TABLE_CATALOG",
   CAST(ext.orig_name AS sys.nvarchar(128)) AS "TABLE_SCHEMA",
   CAST(c.relname AS sys.nvarchar(128)) AS "TABLE_NAME",
   CAST(a.attname AS sys.nvarchar(128)) AS "COLUMN_NAME",
   CAST(a.attnum AS int) AS "ORDINAL_POSITION",
   CAST(CASE WHEN a.attgenerated = '' THEN pg_get_expr(ad.adbin collate "C", ad.adrelid) END AS sys.nvarchar(4000)) AS "COLUMN_DEFAULT",
   CAST(CASE WHEN a.attnotnull OR (t.typtype = 'd' AND t.typnotnull) THEN 'NO' ELSE 'YES' END
    AS varchar(3))
    AS "IS_NULLABLE",

   CAST(
    CASE WHEN tsql_type_name = 'sysname' THEN sys.translate_pg_type_to_tsql(t.typbasetype)
    ELSE tsql_type_name END
    AS sys.nvarchar(128))
    AS "DATA_TYPE",

   CAST(
    information_schema_tsql._pgtsql_char_max_length(tsql_type_name, true_typmod)
    AS int)
    AS "CHARACTER_MAXIMUM_LENGTH",

   CAST(
    information_schema_tsql._pgtsql_char_octet_length(tsql_type_name, true_typmod)
    AS int)
    AS "CHARACTER_OCTET_LENGTH",

   CAST(

    information_schema_tsql._pgtsql_numeric_precision(tsql_type_name, true_typid, true_typmod)
    AS sys.tinyint)
    AS "NUMERIC_PRECISION",

   CAST(
    information_schema_tsql._pgtsql_numeric_precision_radix(tsql_type_name, true_typid, true_typmod)
    AS smallint)
    AS "NUMERIC_PRECISION_RADIX",

   CAST(
    information_schema_tsql._pgtsql_numeric_scale(tsql_type_name, true_typid, true_typmod)
    AS int)
    AS "NUMERIC_SCALE",

   CAST(
    information_schema_tsql._pgtsql_datetime_precision(tsql_type_name, true_typmod)
    AS smallint)
    AS "DATETIME_PRECISION",

   CAST(null AS sys.nvarchar(128)) AS "CHARACTER_SET_CATALOG",
   CAST(null AS sys.nvarchar(128)) AS "CHARACTER_SET_SCHEMA",




   CAST(null AS sys.nvarchar(128)) AS "CHARACTER_SET_NAME",

   CAST(NULL as sys.nvarchar(128)) AS "COLLATION_CATALOG",
   CAST(NULL as sys.nvarchar(128)) AS "COLLATION_SCHEMA",


   CAST(co.collname AS sys.nvarchar(128)) AS "COLLATION_NAME",

   CAST(CASE WHEN t.typtype = 'd' AND nt.nspname <> 'pg_catalog' AND nt.nspname <> 'sys'
    THEN nc.dbname collate "C" ELSE null END
    AS sys.nvarchar(128)) AS "DOMAIN_CATALOG",
   CAST(CASE WHEN t.typtype = 'd' AND nt.nspname <> 'pg_catalog' AND nt.nspname <> 'sys'
    THEN ext.orig_name ELSE null END
    AS sys.nvarchar(128)) AS "DOMAIN_SCHEMA",
   CAST(CASE WHEN t.typtype = 'd' AND nt.nspname <> 'pg_catalog' AND nt.nspname <> 'sys'
    THEN t.typname ELSE null END
    AS sys.nvarchar(128)) AS "DOMAIN_NAME"

 FROM (pg_attribute a LEFT JOIN pg_attrdef ad ON attrelid = adrelid AND attnum = adnum)
  JOIN (pg_class c JOIN sys.pg_namespace_ext nc ON (c.relnamespace = nc.oid)) ON a.attrelid = c.oid
  JOIN (pg_type t JOIN pg_namespace nt ON (t.typnamespace = nt.oid)) ON a.atttypid = t.oid
  LEFT JOIN (pg_type bt JOIN pg_namespace nbt ON (bt.typnamespace = nbt.oid))
   ON (t.typtype = 'd' AND t.typbasetype = bt.oid)
  LEFT JOIN pg_collation co on co.oid = a.attcollation
  LEFT OUTER JOIN sys.babelfish_namespace_ext ext on nc.nspname = ext.nspname,
  information_schema_tsql._pgtsql_truetypid(nt, a, t) AS true_typid,
  information_schema_tsql._pgtsql_truetypmod(nt, a, t) AS true_typmod,
  sys.translate_pg_type_to_tsql(true_typid) AS tsql_type_name

 WHERE (NOT pg_is_other_temp_schema(nc.oid))
  AND a.attnum > 0 AND NOT a.attisdropped
  AND c.relkind IN ('r', 'v', 'p')
  AND (pg_has_role(c.relowner, 'USAGE')
   OR has_column_privilege(c.oid, a.attnum,
         'SELECT, INSERT, UPDATE, REFERENCES'))
  AND ext.dbid = cast(sys.db_id() as oid);

CREATE OR REPLACE VIEW information_schema_tsql.domains AS
 SELECT CAST(nc.dbname AS sys.nvarchar(128)) AS "DOMAIN_CATALOG",
  CAST(ext.orig_name AS sys.nvarchar(128)) AS "DOMAIN_SCHEMA",
  CAST(t.typname AS sys.sysname) AS "DOMAIN_NAME",
  CAST(case when is_tbl_type THEN 'table type' ELSE tsql_type_name END AS sys.sysname) AS "DATA_TYPE",

  CAST(information_schema_tsql._pgtsql_char_max_length(tsql_type_name, t.typtypmod)
   AS int)
  AS "CHARACTER_MAXIMUM_LENGTH",

  CAST(information_schema_tsql._pgtsql_char_octet_length(tsql_type_name, t.typtypmod)
   AS int)
  AS "CHARACTER_OCTET_LENGTH",

  CAST(NULL as sys.nvarchar(128)) AS "COLLATION_CATALOG",
  CAST(NULL as sys.nvarchar(128)) AS "COLLATION_SCHEMA",


  CAST(
   CASE co.collname
    WHEN 'default' THEN current_setting('babelfishpg_tsql.server_collation_name')
    ELSE co.collname collate "C"
   END
  AS sys.nvarchar(128)) AS "COLLATION_NAME",

  CAST(null AS sys.varchar(6)) AS "CHARACTER_SET_CATALOG",
  CAST(null AS sys.varchar(3)) AS "CHARACTER_SET_SCHEMA",




  CAST(null AS sys.nvarchar(128)) AS "CHARACTER_SET_NAME",

  CAST(information_schema_tsql._pgtsql_numeric_precision(tsql_type_name, t.typbasetype, t.typtypmod)
   AS sys.tinyint)
  AS "NUMERIC_PRECISION",

  CAST(information_schema_tsql._pgtsql_numeric_precision_radix(tsql_type_name, t.typbasetype, t.typtypmod)
   AS smallint)
  AS "NUMERIC_PRECISION_RADIX",

  CAST(information_schema_tsql._pgtsql_numeric_scale(tsql_type_name, t.typbasetype, t.typtypmod)
   AS int)
  AS "NUMERIC_SCALE",

  CAST(information_schema_tsql._pgtsql_datetime_precision(tsql_type_name, t.typtypmod)
   AS smallint)
  AS "DATETIME_PRECISION",

  CAST(case when is_tbl_type THEN NULL ELSE t.typdefault collate "C" END AS sys.nvarchar(4000)) AS "DOMAIN_DEFAULT"

  FROM (pg_type t JOIN sys.pg_namespace_ext nc ON t.typnamespace = nc.oid)
  LEFT JOIN pg_collation co ON t.typcollation = co.oid
  LEFT JOIN sys.babelfish_namespace_ext ext on nc.nspname = ext.nspname,
  sys.translate_pg_type_to_tsql(t.typbasetype) AS tsql_type_name,
  sys.is_table_type(t.typrelid) as is_tbl_type

  WHERE (pg_has_role(t.typowner, 'USAGE')
   OR has_type_privilege(t.oid, 'USAGE'))
  AND (t.typtype = 'd' OR is_tbl_type)
  AND ext.dbid = cast(sys.db_id() as oid);

GRANT SELECT ON information_schema_tsql.domains TO PUBLIC;





CREATE OR REPLACE VIEW information_schema_tsql.tables AS
 SELECT CAST(nc.dbname AS sys.nvarchar(128)) AS "TABLE_CATALOG",
     CAST(ext.orig_name AS sys.nvarchar(128)) AS "TABLE_SCHEMA",
     CAST(
    CASE WHEN c.reloptions[1] LIKE 'bbf_original_rel_name%' THEN substring(c.reloptions[1], 23)
                  ELSE c.relname END
    AS sys._ci_sysname) AS "TABLE_NAME",

     CAST(
    CASE WHEN c.relkind IN ('r', 'p') THEN 'BASE TABLE'
      WHEN c.relkind = 'v' THEN 'VIEW'
      ELSE null END
    AS varchar(10)) AS "TABLE_TYPE"

 FROM sys.pg_namespace_ext nc JOIN pg_class c ON (nc.oid = c.relnamespace)
     LEFT OUTER JOIN sys.babelfish_namespace_ext ext on nc.nspname = ext.nspname

 WHERE c.relkind IN ('r', 'v', 'p')
  AND (NOT pg_is_other_temp_schema(nc.oid))
  AND (pg_has_role(c.relowner, 'USAGE')
   OR has_table_privilege(c.oid, 'SELECT, INSERT, UPDATE, DELETE, TRUNCATE, REFERENCES, TRIGGER')
   OR has_any_column_privilege(c.oid, 'SELECT, INSERT, UPDATE, REFERENCES') )
  AND ext.dbid = cast(sys.db_id() as oid);

GRANT SELECT ON information_schema_tsql.tables TO PUBLIC;





CREATE OR REPLACE VIEW information_schema_tsql.table_constraints AS
    SELECT CAST(nc.dbname AS sys.nvarchar(128)) AS "CONSTRAINT_CATALOG",
           CAST(extc.orig_name AS sys.nvarchar(128)) AS "CONSTRAINT_SCHEMA",
           CAST(c.conname AS sys.sysname) AS "CONSTRAINT_NAME",
           CAST(nr.dbname AS sys.nvarchar(128)) AS "TABLE_CATALOG",
           CAST(extr.orig_name AS sys.nvarchar(128)) AS "TABLE_SCHEMA",
           CAST(r.relname AS sys.sysname) AS "TABLE_NAME",
           CAST(
             CASE c.contype WHEN 'c' THEN 'CHECK'
                            WHEN 'f' THEN 'FOREIGN KEY'
                            WHEN 'p' THEN 'PRIMARY KEY'
                            WHEN 'u' THEN 'UNIQUE' END
             AS sys.varchar(11)) AS "CONSTRAINT_TYPE",
           CAST('NO' AS sys.varchar(2)) AS "IS_DEFERRABLE",
           CAST('NO' AS sys.varchar(2)) AS "INITIALLY_DEFERRED"

    FROM sys.pg_namespace_ext nc LEFT OUTER JOIN sys.babelfish_namespace_ext extc ON nc.nspname = extc.nspname,
         sys.pg_namespace_ext nr LEFT OUTER JOIN sys.babelfish_namespace_ext extr ON nr.nspname = extr.nspname,
         pg_constraint c,
         pg_class r

    WHERE nc.oid = c.connamespace AND nr.oid = r.relnamespace
          AND c.conrelid = r.oid
          AND c.contype NOT IN ('t', 'x')
          AND r.relkind IN ('r', 'p')
          AND (NOT pg_is_other_temp_schema(nr.oid))
          AND (pg_has_role(r.relowner, 'USAGE')
               OR has_table_privilege(r.oid, 'SELECT, INSERT, UPDATE, DELETE, TRUNCATE, REFERENCES, TRIGGER')
               OR has_any_column_privilege(r.oid, 'SELECT, INSERT, UPDATE, REFERENCES') )
    AND extc.dbid = cast(sys.db_id() as oid);

GRANT SELECT ON information_schema_tsql.table_constraints TO PUBLIC;





CREATE OR REPLACE VIEW information_schema_tsql.CONSTRAINT_COLUMN_USAGE AS
SELECT CAST(tblcat AS sys.nvarchar(128)) AS "TABLE_CATALOG",
          CAST(tblschema AS sys.nvarchar(128)) AS "TABLE_SCHEMA",
          CAST(tblname AS sys.nvarchar(128)) AS "TABLE_NAME" ,
          CAST(colname AS sys.nvarchar(128)) AS "COLUMN_NAME",
          CAST(cstrcat AS sys.nvarchar(128)) AS "CONSTRAINT_CATALOG",
          CAST(cstrschema AS sys.nvarchar(128)) AS "CONSTRAINT_SCHEMA",
          CAST(cstrname AS sys.nvarchar(128)) AS "CONSTRAINT_NAME"

FROM (

   SELECT DISTINCT extr.orig_name, r.relname, r.relowner, a.attname, extc.orig_name, c.conname, nr.dbname, nc.dbname
     FROM sys.pg_namespace_ext nc LEFT OUTER JOIN sys.babelfish_namespace_ext extc ON nc.nspname = extc.nspname,
          sys.pg_namespace_ext nr LEFT OUTER JOIN sys.babelfish_namespace_ext extr ON nr.nspname = extr.nspname,
          pg_attribute a,
          pg_constraint c,
          pg_class r, pg_depend d

     WHERE nr.oid = r.relnamespace
          AND r.oid = a.attrelid
          AND d.refclassid = 'pg_catalog.pg_class'::regclass
          AND d.refobjid = r.oid
          AND d.refobjsubid = a.attnum
          AND d.classid = 'pg_catalog.pg_constraint'::regclass
          AND d.objid = c.oid
          AND c.connamespace = nc.oid
          AND c.contype = 'c'
          AND r.relkind IN ('r', 'p')
          AND NOT a.attisdropped
    AND (pg_has_role(r.relowner, 'USAGE')
      OR has_table_privilege(r.oid, 'SELECT, INSERT, UPDATE, DELETE, TRUNCATE, REFERENCES, TRIGGER')
    OR has_any_column_privilege(r.oid, 'SELECT, INSERT, UPDATE, REFERENCES'))

       UNION ALL


   SELECT extr.orig_name, r.relname, r.relowner, a.attname, extc.orig_name, c.conname, nr.dbname, nc.dbname
     FROM sys.pg_namespace_ext nc LEFT OUTER JOIN sys.babelfish_namespace_ext extc ON nc.nspname = extc.nspname,
          sys.pg_namespace_ext nr LEFT OUTER JOIN sys.babelfish_namespace_ext extr ON nr.nspname = extr.nspname,
          pg_attribute a,
          pg_constraint c,
          pg_class r
     WHERE nr.oid = r.relnamespace
          AND r.oid = a.attrelid
          AND nc.oid = c.connamespace
          AND r.oid = c.conrelid
          AND a.attnum = ANY (c.conkey)
          AND NOT a.attisdropped
          AND c.contype IN ('p', 'u', 'f')
          AND r.relkind IN ('r', 'p')
    AND (pg_has_role(r.relowner, 'USAGE')
      OR has_table_privilege(r.oid, 'SELECT, INSERT, UPDATE, DELETE, TRUNCATE, REFERENCES, TRIGGER')
    OR has_any_column_privilege(r.oid, 'SELECT, INSERT, UPDATE, REFERENCES'))

      ) AS x (tblschema, tblname, tblowner, colname, cstrschema, cstrname, tblcat, cstrcat);

GRANT SELECT ON information_schema_tsql.CONSTRAINT_COLUMN_USAGE TO PUBLIC;





CREATE OR REPLACE VIEW information_schema_tsql.COLUMN_DOMAIN_USAGE AS
    SELECT isc_col."DOMAIN_CATALOG",
           isc_col."DOMAIN_SCHEMA" ,
           CAST(isc_col."DOMAIN_NAME" AS sys.sysname),
           isc_col."TABLE_CATALOG",
           isc_col."TABLE_SCHEMA",
           CAST(isc_col."TABLE_NAME" AS sys.sysname),
           CAST(isc_col."COLUMN_NAME" AS sys.sysname)

    FROM information_schema_tsql.columns AS isc_col
    WHERE isc_col."DOMAIN_NAME" IS NOT NULL;

GRANT SELECT ON information_schema_tsql.COLUMN_DOMAIN_USAGE TO PUBLIC;

CREATE OR REPLACE VIEW information_schema_tsql.check_constraints AS
    SELECT CAST(nc.dbname AS sys.nvarchar(128)) AS "CONSTRAINT_CATALOG",
     CAST(extc.orig_name AS sys.nvarchar(128)) AS "CONSTRAINT_SCHEMA",
           CAST(c.conname AS sys.sysname) AS "CONSTRAINT_NAME",
     CAST(sys.tsql_get_constraintdef(c.oid) AS sys.nvarchar(4000)) AS "CHECK_CLAUSE"

    FROM sys.pg_namespace_ext nc LEFT OUTER JOIN sys.babelfish_namespace_ext extc ON nc.nspname = extc.nspname,
         pg_constraint c,
         pg_class r

    WHERE nc.oid = c.connamespace AND nc.oid = r.relnamespace
          AND c.conrelid = r.oid
          AND c.contype = 'c'
          AND r.relkind IN ('r', 'p')
          AND (NOT pg_is_other_temp_schema(nc.oid))
          AND (pg_has_role(r.relowner, 'USAGE')
               OR has_table_privilege(r.oid, 'SELECT, INSERT, UPDATE, DELETE, TRUNCATE, REFERENCES, TRIGGER')
               OR has_any_column_privilege(r.oid, 'SELECT, INSERT, UPDATE, REFERENCES'))
    AND extc.dbid = cast(sys.db_id() as oid);

GRANT SELECT ON information_schema_tsql.check_constraints TO PUBLIC;




CREATE OR REPLACE VIEW information_schema_tsql.routines AS
    SELECT CAST(nc.dbname AS sys.nvarchar(128)) AS "SPECIFIC_CATALOG",
        CAST(ext.orig_name AS sys.nvarchar(128)) AS "SPECIFIC_SCHEMA",
        CAST(p.proname AS sys.nvarchar(128)) AS "SPECIFIC_NAME",
        CAST(nc.dbname AS sys.nvarchar(128)) AS "ROUTINE_CATALOG",
        CAST(ext.orig_name AS sys.nvarchar(128)) AS "ROUTINE_SCHEMA",
        CAST(p.proname AS sys.nvarchar(128)) AS "ROUTINE_NAME",
        CAST(CASE p.prokind WHEN 'f' THEN 'FUNCTION' WHEN 'p' THEN 'PROCEDURE' END
   AS sys.nvarchar(20)) AS "ROUTINE_TYPE",
        CAST(NULL AS sys.nvarchar(128)) AS "MODULE_CATALOG",
        CAST(NULL AS sys.nvarchar(128)) AS "MODULE_SCHEMA",
        CAST(NULL AS sys.nvarchar(128)) AS "MODULE_NAME",
        CAST(NULL AS sys.nvarchar(128)) AS "UDT_CATALOG",
        CAST(NULL AS sys.nvarchar(128)) AS "UDT_SCHEMA",
        CAST(NULL AS sys.nvarchar(128)) AS "UDT_NAME",
  CAST(case when is_tbl_type THEN 'table' when p.prokind = 'p' THEN NULL ELSE tsql_type_name END AS sys.nvarchar(128)) AS "DATA_TYPE",
        CAST(information_schema_tsql._pgtsql_char_max_length_for_routines(tsql_type_name, true_typmod)
     AS int)
   AS "CHARACTER_MAXIMUM_LENGTH",
        CAST(information_schema_tsql._pgtsql_char_octet_length_for_routines(tsql_type_name, true_typmod)
     AS int)
   AS "CHARACTER_OCTET_LENGTH",
        CAST(NULL AS sys.nvarchar(128)) AS "COLLATION_CATALOG",
        CAST(NULL AS sys.nvarchar(128)) AS "COLLATION_SCHEMA",
        CAST(
             CASE co.collname
             WHEN 'default' THEN current_setting('babelfishpg_tsql.server_collation_name')
             ELSE co.collname
             END
         AS sys.nvarchar(128)) AS "COLLATION_NAME",
        CAST(NULL AS sys.nvarchar(128)) AS "CHARACTER_SET_CATALOG",
        CAST(NULL AS sys.nvarchar(128)) AS "CHARACTER_SET_SCHEMA",




     CAST(case when tsql_type_name IN ('nchar','nvarchar') THEN 'UNICODE' when tsql_type_name IN ('char','varchar') THEN 'iso_1' ELSE NULL END AS sys.nvarchar(128)) AS "CHARACTER_SET_NAME",
     CAST(information_schema_tsql._pgtsql_numeric_precision(tsql_type_name, t.oid, true_typmod)
              AS smallint)
            AS "NUMERIC_PRECISION",
     CAST(information_schema_tsql._pgtsql_numeric_precision_radix(tsql_type_name, case when t.typtype = 'd' THEN t.typbasetype ELSE t.oid END, true_typmod)
              AS smallint)
            AS "NUMERIC_PRECISION_RADIX",
        CAST(information_schema_tsql._pgtsql_numeric_scale(tsql_type_name, t.oid, true_typmod)
              AS smallint)
            AS "NUMERIC_SCALE",
        CAST(information_schema_tsql._pgtsql_datetime_precision(tsql_type_name, true_typmod)
                 AS smallint)
            AS "DATETIME_PRECISION",
     CAST(NULL AS sys.nvarchar(30)) AS "INTERVAL_TYPE",
        CAST(NULL AS smallint) AS "INTERVAL_PRECISION",
        CAST(NULL AS sys.nvarchar(128)) AS "TYPE_UDT_CATALOG",
        CAST(NULL AS sys.nvarchar(128)) AS "TYPE_UDT_SCHEMA",
        CAST(NULL AS sys.nvarchar(128)) AS "TYPE_UDT_NAME",
        CAST(NULL AS sys.nvarchar(128)) AS "SCOPE_CATALOG",
        CAST(NULL AS sys.nvarchar(128)) AS "SCOPE_SCHEMA",
        CAST(NULL AS sys.nvarchar(128)) AS "SCOPE_NAME",
        CAST(NULL AS bigint) AS "MAXIMUM_CARDINALITY",
        CAST(NULL AS sys.nvarchar(128)) AS "DTD_IDENTIFIER",
        CAST(CASE WHEN l.lanname = 'sql' THEN 'SQL' WHEN l.lanname = 'pltsql' THEN 'SQL' ELSE 'EXTERNAL' END AS sys.nvarchar(30)) AS "ROUTINE_BODY",
        CAST(sys.tsql_get_functiondef(p.oid) AS sys.nvarchar(4000)) AS "ROUTINE_DEFINITION",
        CAST(NULL AS sys.nvarchar(128)) AS "EXTERNAL_NAME",
        CAST(NULL AS sys.nvarchar(30)) AS "EXTERNAL_LANGUAGE",
        CAST(NULL AS sys.nvarchar(30)) AS "PARAMETER_STYLE",
        CAST(CASE WHEN p.provolatile = 'i' THEN 'YES' ELSE 'NO' END AS sys.nvarchar(10)) AS "IS_DETERMINISTIC",
     CAST(CASE p.prokind WHEN 'p' THEN 'MODIFIES' ELSE 'READS' END AS sys.nvarchar(30)) AS "SQL_DATA_ACCESS",
        CAST(CASE WHEN p.prokind <> 'p' THEN
            CASE WHEN p.proisstrict THEN 'YES' ELSE 'NO' END END AS sys.nvarchar(10)) AS "IS_NULL_CALL",
        CAST(NULL AS sys.nvarchar(128)) AS "SQL_PATH",
        CAST('YES' AS sys.nvarchar(10)) AS "SCHEMA_LEVEL_ROUTINE",
 CAST(CASE p.prokind WHEN 'f' THEN 0 WHEN 'p' THEN -1 END AS smallint) AS "MAX_DYNAMIC_RESULT_SETS",
        CAST('NO' AS sys.nvarchar(10)) AS "IS_USER_DEFINED_CAST",
        CAST('NO' AS sys.nvarchar(10)) AS "IS_IMPLICITLY_INVOCABLE",
        CAST(NULL AS sys.datetime) AS "CREATED",
        CAST(NULL AS sys.datetime) AS "LAST_ALTERED"

  FROM sys.pg_namespace_ext nc LEFT JOIN sys.babelfish_namespace_ext ext ON nc.nspname = ext.nspname,
            pg_proc p inner join sys.schemas sch on sch.schema_id = p.pronamespace
  inner join sys.all_objects ao on ao.object_id = CAST(p.oid AS INT),
            pg_language l,
            pg_type t LEFT JOIN pg_collation co ON t.typcollation = co.oid,
            sys.translate_pg_type_to_tsql(t.oid) AS tsql_type_name,
            sys.tsql_get_returnTypmodValue(p.oid) AS true_typmod,
     sys.is_table_type(t.typrelid) as is_tbl_type

  WHERE
            (case p.prokind
   when 'p' then true
   when 'a' then false
             else
              (case format_type(p.prorettype, null)
          when 'trigger' then false
       else true
         end)
            end)
            AND (NOT pg_is_other_temp_schema(nc.oid))
            AND has_function_privilege(p.oid, 'EXECUTE')
            AND (pg_has_role(t.typowner, 'USAGE')
            OR has_type_privilege(t.oid, 'USAGE'))
            AND ext.dbid = cast(sys.db_id() as oid)
     AND p.prolang = l.oid
            AND p.prorettype = t.oid
            AND p.pronamespace = nc.oid
  AND CAST(ao.is_ms_shipped as INT) = 0;

-- BABEL-1784: support for sp_columns/sp_columns_100
CREATE OR REPLACE VIEW sys.sp_columns_100_view AS
  SELECT
  CAST(t4."TABLE_CATALOG" AS sys.sysname) AS TABLE_QUALIFIER,
  CAST(t4."TABLE_SCHEMA" AS sys.sysname) AS TABLE_OWNER,
  CAST(t4."TABLE_NAME" AS sys.sysname) AS TABLE_NAME,
  CAST(t4."COLUMN_NAME" AS sys.sysname) AS COLUMN_NAME,
  CAST(t5.data_type AS smallint) AS DATA_TYPE,
  CAST(coalesce(tsql_type_name, t.typname) AS sys.sysname) AS TYPE_NAME,

  CASE WHEN t4."CHARACTER_MAXIMUM_LENGTH" = -1 THEN 0::INT
    WHEN a.atttypmod != -1
    THEN
    CAST(coalesce(t4."NUMERIC_PRECISION", t4."CHARACTER_MAXIMUM_LENGTH", sys.tsql_type_precision_helper(t4."DATA_TYPE", a.atttypmod)) AS INT)
    WHEN tsql_type_name = 'timestamp'
    THEN 8
    ELSE
    CAST(coalesce(t4."NUMERIC_PRECISION", t4."CHARACTER_MAXIMUM_LENGTH", sys.tsql_type_precision_helper(t4."DATA_TYPE", t.typtypmod)) AS INT)
  END AS PRECISION,

  CASE WHEN a.atttypmod != -1
    THEN
    CAST(sys.tsql_type_length_for_sp_columns_helper(t4."DATA_TYPE", a.attlen, a.atttypmod) AS int)
    ELSE
    CAST(sys.tsql_type_length_for_sp_columns_helper(t4."DATA_TYPE", a.attlen, t.typtypmod) AS int)
  END AS LENGTH,


  CASE WHEN a.atttypmod != -1
    THEN
    CAST(coalesce(t4."NUMERIC_SCALE", sys.tsql_type_scale_helper(t4."DATA_TYPE", a.atttypmod, true)) AS smallint)
    ELSE
    CAST(coalesce(t4."NUMERIC_SCALE", sys.tsql_type_scale_helper(t4."DATA_TYPE", t.typtypmod, true)) AS smallint)
  END AS SCALE,


  CAST(coalesce(t4."NUMERIC_PRECISION_RADIX", sys.tsql_type_radix_for_sp_columns_helper(t4."DATA_TYPE")) AS smallint) AS RADIX,
  case
    when t4."IS_NULLABLE" = 'YES' then CAST(1 AS smallint)
    else CAST(0 AS smallint)
  end AS NULLABLE,

  CAST(NULL AS varchar(254)) AS remarks,
  CAST(t4."COLUMN_DEFAULT" AS sys.nvarchar(4000)) AS COLUMN_DEF,
  CAST(t5.sql_data_type AS smallint) AS SQL_DATA_TYPE,
  CAST(t5.SQL_DATETIME_SUB AS smallint) AS SQL_DATETIME_SUB,

  CASE WHEN t4."DATA_TYPE" = 'xml' COLLATE sys.database_default THEN 0::INT
    WHEN t4."DATA_TYPE" = 'sql_variant' COLLATE sys.database_default THEN 8000::INT
    WHEN t4."CHARACTER_MAXIMUM_LENGTH" = -1 THEN 0::INT
    ELSE CAST(t4."CHARACTER_OCTET_LENGTH" AS int)
  END AS CHAR_OCTET_LENGTH,

  CAST(t4."ORDINAL_POSITION" AS int) AS ORDINAL_POSITION,
  CAST(t4."IS_NULLABLE" AS varchar(254)) AS IS_NULLABLE,
  CAST(t5.ss_data_type AS sys.tinyint) AS SS_DATA_TYPE,
  CAST(0 AS smallint) AS SS_IS_SPARSE,
  CAST(0 AS smallint) AS SS_IS_COLUMN_SET,
  CAST(t6.is_computed as smallint) AS SS_IS_COMPUTED,
  CAST(t6.is_identity as smallint) AS SS_IS_IDENTITY,
  CAST(NULL AS varchar(254)) SS_UDT_CATALOG_NAME,
  CAST(NULL AS varchar(254)) SS_UDT_SCHEMA_NAME,
  CAST(NULL AS varchar(254)) SS_UDT_ASSEMBLY_TYPE_NAME,
  CAST(NULL AS varchar(254)) SS_XML_SCHEMACOLLECTION_CATALOG_NAME,
  CAST(NULL AS varchar(254)) SS_XML_SCHEMACOLLECTION_SCHEMA_NAME,
  CAST(NULL AS varchar(254)) SS_XML_SCHEMACOLLECTION_NAME

  FROM pg_catalog.pg_class t1
     JOIN sys.pg_namespace_ext t2 ON t1.relnamespace = t2.oid
     JOIN pg_catalog.pg_roles t3 ON t1.relowner = t3.oid
     LEFT OUTER JOIN sys.babelfish_namespace_ext ext on t2.nspname = ext.nspname COLLATE sys.database_default
     JOIN information_schema_tsql.columns t4 ON (t1.relname = t4."TABLE_NAME" COLLATE sys.database_default AND ext.orig_name = t4."TABLE_SCHEMA" COLLATE sys.database_default)
     LEFT JOIN pg_attribute a on a.attrelid = t1.oid AND a.attname = t4."COLUMN_NAME" COLLATE sys.database_default
     LEFT JOIN pg_type t ON t.oid = a.atttypid
     LEFT JOIN sys.columns t6 ON
     (
      t1.oid = t6.object_id AND
      t4."ORDINAL_POSITION" = t6.column_id
     )
     , sys.translate_pg_type_to_tsql(a.atttypid) AS tsql_type_name
     , sys.spt_datatype_info_table AS t5
  WHERE (t4."DATA_TYPE" = t5.TYPE_NAME COLLATE sys.database_default)
    AND ext.dbid = cast(sys.db_id() as oid);

GRANT SELECT on sys.sp_columns_100_view TO PUBLIC;

-- internal function in order to workaround BABEL-1597 for BABEL-1784
drop function if exists sys.sp_columns_100_internal(
 in_table_name sys.nvarchar(384),
    in_table_owner sys.nvarchar(384),
    in_table_qualifier sys.nvarchar(384),
    in_column_name sys.nvarchar(384),
 in_NameScope int,
    in_ODBCVer int,
    in_fusepattern smallint);
create function sys.sp_columns_100_internal(
 in_table_name sys.nvarchar(384),
    in_table_owner sys.nvarchar(384) = '',
    in_table_qualifier sys.nvarchar(384) = '',
    in_column_name sys.nvarchar(384) = '',
 in_NameScope int = 0,
    in_ODBCVer int = 2,
    in_fusepattern smallint = 1)
returns table (
 out_table_qualifier sys.sysname,
 out_table_owner sys.sysname,
 out_table_name sys.sysname,
 out_column_name sys.sysname,
 out_data_type smallint,
 out_type_name sys.sysname,
 out_precision int,
 out_length int,
 out_scale smallint,
 out_radix smallint,
 out_nullable smallint,
 out_remarks varchar(254),
 out_column_def sys.nvarchar(4000),
 out_sql_data_type smallint,
 out_sql_datetime_sub smallint,
 out_char_octet_length int,
 out_ordinal_position int,
 out_is_nullable varchar(254),
 out_ss_is_sparse smallint,
 out_ss_is_column_set smallint,
 out_ss_is_computed smallint,
 out_ss_is_identity smallint,
 out_ss_udt_catalog_name varchar(254),
 out_ss_udt_schema_name varchar(254),
 out_ss_udt_assembly_type_name varchar(254),
 out_ss_xml_schemacollection_catalog_name varchar(254),
 out_ss_xml_schemacollection_schema_name varchar(254),
 out_ss_xml_schemacollection_name varchar(254),
 out_ss_data_type sys.tinyint
)
as $$
begin
 IF in_fusepattern = 1 THEN
  return query
     select table_qualifier,
    table_owner,
    table_name,
    column_name,
    data_type,
    type_name,
    precision,
    length,
    scale,
    radix,
    nullable,
    remarks,
    column_def,
    sql_data_type,
    sql_datetime_sub,
    char_octet_length,
    ordinal_position,
    is_nullable,
    ss_is_sparse,
    ss_is_column_set,
    ss_is_computed,
    ss_is_identity,
    ss_udt_catalog_name,
    ss_udt_schema_name,
    ss_udt_assembly_type_name,
    ss_xml_schemacollection_catalog_name,
    ss_xml_schemacollection_schema_name,
    ss_xml_schemacollection_name,
    ss_data_type
  from sys.sp_columns_100_view
     where lower(table_name) similar to lower(in_table_name) COLLATE "C" -- TBD - this should be changed to ci_as
       and ((SELECT coalesce(in_table_owner,'')) = '' or table_owner like in_table_owner collate sys.bbf_unicode_general_ci_as)
       and ((SELECT coalesce(in_table_qualifier,'')) = '' or table_qualifier like in_table_qualifier collate sys.bbf_unicode_general_ci_as)
       and ((SELECT coalesce(in_column_name,'')) = '' or column_name like in_column_name collate sys.bbf_unicode_general_ci_as)
  order by table_qualifier,
           table_owner,
    table_name,
    ordinal_position;
 ELSE
  return query
     select table_qualifier, precision from sys.sp_columns_100_view
       where in_table_name = table_name collate sys.bbf_unicode_general_ci_as
       and ((SELECT coalesce(in_table_owner,'')) = '' or table_owner = in_table_owner collate sys.bbf_unicode_general_ci_as)
       and ((SELECT coalesce(in_table_qualifier,'')) = '' or table_qualifier = in_table_qualifier collate sys.bbf_unicode_general_ci_as)
       and ((SELECT coalesce(in_column_name,'')) = '' or column_name = in_column_name collate sys.bbf_unicode_general_ci_as)
  order by table_qualifier,
           table_owner,
    table_name,
    ordinal_position;
 END IF;
end;
$$
LANGUAGE plpgsql;


CREATE OR REPLACE VIEW sys.spt_tablecollations_view AS
    SELECT
        o.object_id AS object_id,
        o.schema_id AS schema_id,
        c.column_id AS colid,
        CASE WHEN p.attoptions[1] collate "C" LIKE 'bbf_original_name=%' THEN split_part(p.attoptions[1] collate "C", '=', 2)
            ELSE c.name END AS name,
        CAST(CollationProperty(c.collation_name,'tdscollation') AS binary(5)) AS tds_collation_28,
        CAST(CollationProperty(c.collation_name,'tdscollation') AS binary(5)) AS tds_collation_90,
        CAST(CollationProperty(c.collation_name,'tdscollation') AS binary(5)) AS tds_collation_100,
        CAST(c.collation_name AS nvarchar(128)) AS collation_28,
        CAST(c.collation_name AS nvarchar(128)) AS collation_90,
        CAST(c.collation_name AS nvarchar(128)) AS collation_100
    FROM
        sys.all_columns c INNER JOIN
        sys.all_objects o ON (c.object_id = o.object_id) JOIN
        pg_attribute p ON (c.name = p.attname COLLATE sys.database_default AND c.object_id = p.attrelid)
    WHERE
        c.is_sparse = 0 AND p.attnum >= 0;

ALTER TABLE sys.assemblies RENAME TO assemblies_deprecated_in_2_3_0;

CREATE TABLE sys.assemblies(
 name sys.sysname,
 principal_id int,
 assembly_id int,
 clr_name nvarchar(4000),
 permission_set tinyint,
 permission_set_desc nvarchar(60),
 is_visible bit,
 create_date datetime,
 modify_date datetime,
 is_user_defined bit
);
GRANT SELECT ON sys.assemblies TO PUBLIC;

INSERT INTO sys.assemblies SELECT * FROM sys.assemblies_deprecated_in_2_3_0;

CREATE OR REPLACE VIEW sys.assembly_types
AS
SELECT
   CAST(t.name as sys.sysname) AS name,
   -- 'system_type_id' is specified as type INT here, and not TINYINT per SQL Server documentation.
   -- This is because the IDs of generated SQL Server system type values generated by B
   -- Babelfish installation will exceed the size of TINYINT.
   CAST(t.system_type_id as int) AS system_type_id,
   CAST(t.user_type_id as int) AS user_type_id,
   CAST(t.schema_id as int) AS schema_id,
   CAST(t.principal_id as int) AS principal_id,
   CAST(t.max_length as smallint) AS max_length,
   CAST(t.precision as sys.tinyint) AS precision,
   CAST(t.scale as sys.tinyint) AS scale,
   CAST(t.collation_name as sys.sysname) AS collation_name,
   CAST(t.is_nullable as sys.bit) AS is_nullable,
   CAST(t.is_user_defined as sys.bit) AS is_user_defined,
   CAST(t.is_assembly_type as sys.bit) AS is_assembly_type,
   CAST(t.default_object_id as int) AS default_object_id,
   CAST(t.rule_object_id as int) AS rule_object_id,
   CAST(NULL as int) AS assembly_id,
   CAST(NULL as sys.sysname) AS assembly_class,
   CAST(NULL as sys.bit) AS is_binary_ordered,
   CAST(NULL as sys.bit) AS is_fixed_length,
   CAST(NULL as sys.nvarchar(40)) AS prog_id,
   CAST(NULL as sys.nvarchar(4000)) AS assembly_qualified_name,
   CAST(t.is_table_type as sys.bit) AS is_table_type
FROM sys.types t
WHERE t.is_assembly_type = 1;
GRANT SELECT ON sys.assembly_types TO PUBLIC;

CREATE OR REPLACE VIEW sys.sp_databases_view AS
 SELECT CAST(database_name AS sys.SYSNAME),
 -- DATABASE_SIZE returns a NULL value for databases larger than 2.15 TB
 CASE WHEN (sum(table_size)/1024.0) > 2.15 * 1024.0 * 1024.0 * 1024.0 THEN NULL
  ELSE CAST((sum(table_size)/1024.0) AS int) END as database_size,
 CAST(NULL AS sys.VARCHAR(254)) as remarks
 FROM (
  SELECT pg_catalog.pg_namespace.oid as schema_oid,
  pg_catalog.pg_namespace.nspname as schema_name,
  INT.name AS database_name,
  coalesce(pg_relation_size(pg_catalog.pg_class.oid), 0) as table_size
  FROM
  sys.babelfish_namespace_ext EXT
  JOIN sys.babelfish_sysdatabases INT ON EXT.dbid = INT.dbid
  JOIN pg_catalog.pg_namespace ON pg_catalog.pg_namespace.nspname = EXT.nspname
  LEFT JOIN pg_catalog.pg_class ON relnamespace = pg_catalog.pg_namespace.oid
 ) t
 GROUP BY database_name
 ORDER BY database_name;

 CREATE OR REPLACE VIEW sys.sp_pkeys_view AS
SELECT
CAST(t4."TABLE_CATALOG" AS sys.sysname) AS TABLE_QUALIFIER,
CAST(t4."TABLE_SCHEMA" AS sys.sysname) AS TABLE_OWNER,
CAST(t1.relname AS sys.sysname) AS TABLE_NAME,
CAST(t4."COLUMN_NAME" AS sys.sysname) AS COLUMN_NAME,
CAST(seq AS smallint) AS KEY_SEQ,
CAST(t5.conname AS sys.sysname) AS PK_NAME
FROM pg_catalog.pg_class t1
 JOIN sys.pg_namespace_ext t2 ON t1.relnamespace = t2.oid
 JOIN pg_catalog.pg_roles t3 ON t1.relowner = t3.oid
  LEFT OUTER JOIN sys.babelfish_namespace_ext ext on t2.nspname = ext.nspname
 JOIN information_schema_tsql.columns t4 ON (t1.relname = t4."TABLE_NAME" COLLATE sys.database_default AND ext.orig_name = t4."TABLE_SCHEMA" COLLATE sys.database_default)
 JOIN pg_constraint t5 ON t1.oid = t5.conrelid
 , generate_series(1,16) seq -- SQL server has max 16 columns per primary key
WHERE t5.contype = 'p'
 AND CAST(t4."ORDINAL_POSITION" AS smallint) = ANY (t5.conkey)
 AND CAST(t4."ORDINAL_POSITION" AS smallint) = t5.conkey[seq]
  AND ext.dbid = cast(sys.db_id() as oid);

CREATE OR REPLACE VIEW sys.sp_statistics_view AS
SELECT
CAST(t3."TABLE_CATALOG" AS sys.sysname) AS TABLE_QUALIFIER,
CAST(t3."TABLE_SCHEMA" AS sys.sysname) AS TABLE_OWNER,
CAST(t3."TABLE_NAME" AS sys.sysname) AS TABLE_NAME,
CAST(NULL AS smallint) AS NON_UNIQUE,
CAST(NULL AS sys.sysname) AS INDEX_QUALIFIER,
CAST(NULL AS sys.sysname) AS INDEX_NAME,
CAST(0 AS smallint) AS TYPE,
CAST(NULL AS smallint) AS SEQ_IN_INDEX,
CAST(NULL AS sys.sysname) AS COLUMN_NAME,
CAST(NULL AS sys.varchar(1)) AS COLLATION,
CAST(t1.reltuples AS int) AS CARDINALITY,
CAST(t1.relpages AS int) AS PAGES,
CAST(NULL AS sys.varchar(128)) AS FILTER_CONDITION
FROM pg_catalog.pg_class t1
    JOIN sys.schemas s1 ON s1.schema_id = t1.relnamespace
    JOIN information_schema_tsql.columns t3 ON (t1.relname = t3."TABLE_NAME" COLLATE sys.database_default AND s1.name = t3."TABLE_SCHEMA")
    , generate_series(0,31) seq -- SQL server has max 32 columns per index
UNION
SELECT
CAST(t4."TABLE_CATALOG" AS sys.sysname) AS TABLE_QUALIFIER,
CAST(t4."TABLE_SCHEMA" AS sys.sysname) AS TABLE_OWNER,
CAST(t4."TABLE_NAME" AS sys.sysname) AS TABLE_NAME,
CASE
WHEN t5.indisunique = 't' THEN CAST(0 AS smallint)
ELSE CAST(1 AS smallint)
END AS NON_UNIQUE,
CAST(t1.relname AS sys.sysname) AS INDEX_QUALIFIER,
-- the index name created by CREATE INDEX is re-mapped, find it (by checking
-- the ones not in pg_constraint) and restoring it back before display
CASE
WHEN t8.oid > 0 THEN CAST(t6.relname AS sys.sysname)
ELSE CAST(SUBSTRING(t6.relname,1,LENGTH(t6.relname)-32-LENGTH(t1.relname)) AS sys.sysname)
END AS INDEX_NAME,
CASE
WHEN t7.starelid > 0 THEN CAST(0 AS smallint)
ELSE
 CASE
 WHEN t5.indisclustered = 't' THEN CAST(1 AS smallint)
 ELSE CAST(3 AS smallint)
 END
END AS TYPE,
CAST(seq + 1 AS smallint) AS SEQ_IN_INDEX,
CAST(t4."COLUMN_NAME" AS sys.sysname) AS COLUMN_NAME,
CAST('A' AS sys.varchar(1)) AS COLLATION,
CAST(t7.stadistinct AS int) AS CARDINALITY,
CAST(0 AS int) AS PAGES, --not supported
CAST(NULL AS sys.varchar(128)) AS FILTER_CONDITION
FROM pg_catalog.pg_class t1
    JOIN sys.schemas s1 ON s1.schema_id = t1.relnamespace
    JOIN pg_catalog.pg_roles t3 ON t1.relowner = t3.oid
    JOIN information_schema_tsql.columns t4 ON (t1.relname = t4."TABLE_NAME" COLLATE sys.database_default AND s1.name = t4."TABLE_SCHEMA")
 JOIN (pg_catalog.pg_index t5 JOIN
  pg_catalog.pg_class t6 ON t5.indexrelid = t6.oid) ON t1.oid = t5.indrelid
 LEFT JOIN pg_catalog.pg_statistic t7 ON t1.oid = t7.starelid
 LEFT JOIN pg_catalog.pg_constraint t8 ON t5.indexrelid = t8.conindid
    , generate_series(0,31) seq -- SQL server has max 32 columns per index
WHERE CAST(t4."ORDINAL_POSITION" AS smallint) = ANY (t5.indkey)
    AND CAST(t4."ORDINAL_POSITION" AS smallint) = t5.indkey[seq];

create or replace function sys.sp_statistics_internal(
    in_table_name sys.sysname,
    in_table_owner sys.sysname = '',
    in_table_qualifier sys.sysname = '',
    in_index_name sys.sysname = '',
 in_is_unique char = 'N',
 in_accuracy char = 'Q'
)
returns table(
    out_table_qualifier sys.sysname,
    out_table_owner sys.sysname,
    out_table_name sys.sysname,
 out_non_unique smallint,
 out_index_qualifier sys.sysname,
 out_index_name sys.sysname,
 out_type smallint,
 out_seq_in_index smallint,
 out_column_name sys.sysname,
 out_collation sys.varchar(1),
 out_cardinality int,
 out_pages int,
 out_filter_condition sys.varchar(128)
)
as $$
begin
    return query
    select * from sys.sp_statistics_view
    where in_table_name = table_name COLLATE sys.database_default
        and ((SELECT coalesce(in_table_owner,'')) = '' or table_owner = in_table_owner COLLATE sys.database_default)
        and ((SELECT coalesce(in_table_qualifier,'')) = '' or table_qualifier = in_table_qualifier COLLATE sys.database_default)
        and ((SELECT coalesce(in_index_name,'')) = '' or index_name like in_index_name COLLATE sys.database_default)
        and ((UPPER(in_is_unique) = 'Y' and (non_unique IS NULL or non_unique = 0)) or (UPPER(in_is_unique) = 'N'))
    order by non_unique, type, index_name, seq_in_index;
end;
$$
LANGUAGE plpgsql;

CREATE OR REPLACE VIEW sys.dm_os_host_info AS
SELECT
  -- get_host_os() depends on a Postgres function created separately.
  cast( sys.get_host_os() as sys.nvarchar(256) ) as host_platform
  -- Hardcoded at the moment. Should likely be GUC with default '' (empty string). Then set by control plane to e.g. Amazon Linux.
  , cast( (select setting FROM pg_settings WHERE name = 'babelfishpg_tsql.host_distribution') as sys.nvarchar(256) ) as host_distribution
  -- documentation on one hand states this is empty string on 1, but otoh shows an example with "ubuntu 16.04"
  , cast( (select setting FROM pg_settings WHERE name = 'babelfishpg_tsql.host_release') as sys.nvarchar(256) ) as host_release
  -- empty string on 1 . we can populate this in control plane if it's helpful.
  , cast( (select setting FROM pg_settings WHERE name = 'babelfishpg_tsql.host_service_pack_level') as sys.nvarchar(256) )
    as host_service_pack_level
  -- windows stock keeping unit. null on 1 .
  , cast( null as int ) as host_sku
  -- lcid
  , cast( sys.collationproperty( (select setting FROM pg_settings WHERE name = 'babelfishpg_tsql.server_collation_name') , 'lcid') as int )
    as "os_language_version";

CREATE OR REPLACE VIEW sys.sp_column_privileges_view AS
SELECT
CAST(t2.dbname AS sys.sysname) AS TABLE_QUALIFIER,
CAST(s1.name AS sys.sysname) AS TABLE_OWNER,
CAST(t1.relname AS sys.sysname) AS TABLE_NAME,
CAST(COALESCE(SPLIT_PART(t6.attoptions[1] collate "C", '=', 2), t5.column_name collate "C") AS sys.sysname) AS COLUMN_NAME,
CAST((select orig_username from sys.babelfish_authid_user_ext where rolname = t5.grantor::name) AS sys.sysname) AS GRANTOR,
CAST((select orig_username from sys.babelfish_authid_user_ext where rolname = t5.grantee::name) AS sys.sysname) AS GRANTEE,
CAST(t5.privilege_type AS sys.varchar(32)) AS PRIVILEGE,
CAST(t5.is_grantable AS sys.varchar(3)) AS IS_GRANTABLE
FROM pg_catalog.pg_class t1 
	JOIN sys.pg_namespace_ext t2 ON t1.relnamespace = t2.oid
	JOIN sys.schemas s1 ON s1.schema_id = t1.relnamespace
	JOIN information_schema.column_privileges t5 ON t1.relname = t5.table_name AND t2.nspname = t5.table_schema
	JOIN pg_attribute t6 ON t6.attrelid = t1.oid AND t6.attname = t5.column_name;
GRANT SELECT ON sys.sp_column_privileges_view TO PUBLIC;

CREATE OR REPLACE VIEW sys.sp_table_privileges_view AS
-- Will use sp_column_priivleges_view to get information from SELECT, INSERT and REFERENCES (only need permission from 1 column in table)
SELECT DISTINCT
CAST(TABLE_QUALIFIER AS sys.sysname) COLLATE sys.database_default AS TABLE_QUALIFIER,
CAST(TABLE_OWNER AS sys.sysname) AS TABLE_OWNER,
CAST(TABLE_NAME AS sys.sysname) COLLATE sys.database_default AS TABLE_NAME,
CAST(GRANTOR AS sys.sysname) AS GRANTOR,
CAST(GRANTEE AS sys.sysname) AS GRANTEE,
CAST(PRIVILEGE AS sys.sysname) AS PRIVILEGE,
CAST(IS_GRANTABLE AS sys.sysname) AS IS_GRANTABLE
FROM sys.sp_column_privileges_view

UNION
-- We need these set of joins only for the DELETE privilege
SELECT
CAST(t2.dbname AS sys.sysname) COLLATE sys.database_default AS TABLE_QUALIFIER,
CAST(s1.name AS sys.sysname) AS TABLE_OWNER,
CAST(t1.relname AS sys.sysname) COLLATE sys.database_default AS TABLE_NAME,
CAST((select orig_username from sys.babelfish_authid_user_ext where rolname = t4.grantor) AS sys.sysname) AS GRANTOR,
CAST((select orig_username from sys.babelfish_authid_user_ext where rolname = t4.grantee) AS sys.sysname) AS GRANTEE,
CAST(t4.privilege_type AS sys.sysname) AS PRIVILEGE,
CAST(t4.is_grantable AS sys.sysname) AS IS_GRANTABLE
FROM pg_catalog.pg_class t1
 JOIN sys.pg_namespace_ext t2 ON t1.relnamespace = t2.oid
 JOIN sys.schemas s1 ON s1.schema_id = t1.relnamespace
 JOIN information_schema.table_privileges t4 ON t1.relname = t4.table_name
WHERE t4.privilege_type = 'DELETE' collate sys.database_default;

CREATE OR REPLACE PROCEDURE sys.sp_table_privileges(
 "@table_name" sys.nvarchar(384),
 "@table_owner" sys.nvarchar(384) = '',
 "@table_qualifier" sys.sysname = '',
 "@fusepattern" sys.bit = 1
)
AS $$
BEGIN

 IF (@table_qualifier != '') AND (LOWER(@table_qualifier) != LOWER(sys.db_name()))
 BEGIN
  THROW 33557097, N'The database name component of the object qualifier must be the name of the current database.', 1;
 END

 IF @fusepattern = 1
 BEGIN
  SELECT
  TABLE_QUALIFIER,
  TABLE_OWNER,
  TABLE_NAME,
  GRANTOR,
  GRANTEE,
  PRIVILEGE,
  IS_GRANTABLE FROM sys.sp_table_privileges_view
  WHERE LOWER(TABLE_NAME) LIKE LOWER(@table_name)
   AND ((SELECT COALESCE(@table_owner,'')) = '' collate database_default OR LOWER(TABLE_OWNER) LIKE LOWER(@table_owner))
  ORDER BY table_qualifier, table_owner, table_name, privilege, grantee;
 END
 ELSE
 BEGIN
  SELECT
  TABLE_QUALIFIER,
  TABLE_OWNER,
  TABLE_NAME,
  GRANTOR,
  GRANTEE,
  PRIVILEGE,
  IS_GRANTABLE FROM sys.sp_table_privileges_view
  WHERE LOWER(TABLE_NAME) = LOWER(@table_name)
   AND ((SELECT COALESCE(@table_owner,'')) = '' collate database_default OR LOWER(TABLE_OWNER) = LOWER(@table_owner))
  ORDER BY table_qualifier, table_owner, table_name, privilege, grantee;
 END

END;
$$
LANGUAGE 'pltsql';

CREATE OR REPLACE FUNCTION sys.sp_special_columns_precision_helper(IN type TEXT, IN sp_columns_precision INT, IN sp_columns_max_length SMALLINT, IN sp_datatype_info_precision BIGINT) RETURNS INT
AS $$
SELECT
 CASE
  WHEN type COLLATE sys.database_default in ('real','float') THEN sp_columns_max_length * 2 - 1
  WHEN type COLLATE sys.database_default in ('char','varchar','binary','varbinary') THEN sp_columns_max_length
  WHEN type COLLATE sys.database_default in ('nchar','nvarchar') THEN sp_columns_max_length / 2
  WHEN type COLLATE sys.database_default in ('sysname','uniqueidentifier') THEN sp_datatype_info_precision
  ELSE sp_columns_precision
 END;
$$ LANGUAGE SQL IMMUTABLE;

CREATE OR REPLACE FUNCTION sys.sp_special_columns_length_helper(IN type TEXT, IN sp_columns_precision INT, IN sp_columns_max_length SMALLINT, IN sp_datatype_info_precision BIGINT) RETURNS INT
AS $$
SELECT
 CASE
  WHEN type COLLATE sys.database_default in ('decimal','numeric','money','smallmoney') THEN sp_columns_precision + 2
  WHEN type COLLATE sys.database_default in ('time','date','datetime2','datetimeoffset') THEN sp_columns_precision * 2
  WHEN type COLLATE sys.database_default in ('smalldatetime') THEN sp_columns_precision
  WHEN type COLLATE sys.database_default in ('datetime') THEN sp_columns_max_length * 2
  WHEN type COLLATE sys.database_default in ('sql_variant') THEN sp_datatype_info_precision
  ELSE sp_columns_max_length
 END;
$$ LANGUAGE SQL IMMUTABLE;

CREATE OR REPLACE FUNCTION sys.sp_special_columns_scale_helper(IN type TEXT, IN sp_columns_scale INT) RETURNS INT
AS $$
SELECT
 CASE
  WHEN type COLLATE sys.database_default in ('bit','real','float','char','varchar','nchar','nvarchar','time','date','datetime2','datetimeoffset','varbinary','binary','sql_variant','sysname','uniqueidentifier') THEN NULL
  ELSE sp_columns_scale
 END;
$$ LANGUAGE SQL IMMUTABLE;

-- TODO: BABEL-2838
CREATE OR REPLACE VIEW sys.sp_special_columns_view AS
SELECT DISTINCT
CAST(1 as smallint) AS SCOPE,
CAST(coalesce (split_part(pa.attoptions[1] collate "C", '=', 2) ,c1.name) AS sys.sysname) AS COLUMN_NAME, -- get original column name if exists
CAST(t6.data_type AS smallint) AS DATA_TYPE,

CASE -- cases for when they are of type identity.
 WHEN c1.is_identity = 1 AND (t8.name COLLATE sys.database_default = 'decimal' or t8.name COLLATE sys.database_default = 'numeric')
 THEN CAST(CONCAT(t8.name, '() identity') AS sys.sysname)
 WHEN c1.is_identity = 1 AND (t8.name COLLATE sys.database_default != 'decimal' AND t8.name COLLATE sys.database_default != 'numeric')
 THEN CAST(CONCAT(t8.name, ' identity') AS sys.sysname)
 ELSE CAST(t8.name AS sys.sysname)
END AS TYPE_NAME,

CAST(sys.sp_special_columns_precision_helper(coalesce(tsql_type_name, tsql_base_type_name), c1.precision, c1.max_length, t6."PRECISION") AS int) AS PRECISION,
CAST(sys.sp_special_columns_length_helper(coalesce(tsql_type_name, tsql_base_type_name), c1.precision, c1.max_length, t6."PRECISION") AS int) AS LENGTH,
CAST(sys.sp_special_columns_scale_helper(coalesce(tsql_type_name, tsql_base_type_name), c1.scale) AS smallint) AS SCALE,
CAST(1 AS smallint) AS PSEUDO_COLUMN,
CAST(c1.is_nullable AS int) AS IS_NULLABLE,
CAST(t2.dbname AS sys.sysname) AS TABLE_QUALIFIER,
CAST(s1.name AS sys.sysname) AS TABLE_OWNER,
CAST(t1.relname AS sys.sysname) AS TABLE_NAME,

CASE
 WHEN idx.is_primary_key != 1
 THEN CAST('u' AS sys.sysname) -- if it is a unique index, then we should cast it as 'u' for filtering purposes
 ELSE CAST('p' AS sys.sysname)
END AS CONSTRAINT_TYPE,
CAST(idx.name AS sys.sysname) AS CONSTRAINT_NAME,
CAST(idx.index_id AS int) AS INDEX_ID

FROM pg_catalog.pg_class t1
 JOIN sys.pg_namespace_ext t2 ON t1.relnamespace = t2.oid
 JOIN sys.schemas s1 ON s1.schema_id = t1.relnamespace
 LEFT JOIN sys.indexes idx ON idx.object_id = t1.oid
 INNER JOIN pg_catalog.pg_attribute i2 ON idx.index_id = i2.attrelid
 INNER JOIN sys.columns c1 ON c1.object_id = idx.object_id AND cast(i2.attname as sys.sysname) = c1.name collate sys.database_default

 JOIN pg_catalog.pg_type AS t7 ON t7.oid = c1.system_type_id
 JOIN sys.types AS t8 ON c1.user_type_id = t8.user_type_id
 LEFT JOIN sys.sp_datatype_info_helper(2::smallint, false) AS t6 ON t7.typname = t6.pg_type_name collate sys.database_default OR t7.typname = t6.type_name collate sys.database_default --need in order to get accurate DATA_TYPE value
 LEFT JOIN pg_catalog.pg_attribute AS pa ON t1.oid = pa.attrelid AND c1.name = pa.attname collate sys.database_default
 , sys.translate_pg_type_to_tsql(t8.user_type_id) AS tsql_type_name
 , sys.translate_pg_type_to_tsql(t8.system_type_id) AS tsql_base_type_name
 WHERE has_schema_privilege(s1.schema_id, 'USAGE');

CREATE OR REPLACE VIEW sys.sp_fkeys_view AS
SELECT
-- primary key info
CAST(t2.dbname AS sys.sysname) AS PKTABLE_QUALIFIER,
CAST((select orig_name from sys.babelfish_namespace_ext where dbid = sys.db_id() and nspname COLLATE sys.database_default = ref.table_schema) AS sys.sysname) AS PKTABLE_OWNER,
CAST(ref.table_name AS sys.sysname) AS PKTABLE_NAME,
CAST(coalesce(split_part(pkname_table.attoptions[1] COLLATE "C", '=', 2), ref.column_name) AS sys.sysname) AS PKCOLUMN_NAME,

-- foreign key info
CAST(t2.dbname AS sys.sysname) AS FKTABLE_QUALIFIER,
CAST((select orig_name from sys.babelfish_namespace_ext where dbid = sys.db_id() and nspname COLLATE sys.database_default = fk.table_schema) AS sys.sysname) AS FKTABLE_OWNER,
CAST(fk.table_name AS sys.sysname) AS FKTABLE_NAME,
CAST(coalesce(split_part(fkname_table.attoptions[1] COLLATE "C", '=', 2), fk.column_name) AS sys.sysname) AS FKCOLUMN_NAME,

CAST(seq AS smallint) AS KEY_SEQ,
CASE
    WHEN map.update_rule collate sys.database_default = 'NO ACTION' THEN CAST(1 AS smallint)
    WHEN map.update_rule collate sys.database_default = 'SET NULL' THEN CAST(2 AS smallint)
    WHEN map.update_rule collate sys.database_default = 'SET DEFAULT' THEN CAST(3 AS smallint)
    ELSE CAST(0 AS smallint)
END AS UPDATE_RULE,

CASE
    WHEN map.delete_rule collate sys.database_default = 'NO ACTION' THEN CAST(1 AS smallint)
    WHEN map.delete_rule collate sys.database_default = 'SET NULL' THEN CAST(2 AS smallint)
    WHEN map.delete_rule collate sys.database_default = 'SET DEFAULT' THEN CAST(3 AS smallint)
    ELSE CAST(0 AS smallint)
END AS DELETE_RULE,
CAST(fk.constraint_name AS sys.sysname) AS FK_NAME,
CAST(ref.constraint_name AS sys.sysname) AS PK_NAME

FROM information_schema.referential_constraints AS map

-- join unique constraints (e.g. PKs constraints) to ref columns info
INNER JOIN information_schema.key_column_usage AS ref
 JOIN pg_catalog.pg_class p1 -- Need to join this in order to get oid for pkey's original bbf name
    JOIN sys.pg_namespace_ext p2 ON p1.relnamespace = p2.oid
    JOIN information_schema.columns p4 ON p1.relname = p4.table_name AND p1.relnamespace::regnamespace::text = p4.table_schema
    JOIN pg_constraint p5 ON p1.oid = p5.conrelid
    ON (p1.relname=ref.table_name AND p4.column_name=ref.column_name AND ref.table_schema = p2.nspname AND ref.table_schema = p4.table_schema)

    ON ref.constraint_catalog = map.unique_constraint_catalog
    AND ref.constraint_schema = map.unique_constraint_schema
    AND ref.constraint_name = map.unique_constraint_name

-- join fk columns to the correct ref columns using ordinal positions
INNER JOIN information_schema.key_column_usage AS fk
    ON fk.constraint_catalog = map.constraint_catalog
    AND fk.constraint_schema = map.constraint_schema
    AND fk.constraint_name = map.constraint_name
    AND fk.position_in_unique_constraint = ref.ordinal_position

INNER JOIN pg_catalog.pg_class t1
    JOIN sys.pg_namespace_ext t2 ON t1.relnamespace = t2.oid
    JOIN information_schema.columns t4 ON t1.relname = t4.table_name AND t1.relnamespace::regnamespace::text = t4.table_schema
    JOIN pg_constraint t5 ON t1.oid = t5.conrelid
    ON (t1.relname=fk.table_name AND t4.column_name=fk.column_name AND fk.table_schema = t2.nspname AND fk.table_schema = t4.table_schema)

-- get foreign key's original bbf name
JOIN pg_catalog.pg_attribute fkname_table
 ON (t1.oid = fkname_table.attrelid) AND (fk.column_name = fkname_table.attname)

-- get primary key's original bbf name
JOIN pg_catalog.pg_attribute pkname_table
 ON (p1.oid = pkname_table.attrelid) AND (ref.column_name = pkname_table.attname)

 , generate_series(1,16) seq -- BBF has max 16 columns per primary key
WHERE t5.contype = 'f'
AND CAST(t4.dtd_identifier AS smallint) = ANY (t5.conkey)
AND CAST(t4.dtd_identifier AS smallint) = t5.conkey[seq];

CREATE OR REPLACE VIEW sys.sp_stored_procedures_view AS
SELECT 
CAST(d.name AS sys.sysname) COLLATE sys.database_default AS PROCEDURE_QUALIFIER,
CAST(s1.name AS sys.sysname) AS PROCEDURE_OWNER, 

CASE 
	WHEN p.prokind = 'p' THEN CAST(concat(p.proname, ';1') AS sys.nvarchar(134))
	ELSE CAST(concat(p.proname, ';0') AS sys.nvarchar(134))
END AS PROCEDURE_NAME,

-1 AS NUM_INPUT_PARAMS,
-1 AS NUM_OUTPUT_PARAMS,
-1 AS NUM_RESULT_SETS,
CAST(NULL AS varchar(254)) AS REMARKS,
cast(2 AS smallint) AS PROCEDURE_TYPE

FROM pg_catalog.pg_proc p 

INNER JOIN sys.schemas s1 ON p.pronamespace = s1.schema_id 
INNER JOIN sys.databases d ON d.database_id = sys.db_id()
WHERE has_schema_privilege(s1.schema_id, 'USAGE')

UNION 

SELECT CAST((SELECT sys.db_name()) AS sys.sysname) COLLATE sys.database_default AS PROCEDURE_QUALIFIER,
CAST(nspname AS sys.sysname) AS PROCEDURE_OWNER,

CASE 
	WHEN prokind = 'p' THEN cast(concat(proname, ';1') AS sys.nvarchar(134))
	ELSE cast(concat(proname, ';0') AS sys.nvarchar(134))
END AS PROCEDURE_NAME,

-1 AS NUM_INPUT_PARAMS,
-1 AS NUM_OUTPUT_PARAMS,
-1 AS NUM_RESULT_SETS,
CAST(NULL AS varchar(254)) AS REMARKS,
cast(2 AS smallint) AS PROCEDURE_TYPE

FROM    pg_catalog.pg_namespace n 
JOIN    pg_catalog.pg_proc p 
ON      pronamespace = n.oid   
WHERE nspname = 'sys' AND (proname LIKE 'sp\_%' OR proname LIKE 'xp\_%' OR proname LIKE 'dm\_%' OR proname LIKE 'fn\_%');

CREATE OR REPLACE PROCEDURE sys.sp_stored_procedures(
    "@sp_name" sys.nvarchar(390) = '',
    "@sp_owner" sys.nvarchar(384) = '',
    "@sp_qualifier" sys.sysname = '',
    "@fusepattern" sys.bit = '1'
)
AS $$
BEGIN
 IF (@sp_qualifier != '') AND LOWER(sys.db_name()) != LOWER(@sp_qualifier)
 BEGIN
  THROW 33557097, N'The database name component of the object qualifier must be the name of the current database.', 1;
 END

 -- If @sp_name or @sp_owner = '%', it gets converted to NULL or '' regardless of @fusepattern
 IF @sp_name = '%'
 BEGIN
  SELECT @sp_name = ''
 END

 IF @sp_owner = '%'
 BEGIN
  SELECT @sp_owner = ''
 END

 -- Changes fusepattern to 0 if no wildcards are used. NOTE: Need to add [] wildcard pattern when it is implemented. Wait for BABEL-2452
 IF @fusepattern = 1
 BEGIN
  IF (CHARINDEX('%', @sp_name) != 0 AND CHARINDEX('_', @sp_name) != 0 AND CHARINDEX('%', @sp_owner) != 0 AND CHARINDEX('_', @sp_owner) != 0 )
  BEGIN
   SELECT @fusepattern = 0;
  END
 END

 -- Condition for when sp_name argument is not given or is null, or is just a wildcard (same order)
 IF COALESCE(@sp_name, '') = ''
 BEGIN
  IF @fusepattern=1
  BEGIN
   SELECT
   PROCEDURE_QUALIFIER,
   PROCEDURE_OWNER,
   PROCEDURE_NAME,
   NUM_INPUT_PARAMS,
   NUM_OUTPUT_PARAMS,
   NUM_RESULT_SETS,
   REMARKS,
   PROCEDURE_TYPE FROM sys.sp_stored_procedures_view
   WHERE ((SELECT COALESCE(@sp_owner,'')) = '' OR LOWER(procedure_owner) LIKE LOWER(@sp_owner))
   ORDER BY procedure_qualifier, procedure_owner, procedure_name;
  END
  ELSE
  BEGIN
   SELECT
   PROCEDURE_QUALIFIER,
   PROCEDURE_OWNER,
   PROCEDURE_NAME,
   NUM_INPUT_PARAMS,
   NUM_OUTPUT_PARAMS,
   NUM_RESULT_SETS,
   REMARKS,
   PROCEDURE_TYPE FROM sys.sp_stored_procedures_view
   WHERE ((SELECT COALESCE(@sp_owner,'')) = '' OR LOWER(procedure_owner) LIKE LOWER(@sp_owner))
   ORDER BY procedure_qualifier, procedure_owner, procedure_name;
  END
 END
 -- When @sp_name is not null
 ELSE
 BEGIN
  -- When sp_owner is null and fusepattern = 0
  IF (@fusepattern = 0 AND COALESCE(@sp_owner,'') = '')
  BEGIN
   IF EXISTS ( -- Search in the sys schema
     SELECT * FROM sys.sp_stored_procedures_view
     WHERE (LOWER(LEFT(procedure_name, -2)) = LOWER(@sp_name))
      AND (LOWER(procedure_owner) = 'sys'))
   BEGIN
    SELECT PROCEDURE_QUALIFIER,
    PROCEDURE_OWNER,
    PROCEDURE_NAME,
    NUM_INPUT_PARAMS,
    NUM_OUTPUT_PARAMS,
    NUM_RESULT_SETS,
    REMARKS,
    PROCEDURE_TYPE FROM sys.sp_stored_procedures_view
    WHERE (LOWER(LEFT(procedure_name, -2)) = LOWER(@sp_name))
     AND (LOWER(procedure_owner) = 'sys')
    ORDER BY procedure_qualifier, procedure_owner, procedure_name;
   END
   ELSE IF EXISTS (
    SELECT * FROM sys.sp_stored_procedures_view
    WHERE (LOWER(LEFT(procedure_name, -2)) = LOWER(@sp_name))
     AND (LOWER(procedure_owner) = LOWER(SCHEMA_NAME()))
     )
   BEGIN
    SELECT PROCEDURE_QUALIFIER,
    PROCEDURE_OWNER,
    PROCEDURE_NAME,
    NUM_INPUT_PARAMS,
    NUM_OUTPUT_PARAMS,
    NUM_RESULT_SETS,
    REMARKS,
    PROCEDURE_TYPE FROM sys.sp_stored_procedures_view
    WHERE (LOWER(LEFT(procedure_name, -2)) = LOWER(@sp_name))
     AND (LOWER(procedure_owner) = LOWER(SCHEMA_NAME()))
    ORDER BY procedure_qualifier, procedure_owner, procedure_name;
   END
   ELSE -- Search in the dbo schema (if nothing exists it should just return nothing).
   BEGIN
    SELECT PROCEDURE_QUALIFIER,
    PROCEDURE_OWNER,
    PROCEDURE_NAME,
    NUM_INPUT_PARAMS,
    NUM_OUTPUT_PARAMS,
    NUM_RESULT_SETS,
    REMARKS,
    PROCEDURE_TYPE FROM sys.sp_stored_procedures_view
    WHERE (LOWER(LEFT(procedure_name, -2)) = LOWER(@sp_name))
     AND (LOWER(procedure_owner) = 'dbo')
    ORDER BY procedure_qualifier, procedure_owner, procedure_name;
   END

  END
  ELSE IF (@fusepattern = 0 AND COALESCE(@sp_owner,'') != '')
  BEGIN
   SELECT
   PROCEDURE_QUALIFIER,
   PROCEDURE_OWNER,
   PROCEDURE_NAME,
   NUM_INPUT_PARAMS,
   NUM_OUTPUT_PARAMS,
   NUM_RESULT_SETS,
   REMARKS,
   PROCEDURE_TYPE FROM sys.sp_stored_procedures_view
   WHERE (LOWER(LEFT(procedure_name, -2)) = LOWER(@sp_name))
    AND (LOWER(procedure_owner) = LOWER(@sp_owner))
   ORDER BY procedure_qualifier, procedure_owner, procedure_name;
  END
  ELSE -- fusepattern = 1
  BEGIN
   SELECT
   PROCEDURE_QUALIFIER,
   PROCEDURE_OWNER,
   PROCEDURE_NAME,
   NUM_INPUT_PARAMS,
   NUM_OUTPUT_PARAMS,
   NUM_RESULT_SETS,
   REMARKS,
   PROCEDURE_TYPE FROM sys.sp_stored_procedures_view
   WHERE ((SELECT COALESCE(@sp_name,'')) = '' OR LOWER(LEFT(procedure_name, -2)) LIKE LOWER(@sp_name))
    AND ((SELECT COALESCE(@sp_owner,'')) = '' OR LOWER(procedure_owner) LIKE LOWER(@sp_owner))
   ORDER BY procedure_qualifier, procedure_owner, procedure_name;
  END
 END
END;
$$
LANGUAGE 'pltsql';
GRANT EXECUTE on PROCEDURE sys.sp_stored_procedures TO PUBLIC;

CREATE OR REPLACE VIEW sys.sp_sproc_columns_view AS
-- Get parameters (if any) for a user-defined stored procedure/function
(SELECT
 CAST(d.name AS sys.sysname) COLLATE sys.database_default AS PROCEDURE_QUALIFIER,
 CAST(ext.orig_name AS sys.sysname) AS PROCEDURE_OWNER,
 CASE
  WHEN proc.routine_type='PROCEDURE' COLLATE sys.database_default THEN CAST(CONCAT(proc.routine_name, ';1') AS sys.nvarchar(134))
  ELSE CAST(CONCAT(proc.routine_name, ';0') AS sys.nvarchar(134))
 END AS PROCEDURE_NAME,

 CAST(coalesce(args.parameter_name, '') AS sys.sysname) AS COLUMN_NAME,
 CAST(1 AS smallint) AS COLUMN_TYPE,
 CAST(t5.data_type AS smallint) AS DATA_TYPE,
 CAST(coalesce(t6.name, '') AS sys.sysname) COLLATE sys.database_default AS TYPE_NAME,
 CAST(t6.precision AS int) AS PRECISION,
 CAST(t6.max_length AS int) AS LENGTH,
 CAST(t6.scale AS smallint) AS SCALE,
 CAST(t5.num_prec_radix AS smallint) AS RADIX,
 CAST(t6.is_nullable AS smallint) AS NULLABLE,
 CAST(NULL AS varchar(254)) AS REMARKS,
 CAST(NULL AS sys.nvarchar(4000)) AS COLUMN_DEF,
 CAST(t5.sql_data_type AS smallint) AS SQL_DATA_TYPE,
 CAST(t5.sql_datetime_sub AS smallint) AS SQL_DATETIME_SUB,
 CAST(NULL AS int) AS CHAR_OCTET_LENGTH,
 CAST(args.ordinal_position AS int) AS ORDINAL_POSITION,
 CAST('YES' AS varchar(254)) AS IS_NULLABLE,
 CAST(t5.ss_data_type AS sys.tinyint) AS SS_DATA_TYPE,
 CAST(proc.routine_name AS sys.nvarchar(134)) AS original_procedure_name

 FROM information_schema.routines proc
 JOIN information_schema.parameters args
  ON proc.specific_schema = args.specific_schema COLLATE sys.database_default AND proc.specific_name = args.specific_name COLLATE sys.database_default
 INNER JOIN sys.babelfish_namespace_ext ext ON proc.specific_schema = cast(ext.nspname as sys.sysname) COLLATE sys.database_default
 INNER JOIN sys.databases d ON d.database_id =ext.dbid
 INNER JOIN sys.spt_datatype_info_table AS t5
  JOIN sys.types t6
  JOIN sys.types t7 ON t6.system_type_id = t7.user_type_id
   ON t7.name = t5.type_name COLLATE sys.database_default
  ON (args.data_type != 'USER-DEFINED' COLLATE sys.database_default AND cast(args.udt_name as sys.varchar(20)) = t5.pg_type_name COLLATE sys.database_default AND t6.name = t7.name COLLATE sys.database_default)
  OR (args.data_type='USER-DEFINED' COLLATE sys.database_default AND cast(args.udt_name as sys.varchar(20)) = t6.name COLLATE sys.database_default)
 WHERE coalesce(args.parameter_name, '') LIKE '@%' COLLATE sys.database_default
  AND ext.dbid = sys.db_id()
  AND has_schema_privilege(proc.specific_schema, 'USAGE')

UNION ALL

-- Create row describing return type for a user-defined stored procedure/function
SELECT
 CAST(d.name AS sys.sysname) COLLATE sys.database_default AS PROCEDURE_QUALIFIER,
 CAST(ext.orig_name AS sys.sysname) AS PROCEDURE_OWNER,
 CASE
  WHEN proc.routine_type='PROCEDURE' COLLATE sys.database_default THEN CAST(CONCAT(proc.routine_name, ';1') AS sys.nvarchar(134))
  ELSE CAST(CONCAT(proc.routine_name, ';0') AS sys.nvarchar(134))
 END AS PROCEDURE_NAME,

 CASE
  WHEN pg_function_result_type LIKE '%TABLE%' COLLATE sys.database_default THEN cast('@TABLE_RETURN_VALUE' AS sys.sysname)
  ELSE cast('@RETURN_VALUE' AS sys.sysname)
  END AS COLUMN_NAME,

 CASE
  WHEN pg_function_result_type LIKE '%TABLE%' COLLATE sys.database_default THEN CAST(3 AS smallint)
  ELSE CAST(5 as smallint)
 END AS COLUMN_TYPE,

 CASE
  WHEN proc.routine_type='PROCEDURE' COLLATE sys.database_default THEN cast((SELECT data_type FROM sys.spt_datatype_info_table WHERE type_name = 'int' COLLATE sys.database_default) AS smallint)
  WHEN pg_function_result_type LIKE '%TABLE%' COLLATE sys.database_default THEN cast(null AS smallint)
  ELSE CAST(t5.data_type AS smallint)
 END AS DATA_TYPE,

 CASE
  WHEN proc.routine_type='PROCEDURE' COLLATE sys.database_default THEN CAST('int' AS sys.sysname) COLLATE sys.database_default
  WHEN pg_function_result_type like '%TABLE%' COLLATE sys.database_default then CAST('table' AS sys.sysname) COLLATE sys.database_default
  ELSE CAST(coalesce(t6.name, '') AS sys.sysname) COLLATE sys.database_default
 END AS TYPE_NAME,

 CASE
  WHEN proc.routine_type='PROCEDURE' COLLATE sys.database_default THEN CAST(10 AS int)
  WHEN pg_function_result_type LIKE '%TABLE%' COLLATE sys.database_default THEN CAST(0 AS int)
  ELSE CAST(t6.precision AS int)
 END AS PRECISION,

 CASE
  WHEN proc.routine_type='PROCEDURE' COLLATE sys.database_default THEN CAST(4 AS int)
  WHEN pg_function_result_type LIKE '%TABLE%' COLLATE sys.database_default THEN CAST(0 AS int)
  ELSE CAST(t6.max_length AS int)
 END AS LENGTH,
 CASE
  WHEN proc.routine_type='PROCEDURE' COLLATE sys.database_default THEN CAST(0 AS smallint)
  WHEN pg_function_result_type LIKE '%TABLE%' COLLATE sys.database_default THEN CAST(0 AS smallint)
  ELSE CAST(t6.scale AS smallint)
 END AS SCALE,
 CASE
  WHEN proc.routine_type='PROCEDURE' COLLATE sys.database_default THEN CAST(10 AS smallint)
  WHEN pg_function_result_type LIKE '%TABLE%' COLLATE sys.database_default THEN CAST(0 AS smallint)
  ELSE CAST(t5.num_prec_radix AS smallint)
 END AS RADIX,
 CASE
  WHEN proc.routine_type='PROCEDURE' COLLATE sys.database_default THEN CAST(0 AS smallint)
  WHEN pg_function_result_type LIKE '%TABLE%' COLLATE sys.database_default THEN CAST(0 AS smallint)
  ELSE CAST(t6.is_nullable AS smallint)
 END AS NULLABLE,
 CASE
  WHEN pg_function_result_type LIKE '%TABLE%' COLLATE sys.database_default THEN CAST('Result table returned by table valued function' AS varchar(254))
  ELSE CAST(NULL AS varchar(254))
 END AS REMARKS,

 CAST(NULL AS sys.nvarchar(4000)) AS COLUMN_DEF,
 CASE
  WHEN proc.routine_type='PROCEDURE' COLLATE sys.database_default THEN CAST((SELECT sql_data_type FROM sys.spt_datatype_info_table WHERE type_name = 'int') AS smallint)
  WHEN pg_function_result_type LIKE '%TABLE%' COLLATE sys.database_default THEN CAST(null AS smallint)
  ELSE CAST(t5.sql_data_type AS smallint)
 END AS SQL_DATA_TYPE,

 CAST(null AS smallint) AS SQL_DATETIME_SUB,
 CAST(null AS int) AS CHAR_OCTET_LENGTH,
 CAST(0 AS int) AS ORDINAL_POSITION,
 CASE
  WHEN proc.routine_type='PROCEDURE' COLLATE sys.database_default THEN CAST('NO' AS varchar(254))
  WHEN pg_function_result_type LIKE '%TABLE%' COLLATE sys.database_default THEN CAST('NO' AS varchar(254))
  ELSE CAST('YES' AS varchar(254))
 END AS IS_NULLABLE,

 CASE
  WHEN proc.routine_type='PROCEDURE' COLLATE sys.database_default THEN CAST(56 AS sys.tinyint)
  WHEN pg_function_result_type LIKE '%TABLE%' COLLATE sys.database_default THEN CAST(0 AS sys.tinyint)
  ELSE CAST(t5.ss_data_type AS sys.tinyint)
 END AS SS_DATA_TYPE,
 CAST(proc.routine_name AS sys.nvarchar(134)) AS original_procedure_name

 FROM information_schema.routines proc
    INNER JOIN sys.babelfish_namespace_ext ext ON proc.specific_schema = ext.nspname COLLATE sys.database_default
    INNER JOIN sys.databases d ON d.database_id = ext.dbid and ext.dbid = sys.db_id()
    INNER JOIN pg_catalog.pg_proc p ON cast(proc.specific_name as sys.sysname) = (p.proname || '_' || p.oid) COLLATE sys.database_default
    LEFT JOIN sys.spt_datatype_info_table AS t5
        JOIN sys.types t6
        JOIN sys.types t7 ON t6.system_type_id = t7.user_type_id
        ON t7.name = t5.type_name COLLATE sys.database_default
    ON (proc.data_type != 'USER-DEFINED' COLLATE sys.database_default
            AND cast(proc.type_udt_name as sys.varchar(20)) COLLATE sys.database_default = t5.pg_type_name
            AND t6.name = t7.name COLLATE sys.database_default)
        OR (proc.data_type = 'USER-DEFINED' COLLATE sys.database_default
            AND cast(proc.type_udt_name as sys.varchar(20)) COLLATE sys.database_default = t6.name),
    pg_get_function_result(p.oid) AS pg_function_result_type
 WHERE has_schema_privilege(proc.specific_schema, 'USAGE'))

UNION ALL

-- Get parameters (if any) for a system stored procedure/function
(SELECT
 CAST((SELECT sys.db_name()) AS sys.sysname) COLLATE sys.database_default AS PROCEDURE_QUALIFIER,
 CAST(args.specific_schema AS sys.sysname) AS PROCEDURE_OWNER,
 CASE
  WHEN proc.routine_type='PROCEDURE' COLLATE sys.database_default then CAST(CONCAT(proc.routine_name, ';1') AS sys.nvarchar(134))
  ELSE CAST(CONCAT(proc.routine_name, ';0') AS sys.nvarchar(134))
 END AS PROCEDURE_NAME,

 CAST(coalesce(args.parameter_name, '') AS sys.sysname) AS COLUMN_NAME,
 CAST(1 as smallint) AS COLUMN_TYPE,
 CAST(t5.data_type AS smallint) AS DATA_TYPE,
 CAST(coalesce(t6.name, '') as sys.sysname) COLLATE sys.database_default as TYPE_NAME,
 CAST(t6.precision as int) as PRECISION,
 CAST(t6.max_length as int) as LENGTH,
 CAST(t6.scale AS smallint) AS SCALE,
 CAST(t5.num_prec_radix AS smallint) AS RADIX,
 CAST(t6.is_nullable as smallint) AS NULLABLE,
 CAST(NULL AS varchar(254)) AS REMARKS,
 CAST(NULL AS sys.nvarchar(4000)) AS COLUMN_DEF,
 CAST(t5.sql_data_type AS smallint) AS SQL_DATA_TYPE,
 CAST(t5.sql_datetime_sub AS smallint) AS SQL_DATETIME_SUB,
 CAST(NULL AS int) AS CHAR_OCTET_LENGTH,
 CAST(args.ordinal_position AS int) AS ORDINAL_POSITION,
 CAST('YES' AS varchar(254)) AS IS_NULLABLE,
 CAST(t5.ss_data_type AS sys.tinyint) AS SS_DATA_TYPE,
 CAST(proc.routine_name AS sys.nvarchar(134)) AS original_procedure_name

 FROM information_schema.routines proc
 JOIN information_schema.parameters args
  on proc.specific_schema = args.specific_schema COLLATE sys.database_default
  and proc.specific_name = args.specific_name COLLATE sys.database_default
 LEFT JOIN sys.spt_datatype_info_table AS t5
  LEFT JOIN sys.types t6 ON t6.name = t5.type_name COLLATE sys.database_default
  ON cast(args.udt_name as sys.varchar(20)) = t5.pg_type_name COLLATE sys.database_default OR cast(args.udt_name as sys.varchar(20)) = t5.type_name COLLATE sys.database_default
 WHERE args.specific_schema ='sys' COLLATE sys.database_default
  AND coalesce(args.parameter_name, '') LIKE '@%' COLLATE sys.database_default
  AND (args.specific_name LIKE 'sp\_%' COLLATE sys.database_default
   OR args.specific_name LIKE 'xp\_%' COLLATE sys.database_default
   OR args.specific_name LIKE 'dm\_%' COLLATE sys.database_default
   OR args.specific_name LIKE 'fn\_%' COLLATE sys.database_default)
  AND has_schema_privilege(proc.specific_schema, 'USAGE')

UNION ALL

-- Create row describing return type for a system stored procedure/function
SELECT
 CAST((SELECT sys.db_name()) AS sys.sysname) COLLATE sys.database_default AS PROCEDURE_QUALIFIER,
 CAST(proc.specific_schema AS sys.sysname) AS PROCEDURE_OWNER,
 CASE
  WHEN proc.routine_type='PROCEDURE' COLLATE sys.database_default then CAST(CONCAT(proc.routine_name, ';1') AS sys.nvarchar(134))
  ELSE CAST(CONCAT(proc.routine_name, ';0') AS sys.nvarchar(134))
 END AS PROCEDURE_NAME,

 CASE
  WHEN pg_function_result_type LIKE '%TABLE%' COLLATE sys.database_default THEN cast('@TABLE_RETURN_VALUE' AS sys.sysname)
  ELSE cast('@RETURN_VALUE' AS sys.sysname)
  END AS COLUMN_NAME,

 CASE
  WHEN pg_function_result_type LIKE '%TABLE%' COLLATE sys.database_default THEN CAST(3 AS smallint)
  ELSE CAST(5 AS smallint)
 END AS COLUMN_TYPE,

 CASE
  WHEN proc.routine_type='PROCEDURE' COLLATE sys.database_default THEN cast((SELECT sql_data_type FROM sys.spt_datatype_info_table WHERE type_name = 'int') AS smallint)
  WHEN pg_function_result_type LIKE '%TABLE%' COLLATE sys.database_default THEN cast(null AS smallint)
  ELSE CAST(t5.data_type AS smallint)
 END AS DATA_TYPE,

 CASE
  WHEN proc.routine_type='PROCEDURE' COLLATE sys.database_default THEN CAST('int' AS sys.sysname) COLLATE sys.database_default
  WHEN pg_function_result_type LIKE '%TABLE%' COLLATE sys.database_default THEN CAST('table' AS sys.sysname) COLLATE sys.database_default
  ELSE CAST(coalesce(t6.name, '') AS sys.sysname) COLLATE sys.database_default
 END AS TYPE_NAME,

 CASE
  WHEN proc.routine_type='PROCEDURE' COLLATE sys.database_default THEN CAST(10 AS int)
  WHEN pg_function_result_type LIKE '%TABLE%' COLLATE sys.database_default THEN CAST(0 AS int)
  ELSE CAST(t6.precision AS int)
 END AS PRECISION,

 CASE
  WHEN proc.routine_type='PROCEDURE' COLLATE sys.database_default THEN CAST(4 AS int)
  WHEN pg_function_result_type LIKE '%TABLE%' COLLATE sys.database_default THEN CAST(0 AS int)
  ELSE CAST(t6.max_length AS int)
 END AS LENGTH,
 CASE
  WHEN proc.routine_type='PROCEDURE' COLLATE sys.database_default THEN CAST(0 AS smallint)
  WHEN pg_function_result_type LIKE '%TABLE%' COLLATE sys.database_default THEN CAST(0 AS smallint)
  ELSE CAST(t6.scale AS smallint)
 END AS SCALE,
 CASE
  WHEN proc.routine_type='PROCEDURE' COLLATE sys.database_default THEN CAST(10 AS smallint)
  WHEN pg_function_result_type LIKE '%TABLE%' COLLATE sys.database_default THEN CAST(0 AS smallint)
  ELSE CAST(t5.num_prec_radix AS smallint)
 END AS RADIX,
 CASE
  WHEN proc.routine_type='PROCEDURE' COLLATE sys.database_default THEN CAST(0 AS smallint)
  WHEN pg_function_result_type LIKE '%TABLE%' COLLATE sys.database_default THEN CAST(0 AS smallint)
  ELSE CAST(t6.is_nullable AS smallint)
 END AS NULLABLE,

 CASE
  WHEN pg_function_result_type LIKE '%TABLE%' COLLATE sys.database_default THEN CAST('Result table returned by table valued function' AS varchar(254))
  ELSE CAST(NULL AS varchar(254))
 END AS REMARKS,

 CAST(NULL AS sys.nvarchar(4000)) AS COLUMN_DEF,
 CASE
  WHEN proc.routine_type='PROCEDURE' COLLATE sys.database_default THEN CAST((SELECT sql_data_type FROM sys.spt_datatype_info_table WHERE type_name = 'int') AS smallint)
  WHEN pg_function_result_type LIKE '%TABLE%' COLLATE sys.database_default THEN CAST(null AS smallint)
  ELSE CAST(t5.sql_data_type AS smallint)
 END AS SQL_DATA_TYPE,

 CAST(null AS smallint) AS SQL_DATETIME_SUB,
 CAST(null AS int) AS CHAR_OCTET_LENGTH,
 CAST(0 AS int) AS ORDINAL_POSITION,
 CASE
  WHEN proc.routine_type='PROCEDURE' COLLATE sys.database_default THEN CAST('NO' AS varchar(254))
  WHEN pg_function_result_type LIKE '%TABLE%' COLLATE sys.database_default THEN CAST('NO' AS varchar(254))
  ELSE CAST('YES' AS varchar(254))
 END AS IS_NULLABLE,

 CASE
  WHEN proc.routine_type='PROCEDURE' COLLATE sys.database_default THEN CAST(56 AS sys.tinyint)
  WHEN pg_function_result_type LIKE '%TABLE%' COLLATE sys.database_default THEN CAST(0 AS sys.tinyint)
  ELSE CAST(t5.ss_data_type AS sys.tinyint)
 END AS SS_DATA_TYPE,
 CAST(proc.routine_name AS sys.nvarchar(134)) AS original_procedure_name

 FROM information_schema.routines proc
 INNER JOIN pg_catalog.pg_proc p ON cast(proc.specific_name as sys.sysname) = (p.proname || '_' || p.oid) collate sys.database_default
 LEFT JOIN sys.spt_datatype_info_table AS t5
  LEFT JOIN sys.types t6 ON t6.name = t5.type_name collate sys.database_default
 ON cast(proc.type_udt_name as sys.varchar(20)) = t5.pg_type_name COLLATE sys.database_default
  OR cast(proc.type_udt_name as sys.varchar(20)) = t5.type_name COLLATE sys.database_default,
 pg_get_function_result(p.oid) AS pg_function_result_type
 WHERE cast(proc.specific_schema as sys.sysname) = 'sys' collate sys.database_default
  AND (cast(proc.specific_name as sys.sysname) LIKE 'sp\_%' collate sys.database_default
   OR cast(proc.specific_name as sys.sysname) LIKE 'xp\_%' collate sys.database_default
   OR cast(proc.specific_name as sys.sysname) LIKE 'dm\_%' collate sys.database_default
   OR cast(proc.specific_name as sys.sysname) LIKE 'fn\_%' collate sys.database_default)
  AND has_schema_privilege(proc.specific_schema, 'USAGE')
 );

CREATE OR REPLACE PROCEDURE sys.sp_sproc_columns(
	"@procedure_name" sys.nvarchar(390) = '%',
	"@procedure_owner" sys.nvarchar(384) = NULL,
	"@procedure_qualifier" sys.sysname = NULL,
	"@column_name" sys.nvarchar(384) = NULL,
	"@odbcver" int = 2,
	"@fusepattern" sys.bit = '1'
)	
AS $$
	SELECT @procedure_name = LOWER(COALESCE(@procedure_name, ''))
	SELECT @procedure_owner = LOWER(COALESCE(@procedure_owner, ''))
	SELECT @procedure_qualifier = LOWER(COALESCE(@procedure_qualifier, ''))
	SELECT @column_name = LOWER(COALESCE(@column_Name, ''))
BEGIN 
	IF (@procedure_qualifier != '' AND (SELECT LOWER(sys.db_name())) != @procedure_qualifier)
		BEGIN
			THROW 33557097, N'The database name component of the object qualifier must be the name of the current database.', 1;
 	   	END
	IF @fusepattern = '1'
		BEGIN
			SELECT PROCEDURE_QUALIFIER,
					PROCEDURE_OWNER,
					PROCEDURE_NAME,
					COLUMN_NAME,
					COLUMN_TYPE,
					DATA_TYPE,
					TYPE_NAME,
					PRECISION,
					LENGTH,
					SCALE,
					RADIX,
					NULLABLE,
					REMARKS,
					COLUMN_DEF,
					SQL_DATA_TYPE,
					SQL_DATETIME_SUB,
					CHAR_OCTET_LENGTH,
					ORDINAL_POSITION,
					IS_NULLABLE,
					SS_DATA_TYPE
			FROM sys.sp_sproc_columns_view
			WHERE (@procedure_name = '' OR original_procedure_name LIKE @procedure_name COLLATE database_default )
				AND (@procedure_owner = '' OR procedure_owner LIKE @procedure_owner COLLATE database_default )
				AND (@column_name = '' OR column_name LIKE @column_name COLLATE database_default )
				AND (@procedure_qualifier = '' OR procedure_qualifier = @procedure_qualifier COLLATE database_default )
			ORDER BY procedure_qualifier, procedure_owner, procedure_name, ordinal_position;
		END
	ELSE
		BEGIN
			SELECT PROCEDURE_QUALIFIER,
					PROCEDURE_OWNER,
					PROCEDURE_NAME,
					COLUMN_NAME,
					COLUMN_TYPE,
					DATA_TYPE,
					TYPE_NAME,
					PRECISION,
					LENGTH,
					SCALE,
					RADIX,
					NULLABLE,
					REMARKS,
					COLUMN_DEF,
					SQL_DATA_TYPE,
					SQL_DATETIME_SUB,
					CHAR_OCTET_LENGTH,
					ORDINAL_POSITION,
					IS_NULLABLE,
					SS_DATA_TYPE
			FROM sys.sp_sproc_columns_view
			WHERE (@procedure_name = '' OR original_procedure_name = @procedure_name)
				AND (@procedure_owner = '' OR procedure_owner = @procedure_owner)
				AND (@column_name = '' OR column_name = @column_name)
				AND (@procedure_qualifier = '' OR procedure_qualifier = @procedure_qualifier)
			ORDER BY procedure_qualifier, procedure_owner, procedure_name, ordinal_position;
		END
END; 
$$
LANGUAGE 'pltsql';
GRANT ALL ON PROCEDURE sys.sp_sproc_columns TO PUBLIC;

ALTER TABLE sys.babelfish_view_def RENAME TO babelfish_view_def_deprecated_in_2_3_0;

-- we need to drop primary key constraint also because babelfish_view_def_pkey is being used from C code to perform some lokkup
ALTER TABLE sys.babelfish_view_def_deprecated_in_2_3_0 DROP CONSTRAINT babelfish_view_def_pkey;

CREATE TABLE sys.babelfish_view_def (
	dbid SMALLINT NOT NULL,
	schema_name sys.SYSNAME NOT NULL,
	object_name sys.SYSNAME NOT NULL,
	definition sys.NTEXT,
	flag_validity BIGINT,
	flag_values BIGINT,
	PRIMARY KEY(dbid, schema_name, object_name)
);

GRANT SELECT ON sys.babelfish_view_def TO PUBLIC;

INSERT INTO sys.babelfish_view_def SELECT * FROM sys.babelfish_view_def_deprecated_in_2_3_0;
SELECT pg_catalog.pg_extension_config_dump('sys.babelfish_view_def', '');

CALL babel_catalog_initializer();

CREATE OR REPLACE VIEW information_schema_tsql.views AS
 SELECT CAST(nc.dbname AS sys.nvarchar(128)) AS "TABLE_CATALOG",
   CAST(ext.orig_name AS sys.nvarchar(128)) AS "TABLE_SCHEMA",
   CAST(c.relname AS sys.nvarchar(128)) AS "TABLE_NAME",
   CAST(vd.definition AS sys.nvarchar(4000)) AS "VIEW_DEFINITION",

   CAST(
    CASE WHEN 'check_option=cascaded' = ANY (c.reloptions)
     THEN 'CASCADE'
     ELSE 'NONE' END
    AS sys.varchar(7)) AS "CHECK_OPTION",

   CAST('NO' AS sys.varchar(2)) AS "IS_UPDATABLE"

 FROM sys.pg_namespace_ext nc JOIN pg_class c ON (nc.oid = c.relnamespace)
  LEFT OUTER JOIN sys.babelfish_namespace_ext ext
   ON (nc.nspname = ext.nspname COLLATE sys.database_default)
  LEFT OUTER JOIN sys.babelfish_view_def vd
   ON ext.dbid = vd.dbid
    AND (ext.orig_name = vd.schema_name COLLATE sys.database_default)
    AND (CAST(c.relname AS sys.nvarchar(128)) = vd.object_name COLLATE sys.database_default)
 WHERE c.relkind = 'v'
  AND (NOT pg_is_other_temp_schema(nc.oid))
  AND (pg_has_role(c.relowner, 'USAGE')
   OR has_table_privilege(c.oid, 'SELECT, INSERT, UPDATE, DELETE, TRUNCATE, REFERENCES, TRIGGER')
   OR has_any_column_privilege(c.oid, 'SELECT, INSERT, UPDATE, REFERENCES') )
  AND ext.dbid = cast(sys.db_id() as oid);

GRANT SELECT ON information_schema_tsql.views TO PUBLIC;

<<<<<<< HEAD
=======
-- please add your SQL here
CREATE OR REPLACE FUNCTION sys.is_table_type(object_id oid) RETURNS bool AS
$BODY$
SELECT
  EXISTS(
    SELECT 1
    FROM pg_catalog.pg_type pt
    INNER JOIN pg_catalog.pg_depend dep
    ON pt.typrelid = dep.objid AND pt.oid = dep.refobjid
    join sys.schemas sch on pt.typnamespace = sch.schema_id
    JOIN pg_catalog.pg_class pc ON pc.oid = dep.objid
    WHERE pt.typtype = 'c' AND dep.deptype = 'i' AND pt.typrelid = object_id AND pc.relkind = 'r'
    AND dep.classid = 'pg_catalog.pg_class'::regclass AND dep.refclassid = 'pg_catalog.pg_type'::regclass);
$BODY$
LANGUAGE SQL VOLATILE STRICT;

>>>>>>> 6ff10456
CREATE OR REPLACE PROCEDURE sys.sp_helpsrvrolemember("@srvrolename" sys.SYSNAME = NULL) AS
$$
BEGIN
	-- If server role is not specified, return info for all server roles
	IF @srvrolename IS NULL
	BEGIN
		SELECT CAST(Ext1.rolname AS sys.SYSNAME) AS 'ServerRole',
			   CAST(Ext2.rolname AS sys.SYSNAME) AS 'MemberName',
			   CAST(CAST(Base2.oid AS INT) AS sys.VARBINARY(85)) AS 'MemberSID'
		FROM pg_catalog.pg_auth_members AS Authmbr
		INNER JOIN pg_catalog.pg_roles AS Base1 ON Base1.oid = Authmbr.roleid
		INNER JOIN pg_catalog.pg_roles AS Base2 ON Base2.oid = Authmbr.member
		INNER JOIN sys.babelfish_authid_login_ext AS Ext1 ON Base1.rolname = Ext1.rolname
		INNER JOIN sys.babelfish_authid_login_ext AS Ext2 ON Base2.rolname = Ext2.rolname
		WHERE Ext1.type = 'R'
		ORDER BY ServerRole, MemberName;
	END
	-- If a valid server role is specified, return its member info
	-- If the role is a SQL server predefined role (i.e. serveradmin), 
	-- do not raise an error even if it does not exist
	ELSE IF EXISTS (SELECT 1
					FROM sys.babelfish_authid_login_ext
					WHERE (rolname = RTRIM(@srvrolename)
					OR lower(rolname) = lower(RTRIM(@srvrolename)))
					AND type = 'R')
					OR lower(RTRIM(@srvrolename)) IN (
					'serveradmin', 'setupadmin', 'securityadmin', 'processadmin',
					'dbcreator', 'diskadmin', 'bulkadmin')
	BEGIN
		SELECT CAST(Ext1.rolname AS sys.SYSNAME) AS 'ServerRole',
			   CAST(Ext2.rolname AS sys.SYSNAME) AS 'MemberName',
			   CAST(CAST(Base2.oid AS INT) AS sys.VARBINARY(85)) AS 'MemberSID'
		FROM pg_catalog.pg_auth_members AS Authmbr
		INNER JOIN pg_catalog.pg_roles AS Base1 ON Base1.oid = Authmbr.roleid
		INNER JOIN pg_catalog.pg_roles AS Base2 ON Base2.oid = Authmbr.member
		INNER JOIN sys.babelfish_authid_login_ext AS Ext1 ON Base1.rolname = Ext1.rolname
		INNER JOIN sys.babelfish_authid_login_ext AS Ext2 ON Base2.rolname = Ext2.rolname
		WHERE Ext1.type = 'R'
		AND (Ext1.rolname = RTRIM(@srvrolename) OR lower(Ext1.rolname) = lower(RTRIM(@srvrolename)))
		ORDER BY ServerRole, MemberName;
	END
	-- If the specified server role is not valid
	ELSE
		RAISERROR('%s is not a known fixed role.', 16, 1, @srvrolename);
END;
$$
LANGUAGE 'pltsql';
GRANT EXECUTE ON PROCEDURE sys.sp_helpsrvrolemember TO PUBLIC;

-- TODO: BABEL-3127
CREATE OR REPLACE VIEW sys.all_sql_modules_internal AS
SELECT
  ao.object_id AS object_id
  , CAST(
      CASE WHEN ao.type in ('P', 'FN', 'IN', 'TF', 'RF') THEN tsql_get_functiondef(ao.object_id)
      WHEN ao.type = 'V' THEN COALESCE(bvd.definition, '')
      WHEN ao.type = 'TR' THEN NULL
      ELSE NULL
      END
    AS sys.nvarchar(4000)) AS definition  -- Object definition work in progress, will update definition with BABEL-3127 Jira.
  , CAST(1 as sys.bit)  AS uses_ansi_nulls
  , CAST(1 as sys.bit)  AS uses_quoted_identifier
  , CAST(0 as sys.bit)  AS is_schema_bound
  , CAST(0 as sys.bit)  AS uses_database_collation
  , CAST(0 as sys.bit)  AS is_recompiled
  , CAST(
      CASE WHEN ao.type IN ('P', 'FN', 'IN', 'TF', 'RF') THEN
        CASE WHEN p.proisstrict THEN 1
        ELSE 0 
        END
      ELSE 0
      END
    AS sys.bit) as null_on_null_input
  , null::integer as execute_as_principal_id
  , CAST(0 as sys.bit) as uses_native_compilation
  , CAST(ao.is_ms_shipped as INT) as is_ms_shipped
FROM sys.all_objects ao
LEFT OUTER JOIN sys.pg_namespace_ext nmext on ao.schema_id = nmext.oid
LEFT OUTER JOIN sys.babelfish_namespace_ext ext ON nmext.nspname = ext.nspname
LEFT OUTER JOIN sys.babelfish_view_def bvd 
 on (
      ext.orig_name = bvd.schema_name AND 
      ext.dbid = bvd.dbid AND
      ao.name = bvd.object_name 
   )
LEFT JOIN pg_proc p ON ao.object_id = CAST(p.oid AS INT)
WHERE ao.type in ('P', 'RF', 'V', 'TR', 'FN', 'IF', 'TF', 'R');
GRANT SELECT ON sys.all_sql_modules_internal TO PUBLIC;

CREATE OR REPLACE FUNCTION sys.dateadd(IN datepart PG_CATALOG.TEXT, IN num INTEGER, IN startdate ANYELEMENT) RETURNS ANYELEMENT
AS
$body$
BEGIN
    RETURN sys.dateadd_internal(datepart, num, startdate);
END;
$body$
LANGUAGE plpgsql IMMUTABLE;

CREATE OR REPLACE FUNCTION sys.dateadd_internal(IN datepart PG_CATALOG.TEXT, IN num INTEGER, IN startdate ANYELEMENT) RETURNS ANYELEMENT AS $$
BEGIN
    IF pg_typeof(startdate) = 'date'::regtype AND
		datepart IN ('hour', 'minute', 'second', 'millisecond', 'microsecond', 'nanosecond') THEN
		RAISE EXCEPTION 'The datepart % is not supported by date function dateadd for data type date.', datepart;
	END IF;
    IF pg_typeof(startdate) = 'time'::regtype AND
		datepart IN ('year', 'quarter', 'month', 'doy', 'day', 'week', 'weekday') THEN
		RAISE EXCEPTION 'The datepart % is not supported by date function dateadd for data type time.', datepart;
	END IF;

	CASE datepart
	WHEN 'year' THEN
		RETURN startdate + make_interval(years => num);
	WHEN 'quarter' THEN
		RETURN startdate + make_interval(months => num * 3);
	WHEN 'month' THEN
		RETURN startdate + make_interval(months => num);
	WHEN 'dayofyear', 'y' THEN
		RETURN startdate + make_interval(days => num);
	WHEN 'day' THEN
		RETURN startdate + make_interval(days => num);
	WHEN 'week' THEN
		RETURN startdate + make_interval(weeks => num);
	WHEN 'weekday' THEN
		RETURN startdate + make_interval(days => num);
	WHEN 'hour' THEN
		RETURN startdate + make_interval(hours => num);
	WHEN 'minute' THEN
		RETURN startdate + make_interval(mins => num);
	WHEN 'second' THEN
		RETURN startdate + make_interval(secs => num);
	WHEN 'millisecond' THEN
		RETURN startdate + make_interval(secs => (num::numeric) * 0.001);
	WHEN 'microsecond' THEN
        IF pg_typeof(startdate) = 'sys.datetimeoffset'::regtype THEN
            RETURN startdate + make_interval(secs => (num::numeric) * 0.000001);
        ELSIF pg_typeof(startdate) = 'time'::regtype THEN
            RETURN startdate + make_interval(secs => (num::numeric) * 0.000001);
        ELSIF pg_typeof(startdate) = 'sys.datetime2'::regtype THEN
            RETURN startdate + make_interval(secs => (num::numeric) * 0.000001);
        ELSIF pg_typeof(startdate) = 'sys.smalldatetime'::regtype THEN
            RAISE EXCEPTION 'The datepart % is not supported by date function dateadd for data type smalldatetime.', datepart;
        ELSE
            RAISE EXCEPTION 'The datepart % is not supported by date function dateadd for data type datetime.', datepart;
        END IF;
	WHEN 'nanosecond' THEN
        IF pg_typeof(startdate) = 'sys.datetimeoffset'::regtype THEN
            RETURN startdate + make_interval(secs => TRUNC((num::numeric)* 0.000000001, 6));
        ELSIF pg_typeof(startdate) = 'time'::regtype THEN
            RETURN startdate + make_interval(secs => TRUNC((num::numeric)* 0.000000001, 6));
        ELSIF pg_typeof(startdate) = 'sys.datetime2'::regtype THEN
            RETURN startdate + make_interval(secs => TRUNC((num::numeric)* 0.000000001, 6));
        ELSIF pg_typeof(startdate) = 'sys.smalldatetime'::regtype THEN
            RAISE EXCEPTION 'The datepart % is not supported by date function dateadd for data type smalldatetime.', datepart;
        ELSE
            RAISE EXCEPTION 'The datepart % is not supported by date function dateadd for data type datetime.', datepart;
        END IF;
	ELSE
		RAISE EXCEPTION '''%'' is not a recognized dateadd option.', datepart;
	END CASE;
END;
$$
STRICT
LANGUAGE plpgsql IMMUTABLE;


CREATE OR REPLACE FUNCTION sys.format_datetime(IN value anyelement, IN format_pattern NVARCHAR,IN culture VARCHAR,  IN data_type VARCHAR DEFAULT '') RETURNS sys.nvarchar
AS 'babelfishpg_tsql', 'format_datetime' LANGUAGE C IMMUTABLE PARALLEL SAFE;
GRANT EXECUTE ON FUNCTION sys.format_datetime(IN anyelement, IN NVARCHAR, IN VARCHAR, IN VARCHAR) TO PUBLIC;

CREATE OR REPLACE FUNCTION sys.format_numeric(IN value anyelement, IN format_pattern NVARCHAR,IN culture VARCHAR,  IN data_type VARCHAR DEFAULT '', IN e_position INT DEFAULT -1) RETURNS sys.nvarchar
AS 'babelfishpg_tsql', 'format_numeric' LANGUAGE C IMMUTABLE PARALLEL SAFE;
GRANT EXECUTE ON FUNCTION sys.format_numeric(IN anyelement, IN NVARCHAR, IN VARCHAR, IN VARCHAR, IN INT) TO PUBLIC;

CREATE OR REPLACE FUNCTION sys.FORMAT(IN arg anyelement, IN p_format_pattern NVARCHAR, IN p_culture VARCHAR default 'en-us')
RETURNS sys.NVARCHAR
AS
$BODY$
DECLARE
    arg_type regtype;
    v_temp_integer INTEGER;
BEGIN
    arg_type := pg_typeof(arg);

    CASE
        WHEN arg_type IN ('time'::regtype ) THEN
            RETURN sys.format_datetime(arg, p_format_pattern, p_culture, 'time');

        WHEN arg_type IN ('date'::regtype, 'sys.datetime'::regtype, 'sys.smalldatetime'::regtype, 'sys.datetime2'::regtype ) THEN
            RETURN sys.format_datetime(arg::timestamp, p_format_pattern, p_culture);

        WHEN arg_type IN ('sys.tinyint'::regtype) THEN
            RETURN sys.format_numeric(arg::SMALLINT, p_format_pattern, p_culture, 'tinyint');

        WHEN arg_type IN ('smallint'::regtype) THEN
            RETURN sys.format_numeric(arg::SMALLINT, p_format_pattern, p_culture, 'smallint');

        WHEN arg_type IN ('integer'::regtype) THEN
            RETURN sys.format_numeric(arg, p_format_pattern, p_culture, 'integer');

         WHEN arg_type IN ('bigint'::regtype) THEN
            RETURN sys.format_numeric(arg, p_format_pattern, p_culture, 'bigint');

        WHEN arg_type IN ('numeric'::regtype) THEN
            RETURN sys.format_numeric(arg, p_format_pattern, p_culture, 'numeric');

        WHEN arg_type IN ('sys.decimal'::regtype) THEN
            RETURN sys.format_numeric(arg::numeric, p_format_pattern, p_culture, 'numeric');

        WHEN arg_type IN ('real'::regtype) THEN
            IF(p_format_pattern LIKE 'R%') THEN
                v_temp_integer := length(nullif((regexp_matches(arg::real::text, '(?<=\d*\.).*(?=[eE].*)')::text[])[1], ''));
            ELSE v_temp_integer:= -1;
            END IF;

            RETURN sys.format_numeric(arg, p_format_pattern, p_culture, 'real', v_temp_integer);

        WHEN arg_type IN ('float'::regtype) THEN
            RETURN sys.format_numeric(arg, p_format_pattern, p_culture, 'float');

        WHEN pg_typeof(arg) IN ('sys.smallmoney'::regtype, 'sys.money'::regtype) THEN
            RETURN sys.format_numeric(arg::numeric, p_format_pattern, p_culture, 'numeric');
        ELSE
            RAISE datatype_mismatch;
        END CASE;
EXCEPTION
	WHEN datatype_mismatch THEN
		RAISE USING MESSAGE := format('Argument data type % is invalid for argument 1 of format function.', pg_typeof(arg)),
					DETAIL := 'Invalid datatype.',
					HINT := 'Convert it to valid datatype and try again.';
END;
$BODY$
LANGUAGE plpgsql IMMUTABLE PARALLEL SAFE;
GRANT EXECUTE ON FUNCTION sys.FORMAT(IN anyelement, IN NVARCHAR, IN VARCHAR) TO PUBLIC;

CREATE OR REPLACE FUNCTION sys.babelfish_try_cast_to_any(IN arg TEXT, INOUT output ANYELEMENT, IN typmod INT)
RETURNS ANYELEMENT
AS $BODY$ BEGIN
    EXECUTE pg_catalog.format('SELECT CAST(%L AS %s)', arg, format_type(pg_typeof(output), typmod)) INTO output;
    EXCEPTION
        WHEN OTHERS THEN
            -- Do nothing. Output carries NULL.
END; $BODY$
LANGUAGE plpgsql;

CREATE OR REPLACE FUNCTION sys.babelfish_conv_date_to_string(IN p_datatype TEXT,
                                                                 IN p_dateval DATE,
                                                                 IN p_style NUMERIC DEFAULT 20)
RETURNS TEXT
AS
$BODY$
DECLARE
    v_day VARCHAR COLLATE "C";
    v_dateval DATE;
    v_style SMALLINT;
    v_month SMALLINT;
    v_resmask VARCHAR COLLATE "C";
    v_datatype VARCHAR COLLATE "C";
    v_language VARCHAR COLLATE "C";
    v_monthname VARCHAR COLLATE "C";
    v_resstring VARCHAR COLLATE "C";
    v_lengthexpr VARCHAR COLLATE "C";
    v_maxlength SMALLINT;
    v_res_length SMALLINT;
    v_err_message VARCHAR COLLATE "C";
    v_res_datatype VARCHAR COLLATE "C";
    v_lang_metadata_json JSONB;
    VARCHAR_MAX CONSTANT SMALLINT := 8000;
    NVARCHAR_MAX CONSTANT SMALLINT := 4000;
    CONVERSION_LANG CONSTANT VARCHAR COLLATE "C" := '';
    DATATYPE_REGEXP CONSTANT VARCHAR COLLATE "C" := '^\s*(CHAR|NCHAR|VARCHAR|NVARCHAR|CHARACTER VARYING)\s*$';
    DATATYPE_MASK_REGEXP CONSTANT VARCHAR COLLATE "C" := '^\s*(?:CHAR|NCHAR|VARCHAR|NVARCHAR|CHARACTER VARYING)\s*\(\s*(\d+|MAX)\s*\)\s*$';
BEGIN
    v_datatype := upper(trim(p_datatype));
    v_style := floor(p_style)::SMALLINT;
    IF (scale(p_style) > 0) THEN
        RAISE most_specific_type_mismatch;
    ELSIF (NOT ((v_style BETWEEN 0 AND 13) OR
                (v_style BETWEEN 20 AND 25) OR
                (v_style BETWEEN 100 AND 113) OR
                v_style IN (120, 121, 126, 127, 130, 131)))
    THEN
        RAISE invalid_parameter_value;
    ELSIF (v_style IN (8, 24, 108)) THEN
        RAISE invalid_datetime_format;
    END IF;
    IF (v_datatype ~* DATATYPE_MASK_REGEXP) THEN
        v_res_datatype := rtrim(split_part(v_datatype, '(', 1));
        v_maxlength := CASE
                          WHEN (v_res_datatype IN ('CHAR', 'VARCHAR')) THEN VARCHAR_MAX
                          ELSE NVARCHAR_MAX
                       END;
        v_lengthexpr := substring(v_datatype, DATATYPE_MASK_REGEXP);
        IF (v_lengthexpr <> 'MAX' AND char_length(v_lengthexpr) > 4) THEN
            RAISE interval_field_overflow;
        END IF;
        v_res_length := CASE v_lengthexpr
                           WHEN 'MAX' THEN v_maxlength
                           ELSE v_lengthexpr::SMALLINT
                        END;
    ELSIF (v_datatype ~* DATATYPE_REGEXP) THEN
        v_res_datatype := v_datatype;
    ELSE
        RAISE datatype_mismatch;
    END IF;
    v_dateval := CASE
                    WHEN (v_style NOT IN (130, 131)) THEN p_dateval
                    ELSE sys.babelfish_conv_greg_to_hijri(p_dateval) + 1
                 END;
    v_day := ltrim(to_char(v_dateval, 'DD'), '0');
    v_month := to_char(v_dateval, 'MM')::SMALLINT;
    v_language := CASE
                     WHEN (v_style IN (130, 131)) THEN 'HIJRI'
                     ELSE CONVERSION_LANG
                  END;
 RAISE NOTICE 'v_language=[%]', v_language;		  
    BEGIN
        v_lang_metadata_json := sys.babelfish_get_lang_metadata_json(v_language);
    EXCEPTION
        WHEN OTHERS THEN
        RAISE invalid_character_value_for_cast;
    END;
    v_monthname := (v_lang_metadata_json -> 'months_shortnames') ->> v_month - 1;
    v_resmask := CASE
                    WHEN (v_style IN (1, 22)) THEN 'MM/DD/YY'
                    WHEN (v_style = 101) THEN 'MM/DD/YYYY'
                    WHEN (v_style = 2) THEN 'YY.MM.DD'
                    WHEN (v_style = 102) THEN 'YYYY.MM.DD'
                    WHEN (v_style = 3) THEN 'DD/MM/YY'
                    WHEN (v_style = 103) THEN 'DD/MM/YYYY'
                    WHEN (v_style = 4) THEN 'DD.MM.YY'
                    WHEN (v_style = 104) THEN 'DD.MM.YYYY'
                    WHEN (v_style = 5) THEN 'DD-MM-YY'
                    WHEN (v_style = 105) THEN 'DD-MM-YYYY'
                    WHEN (v_style = 6) THEN 'DD $mnme$ YY'
                    WHEN (v_style IN (13, 106, 113)) THEN 'DD $mnme$ YYYY'
                    WHEN (v_style = 7) THEN '$mnme$ DD, YY'
                    WHEN (v_style = 107) THEN '$mnme$ DD, YYYY'
                    WHEN (v_style = 10) THEN 'MM-DD-YY'
                    WHEN (v_style = 110) THEN 'MM-DD-YYYY'
                    WHEN (v_style = 11) THEN 'YY/MM/DD'
                    WHEN (v_style = 111) THEN 'YYYY/MM/DD'
                    WHEN (v_style = 12) THEN 'YYMMDD'
                    WHEN (v_style = 112) THEN 'YYYYMMDD'
                    WHEN (v_style IN (20, 21, 23, 25, 120, 121, 126, 127)) THEN 'YYYY-MM-DD'
                    WHEN (v_style = 130) THEN 'DD $mnme$ YYYY'
                    WHEN (v_style = 131) THEN pg_catalog.format('%s/MM/YYYY', lpad(v_day, 2, ' '))
                    WHEN (v_style IN (0, 9, 100, 109)) THEN pg_catalog.format('$mnme$ %s YYYY', lpad(v_day, 2, ' '))
                 END;

    v_resstring := to_char(v_dateval, v_resmask);
    v_resstring := pg_catalog.replace(v_resstring, '$mnme$', v_monthname);
    v_resstring := substring(v_resstring, 1, coalesce(v_res_length, char_length(v_resstring)));
    v_res_length := coalesce(v_res_length,
                             CASE v_res_datatype
                                WHEN 'CHAR' THEN 30
                                ELSE 60
                             END);
    RETURN CASE
              WHEN (v_res_datatype NOT IN ('CHAR', 'NCHAR')) THEN v_resstring
              ELSE rpad(v_resstring, v_res_length, ' ')
           END;
EXCEPTION
    WHEN most_specific_type_mismatch THEN
        RAISE USING MESSAGE := 'Argument data type NUMERIC is invalid for argument 3 of convert function.',
                    DETAIL := 'Use of incorrect "style" parameter value during conversion process.',
                    HINT := 'Change "style" parameter to the proper value and try again.';

    WHEN invalid_parameter_value THEN
    RAISE USING MESSAGE := pg_catalog.format('%s is not a valid style number when converting from DATE to a character string.', v_style),
                    DETAIL := 'Use of incorrect "style" parameter value during conversion process.',
                    HINT := 'Change "style" parameter to the proper value and try again.';

    WHEN invalid_datetime_format THEN
    RAISE USING MESSAGE := pg_catalog.format('Error converting data type DATE to %s.', trim(p_datatype)),
                    DETAIL := 'Incorrect using of pair of input parameters values during conversion process.',
                    HINT := 'Check the input parameters values, correct them if needed, and try again.';

   WHEN interval_field_overflow THEN
   RAISE USING MESSAGE := pg_catalog.format('The size (%s) given to the convert specification ''%s'' exceeds the maximum allowed for any data type (%s).',
                                     v_lengthexpr,
                                     lower(v_res_datatype),
                                     v_maxlength),
                   DETAIL := 'Use of incorrect size value of data type parameter during conversion process.',
                   HINT := 'Change size component of data type parameter to the allowable value and try again.';
    WHEN datatype_mismatch THEN
        RAISE USING MESSAGE := 'Data type should be one of these values: ''CHAR(n|MAX)'', ''NCHAR(n|MAX)'', ''VARCHAR(n|MAX)'', ''NVARCHAR(n|MAX)''.',
                    DETAIL := 'Use of incorrect "datatype" parameter value during conversion process.',
                    HINT := 'Change "datatype" parameter to the proper value and try again.';

    WHEN invalid_character_value_for_cast THEN
    RAISE USING MESSAGE := pg_catalog.format('Invalid CONVERSION_LANG constant value - ''%s''. Allowed values are: ''English'', ''Deutsch'', etc.',
                                      CONVERSION_LANG),
                    DETAIL := 'Compiled incorrect CONVERSION_LANG constant value in function''s body.',
                    HINT := 'Correct CONVERSION_LANG constant value in function''s body, recompile it and try again.';
    WHEN invalid_text_representation THEN
        GET STACKED DIAGNOSTICS v_err_message = MESSAGE_TEXT;
        v_err_message := substring(lower(v_err_message), 'integer\:\s\"(.*)\"');

		RAISE USING MESSAGE := pg_catalog.format('Error while trying to convert "%s" value to SMALLINT (or INTEGER) data type.',
                                      v_err_message),
                    DETAIL := 'Supplied value contains illegal characters.',
                    HINT := 'Correct supplied value, remove all illegal characters.';
END;
$BODY$
LANGUAGE plpgsql
VOLATILE
RETURNS NULL ON NULL INPUT;

CREATE OR REPLACE FUNCTION sys.babelfish_conv_datetime_to_string(IN p_datatype TEXT,
                                                                     IN p_src_datatype TEXT,
                                                                     IN p_datetimeval TIMESTAMP(6) WITHOUT TIME ZONE,
                                                                     IN p_style NUMERIC DEFAULT -1)
RETURNS TEXT
AS
$BODY$
DECLARE
    v_day VARCHAR COLLATE "C";
    v_hour VARCHAR COLLATE "C";
    v_month SMALLINT;
    v_style SMALLINT;
    v_scale SMALLINT;
    v_resmask VARCHAR COLLATE "C";
    v_language VARCHAR COLLATE "C";
    v_datatype VARCHAR COLLATE "C";
    v_fseconds VARCHAR COLLATE "C";
    v_fractsep VARCHAR COLLATE "C";
    v_monthname VARCHAR COLLATE "C";
    v_resstring VARCHAR COLLATE "C";
    v_lengthexpr VARCHAR COLLATE "C";
    v_maxlength SMALLINT;
    v_res_length SMALLINT;
    v_err_message VARCHAR COLLATE "C";
    v_src_datatype VARCHAR COLLATE "C";
    v_res_datatype VARCHAR COLLATE "C";
    v_lang_metadata_json JSONB;
    VARCHAR_MAX CONSTANT SMALLINT := 8000;
    NVARCHAR_MAX CONSTANT SMALLINT := 4000;
    CONVERSION_LANG CONSTANT VARCHAR COLLATE "C" := '';
    DATATYPE_REGEXP CONSTANT VARCHAR COLLATE "C" := '^\s*(CHAR|NCHAR|VARCHAR|NVARCHAR|CHARACTER VARYING)\s*$';
    SRCDATATYPE_MASK_REGEXP VARCHAR COLLATE "C" := '^(?:DATETIME|SMALLDATETIME|DATETIME2)\s*(?:\s*\(\s*(\d+)\s*\)\s*)?$';
    DATATYPE_MASK_REGEXP CONSTANT VARCHAR COLLATE "C" := '^\s*(?:CHAR|NCHAR|VARCHAR|NVARCHAR|CHARACTER VARYING)\s*\(\s*(\d+|MAX)\s*\)\s*$';
    v_datetimeval TIMESTAMP(6) WITHOUT TIME ZONE;
BEGIN
    v_datatype := upper(trim(p_datatype));
    v_src_datatype := upper(trim(p_src_datatype));
    v_style := floor(p_style)::SMALLINT;
    IF (v_src_datatype ~* SRCDATATYPE_MASK_REGEXP)
    THEN
        v_scale := substring(v_src_datatype, SRCDATATYPE_MASK_REGEXP)::SMALLINT;
        v_src_datatype := rtrim(split_part(v_src_datatype, '(', 1));
        IF (v_src_datatype <> 'DATETIME2' AND v_scale IS NOT NULL) THEN
            RAISE invalid_indicator_parameter_value;
        ELSIF (v_scale NOT BETWEEN 0 AND 7) THEN
            RAISE invalid_regular_expression;
        END IF;
        v_scale := coalesce(v_scale, 7);
    ELSE
        RAISE most_specific_type_mismatch;
    END IF;
    IF (scale(p_style) > 0) THEN
        RAISE escape_character_conflict;
    ELSIF (NOT ((v_style BETWEEN 0 AND 14) OR
                (v_style BETWEEN 20 AND 25) OR
                (v_style BETWEEN 100 AND 114) OR
                v_style IN (-1, 120, 121, 126, 127, 130, 131)))
    THEN
        RAISE invalid_parameter_value;
    END IF;
    IF (v_datatype ~* DATATYPE_MASK_REGEXP) THEN
        v_res_datatype := rtrim(split_part(v_datatype, '(', 1));
        v_maxlength := CASE
                          WHEN (v_res_datatype IN ('CHAR', 'VARCHAR')) THEN VARCHAR_MAX
                          ELSE NVARCHAR_MAX
                       END;
        v_lengthexpr := substring(v_datatype, DATATYPE_MASK_REGEXP);
        IF (v_lengthexpr <> 'MAX' AND char_length(v_lengthexpr) > 4)
        THEN
            RAISE interval_field_overflow;
        END IF;
        v_res_length := CASE v_lengthexpr
                           WHEN 'MAX' THEN v_maxlength
                           ELSE v_lengthexpr::SMALLINT
                        END;
    ELSIF (v_datatype ~* DATATYPE_REGEXP) THEN
        v_res_datatype := v_datatype;
    ELSE
        RAISE datatype_mismatch;
    END IF;
    v_datetimeval := CASE
                        WHEN (v_style NOT IN (130, 131)) THEN p_datetimeval
                        ELSE sys.babelfish_conv_greg_to_hijri(p_datetimeval) + INTERVAL '1 day'
                     END;
    v_day := ltrim(to_char(v_datetimeval, 'DD'), '0');
    v_hour := ltrim(to_char(v_datetimeval, 'HH12'), '0');
    v_month := to_char(v_datetimeval, 'MM')::SMALLINT;
    v_language := CASE
                     WHEN (v_style IN (130, 131)) THEN 'HIJRI'
                     ELSE CONVERSION_LANG
                  END;
    BEGIN
        v_lang_metadata_json := sys.babelfish_get_lang_metadata_json(v_language);
    EXCEPTION
        WHEN OTHERS THEN
        RAISE invalid_character_value_for_cast;
    END;
    v_monthname := (v_lang_metadata_json -> 'months_shortnames') ->> v_month - 1;
    IF (v_src_datatype IN ('DATETIME', 'SMALLDATETIME')) THEN
        v_fseconds := sys.babelfish_round_fractseconds(to_char(v_datetimeval, 'MS'));
        IF (v_fseconds::INTEGER = 1000) THEN
            v_fseconds := '000';
            v_datetimeval := v_datetimeval + INTERVAL '1 second';
        ELSE
            v_fseconds := lpad(v_fseconds, 3, '0');
        END IF;
    ELSE
        v_fseconds := sys.babelfish_get_microsecs_from_fractsecs(to_char(v_datetimeval, 'US'), v_scale);
        IF (v_scale = 7) THEN
            v_fseconds := concat(v_fseconds, '0');
        END IF;
    END IF;
    v_fractsep := CASE v_src_datatype
                     WHEN 'DATETIME2' THEN '.'
                     ELSE ':'
                  END;
    IF ((v_style = -1 AND v_src_datatype <> 'DATETIME2') OR
        v_style IN (0, 9, 100, 109))
    THEN
    	v_resmask := pg_catalog.format('$mnme$ %s YYYY %s:MI%s',
                            lpad(v_day, 2, ' '),
                            lpad(v_hour, 2, ' '),
                            CASE
                               WHEN (v_style IN (-1, 0, 100)) THEN 'AM'
                               ELSE pg_catalog.format(':SS:%sAM', v_fseconds)
                            END);
                            ELSIF (v_style = 1) THEN
        v_resmask := 'MM/DD/YY';
    ELSIF (v_style = 101) THEN
        v_resmask := 'MM/DD/YYYY';
    ELSIF (v_style = 2) THEN
        v_resmask := 'YY.MM.DD';
    ELSIF (v_style = 102) THEN
        v_resmask := 'YYYY.MM.DD';
    ELSIF (v_style = 3) THEN
        v_resmask := 'DD/MM/YY';
    ELSIF (v_style = 103) THEN
        v_resmask := 'DD/MM/YYYY';
    ELSIF (v_style = 4) THEN
        v_resmask := 'DD.MM.YY';
    ELSIF (v_style = 104) THEN
        v_resmask := 'DD.MM.YYYY';
    ELSIF (v_style = 5) THEN
        v_resmask := 'DD-MM-YY';
    ELSIF (v_style = 105) THEN
        v_resmask := 'DD-MM-YYYY';
    ELSIF (v_style = 6) THEN
        v_resmask := 'DD $mnme$ YY';
    ELSIF (v_style = 106) THEN
        v_resmask := 'DD $mnme$ YYYY';
    ELSIF (v_style = 7) THEN
        v_resmask := '$mnme$ DD, YY';
    ELSIF (v_style = 107) THEN
        v_resmask := '$mnme$ DD, YYYY';
    ELSIF (v_style IN (8, 24, 108)) THEN
        v_resmask := 'HH24:MI:SS';
    ELSIF (v_style = 10) THEN
        v_resmask := 'MM-DD-YY';
    ELSIF (v_style = 110) THEN
        v_resmask := 'MM-DD-YYYY';
    ELSIF (v_style = 11) THEN
        v_resmask := 'YY/MM/DD';
    ELSIF (v_style = 111) THEN
        v_resmask := 'YYYY/MM/DD';
    ELSIF (v_style = 12) THEN
        v_resmask := 'YYMMDD';
    ELSIF (v_style = 112) THEN
        v_resmask := 'YYYYMMDD';
    ELSIF (v_style IN (13, 113)) THEN
	    v_resmask := pg_catalog.format('DD $mnme$ YYYY HH24:MI:SS%s%s', v_fractsep, v_fseconds);
    ELSIF (v_style IN (14, 114)) THEN
    	v_resmask := pg_catalog.format('HH24:MI:SS%s%s', v_fractsep, v_fseconds);
    ELSIF (v_style IN (20, 120)) THEN
        v_resmask := 'YYYY-MM-DD HH24:MI:SS';
    ELSIF ((v_style = -1 AND v_src_datatype = 'DATETIME2') OR
           v_style IN (21, 25, 121))
    THEN
    	v_resmask := pg_catalog.format('YYYY-MM-DD HH24:MI:SS.%s', v_fseconds);
    ELSIF (v_style = 22) THEN
    	v_resmask := pg_catalog.format('MM/DD/YY %s:MI:SS AM', lpad(v_hour, 2, ' '));
    ELSIF (v_style = 23) THEN
        v_resmask := 'YYYY-MM-DD';
    ELSIF (v_style IN (126, 127)) THEN
        v_resmask := CASE v_src_datatype
                        WHEN 'SMALLDATETIME' THEN 'YYYY-MM-DDT$rem$HH24:MI:SS'
    					ELSE pg_catalog.format('YYYY-MM-DDT$rem$HH24:MI:SS.%s', v_fseconds)
    				END;
    ELSIF (v_style IN (130, 131)) THEN
        v_resmask := concat(CASE p_style
				        		WHEN 131 THEN pg_catalog.format('%s/MM/YYYY ', lpad(v_day, 2, ' '))
                                ELSE pg_catalog.format('%s $mnme$ YYYY ', lpad(v_day, 2, ' '))
                            END,
                            pg_catalog.format('%s:MI:SS%s%sAM', lpad(v_hour, 2, ' '), v_fractsep, v_fseconds));
    END IF;

    v_resstring := to_char(v_datetimeval, v_resmask);
    v_resstring := pg_catalog.replace(v_resstring, '$mnme$', v_monthname);
    v_resstring := pg_catalog.replace(v_resstring, '$rem$', '');
    v_resstring := substring(v_resstring, 1, coalesce(v_res_length, char_length(v_resstring)));
    v_res_length := coalesce(v_res_length,
                             CASE v_res_datatype
                                WHEN 'CHAR' THEN 30
                                ELSE 60
                             END);
    RETURN CASE
              WHEN (v_res_datatype NOT IN ('CHAR', 'NCHAR')) THEN v_resstring
              ELSE rpad(v_resstring, v_res_length, ' ')
           END;
EXCEPTION
	WHEN most_specific_type_mismatch THEN
        RAISE USING MESSAGE := 'Source data type should be one of these values: ''DATETIME'', ''SMALLDATETIME'', ''DATETIME2'' or ''DATETIME2(n)''.',
                    DETAIL := 'Use of incorrect "src_datatype" parameter value during conversion process.',
                    HINT := 'Change "srcdatatype" parameter to the proper value and try again.';

	WHEN invalid_regular_expression THEN
		RAISE USING MESSAGE := pg_catalog.format('The source data type scale (%s) given to the convert specification exceeds the maximum allowable value (7).',
										v_scale),
                   DETAIL := 'Use of incorrect scale value of source data type parameter during conversion process.',
                   HINT := 'Change scale component of source data type parameter to the allowable value and try again.';

	WHEN invalid_indicator_parameter_value THEN
        RAISE USING MESSAGE := pg_catalog.format('Invalid attributes specified for data type %s.', v_src_datatype),
                    DETAIL := 'Use of incorrect scale value, which is not corresponding to specified data type.',
                    HINT := 'Change data type scale component or select different data type and try again.';

    WHEN escape_character_conflict THEN
        RAISE USING MESSAGE := 'Argument data type NUMERIC is invalid for argument 4 of convert function.',
                    DETAIL := 'Use of incorrect "style" parameter value during conversion process.',
                    HINT := 'Change "style" parameter to the proper value and try again.';

    WHEN invalid_parameter_value THEN
        RAISE USING MESSAGE := pg_catalog.format('%s is not a valid style number when converting from %s to a character string.',
                                      v_style, v_src_datatype),
                    DETAIL := 'Use of incorrect "style" parameter value during conversion process.',
                    HINT := 'Change "style" parameter to the proper value and try again.';

    WHEN interval_field_overflow THEN
            RAISE USING MESSAGE := pg_catalog.format('The size (%s) given to the convert specification ''%s'' exceeds the maximum allowed for any data type (%s).',
                                      v_lengthexpr, lower(v_res_datatype), v_maxlength),
                    DETAIL := 'Use of incorrect size value of data type parameter during conversion process.',
                    HINT := 'Change size component of data type parameter to the allowable value and try again.';
    WHEN datatype_mismatch THEN
        RAISE USING MESSAGE := 'Data type should be one of these values: ''CHAR(n|MAX)'', ''NCHAR(n|MAX)'', ''VARCHAR(n|MAX)'', ''NVARCHAR(n|MAX)''.',
                    DETAIL := 'Use of incorrect "datatype" parameter value during conversion process.',
                    HINT := 'Change "datatype" parameter to the proper value and try again.';

    WHEN invalid_character_value_for_cast THEN
        RAISE USING MESSAGE := pg_catalog.format('Invalid CONVERSION_LANG constant value - ''%s''. Allowed values are: ''English'', ''Deutsch'', etc.',
                                      CONVERSION_LANG),
                    DETAIL := 'Compiled incorrect CONVERSION_LANG constant value in function''s body.',
                    HINT := 'Correct CONVERSION_LANG constant value in function''s body, recompile it and try again.';

    WHEN invalid_text_representation THEN
        GET STACKED DIAGNOSTICS v_err_message = MESSAGE_TEXT;
        v_err_message := substring(lower(v_err_message), 'integer\:\s\"(.*)\"');

        RAISE USING MESSAGE := pg_catalog.format('Error while trying to convert "%s" value to SMALLINT data type.',

                                      v_err_message),
                    DETAIL := 'Supplied value contains illegal characters.',
                    HINT := 'Correct supplied value, remove all illegal characters.';
END;
$BODY$
LANGUAGE plpgsql
VOLATILE
RETURNS NULL ON NULL INPUT;

CREATE OR REPLACE FUNCTION sys.babelfish_conv_greg_to_hijri(IN p_datetimeval TIMESTAMP WITHOUT TIME ZONE)
RETURNS TIMESTAMP WITHOUT TIME ZONE
AS
$BODY$
DECLARE
    v_hijri_date DATE;
BEGIN
    v_hijri_date := sys.babelfish_conv_greg_to_hijri(extract(day from p_datetimeval)::SMALLINT,
                                                         extract(month from p_datetimeval)::SMALLINT,
                                                         extract(year from p_datetimeval)::INTEGER);

    RETURN to_timestamp(pg_catalog.format('%s %s', to_char(v_hijri_date, 'DD.MM.YYYY'),
                                        to_char(p_datetimeval, ' HH24:MI:SS.US')),
                        'DD.MM.YYYY HH24:MI:SS.US');
END;
$BODY$
LANGUAGE plpgsql
VOLATILE
RETURNS NULL ON NULL INPUT;

CREATE OR REPLACE FUNCTION sys.babelfish_conv_hijri_to_greg(IN p_datetimeval TIMESTAMP WITHOUT TIME ZONE)
RETURNS TIMESTAMP WITHOUT TIME ZONE
AS
$BODY$
DECLARE
    v_hijri_date DATE;
BEGIN
    v_hijri_date := sys.babelfish_conv_hijri_to_greg(extract(day from p_dateval)::NUMERIC,
                                                         extract(month from p_dateval)::NUMERIC,
                                                         extract(year from p_dateval)::NUMERIC);

    RETURN to_timestamp(pg_catalog.format('%s %s', to_char(v_hijri_date, 'DD.MM.YYYY'),
                                        to_char(p_datetimeval, ' HH24:MI:SS.US')),
                        'DD.MM.YYYY HH24:MI:SS.US');
END;
$BODY$
LANGUAGE plpgsql
VOLATILE
RETURNS NULL ON NULL INPUT;

CREATE OR REPLACE FUNCTION sys.babelfish_conv_time_to_string(IN p_datatype TEXT,
                                                                 IN p_src_datatype TEXT,
                                                                 IN p_timeval TIME(6) WITHOUT TIME ZONE,
                                                                 IN p_style NUMERIC DEFAULT 25)
RETURNS TEXT
AS
$BODY$
DECLARE
    v_hours VARCHAR COLLATE "C";
    v_style SMALLINT;
    v_scale SMALLINT;
    v_resmask VARCHAR COLLATE "C";
    v_fseconds VARCHAR COLLATE "C";
    v_datatype VARCHAR COLLATE "C";
    v_resstring VARCHAR COLLATE "C";
    v_lengthexpr VARCHAR COLLATE "C";
    v_res_length SMALLINT;
    v_res_datatype VARCHAR COLLATE "C";
    v_src_datatype VARCHAR COLLATE "C";
    v_res_maxlength SMALLINT;
    VARCHAR_MAX CONSTANT SMALLINT := 8000;
    NVARCHAR_MAX CONSTANT SMALLINT := 4000;
    -- We use the regex below to make sure input p_datatype is one of them
    DATATYPE_REGEXP CONSTANT VARCHAR COLLATE "C" := '^\s*(CHAR|NCHAR|VARCHAR|NVARCHAR|CHARACTER VARYING)\s*$';
    -- We use the regex below to get the length of the datatype, if specified
    -- For example, to get the '10' out of 'varchar(10)'
    DATATYPE_MASK_REGEXP CONSTANT VARCHAR COLLATE "C" := '^\s*(?:CHAR|NCHAR|VARCHAR|NVARCHAR|CHARACTER VARYING)\s*\(\s*(\d+|MAX)\s*\)\s*$';
    SRCDATATYPE_MASK_REGEXP VARCHAR COLLATE "C" := '^\s*(?:TIME)\s*(?:\s*\(\s*(\d+)\s*\)\s*)?\s*$';
BEGIN
    v_datatype := upper(trim(p_datatype));
    v_src_datatype := upper(trim(p_src_datatype));
    v_style := floor(p_style)::SMALLINT;
    IF (v_src_datatype ~* SRCDATATYPE_MASK_REGEXP)
    THEN
        v_scale := coalesce(substring(v_src_datatype, SRCDATATYPE_MASK_REGEXP)::SMALLINT, 7);
        IF (v_scale NOT BETWEEN 0 AND 7) THEN
            RAISE invalid_regular_expression;
        END IF;
    ELSE
        RAISE most_specific_type_mismatch;
    END IF;
    IF (v_datatype ~* DATATYPE_MASK_REGEXP)
    THEN
        v_res_datatype := rtrim(split_part(v_datatype, '(', 1));
        v_res_maxlength := CASE
                              WHEN (v_res_datatype IN ('CHAR', 'VARCHAR')) THEN VARCHAR_MAX
                              ELSE NVARCHAR_MAX
                           END;
        v_lengthexpr := substring(v_datatype, DATATYPE_MASK_REGEXP);
        IF (v_lengthexpr <> 'MAX' AND char_length(v_lengthexpr) > 4) THEN
            RAISE interval_field_overflow;
        END IF;
        v_res_length := CASE v_lengthexpr
                           WHEN 'MAX' THEN v_res_maxlength
                           ELSE v_lengthexpr::SMALLINT
                        END;
    ELSIF (v_datatype ~* DATATYPE_REGEXP) THEN
        v_res_datatype := v_datatype;
    ELSE
        RAISE datatype_mismatch;
    END IF;
    IF (scale(p_style) > 0) THEN
        RAISE escape_character_conflict;
    ELSIF (NOT ((v_style BETWEEN 0 AND 14) OR
                (v_style BETWEEN 20 AND 25) OR
                (v_style BETWEEN 100 AND 114) OR
                v_style IN (120, 121, 126, 127, 130, 131)))
    THEN
        RAISE invalid_parameter_value;
    ELSIF ((v_style BETWEEN 1 AND 7) OR
           (v_style BETWEEN 10 AND 12) OR
           (v_style BETWEEN 101 AND 107) OR
           (v_style BETWEEN 110 AND 112) OR
           v_style = 23)
    THEN
        RAISE invalid_datetime_format;
    END IF;
    v_hours := ltrim(to_char(p_timeval, 'HH12'), '0');
    v_fseconds := sys.babelfish_get_microsecs_from_fractsecs(to_char(p_timeval, 'US'), v_scale);
    IF (v_scale = 7) THEN
        v_fseconds := concat(v_fseconds, '0');
    END IF;
    IF (v_style IN (0, 100))
    THEN
        v_resmask := concat(v_hours, ':MIAM');
    ELSIF (v_style IN (8, 20, 24, 108, 120))
    THEN
        v_resmask := 'HH24:MI:SS';
    ELSIF (v_style IN (9, 109))
    THEN
        v_resmask := CASE
                        WHEN (char_length(v_fseconds) = 0) THEN concat(v_hours, ':MI:SSAM')
                        ELSE pg_catalog.format('%s:MI:SS.%sAM', v_hours, v_fseconds)
                     END;
    ELSIF (v_style IN (13, 14, 21, 25, 113, 114, 121, 126, 127))
    THEN
        v_resmask := CASE
                        WHEN (char_length(v_fseconds) = 0) THEN 'HH24:MI:SS'
                        ELSE concat('HH24:MI:SS.', v_fseconds)
                     END;
    ELSIF (v_style = 22)
    THEN
    	v_resmask := pg_catalog.format('%s:MI:SS AM', lpad(v_hours, 2, ' '));
    ELSIF (v_style IN (130, 131))
    THEN
        v_resmask := CASE
                        WHEN (char_length(v_fseconds) = 0) THEN concat(lpad(v_hours, 2, ' '), ':MI:SSAM')
                        ELSE pg_catalog.format('%s:MI:SS.%sAM', lpad(v_hours, 2, ' '), v_fseconds)
                     END;
    END IF;

    v_resstring := to_char(p_timeval, v_resmask);
    v_resstring := substring(v_resstring, 1, coalesce(v_res_length, char_length(v_resstring)));
    v_res_length := coalesce(v_res_length,
                             CASE v_res_datatype
                                WHEN 'CHAR' THEN 30
                                ELSE 60
                             END);
    RETURN CASE
              WHEN (v_res_datatype NOT IN ('CHAR', 'NCHAR')) THEN v_resstring
              ELSE rpad(v_resstring, v_res_length, ' ')
           END;
EXCEPTION
    WHEN most_specific_type_mismatch THEN
        RAISE USING MESSAGE := 'Source data type should be ''TIME'' or ''TIME(n)''.',
                    DETAIL := 'Use of incorrect "src_datatype" parameter value during conversion process.',
                    HINT := 'Change "src_datatype" parameter to the proper value and try again.';

   WHEN invalid_regular_expression THEN
       RAISE USING MESSAGE := pg_catalog.format('The source data type scale (%s) given to the convert specification exceeds the maximum allowable value (7).',
                                     v_scale),
                   DETAIL := 'Use of incorrect scale value of source data type parameter during conversion process.',
                   HINT := 'Change scale component of source data type parameter to the allowable value and try again.';

   WHEN interval_field_overflow THEN
       RAISE USING MESSAGE := pg_catalog.format('The size (%s) given to the convert specification ''%s'' exceeds the maximum allowed for any data type (%s).',
                                     v_lengthexpr, lower(v_res_datatype), v_res_maxlength),
                   DETAIL := 'Use of incorrect size value of target data type parameter during conversion process.',
                   HINT := 'Change size component of data type parameter to the allowable value and try again.';
    WHEN escape_character_conflict THEN
        RAISE USING MESSAGE := 'Argument data type NUMERIC is invalid for argument 4 of convert function.',
                    DETAIL := 'Use of incorrect "style" parameter value during conversion process.',
                    HINT := 'Change "style" parameter to the proper value and try again.';

    WHEN invalid_parameter_value THEN
        RAISE USING MESSAGE := pg_catalog.format('%s is not a valid style number when converting from TIME to a character string.', v_style),
                    DETAIL := 'Use of incorrect "style" parameter value during conversion process.',
                    HINT := 'Change "style" parameter to the proper value and try again.';

    WHEN datatype_mismatch THEN
        RAISE USING MESSAGE := 'Data type should be one of these values: ''CHAR(n|MAX)'', ''NCHAR(n|MAX)'', ''VARCHAR(n|MAX)'', ''NVARCHAR(n|MAX)''.',
                    DETAIL := 'Use of incorrect "datatype" parameter value during conversion process.',
                    HINT := 'Change "datatype" parameter to the proper value and try again.';

    WHEN invalid_datetime_format THEN
        RAISE USING MESSAGE := pg_catalog.format('Error converting data type TIME to %s.',
                                      rtrim(split_part(trim(p_datatype), '(', 1))),
                    DETAIL := 'Incorrect using of pair of input parameters values during conversion process.',
                    HINT := 'Check the input parameters values, correct them if needed, and try again.';
END;
$BODY$
LANGUAGE plpgsql
VOLATILE
RETURNS NULL ON NULL INPUT;

CREATE OR REPLACE FUNCTION sys.babelfish_sp_aws_add_jobschedule (
  par_job_id integer = NULL::integer,
  par_schedule_id integer = NULL::integer,
  out returncode integer
)
AS
$body$
DECLARE
  var_retval INT;
  proc_name_mask VARCHAR(100);
  var_owner_login_name VARCHAR(128);
  var_xml TEXT DEFAULT '';
  var_cron_expression VARCHAR(50);
  var_job_cmd VARCHAR(255);
  lambda_arn VARCHAR(255);
  return_message text;
  var_schedule_name VARCHAR(255);
  var_job_name VARCHAR(128);
  var_start_step_id INTEGER;
  var_notify_level_email INTEGER;
  var_notify_email_operator_id INTEGER;
  var_notify_email_operator_name VARCHAR(128);
  notify_email_sender VARCHAR(128);
  var_delete_level INTEGER;
BEGIN
  IF (EXISTS (
      SELECT 1
        FROM sys.sysjobschedules
       WHERE (schedule_id = par_schedule_id)
         AND (job_id = par_job_id)))
  THEN
    SELECT cron_expression
      FROM sys.babelfish_sp_schedule_to_cron (par_job_id, par_schedule_id)
      INTO var_cron_expression;
    SELECT name
      FROM sys.sysschedules
     WHERE schedule_id = par_schedule_id
      INTO var_schedule_name;
    SELECT name
         , start_step_id
         , COALESCE(notify_level_email,0)
         , COALESCE(notify_email_operator_id,0)
         , COALESCE(notify_email_operator_name,'')
         , COALESCE(delete_level,0)
      FROM sys.sysjobs
     WHERE job_id = par_job_id
      INTO var_job_name
         , var_start_step_id
         , var_notify_level_email
         , var_notify_email_operator_id
         , var_notify_email_operator_name
         , var_delete_level;

    proc_name_mask := 'sys_data.sql_agent$job_%s_step_%s';
    var_job_cmd := pg_catalog.format(proc_name_mask, par_job_id, '1');
    notify_email_sender := 'aws_test_email_sender@dbbest.com';


    var_xml := CONCAT(var_xml, '{');
    var_xml := CONCAT(var_xml, '"mode": "add_job",');
    var_xml := CONCAT(var_xml, '"parameters": {');
    var_xml := CONCAT(var_xml, '"vendor": "postgresql",');
    var_xml := CONCAT(var_xml, '"job_name": "',var_schedule_name,'",');
    var_xml := CONCAT(var_xml, '"job_frequency": "',var_cron_expression,'",');
    var_xml := CONCAT(var_xml, '"job_cmd": "',var_job_cmd,'",');
    var_xml := CONCAT(var_xml, '"notify_level_email": ',var_notify_level_email,',');
    var_xml := CONCAT(var_xml, '"delete_level": ',var_delete_level,',');
    var_xml := CONCAT(var_xml, '"uid": "',par_job_id,'",');
    var_xml := CONCAT(var_xml, '"callback": "sys.babelfish_sp_job_log",');
    var_xml := CONCAT(var_xml, '"notification": {');
    var_xml := CONCAT(var_xml, '"notify_email_sender": "',notify_email_sender,'",');
    var_xml := CONCAT(var_xml, '"notify_email_recipient": "',var_notify_email_operator_name,'"');
    var_xml := CONCAT(var_xml, '}');
    var_xml := CONCAT(var_xml, '}');
    var_xml := CONCAT(var_xml, '}');
    -- RAISE NOTICE '%', var_xml;
    SELECT sys.babelfish_get_service_setting ('JOB', 'LAMBDA_ARN')
      INTO lambda_arn;
    SELECT sys.awslambda_fn (lambda_arn, var_xml) INTO return_message;
    returncode := 0;
  ELSE
    returncode := 1;
    RAISE 'Job not fount' USING ERRCODE := '50000';
  END IF;
END;
$body$
LANGUAGE 'plpgsql';

CREATE OR REPLACE FUNCTION sys.babelfish_sp_aws_add_jobschedule (
  par_job_id integer = NULL::integer,
  par_schedule_id integer = NULL::integer,
  out returncode integer
)
AS
$body$
DECLARE
  var_retval INT;
  proc_name_mask VARCHAR(100);
  var_owner_login_name VARCHAR(128);
  var_xml TEXT DEFAULT '';
  var_cron_expression VARCHAR(50);
  var_job_cmd VARCHAR(255);
  lambda_arn VARCHAR(255);
  return_message text;
  var_schedule_name VARCHAR(255);
  var_job_name VARCHAR(128);
  var_start_step_id INTEGER;
  var_notify_level_email INTEGER;
  var_notify_email_operator_id INTEGER;
  var_notify_email_operator_name VARCHAR(128);
  notify_email_sender VARCHAR(128);
  var_delete_level INTEGER;
BEGIN
  IF (EXISTS (
      SELECT 1
        FROM sys.sysjobschedules
       WHERE (schedule_id = par_schedule_id)
         AND (job_id = par_job_id)))
  THEN
    SELECT cron_expression
      FROM sys.babelfish_sp_schedule_to_cron (par_job_id, par_schedule_id)
      INTO var_cron_expression;
    SELECT name
      FROM sys.sysschedules
     WHERE schedule_id = par_schedule_id
      INTO var_schedule_name;
    SELECT name
         , start_step_id
         , COALESCE(notify_level_email,0)
         , COALESCE(notify_email_operator_id,0)
         , COALESCE(notify_email_operator_name,'')
         , COALESCE(delete_level,0)
      FROM sys.sysjobs
     WHERE job_id = par_job_id
      INTO var_job_name
         , var_start_step_id
         , var_notify_level_email
         , var_notify_email_operator_id
         , var_notify_email_operator_name
         , var_delete_level;

    proc_name_mask := 'sys_data.sql_agent$job_%s_step_%s';
    var_job_cmd := pg_catalog.format(proc_name_mask, par_job_id, '1');
    notify_email_sender := 'aws_test_email_sender@dbbest.com';


    var_xml := CONCAT(var_xml, '{');
    var_xml := CONCAT(var_xml, '"mode": "add_job",');
    var_xml := CONCAT(var_xml, '"parameters": {');
    var_xml := CONCAT(var_xml, '"vendor": "postgresql",');
    var_xml := CONCAT(var_xml, '"job_name": "',var_schedule_name,'",');
    var_xml := CONCAT(var_xml, '"job_frequency": "',var_cron_expression,'",');
    var_xml := CONCAT(var_xml, '"job_cmd": "',var_job_cmd,'",');
    var_xml := CONCAT(var_xml, '"notify_level_email": ',var_notify_level_email,',');
    var_xml := CONCAT(var_xml, '"delete_level": ',var_delete_level,',');
    var_xml := CONCAT(var_xml, '"uid": "',par_job_id,'",');
    var_xml := CONCAT(var_xml, '"callback": "sys.babelfish_sp_job_log",');
    var_xml := CONCAT(var_xml, '"notification": {');
    var_xml := CONCAT(var_xml, '"notify_email_sender": "',notify_email_sender,'",');
    var_xml := CONCAT(var_xml, '"notify_email_recipient": "',var_notify_email_operator_name,'"');
    var_xml := CONCAT(var_xml, '}');
    var_xml := CONCAT(var_xml, '}');
    var_xml := CONCAT(var_xml, '}');
    -- RAISE NOTICE '%', var_xml;
    SELECT sys.babelfish_get_service_setting ('JOB', 'LAMBDA_ARN')
      INTO lambda_arn;
    SELECT sys.awslambda_fn (lambda_arn, var_xml) INTO return_message;
    returncode := 0;
  ELSE
    returncode := 1;
    RAISE 'Job not fount' USING ERRCODE := '50000';
  END IF;
END;
$body$
LANGUAGE 'plpgsql';

CREATE OR REPLACE FUNCTION sys.babelfish_sp_schedule_to_cron (
  par_job_id integer,
  par_schedule_id integer,
  out cron_expression varchar
)
RETURNS VARCHAR AS
$body$
DECLARE
  var_enabled INTEGER;
  var_freq_type INTEGER;
  var_freq_interval INTEGER;
  var_freq_subday_type INTEGER;
  var_freq_subday_interval INTEGER;
  var_freq_relative_interval INTEGER;
  var_freq_recurrence_factor INTEGER;
  var_active_start_date INTEGER;
  var_active_end_date INTEGER;
  var_active_start_time INTEGER;
  var_active_end_time INTEGER;
  var_next_run_date date;
  var_next_run_time time;
  var_next_run_dt timestamp;
  var_tmp_interval varchar(50);
  var_current_dt timestamp;
  var_next_dt timestamp;
BEGIN
  SELECT enabled
       , freq_type
       , freq_interval
       , freq_subday_type
       , freq_subday_interval
       , freq_relative_interval
       , freq_recurrence_factor
       , active_start_date
       , active_end_date
       , active_start_time
       , active_end_time
    FROM sys.sysschedules
    INTO var_enabled
       , var_freq_type
       , var_freq_interval
       , var_freq_subday_type
       , var_freq_subday_interval
       , var_freq_relative_interval
       , var_freq_recurrence_factor
       , var_active_start_date
       , var_active_end_date
       , var_active_start_time
       , var_active_end_time
   WHERE schedule_id = par_schedule_id;
  /* if enabled = 0 return */
  CASE var_freq_type
    WHEN 1 THEN
      NULL;
    WHEN 4 THEN
    BEGIN
        cron_expression :=
        CASE
          /* WHEN var_freq_subday_type = 1 THEN var_freq_subday_interval::character varying || ' At the specified time'  -- start time */
          /* WHEN var_freq_subday_type = 2 THEN var_freq_subday_interval::character varying || ' second'  -- ADD var_freq_subday_interval SECOND */
          WHEN var_freq_subday_type = 4 THEN pg_catalog.format('cron(*/%s * * * ? *)', var_freq_subday_interval::character varying) /* ADD var_freq_subday_interval MINUTE */
          WHEN var_freq_subday_type = 8 THEN pg_catalog.format('cron(0 */%s * * ? *)', var_freq_subday_interval::character varying) /* ADD var_freq_subday_interval HOUR */
          ELSE ''
        END;
    END;
    WHEN 8 THEN
      NULL;
    WHEN 16 THEN
      NULL;
    WHEN 32 THEN
      NULL;
    WHEN 64 THEN
      NULL;
    WHEN 128 THEN
     NULL;
  END CASE;
 -- return cron_expression;
END;
$body$
LANGUAGE 'plpgsql';

CREATE OR REPLACE FUNCTION sys.datetime2fromparts(IN p_year NUMERIC,
                                                                IN p_month NUMERIC,
                                                                IN p_day NUMERIC,
                                                                IN p_hour NUMERIC,
                                                                IN p_minute NUMERIC,
                                                                IN p_seconds NUMERIC,
                                                                IN p_fractions NUMERIC,
                                                                IN p_precision NUMERIC)
RETURNS TIMESTAMP WITHOUT TIME ZONE
AS
$BODY$
DECLARE
   v_fractions VARCHAR;
   v_precision SMALLINT;
   v_err_message VARCHAR;
   v_calc_seconds NUMERIC;
BEGIN
   v_fractions := floor(p_fractions)::INTEGER::VARCHAR;
   v_precision := p_precision::SMALLINT;
   IF (scale(p_precision) > 0) THEN
      RAISE most_specific_type_mismatch;
   ELSIF ((p_year::SMALLINT NOT BETWEEN 1 AND 9999) OR
       (p_month::SMALLINT NOT BETWEEN 1 AND 12) OR
       (p_day::SMALLINT NOT BETWEEN 1 AND 31) OR
       (p_hour::SMALLINT NOT BETWEEN 0 AND 23) OR
       (p_minute::SMALLINT NOT BETWEEN 0 AND 59) OR
       (p_seconds::SMALLINT NOT BETWEEN 0 AND 59) OR
       (p_fractions::SMALLINT NOT BETWEEN 0 AND 9999999) OR
       (p_fractions::SMALLINT != 0 AND char_length(v_fractions) > p_precision))
   THEN
      RAISE invalid_datetime_format;
   ELSIF (v_precision NOT BETWEEN 0 AND 7) THEN
      RAISE invalid_parameter_value;
   END IF;

   v_calc_seconds := pg_catalog.format('%s.%s',
                            floor(p_seconds)::SMALLINT,
                            substring(rpad(lpad(v_fractions, v_precision, '0'), 7, '0'), 1, 6))::NUMERIC;

   RETURN make_timestamp(floor(p_year)::SMALLINT,
                         floor(p_month)::SMALLINT,
                         floor(p_day)::SMALLINT,
                         floor(p_hour)::SMALLINT,
                         floor(p_minute)::SMALLINT,
                         v_calc_seconds);
EXCEPTION
   WHEN most_specific_type_mismatch THEN
      RAISE USING MESSAGE := 'Scale argument is not valid. Valid expressions for data type DATETIME2 scale argument are integer constants and integer constant expressions.',
                  DETAIL := 'Use of incorrect "precision" parameter value during conversion process.',
                  HINT := 'Change "precision" parameter to the proper value and try again.';

   WHEN invalid_parameter_value THEN
      RAISE USING MESSAGE := pg_catalog.format('Specified scale %s is invalid.', v_precision),
                  DETAIL := 'Use of incorrect "precision" parameter value during conversion process.',
                  HINT := 'Change "precision" parameter to the proper value and try again.';

   WHEN invalid_datetime_format THEN
      RAISE USING MESSAGE := 'Cannot construct data type DATETIME2, some of the arguments have values which are not valid.',
                  DETAIL := 'Possible use of incorrect value of date or time part (which lies outside of valid range).',
                  HINT := 'Check each input argument belongs to the valid range and try again.';
   WHEN numeric_value_out_of_range THEN
      GET STACKED DIAGNOSTICS v_err_message = MESSAGE_TEXT;
      v_err_message := upper(split_part(v_err_message, ' ', 1));

      RAISE USING MESSAGE := pg_catalog.format('Error while trying to cast to %s data type.', v_err_message),
                  DETAIL := pg_catalog.format('Source value is out of %s data type range.', v_err_message),
                  HINT := pg_catalog.format('Correct the source value you are trying to cast to %s data type and try again.',
                                 v_err_message);
END;
$BODY$
LANGUAGE plpgsql
IMMUTABLE
RETURNS NULL ON NULL INPUT;

CREATE OR REPLACE FUNCTION sys.datetimefromparts(IN p_year NUMERIC,
                                                               IN p_month NUMERIC,
                                                               IN p_day NUMERIC,
                                                               IN p_hour NUMERIC,
                                                               IN p_minute NUMERIC,
                                                               IN p_seconds NUMERIC,
                                                               IN p_milliseconds NUMERIC)
RETURNS TIMESTAMP WITHOUT TIME ZONE
AS
$BODY$
DECLARE
    v_err_message VARCHAR;
    v_calc_seconds NUMERIC;
    v_milliseconds SMALLINT;
    v_resdatetime TIMESTAMP WITHOUT TIME ZONE;
BEGIN
    -- Check if arguments are out of range
    IF ((floor(p_year)::SMALLINT NOT BETWEEN 1753 AND 9999) OR
        (floor(p_month)::SMALLINT NOT BETWEEN 1 AND 12) OR
        (floor(p_day)::SMALLINT NOT BETWEEN 1 AND 31) OR
        (floor(p_hour)::SMALLINT NOT BETWEEN 0 AND 23) OR
        (floor(p_minute)::SMALLINT NOT BETWEEN 0 AND 59) OR
        (floor(p_seconds)::SMALLINT NOT BETWEEN 0 AND 59) OR
        (floor(p_milliseconds)::SMALLINT NOT BETWEEN 0 AND 999))
    THEN
        RAISE invalid_datetime_format;
    END IF;

    v_milliseconds := sys.babelfish_round_fractseconds(p_milliseconds::INTEGER);

    v_calc_seconds := pg_catalog.format('%s.%s',
                             floor(p_seconds)::SMALLINT,
                             CASE v_milliseconds
                                WHEN 1000 THEN '0'
                                ELSE lpad(v_milliseconds::VARCHAR, 3, '0')
                             END)::NUMERIC;
    v_resdatetime := make_timestamp(floor(p_year)::SMALLINT,
                                    floor(p_month)::SMALLINT,
                                    floor(p_day)::SMALLINT,
                                    floor(p_hour)::SMALLINT,
                                    floor(p_minute)::SMALLINT,
                                    v_calc_seconds);
    RETURN CASE
              WHEN (v_milliseconds != 1000) THEN v_resdatetime
              ELSE v_resdatetime + INTERVAL '1 second'
           END;
EXCEPTION
    WHEN invalid_datetime_format THEN
        RAISE USING MESSAGE := 'Cannot construct data type datetime, some of the arguments have values which are not valid.',
                    DETAIL := 'Possible use of incorrect value of date or time part (which lies outside of valid range).',
                    HINT := 'Check each input argument belongs to the valid range and try again.';
    WHEN numeric_value_out_of_range THEN
        GET STACKED DIAGNOSTICS v_err_message = MESSAGE_TEXT;
        v_err_message := upper(split_part(v_err_message, ' ', 1));

        RAISE USING MESSAGE := pg_catalog.format('Error while trying to cast to %s data type.', v_err_message),
                    DETAIL := pg_catalog.format('Source value is out of %s data type range.', v_err_message),
                    HINT := pg_catalog.format('Correct the source value you are trying to cast to %s data type and try again.',
                                   v_err_message);
END;
$BODY$
LANGUAGE plpgsql
IMMUTABLE
RETURNS NULL ON NULL INPUT;

CREATE OR REPLACE FUNCTION sys.timefromparts(IN p_hour NUMERIC,
                                                           IN p_minute NUMERIC,
                                                           IN p_seconds NUMERIC,
                                                           IN p_fractions NUMERIC,
                                                           IN p_precision NUMERIC)
RETURNS TIME WITHOUT TIME ZONE
AS
$BODY$
DECLARE
    v_fractions VARCHAR;
    v_precision SMALLINT;
    v_err_message VARCHAR;
    v_calc_seconds NUMERIC;
BEGIN
    v_fractions := floor(p_fractions)::INTEGER::VARCHAR;
    v_precision := p_precision::SMALLINT;
    IF (scale(p_precision) > 0) THEN
        RAISE most_specific_type_mismatch;
    ELSIF ((p_hour::SMALLINT NOT BETWEEN 0 AND 23) OR
           (p_minute::SMALLINT NOT BETWEEN 0 AND 59) OR
           (p_seconds::SMALLINT NOT BETWEEN 0 AND 59) OR
           (p_fractions::SMALLINT NOT BETWEEN 0 AND 9999999) OR
           (p_fractions::SMALLINT != 0 AND char_length(v_fractions) > p_precision))
    THEN
        RAISE invalid_datetime_format;
    ELSIF (v_precision NOT BETWEEN 0 AND 7) THEN
        RAISE numeric_value_out_of_range;
    END IF;

    v_calc_seconds := pg_catalog.format('%s.%s',
                             floor(p_seconds)::SMALLINT,
                             substring(rpad(lpad(v_fractions, v_precision, '0'), 7, '0'), 1, 6))::NUMERIC;

    RETURN make_time(floor(p_hour)::SMALLINT,
                     floor(p_minute)::SMALLINT,
                     v_calc_seconds);
EXCEPTION
    WHEN most_specific_type_mismatch THEN
        RAISE USING MESSAGE := 'Scale argument is not valid. Valid expressions for data type DATETIME2 scale argument are integer constants and integer constant expressions.',
                    DETAIL := 'Use of incorrect "precision" parameter value during conversion process.',
                    HINT := 'Change "precision" parameter to the proper value and try again.';

    WHEN invalid_parameter_value THEN
        RAISE USING MESSAGE := pg_catalog.format('Specified scale %s is invalid.', v_precision),
                    DETAIL := 'Use of incorrect "precision" parameter value during conversion process.',
                    HINT := 'Change "precision" parameter to the proper value and try again.';

    WHEN invalid_datetime_format THEN
        RAISE USING MESSAGE := 'Cannot construct data type time, some of the arguments have values which are not valid.',
                    DETAIL := 'Possible use of incorrect value of time part (which lies outside of valid range).',
                    HINT := 'Check each input argument belongs to the valid range and try again.';
    WHEN numeric_value_out_of_range THEN
        GET STACKED DIAGNOSTICS v_err_message = MESSAGE_TEXT;
        v_err_message := upper(split_part(v_err_message, ' ', 1));

        RAISE USING MESSAGE := pg_catalog.format('Error while trying to cast to %s data type.', v_err_message),
                    DETAIL := pg_catalog.format('Source value is out of %s data type range.', v_err_message),
                    HINT := pg_catalog.format('Correct the source value you are trying to cast to %s data type and try again.',
                                   v_err_message);
END;
$BODY$
LANGUAGE plpgsql
VOLATILE
RETURNS NULL ON NULL INPUT;
CREATE OR REPLACE FUNCTION sys.timefromparts(IN p_hour TEXT,
                                                           IN p_minute TEXT,
                                                           IN p_seconds TEXT,
                                                           IN p_fractions TEXT,
                                                           IN p_precision TEXT)
RETURNS TIME WITHOUT TIME ZONE
AS
$BODY$
DECLARE
    v_err_message VARCHAR;
BEGIN
    RETURN sys.timefromparts(p_hour::NUMERIC, p_minute::NUMERIC,
                                           p_seconds::NUMERIC, p_fractions::NUMERIC,
                                           p_precision::NUMERIC);
EXCEPTION
    WHEN invalid_text_representation THEN
        GET STACKED DIAGNOSTICS v_err_message = MESSAGE_TEXT;
        v_err_message := substring(lower(v_err_message), 'numeric\:\s\"(.*)\"');

        RAISE USING MESSAGE := pg_catalog.format('Error while trying to convert "%s" value to NUMERIC data type.', v_err_message),
                    DETAIL := 'Supplied string value contains illegal characters.',
                    HINT := 'Correct supplied value, remove all illegal characters and try again.';
END;
$BODY$
LANGUAGE plpgsql
VOLATILE
RETURNS NULL ON NULL INPUT;

CREATE OR REPLACE FUNCTION sys.space(IN number INTEGER, OUT result SYS.VARCHAR) AS $$
-- sys.varchar has default length of 1, so we have to pass in 'number' to be the
-- type modifier.
BEGIN
	EXECUTE pg_catalog.format(E'SELECT repeat(\' \', %s)::SYS.VARCHAR(%s)', number, number) INTO result;
END;
$$
STRICT
LANGUAGE plpgsql;

CREATE OR REPLACE FUNCTION sys.babelfish_get_full_year(IN p_short_year TEXT,
                                                           IN p_base_century TEXT DEFAULT '',
                                                           IN p_year_cutoff NUMERIC DEFAULT 49)
RETURNS VARCHAR
AS
$BODY$
DECLARE
    v_err_message VARCHAR;
    v_full_year SMALLINT;
    v_short_year SMALLINT;
    v_base_century SMALLINT;
    v_result_param_set JSONB;
    v_full_year_res_jsonb JSONB;
BEGIN
    v_short_year := p_short_year::SMALLINT;

    BEGIN
        v_full_year_res_jsonb := nullif(current_setting('sys.full_year_res_json'), '')::JSONB;
    EXCEPTION
        WHEN undefined_object THEN
        v_full_year_res_jsonb := NULL;
    END;

    SELECT result
      INTO v_full_year
      FROM jsonb_to_recordset(v_full_year_res_jsonb) AS result_set (param1 SMALLINT,
                                                                    param2 TEXT,
                                                                    param3 NUMERIC,
                                                                    result VARCHAR)
     WHERE param1 = v_short_year
       AND param2 = p_base_century
       AND param3 = p_year_cutoff;

    IF (v_full_year IS NULL)
    THEN
        IF (v_short_year <= 99)
        THEN
            v_base_century := CASE
                                 WHEN (p_base_century ~ '^\s*([1-9]{1,2})\s*$') THEN concat(trim(p_base_century), '00')::SMALLINT
                                 ELSE trunc(extract(year from current_date)::NUMERIC, -2)
                              END;

            v_full_year = v_base_century + v_short_year;
            v_full_year = CASE
                             WHEN (v_short_year::NUMERIC > p_year_cutoff) THEN v_full_year - 100
                             ELSE v_full_year
                          END;
        ELSE v_full_year := v_short_year;
        END IF;

        v_result_param_set := jsonb_build_object('param1', v_short_year,
                                                 'param2', p_base_century,
                                                 'param3', p_year_cutoff,
                                                 'result', v_full_year);
        v_full_year_res_jsonb := CASE
                                    WHEN (v_full_year_res_jsonb IS NULL) THEN jsonb_build_array(v_result_param_set)
                                    ELSE v_full_year_res_jsonb || v_result_param_set
                                 END;

        PERFORM set_config('sys.full_year_res_json',
                           v_full_year_res_jsonb::TEXT,
                           FALSE);
    END IF;

    RETURN v_full_year;
EXCEPTION
	WHEN invalid_text_representation THEN
        GET STACKED DIAGNOSTICS v_err_message = MESSAGE_TEXT;
        v_err_message := substring(lower(v_err_message), 'integer\:\s\"(.*)\"');

        RAISE USING MESSAGE := pg_catalog.format('Error while trying to convert "%s" value to SMALLINT data type.',
                                      v_err_message),
                    DETAIL := 'Supplied value contains illegal characters.',
                    HINT := 'Correct supplied value, remove all illegal characters.';
END;
$BODY$
LANGUAGE plpgsql
STABLE
RETURNS NULL ON NULL INPUT;

CREATE OR REPLACE PROCEDURE sys.sp_helpdbfixedrole("@rolename" sys.SYSNAME = NULL) AS
$$
BEGIN
	-- Returns a list of the fixed database roles. 
	-- Only fixed role present in babelfish is db_owner.
	IF LOWER(RTRIM(@rolename)) IS NULL OR LOWER(RTRIM(@rolename)) = 'db_owner'
	BEGIN
		SELECT CAST('db_owner' AS sys.SYSNAME) AS DbFixedRole, CAST('DB Owners' AS sys.nvarchar(70)) AS Description;
	END
	ELSE IF LOWER(RTRIM(@rolename)) IN (
			'db_accessadmin','db_securityadmin','db_ddladmin', 'db_backupoperator', 
			'db_datareader', 'db_datawriter', 'db_denydatareader', 'db_denydatawriter')
	BEGIN
		-- Return an empty result set instead of raising an error
		SELECT CAST(NULL AS sys.SYSNAME) AS DbFixedRole, CAST(NULL AS sys.nvarchar(70)) AS Description
		WHERE 1=0;	
	END
	ELSE
		RAISERROR('''%s'' is not a known fixed role.', 16, 1, @rolename);
END
$$
LANGUAGE 'pltsql';
GRANT EXECUTE ON PROCEDURE sys.sp_helpdbfixedrole TO PUBLIC;


-- BABELFISH_FUNCTION_EXT
CREATE TABLE sys.babelfish_function_ext (
	nspname NAME NOT NULL,
	funcname NAME NOT NULL,
	orig_name sys.NVARCHAR(128), -- users' original input name
	funcsignature TEXT NOT NULL COLLATE "C",
	default_positions TEXT COLLATE "C",
	create_date SYS.DATETIME NOT NULL,
	modify_date SYS.DATETIME NOT NULL,
	PRIMARY KEY(nspname, funcsignature)
);
GRANT SELECT ON sys.babelfish_function_ext TO PUBLIC;

SELECT pg_catalog.pg_extension_config_dump('sys.babelfish_function_ext', '');

ALTER TABLE sys.babelfish_view_def ADD COLUMN create_date SYS.DATETIME, add COLUMN modify_date SYS.DATETIME;

CREATE OR REPLACE FUNCTION sys.babelfish_get_pltsql_function_signature(IN funcoid OID)
RETURNS text
AS 'babelfishpg_tsql', 'get_pltsql_function_signature' LANGUAGE C;

create or replace view sys.tables as
select
  CAST(t.relname as sys._ci_sysname) as name
  , CAST(t.oid as int) as object_id
  , CAST(NULL as int) as principal_id
  , CAST(sch.schema_id as int) as schema_id
  , 0 as parent_object_id
  , CAST('U' as CHAR(2)) as type
  , CAST('USER_TABLE' as sys.nvarchar(60)) as type_desc
  , CAST((select string_agg(
                  case
                  when option like 'bbf_rel_create_date=%%' then substring(option, 21)
                  else NULL
                  end, ',')
          from unnest(t.reloptions) as option)
        as sys.datetime) as create_date
  , CAST((select string_agg(
                  case
                  when option like 'bbf_rel_create_date=%%' then substring(option, 21)
                  else NULL
                  end, ',')
          from unnest(t.reloptions) as option)
        as sys.datetime) as modify_date
  , CAST(0 as sys.bit) as is_ms_shipped
  , CAST(0 as sys.bit) as is_published
  , CAST(0 as sys.bit) as is_schema_published
  , case reltoastrelid when 0 then 0 else 1 end as lob_data_space_id
  , CAST(NULL as int) as filestream_data_space_id
  , CAST(relnatts as int) as max_column_id_used
  , CAST(0 as sys.bit) as lock_on_bulk_load
  , CAST(1 as sys.bit) as uses_ansi_nulls
  , CAST(0 as sys.bit) as is_replicated
  , CAST(0 as sys.bit) as has_replication_filter
  , CAST(0 as sys.bit) as is_merge_published
  , CAST(0 as sys.bit) as is_sync_tran_subscribed
  , CAST(0 as sys.bit) as has_unchecked_assembly_data
  , 0 as text_in_row_limit
  , CAST(0 as sys.bit) as large_value_types_out_of_row
  , CAST(0 as sys.bit) as is_tracked_by_cdc
  , CAST(0 as sys.tinyint) as lock_escalation
  , CAST('TABLE' as sys.nvarchar(60)) as lock_escalation_desc
  , CAST(0 as sys.bit) as is_filetable
  , CAST(0 as sys.tinyint) as durability
  , CAST('SCHEMA_AND_DATA' as sys.nvarchar(60)) as durability_desc
  , CAST(0 as sys.bit) is_memory_optimized
  , case relpersistence when 't' then CAST(2 as sys.tinyint) else CAST(0 as sys.tinyint) end as temporal_type
  , case relpersistence when 't' then CAST('SYSTEM_VERSIONED_TEMPORAL_TABLE' as sys.nvarchar(60)) else CAST('NON_TEMPORAL_TABLE' as sys.nvarchar(60)) end as temporal_type_desc
  , CAST(null as integer) as history_table_id
  , CAST(0 as sys.bit) as is_remote_data_archive_enabled
  , CAST(0 as sys.bit) as is_external
from pg_class t inner join sys.schemas sch on t.relnamespace = sch.schema_id
where t.relpersistence in ('p', 'u', 't')
and t.relkind = 'r'
and not sys.is_table_type(t.oid)
and has_schema_privilege(sch.schema_id, 'USAGE')
and has_table_privilege(t.oid, 'SELECT,INSERT,UPDATE,DELETE,TRUNCATE,TRIGGER');
GRANT SELECT ON sys.tables TO PUBLIC;

create or replace view sys.views as 
select 
  t.relname as name
  , t.oid as object_id
  , null::integer as principal_id
  , sch.schema_id as schema_id
  , 0 as parent_object_id
  , 'V'::varchar(2) as type 
  , 'VIEW'::varchar(60) as type_desc
  , vd.create_date::timestamp as create_date
  , vd.create_date::timestamp as modify_date
  , 0 as is_ms_shipped 
  , 0 as is_published 
  , 0 as is_schema_published 
  , 0 as with_check_option 
  , 0 as is_date_correlation_view 
  , 0 as is_tracked_by_cdc 
from pg_class t inner join sys.schemas sch on t.relnamespace = sch.schema_id 
left outer join sys.babelfish_view_def vd on t.relname = vd.object_name and sch.name = vd.schema_name and vd.dbid = sys.db_id() 
where t.relkind = 'v'
and has_schema_privilege(sch.schema_id, 'USAGE')
and has_table_privilege(t.oid, 'SELECT,INSERT,UPDATE,DELETE,TRUNCATE,TRIGGER');
GRANT SELECT ON sys.views TO PUBLIC;

create or replace view sys.procedures as
select
  cast(p.proname as sys.sysname) as name
  , cast(p.oid as int) as object_id
  , cast(null as int) as principal_id
  , cast(sch.schema_id as int) as schema_id
  , cast (0 as int) as parent_object_id
  , cast(case p.prokind
      when 'p' then 'P'
      when 'a' then 'AF'
      else
        case format_type(p.prorettype, null) when 'trigger'
          then 'TR'
          else 'FN'
        end
    end as sys.bpchar(2)) as type
  , cast(case p.prokind
      when 'p' then 'SQL_STORED_PROCEDURE'
      when 'a' then 'AGGREGATE_FUNCTION'
      else
        case format_type(p.prorettype, null) when 'trigger'
          then 'SQL_TRIGGER'
          else 'SQL_SCALAR_FUNCTION'
        end
    end as sys.nvarchar(60)) as type_desc
  , cast(f.create_date as sys.datetime) as create_date
  , cast(f.create_date as sys.datetime) as modify_date
  , cast(0 as sys.bit) as is_ms_shipped
  , cast(0 as sys.bit) as is_published
  , cast(0 as sys.bit) as is_schema_published
  , cast(0 as sys.bit) as is_auto_executed
  , cast(0 as sys.bit) as is_execution_replicated
  , cast(0 as sys.bit) as is_repl_serializable_only
  , cast(0 as sys.bit) as skips_repl_constraints
from pg_proc p
inner join sys.schemas sch on sch.schema_id = p.pronamespace
left join sys.babelfish_function_ext f on p.proname = f.funcname and sch.schema_id::regnamespace::name = f.nspname
and sys.babelfish_get_pltsql_function_signature(p.oid) = f.funcsignature collate "C"
where has_schema_privilege(sch.schema_id, 'USAGE')
and format_type(p.prorettype, null) <> 'trigger'
and has_function_privilege(p.oid, 'EXECUTE');
GRANT SELECT ON sys.procedures TO PUBLIC;

CREATE OR REPLACE VIEW sys.triggers
AS
SELECT
  CAST(p.proname as sys.sysname) as name,
  CAST(p.oid as int) as object_id,
  CAST(1 as sys.tinyint) as parent_class,
  CAST('OBJECT_OR_COLUMN' as sys.nvarchar(60)) AS parent_class_desc,
  CAST(tr.tgrelid as int) AS parent_id,
  CAST('TR' as sys.bpchar(2)) AS type,
  CAST('SQL_TRIGGER' as sys.nvarchar(60)) AS type_desc,
  CAST(f.create_date as sys.datetime) AS create_date,
  CAST(f.create_date as sys.datetime) AS modify_date,
  CAST(0 as sys.bit) AS is_ms_shipped,
  CAST(
      CASE WHEN tr.tgenabled = 'D'
      THEN 1
      ELSE 0
      END
      AS sys.bit
  )	AS is_disabled,
  CAST(0 as sys.bit) AS is_not_for_replication,
  CAST(get_bit(CAST(CAST(tr.tgtype as int) as bit(7)),0) as sys.bit) AS is_instead_of_trigger
FROM pg_proc p
inner join sys.schemas sch on sch.schema_id = p.pronamespace
left join pg_trigger tr on tr.tgfoid = p.oid
left join sys.babelfish_function_ext f on p.proname = f.funcname and sch.schema_id::regnamespace::name = f.nspname
and sys.babelfish_get_pltsql_function_signature(p.oid) = f.funcsignature collate "C"
where has_schema_privilege(sch.schema_id, 'USAGE')
and has_function_privilege(p.oid, 'EXECUTE')
and p.prokind = 'f'
and format_type(p.prorettype, null) = 'trigger';
GRANT SELECT ON sys.triggers TO PUBLIC;

ALTER VIEW sys.default_constraints RENAME TO default_constraints_deprecated_in_2_3_0;
ALTER VIEW sys.check_constraints RENAME TO check_constraints_deprecated_in_2_3_0;

create or replace view sys.default_constraints
AS
select CAST(('DF_' || tab.name || '_' || d.oid) as sys.sysname) as name
  , CAST(d.oid as int) as object_id
  , CAST(null as int) as principal_id
  , CAST(tab.schema_id as int) as schema_id
  , CAST(d.adrelid as int) as parent_object_id
  , CAST('D' as char(2)) as type
  , CAST('DEFAULT_CONSTRAINT' as sys.nvarchar(60)) AS type_desc
  , CAST(null as sys.datetime) as create_date
  , CAST(null as sys.datetime) as modified_date
  , CAST(0 as sys.bit) as is_ms_shipped
  , CAST(0 as sys.bit) as is_published
  , CAST(0 as sys.bit) as is_schema_published
  , CAST(d.adnum as int) as  parent_column_id
  -- use a simple regex to strip the datatype and collation that pg_get_expr returns after a double-colon that is not expected in SQL Server
  , CAST(regexp_replace(pg_get_expr(d.adbin, d.adrelid), '::"?\w+"?| COLLATE "\w+"', '', 'g') as sys.nvarchar(4000)) as definition
  , CAST(1 as sys.bit) as is_system_named
from pg_catalog.pg_attrdef as d
inner join pg_attribute a on a.attrelid = d.adrelid and d.adnum = a.attnum
inner join sys.tables tab on d.adrelid = tab.object_id
WHERE a.atthasdef = 't' and a.attgenerated = ''
AND has_schema_privilege(tab.schema_id, 'USAGE')
AND has_column_privilege(a.attrelid, a.attname, 'SELECT,INSERT,UPDATE,REFERENCES');
GRANT SELECT ON sys.default_constraints TO PUBLIC;

CREATE or replace VIEW sys.check_constraints AS
SELECT CAST(c.conname as sys.sysname) as name
  , CAST(oid as integer) as object_id
  , CAST(NULL as integer) as principal_id 
  , CAST(c.connamespace as integer) as schema_id
  , CAST(conrelid as integer) as parent_object_id
  , CAST('C' as char(2)) as type
  , CAST('CHECK_CONSTRAINT' as sys.nvarchar(60)) as type_desc
  , CAST(null as sys.datetime) as create_date
  , CAST(null as sys.datetime) as modify_date
  , CAST(0 as sys.bit) as is_ms_shipped
  , CAST(0 as sys.bit) as is_published
  , CAST(0 as sys.bit) as is_schema_published
  , CAST(0 as sys.bit) as is_disabled
  , CAST(0 as sys.bit) as is_not_for_replication
  , CAST(0 as sys.bit) as is_not_trusted
  , CAST(c.conkey[1] as integer) AS parent_column_id
  -- use a simple regex to strip the datatype and collation that pg_get_constraintdef returns after a double-colon that is not expected in SQL Server
  , CAST(regexp_replace(substring(pg_get_constraintdef(c.oid) from 7), '::"?\w+"?| COLLATE "\w+"', '', 'g') as sys.nvarchar(4000)) AS definition
  , CAST(1 as sys.bit) as uses_database_collation
  , CAST(0 as sys.bit) as is_system_named
FROM pg_catalog.pg_constraint as c
INNER JOIN sys.schemas s on c.connamespace = s.schema_id
WHERE has_schema_privilege(s.schema_id, 'USAGE')
AND c.contype = 'c' and c.conrelid != 0;
GRANT SELECT ON sys.check_constraints TO PUBLIC;

-- Rebuild dependent view sys.objects
create or replace view sys.objects as
select
      CAST(t.name as sys.sysname) as name 
    , CAST(t.object_id as int) as object_id
    , CAST(t.principal_id as int) as principal_id
    , CAST(t.schema_id as int) as schema_id
    , CAST(t.parent_object_id as int) as parent_object_id
    , CAST('U' as char(2)) as type
    , CAST('USER_TABLE' as sys.nvarchar(60)) as type_desc
    , CAST(t.create_date as sys.datetime) as create_date
    , CAST(t.modify_date as sys.datetime) as modify_date
    , CAST(t.is_ms_shipped as sys.bit) as is_ms_shipped
    , CAST(t.is_published as sys.bit) as is_published
    , CAST(t.is_schema_published as sys.bit) as is_schema_published
from  sys.tables t
union all
select
      CAST(v.name as sys.sysname) as name
    , CAST(v.object_id as int) as object_id
    , CAST(v.principal_id as int) as principal_id
    , CAST(v.schema_id as int) as schema_id
    , CAST(v.parent_object_id as int) as parent_object_id
    , CAST('V' as char(2)) as type
    , CAST('VIEW' as sys.nvarchar(60)) as type_desc
    , CAST(v.create_date as sys.datetime) as create_date
    , CAST(v.modify_date as sys.datetime) as modify_date
    , CAST(v.is_ms_shipped as sys.bit) as is_ms_shipped
    , CAST(v.is_published as sys.bit) as is_published
    , CAST(v.is_schema_published as sys.bit) as is_schema_published
from  sys.views v
union all
select
      CAST(f.name as sys.sysname) as name
    , CAST(f.object_id as int) as object_id
    , CAST(f.principal_id as int) as principal_id
    , CAST(f.schema_id as int) as schema_id
    , CAST(f.parent_object_id as int) as parent_object_id
    , CAST('F' as char(2)) as type
    , CAST('FOREIGN_KEY_CONSTRAINT' as sys.nvarchar(60)) as type_desc
    , CAST(f.create_date as sys.datetime) as create_date
    , CAST(f.modify_date as sys.datetime) as modify_date
    , CAST(f.is_ms_shipped as sys.bit) as is_ms_shipped
    , CAST(f.is_published as sys.bit) as is_published
    , CAST(f.is_schema_published as sys.bit) as is_schema_published
 from sys.foreign_keys f
union all
select
      CAST(p.name as sys.sysname) as name
    , CAST(p.object_id as int) as object_id
    , CAST(p.principal_id as int) as principal_id
    , CAST(p.schema_id as int) as schema_id
    , CAST(p.parent_object_id as int) as parent_object_id
    , CAST('PK' as char(2)) as type
    , CAST('PRIMARY_KEY_CONSTRAINT' as sys.nvarchar(60)) as type_desc
    , CAST(p.create_date as sys.datetime) as create_date
    , CAST(p.modify_date as sys.datetime) as modify_date
    , CAST(p.is_ms_shipped as sys.bit) as is_ms_shipped
    , CAST(p.is_published as sys.bit) as is_published
    , CAST(p.is_schema_published as sys.bit) as is_schema_published
from sys.key_constraints p
where p.type = 'PK'
union all
select
      CAST(pr.name as sys.sysname) as name
    , CAST(pr.object_id as int) as object_id
    , CAST(pr.principal_id as int) as principal_id
    , CAST(pr.schema_id as int) as schema_id
    , CAST(pr.parent_object_id as int) as parent_object_id
    , CAST(pr.type as char(2)) as type
    , CAST(pr.type_desc as sys.nvarchar(60)) as type_desc
    , CAST(pr.create_date as sys.datetime) as create_date
    , CAST(pr.modify_date as sys.datetime) as modify_date
    , CAST(pr.is_ms_shipped as sys.bit) as is_ms_shipped
    , CAST(pr.is_published as sys.bit) as is_published
    , CAST(pr.is_schema_published as sys.bit) as is_schema_published
 from sys.procedures pr
union all
select
      CAST(tr.name as sys.sysname) as name
    , CAST(tr.object_id as int) as object_id
    , CAST(NULL as int) as principal_id
    , CAST(p.pronamespace as int) as schema_id
    , CAST(tr.parent_id as int) as parent_object_id
    , CAST(tr.type as char(2)) as type
    , CAST(tr.type_desc as sys.nvarchar(60)) as type_desc
    , CAST(tr.create_date as sys.datetime) as create_date
    , CAST(tr.modify_date as sys.datetime) as modify_date
    , CAST(tr.is_ms_shipped as sys.bit) as is_ms_shipped
    , CAST(0 as sys.bit) as is_published
    , CAST(0 as sys.bit) as is_schema_published
  from sys.triggers tr
  inner join pg_proc p on p.oid = tr.object_id
union all 
select
    CAST(def.name as sys.sysname) as name
  , CAST(def.object_id as int) as object_id
  , CAST(def.principal_id as int) as principal_id
  , CAST(def.schema_id as int) as schema_id
  , CAST(def.parent_object_id as int) as parent_object_id
  , CAST(def.type as char(2)) as type
  , CAST(def.type_desc as sys.nvarchar(60)) as type_desc
  , CAST(def.create_date as sys.datetime) as create_date
  , CAST(def.modified_date as sys.datetime) as modify_date
  , CAST(def.is_ms_shipped as sys.bit) as is_ms_shipped
  , CAST(def.is_published as sys.bit) as is_published
  , CAST(def.is_schema_published as sys.bit) as is_schema_published
  from sys.default_constraints def
union all
select
    CAST(chk.name as sys.sysname) as name
  , CAST(chk.object_id as int) as object_id
  , CAST(chk.principal_id as int) as principal_id
  , CAST(chk.schema_id as int) as schema_id
  , CAST(chk.parent_object_id as int) as parent_object_id
  , CAST(chk.type as char(2)) as type
  , CAST(chk.type_desc as sys.nvarchar(60)) as type_desc
  , CAST(chk.create_date as sys.datetime) as create_date
  , CAST(chk.modify_date as sys.datetime) as modify_date
  , CAST(chk.is_ms_shipped as sys.bit) as is_ms_shipped
  , CAST(chk.is_published as sys.bit) as is_published
  , CAST(chk.is_schema_published as sys.bit) as is_schema_published
  from sys.check_constraints chk
union all
select
    CAST(p.relname as sys.sysname) as name
  , CAST(p.oid as int) as object_id
  , CAST(null as int) as principal_id
  , CAST(s.schema_id as int) as schema_id
  , CAST(0 as int) as parent_object_id
  , CAST('SO' as char(2)) as type
  , CAST('SEQUENCE_OBJECT' as sys.nvarchar(60)) as type_desc
  , CAST(null as sys.datetime) as create_date
  , CAST(null as sys.datetime) as modify_date
  , CAST(0 as sys.bit) as is_ms_shipped
  , CAST(0 as sys.bit) as is_published
  , CAST(0 as sys.bit) as is_schema_published
from pg_class p
inner join sys.schemas s on s.schema_id = p.relnamespace
and p.relkind = 'S'
and has_schema_privilege(s.schema_id, 'USAGE')
union all
select
    CAST(('TT_' || tt.name || '_' || tt.type_table_object_id) as sys.sysname) as name
  , CAST(tt.type_table_object_id as int) as object_id
  , CAST(tt.principal_id as int) as principal_id
  , CAST(tt.schema_id as int) as schema_id
  , CAST(0 as int) as parent_object_id
  , CAST('TT' as char(2)) as type
  , CAST('TABLE_TYPE' as sys.nvarchar(60)) as type_desc
  , CAST((select string_agg(
                    case
                    when option like 'bbf_rel_create_date=%%' then substring(option, 21)
                    else NULL
                    end, ',')
          from unnest(c.reloptions) as option)
     as sys.datetime) as create_date
  , CAST((select string_agg(
                    case
                    when option like 'bbf_rel_create_date=%%' then substring(option, 21)
                    else NULL
                    end, ',')
          from unnest(c.reloptions) as option)
     as sys.datetime) as modify_date
  , CAST(1 as sys.bit) as is_ms_shipped
  , CAST(0 as sys.bit) as is_published
  , CAST(0 as sys.bit) as is_schema_published
from sys.table_types tt
inner join pg_class c on tt.type_table_object_id = c.oid;
GRANT SELECT ON sys.objects TO PUBLIC;

CREATE OR REPLACE FUNCTION objectproperty(
    id INT,
    property SYS.VARCHAR
    )
RETURNS INT
AS $$
BEGIN

    IF NOT EXISTS(SELECT ao.object_id FROM sys.all_objects ao WHERE object_id = id)
    THEN
        RETURN NULL;
    END IF;

    property := RTRIM(LOWER(COALESCE(property, '')));

    IF property = 'ownerid' -- OwnerId
    THEN
        RETURN (
                SELECT CAST(COALESCE(t1.principal_id, pn.nspowner) AS INT)
                FROM sys.all_objects t1
                INNER JOIN pg_catalog.pg_namespace pn ON pn.oid = t1.schema_id
                WHERE t1.object_id = id);

    ELSEIF property = 'isdefaultcnst' -- IsDefaultCnst
    THEN
        RETURN (SELECT count(distinct dc.object_id) FROM sys.default_constraints dc WHERE dc.object_id = id);

    ELSEIF property = 'execisquotedidenton' -- ExecIsQuotedIdentOn
    THEN
        RETURN (SELECT CAST(sm.uses_quoted_identifier as int) FROM sys.all_sql_modules sm WHERE sm.object_id = id);

    ELSEIF property = 'tablefulltextpopulatestatus' -- TableFullTextPopulateStatus
    THEN
        IF NOT EXISTS (SELECT object_id FROM sys.tables t WHERE t.object_id = id) THEN
            RETURN NULL;
        END IF;
        RETURN 0;

    ELSEIF property = 'tablehasvardecimalstorageformat' -- TableHasVarDecimalStorageFormat
    THEN
        IF NOT EXISTS (SELECT object_id FROM sys.tables t WHERE t.object_id = id) THEN
            RETURN NULL;
        END IF;
        RETURN 0;

    ELSEIF property = 'ismsshipped' -- IsMSShipped
    THEN
        RETURN (SELECT CAST(ao.is_ms_shipped AS int) FROM sys.all_objects ao WHERE ao.object_id = id);

    ELSEIF property = 'isschemabound' -- IsSchemaBound
    THEN
        RETURN (SELECT CAST(sm.is_schema_bound AS int) FROM sys.all_sql_modules sm WHERE sm.object_id = id);

    ELSEIF property = 'execisansinullson' -- ExecIsAnsiNullsOn
    THEN
        RETURN (SELECT CAST(sm.uses_ansi_nulls AS int) FROM sys.all_sql_modules sm WHERE sm.object_id = id);

    ELSEIF property = 'isdeterministic' -- IsDeterministic
    THEN
        RETURN 0;

    ELSEIF property = 'isprocedure' -- IsProcedure
    THEN
        RETURN (SELECT count(distinct object_id) from sys.all_objects WHERE object_id = id and type = 'P');

    ELSEIF property = 'istable' -- IsTable
    THEN
        RETURN (SELECT count(distinct object_id) from sys.all_objects WHERE object_id = id and type in ('IT', 'TT', 'U', 'S'));

    ELSEIF property = 'isview' -- IsView
    THEN
        RETURN (SELECT count(distinct object_id) from sys.all_objects WHERE object_id = id and type = 'V');

    ELSEIF property = 'isusertable' -- IsUserTable
    THEN
        RETURN (SELECT count(distinct object_id) from sys.all_objects WHERE object_id = id and type = 'U' and is_ms_shipped = 0);

    ELSEIF property = 'istablefunction' -- IsTableFunction
    THEN
        RETURN (SELECT count(distinct object_id) from sys.all_objects WHERE object_id = id and type in ('IF', 'TF', 'FT'));

    ELSEIF property = 'isinlinefunction' -- IsInlineFunction
    THEN
        RETURN 0;

    ELSEIF property = 'isscalarfunction' -- IsScalarFunction
    THEN
        RETURN (SELECT count(distinct object_id) from sys.all_objects WHERE object_id = id and type in ('FN', 'FS'));

    ELSEIF property = 'isprimarykey' -- IsPrimaryKey
    THEN
        RETURN (SELECT count(distinct object_id) from sys.all_objects WHERE object_id = id and type = 'PK');

    ELSEIF property = 'isindexed' -- IsIndexed
    THEN
        RETURN (SELECT count(distinct object_id) from sys.indexes WHERE object_id = id and index_id > 0);

    ELSEIF property = 'isdefault' -- IsDefault
    THEN
        RETURN 0;

    ELSEIF property = 'isrule' -- IsRule
    THEN
        RETURN 0;

    ELSEIF property = 'istrigger' -- IsTrigger
    THEN
        RETURN (SELECT count(distinct object_id) from sys.all_objects WHERE object_id = id and type in ('TA', 'TR'));
    END IF;

    RETURN NULL;
END;
$$
LANGUAGE plpgsql;

CALL sys.babelfish_drop_deprecated_view('sys', 'check_constraints_deprecated_in_2_3_0');
CALL sys.babelfish_drop_deprecated_view('sys', 'default_constraints_deprecated_in_2_3_0');

-- Drops the temporary procedure used by the upgrade script.
-- Please have this be one of the last statements executed in this upgrade script.
DROP PROCEDURE sys.babelfish_drop_deprecated_view(varchar, varchar);
DROP PROCEDURE babelfish_drop_deprecated_function(varchar, varchar);

-- Reset search_path to not affect any subsequent scripts
SELECT set_config('search_path', trim(leading 'sys, ' from current_setting('search_path')), false);<|MERGE_RESOLUTION|>--- conflicted
+++ resolved
@@ -6914,8 +6914,6 @@
 
 GRANT SELECT ON information_schema_tsql.views TO PUBLIC;
 
-<<<<<<< HEAD
-=======
 -- please add your SQL here
 CREATE OR REPLACE FUNCTION sys.is_table_type(object_id oid) RETURNS bool AS
 $BODY$
@@ -6932,7 +6930,6 @@
 $BODY$
 LANGUAGE SQL VOLATILE STRICT;
 
->>>>>>> 6ff10456
 CREATE OR REPLACE PROCEDURE sys.sp_helpsrvrolemember("@srvrolename" sys.SYSNAME = NULL) AS
 $$
 BEGIN
