-- complain if script is sourced in psql, rather than via ALTER EXTENSION
\echo Use "ALTER EXTENSION ""babelfishpg_tsql"" UPDATE TO '2.3.0'" to load this file. \quit

-- add 'sys' to search path for the convenience
SELECT set_config('search_path', 'sys, '||current_setting('search_path'), false);

-- Drops a view if it does not have any dependent objects.
-- Is a temporary procedure for use by the upgrade script. Will be dropped at the end of the upgrade.
-- Please have this be one of the first statements executed in this upgrade script. 
CREATE OR REPLACE PROCEDURE babelfish_drop_deprecated_view(schema_name varchar, view_name varchar) AS
$$
DECLARE
    error_msg text;
    query1 text;
    query2 text;
BEGIN
    query1 := pg_catalog.format('alter extension babelfishpg_tsql drop view %s.%s', schema_name, view_name);
    query2 := pg_catalog.format('drop view %s.%s', schema_name, view_name);
    execute query1;
    execute query2;
EXCEPTION
    when object_not_in_prerequisite_state then --if 'alter extension' statement fails
        GET STACKED DIAGNOSTICS error_msg = MESSAGE_TEXT;
        raise warning '%', error_msg;
    when dependent_objects_still_exist then --if 'drop view' statement fails
        GET STACKED DIAGNOSTICS error_msg = MESSAGE_TEXT;
        raise warning '%', error_msg;
end
$$
LANGUAGE plpgsql;


-- please add your SQL here
CREATE OR REPLACE PROCEDURE sys.sp_helpsrvrolemember("@srvrolename" sys.SYSNAME = NULL) AS
$$
BEGIN
	-- If server role is not specified, return info for all server roles
	IF @srvrolename IS NULL
	BEGIN
		SELECT CAST(Ext1.rolname AS sys.SYSNAME) AS 'ServerRole',
			   CAST(Ext2.rolname AS sys.SYSNAME) AS 'MemberName',
			   CAST(CAST(Base2.oid AS INT) AS sys.VARBINARY(85)) AS 'MemberSID'
		FROM pg_catalog.pg_auth_members AS Authmbr
		INNER JOIN pg_catalog.pg_roles AS Base1 ON Base1.oid = Authmbr.roleid
		INNER JOIN pg_catalog.pg_roles AS Base2 ON Base2.oid = Authmbr.member
		INNER JOIN sys.babelfish_authid_login_ext AS Ext1 ON Base1.rolname = Ext1.rolname
		INNER JOIN sys.babelfish_authid_login_ext AS Ext2 ON Base2.rolname = Ext2.rolname
		WHERE Ext1.type = 'R'
		ORDER BY ServerRole, MemberName;
	END
	-- If a valid server role is specified, return its member info
	-- If the role is a SQL server predefined role (i.e. serveradmin), 
	-- do not raise an error even if it does not exist
	ELSE IF EXISTS (SELECT 1
					FROM sys.babelfish_authid_login_ext
					WHERE (rolname = RTRIM(@srvrolename)
					OR lower(rolname) = lower(RTRIM(@srvrolename)))
					AND type = 'R')
					OR lower(RTRIM(@srvrolename)) IN (
					'serveradmin', 'setupadmin', 'securityadmin', 'processadmin',
					'dbcreator', 'diskadmin', 'bulkadmin')
	BEGIN
		SELECT CAST(Ext1.rolname AS sys.SYSNAME) AS 'ServerRole',
			   CAST(Ext2.rolname AS sys.SYSNAME) AS 'MemberName',
			   CAST(CAST(Base2.oid AS INT) AS sys.VARBINARY(85)) AS 'MemberSID'
		FROM pg_catalog.pg_auth_members AS Authmbr
		INNER JOIN pg_catalog.pg_roles AS Base1 ON Base1.oid = Authmbr.roleid
		INNER JOIN pg_catalog.pg_roles AS Base2 ON Base2.oid = Authmbr.member
		INNER JOIN sys.babelfish_authid_login_ext AS Ext1 ON Base1.rolname = Ext1.rolname
		INNER JOIN sys.babelfish_authid_login_ext AS Ext2 ON Base2.rolname = Ext2.rolname
		WHERE Ext1.type = 'R'
		AND (Ext1.rolname = RTRIM(@srvrolename) OR lower(Ext1.rolname) = lower(RTRIM(@srvrolename)))
		ORDER BY ServerRole, MemberName;
	END
	-- If the specified server role is not valid
	ELSE
		RAISERROR('%s is not a known fixed role.', 16, 1, @srvrolename);
END;
$$
LANGUAGE 'pltsql';
GRANT EXECUTE ON PROCEDURE sys.sp_helpsrvrolemember TO PUBLIC;

-- TODO: BABEL-3127
CREATE OR REPLACE VIEW sys.all_sql_modules_internal AS
SELECT
  ao.object_id AS object_id
  , CAST(
      CASE WHEN ao.type in ('P', 'FN', 'IN', 'TF', 'RF') THEN tsql_get_functiondef(ao.object_id)
      WHEN ao.type = 'V' THEN COALESCE(bvd.definition, '')
      WHEN ao.type = 'TR' THEN NULL
      ELSE NULL
      END
    AS sys.nvarchar(4000)) AS definition  -- Object definition work in progress, will update definition with BABEL-3127 Jira.
  , CAST(1 as sys.bit)  AS uses_ansi_nulls
  , CAST(1 as sys.bit)  AS uses_quoted_identifier
  , CAST(0 as sys.bit)  AS is_schema_bound
  , CAST(0 as sys.bit)  AS uses_database_collation
  , CAST(0 as sys.bit)  AS is_recompiled
  , CAST(
      CASE WHEN ao.type IN ('P', 'FN', 'IN', 'TF', 'RF') THEN
        CASE WHEN p.proisstrict THEN 1
        ELSE 0 
        END
      ELSE 0
      END
    AS sys.bit) as null_on_null_input
  , null::integer as execute_as_principal_id
  , CAST(0 as sys.bit) as uses_native_compilation
  , CAST(ao.is_ms_shipped as INT) as is_ms_shipped
FROM sys.all_objects ao
LEFT OUTER JOIN sys.pg_namespace_ext nmext on ao.schema_id = nmext.oid
LEFT OUTER JOIN sys.babelfish_namespace_ext ext ON nmext.nspname = ext.nspname
LEFT OUTER JOIN sys.babelfish_view_def bvd 
 on (
      ext.orig_name = bvd.schema_name AND 
      ext.dbid = bvd.dbid AND
      ao.name = bvd.object_name 
   )
LEFT JOIN pg_proc p ON ao.object_id = CAST(p.oid AS INT)
WHERE ao.type in ('P', 'RF', 'V', 'TR', 'FN', 'IF', 'TF', 'R');
GRANT SELECT ON sys.all_sql_modules_internal TO PUBLIC;

CREATE OR REPLACE FUNCTION sys.dateadd(IN datepart PG_CATALOG.TEXT, IN num INTEGER, IN startdate ANYELEMENT) RETURNS ANYELEMENT
AS
$body$
BEGIN
    RETURN sys.dateadd_internal(datepart, num, startdate);
END;
$body$
LANGUAGE plpgsql IMMUTABLE;

CREATE OR REPLACE FUNCTION sys.dateadd_internal(IN datepart PG_CATALOG.TEXT, IN num INTEGER, IN startdate ANYELEMENT) RETURNS ANYELEMENT AS $$
BEGIN
    IF pg_typeof(startdate) = 'date'::regtype AND
		datepart IN ('hour', 'minute', 'second', 'millisecond', 'microsecond', 'nanosecond') THEN
		RAISE EXCEPTION 'The datepart % is not supported by date function dateadd for data type date.', datepart;
	END IF;
    IF pg_typeof(startdate) = 'time'::regtype AND
		datepart IN ('year', 'quarter', 'month', 'doy', 'day', 'week', 'weekday') THEN
		RAISE EXCEPTION 'The datepart % is not supported by date function dateadd for data type time.', datepart;
	END IF;

	CASE datepart
	WHEN 'year' THEN
		RETURN startdate + make_interval(years => num);
	WHEN 'quarter' THEN
		RETURN startdate + make_interval(months => num * 3);
	WHEN 'month' THEN
		RETURN startdate + make_interval(months => num);
	WHEN 'dayofyear', 'y' THEN
		RETURN startdate + make_interval(days => num);
	WHEN 'day' THEN
		RETURN startdate + make_interval(days => num);
	WHEN 'week' THEN
		RETURN startdate + make_interval(weeks => num);
	WHEN 'weekday' THEN
		RETURN startdate + make_interval(days => num);
	WHEN 'hour' THEN
		RETURN startdate + make_interval(hours => num);
	WHEN 'minute' THEN
		RETURN startdate + make_interval(mins => num);
	WHEN 'second' THEN
		RETURN startdate + make_interval(secs => num);
	WHEN 'millisecond' THEN
		RETURN startdate + make_interval(secs => (num::numeric) * 0.001);
	WHEN 'microsecond' THEN
        IF pg_typeof(startdate) = 'sys.datetimeoffset'::regtype THEN
            RETURN startdate + make_interval(secs => (num::numeric) * 0.000001);
        ELSIF pg_typeof(startdate) = 'time'::regtype THEN
            RETURN startdate + make_interval(secs => (num::numeric) * 0.000001);
        ELSIF pg_typeof(startdate) = 'sys.datetime2'::regtype THEN
            RETURN startdate + make_interval(secs => (num::numeric) * 0.000001);
        ELSIF pg_typeof(startdate) = 'sys.smalldatetime'::regtype THEN
            RAISE EXCEPTION 'The datepart % is not supported by date function dateadd for data type smalldatetime.', datepart;
        ELSE
            RAISE EXCEPTION 'The datepart % is not supported by date function dateadd for data type datetime.', datepart;
        END IF;
	WHEN 'nanosecond' THEN
        IF pg_typeof(startdate) = 'sys.datetimeoffset'::regtype THEN
            RETURN startdate + make_interval(secs => TRUNC((num::numeric)* 0.000000001, 6));
        ELSIF pg_typeof(startdate) = 'time'::regtype THEN
            RETURN startdate + make_interval(secs => TRUNC((num::numeric)* 0.000000001, 6));
        ELSIF pg_typeof(startdate) = 'sys.datetime2'::regtype THEN
            RETURN startdate + make_interval(secs => TRUNC((num::numeric)* 0.000000001, 6));
        ELSIF pg_typeof(startdate) = 'sys.smalldatetime'::regtype THEN
            RAISE EXCEPTION 'The datepart % is not supported by date function dateadd for data type smalldatetime.', datepart;
        ELSE
            RAISE EXCEPTION 'The datepart % is not supported by date function dateadd for data type datetime.', datepart;
        END IF;
	ELSE
		RAISE EXCEPTION '''%'' is not a recognized dateadd option.', datepart;
	END CASE;
END;
$$
STRICT
LANGUAGE plpgsql IMMUTABLE;


CREATE OR REPLACE FUNCTION sys.format_datetime(IN value anyelement, IN format_pattern NVARCHAR,IN culture VARCHAR,  IN data_type VARCHAR DEFAULT '') RETURNS sys.nvarchar
AS 'babelfishpg_tsql', 'format_datetime' LANGUAGE C IMMUTABLE PARALLEL SAFE;
GRANT EXECUTE ON FUNCTION sys.format_datetime(IN anyelement, IN NVARCHAR, IN VARCHAR, IN VARCHAR) TO PUBLIC;

CREATE OR REPLACE FUNCTION sys.format_numeric(IN value anyelement, IN format_pattern NVARCHAR,IN culture VARCHAR,  IN data_type VARCHAR DEFAULT '', IN e_position INT DEFAULT -1) RETURNS sys.nvarchar
AS 'babelfishpg_tsql', 'format_numeric' LANGUAGE C IMMUTABLE PARALLEL SAFE;
GRANT EXECUTE ON FUNCTION sys.format_numeric(IN anyelement, IN NVARCHAR, IN VARCHAR, IN VARCHAR, IN INT) TO PUBLIC;

CREATE OR REPLACE FUNCTION sys.FORMAT(IN arg anyelement, IN p_format_pattern NVARCHAR, IN p_culture VARCHAR default 'en-us')
RETURNS sys.NVARCHAR
AS
$BODY$
DECLARE
    arg_type regtype;
    v_temp_integer INTEGER;
BEGIN
    arg_type := pg_typeof(arg);

    CASE
        WHEN arg_type IN ('time'::regtype ) THEN
            RETURN sys.format_datetime(arg, p_format_pattern, p_culture, 'time');

        WHEN arg_type IN ('date'::regtype, 'sys.datetime'::regtype, 'sys.smalldatetime'::regtype, 'sys.datetime2'::regtype ) THEN
            RETURN sys.format_datetime(arg::timestamp, p_format_pattern, p_culture);

        WHEN arg_type IN ('sys.tinyint'::regtype) THEN
            RETURN sys.format_numeric(arg::SMALLINT, p_format_pattern, p_culture, 'tinyint');

        WHEN arg_type IN ('smallint'::regtype) THEN
            RETURN sys.format_numeric(arg::SMALLINT, p_format_pattern, p_culture, 'smallint');

        WHEN arg_type IN ('integer'::regtype) THEN
            RETURN sys.format_numeric(arg, p_format_pattern, p_culture, 'integer');

         WHEN arg_type IN ('bigint'::regtype) THEN
            RETURN sys.format_numeric(arg, p_format_pattern, p_culture, 'bigint');

        WHEN arg_type IN ('numeric'::regtype) THEN
            RETURN sys.format_numeric(arg, p_format_pattern, p_culture, 'numeric');

        WHEN arg_type IN ('sys.decimal'::regtype) THEN
            RETURN sys.format_numeric(arg::numeric, p_format_pattern, p_culture, 'numeric');

        WHEN arg_type IN ('real'::regtype) THEN
            IF(p_format_pattern LIKE 'R%') THEN
                v_temp_integer := length(nullif((regexp_matches(arg::real::text, '(?<=\d*\.).*(?=[eE].*)')::text[])[1], ''));
            ELSE v_temp_integer:= -1;
            END IF;

            RETURN sys.format_numeric(arg, p_format_pattern, p_culture, 'real', v_temp_integer);

        WHEN arg_type IN ('float'::regtype) THEN
            RETURN sys.format_numeric(arg, p_format_pattern, p_culture, 'float');

        WHEN pg_typeof(arg) IN ('sys.smallmoney'::regtype, 'sys.money'::regtype) THEN
            RETURN sys.format_numeric(arg::numeric, p_format_pattern, p_culture, 'numeric');
        ELSE
            RAISE datatype_mismatch;
        END CASE;
EXCEPTION
	WHEN datatype_mismatch THEN
		RAISE USING MESSAGE := format('Argument data type % is invalid for argument 1 of format function.', pg_typeof(arg)),
					DETAIL := 'Invalid datatype.',
					HINT := 'Convert it to valid datatype and try again.';
END;
$BODY$
LANGUAGE plpgsql IMMUTABLE PARALLEL SAFE;
GRANT EXECUTE ON FUNCTION sys.FORMAT(IN anyelement, IN NVARCHAR, IN VARCHAR) TO PUBLIC;

CREATE OR REPLACE FUNCTION sys.babelfish_try_cast_to_any(IN arg TEXT, INOUT output ANYELEMENT, IN typmod INT)
RETURNS ANYELEMENT
AS $BODY$ BEGIN
    EXECUTE pg_catalog.format('SELECT CAST(%L AS %s)', arg, format_type(pg_typeof(output), typmod)) INTO output;
    EXCEPTION
        WHEN OTHERS THEN
            -- Do nothing. Output carries NULL.
END; $BODY$
LANGUAGE plpgsql;

CREATE OR REPLACE FUNCTION sys.babelfish_conv_date_to_string(IN p_datatype TEXT,
                                                                 IN p_dateval DATE,
                                                                 IN p_style NUMERIC DEFAULT 20)
RETURNS TEXT
AS
$BODY$
DECLARE
    v_day VARCHAR COLLATE "C";
    v_dateval DATE;
    v_style SMALLINT;
    v_month SMALLINT;
    v_resmask VARCHAR COLLATE "C";
    v_datatype VARCHAR COLLATE "C";
    v_language VARCHAR COLLATE "C";
    v_monthname VARCHAR COLLATE "C";
    v_resstring VARCHAR COLLATE "C";
    v_lengthexpr VARCHAR COLLATE "C";
    v_maxlength SMALLINT;
    v_res_length SMALLINT;
    v_err_message VARCHAR COLLATE "C";
    v_res_datatype VARCHAR COLLATE "C";
    v_lang_metadata_json JSONB;
    VARCHAR_MAX CONSTANT SMALLINT := 8000;
    NVARCHAR_MAX CONSTANT SMALLINT := 4000;
    CONVERSION_LANG CONSTANT VARCHAR COLLATE "C" := '';
    DATATYPE_REGEXP CONSTANT VARCHAR COLLATE "C" := '^\s*(CHAR|NCHAR|VARCHAR|NVARCHAR|CHARACTER VARYING)\s*$';
    DATATYPE_MASK_REGEXP CONSTANT VARCHAR COLLATE "C" := '^\s*(?:CHAR|NCHAR|VARCHAR|NVARCHAR|CHARACTER VARYING)\s*\(\s*(\d+|MAX)\s*\)\s*$';
BEGIN
    v_datatype := upper(trim(p_datatype));
    v_style := floor(p_style)::SMALLINT;
    IF (scale(p_style) > 0) THEN
        RAISE most_specific_type_mismatch;
    ELSIF (NOT ((v_style BETWEEN 0 AND 13) OR
                (v_style BETWEEN 20 AND 25) OR
                (v_style BETWEEN 100 AND 113) OR
                v_style IN (120, 121, 126, 127, 130, 131)))
    THEN
        RAISE invalid_parameter_value;
    ELSIF (v_style IN (8, 24, 108)) THEN
        RAISE invalid_datetime_format;
    END IF;
    IF (v_datatype ~* DATATYPE_MASK_REGEXP) THEN
        v_res_datatype := rtrim(split_part(v_datatype, '(', 1));
        v_maxlength := CASE
                          WHEN (v_res_datatype IN ('CHAR', 'VARCHAR')) THEN VARCHAR_MAX
                          ELSE NVARCHAR_MAX
                       END;
        v_lengthexpr := substring(v_datatype, DATATYPE_MASK_REGEXP);
        IF (v_lengthexpr <> 'MAX' AND char_length(v_lengthexpr) > 4) THEN
            RAISE interval_field_overflow;
        END IF;
        v_res_length := CASE v_lengthexpr
                           WHEN 'MAX' THEN v_maxlength
                           ELSE v_lengthexpr::SMALLINT
                        END;
    ELSIF (v_datatype ~* DATATYPE_REGEXP) THEN
        v_res_datatype := v_datatype;
    ELSE
        RAISE datatype_mismatch;
    END IF;
    v_dateval := CASE
                    WHEN (v_style NOT IN (130, 131)) THEN p_dateval
                    ELSE sys.babelfish_conv_greg_to_hijri(p_dateval) + 1
                 END;
    v_day := ltrim(to_char(v_dateval, 'DD'), '0');
    v_month := to_char(v_dateval, 'MM')::SMALLINT;
    v_language := CASE
                     WHEN (v_style IN (130, 131)) THEN 'HIJRI'
                     ELSE CONVERSION_LANG
                  END;
 RAISE NOTICE 'v_language=[%]', v_language;		  
    BEGIN
        v_lang_metadata_json := sys.babelfish_get_lang_metadata_json(v_language);
    EXCEPTION
        WHEN OTHERS THEN
        RAISE invalid_character_value_for_cast;
    END;
    v_monthname := (v_lang_metadata_json -> 'months_shortnames') ->> v_month - 1;
    v_resmask := CASE
                    WHEN (v_style IN (1, 22)) THEN 'MM/DD/YY'
                    WHEN (v_style = 101) THEN 'MM/DD/YYYY'
                    WHEN (v_style = 2) THEN 'YY.MM.DD'
                    WHEN (v_style = 102) THEN 'YYYY.MM.DD'
                    WHEN (v_style = 3) THEN 'DD/MM/YY'
                    WHEN (v_style = 103) THEN 'DD/MM/YYYY'
                    WHEN (v_style = 4) THEN 'DD.MM.YY'
                    WHEN (v_style = 104) THEN 'DD.MM.YYYY'
                    WHEN (v_style = 5) THEN 'DD-MM-YY'
                    WHEN (v_style = 105) THEN 'DD-MM-YYYY'
                    WHEN (v_style = 6) THEN 'DD $mnme$ YY'
                    WHEN (v_style IN (13, 106, 113)) THEN 'DD $mnme$ YYYY'
                    WHEN (v_style = 7) THEN '$mnme$ DD, YY'
                    WHEN (v_style = 107) THEN '$mnme$ DD, YYYY'
                    WHEN (v_style = 10) THEN 'MM-DD-YY'
                    WHEN (v_style = 110) THEN 'MM-DD-YYYY'
                    WHEN (v_style = 11) THEN 'YY/MM/DD'
                    WHEN (v_style = 111) THEN 'YYYY/MM/DD'
                    WHEN (v_style = 12) THEN 'YYMMDD'
                    WHEN (v_style = 112) THEN 'YYYYMMDD'
                    WHEN (v_style IN (20, 21, 23, 25, 120, 121, 126, 127)) THEN 'YYYY-MM-DD'
                    WHEN (v_style = 130) THEN 'DD $mnme$ YYYY'
                    WHEN (v_style = 131) THEN pg_catalog.format('%s/MM/YYYY', lpad(v_day, 2, ' '))
                    WHEN (v_style IN (0, 9, 100, 109)) THEN pg_catalog.format('$mnme$ %s YYYY', lpad(v_day, 2, ' '))
                 END;

    v_resstring := to_char(v_dateval, v_resmask);
    v_resstring := pg_catalog.replace(v_resstring, '$mnme$', v_monthname);
    v_resstring := substring(v_resstring, 1, coalesce(v_res_length, char_length(v_resstring)));
    v_res_length := coalesce(v_res_length,
                             CASE v_res_datatype
                                WHEN 'CHAR' THEN 30
                                ELSE 60
                             END);
    RETURN CASE
              WHEN (v_res_datatype NOT IN ('CHAR', 'NCHAR')) THEN v_resstring
              ELSE rpad(v_resstring, v_res_length, ' ')
           END;
EXCEPTION
    WHEN most_specific_type_mismatch THEN
        RAISE USING MESSAGE := 'Argument data type NUMERIC is invalid for argument 3 of convert function.',
                    DETAIL := 'Use of incorrect "style" parameter value during conversion process.',
                    HINT := 'Change "style" parameter to the proper value and try again.';

    WHEN invalid_parameter_value THEN
    RAISE USING MESSAGE := pg_catalog.format('%s is not a valid style number when converting from DATE to a character string.', v_style),
                    DETAIL := 'Use of incorrect "style" parameter value during conversion process.',
                    HINT := 'Change "style" parameter to the proper value and try again.';

    WHEN invalid_datetime_format THEN
    RAISE USING MESSAGE := pg_catalog.format('Error converting data type DATE to %s.', trim(p_datatype)),
                    DETAIL := 'Incorrect using of pair of input parameters values during conversion process.',
                    HINT := 'Check the input parameters values, correct them if needed, and try again.';

   WHEN interval_field_overflow THEN
   RAISE USING MESSAGE := pg_catalog.format('The size (%s) given to the convert specification ''%s'' exceeds the maximum allowed for any data type (%s).',
                                     v_lengthexpr,
                                     lower(v_res_datatype),
                                     v_maxlength),
                   DETAIL := 'Use of incorrect size value of data type parameter during conversion process.',
                   HINT := 'Change size component of data type parameter to the allowable value and try again.';
    WHEN datatype_mismatch THEN
        RAISE USING MESSAGE := 'Data type should be one of these values: ''CHAR(n|MAX)'', ''NCHAR(n|MAX)'', ''VARCHAR(n|MAX)'', ''NVARCHAR(n|MAX)''.',
                    DETAIL := 'Use of incorrect "datatype" parameter value during conversion process.',
                    HINT := 'Change "datatype" parameter to the proper value and try again.';

    WHEN invalid_character_value_for_cast THEN
    RAISE USING MESSAGE := pg_catalog.format('Invalid CONVERSION_LANG constant value - ''%s''. Allowed values are: ''English'', ''Deutsch'', etc.',
                                      CONVERSION_LANG),
                    DETAIL := 'Compiled incorrect CONVERSION_LANG constant value in function''s body.',
                    HINT := 'Correct CONVERSION_LANG constant value in function''s body, recompile it and try again.';
    WHEN invalid_text_representation THEN
        GET STACKED DIAGNOSTICS v_err_message = MESSAGE_TEXT;
        v_err_message := substring(lower(v_err_message), 'integer\:\s\"(.*)\"');

		RAISE USING MESSAGE := pg_catalog.format('Error while trying to convert "%s" value to SMALLINT (or INTEGER) data type.',
                                      v_err_message),
                    DETAIL := 'Supplied value contains illegal characters.',
                    HINT := 'Correct supplied value, remove all illegal characters.';
END;
$BODY$
LANGUAGE plpgsql
VOLATILE
RETURNS NULL ON NULL INPUT;

CREATE OR REPLACE FUNCTION sys.babelfish_conv_datetime_to_string(IN p_datatype TEXT,
                                                                     IN p_src_datatype TEXT,
                                                                     IN p_datetimeval TIMESTAMP(6) WITHOUT TIME ZONE,
                                                                     IN p_style NUMERIC DEFAULT -1)
RETURNS TEXT
AS
$BODY$
DECLARE
    v_day VARCHAR COLLATE "C";
    v_hour VARCHAR COLLATE "C";
    v_month SMALLINT;
    v_style SMALLINT;
    v_scale SMALLINT;
    v_resmask VARCHAR COLLATE "C";
    v_language VARCHAR COLLATE "C";
    v_datatype VARCHAR COLLATE "C";
    v_fseconds VARCHAR COLLATE "C";
    v_fractsep VARCHAR COLLATE "C";
    v_monthname VARCHAR COLLATE "C";
    v_resstring VARCHAR COLLATE "C";
    v_lengthexpr VARCHAR COLLATE "C";
    v_maxlength SMALLINT;
    v_res_length SMALLINT;
    v_err_message VARCHAR COLLATE "C";
    v_src_datatype VARCHAR COLLATE "C";
    v_res_datatype VARCHAR COLLATE "C";
    v_lang_metadata_json JSONB;
    VARCHAR_MAX CONSTANT SMALLINT := 8000;
    NVARCHAR_MAX CONSTANT SMALLINT := 4000;
    CONVERSION_LANG CONSTANT VARCHAR COLLATE "C" := '';
    DATATYPE_REGEXP CONSTANT VARCHAR COLLATE "C" := '^\s*(CHAR|NCHAR|VARCHAR|NVARCHAR|CHARACTER VARYING)\s*$';
    SRCDATATYPE_MASK_REGEXP VARCHAR COLLATE "C" := '^(?:DATETIME|SMALLDATETIME|DATETIME2)\s*(?:\s*\(\s*(\d+)\s*\)\s*)?$';
    DATATYPE_MASK_REGEXP CONSTANT VARCHAR COLLATE "C" := '^\s*(?:CHAR|NCHAR|VARCHAR|NVARCHAR|CHARACTER VARYING)\s*\(\s*(\d+|MAX)\s*\)\s*$';
    v_datetimeval TIMESTAMP(6) WITHOUT TIME ZONE;
BEGIN
    v_datatype := upper(trim(p_datatype));
    v_src_datatype := upper(trim(p_src_datatype));
    v_style := floor(p_style)::SMALLINT;
    IF (v_src_datatype ~* SRCDATATYPE_MASK_REGEXP)
    THEN
        v_scale := substring(v_src_datatype, SRCDATATYPE_MASK_REGEXP)::SMALLINT;
        v_src_datatype := rtrim(split_part(v_src_datatype, '(', 1));
        IF (v_src_datatype <> 'DATETIME2' AND v_scale IS NOT NULL) THEN
            RAISE invalid_indicator_parameter_value;
        ELSIF (v_scale NOT BETWEEN 0 AND 7) THEN
            RAISE invalid_regular_expression;
        END IF;
        v_scale := coalesce(v_scale, 7);
    ELSE
        RAISE most_specific_type_mismatch;
    END IF;
    IF (scale(p_style) > 0) THEN
        RAISE escape_character_conflict;
    ELSIF (NOT ((v_style BETWEEN 0 AND 14) OR
                (v_style BETWEEN 20 AND 25) OR
                (v_style BETWEEN 100 AND 114) OR
                v_style IN (-1, 120, 121, 126, 127, 130, 131)))
    THEN
        RAISE invalid_parameter_value;
    END IF;
    IF (v_datatype ~* DATATYPE_MASK_REGEXP) THEN
        v_res_datatype := rtrim(split_part(v_datatype, '(', 1));
        v_maxlength := CASE
                          WHEN (v_res_datatype IN ('CHAR', 'VARCHAR')) THEN VARCHAR_MAX
                          ELSE NVARCHAR_MAX
                       END;
        v_lengthexpr := substring(v_datatype, DATATYPE_MASK_REGEXP);
        IF (v_lengthexpr <> 'MAX' AND char_length(v_lengthexpr) > 4)
        THEN
            RAISE interval_field_overflow;
        END IF;
        v_res_length := CASE v_lengthexpr
                           WHEN 'MAX' THEN v_maxlength
                           ELSE v_lengthexpr::SMALLINT
                        END;
    ELSIF (v_datatype ~* DATATYPE_REGEXP) THEN
        v_res_datatype := v_datatype;
    ELSE
        RAISE datatype_mismatch;
    END IF;
    v_datetimeval := CASE
                        WHEN (v_style NOT IN (130, 131)) THEN p_datetimeval
                        ELSE sys.babelfish_conv_greg_to_hijri(p_datetimeval) + INTERVAL '1 day'
                     END;
    v_day := ltrim(to_char(v_datetimeval, 'DD'), '0');
    v_hour := ltrim(to_char(v_datetimeval, 'HH12'), '0');
    v_month := to_char(v_datetimeval, 'MM')::SMALLINT;
    v_language := CASE
                     WHEN (v_style IN (130, 131)) THEN 'HIJRI'
                     ELSE CONVERSION_LANG
                  END;
    BEGIN
        v_lang_metadata_json := sys.babelfish_get_lang_metadata_json(v_language);
    EXCEPTION
        WHEN OTHERS THEN
        RAISE invalid_character_value_for_cast;
    END;
    v_monthname := (v_lang_metadata_json -> 'months_shortnames') ->> v_month - 1;
    IF (v_src_datatype IN ('DATETIME', 'SMALLDATETIME')) THEN
        v_fseconds := sys.babelfish_round_fractseconds(to_char(v_datetimeval, 'MS'));
        IF (v_fseconds::INTEGER = 1000) THEN
            v_fseconds := '000';
            v_datetimeval := v_datetimeval + INTERVAL '1 second';
        ELSE
            v_fseconds := lpad(v_fseconds, 3, '0');
        END IF;
    ELSE
        v_fseconds := sys.babelfish_get_microsecs_from_fractsecs(to_char(v_datetimeval, 'US'), v_scale);
        IF (v_scale = 7) THEN
            v_fseconds := concat(v_fseconds, '0');
        END IF;
    END IF;
    v_fractsep := CASE v_src_datatype
                     WHEN 'DATETIME2' THEN '.'
                     ELSE ':'
                  END;
    IF ((v_style = -1 AND v_src_datatype <> 'DATETIME2') OR
        v_style IN (0, 9, 100, 109))
    THEN
    	v_resmask := pg_catalog.format('$mnme$ %s YYYY %s:MI%s',
                            lpad(v_day, 2, ' '),
                            lpad(v_hour, 2, ' '),
                            CASE
                               WHEN (v_style IN (-1, 0, 100)) THEN 'AM'
                               ELSE pg_catalog.format(':SS:%sAM', v_fseconds)
                            END);
                            ELSIF (v_style = 1) THEN
        v_resmask := 'MM/DD/YY';
    ELSIF (v_style = 101) THEN
        v_resmask := 'MM/DD/YYYY';
    ELSIF (v_style = 2) THEN
        v_resmask := 'YY.MM.DD';
    ELSIF (v_style = 102) THEN
        v_resmask := 'YYYY.MM.DD';
    ELSIF (v_style = 3) THEN
        v_resmask := 'DD/MM/YY';
    ELSIF (v_style = 103) THEN
        v_resmask := 'DD/MM/YYYY';
    ELSIF (v_style = 4) THEN
        v_resmask := 'DD.MM.YY';
    ELSIF (v_style = 104) THEN
        v_resmask := 'DD.MM.YYYY';
    ELSIF (v_style = 5) THEN
        v_resmask := 'DD-MM-YY';
    ELSIF (v_style = 105) THEN
        v_resmask := 'DD-MM-YYYY';
    ELSIF (v_style = 6) THEN
        v_resmask := 'DD $mnme$ YY';
    ELSIF (v_style = 106) THEN
        v_resmask := 'DD $mnme$ YYYY';
    ELSIF (v_style = 7) THEN
        v_resmask := '$mnme$ DD, YY';
    ELSIF (v_style = 107) THEN
        v_resmask := '$mnme$ DD, YYYY';
    ELSIF (v_style IN (8, 24, 108)) THEN
        v_resmask := 'HH24:MI:SS';
    ELSIF (v_style = 10) THEN
        v_resmask := 'MM-DD-YY';
    ELSIF (v_style = 110) THEN
        v_resmask := 'MM-DD-YYYY';
    ELSIF (v_style = 11) THEN
        v_resmask := 'YY/MM/DD';
    ELSIF (v_style = 111) THEN
        v_resmask := 'YYYY/MM/DD';
    ELSIF (v_style = 12) THEN
        v_resmask := 'YYMMDD';
    ELSIF (v_style = 112) THEN
        v_resmask := 'YYYYMMDD';
    ELSIF (v_style IN (13, 113)) THEN
	    v_resmask := pg_catalog.format('DD $mnme$ YYYY HH24:MI:SS%s%s', v_fractsep, v_fseconds);
    ELSIF (v_style IN (14, 114)) THEN
    	v_resmask := pg_catalog.format('HH24:MI:SS%s%s', v_fractsep, v_fseconds);
    ELSIF (v_style IN (20, 120)) THEN
        v_resmask := 'YYYY-MM-DD HH24:MI:SS';
    ELSIF ((v_style = -1 AND v_src_datatype = 'DATETIME2') OR
           v_style IN (21, 25, 121))
    THEN
    	v_resmask := pg_catalog.format('YYYY-MM-DD HH24:MI:SS.%s', v_fseconds);
    ELSIF (v_style = 22) THEN
    	v_resmask := pg_catalog.format('MM/DD/YY %s:MI:SS AM', lpad(v_hour, 2, ' '));
    ELSIF (v_style = 23) THEN
        v_resmask := 'YYYY-MM-DD';
    ELSIF (v_style IN (126, 127)) THEN
        v_resmask := CASE v_src_datatype
                        WHEN 'SMALLDATETIME' THEN 'YYYY-MM-DDT$rem$HH24:MI:SS'
    					ELSE pg_catalog.format('YYYY-MM-DDT$rem$HH24:MI:SS.%s', v_fseconds)
    				END;
    ELSIF (v_style IN (130, 131)) THEN
        v_resmask := concat(CASE p_style
				        		WHEN 131 THEN pg_catalog.format('%s/MM/YYYY ', lpad(v_day, 2, ' '))
                                ELSE pg_catalog.format('%s $mnme$ YYYY ', lpad(v_day, 2, ' '))
                            END,
                            pg_catalog.format('%s:MI:SS%s%sAM', lpad(v_hour, 2, ' '), v_fractsep, v_fseconds));
    END IF;

    v_resstring := to_char(v_datetimeval, v_resmask);
    v_resstring := pg_catalog.replace(v_resstring, '$mnme$', v_monthname);
    v_resstring := pg_catalog.replace(v_resstring, '$rem$', '');
    v_resstring := substring(v_resstring, 1, coalesce(v_res_length, char_length(v_resstring)));
    v_res_length := coalesce(v_res_length,
                             CASE v_res_datatype
                                WHEN 'CHAR' THEN 30
                                ELSE 60
                             END);
    RETURN CASE
              WHEN (v_res_datatype NOT IN ('CHAR', 'NCHAR')) THEN v_resstring
              ELSE rpad(v_resstring, v_res_length, ' ')
           END;
EXCEPTION
	WHEN most_specific_type_mismatch THEN
        RAISE USING MESSAGE := 'Source data type should be one of these values: ''DATETIME'', ''SMALLDATETIME'', ''DATETIME2'' or ''DATETIME2(n)''.',
                    DETAIL := 'Use of incorrect "src_datatype" parameter value during conversion process.',
                    HINT := 'Change "srcdatatype" parameter to the proper value and try again.';

	WHEN invalid_regular_expression THEN
		RAISE USING MESSAGE := pg_catalog.format('The source data type scale (%s) given to the convert specification exceeds the maximum allowable value (7).',
										v_scale),
                   DETAIL := 'Use of incorrect scale value of source data type parameter during conversion process.',
                   HINT := 'Change scale component of source data type parameter to the allowable value and try again.';

	WHEN invalid_indicator_parameter_value THEN
        RAISE USING MESSAGE := pg_catalog.format('Invalid attributes specified for data type %s.', v_src_datatype),
                    DETAIL := 'Use of incorrect scale value, which is not corresponding to specified data type.',
                    HINT := 'Change data type scale component or select different data type and try again.';

    WHEN escape_character_conflict THEN
        RAISE USING MESSAGE := 'Argument data type NUMERIC is invalid for argument 4 of convert function.',
                    DETAIL := 'Use of incorrect "style" parameter value during conversion process.',
                    HINT := 'Change "style" parameter to the proper value and try again.';

    WHEN invalid_parameter_value THEN
        RAISE USING MESSAGE := pg_catalog.format('%s is not a valid style number when converting from %s to a character string.',
                                      v_style, v_src_datatype),
                    DETAIL := 'Use of incorrect "style" parameter value during conversion process.',
                    HINT := 'Change "style" parameter to the proper value and try again.';

    WHEN interval_field_overflow THEN
            RAISE USING MESSAGE := pg_catalog.format('The size (%s) given to the convert specification ''%s'' exceeds the maximum allowed for any data type (%s).',
                                      v_lengthexpr, lower(v_res_datatype), v_maxlength),
                    DETAIL := 'Use of incorrect size value of data type parameter during conversion process.',
                    HINT := 'Change size component of data type parameter to the allowable value and try again.';
    WHEN datatype_mismatch THEN
        RAISE USING MESSAGE := 'Data type should be one of these values: ''CHAR(n|MAX)'', ''NCHAR(n|MAX)'', ''VARCHAR(n|MAX)'', ''NVARCHAR(n|MAX)''.',
                    DETAIL := 'Use of incorrect "datatype" parameter value during conversion process.',
                    HINT := 'Change "datatype" parameter to the proper value and try again.';

    WHEN invalid_character_value_for_cast THEN
        RAISE USING MESSAGE := pg_catalog.format('Invalid CONVERSION_LANG constant value - ''%s''. Allowed values are: ''English'', ''Deutsch'', etc.',
                                      CONVERSION_LANG),
                    DETAIL := 'Compiled incorrect CONVERSION_LANG constant value in function''s body.',
                    HINT := 'Correct CONVERSION_LANG constant value in function''s body, recompile it and try again.';

    WHEN invalid_text_representation THEN
        GET STACKED DIAGNOSTICS v_err_message = MESSAGE_TEXT;
        v_err_message := substring(lower(v_err_message), 'integer\:\s\"(.*)\"');

        RAISE USING MESSAGE := pg_catalog.format('Error while trying to convert "%s" value to SMALLINT data type.',

                                      v_err_message),
                    DETAIL := 'Supplied value contains illegal characters.',
                    HINT := 'Correct supplied value, remove all illegal characters.';
END;
$BODY$
LANGUAGE plpgsql
VOLATILE
RETURNS NULL ON NULL INPUT;

CREATE OR REPLACE FUNCTION sys.babelfish_conv_greg_to_hijri(IN p_datetimeval TIMESTAMP WITHOUT TIME ZONE)
RETURNS TIMESTAMP WITHOUT TIME ZONE
AS
$BODY$
DECLARE
    v_hijri_date DATE;
BEGIN
    v_hijri_date := sys.babelfish_conv_greg_to_hijri(extract(day from p_datetimeval)::SMALLINT,
                                                         extract(month from p_datetimeval)::SMALLINT,
                                                         extract(year from p_datetimeval)::INTEGER);

    RETURN to_timestamp(pg_catalog.format('%s %s', to_char(v_hijri_date, 'DD.MM.YYYY'),
                                        to_char(p_datetimeval, ' HH24:MI:SS.US')),
                        'DD.MM.YYYY HH24:MI:SS.US');
END;
$BODY$
LANGUAGE plpgsql
VOLATILE
RETURNS NULL ON NULL INPUT;

CREATE OR REPLACE FUNCTION sys.babelfish_conv_hijri_to_greg(IN p_datetimeval TIMESTAMP WITHOUT TIME ZONE)
RETURNS TIMESTAMP WITHOUT TIME ZONE
AS
$BODY$
DECLARE
    v_hijri_date DATE;
BEGIN
    v_hijri_date := sys.babelfish_conv_hijri_to_greg(extract(day from p_dateval)::NUMERIC,
                                                         extract(month from p_dateval)::NUMERIC,
                                                         extract(year from p_dateval)::NUMERIC);

    RETURN to_timestamp(pg_catalog.format('%s %s', to_char(v_hijri_date, 'DD.MM.YYYY'),
                                        to_char(p_datetimeval, ' HH24:MI:SS.US')),
                        'DD.MM.YYYY HH24:MI:SS.US');
END;
$BODY$
LANGUAGE plpgsql
VOLATILE
RETURNS NULL ON NULL INPUT;

CREATE OR REPLACE FUNCTION sys.babelfish_conv_time_to_string(IN p_datatype TEXT,
                                                                 IN p_src_datatype TEXT,
                                                                 IN p_timeval TIME(6) WITHOUT TIME ZONE,
                                                                 IN p_style NUMERIC DEFAULT 25)
RETURNS TEXT
AS
$BODY$
DECLARE
    v_hours VARCHAR COLLATE "C";
    v_style SMALLINT;
    v_scale SMALLINT;
    v_resmask VARCHAR COLLATE "C";
    v_fseconds VARCHAR COLLATE "C";
    v_datatype VARCHAR COLLATE "C";
    v_resstring VARCHAR COLLATE "C";
    v_lengthexpr VARCHAR COLLATE "C";
    v_res_length SMALLINT;
    v_res_datatype VARCHAR COLLATE "C";
    v_src_datatype VARCHAR COLLATE "C";
    v_res_maxlength SMALLINT;
    VARCHAR_MAX CONSTANT SMALLINT := 8000;
    NVARCHAR_MAX CONSTANT SMALLINT := 4000;
    -- We use the regex below to make sure input p_datatype is one of them
    DATATYPE_REGEXP CONSTANT VARCHAR COLLATE "C" := '^\s*(CHAR|NCHAR|VARCHAR|NVARCHAR|CHARACTER VARYING)\s*$';
    -- We use the regex below to get the length of the datatype, if specified
    -- For example, to get the '10' out of 'varchar(10)'
    DATATYPE_MASK_REGEXP CONSTANT VARCHAR COLLATE "C" := '^\s*(?:CHAR|NCHAR|VARCHAR|NVARCHAR|CHARACTER VARYING)\s*\(\s*(\d+|MAX)\s*\)\s*$';
    SRCDATATYPE_MASK_REGEXP VARCHAR COLLATE "C" := '^\s*(?:TIME)\s*(?:\s*\(\s*(\d+)\s*\)\s*)?\s*$';
BEGIN
    v_datatype := upper(trim(p_datatype));
    v_src_datatype := upper(trim(p_src_datatype));
    v_style := floor(p_style)::SMALLINT;
    IF (v_src_datatype ~* SRCDATATYPE_MASK_REGEXP)
    THEN
        v_scale := coalesce(substring(v_src_datatype, SRCDATATYPE_MASK_REGEXP)::SMALLINT, 7);
        IF (v_scale NOT BETWEEN 0 AND 7) THEN
            RAISE invalid_regular_expression;
        END IF;
    ELSE
        RAISE most_specific_type_mismatch;
    END IF;
    IF (v_datatype ~* DATATYPE_MASK_REGEXP)
    THEN
        v_res_datatype := rtrim(split_part(v_datatype, '(', 1));
        v_res_maxlength := CASE
                              WHEN (v_res_datatype IN ('CHAR', 'VARCHAR')) THEN VARCHAR_MAX
                              ELSE NVARCHAR_MAX
                           END;
        v_lengthexpr := substring(v_datatype, DATATYPE_MASK_REGEXP);
        IF (v_lengthexpr <> 'MAX' AND char_length(v_lengthexpr) > 4) THEN
            RAISE interval_field_overflow;
        END IF;
        v_res_length := CASE v_lengthexpr
                           WHEN 'MAX' THEN v_res_maxlength
                           ELSE v_lengthexpr::SMALLINT
                        END;
    ELSIF (v_datatype ~* DATATYPE_REGEXP) THEN
        v_res_datatype := v_datatype;
    ELSE
        RAISE datatype_mismatch;
    END IF;
    IF (scale(p_style) > 0) THEN
        RAISE escape_character_conflict;
    ELSIF (NOT ((v_style BETWEEN 0 AND 14) OR
                (v_style BETWEEN 20 AND 25) OR
                (v_style BETWEEN 100 AND 114) OR
                v_style IN (120, 121, 126, 127, 130, 131)))
    THEN
        RAISE invalid_parameter_value;
    ELSIF ((v_style BETWEEN 1 AND 7) OR
           (v_style BETWEEN 10 AND 12) OR
           (v_style BETWEEN 101 AND 107) OR
           (v_style BETWEEN 110 AND 112) OR
           v_style = 23)
    THEN
        RAISE invalid_datetime_format;
    END IF;
    v_hours := ltrim(to_char(p_timeval, 'HH12'), '0');
    v_fseconds := sys.babelfish_get_microsecs_from_fractsecs(to_char(p_timeval, 'US'), v_scale);
    IF (v_scale = 7) THEN
        v_fseconds := concat(v_fseconds, '0');
    END IF;
    IF (v_style IN (0, 100))
    THEN
        v_resmask := concat(v_hours, ':MIAM');
    ELSIF (v_style IN (8, 20, 24, 108, 120))
    THEN
        v_resmask := 'HH24:MI:SS';
    ELSIF (v_style IN (9, 109))
    THEN
        v_resmask := CASE
                        WHEN (char_length(v_fseconds) = 0) THEN concat(v_hours, ':MI:SSAM')
                        ELSE pg_catalog.format('%s:MI:SS.%sAM', v_hours, v_fseconds)
                     END;
    ELSIF (v_style IN (13, 14, 21, 25, 113, 114, 121, 126, 127))
    THEN
        v_resmask := CASE
                        WHEN (char_length(v_fseconds) = 0) THEN 'HH24:MI:SS'
                        ELSE concat('HH24:MI:SS.', v_fseconds)
                     END;
    ELSIF (v_style = 22)
    THEN
    	v_resmask := pg_catalog.format('%s:MI:SS AM', lpad(v_hours, 2, ' '));
    ELSIF (v_style IN (130, 131))
    THEN
        v_resmask := CASE
                        WHEN (char_length(v_fseconds) = 0) THEN concat(lpad(v_hours, 2, ' '), ':MI:SSAM')
                        ELSE pg_catalog.format('%s:MI:SS.%sAM', lpad(v_hours, 2, ' '), v_fseconds)
                     END;
    END IF;

    v_resstring := to_char(p_timeval, v_resmask);
    v_resstring := substring(v_resstring, 1, coalesce(v_res_length, char_length(v_resstring)));
    v_res_length := coalesce(v_res_length,
                             CASE v_res_datatype
                                WHEN 'CHAR' THEN 30
                                ELSE 60
                             END);
    RETURN CASE
              WHEN (v_res_datatype NOT IN ('CHAR', 'NCHAR')) THEN v_resstring
              ELSE rpad(v_resstring, v_res_length, ' ')
           END;
EXCEPTION
    WHEN most_specific_type_mismatch THEN
        RAISE USING MESSAGE := 'Source data type should be ''TIME'' or ''TIME(n)''.',
                    DETAIL := 'Use of incorrect "src_datatype" parameter value during conversion process.',
                    HINT := 'Change "src_datatype" parameter to the proper value and try again.';

   WHEN invalid_regular_expression THEN
       RAISE USING MESSAGE := pg_catalog.format('The source data type scale (%s) given to the convert specification exceeds the maximum allowable value (7).',
                                     v_scale),
                   DETAIL := 'Use of incorrect scale value of source data type parameter during conversion process.',
                   HINT := 'Change scale component of source data type parameter to the allowable value and try again.';

   WHEN interval_field_overflow THEN
       RAISE USING MESSAGE := pg_catalog.format('The size (%s) given to the convert specification ''%s'' exceeds the maximum allowed for any data type (%s).',
                                     v_lengthexpr, lower(v_res_datatype), v_res_maxlength),
                   DETAIL := 'Use of incorrect size value of target data type parameter during conversion process.',
                   HINT := 'Change size component of data type parameter to the allowable value and try again.';
    WHEN escape_character_conflict THEN
        RAISE USING MESSAGE := 'Argument data type NUMERIC is invalid for argument 4 of convert function.',
                    DETAIL := 'Use of incorrect "style" parameter value during conversion process.',
                    HINT := 'Change "style" parameter to the proper value and try again.';

    WHEN invalid_parameter_value THEN
        RAISE USING MESSAGE := pg_catalog.format('%s is not a valid style number when converting from TIME to a character string.', v_style),
                    DETAIL := 'Use of incorrect "style" parameter value during conversion process.',
                    HINT := 'Change "style" parameter to the proper value and try again.';

    WHEN datatype_mismatch THEN
        RAISE USING MESSAGE := 'Data type should be one of these values: ''CHAR(n|MAX)'', ''NCHAR(n|MAX)'', ''VARCHAR(n|MAX)'', ''NVARCHAR(n|MAX)''.',
                    DETAIL := 'Use of incorrect "datatype" parameter value during conversion process.',
                    HINT := 'Change "datatype" parameter to the proper value and try again.';

    WHEN invalid_datetime_format THEN
        RAISE USING MESSAGE := pg_catalog.format('Error converting data type TIME to %s.',
                                      rtrim(split_part(trim(p_datatype), '(', 1))),
                    DETAIL := 'Incorrect using of pair of input parameters values during conversion process.',
                    HINT := 'Check the input parameters values, correct them if needed, and try again.';
END;
$BODY$
LANGUAGE plpgsql
VOLATILE
RETURNS NULL ON NULL INPUT;

CREATE OR REPLACE FUNCTION sys.babelfish_sp_aws_add_jobschedule (
  par_job_id integer = NULL::integer,
  par_schedule_id integer = NULL::integer,
  out returncode integer
)
AS
$body$
DECLARE
  var_retval INT;
  proc_name_mask VARCHAR(100);
  var_owner_login_name VARCHAR(128);
  var_xml TEXT DEFAULT '';
  var_cron_expression VARCHAR(50);
  var_job_cmd VARCHAR(255);
  lambda_arn VARCHAR(255);
  return_message text;
  var_schedule_name VARCHAR(255);
  var_job_name VARCHAR(128);
  var_start_step_id INTEGER;
  var_notify_level_email INTEGER;
  var_notify_email_operator_id INTEGER;
  var_notify_email_operator_name VARCHAR(128);
  notify_email_sender VARCHAR(128);
  var_delete_level INTEGER;
BEGIN
  IF (EXISTS (
      SELECT 1
        FROM sys.sysjobschedules
       WHERE (schedule_id = par_schedule_id)
         AND (job_id = par_job_id)))
  THEN
    SELECT cron_expression
      FROM sys.babelfish_sp_schedule_to_cron (par_job_id, par_schedule_id)
      INTO var_cron_expression;
    SELECT name
      FROM sys.sysschedules
     WHERE schedule_id = par_schedule_id
      INTO var_schedule_name;
    SELECT name
         , start_step_id
         , COALESCE(notify_level_email,0)
         , COALESCE(notify_email_operator_id,0)
         , COALESCE(notify_email_operator_name,'')
         , COALESCE(delete_level,0)
      FROM sys.sysjobs
     WHERE job_id = par_job_id
      INTO var_job_name
         , var_start_step_id
         , var_notify_level_email
         , var_notify_email_operator_id
         , var_notify_email_operator_name
         , var_delete_level;

    proc_name_mask := 'sys_data.sql_agent$job_%s_step_%s';
    var_job_cmd := pg_catalog.format(proc_name_mask, par_job_id, '1');
    notify_email_sender := 'aws_test_email_sender@dbbest.com';


    var_xml := CONCAT(var_xml, '{');
    var_xml := CONCAT(var_xml, '"mode": "add_job",');
    var_xml := CONCAT(var_xml, '"parameters": {');
    var_xml := CONCAT(var_xml, '"vendor": "postgresql",');
    var_xml := CONCAT(var_xml, '"job_name": "',var_schedule_name,'",');
    var_xml := CONCAT(var_xml, '"job_frequency": "',var_cron_expression,'",');
    var_xml := CONCAT(var_xml, '"job_cmd": "',var_job_cmd,'",');
    var_xml := CONCAT(var_xml, '"notify_level_email": ',var_notify_level_email,',');
    var_xml := CONCAT(var_xml, '"delete_level": ',var_delete_level,',');
    var_xml := CONCAT(var_xml, '"uid": "',par_job_id,'",');
    var_xml := CONCAT(var_xml, '"callback": "sys.babelfish_sp_job_log",');
    var_xml := CONCAT(var_xml, '"notification": {');
    var_xml := CONCAT(var_xml, '"notify_email_sender": "',notify_email_sender,'",');
    var_xml := CONCAT(var_xml, '"notify_email_recipient": "',var_notify_email_operator_name,'"');
    var_xml := CONCAT(var_xml, '}');
    var_xml := CONCAT(var_xml, '}');
    var_xml := CONCAT(var_xml, '}');
    -- RAISE NOTICE '%', var_xml;
    SELECT sys.babelfish_get_service_setting ('JOB', 'LAMBDA_ARN')
      INTO lambda_arn;
    SELECT sys.awslambda_fn (lambda_arn, var_xml) INTO return_message;
    returncode := 0;
  ELSE
    returncode := 1;
    RAISE 'Job not fount' USING ERRCODE := '50000';
  END IF;
END;
$body$
LANGUAGE 'plpgsql';

CREATE OR REPLACE FUNCTION sys.babelfish_sp_aws_add_jobschedule (
  par_job_id integer = NULL::integer,
  par_schedule_id integer = NULL::integer,
  out returncode integer
)
AS
$body$
DECLARE
  var_retval INT;
  proc_name_mask VARCHAR(100);
  var_owner_login_name VARCHAR(128);
  var_xml TEXT DEFAULT '';
  var_cron_expression VARCHAR(50);
  var_job_cmd VARCHAR(255);
  lambda_arn VARCHAR(255);
  return_message text;
  var_schedule_name VARCHAR(255);
  var_job_name VARCHAR(128);
  var_start_step_id INTEGER;
  var_notify_level_email INTEGER;
  var_notify_email_operator_id INTEGER;
  var_notify_email_operator_name VARCHAR(128);
  notify_email_sender VARCHAR(128);
  var_delete_level INTEGER;
BEGIN
  IF (EXISTS (
      SELECT 1
        FROM sys.sysjobschedules
       WHERE (schedule_id = par_schedule_id)
         AND (job_id = par_job_id)))
  THEN
    SELECT cron_expression
      FROM sys.babelfish_sp_schedule_to_cron (par_job_id, par_schedule_id)
      INTO var_cron_expression;
    SELECT name
      FROM sys.sysschedules
     WHERE schedule_id = par_schedule_id
      INTO var_schedule_name;
    SELECT name
         , start_step_id
         , COALESCE(notify_level_email,0)
         , COALESCE(notify_email_operator_id,0)
         , COALESCE(notify_email_operator_name,'')
         , COALESCE(delete_level,0)
      FROM sys.sysjobs
     WHERE job_id = par_job_id
      INTO var_job_name
         , var_start_step_id
         , var_notify_level_email
         , var_notify_email_operator_id
         , var_notify_email_operator_name
         , var_delete_level;

    proc_name_mask := 'sys_data.sql_agent$job_%s_step_%s';
    var_job_cmd := pg_catalog.format(proc_name_mask, par_job_id, '1');
    notify_email_sender := 'aws_test_email_sender@dbbest.com';


    var_xml := CONCAT(var_xml, '{');
    var_xml := CONCAT(var_xml, '"mode": "add_job",');
    var_xml := CONCAT(var_xml, '"parameters": {');
    var_xml := CONCAT(var_xml, '"vendor": "postgresql",');
    var_xml := CONCAT(var_xml, '"job_name": "',var_schedule_name,'",');
    var_xml := CONCAT(var_xml, '"job_frequency": "',var_cron_expression,'",');
    var_xml := CONCAT(var_xml, '"job_cmd": "',var_job_cmd,'",');
    var_xml := CONCAT(var_xml, '"notify_level_email": ',var_notify_level_email,',');
    var_xml := CONCAT(var_xml, '"delete_level": ',var_delete_level,',');
    var_xml := CONCAT(var_xml, '"uid": "',par_job_id,'",');
    var_xml := CONCAT(var_xml, '"callback": "sys.babelfish_sp_job_log",');
    var_xml := CONCAT(var_xml, '"notification": {');
    var_xml := CONCAT(var_xml, '"notify_email_sender": "',notify_email_sender,'",');
    var_xml := CONCAT(var_xml, '"notify_email_recipient": "',var_notify_email_operator_name,'"');
    var_xml := CONCAT(var_xml, '}');
    var_xml := CONCAT(var_xml, '}');
    var_xml := CONCAT(var_xml, '}');
    -- RAISE NOTICE '%', var_xml;
    SELECT sys.babelfish_get_service_setting ('JOB', 'LAMBDA_ARN')
      INTO lambda_arn;
    SELECT sys.awslambda_fn (lambda_arn, var_xml) INTO return_message;
    returncode := 0;
  ELSE
    returncode := 1;
    RAISE 'Job not fount' USING ERRCODE := '50000';
  END IF;
END;
$body$
LANGUAGE 'plpgsql';

CREATE OR REPLACE FUNCTION sys.babelfish_sp_schedule_to_cron (
  par_job_id integer,
  par_schedule_id integer,
  out cron_expression varchar
)
RETURNS VARCHAR AS
$body$
DECLARE
  var_enabled INTEGER;
  var_freq_type INTEGER;
  var_freq_interval INTEGER;
  var_freq_subday_type INTEGER;
  var_freq_subday_interval INTEGER;
  var_freq_relative_interval INTEGER;
  var_freq_recurrence_factor INTEGER;
  var_active_start_date INTEGER;
  var_active_end_date INTEGER;
  var_active_start_time INTEGER;
  var_active_end_time INTEGER;
  var_next_run_date date;
  var_next_run_time time;
  var_next_run_dt timestamp;
  var_tmp_interval varchar(50);
  var_current_dt timestamp;
  var_next_dt timestamp;
BEGIN
  SELECT enabled
       , freq_type
       , freq_interval
       , freq_subday_type
       , freq_subday_interval
       , freq_relative_interval
       , freq_recurrence_factor
       , active_start_date
       , active_end_date
       , active_start_time
       , active_end_time
    FROM sys.sysschedules
    INTO var_enabled
       , var_freq_type
       , var_freq_interval
       , var_freq_subday_type
       , var_freq_subday_interval
       , var_freq_relative_interval
       , var_freq_recurrence_factor
       , var_active_start_date
       , var_active_end_date
       , var_active_start_time
       , var_active_end_time
   WHERE schedule_id = par_schedule_id;
  /* if enabled = 0 return */
  CASE var_freq_type
    WHEN 1 THEN
      NULL;
    WHEN 4 THEN
    BEGIN
        cron_expression :=
        CASE
          /* WHEN var_freq_subday_type = 1 THEN var_freq_subday_interval::character varying || ' At the specified time'  -- start time */
          /* WHEN var_freq_subday_type = 2 THEN var_freq_subday_interval::character varying || ' second'  -- ADD var_freq_subday_interval SECOND */
          WHEN var_freq_subday_type = 4 THEN pg_catalog.format('cron(*/%s * * * ? *)', var_freq_subday_interval::character varying) /* ADD var_freq_subday_interval MINUTE */
          WHEN var_freq_subday_type = 8 THEN pg_catalog.format('cron(0 */%s * * ? *)', var_freq_subday_interval::character varying) /* ADD var_freq_subday_interval HOUR */
          ELSE ''
        END;
    END;
    WHEN 8 THEN
      NULL;
    WHEN 16 THEN
      NULL;
    WHEN 32 THEN
      NULL;
    WHEN 64 THEN
      NULL;
    WHEN 128 THEN
     NULL;
  END CASE;
 -- return cron_expression;
END;
$body$
LANGUAGE 'plpgsql';

CREATE OR REPLACE FUNCTION sys.datetime2fromparts(IN p_year NUMERIC,
                                                                IN p_month NUMERIC,
                                                                IN p_day NUMERIC,
                                                                IN p_hour NUMERIC,
                                                                IN p_minute NUMERIC,
                                                                IN p_seconds NUMERIC,
                                                                IN p_fractions NUMERIC,
                                                                IN p_precision NUMERIC)
RETURNS TIMESTAMP WITHOUT TIME ZONE
AS
$BODY$
DECLARE
   v_fractions VARCHAR;
   v_precision SMALLINT;
   v_err_message VARCHAR;
   v_calc_seconds NUMERIC;
BEGIN
   v_fractions := floor(p_fractions)::INTEGER::VARCHAR;
   v_precision := p_precision::SMALLINT;
   IF (scale(p_precision) > 0) THEN
      RAISE most_specific_type_mismatch;
   ELSIF ((p_year::SMALLINT NOT BETWEEN 1 AND 9999) OR
       (p_month::SMALLINT NOT BETWEEN 1 AND 12) OR
       (p_day::SMALLINT NOT BETWEEN 1 AND 31) OR
       (p_hour::SMALLINT NOT BETWEEN 0 AND 23) OR
       (p_minute::SMALLINT NOT BETWEEN 0 AND 59) OR
       (p_seconds::SMALLINT NOT BETWEEN 0 AND 59) OR
       (p_fractions::SMALLINT NOT BETWEEN 0 AND 9999999) OR
       (p_fractions::SMALLINT != 0 AND char_length(v_fractions) > p_precision))
   THEN
      RAISE invalid_datetime_format;
   ELSIF (v_precision NOT BETWEEN 0 AND 7) THEN
      RAISE invalid_parameter_value;
   END IF;

   v_calc_seconds := pg_catalog.format('%s.%s',
                            floor(p_seconds)::SMALLINT,
                            substring(rpad(lpad(v_fractions, v_precision, '0'), 7, '0'), 1, 6))::NUMERIC;

   RETURN make_timestamp(floor(p_year)::SMALLINT,
                         floor(p_month)::SMALLINT,
                         floor(p_day)::SMALLINT,
                         floor(p_hour)::SMALLINT,
                         floor(p_minute)::SMALLINT,
                         v_calc_seconds);
EXCEPTION
   WHEN most_specific_type_mismatch THEN
      RAISE USING MESSAGE := 'Scale argument is not valid. Valid expressions for data type DATETIME2 scale argument are integer constants and integer constant expressions.',
                  DETAIL := 'Use of incorrect "precision" parameter value during conversion process.',
                  HINT := 'Change "precision" parameter to the proper value and try again.';

   WHEN invalid_parameter_value THEN
      RAISE USING MESSAGE := pg_catalog.format('Specified scale %s is invalid.', v_precision),
                  DETAIL := 'Use of incorrect "precision" parameter value during conversion process.',
                  HINT := 'Change "precision" parameter to the proper value and try again.';

   WHEN invalid_datetime_format THEN
      RAISE USING MESSAGE := 'Cannot construct data type DATETIME2, some of the arguments have values which are not valid.',
                  DETAIL := 'Possible use of incorrect value of date or time part (which lies outside of valid range).',
                  HINT := 'Check each input argument belongs to the valid range and try again.';
   WHEN numeric_value_out_of_range THEN
      GET STACKED DIAGNOSTICS v_err_message = MESSAGE_TEXT;
      v_err_message := upper(split_part(v_err_message, ' ', 1));

      RAISE USING MESSAGE := pg_catalog.format('Error while trying to cast to %s data type.', v_err_message),
                  DETAIL := pg_catalog.format('Source value is out of %s data type range.', v_err_message),
                  HINT := pg_catalog.format('Correct the source value you are trying to cast to %s data type and try again.',
                                 v_err_message);
END;
$BODY$
LANGUAGE plpgsql
IMMUTABLE
RETURNS NULL ON NULL INPUT;

CREATE OR REPLACE FUNCTION sys.datetimefromparts(IN p_year NUMERIC,
                                                               IN p_month NUMERIC,
                                                               IN p_day NUMERIC,
                                                               IN p_hour NUMERIC,
                                                               IN p_minute NUMERIC,
                                                               IN p_seconds NUMERIC,
                                                               IN p_milliseconds NUMERIC)
RETURNS TIMESTAMP WITHOUT TIME ZONE
AS
$BODY$
DECLARE
    v_err_message VARCHAR;
    v_calc_seconds NUMERIC;
    v_milliseconds SMALLINT;
    v_resdatetime TIMESTAMP WITHOUT TIME ZONE;
BEGIN
    -- Check if arguments are out of range
    IF ((floor(p_year)::SMALLINT NOT BETWEEN 1753 AND 9999) OR
        (floor(p_month)::SMALLINT NOT BETWEEN 1 AND 12) OR
        (floor(p_day)::SMALLINT NOT BETWEEN 1 AND 31) OR
        (floor(p_hour)::SMALLINT NOT BETWEEN 0 AND 23) OR
        (floor(p_minute)::SMALLINT NOT BETWEEN 0 AND 59) OR
        (floor(p_seconds)::SMALLINT NOT BETWEEN 0 AND 59) OR
        (floor(p_milliseconds)::SMALLINT NOT BETWEEN 0 AND 999))
    THEN
        RAISE invalid_datetime_format;
    END IF;

    v_milliseconds := sys.babelfish_round_fractseconds(p_milliseconds::INTEGER);

    v_calc_seconds := pg_catalog.format('%s.%s',
                             floor(p_seconds)::SMALLINT,
                             CASE v_milliseconds
                                WHEN 1000 THEN '0'
                                ELSE lpad(v_milliseconds::VARCHAR, 3, '0')
                             END)::NUMERIC;
    v_resdatetime := make_timestamp(floor(p_year)::SMALLINT,
                                    floor(p_month)::SMALLINT,
                                    floor(p_day)::SMALLINT,
                                    floor(p_hour)::SMALLINT,
                                    floor(p_minute)::SMALLINT,
                                    v_calc_seconds);
    RETURN CASE
              WHEN (v_milliseconds != 1000) THEN v_resdatetime
              ELSE v_resdatetime + INTERVAL '1 second'
           END;
EXCEPTION
    WHEN invalid_datetime_format THEN
        RAISE USING MESSAGE := 'Cannot construct data type datetime, some of the arguments have values which are not valid.',
                    DETAIL := 'Possible use of incorrect value of date or time part (which lies outside of valid range).',
                    HINT := 'Check each input argument belongs to the valid range and try again.';
    WHEN numeric_value_out_of_range THEN
        GET STACKED DIAGNOSTICS v_err_message = MESSAGE_TEXT;
        v_err_message := upper(split_part(v_err_message, ' ', 1));

        RAISE USING MESSAGE := pg_catalog.format('Error while trying to cast to %s data type.', v_err_message),
                    DETAIL := pg_catalog.format('Source value is out of %s data type range.', v_err_message),
                    HINT := pg_catalog.format('Correct the source value you are trying to cast to %s data type and try again.',
                                   v_err_message);
END;
$BODY$
LANGUAGE plpgsql
IMMUTABLE
RETURNS NULL ON NULL INPUT;

CREATE OR REPLACE FUNCTION sys.timefromparts(IN p_hour NUMERIC,
                                                           IN p_minute NUMERIC,
                                                           IN p_seconds NUMERIC,
                                                           IN p_fractions NUMERIC,
                                                           IN p_precision NUMERIC)
RETURNS TIME WITHOUT TIME ZONE
AS
$BODY$
DECLARE
    v_fractions VARCHAR;
    v_precision SMALLINT;
    v_err_message VARCHAR;
    v_calc_seconds NUMERIC;
BEGIN
    v_fractions := floor(p_fractions)::INTEGER::VARCHAR;
    v_precision := p_precision::SMALLINT;
    IF (scale(p_precision) > 0) THEN
        RAISE most_specific_type_mismatch;
    ELSIF ((p_hour::SMALLINT NOT BETWEEN 0 AND 23) OR
           (p_minute::SMALLINT NOT BETWEEN 0 AND 59) OR
           (p_seconds::SMALLINT NOT BETWEEN 0 AND 59) OR
           (p_fractions::SMALLINT NOT BETWEEN 0 AND 9999999) OR
           (p_fractions::SMALLINT != 0 AND char_length(v_fractions) > p_precision))
    THEN
        RAISE invalid_datetime_format;
    ELSIF (v_precision NOT BETWEEN 0 AND 7) THEN
        RAISE numeric_value_out_of_range;
    END IF;

    v_calc_seconds := pg_catalog.format('%s.%s',
                             floor(p_seconds)::SMALLINT,
                             substring(rpad(lpad(v_fractions, v_precision, '0'), 7, '0'), 1, 6))::NUMERIC;

    RETURN make_time(floor(p_hour)::SMALLINT,
                     floor(p_minute)::SMALLINT,
                     v_calc_seconds);
EXCEPTION
    WHEN most_specific_type_mismatch THEN
        RAISE USING MESSAGE := 'Scale argument is not valid. Valid expressions for data type DATETIME2 scale argument are integer constants and integer constant expressions.',
                    DETAIL := 'Use of incorrect "precision" parameter value during conversion process.',
                    HINT := 'Change "precision" parameter to the proper value and try again.';

    WHEN invalid_parameter_value THEN
        RAISE USING MESSAGE := pg_catalog.format('Specified scale %s is invalid.', v_precision),
                    DETAIL := 'Use of incorrect "precision" parameter value during conversion process.',
                    HINT := 'Change "precision" parameter to the proper value and try again.';

    WHEN invalid_datetime_format THEN
        RAISE USING MESSAGE := 'Cannot construct data type time, some of the arguments have values which are not valid.',
                    DETAIL := 'Possible use of incorrect value of time part (which lies outside of valid range).',
                    HINT := 'Check each input argument belongs to the valid range and try again.';
    WHEN numeric_value_out_of_range THEN
        GET STACKED DIAGNOSTICS v_err_message = MESSAGE_TEXT;
        v_err_message := upper(split_part(v_err_message, ' ', 1));

        RAISE USING MESSAGE := pg_catalog.format('Error while trying to cast to %s data type.', v_err_message),
                    DETAIL := pg_catalog.format('Source value is out of %s data type range.', v_err_message),
                    HINT := pg_catalog.format('Correct the source value you are trying to cast to %s data type and try again.',
                                   v_err_message);
END;
$BODY$
LANGUAGE plpgsql
VOLATILE
RETURNS NULL ON NULL INPUT;
CREATE OR REPLACE FUNCTION sys.timefromparts(IN p_hour TEXT,
                                                           IN p_minute TEXT,
                                                           IN p_seconds TEXT,
                                                           IN p_fractions TEXT,
                                                           IN p_precision TEXT)
RETURNS TIME WITHOUT TIME ZONE
AS
$BODY$
DECLARE
    v_err_message VARCHAR;
BEGIN
    RETURN sys.timefromparts(p_hour::NUMERIC, p_minute::NUMERIC,
                                           p_seconds::NUMERIC, p_fractions::NUMERIC,
                                           p_precision::NUMERIC);
EXCEPTION
    WHEN invalid_text_representation THEN
        GET STACKED DIAGNOSTICS v_err_message = MESSAGE_TEXT;
        v_err_message := substring(lower(v_err_message), 'numeric\:\s\"(.*)\"');

        RAISE USING MESSAGE := pg_catalog.format('Error while trying to convert "%s" value to NUMERIC data type.', v_err_message),
                    DETAIL := 'Supplied string value contains illegal characters.',
                    HINT := 'Correct supplied value, remove all illegal characters and try again.';
END;
$BODY$
LANGUAGE plpgsql
VOLATILE
RETURNS NULL ON NULL INPUT;

CREATE OR REPLACE FUNCTION sys.space(IN number INTEGER, OUT result SYS.VARCHAR) AS $$
-- sys.varchar has default length of 1, so we have to pass in 'number' to be the
-- type modifier.
BEGIN
	EXECUTE pg_catalog.format(E'SELECT repeat(\' \', %s)::SYS.VARCHAR(%s)', number, number) INTO result;
END;
$$
STRICT
LANGUAGE plpgsql;

CREATE OR REPLACE FUNCTION sys.babelfish_get_full_year(IN p_short_year TEXT,
                                                           IN p_base_century TEXT DEFAULT '',
                                                           IN p_year_cutoff NUMERIC DEFAULT 49)
RETURNS VARCHAR
AS
$BODY$
DECLARE
    v_err_message VARCHAR;
    v_full_year SMALLINT;
    v_short_year SMALLINT;
    v_base_century SMALLINT;
    v_result_param_set JSONB;
    v_full_year_res_jsonb JSONB;
BEGIN
    v_short_year := p_short_year::SMALLINT;

    BEGIN
        v_full_year_res_jsonb := nullif(current_setting('sys.full_year_res_json'), '')::JSONB;
    EXCEPTION
        WHEN undefined_object THEN
        v_full_year_res_jsonb := NULL;
    END;

    SELECT result
      INTO v_full_year
      FROM jsonb_to_recordset(v_full_year_res_jsonb) AS result_set (param1 SMALLINT,
                                                                    param2 TEXT,
                                                                    param3 NUMERIC,
                                                                    result VARCHAR)
     WHERE param1 = v_short_year
       AND param2 = p_base_century
       AND param3 = p_year_cutoff;

    IF (v_full_year IS NULL)
    THEN
        IF (v_short_year <= 99)
        THEN
            v_base_century := CASE
                                 WHEN (p_base_century ~ '^\s*([1-9]{1,2})\s*$') THEN concat(trim(p_base_century), '00')::SMALLINT
                                 ELSE trunc(extract(year from current_date)::NUMERIC, -2)
                              END;

            v_full_year = v_base_century + v_short_year;
            v_full_year = CASE
                             WHEN (v_short_year::NUMERIC > p_year_cutoff) THEN v_full_year - 100
                             ELSE v_full_year
                          END;
        ELSE v_full_year := v_short_year;
        END IF;

        v_result_param_set := jsonb_build_object('param1', v_short_year,
                                                 'param2', p_base_century,
                                                 'param3', p_year_cutoff,
                                                 'result', v_full_year);
        v_full_year_res_jsonb := CASE
                                    WHEN (v_full_year_res_jsonb IS NULL) THEN jsonb_build_array(v_result_param_set)
                                    ELSE v_full_year_res_jsonb || v_result_param_set
                                 END;

        PERFORM set_config('sys.full_year_res_json',
                           v_full_year_res_jsonb::TEXT,
                           FALSE);
    END IF;

    RETURN v_full_year;
EXCEPTION
	WHEN invalid_text_representation THEN
        GET STACKED DIAGNOSTICS v_err_message = MESSAGE_TEXT;
        v_err_message := substring(lower(v_err_message), 'integer\:\s\"(.*)\"');

        RAISE USING MESSAGE := pg_catalog.format('Error while trying to convert "%s" value to SMALLINT data type.',
                                      v_err_message),
                    DETAIL := 'Supplied value contains illegal characters.',
                    HINT := 'Correct supplied value, remove all illegal characters.';
END;
$BODY$
LANGUAGE plpgsql
STABLE
RETURNS NULL ON NULL INPUT;

CREATE OR REPLACE PROCEDURE sys.sp_helpdbfixedrole("@rolename" sys.SYSNAME = NULL) AS
$$
BEGIN
	-- Returns a list of the fixed database roles. 
	-- Only fixed role present in babelfish is db_owner.
	IF LOWER(RTRIM(@rolename)) IS NULL OR LOWER(RTRIM(@rolename)) = 'db_owner'
	BEGIN
		SELECT CAST('db_owner' AS sys.SYSNAME) AS DbFixedRole, CAST('DB Owners' AS sys.nvarchar(70)) AS Description;
	END
	ELSE IF LOWER(RTRIM(@rolename)) IN (
			'db_accessadmin','db_securityadmin','db_ddladmin', 'db_backupoperator', 
			'db_datareader', 'db_datawriter', 'db_denydatareader', 'db_denydatawriter')
	BEGIN
		-- Return an empty result set instead of raising an error
		SELECT CAST(NULL AS sys.SYSNAME) AS DbFixedRole, CAST(NULL AS sys.nvarchar(70)) AS Description
		WHERE 1=0;	
	END
	ELSE
		RAISERROR('''%s'' is not a known fixed role.', 16, 1, @rolename);
END
$$
LANGUAGE 'pltsql';
GRANT EXECUTE ON PROCEDURE sys.sp_helpdbfixedrole TO PUBLIC;

<<<<<<< HEAD
create or replace view sys.databases as
select
  CAST(d.name as SYS.SYSNAME) as name
  , CAST(sys.db_id(d.name) as INT) as database_id
  , CAST(NULL as INT) as source_database_id
  , cast(s.sid as SYS.VARBINARY(85)) as owner_sid
  , CAST(d.crdate AS SYS.DATETIME) as create_date
  , CAST(s.cmptlevel AS SYS.TINYINT) as compatibility_level
  , CAST(c.collname as SYS.SYSNAME) as collation_name
  , CAST(0 AS SYS.TINYINT)  as user_access
  , CAST('MULTI_USER' AS SYS.NVARCHAR(60)) as user_access_desc
  , CAST(0 AS SYS.BIT) as is_read_only
  , CAST(0 AS SYS.BIT) as is_auto_close_on
  , CAST(0 AS SYS.BIT) as is_auto_shrink_on
  , CAST(0 AS SYS.TINYINT) as state
  , CAST('ONLINE' AS SYS.NVARCHAR(60)) as state_desc
  , CAST(
	  	CASE 
			WHEN pg_is_in_recovery() is false THEN 0 
			WHEN pg_is_in_recovery() is true THEN 1 
		END 
	AS SYS.BIT) as is_in_standby
  , CAST(0 AS SYS.BIT) as is_cleanly_shutdown
  , CAST(0 AS SYS.BIT) as is_supplemental_logging_enabled
  , CAST(1 AS SYS.TINYINT) as snapshot_isolation_state
  , CAST('ON' AS SYS.NVARCHAR(60)) as snapshot_isolation_state_desc
  , CAST(1 AS SYS.BIT) as is_read_committed_snapshot_on
  , CAST(1 AS SYS.TINYINT) as recovery_model
  , CAST('FULL' AS SYS.NVARCHAR(60)) as recovery_model_desc
  , CAST(0 AS SYS.TINYINT) as page_verify_option
  , CAST(NULL AS SYS.NVARCHAR(60)) as page_verify_option_desc
  , CAST(1 AS SYS.BIT) as is_auto_create_stats_on
  , CAST(0 AS SYS.BIT) as is_auto_create_stats_incremental_on
  , CAST(0 AS SYS.BIT) as is_auto_update_stats_on
  , CAST(0 AS SYS.BIT) as is_auto_update_stats_async_on
  , CAST(0 AS SYS.BIT) as is_ansi_null_default_on
  , CAST(0 AS SYS.BIT) as is_ansi_nulls_on
  , CAST(0 AS SYS.BIT) as is_ansi_padding_on
  , CAST(0 AS SYS.BIT) as is_ansi_warnings_on
  , CAST(0 AS SYS.BIT) as is_arithabort_on
  , CAST(0 AS SYS.BIT) as is_concat_null_yields_null_on
  , CAST(0 AS SYS.BIT) as is_numeric_roundabort_on
  , CAST(0 AS SYS.BIT) as is_quoted_identifier_on
  , CAST(0 AS SYS.BIT) as is_recursive_triggers_on
  , CAST(0 AS SYS.BIT) as is_cursor_close_on_commit_on
  , CAST(0 AS SYS.BIT) as is_local_cursor_default
  , CAST(0 AS SYS.BIT) as is_fulltext_enabled
  , CAST(0 AS SYS.BIT) as is_trustworthy_on
  , CAST(0 AS SYS.BIT) as is_db_chaining_on
  , CAST(0 AS SYS.BIT) as is_parameterization_forced
  , CAST(0 AS SYS.BIT) as is_master_key_encrypted_by_server
  , CAST(0 AS SYS.BIT) as is_query_store_on
  , CAST(0 AS SYS.BIT) as is_published
  , CAST(0 AS SYS.BIT) as is_subscribed
  , CAST(0 AS SYS.BIT) as is_merge_published
  , CAST(0 AS SYS.BIT) as is_distributor
  , CAST(0 AS SYS.BIT) as is_sync_with_backup
  , CAST(NULL AS SYS.UNIQUEIDENTIFIER) as service_broker_guid
  , CAST(0 AS SYS.BIT) as is_broker_enabled
  , CAST(0 AS SYS.TINYINT) as log_reuse_wait
  , CAST('NOTHING' AS SYS.NVARCHAR(60)) as log_reuse_wait_desc
  , CAST(0 AS SYS.BIT) as is_date_correlation_on
  , CAST(0 AS SYS.BIT) as is_cdc_enabled
  , CAST(0 AS SYS.BIT) as is_encrypted
  , CAST(0 AS SYS.BIT) as is_honor_broker_priority_on
  , CAST(NULL AS SYS.UNIQUEIDENTIFIER) as replica_id
  , CAST(NULL AS SYS.UNIQUEIDENTIFIER) as group_database_id
  , CAST(NULL AS INT) as resource_pool_id
  , CAST(NULL AS SMALLINT) as default_language_lcid
  , CAST(NULL AS SYS.NVARCHAR(128)) as default_language_name
  , CAST(NULL AS INT) as default_fulltext_language_lcid
  , CAST(NULL AS SYS.NVARCHAR(128)) as default_fulltext_language_name
  , CAST(NULL AS SYS.BIT) as is_nested_triggers_on
  , CAST(NULL AS SYS.BIT) as is_transform_noise_words_on
  , CAST(NULL AS SMALLINT) as two_digit_year_cutoff
  , CAST(0 AS SYS.TINYINT) as containment
  , CAST('NONE' AS SYS.NVARCHAR(60)) as containment_desc
  , CAST(0 AS INT) as target_recovery_time_in_seconds
  , CAST(0 AS INT) as delayed_durability
  , CAST(NULL AS SYS.NVARCHAR(60)) as delayed_durability_desc
  , CAST(0 AS SYS.BIT) as is_memory_optimized_elevate_to_snapshot_on
  , CAST(0 AS SYS.BIT) as is_federation_member
  , CAST(0 AS SYS.BIT) as is_remote_data_archive_enabled
  , CAST(0 AS SYS.BIT) as is_mixed_page_allocation_on
  , CAST(0 AS SYS.BIT) as is_temporal_history_retention_enabled
  , CAST(0 AS INT) as catalog_collation_type
  , CAST('Not Applicable' AS SYS.NVARCHAR(60)) as catalog_collation_type_desc
  , CAST(NULL AS SYS.NVARCHAR(128)) as physical_database_name
  , CAST(0 AS SYS.BIT) as is_result_set_caching_on
  , CAST(0 AS SYS.BIT) as is_accelerated_database_recovery_on
  , CAST(0 AS SYS.BIT) as is_tempdb_spill_to_remote_store
  , CAST(0 AS SYS.BIT) as is_stale_page_detection_on
  , CAST(0 AS SYS.BIT) as is_memory_optimized_enabled
  , CAST(0 AS SYS.BIT) as is_ledger_on
 from sys.babelfish_sysdatabases d 
 INNER JOIN sys.sysdatabases s on d.dbid = s.dbid
 LEFT OUTER JOIN pg_catalog.pg_collation c ON d.default_collation = c.collname;
GRANT SELECT ON sys.databases TO PUBLIC;
=======
>>>>>>> 0408b1f9

-- BABELFISH_FUNCTION_EXT
CREATE TABLE sys.babelfish_function_ext (
	nspname NAME NOT NULL,
	funcname NAME NOT NULL,
	orig_name sys.NVARCHAR(128), -- users' original input name
	funcsignature TEXT NOT NULL COLLATE "C",
	default_positions TEXT COLLATE "C",
	PRIMARY KEY(nspname, funcsignature)
);
GRANT SELECT ON sys.babelfish_function_ext TO PUBLIC;

SELECT pg_catalog.pg_extension_config_dump('sys.babelfish_function_ext', '');

ALTER VIEW sys.default_constraints RENAME TO default_constraints_deprecated_in_2_3_0;
ALTER VIEW sys.check_constraints RENAME TO check_constraints_deprecated_in_2_3_0;

create or replace view sys.default_constraints
AS
select CAST(('DF_' || tab.name || '_' || d.oid) as sys.sysname) as name
  , CAST(d.oid as int) as object_id
  , CAST(null as int) as principal_id
  , CAST(tab.schema_id as int) as schema_id
  , CAST(d.adrelid as int) as parent_object_id
  , CAST('D' as char(2)) as type
  , CAST('DEFAULT_CONSTRAINT' as sys.nvarchar(60)) AS type_desc
  , CAST(null as sys.datetime) as create_date
  , CAST(null as sys.datetime) as modified_date
  , CAST(0 as sys.bit) as is_ms_shipped
  , CAST(0 as sys.bit) as is_published
  , CAST(0 as sys.bit) as is_schema_published
  , CAST(d.adnum as int) as  parent_column_id
  -- use a simple regex to strip the datatype and collation that pg_get_expr returns after a double-colon that is not expected in SQL Server
  , CAST(regexp_replace(pg_get_expr(d.adbin, d.adrelid), '::"?\w+"?| COLLATE "\w+"', '', 'g') as sys.nvarchar(4000)) as definition
  , CAST(1 as sys.bit) as is_system_named
from pg_catalog.pg_attrdef as d
inner join pg_attribute a on a.attrelid = d.adrelid and d.adnum = a.attnum
inner join sys.tables tab on d.adrelid = tab.object_id
WHERE a.atthasdef = 't' and a.attgenerated = ''
AND has_schema_privilege(tab.schema_id, 'USAGE')
AND has_column_privilege(a.attrelid, a.attname, 'SELECT,INSERT,UPDATE,REFERENCES');
GRANT SELECT ON sys.default_constraints TO PUBLIC;

CREATE or replace VIEW sys.check_constraints AS
SELECT CAST(c.conname as sys.sysname) as name
  , CAST(oid as integer) as object_id
  , CAST(NULL as integer) as principal_id 
  , CAST(c.connamespace as integer) as schema_id
  , CAST(conrelid as integer) as parent_object_id
  , CAST('C' as char(2)) as type
  , CAST('CHECK_CONSTRAINT' as sys.nvarchar(60)) as type_desc
  , CAST(null as sys.datetime) as create_date
  , CAST(null as sys.datetime) as modify_date
  , CAST(0 as sys.bit) as is_ms_shipped
  , CAST(0 as sys.bit) as is_published
  , CAST(0 as sys.bit) as is_schema_published
  , CAST(0 as sys.bit) as is_disabled
  , CAST(0 as sys.bit) as is_not_for_replication
  , CAST(0 as sys.bit) as is_not_trusted
  , CAST(c.conkey[1] as integer) AS parent_column_id
  -- use a simple regex to strip the datatype and collation that pg_get_constraintdef returns after a double-colon that is not expected in SQL Server
  , CAST(regexp_replace(substring(pg_get_constraintdef(c.oid) from 7), '::"?\w+"?| COLLATE "\w+"', '', 'g') as sys.nvarchar(4000)) AS definition
  , CAST(1 as sys.bit) as uses_database_collation
  , CAST(0 as sys.bit) as is_system_named
FROM pg_catalog.pg_constraint as c
INNER JOIN sys.schemas s on c.connamespace = s.schema_id
WHERE has_schema_privilege(s.schema_id, 'USAGE')
AND c.contype = 'c' and c.conrelid != 0;
GRANT SELECT ON sys.check_constraints TO PUBLIC;

-- Rebuild dependent view sys.objects
create or replace view sys.objects as
select
      CAST(t.name as sys.sysname) as name 
    , CAST(t.object_id as int) as object_id
    , CAST(t.principal_id as int) as principal_id
    , CAST(t.schema_id as int) as schema_id
    , CAST(t.parent_object_id as int) as parent_object_id
    , CAST('U' as char(2)) as type
    , CAST('USER_TABLE' as sys.nvarchar(60)) as type_desc
    , CAST(t.create_date as sys.datetime) as create_date
    , CAST(t.modify_date as sys.datetime) as modify_date
    , CAST(t.is_ms_shipped as sys.bit) as is_ms_shipped
    , CAST(t.is_published as sys.bit) as is_published
    , CAST(t.is_schema_published as sys.bit) as is_schema_published
from  sys.tables t
union all
select
      CAST(v.name as sys.sysname) as name
    , CAST(v.object_id as int) as object_id
    , CAST(v.principal_id as int) as principal_id
    , CAST(v.schema_id as int) as schema_id
    , CAST(v.parent_object_id as int) as parent_object_id
    , CAST('V' as char(2)) as type
    , CAST('VIEW' as sys.nvarchar(60)) as type_desc
    , CAST(v.create_date as sys.datetime) as create_date
    , CAST(v.modify_date as sys.datetime) as modify_date
    , CAST(v.is_ms_shipped as sys.bit) as is_ms_shipped
    , CAST(v.is_published as sys.bit) as is_published
    , CAST(v.is_schema_published as sys.bit) as is_schema_published
from  sys.views v
union all
select
      CAST(f.name as sys.sysname) as name
    , CAST(f.object_id as int) as object_id
    , CAST(f.principal_id as int) as principal_id
    , CAST(f.schema_id as int) as schema_id
    , CAST(f.parent_object_id as int) as parent_object_id
    , CAST('F' as char(2)) as type
    , CAST('FOREIGN_KEY_CONSTRAINT' as sys.nvarchar(60)) as type_desc
    , CAST(f.create_date as sys.datetime) as create_date
    , CAST(f.modify_date as sys.datetime) as modify_date
    , CAST(f.is_ms_shipped as sys.bit) as is_ms_shipped
    , CAST(f.is_published as sys.bit) as is_published
    , CAST(f.is_schema_published as sys.bit) as is_schema_published
 from sys.foreign_keys f
union all
select
      CAST(p.name as sys.sysname) as name
    , CAST(p.object_id as int) as object_id
    , CAST(p.principal_id as int) as principal_id
    , CAST(p.schema_id as int) as schema_id
    , CAST(p.parent_object_id as int) as parent_object_id
    , CAST('PK' as char(2)) as type
    , CAST('PRIMARY_KEY_CONSTRAINT' as sys.nvarchar(60)) as type_desc
    , CAST(p.create_date as sys.datetime) as create_date
    , CAST(p.modify_date as sys.datetime) as modify_date
    , CAST(p.is_ms_shipped as sys.bit) as is_ms_shipped
    , CAST(p.is_published as sys.bit) as is_published
    , CAST(p.is_schema_published as sys.bit) as is_schema_published
from sys.key_constraints p
where p.type = 'PK'
union all
select
      CAST(pr.name as sys.sysname) as name
    , CAST(pr.object_id as int) as object_id
    , CAST(pr.principal_id as int) as principal_id
    , CAST(pr.schema_id as int) as schema_id
    , CAST(pr.parent_object_id as int) as parent_object_id
    , CAST(pr.type as char(2)) as type
    , CAST(pr.type_desc as sys.nvarchar(60)) as type_desc
    , CAST(pr.create_date as sys.datetime) as create_date
    , CAST(pr.modify_date as sys.datetime) as modify_date
    , CAST(pr.is_ms_shipped as sys.bit) as is_ms_shipped
    , CAST(pr.is_published as sys.bit) as is_published
    , CAST(pr.is_schema_published as sys.bit) as is_schema_published
 from sys.procedures pr
union all
select
      CAST(tr.name as sys.sysname) as name
    , CAST(tr.object_id as int) as object_id
    , CAST(NULL as int) as principal_id
    , CAST(p.pronamespace as int) as schema_id
    , CAST(tr.parent_id as int) as parent_object_id
    , CAST(tr.type as char(2)) as type
    , CAST(tr.type_desc as sys.nvarchar(60)) as type_desc
    , CAST(tr.create_date as sys.datetime) as create_date
    , CAST(tr.modify_date as sys.datetime) as modify_date
    , CAST(tr.is_ms_shipped as sys.bit) as is_ms_shipped
    , CAST(0 as sys.bit) as is_published
    , CAST(0 as sys.bit) as is_schema_published
  from sys.triggers tr
  inner join pg_proc p on p.oid = tr.object_id
union all 
select
    CAST(def.name as sys.sysname) as name
  , CAST(def.object_id as int) as object_id
  , CAST(def.principal_id as int) as principal_id
  , CAST(def.schema_id as int) as schema_id
  , CAST(def.parent_object_id as int) as parent_object_id
  , CAST(def.type as char(2)) as type
  , CAST(def.type_desc as sys.nvarchar(60)) as type_desc
  , CAST(def.create_date as sys.datetime) as create_date
  , CAST(def.modified_date as sys.datetime) as modify_date
  , CAST(def.is_ms_shipped as sys.bit) as is_ms_shipped
  , CAST(def.is_published as sys.bit) as is_published
  , CAST(def.is_schema_published as sys.bit) as is_schema_published
  from sys.default_constraints def
union all
select
    CAST(chk.name as sys.sysname) as name
  , CAST(chk.object_id as int) as object_id
  , CAST(chk.principal_id as int) as principal_id
  , CAST(chk.schema_id as int) as schema_id
  , CAST(chk.parent_object_id as int) as parent_object_id
  , CAST(chk.type as char(2)) as type
  , CAST(chk.type_desc as sys.nvarchar(60)) as type_desc
  , CAST(chk.create_date as sys.datetime) as create_date
  , CAST(chk.modify_date as sys.datetime) as modify_date
  , CAST(chk.is_ms_shipped as sys.bit) as is_ms_shipped
  , CAST(chk.is_published as sys.bit) as is_published
  , CAST(chk.is_schema_published as sys.bit) as is_schema_published
  from sys.check_constraints chk
union all
select
    CAST(p.relname as sys.sysname) as name
  , CAST(p.oid as int) as object_id
  , CAST(null as int) as principal_id
  , CAST(s.schema_id as int) as schema_id
  , CAST(0 as int) as parent_object_id
  , CAST('SO' as char(2)) as type
  , CAST('SEQUENCE_OBJECT' as sys.nvarchar(60)) as type_desc
  , CAST(null as sys.datetime) as create_date
  , CAST(null as sys.datetime) as modify_date
  , CAST(0 as sys.bit) as is_ms_shipped
  , CAST(0 as sys.bit) as is_published
  , CAST(0 as sys.bit) as is_schema_published
from pg_class p
inner join sys.schemas s on s.schema_id = p.relnamespace
and p.relkind = 'S'
and has_schema_privilege(s.schema_id, 'USAGE')
union all
select
    CAST(('TT_' || tt.name || '_' || tt.type_table_object_id) as sys.sysname) as name
  , CAST(tt.type_table_object_id as int) as object_id
  , CAST(tt.principal_id as int) as principal_id
  , CAST(tt.schema_id as int) as schema_id
  , CAST(0 as int) as parent_object_id
  , CAST('TT' as char(2)) as type
  , CAST('TABLE_TYPE' as sys.nvarchar(60)) as type_desc
  , CAST(null as sys.datetime) as create_date
  , CAST(null as sys.datetime) as modify_date
  , CAST(1 as sys.bit) as is_ms_shipped
  , CAST(0 as sys.bit) as is_published
  , CAST(0 as sys.bit) as is_schema_published
from sys.table_types tt;
GRANT SELECT ON sys.objects TO PUBLIC;

CREATE OR REPLACE FUNCTION objectproperty(
    id INT,
    property SYS.VARCHAR
    )
RETURNS INT
AS $$
BEGIN

    IF NOT EXISTS(SELECT ao.object_id FROM sys.all_objects ao WHERE object_id = id)
    THEN
        RETURN NULL;
    END IF;

    property := RTRIM(LOWER(COALESCE(property, '')));

    IF property = 'ownerid' -- OwnerId
    THEN
        RETURN (
                SELECT CAST(COALESCE(t1.principal_id, pn.nspowner) AS INT)
                FROM sys.all_objects t1
                INNER JOIN pg_catalog.pg_namespace pn ON pn.oid = t1.schema_id
                WHERE t1.object_id = id);

    ELSEIF property = 'isdefaultcnst' -- IsDefaultCnst
    THEN
        RETURN (SELECT count(distinct dc.object_id) FROM sys.default_constraints dc WHERE dc.object_id = id);

    ELSEIF property = 'execisquotedidenton' -- ExecIsQuotedIdentOn
    THEN
        RETURN (SELECT CAST(sm.uses_quoted_identifier as int) FROM sys.all_sql_modules sm WHERE sm.object_id = id);

    ELSEIF property = 'tablefulltextpopulatestatus' -- TableFullTextPopulateStatus
    THEN
        IF NOT EXISTS (SELECT object_id FROM sys.tables t WHERE t.object_id = id) THEN
            RETURN NULL;
        END IF;
        RETURN 0;

    ELSEIF property = 'tablehasvardecimalstorageformat' -- TableHasVarDecimalStorageFormat
    THEN
        IF NOT EXISTS (SELECT object_id FROM sys.tables t WHERE t.object_id = id) THEN
            RETURN NULL;
        END IF;
        RETURN 0;

    ELSEIF property = 'ismsshipped' -- IsMSShipped
    THEN
        RETURN (SELECT CAST(ao.is_ms_shipped AS int) FROM sys.all_objects ao WHERE ao.object_id = id);

    ELSEIF property = 'isschemabound' -- IsSchemaBound
    THEN
        RETURN (SELECT CAST(sm.is_schema_bound AS int) FROM sys.all_sql_modules sm WHERE sm.object_id = id);

    ELSEIF property = 'execisansinullson' -- ExecIsAnsiNullsOn
    THEN
        RETURN (SELECT CAST(sm.uses_ansi_nulls AS int) FROM sys.all_sql_modules sm WHERE sm.object_id = id);

    ELSEIF property = 'isdeterministic' -- IsDeterministic
    THEN
        RETURN 0;

    ELSEIF property = 'isprocedure' -- IsProcedure
    THEN
        RETURN (SELECT count(distinct object_id) from sys.all_objects WHERE object_id = id and type = 'P');

    ELSEIF property = 'istable' -- IsTable
    THEN
        RETURN (SELECT count(distinct object_id) from sys.all_objects WHERE object_id = id and type in ('IT', 'TT', 'U', 'S'));

    ELSEIF property = 'isview' -- IsView
    THEN
        RETURN (SELECT count(distinct object_id) from sys.all_objects WHERE object_id = id and type = 'V');

    ELSEIF property = 'isusertable' -- IsUserTable
    THEN
        RETURN (SELECT count(distinct object_id) from sys.all_objects WHERE object_id = id and type = 'U' and is_ms_shipped = 0);

    ELSEIF property = 'istablefunction' -- IsTableFunction
    THEN
        RETURN (SELECT count(distinct object_id) from sys.all_objects WHERE object_id = id and type in ('IF', 'TF', 'FT'));

    ELSEIF property = 'isinlinefunction' -- IsInlineFunction
    THEN
        RETURN 0;

    ELSEIF property = 'isscalarfunction' -- IsScalarFunction
    THEN
        RETURN (SELECT count(distinct object_id) from sys.all_objects WHERE object_id = id and type in ('FN', 'FS'));

    ELSEIF property = 'isprimarykey' -- IsPrimaryKey
    THEN
        RETURN (SELECT count(distinct object_id) from sys.all_objects WHERE object_id = id and type = 'PK');

    ELSEIF property = 'isindexed' -- IsIndexed
    THEN
        RETURN (SELECT count(distinct object_id) from sys.indexes WHERE object_id = id and index_id > 0);

    ELSEIF property = 'isdefault' -- IsDefault
    THEN
        RETURN 0;

    ELSEIF property = 'isrule' -- IsRule
    THEN
        RETURN 0;

    ELSEIF property = 'istrigger' -- IsTrigger
    THEN
        RETURN (SELECT count(distinct object_id) from sys.all_objects WHERE object_id = id and type in ('TA', 'TR'));
    END IF;

    RETURN NULL;
END;
$$
LANGUAGE plpgsql;

CALL sys.babelfish_drop_deprecated_view('sys', 'check_constraints_deprecated_in_2_3_0');
CALL sys.babelfish_drop_deprecated_view('sys', 'default_constraints_deprecated_in_2_3_0');

-- Drops the temporary procedure used by the upgrade script.
-- Please have this be one of the last statements executed in this upgrade script.
DROP PROCEDURE sys.babelfish_drop_deprecated_view(varchar, varchar);

-- Reset search_path to not affect any subsequent scripts
SELECT set_config('search_path', trim(leading 'sys, ' from current_setting('search_path')), false);<|MERGE_RESOLUTION|>--- conflicted
+++ resolved
@@ -1513,7 +1513,6 @@
 LANGUAGE 'pltsql';
 GRANT EXECUTE ON PROCEDURE sys.sp_helpdbfixedrole TO PUBLIC;
 
-<<<<<<< HEAD
 create or replace view sys.databases as
 select
   CAST(d.name as SYS.SYSNAME) as name
@@ -1612,8 +1611,6 @@
  INNER JOIN sys.sysdatabases s on d.dbid = s.dbid
  LEFT OUTER JOIN pg_catalog.pg_collation c ON d.default_collation = c.collname;
 GRANT SELECT ON sys.databases TO PUBLIC;
-=======
->>>>>>> 0408b1f9
 
 -- BABELFISH_FUNCTION_EXT
 CREATE TABLE sys.babelfish_function_ext (
