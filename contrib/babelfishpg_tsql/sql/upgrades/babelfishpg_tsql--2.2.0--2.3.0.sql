-- complain if script is sourced in psql, rather than via ALTER EXTENSION
\echo Use "ALTER EXTENSION ""babelfishpg_tsql"" UPDATE TO '2.3.0'" to load this file. \quit

-- add 'sys' to search path for the convenience
SELECT set_config('search_path', 'sys, '||current_setting('search_path'), false);

-- Drops an object if it does not have any dependent objects.
-- Is a temporary procedure for use by the upgrade script. Will be dropped at the end of the upgrade.
-- Please have this be one of the first statements executed in this upgrade script. 
CREATE OR REPLACE PROCEDURE babelfish_drop_deprecated_object(object_type varchar, schema_name varchar, object_name varchar) AS
$$
DECLARE
    error_msg text;
    query1 text;
    query2 text;
BEGIN

    query1 := pg_catalog.format('alter extension babelfishpg_tsql drop %s %s.%s', object_type, schema_name, object_name);
    query2 := pg_catalog.format('drop %s %s.%s', object_type, schema_name, object_name);

    execute query1;
    execute query2;
EXCEPTION
    when object_not_in_prerequisite_state then --if 'alter extension' statement fails
        GET STACKED DIAGNOSTICS error_msg = MESSAGE_TEXT;
        raise warning '%', error_msg;
    when dependent_objects_still_exist then --if 'drop view' statement fails
        GET STACKED DIAGNOSTICS error_msg = MESSAGE_TEXT;
        raise warning '%', error_msg;
end
$$
LANGUAGE plpgsql;

-- please add your SQL here
CREATE OR REPLACE PROCEDURE sys.sp_helpsrvrolemember("@srvrolename" sys.SYSNAME = NULL) AS
$$
BEGIN
	-- If server role is not specified, return info for all server roles
	IF @srvrolename IS NULL
	BEGIN
		SELECT CAST(Ext1.rolname AS sys.SYSNAME) AS 'ServerRole',
			   CAST(Ext2.rolname AS sys.SYSNAME) AS 'MemberName',
			   CAST(CAST(Base2.oid AS INT) AS sys.VARBINARY(85)) AS 'MemberSID'
		FROM pg_catalog.pg_auth_members AS Authmbr
		INNER JOIN pg_catalog.pg_roles AS Base1 ON Base1.oid = Authmbr.roleid
		INNER JOIN pg_catalog.pg_roles AS Base2 ON Base2.oid = Authmbr.member
		INNER JOIN sys.babelfish_authid_login_ext AS Ext1 ON Base1.rolname = Ext1.rolname
		INNER JOIN sys.babelfish_authid_login_ext AS Ext2 ON Base2.rolname = Ext2.rolname
		WHERE Ext1.type = 'R'
		ORDER BY ServerRole, MemberName;
	END
	-- If a valid server role is specified, return its member info
	-- If the role is a SQL server predefined role (i.e. serveradmin), 
	-- do not raise an error even if it does not exist
	ELSE IF EXISTS (SELECT 1
					FROM sys.babelfish_authid_login_ext
					WHERE (rolname = RTRIM(@srvrolename)
					OR lower(rolname) = lower(RTRIM(@srvrolename)))
					AND type = 'R')
					OR lower(RTRIM(@srvrolename)) IN (
					'serveradmin', 'setupadmin', 'securityadmin', 'processadmin',
					'dbcreator', 'diskadmin', 'bulkadmin')
	BEGIN
		SELECT CAST(Ext1.rolname AS sys.SYSNAME) AS 'ServerRole',
			   CAST(Ext2.rolname AS sys.SYSNAME) AS 'MemberName',
			   CAST(CAST(Base2.oid AS INT) AS sys.VARBINARY(85)) AS 'MemberSID'
		FROM pg_catalog.pg_auth_members AS Authmbr
		INNER JOIN pg_catalog.pg_roles AS Base1 ON Base1.oid = Authmbr.roleid
		INNER JOIN pg_catalog.pg_roles AS Base2 ON Base2.oid = Authmbr.member
		INNER JOIN sys.babelfish_authid_login_ext AS Ext1 ON Base1.rolname = Ext1.rolname
		INNER JOIN sys.babelfish_authid_login_ext AS Ext2 ON Base2.rolname = Ext2.rolname
		WHERE Ext1.type = 'R'
		AND (Ext1.rolname = RTRIM(@srvrolename) OR lower(Ext1.rolname) = lower(RTRIM(@srvrolename)))
		ORDER BY ServerRole, MemberName;
	END
	-- If the specified server role is not valid
	ELSE
		RAISERROR('%s is not a known fixed role.', 16, 1, @srvrolename);
END;
$$
LANGUAGE 'pltsql';
GRANT EXECUTE ON PROCEDURE sys.sp_helpsrvrolemember TO PUBLIC;

<<<<<<< HEAD
-- Need to add parameter for tsql_type_max_length_helper 
ALTER FUNCTION sys.tsql_type_max_length_helper RENAME TO tsql_type_max_length_helper_deprecated_in_2_3_0;

CREATE OR REPLACE FUNCTION sys.tsql_type_max_length_helper(IN type TEXT, IN typelen INT, IN typemod INT, IN for_sys_types boolean DEFAULT false, IN used_typmod_array boolean DEFAULT false)
RETURNS SMALLINT
AS $$
DECLARE
	max_length SMALLINT;
	precision INT;
	v_type TEXT COLLATE sys.database_default := type;
BEGIN
	-- unknown tsql type
	IF v_type IS NULL THEN
		RETURN CAST(typelen as SMALLINT);
	END IF;

	-- if using typmod_array from pg_proc.probin
	IF used_typmod_array THEN
		IF v_type = 'sysname' THEN
			RETURN 256;
		ELSIF (v_type in ('char', 'bpchar', 'varchar', 'binary', 'varbinary', 'nchar', 'nvarchar'))
		THEN
			IF typemod < 0 THEN -- max value. 
				RETURN -1;
			ELSIF v_type in ('nchar', 'nvarchar') THEN
				RETURN (2 * typemod);
			ELSE
				RETURN typemod;
			END IF;
		END IF;
	END IF;
 
	IF typelen != -1 THEN
		CASE v_type 
		WHEN 'tinyint' THEN max_length = 1;
		WHEN 'date' THEN max_length = 3;
		WHEN 'smalldatetime' THEN max_length = 4;
		WHEN 'smallmoney' THEN max_length = 4;
		WHEN 'datetime2' THEN
			IF typemod = -1 THEN max_length = 8;
			ELSIF typemod <= 2 THEN max_length = 6;
			ELSIF typemod <= 4 THEN max_length = 7;
			ELSEIF typemod <= 7 THEN max_length = 8;
			-- typemod = 7 is not possible for datetime2 in Babel
			END IF;
		WHEN 'datetimeoffset' THEN
			IF typemod = -1 THEN max_length = 10;
			ELSIF typemod <= 2 THEN max_length = 8;
			ELSIF typemod <= 4 THEN max_length = 9;
			ELSIF typemod <= 7 THEN max_length = 10;
			-- typemod = 7 is not possible for datetimeoffset in Babel
			END IF;
		WHEN 'time' THEN
			IF typemod = -1 THEN max_length = 5;
			ELSIF typemod <= 2 THEN max_length = 3;
			ELSIF typemod <= 4 THEN max_length = 4;
			ELSIF typemod <= 7 THEN max_length = 5;
			END IF;
		WHEN 'timestamp' THEN max_length = 8;
		ELSE max_length = typelen;
		END CASE;
		RETURN max_length;
	END IF;

	IF typemod = -1 THEN
		CASE 
		WHEN v_type in ('image', 'text', 'ntext') THEN max_length = 16;
		WHEN v_type = 'sql_variant' THEN max_length = 8016;
		WHEN v_type in ('varbinary', 'varchar', 'nvarchar') THEN 
			IF for_sys_types THEN max_length = 8000;
			ELSE max_length = -1;
			END IF;
		WHEN v_type in ('binary', 'char', 'bpchar', 'nchar') THEN max_length = 8000;
		WHEN v_type in ('decimal', 'numeric') THEN max_length = 17;
		ELSE max_length = typemod;
		END CASE;
		RETURN max_length;
	END IF;

	CASE
	WHEN v_type in ('char', 'bpchar', 'varchar', 'binary', 'varbinary') THEN max_length = typemod - 4;
	WHEN v_type in ('nchar', 'nvarchar') THEN max_length = (typemod - 4) * 2;
	WHEN v_type = 'sysname' THEN max_length = (typemod - 4) * 2;
	WHEN v_type in ('numeric', 'decimal') THEN
		precision = ((typemod - 4) >> 16) & 65535;
		IF precision >= 1 and precision <= 9 THEN max_length = 5;
		ELSIF precision <= 19 THEN max_length = 9;
		ELSIF precision <= 28 THEN max_length = 13;
		ELSIF precision <= 38 THEN max_length = 17;
	ELSE max_length = typelen;
	END IF;
	ELSE
		max_length = typemod;
	END CASE;
	RETURN max_length;
END;
$$ LANGUAGE plpgsql IMMUTABLE STRICT;

-- re-creating objects to point to new tsql_type_max_length_helper

create or replace view sys.types As
-- For System types
select tsql_type_name as name
  , t.oid as system_type_id
  , t.oid as user_type_id
  , s.oid as schema_id
  , cast(NULL as INT) as principal_id
  , sys.tsql_type_max_length_helper(tsql_type_name, t.typlen, t.typtypmod, true) as max_length
  , cast(sys.tsql_type_precision_helper(tsql_type_name, t.typtypmod) as int) as precision
  , cast(sys.tsql_type_scale_helper(tsql_type_name, t.typtypmod, false) as int) as scale
  , CASE c.collname
    WHEN 'default' THEN cast(current_setting('babelfishpg_tsql.server_collation_name') as name)
    ELSE  c.collname
    END as collation_name
  , case when typnotnull then 0 else 1 end as is_nullable
  , 0 as is_user_defined
  , 0 as is_assembly_type
  , 0 as default_object_id
  , 0 as rule_object_id
  , 0 as is_table_type
from pg_type t
inner join pg_namespace s on s.oid = t.typnamespace
left join pg_collation c on c.oid = t.typcollation
, sys.translate_pg_type_to_tsql(t.oid) AS tsql_type_name
where tsql_type_name IS NOT NULL
and pg_type_is_visible(t.oid)
and (s.nspname = 'pg_catalog' OR s.nspname = 'sys')
union all 
-- For User Defined Types
select cast(t.typname as text) as name
  , t.typbasetype as system_type_id
  , t.oid as user_type_id
  , s.oid as schema_id
  , null::integer as principal_id
  , case when is_tbl_type then -1::smallint else sys.tsql_type_max_length_helper(tsql_base_type_name, t.typlen, t.typtypmod) end as max_length
  , case when is_tbl_type then 0::smallint else cast(sys.tsql_type_precision_helper(tsql_base_type_name, t.typtypmod) as int) end as precision
  , case when is_tbl_type then 0::smallint else cast(sys.tsql_type_scale_helper(tsql_base_type_name, t.typtypmod, false) as int) end as scale
  , CASE c.collname
    WHEN 'default' THEN cast(current_setting('babelfishpg_tsql.server_collation_name') as name)
    ELSE  c.collname 
    END as collation_name
  , case when is_tbl_type then 0
         else case when typnotnull then 0 else 1 end
    end
    as is_nullable
  -- CREATE TYPE ... FROM is implemented as CREATE DOMAIN in babel
  , 1 as is_user_defined
  , 0 as is_assembly_type
  , 0 as default_object_id
  , 0 as rule_object_id
  , case when is_tbl_type then 1 else 0 end as is_table_type
from pg_type t
inner join pg_namespace s on s.oid = t.typnamespace
join sys.schemas sch on t.typnamespace = sch.schema_id
left join pg_collation c on c.oid = t.typcollation
, sys.translate_pg_type_to_tsql(t.oid) AS tsql_type_name
, sys.translate_pg_type_to_tsql(t.typbasetype) AS tsql_base_type_name
, sys.is_table_type(t.typrelid) as is_tbl_type
-- we want to show details of user defined datatypes created under babelfish database
where tsql_type_name IS NULL
and
  (
    -- show all user defined datatypes created under babelfish database except table types
    t.typtype = 'd'
    or
    -- only for table types
    sys.is_table_type(t.typrelid)
  );
GRANT SELECT ON sys.types TO PUBLIC;

create or replace view sys.all_columns as
select CAST(c.oid as int) as object_id
  , CAST(a.attname as sys.sysname) as name
  , CAST(a.attnum as int) as column_id
  , CAST(t.oid as int) as system_type_id
  , CAST(t.oid as int) as user_type_id
  , CAST(sys.tsql_type_max_length_helper(coalesce(tsql_type_name, tsql_base_type_name), a.attlen, a.atttypmod) as smallint) as max_length
  , CAST(case
      when a.atttypmod != -1 then 
        sys.tsql_type_precision_helper(coalesce(tsql_type_name, tsql_base_type_name), a.atttypmod)
      else 
        sys.tsql_type_precision_helper(coalesce(tsql_type_name, tsql_base_type_name), t.typtypmod)
    end as sys.tinyint) as precision
  , CAST(case
      when a.atttypmod != -1 THEN 
        sys.tsql_type_scale_helper(coalesce(tsql_type_name, tsql_base_type_name), a.atttypmod, false)
      else 
        sys.tsql_type_scale_helper(coalesce(tsql_type_name, tsql_base_type_name), t.typtypmod, false)
    end as sys.tinyint) as scale
  , CAST(coll.collname as sys.sysname) as collation_name
  , case when a.attnotnull then CAST(0 as sys.bit) else CAST(1 as sys.bit) end as is_nullable
  , CAST(0 as sys.bit) as is_ansi_padded
  , CAST(0 as sys.bit) as is_rowguidcol
  , CAST(0 as sys.bit) as is_identity
  , CAST(0 as sys.bit) as is_computed
  , CAST(0 as sys.bit) as is_filestream
  , CAST(0 as sys.bit) as is_replicated
  , CAST(0 as sys.bit) as is_non_sql_subscribed
  , CAST(0 as sys.bit) as is_merge_published
  , CAST(0 as sys.bit) as is_dts_replicated
  , CAST(0 as sys.bit) as is_xml_document
  , CAST(0 as int) as xml_collection_id
  , CAST(coalesce(d.oid, 0) as int) as default_object_id
  , CAST(coalesce((select oid from pg_constraint where conrelid = t.oid and contype = 'c' and a.attnum = any(conkey) limit 1), 0) as int) as rule_object_id
  , CAST(0 as sys.bit) as is_sparse
  , CAST(0 as sys.bit) as is_column_set
  , CAST(0 as sys.tinyint) as generated_always_type
  , CAST('NOT_APPLICABLE' as sys.nvarchar(60)) as generated_always_type_desc
from pg_attribute a
inner join pg_class c on c.oid = a.attrelid
inner join pg_type t on t.oid = a.atttypid
inner join pg_namespace s on s.oid = c.relnamespace
left join pg_attrdef d on c.oid = d.adrelid and a.attnum = d.adnum
left join pg_collation coll on coll.oid = a.attcollation
, sys.translate_pg_type_to_tsql(a.atttypid) AS tsql_type_name
, sys.translate_pg_type_to_tsql(t.typbasetype) AS tsql_base_type_name
where not a.attisdropped
and (s.oid in (select schema_id from sys.schemas) or s.nspname = 'sys')
-- r = ordinary table, i = index, S = sequence, t = TOAST table, v = view, m = materialized view, c = composite type, f = foreign table, p = partitioned table
and c.relkind in ('r', 'v', 'm', 'f', 'p')
and has_schema_privilege(s.oid, 'USAGE')
and has_column_privilege(quote_ident(s.nspname) ||'.'||quote_ident(c.relname), a.attname, 'SELECT,INSERT,UPDATE,REFERENCES')
and a.attnum > 0;
GRANT SELECT ON sys.all_columns TO PUBLIC;

CALL babelfish_drop_deprecated_object('function', 'sys', 'tsql_type_max_length_helper_deprecated_in_2_3_0');

CREATE OR REPLACE VIEW sys.all_parameters
AS
SELECT
    CAST(ss.p_oid AS INT) AS object_id
  , CAST(COALESCE(ss.proargnames[(ss.x).n], '') AS sys.SYSNAME) AS name
  , CAST(
      CASE 
        WHEN is_out_scalar = 1 THEN 0 -- param_id = 0 for output of scalar function
        ELSE (ss.x).n
      END 
    AS INT) AS parameter_id
  -- 'system_type_id' is specified as type INT here, and not TINYINT per SQL Server documentation.
  -- This is because the IDs of system type values generated by
  -- Babelfish installation will exceed the size of TINYINT
  , CAST(st.system_type_id AS INT) AS system_type_id
  , CAST(st.user_type_id AS INT) AS user_type_id
  , CAST( 
      CASE
        WHEN st.is_table_type = 1 THEN -1 -- TVP case
        WHEN st.is_user_defined = 1 THEN st.max_length -- UDT case
        ELSE sys.tsql_type_max_length_helper(type_name, t.typlen, typmod, true, true)
      END
    AS smallint) AS max_length
  , CAST(
      CASE
        WHEN st.is_table_type = 1 THEN 0 -- TVP case
        WHEN st.is_user_defined = 1  THEN st.precision -- UDT case
        ELSE sys.tsql_type_precision_helper(type_name, typmod)
      END
    AS sys.tinyint) AS precision
  , CAST(
      CASE 
        WHEN st.is_table_type = 1 THEN 0 -- TVP case
        WHEN st.is_user_defined = 1  THEN st.scale
        ELSE sys.tsql_type_scale_helper(type_name, typmod,false)
      END
    AS sys.tinyint) AS scale
  , CAST(
      CASE
        WHEN is_out_scalar = 1 THEN 1 -- Output of a scalar function
        WHEN ss.proargmodes[(ss.x).n] in ('o', 'b', 't') THEN 1
        ELSE 0
      END 
    AS sys.bit) AS is_output
  , CAST(0 AS sys.bit) AS is_cursor_ref
  , CAST(0 AS sys.bit) AS has_default_value
  , CAST(0 AS sys.bit) AS is_xml_document
  , CAST(NULL AS sys.sql_variant) AS default_value
  , CAST(0 AS int) AS xml_collection_id
  , CAST(0 AS sys.bit) AS is_readonly
  , CAST(1 AS sys.bit) AS is_nullable
  , CAST(NULL AS int) AS encryption_type
  , CAST(NULL AS sys.nvarchar(64)) AS encryption_type_desc
  , CAST(NULL AS sys.sysname) AS encryption_algorithm_name
  , CAST(NULL AS int) AS column_encryption_key_id
  , CAST(NULL AS sys.sysname) AS column_encryption_key_database_name
FROM pg_type t
  INNER JOIN sys.types st ON st.user_type_id = t.oid
  INNER JOIN 
  (
    SELECT
      p.oid AS p_oid,
      p.proargnames,
      p.proargmodes,
      p.prokind,
      json_extract_path(CAST(p.probin as json), 'typmod_array') AS typmod_array,
      information_schema._pg_expandarray(
      COALESCE(p.proallargtypes,
        CASE 
          WHEN p.prokind = 'f' THEN (CAST( p.proargtypes AS oid[]) || p.prorettype) -- Adds return type if not present on proallargtypes
          ELSE CAST(p.proargtypes AS oid[])
        END
      )) AS x
    FROM pg_proc p
    WHERE (
      p.pronamespace in (select schema_id from sys.schemas union all select oid from pg_namespace where nspname = 'sys')
      AND (pg_has_role(p.proowner, 'USAGE') OR has_function_privilege(p.oid, 'EXECUTE'))
      AND p.probin like '{%typmod_array%}') -- Needs to have a typmod array in JSON format
  ) ss ON t.oid = (ss.x).x,
  COALESCE(st.name, sys.translate_pg_type_to_tsql(st.system_type_id)) as type_name,
  COALESCE(pg_get_function_result(ss.p_oid), '') AS return_type,
  CAST(ss.typmod_array->>(ss.x).n-1 AS INT) AS typmod, 
  CAST(
    CASE
      WHEN ss.prokind = 'f' AND ss.proargnames[(ss.x).n] IS NULL THEN 1 -- checks if param is output of scalar function
      ELSE 0
    END 
  AS INT) AS is_out_scalar
WHERE ( -- If it's a Table function, we only want the inputs
      return_type NOT LIKE 'TABLE(%' OR 
      (return_type LIKE 'TABLE(%' AND ss.proargmodes[(ss.x).n] = 'i'));
GRANT SELECT ON sys.all_parameters TO PUBLIC;
=======

CREATE OR REPLACE FUNCTION sys.dateadd(IN datepart PG_CATALOG.TEXT, IN num INTEGER, IN startdate ANYELEMENT) RETURNS ANYELEMENT
AS
$body$
BEGIN
    RETURN sys.dateadd_internal(datepart, num, startdate);
END;
$body$
LANGUAGE plpgsql IMMUTABLE;

CREATE OR REPLACE FUNCTION sys.dateadd_internal(IN datepart PG_CATALOG.TEXT, IN num INTEGER, IN startdate ANYELEMENT) RETURNS ANYELEMENT AS $$
BEGIN
    IF pg_typeof(startdate) = 'date'::regtype AND
		datepart IN ('hour', 'minute', 'second', 'millisecond', 'microsecond', 'nanosecond') THEN
		RAISE EXCEPTION 'The datepart % is not supported by date function dateadd for data type date.', datepart;
	END IF;
    IF pg_typeof(startdate) = 'time'::regtype AND
		datepart IN ('year', 'quarter', 'month', 'doy', 'day', 'week', 'weekday') THEN
		RAISE EXCEPTION 'The datepart % is not supported by date function dateadd for data type time.', datepart;
	END IF;

	CASE datepart
	WHEN 'year' THEN
		RETURN startdate + make_interval(years => num);
	WHEN 'quarter' THEN
		RETURN startdate + make_interval(months => num * 3);
	WHEN 'month' THEN
		RETURN startdate + make_interval(months => num);
	WHEN 'dayofyear', 'y' THEN
		RETURN startdate + make_interval(days => num);
	WHEN 'day' THEN
		RETURN startdate + make_interval(days => num);
	WHEN 'week' THEN
		RETURN startdate + make_interval(weeks => num);
	WHEN 'weekday' THEN
		RETURN startdate + make_interval(days => num);
	WHEN 'hour' THEN
		RETURN startdate + make_interval(hours => num);
	WHEN 'minute' THEN
		RETURN startdate + make_interval(mins => num);
	WHEN 'second' THEN
		RETURN startdate + make_interval(secs => num);
	WHEN 'millisecond' THEN
		RETURN startdate + make_interval(secs => (num::numeric) * 0.001);
	WHEN 'microsecond' THEN
        IF pg_typeof(startdate) = 'sys.datetimeoffset'::regtype THEN
            RETURN startdate + make_interval(secs => (num::numeric) * 0.000001);
        ELSIF pg_typeof(startdate) = 'time'::regtype THEN
            RETURN startdate + make_interval(secs => (num::numeric) * 0.000001);
        ELSIF pg_typeof(startdate) = 'sys.datetime2'::regtype THEN
            RETURN startdate + make_interval(secs => (num::numeric) * 0.000001);
        ELSIF pg_typeof(startdate) = 'sys.smalldatetime'::regtype THEN
            RAISE EXCEPTION 'The datepart % is not supported by date function dateadd for data type smalldatetime.', datepart;
        ELSE
            RAISE EXCEPTION 'The datepart % is not supported by date function dateadd for data type datetime.', datepart;
        END IF;
	WHEN 'nanosecond' THEN
        IF pg_typeof(startdate) = 'sys.datetimeoffset'::regtype THEN
            RETURN startdate + make_interval(secs => TRUNC((num::numeric)* 0.000000001, 6));
        ELSIF pg_typeof(startdate) = 'time'::regtype THEN
            RETURN startdate + make_interval(secs => TRUNC((num::numeric)* 0.000000001, 6));
        ELSIF pg_typeof(startdate) = 'sys.datetime2'::regtype THEN
            RETURN startdate + make_interval(secs => TRUNC((num::numeric)* 0.000000001, 6));
        ELSIF pg_typeof(startdate) = 'sys.smalldatetime'::regtype THEN
            RAISE EXCEPTION 'The datepart % is not supported by date function dateadd for data type smalldatetime.', datepart;
        ELSE
            RAISE EXCEPTION 'The datepart % is not supported by date function dateadd for data type datetime.', datepart;
        END IF;
	ELSE
		RAISE EXCEPTION '''%'' is not a recognized dateadd option.', datepart;
	END CASE;
END;
$$
STRICT
LANGUAGE plpgsql IMMUTABLE;
>>>>>>> 95e9e43a

CREATE OR REPLACE FUNCTION sys.format_datetime(IN value anyelement, IN format_pattern NVARCHAR,IN culture VARCHAR,  IN data_type VARCHAR DEFAULT '') RETURNS sys.nvarchar
AS 'babelfishpg_tsql', 'format_datetime' LANGUAGE C IMMUTABLE PARALLEL SAFE;
GRANT EXECUTE ON FUNCTION sys.format_datetime(IN anyelement, IN NVARCHAR, IN VARCHAR, IN VARCHAR) TO PUBLIC;

CREATE OR REPLACE FUNCTION sys.format_numeric(IN value anyelement, IN format_pattern NVARCHAR,IN culture VARCHAR,  IN data_type VARCHAR DEFAULT '', IN e_position INT DEFAULT -1) RETURNS sys.nvarchar
AS 'babelfishpg_tsql', 'format_numeric' LANGUAGE C IMMUTABLE PARALLEL SAFE;
GRANT EXECUTE ON FUNCTION sys.format_numeric(IN anyelement, IN NVARCHAR, IN VARCHAR, IN VARCHAR, IN INT) TO PUBLIC;

CREATE OR REPLACE FUNCTION sys.FORMAT(IN arg anyelement, IN p_format_pattern NVARCHAR, IN p_culture VARCHAR default 'en-us')
RETURNS sys.NVARCHAR
AS
$BODY$
DECLARE
    arg_type regtype;
    v_temp_integer INTEGER;
BEGIN
    arg_type := pg_typeof(arg);

    CASE
        WHEN arg_type IN ('time'::regtype ) THEN
            RETURN sys.format_datetime(arg, p_format_pattern, p_culture, 'time');

        WHEN arg_type IN ('date'::regtype, 'sys.datetime'::regtype, 'sys.smalldatetime'::regtype, 'sys.datetime2'::regtype ) THEN
            RETURN sys.format_datetime(arg::timestamp, p_format_pattern, p_culture);

        WHEN arg_type IN ('sys.tinyint'::regtype) THEN
            RETURN sys.format_numeric(arg::SMALLINT, p_format_pattern, p_culture, 'tinyint');

        WHEN arg_type IN ('smallint'::regtype) THEN
            RETURN sys.format_numeric(arg::SMALLINT, p_format_pattern, p_culture, 'smallint');

        WHEN arg_type IN ('integer'::regtype) THEN
            RETURN sys.format_numeric(arg, p_format_pattern, p_culture, 'integer');

         WHEN arg_type IN ('bigint'::regtype) THEN
            RETURN sys.format_numeric(arg, p_format_pattern, p_culture, 'bigint');

        WHEN arg_type IN ('numeric'::regtype) THEN
            RETURN sys.format_numeric(arg, p_format_pattern, p_culture, 'numeric');

        WHEN arg_type IN ('sys.decimal'::regtype) THEN
            RETURN sys.format_numeric(arg::numeric, p_format_pattern, p_culture, 'numeric');

        WHEN arg_type IN ('real'::regtype) THEN
            IF(p_format_pattern LIKE 'R%') THEN
                v_temp_integer := length(nullif((regexp_matches(arg::real::text, '(?<=\d*\.).*(?=[eE].*)')::text[])[1], ''));
            ELSE v_temp_integer:= -1;
            END IF;

            RETURN sys.format_numeric(arg, p_format_pattern, p_culture, 'real', v_temp_integer);

        WHEN arg_type IN ('float'::regtype) THEN
            RETURN sys.format_numeric(arg, p_format_pattern, p_culture, 'float');

        WHEN pg_typeof(arg) IN ('sys.smallmoney'::regtype, 'sys.money'::regtype) THEN
            RETURN sys.format_numeric(arg::numeric, p_format_pattern, p_culture, 'numeric');
        ELSE
            RAISE datatype_mismatch;
        END CASE;
EXCEPTION
	WHEN datatype_mismatch THEN
		RAISE USING MESSAGE := format('Argument data type % is invalid for argument 1 of format function.', pg_typeof(arg)),
					DETAIL := 'Invalid datatype.',
					HINT := 'Convert it to valid datatype and try again.';
END;
$BODY$
LANGUAGE plpgsql IMMUTABLE PARALLEL SAFE;
GRANT EXECUTE ON FUNCTION sys.FORMAT(IN anyelement, IN NVARCHAR, IN VARCHAR) TO PUBLIC;

CREATE OR REPLACE FUNCTION sys.babelfish_try_cast_to_any(IN arg TEXT, INOUT output ANYELEMENT, IN typmod INT)
RETURNS ANYELEMENT
AS $BODY$ BEGIN
    EXECUTE pg_catalog.format('SELECT CAST(%L AS %s)', arg, format_type(pg_typeof(output), typmod)) INTO output;
    EXCEPTION
        WHEN OTHERS THEN
            -- Do nothing. Output carries NULL.
END; $BODY$
LANGUAGE plpgsql;

CREATE OR REPLACE FUNCTION sys.babelfish_conv_date_to_string(IN p_datatype TEXT,
                                                                 IN p_dateval DATE,
                                                                 IN p_style NUMERIC DEFAULT 20)
RETURNS TEXT
AS
$BODY$
DECLARE
    v_day VARCHAR COLLATE "C";
    v_dateval DATE;
    v_style SMALLINT;
    v_month SMALLINT;
    v_resmask VARCHAR COLLATE "C";
    v_datatype VARCHAR COLLATE "C";
    v_language VARCHAR COLLATE "C";
    v_monthname VARCHAR COLLATE "C";
    v_resstring VARCHAR COLLATE "C";
    v_lengthexpr VARCHAR COLLATE "C";
    v_maxlength SMALLINT;
    v_res_length SMALLINT;
    v_err_message VARCHAR COLLATE "C";
    v_res_datatype VARCHAR COLLATE "C";
    v_lang_metadata_json JSONB;
    VARCHAR_MAX CONSTANT SMALLINT := 8000;
    NVARCHAR_MAX CONSTANT SMALLINT := 4000;
    CONVERSION_LANG CONSTANT VARCHAR COLLATE "C" := '';
    DATATYPE_REGEXP CONSTANT VARCHAR COLLATE "C" := '^\s*(CHAR|NCHAR|VARCHAR|NVARCHAR|CHARACTER VARYING)\s*$';
    DATATYPE_MASK_REGEXP CONSTANT VARCHAR COLLATE "C" := '^\s*(?:CHAR|NCHAR|VARCHAR|NVARCHAR|CHARACTER VARYING)\s*\(\s*(\d+|MAX)\s*\)\s*$';
BEGIN
    v_datatype := upper(trim(p_datatype));
    v_style := floor(p_style)::SMALLINT;
    IF (scale(p_style) > 0) THEN
        RAISE most_specific_type_mismatch;
    ELSIF (NOT ((v_style BETWEEN 0 AND 13) OR
                (v_style BETWEEN 20 AND 25) OR
                (v_style BETWEEN 100 AND 113) OR
                v_style IN (120, 121, 126, 127, 130, 131)))
    THEN
        RAISE invalid_parameter_value;
    ELSIF (v_style IN (8, 24, 108)) THEN
        RAISE invalid_datetime_format;
    END IF;
    IF (v_datatype ~* DATATYPE_MASK_REGEXP) THEN
        v_res_datatype := rtrim(split_part(v_datatype, '(', 1));
        v_maxlength := CASE
                          WHEN (v_res_datatype IN ('CHAR', 'VARCHAR')) THEN VARCHAR_MAX
                          ELSE NVARCHAR_MAX
                       END;
        v_lengthexpr := substring(v_datatype, DATATYPE_MASK_REGEXP);
        IF (v_lengthexpr <> 'MAX' AND char_length(v_lengthexpr) > 4) THEN
            RAISE interval_field_overflow;
        END IF;
        v_res_length := CASE v_lengthexpr
                           WHEN 'MAX' THEN v_maxlength
                           ELSE v_lengthexpr::SMALLINT
                        END;
    ELSIF (v_datatype ~* DATATYPE_REGEXP) THEN
        v_res_datatype := v_datatype;
    ELSE
        RAISE datatype_mismatch;
    END IF;
    v_dateval := CASE
                    WHEN (v_style NOT IN (130, 131)) THEN p_dateval
                    ELSE sys.babelfish_conv_greg_to_hijri(p_dateval) + 1
                 END;
    v_day := ltrim(to_char(v_dateval, 'DD'), '0');
    v_month := to_char(v_dateval, 'MM')::SMALLINT;
    v_language := CASE
                     WHEN (v_style IN (130, 131)) THEN 'HIJRI'
                     ELSE CONVERSION_LANG
                  END;
 RAISE NOTICE 'v_language=[%]', v_language;		  
    BEGIN
        v_lang_metadata_json := sys.babelfish_get_lang_metadata_json(v_language);
    EXCEPTION
        WHEN OTHERS THEN
        RAISE invalid_character_value_for_cast;
    END;
    v_monthname := (v_lang_metadata_json -> 'months_shortnames') ->> v_month - 1;
    v_resmask := CASE
                    WHEN (v_style IN (1, 22)) THEN 'MM/DD/YY'
                    WHEN (v_style = 101) THEN 'MM/DD/YYYY'
                    WHEN (v_style = 2) THEN 'YY.MM.DD'
                    WHEN (v_style = 102) THEN 'YYYY.MM.DD'
                    WHEN (v_style = 3) THEN 'DD/MM/YY'
                    WHEN (v_style = 103) THEN 'DD/MM/YYYY'
                    WHEN (v_style = 4) THEN 'DD.MM.YY'
                    WHEN (v_style = 104) THEN 'DD.MM.YYYY'
                    WHEN (v_style = 5) THEN 'DD-MM-YY'
                    WHEN (v_style = 105) THEN 'DD-MM-YYYY'
                    WHEN (v_style = 6) THEN 'DD $mnme$ YY'
                    WHEN (v_style IN (13, 106, 113)) THEN 'DD $mnme$ YYYY'
                    WHEN (v_style = 7) THEN '$mnme$ DD, YY'
                    WHEN (v_style = 107) THEN '$mnme$ DD, YYYY'
                    WHEN (v_style = 10) THEN 'MM-DD-YY'
                    WHEN (v_style = 110) THEN 'MM-DD-YYYY'
                    WHEN (v_style = 11) THEN 'YY/MM/DD'
                    WHEN (v_style = 111) THEN 'YYYY/MM/DD'
                    WHEN (v_style = 12) THEN 'YYMMDD'
                    WHEN (v_style = 112) THEN 'YYYYMMDD'
                    WHEN (v_style IN (20, 21, 23, 25, 120, 121, 126, 127)) THEN 'YYYY-MM-DD'
                    WHEN (v_style = 130) THEN 'DD $mnme$ YYYY'
                    WHEN (v_style = 131) THEN pg_catalog.format('%s/MM/YYYY', lpad(v_day, 2, ' '))
                    WHEN (v_style IN (0, 9, 100, 109)) THEN pg_catalog.format('$mnme$ %s YYYY', lpad(v_day, 2, ' '))
                 END;

    v_resstring := to_char(v_dateval, v_resmask);
    v_resstring := pg_catalog.replace(v_resstring, '$mnme$', v_monthname);
    v_resstring := substring(v_resstring, 1, coalesce(v_res_length, char_length(v_resstring)));
    v_res_length := coalesce(v_res_length,
                             CASE v_res_datatype
                                WHEN 'CHAR' THEN 30
                                ELSE 60
                             END);
    RETURN CASE
              WHEN (v_res_datatype NOT IN ('CHAR', 'NCHAR')) THEN v_resstring
              ELSE rpad(v_resstring, v_res_length, ' ')
           END;
EXCEPTION
    WHEN most_specific_type_mismatch THEN
        RAISE USING MESSAGE := 'Argument data type NUMERIC is invalid for argument 3 of convert function.',
                    DETAIL := 'Use of incorrect "style" parameter value during conversion process.',
                    HINT := 'Change "style" parameter to the proper value and try again.';

    WHEN invalid_parameter_value THEN
    RAISE USING MESSAGE := pg_catalog.format('%s is not a valid style number when converting from DATE to a character string.', v_style),
                    DETAIL := 'Use of incorrect "style" parameter value during conversion process.',
                    HINT := 'Change "style" parameter to the proper value and try again.';

    WHEN invalid_datetime_format THEN
    RAISE USING MESSAGE := pg_catalog.format('Error converting data type DATE to %s.', trim(p_datatype)),
                    DETAIL := 'Incorrect using of pair of input parameters values during conversion process.',
                    HINT := 'Check the input parameters values, correct them if needed, and try again.';

   WHEN interval_field_overflow THEN
   RAISE USING MESSAGE := pg_catalog.format('The size (%s) given to the convert specification ''%s'' exceeds the maximum allowed for any data type (%s).',
                                     v_lengthexpr,
                                     lower(v_res_datatype),
                                     v_maxlength),
                   DETAIL := 'Use of incorrect size value of data type parameter during conversion process.',
                   HINT := 'Change size component of data type parameter to the allowable value and try again.';
    WHEN datatype_mismatch THEN
        RAISE USING MESSAGE := 'Data type should be one of these values: ''CHAR(n|MAX)'', ''NCHAR(n|MAX)'', ''VARCHAR(n|MAX)'', ''NVARCHAR(n|MAX)''.',
                    DETAIL := 'Use of incorrect "datatype" parameter value during conversion process.',
                    HINT := 'Change "datatype" parameter to the proper value and try again.';

    WHEN invalid_character_value_for_cast THEN
    RAISE USING MESSAGE := pg_catalog.format('Invalid CONVERSION_LANG constant value - ''%s''. Allowed values are: ''English'', ''Deutsch'', etc.',
                                      CONVERSION_LANG),
                    DETAIL := 'Compiled incorrect CONVERSION_LANG constant value in function''s body.',
                    HINT := 'Correct CONVERSION_LANG constant value in function''s body, recompile it and try again.';
    WHEN invalid_text_representation THEN
        GET STACKED DIAGNOSTICS v_err_message = MESSAGE_TEXT;
        v_err_message := substring(lower(v_err_message), 'integer\:\s\"(.*)\"');

		RAISE USING MESSAGE := pg_catalog.format('Error while trying to convert "%s" value to SMALLINT (or INTEGER) data type.',
                                      v_err_message),
                    DETAIL := 'Supplied value contains illegal characters.',
                    HINT := 'Correct supplied value, remove all illegal characters.';
END;
$BODY$
LANGUAGE plpgsql
VOLATILE
RETURNS NULL ON NULL INPUT;

CREATE OR REPLACE FUNCTION sys.babelfish_conv_datetime_to_string(IN p_datatype TEXT,
                                                                     IN p_src_datatype TEXT,
                                                                     IN p_datetimeval TIMESTAMP(6) WITHOUT TIME ZONE,
                                                                     IN p_style NUMERIC DEFAULT -1)
RETURNS TEXT
AS
$BODY$
DECLARE
    v_day VARCHAR COLLATE "C";
    v_hour VARCHAR COLLATE "C";
    v_month SMALLINT;
    v_style SMALLINT;
    v_scale SMALLINT;
    v_resmask VARCHAR COLLATE "C";
    v_language VARCHAR COLLATE "C";
    v_datatype VARCHAR COLLATE "C";
    v_fseconds VARCHAR COLLATE "C";
    v_fractsep VARCHAR COLLATE "C";
    v_monthname VARCHAR COLLATE "C";
    v_resstring VARCHAR COLLATE "C";
    v_lengthexpr VARCHAR COLLATE "C";
    v_maxlength SMALLINT;
    v_res_length SMALLINT;
    v_err_message VARCHAR COLLATE "C";
    v_src_datatype VARCHAR COLLATE "C";
    v_res_datatype VARCHAR COLLATE "C";
    v_lang_metadata_json JSONB;
    VARCHAR_MAX CONSTANT SMALLINT := 8000;
    NVARCHAR_MAX CONSTANT SMALLINT := 4000;
    CONVERSION_LANG CONSTANT VARCHAR COLLATE "C" := '';
    DATATYPE_REGEXP CONSTANT VARCHAR COLLATE "C" := '^\s*(CHAR|NCHAR|VARCHAR|NVARCHAR|CHARACTER VARYING)\s*$';
    SRCDATATYPE_MASK_REGEXP VARCHAR COLLATE "C" := '^(?:DATETIME|SMALLDATETIME|DATETIME2)\s*(?:\s*\(\s*(\d+)\s*\)\s*)?$';
    DATATYPE_MASK_REGEXP CONSTANT VARCHAR COLLATE "C" := '^\s*(?:CHAR|NCHAR|VARCHAR|NVARCHAR|CHARACTER VARYING)\s*\(\s*(\d+|MAX)\s*\)\s*$';
    v_datetimeval TIMESTAMP(6) WITHOUT TIME ZONE;
BEGIN
    v_datatype := upper(trim(p_datatype));
    v_src_datatype := upper(trim(p_src_datatype));
    v_style := floor(p_style)::SMALLINT;
    IF (v_src_datatype ~* SRCDATATYPE_MASK_REGEXP)
    THEN
        v_scale := substring(v_src_datatype, SRCDATATYPE_MASK_REGEXP)::SMALLINT;
        v_src_datatype := rtrim(split_part(v_src_datatype, '(', 1));
        IF (v_src_datatype <> 'DATETIME2' AND v_scale IS NOT NULL) THEN
            RAISE invalid_indicator_parameter_value;
        ELSIF (v_scale NOT BETWEEN 0 AND 7) THEN
            RAISE invalid_regular_expression;
        END IF;
        v_scale := coalesce(v_scale, 7);
    ELSE
        RAISE most_specific_type_mismatch;
    END IF;
    IF (scale(p_style) > 0) THEN
        RAISE escape_character_conflict;
    ELSIF (NOT ((v_style BETWEEN 0 AND 14) OR
                (v_style BETWEEN 20 AND 25) OR
                (v_style BETWEEN 100 AND 114) OR
                v_style IN (-1, 120, 121, 126, 127, 130, 131)))
    THEN
        RAISE invalid_parameter_value;
    END IF;
    IF (v_datatype ~* DATATYPE_MASK_REGEXP) THEN
        v_res_datatype := rtrim(split_part(v_datatype, '(', 1));
        v_maxlength := CASE
                          WHEN (v_res_datatype IN ('CHAR', 'VARCHAR')) THEN VARCHAR_MAX
                          ELSE NVARCHAR_MAX
                       END;
        v_lengthexpr := substring(v_datatype, DATATYPE_MASK_REGEXP);
        IF (v_lengthexpr <> 'MAX' AND char_length(v_lengthexpr) > 4)
        THEN
            RAISE interval_field_overflow;
        END IF;
        v_res_length := CASE v_lengthexpr
                           WHEN 'MAX' THEN v_maxlength
                           ELSE v_lengthexpr::SMALLINT
                        END;
    ELSIF (v_datatype ~* DATATYPE_REGEXP) THEN
        v_res_datatype := v_datatype;
    ELSE
        RAISE datatype_mismatch;
    END IF;
    v_datetimeval := CASE
                        WHEN (v_style NOT IN (130, 131)) THEN p_datetimeval
                        ELSE sys.babelfish_conv_greg_to_hijri(p_datetimeval) + INTERVAL '1 day'
                     END;
    v_day := ltrim(to_char(v_datetimeval, 'DD'), '0');
    v_hour := ltrim(to_char(v_datetimeval, 'HH12'), '0');
    v_month := to_char(v_datetimeval, 'MM')::SMALLINT;
    v_language := CASE
                     WHEN (v_style IN (130, 131)) THEN 'HIJRI'
                     ELSE CONVERSION_LANG
                  END;
    BEGIN
        v_lang_metadata_json := sys.babelfish_get_lang_metadata_json(v_language);
    EXCEPTION
        WHEN OTHERS THEN
        RAISE invalid_character_value_for_cast;
    END;
    v_monthname := (v_lang_metadata_json -> 'months_shortnames') ->> v_month - 1;
    IF (v_src_datatype IN ('DATETIME', 'SMALLDATETIME')) THEN
        v_fseconds := sys.babelfish_round_fractseconds(to_char(v_datetimeval, 'MS'));
        IF (v_fseconds::INTEGER = 1000) THEN
            v_fseconds := '000';
            v_datetimeval := v_datetimeval + INTERVAL '1 second';
        ELSE
            v_fseconds := lpad(v_fseconds, 3, '0');
        END IF;
    ELSE
        v_fseconds := sys.babelfish_get_microsecs_from_fractsecs(to_char(v_datetimeval, 'US'), v_scale);
        IF (v_scale = 7) THEN
            v_fseconds := concat(v_fseconds, '0');
        END IF;
    END IF;
    v_fractsep := CASE v_src_datatype
                     WHEN 'DATETIME2' THEN '.'
                     ELSE ':'
                  END;
    IF ((v_style = -1 AND v_src_datatype <> 'DATETIME2') OR
        v_style IN (0, 9, 100, 109))
    THEN
    	v_resmask := pg_catalog.format('$mnme$ %s YYYY %s:MI%s',
                            lpad(v_day, 2, ' '),
                            lpad(v_hour, 2, ' '),
                            CASE
                               WHEN (v_style IN (-1, 0, 100)) THEN 'AM'
                               ELSE pg_catalog.format(':SS:%sAM', v_fseconds)
                            END);
                            ELSIF (v_style = 1) THEN
        v_resmask := 'MM/DD/YY';
    ELSIF (v_style = 101) THEN
        v_resmask := 'MM/DD/YYYY';
    ELSIF (v_style = 2) THEN
        v_resmask := 'YY.MM.DD';
    ELSIF (v_style = 102) THEN
        v_resmask := 'YYYY.MM.DD';
    ELSIF (v_style = 3) THEN
        v_resmask := 'DD/MM/YY';
    ELSIF (v_style = 103) THEN
        v_resmask := 'DD/MM/YYYY';
    ELSIF (v_style = 4) THEN
        v_resmask := 'DD.MM.YY';
    ELSIF (v_style = 104) THEN
        v_resmask := 'DD.MM.YYYY';
    ELSIF (v_style = 5) THEN
        v_resmask := 'DD-MM-YY';
    ELSIF (v_style = 105) THEN
        v_resmask := 'DD-MM-YYYY';
    ELSIF (v_style = 6) THEN
        v_resmask := 'DD $mnme$ YY';
    ELSIF (v_style = 106) THEN
        v_resmask := 'DD $mnme$ YYYY';
    ELSIF (v_style = 7) THEN
        v_resmask := '$mnme$ DD, YY';
    ELSIF (v_style = 107) THEN
        v_resmask := '$mnme$ DD, YYYY';
    ELSIF (v_style IN (8, 24, 108)) THEN
        v_resmask := 'HH24:MI:SS';
    ELSIF (v_style = 10) THEN
        v_resmask := 'MM-DD-YY';
    ELSIF (v_style = 110) THEN
        v_resmask := 'MM-DD-YYYY';
    ELSIF (v_style = 11) THEN
        v_resmask := 'YY/MM/DD';
    ELSIF (v_style = 111) THEN
        v_resmask := 'YYYY/MM/DD';
    ELSIF (v_style = 12) THEN
        v_resmask := 'YYMMDD';
    ELSIF (v_style = 112) THEN
        v_resmask := 'YYYYMMDD';
    ELSIF (v_style IN (13, 113)) THEN
	    v_resmask := pg_catalog.format('DD $mnme$ YYYY HH24:MI:SS%s%s', v_fractsep, v_fseconds);
    ELSIF (v_style IN (14, 114)) THEN
    	v_resmask := pg_catalog.format('HH24:MI:SS%s%s', v_fractsep, v_fseconds);
    ELSIF (v_style IN (20, 120)) THEN
        v_resmask := 'YYYY-MM-DD HH24:MI:SS';
    ELSIF ((v_style = -1 AND v_src_datatype = 'DATETIME2') OR
           v_style IN (21, 25, 121))
    THEN
    	v_resmask := pg_catalog.format('YYYY-MM-DD HH24:MI:SS.%s', v_fseconds);
    ELSIF (v_style = 22) THEN
    	v_resmask := pg_catalog.format('MM/DD/YY %s:MI:SS AM', lpad(v_hour, 2, ' '));
    ELSIF (v_style = 23) THEN
        v_resmask := 'YYYY-MM-DD';
    ELSIF (v_style IN (126, 127)) THEN
        v_resmask := CASE v_src_datatype
                        WHEN 'SMALLDATETIME' THEN 'YYYY-MM-DDT$rem$HH24:MI:SS'
    					ELSE pg_catalog.format('YYYY-MM-DDT$rem$HH24:MI:SS.%s', v_fseconds)
    				END;
    ELSIF (v_style IN (130, 131)) THEN
        v_resmask := concat(CASE p_style
				        		WHEN 131 THEN pg_catalog.format('%s/MM/YYYY ', lpad(v_day, 2, ' '))
                                ELSE pg_catalog.format('%s $mnme$ YYYY ', lpad(v_day, 2, ' '))
                            END,
                            pg_catalog.format('%s:MI:SS%s%sAM', lpad(v_hour, 2, ' '), v_fractsep, v_fseconds));
    END IF;

    v_resstring := to_char(v_datetimeval, v_resmask);
    v_resstring := pg_catalog.replace(v_resstring, '$mnme$', v_monthname);
    v_resstring := pg_catalog.replace(v_resstring, '$rem$', '');
    v_resstring := substring(v_resstring, 1, coalesce(v_res_length, char_length(v_resstring)));
    v_res_length := coalesce(v_res_length,
                             CASE v_res_datatype
                                WHEN 'CHAR' THEN 30
                                ELSE 60
                             END);
    RETURN CASE
              WHEN (v_res_datatype NOT IN ('CHAR', 'NCHAR')) THEN v_resstring
              ELSE rpad(v_resstring, v_res_length, ' ')
           END;
EXCEPTION
	WHEN most_specific_type_mismatch THEN
        RAISE USING MESSAGE := 'Source data type should be one of these values: ''DATETIME'', ''SMALLDATETIME'', ''DATETIME2'' or ''DATETIME2(n)''.',
                    DETAIL := 'Use of incorrect "src_datatype" parameter value during conversion process.',
                    HINT := 'Change "srcdatatype" parameter to the proper value and try again.';

	WHEN invalid_regular_expression THEN
		RAISE USING MESSAGE := pg_catalog.format('The source data type scale (%s) given to the convert specification exceeds the maximum allowable value (7).',
										v_scale),
                   DETAIL := 'Use of incorrect scale value of source data type parameter during conversion process.',
                   HINT := 'Change scale component of source data type parameter to the allowable value and try again.';

	WHEN invalid_indicator_parameter_value THEN
        RAISE USING MESSAGE := pg_catalog.format('Invalid attributes specified for data type %s.', v_src_datatype),
                    DETAIL := 'Use of incorrect scale value, which is not corresponding to specified data type.',
                    HINT := 'Change data type scale component or select different data type and try again.';

    WHEN escape_character_conflict THEN
        RAISE USING MESSAGE := 'Argument data type NUMERIC is invalid for argument 4 of convert function.',
                    DETAIL := 'Use of incorrect "style" parameter value during conversion process.',
                    HINT := 'Change "style" parameter to the proper value and try again.';

    WHEN invalid_parameter_value THEN
        RAISE USING MESSAGE := pg_catalog.format('%s is not a valid style number when converting from %s to a character string.',
                                      v_style, v_src_datatype),
                    DETAIL := 'Use of incorrect "style" parameter value during conversion process.',
                    HINT := 'Change "style" parameter to the proper value and try again.';

    WHEN interval_field_overflow THEN
            RAISE USING MESSAGE := pg_catalog.format('The size (%s) given to the convert specification ''%s'' exceeds the maximum allowed for any data type (%s).',
                                      v_lengthexpr, lower(v_res_datatype), v_maxlength),
                    DETAIL := 'Use of incorrect size value of data type parameter during conversion process.',
                    HINT := 'Change size component of data type parameter to the allowable value and try again.';
    WHEN datatype_mismatch THEN
        RAISE USING MESSAGE := 'Data type should be one of these values: ''CHAR(n|MAX)'', ''NCHAR(n|MAX)'', ''VARCHAR(n|MAX)'', ''NVARCHAR(n|MAX)''.',
                    DETAIL := 'Use of incorrect "datatype" parameter value during conversion process.',
                    HINT := 'Change "datatype" parameter to the proper value and try again.';

    WHEN invalid_character_value_for_cast THEN
        RAISE USING MESSAGE := pg_catalog.format('Invalid CONVERSION_LANG constant value - ''%s''. Allowed values are: ''English'', ''Deutsch'', etc.',
                                      CONVERSION_LANG),
                    DETAIL := 'Compiled incorrect CONVERSION_LANG constant value in function''s body.',
                    HINT := 'Correct CONVERSION_LANG constant value in function''s body, recompile it and try again.';

    WHEN invalid_text_representation THEN
        GET STACKED DIAGNOSTICS v_err_message = MESSAGE_TEXT;
        v_err_message := substring(lower(v_err_message), 'integer\:\s\"(.*)\"');

        RAISE USING MESSAGE := pg_catalog.format('Error while trying to convert "%s" value to SMALLINT data type.',

                                      v_err_message),
                    DETAIL := 'Supplied value contains illegal characters.',
                    HINT := 'Correct supplied value, remove all illegal characters.';
END;
$BODY$
LANGUAGE plpgsql
VOLATILE
RETURNS NULL ON NULL INPUT;

CREATE OR REPLACE FUNCTION sys.babelfish_conv_greg_to_hijri(IN p_datetimeval TIMESTAMP WITHOUT TIME ZONE)
RETURNS TIMESTAMP WITHOUT TIME ZONE
AS
$BODY$
DECLARE
    v_hijri_date DATE;
BEGIN
    v_hijri_date := sys.babelfish_conv_greg_to_hijri(extract(day from p_datetimeval)::SMALLINT,
                                                         extract(month from p_datetimeval)::SMALLINT,
                                                         extract(year from p_datetimeval)::INTEGER);

    RETURN to_timestamp(pg_catalog.format('%s %s', to_char(v_hijri_date, 'DD.MM.YYYY'),
                                        to_char(p_datetimeval, ' HH24:MI:SS.US')),
                        'DD.MM.YYYY HH24:MI:SS.US');
END;
$BODY$
LANGUAGE plpgsql
VOLATILE
RETURNS NULL ON NULL INPUT;

CREATE OR REPLACE FUNCTION sys.babelfish_conv_hijri_to_greg(IN p_datetimeval TIMESTAMP WITHOUT TIME ZONE)
RETURNS TIMESTAMP WITHOUT TIME ZONE
AS
$BODY$
DECLARE
    v_hijri_date DATE;
BEGIN
    v_hijri_date := sys.babelfish_conv_hijri_to_greg(extract(day from p_dateval)::NUMERIC,
                                                         extract(month from p_dateval)::NUMERIC,
                                                         extract(year from p_dateval)::NUMERIC);

    RETURN to_timestamp(pg_catalog.format('%s %s', to_char(v_hijri_date, 'DD.MM.YYYY'),
                                        to_char(p_datetimeval, ' HH24:MI:SS.US')),
                        'DD.MM.YYYY HH24:MI:SS.US');
END;
$BODY$
LANGUAGE plpgsql
VOLATILE
RETURNS NULL ON NULL INPUT;

CREATE OR REPLACE FUNCTION sys.babelfish_conv_time_to_string(IN p_datatype TEXT,
                                                                 IN p_src_datatype TEXT,
                                                                 IN p_timeval TIME(6) WITHOUT TIME ZONE,
                                                                 IN p_style NUMERIC DEFAULT 25)
RETURNS TEXT
AS
$BODY$
DECLARE
    v_hours VARCHAR COLLATE "C";
    v_style SMALLINT;
    v_scale SMALLINT;
    v_resmask VARCHAR COLLATE "C";
    v_fseconds VARCHAR COLLATE "C";
    v_datatype VARCHAR COLLATE "C";
    v_resstring VARCHAR COLLATE "C";
    v_lengthexpr VARCHAR COLLATE "C";
    v_res_length SMALLINT;
    v_res_datatype VARCHAR COLLATE "C";
    v_src_datatype VARCHAR COLLATE "C";
    v_res_maxlength SMALLINT;
    VARCHAR_MAX CONSTANT SMALLINT := 8000;
    NVARCHAR_MAX CONSTANT SMALLINT := 4000;
    -- We use the regex below to make sure input p_datatype is one of them
    DATATYPE_REGEXP CONSTANT VARCHAR COLLATE "C" := '^\s*(CHAR|NCHAR|VARCHAR|NVARCHAR|CHARACTER VARYING)\s*$';
    -- We use the regex below to get the length of the datatype, if specified
    -- For example, to get the '10' out of 'varchar(10)'
    DATATYPE_MASK_REGEXP CONSTANT VARCHAR COLLATE "C" := '^\s*(?:CHAR|NCHAR|VARCHAR|NVARCHAR|CHARACTER VARYING)\s*\(\s*(\d+|MAX)\s*\)\s*$';
    SRCDATATYPE_MASK_REGEXP VARCHAR COLLATE "C" := '^\s*(?:TIME)\s*(?:\s*\(\s*(\d+)\s*\)\s*)?\s*$';
BEGIN
    v_datatype := upper(trim(p_datatype));
    v_src_datatype := upper(trim(p_src_datatype));
    v_style := floor(p_style)::SMALLINT;
    IF (v_src_datatype ~* SRCDATATYPE_MASK_REGEXP)
    THEN
        v_scale := coalesce(substring(v_src_datatype, SRCDATATYPE_MASK_REGEXP)::SMALLINT, 7);
        IF (v_scale NOT BETWEEN 0 AND 7) THEN
            RAISE invalid_regular_expression;
        END IF;
    ELSE
        RAISE most_specific_type_mismatch;
    END IF;
    IF (v_datatype ~* DATATYPE_MASK_REGEXP)
    THEN
        v_res_datatype := rtrim(split_part(v_datatype, '(', 1));
        v_res_maxlength := CASE
                              WHEN (v_res_datatype IN ('CHAR', 'VARCHAR')) THEN VARCHAR_MAX
                              ELSE NVARCHAR_MAX
                           END;
        v_lengthexpr := substring(v_datatype, DATATYPE_MASK_REGEXP);
        IF (v_lengthexpr <> 'MAX' AND char_length(v_lengthexpr) > 4) THEN
            RAISE interval_field_overflow;
        END IF;
        v_res_length := CASE v_lengthexpr
                           WHEN 'MAX' THEN v_res_maxlength
                           ELSE v_lengthexpr::SMALLINT
                        END;
    ELSIF (v_datatype ~* DATATYPE_REGEXP) THEN
        v_res_datatype := v_datatype;
    ELSE
        RAISE datatype_mismatch;
    END IF;
    IF (scale(p_style) > 0) THEN
        RAISE escape_character_conflict;
    ELSIF (NOT ((v_style BETWEEN 0 AND 14) OR
                (v_style BETWEEN 20 AND 25) OR
                (v_style BETWEEN 100 AND 114) OR
                v_style IN (120, 121, 126, 127, 130, 131)))
    THEN
        RAISE invalid_parameter_value;
    ELSIF ((v_style BETWEEN 1 AND 7) OR
           (v_style BETWEEN 10 AND 12) OR
           (v_style BETWEEN 101 AND 107) OR
           (v_style BETWEEN 110 AND 112) OR
           v_style = 23)
    THEN
        RAISE invalid_datetime_format;
    END IF;
    v_hours := ltrim(to_char(p_timeval, 'HH12'), '0');
    v_fseconds := sys.babelfish_get_microsecs_from_fractsecs(to_char(p_timeval, 'US'), v_scale);
    IF (v_scale = 7) THEN
        v_fseconds := concat(v_fseconds, '0');
    END IF;
    IF (v_style IN (0, 100))
    THEN
        v_resmask := concat(v_hours, ':MIAM');
    ELSIF (v_style IN (8, 20, 24, 108, 120))
    THEN
        v_resmask := 'HH24:MI:SS';
    ELSIF (v_style IN (9, 109))
    THEN
        v_resmask := CASE
                        WHEN (char_length(v_fseconds) = 0) THEN concat(v_hours, ':MI:SSAM')
                        ELSE pg_catalog.format('%s:MI:SS.%sAM', v_hours, v_fseconds)
                     END;
    ELSIF (v_style IN (13, 14, 21, 25, 113, 114, 121, 126, 127))
    THEN
        v_resmask := CASE
                        WHEN (char_length(v_fseconds) = 0) THEN 'HH24:MI:SS'
                        ELSE concat('HH24:MI:SS.', v_fseconds)
                     END;
    ELSIF (v_style = 22)
    THEN
    	v_resmask := pg_catalog.format('%s:MI:SS AM', lpad(v_hours, 2, ' '));
    ELSIF (v_style IN (130, 131))
    THEN
        v_resmask := CASE
                        WHEN (char_length(v_fseconds) = 0) THEN concat(lpad(v_hours, 2, ' '), ':MI:SSAM')
                        ELSE pg_catalog.format('%s:MI:SS.%sAM', lpad(v_hours, 2, ' '), v_fseconds)
                     END;
    END IF;

    v_resstring := to_char(p_timeval, v_resmask);
    v_resstring := substring(v_resstring, 1, coalesce(v_res_length, char_length(v_resstring)));
    v_res_length := coalesce(v_res_length,
                             CASE v_res_datatype
                                WHEN 'CHAR' THEN 30
                                ELSE 60
                             END);
    RETURN CASE
              WHEN (v_res_datatype NOT IN ('CHAR', 'NCHAR')) THEN v_resstring
              ELSE rpad(v_resstring, v_res_length, ' ')
           END;
EXCEPTION
    WHEN most_specific_type_mismatch THEN
        RAISE USING MESSAGE := 'Source data type should be ''TIME'' or ''TIME(n)''.',
                    DETAIL := 'Use of incorrect "src_datatype" parameter value during conversion process.',
                    HINT := 'Change "src_datatype" parameter to the proper value and try again.';

   WHEN invalid_regular_expression THEN
       RAISE USING MESSAGE := pg_catalog.format('The source data type scale (%s) given to the convert specification exceeds the maximum allowable value (7).',
                                     v_scale),
                   DETAIL := 'Use of incorrect scale value of source data type parameter during conversion process.',
                   HINT := 'Change scale component of source data type parameter to the allowable value and try again.';

   WHEN interval_field_overflow THEN
       RAISE USING MESSAGE := pg_catalog.format('The size (%s) given to the convert specification ''%s'' exceeds the maximum allowed for any data type (%s).',
                                     v_lengthexpr, lower(v_res_datatype), v_res_maxlength),
                   DETAIL := 'Use of incorrect size value of target data type parameter during conversion process.',
                   HINT := 'Change size component of data type parameter to the allowable value and try again.';
    WHEN escape_character_conflict THEN
        RAISE USING MESSAGE := 'Argument data type NUMERIC is invalid for argument 4 of convert function.',
                    DETAIL := 'Use of incorrect "style" parameter value during conversion process.',
                    HINT := 'Change "style" parameter to the proper value and try again.';

    WHEN invalid_parameter_value THEN
        RAISE USING MESSAGE := pg_catalog.format('%s is not a valid style number when converting from TIME to a character string.', v_style),
                    DETAIL := 'Use of incorrect "style" parameter value during conversion process.',
                    HINT := 'Change "style" parameter to the proper value and try again.';

    WHEN datatype_mismatch THEN
        RAISE USING MESSAGE := 'Data type should be one of these values: ''CHAR(n|MAX)'', ''NCHAR(n|MAX)'', ''VARCHAR(n|MAX)'', ''NVARCHAR(n|MAX)''.',
                    DETAIL := 'Use of incorrect "datatype" parameter value during conversion process.',
                    HINT := 'Change "datatype" parameter to the proper value and try again.';

    WHEN invalid_datetime_format THEN
        RAISE USING MESSAGE := pg_catalog.format('Error converting data type TIME to %s.',
                                      rtrim(split_part(trim(p_datatype), '(', 1))),
                    DETAIL := 'Incorrect using of pair of input parameters values during conversion process.',
                    HINT := 'Check the input parameters values, correct them if needed, and try again.';
END;
$BODY$
LANGUAGE plpgsql
VOLATILE
RETURNS NULL ON NULL INPUT;

CREATE OR REPLACE FUNCTION sys.babelfish_sp_aws_add_jobschedule (
  par_job_id integer = NULL::integer,
  par_schedule_id integer = NULL::integer,
  out returncode integer
)
AS
$body$
DECLARE
  var_retval INT;
  proc_name_mask VARCHAR(100);
  var_owner_login_name VARCHAR(128);
  var_xml TEXT DEFAULT '';
  var_cron_expression VARCHAR(50);
  var_job_cmd VARCHAR(255);
  lambda_arn VARCHAR(255);
  return_message text;
  var_schedule_name VARCHAR(255);
  var_job_name VARCHAR(128);
  var_start_step_id INTEGER;
  var_notify_level_email INTEGER;
  var_notify_email_operator_id INTEGER;
  var_notify_email_operator_name VARCHAR(128);
  notify_email_sender VARCHAR(128);
  var_delete_level INTEGER;
BEGIN
  IF (EXISTS (
      SELECT 1
        FROM sys.sysjobschedules
       WHERE (schedule_id = par_schedule_id)
         AND (job_id = par_job_id)))
  THEN
    SELECT cron_expression
      FROM sys.babelfish_sp_schedule_to_cron (par_job_id, par_schedule_id)
      INTO var_cron_expression;
    SELECT name
      FROM sys.sysschedules
     WHERE schedule_id = par_schedule_id
      INTO var_schedule_name;
    SELECT name
         , start_step_id
         , COALESCE(notify_level_email,0)
         , COALESCE(notify_email_operator_id,0)
         , COALESCE(notify_email_operator_name,'')
         , COALESCE(delete_level,0)
      FROM sys.sysjobs
     WHERE job_id = par_job_id
      INTO var_job_name
         , var_start_step_id
         , var_notify_level_email
         , var_notify_email_operator_id
         , var_notify_email_operator_name
         , var_delete_level;

    proc_name_mask := 'sys_data.sql_agent$job_%s_step_%s';
    var_job_cmd := pg_catalog.format(proc_name_mask, par_job_id, '1');
    notify_email_sender := 'aws_test_email_sender@dbbest.com';


    var_xml := CONCAT(var_xml, '{');
    var_xml := CONCAT(var_xml, '"mode": "add_job",');
    var_xml := CONCAT(var_xml, '"parameters": {');
    var_xml := CONCAT(var_xml, '"vendor": "postgresql",');
    var_xml := CONCAT(var_xml, '"job_name": "',var_schedule_name,'",');
    var_xml := CONCAT(var_xml, '"job_frequency": "',var_cron_expression,'",');
    var_xml := CONCAT(var_xml, '"job_cmd": "',var_job_cmd,'",');
    var_xml := CONCAT(var_xml, '"notify_level_email": ',var_notify_level_email,',');
    var_xml := CONCAT(var_xml, '"delete_level": ',var_delete_level,',');
    var_xml := CONCAT(var_xml, '"uid": "',par_job_id,'",');
    var_xml := CONCAT(var_xml, '"callback": "sys.babelfish_sp_job_log",');
    var_xml := CONCAT(var_xml, '"notification": {');
    var_xml := CONCAT(var_xml, '"notify_email_sender": "',notify_email_sender,'",');
    var_xml := CONCAT(var_xml, '"notify_email_recipient": "',var_notify_email_operator_name,'"');
    var_xml := CONCAT(var_xml, '}');
    var_xml := CONCAT(var_xml, '}');
    var_xml := CONCAT(var_xml, '}');
    -- RAISE NOTICE '%', var_xml;
    SELECT sys.babelfish_get_service_setting ('JOB', 'LAMBDA_ARN')
      INTO lambda_arn;
    SELECT sys.awslambda_fn (lambda_arn, var_xml) INTO return_message;
    returncode := 0;
  ELSE
    returncode := 1;
    RAISE 'Job not fount' USING ERRCODE := '50000';
  END IF;
END;
$body$
LANGUAGE 'plpgsql';

CREATE OR REPLACE FUNCTION sys.babelfish_sp_aws_add_jobschedule (
  par_job_id integer = NULL::integer,
  par_schedule_id integer = NULL::integer,
  out returncode integer
)
AS
$body$
DECLARE
  var_retval INT;
  proc_name_mask VARCHAR(100);
  var_owner_login_name VARCHAR(128);
  var_xml TEXT DEFAULT '';
  var_cron_expression VARCHAR(50);
  var_job_cmd VARCHAR(255);
  lambda_arn VARCHAR(255);
  return_message text;
  var_schedule_name VARCHAR(255);
  var_job_name VARCHAR(128);
  var_start_step_id INTEGER;
  var_notify_level_email INTEGER;
  var_notify_email_operator_id INTEGER;
  var_notify_email_operator_name VARCHAR(128);
  notify_email_sender VARCHAR(128);
  var_delete_level INTEGER;
BEGIN
  IF (EXISTS (
      SELECT 1
        FROM sys.sysjobschedules
       WHERE (schedule_id = par_schedule_id)
         AND (job_id = par_job_id)))
  THEN
    SELECT cron_expression
      FROM sys.babelfish_sp_schedule_to_cron (par_job_id, par_schedule_id)
      INTO var_cron_expression;
    SELECT name
      FROM sys.sysschedules
     WHERE schedule_id = par_schedule_id
      INTO var_schedule_name;
    SELECT name
         , start_step_id
         , COALESCE(notify_level_email,0)
         , COALESCE(notify_email_operator_id,0)
         , COALESCE(notify_email_operator_name,'')
         , COALESCE(delete_level,0)
      FROM sys.sysjobs
     WHERE job_id = par_job_id
      INTO var_job_name
         , var_start_step_id
         , var_notify_level_email
         , var_notify_email_operator_id
         , var_notify_email_operator_name
         , var_delete_level;

    proc_name_mask := 'sys_data.sql_agent$job_%s_step_%s';
    var_job_cmd := pg_catalog.format(proc_name_mask, par_job_id, '1');
    notify_email_sender := 'aws_test_email_sender@dbbest.com';


    var_xml := CONCAT(var_xml, '{');
    var_xml := CONCAT(var_xml, '"mode": "add_job",');
    var_xml := CONCAT(var_xml, '"parameters": {');
    var_xml := CONCAT(var_xml, '"vendor": "postgresql",');
    var_xml := CONCAT(var_xml, '"job_name": "',var_schedule_name,'",');
    var_xml := CONCAT(var_xml, '"job_frequency": "',var_cron_expression,'",');
    var_xml := CONCAT(var_xml, '"job_cmd": "',var_job_cmd,'",');
    var_xml := CONCAT(var_xml, '"notify_level_email": ',var_notify_level_email,',');
    var_xml := CONCAT(var_xml, '"delete_level": ',var_delete_level,',');
    var_xml := CONCAT(var_xml, '"uid": "',par_job_id,'",');
    var_xml := CONCAT(var_xml, '"callback": "sys.babelfish_sp_job_log",');
    var_xml := CONCAT(var_xml, '"notification": {');
    var_xml := CONCAT(var_xml, '"notify_email_sender": "',notify_email_sender,'",');
    var_xml := CONCAT(var_xml, '"notify_email_recipient": "',var_notify_email_operator_name,'"');
    var_xml := CONCAT(var_xml, '}');
    var_xml := CONCAT(var_xml, '}');
    var_xml := CONCAT(var_xml, '}');
    -- RAISE NOTICE '%', var_xml;
    SELECT sys.babelfish_get_service_setting ('JOB', 'LAMBDA_ARN')
      INTO lambda_arn;
    SELECT sys.awslambda_fn (lambda_arn, var_xml) INTO return_message;
    returncode := 0;
  ELSE
    returncode := 1;
    RAISE 'Job not fount' USING ERRCODE := '50000';
  END IF;
END;
$body$
LANGUAGE 'plpgsql';

CREATE OR REPLACE FUNCTION sys.babelfish_sp_schedule_to_cron (
  par_job_id integer,
  par_schedule_id integer,
  out cron_expression varchar
)
RETURNS VARCHAR AS
$body$
DECLARE
  var_enabled INTEGER;
  var_freq_type INTEGER;
  var_freq_interval INTEGER;
  var_freq_subday_type INTEGER;
  var_freq_subday_interval INTEGER;
  var_freq_relative_interval INTEGER;
  var_freq_recurrence_factor INTEGER;
  var_active_start_date INTEGER;
  var_active_end_date INTEGER;
  var_active_start_time INTEGER;
  var_active_end_time INTEGER;
  var_next_run_date date;
  var_next_run_time time;
  var_next_run_dt timestamp;
  var_tmp_interval varchar(50);
  var_current_dt timestamp;
  var_next_dt timestamp;
BEGIN
  SELECT enabled
       , freq_type
       , freq_interval
       , freq_subday_type
       , freq_subday_interval
       , freq_relative_interval
       , freq_recurrence_factor
       , active_start_date
       , active_end_date
       , active_start_time
       , active_end_time
    FROM sys.sysschedules
    INTO var_enabled
       , var_freq_type
       , var_freq_interval
       , var_freq_subday_type
       , var_freq_subday_interval
       , var_freq_relative_interval
       , var_freq_recurrence_factor
       , var_active_start_date
       , var_active_end_date
       , var_active_start_time
       , var_active_end_time
   WHERE schedule_id = par_schedule_id;
  /* if enabled = 0 return */
  CASE var_freq_type
    WHEN 1 THEN
      NULL;
    WHEN 4 THEN
    BEGIN
        cron_expression :=
        CASE
          /* WHEN var_freq_subday_type = 1 THEN var_freq_subday_interval::character varying || ' At the specified time'  -- start time */
          /* WHEN var_freq_subday_type = 2 THEN var_freq_subday_interval::character varying || ' second'  -- ADD var_freq_subday_interval SECOND */
          WHEN var_freq_subday_type = 4 THEN pg_catalog.format('cron(*/%s * * * ? *)', var_freq_subday_interval::character varying) /* ADD var_freq_subday_interval MINUTE */
          WHEN var_freq_subday_type = 8 THEN pg_catalog.format('cron(0 */%s * * ? *)', var_freq_subday_interval::character varying) /* ADD var_freq_subday_interval HOUR */
          ELSE ''
        END;
    END;
    WHEN 8 THEN
      NULL;
    WHEN 16 THEN
      NULL;
    WHEN 32 THEN
      NULL;
    WHEN 64 THEN
      NULL;
    WHEN 128 THEN
     NULL;
  END CASE;
 -- return cron_expression;
END;
$body$
LANGUAGE 'plpgsql';

CREATE OR REPLACE FUNCTION sys.datetime2fromparts(IN p_year NUMERIC,
                                                                IN p_month NUMERIC,
                                                                IN p_day NUMERIC,
                                                                IN p_hour NUMERIC,
                                                                IN p_minute NUMERIC,
                                                                IN p_seconds NUMERIC,
                                                                IN p_fractions NUMERIC,
                                                                IN p_precision NUMERIC)
RETURNS TIMESTAMP WITHOUT TIME ZONE
AS
$BODY$
DECLARE
   v_fractions VARCHAR;
   v_precision SMALLINT;
   v_err_message VARCHAR;
   v_calc_seconds NUMERIC;
BEGIN
   v_fractions := floor(p_fractions)::INTEGER::VARCHAR;
   v_precision := p_precision::SMALLINT;
   IF (scale(p_precision) > 0) THEN
      RAISE most_specific_type_mismatch;
   ELSIF ((p_year::SMALLINT NOT BETWEEN 1 AND 9999) OR
       (p_month::SMALLINT NOT BETWEEN 1 AND 12) OR
       (p_day::SMALLINT NOT BETWEEN 1 AND 31) OR
       (p_hour::SMALLINT NOT BETWEEN 0 AND 23) OR
       (p_minute::SMALLINT NOT BETWEEN 0 AND 59) OR
       (p_seconds::SMALLINT NOT BETWEEN 0 AND 59) OR
       (p_fractions::SMALLINT NOT BETWEEN 0 AND 9999999) OR
       (p_fractions::SMALLINT != 0 AND char_length(v_fractions) > p_precision))
   THEN
      RAISE invalid_datetime_format;
   ELSIF (v_precision NOT BETWEEN 0 AND 7) THEN
      RAISE invalid_parameter_value;
   END IF;

   v_calc_seconds := pg_catalog.format('%s.%s',
                            floor(p_seconds)::SMALLINT,
                            substring(rpad(lpad(v_fractions, v_precision, '0'), 7, '0'), 1, 6))::NUMERIC;

   RETURN make_timestamp(floor(p_year)::SMALLINT,
                         floor(p_month)::SMALLINT,
                         floor(p_day)::SMALLINT,
                         floor(p_hour)::SMALLINT,
                         floor(p_minute)::SMALLINT,
                         v_calc_seconds);
EXCEPTION
   WHEN most_specific_type_mismatch THEN
      RAISE USING MESSAGE := 'Scale argument is not valid. Valid expressions for data type DATETIME2 scale argument are integer constants and integer constant expressions.',
                  DETAIL := 'Use of incorrect "precision" parameter value during conversion process.',
                  HINT := 'Change "precision" parameter to the proper value and try again.';

   WHEN invalid_parameter_value THEN
      RAISE USING MESSAGE := pg_catalog.format('Specified scale %s is invalid.', v_precision),
                  DETAIL := 'Use of incorrect "precision" parameter value during conversion process.',
                  HINT := 'Change "precision" parameter to the proper value and try again.';

   WHEN invalid_datetime_format THEN
      RAISE USING MESSAGE := 'Cannot construct data type DATETIME2, some of the arguments have values which are not valid.',
                  DETAIL := 'Possible use of incorrect value of date or time part (which lies outside of valid range).',
                  HINT := 'Check each input argument belongs to the valid range and try again.';
   WHEN numeric_value_out_of_range THEN
      GET STACKED DIAGNOSTICS v_err_message = MESSAGE_TEXT;
      v_err_message := upper(split_part(v_err_message, ' ', 1));

      RAISE USING MESSAGE := pg_catalog.format('Error while trying to cast to %s data type.', v_err_message),
                  DETAIL := pg_catalog.format('Source value is out of %s data type range.', v_err_message),
                  HINT := pg_catalog.format('Correct the source value you are trying to cast to %s data type and try again.',
                                 v_err_message);
END;
$BODY$
LANGUAGE plpgsql
IMMUTABLE
RETURNS NULL ON NULL INPUT;

CREATE OR REPLACE FUNCTION sys.datetimefromparts(IN p_year NUMERIC,
                                                               IN p_month NUMERIC,
                                                               IN p_day NUMERIC,
                                                               IN p_hour NUMERIC,
                                                               IN p_minute NUMERIC,
                                                               IN p_seconds NUMERIC,
                                                               IN p_milliseconds NUMERIC)
RETURNS TIMESTAMP WITHOUT TIME ZONE
AS
$BODY$
DECLARE
    v_err_message VARCHAR;
    v_calc_seconds NUMERIC;
    v_milliseconds SMALLINT;
    v_resdatetime TIMESTAMP WITHOUT TIME ZONE;
BEGIN
    -- Check if arguments are out of range
    IF ((floor(p_year)::SMALLINT NOT BETWEEN 1753 AND 9999) OR
        (floor(p_month)::SMALLINT NOT BETWEEN 1 AND 12) OR
        (floor(p_day)::SMALLINT NOT BETWEEN 1 AND 31) OR
        (floor(p_hour)::SMALLINT NOT BETWEEN 0 AND 23) OR
        (floor(p_minute)::SMALLINT NOT BETWEEN 0 AND 59) OR
        (floor(p_seconds)::SMALLINT NOT BETWEEN 0 AND 59) OR
        (floor(p_milliseconds)::SMALLINT NOT BETWEEN 0 AND 999))
    THEN
        RAISE invalid_datetime_format;
    END IF;

    v_milliseconds := sys.babelfish_round_fractseconds(p_milliseconds::INTEGER);

    v_calc_seconds := pg_catalog.format('%s.%s',
                             floor(p_seconds)::SMALLINT,
                             CASE v_milliseconds
                                WHEN 1000 THEN '0'
                                ELSE lpad(v_milliseconds::VARCHAR, 3, '0')
                             END)::NUMERIC;
    v_resdatetime := make_timestamp(floor(p_year)::SMALLINT,
                                    floor(p_month)::SMALLINT,
                                    floor(p_day)::SMALLINT,
                                    floor(p_hour)::SMALLINT,
                                    floor(p_minute)::SMALLINT,
                                    v_calc_seconds);
    RETURN CASE
              WHEN (v_milliseconds != 1000) THEN v_resdatetime
              ELSE v_resdatetime + INTERVAL '1 second'
           END;
EXCEPTION
    WHEN invalid_datetime_format THEN
        RAISE USING MESSAGE := 'Cannot construct data type datetime, some of the arguments have values which are not valid.',
                    DETAIL := 'Possible use of incorrect value of date or time part (which lies outside of valid range).',
                    HINT := 'Check each input argument belongs to the valid range and try again.';
    WHEN numeric_value_out_of_range THEN
        GET STACKED DIAGNOSTICS v_err_message = MESSAGE_TEXT;
        v_err_message := upper(split_part(v_err_message, ' ', 1));

        RAISE USING MESSAGE := pg_catalog.format('Error while trying to cast to %s data type.', v_err_message),
                    DETAIL := pg_catalog.format('Source value is out of %s data type range.', v_err_message),
                    HINT := pg_catalog.format('Correct the source value you are trying to cast to %s data type and try again.',
                                   v_err_message);
END;
$BODY$
LANGUAGE plpgsql
IMMUTABLE
RETURNS NULL ON NULL INPUT;

CREATE OR REPLACE FUNCTION sys.timefromparts(IN p_hour NUMERIC,
                                                           IN p_minute NUMERIC,
                                                           IN p_seconds NUMERIC,
                                                           IN p_fractions NUMERIC,
                                                           IN p_precision NUMERIC)
RETURNS TIME WITHOUT TIME ZONE
AS
$BODY$
DECLARE
    v_fractions VARCHAR;
    v_precision SMALLINT;
    v_err_message VARCHAR;
    v_calc_seconds NUMERIC;
BEGIN
    v_fractions := floor(p_fractions)::INTEGER::VARCHAR;
    v_precision := p_precision::SMALLINT;
    IF (scale(p_precision) > 0) THEN
        RAISE most_specific_type_mismatch;
    ELSIF ((p_hour::SMALLINT NOT BETWEEN 0 AND 23) OR
           (p_minute::SMALLINT NOT BETWEEN 0 AND 59) OR
           (p_seconds::SMALLINT NOT BETWEEN 0 AND 59) OR
           (p_fractions::SMALLINT NOT BETWEEN 0 AND 9999999) OR
           (p_fractions::SMALLINT != 0 AND char_length(v_fractions) > p_precision))
    THEN
        RAISE invalid_datetime_format;
    ELSIF (v_precision NOT BETWEEN 0 AND 7) THEN
        RAISE numeric_value_out_of_range;
    END IF;

    v_calc_seconds := pg_catalog.format('%s.%s',
                             floor(p_seconds)::SMALLINT,
                             substring(rpad(lpad(v_fractions, v_precision, '0'), 7, '0'), 1, 6))::NUMERIC;

    RETURN make_time(floor(p_hour)::SMALLINT,
                     floor(p_minute)::SMALLINT,
                     v_calc_seconds);
EXCEPTION
    WHEN most_specific_type_mismatch THEN
        RAISE USING MESSAGE := 'Scale argument is not valid. Valid expressions for data type DATETIME2 scale argument are integer constants and integer constant expressions.',
                    DETAIL := 'Use of incorrect "precision" parameter value during conversion process.',
                    HINT := 'Change "precision" parameter to the proper value and try again.';

    WHEN invalid_parameter_value THEN
        RAISE USING MESSAGE := pg_catalog.format('Specified scale %s is invalid.', v_precision),
                    DETAIL := 'Use of incorrect "precision" parameter value during conversion process.',
                    HINT := 'Change "precision" parameter to the proper value and try again.';

    WHEN invalid_datetime_format THEN
        RAISE USING MESSAGE := 'Cannot construct data type time, some of the arguments have values which are not valid.',
                    DETAIL := 'Possible use of incorrect value of time part (which lies outside of valid range).',
                    HINT := 'Check each input argument belongs to the valid range and try again.';
    WHEN numeric_value_out_of_range THEN
        GET STACKED DIAGNOSTICS v_err_message = MESSAGE_TEXT;
        v_err_message := upper(split_part(v_err_message, ' ', 1));

        RAISE USING MESSAGE := pg_catalog.format('Error while trying to cast to %s data type.', v_err_message),
                    DETAIL := pg_catalog.format('Source value is out of %s data type range.', v_err_message),
                    HINT := pg_catalog.format('Correct the source value you are trying to cast to %s data type and try again.',
                                   v_err_message);
END;
$BODY$
LANGUAGE plpgsql
VOLATILE
RETURNS NULL ON NULL INPUT;
CREATE OR REPLACE FUNCTION sys.timefromparts(IN p_hour TEXT,
                                                           IN p_minute TEXT,
                                                           IN p_seconds TEXT,
                                                           IN p_fractions TEXT,
                                                           IN p_precision TEXT)
RETURNS TIME WITHOUT TIME ZONE
AS
$BODY$
DECLARE
    v_err_message VARCHAR;
BEGIN
    RETURN sys.timefromparts(p_hour::NUMERIC, p_minute::NUMERIC,
                                           p_seconds::NUMERIC, p_fractions::NUMERIC,
                                           p_precision::NUMERIC);
EXCEPTION
    WHEN invalid_text_representation THEN
        GET STACKED DIAGNOSTICS v_err_message = MESSAGE_TEXT;
        v_err_message := substring(lower(v_err_message), 'numeric\:\s\"(.*)\"');

        RAISE USING MESSAGE := pg_catalog.format('Error while trying to convert "%s" value to NUMERIC data type.', v_err_message),
                    DETAIL := 'Supplied string value contains illegal characters.',
                    HINT := 'Correct supplied value, remove all illegal characters and try again.';
END;
$BODY$
LANGUAGE plpgsql
VOLATILE
RETURNS NULL ON NULL INPUT;

CREATE OR REPLACE FUNCTION sys.space(IN number INTEGER, OUT result SYS.VARCHAR) AS $$
-- sys.varchar has default length of 1, so we have to pass in 'number' to be the
-- type modifier.
BEGIN
	EXECUTE pg_catalog.format(E'SELECT repeat(\' \', %s)::SYS.VARCHAR(%s)', number, number) INTO result;
END;
$$
STRICT
LANGUAGE plpgsql;

CREATE OR REPLACE FUNCTION sys.babelfish_get_full_year(IN p_short_year TEXT,
                                                           IN p_base_century TEXT DEFAULT '',
                                                           IN p_year_cutoff NUMERIC DEFAULT 49)
RETURNS VARCHAR
AS
$BODY$
DECLARE
    v_err_message VARCHAR;
    v_full_year SMALLINT;
    v_short_year SMALLINT;
    v_base_century SMALLINT;
    v_result_param_set JSONB;
    v_full_year_res_jsonb JSONB;
BEGIN
    v_short_year := p_short_year::SMALLINT;

    BEGIN
        v_full_year_res_jsonb := nullif(current_setting('sys.full_year_res_json'), '')::JSONB;
    EXCEPTION
        WHEN undefined_object THEN
        v_full_year_res_jsonb := NULL;
    END;

    SELECT result
      INTO v_full_year
      FROM jsonb_to_recordset(v_full_year_res_jsonb) AS result_set (param1 SMALLINT,
                                                                    param2 TEXT,
                                                                    param3 NUMERIC,
                                                                    result VARCHAR)
     WHERE param1 = v_short_year
       AND param2 = p_base_century
       AND param3 = p_year_cutoff;

    IF (v_full_year IS NULL)
    THEN
        IF (v_short_year <= 99)
        THEN
            v_base_century := CASE
                                 WHEN (p_base_century ~ '^\s*([1-9]{1,2})\s*$') THEN concat(trim(p_base_century), '00')::SMALLINT
                                 ELSE trunc(extract(year from current_date)::NUMERIC, -2)
                              END;

            v_full_year = v_base_century + v_short_year;
            v_full_year = CASE
                             WHEN (v_short_year::NUMERIC > p_year_cutoff) THEN v_full_year - 100
                             ELSE v_full_year
                          END;
        ELSE v_full_year := v_short_year;
        END IF;

        v_result_param_set := jsonb_build_object('param1', v_short_year,
                                                 'param2', p_base_century,
                                                 'param3', p_year_cutoff,
                                                 'result', v_full_year);
        v_full_year_res_jsonb := CASE
                                    WHEN (v_full_year_res_jsonb IS NULL) THEN jsonb_build_array(v_result_param_set)
                                    ELSE v_full_year_res_jsonb || v_result_param_set
                                 END;

        PERFORM set_config('sys.full_year_res_json',
                           v_full_year_res_jsonb::TEXT,
                           FALSE);
    END IF;

    RETURN v_full_year;
EXCEPTION
	WHEN invalid_text_representation THEN
        GET STACKED DIAGNOSTICS v_err_message = MESSAGE_TEXT;
        v_err_message := substring(lower(v_err_message), 'integer\:\s\"(.*)\"');

        RAISE USING MESSAGE := pg_catalog.format('Error while trying to convert "%s" value to SMALLINT data type.',
                                      v_err_message),
                    DETAIL := 'Supplied value contains illegal characters.',
                    HINT := 'Correct supplied value, remove all illegal characters.';
END;
$BODY$
LANGUAGE plpgsql
STABLE
RETURNS NULL ON NULL INPUT;

CREATE OR REPLACE PROCEDURE sys.sp_helpdbfixedrole("@rolename" sys.SYSNAME = NULL) AS
$$
BEGIN
	-- Returns a list of the fixed database roles. 
	-- Only fixed role present in babelfish is db_owner.
	IF LOWER(RTRIM(@rolename)) IS NULL OR LOWER(RTRIM(@rolename)) = 'db_owner'
	BEGIN
		SELECT CAST('db_owner' AS sys.SYSNAME) AS DbFixedRole, CAST('DB Owners' AS sys.nvarchar(70)) AS Description;
	END
	ELSE IF LOWER(RTRIM(@rolename)) IN (
			'db_accessadmin','db_securityadmin','db_ddladmin', 'db_backupoperator', 
			'db_datareader', 'db_datawriter', 'db_denydatareader', 'db_denydatawriter')
	BEGIN
		-- Return an empty result set instead of raising an error
		SELECT CAST(NULL AS sys.SYSNAME) AS DbFixedRole, CAST(NULL AS sys.nvarchar(70)) AS Description
		WHERE 1=0;	
	END
	ELSE
		RAISERROR('''%s'' is not a known fixed role.', 16, 1, @rolename);
END
$$
LANGUAGE 'pltsql';
GRANT EXECUTE ON PROCEDURE sys.sp_helpdbfixedrole TO PUBLIC;


-- BABELFISH_FUNCTION_EXT
CREATE TABLE sys.babelfish_function_ext (
	nspname NAME NOT NULL,
	funcname NAME NOT NULL,
	orig_name sys.NVARCHAR(128), -- users' original input name
	funcsignature TEXT NOT NULL COLLATE "C",
	default_positions TEXT COLLATE "C",
	PRIMARY KEY(nspname, funcsignature)
);
GRANT SELECT ON sys.babelfish_function_ext TO PUBLIC;

SELECT pg_catalog.pg_extension_config_dump('sys.babelfish_function_ext', '');

ALTER VIEW sys.default_constraints RENAME TO default_constraints_deprecated_in_2_3_0;
ALTER VIEW sys.check_constraints RENAME TO check_constraints_deprecated_in_2_3_0;

create or replace view sys.default_constraints
AS
select CAST(('DF_' || tab.name || '_' || d.oid) as sys.sysname) as name
  , CAST(d.oid as int) as object_id
  , CAST(null as int) as principal_id
  , CAST(tab.schema_id as int) as schema_id
  , CAST(d.adrelid as int) as parent_object_id
  , CAST('D' as char(2)) as type
  , CAST('DEFAULT_CONSTRAINT' as sys.nvarchar(60)) AS type_desc
  , CAST(null as sys.datetime) as create_date
  , CAST(null as sys.datetime) as modified_date
  , CAST(0 as sys.bit) as is_ms_shipped
  , CAST(0 as sys.bit) as is_published
  , CAST(0 as sys.bit) as is_schema_published
  , CAST(d.adnum as int) as  parent_column_id
  -- use a simple regex to strip the datatype and collation that pg_get_expr returns after a double-colon that is not expected in SQL Server
  , CAST(regexp_replace(pg_get_expr(d.adbin, d.adrelid), '::"?\w+"?| COLLATE "\w+"', '', 'g') as sys.nvarchar(4000)) as definition
  , CAST(1 as sys.bit) as is_system_named
from pg_catalog.pg_attrdef as d
inner join pg_attribute a on a.attrelid = d.adrelid and d.adnum = a.attnum
inner join sys.tables tab on d.adrelid = tab.object_id
WHERE a.atthasdef = 't' and a.attgenerated = ''
AND has_schema_privilege(tab.schema_id, 'USAGE')
AND has_column_privilege(a.attrelid, a.attname, 'SELECT,INSERT,UPDATE,REFERENCES');
GRANT SELECT ON sys.default_constraints TO PUBLIC;

CREATE or replace VIEW sys.check_constraints AS
SELECT CAST(c.conname as sys.sysname) as name
  , CAST(oid as integer) as object_id
  , CAST(NULL as integer) as principal_id 
  , CAST(c.connamespace as integer) as schema_id
  , CAST(conrelid as integer) as parent_object_id
  , CAST('C' as char(2)) as type
  , CAST('CHECK_CONSTRAINT' as sys.nvarchar(60)) as type_desc
  , CAST(null as sys.datetime) as create_date
  , CAST(null as sys.datetime) as modify_date
  , CAST(0 as sys.bit) as is_ms_shipped
  , CAST(0 as sys.bit) as is_published
  , CAST(0 as sys.bit) as is_schema_published
  , CAST(0 as sys.bit) as is_disabled
  , CAST(0 as sys.bit) as is_not_for_replication
  , CAST(0 as sys.bit) as is_not_trusted
  , CAST(c.conkey[1] as integer) AS parent_column_id
  -- use a simple regex to strip the datatype and collation that pg_get_constraintdef returns after a double-colon that is not expected in SQL Server
  , CAST(regexp_replace(substring(pg_get_constraintdef(c.oid) from 7), '::"?\w+"?| COLLATE "\w+"', '', 'g') as sys.nvarchar(4000)) AS definition
  , CAST(1 as sys.bit) as uses_database_collation
  , CAST(0 as sys.bit) as is_system_named
FROM pg_catalog.pg_constraint as c
INNER JOIN sys.schemas s on c.connamespace = s.schema_id
WHERE has_schema_privilege(s.schema_id, 'USAGE')
AND c.contype = 'c' and c.conrelid != 0;
GRANT SELECT ON sys.check_constraints TO PUBLIC;

-- Rebuild dependent view sys.objects
create or replace view sys.objects as
select
      CAST(t.name as sys.sysname) as name 
    , CAST(t.object_id as int) as object_id
    , CAST(t.principal_id as int) as principal_id
    , CAST(t.schema_id as int) as schema_id
    , CAST(t.parent_object_id as int) as parent_object_id
    , CAST('U' as char(2)) as type
    , CAST('USER_TABLE' as sys.nvarchar(60)) as type_desc
    , CAST(t.create_date as sys.datetime) as create_date
    , CAST(t.modify_date as sys.datetime) as modify_date
    , CAST(t.is_ms_shipped as sys.bit) as is_ms_shipped
    , CAST(t.is_published as sys.bit) as is_published
    , CAST(t.is_schema_published as sys.bit) as is_schema_published
from  sys.tables t
union all
select
      CAST(v.name as sys.sysname) as name
    , CAST(v.object_id as int) as object_id
    , CAST(v.principal_id as int) as principal_id
    , CAST(v.schema_id as int) as schema_id
    , CAST(v.parent_object_id as int) as parent_object_id
    , CAST('V' as char(2)) as type
    , CAST('VIEW' as sys.nvarchar(60)) as type_desc
    , CAST(v.create_date as sys.datetime) as create_date
    , CAST(v.modify_date as sys.datetime) as modify_date
    , CAST(v.is_ms_shipped as sys.bit) as is_ms_shipped
    , CAST(v.is_published as sys.bit) as is_published
    , CAST(v.is_schema_published as sys.bit) as is_schema_published
from  sys.views v
union all
select
      CAST(f.name as sys.sysname) as name
    , CAST(f.object_id as int) as object_id
    , CAST(f.principal_id as int) as principal_id
    , CAST(f.schema_id as int) as schema_id
    , CAST(f.parent_object_id as int) as parent_object_id
    , CAST('F' as char(2)) as type
    , CAST('FOREIGN_KEY_CONSTRAINT' as sys.nvarchar(60)) as type_desc
    , CAST(f.create_date as sys.datetime) as create_date
    , CAST(f.modify_date as sys.datetime) as modify_date
    , CAST(f.is_ms_shipped as sys.bit) as is_ms_shipped
    , CAST(f.is_published as sys.bit) as is_published
    , CAST(f.is_schema_published as sys.bit) as is_schema_published
 from sys.foreign_keys f
union all
select
      CAST(p.name as sys.sysname) as name
    , CAST(p.object_id as int) as object_id
    , CAST(p.principal_id as int) as principal_id
    , CAST(p.schema_id as int) as schema_id
    , CAST(p.parent_object_id as int) as parent_object_id
    , CAST('PK' as char(2)) as type
    , CAST('PRIMARY_KEY_CONSTRAINT' as sys.nvarchar(60)) as type_desc
    , CAST(p.create_date as sys.datetime) as create_date
    , CAST(p.modify_date as sys.datetime) as modify_date
    , CAST(p.is_ms_shipped as sys.bit) as is_ms_shipped
    , CAST(p.is_published as sys.bit) as is_published
    , CAST(p.is_schema_published as sys.bit) as is_schema_published
from sys.key_constraints p
where p.type = 'PK'
union all
select
      CAST(pr.name as sys.sysname) as name
    , CAST(pr.object_id as int) as object_id
    , CAST(pr.principal_id as int) as principal_id
    , CAST(pr.schema_id as int) as schema_id
    , CAST(pr.parent_object_id as int) as parent_object_id
    , CAST(pr.type as char(2)) as type
    , CAST(pr.type_desc as sys.nvarchar(60)) as type_desc
    , CAST(pr.create_date as sys.datetime) as create_date
    , CAST(pr.modify_date as sys.datetime) as modify_date
    , CAST(pr.is_ms_shipped as sys.bit) as is_ms_shipped
    , CAST(pr.is_published as sys.bit) as is_published
    , CAST(pr.is_schema_published as sys.bit) as is_schema_published
 from sys.procedures pr
union all
select
      CAST(tr.name as sys.sysname) as name
    , CAST(tr.object_id as int) as object_id
    , CAST(NULL as int) as principal_id
    , CAST(p.pronamespace as int) as schema_id
    , CAST(tr.parent_id as int) as parent_object_id
    , CAST(tr.type as char(2)) as type
    , CAST(tr.type_desc as sys.nvarchar(60)) as type_desc
    , CAST(tr.create_date as sys.datetime) as create_date
    , CAST(tr.modify_date as sys.datetime) as modify_date
    , CAST(tr.is_ms_shipped as sys.bit) as is_ms_shipped
    , CAST(0 as sys.bit) as is_published
    , CAST(0 as sys.bit) as is_schema_published
  from sys.triggers tr
  inner join pg_proc p on p.oid = tr.object_id
union all 
select
    CAST(def.name as sys.sysname) as name
  , CAST(def.object_id as int) as object_id
  , CAST(def.principal_id as int) as principal_id
  , CAST(def.schema_id as int) as schema_id
  , CAST(def.parent_object_id as int) as parent_object_id
  , CAST(def.type as char(2)) as type
  , CAST(def.type_desc as sys.nvarchar(60)) as type_desc
  , CAST(def.create_date as sys.datetime) as create_date
  , CAST(def.modified_date as sys.datetime) as modify_date
  , CAST(def.is_ms_shipped as sys.bit) as is_ms_shipped
  , CAST(def.is_published as sys.bit) as is_published
  , CAST(def.is_schema_published as sys.bit) as is_schema_published
  from sys.default_constraints def
union all
select
    CAST(chk.name as sys.sysname) as name
  , CAST(chk.object_id as int) as object_id
  , CAST(chk.principal_id as int) as principal_id
  , CAST(chk.schema_id as int) as schema_id
  , CAST(chk.parent_object_id as int) as parent_object_id
  , CAST(chk.type as char(2)) as type
  , CAST(chk.type_desc as sys.nvarchar(60)) as type_desc
  , CAST(chk.create_date as sys.datetime) as create_date
  , CAST(chk.modify_date as sys.datetime) as modify_date
  , CAST(chk.is_ms_shipped as sys.bit) as is_ms_shipped
  , CAST(chk.is_published as sys.bit) as is_published
  , CAST(chk.is_schema_published as sys.bit) as is_schema_published
  from sys.check_constraints chk
union all
select
    CAST(p.relname as sys.sysname) as name
  , CAST(p.oid as int) as object_id
  , CAST(null as int) as principal_id
  , CAST(s.schema_id as int) as schema_id
  , CAST(0 as int) as parent_object_id
  , CAST('SO' as char(2)) as type
  , CAST('SEQUENCE_OBJECT' as sys.nvarchar(60)) as type_desc
  , CAST(null as sys.datetime) as create_date
  , CAST(null as sys.datetime) as modify_date
  , CAST(0 as sys.bit) as is_ms_shipped
  , CAST(0 as sys.bit) as is_published
  , CAST(0 as sys.bit) as is_schema_published
from pg_class p
inner join sys.schemas s on s.schema_id = p.relnamespace
and p.relkind = 'S'
and has_schema_privilege(s.schema_id, 'USAGE')
union all
select
    CAST(('TT_' || tt.name || '_' || tt.type_table_object_id) as sys.sysname) as name
  , CAST(tt.type_table_object_id as int) as object_id
  , CAST(tt.principal_id as int) as principal_id
  , CAST(tt.schema_id as int) as schema_id
  , CAST(0 as int) as parent_object_id
  , CAST('TT' as char(2)) as type
  , CAST('TABLE_TYPE' as sys.nvarchar(60)) as type_desc
  , CAST(null as sys.datetime) as create_date
  , CAST(null as sys.datetime) as modify_date
  , CAST(1 as sys.bit) as is_ms_shipped
  , CAST(0 as sys.bit) as is_published
  , CAST(0 as sys.bit) as is_schema_published
from sys.table_types tt;
GRANT SELECT ON sys.objects TO PUBLIC;

CREATE OR REPLACE FUNCTION objectproperty(
    id INT,
    property SYS.VARCHAR
    )
RETURNS INT
AS $$
BEGIN

    IF NOT EXISTS(SELECT ao.object_id FROM sys.all_objects ao WHERE object_id = id)
    THEN
        RETURN NULL;
    END IF;

    property := RTRIM(LOWER(COALESCE(property, '')));

    IF property = 'ownerid' -- OwnerId
    THEN
        RETURN (
                SELECT CAST(COALESCE(t1.principal_id, pn.nspowner) AS INT)
                FROM sys.all_objects t1
                INNER JOIN pg_catalog.pg_namespace pn ON pn.oid = t1.schema_id
                WHERE t1.object_id = id);

    ELSEIF property = 'isdefaultcnst' -- IsDefaultCnst
    THEN
        RETURN (SELECT count(distinct dc.object_id) FROM sys.default_constraints dc WHERE dc.object_id = id);

    ELSEIF property = 'execisquotedidenton' -- ExecIsQuotedIdentOn
    THEN
        RETURN (SELECT CAST(sm.uses_quoted_identifier as int) FROM sys.all_sql_modules sm WHERE sm.object_id = id);

    ELSEIF property = 'tablefulltextpopulatestatus' -- TableFullTextPopulateStatus
    THEN
        IF NOT EXISTS (SELECT object_id FROM sys.tables t WHERE t.object_id = id) THEN
            RETURN NULL;
        END IF;
        RETURN 0;

    ELSEIF property = 'tablehasvardecimalstorageformat' -- TableHasVarDecimalStorageFormat
    THEN
        IF NOT EXISTS (SELECT object_id FROM sys.tables t WHERE t.object_id = id) THEN
            RETURN NULL;
        END IF;
        RETURN 0;

    ELSEIF property = 'ismsshipped' -- IsMSShipped
    THEN
        RETURN (SELECT CAST(ao.is_ms_shipped AS int) FROM sys.all_objects ao WHERE ao.object_id = id);

    ELSEIF property = 'isschemabound' -- IsSchemaBound
    THEN
        RETURN (SELECT CAST(sm.is_schema_bound AS int) FROM sys.all_sql_modules sm WHERE sm.object_id = id);

    ELSEIF property = 'execisansinullson' -- ExecIsAnsiNullsOn
    THEN
        RETURN (SELECT CAST(sm.uses_ansi_nulls AS int) FROM sys.all_sql_modules sm WHERE sm.object_id = id);

    ELSEIF property = 'isdeterministic' -- IsDeterministic
    THEN
        RETURN 0;

    ELSEIF property = 'isprocedure' -- IsProcedure
    THEN
        RETURN (SELECT count(distinct object_id) from sys.all_objects WHERE object_id = id and type = 'P');

    ELSEIF property = 'istable' -- IsTable
    THEN
        RETURN (SELECT count(distinct object_id) from sys.all_objects WHERE object_id = id and type in ('IT', 'TT', 'U', 'S'));

    ELSEIF property = 'isview' -- IsView
    THEN
        RETURN (SELECT count(distinct object_id) from sys.all_objects WHERE object_id = id and type = 'V');

    ELSEIF property = 'isusertable' -- IsUserTable
    THEN
        RETURN (SELECT count(distinct object_id) from sys.all_objects WHERE object_id = id and type = 'U' and is_ms_shipped = 0);

    ELSEIF property = 'istablefunction' -- IsTableFunction
    THEN
        RETURN (SELECT count(distinct object_id) from sys.all_objects WHERE object_id = id and type in ('IF', 'TF', 'FT'));

    ELSEIF property = 'isinlinefunction' -- IsInlineFunction
    THEN
        RETURN 0;

    ELSEIF property = 'isscalarfunction' -- IsScalarFunction
    THEN
        RETURN (SELECT count(distinct object_id) from sys.all_objects WHERE object_id = id and type in ('FN', 'FS'));

    ELSEIF property = 'isprimarykey' -- IsPrimaryKey
    THEN
        RETURN (SELECT count(distinct object_id) from sys.all_objects WHERE object_id = id and type = 'PK');

    ELSEIF property = 'isindexed' -- IsIndexed
    THEN
        RETURN (SELECT count(distinct object_id) from sys.indexes WHERE object_id = id and index_id > 0);

    ELSEIF property = 'isdefault' -- IsDefault
    THEN
        RETURN 0;

    ELSEIF property = 'isrule' -- IsRule
    THEN
        RETURN 0;

    ELSEIF property = 'istrigger' -- IsTrigger
    THEN
        RETURN (SELECT count(distinct object_id) from sys.all_objects WHERE object_id = id and type in ('TA', 'TR'));
    END IF;

    RETURN NULL;
END;
$$
LANGUAGE plpgsql;

CALL sys.babelfish_drop_deprecated_object('view', 'sys', 'check_constraints_deprecated_in_2_3_0');
CALL sys.babelfish_drop_deprecated_object('view', 'sys', 'default_constraints_deprecated_in_2_3_0');

-- Drops the temporary procedure used by the upgrade script.
-- Please have this be one of the last statements executed in this upgrade script.
DROP PROCEDURE sys.babelfish_drop_deprecated_object(varchar, varchar, varchar);

-- Reset search_path to not affect any subsequent scripts
SELECT set_config('search_path', trim(leading 'sys, ' from current_setting('search_path')), false);<|MERGE_RESOLUTION|>--- conflicted
+++ resolved
@@ -81,7 +81,6 @@
 LANGUAGE 'pltsql';
 GRANT EXECUTE ON PROCEDURE sys.sp_helpsrvrolemember TO PUBLIC;
 
-<<<<<<< HEAD
 -- Need to add parameter for tsql_type_max_length_helper 
 ALTER FUNCTION sys.tsql_type_max_length_helper RENAME TO tsql_type_max_length_helper_deprecated_in_2_3_0;
 
@@ -401,7 +400,7 @@
       return_type NOT LIKE 'TABLE(%' OR 
       (return_type LIKE 'TABLE(%' AND ss.proargmodes[(ss.x).n] = 'i'));
 GRANT SELECT ON sys.all_parameters TO PUBLIC;
-=======
+
 
 CREATE OR REPLACE FUNCTION sys.dateadd(IN datepart PG_CATALOG.TEXT, IN num INTEGER, IN startdate ANYELEMENT) RETURNS ANYELEMENT
 AS
@@ -477,7 +476,6 @@
 $$
 STRICT
 LANGUAGE plpgsql IMMUTABLE;
->>>>>>> 95e9e43a
 
 CREATE OR REPLACE FUNCTION sys.format_datetime(IN value anyelement, IN format_pattern NVARCHAR,IN culture VARCHAR,  IN data_type VARCHAR DEFAULT '') RETURNS sys.nvarchar
 AS 'babelfishpg_tsql', 'format_datetime' LANGUAGE C IMMUTABLE PARALLEL SAFE;
