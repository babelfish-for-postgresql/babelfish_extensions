-- complain if script is sourced in psql, rather than via ALTER EXTENSION
\echo Use "ALTER EXTENSION ""babelfishpg_tsql"" UPDATE TO '2.3.0'" to load this file. \quit

-- add 'sys' to search path for the convenience
SELECT set_config('search_path', 'sys, '||current_setting('search_path'), false);

-- Drops a view if it does not have any dependent objects.
-- Is a temporary procedure for use by the upgrade script. Will be dropped at the end of the upgrade.
-- Please have this be one of the first statements executed in this upgrade script. 
CREATE OR REPLACE PROCEDURE babelfish_drop_deprecated_view(schema_name varchar, view_name varchar) AS
$$
DECLARE
    error_msg text;
    query1 text;
    query2 text;
BEGIN
    query1 := format('alter extension babelfishpg_tsql drop view %s.%s', schema_name, view_name);
    query2 := format('drop view %s.%s', schema_name, view_name);
    execute query1;
    execute query2;
EXCEPTION
    when object_not_in_prerequisite_state then --if 'alter extension' statement fails
        GET STACKED DIAGNOSTICS error_msg = MESSAGE_TEXT;
        raise warning '%', error_msg;
    when dependent_objects_still_exist then --if 'drop view' statement fails
        GET STACKED DIAGNOSTICS error_msg = MESSAGE_TEXT;
        raise warning '%', error_msg;
end
$$
LANGUAGE plpgsql;


-- please add your SQL here
CREATE OR REPLACE PROCEDURE sys.sp_helpsrvrolemember("@srvrolename" sys.SYSNAME = NULL) AS
$$
BEGIN
	-- If server role is not specified, return info for all server roles
	IF @srvrolename IS NULL
	BEGIN
		SELECT CAST(Ext1.rolname AS sys.SYSNAME) AS 'ServerRole',
			   CAST(Ext2.rolname AS sys.SYSNAME) AS 'MemberName',
			   CAST(CAST(Base2.oid AS INT) AS sys.VARBINARY(85)) AS 'MemberSID'
		FROM pg_catalog.pg_auth_members AS Authmbr
		INNER JOIN pg_catalog.pg_roles AS Base1 ON Base1.oid = Authmbr.roleid
		INNER JOIN pg_catalog.pg_roles AS Base2 ON Base2.oid = Authmbr.member
		INNER JOIN sys.babelfish_authid_login_ext AS Ext1 ON Base1.rolname = Ext1.rolname
		INNER JOIN sys.babelfish_authid_login_ext AS Ext2 ON Base2.rolname = Ext2.rolname
		WHERE Ext1.type = 'R'
		ORDER BY ServerRole, MemberName;
	END
	-- If a valid server role is specified, return its member info
	-- If the role is a SQL server predefined role (i.e. serveradmin), 
	-- do not raise an error even if it does not exist
	ELSE IF EXISTS (SELECT 1
					FROM sys.babelfish_authid_login_ext
					WHERE (rolname = RTRIM(@srvrolename)
					OR lower(rolname) = lower(RTRIM(@srvrolename)))
					AND type = 'R')
					OR lower(RTRIM(@srvrolename)) IN (
					'serveradmin', 'setupadmin', 'securityadmin', 'processadmin',
					'dbcreator', 'diskadmin', 'bulkadmin')
	BEGIN
		SELECT CAST(Ext1.rolname AS sys.SYSNAME) AS 'ServerRole',
			   CAST(Ext2.rolname AS sys.SYSNAME) AS 'MemberName',
			   CAST(CAST(Base2.oid AS INT) AS sys.VARBINARY(85)) AS 'MemberSID'
		FROM pg_catalog.pg_auth_members AS Authmbr
		INNER JOIN pg_catalog.pg_roles AS Base1 ON Base1.oid = Authmbr.roleid
		INNER JOIN pg_catalog.pg_roles AS Base2 ON Base2.oid = Authmbr.member
		INNER JOIN sys.babelfish_authid_login_ext AS Ext1 ON Base1.rolname = Ext1.rolname
		INNER JOIN sys.babelfish_authid_login_ext AS Ext2 ON Base2.rolname = Ext2.rolname
		WHERE Ext1.type = 'R'
		AND (Ext1.rolname = RTRIM(@srvrolename) OR lower(Ext1.rolname) = lower(RTRIM(@srvrolename)))
		ORDER BY ServerRole, MemberName;
	END
	-- If the specified server role is not valid
	ELSE
		RAISERROR('%s is not a known fixed role.', 16, 1, @srvrolename);
END;
$$
LANGUAGE 'pltsql';
GRANT EXECUTE ON PROCEDURE sys.sp_helpsrvrolemember TO PUBLIC;

<<<<<<< HEAD
CREATE OR REPLACE FUNCTION sys.dateadd(IN datepart PG_CATALOG.TEXT, IN num INTEGER, IN startdate ANYELEMENT) RETURNS ANYELEMENT
AS
$body$
BEGIN
    RETURN sys.dateadd_internal(datepart, num, startdate);
END;
$body$
LANGUAGE plpgsql IMMUTABLE;

CREATE OR REPLACE FUNCTION sys.dateadd_internal(IN datepart PG_CATALOG.TEXT, IN num INTEGER, IN startdate ANYELEMENT) RETURNS ANYELEMENT AS $$
BEGIN
    IF pg_typeof(startdate) = 'date'::regtype AND
		datepart IN ('hour', 'minute', 'second', 'millisecond', 'microsecond', 'nanosecond') THEN
		RAISE EXCEPTION 'The datepart % is not supported by date function dateadd for data type date.', datepart;
	END IF;
    IF pg_typeof(startdate) = 'time'::regtype AND
		datepart IN ('year', 'quarter', 'month', 'doy', 'day', 'week', 'weekday') THEN
		RAISE EXCEPTION 'The datepart % is not supported by date function dateadd for data type time.', datepart;
	END IF;

	CASE datepart
	WHEN 'year' THEN
		RETURN startdate + make_interval(years => num);
	WHEN 'quarter' THEN
		RETURN startdate + make_interval(months => num * 3);
	WHEN 'month' THEN
		RETURN startdate + make_interval(months => num);
	WHEN 'dayofyear', 'y' THEN
		RETURN startdate + make_interval(days => num);
	WHEN 'day' THEN
		RETURN startdate + make_interval(days => num);
	WHEN 'week' THEN
		RETURN startdate + make_interval(weeks => num);
	WHEN 'weekday' THEN
		RETURN startdate + make_interval(days => num);
	WHEN 'hour' THEN
		RETURN startdate + make_interval(hours => num);
	WHEN 'minute' THEN
		RETURN startdate + make_interval(mins => num);
	WHEN 'second' THEN
		RETURN startdate + make_interval(secs => num);
	WHEN 'millisecond' THEN
		RETURN startdate + make_interval(secs => (num::numeric) * 0.001);
	WHEN 'microsecond' THEN
        IF pg_typeof(startdate) = 'sys.datetimeoffset'::regtype THEN
            RETURN startdate + make_interval(secs => (num::numeric) * 0.000001);
        ELSIF pg_typeof(startdate) = 'time'::regtype THEN
            RETURN startdate + make_interval(secs => (num::numeric) * 0.000001);
        ELSIF pg_typeof(startdate) = 'sys.datetime2'::regtype THEN
            RETURN startdate + make_interval(secs => (num::numeric) * 0.000001);
        ELSIF pg_typeof(startdate) = 'sys.smalldatetime'::regtype THEN
            RAISE EXCEPTION 'The datepart % is not supported by date function dateadd for data type smalldatetime.', datepart;
        ELSE
            RAISE EXCEPTION 'The datepart % is not supported by date function dateadd for data type datetime.', datepart;
        END IF;
	WHEN 'nanosecond' THEN
        IF pg_typeof(startdate) = 'sys.datetimeoffset'::regtype THEN
            RETURN startdate + make_interval(secs => TRUNC((num::numeric)* 0.000000001, 6));
        ELSIF pg_typeof(startdate) = 'time'::regtype THEN
            RETURN startdate + make_interval(secs => TRUNC((num::numeric)* 0.000000001, 6));
        ELSIF pg_typeof(startdate) = 'sys.datetime2'::regtype THEN
            RETURN startdate + make_interval(secs => TRUNC((num::numeric)* 0.000000001, 6));
        ELSIF pg_typeof(startdate) = 'sys.smalldatetime'::regtype THEN
            RAISE EXCEPTION 'The datepart % is not supported by date function dateadd for data type smalldatetime.', datepart;
        ELSE
            RAISE EXCEPTION 'The datepart % is not supported by date function dateadd for data type datetime.', datepart;
        END IF;
	ELSE
		RAISE EXCEPTION '''%'' is not a recognized dateadd option.', datepart;
	END CASE;
END;
$$
STRICT
LANGUAGE plpgsql IMMUTABLE;

=======
-- BABELFISH_FUNCTION_EXT
CREATE TABLE sys.babelfish_function_ext (
	nspname NAME NOT NULL,
	funcname NAME NOT NULL,
	orig_name sys.NVARCHAR(128), -- users' original input name
	funcsignature TEXT NOT NULL COLLATE "C",
	default_positions TEXT COLLATE "C",
	PRIMARY KEY(nspname, funcsignature)
);
GRANT SELECT ON sys.babelfish_function_ext TO PUBLIC;

SELECT pg_catalog.pg_extension_config_dump('sys.babelfish_function_ext', '');
>>>>>>> f3ab5233

-- Drops the temporary procedure used by the upgrade script.
-- Please have this be one of the last statements executed in this upgrade script.
DROP PROCEDURE sys.babelfish_drop_deprecated_view(varchar, varchar);

-- Reset search_path to not affect any subsequent scripts
SELECT set_config('search_path', trim(leading 'sys, ' from current_setting('search_path')), false);<|MERGE_RESOLUTION|>--- conflicted
+++ resolved
@@ -80,7 +80,6 @@
 LANGUAGE 'pltsql';
 GRANT EXECUTE ON PROCEDURE sys.sp_helpsrvrolemember TO PUBLIC;
 
-<<<<<<< HEAD
 CREATE OR REPLACE FUNCTION sys.dateadd(IN datepart PG_CATALOG.TEXT, IN num INTEGER, IN startdate ANYELEMENT) RETURNS ANYELEMENT
 AS
 $body$
@@ -156,7 +155,6 @@
 STRICT
 LANGUAGE plpgsql IMMUTABLE;
 
-=======
 -- BABELFISH_FUNCTION_EXT
 CREATE TABLE sys.babelfish_function_ext (
 	nspname NAME NOT NULL,
@@ -169,7 +167,6 @@
 GRANT SELECT ON sys.babelfish_function_ext TO PUBLIC;
 
 SELECT pg_catalog.pg_extension_config_dump('sys.babelfish_function_ext', '');
->>>>>>> f3ab5233
 
 -- Drops the temporary procedure used by the upgrade script.
 -- Please have this be one of the last statements executed in this upgrade script.
