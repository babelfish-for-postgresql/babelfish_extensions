-- complain if script is sourced in psql, rather than via ALTER EXTENSION
\echo Use "ALTER EXTENSION ""babelfishpg_tsql"" UPDATE TO '2.3.0'" to load this file. \quit

-- add 'sys' to search path for the convenience
SELECT set_config('search_path', 'sys, '||current_setting('search_path'), false);

-- Drops an object if it does not have any dependent objects.
-- Is a temporary procedure for use by the upgrade script. Will be dropped at the end of the upgrade.
-- Please have this be one of the first statements executed in this upgrade script. 
CREATE OR REPLACE PROCEDURE babelfish_drop_deprecated_object(object_type varchar, schema_name varchar, object_name varchar) AS
$$
DECLARE
    error_msg text;
    query1 text;
    query2 text;
BEGIN

    query1 := pg_catalog.format('alter extension babelfishpg_tsql drop %s %s.%s', object_type, schema_name, object_name);
    query2 := pg_catalog.format('drop %s %s.%s', object_type, schema_name, object_name);

    execute query1;
    execute query2;
EXCEPTION
    when object_not_in_prerequisite_state then --if 'alter extension' statement fails
        GET STACKED DIAGNOSTICS error_msg = MESSAGE_TEXT;
        raise warning '%', error_msg;
    when dependent_objects_still_exist then --if 'drop view' statement fails
        GET STACKED DIAGNOSTICS error_msg = MESSAGE_TEXT;
        raise warning '%', error_msg;
end
$$
LANGUAGE plpgsql;

-- please add your SQL here
CREATE OR REPLACE FUNCTION sys.DATETIMEOFFSETFROMPARTS(IN p_year INTEGER,
                                                               IN p_month INTEGER,
                                                               IN p_day INTEGER,
                                                               IN p_hour INTEGER,
                                                               IN p_minute INTEGER,
                                                               IN p_seconds INTEGER,
                                                               IN p_fractions INTEGER,
                                                               IN p_hour_offset INTEGER,
                                                               IN p_minute_offset INTEGER,
                                                               IN p_precision NUMERIC)
RETURNS sys.DATETIMEOFFSET
AS
$BODY$
DECLARE
    v_err_message SYS.VARCHAR;
    v_fractions SYS.VARCHAR;
    v_precision SMALLINT;
    v_calc_seconds NUMERIC; 
    v_resdatetime TIMESTAMP WITHOUT TIME ZONE;
    v_string pg_catalog.text;
    v_sign pg_catalog.text;
BEGIN
    v_fractions := p_fractions::SYS.VARCHAR;
    IF p_precision IS NULL THEN
        RAISE EXCEPTION 'Scale argument is not valid. Valid expressions for data type datetimeoffset scale argument are integer constants and integer constant expressions.';
    END IF;
    IF p_year IS NULL OR p_month is NULL OR p_day IS NULL OR p_hour IS NULL OR p_minute IS NULL OR p_seconds IS NULL OR p_fractions IS NULL
            OR p_hour_offset IS NULL OR p_minute_offset is NULL THEN
        RETURN NULL;
    END IF;
    v_precision := p_precision::SMALLINT;

    IF (scale(p_precision) > 0) THEN
        RAISE most_specific_type_mismatch;

    -- Check if arguments are out of range
    ELSIF ((p_year NOT BETWEEN 1753 AND 9999) OR
        (p_month NOT BETWEEN 1 AND 12) OR
        (p_day NOT BETWEEN 1 AND 31) OR
        (p_hour NOT BETWEEN 0 AND 23) OR
        (p_minute NOT BETWEEN 0 AND 59) OR
        (p_seconds NOT BETWEEN 0 AND 59) OR
        (p_hour_offset NOT BETWEEN -14 AND 14) OR
        (p_minute_offset NOT BETWEEN -59 AND 59) OR
        (p_hour_offset * p_minute_offset < 0) OR
        (p_hour_offset = 14 AND p_minute_offset != 0) OR
        (p_hour_offset = -14 AND p_minute_offset != 0) OR
        (p_fractions != 0 AND char_length(v_fractions) > p_precision::SMALLINT))
    THEN
        RAISE invalid_datetime_format;
    ELSIF (v_precision NOT BETWEEN 0 AND 7) THEN
        RAISE numeric_value_out_of_range;
    END IF;
    v_calc_seconds := format('%s.%s',
                             p_seconds,
                             substring(rpad(lpad(v_fractions, v_precision, '0'), 7, '0'), 1, 6))::NUMERIC;

    v_resdatetime := make_timestamp(p_year,
                                    p_month,
                                    p_day,
                                    p_hour,
                                    p_minute,
                                    v_calc_seconds);
    v_sign := (
        SELECT CASE
            WHEN (p_hour_offset) > 0
                THEN '+'
            WHEN (p_hour_offset) = 0 AND (p_minute_offset) >= 0
                THEN '+'    
            ELSE '-'
        END
    );
    v_string := CONCAT(v_resdatetime::pg_catalog.text,v_sign,abs(p_hour_offset)::SMALLINT::text,':',
                                                          abs(p_minute_offset)::SMALLINT::text);
    RETURN CAST(v_string AS sys.DATETIMEOFFSET);
EXCEPTION
    WHEN most_specific_type_mismatch THEN
        RAISE USING MESSAGE := 'Scale argument is not valid. Valid expressions for data type datetimeoffset scale argument are integer constants and integer constant expressions',
                    DETAIL := 'Use of incorrect "precision" parameter value during conversion process.',
                    HINT := 'Change "precision" parameter to the proper value and try again.';    
    WHEN invalid_datetime_format THEN
        RAISE USING MESSAGE := 'Cannot construct data type datetimeoffset, some of the arguments have values which are not valid.',
                    DETAIL := 'Possible use of incorrect value of date or time part (which lies outside of valid range).',
                    HINT := 'Check each input argument belongs to the valid range and try again.';

    WHEN numeric_value_out_of_range THEN
        RAISE USING MESSAGE := format('Specified scale % is invalid.', p_fractions),
                    DETAIL := format('Source value is out of %s data type range.', v_err_message),
                    HINT := format('Correct the source value you are trying to cast to %s data type and try again.',
                                   v_err_message);
END;
$BODY$
LANGUAGE plpgsql
IMMUTABLE;

CREATE OR REPLACE FUNCTION sys.is_table_type(object_id oid) RETURNS bool AS
$BODY$
SELECT
  EXISTS(
    SELECT 1
    FROM pg_catalog.pg_type pt
    INNER JOIN pg_catalog.pg_depend dep
    ON pt.typrelid = dep.objid AND pt.oid = dep.refobjid
    join sys.schemas sch on pt.typnamespace = sch.schema_id
    JOIN pg_catalog.pg_class pc ON pc.oid = dep.objid
    WHERE pt.typtype = 'c' AND dep.deptype = 'i' AND pt.typrelid = object_id AND pc.relkind = 'r'
    AND dep.classid = 'pg_catalog.pg_class'::regclass AND dep.refclassid = 'pg_catalog.pg_type'::regclass);
$BODY$
LANGUAGE SQL VOLATILE STRICT;

CREATE OR REPLACE PROCEDURE sys.sp_helpsrvrolemember("@srvrolename" sys.SYSNAME = NULL) AS
$$
BEGIN
	-- If server role is not specified, return info for all server roles
	IF @srvrolename IS NULL
	BEGIN
		SELECT CAST(Ext1.rolname AS sys.SYSNAME) AS 'ServerRole',
			   CAST(Ext2.rolname AS sys.SYSNAME) AS 'MemberName',
			   CAST(CAST(Base2.oid AS INT) AS sys.VARBINARY(85)) AS 'MemberSID'
		FROM pg_catalog.pg_auth_members AS Authmbr
		INNER JOIN pg_catalog.pg_roles AS Base1 ON Base1.oid = Authmbr.roleid
		INNER JOIN pg_catalog.pg_roles AS Base2 ON Base2.oid = Authmbr.member
		INNER JOIN sys.babelfish_authid_login_ext AS Ext1 ON Base1.rolname = Ext1.rolname
		INNER JOIN sys.babelfish_authid_login_ext AS Ext2 ON Base2.rolname = Ext2.rolname
		WHERE Ext1.type = 'R'
		ORDER BY ServerRole, MemberName;
	END
	-- If a valid server role is specified, return its member info
	-- If the role is a SQL server predefined role (i.e. serveradmin), 
	-- do not raise an error even if it does not exist
	ELSE IF EXISTS (SELECT 1
					FROM sys.babelfish_authid_login_ext
					WHERE (rolname = RTRIM(@srvrolename)
					OR lower(rolname) = lower(RTRIM(@srvrolename)))
					AND type = 'R')
					OR lower(RTRIM(@srvrolename)) IN (
					'serveradmin', 'setupadmin', 'securityadmin', 'processadmin',
					'dbcreator', 'diskadmin', 'bulkadmin')
	BEGIN
		SELECT CAST(Ext1.rolname AS sys.SYSNAME) AS 'ServerRole',
			   CAST(Ext2.rolname AS sys.SYSNAME) AS 'MemberName',
			   CAST(CAST(Base2.oid AS INT) AS sys.VARBINARY(85)) AS 'MemberSID'
		FROM pg_catalog.pg_auth_members AS Authmbr
		INNER JOIN pg_catalog.pg_roles AS Base1 ON Base1.oid = Authmbr.roleid
		INNER JOIN pg_catalog.pg_roles AS Base2 ON Base2.oid = Authmbr.member
		INNER JOIN sys.babelfish_authid_login_ext AS Ext1 ON Base1.rolname = Ext1.rolname
		INNER JOIN sys.babelfish_authid_login_ext AS Ext2 ON Base2.rolname = Ext2.rolname
		WHERE Ext1.type = 'R'
		AND (Ext1.rolname = RTRIM(@srvrolename) OR lower(Ext1.rolname) = lower(RTRIM(@srvrolename)))
		ORDER BY ServerRole, MemberName;
	END
	-- If the specified server role is not valid
	ELSE
		RAISERROR('%s is not a known fixed role.', 16, 1, @srvrolename);
END;
$$
LANGUAGE 'pltsql';
GRANT EXECUTE ON PROCEDURE sys.sp_helpsrvrolemember TO PUBLIC;

-- Need to add parameter for tsql_type_max_length_helper 
ALTER FUNCTION sys.tsql_type_max_length_helper RENAME TO tsql_type_max_length_helper_deprecated_in_2_3_0;

CREATE OR REPLACE FUNCTION sys.tsql_type_max_length_helper(IN type TEXT, IN typelen INT, IN typemod INT, IN for_sys_types boolean DEFAULT false, IN used_typmod_array boolean DEFAULT false)
RETURNS SMALLINT
AS $$
DECLARE
	max_length SMALLINT;
	precision INT;
	v_type TEXT COLLATE sys.database_default := type;
BEGIN
	-- unknown tsql type
	IF v_type IS NULL THEN
		RETURN CAST(typelen as SMALLINT);
	END IF;

	-- if using typmod_array from pg_proc.probin
	IF used_typmod_array THEN
		IF v_type = 'sysname' THEN
			RETURN 256;
		ELSIF (v_type in ('char', 'bpchar', 'varchar', 'binary', 'varbinary', 'nchar', 'nvarchar'))
		THEN
			IF typemod < 0 THEN -- max value. 
				RETURN -1;
			ELSIF v_type in ('nchar', 'nvarchar') THEN
				RETURN (2 * typemod);
			ELSE
				RETURN typemod;
			END IF;
		END IF;
	END IF;
 
	IF typelen != -1 THEN
		CASE v_type 
		WHEN 'tinyint' THEN max_length = 1;
		WHEN 'date' THEN max_length = 3;
		WHEN 'smalldatetime' THEN max_length = 4;
		WHEN 'smallmoney' THEN max_length = 4;
		WHEN 'datetime2' THEN
			IF typemod = -1 THEN max_length = 8;
			ELSIF typemod <= 2 THEN max_length = 6;
			ELSIF typemod <= 4 THEN max_length = 7;
			ELSEIF typemod <= 7 THEN max_length = 8;
			-- typemod = 7 is not possible for datetime2 in Babel
			END IF;
		WHEN 'datetimeoffset' THEN
			IF typemod = -1 THEN max_length = 10;
			ELSIF typemod <= 2 THEN max_length = 8;
			ELSIF typemod <= 4 THEN max_length = 9;
			ELSIF typemod <= 7 THEN max_length = 10;
			-- typemod = 7 is not possible for datetimeoffset in Babel
			END IF;
		WHEN 'time' THEN
			IF typemod = -1 THEN max_length = 5;
			ELSIF typemod <= 2 THEN max_length = 3;
			ELSIF typemod <= 4 THEN max_length = 4;
			ELSIF typemod <= 7 THEN max_length = 5;
			END IF;
		WHEN 'timestamp' THEN max_length = 8;
		ELSE max_length = typelen;
		END CASE;
		RETURN max_length;
	END IF;

	IF typemod = -1 THEN
		CASE 
		WHEN v_type in ('image', 'text', 'ntext') THEN max_length = 16;
		WHEN v_type = 'sql_variant' THEN max_length = 8016;
		WHEN v_type in ('varbinary', 'varchar', 'nvarchar') THEN 
			IF for_sys_types THEN max_length = 8000;
			ELSE max_length = -1;
			END IF;
		WHEN v_type in ('binary', 'char', 'bpchar', 'nchar') THEN max_length = 8000;
		WHEN v_type in ('decimal', 'numeric') THEN max_length = 17;
		ELSE max_length = typemod;
		END CASE;
		RETURN max_length;
	END IF;

	CASE
	WHEN v_type in ('char', 'bpchar', 'varchar', 'binary', 'varbinary') THEN max_length = typemod - 4;
	WHEN v_type in ('nchar', 'nvarchar') THEN max_length = (typemod - 4) * 2;
	WHEN v_type = 'sysname' THEN max_length = (typemod - 4) * 2;
	WHEN v_type in ('numeric', 'decimal') THEN
		precision = ((typemod - 4) >> 16) & 65535;
		IF precision >= 1 and precision <= 9 THEN max_length = 5;
		ELSIF precision <= 19 THEN max_length = 9;
		ELSIF precision <= 28 THEN max_length = 13;
		ELSIF precision <= 38 THEN max_length = 17;
	ELSE max_length = typelen;
	END IF;
	ELSE
		max_length = typemod;
	END CASE;
	RETURN max_length;
END;
$$ LANGUAGE plpgsql IMMUTABLE STRICT;

-- re-creating objects to point to new tsql_type_max_length_helper

create or replace view sys.types As
-- For System types
select tsql_type_name as name
  , t.oid as system_type_id
  , t.oid as user_type_id
  , s.oid as schema_id
  , cast(NULL as INT) as principal_id
  , sys.tsql_type_max_length_helper(tsql_type_name, t.typlen, t.typtypmod, true) as max_length
  , cast(sys.tsql_type_precision_helper(tsql_type_name, t.typtypmod) as int) as precision
  , cast(sys.tsql_type_scale_helper(tsql_type_name, t.typtypmod, false) as int) as scale
  , CASE c.collname
    WHEN 'default' THEN cast(current_setting('babelfishpg_tsql.server_collation_name') as name)
    ELSE  c.collname
    END as collation_name
  , case when typnotnull then 0 else 1 end as is_nullable
  , 0 as is_user_defined
  , 0 as is_assembly_type
  , 0 as default_object_id
  , 0 as rule_object_id
  , 0 as is_table_type
from pg_type t
inner join pg_namespace s on s.oid = t.typnamespace
left join pg_collation c on c.oid = t.typcollation
, sys.translate_pg_type_to_tsql(t.oid) AS tsql_type_name
where tsql_type_name IS NOT NULL
and pg_type_is_visible(t.oid)
and (s.nspname = 'pg_catalog' OR s.nspname = 'sys')
union all 
-- For User Defined Types
select cast(t.typname as text) as name
  , t.typbasetype as system_type_id
  , t.oid as user_type_id
  , s.oid as schema_id
  , null::integer as principal_id
  , case when is_tbl_type then -1::smallint else sys.tsql_type_max_length_helper(tsql_base_type_name, t.typlen, t.typtypmod) end as max_length
  , case when is_tbl_type then 0::smallint else cast(sys.tsql_type_precision_helper(tsql_base_type_name, t.typtypmod) as int) end as precision
  , case when is_tbl_type then 0::smallint else cast(sys.tsql_type_scale_helper(tsql_base_type_name, t.typtypmod, false) as int) end as scale
  , CASE c.collname
    WHEN 'default' THEN cast(current_setting('babelfishpg_tsql.server_collation_name') as name)
    ELSE  c.collname 
    END as collation_name
  , case when is_tbl_type then 0
         else case when typnotnull then 0 else 1 end
    end
    as is_nullable
  -- CREATE TYPE ... FROM is implemented as CREATE DOMAIN in babel
  , 1 as is_user_defined
  , 0 as is_assembly_type
  , 0 as default_object_id
  , 0 as rule_object_id
  , case when is_tbl_type then 1 else 0 end as is_table_type
from pg_type t
inner join pg_namespace s on s.oid = t.typnamespace
join sys.schemas sch on t.typnamespace = sch.schema_id
left join pg_collation c on c.oid = t.typcollation
, sys.translate_pg_type_to_tsql(t.oid) AS tsql_type_name
, sys.translate_pg_type_to_tsql(t.typbasetype) AS tsql_base_type_name
, sys.is_table_type(t.typrelid) as is_tbl_type
-- we want to show details of user defined datatypes created under babelfish database
where tsql_type_name IS NULL
and
  (
    -- show all user defined datatypes created under babelfish database except table types
    t.typtype = 'd'
    or
    -- only for table types
    sys.is_table_type(t.typrelid)
  );
GRANT SELECT ON sys.types TO PUBLIC;

create or replace view sys.all_columns as
select CAST(c.oid as int) as object_id
  , CAST(a.attname as sys.sysname) as name
  , CAST(a.attnum as int) as column_id
  , CAST(t.oid as int) as system_type_id
  , CAST(t.oid as int) as user_type_id
  , CAST(sys.tsql_type_max_length_helper(coalesce(tsql_type_name, tsql_base_type_name), a.attlen, a.atttypmod) as smallint) as max_length
  , CAST(case
      when a.atttypmod != -1 then 
        sys.tsql_type_precision_helper(coalesce(tsql_type_name, tsql_base_type_name), a.atttypmod)
      else 
        sys.tsql_type_precision_helper(coalesce(tsql_type_name, tsql_base_type_name), t.typtypmod)
    end as sys.tinyint) as precision
  , CAST(case
      when a.atttypmod != -1 THEN 
        sys.tsql_type_scale_helper(coalesce(tsql_type_name, tsql_base_type_name), a.atttypmod, false)
      else 
        sys.tsql_type_scale_helper(coalesce(tsql_type_name, tsql_base_type_name), t.typtypmod, false)
    end as sys.tinyint) as scale
  , CAST(coll.collname as sys.sysname) as collation_name
  , case when a.attnotnull then CAST(0 as sys.bit) else CAST(1 as sys.bit) end as is_nullable
  , CAST(0 as sys.bit) as is_ansi_padded
  , CAST(0 as sys.bit) as is_rowguidcol
  , CAST(0 as sys.bit) as is_identity
  , CAST(0 as sys.bit) as is_computed
  , CAST(0 as sys.bit) as is_filestream
  , CAST(0 as sys.bit) as is_replicated
  , CAST(0 as sys.bit) as is_non_sql_subscribed
  , CAST(0 as sys.bit) as is_merge_published
  , CAST(0 as sys.bit) as is_dts_replicated
  , CAST(0 as sys.bit) as is_xml_document
  , CAST(0 as int) as xml_collection_id
  , CAST(coalesce(d.oid, 0) as int) as default_object_id
  , CAST(coalesce((select oid from pg_constraint where conrelid = t.oid and contype = 'c' and a.attnum = any(conkey) limit 1), 0) as int) as rule_object_id
  , CAST(0 as sys.bit) as is_sparse
  , CAST(0 as sys.bit) as is_column_set
  , CAST(0 as sys.tinyint) as generated_always_type
  , CAST('NOT_APPLICABLE' as sys.nvarchar(60)) as generated_always_type_desc
from pg_attribute a
inner join pg_class c on c.oid = a.attrelid
inner join pg_type t on t.oid = a.atttypid
inner join pg_namespace s on s.oid = c.relnamespace
left join pg_attrdef d on c.oid = d.adrelid and a.attnum = d.adnum
left join pg_collation coll on coll.oid = a.attcollation
, sys.translate_pg_type_to_tsql(a.atttypid) AS tsql_type_name
, sys.translate_pg_type_to_tsql(t.typbasetype) AS tsql_base_type_name
where not a.attisdropped
and (s.oid in (select schema_id from sys.schemas) or s.nspname = 'sys')
-- r = ordinary table, i = index, S = sequence, t = TOAST table, v = view, m = materialized view, c = composite type, f = foreign table, p = partitioned table
and c.relkind in ('r', 'v', 'm', 'f', 'p')
and has_schema_privilege(s.oid, 'USAGE')
and has_column_privilege(quote_ident(s.nspname) ||'.'||quote_ident(c.relname), a.attname, 'SELECT,INSERT,UPDATE,REFERENCES')
and a.attnum > 0;
GRANT SELECT ON sys.all_columns TO PUBLIC;

CALL babelfish_drop_deprecated_object('function', 'sys', 'tsql_type_max_length_helper_deprecated_in_2_3_0');

CREATE OR REPLACE VIEW sys.all_parameters
AS
SELECT
    CAST(ss.p_oid AS INT) AS object_id
  , CAST(COALESCE(ss.proargnames[(ss.x).n], '') AS sys.SYSNAME) AS name
  , CAST(
      CASE 
        WHEN is_out_scalar = 1 THEN 0 -- param_id = 0 for output of scalar function
        ELSE (ss.x).n
      END 
    AS INT) AS parameter_id
  -- 'system_type_id' is specified as type INT here, and not TINYINT per SQL Server documentation.
  -- This is because the IDs of system type values generated by
  -- Babelfish installation will exceed the size of TINYINT
  , CAST(st.system_type_id AS INT) AS system_type_id
  , CAST(st.user_type_id AS INT) AS user_type_id
  , CAST( 
      CASE
        WHEN st.is_table_type = 1 THEN -1 -- TVP case
        WHEN st.is_user_defined = 1 THEN st.max_length -- UDT case
        ELSE sys.tsql_type_max_length_helper(st.name, t.typlen, typmod, true, true)
      END
    AS smallint) AS max_length
  , CAST(
      CASE
        WHEN st.is_table_type = 1 THEN 0 -- TVP case
        WHEN st.is_user_defined = 1  THEN st.precision -- UDT case
        ELSE sys.tsql_type_precision_helper(st.name, typmod)
      END
    AS sys.tinyint) AS precision
  , CAST(
      CASE 
        WHEN st.is_table_type = 1 THEN 0 -- TVP case
        WHEN st.is_user_defined = 1  THEN st.scale
        ELSE sys.tsql_type_scale_helper(st.name, typmod,false)
      END
    AS sys.tinyint) AS scale
  , CAST(
      CASE
        WHEN is_out_scalar = 1 THEN 1 -- Output of a scalar function
        WHEN ss.proargmodes[(ss.x).n] in ('o', 'b', 't') THEN 1
        ELSE 0
      END 
    AS sys.bit) AS is_output
  , CAST(0 AS sys.bit) AS is_cursor_ref
  , CAST(0 AS sys.bit) AS has_default_value
  , CAST(0 AS sys.bit) AS is_xml_document
  , CAST(NULL AS sys.sql_variant) AS default_value
  , CAST(0 AS int) AS xml_collection_id
  , CAST(0 AS sys.bit) AS is_readonly
  , CAST(1 AS sys.bit) AS is_nullable
  , CAST(NULL AS int) AS encryption_type
  , CAST(NULL AS sys.nvarchar(64)) AS encryption_type_desc
  , CAST(NULL AS sys.sysname) AS encryption_algorithm_name
  , CAST(NULL AS int) AS column_encryption_key_id
  , CAST(NULL AS sys.sysname) AS column_encryption_key_database_name
FROM pg_type t
  INNER JOIN sys.types st ON st.user_type_id = t.oid
  INNER JOIN 
  (
    SELECT
      p.oid AS p_oid,
      p.proargnames,
      p.proargmodes,
      p.prokind,
      json_extract_path(CAST(p.probin as json), 'typmod_array') AS typmod_array,
      information_schema._pg_expandarray(
      COALESCE(p.proallargtypes,
        CASE 
          WHEN p.prokind = 'f' THEN (CAST( p.proargtypes AS oid[]) || p.prorettype) -- Adds return type if not present on proallargtypes
          ELSE CAST(p.proargtypes AS oid[])
        END
      )) AS x
    FROM pg_proc p
    WHERE (
      p.pronamespace in (select schema_id from sys.schemas union all select oid from pg_namespace where nspname = 'sys')
      AND (pg_has_role(p.proowner, 'USAGE') OR has_function_privilege(p.oid, 'EXECUTE'))
      AND p.probin like '{%typmod_array%}') -- Needs to have a typmod array in JSON format
  ) ss ON t.oid = (ss.x).x,
  COALESCE(pg_get_function_result(ss.p_oid), '') AS return_type,
  CAST(ss.typmod_array->>(ss.x).n-1 AS INT) AS typmod, 
  CAST(
    CASE
      WHEN ss.prokind = 'f' AND ss.proargnames[(ss.x).n] IS NULL THEN 1 -- checks if param is output of scalar function
      ELSE 0
    END 
  AS INT) AS is_out_scalar
WHERE ( -- If it's a Table function, we only want the inputs
      return_type NOT LIKE 'TABLE(%' OR 
      (return_type LIKE 'TABLE(%' AND ss.proargmodes[(ss.x).n] = 'i'));
GRANT SELECT ON sys.all_parameters TO PUBLIC;


-- TODO: BABEL-3127
CREATE OR REPLACE VIEW sys.all_sql_modules_internal AS
SELECT
  ao.object_id AS object_id
  , CAST(
      CASE WHEN ao.type in ('P', 'FN', 'IN', 'TF', 'RF') THEN COALESCE(tsql_get_functiondef(ao.object_id), pg_get_functiondef(ao.object_id))
      WHEN ao.type = 'V' THEN COALESCE(bvd.definition, '')
      WHEN ao.type = 'TR' THEN NULL
      ELSE NULL
      END
    AS sys.nvarchar(4000)) AS definition  -- Object definition work in progress, will update definition with BABEL-3127 Jira.
  , CAST(1 as sys.bit)  AS uses_ansi_nulls
  , CAST(1 as sys.bit)  AS uses_quoted_identifier
  , CAST(0 as sys.bit)  AS is_schema_bound
  , CAST(0 as sys.bit)  AS uses_database_collation
  , CAST(0 as sys.bit)  AS is_recompiled
  , CAST(
      CASE WHEN ao.type IN ('P', 'FN', 'IN', 'TF', 'RF') THEN
        CASE WHEN p.proisstrict THEN 1
        ELSE 0 
        END
      ELSE 0
      END
    AS sys.bit) as null_on_null_input
  , null::integer as execute_as_principal_id
  , CAST(0 as sys.bit) as uses_native_compilation
  , CAST(ao.is_ms_shipped as INT) as is_ms_shipped
FROM sys.all_objects ao
LEFT OUTER JOIN sys.pg_namespace_ext nmext on ao.schema_id = nmext.oid
LEFT OUTER JOIN sys.babelfish_namespace_ext ext ON nmext.nspname = ext.nspname
LEFT OUTER JOIN sys.babelfish_view_def bvd 
 on (
      ext.orig_name = bvd.schema_name AND 
      ext.dbid = bvd.dbid AND
      ao.name = bvd.object_name 
   )
LEFT JOIN pg_proc p ON ao.object_id = CAST(p.oid AS INT)
WHERE ao.type in ('P', 'RF', 'V', 'TR', 'FN', 'IF', 'TF', 'R');
GRANT SELECT ON sys.all_sql_modules_internal TO PUBLIC;

CREATE OR REPLACE FUNCTION sys.dateadd_internal_df(IN datepart PG_CATALOG.TEXT, IN num INTEGER, IN startdate datetimeoffset) RETURNS datetimeoffset AS $$
BEGIN
	CASE datepart
	WHEN 'year' THEN
		RETURN startdate OPERATOR(sys.+) make_interval(years => num);
	WHEN 'quarter' THEN
		RETURN startdate OPERATOR(sys.+) make_interval(months => num * 3);
	WHEN 'month' THEN
		RETURN startdate OPERATOR(sys.+) make_interval(months => num);
	WHEN 'dayofyear', 'y' THEN
		RETURN startdate OPERATOR(sys.+) make_interval(days => num);
	WHEN 'day' THEN
		RETURN startdate OPERATOR(sys.+) make_interval(days => num);
	WHEN 'week' THEN
		RETURN startdate OPERATOR(sys.+) make_interval(weeks => num);
	WHEN 'weekday' THEN
		RETURN startdate OPERATOR(sys.+) make_interval(days => num);
	WHEN 'hour' THEN
		RETURN startdate OPERATOR(sys.+) make_interval(hours => num);
	WHEN 'minute' THEN
		RETURN startdate OPERATOR(sys.+) make_interval(mins => num);
	WHEN 'second' THEN
		RETURN startdate OPERATOR(sys.+) make_interval(secs => num);
	WHEN 'millisecond' THEN
		RETURN startdate OPERATOR(sys.+) make_interval(secs => (num::numeric) * 0.001);
	WHEN 'microsecond' THEN
		RETURN startdate OPERATOR(sys.+) make_interval(secs => (num::numeric) * 0.000001);
	WHEN 'nanosecond' THEN
		-- Best we can do - Postgres does not support nanosecond precision
		RETURN startdate OPERATOR(sys.+) make_interval(secs => TRUNC((num::numeric)* 0.000000001, 6));
	ELSE
		RAISE EXCEPTION '"%" is not a recognized dateadd option.', datepart;
	END CASE;
END;
$$
STRICT
LANGUAGE plpgsql IMMUTABLE;

CREATE OR REPLACE FUNCTION sys.dateadd_internal(IN datepart PG_CATALOG.TEXT, IN num INTEGER, IN startdate ANYELEMENT) RETURNS ANYELEMENT AS $$
BEGIN
    IF pg_typeof(startdate) = 'date'::regtype AND
		datepart IN ('hour', 'minute', 'second', 'millisecond', 'microsecond', 'nanosecond') THEN
		RAISE EXCEPTION 'The datepart % is not supported by date function dateadd for data type date.', datepart;
	END IF;
    IF pg_typeof(startdate) = 'time'::regtype AND
		datepart IN ('year', 'quarter', 'month', 'doy', 'day', 'week', 'weekday') THEN
		RAISE EXCEPTION 'The datepart % is not supported by date function dateadd for data type time.', datepart;
	END IF;

	CASE datepart
	WHEN 'year' THEN
		RETURN startdate + make_interval(years => num);
	WHEN 'quarter' THEN
		RETURN startdate + make_interval(months => num * 3);
	WHEN 'month' THEN
		RETURN startdate + make_interval(months => num);
	WHEN 'dayofyear', 'y' THEN
		RETURN startdate + make_interval(days => num);
	WHEN 'day' THEN
		RETURN startdate + make_interval(days => num);
	WHEN 'week' THEN
		RETURN startdate + make_interval(weeks => num);
	WHEN 'weekday' THEN
		RETURN startdate + make_interval(days => num);
	WHEN 'hour' THEN
		RETURN startdate + make_interval(hours => num);
	WHEN 'minute' THEN
		RETURN startdate + make_interval(mins => num);
	WHEN 'second' THEN
		RETURN startdate + make_interval(secs => num);
	WHEN 'millisecond' THEN
		RETURN startdate + make_interval(secs => (num::numeric) * 0.001);
	WHEN 'microsecond' THEN
        IF pg_typeof(startdate) = 'time'::regtype THEN
            RETURN startdate + make_interval(secs => (num::numeric) * 0.000001);
        ELSIF pg_typeof(startdate) = 'sys.datetime2'::regtype THEN
            RETURN startdate + make_interval(secs => (num::numeric) * 0.000001);
        ELSIF pg_typeof(startdate) = 'sys.smalldatetime'::regtype THEN
            RAISE EXCEPTION 'The datepart % is not supported by date function dateadd for data type smalldatetime.', datepart;
        ELSE
            RAISE EXCEPTION 'The datepart % is not supported by date function dateadd for data type datetime.', datepart;
        END IF;
	WHEN 'nanosecond' THEN
        IF pg_typeof(startdate) = 'time'::regtype THEN
            RETURN startdate + make_interval(secs => TRUNC((num::numeric)* 0.000000001, 6));
        ELSIF pg_typeof(startdate) = 'sys.datetime2'::regtype THEN
            RETURN startdate + make_interval(secs => TRUNC((num::numeric)* 0.000000001, 6));
        ELSIF pg_typeof(startdate) = 'sys.smalldatetime'::regtype THEN
            RAISE EXCEPTION 'The datepart % is not supported by date function dateadd for data type smalldatetime.', datepart;
        ELSE
            RAISE EXCEPTION 'The datepart % is not supported by date function dateadd for data type datetime.', datepart;
        END IF;
	ELSE
		RAISE EXCEPTION '''%'' is not a recognized dateadd option.', datepart;
	END CASE;
END;
$$
STRICT
LANGUAGE plpgsql IMMUTABLE;


CREATE OR REPLACE FUNCTION sys.format_datetime(IN value anyelement, IN format_pattern NVARCHAR,IN culture VARCHAR,  IN data_type VARCHAR DEFAULT '') RETURNS sys.nvarchar
AS 'babelfishpg_tsql', 'format_datetime' LANGUAGE C IMMUTABLE PARALLEL SAFE;
GRANT EXECUTE ON FUNCTION sys.format_datetime(IN anyelement, IN NVARCHAR, IN VARCHAR, IN VARCHAR) TO PUBLIC;

CREATE OR REPLACE FUNCTION sys.format_numeric(IN value anyelement, IN format_pattern NVARCHAR,IN culture VARCHAR,  IN data_type VARCHAR DEFAULT '', IN e_position INT DEFAULT -1) RETURNS sys.nvarchar
AS 'babelfishpg_tsql', 'format_numeric' LANGUAGE C IMMUTABLE PARALLEL SAFE;
GRANT EXECUTE ON FUNCTION sys.format_numeric(IN anyelement, IN NVARCHAR, IN VARCHAR, IN VARCHAR, IN INT) TO PUBLIC;

CREATE OR REPLACE FUNCTION sys.FORMAT(IN arg anyelement, IN p_format_pattern NVARCHAR, IN p_culture VARCHAR default 'en-us')
RETURNS sys.NVARCHAR
AS
$BODY$
DECLARE
    arg_type regtype;
    v_temp_integer INTEGER;
BEGIN
    arg_type := pg_typeof(arg);

    CASE
        WHEN arg_type IN ('time'::regtype ) THEN
            RETURN sys.format_datetime(arg, p_format_pattern, p_culture, 'time');

        WHEN arg_type IN ('date'::regtype, 'sys.datetime'::regtype, 'sys.smalldatetime'::regtype, 'sys.datetime2'::regtype ) THEN
            RETURN sys.format_datetime(arg::timestamp, p_format_pattern, p_culture);

        WHEN arg_type IN ('sys.tinyint'::regtype) THEN
            RETURN sys.format_numeric(arg::SMALLINT, p_format_pattern, p_culture, 'tinyint');

        WHEN arg_type IN ('smallint'::regtype) THEN
            RETURN sys.format_numeric(arg::SMALLINT, p_format_pattern, p_culture, 'smallint');

        WHEN arg_type IN ('integer'::regtype) THEN
            RETURN sys.format_numeric(arg, p_format_pattern, p_culture, 'integer');

         WHEN arg_type IN ('bigint'::regtype) THEN
            RETURN sys.format_numeric(arg, p_format_pattern, p_culture, 'bigint');

        WHEN arg_type IN ('numeric'::regtype) THEN
            RETURN sys.format_numeric(arg, p_format_pattern, p_culture, 'numeric');

        WHEN arg_type IN ('sys.decimal'::regtype) THEN
            RETURN sys.format_numeric(arg::numeric, p_format_pattern, p_culture, 'numeric');

        WHEN arg_type IN ('real'::regtype) THEN
            IF(p_format_pattern LIKE 'R%') THEN
                v_temp_integer := length(nullif((regexp_matches(arg::real::text, '(?<=\d*\.).*(?=[eE].*)')::text[])[1], ''));
            ELSE v_temp_integer:= -1;
            END IF;

            RETURN sys.format_numeric(arg, p_format_pattern, p_culture, 'real', v_temp_integer);

        WHEN arg_type IN ('float'::regtype) THEN
            RETURN sys.format_numeric(arg, p_format_pattern, p_culture, 'float');

        WHEN pg_typeof(arg) IN ('sys.smallmoney'::regtype, 'sys.money'::regtype) THEN
            RETURN sys.format_numeric(arg::numeric, p_format_pattern, p_culture, 'numeric');
        ELSE
            RAISE datatype_mismatch;
        END CASE;
EXCEPTION
	WHEN datatype_mismatch THEN
		RAISE USING MESSAGE := format('Argument data type % is invalid for argument 1 of format function.', pg_typeof(arg)),
					DETAIL := 'Invalid datatype.',
					HINT := 'Convert it to valid datatype and try again.';
END;
$BODY$
LANGUAGE plpgsql IMMUTABLE PARALLEL SAFE;
GRANT EXECUTE ON FUNCTION sys.FORMAT(IN anyelement, IN NVARCHAR, IN VARCHAR) TO PUBLIC;

CREATE OR REPLACE FUNCTION sys.babelfish_try_cast_to_any(IN arg TEXT, INOUT output ANYELEMENT, IN typmod INT)
RETURNS ANYELEMENT
AS $BODY$ BEGIN
    EXECUTE pg_catalog.format('SELECT CAST(%L AS %s)', arg, format_type(pg_typeof(output), typmod)) INTO output;
    EXCEPTION
        WHEN OTHERS THEN
            -- Do nothing. Output carries NULL.
END; $BODY$
LANGUAGE plpgsql;

CREATE OR REPLACE FUNCTION sys.babelfish_conv_date_to_string(IN p_datatype TEXT,
                                                                 IN p_dateval DATE,
                                                                 IN p_style NUMERIC DEFAULT 20)
RETURNS TEXT
AS
$BODY$
DECLARE
    v_day VARCHAR COLLATE "C";
    v_dateval DATE;
    v_style SMALLINT;
    v_month SMALLINT;
    v_resmask VARCHAR COLLATE "C";
    v_datatype VARCHAR COLLATE "C";
    v_language VARCHAR COLLATE "C";
    v_monthname VARCHAR COLLATE "C";
    v_resstring VARCHAR COLLATE "C";
    v_lengthexpr VARCHAR COLLATE "C";
    v_maxlength SMALLINT;
    v_res_length SMALLINT;
    v_err_message VARCHAR COLLATE "C";
    v_res_datatype VARCHAR COLLATE "C";
    v_lang_metadata_json JSONB;
    VARCHAR_MAX CONSTANT SMALLINT := 8000;
    NVARCHAR_MAX CONSTANT SMALLINT := 4000;
    CONVERSION_LANG CONSTANT VARCHAR COLLATE "C" := '';
    DATATYPE_REGEXP CONSTANT VARCHAR COLLATE "C" := '^\s*(CHAR|NCHAR|VARCHAR|NVARCHAR|CHARACTER VARYING)\s*$';
    DATATYPE_MASK_REGEXP CONSTANT VARCHAR COLLATE "C" := '^\s*(?:CHAR|NCHAR|VARCHAR|NVARCHAR|CHARACTER VARYING)\s*\(\s*(\d+|MAX)\s*\)\s*$';
BEGIN
    v_datatype := upper(trim(p_datatype));
    v_style := floor(p_style)::SMALLINT;
    IF (scale(p_style) > 0) THEN
        RAISE most_specific_type_mismatch;
    ELSIF (NOT ((v_style BETWEEN 0 AND 13) OR
                (v_style BETWEEN 20 AND 25) OR
                (v_style BETWEEN 100 AND 113) OR
                v_style IN (120, 121, 126, 127, 130, 131)))
    THEN
        RAISE invalid_parameter_value;
    ELSIF (v_style IN (8, 24, 108)) THEN
        RAISE invalid_datetime_format;
    END IF;
    IF (v_datatype ~* DATATYPE_MASK_REGEXP) THEN
        v_res_datatype := rtrim(split_part(v_datatype, '(', 1));
        v_maxlength := CASE
                          WHEN (v_res_datatype IN ('CHAR', 'VARCHAR')) THEN VARCHAR_MAX
                          ELSE NVARCHAR_MAX
                       END;
        v_lengthexpr := substring(v_datatype, DATATYPE_MASK_REGEXP);
        IF (v_lengthexpr <> 'MAX' AND char_length(v_lengthexpr) > 4) THEN
            RAISE interval_field_overflow;
        END IF;
        v_res_length := CASE v_lengthexpr
                           WHEN 'MAX' THEN v_maxlength
                           ELSE v_lengthexpr::SMALLINT
                        END;
    ELSIF (v_datatype ~* DATATYPE_REGEXP) THEN
        v_res_datatype := v_datatype;
    ELSE
        RAISE datatype_mismatch;
    END IF;
    v_dateval := CASE
                    WHEN (v_style NOT IN (130, 131)) THEN p_dateval
                    ELSE sys.babelfish_conv_greg_to_hijri(p_dateval) + 1
                 END;
    v_day := ltrim(to_char(v_dateval, 'DD'), '0');
    v_month := to_char(v_dateval, 'MM')::SMALLINT;
    v_language := CASE
                     WHEN (v_style IN (130, 131)) THEN 'HIJRI'
                     ELSE CONVERSION_LANG
                  END;
 RAISE NOTICE 'v_language=[%]', v_language;		  
    BEGIN
        v_lang_metadata_json := sys.babelfish_get_lang_metadata_json(v_language);
    EXCEPTION
        WHEN OTHERS THEN
        RAISE invalid_character_value_for_cast;
    END;
    v_monthname := (v_lang_metadata_json -> 'months_shortnames') ->> v_month - 1;
    v_resmask := CASE
                    WHEN (v_style IN (1, 22)) THEN 'MM/DD/YY'
                    WHEN (v_style = 101) THEN 'MM/DD/YYYY'
                    WHEN (v_style = 2) THEN 'YY.MM.DD'
                    WHEN (v_style = 102) THEN 'YYYY.MM.DD'
                    WHEN (v_style = 3) THEN 'DD/MM/YY'
                    WHEN (v_style = 103) THEN 'DD/MM/YYYY'
                    WHEN (v_style = 4) THEN 'DD.MM.YY'
                    WHEN (v_style = 104) THEN 'DD.MM.YYYY'
                    WHEN (v_style = 5) THEN 'DD-MM-YY'
                    WHEN (v_style = 105) THEN 'DD-MM-YYYY'
                    WHEN (v_style = 6) THEN 'DD $mnme$ YY'
                    WHEN (v_style IN (13, 106, 113)) THEN 'DD $mnme$ YYYY'
                    WHEN (v_style = 7) THEN '$mnme$ DD, YY'
                    WHEN (v_style = 107) THEN '$mnme$ DD, YYYY'
                    WHEN (v_style = 10) THEN 'MM-DD-YY'
                    WHEN (v_style = 110) THEN 'MM-DD-YYYY'
                    WHEN (v_style = 11) THEN 'YY/MM/DD'
                    WHEN (v_style = 111) THEN 'YYYY/MM/DD'
                    WHEN (v_style = 12) THEN 'YYMMDD'
                    WHEN (v_style = 112) THEN 'YYYYMMDD'
                    WHEN (v_style IN (20, 21, 23, 25, 120, 121, 126, 127)) THEN 'YYYY-MM-DD'
                    WHEN (v_style = 130) THEN 'DD $mnme$ YYYY'
                    WHEN (v_style = 131) THEN pg_catalog.format('%s/MM/YYYY', lpad(v_day, 2, ' '))
                    WHEN (v_style IN (0, 9, 100, 109)) THEN pg_catalog.format('$mnme$ %s YYYY', lpad(v_day, 2, ' '))
                 END;

    v_resstring := to_char(v_dateval, v_resmask);
    v_resstring := pg_catalog.replace(v_resstring, '$mnme$', v_monthname);
    v_resstring := substring(v_resstring, 1, coalesce(v_res_length, char_length(v_resstring)));
    v_res_length := coalesce(v_res_length,
                             CASE v_res_datatype
                                WHEN 'CHAR' THEN 30
                                ELSE 60
                             END);
    RETURN CASE
              WHEN (v_res_datatype NOT IN ('CHAR', 'NCHAR')) THEN v_resstring
              ELSE rpad(v_resstring, v_res_length, ' ')
           END;
EXCEPTION
    WHEN most_specific_type_mismatch THEN
        RAISE USING MESSAGE := 'Argument data type NUMERIC is invalid for argument 3 of convert function.',
                    DETAIL := 'Use of incorrect "style" parameter value during conversion process.',
                    HINT := 'Change "style" parameter to the proper value and try again.';

    WHEN invalid_parameter_value THEN
    RAISE USING MESSAGE := pg_catalog.format('%s is not a valid style number when converting from DATE to a character string.', v_style),
                    DETAIL := 'Use of incorrect "style" parameter value during conversion process.',
                    HINT := 'Change "style" parameter to the proper value and try again.';

    WHEN invalid_datetime_format THEN
    RAISE USING MESSAGE := pg_catalog.format('Error converting data type DATE to %s.', trim(p_datatype)),
                    DETAIL := 'Incorrect using of pair of input parameters values during conversion process.',
                    HINT := 'Check the input parameters values, correct them if needed, and try again.';

   WHEN interval_field_overflow THEN
   RAISE USING MESSAGE := pg_catalog.format('The size (%s) given to the convert specification ''%s'' exceeds the maximum allowed for any data type (%s).',
                                     v_lengthexpr,
                                     lower(v_res_datatype),
                                     v_maxlength),
                   DETAIL := 'Use of incorrect size value of data type parameter during conversion process.',
                   HINT := 'Change size component of data type parameter to the allowable value and try again.';
    WHEN datatype_mismatch THEN
        RAISE USING MESSAGE := 'Data type should be one of these values: ''CHAR(n|MAX)'', ''NCHAR(n|MAX)'', ''VARCHAR(n|MAX)'', ''NVARCHAR(n|MAX)''.',
                    DETAIL := 'Use of incorrect "datatype" parameter value during conversion process.',
                    HINT := 'Change "datatype" parameter to the proper value and try again.';

    WHEN invalid_character_value_for_cast THEN
    RAISE USING MESSAGE := pg_catalog.format('Invalid CONVERSION_LANG constant value - ''%s''. Allowed values are: ''English'', ''Deutsch'', etc.',
                                      CONVERSION_LANG),
                    DETAIL := 'Compiled incorrect CONVERSION_LANG constant value in function''s body.',
                    HINT := 'Correct CONVERSION_LANG constant value in function''s body, recompile it and try again.';
    WHEN invalid_text_representation THEN
        GET STACKED DIAGNOSTICS v_err_message = MESSAGE_TEXT;
        v_err_message := substring(lower(v_err_message), 'integer\:\s\"(.*)\"');

		RAISE USING MESSAGE := pg_catalog.format('Error while trying to convert "%s" value to SMALLINT (or INTEGER) data type.',
                                      v_err_message),
                    DETAIL := 'Supplied value contains illegal characters.',
                    HINT := 'Correct supplied value, remove all illegal characters.';
END;
$BODY$
LANGUAGE plpgsql
VOLATILE
RETURNS NULL ON NULL INPUT;

CREATE OR REPLACE FUNCTION sys.babelfish_conv_datetime_to_string(IN p_datatype TEXT,
                                                                     IN p_src_datatype TEXT,
                                                                     IN p_datetimeval TIMESTAMP(6) WITHOUT TIME ZONE,
                                                                     IN p_style NUMERIC DEFAULT -1)
RETURNS TEXT
AS
$BODY$
DECLARE
    v_day VARCHAR COLLATE "C";
    v_hour VARCHAR COLLATE "C";
    v_month SMALLINT;
    v_style SMALLINT;
    v_scale SMALLINT;
    v_resmask VARCHAR COLLATE "C";
    v_language VARCHAR COLLATE "C";
    v_datatype VARCHAR COLLATE "C";
    v_fseconds VARCHAR COLLATE "C";
    v_fractsep VARCHAR COLLATE "C";
    v_monthname VARCHAR COLLATE "C";
    v_resstring VARCHAR COLLATE "C";
    v_lengthexpr VARCHAR COLLATE "C";
    v_maxlength SMALLINT;
    v_res_length SMALLINT;
    v_err_message VARCHAR COLLATE "C";
    v_src_datatype VARCHAR COLLATE "C";
    v_res_datatype VARCHAR COLLATE "C";
    v_lang_metadata_json JSONB;
    VARCHAR_MAX CONSTANT SMALLINT := 8000;
    NVARCHAR_MAX CONSTANT SMALLINT := 4000;
    CONVERSION_LANG CONSTANT VARCHAR COLLATE "C" := '';
    DATATYPE_REGEXP CONSTANT VARCHAR COLLATE "C" := '^\s*(CHAR|NCHAR|VARCHAR|NVARCHAR|CHARACTER VARYING)\s*$';
    SRCDATATYPE_MASK_REGEXP VARCHAR COLLATE "C" := '^(?:DATETIME|SMALLDATETIME|DATETIME2)\s*(?:\s*\(\s*(\d+)\s*\)\s*)?$';
    DATATYPE_MASK_REGEXP CONSTANT VARCHAR COLLATE "C" := '^\s*(?:CHAR|NCHAR|VARCHAR|NVARCHAR|CHARACTER VARYING)\s*\(\s*(\d+|MAX)\s*\)\s*$';
    v_datetimeval TIMESTAMP(6) WITHOUT TIME ZONE;
BEGIN
    v_datatype := upper(trim(p_datatype));
    v_src_datatype := upper(trim(p_src_datatype));
    v_style := floor(p_style)::SMALLINT;
    IF (v_src_datatype ~* SRCDATATYPE_MASK_REGEXP)
    THEN
        v_scale := substring(v_src_datatype, SRCDATATYPE_MASK_REGEXP)::SMALLINT;
        v_src_datatype := rtrim(split_part(v_src_datatype, '(', 1));
        IF (v_src_datatype <> 'DATETIME2' AND v_scale IS NOT NULL) THEN
            RAISE invalid_indicator_parameter_value;
        ELSIF (v_scale NOT BETWEEN 0 AND 7) THEN
            RAISE invalid_regular_expression;
        END IF;
        v_scale := coalesce(v_scale, 7);
    ELSE
        RAISE most_specific_type_mismatch;
    END IF;
    IF (scale(p_style) > 0) THEN
        RAISE escape_character_conflict;
    ELSIF (NOT ((v_style BETWEEN 0 AND 14) OR
                (v_style BETWEEN 20 AND 25) OR
                (v_style BETWEEN 100 AND 114) OR
                v_style IN (-1, 120, 121, 126, 127, 130, 131)))
    THEN
        RAISE invalid_parameter_value;
    END IF;
    IF (v_datatype ~* DATATYPE_MASK_REGEXP) THEN
        v_res_datatype := rtrim(split_part(v_datatype, '(', 1));
        v_maxlength := CASE
                          WHEN (v_res_datatype IN ('CHAR', 'VARCHAR')) THEN VARCHAR_MAX
                          ELSE NVARCHAR_MAX
                       END;
        v_lengthexpr := substring(v_datatype, DATATYPE_MASK_REGEXP);
        IF (v_lengthexpr <> 'MAX' AND char_length(v_lengthexpr) > 4)
        THEN
            RAISE interval_field_overflow;
        END IF;
        v_res_length := CASE v_lengthexpr
                           WHEN 'MAX' THEN v_maxlength
                           ELSE v_lengthexpr::SMALLINT
                        END;
    ELSIF (v_datatype ~* DATATYPE_REGEXP) THEN
        v_res_datatype := v_datatype;
    ELSE
        RAISE datatype_mismatch;
    END IF;
    v_datetimeval := CASE
                        WHEN (v_style NOT IN (130, 131)) THEN p_datetimeval
                        ELSE sys.babelfish_conv_greg_to_hijri(p_datetimeval) + INTERVAL '1 day'
                     END;
    v_day := ltrim(to_char(v_datetimeval, 'DD'), '0');
    v_hour := ltrim(to_char(v_datetimeval, 'HH12'), '0');
    v_month := to_char(v_datetimeval, 'MM')::SMALLINT;
    v_language := CASE
                     WHEN (v_style IN (130, 131)) THEN 'HIJRI'
                     ELSE CONVERSION_LANG
                  END;
    BEGIN
        v_lang_metadata_json := sys.babelfish_get_lang_metadata_json(v_language);
    EXCEPTION
        WHEN OTHERS THEN
        RAISE invalid_character_value_for_cast;
    END;
    v_monthname := (v_lang_metadata_json -> 'months_shortnames') ->> v_month - 1;
    IF (v_src_datatype IN ('DATETIME', 'SMALLDATETIME')) THEN
        v_fseconds := sys.babelfish_round_fractseconds(to_char(v_datetimeval, 'MS'));
        IF (v_fseconds::INTEGER = 1000) THEN
            v_fseconds := '000';
            v_datetimeval := v_datetimeval + INTERVAL '1 second';
        ELSE
            v_fseconds := lpad(v_fseconds, 3, '0');
        END IF;
    ELSE
        v_fseconds := sys.babelfish_get_microsecs_from_fractsecs(to_char(v_datetimeval, 'US'), v_scale);
        IF (v_scale = 7) THEN
            v_fseconds := concat(v_fseconds, '0');
        END IF;
    END IF;
    v_fractsep := CASE v_src_datatype
                     WHEN 'DATETIME2' THEN '.'
                     ELSE ':'
                  END;
    IF ((v_style = -1 AND v_src_datatype <> 'DATETIME2') OR
        v_style IN (0, 9, 100, 109))
    THEN
    	v_resmask := pg_catalog.format('$mnme$ %s YYYY %s:MI%s',
                            lpad(v_day, 2, ' '),
                            lpad(v_hour, 2, ' '),
                            CASE
                               WHEN (v_style IN (-1, 0, 100)) THEN 'AM'
                               ELSE pg_catalog.format(':SS:%sAM', v_fseconds)
                            END);
                            ELSIF (v_style = 1) THEN
        v_resmask := 'MM/DD/YY';
    ELSIF (v_style = 101) THEN
        v_resmask := 'MM/DD/YYYY';
    ELSIF (v_style = 2) THEN
        v_resmask := 'YY.MM.DD';
    ELSIF (v_style = 102) THEN
        v_resmask := 'YYYY.MM.DD';
    ELSIF (v_style = 3) THEN
        v_resmask := 'DD/MM/YY';
    ELSIF (v_style = 103) THEN
        v_resmask := 'DD/MM/YYYY';
    ELSIF (v_style = 4) THEN
        v_resmask := 'DD.MM.YY';
    ELSIF (v_style = 104) THEN
        v_resmask := 'DD.MM.YYYY';
    ELSIF (v_style = 5) THEN
        v_resmask := 'DD-MM-YY';
    ELSIF (v_style = 105) THEN
        v_resmask := 'DD-MM-YYYY';
    ELSIF (v_style = 6) THEN
        v_resmask := 'DD $mnme$ YY';
    ELSIF (v_style = 106) THEN
        v_resmask := 'DD $mnme$ YYYY';
    ELSIF (v_style = 7) THEN
        v_resmask := '$mnme$ DD, YY';
    ELSIF (v_style = 107) THEN
        v_resmask := '$mnme$ DD, YYYY';
    ELSIF (v_style IN (8, 24, 108)) THEN
        v_resmask := 'HH24:MI:SS';
    ELSIF (v_style = 10) THEN
        v_resmask := 'MM-DD-YY';
    ELSIF (v_style = 110) THEN
        v_resmask := 'MM-DD-YYYY';
    ELSIF (v_style = 11) THEN
        v_resmask := 'YY/MM/DD';
    ELSIF (v_style = 111) THEN
        v_resmask := 'YYYY/MM/DD';
    ELSIF (v_style = 12) THEN
        v_resmask := 'YYMMDD';
    ELSIF (v_style = 112) THEN
        v_resmask := 'YYYYMMDD';
    ELSIF (v_style IN (13, 113)) THEN
	    v_resmask := pg_catalog.format('DD $mnme$ YYYY HH24:MI:SS%s%s', v_fractsep, v_fseconds);
    ELSIF (v_style IN (14, 114)) THEN
    	v_resmask := pg_catalog.format('HH24:MI:SS%s%s', v_fractsep, v_fseconds);
    ELSIF (v_style IN (20, 120)) THEN
        v_resmask := 'YYYY-MM-DD HH24:MI:SS';
    ELSIF ((v_style = -1 AND v_src_datatype = 'DATETIME2') OR
           v_style IN (21, 25, 121))
    THEN
    	v_resmask := pg_catalog.format('YYYY-MM-DD HH24:MI:SS.%s', v_fseconds);
    ELSIF (v_style = 22) THEN
    	v_resmask := pg_catalog.format('MM/DD/YY %s:MI:SS AM', lpad(v_hour, 2, ' '));
    ELSIF (v_style = 23) THEN
        v_resmask := 'YYYY-MM-DD';
    ELSIF (v_style IN (126, 127)) THEN
        v_resmask := CASE v_src_datatype
                        WHEN 'SMALLDATETIME' THEN 'YYYY-MM-DDT$rem$HH24:MI:SS'
    					ELSE pg_catalog.format('YYYY-MM-DDT$rem$HH24:MI:SS.%s', v_fseconds)
    				END;
    ELSIF (v_style IN (130, 131)) THEN
        v_resmask := concat(CASE p_style
				        		WHEN 131 THEN pg_catalog.format('%s/MM/YYYY ', lpad(v_day, 2, ' '))
                                ELSE pg_catalog.format('%s $mnme$ YYYY ', lpad(v_day, 2, ' '))
                            END,
                            pg_catalog.format('%s:MI:SS%s%sAM', lpad(v_hour, 2, ' '), v_fractsep, v_fseconds));
    END IF;

    v_resstring := to_char(v_datetimeval, v_resmask);
    v_resstring := pg_catalog.replace(v_resstring, '$mnme$', v_monthname);
    v_resstring := pg_catalog.replace(v_resstring, '$rem$', '');
    v_resstring := substring(v_resstring, 1, coalesce(v_res_length, char_length(v_resstring)));
    v_res_length := coalesce(v_res_length,
                             CASE v_res_datatype
                                WHEN 'CHAR' THEN 30
                                ELSE 60
                             END);
    RETURN CASE
              WHEN (v_res_datatype NOT IN ('CHAR', 'NCHAR')) THEN v_resstring
              ELSE rpad(v_resstring, v_res_length, ' ')
           END;
EXCEPTION
	WHEN most_specific_type_mismatch THEN
        RAISE USING MESSAGE := 'Source data type should be one of these values: ''DATETIME'', ''SMALLDATETIME'', ''DATETIME2'' or ''DATETIME2(n)''.',
                    DETAIL := 'Use of incorrect "src_datatype" parameter value during conversion process.',
                    HINT := 'Change "srcdatatype" parameter to the proper value and try again.';

	WHEN invalid_regular_expression THEN
		RAISE USING MESSAGE := pg_catalog.format('The source data type scale (%s) given to the convert specification exceeds the maximum allowable value (7).',
										v_scale),
                   DETAIL := 'Use of incorrect scale value of source data type parameter during conversion process.',
                   HINT := 'Change scale component of source data type parameter to the allowable value and try again.';

	WHEN invalid_indicator_parameter_value THEN
        RAISE USING MESSAGE := pg_catalog.format('Invalid attributes specified for data type %s.', v_src_datatype),
                    DETAIL := 'Use of incorrect scale value, which is not corresponding to specified data type.',
                    HINT := 'Change data type scale component or select different data type and try again.';

    WHEN escape_character_conflict THEN
        RAISE USING MESSAGE := 'Argument data type NUMERIC is invalid for argument 4 of convert function.',
                    DETAIL := 'Use of incorrect "style" parameter value during conversion process.',
                    HINT := 'Change "style" parameter to the proper value and try again.';

    WHEN invalid_parameter_value THEN
        RAISE USING MESSAGE := pg_catalog.format('%s is not a valid style number when converting from %s to a character string.',
                                      v_style, v_src_datatype),
                    DETAIL := 'Use of incorrect "style" parameter value during conversion process.',
                    HINT := 'Change "style" parameter to the proper value and try again.';

    WHEN interval_field_overflow THEN
            RAISE USING MESSAGE := pg_catalog.format('The size (%s) given to the convert specification ''%s'' exceeds the maximum allowed for any data type (%s).',
                                      v_lengthexpr, lower(v_res_datatype), v_maxlength),
                    DETAIL := 'Use of incorrect size value of data type parameter during conversion process.',
                    HINT := 'Change size component of data type parameter to the allowable value and try again.';
    WHEN datatype_mismatch THEN
        RAISE USING MESSAGE := 'Data type should be one of these values: ''CHAR(n|MAX)'', ''NCHAR(n|MAX)'', ''VARCHAR(n|MAX)'', ''NVARCHAR(n|MAX)''.',
                    DETAIL := 'Use of incorrect "datatype" parameter value during conversion process.',
                    HINT := 'Change "datatype" parameter to the proper value and try again.';

    WHEN invalid_character_value_for_cast THEN
        RAISE USING MESSAGE := pg_catalog.format('Invalid CONVERSION_LANG constant value - ''%s''. Allowed values are: ''English'', ''Deutsch'', etc.',
                                      CONVERSION_LANG),
                    DETAIL := 'Compiled incorrect CONVERSION_LANG constant value in function''s body.',
                    HINT := 'Correct CONVERSION_LANG constant value in function''s body, recompile it and try again.';

    WHEN invalid_text_representation THEN
        GET STACKED DIAGNOSTICS v_err_message = MESSAGE_TEXT;
        v_err_message := substring(lower(v_err_message), 'integer\:\s\"(.*)\"');

        RAISE USING MESSAGE := pg_catalog.format('Error while trying to convert "%s" value to SMALLINT data type.',

                                      v_err_message),
                    DETAIL := 'Supplied value contains illegal characters.',
                    HINT := 'Correct supplied value, remove all illegal characters.';
END;
$BODY$
LANGUAGE plpgsql
VOLATILE
RETURNS NULL ON NULL INPUT;

CREATE OR REPLACE FUNCTION sys.babelfish_conv_greg_to_hijri(IN p_datetimeval TIMESTAMP WITHOUT TIME ZONE)
RETURNS TIMESTAMP WITHOUT TIME ZONE
AS
$BODY$
DECLARE
    v_hijri_date DATE;
BEGIN
    v_hijri_date := sys.babelfish_conv_greg_to_hijri(extract(day from p_datetimeval)::SMALLINT,
                                                         extract(month from p_datetimeval)::SMALLINT,
                                                         extract(year from p_datetimeval)::INTEGER);

    RETURN to_timestamp(pg_catalog.format('%s %s', to_char(v_hijri_date, 'DD.MM.YYYY'),
                                        to_char(p_datetimeval, ' HH24:MI:SS.US')),
                        'DD.MM.YYYY HH24:MI:SS.US');
END;
$BODY$
LANGUAGE plpgsql
VOLATILE
RETURNS NULL ON NULL INPUT;

CREATE OR REPLACE FUNCTION sys.babelfish_conv_hijri_to_greg(IN p_datetimeval TIMESTAMP WITHOUT TIME ZONE)
RETURNS TIMESTAMP WITHOUT TIME ZONE
AS
$BODY$
DECLARE
    v_hijri_date DATE;
BEGIN
    v_hijri_date := sys.babelfish_conv_hijri_to_greg(extract(day from p_dateval)::NUMERIC,
                                                         extract(month from p_dateval)::NUMERIC,
                                                         extract(year from p_dateval)::NUMERIC);

    RETURN to_timestamp(pg_catalog.format('%s %s', to_char(v_hijri_date, 'DD.MM.YYYY'),
                                        to_char(p_datetimeval, ' HH24:MI:SS.US')),
                        'DD.MM.YYYY HH24:MI:SS.US');
END;
$BODY$
LANGUAGE plpgsql
VOLATILE
RETURNS NULL ON NULL INPUT;

CREATE OR REPLACE FUNCTION sys.babelfish_conv_time_to_string(IN p_datatype TEXT,
                                                                 IN p_src_datatype TEXT,
                                                                 IN p_timeval TIME(6) WITHOUT TIME ZONE,
                                                                 IN p_style NUMERIC DEFAULT 25)
RETURNS TEXT
AS
$BODY$
DECLARE
    v_hours VARCHAR COLLATE "C";
    v_style SMALLINT;
    v_scale SMALLINT;
    v_resmask VARCHAR COLLATE "C";
    v_fseconds VARCHAR COLLATE "C";
    v_datatype VARCHAR COLLATE "C";
    v_resstring VARCHAR COLLATE "C";
    v_lengthexpr VARCHAR COLLATE "C";
    v_res_length SMALLINT;
    v_res_datatype VARCHAR COLLATE "C";
    v_src_datatype VARCHAR COLLATE "C";
    v_res_maxlength SMALLINT;
    VARCHAR_MAX CONSTANT SMALLINT := 8000;
    NVARCHAR_MAX CONSTANT SMALLINT := 4000;
    -- We use the regex below to make sure input p_datatype is one of them
    DATATYPE_REGEXP CONSTANT VARCHAR COLLATE "C" := '^\s*(CHAR|NCHAR|VARCHAR|NVARCHAR|CHARACTER VARYING)\s*$';
    -- We use the regex below to get the length of the datatype, if specified
    -- For example, to get the '10' out of 'varchar(10)'
    DATATYPE_MASK_REGEXP CONSTANT VARCHAR COLLATE "C" := '^\s*(?:CHAR|NCHAR|VARCHAR|NVARCHAR|CHARACTER VARYING)\s*\(\s*(\d+|MAX)\s*\)\s*$';
    SRCDATATYPE_MASK_REGEXP VARCHAR COLLATE "C" := '^\s*(?:TIME)\s*(?:\s*\(\s*(\d+)\s*\)\s*)?\s*$';
BEGIN
    v_datatype := upper(trim(p_datatype));
    v_src_datatype := upper(trim(p_src_datatype));
    v_style := floor(p_style)::SMALLINT;
    IF (v_src_datatype ~* SRCDATATYPE_MASK_REGEXP)
    THEN
        v_scale := coalesce(substring(v_src_datatype, SRCDATATYPE_MASK_REGEXP)::SMALLINT, 7);
        IF (v_scale NOT BETWEEN 0 AND 7) THEN
            RAISE invalid_regular_expression;
        END IF;
    ELSE
        RAISE most_specific_type_mismatch;
    END IF;
    IF (v_datatype ~* DATATYPE_MASK_REGEXP)
    THEN
        v_res_datatype := rtrim(split_part(v_datatype, '(', 1));
        v_res_maxlength := CASE
                              WHEN (v_res_datatype IN ('CHAR', 'VARCHAR')) THEN VARCHAR_MAX
                              ELSE NVARCHAR_MAX
                           END;
        v_lengthexpr := substring(v_datatype, DATATYPE_MASK_REGEXP);
        IF (v_lengthexpr <> 'MAX' AND char_length(v_lengthexpr) > 4) THEN
            RAISE interval_field_overflow;
        END IF;
        v_res_length := CASE v_lengthexpr
                           WHEN 'MAX' THEN v_res_maxlength
                           ELSE v_lengthexpr::SMALLINT
                        END;
    ELSIF (v_datatype ~* DATATYPE_REGEXP) THEN
        v_res_datatype := v_datatype;
    ELSE
        RAISE datatype_mismatch;
    END IF;
    IF (scale(p_style) > 0) THEN
        RAISE escape_character_conflict;
    ELSIF (NOT ((v_style BETWEEN 0 AND 14) OR
                (v_style BETWEEN 20 AND 25) OR
                (v_style BETWEEN 100 AND 114) OR
                v_style IN (120, 121, 126, 127, 130, 131)))
    THEN
        RAISE invalid_parameter_value;
    ELSIF ((v_style BETWEEN 1 AND 7) OR
           (v_style BETWEEN 10 AND 12) OR
           (v_style BETWEEN 101 AND 107) OR
           (v_style BETWEEN 110 AND 112) OR
           v_style = 23)
    THEN
        RAISE invalid_datetime_format;
    END IF;
    v_hours := ltrim(to_char(p_timeval, 'HH12'), '0');
    v_fseconds := sys.babelfish_get_microsecs_from_fractsecs(to_char(p_timeval, 'US'), v_scale);
    IF (v_scale = 7) THEN
        v_fseconds := concat(v_fseconds, '0');
    END IF;
    IF (v_style IN (0, 100))
    THEN
        v_resmask := concat(v_hours, ':MIAM');
    ELSIF (v_style IN (8, 20, 24, 108, 120))
    THEN
        v_resmask := 'HH24:MI:SS';
    ELSIF (v_style IN (9, 109))
    THEN
        v_resmask := CASE
                        WHEN (char_length(v_fseconds) = 0) THEN concat(v_hours, ':MI:SSAM')
                        ELSE pg_catalog.format('%s:MI:SS.%sAM', v_hours, v_fseconds)
                     END;
    ELSIF (v_style IN (13, 14, 21, 25, 113, 114, 121, 126, 127))
    THEN
        v_resmask := CASE
                        WHEN (char_length(v_fseconds) = 0) THEN 'HH24:MI:SS'
                        ELSE concat('HH24:MI:SS.', v_fseconds)
                     END;
    ELSIF (v_style = 22)
    THEN
    	v_resmask := pg_catalog.format('%s:MI:SS AM', lpad(v_hours, 2, ' '));
    ELSIF (v_style IN (130, 131))
    THEN
        v_resmask := CASE
                        WHEN (char_length(v_fseconds) = 0) THEN concat(lpad(v_hours, 2, ' '), ':MI:SSAM')
                        ELSE pg_catalog.format('%s:MI:SS.%sAM', lpad(v_hours, 2, ' '), v_fseconds)
                     END;
    END IF;

    v_resstring := to_char(p_timeval, v_resmask);
    v_resstring := substring(v_resstring, 1, coalesce(v_res_length, char_length(v_resstring)));
    v_res_length := coalesce(v_res_length,
                             CASE v_res_datatype
                                WHEN 'CHAR' THEN 30
                                ELSE 60
                             END);
    RETURN CASE
              WHEN (v_res_datatype NOT IN ('CHAR', 'NCHAR')) THEN v_resstring
              ELSE rpad(v_resstring, v_res_length, ' ')
           END;
EXCEPTION
    WHEN most_specific_type_mismatch THEN
        RAISE USING MESSAGE := 'Source data type should be ''TIME'' or ''TIME(n)''.',
                    DETAIL := 'Use of incorrect "src_datatype" parameter value during conversion process.',
                    HINT := 'Change "src_datatype" parameter to the proper value and try again.';

   WHEN invalid_regular_expression THEN
       RAISE USING MESSAGE := pg_catalog.format('The source data type scale (%s) given to the convert specification exceeds the maximum allowable value (7).',
                                     v_scale),
                   DETAIL := 'Use of incorrect scale value of source data type parameter during conversion process.',
                   HINT := 'Change scale component of source data type parameter to the allowable value and try again.';

   WHEN interval_field_overflow THEN
       RAISE USING MESSAGE := pg_catalog.format('The size (%s) given to the convert specification ''%s'' exceeds the maximum allowed for any data type (%s).',
                                     v_lengthexpr, lower(v_res_datatype), v_res_maxlength),
                   DETAIL := 'Use of incorrect size value of target data type parameter during conversion process.',
                   HINT := 'Change size component of data type parameter to the allowable value and try again.';
    WHEN escape_character_conflict THEN
        RAISE USING MESSAGE := 'Argument data type NUMERIC is invalid for argument 4 of convert function.',
                    DETAIL := 'Use of incorrect "style" parameter value during conversion process.',
                    HINT := 'Change "style" parameter to the proper value and try again.';

    WHEN invalid_parameter_value THEN
        RAISE USING MESSAGE := pg_catalog.format('%s is not a valid style number when converting from TIME to a character string.', v_style),
                    DETAIL := 'Use of incorrect "style" parameter value during conversion process.',
                    HINT := 'Change "style" parameter to the proper value and try again.';

    WHEN datatype_mismatch THEN
        RAISE USING MESSAGE := 'Data type should be one of these values: ''CHAR(n|MAX)'', ''NCHAR(n|MAX)'', ''VARCHAR(n|MAX)'', ''NVARCHAR(n|MAX)''.',
                    DETAIL := 'Use of incorrect "datatype" parameter value during conversion process.',
                    HINT := 'Change "datatype" parameter to the proper value and try again.';

    WHEN invalid_datetime_format THEN
        RAISE USING MESSAGE := pg_catalog.format('Error converting data type TIME to %s.',
                                      rtrim(split_part(trim(p_datatype), '(', 1))),
                    DETAIL := 'Incorrect using of pair of input parameters values during conversion process.',
                    HINT := 'Check the input parameters values, correct them if needed, and try again.';
END;
$BODY$
LANGUAGE plpgsql
VOLATILE
RETURNS NULL ON NULL INPUT;

CREATE OR REPLACE FUNCTION sys.babelfish_sp_aws_add_jobschedule (
  par_job_id integer = NULL::integer,
  par_schedule_id integer = NULL::integer,
  out returncode integer
)
AS
$body$
DECLARE
  var_retval INT;
  proc_name_mask VARCHAR(100);
  var_owner_login_name VARCHAR(128);
  var_xml TEXT DEFAULT '';
  var_cron_expression VARCHAR(50);
  var_job_cmd VARCHAR(255);
  lambda_arn VARCHAR(255);
  return_message text;
  var_schedule_name VARCHAR(255);
  var_job_name VARCHAR(128);
  var_start_step_id INTEGER;
  var_notify_level_email INTEGER;
  var_notify_email_operator_id INTEGER;
  var_notify_email_operator_name VARCHAR(128);
  notify_email_sender VARCHAR(128);
  var_delete_level INTEGER;
BEGIN
  IF (EXISTS (
      SELECT 1
        FROM sys.sysjobschedules
       WHERE (schedule_id = par_schedule_id)
         AND (job_id = par_job_id)))
  THEN
    SELECT cron_expression
      FROM sys.babelfish_sp_schedule_to_cron (par_job_id, par_schedule_id)
      INTO var_cron_expression;
    SELECT name
      FROM sys.sysschedules
     WHERE schedule_id = par_schedule_id
      INTO var_schedule_name;
    SELECT name
         , start_step_id
         , COALESCE(notify_level_email,0)
         , COALESCE(notify_email_operator_id,0)
         , COALESCE(notify_email_operator_name,'')
         , COALESCE(delete_level,0)
      FROM sys.sysjobs
     WHERE job_id = par_job_id
      INTO var_job_name
         , var_start_step_id
         , var_notify_level_email
         , var_notify_email_operator_id
         , var_notify_email_operator_name
         , var_delete_level;

    proc_name_mask := 'sys_data.sql_agent$job_%s_step_%s';
    var_job_cmd := pg_catalog.format(proc_name_mask, par_job_id, '1');
    notify_email_sender := 'aws_test_email_sender@dbbest.com';


    var_xml := CONCAT(var_xml, '{');
    var_xml := CONCAT(var_xml, '"mode": "add_job",');
    var_xml := CONCAT(var_xml, '"parameters": {');
    var_xml := CONCAT(var_xml, '"vendor": "postgresql",');
    var_xml := CONCAT(var_xml, '"job_name": "',var_schedule_name,'",');
    var_xml := CONCAT(var_xml, '"job_frequency": "',var_cron_expression,'",');
    var_xml := CONCAT(var_xml, '"job_cmd": "',var_job_cmd,'",');
    var_xml := CONCAT(var_xml, '"notify_level_email": ',var_notify_level_email,',');
    var_xml := CONCAT(var_xml, '"delete_level": ',var_delete_level,',');
    var_xml := CONCAT(var_xml, '"uid": "',par_job_id,'",');
    var_xml := CONCAT(var_xml, '"callback": "sys.babelfish_sp_job_log",');
    var_xml := CONCAT(var_xml, '"notification": {');
    var_xml := CONCAT(var_xml, '"notify_email_sender": "',notify_email_sender,'",');
    var_xml := CONCAT(var_xml, '"notify_email_recipient": "',var_notify_email_operator_name,'"');
    var_xml := CONCAT(var_xml, '}');
    var_xml := CONCAT(var_xml, '}');
    var_xml := CONCAT(var_xml, '}');
    -- RAISE NOTICE '%', var_xml;
    SELECT sys.babelfish_get_service_setting ('JOB', 'LAMBDA_ARN')
      INTO lambda_arn;
    SELECT sys.awslambda_fn (lambda_arn, var_xml) INTO return_message;
    returncode := 0;
  ELSE
    returncode := 1;
    RAISE 'Job not fount' USING ERRCODE := '50000';
  END IF;
END;
$body$
LANGUAGE 'plpgsql';

CREATE OR REPLACE FUNCTION sys.babelfish_sp_aws_add_jobschedule (
  par_job_id integer = NULL::integer,
  par_schedule_id integer = NULL::integer,
  out returncode integer
)
AS
$body$
DECLARE
  var_retval INT;
  proc_name_mask VARCHAR(100);
  var_owner_login_name VARCHAR(128);
  var_xml TEXT DEFAULT '';
  var_cron_expression VARCHAR(50);
  var_job_cmd VARCHAR(255);
  lambda_arn VARCHAR(255);
  return_message text;
  var_schedule_name VARCHAR(255);
  var_job_name VARCHAR(128);
  var_start_step_id INTEGER;
  var_notify_level_email INTEGER;
  var_notify_email_operator_id INTEGER;
  var_notify_email_operator_name VARCHAR(128);
  notify_email_sender VARCHAR(128);
  var_delete_level INTEGER;
BEGIN
  IF (EXISTS (
      SELECT 1
        FROM sys.sysjobschedules
       WHERE (schedule_id = par_schedule_id)
         AND (job_id = par_job_id)))
  THEN
    SELECT cron_expression
      FROM sys.babelfish_sp_schedule_to_cron (par_job_id, par_schedule_id)
      INTO var_cron_expression;
    SELECT name
      FROM sys.sysschedules
     WHERE schedule_id = par_schedule_id
      INTO var_schedule_name;
    SELECT name
         , start_step_id
         , COALESCE(notify_level_email,0)
         , COALESCE(notify_email_operator_id,0)
         , COALESCE(notify_email_operator_name,'')
         , COALESCE(delete_level,0)
      FROM sys.sysjobs
     WHERE job_id = par_job_id
      INTO var_job_name
         , var_start_step_id
         , var_notify_level_email
         , var_notify_email_operator_id
         , var_notify_email_operator_name
         , var_delete_level;

    proc_name_mask := 'sys_data.sql_agent$job_%s_step_%s';
    var_job_cmd := pg_catalog.format(proc_name_mask, par_job_id, '1');
    notify_email_sender := 'aws_test_email_sender@dbbest.com';


    var_xml := CONCAT(var_xml, '{');
    var_xml := CONCAT(var_xml, '"mode": "add_job",');
    var_xml := CONCAT(var_xml, '"parameters": {');
    var_xml := CONCAT(var_xml, '"vendor": "postgresql",');
    var_xml := CONCAT(var_xml, '"job_name": "',var_schedule_name,'",');
    var_xml := CONCAT(var_xml, '"job_frequency": "',var_cron_expression,'",');
    var_xml := CONCAT(var_xml, '"job_cmd": "',var_job_cmd,'",');
    var_xml := CONCAT(var_xml, '"notify_level_email": ',var_notify_level_email,',');
    var_xml := CONCAT(var_xml, '"delete_level": ',var_delete_level,',');
    var_xml := CONCAT(var_xml, '"uid": "',par_job_id,'",');
    var_xml := CONCAT(var_xml, '"callback": "sys.babelfish_sp_job_log",');
    var_xml := CONCAT(var_xml, '"notification": {');
    var_xml := CONCAT(var_xml, '"notify_email_sender": "',notify_email_sender,'",');
    var_xml := CONCAT(var_xml, '"notify_email_recipient": "',var_notify_email_operator_name,'"');
    var_xml := CONCAT(var_xml, '}');
    var_xml := CONCAT(var_xml, '}');
    var_xml := CONCAT(var_xml, '}');
    -- RAISE NOTICE '%', var_xml;
    SELECT sys.babelfish_get_service_setting ('JOB', 'LAMBDA_ARN')
      INTO lambda_arn;
    SELECT sys.awslambda_fn (lambda_arn, var_xml) INTO return_message;
    returncode := 0;
  ELSE
    returncode := 1;
    RAISE 'Job not fount' USING ERRCODE := '50000';
  END IF;
END;
$body$
LANGUAGE 'plpgsql';

CREATE OR REPLACE FUNCTION sys.babelfish_sp_schedule_to_cron (
  par_job_id integer,
  par_schedule_id integer,
  out cron_expression varchar
)
RETURNS VARCHAR AS
$body$
DECLARE
  var_enabled INTEGER;
  var_freq_type INTEGER;
  var_freq_interval INTEGER;
  var_freq_subday_type INTEGER;
  var_freq_subday_interval INTEGER;
  var_freq_relative_interval INTEGER;
  var_freq_recurrence_factor INTEGER;
  var_active_start_date INTEGER;
  var_active_end_date INTEGER;
  var_active_start_time INTEGER;
  var_active_end_time INTEGER;
  var_next_run_date date;
  var_next_run_time time;
  var_next_run_dt timestamp;
  var_tmp_interval varchar(50);
  var_current_dt timestamp;
  var_next_dt timestamp;
BEGIN
  SELECT enabled
       , freq_type
       , freq_interval
       , freq_subday_type
       , freq_subday_interval
       , freq_relative_interval
       , freq_recurrence_factor
       , active_start_date
       , active_end_date
       , active_start_time
       , active_end_time
    FROM sys.sysschedules
    INTO var_enabled
       , var_freq_type
       , var_freq_interval
       , var_freq_subday_type
       , var_freq_subday_interval
       , var_freq_relative_interval
       , var_freq_recurrence_factor
       , var_active_start_date
       , var_active_end_date
       , var_active_start_time
       , var_active_end_time
   WHERE schedule_id = par_schedule_id;
  /* if enabled = 0 return */
  CASE var_freq_type
    WHEN 1 THEN
      NULL;
    WHEN 4 THEN
    BEGIN
        cron_expression :=
        CASE
          /* WHEN var_freq_subday_type = 1 THEN var_freq_subday_interval::character varying || ' At the specified time'  -- start time */
          /* WHEN var_freq_subday_type = 2 THEN var_freq_subday_interval::character varying || ' second'  -- ADD var_freq_subday_interval SECOND */
          WHEN var_freq_subday_type = 4 THEN pg_catalog.format('cron(*/%s * * * ? *)', var_freq_subday_interval::character varying) /* ADD var_freq_subday_interval MINUTE */
          WHEN var_freq_subday_type = 8 THEN pg_catalog.format('cron(0 */%s * * ? *)', var_freq_subday_interval::character varying) /* ADD var_freq_subday_interval HOUR */
          ELSE ''
        END;
    END;
    WHEN 8 THEN
      NULL;
    WHEN 16 THEN
      NULL;
    WHEN 32 THEN
      NULL;
    WHEN 64 THEN
      NULL;
    WHEN 128 THEN
     NULL;
  END CASE;
 -- return cron_expression;
END;
$body$
LANGUAGE 'plpgsql';

CREATE OR REPLACE FUNCTION sys.datetime2fromparts(IN p_year NUMERIC,
                                                                IN p_month NUMERIC,
                                                                IN p_day NUMERIC,
                                                                IN p_hour NUMERIC,
                                                                IN p_minute NUMERIC,
                                                                IN p_seconds NUMERIC,
                                                                IN p_fractions NUMERIC,
                                                                IN p_precision NUMERIC)
RETURNS TIMESTAMP WITHOUT TIME ZONE
AS
$BODY$
DECLARE
   v_fractions VARCHAR;
   v_precision SMALLINT;
   v_err_message VARCHAR;
   v_calc_seconds NUMERIC;
BEGIN
   v_fractions := floor(p_fractions)::INTEGER::VARCHAR;
   v_precision := p_precision::SMALLINT;
   IF (scale(p_precision) > 0) THEN
      RAISE most_specific_type_mismatch;
   ELSIF ((p_year::SMALLINT NOT BETWEEN 1 AND 9999) OR
       (p_month::SMALLINT NOT BETWEEN 1 AND 12) OR
       (p_day::SMALLINT NOT BETWEEN 1 AND 31) OR
       (p_hour::SMALLINT NOT BETWEEN 0 AND 23) OR
       (p_minute::SMALLINT NOT BETWEEN 0 AND 59) OR
       (p_seconds::SMALLINT NOT BETWEEN 0 AND 59) OR
       (p_fractions::SMALLINT NOT BETWEEN 0 AND 9999999) OR
       (p_fractions::SMALLINT != 0 AND char_length(v_fractions) > p_precision))
   THEN
      RAISE invalid_datetime_format;
   ELSIF (v_precision NOT BETWEEN 0 AND 7) THEN
      RAISE invalid_parameter_value;
   END IF;

   v_calc_seconds := pg_catalog.format('%s.%s',
                            floor(p_seconds)::SMALLINT,
                            substring(rpad(lpad(v_fractions, v_precision, '0'), 7, '0'), 1, 6))::NUMERIC;

   RETURN make_timestamp(floor(p_year)::SMALLINT,
                         floor(p_month)::SMALLINT,
                         floor(p_day)::SMALLINT,
                         floor(p_hour)::SMALLINT,
                         floor(p_minute)::SMALLINT,
                         v_calc_seconds);
EXCEPTION
   WHEN most_specific_type_mismatch THEN
      RAISE USING MESSAGE := 'Scale argument is not valid. Valid expressions for data type DATETIME2 scale argument are integer constants and integer constant expressions.',
                  DETAIL := 'Use of incorrect "precision" parameter value during conversion process.',
                  HINT := 'Change "precision" parameter to the proper value and try again.';

   WHEN invalid_parameter_value THEN
      RAISE USING MESSAGE := pg_catalog.format('Specified scale %s is invalid.', v_precision),
                  DETAIL := 'Use of incorrect "precision" parameter value during conversion process.',
                  HINT := 'Change "precision" parameter to the proper value and try again.';

   WHEN invalid_datetime_format THEN
      RAISE USING MESSAGE := 'Cannot construct data type DATETIME2, some of the arguments have values which are not valid.',
                  DETAIL := 'Possible use of incorrect value of date or time part (which lies outside of valid range).',
                  HINT := 'Check each input argument belongs to the valid range and try again.';
   WHEN numeric_value_out_of_range THEN
      GET STACKED DIAGNOSTICS v_err_message = MESSAGE_TEXT;
      v_err_message := upper(split_part(v_err_message, ' ', 1));

      RAISE USING MESSAGE := pg_catalog.format('Error while trying to cast to %s data type.', v_err_message),
                  DETAIL := pg_catalog.format('Source value is out of %s data type range.', v_err_message),
                  HINT := pg_catalog.format('Correct the source value you are trying to cast to %s data type and try again.',
                                 v_err_message);
END;
$BODY$
LANGUAGE plpgsql
IMMUTABLE
RETURNS NULL ON NULL INPUT;

CREATE OR REPLACE FUNCTION sys.datetimefromparts(IN p_year NUMERIC,
                                                               IN p_month NUMERIC,
                                                               IN p_day NUMERIC,
                                                               IN p_hour NUMERIC,
                                                               IN p_minute NUMERIC,
                                                               IN p_seconds NUMERIC,
                                                               IN p_milliseconds NUMERIC)
RETURNS TIMESTAMP WITHOUT TIME ZONE
AS
$BODY$
DECLARE
    v_err_message VARCHAR;
    v_calc_seconds NUMERIC;
    v_milliseconds SMALLINT;
    v_resdatetime TIMESTAMP WITHOUT TIME ZONE;
BEGIN
    -- Check if arguments are out of range
    IF ((floor(p_year)::SMALLINT NOT BETWEEN 1753 AND 9999) OR
        (floor(p_month)::SMALLINT NOT BETWEEN 1 AND 12) OR
        (floor(p_day)::SMALLINT NOT BETWEEN 1 AND 31) OR
        (floor(p_hour)::SMALLINT NOT BETWEEN 0 AND 23) OR
        (floor(p_minute)::SMALLINT NOT BETWEEN 0 AND 59) OR
        (floor(p_seconds)::SMALLINT NOT BETWEEN 0 AND 59) OR
        (floor(p_milliseconds)::SMALLINT NOT BETWEEN 0 AND 999))
    THEN
        RAISE invalid_datetime_format;
    END IF;

    v_milliseconds := sys.babelfish_round_fractseconds(p_milliseconds::INTEGER);

    v_calc_seconds := pg_catalog.format('%s.%s',
                             floor(p_seconds)::SMALLINT,
                             CASE v_milliseconds
                                WHEN 1000 THEN '0'
                                ELSE lpad(v_milliseconds::VARCHAR, 3, '0')
                             END)::NUMERIC;
    v_resdatetime := make_timestamp(floor(p_year)::SMALLINT,
                                    floor(p_month)::SMALLINT,
                                    floor(p_day)::SMALLINT,
                                    floor(p_hour)::SMALLINT,
                                    floor(p_minute)::SMALLINT,
                                    v_calc_seconds);
    RETURN CASE
              WHEN (v_milliseconds != 1000) THEN v_resdatetime
              ELSE v_resdatetime + INTERVAL '1 second'
           END;
EXCEPTION
    WHEN invalid_datetime_format THEN
        RAISE USING MESSAGE := 'Cannot construct data type datetime, some of the arguments have values which are not valid.',
                    DETAIL := 'Possible use of incorrect value of date or time part (which lies outside of valid range).',
                    HINT := 'Check each input argument belongs to the valid range and try again.';
    WHEN numeric_value_out_of_range THEN
        GET STACKED DIAGNOSTICS v_err_message = MESSAGE_TEXT;
        v_err_message := upper(split_part(v_err_message, ' ', 1));

        RAISE USING MESSAGE := pg_catalog.format('Error while trying to cast to %s data type.', v_err_message),
                    DETAIL := pg_catalog.format('Source value is out of %s data type range.', v_err_message),
                    HINT := pg_catalog.format('Correct the source value you are trying to cast to %s data type and try again.',
                                   v_err_message);
END;
$BODY$
LANGUAGE plpgsql
IMMUTABLE
RETURNS NULL ON NULL INPUT;

CREATE VIEW sys.babelfish_configurations_view as
    SELECT * 
    FROM pg_catalog.pg_settings 
    WHERE name collate "C" like 'babelfishpg_tsql.explain_%' OR
          name collate "C" like 'babelfishpg_tsql.escape_hatch_%' OR
          name collate "C" = 'babelfishpg_tsql.enable_pg_hint';
GRANT SELECT on sys.babelfish_configurations_view TO PUBLIC;

CREATE OR REPLACE PROCEDURE sys.sp_babelfish_configure(IN "@option_name" varchar(128),  IN "@option_value" varchar(128), IN "@option_scope" varchar(128))
AS $$
DECLARE
  normalized_name varchar(256);
  default_value text;
  value_type text;
  enum_value text[];
  cnt int;
  cur refcursor;
  guc_name varchar(256);
  server boolean := false;
  prev_user text;
BEGIN
  IF lower("@option_name") like 'babelfishpg_tsql.%' collate "C" THEN
    SELECT "@option_name" INTO normalized_name;
  ELSE
    SELECT concat('babelfishpg_tsql.',"@option_name") INTO normalized_name;
  END IF;

  IF lower("@option_scope") = 'server' THEN
    server := true;
  ELSIF btrim("@option_scope") != '' THEN
    RAISE EXCEPTION 'invalid option: %', "@option_scope";
  END IF;

  SELECT COUNT(*) INTO cnt FROM sys.babelfish_configurations_view where name collate "C" like normalized_name;
  IF cnt = 0 THEN 
    RAISE EXCEPTION 'unknown configuration: %', normalized_name;
  ELSIF cnt > 1 AND (lower("@option_value") != 'ignore' AND lower("@option_value") != 'strict' 
                AND lower("@option_value") != 'default') THEN
    RAISE EXCEPTION 'unvalid option: %', lower("@option_value");
  END IF;

  OPEN cur FOR SELECT name FROM sys.babelfish_configurations_view where name collate "C" like normalized_name;
  LOOP
    FETCH NEXT FROM cur into guc_name;
    exit when not found;

    SELECT boot_val, vartype, enumvals INTO default_value, value_type, enum_value FROM pg_catalog.pg_settings WHERE name = guc_name;
    IF lower("@option_value") = 'default' THEN
        PERFORM pg_catalog.set_config(guc_name, default_value, 'false');
    ELSIF lower("@option_value") = 'ignore' or lower("@option_value") = 'strict' THEN
      IF value_type = 'enum' AND enum_value = '{"strict", "ignore"}' THEN
        PERFORM pg_catalog.set_config(guc_name, "@option_value", 'false');
      ELSE
        CONTINUE;
      END IF;
    ELSE
        PERFORM pg_catalog.set_config(guc_name, "@option_value", 'false');
    END IF;
    IF server THEN
      SELECT current_user INTO prev_user;
      PERFORM sys.babelfish_set_role(session_user);
      IF lower("@option_value") = 'default' THEN
        EXECUTE format('ALTER DATABASE %s SET %s = %s', CURRENT_DATABASE(), guc_name, default_value);
      ELSIF lower("@option_value") = 'ignore' or lower("@option_value") = 'strict' THEN
        IF value_type = 'enum' AND enum_value = '{"strict", "ignore"}' THEN
          EXECUTE format('ALTER DATABASE %s SET %s = %s', CURRENT_DATABASE(), guc_name, "@option_value");
        ELSE
          CONTINUE;
        END IF;
      ELSE
        -- store the setting in PG master database so that it can be applied to all bbf databases
        EXECUTE format('ALTER DATABASE %s SET %s = %s', CURRENT_DATABASE(), guc_name, "@option_value");
      END IF;
      PERFORM sys.babelfish_set_role(prev_user);
    END IF;
  END LOOP;

  CLOSE cur;

END;
$$ LANGUAGE plpgsql;
GRANT EXECUTE ON PROCEDURE sys.sp_babelfish_configure(
	IN varchar(128), IN varchar(128), IN varchar(128)
) TO PUBLIC;

CREATE OR REPLACE FUNCTION sys.timefromparts(IN p_hour NUMERIC,
                                                           IN p_minute NUMERIC,
                                                           IN p_seconds NUMERIC,
                                                           IN p_fractions NUMERIC,
                                                           IN p_precision NUMERIC)
RETURNS TIME WITHOUT TIME ZONE
AS
$BODY$
DECLARE
    v_fractions VARCHAR;
    v_precision SMALLINT;
    v_err_message VARCHAR;
    v_calc_seconds NUMERIC;
BEGIN
    v_fractions := floor(p_fractions)::INTEGER::VARCHAR;
    v_precision := p_precision::SMALLINT;
    IF (scale(p_precision) > 0) THEN
        RAISE most_specific_type_mismatch;
    ELSIF ((p_hour::SMALLINT NOT BETWEEN 0 AND 23) OR
           (p_minute::SMALLINT NOT BETWEEN 0 AND 59) OR
           (p_seconds::SMALLINT NOT BETWEEN 0 AND 59) OR
           (p_fractions::SMALLINT NOT BETWEEN 0 AND 9999999) OR
           (p_fractions::SMALLINT != 0 AND char_length(v_fractions) > p_precision))
    THEN
        RAISE invalid_datetime_format;
    ELSIF (v_precision NOT BETWEEN 0 AND 7) THEN
        RAISE numeric_value_out_of_range;
    END IF;

    v_calc_seconds := pg_catalog.format('%s.%s',
                             floor(p_seconds)::SMALLINT,
                             substring(rpad(lpad(v_fractions, v_precision, '0'), 7, '0'), 1, 6))::NUMERIC;

    RETURN make_time(floor(p_hour)::SMALLINT,
                     floor(p_minute)::SMALLINT,
                     v_calc_seconds);
EXCEPTION
    WHEN most_specific_type_mismatch THEN
        RAISE USING MESSAGE := 'Scale argument is not valid. Valid expressions for data type DATETIME2 scale argument are integer constants and integer constant expressions.',
                    DETAIL := 'Use of incorrect "precision" parameter value during conversion process.',
                    HINT := 'Change "precision" parameter to the proper value and try again.';

    WHEN invalid_parameter_value THEN
        RAISE USING MESSAGE := pg_catalog.format('Specified scale %s is invalid.', v_precision),
                    DETAIL := 'Use of incorrect "precision" parameter value during conversion process.',
                    HINT := 'Change "precision" parameter to the proper value and try again.';

    WHEN invalid_datetime_format THEN
        RAISE USING MESSAGE := 'Cannot construct data type time, some of the arguments have values which are not valid.',
                    DETAIL := 'Possible use of incorrect value of time part (which lies outside of valid range).',
                    HINT := 'Check each input argument belongs to the valid range and try again.';
    WHEN numeric_value_out_of_range THEN
        GET STACKED DIAGNOSTICS v_err_message = MESSAGE_TEXT;
        v_err_message := upper(split_part(v_err_message, ' ', 1));

        RAISE USING MESSAGE := pg_catalog.format('Error while trying to cast to %s data type.', v_err_message),
                    DETAIL := pg_catalog.format('Source value is out of %s data type range.', v_err_message),
                    HINT := pg_catalog.format('Correct the source value you are trying to cast to %s data type and try again.',
                                   v_err_message);
END;
$BODY$
LANGUAGE plpgsql
VOLATILE
RETURNS NULL ON NULL INPUT;
CREATE OR REPLACE FUNCTION sys.timefromparts(IN p_hour TEXT,
                                                           IN p_minute TEXT,
                                                           IN p_seconds TEXT,
                                                           IN p_fractions TEXT,
                                                           IN p_precision TEXT)
RETURNS TIME WITHOUT TIME ZONE
AS
$BODY$
DECLARE
    v_err_message VARCHAR;
BEGIN
    RETURN sys.timefromparts(p_hour::NUMERIC, p_minute::NUMERIC,
                                           p_seconds::NUMERIC, p_fractions::NUMERIC,
                                           p_precision::NUMERIC);
EXCEPTION
    WHEN invalid_text_representation THEN
        GET STACKED DIAGNOSTICS v_err_message = MESSAGE_TEXT;
        v_err_message := substring(lower(v_err_message), 'numeric\:\s\"(.*)\"');

        RAISE USING MESSAGE := pg_catalog.format('Error while trying to convert "%s" value to NUMERIC data type.', v_err_message),
                    DETAIL := 'Supplied string value contains illegal characters.',
                    HINT := 'Correct supplied value, remove all illegal characters and try again.';
END;
$BODY$
LANGUAGE plpgsql
VOLATILE
RETURNS NULL ON NULL INPUT;

CREATE OR REPLACE FUNCTION sys.space(IN number INTEGER, OUT result SYS.VARCHAR) AS $$
-- sys.varchar has default length of 1, so we have to pass in 'number' to be the
-- type modifier.
BEGIN
	EXECUTE pg_catalog.format(E'SELECT repeat(\' \', %s)::SYS.VARCHAR(%s)', number, number) INTO result;
END;
$$
STRICT
LANGUAGE plpgsql;

CREATE OR REPLACE FUNCTION sys.babelfish_get_full_year(IN p_short_year TEXT,
                                                           IN p_base_century TEXT DEFAULT '',
                                                           IN p_year_cutoff NUMERIC DEFAULT 49)
RETURNS VARCHAR
AS
$BODY$
DECLARE
    v_err_message VARCHAR;
    v_full_year SMALLINT;
    v_short_year SMALLINT;
    v_base_century SMALLINT;
    v_result_param_set JSONB;
    v_full_year_res_jsonb JSONB;
BEGIN
    v_short_year := p_short_year::SMALLINT;

    BEGIN
        v_full_year_res_jsonb := nullif(current_setting('sys.full_year_res_json'), '')::JSONB;
    EXCEPTION
        WHEN undefined_object THEN
        v_full_year_res_jsonb := NULL;
    END;

    SELECT result
      INTO v_full_year
      FROM jsonb_to_recordset(v_full_year_res_jsonb) AS result_set (param1 SMALLINT,
                                                                    param2 TEXT,
                                                                    param3 NUMERIC,
                                                                    result VARCHAR)
     WHERE param1 = v_short_year
       AND param2 = p_base_century
       AND param3 = p_year_cutoff;

    IF (v_full_year IS NULL)
    THEN
        IF (v_short_year <= 99)
        THEN
            v_base_century := CASE
                                 WHEN (p_base_century ~ '^\s*([1-9]{1,2})\s*$') THEN concat(trim(p_base_century), '00')::SMALLINT
                                 ELSE trunc(extract(year from current_date)::NUMERIC, -2)
                              END;

            v_full_year = v_base_century + v_short_year;
            v_full_year = CASE
                             WHEN (v_short_year::NUMERIC > p_year_cutoff) THEN v_full_year - 100
                             ELSE v_full_year
                          END;
        ELSE v_full_year := v_short_year;
        END IF;

        v_result_param_set := jsonb_build_object('param1', v_short_year,
                                                 'param2', p_base_century,
                                                 'param3', p_year_cutoff,
                                                 'result', v_full_year);
        v_full_year_res_jsonb := CASE
                                    WHEN (v_full_year_res_jsonb IS NULL) THEN jsonb_build_array(v_result_param_set)
                                    ELSE v_full_year_res_jsonb || v_result_param_set
                                 END;

        PERFORM set_config('sys.full_year_res_json',
                           v_full_year_res_jsonb::TEXT,
                           FALSE);
    END IF;

    RETURN v_full_year;
EXCEPTION
	WHEN invalid_text_representation THEN
        GET STACKED DIAGNOSTICS v_err_message = MESSAGE_TEXT;
        v_err_message := substring(lower(v_err_message), 'integer\:\s\"(.*)\"');

        RAISE USING MESSAGE := pg_catalog.format('Error while trying to convert "%s" value to SMALLINT data type.',
                                      v_err_message),
                    DETAIL := 'Supplied value contains illegal characters.',
                    HINT := 'Correct supplied value, remove all illegal characters.';
END;
$BODY$
LANGUAGE plpgsql
STABLE
RETURNS NULL ON NULL INPUT;

create or replace view sys.all_objects as
select 
    cast (name as sys.sysname) 
  , cast (object_id as integer) 
  , cast ( principal_id as integer)
  , cast (schema_id as integer)
  , cast (parent_object_id as integer)
  , cast (type as char(2))
  , cast (type_desc as sys.nvarchar(60))
  , cast (create_date as sys.datetime)
  , cast (modify_date as sys.datetime)
  , cast (case when (schema_id::regnamespace::text = 'sys') then 1
          when name in (select name from sys.shipped_objects_not_in_sys nis 
                        where nis.name = name and nis.schemaid = schema_id and nis.type = type) then 1 
          else 0 end as sys.bit) as is_ms_shipped
  , cast (is_published as sys.bit)
  , cast (is_schema_published as sys.bit)
from
(
-- details of user defined and system tables
select
    t.relname as name
  , t.oid as object_id
  , null::integer as principal_id
  , s.oid as schema_id
  , 0 as parent_object_id
  , 'U' as type
  , 'USER_TABLE' as type_desc
  , null::timestamp as create_date
  , null::timestamp as modify_date
  , 0 as is_ms_shipped
  , 0 as is_published
  , 0 as is_schema_published
from pg_class t inner join pg_namespace s on s.oid = t.relnamespace
where t.relpersistence in ('p', 'u', 't')
and t.relkind = 'r'
and (s.oid in (select schema_id from sys.schemas) or s.nspname = 'sys')
and not sys.is_table_type(t.oid)
and has_schema_privilege(s.oid, 'USAGE')
and has_table_privilege(t.oid, 'SELECT,INSERT,UPDATE,DELETE,TRUNCATE,TRIGGER')
union all
-- details of user defined and system views
select
    t.relname as name
  , t.oid as object_id
  , null::integer as principal_id
  , s.oid as schema_id
  , 0 as parent_object_id
  , 'V'::varchar(2) as type
  , 'VIEW'::varchar(60) as type_desc
  , null::timestamp as create_date
  , null::timestamp as modify_date
  , 0 as is_ms_shipped
  , 0 as is_published
  , 0 as is_schema_published
from pg_class t inner join pg_namespace s on s.oid = t.relnamespace
where t.relkind = 'v'
and (s.oid in (select schema_id from sys.schemas) or s.nspname = 'sys')
and has_schema_privilege(s.oid, 'USAGE')
and has_table_privilege(quote_ident(s.nspname) ||'.'||quote_ident(t.relname), 'SELECT,INSERT,UPDATE,DELETE,TRUNCATE,TRIGGER')
union all
-- details of user defined and system foreign key constraints
select
    c.conname as name
  , c.oid as object_id
  , null::integer as principal_id
  , s.oid as schema_id
  , c.conrelid as parent_object_id
  , 'F' as type
  , 'FOREIGN_KEY_CONSTRAINT'
  , null::timestamp as create_date
  , null::timestamp as modify_date
  , 0 as is_ms_shipped
  , 0 as is_published
  , 0 as is_schema_published
from pg_constraint c
inner join pg_namespace s on s.oid = c.connamespace
where (s.oid in (select schema_id from sys.schemas) or s.nspname = 'sys')
and has_schema_privilege(s.oid, 'USAGE')
and c.contype = 'f'
union all
-- details of user defined and system primary key constraints
select
    c.conname as name
  , c.oid as object_id
  , null::integer as principal_id
  , s.oid as schema_id
  , c.conrelid as parent_object_id
  , 'PK' as type
  , 'PRIMARY_KEY_CONSTRAINT' as type_desc
  , null::timestamp as create_date
  , null::timestamp as modify_date
  , 0 as is_ms_shipped
  , 0 as is_published
  , 0 as is_schema_published
from pg_constraint c
inner join pg_namespace s on s.oid = c.connamespace
where (s.oid in (select schema_id from sys.schemas) or s.nspname = 'sys')
and has_schema_privilege(s.oid, 'USAGE')
and c.contype = 'p'
union all
-- details of user defined and system defined procedures
select
    p.proname as name
  , p.oid as object_id
  , null::integer as principal_id
  , s.oid as schema_id
  , cast (case when tr.tgrelid is not null 
  		       then tr.tgrelid 
  		       else 0 end as int) 
    as parent_object_id
  , case p.prokind
      when 'p' then 'P'::varchar(2)
      when 'a' then 'AF'::varchar(2)
      else
        case 
          when format_type(p.prorettype, null) = 'trigger'
            then 'TR'::varchar(2)
          when p.proretset then
            case 
              when t.typtype = 'c'
                then 'TF'::varchar(2)
              else 'IF'::varchar(2)
            end
          else 'FN'::varchar(2)
        end
    end as type
  , case p.prokind
      when 'p' then 'SQL_STORED_PROCEDURE'::varchar(60)
      when 'a' then 'AGGREGATE_FUNCTION'::varchar(60)
      else
        case 
          when format_type(p.prorettype, null) = 'trigger'
            then 'SQL_TRIGGER'::varchar(60)
          when p.proretset then
            case 
              when t.typtype = 'c'
                then 'SQL_TABLE_VALUED_FUNCTION'::varchar(60)
              else 'SQL_INLINE_TABLE_VALUED_FUNCTION'::varchar(60)
            end
          else 'SQL_SCALAR_FUNCTION'::varchar(60)
        end
    end as type_desc
  , null::timestamp as create_date
  , null::timestamp as modify_date
  , 0 as is_ms_shipped
  , 0 as is_published
  , 0 as is_schema_published
from pg_proc p
inner join pg_namespace s on s.oid = p.pronamespace
inner join pg_catalog.pg_type t on t.oid = p.prorettype
left join pg_trigger tr on tr.tgfoid = p.oid
where (s.oid in (select schema_id from sys.schemas) or s.nspname = 'sys')
and has_schema_privilege(s.oid, 'USAGE')
and has_function_privilege(p.oid, 'EXECUTE')
union all
-- details of all default constraints
select
    ('DF_' || o.relname || '_' || d.oid)::name as name
  , d.oid as object_id
  , null::int as principal_id
  , o.relnamespace as schema_id
  , d.adrelid as parent_object_id
  , 'D'::char(2) as type
  , 'DEFAULT_CONSTRAINT'::sys.nvarchar(60) AS type_desc
  , null::timestamp as create_date
  , null::timestamp as modify_date
  , 0 as is_ms_shipped
  , 0 as is_published
  , 0 as is_schema_published
from pg_catalog.pg_attrdef d
inner join pg_attribute a on a.attrelid = d.adrelid and d.adnum = a.attnum
inner join pg_class o on d.adrelid = o.oid
inner join pg_namespace s on s.oid = o.relnamespace
where a.atthasdef = 't' and a.attgenerated = ''
and (s.oid in (select schema_id from sys.schemas) or s.nspname = 'sys')
and has_schema_privilege(s.oid, 'USAGE')
and has_column_privilege(a.attrelid, a.attname, 'SELECT,INSERT,UPDATE,REFERENCES')
union all
-- details of all check constraints
select
    c.conname::name
  , c.oid::integer as object_id
  , NULL::integer as principal_id 
  , c.connamespace::integer as schema_id
  , c.conrelid::integer as parent_object_id
  , 'C'::char(2) as type
  , 'CHECK_CONSTRAINT'::sys.nvarchar(60) as type_desc
  , null::sys.datetime as create_date
  , null::sys.datetime as modify_date
  , 0 as is_ms_shipped
  , 0 as is_published
  , 0 as is_schema_published
from pg_catalog.pg_constraint as c
inner join pg_namespace s on s.oid = c.connamespace
where (s.oid in (select schema_id from sys.schemas) or s.nspname = 'sys')
and has_schema_privilege(s.oid, 'USAGE')
and c.contype = 'c' and c.conrelid != 0
union all
-- details of user defined and system defined sequence objects
select
  p.relname as name
  , p.oid as object_id
  , null::integer as principal_id
  , s.oid as schema_id
  , 0 as parent_object_id
  , 'SO'::varchar(2) as type
  , 'SEQUENCE_OBJECT'::varchar(60) as type_desc
  , null::timestamp as create_date
  , null::timestamp as modify_date
  , 0 as is_ms_shipped
  , 0 as is_published
  , 0 as is_schema_published
from pg_class p
inner join pg_namespace s on s.oid = p.relnamespace
where p.relkind = 'S'
and (s.oid in (select schema_id from sys.schemas) or s.nspname = 'sys')
and has_schema_privilege(s.oid, 'USAGE')
union all
-- details of user defined table types
select
    ('TT_' || tt.name || '_' || tt.type_table_object_id)::name as name
  , tt.type_table_object_id as object_id
  , tt.principal_id as principal_id
  , tt.schema_id as schema_id
  , 0 as parent_object_id
  , 'TT'::varchar(2) as type
  , 'TABLE_TYPE'::varchar(60) as type_desc
  , null::timestamp as create_date
  , null::timestamp as modify_date
  , 1 as is_ms_shipped
  , 0 as is_published
  , 0 as is_schema_published
from sys.table_types tt
) ot;
GRANT SELECT ON sys.all_objects TO PUBLIC;

CREATE OR REPLACE PROCEDURE sys.sp_helpdbfixedrole("@rolename" sys.SYSNAME = NULL) AS
$$
BEGIN
	-- Returns a list of the fixed database roles. 
	-- Only fixed role present in babelfish is db_owner.
	IF LOWER(RTRIM(@rolename)) IS NULL OR LOWER(RTRIM(@rolename)) = 'db_owner'
	BEGIN
		SELECT CAST('db_owner' AS sys.SYSNAME) AS DbFixedRole, CAST('DB Owners' AS sys.nvarchar(70)) AS Description;
	END
	ELSE IF LOWER(RTRIM(@rolename)) IN (
			'db_accessadmin','db_securityadmin','db_ddladmin', 'db_backupoperator', 
			'db_datareader', 'db_datawriter', 'db_denydatareader', 'db_denydatawriter')
	BEGIN
		-- Return an empty result set instead of raising an error
		SELECT CAST(NULL AS sys.SYSNAME) AS DbFixedRole, CAST(NULL AS sys.nvarchar(70)) AS Description
		WHERE 1=0;	
	END
	ELSE
		RAISERROR('''%s'' is not a known fixed role.', 16, 1, @rolename);
END
$$
LANGUAGE 'pltsql';
GRANT EXECUTE ON PROCEDURE sys.sp_helpdbfixedrole TO PUBLIC;

create or replace view sys.databases as
select
  CAST(d.name as SYS.SYSNAME) as name
  , CAST(sys.db_id(d.name) as INT) as database_id
  , CAST(NULL as INT) as source_database_id
  , cast(s.sid as SYS.VARBINARY(85)) as owner_sid
  , CAST(d.crdate AS SYS.DATETIME) as create_date
  , CAST(s.cmptlevel AS SYS.TINYINT) as compatibility_level
  , CAST(c.collname as SYS.SYSNAME) as collation_name
  , CAST(0 AS SYS.TINYINT)  as user_access
  , CAST('MULTI_USER' AS SYS.NVARCHAR(60)) as user_access_desc
  , CAST(0 AS SYS.BIT) as is_read_only
  , CAST(0 AS SYS.BIT) as is_auto_close_on
  , CAST(0 AS SYS.BIT) as is_auto_shrink_on
  , CAST(0 AS SYS.TINYINT) as state
  , CAST('ONLINE' AS SYS.NVARCHAR(60)) as state_desc
  , CAST(
	  	CASE 
			WHEN pg_is_in_recovery() is false THEN 0 
			WHEN pg_is_in_recovery() is true THEN 1 
		END 
	AS SYS.BIT) as is_in_standby
  , CAST(0 AS SYS.BIT) as is_cleanly_shutdown
  , CAST(0 AS SYS.BIT) as is_supplemental_logging_enabled
  , CAST(1 AS SYS.TINYINT) as snapshot_isolation_state
  , CAST('ON' AS SYS.NVARCHAR(60)) as snapshot_isolation_state_desc
  , CAST(1 AS SYS.BIT) as is_read_committed_snapshot_on
  , CAST(1 AS SYS.TINYINT) as recovery_model
  , CAST('FULL' AS SYS.NVARCHAR(60)) as recovery_model_desc
  , CAST(0 AS SYS.TINYINT) as page_verify_option
  , CAST(NULL AS SYS.NVARCHAR(60)) as page_verify_option_desc
  , CAST(1 AS SYS.BIT) as is_auto_create_stats_on
  , CAST(0 AS SYS.BIT) as is_auto_create_stats_incremental_on
  , CAST(0 AS SYS.BIT) as is_auto_update_stats_on
  , CAST(0 AS SYS.BIT) as is_auto_update_stats_async_on
  , CAST(0 AS SYS.BIT) as is_ansi_null_default_on
  , CAST(0 AS SYS.BIT) as is_ansi_nulls_on
  , CAST(0 AS SYS.BIT) as is_ansi_padding_on
  , CAST(0 AS SYS.BIT) as is_ansi_warnings_on
  , CAST(0 AS SYS.BIT) as is_arithabort_on
  , CAST(0 AS SYS.BIT) as is_concat_null_yields_null_on
  , CAST(0 AS SYS.BIT) as is_numeric_roundabort_on
  , CAST(0 AS SYS.BIT) as is_quoted_identifier_on
  , CAST(0 AS SYS.BIT) as is_recursive_triggers_on
  , CAST(0 AS SYS.BIT) as is_cursor_close_on_commit_on
  , CAST(0 AS SYS.BIT) as is_local_cursor_default
  , CAST(0 AS SYS.BIT) as is_fulltext_enabled
  , CAST(0 AS SYS.BIT) as is_trustworthy_on
  , CAST(0 AS SYS.BIT) as is_db_chaining_on
  , CAST(0 AS SYS.BIT) as is_parameterization_forced
  , CAST(0 AS SYS.BIT) as is_master_key_encrypted_by_server
  , CAST(0 AS SYS.BIT) as is_query_store_on
  , CAST(0 AS SYS.BIT) as is_published
  , CAST(0 AS SYS.BIT) as is_subscribed
  , CAST(0 AS SYS.BIT) as is_merge_published
  , CAST(0 AS SYS.BIT) as is_distributor
  , CAST(0 AS SYS.BIT) as is_sync_with_backup
  , CAST(NULL AS SYS.UNIQUEIDENTIFIER) as service_broker_guid
  , CAST(0 AS SYS.BIT) as is_broker_enabled
  , CAST(0 AS SYS.TINYINT) as log_reuse_wait
  , CAST('NOTHING' AS SYS.NVARCHAR(60)) as log_reuse_wait_desc
  , CAST(0 AS SYS.BIT) as is_date_correlation_on
  , CAST(0 AS SYS.BIT) as is_cdc_enabled
  , CAST(0 AS SYS.BIT) as is_encrypted
  , CAST(0 AS SYS.BIT) as is_honor_broker_priority_on
  , CAST(NULL AS SYS.UNIQUEIDENTIFIER) as replica_id
  , CAST(NULL AS SYS.UNIQUEIDENTIFIER) as group_database_id
  , CAST(NULL AS INT) as resource_pool_id
  , CAST(NULL AS SMALLINT) as default_language_lcid
  , CAST(NULL AS SYS.NVARCHAR(128)) as default_language_name
  , CAST(NULL AS INT) as default_fulltext_language_lcid
  , CAST(NULL AS SYS.NVARCHAR(128)) as default_fulltext_language_name
  , CAST(NULL AS SYS.BIT) as is_nested_triggers_on
  , CAST(NULL AS SYS.BIT) as is_transform_noise_words_on
  , CAST(NULL AS SMALLINT) as two_digit_year_cutoff
  , CAST(0 AS SYS.TINYINT) as containment
  , CAST('NONE' AS SYS.NVARCHAR(60)) as containment_desc
  , CAST(0 AS INT) as target_recovery_time_in_seconds
  , CAST(0 AS INT) as delayed_durability
  , CAST(NULL AS SYS.NVARCHAR(60)) as delayed_durability_desc
  , CAST(0 AS SYS.BIT) as is_memory_optimized_elevate_to_snapshot_on
  , CAST(0 AS SYS.BIT) as is_federation_member
  , CAST(0 AS SYS.BIT) as is_remote_data_archive_enabled
  , CAST(0 AS SYS.BIT) as is_mixed_page_allocation_on
  , CAST(0 AS SYS.BIT) as is_temporal_history_retention_enabled
  , CAST(0 AS INT) as catalog_collation_type
  , CAST('Not Applicable' AS SYS.NVARCHAR(60)) as catalog_collation_type_desc
  , CAST(NULL AS SYS.NVARCHAR(128)) as physical_database_name
  , CAST(0 AS SYS.BIT) as is_result_set_caching_on
  , CAST(0 AS SYS.BIT) as is_accelerated_database_recovery_on
  , CAST(0 AS SYS.BIT) as is_tempdb_spill_to_remote_store
  , CAST(0 AS SYS.BIT) as is_stale_page_detection_on
  , CAST(0 AS SYS.BIT) as is_memory_optimized_enabled
  , CAST(0 AS SYS.BIT) as is_ledger_on
 from sys.babelfish_sysdatabases d 
 INNER JOIN sys.sysdatabases s on d.dbid = s.dbid
 LEFT OUTER JOIN pg_catalog.pg_collation c ON d.default_collation = c.collname;
GRANT SELECT ON sys.databases TO PUBLIC;

-- BABELFISH_FUNCTION_EXT
CREATE TABLE sys.babelfish_function_ext (
	nspname NAME NOT NULL,
	funcname NAME NOT NULL,
	orig_name sys.NVARCHAR(128), -- users' original input name
	funcsignature TEXT NOT NULL COLLATE "C",
	default_positions TEXT COLLATE "C",
	flag_validity BIGINT,
	flag_values BIGINT,
	create_date SYS.DATETIME NOT NULL,
	modify_date SYS.DATETIME NOT NULL,
	PRIMARY KEY(nspname, funcsignature)
);
GRANT SELECT ON sys.babelfish_function_ext TO PUBLIC;

SELECT pg_catalog.pg_extension_config_dump('sys.babelfish_function_ext', '');

ALTER TABLE sys.babelfish_view_def ADD COLUMN create_date SYS.DATETIME, add COLUMN modify_date SYS.DATETIME;

CREATE OR REPLACE FUNCTION sys.babelfish_get_pltsql_function_signature(IN funcoid OID)
RETURNS text
AS 'babelfishpg_tsql', 'get_pltsql_function_signature' LANGUAGE C;

create or replace view sys.tables as
select
  CAST(t.relname as sys._ci_sysname) as name
  , CAST(t.oid as int) as object_id
  , CAST(NULL as int) as principal_id
  , CAST(sch.schema_id as int) as schema_id
  , 0 as parent_object_id
  , CAST('U' as CHAR(2)) as type
  , CAST('USER_TABLE' as sys.nvarchar(60)) as type_desc
  , CAST((select string_agg(
                  case
                  when option like 'bbf_rel_create_date=%%' then substring(option, 21)
                  else NULL
                  end, ',')
          from unnest(t.reloptions) as option)
        as sys.datetime) as create_date
  , CAST((select string_agg(
                  case
                  when option like 'bbf_rel_create_date=%%' then substring(option, 21)
                  else NULL
                  end, ',')
          from unnest(t.reloptions) as option)
        as sys.datetime) as modify_date
  , CAST(0 as sys.bit) as is_ms_shipped
  , CAST(0 as sys.bit) as is_published
  , CAST(0 as sys.bit) as is_schema_published
  , case reltoastrelid when 0 then 0 else 1 end as lob_data_space_id
  , CAST(NULL as int) as filestream_data_space_id
  , CAST(relnatts as int) as max_column_id_used
  , CAST(0 as sys.bit) as lock_on_bulk_load
  , CAST(1 as sys.bit) as uses_ansi_nulls
  , CAST(0 as sys.bit) as is_replicated
  , CAST(0 as sys.bit) as has_replication_filter
  , CAST(0 as sys.bit) as is_merge_published
  , CAST(0 as sys.bit) as is_sync_tran_subscribed
  , CAST(0 as sys.bit) as has_unchecked_assembly_data
  , 0 as text_in_row_limit
  , CAST(0 as sys.bit) as large_value_types_out_of_row
  , CAST(0 as sys.bit) as is_tracked_by_cdc
  , CAST(0 as sys.tinyint) as lock_escalation
  , CAST('TABLE' as sys.nvarchar(60)) as lock_escalation_desc
  , CAST(0 as sys.bit) as is_filetable
  , CAST(0 as sys.tinyint) as durability
  , CAST('SCHEMA_AND_DATA' as sys.nvarchar(60)) as durability_desc
  , CAST(0 as sys.bit) is_memory_optimized
  , case relpersistence when 't' then CAST(2 as sys.tinyint) else CAST(0 as sys.tinyint) end as temporal_type
  , case relpersistence when 't' then CAST('SYSTEM_VERSIONED_TEMPORAL_TABLE' as sys.nvarchar(60)) else CAST('NON_TEMPORAL_TABLE' as sys.nvarchar(60)) end as temporal_type_desc
  , CAST(null as integer) as history_table_id
  , CAST(0 as sys.bit) as is_remote_data_archive_enabled
  , CAST(0 as sys.bit) as is_external
from pg_class t inner join sys.schemas sch on t.relnamespace = sch.schema_id
where t.relpersistence in ('p', 'u', 't')
and t.relkind = 'r'
and not sys.is_table_type(t.oid)
and has_schema_privilege(sch.schema_id, 'USAGE')
and has_table_privilege(t.oid, 'SELECT,INSERT,UPDATE,DELETE,TRUNCATE,TRIGGER');
GRANT SELECT ON sys.tables TO PUBLIC;

create or replace view sys.views as 
select 
  t.relname as name
  , t.oid as object_id
  , null::integer as principal_id
  , sch.schema_id as schema_id
  , 0 as parent_object_id
  , 'V'::varchar(2) as type 
  , 'VIEW'::varchar(60) as type_desc
  , vd.create_date::timestamp as create_date
  , vd.create_date::timestamp as modify_date
  , 0 as is_ms_shipped 
  , 0 as is_published 
  , 0 as is_schema_published 
  , 0 as with_check_option 
  , 0 as is_date_correlation_view 
  , 0 as is_tracked_by_cdc 
from pg_class t inner join sys.schemas sch on t.relnamespace = sch.schema_id 
left outer join sys.babelfish_view_def vd on t.relname = vd.object_name and sch.name = vd.schema_name and vd.dbid = sys.db_id() 
where t.relkind = 'v'
and has_schema_privilege(sch.schema_id, 'USAGE')
and has_table_privilege(t.oid, 'SELECT,INSERT,UPDATE,DELETE,TRUNCATE,TRIGGER');
GRANT SELECT ON sys.views TO PUBLIC;

create or replace view sys.procedures as
select
  cast(p.proname as sys.sysname) as name
  , cast(p.oid as int) as object_id
  , cast(null as int) as principal_id
  , cast(sch.schema_id as int) as schema_id
  , cast (0 as int) as parent_object_id
  , cast(case p.prokind
      when 'p' then 'P'
      when 'a' then 'AF'
      else
        case format_type(p.prorettype, null) when 'trigger'
          then 'TR'
          else 'FN'
        end
    end as sys.bpchar(2)) as type
  , cast(case p.prokind
      when 'p' then 'SQL_STORED_PROCEDURE'
      when 'a' then 'AGGREGATE_FUNCTION'
      else
        case format_type(p.prorettype, null) when 'trigger'
          then 'SQL_TRIGGER'
          else 'SQL_SCALAR_FUNCTION'
        end
    end as sys.nvarchar(60)) as type_desc
  , cast(f.create_date as sys.datetime) as create_date
  , cast(f.create_date as sys.datetime) as modify_date
  , cast(0 as sys.bit) as is_ms_shipped
  , cast(0 as sys.bit) as is_published
  , cast(0 as sys.bit) as is_schema_published
  , cast(0 as sys.bit) as is_auto_executed
  , cast(0 as sys.bit) as is_execution_replicated
  , cast(0 as sys.bit) as is_repl_serializable_only
  , cast(0 as sys.bit) as skips_repl_constraints
from pg_proc p
inner join sys.schemas sch on sch.schema_id = p.pronamespace
left join sys.babelfish_function_ext f on p.proname = f.funcname and sch.schema_id::regnamespace::name = f.nspname
and sys.babelfish_get_pltsql_function_signature(p.oid) = f.funcsignature collate "C"
where has_schema_privilege(sch.schema_id, 'USAGE')
and format_type(p.prorettype, null) <> 'trigger'
and has_function_privilege(p.oid, 'EXECUTE');
GRANT SELECT ON sys.procedures TO PUBLIC;

CREATE OR REPLACE VIEW sys.triggers
AS
SELECT
  CAST(p.proname as sys.sysname) as name,
  CAST(p.oid as int) as object_id,
  CAST(1 as sys.tinyint) as parent_class,
  CAST('OBJECT_OR_COLUMN' as sys.nvarchar(60)) AS parent_class_desc,
  CAST(tr.tgrelid as int) AS parent_id,
  CAST('TR' as sys.bpchar(2)) AS type,
  CAST('SQL_TRIGGER' as sys.nvarchar(60)) AS type_desc,
  CAST(f.create_date as sys.datetime) AS create_date,
  CAST(f.create_date as sys.datetime) AS modify_date,
  CAST(0 as sys.bit) AS is_ms_shipped,
  CAST(
      CASE WHEN tr.tgenabled = 'D'
      THEN 1
      ELSE 0
      END
      AS sys.bit
  )	AS is_disabled,
  CAST(0 as sys.bit) AS is_not_for_replication,
  CAST(get_bit(CAST(CAST(tr.tgtype as int) as bit(7)),0) as sys.bit) AS is_instead_of_trigger
FROM pg_proc p
inner join sys.schemas sch on sch.schema_id = p.pronamespace
left join pg_trigger tr on tr.tgfoid = p.oid
left join sys.babelfish_function_ext f on p.proname = f.funcname and sch.schema_id::regnamespace::name = f.nspname
and sys.babelfish_get_pltsql_function_signature(p.oid) = f.funcsignature collate "C"
where has_schema_privilege(sch.schema_id, 'USAGE')
and has_function_privilege(p.oid, 'EXECUTE')
and p.prokind = 'f'
and format_type(p.prorettype, null) = 'trigger';
GRANT SELECT ON sys.triggers TO PUBLIC;

ALTER VIEW sys.default_constraints RENAME TO default_constraints_deprecated_in_2_3_0;
ALTER VIEW sys.check_constraints RENAME TO check_constraints_deprecated_in_2_3_0;

create or replace view sys.default_constraints
AS
select CAST(('DF_' || tab.name || '_' || d.oid) as sys.sysname) as name
  , CAST(d.oid as int) as object_id
  , CAST(null as int) as principal_id
  , CAST(tab.schema_id as int) as schema_id
  , CAST(d.adrelid as int) as parent_object_id
  , CAST('D' as char(2)) as type
  , CAST('DEFAULT_CONSTRAINT' as sys.nvarchar(60)) AS type_desc
  , CAST(null as sys.datetime) as create_date
  , CAST(null as sys.datetime) as modified_date
  , CAST(0 as sys.bit) as is_ms_shipped
  , CAST(0 as sys.bit) as is_published
  , CAST(0 as sys.bit) as is_schema_published
  , CAST(d.adnum as int) as  parent_column_id
  -- use a simple regex to strip the datatype and collation that pg_get_expr returns after a double-colon that is not expected in SQL Server
  , CAST(regexp_replace(pg_get_expr(d.adbin, d.adrelid), '::"?\w+"?| COLLATE "\w+"', '', 'g') as sys.nvarchar(4000)) as definition
  , CAST(1 as sys.bit) as is_system_named
from pg_catalog.pg_attrdef as d
inner join pg_attribute a on a.attrelid = d.adrelid and d.adnum = a.attnum
inner join sys.tables tab on d.adrelid = tab.object_id
WHERE a.atthasdef = 't' and a.attgenerated = ''
AND has_schema_privilege(tab.schema_id, 'USAGE')
AND has_column_privilege(a.attrelid, a.attname, 'SELECT,INSERT,UPDATE,REFERENCES');
GRANT SELECT ON sys.default_constraints TO PUBLIC;

CREATE or replace VIEW sys.check_constraints AS
SELECT CAST(c.conname as sys.sysname) as name
  , CAST(oid as integer) as object_id
  , CAST(NULL as integer) as principal_id 
  , CAST(c.connamespace as integer) as schema_id
  , CAST(conrelid as integer) as parent_object_id
  , CAST('C' as char(2)) as type
  , CAST('CHECK_CONSTRAINT' as sys.nvarchar(60)) as type_desc
  , CAST(null as sys.datetime) as create_date
  , CAST(null as sys.datetime) as modify_date
  , CAST(0 as sys.bit) as is_ms_shipped
  , CAST(0 as sys.bit) as is_published
  , CAST(0 as sys.bit) as is_schema_published
  , CAST(0 as sys.bit) as is_disabled
  , CAST(0 as sys.bit) as is_not_for_replication
  , CAST(0 as sys.bit) as is_not_trusted
  , CAST(c.conkey[1] as integer) AS parent_column_id
  -- use a simple regex to strip the datatype and collation that pg_get_constraintdef returns after a double-colon that is not expected in SQL Server
  , CAST(regexp_replace(substring(pg_get_constraintdef(c.oid) from 7), '::"?\w+"?| COLLATE "\w+"', '', 'g') as sys.nvarchar(4000)) AS definition
  , CAST(1 as sys.bit) as uses_database_collation
  , CAST(0 as sys.bit) as is_system_named
FROM pg_catalog.pg_constraint as c
INNER JOIN sys.schemas s on c.connamespace = s.schema_id
WHERE has_schema_privilege(s.schema_id, 'USAGE')
AND c.contype = 'c' and c.conrelid != 0;
GRANT SELECT ON sys.check_constraints TO PUBLIC;

-- Rebuild dependent view sys.objects
create or replace view sys.objects as
select
      CAST(t.name as sys.sysname) as name 
    , CAST(t.object_id as int) as object_id
    , CAST(t.principal_id as int) as principal_id
    , CAST(t.schema_id as int) as schema_id
    , CAST(t.parent_object_id as int) as parent_object_id
    , CAST('U' as char(2)) as type
    , CAST('USER_TABLE' as sys.nvarchar(60)) as type_desc
    , CAST(t.create_date as sys.datetime) as create_date
    , CAST(t.modify_date as sys.datetime) as modify_date
    , CAST(t.is_ms_shipped as sys.bit) as is_ms_shipped
    , CAST(t.is_published as sys.bit) as is_published
    , CAST(t.is_schema_published as sys.bit) as is_schema_published
from  sys.tables t
union all
select
      CAST(v.name as sys.sysname) as name
    , CAST(v.object_id as int) as object_id
    , CAST(v.principal_id as int) as principal_id
    , CAST(v.schema_id as int) as schema_id
    , CAST(v.parent_object_id as int) as parent_object_id
    , CAST('V' as char(2)) as type
    , CAST('VIEW' as sys.nvarchar(60)) as type_desc
    , CAST(v.create_date as sys.datetime) as create_date
    , CAST(v.modify_date as sys.datetime) as modify_date
    , CAST(v.is_ms_shipped as sys.bit) as is_ms_shipped
    , CAST(v.is_published as sys.bit) as is_published
    , CAST(v.is_schema_published as sys.bit) as is_schema_published
from  sys.views v
union all
select
      CAST(f.name as sys.sysname) as name
    , CAST(f.object_id as int) as object_id
    , CAST(f.principal_id as int) as principal_id
    , CAST(f.schema_id as int) as schema_id
    , CAST(f.parent_object_id as int) as parent_object_id
    , CAST('F' as char(2)) as type
    , CAST('FOREIGN_KEY_CONSTRAINT' as sys.nvarchar(60)) as type_desc
    , CAST(f.create_date as sys.datetime) as create_date
    , CAST(f.modify_date as sys.datetime) as modify_date
    , CAST(f.is_ms_shipped as sys.bit) as is_ms_shipped
    , CAST(f.is_published as sys.bit) as is_published
    , CAST(f.is_schema_published as sys.bit) as is_schema_published
 from sys.foreign_keys f
union all
select
      CAST(p.name as sys.sysname) as name
    , CAST(p.object_id as int) as object_id
    , CAST(p.principal_id as int) as principal_id
    , CAST(p.schema_id as int) as schema_id
    , CAST(p.parent_object_id as int) as parent_object_id
    , CAST('PK' as char(2)) as type
    , CAST('PRIMARY_KEY_CONSTRAINT' as sys.nvarchar(60)) as type_desc
    , CAST(p.create_date as sys.datetime) as create_date
    , CAST(p.modify_date as sys.datetime) as modify_date
    , CAST(p.is_ms_shipped as sys.bit) as is_ms_shipped
    , CAST(p.is_published as sys.bit) as is_published
    , CAST(p.is_schema_published as sys.bit) as is_schema_published
from sys.key_constraints p
where p.type = 'PK'
union all
select
      CAST(pr.name as sys.sysname) as name
    , CAST(pr.object_id as int) as object_id
    , CAST(pr.principal_id as int) as principal_id
    , CAST(pr.schema_id as int) as schema_id
    , CAST(pr.parent_object_id as int) as parent_object_id
    , CAST(pr.type as char(2)) as type
    , CAST(pr.type_desc as sys.nvarchar(60)) as type_desc
    , CAST(pr.create_date as sys.datetime) as create_date
    , CAST(pr.modify_date as sys.datetime) as modify_date
    , CAST(pr.is_ms_shipped as sys.bit) as is_ms_shipped
    , CAST(pr.is_published as sys.bit) as is_published
    , CAST(pr.is_schema_published as sys.bit) as is_schema_published
 from sys.procedures pr
union all
select
      CAST(tr.name as sys.sysname) as name
    , CAST(tr.object_id as int) as object_id
    , CAST(NULL as int) as principal_id
    , CAST(p.pronamespace as int) as schema_id
    , CAST(tr.parent_id as int) as parent_object_id
    , CAST(tr.type as char(2)) as type
    , CAST(tr.type_desc as sys.nvarchar(60)) as type_desc
    , CAST(tr.create_date as sys.datetime) as create_date
    , CAST(tr.modify_date as sys.datetime) as modify_date
    , CAST(tr.is_ms_shipped as sys.bit) as is_ms_shipped
    , CAST(0 as sys.bit) as is_published
    , CAST(0 as sys.bit) as is_schema_published
  from sys.triggers tr
  inner join pg_proc p on p.oid = tr.object_id
union all 
select
    CAST(def.name as sys.sysname) as name
  , CAST(def.object_id as int) as object_id
  , CAST(def.principal_id as int) as principal_id
  , CAST(def.schema_id as int) as schema_id
  , CAST(def.parent_object_id as int) as parent_object_id
  , CAST(def.type as char(2)) as type
  , CAST(def.type_desc as sys.nvarchar(60)) as type_desc
  , CAST(def.create_date as sys.datetime) as create_date
  , CAST(def.modified_date as sys.datetime) as modify_date
  , CAST(def.is_ms_shipped as sys.bit) as is_ms_shipped
  , CAST(def.is_published as sys.bit) as is_published
  , CAST(def.is_schema_published as sys.bit) as is_schema_published
  from sys.default_constraints def
union all
select
    CAST(chk.name as sys.sysname) as name
  , CAST(chk.object_id as int) as object_id
  , CAST(chk.principal_id as int) as principal_id
  , CAST(chk.schema_id as int) as schema_id
  , CAST(chk.parent_object_id as int) as parent_object_id
  , CAST(chk.type as char(2)) as type
  , CAST(chk.type_desc as sys.nvarchar(60)) as type_desc
  , CAST(chk.create_date as sys.datetime) as create_date
  , CAST(chk.modify_date as sys.datetime) as modify_date
  , CAST(chk.is_ms_shipped as sys.bit) as is_ms_shipped
  , CAST(chk.is_published as sys.bit) as is_published
  , CAST(chk.is_schema_published as sys.bit) as is_schema_published
  from sys.check_constraints chk
union all
select
    CAST(p.relname as sys.sysname) as name
  , CAST(p.oid as int) as object_id
  , CAST(null as int) as principal_id
  , CAST(s.schema_id as int) as schema_id
  , CAST(0 as int) as parent_object_id
  , CAST('SO' as char(2)) as type
  , CAST('SEQUENCE_OBJECT' as sys.nvarchar(60)) as type_desc
  , CAST(null as sys.datetime) as create_date
  , CAST(null as sys.datetime) as modify_date
  , CAST(0 as sys.bit) as is_ms_shipped
  , CAST(0 as sys.bit) as is_published
  , CAST(0 as sys.bit) as is_schema_published
from pg_class p
inner join sys.schemas s on s.schema_id = p.relnamespace
and p.relkind = 'S'
and has_schema_privilege(s.schema_id, 'USAGE')
union all
select
    CAST(('TT_' || tt.name || '_' || tt.type_table_object_id) as sys.sysname) as name
  , CAST(tt.type_table_object_id as int) as object_id
  , CAST(tt.principal_id as int) as principal_id
  , CAST(tt.schema_id as int) as schema_id
  , CAST(0 as int) as parent_object_id
  , CAST('TT' as char(2)) as type
  , CAST('TABLE_TYPE' as sys.nvarchar(60)) as type_desc
  , CAST((select string_agg(
                    case
                    when option like 'bbf_rel_create_date=%%' then substring(option, 21)
                    else NULL
                    end, ',')
          from unnest(c.reloptions) as option)
     as sys.datetime) as create_date
  , CAST((select string_agg(
                    case
                    when option like 'bbf_rel_create_date=%%' then substring(option, 21)
                    else NULL
                    end, ',')
          from unnest(c.reloptions) as option)
     as sys.datetime) as modify_date
  , CAST(1 as sys.bit) as is_ms_shipped
  , CAST(0 as sys.bit) as is_published
  , CAST(0 as sys.bit) as is_schema_published
from sys.table_types tt
inner join pg_class c on tt.type_table_object_id = c.oid;
GRANT SELECT ON sys.objects TO PUBLIC;

CREATE OR REPLACE FUNCTION objectproperty(
    id INT,
    property SYS.VARCHAR
    )
RETURNS INT
AS $$
BEGIN

    IF NOT EXISTS(SELECT ao.object_id FROM sys.all_objects ao WHERE object_id = id)
    THEN
        RETURN NULL;
    END IF;

    property := RTRIM(LOWER(COALESCE(property, '')));

    IF property = 'ownerid' -- OwnerId
    THEN
        RETURN (
                SELECT CAST(COALESCE(t1.principal_id, pn.nspowner) AS INT)
                FROM sys.all_objects t1
                INNER JOIN pg_catalog.pg_namespace pn ON pn.oid = t1.schema_id
                WHERE t1.object_id = id);

    ELSEIF property = 'isdefaultcnst' -- IsDefaultCnst
    THEN
        RETURN (SELECT count(distinct dc.object_id) FROM sys.default_constraints dc WHERE dc.object_id = id);

    ELSEIF property = 'execisquotedidenton' -- ExecIsQuotedIdentOn
    THEN
        RETURN (SELECT CAST(sm.uses_quoted_identifier as int) FROM sys.all_sql_modules sm WHERE sm.object_id = id);

    ELSEIF property = 'tablefulltextpopulatestatus' -- TableFullTextPopulateStatus
    THEN
        IF NOT EXISTS (SELECT object_id FROM sys.tables t WHERE t.object_id = id) THEN
            RETURN NULL;
        END IF;
        RETURN 0;

    ELSEIF property = 'tablehasvardecimalstorageformat' -- TableHasVarDecimalStorageFormat
    THEN
        IF NOT EXISTS (SELECT object_id FROM sys.tables t WHERE t.object_id = id) THEN
            RETURN NULL;
        END IF;
        RETURN 0;

    ELSEIF property = 'ismsshipped' -- IsMSShipped
    THEN
        RETURN (SELECT CAST(ao.is_ms_shipped AS int) FROM sys.all_objects ao WHERE ao.object_id = id);

    ELSEIF property = 'isschemabound' -- IsSchemaBound
    THEN
        RETURN (SELECT CAST(sm.is_schema_bound AS int) FROM sys.all_sql_modules sm WHERE sm.object_id = id);

    ELSEIF property = 'execisansinullson' -- ExecIsAnsiNullsOn
    THEN
        RETURN (SELECT CAST(sm.uses_ansi_nulls AS int) FROM sys.all_sql_modules sm WHERE sm.object_id = id);

    ELSEIF property = 'isdeterministic' -- IsDeterministic
    THEN
        RETURN 0;
    
    ELSEIF property = 'isprocedure' -- IsProcedure
    THEN
        RETURN (SELECT count(distinct object_id) from sys.all_objects WHERE object_id = id and type = 'P');

    ELSEIF property = 'istable' -- IsTable
    THEN
        RETURN (SELECT count(distinct object_id) from sys.all_objects WHERE object_id = id and type in ('IT', 'TT', 'U', 'S'));

    ELSEIF property = 'isview' -- IsView
    THEN
        RETURN (SELECT count(distinct object_id) from sys.all_objects WHERE object_id = id and type = 'V');
    
    ELSEIF property = 'isusertable' -- IsUserTable
    THEN
        RETURN (SELECT count(distinct object_id) from sys.all_objects WHERE object_id = id and type = 'U' and is_ms_shipped = 0);
    
    ELSEIF property = 'istablefunction' -- IsTableFunction
    THEN
        RETURN (SELECT count(distinct object_id) from sys.all_objects WHERE object_id = id and type in ('IF', 'TF', 'FT'));
    
    ELSEIF property = 'isinlinefunction' -- IsInlineFunction
    THEN
        RETURN (SELECT count(distinct object_id) from sys.all_objects WHERE object_id = id and type in ('IF'));
    
    ELSEIF property = 'isscalarfunction' -- IsScalarFunction
    THEN
        RETURN (SELECT count(distinct object_id) from sys.all_objects WHERE object_id = id and type in ('FN', 'FS'));

    ELSEIF property = 'isprimarykey' -- IsPrimaryKey
    THEN
        RETURN (SELECT count(distinct object_id) from sys.all_objects WHERE object_id = id and type = 'PK');
    
    ELSEIF property = 'isindexed' -- IsIndexed
    THEN
        RETURN (SELECT count(distinct object_id) from sys.indexes WHERE object_id = id and index_id > 0);

    ELSEIF property = 'isdefault' -- IsDefault
    THEN
        RETURN 0;

    ELSEIF property = 'isrule' -- IsRule
    THEN
        RETURN 0;
    
    ELSEIF property = 'istrigger' -- IsTrigger
    THEN
        RETURN (SELECT count(distinct object_id) from sys.all_objects WHERE object_id = id and type in ('TA', 'TR'));
    END IF;

    RETURN NULL;
END;
$$
LANGUAGE plpgsql;

CREATE OR REPLACE FUNCTION sys.num_days_in_date(IN d1 INTEGER, IN m1 INTEGER, IN y1 INTEGER) RETURNS INTEGER AS $$
DECLARE
	i INTEGER;
	n1 INTEGER;
BEGIN
	n1 = y1 * 365 + d1;
	FOR i in 0 .. m1-2 LOOP
		IF (i = 0 OR i = 2 OR i = 4 OR i = 6 OR i = 7 OR i = 9 OR i = 11) THEN
			n1 = n1 + 31;
		ELSIF (i = 3 OR i = 5 OR i = 8 OR i = 10) THEN
			n1 = n1 + 30;
		ELSIF (i = 1) THEN
			n1 = n1 + 28;
		END IF;
	END LOOP;
	IF m1 <= 2 THEN
		y1 = y1 - 1;
	END IF;
	n1 = n1 + (y1/4 - y1/100 + y1/400);

	return n1;
END
$$
LANGUAGE plpgsql IMMUTABLE;

CREATE OR REPLACE FUNCTION sys.datediff_internal_df(IN datepart PG_CATALOG.TEXT, IN startdate anyelement, IN enddate anyelement) RETURNS INTEGER AS $$
DECLARE
	result INTEGER;
	year_diff INTEGER;
	month_diff INTEGER;
	day_diff INTEGER;
	hour_diff INTEGER;
	minute_diff INTEGER;
	second_diff INTEGER;
	millisecond_diff INTEGER;
	microsecond_diff INTEGER;
	y1 INTEGER;
	m1 INTEGER;
	d1 INTEGER;
	y2 INTEGER;
	m2 INTEGER;
	d2 INTEGER;
BEGIN
	CASE datepart
	WHEN 'year' THEN
		year_diff = sys.datepart('year', enddate) - sys.datepart('year', startdate);
		result = year_diff;
	WHEN 'quarter' THEN
		year_diff = sys.datepart('year', enddate) - sys.datepart('year', startdate);
		month_diff = sys.datepart('month', enddate) - sys.datepart('month', startdate);
		result = (year_diff * 12 + month_diff) / 3;
	WHEN 'month' THEN
		year_diff = sys.datepart('year', enddate) - sys.datepart('year', startdate);
		month_diff = sys.datepart('month', enddate) - sys.datepart('month', startdate);
		result = year_diff * 12 + month_diff;
	WHEN 'doy', 'y' THEN
		day_diff = sys.datepart('day', enddate OPERATOR(sys.-) startdate);
		result = day_diff;
	WHEN 'day' THEN
		y1 = sys.datepart('year', enddate);
		m1 = sys.datepart('month', enddate);
		d1 = sys.datepart('day', enddate);
		y2 = sys.datepart('year', startdate);
		m2 = sys.datepart('month', startdate);
		d2 = sys.datepart('day', startdate);
		result = sys.num_days_in_date(d1, m1, y1) - sys.num_days_in_date(d2, m2, y2);
	WHEN 'week' THEN
		day_diff = sys.datepart('day', enddate OPERATOR(sys.-) startdate);
		result = day_diff / 7;
	WHEN 'hour' THEN
		y1 = sys.datepart('year', enddate);
		m1 = sys.datepart('month', enddate);
		d1 = sys.datepart('day', enddate);
		y2 = sys.datepart('year', startdate);
		m2 = sys.datepart('month', startdate);
		d2 = sys.datepart('day', startdate);
		day_diff = sys.num_days_in_date(d1, m1, y1) - sys.num_days_in_date(d2, m2, y2);
		hour_diff = sys.datepart('hour', enddate) - sys.datepart('hour', startdate);
		result = day_diff * 24 + hour_diff;
	WHEN 'minute' THEN
		day_diff = sys.datepart('day', enddate OPERATOR(sys.-) startdate);
		hour_diff = sys.datepart('hour', enddate OPERATOR(sys.-) startdate);
		minute_diff = sys.datepart('minute', enddate OPERATOR(sys.-) startdate);
		result = (day_diff * 24 + hour_diff) * 60 + minute_diff;
	WHEN 'second' THEN
		day_diff = sys.datepart('day', enddate OPERATOR(sys.-) startdate);
		hour_diff = sys.datepart('hour', enddate OPERATOR(sys.-) startdate);
		minute_diff = sys.datepart('minute', enddate OPERATOR(sys.-) startdate);
		second_diff = TRUNC(sys.datepart('second', enddate OPERATOR(sys.-) startdate));
		result = ((day_diff * 24 + hour_diff) * 60 + minute_diff) * 60 + second_diff;
	WHEN 'millisecond' THEN
		-- millisecond result from date_part by default contains second value,
		-- so we don't need to add second_diff again
		day_diff = sys.datepart('day', enddate OPERATOR(sys.-) startdate);
		hour_diff = sys.datepart('hour', enddate OPERATOR(sys.-) startdate);
		minute_diff = sys.datepart('minute', enddate OPERATOR(sys.-) startdate);
		second_diff = TRUNC(sys.datepart('second', enddate OPERATOR(sys.-) startdate));
		millisecond_diff = TRUNC(sys.datepart('millisecond', enddate OPERATOR(sys.-) startdate));
		result = (((day_diff * 24 + hour_diff) * 60 + minute_diff) * 60) * 1000 + millisecond_diff;
	WHEN 'microsecond' THEN
		-- microsecond result from date_part by default contains second and millisecond values,
		-- so we don't need to add second_diff and millisecond_diff again
		day_diff = sys.datepart('day', enddate OPERATOR(sys.-) startdate);
		hour_diff = sys.datepart('hour', enddate OPERATOR(sys.-) startdate);
		minute_diff = sys.datepart('minute', enddate OPERATOR(sys.-) startdate);
		second_diff = TRUNC(sys.datepart('second', enddate OPERATOR(sys.-) startdate));
		millisecond_diff = TRUNC(sys.datepart('millisecond', enddate OPERATOR(sys.-) startdate));
		microsecond_diff = TRUNC(sys.datepart('microsecond', enddate OPERATOR(sys.-) startdate));
		result = ((((day_diff * 24 + hour_diff) * 60 + minute_diff) * 60) * 1000) * 1000 + microsecond_diff;
	WHEN 'nanosecond' THEN
		-- Best we can do - Postgres does not support nanosecond precision
		day_diff = sys.datepart('day', enddate - startdate);
		hour_diff = sys.datepart('hour', enddate OPERATOR(sys.-) startdate);
		minute_diff = sys.datepart('minute', enddate OPERATOR(sys.-) startdate);
		second_diff = TRUNC(sys.datepart('second', enddate OPERATOR(sys.-) startdate));
		millisecond_diff = TRUNC(sys.datepart('millisecond', enddate OPERATOR(sys.-) startdate));
		microsecond_diff = TRUNC(sys.datepart('microsecond', enddate OPERATOR(sys.-) startdate));
		result = (((((day_diff * 24 + hour_diff) * 60 + minute_diff) * 60) * 1000) * 1000 + microsecond_diff) * 1000;
	ELSE
		RAISE EXCEPTION '"%" is not a recognized datediff option.', datepart;
	END CASE;

	return result;
END;
$$
STRICT
LANGUAGE plpgsql IMMUTABLE;

CREATE OR REPLACE FUNCTION sys.datediff_internal(IN datepart PG_CATALOG.TEXT, IN startdate anyelement, IN enddate anyelement) RETURNS INTEGER AS $$
DECLARE
	result INTEGER;
	year_diff INTEGER;
	month_diff INTEGER;
	day_diff INTEGER;
	hour_diff INTEGER;
	minute_diff INTEGER;
	second_diff INTEGER;
	millisecond_diff INTEGER;
	microsecond_diff INTEGER;
	y1 INTEGER;
	m1 INTEGER;
	d1 INTEGER;
	y2 INTEGER;
	m2 INTEGER;
	d2 INTEGER;
BEGIN
	CASE datepart
	WHEN 'year' THEN
		year_diff = date_part('year', enddate)::INTEGER - date_part('year', startdate)::INTEGER;
		result = year_diff;
	WHEN 'quarter' THEN
		year_diff = date_part('year', enddate)::INTEGER - date_part('year', startdate)::INTEGER;
		month_diff = date_part('month', enddate)::INTEGER - date_part('month', startdate)::INTEGER;
		result = (year_diff * 12 + month_diff) / 3;
	WHEN 'month' THEN
		year_diff = date_part('year', enddate)::INTEGER - date_part('year', startdate)::INTEGER;
		month_diff = date_part('month', enddate)::INTEGER - date_part('month', startdate)::INTEGER;
		result = year_diff * 12 + month_diff;
	WHEN 'doy', 'y' THEN
		day_diff = sys.datepart('day', enddate OPERATOR(sys.-) startdate);
		result = day_diff;
	WHEN 'day' THEN
		y1 = date_part('year', enddate)::INTEGER;
		m1 = date_part('month', enddate)::INTEGER;
		d1 = date_part('day', enddate)::INTEGER;
		y2 = date_part('year', startdate)::INTEGER;
		m2 = date_part('month', startdate)::INTEGER;
		d2 = date_part('day', startdate)::INTEGER;
		result = sys.num_days_in_date(d1, m1, y1) - sys.num_days_in_date(d2, m2, y2);
	WHEN 'week' THEN
		day_diff = date_part('day', enddate OPERATOR(sys.-) startdate)::INTEGER;
		result = day_diff / 7;
	WHEN 'hour' THEN
		y1 = date_part('year', enddate)::INTEGER;
		m1 = date_part('month', enddate)::INTEGER;
		d1 = date_part('day', enddate)::INTEGER;
		y2 = date_part('year', startdate)::INTEGER;
		m2 = date_part('month', startdate)::INTEGER;
		d2 = date_part('day', startdate)::INTEGER;
		day_diff = sys.num_days_in_date(d1, m1, y1) - sys.num_days_in_date(d2, m2, y2);
		hour_diff = date_part('hour', enddate)::INTEGER - date_part('hour', startdate)::INTEGER;
		result = day_diff * 24 + hour_diff;
	WHEN 'minute' THEN
		day_diff = date_part('day', enddate OPERATOR(sys.-) startdate)::INTEGER;
		hour_diff = date_part('hour', enddate OPERATOR(sys.-) startdate)::INTEGER;
		minute_diff = date_part('minute', enddate OPERATOR(sys.-) startdate)::INTEGER;
		result = (day_diff * 24 + hour_diff) * 60 + minute_diff;
	WHEN 'second' THEN
		day_diff = date_part('day', enddate OPERATOR(sys.-) startdate)::INTEGER;
		hour_diff = date_part('hour', enddate OPERATOR(sys.-) startdate)::INTEGER;
		minute_diff = date_part('minute', enddate OPERATOR(sys.-) startdate)::INTEGER;
		second_diff = TRUNC(date_part('second', enddate OPERATOR(sys.-) startdate));
		result = ((day_diff * 24 + hour_diff) * 60 + minute_diff) * 60 + second_diff;
	WHEN 'millisecond' THEN
		-- millisecond result from date_part by default contains second value,
		-- so we don't need to add second_diff again
		day_diff = date_part('day', enddate OPERATOR(sys.-) startdate)::INTEGER;
		hour_diff = date_part('hour', enddate OPERATOR(sys.-) startdate)::INTEGER;
		minute_diff = date_part('minute', enddate OPERATOR(sys.-) startdate)::INTEGER;
		second_diff = TRUNC(date_part('second', enddate OPERATOR(sys.-) startdate));
		millisecond_diff = TRUNC(date_part('millisecond', enddate OPERATOR(sys.-) startdate));
		result = (((day_diff * 24 + hour_diff) * 60 + minute_diff) * 60) * 1000 + millisecond_diff;
	WHEN 'microsecond' THEN
		-- microsecond result from date_part by default contains second and millisecond values,
		-- so we don't need to add second_diff and millisecond_diff again
		day_diff = date_part('day', enddate OPERATOR(sys.-) startdate)::INTEGER;
		hour_diff = date_part('hour', enddate OPERATOR(sys.-) startdate)::INTEGER;
		minute_diff = date_part('minute', enddate OPERATOR(sys.-) startdate)::INTEGER;
		second_diff = TRUNC(date_part('second', enddate OPERATOR(sys.-) startdate));
		millisecond_diff = TRUNC(date_part('millisecond', enddate OPERATOR(sys.-) startdate));
		microsecond_diff = TRUNC(date_part('microsecond', enddate OPERATOR(sys.-) startdate));
		result = ((((day_diff * 24 + hour_diff) * 60 + minute_diff) * 60) * 1000) * 1000 + microsecond_diff;
	WHEN 'nanosecond' THEN
		-- Best we can do - Postgres does not support nanosecond precision
		day_diff = date_part('day', enddate OPERATOR(sys.-) startdate)::INTEGER;
		hour_diff = date_part('hour', enddate OPERATOR(sys.-) startdate)::INTEGER;
		minute_diff = date_part('minute', enddate OPERATOR(sys.-) startdate)::INTEGER;
		second_diff = TRUNC(date_part('second', enddate OPERATOR(sys.-) startdate));
		millisecond_diff = TRUNC(date_part('millisecond', enddate OPERATOR(sys.-) startdate));
		microsecond_diff = TRUNC(date_part('microsecond', enddate OPERATOR(sys.-) startdate));
		result = (((((day_diff * 24 + hour_diff) * 60 + minute_diff) * 60) * 1000) * 1000 + microsecond_diff) * 1000;
	ELSE
		RAISE EXCEPTION '"%" is not a recognized datediff option.', datepart;
	END CASE;

	return result;
END;
$$
STRICT
LANGUAGE plpgsql IMMUTABLE;

CALL sys.babelfish_drop_deprecated_object('view', 'sys', 'check_constraints_deprecated_in_2_3_0');
CALL sys.babelfish_drop_deprecated_object('view', 'sys', 'default_constraints_deprecated_in_2_3_0');

-- USER extension
ALTER TABLE sys.babelfish_authid_user_ext add COLUMN IF NOT EXISTS user_can_connect INT NOT NULL DEFAULT 1;

GRANT SELECT ON sys.babelfish_authid_user_ext TO PUBLIC;

-- This is a temporary procedure which is called during upgrade to create guest users
-- for the user created databases if it doesn't have guest user already.
CREATE OR REPLACE PROCEDURE sys.babelfish_update_user_catalog_for_guest()
LANGUAGE C
AS 'babelfishpg_tsql', 'update_user_catalog_for_guest';
 
CALL sys.babelfish_update_user_catalog_for_guest();

ALTER VIEW sys.sp_sproc_columns_view RENAME TO sp_sproc_columns_view_deprecated_in_2_3_0;

CREATE OR REPLACE VIEW sys.sp_sproc_columns_view
AS
SELECT
CAST(sys.db_name() AS sys.sysname) AS PROCEDURE_QUALIFIER -- This will always be objects in current database
, CAST(ss.schema_name AS sys.sysname) AS PROCEDURE_OWNER
, CAST(
CASE
  WHEN ss.prokind = 'p' THEN CONCAT(ss.proname, ';1')
  ELSE CONCAT(ss.proname, ';0')
END
AS sys.nvarchar(134)) AS PROCEDURE_NAME
, CAST(
CASE 
  WHEN ss.n IS NULL THEN
    CASE
      WHEN ss.proretset THEN '@TABLE_RETURN_VALUE'
    ELSE '@RETURN_VALUE'
  END 
ELSE COALESCE(ss.proargnames[n], '')
END
AS sys.SYSNAME) AS COLUMN_NAME
, CAST(
CASE
WHEN ss.n IS NULL THEN
  CASE 
    WHEN ss.proretset THEN 3
    ELSE 5
  END
WHEN ss.proargmodes[n] in ('o', 'b') THEN 2
ELSE 1
END
AS smallint) AS COLUMN_TYPE
, CAST(
CASE
  WHEN ss.n IS NULL THEN
    CASE
      WHEN ss.prokind = 'p' THEN (SELECT data_type FROM sys.spt_datatype_info_table  WHERE type_name = 'int')
    WHEN ss.proretset THEN NULL
    ELSE sdit.data_type 
    END
  WHEN st.is_table_type = 1 THEN -153
  ELSE sdit.data_type 
END
AS smallint) AS DATA_TYPE
, CAST(
CASE 
  WHEN ss.n IS NULL THEN
    CASE 
      WHEN ss.proretset THEN 'table' 
      WHEN ss.prokind = 'p' THEN 'int'
      ELSE st.name
    END
  ELSE st.name
END
AS sys.sysname) AS TYPE_NAME
, CAST(
CASE
  WHEN ss.n IS NULL THEN
    CASE 
      WHEN ss.proretset THEN 0 
    WHEN ss.prokind = 'p' THEN (SELECT precision FROM sys.types WHERE name = 'int')
    ELSE st.precision
  END
  WHEN st.is_table_type = 1 THEN 0
  ELSE st.precision 
END 
AS sys.int) AS PRECISION
, CAST(
CASE
  WHEN ss.n IS NULL THEN
    CASE
      WHEN ss.proretset THEN 0
    WHEN ss.prokind = 'p' THEN (SELECT max_length FROM sys.types WHERE name = 'int')
    ELSE st.max_length
  END
  WHEN st.is_table_type = 1 THEN 2147483647
  ELSE st.max_length 
END
AS sys.int) AS LENGTH
, CAST(
CASE
  WHEN ss.n IS NULL THEN 
    CASE
      WHEN ss.proretset THEN 0 
      WHEN ss.prokind = 'p' THEN (SELECT scale FROM sys.types WHERE name = 'int')
      ELSE st.scale
    END
  WHEN st.is_table_type = 1 THEN NULL
  ELSE st.scale
END
AS smallint) AS SCALE
, CAST(
CASE
  WHEN ss.n IS NULL THEN
    CASE
      WHEN ss.proretset THEN 0
    WHEN ss.prokind = 'p' THEN (SELECT num_prec_radix FROM sys.spt_datatype_info_table WHERE type_name = 'int')
    ELSE sdit.num_prec_radix
  END
  WHEN st.is_table_type = 1 THEN NULL
  ELSE sdit.num_prec_radix
END
AS smallint) AS RADIX
, CAST(
CASE
  WHEN ss.n IS NULL THEN
    CASE 
      WHEN ss.proretset OR ss.prokind = 'p' THEN 0
      ELSE sdit.nullable 
    END
  WHEN st.is_table_type = 1 THEN 1
  ELSE sdit.nullable 
END
AS smallint) AS NULLABLE
, CAST(
CASE 
  WHEN ss.n IS NULL AND ss.proretset THEN 'Result table returned by table valued function'
  ELSE NULL
END
AS sys.varchar(254)) AS REMARKS
, CAST(NULL AS sys.nvarchar(4000)) AS COLUMN_DEF
, CAST(
CASE
  WHEN ss.n IS NULL THEN
    CASE
      WHEN ss.proretset THEN NULL
      WHEN ss.prokind = 'p' THEN (SELECT sql_data_type FROM sys.spt_datatype_info_table WHERE type_name = 'int')
      ELSE sdit.sql_data_type
    END
  WHEN st.is_table_type = 1 THEN -153
  ELSE sdit.sql_data_type 
END
AS smallint) AS SQL_DATA_TYPE
, CAST(
CASE
  WHEN ss.n IS NULL THEN
    CASE 
      WHEN ss.proretset THEN 0
      WHEN ss.prokind = 'p' THEN (SELECT sql_datetime_sub FROM sys.spt_datatype_info_table WHERE type_name = 'int')
      ELSE sdit.sql_datetime_sub
    END
  ELSE sdit.sql_datetime_sub 
END 
AS smallint) AS SQL_DATETIME_SUB
, CAST(
CASE
  WHEN ss.n IS NOT NULL AND st.is_table_type = 1 THEN 2147483647
  ELSE NULL
END
AS sys.int) AS CHAR_OCTET_LENGTH
, CAST(
CASE
  WHEN ss.n IS NULL THEN 0
  ELSE n 
END 
AS sys.int) AS ORDINAL_POSITION
, CAST(
CASE
  WHEN ss.n IS NULL AND ss.proretset THEN 'NO'
  WHEN st.is_table_type = 1 THEN 'YES'
  WHEN sdit.nullable = 1 THEN 'YES'
  ELSE 'NO'
END
AS sys.varchar(254)) AS IS_NULLABLE
, CAST(
CASE
  WHEN ss.n IS NULL THEN
    CASE
      WHEN ss.proretset THEN 0
      WHEN ss.prokind = 'p' THEN 56
      ELSE sdit.ss_data_type
    END
  WHEN st.is_table_type = 1 THEN 0
  ELSE sdit.ss_data_type
END
AS sys.tinyint) AS SS_DATA_TYPE
, CAST(ss.proname AS sys.sysname) AS original_procedure_name
FROM 
( 
  -- CTE to query procedures related to bbf
  WITH bbf_proc AS (
    SELECT
      p.proname as proname,
      p.proargnames as proargnames,
      p.proargmodes as proargmodes,
      p.prokind as prokind,
      p.proretset as proretset,
      p.prorettype as prorettype,
      p.proallargtypes as proallargtypes,
      p.proargtypes as proargtypes,
      s.name as schema_name
    FROM 
      pg_proc p
    INNER JOIN (
      SELECT name as name, schema_id as id  FROM sys.schemas 
      UNION ALL 
      SELECT CAST(nspname as sys.sysname) as name, CAST(oid as int) as id 
        from pg_namespace WHERE nspname in ('sys', 'information_schema')
    ) as s ON p.pronamespace = s.id
    WHERE (
      (pg_has_role(p.proowner, 'USAGE') OR has_function_privilege(p.oid, 'EXECUTE'))
      AND (s.name != 'sys' 
        OR p.proname like 'sp\_%' -- filter out internal babelfish-specific procs in sys schema
        OR p.proname like 'xp\_%'
        OR p.proname like 'dm\_%'
        OR p.proname like 'fn\_%'))
  )

  SELECT *
  FROM ( 
    SELECT -- Selects all parameters (input and output), but NOT return values
    p.proname as proname,
    p.proargnames as proargnames,
    p.proargmodes as proargmodes,
    p.prokind as prokind,
    p.proretset as proretset,
    p.prorettype as prorettype,
    p.schema_name as schema_name,
    (information_schema._pg_expandarray(
    COALESCE(p.proallargtypes,
      CASE 
        WHEN p.prokind = 'f' THEN (CAST(p.proargtypes AS oid[]))
        ELSE CAST(p.proargtypes AS oid[])
      END
    ))).x AS x,
    (information_schema._pg_expandarray(
    COALESCE(p.proallargtypes,
      CASE 
        WHEN p.prokind = 'f' THEN (CAST(p.proargtypes AS oid[]))
        ELSE CAST(p.proargtypes AS oid[])
      END
    ))).n AS n
    FROM bbf_proc p) AS t
  WHERE (t.proargmodes[t.n] in ('i', 'o', 'b') OR t.proargmodes is NULL)

  UNION ALL

  SELECT -- Selects all return values (this is because inline-table functions could cause duplicate outputs)
  p.proname as proname,
  p.proargnames as proargnames,
  p.proargmodes as proargmodes,
  p.prokind as prokind,
  p.proretset as proretset,
  p.prorettype as prorettype,
  p.schema_name as schema_name,
  p.prorettype AS x, 
  NULL AS n -- null value indicates that we are retrieving the return values of the proc/func
  FROM bbf_proc p
) ss
LEFT JOIN sys.types st ON ss.x = st.user_type_id -- left join'd because return type of table-valued functions may not have an entry in sys.types
-- Because spt_datatype_info_table does contain user-defind types and their names,
-- the join below allows us to retrieve the name of the base type of the user-defined type
LEFT JOIN sys.spt_datatype_info_table sdit ON sdit.type_name = sys.translate_pg_type_to_tsql(st.system_type_id);
GRANT SELECT ON sys.sp_sproc_columns_view TO PUBLIC;

CALL sys.babelfish_drop_deprecated_object('view', 'sys', 'sp_sproc_columns_view_deprecated_in_2_3_0');

CREATE OR REPLACE PROCEDURE sys.sp_addrole(IN "@rolename" sys.SYSNAME, IN "@ownername" sys.SYSNAME DEFAULT NULL)
AS 'babelfishpg_tsql', 'sp_addrole' LANGUAGE C;
GRANT EXECUTE on PROCEDURE sys.sp_addrole(IN sys.SYSNAME, IN sys.SYSNAME) TO PUBLIC;

CREATE OR REPLACE PROCEDURE sys.sp_droprole(IN "@rolename" sys.SYSNAME)
AS 'babelfishpg_tsql', 'sp_droprole' LANGUAGE C;
GRANT EXECUTE on PROCEDURE sys.sp_droprole(IN sys.SYSNAME) TO PUBLIC;

CREATE OR REPLACE PROCEDURE sys.sp_addrolemember(IN "@rolename" sys.SYSNAME, IN "@membername" sys.SYSNAME)
AS 'babelfishpg_tsql', 'sp_addrolemember' LANGUAGE C;
GRANT EXECUTE on PROCEDURE sys.sp_addrolemember(IN sys.SYSNAME, IN sys.SYSNAME) TO PUBLIC;

CREATE OR REPLACE PROCEDURE sys.sp_droprolemember(IN "@rolename" sys.SYSNAME, IN "@membername" sys.SYSNAME)
AS 'babelfishpg_tsql', 'sp_droprolemember' LANGUAGE C;
GRANT EXECUTE on PROCEDURE sys.sp_droprolemember(IN sys.SYSNAME, IN sys.SYSNAME) TO PUBLIC;

/*
 * JSON MODIFY
 * This function is used to update the value of a property in a JSON string and returns the updated JSON string.
 * It has been implemented in three parts:
 *  1) Set the append and create_if_missing flag as postgres functions do not directly take append and lax/strict mode in the jsonb_path.
 *  2) To convert the input path into the expected jsonb_path.
 *  3) To implement the main logic of the JSON_MODIFY function by dividing it into 8 different cases.
 */
CREATE OR REPLACE FUNCTION sys.json_modify(in expression sys.NVARCHAR,in path_json TEXT, in new_value TEXT)
RETURNS sys.NVARCHAR
AS
$BODY$
DECLARE
    json_path TEXT;
    json_path_convert TEXT;
    new_jsonb_path TEXT[];
    key_value_type TEXT;
    path_split_array TEXT[];
    comparison_string TEXT COLLATE "C";
    len_array INTEGER;
    word_count INTEGER;
    create_if_missing BOOL = TRUE;
    append_modifier BOOL = FALSE;
    key_exists BOOL;
    key_value JSONB;
    json_expression JSONB = expression::JSONB;
    result_json sys.NVARCHAR;
BEGIN
    path_split_array = regexp_split_to_array(TRIM(path_json) COLLATE "C",'\s+');
    word_count = array_length(path_split_array,1);
    /* 
     * This if else block is added to set the create_if_missing and append_modifier flags.
     * These flags will be used to know the mode and if the optional modifier append is present in the input path_json.
     * It is necessary as postgres functions do not directly take append and lax/strict mode in the jsonb_path.    
     */
    IF word_count = 1 THEN
        json_path = path_split_array[1];
        create_if_missing = TRUE;
        append_modifier = FALSE;
    ELSIF word_count = 2 THEN 
        json_path = path_split_array[2];
        comparison_string = path_split_array[1]; -- append or lax/strict mode
        IF comparison_string = 'append' THEN
            append_modifier = TRUE;
        ELSIF comparison_string = 'strict' THEN
            create_if_missing = FALSE;
        ELSIF comparison_string = 'lax' THEN
            create_if_missing = TRUE;
        ELSE
            RAISE invalid_json_text;
        END IF;
    ELSIF word_count = 3 THEN
        json_path = path_split_array[3];
        comparison_string = path_split_array[1]; -- append mode 
        IF comparison_string = 'append' THEN
            append_modifier = TRUE;
        ELSE
            RAISE invalid_json_text;
        END IF;
        comparison_string = path_split_array[2]; -- lax/strict mode
        IF comparison_string = 'strict' THEN
            create_if_missing = FALSE;
        ELSIF comparison_string = 'lax' THEN
            create_if_missing = TRUE;
        ELSE
            RAISE invalid_json_text;
        END IF;
    ELSE
        RAISE invalid_json_text;
    END IF;

    -- To convert input jsonpath to the required jsonb_path format
    json_path_convert = regexp_replace(json_path, '\$\.|]|\$\[' , '' , 'ig'); -- To remove "$." and "]" sign from the string 
    json_path_convert = regexp_replace(json_path_convert, '\.|\[' , ',' , 'ig'); -- To replace "." and "[" with "," to change into required format
    new_jsonb_path = CONCAT('{',json_path_convert,'}'); -- Final required format of path by jsonb_set

    key_exists = jsonb_path_exists(json_expression,json_path::jsonpath); -- To check if key exist in the given path
    
    --This if else block is to call the jsonb_set function based on the create_if_missing and append_modifier flags
    IF append_modifier THEN 
        IF key_exists THEN
            key_value = jsonb_path_query_first(json_expression,json_path::jsonpath); -- To get the value of the key
            key_value_type = jsonb_typeof(key_value);
            IF key_value_type = 'array' THEN
                len_array = jsonb_array_length(key_value);
                /*
                 * As jsonb_insert requires the index of the value to be inserted, so the below FORMAT function changes the path format into the required jsonb_insert path format.
                 * Eg: JSON_MODIFY('{"name":"John","skills":["C#","SQL"]}','append $.skills','Azure'); -> converts the path from '$.skills' to '{skills,2}' instead of '{skills}'
                 */
                new_jsonb_path = FORMAT('%s,%s}',TRIM('}' FROM new_jsonb_path::TEXT),len_array);
                IF new_value IS NULL THEN
                    result_json = jsonb_insert(json_expression,new_jsonb_path,'null'); -- This needs to be done because "to_jsonb(coalesce(new_value, 'null'))" does not result in a JSON NULL
                ELSE
                    result_json = jsonb_insert(json_expression,new_jsonb_path,to_jsonb(new_value));
                END IF;
            ELSE
                IF NOT create_if_missing THEN
                    RAISE sql_json_array_not_found;
                ELSE
                    result_json = json_expression;
                END IF;
            END IF;
        ELSE
            IF NOT create_if_missing THEN
                RAISE sql_json_object_not_found;
            ELSE
                result_json = jsonb_insert(json_expression,new_jsonb_path,to_jsonb(array_agg(new_value))); -- array_agg is used to convert the new_value text into array format as we append functionality is being used
            END IF;
        END IF;
    ELSE --When no append modifier is present
        IF new_value IS NOT NULL THEN
            IF key_exists OR create_if_missing THEN
                result_json = jsonb_set_lax(json_expression,new_jsonb_path,to_jsonb(new_value),create_if_missing);
            ELSE
                RAISE sql_json_object_not_found;
            END IF;
        ELSE
            IF key_exists THEN
                IF NOT create_if_missing THEN
                    result_json = jsonb_set_lax(json_expression,new_jsonb_path,to_jsonb(new_value));
                ELSE
                    result_json = jsonb_set_lax(json_expression,new_jsonb_path,to_jsonb(new_value),create_if_missing,'delete_key');
                END IF;
            ELSE
                IF NOT create_if_missing THEN
                    RAISE sql_json_object_not_found;
                ELSE
                    result_json = jsonb_set_lax(json_expression,new_jsonb_path,to_jsonb(new_value),FALSE);
                END IF;
            END IF;
        END IF;
    END IF;  -- If append_modifier block ends here
    RETURN result_json;
EXCEPTION
    WHEN invalid_json_text THEN
            RAISE USING MESSAGE = 'JSON path is not properly formatted',
                        DETAIL = FORMAT('Unexpected keyword "%s" is found.',comparison_string),
                        HINT = 'Change "modifier/mode" parameter to the proper value and try again.';
    WHEN sql_json_array_not_found THEN
            RAISE USING MESSAGE = 'array cannot be found in the specified JSON path',
                        HINT = 'Change JSON path to target array property and try again.';
    WHEN sql_json_object_not_found THEN
            RAISE USING MESSAGE = 'property cannot be found on the specified JSON path';
END;        
$BODY$
LANGUAGE plpgsql;

-- Helper function to support the FOR JSON clause
CREATE OR REPLACE FUNCTION sys.tsql_query_to_json_text(query text, mode int, include_null_value boolean,
           without_array_wrappers boolean, root_name text)
RETURNS sys.NVARCHAR(4000)
AS 'babelfishpg_tsql', 'tsql_query_to_json_text'
LANGUAGE C IMMUTABLE COST 100;

CREATE OR REPLACE FUNCTION sys.babelfish_conv_string_to_time(IN p_datatype TEXT,
                                                                 IN p_timestring TEXT,
                                                                 IN p_style NUMERIC DEFAULT 0)
RETURNS TIME WITHOUT TIME ZONE
AS
$BODY$
DECLARE
    v_hours SMALLINT;
    v_style SMALLINT;
    v_scale SMALLINT;
    v_daypart VARCHAR COLLATE "C";
    v_seconds VARCHAR COLLATE "C";
    v_minutes SMALLINT;
    v_fseconds VARCHAR COLLATE "C";
    v_datatype VARCHAR COLLATE "C";
    v_timestring VARCHAR COLLATE "C";
    v_err_message VARCHAR COLLATE "C";
    v_src_datatype VARCHAR COLLATE "C";
    v_timeunit_mask VARCHAR COLLATE "C";
    v_datatype_groups TEXT[];
    v_regmatch_groups TEXT[];
    AMPM_REGEXP CONSTANT VARCHAR COLLATE "C" := '\s*([AP]M)';
    TIMEUNIT_REGEXP CONSTANT VARCHAR COLLATE "C" := '\s*(\d{1,2})\s*';
    FRACTSECS_REGEXP CONSTANT VARCHAR COLLATE "C" := '\s*(\d{1,9})';
    HHMMSSFS_REGEXP CONSTANT VARCHAR COLLATE "C" := concat('^', TIMEUNIT_REGEXP,
                                               '\:', TIMEUNIT_REGEXP,
                                               '\:', TIMEUNIT_REGEXP,
                                               '(?:\.|\:)', FRACTSECS_REGEXP, '$');
    HHMMSS_REGEXP CONSTANT VARCHAR COLLATE "C" := concat('^', TIMEUNIT_REGEXP, '\:', TIMEUNIT_REGEXP, '\:', TIMEUNIT_REGEXP, '$');
    HHMMFS_REGEXP CONSTANT VARCHAR COLLATE "C" := concat('^', TIMEUNIT_REGEXP, '\:', TIMEUNIT_REGEXP, '\.', FRACTSECS_REGEXP, '$');
    HHMM_REGEXP CONSTANT VARCHAR COLLATE "C" := concat('^', TIMEUNIT_REGEXP, '\:', TIMEUNIT_REGEXP, '$');
    HH_REGEXP CONSTANT VARCHAR COLLATE "C" := concat('^', TIMEUNIT_REGEXP, '$');
    DATATYPE_REGEXP CONSTANT VARCHAR COLLATE "C" := '^(TIME)\s*(?:\()?\s*((?:-)?\d+)?\s*(?:\))?$';
BEGIN
    v_datatype := trim(regexp_replace(p_datatype, 'DATETIME', 'TIME', 'gi'));
    v_timestring := upper(trim(p_timestring));
    v_style := floor(p_style)::SMALLINT;

    v_datatype_groups := regexp_matches(v_datatype, DATATYPE_REGEXP, 'gi');

    v_src_datatype := upper(v_datatype_groups[1]);
    v_scale := v_datatype_groups[2]::SMALLINT;

    IF (v_src_datatype IS NULL) THEN
        RAISE datatype_mismatch;
    ELSIF (coalesce(v_scale, 0) NOT BETWEEN 0 AND 7)
    THEN
        RAISE interval_field_overflow;
    ELSIF (v_scale IS NULL) THEN
        v_scale := 7;
    END IF;

    IF (scale(p_style) > 0) THEN
        RAISE most_specific_type_mismatch;
    ELSIF (NOT ((v_style BETWEEN 0 AND 14) OR
             (v_style BETWEEN 20 AND 25) OR
             (v_style BETWEEN 100 AND 114) OR
             v_style IN (120, 121, 126, 127, 130, 131)))
    THEN
        RAISE invalid_parameter_value;
    END IF;

    v_daypart := substring(v_timestring, 'AM|PM');
    v_timestring := trim(regexp_replace(v_timestring, coalesce(v_daypart, ''), ''));

    v_timeunit_mask :=
        CASE
           WHEN (v_timestring ~* HHMMSSFS_REGEXP) THEN HHMMSSFS_REGEXP
           WHEN (v_timestring ~* HHMMSS_REGEXP) THEN HHMMSS_REGEXP
           WHEN (v_timestring ~* HHMMFS_REGEXP) THEN HHMMFS_REGEXP
           WHEN (v_timestring ~* HHMM_REGEXP) THEN HHMM_REGEXP
           WHEN (v_timestring ~* HH_REGEXP) THEN HH_REGEXP
        END;

    IF (v_timeunit_mask IS NULL) THEN
        RAISE invalid_datetime_format;
    END IF;

    v_regmatch_groups := regexp_matches(v_timestring, v_timeunit_mask, 'gi');

    v_hours := v_regmatch_groups[1]::SMALLINT;
    v_minutes := v_regmatch_groups[2]::SMALLINT;

    IF (v_timestring ~* HHMMFS_REGEXP) THEN
        v_fseconds := v_regmatch_groups[3];
    ELSE
        v_seconds := v_regmatch_groups[3];
        v_fseconds := v_regmatch_groups[4];
    END IF;

   IF (v_daypart IS NOT NULL) THEN
      IF ((v_daypart = 'AM' AND v_hours NOT BETWEEN 0 AND 12) OR
          (v_daypart = 'PM' AND v_hours NOT BETWEEN 1 AND 23))
      THEN
          RAISE numeric_value_out_of_range;
      ELSIF (v_daypart = 'PM' AND v_hours < 12) THEN
          v_hours := v_hours + 12;
      ELSIF (v_daypart = 'AM' AND v_hours = 12) THEN
          v_hours := v_hours - 12;
      END IF;
   END IF;

    v_fseconds := sys.babelfish_get_microsecs_from_fractsecs(v_fseconds, v_scale);
    v_seconds := concat_ws('.', v_seconds, v_fseconds);

    RETURN make_time(v_hours, v_minutes, v_seconds::NUMERIC);
EXCEPTION
    WHEN most_specific_type_mismatch THEN
        RAISE USING MESSAGE := 'Argument data type NUMERIC is invalid for argument 3 of conv_string_to_time function.',
                    DETAIL := 'Use of incorrect "style" parameter value during conversion process.',
                    HINT := 'Change "style" parameter to the proper value and try again.';

    WHEN invalid_parameter_value THEN
        RAISE USING MESSAGE := format('The style %s is not supported for conversions from VARCHAR to TIME.', v_style),
                    DETAIL := 'Use of incorrect "style" parameter value during conversion process.',
                    HINT := 'Change "style" parameter to the proper value and try again.';

    WHEN datatype_mismatch THEN
        RAISE USING MESSAGE := 'Source data type should be ''TIME'' or ''TIME(n)''.',
                    DETAIL := 'Use of incorrect "datatype" parameter value during conversion process.',
                    HINT := 'Change "datatype" parameter to the proper value and try again.';

    WHEN interval_field_overflow THEN
        RAISE USING MESSAGE := format('Specified scale %s is invalid.', v_scale),
                    DETAIL := 'Use of incorrect data type scale value during conversion process.',
                    HINT := 'Change scale component of data type parameter to be in range [0..7] and try again.';

    WHEN numeric_value_out_of_range THEN
        RAISE USING MESSAGE := 'Could not extract correct hour value due to it''s inconsistency with AM|PM day part mark.',
                    DETAIL := 'Extracted hour value doesn''t fall in correct day part mark range: 0..12 for "AM" or 1..23 for "PM".',
                    HINT := 'Correct a hour value in the source string or remove AM|PM day part mark out of it.';

    WHEN invalid_datetime_format THEN
        RAISE USING MESSAGE := 'Conversion failed when converting time from character string.',
                    DETAIL := 'Incorrect using of pair of input parameters values during conversion process.',
                    HINT := 'Check the input parameters values, correct them if needed, and try again.';

    WHEN invalid_text_representation THEN
        GET STACKED DIAGNOSTICS v_err_message = MESSAGE_TEXT;
        v_err_message := substring(lower(v_err_message), 'integer\:\s\"(.*)\"');

        RAISE USING MESSAGE := format('Error while trying to convert "%s" value to SMALLINT data type.',
                                      v_err_message),
                    DETAIL := 'Supplied value contains illegal characters.',
                    HINT := 'Correct supplied value, remove all illegal characters.';
END;
$BODY$
LANGUAGE plpgsql
VOLATILE
RETURNS NULL ON NULL INPUT;


CREATE OR REPLACE PROCEDURE sys.sp_helpdb(IN "@dbname" VARCHAR(32))
LANGUAGE 'pltsql'
AS $$
BEGIN
  SELECT
  CAST(name AS sys.nvarchar(128)),
  CAST(db_size AS sys.nvarchar(13)),
  CAST(owner AS sys.nvarchar(128)),
  CAST(dbid AS sys.int),
  CAST(created AS sys.nvarchar(11)),
  CAST(status AS sys.nvarchar(600)),
  CAST(compatibility_level AS sys.tinyint)
  FROM sys.babelfish_helpdb(@dbname);

  SELECT
  CAST(NULL AS sys.nchar(128)) AS name,
  CAST(NULL AS smallint) AS fileid,
  CAST(NULL AS sys.nchar(260)) AS filename,
  CAST(NULL AS sys.nvarchar(128)) AS filegroup,
  CAST(NULL AS sys.nvarchar(18)) AS size,
  CAST(NULL AS sys.nvarchar(18)) AS maxsize,
  CAST(NULL AS sys.nvarchar(18)) AS growth,
  CAST(NULL AS sys.varchar(9)) AS usage;

  RETURN 0;
END;
$$;

CREATE OR REPLACE PROCEDURE sys.sp_helpuser("@name_in_db" sys.SYSNAME = NULL) AS
$$
BEGIN
	-- If security account is not specified, return info about all users
	IF @name_in_db IS NULL
	BEGIN
		SELECT CAST(Ext1.orig_username AS SYS.SYSNAME) AS 'UserName',
			   CAST(CASE WHEN Ext1.orig_username = 'dbo' THEN 'db_owner'
					WHEN Ext2.orig_username IS NULL THEN 'public'
					ELSE Ext2.orig_username END
					AS SYS.SYSNAME) AS 'RoleName',
			   CAST(CASE WHEN Ext1.orig_username = 'dbo' THEN Base4.rolname
					ELSE Base3.rolname END
					AS SYS.SYSNAME) AS 'LoginName',
			   CAST(LogExt.default_database_name AS SYS.SYSNAME) AS 'DefDBName',
			   CAST(Ext1.default_schema_name AS SYS.SYSNAME) AS 'DefSchemaName',
			   CAST(Base1.oid AS INT) AS 'UserID',
			   CAST(CASE WHEN Ext1.orig_username = 'dbo' THEN CAST(Base4.oid AS INT)
					WHEN Ext1.orig_username = 'guest' THEN CAST(0 AS INT)
					ELSE CAST(Base3.oid AS INT) END
					AS SYS.VARBINARY(85)) AS 'SID'
		FROM sys.babelfish_authid_user_ext AS Ext1
		INNER JOIN pg_catalog.pg_roles AS Base1 ON Base1.rolname = Ext1.rolname
		LEFT OUTER JOIN pg_catalog.pg_auth_members AS Authmbr ON Base1.oid = Authmbr.member
		LEFT OUTER JOIN pg_catalog.pg_roles AS Base2 ON Base2.oid = Authmbr.roleid
		LEFT OUTER JOIN sys.babelfish_authid_user_ext AS Ext2 ON Base2.rolname = Ext2.rolname
		LEFT OUTER JOIN sys.babelfish_authid_login_ext As LogExt ON LogExt.rolname = Ext1.login_name
		LEFT OUTER JOIN pg_catalog.pg_roles AS Base3 ON Base3.rolname = LogExt.rolname
		LEFT OUTER JOIN sys.babelfish_sysdatabases AS Bsdb ON Bsdb.name = DB_NAME()
		LEFT OUTER JOIN pg_catalog.pg_roles AS Base4 ON Base4.rolname = Bsdb.owner
		WHERE Ext1.database_name = DB_NAME()
		AND Ext1.type = 'S'
		AND Ext1.orig_username != 'db_owner'
		ORDER BY UserName, RoleName;
	END
	-- If the security account is the db fixed role - db_owner
    ELSE IF @name_in_db = 'db_owner'
	BEGIN
		-- TODO: Need to change after we can add/drop members to/from db_owner
		SELECT CAST('db_owner' AS SYS.SYSNAME) AS 'Role_name',
			   ROLE_ID('db_owner') AS 'Role_id',
			   CAST('dbo' AS SYS.SYSNAME) AS 'Users_in_role',
			   USER_ID('dbo') AS 'Userid';
	END
	-- If the security account is a db role
	ELSE IF EXISTS (SELECT 1
					FROM sys.babelfish_authid_user_ext
					WHERE (orig_username = @name_in_db
					OR lower(orig_username) = lower(@name_in_db))
					AND database_name = DB_NAME()
					AND type = 'R')
	BEGIN
		SELECT CAST(Ext1.orig_username AS SYS.SYSNAME) AS 'Role_name',
			   CAST(Base1.oid AS INT) AS 'Role_id',
			   CAST(Ext2.orig_username AS SYS.SYSNAME) AS 'Users_in_role',
			   CAST(Base2.oid AS INT) AS 'Userid'
		FROM sys.babelfish_authid_user_ext AS Ext2
		INNER JOIN pg_catalog.pg_roles AS Base2 ON Base2.rolname = Ext2.rolname
		INNER JOIN pg_catalog.pg_auth_members AS Authmbr ON Base2.oid = Authmbr.member
		LEFT OUTER JOIN pg_catalog.pg_roles AS Base1 ON Base1.oid = Authmbr.roleid
		LEFT OUTER JOIN sys.babelfish_authid_user_ext AS Ext1 ON Base1.rolname = Ext1.rolname
		WHERE Ext1.database_name = DB_NAME()
		AND Ext2.database_name = DB_NAME()
		AND Ext1.type = 'R'
		AND Ext2.orig_username != 'db_owner'
		AND (Ext1.orig_username = @name_in_db OR lower(Ext1.orig_username) = lower(@name_in_db))
		ORDER BY Role_name, Users_in_role;
	END
	-- If the security account is a user
	ELSE IF EXISTS (SELECT 1
					FROM sys.babelfish_authid_user_ext
					WHERE (orig_username = @name_in_db
					OR lower(orig_username) = lower(@name_in_db))
					AND database_name = DB_NAME()
					AND type = 'S')
	BEGIN
		SELECT CAST(Ext1.orig_username AS SYS.SYSNAME) AS 'UserName',
			   CAST(CASE WHEN Ext1.orig_username = 'dbo' THEN 'db_owner'
					WHEN Ext2.orig_username IS NULL THEN 'public'
					ELSE Ext2.orig_username END
					AS SYS.SYSNAME) AS 'RoleName',
			   CAST(CASE WHEN Ext1.orig_username = 'dbo' THEN Base4.rolname
					ELSE Base3.rolname END
					AS SYS.SYSNAME) AS 'LoginName',
			   CAST(LogExt.default_database_name AS SYS.SYSNAME) AS 'DefDBName',
			   CAST(Ext1.default_schema_name AS SYS.SYSNAME) AS 'DefSchemaName',
			   CAST(Base1.oid AS INT) AS 'UserID',
			   CAST(CASE WHEN Ext1.orig_username = 'dbo' THEN CAST(Base4.oid AS INT)
					WHEN Ext1.orig_username = 'guest' THEN CAST(0 AS INT)
					ELSE CAST(Base3.oid AS INT) END
					AS SYS.VARBINARY(85)) AS 'SID'
		FROM sys.babelfish_authid_user_ext AS Ext1
		INNER JOIN pg_catalog.pg_roles AS Base1 ON Base1.rolname = Ext1.rolname
		LEFT OUTER JOIN pg_catalog.pg_auth_members AS Authmbr ON Base1.oid = Authmbr.member
		LEFT OUTER JOIN pg_catalog.pg_roles AS Base2 ON Base2.oid = Authmbr.roleid
		LEFT OUTER JOIN sys.babelfish_authid_user_ext AS Ext2 ON Base2.rolname = Ext2.rolname
		LEFT OUTER JOIN sys.babelfish_authid_login_ext As LogExt ON LogExt.rolname = Ext1.login_name
		LEFT OUTER JOIN pg_catalog.pg_roles AS Base3 ON Base3.rolname = LogExt.rolname
		LEFT OUTER JOIN sys.babelfish_sysdatabases AS Bsdb ON Bsdb.name = DB_NAME()
		LEFT OUTER JOIN pg_catalog.pg_roles AS Base4 ON Base4.rolname = Bsdb.owner
		WHERE Ext1.database_name = DB_NAME()
		AND Ext1.type = 'S'
		AND Ext1.orig_username != 'db_owner'
		AND (Ext1.orig_username = @name_in_db OR lower(Ext1.orig_username) = lower(@name_in_db))
		ORDER BY UserName, RoleName;
	END
	-- If the security account is not valid
	ELSE
		RAISERROR ( 'The name supplied (%s) is not a user, role, or aliased login.', 16, 1, @name_in_db);
END;
$$
LANGUAGE 'pltsql';
GRANT EXECUTE on PROCEDURE sys.sp_helpuser TO PUBLIC;

<<<<<<< HEAD
-- Identity related helper functions are no longer needed
ALTER FUNCTION sys.get_min_id_from_table RENAME TO get_min_id_from_table_deprecated_in_2_3_0;
ALTER FUNCTION sys.get_max_id_from_table RENAME TO get_max_id_from_table_deprecated_in_2_3_0;
CALL sys.babelfish_drop_deprecated_object('function', 'sys', 'get_min_id_from_table_deprecated_in_2_3_0');
CALL sys.babelfish_drop_deprecated_object('function', 'sys', 'get_max_id_from_table_deprecated_in_2_3_0');


-- Deprecate the function sys.get_tds_id
ALTER FUNCTION sys.get_tds_id RENAME TO get_tds_id_deprecated_2_3_0;

-- Recreate Newer sys.get_tds_id function
create or replace function sys.get_tds_id(
	datatype sys.varchar(50)
)
returns INT
AS $$
DECLARE
	tds_id INT;
BEGIN
	IF datatype IS NULL THEN
		RETURN 0;
	END IF;
	CASE datatype
		WHEN 'text' THEN tds_id = 35;
		WHEN 'uniqueidentifier' THEN tds_id = 36;
		WHEN 'tinyint' THEN tds_id = 38;
		WHEN 'smallint' THEN tds_id = 38;
		WHEN 'int' THEN tds_id = 38;
		WHEN 'bigint' THEN tds_id = 38;
		WHEN 'ntext' THEN tds_id = 99;
		WHEN 'bit' THEN tds_id = 104;
		WHEN 'float' THEN tds_id = 109;
		WHEN 'real' THEN tds_id = 109;
		WHEN 'varchar' THEN tds_id = 167;
		WHEN 'nvarchar' THEN tds_id = 231;
		WHEN 'nchar' THEN tds_id = 239;
		WHEN 'money' THEN tds_id = 110;
		WHEN 'smallmoney' THEN tds_id = 110;
		WHEN 'char' THEN tds_id = 175;
		WHEN 'date' THEN tds_id = 40;
		WHEN 'datetime' THEN tds_id = 111;
		WHEN 'smalldatetime' THEN tds_id = 111;
		WHEN 'numeric' THEN tds_id = 108;
		WHEN 'xml' THEN tds_id = 241;
		WHEN 'decimal' THEN tds_id = 106;
		WHEN 'varbinary' THEN tds_id = 165;
		WHEN 'binary' THEN tds_id = 173;
		WHEN 'image' THEN tds_id = 34;
		WHEN 'time' THEN tds_id = 41;
		WHEN 'datetime2' THEN tds_id = 42;
		WHEN 'sql_variant' THEN tds_id = 98;
		WHEN 'datetimeoffset' THEN tds_id = 43;
		WHEN 'timestamp' THEN tds_id = 173;
		ELSE tds_id = 0;
	END CASE;
	RETURN tds_id;
END;
$$ LANGUAGE plpgsql IMMUTABLE STRICT;

-- Drop the deprecated function
CALL sys.babelfish_drop_deprecated_object('function', 'sys', 'get_tds_id_deprecated_2_3_0');

-- Drops the temporary procedure used by the upgrade script.
-- Please have this be one of the last statements executed in this upgrade script.
DROP PROCEDURE sys.babelfish_drop_deprecated_object(varchar, varchar, varchar);
=======
-- update datediff functions to either explicitly cast to timestamp or use different helper function
CREATE OR REPLACE FUNCTION sys.datediff(IN datepart PG_CATALOG.TEXT, IN startdate PG_CATALOG.date, IN enddate PG_CATALOG.date) RETURNS INTEGER
AS
$body$
BEGIN
    return sys.datediff_internal_date(datepart, startdate, enddate);
END
$body$
LANGUAGE plpgsql IMMUTABLE;
>>>>>>> 428ecf70

CREATE OR REPLACE FUNCTION sys.datediff(IN datepart PG_CATALOG.TEXT, IN startdate sys.datetime, IN enddate sys.datetime) RETURNS INTEGER
AS
$body$
BEGIN
    return sys.datediff_internal(datepart, startdate::TIMESTAMP, enddate::TIMESTAMP);
END
$body$
LANGUAGE plpgsql IMMUTABLE;

CREATE OR REPLACE FUNCTION sys.datediff(IN datepart PG_CATALOG.TEXT, IN startdate sys.datetime2, IN enddate sys.datetime2) RETURNS INTEGER
AS
$body$
BEGIN
    return sys.datediff_internal(datepart, startdate::TIMESTAMP, enddate::TIMESTAMP);
END
$body$
LANGUAGE plpgsql IMMUTABLE;

CREATE OR REPLACE FUNCTION sys.datediff(IN datepart PG_CATALOG.TEXT, IN startdate sys.smalldatetime, IN enddate sys.smalldatetime) RETURNS INTEGER
AS
$body$
BEGIN
    return sys.datediff_internal(datepart, startdate::TIMESTAMP, enddate::TIMESTAMP);
END
$body$
LANGUAGE plpgsql IMMUTABLE;

CREATE OR REPLACE FUNCTION sys.datediff_internal_date(IN datepart PG_CATALOG.TEXT, IN startdate PG_CATALOG.date, IN enddate PG_CATALOG.date) RETURNS INTEGER AS $$
DECLARE
	result INTEGER;
	year_diff INTEGER;
	month_diff INTEGER;
	day_diff INTEGER;
	hour_diff INTEGER;
	minute_diff INTEGER;
	second_diff INTEGER;
	millisecond_diff INTEGER;
	microsecond_diff INTEGER;
BEGIN
	CASE datepart
	WHEN 'year' THEN
		year_diff = date_part('year', enddate)::INTEGER - date_part('year', startdate)::INTEGER;
		result = year_diff;
	WHEN 'quarter' THEN
		year_diff = date_part('year', enddate)::INTEGER - date_part('year', startdate)::INTEGER;
		month_diff = date_part('month', enddate)::INTEGER - date_part('month', startdate)::INTEGER;
		result = (year_diff * 12 + month_diff) / 3;
	WHEN 'month' THEN
		year_diff = date_part('year', enddate)::INTEGER - date_part('year', startdate)::INTEGER;
		month_diff = date_part('month', enddate)::INTEGER - date_part('month', startdate)::INTEGER;
		result = year_diff * 12 + month_diff;
	-- for all intervals smaller than month, (DATE - DATE) already returns the integer number of days
	-- between the dates, so just use that directly as the day_diff. There is no finer resolution
	-- than days with the DATE type anyways.
	WHEN 'doy', 'y' THEN
		day_diff = enddate - startdate;
		result = day_diff;
	WHEN 'day' THEN
		day_diff = enddate - startdate;
		result = day_diff;
	WHEN 'week' THEN
		day_diff = enddate - startdate;
		result = day_diff / 7;
	WHEN 'hour' THEN
		day_diff = enddate - startdate;
		result = day_diff * 24;
	WHEN 'minute' THEN
		day_diff = enddate - startdate;
		result = day_diff * 24 * 60;
	WHEN 'second' THEN
		day_diff = enddate - startdate;
		result = day_diff * 24 * 60 * 60;
	WHEN 'millisecond' THEN
		-- millisecond result from date_part by default contains second value,
		-- so we don't need to add second_diff again
		day_diff = enddate - startdate;
		result = day_diff * 24 * 60 * 60 * 1000;
	WHEN 'microsecond' THEN
		-- microsecond result from date_part by default contains second and millisecond values,
		-- so we don't need to add second_diff and millisecond_diff again
		day_diff = enddate - startdate;
		result = day_diff * 24 * 60 * 60 * 1000 * 1000;
	WHEN 'nanosecond' THEN
		-- Best we can do - Postgres does not support nanosecond precision
		day_diff = enddate - startdate;
		result = day_diff * 24 * 60 * 60 * 1000 * 1000 * 1000;
	ELSE
		RAISE EXCEPTION '"%" is not a recognized datediff option.', datepart;
	END CASE;

	return result;
END;
$$
STRICT
LANGUAGE plpgsql IMMUTABLE;

-- helper function sys.babelfish_conv_helper_to_datetime(text, bool, numeric) needs to change return type to sys.DATETIME
ALTER FUNCTION sys.babelfish_conv_helper_to_datetime(text, bool, numeric) RENAME TO babelfish_conv_helper_to_datetime_deprecated_in_2_3_0_1;
CALL sys.babelfish_drop_deprecated_object('function', 'sys', 'babelfish_conv_helper_to_datetime_deprecated_in_2_3_0_1');

CREATE OR REPLACE FUNCTION sys.babelfish_conv_helper_to_datetime(IN arg TEXT, IN try BOOL, IN p_style NUMERIC DEFAULT 0)
RETURNS sys.DATETIME
AS
$BODY$
BEGIN
    IF try THEN
	    RETURN sys.babelfish_try_conv_string_to_datetime('DATETIME', arg, p_style);
    ELSE
        RETURN sys.babelfish_conv_string_to_datetime('DATETIME', arg, p_style);
    END IF;
END;
$BODY$
LANGUAGE plpgsql
VOLATILE;

-- helper function sys.babelfish_conv_helper_to_datetime(anyelement, bool, numeric) is no longer needed,
-- as all arguments should be casted to text anyways. Drop the function.
ALTER FUNCTION sys.babelfish_conv_helper_to_datetime(anyelement, bool, numeric) RENAME TO babelfish_conv_helper_to_datetime_deprecated_in_2_3_0_2;
CALL sys.babelfish_drop_deprecated_object('function', 'sys', 'babelfish_conv_helper_to_datetime_deprecated_in_2_3_0_2');

-- helper function sys.babelfish_try_conv_to_datetime(anyelement) needs to change return type to sys.DATETIME
ALTER FUNCTION sys.babelfish_try_conv_to_datetime(anyelement) RENAME TO babelfish_try_conv_to_datetime_deprecated_in_2_3_0;
CALL sys.babelfish_drop_deprecated_object('function', 'sys', 'babelfish_try_conv_to_datetime_deprecated_in_2_3_0');

CREATE OR REPLACE FUNCTION sys.babelfish_try_conv_to_datetime(IN arg anyelement)
RETURNS sys.DATETIME
AS
$BODY$
BEGIN
    RETURN CAST(arg AS TIMESTAMP);
    EXCEPTION
        WHEN OTHERS THEN
            RETURN NULL;
END;
$BODY$
LANGUAGE plpgsql
VOLATILE;

-- Identity related helper functions are no longer needed
ALTER FUNCTION sys.get_min_id_from_table RENAME TO get_min_id_from_table_deprecated_in_2_3_0;
ALTER FUNCTION sys.get_max_id_from_table RENAME TO get_max_id_from_table_deprecated_in_2_3_0;
CALL sys.babelfish_drop_deprecated_object('function', 'sys', 'get_min_id_from_table_deprecated_in_2_3_0');
CALL sys.babelfish_drop_deprecated_object('function', 'sys', 'get_max_id_from_table_deprecated_in_2_3_0');

-- Drops the temporary procedure used by the upgrade script.
-- Please have this be one of the last statements executed in this upgrade script.
DROP PROCEDURE sys.babelfish_drop_deprecated_object(varchar, varchar, varchar);

-- Drop this procedure after it gets executed once.
DROP PROCEDURE sys.babelfish_update_user_catalog_for_guest();

-- Reset search_path to not affect any subsequent scripts
SELECT set_config('search_path', trim(leading 'sys, ' from current_setting('search_path')), false);

CREATE OR REPLACE FUNCTION sys.babelfish_try_cast_to_datetime2(IN arg TEXT, IN typmod INTEGER)
RETURNS sys.DATETIME2
AS $BODY$
BEGIN
    RETURN CASE typmod
            WHEN 0 THEN CAST(arg as DATETIME2(0))
            WHEN 1 THEN CAST(arg as DATETIME2(1))
            WHEN 2 THEN CAST(arg as DATETIME2(2))
            WHEN 3 THEN CAST(arg as DATETIME2(3))
            WHEN 4 THEN CAST(arg as DATETIME2(4))
            WHEN 5 THEN CAST(arg as DATETIME2(5))
            ELSE CAST(arg as DATETIME2(6))
        END;
    EXCEPTION
        WHEN cannot_coerce THEN
            RAISE USING MESSAGE := pg_catalog.format('cannot cast type %s to datetime2.',
                                      pg_typeof(arg));
        WHEN OTHERS THEN
            RETURN NULL;
END; $BODY$
LANGUAGE plpgsql;

CREATE OR REPLACE FUNCTION sys.babelfish_try_cast_to_datetime2(IN arg ANYELEMENT, IN typmod INTEGER)
RETURNS sys.DATETIME2
AS $BODY$
BEGIN
     RETURN CASE typmod
            WHEN 0 THEN CAST(arg as DATETIME2(0))
            WHEN 1 THEN CAST(arg as DATETIME2(1))
            WHEN 2 THEN CAST(arg as DATETIME2(2))
            WHEN 3 THEN CAST(arg as DATETIME2(3))
            WHEN 4 THEN CAST(arg as DATETIME2(4))
            WHEN 5 THEN CAST(arg as DATETIME2(5))
            ELSE CAST(arg as DATETIME2(6))
        END;
    EXCEPTION
        WHEN cannot_coerce THEN
            RAISE USING MESSAGE := pg_catalog.format('cannot cast type %s to datetime2.',
                                      pg_typeof(arg));
        WHEN OTHERS THEN
            RETURN NULL;
END; $BODY$
LANGUAGE plpgsql;<|MERGE_RESOLUTION|>--- conflicted
+++ resolved
@@ -3883,73 +3883,6 @@
 LANGUAGE 'pltsql';
 GRANT EXECUTE on PROCEDURE sys.sp_helpuser TO PUBLIC;
 
-<<<<<<< HEAD
--- Identity related helper functions are no longer needed
-ALTER FUNCTION sys.get_min_id_from_table RENAME TO get_min_id_from_table_deprecated_in_2_3_0;
-ALTER FUNCTION sys.get_max_id_from_table RENAME TO get_max_id_from_table_deprecated_in_2_3_0;
-CALL sys.babelfish_drop_deprecated_object('function', 'sys', 'get_min_id_from_table_deprecated_in_2_3_0');
-CALL sys.babelfish_drop_deprecated_object('function', 'sys', 'get_max_id_from_table_deprecated_in_2_3_0');
-
-
--- Deprecate the function sys.get_tds_id
-ALTER FUNCTION sys.get_tds_id RENAME TO get_tds_id_deprecated_2_3_0;
-
--- Recreate Newer sys.get_tds_id function
-create or replace function sys.get_tds_id(
-	datatype sys.varchar(50)
-)
-returns INT
-AS $$
-DECLARE
-	tds_id INT;
-BEGIN
-	IF datatype IS NULL THEN
-		RETURN 0;
-	END IF;
-	CASE datatype
-		WHEN 'text' THEN tds_id = 35;
-		WHEN 'uniqueidentifier' THEN tds_id = 36;
-		WHEN 'tinyint' THEN tds_id = 38;
-		WHEN 'smallint' THEN tds_id = 38;
-		WHEN 'int' THEN tds_id = 38;
-		WHEN 'bigint' THEN tds_id = 38;
-		WHEN 'ntext' THEN tds_id = 99;
-		WHEN 'bit' THEN tds_id = 104;
-		WHEN 'float' THEN tds_id = 109;
-		WHEN 'real' THEN tds_id = 109;
-		WHEN 'varchar' THEN tds_id = 167;
-		WHEN 'nvarchar' THEN tds_id = 231;
-		WHEN 'nchar' THEN tds_id = 239;
-		WHEN 'money' THEN tds_id = 110;
-		WHEN 'smallmoney' THEN tds_id = 110;
-		WHEN 'char' THEN tds_id = 175;
-		WHEN 'date' THEN tds_id = 40;
-		WHEN 'datetime' THEN tds_id = 111;
-		WHEN 'smalldatetime' THEN tds_id = 111;
-		WHEN 'numeric' THEN tds_id = 108;
-		WHEN 'xml' THEN tds_id = 241;
-		WHEN 'decimal' THEN tds_id = 106;
-		WHEN 'varbinary' THEN tds_id = 165;
-		WHEN 'binary' THEN tds_id = 173;
-		WHEN 'image' THEN tds_id = 34;
-		WHEN 'time' THEN tds_id = 41;
-		WHEN 'datetime2' THEN tds_id = 42;
-		WHEN 'sql_variant' THEN tds_id = 98;
-		WHEN 'datetimeoffset' THEN tds_id = 43;
-		WHEN 'timestamp' THEN tds_id = 173;
-		ELSE tds_id = 0;
-	END CASE;
-	RETURN tds_id;
-END;
-$$ LANGUAGE plpgsql IMMUTABLE STRICT;
-
--- Drop the deprecated function
-CALL sys.babelfish_drop_deprecated_object('function', 'sys', 'get_tds_id_deprecated_2_3_0');
-
--- Drops the temporary procedure used by the upgrade script.
--- Please have this be one of the last statements executed in this upgrade script.
-DROP PROCEDURE sys.babelfish_drop_deprecated_object(varchar, varchar, varchar);
-=======
 -- update datediff functions to either explicitly cast to timestamp or use different helper function
 CREATE OR REPLACE FUNCTION sys.datediff(IN datepart PG_CATALOG.TEXT, IN startdate PG_CATALOG.date, IN enddate PG_CATALOG.date) RETURNS INTEGER
 AS
@@ -3959,7 +3892,6 @@
 END
 $body$
 LANGUAGE plpgsql IMMUTABLE;
->>>>>>> 428ecf70
 
 CREATE OR REPLACE FUNCTION sys.datediff(IN datepart PG_CATALOG.TEXT, IN startdate sys.datetime, IN enddate sys.datetime) RETURNS INTEGER
 AS
@@ -4105,6 +4037,62 @@
 CALL sys.babelfish_drop_deprecated_object('function', 'sys', 'get_min_id_from_table_deprecated_in_2_3_0');
 CALL sys.babelfish_drop_deprecated_object('function', 'sys', 'get_max_id_from_table_deprecated_in_2_3_0');
 
+
+-- Deprecate the function sys.get_tds_id
+ALTER FUNCTION sys.get_tds_id RENAME TO get_tds_id_deprecated_2_3_0;
+
+-- Recreate Newer sys.get_tds_id function
+create or replace function sys.get_tds_id(
+	datatype sys.varchar(50)
+)
+returns INT
+AS $$
+DECLARE
+	tds_id INT;
+BEGIN
+	IF datatype IS NULL THEN
+		RETURN 0;
+	END IF;
+	CASE datatype
+		WHEN 'text' THEN tds_id = 35;
+		WHEN 'uniqueidentifier' THEN tds_id = 36;
+		WHEN 'tinyint' THEN tds_id = 38;
+		WHEN 'smallint' THEN tds_id = 38;
+		WHEN 'int' THEN tds_id = 38;
+		WHEN 'bigint' THEN tds_id = 38;
+		WHEN 'ntext' THEN tds_id = 99;
+		WHEN 'bit' THEN tds_id = 104;
+		WHEN 'float' THEN tds_id = 109;
+		WHEN 'real' THEN tds_id = 109;
+		WHEN 'varchar' THEN tds_id = 167;
+		WHEN 'nvarchar' THEN tds_id = 231;
+		WHEN 'nchar' THEN tds_id = 239;
+		WHEN 'money' THEN tds_id = 110;
+		WHEN 'smallmoney' THEN tds_id = 110;
+		WHEN 'char' THEN tds_id = 175;
+		WHEN 'date' THEN tds_id = 40;
+		WHEN 'datetime' THEN tds_id = 111;
+		WHEN 'smalldatetime' THEN tds_id = 111;
+		WHEN 'numeric' THEN tds_id = 108;
+		WHEN 'xml' THEN tds_id = 241;
+		WHEN 'decimal' THEN tds_id = 106;
+		WHEN 'varbinary' THEN tds_id = 165;
+		WHEN 'binary' THEN tds_id = 173;
+		WHEN 'image' THEN tds_id = 34;
+		WHEN 'time' THEN tds_id = 41;
+		WHEN 'datetime2' THEN tds_id = 42;
+		WHEN 'sql_variant' THEN tds_id = 98;
+		WHEN 'datetimeoffset' THEN tds_id = 43;
+		WHEN 'timestamp' THEN tds_id = 173;
+		ELSE tds_id = 0;
+	END CASE;
+	RETURN tds_id;
+END;
+$$ LANGUAGE plpgsql IMMUTABLE STRICT;
+
+-- Drop the deprecated function
+CALL sys.babelfish_drop_deprecated_object('function', 'sys', 'get_tds_id_deprecated_2_3_0');
+
 -- Drops the temporary procedure used by the upgrade script.
 -- Please have this be one of the last statements executed in this upgrade script.
 DROP PROCEDURE sys.babelfish_drop_deprecated_object(varchar, varchar, varchar);
