--- conflicted
+++ resolved
@@ -49,26 +49,15 @@
 		ORDER BY ServerRole, MemberName;
 	END
 	-- If a valid server role is specified, return its member info
-<<<<<<< HEAD
 	ELSE IF EXISTS (SELECT 1
 					FROM sys.babelfish_authid_login_ext
 					WHERE (rolname = RTRIM(@srvrolename)
 					OR lower(rolname) = lower(RTRIM(@srvrolename)))
 					AND type = 'R')
+					OR lower(RTRIM(@srvrolename)) IN (
+					'serveradmin', 'setupadmin', 'securityadmin', 'processadmin',
+					'dbcreator', 'diskadmin', 'bulkadmin')
 	BEGIN
-=======
-	-- If the role is a SQL server predefined role (i.e. serveradmin), 
-	-- do not raise an error even if it does not exist
-	ELSE IF EXISTS (SELECT 1
-				FROM sys.babelfish_authid_login_ext
-				WHERE (rolname = @srvrolename
-				OR lower(rolname) = lower(@srvrolename))
-				AND type = 'R') 
-			OR lower(@srvrolename) IN (
-				'serveradmin', 'setupadmin', 'securityadmin', 'processadmin',
-				'dbcreator', 'diskadmin', 'bulkadmin')
-		BEGIN
->>>>>>> 983ce277
 		SELECT CAST(Ext1.rolname AS sys.SYSNAME) AS 'ServerRole',
 			   CAST(Ext2.rolname AS sys.SYSNAME) AS 'MemberName',
 			   CAST(CAST(Base2.oid AS INT) AS sys.VARBINARY(85)) AS 'MemberSID'
