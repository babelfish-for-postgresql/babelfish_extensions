--- conflicted
+++ resolved
@@ -2573,7 +2573,6 @@
 -- Reset search_path to not affect any subsequent scripts
 SELECT set_config('search_path', trim(leading 'sys, ' from current_setting('search_path')), false);
 
-<<<<<<< HEAD
 CREATE OR REPLACE FUNCTION sys.babelfish_conv_string_to_time(IN p_datatype TEXT,
                                                                  IN p_timestring TEXT,
                                                                  IN p_style NUMERIC DEFAULT 0)
@@ -2724,7 +2723,6 @@
 LANGUAGE plpgsql
 VOLATILE
 RETURNS NULL ON NULL INPUT;
-=======
 CREATE OR REPLACE PROCEDURE sys.sp_helpdb(IN "@dbname" VARCHAR(32))
 LANGUAGE 'pltsql'
 AS $$
@@ -2751,5 +2749,4 @@
 
   RETURN 0;
 END;
-$$;
->>>>>>> 18509bcd
+$$;