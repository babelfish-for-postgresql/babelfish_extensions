-- complain if script is sourced in psql, rather than via ALTER EXTENSION
\echo Use "ALTER EXTENSION ""babelfishpg_tsql"" UPDATE TO '2.3.0'" to load this file. \quit

-- add 'sys' to search path for the convenience
SELECT set_config('search_path', 'sys, '||current_setting('search_path'), false);

-- Drops a view if it does not have any dependent objects.
-- Is a temporary procedure for use by the upgrade script. Will be dropped at the end of the upgrade.
-- Please have this be one of the first statements executed in this upgrade script. 
CREATE OR REPLACE PROCEDURE babelfish_drop_deprecated_view(schema_name varchar, view_name varchar) AS
$$
DECLARE
    error_msg text;
    query1 text;
    query2 text;
BEGIN
    query1 := format('alter extension babelfishpg_tsql drop view %s.%s', schema_name, view_name);
    query2 := format('drop view %s.%s', schema_name, view_name);
    execute query1;
    execute query2;
EXCEPTION
    when object_not_in_prerequisite_state then --if 'alter extension' statement fails
        GET STACKED DIAGNOSTICS error_msg = MESSAGE_TEXT;
        raise warning '%', error_msg;
    when dependent_objects_still_exist then --if 'drop view' statement fails
        GET STACKED DIAGNOSTICS error_msg = MESSAGE_TEXT;
        raise warning '%', error_msg;
end
$$
LANGUAGE plpgsql;


-- please add your SQL here
CREATE OR REPLACE PROCEDURE sys.sp_helpsrvrolemember("@srvrolename" sys.SYSNAME = NULL) AS
$$
BEGIN
	-- If server role is not specified, return info for all server roles
	IF @srvrolename IS NULL
	BEGIN
		SELECT CAST(Ext1.rolname AS sys.SYSNAME) AS 'ServerRole',
			   CAST(Ext2.rolname AS sys.SYSNAME) AS 'MemberName',
			   CAST(CAST(Base2.oid AS INT) AS sys.VARBINARY(85)) AS 'MemberSID'
		FROM pg_catalog.pg_auth_members AS Authmbr
		INNER JOIN pg_catalog.pg_roles AS Base1 ON Base1.oid = Authmbr.roleid
		INNER JOIN pg_catalog.pg_roles AS Base2 ON Base2.oid = Authmbr.member
		INNER JOIN sys.babelfish_authid_login_ext AS Ext1 ON Base1.rolname = Ext1.rolname
		INNER JOIN sys.babelfish_authid_login_ext AS Ext2 ON Base2.rolname = Ext2.rolname
		WHERE Ext1.type = 'R'
		ORDER BY ServerRole, MemberName;
	END
	-- If a valid server role is specified, return its member info
	-- If the role is a SQL server predefined role (i.e. serveradmin), 
	-- do not raise an error even if it does not exist
	ELSE IF EXISTS (SELECT 1
					FROM sys.babelfish_authid_login_ext
					WHERE (rolname = RTRIM(@srvrolename)
					OR lower(rolname) = lower(RTRIM(@srvrolename)))
					AND type = 'R')
					OR lower(RTRIM(@srvrolename)) IN (
					'serveradmin', 'setupadmin', 'securityadmin', 'processadmin',
					'dbcreator', 'diskadmin', 'bulkadmin')
	BEGIN
		SELECT CAST(Ext1.rolname AS sys.SYSNAME) AS 'ServerRole',
			   CAST(Ext2.rolname AS sys.SYSNAME) AS 'MemberName',
			   CAST(CAST(Base2.oid AS INT) AS sys.VARBINARY(85)) AS 'MemberSID'
		FROM pg_catalog.pg_auth_members AS Authmbr
		INNER JOIN pg_catalog.pg_roles AS Base1 ON Base1.oid = Authmbr.roleid
		INNER JOIN pg_catalog.pg_roles AS Base2 ON Base2.oid = Authmbr.member
		INNER JOIN sys.babelfish_authid_login_ext AS Ext1 ON Base1.rolname = Ext1.rolname
		INNER JOIN sys.babelfish_authid_login_ext AS Ext2 ON Base2.rolname = Ext2.rolname
		WHERE Ext1.type = 'R'
		AND (Ext1.rolname = RTRIM(@srvrolename) OR lower(Ext1.rolname) = lower(RTRIM(@srvrolename)))
		ORDER BY ServerRole, MemberName;
	END
	-- If the specified server role is not valid
	ELSE
		RAISERROR('%s is not a known fixed role.', 16, 1, @srvrolename);
END;
$$
LANGUAGE 'pltsql';
GRANT EXECUTE ON PROCEDURE sys.sp_helpsrvrolemember TO PUBLIC;

<<<<<<< HEAD
-- TODO: BABEL-3127
CREATE OR REPLACE VIEW sys.all_sql_modules_internal AS
SELECT
  ao.object_id AS object_id
  , CAST(
      CASE WHEN ao.type in ('P', 'FN', 'IN', 'TF', 'RF') THEN pg_get_functiondef(ao.object_id)
      WHEN ao.type = 'V' THEN COALESCE(bvd.definition, '')
      WHEN ao.type = 'TR' THEN NULL
      ELSE NULL
      END
    AS sys.nvarchar(4000)) AS definition  -- Object definition work in progress, will update definition with BABEL-3127 Jira.
  , CAST(1 as sys.bit)  AS uses_ansi_nulls
  , CAST(1 as sys.bit)  AS uses_quoted_identifier
  , CAST(0 as sys.bit)  AS is_schema_bound
  , CAST(0 as sys.bit)  AS uses_database_collation
  , CAST(0 as sys.bit)  AS is_recompiled
  , CAST(
      CASE WHEN ao.type IN ('P', 'FN', 'IN', 'TF', 'RF') THEN
        CASE WHEN p.proisstrict THEN 1
        ELSE 0 
        END
      ELSE 0
      END
    AS sys.bit) as null_on_null_input
  , null::integer as execute_as_principal_id
  , CAST(0 as sys.bit) as uses_native_compilation
  , CAST(ao.is_ms_shipped as INT) as is_ms_shipped
FROM sys.all_objects ao
LEFT OUTER JOIN sys.pg_namespace_ext nmext on ao.schema_id = nmext.oid
LEFT OUTER JOIN sys.babelfish_namespace_ext ext ON nmext.nspname = ext.nspname
LEFT OUTER JOIN sys.babelfish_view_def bvd 
 on (ext.orig_name = bvd.schema_name AND 
     ext.dbid = bvd.dbid AND
   ao.name = bvd.object_name 
   )
LEFT JOIN pg_proc p ON ao.object_id = CAST(p.oid AS INT)
WHERE ao.type in ('P', 'RF', 'V', 'TR', 'FN', 'IF', 'TF', 'R');
GRANT SELECT ON sys.all_sql_modules_internal TO PUBLIC;
=======
CREATE OR REPLACE FUNCTION sys.babelfish_get_full_year(IN p_short_year TEXT,
                                                           IN p_base_century TEXT DEFAULT '',
                                                           IN p_year_cutoff NUMERIC DEFAULT 49)
RETURNS VARCHAR
AS
$BODY$
DECLARE
    v_err_message VARCHAR;
    v_full_year SMALLINT;
    v_short_year SMALLINT;
    v_base_century SMALLINT;
    v_result_param_set JSONB;
    v_full_year_res_jsonb JSONB;
BEGIN
    v_short_year := p_short_year::SMALLINT;

    BEGIN
        v_full_year_res_jsonb := nullif(current_setting('sys.full_year_res_json'), '')::JSONB;
    EXCEPTION
        WHEN undefined_object THEN
        v_full_year_res_jsonb := NULL;
    END;

    SELECT result
      INTO v_full_year
      FROM jsonb_to_recordset(v_full_year_res_jsonb) AS result_set (param1 SMALLINT,
                                                                    param2 TEXT,
                                                                    param3 NUMERIC,
                                                                    result VARCHAR)
     WHERE param1 = v_short_year
       AND param2 = p_base_century
       AND param3 = p_year_cutoff;

    IF (v_full_year IS NULL)
    THEN
        IF (v_short_year <= 99)
        THEN
            v_base_century := CASE
                                 WHEN (p_base_century ~ '^\s*([1-9]{1,2})\s*$') THEN concat(trim(p_base_century), '00')::SMALLINT
                                 ELSE trunc(extract(year from current_date)::NUMERIC, -2)
                              END;

            v_full_year = v_base_century + v_short_year;
            v_full_year = CASE
                             WHEN (v_short_year::NUMERIC > p_year_cutoff) THEN v_full_year - 100
                             ELSE v_full_year
                          END;
        ELSE v_full_year := v_short_year;
        END IF;

        v_result_param_set := jsonb_build_object('param1', v_short_year,
                                                 'param2', p_base_century,
                                                 'param3', p_year_cutoff,
                                                 'result', v_full_year);
        v_full_year_res_jsonb := CASE
                                    WHEN (v_full_year_res_jsonb IS NULL) THEN jsonb_build_array(v_result_param_set)
                                    ELSE v_full_year_res_jsonb || v_result_param_set
                                 END;

        PERFORM set_config('sys.full_year_res_json',
                           v_full_year_res_jsonb::TEXT,
                           FALSE);
    END IF;

    RETURN v_full_year;
EXCEPTION
    WHEN invalid_text_representation THEN
        GET STACKED DIAGNOSTICS v_err_message = MESSAGE_TEXT;
        v_err_message := substring(lower(v_err_message), 'integer\:\s\"(.*)\"');

        RAISE USING MESSAGE := format('Error while trying to convert "%s" value to SMALLINT data type.',
                                      v_err_message),
                    DETAIL := 'Supplied value contains illegal characters.',
                    HINT := 'Correct supplied value, remove all illegal characters.';
END;
$BODY$
LANGUAGE plpgsql
STABLE
RETURNS NULL ON NULL INPUT;
>>>>>>> db909b5e

CREATE OR REPLACE PROCEDURE sys.sp_helpdbfixedrole("@rolename" sys.SYSNAME = NULL) AS
$$
BEGIN
	-- Returns a list of the fixed database roles. 
	-- Only fixed role present in babelfish is db_owner.
	IF LOWER(RTRIM(@rolename)) IS NULL OR LOWER(RTRIM(@rolename)) = 'db_owner'
	BEGIN
		SELECT CAST('db_owner' AS sys.SYSNAME) AS DbFixedRole, CAST('DB Owners' AS sys.nvarchar(70)) AS Description;
	END
	ELSE IF LOWER(RTRIM(@rolename)) IN (
			'db_accessadmin','db_securityadmin','db_ddladmin', 'db_backupoperator', 
			'db_datareader', 'db_datawriter', 'db_denydatareader', 'db_denydatawriter')
	BEGIN
		-- Return an empty result set instead of raising an error
		SELECT CAST(NULL AS sys.SYSNAME) AS DbFixedRole, CAST(NULL AS sys.nvarchar(70)) AS Description
		WHERE 1=0;	
	END
	ELSE
		RAISERROR('''%s'' is not a known fixed role.', 16, 1, @rolename);
END
$$
LANGUAGE 'pltsql';
GRANT EXECUTE ON PROCEDURE sys.sp_helpdbfixedrole TO PUBLIC;

-- BABELFISH_FUNCTION_EXT
CREATE TABLE sys.babelfish_function_ext (
	nspname NAME NOT NULL,
	funcname NAME NOT NULL,
	orig_name sys.NVARCHAR(128), -- users' original input name
	funcsignature TEXT NOT NULL COLLATE "C",
	default_positions TEXT COLLATE "C",
	PRIMARY KEY(nspname, funcsignature)
);
GRANT SELECT ON sys.babelfish_function_ext TO PUBLIC;

SELECT pg_catalog.pg_extension_config_dump('sys.babelfish_function_ext', '');

-- Drops the temporary procedure used by the upgrade script.
-- Please have this be one of the last statements executed in this upgrade script.
DROP PROCEDURE sys.babelfish_drop_deprecated_view(varchar, varchar);

-- Reset search_path to not affect any subsequent scripts
SELECT set_config('search_path', trim(leading 'sys, ' from current_setting('search_path')), false);<|MERGE_RESOLUTION|>--- conflicted
+++ resolved
@@ -80,7 +80,6 @@
 LANGUAGE 'pltsql';
 GRANT EXECUTE ON PROCEDURE sys.sp_helpsrvrolemember TO PUBLIC;
 
-<<<<<<< HEAD
 -- TODO: BABEL-3127
 CREATE OR REPLACE VIEW sys.all_sql_modules_internal AS
 SELECT
@@ -119,7 +118,7 @@
 LEFT JOIN pg_proc p ON ao.object_id = CAST(p.oid AS INT)
 WHERE ao.type in ('P', 'RF', 'V', 'TR', 'FN', 'IF', 'TF', 'R');
 GRANT SELECT ON sys.all_sql_modules_internal TO PUBLIC;
-=======
+
 CREATE OR REPLACE FUNCTION sys.babelfish_get_full_year(IN p_short_year TEXT,
                                                            IN p_base_century TEXT DEFAULT '',
                                                            IN p_year_cutoff NUMERIC DEFAULT 49)
@@ -199,7 +198,6 @@
 LANGUAGE plpgsql
 STABLE
 RETURNS NULL ON NULL INPUT;
->>>>>>> db909b5e
 
 CREATE OR REPLACE PROCEDURE sys.sp_helpdbfixedrole("@rolename" sys.SYSNAME = NULL) AS
 $$
