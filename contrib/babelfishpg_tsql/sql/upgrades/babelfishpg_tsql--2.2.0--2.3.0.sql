--- conflicted
+++ resolved
@@ -1544,8 +1544,6 @@
 
 SELECT pg_catalog.pg_extension_config_dump('sys.babelfish_function_ext', '');
 
-<<<<<<< HEAD
-=======
 ALTER TABLE sys.babelfish_view_def ADD COLUMN create_date SYS.DATETIME, add COLUMN modify_date SYS.DATETIME;
 
 CREATE OR REPLACE FUNCTION sys.babelfish_get_pltsql_function_signature(IN funcoid OID)
@@ -1710,7 +1708,6 @@
 and format_type(p.prorettype, null) = 'trigger';
 GRANT SELECT ON sys.triggers TO PUBLIC;
 
->>>>>>> 2dd8e793
 ALTER VIEW sys.default_constraints RENAME TO default_constraints_deprecated_in_2_3_0;
 ALTER VIEW sys.check_constraints RENAME TO check_constraints_deprecated_in_2_3_0;
 
@@ -1917,14 +1914,6 @@
   , CAST(0 as int) as parent_object_id
   , CAST('TT' as char(2)) as type
   , CAST('TABLE_TYPE' as sys.nvarchar(60)) as type_desc
-<<<<<<< HEAD
-  , CAST(null as sys.datetime) as create_date
-  , CAST(null as sys.datetime) as modify_date
-  , CAST(1 as sys.bit) as is_ms_shipped
-  , CAST(0 as sys.bit) as is_published
-  , CAST(0 as sys.bit) as is_schema_published
-from sys.table_types tt;
-=======
   , CAST((select string_agg(
                     case
                     when option like 'bbf_rel_create_date=%%' then substring(option, 21)
@@ -1944,7 +1933,6 @@
   , CAST(0 as sys.bit) as is_schema_published
 from sys.table_types tt
 inner join pg_class c on tt.type_table_object_id = c.oid;
->>>>>>> 2dd8e793
 GRANT SELECT ON sys.objects TO PUBLIC;
 
 CREATE OR REPLACE FUNCTION objectproperty(
