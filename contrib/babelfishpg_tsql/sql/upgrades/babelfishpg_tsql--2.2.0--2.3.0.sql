--- conflicted
+++ resolved
@@ -80,7 +80,6 @@
 LANGUAGE 'pltsql';
 GRANT EXECUTE ON PROCEDURE sys.sp_helpsrvrolemember TO PUBLIC;
 
-<<<<<<< HEAD
 CREATE OR REPLACE FUNCTION sys.babelfish_get_full_year(IN p_short_year TEXT,
                                                            IN p_base_century TEXT DEFAULT '',
                                                            IN p_year_cutoff NUMERIC DEFAULT 49)
@@ -160,7 +159,7 @@
 LANGUAGE plpgsql
 STABLE
 RETURNS NULL ON NULL INPUT;
-=======
+
 CREATE OR REPLACE PROCEDURE sys.sp_helpdbfixedrole("@rolename" sys.SYSNAME = NULL) AS
 $$
 BEGIN
@@ -184,7 +183,6 @@
 $$
 LANGUAGE 'pltsql';
 GRANT EXECUTE ON PROCEDURE sys.sp_helpdbfixedrole TO PUBLIC;
->>>>>>> bf30d358
 
 -- BABELFISH_FUNCTION_EXT
 CREATE TABLE sys.babelfish_function_ext (
