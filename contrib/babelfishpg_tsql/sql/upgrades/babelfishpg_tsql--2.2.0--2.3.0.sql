--- conflicted
+++ resolved
@@ -80,7 +80,6 @@
 LANGUAGE 'pltsql';
 GRANT EXECUTE ON PROCEDURE sys.sp_helpsrvrolemember TO PUBLIC;
 
-<<<<<<< HEAD
 
 CREATE OR REPLACE FUNCTION sys.dateadd(IN datepart PG_CATALOG.TEXT, IN num INTEGER, IN startdate ANYELEMENT) RETURNS ANYELEMENT
 AS
@@ -156,7 +155,7 @@
 $$
 STRICT
 LANGUAGE plpgsql IMMUTABLE;
-=======
+
 CREATE OR REPLACE FUNCTION sys.format_datetime(IN value anyelement, IN format_pattern NVARCHAR,IN culture VARCHAR,  IN data_type VARCHAR DEFAULT '') RETURNS sys.nvarchar
 AS 'babelfishpg_tsql', 'format_datetime' LANGUAGE C IMMUTABLE PARALLEL SAFE;
 GRANT EXECUTE ON FUNCTION sys.format_datetime(IN anyelement, IN NVARCHAR, IN VARCHAR, IN VARCHAR) TO PUBLIC;
@@ -1369,7 +1368,6 @@
 $$
 STRICT
 LANGUAGE plpgsql;
->>>>>>> f97c8051
 
 CREATE OR REPLACE FUNCTION sys.babelfish_get_full_year(IN p_short_year TEXT,
                                                            IN p_base_century TEXT DEFAULT '',
