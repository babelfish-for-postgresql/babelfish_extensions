--- conflicted
+++ resolved
@@ -79,7 +79,6 @@
 LANGUAGE 'pltsql';
 GRANT EXECUTE ON PROCEDURE sys.sp_helpsrvrolemember TO PUBLIC;
 
-<<<<<<< HEAD
 -- Need to add parameter for tsql_type_max_length_helper 
 ALTER FUNCTION sys.tsql_type_max_length_helper RENAME TO tsql_type_max_length_helper_deprecated_in_2_3;
 
@@ -399,7 +398,7 @@
       return_type NOT LIKE 'TABLE(%' OR 
       (return_type LIKE 'TABLE(%' AND ss.proargmodes[(ss.x).n] = 'i'));
 GRANT SELECT ON sys.all_parameters TO PUBLIC;
-=======
+
 CREATE OR REPLACE FUNCTION sys.babelfish_get_full_year(IN p_short_year TEXT,
                                                            IN p_base_century TEXT DEFAULT '',
                                                            IN p_year_cutoff NUMERIC DEFAULT 49)
@@ -479,7 +478,6 @@
 LANGUAGE plpgsql
 STABLE
 RETURNS NULL ON NULL INPUT;
->>>>>>> db909b5e
 
 CREATE OR REPLACE PROCEDURE sys.sp_helpdbfixedrole("@rolename" sys.SYSNAME = NULL) AS
 $$
