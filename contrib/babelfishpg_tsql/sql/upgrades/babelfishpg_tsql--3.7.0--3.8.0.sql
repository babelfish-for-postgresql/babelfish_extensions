--- conflicted
+++ resolved
@@ -9241,7 +9241,6 @@
 
 ALTER FUNCTION sys.sp_tables_internal RENAME TO sp_tables_internal_deprecated_in_3_8_0;
 
-<<<<<<< HEAD
 CREATE OR REPLACE FUNCTION sys.babelfish_conv_helper_to_varbinary(IN arg anyelement,
                                                                   IN try BOOL,
                                                                   IN p_style NUMERIC DEFAULT 0)
@@ -9347,7 +9346,7 @@
 LANGUAGE plpgsql
 IMMUTABLE
 STRICT;
-=======
+
 CREATE OR REPLACE FUNCTION sys.replace (input_string sys.VARCHAR, pattern sys.VARCHAR, replacement sys.VARCHAR)
 RETURNS sys.VARCHAR AS
 $BODY$
@@ -9409,7 +9408,6 @@
 end;
 $body$
 language plpgsql immutable returns null on null input;
->>>>>>> 49aa7765
 
 -- This is a temporary procedure which is called during upgrade to alter
 -- default privileges on all the schemas where the schema owner is not dbo/db_owner
