--- conflicted
+++ resolved
@@ -133,7 +133,6 @@
 STRICT
 LANGUAGE plpgsql IMMUTABLE;
 
-<<<<<<< HEAD
 CREATE OR REPLACE PROCEDURE sys.sp_addlinkedserver( IN "@server" sys.sysname,
                                                     IN "@srvproduct" sys.nvarchar(128) DEFAULT NULL,
                                                     IN "@provider" sys.nvarchar(128) DEFAULT 'SQLNCLI',
@@ -234,11 +233,10 @@
 GRANT EXECUTE ON PROCEDURE sys.sp_dropserver( IN "@server" sys.sysname,
                                                     IN "@droplogins" char(10))
 TO PUBLIC;
-=======
+
 CALL sys.babelfish_update_collation_to_default('sys', 'babelfish_authid_user_ext_login_db_idx', 'database_name');
 -- we have to reindex babelfish_authid_user_ext_login_db_idx because given index includes database_name and we have to change its collation
 REINDEX INDEX sys.babelfish_authid_user_ext_login_db_idx;
->>>>>>> 1a0bc758
 
 -- Drops the temporary procedure used by the upgrade script.
 -- Please have this be one of the last statements executed in this upgrade script.
