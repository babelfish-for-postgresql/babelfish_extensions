--- conflicted
+++ resolved
@@ -2489,7 +2489,394 @@
 END;
 $$ LANGUAGE plpgsql;
 
-<<<<<<< HEAD
+CREATE OR REPLACE VIEW sys.spt_tablecollations_view AS
+    SELECT
+        c.object_id                      AS object_id,
+        CAST(p.relnamespace AS int)      AS schema_id,
+        c.column_id                      AS colid,
+        CAST(c.name AS sys.varchar)      AS name,
+        CAST(CollationProperty(c.collation_name,'tdscollation') AS binary(5)) AS tds_collation_28,
+        CAST(CollationProperty(c.collation_name,'tdscollation') AS binary(5)) AS tds_collation_90,
+        CAST(CollationProperty(c.collation_name,'tdscollation') AS binary(5)) AS tds_collation_100,
+        CAST(c.collation_name AS nvarchar(128)) AS collation_28,
+        CAST(c.collation_name AS nvarchar(128)) AS collation_90,
+        CAST(c.collation_name AS nvarchar(128)) AS collation_100
+    FROM
+        sys.all_columns c
+        INNER JOIN pg_catalog.pg_class p ON (c.object_id = p.oid)
+    WHERE
+        c.is_sparse = 0;
+GRANT SELECT ON sys.spt_tablecollations_view TO PUBLIC;
+
+CREATE OR REPLACE VIEW information_schema_tsql.columns_internal AS
+	SELECT c.oid AS "TABLE_OID",
+			CAST(nc.dbname AS sys.nvarchar(128)) AS "TABLE_CATALOG",
+			CAST(ext.orig_name AS sys.nvarchar(128)) AS "TABLE_SCHEMA",
+			CAST(CASE
+				 	WHEN c.reloptions[1] LIKE 'bbf_original_rel_name=%' THEN substring(c.reloptions[1], 23)
+				 	ELSE c.relname
+			     END AS sys.nvarchar(128)) AS "TABLE_NAME",
+
+			CAST(CASE
+				 	WHEN a.attoptions[1] LIKE 'bbf_original_name=%' THEN substring(a.attoptions[1], 19)
+				 	ELSE a.attname 
+			     END AS sys.nvarchar(128)) AS "COLUMN_NAME",
+			
+			CAST(a.attnum AS int) AS "ORDINAL_POSITION",
+			CAST(CASE WHEN a.attgenerated = '' THEN pg_get_expr(ad.adbin, ad.adrelid) END AS sys.nvarchar(4000)) AS "COLUMN_DEFAULT",
+			CAST(CASE WHEN a.attnotnull OR (t.typtype = 'd' AND t.typnotnull) THEN 'NO' ELSE 'YES' END
+				AS varchar(3))
+				AS "IS_NULLABLE",
+
+			CAST(
+				CASE WHEN tsql_type_name = 'sysname' THEN sys.translate_pg_type_to_tsql(t.typbasetype)
+				WHEN tsql_type_name.tsql_type_name IS NULL THEN format_type(t.oid, NULL::integer)
+				ELSE tsql_type_name END
+				AS sys.nvarchar(128))
+				AS "DATA_TYPE",
+
+			CAST(
+				information_schema_tsql._pgtsql_char_max_length(tsql_type_name, true_typmod)
+				AS int)
+				AS "CHARACTER_MAXIMUM_LENGTH",
+
+			CAST(
+				information_schema_tsql._pgtsql_char_octet_length(tsql_type_name, true_typmod)
+				AS int)
+				AS "CHARACTER_OCTET_LENGTH",
+
+			CAST(
+				/* Handle Tinyint separately */
+				information_schema_tsql._pgtsql_numeric_precision(tsql_type_name, true_typid, true_typmod)
+				AS sys.tinyint)
+				AS "NUMERIC_PRECISION",
+
+			CAST(
+				information_schema_tsql._pgtsql_numeric_precision_radix(tsql_type_name, true_typid, true_typmod)
+				AS smallint)
+				AS "NUMERIC_PRECISION_RADIX",
+
+			CAST(
+				information_schema_tsql._pgtsql_numeric_scale(tsql_type_name, true_typid, true_typmod)
+				AS int)
+				AS "NUMERIC_SCALE",
+
+			CAST(
+				information_schema_tsql._pgtsql_datetime_precision(tsql_type_name, true_typmod)
+				AS smallint)
+				AS "DATETIME_PRECISION",
+
+			CAST(null AS sys.nvarchar(128)) AS "CHARACTER_SET_CATALOG",
+			CAST(null AS sys.nvarchar(128)) AS "CHARACTER_SET_SCHEMA",
+			/*
+			 * TODO: We need to first create mapping of collation name to char-set name;
+			 * Until then return null.
+			 */
+			CAST(null AS sys.nvarchar(128)) AS "CHARACTER_SET_NAME",
+
+			CAST(NULL as sys.nvarchar(128)) AS "COLLATION_CATALOG",
+			CAST(NULL as sys.nvarchar(128)) AS "COLLATION_SCHEMA",
+
+			/* Returns Babelfish specific collation name. */
+			CAST(co.collname AS sys.nvarchar(128)) AS "COLLATION_NAME",
+
+			CAST(CASE WHEN t.typtype = 'd' AND nt.nspname <> 'pg_catalog' AND nt.nspname <> 'sys'
+				THEN nc.dbname ELSE null END
+				AS sys.nvarchar(128)) AS "DOMAIN_CATALOG",
+			CAST(CASE WHEN t.typtype = 'd' AND nt.nspname <> 'pg_catalog' AND nt.nspname <> 'sys'
+				THEN ext.orig_name ELSE null END
+				AS sys.nvarchar(128)) AS "DOMAIN_SCHEMA",
+			CAST(CASE WHEN t.typtype = 'd' AND nt.nspname <> 'pg_catalog' AND nt.nspname <> 'sys'
+				THEN t.typname ELSE null END
+				AS sys.nvarchar(128)) AS "DOMAIN_NAME"
+
+	FROM (pg_attribute a LEFT JOIN pg_attrdef ad ON attrelid = adrelid AND attnum = adnum)
+		JOIN (pg_class c JOIN sys.pg_namespace_ext nc ON (c.relnamespace = nc.oid)) ON a.attrelid = c.oid
+		JOIN (pg_type t JOIN pg_namespace nt ON (t.typnamespace = nt.oid)) ON a.atttypid = t.oid
+		LEFT JOIN (pg_type bt JOIN pg_namespace nbt ON (bt.typnamespace = nbt.oid))
+			ON (t.typtype = 'd' AND t.typbasetype = bt.oid)
+		LEFT JOIN pg_collation co on co.oid = a.attcollation
+		LEFT OUTER JOIN sys.babelfish_namespace_ext ext on nc.nspname = ext.nspname,
+		information_schema_tsql._pgtsql_truetypid(nt, a, t) AS true_typid,
+		information_schema_tsql._pgtsql_truetypmod(nt, a, t) AS true_typmod,
+		sys.translate_pg_type_to_tsql(true_typid) AS tsql_type_name
+
+	WHERE (NOT pg_is_other_temp_schema(nc.oid))
+		AND a.attnum > 0 AND NOT a.attisdropped
+		AND c.relkind IN ('r', 'v', 'p')
+		AND (pg_has_role(c.relowner, 'USAGE')
+			OR has_column_privilege(c.oid, a.attnum,
+									'SELECT, INSERT, UPDATE, REFERENCES'))
+		AND ext.dbid =sys.db_id();
+
+CREATE OR REPLACE VIEW information_schema_tsql.columns AS
+	SELECT
+		"TABLE_CATALOG",
+		"TABLE_SCHEMA",
+		"TABLE_NAME",
+		"COLUMN_NAME",
+		"ORDINAL_POSITION",
+		"COLUMN_DEFAULT",
+		"IS_NULLABLE",
+		"DATA_TYPE",
+		"CHARACTER_MAXIMUM_LENGTH",
+		"CHARACTER_OCTET_LENGTH",
+		"NUMERIC_PRECISION",
+		"NUMERIC_PRECISION_RADIX",
+		"NUMERIC_SCALE",
+		"DATETIME_PRECISION",
+		"CHARACTER_SET_CATALOG",
+		"CHARACTER_SET_SCHEMA",
+		"CHARACTER_SET_NAME",
+		"COLLATION_CATALOG",
+		"COLLATION_SCHEMA",
+		"COLLATION_NAME",
+		"DOMAIN_CATALOG",
+		"DOMAIN_SCHEMA",
+		"DOMAIN_NAME"
+	
+	FROM information_schema_tsql.columns_internal;
+
+GRANT SELECT ON information_schema_tsql.columns TO PUBLIC;
+
+CREATE OR REPLACE VIEW information_schema_tsql.COLUMN_DOMAIN_USAGE AS
+    SELECT isc_col."DOMAIN_CATALOG",
+           isc_col."DOMAIN_SCHEMA" ,
+           CAST(isc_col."DOMAIN_NAME" AS sys.sysname),
+           isc_col."TABLE_CATALOG",
+           isc_col."TABLE_SCHEMA",
+           CAST(isc_col."TABLE_NAME" AS sys.sysname),
+           CAST(isc_col."COLUMN_NAME" AS sys.sysname)
+
+    FROM information_schema_tsql.columns_internal AS isc_col
+    WHERE isc_col."DOMAIN_NAME" IS NOT NULL;
+
+GRANT SELECT ON information_schema_tsql.COLUMN_DOMAIN_USAGE TO PUBLIC;
+
+CREATE OR REPLACE VIEW sys.sp_columns_100_view AS
+  SELECT 
+  CAST(t4."TABLE_CATALOG" AS sys.sysname) AS TABLE_QUALIFIER,
+  CAST(t4."TABLE_SCHEMA" AS sys.sysname) AS TABLE_OWNER,
+  CAST(t4."TABLE_NAME" AS sys.sysname) AS TABLE_NAME,
+  CAST(t4."COLUMN_NAME" AS sys.sysname) AS COLUMN_NAME,
+  CAST(t5.data_type AS smallint) AS DATA_TYPE,
+  CAST(coalesce(tsql_type_name, t.typname) AS sys.sysname) AS TYPE_NAME,
+
+  CASE WHEN t4."CHARACTER_MAXIMUM_LENGTH" = -1 THEN 0::INT
+    WHEN a.atttypmod != -1
+    THEN
+    CAST(coalesce(t4."NUMERIC_PRECISION", t4."CHARACTER_MAXIMUM_LENGTH", sys.tsql_type_precision_helper(t4."DATA_TYPE", a.atttypmod)) AS INT)
+    WHEN tsql_type_name = 'timestamp'
+    THEN 8
+    ELSE
+    CAST(coalesce(t4."NUMERIC_PRECISION", t4."CHARACTER_MAXIMUM_LENGTH", sys.tsql_type_precision_helper(t4."DATA_TYPE", t.typtypmod)) AS INT)
+  END AS PRECISION,
+
+  CASE WHEN a.atttypmod != -1
+    THEN
+    CAST(sys.tsql_type_length_for_sp_columns_helper(t4."DATA_TYPE", a.attlen, a.atttypmod) AS int)
+    ELSE
+    CAST(sys.tsql_type_length_for_sp_columns_helper(t4."DATA_TYPE", a.attlen, t.typtypmod) AS int)
+  END AS LENGTH,
+
+
+  CASE WHEN a.atttypmod != -1
+    THEN
+    CAST(coalesce(t4."NUMERIC_SCALE", sys.tsql_type_scale_helper(t4."DATA_TYPE", a.atttypmod, true)) AS smallint)
+    ELSE
+    CAST(coalesce(t4."NUMERIC_SCALE", sys.tsql_type_scale_helper(t4."DATA_TYPE", t.typtypmod, true)) AS smallint)
+  END AS SCALE,
+
+
+  CAST(coalesce(t4."NUMERIC_PRECISION_RADIX", sys.tsql_type_radix_for_sp_columns_helper(t4."DATA_TYPE")) AS smallint) AS RADIX,
+  case
+    when t4."IS_NULLABLE" = 'YES' then CAST(1 AS smallint)
+    else CAST(0 AS smallint)
+  end AS NULLABLE,
+
+  CAST(NULL AS varchar(254)) AS remarks,
+  CAST(t4."COLUMN_DEFAULT" AS sys.nvarchar(4000)) AS COLUMN_DEF,
+  CAST(t5.sql_data_type AS smallint) AS SQL_DATA_TYPE,
+  CAST(t5.SQL_DATETIME_SUB AS smallint) AS SQL_DATETIME_SUB,
+
+  CASE WHEN t4."DATA_TYPE" = 'xml' THEN 0::INT
+    WHEN t4."DATA_TYPE" = 'sql_variant' THEN 8000::INT
+    WHEN t4."CHARACTER_MAXIMUM_LENGTH" = -1 THEN 0::INT
+    ELSE CAST(t4."CHARACTER_OCTET_LENGTH" AS int)
+  END AS CHAR_OCTET_LENGTH,
+
+  CAST(t4."ORDINAL_POSITION" AS int) AS ORDINAL_POSITION,
+  CAST(t4."IS_NULLABLE" AS varchar(254)) AS IS_NULLABLE,
+  CAST(t5.ss_data_type AS sys.tinyint) AS SS_DATA_TYPE,
+  CAST(0 AS smallint) AS SS_IS_SPARSE,
+  CAST(0 AS smallint) AS SS_IS_COLUMN_SET,
+  CAST(t6.is_computed as smallint) AS SS_IS_COMPUTED,
+  CAST(t6.is_identity as smallint) AS SS_IS_IDENTITY,
+  CAST(NULL AS varchar(254)) SS_UDT_CATALOG_NAME,
+  CAST(NULL AS varchar(254)) SS_UDT_SCHEMA_NAME,
+  CAST(NULL AS varchar(254)) SS_UDT_ASSEMBLY_TYPE_NAME,
+  CAST(NULL AS varchar(254)) SS_XML_SCHEMACOLLECTION_CATALOG_NAME,
+  CAST(NULL AS varchar(254)) SS_XML_SCHEMACOLLECTION_SCHEMA_NAME,
+  CAST(NULL AS varchar(254)) SS_XML_SCHEMACOLLECTION_NAME
+
+  FROM pg_catalog.pg_class t1
+     JOIN sys.pg_namespace_ext t2 ON t1.relnamespace = t2.oid
+     JOIN pg_catalog.pg_roles t3 ON t1.relowner = t3.oid
+     LEFT OUTER JOIN sys.babelfish_namespace_ext ext on t2.nspname = ext.nspname
+     JOIN information_schema_tsql.columns_internal t4 ON (t1.oid = t4."TABLE_OID")
+     LEFT JOIN pg_attribute a on a.attrelid = t1.oid AND a.attname::sys.nvarchar(128) = t4."COLUMN_NAME"
+     LEFT JOIN pg_type t ON t.oid = a.atttypid
+     LEFT JOIN sys.columns t6 ON
+     (
+      t1.oid = t6.object_id AND
+      t4."ORDINAL_POSITION" = t6.column_id
+     )
+     , sys.translate_pg_type_to_tsql(a.atttypid) AS tsql_type_name
+     , sys.spt_datatype_info_table AS t5
+  WHERE (t4."DATA_TYPE" = CAST(t5.TYPE_NAME AS sys.nvarchar(128)) OR (t4."DATA_TYPE" = 'bytea' AND t5.TYPE_NAME = 'image'))
+    AND ext.dbid = sys.db_id();
+
+GRANT SELECT on sys.sp_columns_100_view TO PUBLIC;
+
+CREATE OR REPLACE VIEW sys.sp_statistics_view AS
+SELECT
+CAST(t3."TABLE_CATALOG" AS sys.sysname) AS TABLE_QUALIFIER,
+CAST(t3."TABLE_SCHEMA" AS sys.sysname) AS TABLE_OWNER,
+CAST(t3."TABLE_NAME" AS sys.sysname) AS TABLE_NAME,
+CAST(NULL AS smallint) AS NON_UNIQUE,
+CAST(NULL AS sys.sysname) AS INDEX_QUALIFIER,
+CAST(NULL AS sys.sysname) AS INDEX_NAME,
+CAST(0 AS smallint) AS TYPE,
+CAST(NULL AS smallint) AS SEQ_IN_INDEX,
+CAST(NULL AS sys.sysname) AS COLUMN_NAME,
+CAST(NULL AS sys.varchar(1)) AS COLLATION,
+CAST(t1.reltuples AS int) AS CARDINALITY,
+CAST(t1.relpages AS int) AS PAGES,
+CAST(NULL AS sys.varchar(128)) AS FILTER_CONDITION
+FROM pg_catalog.pg_class t1
+    JOIN sys.schemas s1 ON s1.schema_id = t1.relnamespace
+    JOIN information_schema_tsql.columns_internal t3 ON (t1.oid = t3."TABLE_OID")
+    , generate_series(0,31) seq -- SQL server has max 32 columns per index
+UNION
+SELECT
+CAST(t4."TABLE_CATALOG" AS sys.sysname) AS TABLE_QUALIFIER,
+CAST(t4."TABLE_SCHEMA" AS sys.sysname) AS TABLE_OWNER,
+CAST(t4."TABLE_NAME" AS sys.sysname) AS TABLE_NAME,
+CASE
+WHEN t5.indisunique = 't' THEN CAST(0 AS smallint)
+ELSE CAST(1 AS smallint)
+END AS NON_UNIQUE,
+CAST(t1.relname AS sys.sysname) AS INDEX_QUALIFIER,
+-- the index name created by CREATE INDEX is re-mapped, find it (by checking
+-- the ones not in pg_constraint) and restoring it back before display
+CASE 
+WHEN t8.oid > 0 THEN CAST(t6.relname AS sys.sysname)
+ELSE CAST(SUBSTRING(t6.relname,1,LENGTH(t6.relname)-32-LENGTH(t1.relname)) AS sys.sysname) 
+END AS INDEX_NAME,
+CASE
+WHEN t5.indisclustered = 't' THEN CAST(1 AS smallint)
+ELSE CAST(3 AS smallint)
+END AS TYPE,
+CAST(seq + 1 AS smallint) AS SEQ_IN_INDEX,
+CAST(t4."COLUMN_NAME" AS sys.sysname) AS COLUMN_NAME,
+CAST('A' AS sys.varchar(1)) AS COLLATION,
+CAST(t7.n_distinct AS int) AS CARDINALITY,
+CAST(0 AS int) AS PAGES, --not supported
+CAST(NULL AS sys.varchar(128)) AS FILTER_CONDITION
+FROM pg_catalog.pg_class t1
+    JOIN sys.schemas s1 ON s1.schema_id = t1.relnamespace
+    JOIN pg_catalog.pg_roles t3 ON t1.relowner = t3.oid
+    JOIN information_schema_tsql.columns_internal t4 ON (t1.oid = t4."TABLE_OID")
+	JOIN (pg_catalog.pg_index t5 JOIN
+		pg_catalog.pg_class t6 ON t5.indexrelid = t6.oid) ON t1.oid = t5.indrelid
+	JOIN pg_catalog.pg_namespace nsp ON (t1.relnamespace = nsp.oid)
+	LEFT JOIN pg_catalog.pg_stats t7 ON (t1.relname = t7.tablename AND t7.schemaname = nsp.nspname)
+	LEFT JOIN pg_catalog.pg_constraint t8 ON t5.indexrelid = t8.conindid
+    , generate_series(0,31) seq -- SQL server has max 32 columns per index
+WHERE CAST(t4."ORDINAL_POSITION" AS smallint) = ANY (t5.indkey)
+    AND CAST(t4."ORDINAL_POSITION" AS smallint) = t5.indkey[seq];
+GRANT SELECT on sys.sp_statistics_view TO PUBLIC;
+
+CREATE OR REPLACE VIEW sys.sp_pkeys_view AS
+SELECT
+CAST(t4."TABLE_CATALOG" AS sys.sysname) AS TABLE_QUALIFIER,
+CAST(t4."TABLE_SCHEMA" AS sys.sysname) AS TABLE_OWNER,
+CAST(t4."TABLE_NAME" AS sys.sysname) AS TABLE_NAME,
+CAST(t4."COLUMN_NAME" AS sys.sysname) AS COLUMN_NAME,
+CAST(seq AS smallint) AS KEY_SEQ,
+CAST(t5.conname AS sys.sysname) AS PK_NAME
+FROM pg_catalog.pg_class t1 
+	JOIN sys.pg_namespace_ext t2 ON t1.relnamespace = t2.oid
+	JOIN pg_catalog.pg_roles t3 ON t1.relowner = t3.oid
+  LEFT OUTER JOIN sys.babelfish_namespace_ext ext on t2.nspname = ext.nspname
+	JOIN information_schema_tsql.columns_internal t4 ON (t1.oid = t4."TABLE_OID")
+	JOIN pg_constraint t5 ON t1.oid = t5.conrelid
+	, generate_series(1,16) seq -- SQL server has max 16 columns per primary key
+WHERE t5.contype = 'p'
+	AND CAST(t4."ORDINAL_POSITION" AS smallint) = ANY (t5.conkey)
+	AND CAST(t4."ORDINAL_POSITION" AS smallint) = t5.conkey[seq]
+  AND ext.dbid = sys.db_id();
+
+GRANT SELECT on sys.sp_pkeys_view TO PUBLIC;
+
+ALTER VIEW sys.spt_columns_view_managed RENAME TO spt_columns_view_managed_4_0_0;
+
+CREATE OR REPLACE VIEW sys.spt_columns_view_managed AS
+SELECT
+    o.object_id                     AS OBJECT_ID,
+    isc."TABLE_CATALOG"::information_schema.sql_identifier               AS TABLE_CATALOG,
+    isc."TABLE_SCHEMA"::information_schema.sql_identifier                AS TABLE_SCHEMA,
+    o.name                          AS TABLE_NAME,
+    c.name                          AS COLUMN_NAME,
+    isc."ORDINAL_POSITION"::information_schema.cardinal_number           AS ORDINAL_POSITION,
+    isc."COLUMN_DEFAULT"::information_schema.character_data              AS COLUMN_DEFAULT,
+    isc."IS_NULLABLE"::information_schema.yes_or_no                      AS IS_NULLABLE,
+    isc."DATA_TYPE"::information_schema.character_data                   AS DATA_TYPE,
+
+    CAST (CASE WHEN isc."CHARACTER_MAXIMUM_LENGTH" < 0 THEN 0 ELSE isc."CHARACTER_MAXIMUM_LENGTH" END
+		AS information_schema.cardinal_number) AS CHARACTER_MAXIMUM_LENGTH,
+
+    CAST (CASE WHEN isc."CHARACTER_OCTET_LENGTH" < 0 THEN 0 ELSE isc."CHARACTER_OCTET_LENGTH" END
+		AS information_schema.cardinal_number)      AS CHARACTER_OCTET_LENGTH,
+
+    CAST (CASE WHEN isc."NUMERIC_PRECISION" < 0 THEN 0 ELSE isc."NUMERIC_PRECISION" END
+		AS information_schema.cardinal_number)      AS NUMERIC_PRECISION,
+
+    CAST (CASE WHEN isc."NUMERIC_PRECISION_RADIX" < 0 THEN 0 ELSE isc."NUMERIC_PRECISION_RADIX" END
+		AS information_schema.cardinal_number)      AS NUMERIC_PRECISION_RADIX,
+
+    CAST (CASE WHEN isc."NUMERIC_SCALE" < 0 THEN 0 ELSE isc."NUMERIC_SCALE" END
+		AS information_schema.cardinal_number)      AS NUMERIC_SCALE,
+
+    CAST (CASE WHEN isc."DATETIME_PRECISION" < 0 THEN 0 ELSE isc."DATETIME_PRECISION" END
+		AS information_schema.cardinal_number)      AS DATETIME_PRECISION,
+
+    isc."CHARACTER_SET_CATALOG"::information_schema.sql_identifier       AS CHARACTER_SET_CATALOG,
+    isc."CHARACTER_SET_SCHEMA"::information_schema.sql_identifier        AS CHARACTER_SET_SCHEMA,
+    isc."CHARACTER_SET_NAME"::information_schema.sql_identifier          AS CHARACTER_SET_NAME,
+    isc."COLLATION_CATALOG"::information_schema.sql_identifier           AS COLLATION_CATALOG,
+    isc."COLLATION_SCHEMA"::information_schema.sql_identifier            AS COLLATION_SCHEMA,
+    c.collation_name                                                     AS COLLATION_NAME,
+    isc."DOMAIN_CATALOG"::information_schema.sql_identifier              AS DOMAIN_CATALOG,
+    isc."DOMAIN_SCHEMA"::information_schema.sql_identifier               AS DOMAIN_SCHEMA,
+    isc."DOMAIN_NAME"::information_schema.sql_identifier                 AS DOMAIN_NAME,
+    c.is_sparse                     AS IS_SPARSE,
+    c.is_column_set                 AS IS_COLUMN_SET,
+    c.is_filestream                 AS IS_FILESTREAM
+FROM
+    sys.objects o JOIN sys.columns c ON
+        (
+            c.object_id = o.object_id and
+            o.type in ('U', 'V')  -- limit columns to tables and views
+        )
+    LEFT JOIN information_schema_tsql.columns_internal isc ON
+        (
+            o.object_id = isc."TABLE_OID" AND
+            c.name = isc."COLUMN_NAME"
+        )
+    WHERE CAST("COLUMN_NAME" AS sys.nvarchar(128)) NOT IN ('cmin', 'cmax', 'xmin', 'xmax', 'ctid', 'tableoid');
+GRANT SELECT ON sys.spt_columns_view_managed TO PUBLIC;
+
 create or replace view sys.table_types_internal as
 SELECT pt.typrelid
     FROM pg_catalog.pg_type pt
@@ -2723,395 +3110,6 @@
 and has_schema_privilege(t.relnamespace, 'USAGE')
 and has_table_privilege(t.oid, 'SELECT,INSERT,UPDATE,DELETE,TRUNCATE,TRIGGER');
 GRANT SELECT ON sys.indexes TO PUBLIC;
-=======
-CREATE OR REPLACE VIEW sys.spt_tablecollations_view AS
-    SELECT
-        c.object_id                      AS object_id,
-        CAST(p.relnamespace AS int)      AS schema_id,
-        c.column_id                      AS colid,
-        CAST(c.name AS sys.varchar)      AS name,
-        CAST(CollationProperty(c.collation_name,'tdscollation') AS binary(5)) AS tds_collation_28,
-        CAST(CollationProperty(c.collation_name,'tdscollation') AS binary(5)) AS tds_collation_90,
-        CAST(CollationProperty(c.collation_name,'tdscollation') AS binary(5)) AS tds_collation_100,
-        CAST(c.collation_name AS nvarchar(128)) AS collation_28,
-        CAST(c.collation_name AS nvarchar(128)) AS collation_90,
-        CAST(c.collation_name AS nvarchar(128)) AS collation_100
-    FROM
-        sys.all_columns c
-        INNER JOIN pg_catalog.pg_class p ON (c.object_id = p.oid)
-    WHERE
-        c.is_sparse = 0;
-GRANT SELECT ON sys.spt_tablecollations_view TO PUBLIC;
-
-CREATE OR REPLACE VIEW information_schema_tsql.columns_internal AS
-	SELECT c.oid AS "TABLE_OID",
-			CAST(nc.dbname AS sys.nvarchar(128)) AS "TABLE_CATALOG",
-			CAST(ext.orig_name AS sys.nvarchar(128)) AS "TABLE_SCHEMA",
-			CAST(CASE
-				 	WHEN c.reloptions[1] LIKE 'bbf_original_rel_name=%' THEN substring(c.reloptions[1], 23)
-				 	ELSE c.relname
-			     END AS sys.nvarchar(128)) AS "TABLE_NAME",
-
-			CAST(CASE
-				 	WHEN a.attoptions[1] LIKE 'bbf_original_name=%' THEN substring(a.attoptions[1], 19)
-				 	ELSE a.attname 
-			     END AS sys.nvarchar(128)) AS "COLUMN_NAME",
-			
-			CAST(a.attnum AS int) AS "ORDINAL_POSITION",
-			CAST(CASE WHEN a.attgenerated = '' THEN pg_get_expr(ad.adbin, ad.adrelid) END AS sys.nvarchar(4000)) AS "COLUMN_DEFAULT",
-			CAST(CASE WHEN a.attnotnull OR (t.typtype = 'd' AND t.typnotnull) THEN 'NO' ELSE 'YES' END
-				AS varchar(3))
-				AS "IS_NULLABLE",
-
-			CAST(
-				CASE WHEN tsql_type_name = 'sysname' THEN sys.translate_pg_type_to_tsql(t.typbasetype)
-				WHEN tsql_type_name.tsql_type_name IS NULL THEN format_type(t.oid, NULL::integer)
-				ELSE tsql_type_name END
-				AS sys.nvarchar(128))
-				AS "DATA_TYPE",
-
-			CAST(
-				information_schema_tsql._pgtsql_char_max_length(tsql_type_name, true_typmod)
-				AS int)
-				AS "CHARACTER_MAXIMUM_LENGTH",
-
-			CAST(
-				information_schema_tsql._pgtsql_char_octet_length(tsql_type_name, true_typmod)
-				AS int)
-				AS "CHARACTER_OCTET_LENGTH",
-
-			CAST(
-				/* Handle Tinyint separately */
-				information_schema_tsql._pgtsql_numeric_precision(tsql_type_name, true_typid, true_typmod)
-				AS sys.tinyint)
-				AS "NUMERIC_PRECISION",
-
-			CAST(
-				information_schema_tsql._pgtsql_numeric_precision_radix(tsql_type_name, true_typid, true_typmod)
-				AS smallint)
-				AS "NUMERIC_PRECISION_RADIX",
-
-			CAST(
-				information_schema_tsql._pgtsql_numeric_scale(tsql_type_name, true_typid, true_typmod)
-				AS int)
-				AS "NUMERIC_SCALE",
-
-			CAST(
-				information_schema_tsql._pgtsql_datetime_precision(tsql_type_name, true_typmod)
-				AS smallint)
-				AS "DATETIME_PRECISION",
-
-			CAST(null AS sys.nvarchar(128)) AS "CHARACTER_SET_CATALOG",
-			CAST(null AS sys.nvarchar(128)) AS "CHARACTER_SET_SCHEMA",
-			/*
-			 * TODO: We need to first create mapping of collation name to char-set name;
-			 * Until then return null.
-			 */
-			CAST(null AS sys.nvarchar(128)) AS "CHARACTER_SET_NAME",
-
-			CAST(NULL as sys.nvarchar(128)) AS "COLLATION_CATALOG",
-			CAST(NULL as sys.nvarchar(128)) AS "COLLATION_SCHEMA",
-
-			/* Returns Babelfish specific collation name. */
-			CAST(co.collname AS sys.nvarchar(128)) AS "COLLATION_NAME",
-
-			CAST(CASE WHEN t.typtype = 'd' AND nt.nspname <> 'pg_catalog' AND nt.nspname <> 'sys'
-				THEN nc.dbname ELSE null END
-				AS sys.nvarchar(128)) AS "DOMAIN_CATALOG",
-			CAST(CASE WHEN t.typtype = 'd' AND nt.nspname <> 'pg_catalog' AND nt.nspname <> 'sys'
-				THEN ext.orig_name ELSE null END
-				AS sys.nvarchar(128)) AS "DOMAIN_SCHEMA",
-			CAST(CASE WHEN t.typtype = 'd' AND nt.nspname <> 'pg_catalog' AND nt.nspname <> 'sys'
-				THEN t.typname ELSE null END
-				AS sys.nvarchar(128)) AS "DOMAIN_NAME"
-
-	FROM (pg_attribute a LEFT JOIN pg_attrdef ad ON attrelid = adrelid AND attnum = adnum)
-		JOIN (pg_class c JOIN sys.pg_namespace_ext nc ON (c.relnamespace = nc.oid)) ON a.attrelid = c.oid
-		JOIN (pg_type t JOIN pg_namespace nt ON (t.typnamespace = nt.oid)) ON a.atttypid = t.oid
-		LEFT JOIN (pg_type bt JOIN pg_namespace nbt ON (bt.typnamespace = nbt.oid))
-			ON (t.typtype = 'd' AND t.typbasetype = bt.oid)
-		LEFT JOIN pg_collation co on co.oid = a.attcollation
-		LEFT OUTER JOIN sys.babelfish_namespace_ext ext on nc.nspname = ext.nspname,
-		information_schema_tsql._pgtsql_truetypid(nt, a, t) AS true_typid,
-		information_schema_tsql._pgtsql_truetypmod(nt, a, t) AS true_typmod,
-		sys.translate_pg_type_to_tsql(true_typid) AS tsql_type_name
-
-	WHERE (NOT pg_is_other_temp_schema(nc.oid))
-		AND a.attnum > 0 AND NOT a.attisdropped
-		AND c.relkind IN ('r', 'v', 'p')
-		AND (pg_has_role(c.relowner, 'USAGE')
-			OR has_column_privilege(c.oid, a.attnum,
-									'SELECT, INSERT, UPDATE, REFERENCES'))
-		AND ext.dbid =sys.db_id();
-
-CREATE OR REPLACE VIEW information_schema_tsql.columns AS
-	SELECT
-		"TABLE_CATALOG",
-		"TABLE_SCHEMA",
-		"TABLE_NAME",
-		"COLUMN_NAME",
-		"ORDINAL_POSITION",
-		"COLUMN_DEFAULT",
-		"IS_NULLABLE",
-		"DATA_TYPE",
-		"CHARACTER_MAXIMUM_LENGTH",
-		"CHARACTER_OCTET_LENGTH",
-		"NUMERIC_PRECISION",
-		"NUMERIC_PRECISION_RADIX",
-		"NUMERIC_SCALE",
-		"DATETIME_PRECISION",
-		"CHARACTER_SET_CATALOG",
-		"CHARACTER_SET_SCHEMA",
-		"CHARACTER_SET_NAME",
-		"COLLATION_CATALOG",
-		"COLLATION_SCHEMA",
-		"COLLATION_NAME",
-		"DOMAIN_CATALOG",
-		"DOMAIN_SCHEMA",
-		"DOMAIN_NAME"
-	
-	FROM information_schema_tsql.columns_internal;
-
-GRANT SELECT ON information_schema_tsql.columns TO PUBLIC;
-
-CREATE OR REPLACE VIEW information_schema_tsql.COLUMN_DOMAIN_USAGE AS
-    SELECT isc_col."DOMAIN_CATALOG",
-           isc_col."DOMAIN_SCHEMA" ,
-           CAST(isc_col."DOMAIN_NAME" AS sys.sysname),
-           isc_col."TABLE_CATALOG",
-           isc_col."TABLE_SCHEMA",
-           CAST(isc_col."TABLE_NAME" AS sys.sysname),
-           CAST(isc_col."COLUMN_NAME" AS sys.sysname)
-
-    FROM information_schema_tsql.columns_internal AS isc_col
-    WHERE isc_col."DOMAIN_NAME" IS NOT NULL;
-
-GRANT SELECT ON information_schema_tsql.COLUMN_DOMAIN_USAGE TO PUBLIC;
-
-CREATE OR REPLACE VIEW sys.sp_columns_100_view AS
-  SELECT 
-  CAST(t4."TABLE_CATALOG" AS sys.sysname) AS TABLE_QUALIFIER,
-  CAST(t4."TABLE_SCHEMA" AS sys.sysname) AS TABLE_OWNER,
-  CAST(t4."TABLE_NAME" AS sys.sysname) AS TABLE_NAME,
-  CAST(t4."COLUMN_NAME" AS sys.sysname) AS COLUMN_NAME,
-  CAST(t5.data_type AS smallint) AS DATA_TYPE,
-  CAST(coalesce(tsql_type_name, t.typname) AS sys.sysname) AS TYPE_NAME,
-
-  CASE WHEN t4."CHARACTER_MAXIMUM_LENGTH" = -1 THEN 0::INT
-    WHEN a.atttypmod != -1
-    THEN
-    CAST(coalesce(t4."NUMERIC_PRECISION", t4."CHARACTER_MAXIMUM_LENGTH", sys.tsql_type_precision_helper(t4."DATA_TYPE", a.atttypmod)) AS INT)
-    WHEN tsql_type_name = 'timestamp'
-    THEN 8
-    ELSE
-    CAST(coalesce(t4."NUMERIC_PRECISION", t4."CHARACTER_MAXIMUM_LENGTH", sys.tsql_type_precision_helper(t4."DATA_TYPE", t.typtypmod)) AS INT)
-  END AS PRECISION,
-
-  CASE WHEN a.atttypmod != -1
-    THEN
-    CAST(sys.tsql_type_length_for_sp_columns_helper(t4."DATA_TYPE", a.attlen, a.atttypmod) AS int)
-    ELSE
-    CAST(sys.tsql_type_length_for_sp_columns_helper(t4."DATA_TYPE", a.attlen, t.typtypmod) AS int)
-  END AS LENGTH,
-
-
-  CASE WHEN a.atttypmod != -1
-    THEN
-    CAST(coalesce(t4."NUMERIC_SCALE", sys.tsql_type_scale_helper(t4."DATA_TYPE", a.atttypmod, true)) AS smallint)
-    ELSE
-    CAST(coalesce(t4."NUMERIC_SCALE", sys.tsql_type_scale_helper(t4."DATA_TYPE", t.typtypmod, true)) AS smallint)
-  END AS SCALE,
-
-
-  CAST(coalesce(t4."NUMERIC_PRECISION_RADIX", sys.tsql_type_radix_for_sp_columns_helper(t4."DATA_TYPE")) AS smallint) AS RADIX,
-  case
-    when t4."IS_NULLABLE" = 'YES' then CAST(1 AS smallint)
-    else CAST(0 AS smallint)
-  end AS NULLABLE,
-
-  CAST(NULL AS varchar(254)) AS remarks,
-  CAST(t4."COLUMN_DEFAULT" AS sys.nvarchar(4000)) AS COLUMN_DEF,
-  CAST(t5.sql_data_type AS smallint) AS SQL_DATA_TYPE,
-  CAST(t5.SQL_DATETIME_SUB AS smallint) AS SQL_DATETIME_SUB,
-
-  CASE WHEN t4."DATA_TYPE" = 'xml' THEN 0::INT
-    WHEN t4."DATA_TYPE" = 'sql_variant' THEN 8000::INT
-    WHEN t4."CHARACTER_MAXIMUM_LENGTH" = -1 THEN 0::INT
-    ELSE CAST(t4."CHARACTER_OCTET_LENGTH" AS int)
-  END AS CHAR_OCTET_LENGTH,
-
-  CAST(t4."ORDINAL_POSITION" AS int) AS ORDINAL_POSITION,
-  CAST(t4."IS_NULLABLE" AS varchar(254)) AS IS_NULLABLE,
-  CAST(t5.ss_data_type AS sys.tinyint) AS SS_DATA_TYPE,
-  CAST(0 AS smallint) AS SS_IS_SPARSE,
-  CAST(0 AS smallint) AS SS_IS_COLUMN_SET,
-  CAST(t6.is_computed as smallint) AS SS_IS_COMPUTED,
-  CAST(t6.is_identity as smallint) AS SS_IS_IDENTITY,
-  CAST(NULL AS varchar(254)) SS_UDT_CATALOG_NAME,
-  CAST(NULL AS varchar(254)) SS_UDT_SCHEMA_NAME,
-  CAST(NULL AS varchar(254)) SS_UDT_ASSEMBLY_TYPE_NAME,
-  CAST(NULL AS varchar(254)) SS_XML_SCHEMACOLLECTION_CATALOG_NAME,
-  CAST(NULL AS varchar(254)) SS_XML_SCHEMACOLLECTION_SCHEMA_NAME,
-  CAST(NULL AS varchar(254)) SS_XML_SCHEMACOLLECTION_NAME
-
-  FROM pg_catalog.pg_class t1
-     JOIN sys.pg_namespace_ext t2 ON t1.relnamespace = t2.oid
-     JOIN pg_catalog.pg_roles t3 ON t1.relowner = t3.oid
-     LEFT OUTER JOIN sys.babelfish_namespace_ext ext on t2.nspname = ext.nspname
-     JOIN information_schema_tsql.columns_internal t4 ON (t1.oid = t4."TABLE_OID")
-     LEFT JOIN pg_attribute a on a.attrelid = t1.oid AND a.attname::sys.nvarchar(128) = t4."COLUMN_NAME"
-     LEFT JOIN pg_type t ON t.oid = a.atttypid
-     LEFT JOIN sys.columns t6 ON
-     (
-      t1.oid = t6.object_id AND
-      t4."ORDINAL_POSITION" = t6.column_id
-     )
-     , sys.translate_pg_type_to_tsql(a.atttypid) AS tsql_type_name
-     , sys.spt_datatype_info_table AS t5
-  WHERE (t4."DATA_TYPE" = CAST(t5.TYPE_NAME AS sys.nvarchar(128)) OR (t4."DATA_TYPE" = 'bytea' AND t5.TYPE_NAME = 'image'))
-    AND ext.dbid = sys.db_id();
-
-GRANT SELECT on sys.sp_columns_100_view TO PUBLIC;
-
-CREATE OR REPLACE VIEW sys.sp_statistics_view AS
-SELECT
-CAST(t3."TABLE_CATALOG" AS sys.sysname) AS TABLE_QUALIFIER,
-CAST(t3."TABLE_SCHEMA" AS sys.sysname) AS TABLE_OWNER,
-CAST(t3."TABLE_NAME" AS sys.sysname) AS TABLE_NAME,
-CAST(NULL AS smallint) AS NON_UNIQUE,
-CAST(NULL AS sys.sysname) AS INDEX_QUALIFIER,
-CAST(NULL AS sys.sysname) AS INDEX_NAME,
-CAST(0 AS smallint) AS TYPE,
-CAST(NULL AS smallint) AS SEQ_IN_INDEX,
-CAST(NULL AS sys.sysname) AS COLUMN_NAME,
-CAST(NULL AS sys.varchar(1)) AS COLLATION,
-CAST(t1.reltuples AS int) AS CARDINALITY,
-CAST(t1.relpages AS int) AS PAGES,
-CAST(NULL AS sys.varchar(128)) AS FILTER_CONDITION
-FROM pg_catalog.pg_class t1
-    JOIN sys.schemas s1 ON s1.schema_id = t1.relnamespace
-    JOIN information_schema_tsql.columns_internal t3 ON (t1.oid = t3."TABLE_OID")
-    , generate_series(0,31) seq -- SQL server has max 32 columns per index
-UNION
-SELECT
-CAST(t4."TABLE_CATALOG" AS sys.sysname) AS TABLE_QUALIFIER,
-CAST(t4."TABLE_SCHEMA" AS sys.sysname) AS TABLE_OWNER,
-CAST(t4."TABLE_NAME" AS sys.sysname) AS TABLE_NAME,
-CASE
-WHEN t5.indisunique = 't' THEN CAST(0 AS smallint)
-ELSE CAST(1 AS smallint)
-END AS NON_UNIQUE,
-CAST(t1.relname AS sys.sysname) AS INDEX_QUALIFIER,
--- the index name created by CREATE INDEX is re-mapped, find it (by checking
--- the ones not in pg_constraint) and restoring it back before display
-CASE 
-WHEN t8.oid > 0 THEN CAST(t6.relname AS sys.sysname)
-ELSE CAST(SUBSTRING(t6.relname,1,LENGTH(t6.relname)-32-LENGTH(t1.relname)) AS sys.sysname) 
-END AS INDEX_NAME,
-CASE
-WHEN t5.indisclustered = 't' THEN CAST(1 AS smallint)
-ELSE CAST(3 AS smallint)
-END AS TYPE,
-CAST(seq + 1 AS smallint) AS SEQ_IN_INDEX,
-CAST(t4."COLUMN_NAME" AS sys.sysname) AS COLUMN_NAME,
-CAST('A' AS sys.varchar(1)) AS COLLATION,
-CAST(t7.n_distinct AS int) AS CARDINALITY,
-CAST(0 AS int) AS PAGES, --not supported
-CAST(NULL AS sys.varchar(128)) AS FILTER_CONDITION
-FROM pg_catalog.pg_class t1
-    JOIN sys.schemas s1 ON s1.schema_id = t1.relnamespace
-    JOIN pg_catalog.pg_roles t3 ON t1.relowner = t3.oid
-    JOIN information_schema_tsql.columns_internal t4 ON (t1.oid = t4."TABLE_OID")
-	JOIN (pg_catalog.pg_index t5 JOIN
-		pg_catalog.pg_class t6 ON t5.indexrelid = t6.oid) ON t1.oid = t5.indrelid
-	JOIN pg_catalog.pg_namespace nsp ON (t1.relnamespace = nsp.oid)
-	LEFT JOIN pg_catalog.pg_stats t7 ON (t1.relname = t7.tablename AND t7.schemaname = nsp.nspname)
-	LEFT JOIN pg_catalog.pg_constraint t8 ON t5.indexrelid = t8.conindid
-    , generate_series(0,31) seq -- SQL server has max 32 columns per index
-WHERE CAST(t4."ORDINAL_POSITION" AS smallint) = ANY (t5.indkey)
-    AND CAST(t4."ORDINAL_POSITION" AS smallint) = t5.indkey[seq];
-GRANT SELECT on sys.sp_statistics_view TO PUBLIC;
-
-CREATE OR REPLACE VIEW sys.sp_pkeys_view AS
-SELECT
-CAST(t4."TABLE_CATALOG" AS sys.sysname) AS TABLE_QUALIFIER,
-CAST(t4."TABLE_SCHEMA" AS sys.sysname) AS TABLE_OWNER,
-CAST(t4."TABLE_NAME" AS sys.sysname) AS TABLE_NAME,
-CAST(t4."COLUMN_NAME" AS sys.sysname) AS COLUMN_NAME,
-CAST(seq AS smallint) AS KEY_SEQ,
-CAST(t5.conname AS sys.sysname) AS PK_NAME
-FROM pg_catalog.pg_class t1 
-	JOIN sys.pg_namespace_ext t2 ON t1.relnamespace = t2.oid
-	JOIN pg_catalog.pg_roles t3 ON t1.relowner = t3.oid
-  LEFT OUTER JOIN sys.babelfish_namespace_ext ext on t2.nspname = ext.nspname
-	JOIN information_schema_tsql.columns_internal t4 ON (t1.oid = t4."TABLE_OID")
-	JOIN pg_constraint t5 ON t1.oid = t5.conrelid
-	, generate_series(1,16) seq -- SQL server has max 16 columns per primary key
-WHERE t5.contype = 'p'
-	AND CAST(t4."ORDINAL_POSITION" AS smallint) = ANY (t5.conkey)
-	AND CAST(t4."ORDINAL_POSITION" AS smallint) = t5.conkey[seq]
-  AND ext.dbid = sys.db_id();
-
-GRANT SELECT on sys.sp_pkeys_view TO PUBLIC;
-
-ALTER VIEW sys.spt_columns_view_managed RENAME TO spt_columns_view_managed_4_0_0;
-
-CREATE OR REPLACE VIEW sys.spt_columns_view_managed AS
-SELECT
-    o.object_id                     AS OBJECT_ID,
-    isc."TABLE_CATALOG"::information_schema.sql_identifier               AS TABLE_CATALOG,
-    isc."TABLE_SCHEMA"::information_schema.sql_identifier                AS TABLE_SCHEMA,
-    o.name                          AS TABLE_NAME,
-    c.name                          AS COLUMN_NAME,
-    isc."ORDINAL_POSITION"::information_schema.cardinal_number           AS ORDINAL_POSITION,
-    isc."COLUMN_DEFAULT"::information_schema.character_data              AS COLUMN_DEFAULT,
-    isc."IS_NULLABLE"::information_schema.yes_or_no                      AS IS_NULLABLE,
-    isc."DATA_TYPE"::information_schema.character_data                   AS DATA_TYPE,
-
-    CAST (CASE WHEN isc."CHARACTER_MAXIMUM_LENGTH" < 0 THEN 0 ELSE isc."CHARACTER_MAXIMUM_LENGTH" END
-		AS information_schema.cardinal_number) AS CHARACTER_MAXIMUM_LENGTH,
-
-    CAST (CASE WHEN isc."CHARACTER_OCTET_LENGTH" < 0 THEN 0 ELSE isc."CHARACTER_OCTET_LENGTH" END
-		AS information_schema.cardinal_number)      AS CHARACTER_OCTET_LENGTH,
-
-    CAST (CASE WHEN isc."NUMERIC_PRECISION" < 0 THEN 0 ELSE isc."NUMERIC_PRECISION" END
-		AS information_schema.cardinal_number)      AS NUMERIC_PRECISION,
-
-    CAST (CASE WHEN isc."NUMERIC_PRECISION_RADIX" < 0 THEN 0 ELSE isc."NUMERIC_PRECISION_RADIX" END
-		AS information_schema.cardinal_number)      AS NUMERIC_PRECISION_RADIX,
-
-    CAST (CASE WHEN isc."NUMERIC_SCALE" < 0 THEN 0 ELSE isc."NUMERIC_SCALE" END
-		AS information_schema.cardinal_number)      AS NUMERIC_SCALE,
-
-    CAST (CASE WHEN isc."DATETIME_PRECISION" < 0 THEN 0 ELSE isc."DATETIME_PRECISION" END
-		AS information_schema.cardinal_number)      AS DATETIME_PRECISION,
-
-    isc."CHARACTER_SET_CATALOG"::information_schema.sql_identifier       AS CHARACTER_SET_CATALOG,
-    isc."CHARACTER_SET_SCHEMA"::information_schema.sql_identifier        AS CHARACTER_SET_SCHEMA,
-    isc."CHARACTER_SET_NAME"::information_schema.sql_identifier          AS CHARACTER_SET_NAME,
-    isc."COLLATION_CATALOG"::information_schema.sql_identifier           AS COLLATION_CATALOG,
-    isc."COLLATION_SCHEMA"::information_schema.sql_identifier            AS COLLATION_SCHEMA,
-    c.collation_name                                                     AS COLLATION_NAME,
-    isc."DOMAIN_CATALOG"::information_schema.sql_identifier              AS DOMAIN_CATALOG,
-    isc."DOMAIN_SCHEMA"::information_schema.sql_identifier               AS DOMAIN_SCHEMA,
-    isc."DOMAIN_NAME"::information_schema.sql_identifier                 AS DOMAIN_NAME,
-    c.is_sparse                     AS IS_SPARSE,
-    c.is_column_set                 AS IS_COLUMN_SET,
-    c.is_filestream                 AS IS_FILESTREAM
-FROM
-    sys.objects o JOIN sys.columns c ON
-        (
-            c.object_id = o.object_id and
-            o.type in ('U', 'V')  -- limit columns to tables and views
-        )
-    LEFT JOIN information_schema_tsql.columns_internal isc ON
-        (
-            o.object_id = isc."TABLE_OID" AND
-            c.name = isc."COLUMN_NAME"
-        )
-    WHERE CAST("COLUMN_NAME" AS sys.nvarchar(128)) NOT IN ('cmin', 'cmax', 'xmin', 'xmax', 'ctid', 'tableoid');
-GRANT SELECT ON sys.spt_columns_view_managed TO PUBLIC;
->>>>>>> 3c80d6d4
 
 CALL sys.babelfish_drop_deprecated_object('view', 'sys', 'sysforeignkeys_deprecated_3_5_0');
 CALL sys.babelfish_drop_deprecated_object('view', 'sys', 'system_objects_deprecated_3_5_0');
