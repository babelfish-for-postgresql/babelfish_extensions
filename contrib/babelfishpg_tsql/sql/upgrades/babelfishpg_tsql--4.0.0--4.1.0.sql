--- conflicted
+++ resolved
@@ -2774,7 +2774,97 @@
     WHERE CAST("COLUMN_NAME" AS sys.nvarchar(128)) NOT IN ('cmin', 'cmax', 'xmin', 'xmax', 'ctid', 'tableoid');
 GRANT SELECT ON sys.spt_columns_view_managed TO PUBLIC;
 
-<<<<<<< HEAD
+
+
+CREATE OR REPLACE PROCEDURE sys.sp_procedure_params_100_managed(IN "@procedure_name" sys.sysname, 
+                                                                IN "@group_number" integer DEFAULT 1, 
+                                                                IN "@procedure_schema" sys.sysname DEFAULT NULL, 
+                                                                IN "@parameter_name" sys.sysname DEFAULT NULL)
+AS $$
+BEGIN
+	IF @procedure_schema IS NULL
+		BEGIN
+			SELECT @procedure_schema = default_schema_name from sys.babelfish_authid_user_ext WHERE orig_username = user_name() AND database_name = db_name();
+		END
+
+        SELECT 	v.column_name AS [PARAMETER_NAME],
+		CAST (CASE v.column_type
+			WHEN 5 THEN 4
+                        WHEN 3 THEN 4
+                        ELSE v.column_type END
+                     	AS smallint) AS [PARAMETER_TYPE],
+        	CAST (CASE v.type_name
+			WHEN 'int' THEN 8
+                        WHEN 'nchar' THEN 10
+                        WHEN 'char' THEN 3
+                        WHEN 'date' THEN 31
+                        WHEN 'nvarchar' THEN 12
+                        WHEN 'varchar' THEN 22
+                        WHEN 'table' THEN 23
+                        WHEN 'datetime' THEN 4
+                        WHEN 'datetime2' THEN 33
+                        WHEN 'datetimeoffset' THEN 34
+                        WHEN 'smalldatetime' THEN 15
+			WHEN 'time' THEN 32
+                        WHEN 'decimal' THEN 5
+			WHEN 'numeric' THEN 5
+                        WHEN 'float' THEN 6
+                        WHEN 'real' THEN 13
+                        WHEN 'nchar' THEN 10
+                        WHEN 'flag' THEN 2
+                        WHEN 'money' THEN 9
+                        WHEN 'smallmoney' THEN 17
+                        WHEN 'tinyint' THEN 20
+                        WHEN 'smallint' THEN 16
+                        WHEN 'bigint' THEN 0
+                        WHEN 'bit' THEN 2
+			WHEN 'text' THEN 18
+			WHEN 'ntext' THEN 11
+			WHEN 'binary' THEN 1
+			WHEN 'varbinary' THEN 21
+			WHEN 'image' THEN 7
+                        ELSE 0 END
+                	AS smallint) AS [MANAGED_DATA_TYPE],
+        	CAST (CASE 
+			WHEN v.type_name IN (N'nchar', N'nvarchar') AND p.max_length <> -1 THEN p.max_length / 2
+			WHEN v.type_name IN (N'char', N'varchar', N'binary', N'varbinary') AND p.max_length <> -1 THEN p.max_length
+			WHEN v.type_name IN (N'nvarchar', N'varchar', N'varbinary') AND p.max_length = -1 THEN 0
+                	WHEN v.type_name IN (N'text', N'image') THEN 2147483647
+                	WHEN v.type_name = 'ntext' THEN 1073741823
+                	ELSE NULL END 
+			AS INT) AS [CHARACTER_MAXIMUM_LENGTH],
+        	CAST(CASE 
+			WHEN v.type_name IN (N'int', N'smallint', N'bigint', N'tinyint', N'float', N'real', N'decimal', N'numeric', N'money', N'smallmoney') 
+				THEN v.PRECISION
+			ELSE NULL END 
+			AS smallint) AS [NUMERIC_PRECISION],
+        	CAST(CASE 
+			WHEN v.type_name IN (N'decimal', N'numeric') THEN v.SCALE 
+			ELSE NULL END 
+			AS smallint ) AS [NUMERIC_SCALE],
+        	CAST(NULL AS sys.nvarchar(128)) AS [TYPE_CATALOG_NAME],
+        	CAST(NULL AS sys.nvarchar(128)) AS [TYPE_SCHEMA_NAME],
+        	CAST(v.TYPE_NAME AS sys.nvarchar(128)) AS [TYPE_NAME],
+        	CAST(NULL AS sys.nvarchar(128)) AS XML_CATALOGNAME,
+        	CAST(NULL AS sys.nvarchar(128)) AS XML_SCHEMANAME,
+        	CAST(NULL AS sys.nvarchar(128)) AS XML_SCHEMACOLLECTIONNAME,
+        	CAST(CASE
+			WHEN v.type_name = 'datetime' THEN 3
+                    	WHEN v.type_name IN (N'datetime2', N'datetimeoffset', N'time') THEN 7
+			WHEN v.type_name IN (N'date', N'smalldatetime') THEN 0
+                    	ELSE NULL END AS int) AS [SS_DATETIME_PRECISION]
+   	FROM sys.sp_sproc_columns_view v
+   	LEFT OUTER JOIN sys.all_parameters AS p 
+	ON v.column_name = p.name AND p.object_id = object_id(CONCAT(@procedure_schema, '.', @procedure_name))
+   	WHERE v.original_procedure_name = @procedure_name
+    	AND v.procedure_owner = @procedure_schema
+	AND (@parameter_name IS NULL OR column_name = @parameter_name)
+	AND @group_number = 1
+    	ORDER BY PROCEDURE_OWNER, PROCEDURE_NAME, ORDINAL_POSITION;
+END;
+$$ LANGUAGE pltsql;
+GRANT EXECUTE ON PROCEDURE sys.sp_procedure_params_100_managed TO PUBLIC;
+
 create or replace view sys.table_types_internal as
 SELECT pt.typrelid
     FROM pg_catalog.pg_type pt
@@ -3009,114 +3099,6 @@
 and has_table_privilege(t.oid, 'SELECT,INSERT,UPDATE,DELETE,TRUNCATE,TRIGGER');
 GRANT SELECT ON sys.indexes TO PUBLIC;
 
-CALL sys.babelfish_drop_deprecated_object('view', 'sys', 'sysforeignkeys_deprecated_3_5_0');
-CALL sys.babelfish_drop_deprecated_object('view', 'sys', 'system_objects_deprecated_3_5_0');
-CALL sys.babelfish_drop_deprecated_object('view', 'sys', 'syscolumns_deprecated_3_5_0');
-CALL sys.babelfish_drop_deprecated_object('view', 'sys', 'dm_exec_connections_deprecated_3_5_0');
-CALL sys.babelfish_drop_deprecated_object('view', 'sys', 'xml_indexes_connections_deprecated_3_5_0');
-CALL sys.babelfish_drop_deprecated_object('view', 'sys', 'stats__deprecated_3_5_0');
-CALL sys.babelfish_drop_deprecated_object('view', 'sys', 'data_spaces_deprecated_3_5_0');
-CALL sys.babelfish_drop_deprecated_object('view', 'sys', 'sysprocesses_deprecated_3_5_0');
-CALL sys.babelfish_drop_deprecated_object('view', 'sys', 'key_constraints_deprecated_3_5_0');
-CALL sys.babelfish_drop_deprecated_object('view', 'sys', 'foreign_keys_deprecated_3_5_0');
-CALL sys.babelfish_drop_deprecated_object('view', 'sys', 'views_deprecated_3_5_0');
-CALL sys.babelfish_drop_deprecated_object('view', 'sys', 'tables_deprecated_3_5_0');
-CALL sys.babelfish_drop_deprecated_object('view', 'sys', 'default_constraints_deprecated_3_5_0');
-CALL sys.babelfish_drop_deprecated_object('view', 'sys', 'check_constraints_deprecated_3_5_0');
-CALL sys.babelfish_drop_deprecated_object('view', 'sys', 'types_deprecated_3_5_0');
-CALL sys.babelfish_drop_deprecated_object('view', 'sys', 'table_types_deprecated_3_5_0');
-CALL sys.babelfish_drop_deprecated_object('view', 'sys', 'systypes_deprecated_3_5_0');
-CALL sys.babelfish_drop_deprecated_object('view', 'sys', 'spt_columns_view_managed_4_0_0');
-=======
-CREATE OR REPLACE PROCEDURE sys.sp_procedure_params_100_managed(IN "@procedure_name" sys.sysname, 
-                                                                IN "@group_number" integer DEFAULT 1, 
-                                                                IN "@procedure_schema" sys.sysname DEFAULT NULL, 
-                                                                IN "@parameter_name" sys.sysname DEFAULT NULL)
-AS $$
-BEGIN
-	IF @procedure_schema IS NULL
-		BEGIN
-			SELECT @procedure_schema = default_schema_name from sys.babelfish_authid_user_ext WHERE orig_username = user_name() AND database_name = db_name();
-		END
-
-        SELECT 	v.column_name AS [PARAMETER_NAME],
-		CAST (CASE v.column_type
-			WHEN 5 THEN 4
-                        WHEN 3 THEN 4
-                        ELSE v.column_type END
-                     	AS smallint) AS [PARAMETER_TYPE],
-        	CAST (CASE v.type_name
-			WHEN 'int' THEN 8
-                        WHEN 'nchar' THEN 10
-                        WHEN 'char' THEN 3
-                        WHEN 'date' THEN 31
-                        WHEN 'nvarchar' THEN 12
-                        WHEN 'varchar' THEN 22
-                        WHEN 'table' THEN 23
-                        WHEN 'datetime' THEN 4
-                        WHEN 'datetime2' THEN 33
-                        WHEN 'datetimeoffset' THEN 34
-                        WHEN 'smalldatetime' THEN 15
-			WHEN 'time' THEN 32
-                        WHEN 'decimal' THEN 5
-			WHEN 'numeric' THEN 5
-                        WHEN 'float' THEN 6
-                        WHEN 'real' THEN 13
-                        WHEN 'nchar' THEN 10
-                        WHEN 'flag' THEN 2
-                        WHEN 'money' THEN 9
-                        WHEN 'smallmoney' THEN 17
-                        WHEN 'tinyint' THEN 20
-                        WHEN 'smallint' THEN 16
-                        WHEN 'bigint' THEN 0
-                        WHEN 'bit' THEN 2
-			WHEN 'text' THEN 18
-			WHEN 'ntext' THEN 11
-			WHEN 'binary' THEN 1
-			WHEN 'varbinary' THEN 21
-			WHEN 'image' THEN 7
-                        ELSE 0 END
-                	AS smallint) AS [MANAGED_DATA_TYPE],
-        	CAST (CASE 
-			WHEN v.type_name IN (N'nchar', N'nvarchar') AND p.max_length <> -1 THEN p.max_length / 2
-			WHEN v.type_name IN (N'char', N'varchar', N'binary', N'varbinary') AND p.max_length <> -1 THEN p.max_length
-			WHEN v.type_name IN (N'nvarchar', N'varchar', N'varbinary') AND p.max_length = -1 THEN 0
-                	WHEN v.type_name IN (N'text', N'image') THEN 2147483647
-                	WHEN v.type_name = 'ntext' THEN 1073741823
-                	ELSE NULL END 
-			AS INT) AS [CHARACTER_MAXIMUM_LENGTH],
-        	CAST(CASE 
-			WHEN v.type_name IN (N'int', N'smallint', N'bigint', N'tinyint', N'float', N'real', N'decimal', N'numeric', N'money', N'smallmoney') 
-				THEN v.PRECISION
-			ELSE NULL END 
-			AS smallint) AS [NUMERIC_PRECISION],
-        	CAST(CASE 
-			WHEN v.type_name IN (N'decimal', N'numeric') THEN v.SCALE 
-			ELSE NULL END 
-			AS smallint ) AS [NUMERIC_SCALE],
-        	CAST(NULL AS sys.nvarchar(128)) AS [TYPE_CATALOG_NAME],
-        	CAST(NULL AS sys.nvarchar(128)) AS [TYPE_SCHEMA_NAME],
-        	CAST(v.TYPE_NAME AS sys.nvarchar(128)) AS [TYPE_NAME],
-        	CAST(NULL AS sys.nvarchar(128)) AS XML_CATALOGNAME,
-        	CAST(NULL AS sys.nvarchar(128)) AS XML_SCHEMANAME,
-        	CAST(NULL AS sys.nvarchar(128)) AS XML_SCHEMACOLLECTIONNAME,
-        	CAST(CASE
-			WHEN v.type_name = 'datetime' THEN 3
-                    	WHEN v.type_name IN (N'datetime2', N'datetimeoffset', N'time') THEN 7
-			WHEN v.type_name IN (N'date', N'smalldatetime') THEN 0
-                    	ELSE NULL END AS int) AS [SS_DATETIME_PRECISION]
-   	FROM sys.sp_sproc_columns_view v
-   	LEFT OUTER JOIN sys.all_parameters AS p 
-	ON v.column_name = p.name AND p.object_id = object_id(CONCAT(@procedure_schema, '.', @procedure_name))
-   	WHERE v.original_procedure_name = @procedure_name
-    	AND v.procedure_owner = @procedure_schema
-	AND (@parameter_name IS NULL OR column_name = @parameter_name)
-	AND @group_number = 1
-    	ORDER BY PROCEDURE_OWNER, PROCEDURE_NAME, ORDINAL_POSITION;
-END;
-$$ LANGUAGE pltsql;
-GRANT EXECUTE ON PROCEDURE sys.sp_procedure_params_100_managed TO PUBLIC;
-
 CALL sys.babelfish_drop_deprecated_object('view', 'sys', 'sysforeignkeys_deprecated_4_1_0');
 CALL sys.babelfish_drop_deprecated_object('view', 'sys', 'system_objects_deprecated_4_1_0');
 CALL sys.babelfish_drop_deprecated_object('view', 'sys', 'syscolumns_deprecated_4_1_0');
@@ -3135,7 +3117,6 @@
 CALL sys.babelfish_drop_deprecated_object('view', 'sys', 'table_types_deprecated_4_1_0');
 CALL sys.babelfish_drop_deprecated_object('view', 'sys', 'systypes_deprecated_4_1_0');
 CALL sys.babelfish_drop_deprecated_object('view', 'sys', 'spt_columns_view_managed_4_1_0');
->>>>>>> 4117ce2f
 
 -- Drops the temporary procedure used by the upgrade script.
 -- Please have this be one of the last statements executed in this upgrade script.
