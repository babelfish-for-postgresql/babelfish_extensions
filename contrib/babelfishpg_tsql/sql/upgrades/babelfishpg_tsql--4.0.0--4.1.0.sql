--- conflicted
+++ resolved
@@ -2865,7 +2865,17 @@
 $$ LANGUAGE pltsql;
 GRANT EXECUTE ON PROCEDURE sys.sp_procedure_params_100_managed TO PUBLIC;
 
-<<<<<<< HEAD
+-- BABELFISH_SCHEMA_PERMISSIONS
+CREATE TABLE IF NOT EXISTS sys.babelfish_schema_permissions (
+  dbid smallint NOT NULL,
+  schema_name sys.NVARCHAR(128) NOT NULL COLLATE sys.database_default,
+  object_name sys.NVARCHAR(128) NOT NULL COLLATE sys.database_default,
+  permission INT NOT NULL,
+  grantee sys.NVARCHAR(128) NOT NULL COLLATE sys.database_default,
+  object_type CHAR(1) NOT NULL COLLATE sys.database_default,
+  PRIMARY KEY(dbid, schema_name, object_name, grantee, object_type)
+);
+
 create or replace view sys.table_types_internal as
 SELECT pt.typrelid
     FROM pg_catalog.pg_type pt
@@ -3100,18 +3110,6 @@
 and has_table_privilege(t.oid, 'SELECT,INSERT,UPDATE,DELETE,TRUNCATE,TRIGGER')
 order by object_id, type_desc;
 GRANT SELECT ON sys.indexes TO PUBLIC;
-=======
--- BABELFISH_SCHEMA_PERMISSIONS
-CREATE TABLE IF NOT EXISTS sys.babelfish_schema_permissions (
-  dbid smallint NOT NULL,
-  schema_name sys.NVARCHAR(128) NOT NULL COLLATE sys.database_default,
-  object_name sys.NVARCHAR(128) NOT NULL COLLATE sys.database_default,
-  permission INT NOT NULL,
-  grantee sys.NVARCHAR(128) NOT NULL COLLATE sys.database_default,
-  object_type CHAR(1) NOT NULL COLLATE sys.database_default,
-  PRIMARY KEY(dbid, schema_name, object_name, grantee, object_type)
-);
->>>>>>> 6a9c0a2d
 
 CALL sys.babelfish_drop_deprecated_object('view', 'sys', 'sysforeignkeys_deprecated_4_1_0');
 CALL sys.babelfish_drop_deprecated_object('view', 'sys', 'system_objects_deprecated_4_1_0');
