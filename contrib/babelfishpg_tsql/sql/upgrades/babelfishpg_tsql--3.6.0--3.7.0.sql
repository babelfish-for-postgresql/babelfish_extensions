-- complain if script is sourced in psql, rather than via ALTER EXTENSION
\echo Use "ALTER EXTENSION ""babelfishpg_tsql"" UPDATE TO '3.6.0'" to load this file. \quit

-- add 'sys' to search path for the convenience
SELECT set_config('search_path', 'sys, '||current_setting('search_path'), false);

-- Drops an object if it does not have any dependent objects.
-- Is a temporary procedure for use by the upgrade script. Will be dropped at the end of the upgrade.
-- Please have this be one of the first statements executed in this upgrade script. 
CREATE OR REPLACE PROCEDURE babelfish_drop_deprecated_object(object_type varchar, schema_name varchar, object_name varchar) AS
$$
DECLARE
    error_msg text;
    query1 text;
    query2 text;
BEGIN

    query1 := pg_catalog.format('alter extension babelfishpg_tsql drop %s %s.%s', object_type, schema_name, object_name);
    query2 := pg_catalog.format('drop %s %s.%s', object_type, schema_name, object_name);

    execute query1;
    execute query2;
EXCEPTION
    when object_not_in_prerequisite_state then --if 'alter extension' statement fails
        GET STACKED DIAGNOSTICS error_msg = MESSAGE_TEXT;
        raise warning '%', error_msg;
    when dependent_objects_still_exist then --if 'drop view' statement fails
        GET STACKED DIAGNOSTICS error_msg = MESSAGE_TEXT;
        raise warning '%', error_msg;
end
$$
LANGUAGE plpgsql;

-- Please add your SQLs here
/*
 * Note: These SQL statements may get executed multiple times specially when some features get backpatched.
 * So make sure that any SQL statement (DDL/DML) being added here can be executed multiple times without affecting
 * final behaviour.
 */

<<<<<<< HEAD
-- Rename functions for dependencies
DO $$
DECLARE
  exception_message text;
BEGIN
  -- Rename REPLICATE for dependencies
  ALTER FUNCTION sys.REPLICATE(TEXT, INTEGER) RENAME TO replicate_deprecated_in_3_7_0_0;

EXCEPTION WHEN OTHERS THEN
  GET STACKED DIAGNOSTICS
  exception_message = MESSAGE_TEXT;
  RAISE WARNING '%', exception_message;
END;
$$;

-- wrapper functions for replicate
CREATE OR REPLACE FUNCTION sys.replicate(string ANYELEMENT, i INTEGER)
RETURNS sys.VARCHAR
AS
$BODY$
DECLARE
    string_arg_datatype text;
    string_basetype oid;
BEGIN
    string_arg_datatype := sys.translate_pg_type_to_tsql(pg_typeof(string)::oid);
    IF string_arg_datatype IS NULL THEN
        -- for User Defined Datatype, use immediate base type to check for argument datatype validation
        string_basetype := (SELECT typbasetype FROM pg_type WHERE oid = pg_typeof(string)::oid);
        string_arg_datatype := sys.translate_pg_type_to_tsql(string_basetype);
    END IF;

    -- restricting arguments with invalid datatypes for replicate function
    IF string_arg_datatype IN ('image', 'sql_variant', 'xml', 'geometry', 'geography') THEN
        RAISE EXCEPTION 'Argument data type % is invalid for argument 1 of replicate function.', string_arg_datatype;
    END IF;

    IF i < 0 THEN
        RETURN NULL;
    END IF;

    RETURN PG_CATALOG.repeat(string::sys.varchar, i);
END;
$BODY$
LANGUAGE plpgsql IMMUTABLE STRICT PARALLEL SAFE;

CREATE OR REPLACE FUNCTION sys.replicate(string sys.BPCHAR, i INTEGER)
RETURNS sys.VARCHAR
AS
$BODY$
BEGIN
    IF i < 0 THEN
        RETURN NULL;
    END IF;

    RETURN PG_CATALOG.repeat(string, i);
END;
$BODY$
LANGUAGE plpgsql IMMUTABLE STRICT PARALLEL SAFE;

CREATE OR REPLACE FUNCTION sys.replicate(string sys.VARCHAR, i INTEGER)
RETURNS sys.VARCHAR
AS
$BODY$
BEGIN
    IF i < 0 THEN
        RETURN NULL;
    END IF;

    RETURN PG_CATALOG.repeat(string, i);
END;
$BODY$
LANGUAGE plpgsql IMMUTABLE STRICT PARALLEL SAFE;

CREATE OR REPLACE FUNCTION sys.replicate(string sys.NCHAR, i INTEGER)
RETURNS sys.NVARCHAR
AS
$BODY$
BEGIN
    IF i < 0 THEN
        RETURN NULL;
    END IF;

    RETURN PG_CATALOG.repeat(string, i);
END;
$BODY$
LANGUAGE plpgsql IMMUTABLE STRICT PARALLEL SAFE;

CREATE OR REPLACE FUNCTION sys.replicate(string sys.NVARCHAR, i INTEGER)
RETURNS sys.NVARCHAR
AS
$BODY$
BEGIN
    IF i < 0 THEN
        RETURN NULL;
    END IF;

    RETURN PG_CATALOG.repeat(string, i);
END;
$BODY$
LANGUAGE plpgsql IMMUTABLE STRICT PARALLEL SAFE;

-- Adding following definition will make sure that replicate with text input
-- will use following definition instead of PG replicate
CREATE OR REPLACE FUNCTION sys.replicate(string TEXT, i INTEGER)
RETURNS sys.VARCHAR
AS
$BODY$
BEGIN
    IF i < 0 THEN
        RETURN NULL;
    END IF;

    RETURN PG_CATALOG.repeat(string, i);
END;
$BODY$
LANGUAGE plpgsql IMMUTABLE PARALLEL SAFE;

-- Adding following definition will make sure that replicate with ntext input
-- will use following definition instead of PG replicate
CREATE OR REPLACE FUNCTION sys.replicate(string NTEXT, i INTEGER)
RETURNS sys.VARCHAR
AS
$BODY$
BEGIN
    IF i < 0 THEN
        RETURN NULL;
    END IF;

    RETURN PG_CATALOG.repeat(string, i);
END;
$BODY$
LANGUAGE plpgsql IMMUTABLE PARALLEL SAFE;

-- DROP deprecated function of replicate (if exists)
DO $$
DECLARE
    exception_message text;
BEGIN
    -- DROP replicate_deprecated_in_3_7_0_0
    CALL sys.babelfish_drop_deprecated_object('function', 'sys', 'replicate_deprecated_in_3_7_0_0');

EXCEPTION WHEN OTHERS THEN
    GET STACKED DIAGNOSTICS
    exception_message = MESSAGE_TEXT;
    RAISE WARNING '%', exception_message;
END;
$$;
=======
CREATE OR REPLACE VIEW sys.database_principals AS
SELECT
CAST(Ext.orig_username AS SYS.SYSNAME) AS name,
CAST(Base.oid AS INT) AS principal_id,
CAST(Ext.type AS CHAR(1)) as type,
CAST(
  CASE
    WHEN Ext.type = 'S' THEN 'SQL_USER'
    WHEN Ext.type = 'R' THEN 'DATABASE_ROLE'
    WHEN Ext.type = 'U' THEN 'WINDOWS_USER'
    ELSE NULL
  END
  AS SYS.NVARCHAR(60)) AS type_desc,
CAST(Ext.default_schema_name AS SYS.SYSNAME) AS default_schema_name,
CAST(Ext.create_date AS SYS.DATETIME) AS create_date,
CAST(Ext.modify_date AS SYS.DATETIME) AS modify_date,
CAST(Ext.owning_principal_id AS INT) AS owning_principal_id,
CAST(CAST(Base2.oid AS INT) AS SYS.VARBINARY(85)) AS SID,
CAST(Ext.is_fixed_role AS SYS.BIT) AS is_fixed_role,
CAST(Ext.authentication_type AS INT) AS authentication_type,
CAST(Ext.authentication_type_desc AS SYS.NVARCHAR(60)) AS authentication_type_desc,
CAST(Ext.default_language_name AS SYS.SYSNAME) AS default_language_name,
CAST(Ext.default_language_lcid AS INT) AS default_language_lcid,
CAST(Ext.allow_encrypted_value_modifications AS SYS.BIT) AS allow_encrypted_value_modifications
FROM pg_catalog.pg_roles AS Base INNER JOIN sys.babelfish_authid_user_ext AS Ext
ON Base.rolname = Ext.rolname
LEFT OUTER JOIN pg_catalog.pg_roles Base2
ON Ext.login_name = Base2.rolname
WHERE Ext.database_name = DB_NAME()
  AND (Ext.orig_username IN ('dbo', 'db_owner', 'guest') -- system users should always be visible
  OR pg_has_role(Ext.rolname, 'MEMBER')) -- Current user should be able to see users it has permission of
UNION ALL
SELECT
CAST(name AS SYS.SYSNAME) AS name,
CAST(-1 AS INT) AS principal_id,
CAST(type AS CHAR(1)) as type,
CAST(
  CASE
    WHEN type = 'S' THEN 'SQL_USER'
    WHEN type = 'R' THEN 'DATABASE_ROLE'
    WHEN type = 'U' THEN 'WINDOWS_USER'
    ELSE NULL
  END
  AS SYS.NVARCHAR(60)) AS type_desc,
CAST(NULL AS SYS.SYSNAME) AS default_schema_name,
CAST(NULL AS SYS.DATETIME) AS create_date,
CAST(NULL AS SYS.DATETIME) AS modify_date,
CAST(-1 AS INT) AS owning_principal_id,
CAST(CAST(0 AS INT) AS SYS.VARBINARY(85)) AS SID,
CAST(0 AS SYS.BIT) AS is_fixed_role,
CAST(-1 AS INT) AS authentication_type,
CAST(NULL AS SYS.NVARCHAR(60)) AS authentication_type_desc,
CAST(NULL AS SYS.SYSNAME) AS default_language_name,
CAST(-1 AS INT) AS default_language_lcid,
CAST(0 AS SYS.BIT) AS allow_encrypted_value_modifications
FROM (VALUES ('public', 'R'), ('sys', 'S'), ('INFORMATION_SCHEMA', 'S')) as dummy_principals(name, type);

CREATE OR REPLACE VIEW sys.user_token AS
SELECT
CAST(Base.oid AS INT) AS principal_id,
CAST(CAST(Base2.oid AS INT) AS SYS.VARBINARY(85)) AS SID,
CAST(Ext.orig_username AS SYS.NVARCHAR(128)) AS NAME,
CAST(CASE
WHEN Ext.type = 'U' THEN 'WINDOWS LOGIN'
WHEN Ext.type = 'R' THEN 'ROLE'
ELSE 'SQL USER' END
AS SYS.NVARCHAR(128)) AS TYPE,
CAST('GRANT OR DENY' as SYS.NVARCHAR(128)) as USAGE
FROM pg_catalog.pg_roles AS Base INNER JOIN sys.babelfish_authid_user_ext AS Ext
ON Base.rolname = Ext.rolname
LEFT OUTER JOIN pg_catalog.pg_roles Base2
ON Ext.login_name = Base2.rolname
WHERE Ext.database_name = sys.DB_NAME()
AND ((Ext.rolname = CURRENT_USER AND Ext.type in ('S','U')) OR
((SELECT orig_username FROM sys.babelfish_authid_user_ext WHERE rolname = CURRENT_USER) != 'dbo' AND Ext.type = 'R' AND pg_has_role(current_user, Ext.rolname, 'MEMBER')))
UNION ALL
SELECT
CAST(-1 AS INT) AS principal_id,
CAST(CAST(-1 AS INT) AS SYS.VARBINARY(85)) AS SID,
CAST('public' AS SYS.NVARCHAR(128)) AS NAME,
CAST('ROLE' AS SYS.NVARCHAR(128)) AS TYPE,
CAST('GRANT OR DENY' as SYS.NVARCHAR(128)) as USAGE
WHERE (SELECT orig_username FROM sys.babelfish_authid_user_ext WHERE rolname = CURRENT_USER) != 'dbo';

GRANT SELECT ON sys.user_token TO PUBLIC;

CREATE OR REPLACE FUNCTION sys.is_member(IN role sys.SYSNAME)
RETURNS INT AS
$$
DECLARE
    is_windows_grp boolean := (CHARINDEX('\', role) != 0);
BEGIN
    -- Always return 1 for 'public'
    IF (role = 'public')
    THEN RETURN 1;
    END IF;
    IF EXISTS (SELECT orig_loginname FROM sys.babelfish_authid_login_ext WHERE orig_loginname = role AND type != 'S') -- do not consider sql logins
    THEN
        IF ((EXISTS (SELECT name FROM sys.login_token WHERE name = role AND type IN ('SERVER ROLE', 'SQL LOGIN'))) OR is_windows_grp) -- do not consider sql logins, server roles
        THEN RETURN NULL; -- Also return NULL if session is not a windows auth session but argument is a windows group
        ELSIF EXISTS (SELECT name FROM sys.login_token WHERE name = role AND type NOT IN ('SERVER ROLE', 'SQL LOGIN'))
        THEN RETURN 1; -- Return 1 if current session user is a member of role or windows group
        ELSE RETURN 0; -- Return 0 if current session user is not a member of role or windows group
        END IF;
    ELSIF EXISTS (SELECT orig_username FROM sys.babelfish_authid_user_ext WHERE orig_username = role)
    THEN
        IF EXISTS (SELECT name FROM sys.user_token WHERE name = role)
        THEN RETURN 1; -- Return 1 if current session user is a member of role or windows group
        ELSIF (is_windows_grp)
        THEN RETURN NULL; -- Return NULL if session is not a windows auth session but argument is a windows group
        ELSE RETURN 0; -- Return 0 if current session user is not a member of role or windows group
        END IF;
    ELSE RETURN NULL; -- Return NULL if role/group does not exist
    END IF;
END;
$$
LANGUAGE plpgsql STRICT STABLE;
>>>>>>> 3337e9b8

-- Drops the temporary procedure used by the upgrade script.
-- Please have this be one of the last statements executed in this upgrade script.
DROP PROCEDURE sys.babelfish_drop_deprecated_object(varchar, varchar, varchar);

-- After upgrade, always run analyze for all babelfish catalogs.
CALL sys.analyze_babelfish_catalogs();

-- Reset search_path to not affect any subsequent scripts
SELECT set_config('search_path', trim(leading 'sys, ' from current_setting('search_path')), false);<|MERGE_RESOLUTION|>--- conflicted
+++ resolved
@@ -38,7 +38,6 @@
  * final behaviour.
  */
 
-<<<<<<< HEAD
 -- Rename functions for dependencies
 DO $$
 DECLARE
@@ -186,7 +185,7 @@
     RAISE WARNING '%', exception_message;
 END;
 $$;
-=======
+
 CREATE OR REPLACE VIEW sys.database_principals AS
 SELECT
 CAST(Ext.orig_username AS SYS.SYSNAME) AS name,
@@ -304,7 +303,6 @@
 END;
 $$
 LANGUAGE plpgsql STRICT STABLE;
->>>>>>> 3337e9b8
 
 -- Drops the temporary procedure used by the upgrade script.
 -- Please have this be one of the last statements executed in this upgrade script.
