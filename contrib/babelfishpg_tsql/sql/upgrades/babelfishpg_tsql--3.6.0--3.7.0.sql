-- complain if script is sourced in psql, rather than via ALTER EXTENSION
\echo Use "ALTER EXTENSION ""babelfishpg_tsql"" UPDATE TO '3.6.0'" to load this file. \quit

-- add 'sys' to search path for the convenience
SELECT set_config('search_path', 'sys, '||current_setting('search_path'), false);

-- Drops an object if it does not have any dependent objects.
-- Is a temporary procedure for use by the upgrade script. Will be dropped at the end of the upgrade.
-- Please have this be one of the first statements executed in this upgrade script. 
CREATE OR REPLACE PROCEDURE babelfish_drop_deprecated_object(object_type varchar, schema_name varchar, object_name varchar) AS
$$
DECLARE
    error_msg text;
    query1 text;
    query2 text;
BEGIN

    query1 := pg_catalog.format('alter extension babelfishpg_tsql drop %s %s.%s', object_type, schema_name, object_name);
    query2 := pg_catalog.format('drop %s %s.%s', object_type, schema_name, object_name);

    execute query1;
    execute query2;
EXCEPTION
    when object_not_in_prerequisite_state then --if 'alter extension' statement fails
        GET STACKED DIAGNOSTICS error_msg = MESSAGE_TEXT;
        raise warning '%', error_msg;
    when dependent_objects_still_exist then --if 'drop view' statement fails
        GET STACKED DIAGNOSTICS error_msg = MESSAGE_TEXT;
        raise warning '%', error_msg;
end
$$
LANGUAGE plpgsql;

-- Please add your SQLs here
/*
 * Note: These SQL statements may get executed multiple times specially when some features get backpatched.
 * So make sure that any SQL statement (DDL/DML) being added here can be executed multiple times without affecting
 * final behaviour.
 */

CREATE OR REPLACE FUNCTION sys.sp_tables_internal(
	in_table_name sys.nvarchar(384) = NULL,
	in_table_owner sys.nvarchar(384) = NULL, 
	in_table_qualifier sys.sysname = NULL,
	in_table_type sys.varchar(100) = NULL,
	in_fusepattern sys.bit = '1')
	RETURNS TABLE (
		out_table_qualifier sys.sysname,
		out_table_owner sys.sysname,
		out_table_name sys.sysname,
		out_table_type sys.varchar(32),
		out_remarks sys.varchar(254)
	)
	AS $$
		DECLARE opt_table sys.varchar(16) = '';
		DECLARE opt_view sys.varchar(16) = '';
		DECLARE cs_as_in_table_type varchar COLLATE "C" = in_table_type;
	BEGIN
		IF upper(cs_as_in_table_type) LIKE '%''TABLE''%' THEN
			opt_table = 'TABLE';
		END IF;
		IF upper(cs_as_in_table_type) LIKE '%''VIEW''%' THEN
			opt_view = 'VIEW';
		END IF;
		IF in_fusepattern = 1 THEN
			RETURN query
			SELECT 
			CAST(table_qualifier AS sys.sysname) AS TABLE_QUALIFIER,
			CAST(table_owner AS sys.sysname) AS TABLE_OWNER,
			CAST(table_name AS sys.sysname) AS TABLE_NAME,
			CAST(table_type AS sys.varchar(32)) AS TABLE_TYPE,
			CAST(remarks AS sys.varchar(254)) AS REMARKS
			FROM sys.sp_tables_view
			WHERE (in_table_name IS NULL OR table_name LIKE in_table_name collate sys.database_default)
			AND (in_table_owner IS NULL OR table_owner LIKE in_table_owner collate sys.database_default)
			AND (in_table_qualifier IS NULL OR table_qualifier LIKE in_table_qualifier collate sys.database_default)
			AND (cs_as_in_table_type IS NULL OR table_type = opt_table OR table_type = opt_view)
			ORDER BY table_qualifier, table_owner, table_name;
		ELSE 
			RETURN query
			SELECT 
			CAST(table_qualifier AS sys.sysname) AS TABLE_QUALIFIER,
			CAST(table_owner AS sys.sysname) AS TABLE_OWNER,
			CAST(table_name AS sys.sysname) AS TABLE_NAME,
			CAST(table_type AS sys.varchar(32)) AS TABLE_TYPE,
			CAST(remarks AS sys.varchar(254)) AS REMARKS
			FROM sys.sp_tables_view
			WHERE (in_table_name IS NULL OR table_name = in_table_name collate sys.database_default)
			AND (in_table_owner IS NULL OR table_owner = in_table_owner collate sys.database_default)
			AND (in_table_qualifier IS NULL OR table_qualifier = in_table_qualifier collate sys.database_default)
			AND (cs_as_in_table_type IS NULL OR table_type = opt_table OR table_type = opt_view)
			ORDER BY table_qualifier, table_owner, table_name;
		END IF;
	END;
$$
LANGUAGE plpgsql STABLE;

CREATE OR REPLACE PROCEDURE sys.sp_tables (
    "@table_name" sys.nvarchar(384) = NULL,
    "@table_owner" sys.nvarchar(384) = NULL, 
    "@table_qualifier" sys.sysname = NULL,
    "@table_type" sys.nvarchar(100) = NULL,
    "@fusepattern" sys.bit = '1')
AS $$
BEGIN

	-- Handle special case: Enumerate all databases when name and owner are blank but qualifier is '%'
	IF (@table_qualifier = '%' AND @table_owner = '' AND @table_name = '')
	BEGIN
		SELECT
			d.name AS TABLE_QUALIFIER,
			CAST(NULL AS sys.sysname) AS TABLE_OWNER,
			CAST(NULL AS sys.sysname) AS TABLE_NAME,
			CAST(NULL AS sys.varchar(32)) AS TABLE_TYPE,
			CAST(NULL AS sys.varchar(254)) AS REMARKS
		FROM sys.databases d ORDER BY TABLE_QUALIFIER;
		
		RETURN;
	END;

	IF (@table_qualifier != '' AND LOWER(@table_qualifier) != LOWER(sys.db_name()))
	BEGIN
		THROW 33557097, N'The database name component of the object qualifier must be the name of the current database.', 1;
	END
	
	SELECT
	CAST(out_table_qualifier AS sys.sysname) AS TABLE_QUALIFIER,
	CAST(out_table_owner AS sys.sysname) AS TABLE_OWNER,
	CAST(out_table_name AS sys.sysname) AS TABLE_NAME,
	CAST(out_table_type AS sys.varchar(32)) AS TABLE_TYPE,
	CAST(out_remarks AS sys.varchar(254)) AS REMARKS
	FROM sys.sp_tables_internal(@table_name, @table_owner, @table_qualifier, CAST(@table_type AS varchar(100)), @fusepattern);
END;
$$
LANGUAGE 'pltsql';
GRANT EXECUTE ON PROCEDURE sys.sp_tables TO PUBLIC;

-- Update deprecated object_id function(s) since left function now restricts TEXT datatype
DO $$
BEGIN
    -- Update body of object_id_deprecated_in_2_4_0 to use PG_CATALOG.LEFT instead, if function exists
    IF EXISTS(SELECT count(*) 
                FROM pg_proc p 
                JOIN pg_namespace nsp 
                    ON p.pronamespace = nsp.oid 
                WHERE p.proname='object_id_deprecated_in_2_4_0' AND nsp.nspname='sys') THEN
        
        CREATE OR REPLACE FUNCTION sys.object_id_deprecated_in_2_4_0(IN object_name TEXT, IN object_type char(2) DEFAULT '')
        RETURNS INTEGER AS
        $BODY$
        DECLARE
            id oid;
            db_name text collate "C";
            bbf_schema_name text collate "C";
            schema_name text collate "C";
            schema_oid oid;
            obj_name text collate "C";
            is_temp_object boolean;
            obj_type char(2) collate "C";
            cs_as_object_name text collate "C" := object_name;
        BEGIN
            obj_type = object_type;
            id = null;
            schema_oid = NULL;

            SELECT s.db_name, s.schema_name, s.object_name INTO db_name, bbf_schema_name, obj_name 
            FROM babelfish_split_object_name(cs_as_object_name) s;

            -- Invalid object_name
            IF obj_name IS NULL OR obj_name = '' collate sys.database_default THEN
                RETURN NULL;
            END IF;

            IF bbf_schema_name IS NULL OR bbf_schema_name = '' collate sys.database_default THEN
                bbf_schema_name := sys.schema_name();
            END IF;

            schema_name := sys.bbf_get_current_physical_schema_name(bbf_schema_name);

            -- Check if looking for temp object.
            is_temp_object = PG_CATALOG.left(obj_name, 1) = '#' collate sys.database_default;

            -- Can only search in current database. Allowing tempdb for temp objects.
            IF db_name IS NOT NULL AND db_name collate sys.database_default <> db_name() AND db_name collate sys.database_default <> 'tempdb' THEN
                RAISE EXCEPTION 'Can only do lookup in current database.';
            END IF;

            IF schema_name IS NULL OR schema_name = '' collate sys.database_default THEN
                RETURN NULL;
            END IF;

            -- Searching within a schema. Get schema oid.
            schema_oid = (SELECT oid FROM pg_namespace WHERE nspname = schema_name);
            IF schema_oid IS NULL THEN
                RETURN NULL;
            END IF;

            if obj_type <> '' then
                case
                    -- Schema does not apply as much to temp objects.
                    when pg_catalog.upper(object_type) in ('S', 'U', 'V', 'IT', 'ET', 'SO') and is_temp_object then
                    id := (select reloid from sys.babelfish_get_enr_list() where pg_catalog.lower(relname) collate sys.database_default = obj_name limit 1);

                    when pg_catalog.upper(object_type) in ('S', 'U', 'V', 'IT', 'ET', 'SO') and not is_temp_object then
                    id := (select oid from pg_class where pg_catalog.lower(relname) collate sys.database_default = obj_name 
                                and relnamespace = schema_oid limit 1);

                    when pg_catalog.upper(object_type) in ('C', 'D', 'F', 'PK', 'UQ') then
                    id := (select oid from pg_constraint where pg_catalog.lower(conname) collate sys.database_default = obj_name 
                                and connamespace = schema_oid limit 1);

                    when pg_catalog.upper(object_type) in ('AF', 'FN', 'FS', 'FT', 'IF', 'P', 'PC', 'TF', 'RF', 'X') then
                    id := (select oid from pg_proc where pg_catalog.lower(proname) collate sys.database_default = obj_name 
                                and pronamespace = schema_oid limit 1);

                    when pg_catalog.upper(object_type) in ('TR', 'TA') then
                    id := (select oid from pg_trigger where pg_catalog.lower(tgname) collate sys.database_default = obj_name limit 1);

                    -- Throwing exception as a reminder to add support in the future.
                    when pg_catalog.upper(object_type) collate sys.database_default in ('R', 'EC', 'PG', 'SN', 'SQ', 'TT') then
                        RAISE EXCEPTION 'Object type currently unsupported.';

                    -- unsupported obj_type
                    else id := null;
                end case;
            else
                if not is_temp_object then 
                    id := (
                        select oid from pg_class where pg_catalog.lower(relname) = obj_name
                            and relnamespace = schema_oid
                        union
                        select oid from pg_constraint where pg_catalog.lower(conname) = obj_name
                            and connamespace = schema_oid
                        union
                        select oid from pg_proc where pg_catalog.lower(proname) = obj_name
                            and pronamespace = schema_oid
                        union
                        select oid from pg_trigger where pg_catalog.lower(tgname) = obj_name
                        limit 1
                    );
                else
                    -- temp object without "object_type" in-argument
                    id := (select reloid from sys.babelfish_get_enr_list() where pg_catalog.lower(relname) collate sys.database_default = obj_name limit 1);
                end if;
            end if;

            RETURN id::integer;
        END;
        $BODY$
        LANGUAGE plpgsql STABLE RETURNS NULL ON NULL INPUT;
    END IF;

    -- Update body of object_id_deprecated_in_3_1_0 to use PG_CATALOG.LEFT instead, if function exists
    IF EXISTS(SELECT count(*) 
                FROM pg_proc p 
                JOIN pg_namespace nsp 
                    ON p.pronamespace = nsp.oid 
                WHERE p.proname='object_id_deprecated_in_3_1_0' AND nsp.nspname='sys') THEN
        
        CREATE OR REPLACE FUNCTION sys.object_id_deprecated_in_3_1_0(IN object_name TEXT, IN object_type char(2) DEFAULT '')
        RETURNS INTEGER AS
        $BODY$
        DECLARE
            id oid;
            db_name text collate "C";
            bbf_schema_name text collate "C";
            schema_name text collate "C";
            schema_oid oid;
            obj_name text collate "C";
            is_temp_object boolean;
            obj_type char(2) collate "C";
            cs_as_object_name text collate "C" := object_name;
        BEGIN
            obj_type = object_type;
            id = null;
            schema_oid = NULL;

            SELECT s.db_name, s.schema_name, s.object_name INTO db_name, bbf_schema_name, obj_name 
            FROM babelfish_split_object_name(cs_as_object_name) s;

            -- Invalid object_name
            IF obj_name IS NULL OR obj_name = '' collate sys.database_default THEN
                RETURN NULL;
            END IF;

            IF bbf_schema_name IS NULL OR bbf_schema_name = '' collate sys.database_default THEN
                bbf_schema_name := sys.schema_name();
            END IF;

            schema_name := sys.bbf_get_current_physical_schema_name(bbf_schema_name);

            -- Check if looking for temp object.
            is_temp_object = PG_CATALOG.left(obj_name, 1) = '#' collate sys.database_default;

            -- Can only search in current database. Allowing tempdb for temp objects.
            IF db_name IS NOT NULL AND db_name collate sys.database_default <> db_name() AND db_name collate sys.database_default <> 'tempdb' THEN
                RAISE EXCEPTION 'Can only do lookup in current database.';
            END IF;

            IF schema_name IS NULL OR schema_name = '' collate sys.database_default THEN
                RETURN NULL;
            END IF;

            -- Searching within a schema. Get schema oid.
            schema_oid = (SELECT oid FROM pg_namespace WHERE nspname = schema_name);
            IF schema_oid IS NULL THEN
                RETURN NULL;
            END IF;

            if obj_type <> '' then
                case
                    -- Schema does not apply as much to temp objects.
                    when pg_catalog.upper(object_type) in ('S', 'U', 'V', 'IT', 'ET', 'SO') and is_temp_object then
                    id := (select reloid from sys.babelfish_get_enr_list() where pg_catalog.lower(relname) collate sys.database_default = obj_name limit 1);

                    when pg_catalog.upper(object_type) in ('S', 'U', 'V', 'IT', 'ET', 'SO') and not is_temp_object then
                    id := (select oid from pg_class where pg_catalog.lower(relname) collate sys.database_default = obj_name 
                                and relnamespace = schema_oid limit 1);

                    when pg_catalog.upper(object_type) in ('C', 'D', 'F', 'PK', 'UQ') then
                    id := (select oid from pg_constraint where pg_catalog.lower(conname) collate sys.database_default = obj_name 
                                and connamespace = schema_oid limit 1);

                    when pg_catalog.upper(object_type) in ('AF', 'FN', 'FS', 'FT', 'IF', 'P', 'PC', 'TF', 'RF', 'X') then
                    id := (select oid from pg_proc where pg_catalog.lower(proname) collate sys.database_default = obj_name 
                                and pronamespace = schema_oid limit 1);

                    when pg_catalog.upper(object_type) in ('TR', 'TA') then
                    id := (select oid from pg_trigger where pg_catalog.lower(tgname) collate sys.database_default = obj_name limit 1);

                    -- Throwing exception as a reminder to add support in the future.
                    when pg_catalog.upper(object_type) collate sys.database_default in ('R', 'EC', 'PG', 'SN', 'SQ', 'TT') then
                        RAISE EXCEPTION 'Object type currently unsupported.';

                    -- unsupported obj_type
                    else id := null;
                end case;
            else
                if not is_temp_object then 
                    id := (
                        select oid from pg_class where pg_catalog.lower(relname) = obj_name
                            and relnamespace = schema_oid
                        union
                        select oid from pg_constraint where pg_catalog.lower(conname) = obj_name
                            and connamespace = schema_oid
                        union
                        select oid from pg_proc where pg_catalog.lower(proname) = obj_name
                            and pronamespace = schema_oid
                        union
                        select oid from pg_trigger where pg_catalog.lower(tgname) = obj_name
                        limit 1
                    );
                else
                    -- temp object without "object_type" in-argument
                    id := (select reloid from sys.babelfish_get_enr_list() where pg_catalog.lower(relname) collate sys.database_default = obj_name limit 1);
                end if;
            end if;

            RETURN id::integer;
        END;
        $BODY$
        LANGUAGE plpgsql STABLE RETURNS NULL ON NULL INPUT;
    END IF;
END;
$$;

-- wrapper functions for TRIM
CREATE OR REPLACE FUNCTION sys.TRIM(string sys.BPCHAR)
RETURNS sys.VARCHAR
AS 
$BODY$
BEGIN
    RETURN PG_CATALOG.btrim(string);
END;
$BODY$
LANGUAGE plpgsql IMMUTABLE STRICT PARALLEL SAFE;

CREATE OR REPLACE FUNCTION sys.TRIM(string sys.VARCHAR)
RETURNS sys.VARCHAR
AS 
$BODY$
BEGIN
    RETURN PG_CATALOG.btrim(string);
END;
$BODY$
LANGUAGE plpgsql IMMUTABLE STRICT PARALLEL SAFE;

CREATE OR REPLACE FUNCTION sys.TRIM(string sys.NCHAR)
RETURNS sys.NVARCHAR
AS 
$BODY$
BEGIN
    RETURN PG_CATALOG.btrim(string);
END;
$BODY$
LANGUAGE plpgsql IMMUTABLE STRICT PARALLEL SAFE;

CREATE OR REPLACE FUNCTION sys.TRIM(string sys.NVARCHAR)
RETURNS sys.NVARCHAR
AS 
$BODY$
BEGIN
    RETURN PG_CATALOG.btrim(string);
END;
$BODY$
LANGUAGE plpgsql IMMUTABLE STRICT PARALLEL SAFE;

CREATE OR REPLACE FUNCTION sys.TRIM(string ANYELEMENT)
RETURNS sys.VARCHAR
AS 
$BODY$
DECLARE
    string_arg_datatype text;
    string_basetype oid;
BEGIN
    string_arg_datatype := sys.translate_pg_type_to_tsql(pg_typeof(string)::oid);
    IF string_arg_datatype IS NULL THEN
        -- for User Defined Datatype, use immediate base type to check for argument datatype validation
        string_basetype := sys.bbf_get_immediate_base_type_of_UDT(pg_typeof(string)::oid);
        string_arg_datatype := sys.translate_pg_type_to_tsql(string_basetype);
    END IF;

    -- restricting arguments with invalid datatypes for trim function
    IF string_arg_datatype NOT IN ('char', 'varchar', 'nchar', 'nvarchar', 'text', 'ntext') THEN
        RAISE EXCEPTION 'Argument data type % is invalid for argument 1 of Trim function.', string_arg_datatype;
    END IF;

    IF string IS NULL THEN
        RETURN NULL;
    END IF;

    RETURN PG_CATALOG.btrim(string::sys.varchar);
END;
$BODY$
LANGUAGE plpgsql IMMUTABLE PARALLEL SAFE;

-- Additional handling is added for TRIM function with 2 arguments, 
-- hence only following two definitions are required.
CREATE OR REPLACE FUNCTION sys.TRIM(characters sys.VARCHAR, string sys.NVARCHAR)
RETURNS sys.NVARCHAR
AS 
$BODY$
BEGIN
    RETURN PG_CATALOG.btrim(string, characters);
END;
$BODY$
LANGUAGE plpgsql IMMUTABLE STRICT PARALLEL SAFE;

CREATE OR REPLACE FUNCTION sys.TRIM(characters sys.VARCHAR, string sys.VARCHAR)
RETURNS sys.VARCHAR
AS 
$BODY$
BEGIN
    RETURN PG_CATALOG.btrim(string, characters);
END;
$BODY$
LANGUAGE plpgsql IMMUTABLE STRICT PARALLEL SAFE;

-- wrapper functions for LTRIM
CREATE OR REPLACE FUNCTION sys.LTRIM(string ANYELEMENT)
RETURNS sys.VARCHAR
AS
$BODY$
DECLARE
    string_arg_datatype text;
    string_basetype oid;
BEGIN
    string_arg_datatype := sys.translate_pg_type_to_tsql(pg_typeof(string)::oid);
    IF string_arg_datatype IS NULL THEN
        -- for User Defined Datatype, use immediate base type to check for argument datatype validation
        string_basetype := sys.bbf_get_immediate_base_type_of_UDT(pg_typeof(string)::oid);
        string_arg_datatype := sys.translate_pg_type_to_tsql(string_basetype);
    END IF;

    -- restricting arguments with invalid datatypes for ltrim function
    IF string_arg_datatype IN ('image', 'sql_variant', 'xml', 'geometry', 'geography') THEN
        RAISE EXCEPTION 'Argument data type % is invalid for argument 1 of ltrim function.', string_arg_datatype;
    END IF;

    IF string IS NULL THEN
        RETURN NULL;
    END IF;

    RETURN PG_CATALOG.ltrim(string::sys.varchar);
END;
$BODY$
LANGUAGE plpgsql IMMUTABLE PARALLEL SAFE;

CREATE OR REPLACE FUNCTION sys.LTRIM(string sys.BPCHAR)
RETURNS sys.VARCHAR
AS
$BODY$
BEGIN
    RETURN PG_CATALOG.ltrim(string);
END;
$BODY$
LANGUAGE plpgsql IMMUTABLE STRICT PARALLEL SAFE;

CREATE OR REPLACE FUNCTION sys.LTRIM(string sys.VARCHAR)
RETURNS sys.VARCHAR
AS
$BODY$
BEGIN
    RETURN PG_CATALOG.ltrim(string);
END;
$BODY$
LANGUAGE plpgsql IMMUTABLE STRICT PARALLEL SAFE;

CREATE OR REPLACE FUNCTION sys.LTRIM(string sys.NCHAR)
RETURNS sys.NVARCHAR
AS
$BODY$
BEGIN
    RETURN PG_CATALOG.ltrim(string);
END;
$BODY$
LANGUAGE plpgsql IMMUTABLE STRICT PARALLEL SAFE;

CREATE OR REPLACE FUNCTION sys.LTRIM(string sys.NVARCHAR)
RETURNS sys.NVARCHAR
AS
$BODY$
BEGIN
    RETURN PG_CATALOG.ltrim(string);
END;
$BODY$
LANGUAGE plpgsql IMMUTABLE STRICT PARALLEL SAFE;

-- Adding following definition will make sure that ltrim with text input
-- will use following definition instead of PG ltrim
CREATE OR REPLACE FUNCTION sys.LTRIM(string TEXT)
RETURNS sys.VARCHAR
AS
$BODY$
BEGIN
    RETURN PG_CATALOG.ltrim(string);
END;
$BODY$
LANGUAGE plpgsql IMMUTABLE STRICT PARALLEL SAFE;

-- Adding following definition will make sure that ltrim with ntext input
-- will use following definition instead of PG ltrim
CREATE OR REPLACE FUNCTION sys.LTRIM(string NTEXT)
RETURNS sys.NVARCHAR
AS
$BODY$
BEGIN
    RETURN PG_CATALOG.ltrim(string);
END;
$BODY$
LANGUAGE plpgsql IMMUTABLE STRICT PARALLEL SAFE;

-- wrapper functions for RTRIM
CREATE OR REPLACE FUNCTION sys.RTRIM(string ANYELEMENT)
RETURNS sys.VARCHAR
AS
$BODY$
DECLARE
    string_arg_datatype text;
    string_basetype oid;
BEGIN
    string_arg_datatype := sys.translate_pg_type_to_tsql(pg_typeof(string)::oid);
    IF string_arg_datatype IS NULL THEN
        -- for User Defined Datatype, use immediate base type to check for argument datatype validation
        string_basetype := sys.bbf_get_immediate_base_type_of_UDT(pg_typeof(string)::oid);
        string_arg_datatype := sys.translate_pg_type_to_tsql(string_basetype);
    END IF;

    -- restricting arguments with invalid datatypes for rtrim function
    IF string_arg_datatype IN ('image', 'sql_variant', 'xml', 'geometry', 'geography') THEN
        RAISE EXCEPTION 'Argument data type % is invalid for argument 1 of rtrim function.', string_arg_datatype;
    END IF;

    IF string IS NULL THEN
        RETURN NULL;
    END IF;

    RETURN PG_CATALOG.rtrim(string::sys.varchar);
END;
$BODY$
LANGUAGE plpgsql IMMUTABLE PARALLEL SAFE;

CREATE OR REPLACE FUNCTION sys.RTRIM(string sys.BPCHAR)
RETURNS sys.VARCHAR
AS
$BODY$
BEGIN
    RETURN PG_CATALOG.rtrim(string);
END;
$BODY$
LANGUAGE plpgsql IMMUTABLE STRICT PARALLEL SAFE;

CREATE OR REPLACE FUNCTION sys.RTRIM(string sys.VARCHAR)
RETURNS sys.VARCHAR
AS
$BODY$
BEGIN
    RETURN PG_CATALOG.rtrim(string);
END;
$BODY$
LANGUAGE plpgsql IMMUTABLE STRICT PARALLEL SAFE;

CREATE OR REPLACE FUNCTION sys.RTRIM(string sys.NCHAR)
RETURNS sys.NVARCHAR
AS
$BODY$
BEGIN
    RETURN PG_CATALOG.rtrim(string);
END;
$BODY$
LANGUAGE plpgsql IMMUTABLE STRICT PARALLEL SAFE;

CREATE OR REPLACE FUNCTION sys.RTRIM(string sys.NVARCHAR)
RETURNS sys.NVARCHAR
AS
$BODY$
BEGIN
    RETURN PG_CATALOG.rtrim(string);
END;
$BODY$
LANGUAGE plpgsql IMMUTABLE STRICT PARALLEL SAFE;

-- Adding following definition will make sure that rtrim with text input
-- will use following definition instead of PG rtrim
CREATE OR REPLACE FUNCTION sys.RTRIM(string TEXT)
RETURNS sys.VARCHAR
AS
$BODY$
BEGIN
    RETURN PG_CATALOG.rtrim(string);
END;
$BODY$
LANGUAGE plpgsql IMMUTABLE STRICT PARALLEL SAFE;

-- Adding following definition will make sure that rtrim with ntext input
-- will use following definition instead of PG rtrim
CREATE OR REPLACE FUNCTION sys.RTRIM(string NTEXT)
RETURNS sys.NVARCHAR
AS
$BODY$
BEGIN
    RETURN PG_CATALOG.rtrim(string);
END;
$BODY$
LANGUAGE plpgsql IMMUTABLE STRICT PARALLEL SAFE;


-- wrapper functions for LEFT
CREATE OR REPLACE FUNCTION sys.LEFT(string ANYELEMENT, i INTEGER)
RETURNS sys.VARCHAR
AS
$BODY$
DECLARE
    string_arg_datatype text;
    string_basetype oid;
BEGIN
    string_arg_datatype := sys.translate_pg_type_to_tsql(pg_typeof(string)::oid);
    IF string_arg_datatype IS NULL THEN
        -- for User Defined Datatype, use immediate base type to check for argument datatype validation
        string_basetype := sys.bbf_get_immediate_base_type_of_UDT(pg_typeof(string)::oid);
        string_arg_datatype := sys.translate_pg_type_to_tsql(string_basetype);
    END IF;

    -- restricting arguments with invalid datatypes for left function
    IF string_arg_datatype IN ('image', 'sql_variant', 'xml', 'geometry', 'geography') THEN
        RAISE EXCEPTION 'Argument data type % is invalid for argument 1 of left function.', string_arg_datatype;
    END IF;

    IF i IS NULL THEN
        RETURN NULL;
    END IF;

    IF i < 0 THEN
        RAISE EXCEPTION 'Invalid length parameter passed to the left function.';
    END IF;

    IF string IS NULL THEN
        RETURN NULL;
    END IF;

    RETURN PG_CATALOG.left(string::sys.varchar, i);
END;
$BODY$
LANGUAGE plpgsql IMMUTABLE PARALLEL SAFE;

CREATE OR REPLACE FUNCTION sys.LEFT(string sys.BPCHAR, i INTEGER)
RETURNS sys.VARCHAR
AS
$BODY$
BEGIN
    IF i IS NULL THEN
        RETURN NULL;
    END IF;

    IF i < 0 THEN
        RAISE EXCEPTION 'Invalid length parameter passed to the left function.';
    END IF;

    IF string IS NULL THEN
        RETURN NULL;
    END IF;

    RETURN PG_CATALOG.left(string, i);
END;
$BODY$
LANGUAGE plpgsql IMMUTABLE PARALLEL SAFE;

CREATE OR REPLACE FUNCTION sys.LEFT(string sys.VARCHAR, i INTEGER)
RETURNS sys.VARCHAR
AS
$BODY$
BEGIN
    IF i IS NULL THEN
        RETURN NULL;
    END IF;

    IF i < 0 THEN
        RAISE EXCEPTION 'Invalid length parameter passed to the left function.';
    END IF;

    IF string IS NULL THEN
        RETURN NULL;
    END IF;

    RETURN PG_CATALOG.left(string, i);
END;
$BODY$
LANGUAGE plpgsql IMMUTABLE PARALLEL SAFE;

CREATE OR REPLACE FUNCTION sys.LEFT(string sys.NCHAR, i INTEGER)
RETURNS sys.NVARCHAR
AS
$BODY$
BEGIN
    IF i IS NULL THEN
        RETURN NULL;
    END IF;

    IF i < 0 THEN
        RAISE EXCEPTION 'Invalid length parameter passed to the left function.';
    END IF;

    IF string IS NULL THEN
        RETURN NULL;
    END IF;

    RETURN PG_CATALOG.left(string, i);
END;
$BODY$
LANGUAGE plpgsql IMMUTABLE PARALLEL SAFE;

CREATE OR REPLACE FUNCTION sys.LEFT(string sys.NVARCHAR, i INTEGER)
RETURNS sys.NVARCHAR
AS
$BODY$
BEGIN
    IF i IS NULL THEN
        RETURN NULL;
    END IF;

    IF i < 0 THEN
        RAISE EXCEPTION 'Invalid length parameter passed to the left function.';
    END IF;

    IF string IS NULL THEN
        RETURN NULL;
    END IF;

    RETURN PG_CATALOG.left(string, i);
END;
$BODY$
LANGUAGE plpgsql IMMUTABLE PARALLEL SAFE;

-- Adding following definition will make sure that left with text input
-- will use following definition instead of PG left
CREATE OR REPLACE FUNCTION sys.LEFT(string TEXT, i INTEGER)
RETURNS sys.VARCHAR
AS
$BODY$
BEGIN
    IF i IS NULL THEN
        RETURN NULL;
    END IF;

    IF i < 0 THEN
        RAISE EXCEPTION 'Invalid length parameter passed to the left function.';
    END IF;

    IF string IS NULL THEN
        RETURN NULL;
    END IF;

    RETURN PG_CATALOG.left(string, i);
END;
$BODY$
LANGUAGE plpgsql IMMUTABLE PARALLEL SAFE;

-- Adding following definition will make sure that left with ntext input
-- will use following definition instead of PG left
CREATE OR REPLACE FUNCTION sys.LEFT(string NTEXT, i INTEGER)
RETURNS sys.NVARCHAR
AS
$BODY$
BEGIN
    IF i IS NULL THEN
        RETURN NULL;
    END IF;

    IF i < 0 THEN
        RAISE EXCEPTION 'Invalid length parameter passed to the left function.';
    END IF;

    IF string IS NULL THEN
        RETURN NULL;
    END IF;

    RETURN PG_CATALOG.left(string, i);
END;
$BODY$
LANGUAGE plpgsql IMMUTABLE PARALLEL SAFE;


-- wrapper functions for RIGHT
CREATE OR REPLACE FUNCTION sys.RIGHT(string ANYELEMENT, i INTEGER)
RETURNS sys.VARCHAR
AS
$BODY$
DECLARE
    string_arg_datatype text;
    string_basetype oid;
BEGIN
    string_arg_datatype := sys.translate_pg_type_to_tsql(pg_typeof(string)::oid);
    IF string_arg_datatype IS NULL THEN
        -- for User Defined Datatype, use immediate base type to check for argument datatype validation
        string_basetype := sys.bbf_get_immediate_base_type_of_UDT(pg_typeof(string)::oid);
        string_arg_datatype := sys.translate_pg_type_to_tsql(string_basetype);
    END IF;

    -- restricting arguments with invalid datatypes for right function
    IF string_arg_datatype IN ('image', 'sql_variant', 'xml', 'geometry', 'geography') THEN
        RAISE EXCEPTION 'Argument data type % is invalid for argument 1 of right function.', string_arg_datatype;
    END IF;

    IF i IS NULL THEN
        RETURN NULL;
    END IF;

    IF i < 0 THEN
        RAISE EXCEPTION 'Invalid length parameter passed to the right function.';
    END IF;

    IF string IS NULL THEN
        RETURN NULL;
    END IF;
    RETURN PG_CATALOG.right(string::sys.varchar, i);
END;
$BODY$
LANGUAGE plpgsql IMMUTABLE PARALLEL SAFE;

CREATE OR REPLACE FUNCTION sys.RIGHT(string sys.BPCHAR, i INTEGER)
RETURNS sys.VARCHAR
AS
$BODY$
BEGIN
    IF i IS NULL THEN
        RETURN NULL;
    END IF;

    IF i < 0 THEN
        RAISE EXCEPTION 'Invalid length parameter passed to the right function.';
    END IF;

    IF string IS NULL THEN
        RETURN NULL;
    END IF;

    RETURN PG_CATALOG.right(string, i);
END;
$BODY$
LANGUAGE plpgsql IMMUTABLE PARALLEL SAFE;

CREATE OR REPLACE FUNCTION sys.RIGHT(string sys.VARCHAR, i INTEGER)
RETURNS sys.VARCHAR
AS
$BODY$
BEGIN
    IF i IS NULL THEN
        RETURN NULL;
    END IF;

    IF i < 0 THEN
        RAISE EXCEPTION 'Invalid length parameter passed to the right function.';
    END IF;

    IF string IS NULL THEN
        RETURN NULL;
    END IF;

    RETURN PG_CATALOG.right(string, i);
END;
$BODY$
LANGUAGE plpgsql IMMUTABLE PARALLEL SAFE;

CREATE OR REPLACE FUNCTION sys.RIGHT(string sys.NCHAR, i INTEGER)
RETURNS sys.NVARCHAR
AS
$BODY$
BEGIN
    IF i IS NULL THEN
        RETURN NULL;
    END IF;

    IF i < 0 THEN
        RAISE EXCEPTION 'Invalid length parameter passed to the right function.';
    END IF;

    IF string IS NULL THEN
        RETURN NULL;
    END IF;

    RETURN PG_CATALOG.right(string, i);
END;
$BODY$
LANGUAGE plpgsql IMMUTABLE PARALLEL SAFE;

CREATE OR REPLACE FUNCTION sys.RIGHT(string sys.NVARCHAR, i INTEGER)
RETURNS sys.NVARCHAR
AS
$BODY$
BEGIN
    IF i IS NULL THEN
        RETURN NULL;
    END IF;

    IF i < 0 THEN
        RAISE EXCEPTION 'Invalid length parameter passed to the right function.';
    END IF;

    IF string IS NULL THEN
        RETURN NULL;
    END IF;

    RETURN PG_CATALOG.right(string, i);
END;
$BODY$
LANGUAGE plpgsql IMMUTABLE PARALLEL SAFE;

-- Adding following definition will make sure that right with text input
-- will use following definition instead of PG right
CREATE OR REPLACE FUNCTION sys.RIGHT(string TEXT, i INTEGER)
RETURNS sys.VARCHAR
AS
$BODY$
BEGIN
    IF i IS NULL THEN
        RETURN NULL;
    END IF;

    IF i < 0 THEN
        RAISE EXCEPTION 'Invalid length parameter passed to the right function.';
    END IF;

    IF string IS NULL THEN
        RETURN NULL;
    END IF;

    RETURN PG_CATALOG.right(string, i);
END;
$BODY$
LANGUAGE plpgsql IMMUTABLE PARALLEL SAFE;

-- Adding following definition will make sure that right with ntext input
-- will use following definition instead of PG right
CREATE OR REPLACE FUNCTION sys.RIGHT(string NTEXT, i INTEGER)
RETURNS sys.NVARCHAR
AS
$BODY$
BEGIN
    IF i IS NULL THEN
        RETURN NULL;
    END IF;

    IF i < 0 THEN
        RAISE EXCEPTION 'Invalid length parameter passed to the right function.';
    END IF;

    IF string IS NULL THEN
        RETURN NULL;
    END IF;

    RETURN PG_CATALOG.right(string, i);
END;
$BODY$
LANGUAGE plpgsql IMMUTABLE PARALLEL SAFE;

CREATE OR REPLACE PROCEDURE sys.sp_who(
	IN "@loginame" sys.sysname DEFAULT NULL,
	IN "@option"   sys.VARCHAR(30) DEFAULT NULL)
LANGUAGE 'pltsql'
AS $$
BEGIN
	SET NOCOUNT ON
	DECLARE @msg sys.VARCHAR(200)
	DECLARE @show_pg BIT = 0
	DECLARE @hide_col sys.VARCHAR(50) 
	
	IF @option IS NOT NULL
	BEGIN
		IF LOWER(TRIM(@option)) <> 'postgres' 
		BEGIN
			RAISERROR('Parameter @option can only be ''postgres''', 16, 1)
			RETURN			
		END
	END
	
	-- Take a copy of sysprocesses so that we reference it only once
	SELECT DISTINCT * INTO #sp_who_sysprocesses FROM sys.sysprocesses

	-- Get the executing statement for each spid and extract the main stmt type
	-- This is for informational purposes only
	SELECT pid, CAST(query AS sys.VARCHAR(MAX)) INTO #sp_who_tmp FROM pg_stat_activity pgsa
	
	UPDATE #sp_who_tmp SET query = ' ' + TRIM(CAST(UPPER(query) AS sys.VARCHAR(MAX)))
	UPDATE #sp_who_tmp SET query = sys.REPLACE(query,  chr(9), ' ')
	UPDATE #sp_who_tmp SET query = sys.REPLACE(query,  chr(10), ' ')
	UPDATE #sp_who_tmp SET query = sys.REPLACE(query,  chr(13), ' ')
	WHILE (SELECT count(*) FROM #sp_who_tmp WHERE sys.CHARINDEX('  ',query)>0) > 0 
	BEGIN
		UPDATE #sp_who_tmp SET query = sys.REPLACE(query, '  ', ' ')
	END

	-- Determine type of stmt to report by sp_who: very basic only
	-- NB: not handling presence of comments in the query string
	UPDATE #sp_who_tmp 
	SET query = 
	    CASE 
			WHEN PATINDEX('%[^a-zA-Z0-9_]UPDATE[^a-zA-Z0-9_]%', query) > 0 THEN 'UPDATE'
			WHEN PATINDEX('%[^a-zA-Z0-9_]DELETE[^a-zA-Z0-9_]%', query) > 0 THEN 'DELETE'
			WHEN PATINDEX('%[^a-zA-Z0-9_]INSERT[^a-zA-Z0-9_]%', query) > 0 THEN 'INSERT'
			WHEN PATINDEX('%[^a-zA-Z0-9_]SELECT[^a-zA-Z0-9_]%', query) > 0 THEN 'SELECT'
			WHEN PATINDEX('%[^a-zA-Z0-9_]WAITFOR[^a-zA-Z0-9_]%', query) > 0 THEN 'WAITFOR'
			WHEN PATINDEX('%[^a-zA-Z0-9_]CREATE ]%', query) > 0 THEN sys.SUBSTRING(query,1,sys.CHARINDEX('CREATE ', query))
			WHEN PATINDEX('%[^a-zA-Z0-9_]ALTER ]%', query) > 0 THEN sys.SUBSTRING(query,1,sys.CHARINDEX('ALTER ', query))
			WHEN PATINDEX('%[^a-zA-Z0-9_]DROP ]%', query) > 0 THEN sys.SUBSTRING(query,1,sys.CHARINDEX('DROP ', query))
			ELSE sys.SUBSTRING(query, 1, sys.CHARINDEX(' ', query))
		END

	UPDATE #sp_who_tmp 
	SET query = sys.SUBSTRING(query,1, 8-1 + sys.CHARINDEX(' ', sys.SUBSTRING(query,8,99)))
	WHERE query LIKE 'CREATE %' OR query LIKE 'ALTER %' OR query LIKE 'DROP %'	

	-- The executing spid is always shown as doing a SELECT
	UPDATE #sp_who_tmp SET query = 'SELECT' WHERE pid = @@spid
	UPDATE #sp_who_tmp SET query = TRIM(query)

	-- Get all current connections
	SELECT 
		spid, 
		MAX(blocked) AS blocked, 
		0 AS ecid, 
		CAST('' AS sys.VARCHAR(100)) AS status,
		CAST('' AS sys.VARCHAR(100)) AS loginname,
		CAST('' AS sys.VARCHAR(100)) AS hostname,
		0 AS dbid,
		CAST('' AS sys.VARCHAR(100)) AS cmd,
		0 AS request_id,
		CAST('TDS' AS sys.VARCHAR(20)) AS connection,
		hostprocess
	INTO #sp_who_proc
	FROM #sp_who_sysprocesses
		GROUP BY spid, status, hostprocess
		
	-- Add attributes to each connection
	UPDATE #sp_who_proc
	SET ecid = sp.ecid,
		status = sp.status,
		loginname = sp.loginname,
		hostname = sp.hostname,
		dbid = sp.dbid,
		request_id = sp.request_id
	FROM #sp_who_sysprocesses sp
		WHERE #sp_who_proc.spid = sp.spid				

	-- Identify PG connections: the hostprocess PID comes from the TDS login packet 
	-- and therefore PG connections do not have a value here
	UPDATE #sp_who_proc
	SET connection = 'PostgreSQL'
	WHERE hostprocess IS NULL 

	-- Keep or delete PG connections
	IF (LOWER(@loginame) = 'postgres' OR LOWER(@option) = 'postgres')
	begin    
		-- Show PG connections; these have dbid = 0
		-- This is a Babelfish-specific enhancement, since PG connections may also be active in the Babelfish DB
		-- and it may be useful to see these displayed
		SET @show_pg = 1
		
		-- blank out the loginame parameter for the tests below
		IF LOWER(@loginame) = 'postgres' SET @loginame = NULL
	END
	
	-- By default, do not show the column indicating the connection type since SQL Server does not have this column
	SET @hide_col = 'connection' 
	
	IF (@show_pg = 1) 
	BEGIN
		SET @hide_col = ''
	END
	ELSE 
	BEGIN
		-- Delete PG connections
		DELETE #sp_who_proc
		WHERE dbid = 0
	END
			
	-- Apply filter if specified
	IF (@loginame IS NOT NULL)
	BEGIN
		IF (TRIM(@loginame) = '')
		BEGIN
			-- Raise error
			SET @msg = ''''+@loginame+''' is not a valid login or you do not have permission.'
			RAISERROR(@msg, 16, 1)
			RETURN
		END
		
		IF (sys.ISNUMERIC(@loginame) = 1)
		BEGIN
			-- Remove all connections except the specified one
			DELETE #sp_who_proc
			WHERE spid <> CAST(@loginame AS INT)
		END
		ELSE 
		BEGIN	
			IF (LOWER(@loginame) = 'active')
			BEGIN
				-- Remove all 'idle' connections 
				DELETE #sp_who_proc
				WHERE status = 'idle'
			END
			ELSE 
			BEGIN
				-- Verify the specified login name exists
				IF (sys.SUSER_ID(@loginame) IS NULL)
				BEGIN
					SET @msg = ''''+@loginame+''' is not a valid login or you do not have permission.'
					RAISERROR(@msg, 16, 1)
					RETURN					
				END
				ELSE 
				BEGIN
					-- Keep only connections for the specified login
					DELETE #sp_who_proc
					WHERE sys.SUSER_ID(loginname) <> sys.SUSER_ID(@loginame)
				END
			END
		END
	END			
			
	-- Create final result set; use DISTINCT since there are usually duplicate rows from the PG catalogs
	SELECT distinct 
		p.spid AS spid, 
		p.ecid AS ecid, 
		CAST(LEFT(p.status,20) AS sys.VARCHAR(20)) AS status,
		CAST(LEFT(p.loginname,40) AS sys.VARCHAR(40)) AS loginame,
		CAST(LEFT(p.hostname,60) AS sys.VARCHAR(60)) AS hostname,
		p.blocked AS blk, 
		CAST(LEFT(db_name(p.dbid),40) AS sys.VARCHAR(40)) AS dbname,
		CAST(LEFT(#sp_who_tmp.query,30)as sys.VARCHAR(30)) AS cmd,
		p.request_id AS request_id,
		connection
	INTO #sp_who_tmp2
	FROM #sp_who_proc p, #sp_who_tmp
		WHERE p.spid = #sp_who_tmp.pid
		ORDER BY spid		
	
	-- Patch up remaining cases
	UPDATE #sp_who_tmp2
	SET cmd = 'AWAITING COMMAND'
	WHERE TRIM(ISNULL(cmd,'')) = '' AND status = 'idle'
	
	UPDATE #sp_who_tmp2
	SET cmd = 'UNKNOWN'
	WHERE TRIM(cmd) = ''	
	
	-- Format the result set as narrow as possible for readability
	SET @hide_col += ',hostprocess'
	EXECUTE sys.sp_babelfish_autoformat @tab='#sp_who_tmp2', @orderby='ORDER BY spid', @hiddencols=@hide_col, @printrc=0
	RETURN
END	
$$;
GRANT EXECUTE ON PROCEDURE sys.sp_who(IN sys.sysname, IN sys.VARCHAR(30)) TO PUBLIC;

create or replace function sys.get_tds_id(
	datatype sys.varchar(50)
)
returns INT
AS $$
DECLARE
	tds_id INT;
BEGIN
	IF datatype IS NULL THEN
		RETURN 0;
	END IF;
	CASE datatype
		WHEN 'text' THEN tds_id = 35;
		WHEN 'uniqueidentifier' THEN tds_id = 36;
		WHEN 'tinyint' THEN tds_id = 38;
		WHEN 'smallint' THEN tds_id = 38;
		WHEN 'int' THEN tds_id = 38;
		WHEN 'bigint' THEN tds_id = 38;
		WHEN 'ntext' THEN tds_id = 99;
		WHEN 'bit' THEN tds_id = 104;
		WHEN 'float' THEN tds_id = 109;
		WHEN 'real' THEN tds_id = 109;
		WHEN 'varchar' THEN tds_id = 167;
		WHEN 'nvarchar' THEN tds_id = 231;
		WHEN 'nchar' THEN tds_id = 239;
		WHEN 'money' THEN tds_id = 110;
		WHEN 'smallmoney' THEN tds_id = 110;
		WHEN 'char' THEN tds_id = 175;
		WHEN 'date' THEN tds_id = 40;
		WHEN 'datetime' THEN tds_id = 111;
		WHEN 'smalldatetime' THEN tds_id = 111;
		WHEN 'numeric' THEN tds_id = 108;
		WHEN 'xml' THEN tds_id = 241;
		WHEN 'decimal' THEN tds_id = 106;
		WHEN 'varbinary' THEN tds_id = 165;
		WHEN 'binary' THEN tds_id = 173;
		WHEN 'image' THEN tds_id = 34;
		WHEN 'time' THEN tds_id = 41;
		WHEN 'datetime2' THEN tds_id = 42;
		WHEN 'sql_variant' THEN tds_id = 98;
		WHEN 'datetimeoffset' THEN tds_id = 43;
		WHEN 'timestamp' THEN tds_id = 173;
		WHEN 'vector' THEN tds_id = 167; -- Same as varchar 
		WHEN 'sparsevec' THEN tds_id = 167; -- Same as varchar 
		WHEN 'halfvec' THEN tds_id = 167; -- Same as varchar 
		WHEN 'geometry' THEN tds_id = 240;
		WHEN 'geography' THEN tds_id = 240;
		ELSE tds_id = 0;
	END CASE;
	RETURN tds_id;
END;
$$ LANGUAGE plpgsql IMMUTABLE STRICT;

CREATE OR REPLACE FUNCTION information_schema_tsql._pgtsql_char_max_length(type text, typmod int4) RETURNS integer
	LANGUAGE sql
	IMMUTABLE
	PARALLEL SAFE
	RETURNS NULL ON NULL INPUT
	AS
$$SELECT
	CASE WHEN type IN ('char', 'nchar', 'varchar', 'nvarchar', 'binary', 'varbinary')
		THEN CASE WHEN typmod = -1
			THEN -1
			ELSE typmod - 4
			END
		WHEN type IN ('text', 'image')
		THEN 2147483647
		WHEN type = 'ntext'
		THEN 1073741823
		WHEN type = 'sysname'
		THEN 128
		WHEN type IN ('xml', 'vector', 'halfvec', 'sparsevec', 'geometry', 'geography')
		THEN -1
		WHEN type = 'sql_variant'
		THEN 0
		ELSE null
	END$$;

CREATE OR REPLACE FUNCTION sys.tsql_type_max_length_helper(IN type TEXT, IN typelen INT, IN typemod INT, IN for_sys_types boolean DEFAULT false, IN used_typmod_array boolean DEFAULT false)
RETURNS SMALLINT
AS $$
DECLARE
	max_length SMALLINT;
	precision INT;
	v_type TEXT COLLATE sys.database_default := type;
BEGIN
	-- unknown tsql type
	IF v_type IS NULL THEN
		RETURN CAST(typelen as SMALLINT);
	END IF;

	-- if using typmod_array from pg_proc.probin
	IF used_typmod_array THEN
		IF v_type = 'sysname' THEN
			RETURN 256;
		ELSIF (v_type in ('char', 'bpchar', 'varchar', 'binary', 'varbinary', 'nchar', 'nvarchar'))
		THEN
			IF typemod < 0 THEN -- max value. 
				RETURN -1;
			ELSIF v_type in ('nchar', 'nvarchar') THEN
				RETURN (2 * typemod);
			ELSE
				RETURN typemod;
			END IF;
		END IF;
	END IF;

	IF typelen != -1 THEN
		CASE v_type 
		WHEN 'tinyint' THEN max_length = 1;
		WHEN 'date' THEN max_length = 3;
		WHEN 'smalldatetime' THEN max_length = 4;
		WHEN 'smallmoney' THEN max_length = 4;
		WHEN 'datetime2' THEN
			IF typemod = -1 THEN max_length = 8;
			ELSIF typemod <= 2 THEN max_length = 6;
			ELSIF typemod <= 4 THEN max_length = 7;
			ELSEIF typemod <= 7 THEN max_length = 8;
			-- typemod = 7 is not possible for datetime2 in Babel
			END IF;
		WHEN 'datetimeoffset' THEN
			IF typemod = -1 THEN max_length = 10;
			ELSIF typemod <= 2 THEN max_length = 8;
			ELSIF typemod <= 4 THEN max_length = 9;
			ELSIF typemod <= 7 THEN max_length = 10;
			-- typemod = 7 is not possible for datetimeoffset in Babel
			END IF;
		WHEN 'time' THEN
			IF typemod = -1 THEN max_length = 5;
			ELSIF typemod <= 2 THEN max_length = 3;
			ELSIF typemod <= 4 THEN max_length = 4;
			ELSIF typemod <= 7 THEN max_length = 5;
			END IF;
		WHEN 'timestamp' THEN max_length = 8;
		WHEN 'vector' THEN max_length = -1; -- dummy as varchar max
    WHEN 'halfvec' THEN max_length = -1; -- dummy as varchar max
    WHEN 'sparsevec' THEN max_length = -1; -- dummy as varchar max
		ELSE max_length = typelen;
		END CASE;
		RETURN max_length;
	END IF;

	IF typemod = -1 THEN
		CASE 
		WHEN v_type in ('image', 'text', 'ntext') THEN max_length = 16;
		WHEN v_type = 'sql_variant' THEN max_length = 8016;
		WHEN v_type in ('varbinary', 'varchar', 'nvarchar') THEN 
			IF for_sys_types THEN max_length = 8000;
			ELSE max_length = -1;
			END IF;
		WHEN v_type in ('binary', 'char', 'bpchar', 'nchar') THEN max_length = 8000;
		WHEN v_type in ('decimal', 'numeric') THEN max_length = 17;
		WHEN v_type in ('geometry', 'geography') THEN max_length = -1;
		ELSE max_length = typemod;
		END CASE;
		RETURN max_length;
	END IF;

	CASE
	WHEN v_type in ('char', 'bpchar', 'varchar', 'binary', 'varbinary') THEN max_length = typemod - 4;
	WHEN v_type in ('nchar', 'nvarchar') THEN max_length = (typemod - 4) * 2;
	WHEN v_type = 'sysname' THEN max_length = (typemod - 4) * 2;
	WHEN v_type in ('numeric', 'decimal') THEN
		precision = ((typemod - 4) >> 16) & 65535;
		IF precision >= 1 and precision <= 9 THEN max_length = 5;
		ELSIF precision <= 19 THEN max_length = 9;
		ELSIF precision <= 28 THEN max_length = 13;
		ELSIF precision <= 38 THEN max_length = 17;
	ELSE max_length = typelen;
	END IF;
	ELSE
		max_length = typemod;
	END CASE;
	RETURN max_length;
END;
$$ LANGUAGE plpgsql IMMUTABLE STRICT;

CREATE OR REPLACE PROCEDURE sys.sp_stored_procedures(
    "@sp_name" sys.nvarchar(390) = '',
    "@sp_owner" sys.nvarchar(384) = '',
    "@sp_qualifier" sys.sysname = '',
    "@fusepattern" sys.bit = '1'
)
AS $$
BEGIN
	IF (@sp_qualifier != '') AND LOWER(sys.db_name()) != LOWER(@sp_qualifier)
	BEGIN
		THROW 33557097, N'The database name component of the object qualifier must be the name of the current database.', 1;
	END
	
	-- If @sp_name or @sp_owner = '%', it gets converted to NULL or '' regardless of @fusepattern 
	IF @sp_name = '%'
	BEGIN
		SELECT @sp_name = ''
	END
	
	IF @sp_owner = '%'
	BEGIN
		SELECT @sp_owner = ''
	END
	
	-- Changes fusepattern to 0 if no wildcards are used. NOTE: Need to add [] wildcard pattern when it is implemented. Wait for BABEL-2452
	IF @fusepattern = 1
	BEGIN
		IF (CHARINDEX('%', @sp_name) != 0 AND CHARINDEX('_', @sp_name) != 0 AND CHARINDEX('%', @sp_owner) != 0 AND CHARINDEX('_', @sp_owner) != 0 )
		BEGIN
			SELECT @fusepattern = 0;
		END
	END
	
	-- Condition for when sp_name argument is not given or is null, or is just a wildcard (same order)
	IF COALESCE(@sp_name, '') = ''
	BEGIN
		IF @fusepattern=1 
		BEGIN
			SELECT 
			PROCEDURE_QUALIFIER,
			PROCEDURE_OWNER,
			PROCEDURE_NAME,
			NUM_INPUT_PARAMS,
			NUM_OUTPUT_PARAMS,
			NUM_RESULT_SETS,
			REMARKS,
			PROCEDURE_TYPE FROM sys.sp_stored_procedures_view
			WHERE ((SELECT COALESCE(@sp_owner,'')) = '' OR LOWER(procedure_owner) LIKE LOWER(@sp_owner))
			ORDER BY procedure_qualifier, procedure_owner, procedure_name;
		END
		ELSE
		BEGIN
			SELECT 
			PROCEDURE_QUALIFIER,
			PROCEDURE_OWNER,
			PROCEDURE_NAME,
			NUM_INPUT_PARAMS,
			NUM_OUTPUT_PARAMS,
			NUM_RESULT_SETS,
			REMARKS,
			PROCEDURE_TYPE FROM sys.sp_stored_procedures_view
			WHERE ((SELECT COALESCE(@sp_owner,'')) = '' OR LOWER(procedure_owner) LIKE LOWER(@sp_owner))
			ORDER BY procedure_qualifier, procedure_owner, procedure_name;
		END
	END
	-- When @sp_name is not null
	ELSE
	BEGIN
		-- When sp_owner is null and fusepattern = 0
		IF (@fusepattern = 0 AND  COALESCE(@sp_owner,'') = '') 
		BEGIN
			IF EXISTS ( -- Search in the sys schema 
					SELECT * FROM sys.sp_stored_procedures_view
					WHERE (LOWER(LEFT(procedure_name, LEN(procedure_name)-2)) = LOWER(@sp_name))
						AND (LOWER(procedure_owner) = 'sys'))
			BEGIN
				SELECT PROCEDURE_QUALIFIER,
				PROCEDURE_OWNER,
				PROCEDURE_NAME,
				NUM_INPUT_PARAMS,
				NUM_OUTPUT_PARAMS,
				NUM_RESULT_SETS,
				REMARKS,
				PROCEDURE_TYPE FROM sys.sp_stored_procedures_view
				WHERE (LOWER(LEFT(procedure_name, LEN(procedure_name)-2)) = LOWER(@sp_name))
					AND (LOWER(procedure_owner) = 'sys')
				ORDER BY procedure_qualifier, procedure_owner, procedure_name;
			END
			ELSE IF EXISTS ( 
				SELECT * FROM sys.sp_stored_procedures_view
				WHERE (LOWER(LEFT(procedure_name, LEN(procedure_name)-2)) = LOWER(@sp_name))
					AND (LOWER(procedure_owner) = LOWER(SCHEMA_NAME()))
					)
			BEGIN
				SELECT PROCEDURE_QUALIFIER,
				PROCEDURE_OWNER,
				PROCEDURE_NAME,
				NUM_INPUT_PARAMS,
				NUM_OUTPUT_PARAMS,
				NUM_RESULT_SETS,
				REMARKS,
				PROCEDURE_TYPE FROM sys.sp_stored_procedures_view
				WHERE (LOWER(LEFT(procedure_name, LEN(procedure_name)-2)) = LOWER(@sp_name))
					AND (LOWER(procedure_owner) = LOWER(SCHEMA_NAME()))
				ORDER BY procedure_qualifier, procedure_owner, procedure_name;
			END
			ELSE -- Search in the dbo schema (if nothing exists it should just return nothing). 
			BEGIN
				SELECT PROCEDURE_QUALIFIER,
				PROCEDURE_OWNER,
				PROCEDURE_NAME,
				NUM_INPUT_PARAMS,
				NUM_OUTPUT_PARAMS,
				NUM_RESULT_SETS,
				REMARKS,
				PROCEDURE_TYPE FROM sys.sp_stored_procedures_view
				WHERE (LOWER(LEFT(procedure_name, LEN(procedure_name)-2)) = LOWER(@sp_name))
					AND (LOWER(procedure_owner) = 'dbo')
				ORDER BY procedure_qualifier, procedure_owner, procedure_name;
			END
			
		END
		ELSE IF (@fusepattern = 0 AND  COALESCE(@sp_owner,'') != '')
		BEGIN
			SELECT 
			PROCEDURE_QUALIFIER,
			PROCEDURE_OWNER,
			PROCEDURE_NAME,
			NUM_INPUT_PARAMS,
			NUM_OUTPUT_PARAMS,
			NUM_RESULT_SETS,
			REMARKS,
			PROCEDURE_TYPE FROM sys.sp_stored_procedures_view
			WHERE (LOWER(LEFT(procedure_name, LEN(procedure_name)-2)) = LOWER(@sp_name))
				AND (LOWER(procedure_owner) = LOWER(@sp_owner))
			ORDER BY procedure_qualifier, procedure_owner, procedure_name;
		END
		ELSE -- fusepattern = 1
		BEGIN
			SELECT 
			PROCEDURE_QUALIFIER,
			PROCEDURE_OWNER,
			PROCEDURE_NAME,
			NUM_INPUT_PARAMS,
			NUM_OUTPUT_PARAMS,
			NUM_RESULT_SETS,
			REMARKS,
			PROCEDURE_TYPE FROM sys.sp_stored_procedures_view
			WHERE ((SELECT COALESCE(@sp_name,'')) = '' OR LOWER(LEFT(procedure_name, LEN(procedure_name)-2)) LIKE LOWER(@sp_name))
				AND ((SELECT COALESCE(@sp_owner,'')) = '' OR LOWER(procedure_owner) LIKE LOWER(@sp_owner))
			ORDER BY procedure_qualifier, procedure_owner, procedure_name;
		END
	END	
END; 
$$
LANGUAGE 'pltsql';
GRANT EXECUTE on PROCEDURE sys.sp_stored_procedures TO PUBLIC;

CREATE OR REPLACE FUNCTION sys.babelfish_conv_date_to_string(IN p_datatype TEXT,
                                                                 IN p_dateval DATE,
                                                                 IN p_style NUMERIC DEFAULT 20)
RETURNS TEXT
AS
$BODY$
DECLARE
    v_day VARCHAR COLLATE "C";
    v_dateval DATE;
    v_style SMALLINT;
    v_month SMALLINT;
    v_resmask VARCHAR COLLATE "C";
    v_datatype VARCHAR COLLATE "C";
    v_language VARCHAR COLLATE "C";
    v_monthname VARCHAR COLLATE "C";
    v_resstring VARCHAR COLLATE "C";
    v_lengthexpr VARCHAR COLLATE "C";
    v_maxlength SMALLINT;
    v_res_length SMALLINT;
    v_err_message VARCHAR COLLATE "C";
    v_res_datatype VARCHAR COLLATE "C";
    v_lang_metadata_json JSONB;
    VARCHAR_MAX CONSTANT SMALLINT := 8000;
    NVARCHAR_MAX CONSTANT SMALLINT := 4000;
    CONVERSION_LANG CONSTANT VARCHAR COLLATE "C" := '';
    DATATYPE_REGEXP CONSTANT VARCHAR COLLATE "C" := '^\s*(CHAR|NCHAR|VARCHAR|NVARCHAR|CHARACTER VARYING)\s*$';
    DATATYPE_MASK_REGEXP CONSTANT VARCHAR COLLATE "C" := '^\s*(?:CHAR|NCHAR|VARCHAR|NVARCHAR|CHARACTER VARYING)\s*\(\s*(\d+|MAX)\s*\)\s*$';
BEGIN
    v_datatype := pg_catalog.upper(trim(p_datatype));
    v_style := floor(p_style)::SMALLINT;

    IF (scale(p_style) > 0) THEN
        RAISE most_specific_type_mismatch;
    ELSIF (NOT ((v_style BETWEEN 0 AND 13) OR
                (v_style BETWEEN 20 AND 25) OR
                (v_style BETWEEN 100 AND 113) OR
                v_style IN (120, 121, 126, 127, 130, 131)))
    THEN
        RAISE invalid_parameter_value;
    ELSIF (v_style IN (8, 24, 108)) THEN
        RAISE invalid_datetime_format;
    END IF;

    IF (v_datatype ~* DATATYPE_MASK_REGEXP) THEN
        v_res_datatype := PG_CATALOG.rtrim(split_part(v_datatype, '(', 1));

        v_maxlength := CASE
                          WHEN (v_res_datatype IN ('CHAR', 'VARCHAR')) THEN VARCHAR_MAX
                          ELSE NVARCHAR_MAX
                       END;

        v_lengthexpr := substring(v_datatype, DATATYPE_MASK_REGEXP);

        IF (v_lengthexpr <> 'MAX' AND char_length(v_lengthexpr) > 4) THEN
            RAISE interval_field_overflow;
        END IF;

        v_res_length := CASE v_lengthexpr
                           WHEN 'MAX' THEN v_maxlength
                           ELSE v_lengthexpr::SMALLINT
                        END;
    ELSIF (v_datatype ~* DATATYPE_REGEXP) THEN
        v_res_datatype := v_datatype;
    ELSE
        RAISE datatype_mismatch;
    END IF;

    v_dateval := CASE
                    WHEN (v_style NOT IN (130, 131)) THEN p_dateval
                    ELSE sys.babelfish_conv_greg_to_hijri(p_dateval) + 1
                 END;

    v_day := PG_CATALOG.ltrim(to_char(v_dateval, 'DD'), '0');
    v_month := to_char(v_dateval, 'MM')::SMALLINT;

    v_language := CASE
                     WHEN (v_style IN (130, 131)) THEN 'HIJRI'
                     ELSE CONVERSION_LANG
                  END;
 RAISE NOTICE 'v_language=[%]', v_language;		  
    BEGIN
        v_lang_metadata_json := sys.babelfish_get_lang_metadata_json(v_language);
    EXCEPTION
        WHEN OTHERS THEN
        RAISE invalid_character_value_for_cast;
    END;

    v_monthname := (v_lang_metadata_json -> 'months_shortnames') ->> v_month - 1;

    v_resmask := CASE
                    WHEN (v_style IN (1, 22)) THEN 'MM/DD/YY'
                    WHEN (v_style = 101) THEN 'MM/DD/YYYY'
                    WHEN (v_style = 2) THEN 'YY.MM.DD'
                    WHEN (v_style = 102) THEN 'YYYY.MM.DD'
                    WHEN (v_style = 3) THEN 'DD/MM/YY'
                    WHEN (v_style = 103) THEN 'DD/MM/YYYY'
                    WHEN (v_style = 4) THEN 'DD.MM.YY'
                    WHEN (v_style = 104) THEN 'DD.MM.YYYY'
                    WHEN (v_style = 5) THEN 'DD-MM-YY'
                    WHEN (v_style = 105) THEN 'DD-MM-YYYY'
                    WHEN (v_style = 6) THEN 'DD $mnme$ YY'
                    WHEN (v_style IN (13, 106, 113)) THEN 'DD $mnme$ YYYY'
                    WHEN (v_style = 7) THEN '$mnme$ DD, YY'
                    WHEN (v_style = 107) THEN '$mnme$ DD, YYYY'
                    WHEN (v_style = 10) THEN 'MM-DD-YY'
                    WHEN (v_style = 110) THEN 'MM-DD-YYYY'
                    WHEN (v_style = 11) THEN 'YY/MM/DD'
                    WHEN (v_style = 111) THEN 'YYYY/MM/DD'
                    WHEN (v_style = 12) THEN 'YYMMDD'
                    WHEN (v_style = 112) THEN 'YYYYMMDD'
                    WHEN (v_style IN (20, 21, 23, 25, 120, 121, 126, 127)) THEN 'YYYY-MM-DD'
                    WHEN (v_style = 130) THEN 'DD $mnme$ YYYY'
                    WHEN (v_style = 131) THEN pg_catalog.format('%s/MM/YYYY', lpad(v_day, 2, ' '))
                    WHEN (v_style IN (0, 9, 100, 109)) THEN pg_catalog.format('$mnme$ %s YYYY', lpad(v_day, 2, ' '))
                 END;

    v_resstring := to_char(v_dateval, v_resmask);
    v_resstring := pg_catalog.replace(v_resstring, '$mnme$', v_monthname);
    v_resstring := substring(v_resstring, 1, coalesce(v_res_length, char_length(v_resstring)));
    v_res_length := coalesce(v_res_length,
                             CASE v_res_datatype
                                WHEN 'CHAR' THEN 30
                                ELSE 60
                             END);
    RETURN CASE
              WHEN (v_res_datatype NOT IN ('CHAR', 'NCHAR')) THEN v_resstring
              ELSE rpad(v_resstring, v_res_length, ' ')
           END;
EXCEPTION
    WHEN most_specific_type_mismatch THEN
        RAISE USING MESSAGE := 'Argument data type NUMERIC is invalid for argument 3 of convert function.',
                    DETAIL := 'Use of incorrect "style" parameter value during conversion process.',
                    HINT := 'Change "style" parameter to the proper value and try again.';

    WHEN invalid_parameter_value THEN
        RAISE USING MESSAGE := pg_catalog.format('%s is not a valid style number when converting from DATE to a character string.', v_style),
                    DETAIL := 'Use of incorrect "style" parameter value during conversion process.',
                    HINT := 'Change "style" parameter to the proper value and try again.';

    WHEN invalid_datetime_format THEN
        RAISE USING MESSAGE := pg_catalog.format('Error converting data type DATE to %s.', trim(p_datatype)),
                    DETAIL := 'Incorrect using of pair of input parameters values during conversion process.',
                    HINT := 'Check the input parameters values, correct them if needed, and try again.';

   WHEN interval_field_overflow THEN
       RAISE USING MESSAGE := pg_catalog.format('The size (%s) given to the convert specification ''%s'' exceeds the maximum allowed for any data type (%s).',
                                     v_lengthexpr,
                                     pg_catalog.lower(v_res_datatype),
                                     v_maxlength),
                   DETAIL := 'Use of incorrect size value of data type parameter during conversion process.',
                   HINT := 'Change size component of data type parameter to the allowable value and try again.';

    WHEN datatype_mismatch THEN
        RAISE USING MESSAGE := 'Data type should be one of these values: ''CHAR(n|MAX)'', ''NCHAR(n|MAX)'', ''VARCHAR(n|MAX)'', ''NVARCHAR(n|MAX)''.',
                    DETAIL := 'Use of incorrect "datatype" parameter value during conversion process.',
                    HINT := 'Change "datatype" parameter to the proper value and try again.';

    WHEN invalid_character_value_for_cast THEN
        RAISE USING MESSAGE := pg_catalog.format('Invalid CONVERSION_LANG constant value - ''%s''. Allowed values are: ''English'', ''Deutsch'', etc.',
                                      CONVERSION_LANG),
                    DETAIL := 'Compiled incorrect CONVERSION_LANG constant value in function''s body.',
                    HINT := 'Correct CONVERSION_LANG constant value in function''s body, recompile it and try again.';

    WHEN invalid_text_representation THEN
        GET STACKED DIAGNOSTICS v_err_message = MESSAGE_TEXT;
        v_err_message := substring(pg_catalog.lower(v_err_message), 'integer\:\s\"(.*)\"');

        RAISE USING MESSAGE := pg_catalog.format('Error while trying to convert "%s" value to SMALLINT (or INTEGER) data type.',
                                      v_err_message),
                    DETAIL := 'Supplied value contains illegal characters.',
                    HINT := 'Correct supplied value, remove all illegal characters.';
END;
$BODY$
LANGUAGE plpgsql
STABLE
RETURNS NULL ON NULL INPUT;

CREATE OR REPLACE FUNCTION sys.babelfish_conv_datetime_to_string(IN p_datatype TEXT,
                                                                     IN p_src_datatype TEXT,
                                                                     IN p_datetimeval TIMESTAMP(6) WITHOUT TIME ZONE,
                                                                     IN p_style NUMERIC DEFAULT -1)
RETURNS TEXT
AS
$BODY$
DECLARE
    v_day VARCHAR COLLATE "C";
    v_hour VARCHAR COLLATE "C";
    v_month SMALLINT;
    v_style SMALLINT;
    v_scale SMALLINT;
    v_resmask VARCHAR COLLATE "C";
    v_language VARCHAR COLLATE "C";
    v_datatype VARCHAR COLLATE "C";
    v_fseconds VARCHAR COLLATE "C";
    v_fractsep VARCHAR COLLATE "C";
    v_monthname VARCHAR COLLATE "C";
    v_resstring VARCHAR COLLATE "C";
    v_lengthexpr VARCHAR COLLATE "C";
    v_maxlength SMALLINT;
    v_res_length SMALLINT;
    v_err_message VARCHAR COLLATE "C";
    v_src_datatype VARCHAR COLLATE "C";
    v_res_datatype VARCHAR COLLATE "C";
    v_lang_metadata_json JSONB;
    VARCHAR_MAX CONSTANT SMALLINT := 8000;
    NVARCHAR_MAX CONSTANT SMALLINT := 4000;
    CONVERSION_LANG CONSTANT VARCHAR COLLATE "C" := '';
    DATATYPE_REGEXP CONSTANT VARCHAR COLLATE "C" := '^\s*(CHAR|NCHAR|VARCHAR|NVARCHAR|CHARACTER VARYING)\s*$';
    SRCDATATYPE_MASK_REGEXP VARCHAR COLLATE "C" := '^(?:DATETIME|SMALLDATETIME|DATETIME2)\s*(?:\s*\(\s*(\d+)\s*\)\s*)?$';
    DATATYPE_MASK_REGEXP CONSTANT VARCHAR COLLATE "C" := '^\s*(?:CHAR|NCHAR|VARCHAR|NVARCHAR|CHARACTER VARYING)\s*\(\s*(\d+|MAX)\s*\)\s*$';
    v_datetimeval TIMESTAMP(6) WITHOUT TIME ZONE;
BEGIN
    v_datatype := pg_catalog.upper(trim(p_datatype));
    v_src_datatype := pg_catalog.upper(trim(p_src_datatype));
    v_style := floor(p_style)::SMALLINT;

    IF (v_src_datatype ~* SRCDATATYPE_MASK_REGEXP)
    THEN
        v_scale := substring(v_src_datatype, SRCDATATYPE_MASK_REGEXP)::SMALLINT;

        v_src_datatype := PG_CATALOG.rtrim(split_part(v_src_datatype, '(', 1));

        IF (v_src_datatype <> 'DATETIME2' AND v_scale IS NOT NULL) THEN
            RAISE invalid_indicator_parameter_value;
        ELSIF (v_scale NOT BETWEEN 0 AND 7) THEN
            RAISE invalid_regular_expression;
        END IF;

        v_scale := coalesce(v_scale, 7);
    ELSE
        RAISE most_specific_type_mismatch;
    END IF;

    IF (scale(p_style) > 0) THEN
        RAISE escape_character_conflict;
    ELSIF (NOT ((v_style BETWEEN 0 AND 14) OR
                (v_style BETWEEN 20 AND 25) OR
                (v_style BETWEEN 100 AND 114) OR
                v_style IN (-1, 120, 121, 126, 127, 130, 131)))
    THEN
        RAISE invalid_parameter_value;
    END IF;

    IF (v_datatype ~* DATATYPE_MASK_REGEXP) THEN
        v_res_datatype := PG_CATALOG.rtrim(split_part(v_datatype, '(', 1));

        v_maxlength := CASE
                          WHEN (v_res_datatype IN ('CHAR', 'VARCHAR')) THEN VARCHAR_MAX
                          ELSE NVARCHAR_MAX
                       END;

        v_lengthexpr := substring(v_datatype, DATATYPE_MASK_REGEXP);

        IF (v_lengthexpr <> 'MAX' AND char_length(v_lengthexpr) > 4)
        THEN
            RAISE interval_field_overflow;
        END IF;

        v_res_length := CASE v_lengthexpr
                           WHEN 'MAX' THEN v_maxlength
                           ELSE v_lengthexpr::SMALLINT
                        END;
    ELSIF (v_datatype ~* DATATYPE_REGEXP) THEN
        v_res_datatype := v_datatype;
    ELSE
        RAISE datatype_mismatch;
    END IF;

    v_datetimeval := CASE
                        WHEN (v_style NOT IN (130, 131)) THEN p_datetimeval
                        ELSE sys.babelfish_conv_greg_to_hijri(p_datetimeval) + INTERVAL '1 day'
                     END;

    v_day := PG_CATALOG.ltrim(to_char(v_datetimeval, 'DD'), '0');
    v_hour := PG_CATALOG.ltrim(to_char(v_datetimeval, 'HH12'), '0');
    v_month := to_char(v_datetimeval, 'MM')::SMALLINT;

    v_language := CASE
                     WHEN (v_style IN (130, 131)) THEN 'HIJRI'
                     ELSE CONVERSION_LANG
                  END;
    BEGIN
        v_lang_metadata_json := sys.babelfish_get_lang_metadata_json(v_language);
    EXCEPTION
        WHEN OTHERS THEN
        RAISE invalid_character_value_for_cast;
    END;

    v_monthname := (v_lang_metadata_json -> 'months_shortnames') ->> v_month - 1;

    IF (v_src_datatype IN ('DATETIME', 'SMALLDATETIME')) THEN
        v_fseconds := sys.babelfish_round_fractseconds(to_char(v_datetimeval, 'MS'));

        IF (v_fseconds::INTEGER = 1000) THEN
            v_fseconds := '000';
            v_datetimeval := v_datetimeval + INTERVAL '1 second';
        ELSE
            v_fseconds := lpad(v_fseconds, 3, '0');
        END IF;
    ELSE
        v_fseconds := sys.babelfish_get_microsecs_from_fractsecs(to_char(v_datetimeval, 'US'), v_scale);

        IF (v_scale = 7) THEN
            v_fseconds := concat(v_fseconds, '0');
        END IF;
    END IF;

    v_fractsep := CASE v_src_datatype
                     WHEN 'DATETIME2' THEN '.'
                     ELSE ':'
                  END;

    IF ((v_style = -1 AND v_src_datatype <> 'DATETIME2') OR
        v_style IN (0, 9, 100, 109))
    THEN
        v_resmask := pg_catalog.format('$mnme$ %s YYYY %s:MI%s',
                            lpad(v_day, 2, ' '),
                            lpad(v_hour, 2, ' '),
                            CASE
                               WHEN (v_style IN (-1, 0, 100)) THEN 'AM'
                               ELSE pg_catalog.format(':SS:%sAM', v_fseconds)
                            END);
    ELSIF (v_style = 1) THEN
        v_resmask := 'MM/DD/YY';
    ELSIF (v_style = 101) THEN
        v_resmask := 'MM/DD/YYYY';
    ELSIF (v_style = 2) THEN
        v_resmask := 'YY.MM.DD';
    ELSIF (v_style = 102) THEN
        v_resmask := 'YYYY.MM.DD';
    ELSIF (v_style = 3) THEN
        v_resmask := 'DD/MM/YY';
    ELSIF (v_style = 103) THEN
        v_resmask := 'DD/MM/YYYY';
    ELSIF (v_style = 4) THEN
        v_resmask := 'DD.MM.YY';
    ELSIF (v_style = 104) THEN
        v_resmask := 'DD.MM.YYYY';
    ELSIF (v_style = 5) THEN
        v_resmask := 'DD-MM-YY';
    ELSIF (v_style = 105) THEN
        v_resmask := 'DD-MM-YYYY';
    ELSIF (v_style = 6) THEN
        v_resmask := 'DD $mnme$ YY';
    ELSIF (v_style = 106) THEN
        v_resmask := 'DD $mnme$ YYYY';
    ELSIF (v_style = 7) THEN
        v_resmask := '$mnme$ DD, YY';
    ELSIF (v_style = 107) THEN
        v_resmask := '$mnme$ DD, YYYY';
    ELSIF (v_style IN (8, 24, 108)) THEN
        v_resmask := 'HH24:MI:SS';
    ELSIF (v_style = 10) THEN
        v_resmask := 'MM-DD-YY';
    ELSIF (v_style = 110) THEN
        v_resmask := 'MM-DD-YYYY';
    ELSIF (v_style = 11) THEN
        v_resmask := 'YY/MM/DD';
    ELSIF (v_style = 111) THEN
        v_resmask := 'YYYY/MM/DD';
    ELSIF (v_style = 12) THEN
        v_resmask := 'YYMMDD';
    ELSIF (v_style = 112) THEN
        v_resmask := 'YYYYMMDD';
    ELSIF (v_style IN (13, 113)) THEN
        v_resmask := pg_catalog.format('DD $mnme$ YYYY HH24:MI:SS%s%s', v_fractsep, v_fseconds);
    ELSIF (v_style IN (14, 114)) THEN
        v_resmask := pg_catalog.format('HH24:MI:SS%s%s', v_fractsep, v_fseconds);
    ELSIF (v_style IN (20, 120)) THEN
        v_resmask := 'YYYY-MM-DD HH24:MI:SS';
    ELSIF ((v_style = -1 AND v_src_datatype = 'DATETIME2') OR
           v_style IN (21, 25, 121))
    THEN
        v_resmask := pg_catalog.format('YYYY-MM-DD HH24:MI:SS.%s', v_fseconds);
    ELSIF (v_style = 22) THEN
        v_resmask := pg_catalog.format('MM/DD/YY %s:MI:SS AM', lpad(v_hour, 2, ' '));
    ELSIF (v_style = 23) THEN
        v_resmask := 'YYYY-MM-DD';
    ELSIF (v_style IN (126, 127)) THEN
        v_resmask := CASE v_src_datatype
                        WHEN 'SMALLDATETIME' THEN 'YYYY-MM-DDT$rem$HH24:MI:SS'
                        ELSE pg_catalog.format('YYYY-MM-DDT$rem$HH24:MI:SS.%s', v_fseconds)
                     END;
    ELSIF (v_style IN (130, 131)) THEN
        v_resmask := concat(CASE p_style
                               WHEN 131 THEN pg_catalog.format('%s/MM/YYYY ', lpad(v_day, 2, ' '))
                               ELSE pg_catalog.format('%s $mnme$ YYYY ', lpad(v_day, 2, ' '))
                            END,
                            pg_catalog.format('%s:MI:SS%s%sAM', lpad(v_hour, 2, ' '), v_fractsep, v_fseconds));
    END IF;

    v_resstring := to_char(v_datetimeval, v_resmask);
    v_resstring := pg_catalog.replace(v_resstring, '$mnme$', v_monthname);
    v_resstring := pg_catalog.replace(v_resstring, '$rem$', '');

    v_resstring := substring(v_resstring, 1, coalesce(v_res_length, char_length(v_resstring)));
    v_res_length := coalesce(v_res_length,
                             CASE v_res_datatype
                                WHEN 'CHAR' THEN 30
                                ELSE 60
                             END);
    RETURN CASE
              WHEN (v_res_datatype NOT IN ('CHAR', 'NCHAR')) THEN v_resstring
              ELSE rpad(v_resstring, v_res_length, ' ')
           END;
EXCEPTION
    WHEN most_specific_type_mismatch THEN
        RAISE USING MESSAGE := 'Source data type should be one of these values: ''DATETIME'', ''SMALLDATETIME'', ''DATETIME2'' or ''DATETIME2(n)''.',
                    DETAIL := 'Use of incorrect "src_datatype" parameter value during conversion process.',
                    HINT := 'Change "srcdatatype" parameter to the proper value and try again.';

   WHEN invalid_regular_expression THEN
       RAISE USING MESSAGE := pg_catalog.format('The source data type scale (%s) given to the convert specification exceeds the maximum allowable value (7).',
                                     v_scale),
                   DETAIL := 'Use of incorrect scale value of source data type parameter during conversion process.',
                   HINT := 'Change scale component of source data type parameter to the allowable value and try again.';

    WHEN invalid_indicator_parameter_value THEN
        RAISE USING MESSAGE := pg_catalog.format('Invalid attributes specified for data type %s.', v_src_datatype),
                    DETAIL := 'Use of incorrect scale value, which is not corresponding to specified data type.',
                    HINT := 'Change data type scale component or select different data type and try again.';

    WHEN escape_character_conflict THEN
        RAISE USING MESSAGE := 'Argument data type NUMERIC is invalid for argument 4 of convert function.',
                    DETAIL := 'Use of incorrect "style" parameter value during conversion process.',
                    HINT := 'Change "style" parameter to the proper value and try again.';

    WHEN invalid_parameter_value THEN
        RAISE USING MESSAGE := pg_catalog.format('%s is not a valid style number when converting from %s to a character string.',
                                      v_style, v_src_datatype),
                    DETAIL := 'Use of incorrect "style" parameter value during conversion process.',
                    HINT := 'Change "style" parameter to the proper value and try again.';

    WHEN interval_field_overflow THEN
        RAISE USING MESSAGE := pg_catalog.format('The size (%s) given to the convert specification ''%s'' exceeds the maximum allowed for any data type (%s).',
                                      v_lengthexpr, pg_catalog.lower(v_res_datatype), v_maxlength),
                    DETAIL := 'Use of incorrect size value of data type parameter during conversion process.',
                    HINT := 'Change size component of data type parameter to the allowable value and try again.';

    WHEN datatype_mismatch THEN
        RAISE USING MESSAGE := 'Data type should be one of these values: ''CHAR(n|MAX)'', ''NCHAR(n|MAX)'', ''VARCHAR(n|MAX)'', ''NVARCHAR(n|MAX)''.',
                    DETAIL := 'Use of incorrect "datatype" parameter value during conversion process.',
                    HINT := 'Change "datatype" parameter to the proper value and try again.';

    WHEN invalid_character_value_for_cast THEN
        RAISE USING MESSAGE := pg_catalog.format('Invalid CONVERSION_LANG constant value - ''%s''. Allowed values are: ''English'', ''Deutsch'', etc.',
                                      CONVERSION_LANG),
                    DETAIL := 'Compiled incorrect CONVERSION_LANG constant value in function''s body.',
                    HINT := 'Correct CONVERSION_LANG constant value in function''s body, recompile it and try again.';

    WHEN invalid_text_representation THEN
        GET STACKED DIAGNOSTICS v_err_message = MESSAGE_TEXT;
        v_err_message := substring(pg_catalog.lower(v_err_message), 'integer\:\s\"(.*)\"');

        RAISE USING MESSAGE := pg_catalog.format('Error while trying to convert "%s" value to SMALLINT data type.',
                                      v_err_message),
                    DETAIL := 'Supplied value contains illegal characters.',
                    HINT := 'Correct supplied value, remove all illegal characters.';
END;
$BODY$
LANGUAGE plpgsql
STABLE
RETURNS NULL ON NULL INPUT;

CREATE OR REPLACE FUNCTION sys.babelfish_conv_time_to_string(IN p_datatype TEXT,
                                                                 IN p_src_datatype TEXT,
                                                                 IN p_timeval TIME(6) WITHOUT TIME ZONE,
                                                                 IN p_style NUMERIC DEFAULT 25)
RETURNS TEXT
AS
$BODY$
DECLARE
    v_hours VARCHAR COLLATE "C";
    v_style SMALLINT;
    v_scale SMALLINT;
    v_resmask VARCHAR COLLATE "C";
    v_fseconds VARCHAR COLLATE "C";
    v_datatype VARCHAR COLLATE "C";
    v_resstring VARCHAR COLLATE "C";
    v_lengthexpr VARCHAR COLLATE "C";
    v_res_length SMALLINT;
    v_res_datatype VARCHAR COLLATE "C";
    v_src_datatype VARCHAR COLLATE "C";
    v_res_maxlength SMALLINT;
    VARCHAR_MAX CONSTANT SMALLINT := 8000;
    NVARCHAR_MAX CONSTANT SMALLINT := 4000;
    -- We use the regex below to make sure input p_datatype is one of them
    DATATYPE_REGEXP CONSTANT VARCHAR COLLATE "C" := '^\s*(CHAR|NCHAR|VARCHAR|NVARCHAR|CHARACTER VARYING)\s*$';
    -- We use the regex below to get the length of the datatype, if specified
    -- For example, to get the '10' out of 'varchar(10)'
    DATATYPE_MASK_REGEXP CONSTANT VARCHAR COLLATE "C" := '^\s*(?:CHAR|NCHAR|VARCHAR|NVARCHAR|CHARACTER VARYING)\s*\(\s*(\d+|MAX)\s*\)\s*$';
    SRCDATATYPE_MASK_REGEXP VARCHAR COLLATE "C" := '^\s*(?:TIME)\s*(?:\s*\(\s*(\d+)\s*\)\s*)?\s*$';
BEGIN
    v_datatype := pg_catalog.upper(trim(p_datatype));
    v_src_datatype := pg_catalog.upper(trim(p_src_datatype));
    v_style := floor(p_style)::SMALLINT;

    IF (v_src_datatype ~* SRCDATATYPE_MASK_REGEXP)
    THEN
        v_scale := coalesce(substring(v_src_datatype, SRCDATATYPE_MASK_REGEXP)::SMALLINT, 7);

        IF (v_scale NOT BETWEEN 0 AND 7) THEN
            RAISE invalid_regular_expression;
        END IF;
    ELSE
        RAISE most_specific_type_mismatch;
    END IF;

    IF (v_datatype ~* DATATYPE_MASK_REGEXP)
    THEN
        v_res_datatype := PG_CATALOG.rtrim(split_part(v_datatype, '(', 1));

        v_res_maxlength := CASE
                              WHEN (v_res_datatype IN ('CHAR', 'VARCHAR')) THEN VARCHAR_MAX
                              ELSE NVARCHAR_MAX
                           END;

        v_lengthexpr := substring(v_datatype, DATATYPE_MASK_REGEXP);

        IF (v_lengthexpr <> 'MAX' AND char_length(v_lengthexpr) > 4) THEN
            RAISE interval_field_overflow;
        END IF;

        v_res_length := CASE v_lengthexpr
                           WHEN 'MAX' THEN v_res_maxlength
                           ELSE v_lengthexpr::SMALLINT
                        END;
    ELSIF (v_datatype ~* DATATYPE_REGEXP) THEN
        v_res_datatype := v_datatype;
    ELSE
        RAISE datatype_mismatch;
    END IF;

    IF (scale(p_style) > 0) THEN
        RAISE escape_character_conflict;
    ELSIF (NOT ((v_style BETWEEN 0 AND 14) OR
                (v_style BETWEEN 20 AND 25) OR
                (v_style BETWEEN 100 AND 114) OR
                v_style IN (120, 121, 126, 127, 130, 131)))
    THEN
        RAISE invalid_parameter_value;
    ELSIF ((v_style BETWEEN 1 AND 7) OR
           (v_style BETWEEN 10 AND 12) OR
           (v_style BETWEEN 101 AND 107) OR
           (v_style BETWEEN 110 AND 112) OR
           v_style = 23)
    THEN
        RAISE invalid_datetime_format;
    END IF;

    v_hours := PG_CATALOG.ltrim(to_char(p_timeval, 'HH12'), '0');
    v_fseconds := sys.babelfish_get_microsecs_from_fractsecs(to_char(p_timeval, 'US'), v_scale);

    IF (v_scale = 7) THEN
        v_fseconds := concat(v_fseconds, '0');
    END IF;

    IF (v_style IN (0, 100))
    THEN
        v_resmask := concat(v_hours, ':MIAM');
    ELSIF (v_style IN (8, 20, 24, 108, 120))
    THEN
        v_resmask := 'HH24:MI:SS';
    ELSIF (v_style IN (9, 109))
    THEN
        v_resmask := CASE
                        WHEN (char_length(v_fseconds) = 0) THEN concat(v_hours, ':MI:SSAM')
                        ELSE pg_catalog.format('%s:MI:SS.%sAM', v_hours, v_fseconds)
                     END;
    ELSIF (v_style IN (13, 14, 21, 25, 113, 114, 121, 126, 127))
    THEN
        v_resmask := CASE
                        WHEN (char_length(v_fseconds) = 0) THEN 'HH24:MI:SS'
                        ELSE concat('HH24:MI:SS.', v_fseconds)
                     END;
    ELSIF (v_style = 22)
    THEN
        v_resmask := pg_catalog.format('%s:MI:SS AM', lpad(v_hours, 2, ' '));
    ELSIF (v_style IN (130, 131))
    THEN
        v_resmask := CASE
                        WHEN (char_length(v_fseconds) = 0) THEN concat(lpad(v_hours, 2, ' '), ':MI:SSAM')
                        ELSE pg_catalog.format('%s:MI:SS.%sAM', lpad(v_hours, 2, ' '), v_fseconds)
                     END;
    END IF;

    v_resstring := to_char(p_timeval, v_resmask);

    v_resstring := substring(v_resstring, 1, coalesce(v_res_length, char_length(v_resstring)));
    v_res_length := coalesce(v_res_length,
                             CASE v_res_datatype
                                WHEN 'CHAR' THEN 30
                                ELSE 60
                             END);
    RETURN CASE
              WHEN (v_res_datatype NOT IN ('CHAR', 'NCHAR')) THEN v_resstring
              ELSE rpad(v_resstring, v_res_length, ' ')
           END;
EXCEPTION
    WHEN most_specific_type_mismatch THEN
        RAISE USING MESSAGE := 'Source data type should be ''TIME'' or ''TIME(n)''.',
                    DETAIL := 'Use of incorrect "src_datatype" parameter value during conversion process.',
                    HINT := 'Change "src_datatype" parameter to the proper value and try again.';

   WHEN invalid_regular_expression THEN
       RAISE USING MESSAGE := pg_catalog.format('The source data type scale (%s) given to the convert specification exceeds the maximum allowable value (7).',
                                     v_scale),
                   DETAIL := 'Use of incorrect scale value of source data type parameter during conversion process.',
                   HINT := 'Change scale component of source data type parameter to the allowable value and try again.';

   WHEN interval_field_overflow THEN
       RAISE USING MESSAGE := pg_catalog.format('The size (%s) given to the convert specification ''%s'' exceeds the maximum allowed for any data type (%s).',
                                     v_lengthexpr, pg_catalog.lower(v_res_datatype), v_res_maxlength),
                   DETAIL := 'Use of incorrect size value of target data type parameter during conversion process.',
                   HINT := 'Change size component of data type parameter to the allowable value and try again.';

    WHEN escape_character_conflict THEN
        RAISE USING MESSAGE := 'Argument data type NUMERIC is invalid for argument 4 of convert function.',
                    DETAIL := 'Use of incorrect "style" parameter value during conversion process.',
                    HINT := 'Change "style" parameter to the proper value and try again.';

    WHEN invalid_parameter_value THEN
        RAISE USING MESSAGE := pg_catalog.format('%s is not a valid style number when converting from TIME to a character string.', v_style),
                    DETAIL := 'Use of incorrect "style" parameter value during conversion process.',
                    HINT := 'Change "style" parameter to the proper value and try again.';

    WHEN datatype_mismatch THEN
        RAISE USING MESSAGE := 'Data type should be one of these values: ''CHAR(n|MAX)'', ''NCHAR(n|MAX)'', ''VARCHAR(n|MAX)'', ''NVARCHAR(n|MAX)''.',
                    DETAIL := 'Use of incorrect "datatype" parameter value during conversion process.',
                    HINT := 'Change "datatype" parameter to the proper value and try again.';

    WHEN invalid_datetime_format THEN
        RAISE USING MESSAGE := pg_catalog.format('Error converting data type TIME to %s.',
                                      PG_CATALOG.rtrim(split_part(trim(p_datatype), '(', 1))),
                    DETAIL := 'Incorrect using of pair of input parameters values during conversion process.',
                    HINT := 'Check the input parameters values, correct them if needed, and try again.';
END;
$BODY$
LANGUAGE plpgsql
STABLE
RETURNS NULL ON NULL INPUT;

CREATE OR REPLACE FUNCTION babelfish_remove_delimiter_pair(IN name TEXT)
RETURNS TEXT AS
$BODY$
BEGIN
    IF name IN('[' COLLATE "C", ']' COLLATE "C", '"' COLLATE "C") THEN
        RETURN NULL;

    ELSIF length(name) >= 2 AND PG_CATALOG.left(name, 1) = '[' COLLATE "C" AND PG_CATALOG.right(name, 1) = ']' COLLATE "C" THEN
        IF length(name) = 2 THEN
            RETURN '';
        ELSE
            RETURN substring(name from 2 for length(name)-2);
        END IF;
    ELSIF length(name) >= 2 AND PG_CATALOG.left(name, 1) = '[' COLLATE "C" AND PG_CATALOG.right(name, 1) != ']' COLLATE "C" THEN
        RETURN NULL;
    ELSIF length(name) >= 2 AND PG_CATALOG.left(name, 1) != '[' COLLATE "C" AND PG_CATALOG.right(name, 1) = ']' COLLATE "C" THEN
        RETURN NULL;

    ELSIF length(name) >= 2 AND PG_CATALOG.left(name, 1) = '"' COLLATE "C" AND PG_CATALOG.right(name, 1) = '"' COLLATE "C" THEN
        IF length(name) = 2 THEN
            RETURN '';
        ELSE
            RETURN substring(name from 2 for length(name)-2);
        END IF;
    ELSIF length(name) >= 2 AND PG_CATALOG.left(name, 1) = '"' COLLATE "C" AND PG_CATALOG.right(name, 1) != '"' COLLATE "C" THEN
        RETURN NULL;
    ELSIF length(name) >= 2 AND PG_CATALOG.left(name, 1) != '"' COLLATE "C" AND PG_CATALOG.right(name, 1) = '"' COLLATE "C" THEN
        RETURN NULL;
    
    END IF;
    RETURN name;
END;
$BODY$
LANGUAGE plpgsql
STABLE;

CREATE OR REPLACE FUNCTION sys.babelfish_sp_add_job (
  par_job_name varchar,
  par_enabled smallint = 1,
  par_description varchar = NULL::character varying,
  par_start_step_id integer = 1,
  par_category_name varchar = NULL::character varying,
  par_category_id integer = NULL::integer,
  par_owner_login_name varchar = NULL::character varying,
  par_notify_level_eventlog integer = 2,
  par_notify_level_email integer = 0,
  par_notify_level_netsend integer = 0,
  par_notify_level_page integer = 0,
  par_notify_email_operator_name varchar = NULL::character varying,
  par_notify_netsend_operator_name varchar = NULL::character varying,
  par_notify_page_operator_name varchar = NULL::character varying,
  par_delete_level integer = 0,
  inout par_job_id integer = NULL::integer,
  par_originating_server varchar = NULL::character varying,
  out returncode integer
)
RETURNS record AS
$body$
DECLARE
  var_retval INT DEFAULT 0;
  var_notify_email_operator_id INT DEFAULT 0;
  var_notify_email_operator_name VARCHAR(128);
  var_notify_netsend_operator_id INT DEFAULT 0;
  var_notify_page_operator_id INT DEFAULT 0;
  var_owner_sid CHAR(85) ;
  var_originating_server_id INT DEFAULT 0;
BEGIN
  /* Remove any leading/trailing spaces from parameters (except @owner_login_name) */
  SELECT UPPER(PG_CATALOG.LTRIM(PG_CATALOG.RTRIM(par_originating_server))) INTO par_originating_server;
  SELECT PG_CATALOG.LTRIM(PG_CATALOG.RTRIM(par_job_name)) INTO par_job_name;
  SELECT PG_CATALOG.LTRIM(PG_CATALOG.RTRIM(par_description)) INTO par_description;
  SELECT '[Uncategorized (Local)]' INTO par_category_name;
  SELECT 0 INTO par_category_id;
  SELECT PG_CATALOG.LTRIM(PG_CATALOG.RTRIM(par_notify_email_operator_name)) INTO par_notify_email_operator_name;
  SELECT PG_CATALOG.LTRIM(PG_CATALOG.RTRIM(par_notify_netsend_operator_name)) INTO par_notify_netsend_operator_name;
  SELECT PG_CATALOG.LTRIM(PG_CATALOG.RTRIM(par_notify_page_operator_name)) INTO par_notify_page_operator_name;
  SELECT NULL INTO var_originating_server_id; /* Turn [nullable] empty string parameters into NULLs */
  SELECT NULL INTO par_job_id;

  IF (par_originating_server = '')
  THEN
    SELECT NULL INTO par_originating_server;
  END IF;

  IF (par_description = '')
  THEN
    SELECT NULL INTO par_description;
  END IF;

  IF (par_category_name = '')
  THEN
    SELECT NULL INTO par_category_name;
  END IF;

  IF (par_notify_email_operator_name = '')
  THEN
    SELECT NULL INTO par_notify_email_operator_name;
  END IF;

  IF (par_notify_netsend_operator_name = '')
  THEN
    SELECT NULL INTO par_notify_netsend_operator_name;
  END IF;

  IF (par_notify_page_operator_name = '')
  THEN
    SELECT NULL INTO par_notify_page_operator_name;
  END IF;

  /* Check parameters */
  SELECT t.par_owner_sid
       , t.par_notify_level_email
       , t.par_notify_level_netsend
       , t.par_notify_level_page
       , t.par_category_id
       , t.par_notify_email_operator_id
       , t.par_notify_netsend_operator_id
       , t.par_notify_page_operator_id
       , t.par_originating_server
       , t.returncode
    FROM sys.babelfish_sp_verify_job(
         par_job_id /* NULL::integer */
       , par_job_name
       , par_enabled
       , par_start_step_id
       , par_category_name
       , var_owner_sid /* par_owner_sid */
       , par_notify_level_eventlog
       , par_notify_level_email
       , par_notify_level_netsend
       , par_notify_level_page
       , par_notify_email_operator_name
       , par_notify_netsend_operator_name
       , par_notify_page_operator_name
       , par_delete_level
       , par_category_id
       , var_notify_email_operator_id /* par_notify_email_operator_id */
       , var_notify_netsend_operator_id /* par_notify_netsend_operator_id */
       , var_notify_page_operator_id /* par_notify_page_operator_id */
       , par_originating_server
       ) t
    INTO var_owner_sid
       , par_notify_level_email
       , par_notify_level_netsend
       , par_notify_level_page
       , par_category_id
       , var_notify_email_operator_id
       , var_notify_netsend_operator_id
       , var_notify_page_operator_id
       , par_originating_server
       , var_retval;

  IF (var_retval <> 0)  /* Failure */
  THEN
    returncode := 1;
    RETURN;
  END IF;

  var_notify_email_operator_name := par_notify_email_operator_name;

  /* Default the description (if not supplied) */
  IF (par_description IS NULL)
  THEN
    SELECT 'No description available.' INTO par_description;
  END IF;

  var_originating_server_id := 0;
  var_owner_sid := '';

  INSERT
    INTO sys.sysjobs (
         originating_server_id
       , name
       , enabled
       , description
       , start_step_id
       , category_id
       , owner_sid
       , notify_level_eventlog
       , notify_level_email
       , notify_level_netsend
       , notify_level_page
       , notify_email_operator_id
       , notify_email_operator_name
       , notify_netsend_operator_id
       , notify_page_operator_id
       , delete_level
       , version_number
    )
  VALUES (
         var_originating_server_id
       , par_job_name
       , par_enabled
       , par_description
       , par_start_step_id
       , par_category_id
       , var_owner_sid
       , par_notify_level_eventlog
       , par_notify_level_email
       , par_notify_level_netsend
       , par_notify_level_page
       , var_notify_email_operator_id
       , var_notify_email_operator_name
       , var_notify_netsend_operator_id
       , var_notify_page_operator_id
       , par_delete_level
       , 1);

  /* scope_identity() */
  SELECT LASTVAL() INTO par_job_id;

  /* Version number 1 */
  /* SELECT @retval = @@error */
  /* 0 means success */
  returncode := var_retval;
  RETURN;

END;
$body$
LANGUAGE 'plpgsql';

CREATE OR REPLACE FUNCTION sys.babelfish_sp_add_schedule (
  par_schedule_name varchar,
  par_enabled smallint = 1,
  par_freq_type integer = 0,
  par_freq_interval integer = 0,
  par_freq_subday_type integer = 0,
  par_freq_subday_interval integer = 0,
  par_freq_relative_interval integer = 0,
  par_freq_recurrence_factor integer = 0,
  par_active_start_date integer = NULL::integer,
  par_active_end_date integer = 99991231,
  par_active_start_time integer = 0,
  par_active_end_time integer = 235959,
  par_owner_login_name varchar = NULL::character varying,
  inout par_schedule_uid char = NULL::bpchar,
  inout par_schedule_id integer = NULL::integer,
  par_originating_server varchar = NULL::character varying,
  out returncode integer
)
AS
$body$
DECLARE
  var_retval INT;
  var_owner_sid CHAR(85);
  var_orig_server_id INT;
BEGIN
  /* Remove any leading/trailing spaces from parameters */
  SELECT PG_CATALOG.LTRIM(PG_CATALOG.RTRIM(par_schedule_name))
       , PG_CATALOG.LTRIM(PG_CATALOG.RTRIM(par_owner_login_name))
       , UPPER(PG_CATALOG.LTRIM(PG_CATALOG.RTRIM(par_originating_server)))
       , 0
    INTO par_schedule_name
       , par_owner_login_name
       , par_originating_server
       , par_schedule_id;

  /* Check schedule (frequency and owner) parameters */
  SELECT t.par_freq_interval
       , t.par_freq_subday_type
       , t.par_freq_subday_interval
       , t.par_freq_relative_interval
       , t.par_freq_recurrence_factor
       , t.par_active_start_date
       , t.par_active_start_time
       , t.par_active_end_date
       , t.par_active_end_time
       , t.returncode
    FROM sys.babelfish_sp_verify_schedule(
         NULL::integer /* @schedule_id  -- schedule_id does not exist for the new schedule */
       , par_schedule_name /* @name */
       , par_enabled /* @enabled */
       , par_freq_type /* @freq_type */
       , par_freq_interval /* @freq_interval */
       , par_freq_subday_type /* @freq_subday_type */
       , par_freq_subday_interval /* @freq_subday_interval */
       , par_freq_relative_interval /* @freq_relative_interval */
       , par_freq_recurrence_factor /* @freq_recurrence_factor */
       , par_active_start_date /* @active_start_date */
       , par_active_start_time /* @active_start_time */
       , par_active_end_date /* @active_end_date */
       , par_active_end_time /* @active_end_time */
       , var_owner_sid
       ) t
    INTO par_freq_interval
       , par_freq_subday_type
       , par_freq_subday_interval
       , par_freq_relative_interval
       , par_freq_recurrence_factor
       , par_active_start_date
       , par_active_start_time
       , par_active_end_date
       , par_active_end_time
       , var_retval /* @owner_sid */;

  IF (var_retval <> 0) THEN /* Failure */
    returncode := 1;
        RETURN;
    END IF;

  IF (par_schedule_uid IS NULL)
  THEN /* Assign the GUID */
    /* uuid without extensions uuid-ossp (cheat) */
    SELECT uuid_in(md5(random()::text || clock_timestamp()::text)::cstring) INTO par_schedule_uid;
  END IF;

  var_orig_server_id := 0;
  var_owner_sid := uuid_in(md5(random()::text || clock_timestamp()::text)::cstring);


  INSERT
    INTO sys.sysschedules (
         schedule_uid
       , originating_server_id
       , name
       , owner_sid
       , enabled
       , freq_type
       , freq_interval
       , freq_subday_type
       , freq_subday_interval
       , freq_relative_interval
       , freq_recurrence_factor
       , active_start_date
       , active_end_date
       , active_start_time
       , active_end_time
   )
  VALUES (
         par_schedule_uid
       , var_orig_server_id
       , par_schedule_name
       , var_owner_sid
       , par_enabled
       , par_freq_type
       , par_freq_interval
       , par_freq_subday_type
       , par_freq_subday_interval
       , par_freq_relative_interval
       , par_freq_recurrence_factor
       , par_active_start_date
       , par_active_end_date
       , par_active_start_time
       , par_active_end_time
  );

  /* ZZZ */
  SELECT 0 /* @@ERROR, */, LASTVAL()
    INTO var_retval, par_schedule_id;

  /* 0 means success */
  returncode := var_retval;
  RETURN;
END;
$body$
LANGUAGE 'plpgsql';

CREATE OR REPLACE FUNCTION sys.babelfish_sp_delete_jobschedule (
  par_job_id integer = NULL::integer,
  par_job_name varchar = NULL::character varying,
  par_name varchar = NULL::character varying,
  par_keep_schedule integer = 0,
  par_automatic_post smallint = 1,
  out returncode integer
)
RETURNS integer AS
$body$
DECLARE
  var_retval INT;
  var_sched_count INT;
  var_schedule_id INT;
  var_job_owner_sid CHAR(85);
BEGIN
  /* Remove any leading/trailing spaces from parameters */
  SELECT PG_CATALOG.LTRIM(PG_CATALOG.RTRIM(par_name)) INTO par_name;

  /* Check that we can uniquely identify the job */
  SELECT t.par_job_name
       , t.par_job_id
       , t.par_owner_sid
       , t.returncode
    FROM sys.babelfish_sp_verify_job_identifiers(
         '@job_name'
       , '@job_id'
       , par_job_name
       , par_job_id
       , 'TEST'
       , var_job_owner_sid
       ) t
    INTO par_job_name
       , par_job_id
       , var_job_owner_sid
       , var_retval;

  IF (var_retval <> 0) THEN /* Failure */
    returncode := 1;
    RETURN;
  END IF;

  IF (LOWER(UPPER(par_name)) = LOWER('ALL'))
  THEN
    SELECT - 1 INTO var_schedule_id;

    /* We use this in the call to sp_sqlagent_notify */
    /* Delete the schedule(s) if it isn't being used by other jobs */
    CREATE TEMPORARY TABLE "#temp_schedules_to_delete" (schedule_id INT NOT NULL)
    /* If user requests that the schedules be removed (the legacy behavoir) */
    /* make sure it isnt being used by other jobs */;

    IF (par_keep_schedule = 0)
    THEN
      /* Get the list of schedules to delete */
      INSERT INTO "#temp_schedules_to_delete"
      SELECT DISTINCT schedule_id
        FROM sys.sysschedules
       WHERE (schedule_id IN (SELECT schedule_id
                                FROM sys.sysjobschedules
                               WHERE (job_id = par_job_id)));
      /* make sure no other jobs use these schedules */
      IF (EXISTS (SELECT *
                    FROM sys.sysjobschedules
                   WHERE (job_id <> par_job_id)
                     AND (schedule_id IN (SELECT schedule_id
                                            FROM "#temp_schedules_to_delete"))))
      THEN /* Failure */
        RAISE 'One or more schedules were not deleted because they are being used by at least one other job. Use "sp_detach_schedule" to remove schedules from a job.' USING ERRCODE := '50000';
        returncode := 1;
        RETURN;
      END IF;
    END IF;

    /* OK to delete the jobschedule */
    DELETE FROM sys.sysjobschedules
     WHERE (job_id = par_job_id);

    /* OK to delete the schedule - temp_schedules_to_delete is empty if @keep_schedule <> 0 */
    DELETE FROM sys.sysschedules
     WHERE schedule_id IN (SELECT schedule_id FROM "#temp_schedules_to_delete");
  ELSE ---- IF (LOWER(UPPER(par_name)) = LOWER('ALL'))

    -- Need to use sp_detach_schedule to remove this ambiguous schedule name
    IF(var_sched_count > 1) /* Failure */
    THEN
      RAISE 'More than one schedule named "%" is attached to job "%". Use "sp_detach_schedule" to remove schedules from a job.', par_name, par_job_name  USING ERRCODE := '50000';
      returncode := 1;
      RETURN;
    END IF;

    --If user requests that the schedule be removed (the legacy behavoir)
    --make sure it isnt being used by another job
    IF (par_keep_schedule = 0)
    THEN
      IF(EXISTS(SELECT *
                  FROM sys.sysjobschedules
                 WHERE (schedule_id = var_schedule_id)
                   AND (job_id <> par_job_id)))
      THEN /* Failure */
        RAISE 'Schedule "%" was not deleted because it is being used by at least one other job. Use "sp_detach_schedule" to remove schedules from a job.', par_name USING ERRCODE := '50000';
        returncode := 1;
        RETURN;
      END IF;
    END IF;

    /* Delete the job schedule link first */
    DELETE FROM sys.sysjobschedules
     WHERE (job_id = par_job_id)
       AND (schedule_id = var_schedule_id);

    /* Delete schedule if required */
    IF (par_keep_schedule = 0)
    THEN
      /* Now delete the schedule if required */
      DELETE FROM sys.sysschedules
       WHERE (schedule_id = var_schedule_id);
    END IF;

    SELECT t.returncode
    FROM sys.babelfish_sp_aws_del_jobschedule(par_job_id, var_schedule_id) t
    INTO var_retval;


  END IF;

  /* Update the job's version/last-modified information */
  UPDATE sys.sysjobs
     SET version_number = version_number + 1
       -- , date_modified = GETDATE() /
   WHERE job_id = par_job_id;

  DROP TABLE IF EXISTS "#temp_schedules_to_delete";


  /* 0 means success */
  returncode := var_retval;
  RETURN;
END;
$body$
LANGUAGE 'plpgsql';

CREATE OR REPLACE FUNCTION sys.babelfish_sp_update_job (
  par_job_id integer = NULL::integer,
  par_job_name varchar = NULL::character varying,
  par_new_name varchar = NULL::character varying,
  par_enabled smallint = NULL::smallint,
  par_description varchar = NULL::character varying,
  par_start_step_id integer = NULL::integer,
  par_category_name varchar = NULL::character varying,
  par_owner_login_name varchar = NULL::character varying,
  par_notify_level_eventlog integer = NULL::integer,
  par_notify_level_email integer = NULL::integer,
  par_notify_level_netsend integer = NULL::integer,
  par_notify_level_page integer = NULL::integer,
  par_notify_email_operator_name varchar = NULL::character varying,
  par_notify_netsend_operator_name varchar = NULL::character varying,
  par_notify_page_operator_name varchar = NULL::character varying,
  par_delete_level integer = NULL::integer,
  par_automatic_post smallint = 1,
  out returncode integer
)
RETURNS integer AS
$body$
DECLARE
    var_retval INT;
    var_category_id INT;
    var_notify_email_operator_id INT;
    var_notify_netsend_operator_id INT;
    var_notify_page_operator_id INT;
    var_owner_sid CHAR(85);
    var_alert_id INT;
    var_cached_attribute_modified INT;
    var_is_sysadmin INT;
    var_current_owner VARCHAR(128);
    var_enable_only_used INT;
    var_x_new_name VARCHAR(128);
    var_x_enabled SMALLINT;
    var_x_description VARCHAR(512);
    var_x_start_step_id INT;
    var_x_category_name VARCHAR(128);
    var_x_category_id INT;
    var_x_owner_sid CHAR(85);
    var_x_notify_level_eventlog INT;
    var_x_notify_level_email INT;
    var_x_notify_level_netsend INT;
    var_x_notify_level_page INT;
    var_x_notify_email_operator_name VARCHAR(128);
    var_x_notify_netsnd_operator_name VARCHAR(128);
    var_x_notify_page_operator_name VARCHAR(128);
    var_x_delete_level INT;
    var_x_originating_server_id INT;
    var_x_master_server SMALLINT;
BEGIN
    /* Not updatable */
    /* Remove any leading/trailing spaces from parameters (except @owner_login_name) */
    SELECT
        PG_CATALOG.LTRIM(PG_CATALOG.RTRIM(par_job_name))
        INTO par_job_name;
    SELECT
        PG_CATALOG.LTRIM(PG_CATALOG.RTRIM(par_new_name))
        INTO par_new_name;
    SELECT
        PG_CATALOG.LTRIM(PG_CATALOG.RTRIM(par_description))
        INTO par_description;
    SELECT
        PG_CATALOG.LTRIM(PG_CATALOG.RTRIM(par_category_name))
        INTO par_category_name;
    SELECT
        PG_CATALOG.LTRIM(PG_CATALOG.RTRIM(par_notify_email_operator_name))
        INTO par_notify_email_operator_name;
    SELECT
        PG_CATALOG.LTRIM(PG_CATALOG.RTRIM(par_notify_netsend_operator_name))
        INTO par_notify_netsend_operator_name;
    SELECT
        PG_CATALOG.LTRIM(PG_CATALOG.RTRIM(par_notify_page_operator_name))
        INTO par_notify_page_operator_name
    /* Are we modifying an attribute which tsql agent caches? */;

    IF ((par_new_name IS NOT NULL) OR (par_enabled IS NOT NULL) OR (par_start_step_id IS NOT NULL) OR (par_owner_login_name IS NOT NULL) OR (par_notify_level_eventlog IS NOT NULL) OR (par_notify_level_email IS NOT NULL) OR (par_notify_level_netsend IS NOT NULL) OR (par_notify_level_page IS NOT NULL) OR (par_notify_email_operator_name IS NOT NULL) OR (par_notify_netsend_operator_name IS NOT NULL) OR (par_notify_page_operator_name IS NOT NULL) OR (par_delete_level IS NOT NULL)) THEN
        SELECT
            1
            INTO var_cached_attribute_modified;
    ELSE
        SELECT
            0
            INTO var_cached_attribute_modified;
    END IF
    /* Is @enable the only parameter used beside jobname and jobid? */;

    IF ((par_enabled IS NOT NULL) AND (par_new_name IS NULL) AND (par_description IS NULL) AND (par_start_step_id IS NULL) AND (par_category_name IS NULL) AND (par_owner_login_name IS NULL) AND (par_notify_level_eventlog IS NULL) AND (par_notify_level_email IS NULL) AND (par_notify_level_netsend IS NULL) AND (par_notify_level_page IS NULL) AND (par_notify_email_operator_name IS NULL) AND (par_notify_netsend_operator_name IS NULL) AND (par_notify_page_operator_name IS NULL) AND (par_delete_level IS NULL)) THEN
        SELECT
            1
            INTO var_enable_only_used;
    ELSE
        SELECT
            0
            INTO var_enable_only_used;
    END IF;

    IF (par_new_name = '') THEN
        SELECT
            NULL
            INTO par_new_name;
    END IF
    /* Fill out the values for all non-supplied parameters from the existing values */;

    IF (par_new_name IS NULL) THEN
        SELECT
            var_x_new_name
            INTO par_new_name;
    END IF;

    IF (par_enabled IS NULL) THEN
        SELECT
            var_x_enabled
            INTO par_enabled;
    END IF;

    IF (par_description IS NULL) THEN
        SELECT
            var_x_description
            INTO par_description;
    END IF;

    IF (par_start_step_id IS NULL) THEN
        SELECT
            var_x_start_step_id
            INTO par_start_step_id;
    END IF;

    IF (par_category_name IS NULL) THEN
        SELECT
            var_x_category_name
            INTO par_category_name;
    END IF;

    IF (var_owner_sid IS NULL) THEN
        SELECT
            var_x_owner_sid
            INTO var_owner_sid;
    END IF;

    IF (par_notify_level_eventlog IS NULL) THEN
        SELECT
            var_x_notify_level_eventlog
            INTO par_notify_level_eventlog;
    END IF;

    IF (par_notify_level_email IS NULL) THEN
        SELECT
            var_x_notify_level_email
            INTO par_notify_level_email;
    END IF;

    IF (par_notify_level_netsend IS NULL) THEN
        SELECT
            var_x_notify_level_netsend
            INTO par_notify_level_netsend;
    END IF;

    IF (par_notify_level_page IS NULL) THEN
        SELECT
            var_x_notify_level_page
            INTO par_notify_level_page;
    END IF;

    IF (par_notify_email_operator_name IS NULL) THEN
        SELECT
            var_x_notify_email_operator_name
            INTO par_notify_email_operator_name;
    END IF;

    IF (par_notify_netsend_operator_name IS NULL) THEN
        SELECT
            var_x_notify_netsnd_operator_name
            INTO par_notify_netsend_operator_name;
    END IF;

    IF (par_notify_page_operator_name IS NULL) THEN
        SELECT
            var_x_notify_page_operator_name
            INTO par_notify_page_operator_name;
    END IF;

    IF (par_delete_level IS NULL) THEN
        SELECT
            var_x_delete_level
            INTO par_delete_level;
    END IF
    /* Turn [nullable] empty string parameters into NULLs */;

    IF (LOWER(par_description) = LOWER('')) THEN
        SELECT
            NULL
            INTO par_description;
    END IF;

    IF (par_category_name = '') THEN
        SELECT
            NULL
            INTO par_category_name;
    END IF;

    IF (par_notify_email_operator_name = '') THEN
        SELECT
            NULL
            INTO par_notify_email_operator_name;
    END IF;

    IF (par_notify_netsend_operator_name = '') THEN
        SELECT
            NULL
            INTO par_notify_netsend_operator_name;
    END IF;

    IF (par_notify_page_operator_name = '') THEN
        SELECT
            NULL
            INTO par_notify_page_operator_name;
    END IF
    /* Check new values */;
    SELECT
        t.par_owner_sid, t.par_notify_level_email, t.par_notify_level_netsend, t.par_notify_level_page,
        t.par_category_id, t.par_notify_email_operator_id, t.par_notify_netsend_operator_id, t.par_notify_page_operator_id, t.par_originating_server, t.ReturnCode
        FROM sys.babelfish_sp_verify_job(par_job_id, par_new_name, par_enabled, par_start_step_id, par_category_name, var_owner_sid, par_notify_level_eventlog, par_notify_level_email, par_notify_level_netsend, par_notify_level_page, par_notify_email_operator_name, par_notify_netsend_operator_name, par_notify_page_operator_name, par_delete_level, var_category_id, var_notify_email_operator_id, var_notify_netsend_operator_id, var_notify_page_operator_id, NULL) t
        INTO var_owner_sid, par_notify_level_email, par_notify_level_netsend, par_notify_level_page, var_category_id, var_notify_email_operator_id, var_notify_netsend_operator_id, var_notify_page_operator_id, var_retval;

    IF (var_retval <> 0) THEN
        ReturnCode := (1);
        RETURN;
    END IF
    /* Failure */
    /* BEGIN TRANSACTION */
    /* If the job is being re-assigned, modify sysjobsteps.database_user_name as necessary */;

    IF (par_owner_login_name IS NOT NULL) THEN
        IF (EXISTS (SELECT
            1
            FROM sys.sysjobsteps
            WHERE (job_id = par_job_id) AND (LOWER(subsystem) = LOWER('TSQL')))) THEN
            /* The job is being re-assigned to an non-SA */
            UPDATE sys.sysjobsteps
            SET database_user_name = NULL
                WHERE (job_id = par_job_id) AND (LOWER(subsystem) = LOWER('TSQL'));
        END IF;
    END IF;
    UPDATE sys.sysjobs
    SET name = par_new_name, enabled = par_enabled, description = par_description, start_step_id = par_start_step_id, category_id = var_category_id
    /* Returned from sp_verify_job */, owner_sid = var_owner_sid, notify_level_eventlog = par_notify_level_eventlog, notify_level_email = par_notify_level_email, notify_level_netsend = par_notify_level_netsend, notify_level_page = par_notify_level_page, notify_email_operator_id = var_notify_email_operator_id
    /* Returned from sp_verify_job */, notify_netsend_operator_id = var_notify_netsend_operator_id
    /* Returned from sp_verify_job */, notify_page_operator_id = var_notify_page_operator_id
    /* Returned from sp_verify_job */, delete_level = par_delete_level, version_number = version_number + 1
    /* ,  -- Update the job's version */
    /* date_modified              = GETDATE()            -- Update the job's last-modified information */
        WHERE (job_id = par_job_id);
    SELECT
        0
        INTO var_retval
    /* @@error */
    /* COMMIT TRANSACTION */;
    ReturnCode := (var_retval);
    RETURN
    /* 0 means success */;
END;
$body$
LANGUAGE 'plpgsql';

CREATE OR REPLACE FUNCTION sys.babelfish_sp_update_jobschedule (
  par_job_id integer = NULL::integer,
  par_job_name varchar = NULL::character varying,
  par_name varchar = NULL::character varying,
  par_new_name varchar = NULL::character varying,
  par_enabled smallint = NULL::smallint,
  par_freq_type integer = NULL::integer,
  par_freq_interval integer = NULL::integer,
  par_freq_subday_type integer = NULL::integer,
  par_freq_subday_interval integer = NULL::integer,
  par_freq_relative_interval integer = NULL::integer,
  par_freq_recurrence_factor integer = NULL::integer,
  par_active_start_date integer = NULL::integer,
  par_active_end_date integer = NULL::integer,
  par_active_start_time integer = NULL::integer,
  par_active_end_time integer = NULL::integer,
  par_automatic_post smallint = 1,
  out returncode integer
)
RETURNS integer AS
$body$
DECLARE
    var_retval INT;
    var_sched_count INT;
    var_schedule_id INT;
    var_job_owner_sid CHAR(85);
    var_enable_only_used INT;
    var_x_name VARCHAR(128);
    var_x_enabled SMALLINT;
    var_x_freq_type INT;
    var_x_freq_interval INT;
    var_x_freq_subday_type INT;
    var_x_freq_subday_interval INT;
    var_x_freq_relative_interval INT;
    var_x_freq_recurrence_factor INT;
    var_x_active_start_date INT;
    var_x_active_end_date INT;
    var_x_active_start_time INT;
    var_x_active_end_time INT;
    var_owner_sid CHAR(85);
BEGIN
    /* Remove any leading/trailing spaces from parameters */
    SELECT
        PG_CATALOG.LTRIM(PG_CATALOG.RTRIM(par_name))
        INTO par_name;
    SELECT
        PG_CATALOG.LTRIM(PG_CATALOG.RTRIM(par_new_name))
        INTO par_new_name
    /* Turn [nullable] empty string parameters into NULLs */;

    IF (par_new_name = '') THEN
        SELECT
            NULL
            INTO par_new_name;
    END IF
    /* Check that we can uniquely identify the job */;
    SELECT
        t.par_job_name, t.par_job_id, t.par_owner_sid, t.ReturnCode
        FROM sys.babelfish_sp_verify_job_identifiers('@job_name', '@job_id', par_job_name, par_job_id, 'TEST', var_job_owner_sid) t
        INTO par_job_name, par_job_id, var_job_owner_sid, var_retval;

    IF (var_retval <> 0) THEN
        ReturnCode := (1);
        RETURN;
    END IF
    /* Failure */
    /* Is @enable the only parameter used beside jobname and jobid? */;

    IF ((par_enabled IS NOT NULL) AND (par_name IS NULL) AND (par_new_name IS NULL) AND (par_freq_type IS NULL) AND (par_freq_interval IS NULL) AND (par_freq_subday_type IS NULL) AND (par_freq_subday_interval IS NULL) AND (par_freq_relative_interval IS NULL) AND (par_freq_recurrence_factor IS NULL) AND (par_active_start_date IS NULL) AND (par_active_end_date IS NULL) AND (par_active_start_time IS NULL) AND (par_active_end_time IS NULL)) THEN
        SELECT
            1
            INTO var_enable_only_used;
    ELSE
        SELECT
            0
            INTO var_enable_only_used;
    END IF;

    IF (par_new_name IS NULL) THEN
        SELECT
            var_x_name
            INTO par_new_name;
    END IF;

    IF (par_enabled IS NULL) THEN
        SELECT
            var_x_enabled
            INTO par_enabled;
    END IF;

    IF (par_freq_type IS NULL) THEN
        SELECT
            var_x_freq_type
            INTO par_freq_type;
    END IF;

    IF (par_freq_interval IS NULL) THEN
        SELECT
            var_x_freq_interval
            INTO par_freq_interval;
    END IF;

    IF (par_freq_subday_type IS NULL) THEN
        SELECT
            var_x_freq_subday_type
            INTO par_freq_subday_type;
    END IF;

    IF (par_freq_subday_interval IS NULL) THEN
        SELECT
            var_x_freq_subday_interval
            INTO par_freq_subday_interval;
    END IF;

    IF (par_freq_relative_interval IS NULL) THEN
        SELECT
            var_x_freq_relative_interval
            INTO par_freq_relative_interval;
    END IF;

    IF (par_freq_recurrence_factor IS NULL) THEN
        SELECT
            var_x_freq_recurrence_factor
            INTO par_freq_recurrence_factor;
    END IF;

    IF (par_active_start_date IS NULL) THEN
        SELECT
            var_x_active_start_date
            INTO par_active_start_date;
    END IF;

    IF (par_active_end_date IS NULL) THEN
        SELECT
            var_x_active_end_date
            INTO par_active_end_date;
    END IF;

    IF (par_active_start_time IS NULL) THEN
        SELECT
            var_x_active_start_time
            INTO par_active_start_time;
    END IF;

    IF (par_active_end_time IS NULL) THEN
        SELECT
            var_x_active_end_time
            INTO par_active_end_time;
    END IF
    /* Check schedule (frequency and owner) parameters */;
    SELECT
        t.par_freq_interval, t.par_freq_subday_type, t.par_freq_subday_interval, t.par_freq_relative_interval, t.par_freq_recurrence_factor, t.par_active_start_date, t.par_active_start_time,
        t.par_active_end_date, t.par_active_end_time, t.ReturnCode
        FROM sys.babelfish_sp_verify_schedule(var_schedule_id
        /* @schedule_id */, par_new_name
        /* @name */, par_enabled
        /* @enabled */, par_freq_type
        /* @freq_type */, par_freq_interval
        /* @freq_interval */, par_freq_subday_type
        /* @freq_subday_type */, par_freq_subday_interval
        /* @freq_subday_interval */, par_freq_relative_interval
        /* @freq_relative_interval */, par_freq_recurrence_factor
        /* @freq_recurrence_factor */, par_active_start_date
        /* @active_start_date */, par_active_start_time
        /* @active_start_time */, par_active_end_date
        /* @active_end_date */, par_active_end_time
        /* @active_end_time */, var_owner_sid) t
        INTO par_freq_interval, par_freq_subday_type, par_freq_subday_interval, par_freq_relative_interval, par_freq_recurrence_factor, par_active_start_date, par_active_start_time, par_active_end_date, par_active_end_time, var_retval /* @owner_sid */;

    IF (var_retval <> 0) THEN
        ReturnCode := (1);
        RETURN;
    END IF
    /* Failure */
    /* Update the JobSchedule */;
    UPDATE sys.sysschedules
    SET name = par_new_name, enabled = par_enabled, freq_type = par_freq_type, freq_interval = par_freq_interval, freq_subday_type = par_freq_subday_type, freq_subday_interval = par_freq_subday_interval, freq_relative_interval = par_freq_relative_interval, freq_recurrence_factor = par_freq_recurrence_factor, active_start_date = par_active_start_date, active_end_date = par_active_end_date, active_start_time = par_active_start_time, active_end_time = par_active_end_time
    /* date_modified          = GETDATE(), */, version_number = version_number + 1
        WHERE (schedule_id = var_schedule_id);
    SELECT
        0
        INTO var_retval
    /* @@error */
    /* Update the job's version/last-modified information */;
    UPDATE sys.sysjobs
    SET version_number = version_number + 1
    /* date_modified = GETDATE() */
        WHERE (job_id = par_job_id);
    ReturnCode := (var_retval);
    RETURN
    /* 0 means success */;
END;
$body$
LANGUAGE 'plpgsql';

CREATE OR REPLACE FUNCTION sys.babelfish_sp_update_jobstep (
  par_job_id integer = NULL::integer,
  par_job_name varchar = NULL::character varying,
  par_step_id integer = NULL::integer,
  par_step_name varchar = NULL::character varying,
  par_subsystem varchar = NULL::character varying,
  par_command text = NULL::text,
  par_additional_parameters text = NULL::text,
  par_cmdexec_success_code integer = NULL::integer,
  par_on_success_action smallint = NULL::smallint,
  par_on_success_step_id integer = NULL::integer,
  par_on_fail_action smallint = NULL::smallint,
  par_on_fail_step_id integer = NULL::integer,
  par_server varchar = NULL::character varying,
  par_database_name varchar = NULL::character varying,
  par_database_user_name varchar = NULL::character varying,
  par_retry_attempts integer = NULL::integer,
  par_retry_interval integer = NULL::integer,
  par_os_run_priority integer = NULL::integer,
  par_output_file_name varchar = NULL::character varying,
  par_flags integer = NULL::integer,
  par_proxy_id integer = NULL::integer,
  par_proxy_name varchar = NULL::character varying,
  out returncode integer
)
RETURNS integer AS
$body$
DECLARE
    var_retval INT;
    var_os_run_priority_code INT;
    var_step_id_as_char VARCHAR(10);
    var_new_step_name VARCHAR(128);
    var_x_step_name VARCHAR(128);
    var_x_subsystem VARCHAR(40);
    var_x_command TEXT;
    var_x_flags INT;
    var_x_cmdexec_success_code INT;
    var_x_on_success_action SMALLINT;
    var_x_on_success_step_id INT;
    var_x_on_fail_action SMALLINT;
    var_x_on_fail_step_id INT;
    var_x_server VARCHAR(128);
    var_x_database_name VARCHAR(128);
    var_x_database_user_name VARCHAR(128);
    var_x_retry_attempts INT;
    var_x_retry_interval INT;
    var_x_os_run_priority INT;
    var_x_output_file_name VARCHAR(200);
    var_x_proxy_id INT;
    var_x_last_run_outcome SMALLINT;
    var_x_last_run_duration INT;
    var_x_last_run_retries INT;
    var_x_last_run_date INT;
    var_x_last_run_time INT;
    var_new_proxy_id INT;
    var_subsystem_id INT;
    var_auto_proxy_name VARCHAR(128);
    var_job_owner_sid CHAR(85);
    var_step_uid CHAR(85);
BEGIN
    SELECT NULL INTO var_new_proxy_id;
    /* Remove any leading/trailing spaces from parameters */
    SELECT PG_CATALOG.LTRIM(PG_CATALOG.RTRIM(par_step_name)) INTO par_step_name;
    SELECT PG_CATALOG.LTRIM(PG_CATALOG.RTRIM(par_subsystem)) INTO par_subsystem;
    SELECT PG_CATALOG.LTRIM(PG_CATALOG.RTRIM(par_command)) INTO par_command;
    SELECT PG_CATALOG.LTRIM(PG_CATALOG.RTRIM(par_server)) INTO par_server;
    SELECT PG_CATALOG.LTRIM(PG_CATALOG.RTRIM(par_database_name)) INTO par_database_name;
    SELECT PG_CATALOG.LTRIM(PG_CATALOG.RTRIM(par_database_user_name)) INTO par_database_user_name;
    SELECT PG_CATALOG.LTRIM(PG_CATALOG.RTRIM(par_output_file_name)) INTO par_output_file_name;
    SELECT PG_CATALOG.LTRIM(PG_CATALOG.RTRIM(par_proxy_name)) INTO par_proxy_name;
    /* Make sure Dts is translated into new subsystem's name SSIS */
    /* IF (@subsystem IS NOT NULL AND UPPER(@subsystem collate SQL_Latin1_General_CP1_CS_AS) = N'DTS') */
    /* BEGIN */
    /* SET @subsystem = N'SSIS' */
    /* END */
    SELECT
        t.par_job_name, t.par_job_id, t.par_owner_sid, t.ReturnCode
        FROM sys.babelfish_sp_verify_job_identifiers('@job_name'
        /* @name_of_name_parameter */, '@job_id'
        /* @name_of_id_parameter */, par_job_name
        /* @job_name */, par_job_id
        /* @job_id */, 'TEST'
        /* @sqlagent_starting_test */, var_job_owner_sid)
        INTO par_job_name, par_job_id, var_job_owner_sid, var_retval
    /* @owner_sid */;

    IF (var_retval <> 0) THEN
        ReturnCode := (1);
        RETURN;
    END IF;
    /* Failure */
    /* Check that the step exists */

    IF (NOT EXISTS (SELECT
        *
        FROM sys.sysjobsteps
        WHERE (job_id = par_job_id) AND (step_id = par_step_id))) THEN
        SELECT
            CAST (par_step_id AS VARCHAR(10))
            INTO var_step_id_as_char;
        RAISE 'Error %, severity %, state % was raised. Message: %. Argument: %. Argument: %', '50000', 0, 0, 'The specified %s ("%s") does not exist.', '@step_id', var_step_id_as_char USING ERRCODE := '50000';
        ReturnCode := (1);
        RETURN;
        /* Failure */
    END IF;
    /* Set the x_ (existing) variables */
    SELECT
        step_name, subsystem, command, flags, cmdexec_success_code, on_success_action, on_success_step_id, on_fail_action, on_fail_step_id, server, database_name, database_user_name, retry_attempts, retry_interval, os_run_priority, output_file_name, proxy_id, last_run_outcome, last_run_duration, last_run_retries, last_run_date, last_run_time
        INTO var_x_step_name, var_x_subsystem, var_x_command, var_x_flags, var_x_cmdexec_success_code, var_x_on_success_action, var_x_on_success_step_id, var_x_on_fail_action, var_x_on_fail_step_id, var_x_server, var_x_database_name, var_x_database_user_name, var_x_retry_attempts, var_x_retry_interval, var_x_os_run_priority, var_x_output_file_name, var_x_proxy_id, var_x_last_run_outcome, var_x_last_run_duration, var_x_last_run_retries, var_x_last_run_date, var_x_last_run_time
        FROM sys.sysjobsteps
        WHERE (job_id = par_job_id) AND (step_id = par_step_id);

    IF ((par_step_name IS NOT NULL) AND (par_step_name <> var_x_step_name)) THEN
        SELECT
            par_step_name
            INTO var_new_step_name;
    END IF;
    /* Fill out the values for all non-supplied parameters from the existing values */

    IF (par_step_name IS NULL) THEN
        SELECT var_x_step_name INTO par_step_name;
    END IF;

    IF (par_subsystem IS NULL) THEN
        SELECT var_x_subsystem INTO par_subsystem;
    END IF;

    IF (par_command IS NULL) THEN
        SELECT var_x_command INTO par_command;
    END IF;

    IF (par_flags IS NULL) THEN
        SELECT var_x_flags INTO par_flags;
    END IF;

    IF (par_cmdexec_success_code IS NULL) THEN
        SELECT var_x_cmdexec_success_code INTO par_cmdexec_success_code;
    END IF;

    IF (par_on_success_action IS NULL) THEN
        SELECT var_x_on_success_action INTO par_on_success_action;
    END IF;

    IF (par_on_success_step_id IS NULL) THEN
        SELECT var_x_on_success_step_id INTO par_on_success_step_id;
    END IF;

    IF (par_on_fail_action IS NULL) THEN
        SELECT var_x_on_fail_action INTO par_on_fail_action;
    END IF;

    IF (par_on_fail_step_id IS NULL) THEN
        SELECT var_x_on_fail_step_id INTO par_on_fail_step_id;
    END IF;

    IF (par_server IS NULL) THEN
        SELECT var_x_server INTO par_server;
    END IF;

    IF (par_database_name IS NULL) THEN
        SELECT var_x_database_name INTO par_database_name;
    END IF;

    IF (par_database_user_name IS NULL) THEN
        SELECT var_x_database_user_name INTO par_database_user_name;
    END IF;

    IF (par_retry_attempts IS NULL) THEN
        SELECT var_x_retry_attempts INTO par_retry_attempts;
    END IF;

    IF (par_retry_interval IS NULL) THEN
        SELECT var_x_retry_interval INTO par_retry_interval;
    END IF;

    IF (par_os_run_priority IS NULL) THEN
        SELECT var_x_os_run_priority INTO par_os_run_priority;
    END IF;

    IF (par_output_file_name IS NULL) THEN
        SELECT var_x_output_file_name INTO par_output_file_name;
    END IF;

    IF (par_proxy_id IS NULL) THEN
        SELECT var_x_proxy_id INTO var_new_proxy_id;
    END IF;
    /* if an empty proxy_name is supplied the proxy is removed */

    IF par_proxy_name = '' THEN
        SELECT NULL INTO var_new_proxy_id;
    END IF;
    /* Turn [nullable] empty string parameters into NULLs */

    IF (LOWER(par_command) = LOWER('')) THEN
        SELECT NULL INTO par_command;
    END IF;

    IF (par_server = '') THEN
        SELECT NULL INTO par_server;
    END IF;

    IF (par_database_name = '') THEN
        SELECT NULL INTO par_database_name;
    END IF;

    IF (par_database_user_name = '') THEN
        SELECT NULL INTO par_database_user_name;
    END IF;

    IF (LOWER(par_output_file_name) = LOWER('')) THEN
        SELECT NULL INTO par_output_file_name;
    END IF
    /* Check new values */;
    SELECT
        t.par_database_name, t.par_database_user_name, t.ReturnCode
        FROM sys.babelfish_sp_verify_jobstep(par_job_id, par_step_id, var_new_step_name, par_subsystem, par_command, par_server, par_on_success_action, par_on_success_step_id, par_on_fail_action, par_on_fail_step_id, par_os_run_priority, par_database_name, par_database_user_name, par_flags, par_output_file_name, var_new_proxy_id) t
        INTO par_database_name, par_database_user_name, var_retval;

    IF (var_retval <> 0) THEN
        ReturnCode := (1);
        RETURN;
    END IF
    /* Failure */
    /* Update the job's version/last-modified information */;
    UPDATE sys.sysjobs
    SET version_number = version_number + 1
    /* date_modified = GETDATE() */
        WHERE (job_id = par_job_id)
    /* Update the step */;
    UPDATE sys.sysjobsteps
    SET step_name = par_step_name, subsystem = par_subsystem, command = par_command, flags = par_flags, additional_parameters = par_additional_parameters, cmdexec_success_code = par_cmdexec_success_code, on_success_action = par_on_success_action, on_success_step_id = par_on_success_step_id, on_fail_action = par_on_fail_action, on_fail_step_id = par_on_fail_step_id, server = par_server, database_name = par_database_name, database_user_name = par_database_user_name, retry_attempts = par_retry_attempts, retry_interval = par_retry_interval, os_run_priority = par_os_run_priority, output_file_name = par_output_file_name, last_run_outcome = var_x_last_run_outcome, last_run_duration = var_x_last_run_duration, last_run_retries = var_x_last_run_retries, last_run_date = var_x_last_run_date, last_run_time = var_x_last_run_time, proxy_id = var_new_proxy_id
        WHERE (job_id = par_job_id) AND (step_id = par_step_id);

    SELECT step_uid
    FROM sys.sysjobsteps
    WHERE job_id = par_job_id AND step_id = par_step_id
    INTO var_step_uid;

    -- PERFORM sys.sp_jobstep_create_proc (var_step_uid);

    ReturnCode := (0);
    RETURN
    /* Success */;
END;
$body$
LANGUAGE 'plpgsql';

CREATE OR REPLACE FUNCTION sys.babelfish_sp_update_schedule (
  par_schedule_id integer = NULL::integer,
  par_name varchar = NULL::character varying,
  par_new_name varchar = NULL::character varying,
  par_enabled smallint = NULL::smallint,
  par_freq_type integer = NULL::integer,
  par_freq_interval integer = NULL::integer,
  par_freq_subday_type integer = NULL::integer,
  par_freq_subday_interval integer = NULL::integer,
  par_freq_relative_interval integer = NULL::integer,
  par_freq_recurrence_factor integer = NULL::integer,
  par_active_start_date integer = NULL::integer,
  par_active_end_date integer = NULL::integer,
  par_active_start_time integer = NULL::integer,
  par_active_end_time integer = NULL::integer,
  par_owner_login_name varchar = NULL::character varying,
  par_automatic_post smallint = 1,
  out returncode integer
)
RETURNS integer AS
$body$
DECLARE
    var_retval INT;
    var_owner_sid CHAR(85);
    var_cur_owner_sid CHAR(85);
    var_x_name VARCHAR(128);
    var_enable_only_used INT;
    var_x_enabled SMALLINT;
    var_x_freq_type INT;
    var_x_freq_interval INT;
    var_x_freq_subday_type INT;
    var_x_freq_subday_interval INT;
    var_x_freq_relative_interval INT;
    var_x_freq_recurrence_factor INT;
    var_x_active_start_date INT;
    var_x_active_end_date INT;
    var_x_active_start_time INT;
    var_x_active_end_time INT;
    var_schedule_uid CHAR(38);
BEGIN
    /* Remove any leading/trailing spaces from parameters */
    SELECT
        PG_CATALOG.LTRIM(PG_CATALOG.RTRIM(par_name))
        INTO par_name;
    SELECT
        PG_CATALOG.LTRIM(PG_CATALOG.RTRIM(par_new_name))
        INTO par_new_name;
    SELECT
        PG_CATALOG.LTRIM(PG_CATALOG.RTRIM(par_owner_login_name))
        INTO par_owner_login_name
    /* Turn [nullable] empty string parameters into NULLs */;

    IF (par_new_name = '') THEN
        SELECT
            NULL
            INTO par_new_name;
    END IF
    /* Check that we can uniquely identify the schedule. This only returns a schedule that is visible to this user */;
    SELECT
        t.par_schedule_name, t.par_schedule_id, t.par_owner_sid, t.par_orig_server_id, t.ReturnCode
        FROM sys.babelfish_sp_verify_schedule_identifiers('@name'
        /* @name_of_name_parameter */, '@schedule_id'
        /* @name_of_id_parameter */, par_name
        /* @schedule_name */, par_schedule_id
        /* @schedule_id */, var_cur_owner_sid
        /* @owner_sid */, NULL
        /* @orig_server_id */, NULL) t
        INTO par_name, par_schedule_id, var_cur_owner_sid, var_retval
    /* @job_id_filter */;

    IF (var_retval <> 0) THEN
        ReturnCode := (1);
        RETURN;
    END IF
    /* Failure */
    /* Is @enable the only parameter used beside jobname and jobid? */;

    IF ((par_enabled IS NOT NULL) AND (par_new_name IS NULL) AND (par_freq_type IS NULL) AND (par_freq_interval IS NULL) AND (par_freq_subday_type IS NULL) AND (par_freq_subday_interval IS NULL) AND (par_freq_relative_interval IS NULL) AND (par_freq_recurrence_factor IS NULL) AND (par_active_start_date IS NULL) AND (par_active_end_date IS NULL) AND (par_active_start_time IS NULL) AND (par_active_end_time IS NULL) AND (par_owner_login_name IS NULL)) THEN
        SELECT
            1
            INTO var_enable_only_used;
    ELSE
        SELECT
            0
            INTO var_enable_only_used;
    END IF
    /* If the param @owner_login_name is null or doesn't get resolved by SUSER_SID() set it to the current owner of the schedule */;

    IF (var_owner_sid IS NULL) THEN
        SELECT
            var_cur_owner_sid
            INTO var_owner_sid;
    END IF
    /* Set the x_ (existing) variables */;
    SELECT
        name, enabled, freq_type, freq_interval, freq_subday_type, freq_subday_interval, freq_relative_interval, freq_recurrence_factor, active_start_date, active_end_date, active_start_time, active_end_time
        INTO var_x_name, var_x_enabled, var_x_freq_type, var_x_freq_interval, var_x_freq_subday_type, var_x_freq_subday_interval, var_x_freq_relative_interval, var_x_freq_recurrence_factor, var_x_active_start_date, var_x_active_end_date, var_x_active_start_time, var_x_active_end_time
        FROM sys.sysschedules
        WHERE (schedule_id = par_schedule_id)
    /* Fill out the values for all non-supplied parameters from the existing values */;

    IF (par_new_name IS NULL) THEN
        SELECT
            var_x_name
            INTO par_new_name;
    END IF;

    IF (par_enabled IS NULL) THEN
        SELECT
            var_x_enabled
            INTO par_enabled;
    END IF;

    IF (par_freq_type IS NULL) THEN
        SELECT
            var_x_freq_type
            INTO par_freq_type;
    END IF;

    IF (par_freq_interval IS NULL) THEN
        SELECT
            var_x_freq_interval
            INTO par_freq_interval;
    END IF;

    IF (par_freq_subday_type IS NULL) THEN
        SELECT
            var_x_freq_subday_type
            INTO par_freq_subday_type;
    END IF;

    IF (par_freq_subday_interval IS NULL) THEN
        SELECT
            var_x_freq_subday_interval
            INTO par_freq_subday_interval;
    END IF;

    IF (par_freq_relative_interval IS NULL) THEN
        SELECT
            var_x_freq_relative_interval
            INTO par_freq_relative_interval;
    END IF;

    IF (par_freq_recurrence_factor IS NULL) THEN
        SELECT
            var_x_freq_recurrence_factor
            INTO par_freq_recurrence_factor;
    END IF;

    IF (par_active_start_date IS NULL) THEN
        SELECT
            var_x_active_start_date
            INTO par_active_start_date;
    END IF;

    IF (par_active_end_date IS NULL) THEN
        SELECT
            var_x_active_end_date
            INTO par_active_end_date;
    END IF;

    IF (par_active_start_time IS NULL) THEN
        SELECT
            var_x_active_start_time
            INTO par_active_start_time;
    END IF;

    IF (par_active_end_time IS NULL) THEN
        SELECT
            var_x_active_end_time
            INTO par_active_end_time;
    END IF
    /* Check schedule (frequency and owner) parameters */;
    SELECT
        t.par_freq_interval, t.par_freq_subday_type, t.par_freq_subday_interval, t.par_freq_relative_interval, t.par_freq_recurrence_factor, t.par_active_start_date,
        t.par_active_start_time, t.par_active_end_date, t.par_active_end_time, t.ReturnCode
        FROM sys.babelfish_sp_verify_schedule(par_schedule_id
        /* @schedule_id */, par_new_name
        /* @name */, par_enabled
        /* @enabled */, par_freq_type
        /* @freq_type */, par_freq_interval
        /* @freq_interval */, par_freq_subday_type
        /* @freq_subday_type */, par_freq_subday_interval
        /* @freq_subday_interval */, par_freq_relative_interval
        /* @freq_relative_interval */, par_freq_recurrence_factor
        /* @freq_recurrence_factor */, par_active_start_date
        /* @active_start_date */, par_active_start_time
        /* @active_start_time */, par_active_end_date
        /* @active_end_date */, par_active_end_time
        /* @active_end_time */, var_owner_sid) t
        INTO par_freq_interval, par_freq_subday_type, par_freq_subday_interval, par_freq_relative_interval, par_freq_recurrence_factor, par_active_start_date, par_active_start_time, par_active_end_date, par_active_end_time, var_retval /* @owner_sid */;

    IF (var_retval <> 0) THEN
        ReturnCode := (1);
        RETURN;
    END IF
    /* Failure */
    /* Update the sysschedules table */;
    UPDATE sys.sysschedules
    SET name = par_new_name, owner_sid = var_owner_sid, enabled = par_enabled, freq_type = par_freq_type, freq_interval = par_freq_interval, freq_subday_type = par_freq_subday_type, freq_subday_interval = par_freq_subday_interval, freq_relative_interval = par_freq_relative_interval, freq_recurrence_factor = par_freq_recurrence_factor, active_start_date = par_active_start_date, active_end_date = par_active_end_date, active_start_time = par_active_start_time, active_end_time = par_active_end_time
    /* date_modified          = GETDATE(), */, version_number = version_number + 1
        WHERE (schedule_id = par_schedule_id);
    SELECT
        0
        INTO var_retval;

    ReturnCode := (var_retval);
    RETURN
    /* 0 means success */;
END;
$body$
LANGUAGE 'plpgsql';

CREATE OR REPLACE FUNCTION sys.babelfish_sp_verify_job (
  par_job_id integer,
  par_name varchar,
  par_enabled smallint,
  par_start_step_id integer,
  par_category_name varchar,
  inout par_owner_sid char,
  par_notify_level_eventlog integer,
  inout par_notify_level_email integer,
  inout par_notify_level_netsend integer,
  inout par_notify_level_page integer,
  par_notify_email_operator_name varchar,
  par_notify_netsend_operator_name varchar,
  par_notify_page_operator_name varchar,
  par_delete_level integer,
  inout par_category_id integer,
  inout par_notify_email_operator_id integer,
  inout par_notify_netsend_operator_id integer,
  inout par_notify_page_operator_id integer,
  inout par_originating_server varchar,
  out returncode integer
)
RETURNS record AS
$body$
DECLARE
  var_job_type INT;
  var_retval INT;
  var_current_date INT;
  var_res_valid_range VARCHAR(200);
  var_max_step_id INT;
  var_valid_range VARCHAR(50);
BEGIN
  /* Remove any leading/trailing spaces from parameters */
  SELECT PG_CATALOG.LTRIM(PG_CATALOG.RTRIM(par_name)) INTO par_name;
  SELECT PG_CATALOG.LTRIM(PG_CATALOG.RTRIM(par_category_name)) INTO par_category_name;
  SELECT UPPER(PG_CATALOG.LTRIM(PG_CATALOG.RTRIM(par_originating_server))) INTO par_originating_server;

  IF (
    EXISTS (
      SELECT *
        FROM sys.sysjobs AS job
       WHERE (name = par_name)
      /* AND (job_id <> ISNULL(@job_id, 0x911)))) -- When adding a new job @job_id is NULL */
    )
  )
  THEN /* Failure */
    RAISE 'The specified % ("%") already exists.', 'par_name', par_name USING ERRCODE := '50000';
      returncode := 1;
      RETURN;
  END IF;

  /* Check enabled state */
  IF (par_enabled <> 0) AND (par_enabled <> 1) THEN /* Failure */
    RAISE 'The specified "%" is invalid (valid values are: %).', 'par_enabled', '0, 1' USING ERRCODE := '50000';
      returncode := 1;
      RETURN;
  END IF;

  /* Check start step */

  IF (par_job_id IS NULL) THEN /* New job */
    IF (par_start_step_id <> 1) THEN /* Failure */
      RAISE 'The specified "%" is invalid (valid values are: %).', 'par_start_step_id', '1' USING ERRCODE := '50000';
        returncode := 1;
        RETURN;
    END IF;
  ELSE /* Existing job */
    /* Get current maximum step id */
    SELECT COALESCE(MAX(step_id), 0)
      INTO var_max_step_id
      FROM sys.sysjobsteps
     WHERE (job_id = par_job_id);

    IF (par_start_step_id < 1) OR (par_start_step_id > var_max_step_id + 1) THEN /* Failure */
      SELECT '1..' || CAST (var_max_step_id + 1 AS VARCHAR(1))
        INTO var_valid_range;
      RAISE 'The specified "%" is invalid (valid values are: %).', 'par_start_step_id', var_valid_range USING ERRCODE := '50000';
      returncode := 1;
      RETURN;
    END IF;
  END IF;

  /* Get the category_id, handling any special-cases as appropriate */
  SELECT NULL INTO par_category_id;

  IF (par_category_name = '[DEFAULT]') /* User wants to revert to the default job category */
  THEN
    SELECT
      CASE COALESCE(var_job_type, 1)
        WHEN 1 THEN 0 /* [Uncategorized (Local)] */
        WHEN 2 THEN 2 /* [Uncategorized (Multi-Server)] */
      END
      INTO par_category_id;
  ELSE
    SELECT 0 INTO par_category_id;
  END IF;

  returncode := (0); /* Success */
  RETURN;
END;
$body$
LANGUAGE 'plpgsql'
STABLE;

CREATE OR REPLACE FUNCTION sys.babelfish_sp_verify_job_date (
  par_date integer,
  par_date_name varchar = 'date'::character varying,
  out returncode integer
)
RETURNS integer AS
$body$
BEGIN
  /* Remove any leading/trailing spaces from parameters */
  SELECT PG_CATALOG.LTRIM(PG_CATALOG.RTRIM(par_date_name)) INTO par_date_name;

  /* Success */
  returncode := 0;
  RETURN;
END;
$body$
LANGUAGE 'plpgsql'
STABLE;

CREATE OR REPLACE FUNCTION sys.babelfish_sp_verify_job_identifiers (
  par_name_of_name_parameter varchar,
  par_name_of_id_parameter varchar,
  inout par_job_name varchar,
  inout par_job_id integer,
  par_sqlagent_starting_test varchar = 'TEST'::character varying,
  inout par_owner_sid char = NULL::bpchar,
  out returncode integer
)
RETURNS record AS
$body$
DECLARE
  var_retval INT;
  var_job_id_as_char VARCHAR(36);
BEGIN
  /* Remove any leading/trailing spaces from parameters */
  SELECT PG_CATALOG.LTRIM(PG_CATALOG.RTRIM(par_name_of_name_parameter)) INTO par_name_of_name_parameter;
  SELECT PG_CATALOG.LTRIM(PG_CATALOG.RTRIM(par_name_of_id_parameter)) INTO par_name_of_id_parameter;
  SELECT PG_CATALOG.LTRIM(PG_CATALOG.RTRIM(par_job_name)) INTO par_job_name;

  IF (par_job_name = '')
  THEN
    SELECT NULL INTO par_job_name;
  END IF;

  IF ((par_job_name IS NULL) AND (par_job_id IS NULL)) OR ((par_job_name IS NOT NULL) AND (par_job_id IS NOT NULL))
  THEN /* Failure */
    RAISE 'Supply either % or % to identify the job.', par_name_of_id_parameter, par_name_of_name_parameter USING ERRCODE := '50000';
    returncode := 1;
    RETURN;
  END IF;

  /* Check job id */
  IF (par_job_id IS NOT NULL)
  THEN
    SELECT name
         , owner_sid
      INTO par_job_name
         , par_owner_sid
      FROM sys.sysjobs
     WHERE (job_id = par_job_id);

    /* the view would take care of all the permissions issues. */
    IF (par_job_name IS NULL)
    THEN /* Failure */
      SELECT CAST (par_job_id AS VARCHAR(36))
        INTO var_job_id_as_char;

      RAISE 'The specified % ("%") does not exist.', 'job_id', var_job_id_as_char USING ERRCODE := '50000';
      returncode := 1;
      RETURN;
    END IF;
  ELSE
    /* Check job name */
    IF (par_job_name IS NOT NULL)
    THEN
      /* Check if the job name is ambiguous */
      IF (SELECT COUNT(*) FROM sys.sysjobs WHERE name = par_job_name) > 1
      THEN /* Failure */
        RAISE 'There are two or more jobs named "%". Specify % instead of % to uniquely identify the job.', par_job_name, par_name_of_id_parameter, par_name_of_name_parameter USING ERRCODE := '50000';
        returncode := 1;
        RETURN;
      END IF;

      /* The name is not ambiguous, so get the corresponding job_id (if the job exists) */
      SELECT job_id
           , owner_sid
        INTO par_job_id
           , par_owner_sid
        FROM sys.sysjobs
       WHERE (name = par_job_name);

      /* the view would take care of all the permissions issues. */
      IF (par_job_id IS NULL)
      THEN /* Failure */
        RAISE 'The specified % ("%") does not exist.', 'job_name', par_job_name USING ERRCODE := '50000';
        returncode := 1;
        RETURN;
      END IF;
    END IF;
  END IF;

  /* Success */
  returncode := 0;
  RETURN;
END;
$body$
LANGUAGE 'plpgsql'
STABLE;

CREATE OR REPLACE FUNCTION sys.babelfish_sp_verify_job_time (
  par_time integer,
  par_time_name varchar = 'time'::character varying,
  out returncode integer
)
RETURNS integer AS
$body$
DECLARE
  var_hour INT;
  var_minute INT;
  var_second INT;
BEGIN
  /* Remove any leading/trailing spaces from parameters */
  SELECT PG_CATALOG.LTRIM(PG_CATALOG.RTRIM(par_time_name)) INTO par_time_name;

  IF ((par_time < 0) OR (par_time > 235959))
  THEN
    RAISE 'The specified "%" is invalid (valid values are: %).', par_time_name, '000000..235959' USING ERRCODE := '50000';
    returncode := 1;
    RETURN;
  END IF;

  SELECT (par_time / 10000) INTO var_hour;
  SELECT (par_time % 10000) / 100 INTO var_minute;
  SELECT (par_time % 100) INTO var_second;

  /* Check hour range */
  IF (var_hour > 23) THEN
    RAISE 'The "%" supplied has an invalid %.', par_time_name, 'hour' USING ERRCODE := '50000';
    returncode := 1;
    RETURN;
  END IF;

  /* Check minute range */
  IF (var_minute > 59) THEN
    RAISE 'The "%" supplied has an invalid %.', par_time_name, 'minute' USING ERRCODE := '50000';
    returncode := 1;
    RETURN;
  END IF;

  /* Check second range */
  IF (var_second > 59) THEN
     RAISE 'The "%" supplied has an invalid %.', par_time_name, 'second' USING ERRCODE := '50000';
     returncode := 1;
     RETURN;
  END IF;

  returncode := 0;
  RETURN;
END;
$body$
LANGUAGE 'plpgsql'
STABLE;

CREATE OR REPLACE FUNCTION sys.babelfish_sp_verify_jobstep (
  par_job_id integer,
  par_step_id integer,
  par_step_name varchar,
  par_subsystem varchar,
  par_command text,
  par_server varchar,
  par_on_success_action smallint,
  par_on_success_step_id integer,
  par_on_fail_action smallint,
  par_on_fail_step_id integer,
  par_os_run_priority integer,
  par_flags integer,
  par_output_file_name varchar,
  par_proxy_id integer,
  out returncode integer
)
AS
$body$
DECLARE
  var_max_step_id INT;
  var_retval INT;
  var_valid_values VARCHAR(50);
  var_database_name_temp VARCHAR(258);
  var_database_user_name_temp VARCHAR(256);
  var_temp_command TEXT;
  var_iPos INT;
  var_create_count INT;
  var_destroy_count INT;
  var_is_olap_subsystem SMALLINT;
  var_owner_sid CHAR(85);
  var_owner_name VARCHAR(128);
BEGIN
  /* Remove any leading/trailing spaces from parameters */
  SELECT PG_CATALOG.LTRIM(PG_CATALOG.RTRIM(par_subsystem)) INTO par_subsystem;
  SELECT PG_CATALOG.LTRIM(PG_CATALOG.RTRIM(par_server)) INTO par_server;
  SELECT PG_CATALOG.LTRIM(PG_CATALOG.RTRIM(par_output_file_name)) INTO par_output_file_name;

  /* Get current maximum step id */
  SELECT COALESCE(MAX(step_id), 0)
    INTO var_max_step_id
    FROM sys.sysjobsteps
   WHERE (job_id = par_job_id);

  /* Check step id */
  IF (par_step_id < 1) OR (par_step_id > var_max_step_id + 1)  /* Failure */
  THEN
    SELECT '1..' || CAST (var_max_step_id + 1 AS VARCHAR(1)) INTO var_valid_values;
      RAISE 'The specified "%" is invalid (valid values are: %).', '@step_id', var_valid_values USING ERRCODE := '50000';
      returncode := 1;
      RETURN;
  END IF;

  /* Check step name */
  IF (
    EXISTS (
      SELECT *
        FROM sys.sysjobsteps
       WHERE (job_id = par_job_id) AND (step_name = par_step_name)
    )
  )
  THEN /* Failure */
    RAISE 'The specified % ("%") already exists.', 'step_name', par_step_name USING ERRCODE := '50000';
    returncode := 1;
    RETURN;
  END IF;

  /* Check on-success action/step */
  IF (par_on_success_action <> 1) /* Quit Qith Success */
    AND (par_on_success_action <> 2) /* Quit Qith Failure */
    AND (par_on_success_action <> 3) /* Goto Next Step */
    AND (par_on_success_action <> 4) /* Goto Step */
  THEN /* Failure */
    RAISE 'The specified "%" is invalid (valid values are: %).', 'on_success_action', '1, 2, 3, 4' USING ERRCODE := '50000';
    returncode := 1;
    RETURN;
  END IF;

  IF (par_on_success_action = 4) AND ((par_on_success_step_id < 1) OR (par_on_success_step_id = par_step_id))
  THEN /* Failure */
    RAISE 'The specified "%" is invalid (valid values are greater than 0 but excluding %ld).', 'on_success_step', par_step_id USING ERRCODE := '50000';
    returncode := 1;
    RETURN;
  END IF;

  /* Check on-fail action/step */
  IF (par_on_fail_action <> 1) /* Quit With Success */
    AND (par_on_fail_action <> 2) /* Quit With Failure */
    AND (par_on_fail_action <> 3) /* Goto Next Step */
    AND (par_on_fail_action <> 4) /* Goto Step */
  THEN /* Failure */
    RAISE 'The specified "%" is invalid (valid values are: %).', 'on_failure_action', '1, 2, 3, 4' USING ERRCODE := '50000';
    returncode := 1;
    RETURN;
  END IF;

  IF (par_on_fail_action = 4) AND ((par_on_fail_step_id < 1) OR (par_on_fail_step_id = par_step_id))
  THEN /* Failure */
    RAISE 'The specified "%" is invalid (valid values are greater than 0 but excluding %).', 'on_failure_step', par_step_id USING ERRCODE := '50000';
    returncode := 1;
    RETURN;
  END IF;

  /* Warn the user about forward references */
  IF ((par_on_success_action = 4) AND (par_on_success_step_id > var_max_step_id))
  THEN
    RAISE 'Warning: Non-existent step referenced by %.', 'on_success_step_id' USING ERRCODE := '50000';
  END IF;

  IF ((par_on_fail_action = 4) AND (par_on_fail_step_id > var_max_step_id))
  THEN
    RAISE 'Warning: Non-existent step referenced by %.', '@on_fail_step_id' USING ERRCODE := '50000';
  END IF;

  /* Check run priority: must be a valid value to pass to SetThreadPriority: */
  /* [-15 = IDLE, -1 = BELOW_NORMAL, 0 = NORMAL, 1 = ABOVE_NORMAL, 15 = TIME_CRITICAL] */
  IF (par_os_run_priority NOT IN (- 15, - 1, 0, 1, 15))
  THEN /* Failure */
    RAISE 'The specified "%" is invalid (valid values are: %).', '@os_run_priority', '-15, -1, 0, 1, 15' USING ERRCODE := '50000';
    returncode := 1;
    RETURN;
  END IF;

  /* Check flags */
  IF ((par_flags < 0) OR (par_flags > 114)) THEN /* Failure */
    RAISE 'The specified "%" is invalid (valid values are: %).', '@flags', '0..114' USING ERRCODE := '50000';
    returncode := 1;
    RETURN;
  END IF;

  IF (LOWER(UPPER(par_subsystem)) <> LOWER('TSQL')) THEN /* Failure */
    RAISE 'The specified "%" is invalid (valid values are: %).', '@subsystem', 'TSQL' USING ERRCODE := '50000';
    returncode := (1);
    RETURN;
  END IF;

  /* Success */
  returncode := 0;
  RETURN;
END;
$body$
LANGUAGE 'plpgsql'
STABLE;

CREATE OR REPLACE FUNCTION sys.babelfish_sp_verify_schedule (
  par_schedule_id integer,
  par_name varchar,
  par_enabled smallint,
  par_freq_type integer,
  inout par_freq_interval integer,
  inout par_freq_subday_type integer,
  inout par_freq_subday_interval integer,
  inout par_freq_relative_interval integer,
  inout par_freq_recurrence_factor integer,
  inout par_active_start_date integer,
  inout par_active_start_time integer,
  inout par_active_end_date integer,
  inout par_active_end_time integer,
  par_owner_sid char,
  out returncode integer
)
RETURNS record AS
$body$
DECLARE
  var_return_code INT;
  var_isAdmin INT;
BEGIN
  /* Remove any leading/trailing spaces from parameters */
  SELECT PG_CATALOG.LTRIM(PG_CATALOG.RTRIM(par_name)) INTO par_name;

  /* Make sure that NULL input/output parameters - if NULL - are initialized to 0 */
  SELECT COALESCE(par_freq_interval, 0) INTO par_freq_interval;
  SELECT COALESCE(par_freq_subday_type, 0) INTO par_freq_subday_type;
  SELECT COALESCE(par_freq_subday_interval, 0) INTO par_freq_subday_interval;
  SELECT COALESCE(par_freq_relative_interval, 0) INTO par_freq_relative_interval;
  SELECT COALESCE(par_freq_recurrence_factor, 0) INTO par_freq_recurrence_factor;
  SELECT COALESCE(par_active_start_date, 0) INTO par_active_start_date;
  SELECT COALESCE(par_active_start_time, 0) INTO par_active_start_time;
  SELECT COALESCE(par_active_end_date, 0) INTO par_active_end_date;
  SELECT COALESCE(par_active_end_time, 0) INTO par_active_end_time;

  /* Verify name (we disallow schedules called 'ALL' since this has special meaning in sp_delete_jobschedules) */
  SELECT 0 INTO var_isAdmin;

  IF (
    EXISTS (
      SELECT *
        FROM sys.sysschedules
       WHERE (name = par_name)
    )
  )
  THEN /* Failure */
    RAISE 'The specified % ("%") already exists.', 'par_name', par_name USING ERRCODE := '50000';
      returncode := 1;
      RETURN;
  END IF;

  IF (UPPER(par_name) = 'ALL')
  THEN /* Failure */
    RAISE 'The specified "%" is invalid.', 'name' USING ERRCODE := '50000';
    returncode := 1;
    RETURN;
  END IF;

  /* Verify enabled state */
  IF (par_enabled <> 0) AND (par_enabled <> 1)
  THEN /* Failure */
    RAISE 'The specified "%" is invalid (valid values are: %).', '@enabled', '0, 1' USING ERRCODE := '50000';
    returncode := 1;
    RETURN;
  END IF;

  /* Verify frequency type */
  IF (par_freq_type = 2) /* OnDemand is no longer supported */
  THEN /* Failure */
    RAISE 'Frequency Type 0x2 (OnDemand) is no longer supported.' USING ERRCODE := '50000';
    returncode := 1;
    RETURN;
  END IF;

  IF (par_freq_type NOT IN (1, 4, 8, 16, 32, 64, 128))
  THEN /* Failure */
    RAISE 'The specified "%" is invalid (valid values are: %).', 'freq_type', '1, 4, 8, 16, 32, 64, 128' USING ERRCODE := '50000';
    returncode := 1;
    RETURN;
  END IF;

  /* Verify frequency sub-day type */
  IF (par_freq_subday_type <> 0) AND (par_freq_subday_type NOT IN (1, 2, 4, 8))
  THEN /* Failure */
    RAISE 'The specified "%" is invalid (valid values are: %).', 'freq_subday_type', '1, 2, 4, 8' USING ERRCODE := '50000';
    returncode := 1;
    RETURN;
  END IF;

  /* Default active start/end date/times (if not supplied, or supplied as NULLs or 0) */
  IF (par_active_start_date = 0)
  THEN
    SELECT date_part('year', NOW()::TIMESTAMP) * 10000 + date_part('month', NOW()::TIMESTAMP) * 100 + date_part('day', NOW()::TIMESTAMP)
      INTO par_active_start_date;
  END IF;

  /* This is an ISO format: "yyyymmdd" */
  IF (par_active_end_date = 0)
  THEN
    /* December 31st 9999 */
    SELECT 99991231 INTO par_active_end_date;
  END IF;

  IF (par_active_start_time = 0)
  THEN
    /* 12:00:00 am */
    SELECT 000000 INTO par_active_start_time;
  END IF;

  IF (par_active_end_time = 0)
  THEN
    /* 11:59:59 pm */
    SELECT 235959 INTO par_active_end_time;
  END IF;

  /* Verify active start/end dates */
  IF (par_active_end_date = 0)
  THEN
    SELECT 99991231 INTO par_active_end_date;
  END IF;

  SELECT t.returncode
    FROM sys.babelfish_sp_verify_job_date(par_active_end_date, 'active_end_date') t
    INTO var_return_code;

  IF (var_return_code <> 0)
  THEN /* Failure */
    returncode := 1;
    RETURN;
  END IF;

  SELECT t.returncode
    FROM sys.babelfish_sp_verify_job_date(par_active_start_date, '@active_start_date') t
    INTO var_return_code;

  IF (var_return_code <> 0)
  THEN /* Failure */
    returncode := 1;
    RETURN;
  END IF;

  IF (par_active_end_date < par_active_start_date)
  THEN /* Failure */
    RAISE '% cannot be before %.', 'active_end_date', 'active_start_date' USING ERRCODE := '50000';
    returncode := 1;
    RETURN;
  END IF;

  SELECT t.returncode
    FROM sys.babelfish_sp_verify_job_time(par_active_end_time, '@active_end_time') t
    INTO var_return_code;

  IF (var_return_code <> 0)
  THEN /* Failure */
    returncode := 1;
    RETURN;
  END IF;

  SELECT t.returncode
    FROM sys.babelfish_sp_verify_job_time(par_active_start_time, '@active_start_time') t
    INTO var_return_code;

  IF (var_return_code <> 0)
  THEN /* Failure */
    returncode := 1;
    RETURN;
  END IF;

  IF (par_active_start_time = par_active_end_time AND (par_freq_subday_type IN (2, 4, 8)))
  THEN /* Failure */
    RAISE 'The specified "%" is invalid (valid values are: %).', 'active_end_time', 'before or after active_start_time' USING ERRCODE := '50000';
    returncode := 1;
    RETURN;
  END IF;

  IF ((par_freq_type = 1) /* FREQTYPE_ONETIME */
    OR (par_freq_type = 64) /* FREQTYPE_AUTOSTART */
    OR (par_freq_type = 128)) /* FREQTYPE_ONIDLE */
  THEN /* Set standard defaults for non-required parameters */
    SELECT 0 INTO par_freq_interval;
    SELECT 0 INTO par_freq_subday_type;
    SELECT 0 INTO par_freq_subday_interval;
    SELECT 0 INTO par_freq_relative_interval;
    SELECT 0 INTO par_freq_recurrence_factor;
    /* Success */
    returncode := 0;
    RETURN;
  END IF;

  IF (par_freq_subday_type = 0) /* FREQSUBTYPE_ONCE */
  THEN
    SELECT 1 INTO par_freq_subday_type;
  END IF;

  IF ((par_freq_subday_type <> 1) /* FREQSUBTYPE_ONCE */
    AND (par_freq_subday_type <> 2) /* FREQSUBTYPE_SECOND */
    AND (par_freq_subday_type <> 4) /* FREQSUBTYPE_MINUTE */
    AND (par_freq_subday_type <> 8)) /* FREQSUBTYPE_HOUR */
  THEN /* Failure */
    RAISE 'The schedule for this job is invalid (reason: The specified @freq_subday_type is invalid (valid values are: 0x1, 0x2, 0x4, 0x8).).' USING ERRCODE := '50000';
    returncode := 1;
    RETURN;
  END IF;

  IF ((par_freq_subday_type <> 1) AND (par_freq_subday_interval < 1)) /* FREQSUBTYPE_ONCE and less than 1 interval */
    OR ((par_freq_subday_type = 2) AND (par_freq_subday_interval < 10)) /* FREQSUBTYPE_SECOND and less than 10 seconds (see MIN_SCHEDULE_GRANULARITY in SqlAgent source code) */
  THEN /* Failure */
    RAISE 'The schedule for this job is invalid (reason: The specified @freq_subday_interval is invalid).' USING ERRCODE := '50000';
    returncode := 1;
    RETURN;
  END IF;

  IF (par_freq_type = 4) /* FREQTYPE_DAILY */
  THEN
    SELECT 0 INTO par_freq_recurrence_factor;

    IF (par_freq_interval < 1) THEN /* Failure */
      RAISE 'The schedule for this job is invalid (reason: @freq_interval must be at least 1 for a daily job.).' USING ERRCODE := '50000';
      returncode := 1;
      RETURN;
    END IF;
  END IF;

  IF (par_freq_type = 8) /* FREQTYPE_WEEKLY */
  THEN
    IF (par_freq_interval < 1) OR (par_freq_interval > 127) /* (2^7)-1 [freq_interval is a bitmap (Sun=1..Sat=64)] */
    THEN /* Failure */
      RAISE 'The schedule for this job is invalid (reason: @freq_interval must be a valid day of the week bitmask [Sunday = 1 .. Saturday = 64] for a weekly job.).' USING ERRCODE := '50000';
      returncode := 1;
      RETURN;
    END IF;
  END IF;

  IF (par_freq_type = 16) /* FREQTYPE_MONTHLY */
  THEN
    IF (par_freq_interval < 1) OR (par_freq_interval > 31)
    THEN /* Failure */
      RAISE 'The schedule for this job is invalid (reason: @freq_interval must be between 1 and 31 for a monthly job.).' USING ERRCODE := '50000';
      returncode := 1;
      RETURN;
    END IF;
  END IF;

  IF (par_freq_type = 32) /* FREQTYPE_MONTHLYRELATIVE */
  THEN
    IF (par_freq_relative_interval <> 1) /* RELINT_1ST */
      AND (par_freq_relative_interval <> 2) /* RELINT_2ND */
      AND (par_freq_relative_interval <> 4) /* RELINT_3RD */
      AND (par_freq_relative_interval <> 8) /* RELINT_4TH */
      AND (par_freq_relative_interval <> 16) /* RELINT_LAST */
    THEN /* Failure */
      RAISE 'The schedule for this job is invalid (reason: @freq_relative_interval must be one of 1st (0x1), 2nd (0x2), 3rd [0x4], 4th (0x8) or Last (0x10).).' USING ERRCODE := '50000';
      returncode := 1;
      RETURN;
    END IF;
  END IF;

  IF (par_freq_type = 32) /* FREQTYPE_MONTHLYRELATIVE */
  THEN
    IF (par_freq_interval <> 1) /* RELATIVE_SUN */
      AND (par_freq_interval <> 2) /* RELATIVE_MON */
      AND (par_freq_interval <> 3) /* RELATIVE_TUE */
      AND (par_freq_interval <> 4) /* RELATIVE_WED */
      AND (par_freq_interval <> 5) /* RELATIVE_THU */
      AND (par_freq_interval <> 6) /* RELATIVE_FRI */
      AND (par_freq_interval <> 7) /* RELATIVE_SAT */
      AND (par_freq_interval <> 8) /* RELATIVE_DAY */
      AND (par_freq_interval <> 9) /* RELATIVE_WEEKDAY */
      AND (par_freq_interval <> 10) /* RELATIVE_WEEKENDDAY */
    THEN /* Failure */
      RAISE 'The schedule for this job is invalid (reason: @freq_interval must be between 1 and 10 (1 = Sunday .. 7 = Saturday, 8 = Day, 9 = Weekday, 10 = Weekend-day) for a monthly-relative job.).' USING ERRCODE := '50000';
      returncode := 1;
      RETURN;
    END IF;
  END IF;

  IF ((par_freq_type = 8) /* FREQTYPE_WEEKLY */
    OR (par_freq_type = 16) /* FREQTYPE_MONTHLY */
    OR (par_freq_type = 32)) /* FREQTYPE_MONTHLYRELATIVE */
    AND (par_freq_recurrence_factor < 1)
  THEN /* Failure */
    RAISE 'The schedule for this job is invalid (reason: @freq_recurrence_factor must be at least 1.).' USING ERRCODE := '50000';
      returncode := 1;
      RETURN;
  END IF;
  /* Success */
  returncode := 0;
  RETURN;
END;
$body$
LANGUAGE 'plpgsql'
STABLE;

CREATE OR REPLACE FUNCTION sys.babelfish_sp_verify_schedule_identifiers (
  par_name_of_name_parameter varchar,
  par_name_of_id_parameter varchar,
  inout par_schedule_name varchar,
  inout par_schedule_id integer,
  inout par_owner_sid char,
  inout par_orig_server_id integer,
  par_job_id_filter integer = NULL::integer,
  out returncode integer
)
AS
$body$
DECLARE
  var_retval INT;
  var_schedule_id_as_char VARCHAR(36);
  var_sch_name_count INT;
BEGIN
  /* Remove any leading/trailing spaces from parameters */
  SELECT PG_CATALOG.LTRIM(PG_CATALOG.RTRIM(par_name_of_name_parameter)) INTO par_name_of_name_parameter;
  SELECT PG_CATALOG.LTRIM(PG_CATALOG.RTRIM(par_name_of_id_parameter)) INTO par_name_of_id_parameter;
  SELECT PG_CATALOG.LTRIM(PG_CATALOG.RTRIM(par_schedule_name)) INTO par_schedule_name;
  SELECT 0 INTO var_sch_name_count;

  IF (par_schedule_name = '')
  THEN
    SELECT NULL INTO par_schedule_name;
  END IF;

  IF ((par_schedule_name IS NULL) AND (par_schedule_id IS NULL)) OR ((par_schedule_name IS NOT NULL) AND (par_schedule_id IS NOT NULL))
  THEN /* Failure */
    RAISE 'Supply either % or % to identify the schedule.', par_name_of_id_parameter, par_name_of_name_parameter USING ERRCODE := '50000';
    returncode := 1;
    RETURN;
  END IF;

  /* Check schedule id */
  IF (par_schedule_id IS NOT NULL)
  THEN
    /* Look at all schedules */
    SELECT name
         , owner_sid
         , originating_server_id
      INTO par_schedule_name
         , par_owner_sid
         , par_orig_server_id
      FROM sys.sysschedules
     WHERE (schedule_id = par_schedule_id);

    IF (par_schedule_name IS NULL)
    THEN /* Failure */
      SELECT CAST (par_schedule_id AS VARCHAR(36))
        INTO var_schedule_id_as_char;

      RAISE 'The specified % ("%") does not exist.', 'schedule_id', var_schedule_id_as_char USING ERRCODE := '50000';
      returncode := 1;
      RETURN;
    END IF;
  ELSE
    IF (par_schedule_name IS NOT NULL)
    THEN
      /* Check if the schedule name is ambiguous */
      IF (SELECT COUNT(*) FROM sys.sysschedules WHERE name = par_schedule_name) > 1
      THEN /* Failure */
        RAISE 'There are two or more sysschedules named "%". Specify % instead of % to uniquely identify the sysschedules.', par_job_name, par_name_of_id_parameter, par_name_of_name_parameter USING ERRCODE := '50000';
        returncode := 1;
        RETURN;
      END IF;

      /* The name is not ambiguous, so get the corresponding job_id (if the job exists) */
      SELECT schedule_id
           , owner_sid
        INTO par_schedule_id, par_owner_sid
        FROM sys.sysschedules
       WHERE (name = par_schedule_name);

      /* the view would take care of all the permissions issues. */
      IF (par_schedule_id IS NULL)
      THEN /* Failure */
        RAISE 'The specified % ("%") does not exist.', 'par_schedule_name', par_schedule_name USING ERRCODE := '50000';
        returncode := 1;
        RETURN;
      END IF;
    END IF;
  END IF;

  /* Success */
  returncode := 0;
  RETURN;
END;
$body$
LANGUAGE 'plpgsql'
STABLE;

CREATE OR REPLACE FUNCTION babelfish_get_name_delimiter_pos(name TEXT)
RETURNS INTEGER
AS $$
DECLARE
    pos int;
BEGIN
    IF (length(name) <= 2 AND (position('"' IN name) != 0 OR position(']' IN name) != 0 OR position('[' IN name) != 0))
        -- invalid name
        THEN RETURN 0;
    ELSIF PG_CATALOG.left(name, 1) = '[' THEN
        pos = position('].' IN name);
        IF pos = 0 THEN 
            -- invalid name
            RETURN 0;
        ELSE
            RETURN pos + 1;
        END IF;
    ELSIF PG_CATALOG.left(name, 1) = '"' THEN
        -- search from position 1 in case name starts with a double quote.
        pos = position('".' IN PG_CATALOG.right(name, length(name) - 1));
        IF pos = 0 THEN
            -- invalid name
            RETURN 0;
        ELSE
            RETURN pos + 2;
        END IF;
    ELSE
        RETURN position('.' IN name);
    END IF;
END;
$$
LANGUAGE plpgsql
STABLE;

-- valid names are db_name.schema_name.object_name or schema_name.object_name or object_name
CREATE OR REPLACE FUNCTION sys.babelfish_split_object_name(
    name TEXT, 
    OUT db_name TEXT, 
    OUT schema_name TEXT, 
    OUT object_name TEXT)
AS $$
DECLARE
    lower_object_name text;
    names text[2];
    counter int;
    cur_pos int;
BEGIN
    lower_object_name = lower(PG_CATALOG.rtrim(name));

    counter = 1;
    cur_pos = babelfish_get_name_delimiter_pos(lower_object_name);

    -- Parse user input into names split by '.'
    WHILE cur_pos > 0 LOOP
        IF counter > 3 THEN
            -- Too many names provided
            RETURN;
        END IF;

        names[counter] = babelfish_remove_delimiter_pair(PG_CATALOG.rtrim(PG_CATALOG.left(lower_object_name, cur_pos - 1)));
        
        -- invalid name
        IF names[counter] IS NULL THEN
            RETURN;
        END IF;

        lower_object_name = substring(lower_object_name from cur_pos + 1);
        counter = counter + 1;
        cur_pos = babelfish_get_name_delimiter_pos(lower_object_name);
    END LOOP;

    CASE counter
        WHEN 1 THEN
            db_name = NULL;
            schema_name = NULL;
        WHEN 2 THEN
            db_name = NULL;
            schema_name = sys.babelfish_truncate_identifier(names[1]);
        WHEN 3 THEN
            db_name = sys.babelfish_truncate_identifier(names[1]);
            schema_name = sys.babelfish_truncate_identifier(names[2]);
        ELSE
            RETURN;
    END CASE;

    -- Assign each name accordingly
    object_name = sys.babelfish_truncate_identifier(babelfish_remove_delimiter_pair(PG_CATALOG.rtrim(lower_object_name)));
END;
$$
LANGUAGE plpgsql
STABLE;

CREATE OR REPLACE FUNCTION sys.timezone(IN tzzone PG_CATALOG.TEXT , IN input_expr anyelement)
RETURNS sys.datetimeoffset
AS
$BODY$
DECLARE
    tz_offset PG_CATALOG.TEXT;
    tz_name PG_CATALOG.TEXT;
    lower_tzn PG_CATALOG.TEXT;
    prev_res PG_CATALOG.TEXT;
    result PG_CATALOG.TEXT;
    is_dstt bool;
    tz_diff PG_CATALOG.TEXT;
    input_expr_tx PG_CATALOG.TEXT;
    input_expr_tmz TIMESTAMPTZ;
BEGIN
    IF input_expr IS NULL OR tzzone IS NULL THEN 
    	RETURN NULL;
    END IF;

    lower_tzn := lower(tzzone);
    IF lower_tzn <> 'utc' THEN
        tz_name := sys.babelfish_timezone_mapping(lower_tzn);
    ELSE
        tz_name := 'utc';
    END IF;

    IF tz_name = 'NULL' THEN
        RAISE USING MESSAGE := format('Argument data type or the parameter %s provided to AT TIME ZONE clause is invalid.', tzzone);
    END IF;

    IF pg_typeof(input_expr) IN ('sys.smalldatetime'::regtype, 'sys.datetime'::regtype, 'sys.datetime2'::regtype) THEN
        input_expr_tx := input_expr::TEXT;
        input_expr_tmz := input_expr_tx :: TIMESTAMPTZ;

        result := (SELECT input_expr_tmz AT TIME ZONE tz_name)::TEXT;
        tz_diff := (SELECT result::TIMESTAMPTZ - input_expr_tmz)::TEXT;
        if PG_CATALOG.LEFT(tz_diff,1) <> '-' THEN
            tz_diff := concat('+',tz_diff);
        END IF;
        tz_offset := PG_CATALOG.left(tz_diff,6);
        input_expr_tx := concat(input_expr_tx,tz_offset);
        return cast(input_expr_tx as sys.datetimeoffset);
    ELSIF  pg_typeof(input_expr) = 'sys.DATETIMEOFFSET'::regtype THEN
        input_expr_tx := input_expr::TEXT;
        input_expr_tmz := input_expr_tx :: TIMESTAMPTZ;
        result := (SELECT input_expr_tmz  AT TIME ZONE tz_name)::TEXT;
        tz_diff := (SELECT result::TIMESTAMPTZ - input_expr_tmz)::TEXT;
        if PG_CATALOG.LEFT(tz_diff,1) <> '-' THEN
            tz_diff := concat('+',tz_diff);
        END IF;
        tz_offset := PG_CATALOG.left(tz_diff,6);
        result := concat(result,tz_offset);
        return cast(result as sys.datetimeoffset);
    ELSE
        RAISE USING MESSAGE := 'Argument data type varchar is invalid for argument 1 of AT TIME ZONE function.'; 
    END IF;
       
END;
$BODY$
LANGUAGE 'plpgsql' STABLE;

create or replace function sys.PATINDEX(in pattern varchar, in expression varchar) returns bigint as
$body$
declare
  v_find_result VARCHAR;
  v_pos bigint;
  v_regexp_pattern VARCHAR;
begin
  if pattern is null or expression is null then
    return null;
  end if;
  if PG_CATALOG.left(pattern, 1) = '%' collate sys.database_default then
    v_regexp_pattern := regexp_replace(pattern, '^%', '%#"', 'i');
  else
    v_regexp_pattern := '#"' || pattern;
  end if;

  if PG_CATALOG.right(pattern, 1) = '%' collate sys.database_default then
    v_regexp_pattern := regexp_replace(v_regexp_pattern, '%$', '#"%', 'i');
  else
   v_regexp_pattern := v_regexp_pattern || '#"';
  end if;
  v_find_result := substring(expression, v_regexp_pattern, '#');
  if v_find_result <> '' collate sys.database_default then
    v_pos := strpos(expression, v_find_result);
  else
    v_pos := 0;
  end if;
  return v_pos;
end;
$body$
language plpgsql immutable returns null on null input;

CREATE OR REPLACE FUNCTION sys.has_perms_by_name(
    securable SYS.SYSNAME, 
    securable_class SYS.NVARCHAR(60), 
    permission SYS.SYSNAME,
    sub_securable SYS.SYSNAME DEFAULT NULL,
    sub_securable_class SYS.NVARCHAR(60) DEFAULT NULL
)
RETURNS integer
LANGUAGE plpgsql
STABLE
AS $$
DECLARE
    db_name text COLLATE sys.database_default; 
    bbf_schema_name text;
    pg_schema text COLLATE sys.database_default;
    implied_dbo_permissions boolean;
    fully_supported boolean;
    is_cross_db boolean := false;
    object_name text COLLATE sys.database_default;
    database_id smallint;
    namespace_id oid;
    userid oid;
    object_type text;
    function_signature text;
    qualified_name text;
    return_value integer;
    cs_as_securable text COLLATE "C" := securable;
    cs_as_securable_class text COLLATE "C" := securable_class;
    cs_as_permission text COLLATE "C" := permission;
    cs_as_sub_securable text COLLATE "C" := sub_securable;
    cs_as_sub_securable_class text COLLATE "C" := sub_securable_class;
BEGIN
    return_value := NULL;

    -- Lower-case to avoid case issues, remove trailing whitespace to match SQL SERVER behavior
    -- Objects created in Babelfish are stored in lower-case in pg_class/pg_proc
    cs_as_securable = lower(PG_CATALOG.rtrim(cs_as_securable));
    cs_as_securable_class = lower(PG_CATALOG.rtrim(cs_as_securable_class));
    cs_as_permission = lower(PG_CATALOG.rtrim(cs_as_permission));
    cs_as_sub_securable = lower(PG_CATALOG.rtrim(cs_as_sub_securable));
    cs_as_sub_securable_class = lower(PG_CATALOG.rtrim(cs_as_sub_securable_class));

    -- Assert that sub_securable and sub_securable_class are either both NULL or both defined
    IF cs_as_sub_securable IS NOT NULL AND cs_as_sub_securable_class IS NULL THEN
        RETURN NULL;
    ELSIF cs_as_sub_securable IS NULL AND cs_as_sub_securable_class IS NOT NULL THEN
        RETURN NULL;
    -- If they are both defined, user must be evaluating column privileges.
    -- Check that inputs are valid for column privileges: sub_securable_class must 
    -- be column, securable_class must be object, and permission cannot be any.
    ELSIF cs_as_sub_securable_class IS NOT NULL 
            AND (cs_as_sub_securable_class != 'column' 
                    OR cs_as_securable_class IS NULL 
                    OR cs_as_securable_class != 'object' 
                    OR cs_as_permission = 'any') THEN
        RETURN NULL;

    -- If securable is null, securable_class must be null
    ELSIF cs_as_securable IS NULL AND cs_as_securable_class IS NOT NULL THEN
        RETURN NULL;
    -- If securable_class is null, securable must be null
    ELSIF cs_as_securable IS NOT NULL AND cs_as_securable_class IS NULL THEN
        RETURN NULL;
    END IF;

    IF cs_as_securable_class = 'server' THEN
        -- SQL Server does not permit a securable_class value of 'server'.
        -- securable_class should be NULL to evaluate server permissions.
        RETURN NULL;
    ELSIF cs_as_securable_class IS NULL THEN
        -- NULL indicates a server permission. Set this variable so that we can
        -- search for the matching entry in babelfish_has_perms_by_name_permissions
        cs_as_securable_class = 'server';
    END IF;

    IF cs_as_sub_securable IS NOT NULL THEN
        cs_as_sub_securable := babelfish_remove_delimiter_pair(cs_as_sub_securable);
        IF cs_as_sub_securable IS NULL THEN
            RETURN NULL;
        END IF;
    END IF;

    SELECT p.implied_dbo_permissions,p.fully_supported 
    INTO implied_dbo_permissions,fully_supported 
    FROM babelfish_has_perms_by_name_permissions p 
    WHERE p.securable_type = cs_as_securable_class AND p.permission_name = cs_as_permission;
    
    IF implied_dbo_permissions IS NULL OR fully_supported IS NULL THEN
        -- Securable class or permission is not valid, or permission is not valid for given securable
        RETURN NULL;
    END IF;

    IF cs_as_securable_class = 'database' AND cs_as_securable IS NOT NULL THEN
        db_name = babelfish_remove_delimiter_pair(cs_as_securable);
        IF db_name IS NULL THEN
            RETURN NULL;
        ELSIF (SELECT COUNT(name) FROM sys.databases WHERE name = db_name) != 1 THEN
            RETURN 0;
        END IF;
    ELSIF cs_as_securable_class = 'schema' THEN
        bbf_schema_name = babelfish_remove_delimiter_pair(cs_as_securable);
        IF bbf_schema_name IS NULL THEN
            RETURN NULL;
        ELSIF (SELECT COUNT(nspname) FROM sys.babelfish_namespace_ext ext
                WHERE ext.orig_name = bbf_schema_name 
                    AND ext.dbid = sys.db_id()) != 1 THEN
            RETURN 0;
        END IF;
    END IF;

    IF fully_supported = 'f' AND
		(SELECT orig_username FROM sys.babelfish_authid_user_ext WHERE rolname = CURRENT_USER) = 'dbo' THEN
        RETURN CAST(implied_dbo_permissions AS integer);
    ELSIF fully_supported = 'f' THEN
        RETURN 0;
    END IF;

    -- The only permissions that are fully supported belong to the OBJECT securable class.
    -- The block above has dealt with all permissions that are not fully supported, so 
    -- if we reach this point we know the securable class is OBJECT.
    SELECT s.db_name, s.schema_name, s.object_name INTO db_name, bbf_schema_name, object_name 
    FROM babelfish_split_object_name(cs_as_securable) s;

    -- Invalid securable name
    IF object_name IS NULL OR object_name = '' THEN
        RETURN NULL;
    END IF;

    -- If schema was not specified, use the default
    IF bbf_schema_name IS NULL OR bbf_schema_name = '' THEN
        bbf_schema_name := sys.schema_name();
    END IF;

    database_id := (
        SELECT CASE 
            WHEN db_name IS NULL OR db_name = '' THEN (sys.db_id())
            ELSE (sys.db_id(db_name))
        END);

	IF database_id <> sys.db_id() THEN
        is_cross_db = true;
	END IF;

	userid := (
        SELECT CASE
            WHEN is_cross_db THEN sys.suser_id()
            ELSE sys.user_id()
        END);
  
    -- Translate schema name from bbf to postgres, e.g. dbo -> master_dbo
    pg_schema := (SELECT nspname 
                    FROM sys.babelfish_namespace_ext ext 
                    WHERE ext.orig_name = bbf_schema_name 
                        AND CAST(ext.dbid AS oid) = CAST(database_id AS oid));

    IF pg_schema IS NULL THEN
        -- Shared schemas like sys and pg_catalog do not exist in the table above.
        -- These schemas do not need to be translated from Babelfish to Postgres
        pg_schema := bbf_schema_name;
    END IF;

    -- Surround with double-quotes to handle names that contain periods/spaces
    qualified_name := concat('"', pg_schema, '"."', object_name, '"');

    SELECT oid INTO namespace_id FROM pg_catalog.pg_namespace WHERE nspname = pg_schema COLLATE sys.database_default;

    object_type := (
        SELECT CASE
            WHEN cs_as_sub_securable_class = 'column'
                THEN CASE 
                    WHEN (SELECT count(a.attname)
                        FROM pg_attribute a
                        INNER JOIN pg_class c ON c.oid = a.attrelid
                        INNER JOIN pg_namespace s ON s.oid = c.relnamespace
                        WHERE
                        a.attname = cs_as_sub_securable COLLATE sys.database_default
                        AND c.relname = object_name COLLATE sys.database_default
                        AND s.nspname = pg_schema COLLATE sys.database_default
                        AND NOT a.attisdropped
                        AND (s.nspname IN (SELECT nspname FROM sys.babelfish_namespace_ext) OR s.nspname = 'sys')
                        -- r = ordinary table, i = index, S = sequence, t = TOAST table, v = view, m = materialized view, c = composite type, f = foreign table, p = partitioned table
                        AND c.relkind IN ('r', 'v', 'm', 'f', 'p')
                        AND a.attnum > 0) = 1
                                THEN 'column'
                    ELSE NULL
                END

            WHEN (SELECT count(relname) 
                    FROM pg_catalog.pg_class 
                    WHERE relname = object_name COLLATE sys.database_default
                        AND relnamespace = namespace_id) = 1
                THEN 'table'

            WHEN (SELECT count(proname) 
                    FROM pg_catalog.pg_proc 
                    WHERE proname = object_name COLLATE sys.database_default 
                        AND pronamespace = namespace_id
                        AND prokind = 'f') = 1
                THEN 'function'
                
            WHEN (SELECT count(proname) 
                    FROM pg_catalog.pg_proc 
                    WHERE proname = object_name COLLATE sys.database_default
                        AND pronamespace = namespace_id
                        AND prokind = 'p') = 1
                THEN 'procedure'
            ELSE NULL
        END
    );
    
    -- Object was not found
    IF object_type IS NULL THEN
        RETURN 0;
    END IF;
  
    -- Get signature for function-like objects
    IF object_type IN('function', 'procedure') THEN
        SELECT CAST(oid AS regprocedure) 
            INTO function_signature 
            FROM pg_catalog.pg_proc 
            WHERE proname = object_name COLLATE sys.database_default
                AND pronamespace = namespace_id;
    END IF;

    return_value := (
        SELECT CASE
            WHEN cs_as_permission = 'any' THEN babelfish_has_any_privilege(userid, object_type, pg_schema, object_name)

            WHEN object_type = 'column'
                THEN CASE
                    WHEN cs_as_permission IN('insert', 'delete', 'execute') THEN NULL
                    ELSE CAST(has_column_privilege(userid, qualified_name, cs_as_sub_securable, cs_as_permission) AS integer)
                END

            WHEN object_type = 'table'
                THEN CASE
                    WHEN cs_as_permission = 'execute' THEN 0
                    ELSE CAST(has_table_privilege(userid, qualified_name, cs_as_permission) AS integer)
                END

            WHEN object_type = 'function'
                THEN CASE
                    WHEN cs_as_permission IN('select', 'execute')
                        THEN CAST(has_function_privilege(userid, function_signature, 'execute') AS integer)
                    WHEN cs_as_permission IN('update', 'insert', 'delete', 'references')
                        THEN 0
                    ELSE NULL
                END

            WHEN object_type = 'procedure'
                THEN CASE
                    WHEN cs_as_permission = 'execute'
                        THEN CAST(has_function_privilege(userid, function_signature, 'execute') AS integer)
                    WHEN cs_as_permission IN('select', 'update', 'insert', 'delete', 'references')
                        THEN 0
                    ELSE NULL
                END

            ELSE NULL
        END
    );

    RETURN return_value;
    EXCEPTION WHEN OTHERS THEN RETURN NULL;
END;
$$;

CREATE OR REPLACE FUNCTION OBJECTPROPERTYEX(
    id INT,
    property SYS.VARCHAR
)
RETURNS SYS.SQL_VARIANT
AS $$
BEGIN
	property := PG_CATALOG.RTRIM(LOWER(COALESCE(property, '')));
	
	IF NOT EXISTS(SELECT ao.object_id FROM sys.all_objects ao WHERE object_id = id)
	THEN
		RETURN NULL;
	END IF;

	IF property = 'basetype' -- BaseType
	THEN
		RETURN (SELECT CAST(ao.type AS SYS.SQL_VARIANT) 
                FROM sys.all_objects ao
                WHERE ao.object_id = id
                LIMIT 1
                );
    END IF;

    RETURN CAST(OBJECTPROPERTY(id, property) AS SYS.SQL_VARIANT);
END
$$
LANGUAGE plpgsql STABLE;

CREATE OR REPLACE FUNCTION sys.date_bucket(IN datepart PG_CATALOG.TEXT, IN number INTEGER, IN date ANYELEMENT, IN origin ANYELEMENT default NULL) RETURNS ANYELEMENT 
AS 
$body$
DECLARE
    required_bucket INT;
    years_diff INT;
    quarters_diff INT;
    months_diff INT;
    hours_diff INT;
    minutes_diff INT;
    seconds_diff INT;
    milliseconds_diff INT;
    timezone INT;
    result_time time;
    result_date timestamp;
    offset_string PG_CATALOG.text;
    date_difference_interval INTERVAL;
    millisec_trunc_diff_interval INTERVAL;
    date_arg_datatype regtype;
    is_valid boolean;
BEGIN
    BEGIN
        date_arg_datatype := pg_typeof(date);
        is_valid := sys.date_bucket_internal_helper(datepart, number, true, true, date);

        -- If optional argument origin's value is not provided by user then set it's default value of valid datatype.
        IF origin IS NULL THEN
                IF date_arg_datatype = 'sys.datetime'::regtype THEN
                    origin := CAST('1900-01-01 00:00:00.000' AS sys.datetime);
                ELSIF date_arg_datatype = 'sys.datetime2'::regtype THEN
                    origin := CAST('1900-01-01 00:00:00.000' AS sys.datetime2);
                ELSIF date_arg_datatype = 'sys.datetimeoffset'::regtype THEN
                    origin := CAST('1900-01-01 00:00:00.000' AS sys.datetimeoffset);
                ELSIF date_arg_datatype = 'sys.smalldatetime'::regtype THEN
                    origin := CAST('1900-01-01 00:00:00.000' AS sys.smalldatetime);
                ELSIF date_arg_datatype = 'date'::regtype THEN
                    origin := CAST('1900-01-01 00:00:00.000' AS pg_catalog.date);
                ELSIF date_arg_datatype = 'time'::regtype THEN
                    origin := CAST('00:00:00.000' AS pg_catalog.time);
                END IF;
        END IF;
    END;

    /* support of date_bucket() for different kinds of date datatype starts here */
    -- support of date_bucket() when date is of 'time' datatype
    IF date_arg_datatype = 'time'::regtype THEN
        -- Find interval between date and origin and extract hour, minute, second, millisecond from the interval
        date_difference_interval := date_trunc('millisecond', date) - date_trunc('millisecond', origin);
        hours_diff := EXTRACT('hour' from date_difference_interval)::INT;
        minutes_diff := EXTRACT('minute' from date_difference_interval)::INT;
        seconds_diff := FLOOR(EXTRACT('second' from date_difference_interval))::INT;
        milliseconds_diff := FLOOR(EXTRACT('millisecond' from date_difference_interval))::INT;
        CASE datepart
            WHEN 'hour' THEN
                -- Here we are finding how many buckets we have to add in the origin so that we can reach to a bucket in which date belongs.
                -- For cases where origin > date, we might end up in a bucket which exceeds date by 1 bucket. 
                -- For Ex. 'date_bucket(hour, 2, '01:00:00', '08:00:00')' hence check if the result_time is greater then date
                -- For comparision we are trunceting the result_time to milliseconds
                required_bucket := hours_diff/number;
                result_time := origin + make_interval(hours => required_bucket * number);
                IF date_trunc('millisecond', result_time) > date THEN
                    RETURN result_time - make_interval(hours => number);
                END IF;
                RETURN result_time;

            WHEN 'minute' THEN
                required_bucket := (hours_diff * 60 + minutes_diff)/number;
                result_time := origin + make_interval(mins => required_bucket * number);
                IF date_trunc('millisecond', result_time) > date THEN
                    RETURN result_time - make_interval(mins => number);
                END IF;
                RETURN result_time;

            WHEN 'second' THEN
                required_bucket := ((hours_diff * 60 + minutes_diff) * 60 + seconds_diff)/number;
                result_time := origin + make_interval(secs => required_bucket * number);
                IF date_trunc('millisecond', result_time) > date THEN
                    RETURN result_time - make_interval(secs => number);
                END IF;
                RETURN result_time;

            WHEN 'millisecond' THEN
                required_bucket := (((hours_diff * 60 + minutes_diff) * 60) * 1000 + milliseconds_diff)/number;
                result_time := origin + make_interval(secs => ((required_bucket * number)::numeric) * 0.001);
                IF date_trunc('millisecond', result_time) > date THEN
                    RETURN result_time - make_interval(secs => (number::numeric) * 0.001);
                END IF;
                RETURN result_time;
        END CASE;

    -- support of date_bucket() when date is of {'datetime2', 'datetimeoffset'} datatype
    -- handling separately because both the datatypes have precision in milliseconds
    ELSIF date_arg_datatype IN ('sys.datetime2'::regtype, 'sys.datetimeoffset'::regtype) THEN
        -- when datepart is {year, quarter, month} make use of AGE() function to find number of buckets
        IF datepart IN ('year', 'quarter', 'month') THEN
            date_difference_interval := AGE(date_trunc('day', date::timestamp), date_trunc('day', origin::timestamp));
            years_diff := EXTRACT('Year' from date_difference_interval)::INT;
            months_diff := EXTRACT('Month' from date_difference_interval)::INT;
            CASE datepart
                WHEN 'year' THEN
                    -- Here we are finding how many buckets we have to add in the origin so that we can reach to a bucket in which date belongs.
                    -- For cases where origin > date, we might end up in a bucket which exceeds date by 1 bucket. 
                    -- For Ex. date_bucket(year, 2, '2010-01-01', '2019-01-01')) hence check if the result_time is greater then date.
                    -- For comparision we are trunceting the result_time to milliseconds
                    required_bucket := years_diff/number;
                    result_date := origin::timestamp + make_interval(years => required_bucket * number);
                    IF result_date > date::timestamp THEN
                        result_date = result_date - make_interval(years => number);
                    END IF;

                WHEN 'month' THEN
                    required_bucket := (12 * years_diff + months_diff)/number;
                    result_date := origin::timestamp + make_interval(months => required_bucket * number);
                    IF result_date > date::timestamp THEN
                        result_date = result_date - make_interval(months => number);
                    END IF;

                WHEN 'quarter' THEN
                    quarters_diff := (12 * years_diff + months_diff)/3;
                    required_bucket := quarters_diff/number;
                    result_date := origin::timestamp + make_interval(months => required_bucket * number * 3);
                    IF result_date > date::timestamp THEN
                        result_date = result_date - make_interval(months => number*3);
                    END IF;
            END CASE;  
        
        -- when datepart is {week, day, hour, minute, second, millisecond} make use of built-in date_bin() postgresql function. 
        ELSE
            -- trunceting origin to millisecond before passing it to date_bin() function. 
            -- store the difference between origin and trunceted origin to add it in the result of date_bin() function
            date_difference_interval := concat(number, ' ', datepart)::INTERVAL;
            millisec_trunc_diff_interval := (origin::timestamp - date_trunc('millisecond', origin::timestamp))::interval;
            result_date = date_bin(date_difference_interval, date::timestamp, date_trunc('millisecond', origin::timestamp)) + millisec_trunc_diff_interval;

            -- Filetering cases where the required bucket ends at date then date_bin() gives start point of this bucket as result.
            IF result_date + date_difference_interval <= date::timestamp THEN
                result_date = result_date + date_difference_interval;
            END IF;
        END IF;

        -- All the above operations are performed by converting every date datatype into TIMESTAMPS. 
        -- datetimeoffset is typecasted into TIMESTAMPS that changes the value. 
        -- Ex. '2023-02-23 09:19:21.23 +10:12'::sys.datetimeoffset::timestamp => '2023-02-22 23:07:21.23'
        -- The output of date_bucket() for datetimeoffset datatype will always be in the same time-zone as of provided date argument. 
        -- Here, converting TIMESTAMP into datetimeoffset datatype with the same timezone as of date argument.
        IF date_arg_datatype = 'sys.datetimeoffset'::regtype THEN
            timezone = sys.babelfish_get_datetimeoffset_tzoffset(date)::INTEGER;
            offset_string = PG_CATALOG.right(date::PG_CATALOG.TEXT, 6);
            result_date = result_date + make_interval(mins => timezone);
            RETURN concat(result_date, ' ', offset_string)::sys.datetimeoffset;
        ELSE
            RETURN result_date;
        END IF;

    -- support of date_bucket() when date is of {'date', 'datetime', 'smalldatetime'} datatype
    ELSE
        -- Round datetime to fixed bins (e.g. .000, .003, .007)
        IF date_arg_datatype = 'sys.datetime'::regtype THEN
            date := sys.babelfish_conv_string_to_datetime('DATETIME', date::TEXT)::sys.datetime;
            origin := sys.babelfish_conv_string_to_datetime('DATETIME', origin::TEXT)::sys.datetime;
        END IF;
        -- when datepart is {year, quarter, month} make use of AGE() function to find number of buckets
        IF datepart IN ('year', 'quarter', 'month') THEN
            date_difference_interval := AGE(date_trunc('day', date::timestamp), date_trunc('day', origin::timestamp));
            years_diff := EXTRACT('Year' from date_difference_interval)::INT;
            months_diff := EXTRACT('Month' from date_difference_interval)::INT;
            CASE datepart
                WHEN 'year' THEN
                    -- Here we are finding how many buckets we have to add in the origin so that we can reach to a bucket in which date belongs.
                    -- For cases where origin > date, we might end up in a bucket which exceeds date by 1 bucket. 
                    -- For Example. date_bucket(year, 2, '2010-01-01', '2019-01-01') hence check if the result_time is greater then date.
                    -- For comparision we are trunceting the result_time to milliseconds
                    required_bucket := years_diff/number;
                    result_date := origin::timestamp + make_interval(years => required_bucket * number);
                    IF result_date > date::timestamp THEN
                        result_date = result_date - make_interval(years => number);
                    END IF;

                WHEN 'month' THEN
                    required_bucket := (12 * years_diff + months_diff)/number;
                    result_date := origin::timestamp + make_interval(months => required_bucket * number);
                    IF result_date > date::timestamp THEN
                        result_date = result_date - make_interval(months => number);
                    END IF;

                WHEN 'quarter' THEN
                    quarters_diff := (12 * years_diff + months_diff)/3;
                    required_bucket := quarters_diff/number;
                    result_date := origin::timestamp + make_interval(months => required_bucket * number * 3);
                    IF result_date > date::timestamp THEN
                        result_date = result_date - make_interval(months => number * 3);
                    END IF;
            END CASE;
            RETURN result_date;
        
        -- when datepart is {week, day, hour, minute, second, millisecond} make use of built-in date_bin() postgresql function.
        ELSE
            -- trunceting origin to millisecond before passing it to date_bin() function. 
            -- store the difference between origin and trunceted origin to add it in the result of date_bin() function
            date_difference_interval := concat(number, ' ', datepart)::INTERVAL;
            result_date = date_bin(date_difference_interval, date::TIMESTAMP, origin::TIMESTAMP);
            -- Filetering cases where the required bucket ends at date then date_bin() gives start point of this bucket as result. 
            IF result_date + date_difference_interval <= date::TIMESTAMP THEN
                result_date = result_date + date_difference_interval;
            END IF;
            RETURN result_date;
        END IF;
    END IF;
END;
$body$
LANGUAGE plpgsql IMMUTABLE;

CREATE OR REPLACE FUNCTION sys.DATETRUNC(IN datepart PG_CATALOG.TEXT, IN date ANYELEMENT) RETURNS ANYELEMENT AS
$body$
DECLARE
    days_offset INT;
    v_day INT;
    result_date timestamp;
    input_expr_timestamp timestamp;
    date_arg_datatype regtype;
    offset_string PG_CATALOG.TEXT;
    datefirst_value INT;
BEGIN
    BEGIN
        /* perform input validation */
        date_arg_datatype := pg_typeof(date);
        IF datepart NOT IN ('year', 'quarter', 'month', 'week', 'tsql_week', 'hour', 'minute', 'second', 'millisecond', 'microsecond', 
                            'doy', 'day', 'nanosecond', 'tzoffset') THEN
            RAISE EXCEPTION '''%'' is not a recognized datetrunc option.', datepart;
        ELSIF date_arg_datatype NOT IN ('date'::regtype, 'time'::regtype, 'sys.datetime'::regtype, 'sys.datetime2'::regtype,
                                        'sys.datetimeoffset'::regtype, 'sys.smalldatetime'::regtype) THEN
            RAISE EXCEPTION 'Argument data type ''%'' is invalid for argument 2 of datetrunc function.', date_arg_datatype;
        ELSIF datepart IN ('nanosecond', 'tzoffset') THEN
            RAISE EXCEPTION 'The datepart ''%'' is not supported by date function datetrunc for data type ''%''.',datepart, date_arg_datatype;
        ELSIF datepart IN ('dow') THEN
            RAISE EXCEPTION 'The datepart ''weekday'' is not supported by date function datetrunc for data type ''%''.', date_arg_datatype;
        ELSIF date_arg_datatype = 'date'::regtype AND datepart IN ('hour', 'minute', 'second', 'millisecond', 'microsecond') THEN
            RAISE EXCEPTION 'The datepart ''%'' is not supported by date function datetrunc for data type ''date''.', datepart;
        ELSIF date_arg_datatype = 'datetime'::regtype AND datepart IN ('microsecond') THEN
            RAISE EXCEPTION 'The datepart ''%'' is not supported by date function datetrunc for data type ''datetime''.', datepart;
        ELSIF date_arg_datatype = 'smalldatetime'::regtype AND datepart IN ('millisecond', 'microsecond') THEN
            RAISE EXCEPTION 'The datepart ''%'' is not supported by date function datetrunc for data type ''smalldatetime''.', datepart;
        ELSIF date_arg_datatype = 'time'::regtype THEN
            IF datepart IN ('year', 'quarter', 'month', 'doy', 'day', 'week', 'tsql_week') THEN
                RAISE EXCEPTION 'The datepart ''%'' is not supported by date function datetrunc for data type ''time''.', datepart;
            END IF;
            -- Limitation in determining if the specified fractional scale (if provided any) for time datatype is 
            -- insufficient to support provided datepart (millisecond, microsecond) value
        ELSIF date_arg_datatype IN ('datetime2'::regtype, 'datetimeoffset'::regtype) THEN
            -- Limitation in determining if the specified fractional scale (if provided any) for the above datatype is
            -- insufficient to support for provided datepart (millisecond, microsecond) value
        END IF;

        /* input validation is complete, proceed with result calculation. */
        IF date_arg_datatype = 'time'::regtype THEN
            RETURN date_trunc(datepart, date);
        ELSE
            input_expr_timestamp = date::timestamp;
            -- preserving offset_string value in the case of datetimeoffset datatype before converting it to timestamps 
            IF date_arg_datatype = 'sys.datetimeoffset'::regtype THEN
                offset_string = PG_CATALOG.RIGHT(date::PG_CATALOG.TEXT, 6);
                input_expr_timestamp := PG_CATALOG.LEFT(date::PG_CATALOG.TEXT, -6)::timestamp;
            END IF;
            CASE
                WHEN datepart IN ('year', 'quarter', 'month', 'week', 'hour', 'minute', 'second', 'millisecond', 'microsecond')  THEN
                    result_date := date_trunc(datepart, input_expr_timestamp);
                WHEN datepart IN ('doy', 'day') THEN
                    result_date := date_trunc('day', input_expr_timestamp);
                WHEN datepart IN ('tsql_week') THEN
                -- sql server datepart 'iso_week' is similar to postgres 'week' datepart
                -- handle sql server datepart 'week' here based on the value of set variable 'DATEFIRST'
                    v_day := EXTRACT(dow from input_expr_timestamp)::INT;
                    datefirst_value := current_setting('babelfishpg_tsql.datefirst')::INT;
                    IF v_day = 0 THEN
                        v_day := 7;
                    END IF;
                    result_date := date_trunc('day', input_expr_timestamp);
                    days_offset := (7 + v_day - datefirst_value)%7;
                    result_date := result_date - make_interval(days => days_offset);
            END CASE;
            -- concat offset_string to result_date in case of datetimeoffset before converting it to datetimeoffset datatype.
            IF date_arg_datatype = 'sys.datetimeoffset'::regtype THEN
                RETURN concat(result_date, ' ', offset_string)::sys.datetimeoffset;
            ELSE
                RETURN result_date;
            END IF;
        END IF;
    END;
END;
$body$
LANGUAGE plpgsql STABLE;

CREATE OR REPLACE FUNCTION sys.bbf_get_immediate_base_type_of_UDT(OID)
RETURNS OID
AS 'babelfishpg_tsql', 'get_immediate_base_type_of_UDT'
LANGUAGE C IMMUTABLE STRICT PARALLEL SAFE;

-- wrapper functions for reverse
CREATE OR REPLACE FUNCTION sys.reverse(string ANYELEMENT)
RETURNS sys.VARCHAR
AS
$BODY$
DECLARE
    string_arg_datatype text;
    string_arg_typeid oid;
    string_basetype oid;
BEGIN
    string_arg_typeid := pg_typeof(string)::oid;
    string_arg_datatype := sys.translate_pg_type_to_tsql(string_arg_typeid);
    IF string_arg_datatype IS NULL THEN
        -- for User Defined Datatype, use immediate base type to check for argument datatype validation
        string_basetype := sys.bbf_get_immediate_base_type_of_UDT(string_arg_typeid);
        string_arg_datatype := sys.translate_pg_type_to_tsql(string_basetype);
    END IF;

    -- restricting arguments with invalid datatypes for reverse function
    IF string_arg_datatype IN ('image', 'sql_variant', 'xml', 'geometry', 'geography') THEN
        RAISE EXCEPTION 'Argument data type % is invalid for argument 1 of reverse function.', string_arg_datatype;
    END IF;

    IF string IS NULL THEN
        RETURN NULL;
    END IF;

    RETURN PG_CATALOG.reverse(string::sys.varchar);
END;
$BODY$
LANGUAGE plpgsql IMMUTABLE PARALLEL SAFE;

CREATE OR REPLACE FUNCTION sys.reverse(string sys.NCHAR)
RETURNS sys.NVARCHAR
AS
$BODY$
BEGIN
    RETURN PG_CATALOG.reverse(string);
END;
$BODY$
LANGUAGE plpgsql IMMUTABLE STRICT PARALLEL SAFE;

CREATE OR REPLACE FUNCTION sys.reverse(string sys.NVARCHAR)
RETURNS sys.NVARCHAR
AS
$BODY$
BEGIN
    RETURN PG_CATALOG.reverse(string);
END;
$BODY$
LANGUAGE plpgsql IMMUTABLE STRICT PARALLEL SAFE;

-- Adding following definition will make sure that reverse with text input
-- will use following definition instead of PG reverse
CREATE OR REPLACE FUNCTION sys.reverse(string TEXT)
RETURNS sys.VARCHAR
AS
$BODY$
BEGIN
    RETURN PG_CATALOG.reverse(string);
END;
$BODY$
LANGUAGE plpgsql IMMUTABLE PARALLEL SAFE;

-- Adding following definition will make sure that reverse with ntext input
-- will use following definition instead of PG reverse
CREATE OR REPLACE FUNCTION sys.reverse(string NTEXT)
RETURNS sys.NVARCHAR
AS
$BODY$
BEGIN
    RETURN PG_CATALOG.reverse(string);
END;
$BODY$
LANGUAGE plpgsql IMMUTABLE PARALLEL SAFE;

CREATE OR REPLACE VIEW sys.database_principals AS
SELECT
CAST(Ext.orig_username AS SYS.SYSNAME) AS name,
CAST(Base.oid AS INT) AS principal_id,
CAST(Ext.type AS CHAR(1)) as type,
CAST(
  CASE
    WHEN Ext.type = 'S' THEN 'SQL_USER'
    WHEN Ext.type = 'R' THEN 'DATABASE_ROLE'
    WHEN Ext.type = 'U' THEN 'WINDOWS_USER'
    ELSE NULL
  END
  AS SYS.NVARCHAR(60)) AS type_desc,
CAST(Ext.default_schema_name AS SYS.SYSNAME) AS default_schema_name,
CAST(Ext.create_date AS SYS.DATETIME) AS create_date,
CAST(Ext.modify_date AS SYS.DATETIME) AS modify_date,
CAST(Ext.owning_principal_id AS INT) AS owning_principal_id,
CAST(CAST(Base2.oid AS INT) AS SYS.VARBINARY(85)) AS SID,
CAST(Ext.is_fixed_role AS SYS.BIT) AS is_fixed_role,
CAST(Ext.authentication_type AS INT) AS authentication_type,
CAST(Ext.authentication_type_desc AS SYS.NVARCHAR(60)) AS authentication_type_desc,
CAST(Ext.default_language_name AS SYS.SYSNAME) AS default_language_name,
CAST(Ext.default_language_lcid AS INT) AS default_language_lcid,
CAST(Ext.allow_encrypted_value_modifications AS SYS.BIT) AS allow_encrypted_value_modifications
FROM pg_catalog.pg_roles AS Base INNER JOIN sys.babelfish_authid_user_ext AS Ext
ON Base.rolname = Ext.rolname
LEFT OUTER JOIN pg_catalog.pg_roles Base2
ON Ext.login_name = Base2.rolname
WHERE Ext.database_name = DB_NAME()
  AND (Ext.orig_username IN ('dbo', 'db_owner', 'guest') -- system users should always be visible
  OR pg_has_role(Ext.rolname, 'MEMBER')) -- Current user should be able to see users it has permission of
UNION ALL
SELECT
CAST(name AS SYS.SYSNAME) AS name,
CAST(-1 AS INT) AS principal_id,
CAST(type AS CHAR(1)) as type,
CAST(
  CASE
    WHEN type = 'S' THEN 'SQL_USER'
    WHEN type = 'R' THEN 'DATABASE_ROLE'
    WHEN type = 'U' THEN 'WINDOWS_USER'
    ELSE NULL
  END
  AS SYS.NVARCHAR(60)) AS type_desc,
CAST(NULL AS SYS.SYSNAME) AS default_schema_name,
CAST(NULL AS SYS.DATETIME) AS create_date,
CAST(NULL AS SYS.DATETIME) AS modify_date,
CAST(-1 AS INT) AS owning_principal_id,
CAST(CAST(0 AS INT) AS SYS.VARBINARY(85)) AS SID,
CAST(0 AS SYS.BIT) AS is_fixed_role,
CAST(-1 AS INT) AS authentication_type,
CAST(NULL AS SYS.NVARCHAR(60)) AS authentication_type_desc,
CAST(NULL AS SYS.SYSNAME) AS default_language_name,
CAST(-1 AS INT) AS default_language_lcid,
CAST(0 AS SYS.BIT) AS allow_encrypted_value_modifications
FROM (VALUES ('public', 'R'), ('sys', 'S'), ('INFORMATION_SCHEMA', 'S')) as dummy_principals(name, type);

CREATE OR REPLACE VIEW sys.user_token AS
SELECT
CAST(Base.oid AS INT) AS principal_id,
CAST(CAST(Base2.oid AS INT) AS SYS.VARBINARY(85)) AS SID,
CAST(Ext.orig_username AS SYS.NVARCHAR(128)) AS NAME,
CAST(CASE
WHEN Ext.type = 'U' THEN 'WINDOWS LOGIN'
WHEN Ext.type = 'R' THEN 'ROLE'
ELSE 'SQL USER' END
AS SYS.NVARCHAR(128)) AS TYPE,
CAST('GRANT OR DENY' as SYS.NVARCHAR(128)) as USAGE
FROM pg_catalog.pg_roles AS Base INNER JOIN sys.babelfish_authid_user_ext AS Ext
ON Base.rolname = Ext.rolname
LEFT OUTER JOIN pg_catalog.pg_roles Base2
ON Ext.login_name = Base2.rolname
WHERE Ext.database_name = sys.DB_NAME()
AND ((Ext.rolname = CURRENT_USER AND Ext.type in ('S','U')) OR
((SELECT orig_username FROM sys.babelfish_authid_user_ext WHERE rolname = CURRENT_USER) != 'dbo' AND Ext.type = 'R' AND pg_has_role(current_user, Ext.rolname, 'MEMBER')))
UNION ALL
SELECT
CAST(-1 AS INT) AS principal_id,
CAST(CAST(-1 AS INT) AS SYS.VARBINARY(85)) AS SID,
CAST('public' AS SYS.NVARCHAR(128)) AS NAME,
CAST('ROLE' AS SYS.NVARCHAR(128)) AS TYPE,
CAST('GRANT OR DENY' as SYS.NVARCHAR(128)) as USAGE
WHERE (SELECT orig_username FROM sys.babelfish_authid_user_ext WHERE rolname = CURRENT_USER) != 'dbo';

GRANT SELECT ON sys.user_token TO PUBLIC;

CREATE OR REPLACE FUNCTION sys.is_member(IN role sys.SYSNAME)
RETURNS INT AS
$$
DECLARE
    is_windows_grp boolean := (CHARINDEX('\', role) != 0);
BEGIN
    -- Always return 1 for 'public'
    IF (role = 'public')
    THEN RETURN 1;
    END IF;
    IF EXISTS (SELECT orig_loginname FROM sys.babelfish_authid_login_ext WHERE orig_loginname = role AND type != 'S') -- do not consider sql logins
    THEN
        IF ((EXISTS (SELECT name FROM sys.login_token WHERE name = role AND type IN ('SERVER ROLE', 'SQL LOGIN'))) OR is_windows_grp) -- do not consider sql logins, server roles
        THEN RETURN NULL; -- Also return NULL if session is not a windows auth session but argument is a windows group
        ELSIF EXISTS (SELECT name FROM sys.login_token WHERE name = role AND type NOT IN ('SERVER ROLE', 'SQL LOGIN'))
        THEN RETURN 1; -- Return 1 if current session user is a member of role or windows group
        ELSE RETURN 0; -- Return 0 if current session user is not a member of role or windows group
        END IF;
    ELSIF EXISTS (SELECT orig_username FROM sys.babelfish_authid_user_ext WHERE orig_username = role)
    THEN
        IF EXISTS (SELECT name FROM sys.user_token WHERE name = role)
        THEN RETURN 1; -- Return 1 if current session user is a member of role or windows group
        ELSIF (is_windows_grp)
        THEN RETURN NULL; -- Return NULL if session is not a windows auth session but argument is a windows group
        ELSE RETURN 0; -- Return 0 if current session user is not a member of role or windows group
        END IF;
    ELSE RETURN NULL; -- Return NULL if role/group does not exist
    END IF;
END;
$$
LANGUAGE plpgsql STRICT STABLE;

CREATE OR REPLACE VIEW information_schema_tsql.columns_internal AS
	SELECT c.oid AS "TABLE_OID",
			CAST(nc.dbname AS sys.nvarchar(128)) AS "TABLE_CATALOG",
			CAST(ext.orig_name AS sys.nvarchar(128)) AS "TABLE_SCHEMA",
			CAST(
				COALESCE(
					(SELECT string_agg(
						CASE
						WHEN option LIKE 'bbf_original_rel_name=%' THEN substring(option, 23 /* prefix length */)
						ELSE NULL
						END, ',')
					FROM unnest(c.reloptions) AS option),
					c.relname)
				AS sys.nvarchar(128)) AS "TABLE_NAME",

			CAST(
				COALESCE(
					(SELECT string_agg(
						CASE
						WHEN option LIKE 'bbf_original_name=%' THEN substring(option, 19 /* prefix length */)
						ELSE NULL
						END, ',')
					FROM unnest(a.attoptions) AS option),
					a.attname)
				AS sys.nvarchar(128)) AS "COLUMN_NAME",

			CAST(a.attnum AS int) AS "ORDINAL_POSITION",
			CAST(CASE WHEN a.attgenerated = '' THEN pg_get_expr(ad.adbin, ad.adrelid) END AS sys.nvarchar(4000)) AS "COLUMN_DEFAULT",
			CAST(CASE WHEN a.attnotnull OR (t.typtype = 'd' AND t.typnotnull) THEN 'NO' ELSE 'YES' END
				AS varchar(3))
				AS "IS_NULLABLE",

			CAST(
				CASE WHEN tsql_type_name = 'sysname' THEN sys.translate_pg_type_to_tsql(t.typbasetype)
				WHEN tsql_type_name.tsql_type_name IS NULL THEN format_type(t.oid, NULL::integer)
				ELSE tsql_type_name END
				AS sys.nvarchar(128))
				AS "DATA_TYPE",

			CAST(
				information_schema_tsql._pgtsql_char_max_length(tsql_type_name, true_typmod)
				AS int)
				AS "CHARACTER_MAXIMUM_LENGTH",

			CAST(
				information_schema_tsql._pgtsql_char_octet_length(tsql_type_name, true_typmod)
				AS int)
				AS "CHARACTER_OCTET_LENGTH",

			CAST(
				/* Handle Tinyint separately */
				information_schema_tsql._pgtsql_numeric_precision(tsql_type_name, true_typid, true_typmod)
				AS sys.tinyint)
				AS "NUMERIC_PRECISION",

			CAST(
				information_schema_tsql._pgtsql_numeric_precision_radix(tsql_type_name, true_typid, true_typmod)
				AS smallint)
				AS "NUMERIC_PRECISION_RADIX",

			CAST(
				information_schema_tsql._pgtsql_numeric_scale(tsql_type_name, true_typid, true_typmod)
				AS int)
				AS "NUMERIC_SCALE",

			CAST(
				information_schema_tsql._pgtsql_datetime_precision(tsql_type_name, true_typmod)
				AS smallint)
				AS "DATETIME_PRECISION",

			CAST(null AS sys.nvarchar(128)) AS "CHARACTER_SET_CATALOG",
			CAST(null AS sys.nvarchar(128)) AS "CHARACTER_SET_SCHEMA",
			/*
			 * TODO: We need to first create mapping of collation name to char-set name;
			 * Until then return null.
			 */
			CAST(null AS sys.nvarchar(128)) AS "CHARACTER_SET_NAME",

			CAST(NULL as sys.nvarchar(128)) AS "COLLATION_CATALOG",
			CAST(NULL as sys.nvarchar(128)) AS "COLLATION_SCHEMA",

			/* Returns Babelfish specific collation name. */
			CAST(co.collname AS sys.nvarchar(128)) AS "COLLATION_NAME",

			CAST(CASE WHEN t.typtype = 'd' AND nt.nspname <> 'pg_catalog' AND nt.nspname <> 'sys'
				THEN nc.dbname ELSE null END
				AS sys.nvarchar(128)) AS "DOMAIN_CATALOG",
			CAST(CASE WHEN t.typtype = 'd' AND nt.nspname <> 'pg_catalog' AND nt.nspname <> 'sys'
				THEN ext.orig_name ELSE null END
				AS sys.nvarchar(128)) AS "DOMAIN_SCHEMA",
			CAST(CASE WHEN t.typtype = 'd' AND nt.nspname <> 'pg_catalog' AND nt.nspname <> 'sys'
				THEN t.typname ELSE null END
				AS sys.nvarchar(128)) AS "DOMAIN_NAME"

	FROM (pg_attribute a LEFT JOIN pg_attrdef ad ON attrelid = adrelid AND attnum = adnum)
		JOIN (pg_class c JOIN sys.pg_namespace_ext nc ON (c.relnamespace = nc.oid)) ON a.attrelid = c.oid
		JOIN (pg_type t JOIN pg_namespace nt ON (t.typnamespace = nt.oid)) ON a.atttypid = t.oid
		LEFT JOIN (pg_type bt JOIN pg_namespace nbt ON (bt.typnamespace = nbt.oid))
			ON (t.typtype = 'd' AND t.typbasetype = bt.oid)
		LEFT JOIN pg_collation co on co.oid = a.attcollation
		LEFT OUTER JOIN sys.babelfish_namespace_ext ext on nc.nspname = ext.nspname,
		information_schema_tsql._pgtsql_truetypid(nt, a, t) AS true_typid,
		information_schema_tsql._pgtsql_truetypmod(nt, a, t) AS true_typmod,
		sys.translate_pg_type_to_tsql(true_typid) AS tsql_type_name

	WHERE (NOT pg_is_other_temp_schema(nc.oid))
		AND a.attnum > 0 AND NOT a.attisdropped
		AND c.relkind IN ('r', 'v', 'p')
		AND (pg_has_role(c.relowner, 'USAGE')
			OR has_column_privilege(c.oid, a.attnum,
									'SELECT, INSERT, UPDATE, REFERENCES'))
		AND ext.dbid =sys.db_id();

CREATE OR REPLACE VIEW information_schema_tsql.tables AS
	SELECT CAST(nc.dbname AS sys.nvarchar(128)) AS "TABLE_CATALOG",
		   CAST(ext.orig_name AS sys.nvarchar(128)) AS "TABLE_SCHEMA",
		   CAST(
				COALESCE(
					(SELECT string_agg(
						CASE
						WHEN option LIKE 'bbf_original_rel_name=%' THEN substring(option, 23)
						ELSE NULL
						END, ',')
					FROM unnest(c.reloptions) AS option),
				c.relname)
			AS sys._ci_sysname) AS "TABLE_NAME",

		   CAST(
			 CASE WHEN c.relkind IN ('r', 'p') THEN 'BASE TABLE'
				  WHEN c.relkind = 'v' THEN 'VIEW'
				  ELSE null END
			 AS sys.varchar(10)) COLLATE sys.database_default AS "TABLE_TYPE"

	FROM sys.pg_namespace_ext nc JOIN pg_class c ON (nc.oid = c.relnamespace)
		   LEFT OUTER JOIN sys.babelfish_namespace_ext ext on nc.nspname = ext.nspname
		   LEFT JOIN sys.table_types_internal tt on c.oid = tt.typrelid

	WHERE c.relkind IN ('r', 'v', 'p')
		AND (NOT pg_is_other_temp_schema(nc.oid))
		AND tt.typrelid IS NULL
		AND (pg_has_role(c.relowner, 'USAGE')
			OR has_table_privilege(c.oid, 'SELECT, INSERT, UPDATE, DELETE, TRUNCATE, REFERENCES, TRIGGER')
			OR has_any_column_privilege(c.oid, 'SELECT, INSERT, UPDATE, REFERENCES') )
		AND ext.dbid = sys.db_id()
		AND (NOT c.relname = 'sysdatabases');

CREATE OR REPLACE FUNCTION sys.babelfish_split_identifier(IN identifier VARCHAR, OUT value VARCHAR)
RETURNS SETOF VARCHAR AS 'babelfishpg_tsql', 'split_identifier_internal'
LANGUAGE C IMMUTABLE STRICT PARALLEL SAFE;

CREATE OR REPLACE PROCEDURE sys.babelfish_sp_rename_word_parse(
	IN "@input" sys.nvarchar(776),
	IN "@objtype" sys.varchar(13),
	INOUT "@subname" sys.nvarchar(776),
	INOUT "@curr_relname" sys.nvarchar(776),
	INOUT "@schemaname" sys.nvarchar(776),
	INOUT "@dbname" sys.nvarchar(776)
)
AS $$
BEGIN
	SELECT (ROW_NUMBER() OVER (ORDER BY NULL)) as row, * 
	INTO #sp_rename_temptable 
	FROM sys.babelfish_split_identifier(@input) ORDER BY row DESC;

	SELECT (ROW_NUMBER() OVER (ORDER BY NULL)) as id, * 
	INTO #sp_rename_temptable2 
	FROM #sp_rename_temptable;
	
	DECLARE @row_count INT;
	SELECT @row_count = COUNT(*) FROM #sp_rename_temptable2;

	IF @objtype = 'COLUMN'
		BEGIN
			IF @row_count = 1
				BEGIN
					THROW 33557097, N'Either the parameter @objname is ambiguous or the claimed @objtype (COLUMN) is wrong.', 1;
				END
			ELSE IF @row_count > 4
				BEGIN
					THROW 33557097, N'No item by the given @objname could be found in the current database', 1;
				END
			ELSE
				BEGIN
					IF @row_count > 1
						BEGIN
							SELECT @subname = value FROM #sp_rename_temptable2 WHERE id = 1;
							SELECT @curr_relname = value FROM #sp_rename_temptable2 WHERE id = 2;
							SET @schemaname = sys.schema_name();

						END
					IF @row_count > 2
						BEGIN
							SELECT @schemaname = value FROM #sp_rename_temptable2 WHERE id = 3;
						END
					IF @row_count > 3
						BEGIN
							SELECT @dbname = value FROM #sp_rename_temptable2 WHERE id = 4;
							IF @dbname != sys.db_name()
								BEGIN
									THROW 33557097, N'No item by the given @objname could be found in the current database', 1;
								END
						END
				END
		END
	ELSE
		BEGIN
			IF @row_count > 3
				BEGIN
					THROW 33557097, N'No item by the given @objname could be found in the current database', 1;
				END
			ELSE
				BEGIN
					SET @curr_relname = NULL;
					IF @row_count > 0
						BEGIN
							SELECT @subname = value FROM #sp_rename_temptable2 WHERE id = 1;
							SET @schemaname = sys.schema_name();
						END
					IF @row_count > 1
						BEGIN
							SELECT @schemaname = value FROM #sp_rename_temptable2 WHERE id = 2;
						END
					IF @row_count > 2
						BEGIN
							SELECT @dbname = value FROM #sp_rename_temptable2 WHERE id = 3;
							IF @dbname != sys.db_name()
								BEGIN
									THROW 33557097, N'No item by the given @objname could be found in the current database', 1;
								END
						END
				END
		END
END;
$$
LANGUAGE 'pltsql';

<<<<<<< HEAD
CREATE OR REPLACE FUNCTION sys.substring(string TEXT, i INTEGER, j INTEGER)
RETURNS sys.VARCHAR
AS 'babelfishpg_tsql', 'tsql_varchar_substr' LANGUAGE C IMMUTABLE STRICT PARALLEL SAFE;

CREATE OR REPLACE FUNCTION sys.substring(string NTEXT, i INTEGER, j INTEGER)
RETURNS sys.NVARCHAR
AS 'babelfishpg_tsql', 'tsql_varchar_substr' LANGUAGE C IMMUTABLE STRICT PARALLEL SAFE;

CREATE OR REPLACE FUNCTION sys.substring(string sys.VARCHAR, i INTEGER, j INTEGER)
RETURNS sys.VARCHAR
AS 'babelfishpg_tsql', 'tsql_varchar_substr' LANGUAGE C IMMUTABLE STRICT PARALLEL SAFE;

CREATE OR REPLACE FUNCTION sys.substring(string sys.BPCHAR, i INTEGER, j INTEGER)
RETURNS sys.VARCHAR
AS 'babelfishpg_tsql', 'tsql_varchar_substr' LANGUAGE C IMMUTABLE STRICT PARALLEL SAFE;

CREATE OR REPLACE FUNCTION sys.substring(string sys.NVARCHAR, i INTEGER, j INTEGER)
RETURNS sys.NVARCHAR
AS 'babelfishpg_tsql', 'tsql_varchar_substr' LANGUAGE C IMMUTABLE STRICT PARALLEL SAFE;

CREATE OR REPLACE FUNCTION sys.substring(string sys.NCHAR, i INTEGER, j INTEGER)
RETURNS sys.NVARCHAR
AS 'babelfishpg_tsql', 'tsql_varchar_substr' LANGUAGE C IMMUTABLE STRICT PARALLEL SAFE;

CREATE OR REPLACE FUNCTION sys.substring(string sys.VARBINARY, i INTEGER, j INTEGER)
RETURNS sys.VARBINARY
AS 'babelfishpg_tsql', 'tsql_varbinary_substr' LANGUAGE C IMMUTABLE STRICT PARALLEL SAFE;

CREATE OR REPLACE FUNCTION sys.substring(string ANYELEMENT, i INTEGER, j INTEGER)
RETURNS sys.VARBINARY
AS
$BODY$
DECLARE
    string_arg_datatype text;
    string_basetype oid;
BEGIN
    string_arg_datatype := sys.translate_pg_type_to_tsql(pg_typeof(string)::oid);
    IF string_arg_datatype IS NULL THEN
        -- for User Defined Datatype, use immediate base type to check for argument datatype validation
        string_basetype := sys.bbf_get_immediate_base_type_of_UDT(pg_typeof(string)::oid);
        string_arg_datatype := sys.translate_pg_type_to_tsql(string_basetype);
    END IF;

    -- restricting arguments with invalid datatypes for substring function
    IF string_arg_datatype NOT IN ('binary', 'image') THEN
        RAISE EXCEPTION 'Argument data type % is invalid for argument 1 of substring function.', string_arg_datatype;
    END IF;

    RETURN sys.substring(string::sys.VARBINARY, i, j);
END;
$BODY$
LANGUAGE plpgsql IMMUTABLE PARALLEL SAFE;
=======
CREATE OR REPLACE FUNCTION sys.babelfish_conv_string_to_datetime(IN p_datatype TEXT,
                                                                     IN p_datetimestring TEXT,
                                                                     IN p_style NUMERIC DEFAULT 0)
RETURNS TIMESTAMP WITHOUT TIME ZONE
AS
$BODY$
DECLARE
    v_day VARCHAR COLLATE "C";
    v_year VARCHAR COLLATE "C";
    v_month VARCHAR COLLATE "C";
    v_style SMALLINT;
    v_scale SMALLINT;
    v_hours VARCHAR COLLATE "C";
    v_hijridate DATE;
    v_minutes VARCHAR COLLATE "C";
    v_seconds VARCHAR COLLATE "C";
    v_fseconds VARCHAR COLLATE "C";
    v_datatype VARCHAR COLLATE "C";
    v_timepart VARCHAR COLLATE "C";
    v_leftpart VARCHAR COLLATE "C";
    v_middlepart VARCHAR COLLATE "C";
    v_rightpart VARCHAR COLLATE "C";
    v_datestring VARCHAR COLLATE "C";
    v_err_message VARCHAR COLLATE "C";
    v_date_format VARCHAR COLLATE "C";
    v_res_datatype VARCHAR COLLATE "C";
    v_datetimestring VARCHAR COLLATE "C";
    v_datatype_groups TEXT[];
    v_regmatch_groups TEXT[];
    v_lang_metadata_json JSONB;
    v_compmonth_regexp VARCHAR COLLATE "C";
    v_resdatetime TIMESTAMP(6) WITHOUT TIME ZONE;
    CONVERSION_LANG CONSTANT VARCHAR COLLATE "C" := '';
    DATE_FORMAT CONSTANT VARCHAR COLLATE "C" := '';
    DAYMM_REGEXP CONSTANT VARCHAR COLLATE "C" := '(\d{1,2})';
    FULLYEAR_REGEXP CONSTANT VARCHAR COLLATE "C" := '(\d{4})';
    SHORTYEAR_REGEXP CONSTANT VARCHAR COLLATE "C" := '(\d{1,2})';
    COMPYEAR_REGEXP CONSTANT VARCHAR COLLATE "C" := '(\d{1,2}|\d{4})';
    AMPM_REGEXP CONSTANT VARCHAR COLLATE "C" := '(?:[AP]M)';
    MASKSEP_REGEXP CONSTANT VARCHAR COLLATE "C" := '(?:\.|-|/)';
    TIMEUNIT_REGEXP CONSTANT VARCHAR COLLATE "C" := '\s*\d{1,2}\s*';
    FRACTSECS_REGEXP CONSTANT VARCHAR COLLATE "C" := '\s*\d{1,9}\s*';
    DATATYPE_REGEXP CONSTANT VARCHAR COLLATE "C" := '^(DATETIME|SMALLDATETIME|DATETIME2)\s*(?:\()?\s*((?:-)?\d+)?\s*(?:\))?$';
    DIGITREPRESENT_REGEXP CONSTANT VARCHAR COLLATE "C" := '^\-?\d+\.?(?:\d+)?$';
    HHMMSSFS_PART_REGEXP CONSTANT VARCHAR COLLATE "C" := concat(TIMEUNIT_REGEXP, AMPM_REGEXP, '|',
                                                    TIMEUNIT_REGEXP, '\:', TIMEUNIT_REGEXP, AMPM_REGEXP, '?|',
                                                    TIMEUNIT_REGEXP, '\:', TIMEUNIT_REGEXP, '\.', FRACTSECS_REGEXP, AMPM_REGEXP, '?|',
                                                    TIMEUNIT_REGEXP, '\:', TIMEUNIT_REGEXP, '\:', TIMEUNIT_REGEXP, AMPM_REGEXP, '?|',
                                                    TIMEUNIT_REGEXP, '\:', TIMEUNIT_REGEXP, '\:', TIMEUNIT_REGEXP, '(?:\.|\:)', FRACTSECS_REGEXP, AMPM_REGEXP, '?');
    HHMMSSFS_DOT_PART_REGEXP CONSTANT VARCHAR COLLATE "C" := concat(TIMEUNIT_REGEXP, AMPM_REGEXP, '|',
                                                        TIMEUNIT_REGEXP, '\:', TIMEUNIT_REGEXP, AMPM_REGEXP, '?|',
                                                        TIMEUNIT_REGEXP, '\:', TIMEUNIT_REGEXP, '\.', FRACTSECS_REGEXP, AMPM_REGEXP, '?|',
                                                        TIMEUNIT_REGEXP, '\:', TIMEUNIT_REGEXP, '\:', TIMEUNIT_REGEXP, AMPM_REGEXP, '?|',
                                                        TIMEUNIT_REGEXP, '\:', TIMEUNIT_REGEXP, '\:', TIMEUNIT_REGEXP, '(?:\.)', FRACTSECS_REGEXP, AMPM_REGEXP, '?');
    HHMMSSFS_REGEXP CONSTANT VARCHAR COLLATE "C" := concat('^(', HHMMSSFS_PART_REGEXP, ')$');
    DEFMASK1_0_REGEXP CONSTANT VARCHAR COLLATE "C" := concat('^(', HHMMSSFS_PART_REGEXP, ')?\s*',
                                                 MASKSEP_REGEXP, '*\s*($comp_month$)\s*', DAYMM_REGEXP, '\s+', COMPYEAR_REGEXP,
                                                 '\s*(', HHMMSSFS_PART_REGEXP, ')?$');
    DEFMASK1_1_REGEXP CONSTANT VARCHAR COLLATE "C" := concat('^', MASKSEP_REGEXP, '?\s*($comp_month$)\s*', DAYMM_REGEXP, '\s+', COMPYEAR_REGEXP, '$');
    DEFMASK1_2_REGEXP CONSTANT VARCHAR COLLATE "C" := concat('^', MASKSEP_REGEXP, '\s*($comp_month$)\s*', DAYMM_REGEXP, '\s+', COMPYEAR_REGEXP, '$');
    DEFMASK2_0_REGEXP CONSTANT VARCHAR COLLATE "C" := concat('^(', HHMMSSFS_PART_REGEXP, ')?\s*',
                                                 DAYMM_REGEXP, '\s*', MASKSEP_REGEXP, '*\s*($comp_month$)\s*', COMPYEAR_REGEXP,
                                                 '\s*(', HHMMSSFS_PART_REGEXP, ')?$');
    DEFMASK2_1_REGEXP CONSTANT VARCHAR COLLATE "C" := concat('^', DAYMM_REGEXP, '\s*', MASKSEP_REGEXP, '?\s*($comp_month$)\s*', COMPYEAR_REGEXP, '$');
    DEFMASK2_2_REGEXP CONSTANT VARCHAR COLLATE "C" := concat('^', DAYMM_REGEXP, '\s*', MASKSEP_REGEXP, '\s*($comp_month$)\s*', COMPYEAR_REGEXP, '$');
    DEFMASK3_0_REGEXP CONSTANT VARCHAR COLLATE "C" := concat('^(', HHMMSSFS_PART_REGEXP, ')?\s*',
                                                 FULLYEAR_REGEXP, '\s*', MASKSEP_REGEXP, '*\s*($comp_month$)\s*', DAYMM_REGEXP,
                                                 '\s*(', HHMMSSFS_PART_REGEXP, ')?$');
    DEFMASK3_1_REGEXP CONSTANT VARCHAR COLLATE "C" := concat('^', FULLYEAR_REGEXP, '\s*', MASKSEP_REGEXP, '?\s*($comp_month$)\s*', DAYMM_REGEXP, '$');
    DEFMASK3_2_REGEXP CONSTANT VARCHAR COLLATE "C" := concat('^', FULLYEAR_REGEXP, '\s*', MASKSEP_REGEXP, '\s*($comp_month$)\s*', DAYMM_REGEXP, '$');
    DEFMASK4_0_REGEXP CONSTANT VARCHAR COLLATE "C" := concat('^(', HHMMSSFS_PART_REGEXP, ')?\s*',
                                                 FULLYEAR_REGEXP, '\s+', DAYMM_REGEXP, '\s*', MASKSEP_REGEXP, '*\s*($comp_month$)',
                                                 '\s*(', HHMMSSFS_PART_REGEXP, ')?$');
    DEFMASK4_1_REGEXP CONSTANT VARCHAR COLLATE "C" := concat('^', FULLYEAR_REGEXP, '\s+', DAYMM_REGEXP, '\s*', MASKSEP_REGEXP, '?\s*($comp_month$)$');
    DEFMASK4_2_REGEXP CONSTANT VARCHAR COLLATE "C" := concat('^', FULLYEAR_REGEXP, '\s+', DAYMM_REGEXP, '\s*', MASKSEP_REGEXP, '\s*($comp_month$)$');
    DEFMASK5_0_REGEXP CONSTANT VARCHAR COLLATE "C" := concat('^(', HHMMSSFS_PART_REGEXP, ')?\s*',
                                                 DAYMM_REGEXP, '\s+', COMPYEAR_REGEXP, '\s*', MASKSEP_REGEXP, '*\s*($comp_month$)',
                                                 '\s*(', HHMMSSFS_PART_REGEXP, ')?$');
    DEFMASK5_1_REGEXP CONSTANT VARCHAR COLLATE "C" := concat('^', DAYMM_REGEXP, '\s+', COMPYEAR_REGEXP, '\s*', MASKSEP_REGEXP, '?\s*($comp_month$)$');
    DEFMASK5_2_REGEXP CONSTANT VARCHAR COLLATE "C" := concat('^', DAYMM_REGEXP, '\s+', COMPYEAR_REGEXP, '\s*', MASKSEP_REGEXP, '\s*($comp_month$)$');
    DEFMASK6_0_REGEXP CONSTANT VARCHAR COLLATE "C" := concat('^(', HHMMSSFS_PART_REGEXP, ')?\s*',
                                                 MASKSEP_REGEXP, '*\s*($comp_month$)\s*', FULLYEAR_REGEXP, '\s+', DAYMM_REGEXP,
                                                 '\s*(', HHMMSSFS_PART_REGEXP, ')?$');
    DEFMASK6_1_REGEXP CONSTANT VARCHAR COLLATE "C" := concat('^', MASKSEP_REGEXP, '?\s*($comp_month$)\s*', FULLYEAR_REGEXP, '\s+', DAYMM_REGEXP, '$');
    DEFMASK6_2_REGEXP CONSTANT VARCHAR COLLATE "C" := concat('^', MASKSEP_REGEXP, '\s*($comp_month$)\s*', FULLYEAR_REGEXP, '\s+', DAYMM_REGEXP, '$');
    DEFMASK7_0_REGEXP CONSTANT VARCHAR COLLATE "C" := concat('^(', HHMMSSFS_PART_REGEXP, ')?\s*',
                                                 MASKSEP_REGEXP, '*\s*($comp_month$)\s*', DAYMM_REGEXP, '\s*,\s*', COMPYEAR_REGEXP,
                                                 '\s*(', HHMMSSFS_PART_REGEXP, ')?$');
    DEFMASK7_1_REGEXP CONSTANT VARCHAR COLLATE "C" := concat('^', MASKSEP_REGEXP, '?\s*($comp_month$)\s*', DAYMM_REGEXP, '\s*,\s*', COMPYEAR_REGEXP, '$');
    DEFMASK7_2_REGEXP CONSTANT VARCHAR COLLATE "C" := concat('^', MASKSEP_REGEXP, '\s*($comp_month$)\s*', DAYMM_REGEXP, '\s*,\s*', COMPYEAR_REGEXP, '$');
    DEFMASK8_0_REGEXP CONSTANT VARCHAR COLLATE "C" := concat('^(', HHMMSSFS_PART_REGEXP, ')?\s*',
                                                 FULLYEAR_REGEXP, '\s*', MASKSEP_REGEXP, '*\s*($comp_month$)',
                                                 '\s*(', HHMMSSFS_PART_REGEXP, ')?$');
    DEFMASK8_1_REGEXP CONSTANT VARCHAR COLLATE "C" := concat('^', FULLYEAR_REGEXP, '\s*', MASKSEP_REGEXP, '?\s*($comp_month$)$');
    DEFMASK8_2_REGEXP CONSTANT VARCHAR COLLATE "C" := concat('^', FULLYEAR_REGEXP, '\s*', MASKSEP_REGEXP, '\s*($comp_month$)$');
    DEFMASK9_0_REGEXP CONSTANT VARCHAR COLLATE "C" := concat('^(', HHMMSSFS_PART_REGEXP, ')?\s*',
                                                 MASKSEP_REGEXP, '*\s*($comp_month$)\s*', FULLYEAR_REGEXP,
                                                 '\s*(', HHMMSSFS_PART_REGEXP, ')?$');
    DEFMASK9_1_REGEXP CONSTANT VARCHAR COLLATE "C" := concat('^', MASKSEP_REGEXP, '?\s*($comp_month$)\s*', FULLYEAR_REGEXP, '$');
    DEFMASK9_2_REGEXP CONSTANT VARCHAR COLLATE "C" := concat('^', MASKSEP_REGEXP, '\s*($comp_month$)\s*', FULLYEAR_REGEXP, '$');
    DEFMASK10_0_REGEXP CONSTANT VARCHAR COLLATE "C" := concat('^(', HHMMSSFS_PART_REGEXP, ')?\s*',
                                                  DAYMM_REGEXP, '\s*', MASKSEP_REGEXP, '\s*($comp_month$)\s*', MASKSEP_REGEXP, '\s*', COMPYEAR_REGEXP,
                                                  '\s*(', HHMMSSFS_PART_REGEXP, ')?$');
    DEFMASK10_1_REGEXP CONSTANT VARCHAR COLLATE "C" := concat('^', DAYMM_REGEXP, '\s*', MASKSEP_REGEXP, '\s*($comp_month$)\s*', MASKSEP_REGEXP, '\s*', COMPYEAR_REGEXP, '$');
    DOT_SLASH_DASH_COMPYEAR1_0_REGEXP CONSTANT VARCHAR COLLATE "C" := concat('^(', HHMMSSFS_PART_REGEXP, ')?\s*',
                                                                 DAYMM_REGEXP, '\s*(?:\.|/|-)\s*', DAYMM_REGEXP, '\s*(?:\.|/|-)\s*', COMPYEAR_REGEXP,
                                                                 '\s*(', HHMMSSFS_PART_REGEXP, ')?$');
    DOT_SLASH_DASH_COMPYEAR1_1_REGEXP CONSTANT VARCHAR COLLATE "C" := concat('^', DAYMM_REGEXP, '\s*', MASKSEP_REGEXP, '\s*', DAYMM_REGEXP, '\s*', MASKSEP_REGEXP, '\s*', COMPYEAR_REGEXP, '$');
    DOT_SLASH_DASH_SHORTYEAR_REGEXP CONSTANT VARCHAR COLLATE "C" := concat('^', DAYMM_REGEXP, '\s*', MASKSEP_REGEXP, '\s*', DAYMM_REGEXP, '\s*', MASKSEP_REGEXP, '\s*', SHORTYEAR_REGEXP, '$');
    DOT_SLASH_DASH_FULLYEAR1_0_REGEXP CONSTANT VARCHAR COLLATE "C" := concat('^(', HHMMSSFS_PART_REGEXP, ')?\s*',
                                                                 DAYMM_REGEXP, '\s*(?:\.|/|-)\s*', DAYMM_REGEXP, '\s*(?:\.|/|-)\s*', FULLYEAR_REGEXP,
                                                                 '\s*(', HHMMSSFS_PART_REGEXP, ')?$');
    DOT_SLASH_DASH_FULLYEAR1_1_REGEXP CONSTANT VARCHAR COLLATE "C" := concat('^', DAYMM_REGEXP, '\s*', MASKSEP_REGEXP, '\s*', DAYMM_REGEXP, '\s*', MASKSEP_REGEXP, '\s*', FULLYEAR_REGEXP, '$');
    FULLYEAR_DOT_SLASH_DASH1_0_REGEXP CONSTANT VARCHAR COLLATE "C" := concat('^(', HHMMSSFS_PART_REGEXP, ')?\s*',
                                                                 FULLYEAR_REGEXP, '\s*', MASKSEP_REGEXP, '\s*', DAYMM_REGEXP, '\s*', MASKSEP_REGEXP, '\s*', DAYMM_REGEXP,
                                                                 '\s*(', HHMMSSFS_PART_REGEXP, ')?$');
    FULLYEAR_DOT_SLASH_DASH1_1_REGEXP CONSTANT VARCHAR COLLATE "C" := concat('^', FULLYEAR_REGEXP, '\s*', MASKSEP_REGEXP, '\s*', DAYMM_REGEXP, '\s*', MASKSEP_REGEXP, '\s*', DAYMM_REGEXP, '$');
    SHORT_DIGITMASK1_0_REGEXP CONSTANT VARCHAR COLLATE "C" := concat('^(', HHMMSSFS_PART_REGEXP, ')?\s*\d{6}\s*(', HHMMSSFS_PART_REGEXP, ')?$');
    FULL_DIGITMASK1_0_REGEXP CONSTANT VARCHAR COLLATE "C" := concat('^(', HHMMSSFS_PART_REGEXP, ')?\s*\d{8}\s*(', HHMMSSFS_PART_REGEXP, ')?$');
BEGIN
    v_datatype := trim(p_datatype);
    v_datetimestring := pg_catalog.upper(trim(p_datetimestring));
    v_style := floor(p_style)::SMALLINT;

    v_datatype_groups := regexp_matches(v_datatype, DATATYPE_REGEXP, 'gi');

    v_res_datatype := pg_catalog.upper(v_datatype_groups[1]);
    v_scale := v_datatype_groups[2]::SMALLINT;

    IF (v_res_datatype IS NULL) THEN
        RAISE datatype_mismatch;
    ELSIF (v_res_datatype <> 'DATETIME2' AND v_scale IS NOT NULL)
    THEN
        RAISE invalid_indicator_parameter_value;
    ELSIF (coalesce(v_scale, 0) NOT BETWEEN 0 AND 7)
    THEN
        RAISE interval_field_overflow;
    ELSIF (v_scale IS NULL) THEN
        v_scale := 7;
    END IF;

    IF (scale(p_style) > 0) THEN
        RAISE most_specific_type_mismatch;
    ELSIF (NOT ((v_style BETWEEN 0 AND 14) OR
             (v_style BETWEEN 20 AND 25) OR
             (v_style BETWEEN 100 AND 114) OR
             (v_style IN (120, 121, 126, 127, 130, 131))) AND
             v_res_datatype = 'DATETIME2')
    THEN
        RAISE invalid_parameter_value;
    END IF;

    v_timepart := trim(substring(v_datetimestring, HHMMSSFS_PART_REGEXP));
    v_datestring := trim(regexp_replace(v_datetimestring, HHMMSSFS_PART_REGEXP, '', 'gi'));

    BEGIN
        v_lang_metadata_json := sys.babelfish_get_lang_metadata_json(CONVERSION_LANG);
    EXCEPTION
        WHEN OTHERS THEN
        RAISE invalid_escape_sequence;
    END;

    v_date_format := coalesce(nullif(DATE_FORMAT, ''), v_lang_metadata_json ->> 'date_format');

    v_compmonth_regexp := array_to_string(array_cat(ARRAY(SELECT jsonb_array_elements_text(v_lang_metadata_json -> 'months_shortnames')),
                                                    ARRAY(SELECT jsonb_array_elements_text(v_lang_metadata_json -> 'months_names'))), '|');

    IF (v_datetimestring ~* pg_catalog.replace(DEFMASK1_0_REGEXP, '$comp_month$', v_compmonth_regexp) OR
        v_datetimestring ~* pg_catalog.replace(DEFMASK2_0_REGEXP, '$comp_month$', v_compmonth_regexp) OR
        v_datetimestring ~* pg_catalog.replace(DEFMASK3_0_REGEXP, '$comp_month$', v_compmonth_regexp) OR
        v_datetimestring ~* pg_catalog.replace(DEFMASK4_0_REGEXP, '$comp_month$', v_compmonth_regexp) OR
        v_datetimestring ~* pg_catalog.replace(DEFMASK5_0_REGEXP, '$comp_month$', v_compmonth_regexp) OR
        v_datetimestring ~* pg_catalog.replace(DEFMASK6_0_REGEXP, '$comp_month$', v_compmonth_regexp) OR
        v_datetimestring ~* pg_catalog.replace(DEFMASK7_0_REGEXP, '$comp_month$', v_compmonth_regexp) OR
        v_datetimestring ~* pg_catalog.replace(DEFMASK8_0_REGEXP, '$comp_month$', v_compmonth_regexp) OR
        v_datetimestring ~* pg_catalog.replace(DEFMASK9_0_REGEXP, '$comp_month$', v_compmonth_regexp) OR
        v_datetimestring ~* pg_catalog.replace(DEFMASK10_0_REGEXP, '$comp_month$', v_compmonth_regexp))
    THEN
        IF ((v_style IN (127, 130, 131) AND v_res_datatype IN ('DATETIME', 'SMALLDATETIME')) OR
            (v_style IN (130, 131) AND v_res_datatype = 'DATETIME2'))
        THEN
            RAISE invalid_datetime_format;
        END IF;

        IF ((v_datestring ~* pg_catalog.replace(DEFMASK1_2_REGEXP, '$comp_month$', v_compmonth_regexp) OR
             v_datestring ~* pg_catalog.replace(DEFMASK2_2_REGEXP, '$comp_month$', v_compmonth_regexp) OR
             v_datestring ~* pg_catalog.replace(DEFMASK3_2_REGEXP, '$comp_month$', v_compmonth_regexp) OR
             v_datestring ~* pg_catalog.replace(DEFMASK4_2_REGEXP, '$comp_month$', v_compmonth_regexp) OR
             v_datestring ~* pg_catalog.replace(DEFMASK5_2_REGEXP, '$comp_month$', v_compmonth_regexp) OR
             v_datestring ~* pg_catalog.replace(DEFMASK6_2_REGEXP, '$comp_month$', v_compmonth_regexp) OR
             v_datestring ~* pg_catalog.replace(DEFMASK7_2_REGEXP, '$comp_month$', v_compmonth_regexp) OR
             v_datestring ~* pg_catalog.replace(DEFMASK8_2_REGEXP, '$comp_month$', v_compmonth_regexp) OR
             v_datestring ~* pg_catalog.replace(DEFMASK9_2_REGEXP, '$comp_month$', v_compmonth_regexp)) AND
            v_res_datatype = 'DATETIME2')
        THEN
            RAISE invalid_datetime_format;
        END IF;

        IF (v_datestring ~* pg_catalog.replace(DEFMASK1_1_REGEXP, '$comp_month$', v_compmonth_regexp))
        THEN
            v_regmatch_groups := regexp_matches(v_datestring, pg_catalog.replace(DEFMASK1_1_REGEXP, '$comp_month$', v_compmonth_regexp), 'gi');
            v_day := v_regmatch_groups[2];
            v_month := sys.babelfish_get_monthnum_by_name(v_regmatch_groups[1], v_lang_metadata_json);
            v_year := sys.babelfish_get_full_year(v_regmatch_groups[3]);

        ELSIF (v_datestring ~* pg_catalog.replace(DEFMASK2_1_REGEXP, '$comp_month$', v_compmonth_regexp))
        THEN
            v_regmatch_groups := regexp_matches(v_datestring, pg_catalog.replace(DEFMASK2_1_REGEXP, '$comp_month$', v_compmonth_regexp), 'gi');
            v_day := v_regmatch_groups[1];
            v_month := sys.babelfish_get_monthnum_by_name(v_regmatch_groups[2], v_lang_metadata_json);
            v_year := sys.babelfish_get_full_year(v_regmatch_groups[3]);

        ELSIF (v_datestring ~* pg_catalog.replace(DEFMASK3_1_REGEXP, '$comp_month$', v_compmonth_regexp))
        THEN
            v_regmatch_groups := regexp_matches(v_datestring, pg_catalog.replace(DEFMASK3_1_REGEXP, '$comp_month$', v_compmonth_regexp), 'gi');
            v_day := v_regmatch_groups[3];
            v_month := sys.babelfish_get_monthnum_by_name(v_regmatch_groups[2], v_lang_metadata_json);
            v_year := v_regmatch_groups[1];

        ELSIF (v_datestring ~* pg_catalog.replace(DEFMASK4_1_REGEXP, '$comp_month$', v_compmonth_regexp))
        THEN
            v_regmatch_groups := regexp_matches(v_datestring, pg_catalog.replace(DEFMASK4_1_REGEXP, '$comp_month$', v_compmonth_regexp), 'gi');
            v_day := v_regmatch_groups[2];
            v_month := sys.babelfish_get_monthnum_by_name(v_regmatch_groups[3], v_lang_metadata_json);
            v_year := v_regmatch_groups[1];

        ELSIF (v_datestring ~* pg_catalog.replace(DEFMASK5_1_REGEXP, '$comp_month$', v_compmonth_regexp))
        THEN
            v_regmatch_groups := regexp_matches(v_datestring, pg_catalog.replace(DEFMASK5_1_REGEXP, '$comp_month$', v_compmonth_regexp), 'gi');
            v_day := v_regmatch_groups[1];
            v_month := sys.babelfish_get_monthnum_by_name(v_regmatch_groups[3], v_lang_metadata_json);
            v_year := sys.babelfish_get_full_year(v_regmatch_groups[2]);

        ELSIF (v_datestring ~* pg_catalog.replace(DEFMASK6_1_REGEXP, '$comp_month$', v_compmonth_regexp))
        THEN
            v_regmatch_groups := regexp_matches(v_datestring, pg_catalog.replace(DEFMASK6_1_REGEXP, '$comp_month$', v_compmonth_regexp), 'gi');
            v_day := v_regmatch_groups[3];
            v_month := sys.babelfish_get_monthnum_by_name(v_regmatch_groups[1], v_lang_metadata_json);
            v_year := v_regmatch_groups[2];

        ELSIF (v_datestring ~* pg_catalog.replace(DEFMASK7_1_REGEXP, '$comp_month$', v_compmonth_regexp))
        THEN
            v_regmatch_groups := regexp_matches(v_datestring, pg_catalog.replace(DEFMASK7_1_REGEXP, '$comp_month$', v_compmonth_regexp), 'gi');
            v_day := v_regmatch_groups[2];
            v_month := sys.babelfish_get_monthnum_by_name(v_regmatch_groups[1], v_lang_metadata_json);
            v_year := sys.babelfish_get_full_year(v_regmatch_groups[3]);

        ELSIF (v_datestring ~* pg_catalog.replace(DEFMASK8_1_REGEXP, '$comp_month$', v_compmonth_regexp))
        THEN
            v_regmatch_groups := regexp_matches(v_datestring, pg_catalog.replace(DEFMASK8_1_REGEXP, '$comp_month$', v_compmonth_regexp), 'gi');
            v_day := '01';
            v_month := sys.babelfish_get_monthnum_by_name(v_regmatch_groups[2], v_lang_metadata_json);
            v_year := v_regmatch_groups[1];

        ELSIF (v_datestring ~* pg_catalog.replace(DEFMASK9_1_REGEXP, '$comp_month$', v_compmonth_regexp))
        THEN
            v_regmatch_groups := regexp_matches(v_datestring, pg_catalog.replace(DEFMASK9_1_REGEXP, '$comp_month$', v_compmonth_regexp), 'gi');
            v_day := '01';
            v_month := sys.babelfish_get_monthnum_by_name(v_regmatch_groups[1], v_lang_metadata_json);
            v_year := v_regmatch_groups[2];

        ELSIF (v_datestring ~* pg_catalog.replace(DEFMASK10_1_REGEXP, '$comp_month$', v_compmonth_regexp))
        THEN
            v_regmatch_groups := regexp_matches(v_datestring, pg_catalog.replace(DEFMASK10_1_REGEXP, '$comp_month$', v_compmonth_regexp), 'gi');
            v_day := v_regmatch_groups[1];
            v_month := sys.babelfish_get_monthnum_by_name(v_regmatch_groups[2], v_lang_metadata_json);
            v_year := sys.babelfish_get_full_year(v_regmatch_groups[3]);
        ELSE
            RAISE invalid_character_value_for_cast;
        END IF;
    ELSIF (v_datetimestring ~* DOT_SLASH_DASH_COMPYEAR1_0_REGEXP)
    THEN
        IF (v_style IN (6, 7, 8, 9, 12, 13, 14, 24, 100, 106, 107, 108, 109, 112, 113, 114, 130) AND
            v_res_datatype = 'DATETIME2')
        THEN
            RAISE invalid_regular_expression;
        END IF;

        v_regmatch_groups := regexp_matches(v_datestring, DOT_SLASH_DASH_COMPYEAR1_1_REGEXP, 'gi');
        v_leftpart := v_regmatch_groups[1];
        v_middlepart := v_regmatch_groups[2];
        v_rightpart := v_regmatch_groups[3];

        IF (v_datestring ~* DOT_SLASH_DASH_SHORTYEAR_REGEXP)
        THEN
            IF ((v_style NOT IN (0, 1, 2, 3, 4, 5, 10, 11) AND v_res_datatype IN ('DATETIME', 'SMALLDATETIME')) OR
                (v_style NOT IN (0, 1, 2, 3, 4, 5, 10, 11, 12) AND v_res_datatype = 'DATETIME2'))
            THEN
                RAISE invalid_datetime_format;
            END IF;

            IF ((v_style IN (1, 10) AND v_date_format <> 'MDY' AND v_res_datatype IN ('DATETIME', 'SMALLDATETIME')) OR
                (v_style IN (0, 1, 10) AND v_date_format NOT IN ('DMY', 'DYM', 'MYD', 'YMD', 'YDM') AND v_res_datatype IN ('DATETIME', 'SMALLDATETIME')) OR
                (v_style IN (0, 1, 10, 22) AND v_date_format NOT IN ('DMY', 'DYM', 'MYD', 'YMD', 'YDM') AND v_res_datatype = 'DATETIME2') OR
                (v_style IN (1, 10, 22) AND v_date_format IN ('DMY', 'DYM', 'MYD', 'YMD', 'YDM') AND v_res_datatype = 'DATETIME2'))
            THEN
                v_day := v_middlepart;
                v_month := v_leftpart;
                v_year := sys.babelfish_get_full_year(v_rightpart);

            ELSIF ((v_style IN (2, 11) AND v_date_format <> 'YMD') OR
                   (v_style IN (0, 2, 11) AND v_date_format = 'YMD'))
            THEN
                v_day := v_rightpart;
                v_month := v_middlepart;
                v_year := sys.babelfish_get_full_year(v_leftpart);

            ELSIF ((v_style IN (3, 4, 5) AND v_date_format <> 'DMY') OR
                   (v_style IN (0, 3, 4, 5) AND v_date_format = 'DMY'))
            THEN
                v_day := v_leftpart;
                v_month := v_middlepart;
                v_year := sys.babelfish_get_full_year(v_rightpart);

            ELSIF (v_style = 0 AND v_date_format = 'DYM')
            THEN
                v_day = v_leftpart;
                v_month = v_rightpart;
                v_year = sys.babelfish_get_full_year(v_middlepart);

            ELSIF (v_style = 0 AND v_date_format = 'MYD')
            THEN
                v_day := v_rightpart;
                v_month := v_leftpart;
                v_year = sys.babelfish_get_full_year(v_middlepart);

            ELSIF (v_style = 0 AND v_date_format = 'YDM')
            THEN
                IF (v_res_datatype = 'DATETIME2') THEN
                    RAISE character_not_in_repertoire;
                END IF;

                v_day := v_middlepart;
                v_month := v_rightpart;
                v_year := sys.babelfish_get_full_year(v_leftpart);
            ELSE
                RAISE invalid_character_value_for_cast;
            END IF;
        ELSIF (v_datestring ~* DOT_SLASH_DASH_FULLYEAR1_1_REGEXP)
        THEN
            IF (v_style NOT IN (0, 20, 21, 101, 102, 103, 104, 105, 110, 111, 120, 121, 130, 131) AND
                v_res_datatype IN ('DATETIME', 'SMALLDATETIME'))
            THEN
                RAISE invalid_datetime_format;
            ELSIF (v_style IN (130, 131) AND v_res_datatype = 'SMALLDATETIME') THEN
                RAISE invalid_character_value_for_cast;
            END IF;

            v_year := v_rightpart;
            IF (v_leftpart::SMALLINT <= 12)
            THEN
                IF ((v_style IN (103, 104, 105, 130, 131) AND v_date_format NOT IN ('DMY', 'DYM', 'YDM')) OR
                    (v_style IN (0, 103, 104, 105, 130, 131) AND ((v_date_format = 'DMY' AND v_res_datatype = 'DATETIME2') OR
                    (v_date_format IN ('DMY', 'DYM', 'YDM') AND v_res_datatype <> 'DATETIME2'))) OR
                    (v_style IN (103, 104, 105, 130, 131) AND v_date_format IN ('DMY', 'DYM', 'YDM') AND v_res_datatype = 'DATETIME2'))
                THEN
                    v_day := v_leftpart;
                    v_month := v_middlepart;

                ELSIF ((v_style IN (20, 21, 101, 102, 110, 111, 120, 121) AND v_date_format IN ('DMY', 'DYM', 'YDM') AND v_res_datatype IN ('DATETIME', 'SMALLDATETIME')) OR
                       (v_style IN (0, 20, 21, 101, 102, 110, 111, 120, 121) AND v_date_format NOT IN ('DMY', 'DYM', 'YDM') AND v_res_datatype IN ('DATETIME', 'SMALLDATETIME')) OR
                       (v_style IN (101, 110) AND v_date_format IN ('DMY', 'DYM', 'MYD', 'YDM') AND v_res_datatype = 'DATETIME2') OR
                       (v_style IN (0, 101, 110) AND v_date_format NOT IN ('DMY', 'DYM', 'MYD', 'YDM') AND v_res_datatype = 'DATETIME2'))
                THEN
                    v_day := v_middlepart;
                    v_month := v_leftpart;
                END IF;
            ELSE
                IF ((v_style IN (103, 104, 105, 130, 131) AND v_date_format NOT IN ('DMY', 'DYM', 'YDM')) OR
                    (v_style IN (0, 103, 104, 105, 130, 131) AND ((v_date_format = 'DMY' AND v_res_datatype = 'DATETIME2') OR
                    (v_date_format IN ('DMY', 'DYM', 'YDM') AND v_res_datatype <> 'DATETIME2'))) OR
                    (v_style IN (103, 104, 105, 130, 131) AND v_date_format IN ('DMY', 'DYM', 'YDM') AND v_res_datatype = 'DATETIME2'))
                THEN
                    v_day := v_leftpart;
                    v_month := v_middlepart;
                ELSE
                    IF (v_res_datatype = 'DATETIME2') THEN
                        RAISE invalid_datetime_format;
                    END IF;

                    RAISE invalid_character_value_for_cast;
                END IF;
            END IF;
        END IF;
    ELSIF (v_datetimestring ~* FULLYEAR_DOT_SLASH_DASH1_0_REGEXP)
    THEN
        IF (v_style NOT IN (0, 20, 21, 101, 102, 103, 104, 105, 110, 111, 120, 121, 130, 131) AND
            v_res_datatype IN ('DATETIME', 'SMALLDATETIME'))
        THEN
            RAISE invalid_datetime_format;
        ELSIF (v_style IN (6, 7, 8, 9, 12, 13, 14, 24, 100, 106, 107, 108, 109, 112, 113, 114, 130) AND
            v_res_datatype = 'DATETIME2')
        THEN
            RAISE invalid_regular_expression;
        ELSIF (v_style IN (130, 131) AND v_res_datatype = 'SMALLDATETIME')
        THEN
            RAISE invalid_character_value_for_cast;
        END IF;

        v_regmatch_groups := regexp_matches(v_datestring, FULLYEAR_DOT_SLASH_DASH1_1_REGEXP, 'gi');
        v_year := v_regmatch_groups[1];
        v_middlepart := v_regmatch_groups[2];
        v_rightpart := v_regmatch_groups[3];

        IF ((v_res_datatype IN ('DATETIME', 'SMALLDATETIME') AND v_rightpart::SMALLINT <= 12) OR v_res_datatype = 'DATETIME2')
        THEN
            IF ((v_style IN (20, 21, 101, 102, 110, 111, 120, 121) AND v_date_format IN ('DMY', 'DYM', 'YDM') AND v_res_datatype <> 'DATETIME2') OR
                (v_style IN (0, 20, 21, 101, 102, 110, 111, 120, 121) AND v_date_format NOT IN ('DMY', 'DYM', 'YDM') AND v_res_datatype <> 'DATETIME2') OR
                (v_style IN (0, 20, 21, 23, 25, 101, 102, 110, 111, 120, 121, 126, 127) AND v_res_datatype = 'DATETIME2'))
            THEN
                v_day := v_rightpart;
                v_month := v_middlepart;

            ELSIF ((v_style IN (103, 104, 105, 130, 131) AND v_date_format NOT IN ('DMY', 'DYM', 'YDM')) OR
                    v_style IN (0, 103, 104, 105, 130, 131) AND v_date_format IN ('DMY', 'DYM', 'YDM'))
            THEN
                v_day := v_middlepart;
                v_month := v_rightpart;
            END IF;
        ELSIF (v_res_datatype IN ('DATETIME', 'SMALLDATETIME') AND v_rightpart::SMALLINT > 12)
        THEN
            IF ((v_style IN (20, 21, 101, 102, 110, 111, 120, 121) AND v_date_format IN ('DMY', 'DYM', 'YDM')) OR
                (v_style IN (0, 20, 21, 101, 102, 110, 111, 120, 121) AND v_date_format NOT IN ('DMY', 'DYM', 'YDM')))
            THEN
                v_day := v_rightpart;
                v_month := v_middlepart;

            ELSIF ((v_style IN (103, 104, 105, 130, 131) AND v_date_format NOT IN ('DMY', 'DYM', 'YDM')) OR
                   (v_style IN (0, 103, 104, 105, 130, 131) AND v_date_format IN ('DMY', 'DYM', 'YDM')))
            THEN
                RAISE invalid_character_value_for_cast;
            END IF;
        END IF;
    ELSIF (v_datetimestring ~* SHORT_DIGITMASK1_0_REGEXP OR
           v_datetimestring ~* FULL_DIGITMASK1_0_REGEXP)
    THEN
        IF (v_style = 127 AND v_res_datatype <> 'DATETIME2')
        THEN
            RAISE invalid_datetime_format;
        ELSIF (v_style IN (130, 131) AND v_res_datatype = 'SMALLDATETIME')
        THEN
            RAISE invalid_character_value_for_cast;
        END IF;

        IF (v_datestring ~* '^\d{6}$')
        THEN
            v_day := substr(v_datestring, 5, 2);
            v_month := substr(v_datestring, 3, 2);
            v_year := sys.babelfish_get_full_year(substr(v_datestring, 1, 2));

        ELSIF (v_datestring ~* '^\d{8}$')
        THEN
            v_day := substr(v_datestring, 7, 2);
            v_month := substr(v_datestring, 5, 2);
            v_year := substr(v_datestring, 1, 4);
        END IF;
    ELSIF (v_datetimestring ~* HHMMSSFS_REGEXP)
    THEN
        v_day := '01';
        v_month := '01';
        v_year := '1900';
    ELSIF (v_datetimestring ~* DIGITREPRESENT_REGEXP)
    THEN
        v_resdatetime = CAST('1900-01-01 00:00:00.0' AS sys.DATETIME) + v_datetimestring::NUMERIC;
        RETURN v_resdatetime;
    ELSE
        RAISE invalid_datetime_format;
    END IF;

    IF (((v_datetimestring ~* HHMMSSFS_PART_REGEXP AND v_res_datatype = 'DATETIME2') OR
        (v_datetimestring ~* SHORT_DIGITMASK1_0_REGEXP OR v_datetimestring ~* FULL_DIGITMASK1_0_REGEXP OR
          v_datetimestring ~* FULLYEAR_DOT_SLASH_DASH1_0_REGEXP OR v_datetimestring ~* DOT_SLASH_DASH_FULLYEAR1_0_REGEXP)) AND
        v_style IN (130, 131))
    THEN
        v_hijridate := sys.babelfish_conv_hijri_to_greg(v_day, v_month, v_year) - 1;
        v_day = to_char(v_hijridate, 'DD');
        v_month = to_char(v_hijridate, 'MM');
        v_year = to_char(v_hijridate, 'YYYY');
    END IF;

    v_hours := coalesce(sys.babelfish_get_timeunit_from_string(v_timepart, 'HOURS'), '0');
    v_minutes := coalesce(sys.babelfish_get_timeunit_from_string(v_timepart, 'MINUTES'), '0');
    v_seconds := coalesce(sys.babelfish_get_timeunit_from_string(v_timepart, 'SECONDS'), '0');
    v_fseconds := coalesce(sys.babelfish_get_timeunit_from_string(v_timepart, 'FRACTSECONDS'), '0');

    IF ((v_res_datatype IN ('DATETIME', 'SMALLDATETIME') OR
         (v_res_datatype = 'DATETIME2' AND v_timepart !~* HHMMSSFS_DOT_PART_REGEXP)) AND
        char_length(v_fseconds) > 3)
    THEN
        RAISE invalid_datetime_format;
    END IF;

    BEGIN
        IF (v_res_datatype IN ('DATETIME', 'SMALLDATETIME'))
        THEN
            v_resdatetime := sys.datetimefromparts(v_year, v_month, v_day,
                                                                 v_hours, v_minutes, v_seconds,
                                                                 rpad(v_fseconds, 3, '0'));
            IF (v_res_datatype = 'SMALLDATETIME' AND
                to_char(v_resdatetime, 'SS') <> '00')
            THEN
                IF (to_char(v_resdatetime, 'SS')::SMALLINT >= 30) THEN
                    v_resdatetime := v_resdatetime + INTERVAL '1 minute';
                END IF;

                v_resdatetime := to_timestamp(to_char(v_resdatetime, 'DD.MM.YYYY.HH24.MI'), 'DD.MM.YYYY.HH24.MI');
            END IF;
        ELSIF (v_res_datatype = 'DATETIME2')
        THEN
            v_fseconds := sys.babelfish_get_microsecs_from_fractsecs(v_fseconds, v_scale);
            v_seconds := concat_ws('.', v_seconds, v_fseconds);
            v_resdatetime := make_timestamp(v_year::SMALLINT, v_month::SMALLINT, v_day::SMALLINT,
                                            v_hours::SMALLINT, v_minutes::SMALLINT, v_seconds::NUMERIC);
        END IF;
    EXCEPTION
        WHEN datetime_field_overflow THEN
            RAISE invalid_datetime_format;
        WHEN OTHERS THEN
        GET STACKED DIAGNOSTICS v_err_message = MESSAGE_TEXT;

        IF (v_err_message ~* 'Cannot construct data type') THEN
            RAISE invalid_character_value_for_cast;
        END IF;
    END;

    RETURN v_resdatetime;
EXCEPTION
    WHEN most_specific_type_mismatch THEN
        RAISE USING MESSAGE := 'Argument data type NUMERIC is invalid for argument 3 of conv_string_to_datetime function.',
                    DETAIL := 'Use of incorrect "style" parameter value during conversion process.',
                    HINT := 'Change "style" parameter to the proper value and try again.';

    WHEN invalid_parameter_value THEN
        RAISE USING MESSAGE := pg_catalog.format('The style %s is not supported for conversions from VARCHAR to %s.', v_style, v_res_datatype),
                    DETAIL := 'Use of incorrect "style" parameter value during conversion process.',
                    HINT := 'Change "style" parameter to the proper value and try again.';

    WHEN invalid_regular_expression THEN
        RAISE USING MESSAGE := pg_catalog.format('The input character string doesn''t follow style %s.', v_style),
                    DETAIL := 'Selected "style" param value isn''t valid for conversion of passed character string.',
                    HINT := 'Either change the input character string or use a different style.';

    WHEN datatype_mismatch THEN
        RAISE USING MESSAGE := 'Data type should be one of these values: ''DATETIME'', ''SMALLDATETIME'', ''DATETIME2''/''DATETIME2(n)''.',
                    DETAIL := 'Use of incorrect "datatype" parameter value during conversion process.',
                    HINT := 'Change "datatype" parameter to the proper value and try again.';

    WHEN invalid_indicator_parameter_value THEN
        RAISE USING MESSAGE := pg_catalog.format('Invalid attributes specified for data type %s.', v_res_datatype),
                    DETAIL := 'Use of incorrect scale value, which is not corresponding to specified data type.',
                    HINT := 'Change data type scale component or select different data type and try again.';

    WHEN interval_field_overflow THEN
        RAISE USING MESSAGE := pg_catalog.format('Specified scale %s is invalid.', v_scale),
                    DETAIL := 'Use of incorrect data type scale value during conversion process.',
                    HINT := 'Change scale component of data type parameter to be in range [0..7] and try again.';

    WHEN invalid_datetime_format THEN
        RAISE USING MESSAGE := CASE v_res_datatype
                                  WHEN 'SMALLDATETIME' THEN 'Conversion failed when converting character string to SMALLDATETIME data type.'
                                  ELSE 'Conversion failed when converting date and time from character string.'
                               END,
                    DETAIL := 'Incorrect using of pair of input parameters values during conversion process.',
                    HINT := 'Check the input parameters values, correct them if needed, and try again.';

    WHEN invalid_character_value_for_cast THEN
        RAISE USING MESSAGE := 'The conversion of a VARCHAR data type to a DATETIME data type resulted in an out-of-range value.',
                    DETAIL := 'Use of incorrect pair of input parameter values during conversion process.',
                    HINT := 'Check input parameter values, correct them if needed, and try again.';

    WHEN character_not_in_repertoire THEN
        RAISE USING MESSAGE := 'The YDM date format isn''t supported when converting from this string format to date and time.',
                    DETAIL := 'Use of incorrect DATE_FORMAT constant value regarding string format parameter during conversion process.',
                    HINT := 'Change DATE_FORMAT constant to one of these values: MDY|DMY|DYM, recompile function and try again.';

    WHEN invalid_escape_sequence THEN
        RAISE USING MESSAGE := pg_catalog.format('Invalid CONVERSION_LANG constant value - ''%s''. Allowed values are: ''English'', ''Deutsch'', etc.',
                                      CONVERSION_LANG),
                    DETAIL := 'Compiled incorrect CONVERSION_LANG constant value in function''s body.',
                    HINT := 'Correct CONVERSION_LANG constant value in function''s body, recompile it and try again.';

    WHEN invalid_text_representation THEN
        GET STACKED DIAGNOSTICS v_err_message = MESSAGE_TEXT;
        v_err_message := substring(pg_catalog.lower(v_err_message), 'integer\:\s\"(.*)\"');

        RAISE USING MESSAGE := pg_catalog.format('Error while trying to convert "%s" value to SMALLINT data type.',
                                      v_err_message),
                    DETAIL := 'Passed argument value contains illegal characters.',
                    HINT := 'Correct passed argument value, remove all illegal characters.';
END;
$BODY$
LANGUAGE plpgsql
STABLE
RETURNS NULL ON NULL INPUT;

CREATE OR REPLACE FUNCTION sys.babelfish_conv_string_to_time(IN p_datatype TEXT,
                                                                 IN p_timestring TEXT,
                                                                 IN p_style NUMERIC DEFAULT 0)
RETURNS TIME WITHOUT TIME ZONE
AS
$BODY$
DECLARE
    v_hours SMALLINT;
    v_style SMALLINT;
    v_scale SMALLINT;
    v_daypart VARCHAR COLLATE "C";
    v_seconds VARCHAR COLLATE "C";
    v_minutes SMALLINT;
    v_fseconds VARCHAR COLLATE "C";
    v_datatype VARCHAR COLLATE "C";
    v_timestring VARCHAR COLLATE "C";
    v_err_message VARCHAR COLLATE "C";
    v_src_datatype VARCHAR COLLATE "C";
    v_timeunit_mask VARCHAR COLLATE "C";
    v_datatype_groups TEXT[];
    v_regmatch_groups TEXT[];
    AMPM_REGEXP CONSTANT VARCHAR COLLATE "C" := '\s*([AP]M)';
    TIMEUNIT_REGEXP CONSTANT VARCHAR COLLATE "C" := '\s*(\d{1,2})\s*';
    FRACTSECS_REGEXP CONSTANT VARCHAR COLLATE "C" := '\s*(\d{1,9})';
    HHMMSSFS_REGEXP CONSTANT VARCHAR COLLATE "C" := concat('^', TIMEUNIT_REGEXP,
                                               '\:', TIMEUNIT_REGEXP,
                                               '\:', TIMEUNIT_REGEXP,
                                               '(?:\.|\:)', FRACTSECS_REGEXP, '$');
    HHMMSS_REGEXP CONSTANT VARCHAR COLLATE "C" := concat('^', TIMEUNIT_REGEXP, '\:', TIMEUNIT_REGEXP, '\:', TIMEUNIT_REGEXP, '$');
    HHMMFS_REGEXP CONSTANT VARCHAR COLLATE "C" := concat('^', TIMEUNIT_REGEXP, '\:', TIMEUNIT_REGEXP, '\.', FRACTSECS_REGEXP, '$');
    HHMM_REGEXP CONSTANT VARCHAR COLLATE "C" := concat('^', TIMEUNIT_REGEXP, '\:', TIMEUNIT_REGEXP, '$');
    HH_REGEXP CONSTANT VARCHAR COLLATE "C" := concat('^', TIMEUNIT_REGEXP, '$');
    DATATYPE_REGEXP CONSTANT VARCHAR COLLATE "C" := '^(TIME)\s*(?:\()?\s*((?:-)?\d+)?\s*(?:\))?$';
BEGIN
    v_datatype := trim(regexp_replace(p_datatype, 'DATETIME', 'TIME', 'gi'));
    v_timestring := pg_catalog.upper(trim(p_timestring));
    v_style := floor(p_style)::SMALLINT;

    v_datatype_groups := regexp_matches(v_datatype, DATATYPE_REGEXP, 'gi');

    v_src_datatype := pg_catalog.upper(v_datatype_groups[1]);
    v_scale := v_datatype_groups[2]::SMALLINT;

    IF (v_src_datatype IS NULL) THEN
        RAISE datatype_mismatch;
    ELSIF (coalesce(v_scale, 0) NOT BETWEEN 0 AND 7)
    THEN
        RAISE interval_field_overflow;
    ELSIF (v_scale IS NULL) THEN
        v_scale := 7;
    END IF;

    IF (scale(p_style) > 0) THEN
        RAISE most_specific_type_mismatch;
    ELSIF (NOT ((v_style BETWEEN 0 AND 14) OR
             (v_style BETWEEN 20 AND 25) OR
             (v_style BETWEEN 100 AND 114) OR
             v_style IN (120, 121, 126, 127, 130, 131)))
    THEN
        RAISE invalid_parameter_value;
    END IF;

    v_daypart := substring(v_timestring, 'AM|PM');
    v_timestring := trim(regexp_replace(v_timestring, coalesce(v_daypart, ''), ''));

    v_timeunit_mask :=
        CASE
           WHEN (v_timestring ~* HHMMSSFS_REGEXP) THEN HHMMSSFS_REGEXP
           WHEN (v_timestring ~* HHMMSS_REGEXP) THEN HHMMSS_REGEXP
           WHEN (v_timestring ~* HHMMFS_REGEXP) THEN HHMMFS_REGEXP
           WHEN (v_timestring ~* HHMM_REGEXP) THEN HHMM_REGEXP
           WHEN (v_timestring ~* HH_REGEXP) THEN HH_REGEXP
        END;

    IF (v_timeunit_mask IS NULL) THEN
        RAISE invalid_datetime_format;
    END IF;

    v_regmatch_groups := regexp_matches(v_timestring, v_timeunit_mask, 'gi');

    v_hours := v_regmatch_groups[1]::SMALLINT;
    v_minutes := v_regmatch_groups[2]::SMALLINT;

    IF (v_timestring ~* HHMMFS_REGEXP) THEN
        v_fseconds := v_regmatch_groups[3];
    ELSE
        v_seconds := v_regmatch_groups[3];
        v_fseconds := v_regmatch_groups[4];
    END IF;

   IF (v_daypart IS NOT NULL) THEN
      IF ((v_daypart = 'AM' AND v_hours NOT BETWEEN 0 AND 12) OR
          (v_daypart = 'PM' AND v_hours NOT BETWEEN 1 AND 23))
      THEN
          RAISE numeric_value_out_of_range;
      ELSIF (v_daypart = 'PM' AND v_hours < 12) THEN
          v_hours := v_hours + 12;
      ELSIF (v_daypart = 'AM' AND v_hours = 12) THEN
          v_hours := v_hours - 12;
      END IF;
   END IF;

    v_fseconds := sys.babelfish_get_microsecs_from_fractsecs(v_fseconds, v_scale);
    v_seconds := concat_ws('.', v_seconds, v_fseconds);

    RETURN make_time(v_hours, v_minutes, v_seconds::NUMERIC);
EXCEPTION
    WHEN most_specific_type_mismatch THEN
        RAISE USING MESSAGE := 'Argument data type NUMERIC is invalid for argument 3 of conv_string_to_time function.',
                    DETAIL := 'Use of incorrect "style" parameter value during conversion process.',
                    HINT := 'Change "style" parameter to the proper value and try again.';

    WHEN invalid_parameter_value THEN
        RAISE USING MESSAGE := pg_catalog.format('The style %s is not supported for conversions from VARCHAR to TIME.', v_style),
                    DETAIL := 'Use of incorrect "style" parameter value during conversion process.',
                    HINT := 'Change "style" parameter to the proper value and try again.';

    WHEN datatype_mismatch THEN
        RAISE USING MESSAGE := 'Source data type should be ''TIME'' or ''TIME(n)''.',
                    DETAIL := 'Use of incorrect "datatype" parameter value during conversion process.',
                    HINT := 'Change "datatype" parameter to the proper value and try again.';

    WHEN interval_field_overflow THEN
        RAISE USING MESSAGE := pg_catalog.format('Specified scale %s is invalid.', v_scale),
                    DETAIL := 'Use of incorrect data type scale value during conversion process.',
                    HINT := 'Change scale component of data type parameter to be in range [0..7] and try again.';

    WHEN numeric_value_out_of_range THEN
        RAISE USING MESSAGE := 'Could not extract correct hour value due to it''s inconsistency with AM|PM day part mark.',
                    DETAIL := 'Extracted hour value doesn''t fall in correct day part mark range: 0..12 for "AM" or 1..23 for "PM".',
                    HINT := 'Correct a hour value in the source string or remove AM|PM day part mark out of it.';

    WHEN invalid_datetime_format THEN
        RAISE USING MESSAGE := 'Conversion failed when converting time from character string.',
                    DETAIL := 'Incorrect using of pair of input parameters values during conversion process.',
                    HINT := 'Check the input parameters values, correct them if needed, and try again.';

    WHEN invalid_text_representation THEN
        GET STACKED DIAGNOSTICS v_err_message = MESSAGE_TEXT;
        v_err_message := substring(pg_catalog.lower(v_err_message), 'integer\:\s\"(.*)\"');

        RAISE USING MESSAGE := pg_catalog.format('Error while trying to convert "%s" value to SMALLINT data type.',
                                      v_err_message),
                    DETAIL := 'Supplied value contains illegal characters.',
                    HINT := 'Correct supplied value, remove all illegal characters.';
END;
$BODY$
LANGUAGE plpgsql
STABLE
RETURNS NULL ON NULL INPUT;

CREATE OR REPLACE FUNCTION sys.babelfish_get_lang_metadata_json(IN p_lang_spec_culture TEXT)
RETURNS JSONB
AS
$BODY$
DECLARE
    v_locale_parts TEXT[] COLLATE "C";
    v_lang_data_jsonb JSONB;
    v_lang_spec_culture VARCHAR COLLATE "C";
    v_is_cached BOOLEAN := FALSE;
BEGIN
    v_lang_spec_culture := pg_catalog.upper(trim(p_lang_spec_culture));

    IF (char_length(v_lang_spec_culture) > 0)
    THEN
        BEGIN
            v_lang_data_jsonb := nullif(current_setting(format('sys.lang_metadata_json.%s',
                                                               v_lang_spec_culture)), '')::JSONB;
        EXCEPTION
            WHEN undefined_object THEN
            v_lang_data_jsonb := NULL;
        END;

        IF (v_lang_data_jsonb IS NULL)
        THEN
            v_lang_spec_culture := pg_catalog.upper(regexp_replace(v_lang_spec_culture, '-\s*', '_', 'gi'));
            IF (v_lang_spec_culture IN ('AR', 'FI') OR
                v_lang_spec_culture ~ '_')
            THEN
                SELECT lang_data_jsonb
                  INTO STRICT v_lang_data_jsonb
                  FROM sys.babelfish_syslanguages
                 WHERE spec_culture = v_lang_spec_culture;
            ELSE
                SELECT lang_data_jsonb
                  INTO STRICT v_lang_data_jsonb
                  FROM sys.babelfish_syslanguages
                 WHERE lang_name_mssql = v_lang_spec_culture
                    OR lang_alias_mssql = v_lang_spec_culture;
            END IF;
        ELSE
            v_is_cached := TRUE;
        END IF;
    ELSE
        v_lang_spec_culture := current_setting('LC_TIME');

        v_lang_spec_culture := CASE
                                  WHEN (v_lang_spec_culture !~ '\.') THEN v_lang_spec_culture
                                  ELSE substring(v_lang_spec_culture, '(.*)(?:\.)')
                               END;

        v_lang_spec_culture := pg_catalog.upper(regexp_replace(v_lang_spec_culture, ',\s*', '_', 'gi'));

        BEGIN
            v_lang_data_jsonb := nullif(current_setting(format('sys.lang_metadata_json.%s',
                                                               v_lang_spec_culture)), '')::JSONB;
        EXCEPTION
            WHEN undefined_object THEN
            v_lang_data_jsonb := NULL;
        END;

        IF (v_lang_data_jsonb IS NULL)
        THEN
            BEGIN
                IF (char_length(v_lang_spec_culture) = 5)
                THEN
                    SELECT lang_data_jsonb
                      INTO STRICT v_lang_data_jsonb
                      FROM sys.babelfish_syslanguages
                     WHERE spec_culture = v_lang_spec_culture;
                ELSE
                    v_locale_parts := string_to_array(v_lang_spec_culture, '-');

                    SELECT lang_data_jsonb
                      INTO STRICT v_lang_data_jsonb
                      FROM sys.babelfish_syslanguages
                     WHERE lang_name_pg = v_locale_parts[1]
                       AND territory = v_locale_parts[2];
                END IF;
            EXCEPTION
                WHEN OTHERS THEN
                    v_lang_spec_culture := 'EN_US';

                    SELECT lang_data_jsonb
                      INTO v_lang_data_jsonb
                      FROM sys.babelfish_syslanguages
                     WHERE spec_culture = v_lang_spec_culture;
            END;
        ELSE
            v_is_cached := TRUE;
        END IF;
    END IF;

    IF (NOT v_is_cached) THEN
        PERFORM set_config(format('sys.lang_metadata_json.%s',
                                  v_lang_spec_culture),
                           v_lang_data_jsonb::TEXT,
                           FALSE);
    END IF;

    RETURN v_lang_data_jsonb;
EXCEPTION
    WHEN invalid_text_representation THEN
        RAISE USING MESSAGE := pg_catalog.format('The language metadata JSON value extracted from chache is not a valid JSON object.',
                                      p_lang_spec_culture),
                    HINT := 'Drop the current session, fix the appropriate record in "sys.babelfish_syslanguages" table, and try again after reconnection.';

    WHEN OTHERS THEN
        RAISE USING MESSAGE := pg_catalog.format('"%s" is not a valid special culture or language name parameter.',
                                      p_lang_spec_culture),
                    DETAIL := 'Use of incorrect "lang_spec_culture" parameter value during conversion process.',
                    HINT := 'Change "lang_spec_culture" parameter to the proper value and try again.';
END;
$BODY$
LANGUAGE plpgsql
STABLE;

CREATE OR REPLACE FUNCTION sys.babelfish_get_monthnum_by_name(IN p_monthname TEXT,
                                                                  IN p_lang_metadata_json JSONB)
RETURNS VARCHAR
AS
$BODY$
DECLARE
    v_monthname TEXT;
    v_monthnum SMALLINT;
BEGIN
    v_monthname := pg_catalog.lower(trim(p_monthname));

    v_monthnum := array_position(ARRAY(SELECT pg_catalog.lower(jsonb_array_elements_text(p_lang_metadata_json -> 'months_shortnames'))), v_monthname);

    v_monthnum := coalesce(v_monthnum,
                           array_position(ARRAY(SELECT pg_catalog.lower(jsonb_array_elements_text(p_lang_metadata_json -> 'months_names'))), v_monthname));

    v_monthnum := coalesce(v_monthnum,
                           array_position(ARRAY(SELECT pg_catalog.lower(jsonb_array_elements_text(p_lang_metadata_json -> 'months_extrashortnames'))), v_monthname));

    v_monthnum := coalesce(v_monthnum,
                           array_position(ARRAY(SELECT pg_catalog.lower(jsonb_array_elements_text(p_lang_metadata_json -> 'months_extranames'))), v_monthname));

    IF (v_monthnum IS NULL) THEN
        RAISE datetime_field_overflow;
    END IF;

    RETURN v_monthnum;
EXCEPTION
    WHEN datetime_field_overflow THEN
        RAISE USING MESSAGE := pg_catalog.format('Can not convert value "%s" to a correct month number.',
                                      trim(p_monthname)),
                    DETAIL := 'Supplied month name is not valid.',
                    HINT := 'Correct supplied month name value and try again.';
END;
$BODY$
LANGUAGE plpgsql
IMMUTABLE
RETURNS NULL ON NULL INPUT;

CREATE OR REPLACE FUNCTION sys.babelfish_get_timeunit_from_string(IN p_timepart TEXT,
                                                                      IN p_timeunit TEXT)
RETURNS VARCHAR
AS
$BODY$
DECLARE
    v_hours VARCHAR COLLATE "C";
    v_minutes VARCHAR COLLATE "C";
    v_seconds VARCHAR COLLATE "C";
    v_fractsecs VARCHAR COLLATE "C";
    v_daypart VARCHAR COLLATE "C";
    v_timepart VARCHAR COLLATE "C";
    v_timeunit VARCHAR COLLATE "C";
    v_err_message VARCHAR COLLATE "C";
    v_timeunit_mask VARCHAR COLLATE "C";
    v_regmatch_groups TEXT[];
    AMPM_REGEXP CONSTANT VARCHAR COLLATE "C" := '\s*([AP]M)';
    TIMEUNIT_REGEXP CONSTANT VARCHAR COLLATE "C" := '\s*(\d{1,2})\s*';
    FRACTSECS_REGEXP CONSTANT VARCHAR COLLATE "C" := '\s*(\d{1,9})';
    HHMMSSFS_REGEXP CONSTANT VARCHAR COLLATE "C" := concat('^', TIMEUNIT_REGEXP,
                                               '\:', TIMEUNIT_REGEXP,
                                               '\:', TIMEUNIT_REGEXP,
                                               '(?:\.|\:)', FRACTSECS_REGEXP, '$');
    HHMMSS_REGEXP CONSTANT VARCHAR COLLATE "C" := concat('^', TIMEUNIT_REGEXP, '\:', TIMEUNIT_REGEXP, '\:', TIMEUNIT_REGEXP, '$');
    HHMMFS_REGEXP CONSTANT VARCHAR COLLATE "C" := concat('^', TIMEUNIT_REGEXP, '\:', TIMEUNIT_REGEXP, '\.', FRACTSECS_REGEXP, '$');
    HHMM_REGEXP CONSTANT VARCHAR COLLATE "C" := concat('^', TIMEUNIT_REGEXP, '\:', TIMEUNIT_REGEXP, '$');
    HH_REGEXP CONSTANT VARCHAR COLLATE "C" := concat('^', TIMEUNIT_REGEXP, '$');
BEGIN
    v_timepart := pg_catalog.upper(trim(p_timepart));
    v_timeunit := pg_catalog.upper(trim(p_timeunit));

    v_daypart := substring(v_timepart, 'AM|PM');
    v_timepart := trim(regexp_replace(v_timepart, coalesce(v_daypart, ''), ''));

    v_timeunit_mask :=
        CASE
           WHEN (v_timepart ~* HHMMSSFS_REGEXP) THEN HHMMSSFS_REGEXP
           WHEN (v_timepart ~* HHMMSS_REGEXP) THEN HHMMSS_REGEXP
           WHEN (v_timepart ~* HHMMFS_REGEXP) THEN HHMMFS_REGEXP
           WHEN (v_timepart ~* HHMM_REGEXP) THEN HHMM_REGEXP
           WHEN (v_timepart ~* HH_REGEXP) THEN HH_REGEXP
        END;

    v_regmatch_groups := regexp_matches(v_timepart, v_timeunit_mask, 'gi');

    v_hours := v_regmatch_groups[1];
    v_minutes := v_regmatch_groups[2];

    IF (v_timepart ~* HHMMFS_REGEXP) THEN
        v_fractsecs := v_regmatch_groups[3];
    ELSE
        v_seconds := v_regmatch_groups[3];
        v_fractsecs := v_regmatch_groups[4];
    END IF;

    IF (v_timeunit = 'HOURS' AND v_daypart IS NOT NULL)
    THEN
        IF ((v_daypart = 'AM' AND v_hours::SMALLINT NOT BETWEEN 0 AND 12) OR
            (v_daypart = 'PM' AND v_hours::SMALLINT NOT BETWEEN 1 AND 23))
        THEN
            RAISE numeric_value_out_of_range;
        ELSIF (v_daypart = 'PM' AND v_hours::SMALLINT < 12) THEN
            v_hours := (v_hours::SMALLINT + 12)::VARCHAR;
        ELSIF (v_daypart = 'AM' AND v_hours::SMALLINT = 12) THEN
            v_hours := (v_hours::SMALLINT - 12)::VARCHAR;
        END IF;
    END IF;

    RETURN CASE v_timeunit
              WHEN 'HOURS' THEN v_hours
              WHEN 'MINUTES' THEN v_minutes
              WHEN 'SECONDS' THEN v_seconds
              WHEN 'FRACTSECONDS' THEN v_fractsecs
           END;
EXCEPTION
    WHEN numeric_value_out_of_range THEN
        RAISE USING MESSAGE := 'Could not extract correct hour value due to it''s inconsistency with AM|PM day part mark.',
                    DETAIL := 'Extracted hour value doesn''t fall in correct day part mark range: 0..12 for "AM" or 1..23 for "PM".',
                    HINT := 'Correct a hour value in the source string or remove AM|PM day part mark out of it.';

    WHEN invalid_text_representation THEN
        GET STACKED DIAGNOSTICS v_err_message = MESSAGE_TEXT;
        v_err_message := substring(pg_catalog.lower(v_err_message), 'integer\:\s\"(.*)\"');

        RAISE USING MESSAGE := pg_catalog.format('Error while trying to convert "%s" value to SMALLINT data type.', v_err_message),
                    DETAIL := 'Supplied value contains illegal characters.',
                    HINT := 'Correct supplied value, remove all illegal characters.';
END;
$BODY$
LANGUAGE plpgsql
IMMUTABLE
RETURNS NULL ON NULL INPUT;

CREATE OR REPLACE FUNCTION sys.babelfish_get_weekdaynum_by_name(IN p_weekdayname TEXT,
                                                                    IN p_lang_metadata_json JSONB)
RETURNS SMALLINT
AS
$BODY$
DECLARE
    v_weekdayname TEXT;
    v_weekdaynum SMALLINT;
BEGIN
    v_weekdayname := pg_catalog.lower(trim(p_weekdayname));

    v_weekdaynum := array_position(ARRAY(SELECT pg_catalog.lower(jsonb_array_elements_text(p_lang_metadata_json -> 'days_names'))), v_weekdayname);

    v_weekdaynum := coalesce(v_weekdaynum,
                             array_position(ARRAY(SELECT pg_catalog.lower(jsonb_array_elements_text(p_lang_metadata_json -> 'days_shortnames'))), v_weekdayname));

    v_weekdaynum := coalesce(v_weekdaynum,
                             array_position(ARRAY(SELECT pg_catalog.lower(jsonb_array_elements_text(p_lang_metadata_json -> 'days_extrashortnames'))), v_weekdayname));

    IF (v_weekdaynum IS NULL) THEN
        RAISE datetime_field_overflow;
    END IF;

    RETURN v_weekdaynum;
EXCEPTION
    WHEN datetime_field_overflow THEN
        RAISE USING MESSAGE := pg_catalog.format('Can not convert value "%s" to a correct weekday number.',
                                      trim(p_weekdayname)),
                    DETAIL := 'Supplied weekday name is not valid.',
                    HINT := 'Correct supplied weekday name value and try again.';
END;
$BODY$
LANGUAGE plpgsql
IMMUTABLE
RETURNS NULL ON NULL INPUT;

CREATE OR REPLACE FUNCTION sys.babelfish_parse_to_time(IN p_datatype TEXT,
                                                           IN p_srctimestring TEXT,
                                                           IN p_culture TEXT DEFAULT '')
RETURNS TIME WITHOUT TIME ZONE
AS
$BODY$
DECLARE
    v_day VARCHAR COLLATE "C";
    v_year SMALLINT;
    v_month VARCHAR COLLATE "C";
    v_res_date DATE;
    v_scale SMALLINT;
    v_hijridate DATE;
    v_culture VARCHAR COLLATE "C";
    v_dayparts TEXT[];
    v_resmask VARCHAR COLLATE "C";
    v_datatype VARCHAR COLLATE "C";
    v_raw_year VARCHAR COLLATE "C";
    v_left_part VARCHAR COLLATE "C";
    v_right_part VARCHAR COLLATE "C";
    v_resmask_fi VARCHAR COLLATE "C";
    v_timestring VARCHAR COLLATE "C";
    v_correctnum VARCHAR COLLATE "C";
    v_weekdaynum SMALLINT;
    v_err_message VARCHAR COLLATE "C";
    v_date_format VARCHAR COLLATE "C";
    v_weekdaynames TEXT[];
    v_hours SMALLINT := 0;
    v_srctimestring VARCHAR COLLATE "C";
    v_minutes SMALLINT := 0;
    v_res_datatype VARCHAR COLLATE "C";
    v_error_message VARCHAR COLLATE "C";
    v_found BOOLEAN := TRUE;
    v_compday_regexp VARCHAR COLLATE "C";
    v_regmatch_groups TEXT[];
    v_datatype_groups TEXT[];
    v_seconds VARCHAR COLLATE "C" := '0';
    v_fseconds VARCHAR COLLATE "C" := '0';
    v_compmonth_regexp VARCHAR COLLATE "C";
    v_lang_metadata_json JSONB;
    v_resmask_cnt SMALLINT := 10;
    v_res_time TIME WITHOUT TIME ZONE;
    DAYMM_REGEXP CONSTANT VARCHAR COLLATE "C" := '(\d{1,2})';
    FULLYEAR_REGEXP CONSTANT VARCHAR COLLATE "C" := '(\d{3,4})';
    SHORTYEAR_REGEXP CONSTANT VARCHAR COLLATE "C" := '(\d{1,2})';
    COMPYEAR_REGEXP CONSTANT VARCHAR COLLATE "C" := '(\d{1,4})';
    AMPM_REGEXP CONSTANT VARCHAR COLLATE "C" := '(?:[AP]M|ص|م)';
    TIMEUNIT_REGEXP CONSTANT VARCHAR COLLATE "C" := '\s*\d{1,2}\s*';
    MASKSEPONE_REGEXP CONSTANT VARCHAR COLLATE "C" := '\s*(?:/|-)?';
    MASKSEPTWO_REGEXP CONSTANT VARCHAR COLLATE "C" := '\s*(?:\s|/|-|\.|,)';
    MASKSEPTWO_FI_REGEXP CONSTANT VARCHAR COLLATE "C" := '\s*(?:\s|/|-|,)';
    MASKSEPTHREE_REGEXP CONSTANT VARCHAR COLLATE "C" := '\s*(?:/|-|\.|,)';
    TIME_MASKSEP_REGEXP CONSTANT VARCHAR COLLATE "C" := '(?:\s|\.|,)*';
    TIME_MASKSEP_FI_REGEXP CONSTANT VARCHAR COLLATE "C" := '(?:\s|,)*';
    WEEKDAYAMPM_START_REGEXP CONSTANT VARCHAR COLLATE "C" := '(^|[[:digit:][:space:]\.,])';
    WEEKDAYAMPM_END_REGEXP CONSTANT VARCHAR COLLATE "C" := '([[:digit:][:space:]\.,]|$)(?=[^/-]|$)';
    CORRECTNUM_REGEXP CONSTANT VARCHAR COLLATE "C" := '(?:([+-]\d{1,4})(?:[[:space:]\.,]|[AP]M|ص|م|$))';
    DATATYPE_REGEXP CONSTANT VARCHAR COLLATE "C" := '^(TIME)\s*(?:\()?\s*((?:-)?\d+)?\s*(?:\))?$';
    ANNO_DOMINI_REGEXP VARCHAR COLLATE "C" := '(AD|A\.D\.)';
    ANNO_DOMINI_COMPREGEXP VARCHAR COLLATE "C" := concat(WEEKDAYAMPM_START_REGEXP, ANNO_DOMINI_REGEXP, WEEKDAYAMPM_END_REGEXP);
    HHMMSSFS_PART_REGEXP CONSTANT VARCHAR COLLATE "C" :=
        concat(TIMEUNIT_REGEXP, AMPM_REGEXP, '|',
               AMPM_REGEXP, '?', TIME_MASKSEP_REGEXP, TIMEUNIT_REGEXP, '\:', TIME_MASKSEP_REGEXP,
               AMPM_REGEXP, '?', TIME_MASKSEP_REGEXP, TIMEUNIT_REGEXP, '(?!\d)', TIME_MASKSEP_REGEXP, AMPM_REGEXP, '?|',
               AMPM_REGEXP, '?', TIME_MASKSEP_REGEXP, TIMEUNIT_REGEXP, '\:', TIME_MASKSEP_REGEXP,
               AMPM_REGEXP, '?', TIME_MASKSEP_REGEXP, TIMEUNIT_REGEXP, '\:', TIME_MASKSEP_REGEXP,
               AMPM_REGEXP, '?', TIME_MASKSEP_REGEXP, TIMEUNIT_REGEXP, '(?!\d)', TIME_MASKSEP_REGEXP, AMPM_REGEXP, '?|',
               AMPM_REGEXP, '?', TIME_MASKSEP_REGEXP, TIMEUNIT_REGEXP, '\:', TIME_MASKSEP_REGEXP,
               AMPM_REGEXP, '?', TIME_MASKSEP_REGEXP, TIMEUNIT_REGEXP, '\:', TIME_MASKSEP_REGEXP,
               AMPM_REGEXP, '?', TIME_MASKSEP_REGEXP, '\s*\d{1,2}\.\d+(?!\d)', TIME_MASKSEP_REGEXP, AMPM_REGEXP, '?|',
               AMPM_REGEXP, '?');
    HHMMSSFS_PART_FI_REGEXP CONSTANT VARCHAR COLLATE "C" :=
        concat(TIMEUNIT_REGEXP, AMPM_REGEXP, '|',
               AMPM_REGEXP, '?', TIME_MASKSEP_FI_REGEXP, TIMEUNIT_REGEXP, '[\:\.]', TIME_MASKSEP_FI_REGEXP,
               AMPM_REGEXP, '?', TIME_MASKSEP_FI_REGEXP, TIMEUNIT_REGEXP, '(?!\d)', TIME_MASKSEP_FI_REGEXP, AMPM_REGEXP, '?\.?|',
               AMPM_REGEXP, '?', TIME_MASKSEP_FI_REGEXP, TIMEUNIT_REGEXP, '[\:\.]', TIME_MASKSEP_FI_REGEXP,
               AMPM_REGEXP, '?', TIME_MASKSEP_FI_REGEXP, TIMEUNIT_REGEXP, '[\:\.]', TIME_MASKSEP_FI_REGEXP,
               AMPM_REGEXP, '?', TIME_MASKSEP_FI_REGEXP, TIMEUNIT_REGEXP, '(?!\d)', TIME_MASKSEP_FI_REGEXP, AMPM_REGEXP, '?|',
               AMPM_REGEXP, '?', TIME_MASKSEP_FI_REGEXP, TIMEUNIT_REGEXP, '[\:\.]', TIME_MASKSEP_FI_REGEXP,
               AMPM_REGEXP, '?', TIME_MASKSEP_FI_REGEXP, TIMEUNIT_REGEXP, '[\:\.]', TIME_MASKSEP_FI_REGEXP,
               AMPM_REGEXP, '?', TIME_MASKSEP_FI_REGEXP, '\s*\d{1,2}\.\d+(?!\d)\.?', TIME_MASKSEP_FI_REGEXP, AMPM_REGEXP, '?|',
               AMPM_REGEXP, '?');
    v_defmask1_regexp VARCHAR COLLATE "C" := concat('^', TIME_MASKSEP_REGEXP, CORRECTNUM_REGEXP, '?', TIME_MASKSEP_REGEXP,
                                        '(', HHMMSSFS_PART_REGEXP, ')?', TIME_MASKSEP_REGEXP,
                                        CORRECTNUM_REGEXP, '?', TIME_MASKSEP_REGEXP, AMPM_REGEXP, '?', TIME_MASKSEP_REGEXP,
                                        DAYMM_REGEXP,
                                        '(?:(?:', MASKSEPTWO_REGEXP, TIME_MASKSEP_REGEXP, AMPM_REGEXP, '?)|',
                                        '(?:', MASKSEPTWO_REGEXP, TIME_MASKSEP_REGEXP, AMPM_REGEXP, '?', TIME_MASKSEP_REGEXP,
                                        CORRECTNUM_REGEXP, '?', TIME_MASKSEP_REGEXP, AMPM_REGEXP, '?)|',
                                        '(?:[\.|,]+', AMPM_REGEXP, '?', TIME_MASKSEP_REGEXP, CORRECTNUM_REGEXP, '?))', TIME_MASKSEP_REGEXP,
                                        DAYMM_REGEXP,
                                        TIME_MASKSEP_REGEXP, '(?:[\.|,]+', TIME_MASKSEP_REGEXP, AMPM_REGEXP, '?)', TIME_MASKSEP_REGEXP, '$');
    v_defmask1_fi_regexp VARCHAR COLLATE "C" := concat('^', TIME_MASKSEP_FI_REGEXP, CORRECTNUM_REGEXP, '?', TIME_MASKSEP_FI_REGEXP,
                                           '(', HHMMSSFS_PART_FI_REGEXP, ')?', TIME_MASKSEP_FI_REGEXP,
                                           CORRECTNUM_REGEXP, '?', TIME_MASKSEP_REGEXP, AMPM_REGEXP, '?', TIME_MASKSEP_REGEXP,
                                           DAYMM_REGEXP,
                                           '(?:(?:', MASKSEPTWO_FI_REGEXP, TIME_MASKSEP_FI_REGEXP, AMPM_REGEXP, '?)|',
                                           '(?:', MASKSEPTWO_FI_REGEXP, TIME_MASKSEP_FI_REGEXP, AMPM_REGEXP, '?', TIME_MASKSEP_FI_REGEXP,
                                           CORRECTNUM_REGEXP, '?', TIME_MASKSEP_FI_REGEXP, AMPM_REGEXP, '?)|',
                                           '(?:[,]+', AMPM_REGEXP, '?', TIME_MASKSEP_FI_REGEXP, CORRECTNUM_REGEXP, '?))', TIME_MASKSEP_FI_REGEXP,
                                           DAYMM_REGEXP,
                                           TIME_MASKSEP_FI_REGEXP, '(?:[\.|,]+', TIME_MASKSEP_FI_REGEXP, AMPM_REGEXP, ')?', TIME_MASKSEP_FI_REGEXP, '$');
    v_defmask2_regexp VARCHAR COLLATE "C" := concat('^', TIME_MASKSEP_REGEXP, CORRECTNUM_REGEXP, '?', TIME_MASKSEP_REGEXP,
                                        '(', HHMMSSFS_PART_REGEXP, ')?', TIME_MASKSEP_REGEXP,
                                        CORRECTNUM_REGEXP, '?', TIME_MASKSEP_REGEXP, AMPM_REGEXP, '?', TIME_MASKSEP_REGEXP,
                                        FULLYEAR_REGEXP,
                                        '(?:(?:', MASKSEPTWO_REGEXP, TIME_MASKSEP_REGEXP, AMPM_REGEXP, '?)|',
                                        '(?:', TIME_MASKSEP_REGEXP, CORRECTNUM_REGEXP, '?', TIME_MASKSEP_REGEXP,
                                        AMPM_REGEXP, TIME_MASKSEP_REGEXP, CORRECTNUM_REGEXP, '?))', TIME_MASKSEP_REGEXP,
                                        DAYMM_REGEXP,
                                        TIME_MASKSEP_REGEXP, '(?:(?:[\.|,]+', TIME_MASKSEP_REGEXP, AMPM_REGEXP, TIME_MASKSEP_REGEXP, CORRECTNUM_REGEXP, '?)|',
                                        CORRECTNUM_REGEXP, TIME_MASKSEP_REGEXP, AMPM_REGEXP, '?)?', TIME_MASKSEP_REGEXP, '$');
    v_defmask2_fi_regexp VARCHAR COLLATE "C" := concat('^', TIME_MASKSEP_FI_REGEXP, CORRECTNUM_REGEXP, '?', TIME_MASKSEP_FI_REGEXP,
                                           '(', HHMMSSFS_PART_FI_REGEXP, ')?', TIME_MASKSEP_FI_REGEXP,
                                           CORRECTNUM_REGEXP, '?', TIME_MASKSEP_FI_REGEXP, AMPM_REGEXP, '?', TIME_MASKSEP_FI_REGEXP,
                                           FULLYEAR_REGEXP,
                                           '(?:(?:', MASKSEPTWO_FI_REGEXP, TIME_MASKSEP_FI_REGEXP, AMPM_REGEXP, '?)|',
                                           '(?:', TIME_MASKSEP_FI_REGEXP, CORRECTNUM_REGEXP, '?', TIME_MASKSEP_FI_REGEXP,
                                           AMPM_REGEXP, TIME_MASKSEP_FI_REGEXP, CORRECTNUM_REGEXP, '?))', TIME_MASKSEP_FI_REGEXP,
                                           DAYMM_REGEXP,
                                           TIME_MASKSEP_FI_REGEXP, '(?:(?:[\.|,]+', TIME_MASKSEP_FI_REGEXP, AMPM_REGEXP, TIME_MASKSEP_FI_REGEXP, CORRECTNUM_REGEXP, '?)|',
                                           CORRECTNUM_REGEXP, TIME_MASKSEP_FI_REGEXP, AMPM_REGEXP, '?)?', TIME_MASKSEP_FI_REGEXP, '$');
    v_defmask3_regexp VARCHAR COLLATE "C" := concat('^', TIME_MASKSEP_REGEXP, '(', HHMMSSFS_PART_REGEXP, ')?', TIME_MASKSEP_REGEXP,
                                        DAYMM_REGEXP,
                                        '(?:(?:', MASKSEPTWO_REGEXP, TIME_MASKSEP_REGEXP, ')|',
                                        '(?:', MASKSEPTHREE_REGEXP, TIME_MASKSEP_REGEXP, AMPM_REGEXP, '))', TIME_MASKSEP_REGEXP,
                                        FULLYEAR_REGEXP,
                                        TIME_MASKSEP_REGEXP, '(', TIME_MASKSEP_REGEXP, AMPM_REGEXP, ')?', TIME_MASKSEP_REGEXP, '$');
    v_defmask3_fi_regexp VARCHAR COLLATE "C" := concat('^', TIME_MASKSEP_FI_REGEXP, '(', HHMMSSFS_PART_FI_REGEXP, ')?', TIME_MASKSEP_FI_REGEXP,
                                           TIME_MASKSEP_FI_REGEXP, '[\./]?', TIME_MASKSEP_FI_REGEXP,
                                           DAYMM_REGEXP,
                                           '(?:', MASKSEPTWO_REGEXP, TIME_MASKSEP_FI_REGEXP, AMPM_REGEXP, '?)',
                                           FULLYEAR_REGEXP,
                                           TIME_MASKSEP_FI_REGEXP, AMPM_REGEXP, '?', TIME_MASKSEP_FI_REGEXP, '$');
    v_defmask4_0_regexp VARCHAR COLLATE "C" := concat('^', TIME_MASKSEP_REGEXP,
                                          DAYMM_REGEXP,
                                          MASKSEPTWO_REGEXP, TIME_MASKSEP_REGEXP,
                                          DAYMM_REGEXP,
                                          TIME_MASKSEP_REGEXP,
                                          DAYMM_REGEXP, '\s*(', AMPM_REGEXP, ')',
                                          TIME_MASKSEP_REGEXP, '$');
    v_defmask4_1_regexp VARCHAR COLLATE "C" := concat('^', TIME_MASKSEP_REGEXP,
                                          DAYMM_REGEXP,
                                          MASKSEPTWO_REGEXP, TIME_MASKSEP_REGEXP,
                                          DAYMM_REGEXP,
                                          '(?:\s|,)+',
                                          DAYMM_REGEXP, '\s*(', AMPM_REGEXP, ')',
                                          TIME_MASKSEP_REGEXP, '$');
    v_defmask4_2_regexp VARCHAR COLLATE "C" := concat('^', TIME_MASKSEP_REGEXP,
                                          DAYMM_REGEXP,
                                          MASKSEPTWO_REGEXP, TIME_MASKSEP_REGEXP,
                                          DAYMM_REGEXP,
                                          '\s*[\.]+', TIME_MASKSEP_REGEXP,
                                          DAYMM_REGEXP, '\s*(', AMPM_REGEXP, ')',
                                          TIME_MASKSEP_REGEXP, '$');
    v_defmask5_regexp VARCHAR COLLATE "C" := concat('^', TIME_MASKSEP_REGEXP, '(', HHMMSSFS_PART_REGEXP, ')?', TIME_MASKSEP_REGEXP,
                                        DAYMM_REGEXP,
                                        '(?:(?:', MASKSEPTWO_REGEXP, TIME_MASKSEP_REGEXP, AMPM_REGEXP, '?)|',
                                        '(?:[\.|,]+', AMPM_REGEXP, '))', TIME_MASKSEP_REGEXP,
                                        DAYMM_REGEXP,
                                        '(?:(?:', MASKSEPTWO_REGEXP, TIME_MASKSEP_REGEXP, AMPM_REGEXP, '?)|',
                                        '(?:[\.|,]+', AMPM_REGEXP, '))', TIME_MASKSEP_REGEXP,
                                        FULLYEAR_REGEXP,
                                        TIME_MASKSEP_REGEXP, '(', HHMMSSFS_PART_REGEXP, ')?', TIME_MASKSEP_REGEXP, '$');
    v_defmask5_fi_regexp VARCHAR COLLATE "C" := concat('^', TIME_MASKSEP_FI_REGEXP, '(', HHMMSSFS_PART_FI_REGEXP, ')?', TIME_MASKSEP_FI_REGEXP,
                                           DAYMM_REGEXP,
                                           '(?:(?:', MASKSEPTWO_REGEXP, TIME_MASKSEP_FI_REGEXP, AMPM_REGEXP, '?)|',
                                           '(?:[\.|,]+', AMPM_REGEXP, '))', TIME_MASKSEP_FI_REGEXP,
                                           DAYMM_REGEXP,
                                           '(?:(?:', MASKSEPTWO_REGEXP, TIME_MASKSEP_FI_REGEXP, AMPM_REGEXP, '?)|',
                                           '(?:[\.|,]+', AMPM_REGEXP, '))', TIME_MASKSEP_FI_REGEXP,
                                           FULLYEAR_REGEXP,
                                           TIME_MASKSEP_FI_REGEXP, '(', HHMMSSFS_PART_FI_REGEXP, ')?', TIME_MASKSEP_FI_REGEXP, '$');
    v_defmask6_regexp VARCHAR COLLATE "C" := concat('^', TIME_MASKSEP_REGEXP, '(', HHMMSSFS_PART_REGEXP, ')?', TIME_MASKSEP_REGEXP,
                                        FULLYEAR_REGEXP,
                                        '(?:(?:', MASKSEPTWO_REGEXP, TIME_MASKSEP_REGEXP, AMPM_REGEXP, '?)|',
                                        '(?:', TIME_MASKSEP_REGEXP, AMPM_REGEXP, '))', TIME_MASKSEP_REGEXP,
                                        DAYMM_REGEXP,
                                        '(?:(?:', MASKSEPTWO_REGEXP, TIME_MASKSEP_REGEXP, AMPM_REGEXP, '?)|',
                                        '(?:[\.|,]+', AMPM_REGEXP, '))', TIME_MASKSEP_REGEXP,
                                        DAYMM_REGEXP,
                                        '((?:(?:\s|\.|,)+|', AMPM_REGEXP, ')(?:', HHMMSSFS_PART_REGEXP, '))?', TIME_MASKSEP_REGEXP, '$');
    v_defmask6_fi_regexp VARCHAR COLLATE "C" := concat('^', TIME_MASKSEP_FI_REGEXP, '(', HHMMSSFS_PART_FI_REGEXP, ')?', TIME_MASKSEP_FI_REGEXP,
                                           FULLYEAR_REGEXP,
                                           '(?:(?:', MASKSEPTWO_REGEXP, TIME_MASKSEP_FI_REGEXP, AMPM_REGEXP, '?)|',
                                           '(?:', TIME_MASKSEP_FI_REGEXP, AMPM_REGEXP, '))', TIME_MASKSEP_FI_REGEXP,
                                           DAYMM_REGEXP,
                                           '(?:(?:', MASKSEPTWO_REGEXP, TIME_MASKSEP_FI_REGEXP, AMPM_REGEXP, '?)|',
                                           '(?:[\.|,]+', AMPM_REGEXP, '))', TIME_MASKSEP_FI_REGEXP,
                                           DAYMM_REGEXP,
                                           '(?:\s*[\.])?',
                                           '((?:(?:\s|,)+|', AMPM_REGEXP, ')(?:', HHMMSSFS_PART_FI_REGEXP, '))?', TIME_MASKSEP_FI_REGEXP, '$');
    v_defmask7_regexp VARCHAR COLLATE "C" := concat('^', TIME_MASKSEP_REGEXP, '(', HHMMSSFS_PART_REGEXP, ')?', TIME_MASKSEP_REGEXP,
                                        DAYMM_REGEXP,
                                        '(?:(?:', MASKSEPTWO_REGEXP, TIME_MASKSEP_REGEXP, AMPM_REGEXP, '?)|',
                                        '(?:[\.|,]+', AMPM_REGEXP, '))', TIME_MASKSEP_REGEXP,
                                        FULLYEAR_REGEXP,
                                        '(?:(?:', MASKSEPTWO_REGEXP, TIME_MASKSEP_REGEXP, AMPM_REGEXP, '?)|',
                                        '(?:', TIME_MASKSEP_REGEXP, AMPM_REGEXP, '))', TIME_MASKSEP_REGEXP,
                                        DAYMM_REGEXP,
                                        '((?:(?:\s|\.|,)+|', AMPM_REGEXP, ')(?:', HHMMSSFS_PART_REGEXP, '))?', TIME_MASKSEP_REGEXP, '$');
    v_defmask7_fi_regexp VARCHAR COLLATE "C" := concat('^', TIME_MASKSEP_FI_REGEXP, '(', HHMMSSFS_PART_FI_REGEXP, ')?', TIME_MASKSEP_FI_REGEXP,
                                           DAYMM_REGEXP,
                                           '(?:(?:', MASKSEPTWO_REGEXP, TIME_MASKSEP_FI_REGEXP, AMPM_REGEXP, '?)|',
                                           '(?:[\.|,]+', AMPM_REGEXP, '))', TIME_MASKSEP_FI_REGEXP,
                                           FULLYEAR_REGEXP,
                                           '(?:(?:', MASKSEPTWO_REGEXP, TIME_MASKSEP_FI_REGEXP, AMPM_REGEXP, '?)|',
                                           '(?:', TIME_MASKSEP_FI_REGEXP, AMPM_REGEXP, '))', TIME_MASKSEP_FI_REGEXP,
                                           DAYMM_REGEXP,
                                           '((?:(?:\s|,)+|', AMPM_REGEXP, ')(?:', HHMMSSFS_PART_FI_REGEXP, '))?', TIME_MASKSEP_FI_REGEXP, '$');
    v_defmask8_regexp VARCHAR COLLATE "C" := concat('^', TIME_MASKSEP_REGEXP, '(', HHMMSSFS_PART_REGEXP, ')?', TIME_MASKSEP_REGEXP,
                                        DAYMM_REGEXP,
                                        '(?:(?:', MASKSEPTWO_REGEXP, TIME_MASKSEP_REGEXP, AMPM_REGEXP, '?)|',
                                        '(?:[\.|,]+', AMPM_REGEXP, '))', TIME_MASKSEP_REGEXP,
                                        DAYMM_REGEXP,
                                        '(?:(?:', MASKSEPTWO_REGEXP, TIME_MASKSEP_REGEXP, AMPM_REGEXP, '?)|',
                                        '(?:[\.|,]+', AMPM_REGEXP, '))', TIME_MASKSEP_REGEXP,
                                        DAYMM_REGEXP,
                                        '(?:[\.|,]+', AMPM_REGEXP, ')?',
                                        TIME_MASKSEP_REGEXP, '(', HHMMSSFS_PART_REGEXP, ')?', TIME_MASKSEP_REGEXP, '$');
    v_defmask8_fi_regexp VARCHAR COLLATE "C" := concat('^', TIME_MASKSEP_FI_REGEXP, '(', HHMMSSFS_PART_FI_REGEXP, ')?', TIME_MASKSEP_FI_REGEXP,
                                           DAYMM_REGEXP,
                                           '(?:(?:', MASKSEPTWO_FI_REGEXP, TIME_MASKSEP_FI_REGEXP, AMPM_REGEXP, '?)|',
                                           '(?:[,]+', AMPM_REGEXP, '))', TIME_MASKSEP_FI_REGEXP,
                                           DAYMM_REGEXP,
                                           '(?:(?:', MASKSEPTWO_REGEXP, TIME_MASKSEP_FI_REGEXP, AMPM_REGEXP, '?)|',
                                           '(?:[,]+', AMPM_REGEXP, '))', TIME_MASKSEP_FI_REGEXP,
                                           DAYMM_REGEXP,
                                           '(?:(?:[\,]+|\s*/\s*)', AMPM_REGEXP, ')?',
                                           TIME_MASKSEP_FI_REGEXP, '(', HHMMSSFS_PART_FI_REGEXP, ')?', TIME_MASKSEP_FI_REGEXP, '$');
    v_defmask9_regexp VARCHAR COLLATE "C" := concat('^', TIME_MASKSEP_REGEXP, '(',
                                        HHMMSSFS_PART_REGEXP,
                                        ')', TIME_MASKSEP_REGEXP, '$');
    v_defmask9_fi_regexp VARCHAR COLLATE "C" := concat('^', TIME_MASKSEP_FI_REGEXP, AMPM_REGEXP, '?', TIME_MASKSEP_FI_REGEXP, '(',
                                           HHMMSSFS_PART_FI_REGEXP,
                                           ')', TIME_MASKSEP_FI_REGEXP, '$');
    v_defmask10_regexp VARCHAR COLLATE "C" := concat('^', TIME_MASKSEP_REGEXP, '(', HHMMSSFS_PART_REGEXP, ')?', TIME_MASKSEP_REGEXP,
                                         DAYMM_REGEXP,
                                         '(?:', MASKSEPTHREE_REGEXP, TIME_MASKSEP_REGEXP, '(?:', AMPM_REGEXP, '(?=(?:[[:space:]\.,])+))?)?', TIME_MASKSEP_REGEXP,
                                         '($comp_month$)',
                                         TIME_MASKSEP_REGEXP, '(', HHMMSSFS_PART_REGEXP, ')?', TIME_MASKSEP_REGEXP, '$');
    v_defmask10_fi_regexp VARCHAR COLLATE "C" := concat('^', TIME_MASKSEP_FI_REGEXP, '(', HHMMSSFS_PART_FI_REGEXP, ')?', TIME_MASKSEP_FI_REGEXP,
                                            DAYMM_REGEXP,
                                            '(?:', MASKSEPTHREE_REGEXP, TIME_MASKSEP_REGEXP, '(?:', AMPM_REGEXP, '(?=(?:[[:space:]\.,])+))?)?', TIME_MASKSEP_REGEXP,
                                            '($comp_month$)',
                                            TIME_MASKSEP_FI_REGEXP, '(', HHMMSSFS_PART_FI_REGEXP, ')?', TIME_MASKSEP_FI_REGEXP, '$');
    v_defmask11_regexp VARCHAR COLLATE "C" := concat('^', TIME_MASKSEP_REGEXP, '(', HHMMSSFS_PART_REGEXP, ')?', TIME_MASKSEP_REGEXP,
                                         '($comp_month$)',
                                         '(?:', MASKSEPTHREE_REGEXP, TIME_MASKSEP_REGEXP, AMPM_REGEXP, '?)?', TIME_MASKSEP_REGEXP,
                                         DAYMM_REGEXP,
                                         TIME_MASKSEP_REGEXP, '(', HHMMSSFS_PART_REGEXP, ')?', TIME_MASKSEP_REGEXP, '$');
    v_defmask11_fi_regexp VARCHAR COLLATE "C" := concat('^', TIME_MASKSEP_FI_REGEXP, '(', HHMMSSFS_PART_FI_REGEXP, ')?', TIME_MASKSEP_FI_REGEXP,
                                           '($comp_month$)',
                                           '(?:', MASKSEPTHREE_REGEXP, TIME_MASKSEP_REGEXP, AMPM_REGEXP, '?)?', TIME_MASKSEP_FI_REGEXP,
                                           DAYMM_REGEXP,
                                           '((?:(?:\s|,)+|', AMPM_REGEXP, ')(?:', HHMMSSFS_PART_FI_REGEXP, '))?', TIME_MASKSEP_FI_REGEXP, '$');
    v_defmask12_regexp VARCHAR COLLATE "C" := concat('^', TIME_MASKSEP_REGEXP, '(', HHMMSSFS_PART_REGEXP, ')?', TIME_MASKSEP_REGEXP,
                                         FULLYEAR_REGEXP,
                                         '(?:(?:', MASKSEPTWO_REGEXP, '?', TIME_MASKSEP_REGEXP, '(?:', AMPM_REGEXP, '(?=(?:[[:space:]\.,])+))?)|',
                                         '(?:(?:', TIME_MASKSEP_REGEXP, AMPM_REGEXP, '(?=(?:[[:space:]\.,])+))))', TIME_MASKSEP_REGEXP,
                                         '($comp_month$)',
                                         TIME_MASKSEP_REGEXP, '(', HHMMSSFS_PART_REGEXP, ')?', TIME_MASKSEP_REGEXP, '$');
    v_defmask12_fi_regexp VARCHAR COLLATE "C" := concat('^', TIME_MASKSEP_FI_REGEXP, '(', HHMMSSFS_PART_FI_REGEXP, ')?', TIME_MASKSEP_FI_REGEXP,
                                            FULLYEAR_REGEXP,
                                            '(?:(?:', MASKSEPTWO_REGEXP, '?', TIME_MASKSEP_REGEXP, '(?:', AMPM_REGEXP, '(?=(?:[[:space:]\.,])+))?)|',
                                            '(?:(?:', TIME_MASKSEP_REGEXP, AMPM_REGEXP, '(?=(?:[[:space:]\.,])+))))', TIME_MASKSEP_REGEXP,
                                            '($comp_month$)',
                                            TIME_MASKSEP_FI_REGEXP, '(', HHMMSSFS_PART_FI_REGEXP, ')?', TIME_MASKSEP_FI_REGEXP, '$');
    v_defmask13_regexp VARCHAR COLLATE "C" := concat('^', TIME_MASKSEP_REGEXP, '(', HHMMSSFS_PART_REGEXP, ')?', TIME_MASKSEP_REGEXP,
                                         '($comp_month$)',
                                         '(?:', MASKSEPTHREE_REGEXP, TIME_MASKSEP_REGEXP, AMPM_REGEXP, '?)?', TIME_MASKSEP_REGEXP,
                                         FULLYEAR_REGEXP,
                                         TIME_MASKSEP_REGEXP, AMPM_REGEXP, '?', TIME_MASKSEP_REGEXP, '$');
    v_defmask13_fi_regexp VARCHAR COLLATE "C" := concat('^', TIME_MASKSEP_FI_REGEXP, '(', HHMMSSFS_PART_FI_REGEXP, ')?', TIME_MASKSEP_FI_REGEXP,
                                            '($comp_month$)',
                                            '(?:', MASKSEPTHREE_REGEXP, TIME_MASKSEP_REGEXP, AMPM_REGEXP, '?)?', TIME_MASKSEP_REGEXP,
                                            FULLYEAR_REGEXP,
                                            TIME_MASKSEP_FI_REGEXP, AMPM_REGEXP, '?', TIME_MASKSEP_FI_REGEXP, '$');
    v_defmask14_regexp VARCHAR COLLATE "C" := concat('^', TIME_MASKSEP_REGEXP, '(', HHMMSSFS_PART_REGEXP, ')?', TIME_MASKSEP_REGEXP,
                                         '($comp_month$)'
                                         '(?:', MASKSEPTHREE_REGEXP, TIME_MASKSEP_REGEXP, AMPM_REGEXP, '?)?', TIME_MASKSEP_REGEXP,
                                         DAYMM_REGEXP,
                                         '(?:', MASKSEPTWO_REGEXP, TIME_MASKSEP_REGEXP, AMPM_REGEXP, '?)', TIME_MASKSEP_REGEXP,
                                         COMPYEAR_REGEXP,
                                         TIME_MASKSEP_REGEXP, '(', HHMMSSFS_PART_REGEXP, ')?', TIME_MASKSEP_REGEXP, '$');
    v_defmask14_fi_regexp VARCHAR COLLATE "C" := concat('^', TIME_MASKSEP_FI_REGEXP, '(', HHMMSSFS_PART_FI_REGEXP, ')?', TIME_MASKSEP_FI_REGEXP,
                                            '($comp_month$)'
                                            '(?:', MASKSEPTHREE_REGEXP, TIME_MASKSEP_FI_REGEXP, AMPM_REGEXP, '?)?', TIME_MASKSEP_FI_REGEXP,
                                            DAYMM_REGEXP,
                                            '(?:', MASKSEPTWO_REGEXP, TIME_MASKSEP_FI_REGEXP, AMPM_REGEXP, '?)', TIME_MASKSEP_FI_REGEXP,
                                            COMPYEAR_REGEXP,
                                            '((?:(?:\s|,)+|', AMPM_REGEXP, ')(?:', HHMMSSFS_PART_FI_REGEXP, '))?', TIME_MASKSEP_FI_REGEXP, '$');
    v_defmask15_regexp VARCHAR COLLATE "C" := concat('^', TIME_MASKSEP_REGEXP, '(', HHMMSSFS_PART_REGEXP, ')?', TIME_MASKSEP_REGEXP,
                                         DAYMM_REGEXP,
                                         '(?:(?:', MASKSEPTWO_REGEXP, '?', TIME_MASKSEP_REGEXP, '(?:', AMPM_REGEXP, '(?=(?:[[:space:]\.,])+))?)|',
                                         '(?:(?:', TIME_MASKSEP_REGEXP, AMPM_REGEXP, '(?=(?:[[:space:]\.,])+))))', TIME_MASKSEP_REGEXP,
                                         '($comp_month$)',
                                         '(?:', MASKSEPTHREE_REGEXP, TIME_MASKSEP_REGEXP, AMPM_REGEXP, '?)?', TIME_MASKSEP_REGEXP,
                                         COMPYEAR_REGEXP,
                                         TIME_MASKSEP_REGEXP, '(', HHMMSSFS_PART_REGEXP, ')?', TIME_MASKSEP_REGEXP, '$');
    v_defmask15_fi_regexp VARCHAR COLLATE "C" := concat('^', TIME_MASKSEP_FI_REGEXP, '(', HHMMSSFS_PART_FI_REGEXP, ')?', TIME_MASKSEP_FI_REGEXP,
                                            DAYMM_REGEXP,
                                            '(?:(?:', MASKSEPTWO_REGEXP, '?', TIME_MASKSEP_REGEXP, '(?:', AMPM_REGEXP, '(?=(?:[[:space:]\.,])+))?)|',
                                            '(?:(?:', TIME_MASKSEP_REGEXP, AMPM_REGEXP, '(?=(?:[[:space:]\.,])+))))', TIME_MASKSEP_REGEXP,
                                            '($comp_month$)',
                                            '(?:', MASKSEPTHREE_REGEXP, TIME_MASKSEP_REGEXP, AMPM_REGEXP, '?)?', TIME_MASKSEP_REGEXP,
                                            COMPYEAR_REGEXP,
                                            '((?:(?:\s|,)+|', AMPM_REGEXP, ')(?:', HHMMSSFS_PART_FI_REGEXP, '))?', TIME_MASKSEP_FI_REGEXP, '$');
    v_defmask16_regexp VARCHAR COLLATE "C" := concat('^', TIME_MASKSEP_REGEXP, '(', HHMMSSFS_PART_REGEXP, ')?', TIME_MASKSEP_REGEXP,
                                         DAYMM_REGEXP,
                                         '(?:', MASKSEPTWO_REGEXP, TIME_MASKSEP_REGEXP, AMPM_REGEXP, '?)', TIME_MASKSEP_REGEXP,
                                         COMPYEAR_REGEXP,
                                         '(?:(?:', MASKSEPTWO_REGEXP, '?', TIME_MASKSEP_REGEXP, '(?:', AMPM_REGEXP, '(?=(?:[[:space:]\.,])+))?)|',
                                         '(?:(?:', TIME_MASKSEP_REGEXP, AMPM_REGEXP, '(?=(?:[[:space:]\.,])+))))', TIME_MASKSEP_REGEXP,
                                         '($comp_month$)',
                                         TIME_MASKSEP_REGEXP, '(', HHMMSSFS_PART_REGEXP, ')?', TIME_MASKSEP_REGEXP, '$');
    v_defmask16_fi_regexp VARCHAR COLLATE "C" := concat('^', TIME_MASKSEP_FI_REGEXP, '(', HHMMSSFS_PART_FI_REGEXP, ')?', TIME_MASKSEP_FI_REGEXP,
                                            DAYMM_REGEXP,
                                            '(?:', MASKSEPTWO_REGEXP, TIME_MASKSEP_REGEXP, AMPM_REGEXP, '?)', TIME_MASKSEP_REGEXP,
                                            COMPYEAR_REGEXP,
                                            '(?:(?:', MASKSEPTWO_REGEXP, '?', TIME_MASKSEP_REGEXP, '(?:', AMPM_REGEXP, '(?=(?:[[:space:]\.,])+))?)|',
                                            '(?:(?:', TIME_MASKSEP_REGEXP, AMPM_REGEXP, '(?=(?:[[:space:]\.,])+))))', TIME_MASKSEP_REGEXP,
                                            '($comp_month$)',
                                            TIME_MASKSEP_FI_REGEXP, '(', HHMMSSFS_PART_FI_REGEXP, ')?', TIME_MASKSEP_FI_REGEXP, '$');
    v_defmask17_regexp VARCHAR COLLATE "C" := concat('^', TIME_MASKSEP_REGEXP, '(', HHMMSSFS_PART_REGEXP, ')?', TIME_MASKSEP_REGEXP,
                                         FULLYEAR_REGEXP,
                                         '(?:(?:', MASKSEPTWO_REGEXP, '?', TIME_MASKSEP_REGEXP, '(?:', AMPM_REGEXP, '(?=(?:[[:space:]\.,])+))?)|',
                                         '(?:(?:', TIME_MASKSEP_REGEXP, AMPM_REGEXP, '(?=(?:[[:space:]\.,])+))))', TIME_MASKSEP_REGEXP,
                                         '($comp_month$)',
                                         '(?:', MASKSEPTHREE_REGEXP, TIME_MASKSEP_REGEXP, AMPM_REGEXP, '?)?', TIME_MASKSEP_REGEXP,
                                         DAYMM_REGEXP,
                                         TIME_MASKSEP_REGEXP, '(', HHMMSSFS_PART_REGEXP, ')?', TIME_MASKSEP_REGEXP, '$');
    v_defmask17_fi_regexp VARCHAR COLLATE "C" := concat('^', TIME_MASKSEP_FI_REGEXP, '(', HHMMSSFS_PART_FI_REGEXP, ')?', TIME_MASKSEP_FI_REGEXP,
                                            FULLYEAR_REGEXP,
                                            '(?:(?:', MASKSEPTWO_REGEXP, '?', TIME_MASKSEP_REGEXP, '(?:', AMPM_REGEXP, '(?=(?:[[:space:]\.,])+))?)|',
                                            '(?:(?:', TIME_MASKSEP_REGEXP, AMPM_REGEXP, '(?=(?:[[:space:]\.,])+))))', TIME_MASKSEP_REGEXP,
                                            '($comp_month$)',
                                            '(?:', MASKSEPTHREE_REGEXP, TIME_MASKSEP_REGEXP, AMPM_REGEXP, '?)?', TIME_MASKSEP_REGEXP,
                                            DAYMM_REGEXP,
                                            '((?:(?:\s|,)+|', AMPM_REGEXP, ')(?:', HHMMSSFS_PART_FI_REGEXP, '))?', TIME_MASKSEP_FI_REGEXP, '$');
    v_defmask18_regexp VARCHAR COLLATE "C" := concat('^', TIME_MASKSEP_REGEXP, '(', HHMMSSFS_PART_REGEXP, ')?', TIME_MASKSEP_REGEXP,
                                         FULLYEAR_REGEXP,
                                         '(?:(?:', MASKSEPTWO_REGEXP, TIME_MASKSEP_REGEXP, AMPM_REGEXP, '?)|',
                                         '(?:', TIME_MASKSEP_REGEXP, AMPM_REGEXP, '))', TIME_MASKSEP_REGEXP,
                                         DAYMM_REGEXP,
                                         '(?:(?:', MASKSEPTWO_REGEXP, '?', TIME_MASKSEP_REGEXP, '(?:', AMPM_REGEXP, '(?=(?:[[:space:]\.,])+))?)|',
                                         '(?:(?:', TIME_MASKSEP_REGEXP, AMPM_REGEXP, '(?=(?:[[:space:]\.,])+))))', TIME_MASKSEP_REGEXP,
                                         '($comp_month$)',
                                         TIME_MASKSEP_REGEXP, '(', HHMMSSFS_PART_REGEXP, ')?', TIME_MASKSEP_REGEXP, '$');
    v_defmask18_fi_regexp VARCHAR COLLATE "C" := concat('^', TIME_MASKSEP_FI_REGEXP, '(', HHMMSSFS_PART_FI_REGEXP, ')?', TIME_MASKSEP_FI_REGEXP,
                                            FULLYEAR_REGEXP,
                                            '(?:(?:', MASKSEPTWO_REGEXP, TIME_MASKSEP_REGEXP, AMPM_REGEXP, '?)|',
                                            '(?:', TIME_MASKSEP_REGEXP, AMPM_REGEXP, '))', TIME_MASKSEP_REGEXP,
                                            DAYMM_REGEXP,
                                            '(?:(?:', MASKSEPTWO_REGEXP, '?', TIME_MASKSEP_REGEXP, '(?:', AMPM_REGEXP, '(?=(?:[[:space:]\.,])+))?)|',
                                            '(?:(?:', TIME_MASKSEP_REGEXP, AMPM_REGEXP, '(?=(?:[[:space:]\.,])+))))', TIME_MASKSEP_REGEXP,
                                            '($comp_month$)',
                                            TIME_MASKSEP_FI_REGEXP, '(', HHMMSSFS_PART_FI_REGEXP, ')?', TIME_MASKSEP_FI_REGEXP, '$');
    v_defmask19_regexp VARCHAR COLLATE "C" := concat('^', TIME_MASKSEP_REGEXP, '(', HHMMSSFS_PART_REGEXP, ')?', TIME_MASKSEP_REGEXP,
                                         '($comp_month$)',
                                         '(?:', MASKSEPTHREE_REGEXP, TIME_MASKSEP_REGEXP, AMPM_REGEXP, '?)?', TIME_MASKSEP_REGEXP,
                                         FULLYEAR_REGEXP,
                                         '(?:(?:', MASKSEPTWO_REGEXP, TIME_MASKSEP_REGEXP, AMPM_REGEXP, '?)|',
                                         '(?:', TIME_MASKSEP_REGEXP, AMPM_REGEXP, '))', TIME_MASKSEP_REGEXP,
                                         DAYMM_REGEXP,
                                         '((?:(?:\s|\.|,)+|', AMPM_REGEXP, ')(?:', HHMMSSFS_PART_REGEXP, '))?', TIME_MASKSEP_REGEXP, '$');
    v_defmask19_fi_regexp VARCHAR COLLATE "C" := concat('^', TIME_MASKSEP_FI_REGEXP, '(', HHMMSSFS_PART_FI_REGEXP, ')?', TIME_MASKSEP_FI_REGEXP,
                                            '($comp_month$)',
                                            '(?:', MASKSEPTHREE_REGEXP, TIME_MASKSEP_REGEXP, AMPM_REGEXP, '?)?', TIME_MASKSEP_REGEXP,
                                            FULLYEAR_REGEXP,
                                            '(?:(?:', MASKSEPTWO_REGEXP, TIME_MASKSEP_REGEXP, AMPM_REGEXP, '?)|',
                                            '(?:', TIME_MASKSEP_REGEXP, AMPM_REGEXP, '))', TIME_MASKSEP_REGEXP,
                                            DAYMM_REGEXP,
                                            '((?:(?:\s|,)+|', AMPM_REGEXP, ')(?:', HHMMSSFS_PART_FI_REGEXP, '))?', TIME_MASKSEP_FI_REGEXP, '$');
    CONVERSION_LANG CONSTANT VARCHAR COLLATE "C" := '';
    DATE_FORMAT CONSTANT VARCHAR COLLATE "C" := '';
BEGIN
    v_datatype := trim(p_datatype);
    v_srctimestring := pg_catalog.upper(trim(p_srctimestring));
    v_culture := coalesce(nullif(pg_catalog.upper(trim(p_culture)), ''), 'EN-US');

    v_datatype_groups := regexp_matches(v_datatype, DATATYPE_REGEXP, 'gi');

    v_res_datatype := pg_catalog.upper(v_datatype_groups[1]);
    v_scale := v_datatype_groups[2]::SMALLINT;

    IF (v_res_datatype IS NULL) THEN
        RAISE datatype_mismatch;
    ELSIF (coalesce(v_scale, 0) NOT BETWEEN 0 AND 7)
    THEN
        RAISE interval_field_overflow;
    ELSIF (v_scale IS NULL) THEN
        v_scale := 7;
    END IF;

    v_dayparts := ARRAY(SELECT pg_catalog.upper(array_to_string(regexp_matches(v_srctimestring, '[AP]M|ص|م', 'gi'), '')));

    IF (array_length(v_dayparts, 1) > 1) THEN
        RAISE invalid_datetime_format;
    END IF;

    BEGIN
        v_lang_metadata_json := sys.babelfish_get_lang_metadata_json(coalesce(nullif(CONVERSION_LANG, ''), p_culture));
    EXCEPTION
        WHEN OTHERS THEN
        RAISE invalid_parameter_value;
    END;

    v_compday_regexp := array_to_string(array_cat(array_cat(ARRAY(SELECT jsonb_array_elements_text(v_lang_metadata_json -> 'days_names')),
                                                            ARRAY(SELECT jsonb_array_elements_text(v_lang_metadata_json -> 'days_shortnames'))),
                                                  ARRAY(SELECT jsonb_array_elements_text(v_lang_metadata_json -> 'days_extrashortnames'))), '|');

    v_weekdaynames := ARRAY(SELECT array_to_string(regexp_matches(v_srctimestring, v_compday_regexp, 'gi'), ''));

    IF (array_length(v_weekdaynames, 1) > 1) THEN
        RAISE invalid_datetime_format;
    END IF;

    IF (v_weekdaynames[1] IS NOT NULL AND
        v_srctimestring ~* concat(WEEKDAYAMPM_START_REGEXP, '(', v_compday_regexp, ')', WEEKDAYAMPM_END_REGEXP))
    THEN
        v_srctimestring := pg_catalog.replace(v_srctimestring, v_weekdaynames[1], ' ');
    END IF;

    IF (v_srctimestring ~* ANNO_DOMINI_COMPREGEXP)
    THEN
        IF (v_culture !~ 'EN[-_]US|DA[-_]DK|SV[-_]SE|EN[-_]GB|HI[-_]IS') THEN
            RAISE invalid_datetime_format;
        END IF;

        v_srctimestring := regexp_replace(v_srctimestring,
                                          ANNO_DOMINI_COMPREGEXP,
                                          regexp_replace(array_to_string(regexp_matches(v_srctimestring, ANNO_DOMINI_COMPREGEXP, 'gi'), ''),
                                                         ANNO_DOMINI_REGEXP, ' ', 'gi'),
                                          'gi');
    END IF;

    v_date_format := coalesce(nullif(pg_catalog.upper(trim(DATE_FORMAT)), ''), v_lang_metadata_json ->> 'date_format');

    v_compmonth_regexp :=
        array_to_string(array_cat(array_cat(ARRAY(SELECT jsonb_array_elements_text(v_lang_metadata_json -> 'months_shortnames')),
                                            ARRAY(SELECT jsonb_array_elements_text(v_lang_metadata_json -> 'months_names'))),
                                  array_cat(ARRAY(SELECT jsonb_array_elements_text(v_lang_metadata_json -> 'months_extrashortnames')),
                                            ARRAY(SELECT jsonb_array_elements_text(v_lang_metadata_json -> 'months_extranames')))
                                 ), '|');

    IF ((v_srctimestring ~* v_defmask1_regexp AND v_culture <> 'FI') OR
        (v_srctimestring ~* v_defmask1_fi_regexp AND v_culture = 'FI'))
    THEN
        IF (v_srctimestring ~ concat(CORRECTNUM_REGEXP, '?', TIME_MASKSEP_REGEXP, '\d+\s*(?:\.)+', TIME_MASKSEP_REGEXP, AMPM_REGEXP, '?', TIME_MASKSEP_REGEXP,
                                     CORRECTNUM_REGEXP, '?', TIME_MASKSEP_REGEXP, AMPM_REGEXP, '?', TIME_MASKSEP_REGEXP, '\d{1,2}', MASKSEPTWO_REGEXP, TIME_MASKSEP_REGEXP,
                                     AMPM_REGEXP, '?', TIME_MASKSEP_REGEXP, CORRECTNUM_REGEXP, '?', TIME_MASKSEP_REGEXP, AMPM_REGEXP, '?', TIME_MASKSEP_REGEXP, '\d{1,2}|',
                                     '\d+\s*(?:\.)+', TIME_MASKSEP_REGEXP, AMPM_REGEXP, '?', TIME_MASKSEP_REGEXP,
                                     CORRECTNUM_REGEXP, '?', TIME_MASKSEP_REGEXP, AMPM_REGEXP, '?', TIME_MASKSEP_REGEXP, '$') AND
            v_culture ~ 'DE[-_]DE|NN[-_]NO|CS[-_]CZ|PL[-_]PL|RO[-_]RO|SK[-_]SK|SL[-_]SI|BG[-_]BG|RU[-_]RU|TR[-_]TR|ET[-_]EE|LV[-_]LV')
        THEN
            RAISE invalid_datetime_format;
        END IF;

        v_regmatch_groups := regexp_matches(v_srctimestring, CASE v_culture
                                                                WHEN 'FI' THEN v_defmask1_fi_regexp
                                                                ELSE v_defmask1_regexp
                                                             END, 'gi');
        v_timestring := v_regmatch_groups[2];
        v_correctnum := coalesce(v_regmatch_groups[1], v_regmatch_groups[3],
                                 v_regmatch_groups[5], v_regmatch_groups[6]);

        IF (v_date_format = 'DMY' OR
            v_culture IN ('SV-SE', 'SV_SE', 'LV-LV', 'LV_LV'))
        THEN
            v_day := v_regmatch_groups[4];
            v_month := v_regmatch_groups[7];
        ELSE
            v_day := v_regmatch_groups[7];
            v_month := v_regmatch_groups[4];
        END IF;

        IF (v_culture IN ('AR', 'AR-SA', 'AR_SA'))
        THEN
            IF (v_day::SMALLINT > 30 OR
                v_month::SMALLINT > 12) THEN
                RAISE invalid_datetime_format;
            END IF;

            v_raw_year := to_char(sys.babelfish_conv_greg_to_hijri(current_date + 1), 'YYYY');
            v_hijridate := sys.babelfish_conv_hijri_to_greg(v_day, v_month, v_raw_year) - 1;

            v_day := to_char(v_hijridate, 'DD');
            v_month := to_char(v_hijridate, 'MM');
            v_year := to_char(v_hijridate, 'YYYY')::SMALLINT;
        ELSE
            v_year := to_char(current_date, 'YYYY')::SMALLINT;
        END IF;

    ELSIF ((v_srctimestring ~* v_defmask6_regexp AND v_culture <> 'FI') OR
           (v_srctimestring ~* v_defmask6_fi_regexp AND v_culture = 'FI'))
    THEN
        IF (v_culture IN ('AR', 'AR-SA', 'AR_SA') OR
            (v_srctimestring ~ concat('\s*\d{1,2}\.\s*(?:\.|\d+(?!\d)\s*\.)', TIME_MASKSEP_REGEXP, AMPM_REGEXP, '?', TIME_MASKSEP_REGEXP, '\d{3,4}',
                                      '(?:(?:', MASKSEPTWO_REGEXP, TIME_MASKSEP_REGEXP, AMPM_REGEXP, '?)|',
                                      '(?:', TIME_MASKSEP_REGEXP, AMPM_REGEXP, '))', TIME_MASKSEP_REGEXP, '\d{1,2}|',
                                      '\d{3,4}', MASKSEPTWO_REGEXP, '?', TIME_MASKSEP_REGEXP, AMPM_REGEXP, '?', TIME_MASKSEP_REGEXP, '\d{1,2}', MASKSEPTWO_REGEXP,
                                      TIME_MASKSEP_REGEXP, AMPM_REGEXP, '?', TIME_MASKSEP_REGEXP, '\d{1,2}\s*(?:\.)+|',
                                      '\d+\s*(?:\.)+', TIME_MASKSEP_REGEXP, AMPM_REGEXP, '?', TIME_MASKSEP_REGEXP, '$') AND
             v_culture ~ 'DE[-_]DE|NN[-_]NO|CS[-_]CZ|PL[-_]PL|RO[-_]RO|SK[-_]SK|SL[-_]SI|BG[-_]BG|RU[-_]RU|TR[-_]TR|ET[-_]EE|LV[-_]LV'))
        THEN
            RAISE invalid_datetime_format;
        END IF;

        v_regmatch_groups := regexp_matches(v_srctimestring, CASE v_culture
                                                                WHEN 'FI' THEN v_defmask6_fi_regexp
                                                                ELSE v_defmask6_regexp
                                                             END, 'gi');
        v_timestring := concat(v_regmatch_groups[1], v_regmatch_groups[5]);
        v_day := v_regmatch_groups[4];
        v_month := v_regmatch_groups[3];
        v_year := CASE
                     WHEN v_culture IN ('TH-TH', 'TH_TH') THEN v_regmatch_groups[2]::SMALLINT - 543
                     ELSE v_regmatch_groups[2]::SMALLINT
                  END;

    ELSIF ((v_srctimestring ~* v_defmask2_regexp AND v_culture <> 'FI') OR
           (v_srctimestring ~* v_defmask2_fi_regexp AND v_culture = 'FI'))
    THEN
        IF (v_culture IN ('AR', 'AR-SA', 'AR_SA') OR
            (v_srctimestring ~ concat('\s*\d{1,2}\.\s*(?:\.|\d+(?!\d)\s*\.)', TIME_MASKSEP_REGEXP, AMPM_REGEXP, '?', TIME_MASKSEP_REGEXP, '\d{3,4}',
                                      '(?:(?:', MASKSEPTWO_REGEXP, TIME_MASKSEP_REGEXP, AMPM_REGEXP, '?)|',
                                      '(?:', TIME_MASKSEP_REGEXP, CORRECTNUM_REGEXP, '?', TIME_MASKSEP_REGEXP,
                                      AMPM_REGEXP, TIME_MASKSEP_REGEXP, CORRECTNUM_REGEXP, '?))', TIME_MASKSEP_REGEXP, '\d{1,2}|',
                                      '\d+\s*(?:\.)+', TIME_MASKSEP_REGEXP, AMPM_REGEXP, '?', TIME_MASKSEP_REGEXP, '$') AND
             v_culture ~ 'DE[-_]DE|NN[-_]NO|CS[-_]CZ|PL[-_]PL|RO[-_]RO|SK[-_]SK|SL[-_]SI|BG[-_]BG|RU[-_]RU|TR[-_]TR|ET[-_]EE|LV[-_]LV'))
        THEN
            RAISE invalid_datetime_format;
        END IF;

        v_regmatch_groups := regexp_matches(v_srctimestring, CASE v_culture
                                                                WHEN 'FI' THEN v_defmask2_fi_regexp
                                                                ELSE v_defmask2_regexp
                                                             END, 'gi');
        v_timestring := v_regmatch_groups[2];
        v_correctnum := coalesce(v_regmatch_groups[1], v_regmatch_groups[3], v_regmatch_groups[5],
                                 v_regmatch_groups[6], v_regmatch_groups[8], v_regmatch_groups[9]);
        v_day := '01';
        v_month := v_regmatch_groups[7];
        v_year := CASE
                     WHEN v_culture IN ('TH-TH', 'TH_TH') THEN v_regmatch_groups[4]::SMALLINT - 543
                     ELSE v_regmatch_groups[4]::SMALLINT
                  END;

    ELSIF (v_srctimestring ~* v_defmask4_1_regexp OR
           (v_srctimestring ~* v_defmask4_2_regexp AND v_culture !~ 'DE[-_]DE|NN[-_]NO|CS[-_]CZ|PL[-_]PL|RO[-_]RO|SK[-_]SK|SL[-_]SI|BG[-_]BG|RU[-_]RU|TR[-_]TR|ET[-_]EE|LV[-_]LV') OR
           (v_srctimestring ~* v_defmask9_regexp AND v_culture <> 'FI') OR
           (v_srctimestring ~* v_defmask9_fi_regexp AND v_culture = 'FI'))
    THEN
        IF (v_srctimestring ~ concat('\d+\s*\.?(?:,+|,*', AMPM_REGEXP, ')', TIME_MASKSEP_FI_REGEXP, '\.+', TIME_MASKSEP_REGEXP, '$|',
                                     '\d+\s*\.', TIME_MASKSEP_FI_REGEXP, '\.', TIME_MASKSEP_FI_REGEXP, '$') AND
            v_culture = 'FI')
        THEN
            RAISE invalid_datetime_format;
        END IF;

        IF (v_srctimestring ~* v_defmask4_0_regexp) THEN
            v_timestring := (regexp_matches(v_srctimestring, v_defmask4_0_regexp, 'gi'))[1];
        ELSE
            v_timestring := v_srctimestring;
        END IF;

        v_res_date := current_date;
        v_day := to_char(v_res_date, 'DD');
        v_month := to_char(v_res_date, 'MM');
        v_year := to_char(v_res_date, 'YYYY')::SMALLINT;

    ELSIF ((v_srctimestring ~* v_defmask3_regexp AND v_culture <> 'FI') OR
           (v_srctimestring ~* v_defmask3_fi_regexp AND v_culture = 'FI'))
    THEN
        IF (v_culture IN ('AR', 'AR-SA', 'AR_SA') OR
            (v_srctimestring ~ concat('\s*\d{1,2}\.\s*(?:\.|\d+(?!\d)\s*\.)', TIME_MASKSEP_REGEXP, AMPM_REGEXP, '?',
                                      TIME_MASKSEP_REGEXP, '\d{1,2}', MASKSEPTWO_REGEXP, '|',
                                      '\d+\s*(?:\.)+', TIME_MASKSEP_REGEXP, AMPM_REGEXP, '?', TIME_MASKSEP_REGEXP, '$') AND
             v_culture ~ 'DE[-_]DE|NN[-_]NO|CS[-_]CZ|PL[-_]PL|RO[-_]RO|SK[-_]SK|SL[-_]SI|BG[-_]BG|RU[-_]RU|TR[-_]TR|ET[-_]EE|LV[-_]LV'))
        THEN
            RAISE invalid_datetime_format;
        END IF;

        v_regmatch_groups := regexp_matches(v_srctimestring, CASE v_culture
                                                                WHEN 'FI' THEN v_defmask3_fi_regexp
                                                                ELSE v_defmask3_regexp
                                                             END, 'gi');
        v_timestring := v_regmatch_groups[1];
        v_day := '01';
        v_month := v_regmatch_groups[2];
        v_year := CASE
                     WHEN v_culture IN ('TH-TH', 'TH_TH') THEN v_regmatch_groups[3]::SMALLINT - 543
                     ELSE v_regmatch_groups[3]::SMALLINT
                  END;

    ELSIF ((v_srctimestring ~* v_defmask5_regexp AND v_culture <> 'FI') OR
           (v_srctimestring ~* v_defmask5_fi_regexp AND v_culture = 'FI'))
    THEN
        IF (v_culture IN ('AR', 'AR-SA', 'AR_SA') OR
            (v_srctimestring ~ concat('\s*\d{1,2}\.\s*(?:\.|\d+(?!\d)\s*\.)', TIME_MASKSEP_REGEXP, AMPM_REGEXP, '?', TIME_MASKSEP_REGEXP, '\d{1,2}', MASKSEPTWO_REGEXP,
                                      TIME_MASKSEP_REGEXP, AMPM_REGEXP, '?', TIME_MASKSEP_REGEXP, '\d{1,2}', MASKSEPTWO_REGEXP,
                                      TIME_MASKSEP_REGEXP, AMPM_REGEXP, '?', TIME_MASKSEP_REGEXP, '\d{3,4}', TIME_MASKSEP_REGEXP, AMPM_REGEXP, '?', TIME_MASKSEP_REGEXP, '$|',
                                      '\d{1,2}', MASKSEPTWO_REGEXP, TIME_MASKSEP_REGEXP, AMPM_REGEXP, '?', TIME_MASKSEP_REGEXP, '\d{3,4}\s*(?:\.)+|',
                                      '\d+\s*(?:\.)+', TIME_MASKSEP_REGEXP, AMPM_REGEXP, '?', TIME_MASKSEP_REGEXP, '$') AND
             v_culture ~ 'DE[-_]DE|NN[-_]NO|CS[-_]CZ|PL[-_]PL|RO[-_]RO|SK[-_]SK|SL[-_]SI|BG[-_]BG|RU[-_]RU|TR[-_]TR|ET[-_]EE|LV[-_]LV'))
        THEN
            RAISE invalid_datetime_format;
        END IF;

        v_regmatch_groups := regexp_matches(v_srctimestring, v_defmask5_regexp, 'gi');
        v_timestring := concat(v_regmatch_groups[1], v_regmatch_groups[5]);
        v_year := CASE
                     WHEN v_culture IN ('TH-TH', 'TH_TH') THEN v_regmatch_groups[4]::SMALLINT - 543
                     ELSE v_regmatch_groups[4]::SMALLINT
                  END;

        IF (v_date_format = 'DMY' OR
            v_culture IN ('LV-LV', 'LV_LV'))
        THEN
            v_day := v_regmatch_groups[2];
            v_month := v_regmatch_groups[3];
        ELSE
            v_day := v_regmatch_groups[3];
            v_month := v_regmatch_groups[2];
        END IF;

    ELSIF ((v_srctimestring ~* v_defmask7_regexp AND v_culture <> 'FI') OR
           (v_srctimestring ~* v_defmask7_fi_regexp AND v_culture = 'FI'))
    THEN
        IF (v_culture IN ('AR', 'AR-SA', 'AR_SA') OR
            (v_srctimestring ~ concat('\s*\d{1,2}\.\s*(?:\.|\d+(?!\d)\s*\.)', TIME_MASKSEP_REGEXP, AMPM_REGEXP, '?', TIME_MASKSEP_REGEXP, '\d{1,2}',
                                      MASKSEPTWO_REGEXP, '?', TIME_MASKSEP_REGEXP, AMPM_REGEXP, '?', TIME_MASKSEP_REGEXP, '\d{3,4}|',
                                      '\d{3,4}', MASKSEPTWO_REGEXP, '?', TIME_MASKSEP_REGEXP, AMPM_REGEXP, '?', TIME_MASKSEP_REGEXP, '\d{1,2}\s*(?:\.)+|',
                                      '\d+\s*(?:\.)+', TIME_MASKSEP_REGEXP, AMPM_REGEXP, '?', TIME_MASKSEP_REGEXP, '$') AND
             v_culture ~ 'DE[-_]DE|NN[-_]NO|CS[-_]CZ|PL[-_]PL|RO[-_]RO|SK[-_]SK|SL[-_]SI|BG[-_]BG|RU[-_]RU|TR[-_]TR|ET[-_]EE|LV[-_]LV'))
        THEN
            RAISE invalid_datetime_format;
        END IF;

        v_regmatch_groups := regexp_matches(v_srctimestring, CASE v_culture
                                                                WHEN 'FI' THEN v_defmask7_fi_regexp
                                                                ELSE v_defmask7_regexp
                                                             END, 'gi');
        v_timestring := concat(v_regmatch_groups[1], v_regmatch_groups[5]);
        v_day := v_regmatch_groups[4];
        v_month := v_regmatch_groups[2];
        v_year := CASE
                     WHEN v_culture IN ('TH-TH', 'TH_TH') THEN v_regmatch_groups[3]::SMALLINT - 543
                     ELSE v_regmatch_groups[3]::SMALLINT
                  END;

    ELSIF ((v_srctimestring ~* v_defmask8_regexp AND v_culture <> 'FI') OR
           (v_srctimestring ~* v_defmask8_fi_regexp AND v_culture = 'FI'))
    THEN
        IF (v_srctimestring ~ concat('\s*\d{1,2}\.\s*(?:\.|\d+(?!\d)\s*\.)', TIME_MASKSEP_REGEXP, AMPM_REGEXP, '?', TIME_MASKSEP_REGEXP, '\d{1,2}',
                                     MASKSEPTWO_REGEXP, TIME_MASKSEP_REGEXP, AMPM_REGEXP, '?', TIME_MASKSEP_REGEXP, '\d{1,2}', MASKSEPTWO_REGEXP,
                                     TIME_MASKSEP_REGEXP, AMPM_REGEXP, '?', TIME_MASKSEP_REGEXP, '\d{1,2}|',
                                     '\d{1,2}', MASKSEPTWO_REGEXP, TIME_MASKSEP_REGEXP, AMPM_REGEXP, '?', TIME_MASKSEP_REGEXP, '\d{1,2}', MASKSEPTWO_REGEXP,
                                     TIME_MASKSEP_REGEXP, AMPM_REGEXP, '?', TIME_MASKSEP_REGEXP, '\d{1,2}\s*(?:\.)+|',
                                     '\d+\s*(?:\.)+', TIME_MASKSEP_REGEXP, AMPM_REGEXP, '?', TIME_MASKSEP_REGEXP, '$') AND
            v_culture ~ 'FI|DE[-_]DE|NN[-_]NO|CS[-_]CZ|PL[-_]PL|RO[-_]RO|SK[-_]SK|SL[-_]SI|BG[-_]BG|RU[-_]RU|TR[-_]TR|ET[-_]EE|LV[-_]LV')
        THEN
            RAISE invalid_datetime_format;
        END IF;

        v_regmatch_groups := regexp_matches(v_srctimestring, CASE v_culture
                                                                WHEN 'FI' THEN v_defmask8_fi_regexp
                                                                ELSE v_defmask8_regexp
                                                             END, 'gi');
        v_timestring := concat(v_regmatch_groups[1], v_regmatch_groups[5]);

        IF (v_date_format = 'DMY' OR
            v_culture IN ('LV-LV', 'LV_LV'))
        THEN
            v_day := v_regmatch_groups[2];
            v_month := v_regmatch_groups[3];
            v_raw_year := v_regmatch_groups[4];
        ELSIF (v_date_format = 'YMD')
        THEN
            v_day := v_regmatch_groups[4];
            v_month := v_regmatch_groups[3];
            v_raw_year := v_regmatch_groups[2];
        ELSE
            v_day := v_regmatch_groups[3];
            v_month := v_regmatch_groups[2];
            v_raw_year := v_regmatch_groups[4];
        END IF;

        IF (v_culture IN ('AR', 'AR-SA', 'AR_SA'))
        THEN
            IF (v_day::SMALLINT > 30 OR
                v_month::SMALLINT > 12) THEN
                RAISE invalid_datetime_format;
            END IF;

            v_raw_year := sys.babelfish_get_full_year(v_raw_year, '14');
            v_hijridate := sys.babelfish_conv_hijri_to_greg(v_day, v_month, v_raw_year) - 1;

            v_day := to_char(v_hijridate, 'DD');
            v_month := to_char(v_hijridate, 'MM');
            v_year := to_char(v_hijridate, 'YYYY')::SMALLINT;

        ELSIF (v_culture IN ('TH-TH', 'TH_TH')) THEN
            v_year := sys.babelfish_get_full_year(v_raw_year)::SMALLINT - 43;
        ELSE
            v_year := sys.babelfish_get_full_year(v_raw_year, '', 29)::SMALLINT;
        END IF;
    ELSE
        v_found := FALSE;
    END IF;

    WHILE (NOT v_found AND v_resmask_cnt < 20)
    LOOP
        v_resmask := pg_catalog.replace(CASE v_resmask_cnt
                                WHEN 10 THEN v_defmask10_regexp
                                WHEN 11 THEN v_defmask11_regexp
                                WHEN 12 THEN v_defmask12_regexp
                                WHEN 13 THEN v_defmask13_regexp
                                WHEN 14 THEN v_defmask14_regexp
                                WHEN 15 THEN v_defmask15_regexp
                                WHEN 16 THEN v_defmask16_regexp
                                WHEN 17 THEN v_defmask17_regexp
                                WHEN 18 THEN v_defmask18_regexp
                                WHEN 19 THEN v_defmask19_regexp
                             END,
                             '$comp_month$', v_compmonth_regexp);

        v_resmask_fi := pg_catalog.replace(CASE v_resmask_cnt
                                   WHEN 10 THEN v_defmask10_fi_regexp
                                   WHEN 11 THEN v_defmask11_fi_regexp
                                   WHEN 12 THEN v_defmask12_fi_regexp
                                   WHEN 13 THEN v_defmask13_fi_regexp
                                   WHEN 14 THEN v_defmask14_fi_regexp
                                   WHEN 15 THEN v_defmask15_fi_regexp
                                   WHEN 16 THEN v_defmask16_fi_regexp
                                   WHEN 17 THEN v_defmask17_fi_regexp
                                   WHEN 18 THEN v_defmask18_fi_regexp
                                   WHEN 19 THEN v_defmask19_fi_regexp
                                END,
                                '$comp_month$', v_compmonth_regexp);

        IF ((v_srctimestring ~* v_resmask AND v_culture <> 'FI') OR
            (v_srctimestring ~* v_resmask_fi AND v_culture = 'FI'))
        THEN
            v_found := TRUE;
            v_regmatch_groups := regexp_matches(v_srctimestring, CASE v_culture
                                                                    WHEN 'FI' THEN v_resmask_fi
                                                                    ELSE v_resmask
                                                                 END, 'gi');
            v_timestring := CASE
                               WHEN v_resmask_cnt IN (10, 11, 12, 13) THEN concat(v_regmatch_groups[1], v_regmatch_groups[4])
                               ELSE concat(v_regmatch_groups[1], v_regmatch_groups[5])
                            END;

            IF (v_resmask_cnt = 10)
            THEN
                IF (v_regmatch_groups[3] = 'MAR' AND
                    v_culture IN ('IT-IT', 'IT_IT'))
                THEN
                    RAISE invalid_datetime_format;
                END IF;

                IF (v_date_format = 'YMD' AND v_culture NOT IN ('SV-SE', 'SV_SE', 'LV-LV', 'LV_LV'))
                THEN
                    v_day := '01';
                    v_year := sys.babelfish_get_full_year(v_regmatch_groups[2], '', 29)::SMALLINT;
                ELSE
                    v_day := v_regmatch_groups[2];
                    v_year := to_char(current_date, 'YYYY')::SMALLINT;
                END IF;

                v_month := sys.babelfish_get_monthnum_by_name(v_regmatch_groups[3], v_lang_metadata_json);
                v_raw_year := to_char(sys.babelfish_conv_greg_to_hijri(current_date + 1), 'YYYY');

            ELSIF (v_resmask_cnt = 11)
            THEN
                IF (v_date_format IN ('YMD', 'MDY') AND v_culture NOT IN ('SV-SE', 'SV_SE'))
                THEN
                    v_day := v_regmatch_groups[3];
                    v_year := to_char(current_date, 'YYYY')::SMALLINT;
                ELSE
                    v_day := '01';
                    v_year := CASE
                                 WHEN v_culture IN ('TH-TH', 'TH_TH') THEN sys.babelfish_get_full_year(v_regmatch_groups[3])::SMALLINT - 43
                                 ELSE sys.babelfish_get_full_year(v_regmatch_groups[3], '', 29)::SMALLINT
                              END;
                END IF;

                v_month := sys.babelfish_get_monthnum_by_name(v_regmatch_groups[2], v_lang_metadata_json);
                v_raw_year := sys.babelfish_get_full_year(substring(v_year::TEXT, 3, 2), '14');

            ELSIF (v_resmask_cnt = 12)
            THEN
                v_day := '01';
                v_month := sys.babelfish_get_monthnum_by_name(v_regmatch_groups[3], v_lang_metadata_json);
                v_raw_year := v_regmatch_groups[2];

            ELSIF (v_resmask_cnt = 13)
            THEN
                v_day := '01';
                v_month := sys.babelfish_get_monthnum_by_name(v_regmatch_groups[2], v_lang_metadata_json);
                v_raw_year := v_regmatch_groups[3];

            ELSIF (v_resmask_cnt IN (14, 15, 16))
            THEN
                IF (v_resmask_cnt = 14)
                THEN
                    v_left_part := v_regmatch_groups[4];
                    v_right_part := v_regmatch_groups[3];
                    v_month := sys.babelfish_get_monthnum_by_name(v_regmatch_groups[2], v_lang_metadata_json);
                ELSIF (v_resmask_cnt = 15)
                THEN
                    v_left_part := v_regmatch_groups[4];
                    v_right_part := v_regmatch_groups[2];
                    v_month := sys.babelfish_get_monthnum_by_name(v_regmatch_groups[3], v_lang_metadata_json);
                ELSE
                    v_left_part := v_regmatch_groups[3];
                    v_right_part := v_regmatch_groups[2];
                    v_month := sys.babelfish_get_monthnum_by_name(v_regmatch_groups[4], v_lang_metadata_json);
                END IF;

                IF (char_length(v_left_part) <= 2)
                THEN
                    IF (v_date_format = 'YMD' AND v_culture NOT IN ('LV-LV', 'LV_LV'))
                    THEN
                        v_day := v_left_part;
                        v_raw_year := sys.babelfish_get_full_year(v_right_part, '14');
                        v_year := CASE
                                     WHEN v_culture IN ('TH-TH', 'TH_TH') THEN sys.babelfish_get_full_year(v_right_part)::SMALLINT - 43
                                     ELSE sys.babelfish_get_full_year(v_right_part, '', 29)::SMALLINT
                                  END;
                        BEGIN
                            v_res_date := make_date(v_year, v_month::SMALLINT, v_day::SMALLINT);
                        EXCEPTION
                        WHEN OTHERS THEN
                            v_day := v_right_part;
                            v_raw_year := sys.babelfish_get_full_year(v_left_part, '14');
                            v_year := CASE
                                         WHEN v_culture IN ('TH-TH', 'TH_TH') THEN sys.babelfish_get_full_year(v_left_part)::SMALLINT - 43
                                         ELSE sys.babelfish_get_full_year(v_left_part, '', 29)::SMALLINT
                                      END;
                        END;
                    END IF;

                    IF (v_date_format IN ('MDY', 'DMY') OR v_culture IN ('LV-LV', 'LV_LV'))
                    THEN
                        v_day := v_right_part;
                        v_raw_year := sys.babelfish_get_full_year(v_left_part, '14');
                        v_year := CASE
                                     WHEN v_culture IN ('TH-TH', 'TH_TH') THEN sys.babelfish_get_full_year(v_left_part)::SMALLINT - 43
                                     ELSE sys.babelfish_get_full_year(v_left_part, '', 29)::SMALLINT
                                  END;
                        BEGIN
                            v_res_date := make_date(v_year, v_month::SMALLINT, v_day::SMALLINT);
                        EXCEPTION
                        WHEN OTHERS THEN
                            v_day := v_left_part;
                            v_raw_year := sys.babelfish_get_full_year(v_right_part, '14');
                            v_year := CASE
                                         WHEN v_culture IN ('TH-TH', 'TH_TH') THEN sys.babelfish_get_full_year(v_right_part)::SMALLINT - 43
                                         ELSE sys.babelfish_get_full_year(v_right_part, '', 29)::SMALLINT
                                      END;
                        END;
                    END IF;
                ELSE
                    v_day := v_right_part;
                    v_raw_year := v_left_part;
	            v_year := CASE
                                 WHEN v_culture IN ('TH-TH', 'TH_TH') THEN v_left_part::SMALLINT - 543
                                 ELSE v_left_part::SMALLINT
                              END;
                END IF;

            ELSIF (v_resmask_cnt = 17)
            THEN
                v_day := v_regmatch_groups[4];
                v_month := sys.babelfish_get_monthnum_by_name(v_regmatch_groups[3], v_lang_metadata_json);
                v_raw_year := v_regmatch_groups[2];

            ELSIF (v_resmask_cnt = 18)
            THEN
                v_day := v_regmatch_groups[3];
                v_month := sys.babelfish_get_monthnum_by_name(v_regmatch_groups[4], v_lang_metadata_json);
                v_raw_year := v_regmatch_groups[2];

            ELSIF (v_resmask_cnt = 19)
            THEN
                v_day := v_regmatch_groups[4];
                v_month := sys.babelfish_get_monthnum_by_name(v_regmatch_groups[2], v_lang_metadata_json);
                v_raw_year := v_regmatch_groups[3];
            END IF;

            IF (v_resmask_cnt NOT IN (10, 11, 14, 15, 16))
            THEN
                v_year := CASE
                             WHEN v_culture IN ('TH-TH', 'TH_TH') THEN v_raw_year::SMALLINT - 543
                             ELSE v_raw_year::SMALLINT
                          END;
            END IF;

            IF (v_culture IN ('AR', 'AR-SA', 'AR_SA'))
            THEN
                IF (v_day::SMALLINT > 30 OR
                    (v_resmask_cnt NOT IN (10, 11, 14, 15, 16) AND v_year NOT BETWEEN 1318 AND 1501) OR
                    (v_resmask_cnt IN (14, 15, 16) AND v_raw_year::SMALLINT NOT BETWEEN 1318 AND 1501))
                THEN
                    RAISE invalid_datetime_format;
                END IF;

                v_hijridate := sys.babelfish_conv_hijri_to_greg(v_day, v_month, v_raw_year) - 1;

                v_day := to_char(v_hijridate, 'DD');
                v_month := to_char(v_hijridate, 'MM');
                v_year := to_char(v_hijridate, 'YYYY')::SMALLINT;
            END IF;
        END IF;

        v_resmask_cnt := v_resmask_cnt + 1;
    END LOOP;

    IF (NOT v_found) THEN
        RAISE invalid_datetime_format;
    END IF;

    v_res_date := make_date(v_year, v_month::SMALLINT, v_day::SMALLINT);

    IF (v_weekdaynames[1] IS NOT NULL) THEN
        v_weekdaynum := sys.babelfish_get_weekdaynum_by_name(v_weekdaynames[1], v_lang_metadata_json);

        IF (date_part('dow', v_res_date)::SMALLINT <> v_weekdaynum) THEN
            RAISE invalid_datetime_format;
        END IF;
    END IF;

    IF (char_length(v_timestring) > 0 AND v_timestring NOT IN ('AM', 'ص', 'PM', 'م'))
    THEN
        IF (v_culture = 'FI') THEN
            v_timestring := translate(v_timestring, '.,', ': ');

            IF (char_length(split_part(v_timestring, ':', 4)) > 0) THEN
                v_timestring := regexp_replace(v_timestring, ':(?=\s*\d+\s*:?\s*(?:[AP]M|ص|م)?\s*$)', '.');
            END IF;
        END IF;

        v_timestring := pg_catalog.replace(regexp_replace(v_timestring, '\.?[AP]M|ص|م|\s|\,|\.\D|[\.|:]$', '', 'gi'), ':.', ':');

        BEGIN
            v_hours := coalesce(split_part(v_timestring, ':', 1)::SMALLINT, 0);

            IF ((v_dayparts[1] IN ('AM', 'ص') AND v_hours NOT BETWEEN 0 AND 12) OR
                (v_dayparts[1] IN ('PM', 'م') AND v_hours NOT BETWEEN 1 AND 23))
            THEN
                RAISE invalid_datetime_format;
            ELSIF (v_dayparts[1] = 'PM' AND v_hours < 12) THEN
                v_hours := v_hours + 12;
            ELSIF (v_dayparts[1] = 'AM' AND v_hours = 12) THEN
                v_hours := v_hours - 12;
            END IF;

            v_minutes := coalesce(nullif(split_part(v_timestring, ':', 2), '')::SMALLINT, 0);
            v_seconds := coalesce(nullif(split_part(v_timestring, ':', 3), ''), '0');

            IF (v_seconds ~ '\.') THEN
                v_fseconds := split_part(v_seconds, '.', 2);
                v_seconds := split_part(v_seconds, '.', 1);
            END IF;
        EXCEPTION
            WHEN OTHERS THEN
            RAISE invalid_datetime_format;
        END;
    ELSIF (v_dayparts[1] IN ('PM', 'م'))
    THEN
        v_hours := 12;
    END IF;

    v_fseconds := sys.babelfish_get_microsecs_from_fractsecs(rpad(v_fseconds, 9, '0'), v_scale);
    v_seconds := concat_ws('.', v_seconds, v_fseconds);

    v_res_time := make_time(v_hours, v_minutes, v_seconds::NUMERIC);

    RETURN v_res_time;
EXCEPTION
    WHEN invalid_datetime_format OR datetime_field_overflow THEN
        RAISE USING MESSAGE := pg_catalog.format('Error converting string value ''%s'' into data type %s using culture ''%s''.',
                                      p_srctimestring, v_res_datatype, p_culture),
                    DETAIL := 'Incorrect using of pair of input parameters values during conversion process.',
                    HINT := 'Check the input parameters values, correct them if needed, and try again.';

    WHEN datatype_mismatch THEN
        RAISE USING MESSAGE := 'Source data type should be ''TIME'' or ''TIME(n)''.',
                    DETAIL := 'Use of incorrect "datatype" parameter value during conversion process.',
                    HINT := 'Change "datatype" parameter to the proper value and try again.';

    WHEN invalid_indicator_parameter_value THEN
        RAISE USING MESSAGE := pg_catalog.format('Invalid attributes specified for data type %s.', v_res_datatype),
                    DETAIL := 'Use of incorrect scale value, which is not corresponding to specified data type.',
                    HINT := 'Change data type scale component or select different data type and try again.';

    WHEN interval_field_overflow THEN
        RAISE USING MESSAGE := pg_catalog.format('Specified scale %s is invalid.', v_scale),
                    DETAIL := 'Use of incorrect data type scale value during conversion process.',
                    HINT := 'Change scale component of data type parameter to be in range [0..7] and try again.';

    WHEN invalid_parameter_value THEN
        RAISE USING MESSAGE := CASE char_length(coalesce(CONVERSION_LANG, ''))
                                  WHEN 0 THEN pg_catalog.format('The culture parameter ''%s'' provided in the function call is not supported.',
                                                     p_culture)
                                  ELSE pg_catalog.format('Invalid CONVERSION_LANG constant value - ''%s''. Allowed values are: ''English'', ''Deutsch'', etc.',
                                              CONVERSION_LANG)
                               END,
                    DETAIL := 'Passed incorrect value for "p_culture" parameter or compiled incorrect CONVERSION_LANG constant value in function''s body.',
                    HINT := 'Check "p_culture" input parameter value, correct it if needed, and try again. Also check CONVERSION_LANG constant value.';

    WHEN invalid_text_representation THEN
        GET STACKED DIAGNOSTICS v_err_message = MESSAGE_TEXT;
        v_err_message := substring(pg_catalog.lower(v_err_message), 'integer\:\s\"(.*)\"');

        RAISE USING MESSAGE := pg_catalog.format('Error while trying to convert "%s" value to SMALLINT data type.',
                                      v_err_message),
                    DETAIL := 'Supplied value contains illegal characters.',
                    HINT := 'Correct supplied value, remove all illegal characters.';
END;
$BODY$
LANGUAGE plpgsql
STABLE
RETURNS NULL ON NULL INPUT;

CREATE OR REPLACE FUNCTION sys.babelfish_parse_to_date(IN p_datestring TEXT,
                                                           IN p_culture TEXT DEFAULT '')
RETURNS DATE
AS
$BODY$
DECLARE
    v_day VARCHAR COLLATE "C";
    v_year SMALLINT;
    v_month VARCHAR COLLATE "C";
    v_res_date DATE;
    v_hijridate DATE;
    v_culture VARCHAR COLLATE "C";
    v_dayparts TEXT[];
    v_resmask VARCHAR COLLATE "C";
    v_raw_year VARCHAR COLLATE "C";
    v_left_part VARCHAR COLLATE "C";
    v_right_part VARCHAR COLLATE "C";
    v_resmask_fi VARCHAR COLLATE "C";
    v_datestring VARCHAR COLLATE "C";
    v_timestring VARCHAR COLLATE "C";
    v_correctnum VARCHAR COLLATE "C";
    v_weekdaynum SMALLINT;
    v_err_message VARCHAR COLLATE "C";
    v_date_format VARCHAR COLLATE "C";
    v_weekdaynames TEXT[];
    v_hours SMALLINT := 0;
    v_minutes SMALLINT := 0;
    v_seconds NUMERIC := 0;
    v_found BOOLEAN := TRUE;
    v_compday_regexp VARCHAR COLLATE "C";
    v_regmatch_groups TEXT[];
    v_compmonth_regexp VARCHAR COLLATE "C";
    v_lang_metadata_json JSONB;
    v_resmask_cnt SMALLINT := 10;
    DAYMM_REGEXP CONSTANT VARCHAR COLLATE "C" := '(\d{1,2})';
    FULLYEAR_REGEXP CONSTANT VARCHAR COLLATE "C" := '(\d{3,4})';
    SHORTYEAR_REGEXP CONSTANT VARCHAR COLLATE "C" := '(\d{1,2})';
    COMPYEAR_REGEXP CONSTANT VARCHAR COLLATE "C" := '(\d{1,4})';
    AMPM_REGEXP CONSTANT VARCHAR COLLATE "C" := '(?:[AP]M|ص|م)';
    TIMEUNIT_REGEXP CONSTANT VARCHAR COLLATE "C" := '\s*\d{1,2}\s*';
    MASKSEPONE_REGEXP CONSTANT VARCHAR COLLATE "C" := '\s*(?:/|-)?';
    MASKSEPTWO_REGEXP CONSTANT VARCHAR COLLATE "C" := '\s*(?:\s|/|-|\.|,)';
    MASKSEPTWO_FI_REGEXP CONSTANT VARCHAR COLLATE "C" := '\s*(?:\s|/|-|,)';
    MASKSEPTHREE_REGEXP CONSTANT VARCHAR COLLATE "C" := '\s*(?:/|-|\.|,)';
    TIME_MASKSEP_REGEXP CONSTANT VARCHAR COLLATE "C" := '(?:\s|\.|,)*';
    TIME_MASKSEP_FI_REGEXP CONSTANT VARCHAR COLLATE "C" := '(?:\s|,)*';
    WEEKDAYAMPM_START_REGEXP CONSTANT VARCHAR COLLATE "C" := '(^|[[:digit:][:space:]\.,])';
    WEEKDAYAMPM_END_REGEXP CONSTANT VARCHAR COLLATE "C" := '([[:digit:][:space:]\.,]|$)(?=[^/-]|$)';
    CORRECTNUM_REGEXP CONSTANT VARCHAR COLLATE "C" := '(?:([+-]\d{1,4})(?:[[:space:]\.,]|[AP]M|ص|م|$))';
    ANNO_DOMINI_REGEXP VARCHAR COLLATE "C" := '(AD|A\.D\.)';
    ANNO_DOMINI_COMPREGEXP VARCHAR COLLATE "C" := concat(WEEKDAYAMPM_START_REGEXP, ANNO_DOMINI_REGEXP, WEEKDAYAMPM_END_REGEXP);
    HHMMSSFS_PART_REGEXP CONSTANT VARCHAR COLLATE "C" :=
        concat(TIMEUNIT_REGEXP, AMPM_REGEXP, '|',
               AMPM_REGEXP, '?', TIME_MASKSEP_REGEXP, TIMEUNIT_REGEXP, '\:', TIME_MASKSEP_REGEXP,
               AMPM_REGEXP, '?', TIME_MASKSEP_REGEXP, TIMEUNIT_REGEXP, '(?!\d)', TIME_MASKSEP_REGEXP, AMPM_REGEXP, '?|',
               AMPM_REGEXP, '?', TIME_MASKSEP_REGEXP, TIMEUNIT_REGEXP, '\:', TIME_MASKSEP_REGEXP,
               AMPM_REGEXP, '?', TIME_MASKSEP_REGEXP, TIMEUNIT_REGEXP, '\:', TIME_MASKSEP_REGEXP,
               AMPM_REGEXP, '?', TIME_MASKSEP_REGEXP, TIMEUNIT_REGEXP, '(?!\d)', TIME_MASKSEP_REGEXP, AMPM_REGEXP, '?|',
               AMPM_REGEXP, '?', TIME_MASKSEP_REGEXP, TIMEUNIT_REGEXP, '\:', TIME_MASKSEP_REGEXP,
               AMPM_REGEXP, '?', TIME_MASKSEP_REGEXP, TIMEUNIT_REGEXP, '\:', TIME_MASKSEP_REGEXP,
               AMPM_REGEXP, '?', TIME_MASKSEP_REGEXP, '\s*\d{1,2}\.\d+(?!\d)', TIME_MASKSEP_REGEXP, AMPM_REGEXP, '?|',
               AMPM_REGEXP, '?');
    HHMMSSFS_PART_FI_REGEXP CONSTANT VARCHAR COLLATE "C" :=
        concat(TIMEUNIT_REGEXP, AMPM_REGEXP, '|',
               AMPM_REGEXP, '?', TIME_MASKSEP_FI_REGEXP, TIMEUNIT_REGEXP, '[\:\.]', TIME_MASKSEP_FI_REGEXP,
               AMPM_REGEXP, '?', TIME_MASKSEP_FI_REGEXP, TIMEUNIT_REGEXP, '(?!\d)', TIME_MASKSEP_FI_REGEXP, AMPM_REGEXP, '?\.?|',
               AMPM_REGEXP, '?', TIME_MASKSEP_FI_REGEXP, TIMEUNIT_REGEXP, '[\:\.]', TIME_MASKSEP_FI_REGEXP,
               AMPM_REGEXP, '?', TIME_MASKSEP_FI_REGEXP, TIMEUNIT_REGEXP, '[\:\.]', TIME_MASKSEP_FI_REGEXP,
               AMPM_REGEXP, '?', TIME_MASKSEP_FI_REGEXP, TIMEUNIT_REGEXP, '(?!\d)', TIME_MASKSEP_FI_REGEXP, AMPM_REGEXP, '?|',
               AMPM_REGEXP, '?', TIME_MASKSEP_FI_REGEXP, TIMEUNIT_REGEXP, '[\:\.]', TIME_MASKSEP_FI_REGEXP,
               AMPM_REGEXP, '?', TIME_MASKSEP_FI_REGEXP, TIMEUNIT_REGEXP, '[\:\.]', TIME_MASKSEP_FI_REGEXP,
               AMPM_REGEXP, '?', TIME_MASKSEP_FI_REGEXP, '\s*\d{1,2}\.\d+(?!\d)\.?', TIME_MASKSEP_FI_REGEXP, AMPM_REGEXP, '?|',
               AMPM_REGEXP, '?');
    v_defmask1_regexp VARCHAR COLLATE "C" := concat('^', TIME_MASKSEP_REGEXP, CORRECTNUM_REGEXP, '?', TIME_MASKSEP_REGEXP,
                                        '(', HHMMSSFS_PART_REGEXP, ')?', TIME_MASKSEP_REGEXP,
                                        CORRECTNUM_REGEXP, '?', TIME_MASKSEP_REGEXP, AMPM_REGEXP, '?', TIME_MASKSEP_REGEXP,
                                        DAYMM_REGEXP,
                                        '(?:(?:', MASKSEPTWO_REGEXP, TIME_MASKSEP_REGEXP, AMPM_REGEXP, '?)|',
                                        '(?:', MASKSEPTWO_REGEXP, TIME_MASKSEP_REGEXP, AMPM_REGEXP, '?', TIME_MASKSEP_REGEXP,
                                        CORRECTNUM_REGEXP, '?', TIME_MASKSEP_REGEXP, AMPM_REGEXP, '?)|',
                                        '(?:[\.|,]+', AMPM_REGEXP, '?', TIME_MASKSEP_REGEXP, CORRECTNUM_REGEXP, '?))', TIME_MASKSEP_REGEXP,
                                        DAYMM_REGEXP,
                                        TIME_MASKSEP_REGEXP, '(?:[\.|,]+', TIME_MASKSEP_REGEXP, AMPM_REGEXP, '?)', TIME_MASKSEP_REGEXP, '$');
    v_defmask1_fi_regexp VARCHAR COLLATE "C" := concat('^', TIME_MASKSEP_FI_REGEXP, CORRECTNUM_REGEXP, '?', TIME_MASKSEP_FI_REGEXP,
                                           '(', HHMMSSFS_PART_FI_REGEXP, ')?', TIME_MASKSEP_FI_REGEXP,
                                           CORRECTNUM_REGEXP, '?', TIME_MASKSEP_REGEXP, AMPM_REGEXP, '?', TIME_MASKSEP_REGEXP,
                                           DAYMM_REGEXP,
                                           '(?:(?:', MASKSEPTWO_FI_REGEXP, TIME_MASKSEP_FI_REGEXP, AMPM_REGEXP, '?)|',
                                           '(?:', MASKSEPTWO_FI_REGEXP, TIME_MASKSEP_FI_REGEXP, AMPM_REGEXP, '?', TIME_MASKSEP_FI_REGEXP,
                                           CORRECTNUM_REGEXP, '?', TIME_MASKSEP_FI_REGEXP, AMPM_REGEXP, '?)|',
                                           '(?:[,]+', AMPM_REGEXP, '?', TIME_MASKSEP_FI_REGEXP, CORRECTNUM_REGEXP, '?))', TIME_MASKSEP_FI_REGEXP,
                                           DAYMM_REGEXP,
                                           TIME_MASKSEP_FI_REGEXP, '(?:[\.|,]+', TIME_MASKSEP_FI_REGEXP, AMPM_REGEXP, ')?', TIME_MASKSEP_FI_REGEXP, '$');
    v_defmask2_regexp VARCHAR COLLATE "C" := concat('^', TIME_MASKSEP_REGEXP, CORRECTNUM_REGEXP, '?', TIME_MASKSEP_REGEXP,
                                        '(', HHMMSSFS_PART_REGEXP, ')?', TIME_MASKSEP_REGEXP,
                                        CORRECTNUM_REGEXP, '?', TIME_MASKSEP_REGEXP, AMPM_REGEXP, '?', TIME_MASKSEP_REGEXP,
                                        FULLYEAR_REGEXP,
                                        '(?:(?:', MASKSEPTWO_REGEXP, TIME_MASKSEP_REGEXP, AMPM_REGEXP, '?)|',
                                        '(?:', TIME_MASKSEP_REGEXP, CORRECTNUM_REGEXP, '?', TIME_MASKSEP_REGEXP,
                                        AMPM_REGEXP, TIME_MASKSEP_REGEXP, CORRECTNUM_REGEXP, '?))', TIME_MASKSEP_REGEXP,
                                        DAYMM_REGEXP,
                                        TIME_MASKSEP_REGEXP, '(?:(?:[\.|,]+', TIME_MASKSEP_REGEXP, AMPM_REGEXP, TIME_MASKSEP_REGEXP, CORRECTNUM_REGEXP, '?)|',
                                        CORRECTNUM_REGEXP, TIME_MASKSEP_REGEXP, AMPM_REGEXP, '?)?', TIME_MASKSEP_REGEXP, '$');
    v_defmask2_fi_regexp VARCHAR COLLATE "C" := concat('^', TIME_MASKSEP_FI_REGEXP, CORRECTNUM_REGEXP, '?', TIME_MASKSEP_FI_REGEXP,
                                           '(', HHMMSSFS_PART_FI_REGEXP, ')?', TIME_MASKSEP_FI_REGEXP,
                                           CORRECTNUM_REGEXP, '?', TIME_MASKSEP_FI_REGEXP, AMPM_REGEXP, '?', TIME_MASKSEP_FI_REGEXP,
                                           FULLYEAR_REGEXP,
                                           '(?:(?:', MASKSEPTWO_FI_REGEXP, TIME_MASKSEP_FI_REGEXP, AMPM_REGEXP, '?)|',
                                           '(?:', TIME_MASKSEP_FI_REGEXP, CORRECTNUM_REGEXP, '?', TIME_MASKSEP_FI_REGEXP,
                                           AMPM_REGEXP, TIME_MASKSEP_FI_REGEXP, CORRECTNUM_REGEXP, '?))', TIME_MASKSEP_FI_REGEXP,
                                           DAYMM_REGEXP,
                                           TIME_MASKSEP_FI_REGEXP, '(?:(?:[\.|,]+', TIME_MASKSEP_FI_REGEXP, AMPM_REGEXP, TIME_MASKSEP_FI_REGEXP, CORRECTNUM_REGEXP, '?)|',
                                           CORRECTNUM_REGEXP, TIME_MASKSEP_FI_REGEXP, AMPM_REGEXP, '?)?', TIME_MASKSEP_FI_REGEXP, '$');
    v_defmask3_regexp VARCHAR COLLATE "C" := concat('^', TIME_MASKSEP_REGEXP, '(', HHMMSSFS_PART_REGEXP, ')?', TIME_MASKSEP_REGEXP,
                                        DAYMM_REGEXP,
                                        '(?:(?:', MASKSEPTWO_REGEXP, TIME_MASKSEP_REGEXP, ')|',
                                        '(?:', MASKSEPTHREE_REGEXP, TIME_MASKSEP_REGEXP, AMPM_REGEXP, '))', TIME_MASKSEP_REGEXP,
                                        FULLYEAR_REGEXP,
                                        TIME_MASKSEP_REGEXP, '(', TIME_MASKSEP_REGEXP, AMPM_REGEXP, ')?', TIME_MASKSEP_REGEXP, '$');
    v_defmask3_fi_regexp VARCHAR COLLATE "C" := concat('^', TIME_MASKSEP_FI_REGEXP, '(', HHMMSSFS_PART_FI_REGEXP, ')?', TIME_MASKSEP_FI_REGEXP,
                                           TIME_MASKSEP_FI_REGEXP, '[\./]?', TIME_MASKSEP_FI_REGEXP,
                                           DAYMM_REGEXP,
                                           '(?:', MASKSEPTWO_REGEXP, TIME_MASKSEP_FI_REGEXP, AMPM_REGEXP, '?)',
                                           FULLYEAR_REGEXP,
                                           TIME_MASKSEP_FI_REGEXP, AMPM_REGEXP, '?', TIME_MASKSEP_FI_REGEXP, '$');
    v_defmask4_0_regexp VARCHAR COLLATE "C" := concat('^', TIME_MASKSEP_REGEXP,
                                          DAYMM_REGEXP,
                                          MASKSEPTWO_REGEXP, TIME_MASKSEP_REGEXP,
                                          DAYMM_REGEXP,
                                          TIME_MASKSEP_REGEXP,
                                          DAYMM_REGEXP, '\s*(', AMPM_REGEXP, ')',
                                          TIME_MASKSEP_REGEXP, '$');
    v_defmask4_1_regexp VARCHAR COLLATE "C" := concat('^', TIME_MASKSEP_REGEXP,
                                          DAYMM_REGEXP,
                                          MASKSEPTWO_REGEXP, TIME_MASKSEP_REGEXP,
                                          DAYMM_REGEXP,
                                          '(?:\s|,)+',
                                          DAYMM_REGEXP, '\s*(', AMPM_REGEXP, ')',
                                          TIME_MASKSEP_REGEXP, '$');
    v_defmask4_2_regexp VARCHAR COLLATE "C" := concat('^', TIME_MASKSEP_REGEXP,
                                          DAYMM_REGEXP,
                                          MASKSEPTWO_REGEXP, TIME_MASKSEP_REGEXP,
                                          DAYMM_REGEXP,
                                          '\s*[\.]+', TIME_MASKSEP_REGEXP,
                                          DAYMM_REGEXP, '\s*(', AMPM_REGEXP, ')',
                                          TIME_MASKSEP_REGEXP, '$');
    v_defmask5_regexp VARCHAR COLLATE "C" := concat('^', TIME_MASKSEP_REGEXP, '(', HHMMSSFS_PART_REGEXP, ')?', TIME_MASKSEP_REGEXP,
                                        DAYMM_REGEXP,
                                        '(?:(?:', MASKSEPTWO_REGEXP, TIME_MASKSEP_REGEXP, AMPM_REGEXP, '?)|',
                                        '(?:[\.|,]+', AMPM_REGEXP, '))', TIME_MASKSEP_REGEXP,
                                        DAYMM_REGEXP,
                                        '(?:(?:', MASKSEPTWO_REGEXP, TIME_MASKSEP_REGEXP, AMPM_REGEXP, '?)|',
                                        '(?:[\.|,]+', AMPM_REGEXP, '))', TIME_MASKSEP_REGEXP,
                                        FULLYEAR_REGEXP,
                                        TIME_MASKSEP_REGEXP, '(', HHMMSSFS_PART_REGEXP, ')?', TIME_MASKSEP_REGEXP, '$');
    v_defmask5_fi_regexp VARCHAR COLLATE "C" := concat('^', TIME_MASKSEP_FI_REGEXP, '(', HHMMSSFS_PART_FI_REGEXP, ')?', TIME_MASKSEP_FI_REGEXP,
                                           DAYMM_REGEXP,
                                           '(?:(?:', MASKSEPTWO_REGEXP, TIME_MASKSEP_FI_REGEXP, AMPM_REGEXP, '?)|',
                                           '(?:[\.|,]+', AMPM_REGEXP, '))', TIME_MASKSEP_FI_REGEXP,
                                           DAYMM_REGEXP,
                                           '(?:(?:', MASKSEPTWO_REGEXP, TIME_MASKSEP_FI_REGEXP, AMPM_REGEXP, '?)|',
                                           '(?:[\.|,]+', AMPM_REGEXP, '))', TIME_MASKSEP_FI_REGEXP,
                                           FULLYEAR_REGEXP,
                                           TIME_MASKSEP_FI_REGEXP, '(', HHMMSSFS_PART_FI_REGEXP, ')?', TIME_MASKSEP_FI_REGEXP, '$');
    v_defmask6_regexp VARCHAR COLLATE "C" := concat('^', TIME_MASKSEP_REGEXP, '(', HHMMSSFS_PART_REGEXP, ')?', TIME_MASKSEP_REGEXP,
                                        FULLYEAR_REGEXP,
                                        '(?:(?:', MASKSEPTWO_REGEXP, TIME_MASKSEP_REGEXP, AMPM_REGEXP, '?)|',
                                        '(?:', TIME_MASKSEP_REGEXP, AMPM_REGEXP, '))', TIME_MASKSEP_REGEXP,
                                        DAYMM_REGEXP,
                                        '(?:(?:', MASKSEPTWO_REGEXP, TIME_MASKSEP_REGEXP, AMPM_REGEXP, '?)|',
                                        '(?:[\.|,]+', AMPM_REGEXP, '))', TIME_MASKSEP_REGEXP,
                                        DAYMM_REGEXP,
                                        '((?:(?:\s|\.|,)+|', AMPM_REGEXP, ')(?:', HHMMSSFS_PART_REGEXP, '))?', TIME_MASKSEP_REGEXP, '$');
    v_defmask6_fi_regexp VARCHAR COLLATE "C" := concat('^', TIME_MASKSEP_FI_REGEXP, '(', HHMMSSFS_PART_FI_REGEXP, ')?', TIME_MASKSEP_FI_REGEXP,
                                           FULLYEAR_REGEXP,
                                           '(?:(?:', MASKSEPTWO_REGEXP, TIME_MASKSEP_FI_REGEXP, AMPM_REGEXP, '?)|',
                                           '(?:', TIME_MASKSEP_FI_REGEXP, AMPM_REGEXP, '))', TIME_MASKSEP_FI_REGEXP,
                                           DAYMM_REGEXP,
                                           '(?:(?:', MASKSEPTWO_REGEXP, TIME_MASKSEP_FI_REGEXP, AMPM_REGEXP, '?)|',
                                           '(?:[\.|,]+', AMPM_REGEXP, '))', TIME_MASKSEP_FI_REGEXP,
                                           DAYMM_REGEXP,
                                           '(?:\s*[\.])?',
                                           '((?:(?:\s|,)+|', AMPM_REGEXP, ')(?:', HHMMSSFS_PART_FI_REGEXP, '))?', TIME_MASKSEP_FI_REGEXP, '$');
    v_defmask7_regexp VARCHAR COLLATE "C" := concat('^', TIME_MASKSEP_REGEXP, '(', HHMMSSFS_PART_REGEXP, ')?', TIME_MASKSEP_REGEXP,
                                        DAYMM_REGEXP,
                                        '(?:(?:', MASKSEPTWO_REGEXP, TIME_MASKSEP_REGEXP, AMPM_REGEXP, '?)|',
                                        '(?:[\.|,]+', AMPM_REGEXP, '))', TIME_MASKSEP_REGEXP,
                                        FULLYEAR_REGEXP,
                                        '(?:(?:', MASKSEPTWO_REGEXP, TIME_MASKSEP_REGEXP, AMPM_REGEXP, '?)|',
                                        '(?:', TIME_MASKSEP_REGEXP, AMPM_REGEXP, '))', TIME_MASKSEP_REGEXP,
                                        DAYMM_REGEXP,
                                        '((?:(?:\s|\.|,)+|', AMPM_REGEXP, ')(?:', HHMMSSFS_PART_REGEXP, '))?', TIME_MASKSEP_REGEXP, '$');
    v_defmask7_fi_regexp VARCHAR COLLATE "C" := concat('^', TIME_MASKSEP_FI_REGEXP, '(', HHMMSSFS_PART_FI_REGEXP, ')?', TIME_MASKSEP_FI_REGEXP,
                                           DAYMM_REGEXP,
                                           '(?:(?:', MASKSEPTWO_REGEXP, TIME_MASKSEP_FI_REGEXP, AMPM_REGEXP, '?)|',
                                           '(?:[\.|,]+', AMPM_REGEXP, '))', TIME_MASKSEP_FI_REGEXP,
                                           FULLYEAR_REGEXP,
                                           '(?:(?:', MASKSEPTWO_REGEXP, TIME_MASKSEP_FI_REGEXP, AMPM_REGEXP, '?)|',
                                           '(?:', TIME_MASKSEP_FI_REGEXP, AMPM_REGEXP, '))', TIME_MASKSEP_FI_REGEXP,
                                           DAYMM_REGEXP,
                                           '((?:(?:\s|,)+|', AMPM_REGEXP, ')(?:', HHMMSSFS_PART_FI_REGEXP, '))?', TIME_MASKSEP_FI_REGEXP, '$');
    v_defmask8_regexp VARCHAR COLLATE "C" := concat('^', TIME_MASKSEP_REGEXP, '(', HHMMSSFS_PART_REGEXP, ')?', TIME_MASKSEP_REGEXP,
                                        DAYMM_REGEXP,
                                        '(?:(?:', MASKSEPTWO_REGEXP, TIME_MASKSEP_REGEXP, AMPM_REGEXP, '?)|',
                                        '(?:[\.|,]+', AMPM_REGEXP, '))', TIME_MASKSEP_REGEXP,
                                        DAYMM_REGEXP,
                                        '(?:(?:', MASKSEPTWO_REGEXP, TIME_MASKSEP_REGEXP, AMPM_REGEXP, '?)|',
                                        '(?:[\.|,]+', AMPM_REGEXP, '))', TIME_MASKSEP_REGEXP,
                                        DAYMM_REGEXP,
                                        '(?:[\.|,]+', AMPM_REGEXP, ')?',
                                        TIME_MASKSEP_REGEXP, '(', HHMMSSFS_PART_REGEXP, ')?', TIME_MASKSEP_REGEXP, '$');
    v_defmask8_fi_regexp VARCHAR COLLATE "C" := concat('^', TIME_MASKSEP_FI_REGEXP, '(', HHMMSSFS_PART_FI_REGEXP, ')?', TIME_MASKSEP_FI_REGEXP,
                                           DAYMM_REGEXP,
                                           '(?:(?:', MASKSEPTWO_FI_REGEXP, TIME_MASKSEP_FI_REGEXP, AMPM_REGEXP, '?)|',
                                           '(?:[,]+', AMPM_REGEXP, '))', TIME_MASKSEP_FI_REGEXP,
                                           DAYMM_REGEXP,
                                           '(?:(?:', MASKSEPTWO_REGEXP, TIME_MASKSEP_FI_REGEXP, AMPM_REGEXP, '?)|',
                                           '(?:[,]+', AMPM_REGEXP, '))', TIME_MASKSEP_FI_REGEXP,
                                           DAYMM_REGEXP,
                                           '(?:(?:[\,]+|\s*/\s*)', AMPM_REGEXP, ')?',
                                           TIME_MASKSEP_FI_REGEXP, '(', HHMMSSFS_PART_FI_REGEXP, ')?', TIME_MASKSEP_FI_REGEXP, '$');
    v_defmask9_regexp VARCHAR COLLATE "C" := concat('^', TIME_MASKSEP_REGEXP, '(',
                                        HHMMSSFS_PART_REGEXP,
                                        ')', TIME_MASKSEP_REGEXP, '$');
    v_defmask9_fi_regexp VARCHAR COLLATE "C" := concat('^', TIME_MASKSEP_FI_REGEXP, AMPM_REGEXP, '?', TIME_MASKSEP_FI_REGEXP, '(',
                                           HHMMSSFS_PART_FI_REGEXP,
                                           ')', TIME_MASKSEP_FI_REGEXP, '$');
    v_defmask10_regexp VARCHAR COLLATE "C" := concat('^', TIME_MASKSEP_REGEXP, '(', HHMMSSFS_PART_REGEXP, ')?', TIME_MASKSEP_REGEXP,
                                         DAYMM_REGEXP,
                                         '(?:', MASKSEPTHREE_REGEXP, TIME_MASKSEP_REGEXP, '(?:', AMPM_REGEXP, '(?=(?:[[:space:]\.,])+))?)?', TIME_MASKSEP_REGEXP,
                                         '($comp_month$)',
                                         TIME_MASKSEP_REGEXP, '(', HHMMSSFS_PART_REGEXP, ')?', TIME_MASKSEP_REGEXP, '$');
    v_defmask10_fi_regexp VARCHAR COLLATE "C" := concat('^', TIME_MASKSEP_FI_REGEXP, '(', HHMMSSFS_PART_FI_REGEXP, ')?', TIME_MASKSEP_FI_REGEXP,
                                            DAYMM_REGEXP,
                                            '(?:', MASKSEPTHREE_REGEXP, TIME_MASKSEP_REGEXP, '(?:', AMPM_REGEXP, '(?=(?:[[:space:]\.,])+))?)?', TIME_MASKSEP_REGEXP,
                                            '($comp_month$)',
                                            TIME_MASKSEP_FI_REGEXP, '(', HHMMSSFS_PART_FI_REGEXP, ')?', TIME_MASKSEP_FI_REGEXP, '$');
    v_defmask11_regexp VARCHAR COLLATE "C" := concat('^', TIME_MASKSEP_REGEXP, '(', HHMMSSFS_PART_REGEXP, ')?', TIME_MASKSEP_REGEXP,
                                         '($comp_month$)',
                                         '(?:', MASKSEPTHREE_REGEXP, TIME_MASKSEP_REGEXP, AMPM_REGEXP, '?)?', TIME_MASKSEP_REGEXP,
                                         DAYMM_REGEXP,
                                         TIME_MASKSEP_REGEXP, '(', HHMMSSFS_PART_REGEXP, ')?', TIME_MASKSEP_REGEXP, '$');
    v_defmask11_fi_regexp VARCHAR COLLATE "C" := concat('^', TIME_MASKSEP_FI_REGEXP, '(', HHMMSSFS_PART_FI_REGEXP, ')?', TIME_MASKSEP_FI_REGEXP,
                                           '($comp_month$)',
                                           '(?:', MASKSEPTHREE_REGEXP, TIME_MASKSEP_REGEXP, AMPM_REGEXP, '?)?', TIME_MASKSEP_FI_REGEXP,
                                           DAYMM_REGEXP,
                                           '((?:(?:\s|,)+|', AMPM_REGEXP, ')(?:', HHMMSSFS_PART_FI_REGEXP, '))?', TIME_MASKSEP_FI_REGEXP, '$');
    v_defmask12_regexp VARCHAR COLLATE "C" := concat('^', TIME_MASKSEP_REGEXP, '(', HHMMSSFS_PART_REGEXP, ')?', TIME_MASKSEP_REGEXP,
                                         FULLYEAR_REGEXP,
                                         '(?:(?:', MASKSEPTWO_REGEXP, '?', TIME_MASKSEP_REGEXP, '(?:', AMPM_REGEXP, '(?=(?:[[:space:]\.,])+))?)|',
                                         '(?:(?:', TIME_MASKSEP_REGEXP, AMPM_REGEXP, '(?=(?:[[:space:]\.,])+))))', TIME_MASKSEP_REGEXP,
                                         '($comp_month$)',
                                         TIME_MASKSEP_REGEXP, '(', HHMMSSFS_PART_REGEXP, ')?', TIME_MASKSEP_REGEXP, '$');
    v_defmask12_fi_regexp VARCHAR COLLATE "C" := concat('^', TIME_MASKSEP_FI_REGEXP, '(', HHMMSSFS_PART_FI_REGEXP, ')?', TIME_MASKSEP_FI_REGEXP,
                                            FULLYEAR_REGEXP,
                                            '(?:(?:', MASKSEPTWO_REGEXP, '?', TIME_MASKSEP_REGEXP, '(?:', AMPM_REGEXP, '(?=(?:[[:space:]\.,])+))?)|',
                                            '(?:(?:', TIME_MASKSEP_REGEXP, AMPM_REGEXP, '(?=(?:[[:space:]\.,])+))))', TIME_MASKSEP_REGEXP,
                                            '($comp_month$)',
                                            TIME_MASKSEP_FI_REGEXP, '(', HHMMSSFS_PART_FI_REGEXP, ')?', TIME_MASKSEP_FI_REGEXP, '$');
    v_defmask13_regexp VARCHAR COLLATE "C" := concat('^', TIME_MASKSEP_REGEXP, '(', HHMMSSFS_PART_REGEXP, ')?', TIME_MASKSEP_REGEXP,
                                         '($comp_month$)',
                                         '(?:', MASKSEPTHREE_REGEXP, TIME_MASKSEP_REGEXP, AMPM_REGEXP, '?)?', TIME_MASKSEP_REGEXP,
                                         FULLYEAR_REGEXP,
                                         TIME_MASKSEP_REGEXP, AMPM_REGEXP, '?', TIME_MASKSEP_REGEXP, '$');
    v_defmask13_fi_regexp VARCHAR COLLATE "C" := concat('^', TIME_MASKSEP_FI_REGEXP, '(', HHMMSSFS_PART_FI_REGEXP, ')?', TIME_MASKSEP_FI_REGEXP,
                                            '($comp_month$)',
                                            '(?:', MASKSEPTHREE_REGEXP, TIME_MASKSEP_REGEXP, AMPM_REGEXP, '?)?', TIME_MASKSEP_REGEXP,
                                            FULLYEAR_REGEXP,
                                            TIME_MASKSEP_FI_REGEXP, AMPM_REGEXP, '?', TIME_MASKSEP_FI_REGEXP, '$');
    v_defmask14_regexp VARCHAR COLLATE "C" := concat('^', TIME_MASKSEP_REGEXP, '(', HHMMSSFS_PART_REGEXP, ')?', TIME_MASKSEP_REGEXP,
                                         '($comp_month$)'
                                         '(?:', MASKSEPTHREE_REGEXP, TIME_MASKSEP_REGEXP, AMPM_REGEXP, '?)?', TIME_MASKSEP_REGEXP,
                                         DAYMM_REGEXP,
                                         '(?:', MASKSEPTWO_REGEXP, TIME_MASKSEP_REGEXP, AMPM_REGEXP, '?)', TIME_MASKSEP_REGEXP,
                                         COMPYEAR_REGEXP,
                                         TIME_MASKSEP_REGEXP, '(', HHMMSSFS_PART_REGEXP, ')?', TIME_MASKSEP_REGEXP, '$');
    v_defmask14_fi_regexp VARCHAR COLLATE "C" := concat('^', TIME_MASKSEP_FI_REGEXP, '(', HHMMSSFS_PART_FI_REGEXP, ')?', TIME_MASKSEP_FI_REGEXP,
                                            '($comp_month$)'
                                            '(?:', MASKSEPTHREE_REGEXP, TIME_MASKSEP_FI_REGEXP, AMPM_REGEXP, '?)?', TIME_MASKSEP_FI_REGEXP,
                                            DAYMM_REGEXP,
                                            '(?:', MASKSEPTWO_REGEXP, TIME_MASKSEP_FI_REGEXP, AMPM_REGEXP, '?)', TIME_MASKSEP_FI_REGEXP,
                                            COMPYEAR_REGEXP,
                                            '((?:(?:\s|,)+|', AMPM_REGEXP, ')(?:', HHMMSSFS_PART_FI_REGEXP, '))?', TIME_MASKSEP_FI_REGEXP, '$');
    v_defmask15_regexp VARCHAR COLLATE "C" := concat('^', TIME_MASKSEP_REGEXP, '(', HHMMSSFS_PART_REGEXP, ')?', TIME_MASKSEP_REGEXP,
                                         DAYMM_REGEXP,
                                         '(?:(?:', MASKSEPTWO_REGEXP, '?', TIME_MASKSEP_REGEXP, '(?:', AMPM_REGEXP, '(?=(?:[[:space:]\.,])+))?)|',
                                         '(?:(?:', TIME_MASKSEP_REGEXP, AMPM_REGEXP, '(?=(?:[[:space:]\.,])+))))', TIME_MASKSEP_REGEXP,
                                         '($comp_month$)',
                                         '(?:', MASKSEPTHREE_REGEXP, TIME_MASKSEP_REGEXP, AMPM_REGEXP, '?)?', TIME_MASKSEP_REGEXP,
                                         COMPYEAR_REGEXP,
                                         TIME_MASKSEP_REGEXP, '(', HHMMSSFS_PART_REGEXP, ')?', TIME_MASKSEP_REGEXP, '$');
    v_defmask15_fi_regexp VARCHAR COLLATE "C" := concat('^', TIME_MASKSEP_FI_REGEXP, '(', HHMMSSFS_PART_FI_REGEXP, ')?', TIME_MASKSEP_FI_REGEXP,
                                            DAYMM_REGEXP,
                                            '(?:(?:', MASKSEPTWO_REGEXP, '?', TIME_MASKSEP_REGEXP, '(?:', AMPM_REGEXP, '(?=(?:[[:space:]\.,])+))?)|',
                                            '(?:(?:', TIME_MASKSEP_REGEXP, AMPM_REGEXP, '(?=(?:[[:space:]\.,])+))))', TIME_MASKSEP_REGEXP,
                                            '($comp_month$)',
                                            '(?:', MASKSEPTHREE_REGEXP, TIME_MASKSEP_REGEXP, AMPM_REGEXP, '?)?', TIME_MASKSEP_REGEXP,
                                            COMPYEAR_REGEXP,
                                            '((?:(?:\s|,)+|', AMPM_REGEXP, ')(?:', HHMMSSFS_PART_FI_REGEXP, '))?', TIME_MASKSEP_FI_REGEXP, '$');
    v_defmask16_regexp VARCHAR COLLATE "C" := concat('^', TIME_MASKSEP_REGEXP, '(', HHMMSSFS_PART_REGEXP, ')?', TIME_MASKSEP_REGEXP,
                                         DAYMM_REGEXP,
                                         '(?:', MASKSEPTWO_REGEXP, TIME_MASKSEP_REGEXP, AMPM_REGEXP, '?)', TIME_MASKSEP_REGEXP,
                                         COMPYEAR_REGEXP,
                                         '(?:(?:', MASKSEPTWO_REGEXP, '?', TIME_MASKSEP_REGEXP, '(?:', AMPM_REGEXP, '(?=(?:[[:space:]\.,])+))?)|',
                                         '(?:(?:', TIME_MASKSEP_REGEXP, AMPM_REGEXP, '(?=(?:[[:space:]\.,])+))))', TIME_MASKSEP_REGEXP,
                                         '($comp_month$)',
                                         TIME_MASKSEP_REGEXP, '(', HHMMSSFS_PART_REGEXP, ')?', TIME_MASKSEP_REGEXP, '$');
    v_defmask16_fi_regexp VARCHAR COLLATE "C" := concat('^', TIME_MASKSEP_FI_REGEXP, '(', HHMMSSFS_PART_FI_REGEXP, ')?', TIME_MASKSEP_FI_REGEXP,
                                            DAYMM_REGEXP,
                                            '(?:', MASKSEPTWO_REGEXP, TIME_MASKSEP_REGEXP, AMPM_REGEXP, '?)', TIME_MASKSEP_REGEXP,
                                            COMPYEAR_REGEXP,
                                            '(?:(?:', MASKSEPTWO_REGEXP, '?', TIME_MASKSEP_REGEXP, '(?:', AMPM_REGEXP, '(?=(?:[[:space:]\.,])+))?)|',
                                            '(?:(?:', TIME_MASKSEP_REGEXP, AMPM_REGEXP, '(?=(?:[[:space:]\.,])+))))', TIME_MASKSEP_REGEXP,
                                            '($comp_month$)',
                                            TIME_MASKSEP_FI_REGEXP, '(', HHMMSSFS_PART_FI_REGEXP, ')?', TIME_MASKSEP_FI_REGEXP, '$');
    v_defmask17_regexp VARCHAR COLLATE "C" := concat('^', TIME_MASKSEP_REGEXP, '(', HHMMSSFS_PART_REGEXP, ')?', TIME_MASKSEP_REGEXP,
                                         FULLYEAR_REGEXP,
                                         '(?:(?:', MASKSEPTWO_REGEXP, '?', TIME_MASKSEP_REGEXP, '(?:', AMPM_REGEXP, '(?=(?:[[:space:]\.,])+))?)|',
                                         '(?:(?:', TIME_MASKSEP_REGEXP, AMPM_REGEXP, '(?=(?:[[:space:]\.,])+))))', TIME_MASKSEP_REGEXP,
                                         '($comp_month$)',
                                         '(?:', MASKSEPTHREE_REGEXP, TIME_MASKSEP_REGEXP, AMPM_REGEXP, '?)?', TIME_MASKSEP_REGEXP,
                                         DAYMM_REGEXP,
                                         TIME_MASKSEP_REGEXP, '(', HHMMSSFS_PART_REGEXP, ')?', TIME_MASKSEP_REGEXP, '$');
    v_defmask17_fi_regexp VARCHAR COLLATE "C" := concat('^', TIME_MASKSEP_FI_REGEXP, '(', HHMMSSFS_PART_FI_REGEXP, ')?', TIME_MASKSEP_FI_REGEXP,
                                            FULLYEAR_REGEXP,
                                            '(?:(?:', MASKSEPTWO_REGEXP, '?', TIME_MASKSEP_REGEXP, '(?:', AMPM_REGEXP, '(?=(?:[[:space:]\.,])+))?)|',
                                            '(?:(?:', TIME_MASKSEP_REGEXP, AMPM_REGEXP, '(?=(?:[[:space:]\.,])+))))', TIME_MASKSEP_REGEXP,
                                            '($comp_month$)',
                                            '(?:', MASKSEPTHREE_REGEXP, TIME_MASKSEP_REGEXP, AMPM_REGEXP, '?)?', TIME_MASKSEP_REGEXP,
                                            DAYMM_REGEXP,
                                            '((?:(?:\s|,)+|', AMPM_REGEXP, ')(?:', HHMMSSFS_PART_FI_REGEXP, '))?', TIME_MASKSEP_FI_REGEXP, '$');
    v_defmask18_regexp VARCHAR COLLATE "C" := concat('^', TIME_MASKSEP_REGEXP, '(', HHMMSSFS_PART_REGEXP, ')?', TIME_MASKSEP_REGEXP,
                                         FULLYEAR_REGEXP,
                                         '(?:(?:', MASKSEPTWO_REGEXP, TIME_MASKSEP_REGEXP, AMPM_REGEXP, '?)|',
                                         '(?:', TIME_MASKSEP_REGEXP, AMPM_REGEXP, '))', TIME_MASKSEP_REGEXP,
                                         DAYMM_REGEXP,
                                         '(?:(?:', MASKSEPTWO_REGEXP, '?', TIME_MASKSEP_REGEXP, '(?:', AMPM_REGEXP, '(?=(?:[[:space:]\.,])+))?)|',
                                         '(?:(?:', TIME_MASKSEP_REGEXP, AMPM_REGEXP, '(?=(?:[[:space:]\.,])+))))', TIME_MASKSEP_REGEXP,
                                         '($comp_month$)',
                                         TIME_MASKSEP_REGEXP, '(', HHMMSSFS_PART_REGEXP, ')?', TIME_MASKSEP_REGEXP, '$');
    v_defmask18_fi_regexp VARCHAR COLLATE "C" := concat('^', TIME_MASKSEP_FI_REGEXP, '(', HHMMSSFS_PART_FI_REGEXP, ')?', TIME_MASKSEP_FI_REGEXP,
                                            FULLYEAR_REGEXP,
                                            '(?:(?:', MASKSEPTWO_REGEXP, TIME_MASKSEP_REGEXP, AMPM_REGEXP, '?)|',
                                            '(?:', TIME_MASKSEP_REGEXP, AMPM_REGEXP, '))', TIME_MASKSEP_REGEXP,
                                            DAYMM_REGEXP,
                                            '(?:(?:', MASKSEPTWO_REGEXP, '?', TIME_MASKSEP_REGEXP, '(?:', AMPM_REGEXP, '(?=(?:[[:space:]\.,])+))?)|',
                                            '(?:(?:', TIME_MASKSEP_REGEXP, AMPM_REGEXP, '(?=(?:[[:space:]\.,])+))))', TIME_MASKSEP_REGEXP,
                                            '($comp_month$)',
                                            TIME_MASKSEP_FI_REGEXP, '(', HHMMSSFS_PART_FI_REGEXP, ')?', TIME_MASKSEP_FI_REGEXP, '$');
    v_defmask19_regexp VARCHAR COLLATE "C" := concat('^', TIME_MASKSEP_REGEXP, '(', HHMMSSFS_PART_REGEXP, ')?', TIME_MASKSEP_REGEXP,
                                         '($comp_month$)',
                                         '(?:', MASKSEPTHREE_REGEXP, TIME_MASKSEP_REGEXP, AMPM_REGEXP, '?)?', TIME_MASKSEP_REGEXP,
                                         FULLYEAR_REGEXP,
                                         '(?:(?:', MASKSEPTWO_REGEXP, TIME_MASKSEP_REGEXP, AMPM_REGEXP, '?)|',
                                         '(?:', TIME_MASKSEP_REGEXP, AMPM_REGEXP, '))', TIME_MASKSEP_REGEXP,
                                         DAYMM_REGEXP,
                                         '((?:(?:\s|\.|,)+|', AMPM_REGEXP, ')(?:', HHMMSSFS_PART_REGEXP, '))?', TIME_MASKSEP_REGEXP, '$');
    v_defmask19_fi_regexp VARCHAR COLLATE "C" := concat('^', TIME_MASKSEP_FI_REGEXP, '(', HHMMSSFS_PART_FI_REGEXP, ')?', TIME_MASKSEP_FI_REGEXP,
                                            '($comp_month$)',
                                            '(?:', MASKSEPTHREE_REGEXP, TIME_MASKSEP_REGEXP, AMPM_REGEXP, '?)?', TIME_MASKSEP_REGEXP,
                                            FULLYEAR_REGEXP,
                                            '(?:(?:', MASKSEPTWO_REGEXP, TIME_MASKSEP_REGEXP, AMPM_REGEXP, '?)|',
                                            '(?:', TIME_MASKSEP_REGEXP, AMPM_REGEXP, '))', TIME_MASKSEP_REGEXP,
                                            DAYMM_REGEXP,
                                            '((?:(?:\s|,)+|', AMPM_REGEXP, ')(?:', HHMMSSFS_PART_FI_REGEXP, '))?', TIME_MASKSEP_FI_REGEXP, '$');
    CONVERSION_LANG CONSTANT VARCHAR COLLATE "C" := '';
    DATE_FORMAT CONSTANT VARCHAR COLLATE "C" := '';
BEGIN
    v_datestring := pg_catalog.upper(trim(p_datestring));
    v_culture := coalesce(nullif(pg_catalog.upper(trim(p_culture)), ''), 'EN-US');

    v_dayparts := ARRAY(SELECT pg_catalog.upper(array_to_string(regexp_matches(v_datestring, '[AP]M|ص|م', 'gi'), '')));

    IF (array_length(v_dayparts, 1) > 1) THEN
        RAISE invalid_datetime_format;
    END IF;

    BEGIN
        v_lang_metadata_json := sys.babelfish_get_lang_metadata_json(coalesce(nullif(CONVERSION_LANG, ''), p_culture));
    EXCEPTION
        WHEN OTHERS THEN
        RAISE invalid_parameter_value;
    END;

    v_compday_regexp := array_to_string(array_cat(array_cat(ARRAY(SELECT jsonb_array_elements_text(v_lang_metadata_json -> 'days_names')),
                                                            ARRAY(SELECT jsonb_array_elements_text(v_lang_metadata_json -> 'days_shortnames'))),
                                                  ARRAY(SELECT jsonb_array_elements_text(v_lang_metadata_json -> 'days_extrashortnames'))), '|');

    v_weekdaynames := ARRAY(SELECT array_to_string(regexp_matches(v_datestring, v_compday_regexp, 'gi'), ''));

    IF (array_length(v_weekdaynames, 1) > 1) THEN
        RAISE invalid_datetime_format;
    END IF;

    IF (v_weekdaynames[1] IS NOT NULL AND
        v_datestring ~* concat(WEEKDAYAMPM_START_REGEXP, '(', v_compday_regexp, ')', WEEKDAYAMPM_END_REGEXP))
    THEN
        v_datestring := pg_catalog.replace(v_datestring, v_weekdaynames[1], ' ');
    END IF;

    IF (v_datestring ~* ANNO_DOMINI_COMPREGEXP)
    THEN
        IF (v_culture !~ 'EN[-_]US|DA[-_]DK|SV[-_]SE|EN[-_]GB|HI[-_]IS') THEN
            RAISE invalid_datetime_format;
        END IF;

        v_datestring := regexp_replace(v_datestring,
                                       ANNO_DOMINI_COMPREGEXP,
                                       regexp_replace(array_to_string(regexp_matches(v_datestring, ANNO_DOMINI_COMPREGEXP, 'gi'), ''),
                                                      ANNO_DOMINI_REGEXP, ' ', 'gi'),
                                       'gi');
    END IF;

    v_date_format := coalesce(nullif(pg_catalog.upper(trim(DATE_FORMAT)), ''), v_lang_metadata_json ->> 'date_format');

    v_compmonth_regexp :=
        array_to_string(array_cat(array_cat(ARRAY(SELECT jsonb_array_elements_text(v_lang_metadata_json -> 'months_shortnames')),
                                            ARRAY(SELECT jsonb_array_elements_text(v_lang_metadata_json -> 'months_names'))),
                                  array_cat(ARRAY(SELECT jsonb_array_elements_text(v_lang_metadata_json -> 'months_extrashortnames')),
                                            ARRAY(SELECT jsonb_array_elements_text(v_lang_metadata_json -> 'months_extranames')))
                                 ), '|');

    IF ((v_datestring ~* v_defmask1_regexp AND v_culture <> 'FI') OR
        (v_datestring ~* v_defmask1_fi_regexp AND v_culture = 'FI'))
    THEN
        IF (v_datestring ~ concat(CORRECTNUM_REGEXP, '?', TIME_MASKSEP_REGEXP, '\d+\s*(?:\.)+', TIME_MASKSEP_REGEXP, AMPM_REGEXP, '?', TIME_MASKSEP_REGEXP,
                                  CORRECTNUM_REGEXP, '?', TIME_MASKSEP_REGEXP, AMPM_REGEXP, '?', TIME_MASKSEP_REGEXP, '\d{1,2}', MASKSEPTWO_REGEXP, TIME_MASKSEP_REGEXP,
                                  AMPM_REGEXP, '?', TIME_MASKSEP_REGEXP, CORRECTNUM_REGEXP, '?', TIME_MASKSEP_REGEXP, AMPM_REGEXP, '?', TIME_MASKSEP_REGEXP, '\d{1,2}|',
                                  '\d+\s*(?:\.)+', TIME_MASKSEP_REGEXP, AMPM_REGEXP, '?', TIME_MASKSEP_REGEXP,
                                  CORRECTNUM_REGEXP, '?', TIME_MASKSEP_REGEXP, AMPM_REGEXP, '?', TIME_MASKSEP_REGEXP, '$') AND
            v_culture ~ 'DE[-_]DE|NN[-_]NO|CS[-_]CZ|PL[-_]PL|RO[-_]RO|SK[-_]SK|SL[-_]SI|BG[-_]BG|RU[-_]RU|TR[-_]TR|ET[-_]EE|LV[-_]LV')
        THEN
            RAISE invalid_datetime_format;
        END IF;

        v_regmatch_groups := regexp_matches(v_datestring, CASE v_culture
                                                             WHEN 'FI' THEN v_defmask1_fi_regexp
                                                             ELSE v_defmask1_regexp
                                                          END, 'gi');
        v_timestring := v_regmatch_groups[2];
        v_correctnum := coalesce(v_regmatch_groups[1], v_regmatch_groups[3],
                                 v_regmatch_groups[5], v_regmatch_groups[6]);

        IF (v_date_format = 'DMY' OR
            v_culture IN ('SV-SE', 'SV_SE', 'LV-LV', 'LV_LV'))
        THEN
            v_day := v_regmatch_groups[4];
            v_month := v_regmatch_groups[7];
        ELSE
            v_day := v_regmatch_groups[7];
            v_month := v_regmatch_groups[4];
        END IF;

        IF (v_culture IN ('AR', 'AR-SA', 'AR_SA'))
        THEN
            IF (v_day::SMALLINT > 30 OR
                v_month::SMALLINT > 12) THEN
                RAISE invalid_datetime_format;
            END IF;

            v_raw_year := to_char(sys.babelfish_conv_greg_to_hijri(current_date + 1), 'YYYY');
            v_hijridate := sys.babelfish_conv_hijri_to_greg(v_day, v_month, v_raw_year) - 1;

            v_day := to_char(v_hijridate, 'DD');
            v_month := to_char(v_hijridate, 'MM');
            v_year := to_char(v_hijridate, 'YYYY')::SMALLINT;
        ELSE
            v_year := to_char(current_date, 'YYYY')::SMALLINT;
        END IF;

    ELSIF ((v_datestring ~* v_defmask6_regexp AND v_culture <> 'FI') OR
           (v_datestring ~* v_defmask6_fi_regexp AND v_culture = 'FI'))
    THEN
        IF (v_culture IN ('AR', 'AR-SA', 'AR_SA') OR
            (v_datestring ~ concat('\s*\d{1,2}\.\s*(?:\.|\d+(?!\d)\s*\.)', TIME_MASKSEP_REGEXP, AMPM_REGEXP, '?', TIME_MASKSEP_REGEXP, '\d{3,4}',
                                   '(?:(?:', MASKSEPTWO_REGEXP, TIME_MASKSEP_REGEXP, AMPM_REGEXP, '?)|',
                                   '(?:', TIME_MASKSEP_REGEXP, AMPM_REGEXP, '))', TIME_MASKSEP_REGEXP, '\d{1,2}|',
                                   '\d{3,4}', MASKSEPTWO_REGEXP, '?', TIME_MASKSEP_REGEXP, AMPM_REGEXP, '?', TIME_MASKSEP_REGEXP, '\d{1,2}', MASKSEPTWO_REGEXP,
                                   TIME_MASKSEP_REGEXP, AMPM_REGEXP, '?', TIME_MASKSEP_REGEXP, '\d{1,2}\s*(?:\.)+|',
                                   '\d+\s*(?:\.)+', TIME_MASKSEP_REGEXP, AMPM_REGEXP, '?', TIME_MASKSEP_REGEXP, '$') AND
             v_culture ~ 'DE[-_]DE|NN[-_]NO|CS[-_]CZ|PL[-_]PL|RO[-_]RO|SK[-_]SK|SL[-_]SI|BG[-_]BG|RU[-_]RU|TR[-_]TR|ET[-_]EE|LV[-_]LV'))
        THEN
            RAISE invalid_datetime_format;
        END IF;

        v_regmatch_groups := regexp_matches(v_datestring, CASE v_culture
                                                             WHEN 'FI' THEN v_defmask6_fi_regexp
                                                             ELSE v_defmask6_regexp
                                                          END, 'gi');
        v_timestring := concat(v_regmatch_groups[1], v_regmatch_groups[5]);
        v_day := v_regmatch_groups[4];
        v_month := v_regmatch_groups[3];
        v_year := CASE
                     WHEN v_culture IN ('TH-TH', 'TH_TH') THEN v_regmatch_groups[2]::SMALLINT - 543
                     ELSE v_regmatch_groups[2]::SMALLINT
                  END;

    ELSIF ((v_datestring ~* v_defmask2_regexp AND v_culture <> 'FI') OR
           (v_datestring ~* v_defmask2_fi_regexp AND v_culture = 'FI'))
    THEN
        IF (v_culture IN ('AR', 'AR-SA', 'AR_SA') OR
            (v_datestring ~ concat('\s*\d{1,2}\.\s*(?:\.|\d+(?!\d)\s*\.)', TIME_MASKSEP_REGEXP, AMPM_REGEXP, '?', TIME_MASKSEP_REGEXP, '\d{3,4}',
                                   '(?:(?:', MASKSEPTWO_REGEXP, TIME_MASKSEP_REGEXP, AMPM_REGEXP, '?)|',
                                   '(?:', TIME_MASKSEP_REGEXP, CORRECTNUM_REGEXP, '?', TIME_MASKSEP_REGEXP,
                                   AMPM_REGEXP, TIME_MASKSEP_REGEXP, CORRECTNUM_REGEXP, '?))', TIME_MASKSEP_REGEXP, '\d{1,2}|',
                                   '\d+\s*(?:\.)+', TIME_MASKSEP_REGEXP, AMPM_REGEXP, '?', TIME_MASKSEP_REGEXP, '$') AND
             v_culture ~ 'DE[-_]DE|NN[-_]NO|CS[-_]CZ|PL[-_]PL|RO[-_]RO|SK[-_]SK|SL[-_]SI|BG[-_]BG|RU[-_]RU|TR[-_]TR|ET[-_]EE|LV[-_]LV'))
        THEN
            RAISE invalid_datetime_format;
        END IF;

        v_regmatch_groups := regexp_matches(v_datestring, CASE v_culture
                                                             WHEN 'FI' THEN v_defmask2_fi_regexp
                                                             ELSE v_defmask2_regexp
                                                          END, 'gi');
        v_timestring := v_regmatch_groups[2];
        v_correctnum := coalesce(v_regmatch_groups[1], v_regmatch_groups[3], v_regmatch_groups[5],
                                 v_regmatch_groups[6], v_regmatch_groups[8], v_regmatch_groups[9]);
        v_day := '01';
        v_month := v_regmatch_groups[7];
        v_year := CASE
                     WHEN v_culture IN ('TH-TH', 'TH_TH') THEN v_regmatch_groups[4]::SMALLINT - 543
                     ELSE v_regmatch_groups[4]::SMALLINT
                  END;

    ELSIF (v_datestring ~* v_defmask4_1_regexp OR
           (v_datestring ~* v_defmask4_2_regexp AND v_culture !~ 'DE[-_]DE|NN[-_]NO|CS[-_]CZ|PL[-_]PL|RO[-_]RO|SK[-_]SK|SL[-_]SI|BG[-_]BG|RU[-_]RU|TR[-_]TR|ET[-_]EE|LV[-_]LV') OR
           (v_datestring ~* v_defmask9_regexp AND v_culture <> 'FI') OR
           (v_datestring ~* v_defmask9_fi_regexp AND v_culture = 'FI'))
    THEN
        IF (v_datestring ~ concat('\d+\s*\.?(?:,+|,*', AMPM_REGEXP, ')', TIME_MASKSEP_FI_REGEXP, '\.+', TIME_MASKSEP_REGEXP, '$|',
                                  '\d+\s*\.', TIME_MASKSEP_FI_REGEXP, '\.', TIME_MASKSEP_FI_REGEXP, '$') AND
            v_culture = 'FI')
        THEN
            RAISE invalid_datetime_format;
        END IF;

        IF (v_datestring ~* v_defmask4_0_regexp) THEN
            v_timestring := (regexp_matches(v_datestring, v_defmask4_0_regexp, 'gi'))[1];
        ELSE
            v_timestring := v_datestring;
        END IF;

        v_res_date := current_date;
        v_day := to_char(v_res_date, 'DD');
        v_month := to_char(v_res_date, 'MM');
        v_year := to_char(v_res_date, 'YYYY')::SMALLINT;

    ELSIF ((v_datestring ~* v_defmask3_regexp AND v_culture <> 'FI') OR
           (v_datestring ~* v_defmask3_fi_regexp AND v_culture = 'FI'))
    THEN
        IF (v_culture IN ('AR', 'AR-SA', 'AR_SA') OR
            (v_datestring ~ concat('\s*\d{1,2}\.\s*(?:\.|\d+(?!\d)\s*\.)', TIME_MASKSEP_REGEXP, AMPM_REGEXP, '?',
                                   TIME_MASKSEP_REGEXP, '\d{1,2}', MASKSEPTWO_REGEXP, '|',
                                   '\d+\s*(?:\.)+', TIME_MASKSEP_REGEXP, AMPM_REGEXP, '?', TIME_MASKSEP_REGEXP, '$') AND
             v_culture ~ 'DE[-_]DE|NN[-_]NO|CS[-_]CZ|PL[-_]PL|RO[-_]RO|SK[-_]SK|SL[-_]SI|BG[-_]BG|RU[-_]RU|TR[-_]TR|ET[-_]EE|LV[-_]LV'))
        THEN
            RAISE invalid_datetime_format;
        END IF;

        v_regmatch_groups := regexp_matches(v_datestring, CASE v_culture
                                                             WHEN 'FI' THEN v_defmask3_fi_regexp
                                                             ELSE v_defmask3_regexp
                                                          END, 'gi');
        v_timestring := v_regmatch_groups[1];
        v_day := '01';
        v_month := v_regmatch_groups[2];
        v_year := CASE
                     WHEN v_culture IN ('TH-TH', 'TH_TH') THEN v_regmatch_groups[3]::SMALLINT - 543
                     ELSE v_regmatch_groups[3]::SMALLINT
                  END;

    ELSIF ((v_datestring ~* v_defmask5_regexp AND v_culture <> 'FI') OR
           (v_datestring ~* v_defmask5_fi_regexp AND v_culture = 'FI'))
    THEN
        IF (v_culture IN ('AR', 'AR-SA', 'AR_SA') OR
            (v_datestring ~ concat('\s*\d{1,2}\.\s*(?:\.|\d+(?!\d)\s*\.)', TIME_MASKSEP_REGEXP, AMPM_REGEXP, '?', TIME_MASKSEP_REGEXP, '\d{1,2}', MASKSEPTWO_REGEXP,
                                   TIME_MASKSEP_REGEXP, AMPM_REGEXP, '?', TIME_MASKSEP_REGEXP, '\d{1,2}', MASKSEPTWO_REGEXP,
                                   TIME_MASKSEP_REGEXP, AMPM_REGEXP, '?', TIME_MASKSEP_REGEXP, '\d{3,4}', TIME_MASKSEP_REGEXP, AMPM_REGEXP, '?', TIME_MASKSEP_REGEXP, '$|',
                                   '\d{1,2}', MASKSEPTWO_REGEXP, TIME_MASKSEP_REGEXP, AMPM_REGEXP, '?', TIME_MASKSEP_REGEXP, '\d{3,4}\s*(?:\.)+|',
                                   '\d+\s*(?:\.)+', TIME_MASKSEP_REGEXP, AMPM_REGEXP, '?', TIME_MASKSEP_REGEXP, '$') AND
             v_culture ~ 'DE[-_]DE|NN[-_]NO|CS[-_]CZ|PL[-_]PL|RO[-_]RO|SK[-_]SK|SL[-_]SI|BG[-_]BG|RU[-_]RU|TR[-_]TR|ET[-_]EE|LV[-_]LV'))
        THEN
            RAISE invalid_datetime_format;
        END IF;

        v_regmatch_groups := regexp_matches(v_datestring, v_defmask5_regexp, 'gi');
        v_timestring := concat(v_regmatch_groups[1], v_regmatch_groups[5]);
        v_year := CASE
                     WHEN v_culture IN ('TH-TH', 'TH_TH') THEN v_regmatch_groups[4]::SMALLINT - 543
                     ELSE v_regmatch_groups[4]::SMALLINT
                  END;

        IF (v_date_format = 'DMY' OR
            v_culture IN ('LV-LV', 'LV_LV'))
        THEN
            v_day := v_regmatch_groups[2];
            v_month := v_regmatch_groups[3];
        ELSE
            v_day := v_regmatch_groups[3];
            v_month := v_regmatch_groups[2];
        END IF;

    ELSIF ((v_datestring ~* v_defmask7_regexp AND v_culture <> 'FI') OR
           (v_datestring ~* v_defmask7_fi_regexp AND v_culture = 'FI'))
    THEN
        IF (v_culture IN ('AR', 'AR-SA', 'AR_SA') OR
            (v_datestring ~ concat('\s*\d{1,2}\.\s*(?:\.|\d+(?!\d)\s*\.)', TIME_MASKSEP_REGEXP, AMPM_REGEXP, '?', TIME_MASKSEP_REGEXP, '\d{1,2}',
                                   MASKSEPTWO_REGEXP, '?', TIME_MASKSEP_REGEXP, AMPM_REGEXP, '?', TIME_MASKSEP_REGEXP, '\d{3,4}|',
                                   '\d{3,4}', MASKSEPTWO_REGEXP, '?', TIME_MASKSEP_REGEXP, AMPM_REGEXP, '?', TIME_MASKSEP_REGEXP, '\d{1,2}\s*(?:\.)+|',
                                   '\d+\s*(?:\.)+', TIME_MASKSEP_REGEXP, AMPM_REGEXP, '?', TIME_MASKSEP_REGEXP, '$') AND
             v_culture ~ 'DE[-_]DE|NN[-_]NO|CS[-_]CZ|PL[-_]PL|RO[-_]RO|SK[-_]SK|SL[-_]SI|BG[-_]BG|RU[-_]RU|TR[-_]TR|ET[-_]EE|LV[-_]LV'))
        THEN
            RAISE invalid_datetime_format;
        END IF;

        v_regmatch_groups := regexp_matches(v_datestring, CASE v_culture
                                                             WHEN 'FI' THEN v_defmask7_fi_regexp
                                                             ELSE v_defmask7_regexp
                                                          END, 'gi');
        v_timestring := concat(v_regmatch_groups[1], v_regmatch_groups[5]);
        v_day := v_regmatch_groups[4];
        v_month := v_regmatch_groups[2];
        v_year := CASE
                     WHEN v_culture IN ('TH-TH', 'TH_TH') THEN v_regmatch_groups[3]::SMALLINT - 543
                     ELSE v_regmatch_groups[3]::SMALLINT
                  END;

    ELSIF ((v_datestring ~* v_defmask8_regexp AND v_culture <> 'FI') OR
           (v_datestring ~* v_defmask8_fi_regexp AND v_culture = 'FI'))
    THEN
        IF (v_datestring ~ concat('\s*\d{1,2}\.\s*(?:\.|\d+(?!\d)\s*\.)', TIME_MASKSEP_REGEXP, AMPM_REGEXP, '?', TIME_MASKSEP_REGEXP, '\d{1,2}',
                                  MASKSEPTWO_REGEXP, TIME_MASKSEP_REGEXP, AMPM_REGEXP, '?', TIME_MASKSEP_REGEXP, '\d{1,2}', MASKSEPTWO_REGEXP,
                                  TIME_MASKSEP_REGEXP, AMPM_REGEXP, '?', TIME_MASKSEP_REGEXP, '\d{1,2}|',
                                  '\d{1,2}', MASKSEPTWO_REGEXP, TIME_MASKSEP_REGEXP, AMPM_REGEXP, '?', TIME_MASKSEP_REGEXP, '\d{1,2}', MASKSEPTWO_REGEXP,
                                  TIME_MASKSEP_REGEXP, AMPM_REGEXP, '?', TIME_MASKSEP_REGEXP, '\d{1,2}\s*(?:\.)+|',
                                  '\d+\s*(?:\.)+', TIME_MASKSEP_REGEXP, AMPM_REGEXP, '?', TIME_MASKSEP_REGEXP, '$') AND
            v_culture ~ 'FI|DE[-_]DE|NN[-_]NO|CS[-_]CZ|PL[-_]PL|RO[-_]RO|SK[-_]SK|SL[-_]SI|BG[-_]BG|RU[-_]RU|TR[-_]TR|ET[-_]EE|LV[-_]LV')
        THEN
            RAISE invalid_datetime_format;
        END IF;

        v_regmatch_groups := regexp_matches(v_datestring, CASE v_culture
                                                             WHEN 'FI' THEN v_defmask8_fi_regexp
                                                             ELSE v_defmask8_regexp
                                                          END, 'gi');
        v_timestring := concat(v_regmatch_groups[1], v_regmatch_groups[5]);

        IF (v_date_format = 'DMY' OR
            v_culture IN ('LV-LV', 'LV_LV'))
        THEN
            v_day := v_regmatch_groups[2];
            v_month := v_regmatch_groups[3];
            v_raw_year := v_regmatch_groups[4];
        ELSIF (v_date_format = 'YMD')
        THEN
            v_day := v_regmatch_groups[4];
            v_month := v_regmatch_groups[3];
            v_raw_year := v_regmatch_groups[2];
        ELSE
            v_day := v_regmatch_groups[3];
            v_month := v_regmatch_groups[2];
            v_raw_year := v_regmatch_groups[4];
        END IF;

        IF (v_culture IN ('AR', 'AR-SA', 'AR_SA'))
        THEN
            IF (v_day::SMALLINT > 30 OR
                v_month::SMALLINT > 12) THEN
                RAISE invalid_datetime_format;
            END IF;

            v_raw_year := sys.babelfish_get_full_year(v_raw_year, '14');
            v_hijridate := sys.babelfish_conv_hijri_to_greg(v_day, v_month, v_raw_year) - 1;

            v_day := to_char(v_hijridate, 'DD');
            v_month := to_char(v_hijridate, 'MM');
            v_year := to_char(v_hijridate, 'YYYY')::SMALLINT;

        ELSIF (v_culture IN ('TH-TH', 'TH_TH')) THEN
            v_year := sys.babelfish_get_full_year(v_raw_year)::SMALLINT - 43;
        ELSE
            v_year := sys.babelfish_get_full_year(v_raw_year, '', 29)::SMALLINT;
        END IF;
    ELSE
        v_found := FALSE;
    END IF;

    WHILE (NOT v_found AND v_resmask_cnt < 20)
    LOOP
        v_resmask := pg_catalog.replace(CASE v_resmask_cnt
                                WHEN 10 THEN v_defmask10_regexp
                                WHEN 11 THEN v_defmask11_regexp
                                WHEN 12 THEN v_defmask12_regexp
                                WHEN 13 THEN v_defmask13_regexp
                                WHEN 14 THEN v_defmask14_regexp
                                WHEN 15 THEN v_defmask15_regexp
                                WHEN 16 THEN v_defmask16_regexp
                                WHEN 17 THEN v_defmask17_regexp
                                WHEN 18 THEN v_defmask18_regexp
                                WHEN 19 THEN v_defmask19_regexp
                             END,
                             '$comp_month$', v_compmonth_regexp);

        v_resmask_fi := pg_catalog.replace(CASE v_resmask_cnt
                                   WHEN 10 THEN v_defmask10_fi_regexp
                                   WHEN 11 THEN v_defmask11_fi_regexp
                                   WHEN 12 THEN v_defmask12_fi_regexp
                                   WHEN 13 THEN v_defmask13_fi_regexp
                                   WHEN 14 THEN v_defmask14_fi_regexp
                                   WHEN 15 THEN v_defmask15_fi_regexp
                                   WHEN 16 THEN v_defmask16_fi_regexp
                                   WHEN 17 THEN v_defmask17_fi_regexp
                                   WHEN 18 THEN v_defmask18_fi_regexp
                                   WHEN 19 THEN v_defmask19_fi_regexp
                                END,
                                '$comp_month$', v_compmonth_regexp);

        IF ((v_datestring ~* v_resmask AND v_culture <> 'FI') OR
            (v_datestring ~* v_resmask_fi AND v_culture = 'FI'))
        THEN
            v_found := TRUE;
            v_regmatch_groups := regexp_matches(v_datestring, CASE v_culture
                                                                 WHEN 'FI' THEN v_resmask_fi
                                                                 ELSE v_resmask
                                                              END, 'gi');
            v_timestring := CASE
                               WHEN v_resmask_cnt IN (10, 11, 12, 13) THEN concat(v_regmatch_groups[1], v_regmatch_groups[4])
                               ELSE concat(v_regmatch_groups[1], v_regmatch_groups[5])
                            END;

            IF (v_resmask_cnt = 10)
            THEN
                IF (v_regmatch_groups[3] = 'MAR' AND
                    v_culture IN ('IT-IT', 'IT_IT'))
                THEN
                    RAISE invalid_datetime_format;
                END IF;

                IF (v_date_format = 'YMD' AND v_culture NOT IN ('SV-SE', 'SV_SE', 'LV-LV', 'LV_LV'))
                THEN
                    v_day := '01';
                    v_year := sys.babelfish_get_full_year(v_regmatch_groups[2], '', 29)::SMALLINT;
                ELSE
                    v_day := v_regmatch_groups[2];
                    v_year := to_char(current_date, 'YYYY')::SMALLINT;
                END IF;

                v_month := sys.babelfish_get_monthnum_by_name(v_regmatch_groups[3], v_lang_metadata_json);
                v_raw_year := to_char(sys.babelfish_conv_greg_to_hijri(current_date + 1), 'YYYY');

            ELSIF (v_resmask_cnt = 11)
            THEN
                IF (v_date_format IN ('YMD', 'MDY') AND v_culture NOT IN ('SV-SE', 'SV_SE'))
                THEN
                    v_day := v_regmatch_groups[3];
                    v_year := to_char(current_date, 'YYYY')::SMALLINT;
                ELSE
                    v_day := '01';
                    v_year := CASE
                                 WHEN v_culture IN ('TH-TH', 'TH_TH') THEN sys.babelfish_get_full_year(v_regmatch_groups[3])::SMALLINT - 43
                                 ELSE sys.babelfish_get_full_year(v_regmatch_groups[3], '', 29)::SMALLINT
                              END;
                END IF;

                v_month := sys.babelfish_get_monthnum_by_name(v_regmatch_groups[2], v_lang_metadata_json);
                v_raw_year := sys.babelfish_get_full_year(substring(v_year::TEXT, 3, 2), '14');

            ELSIF (v_resmask_cnt = 12)
            THEN
                v_day := '01';
                v_month := sys.babelfish_get_monthnum_by_name(v_regmatch_groups[3], v_lang_metadata_json);
                v_raw_year := v_regmatch_groups[2];

            ELSIF (v_resmask_cnt = 13)
            THEN
                v_day := '01';
                v_month := sys.babelfish_get_monthnum_by_name(v_regmatch_groups[2], v_lang_metadata_json);
                v_raw_year := v_regmatch_groups[3];

            ELSIF (v_resmask_cnt IN (14, 15, 16))
            THEN
                IF (v_resmask_cnt = 14)
                THEN
                    v_left_part := v_regmatch_groups[4];
                    v_right_part := v_regmatch_groups[3];
                    v_month := sys.babelfish_get_monthnum_by_name(v_regmatch_groups[2], v_lang_metadata_json);
                ELSIF (v_resmask_cnt = 15)
                THEN
                    v_left_part := v_regmatch_groups[4];
                    v_right_part := v_regmatch_groups[2];
                    v_month := sys.babelfish_get_monthnum_by_name(v_regmatch_groups[3], v_lang_metadata_json);
                ELSE
                    v_left_part := v_regmatch_groups[3];
                    v_right_part := v_regmatch_groups[2];
                    v_month := sys.babelfish_get_monthnum_by_name(v_regmatch_groups[4], v_lang_metadata_json);
                END IF;

                IF (char_length(v_left_part) <= 2)
                THEN
                    IF (v_date_format = 'YMD' AND v_culture NOT IN ('LV-LV', 'LV_LV'))
                    THEN
                        v_day := v_left_part;
                        v_raw_year := sys.babelfish_get_full_year(v_right_part, '14');
                        v_year := CASE
                                     WHEN v_culture IN ('TH-TH', 'TH_TH') THEN sys.babelfish_get_full_year(v_right_part)::SMALLINT - 43
                                     ELSE sys.babelfish_get_full_year(v_right_part, '', 29)::SMALLINT
                                  END;
                        BEGIN
                            v_res_date := make_date(v_year, v_month::SMALLINT, v_day::SMALLINT);
                        EXCEPTION
                        WHEN OTHERS THEN
                            v_day := v_right_part;
                            v_raw_year := sys.babelfish_get_full_year(v_left_part, '14');
                            v_year := CASE
                                         WHEN v_culture IN ('TH-TH', 'TH_TH') THEN sys.babelfish_get_full_year(v_left_part)::SMALLINT - 43
                                         ELSE sys.babelfish_get_full_year(v_left_part, '', 29)::SMALLINT
                                      END;
                        END;
                    END IF;

                    IF (v_date_format IN ('MDY', 'DMY') OR v_culture IN ('LV-LV', 'LV_LV'))
                    THEN
                        v_day := v_right_part;
                        v_raw_year := sys.babelfish_get_full_year(v_left_part, '14');
                        v_year := CASE
                                     WHEN v_culture IN ('TH-TH', 'TH_TH') THEN sys.babelfish_get_full_year(v_left_part)::SMALLINT - 43
                                     ELSE sys.babelfish_get_full_year(v_left_part, '', 29)::SMALLINT
                                  END;
                        BEGIN
                            v_res_date := make_date(v_year, v_month::SMALLINT, v_day::SMALLINT);
                        EXCEPTION
                        WHEN OTHERS THEN
                            v_day := v_left_part;
                            v_raw_year := sys.babelfish_get_full_year(v_right_part, '14');
                            v_year := CASE
                                         WHEN v_culture IN ('TH-TH', 'TH_TH') THEN sys.babelfish_get_full_year(v_right_part)::SMALLINT - 43
                                         ELSE sys.babelfish_get_full_year(v_right_part, '', 29)::SMALLINT
                                      END;
                        END;
                    END IF;
                ELSE
                    v_day := v_right_part;
                    v_raw_year := v_left_part;
	            v_year := CASE
                                 WHEN v_culture IN ('TH-TH', 'TH_TH') THEN v_left_part::SMALLINT - 543
                                 ELSE v_left_part::SMALLINT
                              END;
                END IF;

            ELSIF (v_resmask_cnt = 17)
            THEN
                v_day := v_regmatch_groups[4];
                v_month := sys.babelfish_get_monthnum_by_name(v_regmatch_groups[3], v_lang_metadata_json);
                v_raw_year := v_regmatch_groups[2];

            ELSIF (v_resmask_cnt = 18)
            THEN
                v_day := v_regmatch_groups[3];
                v_month := sys.babelfish_get_monthnum_by_name(v_regmatch_groups[4], v_lang_metadata_json);
                v_raw_year := v_regmatch_groups[2];

            ELSIF (v_resmask_cnt = 19)
            THEN
                v_day := v_regmatch_groups[4];
                v_month := sys.babelfish_get_monthnum_by_name(v_regmatch_groups[2], v_lang_metadata_json);
                v_raw_year := v_regmatch_groups[3];
            END IF;

            IF (v_resmask_cnt NOT IN (10, 11, 14, 15, 16))
            THEN
                v_year := CASE
                             WHEN v_culture IN ('TH-TH', 'TH_TH') THEN v_raw_year::SMALLINT - 543
                             ELSE v_raw_year::SMALLINT
                          END;
            END IF;

            IF (v_culture IN ('AR', 'AR-SA', 'AR_SA'))
            THEN
                IF (v_day::SMALLINT > 30 OR
                    (v_resmask_cnt NOT IN (10, 11, 14, 15, 16) AND v_year NOT BETWEEN 1318 AND 1501) OR
                    (v_resmask_cnt IN (14, 15, 16) AND v_raw_year::SMALLINT NOT BETWEEN 1318 AND 1501))
                THEN
                    RAISE invalid_datetime_format;
                END IF;

                v_hijridate := sys.babelfish_conv_hijri_to_greg(v_day, v_month, v_raw_year) - 1;

                v_day := to_char(v_hijridate, 'DD');
                v_month := to_char(v_hijridate, 'MM');
                v_year := to_char(v_hijridate, 'YYYY')::SMALLINT;
            END IF;
        END IF;

        v_resmask_cnt := v_resmask_cnt + 1;
    END LOOP;

    IF (NOT v_found) THEN
        RAISE invalid_datetime_format;
    END IF;

    IF (char_length(v_timestring) > 0 AND v_timestring NOT IN ('AM', 'ص', 'PM', 'م'))
    THEN
        IF (v_culture = 'FI') THEN
            v_timestring := translate(v_timestring, '.,', ': ');

            IF (char_length(split_part(v_timestring, ':', 4)) > 0) THEN
                v_timestring := regexp_replace(v_timestring, ':(?=\s*\d+\s*:?\s*(?:[AP]M|ص|م)?\s*$)', '.');
            END IF;
        END IF;

        v_timestring := pg_catalog.replace(regexp_replace(v_timestring, '\.?[AP]M|ص|م|\s|\,|\.\D|[\.|:]$', '', 'gi'), ':.', ':');
        BEGIN
            v_hours := coalesce(split_part(v_timestring, ':', 1)::SMALLINT, 0);

            IF ((v_dayparts[1] IN ('AM', 'ص') AND v_hours NOT BETWEEN 0 AND 12) OR
                (v_dayparts[1] IN ('PM', 'م') AND v_hours NOT BETWEEN 1 AND 23))
            THEN
                RAISE invalid_datetime_format;
            END IF;

            v_minutes := coalesce(nullif(split_part(v_timestring, ':', 2), '')::SMALLINT, 0);
            v_seconds := coalesce(nullif(split_part(v_timestring, ':', 3), '')::NUMERIC, 0);
        EXCEPTION
            WHEN OTHERS THEN
            RAISE invalid_datetime_format;
        END;
    ELSIF (v_dayparts[1] IN ('PM', 'م'))
    THEN
        v_hours := 12;
    END IF;

    v_res_date := make_timestamp(v_year, v_month::SMALLINT, v_day::SMALLINT,
                                 v_hours, v_minutes, v_seconds);

    IF (v_weekdaynames[1] IS NOT NULL) THEN
        v_weekdaynum := sys.babelfish_get_weekdaynum_by_name(v_weekdaynames[1], v_lang_metadata_json);

        IF (CASE date_part('dow', v_res_date)::SMALLINT
               WHEN 0 THEN 7
               ELSE date_part('dow', v_res_date)::SMALLINT
            END <> v_weekdaynum)
        THEN
            RAISE invalid_datetime_format;
        END IF;
    END IF;

    RETURN v_res_date;
EXCEPTION
    WHEN invalid_datetime_format OR datetime_field_overflow THEN
        RAISE USING MESSAGE := pg_catalog.format('Error converting string value ''%s'' into data type DATE using culture ''%s''.',
                                      p_datestring, p_culture),
                    DETAIL := 'Incorrect using of pair of input parameters values during conversion process.',
                    HINT := 'Check the input parameters values, correct them if needed, and try again.';

    WHEN invalid_parameter_value THEN
        RAISE USING MESSAGE := CASE char_length(coalesce(CONVERSION_LANG, ''))
                                  WHEN 0 THEN pg_catalog.format('The culture parameter ''%s'' provided in the function call is not supported.',
                                                     p_culture)
                                  ELSE pg_catalog.format('Invalid CONVERSION_LANG constant value - ''%s''. Allowed values are: ''English'', ''Deutsch'', etc.',
                                              CONVERSION_LANG)
                               END,
                    DETAIL := 'Passed incorrect value for "p_culture" parameter or compiled incorrect CONVERSION_LANG constant value in function''s body.',
                    HINT := 'Check "p_culture" input parameter value, correct it if needed, and try again. Also check CONVERSION_LANG constant value.';

    WHEN invalid_text_representation THEN
        GET STACKED DIAGNOSTICS v_err_message = MESSAGE_TEXT;
        v_err_message := substring(pg_catalog.lower(v_err_message), 'integer\:\s\"(.*)\"');

        RAISE USING MESSAGE := pg_catalog.format('Error while trying to convert "%s" value to SMALLINT data type.',
                                      v_err_message),
                    DETAIL := 'Supplied value contains illegal characters.',
                    HINT := 'Correct supplied value, remove all illegal characters.';
END;
$BODY$
LANGUAGE plpgsql
STABLE
RETURNS NULL ON NULL INPUT;

CREATE OR REPLACE FUNCTION sys.babelfish_parse_to_datetime(IN p_datatype TEXT,
                                                               IN p_datetimestring TEXT,
                                                               IN p_culture TEXT DEFAULT '')
RETURNS TIMESTAMP WITHOUT TIME ZONE
AS
$BODY$
DECLARE
    v_day VARCHAR COLLATE "C";
    v_year SMALLINT;
    v_month VARCHAR COLLATE "C";
    v_res_date DATE;
    v_scale SMALLINT;
    v_hijridate DATE;
    v_culture VARCHAR COLLATE "C";
    v_dayparts TEXT[];
    v_resmask VARCHAR COLLATE "C";
    v_datatype VARCHAR COLLATE "C";
    v_raw_year VARCHAR COLLATE "C";
    v_left_part VARCHAR COLLATE "C";
    v_right_part VARCHAR COLLATE "C";
    v_resmask_fi VARCHAR COLLATE "C";
    v_timestring VARCHAR COLLATE "C";
    v_correctnum VARCHAR COLLATE "C";
    v_weekdaynum SMALLINT;
    v_err_message VARCHAR COLLATE "C";
    v_date_format VARCHAR COLLATE "C";
    v_weekdaynames TEXT[];
    v_hours SMALLINT := 0;
    v_minutes SMALLINT := 0;
    v_res_datatype VARCHAR COLLATE "C";
    v_error_message VARCHAR COLLATE "C";
    v_found BOOLEAN := TRUE;
    v_compday_regexp VARCHAR COLLATE "C";
    v_regmatch_groups TEXT[];
    v_datatype_groups TEXT[];
    v_datetimestring VARCHAR COLLATE "C";
    v_seconds VARCHAR COLLATE "C" := '0';
    v_fseconds VARCHAR COLLATE "C" := '0';
    v_compmonth_regexp VARCHAR COLLATE "C";
    v_lang_metadata_json JSONB;
    v_resmask_cnt SMALLINT := 10;
    v_res_datetime TIMESTAMP(6) WITHOUT TIME ZONE;
    DAYMM_REGEXP CONSTANT VARCHAR COLLATE "C" := '(\d{1,2})';
    FULLYEAR_REGEXP CONSTANT VARCHAR COLLATE "C" := '(\d{3,4})';
    SHORTYEAR_REGEXP CONSTANT VARCHAR COLLATE "C" := '(\d{1,2})';
    COMPYEAR_REGEXP CONSTANT VARCHAR COLLATE "C" := '(\d{1,4})';
    AMPM_REGEXP CONSTANT VARCHAR COLLATE "C" := '(?:[AP]M|ص|م)';
    TIMEUNIT_REGEXP CONSTANT VARCHAR COLLATE "C" := '\s*\d{1,2}\s*';
    MASKSEPONE_REGEXP CONSTANT VARCHAR COLLATE "C" := '\s*(?:/|-)?';
    MASKSEPTWO_REGEXP CONSTANT VARCHAR COLLATE "C" := '\s*(?:\s|/|-|\.|,)';
    MASKSEPTWO_FI_REGEXP CONSTANT VARCHAR COLLATE "C" := '\s*(?:\s|/|-|,)';
    MASKSEPTHREE_REGEXP CONSTANT VARCHAR COLLATE "C" := '\s*(?:/|-|\.|,)';
    TIME_MASKSEP_REGEXP CONSTANT VARCHAR COLLATE "C" := '(?:\s|\.|,)*';
    TIME_MASKSEP_FI_REGEXP CONSTANT VARCHAR COLLATE "C" := '(?:\s|,)*';
    WEEKDAYAMPM_START_REGEXP CONSTANT VARCHAR COLLATE "C" := '(^|[[:digit:][:space:]\.,])';
    WEEKDAYAMPM_END_REGEXP CONSTANT VARCHAR COLLATE "C" := '([[:digit:][:space:]\.,]|$)(?=[^/-]|$)';
    CORRECTNUM_REGEXP CONSTANT VARCHAR COLLATE "C" := '(?:([+-]\d{1,4})(?:[[:space:]\.,]|[AP]M|ص|م|$))';
    DATATYPE_REGEXP CONSTANT VARCHAR COLLATE "C" := '^(DATETIME|SMALLDATETIME|DATETIME2)\s*(?:\()?\s*((?:-)?\d+)?\s*(?:\))?$';
    ANNO_DOMINI_REGEXP VARCHAR COLLATE "C" := '(AD|A\.D\.)';
    ANNO_DOMINI_COMPREGEXP VARCHAR COLLATE "C" := concat(WEEKDAYAMPM_START_REGEXP, ANNO_DOMINI_REGEXP, WEEKDAYAMPM_END_REGEXP);
    HHMMSSFS_PART_REGEXP CONSTANT VARCHAR COLLATE "C" :=
        concat(TIMEUNIT_REGEXP, AMPM_REGEXP, '|',
               AMPM_REGEXP, '?', TIME_MASKSEP_REGEXP, TIMEUNIT_REGEXP, '\:', TIME_MASKSEP_REGEXP,
               AMPM_REGEXP, '?', TIME_MASKSEP_REGEXP, TIMEUNIT_REGEXP, '(?!\d)', TIME_MASKSEP_REGEXP, AMPM_REGEXP, '?|',
               AMPM_REGEXP, '?', TIME_MASKSEP_REGEXP, TIMEUNIT_REGEXP, '\:', TIME_MASKSEP_REGEXP,
               AMPM_REGEXP, '?', TIME_MASKSEP_REGEXP, TIMEUNIT_REGEXP, '\:', TIME_MASKSEP_REGEXP,
               AMPM_REGEXP, '?', TIME_MASKSEP_REGEXP, TIMEUNIT_REGEXP, '(?!\d)', TIME_MASKSEP_REGEXP, AMPM_REGEXP, '?|',
               AMPM_REGEXP, '?', TIME_MASKSEP_REGEXP, TIMEUNIT_REGEXP, '\:', TIME_MASKSEP_REGEXP,
               AMPM_REGEXP, '?', TIME_MASKSEP_REGEXP, TIMEUNIT_REGEXP, '\:', TIME_MASKSEP_REGEXP,
               AMPM_REGEXP, '?', TIME_MASKSEP_REGEXP, '\s*\d{1,2}\.\d+(?!\d)', TIME_MASKSEP_REGEXP, AMPM_REGEXP, '?|',
               AMPM_REGEXP, '?');
    HHMMSSFS_PART_FI_REGEXP CONSTANT VARCHAR COLLATE "C" :=
        concat(TIMEUNIT_REGEXP, AMPM_REGEXP, '|',
               AMPM_REGEXP, '?', TIME_MASKSEP_FI_REGEXP, TIMEUNIT_REGEXP, '[\:\.]', TIME_MASKSEP_FI_REGEXP,
               AMPM_REGEXP, '?', TIME_MASKSEP_FI_REGEXP, TIMEUNIT_REGEXP, '(?!\d)', TIME_MASKSEP_FI_REGEXP, AMPM_REGEXP, '?\.?|',
               AMPM_REGEXP, '?', TIME_MASKSEP_FI_REGEXP, TIMEUNIT_REGEXP, '[\:\.]', TIME_MASKSEP_FI_REGEXP,
               AMPM_REGEXP, '?', TIME_MASKSEP_FI_REGEXP, TIMEUNIT_REGEXP, '[\:\.]', TIME_MASKSEP_FI_REGEXP,
               AMPM_REGEXP, '?', TIME_MASKSEP_FI_REGEXP, TIMEUNIT_REGEXP, '(?!\d)', TIME_MASKSEP_FI_REGEXP, AMPM_REGEXP, '?|',
               AMPM_REGEXP, '?', TIME_MASKSEP_FI_REGEXP, TIMEUNIT_REGEXP, '[\:\.]', TIME_MASKSEP_FI_REGEXP,
               AMPM_REGEXP, '?', TIME_MASKSEP_FI_REGEXP, TIMEUNIT_REGEXP, '[\:\.]', TIME_MASKSEP_FI_REGEXP,
               AMPM_REGEXP, '?', TIME_MASKSEP_FI_REGEXP, '\s*\d{1,2}\.\d+(?!\d)\.?', TIME_MASKSEP_FI_REGEXP, AMPM_REGEXP, '?|',
               AMPM_REGEXP, '?');
    v_defmask1_regexp VARCHAR COLLATE "C" := concat('^', TIME_MASKSEP_REGEXP, CORRECTNUM_REGEXP, '?', TIME_MASKSEP_REGEXP,
                                        '(', HHMMSSFS_PART_REGEXP, ')?', TIME_MASKSEP_REGEXP,
                                        CORRECTNUM_REGEXP, '?', TIME_MASKSEP_REGEXP, AMPM_REGEXP, '?', TIME_MASKSEP_REGEXP,
                                        DAYMM_REGEXP,
                                        '(?:(?:', MASKSEPTWO_REGEXP, TIME_MASKSEP_REGEXP, AMPM_REGEXP, '?)|',
                                        '(?:', MASKSEPTWO_REGEXP, TIME_MASKSEP_REGEXP, AMPM_REGEXP, '?', TIME_MASKSEP_REGEXP,
                                        CORRECTNUM_REGEXP, '?', TIME_MASKSEP_REGEXP, AMPM_REGEXP, '?)|',
                                        '(?:[\.|,]+', AMPM_REGEXP, '?', TIME_MASKSEP_REGEXP, CORRECTNUM_REGEXP, '?))', TIME_MASKSEP_REGEXP,
                                        DAYMM_REGEXP,
                                        TIME_MASKSEP_REGEXP, '(?:[\.|,]+', TIME_MASKSEP_REGEXP, AMPM_REGEXP, '?)', TIME_MASKSEP_REGEXP, '$');
    v_defmask1_fi_regexp VARCHAR COLLATE "C" := concat('^', TIME_MASKSEP_FI_REGEXP, CORRECTNUM_REGEXP, '?', TIME_MASKSEP_FI_REGEXP,
                                           '(', HHMMSSFS_PART_FI_REGEXP, ')?', TIME_MASKSEP_FI_REGEXP,
                                           CORRECTNUM_REGEXP, '?', TIME_MASKSEP_REGEXP, AMPM_REGEXP, '?', TIME_MASKSEP_REGEXP,
                                           DAYMM_REGEXP,
                                           '(?:(?:', MASKSEPTWO_FI_REGEXP, TIME_MASKSEP_FI_REGEXP, AMPM_REGEXP, '?)|',
                                           '(?:', MASKSEPTWO_FI_REGEXP, TIME_MASKSEP_FI_REGEXP, AMPM_REGEXP, '?', TIME_MASKSEP_FI_REGEXP,
                                           CORRECTNUM_REGEXP, '?', TIME_MASKSEP_FI_REGEXP, AMPM_REGEXP, '?)|',
                                           '(?:[,]+', AMPM_REGEXP, '?', TIME_MASKSEP_FI_REGEXP, CORRECTNUM_REGEXP, '?))', TIME_MASKSEP_FI_REGEXP,
                                           DAYMM_REGEXP,
                                           TIME_MASKSEP_FI_REGEXP, '(?:[\.|,]+', TIME_MASKSEP_FI_REGEXP, AMPM_REGEXP, ')?', TIME_MASKSEP_FI_REGEXP, '$');
    v_defmask2_regexp VARCHAR COLLATE "C" := concat('^', TIME_MASKSEP_REGEXP, CORRECTNUM_REGEXP, '?', TIME_MASKSEP_REGEXP,
                                        '(', HHMMSSFS_PART_REGEXP, ')?', TIME_MASKSEP_REGEXP,
                                        CORRECTNUM_REGEXP, '?', TIME_MASKSEP_REGEXP, AMPM_REGEXP, '?', TIME_MASKSEP_REGEXP,
                                        FULLYEAR_REGEXP,
                                        '(?:(?:', MASKSEPTWO_REGEXP, TIME_MASKSEP_REGEXP, AMPM_REGEXP, '?)|',
                                        '(?:', TIME_MASKSEP_REGEXP, CORRECTNUM_REGEXP, '?', TIME_MASKSEP_REGEXP,
                                        AMPM_REGEXP, TIME_MASKSEP_REGEXP, CORRECTNUM_REGEXP, '?))', TIME_MASKSEP_REGEXP,
                                        DAYMM_REGEXP,
                                        TIME_MASKSEP_REGEXP, '(?:(?:[\.|,]+', TIME_MASKSEP_REGEXP, AMPM_REGEXP, TIME_MASKSEP_REGEXP, CORRECTNUM_REGEXP, '?)|',
                                        CORRECTNUM_REGEXP, TIME_MASKSEP_REGEXP, AMPM_REGEXP, '?)?', TIME_MASKSEP_REGEXP, '$');
    v_defmask2_fi_regexp VARCHAR COLLATE "C" := concat('^', TIME_MASKSEP_FI_REGEXP, CORRECTNUM_REGEXP, '?', TIME_MASKSEP_FI_REGEXP,
                                           '(', HHMMSSFS_PART_FI_REGEXP, ')?', TIME_MASKSEP_FI_REGEXP,
                                           CORRECTNUM_REGEXP, '?', TIME_MASKSEP_FI_REGEXP, AMPM_REGEXP, '?', TIME_MASKSEP_FI_REGEXP,
                                           FULLYEAR_REGEXP,
                                           '(?:(?:', MASKSEPTWO_FI_REGEXP, TIME_MASKSEP_FI_REGEXP, AMPM_REGEXP, '?)|',
                                           '(?:', TIME_MASKSEP_FI_REGEXP, CORRECTNUM_REGEXP, '?', TIME_MASKSEP_FI_REGEXP,
                                           AMPM_REGEXP, TIME_MASKSEP_FI_REGEXP, CORRECTNUM_REGEXP, '?))', TIME_MASKSEP_FI_REGEXP,
                                           DAYMM_REGEXP,
                                           TIME_MASKSEP_FI_REGEXP, '(?:(?:[\.|,]+', TIME_MASKSEP_FI_REGEXP, AMPM_REGEXP, TIME_MASKSEP_FI_REGEXP, CORRECTNUM_REGEXP, '?)|',
                                           CORRECTNUM_REGEXP, TIME_MASKSEP_FI_REGEXP, AMPM_REGEXP, '?)?', TIME_MASKSEP_FI_REGEXP, '$');
    v_defmask3_regexp VARCHAR COLLATE "C" := concat('^', TIME_MASKSEP_REGEXP, '(', HHMMSSFS_PART_REGEXP, ')?', TIME_MASKSEP_REGEXP,
                                        DAYMM_REGEXP,
                                        '(?:(?:', MASKSEPTWO_REGEXP, TIME_MASKSEP_REGEXP, ')|',
                                        '(?:', MASKSEPTHREE_REGEXP, TIME_MASKSEP_REGEXP, AMPM_REGEXP, '))', TIME_MASKSEP_REGEXP,
                                        FULLYEAR_REGEXP,
                                        TIME_MASKSEP_REGEXP, '(', TIME_MASKSEP_REGEXP, AMPM_REGEXP, ')?', TIME_MASKSEP_REGEXP, '$');
    v_defmask3_fi_regexp VARCHAR COLLATE "C" := concat('^', TIME_MASKSEP_FI_REGEXP, '(', HHMMSSFS_PART_FI_REGEXP, ')?', TIME_MASKSEP_FI_REGEXP,
                                           TIME_MASKSEP_FI_REGEXP, '[\./]?', TIME_MASKSEP_FI_REGEXP,
                                           DAYMM_REGEXP,
                                           '(?:', MASKSEPTWO_REGEXP, TIME_MASKSEP_FI_REGEXP, AMPM_REGEXP, '?)',
                                           FULLYEAR_REGEXP,
                                           TIME_MASKSEP_FI_REGEXP, AMPM_REGEXP, '?', TIME_MASKSEP_FI_REGEXP, '$');
    v_defmask4_0_regexp VARCHAR COLLATE "C" := concat('^', TIME_MASKSEP_REGEXP,
                                          DAYMM_REGEXP,
                                          MASKSEPTWO_REGEXP, TIME_MASKSEP_REGEXP,
                                          DAYMM_REGEXP,
                                          TIME_MASKSEP_REGEXP,
                                          DAYMM_REGEXP, '\s*(', AMPM_REGEXP, ')',
                                          TIME_MASKSEP_REGEXP, '$');
    v_defmask4_1_regexp VARCHAR COLLATE "C" := concat('^', TIME_MASKSEP_REGEXP,
                                          DAYMM_REGEXP,
                                          MASKSEPTWO_REGEXP, TIME_MASKSEP_REGEXP,
                                          DAYMM_REGEXP,
                                          '(?:\s|,)+',
                                          DAYMM_REGEXP, '\s*(', AMPM_REGEXP, ')',
                                          TIME_MASKSEP_REGEXP, '$');
    v_defmask4_2_regexp VARCHAR COLLATE "C" := concat('^', TIME_MASKSEP_REGEXP,
                                          DAYMM_REGEXP,
                                          MASKSEPTWO_REGEXP, TIME_MASKSEP_REGEXP,
                                          DAYMM_REGEXP,
                                          '\s*[\.]+', TIME_MASKSEP_REGEXP,
                                          DAYMM_REGEXP, '\s*(', AMPM_REGEXP, ')',
                                          TIME_MASKSEP_REGEXP, '$');
    v_defmask5_regexp VARCHAR COLLATE "C" := concat('^', TIME_MASKSEP_REGEXP, '(', HHMMSSFS_PART_REGEXP, ')?', TIME_MASKSEP_REGEXP,
                                        DAYMM_REGEXP,
                                        '(?:(?:', MASKSEPTWO_REGEXP, TIME_MASKSEP_REGEXP, AMPM_REGEXP, '?)|',
                                        '(?:[\.|,]+', AMPM_REGEXP, '))', TIME_MASKSEP_REGEXP,
                                        DAYMM_REGEXP,
                                        '(?:(?:', MASKSEPTWO_REGEXP, TIME_MASKSEP_REGEXP, AMPM_REGEXP, '?)|',
                                        '(?:[\.|,]+', AMPM_REGEXP, '))', TIME_MASKSEP_REGEXP,
                                        FULLYEAR_REGEXP,
                                        TIME_MASKSEP_REGEXP, '(', HHMMSSFS_PART_REGEXP, ')?', TIME_MASKSEP_REGEXP, '$');
    v_defmask5_fi_regexp VARCHAR COLLATE "C" := concat('^', TIME_MASKSEP_FI_REGEXP, '(', HHMMSSFS_PART_FI_REGEXP, ')?', TIME_MASKSEP_FI_REGEXP,
                                           DAYMM_REGEXP,
                                           '(?:(?:', MASKSEPTWO_REGEXP, TIME_MASKSEP_FI_REGEXP, AMPM_REGEXP, '?)|',
                                           '(?:[\.|,]+', AMPM_REGEXP, '))', TIME_MASKSEP_FI_REGEXP,
                                           DAYMM_REGEXP,
                                           '(?:(?:', MASKSEPTWO_REGEXP, TIME_MASKSEP_FI_REGEXP, AMPM_REGEXP, '?)|',
                                           '(?:[\.|,]+', AMPM_REGEXP, '))', TIME_MASKSEP_FI_REGEXP,
                                           FULLYEAR_REGEXP,
                                           TIME_MASKSEP_FI_REGEXP, '(', HHMMSSFS_PART_FI_REGEXP, ')?', TIME_MASKSEP_FI_REGEXP, '$');
    v_defmask6_regexp VARCHAR COLLATE "C" := concat('^', TIME_MASKSEP_REGEXP, '(', HHMMSSFS_PART_REGEXP, ')?', TIME_MASKSEP_REGEXP,
                                        FULLYEAR_REGEXP,
                                        '(?:(?:', MASKSEPTWO_REGEXP, TIME_MASKSEP_REGEXP, AMPM_REGEXP, '?)|',
                                        '(?:', TIME_MASKSEP_REGEXP, AMPM_REGEXP, '))', TIME_MASKSEP_REGEXP,
                                        DAYMM_REGEXP,
                                        '(?:(?:', MASKSEPTWO_REGEXP, TIME_MASKSEP_REGEXP, AMPM_REGEXP, '?)|',
                                        '(?:[\.|,]+', AMPM_REGEXP, '))', TIME_MASKSEP_REGEXP,
                                        DAYMM_REGEXP,
                                        '((?:(?:\s|\.|,)+|', AMPM_REGEXP, ')(?:', HHMMSSFS_PART_REGEXP, '))?', TIME_MASKSEP_REGEXP, '$');
    v_defmask6_fi_regexp VARCHAR COLLATE "C" := concat('^', TIME_MASKSEP_FI_REGEXP, '(', HHMMSSFS_PART_FI_REGEXP, ')?', TIME_MASKSEP_FI_REGEXP,
                                           FULLYEAR_REGEXP,
                                           '(?:(?:', MASKSEPTWO_REGEXP, TIME_MASKSEP_FI_REGEXP, AMPM_REGEXP, '?)|',
                                           '(?:', TIME_MASKSEP_FI_REGEXP, AMPM_REGEXP, '))', TIME_MASKSEP_FI_REGEXP,
                                           DAYMM_REGEXP,
                                           '(?:(?:', MASKSEPTWO_REGEXP, TIME_MASKSEP_FI_REGEXP, AMPM_REGEXP, '?)|',
                                           '(?:[\.|,]+', AMPM_REGEXP, '))', TIME_MASKSEP_FI_REGEXP,
                                           DAYMM_REGEXP,
                                           '(?:\s*[\.])?',
                                           '((?:(?:\s|,)+|', AMPM_REGEXP, ')(?:', HHMMSSFS_PART_FI_REGEXP, '))?', TIME_MASKSEP_FI_REGEXP, '$');
    v_defmask7_regexp VARCHAR COLLATE "C" := concat('^', TIME_MASKSEP_REGEXP, '(', HHMMSSFS_PART_REGEXP, ')?', TIME_MASKSEP_REGEXP,
                                        DAYMM_REGEXP,
                                        '(?:(?:', MASKSEPTWO_REGEXP, TIME_MASKSEP_REGEXP, AMPM_REGEXP, '?)|',
                                        '(?:[\.|,]+', AMPM_REGEXP, '))', TIME_MASKSEP_REGEXP,
                                        FULLYEAR_REGEXP,
                                        '(?:(?:', MASKSEPTWO_REGEXP, TIME_MASKSEP_REGEXP, AMPM_REGEXP, '?)|',
                                        '(?:', TIME_MASKSEP_REGEXP, AMPM_REGEXP, '))', TIME_MASKSEP_REGEXP,
                                        DAYMM_REGEXP,
                                        '((?:(?:\s|\.|,)+|', AMPM_REGEXP, ')(?:', HHMMSSFS_PART_REGEXP, '))?', TIME_MASKSEP_REGEXP, '$');
    v_defmask7_fi_regexp VARCHAR COLLATE "C" := concat('^', TIME_MASKSEP_FI_REGEXP, '(', HHMMSSFS_PART_FI_REGEXP, ')?', TIME_MASKSEP_FI_REGEXP,
                                           DAYMM_REGEXP,
                                           '(?:(?:', MASKSEPTWO_REGEXP, TIME_MASKSEP_FI_REGEXP, AMPM_REGEXP, '?)|',
                                           '(?:[\.|,]+', AMPM_REGEXP, '))', TIME_MASKSEP_FI_REGEXP,
                                           FULLYEAR_REGEXP,
                                           '(?:(?:', MASKSEPTWO_REGEXP, TIME_MASKSEP_FI_REGEXP, AMPM_REGEXP, '?)|',
                                           '(?:', TIME_MASKSEP_FI_REGEXP, AMPM_REGEXP, '))', TIME_MASKSEP_FI_REGEXP,
                                           DAYMM_REGEXP,
                                           '((?:(?:\s|,)+|', AMPM_REGEXP, ')(?:', HHMMSSFS_PART_FI_REGEXP, '))?', TIME_MASKSEP_FI_REGEXP, '$');
    v_defmask8_regexp VARCHAR COLLATE "C" := concat('^', TIME_MASKSEP_REGEXP, '(', HHMMSSFS_PART_REGEXP, ')?', TIME_MASKSEP_REGEXP,
                                        DAYMM_REGEXP,
                                        '(?:(?:', MASKSEPTWO_REGEXP, TIME_MASKSEP_REGEXP, AMPM_REGEXP, '?)|',
                                        '(?:[\.|,]+', AMPM_REGEXP, '))', TIME_MASKSEP_REGEXP,
                                        DAYMM_REGEXP,
                                        '(?:(?:', MASKSEPTWO_REGEXP, TIME_MASKSEP_REGEXP, AMPM_REGEXP, '?)|',
                                        '(?:[\.|,]+', AMPM_REGEXP, '))', TIME_MASKSEP_REGEXP,
                                        DAYMM_REGEXP,
                                        '(?:[\.|,]+', AMPM_REGEXP, ')?',
                                        TIME_MASKSEP_REGEXP, '(', HHMMSSFS_PART_REGEXP, ')?', TIME_MASKSEP_REGEXP, '$');
    v_defmask8_fi_regexp VARCHAR COLLATE "C" := concat('^', TIME_MASKSEP_FI_REGEXP, '(', HHMMSSFS_PART_FI_REGEXP, ')?', TIME_MASKSEP_FI_REGEXP,
                                           DAYMM_REGEXP,
                                           '(?:(?:', MASKSEPTWO_FI_REGEXP, TIME_MASKSEP_FI_REGEXP, AMPM_REGEXP, '?)|',
                                           '(?:[,]+', AMPM_REGEXP, '))', TIME_MASKSEP_FI_REGEXP,
                                           DAYMM_REGEXP,
                                           '(?:(?:', MASKSEPTWO_REGEXP, TIME_MASKSEP_FI_REGEXP, AMPM_REGEXP, '?)|',
                                           '(?:[,]+', AMPM_REGEXP, '))', TIME_MASKSEP_FI_REGEXP,
                                           DAYMM_REGEXP,
                                           '(?:(?:[\,]+|\s*/\s*)', AMPM_REGEXP, ')?',
                                           TIME_MASKSEP_FI_REGEXP, '(', HHMMSSFS_PART_FI_REGEXP, ')?', TIME_MASKSEP_FI_REGEXP, '$');
    v_defmask9_regexp VARCHAR COLLATE "C" := concat('^', TIME_MASKSEP_REGEXP, '(',
                                        HHMMSSFS_PART_REGEXP,
                                        ')', TIME_MASKSEP_REGEXP, '$');
    v_defmask9_fi_regexp VARCHAR COLLATE "C" := concat('^', TIME_MASKSEP_FI_REGEXP, AMPM_REGEXP, '?', TIME_MASKSEP_FI_REGEXP, '(',
                                           HHMMSSFS_PART_FI_REGEXP,
                                           ')', TIME_MASKSEP_FI_REGEXP, '$');
    v_defmask10_regexp VARCHAR COLLATE "C" := concat('^', TIME_MASKSEP_REGEXP, '(', HHMMSSFS_PART_REGEXP, ')?', TIME_MASKSEP_REGEXP,
                                         DAYMM_REGEXP,
                                         '(?:', MASKSEPTHREE_REGEXP, TIME_MASKSEP_REGEXP, '(?:', AMPM_REGEXP, '(?=(?:[[:space:]\.,])+))?)?', TIME_MASKSEP_REGEXP,
                                         '($comp_month$)',
                                         TIME_MASKSEP_REGEXP, '(', HHMMSSFS_PART_REGEXP, ')?', TIME_MASKSEP_REGEXP, '$');
    v_defmask10_fi_regexp VARCHAR COLLATE "C" := concat('^', TIME_MASKSEP_FI_REGEXP, '(', HHMMSSFS_PART_FI_REGEXP, ')?', TIME_MASKSEP_FI_REGEXP,
                                            DAYMM_REGEXP,
                                            '(?:', MASKSEPTHREE_REGEXP, TIME_MASKSEP_REGEXP, '(?:', AMPM_REGEXP, '(?=(?:[[:space:]\.,])+))?)?', TIME_MASKSEP_REGEXP,
                                            '($comp_month$)',
                                            TIME_MASKSEP_FI_REGEXP, '(', HHMMSSFS_PART_FI_REGEXP, ')?', TIME_MASKSEP_FI_REGEXP, '$');
    v_defmask11_regexp VARCHAR COLLATE "C" := concat('^', TIME_MASKSEP_REGEXP, '(', HHMMSSFS_PART_REGEXP, ')?', TIME_MASKSEP_REGEXP,
                                         '($comp_month$)',
                                         '(?:', MASKSEPTHREE_REGEXP, TIME_MASKSEP_REGEXP, AMPM_REGEXP, '?)?', TIME_MASKSEP_REGEXP,
                                         DAYMM_REGEXP,
                                         TIME_MASKSEP_REGEXP, '(', HHMMSSFS_PART_REGEXP, ')?', TIME_MASKSEP_REGEXP, '$');
    v_defmask11_fi_regexp VARCHAR COLLATE "C" := concat('^', TIME_MASKSEP_FI_REGEXP, '(', HHMMSSFS_PART_FI_REGEXP, ')?', TIME_MASKSEP_FI_REGEXP,
                                           '($comp_month$)',
                                           '(?:', MASKSEPTHREE_REGEXP, TIME_MASKSEP_REGEXP, AMPM_REGEXP, '?)?', TIME_MASKSEP_FI_REGEXP,
                                           DAYMM_REGEXP,
                                           '((?:(?:\s|,)+|', AMPM_REGEXP, ')(?:', HHMMSSFS_PART_FI_REGEXP, '))?', TIME_MASKSEP_FI_REGEXP, '$');
    v_defmask12_regexp VARCHAR COLLATE "C" := concat('^', TIME_MASKSEP_REGEXP, '(', HHMMSSFS_PART_REGEXP, ')?', TIME_MASKSEP_REGEXP,
                                         FULLYEAR_REGEXP,
                                         '(?:(?:', MASKSEPTWO_REGEXP, '?', TIME_MASKSEP_REGEXP, '(?:', AMPM_REGEXP, '(?=(?:[[:space:]\.,])+))?)|',
                                         '(?:(?:', TIME_MASKSEP_REGEXP, AMPM_REGEXP, '(?=(?:[[:space:]\.,])+))))', TIME_MASKSEP_REGEXP,
                                         '($comp_month$)',
                                         TIME_MASKSEP_REGEXP, '(', HHMMSSFS_PART_REGEXP, ')?', TIME_MASKSEP_REGEXP, '$');
    v_defmask12_fi_regexp VARCHAR COLLATE "C" := concat('^', TIME_MASKSEP_FI_REGEXP, '(', HHMMSSFS_PART_FI_REGEXP, ')?', TIME_MASKSEP_FI_REGEXP,
                                            FULLYEAR_REGEXP,
                                            '(?:(?:', MASKSEPTWO_REGEXP, '?', TIME_MASKSEP_REGEXP, '(?:', AMPM_REGEXP, '(?=(?:[[:space:]\.,])+))?)|',
                                            '(?:(?:', TIME_MASKSEP_REGEXP, AMPM_REGEXP, '(?=(?:[[:space:]\.,])+))))', TIME_MASKSEP_REGEXP,
                                            '($comp_month$)',
                                            TIME_MASKSEP_FI_REGEXP, '(', HHMMSSFS_PART_FI_REGEXP, ')?', TIME_MASKSEP_FI_REGEXP, '$');
    v_defmask13_regexp VARCHAR COLLATE "C" := concat('^', TIME_MASKSEP_REGEXP, '(', HHMMSSFS_PART_REGEXP, ')?', TIME_MASKSEP_REGEXP,
                                         '($comp_month$)',
                                         '(?:', MASKSEPTHREE_REGEXP, TIME_MASKSEP_REGEXP, AMPM_REGEXP, '?)?', TIME_MASKSEP_REGEXP,
                                         FULLYEAR_REGEXP,
                                         TIME_MASKSEP_REGEXP, AMPM_REGEXP, '?', TIME_MASKSEP_REGEXP, '$');
    v_defmask13_fi_regexp VARCHAR COLLATE "C" := concat('^', TIME_MASKSEP_FI_REGEXP, '(', HHMMSSFS_PART_FI_REGEXP, ')?', TIME_MASKSEP_FI_REGEXP,
                                            '($comp_month$)',
                                            '(?:', MASKSEPTHREE_REGEXP, TIME_MASKSEP_REGEXP, AMPM_REGEXP, '?)?', TIME_MASKSEP_REGEXP,
                                            FULLYEAR_REGEXP,
                                            TIME_MASKSEP_FI_REGEXP, AMPM_REGEXP, '?', TIME_MASKSEP_FI_REGEXP, '$');
    v_defmask14_regexp VARCHAR COLLATE "C" := concat('^', TIME_MASKSEP_REGEXP, '(', HHMMSSFS_PART_REGEXP, ')?', TIME_MASKSEP_REGEXP,
                                         '($comp_month$)'
                                         '(?:', MASKSEPTHREE_REGEXP, TIME_MASKSEP_REGEXP, AMPM_REGEXP, '?)?', TIME_MASKSEP_REGEXP,
                                         DAYMM_REGEXP,
                                         '(?:', MASKSEPTWO_REGEXP, TIME_MASKSEP_REGEXP, AMPM_REGEXP, '?)', TIME_MASKSEP_REGEXP,
                                         COMPYEAR_REGEXP,
                                         TIME_MASKSEP_REGEXP, '(', HHMMSSFS_PART_REGEXP, ')?', TIME_MASKSEP_REGEXP, '$');
    v_defmask14_fi_regexp VARCHAR COLLATE "C" := concat('^', TIME_MASKSEP_FI_REGEXP, '(', HHMMSSFS_PART_FI_REGEXP, ')?', TIME_MASKSEP_FI_REGEXP,
                                            '($comp_month$)'
                                            '(?:', MASKSEPTHREE_REGEXP, TIME_MASKSEP_FI_REGEXP, AMPM_REGEXP, '?)?', TIME_MASKSEP_FI_REGEXP,
                                            DAYMM_REGEXP,
                                            '(?:', MASKSEPTWO_REGEXP, TIME_MASKSEP_FI_REGEXP, AMPM_REGEXP, '?)', TIME_MASKSEP_FI_REGEXP,
                                            COMPYEAR_REGEXP,
                                            '((?:(?:\s|,)+|', AMPM_REGEXP, ')(?:', HHMMSSFS_PART_FI_REGEXP, '))?', TIME_MASKSEP_FI_REGEXP, '$');
    v_defmask15_regexp VARCHAR COLLATE "C" := concat('^', TIME_MASKSEP_REGEXP, '(', HHMMSSFS_PART_REGEXP, ')?', TIME_MASKSEP_REGEXP,
                                         DAYMM_REGEXP,
                                         '(?:(?:', MASKSEPTWO_REGEXP, '?', TIME_MASKSEP_REGEXP, '(?:', AMPM_REGEXP, '(?=(?:[[:space:]\.,])+))?)|',
                                         '(?:(?:', TIME_MASKSEP_REGEXP, AMPM_REGEXP, '(?=(?:[[:space:]\.,])+))))', TIME_MASKSEP_REGEXP,
                                         '($comp_month$)',
                                         '(?:', MASKSEPTHREE_REGEXP, TIME_MASKSEP_REGEXP, AMPM_REGEXP, '?)?', TIME_MASKSEP_REGEXP,
                                         COMPYEAR_REGEXP,
                                         TIME_MASKSEP_REGEXP, '(', HHMMSSFS_PART_REGEXP, ')?', TIME_MASKSEP_REGEXP, '$');
    v_defmask15_fi_regexp VARCHAR COLLATE "C" := concat('^', TIME_MASKSEP_FI_REGEXP, '(', HHMMSSFS_PART_FI_REGEXP, ')?', TIME_MASKSEP_FI_REGEXP,
                                            DAYMM_REGEXP,
                                            '(?:(?:', MASKSEPTWO_REGEXP, '?', TIME_MASKSEP_REGEXP, '(?:', AMPM_REGEXP, '(?=(?:[[:space:]\.,])+))?)|',
                                            '(?:(?:', TIME_MASKSEP_REGEXP, AMPM_REGEXP, '(?=(?:[[:space:]\.,])+))))', TIME_MASKSEP_REGEXP,
                                            '($comp_month$)',
                                            '(?:', MASKSEPTHREE_REGEXP, TIME_MASKSEP_REGEXP, AMPM_REGEXP, '?)?', TIME_MASKSEP_REGEXP,
                                            COMPYEAR_REGEXP,
                                            '((?:(?:\s|,)+|', AMPM_REGEXP, ')(?:', HHMMSSFS_PART_FI_REGEXP, '))?', TIME_MASKSEP_FI_REGEXP, '$');
    v_defmask16_regexp VARCHAR COLLATE "C" := concat('^', TIME_MASKSEP_REGEXP, '(', HHMMSSFS_PART_REGEXP, ')?', TIME_MASKSEP_REGEXP,
                                         DAYMM_REGEXP,
                                         '(?:', MASKSEPTWO_REGEXP, TIME_MASKSEP_REGEXP, AMPM_REGEXP, '?)', TIME_MASKSEP_REGEXP,
                                         COMPYEAR_REGEXP,
                                         '(?:(?:', MASKSEPTWO_REGEXP, '?', TIME_MASKSEP_REGEXP, '(?:', AMPM_REGEXP, '(?=(?:[[:space:]\.,])+))?)|',
                                         '(?:(?:', TIME_MASKSEP_REGEXP, AMPM_REGEXP, '(?=(?:[[:space:]\.,])+))))', TIME_MASKSEP_REGEXP,
                                         '($comp_month$)',
                                         TIME_MASKSEP_REGEXP, '(', HHMMSSFS_PART_REGEXP, ')?', TIME_MASKSEP_REGEXP, '$');
    v_defmask16_fi_regexp VARCHAR COLLATE "C" := concat('^', TIME_MASKSEP_FI_REGEXP, '(', HHMMSSFS_PART_FI_REGEXP, ')?', TIME_MASKSEP_FI_REGEXP,
                                            DAYMM_REGEXP,
                                            '(?:', MASKSEPTWO_REGEXP, TIME_MASKSEP_REGEXP, AMPM_REGEXP, '?)', TIME_MASKSEP_REGEXP,
                                            COMPYEAR_REGEXP,
                                            '(?:(?:', MASKSEPTWO_REGEXP, '?', TIME_MASKSEP_REGEXP, '(?:', AMPM_REGEXP, '(?=(?:[[:space:]\.,])+))?)|',
                                            '(?:(?:', TIME_MASKSEP_REGEXP, AMPM_REGEXP, '(?=(?:[[:space:]\.,])+))))', TIME_MASKSEP_REGEXP,
                                            '($comp_month$)',
                                            TIME_MASKSEP_FI_REGEXP, '(', HHMMSSFS_PART_FI_REGEXP, ')?', TIME_MASKSEP_FI_REGEXP, '$');
    v_defmask17_regexp VARCHAR COLLATE "C" := concat('^', TIME_MASKSEP_REGEXP, '(', HHMMSSFS_PART_REGEXP, ')?', TIME_MASKSEP_REGEXP,
                                         FULLYEAR_REGEXP,
                                         '(?:(?:', MASKSEPTWO_REGEXP, '?', TIME_MASKSEP_REGEXP, '(?:', AMPM_REGEXP, '(?=(?:[[:space:]\.,])+))?)|',
                                         '(?:(?:', TIME_MASKSEP_REGEXP, AMPM_REGEXP, '(?=(?:[[:space:]\.,])+))))', TIME_MASKSEP_REGEXP,
                                         '($comp_month$)',
                                         '(?:', MASKSEPTHREE_REGEXP, TIME_MASKSEP_REGEXP, AMPM_REGEXP, '?)?', TIME_MASKSEP_REGEXP,
                                         DAYMM_REGEXP,
                                         TIME_MASKSEP_REGEXP, '(', HHMMSSFS_PART_REGEXP, ')?', TIME_MASKSEP_REGEXP, '$');
    v_defmask17_fi_regexp VARCHAR COLLATE "C" := concat('^', TIME_MASKSEP_FI_REGEXP, '(', HHMMSSFS_PART_FI_REGEXP, ')?', TIME_MASKSEP_FI_REGEXP,
                                            FULLYEAR_REGEXP,
                                            '(?:(?:', MASKSEPTWO_REGEXP, '?', TIME_MASKSEP_REGEXP, '(?:', AMPM_REGEXP, '(?=(?:[[:space:]\.,])+))?)|',
                                            '(?:(?:', TIME_MASKSEP_REGEXP, AMPM_REGEXP, '(?=(?:[[:space:]\.,])+))))', TIME_MASKSEP_REGEXP,
                                            '($comp_month$)',
                                            '(?:', MASKSEPTHREE_REGEXP, TIME_MASKSEP_REGEXP, AMPM_REGEXP, '?)?', TIME_MASKSEP_REGEXP,
                                            DAYMM_REGEXP,
                                            '((?:(?:\s|,)+|', AMPM_REGEXP, ')(?:', HHMMSSFS_PART_FI_REGEXP, '))?', TIME_MASKSEP_FI_REGEXP, '$');
    v_defmask18_regexp VARCHAR COLLATE "C" := concat('^', TIME_MASKSEP_REGEXP, '(', HHMMSSFS_PART_REGEXP, ')?', TIME_MASKSEP_REGEXP,
                                         FULLYEAR_REGEXP,
                                         '(?:(?:', MASKSEPTWO_REGEXP, TIME_MASKSEP_REGEXP, AMPM_REGEXP, '?)|',
                                         '(?:', TIME_MASKSEP_REGEXP, AMPM_REGEXP, '))', TIME_MASKSEP_REGEXP,
                                         DAYMM_REGEXP,
                                         '(?:(?:', MASKSEPTWO_REGEXP, '?', TIME_MASKSEP_REGEXP, '(?:', AMPM_REGEXP, '(?=(?:[[:space:]\.,])+))?)|',
                                         '(?:(?:', TIME_MASKSEP_REGEXP, AMPM_REGEXP, '(?=(?:[[:space:]\.,])+))))', TIME_MASKSEP_REGEXP,
                                         '($comp_month$)',
                                         TIME_MASKSEP_REGEXP, '(', HHMMSSFS_PART_REGEXP, ')?', TIME_MASKSEP_REGEXP, '$');
    v_defmask18_fi_regexp VARCHAR COLLATE "C" := concat('^', TIME_MASKSEP_FI_REGEXP, '(', HHMMSSFS_PART_FI_REGEXP, ')?', TIME_MASKSEP_FI_REGEXP,
                                            FULLYEAR_REGEXP,
                                            '(?:(?:', MASKSEPTWO_REGEXP, TIME_MASKSEP_REGEXP, AMPM_REGEXP, '?)|',
                                            '(?:', TIME_MASKSEP_REGEXP, AMPM_REGEXP, '))', TIME_MASKSEP_REGEXP,
                                            DAYMM_REGEXP,
                                            '(?:(?:', MASKSEPTWO_REGEXP, '?', TIME_MASKSEP_REGEXP, '(?:', AMPM_REGEXP, '(?=(?:[[:space:]\.,])+))?)|',
                                            '(?:(?:', TIME_MASKSEP_REGEXP, AMPM_REGEXP, '(?=(?:[[:space:]\.,])+))))', TIME_MASKSEP_REGEXP,
                                            '($comp_month$)',
                                            TIME_MASKSEP_FI_REGEXP, '(', HHMMSSFS_PART_FI_REGEXP, ')?', TIME_MASKSEP_FI_REGEXP, '$');
    v_defmask19_regexp VARCHAR COLLATE "C" := concat('^', TIME_MASKSEP_REGEXP, '(', HHMMSSFS_PART_REGEXP, ')?', TIME_MASKSEP_REGEXP,
                                         '($comp_month$)',
                                         '(?:', MASKSEPTHREE_REGEXP, TIME_MASKSEP_REGEXP, AMPM_REGEXP, '?)?', TIME_MASKSEP_REGEXP,
                                         FULLYEAR_REGEXP,
                                         '(?:(?:', MASKSEPTWO_REGEXP, TIME_MASKSEP_REGEXP, AMPM_REGEXP, '?)|',
                                         '(?:', TIME_MASKSEP_REGEXP, AMPM_REGEXP, '))', TIME_MASKSEP_REGEXP,
                                         DAYMM_REGEXP,
                                         '((?:(?:\s|\.|,)+|', AMPM_REGEXP, ')(?:', HHMMSSFS_PART_REGEXP, '))?', TIME_MASKSEP_REGEXP, '$');
    v_defmask19_fi_regexp VARCHAR COLLATE "C" := concat('^', TIME_MASKSEP_FI_REGEXP, '(', HHMMSSFS_PART_FI_REGEXP, ')?', TIME_MASKSEP_FI_REGEXP,
                                            '($comp_month$)',
                                            '(?:', MASKSEPTHREE_REGEXP, TIME_MASKSEP_REGEXP, AMPM_REGEXP, '?)?', TIME_MASKSEP_REGEXP,
                                            FULLYEAR_REGEXP,
                                            '(?:(?:', MASKSEPTWO_REGEXP, TIME_MASKSEP_REGEXP, AMPM_REGEXP, '?)|',
                                            '(?:', TIME_MASKSEP_REGEXP, AMPM_REGEXP, '))', TIME_MASKSEP_REGEXP,
                                            DAYMM_REGEXP,
                                            '((?:(?:\s|,)+|', AMPM_REGEXP, ')(?:', HHMMSSFS_PART_FI_REGEXP, '))?', TIME_MASKSEP_FI_REGEXP, '$');
    CONVERSION_LANG CONSTANT VARCHAR COLLATE "C" := '';
    DATE_FORMAT CONSTANT VARCHAR COLLATE "C" := '';
BEGIN
    v_datatype := trim(p_datatype);
    v_datetimestring := pg_catalog.upper(trim(p_datetimestring));
    v_culture := coalesce(nullif(pg_catalog.upper(trim(p_culture)), ''), 'EN-US');

    v_datatype_groups := regexp_matches(v_datatype, DATATYPE_REGEXP, 'gi');

    v_res_datatype := pg_catalog.upper(v_datatype_groups[1]);
    v_scale := v_datatype_groups[2]::SMALLINT;

    IF (v_res_datatype IS NULL) THEN
        RAISE datatype_mismatch;
    ELSIF (v_res_datatype <> 'DATETIME2' AND v_scale IS NOT NULL)
    THEN
        RAISE invalid_indicator_parameter_value;
    ELSIF (coalesce(v_scale, 0) NOT BETWEEN 0 AND 7)
    THEN
        RAISE interval_field_overflow;
    ELSIF (v_scale IS NULL) THEN
        v_scale := 7;
    END IF;

    v_dayparts := ARRAY(SELECT pg_catalog.upper(array_to_string(regexp_matches(v_datetimestring, '[AP]M|ص|م', 'gi'), '')));

    IF (array_length(v_dayparts, 1) > 1) THEN
        RAISE invalid_datetime_format;
    END IF;

    BEGIN
        v_lang_metadata_json := sys.babelfish_get_lang_metadata_json(coalesce(nullif(CONVERSION_LANG, ''), p_culture));
    EXCEPTION
        WHEN OTHERS THEN
        RAISE invalid_parameter_value;
    END;

    v_compday_regexp := array_to_string(array_cat(array_cat(ARRAY(SELECT jsonb_array_elements_text(v_lang_metadata_json -> 'days_names')),
                                                            ARRAY(SELECT jsonb_array_elements_text(v_lang_metadata_json -> 'days_shortnames'))),
                                                  ARRAY(SELECT jsonb_array_elements_text(v_lang_metadata_json -> 'days_extrashortnames'))), '|');

    v_weekdaynames := ARRAY(SELECT array_to_string(regexp_matches(v_datetimestring, v_compday_regexp, 'gi'), ''));

    IF (array_length(v_weekdaynames, 1) > 1) THEN
        RAISE invalid_datetime_format;
    END IF;

    IF (v_weekdaynames[1] IS NOT NULL AND
        v_datetimestring ~* concat(WEEKDAYAMPM_START_REGEXP, '(', v_compday_regexp, ')', WEEKDAYAMPM_END_REGEXP))
    THEN
        v_datetimestring := pg_catalog.replace(v_datetimestring, v_weekdaynames[1], ' ');
    END IF;

    IF (v_datetimestring ~* ANNO_DOMINI_COMPREGEXP)
    THEN
        IF (v_culture !~ 'EN[-_]US|DA[-_]DK|SV[-_]SE|EN[-_]GB|HI[-_]IS') THEN
            RAISE invalid_datetime_format;
        END IF;

        v_datetimestring := regexp_replace(v_datetimestring,
                                           ANNO_DOMINI_COMPREGEXP,
                                           regexp_replace(array_to_string(regexp_matches(v_datetimestring, ANNO_DOMINI_COMPREGEXP, 'gi'), ''),
                                                          ANNO_DOMINI_REGEXP, ' ', 'gi'),
                                           'gi');
    END IF;

    v_date_format := coalesce(nullif(pg_catalog.upper(trim(DATE_FORMAT)), ''), v_lang_metadata_json ->> 'date_format');

    v_compmonth_regexp :=
        array_to_string(array_cat(array_cat(ARRAY(SELECT jsonb_array_elements_text(v_lang_metadata_json -> 'months_shortnames')),
                                            ARRAY(SELECT jsonb_array_elements_text(v_lang_metadata_json -> 'months_names'))),
                                  array_cat(ARRAY(SELECT jsonb_array_elements_text(v_lang_metadata_json -> 'months_extrashortnames')),
                                            ARRAY(SELECT jsonb_array_elements_text(v_lang_metadata_json -> 'months_extranames')))
                                 ), '|');

    IF ((v_datetimestring ~* v_defmask1_regexp AND v_culture <> 'FI') OR
        (v_datetimestring ~* v_defmask1_fi_regexp AND v_culture = 'FI'))
    THEN
        IF (v_datetimestring ~ concat(CORRECTNUM_REGEXP, '?', TIME_MASKSEP_REGEXP, '\d+\s*(?:\.)+', TIME_MASKSEP_REGEXP, AMPM_REGEXP, '?', TIME_MASKSEP_REGEXP,
                                      CORRECTNUM_REGEXP, '?', TIME_MASKSEP_REGEXP, AMPM_REGEXP, '?', TIME_MASKSEP_REGEXP, '\d{1,2}', MASKSEPTWO_REGEXP, TIME_MASKSEP_REGEXP,
                                      AMPM_REGEXP, '?', TIME_MASKSEP_REGEXP, CORRECTNUM_REGEXP, '?', TIME_MASKSEP_REGEXP, AMPM_REGEXP, '?', TIME_MASKSEP_REGEXP, '\d{1,2}|',
                                      '\d+\s*(?:\.)+', TIME_MASKSEP_REGEXP, AMPM_REGEXP, '?', TIME_MASKSEP_REGEXP,
                                      CORRECTNUM_REGEXP, '?', TIME_MASKSEP_REGEXP, AMPM_REGEXP, '?', TIME_MASKSEP_REGEXP, '$') AND
            v_culture ~ 'DE[-_]DE|NN[-_]NO|CS[-_]CZ|PL[-_]PL|RO[-_]RO|SK[-_]SK|SL[-_]SI|BG[-_]BG|RU[-_]RU|TR[-_]TR|ET[-_]EE|LV[-_]LV')
        THEN
            RAISE invalid_datetime_format;
        END IF;

        v_regmatch_groups := regexp_matches(v_datetimestring, CASE v_culture
                                                                 WHEN 'FI' THEN v_defmask1_fi_regexp
                                                                 ELSE v_defmask1_regexp
                                                              END, 'gi');
        v_timestring := v_regmatch_groups[2];
        v_correctnum := coalesce(v_regmatch_groups[1], v_regmatch_groups[3],
                                 v_regmatch_groups[5], v_regmatch_groups[6]);

        IF (v_date_format = 'DMY' OR
            v_culture IN ('SV-SE', 'SV_SE', 'LV-LV', 'LV_LV'))
        THEN
            v_day := v_regmatch_groups[4];
            v_month := v_regmatch_groups[7];
        ELSE
            v_day := v_regmatch_groups[7];
            v_month := v_regmatch_groups[4];
        END IF;

        IF (v_culture IN ('AR', 'AR-SA', 'AR_SA'))
        THEN
            IF (v_day::SMALLINT > 30 OR
                v_month::SMALLINT > 12) THEN
                RAISE invalid_datetime_format;
            END IF;

            v_raw_year := to_char(sys.babelfish_conv_greg_to_hijri(current_date + 1), 'YYYY');
            v_hijridate := sys.babelfish_conv_hijri_to_greg(v_day, v_month, v_raw_year) - 1;

            v_day := to_char(v_hijridate, 'DD');
            v_month := to_char(v_hijridate, 'MM');
            v_year := to_char(v_hijridate, 'YYYY')::SMALLINT;
        ELSE
            v_year := to_char(current_date, 'YYYY')::SMALLINT;
        END IF;

    ELSIF ((v_datetimestring ~* v_defmask6_regexp AND v_culture <> 'FI') OR
           (v_datetimestring ~* v_defmask6_fi_regexp AND v_culture = 'FI'))
    THEN
        IF (v_culture IN ('AR', 'AR-SA', 'AR_SA') OR
            (v_datetimestring ~ concat('\s*\d{1,2}\.\s*(?:\.|\d+(?!\d)\s*\.)', TIME_MASKSEP_REGEXP, AMPM_REGEXP, '?', TIME_MASKSEP_REGEXP, '\d{3,4}',
                                       '(?:(?:', MASKSEPTWO_REGEXP, TIME_MASKSEP_REGEXP, AMPM_REGEXP, '?)|',
                                       '(?:', TIME_MASKSEP_REGEXP, AMPM_REGEXP, '))', TIME_MASKSEP_REGEXP, '\d{1,2}|',
                                       '\d{3,4}', MASKSEPTWO_REGEXP, '?', TIME_MASKSEP_REGEXP, AMPM_REGEXP, '?', TIME_MASKSEP_REGEXP, '\d{1,2}', MASKSEPTWO_REGEXP,
                                       TIME_MASKSEP_REGEXP, AMPM_REGEXP, '?', TIME_MASKSEP_REGEXP, '\d{1,2}\s*(?:\.)+|',
                                       '\d+\s*(?:\.)+', TIME_MASKSEP_REGEXP, AMPM_REGEXP, '?', TIME_MASKSEP_REGEXP, '$') AND
             v_culture ~ 'DE[-_]DE|NN[-_]NO|CS[-_]CZ|PL[-_]PL|RO[-_]RO|SK[-_]SK|SL[-_]SI|BG[-_]BG|RU[-_]RU|TR[-_]TR|ET[-_]EE|LV[-_]LV'))
        THEN
            RAISE invalid_datetime_format;
        END IF;

        v_regmatch_groups := regexp_matches(v_datetimestring, CASE v_culture
                                                                 WHEN 'FI' THEN v_defmask6_fi_regexp
                                                                 ELSE v_defmask6_regexp
                                                              END, 'gi');
        v_timestring := concat(v_regmatch_groups[1], v_regmatch_groups[5]);
        v_day := v_regmatch_groups[4];
        v_month := v_regmatch_groups[3];
        v_year := CASE
                     WHEN v_culture IN ('TH-TH', 'TH_TH') THEN v_regmatch_groups[2]::SMALLINT - 543
                     ELSE v_regmatch_groups[2]::SMALLINT
                  END;

    ELSIF ((v_datetimestring ~* v_defmask2_regexp AND v_culture <> 'FI') OR
           (v_datetimestring ~* v_defmask2_fi_regexp AND v_culture = 'FI'))
    THEN
        IF (v_culture IN ('AR', 'AR-SA', 'AR_SA') OR
            (v_datetimestring ~ concat('\s*\d{1,2}\.\s*(?:\.|\d+(?!\d)\s*\.)', TIME_MASKSEP_REGEXP, AMPM_REGEXP, '?', TIME_MASKSEP_REGEXP, '\d{3,4}',
                                       '(?:(?:', MASKSEPTWO_REGEXP, TIME_MASKSEP_REGEXP, AMPM_REGEXP, '?)|',
                                       '(?:', TIME_MASKSEP_REGEXP, CORRECTNUM_REGEXP, '?', TIME_MASKSEP_REGEXP,
                                       AMPM_REGEXP, TIME_MASKSEP_REGEXP, CORRECTNUM_REGEXP, '?))', TIME_MASKSEP_REGEXP, '\d{1,2}|',
                                       '\d+\s*(?:\.)+', TIME_MASKSEP_REGEXP, AMPM_REGEXP, '?', TIME_MASKSEP_REGEXP, '$') AND
             v_culture ~ 'DE[-_]DE|NN[-_]NO|CS[-_]CZ|PL[-_]PL|RO[-_]RO|SK[-_]SK|SL[-_]SI|BG[-_]BG|RU[-_]RU|TR[-_]TR|ET[-_]EE|LV[-_]LV'))
        THEN
            RAISE invalid_datetime_format;
        END IF;

        v_regmatch_groups := regexp_matches(v_datetimestring, CASE v_culture
                                                                 WHEN 'FI' THEN v_defmask2_fi_regexp
                                                                 ELSE v_defmask2_regexp
                                                              END, 'gi');
        v_timestring := v_regmatch_groups[2];
        v_correctnum := coalesce(v_regmatch_groups[1], v_regmatch_groups[3], v_regmatch_groups[5],
                                 v_regmatch_groups[6], v_regmatch_groups[8], v_regmatch_groups[9]);
        v_day := '01';
        v_month := v_regmatch_groups[7];
        v_year := CASE
                     WHEN v_culture IN ('TH-TH', 'TH_TH') THEN v_regmatch_groups[4]::SMALLINT - 543
                     ELSE v_regmatch_groups[4]::SMALLINT
                  END;

    ELSIF (v_datetimestring ~* v_defmask4_1_regexp OR
           (v_datetimestring ~* v_defmask4_2_regexp AND v_culture !~ 'DE[-_]DE|NN[-_]NO|CS[-_]CZ|PL[-_]PL|RO[-_]RO|SK[-_]SK|SL[-_]SI|BG[-_]BG|RU[-_]RU|TR[-_]TR|ET[-_]EE|LV[-_]LV') OR
           (v_datetimestring ~* v_defmask9_regexp AND v_culture <> 'FI') OR
           (v_datetimestring ~* v_defmask9_fi_regexp AND v_culture = 'FI'))
    THEN
        IF (v_datetimestring ~ concat('\d+\s*\.?(?:,+|,*', AMPM_REGEXP, ')', TIME_MASKSEP_FI_REGEXP, '\.+', TIME_MASKSEP_REGEXP, '$|',
                                      '\d+\s*\.', TIME_MASKSEP_FI_REGEXP, '\.', TIME_MASKSEP_FI_REGEXP, '$') AND
            v_culture = 'FI')
        THEN
            RAISE invalid_datetime_format;
        END IF;

        IF (v_datetimestring ~* v_defmask4_0_regexp) THEN
            v_timestring := (regexp_matches(v_datetimestring, v_defmask4_0_regexp, 'gi'))[1];
        ELSE
            v_timestring := v_datetimestring;
        END IF;

        v_res_date := current_date;
        v_day := to_char(v_res_date, 'DD');
        v_month := to_char(v_res_date, 'MM');
        v_year := to_char(v_res_date, 'YYYY')::SMALLINT;

    ELSIF ((v_datetimestring ~* v_defmask3_regexp AND v_culture <> 'FI') OR
           (v_datetimestring ~* v_defmask3_fi_regexp AND v_culture = 'FI'))
    THEN
        IF (v_culture IN ('AR', 'AR-SA', 'AR_SA') OR
            (v_datetimestring ~ concat('\s*\d{1,2}\.\s*(?:\.|\d+(?!\d)\s*\.)', TIME_MASKSEP_REGEXP, AMPM_REGEXP, '?',
                                       TIME_MASKSEP_REGEXP, '\d{1,2}', MASKSEPTWO_REGEXP, '|',
                                       '\d+\s*(?:\.)+', TIME_MASKSEP_REGEXP, AMPM_REGEXP, '?', TIME_MASKSEP_REGEXP, '$') AND
             v_culture ~ 'DE[-_]DE|NN[-_]NO|CS[-_]CZ|PL[-_]PL|RO[-_]RO|SK[-_]SK|SL[-_]SI|BG[-_]BG|RU[-_]RU|TR[-_]TR|ET[-_]EE|LV[-_]LV'))
        THEN
            RAISE invalid_datetime_format;
        END IF;

        v_regmatch_groups := regexp_matches(v_datetimestring, CASE v_culture
                                                                 WHEN 'FI' THEN v_defmask3_fi_regexp
                                                                 ELSE v_defmask3_regexp
                                                              END, 'gi');
        v_timestring := v_regmatch_groups[1];
        v_day := '01';
        v_month := v_regmatch_groups[2];
        v_year := CASE
                     WHEN v_culture IN ('TH-TH', 'TH_TH') THEN v_regmatch_groups[3]::SMALLINT - 543
                     ELSE v_regmatch_groups[3]::SMALLINT
                  END;

    ELSIF ((v_datetimestring ~* v_defmask5_regexp AND v_culture <> 'FI') OR
           (v_datetimestring ~* v_defmask5_fi_regexp AND v_culture = 'FI'))
    THEN
        IF (v_culture IN ('AR', 'AR-SA', 'AR_SA') OR
            (v_datetimestring ~ concat('\s*\d{1,2}\.\s*(?:\.|\d+(?!\d)\s*\.)', TIME_MASKSEP_REGEXP, AMPM_REGEXP, '?', TIME_MASKSEP_REGEXP, '\d{1,2}', MASKSEPTWO_REGEXP,
                                       TIME_MASKSEP_REGEXP, AMPM_REGEXP, '?', TIME_MASKSEP_REGEXP, '\d{1,2}', MASKSEPTWO_REGEXP,
                                       TIME_MASKSEP_REGEXP, AMPM_REGEXP, '?', TIME_MASKSEP_REGEXP, '\d{3,4}', TIME_MASKSEP_REGEXP, AMPM_REGEXP, '?', TIME_MASKSEP_REGEXP, '$|',
                                       '\d{1,2}', MASKSEPTWO_REGEXP, TIME_MASKSEP_REGEXP, AMPM_REGEXP, '?', TIME_MASKSEP_REGEXP, '\d{3,4}\s*(?:\.)+|',
                                       '\d+\s*(?:\.)+', TIME_MASKSEP_REGEXP, AMPM_REGEXP, '?', TIME_MASKSEP_REGEXP, '$') AND
             v_culture ~ 'DE[-_]DE|NN[-_]NO|CS[-_]CZ|PL[-_]PL|RO[-_]RO|SK[-_]SK|SL[-_]SI|BG[-_]BG|RU[-_]RU|TR[-_]TR|ET[-_]EE|LV[-_]LV'))
        THEN
            RAISE invalid_datetime_format;
        END IF;

        v_regmatch_groups := regexp_matches(v_datetimestring, v_defmask5_regexp, 'gi');
        v_timestring := concat(v_regmatch_groups[1], v_regmatch_groups[5]);
        v_year := CASE
                     WHEN v_culture IN ('TH-TH', 'TH_TH') THEN v_regmatch_groups[4]::SMALLINT - 543
                     ELSE v_regmatch_groups[4]::SMALLINT
                  END;

        IF (v_date_format = 'DMY' OR
            v_culture IN ('LV-LV', 'LV_LV'))
        THEN
            v_day := v_regmatch_groups[2];
            v_month := v_regmatch_groups[3];
        ELSE
            v_day := v_regmatch_groups[3];
            v_month := v_regmatch_groups[2];
        END IF;

    ELSIF ((v_datetimestring ~* v_defmask7_regexp AND v_culture <> 'FI') OR
           (v_datetimestring ~* v_defmask7_fi_regexp AND v_culture = 'FI'))
    THEN
        IF (v_culture IN ('AR', 'AR-SA', 'AR_SA') OR
            (v_datetimestring ~ concat('\s*\d{1,2}\.\s*(?:\.|\d+(?!\d)\s*\.)', TIME_MASKSEP_REGEXP, AMPM_REGEXP, '?', TIME_MASKSEP_REGEXP, '\d{1,2}',
                                       MASKSEPTWO_REGEXP, '?', TIME_MASKSEP_REGEXP, AMPM_REGEXP, '?', TIME_MASKSEP_REGEXP, '\d{3,4}|',
                                       '\d{3,4}', MASKSEPTWO_REGEXP, '?', TIME_MASKSEP_REGEXP, AMPM_REGEXP, '?', TIME_MASKSEP_REGEXP, '\d{1,2}\s*(?:\.)+|',
                                       '\d+\s*(?:\.)+', TIME_MASKSEP_REGEXP, AMPM_REGEXP, '?', TIME_MASKSEP_REGEXP, '$') AND
             v_culture ~ 'DE[-_]DE|NN[-_]NO|CS[-_]CZ|PL[-_]PL|RO[-_]RO|SK[-_]SK|SL[-_]SI|BG[-_]BG|RU[-_]RU|TR[-_]TR|ET[-_]EE|LV[-_]LV'))
        THEN
            RAISE invalid_datetime_format;
        END IF;

        v_regmatch_groups := regexp_matches(v_datetimestring, CASE v_culture
                                                                 WHEN 'FI' THEN v_defmask7_fi_regexp
                                                                 ELSE v_defmask7_regexp
                                                              END, 'gi');
        v_timestring := concat(v_regmatch_groups[1], v_regmatch_groups[5]);
        v_day := v_regmatch_groups[4];
        v_month := v_regmatch_groups[2];
        v_year := CASE
                     WHEN v_culture IN ('TH-TH', 'TH_TH') THEN v_regmatch_groups[3]::SMALLINT - 543
                     ELSE v_regmatch_groups[3]::SMALLINT
                  END;

    ELSIF ((v_datetimestring ~* v_defmask8_regexp AND v_culture <> 'FI') OR
           (v_datetimestring ~* v_defmask8_fi_regexp AND v_culture = 'FI'))
    THEN
        IF (v_datetimestring ~ concat('\s*\d{1,2}\.\s*(?:\.|\d+(?!\d)\s*\.)', TIME_MASKSEP_REGEXP, AMPM_REGEXP, '?', TIME_MASKSEP_REGEXP, '\d{1,2}',
                                      MASKSEPTWO_REGEXP, TIME_MASKSEP_REGEXP, AMPM_REGEXP, '?', TIME_MASKSEP_REGEXP, '\d{1,2}', MASKSEPTWO_REGEXP,
                                      TIME_MASKSEP_REGEXP, AMPM_REGEXP, '?', TIME_MASKSEP_REGEXP, '\d{1,2}|',
                                      '\d{1,2}', MASKSEPTWO_REGEXP, TIME_MASKSEP_REGEXP, AMPM_REGEXP, '?', TIME_MASKSEP_REGEXP, '\d{1,2}', MASKSEPTWO_REGEXP,
                                      TIME_MASKSEP_REGEXP, AMPM_REGEXP, '?', TIME_MASKSEP_REGEXP, '\d{1,2}\s*(?:\.)+|',
                                      '\d+\s*(?:\.)+', TIME_MASKSEP_REGEXP, AMPM_REGEXP, '?', TIME_MASKSEP_REGEXP, '$') AND
            v_culture ~ 'FI|DE[-_]DE|NN[-_]NO|CS[-_]CZ|PL[-_]PL|RO[-_]RO|SK[-_]SK|SL[-_]SI|BG[-_]BG|RU[-_]RU|TR[-_]TR|ET[-_]EE|LV[-_]LV')
        THEN
            RAISE invalid_datetime_format;
        END IF;

        v_regmatch_groups := regexp_matches(v_datetimestring, CASE v_culture
                                                                 WHEN 'FI' THEN v_defmask8_fi_regexp
                                                                 ELSE v_defmask8_regexp
                                                              END, 'gi');
        v_timestring := concat(v_regmatch_groups[1], v_regmatch_groups[5]);

        IF (v_date_format = 'DMY' OR
            v_culture IN ('LV-LV', 'LV_LV'))
        THEN
            v_day := v_regmatch_groups[2];
            v_month := v_regmatch_groups[3];
            v_raw_year := v_regmatch_groups[4];
        ELSIF (v_date_format = 'YMD')
        THEN
            v_day := v_regmatch_groups[4];
            v_month := v_regmatch_groups[3];
            v_raw_year := v_regmatch_groups[2];
        ELSE
            v_day := v_regmatch_groups[3];
            v_month := v_regmatch_groups[2];
            v_raw_year := v_regmatch_groups[4];
        END IF;

        IF (v_culture IN ('AR', 'AR-SA', 'AR_SA'))
        THEN
            IF (v_day::SMALLINT > 30 OR
                v_month::SMALLINT > 12) THEN
                RAISE invalid_datetime_format;
            END IF;

            v_raw_year := sys.babelfish_get_full_year(v_raw_year, '14');
            v_hijridate := sys.babelfish_conv_hijri_to_greg(v_day, v_month, v_raw_year) - 1;

            v_day := to_char(v_hijridate, 'DD');
            v_month := to_char(v_hijridate, 'MM');
            v_year := to_char(v_hijridate, 'YYYY')::SMALLINT;

        ELSIF (v_culture IN ('TH-TH', 'TH_TH')) THEN
            v_year := sys.babelfish_get_full_year(v_raw_year)::SMALLINT - 43;
        ELSE
            v_year := sys.babelfish_get_full_year(v_raw_year, '', 29)::SMALLINT;
        END IF;
    ELSE
        v_found := FALSE;
    END IF;

    WHILE (NOT v_found AND v_resmask_cnt < 20)
    LOOP
        v_resmask := pg_catalog.replace(CASE v_resmask_cnt
                                WHEN 10 THEN v_defmask10_regexp
                                WHEN 11 THEN v_defmask11_regexp
                                WHEN 12 THEN v_defmask12_regexp
                                WHEN 13 THEN v_defmask13_regexp
                                WHEN 14 THEN v_defmask14_regexp
                                WHEN 15 THEN v_defmask15_regexp
                                WHEN 16 THEN v_defmask16_regexp
                                WHEN 17 THEN v_defmask17_regexp
                                WHEN 18 THEN v_defmask18_regexp
                                WHEN 19 THEN v_defmask19_regexp
                             END,
                             '$comp_month$', v_compmonth_regexp);

        v_resmask_fi := pg_catalog.replace(CASE v_resmask_cnt
                                   WHEN 10 THEN v_defmask10_fi_regexp
                                   WHEN 11 THEN v_defmask11_fi_regexp
                                   WHEN 12 THEN v_defmask12_fi_regexp
                                   WHEN 13 THEN v_defmask13_fi_regexp
                                   WHEN 14 THEN v_defmask14_fi_regexp
                                   WHEN 15 THEN v_defmask15_fi_regexp
                                   WHEN 16 THEN v_defmask16_fi_regexp
                                   WHEN 17 THEN v_defmask17_fi_regexp
                                   WHEN 18 THEN v_defmask18_fi_regexp
                                   WHEN 19 THEN v_defmask19_fi_regexp
                                END,
                                '$comp_month$', v_compmonth_regexp);

        IF ((v_datetimestring ~* v_resmask AND v_culture <> 'FI') OR
            (v_datetimestring ~* v_resmask_fi AND v_culture = 'FI'))
        THEN
            v_found := TRUE;
            v_regmatch_groups := regexp_matches(v_datetimestring, CASE v_culture
                                                                     WHEN 'FI' THEN v_resmask_fi
                                                                     ELSE v_resmask
                                                                  END, 'gi');
            v_timestring := CASE
                               WHEN v_resmask_cnt IN (10, 11, 12, 13) THEN concat(v_regmatch_groups[1], v_regmatch_groups[4])
                               ELSE concat(v_regmatch_groups[1], v_regmatch_groups[5])
                            END;

            IF (v_resmask_cnt = 10)
            THEN
                IF (v_regmatch_groups[3] = 'MAR' AND
                    v_culture IN ('IT-IT', 'IT_IT'))
                THEN
                    RAISE invalid_datetime_format;
                END IF;

                IF (v_date_format = 'YMD' AND v_culture NOT IN ('SV-SE', 'SV_SE', 'LV-LV', 'LV_LV'))
                THEN
                    v_day := '01';
                    v_year := sys.babelfish_get_full_year(v_regmatch_groups[2], '', 29)::SMALLINT;
                ELSE
                    v_day := v_regmatch_groups[2];
                    v_year := to_char(current_date, 'YYYY')::SMALLINT;
                END IF;

                v_month := sys.babelfish_get_monthnum_by_name(v_regmatch_groups[3], v_lang_metadata_json);
                v_raw_year := to_char(sys.babelfish_conv_greg_to_hijri(current_date + 1), 'YYYY');

            ELSIF (v_resmask_cnt = 11)
            THEN
                IF (v_date_format IN ('YMD', 'MDY') AND v_culture NOT IN ('SV-SE', 'SV_SE'))
                THEN
                    v_day := v_regmatch_groups[3];
                    v_year := to_char(current_date, 'YYYY')::SMALLINT;
                ELSE
                    v_day := '01';
                    v_year := CASE
                                 WHEN v_culture IN ('TH-TH', 'TH_TH') THEN sys.babelfish_get_full_year(v_regmatch_groups[3])::SMALLINT - 43
                                 ELSE sys.babelfish_get_full_year(v_regmatch_groups[3], '', 29)::SMALLINT
                              END;
                END IF;

                v_month := sys.babelfish_get_monthnum_by_name(v_regmatch_groups[2], v_lang_metadata_json);
                v_raw_year := sys.babelfish_get_full_year(substring(v_year::TEXT, 3, 2), '14');

            ELSIF (v_resmask_cnt = 12)
            THEN
                v_day := '01';
                v_month := sys.babelfish_get_monthnum_by_name(v_regmatch_groups[3], v_lang_metadata_json);
                v_raw_year := v_regmatch_groups[2];

            ELSIF (v_resmask_cnt = 13)
            THEN
                v_day := '01';
                v_month := sys.babelfish_get_monthnum_by_name(v_regmatch_groups[2], v_lang_metadata_json);
                v_raw_year := v_regmatch_groups[3];

            ELSIF (v_resmask_cnt IN (14, 15, 16))
            THEN
                IF (v_resmask_cnt = 14)
                THEN
                    v_left_part := v_regmatch_groups[4];
                    v_right_part := v_regmatch_groups[3];
                    v_month := sys.babelfish_get_monthnum_by_name(v_regmatch_groups[2], v_lang_metadata_json);
                ELSIF (v_resmask_cnt = 15)
                THEN
                    v_left_part := v_regmatch_groups[4];
                    v_right_part := v_regmatch_groups[2];
                    v_month := sys.babelfish_get_monthnum_by_name(v_regmatch_groups[3], v_lang_metadata_json);
                ELSE
                    v_left_part := v_regmatch_groups[3];
                    v_right_part := v_regmatch_groups[2];
                    v_month := sys.babelfish_get_monthnum_by_name(v_regmatch_groups[4], v_lang_metadata_json);
                END IF;

                IF (char_length(v_left_part) <= 2)
                THEN
                    IF (v_date_format = 'YMD' AND v_culture NOT IN ('LV-LV', 'LV_LV'))
                    THEN
                        v_day := v_left_part;
                        v_raw_year := sys.babelfish_get_full_year(v_right_part, '14');
                        v_year := CASE
                                     WHEN v_culture IN ('TH-TH', 'TH_TH') THEN sys.babelfish_get_full_year(v_right_part)::SMALLINT - 43
                                     ELSE sys.babelfish_get_full_year(v_right_part, '', 29)::SMALLINT
                                  END;
                        BEGIN
                            v_res_date := make_date(v_year, v_month::SMALLINT, v_day::SMALLINT);
                        EXCEPTION
                        WHEN OTHERS THEN
                            v_day := v_right_part;
                            v_raw_year := sys.babelfish_get_full_year(v_left_part, '14');
                            v_year := CASE
                                         WHEN v_culture IN ('TH-TH', 'TH_TH') THEN sys.babelfish_get_full_year(v_left_part)::SMALLINT - 43
                                         ELSE sys.babelfish_get_full_year(v_left_part, '', 29)::SMALLINT
                                      END;
                        END;
                    END IF;

                    IF (v_date_format IN ('MDY', 'DMY') OR v_culture IN ('LV-LV', 'LV_LV'))
                    THEN
                        v_day := v_right_part;
                        v_raw_year := sys.babelfish_get_full_year(v_left_part, '14');
                        v_year := CASE
                                     WHEN v_culture IN ('TH-TH', 'TH_TH') THEN sys.babelfish_get_full_year(v_left_part)::SMALLINT - 43
                                     ELSE sys.babelfish_get_full_year(v_left_part, '', 29)::SMALLINT
                                  END;
                        BEGIN
                            v_res_date := make_date(v_year, v_month::SMALLINT, v_day::SMALLINT);
                        EXCEPTION
                        WHEN OTHERS THEN
                            v_day := v_left_part;
                            v_raw_year := sys.babelfish_get_full_year(v_right_part, '14');
                            v_year := CASE
                                         WHEN v_culture IN ('TH-TH', 'TH_TH') THEN sys.babelfish_get_full_year(v_right_part)::SMALLINT - 43
                                         ELSE sys.babelfish_get_full_year(v_right_part, '', 29)::SMALLINT
                                      END;
                        END;
                    END IF;
                ELSE
                    v_day := v_right_part;
                    v_raw_year := v_left_part;
	            v_year := CASE
                                 WHEN v_culture IN ('TH-TH', 'TH_TH') THEN v_left_part::SMALLINT - 543
                                 ELSE v_left_part::SMALLINT
                              END;
                END IF;

            ELSIF (v_resmask_cnt = 17)
            THEN
                v_day := v_regmatch_groups[4];
                v_month := sys.babelfish_get_monthnum_by_name(v_regmatch_groups[3], v_lang_metadata_json);
                v_raw_year := v_regmatch_groups[2];

            ELSIF (v_resmask_cnt = 18)
            THEN
                v_day := v_regmatch_groups[3];
                v_month := sys.babelfish_get_monthnum_by_name(v_regmatch_groups[4], v_lang_metadata_json);
                v_raw_year := v_regmatch_groups[2];

            ELSIF (v_resmask_cnt = 19)
            THEN
                v_day := v_regmatch_groups[4];
                v_month := sys.babelfish_get_monthnum_by_name(v_regmatch_groups[2], v_lang_metadata_json);
                v_raw_year := v_regmatch_groups[3];
            END IF;

            IF (v_resmask_cnt NOT IN (10, 11, 14, 15, 16))
            THEN
                v_year := CASE
                             WHEN v_culture IN ('TH-TH', 'TH_TH') THEN v_raw_year::SMALLINT - 543
                             ELSE v_raw_year::SMALLINT
                          END;
            END IF;

            IF (v_culture IN ('AR', 'AR-SA', 'AR_SA'))
            THEN
                IF (v_day::SMALLINT > 30 OR
                    (v_resmask_cnt NOT IN (10, 11, 14, 15, 16) AND v_year NOT BETWEEN 1318 AND 1501) OR
                    (v_resmask_cnt IN (14, 15, 16) AND v_raw_year::SMALLINT NOT BETWEEN 1318 AND 1501))
                THEN
                    RAISE invalid_datetime_format;
                END IF;

                v_hijridate := sys.babelfish_conv_hijri_to_greg(v_day, v_month, v_raw_year) - 1;

                v_day := to_char(v_hijridate, 'DD');
                v_month := to_char(v_hijridate, 'MM');
                v_year := to_char(v_hijridate, 'YYYY')::SMALLINT;
            END IF;
        END IF;

        v_resmask_cnt := v_resmask_cnt + 1;
    END LOOP;

    IF (NOT v_found) THEN
        RAISE invalid_datetime_format;
    END IF;

    IF (char_length(v_timestring) > 0 AND v_timestring NOT IN ('AM', 'ص', 'PM', 'م'))
    THEN
        IF (v_culture = 'FI') THEN
            v_timestring := translate(v_timestring, '.,', ': ');

            IF (char_length(split_part(v_timestring, ':', 4)) > 0) THEN
                v_timestring := regexp_replace(v_timestring, ':(?=\s*\d+\s*:?\s*(?:[AP]M|ص|م)?\s*$)', '.');
            END IF;
        END IF;

        v_timestring := pg_catalog.replace(regexp_replace(v_timestring, '\.?[AP]M|ص|م|\s|\,|\.\D|[\.|:]$', '', 'gi'), ':.', ':');
        BEGIN
            v_hours := coalesce(split_part(v_timestring, ':', 1)::SMALLINT, 0);

            IF ((v_dayparts[1] IN ('AM', 'ص') AND v_hours NOT BETWEEN 0 AND 12) OR
                (v_dayparts[1] IN ('PM', 'م') AND v_hours NOT BETWEEN 1 AND 23))
            THEN
                RAISE invalid_datetime_format;
            ELSIF (v_dayparts[1] = 'PM' AND v_hours < 12) THEN
                v_hours := v_hours + 12;
            ELSIF (v_dayparts[1] = 'AM' AND v_hours = 12) THEN
                v_hours := v_hours - 12;
            END IF;

            v_minutes := coalesce(nullif(split_part(v_timestring, ':', 2), '')::SMALLINT, 0);
            v_seconds := coalesce(nullif(split_part(v_timestring, ':', 3), ''), '0');

            IF (v_seconds ~ '\.') THEN
                v_fseconds := split_part(v_seconds, '.', 2);
                v_seconds := split_part(v_seconds, '.', 1);
            END IF;
        EXCEPTION
            WHEN OTHERS THEN
            RAISE invalid_datetime_format;
        END;
    ELSIF (v_dayparts[1] IN ('PM', 'م'))
    THEN
        v_hours := 12;
    END IF;

    BEGIN
        IF (v_res_datatype IN ('DATETIME', 'SMALLDATETIME'))
        THEN
            v_res_datetime := sys.datetimefromparts(v_year, v_month::SMALLINT, v_day::SMALLINT,
                                                                  v_hours, v_minutes, v_seconds::SMALLINT,
                                                                  rpad(v_fseconds, 3, '0')::NUMERIC);
            IF (v_res_datatype = 'SMALLDATETIME' AND
                to_char(v_res_datetime, 'SS') <> '00')
            THEN
                IF (to_char(v_res_datetime, 'SS')::SMALLINT >= 30) THEN
                    v_res_datetime := v_res_datetime + INTERVAL '1 minute';
                END IF;

                v_res_datetime := to_timestamp(to_char(v_res_datetime, 'DD.MM.YYYY.HH24.MI'), 'DD.MM.YYYY.HH24.MI');
            END IF;
        ELSE
            v_fseconds := sys.babelfish_get_microsecs_from_fractsecs(rpad(v_fseconds, 9, '0'), v_scale);
            v_seconds := concat_ws('.', v_seconds, v_fseconds);

            v_res_datetime := make_timestamp(v_year, v_month::SMALLINT, v_day::SMALLINT,
                                             v_hours, v_minutes, v_seconds::NUMERIC);
        END IF;
    EXCEPTION
        WHEN OTHERS THEN
        GET STACKED DIAGNOSTICS v_err_message = MESSAGE_TEXT;

        IF (v_err_message ~* 'Cannot construct data type') THEN
            RAISE invalid_datetime_format;
        END IF;
    END;

    IF (v_weekdaynames[1] IS NOT NULL) THEN
        v_weekdaynum := sys.babelfish_get_weekdaynum_by_name(v_weekdaynames[1], v_lang_metadata_json);

        IF (CASE date_part('dow', v_res_date)::SMALLINT
               WHEN 0 THEN 7
               ELSE date_part('dow', v_res_date)::SMALLINT
            END <> v_weekdaynum)
        THEN
            RAISE invalid_datetime_format;
        END IF;
    END IF;

    RETURN v_res_datetime;
EXCEPTION
    WHEN invalid_datetime_format OR datetime_field_overflow THEN
        RAISE USING MESSAGE := pg_catalog.format('Error converting string value ''%s'' into data type %s using culture ''%s''.',
                                      p_datetimestring, v_res_datatype, p_culture),
                    DETAIL := 'Incorrect using of pair of input parameters values during conversion process.',
                    HINT := 'Check the input parameters values, correct them if needed, and try again.';

    WHEN datatype_mismatch THEN
        RAISE USING MESSAGE := 'Data type should be one of these values: ''DATETIME'', ''SMALLDATETIME'', ''DATETIME2''/''DATETIME2(n)''.',
                    DETAIL := 'Use of incorrect "datatype" parameter value during conversion process.',
                    HINT := 'Change "datatype" parameter to the proper value and try again.';

    WHEN invalid_indicator_parameter_value THEN
        RAISE USING MESSAGE := pg_catalog.format('Invalid attributes specified for data type %s.', v_res_datatype),
                    DETAIL := 'Use of incorrect scale value, which is not corresponding to specified data type.',
                    HINT := 'Change data type scale component or select different data type and try again.';

    WHEN interval_field_overflow THEN
        RAISE USING MESSAGE := pg_catalog.format('Specified scale %s is invalid.', v_scale),
                    DETAIL := 'Use of incorrect data type scale value during conversion process.',
                    HINT := 'Change scale component of data type parameter to be in range [0..7] and try again.';

    WHEN invalid_parameter_value THEN
        RAISE USING MESSAGE := CASE char_length(coalesce(CONVERSION_LANG, ''))
                                  WHEN 0 THEN pg_catalog.format('The culture parameter ''%s'' provided in the function call is not supported.',
                                                     p_culture)
                                  ELSE pg_catalog.format('Invalid CONVERSION_LANG constant value - ''%s''. Allowed values are: ''English'', ''Deutsch'', etc.',
                                              CONVERSION_LANG)
                               END,
                    DETAIL := 'Passed incorrect value for "p_culture" parameter or compiled incorrect CONVERSION_LANG constant value in function''s body.',
                    HINT := 'Check "p_culture" input parameter value, correct it if needed, and try again. Also check CONVERSION_LANG constant value.';

    WHEN invalid_text_representation THEN
        GET STACKED DIAGNOSTICS v_err_message = MESSAGE_TEXT;
        v_err_message := substring(pg_catalog.lower(v_err_message), 'integer\:\s\"(.*)\"');

        RAISE USING MESSAGE := pg_catalog.format('Error while trying to convert "%s" value to SMALLINT data type.',
                                      v_err_message),
                    DETAIL := 'Supplied value contains illegal characters.',
                    HINT := 'Correct supplied value, remove all illegal characters.';
END;
$BODY$
LANGUAGE plpgsql
STABLE
RETURNS NULL ON NULL INPUT;

-- wrapper functions for upper --
-- Function to handle datatypes which are implicitly convertable to VARCHAR
CREATE OR REPLACE FUNCTION sys.upper(ANYELEMENT)
RETURNS sys.VARCHAR
AS $$
DECLARE
    type_oid oid;
    typ_base_oid oid;
    typnam text;
BEGIN
    typnam := NULL;
    type_oid := pg_typeof($1);
    typnam := sys.translate_pg_type_to_tsql(type_oid);
    IF typnam IS NULL THEN
        typ_base_oid := sys.bbf_get_immediate_base_type_of_UDT(type_oid);
        typnam := sys.translate_pg_type_to_tsql(typ_base_oid);
    END IF;
    IF typnam IN ('image', 'sql_variant', 'xml', 'geometry', 'geography') THEN
        RAISE EXCEPTION 'Argument data type % is invalid for argument 1 of upper function.', typnam;
    END IF;
    IF $1 IS NULL THEN
        RETURN NULL;
    END IF;
    -- Call the underlying function after preprocessing
    RETURN pg_catalog.upper($1::sys.varchar);
END;
$$ LANGUAGE plpgsql IMMUTABLE PARALLEL SAFE;

-- Function to handle NCHAR because of return type NVARCHAR
CREATE OR REPLACE FUNCTION sys.upper(sys.NCHAR)
RETURNS sys.NVARCHAR
AS $$
BEGIN
    RETURN pg_catalog.upper($1);
END;
$$ LANGUAGE plpgsql IMMUTABLE STRICT PARALLEL SAFE;

-- Function to handle NVARCHAR because of return type NVARCHAR
CREATE OR REPLACE FUNCTION sys.upper(sys.NVARCHAR)
RETURNS sys.NVARCHAR
AS $$
BEGIN
    RETURN pg_catalog.upper($1);
END;
$$ LANGUAGE plpgsql IMMUTABLE STRICT PARALLEL SAFE;

-- Function to handle TEXT because of return type VARCHAR
CREATE OR REPLACE FUNCTION sys.upper(TEXT)
RETURNS sys.VARCHAR
AS $$
BEGIN
    RETURN pg_catalog.upper($1);
END;
$$ LANGUAGE plpgsql IMMUTABLE STRICT PARALLEL SAFE;

-- Function to handle NTEXT because of return type VARCHAR
CREATE OR REPLACE FUNCTION sys.upper(NTEXT)
RETURNS sys.NVARCHAR
AS $$
BEGIN
    RETURN pg_catalog.upper($1);
END;
$$ LANGUAGE plpgsql IMMUTABLE STRICT PARALLEL SAFE;

-- wrapper functions for lower --
-- Function to handle datatypes which are implicitly convertable to VARCHAR
CREATE OR REPLACE FUNCTION sys.lower(ANYELEMENT)
RETURNS sys.VARCHAR
AS $$
DECLARE
    type_oid oid;
    typ_base_oid oid;
    typnam text;
BEGIN
    typnam := NULL;
    type_oid := pg_typeof($1);
    typnam := sys.translate_pg_type_to_tsql(type_oid);
    IF typnam IS NULL THEN
        typ_base_oid := sys.bbf_get_immediate_base_type_of_UDT(type_oid);
        typnam := sys.translate_pg_type_to_tsql(typ_base_oid);
    END IF;
    IF typnam IN ('image', 'sql_variant', 'xml', 'geometry', 'geography') THEN
        RAISE EXCEPTION 'Argument data type % is invalid for argument 1 of lower function.', typnam;
    END IF;
    IF $1 IS NULL THEN
        RETURN NULL;
    END IF;
    -- Call the underlying function after preprocessing
    RETURN pg_catalog.lower($1::sys.varchar);
END;
$$ LANGUAGE plpgsql IMMUTABLE PARALLEL SAFE;

-- Function to handle NCHAR because of return type NVARCHAR
CREATE OR REPLACE FUNCTION sys.lower(sys.NCHAR)
RETURNS sys.NVARCHAR
AS $$
BEGIN
    RETURN pg_catalog.lower($1);
END;
$$ LANGUAGE plpgsql IMMUTABLE STRICT PARALLEL SAFE;

-- Function to handle NVARCHAR because of return type NVARCHAR
CREATE OR REPLACE FUNCTION sys.lower(sys.NVARCHAR)
RETURNS sys.NVARCHAR
AS $$
BEGIN
    RETURN pg_catalog.lower($1);
END;
$$ LANGUAGE plpgsql IMMUTABLE STRICT PARALLEL SAFE;

-- Function to handle TEXT because of return type VARCHAR
CREATE OR REPLACE FUNCTION sys.lower(TEXT)
RETURNS sys.VARCHAR
AS $$
BEGIN
    RETURN pg_catalog.lower($1);
END;
$$ LANGUAGE plpgsql IMMUTABLE STRICT PARALLEL SAFE;

-- Function to handle NTEXT because of return type VARCHAR
CREATE OR REPLACE FUNCTION sys.lower(NTEXT)
RETURNS sys.NVARCHAR
AS $$
BEGIN
    RETURN pg_catalog.lower($1);
END;
$$ LANGUAGE plpgsql IMMUTABLE STRICT PARALLEL SAFE;

CREATE OR REPLACE VIEW sys.sequences 
AS SELECT 
    so.*,
    CAST(0 as sys.sql_variant) AS start_value
    , CAST(0 as sys.sql_variant) AS increment
    , CAST(0 as sys.sql_variant) AS minimum_value
    , CAST(0 as sys.sql_variant) AS maximum_value
    , CAST(0 as sys.BIT) AS is_cycling
    , CAST(0 as sys.BIT) AS is_cached
    , CAST(0 as INT) AS cache_size
    , CAST(0 as INT) AS system_type_id
    , CAST(0 as INT) AS user_type_id
    , CAST(0 as sys.TINYINT) AS precision
    , CAST(0 as sys.TINYINT) AS scale
    , CAST(0 as sys.sql_variant) AS current_value
    , CAST(0 as sys.BIT) AS is_exhausted
    , CAST(0 as sys.sql_variant) AS last_used_value
FROM sys.objects so
WHERE FALSE;
GRANT SELECT ON sys.sequences TO PUBLIC;
>>>>>>> ac915b10

-- Drops the temporary procedure used by the upgrade script.
-- Please have this be one of the last statements executed in this upgrade script.
DROP PROCEDURE sys.babelfish_drop_deprecated_object(varchar, varchar, varchar);

-- After upgrade, always run analyze for all babelfish catalogs.
CALL sys.analyze_babelfish_catalogs();

-- Reset search_path to not affect any subsequent scripts
SELECT set_config('search_path', trim(leading 'sys, ' from current_setting('search_path')), false);<|MERGE_RESOLUTION|>--- conflicted
+++ resolved
@@ -5594,60 +5594,6 @@
 $$
 LANGUAGE 'pltsql';
 
-<<<<<<< HEAD
-CREATE OR REPLACE FUNCTION sys.substring(string TEXT, i INTEGER, j INTEGER)
-RETURNS sys.VARCHAR
-AS 'babelfishpg_tsql', 'tsql_varchar_substr' LANGUAGE C IMMUTABLE STRICT PARALLEL SAFE;
-
-CREATE OR REPLACE FUNCTION sys.substring(string NTEXT, i INTEGER, j INTEGER)
-RETURNS sys.NVARCHAR
-AS 'babelfishpg_tsql', 'tsql_varchar_substr' LANGUAGE C IMMUTABLE STRICT PARALLEL SAFE;
-
-CREATE OR REPLACE FUNCTION sys.substring(string sys.VARCHAR, i INTEGER, j INTEGER)
-RETURNS sys.VARCHAR
-AS 'babelfishpg_tsql', 'tsql_varchar_substr' LANGUAGE C IMMUTABLE STRICT PARALLEL SAFE;
-
-CREATE OR REPLACE FUNCTION sys.substring(string sys.BPCHAR, i INTEGER, j INTEGER)
-RETURNS sys.VARCHAR
-AS 'babelfishpg_tsql', 'tsql_varchar_substr' LANGUAGE C IMMUTABLE STRICT PARALLEL SAFE;
-
-CREATE OR REPLACE FUNCTION sys.substring(string sys.NVARCHAR, i INTEGER, j INTEGER)
-RETURNS sys.NVARCHAR
-AS 'babelfishpg_tsql', 'tsql_varchar_substr' LANGUAGE C IMMUTABLE STRICT PARALLEL SAFE;
-
-CREATE OR REPLACE FUNCTION sys.substring(string sys.NCHAR, i INTEGER, j INTEGER)
-RETURNS sys.NVARCHAR
-AS 'babelfishpg_tsql', 'tsql_varchar_substr' LANGUAGE C IMMUTABLE STRICT PARALLEL SAFE;
-
-CREATE OR REPLACE FUNCTION sys.substring(string sys.VARBINARY, i INTEGER, j INTEGER)
-RETURNS sys.VARBINARY
-AS 'babelfishpg_tsql', 'tsql_varbinary_substr' LANGUAGE C IMMUTABLE STRICT PARALLEL SAFE;
-
-CREATE OR REPLACE FUNCTION sys.substring(string ANYELEMENT, i INTEGER, j INTEGER)
-RETURNS sys.VARBINARY
-AS
-$BODY$
-DECLARE
-    string_arg_datatype text;
-    string_basetype oid;
-BEGIN
-    string_arg_datatype := sys.translate_pg_type_to_tsql(pg_typeof(string)::oid);
-    IF string_arg_datatype IS NULL THEN
-        -- for User Defined Datatype, use immediate base type to check for argument datatype validation
-        string_basetype := sys.bbf_get_immediate_base_type_of_UDT(pg_typeof(string)::oid);
-        string_arg_datatype := sys.translate_pg_type_to_tsql(string_basetype);
-    END IF;
-
-    -- restricting arguments with invalid datatypes for substring function
-    IF string_arg_datatype NOT IN ('binary', 'image') THEN
-        RAISE EXCEPTION 'Argument data type % is invalid for argument 1 of substring function.', string_arg_datatype;
-    END IF;
-
-    RETURN sys.substring(string::sys.VARBINARY, i, j);
-END;
-$BODY$
-LANGUAGE plpgsql IMMUTABLE PARALLEL SAFE;
-=======
 CREATE OR REPLACE FUNCTION sys.babelfish_conv_string_to_datetime(IN p_datatype TEXT,
                                                                      IN p_datetimestring TEXT,
                                                                      IN p_style NUMERIC DEFAULT 0)
@@ -9891,7 +9837,59 @@
 FROM sys.objects so
 WHERE FALSE;
 GRANT SELECT ON sys.sequences TO PUBLIC;
->>>>>>> ac915b10
+
+CREATE OR REPLACE FUNCTION sys.substring(string TEXT, i INTEGER, j INTEGER)
+RETURNS sys.VARCHAR
+AS 'babelfishpg_tsql', 'tsql_varchar_substr' LANGUAGE C IMMUTABLE STRICT PARALLEL SAFE;
+
+CREATE OR REPLACE FUNCTION sys.substring(string NTEXT, i INTEGER, j INTEGER)
+RETURNS sys.NVARCHAR
+AS 'babelfishpg_tsql', 'tsql_varchar_substr' LANGUAGE C IMMUTABLE STRICT PARALLEL SAFE;
+
+CREATE OR REPLACE FUNCTION sys.substring(string sys.VARCHAR, i INTEGER, j INTEGER)
+RETURNS sys.VARCHAR
+AS 'babelfishpg_tsql', 'tsql_varchar_substr' LANGUAGE C IMMUTABLE STRICT PARALLEL SAFE;
+
+CREATE OR REPLACE FUNCTION sys.substring(string sys.BPCHAR, i INTEGER, j INTEGER)
+RETURNS sys.VARCHAR
+AS 'babelfishpg_tsql', 'tsql_varchar_substr' LANGUAGE C IMMUTABLE STRICT PARALLEL SAFE;
+
+CREATE OR REPLACE FUNCTION sys.substring(string sys.NVARCHAR, i INTEGER, j INTEGER)
+RETURNS sys.NVARCHAR
+AS 'babelfishpg_tsql', 'tsql_varchar_substr' LANGUAGE C IMMUTABLE STRICT PARALLEL SAFE;
+
+CREATE OR REPLACE FUNCTION sys.substring(string sys.NCHAR, i INTEGER, j INTEGER)
+RETURNS sys.NVARCHAR
+AS 'babelfishpg_tsql', 'tsql_varchar_substr' LANGUAGE C IMMUTABLE STRICT PARALLEL SAFE;
+
+CREATE OR REPLACE FUNCTION sys.substring(string sys.VARBINARY, i INTEGER, j INTEGER)
+RETURNS sys.VARBINARY
+AS 'babelfishpg_tsql', 'tsql_varbinary_substr' LANGUAGE C IMMUTABLE STRICT PARALLEL SAFE;
+
+CREATE OR REPLACE FUNCTION sys.substring(string ANYELEMENT, i INTEGER, j INTEGER)
+RETURNS sys.VARBINARY
+AS
+$BODY$
+DECLARE
+    string_arg_datatype text;
+    string_basetype oid;
+BEGIN
+    string_arg_datatype := sys.translate_pg_type_to_tsql(pg_typeof(string)::oid);
+    IF string_arg_datatype IS NULL THEN
+        -- for User Defined Datatype, use immediate base type to check for argument datatype validation
+        string_basetype := sys.bbf_get_immediate_base_type_of_UDT(pg_typeof(string)::oid);
+        string_arg_datatype := sys.translate_pg_type_to_tsql(string_basetype);
+    END IF;
+
+    -- restricting arguments with invalid datatypes for substring function
+    IF string_arg_datatype NOT IN ('binary', 'image') THEN
+        RAISE EXCEPTION 'Argument data type % is invalid for argument 1 of substring function.', string_arg_datatype;
+    END IF;
+
+    RETURN sys.substring(string::sys.VARBINARY, i, j);
+END;
+$BODY$
+LANGUAGE plpgsql IMMUTABLE PARALLEL SAFE;
 
 -- Drops the temporary procedure used by the upgrade script.
 -- Please have this be one of the last statements executed in this upgrade script.
