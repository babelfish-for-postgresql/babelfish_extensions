--- conflicted
+++ resolved
@@ -9960,7 +9960,30 @@
 WHERE FALSE;
 GRANT SELECT ON sys.sequences TO PUBLIC;
 
-<<<<<<< HEAD
+CREATE OR REPLACE FUNCTION sys.translate(string sys.VARCHAR, characters sys.VARCHAR, translations sys.VARCHAR)
+RETURNS sys.VARCHAR
+AS $$
+BEGIN
+    IF length(characters) != length(translations) THEN
+        RAISE EXCEPTION 'The second and third arguments of the TRANSLATE built-in function must contain an equal number of characters.';
+    END IF;
+    
+    RETURN PG_CATALOG.TRANSLATE(string, characters, translations);
+END;
+$$ LANGUAGE plpgsql IMMUTABLE STRICT PARALLEL SAFE;
+
+CREATE OR REPLACE FUNCTION sys.translate(string sys.NVARCHAR, characters sys.VARCHAR, translations sys.VARCHAR)
+RETURNS sys.NVARCHAR
+AS $$
+BEGIN
+    IF length(characters) != length(translations) THEN
+        RAISE EXCEPTION 'The second and third arguments of the TRANSLATE built-in function must contain an equal number of characters.';
+    END IF;
+
+    RETURN PG_CATALOG.TRANSLATE(string, characters, translations);
+END;
+$$ LANGUAGE plpgsql IMMUTABLE STRICT PARALLEL SAFE;
+
 CREATE OR REPLACE FUNCTION sys.substring(string TEXT, i INTEGER, j INTEGER)
 RETURNS sys.VARCHAR
 AS 'babelfishpg_tsql', 'tsql_varchar_substr' LANGUAGE C IMMUTABLE STRICT PARALLEL SAFE;
@@ -10015,31 +10038,6 @@
 END;
 $BODY$
 LANGUAGE plpgsql IMMUTABLE PARALLEL SAFE;
-=======
-CREATE OR REPLACE FUNCTION sys.translate(string sys.VARCHAR, characters sys.VARCHAR, translations sys.VARCHAR)
-RETURNS sys.VARCHAR
-AS $$
-BEGIN
-    IF length(characters) != length(translations) THEN
-        RAISE EXCEPTION 'The second and third arguments of the TRANSLATE built-in function must contain an equal number of characters.';
-    END IF;
-    
-    RETURN PG_CATALOG.TRANSLATE(string, characters, translations);
-END;
-$$ LANGUAGE plpgsql IMMUTABLE STRICT PARALLEL SAFE;
-
-CREATE OR REPLACE FUNCTION sys.translate(string sys.NVARCHAR, characters sys.VARCHAR, translations sys.VARCHAR)
-RETURNS sys.NVARCHAR
-AS $$
-BEGIN
-    IF length(characters) != length(translations) THEN
-        RAISE EXCEPTION 'The second and third arguments of the TRANSLATE built-in function must contain an equal number of characters.';
-    END IF;
-
-    RETURN PG_CATALOG.TRANSLATE(string, characters, translations);
-END;
-$$ LANGUAGE plpgsql IMMUTABLE STRICT PARALLEL SAFE;
->>>>>>> b021dc3a
 
 -- Drops the temporary procedure used by the upgrade script.
 -- Please have this be one of the last statements executed in this upgrade script.
