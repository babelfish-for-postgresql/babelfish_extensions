--- conflicted
+++ resolved
@@ -38,10 +38,6 @@
  * final behaviour.
  */
 
-<<<<<<< HEAD
--- wrapper functions for reverse
-CREATE OR REPLACE FUNCTION sys.reverse(string ANYELEMENT)
-=======
 -- Update deprecated object_id function(s) since left function now restricts TEXT datatype
 DO $$
 BEGIN
@@ -365,7 +361,6 @@
 
 -- wrapper functions for LTRIM
 CREATE OR REPLACE FUNCTION sys.LTRIM(string ANYELEMENT)
->>>>>>> c49db090
 RETURNS sys.VARCHAR
 AS
 $BODY$
@@ -376,15 +371,6 @@
     string_arg_datatype := sys.translate_pg_type_to_tsql(pg_typeof(string)::oid);
     IF string_arg_datatype IS NULL THEN
         -- for User Defined Datatype, use immediate base type to check for argument datatype validation
-<<<<<<< HEAD
-        string_basetype := (SELECT typbasetype FROM pg_type WHERE oid = pg_typeof(string)::oid);
-        string_arg_datatype := sys.translate_pg_type_to_tsql(string_basetype);
-    END IF;
-
-    -- restricting arguments with invalid datatypes for reverse function
-    IF string_arg_datatype IN ('image', 'sql_variant', 'xml', 'geometry', 'geography') THEN
-        RAISE EXCEPTION 'Argument data type % is invalid for argument 1 of reverse function.', string_arg_datatype;
-=======
         string_basetype := sys.bbf_get_immediate_base_type_of_UDT(pg_typeof(string)::oid);
         string_arg_datatype := sys.translate_pg_type_to_tsql(string_basetype);
     END IF;
@@ -392,25 +378,17 @@
     -- restricting arguments with invalid datatypes for ltrim function
     IF string_arg_datatype IN ('image', 'sql_variant', 'xml', 'geometry', 'geography') THEN
         RAISE EXCEPTION 'Argument data type % is invalid for argument 1 of ltrim function.', string_arg_datatype;
->>>>>>> c49db090
     END IF;
 
     IF string IS NULL THEN
         RETURN NULL;
     END IF;
 
-<<<<<<< HEAD
-    RETURN PG_CATALOG.reverse(string::sys.varchar);
-=======
     RETURN PG_CATALOG.ltrim(string::sys.varchar);
->>>>>>> c49db090
 END;
 $BODY$
 LANGUAGE plpgsql IMMUTABLE PARALLEL SAFE;
 
-<<<<<<< HEAD
-CREATE OR REPLACE FUNCTION sys.reverse(string sys.NCHAR)
-=======
 CREATE OR REPLACE FUNCTION sys.LTRIM(string sys.BPCHAR)
 RETURNS sys.VARCHAR
 AS
@@ -442,15 +420,8 @@
 LANGUAGE plpgsql IMMUTABLE STRICT PARALLEL SAFE;
 
 CREATE OR REPLACE FUNCTION sys.LTRIM(string sys.NVARCHAR)
->>>>>>> c49db090
 RETURNS sys.NVARCHAR
 AS
-$BODY$
-BEGIN
-<<<<<<< HEAD
-    RETURN PG_CATALOG.reverse(string);
-=======
-    RETURN PG_CATALOG.ltrim(string);
 END;
 $BODY$
 LANGUAGE plpgsql IMMUTABLE STRICT PARALLEL SAFE;
@@ -463,41 +434,22 @@
 $BODY$
 BEGIN
     RETURN PG_CATALOG.ltrim(string);
->>>>>>> c49db090
 END;
 $BODY$
 LANGUAGE plpgsql IMMUTABLE STRICT PARALLEL SAFE;
 
-<<<<<<< HEAD
-CREATE OR REPLACE FUNCTION sys.reverse(string sys.NVARCHAR)
-=======
 -- Adding following definition will make sure that ltrim with ntext input
 -- will use following definition instead of PG ltrim
 CREATE OR REPLACE FUNCTION sys.LTRIM(string NTEXT)
->>>>>>> c49db090
 RETURNS sys.NVARCHAR
 AS
 $BODY$
 BEGIN
-<<<<<<< HEAD
-    RETURN PG_CATALOG.reverse(string);
-=======
     RETURN PG_CATALOG.ltrim(string);
->>>>>>> c49db090
 END;
 $BODY$
 LANGUAGE plpgsql IMMUTABLE STRICT PARALLEL SAFE;
 
-<<<<<<< HEAD
--- Adding following definition will make sure that reverse with text input
--- will use following definition instead of PG reverse
-CREATE OR REPLACE FUNCTION sys.reverse(string TEXT)
-RETURNS sys.VARCHAR
-AS
-$BODY$
-BEGIN
-    RETURN PG_CATALOG.reverse(string);
-=======
 -- wrapper functions for RTRIM
 CREATE OR REPLACE FUNCTION sys.RTRIM(string ANYELEMENT)
 RETURNS sys.VARCHAR
@@ -524,21 +476,14 @@
     END IF;
 
     RETURN PG_CATALOG.rtrim(string::sys.varchar);
->>>>>>> c49db090
 END;
 $BODY$
 LANGUAGE plpgsql IMMUTABLE PARALLEL SAFE;
 
-<<<<<<< HEAD
--- Adding following definition will make sure that reverse with ntext input
--- will use following definition instead of PG reverse
-CREATE OR REPLACE FUNCTION sys.reverse(string NTEXT)
-=======
 CREATE OR REPLACE FUNCTION sys.RTRIM(string sys.BPCHAR)
 RETURNS sys.VARCHAR
 AS
 $BODY$
-BEGIN
     RETURN PG_CATALOG.rtrim(string);
 END;
 $BODY$
@@ -589,14 +534,10 @@
 -- Adding following definition will make sure that rtrim with ntext input
 -- will use following definition instead of PG rtrim
 CREATE OR REPLACE FUNCTION sys.RTRIM(string NTEXT)
->>>>>>> c49db090
 RETURNS sys.NVARCHAR
 AS
 $BODY$
 BEGIN
-<<<<<<< HEAD
-    RETURN PG_CATALOG.reverse(string);
-=======
     RETURN PG_CATALOG.rtrim(string);
 END;
 $BODY$
@@ -681,13 +622,10 @@
     END IF;
 
     RETURN PG_CATALOG.left(string, i);
->>>>>>> c49db090
 END;
 $BODY$
 LANGUAGE plpgsql IMMUTABLE PARALLEL SAFE;
 
-<<<<<<< HEAD
-=======
 CREATE OR REPLACE FUNCTION sys.LEFT(string sys.NCHAR, i INTEGER)
 RETURNS sys.NVARCHAR
 AS
@@ -4948,7 +4886,80 @@
 AS 'babelfishpg_tsql', 'get_immediate_base_type_of_UDT'
 LANGUAGE C IMMUTABLE STRICT PARALLEL SAFE;
 
->>>>>>> c49db090
+-- wrapper functions for reverse
+CREATE OR REPLACE FUNCTION sys.reverse(string ANYELEMENT)
+RETURNS sys.VARCHAR
+AS
+$BODY$
+DECLARE
+    string_arg_datatype text;
+    string_basetype oid;
+BEGIN
+    string_arg_datatype := sys.translate_pg_type_to_tsql(pg_typeof(string)::oid);
+    IF string_arg_datatype IS NULL THEN
+        -- for User Defined Datatype, use immediate base type to check for argument datatype validation
+        string_basetype := (SELECT typbasetype FROM pg_type WHERE oid = pg_typeof(string)::oid);
+        string_arg_datatype := sys.translate_pg_type_to_tsql(string_basetype);
+    END IF;
+
+    -- restricting arguments with invalid datatypes for reverse function
+    IF string_arg_datatype IN ('image', 'sql_variant', 'xml', 'geometry', 'geography') THEN
+        RAISE EXCEPTION 'Argument data type % is invalid for argument 1 of reverse function.', string_arg_datatype;
+    END IF;
+
+    IF string IS NULL THEN
+        RETURN NULL;
+    END IF;
+
+    RETURN PG_CATALOG.reverse(string::sys.varchar);
+END;
+$BODY$
+LANGUAGE plpgsql IMMUTABLE PARALLEL SAFE;
+
+CREATE OR REPLACE FUNCTION sys.reverse(string sys.NCHAR)
+RETURNS sys.NVARCHAR
+AS
+$BODY$
+BEGIN
+    RETURN PG_CATALOG.reverse(string);
+END;
+$BODY$
+LANGUAGE plpgsql IMMUTABLE STRICT PARALLEL SAFE;
+
+CREATE OR REPLACE FUNCTION sys.reverse(string sys.NVARCHAR)
+RETURNS sys.NVARCHAR
+AS
+$BODY$
+BEGIN
+    RETURN PG_CATALOG.reverse(string);
+END;
+$BODY$
+LANGUAGE plpgsql IMMUTABLE STRICT PARALLEL SAFE;
+
+-- Adding following definition will make sure that reverse with text input
+-- will use following definition instead of PG reverse
+CREATE OR REPLACE FUNCTION sys.reverse(string TEXT)
+RETURNS sys.VARCHAR
+AS
+$BODY$
+BEGIN
+    RETURN PG_CATALOG.reverse(string);
+END;
+$BODY$
+LANGUAGE plpgsql IMMUTABLE PARALLEL SAFE;
+
+-- Adding following definition will make sure that reverse with ntext input
+-- will use following definition instead of PG reverse
+CREATE OR REPLACE FUNCTION sys.reverse(string NTEXT)
+RETURNS sys.NVARCHAR
+AS
+$BODY$
+BEGIN
+    RETURN PG_CATALOG.reverse(string);
+END;
+$BODY$
+LANGUAGE plpgsql IMMUTABLE PARALLEL SAFE;
+
 CREATE OR REPLACE VIEW sys.database_principals AS
 SELECT
 CAST(Ext.orig_username AS SYS.SYSNAME) AS name,
