-- complain if script is sourced in psql, rather than via ALTER EXTENSION
\echo Use "ALTER EXTENSION ""babelfishpg_tsql"" UPDATE TO '3.6.0'" to load this file. \quit

-- add 'sys' to search path for the convenience
SELECT set_config('search_path', 'sys, '||current_setting('search_path'), false);

-- Drops an object if it does not have any dependent objects.
-- Is a temporary procedure for use by the upgrade script. Will be dropped at the end of the upgrade.
-- Please have this be one of the first statements executed in this upgrade script. 
CREATE OR REPLACE PROCEDURE babelfish_drop_deprecated_object(object_type varchar, schema_name varchar, object_name varchar) AS
$$
DECLARE
    error_msg text;
    query1 text;
    query2 text;
BEGIN

    query1 := pg_catalog.format('alter extension babelfishpg_tsql drop %s %s.%s', object_type, schema_name, object_name);
    query2 := pg_catalog.format('drop %s %s.%s', object_type, schema_name, object_name);

    execute query1;
    execute query2;
EXCEPTION
    when object_not_in_prerequisite_state then --if 'alter extension' statement fails
        GET STACKED DIAGNOSTICS error_msg = MESSAGE_TEXT;
        raise warning '%', error_msg;
    when dependent_objects_still_exist then --if 'drop view' statement fails
        GET STACKED DIAGNOSTICS error_msg = MESSAGE_TEXT;
        raise warning '%', error_msg;
end
$$
LANGUAGE plpgsql;

-- Please add your SQLs here
/*
 * Note: These SQL statements may get executed multiple times specially when some features get backpatched.
 * So make sure that any SQL statement (DDL/DML) being added here can be executed multiple times without affecting
 * final behaviour.
 */

CREATE OR REPLACE FUNCTION sys.sp_tables_internal(
	in_table_name sys.nvarchar(384) = NULL,
	in_table_owner sys.nvarchar(384) = NULL, 
	in_table_qualifier sys.sysname = NULL,
	in_table_type sys.varchar(100) = NULL,
	in_fusepattern sys.bit = '1')
	RETURNS TABLE (
		out_table_qualifier sys.sysname,
		out_table_owner sys.sysname,
		out_table_name sys.sysname,
		out_table_type sys.varchar(32),
		out_remarks sys.varchar(254)
	)
	AS $$
		DECLARE opt_table sys.varchar(16) = '';
		DECLARE opt_view sys.varchar(16) = '';
		DECLARE cs_as_in_table_type varchar COLLATE "C" = in_table_type;
	BEGIN
		IF upper(cs_as_in_table_type) LIKE '%''TABLE''%' THEN
			opt_table = 'TABLE';
		END IF;
		IF upper(cs_as_in_table_type) LIKE '%''VIEW''%' THEN
			opt_view = 'VIEW';
		END IF;
		IF in_fusepattern = 1 THEN
			RETURN query
			SELECT 
			CAST(table_qualifier AS sys.sysname) AS TABLE_QUALIFIER,
			CAST(table_owner AS sys.sysname) AS TABLE_OWNER,
			CAST(table_name AS sys.sysname) AS TABLE_NAME,
			CAST(table_type AS sys.varchar(32)) AS TABLE_TYPE,
			CAST(remarks AS sys.varchar(254)) AS REMARKS
			FROM sys.sp_tables_view
			WHERE (in_table_name IS NULL OR table_name LIKE in_table_name collate sys.database_default)
			AND (in_table_owner IS NULL OR table_owner LIKE in_table_owner collate sys.database_default)
			AND (in_table_qualifier IS NULL OR table_qualifier LIKE in_table_qualifier collate sys.database_default)
			AND (cs_as_in_table_type IS NULL OR table_type = opt_table OR table_type = opt_view)
			ORDER BY table_qualifier, table_owner, table_name;
		ELSE 
			RETURN query
			SELECT 
			CAST(table_qualifier AS sys.sysname) AS TABLE_QUALIFIER,
			CAST(table_owner AS sys.sysname) AS TABLE_OWNER,
			CAST(table_name AS sys.sysname) AS TABLE_NAME,
			CAST(table_type AS sys.varchar(32)) AS TABLE_TYPE,
			CAST(remarks AS sys.varchar(254)) AS REMARKS
			FROM sys.sp_tables_view
			WHERE (in_table_name IS NULL OR table_name = in_table_name collate sys.database_default)
			AND (in_table_owner IS NULL OR table_owner = in_table_owner collate sys.database_default)
			AND (in_table_qualifier IS NULL OR table_qualifier = in_table_qualifier collate sys.database_default)
			AND (cs_as_in_table_type IS NULL OR table_type = opt_table OR table_type = opt_view)
			ORDER BY table_qualifier, table_owner, table_name;
		END IF;
	END;
$$
LANGUAGE plpgsql STABLE;

CREATE OR REPLACE PROCEDURE sys.sp_tables (
    "@table_name" sys.nvarchar(384) = NULL,
    "@table_owner" sys.nvarchar(384) = NULL, 
    "@table_qualifier" sys.sysname = NULL,
    "@table_type" sys.nvarchar(100) = NULL,
    "@fusepattern" sys.bit = '1')
AS $$
BEGIN

	-- Handle special case: Enumerate all databases when name and owner are blank but qualifier is '%'
	IF (@table_qualifier = '%' AND @table_owner = '' AND @table_name = '')
	BEGIN
		SELECT
			d.name AS TABLE_QUALIFIER,
			CAST(NULL AS sys.sysname) AS TABLE_OWNER,
			CAST(NULL AS sys.sysname) AS TABLE_NAME,
			CAST(NULL AS sys.varchar(32)) AS TABLE_TYPE,
			CAST(NULL AS sys.varchar(254)) AS REMARKS
		FROM sys.databases d ORDER BY TABLE_QUALIFIER;
		
		RETURN;
	END;

	IF (@table_qualifier != '' AND LOWER(@table_qualifier) != LOWER(sys.db_name()))
	BEGIN
		THROW 33557097, N'The database name component of the object qualifier must be the name of the current database.', 1;
	END
	
	SELECT
	CAST(out_table_qualifier AS sys.sysname) AS TABLE_QUALIFIER,
	CAST(out_table_owner AS sys.sysname) AS TABLE_OWNER,
	CAST(out_table_name AS sys.sysname) AS TABLE_NAME,
	CAST(out_table_type AS sys.varchar(32)) AS TABLE_TYPE,
	CAST(out_remarks AS sys.varchar(254)) AS REMARKS
	FROM sys.sp_tables_internal(@table_name, @table_owner, @table_qualifier, CAST(@table_type AS varchar(100)), @fusepattern);
END;
$$
LANGUAGE 'pltsql';
GRANT EXECUTE ON PROCEDURE sys.sp_tables TO PUBLIC;

-- Update deprecated object_id function(s) since left function now restricts TEXT datatype
DO $$
BEGIN
    -- Update body of object_id_deprecated_in_2_4_0 to use PG_CATALOG.LEFT instead, if function exists
    IF EXISTS(SELECT count(*) 
                FROM pg_proc p 
                JOIN pg_namespace nsp 
                    ON p.pronamespace = nsp.oid 
                WHERE p.proname='object_id_deprecated_in_2_4_0' AND nsp.nspname='sys') THEN
        
        CREATE OR REPLACE FUNCTION sys.object_id_deprecated_in_2_4_0(IN object_name TEXT, IN object_type char(2) DEFAULT '')
        RETURNS INTEGER AS
        $BODY$
        DECLARE
            id oid;
            db_name text collate "C";
            bbf_schema_name text collate "C";
            schema_name text collate "C";
            schema_oid oid;
            obj_name text collate "C";
            is_temp_object boolean;
            obj_type char(2) collate "C";
            cs_as_object_name text collate "C" := object_name;
        BEGIN
            obj_type = object_type;
            id = null;
            schema_oid = NULL;

            SELECT s.db_name, s.schema_name, s.object_name INTO db_name, bbf_schema_name, obj_name 
            FROM babelfish_split_object_name(cs_as_object_name) s;

            -- Invalid object_name
            IF obj_name IS NULL OR obj_name = '' collate sys.database_default THEN
                RETURN NULL;
            END IF;

            IF bbf_schema_name IS NULL OR bbf_schema_name = '' collate sys.database_default THEN
                bbf_schema_name := sys.schema_name();
            END IF;

            schema_name := sys.bbf_get_current_physical_schema_name(bbf_schema_name);

            -- Check if looking for temp object.
            is_temp_object = PG_CATALOG.left(obj_name, 1) = '#' collate sys.database_default;

            -- Can only search in current database. Allowing tempdb for temp objects.
            IF db_name IS NOT NULL AND db_name collate sys.database_default <> db_name() AND db_name collate sys.database_default <> 'tempdb' THEN
                RAISE EXCEPTION 'Can only do lookup in current database.';
            END IF;

            IF schema_name IS NULL OR schema_name = '' collate sys.database_default THEN
                RETURN NULL;
            END IF;

            -- Searching within a schema. Get schema oid.
            schema_oid = (SELECT oid FROM pg_namespace WHERE nspname = schema_name);
            IF schema_oid IS NULL THEN
                RETURN NULL;
            END IF;

            if obj_type <> '' then
                case
                    -- Schema does not apply as much to temp objects.
                    when pg_catalog.upper(object_type) in ('S', 'U', 'V', 'IT', 'ET', 'SO') and is_temp_object then
                    id := (select reloid from sys.babelfish_get_enr_list() where pg_catalog.lower(relname) collate sys.database_default = obj_name limit 1);

                    when pg_catalog.upper(object_type) in ('S', 'U', 'V', 'IT', 'ET', 'SO') and not is_temp_object then
                    id := (select oid from pg_class where pg_catalog.lower(relname) collate sys.database_default = obj_name 
                                and relnamespace = schema_oid limit 1);

                    when pg_catalog.upper(object_type) in ('C', 'D', 'F', 'PK', 'UQ') then
                    id := (select oid from pg_constraint where pg_catalog.lower(conname) collate sys.database_default = obj_name 
                                and connamespace = schema_oid limit 1);

                    when pg_catalog.upper(object_type) in ('AF', 'FN', 'FS', 'FT', 'IF', 'P', 'PC', 'TF', 'RF', 'X') then
                    id := (select oid from pg_proc where pg_catalog.lower(proname) collate sys.database_default = obj_name 
                                and pronamespace = schema_oid limit 1);

                    when pg_catalog.upper(object_type) in ('TR', 'TA') then
                    id := (select oid from pg_trigger where pg_catalog.lower(tgname) collate sys.database_default = obj_name limit 1);

                    -- Throwing exception as a reminder to add support in the future.
                    when pg_catalog.upper(object_type) collate sys.database_default in ('R', 'EC', 'PG', 'SN', 'SQ', 'TT') then
                        RAISE EXCEPTION 'Object type currently unsupported.';

                    -- unsupported obj_type
                    else id := null;
                end case;
            else
                if not is_temp_object then 
                    id := (
                        select oid from pg_class where pg_catalog.lower(relname) = obj_name
                            and relnamespace = schema_oid
                        union
                        select oid from pg_constraint where pg_catalog.lower(conname) = obj_name
                            and connamespace = schema_oid
                        union
                        select oid from pg_proc where pg_catalog.lower(proname) = obj_name
                            and pronamespace = schema_oid
                        union
                        select oid from pg_trigger where pg_catalog.lower(tgname) = obj_name
                        limit 1
                    );
                else
                    -- temp object without "object_type" in-argument
                    id := (select reloid from sys.babelfish_get_enr_list() where pg_catalog.lower(relname) collate sys.database_default = obj_name limit 1);
                end if;
            end if;

            RETURN id::integer;
        END;
        $BODY$
        LANGUAGE plpgsql STABLE RETURNS NULL ON NULL INPUT;
    END IF;

    -- Update body of object_id_deprecated_in_3_1_0 to use PG_CATALOG.LEFT instead, if function exists
    IF EXISTS(SELECT count(*) 
                FROM pg_proc p 
                JOIN pg_namespace nsp 
                    ON p.pronamespace = nsp.oid 
                WHERE p.proname='object_id_deprecated_in_3_1_0' AND nsp.nspname='sys') THEN
        
        CREATE OR REPLACE FUNCTION sys.object_id_deprecated_in_3_1_0(IN object_name TEXT, IN object_type char(2) DEFAULT '')
        RETURNS INTEGER AS
        $BODY$
        DECLARE
            id oid;
            db_name text collate "C";
            bbf_schema_name text collate "C";
            schema_name text collate "C";
            schema_oid oid;
            obj_name text collate "C";
            is_temp_object boolean;
            obj_type char(2) collate "C";
            cs_as_object_name text collate "C" := object_name;
        BEGIN
            obj_type = object_type;
            id = null;
            schema_oid = NULL;

            SELECT s.db_name, s.schema_name, s.object_name INTO db_name, bbf_schema_name, obj_name 
            FROM babelfish_split_object_name(cs_as_object_name) s;

            -- Invalid object_name
            IF obj_name IS NULL OR obj_name = '' collate sys.database_default THEN
                RETURN NULL;
            END IF;

            IF bbf_schema_name IS NULL OR bbf_schema_name = '' collate sys.database_default THEN
                bbf_schema_name := sys.schema_name();
            END IF;

            schema_name := sys.bbf_get_current_physical_schema_name(bbf_schema_name);

            -- Check if looking for temp object.
            is_temp_object = PG_CATALOG.left(obj_name, 1) = '#' collate sys.database_default;

            -- Can only search in current database. Allowing tempdb for temp objects.
            IF db_name IS NOT NULL AND db_name collate sys.database_default <> db_name() AND db_name collate sys.database_default <> 'tempdb' THEN
                RAISE EXCEPTION 'Can only do lookup in current database.';
            END IF;

            IF schema_name IS NULL OR schema_name = '' collate sys.database_default THEN
                RETURN NULL;
            END IF;

            -- Searching within a schema. Get schema oid.
            schema_oid = (SELECT oid FROM pg_namespace WHERE nspname = schema_name);
            IF schema_oid IS NULL THEN
                RETURN NULL;
            END IF;

            if obj_type <> '' then
                case
                    -- Schema does not apply as much to temp objects.
                    when pg_catalog.upper(object_type) in ('S', 'U', 'V', 'IT', 'ET', 'SO') and is_temp_object then
                    id := (select reloid from sys.babelfish_get_enr_list() where pg_catalog.lower(relname) collate sys.database_default = obj_name limit 1);

                    when pg_catalog.upper(object_type) in ('S', 'U', 'V', 'IT', 'ET', 'SO') and not is_temp_object then
                    id := (select oid from pg_class where pg_catalog.lower(relname) collate sys.database_default = obj_name 
                                and relnamespace = schema_oid limit 1);

                    when pg_catalog.upper(object_type) in ('C', 'D', 'F', 'PK', 'UQ') then
                    id := (select oid from pg_constraint where pg_catalog.lower(conname) collate sys.database_default = obj_name 
                                and connamespace = schema_oid limit 1);

                    when pg_catalog.upper(object_type) in ('AF', 'FN', 'FS', 'FT', 'IF', 'P', 'PC', 'TF', 'RF', 'X') then
                    id := (select oid from pg_proc where pg_catalog.lower(proname) collate sys.database_default = obj_name 
                                and pronamespace = schema_oid limit 1);

                    when pg_catalog.upper(object_type) in ('TR', 'TA') then
                    id := (select oid from pg_trigger where pg_catalog.lower(tgname) collate sys.database_default = obj_name limit 1);

                    -- Throwing exception as a reminder to add support in the future.
                    when pg_catalog.upper(object_type) collate sys.database_default in ('R', 'EC', 'PG', 'SN', 'SQ', 'TT') then
                        RAISE EXCEPTION 'Object type currently unsupported.';

                    -- unsupported obj_type
                    else id := null;
                end case;
            else
                if not is_temp_object then 
                    id := (
                        select oid from pg_class where pg_catalog.lower(relname) = obj_name
                            and relnamespace = schema_oid
                        union
                        select oid from pg_constraint where pg_catalog.lower(conname) = obj_name
                            and connamespace = schema_oid
                        union
                        select oid from pg_proc where pg_catalog.lower(proname) = obj_name
                            and pronamespace = schema_oid
                        union
                        select oid from pg_trigger where pg_catalog.lower(tgname) = obj_name
                        limit 1
                    );
                else
                    -- temp object without "object_type" in-argument
                    id := (select reloid from sys.babelfish_get_enr_list() where pg_catalog.lower(relname) collate sys.database_default = obj_name limit 1);
                end if;
            end if;

            RETURN id::integer;
        END;
        $BODY$
        LANGUAGE plpgsql STABLE RETURNS NULL ON NULL INPUT;
    END IF;
END;
$$;

-- wrapper functions for TRIM
CREATE OR REPLACE FUNCTION sys.TRIM(string sys.BPCHAR)
RETURNS sys.VARCHAR
AS 
$BODY$
BEGIN
    RETURN PG_CATALOG.btrim(string);
END;
$BODY$
LANGUAGE plpgsql IMMUTABLE STRICT PARALLEL SAFE;

CREATE OR REPLACE FUNCTION sys.TRIM(string sys.VARCHAR)
RETURNS sys.VARCHAR
AS 
$BODY$
BEGIN
    RETURN PG_CATALOG.btrim(string);
END;
$BODY$
LANGUAGE plpgsql IMMUTABLE STRICT PARALLEL SAFE;

CREATE OR REPLACE FUNCTION sys.TRIM(string sys.NCHAR)
RETURNS sys.NVARCHAR
AS 
$BODY$
BEGIN
    RETURN PG_CATALOG.btrim(string);
END;
$BODY$
LANGUAGE plpgsql IMMUTABLE STRICT PARALLEL SAFE;

CREATE OR REPLACE FUNCTION sys.TRIM(string sys.NVARCHAR)
RETURNS sys.NVARCHAR
AS 
$BODY$
BEGIN
    RETURN PG_CATALOG.btrim(string);
END;
$BODY$
LANGUAGE plpgsql IMMUTABLE STRICT PARALLEL SAFE;

CREATE OR REPLACE FUNCTION sys.TRIM(string ANYELEMENT)
RETURNS sys.VARCHAR
AS 
$BODY$
DECLARE
    string_arg_datatype text;
    string_basetype oid;
BEGIN
    string_arg_datatype := sys.translate_pg_type_to_tsql(pg_typeof(string)::oid);
    IF string_arg_datatype IS NULL THEN
        -- for User Defined Datatype, use immediate base type to check for argument datatype validation
        string_basetype := sys.bbf_get_immediate_base_type_of_UDT(pg_typeof(string)::oid);
        string_arg_datatype := sys.translate_pg_type_to_tsql(string_basetype);
    END IF;

    -- restricting arguments with invalid datatypes for trim function
    IF string_arg_datatype NOT IN ('char', 'varchar', 'nchar', 'nvarchar', 'text', 'ntext') THEN
        RAISE EXCEPTION 'Argument data type % is invalid for argument 1 of Trim function.', string_arg_datatype;
    END IF;

    IF string IS NULL THEN
        RETURN NULL;
    END IF;

    RETURN PG_CATALOG.btrim(string::sys.varchar);
END;
$BODY$
LANGUAGE plpgsql IMMUTABLE PARALLEL SAFE;

-- Additional handling is added for TRIM function with 2 arguments, 
-- hence only following two definitions are required.
CREATE OR REPLACE FUNCTION sys.TRIM(characters sys.VARCHAR, string sys.NVARCHAR)
RETURNS sys.NVARCHAR
AS 
$BODY$
BEGIN
    RETURN PG_CATALOG.btrim(string, characters);
END;
$BODY$
LANGUAGE plpgsql IMMUTABLE STRICT PARALLEL SAFE;

CREATE OR REPLACE FUNCTION sys.TRIM(characters sys.VARCHAR, string sys.VARCHAR)
RETURNS sys.VARCHAR
AS 
$BODY$
BEGIN
    RETURN PG_CATALOG.btrim(string, characters);
END;
$BODY$
LANGUAGE plpgsql IMMUTABLE STRICT PARALLEL SAFE;

-- wrapper functions for LTRIM
CREATE OR REPLACE FUNCTION sys.LTRIM(string ANYELEMENT)
RETURNS sys.VARCHAR
AS
$BODY$
DECLARE
    string_arg_datatype text;
    string_basetype oid;
BEGIN
    string_arg_datatype := sys.translate_pg_type_to_tsql(pg_typeof(string)::oid);
    IF string_arg_datatype IS NULL THEN
        -- for User Defined Datatype, use immediate base type to check for argument datatype validation
        string_basetype := sys.bbf_get_immediate_base_type_of_UDT(pg_typeof(string)::oid);
        string_arg_datatype := sys.translate_pg_type_to_tsql(string_basetype);
    END IF;

    -- restricting arguments with invalid datatypes for ltrim function
    IF string_arg_datatype IN ('image', 'sql_variant', 'xml', 'geometry', 'geography') THEN
        RAISE EXCEPTION 'Argument data type % is invalid for argument 1 of ltrim function.', string_arg_datatype;
    END IF;

    IF string IS NULL THEN
        RETURN NULL;
    END IF;

    RETURN PG_CATALOG.ltrim(string::sys.varchar);
END;
$BODY$
LANGUAGE plpgsql IMMUTABLE PARALLEL SAFE;

CREATE OR REPLACE FUNCTION sys.LTRIM(string sys.BPCHAR)
RETURNS sys.VARCHAR
AS
$BODY$
BEGIN
    RETURN PG_CATALOG.ltrim(string);
END;
$BODY$
LANGUAGE plpgsql IMMUTABLE STRICT PARALLEL SAFE;

CREATE OR REPLACE FUNCTION sys.LTRIM(string sys.VARCHAR)
RETURNS sys.VARCHAR
AS
$BODY$
BEGIN
    RETURN PG_CATALOG.ltrim(string);
END;
$BODY$
LANGUAGE plpgsql IMMUTABLE STRICT PARALLEL SAFE;

CREATE OR REPLACE FUNCTION sys.LTRIM(string sys.NCHAR)
RETURNS sys.NVARCHAR
AS
$BODY$
BEGIN
    RETURN PG_CATALOG.ltrim(string);
END;
$BODY$
LANGUAGE plpgsql IMMUTABLE STRICT PARALLEL SAFE;

CREATE OR REPLACE FUNCTION sys.LTRIM(string sys.NVARCHAR)
RETURNS sys.NVARCHAR
AS
$BODY$
BEGIN
    RETURN PG_CATALOG.ltrim(string);
END;
$BODY$
LANGUAGE plpgsql IMMUTABLE STRICT PARALLEL SAFE;

-- Adding following definition will make sure that ltrim with text input
-- will use following definition instead of PG ltrim
CREATE OR REPLACE FUNCTION sys.LTRIM(string TEXT)
RETURNS sys.VARCHAR
AS
$BODY$
BEGIN
    RETURN PG_CATALOG.ltrim(string);
END;
$BODY$
LANGUAGE plpgsql IMMUTABLE STRICT PARALLEL SAFE;

-- Adding following definition will make sure that ltrim with ntext input
-- will use following definition instead of PG ltrim
CREATE OR REPLACE FUNCTION sys.LTRIM(string NTEXT)
RETURNS sys.NVARCHAR
AS
$BODY$
BEGIN
    RETURN PG_CATALOG.ltrim(string);
END;
$BODY$
LANGUAGE plpgsql IMMUTABLE STRICT PARALLEL SAFE;

-- wrapper functions for RTRIM
CREATE OR REPLACE FUNCTION sys.RTRIM(string ANYELEMENT)
RETURNS sys.VARCHAR
AS
$BODY$
DECLARE
    string_arg_datatype text;
    string_basetype oid;
BEGIN
    string_arg_datatype := sys.translate_pg_type_to_tsql(pg_typeof(string)::oid);
    IF string_arg_datatype IS NULL THEN
        -- for User Defined Datatype, use immediate base type to check for argument datatype validation
        string_basetype := sys.bbf_get_immediate_base_type_of_UDT(pg_typeof(string)::oid);
        string_arg_datatype := sys.translate_pg_type_to_tsql(string_basetype);
    END IF;

    -- restricting arguments with invalid datatypes for rtrim function
    IF string_arg_datatype IN ('image', 'sql_variant', 'xml', 'geometry', 'geography') THEN
        RAISE EXCEPTION 'Argument data type % is invalid for argument 1 of rtrim function.', string_arg_datatype;
    END IF;

    IF string IS NULL THEN
        RETURN NULL;
    END IF;

    RETURN PG_CATALOG.rtrim(string::sys.varchar);
END;
$BODY$
LANGUAGE plpgsql IMMUTABLE PARALLEL SAFE;

CREATE OR REPLACE FUNCTION sys.RTRIM(string sys.BPCHAR)
RETURNS sys.VARCHAR
AS
$BODY$
BEGIN
    RETURN PG_CATALOG.rtrim(string);
END;
$BODY$
LANGUAGE plpgsql IMMUTABLE STRICT PARALLEL SAFE;

CREATE OR REPLACE FUNCTION sys.RTRIM(string sys.VARCHAR)
RETURNS sys.VARCHAR
AS
$BODY$
BEGIN
    RETURN PG_CATALOG.rtrim(string);
END;
$BODY$
LANGUAGE plpgsql IMMUTABLE STRICT PARALLEL SAFE;

CREATE OR REPLACE FUNCTION sys.RTRIM(string sys.NCHAR)
RETURNS sys.NVARCHAR
AS
$BODY$
BEGIN
    RETURN PG_CATALOG.rtrim(string);
END;
$BODY$
LANGUAGE plpgsql IMMUTABLE STRICT PARALLEL SAFE;

CREATE OR REPLACE FUNCTION sys.RTRIM(string sys.NVARCHAR)
RETURNS sys.NVARCHAR
AS
$BODY$
BEGIN
    RETURN PG_CATALOG.rtrim(string);
END;
$BODY$
LANGUAGE plpgsql IMMUTABLE STRICT PARALLEL SAFE;

-- Adding following definition will make sure that rtrim with text input
-- will use following definition instead of PG rtrim
CREATE OR REPLACE FUNCTION sys.RTRIM(string TEXT)
RETURNS sys.VARCHAR
AS
$BODY$
BEGIN
    RETURN PG_CATALOG.rtrim(string);
END;
$BODY$
LANGUAGE plpgsql IMMUTABLE STRICT PARALLEL SAFE;

-- Adding following definition will make sure that rtrim with ntext input
-- will use following definition instead of PG rtrim
CREATE OR REPLACE FUNCTION sys.RTRIM(string NTEXT)
RETURNS sys.NVARCHAR
AS
$BODY$
BEGIN
    RETURN PG_CATALOG.rtrim(string);
END;
$BODY$
LANGUAGE plpgsql IMMUTABLE STRICT PARALLEL SAFE;


-- wrapper functions for LEFT
CREATE OR REPLACE FUNCTION sys.LEFT(string ANYELEMENT, i INTEGER)
RETURNS sys.VARCHAR
AS
$BODY$
DECLARE
    string_arg_datatype text;
    string_basetype oid;
BEGIN
    string_arg_datatype := sys.translate_pg_type_to_tsql(pg_typeof(string)::oid);
    IF string_arg_datatype IS NULL THEN
        -- for User Defined Datatype, use immediate base type to check for argument datatype validation
        string_basetype := sys.bbf_get_immediate_base_type_of_UDT(pg_typeof(string)::oid);
        string_arg_datatype := sys.translate_pg_type_to_tsql(string_basetype);
    END IF;

    -- restricting arguments with invalid datatypes for left function
    IF string_arg_datatype IN ('image', 'sql_variant', 'xml', 'geometry', 'geography') THEN
        RAISE EXCEPTION 'Argument data type % is invalid for argument 1 of left function.', string_arg_datatype;
    END IF;

    IF i IS NULL THEN
        RETURN NULL;
    END IF;

    IF i < 0 THEN
        RAISE EXCEPTION 'Invalid length parameter passed to the left function.';
    END IF;

    IF string IS NULL THEN
        RETURN NULL;
    END IF;

    RETURN PG_CATALOG.left(string::sys.varchar, i);
END;
$BODY$
LANGUAGE plpgsql IMMUTABLE PARALLEL SAFE;

CREATE OR REPLACE FUNCTION sys.LEFT(string sys.BPCHAR, i INTEGER)
RETURNS sys.VARCHAR
AS
$BODY$
BEGIN
    IF i IS NULL THEN
        RETURN NULL;
    END IF;

    IF i < 0 THEN
        RAISE EXCEPTION 'Invalid length parameter passed to the left function.';
    END IF;

    IF string IS NULL THEN
        RETURN NULL;
    END IF;

    RETURN PG_CATALOG.left(string, i);
END;
$BODY$
LANGUAGE plpgsql IMMUTABLE PARALLEL SAFE;

CREATE OR REPLACE FUNCTION sys.LEFT(string sys.VARCHAR, i INTEGER)
RETURNS sys.VARCHAR
AS
$BODY$
BEGIN
    IF i IS NULL THEN
        RETURN NULL;
    END IF;

    IF i < 0 THEN
        RAISE EXCEPTION 'Invalid length parameter passed to the left function.';
    END IF;

    IF string IS NULL THEN
        RETURN NULL;
    END IF;

    RETURN PG_CATALOG.left(string, i);
END;
$BODY$
LANGUAGE plpgsql IMMUTABLE PARALLEL SAFE;

CREATE OR REPLACE FUNCTION sys.LEFT(string sys.NCHAR, i INTEGER)
RETURNS sys.NVARCHAR
AS
$BODY$
BEGIN
    IF i IS NULL THEN
        RETURN NULL;
    END IF;

    IF i < 0 THEN
        RAISE EXCEPTION 'Invalid length parameter passed to the left function.';
    END IF;

    IF string IS NULL THEN
        RETURN NULL;
    END IF;

    RETURN PG_CATALOG.left(string, i);
END;
$BODY$
LANGUAGE plpgsql IMMUTABLE PARALLEL SAFE;

CREATE OR REPLACE FUNCTION sys.LEFT(string sys.NVARCHAR, i INTEGER)
RETURNS sys.NVARCHAR
AS
$BODY$
BEGIN
    IF i IS NULL THEN
        RETURN NULL;
    END IF;

    IF i < 0 THEN
        RAISE EXCEPTION 'Invalid length parameter passed to the left function.';
    END IF;

    IF string IS NULL THEN
        RETURN NULL;
    END IF;

    RETURN PG_CATALOG.left(string, i);
END;
$BODY$
LANGUAGE plpgsql IMMUTABLE PARALLEL SAFE;

-- Adding following definition will make sure that left with text input
-- will use following definition instead of PG left
CREATE OR REPLACE FUNCTION sys.LEFT(string TEXT, i INTEGER)
RETURNS sys.VARCHAR
AS
$BODY$
BEGIN
    IF i IS NULL THEN
        RETURN NULL;
    END IF;

    IF i < 0 THEN
        RAISE EXCEPTION 'Invalid length parameter passed to the left function.';
    END IF;

    IF string IS NULL THEN
        RETURN NULL;
    END IF;

    RETURN PG_CATALOG.left(string, i);
END;
$BODY$
LANGUAGE plpgsql IMMUTABLE PARALLEL SAFE;

-- Adding following definition will make sure that left with ntext input
-- will use following definition instead of PG left
CREATE OR REPLACE FUNCTION sys.LEFT(string NTEXT, i INTEGER)
RETURNS sys.NVARCHAR
AS
$BODY$
BEGIN
    IF i IS NULL THEN
        RETURN NULL;
    END IF;

    IF i < 0 THEN
        RAISE EXCEPTION 'Invalid length parameter passed to the left function.';
    END IF;

    IF string IS NULL THEN
        RETURN NULL;
    END IF;

    RETURN PG_CATALOG.left(string, i);
END;
$BODY$
LANGUAGE plpgsql IMMUTABLE PARALLEL SAFE;


-- wrapper functions for RIGHT
CREATE OR REPLACE FUNCTION sys.RIGHT(string ANYELEMENT, i INTEGER)
RETURNS sys.VARCHAR
AS
$BODY$
DECLARE
    string_arg_datatype text;
    string_basetype oid;
BEGIN
    string_arg_datatype := sys.translate_pg_type_to_tsql(pg_typeof(string)::oid);
    IF string_arg_datatype IS NULL THEN
        -- for User Defined Datatype, use immediate base type to check for argument datatype validation
        string_basetype := sys.bbf_get_immediate_base_type_of_UDT(pg_typeof(string)::oid);
        string_arg_datatype := sys.translate_pg_type_to_tsql(string_basetype);
    END IF;

    -- restricting arguments with invalid datatypes for right function
    IF string_arg_datatype IN ('image', 'sql_variant', 'xml', 'geometry', 'geography') THEN
        RAISE EXCEPTION 'Argument data type % is invalid for argument 1 of right function.', string_arg_datatype;
    END IF;

    IF i IS NULL THEN
        RETURN NULL;
    END IF;

    IF i < 0 THEN
        RAISE EXCEPTION 'Invalid length parameter passed to the right function.';
    END IF;

    IF string IS NULL THEN
        RETURN NULL;
    END IF;
    RETURN PG_CATALOG.right(string::sys.varchar, i);
END;
$BODY$
LANGUAGE plpgsql IMMUTABLE PARALLEL SAFE;

CREATE OR REPLACE FUNCTION sys.RIGHT(string sys.BPCHAR, i INTEGER)
RETURNS sys.VARCHAR
AS
$BODY$
BEGIN
    IF i IS NULL THEN
        RETURN NULL;
    END IF;

    IF i < 0 THEN
        RAISE EXCEPTION 'Invalid length parameter passed to the right function.';
    END IF;

    IF string IS NULL THEN
        RETURN NULL;
    END IF;

    RETURN PG_CATALOG.right(string, i);
END;
$BODY$
LANGUAGE plpgsql IMMUTABLE PARALLEL SAFE;

CREATE OR REPLACE FUNCTION sys.RIGHT(string sys.VARCHAR, i INTEGER)
RETURNS sys.VARCHAR
AS
$BODY$
BEGIN
    IF i IS NULL THEN
        RETURN NULL;
    END IF;

    IF i < 0 THEN
        RAISE EXCEPTION 'Invalid length parameter passed to the right function.';
    END IF;

    IF string IS NULL THEN
        RETURN NULL;
    END IF;

    RETURN PG_CATALOG.right(string, i);
END;
$BODY$
LANGUAGE plpgsql IMMUTABLE PARALLEL SAFE;

CREATE OR REPLACE FUNCTION sys.RIGHT(string sys.NCHAR, i INTEGER)
RETURNS sys.NVARCHAR
AS
$BODY$
BEGIN
    IF i IS NULL THEN
        RETURN NULL;
    END IF;

    IF i < 0 THEN
        RAISE EXCEPTION 'Invalid length parameter passed to the right function.';
    END IF;

    IF string IS NULL THEN
        RETURN NULL;
    END IF;

    RETURN PG_CATALOG.right(string, i);
END;
$BODY$
LANGUAGE plpgsql IMMUTABLE PARALLEL SAFE;

CREATE OR REPLACE FUNCTION sys.RIGHT(string sys.NVARCHAR, i INTEGER)
RETURNS sys.NVARCHAR
AS
$BODY$
BEGIN
    IF i IS NULL THEN
        RETURN NULL;
    END IF;

    IF i < 0 THEN
        RAISE EXCEPTION 'Invalid length parameter passed to the right function.';
    END IF;

    IF string IS NULL THEN
        RETURN NULL;
    END IF;

    RETURN PG_CATALOG.right(string, i);
END;
$BODY$
LANGUAGE plpgsql IMMUTABLE PARALLEL SAFE;

-- Adding following definition will make sure that right with text input
-- will use following definition instead of PG right
CREATE OR REPLACE FUNCTION sys.RIGHT(string TEXT, i INTEGER)
RETURNS sys.VARCHAR
AS
$BODY$
BEGIN
    IF i IS NULL THEN
        RETURN NULL;
    END IF;

    IF i < 0 THEN
        RAISE EXCEPTION 'Invalid length parameter passed to the right function.';
    END IF;

    IF string IS NULL THEN
        RETURN NULL;
    END IF;

    RETURN PG_CATALOG.right(string, i);
END;
$BODY$
LANGUAGE plpgsql IMMUTABLE PARALLEL SAFE;

-- Adding following definition will make sure that right with ntext input
-- will use following definition instead of PG right
CREATE OR REPLACE FUNCTION sys.RIGHT(string NTEXT, i INTEGER)
RETURNS sys.NVARCHAR
AS
$BODY$
BEGIN
    IF i IS NULL THEN
        RETURN NULL;
    END IF;

    IF i < 0 THEN
        RAISE EXCEPTION 'Invalid length parameter passed to the right function.';
    END IF;

    IF string IS NULL THEN
        RETURN NULL;
    END IF;

    RETURN PG_CATALOG.right(string, i);
END;
$BODY$
LANGUAGE plpgsql IMMUTABLE PARALLEL SAFE;

CREATE OR REPLACE PROCEDURE sys.sp_who(
	IN "@loginame" sys.sysname DEFAULT NULL,
	IN "@option"   sys.VARCHAR(30) DEFAULT NULL)
LANGUAGE 'pltsql'
AS $$
BEGIN
	SET NOCOUNT ON
	DECLARE @msg sys.VARCHAR(200)
	DECLARE @show_pg BIT = 0
	DECLARE @hide_col sys.VARCHAR(50) 
	
	IF @option IS NOT NULL
	BEGIN
		IF LOWER(TRIM(@option)) <> 'postgres' 
		BEGIN
			RAISERROR('Parameter @option can only be ''postgres''', 16, 1)
			RETURN			
		END
	END
	
	-- Take a copy of sysprocesses so that we reference it only once
	SELECT DISTINCT * INTO #sp_who_sysprocesses FROM sys.sysprocesses

	-- Get the executing statement for each spid and extract the main stmt type
	-- This is for informational purposes only
	SELECT pid, CAST(query AS sys.VARCHAR(MAX)) INTO #sp_who_tmp FROM pg_stat_activity pgsa
	
	UPDATE #sp_who_tmp SET query = ' ' + TRIM(CAST(UPPER(query) AS sys.VARCHAR(MAX)))
	UPDATE #sp_who_tmp SET query = sys.REPLACE(query,  chr(9), ' ')
	UPDATE #sp_who_tmp SET query = sys.REPLACE(query,  chr(10), ' ')
	UPDATE #sp_who_tmp SET query = sys.REPLACE(query,  chr(13), ' ')
	WHILE (SELECT count(*) FROM #sp_who_tmp WHERE sys.CHARINDEX('  ',query)>0) > 0 
	BEGIN
		UPDATE #sp_who_tmp SET query = sys.REPLACE(query, '  ', ' ')
	END

	-- Determine type of stmt to report by sp_who: very basic only
	-- NB: not handling presence of comments in the query string
	UPDATE #sp_who_tmp 
	SET query = 
	    CASE 
			WHEN PATINDEX('%[^a-zA-Z0-9_]UPDATE[^a-zA-Z0-9_]%', query) > 0 THEN 'UPDATE'
			WHEN PATINDEX('%[^a-zA-Z0-9_]DELETE[^a-zA-Z0-9_]%', query) > 0 THEN 'DELETE'
			WHEN PATINDEX('%[^a-zA-Z0-9_]INSERT[^a-zA-Z0-9_]%', query) > 0 THEN 'INSERT'
			WHEN PATINDEX('%[^a-zA-Z0-9_]SELECT[^a-zA-Z0-9_]%', query) > 0 THEN 'SELECT'
			WHEN PATINDEX('%[^a-zA-Z0-9_]WAITFOR[^a-zA-Z0-9_]%', query) > 0 THEN 'WAITFOR'
			WHEN PATINDEX('%[^a-zA-Z0-9_]CREATE ]%', query) > 0 THEN sys.SUBSTRING(query,1,sys.CHARINDEX('CREATE ', query))
			WHEN PATINDEX('%[^a-zA-Z0-9_]ALTER ]%', query) > 0 THEN sys.SUBSTRING(query,1,sys.CHARINDEX('ALTER ', query))
			WHEN PATINDEX('%[^a-zA-Z0-9_]DROP ]%', query) > 0 THEN sys.SUBSTRING(query,1,sys.CHARINDEX('DROP ', query))
			ELSE sys.SUBSTRING(query, 1, sys.CHARINDEX(' ', query))
		END

	UPDATE #sp_who_tmp 
	SET query = sys.SUBSTRING(query,1, 8-1 + sys.CHARINDEX(' ', sys.SUBSTRING(query,8,99)))
	WHERE query LIKE 'CREATE %' OR query LIKE 'ALTER %' OR query LIKE 'DROP %'	

	-- The executing spid is always shown as doing a SELECT
	UPDATE #sp_who_tmp SET query = 'SELECT' WHERE pid = @@spid
	UPDATE #sp_who_tmp SET query = TRIM(query)

	-- Get all current connections
	SELECT 
		spid, 
		MAX(blocked) AS blocked, 
		0 AS ecid, 
		CAST('' AS sys.VARCHAR(100)) AS status,
		CAST('' AS sys.VARCHAR(100)) AS loginname,
		CAST('' AS sys.VARCHAR(100)) AS hostname,
		0 AS dbid,
		CAST('' AS sys.VARCHAR(100)) AS cmd,
		0 AS request_id,
		CAST('TDS' AS sys.VARCHAR(20)) AS connection,
		hostprocess
	INTO #sp_who_proc
	FROM #sp_who_sysprocesses
		GROUP BY spid, status, hostprocess
		
	-- Add attributes to each connection
	UPDATE #sp_who_proc
	SET ecid = sp.ecid,
		status = sp.status,
		loginname = sp.loginname,
		hostname = sp.hostname,
		dbid = sp.dbid,
		request_id = sp.request_id
	FROM #sp_who_sysprocesses sp
		WHERE #sp_who_proc.spid = sp.spid				

	-- Identify PG connections: the hostprocess PID comes from the TDS login packet 
	-- and therefore PG connections do not have a value here
	UPDATE #sp_who_proc
	SET connection = 'PostgreSQL'
	WHERE hostprocess IS NULL 

	-- Keep or delete PG connections
	IF (LOWER(@loginame) = 'postgres' OR LOWER(@option) = 'postgres')
	begin    
		-- Show PG connections; these have dbid = 0
		-- This is a Babelfish-specific enhancement, since PG connections may also be active in the Babelfish DB
		-- and it may be useful to see these displayed
		SET @show_pg = 1
		
		-- blank out the loginame parameter for the tests below
		IF LOWER(@loginame) = 'postgres' SET @loginame = NULL
	END
	
	-- By default, do not show the column indicating the connection type since SQL Server does not have this column
	SET @hide_col = 'connection' 
	
	IF (@show_pg = 1) 
	BEGIN
		SET @hide_col = ''
	END
	ELSE 
	BEGIN
		-- Delete PG connections
		DELETE #sp_who_proc
		WHERE dbid = 0
	END
			
	-- Apply filter if specified
	IF (@loginame IS NOT NULL)
	BEGIN
		IF (TRIM(@loginame) = '')
		BEGIN
			-- Raise error
			SET @msg = ''''+@loginame+''' is not a valid login or you do not have permission.'
			RAISERROR(@msg, 16, 1)
			RETURN
		END
		
		IF (sys.ISNUMERIC(@loginame) = 1)
		BEGIN
			-- Remove all connections except the specified one
			DELETE #sp_who_proc
			WHERE spid <> CAST(@loginame AS INT)
		END
		ELSE 
		BEGIN	
			IF (LOWER(@loginame) = 'active')
			BEGIN
				-- Remove all 'idle' connections 
				DELETE #sp_who_proc
				WHERE status = 'idle'
			END
			ELSE 
			BEGIN
				-- Verify the specified login name exists
				IF (sys.SUSER_ID(@loginame) IS NULL)
				BEGIN
					SET @msg = ''''+@loginame+''' is not a valid login or you do not have permission.'
					RAISERROR(@msg, 16, 1)
					RETURN					
				END
				ELSE 
				BEGIN
					-- Keep only connections for the specified login
					DELETE #sp_who_proc
					WHERE sys.SUSER_ID(loginname) <> sys.SUSER_ID(@loginame)
				END
			END
		END
	END			
			
	-- Create final result set; use DISTINCT since there are usually duplicate rows from the PG catalogs
	SELECT distinct 
		p.spid AS spid, 
		p.ecid AS ecid, 
		CAST(LEFT(p.status,20) AS sys.VARCHAR(20)) AS status,
		CAST(LEFT(p.loginname,40) AS sys.VARCHAR(40)) AS loginame,
		CAST(LEFT(p.hostname,60) AS sys.VARCHAR(60)) AS hostname,
		p.blocked AS blk, 
		CAST(LEFT(db_name(p.dbid),40) AS sys.VARCHAR(40)) AS dbname,
		CAST(LEFT(#sp_who_tmp.query,30)as sys.VARCHAR(30)) AS cmd,
		p.request_id AS request_id,
		connection
	INTO #sp_who_tmp2
	FROM #sp_who_proc p, #sp_who_tmp
		WHERE p.spid = #sp_who_tmp.pid
		ORDER BY spid		
	
	-- Patch up remaining cases
	UPDATE #sp_who_tmp2
	SET cmd = 'AWAITING COMMAND'
	WHERE TRIM(ISNULL(cmd,'')) = '' AND status = 'idle'
	
	UPDATE #sp_who_tmp2
	SET cmd = 'UNKNOWN'
	WHERE TRIM(cmd) = ''	
	
	-- Format the result set as narrow as possible for readability
	SET @hide_col += ',hostprocess'
	EXECUTE sys.sp_babelfish_autoformat @tab='#sp_who_tmp2', @orderby='ORDER BY spid', @hiddencols=@hide_col, @printrc=0
	RETURN
END	
$$;
GRANT EXECUTE ON PROCEDURE sys.sp_who(IN sys.sysname, IN sys.VARCHAR(30)) TO PUBLIC;

create or replace function sys.get_tds_id(
	datatype sys.varchar(50)
)
returns INT
AS $$
DECLARE
	tds_id INT;
BEGIN
	IF datatype IS NULL THEN
		RETURN 0;
	END IF;
	CASE datatype
		WHEN 'text' THEN tds_id = 35;
		WHEN 'uniqueidentifier' THEN tds_id = 36;
		WHEN 'tinyint' THEN tds_id = 38;
		WHEN 'smallint' THEN tds_id = 38;
		WHEN 'int' THEN tds_id = 38;
		WHEN 'bigint' THEN tds_id = 38;
		WHEN 'ntext' THEN tds_id = 99;
		WHEN 'bit' THEN tds_id = 104;
		WHEN 'float' THEN tds_id = 109;
		WHEN 'real' THEN tds_id = 109;
		WHEN 'varchar' THEN tds_id = 167;
		WHEN 'nvarchar' THEN tds_id = 231;
		WHEN 'nchar' THEN tds_id = 239;
		WHEN 'money' THEN tds_id = 110;
		WHEN 'smallmoney' THEN tds_id = 110;
		WHEN 'char' THEN tds_id = 175;
		WHEN 'date' THEN tds_id = 40;
		WHEN 'datetime' THEN tds_id = 111;
		WHEN 'smalldatetime' THEN tds_id = 111;
		WHEN 'numeric' THEN tds_id = 108;
		WHEN 'xml' THEN tds_id = 241;
		WHEN 'decimal' THEN tds_id = 106;
		WHEN 'varbinary' THEN tds_id = 165;
		WHEN 'binary' THEN tds_id = 173;
		WHEN 'image' THEN tds_id = 34;
		WHEN 'time' THEN tds_id = 41;
		WHEN 'datetime2' THEN tds_id = 42;
		WHEN 'sql_variant' THEN tds_id = 98;
		WHEN 'datetimeoffset' THEN tds_id = 43;
		WHEN 'timestamp' THEN tds_id = 173;
		WHEN 'vector' THEN tds_id = 167; -- Same as varchar 
		WHEN 'sparsevec' THEN tds_id = 167; -- Same as varchar 
		WHEN 'halfvec' THEN tds_id = 167; -- Same as varchar 
		WHEN 'geometry' THEN tds_id = 240;
		WHEN 'geography' THEN tds_id = 240;
		ELSE tds_id = 0;
	END CASE;
	RETURN tds_id;
END;
$$ LANGUAGE plpgsql IMMUTABLE STRICT;

CREATE OR REPLACE FUNCTION information_schema_tsql._pgtsql_char_max_length(type text, typmod int4) RETURNS integer
	LANGUAGE sql
	IMMUTABLE
	PARALLEL SAFE
	RETURNS NULL ON NULL INPUT
	AS
$$SELECT
	CASE WHEN type IN ('char', 'nchar', 'varchar', 'nvarchar', 'binary', 'varbinary')
		THEN CASE WHEN typmod = -1
			THEN -1
			ELSE typmod - 4
			END
		WHEN type IN ('text', 'image')
		THEN 2147483647
		WHEN type = 'ntext'
		THEN 1073741823
		WHEN type = 'sysname'
		THEN 128
		WHEN type IN ('xml', 'vector', 'halfvec', 'sparsevec', 'geometry', 'geography')
		THEN -1
		WHEN type = 'sql_variant'
		THEN 0
		ELSE null
	END$$;

CREATE OR REPLACE FUNCTION sys.tsql_type_max_length_helper(IN type TEXT, IN typelen INT, IN typemod INT, IN for_sys_types boolean DEFAULT false, IN used_typmod_array boolean DEFAULT false)
RETURNS SMALLINT
AS $$
DECLARE
	max_length SMALLINT;
	precision INT;
	v_type TEXT COLLATE sys.database_default := type;
BEGIN
	-- unknown tsql type
	IF v_type IS NULL THEN
		RETURN CAST(typelen as SMALLINT);
	END IF;

	-- if using typmod_array from pg_proc.probin
	IF used_typmod_array THEN
		IF v_type = 'sysname' THEN
			RETURN 256;
		ELSIF (v_type in ('char', 'bpchar', 'varchar', 'binary', 'varbinary', 'nchar', 'nvarchar'))
		THEN
			IF typemod < 0 THEN -- max value. 
				RETURN -1;
			ELSIF v_type in ('nchar', 'nvarchar') THEN
				RETURN (2 * typemod);
			ELSE
				RETURN typemod;
			END IF;
		END IF;
	END IF;

	IF typelen != -1 THEN
		CASE v_type 
		WHEN 'tinyint' THEN max_length = 1;
		WHEN 'date' THEN max_length = 3;
		WHEN 'smalldatetime' THEN max_length = 4;
		WHEN 'smallmoney' THEN max_length = 4;
		WHEN 'datetime2' THEN
			IF typemod = -1 THEN max_length = 8;
			ELSIF typemod <= 2 THEN max_length = 6;
			ELSIF typemod <= 4 THEN max_length = 7;
			ELSEIF typemod <= 7 THEN max_length = 8;
			-- typemod = 7 is not possible for datetime2 in Babel
			END IF;
		WHEN 'datetimeoffset' THEN
			IF typemod = -1 THEN max_length = 10;
			ELSIF typemod <= 2 THEN max_length = 8;
			ELSIF typemod <= 4 THEN max_length = 9;
			ELSIF typemod <= 7 THEN max_length = 10;
			-- typemod = 7 is not possible for datetimeoffset in Babel
			END IF;
		WHEN 'time' THEN
			IF typemod = -1 THEN max_length = 5;
			ELSIF typemod <= 2 THEN max_length = 3;
			ELSIF typemod <= 4 THEN max_length = 4;
			ELSIF typemod <= 7 THEN max_length = 5;
			END IF;
		WHEN 'timestamp' THEN max_length = 8;
		WHEN 'vector' THEN max_length = -1; -- dummy as varchar max
    WHEN 'halfvec' THEN max_length = -1; -- dummy as varchar max
    WHEN 'sparsevec' THEN max_length = -1; -- dummy as varchar max
		ELSE max_length = typelen;
		END CASE;
		RETURN max_length;
	END IF;

	IF typemod = -1 THEN
		CASE 
		WHEN v_type in ('image', 'text', 'ntext') THEN max_length = 16;
		WHEN v_type = 'sql_variant' THEN max_length = 8016;
		WHEN v_type in ('varbinary', 'varchar', 'nvarchar') THEN 
			IF for_sys_types THEN max_length = 8000;
			ELSE max_length = -1;
			END IF;
		WHEN v_type in ('binary', 'char', 'bpchar', 'nchar') THEN max_length = 8000;
		WHEN v_type in ('decimal', 'numeric') THEN max_length = 17;
		WHEN v_type in ('geometry', 'geography') THEN max_length = -1;
		ELSE max_length = typemod;
		END CASE;
		RETURN max_length;
	END IF;

	CASE
	WHEN v_type in ('char', 'bpchar', 'varchar', 'binary', 'varbinary') THEN max_length = typemod - 4;
	WHEN v_type in ('nchar', 'nvarchar') THEN max_length = (typemod - 4) * 2;
	WHEN v_type = 'sysname' THEN max_length = (typemod - 4) * 2;
	WHEN v_type in ('numeric', 'decimal') THEN
		precision = ((typemod - 4) >> 16) & 65535;
		IF precision >= 1 and precision <= 9 THEN max_length = 5;
		ELSIF precision <= 19 THEN max_length = 9;
		ELSIF precision <= 28 THEN max_length = 13;
		ELSIF precision <= 38 THEN max_length = 17;
	ELSE max_length = typelen;
	END IF;
	ELSE
		max_length = typemod;
	END CASE;
	RETURN max_length;
END;
$$ LANGUAGE plpgsql IMMUTABLE STRICT;

CREATE OR REPLACE PROCEDURE sys.sp_stored_procedures(
    "@sp_name" sys.nvarchar(390) = '',
    "@sp_owner" sys.nvarchar(384) = '',
    "@sp_qualifier" sys.sysname = '',
    "@fusepattern" sys.bit = '1'
)
AS $$
BEGIN
	IF (@sp_qualifier != '') AND LOWER(sys.db_name()) != LOWER(@sp_qualifier)
	BEGIN
		THROW 33557097, N'The database name component of the object qualifier must be the name of the current database.', 1;
	END
	
	-- If @sp_name or @sp_owner = '%', it gets converted to NULL or '' regardless of @fusepattern 
	IF @sp_name = '%'
	BEGIN
		SELECT @sp_name = ''
	END
	
	IF @sp_owner = '%'
	BEGIN
		SELECT @sp_owner = ''
	END
	
	-- Changes fusepattern to 0 if no wildcards are used. NOTE: Need to add [] wildcard pattern when it is implemented. Wait for BABEL-2452
	IF @fusepattern = 1
	BEGIN
		IF (CHARINDEX('%', @sp_name) != 0 AND CHARINDEX('_', @sp_name) != 0 AND CHARINDEX('%', @sp_owner) != 0 AND CHARINDEX('_', @sp_owner) != 0 )
		BEGIN
			SELECT @fusepattern = 0;
		END
	END
	
	-- Condition for when sp_name argument is not given or is null, or is just a wildcard (same order)
	IF COALESCE(@sp_name, '') = ''
	BEGIN
		IF @fusepattern=1 
		BEGIN
			SELECT 
			PROCEDURE_QUALIFIER,
			PROCEDURE_OWNER,
			PROCEDURE_NAME,
			NUM_INPUT_PARAMS,
			NUM_OUTPUT_PARAMS,
			NUM_RESULT_SETS,
			REMARKS,
			PROCEDURE_TYPE FROM sys.sp_stored_procedures_view
			WHERE ((SELECT COALESCE(@sp_owner,'')) = '' OR LOWER(procedure_owner) LIKE LOWER(@sp_owner))
			ORDER BY procedure_qualifier, procedure_owner, procedure_name;
		END
		ELSE
		BEGIN
			SELECT 
			PROCEDURE_QUALIFIER,
			PROCEDURE_OWNER,
			PROCEDURE_NAME,
			NUM_INPUT_PARAMS,
			NUM_OUTPUT_PARAMS,
			NUM_RESULT_SETS,
			REMARKS,
			PROCEDURE_TYPE FROM sys.sp_stored_procedures_view
			WHERE ((SELECT COALESCE(@sp_owner,'')) = '' OR LOWER(procedure_owner) LIKE LOWER(@sp_owner))
			ORDER BY procedure_qualifier, procedure_owner, procedure_name;
		END
	END
	-- When @sp_name is not null
	ELSE
	BEGIN
		-- When sp_owner is null and fusepattern = 0
		IF (@fusepattern = 0 AND  COALESCE(@sp_owner,'') = '') 
		BEGIN
			IF EXISTS ( -- Search in the sys schema 
					SELECT * FROM sys.sp_stored_procedures_view
					WHERE (LOWER(LEFT(procedure_name, LEN(procedure_name)-2)) = LOWER(@sp_name))
						AND (LOWER(procedure_owner) = 'sys'))
			BEGIN
				SELECT PROCEDURE_QUALIFIER,
				PROCEDURE_OWNER,
				PROCEDURE_NAME,
				NUM_INPUT_PARAMS,
				NUM_OUTPUT_PARAMS,
				NUM_RESULT_SETS,
				REMARKS,
				PROCEDURE_TYPE FROM sys.sp_stored_procedures_view
				WHERE (LOWER(LEFT(procedure_name, LEN(procedure_name)-2)) = LOWER(@sp_name))
					AND (LOWER(procedure_owner) = 'sys')
				ORDER BY procedure_qualifier, procedure_owner, procedure_name;
			END
			ELSE IF EXISTS ( 
				SELECT * FROM sys.sp_stored_procedures_view
				WHERE (LOWER(LEFT(procedure_name, LEN(procedure_name)-2)) = LOWER(@sp_name))
					AND (LOWER(procedure_owner) = LOWER(SCHEMA_NAME()))
					)
			BEGIN
				SELECT PROCEDURE_QUALIFIER,
				PROCEDURE_OWNER,
				PROCEDURE_NAME,
				NUM_INPUT_PARAMS,
				NUM_OUTPUT_PARAMS,
				NUM_RESULT_SETS,
				REMARKS,
				PROCEDURE_TYPE FROM sys.sp_stored_procedures_view
				WHERE (LOWER(LEFT(procedure_name, LEN(procedure_name)-2)) = LOWER(@sp_name))
					AND (LOWER(procedure_owner) = LOWER(SCHEMA_NAME()))
				ORDER BY procedure_qualifier, procedure_owner, procedure_name;
			END
			ELSE -- Search in the dbo schema (if nothing exists it should just return nothing). 
			BEGIN
				SELECT PROCEDURE_QUALIFIER,
				PROCEDURE_OWNER,
				PROCEDURE_NAME,
				NUM_INPUT_PARAMS,
				NUM_OUTPUT_PARAMS,
				NUM_RESULT_SETS,
				REMARKS,
				PROCEDURE_TYPE FROM sys.sp_stored_procedures_view
				WHERE (LOWER(LEFT(procedure_name, LEN(procedure_name)-2)) = LOWER(@sp_name))
					AND (LOWER(procedure_owner) = 'dbo')
				ORDER BY procedure_qualifier, procedure_owner, procedure_name;
			END
			
		END
		ELSE IF (@fusepattern = 0 AND  COALESCE(@sp_owner,'') != '')
		BEGIN
			SELECT 
			PROCEDURE_QUALIFIER,
			PROCEDURE_OWNER,
			PROCEDURE_NAME,
			NUM_INPUT_PARAMS,
			NUM_OUTPUT_PARAMS,
			NUM_RESULT_SETS,
			REMARKS,
			PROCEDURE_TYPE FROM sys.sp_stored_procedures_view
			WHERE (LOWER(LEFT(procedure_name, LEN(procedure_name)-2)) = LOWER(@sp_name))
				AND (LOWER(procedure_owner) = LOWER(@sp_owner))
			ORDER BY procedure_qualifier, procedure_owner, procedure_name;
		END
		ELSE -- fusepattern = 1
		BEGIN
			SELECT 
			PROCEDURE_QUALIFIER,
			PROCEDURE_OWNER,
			PROCEDURE_NAME,
			NUM_INPUT_PARAMS,
			NUM_OUTPUT_PARAMS,
			NUM_RESULT_SETS,
			REMARKS,
			PROCEDURE_TYPE FROM sys.sp_stored_procedures_view
			WHERE ((SELECT COALESCE(@sp_name,'')) = '' OR LOWER(LEFT(procedure_name, LEN(procedure_name)-2)) LIKE LOWER(@sp_name))
				AND ((SELECT COALESCE(@sp_owner,'')) = '' OR LOWER(procedure_owner) LIKE LOWER(@sp_owner))
			ORDER BY procedure_qualifier, procedure_owner, procedure_name;
		END
	END	
END; 
$$
LANGUAGE 'pltsql';
GRANT EXECUTE on PROCEDURE sys.sp_stored_procedures TO PUBLIC;

CREATE OR REPLACE FUNCTION sys.babelfish_conv_date_to_string(IN p_datatype TEXT,
                                                                 IN p_dateval DATE,
                                                                 IN p_style NUMERIC DEFAULT 20)
RETURNS TEXT
AS
$BODY$
DECLARE
    v_day VARCHAR COLLATE "C";
    v_dateval DATE;
    v_style SMALLINT;
    v_month SMALLINT;
    v_resmask VARCHAR COLLATE "C";
    v_datatype VARCHAR COLLATE "C";
    v_language VARCHAR COLLATE "C";
    v_monthname VARCHAR COLLATE "C";
    v_resstring VARCHAR COLLATE "C";
    v_lengthexpr VARCHAR COLLATE "C";
    v_maxlength SMALLINT;
    v_res_length SMALLINT;
    v_err_message VARCHAR COLLATE "C";
    v_res_datatype VARCHAR COLLATE "C";
    v_lang_metadata_json JSONB;
    VARCHAR_MAX CONSTANT SMALLINT := 8000;
    NVARCHAR_MAX CONSTANT SMALLINT := 4000;
    CONVERSION_LANG CONSTANT VARCHAR COLLATE "C" := '';
    DATATYPE_REGEXP CONSTANT VARCHAR COLLATE "C" := '^\s*(CHAR|NCHAR|VARCHAR|NVARCHAR|CHARACTER VARYING)\s*$';
    DATATYPE_MASK_REGEXP CONSTANT VARCHAR COLLATE "C" := '^\s*(?:CHAR|NCHAR|VARCHAR|NVARCHAR|CHARACTER VARYING)\s*\(\s*(\d+|MAX)\s*\)\s*$';
BEGIN
    v_datatype := pg_catalog.upper(trim(p_datatype));
    v_style := floor(p_style)::SMALLINT;

    IF (scale(p_style) > 0) THEN
        RAISE most_specific_type_mismatch;
    ELSIF (NOT ((v_style BETWEEN 0 AND 13) OR
                (v_style BETWEEN 20 AND 25) OR
                (v_style BETWEEN 100 AND 113) OR
                v_style IN (120, 121, 126, 127, 130, 131)))
    THEN
        RAISE invalid_parameter_value;
    ELSIF (v_style IN (8, 24, 108)) THEN
        RAISE invalid_datetime_format;
    END IF;

    IF (v_datatype ~* DATATYPE_MASK_REGEXP) THEN
        v_res_datatype := PG_CATALOG.rtrim(split_part(v_datatype, '(', 1));

        v_maxlength := CASE
                          WHEN (v_res_datatype IN ('CHAR', 'VARCHAR')) THEN VARCHAR_MAX
                          ELSE NVARCHAR_MAX
                       END;

        v_lengthexpr := substring(v_datatype, DATATYPE_MASK_REGEXP);

        IF (v_lengthexpr <> 'MAX' AND char_length(v_lengthexpr) > 4) THEN
            RAISE interval_field_overflow;
        END IF;

        v_res_length := CASE v_lengthexpr
                           WHEN 'MAX' THEN v_maxlength
                           ELSE v_lengthexpr::SMALLINT
                        END;
    ELSIF (v_datatype ~* DATATYPE_REGEXP) THEN
        v_res_datatype := v_datatype;
    ELSE
        RAISE datatype_mismatch;
    END IF;

    v_dateval := CASE
                    WHEN (v_style NOT IN (130, 131)) THEN p_dateval
                    ELSE sys.babelfish_conv_greg_to_hijri(p_dateval) + 1
                 END;

    v_day := PG_CATALOG.ltrim(to_char(v_dateval, 'DD'), '0');
    v_month := to_char(v_dateval, 'MM')::SMALLINT;

    v_language := CASE
                     WHEN (v_style IN (130, 131)) THEN 'HIJRI'
                     ELSE CONVERSION_LANG
                  END;
 RAISE NOTICE 'v_language=[%]', v_language;		  
    BEGIN
        v_lang_metadata_json := sys.babelfish_get_lang_metadata_json(v_language);
    EXCEPTION
        WHEN OTHERS THEN
        RAISE invalid_character_value_for_cast;
    END;

    v_monthname := (v_lang_metadata_json -> 'months_shortnames') ->> v_month - 1;

    v_resmask := CASE
                    WHEN (v_style IN (1, 22)) THEN 'MM/DD/YY'
                    WHEN (v_style = 101) THEN 'MM/DD/YYYY'
                    WHEN (v_style = 2) THEN 'YY.MM.DD'
                    WHEN (v_style = 102) THEN 'YYYY.MM.DD'
                    WHEN (v_style = 3) THEN 'DD/MM/YY'
                    WHEN (v_style = 103) THEN 'DD/MM/YYYY'
                    WHEN (v_style = 4) THEN 'DD.MM.YY'
                    WHEN (v_style = 104) THEN 'DD.MM.YYYY'
                    WHEN (v_style = 5) THEN 'DD-MM-YY'
                    WHEN (v_style = 105) THEN 'DD-MM-YYYY'
                    WHEN (v_style = 6) THEN 'DD $mnme$ YY'
                    WHEN (v_style IN (13, 106, 113)) THEN 'DD $mnme$ YYYY'
                    WHEN (v_style = 7) THEN '$mnme$ DD, YY'
                    WHEN (v_style = 107) THEN '$mnme$ DD, YYYY'
                    WHEN (v_style = 10) THEN 'MM-DD-YY'
                    WHEN (v_style = 110) THEN 'MM-DD-YYYY'
                    WHEN (v_style = 11) THEN 'YY/MM/DD'
                    WHEN (v_style = 111) THEN 'YYYY/MM/DD'
                    WHEN (v_style = 12) THEN 'YYMMDD'
                    WHEN (v_style = 112) THEN 'YYYYMMDD'
                    WHEN (v_style IN (20, 21, 23, 25, 120, 121, 126, 127)) THEN 'YYYY-MM-DD'
                    WHEN (v_style = 130) THEN 'DD $mnme$ YYYY'
                    WHEN (v_style = 131) THEN pg_catalog.format('%s/MM/YYYY', lpad(v_day, 2, ' '))
                    WHEN (v_style IN (0, 9, 100, 109)) THEN pg_catalog.format('$mnme$ %s YYYY', lpad(v_day, 2, ' '))
                 END;

    v_resstring := to_char(v_dateval, v_resmask);
    v_resstring := pg_catalog.replace(v_resstring, '$mnme$', v_monthname);
    v_resstring := substring(v_resstring, 1, coalesce(v_res_length, char_length(v_resstring)));
    v_res_length := coalesce(v_res_length,
                             CASE v_res_datatype
                                WHEN 'CHAR' THEN 30
                                ELSE 60
                             END);
    RETURN CASE
              WHEN (v_res_datatype NOT IN ('CHAR', 'NCHAR')) THEN v_resstring
              ELSE rpad(v_resstring, v_res_length, ' ')
           END;
EXCEPTION
    WHEN most_specific_type_mismatch THEN
        RAISE USING MESSAGE := 'Argument data type NUMERIC is invalid for argument 3 of convert function.',
                    DETAIL := 'Use of incorrect "style" parameter value during conversion process.',
                    HINT := 'Change "style" parameter to the proper value and try again.';

    WHEN invalid_parameter_value THEN
        RAISE USING MESSAGE := pg_catalog.format('%s is not a valid style number when converting from DATE to a character string.', v_style),
                    DETAIL := 'Use of incorrect "style" parameter value during conversion process.',
                    HINT := 'Change "style" parameter to the proper value and try again.';

    WHEN invalid_datetime_format THEN
        RAISE USING MESSAGE := pg_catalog.format('Error converting data type DATE to %s.', trim(p_datatype)),
                    DETAIL := 'Incorrect using of pair of input parameters values during conversion process.',
                    HINT := 'Check the input parameters values, correct them if needed, and try again.';

   WHEN interval_field_overflow THEN
       RAISE USING MESSAGE := pg_catalog.format('The size (%s) given to the convert specification ''%s'' exceeds the maximum allowed for any data type (%s).',
                                     v_lengthexpr,
                                     pg_catalog.lower(v_res_datatype),
                                     v_maxlength),
                   DETAIL := 'Use of incorrect size value of data type parameter during conversion process.',
                   HINT := 'Change size component of data type parameter to the allowable value and try again.';

    WHEN datatype_mismatch THEN
        RAISE USING MESSAGE := 'Data type should be one of these values: ''CHAR(n|MAX)'', ''NCHAR(n|MAX)'', ''VARCHAR(n|MAX)'', ''NVARCHAR(n|MAX)''.',
                    DETAIL := 'Use of incorrect "datatype" parameter value during conversion process.',
                    HINT := 'Change "datatype" parameter to the proper value and try again.';

    WHEN invalid_character_value_for_cast THEN
        RAISE USING MESSAGE := pg_catalog.format('Invalid CONVERSION_LANG constant value - ''%s''. Allowed values are: ''English'', ''Deutsch'', etc.',
                                      CONVERSION_LANG),
                    DETAIL := 'Compiled incorrect CONVERSION_LANG constant value in function''s body.',
                    HINT := 'Correct CONVERSION_LANG constant value in function''s body, recompile it and try again.';

    WHEN invalid_text_representation THEN
        GET STACKED DIAGNOSTICS v_err_message = MESSAGE_TEXT;
        v_err_message := substring(pg_catalog.lower(v_err_message), 'integer\:\s\"(.*)\"');

        RAISE USING MESSAGE := pg_catalog.format('Error while trying to convert "%s" value to SMALLINT (or INTEGER) data type.',
                                      v_err_message),
                    DETAIL := 'Supplied value contains illegal characters.',
                    HINT := 'Correct supplied value, remove all illegal characters.';
END;
$BODY$
LANGUAGE plpgsql
STABLE
RETURNS NULL ON NULL INPUT;

CREATE OR REPLACE FUNCTION sys.babelfish_conv_datetime_to_string(IN p_datatype TEXT,
                                                                     IN p_src_datatype TEXT,
                                                                     IN p_datetimeval TIMESTAMP(6) WITHOUT TIME ZONE,
                                                                     IN p_style NUMERIC DEFAULT -1)
RETURNS TEXT
AS
$BODY$
DECLARE
    v_day VARCHAR COLLATE "C";
    v_hour VARCHAR COLLATE "C";
    v_month SMALLINT;
    v_style SMALLINT;
    v_scale SMALLINT;
    v_resmask VARCHAR COLLATE "C";
    v_language VARCHAR COLLATE "C";
    v_datatype VARCHAR COLLATE "C";
    v_fseconds VARCHAR COLLATE "C";
    v_fractsep VARCHAR COLLATE "C";
    v_monthname VARCHAR COLLATE "C";
    v_resstring VARCHAR COLLATE "C";
    v_lengthexpr VARCHAR COLLATE "C";
    v_maxlength SMALLINT;
    v_res_length SMALLINT;
    v_err_message VARCHAR COLLATE "C";
    v_src_datatype VARCHAR COLLATE "C";
    v_res_datatype VARCHAR COLLATE "C";
    v_lang_metadata_json JSONB;
    VARCHAR_MAX CONSTANT SMALLINT := 8000;
    NVARCHAR_MAX CONSTANT SMALLINT := 4000;
    CONVERSION_LANG CONSTANT VARCHAR COLLATE "C" := '';
    DATATYPE_REGEXP CONSTANT VARCHAR COLLATE "C" := '^\s*(CHAR|NCHAR|VARCHAR|NVARCHAR|CHARACTER VARYING)\s*$';
    SRCDATATYPE_MASK_REGEXP VARCHAR COLLATE "C" := '^(?:DATETIME|SMALLDATETIME|DATETIME2)\s*(?:\s*\(\s*(\d+)\s*\)\s*)?$';
    DATATYPE_MASK_REGEXP CONSTANT VARCHAR COLLATE "C" := '^\s*(?:CHAR|NCHAR|VARCHAR|NVARCHAR|CHARACTER VARYING)\s*\(\s*(\d+|MAX)\s*\)\s*$';
    v_datetimeval TIMESTAMP(6) WITHOUT TIME ZONE;
BEGIN
    v_datatype := pg_catalog.upper(trim(p_datatype));
    v_src_datatype := pg_catalog.upper(trim(p_src_datatype));
    v_style := floor(p_style)::SMALLINT;

    IF (v_src_datatype ~* SRCDATATYPE_MASK_REGEXP)
    THEN
        v_scale := substring(v_src_datatype, SRCDATATYPE_MASK_REGEXP)::SMALLINT;

        v_src_datatype := PG_CATALOG.rtrim(split_part(v_src_datatype, '(', 1));

        IF (v_src_datatype <> 'DATETIME2' AND v_scale IS NOT NULL) THEN
            RAISE invalid_indicator_parameter_value;
        ELSIF (v_scale NOT BETWEEN 0 AND 7) THEN
            RAISE invalid_regular_expression;
        END IF;

        v_scale := coalesce(v_scale, 7);
    ELSE
        RAISE most_specific_type_mismatch;
    END IF;

    IF (scale(p_style) > 0) THEN
        RAISE escape_character_conflict;
    ELSIF (NOT ((v_style BETWEEN 0 AND 14) OR
                (v_style BETWEEN 20 AND 25) OR
                (v_style BETWEEN 100 AND 114) OR
                v_style IN (-1, 120, 121, 126, 127, 130, 131)))
    THEN
        RAISE invalid_parameter_value;
    END IF;

    IF (v_datatype ~* DATATYPE_MASK_REGEXP) THEN
        v_res_datatype := PG_CATALOG.rtrim(split_part(v_datatype, '(', 1));

        v_maxlength := CASE
                          WHEN (v_res_datatype IN ('CHAR', 'VARCHAR')) THEN VARCHAR_MAX
                          ELSE NVARCHAR_MAX
                       END;

        v_lengthexpr := substring(v_datatype, DATATYPE_MASK_REGEXP);

        IF (v_lengthexpr <> 'MAX' AND char_length(v_lengthexpr) > 4)
        THEN
            RAISE interval_field_overflow;
        END IF;

        v_res_length := CASE v_lengthexpr
                           WHEN 'MAX' THEN v_maxlength
                           ELSE v_lengthexpr::SMALLINT
                        END;
    ELSIF (v_datatype ~* DATATYPE_REGEXP) THEN
        v_res_datatype := v_datatype;
    ELSE
        RAISE datatype_mismatch;
    END IF;

    v_datetimeval := CASE
                        WHEN (v_style NOT IN (130, 131)) THEN p_datetimeval
                        ELSE sys.babelfish_conv_greg_to_hijri(p_datetimeval) + INTERVAL '1 day'
                     END;

    v_day := PG_CATALOG.ltrim(to_char(v_datetimeval, 'DD'), '0');
    v_hour := PG_CATALOG.ltrim(to_char(v_datetimeval, 'HH12'), '0');
    v_month := to_char(v_datetimeval, 'MM')::SMALLINT;

    v_language := CASE
                     WHEN (v_style IN (130, 131)) THEN 'HIJRI'
                     ELSE CONVERSION_LANG
                  END;
    BEGIN
        v_lang_metadata_json := sys.babelfish_get_lang_metadata_json(v_language);
    EXCEPTION
        WHEN OTHERS THEN
        RAISE invalid_character_value_for_cast;
    END;

    v_monthname := (v_lang_metadata_json -> 'months_shortnames') ->> v_month - 1;

    IF (v_src_datatype IN ('DATETIME', 'SMALLDATETIME')) THEN
        v_fseconds := sys.babelfish_round_fractseconds(to_char(v_datetimeval, 'MS'));

        IF (v_fseconds::INTEGER = 1000) THEN
            v_fseconds := '000';
            v_datetimeval := v_datetimeval + INTERVAL '1 second';
        ELSE
            v_fseconds := lpad(v_fseconds, 3, '0');
        END IF;
    ELSE
        v_fseconds := sys.babelfish_get_microsecs_from_fractsecs(to_char(v_datetimeval, 'US'), v_scale);

        IF (v_scale = 7) THEN
            v_fseconds := concat(v_fseconds, '0');
        END IF;
    END IF;

    v_fractsep := CASE v_src_datatype
                     WHEN 'DATETIME2' THEN '.'
                     ELSE ':'
                  END;

    IF ((v_style = -1 AND v_src_datatype <> 'DATETIME2') OR
        v_style IN (0, 9, 100, 109))
    THEN
        v_resmask := pg_catalog.format('$mnme$ %s YYYY %s:MI%s',
                            lpad(v_day, 2, ' '),
                            lpad(v_hour, 2, ' '),
                            CASE
                               WHEN (v_style IN (-1, 0, 100)) THEN 'AM'
                               ELSE pg_catalog.format(':SS:%sAM', v_fseconds)
                            END);
    ELSIF (v_style = 1) THEN
        v_resmask := 'MM/DD/YY';
    ELSIF (v_style = 101) THEN
        v_resmask := 'MM/DD/YYYY';
    ELSIF (v_style = 2) THEN
        v_resmask := 'YY.MM.DD';
    ELSIF (v_style = 102) THEN
        v_resmask := 'YYYY.MM.DD';
    ELSIF (v_style = 3) THEN
        v_resmask := 'DD/MM/YY';
    ELSIF (v_style = 103) THEN
        v_resmask := 'DD/MM/YYYY';
    ELSIF (v_style = 4) THEN
        v_resmask := 'DD.MM.YY';
    ELSIF (v_style = 104) THEN
        v_resmask := 'DD.MM.YYYY';
    ELSIF (v_style = 5) THEN
        v_resmask := 'DD-MM-YY';
    ELSIF (v_style = 105) THEN
        v_resmask := 'DD-MM-YYYY';
    ELSIF (v_style = 6) THEN
        v_resmask := 'DD $mnme$ YY';
    ELSIF (v_style = 106) THEN
        v_resmask := 'DD $mnme$ YYYY';
    ELSIF (v_style = 7) THEN
        v_resmask := '$mnme$ DD, YY';
    ELSIF (v_style = 107) THEN
        v_resmask := '$mnme$ DD, YYYY';
    ELSIF (v_style IN (8, 24, 108)) THEN
        v_resmask := 'HH24:MI:SS';
    ELSIF (v_style = 10) THEN
        v_resmask := 'MM-DD-YY';
    ELSIF (v_style = 110) THEN
        v_resmask := 'MM-DD-YYYY';
    ELSIF (v_style = 11) THEN
        v_resmask := 'YY/MM/DD';
    ELSIF (v_style = 111) THEN
        v_resmask := 'YYYY/MM/DD';
    ELSIF (v_style = 12) THEN
        v_resmask := 'YYMMDD';
    ELSIF (v_style = 112) THEN
        v_resmask := 'YYYYMMDD';
    ELSIF (v_style IN (13, 113)) THEN
        v_resmask := pg_catalog.format('DD $mnme$ YYYY HH24:MI:SS%s%s', v_fractsep, v_fseconds);
    ELSIF (v_style IN (14, 114)) THEN
        v_resmask := pg_catalog.format('HH24:MI:SS%s%s', v_fractsep, v_fseconds);
    ELSIF (v_style IN (20, 120)) THEN
        v_resmask := 'YYYY-MM-DD HH24:MI:SS';
    ELSIF ((v_style = -1 AND v_src_datatype = 'DATETIME2') OR
           v_style IN (21, 25, 121))
    THEN
        v_resmask := pg_catalog.format('YYYY-MM-DD HH24:MI:SS.%s', v_fseconds);
    ELSIF (v_style = 22) THEN
        v_resmask := pg_catalog.format('MM/DD/YY %s:MI:SS AM', lpad(v_hour, 2, ' '));
    ELSIF (v_style = 23) THEN
        v_resmask := 'YYYY-MM-DD';
    ELSIF (v_style IN (126, 127)) THEN
        v_resmask := CASE v_src_datatype
                        WHEN 'SMALLDATETIME' THEN 'YYYY-MM-DDT$rem$HH24:MI:SS'
                        ELSE pg_catalog.format('YYYY-MM-DDT$rem$HH24:MI:SS.%s', v_fseconds)
                     END;
    ELSIF (v_style IN (130, 131)) THEN
        v_resmask := concat(CASE p_style
                               WHEN 131 THEN pg_catalog.format('%s/MM/YYYY ', lpad(v_day, 2, ' '))
                               ELSE pg_catalog.format('%s $mnme$ YYYY ', lpad(v_day, 2, ' '))
                            END,
                            pg_catalog.format('%s:MI:SS%s%sAM', lpad(v_hour, 2, ' '), v_fractsep, v_fseconds));
    END IF;

    v_resstring := to_char(v_datetimeval, v_resmask);
    v_resstring := pg_catalog.replace(v_resstring, '$mnme$', v_monthname);
    v_resstring := pg_catalog.replace(v_resstring, '$rem$', '');

    v_resstring := substring(v_resstring, 1, coalesce(v_res_length, char_length(v_resstring)));
    v_res_length := coalesce(v_res_length,
                             CASE v_res_datatype
                                WHEN 'CHAR' THEN 30
                                ELSE 60
                             END);
    RETURN CASE
              WHEN (v_res_datatype NOT IN ('CHAR', 'NCHAR')) THEN v_resstring
              ELSE rpad(v_resstring, v_res_length, ' ')
           END;
EXCEPTION
    WHEN most_specific_type_mismatch THEN
        RAISE USING MESSAGE := 'Source data type should be one of these values: ''DATETIME'', ''SMALLDATETIME'', ''DATETIME2'' or ''DATETIME2(n)''.',
                    DETAIL := 'Use of incorrect "src_datatype" parameter value during conversion process.',
                    HINT := 'Change "srcdatatype" parameter to the proper value and try again.';

   WHEN invalid_regular_expression THEN
       RAISE USING MESSAGE := pg_catalog.format('The source data type scale (%s) given to the convert specification exceeds the maximum allowable value (7).',
                                     v_scale),
                   DETAIL := 'Use of incorrect scale value of source data type parameter during conversion process.',
                   HINT := 'Change scale component of source data type parameter to the allowable value and try again.';

    WHEN invalid_indicator_parameter_value THEN
        RAISE USING MESSAGE := pg_catalog.format('Invalid attributes specified for data type %s.', v_src_datatype),
                    DETAIL := 'Use of incorrect scale value, which is not corresponding to specified data type.',
                    HINT := 'Change data type scale component or select different data type and try again.';

    WHEN escape_character_conflict THEN
        RAISE USING MESSAGE := 'Argument data type NUMERIC is invalid for argument 4 of convert function.',
                    DETAIL := 'Use of incorrect "style" parameter value during conversion process.',
                    HINT := 'Change "style" parameter to the proper value and try again.';

    WHEN invalid_parameter_value THEN
        RAISE USING MESSAGE := pg_catalog.format('%s is not a valid style number when converting from %s to a character string.',
                                      v_style, v_src_datatype),
                    DETAIL := 'Use of incorrect "style" parameter value during conversion process.',
                    HINT := 'Change "style" parameter to the proper value and try again.';

    WHEN interval_field_overflow THEN
        RAISE USING MESSAGE := pg_catalog.format('The size (%s) given to the convert specification ''%s'' exceeds the maximum allowed for any data type (%s).',
                                      v_lengthexpr, pg_catalog.lower(v_res_datatype), v_maxlength),
                    DETAIL := 'Use of incorrect size value of data type parameter during conversion process.',
                    HINT := 'Change size component of data type parameter to the allowable value and try again.';

    WHEN datatype_mismatch THEN
        RAISE USING MESSAGE := 'Data type should be one of these values: ''CHAR(n|MAX)'', ''NCHAR(n|MAX)'', ''VARCHAR(n|MAX)'', ''NVARCHAR(n|MAX)''.',
                    DETAIL := 'Use of incorrect "datatype" parameter value during conversion process.',
                    HINT := 'Change "datatype" parameter to the proper value and try again.';

    WHEN invalid_character_value_for_cast THEN
        RAISE USING MESSAGE := pg_catalog.format('Invalid CONVERSION_LANG constant value - ''%s''. Allowed values are: ''English'', ''Deutsch'', etc.',
                                      CONVERSION_LANG),
                    DETAIL := 'Compiled incorrect CONVERSION_LANG constant value in function''s body.',
                    HINT := 'Correct CONVERSION_LANG constant value in function''s body, recompile it and try again.';

    WHEN invalid_text_representation THEN
        GET STACKED DIAGNOSTICS v_err_message = MESSAGE_TEXT;
        v_err_message := substring(pg_catalog.lower(v_err_message), 'integer\:\s\"(.*)\"');

        RAISE USING MESSAGE := pg_catalog.format('Error while trying to convert "%s" value to SMALLINT data type.',
                                      v_err_message),
                    DETAIL := 'Supplied value contains illegal characters.',
                    HINT := 'Correct supplied value, remove all illegal characters.';
END;
$BODY$
LANGUAGE plpgsql
STABLE
RETURNS NULL ON NULL INPUT;

CREATE OR REPLACE FUNCTION sys.babelfish_conv_time_to_string(IN p_datatype TEXT,
                                                                 IN p_src_datatype TEXT,
                                                                 IN p_timeval TIME(6) WITHOUT TIME ZONE,
                                                                 IN p_style NUMERIC DEFAULT 25)
RETURNS TEXT
AS
$BODY$
DECLARE
    v_hours VARCHAR COLLATE "C";
    v_style SMALLINT;
    v_scale SMALLINT;
    v_resmask VARCHAR COLLATE "C";
    v_fseconds VARCHAR COLLATE "C";
    v_datatype VARCHAR COLLATE "C";
    v_resstring VARCHAR COLLATE "C";
    v_lengthexpr VARCHAR COLLATE "C";
    v_res_length SMALLINT;
    v_res_datatype VARCHAR COLLATE "C";
    v_src_datatype VARCHAR COLLATE "C";
    v_res_maxlength SMALLINT;
    VARCHAR_MAX CONSTANT SMALLINT := 8000;
    NVARCHAR_MAX CONSTANT SMALLINT := 4000;
    -- We use the regex below to make sure input p_datatype is one of them
    DATATYPE_REGEXP CONSTANT VARCHAR COLLATE "C" := '^\s*(CHAR|NCHAR|VARCHAR|NVARCHAR|CHARACTER VARYING)\s*$';
    -- We use the regex below to get the length of the datatype, if specified
    -- For example, to get the '10' out of 'varchar(10)'
    DATATYPE_MASK_REGEXP CONSTANT VARCHAR COLLATE "C" := '^\s*(?:CHAR|NCHAR|VARCHAR|NVARCHAR|CHARACTER VARYING)\s*\(\s*(\d+|MAX)\s*\)\s*$';
    SRCDATATYPE_MASK_REGEXP VARCHAR COLLATE "C" := '^\s*(?:TIME)\s*(?:\s*\(\s*(\d+)\s*\)\s*)?\s*$';
BEGIN
    v_datatype := pg_catalog.upper(trim(p_datatype));
    v_src_datatype := pg_catalog.upper(trim(p_src_datatype));
    v_style := floor(p_style)::SMALLINT;

    IF (v_src_datatype ~* SRCDATATYPE_MASK_REGEXP)
    THEN
        v_scale := coalesce(substring(v_src_datatype, SRCDATATYPE_MASK_REGEXP)::SMALLINT, 7);

        IF (v_scale NOT BETWEEN 0 AND 7) THEN
            RAISE invalid_regular_expression;
        END IF;
    ELSE
        RAISE most_specific_type_mismatch;
    END IF;

    IF (v_datatype ~* DATATYPE_MASK_REGEXP)
    THEN
        v_res_datatype := PG_CATALOG.rtrim(split_part(v_datatype, '(', 1));

        v_res_maxlength := CASE
                              WHEN (v_res_datatype IN ('CHAR', 'VARCHAR')) THEN VARCHAR_MAX
                              ELSE NVARCHAR_MAX
                           END;

        v_lengthexpr := substring(v_datatype, DATATYPE_MASK_REGEXP);

        IF (v_lengthexpr <> 'MAX' AND char_length(v_lengthexpr) > 4) THEN
            RAISE interval_field_overflow;
        END IF;

        v_res_length := CASE v_lengthexpr
                           WHEN 'MAX' THEN v_res_maxlength
                           ELSE v_lengthexpr::SMALLINT
                        END;
    ELSIF (v_datatype ~* DATATYPE_REGEXP) THEN
        v_res_datatype := v_datatype;
    ELSE
        RAISE datatype_mismatch;
    END IF;

    IF (scale(p_style) > 0) THEN
        RAISE escape_character_conflict;
    ELSIF (NOT ((v_style BETWEEN 0 AND 14) OR
                (v_style BETWEEN 20 AND 25) OR
                (v_style BETWEEN 100 AND 114) OR
                v_style IN (120, 121, 126, 127, 130, 131)))
    THEN
        RAISE invalid_parameter_value;
    ELSIF ((v_style BETWEEN 1 AND 7) OR
           (v_style BETWEEN 10 AND 12) OR
           (v_style BETWEEN 101 AND 107) OR
           (v_style BETWEEN 110 AND 112) OR
           v_style = 23)
    THEN
        RAISE invalid_datetime_format;
    END IF;

    v_hours := PG_CATALOG.ltrim(to_char(p_timeval, 'HH12'), '0');
    v_fseconds := sys.babelfish_get_microsecs_from_fractsecs(to_char(p_timeval, 'US'), v_scale);

    IF (v_scale = 7) THEN
        v_fseconds := concat(v_fseconds, '0');
    END IF;

    IF (v_style IN (0, 100))
    THEN
        v_resmask := concat(v_hours, ':MIAM');
    ELSIF (v_style IN (8, 20, 24, 108, 120))
    THEN
        v_resmask := 'HH24:MI:SS';
    ELSIF (v_style IN (9, 109))
    THEN
        v_resmask := CASE
                        WHEN (char_length(v_fseconds) = 0) THEN concat(v_hours, ':MI:SSAM')
                        ELSE pg_catalog.format('%s:MI:SS.%sAM', v_hours, v_fseconds)
                     END;
    ELSIF (v_style IN (13, 14, 21, 25, 113, 114, 121, 126, 127))
    THEN
        v_resmask := CASE
                        WHEN (char_length(v_fseconds) = 0) THEN 'HH24:MI:SS'
                        ELSE concat('HH24:MI:SS.', v_fseconds)
                     END;
    ELSIF (v_style = 22)
    THEN
        v_resmask := pg_catalog.format('%s:MI:SS AM', lpad(v_hours, 2, ' '));
    ELSIF (v_style IN (130, 131))
    THEN
        v_resmask := CASE
                        WHEN (char_length(v_fseconds) = 0) THEN concat(lpad(v_hours, 2, ' '), ':MI:SSAM')
                        ELSE pg_catalog.format('%s:MI:SS.%sAM', lpad(v_hours, 2, ' '), v_fseconds)
                     END;
    END IF;

    v_resstring := to_char(p_timeval, v_resmask);

    v_resstring := substring(v_resstring, 1, coalesce(v_res_length, char_length(v_resstring)));
    v_res_length := coalesce(v_res_length,
                             CASE v_res_datatype
                                WHEN 'CHAR' THEN 30
                                ELSE 60
                             END);
    RETURN CASE
              WHEN (v_res_datatype NOT IN ('CHAR', 'NCHAR')) THEN v_resstring
              ELSE rpad(v_resstring, v_res_length, ' ')
           END;
EXCEPTION
    WHEN most_specific_type_mismatch THEN
        RAISE USING MESSAGE := 'Source data type should be ''TIME'' or ''TIME(n)''.',
                    DETAIL := 'Use of incorrect "src_datatype" parameter value during conversion process.',
                    HINT := 'Change "src_datatype" parameter to the proper value and try again.';

   WHEN invalid_regular_expression THEN
       RAISE USING MESSAGE := pg_catalog.format('The source data type scale (%s) given to the convert specification exceeds the maximum allowable value (7).',
                                     v_scale),
                   DETAIL := 'Use of incorrect scale value of source data type parameter during conversion process.',
                   HINT := 'Change scale component of source data type parameter to the allowable value and try again.';

   WHEN interval_field_overflow THEN
       RAISE USING MESSAGE := pg_catalog.format('The size (%s) given to the convert specification ''%s'' exceeds the maximum allowed for any data type (%s).',
                                     v_lengthexpr, pg_catalog.lower(v_res_datatype), v_res_maxlength),
                   DETAIL := 'Use of incorrect size value of target data type parameter during conversion process.',
                   HINT := 'Change size component of data type parameter to the allowable value and try again.';

    WHEN escape_character_conflict THEN
        RAISE USING MESSAGE := 'Argument data type NUMERIC is invalid for argument 4 of convert function.',
                    DETAIL := 'Use of incorrect "style" parameter value during conversion process.',
                    HINT := 'Change "style" parameter to the proper value and try again.';

    WHEN invalid_parameter_value THEN
        RAISE USING MESSAGE := pg_catalog.format('%s is not a valid style number when converting from TIME to a character string.', v_style),
                    DETAIL := 'Use of incorrect "style" parameter value during conversion process.',
                    HINT := 'Change "style" parameter to the proper value and try again.';

    WHEN datatype_mismatch THEN
        RAISE USING MESSAGE := 'Data type should be one of these values: ''CHAR(n|MAX)'', ''NCHAR(n|MAX)'', ''VARCHAR(n|MAX)'', ''NVARCHAR(n|MAX)''.',
                    DETAIL := 'Use of incorrect "datatype" parameter value during conversion process.',
                    HINT := 'Change "datatype" parameter to the proper value and try again.';

    WHEN invalid_datetime_format THEN
        RAISE USING MESSAGE := pg_catalog.format('Error converting data type TIME to %s.',
                                      PG_CATALOG.rtrim(split_part(trim(p_datatype), '(', 1))),
                    DETAIL := 'Incorrect using of pair of input parameters values during conversion process.',
                    HINT := 'Check the input parameters values, correct them if needed, and try again.';
END;
$BODY$
LANGUAGE plpgsql
STABLE
RETURNS NULL ON NULL INPUT;

CREATE OR REPLACE FUNCTION babelfish_remove_delimiter_pair(IN name TEXT)
RETURNS TEXT AS
$BODY$
BEGIN
    IF name IN('[' COLLATE "C", ']' COLLATE "C", '"' COLLATE "C") THEN
        RETURN NULL;

    ELSIF length(name) >= 2 AND PG_CATALOG.left(name, 1) = '[' COLLATE "C" AND PG_CATALOG.right(name, 1) = ']' COLLATE "C" THEN
        IF length(name) = 2 THEN
            RETURN '';
        ELSE
            RETURN substring(name from 2 for length(name)-2);
        END IF;
    ELSIF length(name) >= 2 AND PG_CATALOG.left(name, 1) = '[' COLLATE "C" AND PG_CATALOG.right(name, 1) != ']' COLLATE "C" THEN
        RETURN NULL;
    ELSIF length(name) >= 2 AND PG_CATALOG.left(name, 1) != '[' COLLATE "C" AND PG_CATALOG.right(name, 1) = ']' COLLATE "C" THEN
        RETURN NULL;

    ELSIF length(name) >= 2 AND PG_CATALOG.left(name, 1) = '"' COLLATE "C" AND PG_CATALOG.right(name, 1) = '"' COLLATE "C" THEN
        IF length(name) = 2 THEN
            RETURN '';
        ELSE
            RETURN substring(name from 2 for length(name)-2);
        END IF;
    ELSIF length(name) >= 2 AND PG_CATALOG.left(name, 1) = '"' COLLATE "C" AND PG_CATALOG.right(name, 1) != '"' COLLATE "C" THEN
        RETURN NULL;
    ELSIF length(name) >= 2 AND PG_CATALOG.left(name, 1) != '"' COLLATE "C" AND PG_CATALOG.right(name, 1) = '"' COLLATE "C" THEN
        RETURN NULL;
    
    END IF;
    RETURN name;
END;
$BODY$
LANGUAGE plpgsql
STABLE;

CREATE OR REPLACE FUNCTION sys.babelfish_sp_add_job (
  par_job_name varchar,
  par_enabled smallint = 1,
  par_description varchar = NULL::character varying,
  par_start_step_id integer = 1,
  par_category_name varchar = NULL::character varying,
  par_category_id integer = NULL::integer,
  par_owner_login_name varchar = NULL::character varying,
  par_notify_level_eventlog integer = 2,
  par_notify_level_email integer = 0,
  par_notify_level_netsend integer = 0,
  par_notify_level_page integer = 0,
  par_notify_email_operator_name varchar = NULL::character varying,
  par_notify_netsend_operator_name varchar = NULL::character varying,
  par_notify_page_operator_name varchar = NULL::character varying,
  par_delete_level integer = 0,
  inout par_job_id integer = NULL::integer,
  par_originating_server varchar = NULL::character varying,
  out returncode integer
)
RETURNS record AS
$body$
DECLARE
  var_retval INT DEFAULT 0;
  var_notify_email_operator_id INT DEFAULT 0;
  var_notify_email_operator_name VARCHAR(128);
  var_notify_netsend_operator_id INT DEFAULT 0;
  var_notify_page_operator_id INT DEFAULT 0;
  var_owner_sid CHAR(85) ;
  var_originating_server_id INT DEFAULT 0;
BEGIN
  /* Remove any leading/trailing spaces from parameters (except @owner_login_name) */
  SELECT UPPER(PG_CATALOG.LTRIM(PG_CATALOG.RTRIM(par_originating_server))) INTO par_originating_server;
  SELECT PG_CATALOG.LTRIM(PG_CATALOG.RTRIM(par_job_name)) INTO par_job_name;
  SELECT PG_CATALOG.LTRIM(PG_CATALOG.RTRIM(par_description)) INTO par_description;
  SELECT '[Uncategorized (Local)]' INTO par_category_name;
  SELECT 0 INTO par_category_id;
  SELECT PG_CATALOG.LTRIM(PG_CATALOG.RTRIM(par_notify_email_operator_name)) INTO par_notify_email_operator_name;
  SELECT PG_CATALOG.LTRIM(PG_CATALOG.RTRIM(par_notify_netsend_operator_name)) INTO par_notify_netsend_operator_name;
  SELECT PG_CATALOG.LTRIM(PG_CATALOG.RTRIM(par_notify_page_operator_name)) INTO par_notify_page_operator_name;
  SELECT NULL INTO var_originating_server_id; /* Turn [nullable] empty string parameters into NULLs */
  SELECT NULL INTO par_job_id;

  IF (par_originating_server = '')
  THEN
    SELECT NULL INTO par_originating_server;
  END IF;

  IF (par_description = '')
  THEN
    SELECT NULL INTO par_description;
  END IF;

  IF (par_category_name = '')
  THEN
    SELECT NULL INTO par_category_name;
  END IF;

  IF (par_notify_email_operator_name = '')
  THEN
    SELECT NULL INTO par_notify_email_operator_name;
  END IF;

  IF (par_notify_netsend_operator_name = '')
  THEN
    SELECT NULL INTO par_notify_netsend_operator_name;
  END IF;

  IF (par_notify_page_operator_name = '')
  THEN
    SELECT NULL INTO par_notify_page_operator_name;
  END IF;

  /* Check parameters */
  SELECT t.par_owner_sid
       , t.par_notify_level_email
       , t.par_notify_level_netsend
       , t.par_notify_level_page
       , t.par_category_id
       , t.par_notify_email_operator_id
       , t.par_notify_netsend_operator_id
       , t.par_notify_page_operator_id
       , t.par_originating_server
       , t.returncode
    FROM sys.babelfish_sp_verify_job(
         par_job_id /* NULL::integer */
       , par_job_name
       , par_enabled
       , par_start_step_id
       , par_category_name
       , var_owner_sid /* par_owner_sid */
       , par_notify_level_eventlog
       , par_notify_level_email
       , par_notify_level_netsend
       , par_notify_level_page
       , par_notify_email_operator_name
       , par_notify_netsend_operator_name
       , par_notify_page_operator_name
       , par_delete_level
       , par_category_id
       , var_notify_email_operator_id /* par_notify_email_operator_id */
       , var_notify_netsend_operator_id /* par_notify_netsend_operator_id */
       , var_notify_page_operator_id /* par_notify_page_operator_id */
       , par_originating_server
       ) t
    INTO var_owner_sid
       , par_notify_level_email
       , par_notify_level_netsend
       , par_notify_level_page
       , par_category_id
       , var_notify_email_operator_id
       , var_notify_netsend_operator_id
       , var_notify_page_operator_id
       , par_originating_server
       , var_retval;

  IF (var_retval <> 0)  /* Failure */
  THEN
    returncode := 1;
    RETURN;
  END IF;

  var_notify_email_operator_name := par_notify_email_operator_name;

  /* Default the description (if not supplied) */
  IF (par_description IS NULL)
  THEN
    SELECT 'No description available.' INTO par_description;
  END IF;

  var_originating_server_id := 0;
  var_owner_sid := '';

  INSERT
    INTO sys.sysjobs (
         originating_server_id
       , name
       , enabled
       , description
       , start_step_id
       , category_id
       , owner_sid
       , notify_level_eventlog
       , notify_level_email
       , notify_level_netsend
       , notify_level_page
       , notify_email_operator_id
       , notify_email_operator_name
       , notify_netsend_operator_id
       , notify_page_operator_id
       , delete_level
       , version_number
    )
  VALUES (
         var_originating_server_id
       , par_job_name
       , par_enabled
       , par_description
       , par_start_step_id
       , par_category_id
       , var_owner_sid
       , par_notify_level_eventlog
       , par_notify_level_email
       , par_notify_level_netsend
       , par_notify_level_page
       , var_notify_email_operator_id
       , var_notify_email_operator_name
       , var_notify_netsend_operator_id
       , var_notify_page_operator_id
       , par_delete_level
       , 1);

  /* scope_identity() */
  SELECT LASTVAL() INTO par_job_id;

  /* Version number 1 */
  /* SELECT @retval = @@error */
  /* 0 means success */
  returncode := var_retval;
  RETURN;

END;
$body$
LANGUAGE 'plpgsql';

CREATE OR REPLACE FUNCTION sys.babelfish_sp_add_schedule (
  par_schedule_name varchar,
  par_enabled smallint = 1,
  par_freq_type integer = 0,
  par_freq_interval integer = 0,
  par_freq_subday_type integer = 0,
  par_freq_subday_interval integer = 0,
  par_freq_relative_interval integer = 0,
  par_freq_recurrence_factor integer = 0,
  par_active_start_date integer = NULL::integer,
  par_active_end_date integer = 99991231,
  par_active_start_time integer = 0,
  par_active_end_time integer = 235959,
  par_owner_login_name varchar = NULL::character varying,
  inout par_schedule_uid char = NULL::bpchar,
  inout par_schedule_id integer = NULL::integer,
  par_originating_server varchar = NULL::character varying,
  out returncode integer
)
AS
$body$
DECLARE
  var_retval INT;
  var_owner_sid CHAR(85);
  var_orig_server_id INT;
BEGIN
  /* Remove any leading/trailing spaces from parameters */
  SELECT PG_CATALOG.LTRIM(PG_CATALOG.RTRIM(par_schedule_name))
       , PG_CATALOG.LTRIM(PG_CATALOG.RTRIM(par_owner_login_name))
       , UPPER(PG_CATALOG.LTRIM(PG_CATALOG.RTRIM(par_originating_server)))
       , 0
    INTO par_schedule_name
       , par_owner_login_name
       , par_originating_server
       , par_schedule_id;

  /* Check schedule (frequency and owner) parameters */
  SELECT t.par_freq_interval
       , t.par_freq_subday_type
       , t.par_freq_subday_interval
       , t.par_freq_relative_interval
       , t.par_freq_recurrence_factor
       , t.par_active_start_date
       , t.par_active_start_time
       , t.par_active_end_date
       , t.par_active_end_time
       , t.returncode
    FROM sys.babelfish_sp_verify_schedule(
         NULL::integer /* @schedule_id  -- schedule_id does not exist for the new schedule */
       , par_schedule_name /* @name */
       , par_enabled /* @enabled */
       , par_freq_type /* @freq_type */
       , par_freq_interval /* @freq_interval */
       , par_freq_subday_type /* @freq_subday_type */
       , par_freq_subday_interval /* @freq_subday_interval */
       , par_freq_relative_interval /* @freq_relative_interval */
       , par_freq_recurrence_factor /* @freq_recurrence_factor */
       , par_active_start_date /* @active_start_date */
       , par_active_start_time /* @active_start_time */
       , par_active_end_date /* @active_end_date */
       , par_active_end_time /* @active_end_time */
       , var_owner_sid
       ) t
    INTO par_freq_interval
       , par_freq_subday_type
       , par_freq_subday_interval
       , par_freq_relative_interval
       , par_freq_recurrence_factor
       , par_active_start_date
       , par_active_start_time
       , par_active_end_date
       , par_active_end_time
       , var_retval /* @owner_sid */;

  IF (var_retval <> 0) THEN /* Failure */
    returncode := 1;
        RETURN;
    END IF;

  IF (par_schedule_uid IS NULL)
  THEN /* Assign the GUID */
    /* uuid without extensions uuid-ossp (cheat) */
    SELECT uuid_in(md5(random()::text || clock_timestamp()::text)::cstring) INTO par_schedule_uid;
  END IF;

  var_orig_server_id := 0;
  var_owner_sid := uuid_in(md5(random()::text || clock_timestamp()::text)::cstring);


  INSERT
    INTO sys.sysschedules (
         schedule_uid
       , originating_server_id
       , name
       , owner_sid
       , enabled
       , freq_type
       , freq_interval
       , freq_subday_type
       , freq_subday_interval
       , freq_relative_interval
       , freq_recurrence_factor
       , active_start_date
       , active_end_date
       , active_start_time
       , active_end_time
   )
  VALUES (
         par_schedule_uid
       , var_orig_server_id
       , par_schedule_name
       , var_owner_sid
       , par_enabled
       , par_freq_type
       , par_freq_interval
       , par_freq_subday_type
       , par_freq_subday_interval
       , par_freq_relative_interval
       , par_freq_recurrence_factor
       , par_active_start_date
       , par_active_end_date
       , par_active_start_time
       , par_active_end_time
  );

  /* ZZZ */
  SELECT 0 /* @@ERROR, */, LASTVAL()
    INTO var_retval, par_schedule_id;

  /* 0 means success */
  returncode := var_retval;
  RETURN;
END;
$body$
LANGUAGE 'plpgsql';

CREATE OR REPLACE FUNCTION sys.babelfish_sp_delete_jobschedule (
  par_job_id integer = NULL::integer,
  par_job_name varchar = NULL::character varying,
  par_name varchar = NULL::character varying,
  par_keep_schedule integer = 0,
  par_automatic_post smallint = 1,
  out returncode integer
)
RETURNS integer AS
$body$
DECLARE
  var_retval INT;
  var_sched_count INT;
  var_schedule_id INT;
  var_job_owner_sid CHAR(85);
BEGIN
  /* Remove any leading/trailing spaces from parameters */
  SELECT PG_CATALOG.LTRIM(PG_CATALOG.RTRIM(par_name)) INTO par_name;

  /* Check that we can uniquely identify the job */
  SELECT t.par_job_name
       , t.par_job_id
       , t.par_owner_sid
       , t.returncode
    FROM sys.babelfish_sp_verify_job_identifiers(
         '@job_name'
       , '@job_id'
       , par_job_name
       , par_job_id
       , 'TEST'
       , var_job_owner_sid
       ) t
    INTO par_job_name
       , par_job_id
       , var_job_owner_sid
       , var_retval;

  IF (var_retval <> 0) THEN /* Failure */
    returncode := 1;
    RETURN;
  END IF;

  IF (LOWER(UPPER(par_name)) = LOWER('ALL'))
  THEN
    SELECT - 1 INTO var_schedule_id;

    /* We use this in the call to sp_sqlagent_notify */
    /* Delete the schedule(s) if it isn't being used by other jobs */
    CREATE TEMPORARY TABLE "#temp_schedules_to_delete" (schedule_id INT NOT NULL)
    /* If user requests that the schedules be removed (the legacy behavoir) */
    /* make sure it isnt being used by other jobs */;

    IF (par_keep_schedule = 0)
    THEN
      /* Get the list of schedules to delete */
      INSERT INTO "#temp_schedules_to_delete"
      SELECT DISTINCT schedule_id
        FROM sys.sysschedules
       WHERE (schedule_id IN (SELECT schedule_id
                                FROM sys.sysjobschedules
                               WHERE (job_id = par_job_id)));
      /* make sure no other jobs use these schedules */
      IF (EXISTS (SELECT *
                    FROM sys.sysjobschedules
                   WHERE (job_id <> par_job_id)
                     AND (schedule_id IN (SELECT schedule_id
                                            FROM "#temp_schedules_to_delete"))))
      THEN /* Failure */
        RAISE 'One or more schedules were not deleted because they are being used by at least one other job. Use "sp_detach_schedule" to remove schedules from a job.' USING ERRCODE := '50000';
        returncode := 1;
        RETURN;
      END IF;
    END IF;

    /* OK to delete the jobschedule */
    DELETE FROM sys.sysjobschedules
     WHERE (job_id = par_job_id);

    /* OK to delete the schedule - temp_schedules_to_delete is empty if @keep_schedule <> 0 */
    DELETE FROM sys.sysschedules
     WHERE schedule_id IN (SELECT schedule_id FROM "#temp_schedules_to_delete");
  ELSE ---- IF (LOWER(UPPER(par_name)) = LOWER('ALL'))

    -- Need to use sp_detach_schedule to remove this ambiguous schedule name
    IF(var_sched_count > 1) /* Failure */
    THEN
      RAISE 'More than one schedule named "%" is attached to job "%". Use "sp_detach_schedule" to remove schedules from a job.', par_name, par_job_name  USING ERRCODE := '50000';
      returncode := 1;
      RETURN;
    END IF;

    --If user requests that the schedule be removed (the legacy behavoir)
    --make sure it isnt being used by another job
    IF (par_keep_schedule = 0)
    THEN
      IF(EXISTS(SELECT *
                  FROM sys.sysjobschedules
                 WHERE (schedule_id = var_schedule_id)
                   AND (job_id <> par_job_id)))
      THEN /* Failure */
        RAISE 'Schedule "%" was not deleted because it is being used by at least one other job. Use "sp_detach_schedule" to remove schedules from a job.', par_name USING ERRCODE := '50000';
        returncode := 1;
        RETURN;
      END IF;
    END IF;

    /* Delete the job schedule link first */
    DELETE FROM sys.sysjobschedules
     WHERE (job_id = par_job_id)
       AND (schedule_id = var_schedule_id);

    /* Delete schedule if required */
    IF (par_keep_schedule = 0)
    THEN
      /* Now delete the schedule if required */
      DELETE FROM sys.sysschedules
       WHERE (schedule_id = var_schedule_id);
    END IF;

    SELECT t.returncode
    FROM sys.babelfish_sp_aws_del_jobschedule(par_job_id, var_schedule_id) t
    INTO var_retval;


  END IF;

  /* Update the job's version/last-modified information */
  UPDATE sys.sysjobs
     SET version_number = version_number + 1
       -- , date_modified = GETDATE() /
   WHERE job_id = par_job_id;

  DROP TABLE IF EXISTS "#temp_schedules_to_delete";


  /* 0 means success */
  returncode := var_retval;
  RETURN;
END;
$body$
LANGUAGE 'plpgsql';

CREATE OR REPLACE FUNCTION sys.babelfish_sp_update_job (
  par_job_id integer = NULL::integer,
  par_job_name varchar = NULL::character varying,
  par_new_name varchar = NULL::character varying,
  par_enabled smallint = NULL::smallint,
  par_description varchar = NULL::character varying,
  par_start_step_id integer = NULL::integer,
  par_category_name varchar = NULL::character varying,
  par_owner_login_name varchar = NULL::character varying,
  par_notify_level_eventlog integer = NULL::integer,
  par_notify_level_email integer = NULL::integer,
  par_notify_level_netsend integer = NULL::integer,
  par_notify_level_page integer = NULL::integer,
  par_notify_email_operator_name varchar = NULL::character varying,
  par_notify_netsend_operator_name varchar = NULL::character varying,
  par_notify_page_operator_name varchar = NULL::character varying,
  par_delete_level integer = NULL::integer,
  par_automatic_post smallint = 1,
  out returncode integer
)
RETURNS integer AS
$body$
DECLARE
    var_retval INT;
    var_category_id INT;
    var_notify_email_operator_id INT;
    var_notify_netsend_operator_id INT;
    var_notify_page_operator_id INT;
    var_owner_sid CHAR(85);
    var_alert_id INT;
    var_cached_attribute_modified INT;
    var_is_sysadmin INT;
    var_current_owner VARCHAR(128);
    var_enable_only_used INT;
    var_x_new_name VARCHAR(128);
    var_x_enabled SMALLINT;
    var_x_description VARCHAR(512);
    var_x_start_step_id INT;
    var_x_category_name VARCHAR(128);
    var_x_category_id INT;
    var_x_owner_sid CHAR(85);
    var_x_notify_level_eventlog INT;
    var_x_notify_level_email INT;
    var_x_notify_level_netsend INT;
    var_x_notify_level_page INT;
    var_x_notify_email_operator_name VARCHAR(128);
    var_x_notify_netsnd_operator_name VARCHAR(128);
    var_x_notify_page_operator_name VARCHAR(128);
    var_x_delete_level INT;
    var_x_originating_server_id INT;
    var_x_master_server SMALLINT;
BEGIN
    /* Not updatable */
    /* Remove any leading/trailing spaces from parameters (except @owner_login_name) */
    SELECT
        PG_CATALOG.LTRIM(PG_CATALOG.RTRIM(par_job_name))
        INTO par_job_name;
    SELECT
        PG_CATALOG.LTRIM(PG_CATALOG.RTRIM(par_new_name))
        INTO par_new_name;
    SELECT
        PG_CATALOG.LTRIM(PG_CATALOG.RTRIM(par_description))
        INTO par_description;
    SELECT
        PG_CATALOG.LTRIM(PG_CATALOG.RTRIM(par_category_name))
        INTO par_category_name;
    SELECT
        PG_CATALOG.LTRIM(PG_CATALOG.RTRIM(par_notify_email_operator_name))
        INTO par_notify_email_operator_name;
    SELECT
        PG_CATALOG.LTRIM(PG_CATALOG.RTRIM(par_notify_netsend_operator_name))
        INTO par_notify_netsend_operator_name;
    SELECT
        PG_CATALOG.LTRIM(PG_CATALOG.RTRIM(par_notify_page_operator_name))
        INTO par_notify_page_operator_name
    /* Are we modifying an attribute which tsql agent caches? */;

    IF ((par_new_name IS NOT NULL) OR (par_enabled IS NOT NULL) OR (par_start_step_id IS NOT NULL) OR (par_owner_login_name IS NOT NULL) OR (par_notify_level_eventlog IS NOT NULL) OR (par_notify_level_email IS NOT NULL) OR (par_notify_level_netsend IS NOT NULL) OR (par_notify_level_page IS NOT NULL) OR (par_notify_email_operator_name IS NOT NULL) OR (par_notify_netsend_operator_name IS NOT NULL) OR (par_notify_page_operator_name IS NOT NULL) OR (par_delete_level IS NOT NULL)) THEN
        SELECT
            1
            INTO var_cached_attribute_modified;
    ELSE
        SELECT
            0
            INTO var_cached_attribute_modified;
    END IF
    /* Is @enable the only parameter used beside jobname and jobid? */;

    IF ((par_enabled IS NOT NULL) AND (par_new_name IS NULL) AND (par_description IS NULL) AND (par_start_step_id IS NULL) AND (par_category_name IS NULL) AND (par_owner_login_name IS NULL) AND (par_notify_level_eventlog IS NULL) AND (par_notify_level_email IS NULL) AND (par_notify_level_netsend IS NULL) AND (par_notify_level_page IS NULL) AND (par_notify_email_operator_name IS NULL) AND (par_notify_netsend_operator_name IS NULL) AND (par_notify_page_operator_name IS NULL) AND (par_delete_level IS NULL)) THEN
        SELECT
            1
            INTO var_enable_only_used;
    ELSE
        SELECT
            0
            INTO var_enable_only_used;
    END IF;

    IF (par_new_name = '') THEN
        SELECT
            NULL
            INTO par_new_name;
    END IF
    /* Fill out the values for all non-supplied parameters from the existing values */;

    IF (par_new_name IS NULL) THEN
        SELECT
            var_x_new_name
            INTO par_new_name;
    END IF;

    IF (par_enabled IS NULL) THEN
        SELECT
            var_x_enabled
            INTO par_enabled;
    END IF;

    IF (par_description IS NULL) THEN
        SELECT
            var_x_description
            INTO par_description;
    END IF;

    IF (par_start_step_id IS NULL) THEN
        SELECT
            var_x_start_step_id
            INTO par_start_step_id;
    END IF;

    IF (par_category_name IS NULL) THEN
        SELECT
            var_x_category_name
            INTO par_category_name;
    END IF;

    IF (var_owner_sid IS NULL) THEN
        SELECT
            var_x_owner_sid
            INTO var_owner_sid;
    END IF;

    IF (par_notify_level_eventlog IS NULL) THEN
        SELECT
            var_x_notify_level_eventlog
            INTO par_notify_level_eventlog;
    END IF;

    IF (par_notify_level_email IS NULL) THEN
        SELECT
            var_x_notify_level_email
            INTO par_notify_level_email;
    END IF;

    IF (par_notify_level_netsend IS NULL) THEN
        SELECT
            var_x_notify_level_netsend
            INTO par_notify_level_netsend;
    END IF;

    IF (par_notify_level_page IS NULL) THEN
        SELECT
            var_x_notify_level_page
            INTO par_notify_level_page;
    END IF;

    IF (par_notify_email_operator_name IS NULL) THEN
        SELECT
            var_x_notify_email_operator_name
            INTO par_notify_email_operator_name;
    END IF;

    IF (par_notify_netsend_operator_name IS NULL) THEN
        SELECT
            var_x_notify_netsnd_operator_name
            INTO par_notify_netsend_operator_name;
    END IF;

    IF (par_notify_page_operator_name IS NULL) THEN
        SELECT
            var_x_notify_page_operator_name
            INTO par_notify_page_operator_name;
    END IF;

    IF (par_delete_level IS NULL) THEN
        SELECT
            var_x_delete_level
            INTO par_delete_level;
    END IF
    /* Turn [nullable] empty string parameters into NULLs */;

    IF (LOWER(par_description) = LOWER('')) THEN
        SELECT
            NULL
            INTO par_description;
    END IF;

    IF (par_category_name = '') THEN
        SELECT
            NULL
            INTO par_category_name;
    END IF;

    IF (par_notify_email_operator_name = '') THEN
        SELECT
            NULL
            INTO par_notify_email_operator_name;
    END IF;

    IF (par_notify_netsend_operator_name = '') THEN
        SELECT
            NULL
            INTO par_notify_netsend_operator_name;
    END IF;

    IF (par_notify_page_operator_name = '') THEN
        SELECT
            NULL
            INTO par_notify_page_operator_name;
    END IF
    /* Check new values */;
    SELECT
        t.par_owner_sid, t.par_notify_level_email, t.par_notify_level_netsend, t.par_notify_level_page,
        t.par_category_id, t.par_notify_email_operator_id, t.par_notify_netsend_operator_id, t.par_notify_page_operator_id, t.par_originating_server, t.ReturnCode
        FROM sys.babelfish_sp_verify_job(par_job_id, par_new_name, par_enabled, par_start_step_id, par_category_name, var_owner_sid, par_notify_level_eventlog, par_notify_level_email, par_notify_level_netsend, par_notify_level_page, par_notify_email_operator_name, par_notify_netsend_operator_name, par_notify_page_operator_name, par_delete_level, var_category_id, var_notify_email_operator_id, var_notify_netsend_operator_id, var_notify_page_operator_id, NULL) t
        INTO var_owner_sid, par_notify_level_email, par_notify_level_netsend, par_notify_level_page, var_category_id, var_notify_email_operator_id, var_notify_netsend_operator_id, var_notify_page_operator_id, var_retval;

    IF (var_retval <> 0) THEN
        ReturnCode := (1);
        RETURN;
    END IF
    /* Failure */
    /* BEGIN TRANSACTION */
    /* If the job is being re-assigned, modify sysjobsteps.database_user_name as necessary */;

    IF (par_owner_login_name IS NOT NULL) THEN
        IF (EXISTS (SELECT
            1
            FROM sys.sysjobsteps
            WHERE (job_id = par_job_id) AND (LOWER(subsystem) = LOWER('TSQL')))) THEN
            /* The job is being re-assigned to an non-SA */
            UPDATE sys.sysjobsteps
            SET database_user_name = NULL
                WHERE (job_id = par_job_id) AND (LOWER(subsystem) = LOWER('TSQL'));
        END IF;
    END IF;
    UPDATE sys.sysjobs
    SET name = par_new_name, enabled = par_enabled, description = par_description, start_step_id = par_start_step_id, category_id = var_category_id
    /* Returned from sp_verify_job */, owner_sid = var_owner_sid, notify_level_eventlog = par_notify_level_eventlog, notify_level_email = par_notify_level_email, notify_level_netsend = par_notify_level_netsend, notify_level_page = par_notify_level_page, notify_email_operator_id = var_notify_email_operator_id
    /* Returned from sp_verify_job */, notify_netsend_operator_id = var_notify_netsend_operator_id
    /* Returned from sp_verify_job */, notify_page_operator_id = var_notify_page_operator_id
    /* Returned from sp_verify_job */, delete_level = par_delete_level, version_number = version_number + 1
    /* ,  -- Update the job's version */
    /* date_modified              = GETDATE()            -- Update the job's last-modified information */
        WHERE (job_id = par_job_id);
    SELECT
        0
        INTO var_retval
    /* @@error */
    /* COMMIT TRANSACTION */;
    ReturnCode := (var_retval);
    RETURN
    /* 0 means success */;
END;
$body$
LANGUAGE 'plpgsql';

CREATE OR REPLACE FUNCTION sys.babelfish_sp_update_jobschedule (
  par_job_id integer = NULL::integer,
  par_job_name varchar = NULL::character varying,
  par_name varchar = NULL::character varying,
  par_new_name varchar = NULL::character varying,
  par_enabled smallint = NULL::smallint,
  par_freq_type integer = NULL::integer,
  par_freq_interval integer = NULL::integer,
  par_freq_subday_type integer = NULL::integer,
  par_freq_subday_interval integer = NULL::integer,
  par_freq_relative_interval integer = NULL::integer,
  par_freq_recurrence_factor integer = NULL::integer,
  par_active_start_date integer = NULL::integer,
  par_active_end_date integer = NULL::integer,
  par_active_start_time integer = NULL::integer,
  par_active_end_time integer = NULL::integer,
  par_automatic_post smallint = 1,
  out returncode integer
)
RETURNS integer AS
$body$
DECLARE
    var_retval INT;
    var_sched_count INT;
    var_schedule_id INT;
    var_job_owner_sid CHAR(85);
    var_enable_only_used INT;
    var_x_name VARCHAR(128);
    var_x_enabled SMALLINT;
    var_x_freq_type INT;
    var_x_freq_interval INT;
    var_x_freq_subday_type INT;
    var_x_freq_subday_interval INT;
    var_x_freq_relative_interval INT;
    var_x_freq_recurrence_factor INT;
    var_x_active_start_date INT;
    var_x_active_end_date INT;
    var_x_active_start_time INT;
    var_x_active_end_time INT;
    var_owner_sid CHAR(85);
BEGIN
    /* Remove any leading/trailing spaces from parameters */
    SELECT
        PG_CATALOG.LTRIM(PG_CATALOG.RTRIM(par_name))
        INTO par_name;
    SELECT
        PG_CATALOG.LTRIM(PG_CATALOG.RTRIM(par_new_name))
        INTO par_new_name
    /* Turn [nullable] empty string parameters into NULLs */;

    IF (par_new_name = '') THEN
        SELECT
            NULL
            INTO par_new_name;
    END IF
    /* Check that we can uniquely identify the job */;
    SELECT
        t.par_job_name, t.par_job_id, t.par_owner_sid, t.ReturnCode
        FROM sys.babelfish_sp_verify_job_identifiers('@job_name', '@job_id', par_job_name, par_job_id, 'TEST', var_job_owner_sid) t
        INTO par_job_name, par_job_id, var_job_owner_sid, var_retval;

    IF (var_retval <> 0) THEN
        ReturnCode := (1);
        RETURN;
    END IF
    /* Failure */
    /* Is @enable the only parameter used beside jobname and jobid? */;

    IF ((par_enabled IS NOT NULL) AND (par_name IS NULL) AND (par_new_name IS NULL) AND (par_freq_type IS NULL) AND (par_freq_interval IS NULL) AND (par_freq_subday_type IS NULL) AND (par_freq_subday_interval IS NULL) AND (par_freq_relative_interval IS NULL) AND (par_freq_recurrence_factor IS NULL) AND (par_active_start_date IS NULL) AND (par_active_end_date IS NULL) AND (par_active_start_time IS NULL) AND (par_active_end_time IS NULL)) THEN
        SELECT
            1
            INTO var_enable_only_used;
    ELSE
        SELECT
            0
            INTO var_enable_only_used;
    END IF;

    IF (par_new_name IS NULL) THEN
        SELECT
            var_x_name
            INTO par_new_name;
    END IF;

    IF (par_enabled IS NULL) THEN
        SELECT
            var_x_enabled
            INTO par_enabled;
    END IF;

    IF (par_freq_type IS NULL) THEN
        SELECT
            var_x_freq_type
            INTO par_freq_type;
    END IF;

    IF (par_freq_interval IS NULL) THEN
        SELECT
            var_x_freq_interval
            INTO par_freq_interval;
    END IF;

    IF (par_freq_subday_type IS NULL) THEN
        SELECT
            var_x_freq_subday_type
            INTO par_freq_subday_type;
    END IF;

    IF (par_freq_subday_interval IS NULL) THEN
        SELECT
            var_x_freq_subday_interval
            INTO par_freq_subday_interval;
    END IF;

    IF (par_freq_relative_interval IS NULL) THEN
        SELECT
            var_x_freq_relative_interval
            INTO par_freq_relative_interval;
    END IF;

    IF (par_freq_recurrence_factor IS NULL) THEN
        SELECT
            var_x_freq_recurrence_factor
            INTO par_freq_recurrence_factor;
    END IF;

    IF (par_active_start_date IS NULL) THEN
        SELECT
            var_x_active_start_date
            INTO par_active_start_date;
    END IF;

    IF (par_active_end_date IS NULL) THEN
        SELECT
            var_x_active_end_date
            INTO par_active_end_date;
    END IF;

    IF (par_active_start_time IS NULL) THEN
        SELECT
            var_x_active_start_time
            INTO par_active_start_time;
    END IF;

    IF (par_active_end_time IS NULL) THEN
        SELECT
            var_x_active_end_time
            INTO par_active_end_time;
    END IF
    /* Check schedule (frequency and owner) parameters */;
    SELECT
        t.par_freq_interval, t.par_freq_subday_type, t.par_freq_subday_interval, t.par_freq_relative_interval, t.par_freq_recurrence_factor, t.par_active_start_date, t.par_active_start_time,
        t.par_active_end_date, t.par_active_end_time, t.ReturnCode
        FROM sys.babelfish_sp_verify_schedule(var_schedule_id
        /* @schedule_id */, par_new_name
        /* @name */, par_enabled
        /* @enabled */, par_freq_type
        /* @freq_type */, par_freq_interval
        /* @freq_interval */, par_freq_subday_type
        /* @freq_subday_type */, par_freq_subday_interval
        /* @freq_subday_interval */, par_freq_relative_interval
        /* @freq_relative_interval */, par_freq_recurrence_factor
        /* @freq_recurrence_factor */, par_active_start_date
        /* @active_start_date */, par_active_start_time
        /* @active_start_time */, par_active_end_date
        /* @active_end_date */, par_active_end_time
        /* @active_end_time */, var_owner_sid) t
        INTO par_freq_interval, par_freq_subday_type, par_freq_subday_interval, par_freq_relative_interval, par_freq_recurrence_factor, par_active_start_date, par_active_start_time, par_active_end_date, par_active_end_time, var_retval /* @owner_sid */;

    IF (var_retval <> 0) THEN
        ReturnCode := (1);
        RETURN;
    END IF
    /* Failure */
    /* Update the JobSchedule */;
    UPDATE sys.sysschedules
    SET name = par_new_name, enabled = par_enabled, freq_type = par_freq_type, freq_interval = par_freq_interval, freq_subday_type = par_freq_subday_type, freq_subday_interval = par_freq_subday_interval, freq_relative_interval = par_freq_relative_interval, freq_recurrence_factor = par_freq_recurrence_factor, active_start_date = par_active_start_date, active_end_date = par_active_end_date, active_start_time = par_active_start_time, active_end_time = par_active_end_time
    /* date_modified          = GETDATE(), */, version_number = version_number + 1
        WHERE (schedule_id = var_schedule_id);
    SELECT
        0
        INTO var_retval
    /* @@error */
    /* Update the job's version/last-modified information */;
    UPDATE sys.sysjobs
    SET version_number = version_number + 1
    /* date_modified = GETDATE() */
        WHERE (job_id = par_job_id);
    ReturnCode := (var_retval);
    RETURN
    /* 0 means success */;
END;
$body$
LANGUAGE 'plpgsql';

CREATE OR REPLACE FUNCTION sys.babelfish_sp_update_jobstep (
  par_job_id integer = NULL::integer,
  par_job_name varchar = NULL::character varying,
  par_step_id integer = NULL::integer,
  par_step_name varchar = NULL::character varying,
  par_subsystem varchar = NULL::character varying,
  par_command text = NULL::text,
  par_additional_parameters text = NULL::text,
  par_cmdexec_success_code integer = NULL::integer,
  par_on_success_action smallint = NULL::smallint,
  par_on_success_step_id integer = NULL::integer,
  par_on_fail_action smallint = NULL::smallint,
  par_on_fail_step_id integer = NULL::integer,
  par_server varchar = NULL::character varying,
  par_database_name varchar = NULL::character varying,
  par_database_user_name varchar = NULL::character varying,
  par_retry_attempts integer = NULL::integer,
  par_retry_interval integer = NULL::integer,
  par_os_run_priority integer = NULL::integer,
  par_output_file_name varchar = NULL::character varying,
  par_flags integer = NULL::integer,
  par_proxy_id integer = NULL::integer,
  par_proxy_name varchar = NULL::character varying,
  out returncode integer
)
RETURNS integer AS
$body$
DECLARE
    var_retval INT;
    var_os_run_priority_code INT;
    var_step_id_as_char VARCHAR(10);
    var_new_step_name VARCHAR(128);
    var_x_step_name VARCHAR(128);
    var_x_subsystem VARCHAR(40);
    var_x_command TEXT;
    var_x_flags INT;
    var_x_cmdexec_success_code INT;
    var_x_on_success_action SMALLINT;
    var_x_on_success_step_id INT;
    var_x_on_fail_action SMALLINT;
    var_x_on_fail_step_id INT;
    var_x_server VARCHAR(128);
    var_x_database_name VARCHAR(128);
    var_x_database_user_name VARCHAR(128);
    var_x_retry_attempts INT;
    var_x_retry_interval INT;
    var_x_os_run_priority INT;
    var_x_output_file_name VARCHAR(200);
    var_x_proxy_id INT;
    var_x_last_run_outcome SMALLINT;
    var_x_last_run_duration INT;
    var_x_last_run_retries INT;
    var_x_last_run_date INT;
    var_x_last_run_time INT;
    var_new_proxy_id INT;
    var_subsystem_id INT;
    var_auto_proxy_name VARCHAR(128);
    var_job_owner_sid CHAR(85);
    var_step_uid CHAR(85);
BEGIN
    SELECT NULL INTO var_new_proxy_id;
    /* Remove any leading/trailing spaces from parameters */
    SELECT PG_CATALOG.LTRIM(PG_CATALOG.RTRIM(par_step_name)) INTO par_step_name;
    SELECT PG_CATALOG.LTRIM(PG_CATALOG.RTRIM(par_subsystem)) INTO par_subsystem;
    SELECT PG_CATALOG.LTRIM(PG_CATALOG.RTRIM(par_command)) INTO par_command;
    SELECT PG_CATALOG.LTRIM(PG_CATALOG.RTRIM(par_server)) INTO par_server;
    SELECT PG_CATALOG.LTRIM(PG_CATALOG.RTRIM(par_database_name)) INTO par_database_name;
    SELECT PG_CATALOG.LTRIM(PG_CATALOG.RTRIM(par_database_user_name)) INTO par_database_user_name;
    SELECT PG_CATALOG.LTRIM(PG_CATALOG.RTRIM(par_output_file_name)) INTO par_output_file_name;
    SELECT PG_CATALOG.LTRIM(PG_CATALOG.RTRIM(par_proxy_name)) INTO par_proxy_name;
    /* Make sure Dts is translated into new subsystem's name SSIS */
    /* IF (@subsystem IS NOT NULL AND UPPER(@subsystem collate SQL_Latin1_General_CP1_CS_AS) = N'DTS') */
    /* BEGIN */
    /* SET @subsystem = N'SSIS' */
    /* END */
    SELECT
        t.par_job_name, t.par_job_id, t.par_owner_sid, t.ReturnCode
        FROM sys.babelfish_sp_verify_job_identifiers('@job_name'
        /* @name_of_name_parameter */, '@job_id'
        /* @name_of_id_parameter */, par_job_name
        /* @job_name */, par_job_id
        /* @job_id */, 'TEST'
        /* @sqlagent_starting_test */, var_job_owner_sid)
        INTO par_job_name, par_job_id, var_job_owner_sid, var_retval
    /* @owner_sid */;

    IF (var_retval <> 0) THEN
        ReturnCode := (1);
        RETURN;
    END IF;
    /* Failure */
    /* Check that the step exists */

    IF (NOT EXISTS (SELECT
        *
        FROM sys.sysjobsteps
        WHERE (job_id = par_job_id) AND (step_id = par_step_id))) THEN
        SELECT
            CAST (par_step_id AS VARCHAR(10))
            INTO var_step_id_as_char;
        RAISE 'Error %, severity %, state % was raised. Message: %. Argument: %. Argument: %', '50000', 0, 0, 'The specified %s ("%s") does not exist.', '@step_id', var_step_id_as_char USING ERRCODE := '50000';
        ReturnCode := (1);
        RETURN;
        /* Failure */
    END IF;
    /* Set the x_ (existing) variables */
    SELECT
        step_name, subsystem, command, flags, cmdexec_success_code, on_success_action, on_success_step_id, on_fail_action, on_fail_step_id, server, database_name, database_user_name, retry_attempts, retry_interval, os_run_priority, output_file_name, proxy_id, last_run_outcome, last_run_duration, last_run_retries, last_run_date, last_run_time
        INTO var_x_step_name, var_x_subsystem, var_x_command, var_x_flags, var_x_cmdexec_success_code, var_x_on_success_action, var_x_on_success_step_id, var_x_on_fail_action, var_x_on_fail_step_id, var_x_server, var_x_database_name, var_x_database_user_name, var_x_retry_attempts, var_x_retry_interval, var_x_os_run_priority, var_x_output_file_name, var_x_proxy_id, var_x_last_run_outcome, var_x_last_run_duration, var_x_last_run_retries, var_x_last_run_date, var_x_last_run_time
        FROM sys.sysjobsteps
        WHERE (job_id = par_job_id) AND (step_id = par_step_id);

    IF ((par_step_name IS NOT NULL) AND (par_step_name <> var_x_step_name)) THEN
        SELECT
            par_step_name
            INTO var_new_step_name;
    END IF;
    /* Fill out the values for all non-supplied parameters from the existing values */

    IF (par_step_name IS NULL) THEN
        SELECT var_x_step_name INTO par_step_name;
    END IF;

    IF (par_subsystem IS NULL) THEN
        SELECT var_x_subsystem INTO par_subsystem;
    END IF;

    IF (par_command IS NULL) THEN
        SELECT var_x_command INTO par_command;
    END IF;

    IF (par_flags IS NULL) THEN
        SELECT var_x_flags INTO par_flags;
    END IF;

    IF (par_cmdexec_success_code IS NULL) THEN
        SELECT var_x_cmdexec_success_code INTO par_cmdexec_success_code;
    END IF;

    IF (par_on_success_action IS NULL) THEN
        SELECT var_x_on_success_action INTO par_on_success_action;
    END IF;

    IF (par_on_success_step_id IS NULL) THEN
        SELECT var_x_on_success_step_id INTO par_on_success_step_id;
    END IF;

    IF (par_on_fail_action IS NULL) THEN
        SELECT var_x_on_fail_action INTO par_on_fail_action;
    END IF;

    IF (par_on_fail_step_id IS NULL) THEN
        SELECT var_x_on_fail_step_id INTO par_on_fail_step_id;
    END IF;

    IF (par_server IS NULL) THEN
        SELECT var_x_server INTO par_server;
    END IF;

    IF (par_database_name IS NULL) THEN
        SELECT var_x_database_name INTO par_database_name;
    END IF;

    IF (par_database_user_name IS NULL) THEN
        SELECT var_x_database_user_name INTO par_database_user_name;
    END IF;

    IF (par_retry_attempts IS NULL) THEN
        SELECT var_x_retry_attempts INTO par_retry_attempts;
    END IF;

    IF (par_retry_interval IS NULL) THEN
        SELECT var_x_retry_interval INTO par_retry_interval;
    END IF;

    IF (par_os_run_priority IS NULL) THEN
        SELECT var_x_os_run_priority INTO par_os_run_priority;
    END IF;

    IF (par_output_file_name IS NULL) THEN
        SELECT var_x_output_file_name INTO par_output_file_name;
    END IF;

    IF (par_proxy_id IS NULL) THEN
        SELECT var_x_proxy_id INTO var_new_proxy_id;
    END IF;
    /* if an empty proxy_name is supplied the proxy is removed */

    IF par_proxy_name = '' THEN
        SELECT NULL INTO var_new_proxy_id;
    END IF;
    /* Turn [nullable] empty string parameters into NULLs */

    IF (LOWER(par_command) = LOWER('')) THEN
        SELECT NULL INTO par_command;
    END IF;

    IF (par_server = '') THEN
        SELECT NULL INTO par_server;
    END IF;

    IF (par_database_name = '') THEN
        SELECT NULL INTO par_database_name;
    END IF;

    IF (par_database_user_name = '') THEN
        SELECT NULL INTO par_database_user_name;
    END IF;

    IF (LOWER(par_output_file_name) = LOWER('')) THEN
        SELECT NULL INTO par_output_file_name;
    END IF
    /* Check new values */;
    SELECT
        t.par_database_name, t.par_database_user_name, t.ReturnCode
        FROM sys.babelfish_sp_verify_jobstep(par_job_id, par_step_id, var_new_step_name, par_subsystem, par_command, par_server, par_on_success_action, par_on_success_step_id, par_on_fail_action, par_on_fail_step_id, par_os_run_priority, par_database_name, par_database_user_name, par_flags, par_output_file_name, var_new_proxy_id) t
        INTO par_database_name, par_database_user_name, var_retval;

    IF (var_retval <> 0) THEN
        ReturnCode := (1);
        RETURN;
    END IF
    /* Failure */
    /* Update the job's version/last-modified information */;
    UPDATE sys.sysjobs
    SET version_number = version_number + 1
    /* date_modified = GETDATE() */
        WHERE (job_id = par_job_id)
    /* Update the step */;
    UPDATE sys.sysjobsteps
    SET step_name = par_step_name, subsystem = par_subsystem, command = par_command, flags = par_flags, additional_parameters = par_additional_parameters, cmdexec_success_code = par_cmdexec_success_code, on_success_action = par_on_success_action, on_success_step_id = par_on_success_step_id, on_fail_action = par_on_fail_action, on_fail_step_id = par_on_fail_step_id, server = par_server, database_name = par_database_name, database_user_name = par_database_user_name, retry_attempts = par_retry_attempts, retry_interval = par_retry_interval, os_run_priority = par_os_run_priority, output_file_name = par_output_file_name, last_run_outcome = var_x_last_run_outcome, last_run_duration = var_x_last_run_duration, last_run_retries = var_x_last_run_retries, last_run_date = var_x_last_run_date, last_run_time = var_x_last_run_time, proxy_id = var_new_proxy_id
        WHERE (job_id = par_job_id) AND (step_id = par_step_id);

    SELECT step_uid
    FROM sys.sysjobsteps
    WHERE job_id = par_job_id AND step_id = par_step_id
    INTO var_step_uid;

    -- PERFORM sys.sp_jobstep_create_proc (var_step_uid);

    ReturnCode := (0);
    RETURN
    /* Success */;
END;
$body$
LANGUAGE 'plpgsql';

CREATE OR REPLACE FUNCTION sys.babelfish_sp_update_schedule (
  par_schedule_id integer = NULL::integer,
  par_name varchar = NULL::character varying,
  par_new_name varchar = NULL::character varying,
  par_enabled smallint = NULL::smallint,
  par_freq_type integer = NULL::integer,
  par_freq_interval integer = NULL::integer,
  par_freq_subday_type integer = NULL::integer,
  par_freq_subday_interval integer = NULL::integer,
  par_freq_relative_interval integer = NULL::integer,
  par_freq_recurrence_factor integer = NULL::integer,
  par_active_start_date integer = NULL::integer,
  par_active_end_date integer = NULL::integer,
  par_active_start_time integer = NULL::integer,
  par_active_end_time integer = NULL::integer,
  par_owner_login_name varchar = NULL::character varying,
  par_automatic_post smallint = 1,
  out returncode integer
)
RETURNS integer AS
$body$
DECLARE
    var_retval INT;
    var_owner_sid CHAR(85);
    var_cur_owner_sid CHAR(85);
    var_x_name VARCHAR(128);
    var_enable_only_used INT;
    var_x_enabled SMALLINT;
    var_x_freq_type INT;
    var_x_freq_interval INT;
    var_x_freq_subday_type INT;
    var_x_freq_subday_interval INT;
    var_x_freq_relative_interval INT;
    var_x_freq_recurrence_factor INT;
    var_x_active_start_date INT;
    var_x_active_end_date INT;
    var_x_active_start_time INT;
    var_x_active_end_time INT;
    var_schedule_uid CHAR(38);
BEGIN
    /* Remove any leading/trailing spaces from parameters */
    SELECT
        PG_CATALOG.LTRIM(PG_CATALOG.RTRIM(par_name))
        INTO par_name;
    SELECT
        PG_CATALOG.LTRIM(PG_CATALOG.RTRIM(par_new_name))
        INTO par_new_name;
    SELECT
        PG_CATALOG.LTRIM(PG_CATALOG.RTRIM(par_owner_login_name))
        INTO par_owner_login_name
    /* Turn [nullable] empty string parameters into NULLs */;

    IF (par_new_name = '') THEN
        SELECT
            NULL
            INTO par_new_name;
    END IF
    /* Check that we can uniquely identify the schedule. This only returns a schedule that is visible to this user */;
    SELECT
        t.par_schedule_name, t.par_schedule_id, t.par_owner_sid, t.par_orig_server_id, t.ReturnCode
        FROM sys.babelfish_sp_verify_schedule_identifiers('@name'
        /* @name_of_name_parameter */, '@schedule_id'
        /* @name_of_id_parameter */, par_name
        /* @schedule_name */, par_schedule_id
        /* @schedule_id */, var_cur_owner_sid
        /* @owner_sid */, NULL
        /* @orig_server_id */, NULL) t
        INTO par_name, par_schedule_id, var_cur_owner_sid, var_retval
    /* @job_id_filter */;

    IF (var_retval <> 0) THEN
        ReturnCode := (1);
        RETURN;
    END IF
    /* Failure */
    /* Is @enable the only parameter used beside jobname and jobid? */;

    IF ((par_enabled IS NOT NULL) AND (par_new_name IS NULL) AND (par_freq_type IS NULL) AND (par_freq_interval IS NULL) AND (par_freq_subday_type IS NULL) AND (par_freq_subday_interval IS NULL) AND (par_freq_relative_interval IS NULL) AND (par_freq_recurrence_factor IS NULL) AND (par_active_start_date IS NULL) AND (par_active_end_date IS NULL) AND (par_active_start_time IS NULL) AND (par_active_end_time IS NULL) AND (par_owner_login_name IS NULL)) THEN
        SELECT
            1
            INTO var_enable_only_used;
    ELSE
        SELECT
            0
            INTO var_enable_only_used;
    END IF
    /* If the param @owner_login_name is null or doesn't get resolved by SUSER_SID() set it to the current owner of the schedule */;

    IF (var_owner_sid IS NULL) THEN
        SELECT
            var_cur_owner_sid
            INTO var_owner_sid;
    END IF
    /* Set the x_ (existing) variables */;
    SELECT
        name, enabled, freq_type, freq_interval, freq_subday_type, freq_subday_interval, freq_relative_interval, freq_recurrence_factor, active_start_date, active_end_date, active_start_time, active_end_time
        INTO var_x_name, var_x_enabled, var_x_freq_type, var_x_freq_interval, var_x_freq_subday_type, var_x_freq_subday_interval, var_x_freq_relative_interval, var_x_freq_recurrence_factor, var_x_active_start_date, var_x_active_end_date, var_x_active_start_time, var_x_active_end_time
        FROM sys.sysschedules
        WHERE (schedule_id = par_schedule_id)
    /* Fill out the values for all non-supplied parameters from the existing values */;

    IF (par_new_name IS NULL) THEN
        SELECT
            var_x_name
            INTO par_new_name;
    END IF;

    IF (par_enabled IS NULL) THEN
        SELECT
            var_x_enabled
            INTO par_enabled;
    END IF;

    IF (par_freq_type IS NULL) THEN
        SELECT
            var_x_freq_type
            INTO par_freq_type;
    END IF;

    IF (par_freq_interval IS NULL) THEN
        SELECT
            var_x_freq_interval
            INTO par_freq_interval;
    END IF;

    IF (par_freq_subday_type IS NULL) THEN
        SELECT
            var_x_freq_subday_type
            INTO par_freq_subday_type;
    END IF;

    IF (par_freq_subday_interval IS NULL) THEN
        SELECT
            var_x_freq_subday_interval
            INTO par_freq_subday_interval;
    END IF;

    IF (par_freq_relative_interval IS NULL) THEN
        SELECT
            var_x_freq_relative_interval
            INTO par_freq_relative_interval;
    END IF;

    IF (par_freq_recurrence_factor IS NULL) THEN
        SELECT
            var_x_freq_recurrence_factor
            INTO par_freq_recurrence_factor;
    END IF;

    IF (par_active_start_date IS NULL) THEN
        SELECT
            var_x_active_start_date
            INTO par_active_start_date;
    END IF;

    IF (par_active_end_date IS NULL) THEN
        SELECT
            var_x_active_end_date
            INTO par_active_end_date;
    END IF;

    IF (par_active_start_time IS NULL) THEN
        SELECT
            var_x_active_start_time
            INTO par_active_start_time;
    END IF;

    IF (par_active_end_time IS NULL) THEN
        SELECT
            var_x_active_end_time
            INTO par_active_end_time;
    END IF
    /* Check schedule (frequency and owner) parameters */;
    SELECT
        t.par_freq_interval, t.par_freq_subday_type, t.par_freq_subday_interval, t.par_freq_relative_interval, t.par_freq_recurrence_factor, t.par_active_start_date,
        t.par_active_start_time, t.par_active_end_date, t.par_active_end_time, t.ReturnCode
        FROM sys.babelfish_sp_verify_schedule(par_schedule_id
        /* @schedule_id */, par_new_name
        /* @name */, par_enabled
        /* @enabled */, par_freq_type
        /* @freq_type */, par_freq_interval
        /* @freq_interval */, par_freq_subday_type
        /* @freq_subday_type */, par_freq_subday_interval
        /* @freq_subday_interval */, par_freq_relative_interval
        /* @freq_relative_interval */, par_freq_recurrence_factor
        /* @freq_recurrence_factor */, par_active_start_date
        /* @active_start_date */, par_active_start_time
        /* @active_start_time */, par_active_end_date
        /* @active_end_date */, par_active_end_time
        /* @active_end_time */, var_owner_sid) t
        INTO par_freq_interval, par_freq_subday_type, par_freq_subday_interval, par_freq_relative_interval, par_freq_recurrence_factor, par_active_start_date, par_active_start_time, par_active_end_date, par_active_end_time, var_retval /* @owner_sid */;

    IF (var_retval <> 0) THEN
        ReturnCode := (1);
        RETURN;
    END IF
    /* Failure */
    /* Update the sysschedules table */;
    UPDATE sys.sysschedules
    SET name = par_new_name, owner_sid = var_owner_sid, enabled = par_enabled, freq_type = par_freq_type, freq_interval = par_freq_interval, freq_subday_type = par_freq_subday_type, freq_subday_interval = par_freq_subday_interval, freq_relative_interval = par_freq_relative_interval, freq_recurrence_factor = par_freq_recurrence_factor, active_start_date = par_active_start_date, active_end_date = par_active_end_date, active_start_time = par_active_start_time, active_end_time = par_active_end_time
    /* date_modified          = GETDATE(), */, version_number = version_number + 1
        WHERE (schedule_id = par_schedule_id);
    SELECT
        0
        INTO var_retval;

    ReturnCode := (var_retval);
    RETURN
    /* 0 means success */;
END;
$body$
LANGUAGE 'plpgsql';

CREATE OR REPLACE FUNCTION sys.babelfish_sp_verify_job (
  par_job_id integer,
  par_name varchar,
  par_enabled smallint,
  par_start_step_id integer,
  par_category_name varchar,
  inout par_owner_sid char,
  par_notify_level_eventlog integer,
  inout par_notify_level_email integer,
  inout par_notify_level_netsend integer,
  inout par_notify_level_page integer,
  par_notify_email_operator_name varchar,
  par_notify_netsend_operator_name varchar,
  par_notify_page_operator_name varchar,
  par_delete_level integer,
  inout par_category_id integer,
  inout par_notify_email_operator_id integer,
  inout par_notify_netsend_operator_id integer,
  inout par_notify_page_operator_id integer,
  inout par_originating_server varchar,
  out returncode integer
)
RETURNS record AS
$body$
DECLARE
  var_job_type INT;
  var_retval INT;
  var_current_date INT;
  var_res_valid_range VARCHAR(200);
  var_max_step_id INT;
  var_valid_range VARCHAR(50);
BEGIN
  /* Remove any leading/trailing spaces from parameters */
  SELECT PG_CATALOG.LTRIM(PG_CATALOG.RTRIM(par_name)) INTO par_name;
  SELECT PG_CATALOG.LTRIM(PG_CATALOG.RTRIM(par_category_name)) INTO par_category_name;
  SELECT UPPER(PG_CATALOG.LTRIM(PG_CATALOG.RTRIM(par_originating_server))) INTO par_originating_server;

  IF (
    EXISTS (
      SELECT *
        FROM sys.sysjobs AS job
       WHERE (name = par_name)
      /* AND (job_id <> ISNULL(@job_id, 0x911)))) -- When adding a new job @job_id is NULL */
    )
  )
  THEN /* Failure */
    RAISE 'The specified % ("%") already exists.', 'par_name', par_name USING ERRCODE := '50000';
      returncode := 1;
      RETURN;
  END IF;

  /* Check enabled state */
  IF (par_enabled <> 0) AND (par_enabled <> 1) THEN /* Failure */
    RAISE 'The specified "%" is invalid (valid values are: %).', 'par_enabled', '0, 1' USING ERRCODE := '50000';
      returncode := 1;
      RETURN;
  END IF;

  /* Check start step */

  IF (par_job_id IS NULL) THEN /* New job */
    IF (par_start_step_id <> 1) THEN /* Failure */
      RAISE 'The specified "%" is invalid (valid values are: %).', 'par_start_step_id', '1' USING ERRCODE := '50000';
        returncode := 1;
        RETURN;
    END IF;
  ELSE /* Existing job */
    /* Get current maximum step id */
    SELECT COALESCE(MAX(step_id), 0)
      INTO var_max_step_id
      FROM sys.sysjobsteps
     WHERE (job_id = par_job_id);

    IF (par_start_step_id < 1) OR (par_start_step_id > var_max_step_id + 1) THEN /* Failure */
      SELECT '1..' || CAST (var_max_step_id + 1 AS VARCHAR(1))
        INTO var_valid_range;
      RAISE 'The specified "%" is invalid (valid values are: %).', 'par_start_step_id', var_valid_range USING ERRCODE := '50000';
      returncode := 1;
      RETURN;
    END IF;
  END IF;

  /* Get the category_id, handling any special-cases as appropriate */
  SELECT NULL INTO par_category_id;

  IF (par_category_name = '[DEFAULT]') /* User wants to revert to the default job category */
  THEN
    SELECT
      CASE COALESCE(var_job_type, 1)
        WHEN 1 THEN 0 /* [Uncategorized (Local)] */
        WHEN 2 THEN 2 /* [Uncategorized (Multi-Server)] */
      END
      INTO par_category_id;
  ELSE
    SELECT 0 INTO par_category_id;
  END IF;

  returncode := (0); /* Success */
  RETURN;
END;
$body$
LANGUAGE 'plpgsql'
STABLE;

CREATE OR REPLACE FUNCTION sys.babelfish_sp_verify_job_date (
  par_date integer,
  par_date_name varchar = 'date'::character varying,
  out returncode integer
)
RETURNS integer AS
$body$
BEGIN
  /* Remove any leading/trailing spaces from parameters */
  SELECT PG_CATALOG.LTRIM(PG_CATALOG.RTRIM(par_date_name)) INTO par_date_name;

  /* Success */
  returncode := 0;
  RETURN;
END;
$body$
LANGUAGE 'plpgsql'
STABLE;

CREATE OR REPLACE FUNCTION sys.babelfish_sp_verify_job_identifiers (
  par_name_of_name_parameter varchar,
  par_name_of_id_parameter varchar,
  inout par_job_name varchar,
  inout par_job_id integer,
  par_sqlagent_starting_test varchar = 'TEST'::character varying,
  inout par_owner_sid char = NULL::bpchar,
  out returncode integer
)
RETURNS record AS
$body$
DECLARE
  var_retval INT;
  var_job_id_as_char VARCHAR(36);
BEGIN
  /* Remove any leading/trailing spaces from parameters */
  SELECT PG_CATALOG.LTRIM(PG_CATALOG.RTRIM(par_name_of_name_parameter)) INTO par_name_of_name_parameter;
  SELECT PG_CATALOG.LTRIM(PG_CATALOG.RTRIM(par_name_of_id_parameter)) INTO par_name_of_id_parameter;
  SELECT PG_CATALOG.LTRIM(PG_CATALOG.RTRIM(par_job_name)) INTO par_job_name;

  IF (par_job_name = '')
  THEN
    SELECT NULL INTO par_job_name;
  END IF;

  IF ((par_job_name IS NULL) AND (par_job_id IS NULL)) OR ((par_job_name IS NOT NULL) AND (par_job_id IS NOT NULL))
  THEN /* Failure */
    RAISE 'Supply either % or % to identify the job.', par_name_of_id_parameter, par_name_of_name_parameter USING ERRCODE := '50000';
    returncode := 1;
    RETURN;
  END IF;

  /* Check job id */
  IF (par_job_id IS NOT NULL)
  THEN
    SELECT name
         , owner_sid
      INTO par_job_name
         , par_owner_sid
      FROM sys.sysjobs
     WHERE (job_id = par_job_id);

    /* the view would take care of all the permissions issues. */
    IF (par_job_name IS NULL)
    THEN /* Failure */
      SELECT CAST (par_job_id AS VARCHAR(36))
        INTO var_job_id_as_char;

      RAISE 'The specified % ("%") does not exist.', 'job_id', var_job_id_as_char USING ERRCODE := '50000';
      returncode := 1;
      RETURN;
    END IF;
  ELSE
    /* Check job name */
    IF (par_job_name IS NOT NULL)
    THEN
      /* Check if the job name is ambiguous */
      IF (SELECT COUNT(*) FROM sys.sysjobs WHERE name = par_job_name) > 1
      THEN /* Failure */
        RAISE 'There are two or more jobs named "%". Specify % instead of % to uniquely identify the job.', par_job_name, par_name_of_id_parameter, par_name_of_name_parameter USING ERRCODE := '50000';
        returncode := 1;
        RETURN;
      END IF;

      /* The name is not ambiguous, so get the corresponding job_id (if the job exists) */
      SELECT job_id
           , owner_sid
        INTO par_job_id
           , par_owner_sid
        FROM sys.sysjobs
       WHERE (name = par_job_name);

      /* the view would take care of all the permissions issues. */
      IF (par_job_id IS NULL)
      THEN /* Failure */
        RAISE 'The specified % ("%") does not exist.', 'job_name', par_job_name USING ERRCODE := '50000';
        returncode := 1;
        RETURN;
      END IF;
    END IF;
  END IF;

  /* Success */
  returncode := 0;
  RETURN;
END;
$body$
LANGUAGE 'plpgsql'
STABLE;

CREATE OR REPLACE FUNCTION sys.babelfish_sp_verify_job_time (
  par_time integer,
  par_time_name varchar = 'time'::character varying,
  out returncode integer
)
RETURNS integer AS
$body$
DECLARE
  var_hour INT;
  var_minute INT;
  var_second INT;
BEGIN
  /* Remove any leading/trailing spaces from parameters */
  SELECT PG_CATALOG.LTRIM(PG_CATALOG.RTRIM(par_time_name)) INTO par_time_name;

  IF ((par_time < 0) OR (par_time > 235959))
  THEN
    RAISE 'The specified "%" is invalid (valid values are: %).', par_time_name, '000000..235959' USING ERRCODE := '50000';
    returncode := 1;
    RETURN;
  END IF;

  SELECT (par_time / 10000) INTO var_hour;
  SELECT (par_time % 10000) / 100 INTO var_minute;
  SELECT (par_time % 100) INTO var_second;

  /* Check hour range */
  IF (var_hour > 23) THEN
    RAISE 'The "%" supplied has an invalid %.', par_time_name, 'hour' USING ERRCODE := '50000';
    returncode := 1;
    RETURN;
  END IF;

  /* Check minute range */
  IF (var_minute > 59) THEN
    RAISE 'The "%" supplied has an invalid %.', par_time_name, 'minute' USING ERRCODE := '50000';
    returncode := 1;
    RETURN;
  END IF;

  /* Check second range */
  IF (var_second > 59) THEN
     RAISE 'The "%" supplied has an invalid %.', par_time_name, 'second' USING ERRCODE := '50000';
     returncode := 1;
     RETURN;
  END IF;

  returncode := 0;
  RETURN;
END;
$body$
LANGUAGE 'plpgsql'
STABLE;

CREATE OR REPLACE FUNCTION sys.babelfish_sp_verify_jobstep (
  par_job_id integer,
  par_step_id integer,
  par_step_name varchar,
  par_subsystem varchar,
  par_command text,
  par_server varchar,
  par_on_success_action smallint,
  par_on_success_step_id integer,
  par_on_fail_action smallint,
  par_on_fail_step_id integer,
  par_os_run_priority integer,
  par_flags integer,
  par_output_file_name varchar,
  par_proxy_id integer,
  out returncode integer
)
AS
$body$
DECLARE
  var_max_step_id INT;
  var_retval INT;
  var_valid_values VARCHAR(50);
  var_database_name_temp VARCHAR(258);
  var_database_user_name_temp VARCHAR(256);
  var_temp_command TEXT;
  var_iPos INT;
  var_create_count INT;
  var_destroy_count INT;
  var_is_olap_subsystem SMALLINT;
  var_owner_sid CHAR(85);
  var_owner_name VARCHAR(128);
BEGIN
  /* Remove any leading/trailing spaces from parameters */
  SELECT PG_CATALOG.LTRIM(PG_CATALOG.RTRIM(par_subsystem)) INTO par_subsystem;
  SELECT PG_CATALOG.LTRIM(PG_CATALOG.RTRIM(par_server)) INTO par_server;
  SELECT PG_CATALOG.LTRIM(PG_CATALOG.RTRIM(par_output_file_name)) INTO par_output_file_name;

  /* Get current maximum step id */
  SELECT COALESCE(MAX(step_id), 0)
    INTO var_max_step_id
    FROM sys.sysjobsteps
   WHERE (job_id = par_job_id);

  /* Check step id */
  IF (par_step_id < 1) OR (par_step_id > var_max_step_id + 1)  /* Failure */
  THEN
    SELECT '1..' || CAST (var_max_step_id + 1 AS VARCHAR(1)) INTO var_valid_values;
      RAISE 'The specified "%" is invalid (valid values are: %).', '@step_id', var_valid_values USING ERRCODE := '50000';
      returncode := 1;
      RETURN;
  END IF;

  /* Check step name */
  IF (
    EXISTS (
      SELECT *
        FROM sys.sysjobsteps
       WHERE (job_id = par_job_id) AND (step_name = par_step_name)
    )
  )
  THEN /* Failure */
    RAISE 'The specified % ("%") already exists.', 'step_name', par_step_name USING ERRCODE := '50000';
    returncode := 1;
    RETURN;
  END IF;

  /* Check on-success action/step */
  IF (par_on_success_action <> 1) /* Quit Qith Success */
    AND (par_on_success_action <> 2) /* Quit Qith Failure */
    AND (par_on_success_action <> 3) /* Goto Next Step */
    AND (par_on_success_action <> 4) /* Goto Step */
  THEN /* Failure */
    RAISE 'The specified "%" is invalid (valid values are: %).', 'on_success_action', '1, 2, 3, 4' USING ERRCODE := '50000';
    returncode := 1;
    RETURN;
  END IF;

  IF (par_on_success_action = 4) AND ((par_on_success_step_id < 1) OR (par_on_success_step_id = par_step_id))
  THEN /* Failure */
    RAISE 'The specified "%" is invalid (valid values are greater than 0 but excluding %ld).', 'on_success_step', par_step_id USING ERRCODE := '50000';
    returncode := 1;
    RETURN;
  END IF;

  /* Check on-fail action/step */
  IF (par_on_fail_action <> 1) /* Quit With Success */
    AND (par_on_fail_action <> 2) /* Quit With Failure */
    AND (par_on_fail_action <> 3) /* Goto Next Step */
    AND (par_on_fail_action <> 4) /* Goto Step */
  THEN /* Failure */
    RAISE 'The specified "%" is invalid (valid values are: %).', 'on_failure_action', '1, 2, 3, 4' USING ERRCODE := '50000';
    returncode := 1;
    RETURN;
  END IF;

  IF (par_on_fail_action = 4) AND ((par_on_fail_step_id < 1) OR (par_on_fail_step_id = par_step_id))
  THEN /* Failure */
    RAISE 'The specified "%" is invalid (valid values are greater than 0 but excluding %).', 'on_failure_step', par_step_id USING ERRCODE := '50000';
    returncode := 1;
    RETURN;
  END IF;

  /* Warn the user about forward references */
  IF ((par_on_success_action = 4) AND (par_on_success_step_id > var_max_step_id))
  THEN
    RAISE 'Warning: Non-existent step referenced by %.', 'on_success_step_id' USING ERRCODE := '50000';
  END IF;

  IF ((par_on_fail_action = 4) AND (par_on_fail_step_id > var_max_step_id))
  THEN
    RAISE 'Warning: Non-existent step referenced by %.', '@on_fail_step_id' USING ERRCODE := '50000';
  END IF;

  /* Check run priority: must be a valid value to pass to SetThreadPriority: */
  /* [-15 = IDLE, -1 = BELOW_NORMAL, 0 = NORMAL, 1 = ABOVE_NORMAL, 15 = TIME_CRITICAL] */
  IF (par_os_run_priority NOT IN (- 15, - 1, 0, 1, 15))
  THEN /* Failure */
    RAISE 'The specified "%" is invalid (valid values are: %).', '@os_run_priority', '-15, -1, 0, 1, 15' USING ERRCODE := '50000';
    returncode := 1;
    RETURN;
  END IF;

  /* Check flags */
  IF ((par_flags < 0) OR (par_flags > 114)) THEN /* Failure */
    RAISE 'The specified "%" is invalid (valid values are: %).', '@flags', '0..114' USING ERRCODE := '50000';
    returncode := 1;
    RETURN;
  END IF;

  IF (LOWER(UPPER(par_subsystem)) <> LOWER('TSQL')) THEN /* Failure */
    RAISE 'The specified "%" is invalid (valid values are: %).', '@subsystem', 'TSQL' USING ERRCODE := '50000';
    returncode := (1);
    RETURN;
  END IF;

  /* Success */
  returncode := 0;
  RETURN;
END;
$body$
LANGUAGE 'plpgsql'
STABLE;

CREATE OR REPLACE FUNCTION sys.babelfish_sp_verify_schedule (
  par_schedule_id integer,
  par_name varchar,
  par_enabled smallint,
  par_freq_type integer,
  inout par_freq_interval integer,
  inout par_freq_subday_type integer,
  inout par_freq_subday_interval integer,
  inout par_freq_relative_interval integer,
  inout par_freq_recurrence_factor integer,
  inout par_active_start_date integer,
  inout par_active_start_time integer,
  inout par_active_end_date integer,
  inout par_active_end_time integer,
  par_owner_sid char,
  out returncode integer
)
RETURNS record AS
$body$
DECLARE
  var_return_code INT;
  var_isAdmin INT;
BEGIN
  /* Remove any leading/trailing spaces from parameters */
  SELECT PG_CATALOG.LTRIM(PG_CATALOG.RTRIM(par_name)) INTO par_name;

  /* Make sure that NULL input/output parameters - if NULL - are initialized to 0 */
  SELECT COALESCE(par_freq_interval, 0) INTO par_freq_interval;
  SELECT COALESCE(par_freq_subday_type, 0) INTO par_freq_subday_type;
  SELECT COALESCE(par_freq_subday_interval, 0) INTO par_freq_subday_interval;
  SELECT COALESCE(par_freq_relative_interval, 0) INTO par_freq_relative_interval;
  SELECT COALESCE(par_freq_recurrence_factor, 0) INTO par_freq_recurrence_factor;
  SELECT COALESCE(par_active_start_date, 0) INTO par_active_start_date;
  SELECT COALESCE(par_active_start_time, 0) INTO par_active_start_time;
  SELECT COALESCE(par_active_end_date, 0) INTO par_active_end_date;
  SELECT COALESCE(par_active_end_time, 0) INTO par_active_end_time;

  /* Verify name (we disallow schedules called 'ALL' since this has special meaning in sp_delete_jobschedules) */
  SELECT 0 INTO var_isAdmin;

  IF (
    EXISTS (
      SELECT *
        FROM sys.sysschedules
       WHERE (name = par_name)
    )
  )
  THEN /* Failure */
    RAISE 'The specified % ("%") already exists.', 'par_name', par_name USING ERRCODE := '50000';
      returncode := 1;
      RETURN;
  END IF;

  IF (UPPER(par_name) = 'ALL')
  THEN /* Failure */
    RAISE 'The specified "%" is invalid.', 'name' USING ERRCODE := '50000';
    returncode := 1;
    RETURN;
  END IF;

  /* Verify enabled state */
  IF (par_enabled <> 0) AND (par_enabled <> 1)
  THEN /* Failure */
    RAISE 'The specified "%" is invalid (valid values are: %).', '@enabled', '0, 1' USING ERRCODE := '50000';
    returncode := 1;
    RETURN;
  END IF;

  /* Verify frequency type */
  IF (par_freq_type = 2) /* OnDemand is no longer supported */
  THEN /* Failure */
    RAISE 'Frequency Type 0x2 (OnDemand) is no longer supported.' USING ERRCODE := '50000';
    returncode := 1;
    RETURN;
  END IF;

  IF (par_freq_type NOT IN (1, 4, 8, 16, 32, 64, 128))
  THEN /* Failure */
    RAISE 'The specified "%" is invalid (valid values are: %).', 'freq_type', '1, 4, 8, 16, 32, 64, 128' USING ERRCODE := '50000';
    returncode := 1;
    RETURN;
  END IF;

  /* Verify frequency sub-day type */
  IF (par_freq_subday_type <> 0) AND (par_freq_subday_type NOT IN (1, 2, 4, 8))
  THEN /* Failure */
    RAISE 'The specified "%" is invalid (valid values are: %).', 'freq_subday_type', '1, 2, 4, 8' USING ERRCODE := '50000';
    returncode := 1;
    RETURN;
  END IF;

  /* Default active start/end date/times (if not supplied, or supplied as NULLs or 0) */
  IF (par_active_start_date = 0)
  THEN
    SELECT date_part('year', NOW()::TIMESTAMP) * 10000 + date_part('month', NOW()::TIMESTAMP) * 100 + date_part('day', NOW()::TIMESTAMP)
      INTO par_active_start_date;
  END IF;

  /* This is an ISO format: "yyyymmdd" */
  IF (par_active_end_date = 0)
  THEN
    /* December 31st 9999 */
    SELECT 99991231 INTO par_active_end_date;
  END IF;

  IF (par_active_start_time = 0)
  THEN
    /* 12:00:00 am */
    SELECT 000000 INTO par_active_start_time;
  END IF;

  IF (par_active_end_time = 0)
  THEN
    /* 11:59:59 pm */
    SELECT 235959 INTO par_active_end_time;
  END IF;

  /* Verify active start/end dates */
  IF (par_active_end_date = 0)
  THEN
    SELECT 99991231 INTO par_active_end_date;
  END IF;

  SELECT t.returncode
    FROM sys.babelfish_sp_verify_job_date(par_active_end_date, 'active_end_date') t
    INTO var_return_code;

  IF (var_return_code <> 0)
  THEN /* Failure */
    returncode := 1;
    RETURN;
  END IF;

  SELECT t.returncode
    FROM sys.babelfish_sp_verify_job_date(par_active_start_date, '@active_start_date') t
    INTO var_return_code;

  IF (var_return_code <> 0)
  THEN /* Failure */
    returncode := 1;
    RETURN;
  END IF;

  IF (par_active_end_date < par_active_start_date)
  THEN /* Failure */
    RAISE '% cannot be before %.', 'active_end_date', 'active_start_date' USING ERRCODE := '50000';
    returncode := 1;
    RETURN;
  END IF;

  SELECT t.returncode
    FROM sys.babelfish_sp_verify_job_time(par_active_end_time, '@active_end_time') t
    INTO var_return_code;

  IF (var_return_code <> 0)
  THEN /* Failure */
    returncode := 1;
    RETURN;
  END IF;

  SELECT t.returncode
    FROM sys.babelfish_sp_verify_job_time(par_active_start_time, '@active_start_time') t
    INTO var_return_code;

  IF (var_return_code <> 0)
  THEN /* Failure */
    returncode := 1;
    RETURN;
  END IF;

  IF (par_active_start_time = par_active_end_time AND (par_freq_subday_type IN (2, 4, 8)))
  THEN /* Failure */
    RAISE 'The specified "%" is invalid (valid values are: %).', 'active_end_time', 'before or after active_start_time' USING ERRCODE := '50000';
    returncode := 1;
    RETURN;
  END IF;

  IF ((par_freq_type = 1) /* FREQTYPE_ONETIME */
    OR (par_freq_type = 64) /* FREQTYPE_AUTOSTART */
    OR (par_freq_type = 128)) /* FREQTYPE_ONIDLE */
  THEN /* Set standard defaults for non-required parameters */
    SELECT 0 INTO par_freq_interval;
    SELECT 0 INTO par_freq_subday_type;
    SELECT 0 INTO par_freq_subday_interval;
    SELECT 0 INTO par_freq_relative_interval;
    SELECT 0 INTO par_freq_recurrence_factor;
    /* Success */
    returncode := 0;
    RETURN;
  END IF;

  IF (par_freq_subday_type = 0) /* FREQSUBTYPE_ONCE */
  THEN
    SELECT 1 INTO par_freq_subday_type;
  END IF;

  IF ((par_freq_subday_type <> 1) /* FREQSUBTYPE_ONCE */
    AND (par_freq_subday_type <> 2) /* FREQSUBTYPE_SECOND */
    AND (par_freq_subday_type <> 4) /* FREQSUBTYPE_MINUTE */
    AND (par_freq_subday_type <> 8)) /* FREQSUBTYPE_HOUR */
  THEN /* Failure */
    RAISE 'The schedule for this job is invalid (reason: The specified @freq_subday_type is invalid (valid values are: 0x1, 0x2, 0x4, 0x8).).' USING ERRCODE := '50000';
    returncode := 1;
    RETURN;
  END IF;

  IF ((par_freq_subday_type <> 1) AND (par_freq_subday_interval < 1)) /* FREQSUBTYPE_ONCE and less than 1 interval */
    OR ((par_freq_subday_type = 2) AND (par_freq_subday_interval < 10)) /* FREQSUBTYPE_SECOND and less than 10 seconds (see MIN_SCHEDULE_GRANULARITY in SqlAgent source code) */
  THEN /* Failure */
    RAISE 'The schedule for this job is invalid (reason: The specified @freq_subday_interval is invalid).' USING ERRCODE := '50000';
    returncode := 1;
    RETURN;
  END IF;

  IF (par_freq_type = 4) /* FREQTYPE_DAILY */
  THEN
    SELECT 0 INTO par_freq_recurrence_factor;

    IF (par_freq_interval < 1) THEN /* Failure */
      RAISE 'The schedule for this job is invalid (reason: @freq_interval must be at least 1 for a daily job.).' USING ERRCODE := '50000';
      returncode := 1;
      RETURN;
    END IF;
  END IF;

  IF (par_freq_type = 8) /* FREQTYPE_WEEKLY */
  THEN
    IF (par_freq_interval < 1) OR (par_freq_interval > 127) /* (2^7)-1 [freq_interval is a bitmap (Sun=1..Sat=64)] */
    THEN /* Failure */
      RAISE 'The schedule for this job is invalid (reason: @freq_interval must be a valid day of the week bitmask [Sunday = 1 .. Saturday = 64] for a weekly job.).' USING ERRCODE := '50000';
      returncode := 1;
      RETURN;
    END IF;
  END IF;

  IF (par_freq_type = 16) /* FREQTYPE_MONTHLY */
  THEN
    IF (par_freq_interval < 1) OR (par_freq_interval > 31)
    THEN /* Failure */
      RAISE 'The schedule for this job is invalid (reason: @freq_interval must be between 1 and 31 for a monthly job.).' USING ERRCODE := '50000';
      returncode := 1;
      RETURN;
    END IF;
  END IF;

  IF (par_freq_type = 32) /* FREQTYPE_MONTHLYRELATIVE */
  THEN
    IF (par_freq_relative_interval <> 1) /* RELINT_1ST */
      AND (par_freq_relative_interval <> 2) /* RELINT_2ND */
      AND (par_freq_relative_interval <> 4) /* RELINT_3RD */
      AND (par_freq_relative_interval <> 8) /* RELINT_4TH */
      AND (par_freq_relative_interval <> 16) /* RELINT_LAST */
    THEN /* Failure */
      RAISE 'The schedule for this job is invalid (reason: @freq_relative_interval must be one of 1st (0x1), 2nd (0x2), 3rd [0x4], 4th (0x8) or Last (0x10).).' USING ERRCODE := '50000';
      returncode := 1;
      RETURN;
    END IF;
  END IF;

  IF (par_freq_type = 32) /* FREQTYPE_MONTHLYRELATIVE */
  THEN
    IF (par_freq_interval <> 1) /* RELATIVE_SUN */
      AND (par_freq_interval <> 2) /* RELATIVE_MON */
      AND (par_freq_interval <> 3) /* RELATIVE_TUE */
      AND (par_freq_interval <> 4) /* RELATIVE_WED */
      AND (par_freq_interval <> 5) /* RELATIVE_THU */
      AND (par_freq_interval <> 6) /* RELATIVE_FRI */
      AND (par_freq_interval <> 7) /* RELATIVE_SAT */
      AND (par_freq_interval <> 8) /* RELATIVE_DAY */
      AND (par_freq_interval <> 9) /* RELATIVE_WEEKDAY */
      AND (par_freq_interval <> 10) /* RELATIVE_WEEKENDDAY */
    THEN /* Failure */
      RAISE 'The schedule for this job is invalid (reason: @freq_interval must be between 1 and 10 (1 = Sunday .. 7 = Saturday, 8 = Day, 9 = Weekday, 10 = Weekend-day) for a monthly-relative job.).' USING ERRCODE := '50000';
      returncode := 1;
      RETURN;
    END IF;
  END IF;

  IF ((par_freq_type = 8) /* FREQTYPE_WEEKLY */
    OR (par_freq_type = 16) /* FREQTYPE_MONTHLY */
    OR (par_freq_type = 32)) /* FREQTYPE_MONTHLYRELATIVE */
    AND (par_freq_recurrence_factor < 1)
  THEN /* Failure */
    RAISE 'The schedule for this job is invalid (reason: @freq_recurrence_factor must be at least 1.).' USING ERRCODE := '50000';
      returncode := 1;
      RETURN;
  END IF;
  /* Success */
  returncode := 0;
  RETURN;
END;
$body$
LANGUAGE 'plpgsql'
STABLE;

CREATE OR REPLACE FUNCTION sys.babelfish_sp_verify_schedule_identifiers (
  par_name_of_name_parameter varchar,
  par_name_of_id_parameter varchar,
  inout par_schedule_name varchar,
  inout par_schedule_id integer,
  inout par_owner_sid char,
  inout par_orig_server_id integer,
  par_job_id_filter integer = NULL::integer,
  out returncode integer
)
AS
$body$
DECLARE
  var_retval INT;
  var_schedule_id_as_char VARCHAR(36);
  var_sch_name_count INT;
BEGIN
  /* Remove any leading/trailing spaces from parameters */
  SELECT PG_CATALOG.LTRIM(PG_CATALOG.RTRIM(par_name_of_name_parameter)) INTO par_name_of_name_parameter;
  SELECT PG_CATALOG.LTRIM(PG_CATALOG.RTRIM(par_name_of_id_parameter)) INTO par_name_of_id_parameter;
  SELECT PG_CATALOG.LTRIM(PG_CATALOG.RTRIM(par_schedule_name)) INTO par_schedule_name;
  SELECT 0 INTO var_sch_name_count;

  IF (par_schedule_name = '')
  THEN
    SELECT NULL INTO par_schedule_name;
  END IF;

  IF ((par_schedule_name IS NULL) AND (par_schedule_id IS NULL)) OR ((par_schedule_name IS NOT NULL) AND (par_schedule_id IS NOT NULL))
  THEN /* Failure */
    RAISE 'Supply either % or % to identify the schedule.', par_name_of_id_parameter, par_name_of_name_parameter USING ERRCODE := '50000';
    returncode := 1;
    RETURN;
  END IF;

  /* Check schedule id */
  IF (par_schedule_id IS NOT NULL)
  THEN
    /* Look at all schedules */
    SELECT name
         , owner_sid
         , originating_server_id
      INTO par_schedule_name
         , par_owner_sid
         , par_orig_server_id
      FROM sys.sysschedules
     WHERE (schedule_id = par_schedule_id);

    IF (par_schedule_name IS NULL)
    THEN /* Failure */
      SELECT CAST (par_schedule_id AS VARCHAR(36))
        INTO var_schedule_id_as_char;

      RAISE 'The specified % ("%") does not exist.', 'schedule_id', var_schedule_id_as_char USING ERRCODE := '50000';
      returncode := 1;
      RETURN;
    END IF;
  ELSE
    IF (par_schedule_name IS NOT NULL)
    THEN
      /* Check if the schedule name is ambiguous */
      IF (SELECT COUNT(*) FROM sys.sysschedules WHERE name = par_schedule_name) > 1
      THEN /* Failure */
        RAISE 'There are two or more sysschedules named "%". Specify % instead of % to uniquely identify the sysschedules.', par_job_name, par_name_of_id_parameter, par_name_of_name_parameter USING ERRCODE := '50000';
        returncode := 1;
        RETURN;
      END IF;

      /* The name is not ambiguous, so get the corresponding job_id (if the job exists) */
      SELECT schedule_id
           , owner_sid
        INTO par_schedule_id, par_owner_sid
        FROM sys.sysschedules
       WHERE (name = par_schedule_name);

      /* the view would take care of all the permissions issues. */
      IF (par_schedule_id IS NULL)
      THEN /* Failure */
        RAISE 'The specified % ("%") does not exist.', 'par_schedule_name', par_schedule_name USING ERRCODE := '50000';
        returncode := 1;
        RETURN;
      END IF;
    END IF;
  END IF;

  /* Success */
  returncode := 0;
  RETURN;
END;
$body$
LANGUAGE 'plpgsql'
STABLE;

CREATE OR REPLACE FUNCTION babelfish_get_name_delimiter_pos(name TEXT)
RETURNS INTEGER
AS $$
DECLARE
    pos int;
BEGIN
    IF (length(name) <= 2 AND (position('"' IN name) != 0 OR position(']' IN name) != 0 OR position('[' IN name) != 0))
        -- invalid name
        THEN RETURN 0;
    ELSIF PG_CATALOG.left(name, 1) = '[' THEN
        pos = position('].' IN name);
        IF pos = 0 THEN 
            -- invalid name
            RETURN 0;
        ELSE
            RETURN pos + 1;
        END IF;
    ELSIF PG_CATALOG.left(name, 1) = '"' THEN
        -- search from position 1 in case name starts with a double quote.
        pos = position('".' IN PG_CATALOG.right(name, length(name) - 1));
        IF pos = 0 THEN
            -- invalid name
            RETURN 0;
        ELSE
            RETURN pos + 2;
        END IF;
    ELSE
        RETURN position('.' IN name);
    END IF;
END;
$$
LANGUAGE plpgsql
STABLE;

-- valid names are db_name.schema_name.object_name or schema_name.object_name or object_name
CREATE OR REPLACE FUNCTION sys.babelfish_split_object_name(
    name TEXT, 
    OUT db_name TEXT, 
    OUT schema_name TEXT, 
    OUT object_name TEXT)
AS $$
DECLARE
    lower_object_name text;
    names text[2];
    counter int;
    cur_pos int;
BEGIN
    lower_object_name = lower(PG_CATALOG.rtrim(name));

    counter = 1;
    cur_pos = babelfish_get_name_delimiter_pos(lower_object_name);

    -- Parse user input into names split by '.'
    WHILE cur_pos > 0 LOOP
        IF counter > 3 THEN
            -- Too many names provided
            RETURN;
        END IF;

        names[counter] = babelfish_remove_delimiter_pair(PG_CATALOG.rtrim(PG_CATALOG.left(lower_object_name, cur_pos - 1)));
        
        -- invalid name
        IF names[counter] IS NULL THEN
            RETURN;
        END IF;

        lower_object_name = substring(lower_object_name from cur_pos + 1);
        counter = counter + 1;
        cur_pos = babelfish_get_name_delimiter_pos(lower_object_name);
    END LOOP;

    CASE counter
        WHEN 1 THEN
            db_name = NULL;
            schema_name = NULL;
        WHEN 2 THEN
            db_name = NULL;
            schema_name = sys.babelfish_truncate_identifier(names[1]);
        WHEN 3 THEN
            db_name = sys.babelfish_truncate_identifier(names[1]);
            schema_name = sys.babelfish_truncate_identifier(names[2]);
        ELSE
            RETURN;
    END CASE;

    -- Assign each name accordingly
    object_name = sys.babelfish_truncate_identifier(babelfish_remove_delimiter_pair(PG_CATALOG.rtrim(lower_object_name)));
END;
$$
LANGUAGE plpgsql
STABLE;

CREATE OR REPLACE FUNCTION sys.timezone(IN tzzone PG_CATALOG.TEXT , IN input_expr anyelement)
RETURNS sys.datetimeoffset
AS
$BODY$
DECLARE
    tz_offset PG_CATALOG.TEXT;
    tz_name PG_CATALOG.TEXT;
    lower_tzn PG_CATALOG.TEXT;
    prev_res PG_CATALOG.TEXT;
    result PG_CATALOG.TEXT;
    is_dstt bool;
    tz_diff PG_CATALOG.TEXT;
    input_expr_tx PG_CATALOG.TEXT;
    input_expr_tmz TIMESTAMPTZ;
BEGIN
    IF input_expr IS NULL OR tzzone IS NULL THEN 
    	RETURN NULL;
    END IF;

    lower_tzn := lower(tzzone);
    IF lower_tzn <> 'utc' THEN
        tz_name := sys.babelfish_timezone_mapping(lower_tzn);
    ELSE
        tz_name := 'utc';
    END IF;

    IF tz_name = 'NULL' THEN
        RAISE USING MESSAGE := format('Argument data type or the parameter %s provided to AT TIME ZONE clause is invalid.', tzzone);
    END IF;

    IF pg_typeof(input_expr) IN ('sys.smalldatetime'::regtype, 'sys.datetime'::regtype, 'sys.datetime2'::regtype) THEN
        input_expr_tx := input_expr::TEXT;
        input_expr_tmz := input_expr_tx :: TIMESTAMPTZ;

        result := (SELECT input_expr_tmz AT TIME ZONE tz_name)::TEXT;
        tz_diff := (SELECT result::TIMESTAMPTZ - input_expr_tmz)::TEXT;
        if PG_CATALOG.LEFT(tz_diff,1) <> '-' THEN
            tz_diff := concat('+',tz_diff);
        END IF;
        tz_offset := PG_CATALOG.left(tz_diff,6);
        input_expr_tx := concat(input_expr_tx,tz_offset);
        return cast(input_expr_tx as sys.datetimeoffset);
    ELSIF  pg_typeof(input_expr) = 'sys.DATETIMEOFFSET'::regtype THEN
        input_expr_tx := input_expr::TEXT;
        input_expr_tmz := input_expr_tx :: TIMESTAMPTZ;
        result := (SELECT input_expr_tmz  AT TIME ZONE tz_name)::TEXT;
        tz_diff := (SELECT result::TIMESTAMPTZ - input_expr_tmz)::TEXT;
        if PG_CATALOG.LEFT(tz_diff,1) <> '-' THEN
            tz_diff := concat('+',tz_diff);
        END IF;
        tz_offset := PG_CATALOG.left(tz_diff,6);
        result := concat(result,tz_offset);
        return cast(result as sys.datetimeoffset);
    ELSE
        RAISE USING MESSAGE := 'Argument data type varchar is invalid for argument 1 of AT TIME ZONE function.'; 
    END IF;
       
END;
$BODY$
LANGUAGE 'plpgsql' STABLE;

create or replace function sys.PATINDEX(in pattern varchar, in expression varchar) returns bigint as
$body$
declare
  v_find_result VARCHAR;
  v_pos bigint;
  v_regexp_pattern VARCHAR;
begin
  if pattern is null or expression is null then
    return null;
  end if;
  if PG_CATALOG.left(pattern, 1) = '%' collate sys.database_default then
    v_regexp_pattern := regexp_replace(pattern, '^%', '%#"', 'i');
  else
    v_regexp_pattern := '#"' || pattern;
  end if;

  if PG_CATALOG.right(pattern, 1) = '%' collate sys.database_default then
    v_regexp_pattern := regexp_replace(v_regexp_pattern, '%$', '#"%', 'i');
  else
   v_regexp_pattern := v_regexp_pattern || '#"';
  end if;
  v_find_result := substring(expression, v_regexp_pattern, '#');
  if v_find_result <> '' collate sys.database_default then
    v_pos := strpos(expression, v_find_result);
  else
    v_pos := 0;
  end if;
  return v_pos;
end;
$body$
language plpgsql immutable returns null on null input;

CREATE OR REPLACE FUNCTION sys.has_perms_by_name(
    securable SYS.SYSNAME, 
    securable_class SYS.NVARCHAR(60), 
    permission SYS.SYSNAME,
    sub_securable SYS.SYSNAME DEFAULT NULL,
    sub_securable_class SYS.NVARCHAR(60) DEFAULT NULL
)
RETURNS integer
LANGUAGE plpgsql
STABLE
AS $$
DECLARE
    db_name text COLLATE sys.database_default; 
    bbf_schema_name text;
    pg_schema text COLLATE sys.database_default;
    implied_dbo_permissions boolean;
    fully_supported boolean;
    is_cross_db boolean := false;
    object_name text COLLATE sys.database_default;
    database_id smallint;
    namespace_id oid;
    userid oid;
    object_type text;
    function_signature text;
    qualified_name text;
    return_value integer;
    cs_as_securable text COLLATE "C" := securable;
    cs_as_securable_class text COLLATE "C" := securable_class;
    cs_as_permission text COLLATE "C" := permission;
    cs_as_sub_securable text COLLATE "C" := sub_securable;
    cs_as_sub_securable_class text COLLATE "C" := sub_securable_class;
BEGIN
    return_value := NULL;

    -- Lower-case to avoid case issues, remove trailing whitespace to match SQL SERVER behavior
    -- Objects created in Babelfish are stored in lower-case in pg_class/pg_proc
    cs_as_securable = lower(PG_CATALOG.rtrim(cs_as_securable));
    cs_as_securable_class = lower(PG_CATALOG.rtrim(cs_as_securable_class));
    cs_as_permission = lower(PG_CATALOG.rtrim(cs_as_permission));
    cs_as_sub_securable = lower(PG_CATALOG.rtrim(cs_as_sub_securable));
    cs_as_sub_securable_class = lower(PG_CATALOG.rtrim(cs_as_sub_securable_class));

    -- Assert that sub_securable and sub_securable_class are either both NULL or both defined
    IF cs_as_sub_securable IS NOT NULL AND cs_as_sub_securable_class IS NULL THEN
        RETURN NULL;
    ELSIF cs_as_sub_securable IS NULL AND cs_as_sub_securable_class IS NOT NULL THEN
        RETURN NULL;
    -- If they are both defined, user must be evaluating column privileges.
    -- Check that inputs are valid for column privileges: sub_securable_class must 
    -- be column, securable_class must be object, and permission cannot be any.
    ELSIF cs_as_sub_securable_class IS NOT NULL 
            AND (cs_as_sub_securable_class != 'column' 
                    OR cs_as_securable_class IS NULL 
                    OR cs_as_securable_class != 'object' 
                    OR cs_as_permission = 'any') THEN
        RETURN NULL;

    -- If securable is null, securable_class must be null
    ELSIF cs_as_securable IS NULL AND cs_as_securable_class IS NOT NULL THEN
        RETURN NULL;
    -- If securable_class is null, securable must be null
    ELSIF cs_as_securable IS NOT NULL AND cs_as_securable_class IS NULL THEN
        RETURN NULL;
    END IF;

    IF cs_as_securable_class = 'server' THEN
        -- SQL Server does not permit a securable_class value of 'server'.
        -- securable_class should be NULL to evaluate server permissions.
        RETURN NULL;
    ELSIF cs_as_securable_class IS NULL THEN
        -- NULL indicates a server permission. Set this variable so that we can
        -- search for the matching entry in babelfish_has_perms_by_name_permissions
        cs_as_securable_class = 'server';
    END IF;

    IF cs_as_sub_securable IS NOT NULL THEN
        cs_as_sub_securable := babelfish_remove_delimiter_pair(cs_as_sub_securable);
        IF cs_as_sub_securable IS NULL THEN
            RETURN NULL;
        END IF;
    END IF;

    SELECT p.implied_dbo_permissions,p.fully_supported 
    INTO implied_dbo_permissions,fully_supported 
    FROM babelfish_has_perms_by_name_permissions p 
    WHERE p.securable_type = cs_as_securable_class AND p.permission_name = cs_as_permission;
    
    IF implied_dbo_permissions IS NULL OR fully_supported IS NULL THEN
        -- Securable class or permission is not valid, or permission is not valid for given securable
        RETURN NULL;
    END IF;

    IF cs_as_securable_class = 'database' AND cs_as_securable IS NOT NULL THEN
        db_name = babelfish_remove_delimiter_pair(cs_as_securable);
        IF db_name IS NULL THEN
            RETURN NULL;
        ELSIF (SELECT COUNT(name) FROM sys.databases WHERE name = db_name) != 1 THEN
            RETURN 0;
        END IF;
    ELSIF cs_as_securable_class = 'schema' THEN
        bbf_schema_name = babelfish_remove_delimiter_pair(cs_as_securable);
        IF bbf_schema_name IS NULL THEN
            RETURN NULL;
        ELSIF (SELECT COUNT(nspname) FROM sys.babelfish_namespace_ext ext
                WHERE ext.orig_name = bbf_schema_name 
                    AND ext.dbid = sys.db_id()) != 1 THEN
            RETURN 0;
        END IF;
    END IF;

    IF fully_supported = 'f' AND
		(SELECT orig_username FROM sys.babelfish_authid_user_ext WHERE rolname = CURRENT_USER) = 'dbo' THEN
        RETURN CAST(implied_dbo_permissions AS integer);
    ELSIF fully_supported = 'f' THEN
        RETURN 0;
    END IF;

    -- The only permissions that are fully supported belong to the OBJECT securable class.
    -- The block above has dealt with all permissions that are not fully supported, so 
    -- if we reach this point we know the securable class is OBJECT.
    SELECT s.db_name, s.schema_name, s.object_name INTO db_name, bbf_schema_name, object_name 
    FROM babelfish_split_object_name(cs_as_securable) s;

    -- Invalid securable name
    IF object_name IS NULL OR object_name = '' THEN
        RETURN NULL;
    END IF;

    -- If schema was not specified, use the default
    IF bbf_schema_name IS NULL OR bbf_schema_name = '' THEN
        bbf_schema_name := sys.schema_name();
    END IF;

    database_id := (
        SELECT CASE 
            WHEN db_name IS NULL OR db_name = '' THEN (sys.db_id())
            ELSE (sys.db_id(db_name))
        END);

	IF database_id <> sys.db_id() THEN
        is_cross_db = true;
	END IF;

	userid := (
        SELECT CASE
            WHEN is_cross_db THEN sys.suser_id()
            ELSE sys.user_id()
        END);
  
    -- Translate schema name from bbf to postgres, e.g. dbo -> master_dbo
    pg_schema := (SELECT nspname 
                    FROM sys.babelfish_namespace_ext ext 
                    WHERE ext.orig_name = bbf_schema_name 
                        AND CAST(ext.dbid AS oid) = CAST(database_id AS oid));

    IF pg_schema IS NULL THEN
        -- Shared schemas like sys and pg_catalog do not exist in the table above.
        -- These schemas do not need to be translated from Babelfish to Postgres
        pg_schema := bbf_schema_name;
    END IF;

    -- Surround with double-quotes to handle names that contain periods/spaces
    qualified_name := concat('"', pg_schema, '"."', object_name, '"');

    SELECT oid INTO namespace_id FROM pg_catalog.pg_namespace WHERE nspname = pg_schema COLLATE sys.database_default;

    object_type := (
        SELECT CASE
            WHEN cs_as_sub_securable_class = 'column'
                THEN CASE 
                    WHEN (SELECT count(a.attname)
                        FROM pg_attribute a
                        INNER JOIN pg_class c ON c.oid = a.attrelid
                        INNER JOIN pg_namespace s ON s.oid = c.relnamespace
                        WHERE
                        a.attname = cs_as_sub_securable COLLATE sys.database_default
                        AND c.relname = object_name COLLATE sys.database_default
                        AND s.nspname = pg_schema COLLATE sys.database_default
                        AND NOT a.attisdropped
                        AND (s.nspname IN (SELECT nspname FROM sys.babelfish_namespace_ext) OR s.nspname = 'sys')
                        -- r = ordinary table, i = index, S = sequence, t = TOAST table, v = view, m = materialized view, c = composite type, f = foreign table, p = partitioned table
                        AND c.relkind IN ('r', 'v', 'm', 'f', 'p')
                        AND a.attnum > 0) = 1
                                THEN 'column'
                    ELSE NULL
                END

            WHEN (SELECT count(relname) 
                    FROM pg_catalog.pg_class 
                    WHERE relname = object_name COLLATE sys.database_default
                        AND relnamespace = namespace_id) = 1
                THEN 'table'

            WHEN (SELECT count(proname) 
                    FROM pg_catalog.pg_proc 
                    WHERE proname = object_name COLLATE sys.database_default 
                        AND pronamespace = namespace_id
                        AND prokind = 'f') = 1
                THEN 'function'
                
            WHEN (SELECT count(proname) 
                    FROM pg_catalog.pg_proc 
                    WHERE proname = object_name COLLATE sys.database_default
                        AND pronamespace = namespace_id
                        AND prokind = 'p') = 1
                THEN 'procedure'
            ELSE NULL
        END
    );
    
    -- Object was not found
    IF object_type IS NULL THEN
        RETURN 0;
    END IF;
  
    -- Get signature for function-like objects
    IF object_type IN('function', 'procedure') THEN
        SELECT CAST(oid AS regprocedure) 
            INTO function_signature 
            FROM pg_catalog.pg_proc 
            WHERE proname = object_name COLLATE sys.database_default
                AND pronamespace = namespace_id;
    END IF;

    return_value := (
        SELECT CASE
            WHEN cs_as_permission = 'any' THEN babelfish_has_any_privilege(userid, object_type, pg_schema, object_name)

            WHEN object_type = 'column'
                THEN CASE
                    WHEN cs_as_permission IN('insert', 'delete', 'execute') THEN NULL
                    ELSE CAST(has_column_privilege(userid, qualified_name, cs_as_sub_securable, cs_as_permission) AS integer)
                END

            WHEN object_type = 'table'
                THEN CASE
                    WHEN cs_as_permission = 'execute' THEN 0
                    ELSE CAST(has_table_privilege(userid, qualified_name, cs_as_permission) AS integer)
                END

            WHEN object_type = 'function'
                THEN CASE
                    WHEN cs_as_permission IN('select', 'execute')
                        THEN CAST(has_function_privilege(userid, function_signature, 'execute') AS integer)
                    WHEN cs_as_permission IN('update', 'insert', 'delete', 'references')
                        THEN 0
                    ELSE NULL
                END

            WHEN object_type = 'procedure'
                THEN CASE
                    WHEN cs_as_permission = 'execute'
                        THEN CAST(has_function_privilege(userid, function_signature, 'execute') AS integer)
                    WHEN cs_as_permission IN('select', 'update', 'insert', 'delete', 'references')
                        THEN 0
                    ELSE NULL
                END

            ELSE NULL
        END
    );

    RETURN return_value;
    EXCEPTION WHEN OTHERS THEN RETURN NULL;
END;
$$;

CREATE OR REPLACE FUNCTION OBJECTPROPERTYEX(
    id INT,
    property SYS.VARCHAR
)
RETURNS SYS.SQL_VARIANT
AS $$
BEGIN
	property := PG_CATALOG.RTRIM(LOWER(COALESCE(property, '')));
	
	IF NOT EXISTS(SELECT ao.object_id FROM sys.all_objects ao WHERE object_id = id)
	THEN
		RETURN NULL;
	END IF;

	IF property = 'basetype' -- BaseType
	THEN
		RETURN (SELECT CAST(ao.type AS SYS.SQL_VARIANT) 
                FROM sys.all_objects ao
                WHERE ao.object_id = id
                LIMIT 1
                );
    END IF;

    RETURN CAST(OBJECTPROPERTY(id, property) AS SYS.SQL_VARIANT);
END
$$
LANGUAGE plpgsql STABLE;

CREATE OR REPLACE FUNCTION sys.date_bucket(IN datepart PG_CATALOG.TEXT, IN number INTEGER, IN date ANYELEMENT, IN origin ANYELEMENT default NULL) RETURNS ANYELEMENT 
AS 
$body$
DECLARE
    required_bucket INT;
    years_diff INT;
    quarters_diff INT;
    months_diff INT;
    hours_diff INT;
    minutes_diff INT;
    seconds_diff INT;
    milliseconds_diff INT;
    timezone INT;
    result_time time;
    result_date timestamp;
    offset_string PG_CATALOG.text;
    date_difference_interval INTERVAL;
    millisec_trunc_diff_interval INTERVAL;
    date_arg_datatype regtype;
    is_valid boolean;
BEGIN
    BEGIN
        date_arg_datatype := pg_typeof(date);
        is_valid := sys.date_bucket_internal_helper(datepart, number, true, true, date);

        -- If optional argument origin's value is not provided by user then set it's default value of valid datatype.
        IF origin IS NULL THEN
                IF date_arg_datatype = 'sys.datetime'::regtype THEN
                    origin := CAST('1900-01-01 00:00:00.000' AS sys.datetime);
                ELSIF date_arg_datatype = 'sys.datetime2'::regtype THEN
                    origin := CAST('1900-01-01 00:00:00.000' AS sys.datetime2);
                ELSIF date_arg_datatype = 'sys.datetimeoffset'::regtype THEN
                    origin := CAST('1900-01-01 00:00:00.000' AS sys.datetimeoffset);
                ELSIF date_arg_datatype = 'sys.smalldatetime'::regtype THEN
                    origin := CAST('1900-01-01 00:00:00.000' AS sys.smalldatetime);
                ELSIF date_arg_datatype = 'date'::regtype THEN
                    origin := CAST('1900-01-01 00:00:00.000' AS pg_catalog.date);
                ELSIF date_arg_datatype = 'time'::regtype THEN
                    origin := CAST('00:00:00.000' AS pg_catalog.time);
                END IF;
        END IF;
    END;

    /* support of date_bucket() for different kinds of date datatype starts here */
    -- support of date_bucket() when date is of 'time' datatype
    IF date_arg_datatype = 'time'::regtype THEN
        -- Find interval between date and origin and extract hour, minute, second, millisecond from the interval
        date_difference_interval := date_trunc('millisecond', date) - date_trunc('millisecond', origin);
        hours_diff := EXTRACT('hour' from date_difference_interval)::INT;
        minutes_diff := EXTRACT('minute' from date_difference_interval)::INT;
        seconds_diff := FLOOR(EXTRACT('second' from date_difference_interval))::INT;
        milliseconds_diff := FLOOR(EXTRACT('millisecond' from date_difference_interval))::INT;
        CASE datepart
            WHEN 'hour' THEN
                -- Here we are finding how many buckets we have to add in the origin so that we can reach to a bucket in which date belongs.
                -- For cases where origin > date, we might end up in a bucket which exceeds date by 1 bucket. 
                -- For Ex. 'date_bucket(hour, 2, '01:00:00', '08:00:00')' hence check if the result_time is greater then date
                -- For comparision we are trunceting the result_time to milliseconds
                required_bucket := hours_diff/number;
                result_time := origin + make_interval(hours => required_bucket * number);
                IF date_trunc('millisecond', result_time) > date THEN
                    RETURN result_time - make_interval(hours => number);
                END IF;
                RETURN result_time;

            WHEN 'minute' THEN
                required_bucket := (hours_diff * 60 + minutes_diff)/number;
                result_time := origin + make_interval(mins => required_bucket * number);
                IF date_trunc('millisecond', result_time) > date THEN
                    RETURN result_time - make_interval(mins => number);
                END IF;
                RETURN result_time;

            WHEN 'second' THEN
                required_bucket := ((hours_diff * 60 + minutes_diff) * 60 + seconds_diff)/number;
                result_time := origin + make_interval(secs => required_bucket * number);
                IF date_trunc('millisecond', result_time) > date THEN
                    RETURN result_time - make_interval(secs => number);
                END IF;
                RETURN result_time;

            WHEN 'millisecond' THEN
                required_bucket := (((hours_diff * 60 + minutes_diff) * 60) * 1000 + milliseconds_diff)/number;
                result_time := origin + make_interval(secs => ((required_bucket * number)::numeric) * 0.001);
                IF date_trunc('millisecond', result_time) > date THEN
                    RETURN result_time - make_interval(secs => (number::numeric) * 0.001);
                END IF;
                RETURN result_time;
        END CASE;

    -- support of date_bucket() when date is of {'datetime2', 'datetimeoffset'} datatype
    -- handling separately because both the datatypes have precision in milliseconds
    ELSIF date_arg_datatype IN ('sys.datetime2'::regtype, 'sys.datetimeoffset'::regtype) THEN
        -- when datepart is {year, quarter, month} make use of AGE() function to find number of buckets
        IF datepart IN ('year', 'quarter', 'month') THEN
            date_difference_interval := AGE(date_trunc('day', date::timestamp), date_trunc('day', origin::timestamp));
            years_diff := EXTRACT('Year' from date_difference_interval)::INT;
            months_diff := EXTRACT('Month' from date_difference_interval)::INT;
            CASE datepart
                WHEN 'year' THEN
                    -- Here we are finding how many buckets we have to add in the origin so that we can reach to a bucket in which date belongs.
                    -- For cases where origin > date, we might end up in a bucket which exceeds date by 1 bucket. 
                    -- For Ex. date_bucket(year, 2, '2010-01-01', '2019-01-01')) hence check if the result_time is greater then date.
                    -- For comparision we are trunceting the result_time to milliseconds
                    required_bucket := years_diff/number;
                    result_date := origin::timestamp + make_interval(years => required_bucket * number);
                    IF result_date > date::timestamp THEN
                        result_date = result_date - make_interval(years => number);
                    END IF;

                WHEN 'month' THEN
                    required_bucket := (12 * years_diff + months_diff)/number;
                    result_date := origin::timestamp + make_interval(months => required_bucket * number);
                    IF result_date > date::timestamp THEN
                        result_date = result_date - make_interval(months => number);
                    END IF;

                WHEN 'quarter' THEN
                    quarters_diff := (12 * years_diff + months_diff)/3;
                    required_bucket := quarters_diff/number;
                    result_date := origin::timestamp + make_interval(months => required_bucket * number * 3);
                    IF result_date > date::timestamp THEN
                        result_date = result_date - make_interval(months => number*3);
                    END IF;
            END CASE;  
        
        -- when datepart is {week, day, hour, minute, second, millisecond} make use of built-in date_bin() postgresql function. 
        ELSE
            -- trunceting origin to millisecond before passing it to date_bin() function. 
            -- store the difference between origin and trunceted origin to add it in the result of date_bin() function
            date_difference_interval := concat(number, ' ', datepart)::INTERVAL;
            millisec_trunc_diff_interval := (origin::timestamp - date_trunc('millisecond', origin::timestamp))::interval;
            result_date = date_bin(date_difference_interval, date::timestamp, date_trunc('millisecond', origin::timestamp)) + millisec_trunc_diff_interval;

            -- Filetering cases where the required bucket ends at date then date_bin() gives start point of this bucket as result.
            IF result_date + date_difference_interval <= date::timestamp THEN
                result_date = result_date + date_difference_interval;
            END IF;
        END IF;

        -- All the above operations are performed by converting every date datatype into TIMESTAMPS. 
        -- datetimeoffset is typecasted into TIMESTAMPS that changes the value. 
        -- Ex. '2023-02-23 09:19:21.23 +10:12'::sys.datetimeoffset::timestamp => '2023-02-22 23:07:21.23'
        -- The output of date_bucket() for datetimeoffset datatype will always be in the same time-zone as of provided date argument. 
        -- Here, converting TIMESTAMP into datetimeoffset datatype with the same timezone as of date argument.
        IF date_arg_datatype = 'sys.datetimeoffset'::regtype THEN
            timezone = sys.babelfish_get_datetimeoffset_tzoffset(date)::INTEGER;
            offset_string = PG_CATALOG.right(date::PG_CATALOG.TEXT, 6);
            result_date = result_date + make_interval(mins => timezone);
            RETURN concat(result_date, ' ', offset_string)::sys.datetimeoffset;
        ELSE
            RETURN result_date;
        END IF;

    -- support of date_bucket() when date is of {'date', 'datetime', 'smalldatetime'} datatype
    ELSE
        -- Round datetime to fixed bins (e.g. .000, .003, .007)
        IF date_arg_datatype = 'sys.datetime'::regtype THEN
            date := sys.babelfish_conv_string_to_datetime('DATETIME', date::TEXT)::sys.datetime;
            origin := sys.babelfish_conv_string_to_datetime('DATETIME', origin::TEXT)::sys.datetime;
        END IF;
        -- when datepart is {year, quarter, month} make use of AGE() function to find number of buckets
        IF datepart IN ('year', 'quarter', 'month') THEN
            date_difference_interval := AGE(date_trunc('day', date::timestamp), date_trunc('day', origin::timestamp));
            years_diff := EXTRACT('Year' from date_difference_interval)::INT;
            months_diff := EXTRACT('Month' from date_difference_interval)::INT;
            CASE datepart
                WHEN 'year' THEN
                    -- Here we are finding how many buckets we have to add in the origin so that we can reach to a bucket in which date belongs.
                    -- For cases where origin > date, we might end up in a bucket which exceeds date by 1 bucket. 
                    -- For Example. date_bucket(year, 2, '2010-01-01', '2019-01-01') hence check if the result_time is greater then date.
                    -- For comparision we are trunceting the result_time to milliseconds
                    required_bucket := years_diff/number;
                    result_date := origin::timestamp + make_interval(years => required_bucket * number);
                    IF result_date > date::timestamp THEN
                        result_date = result_date - make_interval(years => number);
                    END IF;

                WHEN 'month' THEN
                    required_bucket := (12 * years_diff + months_diff)/number;
                    result_date := origin::timestamp + make_interval(months => required_bucket * number);
                    IF result_date > date::timestamp THEN
                        result_date = result_date - make_interval(months => number);
                    END IF;

                WHEN 'quarter' THEN
                    quarters_diff := (12 * years_diff + months_diff)/3;
                    required_bucket := quarters_diff/number;
                    result_date := origin::timestamp + make_interval(months => required_bucket * number * 3);
                    IF result_date > date::timestamp THEN
                        result_date = result_date - make_interval(months => number * 3);
                    END IF;
            END CASE;
            RETURN result_date;
        
        -- when datepart is {week, day, hour, minute, second, millisecond} make use of built-in date_bin() postgresql function.
        ELSE
            -- trunceting origin to millisecond before passing it to date_bin() function. 
            -- store the difference between origin and trunceted origin to add it in the result of date_bin() function
            date_difference_interval := concat(number, ' ', datepart)::INTERVAL;
            result_date = date_bin(date_difference_interval, date::TIMESTAMP, origin::TIMESTAMP);
            -- Filetering cases where the required bucket ends at date then date_bin() gives start point of this bucket as result. 
            IF result_date + date_difference_interval <= date::TIMESTAMP THEN
                result_date = result_date + date_difference_interval;
            END IF;
            RETURN result_date;
        END IF;
    END IF;
END;
$body$
LANGUAGE plpgsql IMMUTABLE;

CREATE OR REPLACE FUNCTION sys.DATETRUNC(IN datepart PG_CATALOG.TEXT, IN date ANYELEMENT) RETURNS ANYELEMENT AS
$body$
DECLARE
    days_offset INT;
    v_day INT;
    result_date timestamp;
    input_expr_timestamp timestamp;
    date_arg_datatype regtype;
    offset_string PG_CATALOG.TEXT;
    datefirst_value INT;
BEGIN
    BEGIN
        /* perform input validation */
        date_arg_datatype := pg_typeof(date);
        IF datepart NOT IN ('year', 'quarter', 'month', 'week', 'tsql_week', 'hour', 'minute', 'second', 'millisecond', 'microsecond', 
                            'doy', 'day', 'nanosecond', 'tzoffset') THEN
            RAISE EXCEPTION '''%'' is not a recognized datetrunc option.', datepart;
        ELSIF date_arg_datatype NOT IN ('date'::regtype, 'time'::regtype, 'sys.datetime'::regtype, 'sys.datetime2'::regtype,
                                        'sys.datetimeoffset'::regtype, 'sys.smalldatetime'::regtype) THEN
            RAISE EXCEPTION 'Argument data type ''%'' is invalid for argument 2 of datetrunc function.', date_arg_datatype;
        ELSIF datepart IN ('nanosecond', 'tzoffset') THEN
            RAISE EXCEPTION 'The datepart ''%'' is not supported by date function datetrunc for data type ''%''.',datepart, date_arg_datatype;
        ELSIF datepart IN ('dow') THEN
            RAISE EXCEPTION 'The datepart ''weekday'' is not supported by date function datetrunc for data type ''%''.', date_arg_datatype;
        ELSIF date_arg_datatype = 'date'::regtype AND datepart IN ('hour', 'minute', 'second', 'millisecond', 'microsecond') THEN
            RAISE EXCEPTION 'The datepart ''%'' is not supported by date function datetrunc for data type ''date''.', datepart;
        ELSIF date_arg_datatype = 'datetime'::regtype AND datepart IN ('microsecond') THEN
            RAISE EXCEPTION 'The datepart ''%'' is not supported by date function datetrunc for data type ''datetime''.', datepart;
        ELSIF date_arg_datatype = 'smalldatetime'::regtype AND datepart IN ('millisecond', 'microsecond') THEN
            RAISE EXCEPTION 'The datepart ''%'' is not supported by date function datetrunc for data type ''smalldatetime''.', datepart;
        ELSIF date_arg_datatype = 'time'::regtype THEN
            IF datepart IN ('year', 'quarter', 'month', 'doy', 'day', 'week', 'tsql_week') THEN
                RAISE EXCEPTION 'The datepart ''%'' is not supported by date function datetrunc for data type ''time''.', datepart;
            END IF;
            -- Limitation in determining if the specified fractional scale (if provided any) for time datatype is 
            -- insufficient to support provided datepart (millisecond, microsecond) value
        ELSIF date_arg_datatype IN ('datetime2'::regtype, 'datetimeoffset'::regtype) THEN
            -- Limitation in determining if the specified fractional scale (if provided any) for the above datatype is
            -- insufficient to support for provided datepart (millisecond, microsecond) value
        END IF;

        /* input validation is complete, proceed with result calculation. */
        IF date_arg_datatype = 'time'::regtype THEN
            RETURN date_trunc(datepart, date);
        ELSE
            input_expr_timestamp = date::timestamp;
            -- preserving offset_string value in the case of datetimeoffset datatype before converting it to timestamps 
            IF date_arg_datatype = 'sys.datetimeoffset'::regtype THEN
                offset_string = PG_CATALOG.RIGHT(date::PG_CATALOG.TEXT, 6);
                input_expr_timestamp := PG_CATALOG.LEFT(date::PG_CATALOG.TEXT, -6)::timestamp;
            END IF;
            CASE
                WHEN datepart IN ('year', 'quarter', 'month', 'week', 'hour', 'minute', 'second', 'millisecond', 'microsecond')  THEN
                    result_date := date_trunc(datepart, input_expr_timestamp);
                WHEN datepart IN ('doy', 'day') THEN
                    result_date := date_trunc('day', input_expr_timestamp);
                WHEN datepart IN ('tsql_week') THEN
                -- sql server datepart 'iso_week' is similar to postgres 'week' datepart
                -- handle sql server datepart 'week' here based on the value of set variable 'DATEFIRST'
                    v_day := EXTRACT(dow from input_expr_timestamp)::INT;
                    datefirst_value := current_setting('babelfishpg_tsql.datefirst')::INT;
                    IF v_day = 0 THEN
                        v_day := 7;
                    END IF;
                    result_date := date_trunc('day', input_expr_timestamp);
                    days_offset := (7 + v_day - datefirst_value)%7;
                    result_date := result_date - make_interval(days => days_offset);
            END CASE;
            -- concat offset_string to result_date in case of datetimeoffset before converting it to datetimeoffset datatype.
            IF date_arg_datatype = 'sys.datetimeoffset'::regtype THEN
                RETURN concat(result_date, ' ', offset_string)::sys.datetimeoffset;
            ELSE
                RETURN result_date;
            END IF;
        END IF;
    END;
END;
$body$
LANGUAGE plpgsql STABLE;

CREATE OR REPLACE FUNCTION sys.bbf_get_immediate_base_type_of_UDT(OID)
RETURNS OID
AS 'babelfishpg_tsql', 'get_immediate_base_type_of_UDT'
LANGUAGE C IMMUTABLE STRICT PARALLEL SAFE;

-- wrapper functions for reverse
CREATE OR REPLACE FUNCTION sys.reverse(string ANYELEMENT)
RETURNS sys.VARCHAR
AS
$BODY$
DECLARE
    string_arg_datatype text;
    string_arg_typeid oid;
    string_basetype oid;
BEGIN
    string_arg_typeid := pg_typeof(string)::oid;
    string_arg_datatype := sys.translate_pg_type_to_tsql(string_arg_typeid);
    IF string_arg_datatype IS NULL THEN
        -- for User Defined Datatype, use immediate base type to check for argument datatype validation
        string_basetype := sys.bbf_get_immediate_base_type_of_UDT(string_arg_typeid);
        string_arg_datatype := sys.translate_pg_type_to_tsql(string_basetype);
    END IF;

    -- restricting arguments with invalid datatypes for reverse function
    IF string_arg_datatype IN ('image', 'sql_variant', 'xml', 'geometry', 'geography') THEN
        RAISE EXCEPTION 'Argument data type % is invalid for argument 1 of reverse function.', string_arg_datatype;
    END IF;

    IF string IS NULL THEN
        RETURN NULL;
    END IF;

    RETURN PG_CATALOG.reverse(string::sys.varchar);
END;
$BODY$
LANGUAGE plpgsql IMMUTABLE PARALLEL SAFE;

CREATE OR REPLACE FUNCTION sys.reverse(string sys.NCHAR)
RETURNS sys.NVARCHAR
AS
$BODY$
BEGIN
    RETURN PG_CATALOG.reverse(string);
END;
$BODY$
LANGUAGE plpgsql IMMUTABLE STRICT PARALLEL SAFE;

CREATE OR REPLACE FUNCTION sys.reverse(string sys.NVARCHAR)
RETURNS sys.NVARCHAR
AS
$BODY$
BEGIN
    RETURN PG_CATALOG.reverse(string);
END;
$BODY$
LANGUAGE plpgsql IMMUTABLE STRICT PARALLEL SAFE;

-- Adding following definition will make sure that reverse with text input
-- will use following definition instead of PG reverse
CREATE OR REPLACE FUNCTION sys.reverse(string TEXT)
RETURNS sys.VARCHAR
AS
$BODY$
BEGIN
    RETURN PG_CATALOG.reverse(string);
END;
$BODY$
LANGUAGE plpgsql IMMUTABLE PARALLEL SAFE;

-- Adding following definition will make sure that reverse with ntext input
-- will use following definition instead of PG reverse
CREATE OR REPLACE FUNCTION sys.reverse(string NTEXT)
RETURNS sys.NVARCHAR
AS
$BODY$
BEGIN
    RETURN PG_CATALOG.reverse(string);
END;
$BODY$
LANGUAGE plpgsql IMMUTABLE PARALLEL SAFE;

-- Rename functions for dependencies
DO $$
DECLARE
  exception_message text;
BEGIN
  -- Rename REPLICATE for dependencies
  ALTER FUNCTION sys.REPLICATE(TEXT, INTEGER) RENAME TO replicate_deprecated_in_3_7_0_0;

EXCEPTION WHEN OTHERS THEN
  GET STACKED DIAGNOSTICS
  exception_message = MESSAGE_TEXT;
  RAISE WARNING '%', exception_message;
END;
$$;

-- wrapper functions for replicate
CREATE OR REPLACE FUNCTION sys.replicate(string ANYELEMENT, i INTEGER)
RETURNS sys.VARCHAR
AS
$BODY$
DECLARE
    string_arg_datatype text;
    string_arg_typeid oid;
    string_basetype oid;
BEGIN
    string_arg_typeid := pg_typeof(string)::oid;
    string_arg_datatype := sys.translate_pg_type_to_tsql(string_arg_typeid);
    IF string_arg_datatype IS NULL THEN
        -- for User Defined Datatype, use immediate base type to check for argument datatype validation
        string_basetype := sys.bbf_get_immediate_base_type_of_UDT(string_arg_typeid);
        string_arg_datatype := sys.translate_pg_type_to_tsql(string_basetype);
    END IF;

    -- restricting arguments with invalid datatypes for replicate function
    IF string_arg_datatype IN ('image', 'sql_variant', 'xml', 'geometry', 'geography') THEN
        RAISE EXCEPTION 'Argument data type % is invalid for argument 1 of replicate function.', string_arg_datatype;
    END IF;

    IF i < 0 THEN
        RETURN NULL;
    END IF;

    RETURN PG_CATALOG.repeat(string::sys.varchar, i);
END;
$BODY$
LANGUAGE plpgsql IMMUTABLE STRICT PARALLEL SAFE;

CREATE OR REPLACE FUNCTION sys.replicate(string sys.NCHAR, i INTEGER)
RETURNS sys.NVARCHAR
AS
$BODY$
BEGIN
    IF i < 0 THEN
        RETURN NULL;
    END IF;

    RETURN PG_CATALOG.repeat(string, i);
END;
$BODY$
LANGUAGE plpgsql IMMUTABLE STRICT PARALLEL SAFE;

CREATE OR REPLACE FUNCTION sys.replicate(string sys.NVARCHAR, i INTEGER)
RETURNS sys.NVARCHAR
AS
$BODY$
BEGIN
    IF i < 0 THEN
        RETURN NULL;
    END IF;

    RETURN PG_CATALOG.repeat(string, i);
END;
$BODY$
LANGUAGE plpgsql IMMUTABLE STRICT PARALLEL SAFE;

-- Adding following definition will make sure that replicate with text input
-- will use following definition instead of PG replicate
CREATE OR REPLACE FUNCTION sys.replicate(string TEXT, i INTEGER)
RETURNS sys.VARCHAR
AS
$BODY$
BEGIN
    IF i < 0 THEN
        RETURN NULL;
    END IF;

    RETURN PG_CATALOG.repeat(string, i);
END;
$BODY$
LANGUAGE plpgsql IMMUTABLE STRICT PARALLEL SAFE;

-- Adding following definition will make sure that replicate with ntext input
-- will use following definition instead of PG replicate
CREATE OR REPLACE FUNCTION sys.replicate(string NTEXT, i INTEGER)
RETURNS sys.NVARCHAR
AS
$BODY$
BEGIN
    IF i < 0 THEN
        RETURN NULL;
    END IF;

    RETURN PG_CATALOG.repeat(string, i);
END;
$BODY$
LANGUAGE plpgsql IMMUTABLE STRICT PARALLEL SAFE;

-- DROP deprecated function of replicate (if exists)
DO $$
DECLARE
    exception_message text;
BEGIN
    -- DROP replicate_deprecated_in_3_7_0_0
    CALL sys.babelfish_drop_deprecated_object('function', 'sys', 'replicate_deprecated_in_3_7_0_0');

EXCEPTION WHEN OTHERS THEN
    GET STACKED DIAGNOSTICS
    exception_message = MESSAGE_TEXT;
    RAISE WARNING '%', exception_message;
END;
$$;

CREATE OR REPLACE VIEW sys.database_principals AS
SELECT
CAST(Ext.orig_username AS SYS.SYSNAME) AS name,
CAST(Base.oid AS INT) AS principal_id,
CAST(Ext.type AS CHAR(1)) as type,
CAST(
  CASE
    WHEN Ext.type = 'S' THEN 'SQL_USER'
    WHEN Ext.type = 'R' THEN 'DATABASE_ROLE'
    WHEN Ext.type = 'U' THEN 'WINDOWS_USER'
    ELSE NULL
  END
  AS SYS.NVARCHAR(60)) AS type_desc,
CAST(Ext.default_schema_name AS SYS.SYSNAME) AS default_schema_name,
CAST(Ext.create_date AS SYS.DATETIME) AS create_date,
CAST(Ext.modify_date AS SYS.DATETIME) AS modify_date,
CAST(Ext.owning_principal_id AS INT) AS owning_principal_id,
CAST(CAST(Base2.oid AS INT) AS SYS.VARBINARY(85)) AS SID,
CAST(Ext.is_fixed_role AS SYS.BIT) AS is_fixed_role,
CAST(Ext.authentication_type AS INT) AS authentication_type,
CAST(Ext.authentication_type_desc AS SYS.NVARCHAR(60)) AS authentication_type_desc,
CAST(Ext.default_language_name AS SYS.SYSNAME) AS default_language_name,
CAST(Ext.default_language_lcid AS INT) AS default_language_lcid,
CAST(Ext.allow_encrypted_value_modifications AS SYS.BIT) AS allow_encrypted_value_modifications
FROM pg_catalog.pg_roles AS Base INNER JOIN sys.babelfish_authid_user_ext AS Ext
ON Base.rolname = Ext.rolname
LEFT OUTER JOIN pg_catalog.pg_roles Base2
ON Ext.login_name = Base2.rolname
WHERE Ext.database_name = DB_NAME()
  AND (Ext.orig_username IN ('dbo', 'db_owner', 'guest') -- system users should always be visible
  OR pg_has_role(Ext.rolname, 'MEMBER')) -- Current user should be able to see users it has permission of
UNION ALL
SELECT
CAST(name AS SYS.SYSNAME) AS name,
CAST(-1 AS INT) AS principal_id,
CAST(type AS CHAR(1)) as type,
CAST(
  CASE
    WHEN type = 'S' THEN 'SQL_USER'
    WHEN type = 'R' THEN 'DATABASE_ROLE'
    WHEN type = 'U' THEN 'WINDOWS_USER'
    ELSE NULL
  END
  AS SYS.NVARCHAR(60)) AS type_desc,
CAST(NULL AS SYS.SYSNAME) AS default_schema_name,
CAST(NULL AS SYS.DATETIME) AS create_date,
CAST(NULL AS SYS.DATETIME) AS modify_date,
CAST(-1 AS INT) AS owning_principal_id,
CAST(CAST(0 AS INT) AS SYS.VARBINARY(85)) AS SID,
CAST(0 AS SYS.BIT) AS is_fixed_role,
CAST(-1 AS INT) AS authentication_type,
CAST(NULL AS SYS.NVARCHAR(60)) AS authentication_type_desc,
CAST(NULL AS SYS.SYSNAME) AS default_language_name,
CAST(-1 AS INT) AS default_language_lcid,
CAST(0 AS SYS.BIT) AS allow_encrypted_value_modifications
FROM (VALUES ('public', 'R'), ('sys', 'S'), ('INFORMATION_SCHEMA', 'S')) as dummy_principals(name, type);

CREATE OR REPLACE VIEW sys.user_token AS
SELECT
CAST(Base.oid AS INT) AS principal_id,
CAST(CAST(Base2.oid AS INT) AS SYS.VARBINARY(85)) AS SID,
CAST(Ext.orig_username AS SYS.NVARCHAR(128)) AS NAME,
CAST(CASE
WHEN Ext.type = 'U' THEN 'WINDOWS LOGIN'
WHEN Ext.type = 'R' THEN 'ROLE'
ELSE 'SQL USER' END
AS SYS.NVARCHAR(128)) AS TYPE,
CAST('GRANT OR DENY' as SYS.NVARCHAR(128)) as USAGE
FROM pg_catalog.pg_roles AS Base INNER JOIN sys.babelfish_authid_user_ext AS Ext
ON Base.rolname = Ext.rolname
LEFT OUTER JOIN pg_catalog.pg_roles Base2
ON Ext.login_name = Base2.rolname
WHERE Ext.database_name = sys.DB_NAME()
AND ((Ext.rolname = CURRENT_USER AND Ext.type in ('S','U')) OR
((SELECT orig_username FROM sys.babelfish_authid_user_ext WHERE rolname = CURRENT_USER) != 'dbo' AND Ext.type = 'R' AND pg_has_role(current_user, Ext.rolname, 'MEMBER')))
UNION ALL
SELECT
CAST(-1 AS INT) AS principal_id,
CAST(CAST(-1 AS INT) AS SYS.VARBINARY(85)) AS SID,
CAST('public' AS SYS.NVARCHAR(128)) AS NAME,
CAST('ROLE' AS SYS.NVARCHAR(128)) AS TYPE,
CAST('GRANT OR DENY' as SYS.NVARCHAR(128)) as USAGE
WHERE (SELECT orig_username FROM sys.babelfish_authid_user_ext WHERE rolname = CURRENT_USER) != 'dbo';

GRANT SELECT ON sys.user_token TO PUBLIC;

CREATE OR REPLACE FUNCTION sys.is_member(IN role sys.SYSNAME)
RETURNS INT AS
$$
DECLARE
    is_windows_grp boolean := (CHARINDEX('\', role) != 0);
BEGIN
    -- Always return 1 for 'public'
    IF (role = 'public')
    THEN RETURN 1;
    END IF;
    IF EXISTS (SELECT orig_loginname FROM sys.babelfish_authid_login_ext WHERE orig_loginname = role AND type != 'S') -- do not consider sql logins
    THEN
        IF ((EXISTS (SELECT name FROM sys.login_token WHERE name = role AND type IN ('SERVER ROLE', 'SQL LOGIN'))) OR is_windows_grp) -- do not consider sql logins, server roles
        THEN RETURN NULL; -- Also return NULL if session is not a windows auth session but argument is a windows group
        ELSIF EXISTS (SELECT name FROM sys.login_token WHERE name = role AND type NOT IN ('SERVER ROLE', 'SQL LOGIN'))
        THEN RETURN 1; -- Return 1 if current session user is a member of role or windows group
        ELSE RETURN 0; -- Return 0 if current session user is not a member of role or windows group
        END IF;
    ELSIF EXISTS (SELECT orig_username FROM sys.babelfish_authid_user_ext WHERE orig_username = role)
    THEN
        IF EXISTS (SELECT name FROM sys.user_token WHERE name = role)
        THEN RETURN 1; -- Return 1 if current session user is a member of role or windows group
        ELSIF (is_windows_grp)
        THEN RETURN NULL; -- Return NULL if session is not a windows auth session but argument is a windows group
        ELSE RETURN 0; -- Return 0 if current session user is not a member of role or windows group
        END IF;
    ELSE RETURN NULL; -- Return NULL if role/group does not exist
    END IF;
END;
$$
LANGUAGE plpgsql STRICT STABLE;

CREATE OR REPLACE VIEW information_schema_tsql.columns_internal AS
	SELECT c.oid AS "TABLE_OID",
			CAST(nc.dbname AS sys.nvarchar(128)) AS "TABLE_CATALOG",
			CAST(ext.orig_name AS sys.nvarchar(128)) AS "TABLE_SCHEMA",
			CAST(
				COALESCE(
					(SELECT string_agg(
						CASE
						WHEN option LIKE 'bbf_original_rel_name=%' THEN substring(option, 23 /* prefix length */)
						ELSE NULL
						END, ',')
					FROM unnest(c.reloptions) AS option),
					c.relname)
				AS sys.nvarchar(128)) AS "TABLE_NAME",

			CAST(
				COALESCE(
					(SELECT string_agg(
						CASE
						WHEN option LIKE 'bbf_original_name=%' THEN substring(option, 19 /* prefix length */)
						ELSE NULL
						END, ',')
					FROM unnest(a.attoptions) AS option),
					a.attname)
				AS sys.nvarchar(128)) AS "COLUMN_NAME",

			CAST(a.attnum AS int) AS "ORDINAL_POSITION",
			CAST(CASE WHEN a.attgenerated = '' THEN pg_get_expr(ad.adbin, ad.adrelid) END AS sys.nvarchar(4000)) AS "COLUMN_DEFAULT",
			CAST(CASE WHEN a.attnotnull OR (t.typtype = 'd' AND t.typnotnull) THEN 'NO' ELSE 'YES' END
				AS varchar(3))
				AS "IS_NULLABLE",

			CAST(
				CASE WHEN tsql_type_name = 'sysname' THEN sys.translate_pg_type_to_tsql(t.typbasetype)
				WHEN tsql_type_name.tsql_type_name IS NULL THEN format_type(t.oid, NULL::integer)
				ELSE tsql_type_name END
				AS sys.nvarchar(128))
				AS "DATA_TYPE",

			CAST(
				information_schema_tsql._pgtsql_char_max_length(tsql_type_name, true_typmod)
				AS int)
				AS "CHARACTER_MAXIMUM_LENGTH",

			CAST(
				information_schema_tsql._pgtsql_char_octet_length(tsql_type_name, true_typmod)
				AS int)
				AS "CHARACTER_OCTET_LENGTH",

			CAST(
				/* Handle Tinyint separately */
				information_schema_tsql._pgtsql_numeric_precision(tsql_type_name, true_typid, true_typmod)
				AS sys.tinyint)
				AS "NUMERIC_PRECISION",

			CAST(
				information_schema_tsql._pgtsql_numeric_precision_radix(tsql_type_name, true_typid, true_typmod)
				AS smallint)
				AS "NUMERIC_PRECISION_RADIX",

			CAST(
				information_schema_tsql._pgtsql_numeric_scale(tsql_type_name, true_typid, true_typmod)
				AS int)
				AS "NUMERIC_SCALE",

			CAST(
				information_schema_tsql._pgtsql_datetime_precision(tsql_type_name, true_typmod)
				AS smallint)
				AS "DATETIME_PRECISION",

			CAST(null AS sys.nvarchar(128)) AS "CHARACTER_SET_CATALOG",
			CAST(null AS sys.nvarchar(128)) AS "CHARACTER_SET_SCHEMA",
			/*
			 * TODO: We need to first create mapping of collation name to char-set name;
			 * Until then return null.
			 */
			CAST(null AS sys.nvarchar(128)) AS "CHARACTER_SET_NAME",

			CAST(NULL as sys.nvarchar(128)) AS "COLLATION_CATALOG",
			CAST(NULL as sys.nvarchar(128)) AS "COLLATION_SCHEMA",

			/* Returns Babelfish specific collation name. */
			CAST(co.collname AS sys.nvarchar(128)) AS "COLLATION_NAME",

			CAST(CASE WHEN t.typtype = 'd' AND nt.nspname <> 'pg_catalog' AND nt.nspname <> 'sys'
				THEN nc.dbname ELSE null END
				AS sys.nvarchar(128)) AS "DOMAIN_CATALOG",
			CAST(CASE WHEN t.typtype = 'd' AND nt.nspname <> 'pg_catalog' AND nt.nspname <> 'sys'
				THEN ext.orig_name ELSE null END
				AS sys.nvarchar(128)) AS "DOMAIN_SCHEMA",
			CAST(CASE WHEN t.typtype = 'd' AND nt.nspname <> 'pg_catalog' AND nt.nspname <> 'sys'
				THEN t.typname ELSE null END
				AS sys.nvarchar(128)) AS "DOMAIN_NAME"

	FROM (pg_attribute a LEFT JOIN pg_attrdef ad ON attrelid = adrelid AND attnum = adnum)
		JOIN (pg_class c JOIN sys.pg_namespace_ext nc ON (c.relnamespace = nc.oid)) ON a.attrelid = c.oid
		JOIN (pg_type t JOIN pg_namespace nt ON (t.typnamespace = nt.oid)) ON a.atttypid = t.oid
		LEFT JOIN (pg_type bt JOIN pg_namespace nbt ON (bt.typnamespace = nbt.oid))
			ON (t.typtype = 'd' AND t.typbasetype = bt.oid)
		LEFT JOIN pg_collation co on co.oid = a.attcollation
		LEFT OUTER JOIN sys.babelfish_namespace_ext ext on nc.nspname = ext.nspname,
		information_schema_tsql._pgtsql_truetypid(nt, a, t) AS true_typid,
		information_schema_tsql._pgtsql_truetypmod(nt, a, t) AS true_typmod,
		sys.translate_pg_type_to_tsql(true_typid) AS tsql_type_name

	WHERE (NOT pg_is_other_temp_schema(nc.oid))
		AND a.attnum > 0 AND NOT a.attisdropped
		AND c.relkind IN ('r', 'v', 'p')
		AND (pg_has_role(c.relowner, 'USAGE')
			OR has_column_privilege(c.oid, a.attnum,
									'SELECT, INSERT, UPDATE, REFERENCES'))
		AND ext.dbid =sys.db_id();

CREATE OR REPLACE VIEW information_schema_tsql.tables AS
	SELECT CAST(nc.dbname AS sys.nvarchar(128)) AS "TABLE_CATALOG",
		   CAST(ext.orig_name AS sys.nvarchar(128)) AS "TABLE_SCHEMA",
		   CAST(
				COALESCE(
					(SELECT string_agg(
						CASE
						WHEN option LIKE 'bbf_original_rel_name=%' THEN substring(option, 23)
						ELSE NULL
						END, ',')
					FROM unnest(c.reloptions) AS option),
				c.relname)
			AS sys._ci_sysname) AS "TABLE_NAME",

		   CAST(
			 CASE WHEN c.relkind IN ('r', 'p') THEN 'BASE TABLE'
				  WHEN c.relkind = 'v' THEN 'VIEW'
				  ELSE null END
			 AS sys.varchar(10)) COLLATE sys.database_default AS "TABLE_TYPE"

	FROM sys.pg_namespace_ext nc JOIN pg_class c ON (nc.oid = c.relnamespace)
		   LEFT OUTER JOIN sys.babelfish_namespace_ext ext on nc.nspname = ext.nspname
		   LEFT JOIN sys.table_types_internal tt on c.oid = tt.typrelid

	WHERE c.relkind IN ('r', 'v', 'p')
		AND (NOT pg_is_other_temp_schema(nc.oid))
		AND tt.typrelid IS NULL
		AND (pg_has_role(c.relowner, 'USAGE')
			OR has_table_privilege(c.oid, 'SELECT, INSERT, UPDATE, DELETE, TRUNCATE, REFERENCES, TRIGGER')
			OR has_any_column_privilege(c.oid, 'SELECT, INSERT, UPDATE, REFERENCES') )
		AND ext.dbid = sys.db_id()
		AND (NOT c.relname = 'sysdatabases');

CREATE OR REPLACE FUNCTION sys.babelfish_split_identifier(IN identifier VARCHAR, OUT value VARCHAR)
RETURNS SETOF VARCHAR AS 'babelfishpg_tsql', 'split_identifier_internal'
LANGUAGE C IMMUTABLE STRICT PARALLEL SAFE;

CREATE OR REPLACE PROCEDURE sys.babelfish_sp_rename_word_parse(
	IN "@input" sys.nvarchar(776),
	IN "@objtype" sys.varchar(13),
	INOUT "@subname" sys.nvarchar(776),
	INOUT "@curr_relname" sys.nvarchar(776),
	INOUT "@schemaname" sys.nvarchar(776),
	INOUT "@dbname" sys.nvarchar(776)
)
AS $$
BEGIN
	SELECT (ROW_NUMBER() OVER (ORDER BY NULL)) as row, * 
	INTO #sp_rename_temptable 
	FROM sys.babelfish_split_identifier(@input) ORDER BY row DESC;

	SELECT (ROW_NUMBER() OVER (ORDER BY NULL)) as id, * 
	INTO #sp_rename_temptable2 
	FROM #sp_rename_temptable;
	
	DECLARE @row_count INT;
	SELECT @row_count = COUNT(*) FROM #sp_rename_temptable2;

	IF @objtype = 'COLUMN'
		BEGIN
			IF @row_count = 1
				BEGIN
					THROW 33557097, N'Either the parameter @objname is ambiguous or the claimed @objtype (COLUMN) is wrong.', 1;
				END
			ELSE IF @row_count > 4
				BEGIN
					THROW 33557097, N'No item by the given @objname could be found in the current database', 1;
				END
			ELSE
				BEGIN
					IF @row_count > 1
						BEGIN
							SELECT @subname = value FROM #sp_rename_temptable2 WHERE id = 1;
							SELECT @curr_relname = value FROM #sp_rename_temptable2 WHERE id = 2;
							SET @schemaname = sys.schema_name();

						END
					IF @row_count > 2
						BEGIN
							SELECT @schemaname = value FROM #sp_rename_temptable2 WHERE id = 3;
						END
					IF @row_count > 3
						BEGIN
							SELECT @dbname = value FROM #sp_rename_temptable2 WHERE id = 4;
							IF @dbname != sys.db_name()
								BEGIN
									THROW 33557097, N'No item by the given @objname could be found in the current database', 1;
								END
						END
				END
		END
	ELSE
		BEGIN
			IF @row_count > 3
				BEGIN
					THROW 33557097, N'No item by the given @objname could be found in the current database', 1;
				END
			ELSE
				BEGIN
					SET @curr_relname = NULL;
					IF @row_count > 0
						BEGIN
							SELECT @subname = value FROM #sp_rename_temptable2 WHERE id = 1;
							SET @schemaname = sys.schema_name();
						END
					IF @row_count > 1
						BEGIN
							SELECT @schemaname = value FROM #sp_rename_temptable2 WHERE id = 2;
						END
					IF @row_count > 2
						BEGIN
							SELECT @dbname = value FROM #sp_rename_temptable2 WHERE id = 3;
							IF @dbname != sys.db_name()
								BEGIN
									THROW 33557097, N'No item by the given @objname could be found in the current database', 1;
								END
						END
				END
		END
END;
$$
LANGUAGE 'pltsql';

CREATE OR REPLACE FUNCTION sys.babelfish_conv_string_to_datetime(IN p_datatype TEXT,
                                                                     IN p_datetimestring TEXT,
                                                                     IN p_style NUMERIC DEFAULT 0)
RETURNS TIMESTAMP WITHOUT TIME ZONE
AS
$BODY$
DECLARE
    v_day VARCHAR COLLATE "C";
    v_year VARCHAR COLLATE "C";
    v_month VARCHAR COLLATE "C";
    v_style SMALLINT;
    v_scale SMALLINT;
    v_hours VARCHAR COLLATE "C";
    v_hijridate DATE;
    v_minutes VARCHAR COLLATE "C";
    v_seconds VARCHAR COLLATE "C";
    v_fseconds VARCHAR COLLATE "C";
    v_datatype VARCHAR COLLATE "C";
    v_timepart VARCHAR COLLATE "C";
    v_leftpart VARCHAR COLLATE "C";
    v_middlepart VARCHAR COLLATE "C";
    v_rightpart VARCHAR COLLATE "C";
    v_datestring VARCHAR COLLATE "C";
    v_err_message VARCHAR COLLATE "C";
    v_date_format VARCHAR COLLATE "C";
    v_res_datatype VARCHAR COLLATE "C";
    v_datetimestring VARCHAR COLLATE "C";
    v_datatype_groups TEXT[];
    v_regmatch_groups TEXT[];
    v_lang_metadata_json JSONB;
    v_compmonth_regexp VARCHAR COLLATE "C";
    v_resdatetime TIMESTAMP(6) WITHOUT TIME ZONE;
    CONVERSION_LANG CONSTANT VARCHAR COLLATE "C" := '';
    DATE_FORMAT CONSTANT VARCHAR COLLATE "C" := '';
    DAYMM_REGEXP CONSTANT VARCHAR COLLATE "C" := '(\d{1,2})';
    FULLYEAR_REGEXP CONSTANT VARCHAR COLLATE "C" := '(\d{4})';
    SHORTYEAR_REGEXP CONSTANT VARCHAR COLLATE "C" := '(\d{1,2})';
    COMPYEAR_REGEXP CONSTANT VARCHAR COLLATE "C" := '(\d{1,2}|\d{4})';
    AMPM_REGEXP CONSTANT VARCHAR COLLATE "C" := '(?:[AP]M)';
    MASKSEP_REGEXP CONSTANT VARCHAR COLLATE "C" := '(?:\.|-|/)';
    TIMEUNIT_REGEXP CONSTANT VARCHAR COLLATE "C" := '\s*\d{1,2}\s*';
    FRACTSECS_REGEXP CONSTANT VARCHAR COLLATE "C" := '\s*\d{1,9}\s*';
    DATATYPE_REGEXP CONSTANT VARCHAR COLLATE "C" := '^(DATETIME|SMALLDATETIME|DATETIME2)\s*(?:\()?\s*((?:-)?\d+)?\s*(?:\))?$';
    DIGITREPRESENT_REGEXP CONSTANT VARCHAR COLLATE "C" := '^\-?\d+\.?(?:\d+)?$';
    HHMMSSFS_PART_REGEXP CONSTANT VARCHAR COLLATE "C" := concat(TIMEUNIT_REGEXP, AMPM_REGEXP, '|',
                                                    TIMEUNIT_REGEXP, '\:', TIMEUNIT_REGEXP, AMPM_REGEXP, '?|',
                                                    TIMEUNIT_REGEXP, '\:', TIMEUNIT_REGEXP, '\.', FRACTSECS_REGEXP, AMPM_REGEXP, '?|',
                                                    TIMEUNIT_REGEXP, '\:', TIMEUNIT_REGEXP, '\:', TIMEUNIT_REGEXP, AMPM_REGEXP, '?|',
                                                    TIMEUNIT_REGEXP, '\:', TIMEUNIT_REGEXP, '\:', TIMEUNIT_REGEXP, '(?:\.|\:)', FRACTSECS_REGEXP, AMPM_REGEXP, '?');
    HHMMSSFS_DOT_PART_REGEXP CONSTANT VARCHAR COLLATE "C" := concat(TIMEUNIT_REGEXP, AMPM_REGEXP, '|',
                                                        TIMEUNIT_REGEXP, '\:', TIMEUNIT_REGEXP, AMPM_REGEXP, '?|',
                                                        TIMEUNIT_REGEXP, '\:', TIMEUNIT_REGEXP, '\.', FRACTSECS_REGEXP, AMPM_REGEXP, '?|',
                                                        TIMEUNIT_REGEXP, '\:', TIMEUNIT_REGEXP, '\:', TIMEUNIT_REGEXP, AMPM_REGEXP, '?|',
                                                        TIMEUNIT_REGEXP, '\:', TIMEUNIT_REGEXP, '\:', TIMEUNIT_REGEXP, '(?:\.)', FRACTSECS_REGEXP, AMPM_REGEXP, '?');
    HHMMSSFS_REGEXP CONSTANT VARCHAR COLLATE "C" := concat('^(', HHMMSSFS_PART_REGEXP, ')$');
    DEFMASK1_0_REGEXP CONSTANT VARCHAR COLLATE "C" := concat('^(', HHMMSSFS_PART_REGEXP, ')?\s*',
                                                 MASKSEP_REGEXP, '*\s*($comp_month$)\s*', DAYMM_REGEXP, '\s+', COMPYEAR_REGEXP,
                                                 '\s*(', HHMMSSFS_PART_REGEXP, ')?$');
    DEFMASK1_1_REGEXP CONSTANT VARCHAR COLLATE "C" := concat('^', MASKSEP_REGEXP, '?\s*($comp_month$)\s*', DAYMM_REGEXP, '\s+', COMPYEAR_REGEXP, '$');
    DEFMASK1_2_REGEXP CONSTANT VARCHAR COLLATE "C" := concat('^', MASKSEP_REGEXP, '\s*($comp_month$)\s*', DAYMM_REGEXP, '\s+', COMPYEAR_REGEXP, '$');
    DEFMASK2_0_REGEXP CONSTANT VARCHAR COLLATE "C" := concat('^(', HHMMSSFS_PART_REGEXP, ')?\s*',
                                                 DAYMM_REGEXP, '\s*', MASKSEP_REGEXP, '*\s*($comp_month$)\s*', COMPYEAR_REGEXP,
                                                 '\s*(', HHMMSSFS_PART_REGEXP, ')?$');
    DEFMASK2_1_REGEXP CONSTANT VARCHAR COLLATE "C" := concat('^', DAYMM_REGEXP, '\s*', MASKSEP_REGEXP, '?\s*($comp_month$)\s*', COMPYEAR_REGEXP, '$');
    DEFMASK2_2_REGEXP CONSTANT VARCHAR COLLATE "C" := concat('^', DAYMM_REGEXP, '\s*', MASKSEP_REGEXP, '\s*($comp_month$)\s*', COMPYEAR_REGEXP, '$');
    DEFMASK3_0_REGEXP CONSTANT VARCHAR COLLATE "C" := concat('^(', HHMMSSFS_PART_REGEXP, ')?\s*',
                                                 FULLYEAR_REGEXP, '\s*', MASKSEP_REGEXP, '*\s*($comp_month$)\s*', DAYMM_REGEXP,
                                                 '\s*(', HHMMSSFS_PART_REGEXP, ')?$');
    DEFMASK3_1_REGEXP CONSTANT VARCHAR COLLATE "C" := concat('^', FULLYEAR_REGEXP, '\s*', MASKSEP_REGEXP, '?\s*($comp_month$)\s*', DAYMM_REGEXP, '$');
    DEFMASK3_2_REGEXP CONSTANT VARCHAR COLLATE "C" := concat('^', FULLYEAR_REGEXP, '\s*', MASKSEP_REGEXP, '\s*($comp_month$)\s*', DAYMM_REGEXP, '$');
    DEFMASK4_0_REGEXP CONSTANT VARCHAR COLLATE "C" := concat('^(', HHMMSSFS_PART_REGEXP, ')?\s*',
                                                 FULLYEAR_REGEXP, '\s+', DAYMM_REGEXP, '\s*', MASKSEP_REGEXP, '*\s*($comp_month$)',
                                                 '\s*(', HHMMSSFS_PART_REGEXP, ')?$');
    DEFMASK4_1_REGEXP CONSTANT VARCHAR COLLATE "C" := concat('^', FULLYEAR_REGEXP, '\s+', DAYMM_REGEXP, '\s*', MASKSEP_REGEXP, '?\s*($comp_month$)$');
    DEFMASK4_2_REGEXP CONSTANT VARCHAR COLLATE "C" := concat('^', FULLYEAR_REGEXP, '\s+', DAYMM_REGEXP, '\s*', MASKSEP_REGEXP, '\s*($comp_month$)$');
    DEFMASK5_0_REGEXP CONSTANT VARCHAR COLLATE "C" := concat('^(', HHMMSSFS_PART_REGEXP, ')?\s*',
                                                 DAYMM_REGEXP, '\s+', COMPYEAR_REGEXP, '\s*', MASKSEP_REGEXP, '*\s*($comp_month$)',
                                                 '\s*(', HHMMSSFS_PART_REGEXP, ')?$');
    DEFMASK5_1_REGEXP CONSTANT VARCHAR COLLATE "C" := concat('^', DAYMM_REGEXP, '\s+', COMPYEAR_REGEXP, '\s*', MASKSEP_REGEXP, '?\s*($comp_month$)$');
    DEFMASK5_2_REGEXP CONSTANT VARCHAR COLLATE "C" := concat('^', DAYMM_REGEXP, '\s+', COMPYEAR_REGEXP, '\s*', MASKSEP_REGEXP, '\s*($comp_month$)$');
    DEFMASK6_0_REGEXP CONSTANT VARCHAR COLLATE "C" := concat('^(', HHMMSSFS_PART_REGEXP, ')?\s*',
                                                 MASKSEP_REGEXP, '*\s*($comp_month$)\s*', FULLYEAR_REGEXP, '\s+', DAYMM_REGEXP,
                                                 '\s*(', HHMMSSFS_PART_REGEXP, ')?$');
    DEFMASK6_1_REGEXP CONSTANT VARCHAR COLLATE "C" := concat('^', MASKSEP_REGEXP, '?\s*($comp_month$)\s*', FULLYEAR_REGEXP, '\s+', DAYMM_REGEXP, '$');
    DEFMASK6_2_REGEXP CONSTANT VARCHAR COLLATE "C" := concat('^', MASKSEP_REGEXP, '\s*($comp_month$)\s*', FULLYEAR_REGEXP, '\s+', DAYMM_REGEXP, '$');
    DEFMASK7_0_REGEXP CONSTANT VARCHAR COLLATE "C" := concat('^(', HHMMSSFS_PART_REGEXP, ')?\s*',
                                                 MASKSEP_REGEXP, '*\s*($comp_month$)\s*', DAYMM_REGEXP, '\s*,\s*', COMPYEAR_REGEXP,
                                                 '\s*(', HHMMSSFS_PART_REGEXP, ')?$');
    DEFMASK7_1_REGEXP CONSTANT VARCHAR COLLATE "C" := concat('^', MASKSEP_REGEXP, '?\s*($comp_month$)\s*', DAYMM_REGEXP, '\s*,\s*', COMPYEAR_REGEXP, '$');
    DEFMASK7_2_REGEXP CONSTANT VARCHAR COLLATE "C" := concat('^', MASKSEP_REGEXP, '\s*($comp_month$)\s*', DAYMM_REGEXP, '\s*,\s*', COMPYEAR_REGEXP, '$');
    DEFMASK8_0_REGEXP CONSTANT VARCHAR COLLATE "C" := concat('^(', HHMMSSFS_PART_REGEXP, ')?\s*',
                                                 FULLYEAR_REGEXP, '\s*', MASKSEP_REGEXP, '*\s*($comp_month$)',
                                                 '\s*(', HHMMSSFS_PART_REGEXP, ')?$');
    DEFMASK8_1_REGEXP CONSTANT VARCHAR COLLATE "C" := concat('^', FULLYEAR_REGEXP, '\s*', MASKSEP_REGEXP, '?\s*($comp_month$)$');
    DEFMASK8_2_REGEXP CONSTANT VARCHAR COLLATE "C" := concat('^', FULLYEAR_REGEXP, '\s*', MASKSEP_REGEXP, '\s*($comp_month$)$');
    DEFMASK9_0_REGEXP CONSTANT VARCHAR COLLATE "C" := concat('^(', HHMMSSFS_PART_REGEXP, ')?\s*',
                                                 MASKSEP_REGEXP, '*\s*($comp_month$)\s*', FULLYEAR_REGEXP,
                                                 '\s*(', HHMMSSFS_PART_REGEXP, ')?$');
    DEFMASK9_1_REGEXP CONSTANT VARCHAR COLLATE "C" := concat('^', MASKSEP_REGEXP, '?\s*($comp_month$)\s*', FULLYEAR_REGEXP, '$');
    DEFMASK9_2_REGEXP CONSTANT VARCHAR COLLATE "C" := concat('^', MASKSEP_REGEXP, '\s*($comp_month$)\s*', FULLYEAR_REGEXP, '$');
    DEFMASK10_0_REGEXP CONSTANT VARCHAR COLLATE "C" := concat('^(', HHMMSSFS_PART_REGEXP, ')?\s*',
                                                  DAYMM_REGEXP, '\s*', MASKSEP_REGEXP, '\s*($comp_month$)\s*', MASKSEP_REGEXP, '\s*', COMPYEAR_REGEXP,
                                                  '\s*(', HHMMSSFS_PART_REGEXP, ')?$');
    DEFMASK10_1_REGEXP CONSTANT VARCHAR COLLATE "C" := concat('^', DAYMM_REGEXP, '\s*', MASKSEP_REGEXP, '\s*($comp_month$)\s*', MASKSEP_REGEXP, '\s*', COMPYEAR_REGEXP, '$');
    DOT_SLASH_DASH_COMPYEAR1_0_REGEXP CONSTANT VARCHAR COLLATE "C" := concat('^(', HHMMSSFS_PART_REGEXP, ')?\s*',
                                                                 DAYMM_REGEXP, '\s*(?:\.|/|-)\s*', DAYMM_REGEXP, '\s*(?:\.|/|-)\s*', COMPYEAR_REGEXP,
                                                                 '\s*(', HHMMSSFS_PART_REGEXP, ')?$');
    DOT_SLASH_DASH_COMPYEAR1_1_REGEXP CONSTANT VARCHAR COLLATE "C" := concat('^', DAYMM_REGEXP, '\s*', MASKSEP_REGEXP, '\s*', DAYMM_REGEXP, '\s*', MASKSEP_REGEXP, '\s*', COMPYEAR_REGEXP, '$');
    DOT_SLASH_DASH_SHORTYEAR_REGEXP CONSTANT VARCHAR COLLATE "C" := concat('^', DAYMM_REGEXP, '\s*', MASKSEP_REGEXP, '\s*', DAYMM_REGEXP, '\s*', MASKSEP_REGEXP, '\s*', SHORTYEAR_REGEXP, '$');
    DOT_SLASH_DASH_FULLYEAR1_0_REGEXP CONSTANT VARCHAR COLLATE "C" := concat('^(', HHMMSSFS_PART_REGEXP, ')?\s*',
                                                                 DAYMM_REGEXP, '\s*(?:\.|/|-)\s*', DAYMM_REGEXP, '\s*(?:\.|/|-)\s*', FULLYEAR_REGEXP,
                                                                 '\s*(', HHMMSSFS_PART_REGEXP, ')?$');
    DOT_SLASH_DASH_FULLYEAR1_1_REGEXP CONSTANT VARCHAR COLLATE "C" := concat('^', DAYMM_REGEXP, '\s*', MASKSEP_REGEXP, '\s*', DAYMM_REGEXP, '\s*', MASKSEP_REGEXP, '\s*', FULLYEAR_REGEXP, '$');
    FULLYEAR_DOT_SLASH_DASH1_0_REGEXP CONSTANT VARCHAR COLLATE "C" := concat('^(', HHMMSSFS_PART_REGEXP, ')?\s*',
                                                                 FULLYEAR_REGEXP, '\s*', MASKSEP_REGEXP, '\s*', DAYMM_REGEXP, '\s*', MASKSEP_REGEXP, '\s*', DAYMM_REGEXP,
                                                                 '\s*(', HHMMSSFS_PART_REGEXP, ')?$');
    FULLYEAR_DOT_SLASH_DASH1_1_REGEXP CONSTANT VARCHAR COLLATE "C" := concat('^', FULLYEAR_REGEXP, '\s*', MASKSEP_REGEXP, '\s*', DAYMM_REGEXP, '\s*', MASKSEP_REGEXP, '\s*', DAYMM_REGEXP, '$');
    SHORT_DIGITMASK1_0_REGEXP CONSTANT VARCHAR COLLATE "C" := concat('^(', HHMMSSFS_PART_REGEXP, ')?\s*\d{6}\s*(', HHMMSSFS_PART_REGEXP, ')?$');
    FULL_DIGITMASK1_0_REGEXP CONSTANT VARCHAR COLLATE "C" := concat('^(', HHMMSSFS_PART_REGEXP, ')?\s*\d{8}\s*(', HHMMSSFS_PART_REGEXP, ')?$');
BEGIN
    v_datatype := trim(p_datatype);
    v_datetimestring := pg_catalog.upper(trim(p_datetimestring));
    v_style := floor(p_style)::SMALLINT;

    v_datatype_groups := regexp_matches(v_datatype, DATATYPE_REGEXP, 'gi');

    v_res_datatype := pg_catalog.upper(v_datatype_groups[1]);
    v_scale := v_datatype_groups[2]::SMALLINT;

    IF (v_res_datatype IS NULL) THEN
        RAISE datatype_mismatch;
    ELSIF (v_res_datatype <> 'DATETIME2' AND v_scale IS NOT NULL)
    THEN
        RAISE invalid_indicator_parameter_value;
    ELSIF (coalesce(v_scale, 0) NOT BETWEEN 0 AND 7)
    THEN
        RAISE interval_field_overflow;
    ELSIF (v_scale IS NULL) THEN
        v_scale := 7;
    END IF;

    IF (scale(p_style) > 0) THEN
        RAISE most_specific_type_mismatch;
    ELSIF (NOT ((v_style BETWEEN 0 AND 14) OR
             (v_style BETWEEN 20 AND 25) OR
             (v_style BETWEEN 100 AND 114) OR
             (v_style IN (120, 121, 126, 127, 130, 131))) AND
             v_res_datatype = 'DATETIME2')
    THEN
        RAISE invalid_parameter_value;
    END IF;

    v_timepart := trim(substring(v_datetimestring, HHMMSSFS_PART_REGEXP));
    v_datestring := trim(regexp_replace(v_datetimestring, HHMMSSFS_PART_REGEXP, '', 'gi'));

    BEGIN
        v_lang_metadata_json := sys.babelfish_get_lang_metadata_json(CONVERSION_LANG);
    EXCEPTION
        WHEN OTHERS THEN
        RAISE invalid_escape_sequence;
    END;

    v_date_format := coalesce(nullif(DATE_FORMAT, ''), v_lang_metadata_json ->> 'date_format');

    v_compmonth_regexp := array_to_string(array_cat(ARRAY(SELECT jsonb_array_elements_text(v_lang_metadata_json -> 'months_shortnames')),
                                                    ARRAY(SELECT jsonb_array_elements_text(v_lang_metadata_json -> 'months_names'))), '|');

    IF (v_datetimestring ~* pg_catalog.replace(DEFMASK1_0_REGEXP, '$comp_month$', v_compmonth_regexp) OR
        v_datetimestring ~* pg_catalog.replace(DEFMASK2_0_REGEXP, '$comp_month$', v_compmonth_regexp) OR
        v_datetimestring ~* pg_catalog.replace(DEFMASK3_0_REGEXP, '$comp_month$', v_compmonth_regexp) OR
        v_datetimestring ~* pg_catalog.replace(DEFMASK4_0_REGEXP, '$comp_month$', v_compmonth_regexp) OR
        v_datetimestring ~* pg_catalog.replace(DEFMASK5_0_REGEXP, '$comp_month$', v_compmonth_regexp) OR
        v_datetimestring ~* pg_catalog.replace(DEFMASK6_0_REGEXP, '$comp_month$', v_compmonth_regexp) OR
        v_datetimestring ~* pg_catalog.replace(DEFMASK7_0_REGEXP, '$comp_month$', v_compmonth_regexp) OR
        v_datetimestring ~* pg_catalog.replace(DEFMASK8_0_REGEXP, '$comp_month$', v_compmonth_regexp) OR
        v_datetimestring ~* pg_catalog.replace(DEFMASK9_0_REGEXP, '$comp_month$', v_compmonth_regexp) OR
        v_datetimestring ~* pg_catalog.replace(DEFMASK10_0_REGEXP, '$comp_month$', v_compmonth_regexp))
    THEN
        IF ((v_style IN (127, 130, 131) AND v_res_datatype IN ('DATETIME', 'SMALLDATETIME')) OR
            (v_style IN (130, 131) AND v_res_datatype = 'DATETIME2'))
        THEN
            RAISE invalid_datetime_format;
        END IF;

        IF ((v_datestring ~* pg_catalog.replace(DEFMASK1_2_REGEXP, '$comp_month$', v_compmonth_regexp) OR
             v_datestring ~* pg_catalog.replace(DEFMASK2_2_REGEXP, '$comp_month$', v_compmonth_regexp) OR
             v_datestring ~* pg_catalog.replace(DEFMASK3_2_REGEXP, '$comp_month$', v_compmonth_regexp) OR
             v_datestring ~* pg_catalog.replace(DEFMASK4_2_REGEXP, '$comp_month$', v_compmonth_regexp) OR
             v_datestring ~* pg_catalog.replace(DEFMASK5_2_REGEXP, '$comp_month$', v_compmonth_regexp) OR
             v_datestring ~* pg_catalog.replace(DEFMASK6_2_REGEXP, '$comp_month$', v_compmonth_regexp) OR
             v_datestring ~* pg_catalog.replace(DEFMASK7_2_REGEXP, '$comp_month$', v_compmonth_regexp) OR
             v_datestring ~* pg_catalog.replace(DEFMASK8_2_REGEXP, '$comp_month$', v_compmonth_regexp) OR
             v_datestring ~* pg_catalog.replace(DEFMASK9_2_REGEXP, '$comp_month$', v_compmonth_regexp)) AND
            v_res_datatype = 'DATETIME2')
        THEN
            RAISE invalid_datetime_format;
        END IF;

        IF (v_datestring ~* pg_catalog.replace(DEFMASK1_1_REGEXP, '$comp_month$', v_compmonth_regexp))
        THEN
            v_regmatch_groups := regexp_matches(v_datestring, pg_catalog.replace(DEFMASK1_1_REGEXP, '$comp_month$', v_compmonth_regexp), 'gi');
            v_day := v_regmatch_groups[2];
            v_month := sys.babelfish_get_monthnum_by_name(v_regmatch_groups[1], v_lang_metadata_json);
            v_year := sys.babelfish_get_full_year(v_regmatch_groups[3]);

        ELSIF (v_datestring ~* pg_catalog.replace(DEFMASK2_1_REGEXP, '$comp_month$', v_compmonth_regexp))
        THEN
            v_regmatch_groups := regexp_matches(v_datestring, pg_catalog.replace(DEFMASK2_1_REGEXP, '$comp_month$', v_compmonth_regexp), 'gi');
            v_day := v_regmatch_groups[1];
            v_month := sys.babelfish_get_monthnum_by_name(v_regmatch_groups[2], v_lang_metadata_json);
            v_year := sys.babelfish_get_full_year(v_regmatch_groups[3]);

        ELSIF (v_datestring ~* pg_catalog.replace(DEFMASK3_1_REGEXP, '$comp_month$', v_compmonth_regexp))
        THEN
            v_regmatch_groups := regexp_matches(v_datestring, pg_catalog.replace(DEFMASK3_1_REGEXP, '$comp_month$', v_compmonth_regexp), 'gi');
            v_day := v_regmatch_groups[3];
            v_month := sys.babelfish_get_monthnum_by_name(v_regmatch_groups[2], v_lang_metadata_json);
            v_year := v_regmatch_groups[1];

        ELSIF (v_datestring ~* pg_catalog.replace(DEFMASK4_1_REGEXP, '$comp_month$', v_compmonth_regexp))
        THEN
            v_regmatch_groups := regexp_matches(v_datestring, pg_catalog.replace(DEFMASK4_1_REGEXP, '$comp_month$', v_compmonth_regexp), 'gi');
            v_day := v_regmatch_groups[2];
            v_month := sys.babelfish_get_monthnum_by_name(v_regmatch_groups[3], v_lang_metadata_json);
            v_year := v_regmatch_groups[1];

        ELSIF (v_datestring ~* pg_catalog.replace(DEFMASK5_1_REGEXP, '$comp_month$', v_compmonth_regexp))
        THEN
            v_regmatch_groups := regexp_matches(v_datestring, pg_catalog.replace(DEFMASK5_1_REGEXP, '$comp_month$', v_compmonth_regexp), 'gi');
            v_day := v_regmatch_groups[1];
            v_month := sys.babelfish_get_monthnum_by_name(v_regmatch_groups[3], v_lang_metadata_json);
            v_year := sys.babelfish_get_full_year(v_regmatch_groups[2]);

        ELSIF (v_datestring ~* pg_catalog.replace(DEFMASK6_1_REGEXP, '$comp_month$', v_compmonth_regexp))
        THEN
            v_regmatch_groups := regexp_matches(v_datestring, pg_catalog.replace(DEFMASK6_1_REGEXP, '$comp_month$', v_compmonth_regexp), 'gi');
            v_day := v_regmatch_groups[3];
            v_month := sys.babelfish_get_monthnum_by_name(v_regmatch_groups[1], v_lang_metadata_json);
            v_year := v_regmatch_groups[2];

        ELSIF (v_datestring ~* pg_catalog.replace(DEFMASK7_1_REGEXP, '$comp_month$', v_compmonth_regexp))
        THEN
            v_regmatch_groups := regexp_matches(v_datestring, pg_catalog.replace(DEFMASK7_1_REGEXP, '$comp_month$', v_compmonth_regexp), 'gi');
            v_day := v_regmatch_groups[2];
            v_month := sys.babelfish_get_monthnum_by_name(v_regmatch_groups[1], v_lang_metadata_json);
            v_year := sys.babelfish_get_full_year(v_regmatch_groups[3]);

        ELSIF (v_datestring ~* pg_catalog.replace(DEFMASK8_1_REGEXP, '$comp_month$', v_compmonth_regexp))
        THEN
            v_regmatch_groups := regexp_matches(v_datestring, pg_catalog.replace(DEFMASK8_1_REGEXP, '$comp_month$', v_compmonth_regexp), 'gi');
            v_day := '01';
            v_month := sys.babelfish_get_monthnum_by_name(v_regmatch_groups[2], v_lang_metadata_json);
            v_year := v_regmatch_groups[1];

        ELSIF (v_datestring ~* pg_catalog.replace(DEFMASK9_1_REGEXP, '$comp_month$', v_compmonth_regexp))
        THEN
            v_regmatch_groups := regexp_matches(v_datestring, pg_catalog.replace(DEFMASK9_1_REGEXP, '$comp_month$', v_compmonth_regexp), 'gi');
            v_day := '01';
            v_month := sys.babelfish_get_monthnum_by_name(v_regmatch_groups[1], v_lang_metadata_json);
            v_year := v_regmatch_groups[2];

        ELSIF (v_datestring ~* pg_catalog.replace(DEFMASK10_1_REGEXP, '$comp_month$', v_compmonth_regexp))
        THEN
            v_regmatch_groups := regexp_matches(v_datestring, pg_catalog.replace(DEFMASK10_1_REGEXP, '$comp_month$', v_compmonth_regexp), 'gi');
            v_day := v_regmatch_groups[1];
            v_month := sys.babelfish_get_monthnum_by_name(v_regmatch_groups[2], v_lang_metadata_json);
            v_year := sys.babelfish_get_full_year(v_regmatch_groups[3]);
        ELSE
            RAISE invalid_character_value_for_cast;
        END IF;
    ELSIF (v_datetimestring ~* DOT_SLASH_DASH_COMPYEAR1_0_REGEXP)
    THEN
        IF (v_style IN (6, 7, 8, 9, 12, 13, 14, 24, 100, 106, 107, 108, 109, 112, 113, 114, 130) AND
            v_res_datatype = 'DATETIME2')
        THEN
            RAISE invalid_regular_expression;
        END IF;

        v_regmatch_groups := regexp_matches(v_datestring, DOT_SLASH_DASH_COMPYEAR1_1_REGEXP, 'gi');
        v_leftpart := v_regmatch_groups[1];
        v_middlepart := v_regmatch_groups[2];
        v_rightpart := v_regmatch_groups[3];

        IF (v_datestring ~* DOT_SLASH_DASH_SHORTYEAR_REGEXP)
        THEN
            IF ((v_style NOT IN (0, 1, 2, 3, 4, 5, 10, 11) AND v_res_datatype IN ('DATETIME', 'SMALLDATETIME')) OR
                (v_style NOT IN (0, 1, 2, 3, 4, 5, 10, 11, 12) AND v_res_datatype = 'DATETIME2'))
            THEN
                RAISE invalid_datetime_format;
            END IF;

            IF ((v_style IN (1, 10) AND v_date_format <> 'MDY' AND v_res_datatype IN ('DATETIME', 'SMALLDATETIME')) OR
                (v_style IN (0, 1, 10) AND v_date_format NOT IN ('DMY', 'DYM', 'MYD', 'YMD', 'YDM') AND v_res_datatype IN ('DATETIME', 'SMALLDATETIME')) OR
                (v_style IN (0, 1, 10, 22) AND v_date_format NOT IN ('DMY', 'DYM', 'MYD', 'YMD', 'YDM') AND v_res_datatype = 'DATETIME2') OR
                (v_style IN (1, 10, 22) AND v_date_format IN ('DMY', 'DYM', 'MYD', 'YMD', 'YDM') AND v_res_datatype = 'DATETIME2'))
            THEN
                v_day := v_middlepart;
                v_month := v_leftpart;
                v_year := sys.babelfish_get_full_year(v_rightpart);

            ELSIF ((v_style IN (2, 11) AND v_date_format <> 'YMD') OR
                   (v_style IN (0, 2, 11) AND v_date_format = 'YMD'))
            THEN
                v_day := v_rightpart;
                v_month := v_middlepart;
                v_year := sys.babelfish_get_full_year(v_leftpart);

            ELSIF ((v_style IN (3, 4, 5) AND v_date_format <> 'DMY') OR
                   (v_style IN (0, 3, 4, 5) AND v_date_format = 'DMY'))
            THEN
                v_day := v_leftpart;
                v_month := v_middlepart;
                v_year := sys.babelfish_get_full_year(v_rightpart);

            ELSIF (v_style = 0 AND v_date_format = 'DYM')
            THEN
                v_day = v_leftpart;
                v_month = v_rightpart;
                v_year = sys.babelfish_get_full_year(v_middlepart);

            ELSIF (v_style = 0 AND v_date_format = 'MYD')
            THEN
                v_day := v_rightpart;
                v_month := v_leftpart;
                v_year = sys.babelfish_get_full_year(v_middlepart);

            ELSIF (v_style = 0 AND v_date_format = 'YDM')
            THEN
                IF (v_res_datatype = 'DATETIME2') THEN
                    RAISE character_not_in_repertoire;
                END IF;

                v_day := v_middlepart;
                v_month := v_rightpart;
                v_year := sys.babelfish_get_full_year(v_leftpart);
            ELSE
                RAISE invalid_character_value_for_cast;
            END IF;
        ELSIF (v_datestring ~* DOT_SLASH_DASH_FULLYEAR1_1_REGEXP)
        THEN
            IF (v_style NOT IN (0, 20, 21, 101, 102, 103, 104, 105, 110, 111, 120, 121, 130, 131) AND
                v_res_datatype IN ('DATETIME', 'SMALLDATETIME'))
            THEN
                RAISE invalid_datetime_format;
            ELSIF (v_style IN (130, 131) AND v_res_datatype = 'SMALLDATETIME') THEN
                RAISE invalid_character_value_for_cast;
            END IF;

            v_year := v_rightpart;
            IF (v_leftpart::SMALLINT <= 12)
            THEN
                IF ((v_style IN (103, 104, 105, 130, 131) AND v_date_format NOT IN ('DMY', 'DYM', 'YDM')) OR
                    (v_style IN (0, 103, 104, 105, 130, 131) AND ((v_date_format = 'DMY' AND v_res_datatype = 'DATETIME2') OR
                    (v_date_format IN ('DMY', 'DYM', 'YDM') AND v_res_datatype <> 'DATETIME2'))) OR
                    (v_style IN (103, 104, 105, 130, 131) AND v_date_format IN ('DMY', 'DYM', 'YDM') AND v_res_datatype = 'DATETIME2'))
                THEN
                    v_day := v_leftpart;
                    v_month := v_middlepart;

                ELSIF ((v_style IN (20, 21, 101, 102, 110, 111, 120, 121) AND v_date_format IN ('DMY', 'DYM', 'YDM') AND v_res_datatype IN ('DATETIME', 'SMALLDATETIME')) OR
                       (v_style IN (0, 20, 21, 101, 102, 110, 111, 120, 121) AND v_date_format NOT IN ('DMY', 'DYM', 'YDM') AND v_res_datatype IN ('DATETIME', 'SMALLDATETIME')) OR
                       (v_style IN (101, 110) AND v_date_format IN ('DMY', 'DYM', 'MYD', 'YDM') AND v_res_datatype = 'DATETIME2') OR
                       (v_style IN (0, 101, 110) AND v_date_format NOT IN ('DMY', 'DYM', 'MYD', 'YDM') AND v_res_datatype = 'DATETIME2'))
                THEN
                    v_day := v_middlepart;
                    v_month := v_leftpart;
                END IF;
            ELSE
                IF ((v_style IN (103, 104, 105, 130, 131) AND v_date_format NOT IN ('DMY', 'DYM', 'YDM')) OR
                    (v_style IN (0, 103, 104, 105, 130, 131) AND ((v_date_format = 'DMY' AND v_res_datatype = 'DATETIME2') OR
                    (v_date_format IN ('DMY', 'DYM', 'YDM') AND v_res_datatype <> 'DATETIME2'))) OR
                    (v_style IN (103, 104, 105, 130, 131) AND v_date_format IN ('DMY', 'DYM', 'YDM') AND v_res_datatype = 'DATETIME2'))
                THEN
                    v_day := v_leftpart;
                    v_month := v_middlepart;
                ELSE
                    IF (v_res_datatype = 'DATETIME2') THEN
                        RAISE invalid_datetime_format;
                    END IF;

                    RAISE invalid_character_value_for_cast;
                END IF;
            END IF;
        END IF;
    ELSIF (v_datetimestring ~* FULLYEAR_DOT_SLASH_DASH1_0_REGEXP)
    THEN
        IF (v_style NOT IN (0, 20, 21, 101, 102, 103, 104, 105, 110, 111, 120, 121, 130, 131) AND
            v_res_datatype IN ('DATETIME', 'SMALLDATETIME'))
        THEN
            RAISE invalid_datetime_format;
        ELSIF (v_style IN (6, 7, 8, 9, 12, 13, 14, 24, 100, 106, 107, 108, 109, 112, 113, 114, 130) AND
            v_res_datatype = 'DATETIME2')
        THEN
            RAISE invalid_regular_expression;
        ELSIF (v_style IN (130, 131) AND v_res_datatype = 'SMALLDATETIME')
        THEN
            RAISE invalid_character_value_for_cast;
        END IF;

        v_regmatch_groups := regexp_matches(v_datestring, FULLYEAR_DOT_SLASH_DASH1_1_REGEXP, 'gi');
        v_year := v_regmatch_groups[1];
        v_middlepart := v_regmatch_groups[2];
        v_rightpart := v_regmatch_groups[3];

        IF ((v_res_datatype IN ('DATETIME', 'SMALLDATETIME') AND v_rightpart::SMALLINT <= 12) OR v_res_datatype = 'DATETIME2')
        THEN
            IF ((v_style IN (20, 21, 101, 102, 110, 111, 120, 121) AND v_date_format IN ('DMY', 'DYM', 'YDM') AND v_res_datatype <> 'DATETIME2') OR
                (v_style IN (0, 20, 21, 101, 102, 110, 111, 120, 121) AND v_date_format NOT IN ('DMY', 'DYM', 'YDM') AND v_res_datatype <> 'DATETIME2') OR
                (v_style IN (0, 20, 21, 23, 25, 101, 102, 110, 111, 120, 121, 126, 127) AND v_res_datatype = 'DATETIME2'))
            THEN
                v_day := v_rightpart;
                v_month := v_middlepart;

            ELSIF ((v_style IN (103, 104, 105, 130, 131) AND v_date_format NOT IN ('DMY', 'DYM', 'YDM')) OR
                    v_style IN (0, 103, 104, 105, 130, 131) AND v_date_format IN ('DMY', 'DYM', 'YDM'))
            THEN
                v_day := v_middlepart;
                v_month := v_rightpart;
            END IF;
        ELSIF (v_res_datatype IN ('DATETIME', 'SMALLDATETIME') AND v_rightpart::SMALLINT > 12)
        THEN
            IF ((v_style IN (20, 21, 101, 102, 110, 111, 120, 121) AND v_date_format IN ('DMY', 'DYM', 'YDM')) OR
                (v_style IN (0, 20, 21, 101, 102, 110, 111, 120, 121) AND v_date_format NOT IN ('DMY', 'DYM', 'YDM')))
            THEN
                v_day := v_rightpart;
                v_month := v_middlepart;

            ELSIF ((v_style IN (103, 104, 105, 130, 131) AND v_date_format NOT IN ('DMY', 'DYM', 'YDM')) OR
                   (v_style IN (0, 103, 104, 105, 130, 131) AND v_date_format IN ('DMY', 'DYM', 'YDM')))
            THEN
                RAISE invalid_character_value_for_cast;
            END IF;
        END IF;
    ELSIF (v_datetimestring ~* SHORT_DIGITMASK1_0_REGEXP OR
           v_datetimestring ~* FULL_DIGITMASK1_0_REGEXP)
    THEN
        IF (v_style = 127 AND v_res_datatype <> 'DATETIME2')
        THEN
            RAISE invalid_datetime_format;
        ELSIF (v_style IN (130, 131) AND v_res_datatype = 'SMALLDATETIME')
        THEN
            RAISE invalid_character_value_for_cast;
        END IF;

        IF (v_datestring ~* '^\d{6}$')
        THEN
            v_day := substr(v_datestring, 5, 2);
            v_month := substr(v_datestring, 3, 2);
            v_year := sys.babelfish_get_full_year(substr(v_datestring, 1, 2));

        ELSIF (v_datestring ~* '^\d{8}$')
        THEN
            v_day := substr(v_datestring, 7, 2);
            v_month := substr(v_datestring, 5, 2);
            v_year := substr(v_datestring, 1, 4);
        END IF;
    ELSIF (v_datetimestring ~* HHMMSSFS_REGEXP)
    THEN
        v_day := '01';
        v_month := '01';
        v_year := '1900';
    ELSIF (v_datetimestring ~* DIGITREPRESENT_REGEXP)
    THEN
        v_resdatetime = CAST('1900-01-01 00:00:00.0' AS sys.DATETIME) + v_datetimestring::NUMERIC;
        RETURN v_resdatetime;
    ELSE
        RAISE invalid_datetime_format;
    END IF;

    IF (((v_datetimestring ~* HHMMSSFS_PART_REGEXP AND v_res_datatype = 'DATETIME2') OR
        (v_datetimestring ~* SHORT_DIGITMASK1_0_REGEXP OR v_datetimestring ~* FULL_DIGITMASK1_0_REGEXP OR
          v_datetimestring ~* FULLYEAR_DOT_SLASH_DASH1_0_REGEXP OR v_datetimestring ~* DOT_SLASH_DASH_FULLYEAR1_0_REGEXP)) AND
        v_style IN (130, 131))
    THEN
        v_hijridate := sys.babelfish_conv_hijri_to_greg(v_day, v_month, v_year) - 1;
        v_day = to_char(v_hijridate, 'DD');
        v_month = to_char(v_hijridate, 'MM');
        v_year = to_char(v_hijridate, 'YYYY');
    END IF;

    v_hours := coalesce(sys.babelfish_get_timeunit_from_string(v_timepart, 'HOURS'), '0');
    v_minutes := coalesce(sys.babelfish_get_timeunit_from_string(v_timepart, 'MINUTES'), '0');
    v_seconds := coalesce(sys.babelfish_get_timeunit_from_string(v_timepart, 'SECONDS'), '0');
    v_fseconds := coalesce(sys.babelfish_get_timeunit_from_string(v_timepart, 'FRACTSECONDS'), '0');

    IF ((v_res_datatype IN ('DATETIME', 'SMALLDATETIME') OR
         (v_res_datatype = 'DATETIME2' AND v_timepart !~* HHMMSSFS_DOT_PART_REGEXP)) AND
        char_length(v_fseconds) > 3)
    THEN
        RAISE invalid_datetime_format;
    END IF;

    BEGIN
        IF (v_res_datatype IN ('DATETIME', 'SMALLDATETIME'))
        THEN
            v_resdatetime := sys.datetimefromparts(v_year, v_month, v_day,
                                                                 v_hours, v_minutes, v_seconds,
                                                                 rpad(v_fseconds, 3, '0'));
            IF (v_res_datatype = 'SMALLDATETIME' AND
                to_char(v_resdatetime, 'SS') <> '00')
            THEN
                IF (to_char(v_resdatetime, 'SS')::SMALLINT >= 30) THEN
                    v_resdatetime := v_resdatetime + INTERVAL '1 minute';
                END IF;

                v_resdatetime := to_timestamp(to_char(v_resdatetime, 'DD.MM.YYYY.HH24.MI'), 'DD.MM.YYYY.HH24.MI');
            END IF;
        ELSIF (v_res_datatype = 'DATETIME2')
        THEN
            v_fseconds := sys.babelfish_get_microsecs_from_fractsecs(v_fseconds, v_scale);
            v_seconds := concat_ws('.', v_seconds, v_fseconds);
            v_resdatetime := make_timestamp(v_year::SMALLINT, v_month::SMALLINT, v_day::SMALLINT,
                                            v_hours::SMALLINT, v_minutes::SMALLINT, v_seconds::NUMERIC);
        END IF;
    EXCEPTION
        WHEN datetime_field_overflow THEN
            RAISE invalid_datetime_format;
        WHEN OTHERS THEN
        GET STACKED DIAGNOSTICS v_err_message = MESSAGE_TEXT;

        IF (v_err_message ~* 'Cannot construct data type') THEN
            RAISE invalid_character_value_for_cast;
        END IF;
    END;

    RETURN v_resdatetime;
EXCEPTION
    WHEN most_specific_type_mismatch THEN
        RAISE USING MESSAGE := 'Argument data type NUMERIC is invalid for argument 3 of conv_string_to_datetime function.',
                    DETAIL := 'Use of incorrect "style" parameter value during conversion process.',
                    HINT := 'Change "style" parameter to the proper value and try again.';

    WHEN invalid_parameter_value THEN
        RAISE USING MESSAGE := pg_catalog.format('The style %s is not supported for conversions from VARCHAR to %s.', v_style, v_res_datatype),
                    DETAIL := 'Use of incorrect "style" parameter value during conversion process.',
                    HINT := 'Change "style" parameter to the proper value and try again.';

    WHEN invalid_regular_expression THEN
        RAISE USING MESSAGE := pg_catalog.format('The input character string doesn''t follow style %s.', v_style),
                    DETAIL := 'Selected "style" param value isn''t valid for conversion of passed character string.',
                    HINT := 'Either change the input character string or use a different style.';

    WHEN datatype_mismatch THEN
        RAISE USING MESSAGE := 'Data type should be one of these values: ''DATETIME'', ''SMALLDATETIME'', ''DATETIME2''/''DATETIME2(n)''.',
                    DETAIL := 'Use of incorrect "datatype" parameter value during conversion process.',
                    HINT := 'Change "datatype" parameter to the proper value and try again.';

    WHEN invalid_indicator_parameter_value THEN
        RAISE USING MESSAGE := pg_catalog.format('Invalid attributes specified for data type %s.', v_res_datatype),
                    DETAIL := 'Use of incorrect scale value, which is not corresponding to specified data type.',
                    HINT := 'Change data type scale component or select different data type and try again.';

    WHEN interval_field_overflow THEN
        RAISE USING MESSAGE := pg_catalog.format('Specified scale %s is invalid.', v_scale),
                    DETAIL := 'Use of incorrect data type scale value during conversion process.',
                    HINT := 'Change scale component of data type parameter to be in range [0..7] and try again.';

    WHEN invalid_datetime_format THEN
        RAISE USING MESSAGE := CASE v_res_datatype
                                  WHEN 'SMALLDATETIME' THEN 'Conversion failed when converting character string to SMALLDATETIME data type.'
                                  ELSE 'Conversion failed when converting date and time from character string.'
                               END,
                    DETAIL := 'Incorrect using of pair of input parameters values during conversion process.',
                    HINT := 'Check the input parameters values, correct them if needed, and try again.';

    WHEN invalid_character_value_for_cast THEN
        RAISE USING MESSAGE := 'The conversion of a VARCHAR data type to a DATETIME data type resulted in an out-of-range value.',
                    DETAIL := 'Use of incorrect pair of input parameter values during conversion process.',
                    HINT := 'Check input parameter values, correct them if needed, and try again.';

    WHEN character_not_in_repertoire THEN
        RAISE USING MESSAGE := 'The YDM date format isn''t supported when converting from this string format to date and time.',
                    DETAIL := 'Use of incorrect DATE_FORMAT constant value regarding string format parameter during conversion process.',
                    HINT := 'Change DATE_FORMAT constant to one of these values: MDY|DMY|DYM, recompile function and try again.';

    WHEN invalid_escape_sequence THEN
        RAISE USING MESSAGE := pg_catalog.format('Invalid CONVERSION_LANG constant value - ''%s''. Allowed values are: ''English'', ''Deutsch'', etc.',
                                      CONVERSION_LANG),
                    DETAIL := 'Compiled incorrect CONVERSION_LANG constant value in function''s body.',
                    HINT := 'Correct CONVERSION_LANG constant value in function''s body, recompile it and try again.';

    WHEN invalid_text_representation THEN
        GET STACKED DIAGNOSTICS v_err_message = MESSAGE_TEXT;
        v_err_message := substring(pg_catalog.lower(v_err_message), 'integer\:\s\"(.*)\"');

        RAISE USING MESSAGE := pg_catalog.format('Error while trying to convert "%s" value to SMALLINT data type.',
                                      v_err_message),
                    DETAIL := 'Passed argument value contains illegal characters.',
                    HINT := 'Correct passed argument value, remove all illegal characters.';
END;
$BODY$
LANGUAGE plpgsql
STABLE
RETURNS NULL ON NULL INPUT;

CREATE OR REPLACE FUNCTION sys.babelfish_conv_string_to_time(IN p_datatype TEXT,
                                                                 IN p_timestring TEXT,
                                                                 IN p_style NUMERIC DEFAULT 0)
RETURNS TIME WITHOUT TIME ZONE
AS
$BODY$
DECLARE
    v_hours SMALLINT;
    v_style SMALLINT;
    v_scale SMALLINT;
    v_daypart VARCHAR COLLATE "C";
    v_seconds VARCHAR COLLATE "C";
    v_minutes SMALLINT;
    v_fseconds VARCHAR COLLATE "C";
    v_datatype VARCHAR COLLATE "C";
    v_timestring VARCHAR COLLATE "C";
    v_err_message VARCHAR COLLATE "C";
    v_src_datatype VARCHAR COLLATE "C";
    v_timeunit_mask VARCHAR COLLATE "C";
    v_datatype_groups TEXT[];
    v_regmatch_groups TEXT[];
    AMPM_REGEXP CONSTANT VARCHAR COLLATE "C" := '\s*([AP]M)';
    TIMEUNIT_REGEXP CONSTANT VARCHAR COLLATE "C" := '\s*(\d{1,2})\s*';
    FRACTSECS_REGEXP CONSTANT VARCHAR COLLATE "C" := '\s*(\d{1,9})';
    HHMMSSFS_REGEXP CONSTANT VARCHAR COLLATE "C" := concat('^', TIMEUNIT_REGEXP,
                                               '\:', TIMEUNIT_REGEXP,
                                               '\:', TIMEUNIT_REGEXP,
                                               '(?:\.|\:)', FRACTSECS_REGEXP, '$');
    HHMMSS_REGEXP CONSTANT VARCHAR COLLATE "C" := concat('^', TIMEUNIT_REGEXP, '\:', TIMEUNIT_REGEXP, '\:', TIMEUNIT_REGEXP, '$');
    HHMMFS_REGEXP CONSTANT VARCHAR COLLATE "C" := concat('^', TIMEUNIT_REGEXP, '\:', TIMEUNIT_REGEXP, '\.', FRACTSECS_REGEXP, '$');
    HHMM_REGEXP CONSTANT VARCHAR COLLATE "C" := concat('^', TIMEUNIT_REGEXP, '\:', TIMEUNIT_REGEXP, '$');
    HH_REGEXP CONSTANT VARCHAR COLLATE "C" := concat('^', TIMEUNIT_REGEXP, '$');
    DATATYPE_REGEXP CONSTANT VARCHAR COLLATE "C" := '^(TIME)\s*(?:\()?\s*((?:-)?\d+)?\s*(?:\))?$';
BEGIN
    v_datatype := trim(regexp_replace(p_datatype, 'DATETIME', 'TIME', 'gi'));
    v_timestring := pg_catalog.upper(trim(p_timestring));
    v_style := floor(p_style)::SMALLINT;

    v_datatype_groups := regexp_matches(v_datatype, DATATYPE_REGEXP, 'gi');

    v_src_datatype := pg_catalog.upper(v_datatype_groups[1]);
    v_scale := v_datatype_groups[2]::SMALLINT;

    IF (v_src_datatype IS NULL) THEN
        RAISE datatype_mismatch;
    ELSIF (coalesce(v_scale, 0) NOT BETWEEN 0 AND 7)
    THEN
        RAISE interval_field_overflow;
    ELSIF (v_scale IS NULL) THEN
        v_scale := 7;
    END IF;

    IF (scale(p_style) > 0) THEN
        RAISE most_specific_type_mismatch;
    ELSIF (NOT ((v_style BETWEEN 0 AND 14) OR
             (v_style BETWEEN 20 AND 25) OR
             (v_style BETWEEN 100 AND 114) OR
             v_style IN (120, 121, 126, 127, 130, 131)))
    THEN
        RAISE invalid_parameter_value;
    END IF;

    v_daypart := substring(v_timestring, 'AM|PM');
    v_timestring := trim(regexp_replace(v_timestring, coalesce(v_daypart, ''), ''));

    v_timeunit_mask :=
        CASE
           WHEN (v_timestring ~* HHMMSSFS_REGEXP) THEN HHMMSSFS_REGEXP
           WHEN (v_timestring ~* HHMMSS_REGEXP) THEN HHMMSS_REGEXP
           WHEN (v_timestring ~* HHMMFS_REGEXP) THEN HHMMFS_REGEXP
           WHEN (v_timestring ~* HHMM_REGEXP) THEN HHMM_REGEXP
           WHEN (v_timestring ~* HH_REGEXP) THEN HH_REGEXP
        END;

    IF (v_timeunit_mask IS NULL) THEN
        RAISE invalid_datetime_format;
    END IF;

    v_regmatch_groups := regexp_matches(v_timestring, v_timeunit_mask, 'gi');

    v_hours := v_regmatch_groups[1]::SMALLINT;
    v_minutes := v_regmatch_groups[2]::SMALLINT;

    IF (v_timestring ~* HHMMFS_REGEXP) THEN
        v_fseconds := v_regmatch_groups[3];
    ELSE
        v_seconds := v_regmatch_groups[3];
        v_fseconds := v_regmatch_groups[4];
    END IF;

   IF (v_daypart IS NOT NULL) THEN
      IF ((v_daypart = 'AM' AND v_hours NOT BETWEEN 0 AND 12) OR
          (v_daypart = 'PM' AND v_hours NOT BETWEEN 1 AND 23))
      THEN
          RAISE numeric_value_out_of_range;
      ELSIF (v_daypart = 'PM' AND v_hours < 12) THEN
          v_hours := v_hours + 12;
      ELSIF (v_daypart = 'AM' AND v_hours = 12) THEN
          v_hours := v_hours - 12;
      END IF;
   END IF;

    v_fseconds := sys.babelfish_get_microsecs_from_fractsecs(v_fseconds, v_scale);
    v_seconds := concat_ws('.', v_seconds, v_fseconds);

    RETURN make_time(v_hours, v_minutes, v_seconds::NUMERIC);
EXCEPTION
    WHEN most_specific_type_mismatch THEN
        RAISE USING MESSAGE := 'Argument data type NUMERIC is invalid for argument 3 of conv_string_to_time function.',
                    DETAIL := 'Use of incorrect "style" parameter value during conversion process.',
                    HINT := 'Change "style" parameter to the proper value and try again.';

    WHEN invalid_parameter_value THEN
        RAISE USING MESSAGE := pg_catalog.format('The style %s is not supported for conversions from VARCHAR to TIME.', v_style),
                    DETAIL := 'Use of incorrect "style" parameter value during conversion process.',
                    HINT := 'Change "style" parameter to the proper value and try again.';

    WHEN datatype_mismatch THEN
        RAISE USING MESSAGE := 'Source data type should be ''TIME'' or ''TIME(n)''.',
                    DETAIL := 'Use of incorrect "datatype" parameter value during conversion process.',
                    HINT := 'Change "datatype" parameter to the proper value and try again.';

    WHEN interval_field_overflow THEN
        RAISE USING MESSAGE := pg_catalog.format('Specified scale %s is invalid.', v_scale),
                    DETAIL := 'Use of incorrect data type scale value during conversion process.',
                    HINT := 'Change scale component of data type parameter to be in range [0..7] and try again.';

    WHEN numeric_value_out_of_range THEN
        RAISE USING MESSAGE := 'Could not extract correct hour value due to it''s inconsistency with AM|PM day part mark.',
                    DETAIL := 'Extracted hour value doesn''t fall in correct day part mark range: 0..12 for "AM" or 1..23 for "PM".',
                    HINT := 'Correct a hour value in the source string or remove AM|PM day part mark out of it.';

    WHEN invalid_datetime_format THEN
        RAISE USING MESSAGE := 'Conversion failed when converting time from character string.',
                    DETAIL := 'Incorrect using of pair of input parameters values during conversion process.',
                    HINT := 'Check the input parameters values, correct them if needed, and try again.';

    WHEN invalid_text_representation THEN
        GET STACKED DIAGNOSTICS v_err_message = MESSAGE_TEXT;
        v_err_message := substring(pg_catalog.lower(v_err_message), 'integer\:\s\"(.*)\"');

        RAISE USING MESSAGE := pg_catalog.format('Error while trying to convert "%s" value to SMALLINT data type.',
                                      v_err_message),
                    DETAIL := 'Supplied value contains illegal characters.',
                    HINT := 'Correct supplied value, remove all illegal characters.';
END;
$BODY$
LANGUAGE plpgsql
STABLE
RETURNS NULL ON NULL INPUT;

CREATE OR REPLACE FUNCTION sys.babelfish_get_lang_metadata_json(IN p_lang_spec_culture TEXT)
RETURNS JSONB
AS
$BODY$
DECLARE
    v_locale_parts TEXT[] COLLATE "C";
    v_lang_data_jsonb JSONB;
    v_lang_spec_culture VARCHAR COLLATE "C";
    v_is_cached BOOLEAN := FALSE;
BEGIN
    v_lang_spec_culture := pg_catalog.upper(trim(p_lang_spec_culture));

    IF (char_length(v_lang_spec_culture) > 0)
    THEN
        BEGIN
            v_lang_data_jsonb := nullif(current_setting(format('sys.lang_metadata_json.%s',
                                                               v_lang_spec_culture)), '')::JSONB;
        EXCEPTION
            WHEN undefined_object THEN
            v_lang_data_jsonb := NULL;
        END;

        IF (v_lang_data_jsonb IS NULL)
        THEN
            v_lang_spec_culture := pg_catalog.upper(regexp_replace(v_lang_spec_culture, '-\s*', '_', 'gi'));
            IF (v_lang_spec_culture IN ('AR', 'FI') OR
                v_lang_spec_culture ~ '_')
            THEN
                SELECT lang_data_jsonb
                  INTO STRICT v_lang_data_jsonb
                  FROM sys.babelfish_syslanguages
                 WHERE spec_culture = v_lang_spec_culture;
            ELSE
                SELECT lang_data_jsonb
                  INTO STRICT v_lang_data_jsonb
                  FROM sys.babelfish_syslanguages
                 WHERE lang_name_mssql = v_lang_spec_culture
                    OR lang_alias_mssql = v_lang_spec_culture;
            END IF;
        ELSE
            v_is_cached := TRUE;
        END IF;
    ELSE
        v_lang_spec_culture := current_setting('LC_TIME');

        v_lang_spec_culture := CASE
                                  WHEN (v_lang_spec_culture !~ '\.') THEN v_lang_spec_culture
                                  ELSE substring(v_lang_spec_culture, '(.*)(?:\.)')
                               END;

        v_lang_spec_culture := pg_catalog.upper(regexp_replace(v_lang_spec_culture, ',\s*', '_', 'gi'));

        BEGIN
            v_lang_data_jsonb := nullif(current_setting(format('sys.lang_metadata_json.%s',
                                                               v_lang_spec_culture)), '')::JSONB;
        EXCEPTION
            WHEN undefined_object THEN
            v_lang_data_jsonb := NULL;
        END;

        IF (v_lang_data_jsonb IS NULL)
        THEN
            BEGIN
                IF (char_length(v_lang_spec_culture) = 5)
                THEN
                    SELECT lang_data_jsonb
                      INTO STRICT v_lang_data_jsonb
                      FROM sys.babelfish_syslanguages
                     WHERE spec_culture = v_lang_spec_culture;
                ELSE
                    v_locale_parts := string_to_array(v_lang_spec_culture, '-');

                    SELECT lang_data_jsonb
                      INTO STRICT v_lang_data_jsonb
                      FROM sys.babelfish_syslanguages
                     WHERE lang_name_pg = v_locale_parts[1]
                       AND territory = v_locale_parts[2];
                END IF;
            EXCEPTION
                WHEN OTHERS THEN
                    v_lang_spec_culture := 'EN_US';

                    SELECT lang_data_jsonb
                      INTO v_lang_data_jsonb
                      FROM sys.babelfish_syslanguages
                     WHERE spec_culture = v_lang_spec_culture;
            END;
        ELSE
            v_is_cached := TRUE;
        END IF;
    END IF;

    IF (NOT v_is_cached) THEN
        PERFORM set_config(format('sys.lang_metadata_json.%s',
                                  v_lang_spec_culture),
                           v_lang_data_jsonb::TEXT,
                           FALSE);
    END IF;

    RETURN v_lang_data_jsonb;
EXCEPTION
    WHEN invalid_text_representation THEN
        RAISE USING MESSAGE := pg_catalog.format('The language metadata JSON value extracted from chache is not a valid JSON object.',
                                      p_lang_spec_culture),
                    HINT := 'Drop the current session, fix the appropriate record in "sys.babelfish_syslanguages" table, and try again after reconnection.';

    WHEN OTHERS THEN
        RAISE USING MESSAGE := pg_catalog.format('"%s" is not a valid special culture or language name parameter.',
                                      p_lang_spec_culture),
                    DETAIL := 'Use of incorrect "lang_spec_culture" parameter value during conversion process.',
                    HINT := 'Change "lang_spec_culture" parameter to the proper value and try again.';
END;
$BODY$
LANGUAGE plpgsql
STABLE;

CREATE OR REPLACE FUNCTION sys.babelfish_get_monthnum_by_name(IN p_monthname TEXT,
                                                                  IN p_lang_metadata_json JSONB)
RETURNS VARCHAR
AS
$BODY$
DECLARE
    v_monthname TEXT;
    v_monthnum SMALLINT;
BEGIN
    v_monthname := pg_catalog.lower(trim(p_monthname));

    v_monthnum := array_position(ARRAY(SELECT pg_catalog.lower(jsonb_array_elements_text(p_lang_metadata_json -> 'months_shortnames'))), v_monthname);

    v_monthnum := coalesce(v_monthnum,
                           array_position(ARRAY(SELECT pg_catalog.lower(jsonb_array_elements_text(p_lang_metadata_json -> 'months_names'))), v_monthname));

    v_monthnum := coalesce(v_monthnum,
                           array_position(ARRAY(SELECT pg_catalog.lower(jsonb_array_elements_text(p_lang_metadata_json -> 'months_extrashortnames'))), v_monthname));

    v_monthnum := coalesce(v_monthnum,
                           array_position(ARRAY(SELECT pg_catalog.lower(jsonb_array_elements_text(p_lang_metadata_json -> 'months_extranames'))), v_monthname));

    IF (v_monthnum IS NULL) THEN
        RAISE datetime_field_overflow;
    END IF;

    RETURN v_monthnum;
EXCEPTION
    WHEN datetime_field_overflow THEN
        RAISE USING MESSAGE := pg_catalog.format('Can not convert value "%s" to a correct month number.',
                                      trim(p_monthname)),
                    DETAIL := 'Supplied month name is not valid.',
                    HINT := 'Correct supplied month name value and try again.';
END;
$BODY$
LANGUAGE plpgsql
IMMUTABLE
RETURNS NULL ON NULL INPUT;

CREATE OR REPLACE FUNCTION sys.babelfish_get_timeunit_from_string(IN p_timepart TEXT,
                                                                      IN p_timeunit TEXT)
RETURNS VARCHAR
AS
$BODY$
DECLARE
    v_hours VARCHAR COLLATE "C";
    v_minutes VARCHAR COLLATE "C";
    v_seconds VARCHAR COLLATE "C";
    v_fractsecs VARCHAR COLLATE "C";
    v_daypart VARCHAR COLLATE "C";
    v_timepart VARCHAR COLLATE "C";
    v_timeunit VARCHAR COLLATE "C";
    v_err_message VARCHAR COLLATE "C";
    v_timeunit_mask VARCHAR COLLATE "C";
    v_regmatch_groups TEXT[];
    AMPM_REGEXP CONSTANT VARCHAR COLLATE "C" := '\s*([AP]M)';
    TIMEUNIT_REGEXP CONSTANT VARCHAR COLLATE "C" := '\s*(\d{1,2})\s*';
    FRACTSECS_REGEXP CONSTANT VARCHAR COLLATE "C" := '\s*(\d{1,9})';
    HHMMSSFS_REGEXP CONSTANT VARCHAR COLLATE "C" := concat('^', TIMEUNIT_REGEXP,
                                               '\:', TIMEUNIT_REGEXP,
                                               '\:', TIMEUNIT_REGEXP,
                                               '(?:\.|\:)', FRACTSECS_REGEXP, '$');
    HHMMSS_REGEXP CONSTANT VARCHAR COLLATE "C" := concat('^', TIMEUNIT_REGEXP, '\:', TIMEUNIT_REGEXP, '\:', TIMEUNIT_REGEXP, '$');
    HHMMFS_REGEXP CONSTANT VARCHAR COLLATE "C" := concat('^', TIMEUNIT_REGEXP, '\:', TIMEUNIT_REGEXP, '\.', FRACTSECS_REGEXP, '$');
    HHMM_REGEXP CONSTANT VARCHAR COLLATE "C" := concat('^', TIMEUNIT_REGEXP, '\:', TIMEUNIT_REGEXP, '$');
    HH_REGEXP CONSTANT VARCHAR COLLATE "C" := concat('^', TIMEUNIT_REGEXP, '$');
BEGIN
    v_timepart := pg_catalog.upper(trim(p_timepart));
    v_timeunit := pg_catalog.upper(trim(p_timeunit));

    v_daypart := substring(v_timepart, 'AM|PM');
    v_timepart := trim(regexp_replace(v_timepart, coalesce(v_daypart, ''), ''));

    v_timeunit_mask :=
        CASE
           WHEN (v_timepart ~* HHMMSSFS_REGEXP) THEN HHMMSSFS_REGEXP
           WHEN (v_timepart ~* HHMMSS_REGEXP) THEN HHMMSS_REGEXP
           WHEN (v_timepart ~* HHMMFS_REGEXP) THEN HHMMFS_REGEXP
           WHEN (v_timepart ~* HHMM_REGEXP) THEN HHMM_REGEXP
           WHEN (v_timepart ~* HH_REGEXP) THEN HH_REGEXP
        END;

    v_regmatch_groups := regexp_matches(v_timepart, v_timeunit_mask, 'gi');

    v_hours := v_regmatch_groups[1];
    v_minutes := v_regmatch_groups[2];

    IF (v_timepart ~* HHMMFS_REGEXP) THEN
        v_fractsecs := v_regmatch_groups[3];
    ELSE
        v_seconds := v_regmatch_groups[3];
        v_fractsecs := v_regmatch_groups[4];
    END IF;

    IF (v_timeunit = 'HOURS' AND v_daypart IS NOT NULL)
    THEN
        IF ((v_daypart = 'AM' AND v_hours::SMALLINT NOT BETWEEN 0 AND 12) OR
            (v_daypart = 'PM' AND v_hours::SMALLINT NOT BETWEEN 1 AND 23))
        THEN
            RAISE numeric_value_out_of_range;
        ELSIF (v_daypart = 'PM' AND v_hours::SMALLINT < 12) THEN
            v_hours := (v_hours::SMALLINT + 12)::VARCHAR;
        ELSIF (v_daypart = 'AM' AND v_hours::SMALLINT = 12) THEN
            v_hours := (v_hours::SMALLINT - 12)::VARCHAR;
        END IF;
    END IF;

    RETURN CASE v_timeunit
              WHEN 'HOURS' THEN v_hours
              WHEN 'MINUTES' THEN v_minutes
              WHEN 'SECONDS' THEN v_seconds
              WHEN 'FRACTSECONDS' THEN v_fractsecs
           END;
EXCEPTION
    WHEN numeric_value_out_of_range THEN
        RAISE USING MESSAGE := 'Could not extract correct hour value due to it''s inconsistency with AM|PM day part mark.',
                    DETAIL := 'Extracted hour value doesn''t fall in correct day part mark range: 0..12 for "AM" or 1..23 for "PM".',
                    HINT := 'Correct a hour value in the source string or remove AM|PM day part mark out of it.';

    WHEN invalid_text_representation THEN
        GET STACKED DIAGNOSTICS v_err_message = MESSAGE_TEXT;
        v_err_message := substring(pg_catalog.lower(v_err_message), 'integer\:\s\"(.*)\"');

        RAISE USING MESSAGE := pg_catalog.format('Error while trying to convert "%s" value to SMALLINT data type.', v_err_message),
                    DETAIL := 'Supplied value contains illegal characters.',
                    HINT := 'Correct supplied value, remove all illegal characters.';
END;
$BODY$
LANGUAGE plpgsql
IMMUTABLE
RETURNS NULL ON NULL INPUT;

CREATE OR REPLACE FUNCTION sys.babelfish_get_weekdaynum_by_name(IN p_weekdayname TEXT,
                                                                    IN p_lang_metadata_json JSONB)
RETURNS SMALLINT
AS
$BODY$
DECLARE
    v_weekdayname TEXT;
    v_weekdaynum SMALLINT;
BEGIN
    v_weekdayname := pg_catalog.lower(trim(p_weekdayname));

    v_weekdaynum := array_position(ARRAY(SELECT pg_catalog.lower(jsonb_array_elements_text(p_lang_metadata_json -> 'days_names'))), v_weekdayname);

    v_weekdaynum := coalesce(v_weekdaynum,
                             array_position(ARRAY(SELECT pg_catalog.lower(jsonb_array_elements_text(p_lang_metadata_json -> 'days_shortnames'))), v_weekdayname));

    v_weekdaynum := coalesce(v_weekdaynum,
                             array_position(ARRAY(SELECT pg_catalog.lower(jsonb_array_elements_text(p_lang_metadata_json -> 'days_extrashortnames'))), v_weekdayname));

    IF (v_weekdaynum IS NULL) THEN
        RAISE datetime_field_overflow;
    END IF;

    RETURN v_weekdaynum;
EXCEPTION
    WHEN datetime_field_overflow THEN
        RAISE USING MESSAGE := pg_catalog.format('Can not convert value "%s" to a correct weekday number.',
                                      trim(p_weekdayname)),
                    DETAIL := 'Supplied weekday name is not valid.',
                    HINT := 'Correct supplied weekday name value and try again.';
END;
$BODY$
LANGUAGE plpgsql
IMMUTABLE
RETURNS NULL ON NULL INPUT;

CREATE OR REPLACE FUNCTION sys.babelfish_parse_to_time(IN p_datatype TEXT,
                                                           IN p_srctimestring TEXT,
                                                           IN p_culture TEXT DEFAULT '')
RETURNS TIME WITHOUT TIME ZONE
AS
$BODY$
DECLARE
    v_day VARCHAR COLLATE "C";
    v_year SMALLINT;
    v_month VARCHAR COLLATE "C";
    v_res_date DATE;
    v_scale SMALLINT;
    v_hijridate DATE;
    v_culture VARCHAR COLLATE "C";
    v_dayparts TEXT[];
    v_resmask VARCHAR COLLATE "C";
    v_datatype VARCHAR COLLATE "C";
    v_raw_year VARCHAR COLLATE "C";
    v_left_part VARCHAR COLLATE "C";
    v_right_part VARCHAR COLLATE "C";
    v_resmask_fi VARCHAR COLLATE "C";
    v_timestring VARCHAR COLLATE "C";
    v_correctnum VARCHAR COLLATE "C";
    v_weekdaynum SMALLINT;
    v_err_message VARCHAR COLLATE "C";
    v_date_format VARCHAR COLLATE "C";
    v_weekdaynames TEXT[];
    v_hours SMALLINT := 0;
    v_srctimestring VARCHAR COLLATE "C";
    v_minutes SMALLINT := 0;
    v_res_datatype VARCHAR COLLATE "C";
    v_error_message VARCHAR COLLATE "C";
    v_found BOOLEAN := TRUE;
    v_compday_regexp VARCHAR COLLATE "C";
    v_regmatch_groups TEXT[];
    v_datatype_groups TEXT[];
    v_seconds VARCHAR COLLATE "C" := '0';
    v_fseconds VARCHAR COLLATE "C" := '0';
    v_compmonth_regexp VARCHAR COLLATE "C";
    v_lang_metadata_json JSONB;
    v_resmask_cnt SMALLINT := 10;
    v_res_time TIME WITHOUT TIME ZONE;
    DAYMM_REGEXP CONSTANT VARCHAR COLLATE "C" := '(\d{1,2})';
    FULLYEAR_REGEXP CONSTANT VARCHAR COLLATE "C" := '(\d{3,4})';
    SHORTYEAR_REGEXP CONSTANT VARCHAR COLLATE "C" := '(\d{1,2})';
    COMPYEAR_REGEXP CONSTANT VARCHAR COLLATE "C" := '(\d{1,4})';
    AMPM_REGEXP CONSTANT VARCHAR COLLATE "C" := '(?:[AP]M|ص|م)';
    TIMEUNIT_REGEXP CONSTANT VARCHAR COLLATE "C" := '\s*\d{1,2}\s*';
    MASKSEPONE_REGEXP CONSTANT VARCHAR COLLATE "C" := '\s*(?:/|-)?';
    MASKSEPTWO_REGEXP CONSTANT VARCHAR COLLATE "C" := '\s*(?:\s|/|-|\.|,)';
    MASKSEPTWO_FI_REGEXP CONSTANT VARCHAR COLLATE "C" := '\s*(?:\s|/|-|,)';
    MASKSEPTHREE_REGEXP CONSTANT VARCHAR COLLATE "C" := '\s*(?:/|-|\.|,)';
    TIME_MASKSEP_REGEXP CONSTANT VARCHAR COLLATE "C" := '(?:\s|\.|,)*';
    TIME_MASKSEP_FI_REGEXP CONSTANT VARCHAR COLLATE "C" := '(?:\s|,)*';
    WEEKDAYAMPM_START_REGEXP CONSTANT VARCHAR COLLATE "C" := '(^|[[:digit:][:space:]\.,])';
    WEEKDAYAMPM_END_REGEXP CONSTANT VARCHAR COLLATE "C" := '([[:digit:][:space:]\.,]|$)(?=[^/-]|$)';
    CORRECTNUM_REGEXP CONSTANT VARCHAR COLLATE "C" := '(?:([+-]\d{1,4})(?:[[:space:]\.,]|[AP]M|ص|م|$))';
    DATATYPE_REGEXP CONSTANT VARCHAR COLLATE "C" := '^(TIME)\s*(?:\()?\s*((?:-)?\d+)?\s*(?:\))?$';
    ANNO_DOMINI_REGEXP VARCHAR COLLATE "C" := '(AD|A\.D\.)';
    ANNO_DOMINI_COMPREGEXP VARCHAR COLLATE "C" := concat(WEEKDAYAMPM_START_REGEXP, ANNO_DOMINI_REGEXP, WEEKDAYAMPM_END_REGEXP);
    HHMMSSFS_PART_REGEXP CONSTANT VARCHAR COLLATE "C" :=
        concat(TIMEUNIT_REGEXP, AMPM_REGEXP, '|',
               AMPM_REGEXP, '?', TIME_MASKSEP_REGEXP, TIMEUNIT_REGEXP, '\:', TIME_MASKSEP_REGEXP,
               AMPM_REGEXP, '?', TIME_MASKSEP_REGEXP, TIMEUNIT_REGEXP, '(?!\d)', TIME_MASKSEP_REGEXP, AMPM_REGEXP, '?|',
               AMPM_REGEXP, '?', TIME_MASKSEP_REGEXP, TIMEUNIT_REGEXP, '\:', TIME_MASKSEP_REGEXP,
               AMPM_REGEXP, '?', TIME_MASKSEP_REGEXP, TIMEUNIT_REGEXP, '\:', TIME_MASKSEP_REGEXP,
               AMPM_REGEXP, '?', TIME_MASKSEP_REGEXP, TIMEUNIT_REGEXP, '(?!\d)', TIME_MASKSEP_REGEXP, AMPM_REGEXP, '?|',
               AMPM_REGEXP, '?', TIME_MASKSEP_REGEXP, TIMEUNIT_REGEXP, '\:', TIME_MASKSEP_REGEXP,
               AMPM_REGEXP, '?', TIME_MASKSEP_REGEXP, TIMEUNIT_REGEXP, '\:', TIME_MASKSEP_REGEXP,
               AMPM_REGEXP, '?', TIME_MASKSEP_REGEXP, '\s*\d{1,2}\.\d+(?!\d)', TIME_MASKSEP_REGEXP, AMPM_REGEXP, '?|',
               AMPM_REGEXP, '?');
    HHMMSSFS_PART_FI_REGEXP CONSTANT VARCHAR COLLATE "C" :=
        concat(TIMEUNIT_REGEXP, AMPM_REGEXP, '|',
               AMPM_REGEXP, '?', TIME_MASKSEP_FI_REGEXP, TIMEUNIT_REGEXP, '[\:\.]', TIME_MASKSEP_FI_REGEXP,
               AMPM_REGEXP, '?', TIME_MASKSEP_FI_REGEXP, TIMEUNIT_REGEXP, '(?!\d)', TIME_MASKSEP_FI_REGEXP, AMPM_REGEXP, '?\.?|',
               AMPM_REGEXP, '?', TIME_MASKSEP_FI_REGEXP, TIMEUNIT_REGEXP, '[\:\.]', TIME_MASKSEP_FI_REGEXP,
               AMPM_REGEXP, '?', TIME_MASKSEP_FI_REGEXP, TIMEUNIT_REGEXP, '[\:\.]', TIME_MASKSEP_FI_REGEXP,
               AMPM_REGEXP, '?', TIME_MASKSEP_FI_REGEXP, TIMEUNIT_REGEXP, '(?!\d)', TIME_MASKSEP_FI_REGEXP, AMPM_REGEXP, '?|',
               AMPM_REGEXP, '?', TIME_MASKSEP_FI_REGEXP, TIMEUNIT_REGEXP, '[\:\.]', TIME_MASKSEP_FI_REGEXP,
               AMPM_REGEXP, '?', TIME_MASKSEP_FI_REGEXP, TIMEUNIT_REGEXP, '[\:\.]', TIME_MASKSEP_FI_REGEXP,
               AMPM_REGEXP, '?', TIME_MASKSEP_FI_REGEXP, '\s*\d{1,2}\.\d+(?!\d)\.?', TIME_MASKSEP_FI_REGEXP, AMPM_REGEXP, '?|',
               AMPM_REGEXP, '?');
    v_defmask1_regexp VARCHAR COLLATE "C" := concat('^', TIME_MASKSEP_REGEXP, CORRECTNUM_REGEXP, '?', TIME_MASKSEP_REGEXP,
                                        '(', HHMMSSFS_PART_REGEXP, ')?', TIME_MASKSEP_REGEXP,
                                        CORRECTNUM_REGEXP, '?', TIME_MASKSEP_REGEXP, AMPM_REGEXP, '?', TIME_MASKSEP_REGEXP,
                                        DAYMM_REGEXP,
                                        '(?:(?:', MASKSEPTWO_REGEXP, TIME_MASKSEP_REGEXP, AMPM_REGEXP, '?)|',
                                        '(?:', MASKSEPTWO_REGEXP, TIME_MASKSEP_REGEXP, AMPM_REGEXP, '?', TIME_MASKSEP_REGEXP,
                                        CORRECTNUM_REGEXP, '?', TIME_MASKSEP_REGEXP, AMPM_REGEXP, '?)|',
                                        '(?:[\.|,]+', AMPM_REGEXP, '?', TIME_MASKSEP_REGEXP, CORRECTNUM_REGEXP, '?))', TIME_MASKSEP_REGEXP,
                                        DAYMM_REGEXP,
                                        TIME_MASKSEP_REGEXP, '(?:[\.|,]+', TIME_MASKSEP_REGEXP, AMPM_REGEXP, '?)', TIME_MASKSEP_REGEXP, '$');
    v_defmask1_fi_regexp VARCHAR COLLATE "C" := concat('^', TIME_MASKSEP_FI_REGEXP, CORRECTNUM_REGEXP, '?', TIME_MASKSEP_FI_REGEXP,
                                           '(', HHMMSSFS_PART_FI_REGEXP, ')?', TIME_MASKSEP_FI_REGEXP,
                                           CORRECTNUM_REGEXP, '?', TIME_MASKSEP_REGEXP, AMPM_REGEXP, '?', TIME_MASKSEP_REGEXP,
                                           DAYMM_REGEXP,
                                           '(?:(?:', MASKSEPTWO_FI_REGEXP, TIME_MASKSEP_FI_REGEXP, AMPM_REGEXP, '?)|',
                                           '(?:', MASKSEPTWO_FI_REGEXP, TIME_MASKSEP_FI_REGEXP, AMPM_REGEXP, '?', TIME_MASKSEP_FI_REGEXP,
                                           CORRECTNUM_REGEXP, '?', TIME_MASKSEP_FI_REGEXP, AMPM_REGEXP, '?)|',
                                           '(?:[,]+', AMPM_REGEXP, '?', TIME_MASKSEP_FI_REGEXP, CORRECTNUM_REGEXP, '?))', TIME_MASKSEP_FI_REGEXP,
                                           DAYMM_REGEXP,
                                           TIME_MASKSEP_FI_REGEXP, '(?:[\.|,]+', TIME_MASKSEP_FI_REGEXP, AMPM_REGEXP, ')?', TIME_MASKSEP_FI_REGEXP, '$');
    v_defmask2_regexp VARCHAR COLLATE "C" := concat('^', TIME_MASKSEP_REGEXP, CORRECTNUM_REGEXP, '?', TIME_MASKSEP_REGEXP,
                                        '(', HHMMSSFS_PART_REGEXP, ')?', TIME_MASKSEP_REGEXP,
                                        CORRECTNUM_REGEXP, '?', TIME_MASKSEP_REGEXP, AMPM_REGEXP, '?', TIME_MASKSEP_REGEXP,
                                        FULLYEAR_REGEXP,
                                        '(?:(?:', MASKSEPTWO_REGEXP, TIME_MASKSEP_REGEXP, AMPM_REGEXP, '?)|',
                                        '(?:', TIME_MASKSEP_REGEXP, CORRECTNUM_REGEXP, '?', TIME_MASKSEP_REGEXP,
                                        AMPM_REGEXP, TIME_MASKSEP_REGEXP, CORRECTNUM_REGEXP, '?))', TIME_MASKSEP_REGEXP,
                                        DAYMM_REGEXP,
                                        TIME_MASKSEP_REGEXP, '(?:(?:[\.|,]+', TIME_MASKSEP_REGEXP, AMPM_REGEXP, TIME_MASKSEP_REGEXP, CORRECTNUM_REGEXP, '?)|',
                                        CORRECTNUM_REGEXP, TIME_MASKSEP_REGEXP, AMPM_REGEXP, '?)?', TIME_MASKSEP_REGEXP, '$');
    v_defmask2_fi_regexp VARCHAR COLLATE "C" := concat('^', TIME_MASKSEP_FI_REGEXP, CORRECTNUM_REGEXP, '?', TIME_MASKSEP_FI_REGEXP,
                                           '(', HHMMSSFS_PART_FI_REGEXP, ')?', TIME_MASKSEP_FI_REGEXP,
                                           CORRECTNUM_REGEXP, '?', TIME_MASKSEP_FI_REGEXP, AMPM_REGEXP, '?', TIME_MASKSEP_FI_REGEXP,
                                           FULLYEAR_REGEXP,
                                           '(?:(?:', MASKSEPTWO_FI_REGEXP, TIME_MASKSEP_FI_REGEXP, AMPM_REGEXP, '?)|',
                                           '(?:', TIME_MASKSEP_FI_REGEXP, CORRECTNUM_REGEXP, '?', TIME_MASKSEP_FI_REGEXP,
                                           AMPM_REGEXP, TIME_MASKSEP_FI_REGEXP, CORRECTNUM_REGEXP, '?))', TIME_MASKSEP_FI_REGEXP,
                                           DAYMM_REGEXP,
                                           TIME_MASKSEP_FI_REGEXP, '(?:(?:[\.|,]+', TIME_MASKSEP_FI_REGEXP, AMPM_REGEXP, TIME_MASKSEP_FI_REGEXP, CORRECTNUM_REGEXP, '?)|',
                                           CORRECTNUM_REGEXP, TIME_MASKSEP_FI_REGEXP, AMPM_REGEXP, '?)?', TIME_MASKSEP_FI_REGEXP, '$');
    v_defmask3_regexp VARCHAR COLLATE "C" := concat('^', TIME_MASKSEP_REGEXP, '(', HHMMSSFS_PART_REGEXP, ')?', TIME_MASKSEP_REGEXP,
                                        DAYMM_REGEXP,
                                        '(?:(?:', MASKSEPTWO_REGEXP, TIME_MASKSEP_REGEXP, ')|',
                                        '(?:', MASKSEPTHREE_REGEXP, TIME_MASKSEP_REGEXP, AMPM_REGEXP, '))', TIME_MASKSEP_REGEXP,
                                        FULLYEAR_REGEXP,
                                        TIME_MASKSEP_REGEXP, '(', TIME_MASKSEP_REGEXP, AMPM_REGEXP, ')?', TIME_MASKSEP_REGEXP, '$');
    v_defmask3_fi_regexp VARCHAR COLLATE "C" := concat('^', TIME_MASKSEP_FI_REGEXP, '(', HHMMSSFS_PART_FI_REGEXP, ')?', TIME_MASKSEP_FI_REGEXP,
                                           TIME_MASKSEP_FI_REGEXP, '[\./]?', TIME_MASKSEP_FI_REGEXP,
                                           DAYMM_REGEXP,
                                           '(?:', MASKSEPTWO_REGEXP, TIME_MASKSEP_FI_REGEXP, AMPM_REGEXP, '?)',
                                           FULLYEAR_REGEXP,
                                           TIME_MASKSEP_FI_REGEXP, AMPM_REGEXP, '?', TIME_MASKSEP_FI_REGEXP, '$');
    v_defmask4_0_regexp VARCHAR COLLATE "C" := concat('^', TIME_MASKSEP_REGEXP,
                                          DAYMM_REGEXP,
                                          MASKSEPTWO_REGEXP, TIME_MASKSEP_REGEXP,
                                          DAYMM_REGEXP,
                                          TIME_MASKSEP_REGEXP,
                                          DAYMM_REGEXP, '\s*(', AMPM_REGEXP, ')',
                                          TIME_MASKSEP_REGEXP, '$');
    v_defmask4_1_regexp VARCHAR COLLATE "C" := concat('^', TIME_MASKSEP_REGEXP,
                                          DAYMM_REGEXP,
                                          MASKSEPTWO_REGEXP, TIME_MASKSEP_REGEXP,
                                          DAYMM_REGEXP,
                                          '(?:\s|,)+',
                                          DAYMM_REGEXP, '\s*(', AMPM_REGEXP, ')',
                                          TIME_MASKSEP_REGEXP, '$');
    v_defmask4_2_regexp VARCHAR COLLATE "C" := concat('^', TIME_MASKSEP_REGEXP,
                                          DAYMM_REGEXP,
                                          MASKSEPTWO_REGEXP, TIME_MASKSEP_REGEXP,
                                          DAYMM_REGEXP,
                                          '\s*[\.]+', TIME_MASKSEP_REGEXP,
                                          DAYMM_REGEXP, '\s*(', AMPM_REGEXP, ')',
                                          TIME_MASKSEP_REGEXP, '$');
    v_defmask5_regexp VARCHAR COLLATE "C" := concat('^', TIME_MASKSEP_REGEXP, '(', HHMMSSFS_PART_REGEXP, ')?', TIME_MASKSEP_REGEXP,
                                        DAYMM_REGEXP,
                                        '(?:(?:', MASKSEPTWO_REGEXP, TIME_MASKSEP_REGEXP, AMPM_REGEXP, '?)|',
                                        '(?:[\.|,]+', AMPM_REGEXP, '))', TIME_MASKSEP_REGEXP,
                                        DAYMM_REGEXP,
                                        '(?:(?:', MASKSEPTWO_REGEXP, TIME_MASKSEP_REGEXP, AMPM_REGEXP, '?)|',
                                        '(?:[\.|,]+', AMPM_REGEXP, '))', TIME_MASKSEP_REGEXP,
                                        FULLYEAR_REGEXP,
                                        TIME_MASKSEP_REGEXP, '(', HHMMSSFS_PART_REGEXP, ')?', TIME_MASKSEP_REGEXP, '$');
    v_defmask5_fi_regexp VARCHAR COLLATE "C" := concat('^', TIME_MASKSEP_FI_REGEXP, '(', HHMMSSFS_PART_FI_REGEXP, ')?', TIME_MASKSEP_FI_REGEXP,
                                           DAYMM_REGEXP,
                                           '(?:(?:', MASKSEPTWO_REGEXP, TIME_MASKSEP_FI_REGEXP, AMPM_REGEXP, '?)|',
                                           '(?:[\.|,]+', AMPM_REGEXP, '))', TIME_MASKSEP_FI_REGEXP,
                                           DAYMM_REGEXP,
                                           '(?:(?:', MASKSEPTWO_REGEXP, TIME_MASKSEP_FI_REGEXP, AMPM_REGEXP, '?)|',
                                           '(?:[\.|,]+', AMPM_REGEXP, '))', TIME_MASKSEP_FI_REGEXP,
                                           FULLYEAR_REGEXP,
                                           TIME_MASKSEP_FI_REGEXP, '(', HHMMSSFS_PART_FI_REGEXP, ')?', TIME_MASKSEP_FI_REGEXP, '$');
    v_defmask6_regexp VARCHAR COLLATE "C" := concat('^', TIME_MASKSEP_REGEXP, '(', HHMMSSFS_PART_REGEXP, ')?', TIME_MASKSEP_REGEXP,
                                        FULLYEAR_REGEXP,
                                        '(?:(?:', MASKSEPTWO_REGEXP, TIME_MASKSEP_REGEXP, AMPM_REGEXP, '?)|',
                                        '(?:', TIME_MASKSEP_REGEXP, AMPM_REGEXP, '))', TIME_MASKSEP_REGEXP,
                                        DAYMM_REGEXP,
                                        '(?:(?:', MASKSEPTWO_REGEXP, TIME_MASKSEP_REGEXP, AMPM_REGEXP, '?)|',
                                        '(?:[\.|,]+', AMPM_REGEXP, '))', TIME_MASKSEP_REGEXP,
                                        DAYMM_REGEXP,
                                        '((?:(?:\s|\.|,)+|', AMPM_REGEXP, ')(?:', HHMMSSFS_PART_REGEXP, '))?', TIME_MASKSEP_REGEXP, '$');
    v_defmask6_fi_regexp VARCHAR COLLATE "C" := concat('^', TIME_MASKSEP_FI_REGEXP, '(', HHMMSSFS_PART_FI_REGEXP, ')?', TIME_MASKSEP_FI_REGEXP,
                                           FULLYEAR_REGEXP,
                                           '(?:(?:', MASKSEPTWO_REGEXP, TIME_MASKSEP_FI_REGEXP, AMPM_REGEXP, '?)|',
                                           '(?:', TIME_MASKSEP_FI_REGEXP, AMPM_REGEXP, '))', TIME_MASKSEP_FI_REGEXP,
                                           DAYMM_REGEXP,
                                           '(?:(?:', MASKSEPTWO_REGEXP, TIME_MASKSEP_FI_REGEXP, AMPM_REGEXP, '?)|',
                                           '(?:[\.|,]+', AMPM_REGEXP, '))', TIME_MASKSEP_FI_REGEXP,
                                           DAYMM_REGEXP,
                                           '(?:\s*[\.])?',
                                           '((?:(?:\s|,)+|', AMPM_REGEXP, ')(?:', HHMMSSFS_PART_FI_REGEXP, '))?', TIME_MASKSEP_FI_REGEXP, '$');
    v_defmask7_regexp VARCHAR COLLATE "C" := concat('^', TIME_MASKSEP_REGEXP, '(', HHMMSSFS_PART_REGEXP, ')?', TIME_MASKSEP_REGEXP,
                                        DAYMM_REGEXP,
                                        '(?:(?:', MASKSEPTWO_REGEXP, TIME_MASKSEP_REGEXP, AMPM_REGEXP, '?)|',
                                        '(?:[\.|,]+', AMPM_REGEXP, '))', TIME_MASKSEP_REGEXP,
                                        FULLYEAR_REGEXP,
                                        '(?:(?:', MASKSEPTWO_REGEXP, TIME_MASKSEP_REGEXP, AMPM_REGEXP, '?)|',
                                        '(?:', TIME_MASKSEP_REGEXP, AMPM_REGEXP, '))', TIME_MASKSEP_REGEXP,
                                        DAYMM_REGEXP,
                                        '((?:(?:\s|\.|,)+|', AMPM_REGEXP, ')(?:', HHMMSSFS_PART_REGEXP, '))?', TIME_MASKSEP_REGEXP, '$');
    v_defmask7_fi_regexp VARCHAR COLLATE "C" := concat('^', TIME_MASKSEP_FI_REGEXP, '(', HHMMSSFS_PART_FI_REGEXP, ')?', TIME_MASKSEP_FI_REGEXP,
                                           DAYMM_REGEXP,
                                           '(?:(?:', MASKSEPTWO_REGEXP, TIME_MASKSEP_FI_REGEXP, AMPM_REGEXP, '?)|',
                                           '(?:[\.|,]+', AMPM_REGEXP, '))', TIME_MASKSEP_FI_REGEXP,
                                           FULLYEAR_REGEXP,
                                           '(?:(?:', MASKSEPTWO_REGEXP, TIME_MASKSEP_FI_REGEXP, AMPM_REGEXP, '?)|',
                                           '(?:', TIME_MASKSEP_FI_REGEXP, AMPM_REGEXP, '))', TIME_MASKSEP_FI_REGEXP,
                                           DAYMM_REGEXP,
                                           '((?:(?:\s|,)+|', AMPM_REGEXP, ')(?:', HHMMSSFS_PART_FI_REGEXP, '))?', TIME_MASKSEP_FI_REGEXP, '$');
    v_defmask8_regexp VARCHAR COLLATE "C" := concat('^', TIME_MASKSEP_REGEXP, '(', HHMMSSFS_PART_REGEXP, ')?', TIME_MASKSEP_REGEXP,
                                        DAYMM_REGEXP,
                                        '(?:(?:', MASKSEPTWO_REGEXP, TIME_MASKSEP_REGEXP, AMPM_REGEXP, '?)|',
                                        '(?:[\.|,]+', AMPM_REGEXP, '))', TIME_MASKSEP_REGEXP,
                                        DAYMM_REGEXP,
                                        '(?:(?:', MASKSEPTWO_REGEXP, TIME_MASKSEP_REGEXP, AMPM_REGEXP, '?)|',
                                        '(?:[\.|,]+', AMPM_REGEXP, '))', TIME_MASKSEP_REGEXP,
                                        DAYMM_REGEXP,
                                        '(?:[\.|,]+', AMPM_REGEXP, ')?',
                                        TIME_MASKSEP_REGEXP, '(', HHMMSSFS_PART_REGEXP, ')?', TIME_MASKSEP_REGEXP, '$');
    v_defmask8_fi_regexp VARCHAR COLLATE "C" := concat('^', TIME_MASKSEP_FI_REGEXP, '(', HHMMSSFS_PART_FI_REGEXP, ')?', TIME_MASKSEP_FI_REGEXP,
                                           DAYMM_REGEXP,
                                           '(?:(?:', MASKSEPTWO_FI_REGEXP, TIME_MASKSEP_FI_REGEXP, AMPM_REGEXP, '?)|',
                                           '(?:[,]+', AMPM_REGEXP, '))', TIME_MASKSEP_FI_REGEXP,
                                           DAYMM_REGEXP,
                                           '(?:(?:', MASKSEPTWO_REGEXP, TIME_MASKSEP_FI_REGEXP, AMPM_REGEXP, '?)|',
                                           '(?:[,]+', AMPM_REGEXP, '))', TIME_MASKSEP_FI_REGEXP,
                                           DAYMM_REGEXP,
                                           '(?:(?:[\,]+|\s*/\s*)', AMPM_REGEXP, ')?',
                                           TIME_MASKSEP_FI_REGEXP, '(', HHMMSSFS_PART_FI_REGEXP, ')?', TIME_MASKSEP_FI_REGEXP, '$');
    v_defmask9_regexp VARCHAR COLLATE "C" := concat('^', TIME_MASKSEP_REGEXP, '(',
                                        HHMMSSFS_PART_REGEXP,
                                        ')', TIME_MASKSEP_REGEXP, '$');
    v_defmask9_fi_regexp VARCHAR COLLATE "C" := concat('^', TIME_MASKSEP_FI_REGEXP, AMPM_REGEXP, '?', TIME_MASKSEP_FI_REGEXP, '(',
                                           HHMMSSFS_PART_FI_REGEXP,
                                           ')', TIME_MASKSEP_FI_REGEXP, '$');
    v_defmask10_regexp VARCHAR COLLATE "C" := concat('^', TIME_MASKSEP_REGEXP, '(', HHMMSSFS_PART_REGEXP, ')?', TIME_MASKSEP_REGEXP,
                                         DAYMM_REGEXP,
                                         '(?:', MASKSEPTHREE_REGEXP, TIME_MASKSEP_REGEXP, '(?:', AMPM_REGEXP, '(?=(?:[[:space:]\.,])+))?)?', TIME_MASKSEP_REGEXP,
                                         '($comp_month$)',
                                         TIME_MASKSEP_REGEXP, '(', HHMMSSFS_PART_REGEXP, ')?', TIME_MASKSEP_REGEXP, '$');
    v_defmask10_fi_regexp VARCHAR COLLATE "C" := concat('^', TIME_MASKSEP_FI_REGEXP, '(', HHMMSSFS_PART_FI_REGEXP, ')?', TIME_MASKSEP_FI_REGEXP,
                                            DAYMM_REGEXP,
                                            '(?:', MASKSEPTHREE_REGEXP, TIME_MASKSEP_REGEXP, '(?:', AMPM_REGEXP, '(?=(?:[[:space:]\.,])+))?)?', TIME_MASKSEP_REGEXP,
                                            '($comp_month$)',
                                            TIME_MASKSEP_FI_REGEXP, '(', HHMMSSFS_PART_FI_REGEXP, ')?', TIME_MASKSEP_FI_REGEXP, '$');
    v_defmask11_regexp VARCHAR COLLATE "C" := concat('^', TIME_MASKSEP_REGEXP, '(', HHMMSSFS_PART_REGEXP, ')?', TIME_MASKSEP_REGEXP,
                                         '($comp_month$)',
                                         '(?:', MASKSEPTHREE_REGEXP, TIME_MASKSEP_REGEXP, AMPM_REGEXP, '?)?', TIME_MASKSEP_REGEXP,
                                         DAYMM_REGEXP,
                                         TIME_MASKSEP_REGEXP, '(', HHMMSSFS_PART_REGEXP, ')?', TIME_MASKSEP_REGEXP, '$');
    v_defmask11_fi_regexp VARCHAR COLLATE "C" := concat('^', TIME_MASKSEP_FI_REGEXP, '(', HHMMSSFS_PART_FI_REGEXP, ')?', TIME_MASKSEP_FI_REGEXP,
                                           '($comp_month$)',
                                           '(?:', MASKSEPTHREE_REGEXP, TIME_MASKSEP_REGEXP, AMPM_REGEXP, '?)?', TIME_MASKSEP_FI_REGEXP,
                                           DAYMM_REGEXP,
                                           '((?:(?:\s|,)+|', AMPM_REGEXP, ')(?:', HHMMSSFS_PART_FI_REGEXP, '))?', TIME_MASKSEP_FI_REGEXP, '$');
    v_defmask12_regexp VARCHAR COLLATE "C" := concat('^', TIME_MASKSEP_REGEXP, '(', HHMMSSFS_PART_REGEXP, ')?', TIME_MASKSEP_REGEXP,
                                         FULLYEAR_REGEXP,
                                         '(?:(?:', MASKSEPTWO_REGEXP, '?', TIME_MASKSEP_REGEXP, '(?:', AMPM_REGEXP, '(?=(?:[[:space:]\.,])+))?)|',
                                         '(?:(?:', TIME_MASKSEP_REGEXP, AMPM_REGEXP, '(?=(?:[[:space:]\.,])+))))', TIME_MASKSEP_REGEXP,
                                         '($comp_month$)',
                                         TIME_MASKSEP_REGEXP, '(', HHMMSSFS_PART_REGEXP, ')?', TIME_MASKSEP_REGEXP, '$');
    v_defmask12_fi_regexp VARCHAR COLLATE "C" := concat('^', TIME_MASKSEP_FI_REGEXP, '(', HHMMSSFS_PART_FI_REGEXP, ')?', TIME_MASKSEP_FI_REGEXP,
                                            FULLYEAR_REGEXP,
                                            '(?:(?:', MASKSEPTWO_REGEXP, '?', TIME_MASKSEP_REGEXP, '(?:', AMPM_REGEXP, '(?=(?:[[:space:]\.,])+))?)|',
                                            '(?:(?:', TIME_MASKSEP_REGEXP, AMPM_REGEXP, '(?=(?:[[:space:]\.,])+))))', TIME_MASKSEP_REGEXP,
                                            '($comp_month$)',
                                            TIME_MASKSEP_FI_REGEXP, '(', HHMMSSFS_PART_FI_REGEXP, ')?', TIME_MASKSEP_FI_REGEXP, '$');
    v_defmask13_regexp VARCHAR COLLATE "C" := concat('^', TIME_MASKSEP_REGEXP, '(', HHMMSSFS_PART_REGEXP, ')?', TIME_MASKSEP_REGEXP,
                                         '($comp_month$)',
                                         '(?:', MASKSEPTHREE_REGEXP, TIME_MASKSEP_REGEXP, AMPM_REGEXP, '?)?', TIME_MASKSEP_REGEXP,
                                         FULLYEAR_REGEXP,
                                         TIME_MASKSEP_REGEXP, AMPM_REGEXP, '?', TIME_MASKSEP_REGEXP, '$');
    v_defmask13_fi_regexp VARCHAR COLLATE "C" := concat('^', TIME_MASKSEP_FI_REGEXP, '(', HHMMSSFS_PART_FI_REGEXP, ')?', TIME_MASKSEP_FI_REGEXP,
                                            '($comp_month$)',
                                            '(?:', MASKSEPTHREE_REGEXP, TIME_MASKSEP_REGEXP, AMPM_REGEXP, '?)?', TIME_MASKSEP_REGEXP,
                                            FULLYEAR_REGEXP,
                                            TIME_MASKSEP_FI_REGEXP, AMPM_REGEXP, '?', TIME_MASKSEP_FI_REGEXP, '$');
    v_defmask14_regexp VARCHAR COLLATE "C" := concat('^', TIME_MASKSEP_REGEXP, '(', HHMMSSFS_PART_REGEXP, ')?', TIME_MASKSEP_REGEXP,
                                         '($comp_month$)'
                                         '(?:', MASKSEPTHREE_REGEXP, TIME_MASKSEP_REGEXP, AMPM_REGEXP, '?)?', TIME_MASKSEP_REGEXP,
                                         DAYMM_REGEXP,
                                         '(?:', MASKSEPTWO_REGEXP, TIME_MASKSEP_REGEXP, AMPM_REGEXP, '?)', TIME_MASKSEP_REGEXP,
                                         COMPYEAR_REGEXP,
                                         TIME_MASKSEP_REGEXP, '(', HHMMSSFS_PART_REGEXP, ')?', TIME_MASKSEP_REGEXP, '$');
    v_defmask14_fi_regexp VARCHAR COLLATE "C" := concat('^', TIME_MASKSEP_FI_REGEXP, '(', HHMMSSFS_PART_FI_REGEXP, ')?', TIME_MASKSEP_FI_REGEXP,
                                            '($comp_month$)'
                                            '(?:', MASKSEPTHREE_REGEXP, TIME_MASKSEP_FI_REGEXP, AMPM_REGEXP, '?)?', TIME_MASKSEP_FI_REGEXP,
                                            DAYMM_REGEXP,
                                            '(?:', MASKSEPTWO_REGEXP, TIME_MASKSEP_FI_REGEXP, AMPM_REGEXP, '?)', TIME_MASKSEP_FI_REGEXP,
                                            COMPYEAR_REGEXP,
                                            '((?:(?:\s|,)+|', AMPM_REGEXP, ')(?:', HHMMSSFS_PART_FI_REGEXP, '))?', TIME_MASKSEP_FI_REGEXP, '$');
    v_defmask15_regexp VARCHAR COLLATE "C" := concat('^', TIME_MASKSEP_REGEXP, '(', HHMMSSFS_PART_REGEXP, ')?', TIME_MASKSEP_REGEXP,
                                         DAYMM_REGEXP,
                                         '(?:(?:', MASKSEPTWO_REGEXP, '?', TIME_MASKSEP_REGEXP, '(?:', AMPM_REGEXP, '(?=(?:[[:space:]\.,])+))?)|',
                                         '(?:(?:', TIME_MASKSEP_REGEXP, AMPM_REGEXP, '(?=(?:[[:space:]\.,])+))))', TIME_MASKSEP_REGEXP,
                                         '($comp_month$)',
                                         '(?:', MASKSEPTHREE_REGEXP, TIME_MASKSEP_REGEXP, AMPM_REGEXP, '?)?', TIME_MASKSEP_REGEXP,
                                         COMPYEAR_REGEXP,
                                         TIME_MASKSEP_REGEXP, '(', HHMMSSFS_PART_REGEXP, ')?', TIME_MASKSEP_REGEXP, '$');
    v_defmask15_fi_regexp VARCHAR COLLATE "C" := concat('^', TIME_MASKSEP_FI_REGEXP, '(', HHMMSSFS_PART_FI_REGEXP, ')?', TIME_MASKSEP_FI_REGEXP,
                                            DAYMM_REGEXP,
                                            '(?:(?:', MASKSEPTWO_REGEXP, '?', TIME_MASKSEP_REGEXP, '(?:', AMPM_REGEXP, '(?=(?:[[:space:]\.,])+))?)|',
                                            '(?:(?:', TIME_MASKSEP_REGEXP, AMPM_REGEXP, '(?=(?:[[:space:]\.,])+))))', TIME_MASKSEP_REGEXP,
                                            '($comp_month$)',
                                            '(?:', MASKSEPTHREE_REGEXP, TIME_MASKSEP_REGEXP, AMPM_REGEXP, '?)?', TIME_MASKSEP_REGEXP,
                                            COMPYEAR_REGEXP,
                                            '((?:(?:\s|,)+|', AMPM_REGEXP, ')(?:', HHMMSSFS_PART_FI_REGEXP, '))?', TIME_MASKSEP_FI_REGEXP, '$');
    v_defmask16_regexp VARCHAR COLLATE "C" := concat('^', TIME_MASKSEP_REGEXP, '(', HHMMSSFS_PART_REGEXP, ')?', TIME_MASKSEP_REGEXP,
                                         DAYMM_REGEXP,
                                         '(?:', MASKSEPTWO_REGEXP, TIME_MASKSEP_REGEXP, AMPM_REGEXP, '?)', TIME_MASKSEP_REGEXP,
                                         COMPYEAR_REGEXP,
                                         '(?:(?:', MASKSEPTWO_REGEXP, '?', TIME_MASKSEP_REGEXP, '(?:', AMPM_REGEXP, '(?=(?:[[:space:]\.,])+))?)|',
                                         '(?:(?:', TIME_MASKSEP_REGEXP, AMPM_REGEXP, '(?=(?:[[:space:]\.,])+))))', TIME_MASKSEP_REGEXP,
                                         '($comp_month$)',
                                         TIME_MASKSEP_REGEXP, '(', HHMMSSFS_PART_REGEXP, ')?', TIME_MASKSEP_REGEXP, '$');
    v_defmask16_fi_regexp VARCHAR COLLATE "C" := concat('^', TIME_MASKSEP_FI_REGEXP, '(', HHMMSSFS_PART_FI_REGEXP, ')?', TIME_MASKSEP_FI_REGEXP,
                                            DAYMM_REGEXP,
                                            '(?:', MASKSEPTWO_REGEXP, TIME_MASKSEP_REGEXP, AMPM_REGEXP, '?)', TIME_MASKSEP_REGEXP,
                                            COMPYEAR_REGEXP,
                                            '(?:(?:', MASKSEPTWO_REGEXP, '?', TIME_MASKSEP_REGEXP, '(?:', AMPM_REGEXP, '(?=(?:[[:space:]\.,])+))?)|',
                                            '(?:(?:', TIME_MASKSEP_REGEXP, AMPM_REGEXP, '(?=(?:[[:space:]\.,])+))))', TIME_MASKSEP_REGEXP,
                                            '($comp_month$)',
                                            TIME_MASKSEP_FI_REGEXP, '(', HHMMSSFS_PART_FI_REGEXP, ')?', TIME_MASKSEP_FI_REGEXP, '$');
    v_defmask17_regexp VARCHAR COLLATE "C" := concat('^', TIME_MASKSEP_REGEXP, '(', HHMMSSFS_PART_REGEXP, ')?', TIME_MASKSEP_REGEXP,
                                         FULLYEAR_REGEXP,
                                         '(?:(?:', MASKSEPTWO_REGEXP, '?', TIME_MASKSEP_REGEXP, '(?:', AMPM_REGEXP, '(?=(?:[[:space:]\.,])+))?)|',
                                         '(?:(?:', TIME_MASKSEP_REGEXP, AMPM_REGEXP, '(?=(?:[[:space:]\.,])+))))', TIME_MASKSEP_REGEXP,
                                         '($comp_month$)',
                                         '(?:', MASKSEPTHREE_REGEXP, TIME_MASKSEP_REGEXP, AMPM_REGEXP, '?)?', TIME_MASKSEP_REGEXP,
                                         DAYMM_REGEXP,
                                         TIME_MASKSEP_REGEXP, '(', HHMMSSFS_PART_REGEXP, ')?', TIME_MASKSEP_REGEXP, '$');
    v_defmask17_fi_regexp VARCHAR COLLATE "C" := concat('^', TIME_MASKSEP_FI_REGEXP, '(', HHMMSSFS_PART_FI_REGEXP, ')?', TIME_MASKSEP_FI_REGEXP,
                                            FULLYEAR_REGEXP,
                                            '(?:(?:', MASKSEPTWO_REGEXP, '?', TIME_MASKSEP_REGEXP, '(?:', AMPM_REGEXP, '(?=(?:[[:space:]\.,])+))?)|',
                                            '(?:(?:', TIME_MASKSEP_REGEXP, AMPM_REGEXP, '(?=(?:[[:space:]\.,])+))))', TIME_MASKSEP_REGEXP,
                                            '($comp_month$)',
                                            '(?:', MASKSEPTHREE_REGEXP, TIME_MASKSEP_REGEXP, AMPM_REGEXP, '?)?', TIME_MASKSEP_REGEXP,
                                            DAYMM_REGEXP,
                                            '((?:(?:\s|,)+|', AMPM_REGEXP, ')(?:', HHMMSSFS_PART_FI_REGEXP, '))?', TIME_MASKSEP_FI_REGEXP, '$');
    v_defmask18_regexp VARCHAR COLLATE "C" := concat('^', TIME_MASKSEP_REGEXP, '(', HHMMSSFS_PART_REGEXP, ')?', TIME_MASKSEP_REGEXP,
                                         FULLYEAR_REGEXP,
                                         '(?:(?:', MASKSEPTWO_REGEXP, TIME_MASKSEP_REGEXP, AMPM_REGEXP, '?)|',
                                         '(?:', TIME_MASKSEP_REGEXP, AMPM_REGEXP, '))', TIME_MASKSEP_REGEXP,
                                         DAYMM_REGEXP,
                                         '(?:(?:', MASKSEPTWO_REGEXP, '?', TIME_MASKSEP_REGEXP, '(?:', AMPM_REGEXP, '(?=(?:[[:space:]\.,])+))?)|',
                                         '(?:(?:', TIME_MASKSEP_REGEXP, AMPM_REGEXP, '(?=(?:[[:space:]\.,])+))))', TIME_MASKSEP_REGEXP,
                                         '($comp_month$)',
                                         TIME_MASKSEP_REGEXP, '(', HHMMSSFS_PART_REGEXP, ')?', TIME_MASKSEP_REGEXP, '$');
    v_defmask18_fi_regexp VARCHAR COLLATE "C" := concat('^', TIME_MASKSEP_FI_REGEXP, '(', HHMMSSFS_PART_FI_REGEXP, ')?', TIME_MASKSEP_FI_REGEXP,
                                            FULLYEAR_REGEXP,
                                            '(?:(?:', MASKSEPTWO_REGEXP, TIME_MASKSEP_REGEXP, AMPM_REGEXP, '?)|',
                                            '(?:', TIME_MASKSEP_REGEXP, AMPM_REGEXP, '))', TIME_MASKSEP_REGEXP,
                                            DAYMM_REGEXP,
                                            '(?:(?:', MASKSEPTWO_REGEXP, '?', TIME_MASKSEP_REGEXP, '(?:', AMPM_REGEXP, '(?=(?:[[:space:]\.,])+))?)|',
                                            '(?:(?:', TIME_MASKSEP_REGEXP, AMPM_REGEXP, '(?=(?:[[:space:]\.,])+))))', TIME_MASKSEP_REGEXP,
                                            '($comp_month$)',
                                            TIME_MASKSEP_FI_REGEXP, '(', HHMMSSFS_PART_FI_REGEXP, ')?', TIME_MASKSEP_FI_REGEXP, '$');
    v_defmask19_regexp VARCHAR COLLATE "C" := concat('^', TIME_MASKSEP_REGEXP, '(', HHMMSSFS_PART_REGEXP, ')?', TIME_MASKSEP_REGEXP,
                                         '($comp_month$)',
                                         '(?:', MASKSEPTHREE_REGEXP, TIME_MASKSEP_REGEXP, AMPM_REGEXP, '?)?', TIME_MASKSEP_REGEXP,
                                         FULLYEAR_REGEXP,
                                         '(?:(?:', MASKSEPTWO_REGEXP, TIME_MASKSEP_REGEXP, AMPM_REGEXP, '?)|',
                                         '(?:', TIME_MASKSEP_REGEXP, AMPM_REGEXP, '))', TIME_MASKSEP_REGEXP,
                                         DAYMM_REGEXP,
                                         '((?:(?:\s|\.|,)+|', AMPM_REGEXP, ')(?:', HHMMSSFS_PART_REGEXP, '))?', TIME_MASKSEP_REGEXP, '$');
    v_defmask19_fi_regexp VARCHAR COLLATE "C" := concat('^', TIME_MASKSEP_FI_REGEXP, '(', HHMMSSFS_PART_FI_REGEXP, ')?', TIME_MASKSEP_FI_REGEXP,
                                            '($comp_month$)',
                                            '(?:', MASKSEPTHREE_REGEXP, TIME_MASKSEP_REGEXP, AMPM_REGEXP, '?)?', TIME_MASKSEP_REGEXP,
                                            FULLYEAR_REGEXP,
                                            '(?:(?:', MASKSEPTWO_REGEXP, TIME_MASKSEP_REGEXP, AMPM_REGEXP, '?)|',
                                            '(?:', TIME_MASKSEP_REGEXP, AMPM_REGEXP, '))', TIME_MASKSEP_REGEXP,
                                            DAYMM_REGEXP,
                                            '((?:(?:\s|,)+|', AMPM_REGEXP, ')(?:', HHMMSSFS_PART_FI_REGEXP, '))?', TIME_MASKSEP_FI_REGEXP, '$');
    CONVERSION_LANG CONSTANT VARCHAR COLLATE "C" := '';
    DATE_FORMAT CONSTANT VARCHAR COLLATE "C" := '';
BEGIN
    v_datatype := trim(p_datatype);
    v_srctimestring := pg_catalog.upper(trim(p_srctimestring));
    v_culture := coalesce(nullif(pg_catalog.upper(trim(p_culture)), ''), 'EN-US');

    v_datatype_groups := regexp_matches(v_datatype, DATATYPE_REGEXP, 'gi');

    v_res_datatype := pg_catalog.upper(v_datatype_groups[1]);
    v_scale := v_datatype_groups[2]::SMALLINT;

    IF (v_res_datatype IS NULL) THEN
        RAISE datatype_mismatch;
    ELSIF (coalesce(v_scale, 0) NOT BETWEEN 0 AND 7)
    THEN
        RAISE interval_field_overflow;
    ELSIF (v_scale IS NULL) THEN
        v_scale := 7;
    END IF;

    v_dayparts := ARRAY(SELECT pg_catalog.upper(array_to_string(regexp_matches(v_srctimestring, '[AP]M|ص|م', 'gi'), '')));

    IF (array_length(v_dayparts, 1) > 1) THEN
        RAISE invalid_datetime_format;
    END IF;

    BEGIN
        v_lang_metadata_json := sys.babelfish_get_lang_metadata_json(coalesce(nullif(CONVERSION_LANG, ''), p_culture));
    EXCEPTION
        WHEN OTHERS THEN
        RAISE invalid_parameter_value;
    END;

    v_compday_regexp := array_to_string(array_cat(array_cat(ARRAY(SELECT jsonb_array_elements_text(v_lang_metadata_json -> 'days_names')),
                                                            ARRAY(SELECT jsonb_array_elements_text(v_lang_metadata_json -> 'days_shortnames'))),
                                                  ARRAY(SELECT jsonb_array_elements_text(v_lang_metadata_json -> 'days_extrashortnames'))), '|');

    v_weekdaynames := ARRAY(SELECT array_to_string(regexp_matches(v_srctimestring, v_compday_regexp, 'gi'), ''));

    IF (array_length(v_weekdaynames, 1) > 1) THEN
        RAISE invalid_datetime_format;
    END IF;

    IF (v_weekdaynames[1] IS NOT NULL AND
        v_srctimestring ~* concat(WEEKDAYAMPM_START_REGEXP, '(', v_compday_regexp, ')', WEEKDAYAMPM_END_REGEXP))
    THEN
        v_srctimestring := pg_catalog.replace(v_srctimestring, v_weekdaynames[1], ' ');
    END IF;

    IF (v_srctimestring ~* ANNO_DOMINI_COMPREGEXP)
    THEN
        IF (v_culture !~ 'EN[-_]US|DA[-_]DK|SV[-_]SE|EN[-_]GB|HI[-_]IS') THEN
            RAISE invalid_datetime_format;
        END IF;

        v_srctimestring := regexp_replace(v_srctimestring,
                                          ANNO_DOMINI_COMPREGEXP,
                                          regexp_replace(array_to_string(regexp_matches(v_srctimestring, ANNO_DOMINI_COMPREGEXP, 'gi'), ''),
                                                         ANNO_DOMINI_REGEXP, ' ', 'gi'),
                                          'gi');
    END IF;

    v_date_format := coalesce(nullif(pg_catalog.upper(trim(DATE_FORMAT)), ''), v_lang_metadata_json ->> 'date_format');

    v_compmonth_regexp :=
        array_to_string(array_cat(array_cat(ARRAY(SELECT jsonb_array_elements_text(v_lang_metadata_json -> 'months_shortnames')),
                                            ARRAY(SELECT jsonb_array_elements_text(v_lang_metadata_json -> 'months_names'))),
                                  array_cat(ARRAY(SELECT jsonb_array_elements_text(v_lang_metadata_json -> 'months_extrashortnames')),
                                            ARRAY(SELECT jsonb_array_elements_text(v_lang_metadata_json -> 'months_extranames')))
                                 ), '|');

    IF ((v_srctimestring ~* v_defmask1_regexp AND v_culture <> 'FI') OR
        (v_srctimestring ~* v_defmask1_fi_regexp AND v_culture = 'FI'))
    THEN
        IF (v_srctimestring ~ concat(CORRECTNUM_REGEXP, '?', TIME_MASKSEP_REGEXP, '\d+\s*(?:\.)+', TIME_MASKSEP_REGEXP, AMPM_REGEXP, '?', TIME_MASKSEP_REGEXP,
                                     CORRECTNUM_REGEXP, '?', TIME_MASKSEP_REGEXP, AMPM_REGEXP, '?', TIME_MASKSEP_REGEXP, '\d{1,2}', MASKSEPTWO_REGEXP, TIME_MASKSEP_REGEXP,
                                     AMPM_REGEXP, '?', TIME_MASKSEP_REGEXP, CORRECTNUM_REGEXP, '?', TIME_MASKSEP_REGEXP, AMPM_REGEXP, '?', TIME_MASKSEP_REGEXP, '\d{1,2}|',
                                     '\d+\s*(?:\.)+', TIME_MASKSEP_REGEXP, AMPM_REGEXP, '?', TIME_MASKSEP_REGEXP,
                                     CORRECTNUM_REGEXP, '?', TIME_MASKSEP_REGEXP, AMPM_REGEXP, '?', TIME_MASKSEP_REGEXP, '$') AND
            v_culture ~ 'DE[-_]DE|NN[-_]NO|CS[-_]CZ|PL[-_]PL|RO[-_]RO|SK[-_]SK|SL[-_]SI|BG[-_]BG|RU[-_]RU|TR[-_]TR|ET[-_]EE|LV[-_]LV')
        THEN
            RAISE invalid_datetime_format;
        END IF;

        v_regmatch_groups := regexp_matches(v_srctimestring, CASE v_culture
                                                                WHEN 'FI' THEN v_defmask1_fi_regexp
                                                                ELSE v_defmask1_regexp
                                                             END, 'gi');
        v_timestring := v_regmatch_groups[2];
        v_correctnum := coalesce(v_regmatch_groups[1], v_regmatch_groups[3],
                                 v_regmatch_groups[5], v_regmatch_groups[6]);

        IF (v_date_format = 'DMY' OR
            v_culture IN ('SV-SE', 'SV_SE', 'LV-LV', 'LV_LV'))
        THEN
            v_day := v_regmatch_groups[4];
            v_month := v_regmatch_groups[7];
        ELSE
            v_day := v_regmatch_groups[7];
            v_month := v_regmatch_groups[4];
        END IF;

        IF (v_culture IN ('AR', 'AR-SA', 'AR_SA'))
        THEN
            IF (v_day::SMALLINT > 30 OR
                v_month::SMALLINT > 12) THEN
                RAISE invalid_datetime_format;
            END IF;

            v_raw_year := to_char(sys.babelfish_conv_greg_to_hijri(current_date + 1), 'YYYY');
            v_hijridate := sys.babelfish_conv_hijri_to_greg(v_day, v_month, v_raw_year) - 1;

            v_day := to_char(v_hijridate, 'DD');
            v_month := to_char(v_hijridate, 'MM');
            v_year := to_char(v_hijridate, 'YYYY')::SMALLINT;
        ELSE
            v_year := to_char(current_date, 'YYYY')::SMALLINT;
        END IF;

    ELSIF ((v_srctimestring ~* v_defmask6_regexp AND v_culture <> 'FI') OR
           (v_srctimestring ~* v_defmask6_fi_regexp AND v_culture = 'FI'))
    THEN
        IF (v_culture IN ('AR', 'AR-SA', 'AR_SA') OR
            (v_srctimestring ~ concat('\s*\d{1,2}\.\s*(?:\.|\d+(?!\d)\s*\.)', TIME_MASKSEP_REGEXP, AMPM_REGEXP, '?', TIME_MASKSEP_REGEXP, '\d{3,4}',
                                      '(?:(?:', MASKSEPTWO_REGEXP, TIME_MASKSEP_REGEXP, AMPM_REGEXP, '?)|',
                                      '(?:', TIME_MASKSEP_REGEXP, AMPM_REGEXP, '))', TIME_MASKSEP_REGEXP, '\d{1,2}|',
                                      '\d{3,4}', MASKSEPTWO_REGEXP, '?', TIME_MASKSEP_REGEXP, AMPM_REGEXP, '?', TIME_MASKSEP_REGEXP, '\d{1,2}', MASKSEPTWO_REGEXP,
                                      TIME_MASKSEP_REGEXP, AMPM_REGEXP, '?', TIME_MASKSEP_REGEXP, '\d{1,2}\s*(?:\.)+|',
                                      '\d+\s*(?:\.)+', TIME_MASKSEP_REGEXP, AMPM_REGEXP, '?', TIME_MASKSEP_REGEXP, '$') AND
             v_culture ~ 'DE[-_]DE|NN[-_]NO|CS[-_]CZ|PL[-_]PL|RO[-_]RO|SK[-_]SK|SL[-_]SI|BG[-_]BG|RU[-_]RU|TR[-_]TR|ET[-_]EE|LV[-_]LV'))
        THEN
            RAISE invalid_datetime_format;
        END IF;

        v_regmatch_groups := regexp_matches(v_srctimestring, CASE v_culture
                                                                WHEN 'FI' THEN v_defmask6_fi_regexp
                                                                ELSE v_defmask6_regexp
                                                             END, 'gi');
        v_timestring := concat(v_regmatch_groups[1], v_regmatch_groups[5]);
        v_day := v_regmatch_groups[4];
        v_month := v_regmatch_groups[3];
        v_year := CASE
                     WHEN v_culture IN ('TH-TH', 'TH_TH') THEN v_regmatch_groups[2]::SMALLINT - 543
                     ELSE v_regmatch_groups[2]::SMALLINT
                  END;

    ELSIF ((v_srctimestring ~* v_defmask2_regexp AND v_culture <> 'FI') OR
           (v_srctimestring ~* v_defmask2_fi_regexp AND v_culture = 'FI'))
    THEN
        IF (v_culture IN ('AR', 'AR-SA', 'AR_SA') OR
            (v_srctimestring ~ concat('\s*\d{1,2}\.\s*(?:\.|\d+(?!\d)\s*\.)', TIME_MASKSEP_REGEXP, AMPM_REGEXP, '?', TIME_MASKSEP_REGEXP, '\d{3,4}',
                                      '(?:(?:', MASKSEPTWO_REGEXP, TIME_MASKSEP_REGEXP, AMPM_REGEXP, '?)|',
                                      '(?:', TIME_MASKSEP_REGEXP, CORRECTNUM_REGEXP, '?', TIME_MASKSEP_REGEXP,
                                      AMPM_REGEXP, TIME_MASKSEP_REGEXP, CORRECTNUM_REGEXP, '?))', TIME_MASKSEP_REGEXP, '\d{1,2}|',
                                      '\d+\s*(?:\.)+', TIME_MASKSEP_REGEXP, AMPM_REGEXP, '?', TIME_MASKSEP_REGEXP, '$') AND
             v_culture ~ 'DE[-_]DE|NN[-_]NO|CS[-_]CZ|PL[-_]PL|RO[-_]RO|SK[-_]SK|SL[-_]SI|BG[-_]BG|RU[-_]RU|TR[-_]TR|ET[-_]EE|LV[-_]LV'))
        THEN
            RAISE invalid_datetime_format;
        END IF;

        v_regmatch_groups := regexp_matches(v_srctimestring, CASE v_culture
                                                                WHEN 'FI' THEN v_defmask2_fi_regexp
                                                                ELSE v_defmask2_regexp
                                                             END, 'gi');
        v_timestring := v_regmatch_groups[2];
        v_correctnum := coalesce(v_regmatch_groups[1], v_regmatch_groups[3], v_regmatch_groups[5],
                                 v_regmatch_groups[6], v_regmatch_groups[8], v_regmatch_groups[9]);
        v_day := '01';
        v_month := v_regmatch_groups[7];
        v_year := CASE
                     WHEN v_culture IN ('TH-TH', 'TH_TH') THEN v_regmatch_groups[4]::SMALLINT - 543
                     ELSE v_regmatch_groups[4]::SMALLINT
                  END;

    ELSIF (v_srctimestring ~* v_defmask4_1_regexp OR
           (v_srctimestring ~* v_defmask4_2_regexp AND v_culture !~ 'DE[-_]DE|NN[-_]NO|CS[-_]CZ|PL[-_]PL|RO[-_]RO|SK[-_]SK|SL[-_]SI|BG[-_]BG|RU[-_]RU|TR[-_]TR|ET[-_]EE|LV[-_]LV') OR
           (v_srctimestring ~* v_defmask9_regexp AND v_culture <> 'FI') OR
           (v_srctimestring ~* v_defmask9_fi_regexp AND v_culture = 'FI'))
    THEN
        IF (v_srctimestring ~ concat('\d+\s*\.?(?:,+|,*', AMPM_REGEXP, ')', TIME_MASKSEP_FI_REGEXP, '\.+', TIME_MASKSEP_REGEXP, '$|',
                                     '\d+\s*\.', TIME_MASKSEP_FI_REGEXP, '\.', TIME_MASKSEP_FI_REGEXP, '$') AND
            v_culture = 'FI')
        THEN
            RAISE invalid_datetime_format;
        END IF;

        IF (v_srctimestring ~* v_defmask4_0_regexp) THEN
            v_timestring := (regexp_matches(v_srctimestring, v_defmask4_0_regexp, 'gi'))[1];
        ELSE
            v_timestring := v_srctimestring;
        END IF;

        v_res_date := current_date;
        v_day := to_char(v_res_date, 'DD');
        v_month := to_char(v_res_date, 'MM');
        v_year := to_char(v_res_date, 'YYYY')::SMALLINT;

    ELSIF ((v_srctimestring ~* v_defmask3_regexp AND v_culture <> 'FI') OR
           (v_srctimestring ~* v_defmask3_fi_regexp AND v_culture = 'FI'))
    THEN
        IF (v_culture IN ('AR', 'AR-SA', 'AR_SA') OR
            (v_srctimestring ~ concat('\s*\d{1,2}\.\s*(?:\.|\d+(?!\d)\s*\.)', TIME_MASKSEP_REGEXP, AMPM_REGEXP, '?',
                                      TIME_MASKSEP_REGEXP, '\d{1,2}', MASKSEPTWO_REGEXP, '|',
                                      '\d+\s*(?:\.)+', TIME_MASKSEP_REGEXP, AMPM_REGEXP, '?', TIME_MASKSEP_REGEXP, '$') AND
             v_culture ~ 'DE[-_]DE|NN[-_]NO|CS[-_]CZ|PL[-_]PL|RO[-_]RO|SK[-_]SK|SL[-_]SI|BG[-_]BG|RU[-_]RU|TR[-_]TR|ET[-_]EE|LV[-_]LV'))
        THEN
            RAISE invalid_datetime_format;
        END IF;

        v_regmatch_groups := regexp_matches(v_srctimestring, CASE v_culture
                                                                WHEN 'FI' THEN v_defmask3_fi_regexp
                                                                ELSE v_defmask3_regexp
                                                             END, 'gi');
        v_timestring := v_regmatch_groups[1];
        v_day := '01';
        v_month := v_regmatch_groups[2];
        v_year := CASE
                     WHEN v_culture IN ('TH-TH', 'TH_TH') THEN v_regmatch_groups[3]::SMALLINT - 543
                     ELSE v_regmatch_groups[3]::SMALLINT
                  END;

    ELSIF ((v_srctimestring ~* v_defmask5_regexp AND v_culture <> 'FI') OR
           (v_srctimestring ~* v_defmask5_fi_regexp AND v_culture = 'FI'))
    THEN
        IF (v_culture IN ('AR', 'AR-SA', 'AR_SA') OR
            (v_srctimestring ~ concat('\s*\d{1,2}\.\s*(?:\.|\d+(?!\d)\s*\.)', TIME_MASKSEP_REGEXP, AMPM_REGEXP, '?', TIME_MASKSEP_REGEXP, '\d{1,2}', MASKSEPTWO_REGEXP,
                                      TIME_MASKSEP_REGEXP, AMPM_REGEXP, '?', TIME_MASKSEP_REGEXP, '\d{1,2}', MASKSEPTWO_REGEXP,
                                      TIME_MASKSEP_REGEXP, AMPM_REGEXP, '?', TIME_MASKSEP_REGEXP, '\d{3,4}', TIME_MASKSEP_REGEXP, AMPM_REGEXP, '?', TIME_MASKSEP_REGEXP, '$|',
                                      '\d{1,2}', MASKSEPTWO_REGEXP, TIME_MASKSEP_REGEXP, AMPM_REGEXP, '?', TIME_MASKSEP_REGEXP, '\d{3,4}\s*(?:\.)+|',
                                      '\d+\s*(?:\.)+', TIME_MASKSEP_REGEXP, AMPM_REGEXP, '?', TIME_MASKSEP_REGEXP, '$') AND
             v_culture ~ 'DE[-_]DE|NN[-_]NO|CS[-_]CZ|PL[-_]PL|RO[-_]RO|SK[-_]SK|SL[-_]SI|BG[-_]BG|RU[-_]RU|TR[-_]TR|ET[-_]EE|LV[-_]LV'))
        THEN
            RAISE invalid_datetime_format;
        END IF;

        v_regmatch_groups := regexp_matches(v_srctimestring, v_defmask5_regexp, 'gi');
        v_timestring := concat(v_regmatch_groups[1], v_regmatch_groups[5]);
        v_year := CASE
                     WHEN v_culture IN ('TH-TH', 'TH_TH') THEN v_regmatch_groups[4]::SMALLINT - 543
                     ELSE v_regmatch_groups[4]::SMALLINT
                  END;

        IF (v_date_format = 'DMY' OR
            v_culture IN ('LV-LV', 'LV_LV'))
        THEN
            v_day := v_regmatch_groups[2];
            v_month := v_regmatch_groups[3];
        ELSE
            v_day := v_regmatch_groups[3];
            v_month := v_regmatch_groups[2];
        END IF;

    ELSIF ((v_srctimestring ~* v_defmask7_regexp AND v_culture <> 'FI') OR
           (v_srctimestring ~* v_defmask7_fi_regexp AND v_culture = 'FI'))
    THEN
        IF (v_culture IN ('AR', 'AR-SA', 'AR_SA') OR
            (v_srctimestring ~ concat('\s*\d{1,2}\.\s*(?:\.|\d+(?!\d)\s*\.)', TIME_MASKSEP_REGEXP, AMPM_REGEXP, '?', TIME_MASKSEP_REGEXP, '\d{1,2}',
                                      MASKSEPTWO_REGEXP, '?', TIME_MASKSEP_REGEXP, AMPM_REGEXP, '?', TIME_MASKSEP_REGEXP, '\d{3,4}|',
                                      '\d{3,4}', MASKSEPTWO_REGEXP, '?', TIME_MASKSEP_REGEXP, AMPM_REGEXP, '?', TIME_MASKSEP_REGEXP, '\d{1,2}\s*(?:\.)+|',
                                      '\d+\s*(?:\.)+', TIME_MASKSEP_REGEXP, AMPM_REGEXP, '?', TIME_MASKSEP_REGEXP, '$') AND
             v_culture ~ 'DE[-_]DE|NN[-_]NO|CS[-_]CZ|PL[-_]PL|RO[-_]RO|SK[-_]SK|SL[-_]SI|BG[-_]BG|RU[-_]RU|TR[-_]TR|ET[-_]EE|LV[-_]LV'))
        THEN
            RAISE invalid_datetime_format;
        END IF;

        v_regmatch_groups := regexp_matches(v_srctimestring, CASE v_culture
                                                                WHEN 'FI' THEN v_defmask7_fi_regexp
                                                                ELSE v_defmask7_regexp
                                                             END, 'gi');
        v_timestring := concat(v_regmatch_groups[1], v_regmatch_groups[5]);
        v_day := v_regmatch_groups[4];
        v_month := v_regmatch_groups[2];
        v_year := CASE
                     WHEN v_culture IN ('TH-TH', 'TH_TH') THEN v_regmatch_groups[3]::SMALLINT - 543
                     ELSE v_regmatch_groups[3]::SMALLINT
                  END;

    ELSIF ((v_srctimestring ~* v_defmask8_regexp AND v_culture <> 'FI') OR
           (v_srctimestring ~* v_defmask8_fi_regexp AND v_culture = 'FI'))
    THEN
        IF (v_srctimestring ~ concat('\s*\d{1,2}\.\s*(?:\.|\d+(?!\d)\s*\.)', TIME_MASKSEP_REGEXP, AMPM_REGEXP, '?', TIME_MASKSEP_REGEXP, '\d{1,2}',
                                     MASKSEPTWO_REGEXP, TIME_MASKSEP_REGEXP, AMPM_REGEXP, '?', TIME_MASKSEP_REGEXP, '\d{1,2}', MASKSEPTWO_REGEXP,
                                     TIME_MASKSEP_REGEXP, AMPM_REGEXP, '?', TIME_MASKSEP_REGEXP, '\d{1,2}|',
                                     '\d{1,2}', MASKSEPTWO_REGEXP, TIME_MASKSEP_REGEXP, AMPM_REGEXP, '?', TIME_MASKSEP_REGEXP, '\d{1,2}', MASKSEPTWO_REGEXP,
                                     TIME_MASKSEP_REGEXP, AMPM_REGEXP, '?', TIME_MASKSEP_REGEXP, '\d{1,2}\s*(?:\.)+|',
                                     '\d+\s*(?:\.)+', TIME_MASKSEP_REGEXP, AMPM_REGEXP, '?', TIME_MASKSEP_REGEXP, '$') AND
            v_culture ~ 'FI|DE[-_]DE|NN[-_]NO|CS[-_]CZ|PL[-_]PL|RO[-_]RO|SK[-_]SK|SL[-_]SI|BG[-_]BG|RU[-_]RU|TR[-_]TR|ET[-_]EE|LV[-_]LV')
        THEN
            RAISE invalid_datetime_format;
        END IF;

        v_regmatch_groups := regexp_matches(v_srctimestring, CASE v_culture
                                                                WHEN 'FI' THEN v_defmask8_fi_regexp
                                                                ELSE v_defmask8_regexp
                                                             END, 'gi');
        v_timestring := concat(v_regmatch_groups[1], v_regmatch_groups[5]);

        IF (v_date_format = 'DMY' OR
            v_culture IN ('LV-LV', 'LV_LV'))
        THEN
            v_day := v_regmatch_groups[2];
            v_month := v_regmatch_groups[3];
            v_raw_year := v_regmatch_groups[4];
        ELSIF (v_date_format = 'YMD')
        THEN
            v_day := v_regmatch_groups[4];
            v_month := v_regmatch_groups[3];
            v_raw_year := v_regmatch_groups[2];
        ELSE
            v_day := v_regmatch_groups[3];
            v_month := v_regmatch_groups[2];
            v_raw_year := v_regmatch_groups[4];
        END IF;

        IF (v_culture IN ('AR', 'AR-SA', 'AR_SA'))
        THEN
            IF (v_day::SMALLINT > 30 OR
                v_month::SMALLINT > 12) THEN
                RAISE invalid_datetime_format;
            END IF;

            v_raw_year := sys.babelfish_get_full_year(v_raw_year, '14');
            v_hijridate := sys.babelfish_conv_hijri_to_greg(v_day, v_month, v_raw_year) - 1;

            v_day := to_char(v_hijridate, 'DD');
            v_month := to_char(v_hijridate, 'MM');
            v_year := to_char(v_hijridate, 'YYYY')::SMALLINT;

        ELSIF (v_culture IN ('TH-TH', 'TH_TH')) THEN
            v_year := sys.babelfish_get_full_year(v_raw_year)::SMALLINT - 43;
        ELSE
            v_year := sys.babelfish_get_full_year(v_raw_year, '', 29)::SMALLINT;
        END IF;
    ELSE
        v_found := FALSE;
    END IF;

    WHILE (NOT v_found AND v_resmask_cnt < 20)
    LOOP
        v_resmask := pg_catalog.replace(CASE v_resmask_cnt
                                WHEN 10 THEN v_defmask10_regexp
                                WHEN 11 THEN v_defmask11_regexp
                                WHEN 12 THEN v_defmask12_regexp
                                WHEN 13 THEN v_defmask13_regexp
                                WHEN 14 THEN v_defmask14_regexp
                                WHEN 15 THEN v_defmask15_regexp
                                WHEN 16 THEN v_defmask16_regexp
                                WHEN 17 THEN v_defmask17_regexp
                                WHEN 18 THEN v_defmask18_regexp
                                WHEN 19 THEN v_defmask19_regexp
                             END,
                             '$comp_month$', v_compmonth_regexp);

        v_resmask_fi := pg_catalog.replace(CASE v_resmask_cnt
                                   WHEN 10 THEN v_defmask10_fi_regexp
                                   WHEN 11 THEN v_defmask11_fi_regexp
                                   WHEN 12 THEN v_defmask12_fi_regexp
                                   WHEN 13 THEN v_defmask13_fi_regexp
                                   WHEN 14 THEN v_defmask14_fi_regexp
                                   WHEN 15 THEN v_defmask15_fi_regexp
                                   WHEN 16 THEN v_defmask16_fi_regexp
                                   WHEN 17 THEN v_defmask17_fi_regexp
                                   WHEN 18 THEN v_defmask18_fi_regexp
                                   WHEN 19 THEN v_defmask19_fi_regexp
                                END,
                                '$comp_month$', v_compmonth_regexp);

        IF ((v_srctimestring ~* v_resmask AND v_culture <> 'FI') OR
            (v_srctimestring ~* v_resmask_fi AND v_culture = 'FI'))
        THEN
            v_found := TRUE;
            v_regmatch_groups := regexp_matches(v_srctimestring, CASE v_culture
                                                                    WHEN 'FI' THEN v_resmask_fi
                                                                    ELSE v_resmask
                                                                 END, 'gi');
            v_timestring := CASE
                               WHEN v_resmask_cnt IN (10, 11, 12, 13) THEN concat(v_regmatch_groups[1], v_regmatch_groups[4])
                               ELSE concat(v_regmatch_groups[1], v_regmatch_groups[5])
                            END;

            IF (v_resmask_cnt = 10)
            THEN
                IF (v_regmatch_groups[3] = 'MAR' AND
                    v_culture IN ('IT-IT', 'IT_IT'))
                THEN
                    RAISE invalid_datetime_format;
                END IF;

                IF (v_date_format = 'YMD' AND v_culture NOT IN ('SV-SE', 'SV_SE', 'LV-LV', 'LV_LV'))
                THEN
                    v_day := '01';
                    v_year := sys.babelfish_get_full_year(v_regmatch_groups[2], '', 29)::SMALLINT;
                ELSE
                    v_day := v_regmatch_groups[2];
                    v_year := to_char(current_date, 'YYYY')::SMALLINT;
                END IF;

                v_month := sys.babelfish_get_monthnum_by_name(v_regmatch_groups[3], v_lang_metadata_json);
                v_raw_year := to_char(sys.babelfish_conv_greg_to_hijri(current_date + 1), 'YYYY');

            ELSIF (v_resmask_cnt = 11)
            THEN
                IF (v_date_format IN ('YMD', 'MDY') AND v_culture NOT IN ('SV-SE', 'SV_SE'))
                THEN
                    v_day := v_regmatch_groups[3];
                    v_year := to_char(current_date, 'YYYY')::SMALLINT;
                ELSE
                    v_day := '01';
                    v_year := CASE
                                 WHEN v_culture IN ('TH-TH', 'TH_TH') THEN sys.babelfish_get_full_year(v_regmatch_groups[3])::SMALLINT - 43
                                 ELSE sys.babelfish_get_full_year(v_regmatch_groups[3], '', 29)::SMALLINT
                              END;
                END IF;

                v_month := sys.babelfish_get_monthnum_by_name(v_regmatch_groups[2], v_lang_metadata_json);
                v_raw_year := sys.babelfish_get_full_year(substring(v_year::TEXT, 3, 2), '14');

            ELSIF (v_resmask_cnt = 12)
            THEN
                v_day := '01';
                v_month := sys.babelfish_get_monthnum_by_name(v_regmatch_groups[3], v_lang_metadata_json);
                v_raw_year := v_regmatch_groups[2];

            ELSIF (v_resmask_cnt = 13)
            THEN
                v_day := '01';
                v_month := sys.babelfish_get_monthnum_by_name(v_regmatch_groups[2], v_lang_metadata_json);
                v_raw_year := v_regmatch_groups[3];

            ELSIF (v_resmask_cnt IN (14, 15, 16))
            THEN
                IF (v_resmask_cnt = 14)
                THEN
                    v_left_part := v_regmatch_groups[4];
                    v_right_part := v_regmatch_groups[3];
                    v_month := sys.babelfish_get_monthnum_by_name(v_regmatch_groups[2], v_lang_metadata_json);
                ELSIF (v_resmask_cnt = 15)
                THEN
                    v_left_part := v_regmatch_groups[4];
                    v_right_part := v_regmatch_groups[2];
                    v_month := sys.babelfish_get_monthnum_by_name(v_regmatch_groups[3], v_lang_metadata_json);
                ELSE
                    v_left_part := v_regmatch_groups[3];
                    v_right_part := v_regmatch_groups[2];
                    v_month := sys.babelfish_get_monthnum_by_name(v_regmatch_groups[4], v_lang_metadata_json);
                END IF;

                IF (char_length(v_left_part) <= 2)
                THEN
                    IF (v_date_format = 'YMD' AND v_culture NOT IN ('LV-LV', 'LV_LV'))
                    THEN
                        v_day := v_left_part;
                        v_raw_year := sys.babelfish_get_full_year(v_right_part, '14');
                        v_year := CASE
                                     WHEN v_culture IN ('TH-TH', 'TH_TH') THEN sys.babelfish_get_full_year(v_right_part)::SMALLINT - 43
                                     ELSE sys.babelfish_get_full_year(v_right_part, '', 29)::SMALLINT
                                  END;
                        BEGIN
                            v_res_date := make_date(v_year, v_month::SMALLINT, v_day::SMALLINT);
                        EXCEPTION
                        WHEN OTHERS THEN
                            v_day := v_right_part;
                            v_raw_year := sys.babelfish_get_full_year(v_left_part, '14');
                            v_year := CASE
                                         WHEN v_culture IN ('TH-TH', 'TH_TH') THEN sys.babelfish_get_full_year(v_left_part)::SMALLINT - 43
                                         ELSE sys.babelfish_get_full_year(v_left_part, '', 29)::SMALLINT
                                      END;
                        END;
                    END IF;

                    IF (v_date_format IN ('MDY', 'DMY') OR v_culture IN ('LV-LV', 'LV_LV'))
                    THEN
                        v_day := v_right_part;
                        v_raw_year := sys.babelfish_get_full_year(v_left_part, '14');
                        v_year := CASE
                                     WHEN v_culture IN ('TH-TH', 'TH_TH') THEN sys.babelfish_get_full_year(v_left_part)::SMALLINT - 43
                                     ELSE sys.babelfish_get_full_year(v_left_part, '', 29)::SMALLINT
                                  END;
                        BEGIN
                            v_res_date := make_date(v_year, v_month::SMALLINT, v_day::SMALLINT);
                        EXCEPTION
                        WHEN OTHERS THEN
                            v_day := v_left_part;
                            v_raw_year := sys.babelfish_get_full_year(v_right_part, '14');
                            v_year := CASE
                                         WHEN v_culture IN ('TH-TH', 'TH_TH') THEN sys.babelfish_get_full_year(v_right_part)::SMALLINT - 43
                                         ELSE sys.babelfish_get_full_year(v_right_part, '', 29)::SMALLINT
                                      END;
                        END;
                    END IF;
                ELSE
                    v_day := v_right_part;
                    v_raw_year := v_left_part;
	            v_year := CASE
                                 WHEN v_culture IN ('TH-TH', 'TH_TH') THEN v_left_part::SMALLINT - 543
                                 ELSE v_left_part::SMALLINT
                              END;
                END IF;

            ELSIF (v_resmask_cnt = 17)
            THEN
                v_day := v_regmatch_groups[4];
                v_month := sys.babelfish_get_monthnum_by_name(v_regmatch_groups[3], v_lang_metadata_json);
                v_raw_year := v_regmatch_groups[2];

            ELSIF (v_resmask_cnt = 18)
            THEN
                v_day := v_regmatch_groups[3];
                v_month := sys.babelfish_get_monthnum_by_name(v_regmatch_groups[4], v_lang_metadata_json);
                v_raw_year := v_regmatch_groups[2];

            ELSIF (v_resmask_cnt = 19)
            THEN
                v_day := v_regmatch_groups[4];
                v_month := sys.babelfish_get_monthnum_by_name(v_regmatch_groups[2], v_lang_metadata_json);
                v_raw_year := v_regmatch_groups[3];
            END IF;

            IF (v_resmask_cnt NOT IN (10, 11, 14, 15, 16))
            THEN
                v_year := CASE
                             WHEN v_culture IN ('TH-TH', 'TH_TH') THEN v_raw_year::SMALLINT - 543
                             ELSE v_raw_year::SMALLINT
                          END;
            END IF;

            IF (v_culture IN ('AR', 'AR-SA', 'AR_SA'))
            THEN
                IF (v_day::SMALLINT > 30 OR
                    (v_resmask_cnt NOT IN (10, 11, 14, 15, 16) AND v_year NOT BETWEEN 1318 AND 1501) OR
                    (v_resmask_cnt IN (14, 15, 16) AND v_raw_year::SMALLINT NOT BETWEEN 1318 AND 1501))
                THEN
                    RAISE invalid_datetime_format;
                END IF;

                v_hijridate := sys.babelfish_conv_hijri_to_greg(v_day, v_month, v_raw_year) - 1;

                v_day := to_char(v_hijridate, 'DD');
                v_month := to_char(v_hijridate, 'MM');
                v_year := to_char(v_hijridate, 'YYYY')::SMALLINT;
            END IF;
        END IF;

        v_resmask_cnt := v_resmask_cnt + 1;
    END LOOP;

    IF (NOT v_found) THEN
        RAISE invalid_datetime_format;
    END IF;

    v_res_date := make_date(v_year, v_month::SMALLINT, v_day::SMALLINT);

    IF (v_weekdaynames[1] IS NOT NULL) THEN
        v_weekdaynum := sys.babelfish_get_weekdaynum_by_name(v_weekdaynames[1], v_lang_metadata_json);

        IF (date_part('dow', v_res_date)::SMALLINT <> v_weekdaynum) THEN
            RAISE invalid_datetime_format;
        END IF;
    END IF;

    IF (char_length(v_timestring) > 0 AND v_timestring NOT IN ('AM', 'ص', 'PM', 'م'))
    THEN
        IF (v_culture = 'FI') THEN
            v_timestring := PG_CATALOG.translate(v_timestring, '.,', ': ');

            IF (char_length(split_part(v_timestring, ':', 4)) > 0) THEN
                v_timestring := regexp_replace(v_timestring, ':(?=\s*\d+\s*:?\s*(?:[AP]M|ص|م)?\s*$)', '.');
            END IF;
        END IF;

        v_timestring := pg_catalog.replace(regexp_replace(v_timestring, '\.?[AP]M|ص|م|\s|\,|\.\D|[\.|:]$', '', 'gi'), ':.', ':');

        BEGIN
            v_hours := coalesce(split_part(v_timestring, ':', 1)::SMALLINT, 0);

            IF ((v_dayparts[1] IN ('AM', 'ص') AND v_hours NOT BETWEEN 0 AND 12) OR
                (v_dayparts[1] IN ('PM', 'م') AND v_hours NOT BETWEEN 1 AND 23))
            THEN
                RAISE invalid_datetime_format;
            ELSIF (v_dayparts[1] = 'PM' AND v_hours < 12) THEN
                v_hours := v_hours + 12;
            ELSIF (v_dayparts[1] = 'AM' AND v_hours = 12) THEN
                v_hours := v_hours - 12;
            END IF;

            v_minutes := coalesce(nullif(split_part(v_timestring, ':', 2), '')::SMALLINT, 0);
            v_seconds := coalesce(nullif(split_part(v_timestring, ':', 3), ''), '0');

            IF (v_seconds ~ '\.') THEN
                v_fseconds := split_part(v_seconds, '.', 2);
                v_seconds := split_part(v_seconds, '.', 1);
            END IF;
        EXCEPTION
            WHEN OTHERS THEN
            RAISE invalid_datetime_format;
        END;
    ELSIF (v_dayparts[1] IN ('PM', 'م'))
    THEN
        v_hours := 12;
    END IF;

    v_fseconds := sys.babelfish_get_microsecs_from_fractsecs(rpad(v_fseconds, 9, '0'), v_scale);
    v_seconds := concat_ws('.', v_seconds, v_fseconds);

    v_res_time := make_time(v_hours, v_minutes, v_seconds::NUMERIC);

    RETURN v_res_time;
EXCEPTION
    WHEN invalid_datetime_format OR datetime_field_overflow THEN
        RAISE USING MESSAGE := pg_catalog.format('Error converting string value ''%s'' into data type %s using culture ''%s''.',
                                      p_srctimestring, v_res_datatype, p_culture),
                    DETAIL := 'Incorrect using of pair of input parameters values during conversion process.',
                    HINT := 'Check the input parameters values, correct them if needed, and try again.';

    WHEN datatype_mismatch THEN
        RAISE USING MESSAGE := 'Source data type should be ''TIME'' or ''TIME(n)''.',
                    DETAIL := 'Use of incorrect "datatype" parameter value during conversion process.',
                    HINT := 'Change "datatype" parameter to the proper value and try again.';

    WHEN invalid_indicator_parameter_value THEN
        RAISE USING MESSAGE := pg_catalog.format('Invalid attributes specified for data type %s.', v_res_datatype),
                    DETAIL := 'Use of incorrect scale value, which is not corresponding to specified data type.',
                    HINT := 'Change data type scale component or select different data type and try again.';

    WHEN interval_field_overflow THEN
        RAISE USING MESSAGE := pg_catalog.format('Specified scale %s is invalid.', v_scale),
                    DETAIL := 'Use of incorrect data type scale value during conversion process.',
                    HINT := 'Change scale component of data type parameter to be in range [0..7] and try again.';

    WHEN invalid_parameter_value THEN
        RAISE USING MESSAGE := CASE char_length(coalesce(CONVERSION_LANG, ''))
                                  WHEN 0 THEN pg_catalog.format('The culture parameter ''%s'' provided in the function call is not supported.',
                                                     p_culture)
                                  ELSE pg_catalog.format('Invalid CONVERSION_LANG constant value - ''%s''. Allowed values are: ''English'', ''Deutsch'', etc.',
                                              CONVERSION_LANG)
                               END,
                    DETAIL := 'Passed incorrect value for "p_culture" parameter or compiled incorrect CONVERSION_LANG constant value in function''s body.',
                    HINT := 'Check "p_culture" input parameter value, correct it if needed, and try again. Also check CONVERSION_LANG constant value.';

    WHEN invalid_text_representation THEN
        GET STACKED DIAGNOSTICS v_err_message = MESSAGE_TEXT;
        v_err_message := substring(pg_catalog.lower(v_err_message), 'integer\:\s\"(.*)\"');

        RAISE USING MESSAGE := pg_catalog.format('Error while trying to convert "%s" value to SMALLINT data type.',
                                      v_err_message),
                    DETAIL := 'Supplied value contains illegal characters.',
                    HINT := 'Correct supplied value, remove all illegal characters.';
END;
$BODY$
LANGUAGE plpgsql
STABLE
RETURNS NULL ON NULL INPUT;

CREATE OR REPLACE FUNCTION sys.babelfish_parse_to_date(IN p_datestring TEXT,
                                                           IN p_culture TEXT DEFAULT '')
RETURNS DATE
AS
$BODY$
DECLARE
    v_day VARCHAR COLLATE "C";
    v_year SMALLINT;
    v_month VARCHAR COLLATE "C";
    v_res_date DATE;
    v_hijridate DATE;
    v_culture VARCHAR COLLATE "C";
    v_dayparts TEXT[];
    v_resmask VARCHAR COLLATE "C";
    v_raw_year VARCHAR COLLATE "C";
    v_left_part VARCHAR COLLATE "C";
    v_right_part VARCHAR COLLATE "C";
    v_resmask_fi VARCHAR COLLATE "C";
    v_datestring VARCHAR COLLATE "C";
    v_timestring VARCHAR COLLATE "C";
    v_correctnum VARCHAR COLLATE "C";
    v_weekdaynum SMALLINT;
    v_err_message VARCHAR COLLATE "C";
    v_date_format VARCHAR COLLATE "C";
    v_weekdaynames TEXT[];
    v_hours SMALLINT := 0;
    v_minutes SMALLINT := 0;
    v_seconds NUMERIC := 0;
    v_found BOOLEAN := TRUE;
    v_compday_regexp VARCHAR COLLATE "C";
    v_regmatch_groups TEXT[];
    v_compmonth_regexp VARCHAR COLLATE "C";
    v_lang_metadata_json JSONB;
    v_resmask_cnt SMALLINT := 10;
    DAYMM_REGEXP CONSTANT VARCHAR COLLATE "C" := '(\d{1,2})';
    FULLYEAR_REGEXP CONSTANT VARCHAR COLLATE "C" := '(\d{3,4})';
    SHORTYEAR_REGEXP CONSTANT VARCHAR COLLATE "C" := '(\d{1,2})';
    COMPYEAR_REGEXP CONSTANT VARCHAR COLLATE "C" := '(\d{1,4})';
    AMPM_REGEXP CONSTANT VARCHAR COLLATE "C" := '(?:[AP]M|ص|م)';
    TIMEUNIT_REGEXP CONSTANT VARCHAR COLLATE "C" := '\s*\d{1,2}\s*';
    MASKSEPONE_REGEXP CONSTANT VARCHAR COLLATE "C" := '\s*(?:/|-)?';
    MASKSEPTWO_REGEXP CONSTANT VARCHAR COLLATE "C" := '\s*(?:\s|/|-|\.|,)';
    MASKSEPTWO_FI_REGEXP CONSTANT VARCHAR COLLATE "C" := '\s*(?:\s|/|-|,)';
    MASKSEPTHREE_REGEXP CONSTANT VARCHAR COLLATE "C" := '\s*(?:/|-|\.|,)';
    TIME_MASKSEP_REGEXP CONSTANT VARCHAR COLLATE "C" := '(?:\s|\.|,)*';
    TIME_MASKSEP_FI_REGEXP CONSTANT VARCHAR COLLATE "C" := '(?:\s|,)*';
    WEEKDAYAMPM_START_REGEXP CONSTANT VARCHAR COLLATE "C" := '(^|[[:digit:][:space:]\.,])';
    WEEKDAYAMPM_END_REGEXP CONSTANT VARCHAR COLLATE "C" := '([[:digit:][:space:]\.,]|$)(?=[^/-]|$)';
    CORRECTNUM_REGEXP CONSTANT VARCHAR COLLATE "C" := '(?:([+-]\d{1,4})(?:[[:space:]\.,]|[AP]M|ص|م|$))';
    ANNO_DOMINI_REGEXP VARCHAR COLLATE "C" := '(AD|A\.D\.)';
    ANNO_DOMINI_COMPREGEXP VARCHAR COLLATE "C" := concat(WEEKDAYAMPM_START_REGEXP, ANNO_DOMINI_REGEXP, WEEKDAYAMPM_END_REGEXP);
    HHMMSSFS_PART_REGEXP CONSTANT VARCHAR COLLATE "C" :=
        concat(TIMEUNIT_REGEXP, AMPM_REGEXP, '|',
               AMPM_REGEXP, '?', TIME_MASKSEP_REGEXP, TIMEUNIT_REGEXP, '\:', TIME_MASKSEP_REGEXP,
               AMPM_REGEXP, '?', TIME_MASKSEP_REGEXP, TIMEUNIT_REGEXP, '(?!\d)', TIME_MASKSEP_REGEXP, AMPM_REGEXP, '?|',
               AMPM_REGEXP, '?', TIME_MASKSEP_REGEXP, TIMEUNIT_REGEXP, '\:', TIME_MASKSEP_REGEXP,
               AMPM_REGEXP, '?', TIME_MASKSEP_REGEXP, TIMEUNIT_REGEXP, '\:', TIME_MASKSEP_REGEXP,
               AMPM_REGEXP, '?', TIME_MASKSEP_REGEXP, TIMEUNIT_REGEXP, '(?!\d)', TIME_MASKSEP_REGEXP, AMPM_REGEXP, '?|',
               AMPM_REGEXP, '?', TIME_MASKSEP_REGEXP, TIMEUNIT_REGEXP, '\:', TIME_MASKSEP_REGEXP,
               AMPM_REGEXP, '?', TIME_MASKSEP_REGEXP, TIMEUNIT_REGEXP, '\:', TIME_MASKSEP_REGEXP,
               AMPM_REGEXP, '?', TIME_MASKSEP_REGEXP, '\s*\d{1,2}\.\d+(?!\d)', TIME_MASKSEP_REGEXP, AMPM_REGEXP, '?|',
               AMPM_REGEXP, '?');
    HHMMSSFS_PART_FI_REGEXP CONSTANT VARCHAR COLLATE "C" :=
        concat(TIMEUNIT_REGEXP, AMPM_REGEXP, '|',
               AMPM_REGEXP, '?', TIME_MASKSEP_FI_REGEXP, TIMEUNIT_REGEXP, '[\:\.]', TIME_MASKSEP_FI_REGEXP,
               AMPM_REGEXP, '?', TIME_MASKSEP_FI_REGEXP, TIMEUNIT_REGEXP, '(?!\d)', TIME_MASKSEP_FI_REGEXP, AMPM_REGEXP, '?\.?|',
               AMPM_REGEXP, '?', TIME_MASKSEP_FI_REGEXP, TIMEUNIT_REGEXP, '[\:\.]', TIME_MASKSEP_FI_REGEXP,
               AMPM_REGEXP, '?', TIME_MASKSEP_FI_REGEXP, TIMEUNIT_REGEXP, '[\:\.]', TIME_MASKSEP_FI_REGEXP,
               AMPM_REGEXP, '?', TIME_MASKSEP_FI_REGEXP, TIMEUNIT_REGEXP, '(?!\d)', TIME_MASKSEP_FI_REGEXP, AMPM_REGEXP, '?|',
               AMPM_REGEXP, '?', TIME_MASKSEP_FI_REGEXP, TIMEUNIT_REGEXP, '[\:\.]', TIME_MASKSEP_FI_REGEXP,
               AMPM_REGEXP, '?', TIME_MASKSEP_FI_REGEXP, TIMEUNIT_REGEXP, '[\:\.]', TIME_MASKSEP_FI_REGEXP,
               AMPM_REGEXP, '?', TIME_MASKSEP_FI_REGEXP, '\s*\d{1,2}\.\d+(?!\d)\.?', TIME_MASKSEP_FI_REGEXP, AMPM_REGEXP, '?|',
               AMPM_REGEXP, '?');
    v_defmask1_regexp VARCHAR COLLATE "C" := concat('^', TIME_MASKSEP_REGEXP, CORRECTNUM_REGEXP, '?', TIME_MASKSEP_REGEXP,
                                        '(', HHMMSSFS_PART_REGEXP, ')?', TIME_MASKSEP_REGEXP,
                                        CORRECTNUM_REGEXP, '?', TIME_MASKSEP_REGEXP, AMPM_REGEXP, '?', TIME_MASKSEP_REGEXP,
                                        DAYMM_REGEXP,
                                        '(?:(?:', MASKSEPTWO_REGEXP, TIME_MASKSEP_REGEXP, AMPM_REGEXP, '?)|',
                                        '(?:', MASKSEPTWO_REGEXP, TIME_MASKSEP_REGEXP, AMPM_REGEXP, '?', TIME_MASKSEP_REGEXP,
                                        CORRECTNUM_REGEXP, '?', TIME_MASKSEP_REGEXP, AMPM_REGEXP, '?)|',
                                        '(?:[\.|,]+', AMPM_REGEXP, '?', TIME_MASKSEP_REGEXP, CORRECTNUM_REGEXP, '?))', TIME_MASKSEP_REGEXP,
                                        DAYMM_REGEXP,
                                        TIME_MASKSEP_REGEXP, '(?:[\.|,]+', TIME_MASKSEP_REGEXP, AMPM_REGEXP, '?)', TIME_MASKSEP_REGEXP, '$');
    v_defmask1_fi_regexp VARCHAR COLLATE "C" := concat('^', TIME_MASKSEP_FI_REGEXP, CORRECTNUM_REGEXP, '?', TIME_MASKSEP_FI_REGEXP,
                                           '(', HHMMSSFS_PART_FI_REGEXP, ')?', TIME_MASKSEP_FI_REGEXP,
                                           CORRECTNUM_REGEXP, '?', TIME_MASKSEP_REGEXP, AMPM_REGEXP, '?', TIME_MASKSEP_REGEXP,
                                           DAYMM_REGEXP,
                                           '(?:(?:', MASKSEPTWO_FI_REGEXP, TIME_MASKSEP_FI_REGEXP, AMPM_REGEXP, '?)|',
                                           '(?:', MASKSEPTWO_FI_REGEXP, TIME_MASKSEP_FI_REGEXP, AMPM_REGEXP, '?', TIME_MASKSEP_FI_REGEXP,
                                           CORRECTNUM_REGEXP, '?', TIME_MASKSEP_FI_REGEXP, AMPM_REGEXP, '?)|',
                                           '(?:[,]+', AMPM_REGEXP, '?', TIME_MASKSEP_FI_REGEXP, CORRECTNUM_REGEXP, '?))', TIME_MASKSEP_FI_REGEXP,
                                           DAYMM_REGEXP,
                                           TIME_MASKSEP_FI_REGEXP, '(?:[\.|,]+', TIME_MASKSEP_FI_REGEXP, AMPM_REGEXP, ')?', TIME_MASKSEP_FI_REGEXP, '$');
    v_defmask2_regexp VARCHAR COLLATE "C" := concat('^', TIME_MASKSEP_REGEXP, CORRECTNUM_REGEXP, '?', TIME_MASKSEP_REGEXP,
                                        '(', HHMMSSFS_PART_REGEXP, ')?', TIME_MASKSEP_REGEXP,
                                        CORRECTNUM_REGEXP, '?', TIME_MASKSEP_REGEXP, AMPM_REGEXP, '?', TIME_MASKSEP_REGEXP,
                                        FULLYEAR_REGEXP,
                                        '(?:(?:', MASKSEPTWO_REGEXP, TIME_MASKSEP_REGEXP, AMPM_REGEXP, '?)|',
                                        '(?:', TIME_MASKSEP_REGEXP, CORRECTNUM_REGEXP, '?', TIME_MASKSEP_REGEXP,
                                        AMPM_REGEXP, TIME_MASKSEP_REGEXP, CORRECTNUM_REGEXP, '?))', TIME_MASKSEP_REGEXP,
                                        DAYMM_REGEXP,
                                        TIME_MASKSEP_REGEXP, '(?:(?:[\.|,]+', TIME_MASKSEP_REGEXP, AMPM_REGEXP, TIME_MASKSEP_REGEXP, CORRECTNUM_REGEXP, '?)|',
                                        CORRECTNUM_REGEXP, TIME_MASKSEP_REGEXP, AMPM_REGEXP, '?)?', TIME_MASKSEP_REGEXP, '$');
    v_defmask2_fi_regexp VARCHAR COLLATE "C" := concat('^', TIME_MASKSEP_FI_REGEXP, CORRECTNUM_REGEXP, '?', TIME_MASKSEP_FI_REGEXP,
                                           '(', HHMMSSFS_PART_FI_REGEXP, ')?', TIME_MASKSEP_FI_REGEXP,
                                           CORRECTNUM_REGEXP, '?', TIME_MASKSEP_FI_REGEXP, AMPM_REGEXP, '?', TIME_MASKSEP_FI_REGEXP,
                                           FULLYEAR_REGEXP,
                                           '(?:(?:', MASKSEPTWO_FI_REGEXP, TIME_MASKSEP_FI_REGEXP, AMPM_REGEXP, '?)|',
                                           '(?:', TIME_MASKSEP_FI_REGEXP, CORRECTNUM_REGEXP, '?', TIME_MASKSEP_FI_REGEXP,
                                           AMPM_REGEXP, TIME_MASKSEP_FI_REGEXP, CORRECTNUM_REGEXP, '?))', TIME_MASKSEP_FI_REGEXP,
                                           DAYMM_REGEXP,
                                           TIME_MASKSEP_FI_REGEXP, '(?:(?:[\.|,]+', TIME_MASKSEP_FI_REGEXP, AMPM_REGEXP, TIME_MASKSEP_FI_REGEXP, CORRECTNUM_REGEXP, '?)|',
                                           CORRECTNUM_REGEXP, TIME_MASKSEP_FI_REGEXP, AMPM_REGEXP, '?)?', TIME_MASKSEP_FI_REGEXP, '$');
    v_defmask3_regexp VARCHAR COLLATE "C" := concat('^', TIME_MASKSEP_REGEXP, '(', HHMMSSFS_PART_REGEXP, ')?', TIME_MASKSEP_REGEXP,
                                        DAYMM_REGEXP,
                                        '(?:(?:', MASKSEPTWO_REGEXP, TIME_MASKSEP_REGEXP, ')|',
                                        '(?:', MASKSEPTHREE_REGEXP, TIME_MASKSEP_REGEXP, AMPM_REGEXP, '))', TIME_MASKSEP_REGEXP,
                                        FULLYEAR_REGEXP,
                                        TIME_MASKSEP_REGEXP, '(', TIME_MASKSEP_REGEXP, AMPM_REGEXP, ')?', TIME_MASKSEP_REGEXP, '$');
    v_defmask3_fi_regexp VARCHAR COLLATE "C" := concat('^', TIME_MASKSEP_FI_REGEXP, '(', HHMMSSFS_PART_FI_REGEXP, ')?', TIME_MASKSEP_FI_REGEXP,
                                           TIME_MASKSEP_FI_REGEXP, '[\./]?', TIME_MASKSEP_FI_REGEXP,
                                           DAYMM_REGEXP,
                                           '(?:', MASKSEPTWO_REGEXP, TIME_MASKSEP_FI_REGEXP, AMPM_REGEXP, '?)',
                                           FULLYEAR_REGEXP,
                                           TIME_MASKSEP_FI_REGEXP, AMPM_REGEXP, '?', TIME_MASKSEP_FI_REGEXP, '$');
    v_defmask4_0_regexp VARCHAR COLLATE "C" := concat('^', TIME_MASKSEP_REGEXP,
                                          DAYMM_REGEXP,
                                          MASKSEPTWO_REGEXP, TIME_MASKSEP_REGEXP,
                                          DAYMM_REGEXP,
                                          TIME_MASKSEP_REGEXP,
                                          DAYMM_REGEXP, '\s*(', AMPM_REGEXP, ')',
                                          TIME_MASKSEP_REGEXP, '$');
    v_defmask4_1_regexp VARCHAR COLLATE "C" := concat('^', TIME_MASKSEP_REGEXP,
                                          DAYMM_REGEXP,
                                          MASKSEPTWO_REGEXP, TIME_MASKSEP_REGEXP,
                                          DAYMM_REGEXP,
                                          '(?:\s|,)+',
                                          DAYMM_REGEXP, '\s*(', AMPM_REGEXP, ')',
                                          TIME_MASKSEP_REGEXP, '$');
    v_defmask4_2_regexp VARCHAR COLLATE "C" := concat('^', TIME_MASKSEP_REGEXP,
                                          DAYMM_REGEXP,
                                          MASKSEPTWO_REGEXP, TIME_MASKSEP_REGEXP,
                                          DAYMM_REGEXP,
                                          '\s*[\.]+', TIME_MASKSEP_REGEXP,
                                          DAYMM_REGEXP, '\s*(', AMPM_REGEXP, ')',
                                          TIME_MASKSEP_REGEXP, '$');
    v_defmask5_regexp VARCHAR COLLATE "C" := concat('^', TIME_MASKSEP_REGEXP, '(', HHMMSSFS_PART_REGEXP, ')?', TIME_MASKSEP_REGEXP,
                                        DAYMM_REGEXP,
                                        '(?:(?:', MASKSEPTWO_REGEXP, TIME_MASKSEP_REGEXP, AMPM_REGEXP, '?)|',
                                        '(?:[\.|,]+', AMPM_REGEXP, '))', TIME_MASKSEP_REGEXP,
                                        DAYMM_REGEXP,
                                        '(?:(?:', MASKSEPTWO_REGEXP, TIME_MASKSEP_REGEXP, AMPM_REGEXP, '?)|',
                                        '(?:[\.|,]+', AMPM_REGEXP, '))', TIME_MASKSEP_REGEXP,
                                        FULLYEAR_REGEXP,
                                        TIME_MASKSEP_REGEXP, '(', HHMMSSFS_PART_REGEXP, ')?', TIME_MASKSEP_REGEXP, '$');
    v_defmask5_fi_regexp VARCHAR COLLATE "C" := concat('^', TIME_MASKSEP_FI_REGEXP, '(', HHMMSSFS_PART_FI_REGEXP, ')?', TIME_MASKSEP_FI_REGEXP,
                                           DAYMM_REGEXP,
                                           '(?:(?:', MASKSEPTWO_REGEXP, TIME_MASKSEP_FI_REGEXP, AMPM_REGEXP, '?)|',
                                           '(?:[\.|,]+', AMPM_REGEXP, '))', TIME_MASKSEP_FI_REGEXP,
                                           DAYMM_REGEXP,
                                           '(?:(?:', MASKSEPTWO_REGEXP, TIME_MASKSEP_FI_REGEXP, AMPM_REGEXP, '?)|',
                                           '(?:[\.|,]+', AMPM_REGEXP, '))', TIME_MASKSEP_FI_REGEXP,
                                           FULLYEAR_REGEXP,
                                           TIME_MASKSEP_FI_REGEXP, '(', HHMMSSFS_PART_FI_REGEXP, ')?', TIME_MASKSEP_FI_REGEXP, '$');
    v_defmask6_regexp VARCHAR COLLATE "C" := concat('^', TIME_MASKSEP_REGEXP, '(', HHMMSSFS_PART_REGEXP, ')?', TIME_MASKSEP_REGEXP,
                                        FULLYEAR_REGEXP,
                                        '(?:(?:', MASKSEPTWO_REGEXP, TIME_MASKSEP_REGEXP, AMPM_REGEXP, '?)|',
                                        '(?:', TIME_MASKSEP_REGEXP, AMPM_REGEXP, '))', TIME_MASKSEP_REGEXP,
                                        DAYMM_REGEXP,
                                        '(?:(?:', MASKSEPTWO_REGEXP, TIME_MASKSEP_REGEXP, AMPM_REGEXP, '?)|',
                                        '(?:[\.|,]+', AMPM_REGEXP, '))', TIME_MASKSEP_REGEXP,
                                        DAYMM_REGEXP,
                                        '((?:(?:\s|\.|,)+|', AMPM_REGEXP, ')(?:', HHMMSSFS_PART_REGEXP, '))?', TIME_MASKSEP_REGEXP, '$');
    v_defmask6_fi_regexp VARCHAR COLLATE "C" := concat('^', TIME_MASKSEP_FI_REGEXP, '(', HHMMSSFS_PART_FI_REGEXP, ')?', TIME_MASKSEP_FI_REGEXP,
                                           FULLYEAR_REGEXP,
                                           '(?:(?:', MASKSEPTWO_REGEXP, TIME_MASKSEP_FI_REGEXP, AMPM_REGEXP, '?)|',
                                           '(?:', TIME_MASKSEP_FI_REGEXP, AMPM_REGEXP, '))', TIME_MASKSEP_FI_REGEXP,
                                           DAYMM_REGEXP,
                                           '(?:(?:', MASKSEPTWO_REGEXP, TIME_MASKSEP_FI_REGEXP, AMPM_REGEXP, '?)|',
                                           '(?:[\.|,]+', AMPM_REGEXP, '))', TIME_MASKSEP_FI_REGEXP,
                                           DAYMM_REGEXP,
                                           '(?:\s*[\.])?',
                                           '((?:(?:\s|,)+|', AMPM_REGEXP, ')(?:', HHMMSSFS_PART_FI_REGEXP, '))?', TIME_MASKSEP_FI_REGEXP, '$');
    v_defmask7_regexp VARCHAR COLLATE "C" := concat('^', TIME_MASKSEP_REGEXP, '(', HHMMSSFS_PART_REGEXP, ')?', TIME_MASKSEP_REGEXP,
                                        DAYMM_REGEXP,
                                        '(?:(?:', MASKSEPTWO_REGEXP, TIME_MASKSEP_REGEXP, AMPM_REGEXP, '?)|',
                                        '(?:[\.|,]+', AMPM_REGEXP, '))', TIME_MASKSEP_REGEXP,
                                        FULLYEAR_REGEXP,
                                        '(?:(?:', MASKSEPTWO_REGEXP, TIME_MASKSEP_REGEXP, AMPM_REGEXP, '?)|',
                                        '(?:', TIME_MASKSEP_REGEXP, AMPM_REGEXP, '))', TIME_MASKSEP_REGEXP,
                                        DAYMM_REGEXP,
                                        '((?:(?:\s|\.|,)+|', AMPM_REGEXP, ')(?:', HHMMSSFS_PART_REGEXP, '))?', TIME_MASKSEP_REGEXP, '$');
    v_defmask7_fi_regexp VARCHAR COLLATE "C" := concat('^', TIME_MASKSEP_FI_REGEXP, '(', HHMMSSFS_PART_FI_REGEXP, ')?', TIME_MASKSEP_FI_REGEXP,
                                           DAYMM_REGEXP,
                                           '(?:(?:', MASKSEPTWO_REGEXP, TIME_MASKSEP_FI_REGEXP, AMPM_REGEXP, '?)|',
                                           '(?:[\.|,]+', AMPM_REGEXP, '))', TIME_MASKSEP_FI_REGEXP,
                                           FULLYEAR_REGEXP,
                                           '(?:(?:', MASKSEPTWO_REGEXP, TIME_MASKSEP_FI_REGEXP, AMPM_REGEXP, '?)|',
                                           '(?:', TIME_MASKSEP_FI_REGEXP, AMPM_REGEXP, '))', TIME_MASKSEP_FI_REGEXP,
                                           DAYMM_REGEXP,
                                           '((?:(?:\s|,)+|', AMPM_REGEXP, ')(?:', HHMMSSFS_PART_FI_REGEXP, '))?', TIME_MASKSEP_FI_REGEXP, '$');
    v_defmask8_regexp VARCHAR COLLATE "C" := concat('^', TIME_MASKSEP_REGEXP, '(', HHMMSSFS_PART_REGEXP, ')?', TIME_MASKSEP_REGEXP,
                                        DAYMM_REGEXP,
                                        '(?:(?:', MASKSEPTWO_REGEXP, TIME_MASKSEP_REGEXP, AMPM_REGEXP, '?)|',
                                        '(?:[\.|,]+', AMPM_REGEXP, '))', TIME_MASKSEP_REGEXP,
                                        DAYMM_REGEXP,
                                        '(?:(?:', MASKSEPTWO_REGEXP, TIME_MASKSEP_REGEXP, AMPM_REGEXP, '?)|',
                                        '(?:[\.|,]+', AMPM_REGEXP, '))', TIME_MASKSEP_REGEXP,
                                        DAYMM_REGEXP,
                                        '(?:[\.|,]+', AMPM_REGEXP, ')?',
                                        TIME_MASKSEP_REGEXP, '(', HHMMSSFS_PART_REGEXP, ')?', TIME_MASKSEP_REGEXP, '$');
    v_defmask8_fi_regexp VARCHAR COLLATE "C" := concat('^', TIME_MASKSEP_FI_REGEXP, '(', HHMMSSFS_PART_FI_REGEXP, ')?', TIME_MASKSEP_FI_REGEXP,
                                           DAYMM_REGEXP,
                                           '(?:(?:', MASKSEPTWO_FI_REGEXP, TIME_MASKSEP_FI_REGEXP, AMPM_REGEXP, '?)|',
                                           '(?:[,]+', AMPM_REGEXP, '))', TIME_MASKSEP_FI_REGEXP,
                                           DAYMM_REGEXP,
                                           '(?:(?:', MASKSEPTWO_REGEXP, TIME_MASKSEP_FI_REGEXP, AMPM_REGEXP, '?)|',
                                           '(?:[,]+', AMPM_REGEXP, '))', TIME_MASKSEP_FI_REGEXP,
                                           DAYMM_REGEXP,
                                           '(?:(?:[\,]+|\s*/\s*)', AMPM_REGEXP, ')?',
                                           TIME_MASKSEP_FI_REGEXP, '(', HHMMSSFS_PART_FI_REGEXP, ')?', TIME_MASKSEP_FI_REGEXP, '$');
    v_defmask9_regexp VARCHAR COLLATE "C" := concat('^', TIME_MASKSEP_REGEXP, '(',
                                        HHMMSSFS_PART_REGEXP,
                                        ')', TIME_MASKSEP_REGEXP, '$');
    v_defmask9_fi_regexp VARCHAR COLLATE "C" := concat('^', TIME_MASKSEP_FI_REGEXP, AMPM_REGEXP, '?', TIME_MASKSEP_FI_REGEXP, '(',
                                           HHMMSSFS_PART_FI_REGEXP,
                                           ')', TIME_MASKSEP_FI_REGEXP, '$');
    v_defmask10_regexp VARCHAR COLLATE "C" := concat('^', TIME_MASKSEP_REGEXP, '(', HHMMSSFS_PART_REGEXP, ')?', TIME_MASKSEP_REGEXP,
                                         DAYMM_REGEXP,
                                         '(?:', MASKSEPTHREE_REGEXP, TIME_MASKSEP_REGEXP, '(?:', AMPM_REGEXP, '(?=(?:[[:space:]\.,])+))?)?', TIME_MASKSEP_REGEXP,
                                         '($comp_month$)',
                                         TIME_MASKSEP_REGEXP, '(', HHMMSSFS_PART_REGEXP, ')?', TIME_MASKSEP_REGEXP, '$');
    v_defmask10_fi_regexp VARCHAR COLLATE "C" := concat('^', TIME_MASKSEP_FI_REGEXP, '(', HHMMSSFS_PART_FI_REGEXP, ')?', TIME_MASKSEP_FI_REGEXP,
                                            DAYMM_REGEXP,
                                            '(?:', MASKSEPTHREE_REGEXP, TIME_MASKSEP_REGEXP, '(?:', AMPM_REGEXP, '(?=(?:[[:space:]\.,])+))?)?', TIME_MASKSEP_REGEXP,
                                            '($comp_month$)',
                                            TIME_MASKSEP_FI_REGEXP, '(', HHMMSSFS_PART_FI_REGEXP, ')?', TIME_MASKSEP_FI_REGEXP, '$');
    v_defmask11_regexp VARCHAR COLLATE "C" := concat('^', TIME_MASKSEP_REGEXP, '(', HHMMSSFS_PART_REGEXP, ')?', TIME_MASKSEP_REGEXP,
                                         '($comp_month$)',
                                         '(?:', MASKSEPTHREE_REGEXP, TIME_MASKSEP_REGEXP, AMPM_REGEXP, '?)?', TIME_MASKSEP_REGEXP,
                                         DAYMM_REGEXP,
                                         TIME_MASKSEP_REGEXP, '(', HHMMSSFS_PART_REGEXP, ')?', TIME_MASKSEP_REGEXP, '$');
    v_defmask11_fi_regexp VARCHAR COLLATE "C" := concat('^', TIME_MASKSEP_FI_REGEXP, '(', HHMMSSFS_PART_FI_REGEXP, ')?', TIME_MASKSEP_FI_REGEXP,
                                           '($comp_month$)',
                                           '(?:', MASKSEPTHREE_REGEXP, TIME_MASKSEP_REGEXP, AMPM_REGEXP, '?)?', TIME_MASKSEP_FI_REGEXP,
                                           DAYMM_REGEXP,
                                           '((?:(?:\s|,)+|', AMPM_REGEXP, ')(?:', HHMMSSFS_PART_FI_REGEXP, '))?', TIME_MASKSEP_FI_REGEXP, '$');
    v_defmask12_regexp VARCHAR COLLATE "C" := concat('^', TIME_MASKSEP_REGEXP, '(', HHMMSSFS_PART_REGEXP, ')?', TIME_MASKSEP_REGEXP,
                                         FULLYEAR_REGEXP,
                                         '(?:(?:', MASKSEPTWO_REGEXP, '?', TIME_MASKSEP_REGEXP, '(?:', AMPM_REGEXP, '(?=(?:[[:space:]\.,])+))?)|',
                                         '(?:(?:', TIME_MASKSEP_REGEXP, AMPM_REGEXP, '(?=(?:[[:space:]\.,])+))))', TIME_MASKSEP_REGEXP,
                                         '($comp_month$)',
                                         TIME_MASKSEP_REGEXP, '(', HHMMSSFS_PART_REGEXP, ')?', TIME_MASKSEP_REGEXP, '$');
    v_defmask12_fi_regexp VARCHAR COLLATE "C" := concat('^', TIME_MASKSEP_FI_REGEXP, '(', HHMMSSFS_PART_FI_REGEXP, ')?', TIME_MASKSEP_FI_REGEXP,
                                            FULLYEAR_REGEXP,
                                            '(?:(?:', MASKSEPTWO_REGEXP, '?', TIME_MASKSEP_REGEXP, '(?:', AMPM_REGEXP, '(?=(?:[[:space:]\.,])+))?)|',
                                            '(?:(?:', TIME_MASKSEP_REGEXP, AMPM_REGEXP, '(?=(?:[[:space:]\.,])+))))', TIME_MASKSEP_REGEXP,
                                            '($comp_month$)',
                                            TIME_MASKSEP_FI_REGEXP, '(', HHMMSSFS_PART_FI_REGEXP, ')?', TIME_MASKSEP_FI_REGEXP, '$');
    v_defmask13_regexp VARCHAR COLLATE "C" := concat('^', TIME_MASKSEP_REGEXP, '(', HHMMSSFS_PART_REGEXP, ')?', TIME_MASKSEP_REGEXP,
                                         '($comp_month$)',
                                         '(?:', MASKSEPTHREE_REGEXP, TIME_MASKSEP_REGEXP, AMPM_REGEXP, '?)?', TIME_MASKSEP_REGEXP,
                                         FULLYEAR_REGEXP,
                                         TIME_MASKSEP_REGEXP, AMPM_REGEXP, '?', TIME_MASKSEP_REGEXP, '$');
    v_defmask13_fi_regexp VARCHAR COLLATE "C" := concat('^', TIME_MASKSEP_FI_REGEXP, '(', HHMMSSFS_PART_FI_REGEXP, ')?', TIME_MASKSEP_FI_REGEXP,
                                            '($comp_month$)',
                                            '(?:', MASKSEPTHREE_REGEXP, TIME_MASKSEP_REGEXP, AMPM_REGEXP, '?)?', TIME_MASKSEP_REGEXP,
                                            FULLYEAR_REGEXP,
                                            TIME_MASKSEP_FI_REGEXP, AMPM_REGEXP, '?', TIME_MASKSEP_FI_REGEXP, '$');
    v_defmask14_regexp VARCHAR COLLATE "C" := concat('^', TIME_MASKSEP_REGEXP, '(', HHMMSSFS_PART_REGEXP, ')?', TIME_MASKSEP_REGEXP,
                                         '($comp_month$)'
                                         '(?:', MASKSEPTHREE_REGEXP, TIME_MASKSEP_REGEXP, AMPM_REGEXP, '?)?', TIME_MASKSEP_REGEXP,
                                         DAYMM_REGEXP,
                                         '(?:', MASKSEPTWO_REGEXP, TIME_MASKSEP_REGEXP, AMPM_REGEXP, '?)', TIME_MASKSEP_REGEXP,
                                         COMPYEAR_REGEXP,
                                         TIME_MASKSEP_REGEXP, '(', HHMMSSFS_PART_REGEXP, ')?', TIME_MASKSEP_REGEXP, '$');
    v_defmask14_fi_regexp VARCHAR COLLATE "C" := concat('^', TIME_MASKSEP_FI_REGEXP, '(', HHMMSSFS_PART_FI_REGEXP, ')?', TIME_MASKSEP_FI_REGEXP,
                                            '($comp_month$)'
                                            '(?:', MASKSEPTHREE_REGEXP, TIME_MASKSEP_FI_REGEXP, AMPM_REGEXP, '?)?', TIME_MASKSEP_FI_REGEXP,
                                            DAYMM_REGEXP,
                                            '(?:', MASKSEPTWO_REGEXP, TIME_MASKSEP_FI_REGEXP, AMPM_REGEXP, '?)', TIME_MASKSEP_FI_REGEXP,
                                            COMPYEAR_REGEXP,
                                            '((?:(?:\s|,)+|', AMPM_REGEXP, ')(?:', HHMMSSFS_PART_FI_REGEXP, '))?', TIME_MASKSEP_FI_REGEXP, '$');
    v_defmask15_regexp VARCHAR COLLATE "C" := concat('^', TIME_MASKSEP_REGEXP, '(', HHMMSSFS_PART_REGEXP, ')?', TIME_MASKSEP_REGEXP,
                                         DAYMM_REGEXP,
                                         '(?:(?:', MASKSEPTWO_REGEXP, '?', TIME_MASKSEP_REGEXP, '(?:', AMPM_REGEXP, '(?=(?:[[:space:]\.,])+))?)|',
                                         '(?:(?:', TIME_MASKSEP_REGEXP, AMPM_REGEXP, '(?=(?:[[:space:]\.,])+))))', TIME_MASKSEP_REGEXP,
                                         '($comp_month$)',
                                         '(?:', MASKSEPTHREE_REGEXP, TIME_MASKSEP_REGEXP, AMPM_REGEXP, '?)?', TIME_MASKSEP_REGEXP,
                                         COMPYEAR_REGEXP,
                                         TIME_MASKSEP_REGEXP, '(', HHMMSSFS_PART_REGEXP, ')?', TIME_MASKSEP_REGEXP, '$');
    v_defmask15_fi_regexp VARCHAR COLLATE "C" := concat('^', TIME_MASKSEP_FI_REGEXP, '(', HHMMSSFS_PART_FI_REGEXP, ')?', TIME_MASKSEP_FI_REGEXP,
                                            DAYMM_REGEXP,
                                            '(?:(?:', MASKSEPTWO_REGEXP, '?', TIME_MASKSEP_REGEXP, '(?:', AMPM_REGEXP, '(?=(?:[[:space:]\.,])+))?)|',
                                            '(?:(?:', TIME_MASKSEP_REGEXP, AMPM_REGEXP, '(?=(?:[[:space:]\.,])+))))', TIME_MASKSEP_REGEXP,
                                            '($comp_month$)',
                                            '(?:', MASKSEPTHREE_REGEXP, TIME_MASKSEP_REGEXP, AMPM_REGEXP, '?)?', TIME_MASKSEP_REGEXP,
                                            COMPYEAR_REGEXP,
                                            '((?:(?:\s|,)+|', AMPM_REGEXP, ')(?:', HHMMSSFS_PART_FI_REGEXP, '))?', TIME_MASKSEP_FI_REGEXP, '$');
    v_defmask16_regexp VARCHAR COLLATE "C" := concat('^', TIME_MASKSEP_REGEXP, '(', HHMMSSFS_PART_REGEXP, ')?', TIME_MASKSEP_REGEXP,
                                         DAYMM_REGEXP,
                                         '(?:', MASKSEPTWO_REGEXP, TIME_MASKSEP_REGEXP, AMPM_REGEXP, '?)', TIME_MASKSEP_REGEXP,
                                         COMPYEAR_REGEXP,
                                         '(?:(?:', MASKSEPTWO_REGEXP, '?', TIME_MASKSEP_REGEXP, '(?:', AMPM_REGEXP, '(?=(?:[[:space:]\.,])+))?)|',
                                         '(?:(?:', TIME_MASKSEP_REGEXP, AMPM_REGEXP, '(?=(?:[[:space:]\.,])+))))', TIME_MASKSEP_REGEXP,
                                         '($comp_month$)',
                                         TIME_MASKSEP_REGEXP, '(', HHMMSSFS_PART_REGEXP, ')?', TIME_MASKSEP_REGEXP, '$');
    v_defmask16_fi_regexp VARCHAR COLLATE "C" := concat('^', TIME_MASKSEP_FI_REGEXP, '(', HHMMSSFS_PART_FI_REGEXP, ')?', TIME_MASKSEP_FI_REGEXP,
                                            DAYMM_REGEXP,
                                            '(?:', MASKSEPTWO_REGEXP, TIME_MASKSEP_REGEXP, AMPM_REGEXP, '?)', TIME_MASKSEP_REGEXP,
                                            COMPYEAR_REGEXP,
                                            '(?:(?:', MASKSEPTWO_REGEXP, '?', TIME_MASKSEP_REGEXP, '(?:', AMPM_REGEXP, '(?=(?:[[:space:]\.,])+))?)|',
                                            '(?:(?:', TIME_MASKSEP_REGEXP, AMPM_REGEXP, '(?=(?:[[:space:]\.,])+))))', TIME_MASKSEP_REGEXP,
                                            '($comp_month$)',
                                            TIME_MASKSEP_FI_REGEXP, '(', HHMMSSFS_PART_FI_REGEXP, ')?', TIME_MASKSEP_FI_REGEXP, '$');
    v_defmask17_regexp VARCHAR COLLATE "C" := concat('^', TIME_MASKSEP_REGEXP, '(', HHMMSSFS_PART_REGEXP, ')?', TIME_MASKSEP_REGEXP,
                                         FULLYEAR_REGEXP,
                                         '(?:(?:', MASKSEPTWO_REGEXP, '?', TIME_MASKSEP_REGEXP, '(?:', AMPM_REGEXP, '(?=(?:[[:space:]\.,])+))?)|',
                                         '(?:(?:', TIME_MASKSEP_REGEXP, AMPM_REGEXP, '(?=(?:[[:space:]\.,])+))))', TIME_MASKSEP_REGEXP,
                                         '($comp_month$)',
                                         '(?:', MASKSEPTHREE_REGEXP, TIME_MASKSEP_REGEXP, AMPM_REGEXP, '?)?', TIME_MASKSEP_REGEXP,
                                         DAYMM_REGEXP,
                                         TIME_MASKSEP_REGEXP, '(', HHMMSSFS_PART_REGEXP, ')?', TIME_MASKSEP_REGEXP, '$');
    v_defmask17_fi_regexp VARCHAR COLLATE "C" := concat('^', TIME_MASKSEP_FI_REGEXP, '(', HHMMSSFS_PART_FI_REGEXP, ')?', TIME_MASKSEP_FI_REGEXP,
                                            FULLYEAR_REGEXP,
                                            '(?:(?:', MASKSEPTWO_REGEXP, '?', TIME_MASKSEP_REGEXP, '(?:', AMPM_REGEXP, '(?=(?:[[:space:]\.,])+))?)|',
                                            '(?:(?:', TIME_MASKSEP_REGEXP, AMPM_REGEXP, '(?=(?:[[:space:]\.,])+))))', TIME_MASKSEP_REGEXP,
                                            '($comp_month$)',
                                            '(?:', MASKSEPTHREE_REGEXP, TIME_MASKSEP_REGEXP, AMPM_REGEXP, '?)?', TIME_MASKSEP_REGEXP,
                                            DAYMM_REGEXP,
                                            '((?:(?:\s|,)+|', AMPM_REGEXP, ')(?:', HHMMSSFS_PART_FI_REGEXP, '))?', TIME_MASKSEP_FI_REGEXP, '$');
    v_defmask18_regexp VARCHAR COLLATE "C" := concat('^', TIME_MASKSEP_REGEXP, '(', HHMMSSFS_PART_REGEXP, ')?', TIME_MASKSEP_REGEXP,
                                         FULLYEAR_REGEXP,
                                         '(?:(?:', MASKSEPTWO_REGEXP, TIME_MASKSEP_REGEXP, AMPM_REGEXP, '?)|',
                                         '(?:', TIME_MASKSEP_REGEXP, AMPM_REGEXP, '))', TIME_MASKSEP_REGEXP,
                                         DAYMM_REGEXP,
                                         '(?:(?:', MASKSEPTWO_REGEXP, '?', TIME_MASKSEP_REGEXP, '(?:', AMPM_REGEXP, '(?=(?:[[:space:]\.,])+))?)|',
                                         '(?:(?:', TIME_MASKSEP_REGEXP, AMPM_REGEXP, '(?=(?:[[:space:]\.,])+))))', TIME_MASKSEP_REGEXP,
                                         '($comp_month$)',
                                         TIME_MASKSEP_REGEXP, '(', HHMMSSFS_PART_REGEXP, ')?', TIME_MASKSEP_REGEXP, '$');
    v_defmask18_fi_regexp VARCHAR COLLATE "C" := concat('^', TIME_MASKSEP_FI_REGEXP, '(', HHMMSSFS_PART_FI_REGEXP, ')?', TIME_MASKSEP_FI_REGEXP,
                                            FULLYEAR_REGEXP,
                                            '(?:(?:', MASKSEPTWO_REGEXP, TIME_MASKSEP_REGEXP, AMPM_REGEXP, '?)|',
                                            '(?:', TIME_MASKSEP_REGEXP, AMPM_REGEXP, '))', TIME_MASKSEP_REGEXP,
                                            DAYMM_REGEXP,
                                            '(?:(?:', MASKSEPTWO_REGEXP, '?', TIME_MASKSEP_REGEXP, '(?:', AMPM_REGEXP, '(?=(?:[[:space:]\.,])+))?)|',
                                            '(?:(?:', TIME_MASKSEP_REGEXP, AMPM_REGEXP, '(?=(?:[[:space:]\.,])+))))', TIME_MASKSEP_REGEXP,
                                            '($comp_month$)',
                                            TIME_MASKSEP_FI_REGEXP, '(', HHMMSSFS_PART_FI_REGEXP, ')?', TIME_MASKSEP_FI_REGEXP, '$');
    v_defmask19_regexp VARCHAR COLLATE "C" := concat('^', TIME_MASKSEP_REGEXP, '(', HHMMSSFS_PART_REGEXP, ')?', TIME_MASKSEP_REGEXP,
                                         '($comp_month$)',
                                         '(?:', MASKSEPTHREE_REGEXP, TIME_MASKSEP_REGEXP, AMPM_REGEXP, '?)?', TIME_MASKSEP_REGEXP,
                                         FULLYEAR_REGEXP,
                                         '(?:(?:', MASKSEPTWO_REGEXP, TIME_MASKSEP_REGEXP, AMPM_REGEXP, '?)|',
                                         '(?:', TIME_MASKSEP_REGEXP, AMPM_REGEXP, '))', TIME_MASKSEP_REGEXP,
                                         DAYMM_REGEXP,
                                         '((?:(?:\s|\.|,)+|', AMPM_REGEXP, ')(?:', HHMMSSFS_PART_REGEXP, '))?', TIME_MASKSEP_REGEXP, '$');
    v_defmask19_fi_regexp VARCHAR COLLATE "C" := concat('^', TIME_MASKSEP_FI_REGEXP, '(', HHMMSSFS_PART_FI_REGEXP, ')?', TIME_MASKSEP_FI_REGEXP,
                                            '($comp_month$)',
                                            '(?:', MASKSEPTHREE_REGEXP, TIME_MASKSEP_REGEXP, AMPM_REGEXP, '?)?', TIME_MASKSEP_REGEXP,
                                            FULLYEAR_REGEXP,
                                            '(?:(?:', MASKSEPTWO_REGEXP, TIME_MASKSEP_REGEXP, AMPM_REGEXP, '?)|',
                                            '(?:', TIME_MASKSEP_REGEXP, AMPM_REGEXP, '))', TIME_MASKSEP_REGEXP,
                                            DAYMM_REGEXP,
                                            '((?:(?:\s|,)+|', AMPM_REGEXP, ')(?:', HHMMSSFS_PART_FI_REGEXP, '))?', TIME_MASKSEP_FI_REGEXP, '$');
    CONVERSION_LANG CONSTANT VARCHAR COLLATE "C" := '';
    DATE_FORMAT CONSTANT VARCHAR COLLATE "C" := '';
BEGIN
    v_datestring := pg_catalog.upper(trim(p_datestring));
    v_culture := coalesce(nullif(pg_catalog.upper(trim(p_culture)), ''), 'EN-US');

    v_dayparts := ARRAY(SELECT pg_catalog.upper(array_to_string(regexp_matches(v_datestring, '[AP]M|ص|م', 'gi'), '')));

    IF (array_length(v_dayparts, 1) > 1) THEN
        RAISE invalid_datetime_format;
    END IF;

    BEGIN
        v_lang_metadata_json := sys.babelfish_get_lang_metadata_json(coalesce(nullif(CONVERSION_LANG, ''), p_culture));
    EXCEPTION
        WHEN OTHERS THEN
        RAISE invalid_parameter_value;
    END;

    v_compday_regexp := array_to_string(array_cat(array_cat(ARRAY(SELECT jsonb_array_elements_text(v_lang_metadata_json -> 'days_names')),
                                                            ARRAY(SELECT jsonb_array_elements_text(v_lang_metadata_json -> 'days_shortnames'))),
                                                  ARRAY(SELECT jsonb_array_elements_text(v_lang_metadata_json -> 'days_extrashortnames'))), '|');

    v_weekdaynames := ARRAY(SELECT array_to_string(regexp_matches(v_datestring, v_compday_regexp, 'gi'), ''));

    IF (array_length(v_weekdaynames, 1) > 1) THEN
        RAISE invalid_datetime_format;
    END IF;

    IF (v_weekdaynames[1] IS NOT NULL AND
        v_datestring ~* concat(WEEKDAYAMPM_START_REGEXP, '(', v_compday_regexp, ')', WEEKDAYAMPM_END_REGEXP))
    THEN
        v_datestring := pg_catalog.replace(v_datestring, v_weekdaynames[1], ' ');
    END IF;

    IF (v_datestring ~* ANNO_DOMINI_COMPREGEXP)
    THEN
        IF (v_culture !~ 'EN[-_]US|DA[-_]DK|SV[-_]SE|EN[-_]GB|HI[-_]IS') THEN
            RAISE invalid_datetime_format;
        END IF;

        v_datestring := regexp_replace(v_datestring,
                                       ANNO_DOMINI_COMPREGEXP,
                                       regexp_replace(array_to_string(regexp_matches(v_datestring, ANNO_DOMINI_COMPREGEXP, 'gi'), ''),
                                                      ANNO_DOMINI_REGEXP, ' ', 'gi'),
                                       'gi');
    END IF;

    v_date_format := coalesce(nullif(pg_catalog.upper(trim(DATE_FORMAT)), ''), v_lang_metadata_json ->> 'date_format');

    v_compmonth_regexp :=
        array_to_string(array_cat(array_cat(ARRAY(SELECT jsonb_array_elements_text(v_lang_metadata_json -> 'months_shortnames')),
                                            ARRAY(SELECT jsonb_array_elements_text(v_lang_metadata_json -> 'months_names'))),
                                  array_cat(ARRAY(SELECT jsonb_array_elements_text(v_lang_metadata_json -> 'months_extrashortnames')),
                                            ARRAY(SELECT jsonb_array_elements_text(v_lang_metadata_json -> 'months_extranames')))
                                 ), '|');

    IF ((v_datestring ~* v_defmask1_regexp AND v_culture <> 'FI') OR
        (v_datestring ~* v_defmask1_fi_regexp AND v_culture = 'FI'))
    THEN
        IF (v_datestring ~ concat(CORRECTNUM_REGEXP, '?', TIME_MASKSEP_REGEXP, '\d+\s*(?:\.)+', TIME_MASKSEP_REGEXP, AMPM_REGEXP, '?', TIME_MASKSEP_REGEXP,
                                  CORRECTNUM_REGEXP, '?', TIME_MASKSEP_REGEXP, AMPM_REGEXP, '?', TIME_MASKSEP_REGEXP, '\d{1,2}', MASKSEPTWO_REGEXP, TIME_MASKSEP_REGEXP,
                                  AMPM_REGEXP, '?', TIME_MASKSEP_REGEXP, CORRECTNUM_REGEXP, '?', TIME_MASKSEP_REGEXP, AMPM_REGEXP, '?', TIME_MASKSEP_REGEXP, '\d{1,2}|',
                                  '\d+\s*(?:\.)+', TIME_MASKSEP_REGEXP, AMPM_REGEXP, '?', TIME_MASKSEP_REGEXP,
                                  CORRECTNUM_REGEXP, '?', TIME_MASKSEP_REGEXP, AMPM_REGEXP, '?', TIME_MASKSEP_REGEXP, '$') AND
            v_culture ~ 'DE[-_]DE|NN[-_]NO|CS[-_]CZ|PL[-_]PL|RO[-_]RO|SK[-_]SK|SL[-_]SI|BG[-_]BG|RU[-_]RU|TR[-_]TR|ET[-_]EE|LV[-_]LV')
        THEN
            RAISE invalid_datetime_format;
        END IF;

        v_regmatch_groups := regexp_matches(v_datestring, CASE v_culture
                                                             WHEN 'FI' THEN v_defmask1_fi_regexp
                                                             ELSE v_defmask1_regexp
                                                          END, 'gi');
        v_timestring := v_regmatch_groups[2];
        v_correctnum := coalesce(v_regmatch_groups[1], v_regmatch_groups[3],
                                 v_regmatch_groups[5], v_regmatch_groups[6]);

        IF (v_date_format = 'DMY' OR
            v_culture IN ('SV-SE', 'SV_SE', 'LV-LV', 'LV_LV'))
        THEN
            v_day := v_regmatch_groups[4];
            v_month := v_regmatch_groups[7];
        ELSE
            v_day := v_regmatch_groups[7];
            v_month := v_regmatch_groups[4];
        END IF;

        IF (v_culture IN ('AR', 'AR-SA', 'AR_SA'))
        THEN
            IF (v_day::SMALLINT > 30 OR
                v_month::SMALLINT > 12) THEN
                RAISE invalid_datetime_format;
            END IF;

            v_raw_year := to_char(sys.babelfish_conv_greg_to_hijri(current_date + 1), 'YYYY');
            v_hijridate := sys.babelfish_conv_hijri_to_greg(v_day, v_month, v_raw_year) - 1;

            v_day := to_char(v_hijridate, 'DD');
            v_month := to_char(v_hijridate, 'MM');
            v_year := to_char(v_hijridate, 'YYYY')::SMALLINT;
        ELSE
            v_year := to_char(current_date, 'YYYY')::SMALLINT;
        END IF;

    ELSIF ((v_datestring ~* v_defmask6_regexp AND v_culture <> 'FI') OR
           (v_datestring ~* v_defmask6_fi_regexp AND v_culture = 'FI'))
    THEN
        IF (v_culture IN ('AR', 'AR-SA', 'AR_SA') OR
            (v_datestring ~ concat('\s*\d{1,2}\.\s*(?:\.|\d+(?!\d)\s*\.)', TIME_MASKSEP_REGEXP, AMPM_REGEXP, '?', TIME_MASKSEP_REGEXP, '\d{3,4}',
                                   '(?:(?:', MASKSEPTWO_REGEXP, TIME_MASKSEP_REGEXP, AMPM_REGEXP, '?)|',
                                   '(?:', TIME_MASKSEP_REGEXP, AMPM_REGEXP, '))', TIME_MASKSEP_REGEXP, '\d{1,2}|',
                                   '\d{3,4}', MASKSEPTWO_REGEXP, '?', TIME_MASKSEP_REGEXP, AMPM_REGEXP, '?', TIME_MASKSEP_REGEXP, '\d{1,2}', MASKSEPTWO_REGEXP,
                                   TIME_MASKSEP_REGEXP, AMPM_REGEXP, '?', TIME_MASKSEP_REGEXP, '\d{1,2}\s*(?:\.)+|',
                                   '\d+\s*(?:\.)+', TIME_MASKSEP_REGEXP, AMPM_REGEXP, '?', TIME_MASKSEP_REGEXP, '$') AND
             v_culture ~ 'DE[-_]DE|NN[-_]NO|CS[-_]CZ|PL[-_]PL|RO[-_]RO|SK[-_]SK|SL[-_]SI|BG[-_]BG|RU[-_]RU|TR[-_]TR|ET[-_]EE|LV[-_]LV'))
        THEN
            RAISE invalid_datetime_format;
        END IF;

        v_regmatch_groups := regexp_matches(v_datestring, CASE v_culture
                                                             WHEN 'FI' THEN v_defmask6_fi_regexp
                                                             ELSE v_defmask6_regexp
                                                          END, 'gi');
        v_timestring := concat(v_regmatch_groups[1], v_regmatch_groups[5]);
        v_day := v_regmatch_groups[4];
        v_month := v_regmatch_groups[3];
        v_year := CASE
                     WHEN v_culture IN ('TH-TH', 'TH_TH') THEN v_regmatch_groups[2]::SMALLINT - 543
                     ELSE v_regmatch_groups[2]::SMALLINT
                  END;

    ELSIF ((v_datestring ~* v_defmask2_regexp AND v_culture <> 'FI') OR
           (v_datestring ~* v_defmask2_fi_regexp AND v_culture = 'FI'))
    THEN
        IF (v_culture IN ('AR', 'AR-SA', 'AR_SA') OR
            (v_datestring ~ concat('\s*\d{1,2}\.\s*(?:\.|\d+(?!\d)\s*\.)', TIME_MASKSEP_REGEXP, AMPM_REGEXP, '?', TIME_MASKSEP_REGEXP, '\d{3,4}',
                                   '(?:(?:', MASKSEPTWO_REGEXP, TIME_MASKSEP_REGEXP, AMPM_REGEXP, '?)|',
                                   '(?:', TIME_MASKSEP_REGEXP, CORRECTNUM_REGEXP, '?', TIME_MASKSEP_REGEXP,
                                   AMPM_REGEXP, TIME_MASKSEP_REGEXP, CORRECTNUM_REGEXP, '?))', TIME_MASKSEP_REGEXP, '\d{1,2}|',
                                   '\d+\s*(?:\.)+', TIME_MASKSEP_REGEXP, AMPM_REGEXP, '?', TIME_MASKSEP_REGEXP, '$') AND
             v_culture ~ 'DE[-_]DE|NN[-_]NO|CS[-_]CZ|PL[-_]PL|RO[-_]RO|SK[-_]SK|SL[-_]SI|BG[-_]BG|RU[-_]RU|TR[-_]TR|ET[-_]EE|LV[-_]LV'))
        THEN
            RAISE invalid_datetime_format;
        END IF;

        v_regmatch_groups := regexp_matches(v_datestring, CASE v_culture
                                                             WHEN 'FI' THEN v_defmask2_fi_regexp
                                                             ELSE v_defmask2_regexp
                                                          END, 'gi');
        v_timestring := v_regmatch_groups[2];
        v_correctnum := coalesce(v_regmatch_groups[1], v_regmatch_groups[3], v_regmatch_groups[5],
                                 v_regmatch_groups[6], v_regmatch_groups[8], v_regmatch_groups[9]);
        v_day := '01';
        v_month := v_regmatch_groups[7];
        v_year := CASE
                     WHEN v_culture IN ('TH-TH', 'TH_TH') THEN v_regmatch_groups[4]::SMALLINT - 543
                     ELSE v_regmatch_groups[4]::SMALLINT
                  END;

    ELSIF (v_datestring ~* v_defmask4_1_regexp OR
           (v_datestring ~* v_defmask4_2_regexp AND v_culture !~ 'DE[-_]DE|NN[-_]NO|CS[-_]CZ|PL[-_]PL|RO[-_]RO|SK[-_]SK|SL[-_]SI|BG[-_]BG|RU[-_]RU|TR[-_]TR|ET[-_]EE|LV[-_]LV') OR
           (v_datestring ~* v_defmask9_regexp AND v_culture <> 'FI') OR
           (v_datestring ~* v_defmask9_fi_regexp AND v_culture = 'FI'))
    THEN
        IF (v_datestring ~ concat('\d+\s*\.?(?:,+|,*', AMPM_REGEXP, ')', TIME_MASKSEP_FI_REGEXP, '\.+', TIME_MASKSEP_REGEXP, '$|',
                                  '\d+\s*\.', TIME_MASKSEP_FI_REGEXP, '\.', TIME_MASKSEP_FI_REGEXP, '$') AND
            v_culture = 'FI')
        THEN
            RAISE invalid_datetime_format;
        END IF;

        IF (v_datestring ~* v_defmask4_0_regexp) THEN
            v_timestring := (regexp_matches(v_datestring, v_defmask4_0_regexp, 'gi'))[1];
        ELSE
            v_timestring := v_datestring;
        END IF;

        v_res_date := current_date;
        v_day := to_char(v_res_date, 'DD');
        v_month := to_char(v_res_date, 'MM');
        v_year := to_char(v_res_date, 'YYYY')::SMALLINT;

    ELSIF ((v_datestring ~* v_defmask3_regexp AND v_culture <> 'FI') OR
           (v_datestring ~* v_defmask3_fi_regexp AND v_culture = 'FI'))
    THEN
        IF (v_culture IN ('AR', 'AR-SA', 'AR_SA') OR
            (v_datestring ~ concat('\s*\d{1,2}\.\s*(?:\.|\d+(?!\d)\s*\.)', TIME_MASKSEP_REGEXP, AMPM_REGEXP, '?',
                                   TIME_MASKSEP_REGEXP, '\d{1,2}', MASKSEPTWO_REGEXP, '|',
                                   '\d+\s*(?:\.)+', TIME_MASKSEP_REGEXP, AMPM_REGEXP, '?', TIME_MASKSEP_REGEXP, '$') AND
             v_culture ~ 'DE[-_]DE|NN[-_]NO|CS[-_]CZ|PL[-_]PL|RO[-_]RO|SK[-_]SK|SL[-_]SI|BG[-_]BG|RU[-_]RU|TR[-_]TR|ET[-_]EE|LV[-_]LV'))
        THEN
            RAISE invalid_datetime_format;
        END IF;

        v_regmatch_groups := regexp_matches(v_datestring, CASE v_culture
                                                             WHEN 'FI' THEN v_defmask3_fi_regexp
                                                             ELSE v_defmask3_regexp
                                                          END, 'gi');
        v_timestring := v_regmatch_groups[1];
        v_day := '01';
        v_month := v_regmatch_groups[2];
        v_year := CASE
                     WHEN v_culture IN ('TH-TH', 'TH_TH') THEN v_regmatch_groups[3]::SMALLINT - 543
                     ELSE v_regmatch_groups[3]::SMALLINT
                  END;

    ELSIF ((v_datestring ~* v_defmask5_regexp AND v_culture <> 'FI') OR
           (v_datestring ~* v_defmask5_fi_regexp AND v_culture = 'FI'))
    THEN
        IF (v_culture IN ('AR', 'AR-SA', 'AR_SA') OR
            (v_datestring ~ concat('\s*\d{1,2}\.\s*(?:\.|\d+(?!\d)\s*\.)', TIME_MASKSEP_REGEXP, AMPM_REGEXP, '?', TIME_MASKSEP_REGEXP, '\d{1,2}', MASKSEPTWO_REGEXP,
                                   TIME_MASKSEP_REGEXP, AMPM_REGEXP, '?', TIME_MASKSEP_REGEXP, '\d{1,2}', MASKSEPTWO_REGEXP,
                                   TIME_MASKSEP_REGEXP, AMPM_REGEXP, '?', TIME_MASKSEP_REGEXP, '\d{3,4}', TIME_MASKSEP_REGEXP, AMPM_REGEXP, '?', TIME_MASKSEP_REGEXP, '$|',
                                   '\d{1,2}', MASKSEPTWO_REGEXP, TIME_MASKSEP_REGEXP, AMPM_REGEXP, '?', TIME_MASKSEP_REGEXP, '\d{3,4}\s*(?:\.)+|',
                                   '\d+\s*(?:\.)+', TIME_MASKSEP_REGEXP, AMPM_REGEXP, '?', TIME_MASKSEP_REGEXP, '$') AND
             v_culture ~ 'DE[-_]DE|NN[-_]NO|CS[-_]CZ|PL[-_]PL|RO[-_]RO|SK[-_]SK|SL[-_]SI|BG[-_]BG|RU[-_]RU|TR[-_]TR|ET[-_]EE|LV[-_]LV'))
        THEN
            RAISE invalid_datetime_format;
        END IF;

        v_regmatch_groups := regexp_matches(v_datestring, v_defmask5_regexp, 'gi');
        v_timestring := concat(v_regmatch_groups[1], v_regmatch_groups[5]);
        v_year := CASE
                     WHEN v_culture IN ('TH-TH', 'TH_TH') THEN v_regmatch_groups[4]::SMALLINT - 543
                     ELSE v_regmatch_groups[4]::SMALLINT
                  END;

        IF (v_date_format = 'DMY' OR
            v_culture IN ('LV-LV', 'LV_LV'))
        THEN
            v_day := v_regmatch_groups[2];
            v_month := v_regmatch_groups[3];
        ELSE
            v_day := v_regmatch_groups[3];
            v_month := v_regmatch_groups[2];
        END IF;

    ELSIF ((v_datestring ~* v_defmask7_regexp AND v_culture <> 'FI') OR
           (v_datestring ~* v_defmask7_fi_regexp AND v_culture = 'FI'))
    THEN
        IF (v_culture IN ('AR', 'AR-SA', 'AR_SA') OR
            (v_datestring ~ concat('\s*\d{1,2}\.\s*(?:\.|\d+(?!\d)\s*\.)', TIME_MASKSEP_REGEXP, AMPM_REGEXP, '?', TIME_MASKSEP_REGEXP, '\d{1,2}',
                                   MASKSEPTWO_REGEXP, '?', TIME_MASKSEP_REGEXP, AMPM_REGEXP, '?', TIME_MASKSEP_REGEXP, '\d{3,4}|',
                                   '\d{3,4}', MASKSEPTWO_REGEXP, '?', TIME_MASKSEP_REGEXP, AMPM_REGEXP, '?', TIME_MASKSEP_REGEXP, '\d{1,2}\s*(?:\.)+|',
                                   '\d+\s*(?:\.)+', TIME_MASKSEP_REGEXP, AMPM_REGEXP, '?', TIME_MASKSEP_REGEXP, '$') AND
             v_culture ~ 'DE[-_]DE|NN[-_]NO|CS[-_]CZ|PL[-_]PL|RO[-_]RO|SK[-_]SK|SL[-_]SI|BG[-_]BG|RU[-_]RU|TR[-_]TR|ET[-_]EE|LV[-_]LV'))
        THEN
            RAISE invalid_datetime_format;
        END IF;

        v_regmatch_groups := regexp_matches(v_datestring, CASE v_culture
                                                             WHEN 'FI' THEN v_defmask7_fi_regexp
                                                             ELSE v_defmask7_regexp
                                                          END, 'gi');
        v_timestring := concat(v_regmatch_groups[1], v_regmatch_groups[5]);
        v_day := v_regmatch_groups[4];
        v_month := v_regmatch_groups[2];
        v_year := CASE
                     WHEN v_culture IN ('TH-TH', 'TH_TH') THEN v_regmatch_groups[3]::SMALLINT - 543
                     ELSE v_regmatch_groups[3]::SMALLINT
                  END;

    ELSIF ((v_datestring ~* v_defmask8_regexp AND v_culture <> 'FI') OR
           (v_datestring ~* v_defmask8_fi_regexp AND v_culture = 'FI'))
    THEN
        IF (v_datestring ~ concat('\s*\d{1,2}\.\s*(?:\.|\d+(?!\d)\s*\.)', TIME_MASKSEP_REGEXP, AMPM_REGEXP, '?', TIME_MASKSEP_REGEXP, '\d{1,2}',
                                  MASKSEPTWO_REGEXP, TIME_MASKSEP_REGEXP, AMPM_REGEXP, '?', TIME_MASKSEP_REGEXP, '\d{1,2}', MASKSEPTWO_REGEXP,
                                  TIME_MASKSEP_REGEXP, AMPM_REGEXP, '?', TIME_MASKSEP_REGEXP, '\d{1,2}|',
                                  '\d{1,2}', MASKSEPTWO_REGEXP, TIME_MASKSEP_REGEXP, AMPM_REGEXP, '?', TIME_MASKSEP_REGEXP, '\d{1,2}', MASKSEPTWO_REGEXP,
                                  TIME_MASKSEP_REGEXP, AMPM_REGEXP, '?', TIME_MASKSEP_REGEXP, '\d{1,2}\s*(?:\.)+|',
                                  '\d+\s*(?:\.)+', TIME_MASKSEP_REGEXP, AMPM_REGEXP, '?', TIME_MASKSEP_REGEXP, '$') AND
            v_culture ~ 'FI|DE[-_]DE|NN[-_]NO|CS[-_]CZ|PL[-_]PL|RO[-_]RO|SK[-_]SK|SL[-_]SI|BG[-_]BG|RU[-_]RU|TR[-_]TR|ET[-_]EE|LV[-_]LV')
        THEN
            RAISE invalid_datetime_format;
        END IF;

        v_regmatch_groups := regexp_matches(v_datestring, CASE v_culture
                                                             WHEN 'FI' THEN v_defmask8_fi_regexp
                                                             ELSE v_defmask8_regexp
                                                          END, 'gi');
        v_timestring := concat(v_regmatch_groups[1], v_regmatch_groups[5]);

        IF (v_date_format = 'DMY' OR
            v_culture IN ('LV-LV', 'LV_LV'))
        THEN
            v_day := v_regmatch_groups[2];
            v_month := v_regmatch_groups[3];
            v_raw_year := v_regmatch_groups[4];
        ELSIF (v_date_format = 'YMD')
        THEN
            v_day := v_regmatch_groups[4];
            v_month := v_regmatch_groups[3];
            v_raw_year := v_regmatch_groups[2];
        ELSE
            v_day := v_regmatch_groups[3];
            v_month := v_regmatch_groups[2];
            v_raw_year := v_regmatch_groups[4];
        END IF;

        IF (v_culture IN ('AR', 'AR-SA', 'AR_SA'))
        THEN
            IF (v_day::SMALLINT > 30 OR
                v_month::SMALLINT > 12) THEN
                RAISE invalid_datetime_format;
            END IF;

            v_raw_year := sys.babelfish_get_full_year(v_raw_year, '14');
            v_hijridate := sys.babelfish_conv_hijri_to_greg(v_day, v_month, v_raw_year) - 1;

            v_day := to_char(v_hijridate, 'DD');
            v_month := to_char(v_hijridate, 'MM');
            v_year := to_char(v_hijridate, 'YYYY')::SMALLINT;

        ELSIF (v_culture IN ('TH-TH', 'TH_TH')) THEN
            v_year := sys.babelfish_get_full_year(v_raw_year)::SMALLINT - 43;
        ELSE
            v_year := sys.babelfish_get_full_year(v_raw_year, '', 29)::SMALLINT;
        END IF;
    ELSE
        v_found := FALSE;
    END IF;

    WHILE (NOT v_found AND v_resmask_cnt < 20)
    LOOP
        v_resmask := pg_catalog.replace(CASE v_resmask_cnt
                                WHEN 10 THEN v_defmask10_regexp
                                WHEN 11 THEN v_defmask11_regexp
                                WHEN 12 THEN v_defmask12_regexp
                                WHEN 13 THEN v_defmask13_regexp
                                WHEN 14 THEN v_defmask14_regexp
                                WHEN 15 THEN v_defmask15_regexp
                                WHEN 16 THEN v_defmask16_regexp
                                WHEN 17 THEN v_defmask17_regexp
                                WHEN 18 THEN v_defmask18_regexp
                                WHEN 19 THEN v_defmask19_regexp
                             END,
                             '$comp_month$', v_compmonth_regexp);

        v_resmask_fi := pg_catalog.replace(CASE v_resmask_cnt
                                   WHEN 10 THEN v_defmask10_fi_regexp
                                   WHEN 11 THEN v_defmask11_fi_regexp
                                   WHEN 12 THEN v_defmask12_fi_regexp
                                   WHEN 13 THEN v_defmask13_fi_regexp
                                   WHEN 14 THEN v_defmask14_fi_regexp
                                   WHEN 15 THEN v_defmask15_fi_regexp
                                   WHEN 16 THEN v_defmask16_fi_regexp
                                   WHEN 17 THEN v_defmask17_fi_regexp
                                   WHEN 18 THEN v_defmask18_fi_regexp
                                   WHEN 19 THEN v_defmask19_fi_regexp
                                END,
                                '$comp_month$', v_compmonth_regexp);

        IF ((v_datestring ~* v_resmask AND v_culture <> 'FI') OR
            (v_datestring ~* v_resmask_fi AND v_culture = 'FI'))
        THEN
            v_found := TRUE;
            v_regmatch_groups := regexp_matches(v_datestring, CASE v_culture
                                                                 WHEN 'FI' THEN v_resmask_fi
                                                                 ELSE v_resmask
                                                              END, 'gi');
            v_timestring := CASE
                               WHEN v_resmask_cnt IN (10, 11, 12, 13) THEN concat(v_regmatch_groups[1], v_regmatch_groups[4])
                               ELSE concat(v_regmatch_groups[1], v_regmatch_groups[5])
                            END;

            IF (v_resmask_cnt = 10)
            THEN
                IF (v_regmatch_groups[3] = 'MAR' AND
                    v_culture IN ('IT-IT', 'IT_IT'))
                THEN
                    RAISE invalid_datetime_format;
                END IF;

                IF (v_date_format = 'YMD' AND v_culture NOT IN ('SV-SE', 'SV_SE', 'LV-LV', 'LV_LV'))
                THEN
                    v_day := '01';
                    v_year := sys.babelfish_get_full_year(v_regmatch_groups[2], '', 29)::SMALLINT;
                ELSE
                    v_day := v_regmatch_groups[2];
                    v_year := to_char(current_date, 'YYYY')::SMALLINT;
                END IF;

                v_month := sys.babelfish_get_monthnum_by_name(v_regmatch_groups[3], v_lang_metadata_json);
                v_raw_year := to_char(sys.babelfish_conv_greg_to_hijri(current_date + 1), 'YYYY');

            ELSIF (v_resmask_cnt = 11)
            THEN
                IF (v_date_format IN ('YMD', 'MDY') AND v_culture NOT IN ('SV-SE', 'SV_SE'))
                THEN
                    v_day := v_regmatch_groups[3];
                    v_year := to_char(current_date, 'YYYY')::SMALLINT;
                ELSE
                    v_day := '01';
                    v_year := CASE
                                 WHEN v_culture IN ('TH-TH', 'TH_TH') THEN sys.babelfish_get_full_year(v_regmatch_groups[3])::SMALLINT - 43
                                 ELSE sys.babelfish_get_full_year(v_regmatch_groups[3], '', 29)::SMALLINT
                              END;
                END IF;

                v_month := sys.babelfish_get_monthnum_by_name(v_regmatch_groups[2], v_lang_metadata_json);
                v_raw_year := sys.babelfish_get_full_year(substring(v_year::TEXT, 3, 2), '14');

            ELSIF (v_resmask_cnt = 12)
            THEN
                v_day := '01';
                v_month := sys.babelfish_get_monthnum_by_name(v_regmatch_groups[3], v_lang_metadata_json);
                v_raw_year := v_regmatch_groups[2];

            ELSIF (v_resmask_cnt = 13)
            THEN
                v_day := '01';
                v_month := sys.babelfish_get_monthnum_by_name(v_regmatch_groups[2], v_lang_metadata_json);
                v_raw_year := v_regmatch_groups[3];

            ELSIF (v_resmask_cnt IN (14, 15, 16))
            THEN
                IF (v_resmask_cnt = 14)
                THEN
                    v_left_part := v_regmatch_groups[4];
                    v_right_part := v_regmatch_groups[3];
                    v_month := sys.babelfish_get_monthnum_by_name(v_regmatch_groups[2], v_lang_metadata_json);
                ELSIF (v_resmask_cnt = 15)
                THEN
                    v_left_part := v_regmatch_groups[4];
                    v_right_part := v_regmatch_groups[2];
                    v_month := sys.babelfish_get_monthnum_by_name(v_regmatch_groups[3], v_lang_metadata_json);
                ELSE
                    v_left_part := v_regmatch_groups[3];
                    v_right_part := v_regmatch_groups[2];
                    v_month := sys.babelfish_get_monthnum_by_name(v_regmatch_groups[4], v_lang_metadata_json);
                END IF;

                IF (char_length(v_left_part) <= 2)
                THEN
                    IF (v_date_format = 'YMD' AND v_culture NOT IN ('LV-LV', 'LV_LV'))
                    THEN
                        v_day := v_left_part;
                        v_raw_year := sys.babelfish_get_full_year(v_right_part, '14');
                        v_year := CASE
                                     WHEN v_culture IN ('TH-TH', 'TH_TH') THEN sys.babelfish_get_full_year(v_right_part)::SMALLINT - 43
                                     ELSE sys.babelfish_get_full_year(v_right_part, '', 29)::SMALLINT
                                  END;
                        BEGIN
                            v_res_date := make_date(v_year, v_month::SMALLINT, v_day::SMALLINT);
                        EXCEPTION
                        WHEN OTHERS THEN
                            v_day := v_right_part;
                            v_raw_year := sys.babelfish_get_full_year(v_left_part, '14');
                            v_year := CASE
                                         WHEN v_culture IN ('TH-TH', 'TH_TH') THEN sys.babelfish_get_full_year(v_left_part)::SMALLINT - 43
                                         ELSE sys.babelfish_get_full_year(v_left_part, '', 29)::SMALLINT
                                      END;
                        END;
                    END IF;

                    IF (v_date_format IN ('MDY', 'DMY') OR v_culture IN ('LV-LV', 'LV_LV'))
                    THEN
                        v_day := v_right_part;
                        v_raw_year := sys.babelfish_get_full_year(v_left_part, '14');
                        v_year := CASE
                                     WHEN v_culture IN ('TH-TH', 'TH_TH') THEN sys.babelfish_get_full_year(v_left_part)::SMALLINT - 43
                                     ELSE sys.babelfish_get_full_year(v_left_part, '', 29)::SMALLINT
                                  END;
                        BEGIN
                            v_res_date := make_date(v_year, v_month::SMALLINT, v_day::SMALLINT);
                        EXCEPTION
                        WHEN OTHERS THEN
                            v_day := v_left_part;
                            v_raw_year := sys.babelfish_get_full_year(v_right_part, '14');
                            v_year := CASE
                                         WHEN v_culture IN ('TH-TH', 'TH_TH') THEN sys.babelfish_get_full_year(v_right_part)::SMALLINT - 43
                                         ELSE sys.babelfish_get_full_year(v_right_part, '', 29)::SMALLINT
                                      END;
                        END;
                    END IF;
                ELSE
                    v_day := v_right_part;
                    v_raw_year := v_left_part;
	            v_year := CASE
                                 WHEN v_culture IN ('TH-TH', 'TH_TH') THEN v_left_part::SMALLINT - 543
                                 ELSE v_left_part::SMALLINT
                              END;
                END IF;

            ELSIF (v_resmask_cnt = 17)
            THEN
                v_day := v_regmatch_groups[4];
                v_month := sys.babelfish_get_monthnum_by_name(v_regmatch_groups[3], v_lang_metadata_json);
                v_raw_year := v_regmatch_groups[2];

            ELSIF (v_resmask_cnt = 18)
            THEN
                v_day := v_regmatch_groups[3];
                v_month := sys.babelfish_get_monthnum_by_name(v_regmatch_groups[4], v_lang_metadata_json);
                v_raw_year := v_regmatch_groups[2];

            ELSIF (v_resmask_cnt = 19)
            THEN
                v_day := v_regmatch_groups[4];
                v_month := sys.babelfish_get_monthnum_by_name(v_regmatch_groups[2], v_lang_metadata_json);
                v_raw_year := v_regmatch_groups[3];
            END IF;

            IF (v_resmask_cnt NOT IN (10, 11, 14, 15, 16))
            THEN
                v_year := CASE
                             WHEN v_culture IN ('TH-TH', 'TH_TH') THEN v_raw_year::SMALLINT - 543
                             ELSE v_raw_year::SMALLINT
                          END;
            END IF;

            IF (v_culture IN ('AR', 'AR-SA', 'AR_SA'))
            THEN
                IF (v_day::SMALLINT > 30 OR
                    (v_resmask_cnt NOT IN (10, 11, 14, 15, 16) AND v_year NOT BETWEEN 1318 AND 1501) OR
                    (v_resmask_cnt IN (14, 15, 16) AND v_raw_year::SMALLINT NOT BETWEEN 1318 AND 1501))
                THEN
                    RAISE invalid_datetime_format;
                END IF;

                v_hijridate := sys.babelfish_conv_hijri_to_greg(v_day, v_month, v_raw_year) - 1;

                v_day := to_char(v_hijridate, 'DD');
                v_month := to_char(v_hijridate, 'MM');
                v_year := to_char(v_hijridate, 'YYYY')::SMALLINT;
            END IF;
        END IF;

        v_resmask_cnt := v_resmask_cnt + 1;
    END LOOP;

    IF (NOT v_found) THEN
        RAISE invalid_datetime_format;
    END IF;

    IF (char_length(v_timestring) > 0 AND v_timestring NOT IN ('AM', 'ص', 'PM', 'م'))
    THEN
        IF (v_culture = 'FI') THEN
            v_timestring := PG_CATALOG.translate(v_timestring, '.,', ': ');

            IF (char_length(split_part(v_timestring, ':', 4)) > 0) THEN
                v_timestring := regexp_replace(v_timestring, ':(?=\s*\d+\s*:?\s*(?:[AP]M|ص|م)?\s*$)', '.');
            END IF;
        END IF;

        v_timestring := pg_catalog.replace(regexp_replace(v_timestring, '\.?[AP]M|ص|م|\s|\,|\.\D|[\.|:]$', '', 'gi'), ':.', ':');
        BEGIN
            v_hours := coalesce(split_part(v_timestring, ':', 1)::SMALLINT, 0);

            IF ((v_dayparts[1] IN ('AM', 'ص') AND v_hours NOT BETWEEN 0 AND 12) OR
                (v_dayparts[1] IN ('PM', 'م') AND v_hours NOT BETWEEN 1 AND 23))
            THEN
                RAISE invalid_datetime_format;
            END IF;

            v_minutes := coalesce(nullif(split_part(v_timestring, ':', 2), '')::SMALLINT, 0);
            v_seconds := coalesce(nullif(split_part(v_timestring, ':', 3), '')::NUMERIC, 0);
        EXCEPTION
            WHEN OTHERS THEN
            RAISE invalid_datetime_format;
        END;
    ELSIF (v_dayparts[1] IN ('PM', 'م'))
    THEN
        v_hours := 12;
    END IF;

    v_res_date := make_timestamp(v_year, v_month::SMALLINT, v_day::SMALLINT,
                                 v_hours, v_minutes, v_seconds);

    IF (v_weekdaynames[1] IS NOT NULL) THEN
        v_weekdaynum := sys.babelfish_get_weekdaynum_by_name(v_weekdaynames[1], v_lang_metadata_json);

        IF (CASE date_part('dow', v_res_date)::SMALLINT
               WHEN 0 THEN 7
               ELSE date_part('dow', v_res_date)::SMALLINT
            END <> v_weekdaynum)
        THEN
            RAISE invalid_datetime_format;
        END IF;
    END IF;

    RETURN v_res_date;
EXCEPTION
    WHEN invalid_datetime_format OR datetime_field_overflow THEN
        RAISE USING MESSAGE := pg_catalog.format('Error converting string value ''%s'' into data type DATE using culture ''%s''.',
                                      p_datestring, p_culture),
                    DETAIL := 'Incorrect using of pair of input parameters values during conversion process.',
                    HINT := 'Check the input parameters values, correct them if needed, and try again.';

    WHEN invalid_parameter_value THEN
        RAISE USING MESSAGE := CASE char_length(coalesce(CONVERSION_LANG, ''))
                                  WHEN 0 THEN pg_catalog.format('The culture parameter ''%s'' provided in the function call is not supported.',
                                                     p_culture)
                                  ELSE pg_catalog.format('Invalid CONVERSION_LANG constant value - ''%s''. Allowed values are: ''English'', ''Deutsch'', etc.',
                                              CONVERSION_LANG)
                               END,
                    DETAIL := 'Passed incorrect value for "p_culture" parameter or compiled incorrect CONVERSION_LANG constant value in function''s body.',
                    HINT := 'Check "p_culture" input parameter value, correct it if needed, and try again. Also check CONVERSION_LANG constant value.';

    WHEN invalid_text_representation THEN
        GET STACKED DIAGNOSTICS v_err_message = MESSAGE_TEXT;
        v_err_message := substring(pg_catalog.lower(v_err_message), 'integer\:\s\"(.*)\"');

        RAISE USING MESSAGE := pg_catalog.format('Error while trying to convert "%s" value to SMALLINT data type.',
                                      v_err_message),
                    DETAIL := 'Supplied value contains illegal characters.',
                    HINT := 'Correct supplied value, remove all illegal characters.';
END;
$BODY$
LANGUAGE plpgsql
STABLE
RETURNS NULL ON NULL INPUT;

CREATE OR REPLACE FUNCTION sys.babelfish_parse_to_datetime(IN p_datatype TEXT,
                                                               IN p_datetimestring TEXT,
                                                               IN p_culture TEXT DEFAULT '')
RETURNS TIMESTAMP WITHOUT TIME ZONE
AS
$BODY$
DECLARE
    v_day VARCHAR COLLATE "C";
    v_year SMALLINT;
    v_month VARCHAR COLLATE "C";
    v_res_date DATE;
    v_scale SMALLINT;
    v_hijridate DATE;
    v_culture VARCHAR COLLATE "C";
    v_dayparts TEXT[];
    v_resmask VARCHAR COLLATE "C";
    v_datatype VARCHAR COLLATE "C";
    v_raw_year VARCHAR COLLATE "C";
    v_left_part VARCHAR COLLATE "C";
    v_right_part VARCHAR COLLATE "C";
    v_resmask_fi VARCHAR COLLATE "C";
    v_timestring VARCHAR COLLATE "C";
    v_correctnum VARCHAR COLLATE "C";
    v_weekdaynum SMALLINT;
    v_err_message VARCHAR COLLATE "C";
    v_date_format VARCHAR COLLATE "C";
    v_weekdaynames TEXT[];
    v_hours SMALLINT := 0;
    v_minutes SMALLINT := 0;
    v_res_datatype VARCHAR COLLATE "C";
    v_error_message VARCHAR COLLATE "C";
    v_found BOOLEAN := TRUE;
    v_compday_regexp VARCHAR COLLATE "C";
    v_regmatch_groups TEXT[];
    v_datatype_groups TEXT[];
    v_datetimestring VARCHAR COLLATE "C";
    v_seconds VARCHAR COLLATE "C" := '0';
    v_fseconds VARCHAR COLLATE "C" := '0';
    v_compmonth_regexp VARCHAR COLLATE "C";
    v_lang_metadata_json JSONB;
    v_resmask_cnt SMALLINT := 10;
    v_res_datetime TIMESTAMP(6) WITHOUT TIME ZONE;
    DAYMM_REGEXP CONSTANT VARCHAR COLLATE "C" := '(\d{1,2})';
    FULLYEAR_REGEXP CONSTANT VARCHAR COLLATE "C" := '(\d{3,4})';
    SHORTYEAR_REGEXP CONSTANT VARCHAR COLLATE "C" := '(\d{1,2})';
    COMPYEAR_REGEXP CONSTANT VARCHAR COLLATE "C" := '(\d{1,4})';
    AMPM_REGEXP CONSTANT VARCHAR COLLATE "C" := '(?:[AP]M|ص|م)';
    TIMEUNIT_REGEXP CONSTANT VARCHAR COLLATE "C" := '\s*\d{1,2}\s*';
    MASKSEPONE_REGEXP CONSTANT VARCHAR COLLATE "C" := '\s*(?:/|-)?';
    MASKSEPTWO_REGEXP CONSTANT VARCHAR COLLATE "C" := '\s*(?:\s|/|-|\.|,)';
    MASKSEPTWO_FI_REGEXP CONSTANT VARCHAR COLLATE "C" := '\s*(?:\s|/|-|,)';
    MASKSEPTHREE_REGEXP CONSTANT VARCHAR COLLATE "C" := '\s*(?:/|-|\.|,)';
    TIME_MASKSEP_REGEXP CONSTANT VARCHAR COLLATE "C" := '(?:\s|\.|,)*';
    TIME_MASKSEP_FI_REGEXP CONSTANT VARCHAR COLLATE "C" := '(?:\s|,)*';
    WEEKDAYAMPM_START_REGEXP CONSTANT VARCHAR COLLATE "C" := '(^|[[:digit:][:space:]\.,])';
    WEEKDAYAMPM_END_REGEXP CONSTANT VARCHAR COLLATE "C" := '([[:digit:][:space:]\.,]|$)(?=[^/-]|$)';
    CORRECTNUM_REGEXP CONSTANT VARCHAR COLLATE "C" := '(?:([+-]\d{1,4})(?:[[:space:]\.,]|[AP]M|ص|م|$))';
    DATATYPE_REGEXP CONSTANT VARCHAR COLLATE "C" := '^(DATETIME|SMALLDATETIME|DATETIME2)\s*(?:\()?\s*((?:-)?\d+)?\s*(?:\))?$';
    ANNO_DOMINI_REGEXP VARCHAR COLLATE "C" := '(AD|A\.D\.)';
    ANNO_DOMINI_COMPREGEXP VARCHAR COLLATE "C" := concat(WEEKDAYAMPM_START_REGEXP, ANNO_DOMINI_REGEXP, WEEKDAYAMPM_END_REGEXP);
    HHMMSSFS_PART_REGEXP CONSTANT VARCHAR COLLATE "C" :=
        concat(TIMEUNIT_REGEXP, AMPM_REGEXP, '|',
               AMPM_REGEXP, '?', TIME_MASKSEP_REGEXP, TIMEUNIT_REGEXP, '\:', TIME_MASKSEP_REGEXP,
               AMPM_REGEXP, '?', TIME_MASKSEP_REGEXP, TIMEUNIT_REGEXP, '(?!\d)', TIME_MASKSEP_REGEXP, AMPM_REGEXP, '?|',
               AMPM_REGEXP, '?', TIME_MASKSEP_REGEXP, TIMEUNIT_REGEXP, '\:', TIME_MASKSEP_REGEXP,
               AMPM_REGEXP, '?', TIME_MASKSEP_REGEXP, TIMEUNIT_REGEXP, '\:', TIME_MASKSEP_REGEXP,
               AMPM_REGEXP, '?', TIME_MASKSEP_REGEXP, TIMEUNIT_REGEXP, '(?!\d)', TIME_MASKSEP_REGEXP, AMPM_REGEXP, '?|',
               AMPM_REGEXP, '?', TIME_MASKSEP_REGEXP, TIMEUNIT_REGEXP, '\:', TIME_MASKSEP_REGEXP,
               AMPM_REGEXP, '?', TIME_MASKSEP_REGEXP, TIMEUNIT_REGEXP, '\:', TIME_MASKSEP_REGEXP,
               AMPM_REGEXP, '?', TIME_MASKSEP_REGEXP, '\s*\d{1,2}\.\d+(?!\d)', TIME_MASKSEP_REGEXP, AMPM_REGEXP, '?|',
               AMPM_REGEXP, '?');
    HHMMSSFS_PART_FI_REGEXP CONSTANT VARCHAR COLLATE "C" :=
        concat(TIMEUNIT_REGEXP, AMPM_REGEXP, '|',
               AMPM_REGEXP, '?', TIME_MASKSEP_FI_REGEXP, TIMEUNIT_REGEXP, '[\:\.]', TIME_MASKSEP_FI_REGEXP,
               AMPM_REGEXP, '?', TIME_MASKSEP_FI_REGEXP, TIMEUNIT_REGEXP, '(?!\d)', TIME_MASKSEP_FI_REGEXP, AMPM_REGEXP, '?\.?|',
               AMPM_REGEXP, '?', TIME_MASKSEP_FI_REGEXP, TIMEUNIT_REGEXP, '[\:\.]', TIME_MASKSEP_FI_REGEXP,
               AMPM_REGEXP, '?', TIME_MASKSEP_FI_REGEXP, TIMEUNIT_REGEXP, '[\:\.]', TIME_MASKSEP_FI_REGEXP,
               AMPM_REGEXP, '?', TIME_MASKSEP_FI_REGEXP, TIMEUNIT_REGEXP, '(?!\d)', TIME_MASKSEP_FI_REGEXP, AMPM_REGEXP, '?|',
               AMPM_REGEXP, '?', TIME_MASKSEP_FI_REGEXP, TIMEUNIT_REGEXP, '[\:\.]', TIME_MASKSEP_FI_REGEXP,
               AMPM_REGEXP, '?', TIME_MASKSEP_FI_REGEXP, TIMEUNIT_REGEXP, '[\:\.]', TIME_MASKSEP_FI_REGEXP,
               AMPM_REGEXP, '?', TIME_MASKSEP_FI_REGEXP, '\s*\d{1,2}\.\d+(?!\d)\.?', TIME_MASKSEP_FI_REGEXP, AMPM_REGEXP, '?|',
               AMPM_REGEXP, '?');
    v_defmask1_regexp VARCHAR COLLATE "C" := concat('^', TIME_MASKSEP_REGEXP, CORRECTNUM_REGEXP, '?', TIME_MASKSEP_REGEXP,
                                        '(', HHMMSSFS_PART_REGEXP, ')?', TIME_MASKSEP_REGEXP,
                                        CORRECTNUM_REGEXP, '?', TIME_MASKSEP_REGEXP, AMPM_REGEXP, '?', TIME_MASKSEP_REGEXP,
                                        DAYMM_REGEXP,
                                        '(?:(?:', MASKSEPTWO_REGEXP, TIME_MASKSEP_REGEXP, AMPM_REGEXP, '?)|',
                                        '(?:', MASKSEPTWO_REGEXP, TIME_MASKSEP_REGEXP, AMPM_REGEXP, '?', TIME_MASKSEP_REGEXP,
                                        CORRECTNUM_REGEXP, '?', TIME_MASKSEP_REGEXP, AMPM_REGEXP, '?)|',
                                        '(?:[\.|,]+', AMPM_REGEXP, '?', TIME_MASKSEP_REGEXP, CORRECTNUM_REGEXP, '?))', TIME_MASKSEP_REGEXP,
                                        DAYMM_REGEXP,
                                        TIME_MASKSEP_REGEXP, '(?:[\.|,]+', TIME_MASKSEP_REGEXP, AMPM_REGEXP, '?)', TIME_MASKSEP_REGEXP, '$');
    v_defmask1_fi_regexp VARCHAR COLLATE "C" := concat('^', TIME_MASKSEP_FI_REGEXP, CORRECTNUM_REGEXP, '?', TIME_MASKSEP_FI_REGEXP,
                                           '(', HHMMSSFS_PART_FI_REGEXP, ')?', TIME_MASKSEP_FI_REGEXP,
                                           CORRECTNUM_REGEXP, '?', TIME_MASKSEP_REGEXP, AMPM_REGEXP, '?', TIME_MASKSEP_REGEXP,
                                           DAYMM_REGEXP,
                                           '(?:(?:', MASKSEPTWO_FI_REGEXP, TIME_MASKSEP_FI_REGEXP, AMPM_REGEXP, '?)|',
                                           '(?:', MASKSEPTWO_FI_REGEXP, TIME_MASKSEP_FI_REGEXP, AMPM_REGEXP, '?', TIME_MASKSEP_FI_REGEXP,
                                           CORRECTNUM_REGEXP, '?', TIME_MASKSEP_FI_REGEXP, AMPM_REGEXP, '?)|',
                                           '(?:[,]+', AMPM_REGEXP, '?', TIME_MASKSEP_FI_REGEXP, CORRECTNUM_REGEXP, '?))', TIME_MASKSEP_FI_REGEXP,
                                           DAYMM_REGEXP,
                                           TIME_MASKSEP_FI_REGEXP, '(?:[\.|,]+', TIME_MASKSEP_FI_REGEXP, AMPM_REGEXP, ')?', TIME_MASKSEP_FI_REGEXP, '$');
    v_defmask2_regexp VARCHAR COLLATE "C" := concat('^', TIME_MASKSEP_REGEXP, CORRECTNUM_REGEXP, '?', TIME_MASKSEP_REGEXP,
                                        '(', HHMMSSFS_PART_REGEXP, ')?', TIME_MASKSEP_REGEXP,
                                        CORRECTNUM_REGEXP, '?', TIME_MASKSEP_REGEXP, AMPM_REGEXP, '?', TIME_MASKSEP_REGEXP,
                                        FULLYEAR_REGEXP,
                                        '(?:(?:', MASKSEPTWO_REGEXP, TIME_MASKSEP_REGEXP, AMPM_REGEXP, '?)|',
                                        '(?:', TIME_MASKSEP_REGEXP, CORRECTNUM_REGEXP, '?', TIME_MASKSEP_REGEXP,
                                        AMPM_REGEXP, TIME_MASKSEP_REGEXP, CORRECTNUM_REGEXP, '?))', TIME_MASKSEP_REGEXP,
                                        DAYMM_REGEXP,
                                        TIME_MASKSEP_REGEXP, '(?:(?:[\.|,]+', TIME_MASKSEP_REGEXP, AMPM_REGEXP, TIME_MASKSEP_REGEXP, CORRECTNUM_REGEXP, '?)|',
                                        CORRECTNUM_REGEXP, TIME_MASKSEP_REGEXP, AMPM_REGEXP, '?)?', TIME_MASKSEP_REGEXP, '$');
    v_defmask2_fi_regexp VARCHAR COLLATE "C" := concat('^', TIME_MASKSEP_FI_REGEXP, CORRECTNUM_REGEXP, '?', TIME_MASKSEP_FI_REGEXP,
                                           '(', HHMMSSFS_PART_FI_REGEXP, ')?', TIME_MASKSEP_FI_REGEXP,
                                           CORRECTNUM_REGEXP, '?', TIME_MASKSEP_FI_REGEXP, AMPM_REGEXP, '?', TIME_MASKSEP_FI_REGEXP,
                                           FULLYEAR_REGEXP,
                                           '(?:(?:', MASKSEPTWO_FI_REGEXP, TIME_MASKSEP_FI_REGEXP, AMPM_REGEXP, '?)|',
                                           '(?:', TIME_MASKSEP_FI_REGEXP, CORRECTNUM_REGEXP, '?', TIME_MASKSEP_FI_REGEXP,
                                           AMPM_REGEXP, TIME_MASKSEP_FI_REGEXP, CORRECTNUM_REGEXP, '?))', TIME_MASKSEP_FI_REGEXP,
                                           DAYMM_REGEXP,
                                           TIME_MASKSEP_FI_REGEXP, '(?:(?:[\.|,]+', TIME_MASKSEP_FI_REGEXP, AMPM_REGEXP, TIME_MASKSEP_FI_REGEXP, CORRECTNUM_REGEXP, '?)|',
                                           CORRECTNUM_REGEXP, TIME_MASKSEP_FI_REGEXP, AMPM_REGEXP, '?)?', TIME_MASKSEP_FI_REGEXP, '$');
    v_defmask3_regexp VARCHAR COLLATE "C" := concat('^', TIME_MASKSEP_REGEXP, '(', HHMMSSFS_PART_REGEXP, ')?', TIME_MASKSEP_REGEXP,
                                        DAYMM_REGEXP,
                                        '(?:(?:', MASKSEPTWO_REGEXP, TIME_MASKSEP_REGEXP, ')|',
                                        '(?:', MASKSEPTHREE_REGEXP, TIME_MASKSEP_REGEXP, AMPM_REGEXP, '))', TIME_MASKSEP_REGEXP,
                                        FULLYEAR_REGEXP,
                                        TIME_MASKSEP_REGEXP, '(', TIME_MASKSEP_REGEXP, AMPM_REGEXP, ')?', TIME_MASKSEP_REGEXP, '$');
    v_defmask3_fi_regexp VARCHAR COLLATE "C" := concat('^', TIME_MASKSEP_FI_REGEXP, '(', HHMMSSFS_PART_FI_REGEXP, ')?', TIME_MASKSEP_FI_REGEXP,
                                           TIME_MASKSEP_FI_REGEXP, '[\./]?', TIME_MASKSEP_FI_REGEXP,
                                           DAYMM_REGEXP,
                                           '(?:', MASKSEPTWO_REGEXP, TIME_MASKSEP_FI_REGEXP, AMPM_REGEXP, '?)',
                                           FULLYEAR_REGEXP,
                                           TIME_MASKSEP_FI_REGEXP, AMPM_REGEXP, '?', TIME_MASKSEP_FI_REGEXP, '$');
    v_defmask4_0_regexp VARCHAR COLLATE "C" := concat('^', TIME_MASKSEP_REGEXP,
                                          DAYMM_REGEXP,
                                          MASKSEPTWO_REGEXP, TIME_MASKSEP_REGEXP,
                                          DAYMM_REGEXP,
                                          TIME_MASKSEP_REGEXP,
                                          DAYMM_REGEXP, '\s*(', AMPM_REGEXP, ')',
                                          TIME_MASKSEP_REGEXP, '$');
    v_defmask4_1_regexp VARCHAR COLLATE "C" := concat('^', TIME_MASKSEP_REGEXP,
                                          DAYMM_REGEXP,
                                          MASKSEPTWO_REGEXP, TIME_MASKSEP_REGEXP,
                                          DAYMM_REGEXP,
                                          '(?:\s|,)+',
                                          DAYMM_REGEXP, '\s*(', AMPM_REGEXP, ')',
                                          TIME_MASKSEP_REGEXP, '$');
    v_defmask4_2_regexp VARCHAR COLLATE "C" := concat('^', TIME_MASKSEP_REGEXP,
                                          DAYMM_REGEXP,
                                          MASKSEPTWO_REGEXP, TIME_MASKSEP_REGEXP,
                                          DAYMM_REGEXP,
                                          '\s*[\.]+', TIME_MASKSEP_REGEXP,
                                          DAYMM_REGEXP, '\s*(', AMPM_REGEXP, ')',
                                          TIME_MASKSEP_REGEXP, '$');
    v_defmask5_regexp VARCHAR COLLATE "C" := concat('^', TIME_MASKSEP_REGEXP, '(', HHMMSSFS_PART_REGEXP, ')?', TIME_MASKSEP_REGEXP,
                                        DAYMM_REGEXP,
                                        '(?:(?:', MASKSEPTWO_REGEXP, TIME_MASKSEP_REGEXP, AMPM_REGEXP, '?)|',
                                        '(?:[\.|,]+', AMPM_REGEXP, '))', TIME_MASKSEP_REGEXP,
                                        DAYMM_REGEXP,
                                        '(?:(?:', MASKSEPTWO_REGEXP, TIME_MASKSEP_REGEXP, AMPM_REGEXP, '?)|',
                                        '(?:[\.|,]+', AMPM_REGEXP, '))', TIME_MASKSEP_REGEXP,
                                        FULLYEAR_REGEXP,
                                        TIME_MASKSEP_REGEXP, '(', HHMMSSFS_PART_REGEXP, ')?', TIME_MASKSEP_REGEXP, '$');
    v_defmask5_fi_regexp VARCHAR COLLATE "C" := concat('^', TIME_MASKSEP_FI_REGEXP, '(', HHMMSSFS_PART_FI_REGEXP, ')?', TIME_MASKSEP_FI_REGEXP,
                                           DAYMM_REGEXP,
                                           '(?:(?:', MASKSEPTWO_REGEXP, TIME_MASKSEP_FI_REGEXP, AMPM_REGEXP, '?)|',
                                           '(?:[\.|,]+', AMPM_REGEXP, '))', TIME_MASKSEP_FI_REGEXP,
                                           DAYMM_REGEXP,
                                           '(?:(?:', MASKSEPTWO_REGEXP, TIME_MASKSEP_FI_REGEXP, AMPM_REGEXP, '?)|',
                                           '(?:[\.|,]+', AMPM_REGEXP, '))', TIME_MASKSEP_FI_REGEXP,
                                           FULLYEAR_REGEXP,
                                           TIME_MASKSEP_FI_REGEXP, '(', HHMMSSFS_PART_FI_REGEXP, ')?', TIME_MASKSEP_FI_REGEXP, '$');
    v_defmask6_regexp VARCHAR COLLATE "C" := concat('^', TIME_MASKSEP_REGEXP, '(', HHMMSSFS_PART_REGEXP, ')?', TIME_MASKSEP_REGEXP,
                                        FULLYEAR_REGEXP,
                                        '(?:(?:', MASKSEPTWO_REGEXP, TIME_MASKSEP_REGEXP, AMPM_REGEXP, '?)|',
                                        '(?:', TIME_MASKSEP_REGEXP, AMPM_REGEXP, '))', TIME_MASKSEP_REGEXP,
                                        DAYMM_REGEXP,
                                        '(?:(?:', MASKSEPTWO_REGEXP, TIME_MASKSEP_REGEXP, AMPM_REGEXP, '?)|',
                                        '(?:[\.|,]+', AMPM_REGEXP, '))', TIME_MASKSEP_REGEXP,
                                        DAYMM_REGEXP,
                                        '((?:(?:\s|\.|,)+|', AMPM_REGEXP, ')(?:', HHMMSSFS_PART_REGEXP, '))?', TIME_MASKSEP_REGEXP, '$');
    v_defmask6_fi_regexp VARCHAR COLLATE "C" := concat('^', TIME_MASKSEP_FI_REGEXP, '(', HHMMSSFS_PART_FI_REGEXP, ')?', TIME_MASKSEP_FI_REGEXP,
                                           FULLYEAR_REGEXP,
                                           '(?:(?:', MASKSEPTWO_REGEXP, TIME_MASKSEP_FI_REGEXP, AMPM_REGEXP, '?)|',
                                           '(?:', TIME_MASKSEP_FI_REGEXP, AMPM_REGEXP, '))', TIME_MASKSEP_FI_REGEXP,
                                           DAYMM_REGEXP,
                                           '(?:(?:', MASKSEPTWO_REGEXP, TIME_MASKSEP_FI_REGEXP, AMPM_REGEXP, '?)|',
                                           '(?:[\.|,]+', AMPM_REGEXP, '))', TIME_MASKSEP_FI_REGEXP,
                                           DAYMM_REGEXP,
                                           '(?:\s*[\.])?',
                                           '((?:(?:\s|,)+|', AMPM_REGEXP, ')(?:', HHMMSSFS_PART_FI_REGEXP, '))?', TIME_MASKSEP_FI_REGEXP, '$');
    v_defmask7_regexp VARCHAR COLLATE "C" := concat('^', TIME_MASKSEP_REGEXP, '(', HHMMSSFS_PART_REGEXP, ')?', TIME_MASKSEP_REGEXP,
                                        DAYMM_REGEXP,
                                        '(?:(?:', MASKSEPTWO_REGEXP, TIME_MASKSEP_REGEXP, AMPM_REGEXP, '?)|',
                                        '(?:[\.|,]+', AMPM_REGEXP, '))', TIME_MASKSEP_REGEXP,
                                        FULLYEAR_REGEXP,
                                        '(?:(?:', MASKSEPTWO_REGEXP, TIME_MASKSEP_REGEXP, AMPM_REGEXP, '?)|',
                                        '(?:', TIME_MASKSEP_REGEXP, AMPM_REGEXP, '))', TIME_MASKSEP_REGEXP,
                                        DAYMM_REGEXP,
                                        '((?:(?:\s|\.|,)+|', AMPM_REGEXP, ')(?:', HHMMSSFS_PART_REGEXP, '))?', TIME_MASKSEP_REGEXP, '$');
    v_defmask7_fi_regexp VARCHAR COLLATE "C" := concat('^', TIME_MASKSEP_FI_REGEXP, '(', HHMMSSFS_PART_FI_REGEXP, ')?', TIME_MASKSEP_FI_REGEXP,
                                           DAYMM_REGEXP,
                                           '(?:(?:', MASKSEPTWO_REGEXP, TIME_MASKSEP_FI_REGEXP, AMPM_REGEXP, '?)|',
                                           '(?:[\.|,]+', AMPM_REGEXP, '))', TIME_MASKSEP_FI_REGEXP,
                                           FULLYEAR_REGEXP,
                                           '(?:(?:', MASKSEPTWO_REGEXP, TIME_MASKSEP_FI_REGEXP, AMPM_REGEXP, '?)|',
                                           '(?:', TIME_MASKSEP_FI_REGEXP, AMPM_REGEXP, '))', TIME_MASKSEP_FI_REGEXP,
                                           DAYMM_REGEXP,
                                           '((?:(?:\s|,)+|', AMPM_REGEXP, ')(?:', HHMMSSFS_PART_FI_REGEXP, '))?', TIME_MASKSEP_FI_REGEXP, '$');
    v_defmask8_regexp VARCHAR COLLATE "C" := concat('^', TIME_MASKSEP_REGEXP, '(', HHMMSSFS_PART_REGEXP, ')?', TIME_MASKSEP_REGEXP,
                                        DAYMM_REGEXP,
                                        '(?:(?:', MASKSEPTWO_REGEXP, TIME_MASKSEP_REGEXP, AMPM_REGEXP, '?)|',
                                        '(?:[\.|,]+', AMPM_REGEXP, '))', TIME_MASKSEP_REGEXP,
                                        DAYMM_REGEXP,
                                        '(?:(?:', MASKSEPTWO_REGEXP, TIME_MASKSEP_REGEXP, AMPM_REGEXP, '?)|',
                                        '(?:[\.|,]+', AMPM_REGEXP, '))', TIME_MASKSEP_REGEXP,
                                        DAYMM_REGEXP,
                                        '(?:[\.|,]+', AMPM_REGEXP, ')?',
                                        TIME_MASKSEP_REGEXP, '(', HHMMSSFS_PART_REGEXP, ')?', TIME_MASKSEP_REGEXP, '$');
    v_defmask8_fi_regexp VARCHAR COLLATE "C" := concat('^', TIME_MASKSEP_FI_REGEXP, '(', HHMMSSFS_PART_FI_REGEXP, ')?', TIME_MASKSEP_FI_REGEXP,
                                           DAYMM_REGEXP,
                                           '(?:(?:', MASKSEPTWO_FI_REGEXP, TIME_MASKSEP_FI_REGEXP, AMPM_REGEXP, '?)|',
                                           '(?:[,]+', AMPM_REGEXP, '))', TIME_MASKSEP_FI_REGEXP,
                                           DAYMM_REGEXP,
                                           '(?:(?:', MASKSEPTWO_REGEXP, TIME_MASKSEP_FI_REGEXP, AMPM_REGEXP, '?)|',
                                           '(?:[,]+', AMPM_REGEXP, '))', TIME_MASKSEP_FI_REGEXP,
                                           DAYMM_REGEXP,
                                           '(?:(?:[\,]+|\s*/\s*)', AMPM_REGEXP, ')?',
                                           TIME_MASKSEP_FI_REGEXP, '(', HHMMSSFS_PART_FI_REGEXP, ')?', TIME_MASKSEP_FI_REGEXP, '$');
    v_defmask9_regexp VARCHAR COLLATE "C" := concat('^', TIME_MASKSEP_REGEXP, '(',
                                        HHMMSSFS_PART_REGEXP,
                                        ')', TIME_MASKSEP_REGEXP, '$');
    v_defmask9_fi_regexp VARCHAR COLLATE "C" := concat('^', TIME_MASKSEP_FI_REGEXP, AMPM_REGEXP, '?', TIME_MASKSEP_FI_REGEXP, '(',
                                           HHMMSSFS_PART_FI_REGEXP,
                                           ')', TIME_MASKSEP_FI_REGEXP, '$');
    v_defmask10_regexp VARCHAR COLLATE "C" := concat('^', TIME_MASKSEP_REGEXP, '(', HHMMSSFS_PART_REGEXP, ')?', TIME_MASKSEP_REGEXP,
                                         DAYMM_REGEXP,
                                         '(?:', MASKSEPTHREE_REGEXP, TIME_MASKSEP_REGEXP, '(?:', AMPM_REGEXP, '(?=(?:[[:space:]\.,])+))?)?', TIME_MASKSEP_REGEXP,
                                         '($comp_month$)',
                                         TIME_MASKSEP_REGEXP, '(', HHMMSSFS_PART_REGEXP, ')?', TIME_MASKSEP_REGEXP, '$');
    v_defmask10_fi_regexp VARCHAR COLLATE "C" := concat('^', TIME_MASKSEP_FI_REGEXP, '(', HHMMSSFS_PART_FI_REGEXP, ')?', TIME_MASKSEP_FI_REGEXP,
                                            DAYMM_REGEXP,
                                            '(?:', MASKSEPTHREE_REGEXP, TIME_MASKSEP_REGEXP, '(?:', AMPM_REGEXP, '(?=(?:[[:space:]\.,])+))?)?', TIME_MASKSEP_REGEXP,
                                            '($comp_month$)',
                                            TIME_MASKSEP_FI_REGEXP, '(', HHMMSSFS_PART_FI_REGEXP, ')?', TIME_MASKSEP_FI_REGEXP, '$');
    v_defmask11_regexp VARCHAR COLLATE "C" := concat('^', TIME_MASKSEP_REGEXP, '(', HHMMSSFS_PART_REGEXP, ')?', TIME_MASKSEP_REGEXP,
                                         '($comp_month$)',
                                         '(?:', MASKSEPTHREE_REGEXP, TIME_MASKSEP_REGEXP, AMPM_REGEXP, '?)?', TIME_MASKSEP_REGEXP,
                                         DAYMM_REGEXP,
                                         TIME_MASKSEP_REGEXP, '(', HHMMSSFS_PART_REGEXP, ')?', TIME_MASKSEP_REGEXP, '$');
    v_defmask11_fi_regexp VARCHAR COLLATE "C" := concat('^', TIME_MASKSEP_FI_REGEXP, '(', HHMMSSFS_PART_FI_REGEXP, ')?', TIME_MASKSEP_FI_REGEXP,
                                           '($comp_month$)',
                                           '(?:', MASKSEPTHREE_REGEXP, TIME_MASKSEP_REGEXP, AMPM_REGEXP, '?)?', TIME_MASKSEP_FI_REGEXP,
                                           DAYMM_REGEXP,
                                           '((?:(?:\s|,)+|', AMPM_REGEXP, ')(?:', HHMMSSFS_PART_FI_REGEXP, '))?', TIME_MASKSEP_FI_REGEXP, '$');
    v_defmask12_regexp VARCHAR COLLATE "C" := concat('^', TIME_MASKSEP_REGEXP, '(', HHMMSSFS_PART_REGEXP, ')?', TIME_MASKSEP_REGEXP,
                                         FULLYEAR_REGEXP,
                                         '(?:(?:', MASKSEPTWO_REGEXP, '?', TIME_MASKSEP_REGEXP, '(?:', AMPM_REGEXP, '(?=(?:[[:space:]\.,])+))?)|',
                                         '(?:(?:', TIME_MASKSEP_REGEXP, AMPM_REGEXP, '(?=(?:[[:space:]\.,])+))))', TIME_MASKSEP_REGEXP,
                                         '($comp_month$)',
                                         TIME_MASKSEP_REGEXP, '(', HHMMSSFS_PART_REGEXP, ')?', TIME_MASKSEP_REGEXP, '$');
    v_defmask12_fi_regexp VARCHAR COLLATE "C" := concat('^', TIME_MASKSEP_FI_REGEXP, '(', HHMMSSFS_PART_FI_REGEXP, ')?', TIME_MASKSEP_FI_REGEXP,
                                            FULLYEAR_REGEXP,
                                            '(?:(?:', MASKSEPTWO_REGEXP, '?', TIME_MASKSEP_REGEXP, '(?:', AMPM_REGEXP, '(?=(?:[[:space:]\.,])+))?)|',
                                            '(?:(?:', TIME_MASKSEP_REGEXP, AMPM_REGEXP, '(?=(?:[[:space:]\.,])+))))', TIME_MASKSEP_REGEXP,
                                            '($comp_month$)',
                                            TIME_MASKSEP_FI_REGEXP, '(', HHMMSSFS_PART_FI_REGEXP, ')?', TIME_MASKSEP_FI_REGEXP, '$');
    v_defmask13_regexp VARCHAR COLLATE "C" := concat('^', TIME_MASKSEP_REGEXP, '(', HHMMSSFS_PART_REGEXP, ')?', TIME_MASKSEP_REGEXP,
                                         '($comp_month$)',
                                         '(?:', MASKSEPTHREE_REGEXP, TIME_MASKSEP_REGEXP, AMPM_REGEXP, '?)?', TIME_MASKSEP_REGEXP,
                                         FULLYEAR_REGEXP,
                                         TIME_MASKSEP_REGEXP, AMPM_REGEXP, '?', TIME_MASKSEP_REGEXP, '$');
    v_defmask13_fi_regexp VARCHAR COLLATE "C" := concat('^', TIME_MASKSEP_FI_REGEXP, '(', HHMMSSFS_PART_FI_REGEXP, ')?', TIME_MASKSEP_FI_REGEXP,
                                            '($comp_month$)',
                                            '(?:', MASKSEPTHREE_REGEXP, TIME_MASKSEP_REGEXP, AMPM_REGEXP, '?)?', TIME_MASKSEP_REGEXP,
                                            FULLYEAR_REGEXP,
                                            TIME_MASKSEP_FI_REGEXP, AMPM_REGEXP, '?', TIME_MASKSEP_FI_REGEXP, '$');
    v_defmask14_regexp VARCHAR COLLATE "C" := concat('^', TIME_MASKSEP_REGEXP, '(', HHMMSSFS_PART_REGEXP, ')?', TIME_MASKSEP_REGEXP,
                                         '($comp_month$)'
                                         '(?:', MASKSEPTHREE_REGEXP, TIME_MASKSEP_REGEXP, AMPM_REGEXP, '?)?', TIME_MASKSEP_REGEXP,
                                         DAYMM_REGEXP,
                                         '(?:', MASKSEPTWO_REGEXP, TIME_MASKSEP_REGEXP, AMPM_REGEXP, '?)', TIME_MASKSEP_REGEXP,
                                         COMPYEAR_REGEXP,
                                         TIME_MASKSEP_REGEXP, '(', HHMMSSFS_PART_REGEXP, ')?', TIME_MASKSEP_REGEXP, '$');
    v_defmask14_fi_regexp VARCHAR COLLATE "C" := concat('^', TIME_MASKSEP_FI_REGEXP, '(', HHMMSSFS_PART_FI_REGEXP, ')?', TIME_MASKSEP_FI_REGEXP,
                                            '($comp_month$)'
                                            '(?:', MASKSEPTHREE_REGEXP, TIME_MASKSEP_FI_REGEXP, AMPM_REGEXP, '?)?', TIME_MASKSEP_FI_REGEXP,
                                            DAYMM_REGEXP,
                                            '(?:', MASKSEPTWO_REGEXP, TIME_MASKSEP_FI_REGEXP, AMPM_REGEXP, '?)', TIME_MASKSEP_FI_REGEXP,
                                            COMPYEAR_REGEXP,
                                            '((?:(?:\s|,)+|', AMPM_REGEXP, ')(?:', HHMMSSFS_PART_FI_REGEXP, '))?', TIME_MASKSEP_FI_REGEXP, '$');
    v_defmask15_regexp VARCHAR COLLATE "C" := concat('^', TIME_MASKSEP_REGEXP, '(', HHMMSSFS_PART_REGEXP, ')?', TIME_MASKSEP_REGEXP,
                                         DAYMM_REGEXP,
                                         '(?:(?:', MASKSEPTWO_REGEXP, '?', TIME_MASKSEP_REGEXP, '(?:', AMPM_REGEXP, '(?=(?:[[:space:]\.,])+))?)|',
                                         '(?:(?:', TIME_MASKSEP_REGEXP, AMPM_REGEXP, '(?=(?:[[:space:]\.,])+))))', TIME_MASKSEP_REGEXP,
                                         '($comp_month$)',
                                         '(?:', MASKSEPTHREE_REGEXP, TIME_MASKSEP_REGEXP, AMPM_REGEXP, '?)?', TIME_MASKSEP_REGEXP,
                                         COMPYEAR_REGEXP,
                                         TIME_MASKSEP_REGEXP, '(', HHMMSSFS_PART_REGEXP, ')?', TIME_MASKSEP_REGEXP, '$');
    v_defmask15_fi_regexp VARCHAR COLLATE "C" := concat('^', TIME_MASKSEP_FI_REGEXP, '(', HHMMSSFS_PART_FI_REGEXP, ')?', TIME_MASKSEP_FI_REGEXP,
                                            DAYMM_REGEXP,
                                            '(?:(?:', MASKSEPTWO_REGEXP, '?', TIME_MASKSEP_REGEXP, '(?:', AMPM_REGEXP, '(?=(?:[[:space:]\.,])+))?)|',
                                            '(?:(?:', TIME_MASKSEP_REGEXP, AMPM_REGEXP, '(?=(?:[[:space:]\.,])+))))', TIME_MASKSEP_REGEXP,
                                            '($comp_month$)',
                                            '(?:', MASKSEPTHREE_REGEXP, TIME_MASKSEP_REGEXP, AMPM_REGEXP, '?)?', TIME_MASKSEP_REGEXP,
                                            COMPYEAR_REGEXP,
                                            '((?:(?:\s|,)+|', AMPM_REGEXP, ')(?:', HHMMSSFS_PART_FI_REGEXP, '))?', TIME_MASKSEP_FI_REGEXP, '$');
    v_defmask16_regexp VARCHAR COLLATE "C" := concat('^', TIME_MASKSEP_REGEXP, '(', HHMMSSFS_PART_REGEXP, ')?', TIME_MASKSEP_REGEXP,
                                         DAYMM_REGEXP,
                                         '(?:', MASKSEPTWO_REGEXP, TIME_MASKSEP_REGEXP, AMPM_REGEXP, '?)', TIME_MASKSEP_REGEXP,
                                         COMPYEAR_REGEXP,
                                         '(?:(?:', MASKSEPTWO_REGEXP, '?', TIME_MASKSEP_REGEXP, '(?:', AMPM_REGEXP, '(?=(?:[[:space:]\.,])+))?)|',
                                         '(?:(?:', TIME_MASKSEP_REGEXP, AMPM_REGEXP, '(?=(?:[[:space:]\.,])+))))', TIME_MASKSEP_REGEXP,
                                         '($comp_month$)',
                                         TIME_MASKSEP_REGEXP, '(', HHMMSSFS_PART_REGEXP, ')?', TIME_MASKSEP_REGEXP, '$');
    v_defmask16_fi_regexp VARCHAR COLLATE "C" := concat('^', TIME_MASKSEP_FI_REGEXP, '(', HHMMSSFS_PART_FI_REGEXP, ')?', TIME_MASKSEP_FI_REGEXP,
                                            DAYMM_REGEXP,
                                            '(?:', MASKSEPTWO_REGEXP, TIME_MASKSEP_REGEXP, AMPM_REGEXP, '?)', TIME_MASKSEP_REGEXP,
                                            COMPYEAR_REGEXP,
                                            '(?:(?:', MASKSEPTWO_REGEXP, '?', TIME_MASKSEP_REGEXP, '(?:', AMPM_REGEXP, '(?=(?:[[:space:]\.,])+))?)|',
                                            '(?:(?:', TIME_MASKSEP_REGEXP, AMPM_REGEXP, '(?=(?:[[:space:]\.,])+))))', TIME_MASKSEP_REGEXP,
                                            '($comp_month$)',
                                            TIME_MASKSEP_FI_REGEXP, '(', HHMMSSFS_PART_FI_REGEXP, ')?', TIME_MASKSEP_FI_REGEXP, '$');
    v_defmask17_regexp VARCHAR COLLATE "C" := concat('^', TIME_MASKSEP_REGEXP, '(', HHMMSSFS_PART_REGEXP, ')?', TIME_MASKSEP_REGEXP,
                                         FULLYEAR_REGEXP,
                                         '(?:(?:', MASKSEPTWO_REGEXP, '?', TIME_MASKSEP_REGEXP, '(?:', AMPM_REGEXP, '(?=(?:[[:space:]\.,])+))?)|',
                                         '(?:(?:', TIME_MASKSEP_REGEXP, AMPM_REGEXP, '(?=(?:[[:space:]\.,])+))))', TIME_MASKSEP_REGEXP,
                                         '($comp_month$)',
                                         '(?:', MASKSEPTHREE_REGEXP, TIME_MASKSEP_REGEXP, AMPM_REGEXP, '?)?', TIME_MASKSEP_REGEXP,
                                         DAYMM_REGEXP,
                                         TIME_MASKSEP_REGEXP, '(', HHMMSSFS_PART_REGEXP, ')?', TIME_MASKSEP_REGEXP, '$');
    v_defmask17_fi_regexp VARCHAR COLLATE "C" := concat('^', TIME_MASKSEP_FI_REGEXP, '(', HHMMSSFS_PART_FI_REGEXP, ')?', TIME_MASKSEP_FI_REGEXP,
                                            FULLYEAR_REGEXP,
                                            '(?:(?:', MASKSEPTWO_REGEXP, '?', TIME_MASKSEP_REGEXP, '(?:', AMPM_REGEXP, '(?=(?:[[:space:]\.,])+))?)|',
                                            '(?:(?:', TIME_MASKSEP_REGEXP, AMPM_REGEXP, '(?=(?:[[:space:]\.,])+))))', TIME_MASKSEP_REGEXP,
                                            '($comp_month$)',
                                            '(?:', MASKSEPTHREE_REGEXP, TIME_MASKSEP_REGEXP, AMPM_REGEXP, '?)?', TIME_MASKSEP_REGEXP,
                                            DAYMM_REGEXP,
                                            '((?:(?:\s|,)+|', AMPM_REGEXP, ')(?:', HHMMSSFS_PART_FI_REGEXP, '))?', TIME_MASKSEP_FI_REGEXP, '$');
    v_defmask18_regexp VARCHAR COLLATE "C" := concat('^', TIME_MASKSEP_REGEXP, '(', HHMMSSFS_PART_REGEXP, ')?', TIME_MASKSEP_REGEXP,
                                         FULLYEAR_REGEXP,
                                         '(?:(?:', MASKSEPTWO_REGEXP, TIME_MASKSEP_REGEXP, AMPM_REGEXP, '?)|',
                                         '(?:', TIME_MASKSEP_REGEXP, AMPM_REGEXP, '))', TIME_MASKSEP_REGEXP,
                                         DAYMM_REGEXP,
                                         '(?:(?:', MASKSEPTWO_REGEXP, '?', TIME_MASKSEP_REGEXP, '(?:', AMPM_REGEXP, '(?=(?:[[:space:]\.,])+))?)|',
                                         '(?:(?:', TIME_MASKSEP_REGEXP, AMPM_REGEXP, '(?=(?:[[:space:]\.,])+))))', TIME_MASKSEP_REGEXP,
                                         '($comp_month$)',
                                         TIME_MASKSEP_REGEXP, '(', HHMMSSFS_PART_REGEXP, ')?', TIME_MASKSEP_REGEXP, '$');
    v_defmask18_fi_regexp VARCHAR COLLATE "C" := concat('^', TIME_MASKSEP_FI_REGEXP, '(', HHMMSSFS_PART_FI_REGEXP, ')?', TIME_MASKSEP_FI_REGEXP,
                                            FULLYEAR_REGEXP,
                                            '(?:(?:', MASKSEPTWO_REGEXP, TIME_MASKSEP_REGEXP, AMPM_REGEXP, '?)|',
                                            '(?:', TIME_MASKSEP_REGEXP, AMPM_REGEXP, '))', TIME_MASKSEP_REGEXP,
                                            DAYMM_REGEXP,
                                            '(?:(?:', MASKSEPTWO_REGEXP, '?', TIME_MASKSEP_REGEXP, '(?:', AMPM_REGEXP, '(?=(?:[[:space:]\.,])+))?)|',
                                            '(?:(?:', TIME_MASKSEP_REGEXP, AMPM_REGEXP, '(?=(?:[[:space:]\.,])+))))', TIME_MASKSEP_REGEXP,
                                            '($comp_month$)',
                                            TIME_MASKSEP_FI_REGEXP, '(', HHMMSSFS_PART_FI_REGEXP, ')?', TIME_MASKSEP_FI_REGEXP, '$');
    v_defmask19_regexp VARCHAR COLLATE "C" := concat('^', TIME_MASKSEP_REGEXP, '(', HHMMSSFS_PART_REGEXP, ')?', TIME_MASKSEP_REGEXP,
                                         '($comp_month$)',
                                         '(?:', MASKSEPTHREE_REGEXP, TIME_MASKSEP_REGEXP, AMPM_REGEXP, '?)?', TIME_MASKSEP_REGEXP,
                                         FULLYEAR_REGEXP,
                                         '(?:(?:', MASKSEPTWO_REGEXP, TIME_MASKSEP_REGEXP, AMPM_REGEXP, '?)|',
                                         '(?:', TIME_MASKSEP_REGEXP, AMPM_REGEXP, '))', TIME_MASKSEP_REGEXP,
                                         DAYMM_REGEXP,
                                         '((?:(?:\s|\.|,)+|', AMPM_REGEXP, ')(?:', HHMMSSFS_PART_REGEXP, '))?', TIME_MASKSEP_REGEXP, '$');
    v_defmask19_fi_regexp VARCHAR COLLATE "C" := concat('^', TIME_MASKSEP_FI_REGEXP, '(', HHMMSSFS_PART_FI_REGEXP, ')?', TIME_MASKSEP_FI_REGEXP,
                                            '($comp_month$)',
                                            '(?:', MASKSEPTHREE_REGEXP, TIME_MASKSEP_REGEXP, AMPM_REGEXP, '?)?', TIME_MASKSEP_REGEXP,
                                            FULLYEAR_REGEXP,
                                            '(?:(?:', MASKSEPTWO_REGEXP, TIME_MASKSEP_REGEXP, AMPM_REGEXP, '?)|',
                                            '(?:', TIME_MASKSEP_REGEXP, AMPM_REGEXP, '))', TIME_MASKSEP_REGEXP,
                                            DAYMM_REGEXP,
                                            '((?:(?:\s|,)+|', AMPM_REGEXP, ')(?:', HHMMSSFS_PART_FI_REGEXP, '))?', TIME_MASKSEP_FI_REGEXP, '$');
    CONVERSION_LANG CONSTANT VARCHAR COLLATE "C" := '';
    DATE_FORMAT CONSTANT VARCHAR COLLATE "C" := '';
BEGIN
    v_datatype := trim(p_datatype);
    v_datetimestring := pg_catalog.upper(trim(p_datetimestring));
    v_culture := coalesce(nullif(pg_catalog.upper(trim(p_culture)), ''), 'EN-US');

    v_datatype_groups := regexp_matches(v_datatype, DATATYPE_REGEXP, 'gi');

    v_res_datatype := pg_catalog.upper(v_datatype_groups[1]);
    v_scale := v_datatype_groups[2]::SMALLINT;

    IF (v_res_datatype IS NULL) THEN
        RAISE datatype_mismatch;
    ELSIF (v_res_datatype <> 'DATETIME2' AND v_scale IS NOT NULL)
    THEN
        RAISE invalid_indicator_parameter_value;
    ELSIF (coalesce(v_scale, 0) NOT BETWEEN 0 AND 7)
    THEN
        RAISE interval_field_overflow;
    ELSIF (v_scale IS NULL) THEN
        v_scale := 7;
    END IF;

    v_dayparts := ARRAY(SELECT pg_catalog.upper(array_to_string(regexp_matches(v_datetimestring, '[AP]M|ص|م', 'gi'), '')));

    IF (array_length(v_dayparts, 1) > 1) THEN
        RAISE invalid_datetime_format;
    END IF;

    BEGIN
        v_lang_metadata_json := sys.babelfish_get_lang_metadata_json(coalesce(nullif(CONVERSION_LANG, ''), p_culture));
    EXCEPTION
        WHEN OTHERS THEN
        RAISE invalid_parameter_value;
    END;

    v_compday_regexp := array_to_string(array_cat(array_cat(ARRAY(SELECT jsonb_array_elements_text(v_lang_metadata_json -> 'days_names')),
                                                            ARRAY(SELECT jsonb_array_elements_text(v_lang_metadata_json -> 'days_shortnames'))),
                                                  ARRAY(SELECT jsonb_array_elements_text(v_lang_metadata_json -> 'days_extrashortnames'))), '|');

    v_weekdaynames := ARRAY(SELECT array_to_string(regexp_matches(v_datetimestring, v_compday_regexp, 'gi'), ''));

    IF (array_length(v_weekdaynames, 1) > 1) THEN
        RAISE invalid_datetime_format;
    END IF;

    IF (v_weekdaynames[1] IS NOT NULL AND
        v_datetimestring ~* concat(WEEKDAYAMPM_START_REGEXP, '(', v_compday_regexp, ')', WEEKDAYAMPM_END_REGEXP))
    THEN
        v_datetimestring := pg_catalog.replace(v_datetimestring, v_weekdaynames[1], ' ');
    END IF;

    IF (v_datetimestring ~* ANNO_DOMINI_COMPREGEXP)
    THEN
        IF (v_culture !~ 'EN[-_]US|DA[-_]DK|SV[-_]SE|EN[-_]GB|HI[-_]IS') THEN
            RAISE invalid_datetime_format;
        END IF;

        v_datetimestring := regexp_replace(v_datetimestring,
                                           ANNO_DOMINI_COMPREGEXP,
                                           regexp_replace(array_to_string(regexp_matches(v_datetimestring, ANNO_DOMINI_COMPREGEXP, 'gi'), ''),
                                                          ANNO_DOMINI_REGEXP, ' ', 'gi'),
                                           'gi');
    END IF;

    v_date_format := coalesce(nullif(pg_catalog.upper(trim(DATE_FORMAT)), ''), v_lang_metadata_json ->> 'date_format');

    v_compmonth_regexp :=
        array_to_string(array_cat(array_cat(ARRAY(SELECT jsonb_array_elements_text(v_lang_metadata_json -> 'months_shortnames')),
                                            ARRAY(SELECT jsonb_array_elements_text(v_lang_metadata_json -> 'months_names'))),
                                  array_cat(ARRAY(SELECT jsonb_array_elements_text(v_lang_metadata_json -> 'months_extrashortnames')),
                                            ARRAY(SELECT jsonb_array_elements_text(v_lang_metadata_json -> 'months_extranames')))
                                 ), '|');

    IF ((v_datetimestring ~* v_defmask1_regexp AND v_culture <> 'FI') OR
        (v_datetimestring ~* v_defmask1_fi_regexp AND v_culture = 'FI'))
    THEN
        IF (v_datetimestring ~ concat(CORRECTNUM_REGEXP, '?', TIME_MASKSEP_REGEXP, '\d+\s*(?:\.)+', TIME_MASKSEP_REGEXP, AMPM_REGEXP, '?', TIME_MASKSEP_REGEXP,
                                      CORRECTNUM_REGEXP, '?', TIME_MASKSEP_REGEXP, AMPM_REGEXP, '?', TIME_MASKSEP_REGEXP, '\d{1,2}', MASKSEPTWO_REGEXP, TIME_MASKSEP_REGEXP,
                                      AMPM_REGEXP, '?', TIME_MASKSEP_REGEXP, CORRECTNUM_REGEXP, '?', TIME_MASKSEP_REGEXP, AMPM_REGEXP, '?', TIME_MASKSEP_REGEXP, '\d{1,2}|',
                                      '\d+\s*(?:\.)+', TIME_MASKSEP_REGEXP, AMPM_REGEXP, '?', TIME_MASKSEP_REGEXP,
                                      CORRECTNUM_REGEXP, '?', TIME_MASKSEP_REGEXP, AMPM_REGEXP, '?', TIME_MASKSEP_REGEXP, '$') AND
            v_culture ~ 'DE[-_]DE|NN[-_]NO|CS[-_]CZ|PL[-_]PL|RO[-_]RO|SK[-_]SK|SL[-_]SI|BG[-_]BG|RU[-_]RU|TR[-_]TR|ET[-_]EE|LV[-_]LV')
        THEN
            RAISE invalid_datetime_format;
        END IF;

        v_regmatch_groups := regexp_matches(v_datetimestring, CASE v_culture
                                                                 WHEN 'FI' THEN v_defmask1_fi_regexp
                                                                 ELSE v_defmask1_regexp
                                                              END, 'gi');
        v_timestring := v_regmatch_groups[2];
        v_correctnum := coalesce(v_regmatch_groups[1], v_regmatch_groups[3],
                                 v_regmatch_groups[5], v_regmatch_groups[6]);

        IF (v_date_format = 'DMY' OR
            v_culture IN ('SV-SE', 'SV_SE', 'LV-LV', 'LV_LV'))
        THEN
            v_day := v_regmatch_groups[4];
            v_month := v_regmatch_groups[7];
        ELSE
            v_day := v_regmatch_groups[7];
            v_month := v_regmatch_groups[4];
        END IF;

        IF (v_culture IN ('AR', 'AR-SA', 'AR_SA'))
        THEN
            IF (v_day::SMALLINT > 30 OR
                v_month::SMALLINT > 12) THEN
                RAISE invalid_datetime_format;
            END IF;

            v_raw_year := to_char(sys.babelfish_conv_greg_to_hijri(current_date + 1), 'YYYY');
            v_hijridate := sys.babelfish_conv_hijri_to_greg(v_day, v_month, v_raw_year) - 1;

            v_day := to_char(v_hijridate, 'DD');
            v_month := to_char(v_hijridate, 'MM');
            v_year := to_char(v_hijridate, 'YYYY')::SMALLINT;
        ELSE
            v_year := to_char(current_date, 'YYYY')::SMALLINT;
        END IF;

    ELSIF ((v_datetimestring ~* v_defmask6_regexp AND v_culture <> 'FI') OR
           (v_datetimestring ~* v_defmask6_fi_regexp AND v_culture = 'FI'))
    THEN
        IF (v_culture IN ('AR', 'AR-SA', 'AR_SA') OR
            (v_datetimestring ~ concat('\s*\d{1,2}\.\s*(?:\.|\d+(?!\d)\s*\.)', TIME_MASKSEP_REGEXP, AMPM_REGEXP, '?', TIME_MASKSEP_REGEXP, '\d{3,4}',
                                       '(?:(?:', MASKSEPTWO_REGEXP, TIME_MASKSEP_REGEXP, AMPM_REGEXP, '?)|',
                                       '(?:', TIME_MASKSEP_REGEXP, AMPM_REGEXP, '))', TIME_MASKSEP_REGEXP, '\d{1,2}|',
                                       '\d{3,4}', MASKSEPTWO_REGEXP, '?', TIME_MASKSEP_REGEXP, AMPM_REGEXP, '?', TIME_MASKSEP_REGEXP, '\d{1,2}', MASKSEPTWO_REGEXP,
                                       TIME_MASKSEP_REGEXP, AMPM_REGEXP, '?', TIME_MASKSEP_REGEXP, '\d{1,2}\s*(?:\.)+|',
                                       '\d+\s*(?:\.)+', TIME_MASKSEP_REGEXP, AMPM_REGEXP, '?', TIME_MASKSEP_REGEXP, '$') AND
             v_culture ~ 'DE[-_]DE|NN[-_]NO|CS[-_]CZ|PL[-_]PL|RO[-_]RO|SK[-_]SK|SL[-_]SI|BG[-_]BG|RU[-_]RU|TR[-_]TR|ET[-_]EE|LV[-_]LV'))
        THEN
            RAISE invalid_datetime_format;
        END IF;

        v_regmatch_groups := regexp_matches(v_datetimestring, CASE v_culture
                                                                 WHEN 'FI' THEN v_defmask6_fi_regexp
                                                                 ELSE v_defmask6_regexp
                                                              END, 'gi');
        v_timestring := concat(v_regmatch_groups[1], v_regmatch_groups[5]);
        v_day := v_regmatch_groups[4];
        v_month := v_regmatch_groups[3];
        v_year := CASE
                     WHEN v_culture IN ('TH-TH', 'TH_TH') THEN v_regmatch_groups[2]::SMALLINT - 543
                     ELSE v_regmatch_groups[2]::SMALLINT
                  END;

    ELSIF ((v_datetimestring ~* v_defmask2_regexp AND v_culture <> 'FI') OR
           (v_datetimestring ~* v_defmask2_fi_regexp AND v_culture = 'FI'))
    THEN
        IF (v_culture IN ('AR', 'AR-SA', 'AR_SA') OR
            (v_datetimestring ~ concat('\s*\d{1,2}\.\s*(?:\.|\d+(?!\d)\s*\.)', TIME_MASKSEP_REGEXP, AMPM_REGEXP, '?', TIME_MASKSEP_REGEXP, '\d{3,4}',
                                       '(?:(?:', MASKSEPTWO_REGEXP, TIME_MASKSEP_REGEXP, AMPM_REGEXP, '?)|',
                                       '(?:', TIME_MASKSEP_REGEXP, CORRECTNUM_REGEXP, '?', TIME_MASKSEP_REGEXP,
                                       AMPM_REGEXP, TIME_MASKSEP_REGEXP, CORRECTNUM_REGEXP, '?))', TIME_MASKSEP_REGEXP, '\d{1,2}|',
                                       '\d+\s*(?:\.)+', TIME_MASKSEP_REGEXP, AMPM_REGEXP, '?', TIME_MASKSEP_REGEXP, '$') AND
             v_culture ~ 'DE[-_]DE|NN[-_]NO|CS[-_]CZ|PL[-_]PL|RO[-_]RO|SK[-_]SK|SL[-_]SI|BG[-_]BG|RU[-_]RU|TR[-_]TR|ET[-_]EE|LV[-_]LV'))
        THEN
            RAISE invalid_datetime_format;
        END IF;

        v_regmatch_groups := regexp_matches(v_datetimestring, CASE v_culture
                                                                 WHEN 'FI' THEN v_defmask2_fi_regexp
                                                                 ELSE v_defmask2_regexp
                                                              END, 'gi');
        v_timestring := v_regmatch_groups[2];
        v_correctnum := coalesce(v_regmatch_groups[1], v_regmatch_groups[3], v_regmatch_groups[5],
                                 v_regmatch_groups[6], v_regmatch_groups[8], v_regmatch_groups[9]);
        v_day := '01';
        v_month := v_regmatch_groups[7];
        v_year := CASE
                     WHEN v_culture IN ('TH-TH', 'TH_TH') THEN v_regmatch_groups[4]::SMALLINT - 543
                     ELSE v_regmatch_groups[4]::SMALLINT
                  END;

    ELSIF (v_datetimestring ~* v_defmask4_1_regexp OR
           (v_datetimestring ~* v_defmask4_2_regexp AND v_culture !~ 'DE[-_]DE|NN[-_]NO|CS[-_]CZ|PL[-_]PL|RO[-_]RO|SK[-_]SK|SL[-_]SI|BG[-_]BG|RU[-_]RU|TR[-_]TR|ET[-_]EE|LV[-_]LV') OR
           (v_datetimestring ~* v_defmask9_regexp AND v_culture <> 'FI') OR
           (v_datetimestring ~* v_defmask9_fi_regexp AND v_culture = 'FI'))
    THEN
        IF (v_datetimestring ~ concat('\d+\s*\.?(?:,+|,*', AMPM_REGEXP, ')', TIME_MASKSEP_FI_REGEXP, '\.+', TIME_MASKSEP_REGEXP, '$|',
                                      '\d+\s*\.', TIME_MASKSEP_FI_REGEXP, '\.', TIME_MASKSEP_FI_REGEXP, '$') AND
            v_culture = 'FI')
        THEN
            RAISE invalid_datetime_format;
        END IF;

        IF (v_datetimestring ~* v_defmask4_0_regexp) THEN
            v_timestring := (regexp_matches(v_datetimestring, v_defmask4_0_regexp, 'gi'))[1];
        ELSE
            v_timestring := v_datetimestring;
        END IF;

        v_res_date := current_date;
        v_day := to_char(v_res_date, 'DD');
        v_month := to_char(v_res_date, 'MM');
        v_year := to_char(v_res_date, 'YYYY')::SMALLINT;

    ELSIF ((v_datetimestring ~* v_defmask3_regexp AND v_culture <> 'FI') OR
           (v_datetimestring ~* v_defmask3_fi_regexp AND v_culture = 'FI'))
    THEN
        IF (v_culture IN ('AR', 'AR-SA', 'AR_SA') OR
            (v_datetimestring ~ concat('\s*\d{1,2}\.\s*(?:\.|\d+(?!\d)\s*\.)', TIME_MASKSEP_REGEXP, AMPM_REGEXP, '?',
                                       TIME_MASKSEP_REGEXP, '\d{1,2}', MASKSEPTWO_REGEXP, '|',
                                       '\d+\s*(?:\.)+', TIME_MASKSEP_REGEXP, AMPM_REGEXP, '?', TIME_MASKSEP_REGEXP, '$') AND
             v_culture ~ 'DE[-_]DE|NN[-_]NO|CS[-_]CZ|PL[-_]PL|RO[-_]RO|SK[-_]SK|SL[-_]SI|BG[-_]BG|RU[-_]RU|TR[-_]TR|ET[-_]EE|LV[-_]LV'))
        THEN
            RAISE invalid_datetime_format;
        END IF;

        v_regmatch_groups := regexp_matches(v_datetimestring, CASE v_culture
                                                                 WHEN 'FI' THEN v_defmask3_fi_regexp
                                                                 ELSE v_defmask3_regexp
                                                              END, 'gi');
        v_timestring := v_regmatch_groups[1];
        v_day := '01';
        v_month := v_regmatch_groups[2];
        v_year := CASE
                     WHEN v_culture IN ('TH-TH', 'TH_TH') THEN v_regmatch_groups[3]::SMALLINT - 543
                     ELSE v_regmatch_groups[3]::SMALLINT
                  END;

    ELSIF ((v_datetimestring ~* v_defmask5_regexp AND v_culture <> 'FI') OR
           (v_datetimestring ~* v_defmask5_fi_regexp AND v_culture = 'FI'))
    THEN
        IF (v_culture IN ('AR', 'AR-SA', 'AR_SA') OR
            (v_datetimestring ~ concat('\s*\d{1,2}\.\s*(?:\.|\d+(?!\d)\s*\.)', TIME_MASKSEP_REGEXP, AMPM_REGEXP, '?', TIME_MASKSEP_REGEXP, '\d{1,2}', MASKSEPTWO_REGEXP,
                                       TIME_MASKSEP_REGEXP, AMPM_REGEXP, '?', TIME_MASKSEP_REGEXP, '\d{1,2}', MASKSEPTWO_REGEXP,
                                       TIME_MASKSEP_REGEXP, AMPM_REGEXP, '?', TIME_MASKSEP_REGEXP, '\d{3,4}', TIME_MASKSEP_REGEXP, AMPM_REGEXP, '?', TIME_MASKSEP_REGEXP, '$|',
                                       '\d{1,2}', MASKSEPTWO_REGEXP, TIME_MASKSEP_REGEXP, AMPM_REGEXP, '?', TIME_MASKSEP_REGEXP, '\d{3,4}\s*(?:\.)+|',
                                       '\d+\s*(?:\.)+', TIME_MASKSEP_REGEXP, AMPM_REGEXP, '?', TIME_MASKSEP_REGEXP, '$') AND
             v_culture ~ 'DE[-_]DE|NN[-_]NO|CS[-_]CZ|PL[-_]PL|RO[-_]RO|SK[-_]SK|SL[-_]SI|BG[-_]BG|RU[-_]RU|TR[-_]TR|ET[-_]EE|LV[-_]LV'))
        THEN
            RAISE invalid_datetime_format;
        END IF;

        v_regmatch_groups := regexp_matches(v_datetimestring, v_defmask5_regexp, 'gi');
        v_timestring := concat(v_regmatch_groups[1], v_regmatch_groups[5]);
        v_year := CASE
                     WHEN v_culture IN ('TH-TH', 'TH_TH') THEN v_regmatch_groups[4]::SMALLINT - 543
                     ELSE v_regmatch_groups[4]::SMALLINT
                  END;

        IF (v_date_format = 'DMY' OR
            v_culture IN ('LV-LV', 'LV_LV'))
        THEN
            v_day := v_regmatch_groups[2];
            v_month := v_regmatch_groups[3];
        ELSE
            v_day := v_regmatch_groups[3];
            v_month := v_regmatch_groups[2];
        END IF;

    ELSIF ((v_datetimestring ~* v_defmask7_regexp AND v_culture <> 'FI') OR
           (v_datetimestring ~* v_defmask7_fi_regexp AND v_culture = 'FI'))
    THEN
        IF (v_culture IN ('AR', 'AR-SA', 'AR_SA') OR
            (v_datetimestring ~ concat('\s*\d{1,2}\.\s*(?:\.|\d+(?!\d)\s*\.)', TIME_MASKSEP_REGEXP, AMPM_REGEXP, '?', TIME_MASKSEP_REGEXP, '\d{1,2}',
                                       MASKSEPTWO_REGEXP, '?', TIME_MASKSEP_REGEXP, AMPM_REGEXP, '?', TIME_MASKSEP_REGEXP, '\d{3,4}|',
                                       '\d{3,4}', MASKSEPTWO_REGEXP, '?', TIME_MASKSEP_REGEXP, AMPM_REGEXP, '?', TIME_MASKSEP_REGEXP, '\d{1,2}\s*(?:\.)+|',
                                       '\d+\s*(?:\.)+', TIME_MASKSEP_REGEXP, AMPM_REGEXP, '?', TIME_MASKSEP_REGEXP, '$') AND
             v_culture ~ 'DE[-_]DE|NN[-_]NO|CS[-_]CZ|PL[-_]PL|RO[-_]RO|SK[-_]SK|SL[-_]SI|BG[-_]BG|RU[-_]RU|TR[-_]TR|ET[-_]EE|LV[-_]LV'))
        THEN
            RAISE invalid_datetime_format;
        END IF;

        v_regmatch_groups := regexp_matches(v_datetimestring, CASE v_culture
                                                                 WHEN 'FI' THEN v_defmask7_fi_regexp
                                                                 ELSE v_defmask7_regexp
                                                              END, 'gi');
        v_timestring := concat(v_regmatch_groups[1], v_regmatch_groups[5]);
        v_day := v_regmatch_groups[4];
        v_month := v_regmatch_groups[2];
        v_year := CASE
                     WHEN v_culture IN ('TH-TH', 'TH_TH') THEN v_regmatch_groups[3]::SMALLINT - 543
                     ELSE v_regmatch_groups[3]::SMALLINT
                  END;

    ELSIF ((v_datetimestring ~* v_defmask8_regexp AND v_culture <> 'FI') OR
           (v_datetimestring ~* v_defmask8_fi_regexp AND v_culture = 'FI'))
    THEN
        IF (v_datetimestring ~ concat('\s*\d{1,2}\.\s*(?:\.|\d+(?!\d)\s*\.)', TIME_MASKSEP_REGEXP, AMPM_REGEXP, '?', TIME_MASKSEP_REGEXP, '\d{1,2}',
                                      MASKSEPTWO_REGEXP, TIME_MASKSEP_REGEXP, AMPM_REGEXP, '?', TIME_MASKSEP_REGEXP, '\d{1,2}', MASKSEPTWO_REGEXP,
                                      TIME_MASKSEP_REGEXP, AMPM_REGEXP, '?', TIME_MASKSEP_REGEXP, '\d{1,2}|',
                                      '\d{1,2}', MASKSEPTWO_REGEXP, TIME_MASKSEP_REGEXP, AMPM_REGEXP, '?', TIME_MASKSEP_REGEXP, '\d{1,2}', MASKSEPTWO_REGEXP,
                                      TIME_MASKSEP_REGEXP, AMPM_REGEXP, '?', TIME_MASKSEP_REGEXP, '\d{1,2}\s*(?:\.)+|',
                                      '\d+\s*(?:\.)+', TIME_MASKSEP_REGEXP, AMPM_REGEXP, '?', TIME_MASKSEP_REGEXP, '$') AND
            v_culture ~ 'FI|DE[-_]DE|NN[-_]NO|CS[-_]CZ|PL[-_]PL|RO[-_]RO|SK[-_]SK|SL[-_]SI|BG[-_]BG|RU[-_]RU|TR[-_]TR|ET[-_]EE|LV[-_]LV')
        THEN
            RAISE invalid_datetime_format;
        END IF;

        v_regmatch_groups := regexp_matches(v_datetimestring, CASE v_culture
                                                                 WHEN 'FI' THEN v_defmask8_fi_regexp
                                                                 ELSE v_defmask8_regexp
                                                              END, 'gi');
        v_timestring := concat(v_regmatch_groups[1], v_regmatch_groups[5]);

        IF (v_date_format = 'DMY' OR
            v_culture IN ('LV-LV', 'LV_LV'))
        THEN
            v_day := v_regmatch_groups[2];
            v_month := v_regmatch_groups[3];
            v_raw_year := v_regmatch_groups[4];
        ELSIF (v_date_format = 'YMD')
        THEN
            v_day := v_regmatch_groups[4];
            v_month := v_regmatch_groups[3];
            v_raw_year := v_regmatch_groups[2];
        ELSE
            v_day := v_regmatch_groups[3];
            v_month := v_regmatch_groups[2];
            v_raw_year := v_regmatch_groups[4];
        END IF;

        IF (v_culture IN ('AR', 'AR-SA', 'AR_SA'))
        THEN
            IF (v_day::SMALLINT > 30 OR
                v_month::SMALLINT > 12) THEN
                RAISE invalid_datetime_format;
            END IF;

            v_raw_year := sys.babelfish_get_full_year(v_raw_year, '14');
            v_hijridate := sys.babelfish_conv_hijri_to_greg(v_day, v_month, v_raw_year) - 1;

            v_day := to_char(v_hijridate, 'DD');
            v_month := to_char(v_hijridate, 'MM');
            v_year := to_char(v_hijridate, 'YYYY')::SMALLINT;

        ELSIF (v_culture IN ('TH-TH', 'TH_TH')) THEN
            v_year := sys.babelfish_get_full_year(v_raw_year)::SMALLINT - 43;
        ELSE
            v_year := sys.babelfish_get_full_year(v_raw_year, '', 29)::SMALLINT;
        END IF;
    ELSE
        v_found := FALSE;
    END IF;

    WHILE (NOT v_found AND v_resmask_cnt < 20)
    LOOP
        v_resmask := pg_catalog.replace(CASE v_resmask_cnt
                                WHEN 10 THEN v_defmask10_regexp
                                WHEN 11 THEN v_defmask11_regexp
                                WHEN 12 THEN v_defmask12_regexp
                                WHEN 13 THEN v_defmask13_regexp
                                WHEN 14 THEN v_defmask14_regexp
                                WHEN 15 THEN v_defmask15_regexp
                                WHEN 16 THEN v_defmask16_regexp
                                WHEN 17 THEN v_defmask17_regexp
                                WHEN 18 THEN v_defmask18_regexp
                                WHEN 19 THEN v_defmask19_regexp
                             END,
                             '$comp_month$', v_compmonth_regexp);

        v_resmask_fi := pg_catalog.replace(CASE v_resmask_cnt
                                   WHEN 10 THEN v_defmask10_fi_regexp
                                   WHEN 11 THEN v_defmask11_fi_regexp
                                   WHEN 12 THEN v_defmask12_fi_regexp
                                   WHEN 13 THEN v_defmask13_fi_regexp
                                   WHEN 14 THEN v_defmask14_fi_regexp
                                   WHEN 15 THEN v_defmask15_fi_regexp
                                   WHEN 16 THEN v_defmask16_fi_regexp
                                   WHEN 17 THEN v_defmask17_fi_regexp
                                   WHEN 18 THEN v_defmask18_fi_regexp
                                   WHEN 19 THEN v_defmask19_fi_regexp
                                END,
                                '$comp_month$', v_compmonth_regexp);

        IF ((v_datetimestring ~* v_resmask AND v_culture <> 'FI') OR
            (v_datetimestring ~* v_resmask_fi AND v_culture = 'FI'))
        THEN
            v_found := TRUE;
            v_regmatch_groups := regexp_matches(v_datetimestring, CASE v_culture
                                                                     WHEN 'FI' THEN v_resmask_fi
                                                                     ELSE v_resmask
                                                                  END, 'gi');
            v_timestring := CASE
                               WHEN v_resmask_cnt IN (10, 11, 12, 13) THEN concat(v_regmatch_groups[1], v_regmatch_groups[4])
                               ELSE concat(v_regmatch_groups[1], v_regmatch_groups[5])
                            END;

            IF (v_resmask_cnt = 10)
            THEN
                IF (v_regmatch_groups[3] = 'MAR' AND
                    v_culture IN ('IT-IT', 'IT_IT'))
                THEN
                    RAISE invalid_datetime_format;
                END IF;

                IF (v_date_format = 'YMD' AND v_culture NOT IN ('SV-SE', 'SV_SE', 'LV-LV', 'LV_LV'))
                THEN
                    v_day := '01';
                    v_year := sys.babelfish_get_full_year(v_regmatch_groups[2], '', 29)::SMALLINT;
                ELSE
                    v_day := v_regmatch_groups[2];
                    v_year := to_char(current_date, 'YYYY')::SMALLINT;
                END IF;

                v_month := sys.babelfish_get_monthnum_by_name(v_regmatch_groups[3], v_lang_metadata_json);
                v_raw_year := to_char(sys.babelfish_conv_greg_to_hijri(current_date + 1), 'YYYY');

            ELSIF (v_resmask_cnt = 11)
            THEN
                IF (v_date_format IN ('YMD', 'MDY') AND v_culture NOT IN ('SV-SE', 'SV_SE'))
                THEN
                    v_day := v_regmatch_groups[3];
                    v_year := to_char(current_date, 'YYYY')::SMALLINT;
                ELSE
                    v_day := '01';
                    v_year := CASE
                                 WHEN v_culture IN ('TH-TH', 'TH_TH') THEN sys.babelfish_get_full_year(v_regmatch_groups[3])::SMALLINT - 43
                                 ELSE sys.babelfish_get_full_year(v_regmatch_groups[3], '', 29)::SMALLINT
                              END;
                END IF;

                v_month := sys.babelfish_get_monthnum_by_name(v_regmatch_groups[2], v_lang_metadata_json);
                v_raw_year := sys.babelfish_get_full_year(substring(v_year::TEXT, 3, 2), '14');

            ELSIF (v_resmask_cnt = 12)
            THEN
                v_day := '01';
                v_month := sys.babelfish_get_monthnum_by_name(v_regmatch_groups[3], v_lang_metadata_json);
                v_raw_year := v_regmatch_groups[2];

            ELSIF (v_resmask_cnt = 13)
            THEN
                v_day := '01';
                v_month := sys.babelfish_get_monthnum_by_name(v_regmatch_groups[2], v_lang_metadata_json);
                v_raw_year := v_regmatch_groups[3];

            ELSIF (v_resmask_cnt IN (14, 15, 16))
            THEN
                IF (v_resmask_cnt = 14)
                THEN
                    v_left_part := v_regmatch_groups[4];
                    v_right_part := v_regmatch_groups[3];
                    v_month := sys.babelfish_get_monthnum_by_name(v_regmatch_groups[2], v_lang_metadata_json);
                ELSIF (v_resmask_cnt = 15)
                THEN
                    v_left_part := v_regmatch_groups[4];
                    v_right_part := v_regmatch_groups[2];
                    v_month := sys.babelfish_get_monthnum_by_name(v_regmatch_groups[3], v_lang_metadata_json);
                ELSE
                    v_left_part := v_regmatch_groups[3];
                    v_right_part := v_regmatch_groups[2];
                    v_month := sys.babelfish_get_monthnum_by_name(v_regmatch_groups[4], v_lang_metadata_json);
                END IF;

                IF (char_length(v_left_part) <= 2)
                THEN
                    IF (v_date_format = 'YMD' AND v_culture NOT IN ('LV-LV', 'LV_LV'))
                    THEN
                        v_day := v_left_part;
                        v_raw_year := sys.babelfish_get_full_year(v_right_part, '14');
                        v_year := CASE
                                     WHEN v_culture IN ('TH-TH', 'TH_TH') THEN sys.babelfish_get_full_year(v_right_part)::SMALLINT - 43
                                     ELSE sys.babelfish_get_full_year(v_right_part, '', 29)::SMALLINT
                                  END;
                        BEGIN
                            v_res_date := make_date(v_year, v_month::SMALLINT, v_day::SMALLINT);
                        EXCEPTION
                        WHEN OTHERS THEN
                            v_day := v_right_part;
                            v_raw_year := sys.babelfish_get_full_year(v_left_part, '14');
                            v_year := CASE
                                         WHEN v_culture IN ('TH-TH', 'TH_TH') THEN sys.babelfish_get_full_year(v_left_part)::SMALLINT - 43
                                         ELSE sys.babelfish_get_full_year(v_left_part, '', 29)::SMALLINT
                                      END;
                        END;
                    END IF;

                    IF (v_date_format IN ('MDY', 'DMY') OR v_culture IN ('LV-LV', 'LV_LV'))
                    THEN
                        v_day := v_right_part;
                        v_raw_year := sys.babelfish_get_full_year(v_left_part, '14');
                        v_year := CASE
                                     WHEN v_culture IN ('TH-TH', 'TH_TH') THEN sys.babelfish_get_full_year(v_left_part)::SMALLINT - 43
                                     ELSE sys.babelfish_get_full_year(v_left_part, '', 29)::SMALLINT
                                  END;
                        BEGIN
                            v_res_date := make_date(v_year, v_month::SMALLINT, v_day::SMALLINT);
                        EXCEPTION
                        WHEN OTHERS THEN
                            v_day := v_left_part;
                            v_raw_year := sys.babelfish_get_full_year(v_right_part, '14');
                            v_year := CASE
                                         WHEN v_culture IN ('TH-TH', 'TH_TH') THEN sys.babelfish_get_full_year(v_right_part)::SMALLINT - 43
                                         ELSE sys.babelfish_get_full_year(v_right_part, '', 29)::SMALLINT
                                      END;
                        END;
                    END IF;
                ELSE
                    v_day := v_right_part;
                    v_raw_year := v_left_part;
	            v_year := CASE
                                 WHEN v_culture IN ('TH-TH', 'TH_TH') THEN v_left_part::SMALLINT - 543
                                 ELSE v_left_part::SMALLINT
                              END;
                END IF;

            ELSIF (v_resmask_cnt = 17)
            THEN
                v_day := v_regmatch_groups[4];
                v_month := sys.babelfish_get_monthnum_by_name(v_regmatch_groups[3], v_lang_metadata_json);
                v_raw_year := v_regmatch_groups[2];

            ELSIF (v_resmask_cnt = 18)
            THEN
                v_day := v_regmatch_groups[3];
                v_month := sys.babelfish_get_monthnum_by_name(v_regmatch_groups[4], v_lang_metadata_json);
                v_raw_year := v_regmatch_groups[2];

            ELSIF (v_resmask_cnt = 19)
            THEN
                v_day := v_regmatch_groups[4];
                v_month := sys.babelfish_get_monthnum_by_name(v_regmatch_groups[2], v_lang_metadata_json);
                v_raw_year := v_regmatch_groups[3];
            END IF;

            IF (v_resmask_cnt NOT IN (10, 11, 14, 15, 16))
            THEN
                v_year := CASE
                             WHEN v_culture IN ('TH-TH', 'TH_TH') THEN v_raw_year::SMALLINT - 543
                             ELSE v_raw_year::SMALLINT
                          END;
            END IF;

            IF (v_culture IN ('AR', 'AR-SA', 'AR_SA'))
            THEN
                IF (v_day::SMALLINT > 30 OR
                    (v_resmask_cnt NOT IN (10, 11, 14, 15, 16) AND v_year NOT BETWEEN 1318 AND 1501) OR
                    (v_resmask_cnt IN (14, 15, 16) AND v_raw_year::SMALLINT NOT BETWEEN 1318 AND 1501))
                THEN
                    RAISE invalid_datetime_format;
                END IF;

                v_hijridate := sys.babelfish_conv_hijri_to_greg(v_day, v_month, v_raw_year) - 1;

                v_day := to_char(v_hijridate, 'DD');
                v_month := to_char(v_hijridate, 'MM');
                v_year := to_char(v_hijridate, 'YYYY')::SMALLINT;
            END IF;
        END IF;

        v_resmask_cnt := v_resmask_cnt + 1;
    END LOOP;

    IF (NOT v_found) THEN
        RAISE invalid_datetime_format;
    END IF;

    IF (char_length(v_timestring) > 0 AND v_timestring NOT IN ('AM', 'ص', 'PM', 'م'))
    THEN
        IF (v_culture = 'FI') THEN
            v_timestring := PG_CATALOG.translate(v_timestring, '.,', ': ');

            IF (char_length(split_part(v_timestring, ':', 4)) > 0) THEN
                v_timestring := regexp_replace(v_timestring, ':(?=\s*\d+\s*:?\s*(?:[AP]M|ص|م)?\s*$)', '.');
            END IF;
        END IF;

        v_timestring := pg_catalog.replace(regexp_replace(v_timestring, '\.?[AP]M|ص|م|\s|\,|\.\D|[\.|:]$', '', 'gi'), ':.', ':');
        BEGIN
            v_hours := coalesce(split_part(v_timestring, ':', 1)::SMALLINT, 0);

            IF ((v_dayparts[1] IN ('AM', 'ص') AND v_hours NOT BETWEEN 0 AND 12) OR
                (v_dayparts[1] IN ('PM', 'م') AND v_hours NOT BETWEEN 1 AND 23))
            THEN
                RAISE invalid_datetime_format;
            ELSIF (v_dayparts[1] = 'PM' AND v_hours < 12) THEN
                v_hours := v_hours + 12;
            ELSIF (v_dayparts[1] = 'AM' AND v_hours = 12) THEN
                v_hours := v_hours - 12;
            END IF;

            v_minutes := coalesce(nullif(split_part(v_timestring, ':', 2), '')::SMALLINT, 0);
            v_seconds := coalesce(nullif(split_part(v_timestring, ':', 3), ''), '0');

            IF (v_seconds ~ '\.') THEN
                v_fseconds := split_part(v_seconds, '.', 2);
                v_seconds := split_part(v_seconds, '.', 1);
            END IF;
        EXCEPTION
            WHEN OTHERS THEN
            RAISE invalid_datetime_format;
        END;
    ELSIF (v_dayparts[1] IN ('PM', 'م'))
    THEN
        v_hours := 12;
    END IF;

    BEGIN
        IF (v_res_datatype IN ('DATETIME', 'SMALLDATETIME'))
        THEN
            v_res_datetime := sys.datetimefromparts(v_year, v_month::SMALLINT, v_day::SMALLINT,
                                                                  v_hours, v_minutes, v_seconds::SMALLINT,
                                                                  rpad(v_fseconds, 3, '0')::NUMERIC);
            IF (v_res_datatype = 'SMALLDATETIME' AND
                to_char(v_res_datetime, 'SS') <> '00')
            THEN
                IF (to_char(v_res_datetime, 'SS')::SMALLINT >= 30) THEN
                    v_res_datetime := v_res_datetime + INTERVAL '1 minute';
                END IF;

                v_res_datetime := to_timestamp(to_char(v_res_datetime, 'DD.MM.YYYY.HH24.MI'), 'DD.MM.YYYY.HH24.MI');
            END IF;
        ELSE
            v_fseconds := sys.babelfish_get_microsecs_from_fractsecs(rpad(v_fseconds, 9, '0'), v_scale);
            v_seconds := concat_ws('.', v_seconds, v_fseconds);

            v_res_datetime := make_timestamp(v_year, v_month::SMALLINT, v_day::SMALLINT,
                                             v_hours, v_minutes, v_seconds::NUMERIC);
        END IF;
    EXCEPTION
        WHEN OTHERS THEN
        GET STACKED DIAGNOSTICS v_err_message = MESSAGE_TEXT;

        IF (v_err_message ~* 'Cannot construct data type') THEN
            RAISE invalid_datetime_format;
        END IF;
    END;

    IF (v_weekdaynames[1] IS NOT NULL) THEN
        v_weekdaynum := sys.babelfish_get_weekdaynum_by_name(v_weekdaynames[1], v_lang_metadata_json);

        IF (CASE date_part('dow', v_res_date)::SMALLINT
               WHEN 0 THEN 7
               ELSE date_part('dow', v_res_date)::SMALLINT
            END <> v_weekdaynum)
        THEN
            RAISE invalid_datetime_format;
        END IF;
    END IF;

    RETURN v_res_datetime;
EXCEPTION
    WHEN invalid_datetime_format OR datetime_field_overflow THEN
        RAISE USING MESSAGE := pg_catalog.format('Error converting string value ''%s'' into data type %s using culture ''%s''.',
                                      p_datetimestring, v_res_datatype, p_culture),
                    DETAIL := 'Incorrect using of pair of input parameters values during conversion process.',
                    HINT := 'Check the input parameters values, correct them if needed, and try again.';

    WHEN datatype_mismatch THEN
        RAISE USING MESSAGE := 'Data type should be one of these values: ''DATETIME'', ''SMALLDATETIME'', ''DATETIME2''/''DATETIME2(n)''.',
                    DETAIL := 'Use of incorrect "datatype" parameter value during conversion process.',
                    HINT := 'Change "datatype" parameter to the proper value and try again.';

    WHEN invalid_indicator_parameter_value THEN
        RAISE USING MESSAGE := pg_catalog.format('Invalid attributes specified for data type %s.', v_res_datatype),
                    DETAIL := 'Use of incorrect scale value, which is not corresponding to specified data type.',
                    HINT := 'Change data type scale component or select different data type and try again.';

    WHEN interval_field_overflow THEN
        RAISE USING MESSAGE := pg_catalog.format('Specified scale %s is invalid.', v_scale),
                    DETAIL := 'Use of incorrect data type scale value during conversion process.',
                    HINT := 'Change scale component of data type parameter to be in range [0..7] and try again.';

    WHEN invalid_parameter_value THEN
        RAISE USING MESSAGE := CASE char_length(coalesce(CONVERSION_LANG, ''))
                                  WHEN 0 THEN pg_catalog.format('The culture parameter ''%s'' provided in the function call is not supported.',
                                                     p_culture)
                                  ELSE pg_catalog.format('Invalid CONVERSION_LANG constant value - ''%s''. Allowed values are: ''English'', ''Deutsch'', etc.',
                                              CONVERSION_LANG)
                               END,
                    DETAIL := 'Passed incorrect value for "p_culture" parameter or compiled incorrect CONVERSION_LANG constant value in function''s body.',
                    HINT := 'Check "p_culture" input parameter value, correct it if needed, and try again. Also check CONVERSION_LANG constant value.';

    WHEN invalid_text_representation THEN
        GET STACKED DIAGNOSTICS v_err_message = MESSAGE_TEXT;
        v_err_message := substring(pg_catalog.lower(v_err_message), 'integer\:\s\"(.*)\"');

        RAISE USING MESSAGE := pg_catalog.format('Error while trying to convert "%s" value to SMALLINT data type.',
                                      v_err_message),
                    DETAIL := 'Supplied value contains illegal characters.',
                    HINT := 'Correct supplied value, remove all illegal characters.';
END;
$BODY$
LANGUAGE plpgsql
STABLE
RETURNS NULL ON NULL INPUT;

-- wrapper functions for upper --
-- Function to handle datatypes which are implicitly convertable to VARCHAR
CREATE OR REPLACE FUNCTION sys.upper(ANYELEMENT)
RETURNS sys.VARCHAR
AS $$
DECLARE
    type_oid oid;
    typ_base_oid oid;
    typnam text;
BEGIN
    typnam := NULL;
    type_oid := pg_typeof($1);
    typnam := sys.translate_pg_type_to_tsql(type_oid);
    IF typnam IS NULL THEN
        typ_base_oid := sys.bbf_get_immediate_base_type_of_UDT(type_oid);
        typnam := sys.translate_pg_type_to_tsql(typ_base_oid);
    END IF;
    IF typnam IN ('image', 'sql_variant', 'xml', 'geometry', 'geography') THEN
        RAISE EXCEPTION 'Argument data type % is invalid for argument 1 of upper function.', typnam;
    END IF;
    IF $1 IS NULL THEN
        RETURN NULL;
    END IF;
    -- Call the underlying function after preprocessing
    RETURN pg_catalog.upper($1::sys.varchar);
END;
$$ LANGUAGE plpgsql IMMUTABLE PARALLEL SAFE;

-- Function to handle NCHAR because of return type NVARCHAR
CREATE OR REPLACE FUNCTION sys.upper(sys.NCHAR)
RETURNS sys.NVARCHAR
AS $$
BEGIN
    RETURN pg_catalog.upper($1);
END;
$$ LANGUAGE plpgsql IMMUTABLE STRICT PARALLEL SAFE;

-- Function to handle NVARCHAR because of return type NVARCHAR
CREATE OR REPLACE FUNCTION sys.upper(sys.NVARCHAR)
RETURNS sys.NVARCHAR
AS $$
BEGIN
    RETURN pg_catalog.upper($1);
END;
$$ LANGUAGE plpgsql IMMUTABLE STRICT PARALLEL SAFE;

-- Function to handle TEXT because of return type VARCHAR
CREATE OR REPLACE FUNCTION sys.upper(TEXT)
RETURNS sys.VARCHAR
AS $$
BEGIN
    RETURN pg_catalog.upper($1);
END;
$$ LANGUAGE plpgsql IMMUTABLE STRICT PARALLEL SAFE;

-- Function to handle NTEXT because of return type VARCHAR
CREATE OR REPLACE FUNCTION sys.upper(NTEXT)
RETURNS sys.NVARCHAR
AS $$
BEGIN
    RETURN pg_catalog.upper($1);
END;
$$ LANGUAGE plpgsql IMMUTABLE STRICT PARALLEL SAFE;

-- wrapper functions for lower --
-- Function to handle datatypes which are implicitly convertable to VARCHAR
CREATE OR REPLACE FUNCTION sys.lower(ANYELEMENT)
RETURNS sys.VARCHAR
AS $$
DECLARE
    type_oid oid;
    typ_base_oid oid;
    typnam text;
BEGIN
    typnam := NULL;
    type_oid := pg_typeof($1);
    typnam := sys.translate_pg_type_to_tsql(type_oid);
    IF typnam IS NULL THEN
        typ_base_oid := sys.bbf_get_immediate_base_type_of_UDT(type_oid);
        typnam := sys.translate_pg_type_to_tsql(typ_base_oid);
    END IF;
    IF typnam IN ('image', 'sql_variant', 'xml', 'geometry', 'geography') THEN
        RAISE EXCEPTION 'Argument data type % is invalid for argument 1 of lower function.', typnam;
    END IF;
    IF $1 IS NULL THEN
        RETURN NULL;
    END IF;
    -- Call the underlying function after preprocessing
    RETURN pg_catalog.lower($1::sys.varchar);
END;
$$ LANGUAGE plpgsql IMMUTABLE PARALLEL SAFE;

-- Function to handle NCHAR because of return type NVARCHAR
CREATE OR REPLACE FUNCTION sys.lower(sys.NCHAR)
RETURNS sys.NVARCHAR
AS $$
BEGIN
    RETURN pg_catalog.lower($1);
END;
$$ LANGUAGE plpgsql IMMUTABLE STRICT PARALLEL SAFE;

-- Function to handle NVARCHAR because of return type NVARCHAR
CREATE OR REPLACE FUNCTION sys.lower(sys.NVARCHAR)
RETURNS sys.NVARCHAR
AS $$
BEGIN
    RETURN pg_catalog.lower($1);
END;
$$ LANGUAGE plpgsql IMMUTABLE STRICT PARALLEL SAFE;

-- Function to handle TEXT because of return type VARCHAR
CREATE OR REPLACE FUNCTION sys.lower(TEXT)
RETURNS sys.VARCHAR
AS $$
BEGIN
    RETURN pg_catalog.lower($1);
END;
$$ LANGUAGE plpgsql IMMUTABLE STRICT PARALLEL SAFE;

-- Function to handle NTEXT because of return type VARCHAR
CREATE OR REPLACE FUNCTION sys.lower(NTEXT)
RETURNS sys.NVARCHAR
AS $$
BEGIN
    RETURN pg_catalog.lower($1);
END;
$$ LANGUAGE plpgsql IMMUTABLE STRICT PARALLEL SAFE;

CREATE OR REPLACE VIEW sys.partition_functions AS
SELECT
  CAST(NULL as sys.NVARCHAR(128)) as name,
  CAST(0 as int) function_id,
  CAST('R' as sys.bpchar(2)) as type,
  CAST('RANGE' as sys.nvarchar(60)) as type_desc,
  CAST(0 as int) fanout,
  CAST(0 as sys.bit) as boundary_value_on_right,
  CAST(0 as sys.bit) as is_system,
  CAST(0 as sys.datetime) as create_date,
  CAST(0 as sys.datetime) as modify_date
WHERE FALSE;
GRANT SELECT ON sys.partition_functions TO PUBLIC;

CREATE OR REPLACE VIEW sys.partition_schemes AS
SELECT
  CAST(NULL as sys.NVARCHAR(128)) as name,
  CAST(0 as int) as data_space_id,
  CAST('PS' as sys.bpchar(2)) as type,
  CAST('PARTITION_SCHEME' as sys.nvarchar(60)) as type_desc,
  CAST(0 as sys.bit) as is_default,
  CAST(0 as sys.bit) as is_system,
  CAST(0 as int) function_id
WHERE FALSE;
GRANT SELECT ON sys.partition_schemes TO PUBLIC;

CREATE OR REPLACE VIEW sys.sequences 
AS SELECT 
    so.*,
    CAST(0 as sys.sql_variant) AS start_value
    , CAST(0 as sys.sql_variant) AS increment
    , CAST(0 as sys.sql_variant) AS minimum_value
    , CAST(0 as sys.sql_variant) AS maximum_value
    , CAST(0 as sys.BIT) AS is_cycling
    , CAST(0 as sys.BIT) AS is_cached
    , CAST(0 as INT) AS cache_size
    , CAST(0 as INT) AS system_type_id
    , CAST(0 as INT) AS user_type_id
    , CAST(0 as sys.TINYINT) AS precision
    , CAST(0 as sys.TINYINT) AS scale
    , CAST(0 as sys.sql_variant) AS current_value
    , CAST(0 as sys.BIT) AS is_exhausted
    , CAST(0 as sys.sql_variant) AS last_used_value
FROM sys.objects so
WHERE FALSE;
GRANT SELECT ON sys.sequences TO PUBLIC;

CREATE OR REPLACE FUNCTION sys.translate(string sys.VARCHAR, characters sys.VARCHAR, translations sys.VARCHAR)
RETURNS sys.VARCHAR
AS $$
BEGIN
    IF length(characters) != length(translations) THEN
        RAISE EXCEPTION 'The second and third arguments of the TRANSLATE built-in function must contain an equal number of characters.';
    END IF;
    
    RETURN PG_CATALOG.TRANSLATE(string, characters, translations);
END;
$$ LANGUAGE plpgsql IMMUTABLE STRICT PARALLEL SAFE;

CREATE OR REPLACE FUNCTION sys.translate(string sys.NVARCHAR, characters sys.VARCHAR, translations sys.VARCHAR)
RETURNS sys.NVARCHAR
AS $$
BEGIN
    IF length(characters) != length(translations) THEN
        RAISE EXCEPTION 'The second and third arguments of the TRANSLATE built-in function must contain an equal number of characters.';
    END IF;

    RETURN PG_CATALOG.TRANSLATE(string, characters, translations);
END;
$$ LANGUAGE plpgsql IMMUTABLE STRICT PARALLEL SAFE;

<<<<<<< HEAD
CREATE OR REPLACE FUNCTION sys.substring(string TEXT, i INTEGER, j INTEGER)
RETURNS sys.VARCHAR
AS 'babelfishpg_tsql', 'tsql_varchar_substr' LANGUAGE C IMMUTABLE STRICT PARALLEL SAFE;

CREATE OR REPLACE FUNCTION sys.substring(string NTEXT, i INTEGER, j INTEGER)
RETURNS sys.NVARCHAR
AS 'babelfishpg_tsql', 'tsql_varchar_substr' LANGUAGE C IMMUTABLE STRICT PARALLEL SAFE;

CREATE OR REPLACE FUNCTION sys.substring(string sys.VARCHAR, i INTEGER, j INTEGER)
RETURNS sys.VARCHAR
AS 'babelfishpg_tsql', 'tsql_varchar_substr' LANGUAGE C IMMUTABLE STRICT PARALLEL SAFE;

CREATE OR REPLACE FUNCTION sys.substring(string sys.BPCHAR, i INTEGER, j INTEGER)
RETURNS sys.VARCHAR
AS 'babelfishpg_tsql', 'tsql_varchar_substr' LANGUAGE C IMMUTABLE STRICT PARALLEL SAFE;

CREATE OR REPLACE FUNCTION sys.substring(string sys.NVARCHAR, i INTEGER, j INTEGER)
RETURNS sys.NVARCHAR
AS 'babelfishpg_tsql', 'tsql_varchar_substr' LANGUAGE C IMMUTABLE STRICT PARALLEL SAFE;

CREATE OR REPLACE FUNCTION sys.substring(string sys.NCHAR, i INTEGER, j INTEGER)
RETURNS sys.NVARCHAR
AS 'babelfishpg_tsql', 'tsql_varchar_substr' LANGUAGE C IMMUTABLE STRICT PARALLEL SAFE;

CREATE OR REPLACE FUNCTION sys.substring(string sys.VARBINARY, i INTEGER, j INTEGER)
RETURNS sys.VARBINARY
AS 'babelfishpg_tsql', 'tsql_varbinary_substr' LANGUAGE C IMMUTABLE STRICT PARALLEL SAFE;

CREATE OR REPLACE FUNCTION sys.substring(string ANYELEMENT, i INTEGER, j INTEGER)
RETURNS sys.VARBINARY
AS
$BODY$
DECLARE
    type_oid oid;
    string_arg_datatype text;
    string_basetype oid;
BEGIN
    type_oid := pg_typeof(string);
    string_arg_datatype := sys.translate_pg_type_to_tsql(type_oid);
    IF string_arg_datatype IS NULL THEN
        -- for User Defined Datatype, use immediate base type to check for argument datatype validation
        string_basetype := sys.bbf_get_immediate_base_type_of_UDT(type_oid);
        string_arg_datatype := sys.translate_pg_type_to_tsql(string_basetype);
    END IF;

    -- restricting arguments with invalid datatypes for substring function
    IF string_arg_datatype NOT IN ('binary', 'image') THEN
        RAISE EXCEPTION 'Argument data type % is invalid for argument 1 of substring function.', string_arg_datatype;
    END IF;

    RETURN sys.substring(string::sys.VARBINARY, i, j);
END;
$BODY$
LANGUAGE plpgsql IMMUTABLE PARALLEL SAFE;
=======
CREATE OR REPLACE FUNCTION sys.space(IN number INTEGER, OUT result SYS.VARCHAR) AS $$
BEGIN
    IF number < 0 THEN
        result := NULL;
    ELSE
        -- TSQL has a limitation of 8000 character spaces for space function.
        result := PG_CATALOG.repeat(' ',least(number, 8000));
    END IF;
END;
$$
STRICT
LANGUAGE plpgsql;
>>>>>>> ad033998

-- Drops the temporary procedure used by the upgrade script.
-- Please have this be one of the last statements executed in this upgrade script.
DROP PROCEDURE sys.babelfish_drop_deprecated_object(varchar, varchar, varchar);

-- After upgrade, always run analyze for all babelfish catalogs.
CALL sys.analyze_babelfish_catalogs();

-- Reset search_path to not affect any subsequent scripts
SELECT set_config('search_path', trim(leading 'sys, ' from current_setting('search_path')), false);<|MERGE_RESOLUTION|>--- conflicted
+++ resolved
@@ -10010,7 +10010,6 @@
 END;
 $$ LANGUAGE plpgsql IMMUTABLE STRICT PARALLEL SAFE;
 
-<<<<<<< HEAD
 CREATE OR REPLACE FUNCTION sys.substring(string TEXT, i INTEGER, j INTEGER)
 RETURNS sys.VARCHAR
 AS 'babelfishpg_tsql', 'tsql_varchar_substr' LANGUAGE C IMMUTABLE STRICT PARALLEL SAFE;
@@ -10065,7 +10064,7 @@
 END;
 $BODY$
 LANGUAGE plpgsql IMMUTABLE PARALLEL SAFE;
-=======
+
 CREATE OR REPLACE FUNCTION sys.space(IN number INTEGER, OUT result SYS.VARCHAR) AS $$
 BEGIN
     IF number < 0 THEN
@@ -10078,7 +10077,6 @@
 $$
 STRICT
 LANGUAGE plpgsql;
->>>>>>> ad033998
 
 -- Drops the temporary procedure used by the upgrade script.
 -- Please have this be one of the last statements executed in this upgrade script.
