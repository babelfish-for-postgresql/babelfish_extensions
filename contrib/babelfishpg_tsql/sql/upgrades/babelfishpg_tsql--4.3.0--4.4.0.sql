--- conflicted
+++ resolved
@@ -38,7 +38,6 @@
  * final behaviour.
  */
 
-<<<<<<< HEAD
 
 /*
  * CREATE fixed database role db_accessadmin in all the existing babelfish databases
@@ -68,7 +67,7 @@
         END IF;
     END LOOP;
 END $$;
-=======
+
 -- Assigning dbo role to the db_owner login
 DO $$
 DECLARE
@@ -98,7 +97,7 @@
     CLOSE owner_cursor;
 END;
 $$ LANGUAGE plpgsql;
->>>>>>> 868472a2
+
 
 CREATE OR REPLACE FUNCTION sys.babelfish_conv_string_to_time(IN p_datatype TEXT,
                                                                  IN p_timestring TEXT,
