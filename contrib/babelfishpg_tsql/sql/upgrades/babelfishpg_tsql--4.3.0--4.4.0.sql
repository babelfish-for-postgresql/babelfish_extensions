-- complain if script is sourced in psql, rather than via ALTER EXTENSION
\echo Use "ALTER EXTENSION ""babelfishpg_tsql"" UPDATE TO '4.4.0'" to load this file. \quit

-- add 'sys' to search path for the convenience
SELECT set_config('search_path', 'sys, '||current_setting('search_path'), false);

-- Drops an object if it does not have any dependent objects.
-- Is a temporary procedure for use by the upgrade script. Will be dropped at the end of the upgrade.
-- Please have this be one of the first statements executed in this upgrade script. 
CREATE OR REPLACE PROCEDURE babelfish_drop_deprecated_object(object_type varchar, schema_name varchar, object_name varchar) AS
$$
DECLARE
    error_msg text;
    query1 text;
    query2 text;
BEGIN

    query1 := pg_catalog.format('alter extension babelfishpg_tsql drop %s %s.%s', object_type, schema_name, object_name);
    query2 := pg_catalog.format('drop %s %s.%s', object_type, schema_name, object_name);

    execute query1;
    execute query2;
EXCEPTION
    when object_not_in_prerequisite_state then --if 'alter extension' statement fails
        GET STACKED DIAGNOSTICS error_msg = MESSAGE_TEXT;
        raise warning '%', error_msg;
    when dependent_objects_still_exist then --if 'drop view' statement fails
        GET STACKED DIAGNOSTICS error_msg = MESSAGE_TEXT;
        raise warning '%', error_msg;
end
$$
LANGUAGE plpgsql;

-- Please add your SQLs here
/*
 * Note: These SQL statements may get executed multiple times specially when some features get backpatched.
 * So make sure that any SQL statement (DDL/DML) being added here can be executed multiple times without affecting
 * final behaviour.
 */

-- Assigning dbo role to the db_owner login
DO $$
DECLARE
    owner_name NAME;
    db_name TEXT;
    role_name NAME;
    owner_cursor CURSOR FOR SELECT DISTINCT owner, name FROM sys.babelfish_sysdatabases;
BEGIN
    OPEN owner_cursor;
    FETCH NEXT FROM owner_cursor INTO owner_name, db_name;

    WHILE FOUND
    LOOP
        SELECT rolname FROM sys.babelfish_authid_user_ext WHERE database_name = db_name INTO role_name;

        IF db_name = 'master' OR db_name = 'tempdb' OR db_name = 'msdb'
        THEN
            FETCH NEXT FROM owner_cursor INTO owner_name, db_name;
            CONTINUE;
        END IF;

        EXECUTE FORMAT('GRANT %I TO %I', role_name, owner_name);

        FETCH NEXT FROM owner_cursor INTO owner_name, db_name;
    END LOOP;

    CLOSE owner_cursor;
END;
$$ LANGUAGE plpgsql;

CREATE OR REPLACE FUNCTION sys.babelfish_conv_string_to_time(IN p_datatype TEXT,
                                                                 IN p_timestring TEXT,
                                                                 IN p_style NUMERIC DEFAULT 0)
RETURNS TIME WITHOUT TIME ZONE
AS
$BODY$
DECLARE
    v_hours SMALLINT;
    v_style SMALLINT;
    v_scale SMALLINT;
    v_daypart VARCHAR COLLATE "C";
    v_seconds VARCHAR COLLATE "C";
    v_minutes SMALLINT;
    v_fseconds VARCHAR COLLATE "C";
    v_datatype VARCHAR COLLATE "C";
    v_timestring VARCHAR COLLATE "C";
    v_err_message VARCHAR COLLATE "C";
    v_src_datatype VARCHAR COLLATE "C";
    v_timeunit_mask VARCHAR COLLATE "C";
    v_datatype_groups TEXT[];
    v_regmatch_groups TEXT[];
    AMPM_REGEXP CONSTANT VARCHAR COLLATE "C" := '\s*([AP]M)';
    TIMEUNIT_REGEXP CONSTANT VARCHAR COLLATE "C" := '\s*(\d{1,2})\s*';
    FRACTSECS_REGEXP CONSTANT VARCHAR COLLATE "C" := '\s*(\d{1,9})';
    HHMMSSFS_REGEXP CONSTANT VARCHAR COLLATE "C" := concat('^', TIMEUNIT_REGEXP,
                                               '\:', TIMEUNIT_REGEXP,
                                               '\:', TIMEUNIT_REGEXP,
                                               '(?:\.|\:)', FRACTSECS_REGEXP, '$');
    HHMMSS_REGEXP CONSTANT VARCHAR COLLATE "C" := concat('^', TIMEUNIT_REGEXP, '\:', TIMEUNIT_REGEXP, '\:', TIMEUNIT_REGEXP, '$');
    HHMMFS_REGEXP CONSTANT VARCHAR COLLATE "C" := concat('^', TIMEUNIT_REGEXP, '\:', TIMEUNIT_REGEXP, '\.', FRACTSECS_REGEXP, '$');
    HHMM_REGEXP CONSTANT VARCHAR COLLATE "C" := concat('^', TIMEUNIT_REGEXP, '\:', TIMEUNIT_REGEXP, '$');
    HH_REGEXP CONSTANT VARCHAR COLLATE "C" := concat('^', TIMEUNIT_REGEXP, '$');
    DATATYPE_REGEXP CONSTANT VARCHAR COLLATE "C" := '^(TIME)\s*(?:\()?\s*((?:-)?\d+)?\s*(?:\))?$';
BEGIN
    v_datatype := trim(regexp_replace(p_datatype COLLATE "C", 'DATETIME', 'TIME', 'gi'));
    v_timestring := pg_catalog.upper(trim(p_timestring));
    v_style := floor(p_style)::SMALLINT;

    v_datatype_groups := regexp_matches(v_datatype, DATATYPE_REGEXP, 'gi');

    v_src_datatype := pg_catalog.upper(v_datatype_groups[1]);
    v_scale := v_datatype_groups[2]::SMALLINT;

    IF (v_src_datatype IS NULL) THEN
        RAISE datatype_mismatch;
    ELSIF (coalesce(v_scale, 0) NOT BETWEEN 0 AND 7)
    THEN
        RAISE interval_field_overflow;
    ELSIF (v_scale IS NULL) THEN
        v_scale := 7;
    END IF;

    IF (scale(p_style) > 0) THEN
        RAISE most_specific_type_mismatch;
    ELSIF (NOT ((v_style BETWEEN 0 AND 14) OR
             (v_style BETWEEN 20 AND 25) OR
             (v_style BETWEEN 100 AND 114) OR
             v_style IN (120, 121, 126, 127, 130, 131)))
    THEN
        RAISE invalid_parameter_value;
    END IF;

    v_daypart := substring(v_timestring, 'AM|PM');
    v_timestring := trim(regexp_replace(v_timestring, coalesce(v_daypart, ''), ''));

    v_timeunit_mask :=
        CASE
           WHEN (v_timestring ~* HHMMSSFS_REGEXP) THEN HHMMSSFS_REGEXP
           WHEN (v_timestring ~* HHMMSS_REGEXP) THEN HHMMSS_REGEXP
           WHEN (v_timestring ~* HHMMFS_REGEXP) THEN HHMMFS_REGEXP
           WHEN (v_timestring ~* HHMM_REGEXP) THEN HHMM_REGEXP
           WHEN (v_timestring ~* HH_REGEXP) THEN HH_REGEXP
        END;

    IF (v_timeunit_mask IS NULL) THEN
        RAISE invalid_datetime_format;
    END IF;

    v_regmatch_groups := regexp_matches(v_timestring, v_timeunit_mask, 'gi');

    v_hours := v_regmatch_groups[1]::SMALLINT;
    v_minutes := v_regmatch_groups[2]::SMALLINT;

    IF (v_timestring ~* HHMMFS_REGEXP) THEN
        v_fseconds := v_regmatch_groups[3];
    ELSE
        v_seconds := v_regmatch_groups[3];
        v_fseconds := v_regmatch_groups[4];
    END IF;

   IF (v_daypart IS NOT NULL) THEN
      IF ((v_daypart = 'AM' AND v_hours NOT BETWEEN 0 AND 12) OR
          (v_daypart = 'PM' AND v_hours NOT BETWEEN 1 AND 23))
      THEN
          RAISE numeric_value_out_of_range;
      ELSIF (v_daypart = 'PM' AND v_hours < 12) THEN
          v_hours := v_hours + 12;
      ELSIF (v_daypart = 'AM' AND v_hours = 12) THEN
          v_hours := v_hours - 12;
      END IF;
   END IF;

    v_fseconds := sys.babelfish_get_microsecs_from_fractsecs(v_fseconds, v_scale);
    v_seconds := concat_ws('.', v_seconds, v_fseconds);

    RETURN make_time(v_hours, v_minutes, v_seconds::NUMERIC);
EXCEPTION
    WHEN most_specific_type_mismatch THEN
        RAISE USING MESSAGE := 'Argument data type NUMERIC is invalid for argument 3 of conv_string_to_time function.',
                    DETAIL := 'Use of incorrect "style" parameter value during conversion process.',
                    HINT := 'Change "style" parameter to the proper value and try again.';

    WHEN invalid_parameter_value THEN
        RAISE USING MESSAGE := pg_catalog.format('The style %s is not supported for conversions from VARCHAR to TIME.', v_style),
                    DETAIL := 'Use of incorrect "style" parameter value during conversion process.',
                    HINT := 'Change "style" parameter to the proper value and try again.';

    WHEN datatype_mismatch THEN
        RAISE USING MESSAGE := 'Source data type should be ''TIME'' or ''TIME(n)''.',
                    DETAIL := 'Use of incorrect "datatype" parameter value during conversion process.',
                    HINT := 'Change "datatype" parameter to the proper value and try again.';

    WHEN interval_field_overflow THEN
        RAISE USING MESSAGE := pg_catalog.format('Specified scale %s is invalid.', v_scale),
                    DETAIL := 'Use of incorrect data type scale value during conversion process.',
                    HINT := 'Change scale component of data type parameter to be in range [0..7] and try again.';

    WHEN numeric_value_out_of_range THEN
        RAISE USING MESSAGE := 'Could not extract correct hour value due to it''s inconsistency with AM|PM day part mark.',
                    DETAIL := 'Extracted hour value doesn''t fall in correct day part mark range: 0..12 for "AM" or 1..23 for "PM".',
                    HINT := 'Correct a hour value in the source string or remove AM|PM day part mark out of it.';

    WHEN invalid_datetime_format THEN
        RAISE USING MESSAGE := 'Conversion failed when converting time from character string.',
                    DETAIL := 'Incorrect using of pair of input parameters values during conversion process.',
                    HINT := 'Check the input parameters values, correct them if needed, and try again.';

    WHEN invalid_text_representation THEN
        GET STACKED DIAGNOSTICS v_err_message = MESSAGE_TEXT;
        v_err_message := substring(pg_catalog.lower(v_err_message), 'integer\:\s\"(.*)\"');

        RAISE USING MESSAGE := pg_catalog.format('Error while trying to convert "%s" value to SMALLINT data type.',
                                      v_err_message),
                    DETAIL := 'Supplied value contains illegal characters.',
                    HINT := 'Correct supplied value, remove all illegal characters.';
END;
$BODY$
LANGUAGE plpgsql
STABLE
RETURNS NULL ON NULL INPUT;

CREATE OR REPLACE FUNCTION sys.babelfish_try_conv_money_to_string(IN p_datatype TEXT,
														IN p_moneyval PG_CATALOG.MONEY,
														IN p_style NUMERIC DEFAULT 0)
RETURNS TEXT
AS
$BODY$
DECLARE
	v_style SMALLINT;
	v_format VARCHAR COLLATE "C";
	v_moneyval NUMERIC(19,4) := p_moneyval::NUMERIC(19,4);
	v_moneysign NUMERIC(19,4) := sign(v_moneyval);
	v_moneyabs NUMERIC(19,4) := abs(v_moneyval);
	v_digits SMALLINT;
	v_integral_digits SMALLINT;
	v_decimal_digits SMALLINT;
	v_res_length SMALLINT;
	MASK_REGEXP CONSTANT VARCHAR COLLATE "C" := '^\s*(?:character varying)\s*\(\s*(\d+|MAX)\s*\)\s*$';
	v_result TEXT;
BEGIN
	v_style := floor(p_style)::SMALLINT;
	v_digits := length(v_moneyabs::TEXT);
	v_decimal_digits := scale(v_moneyabs);
	IF (v_decimal_digits > 0) THEN
		v_integral_digits := v_digits - v_decimal_digits - 1;
	ELSE
		v_integral_digits := v_digits;
	END IF;
	IF (v_style = 0) THEN
		v_format := (pow(10, v_integral_digits)-1)::TEXT || 'D99';
		v_result := to_char(v_moneyval, v_format);
	ELSIF (v_style = 1) THEN
		IF (v_moneysign::SMALLINT = 1) THEN
			v_result := substring(p_moneyval::TEXT, 2);
		ELSE
			v_result := substring(p_moneyval::TEXT, 1, 1) || substring(p_moneyval::TEXT, 3);
		END IF;
	ELSIF (v_style = 2) THEN
		v_format := (pow(10, v_integral_digits)-1)::TEXT || 'D9999';
		v_result := to_char(v_moneyval, v_format);
	ELSE
		RAISE invalid_parameter_value;
	END IF;
	v_res_length := substring(p_datatype COLLATE "C", MASK_REGEXP)::SMALLINT;
	IF v_res_length IS NULL THEN
		RETURN v_result;
	ELSE
		RETURN rpad(v_result, v_res_length, ' ');
	END IF;
EXCEPTION
	WHEN invalid_parameter_value THEN
		RAISE USING MESSAGE := pg_catalog.format('%s is not a valid style number when converting from MONEY to a character string.', v_style),
					DETAIL := 'Use of incorrect "style" parameter value during conversion process.',
					HINT := 'Change "style" parameter to the proper value and try again.';
END;
$BODY$
LANGUAGE plpgsql
STABLE
RETURNS NULL ON NULL INPUT;

CREATE OR REPLACE FUNCTION sys.babelfish_try_conv_float_to_string(IN p_datatype TEXT,
														  IN p_floatval FLOAT,
														  IN p_style NUMERIC DEFAULT 0)
RETURNS TEXT
AS
$BODY$
DECLARE
	v_style SMALLINT;
	v_format VARCHAR COLLATE "C";
	v_floatval NUMERIC := abs(p_floatval);
	v_digits SMALLINT;
	v_integral_digits SMALLINT;
	v_decimal_digits SMALLINT;
	v_sign SMALLINT := sign(p_floatval);
	v_result TEXT;
	v_res_length SMALLINT;
	MASK_REGEXP CONSTANT VARCHAR COLLATE "C" := '^\s*(?:character varying)\s*\(\s*(\d+|MAX)\s*\)\s*$';
BEGIN
	v_style := floor(p_style)::SMALLINT;
	IF (v_style = 0) THEN
		v_digits := length(v_floatval::NUMERIC::TEXT);
		v_decimal_digits := scale(v_floatval);
		IF (v_decimal_digits > 0) THEN
			v_integral_digits := v_digits - v_decimal_digits - 1;
		ELSE
			v_integral_digits := v_digits;
		END IF;
		IF (v_floatval >= 999999.5) THEN
			v_format := '9D99999EEEE';
			v_result := to_char(v_sign * ceiling(v_floatval), v_format);
			v_result := to_char(substring(v_result, 1, 8)::NUMERIC, 'FM9D99999')::NUMERIC::TEXT || substring(v_result, 9);
		ELSE
			if (6 - v_integral_digits < v_decimal_digits) THEN
				v_decimal_digits := 6 - v_integral_digits;
			END IF;
			v_format := (pow(10, v_integral_digits)-1)::TEXT || 'D';
			IF (v_decimal_digits > 0) THEN
				v_format := v_format || (pow(10, v_decimal_digits)-1)::TEXT;
			END IF;
			v_result := to_char(p_floatval, v_format);
		END IF;
	ELSIF (v_style = 1) THEN
		v_format := '9D9999999EEEE';
		v_result := to_char(p_floatval, v_format);
	ELSIF (v_style = 2) THEN
		v_format := '9D999999999999999EEEE';
		v_result := to_char(p_floatval, v_format);
	ELSIF (v_style = 3) THEN
		v_format := '9D9999999999999999EEEE';
		v_result := to_char(p_floatval, v_format);
	ELSE
		RAISE invalid_parameter_value;
	END IF;

	v_res_length := substring(p_datatype COLLATE "C", MASK_REGEXP)::SMALLINT;
	IF v_res_length IS NULL THEN
		RETURN v_result;
	ELSE
		RETURN rpad(v_result,  v_res_length, ' ');
	END IF;
EXCEPTION
	WHEN invalid_parameter_value THEN
		RAISE USING MESSAGE := pg_catalog.format('%s is not a valid style number when converting from FLOAT to a character string.', v_style),
					DETAIL := 'Use of incorrect "style" parameter value during conversion process.',
					HINT := 'Change "style" parameter to the proper value and try again.';
END;
$BODY$
LANGUAGE plpgsql
STABLE
RETURNS NULL ON NULL INPUT;

CREATE OR REPLACE FUNCTION sys.suser_sid(IN login SYS.SYSNAME, IN Param2 INT DEFAULT NULL)
RETURNS SYS.VARBINARY(85) AS $$
    SELECT CASE
    WHEN login = '' COLLATE sys.database_default
        THEN CAST(CAST(sys.suser_id() AS INT) AS SYS.VARBINARY(85))
    ELSE 
        CAST(CAST(sys.suser_id(login) AS INT) AS SYS.VARBINARY(85))
    END;
$$
LANGUAGE SQL IMMUTABLE PARALLEL RESTRICTED;

CREATE OR REPLACE FUNCTION sys.has_perms_by_name(
    securable SYS.SYSNAME, 
    securable_class SYS.NVARCHAR(60), 
    permission SYS.SYSNAME,
    sub_securable SYS.SYSNAME DEFAULT NULL,
    sub_securable_class SYS.NVARCHAR(60) DEFAULT NULL
)
RETURNS integer
LANGUAGE plpgsql
STABLE
AS $$
DECLARE
    db_name text COLLATE sys.database_default; 
    bbf_schema_name text COLLATE sys.database_default;
    pg_schema text COLLATE sys.database_default;
    implied_dbo_permissions boolean;
    fully_supported boolean;
    is_cross_db boolean := false;
    object_name text COLLATE sys.database_default;
    database_id smallint;
    namespace_id oid;
    userid oid;
    object_type text;
    function_signature text;
    qualified_name text;
    return_value integer;
    cs_as_securable text COLLATE "C" := securable;
    cs_as_securable_class text COLLATE "C" := securable_class;
    cs_as_permission text COLLATE "C" := permission;
    cs_as_sub_securable text COLLATE "C" := sub_securable;
    cs_as_sub_securable_class text COLLATE "C" := sub_securable_class;
BEGIN
    return_value := NULL;

    -- Lower-case to avoid case issues, remove trailing whitespace to match SQL SERVER behavior
    -- Objects created in Babelfish are stored in lower-case in pg_class/pg_proc
    cs_as_securable = lower(PG_CATALOG.rtrim(cs_as_securable));
    cs_as_securable_class = lower(PG_CATALOG.rtrim(cs_as_securable_class));
    cs_as_permission = lower(PG_CATALOG.rtrim(cs_as_permission));
    cs_as_sub_securable = lower(PG_CATALOG.rtrim(cs_as_sub_securable));
    cs_as_sub_securable_class = lower(PG_CATALOG.rtrim(cs_as_sub_securable_class));

    -- Assert that sub_securable and sub_securable_class are either both NULL or both defined
    IF cs_as_sub_securable IS NOT NULL AND cs_as_sub_securable_class IS NULL THEN
        RETURN NULL;
    ELSIF cs_as_sub_securable IS NULL AND cs_as_sub_securable_class IS NOT NULL THEN
        RETURN NULL;
    -- If they are both defined, user must be evaluating column privileges.
    -- Check that inputs are valid for column privileges: sub_securable_class must 
    -- be column, securable_class must be object, and permission cannot be any.
    ELSIF cs_as_sub_securable_class IS NOT NULL 
            AND (cs_as_sub_securable_class != 'column' 
                    OR cs_as_securable_class IS NULL 
                    OR cs_as_securable_class != 'object' 
                    OR cs_as_permission = 'any') THEN
        RETURN NULL;

    -- If securable is null, securable_class must be null
    ELSIF cs_as_securable IS NULL AND cs_as_securable_class IS NOT NULL THEN
        RETURN NULL;
    -- If securable_class is null, securable must be null
    ELSIF cs_as_securable IS NOT NULL AND cs_as_securable_class IS NULL THEN
        RETURN NULL;
    END IF;

    IF cs_as_securable_class = 'server' THEN
        -- SQL Server does not permit a securable_class value of 'server'.
        -- securable_class should be NULL to evaluate server permissions.
        RETURN NULL;
    ELSIF cs_as_securable_class IS NULL THEN
        -- NULL indicates a server permission. Set this variable so that we can
        -- search for the matching entry in babelfish_has_perms_by_name_permissions
        cs_as_securable_class = 'server';
    END IF;

    IF cs_as_sub_securable IS NOT NULL THEN
        cs_as_sub_securable := babelfish_remove_delimiter_pair(cs_as_sub_securable);
        IF cs_as_sub_securable IS NULL THEN
            RETURN NULL;
        END IF;
    END IF;

    SELECT p.implied_dbo_permissions,p.fully_supported 
    INTO implied_dbo_permissions,fully_supported 
    FROM babelfish_has_perms_by_name_permissions p 
    WHERE p.securable_type = cs_as_securable_class AND p.permission_name = cs_as_permission;
    
    IF implied_dbo_permissions IS NULL OR fully_supported IS NULL THEN
        -- Securable class or permission is not valid, or permission is not valid for given securable
        RETURN NULL;
    END IF;

    IF cs_as_securable_class = 'database' AND cs_as_securable IS NOT NULL THEN
        db_name = babelfish_remove_delimiter_pair(cs_as_securable);
        IF db_name IS NULL THEN
            RETURN NULL;
        ELSIF (SELECT COUNT(name) FROM sys.databases WHERE name = db_name COLLATE sys.database_default) != 1 THEN
            RETURN 0;
        END IF;
    ELSIF cs_as_securable_class = 'schema' THEN
        bbf_schema_name = babelfish_remove_delimiter_pair(cs_as_securable);
        IF bbf_schema_name IS NULL THEN
            RETURN NULL;
        ELSIF (SELECT COUNT(nspname) FROM sys.babelfish_namespace_ext ext
                WHERE ext.orig_name = bbf_schema_name COLLATE sys.database_default 
                    AND ext.dbid = sys.db_id()) != 1 THEN
            RETURN 0;
        END IF;
    END IF;

    IF fully_supported = 'f' AND
		(SELECT orig_username FROM sys.babelfish_authid_user_ext WHERE rolname = CURRENT_USER) = 'dbo' THEN
        RETURN CAST(implied_dbo_permissions AS integer);
    ELSIF fully_supported = 'f' THEN
        RETURN 0;
    END IF;

    -- The only permissions that are fully supported belong to the OBJECT securable class.
    -- The block above has dealt with all permissions that are not fully supported, so 
    -- if we reach this point we know the securable class is OBJECT.
    SELECT s.db_name, s.schema_name, s.object_name INTO db_name, bbf_schema_name, object_name 
    FROM babelfish_split_object_name(cs_as_securable) s;

    -- Invalid securable name
    IF object_name IS NULL OR object_name = '' THEN
        RETURN NULL;
    END IF;

    -- If schema was not specified, use the default
    IF bbf_schema_name IS NULL OR bbf_schema_name = '' THEN
        bbf_schema_name := sys.schema_name();
    END IF;

    database_id := (
        SELECT CASE 
            WHEN db_name IS NULL OR db_name = '' THEN (sys.db_id())
            ELSE (sys.db_id(db_name))
        END);

	IF database_id <> sys.db_id() THEN
        is_cross_db = true;
	END IF;

	userid := (
        SELECT CASE
            WHEN is_cross_db THEN sys.suser_id()
            ELSE sys.user_id()
        END);
  
    -- Translate schema name from bbf to postgres, e.g. dbo -> master_dbo
    pg_schema := (SELECT nspname 
                    FROM sys.babelfish_namespace_ext ext 
                    WHERE ext.orig_name = bbf_schema_name COLLATE sys.database_default 
                        AND CAST(ext.dbid AS oid) = CAST(database_id AS oid));

    IF pg_schema IS NULL THEN
        -- Shared schemas like sys and pg_catalog do not exist in the table above.
        -- These schemas do not need to be translated from Babelfish to Postgres
        pg_schema := bbf_schema_name;
    END IF;

    -- Surround with double-quotes to handle names that contain periods/spaces
    qualified_name := concat('"', pg_schema, '"."', object_name, '"');

    SELECT oid INTO namespace_id FROM pg_catalog.pg_namespace WHERE nspname = pg_schema COLLATE sys.database_default;

    object_type := (
        SELECT CASE
            WHEN cs_as_sub_securable_class = 'column'
                THEN CASE 
                    WHEN (SELECT count(a.attname)
                        FROM pg_attribute a
                        INNER JOIN pg_class c ON c.oid = a.attrelid
                        INNER JOIN pg_namespace s ON s.oid = c.relnamespace
                        WHERE
                        a.attname = cs_as_sub_securable COLLATE sys.database_default
                        AND c.relname = object_name COLLATE sys.database_default
                        AND s.nspname = pg_schema COLLATE sys.database_default
                        AND NOT a.attisdropped
                        AND (s.nspname IN (SELECT nspname FROM sys.babelfish_namespace_ext) OR s.nspname = 'sys')
                        -- r = ordinary table, i = index, S = sequence, t = TOAST table, v = view, m = materialized view, c = composite type, f = foreign table, p = partitioned table
                        AND c.relkind IN ('r', 'v', 'm', 'f', 'p')
                        AND a.attnum > 0) = 1
                                THEN 'column'
                    ELSE NULL
                END

            WHEN (SELECT count(relname) 
                    FROM pg_catalog.pg_class 
                    WHERE relname = object_name COLLATE sys.database_default
                        AND relnamespace = namespace_id) = 1
                THEN 'table'

            WHEN (SELECT count(proname) 
                    FROM pg_catalog.pg_proc 
                    WHERE proname = object_name COLLATE sys.database_default 
                        AND pronamespace = namespace_id
                        AND prokind = 'f') = 1
                THEN 'function'
                
            WHEN (SELECT count(proname) 
                    FROM pg_catalog.pg_proc 
                    WHERE proname = object_name COLLATE sys.database_default
                        AND pronamespace = namespace_id
                        AND prokind = 'p') = 1
                THEN 'procedure'
            ELSE NULL
        END
    );
    
    -- Object was not found
    IF object_type IS NULL THEN
        RETURN 0;
    END IF;
  
    -- Get signature for function-like objects
    IF object_type IN('function', 'procedure') THEN
        SELECT CAST(oid AS regprocedure) 
            INTO function_signature 
            FROM pg_catalog.pg_proc 
            WHERE proname = object_name COLLATE sys.database_default
                AND pronamespace = namespace_id;
    END IF;

    return_value := (
        SELECT CASE
            WHEN cs_as_permission = 'any' THEN babelfish_has_any_privilege(userid, object_type, pg_schema, object_name)

            WHEN object_type = 'column'
                THEN CASE
                    WHEN cs_as_permission IN('insert', 'delete', 'execute') THEN NULL
                    ELSE CAST(has_column_privilege(userid, qualified_name, cs_as_sub_securable, cs_as_permission) AS integer)
                END

            WHEN object_type = 'table'
                THEN CASE
                    WHEN cs_as_permission = 'execute' THEN 0
                    ELSE CAST(has_table_privilege(userid, qualified_name, cs_as_permission) AS integer)
                END

            WHEN object_type = 'function'
                THEN CASE
                    WHEN cs_as_permission IN('select', 'execute')
                        THEN CAST(has_function_privilege(userid, function_signature, 'execute') AS integer)
                    WHEN cs_as_permission IN('update', 'insert', 'delete', 'references')
                        THEN 0
                    ELSE NULL
                END

            WHEN object_type = 'procedure'
                THEN CASE
                    WHEN cs_as_permission = 'execute'
                        THEN CAST(has_function_privilege(userid, function_signature, 'execute') AS integer)
                    WHEN cs_as_permission IN('select', 'update', 'insert', 'delete', 'references')
                        THEN 0
                    ELSE NULL
                END

            ELSE NULL
        END
    );

    RETURN return_value;
    EXCEPTION WHEN OTHERS THEN RETURN NULL;
END;
$$;

CREATE OR REPLACE FUNCTION sys.json_modify(in expression sys.NVARCHAR,in path_json TEXT, in new_value ANYELEMENT, in escape bool)
RETURNS sys.NVARCHAR
AS
$BODY$
DECLARE
    json_path TEXT;
    json_path_convert TEXT;
    new_jsonb_path TEXT[];
    key_value_type TEXT;
    path_split_array TEXT[];
    comparison_string TEXT COLLATE "C";
    len_array INTEGER;
    word_count INTEGER;
    create_if_missing BOOL = TRUE;
    append_modifier BOOL = FALSE;
    key_exists BOOL;
    key_value JSONB;
    json_expression JSONB = expression::JSONB;
    json_new_value JSONB;
    result_json sys.NVARCHAR;
BEGIN
    path_split_array = regexp_split_to_array(TRIM(path_json) COLLATE "C",'\s+');
    word_count = array_length(path_split_array,1);
    /* 
     * This if else block is added to set the create_if_missing and append_modifier flags.
     * These flags will be used to know the mode and if the optional modifier append is present in the input path_json.
     * It is necessary as postgres functions do not directly take append and lax/strict mode in the jsonb_path.
     * Comparisons for comparison_string are case-sensitive.    
     */
    IF word_count = 1 THEN
        json_path = path_split_array[1];
        create_if_missing = TRUE;
        append_modifier = FALSE;
    ELSIF word_count = 2 THEN 
        json_path = path_split_array[2];
        comparison_string = path_split_array[1]; -- append or lax/strict mode
        IF comparison_string = 'append' THEN
            append_modifier = TRUE;
        ELSIF comparison_string = 'strict' THEN
            create_if_missing = FALSE;
        ELSIF comparison_string = 'lax' THEN
            create_if_missing = TRUE;
        ELSE
            RAISE invalid_json_text;
        END IF;
    ELSIF word_count = 3 THEN
        json_path = path_split_array[3];
        comparison_string = path_split_array[1]; -- append mode 
        IF comparison_string = 'append' THEN
            append_modifier = TRUE;
        ELSE
            RAISE invalid_json_text;
        END IF;
        comparison_string = path_split_array[2]; -- lax/strict mode
        IF comparison_string = 'strict' THEN
            create_if_missing = FALSE;
        ELSIF comparison_string = 'lax' THEN
            create_if_missing = TRUE;
        ELSE
            RAISE invalid_json_text;
        END IF;
    ELSE
        RAISE invalid_json_text;
    END IF;

    -- To convert input jsonpath to the required jsonb_path format
    json_path_convert = regexp_replace(json_path COLLATE "C", '\$\.|]|\$\[' , '' , 'ig'); -- To remove "$." and "]" sign from the string 
    json_path_convert = regexp_replace(json_path_convert COLLATE "C", '\.|\[' , ',' , 'ig'); -- To replace "." and "[" with "," to change into required format
    new_jsonb_path = CONCAT('{',json_path_convert,'}'); -- Final required format of path by jsonb_set

    key_exists = jsonb_path_exists(json_expression,json_path::jsonpath); -- To check if key exist in the given path

    IF escape THEN
        json_new_value = new_value::JSONB;
    ELSE
        json_new_value = to_jsonb(new_value);
    END IF;

    --This if else block is to call the jsonb_set function based on the create_if_missing and append_modifier flags
    IF append_modifier THEN 
        IF key_exists THEN
            key_value = jsonb_path_query_first(json_expression,json_path::jsonpath); -- To get the value of the key
            key_value_type = jsonb_typeof(key_value);
            IF key_value_type = 'array' THEN
                len_array = jsonb_array_length(key_value);
                /*
                 * As jsonb_insert requires the index of the value to be inserted, so the below FORMAT function changes the path format into the required jsonb_insert path format.
                 * Eg: JSON_MODIFY('{"name":"John","skills":["C#","SQL"]}','append $.skills','Azure'); -> converts the path from '$.skills' to '{skills,2}' instead of '{skills}'
                 */
                new_jsonb_path = FORMAT('%s,%s}',TRIM('}' FROM new_jsonb_path::TEXT),len_array);
                IF new_value IS NULL THEN
                    result_json = jsonb_insert(json_expression,new_jsonb_path,'null'); -- This needs to be done because "to_jsonb(coalesce(new_value, 'null'))" does not result in a JSON NULL
                ELSE
                    result_json = jsonb_insert(json_expression,new_jsonb_path,json_new_value);
                END IF;
            ELSE
                IF NOT create_if_missing THEN
                    RAISE sql_json_array_not_found;
                ELSE
                    result_json = json_expression;
                END IF;
            END IF;
        ELSE
            IF NOT create_if_missing THEN
                RAISE sql_json_object_not_found;
            ELSE
                result_json = jsonb_insert(json_expression,new_jsonb_path,to_jsonb(array_agg(new_value))); -- array_agg is used to convert the new_value text into array format as we append functionality is being used
            END IF;
        END IF;
    ELSE --When no append modifier is present
        IF new_value IS NOT NULL THEN
            IF key_exists OR create_if_missing THEN
                result_json = jsonb_set_lax(json_expression,new_jsonb_path,json_new_value,create_if_missing);
            ELSE
                RAISE sql_json_object_not_found;
            END IF;
        ELSE
            IF key_exists THEN
                IF NOT create_if_missing THEN
                    result_json = jsonb_set_lax(json_expression,new_jsonb_path,json_new_value);
                ELSE
                    result_json = jsonb_set_lax(json_expression,new_jsonb_path,json_new_value,create_if_missing,'delete_key');
                END IF;
            ELSE
                IF NOT create_if_missing THEN
                    RAISE sql_json_object_not_found;
                ELSE
                    result_json = jsonb_set_lax(json_expression,new_jsonb_path,json_new_value,FALSE);
                END IF;
            END IF;
        END IF;
    END IF;  -- If append_modifier block ends here
    RETURN result_json;
EXCEPTION
    WHEN invalid_json_text THEN
            RAISE USING MESSAGE = 'JSON path is not properly formatted',
                        DETAIL = FORMAT('Unexpected keyword "%s" is found.',comparison_string),
                        HINT = 'Change "modifier/mode" parameter to the proper value and try again.';
    WHEN sql_json_array_not_found THEN
            RAISE USING MESSAGE = 'array cannot be found in the specified JSON path',
                        HINT = 'Change JSON path to target array property and try again.';
    WHEN sql_json_object_not_found THEN
            RAISE USING MESSAGE = 'property cannot be found on the specified JSON path';
END;        
$BODY$
LANGUAGE plpgsql STABLE;

CREATE OR REPLACE FUNCTION sys.is_member(IN role sys.SYSNAME)
RETURNS INT AS
$$
DECLARE
    is_windows_grp boolean := (CHARINDEX('\', role) != 0);
BEGIN
    -- Always return 1 for 'public'
    IF (role = 'public' COLLATE sys.database_default )
    THEN RETURN 1;
    END IF;

    IF EXISTS (SELECT orig_loginname FROM sys.babelfish_authid_login_ext WHERE orig_loginname = role COLLATE sys.database_default AND type != 'S') -- do not consider sql logins
    THEN
        IF ((EXISTS (SELECT name FROM sys.login_token WHERE name = role COLLATE sys.database_default AND type IN ('SERVER ROLE', 'SQL LOGIN'))) OR is_windows_grp) -- do not consider sql logins, server roles
        THEN RETURN NULL; -- Also return NULL if session is not a windows auth session but argument is a windows group
        ELSIF EXISTS (SELECT name FROM sys.login_token WHERE name = role COLLATE sys.database_default AND type NOT IN ('SERVER ROLE', 'SQL LOGIN'))
        THEN RETURN 1; -- Return 1 if current session user is a member of role or windows group
        ELSE RETURN 0; -- Return 0 if current session user is not a member of role or windows group
        END IF;
    ELSIF EXISTS (SELECT orig_username FROM sys.babelfish_authid_user_ext WHERE orig_username = role COLLATE sys.database_default)
    THEN
        IF EXISTS (SELECT name FROM sys.user_token WHERE name = role COLLATE sys.database_default)
        THEN RETURN 1; -- Return 1 if current session user is a member of role or windows group
        ELSIF (is_windows_grp)
        THEN RETURN NULL; -- Return NULL if session is not a windows auth session but argument is a windows group
        ELSE RETURN 0; -- Return 0 if current session user is not a member of role or windows group
        END IF;
    ELSE RETURN NULL; -- Return NULL if role/group does not exist
    END IF;
END;
$$
LANGUAGE plpgsql STRICT STABLE;

CREATE OR REPLACE FUNCTION OBJECTPROPERTYEX(
    id INT,
    property SYS.VARCHAR
)
RETURNS SYS.SQL_VARIANT
AS $$
BEGIN
	property := PG_CATALOG.RTRIM(LOWER(COALESCE(property, '')));
	
	IF NOT EXISTS(SELECT ao.object_id FROM sys.all_objects ao WHERE object_id = id)
	THEN
		RETURN NULL;
	END IF;

	IF property = 'basetype' COLLATE "C"-- BaseType
	THEN
		RETURN (SELECT CAST(ao.type AS SYS.SQL_VARIANT) 
                FROM sys.all_objects ao
                WHERE ao.object_id = id
                LIMIT 1
                );
    END IF;

    RETURN CAST(OBJECTPROPERTY(id, property) AS SYS.SQL_VARIANT);
END
$$
LANGUAGE plpgsql STABLE;

CREATE OR REPLACE FUNCTION sys.INDEXPROPERTY(IN object_id INT, IN index_or_statistics_name sys.nvarchar(128), IN property sys.varchar(128))
RETURNS INT AS
$BODY$
DECLARE
ret_val INT;
BEGIN
	index_or_statistics_name = LOWER(TRIM(index_or_statistics_name)) COLLATE sys.database_default;
	property = LOWER(TRIM(property)) COLLATE sys.database_default;
    SELECT INTO ret_val
    CASE
       
        WHEN (SELECT CAST(type AS int) FROM sys.indexes i WHERE i.object_id = $1 AND i.name = $2 COLLATE sys.database_default) = 3 -- is XML index
        THEN CAST(NULL AS int)
	    
        WHEN property = 'indexdepth' COLLATE sys.database_default
        THEN CAST(0 AS int)

        WHEN property = 'indexfillfactor' COLLATE sys.database_default
        THEN (SELECT CAST(fill_factor AS int) FROM sys.indexes i WHERE i.object_id = $1 AND i.name = $2 COLLATE sys.database_default)

        WHEN property = 'indexid' COLLATE sys.database_default
        THEN (SELECT CAST(index_id AS int) FROM sys.indexes i WHERE i.object_id = $1 AND i.name = $2 COLLATE sys.database_default)

        WHEN property = 'isautostatistics' COLLATE sys.database_default
        THEN CAST(0 AS int)

        WHEN property = 'isclustered' COLLATE sys.database_default
        THEN (SELECT CAST(CASE WHEN type = 1 THEN 1 ELSE 0 END AS int) FROM sys.indexes i WHERE i.object_id = $1 AND i.name = $2 COLLATE sys.database_default)
        
        WHEN property = 'isdisabled' COLLATE sys.database_default
        THEN (SELECT CAST(is_disabled AS int) FROM sys.indexes i WHERE i.object_id = $1 AND i.name = $2 COLLATE sys.database_default)
        
        WHEN property = 'isfulltextkey' COLLATE sys.database_default
        THEN CAST(0 AS int)
        
        WHEN property = 'ishypothetical' COLLATE sys.database_default
        THEN (SELECT CAST(is_hypothetical AS int) FROM sys.indexes i WHERE i.object_id = $1 AND i.name = $2 COLLATE sys.database_default)
        
        WHEN property = 'ispadindex' COLLATE sys.database_default
        THEN (SELECT CAST(is_padded AS int) FROM sys.indexes i WHERE i.object_id = $1 AND i.name = $2 COLLATE sys.database_default)
        
        WHEN property = 'ispagelockdisallowed' COLLATE sys.database_default
        THEN (SELECT CAST(CASE WHEN allow_page_locks = 1 THEN 0 ELSE 1 END AS int) FROM sys.indexes i WHERE i.object_id = $1 AND i.name = $2 COLLATE sys.database_default)
        
        WHEN property = 'isrowlockdisallowed' COLLATE sys.database_default
        THEN (SELECT CAST(CASE WHEN allow_row_locks = 1 THEN 0 ELSE 1 END AS int) FROM sys.indexes i WHERE i.object_id=$1 AND i.name = $2 COLLATE sys.database_default)
        
        WHEN property = 'isstatistics' COLLATE sys.database_default
        THEN CAST(0 AS int)
        
        WHEN property = 'isunique' COLLATE sys.database_default
        THEN (SELECT CAST(is_unique AS int) FROM sys.indexes i WHERE i.object_id = $1 AND i.name = $2 COLLATE sys.database_default)
        
        WHEN property = 'iscolumnstore' COLLATE sys.database_default
        THEN CAST(0 AS int)
        
        WHEN property = 'isoptimizedforsequentialkey' COLLATE sys.database_default
        THEN CAST(0 AS int)
    ELSE
        CAST(NULL AS int)
    END;
RETURN ret_val;
END;
$BODY$
LANGUAGE plpgsql STABLE;

CREATE OR REPLACE FUNCTION sys.tsql_type_scale_helper(IN type TEXT, IN typemod INT, IN return_null_for_rest bool) RETURNS sys.TINYINT
AS $$
DECLARE
	scale INT;
	v_type TEXT COLLATE sys.database_default := type;
BEGIN
	IF v_type IS NULL THEN 
		RETURN -1;
	END IF;

	IF typemod = -1 THEN
		CASE v_type
		WHEN 'date' THEN scale = 0;
		WHEN 'datetime' THEN scale = 3;
		WHEN 'smalldatetime' THEN scale = 0;
		WHEN 'datetime2' THEN scale = 6;
		WHEN 'datetimeoffset' THEN scale = 6;
		WHEN 'decimal' THEN scale = 38;
		WHEN 'numeric' THEN scale = 38;
		WHEN 'money' THEN scale = 4;
		WHEN 'smallmoney' THEN scale = 4;
		WHEN 'time' THEN scale = 6;
		WHEN 'tinyint' THEN scale = 0;
		ELSE
			IF return_null_for_rest
				THEN scale = NULL;
			ELSE scale = 0;
			END IF;
		END CASE;
		RETURN scale;
	END IF;

	CASE v_type 
	WHEN 'decimal' THEN scale = (typemod - 4) & 65535;
	WHEN 'numeric' THEN scale = (typemod - 4) & 65535;
	WHEN 'smalldatetime' THEN scale = 0;
	WHEN 'datetime2' THEN
		CASE typemod 
		WHEN 0 THEN scale = 0;
		WHEN 1 THEN scale = 1;
		WHEN 2 THEN scale = 2;
		WHEN 3 THEN scale = 3;
		WHEN 4 THEN scale = 4;
		WHEN 5 THEN scale = 5;
		WHEN 6 THEN scale = 6;
		-- typemod = 7 is not possible for datetime2 in Babelfish but
		-- adding the case just in case we support it in future
		WHEN 7 THEN scale = 7;
		END CASE;
	WHEN 'datetimeoffset' THEN
		CASE typemod
		WHEN 0 THEN scale = 0;
		WHEN 1 THEN scale = 1;
		WHEN 2 THEN scale = 2;
		WHEN 3 THEN scale = 3;
		WHEN 4 THEN scale = 4;
		WHEN 5 THEN scale = 5;
		WHEN 6 THEN scale = 6;
		-- typemod = 7 is not possible for datetimeoffset in Babelfish
		-- but adding the case just in case we support it in future
		WHEN 7 THEN scale = 7;
		END CASE;
	WHEN 'time' THEN
		CASE typemod
		WHEN 0 THEN scale = 0;
		WHEN 1 THEN scale = 1;
		WHEN 2 THEN scale = 2;
		WHEN 3 THEN scale = 3;
		WHEN 4 THEN scale = 4;
		WHEN 5 THEN scale = 5;
		WHEN 6 THEN scale = 6;
		-- typemod = 7 is not possible for time in Babelfish but
		-- adding the case just in case we support it in future
		WHEN 7 THEN scale = 7;
		END CASE;
	ELSE
		IF return_null_for_rest
			THEN scale = NULL;
		ELSE scale = 0;
		END IF;
	END CASE;
	RETURN scale;
END;
$$ LANGUAGE plpgsql IMMUTABLE STRICT;

CREATE OR REPLACE FUNCTION sys.tsql_type_precision_helper(IN type TEXT, IN typemod INT) RETURNS sys.TINYINT
AS $$
DECLARE
	precision INT;
  v_type TEXT COLLATE sys.database_default := type;
BEGIN
	IF v_type IS NULL THEN 
		RETURN -1;
	END IF;

	IF typemod = -1 THEN
		CASE v_type
		WHEN 'bigint' THEN precision = 19;
		WHEN 'bit' THEN precision = 1;
		WHEN 'date' THEN precision = 10;
		WHEN 'datetime' THEN precision = 23;
		WHEN 'datetime2' THEN precision = 26;
		WHEN 'datetimeoffset' THEN precision = 33;
		WHEN 'decimal' THEN precision = 38;
		WHEN 'numeric' THEN precision = 38;
		WHEN 'float' THEN precision = 53;
		WHEN 'int' THEN precision = 10;
		WHEN 'money' THEN precision = 19;
		WHEN 'real' THEN precision = 24;
		WHEN 'smalldatetime' THEN precision = 16;
		WHEN 'smallint' THEN precision = 5;
		WHEN 'smallmoney' THEN precision = 10;
		WHEN 'time' THEN precision = 15;
		WHEN 'tinyint' THEN precision = 3;
		ELSE precision = 0;
		END CASE;
		RETURN precision;
	END IF;

	CASE v_type
	WHEN 'numeric' THEN precision = ((typemod - 4) >> 16) & 65535;
	WHEN 'decimal' THEN precision = ((typemod - 4) >> 16) & 65535;
	WHEN 'smalldatetime' THEN precision = 16;
	WHEN 'datetime2' THEN 
		CASE typemod 
		WHEN 0 THEN precision = 19;
		WHEN 1 THEN precision = 21;
		WHEN 2 THEN precision = 22;
		WHEN 3 THEN precision = 23;
		WHEN 4 THEN precision = 24;
		WHEN 5 THEN precision = 25;
		WHEN 6 THEN precision = 26;
		-- typemod = 7 is not possible for datetime2 in Babelfish but
		-- adding the case just in case we support it in future
		WHEN 7 THEN precision = 27;
		END CASE;
	WHEN 'datetimeoffset' THEN
		CASE typemod
		WHEN 0 THEN precision = 26;
		WHEN 1 THEN precision = 28;
		WHEN 2 THEN precision = 29;
		WHEN 3 THEN precision = 30;
		WHEN 4 THEN precision = 31;
		WHEN 5 THEN precision = 32;
		WHEN 6 THEN precision = 33;
		-- typemod = 7 is not possible for datetimeoffset in Babelfish
		-- but adding the case just in case we support it in future
		WHEN 7 THEN precision = 34;
		END CASE;
	WHEN 'time' THEN
		CASE typemod
		WHEN 0 THEN precision = 8;
		WHEN 1 THEN precision = 10;
		WHEN 2 THEN precision = 11;
		WHEN 3 THEN precision = 12;
		WHEN 4 THEN precision = 13;
		WHEN 5 THEN precision = 14;
		WHEN 6 THEN precision = 15;
		-- typemod = 7 is not possible for time in Babelfish but
		-- adding the case just in case we support it in future
		WHEN 7 THEN precision = 16;
		END CASE;
	ELSE precision = 0;
	END CASE;
	RETURN precision;
END;
$$ LANGUAGE plpgsql IMMUTABLE STRICT;

CREATE OR REPLACE PROCEDURE sys.sp_babelfish_configure(IN "@option_name" varchar(128),  IN "@option_value" varchar(128), IN "@option_scope" varchar(128))
AS $$
DECLARE
  normalized_name varchar(256);
  default_value text;
  value_type text;
  enum_value text[];
  cnt int;
  cur refcursor;
  guc_name varchar(256);
  server boolean := false;
  prev_user text;
BEGIN
  IF lower("@option_name") like 'babelfishpg_tsql.%' collate "C" THEN
    SELECT "@option_name" INTO normalized_name;
  ELSE
    SELECT concat('babelfishpg_tsql.',"@option_name") INTO normalized_name;
  END IF;

  IF PG_CATALOG.lower("@option_scope") = 'server' THEN
    server := true;
  ELSIF btrim("@option_scope") != '' THEN
    RAISE EXCEPTION 'invalid option: %', "@option_scope";
  END IF;

  SELECT COUNT(*) INTO cnt FROM sys.babelfish_configurations_view where name collate "C" like normalized_name;
  IF cnt = 0 THEN 
    IF LOWER(normalized_name) = 'babelfishpg_tsql.escape_hatch_unique_constraint' COLLATE C THEN
      CALl sys.printarg('Config option babelfishpg_tsql.escape_hatch_unique_constraint has been deprecated, babelfish now supports unique constraints on nullable columns');
    ELSE
      RAISE EXCEPTION 'unknown configuration: %', normalized_name;
    END IF;
  ELSIF cnt > 1 AND (pg_catalog.lower("@option_value") != 'ignore' AND pg_catalog.lower("@option_value") != 'strict' 
                AND pg_catalog.lower("@option_value") != 'default') THEN
    RAISE EXCEPTION 'unvalid option: %', pg_catalog.lower("@option_value");
  END IF;

  OPEN cur FOR SELECT name FROM sys.babelfish_configurations_view where name collate "C" like normalized_name;
  LOOP
    FETCH NEXT FROM cur into guc_name;
    exit when not found;

    SELECT boot_val, vartype, enumvals INTO default_value, value_type, enum_value FROM pg_catalog.pg_settings WHERE name = guc_name;
    IF pg_catalog.lower("@option_value") = 'default' THEN
        PERFORM pg_catalog.set_config(guc_name, default_value, 'false');
    ELSIF pg_catalog.lower("@option_value") = 'ignore' or pg_catalog.lower("@option_value") = 'strict' THEN
      IF value_type = 'enum' AND enum_value = '{"strict", "ignore"}' THEN
        PERFORM pg_catalog.set_config(guc_name, "@option_value", 'false');
      ELSE
        CONTINUE;
      END IF;
    ELSE
        PERFORM pg_catalog.set_config(guc_name, "@option_value", 'false');
    END IF;
    IF server THEN
      SELECT current_user INTO prev_user;
      PERFORM sys.babelfish_set_role(session_user);
      IF pg_catalog.lower("@option_value") = 'default' THEN
        EXECUTE format('ALTER DATABASE %s SET %s = %s', CURRENT_DATABASE(), guc_name, default_value);
      ELSIF pg_catalog.lower("@option_value") = 'ignore' or pg_catalog.lower("@option_value") = 'strict' THEN
        IF value_type = 'enum' AND enum_value = '{"strict", "ignore"}' THEN
          EXECUTE format('ALTER DATABASE %s SET %s = %s', CURRENT_DATABASE(), guc_name, "@option_value");
        ELSE
          CONTINUE;
        END IF;
      ELSE
        -- store the setting in PG master database so that it can be applied to all bbf databases
        EXECUTE format('ALTER DATABASE %s SET %s = %s', CURRENT_DATABASE(), guc_name, "@option_value");
      END IF;
      PERFORM sys.babelfish_set_role(prev_user);
    END IF;
  END LOOP;

  CLOSE cur;

END;
$$ LANGUAGE plpgsql;

CREATE OR REPLACE PROCEDURE sys.sp_columns (
	"@table_name" sys.nvarchar(384),
    "@table_owner" sys.nvarchar(384) = '', 
    "@table_qualifier" sys.nvarchar(384) = '',
    "@column_name" sys.nvarchar(384) = '',
	"@namescope" int = 0,
    "@odbcver" int = 2,
    "@fusepattern" smallint = 1)
AS $$
BEGIN
	IF @fusepattern = 1 
		select table_qualifier as TABLE_QUALIFIER, 
			table_owner as TABLE_OWNER,
			table_name as TABLE_NAME,
			column_name as COLUMN_NAME,
			data_type as DATA_TYPE,
			type_name as TYPE_NAME,
			precision as PRECISION,
			length as LENGTH,
			scale as SCALE,
			radix as RADIX,
			nullable as NULLABLE,
			remarks as REMARKS,
			column_def as COLUMN_DEF,
			sql_data_type as SQL_DATA_TYPE,
			sql_datetime_sub as SQL_DATETIME_SUB,
			char_octet_length as CHAR_OCTET_LENGTH,
			ordinal_position as ORDINAL_POSITION,
			is_nullable as IS_NULLABLE,
			(
				CASE
					WHEN ss_is_identity = 1 AND sql_data_type = -6 THEN 48 -- Tinyint Identity
					WHEN ss_is_identity = 1 AND sql_data_type = 5 THEN 52 -- Smallint Identity
					WHEN ss_is_identity = 1 AND sql_data_type = 4 THEN 56 -- Int Identity
					WHEN ss_is_identity = 1 AND sql_data_type = -5 THEN 63 -- Bigint Identity
					WHEN ss_is_identity = 1 AND sql_data_type = 3 THEN 55 -- Decimal Identity
					WHEN ss_is_identity = 1 AND sql_data_type = 2 THEN 63 -- Numeric Identity
					ELSE ss_data_type
				END
			) as SS_DATA_TYPE
		from sys.sp_columns_100_view
		where pg_catalog.lower(table_name) like pg_catalog.lower(sys.babelfish_truncate_identifier(@table_name)) COLLATE database_default
			and ((SELECT coalesce(sys.babelfish_truncate_identifier(@table_owner),'')) = '' or table_owner like sys.babelfish_truncate_identifier(@table_owner) collate database_default)
			and ((SELECT coalesce(sys.babelfish_truncate_identifier(@table_qualifier),'')) = '' or table_qualifier like sys.babelfish_truncate_identifier(@table_qualifier) collate database_default)
			and ((SELECT coalesce(sys.babelfish_truncate_identifier(@column_name),'')) = '' or column_name like sys.babelfish_truncate_identifier(@column_name) collate database_default)
		order by table_qualifier,
				 table_owner,
				 table_name,
				 ordinal_position;
	ELSE 
		select table_qualifier, precision from sys.sp_columns_100_view
			where sys.babelfish_truncate_identifier(@table_name) = table_name collate database_default
			and ((SELECT coalesce(sys.babelfish_truncate_identifier(@table_owner), '')) = '' or table_owner = sys.babelfish_truncate_identifier(@table_owner) collate database_default)
			and ((SELECT coalesce(sys.babelfish_truncate_identifier(@table_qualifier),'')) = '' or table_qualifier = sys.babelfish_truncate_identifier(@table_qualifier) collate database_default)
			and ((SELECT coalesce(sys.babelfish_truncate_identifier(@column_name),'')) = '' or column_name = sys.babelfish_truncate_identifier(@column_name) collate database_default)
		order by table_qualifier,
				 table_owner,
				 table_name,
				 ordinal_position;
END;
$$
LANGUAGE 'pltsql';
GRANT ALL on PROCEDURE sys.sp_columns TO PUBLIC;

CREATE OR REPLACE PROCEDURE sys.sp_columns_100 (
	"@table_name" sys.nvarchar(384),
    "@table_owner" sys.nvarchar(384) = '', 
    "@table_qualifier" sys.nvarchar(384) = '',
    "@column_name" sys.nvarchar(384) = '',
	"@namescope" int = 0,
    "@odbcver" int = 2,
    "@fusepattern" smallint = 1)
AS $$
BEGIN
	IF @fusepattern = 1 
		select table_qualifier as TABLE_QUALIFIER, 
			table_owner as TABLE_OWNER,
			table_name as TABLE_NAME,
			column_name as COLUMN_NAME,
			data_type as DATA_TYPE,
			type_name as TYPE_NAME,
			precision as PRECISION,
			length as LENGTH,
			scale as SCALE,
			radix as RADIX,
			nullable as NULLABLE,
			remarks as REMARKS,
			column_def as COLUMN_DEF,
			sql_data_type as SQL_DATA_TYPE,
			sql_datetime_sub as SQL_DATETIME_SUB,
			char_octet_length as CHAR_OCTET_LENGTH,
			ordinal_position as ORDINAL_POSITION,
			is_nullable as IS_NULLABLE,
			ss_is_sparse as SS_IS_SPARSE,
			ss_is_column_set as SS_IS_COLUMN_SET,
			ss_is_computed as SS_IS_COMPUTED,
			ss_is_identity as SS_IS_IDENTITY,
			ss_udt_catalog_name as SS_UDT_CATALOG_NAME,
			ss_udt_schema_name as SS_UDT_SCHEMA_NAME,
			ss_udt_assembly_type_name as SS_UDT_ASSEMBLY_TYPE_NAME,
			ss_xml_schemacollection_catalog_name as SS_XML_SCHEMACOLLECTION_CATALOG_NAME,
			ss_xml_schemacollection_schema_name as SS_XML_SCHEMACOLLECTION_SCHEMA_NAME,
			ss_xml_schemacollection_name as SS_XML_SCHEMACOLLECTION_NAME,
			(
				CASE
					WHEN ss_is_identity = 1 AND sql_data_type = -6 THEN 48 -- Tinyint Identity
					WHEN ss_is_identity = 1 AND sql_data_type = 5 THEN 52 -- Smallint Identity
					WHEN ss_is_identity = 1 AND sql_data_type = 4 THEN 56 -- Int Identity
					WHEN ss_is_identity = 1 AND sql_data_type = -5 THEN 63 -- Bigint Identity
					WHEN ss_is_identity = 1 AND sql_data_type = 3 THEN 55 -- Decimal Identity
					WHEN ss_is_identity = 1 AND sql_data_type = 2 THEN 63 -- Numeric Identity
					ELSE ss_data_type
				END
			) as SS_DATA_TYPE
		from sys.sp_columns_100_view
        -- TODO: Temporary fix to use '\' as escape character for now, need to remove ESCAPE clause from LIKE once we have fixed the dependencies on this procedure
		where pg_catalog.lower(table_name) like pg_catalog.lower(sys.babelfish_truncate_identifier(@table_name)) COLLATE database_default ESCAPE '\'
			and ((SELECT coalesce(sys.babelfish_truncate_identifier(@table_owner),'')) = '' or table_owner like sys.babelfish_truncate_identifier(@table_owner) collate database_default)
			and ((SELECT coalesce(sys.babelfish_truncate_identifier(@table_qualifier),'')) = '' or table_qualifier like sys.babelfish_truncate_identifier(@table_qualifier) collate database_default)
			and ((SELECT coalesce(sys.babelfish_truncate_identifier(@column_name),'')) = '' or column_name like sys.babelfish_truncate_identifier(@column_name) collate database_default)
		order by table_qualifier,
				 table_owner,
				 table_name,
				 ordinal_position;
	ELSE 
		select table_qualifier, precision from sys.sp_columns_100_view
			where sys.babelfish_truncate_identifier(@table_name) = table_name collate database_default
			and ((SELECT coalesce(sys.babelfish_truncate_identifier(@table_owner), '')) = '' or table_owner = sys.babelfish_truncate_identifier(@table_owner) collate database_default)
			and ((SELECT coalesce(sys.babelfish_truncate_identifier(@table_qualifier),'')) = '' or table_qualifier = sys.babelfish_truncate_identifier(@table_qualifier) collate database_default)
			and ((SELECT coalesce(sys.babelfish_truncate_identifier(@column_name),'')) = '' or column_name = sys.babelfish_truncate_identifier(@column_name) collate database_default)
		order by table_qualifier,
				 table_owner,
				 table_name,
				 ordinal_position;
END;
$$
LANGUAGE 'pltsql';

create or replace function sys.get_tds_id(
	datatype sys.varchar(50)
)
returns INT
AS $$
DECLARE
	tds_id INT;
BEGIN
	IF datatype IS NULL THEN
		RETURN 0;
	END IF;
	CASE datatype
		WHEN 'text' COLLATE sys.database_default THEN tds_id = 35;
		WHEN 'uniqueidentifier' COLLATE sys.database_default THEN tds_id = 36;
		WHEN 'tinyint' COLLATE sys.database_default THEN tds_id = 38;
		WHEN 'smallint' COLLATE sys.database_default THEN tds_id = 38;
		WHEN 'int' COLLATE sys.database_default THEN tds_id = 38;
		WHEN 'bigint' COLLATE sys.database_default THEN tds_id = 38;
		WHEN 'ntext' COLLATE sys.database_default THEN tds_id = 99;
		WHEN 'bit' COLLATE sys.database_default THEN tds_id = 104;
		WHEN 'float' COLLATE sys.database_default THEN tds_id = 109;
		WHEN 'real' COLLATE sys.database_default THEN tds_id = 109;
		WHEN 'varchar' COLLATE sys.database_default THEN tds_id = 167;
		WHEN 'nvarchar' COLLATE sys.database_default THEN tds_id = 231;
		WHEN 'nchar' COLLATE sys.database_default THEN tds_id = 239;
		WHEN 'money' COLLATE sys.database_default THEN tds_id = 110;
		WHEN 'smallmoney' COLLATE sys.database_default THEN tds_id = 110;
		WHEN 'char' COLLATE sys.database_default THEN tds_id = 175;
		WHEN 'date' COLLATE sys.database_default THEN tds_id = 40;
		WHEN 'datetime' COLLATE sys.database_default THEN tds_id = 111;
		WHEN 'smalldatetime' COLLATE sys.database_default THEN tds_id = 111;
		WHEN 'numeric' COLLATE sys.database_default THEN tds_id = 108;
		WHEN 'xml' COLLATE sys.database_default THEN tds_id = 241;
		WHEN 'decimal' COLLATE sys.database_default THEN tds_id = 106;
		WHEN 'varbinary' COLLATE sys.database_default THEN tds_id = 165;
		WHEN 'binary' COLLATE sys.database_default THEN tds_id = 173;
		WHEN 'image' COLLATE sys.database_default THEN tds_id = 34;
		WHEN 'time' COLLATE sys.database_default THEN tds_id = 41;
		WHEN 'datetime2' COLLATE sys.database_default THEN tds_id = 42;
		WHEN 'sql_variant' COLLATE sys.database_default THEN tds_id = 98;
		WHEN 'datetimeoffset' COLLATE sys.database_default THEN tds_id = 43;
		WHEN 'timestamp' COLLATE sys.database_default THEN tds_id = 173;
		WHEN 'vector' COLLATE sys.database_default THEN tds_id = 167; -- Same as varchar 
		WHEN 'sparsevec' COLLATE sys.database_default THEN tds_id = 167; -- Same as varchar 
		WHEN 'halfvec' COLLATE sys.database_default THEN tds_id = 167; -- Same as varchar 
		WHEN 'geometry' COLLATE sys.database_default THEN tds_id = 240;
		WHEN 'geography' COLLATE sys.database_default THEN tds_id = 240;
		ELSE tds_id = 0;
	END CASE;
	RETURN tds_id;
END;
$$ LANGUAGE plpgsql IMMUTABLE STRICT;

CREATE OR REPLACE PROCEDURE sys.sp_pkeys(
	"@table_name" sys.nvarchar(384),
	"@table_owner" sys.nvarchar(384) = 'dbo',
	"@table_qualifier" sys.nvarchar(384) = ''
)
AS $$
BEGIN
	select * from sys.sp_pkeys_view
	where table_name = @table_name
		and table_owner = coalesce(@table_owner, 'dbo') 
		and ((SELECT
		         coalesce(@table_qualifier, '')) = '' or
		         table_qualifier = @table_qualifier )
	order by table_qualifier,
	         table_owner,
		 table_name,
		 key_seq;
END; 
$$
LANGUAGE 'pltsql';

CREATE OR REPLACE PROCEDURE sys.sp_statistics(
    "@table_name" sys.sysname,
    "@table_owner" sys.sysname = '',
    "@table_qualifier" sys.sysname = '',
	"@index_name" sys.sysname = '',
	"@is_unique" char = 'N',
	"@accuracy" char = 'Q'
)
AS $$
BEGIN
	IF @index_name = '%'
	BEGIN
		SELECT @index_name = ''
	END
	select * from sys.sp_statistics_view
	where @table_name = table_name
		and ((SELECT coalesce(@table_owner,'')) = '' or table_owner = @table_owner )
		and ((SELECT coalesce(@table_qualifier,'')) = '' or table_qualifier = @table_qualifier )
		and ((SELECT coalesce(@index_name,'')) = '' or index_name like @index_name )
		and ((UPPER(@is_unique) = 'Y' and (non_unique IS NULL or non_unique = 0)) or (UPPER(@is_unique) = 'N'))
	order by non_unique, type, index_name, seq_in_index;
END;
$$
LANGUAGE 'pltsql';

CREATE OR REPLACE PROCEDURE sys.sp_statistics_100(
    "@table_name" sys.sysname,
    "@table_owner" sys.sysname = '',
    "@table_qualifier" sys.sysname = '',
	"@index_name" sys.sysname = '',
	"@is_unique" char = 'N',
	"@accuracy" char = 'Q'
)
AS $$
BEGIN
	IF @index_name = '%'
	BEGIN
		SELECT @index_name = ''
	END
	select * from sys.sp_statistics_view
	where @table_name = table_name
		and ((SELECT coalesce(@table_owner,'')) = '' or table_owner = @table_owner )
		and ((SELECT coalesce(@table_qualifier,'')) = '' or table_qualifier = @table_qualifier )
		and ((SELECT coalesce(@index_name,'')) = '' or index_name like @index_name )
		and ((UPPER(@is_unique) = 'Y' and (non_unique IS NULL or non_unique = 0)) or (UPPER(@is_unique) = 'N'))
	order by non_unique, type, index_name, seq_in_index;
END;
$$
LANGUAGE 'pltsql';

CREATE OR REPLACE PROCEDURE sys.sp_updatestats(IN "@resample" VARCHAR(8) DEFAULT 'NO')
AS $$
BEGIN
  IF sys.user_name() != 'dbo' THEN
    RAISE EXCEPTION 'user does not have permission';
  END IF;

  IF pg_catalog.lower("@resample") = 'resample' THEN
    RAISE NOTICE 'ignoring resample option';
  ELSIF pg_catalog.lower("@resample") != 'no' THEN
    RAISE EXCEPTION 'Invalid option name %', "@resample";
  END IF;

  ANALYZE;

  CALL sys.printarg('Statistics for all tables have been updated. Refer logs for details.');
END;
$$ LANGUAGE plpgsql;

CREATE OR REPLACE VIEW sys.sp_table_privileges_view AS
-- Will use sp_column_priivleges_view to get information from SELECT, INSERT and REFERENCES (only need permission from 1 column in table)
SELECT DISTINCT
CAST(TABLE_QUALIFIER AS sys.sysname) COLLATE sys.database_default AS TABLE_QUALIFIER,
CAST(TABLE_OWNER AS sys.sysname) AS TABLE_OWNER,
CAST(TABLE_NAME AS sys.sysname) COLLATE sys.database_default AS TABLE_NAME,
CAST(GRANTOR AS sys.sysname) AS GRANTOR,
CAST(GRANTEE AS sys.sysname) AS GRANTEE,
CAST(PRIVILEGE AS sys.sysname) COLLATE sys.database_default AS PRIVILEGE,
CAST(IS_GRANTABLE AS sys.sysname) COLLATE sys.database_default AS IS_GRANTABLE
FROM sys.sp_column_privileges_view

UNION 
-- We need these set of joins only for the DELETE privilege
SELECT
CAST(t2.dbname AS sys.sysname) AS TABLE_QUALIFIER,
CAST(s1.name AS sys.sysname) AS TABLE_OWNER,
CAST(t1.relname AS sys.sysname) AS TABLE_NAME,
CAST((select orig_username from sys.babelfish_authid_user_ext where rolname = t4.grantor) AS sys.sysname) AS GRANTOR,
CAST((select orig_username from sys.babelfish_authid_user_ext where rolname = t4.grantee) AS sys.sysname) AS GRANTEE,
CAST(t4.privilege_type AS sys.sysname) AS PRIVILEGE,
CAST(t4.is_grantable AS sys.sysname) AS IS_GRANTABLE
FROM pg_catalog.pg_class t1 
	JOIN sys.pg_namespace_ext t2 ON t1.relnamespace = t2.oid
	JOIN sys.schemas s1 ON s1.schema_id = t1.relnamespace
	JOIN information_schema.table_privileges t4 ON t1.relname = t4.table_name
WHERE t4.privilege_type = 'DELETE'; 

CREATE OR REPLACE FUNCTION is_srvrolemember(role sys.SYSNAME, login sys.SYSNAME DEFAULT suser_name())
RETURNS INTEGER AS
$$
DECLARE has_role BOOLEAN;
DECLARE login_valid BOOLEAN;
BEGIN
	role  := TRIM(trailing from LOWER(role));
	login := TRIM(trailing from LOWER(login));
	
	login_valid = (login = suser_name() COLLATE sys.database_default) OR 
		(EXISTS (SELECT name
	 			FROM sys.server_principals
		 	 	WHERE 
				LOWER(name) = login COLLATE sys.database_default
				AND type = 'S'));
 	
 	IF NOT login_valid THEN
 		RETURN NULL;
    
    ELSIF role = 'public' COLLATE sys.database_default THEN
    	RETURN 1;
	
 	ELSIF role = 'sysadmin' COLLATE sys.database_default THEN
	  	has_role = pg_has_role(login::TEXT, role::TEXT, 'MEMBER');
	    IF has_role THEN
			RETURN 1;
		ELSE
			RETURN 0;
		END IF;
	
    ELSIF role COLLATE sys.database_default IN (
            'serveradmin',
            'securityadmin',
            'setupadmin',
            'securityadmin',
            'processadmin',
            'dbcreator',
            'diskadmin',
            'bulkadmin') THEN 
    	RETURN 0;
 	
    ELSE
 		  RETURN NULL;
 	END IF;
	
 	EXCEPTION WHEN OTHERS THEN
	 	  RETURN NULL;
END;
$$ LANGUAGE plpgsql STABLE;

CREATE OR REPLACE PROCEDURE sys.sp_helpuser("@name_in_db" sys.SYSNAME = NULL) AS
$$
BEGIN
	-- If security account is not specified, return info about all users
	IF @name_in_db IS NULL
	BEGIN
		SELECT CAST(Ext1.orig_username AS SYS.SYSNAME) AS 'UserName',
			   CAST(CASE WHEN Ext1.orig_username = 'dbo' THEN 'db_owner' 
					WHEN Ext2.orig_username IS NULL THEN 'public'
					ELSE Ext2.orig_username END 
					AS SYS.SYSNAME) AS 'RoleName',
			   CAST(CASE WHEN Ext1.orig_username = 'dbo' THEN Base4.rolname COLLATE database_default
					ELSE LogExt.orig_loginname END
					AS SYS.SYSNAME) AS 'LoginName',
			   CAST(LogExt.default_database_name AS SYS.SYSNAME) AS 'DefDBName',
			   CAST(Ext1.default_schema_name AS SYS.SYSNAME) AS 'DefSchemaName',
			   CAST(Base1.oid AS INT) AS 'UserID',
			   CAST(CASE WHEN Ext1.orig_username = 'dbo' THEN CAST(Base4.oid AS INT)
					WHEN Ext1.orig_username = 'guest' THEN CAST(0 AS INT)
					ELSE CAST(Base3.oid AS INT) END
					AS SYS.VARBINARY(85)) AS 'SID'
		FROM sys.babelfish_authid_user_ext AS Ext1
		INNER JOIN pg_catalog.pg_roles AS Base1 ON Base1.rolname = Ext1.rolname
		LEFT OUTER JOIN pg_catalog.pg_auth_members AS Authmbr ON Base1.oid = Authmbr.member
		LEFT OUTER JOIN pg_catalog.pg_roles AS Base2 ON Base2.oid = Authmbr.roleid
		LEFT OUTER JOIN sys.babelfish_authid_user_ext AS Ext2 ON Base2.rolname = Ext2.rolname
		LEFT OUTER JOIN sys.babelfish_authid_login_ext As LogExt ON LogExt.rolname = Ext1.login_name
		LEFT OUTER JOIN pg_catalog.pg_roles AS Base3 ON Base3.rolname = LogExt.rolname
		LEFT OUTER JOIN sys.babelfish_sysdatabases AS Bsdb ON Bsdb.name = DB_NAME()
		LEFT OUTER JOIN pg_catalog.pg_roles AS Base4 ON Base4.rolname = Bsdb.owner
		WHERE Ext1.database_name = DB_NAME()
		AND (Ext1.type != 'R' OR Ext1.type != 'A')
		AND Ext1.orig_username != 'db_owner'
		ORDER BY UserName, RoleName;
	END
	-- If the security account is the db fixed role - db_owner
    ELSE IF @name_in_db = 'db_owner'
	BEGIN
		-- TODO: Need to change after we can add/drop members to/from db_owner
		SELECT CAST('db_owner' AS SYS.SYSNAME) AS 'Role_name',
			   ROLE_ID('db_owner') AS 'Role_id',
			   CAST('dbo' AS SYS.SYSNAME) AS 'Users_in_role',
			   USER_ID('dbo') AS 'Userid';
	END
	-- If the security account is a db role
	ELSE IF EXISTS (SELECT 1
					FROM sys.babelfish_authid_user_ext
					WHERE (orig_username = @name_in_db
					OR pg_catalog.lower(orig_username) = pg_catalog.lower(@name_in_db))
					AND database_name = DB_NAME()
					AND type = 'R')
	BEGIN
		SELECT CAST(Ext1.orig_username AS SYS.SYSNAME) AS 'Role_name',
			   CAST(Base1.oid AS INT) AS 'Role_id',
			   CAST(Ext2.orig_username AS SYS.SYSNAME) AS 'Users_in_role',
			   CAST(Base2.oid AS INT) AS 'Userid'
		FROM sys.babelfish_authid_user_ext AS Ext2
		INNER JOIN pg_catalog.pg_roles AS Base2 ON Base2.rolname = Ext2.rolname
		INNER JOIN pg_catalog.pg_auth_members AS Authmbr ON Base2.oid = Authmbr.member
		LEFT OUTER JOIN pg_catalog.pg_roles AS Base1 ON Base1.oid = Authmbr.roleid
		LEFT OUTER JOIN sys.babelfish_authid_user_ext AS Ext1 ON Base1.rolname = Ext1.rolname
		WHERE Ext1.database_name = DB_NAME()
		AND Ext2.database_name = DB_NAME()
		AND Ext1.type = 'R'
		AND Ext2.orig_username != 'db_owner'
		AND (Ext1.orig_username = @name_in_db OR pg_catalog.lower(Ext1.orig_username) = pg_catalog.lower(@name_in_db))
		ORDER BY Role_name, Users_in_role;
	END
	-- If the security account is a user
	ELSE IF EXISTS (SELECT 1
					FROM sys.babelfish_authid_user_ext
					WHERE (orig_username = @name_in_db
					OR pg_catalog.lower(orig_username) = pg_catalog.lower(@name_in_db))
					AND database_name = DB_NAME()
					AND type != 'R')
	BEGIN
		SELECT DISTINCT CAST(Ext1.orig_username AS SYS.SYSNAME) AS 'UserName',
			   CAST(CASE WHEN Ext1.orig_username = 'dbo' THEN 'db_owner' 
					WHEN Ext2.orig_username IS NULL THEN 'public' 
					ELSE Ext2.orig_username END 
					AS SYS.SYSNAME) AS 'RoleName',
			   CAST(CASE WHEN Ext1.orig_username = 'dbo' THEN Base4.rolname COLLATE database_default
					ELSE LogExt.orig_loginname END
					AS SYS.SYSNAME) AS 'LoginName',
			   CAST(LogExt.default_database_name AS SYS.SYSNAME) AS 'DefDBName',
			   CAST(Ext1.default_schema_name AS SYS.SYSNAME) AS 'DefSchemaName',
			   CAST(Base1.oid AS INT) AS 'UserID',
			   CAST(CASE WHEN Ext1.orig_username = 'dbo' THEN CAST(Base4.oid AS INT)
					WHEN Ext1.orig_username = 'guest' THEN CAST(0 AS INT)
					ELSE CAST(Base3.oid AS INT) END
					AS SYS.VARBINARY(85)) AS 'SID'
		FROM sys.babelfish_authid_user_ext AS Ext1
		INNER JOIN pg_catalog.pg_roles AS Base1 ON Base1.rolname = Ext1.rolname
		LEFT OUTER JOIN pg_catalog.pg_auth_members AS Authmbr ON Base1.oid = Authmbr.member
		LEFT OUTER JOIN pg_catalog.pg_roles AS Base2 ON Base2.oid = Authmbr.roleid
		LEFT OUTER JOIN sys.babelfish_authid_user_ext AS Ext2 ON Base2.rolname = Ext2.rolname
		LEFT OUTER JOIN sys.babelfish_authid_login_ext As LogExt ON LogExt.rolname = Ext1.login_name
		LEFT OUTER JOIN pg_catalog.pg_roles AS Base3 ON Base3.rolname = LogExt.rolname
		LEFT OUTER JOIN sys.babelfish_sysdatabases AS Bsdb ON Bsdb.name = DB_NAME()
		LEFT OUTER JOIN pg_catalog.pg_roles AS Base4 ON Base4.rolname = Bsdb.owner
		WHERE Ext1.database_name = DB_NAME()
		AND (Ext1.type != 'R' OR Ext1.type != 'A')
		AND Ext1.orig_username != 'db_owner'
		AND (Ext1.orig_username = @name_in_db OR pg_catalog.lower(Ext1.orig_username) = pg_catalog.lower(@name_in_db))
		ORDER BY UserName, RoleName;
	END
	-- If the security account is not valid
	ELSE 
		RAISERROR ( 'The name supplied (%s) is not a user, role, or aliased login.', 16, 1, @name_in_db);
END;
$$
LANGUAGE 'pltsql';

create or replace view sys.types As
with RECURSIVE type_code_list as
(
    select distinct  pg_typname as pg_type_name, tsql_typname as tsql_type_name
    from sys.babelfish_typecode_list()
),
tt_internal as MATERIALIZED
(
  select * from sys.table_types_internal
)
-- For System types
select
  CAST(ti.tsql_type_name as sys.sysname) as name
  , cast(t.oid as int) as system_type_id
  , cast(t.oid as int) as user_type_id
  , cast(s.oid as int) as schema_id
  , cast(NULL as INT) as principal_id
  , sys.tsql_type_max_length_helper(ti.tsql_type_name, t.typlen, t.typtypmod, true) as max_length
  , sys.tsql_type_precision_helper(ti.tsql_type_name, t.typtypmod) as precision
  , sys.tsql_type_scale_helper(ti.tsql_type_name, t.typtypmod, false) as scale
  , CASE
        WHEN t.typcollation = 0 THEN CAST(NULL as sys.sysname)
        ELSE CAST((SELECT default_collation FROM babelfish_sysdatabases WHERE name = db_name() COLLATE "C") as sys.sysname)
    END as collation_name
  , case when typnotnull then cast(0 as sys.bit) else cast(1 as sys.bit) end as is_nullable
  , CAST(0 as sys.bit) as is_user_defined
  , CASE ti.tsql_type_name
    -- CLR UDT have is_assembly_type = 1
    WHEN 'geometry' THEN CAST(1 as sys.bit)
    WHEN 'geography' THEN CAST(1 as sys.bit)
    ELSE  CAST(0 as sys.bit)
    END as is_assembly_type
  , CAST(0 as int) as default_object_id
  , CAST(0 as int) as rule_object_id
  , CAST(0 as sys.bit) as is_table_type
from pg_type t
inner join pg_namespace s on s.oid = t.typnamespace
inner join type_code_list ti on t.typname = ti.pg_type_name
left join pg_collation c on c.oid = t.typcollation
where
ti.tsql_type_name IS NOT NULL
and pg_type_is_visible(t.oid)
and (s.nspname = 'pg_catalog' OR s.nspname = 'sys')
union all 
-- For User Defined Types
select cast(t.typname as sys.sysname) as name
  , cast(t.typbasetype as int) as system_type_id
  , cast(t.oid as int) as user_type_id
  , cast(t.typnamespace as int) as schema_id
  , null::integer as principal_id
  , case when tt.typrelid is not null then -1::smallint else sys.tsql_type_max_length_helper(tsql_base_type_name, t.typlen, t.typtypmod) end as max_length
  , case when tt.typrelid is not null then 0::sys.tinyint else sys.tsql_type_precision_helper(tsql_base_type_name, t.typtypmod) end as precision
  , case when tt.typrelid is not null then 0::sys.tinyint else sys.tsql_type_scale_helper(tsql_base_type_name, t.typtypmod, false) end as scale
  , CASE
        WHEN t.typcollation = 0 THEN CAST(NULL as sys.sysname)
        ELSE CAST((SELECT default_collation FROM babelfish_sysdatabases WHERE name = db_name() COLLATE "C") as sys.sysname)
    END as collation_name
  , case when tt.typrelid is not null then cast(0 as sys.bit)
         else case when typnotnull then cast(0 as sys.bit) else cast(1 as sys.bit) end
    end
    as is_nullable
  -- CREATE TYPE ... FROM is implemented as CREATE DOMAIN in babel
  , CAST(1 as sys.bit) as is_user_defined
  , CASE tsql_base_type_name
    -- CLR UDT have is_assembly_type = 1
    WHEN 'geometry' THEN CAST(1 as sys.bit)
    WHEN 'geography' THEN CAST(1 as sys.bit)
    ELSE  CAST(0 as sys.bit)
    END as is_assembly_type
  , CAST(0 as int) as default_object_id
  , CAST(0 as int) as rule_object_id
  , case when tt.typrelid is not null then CAST(1 as sys.bit) else CAST(0 as sys.bit) end as is_table_type
from pg_type t
join sys.schemas sch on t.typnamespace = sch.schema_id
left join type_code_list ti on t.typname = ti.pg_type_name
left join pg_collation c on c.oid = t.typcollation
left join tt_internal tt on t.typrelid = tt.typrelid
, sys.translate_pg_type_to_tsql(t.typbasetype) AS tsql_base_type_name
-- we want to show details of user defined datatypes created under babelfish database
where 
 ti.tsql_type_name IS NULL
and
  (
    -- show all user defined datatypes created under babelfish database except table types
    t.typtype = 'd'
    or
    -- only for table types
    tt.typrelid is not null  
  );
GRANT SELECT ON sys.types TO PUBLIC;

CREATE OR REPLACE FUNCTION bbf_string_agg_finalfn_varchar(INTERNAL)
RETURNS sys.VARCHAR
AS 'string_agg_finalfn' LANGUAGE INTERNAL;

CREATE OR REPLACE FUNCTION bbf_string_agg_finalfn_nvarchar(INTERNAL)
RETURNS sys.NVARCHAR
AS 'string_agg_finalfn' LANGUAGE INTERNAL;

CREATE OR REPLACE AGGREGATE sys.string_agg(sys.VARCHAR, sys.VARCHAR) (
    SFUNC = string_agg_transfn,
    FINALFUNC = bbf_string_agg_finalfn_varchar,
    STYPE = INTERNAL,
    PARALLEL = SAFE
);

CREATE OR REPLACE AGGREGATE sys.string_agg(sys.NVARCHAR, sys.VARCHAR) (
    SFUNC = string_agg_transfn,
    FINALFUNC = bbf_string_agg_finalfn_nvarchar,
    STYPE = INTERNAL,
    PARALLEL = SAFE
);

CREATE OR replace view sys.identity_columns AS
SELECT 
  CAST(out_object_id AS INT) AS object_id
  , CAST(out_name AS SYSNAME) AS name
  , CAST(out_column_id AS INT) AS column_id
  , CAST(out_system_type_id AS TINYINT) AS system_type_id
  , CAST(out_user_type_id AS INT) AS user_type_id
  , CAST(out_max_length AS SMALLINT) AS max_length
  , CAST(out_precision AS TINYINT) AS precision
  , CAST(out_scale AS TINYINT) AS scale
  , CAST(out_collation_name AS SYSNAME) AS collation_name
  , CAST(out_is_nullable AS sys.BIT) AS is_nullable
  , CAST(out_is_ansi_padded AS sys.BIT) AS is_ansi_padded
  , CAST(out_is_rowguidcol AS sys.BIT) AS is_rowguidcol
  , CAST(out_is_identity AS sys.BIT) AS is_identity
  , CAST(out_is_computed AS sys.BIT) AS is_computed
  , CAST(out_is_filestream AS sys.BIT) AS is_filestream
  , CAST(out_is_replicated AS sys.BIT) AS is_replicated
  , CAST(out_is_non_sql_subscribed AS sys.BIT) AS is_non_sql_subscribed
  , CAST(out_is_merge_published AS sys.BIT) AS is_merge_published
  , CAST(out_is_dts_replicated AS sys.BIT) AS is_dts_replicated
  , CAST(out_is_xml_document AS sys.BIT) AS is_xml_document
  , CAST(out_xml_collection_id AS INT) AS xml_collection_id
  , CAST(out_default_object_id AS INT) AS default_object_id
  , CAST(out_rule_object_id AS INT) AS rule_object_id
  , CAST(out_is_sparse AS sys.BIT) AS is_sparse
  , CAST(out_is_column_set AS sys.BIT) AS is_column_set
  , CAST(out_generated_always_type AS TINYINT) AS generated_always_type
  , CAST(out_generated_always_type_desc AS NVARCHAR(60)) AS generated_always_type_desc
  , CAST(out_encryption_type AS INT) AS encryption_type
  , CAST(out_encryption_type_desc AS NVARCHAR(60)) AS encryption_type_desc
  , CAST(out_encryption_algorithm_name AS SYSNAME) AS encryption_algorithm_name
  , CAST(out_column_encryption_key_id AS INT) column_encryption_key_id
  , CAST(out_column_encryption_key_database_name AS SYSNAME) AS column_encryption_key_database_name
  , CAST(out_is_hidden AS sys.BIT) AS is_hidden
  , CAST(out_is_masked AS sys.BIT) AS is_masked
  , CAST(sys.ident_seed(OBJECT_NAME(sc.out_object_id)) AS SQL_VARIANT) AS seed_value
  , CAST(sys.ident_incr(OBJECT_NAME(sc.out_object_id)) AS SQL_VARIANT) AS increment_value
  , CAST(sys.babelfish_get_sequence_value(pg_get_serial_sequence(quote_ident(ext.nspname)||'.'||quote_ident(c.relname), a.attname)) AS SQL_VARIANT) AS last_value
  , CAST(0 as sys.BIT) as is_not_for_replication
FROM sys.columns_internal() sc
INNER JOIN pg_attribute a ON a.attrelid = sc.out_object_id AND sc.out_column_id = a.attnum
INNER JOIN pg_class c ON c.oid = a.attrelid
INNER JOIN sys.pg_namespace_ext ext ON ext.oid = c.relnamespace
WHERE NOT a.attisdropped
AND sc.out_is_identity::INTEGER = 1
AND pg_get_serial_sequence(quote_ident(ext.nspname)||'.'||quote_ident(c.relname), a.attname) IS NOT NULL
AND has_sequence_privilege(pg_get_serial_sequence(quote_ident(ext.nspname)||'.'||quote_ident(c.relname), a.attname), 'USAGE,SELECT,UPDATE');
GRANT SELECT ON sys.identity_columns TO PUBLIC;

<<<<<<< HEAD
CREATE OR REPLACE PROCEDURE sys.babel_create_database_roles()
LANGUAGE C
AS 'babelfishpg_tsql', 'create_database_roles_for_all_dbs';

CALL sys.babel_create_database_roles();

DROP PROCEDURE sys.babel_create_database_roles();
=======
CREATE OR REPLACE PROCEDURE sys.sp_tables (
    "@table_name" sys.nvarchar(384) = NULL,
    "@table_owner" sys.nvarchar(384) = NULL, 
    "@table_qualifier" sys.sysname = NULL,
    "@table_type" sys.nvarchar(100) = NULL,
    "@fusepattern" sys.bit = '1')
AS $$
BEGIN

	-- Handle special case: Enumerate all databases when name and owner are blank but qualifier is '%'
	IF (@table_qualifier = '%' AND @table_owner = '' AND @table_name = '')
	BEGIN
		SELECT
			d.name AS TABLE_QUALIFIER,
			CAST(NULL AS sys.sysname) AS TABLE_OWNER,
			CAST(NULL AS sys.sysname) AS TABLE_NAME,
			CAST(NULL AS sys.varchar(32)) AS TABLE_TYPE,
			CAST(NULL AS sys.varchar(254)) AS REMARKS
		FROM sys.databases d ORDER BY TABLE_QUALIFIER;
		
		RETURN;
	END;

	IF (@table_qualifier != '' AND LOWER(@table_qualifier) != LOWER(sys.db_name()))
	BEGIN
		THROW 33557097, N'The database name component of the object qualifier must be the name of the current database.', 1;
	END
	
	IF (@fusepattern = 1)
		SELECT 
			CAST(table_qualifier AS sys.sysname) AS TABLE_QUALIFIER,
			CAST(table_owner AS sys.sysname) AS TABLE_OWNER,
			CAST(table_name AS sys.sysname) AS TABLE_NAME,
			CAST(table_type AS sys.varchar(32)) AS TABLE_TYPE,
			remarks AS REMARKS
		FROM sys.sp_tables_view 
		WHERE (@table_name IS NULL OR table_name LIKE @table_name collate database_default)
		AND (@table_owner IS NULL OR table_owner LIKE @table_owner collate database_default)
		AND (@table_qualifier IS NULL OR table_qualifier LIKE @table_qualifier collate database_default)
		AND (
			@table_type IS NULL OR 
			(CAST(@table_type AS varchar(100)) LIKE '%''TABLE''%' collate database_default AND table_type = 'TABLE' collate database_default) OR 
			(CAST(@table_type AS varchar(100)) LIKE '%''VIEW''%' collate database_default AND table_type = 'VIEW' collate database_default)
		)
		ORDER BY TABLE_QUALIFIER, TABLE_OWNER, TABLE_NAME;
	ELSE
		SELECT 
			CAST(table_qualifier AS sys.sysname) AS TABLE_QUALIFIER,
			CAST(table_owner AS sys.sysname) AS TABLE_OWNER,
			CAST(table_name AS sys.sysname) AS TABLE_NAME,
			CAST(table_type AS sys.varchar(32)) AS TABLE_TYPE,
			remarks AS REMARKS
		FROM sys.sp_tables_view
		WHERE (@table_name IS NULL OR table_name = @table_name collate database_default)
		AND (@table_owner IS NULL OR table_owner = @table_owner collate database_default)
		AND (@table_qualifier IS NULL OR table_qualifier = @table_qualifier collate database_default)
		AND (
			@table_type IS NULL OR 
			(CAST(@table_type AS varchar(100)) LIKE '%''TABLE''%' collate database_default AND table_type = 'TABLE' collate database_default) OR 
			(CAST(@table_type AS varchar(100)) LIKE '%''VIEW''%' collate database_default AND table_type = 'VIEW' collate database_default)
		)
		ORDER BY TABLE_QUALIFIER, TABLE_OWNER, TABLE_NAME;
END;
$$
LANGUAGE 'pltsql';
GRANT EXECUTE ON PROCEDURE sys.sp_tables TO PUBLIC;

ALTER FUNCTION sys.sp_tables_internal RENAME TO sp_tables_internal_deprecated_in_4_4_0;

CALL sys.babelfish_drop_deprecated_object('function', 'sys', 'sp_tables_internal_deprecated_in_4_4_0');

-- Drops the temporary procedure used by the upgrade script.
-- Please have this be one of the last statements executed in this upgrade script.
DROP PROCEDURE sys.babelfish_drop_deprecated_object(varchar, varchar, varchar);
>>>>>>> 576373c5

-- After upgrade, always run analyze for all babelfish catalogs.
CALL sys.analyze_babelfish_catalogs();

-- Reset search_path to not affect any subsequent scripts
SELECT set_config('search_path', trim(leading 'sys, ' from current_setting('search_path')), false);<|MERGE_RESOLUTION|>--- conflicted
+++ resolved
@@ -1782,7 +1782,6 @@
 AND has_sequence_privilege(pg_get_serial_sequence(quote_ident(ext.nspname)||'.'||quote_ident(c.relname), a.attname), 'USAGE,SELECT,UPDATE');
 GRANT SELECT ON sys.identity_columns TO PUBLIC;
 
-<<<<<<< HEAD
 CREATE OR REPLACE PROCEDURE sys.babel_create_database_roles()
 LANGUAGE C
 AS 'babelfishpg_tsql', 'create_database_roles_for_all_dbs';
@@ -1790,7 +1789,7 @@
 CALL sys.babel_create_database_roles();
 
 DROP PROCEDURE sys.babel_create_database_roles();
-=======
+
 CREATE OR REPLACE PROCEDURE sys.sp_tables (
     "@table_name" sys.nvarchar(384) = NULL,
     "@table_owner" sys.nvarchar(384) = NULL, 
@@ -1865,7 +1864,6 @@
 -- Drops the temporary procedure used by the upgrade script.
 -- Please have this be one of the last statements executed in this upgrade script.
 DROP PROCEDURE sys.babelfish_drop_deprecated_object(varchar, varchar, varchar);
->>>>>>> 576373c5
 
 -- After upgrade, always run analyze for all babelfish catalogs.
 CALL sys.analyze_babelfish_catalogs();
