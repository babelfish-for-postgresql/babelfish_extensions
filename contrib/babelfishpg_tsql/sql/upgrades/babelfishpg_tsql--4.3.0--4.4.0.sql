-- complain if script is sourced in psql, rather than via ALTER EXTENSION
\echo Use "ALTER EXTENSION ""babelfishpg_tsql"" UPDATE TO '4.4.0'" to load this file. \quit

-- add 'sys' to search path for the convenience
SELECT set_config('search_path', 'sys, '||current_setting('search_path'), false);

-- Please add your SQLs here
/*
 * Note: These SQL statements may get executed multiple times specially when some features get backpatched.
 * So make sure that any SQL statement (DDL/DML) being added here can be executed multiple times without affecting
 * final behaviour.
 */

<<<<<<< HEAD
DO
LANGUAGE plpgsql
$$
DECLARE securityadmin TEXT;
BEGIN
    IF EXISTS (
               SELECT FROM pg_catalog.pg_roles
               WHERE  rolname = 'securityadmin') 
        THEN
            RAISE EXCEPTION 'Role "securityadmin" already exists.';
    ELSE
        EXECUTE format('CREATE ROLE securityadmin CREATEROLE INHERIT PASSWORD NULL');
        EXECUTE format('GRANT CONNECT ON DATABASE %s TO securityadmin WITH GRANT OPTION', CURRENT_DATABASE());
        EXECUTE format('GRANT securityadmin TO bbf_role_admin WITH ADMIN TRUE');
        CALL sys.babel_initialize_logins('securityadmin');
    END IF;
END;
$$;

CREATE OR REPLACE FUNCTION sys.bbf_is_member_of_role_nosuper(OID, OID)
RETURNS BOOLEAN AS 'babelfishpg_tsql', 'bbf_is_member_of_role_nosuper'
LANGUAGE C STABLE STRICT PARALLEL SAFE;

-- SERVER_PRINCIPALS
CREATE OR REPLACE VIEW sys.server_principals
AS SELECT
CAST(Ext.orig_loginname AS sys.SYSNAME) AS name,
CAST(Base.oid As INT) AS principal_id,
CAST(CAST(Base.oid as INT) as sys.varbinary(85)) AS sid,
CAST(Ext.type AS CHAR(1)) as type,
CAST(
  CASE
    WHEN Ext.type = 'S' THEN 'SQL_LOGIN'
    WHEN Ext.type = 'R' THEN 'SERVER_ROLE'
    WHEN Ext.type = 'U' THEN 'WINDOWS_LOGIN'
    ELSE NULL
  END
  AS NVARCHAR(60)) AS type_desc,
CAST(Ext.is_disabled AS INT) AS is_disabled,
CAST(Ext.create_date AS SYS.DATETIME) AS create_date,
CAST(Ext.modify_date AS SYS.DATETIME) AS modify_date,
CAST(CASE WHEN Ext.type = 'R' THEN NULL ELSE Ext.default_database_name END AS SYS.SYSNAME) AS default_database_name,
CAST(Ext.default_language_name AS SYS.SYSNAME) AS default_language_name,
CAST(CASE WHEN Ext.type = 'R' THEN NULL ELSE Ext.credential_id END AS INT) AS credential_id,
CAST(CASE WHEN Ext.type = 'R' THEN 1 ELSE Ext.owning_principal_id END AS INT) AS owning_principal_id,
CAST(CASE WHEN Ext.type = 'R' THEN 1 ELSE Ext.is_fixed_role END AS sys.BIT) AS is_fixed_role
FROM pg_catalog.pg_roles AS Base INNER JOIN sys.babelfish_authid_login_ext AS Ext ON Base.rolname = Ext.rolname
WHERE (bbf_is_member_of_role_nosuper(suser_id(), suser_id('sysadmin')) 
  OR bbf_is_member_of_role_nosuper(suser_id(), suser_id('securityadmin'))
  OR Ext.orig_loginname = suser_name()
  OR Ext.orig_loginname = (SELECT pg_get_userbyid(datdba) FROM pg_database WHERE datname = CURRENT_DATABASE()) COLLATE sys.database_default
  OR Ext.type = 'R')
  AND Ext.type != 'Z'
UNION ALL
SELECT
CAST('public' AS SYS.SYSNAME) AS name,
CAST(-1 AS INT) AS principal_id,
CAST(CAST(0 as INT) as sys.varbinary(85)) AS sid,
CAST('R' AS CHAR(1)) as type,
CAST('SERVER_ROLE' AS NVARCHAR(60)) AS type_desc,
CAST(0 AS INT) AS is_disabled,
CAST(NULL AS SYS.DATETIME) AS create_date,
CAST(NULL AS SYS.DATETIME) AS modify_date,
CAST(NULL AS SYS.SYSNAME) AS default_database_name,
CAST(NULL AS SYS.SYSNAME) AS default_language_name,
CAST(NULL AS INT) AS credential_id,
CAST(1 AS INT) AS owning_principal_id,
CAST(0 AS sys.BIT) AS is_fixed_role;

GRANT SELECT ON sys.server_principals TO PUBLIC;

-- login_token
CREATE OR REPLACE VIEW sys.login_token
AS SELECT
CAST(Base.oid As INT) AS principal_id,
CAST(CAST(Base.oid as INT) as sys.varbinary(85)) AS sid,
CAST(Ext.orig_loginname AS sys.nvarchar(128)) AS name,
CAST(CASE
WHEN Ext.type = 'U' THEN 'WINDOWS LOGIN'
ELSE 'SQL LOGIN' END AS SYS.NVARCHAR(128)) AS TYPE,
CAST('GRANT OR DENY' as sys.nvarchar(128)) as usage
FROM pg_catalog.pg_roles AS Base INNER JOIN sys.babelfish_authid_login_ext AS Ext ON Base.rolname = Ext.rolname
WHERE Ext.orig_loginname = sys.suser_name()
AND Ext.type in ('S','U')
UNION ALL
SELECT
CAST(Base.oid As INT) AS principal_id,
CAST(CAST(Base.oid as INT) as sys.varbinary(85)) AS sid,
CAST(Ext.orig_loginname AS sys.nvarchar(128)) AS name,
CAST('SERVER ROLE' AS sys.nvarchar(128)) AS type,
CAST ('GRANT OR DENY' as sys.nvarchar(128)) as usage
FROM pg_catalog.pg_roles AS Base INNER JOIN sys.babelfish_authid_login_ext AS Ext ON Base.rolname = Ext.rolname
WHERE Ext.type = 'R'
AND Ext.orig_loginname = 'sysadmin'
AND bbf_is_member_of_role_nosuper(sys.suser_id(), sys.suser_id('sysadmin'))
OR Ext.orig_loginname = 'securityadmin'
AND bbf_is_member_of_role_nosuper(sys.suser_id(), sys.suser_id('securityadmin'));

GRANT SELECT ON sys.login_token TO PUBLIC;

CREATE OR REPLACE FUNCTION is_srvrolemember(role sys.SYSNAME, login sys.SYSNAME DEFAULT suser_name())
RETURNS INTEGER AS
$$
DECLARE has_role BOOLEAN;
DECLARE login_valid BOOLEAN;
BEGIN
	role  := TRIM(trailing from LOWER(role));
	login := TRIM(trailing from LOWER(login));
	
	login_valid = (login = suser_name() COLLATE sys.database_default) OR 
		(EXISTS (SELECT name
	 			FROM sys.server_principals
		 	 	WHERE 
				LOWER(name) = login COLLATE sys.database_default
				AND type = 'S'));
 	
 	IF NOT login_valid THEN
 		RETURN NULL;
    
    ELSIF role = 'public' COLLATE sys.database_default THEN
    	RETURN 1;
	
    ELSIF role = 'sysadmin' COLLATE sys.database_default OR role = 'securityadmin' COLLATE sys.database_default THEN
	  	has_role = pg_has_role(login::TEXT, role::TEXT, 'MEMBER');
	    IF has_role THEN
			RETURN 1;
		ELSE
			RETURN 0;
		END IF;
	
    ELSIF role COLLATE sys.database_default IN (
            'serveradmin',
            'setupadmin',
            'processadmin',
            'dbcreator',
            'diskadmin',
            'bulkadmin') THEN 
    	RETURN 0;
 	
    ELSE
 		  RETURN NULL;
    END IF;
	
 	EXCEPTION WHEN OTHERS THEN
	 	  RETURN NULL;
END;
$$ LANGUAGE plpgsql STABLE;

-- SYSLOGINS
CREATE OR REPLACE VIEW sys.syslogins
AS SELECT 
Base.sid AS sid,
CAST(9 AS SYS.TINYINT) AS status,
Base.create_date AS createdate,
Base.modify_date AS updatedate,
Base.create_date AS accdate,
CAST(0 AS INT) AS totcpu,
CAST(0 AS INT) AS totio,
CAST(0 AS INT) AS spacelimit,
CAST(0 AS INT) AS timelimit,
CAST(0 AS INT) AS resultlimit,
Base.name AS name,
Base.default_database_name AS dbname,
Base.default_language_name AS default_language_name,
CAST(Base.name AS SYS.NVARCHAR(128)) AS loginname,
CAST(NULL AS SYS.NVARCHAR(128)) AS password,
CAST(0 AS INT) AS denylogin,
CAST(1 AS INT) AS hasaccess,
CAST( 
  CASE 
    WHEN Base.type_desc = 'WINDOWS_LOGIN' OR Base.type_desc = 'WINDOWS_GROUP' THEN 1 
    ELSE 0
  END
AS INT) AS isntname,
CAST(
   CASE 
    WHEN Base.type_desc = 'WINDOWS_GROUP' THEN 1 
    ELSE 0
  END
  AS INT) AS isntgroup,
CAST(
  CASE 
    WHEN Base.type_desc = 'WINDOWS_LOGIN' THEN 1 
    ELSE 0
  END
AS INT) AS isntuser,
CAST(
    CASE
        WHEN is_srvrolemember('sysadmin', Base.name) = 1 THEN 1
        ELSE 0
    END
AS INT) AS sysadmin,
CAST(
    CASE
        WHEN is_srvrolemember('securityadmin', Base.name) = 1 THEN 1
        ELSE 0
    END
AS INT) AS securityadmin,
CAST(0 AS INT) AS serveradmin,
CAST(0 AS INT) AS setupadmin,
CAST(0 AS INT) AS processadmin,
CAST(0 AS INT) AS diskadmin,
CAST(0 AS INT) AS dbcreator,
CAST(0 AS INT) AS bulkadmin
FROM sys.server_principals AS Base
WHERE Base.type in ('S', 'U');

GRANT SELECT ON sys.syslogins TO PUBLIC;
=======
-- Assigning dbo role to the db_owner login
DO $$
DECLARE
    owner_name NAME;
    db_name TEXT;
    role_name NAME;
    owner_cursor CURSOR FOR SELECT DISTINCT owner, name FROM sys.babelfish_sysdatabases;
BEGIN
    OPEN owner_cursor;
    FETCH NEXT FROM owner_cursor INTO owner_name, db_name;

    WHILE FOUND
    LOOP
        SELECT rolname FROM sys.babelfish_authid_user_ext WHERE database_name = db_name INTO role_name;

        IF db_name = 'master' OR db_name = 'tempdb' OR db_name = 'msdb'
        THEN
            FETCH NEXT FROM owner_cursor INTO owner_name, db_name;
            CONTINUE;
        END IF;

        EXECUTE FORMAT('GRANT %I TO %I', role_name, owner_name);

        FETCH NEXT FROM owner_cursor INTO owner_name, db_name;
    END LOOP;

    CLOSE owner_cursor;
END;
$$ LANGUAGE plpgsql;
>>>>>>> 86c386eb

CREATE OR REPLACE FUNCTION sys.babelfish_conv_string_to_time(IN p_datatype TEXT,
                                                                 IN p_timestring TEXT,
                                                                 IN p_style NUMERIC DEFAULT 0)
RETURNS TIME WITHOUT TIME ZONE
AS
$BODY$
DECLARE
    v_hours SMALLINT;
    v_style SMALLINT;
    v_scale SMALLINT;
    v_daypart VARCHAR COLLATE "C";
    v_seconds VARCHAR COLLATE "C";
    v_minutes SMALLINT;
    v_fseconds VARCHAR COLLATE "C";
    v_datatype VARCHAR COLLATE "C";
    v_timestring VARCHAR COLLATE "C";
    v_err_message VARCHAR COLLATE "C";
    v_src_datatype VARCHAR COLLATE "C";
    v_timeunit_mask VARCHAR COLLATE "C";
    v_datatype_groups TEXT[];
    v_regmatch_groups TEXT[];
    AMPM_REGEXP CONSTANT VARCHAR COLLATE "C" := '\s*([AP]M)';
    TIMEUNIT_REGEXP CONSTANT VARCHAR COLLATE "C" := '\s*(\d{1,2})\s*';
    FRACTSECS_REGEXP CONSTANT VARCHAR COLLATE "C" := '\s*(\d{1,9})';
    HHMMSSFS_REGEXP CONSTANT VARCHAR COLLATE "C" := concat('^', TIMEUNIT_REGEXP,
                                               '\:', TIMEUNIT_REGEXP,
                                               '\:', TIMEUNIT_REGEXP,
                                               '(?:\.|\:)', FRACTSECS_REGEXP, '$');
    HHMMSS_REGEXP CONSTANT VARCHAR COLLATE "C" := concat('^', TIMEUNIT_REGEXP, '\:', TIMEUNIT_REGEXP, '\:', TIMEUNIT_REGEXP, '$');
    HHMMFS_REGEXP CONSTANT VARCHAR COLLATE "C" := concat('^', TIMEUNIT_REGEXP, '\:', TIMEUNIT_REGEXP, '\.', FRACTSECS_REGEXP, '$');
    HHMM_REGEXP CONSTANT VARCHAR COLLATE "C" := concat('^', TIMEUNIT_REGEXP, '\:', TIMEUNIT_REGEXP, '$');
    HH_REGEXP CONSTANT VARCHAR COLLATE "C" := concat('^', TIMEUNIT_REGEXP, '$');
    DATATYPE_REGEXP CONSTANT VARCHAR COLLATE "C" := '^(TIME)\s*(?:\()?\s*((?:-)?\d+)?\s*(?:\))?$';
BEGIN
    v_datatype := trim(regexp_replace(p_datatype COLLATE "C", 'DATETIME', 'TIME', 'gi'));
    v_timestring := pg_catalog.upper(trim(p_timestring));
    v_style := floor(p_style)::SMALLINT;

    v_datatype_groups := regexp_matches(v_datatype, DATATYPE_REGEXP, 'gi');

    v_src_datatype := pg_catalog.upper(v_datatype_groups[1]);
    v_scale := v_datatype_groups[2]::SMALLINT;

    IF (v_src_datatype IS NULL) THEN
        RAISE datatype_mismatch;
    ELSIF (coalesce(v_scale, 0) NOT BETWEEN 0 AND 7)
    THEN
        RAISE interval_field_overflow;
    ELSIF (v_scale IS NULL) THEN
        v_scale := 7;
    END IF;

    IF (scale(p_style) > 0) THEN
        RAISE most_specific_type_mismatch;
    ELSIF (NOT ((v_style BETWEEN 0 AND 14) OR
             (v_style BETWEEN 20 AND 25) OR
             (v_style BETWEEN 100 AND 114) OR
             v_style IN (120, 121, 126, 127, 130, 131)))
    THEN
        RAISE invalid_parameter_value;
    END IF;

    v_daypart := substring(v_timestring, 'AM|PM');
    v_timestring := trim(regexp_replace(v_timestring, coalesce(v_daypart, ''), ''));

    v_timeunit_mask :=
        CASE
           WHEN (v_timestring ~* HHMMSSFS_REGEXP) THEN HHMMSSFS_REGEXP
           WHEN (v_timestring ~* HHMMSS_REGEXP) THEN HHMMSS_REGEXP
           WHEN (v_timestring ~* HHMMFS_REGEXP) THEN HHMMFS_REGEXP
           WHEN (v_timestring ~* HHMM_REGEXP) THEN HHMM_REGEXP
           WHEN (v_timestring ~* HH_REGEXP) THEN HH_REGEXP
        END;

    IF (v_timeunit_mask IS NULL) THEN
        RAISE invalid_datetime_format;
    END IF;

    v_regmatch_groups := regexp_matches(v_timestring, v_timeunit_mask, 'gi');

    v_hours := v_regmatch_groups[1]::SMALLINT;
    v_minutes := v_regmatch_groups[2]::SMALLINT;

    IF (v_timestring ~* HHMMFS_REGEXP) THEN
        v_fseconds := v_regmatch_groups[3];
    ELSE
        v_seconds := v_regmatch_groups[3];
        v_fseconds := v_regmatch_groups[4];
    END IF;

   IF (v_daypart IS NOT NULL) THEN
      IF ((v_daypart = 'AM' AND v_hours NOT BETWEEN 0 AND 12) OR
          (v_daypart = 'PM' AND v_hours NOT BETWEEN 1 AND 23))
      THEN
          RAISE numeric_value_out_of_range;
      ELSIF (v_daypart = 'PM' AND v_hours < 12) THEN
          v_hours := v_hours + 12;
      ELSIF (v_daypart = 'AM' AND v_hours = 12) THEN
          v_hours := v_hours - 12;
      END IF;
   END IF;

    v_fseconds := sys.babelfish_get_microsecs_from_fractsecs(v_fseconds, v_scale);
    v_seconds := concat_ws('.', v_seconds, v_fseconds);

    RETURN make_time(v_hours, v_minutes, v_seconds::NUMERIC);
EXCEPTION
    WHEN most_specific_type_mismatch THEN
        RAISE USING MESSAGE := 'Argument data type NUMERIC is invalid for argument 3 of conv_string_to_time function.',
                    DETAIL := 'Use of incorrect "style" parameter value during conversion process.',
                    HINT := 'Change "style" parameter to the proper value and try again.';

    WHEN invalid_parameter_value THEN
        RAISE USING MESSAGE := pg_catalog.format('The style %s is not supported for conversions from VARCHAR to TIME.', v_style),
                    DETAIL := 'Use of incorrect "style" parameter value during conversion process.',
                    HINT := 'Change "style" parameter to the proper value and try again.';

    WHEN datatype_mismatch THEN
        RAISE USING MESSAGE := 'Source data type should be ''TIME'' or ''TIME(n)''.',
                    DETAIL := 'Use of incorrect "datatype" parameter value during conversion process.',
                    HINT := 'Change "datatype" parameter to the proper value and try again.';

    WHEN interval_field_overflow THEN
        RAISE USING MESSAGE := pg_catalog.format('Specified scale %s is invalid.', v_scale),
                    DETAIL := 'Use of incorrect data type scale value during conversion process.',
                    HINT := 'Change scale component of data type parameter to be in range [0..7] and try again.';

    WHEN numeric_value_out_of_range THEN
        RAISE USING MESSAGE := 'Could not extract correct hour value due to it''s inconsistency with AM|PM day part mark.',
                    DETAIL := 'Extracted hour value doesn''t fall in correct day part mark range: 0..12 for "AM" or 1..23 for "PM".',
                    HINT := 'Correct a hour value in the source string or remove AM|PM day part mark out of it.';

    WHEN invalid_datetime_format THEN
        RAISE USING MESSAGE := 'Conversion failed when converting time from character string.',
                    DETAIL := 'Incorrect using of pair of input parameters values during conversion process.',
                    HINT := 'Check the input parameters values, correct them if needed, and try again.';

    WHEN invalid_text_representation THEN
        GET STACKED DIAGNOSTICS v_err_message = MESSAGE_TEXT;
        v_err_message := substring(pg_catalog.lower(v_err_message), 'integer\:\s\"(.*)\"');

        RAISE USING MESSAGE := pg_catalog.format('Error while trying to convert "%s" value to SMALLINT data type.',
                                      v_err_message),
                    DETAIL := 'Supplied value contains illegal characters.',
                    HINT := 'Correct supplied value, remove all illegal characters.';
END;
$BODY$
LANGUAGE plpgsql
STABLE
RETURNS NULL ON NULL INPUT;

CREATE OR REPLACE FUNCTION sys.babelfish_try_conv_money_to_string(IN p_datatype TEXT,
														IN p_moneyval PG_CATALOG.MONEY,
														IN p_style NUMERIC DEFAULT 0)
RETURNS TEXT
AS
$BODY$
DECLARE
	v_style SMALLINT;
	v_format VARCHAR COLLATE "C";
	v_moneyval NUMERIC(19,4) := p_moneyval::NUMERIC(19,4);
	v_moneysign NUMERIC(19,4) := sign(v_moneyval);
	v_moneyabs NUMERIC(19,4) := abs(v_moneyval);
	v_digits SMALLINT;
	v_integral_digits SMALLINT;
	v_decimal_digits SMALLINT;
	v_res_length SMALLINT;
	MASK_REGEXP CONSTANT VARCHAR COLLATE "C" := '^\s*(?:character varying)\s*\(\s*(\d+|MAX)\s*\)\s*$';
	v_result TEXT;
BEGIN
	v_style := floor(p_style)::SMALLINT;
	v_digits := length(v_moneyabs::TEXT);
	v_decimal_digits := scale(v_moneyabs);
	IF (v_decimal_digits > 0) THEN
		v_integral_digits := v_digits - v_decimal_digits - 1;
	ELSE
		v_integral_digits := v_digits;
	END IF;
	IF (v_style = 0) THEN
		v_format := (pow(10, v_integral_digits)-1)::TEXT || 'D99';
		v_result := to_char(v_moneyval, v_format);
	ELSIF (v_style = 1) THEN
		IF (v_moneysign::SMALLINT = 1) THEN
			v_result := substring(p_moneyval::TEXT, 2);
		ELSE
			v_result := substring(p_moneyval::TEXT, 1, 1) || substring(p_moneyval::TEXT, 3);
		END IF;
	ELSIF (v_style = 2) THEN
		v_format := (pow(10, v_integral_digits)-1)::TEXT || 'D9999';
		v_result := to_char(v_moneyval, v_format);
	ELSE
		RAISE invalid_parameter_value;
	END IF;
	v_res_length := substring(p_datatype COLLATE "C", MASK_REGEXP)::SMALLINT;
	IF v_res_length IS NULL THEN
		RETURN v_result;
	ELSE
		RETURN rpad(v_result, v_res_length, ' ');
	END IF;
EXCEPTION
	WHEN invalid_parameter_value THEN
		RAISE USING MESSAGE := pg_catalog.format('%s is not a valid style number when converting from MONEY to a character string.', v_style),
					DETAIL := 'Use of incorrect "style" parameter value during conversion process.',
					HINT := 'Change "style" parameter to the proper value and try again.';
END;
$BODY$
LANGUAGE plpgsql
STABLE
RETURNS NULL ON NULL INPUT;

CREATE OR REPLACE FUNCTION sys.babelfish_try_conv_float_to_string(IN p_datatype TEXT,
														  IN p_floatval FLOAT,
														  IN p_style NUMERIC DEFAULT 0)
RETURNS TEXT
AS
$BODY$
DECLARE
	v_style SMALLINT;
	v_format VARCHAR COLLATE "C";
	v_floatval NUMERIC := abs(p_floatval);
	v_digits SMALLINT;
	v_integral_digits SMALLINT;
	v_decimal_digits SMALLINT;
	v_sign SMALLINT := sign(p_floatval);
	v_result TEXT;
	v_res_length SMALLINT;
	MASK_REGEXP CONSTANT VARCHAR COLLATE "C" := '^\s*(?:character varying)\s*\(\s*(\d+|MAX)\s*\)\s*$';
BEGIN
	v_style := floor(p_style)::SMALLINT;
	IF (v_style = 0) THEN
		v_digits := length(v_floatval::NUMERIC::TEXT);
		v_decimal_digits := scale(v_floatval);
		IF (v_decimal_digits > 0) THEN
			v_integral_digits := v_digits - v_decimal_digits - 1;
		ELSE
			v_integral_digits := v_digits;
		END IF;
		IF (v_floatval >= 999999.5) THEN
			v_format := '9D99999EEEE';
			v_result := to_char(v_sign * ceiling(v_floatval), v_format);
			v_result := to_char(substring(v_result, 1, 8)::NUMERIC, 'FM9D99999')::NUMERIC::TEXT || substring(v_result, 9);
		ELSE
			if (6 - v_integral_digits < v_decimal_digits) THEN
				v_decimal_digits := 6 - v_integral_digits;
			END IF;
			v_format := (pow(10, v_integral_digits)-1)::TEXT || 'D';
			IF (v_decimal_digits > 0) THEN
				v_format := v_format || (pow(10, v_decimal_digits)-1)::TEXT;
			END IF;
			v_result := to_char(p_floatval, v_format);
		END IF;
	ELSIF (v_style = 1) THEN
		v_format := '9D9999999EEEE';
		v_result := to_char(p_floatval, v_format);
	ELSIF (v_style = 2) THEN
		v_format := '9D999999999999999EEEE';
		v_result := to_char(p_floatval, v_format);
	ELSIF (v_style = 3) THEN
		v_format := '9D9999999999999999EEEE';
		v_result := to_char(p_floatval, v_format);
	ELSE
		RAISE invalid_parameter_value;
	END IF;

	v_res_length := substring(p_datatype COLLATE "C", MASK_REGEXP)::SMALLINT;
	IF v_res_length IS NULL THEN
		RETURN v_result;
	ELSE
		RETURN rpad(v_result,  v_res_length, ' ');
	END IF;
EXCEPTION
	WHEN invalid_parameter_value THEN
		RAISE USING MESSAGE := pg_catalog.format('%s is not a valid style number when converting from FLOAT to a character string.', v_style),
					DETAIL := 'Use of incorrect "style" parameter value during conversion process.',
					HINT := 'Change "style" parameter to the proper value and try again.';
END;
$BODY$
LANGUAGE plpgsql
STABLE
RETURNS NULL ON NULL INPUT;

CREATE OR REPLACE FUNCTION sys.suser_sid(IN login SYS.SYSNAME, IN Param2 INT DEFAULT NULL)
RETURNS SYS.VARBINARY(85) AS $$
    SELECT CASE
    WHEN login = '' COLLATE sys.database_default
        THEN CAST(CAST(sys.suser_id() AS INT) AS SYS.VARBINARY(85))
    ELSE 
        CAST(CAST(sys.suser_id(login) AS INT) AS SYS.VARBINARY(85))
    END;
$$
LANGUAGE SQL IMMUTABLE PARALLEL RESTRICTED;

CREATE OR REPLACE FUNCTION sys.has_perms_by_name(
    securable SYS.SYSNAME, 
    securable_class SYS.NVARCHAR(60), 
    permission SYS.SYSNAME,
    sub_securable SYS.SYSNAME DEFAULT NULL,
    sub_securable_class SYS.NVARCHAR(60) DEFAULT NULL
)
RETURNS integer
LANGUAGE plpgsql
STABLE
AS $$
DECLARE
    db_name text COLLATE sys.database_default; 
    bbf_schema_name text COLLATE sys.database_default;
    pg_schema text COLLATE sys.database_default;
    implied_dbo_permissions boolean;
    fully_supported boolean;
    is_cross_db boolean := false;
    object_name text COLLATE sys.database_default;
    database_id smallint;
    namespace_id oid;
    userid oid;
    object_type text;
    function_signature text;
    qualified_name text;
    return_value integer;
    cs_as_securable text COLLATE "C" := securable;
    cs_as_securable_class text COLLATE "C" := securable_class;
    cs_as_permission text COLLATE "C" := permission;
    cs_as_sub_securable text COLLATE "C" := sub_securable;
    cs_as_sub_securable_class text COLLATE "C" := sub_securable_class;
BEGIN
    return_value := NULL;

    -- Lower-case to avoid case issues, remove trailing whitespace to match SQL SERVER behavior
    -- Objects created in Babelfish are stored in lower-case in pg_class/pg_proc
    cs_as_securable = lower(PG_CATALOG.rtrim(cs_as_securable));
    cs_as_securable_class = lower(PG_CATALOG.rtrim(cs_as_securable_class));
    cs_as_permission = lower(PG_CATALOG.rtrim(cs_as_permission));
    cs_as_sub_securable = lower(PG_CATALOG.rtrim(cs_as_sub_securable));
    cs_as_sub_securable_class = lower(PG_CATALOG.rtrim(cs_as_sub_securable_class));

    -- Assert that sub_securable and sub_securable_class are either both NULL or both defined
    IF cs_as_sub_securable IS NOT NULL AND cs_as_sub_securable_class IS NULL THEN
        RETURN NULL;
    ELSIF cs_as_sub_securable IS NULL AND cs_as_sub_securable_class IS NOT NULL THEN
        RETURN NULL;
    -- If they are both defined, user must be evaluating column privileges.
    -- Check that inputs are valid for column privileges: sub_securable_class must 
    -- be column, securable_class must be object, and permission cannot be any.
    ELSIF cs_as_sub_securable_class IS NOT NULL 
            AND (cs_as_sub_securable_class != 'column' 
                    OR cs_as_securable_class IS NULL 
                    OR cs_as_securable_class != 'object' 
                    OR cs_as_permission = 'any') THEN
        RETURN NULL;

    -- If securable is null, securable_class must be null
    ELSIF cs_as_securable IS NULL AND cs_as_securable_class IS NOT NULL THEN
        RETURN NULL;
    -- If securable_class is null, securable must be null
    ELSIF cs_as_securable IS NOT NULL AND cs_as_securable_class IS NULL THEN
        RETURN NULL;
    END IF;

    IF cs_as_securable_class = 'server' THEN
        -- SQL Server does not permit a securable_class value of 'server'.
        -- securable_class should be NULL to evaluate server permissions.
        RETURN NULL;
    ELSIF cs_as_securable_class IS NULL THEN
        -- NULL indicates a server permission. Set this variable so that we can
        -- search for the matching entry in babelfish_has_perms_by_name_permissions
        cs_as_securable_class = 'server';
    END IF;

    IF cs_as_sub_securable IS NOT NULL THEN
        cs_as_sub_securable := babelfish_remove_delimiter_pair(cs_as_sub_securable);
        IF cs_as_sub_securable IS NULL THEN
            RETURN NULL;
        END IF;
    END IF;

    SELECT p.implied_dbo_permissions,p.fully_supported 
    INTO implied_dbo_permissions,fully_supported 
    FROM babelfish_has_perms_by_name_permissions p 
    WHERE p.securable_type = cs_as_securable_class AND p.permission_name = cs_as_permission;
    
    IF implied_dbo_permissions IS NULL OR fully_supported IS NULL THEN
        -- Securable class or permission is not valid, or permission is not valid for given securable
        RETURN NULL;
    END IF;

    IF cs_as_securable_class = 'database' AND cs_as_securable IS NOT NULL THEN
        db_name = babelfish_remove_delimiter_pair(cs_as_securable);
        IF db_name IS NULL THEN
            RETURN NULL;
        ELSIF (SELECT COUNT(name) FROM sys.databases WHERE name = db_name COLLATE sys.database_default) != 1 THEN
            RETURN 0;
        END IF;
    ELSIF cs_as_securable_class = 'schema' THEN
        bbf_schema_name = babelfish_remove_delimiter_pair(cs_as_securable);
        IF bbf_schema_name IS NULL THEN
            RETURN NULL;
        ELSIF (SELECT COUNT(nspname) FROM sys.babelfish_namespace_ext ext
                WHERE ext.orig_name = bbf_schema_name COLLATE sys.database_default 
                    AND ext.dbid = sys.db_id()) != 1 THEN
            RETURN 0;
        END IF;
    END IF;

    IF fully_supported = 'f' AND
		(SELECT orig_username FROM sys.babelfish_authid_user_ext WHERE rolname = CURRENT_USER) = 'dbo' THEN
        RETURN CAST(implied_dbo_permissions AS integer);
    ELSIF fully_supported = 'f' THEN
        RETURN 0;
    END IF;

    -- The only permissions that are fully supported belong to the OBJECT securable class.
    -- The block above has dealt with all permissions that are not fully supported, so 
    -- if we reach this point we know the securable class is OBJECT.
    SELECT s.db_name, s.schema_name, s.object_name INTO db_name, bbf_schema_name, object_name 
    FROM babelfish_split_object_name(cs_as_securable) s;

    -- Invalid securable name
    IF object_name IS NULL OR object_name = '' THEN
        RETURN NULL;
    END IF;

    -- If schema was not specified, use the default
    IF bbf_schema_name IS NULL OR bbf_schema_name = '' THEN
        bbf_schema_name := sys.schema_name();
    END IF;

    database_id := (
        SELECT CASE 
            WHEN db_name IS NULL OR db_name = '' THEN (sys.db_id())
            ELSE (sys.db_id(db_name))
        END);

	IF database_id <> sys.db_id() THEN
        is_cross_db = true;
	END IF;

	userid := (
        SELECT CASE
            WHEN is_cross_db THEN sys.suser_id()
            ELSE sys.user_id()
        END);
  
    -- Translate schema name from bbf to postgres, e.g. dbo -> master_dbo
    pg_schema := (SELECT nspname 
                    FROM sys.babelfish_namespace_ext ext 
                    WHERE ext.orig_name = bbf_schema_name COLLATE sys.database_default 
                        AND CAST(ext.dbid AS oid) = CAST(database_id AS oid));

    IF pg_schema IS NULL THEN
        -- Shared schemas like sys and pg_catalog do not exist in the table above.
        -- These schemas do not need to be translated from Babelfish to Postgres
        pg_schema := bbf_schema_name;
    END IF;

    -- Surround with double-quotes to handle names that contain periods/spaces
    qualified_name := concat('"', pg_schema, '"."', object_name, '"');

    SELECT oid INTO namespace_id FROM pg_catalog.pg_namespace WHERE nspname = pg_schema COLLATE sys.database_default;

    object_type := (
        SELECT CASE
            WHEN cs_as_sub_securable_class = 'column'
                THEN CASE 
                    WHEN (SELECT count(a.attname)
                        FROM pg_attribute a
                        INNER JOIN pg_class c ON c.oid = a.attrelid
                        INNER JOIN pg_namespace s ON s.oid = c.relnamespace
                        WHERE
                        a.attname = cs_as_sub_securable COLLATE sys.database_default
                        AND c.relname = object_name COLLATE sys.database_default
                        AND s.nspname = pg_schema COLLATE sys.database_default
                        AND NOT a.attisdropped
                        AND (s.nspname IN (SELECT nspname FROM sys.babelfish_namespace_ext) OR s.nspname = 'sys')
                        -- r = ordinary table, i = index, S = sequence, t = TOAST table, v = view, m = materialized view, c = composite type, f = foreign table, p = partitioned table
                        AND c.relkind IN ('r', 'v', 'm', 'f', 'p')
                        AND a.attnum > 0) = 1
                                THEN 'column'
                    ELSE NULL
                END

            WHEN (SELECT count(relname) 
                    FROM pg_catalog.pg_class 
                    WHERE relname = object_name COLLATE sys.database_default
                        AND relnamespace = namespace_id) = 1
                THEN 'table'

            WHEN (SELECT count(proname) 
                    FROM pg_catalog.pg_proc 
                    WHERE proname = object_name COLLATE sys.database_default 
                        AND pronamespace = namespace_id
                        AND prokind = 'f') = 1
                THEN 'function'
                
            WHEN (SELECT count(proname) 
                    FROM pg_catalog.pg_proc 
                    WHERE proname = object_name COLLATE sys.database_default
                        AND pronamespace = namespace_id
                        AND prokind = 'p') = 1
                THEN 'procedure'
            ELSE NULL
        END
    );
    
    -- Object was not found
    IF object_type IS NULL THEN
        RETURN 0;
    END IF;
  
    -- Get signature for function-like objects
    IF object_type IN('function', 'procedure') THEN
        SELECT CAST(oid AS regprocedure) 
            INTO function_signature 
            FROM pg_catalog.pg_proc 
            WHERE proname = object_name COLLATE sys.database_default
                AND pronamespace = namespace_id;
    END IF;

    return_value := (
        SELECT CASE
            WHEN cs_as_permission = 'any' THEN babelfish_has_any_privilege(userid, object_type, pg_schema, object_name)

            WHEN object_type = 'column'
                THEN CASE
                    WHEN cs_as_permission IN('insert', 'delete', 'execute') THEN NULL
                    ELSE CAST(has_column_privilege(userid, qualified_name, cs_as_sub_securable, cs_as_permission) AS integer)
                END

            WHEN object_type = 'table'
                THEN CASE
                    WHEN cs_as_permission = 'execute' THEN 0
                    ELSE CAST(has_table_privilege(userid, qualified_name, cs_as_permission) AS integer)
                END

            WHEN object_type = 'function'
                THEN CASE
                    WHEN cs_as_permission IN('select', 'execute')
                        THEN CAST(has_function_privilege(userid, function_signature, 'execute') AS integer)
                    WHEN cs_as_permission IN('update', 'insert', 'delete', 'references')
                        THEN 0
                    ELSE NULL
                END

            WHEN object_type = 'procedure'
                THEN CASE
                    WHEN cs_as_permission = 'execute'
                        THEN CAST(has_function_privilege(userid, function_signature, 'execute') AS integer)
                    WHEN cs_as_permission IN('select', 'update', 'insert', 'delete', 'references')
                        THEN 0
                    ELSE NULL
                END

            ELSE NULL
        END
    );

    RETURN return_value;
    EXCEPTION WHEN OTHERS THEN RETURN NULL;
END;
$$;

CREATE OR REPLACE FUNCTION sys.json_modify(in expression sys.NVARCHAR,in path_json TEXT, in new_value ANYELEMENT, in escape bool)
RETURNS sys.NVARCHAR
AS
$BODY$
DECLARE
    json_path TEXT;
    json_path_convert TEXT;
    new_jsonb_path TEXT[];
    key_value_type TEXT;
    path_split_array TEXT[];
    comparison_string TEXT COLLATE "C";
    len_array INTEGER;
    word_count INTEGER;
    create_if_missing BOOL = TRUE;
    append_modifier BOOL = FALSE;
    key_exists BOOL;
    key_value JSONB;
    json_expression JSONB = expression::JSONB;
    json_new_value JSONB;
    result_json sys.NVARCHAR;
BEGIN
    path_split_array = regexp_split_to_array(TRIM(path_json) COLLATE "C",'\s+');
    word_count = array_length(path_split_array,1);
    /* 
     * This if else block is added to set the create_if_missing and append_modifier flags.
     * These flags will be used to know the mode and if the optional modifier append is present in the input path_json.
     * It is necessary as postgres functions do not directly take append and lax/strict mode in the jsonb_path.
     * Comparisons for comparison_string are case-sensitive.    
     */
    IF word_count = 1 THEN
        json_path = path_split_array[1];
        create_if_missing = TRUE;
        append_modifier = FALSE;
    ELSIF word_count = 2 THEN 
        json_path = path_split_array[2];
        comparison_string = path_split_array[1]; -- append or lax/strict mode
        IF comparison_string = 'append' THEN
            append_modifier = TRUE;
        ELSIF comparison_string = 'strict' THEN
            create_if_missing = FALSE;
        ELSIF comparison_string = 'lax' THEN
            create_if_missing = TRUE;
        ELSE
            RAISE invalid_json_text;
        END IF;
    ELSIF word_count = 3 THEN
        json_path = path_split_array[3];
        comparison_string = path_split_array[1]; -- append mode 
        IF comparison_string = 'append' THEN
            append_modifier = TRUE;
        ELSE
            RAISE invalid_json_text;
        END IF;
        comparison_string = path_split_array[2]; -- lax/strict mode
        IF comparison_string = 'strict' THEN
            create_if_missing = FALSE;
        ELSIF comparison_string = 'lax' THEN
            create_if_missing = TRUE;
        ELSE
            RAISE invalid_json_text;
        END IF;
    ELSE
        RAISE invalid_json_text;
    END IF;

    -- To convert input jsonpath to the required jsonb_path format
    json_path_convert = regexp_replace(json_path COLLATE "C", '\$\.|]|\$\[' , '' , 'ig'); -- To remove "$." and "]" sign from the string 
    json_path_convert = regexp_replace(json_path_convert COLLATE "C", '\.|\[' , ',' , 'ig'); -- To replace "." and "[" with "," to change into required format
    new_jsonb_path = CONCAT('{',json_path_convert,'}'); -- Final required format of path by jsonb_set

    key_exists = jsonb_path_exists(json_expression,json_path::jsonpath); -- To check if key exist in the given path

    IF escape THEN
        json_new_value = new_value::JSONB;
    ELSE
        json_new_value = to_jsonb(new_value);
    END IF;

    --This if else block is to call the jsonb_set function based on the create_if_missing and append_modifier flags
    IF append_modifier THEN 
        IF key_exists THEN
            key_value = jsonb_path_query_first(json_expression,json_path::jsonpath); -- To get the value of the key
            key_value_type = jsonb_typeof(key_value);
            IF key_value_type = 'array' THEN
                len_array = jsonb_array_length(key_value);
                /*
                 * As jsonb_insert requires the index of the value to be inserted, so the below FORMAT function changes the path format into the required jsonb_insert path format.
                 * Eg: JSON_MODIFY('{"name":"John","skills":["C#","SQL"]}','append $.skills','Azure'); -> converts the path from '$.skills' to '{skills,2}' instead of '{skills}'
                 */
                new_jsonb_path = FORMAT('%s,%s}',TRIM('}' FROM new_jsonb_path::TEXT),len_array);
                IF new_value IS NULL THEN
                    result_json = jsonb_insert(json_expression,new_jsonb_path,'null'); -- This needs to be done because "to_jsonb(coalesce(new_value, 'null'))" does not result in a JSON NULL
                ELSE
                    result_json = jsonb_insert(json_expression,new_jsonb_path,json_new_value);
                END IF;
            ELSE
                IF NOT create_if_missing THEN
                    RAISE sql_json_array_not_found;
                ELSE
                    result_json = json_expression;
                END IF;
            END IF;
        ELSE
            IF NOT create_if_missing THEN
                RAISE sql_json_object_not_found;
            ELSE
                result_json = jsonb_insert(json_expression,new_jsonb_path,to_jsonb(array_agg(new_value))); -- array_agg is used to convert the new_value text into array format as we append functionality is being used
            END IF;
        END IF;
    ELSE --When no append modifier is present
        IF new_value IS NOT NULL THEN
            IF key_exists OR create_if_missing THEN
                result_json = jsonb_set_lax(json_expression,new_jsonb_path,json_new_value,create_if_missing);
            ELSE
                RAISE sql_json_object_not_found;
            END IF;
        ELSE
            IF key_exists THEN
                IF NOT create_if_missing THEN
                    result_json = jsonb_set_lax(json_expression,new_jsonb_path,json_new_value);
                ELSE
                    result_json = jsonb_set_lax(json_expression,new_jsonb_path,json_new_value,create_if_missing,'delete_key');
                END IF;
            ELSE
                IF NOT create_if_missing THEN
                    RAISE sql_json_object_not_found;
                ELSE
                    result_json = jsonb_set_lax(json_expression,new_jsonb_path,json_new_value,FALSE);
                END IF;
            END IF;
        END IF;
    END IF;  -- If append_modifier block ends here
    RETURN result_json;
EXCEPTION
    WHEN invalid_json_text THEN
            RAISE USING MESSAGE = 'JSON path is not properly formatted',
                        DETAIL = FORMAT('Unexpected keyword "%s" is found.',comparison_string),
                        HINT = 'Change "modifier/mode" parameter to the proper value and try again.';
    WHEN sql_json_array_not_found THEN
            RAISE USING MESSAGE = 'array cannot be found in the specified JSON path',
                        HINT = 'Change JSON path to target array property and try again.';
    WHEN sql_json_object_not_found THEN
            RAISE USING MESSAGE = 'property cannot be found on the specified JSON path';
END;        
$BODY$
LANGUAGE plpgsql STABLE;

CREATE OR REPLACE FUNCTION sys.is_member(IN role sys.SYSNAME)
RETURNS INT AS
$$
DECLARE
    is_windows_grp boolean := (CHARINDEX('\', role) != 0);
BEGIN
    -- Always return 1 for 'public'
    IF (role = 'public' COLLATE sys.database_default )
    THEN RETURN 1;
    END IF;

    IF EXISTS (SELECT orig_loginname FROM sys.babelfish_authid_login_ext WHERE orig_loginname = role COLLATE sys.database_default AND type != 'S') -- do not consider sql logins
    THEN
        IF ((EXISTS (SELECT name FROM sys.login_token WHERE name = role COLLATE sys.database_default AND type IN ('SERVER ROLE', 'SQL LOGIN'))) OR is_windows_grp) -- do not consider sql logins, server roles
        THEN RETURN NULL; -- Also return NULL if session is not a windows auth session but argument is a windows group
        ELSIF EXISTS (SELECT name FROM sys.login_token WHERE name = role COLLATE sys.database_default AND type NOT IN ('SERVER ROLE', 'SQL LOGIN'))
        THEN RETURN 1; -- Return 1 if current session user is a member of role or windows group
        ELSE RETURN 0; -- Return 0 if current session user is not a member of role or windows group
        END IF;
    ELSIF EXISTS (SELECT orig_username FROM sys.babelfish_authid_user_ext WHERE orig_username = role COLLATE sys.database_default)
    THEN
        IF EXISTS (SELECT name FROM sys.user_token WHERE name = role COLLATE sys.database_default)
        THEN RETURN 1; -- Return 1 if current session user is a member of role or windows group
        ELSIF (is_windows_grp)
        THEN RETURN NULL; -- Return NULL if session is not a windows auth session but argument is a windows group
        ELSE RETURN 0; -- Return 0 if current session user is not a member of role or windows group
        END IF;
    ELSE RETURN NULL; -- Return NULL if role/group does not exist
    END IF;
END;
$$
LANGUAGE plpgsql STRICT STABLE;

CREATE OR REPLACE FUNCTION OBJECTPROPERTYEX(
    id INT,
    property SYS.VARCHAR
)
RETURNS SYS.SQL_VARIANT
AS $$
BEGIN
	property := PG_CATALOG.RTRIM(LOWER(COALESCE(property, '')));
	
	IF NOT EXISTS(SELECT ao.object_id FROM sys.all_objects ao WHERE object_id = id)
	THEN
		RETURN NULL;
	END IF;

	IF property = 'basetype' COLLATE "C"-- BaseType
	THEN
		RETURN (SELECT CAST(ao.type AS SYS.SQL_VARIANT) 
                FROM sys.all_objects ao
                WHERE ao.object_id = id
                LIMIT 1
                );
    END IF;

    RETURN CAST(OBJECTPROPERTY(id, property) AS SYS.SQL_VARIANT);
END
$$
LANGUAGE plpgsql STABLE;

CREATE OR REPLACE FUNCTION sys.INDEXPROPERTY(IN object_id INT, IN index_or_statistics_name sys.nvarchar(128), IN property sys.varchar(128))
RETURNS INT AS
$BODY$
DECLARE
ret_val INT;
BEGIN
	index_or_statistics_name = LOWER(TRIM(index_or_statistics_name)) COLLATE sys.database_default;
	property = LOWER(TRIM(property)) COLLATE sys.database_default;
    SELECT INTO ret_val
    CASE
       
        WHEN (SELECT CAST(type AS int) FROM sys.indexes i WHERE i.object_id = $1 AND i.name = $2 COLLATE sys.database_default) = 3 -- is XML index
        THEN CAST(NULL AS int)
	    
        WHEN property = 'indexdepth' COLLATE sys.database_default
        THEN CAST(0 AS int)

        WHEN property = 'indexfillfactor' COLLATE sys.database_default
        THEN (SELECT CAST(fill_factor AS int) FROM sys.indexes i WHERE i.object_id = $1 AND i.name = $2 COLLATE sys.database_default)

        WHEN property = 'indexid' COLLATE sys.database_default
        THEN (SELECT CAST(index_id AS int) FROM sys.indexes i WHERE i.object_id = $1 AND i.name = $2 COLLATE sys.database_default)

        WHEN property = 'isautostatistics' COLLATE sys.database_default
        THEN CAST(0 AS int)

        WHEN property = 'isclustered' COLLATE sys.database_default
        THEN (SELECT CAST(CASE WHEN type = 1 THEN 1 ELSE 0 END AS int) FROM sys.indexes i WHERE i.object_id = $1 AND i.name = $2 COLLATE sys.database_default)
        
        WHEN property = 'isdisabled' COLLATE sys.database_default
        THEN (SELECT CAST(is_disabled AS int) FROM sys.indexes i WHERE i.object_id = $1 AND i.name = $2 COLLATE sys.database_default)
        
        WHEN property = 'isfulltextkey' COLLATE sys.database_default
        THEN CAST(0 AS int)
        
        WHEN property = 'ishypothetical' COLLATE sys.database_default
        THEN (SELECT CAST(is_hypothetical AS int) FROM sys.indexes i WHERE i.object_id = $1 AND i.name = $2 COLLATE sys.database_default)
        
        WHEN property = 'ispadindex' COLLATE sys.database_default
        THEN (SELECT CAST(is_padded AS int) FROM sys.indexes i WHERE i.object_id = $1 AND i.name = $2 COLLATE sys.database_default)
        
        WHEN property = 'ispagelockdisallowed' COLLATE sys.database_default
        THEN (SELECT CAST(CASE WHEN allow_page_locks = 1 THEN 0 ELSE 1 END AS int) FROM sys.indexes i WHERE i.object_id = $1 AND i.name = $2 COLLATE sys.database_default)
        
        WHEN property = 'isrowlockdisallowed' COLLATE sys.database_default
        THEN (SELECT CAST(CASE WHEN allow_row_locks = 1 THEN 0 ELSE 1 END AS int) FROM sys.indexes i WHERE i.object_id=$1 AND i.name = $2 COLLATE sys.database_default)
        
        WHEN property = 'isstatistics' COLLATE sys.database_default
        THEN CAST(0 AS int)
        
        WHEN property = 'isunique' COLLATE sys.database_default
        THEN (SELECT CAST(is_unique AS int) FROM sys.indexes i WHERE i.object_id = $1 AND i.name = $2 COLLATE sys.database_default)
        
        WHEN property = 'iscolumnstore' COLLATE sys.database_default
        THEN CAST(0 AS int)
        
        WHEN property = 'isoptimizedforsequentialkey' COLLATE sys.database_default
        THEN CAST(0 AS int)
    ELSE
        CAST(NULL AS int)
    END;
RETURN ret_val;
END;
$BODY$
LANGUAGE plpgsql STABLE;

CREATE OR REPLACE FUNCTION sys.tsql_type_scale_helper(IN type TEXT, IN typemod INT, IN return_null_for_rest bool) RETURNS sys.TINYINT
AS $$
DECLARE
	scale INT;
	v_type TEXT COLLATE sys.database_default := type;
BEGIN
	IF v_type IS NULL THEN 
		RETURN -1;
	END IF;

	IF typemod = -1 THEN
		CASE v_type
		WHEN 'date' THEN scale = 0;
		WHEN 'datetime' THEN scale = 3;
		WHEN 'smalldatetime' THEN scale = 0;
		WHEN 'datetime2' THEN scale = 6;
		WHEN 'datetimeoffset' THEN scale = 6;
		WHEN 'decimal' THEN scale = 38;
		WHEN 'numeric' THEN scale = 38;
		WHEN 'money' THEN scale = 4;
		WHEN 'smallmoney' THEN scale = 4;
		WHEN 'time' THEN scale = 6;
		WHEN 'tinyint' THEN scale = 0;
		ELSE
			IF return_null_for_rest
				THEN scale = NULL;
			ELSE scale = 0;
			END IF;
		END CASE;
		RETURN scale;
	END IF;

	CASE v_type 
	WHEN 'decimal' THEN scale = (typemod - 4) & 65535;
	WHEN 'numeric' THEN scale = (typemod - 4) & 65535;
	WHEN 'smalldatetime' THEN scale = 0;
	WHEN 'datetime2' THEN
		CASE typemod 
		WHEN 0 THEN scale = 0;
		WHEN 1 THEN scale = 1;
		WHEN 2 THEN scale = 2;
		WHEN 3 THEN scale = 3;
		WHEN 4 THEN scale = 4;
		WHEN 5 THEN scale = 5;
		WHEN 6 THEN scale = 6;
		-- typemod = 7 is not possible for datetime2 in Babelfish but
		-- adding the case just in case we support it in future
		WHEN 7 THEN scale = 7;
		END CASE;
	WHEN 'datetimeoffset' THEN
		CASE typemod
		WHEN 0 THEN scale = 0;
		WHEN 1 THEN scale = 1;
		WHEN 2 THEN scale = 2;
		WHEN 3 THEN scale = 3;
		WHEN 4 THEN scale = 4;
		WHEN 5 THEN scale = 5;
		WHEN 6 THEN scale = 6;
		-- typemod = 7 is not possible for datetimeoffset in Babelfish
		-- but adding the case just in case we support it in future
		WHEN 7 THEN scale = 7;
		END CASE;
	WHEN 'time' THEN
		CASE typemod
		WHEN 0 THEN scale = 0;
		WHEN 1 THEN scale = 1;
		WHEN 2 THEN scale = 2;
		WHEN 3 THEN scale = 3;
		WHEN 4 THEN scale = 4;
		WHEN 5 THEN scale = 5;
		WHEN 6 THEN scale = 6;
		-- typemod = 7 is not possible for time in Babelfish but
		-- adding the case just in case we support it in future
		WHEN 7 THEN scale = 7;
		END CASE;
	ELSE
		IF return_null_for_rest
			THEN scale = NULL;
		ELSE scale = 0;
		END IF;
	END CASE;
	RETURN scale;
END;
$$ LANGUAGE plpgsql IMMUTABLE STRICT;

CREATE OR REPLACE FUNCTION sys.tsql_type_precision_helper(IN type TEXT, IN typemod INT) RETURNS sys.TINYINT
AS $$
DECLARE
	precision INT;
  v_type TEXT COLLATE sys.database_default := type;
BEGIN
	IF v_type IS NULL THEN 
		RETURN -1;
	END IF;

	IF typemod = -1 THEN
		CASE v_type
		WHEN 'bigint' THEN precision = 19;
		WHEN 'bit' THEN precision = 1;
		WHEN 'date' THEN precision = 10;
		WHEN 'datetime' THEN precision = 23;
		WHEN 'datetime2' THEN precision = 26;
		WHEN 'datetimeoffset' THEN precision = 33;
		WHEN 'decimal' THEN precision = 38;
		WHEN 'numeric' THEN precision = 38;
		WHEN 'float' THEN precision = 53;
		WHEN 'int' THEN precision = 10;
		WHEN 'money' THEN precision = 19;
		WHEN 'real' THEN precision = 24;
		WHEN 'smalldatetime' THEN precision = 16;
		WHEN 'smallint' THEN precision = 5;
		WHEN 'smallmoney' THEN precision = 10;
		WHEN 'time' THEN precision = 15;
		WHEN 'tinyint' THEN precision = 3;
		ELSE precision = 0;
		END CASE;
		RETURN precision;
	END IF;

	CASE v_type
	WHEN 'numeric' THEN precision = ((typemod - 4) >> 16) & 65535;
	WHEN 'decimal' THEN precision = ((typemod - 4) >> 16) & 65535;
	WHEN 'smalldatetime' THEN precision = 16;
	WHEN 'datetime2' THEN 
		CASE typemod 
		WHEN 0 THEN precision = 19;
		WHEN 1 THEN precision = 21;
		WHEN 2 THEN precision = 22;
		WHEN 3 THEN precision = 23;
		WHEN 4 THEN precision = 24;
		WHEN 5 THEN precision = 25;
		WHEN 6 THEN precision = 26;
		-- typemod = 7 is not possible for datetime2 in Babelfish but
		-- adding the case just in case we support it in future
		WHEN 7 THEN precision = 27;
		END CASE;
	WHEN 'datetimeoffset' THEN
		CASE typemod
		WHEN 0 THEN precision = 26;
		WHEN 1 THEN precision = 28;
		WHEN 2 THEN precision = 29;
		WHEN 3 THEN precision = 30;
		WHEN 4 THEN precision = 31;
		WHEN 5 THEN precision = 32;
		WHEN 6 THEN precision = 33;
		-- typemod = 7 is not possible for datetimeoffset in Babelfish
		-- but adding the case just in case we support it in future
		WHEN 7 THEN precision = 34;
		END CASE;
	WHEN 'time' THEN
		CASE typemod
		WHEN 0 THEN precision = 8;
		WHEN 1 THEN precision = 10;
		WHEN 2 THEN precision = 11;
		WHEN 3 THEN precision = 12;
		WHEN 4 THEN precision = 13;
		WHEN 5 THEN precision = 14;
		WHEN 6 THEN precision = 15;
		-- typemod = 7 is not possible for time in Babelfish but
		-- adding the case just in case we support it in future
		WHEN 7 THEN precision = 16;
		END CASE;
	ELSE precision = 0;
	END CASE;
	RETURN precision;
END;
$$ LANGUAGE plpgsql IMMUTABLE STRICT;

CREATE OR REPLACE PROCEDURE sys.sp_babelfish_configure(IN "@option_name" varchar(128),  IN "@option_value" varchar(128), IN "@option_scope" varchar(128))
AS $$
DECLARE
  normalized_name varchar(256);
  default_value text;
  value_type text;
  enum_value text[];
  cnt int;
  cur refcursor;
  guc_name varchar(256);
  server boolean := false;
  prev_user text;
BEGIN
  IF lower("@option_name") like 'babelfishpg_tsql.%' collate "C" THEN
    SELECT "@option_name" INTO normalized_name;
  ELSE
    SELECT concat('babelfishpg_tsql.',"@option_name") INTO normalized_name;
  END IF;

  IF PG_CATALOG.lower("@option_scope") = 'server' THEN
    server := true;
  ELSIF btrim("@option_scope") != '' THEN
    RAISE EXCEPTION 'invalid option: %', "@option_scope";
  END IF;

  SELECT COUNT(*) INTO cnt FROM sys.babelfish_configurations_view where name collate "C" like normalized_name;
  IF cnt = 0 THEN 
    IF LOWER(normalized_name) = 'babelfishpg_tsql.escape_hatch_unique_constraint' COLLATE C THEN
      CALl sys.printarg('Config option babelfishpg_tsql.escape_hatch_unique_constraint has been deprecated, babelfish now supports unique constraints on nullable columns');
    ELSE
      RAISE EXCEPTION 'unknown configuration: %', normalized_name;
    END IF;
  ELSIF cnt > 1 AND (pg_catalog.lower("@option_value") != 'ignore' AND pg_catalog.lower("@option_value") != 'strict' 
                AND pg_catalog.lower("@option_value") != 'default') THEN
    RAISE EXCEPTION 'unvalid option: %', pg_catalog.lower("@option_value");
  END IF;

  OPEN cur FOR SELECT name FROM sys.babelfish_configurations_view where name collate "C" like normalized_name;
  LOOP
    FETCH NEXT FROM cur into guc_name;
    exit when not found;

    SELECT boot_val, vartype, enumvals INTO default_value, value_type, enum_value FROM pg_catalog.pg_settings WHERE name = guc_name;
    IF pg_catalog.lower("@option_value") = 'default' THEN
        PERFORM pg_catalog.set_config(guc_name, default_value, 'false');
    ELSIF pg_catalog.lower("@option_value") = 'ignore' or pg_catalog.lower("@option_value") = 'strict' THEN
      IF value_type = 'enum' AND enum_value = '{"strict", "ignore"}' THEN
        PERFORM pg_catalog.set_config(guc_name, "@option_value", 'false');
      ELSE
        CONTINUE;
      END IF;
    ELSE
        PERFORM pg_catalog.set_config(guc_name, "@option_value", 'false');
    END IF;
    IF server THEN
      SELECT current_user INTO prev_user;
      PERFORM sys.babelfish_set_role(session_user);
      IF pg_catalog.lower("@option_value") = 'default' THEN
        EXECUTE format('ALTER DATABASE %s SET %s = %s', CURRENT_DATABASE(), guc_name, default_value);
      ELSIF pg_catalog.lower("@option_value") = 'ignore' or pg_catalog.lower("@option_value") = 'strict' THEN
        IF value_type = 'enum' AND enum_value = '{"strict", "ignore"}' THEN
          EXECUTE format('ALTER DATABASE %s SET %s = %s', CURRENT_DATABASE(), guc_name, "@option_value");
        ELSE
          CONTINUE;
        END IF;
      ELSE
        -- store the setting in PG master database so that it can be applied to all bbf databases
        EXECUTE format('ALTER DATABASE %s SET %s = %s', CURRENT_DATABASE(), guc_name, "@option_value");
      END IF;
      PERFORM sys.babelfish_set_role(prev_user);
    END IF;
  END LOOP;

  CLOSE cur;

END;
$$ LANGUAGE plpgsql;

CREATE OR REPLACE PROCEDURE sys.sp_columns (
	"@table_name" sys.nvarchar(384),
    "@table_owner" sys.nvarchar(384) = '', 
    "@table_qualifier" sys.nvarchar(384) = '',
    "@column_name" sys.nvarchar(384) = '',
	"@namescope" int = 0,
    "@odbcver" int = 2,
    "@fusepattern" smallint = 1)
AS $$
BEGIN
	IF @fusepattern = 1 
		select table_qualifier as TABLE_QUALIFIER, 
			table_owner as TABLE_OWNER,
			table_name as TABLE_NAME,
			column_name as COLUMN_NAME,
			data_type as DATA_TYPE,
			type_name as TYPE_NAME,
			precision as PRECISION,
			length as LENGTH,
			scale as SCALE,
			radix as RADIX,
			nullable as NULLABLE,
			remarks as REMARKS,
			column_def as COLUMN_DEF,
			sql_data_type as SQL_DATA_TYPE,
			sql_datetime_sub as SQL_DATETIME_SUB,
			char_octet_length as CHAR_OCTET_LENGTH,
			ordinal_position as ORDINAL_POSITION,
			is_nullable as IS_NULLABLE,
			(
				CASE
					WHEN ss_is_identity = 1 AND sql_data_type = -6 THEN 48 -- Tinyint Identity
					WHEN ss_is_identity = 1 AND sql_data_type = 5 THEN 52 -- Smallint Identity
					WHEN ss_is_identity = 1 AND sql_data_type = 4 THEN 56 -- Int Identity
					WHEN ss_is_identity = 1 AND sql_data_type = -5 THEN 63 -- Bigint Identity
					WHEN ss_is_identity = 1 AND sql_data_type = 3 THEN 55 -- Decimal Identity
					WHEN ss_is_identity = 1 AND sql_data_type = 2 THEN 63 -- Numeric Identity
					ELSE ss_data_type
				END
			) as SS_DATA_TYPE
		from sys.sp_columns_100_view
		where pg_catalog.lower(table_name) like pg_catalog.lower(sys.babelfish_truncate_identifier(@table_name)) COLLATE database_default
			and ((SELECT coalesce(sys.babelfish_truncate_identifier(@table_owner),'')) = '' or table_owner like sys.babelfish_truncate_identifier(@table_owner) collate database_default)
			and ((SELECT coalesce(sys.babelfish_truncate_identifier(@table_qualifier),'')) = '' or table_qualifier like sys.babelfish_truncate_identifier(@table_qualifier) collate database_default)
			and ((SELECT coalesce(sys.babelfish_truncate_identifier(@column_name),'')) = '' or column_name like sys.babelfish_truncate_identifier(@column_name) collate database_default)
		order by table_qualifier,
				 table_owner,
				 table_name,
				 ordinal_position;
	ELSE 
		select table_qualifier, precision from sys.sp_columns_100_view
			where sys.babelfish_truncate_identifier(@table_name) = table_name collate database_default
			and ((SELECT coalesce(sys.babelfish_truncate_identifier(@table_owner), '')) = '' or table_owner = sys.babelfish_truncate_identifier(@table_owner) collate database_default)
			and ((SELECT coalesce(sys.babelfish_truncate_identifier(@table_qualifier),'')) = '' or table_qualifier = sys.babelfish_truncate_identifier(@table_qualifier) collate database_default)
			and ((SELECT coalesce(sys.babelfish_truncate_identifier(@column_name),'')) = '' or column_name = sys.babelfish_truncate_identifier(@column_name) collate database_default)
		order by table_qualifier,
				 table_owner,
				 table_name,
				 ordinal_position;
END;
$$
LANGUAGE 'pltsql';
GRANT ALL on PROCEDURE sys.sp_columns TO PUBLIC;

CREATE OR REPLACE PROCEDURE sys.sp_columns_100 (
	"@table_name" sys.nvarchar(384),
    "@table_owner" sys.nvarchar(384) = '', 
    "@table_qualifier" sys.nvarchar(384) = '',
    "@column_name" sys.nvarchar(384) = '',
	"@namescope" int = 0,
    "@odbcver" int = 2,
    "@fusepattern" smallint = 1)
AS $$
BEGIN
	IF @fusepattern = 1 
		select table_qualifier as TABLE_QUALIFIER, 
			table_owner as TABLE_OWNER,
			table_name as TABLE_NAME,
			column_name as COLUMN_NAME,
			data_type as DATA_TYPE,
			type_name as TYPE_NAME,
			precision as PRECISION,
			length as LENGTH,
			scale as SCALE,
			radix as RADIX,
			nullable as NULLABLE,
			remarks as REMARKS,
			column_def as COLUMN_DEF,
			sql_data_type as SQL_DATA_TYPE,
			sql_datetime_sub as SQL_DATETIME_SUB,
			char_octet_length as CHAR_OCTET_LENGTH,
			ordinal_position as ORDINAL_POSITION,
			is_nullable as IS_NULLABLE,
			ss_is_sparse as SS_IS_SPARSE,
			ss_is_column_set as SS_IS_COLUMN_SET,
			ss_is_computed as SS_IS_COMPUTED,
			ss_is_identity as SS_IS_IDENTITY,
			ss_udt_catalog_name as SS_UDT_CATALOG_NAME,
			ss_udt_schema_name as SS_UDT_SCHEMA_NAME,
			ss_udt_assembly_type_name as SS_UDT_ASSEMBLY_TYPE_NAME,
			ss_xml_schemacollection_catalog_name as SS_XML_SCHEMACOLLECTION_CATALOG_NAME,
			ss_xml_schemacollection_schema_name as SS_XML_SCHEMACOLLECTION_SCHEMA_NAME,
			ss_xml_schemacollection_name as SS_XML_SCHEMACOLLECTION_NAME,
			(
				CASE
					WHEN ss_is_identity = 1 AND sql_data_type = -6 THEN 48 -- Tinyint Identity
					WHEN ss_is_identity = 1 AND sql_data_type = 5 THEN 52 -- Smallint Identity
					WHEN ss_is_identity = 1 AND sql_data_type = 4 THEN 56 -- Int Identity
					WHEN ss_is_identity = 1 AND sql_data_type = -5 THEN 63 -- Bigint Identity
					WHEN ss_is_identity = 1 AND sql_data_type = 3 THEN 55 -- Decimal Identity
					WHEN ss_is_identity = 1 AND sql_data_type = 2 THEN 63 -- Numeric Identity
					ELSE ss_data_type
				END
			) as SS_DATA_TYPE
		from sys.sp_columns_100_view
        -- TODO: Temporary fix to use '\' as escape character for now, need to remove ESCAPE clause from LIKE once we have fixed the dependencies on this procedure
		where pg_catalog.lower(table_name) like pg_catalog.lower(sys.babelfish_truncate_identifier(@table_name)) COLLATE database_default ESCAPE '\'
			and ((SELECT coalesce(sys.babelfish_truncate_identifier(@table_owner),'')) = '' or table_owner like sys.babelfish_truncate_identifier(@table_owner) collate database_default)
			and ((SELECT coalesce(sys.babelfish_truncate_identifier(@table_qualifier),'')) = '' or table_qualifier like sys.babelfish_truncate_identifier(@table_qualifier) collate database_default)
			and ((SELECT coalesce(sys.babelfish_truncate_identifier(@column_name),'')) = '' or column_name like sys.babelfish_truncate_identifier(@column_name) collate database_default)
		order by table_qualifier,
				 table_owner,
				 table_name,
				 ordinal_position;
	ELSE 
		select table_qualifier, precision from sys.sp_columns_100_view
			where sys.babelfish_truncate_identifier(@table_name) = table_name collate database_default
			and ((SELECT coalesce(sys.babelfish_truncate_identifier(@table_owner), '')) = '' or table_owner = sys.babelfish_truncate_identifier(@table_owner) collate database_default)
			and ((SELECT coalesce(sys.babelfish_truncate_identifier(@table_qualifier),'')) = '' or table_qualifier = sys.babelfish_truncate_identifier(@table_qualifier) collate database_default)
			and ((SELECT coalesce(sys.babelfish_truncate_identifier(@column_name),'')) = '' or column_name = sys.babelfish_truncate_identifier(@column_name) collate database_default)
		order by table_qualifier,
				 table_owner,
				 table_name,
				 ordinal_position;
END;
$$
LANGUAGE 'pltsql';

create or replace function sys.get_tds_id(
	datatype sys.varchar(50)
)
returns INT
AS $$
DECLARE
	tds_id INT;
BEGIN
	IF datatype IS NULL THEN
		RETURN 0;
	END IF;
	CASE datatype
		WHEN 'text' COLLATE sys.database_default THEN tds_id = 35;
		WHEN 'uniqueidentifier' COLLATE sys.database_default THEN tds_id = 36;
		WHEN 'tinyint' COLLATE sys.database_default THEN tds_id = 38;
		WHEN 'smallint' COLLATE sys.database_default THEN tds_id = 38;
		WHEN 'int' COLLATE sys.database_default THEN tds_id = 38;
		WHEN 'bigint' COLLATE sys.database_default THEN tds_id = 38;
		WHEN 'ntext' COLLATE sys.database_default THEN tds_id = 99;
		WHEN 'bit' COLLATE sys.database_default THEN tds_id = 104;
		WHEN 'float' COLLATE sys.database_default THEN tds_id = 109;
		WHEN 'real' COLLATE sys.database_default THEN tds_id = 109;
		WHEN 'varchar' COLLATE sys.database_default THEN tds_id = 167;
		WHEN 'nvarchar' COLLATE sys.database_default THEN tds_id = 231;
		WHEN 'nchar' COLLATE sys.database_default THEN tds_id = 239;
		WHEN 'money' COLLATE sys.database_default THEN tds_id = 110;
		WHEN 'smallmoney' COLLATE sys.database_default THEN tds_id = 110;
		WHEN 'char' COLLATE sys.database_default THEN tds_id = 175;
		WHEN 'date' COLLATE sys.database_default THEN tds_id = 40;
		WHEN 'datetime' COLLATE sys.database_default THEN tds_id = 111;
		WHEN 'smalldatetime' COLLATE sys.database_default THEN tds_id = 111;
		WHEN 'numeric' COLLATE sys.database_default THEN tds_id = 108;
		WHEN 'xml' COLLATE sys.database_default THEN tds_id = 241;
		WHEN 'decimal' COLLATE sys.database_default THEN tds_id = 106;
		WHEN 'varbinary' COLLATE sys.database_default THEN tds_id = 165;
		WHEN 'binary' COLLATE sys.database_default THEN tds_id = 173;
		WHEN 'image' COLLATE sys.database_default THEN tds_id = 34;
		WHEN 'time' COLLATE sys.database_default THEN tds_id = 41;
		WHEN 'datetime2' COLLATE sys.database_default THEN tds_id = 42;
		WHEN 'sql_variant' COLLATE sys.database_default THEN tds_id = 98;
		WHEN 'datetimeoffset' COLLATE sys.database_default THEN tds_id = 43;
		WHEN 'timestamp' COLLATE sys.database_default THEN tds_id = 173;
		WHEN 'vector' COLLATE sys.database_default THEN tds_id = 167; -- Same as varchar 
		WHEN 'sparsevec' COLLATE sys.database_default THEN tds_id = 167; -- Same as varchar 
		WHEN 'halfvec' COLLATE sys.database_default THEN tds_id = 167; -- Same as varchar 
		WHEN 'geometry' COLLATE sys.database_default THEN tds_id = 240;
		WHEN 'geography' COLLATE sys.database_default THEN tds_id = 240;
		ELSE tds_id = 0;
	END CASE;
	RETURN tds_id;
END;
$$ LANGUAGE plpgsql IMMUTABLE STRICT;

CREATE OR REPLACE PROCEDURE sys.sp_pkeys(
	"@table_name" sys.nvarchar(384),
	"@table_owner" sys.nvarchar(384) = 'dbo',
	"@table_qualifier" sys.nvarchar(384) = ''
)
AS $$
BEGIN
	select * from sys.sp_pkeys_view
	where table_name = @table_name
		and table_owner = coalesce(@table_owner, 'dbo') 
		and ((SELECT
		         coalesce(@table_qualifier, '')) = '' or
		         table_qualifier = @table_qualifier )
	order by table_qualifier,
	         table_owner,
		 table_name,
		 key_seq;
END; 
$$
LANGUAGE 'pltsql';

CREATE OR REPLACE PROCEDURE sys.sp_statistics(
    "@table_name" sys.sysname,
    "@table_owner" sys.sysname = '',
    "@table_qualifier" sys.sysname = '',
	"@index_name" sys.sysname = '',
	"@is_unique" char = 'N',
	"@accuracy" char = 'Q'
)
AS $$
BEGIN
	IF @index_name = '%'
	BEGIN
		SELECT @index_name = ''
	END
	select * from sys.sp_statistics_view
	where @table_name = table_name
		and ((SELECT coalesce(@table_owner,'')) = '' or table_owner = @table_owner )
		and ((SELECT coalesce(@table_qualifier,'')) = '' or table_qualifier = @table_qualifier )
		and ((SELECT coalesce(@index_name,'')) = '' or index_name like @index_name )
		and ((UPPER(@is_unique) = 'Y' and (non_unique IS NULL or non_unique = 0)) or (UPPER(@is_unique) = 'N'))
	order by non_unique, type, index_name, seq_in_index;
END;
$$
LANGUAGE 'pltsql';

CREATE OR REPLACE PROCEDURE sys.sp_statistics_100(
    "@table_name" sys.sysname,
    "@table_owner" sys.sysname = '',
    "@table_qualifier" sys.sysname = '',
	"@index_name" sys.sysname = '',
	"@is_unique" char = 'N',
	"@accuracy" char = 'Q'
)
AS $$
BEGIN
	IF @index_name = '%'
	BEGIN
		SELECT @index_name = ''
	END
	select * from sys.sp_statistics_view
	where @table_name = table_name
		and ((SELECT coalesce(@table_owner,'')) = '' or table_owner = @table_owner )
		and ((SELECT coalesce(@table_qualifier,'')) = '' or table_qualifier = @table_qualifier )
		and ((SELECT coalesce(@index_name,'')) = '' or index_name like @index_name )
		and ((UPPER(@is_unique) = 'Y' and (non_unique IS NULL or non_unique = 0)) or (UPPER(@is_unique) = 'N'))
	order by non_unique, type, index_name, seq_in_index;
END;
$$
LANGUAGE 'pltsql';

CREATE OR REPLACE PROCEDURE sys.sp_updatestats(IN "@resample" VARCHAR(8) DEFAULT 'NO')
AS $$
BEGIN
  IF sys.user_name() != 'dbo' THEN
    RAISE EXCEPTION 'user does not have permission';
  END IF;

  IF pg_catalog.lower("@resample") = 'resample' THEN
    RAISE NOTICE 'ignoring resample option';
  ELSIF pg_catalog.lower("@resample") != 'no' THEN
    RAISE EXCEPTION 'Invalid option name %', "@resample";
  END IF;

  ANALYZE;

  CALL sys.printarg('Statistics for all tables have been updated. Refer logs for details.');
END;
$$ LANGUAGE plpgsql;

CREATE OR REPLACE VIEW sys.sp_table_privileges_view AS
-- Will use sp_column_priivleges_view to get information from SELECT, INSERT and REFERENCES (only need permission from 1 column in table)
SELECT DISTINCT
CAST(TABLE_QUALIFIER AS sys.sysname) COLLATE sys.database_default AS TABLE_QUALIFIER,
CAST(TABLE_OWNER AS sys.sysname) AS TABLE_OWNER,
CAST(TABLE_NAME AS sys.sysname) COLLATE sys.database_default AS TABLE_NAME,
CAST(GRANTOR AS sys.sysname) AS GRANTOR,
CAST(GRANTEE AS sys.sysname) AS GRANTEE,
CAST(PRIVILEGE AS sys.sysname) COLLATE sys.database_default AS PRIVILEGE,
CAST(IS_GRANTABLE AS sys.sysname) COLLATE sys.database_default AS IS_GRANTABLE
FROM sys.sp_column_privileges_view

UNION 
-- We need these set of joins only for the DELETE privilege
SELECT
CAST(t2.dbname AS sys.sysname) AS TABLE_QUALIFIER,
CAST(s1.name AS sys.sysname) AS TABLE_OWNER,
CAST(t1.relname AS sys.sysname) AS TABLE_NAME,
CAST((select orig_username from sys.babelfish_authid_user_ext where rolname = t4.grantor) AS sys.sysname) AS GRANTOR,
CAST((select orig_username from sys.babelfish_authid_user_ext where rolname = t4.grantee) AS sys.sysname) AS GRANTEE,
CAST(t4.privilege_type AS sys.sysname) AS PRIVILEGE,
CAST(t4.is_grantable AS sys.sysname) AS IS_GRANTABLE
FROM pg_catalog.pg_class t1 
	JOIN sys.pg_namespace_ext t2 ON t1.relnamespace = t2.oid
	JOIN sys.schemas s1 ON s1.schema_id = t1.relnamespace
	JOIN information_schema.table_privileges t4 ON t1.relname = t4.table_name
WHERE t4.privilege_type = 'DELETE'; 

CREATE OR REPLACE PROCEDURE sys.sp_helpuser("@name_in_db" sys.SYSNAME = NULL) AS
$$
BEGIN
	-- If security account is not specified, return info about all users
	IF @name_in_db IS NULL
	BEGIN
		SELECT CAST(Ext1.orig_username AS SYS.SYSNAME) AS 'UserName',
			   CAST(CASE WHEN Ext1.orig_username = 'dbo' THEN 'db_owner' 
					WHEN Ext2.orig_username IS NULL THEN 'public'
					ELSE Ext2.orig_username END 
					AS SYS.SYSNAME) AS 'RoleName',
			   CAST(CASE WHEN Ext1.orig_username = 'dbo' THEN Base4.rolname COLLATE database_default
					ELSE LogExt.orig_loginname END
					AS SYS.SYSNAME) AS 'LoginName',
			   CAST(LogExt.default_database_name AS SYS.SYSNAME) AS 'DefDBName',
			   CAST(Ext1.default_schema_name AS SYS.SYSNAME) AS 'DefSchemaName',
			   CAST(Base1.oid AS INT) AS 'UserID',
			   CAST(CASE WHEN Ext1.orig_username = 'dbo' THEN CAST(Base4.oid AS INT)
					WHEN Ext1.orig_username = 'guest' THEN CAST(0 AS INT)
					ELSE CAST(Base3.oid AS INT) END
					AS SYS.VARBINARY(85)) AS 'SID'
		FROM sys.babelfish_authid_user_ext AS Ext1
		INNER JOIN pg_catalog.pg_roles AS Base1 ON Base1.rolname = Ext1.rolname
		LEFT OUTER JOIN pg_catalog.pg_auth_members AS Authmbr ON Base1.oid = Authmbr.member
		LEFT OUTER JOIN pg_catalog.pg_roles AS Base2 ON Base2.oid = Authmbr.roleid
		LEFT OUTER JOIN sys.babelfish_authid_user_ext AS Ext2 ON Base2.rolname = Ext2.rolname
		LEFT OUTER JOIN sys.babelfish_authid_login_ext As LogExt ON LogExt.rolname = Ext1.login_name
		LEFT OUTER JOIN pg_catalog.pg_roles AS Base3 ON Base3.rolname = LogExt.rolname
		LEFT OUTER JOIN sys.babelfish_sysdatabases AS Bsdb ON Bsdb.name = DB_NAME()
		LEFT OUTER JOIN pg_catalog.pg_roles AS Base4 ON Base4.rolname = Bsdb.owner
		WHERE Ext1.database_name = DB_NAME()
		AND (Ext1.type != 'R' OR Ext1.type != 'A')
		AND Ext1.orig_username != 'db_owner'
		ORDER BY UserName, RoleName;
	END
	-- If the security account is the db fixed role - db_owner
    ELSE IF @name_in_db = 'db_owner'
	BEGIN
		-- TODO: Need to change after we can add/drop members to/from db_owner
		SELECT CAST('db_owner' AS SYS.SYSNAME) AS 'Role_name',
			   ROLE_ID('db_owner') AS 'Role_id',
			   CAST('dbo' AS SYS.SYSNAME) AS 'Users_in_role',
			   USER_ID('dbo') AS 'Userid';
	END
	-- If the security account is a db role
	ELSE IF EXISTS (SELECT 1
					FROM sys.babelfish_authid_user_ext
					WHERE (orig_username = @name_in_db
					OR pg_catalog.lower(orig_username) = pg_catalog.lower(@name_in_db))
					AND database_name = DB_NAME()
					AND type = 'R')
	BEGIN
		SELECT CAST(Ext1.orig_username AS SYS.SYSNAME) AS 'Role_name',
			   CAST(Base1.oid AS INT) AS 'Role_id',
			   CAST(Ext2.orig_username AS SYS.SYSNAME) AS 'Users_in_role',
			   CAST(Base2.oid AS INT) AS 'Userid'
		FROM sys.babelfish_authid_user_ext AS Ext2
		INNER JOIN pg_catalog.pg_roles AS Base2 ON Base2.rolname = Ext2.rolname
		INNER JOIN pg_catalog.pg_auth_members AS Authmbr ON Base2.oid = Authmbr.member
		LEFT OUTER JOIN pg_catalog.pg_roles AS Base1 ON Base1.oid = Authmbr.roleid
		LEFT OUTER JOIN sys.babelfish_authid_user_ext AS Ext1 ON Base1.rolname = Ext1.rolname
		WHERE Ext1.database_name = DB_NAME()
		AND Ext2.database_name = DB_NAME()
		AND Ext1.type = 'R'
		AND Ext2.orig_username != 'db_owner'
		AND (Ext1.orig_username = @name_in_db OR pg_catalog.lower(Ext1.orig_username) = pg_catalog.lower(@name_in_db))
		ORDER BY Role_name, Users_in_role;
	END
	-- If the security account is a user
	ELSE IF EXISTS (SELECT 1
					FROM sys.babelfish_authid_user_ext
					WHERE (orig_username = @name_in_db
					OR pg_catalog.lower(orig_username) = pg_catalog.lower(@name_in_db))
					AND database_name = DB_NAME()
					AND type != 'R')
	BEGIN
		SELECT DISTINCT CAST(Ext1.orig_username AS SYS.SYSNAME) AS 'UserName',
			   CAST(CASE WHEN Ext1.orig_username = 'dbo' THEN 'db_owner' 
					WHEN Ext2.orig_username IS NULL THEN 'public' 
					ELSE Ext2.orig_username END 
					AS SYS.SYSNAME) AS 'RoleName',
			   CAST(CASE WHEN Ext1.orig_username = 'dbo' THEN Base4.rolname COLLATE database_default
					ELSE LogExt.orig_loginname END
					AS SYS.SYSNAME) AS 'LoginName',
			   CAST(LogExt.default_database_name AS SYS.SYSNAME) AS 'DefDBName',
			   CAST(Ext1.default_schema_name AS SYS.SYSNAME) AS 'DefSchemaName',
			   CAST(Base1.oid AS INT) AS 'UserID',
			   CAST(CASE WHEN Ext1.orig_username = 'dbo' THEN CAST(Base4.oid AS INT)
					WHEN Ext1.orig_username = 'guest' THEN CAST(0 AS INT)
					ELSE CAST(Base3.oid AS INT) END
					AS SYS.VARBINARY(85)) AS 'SID'
		FROM sys.babelfish_authid_user_ext AS Ext1
		INNER JOIN pg_catalog.pg_roles AS Base1 ON Base1.rolname = Ext1.rolname
		LEFT OUTER JOIN pg_catalog.pg_auth_members AS Authmbr ON Base1.oid = Authmbr.member
		LEFT OUTER JOIN pg_catalog.pg_roles AS Base2 ON Base2.oid = Authmbr.roleid
		LEFT OUTER JOIN sys.babelfish_authid_user_ext AS Ext2 ON Base2.rolname = Ext2.rolname
		LEFT OUTER JOIN sys.babelfish_authid_login_ext As LogExt ON LogExt.rolname = Ext1.login_name
		LEFT OUTER JOIN pg_catalog.pg_roles AS Base3 ON Base3.rolname = LogExt.rolname
		LEFT OUTER JOIN sys.babelfish_sysdatabases AS Bsdb ON Bsdb.name = DB_NAME()
		LEFT OUTER JOIN pg_catalog.pg_roles AS Base4 ON Base4.rolname = Bsdb.owner
		WHERE Ext1.database_name = DB_NAME()
		AND (Ext1.type != 'R' OR Ext1.type != 'A')
		AND Ext1.orig_username != 'db_owner'
		AND (Ext1.orig_username = @name_in_db OR pg_catalog.lower(Ext1.orig_username) = pg_catalog.lower(@name_in_db))
		ORDER BY UserName, RoleName;
	END
	-- If the security account is not valid
	ELSE 
		RAISERROR ( 'The name supplied (%s) is not a user, role, or aliased login.', 16, 1, @name_in_db);
END;
$$
LANGUAGE 'pltsql';

create or replace view sys.types As
with RECURSIVE type_code_list as
(
    select distinct  pg_typname as pg_type_name, tsql_typname as tsql_type_name
    from sys.babelfish_typecode_list()
),
tt_internal as MATERIALIZED
(
  select * from sys.table_types_internal
)
-- For System types
select
  CAST(ti.tsql_type_name as sys.sysname) as name
  , cast(t.oid as int) as system_type_id
  , cast(t.oid as int) as user_type_id
  , cast(s.oid as int) as schema_id
  , cast(NULL as INT) as principal_id
  , sys.tsql_type_max_length_helper(ti.tsql_type_name, t.typlen, t.typtypmod, true) as max_length
  , sys.tsql_type_precision_helper(ti.tsql_type_name, t.typtypmod) as precision
  , sys.tsql_type_scale_helper(ti.tsql_type_name, t.typtypmod, false) as scale
  , CASE
        WHEN t.typcollation = 0 THEN CAST(NULL as sys.sysname)
        ELSE CAST((SELECT default_collation FROM babelfish_sysdatabases WHERE name = db_name() COLLATE "C") as sys.sysname)
    END as collation_name
  , case when typnotnull then cast(0 as sys.bit) else cast(1 as sys.bit) end as is_nullable
  , CAST(0 as sys.bit) as is_user_defined
  , CASE ti.tsql_type_name
    -- CLR UDT have is_assembly_type = 1
    WHEN 'geometry' THEN CAST(1 as sys.bit)
    WHEN 'geography' THEN CAST(1 as sys.bit)
    ELSE  CAST(0 as sys.bit)
    END as is_assembly_type
  , CAST(0 as int) as default_object_id
  , CAST(0 as int) as rule_object_id
  , CAST(0 as sys.bit) as is_table_type
from pg_type t
inner join pg_namespace s on s.oid = t.typnamespace
inner join type_code_list ti on t.typname = ti.pg_type_name
left join pg_collation c on c.oid = t.typcollation
where
ti.tsql_type_name IS NOT NULL
and pg_type_is_visible(t.oid)
and (s.nspname = 'pg_catalog' OR s.nspname = 'sys')
union all 
-- For User Defined Types
select cast(t.typname as sys.sysname) as name
  , cast(t.typbasetype as int) as system_type_id
  , cast(t.oid as int) as user_type_id
  , cast(t.typnamespace as int) as schema_id
  , null::integer as principal_id
  , case when tt.typrelid is not null then -1::smallint else sys.tsql_type_max_length_helper(tsql_base_type_name, t.typlen, t.typtypmod) end as max_length
  , case when tt.typrelid is not null then 0::sys.tinyint else sys.tsql_type_precision_helper(tsql_base_type_name, t.typtypmod) end as precision
  , case when tt.typrelid is not null then 0::sys.tinyint else sys.tsql_type_scale_helper(tsql_base_type_name, t.typtypmod, false) end as scale
  , CASE
        WHEN t.typcollation = 0 THEN CAST(NULL as sys.sysname)
        ELSE CAST((SELECT default_collation FROM babelfish_sysdatabases WHERE name = db_name() COLLATE "C") as sys.sysname)
    END as collation_name
  , case when tt.typrelid is not null then cast(0 as sys.bit)
         else case when typnotnull then cast(0 as sys.bit) else cast(1 as sys.bit) end
    end
    as is_nullable
  -- CREATE TYPE ... FROM is implemented as CREATE DOMAIN in babel
  , CAST(1 as sys.bit) as is_user_defined
  , CASE tsql_base_type_name
    -- CLR UDT have is_assembly_type = 1
    WHEN 'geometry' THEN CAST(1 as sys.bit)
    WHEN 'geography' THEN CAST(1 as sys.bit)
    ELSE  CAST(0 as sys.bit)
    END as is_assembly_type
  , CAST(0 as int) as default_object_id
  , CAST(0 as int) as rule_object_id
  , case when tt.typrelid is not null then CAST(1 as sys.bit) else CAST(0 as sys.bit) end as is_table_type
from pg_type t
join sys.schemas sch on t.typnamespace = sch.schema_id
left join type_code_list ti on t.typname = ti.pg_type_name
left join pg_collation c on c.oid = t.typcollation
left join tt_internal tt on t.typrelid = tt.typrelid
, sys.translate_pg_type_to_tsql(t.typbasetype) AS tsql_base_type_name
-- we want to show details of user defined datatypes created under babelfish database
where 
 ti.tsql_type_name IS NULL
and
  (
    -- show all user defined datatypes created under babelfish database except table types
    t.typtype = 'd'
    or
    -- only for table types
    tt.typrelid is not null  
  );
GRANT SELECT ON sys.types TO PUBLIC;

CREATE OR REPLACE FUNCTION bbf_string_agg_finalfn_varchar(INTERNAL)
RETURNS sys.VARCHAR
AS 'string_agg_finalfn' LANGUAGE INTERNAL;

CREATE OR REPLACE FUNCTION bbf_string_agg_finalfn_nvarchar(INTERNAL)
RETURNS sys.NVARCHAR
AS 'string_agg_finalfn' LANGUAGE INTERNAL;

CREATE OR REPLACE AGGREGATE sys.string_agg(sys.VARCHAR, sys.VARCHAR) (
    SFUNC = string_agg_transfn,
    FINALFUNC = bbf_string_agg_finalfn_varchar,
    STYPE = INTERNAL,
    PARALLEL = SAFE
);

CREATE OR REPLACE AGGREGATE sys.string_agg(sys.NVARCHAR, sys.VARCHAR) (
    SFUNC = string_agg_transfn,
    FINALFUNC = bbf_string_agg_finalfn_nvarchar,
    STYPE = INTERNAL,
    PARALLEL = SAFE
);

CREATE OR replace view sys.identity_columns AS
SELECT 
  CAST(out_object_id AS INT) AS object_id
  , CAST(out_name AS SYSNAME) AS name
  , CAST(out_column_id AS INT) AS column_id
  , CAST(out_system_type_id AS TINYINT) AS system_type_id
  , CAST(out_user_type_id AS INT) AS user_type_id
  , CAST(out_max_length AS SMALLINT) AS max_length
  , CAST(out_precision AS TINYINT) AS precision
  , CAST(out_scale AS TINYINT) AS scale
  , CAST(out_collation_name AS SYSNAME) AS collation_name
  , CAST(out_is_nullable AS sys.BIT) AS is_nullable
  , CAST(out_is_ansi_padded AS sys.BIT) AS is_ansi_padded
  , CAST(out_is_rowguidcol AS sys.BIT) AS is_rowguidcol
  , CAST(out_is_identity AS sys.BIT) AS is_identity
  , CAST(out_is_computed AS sys.BIT) AS is_computed
  , CAST(out_is_filestream AS sys.BIT) AS is_filestream
  , CAST(out_is_replicated AS sys.BIT) AS is_replicated
  , CAST(out_is_non_sql_subscribed AS sys.BIT) AS is_non_sql_subscribed
  , CAST(out_is_merge_published AS sys.BIT) AS is_merge_published
  , CAST(out_is_dts_replicated AS sys.BIT) AS is_dts_replicated
  , CAST(out_is_xml_document AS sys.BIT) AS is_xml_document
  , CAST(out_xml_collection_id AS INT) AS xml_collection_id
  , CAST(out_default_object_id AS INT) AS default_object_id
  , CAST(out_rule_object_id AS INT) AS rule_object_id
  , CAST(out_is_sparse AS sys.BIT) AS is_sparse
  , CAST(out_is_column_set AS sys.BIT) AS is_column_set
  , CAST(out_generated_always_type AS TINYINT) AS generated_always_type
  , CAST(out_generated_always_type_desc AS NVARCHAR(60)) AS generated_always_type_desc
  , CAST(out_encryption_type AS INT) AS encryption_type
  , CAST(out_encryption_type_desc AS NVARCHAR(60)) AS encryption_type_desc
  , CAST(out_encryption_algorithm_name AS SYSNAME) AS encryption_algorithm_name
  , CAST(out_column_encryption_key_id AS INT) column_encryption_key_id
  , CAST(out_column_encryption_key_database_name AS SYSNAME) AS column_encryption_key_database_name
  , CAST(out_is_hidden AS sys.BIT) AS is_hidden
  , CAST(out_is_masked AS sys.BIT) AS is_masked
  , CAST(sys.ident_seed(OBJECT_NAME(sc.out_object_id)) AS SQL_VARIANT) AS seed_value
  , CAST(sys.ident_incr(OBJECT_NAME(sc.out_object_id)) AS SQL_VARIANT) AS increment_value
  , CAST(sys.babelfish_get_sequence_value(pg_get_serial_sequence(quote_ident(ext.nspname)||'.'||quote_ident(c.relname), a.attname)) AS SQL_VARIANT) AS last_value
  , CAST(0 as sys.BIT) as is_not_for_replication
FROM sys.columns_internal() sc
INNER JOIN pg_attribute a ON a.attrelid = sc.out_object_id AND sc.out_column_id = a.attnum
INNER JOIN pg_class c ON c.oid = a.attrelid
INNER JOIN sys.pg_namespace_ext ext ON ext.oid = c.relnamespace
WHERE NOT a.attisdropped
AND sc.out_is_identity::INTEGER = 1
AND pg_get_serial_sequence(quote_ident(ext.nspname)||'.'||quote_ident(c.relname), a.attname) IS NOT NULL
AND has_sequence_privilege(pg_get_serial_sequence(quote_ident(ext.nspname)||'.'||quote_ident(c.relname), a.attname), 'USAGE,SELECT,UPDATE');
GRANT SELECT ON sys.identity_columns TO PUBLIC;

-- After upgrade, always run analyze for all babelfish catalogs.
CALL sys.analyze_babelfish_catalogs();

-- Reset search_path to not affect any subsequent scripts
SELECT set_config('search_path', trim(leading 'sys, ' from current_setting('search_path')), false);<|MERGE_RESOLUTION|>--- conflicted
+++ resolved
@@ -11,7 +11,6 @@
  * final behaviour.
  */
 
-<<<<<<< HEAD
 DO
 LANGUAGE plpgsql
 $$
@@ -220,7 +219,7 @@
 WHERE Base.type in ('S', 'U');
 
 GRANT SELECT ON sys.syslogins TO PUBLIC;
-=======
+
 -- Assigning dbo role to the db_owner login
 DO $$
 DECLARE
@@ -250,7 +249,6 @@
     CLOSE owner_cursor;
 END;
 $$ LANGUAGE plpgsql;
->>>>>>> 86c386eb
 
 CREATE OR REPLACE FUNCTION sys.babelfish_conv_string_to_time(IN p_datatype TEXT,
                                                                  IN p_timestring TEXT,
