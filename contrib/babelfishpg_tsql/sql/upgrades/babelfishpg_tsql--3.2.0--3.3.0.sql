--- conflicted
+++ resolved
@@ -991,7 +991,7 @@
 LANGUAGE plpgsql
 IMMUTABLE;
 
-<<<<<<< HEAD
+
 CREATE OR REPLACE FUNCTION sys.TODATETIMEOFFSET(IN input_expr PG_CATALOG.TEXT , IN tz_offset TEXT)
 RETURNS sys.datetimeoffset
 AS
@@ -1101,9 +1101,9 @@
 $BODY$
 LANGUAGE plpgsql
 IMMUTABLE;
-=======
+
 ALTER FUNCTION sys.replace (in input_string text, in pattern text, in replacement text) IMMUTABLE;
->>>>>>> dffc5a10
+
 
 -- Reset search_path to not affect any subsequent scripts
 SELECT set_config('search_path', trim(leading 'sys, ' from current_setting('search_path')), false);