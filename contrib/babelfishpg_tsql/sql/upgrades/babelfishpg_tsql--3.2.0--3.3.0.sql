-- complain if script is sourced in psql, rather than via ALTER EXTENSION
\echo Use "ALTER EXTENSION ""babelfishpg_tsql"" UPDATE TO '3.3.0'" to load this file. \quit

-- add 'sys' to search path for the convenience
SELECT set_config('search_path', 'sys, '||current_setting('search_path'), false);

-- Drops an object if it does not have any dependent objects.
-- Is a temporary procedure for use by the upgrade script. Will be dropped at the end of the upgrade.
-- Please have this be one of the first statements executed in this upgrade script. 
CREATE OR REPLACE PROCEDURE babelfish_drop_deprecated_object(object_type varchar, schema_name varchar, object_name varchar) AS
$$
DECLARE
    error_msg text;
    query1 text;
    query2 text;
BEGIN

    query1 := pg_catalog.format('alter extension babelfishpg_tsql drop %s %s.%s', object_type, schema_name, object_name);
    query2 := pg_catalog.format('drop %s %s.%s', object_type, schema_name, object_name);

    execute query1;
    execute query2;
EXCEPTION
    when object_not_in_prerequisite_state then --if 'alter extension' statement fails
        GET STACKED DIAGNOSTICS error_msg = MESSAGE_TEXT;
        raise warning '%', error_msg;
    when dependent_objects_still_exist then --if 'drop view' statement fails
        GET STACKED DIAGNOSTICS error_msg = MESSAGE_TEXT;
        raise warning '%', error_msg;
end
$$
LANGUAGE plpgsql;

CREATE OR REPLACE PROCEDURE sys.sp_execute_postgresql(IN "@postgresStmt" sys.nvarchar)
AS 'babelfishpg_tsql', 'sp_execute_postgresql' LANGUAGE C;
GRANT EXECUTE on PROCEDURE sys.sp_execute_postgresql(IN sys.nvarchar) TO PUBLIC;

ALTER FUNCTION sys.parsename(VARCHAR,INT) RENAME TO parsename_deprecated_in_3_3_0;

CREATE OR REPLACE FUNCTION sys.parsename(object_name sys.VARCHAR, object_piece int)
RETURNS sys.SYSNAME
AS 'babelfishpg_tsql', 'parsename'
LANGUAGE C IMMUTABLE STRICT;

CREATE OR REPLACE FUNCTION sys.identity_into_int(IN typename INT, IN seed INT, IN increment INT)
RETURNS int AS 'babelfishpg_tsql' LANGUAGE C STABLE;
GRANT EXECUTE ON FUNCTION sys.identity_into_int(INT, INT, INT) TO PUBLIC;

CREATE OR REPLACE FUNCTION sys.identity_into_smallint(IN typename INT, IN seed SMALLINT, IN increment SMALLINT)
RETURNS smallint AS 'babelfishpg_tsql' LANGUAGE C STABLE;
GRANT EXECUTE ON FUNCTION sys.identity_into_smallint(INT, SMALLINT, SMALLINT) TO PUBLIC;

CREATE OR REPLACE FUNCTION sys.identity_into_bigint(IN typename INT, IN seed BIGINT, IN increment BIGINT)
RETURNS bigint AS 'babelfishpg_tsql' LANGUAGE C STABLE;
GRANT EXECUTE ON FUNCTION sys.identity_into_bigint(INT, BIGINT, BIGINT) TO PUBLIC;

CREATE OR REPLACE VIEW sys.sql_expression_dependencies
AS
SELECT
    CAST(0 as INT) AS referencing_id,
    CAST(0 as INT) AS referencing_minor_id,
    CAST(0 as sys.TINYINT) AS referencing_class,
    CAST('' as NVARCHAR(60)) AS referencing_class_desc,
    CAST(0 as sys.BIT) AS is_schema_bound_reference,
    CAST(0 as sys.TINYINT) AS referenced_class,
    CAST('' as NVARCHAR(60)) AS referenced_class_desc,
    CAST('' as SYSNAME) AS referenced_server_name,
    CAST('' as SYSNAME) AS referenced_database_name,
    CAST('' as SYSNAME) AS referenced_schema_name,
    CAST('' as SYSNAME) AS referenced_entity_name,
    CAST(0 as INT) AS referenced_id,
    CAST(0 as INT) AS referenced_minor_id,
    CAST(0 as sys.BIT) AS is_caller_dependent,
    CAST(0 as sys.BIT) AS is_ambiguous
WHERE FALSE;
GRANT SELECT ON sys.sql_expression_dependencies TO PUBLIC;

CALL sys.babelfish_drop_deprecated_object('function', 'sys', 'parsename_deprecated_in_3_3_0');

CREATE OR REPLACE PROCEDURE sys.sp_describe_first_result_set (
	"@tsql" sys.nvarchar(8000),
    "@params" sys.nvarchar(8000) = NULL, 
    "@browse_information_mode" sys.tinyint = 0)
AS $$
BEGIN
	select * from sys.sp_describe_first_result_set_internal(@tsql, @params,  @browse_information_mode) order by column_ordinal;
END;
$$
LANGUAGE 'pltsql';
GRANT ALL on PROCEDURE sys.sp_describe_first_result_set TO PUBLIC;

CREATE OR REPLACE FUNCTION sys.EOMONTH(date,int DEFAULT 0)
RETURNS date
AS 'babelfishpg_tsql', 'EOMONTH'
LANGUAGE C STABLE PARALLEL SAFE;

ALTER TABLE sys.babelfish_server_options ADD COLUMN IF NOT EXISTS connect_timeout INT;

CREATE OR REPLACE VIEW sys.servers
AS
SELECT
  CAST(f.oid as int) AS server_id,
  CAST(f.srvname as sys.sysname) AS name,
  CAST('' as sys.sysname) AS product,
  CAST('tds_fdw' as sys.sysname) AS provider,
  CAST((select string_agg(
                  case
                  when option like 'servername=%%' then substring(option, 12)
                  else NULL
                  end, ',')
          from unnest(f.srvoptions) as option) as sys.nvarchar(4000)) AS data_source,
  CAST(NULL as sys.nvarchar(4000)) AS location,
  CAST(NULL as sys.nvarchar(4000)) AS provider_string,
  CAST((select string_agg(
                  case
                  when option like 'database=%%' then substring(option, 10)
                  else NULL
                  end, ',')
          from unnest(f.srvoptions) as option) as sys.sysname) AS catalog,
  CAST(s.connect_timeout as int) AS connect_timeout,
  CAST(s.query_timeout as int) AS query_timeout,
  CAST(1 as sys.bit) AS is_linked,
  CAST(0 as sys.bit) AS is_remote_login_enabled,
  CAST(0 as sys.bit) AS is_rpc_out_enabled,
  CAST(1 as sys.bit) AS is_data_access_enabled,
  CAST(0 as sys.bit) AS is_collation_compatible,
  CAST(1 as sys.bit) AS uses_remote_collation,
  CAST(NULL as sys.sysname) AS collation_name,
  CAST(0 as sys.bit) AS lazy_schema_validation,
  CAST(0 as sys.bit) AS is_system,
  CAST(0 as sys.bit) AS is_publisher,
  CAST(0 as sys.bit) AS is_subscriber,
  CAST(0 as sys.bit) AS is_distributor,
  CAST(0 as sys.bit) AS is_nonsql_subscriber,
  CAST(1 as sys.bit) AS is_remote_proc_transaction_promotion_enabled,
  CAST(NULL as sys.datetime) AS modify_date,
  CAST(0 as sys.bit) AS is_rda_server
FROM pg_foreign_server AS f
LEFT JOIN pg_foreign_data_wrapper AS w ON f.srvfdw = w.oid
LEFT JOIN sys.babelfish_server_options AS s on f.srvname = s.servername
WHERE w.fdwname = 'tds_fdw';
GRANT SELECT ON sys.servers TO PUBLIC;

CREATE OR REPLACE PROCEDURE sys.sp_testlinkedserver(IN "@servername" sys.sysname)
AS 'babelfishpg_tsql', 'sp_testlinkedserver_internal' LANGUAGE C;
GRANT EXECUTE on PROCEDURE sys.sp_testlinkedserver(IN sys.sysname) TO PUBLIC;

CREATE OR REPLACE PROCEDURE master_dbo.sp_testlinkedserver( IN "@servername" sys.sysname)
AS 'babelfishpg_tsql', 'sp_testlinkedserver_internal'
LANGUAGE C;

ALTER PROCEDURE master_dbo.sp_testlinkedserver OWNER TO sysadmin;

CREATE OR REPLACE PROCEDURE sys.sp_enum_oledb_providers()
AS 'babelfishpg_tsql', 'sp_enum_oledb_providers_internal' LANGUAGE C;
GRANT EXECUTE on PROCEDURE sys.sp_enum_oledb_providers() TO PUBLIC;

CREATE OR REPLACE PROCEDURE master_dbo.sp_enum_oledb_providers()
AS 'babelfishpg_tsql', 'sp_enum_oledb_providers_internal'
LANGUAGE C;

ALTER PROCEDURE master_dbo.sp_enum_oledb_providers OWNER TO sysadmin;

create or replace view sys.shipped_objects_not_in_sys AS
-- This portion of view retrieves information on objects that reside in a schema in one specfic database.
-- For example, 'master_dbo' schema can only exist in the 'master' database.
-- Internally stored schema name (nspname) must be provided.
select t.name,t.type, ns.oid as schemaid from
(
  values
    ('xp_qv','master_dbo','P'),
    ('xp_instance_regread','master_dbo','P'),
    ('sp_addlinkedserver', 'master_dbo', 'P'),
    ('sp_addlinkedsrvlogin', 'master_dbo', 'P'),
    ('sp_dropserver', 'master_dbo', 'P'),
    ('sp_droplinkedsrvlogin', 'master_dbo', 'P'),
    ('sp_testlinkedserver', 'master_dbo', 'P'),
    ('sp_enum_oledb_providers','master_dbo','P'),
    ('fn_syspolicy_is_automation_enabled', 'msdb_dbo', 'FN'),
    ('syspolicy_configuration', 'msdb_dbo', 'V'),
    ('syspolicy_system_health_state', 'msdb_dbo', 'V')
) t(name,schema_name, type)
inner join pg_catalog.pg_namespace ns on t.schema_name = ns.nspname

union all

-- This portion of view retrieves information on objects that reside in a schema in any number of databases.
-- For example, 'dbo' schema can exist in the 'master', 'tempdb', 'msdb', and any user created database.
select t.name,t.type, ns.oid as schemaid from
(
  values
    ('sysdatabases','dbo','V')
) t (name, schema_name, type)
inner join sys.babelfish_namespace_ext b on t.schema_name = b.orig_name
inner join pg_catalog.pg_namespace ns on b.nspname = ns.nspname;
GRANT SELECT ON sys.shipped_objects_not_in_sys TO PUBLIC;

-- It is assumed that there is no data stored in the sys.extended_properties table.
ALTER TABLE sys.extended_properties RENAME TO extended_properties_deprecated_in_3_3_0;
CREATE TABLE sys.babelfish_extended_properties (
  dbid smallint NOT NULL,
  schema_name name NOT NULL,
  major_name name NOT NULL,
  minor_name name NOT NULL,
  type sys.varchar(50) NOT NULL,
  name sys.sysname NOT NULL,
  orig_name sys.sysname NOT NULL,
  value sys.sql_variant,
  PRIMARY KEY (dbid, type, schema_name, major_name, minor_name, name)
);
SELECT pg_catalog.pg_extension_config_dump('sys.babelfish_extended_properties', '');

CREATE OR REPLACE VIEW sys.extended_properties
AS
SELECT
	CAST((CASE
		WHEN ep.type = 'DATABASE' THEN 0
		WHEN ep.type = 'SCHEMA' THEN 3
		WHEN ep.type IN ('TABLE', 'TABLE COLUMN', 'VIEW', 'SEQUENCE', 'PROCEDURE', 'FUNCTION') THEN 1
		WHEN ep.type = 'TYPE' THEN 6
		END) AS sys.tinyint) AS class,
	CAST((CASE
		WHEN ep.type = 'DATABASE' THEN 'DATABASE'
		WHEN ep.type = 'SCHEMA' THEN 'SCHEMA'
		WHEN ep.type IN ('TABLE', 'TABLE COLUMN', 'VIEW', 'SEQUENCE', 'PROCEDURE', 'FUNCTION') THEN 'OBJECT_OR_COLUMN'
		WHEN ep.type = 'TYPE' THEN 'TYPE'
	END) AS sys.nvarchar(60)) AS class_desc,
	CAST((CASE
		WHEN ep.type = 'DATABASE' THEN 0
		WHEN ep.type = 'SCHEMA' THEN n.oid
		WHEN ep.type IN ('TABLE', 'TABLE COLUMN', 'VIEW', 'SEQUENCE') THEN c.oid
		WHEN ep.type IN ('PROCEDURE', 'FUNCTION') THEN p.oid
		WHEN ep.type = 'TYPE' THEN t.oid
	END) AS int) AS major_id,
	CAST((CASE
		WHEN ep.type = 'DATABASE' THEN 0
		WHEN ep.type = 'SCHEMA' THEN 0
		WHEN ep.type IN ('TABLE', 'VIEW', 'SEQUENCE', 'PROCEDURE', 'FUNCTION', 'TYPE') THEN 0
		WHEN ep.type = 'TABLE COLUMN' THEN a.attnum
	END) AS int) AS minor_id,
	ep.orig_name AS name, ep.value AS value
	FROM sys.babelfish_extended_properties ep
		LEFT JOIN pg_catalog.pg_namespace n ON n.nspname = ep.schema_name
		LEFT JOIN pg_catalog.pg_class c ON c.relname = ep.major_name AND c.relnamespace = n.oid
		LEFT JOIN pg_catalog.pg_proc p ON p.proname = ep.major_name AND p.pronamespace = n.oid
		LEFT JOIN pg_catalog.pg_type t ON t.typname = ep.major_name AND t.typnamespace = n.oid
		LEFT JOIN pg_catalog.pg_attribute a ON a.attrelid = c.oid AND a.attname = ep.minor_name
	WHERE ep.dbid = sys.db_id() AND
	(CASE
		WHEN ep.type = 'DATABASE' THEN true
		WHEN ep.type = 'SCHEMA' THEN has_schema_privilege(n.oid, 'USAGE, CREATE')
		WHEN ep.type IN ('TABLE', 'VIEW', 'SEQUENCE') THEN (has_table_privilege(c.oid, 'SELECT, INSERT, UPDATE, DELETE, TRUNCATE, REFERENCES, TRIGGER'))
		WHEN ep.type IN ('TABLE COLUMN') THEN (has_table_privilege(c.oid, 'SELECT, INSERT, UPDATE, DELETE, TRUNCATE, REFERENCES, TRIGGER') OR has_column_privilege(a.attrelid, a.attname, 'SELECT, INSERT, UPDATE, REFERENCES'))
		WHEN ep.type IN ('PROCEDURE', 'FUNCTION') THEN has_function_privilege(p.oid, 'EXECUTE')
		WHEN ep.type = 'TYPE' THEN has_type_privilege(t.oid, 'USAGE')
	END)
	ORDER BY class, class_desc, major_id, minor_id, ep.orig_name;
GRANT SELECT ON sys.extended_properties TO PUBLIC;

CALL sys.babelfish_drop_deprecated_object('table', 'sys', 'extended_properties_deprecated_in_3_3_0');

ALTER FUNCTION sys.fn_listextendedproperty RENAME TO fn_listextendedproperty_deprecated_in_3_3_0;
CREATE OR REPLACE FUNCTION sys.fn_listextendedproperty
(
    IN "@name" sys.sysname DEFAULT NULL,
    IN "@level0type" VARCHAR(128) DEFAULT NULL,
    IN "@level0name" sys.sysname DEFAULT NULL,
    IN "@level1type" VARCHAR(128) DEFAULT NULL,
    IN "@level1name" sys.sysname DEFAULT NULL,
    IN "@level2type" VARCHAR(128) DEFAULT NULL,
    IN "@level2name" sys.sysname DEFAULT NULL,
    OUT objtype sys.sysname,
    OUT objname sys.sysname,
    OUT name sys.sysname,
    OUT value sys.sql_variant
)
RETURNS SETOF RECORD
AS 'babelfishpg_tsql' LANGUAGE C STABLE;
GRANT EXECUTE ON FUNCTION sys.fn_listextendedproperty TO PUBLIC;

CALL sys.babelfish_drop_deprecated_object('function', 'sys', 'fn_listextendedproperty_deprecated_in_3_3_0');

CREATE OR REPLACE PROCEDURE sys.sp_addextendedproperty
(
  "@name" sys.sysname,
  "@value" sys.sql_variant = NULL,
  "@level0type" VARCHAR(128) = NULL,
  "@level0name" sys.sysname = NULL,
  "@level1type" VARCHAR(128) = NULL,
  "@level1name" sys.sysname = NULL,
  "@level2type" VARCHAR(128) = NULL,
  "@level2name" sys.sysname = NULL
)
AS 'babelfishpg_tsql' LANGUAGE C;
GRANT EXECUTE ON PROCEDURE sys.sp_addextendedproperty TO PUBLIC;

CREATE OR REPLACE PROCEDURE sys.sp_updateextendedproperty
(
  "@name" sys.sysname,
  "@value" sys.sql_variant = NULL,
  "@level0type" VARCHAR(128) = NULL,
  "@level0name" sys.sysname = NULL,
  "@level1type" VARCHAR(128) = NULL,
  "@level1name" sys.sysname = NULL,
  "@level2type" VARCHAR(128) = NULL,
  "@level2name" sys.sysname = NULL
)
AS 'babelfishpg_tsql' LANGUAGE C;
GRANT EXECUTE ON PROCEDURE sys.sp_updateextendedproperty TO PUBLIC;

CREATE OR REPLACE PROCEDURE sys.sp_dropextendedproperty
(
  "@name" sys.sysname,
  "@level0type" VARCHAR(128) = NULL,
  "@level0name" sys.sysname = NULL,
  "@level1type" VARCHAR(128) = NULL,
  "@level1name" sys.sysname = NULL,
  "@level2type" VARCHAR(128) = NULL,
  "@level2name" sys.sysname = NULL
)
AS 'babelfishpg_tsql' LANGUAGE C;
GRANT EXECUTE ON PROCEDURE sys.sp_dropextendedproperty TO PUBLIC;

create or replace view sys.sysprocesses as
select
  a.pid as spid
  , null::integer as kpid
  , coalesce(blocking_activity.pid, 0) as blocked
  , null::bytea as waittype
  , 0 as waittime
  , a.wait_event_type as lastwaittype
  , null::text as waitresource
  , coalesce(t.database_id, 0)::oid as dbid
  , a.usesysid as uid
  , 0 as cpu
  , 0 as physical_io
  , 0 as memusage
  , a.backend_start as login_time
  , a.query_start as last_batch
  , 0 as ecid
  , 0 as open_tran
  , a.state as status
  , null::bytea as sid
  , CAST(t.host_name AS sys.nchar(128)) as hostname
  , a.application_name as program_name
  , t.client_pid::varchar(10) as hostprocess
  , a.query as cmd
  , null::varchar(128) as nt_domain
  , null::varchar(128) as nt_username
  , null::varchar(12) as net_address
  , null::varchar(12) as net_library
  , a.usename as loginname
  , t.context_info::bytea as context_info
  , null::bytea as sql_handle
  , 0 as stmt_start
  , 0 as stmt_end
  , 0 as request_id
from pg_stat_activity a
left join sys.tsql_stat_get_activity('sessions') as t on a.pid = t.procid
left join pg_catalog.pg_locks as blocked_locks on a.pid = blocked_locks.pid
left join pg_catalog.pg_locks         blocking_locks
        ON blocking_locks.locktype = blocked_locks.locktype
        AND blocking_locks.DATABASE IS NOT DISTINCT FROM blocked_locks.DATABASE
        AND blocking_locks.relation IS NOT DISTINCT FROM blocked_locks.relation
        AND blocking_locks.page IS NOT DISTINCT FROM blocked_locks.page
        AND blocking_locks.tuple IS NOT DISTINCT FROM blocked_locks.tuple
        AND blocking_locks.virtualxid IS NOT DISTINCT FROM blocked_locks.virtualxid
        AND blocking_locks.transactionid IS NOT DISTINCT FROM blocked_locks.transactionid
        AND blocking_locks.classid IS NOT DISTINCT FROM blocked_locks.classid
        AND blocking_locks.objid IS NOT DISTINCT FROM blocked_locks.objid
        AND blocking_locks.objsubid IS NOT DISTINCT FROM blocked_locks.objsubid
        AND blocking_locks.pid != blocked_locks.pid
 left join pg_catalog.pg_stat_activity blocking_activity ON blocking_activity.pid = blocking_locks.pid
 where a.datname = current_database(); /* current physical database will always be babelfish database */
GRANT SELECT ON sys.sysprocesses TO PUBLIC;

CREATE OR REPLACE FUNCTION sys.host_id()
RETURNS sys.VARCHAR(10)  AS 'babelfishpg_tsql' LANGUAGE C IMMUTABLE PARALLEL SAFE;
GRANT EXECUTE ON FUNCTION sys.host_id() TO PUBLIC;

CREATE OR REPLACE FUNCTION sys.sysdatetime() RETURNS datetime2
    AS $$select statement_timestamp()::datetime2;$$
    LANGUAGE SQL;
GRANT EXECUTE ON FUNCTION sys.sysdatetime() TO PUBLIC;

CREATE OR REPLACE FUNCTION sys.sysdatetimeoffset() RETURNS sys.datetimeoffset
    -- Casting to text as there are not type cast function from timestamptz to datetimeoffset
    AS $$select cast(cast(statement_timestamp() as text) as sys.datetimeoffset);$$
    LANGUAGE SQL STABLE;
GRANT EXECUTE ON FUNCTION sys.sysdatetimeoffset() TO PUBLIC;


CREATE OR REPLACE FUNCTION sys.sysutcdatetime() RETURNS sys.datetime2
    AS $$select (statement_timestamp() AT TIME ZONE 'UTC'::pg_catalog.text)::sys.datetime2;$$
    LANGUAGE SQL STABLE;
GRANT EXECUTE ON FUNCTION sys.sysutcdatetime() TO PUBLIC;


CREATE OR REPLACE FUNCTION sys.getdate() RETURNS sys.datetime
    AS $$select date_trunc('millisecond', statement_timestamp()::pg_catalog.timestamp)::sys.datetime;$$
    LANGUAGE SQL STABLE;
GRANT EXECUTE ON FUNCTION sys.getdate() TO PUBLIC;

CREATE OR REPLACE FUNCTION sys.getutcdate() RETURNS sys.datetime
    AS $$select date_trunc('millisecond', statement_timestamp() AT TIME ZONE 'UTC'::pg_catalog.text)::sys.datetime;$$
    LANGUAGE SQL STABLE;
GRANT EXECUTE ON FUNCTION sys.getutcdate() TO PUBLIC;

CREATE OR REPLACE PROCEDURE sys.bbf_sleep_for(IN sleep_time DATETIME)
AS $$
DECLARE
  v TIME;
BEGIN
  v = CAST(sleep_time as TIME);
  PERFORM pg_sleep(extract(epoch from clock_timestamp() + v) -
                extract(epoch from clock_timestamp()));
END;
$$ LANGUAGE plpgsql;
GRANT EXECUTE ON PROCEDURE sys.bbf_sleep_for(IN sleep_time DATETIME) TO PUBLIC;

CREATE OR REPLACE PROCEDURE sys.bbf_sleep_until(IN sleep_time DATETIME)
AS $$
DECLARE
  t TIME;
  target_timestamp TIMESTAMPTZ;
BEGIN
  t = CAST(sleep_time as TIME);
  target_timestamp = current_date + t;
  IF target_timestamp < current_timestamp THEN
    target_timestamp = target_timestamp + '1 day';
  END IF;
  PERFORM pg_sleep(extract(epoch from target_timestamp) -
                extract(epoch from clock_timestamp()));
END
$$ LANGUAGE plpgsql;
GRANT EXECUTE ON PROCEDURE sys.bbf_sleep_until(IN sleep_time DATETIME) TO PUBLIC;

-- sp_babelfish_autoformat is a helper procedure which formats the contents of a table (or view)
-- as narrowly as possible given its actual column contents.
-- This proc is currently only used by sp_who but could be applied more generically.
-- A complication is that the metadata for #tmp tables cannot be found in the babelfish
-- catalogs, so we have to use some trickery to make things work.
-- Not all datatypes are handled as well as might be possible, but it is sufficient for 
-- the current purposes.
-- Note that this proc may increase the response time for the first execution of sp_who, but 
-- we are looking at prioritizing user-friendliness (easy-to-read output) here. Also, sp_who 
-- is very unlikely to be part of performance-critical workload.
CREATE OR REPLACE PROCEDURE sys.sp_babelfish_autoformat(
	IN "@tab"        sys.VARCHAR(257) DEFAULT NULL,
	IN "@orderby"    sys.VARCHAR(1000) DEFAULT '',
	IN "@printrc"    sys.bit DEFAULT 1,
	IN "@hiddencols" sys.VARCHAR(1000) DEFAULT NULL)
LANGUAGE 'pltsql'
AS $$
BEGIN
	SET NOCOUNT ON
	DECLARE @rc INT
	DECLARE @id INT
	DECLARE @objtype sys.VARCHAR(2)	
	DECLARE @msg sys.VARCHAR(200)	
	
	IF @tab IS NULL
	BEGIN
		RAISERROR('Must specify table name', 16, 1)
		RETURN		
	END
	
	IF TRIM(@tab) = ''
	BEGIN
		RAISERROR('Must specify table name', 16, 1)
		RETURN		
	END	
	
	-- Since we cannot find #tmp tables in the Babelfish catalogs, we cannot check 
	-- their existence other than by trying to select from them
	-- Function sys.babelfish_get_enr_list() could be used to determine if a #tmp table
	-- exists but the columns and datatypes can still not be retrieved, it would be of 
	-- little use here. 
	-- NB: not handling uncommon but valid T-SQL syntax '<schemaname>.#tmp' for #tmp tables
	IF sys.SUBSTRING(@tab,1,1) <> '#'
	BEGIN
		SET @id = sys.OBJECT_ID(@tab)
		IF @id IS NULL
		BEGIN
			IF sys.SUBSTRING(UPPER(@tab),1,4) = 'DBO.'
			BEGIN
				SET @id = sys.OBJECT_ID('SYS.' + sys.SUBSTRING(@tab,5))
			END
			IF @id IS NULL
			BEGIN		
				SET @msg = 'Table or view '''+@tab+''' not found'
				RAISERROR(@msg, 16, 1)
				RETURN		
			END
		END
	END
	
	SELECT @objtype = type COLLATE DATABASE_DEFAULT FROM sys.sysobjects WHERE id = @id 
	IF @objtype NOT IN ('U', 'S', 'V') 
	BEGIN
		SET @msg = ''''+@tab+''' is not a table or view'
		RAISERROR(@msg, 16, 1)
		RETURN		
	END
	
	-- check for 'ORDER BY', if specified
	SET @orderby = TRIM(@orderby)
	IF @orderby <> ''
	BEGIN
		IF UPPER(@orderby) NOT LIKE 'ORDER BY%'
		BEGIN
			RAISERROR('@orderby parameter must start with ''ORDER BY''', 16, 1)
			RETURN
		END
	END
	
	-- columns to hide in final client output
	-- assuming delimited column names do not contain spaces or commas inside the name
	-- remove any spaces around the commas:
	WHILE (sys.CHARINDEX(' ,', @hiddencols) > 0) or (sys.CHARINDEX(', ', @hiddencols) > 0)
	BEGIN
		SET @hiddencols = sys.REPLACE(@hiddencols, ' ,', ',')
		SET @hiddencols = sys.REPLACE(@hiddencols, ', ', ',')
	END
	IF sys.LEN(@hiddencols) IS NOT NULL SET @hiddencols = ',' + @hiddencols + ','
	SET @hiddencols = UPPER(@hiddencols)	

	-- Need to use a guaranteed-uniquely named table as intermediate step since we cannot 
	-- access the metadata in case a #tmp table is passed as argument
	-- But when we copy the #tmp table into another table, we get all the attributes and metadata
	DECLARE @tmptab sys.VARCHAR(63) = 'sp_babelfish_autoformat' + sys.REPLACE(NEWID(), '-', '')
	DECLARE @tmptab2 sys.VARCHAR(63) = 'sp_babelfish_autoformat' + sys.REPLACE(NEWID(), '-', '')
	DECLARE @cmd sys.VARCHAR(1000) = 'SELECT * INTO ' + @tmptab + ' FROM ' + @tab
	
	BEGIN TRY
		-- create the first work table
		EXECUTE(@cmd)

		-- Get the columns
		SELECT 
		   c.name AS colname, c.colid AS colid, t.name AS basetype, 0 AS maxlen
		INTO #sp_bbf_autoformat
		FROM sys.syscolumns c left join sys.systypes t 
		ON c.xusertype = t.xusertype		
		WHERE c.id = sys.OBJECT_ID(@tmptab)
		ORDER BY c.colid

		-- Get max length for each column based on the data
		DECLARE @colname sys.VARCHAR(63), @basetype sys.VARCHAR(63), @maxlen int
		DECLARE c CURSOR FOR SELECT colname, basetype, maxlen FROM #sp_bbf_autoformat ORDER BY colid
		OPEN c
		WHILE 1=1
		BEGIN
			FETCH c INTO @colname, @basetype, @maxlen
			IF @@fetch_status <> 0 BREAK
			SET @cmd = 'DECLARE @i INT SELECT @i=ISNULL(MAX(sys.LEN(CAST([' + @colname + '] AS sys.VARCHAR(500)))),4) FROM ' + @tmptab + ' UPDATE #sp_bbf_autoformat SET maxlen = @i WHERE colname = ''' + @colname + ''''
			EXECUTE(@cmd)
		END
		CLOSE c
		DEALLOCATE c

		-- Generate the final SELECT
		DECLARE @selectlist sys.VARCHAR(8000) = ''
		DECLARE @collist sys.VARCHAR(8000) = ''
		DECLARE @fmtstart sys.VARCHAR(30) = ''
		DECLARE @fmtend sys.VARCHAR(30) = ''
		OPEN c
		WHILE 1=1
		BEGIN
			FETCH c INTO @colname, @basetype, @maxlen
			IF @@fetch_status <> 0 BREAK
			IF sys.LEN(@colname) > @maxlen SET @maxlen = sys.LEN(@colname)
			IF @maxlen <= 0 SET @maxlen = 1
			
			IF (sys.CHARINDEX(',' + UPPER(@colname) + ',', @hiddencols) > 0) OR (sys.CHARINDEX(',[' + UPPER(@colname) + '],', @hiddencols) > 0) 
			BEGIN
				SET @selectlist += ' [' + @colname + '],'			
			END
			ELSE 
			BEGIN
				SET @fmtstart = ''
				SET @fmtend = ''
				IF @basetype IN ('tinyint', 'smallint', 'int', 'bigint', 'decimal', 'numeric', 'real', 'float') 
				BEGIN
					SET @fmtstart = 'CAST(right(space('+CAST(@maxlen AS sys.VARCHAR)+')+'
					SET @fmtend = ','+CAST(@maxlen AS sys.VARCHAR)+') AS sys.VARCHAR(' + CAST(@maxlen AS sys.VARCHAR) + '))'
				END

				SET @selectlist += ' '+@fmtstart+'CAST([' + @colname + '] AS sys.VARCHAR(' + CAST(@maxlen AS sys.VARCHAR) + '))'+@fmtend+' AS [' + @colname + '],'
				SET @collist += '['+@colname + '],'
			END
		END
		CLOSE c
		DEALLOCATE c

		-- Remove redundant commas
		SET @collist = sys.SUBSTRING(@collist, 1, sys.LEN(@collist)-1)
		SET @selectlist = sys.SUBSTRING(@selectlist, 1, sys.LEN(@selectlist)-1)	
		SET @selectlist = 'SELECT ' + @selectlist + ' INTO ' + @tmptab2 + ' FROM ' + @tmptab + ' ' + @orderby
		
		-- create the second work table
		EXECUTE(@selectlist)
		
		-- perform the final SELECT to generate the result set for the client
		EXECUTE('SELECT ' + @collist + ' FROM ' + @tmptab2)
			
		-- PRINT rowcount if desired
		SET @rc = @@rowcount
		IF @printrc = 1
		BEGIN
			PRINT '   '
			SET @cmd = '(' + CAST(@rc AS sys.VARCHAR) + ' rows affected)'
			PRINT @cmd
		END
		
		-- Cleanup: these work tables are permanent tables after all
		EXECUTE('DROP TABLE IF EXISTS ' + @tmptab)
		EXECUTE('DROP TABLE IF EXISTS ' + @tmptab2)	
	END TRY	
	BEGIN CATCH
		-- Cleanup in case of an unexpected error
		EXECUTE('DROP TABLE IF EXISTS ' + @tmptab)
		EXECUTE('DROP TABLE IF EXISTS ' + @tmptab2)		
	END CATCH

	RETURN
END
$$;
GRANT EXECUTE ON PROCEDURE sys.sp_babelfish_autoformat(IN sys.VARCHAR(257), IN sys.VARCHAR(1000), sys.bit, sys.VARCHAR(1000)) TO PUBLIC;


-- sp_who presents the contents of sysprocesses in a human-readable format.
-- With 'postgres' as argument or with optional second argument as 'postgres',
-- active PG connections will also be reported; by default only TDS connections are reported.
CREATE OR REPLACE PROCEDURE sys.sp_who(
	IN "@loginame" sys.sysname DEFAULT NULL,
	IN "@option"   sys.VARCHAR(30) DEFAULT NULL)
LANGUAGE 'pltsql'
AS $$
BEGIN
	SET NOCOUNT ON
	DECLARE @msg sys.VARCHAR(200)
	DECLARE @show_pg BIT = 0
	DECLARE @hide_col sys.VARCHAR(50) 
	
	IF @option IS NOT NULL
	BEGIN
		IF LOWER(TRIM(@option)) <> 'postgres' 
		BEGIN
			RAISERROR('Parameter @option can only be ''postgres''', 16, 1)
			RETURN			
		END
	END
	
	-- Take a copy of sysprocesses so that we reference it only once
	SELECT DISTINCT * INTO #sp_who_sysprocesses FROM sys.sysprocesses

	-- Get the executing statement for each spid and extract the main stmt type
	-- This is for informational purposes only
	SELECT pid, query INTO #sp_who_tmp FROM pg_stat_activity pgsa
	
	UPDATE #sp_who_tmp SET query = ' ' + TRIM(UPPER(query))
	UPDATE #sp_who_tmp SET query = sys.REPLACE(query,  chr(9), ' ')
	UPDATE #sp_who_tmp SET query = sys.REPLACE(query,  chr(10), ' ')
	UPDATE #sp_who_tmp SET query = sys.REPLACE(query,  chr(13), ' ')
	WHILE (SELECT count(*) FROM #sp_who_tmp WHERE sys.CHARINDEX('  ',query)>0) > 0 
	BEGIN
		UPDATE #sp_who_tmp SET query = sys.REPLACE(query, '  ', ' ')
	END

	-- Determine type of stmt to report by sp_who: very basic only
	-- NB: not handling presence of comments in the query string
	UPDATE #sp_who_tmp 
	SET query = 
	    CASE 
			WHEN PATINDEX('%[^a-zA-Z0-9_]UPDATE[^a-zA-Z0-9_]%', query) > 0 THEN 'UPDATE'
			WHEN PATINDEX('%[^a-zA-Z0-9_]DELETE[^a-zA-Z0-9_]%', query) > 0 THEN 'DELETE'
			WHEN PATINDEX('%[^a-zA-Z0-9_]INSERT[^a-zA-Z0-9_]%', query) > 0 THEN 'INSERT'
			WHEN PATINDEX('%[^a-zA-Z0-9_]SELECT[^a-zA-Z0-9_]%', query) > 0 THEN 'SELECT'
			WHEN PATINDEX('%[^a-zA-Z0-9_]WAITFOR[^a-zA-Z0-9_]%', query) > 0 THEN 'WAITFOR'
			WHEN PATINDEX('%[^a-zA-Z0-9_]CREATE ]%', query) > 0 THEN sys.SUBSTRING(query,1,sys.CHARINDEX('CREATE ', query))
			WHEN PATINDEX('%[^a-zA-Z0-9_]ALTER ]%', query) > 0 THEN sys.SUBSTRING(query,1,sys.CHARINDEX('ALTER ', query))
			WHEN PATINDEX('%[^a-zA-Z0-9_]DROP ]%', query) > 0 THEN sys.SUBSTRING(query,1,sys.CHARINDEX('DROP ', query))
			ELSE sys.SUBSTRING(query, 1, sys.CHARINDEX(' ', query))
		END

	UPDATE #sp_who_tmp 
	SET query = sys.SUBSTRING(query,1, 8-1 + sys.CHARINDEX(' ', sys.SUBSTRING(query,8,99)))
	WHERE query LIKE 'CREATE %' OR query LIKE 'ALTER %' OR query LIKE 'DROP %'	

	-- The executing spid is always shown as doing a SELECT
	UPDATE #sp_who_tmp SET query = 'SELECT' WHERE pid = @@spid
	UPDATE #sp_who_tmp SET query = TRIM(query)

	-- Get all current connections
	SELECT 
		spid, 
		MAX(blocked) AS blocked, 
		0 AS ecid, 
		CAST('' AS sys.VARCHAR(100)) AS status,
		CAST('' AS sys.VARCHAR(100)) AS loginname,
		CAST('' AS sys.VARCHAR(100)) AS hostname,
		0 AS dbid,
		CAST('' AS sys.VARCHAR(100)) AS cmd,
		0 AS request_id,
		CAST('TDS' AS sys.VARCHAR(20)) AS connection,
		hostprocess
	INTO #sp_who_proc
	FROM #sp_who_sysprocesses
		GROUP BY spid, status, hostprocess		
		
	-- Add attributes to each connection
	UPDATE #sp_who_proc
	SET ecid = sp.ecid,
		status = sp.status,
		loginname = sp.loginname,
		hostname = sp.hostname,
		dbid = sp.dbid,
		request_id = sp.request_id
	FROM #sp_who_sysprocesses sp
		WHERE #sp_who_proc.spid = sp.spid				

	-- Identify PG connections: the hostprocess PID comes from the TDS login packet 
	-- and therefore PG connections do not have a value here
	UPDATE #sp_who_proc
	SET connection = 'PostgreSQL'
	WHERE hostprocess IS NULL 

	-- Keep or delete PG connections
	IF (LOWER(@loginame) = 'postgres' OR LOWER(@option) = 'postgres')
	begin    
		-- Show PG connections; these have dbid = 0
		-- This is a Babelfish-specific enhancement, since PG connections may also be active in the Babelfish DB
		-- and it may be useful to see these displayed
		SET @show_pg = 1
		
		-- blank out the loginame parameter for the tests below
		IF LOWER(@loginame) = 'postgres' SET @loginame = NULL
	END
	
	-- By default, do not show the column indicating the connection type since SQL Server does not have this column
	SET @hide_col = 'connection' 
	
	IF (@show_pg = 1) 
	BEGIN
		SET @hide_col = ''
	END
	ELSE 
	BEGIN
		-- Delete PG connections
		DELETE #sp_who_proc
		WHERE dbid = 0
	END
			
	-- Apply filter if specified
	IF (@loginame IS NOT NULL)
	BEGIN
		IF (TRIM(@loginame) = '')
		BEGIN
			-- Raise error
			SET @msg = ''''+@loginame+''' is not a valid login or you do not have permission.'
			RAISERROR(@msg, 16, 1)
			RETURN
		END
		
		IF (sys.ISNUMERIC(@loginame) = 1)
		BEGIN
			-- Remove all connections except the specified one
			DELETE #sp_who_proc
			WHERE spid <> CAST(@loginame AS INT)
		END
		ELSE 
		BEGIN	
			IF (LOWER(@loginame) = 'active')
			BEGIN
				-- Remove all 'idle' connections 
				DELETE #sp_who_proc
				WHERE status = 'idle'
			END
			ELSE 
			BEGIN
				-- Verify the specified login name exists
				IF (sys.SUSER_ID(@loginame) IS NULL)
				BEGIN
					SET @msg = ''''+@loginame+''' is not a valid login or you do not have permission.'
					RAISERROR(@msg, 16, 1)
					RETURN					
				END
				ELSE 
				BEGIN
					-- Keep only connections for the specified login
					DELETE #sp_who_proc
					WHERE sys.SUSER_ID(loginname) <> sys.SUSER_ID(@loginame)
				END
			END
		END
	END			
			
	-- Create final result set; use DISTINCT since there are usually duplicate rows from the PG catalogs
	SELECT distinct 
		p.spid AS spid, 
		p.ecid AS ecid, 
		CAST(LEFT(p.status,20) AS sys.VARCHAR(20)) AS status,
		CAST(LEFT(p.loginname,40) AS sys.VARCHAR(40)) AS loginame,
		CAST(LEFT(p.hostname,60) AS sys.VARCHAR(60)) AS hostname,
		p.blocked AS blk, 
		CAST(LEFT(db_name(p.dbid),40) AS sys.VARCHAR(40)) AS dbname,
		CAST(LEFT(#sp_who_tmp.query,30)as sys.VARCHAR(30)) AS cmd,
		p.request_id AS request_id,
		connection
	INTO #sp_who_tmp2
	FROM #sp_who_proc p, #sp_who_tmp
		WHERE p.spid = #sp_who_tmp.pid
		ORDER BY spid		
	
	-- Patch up remaining cases
	UPDATE #sp_who_tmp2
	SET cmd = 'AWAITING COMMAND'
	WHERE TRIM(ISNULL(cmd,'')) = '' AND status = 'idle'
	
	UPDATE #sp_who_tmp2
	SET cmd = 'UNKNOWN'
	WHERE TRIM(cmd) = ''	
	
	-- Format the result set as narrow as possible for readability
	SET @hide_col += ',hostprocess'
	EXECUTE sys.sp_babelfish_autoformat @tab='#sp_who_tmp2', @orderby='ORDER BY spid', @hiddencols=@hide_col, @printrc=0
	RETURN
END	
$$;
GRANT EXECUTE ON PROCEDURE sys.sp_who(IN sys.sysname, IN sys.VARCHAR(30)) TO PUBLIC;

-- Drops the temporary procedure used by the upgrade script.
-- Please have this be one of the last statements executed in this upgrade script.
DROP PROCEDURE sys.babelfish_drop_deprecated_object(varchar, varchar, varchar);

CREATE OR REPLACE FUNCTION objectproperty(
    id INT,
    property SYS.VARCHAR
    )
RETURNS INT AS
'babelfishpg_tsql', 'objectproperty_internal'
LANGUAGE C STABLE;

CREATE OR REPLACE FUNCTION sys.SMALLDATETIMEFROMPARTS(IN p_year INTEGER,
                                                               IN p_month INTEGER,
                                                               IN p_day INTEGER,
                                                               IN p_hour INTEGER,
                                                               IN p_minute INTEGER
                                                               )
RETURNS sys.smalldatetime
AS
$BODY$
DECLARE
    v_ressmalldatetime TIMESTAMP WITHOUT TIME ZONE;
    v_string pg_catalog.text;
    p_seconds INTEGER;
BEGIN
    IF p_year IS NULL OR p_month is NULL OR p_day IS NULL OR p_hour IS NULL OR p_minute IS NULL THEN
        RETURN NULL;
    END IF;

    -- Check if arguments are out of range
    IF ((p_year NOT BETWEEN 1900 AND 2079) OR
        (p_month NOT BETWEEN 1 AND 12) OR
        (p_day NOT BETWEEN 1 AND 31) OR
        (p_hour NOT BETWEEN 0 AND 23) OR
        (p_minute NOT BETWEEN 0 AND 59) OR (p_year = 2079 AND p_month > 6) OR (p_year = 2079 AND p_month = 6 AND p_day > 6))
    THEN
        RAISE invalid_datetime_format;
    END IF;
    p_seconds := 0;
    v_ressmalldatetime := make_timestamp(p_year,
                                    p_month,
                                    p_day,
                                    p_hour,
                                    p_minute,
                                    p_seconds);

    v_string := v_ressmalldatetime::pg_catalog.text;
    RETURN CAST(v_string AS sys.SMALLDATETIME);
EXCEPTION   
    WHEN invalid_datetime_format THEN
        RAISE USING MESSAGE := 'Cannot construct data type smalldatetime, some of the arguments have values which are not valid.',
                    DETAIL := 'Possible use of incorrect value of date or time part (which lies outside of valid range).',
                    HINT := 'Check each input argument belongs to the valid range and try again.';
END;
$BODY$
LANGUAGE plpgsql
IMMUTABLE;

ALTER FUNCTION sys.replace (in input_string text, in pattern text, in replacement text) IMMUTABLE;

-- Reset search_path to not affect any subsequent scripts
SELECT set_config('search_path', trim(leading 'sys, ' from current_setting('search_path')), false);

<<<<<<< HEAD
-- Matches and returns column length of the corresponding column of the given table
CREATE OR REPLACE FUNCTION sys.COL_LENGTH(IN object_name TEXT, IN column_name TEXT)
RETURNS SMALLINT AS $BODY$
    DECLARE
        col_name TEXT;
        object_id oid;
        column_id INT;
        column_length INT;
        column_data_type TEXT;
        column_precision INT;
    BEGIN
        -- Get the object ID for the provided object_name
        object_id = sys.OBJECT_ID(object_name);
        IF object_id IS NULL THEN
            RETURN NULL;
        END IF;

        -- Truncate and normalize the column name
        col_name = sys.babelfish_truncate_identifier(sys.babelfish_remove_delimiter_pair(lower(column_name)));

        -- Get the column ID for the provided column_name
        SELECT attnum INTO column_id FROM pg_attribute 
        WHERE attrelid = object_id AND lower(attname) = col_name 
        COLLATE sys.database_default;

        IF column_id IS NULL THEN
            RETURN NULL;
        END IF;

        -- Retrieve the data type, precision, scale, and column length in characters
        SELECT a.atttypid::regtype, 
               CASE 
                   WHEN a.atttypmod > 0 THEN ((a.atttypmod - 4) >> 16) & 65535
                   ELSE NULL
               END,
               CASE
                   WHEN a.atttypmod > 0 THEN ((a.atttypmod - 4) & 65535)
                   ELSE a.atttypmod
               END
        INTO column_data_type, column_precision, column_length
        FROM pg_attribute a
        WHERE a.attrelid = object_id AND a.attnum = column_id;

        -- Remove delimiters
        column_data_type := sys.babelfish_remove_delimiter_pair(column_data_type);

        IF column_data_type IS NOT NULL THEN
            column_length := CASE
                -- Columns declared with max specifier case
                WHEN column_length = -1 AND column_data_type IN ('varchar', 'nvarchar', 'varbinary')
                THEN -1
                WHEN column_data_type = 'xml'
                THEN -1
                WHEN column_data_type IN ('tinyint', 'bit') 
                THEN 1
                WHEN column_data_type = 'smallint'
                THEN 2
                WHEN column_data_type = 'date'
                THEN 3
                WHEN column_data_type IN ('int', 'integer', 'real', 'smalldatetime', 'smallmoney') 
                THEN 4
                WHEN column_data_type IN ('time', 'time without time zone')
                THEN 5
                WHEN column_data_type IN ('double precision', 'bigint', 'datetime', 'datetime2', 'money') 
                THEN 8
                WHEN column_data_type = 'datetimeoffset'
                THEN 10
                WHEN column_data_type IN ('uniqueidentifier', 'text', 'image', 'ntext')
                THEN 16
                WHEN column_data_type = 'sysname'
                THEN 256
                WHEN column_data_type = 'sql_variant'
                THEN 8016
                WHEN column_data_type IN ('bpchar', 'char', 'varchar', 'binary', 'varbinary') 
                THEN column_length
                WHEN column_data_type IN ('nchar', 'nvarchar') 
                THEN column_length * 2
                WHEN column_data_type IN ('numeric', 'decimal')
                THEN 
                    CASE
                        WHEN column_precision IS NULL 
                        THEN NULL
                        ELSE ((column_precision + 8) / 9 * 4 + 1)
                    END
                ELSE NULL
            END;
        END IF;

        RETURN column_length::SMALLINT;
    END;
$BODY$
LANGUAGE plpgsql
IMMUTABLE
=======
-- Matches and returns column name of the corresponding table
CREATE OR REPLACE FUNCTION sys.COL_NAME(IN table_id INT, IN column_id INT)
RETURNS sys.SYSNAME AS $$
    DECLARE
        column_name TEXT;
    BEGIN
        SELECT attname INTO STRICT column_name 
        FROM pg_attribute 
        WHERE attrelid = table_id AND attnum = column_id AND attnum > 0;
        
        RETURN column_name::sys.SYSNAME;
    EXCEPTION
        WHEN OTHERS THEN
            RETURN NULL;
    END; 
$$
LANGUAGE plpgsql IMMUTABLE
>>>>>>> 2b413e86
STRICT;<|MERGE_RESOLUTION|>--- conflicted
+++ resolved
@@ -894,101 +894,6 @@
 -- Reset search_path to not affect any subsequent scripts
 SELECT set_config('search_path', trim(leading 'sys, ' from current_setting('search_path')), false);
 
-<<<<<<< HEAD
--- Matches and returns column length of the corresponding column of the given table
-CREATE OR REPLACE FUNCTION sys.COL_LENGTH(IN object_name TEXT, IN column_name TEXT)
-RETURNS SMALLINT AS $BODY$
-    DECLARE
-        col_name TEXT;
-        object_id oid;
-        column_id INT;
-        column_length INT;
-        column_data_type TEXT;
-        column_precision INT;
-    BEGIN
-        -- Get the object ID for the provided object_name
-        object_id = sys.OBJECT_ID(object_name);
-        IF object_id IS NULL THEN
-            RETURN NULL;
-        END IF;
-
-        -- Truncate and normalize the column name
-        col_name = sys.babelfish_truncate_identifier(sys.babelfish_remove_delimiter_pair(lower(column_name)));
-
-        -- Get the column ID for the provided column_name
-        SELECT attnum INTO column_id FROM pg_attribute 
-        WHERE attrelid = object_id AND lower(attname) = col_name 
-        COLLATE sys.database_default;
-
-        IF column_id IS NULL THEN
-            RETURN NULL;
-        END IF;
-
-        -- Retrieve the data type, precision, scale, and column length in characters
-        SELECT a.atttypid::regtype, 
-               CASE 
-                   WHEN a.atttypmod > 0 THEN ((a.atttypmod - 4) >> 16) & 65535
-                   ELSE NULL
-               END,
-               CASE
-                   WHEN a.atttypmod > 0 THEN ((a.atttypmod - 4) & 65535)
-                   ELSE a.atttypmod
-               END
-        INTO column_data_type, column_precision, column_length
-        FROM pg_attribute a
-        WHERE a.attrelid = object_id AND a.attnum = column_id;
-
-        -- Remove delimiters
-        column_data_type := sys.babelfish_remove_delimiter_pair(column_data_type);
-
-        IF column_data_type IS NOT NULL THEN
-            column_length := CASE
-                -- Columns declared with max specifier case
-                WHEN column_length = -1 AND column_data_type IN ('varchar', 'nvarchar', 'varbinary')
-                THEN -1
-                WHEN column_data_type = 'xml'
-                THEN -1
-                WHEN column_data_type IN ('tinyint', 'bit') 
-                THEN 1
-                WHEN column_data_type = 'smallint'
-                THEN 2
-                WHEN column_data_type = 'date'
-                THEN 3
-                WHEN column_data_type IN ('int', 'integer', 'real', 'smalldatetime', 'smallmoney') 
-                THEN 4
-                WHEN column_data_type IN ('time', 'time without time zone')
-                THEN 5
-                WHEN column_data_type IN ('double precision', 'bigint', 'datetime', 'datetime2', 'money') 
-                THEN 8
-                WHEN column_data_type = 'datetimeoffset'
-                THEN 10
-                WHEN column_data_type IN ('uniqueidentifier', 'text', 'image', 'ntext')
-                THEN 16
-                WHEN column_data_type = 'sysname'
-                THEN 256
-                WHEN column_data_type = 'sql_variant'
-                THEN 8016
-                WHEN column_data_type IN ('bpchar', 'char', 'varchar', 'binary', 'varbinary') 
-                THEN column_length
-                WHEN column_data_type IN ('nchar', 'nvarchar') 
-                THEN column_length * 2
-                WHEN column_data_type IN ('numeric', 'decimal')
-                THEN 
-                    CASE
-                        WHEN column_precision IS NULL 
-                        THEN NULL
-                        ELSE ((column_precision + 8) / 9 * 4 + 1)
-                    END
-                ELSE NULL
-            END;
-        END IF;
-
-        RETURN column_length::SMALLINT;
-    END;
-$BODY$
-LANGUAGE plpgsql
-IMMUTABLE
-=======
 -- Matches and returns column name of the corresponding table
 CREATE OR REPLACE FUNCTION sys.COL_NAME(IN table_id INT, IN column_id INT)
 RETURNS sys.SYSNAME AS $$
@@ -1006,5 +911,4 @@
     END; 
 $$
 LANGUAGE plpgsql IMMUTABLE
->>>>>>> 2b413e86
 STRICT;