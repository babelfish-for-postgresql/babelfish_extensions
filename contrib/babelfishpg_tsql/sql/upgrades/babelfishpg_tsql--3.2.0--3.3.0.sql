--- conflicted
+++ resolved
@@ -409,7 +409,6 @@
 -- Please have this be one of the last statements executed in this upgrade script.
 DROP PROCEDURE sys.babelfish_drop_deprecated_object(varchar, varchar, varchar);
 
-<<<<<<< HEAD
 -- tsql full-text search configurations for Babelfish
 -- Since currently we only support one language - American English, 
 -- this configuration is for American English only
@@ -431,23 +430,12 @@
 
 -- This function performs string rewriting for the full text search CONTAINS predicate
 -- in Babelfish
-=======
-
-
--- This function performs string rewriting for the full text search CONTAINS predicate
--- in Babelfish
-
->>>>>>> d9203bcc
 -- For example, a T-SQL query 
 -- SELECT * FROM t WHERE CONTAINS(txt, '"good old days"')
 -- is rewritten into a Postgres query 
 -- SELECT * FROM t WHERE to_tsvector('fts_contains', txt) @@ to_tsquery('fts_contains', 'good <-> old <-> days')
 -- In particular, the string constant '"good old days"' gets rewritten into 'good <-> old <-> days'
 -- This function performs the string rewriting from '"good old days"' to 'good <-> old <-> days'
-<<<<<<< HEAD
-=======
-
->>>>>>> d9203bcc
 CREATE OR REPLACE FUNCTION sys.babelfish_fts_contains_rewrite(IN phrase text)
   RETURNS TEXT AS
 $$
@@ -455,7 +443,6 @@
   joined_text text;
   word text;
 BEGIN
-<<<<<<< HEAD
   -- generation term not supported
   IF (phrase COLLATE C) SIMILAR TO ('[ ]*FORMSOF[ ]*\(%\)%' COLLATE C) THEN
     RAISE EXCEPTION 'Generation term not supported';
@@ -470,8 +457,6 @@
     RAISE EXCEPTION 'Boolean operators not supported';
   END IF;
 
-=======
->>>>>>> d9203bcc
   -- Initialize the joined_text variable
   joined_text := '';
 
@@ -479,11 +464,7 @@
   phrase := trim(phrase COLLATE "C") COLLATE "C";
 
   -- no rewriting is needed if the query is a single word
-<<<<<<< HEAD
   IF position((' ' COLLATE C) IN (phrase COLLATE "C")) = 0 AND position(('"' COLLATE C) IN UPPER(phrase COLLATE "C")) = 0 THEN
-=======
-  IF position((' ' COLLATE C) IN (phrase COLLATE "C")) = 0 THEN
->>>>>>> d9203bcc
     RETURN phrase;
   END IF;
 
@@ -503,13 +484,10 @@
 
   -- Split the phrase into an array of words
   FOREACH word IN ARRAY regexp_split_to_array(phrase COLLATE "C", '\s+' COLLATE "C") COLLATE "C" LOOP
-<<<<<<< HEAD
     -- prefix term not supported
     IF (word COLLATE C) SIMILAR TO ('%\*' COLLATE C)  THEN
       RAISE EXCEPTION 'Prefix term not supported';
     END IF;
-=======
->>>>>>> d9203bcc
     -- Append the word to the joined_text variable
     joined_text := joined_text || word || '<->';
   END LOOP;
@@ -524,7 +502,6 @@
 LANGUAGE plpgsql IMMUTABLE PARALLEL SAFE; 
 -- Removing IMMUTABLE PARALLEL SAFE will disallow parallel mode for full text search
 
-<<<<<<< HEAD
 -- Given the query string, determine the Postgres full text configuration to use
 -- Currently we only support simple terms, so the function simply returns 'fts_contains'
 CREATE OR REPLACE FUNCTION sys.babelfish_fts_contains_pgconfig(IN phrase text)
@@ -538,41 +515,6 @@
 END;
 $$
 LANGUAGE plpgsql IMMUTABLE PARALLEL SAFE; 
-=======
-
-/*
- * tsql full-text search configurations for Babelfish
- */
-
-CREATE TEXT SEARCH DICTIONARY fts_contains_dict (
-    TEMPLATE = simple,
-    STOPWORDS = tsql_contains
-);
-
-COMMENT ON TEXT SEARCH DICTIONARY fts_contains_dict IS 'Babelfish T-SQL full text search CONTAINS dictionary';
-
-CREATE TEXT SEARCH CONFIGURATION fts_contains ( COPY = simple );
-
-COMMENT ON TEXT SEARCH CONFIGURATION fts_contains IS 'Babelfish T-SQL full text search CONTAINS configuration';
-
-ALTER TEXT SEARCH CONFIGURATION fts_contains
-    ALTER MAPPING FOR asciiword, asciihword, hword_asciipart,
-                      word, hword, hword_part
-    WITH fts_contains_dict;
-
-
->>>>>>> d9203bcc
 
 -- Reset search_path to not affect any subsequent scripts
-SELECT set_config('search_path', trim(leading 'sys, ' from current_setting('search_path')), false);
-
-
-
-
-
-
-
-
-
-
-
+SELECT set_config('search_path', trim(leading 'sys, ' from current_setting('search_path')), false);