--- conflicted
+++ resolved
@@ -991,7 +991,7 @@
 LANGUAGE plpgsql
 IMMUTABLE;
 
-<<<<<<< HEAD
+
 ALTER FUNCTION sys.power(IN arg1 BIGINT, IN arg2 NUMERIC) STRICT;
 
 ALTER FUNCTION sys.power(IN arg1 INT, IN arg2 NUMERIC) STRICT;
@@ -999,9 +999,9 @@
 ALTER FUNCTION sys.power(IN arg1 SMALLINT, IN arg2 NUMERIC) STRICT;
 
 ALTER FUNCTION sys.power(IN arg1 TINYINT, IN arg2 NUMERIC) STRICT;
-=======
+
 ALTER FUNCTION sys.replace (in input_string text, in pattern text, in replacement text) IMMUTABLE;
->>>>>>> dffc5a10
+
 
 -- Reset search_path to not affect any subsequent scripts
 SELECT set_config('search_path', trim(leading 'sys, ' from current_setting('search_path')), false);