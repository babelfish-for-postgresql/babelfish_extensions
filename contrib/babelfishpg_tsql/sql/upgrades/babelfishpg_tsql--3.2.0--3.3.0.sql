--- conflicted
+++ resolved
@@ -143,8 +143,6 @@
 -- Please have this be one of the last statements executed in this upgrade script.
 DROP PROCEDURE sys.babelfish_drop_deprecated_object(varchar, varchar, varchar);
 
-<<<<<<< HEAD
-
 
 -- This function performs string rewriting for the full text search CONTAINS predicate
 -- in Babelfish
@@ -204,7 +202,6 @@
 LANGUAGE plpgsql IMMUTABLE PARALLEL SAFE; 
 -- Removing IMMUTABLE PARALLEL SAFE will disallow parallel mode for full text search
 
-
 /*
  * tsql full-text search configurations for Babelfish
  */
@@ -226,21 +223,5 @@
     WITH fts_contains_dict;
 
 
-
 -- Reset search_path to not affect any subsequent scripts
-SELECT set_config('search_path', trim(leading 'sys, ' from current_setting('search_path')), false);
-
-
-
-
-
-
-
-
-
-
-
-=======
--- Reset search_path to not affect any subsequent scripts
-SELECT set_config('search_path', trim(leading 'sys, ' from current_setting('search_path')), false);
->>>>>>> 41fddefc
+SELECT set_config('search_path', trim(leading 'sys, ' from current_setting('search_path')), false);