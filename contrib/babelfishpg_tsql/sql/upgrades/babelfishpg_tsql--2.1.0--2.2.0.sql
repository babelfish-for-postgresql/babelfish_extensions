--- conflicted
+++ resolved
@@ -2440,7 +2440,6 @@
 INSERT INTO sys.babelfish_helpcollation VALUES (N'sql_latin1_general_cp874_ci_as', N'Virtual, default locale, code page 874, case-insensitive, accent-sensitive, kanatype-insensitive, width-insensitive');
 INSERT INTO sys.babelfish_helpcollation VALUES (N'sql_latin1_general_cp874_cs_as', N'Virtual, default locale, code page 874, case-sensitive, accent-sensitive, kanatype-insensitive, width-insensitive');
 
-<<<<<<< HEAD
 CREATE OR REPLACE FUNCTION sys.datepart(IN datepart TEXT, IN arg TEXT) RETURNS INTEGER
 AS
 $body$
@@ -2456,7 +2455,7 @@
 END;
 $body$
 LANGUAGE plpgsql IMMUTABLE;
-=======
+
 CREATE OR REPLACE FUNCTION sys.INDEXPROPERTY(IN object_id INT, IN index_or_statistics_name sys.nvarchar(128), IN property sys.varchar(128))
 RETURNS INT AS
 $BODY$
@@ -2523,7 +2522,6 @@
 $BODY$
 LANGUAGE plpgsql;
 GRANT EXECUTE ON FUNCTION sys.INDEXPROPERTY(IN object_id INT, IN index_or_statistics_name sys.nvarchar(128),  IN property sys.varchar(128)) TO PUBLIC;
->>>>>>> 6eea9c03
 
 ALTER VIEW sys.sysobjects RENAME TO sysobjects_deprecated_2_1_0;
 
