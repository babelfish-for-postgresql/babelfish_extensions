--- conflicted
+++ resolved
@@ -633,7 +633,6 @@
 STRICT
 LANGUAGE plpgsql;
 
-<<<<<<< HEAD
 CREATE TABLE sys.babelfish_view_def (
 	dbid SMALLINT NOT NULL,
 	schema_name sys.SYSNAME NOT NULL,
@@ -687,10 +686,7 @@
 
 GRANT SELECT ON information_schema_tsql.views TO PUBLIC;
 
-ALTER TABLE sys.assembly_types RENAME TO assembly_types_deprecated_2_1_0;
-=======
 ALTER TABLE sys.assembly_types RENAME TO assembly_types_deprecated_in_2_2_0;
->>>>>>> 95647721
 
 CREATE OR REPLACE VIEW sys.assembly_types
 AS
